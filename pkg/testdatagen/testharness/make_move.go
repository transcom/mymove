package testharness

import (
	"fmt"
	"log"
	"strconv"
	"strings"
	"time"

	"github.com/gobuffalo/pop/v6"
	"github.com/gofrs/uuid"
	"github.com/stretchr/testify/mock"
	"go.uber.org/zap"

	"github.com/transcom/mymove/pkg/appcontext"
	"github.com/transcom/mymove/pkg/auth"
	"github.com/transcom/mymove/pkg/etag"
	"github.com/transcom/mymove/pkg/factory"
	"github.com/transcom/mymove/pkg/gen/internalmessages"
	"github.com/transcom/mymove/pkg/models"
	routemocks "github.com/transcom/mymove/pkg/route/mocks"
	"github.com/transcom/mymove/pkg/services/ghcrateengine"
	moverouter "github.com/transcom/mymove/pkg/services/move"
	mtoserviceitem "github.com/transcom/mymove/pkg/services/mto_service_item"
	mtoshipment "github.com/transcom/mymove/pkg/services/mto_shipment"
	"github.com/transcom/mymove/pkg/services/query"
	"github.com/transcom/mymove/pkg/storage"
	"github.com/transcom/mymove/pkg/testdatagen"
	"github.com/transcom/mymove/pkg/testdatagen/scenario"
	"github.com/transcom/mymove/pkg/unit"
	"github.com/transcom/mymove/pkg/uploader"
)

func newUserUploader(appCtx appcontext.AppContext) *uploader.UserUploader {
	// initialize this directly with defaults instead of using command
	// line options. Simple for now, we can revist if we need to
	fsParams := storage.NewFilesystemParams("tmp", "storage")
	storer := storage.NewFilesystem(fsParams)

	userUploader, err := uploader.NewUserUploader(storer, uploader.MaxCustomerUserUploadFileSizeLimit)
	if err != nil {
		appCtx.Logger().Fatal("could not instantiate user uploader", zap.Error(err))
	}
	return userUploader
}

func newPrimeUploader(appCtx appcontext.AppContext) *uploader.PrimeUploader {
	// initialize this directly with defaults instead of using command
	// line options. Simple for now, we can revist if we need to
	fsParams := storage.NewFilesystemParams("tmp", "storage")
	storer := storage.NewFilesystem(fsParams)

	primeUploader, err := uploader.NewPrimeUploader(storer, uploader.MaxCustomerUserUploadFileSizeLimit)
	if err != nil {
		appCtx.Logger().Fatal("could not instantiate prime uploader", zap.Error(err))
	}
	return primeUploader
}

type userInfo struct {
	email     string
	firstName string
	lastName  string
}

func newUserInfo(emailSubstring string) userInfo {
	email := strings.ToLower(fmt.Sprintf("%s"+emailSubstring+"_%s@example.com",
		testdatagen.MakeRandomString(5), testdatagen.MakeRandomString(8)))
	username := strings.Split(email, "@")[0]
	firstName := strings.Split(username, "_")[0]
	lastName := username[len(firstName)+1:]
	return userInfo{
		email:     email,
		firstName: firstName,
		lastName:  lastName,
	}
}

func MakeMoveWithOrders(db *pop.Connection) models.Move {
	userInfo := newUserInfo("customer")
	move := factory.BuildMove(db, []factory.Customization{
		{
			Model: models.User{
				OktaEmail: userInfo.email,
				Active:    true,
			},
		},
		{
			Model: models.ServiceMember{
				PersonalEmail: models.StringPointer(userInfo.email),
				CacValidated:  true,
			},
		},
	}, nil)

	return move
}

func MakeSpouseProGearMove(db *pop.Connection) models.Move {
	userInfo := newUserInfo("customer")
	move := factory.BuildMove(db, []factory.Customization{
		{
			Model: models.User{
				OktaEmail: userInfo.email,
				Active:    true,
			},
		},
		{
			Model: models.ServiceMember{
				PersonalEmail: models.StringPointer(userInfo.email),
				FirstName:     &userInfo.firstName,
				LastName:      &userInfo.lastName,
				CacValidated:  true,
			},
		},
		{
			Model: models.Order{
				HasDependents:    true,
				SpouseHasProGear: true,
			},
		},
	}, nil)

	return move
}

func MakeWithShipmentMove(appCtx appcontext.AppContext) models.Move {
	userInfo := newUserInfo("customer")
	move := factory.BuildMove(appCtx.DB(), []factory.Customization{
		{
			Model: models.User{
				OktaEmail: userInfo.email,
				Active:    true,
			},
		},
		{
			Model: models.ServiceMember{
				PersonalEmail: models.StringPointer(userInfo.email),
				CacValidated:  true,
			},
		},
		{
			Model: models.Order{
				HasDependents:    true,
				SpouseHasProGear: true,
			},
		},
	}, nil)

	shipmentPickupAddress := factory.BuildAddress(appCtx.DB(), []factory.Customization{
		{
			Model: models.Address{
				// This is a postal code that maps to the default office user gbloc KKFA in the PostalCodeToGBLOC table
				PostalCode: "85004",
			},
		},
	}, nil)

	estimatedWeight := unit.Pound(1400)
	actualWeight := unit.Pound(2000)
	factory.BuildMTOShipment(appCtx.DB(), []factory.Customization{
		{
			Model: models.MTOShipment{
				PrimeEstimatedWeight: &estimatedWeight,
				PrimeActualWeight:    &actualWeight,
				ShipmentType:         models.MTOShipmentTypeHHG,
				ApprovedDate:         models.TimePointer(time.Now()),
			},
		},
		{
			Model:    shipmentPickupAddress,
			LinkOnly: true,
			Type:     &factory.Addresses.PickupAddress,
		},
		{
			Model:    move,
			LinkOnly: true,
		},
	}, nil)

	// re-fetch the move so that we ensure we have exactly what is in
	// the db
	newmove, err := models.FetchMove(appCtx.DB(), &auth.Session{}, move.ID)
	if err != nil {
		log.Panic(fmt.Errorf("failed to fetch move: %w", err))
	}
	return *newmove

}

// MakeHHGMoveWithServiceItemsAndPaymentRequestsAndFilesForTOO is a function
// that creates an HHG move with service items and payments requests with files
// from the Prime for review by thte TOO
// copied almost verbatim from e2ebasic createHHGMoveWithServiceItemsAndPaymentRequestsAndFiles
func MakeHHGMoveWithServiceItemsAndPaymentRequestsAndFilesForTOO(appCtx appcontext.AppContext) models.Move {
	userUploader := newUserUploader(appCtx)
	primeUploader := newPrimeUploader(appCtx)
	userInfo := newUserInfo("customer")

	user := factory.BuildUser(appCtx.DB(), []factory.Customization{
		{
			Model: models.User{
				OktaEmail: userInfo.email,
				Active:    true,
			},
		},
	}, nil)
	customer := factory.BuildExtendedServiceMember(appCtx.DB(), []factory.Customization{
		{
			Model: models.ServiceMember{
				PersonalEmail: &userInfo.email,
				FirstName:     &userInfo.firstName,
				LastName:      &userInfo.lastName,
				CacValidated:  true,
			},
		},
		{
			Model:    user,
			LinkOnly: true,
		},
	}, nil)
	dependentsAuthorized := true
	entitlements := factory.BuildEntitlement(appCtx.DB(), []factory.Customization{
		{
			Model: models.Entitlement{
				DependentsAuthorized: &dependentsAuthorized,
			},
		},
	}, nil)
	orders := factory.BuildOrder(appCtx.DB(), []factory.Customization{
		{
			Model:    customer,
			LinkOnly: true,
		},
		{
			Model:    entitlements,
			LinkOnly: true,
		},
		{
			Model: models.UserUpload{},
			ExtendedParams: &factory.UserUploadExtendedParams{
				UserUploader: userUploader,
				AppContext:   appCtx,
			},
		},
	}, nil)
	mto := factory.BuildMove(appCtx.DB(), []factory.Customization{
		{
			Model:    orders,
			LinkOnly: true,
		},
		{
			Model: models.Move{
				Status: models.MoveStatusSUBMITTED,
			},
		},
	}, nil)
	sitDaysAllowance := 270
	estimatedWeight := unit.Pound(1400)
	actualWeight := unit.Pound(2000)
	actualPickupDate := time.Now().AddDate(0, 0, 1)
	MTOShipment := factory.BuildMTOShipment(appCtx.DB(), []factory.Customization{
		{
			Model: models.MTOShipment{
				PrimeEstimatedWeight: &estimatedWeight,
				PrimeActualWeight:    &actualWeight,
				ShipmentType:         models.MTOShipmentTypeHHG,
				Status:               models.MTOShipmentStatusSubmitted,
				SITDaysAllowance:     &sitDaysAllowance,
				ActualPickupDate:     &actualPickupDate,
			},
		},
		{
			Model:    mto,
			LinkOnly: true,
		},
	}, nil)

	agentUserInfo := newUserInfo("agent")
	factory.BuildMTOAgent(appCtx.DB(), []factory.Customization{
		{
			Model:    MTOShipment,
			LinkOnly: true,
		},
		{
			Model: models.MTOAgent{
				FirstName:    &agentUserInfo.firstName,
				LastName:     &agentUserInfo.lastName,
				Email:        &agentUserInfo.email,
				MTOAgentType: models.MTOAgentReleasing,
			},
		},
	}, nil)

	paymentRequest := factory.BuildPaymentRequest(appCtx.DB(), []factory.Customization{
		{
			Model: models.PaymentRequest{
				IsFinal: false,
				Status:  models.PaymentRequestStatusPending,
			},
		},
		{
			Model:    mto,
			LinkOnly: true,
		},
	}, nil)

	threeMonthsAgo := time.Now().AddDate(0, -3, 0)
	twoMonthsAgo := threeMonthsAgo.AddDate(0, 1, 0)
	sitCost := unit.Cents(200000)
	sitItems := factory.BuildOriginSITServiceItems(appCtx.DB(), mto, MTOShipment, &threeMonthsAgo, &twoMonthsAgo)
	sitItems = append(sitItems, factory.BuildDestSITServiceItems(appCtx.DB(), mto, MTOShipment, &twoMonthsAgo, nil)...)
	for i := range sitItems {
		factory.BuildPaymentServiceItem(appCtx.DB(), []factory.Customization{
			{
				Model: models.PaymentServiceItem{
					PriceCents: &sitCost,
				},
			}, {
				Model:    paymentRequest,
				LinkOnly: true,
			}, {
				Model:    sitItems[i],
				LinkOnly: true,
			},
		}, nil)
	}
	scenario.MakeSITExtensionsForShipment(appCtx, MTOShipment)

	currentTimeDCRT := time.Now()

	basicPaymentServiceItemParamsDCRT := []factory.CreatePaymentServiceItemParams{
		{
			Key:     models.ServiceItemParamNameContractYearName,
			KeyType: models.ServiceItemParamTypeString,
			Value:   factory.DefaultContractCode,
		},
		{
			Key:     models.ServiceItemParamNameEscalationCompounded,
			KeyType: models.ServiceItemParamTypeString,
			Value:   strconv.FormatFloat(1.125, 'f', 5, 64),
		},
		{
			Key:     models.ServiceItemParamNamePriceRateOrFactor,
			KeyType: models.ServiceItemParamTypeString,
			Value:   "1.71",
		},
		{
			Key:     models.ServiceItemParamNameRequestedPickupDate,
			KeyType: models.ServiceItemParamTypeDate,
			Value:   currentTimeDCRT.Format("2006-01-03"),
		},
		{
			Key:     models.ServiceItemParamNameReferenceDate,
			KeyType: models.ServiceItemParamTypeDate,
			Value:   currentTimeDCRT.Format("2006-01-03"),
		},
		{
			Key:     models.ServiceItemParamNameCubicFeetBilled,
			KeyType: models.ServiceItemParamTypeString,
			Value:   "4.00",
		},
		{
			Key:     models.ServiceItemParamNameServicesScheduleOrigin,
			KeyType: models.ServiceItemParamTypeInteger,
			Value:   strconv.Itoa(2),
		},
		{
			Key:     models.ServiceItemParamNameServiceAreaOrigin,
			KeyType: models.ServiceItemParamTypeInteger,
			Value:   "004",
		},
		{
			Key:     models.ServiceItemParamNameZipPickupAddress,
			KeyType: models.ServiceItemParamTypeString,
			Value:   "32210",
		},
		{
			Key:     models.ServiceItemParamNameDimensionHeight,
			KeyType: models.ServiceItemParamTypeString,
			Value:   "10",
		},
		{
			Key:     models.ServiceItemParamNameDimensionLength,
			KeyType: models.ServiceItemParamTypeString,
			Value:   "12",
		},
		{
			Key:     models.ServiceItemParamNameDimensionWidth,
			KeyType: models.ServiceItemParamTypeString,
			Value:   "3",
		},
	}

	factory.BuildPaymentServiceItemWithParams(
		appCtx.DB(),
		models.ReServiceCodeDCRT,
		basicPaymentServiceItemParamsDCRT,
		[]factory.Customization{
			{
				Model:    mto,
				LinkOnly: true,
			},
			{
				Model:    MTOShipment,
				LinkOnly: true,
			},
			{
				Model:    paymentRequest,
				LinkOnly: true,
			},
		}, nil)

	dcrtCost := unit.Cents(99999)
	mtoServiceItemDCRT := testdatagen.MakeMTOServiceItemDomesticCrating(appCtx.DB(), testdatagen.Assertions{
		Move:        mto,
		MTOShipment: MTOShipment,
	})

	factory.BuildPaymentServiceItem(appCtx.DB(), []factory.Customization{
		{
			Model: models.PaymentServiceItem{
				PriceCents: &dcrtCost,
			},
		}, {
			Model:    paymentRequest,
			LinkOnly: true,
		}, {
			Model:    mtoServiceItemDCRT,
			LinkOnly: true,
		},
	}, nil)

	ducrtCost := unit.Cents(99999)
	mtoServiceItemDUCRT := factory.BuildMTOServiceItem(appCtx.DB(), []factory.Customization{
		{
			Model:    mto,
			LinkOnly: true,
		},
		{
			Model:    MTOShipment,
			LinkOnly: true,
		},
		{
			Model: models.ReService{
				ID: uuid.FromStringOrNil("fc14935b-ebd3-4df3-940b-f30e71b6a56c"), // DUCRT - Domestic uncrating
			},
		},
	}, nil)

	factory.BuildPaymentServiceItem(appCtx.DB(), []factory.Customization{
		{
			Model: models.PaymentServiceItem{
				PriceCents: &ducrtCost,
			},
		}, {
			Model:    paymentRequest,
			LinkOnly: true,
		}, {
			Model:    mtoServiceItemDUCRT,
			LinkOnly: true,
		},
	}, nil)

	factory.BuildPrimeUpload(appCtx.DB(), []factory.Customization{
		{
			Model:    paymentRequest,
			LinkOnly: true,
		},
	}, nil)
	posImage := factory.BuildProofOfServiceDoc(appCtx.DB(), []factory.Customization{
		{
			Model:    paymentRequest,
			LinkOnly: true,
		},
	}, nil)
	primeContractor := uuid.FromStringOrNil("5db13bb4-6d29-4bdb-bc81-262f4513ecf6")

	// Creates custom test.jpg prime upload
	file := testdatagen.Fixture("test.jpg")
	_, verrs, err := primeUploader.CreatePrimeUploadForDocument(appCtx, &posImage.ID, primeContractor, uploader.File{File: file}, uploader.AllowedTypesPaymentRequest)
	if verrs.HasAny() || err != nil {
		appCtx.Logger().Error("errors encountered saving test.jpg prime upload", zap.Error(err))
	}

	// Creates custom test.png prime upload
	file = testdatagen.Fixture("test.png")
	_, verrs, err = primeUploader.CreatePrimeUploadForDocument(appCtx, &posImage.ID, primeContractor, uploader.File{File: file}, uploader.AllowedTypesPaymentRequest)
	if verrs.HasAny() || err != nil {
		appCtx.Logger().Error("errors encountered saving test.png prime upload", zap.Error(err))
	}

	// re-fetch the move so that we ensure we have exactly what is in
	// the db
	newmove, err := models.FetchMove(appCtx.DB(), &auth.Session{}, mto.ID)
	if err != nil {
		log.Panic(fmt.Errorf("failed to fetch move: %w", err))
	}

	// load payment requests so tests can confirm
	err = appCtx.DB().Load(newmove, "PaymentRequests")
	if err != nil {
		log.Panic(fmt.Errorf("failed to fetch move payment requestse: %w", err))
	}

	return *newmove
}

// MakeHHGMoveForTOOAfterActualPickupDate is a function
// that creates an HHG move with an actual pickup date in the past for diversion testing
// copied almost verbatim from e2ebasic createHHGMoveWithServiceItemsAndPaymentRequestsAndFiles
func MakeHHGMoveForTOOAfterActualPickupDate(appCtx appcontext.AppContext) models.Move {
	userUploader := newUserUploader(appCtx)
	userInfo := newUserInfo("customer")

	user := factory.BuildUser(appCtx.DB(), []factory.Customization{
		{
			Model: models.User{
				OktaEmail: userInfo.email,
				Active:    true,
			},
		},
	}, nil)
	customer := factory.BuildExtendedServiceMember(appCtx.DB(), []factory.Customization{
		{
			Model: models.ServiceMember{
				PersonalEmail: &userInfo.email,
				FirstName:     &userInfo.firstName,
				LastName:      &userInfo.lastName,
				CacValidated:  true,
			},
		},
		{
			Model:    user,
			LinkOnly: true,
		},
	}, nil)
	dependentsAuthorized := true
	entitlements := factory.BuildEntitlement(appCtx.DB(), []factory.Customization{
		{
			Model: models.Entitlement{
				DependentsAuthorized: &dependentsAuthorized,
			},
		},
	}, nil)
	orders := factory.BuildOrder(appCtx.DB(), []factory.Customization{
		{
			Model:    customer,
			LinkOnly: true,
		},
		{
			Model:    entitlements,
			LinkOnly: true,
		},
		{
			Model: models.UserUpload{},
			ExtendedParams: &factory.UserUploadExtendedParams{
				UserUploader: userUploader,
				AppContext:   appCtx,
			},
		},
	}, nil)
	mto := factory.BuildMove(appCtx.DB(), []factory.Customization{
		{
			Model:    orders,
			LinkOnly: true,
		},
		{
			Model: models.Move{
				Status: models.MoveStatusSUBMITTED,
			},
		},
	}, nil)
	sitDaysAllowance := 270
	estimatedWeight := unit.Pound(1400)
	actualWeight := unit.Pound(2000)
	threeMonthsAgo := time.Now().AddDate(0, -3, 0)
	twoMonthsAgo := threeMonthsAgo.AddDate(0, 1, 0)
	MTOShipment := factory.BuildMTOShipment(appCtx.DB(), []factory.Customization{
		{
			Model: models.MTOShipment{
				PrimeEstimatedWeight: &estimatedWeight,
				PrimeActualWeight:    &actualWeight,
				ShipmentType:         models.MTOShipmentTypeHHG,
				Status:               models.MTOShipmentStatusSubmitted,
				SITDaysAllowance:     &sitDaysAllowance,
				ActualPickupDate:     &twoMonthsAgo,
			},
		},
		{
			Model:    mto,
			LinkOnly: true,
		},
	}, nil)

	agentUserInfo := newUserInfo("agent")
	factory.BuildMTOAgent(appCtx.DB(), []factory.Customization{
		{
			Model:    MTOShipment,
			LinkOnly: true,
		},
		{
			Model: models.MTOAgent{
				FirstName:    &agentUserInfo.firstName,
				LastName:     &agentUserInfo.lastName,
				Email:        &agentUserInfo.email,
				MTOAgentType: models.MTOAgentReleasing,
			},
		},
	}, nil)

	// re-fetch the move so that we ensure we have exactly what is in
	// the db
	newmove, err := models.FetchMove(appCtx.DB(), &auth.Session{}, mto.ID)
	if err != nil {
		log.Panic(fmt.Errorf("Failed to fetch move: %w", err))
	}

	// load payment requests so tests can confirm
	err = appCtx.DB().Load(newmove, "PaymentRequests")
	if err != nil {
		log.Panic(fmt.Errorf("Failed to fetch move payment requestse: %w", err))
	}

	return *newmove
}

// copied almost verbatim from e2ebasic
func MakePrimeSimulatorMoveNeedsShipmentUpdate(appCtx appcontext.AppContext) models.Move {
	now := time.Now()
	move := factory.BuildMove(appCtx.DB(), []factory.Customization{
		{
			Model: models.Move{
				Status:             models.MoveStatusAPPROVED,
				AvailableToPrimeAt: &now,
			},
		},
	}, nil)
	factory.BuildMTOServiceItemBasic(appCtx.DB(), []factory.Customization{
		{
			Model: models.MTOServiceItem{
				Status: models.MTOServiceItemStatusApproved,
			},
		},
		{
			Model:    move,
			LinkOnly: true,
		},
		{
			Model: models.ReService{
				Code: models.ReServiceCodeMS,
			},
		},
	}, nil)

	requestedPickupDate := time.Now().AddDate(0, 3, 0)
	requestedDeliveryDate := requestedPickupDate.AddDate(0, 1, 0)
	pickupAddress := factory.BuildAddress(appCtx.DB(), nil, nil)

	shipmentFields := models.MTOShipment{
		Status:                models.MTOShipmentStatusSubmitted,
		RequestedPickupDate:   &requestedPickupDate,
		RequestedDeliveryDate: &requestedDeliveryDate,
	}

	firstShipment := factory.BuildMTOShipmentMinimal(appCtx.DB(), []factory.Customization{
		{
			Model:    move,
			LinkOnly: true,
		},
		{
			Model: shipmentFields,
		},
		{
			Model:    pickupAddress,
			LinkOnly: true,
			Type:     &factory.Addresses.PickupAddress,
		},
	}, nil)

	factory.BuildMTOServiceItem(appCtx.DB(), []factory.Customization{
		{
			Model: models.MTOServiceItem{
				Status: models.MTOServiceItemStatusApproved,
			},
		},
		{
			Model: models.ReService{
				Code: models.ReServiceCodeDLH,
			},
		},
		{
			Model:    firstShipment,
			LinkOnly: true,
		},
		{
			Model:    move,
			LinkOnly: true,
		},
	}, nil)

	factory.BuildMTOServiceItem(appCtx.DB(), []factory.Customization{
		{
			Model: models.MTOServiceItem{
				Status: models.MTOServiceItemStatusApproved,
			},
		},
		{
			Model: models.ReService{
				Code: models.ReServiceCodeFSC,
			},
		},
		{
			Model:    firstShipment,
			LinkOnly: true,
		},
		{
			Model:    move,
			LinkOnly: true,
		},
	}, nil)

	factory.BuildMTOServiceItem(appCtx.DB(), []factory.Customization{
		{
			Model: models.MTOServiceItem{
				Status: models.MTOServiceItemStatusApproved,
			},
		},
		{
			Model: models.ReService{
				Code: models.ReServiceCodeDOP,
			},
		},
		{
			Model:    firstShipment,
			LinkOnly: true,
		},
		{
			Model:    move,
			LinkOnly: true,
		},
	}, nil)

	factory.BuildMTOServiceItem(appCtx.DB(), []factory.Customization{
		{
			Model: models.MTOServiceItem{
				Status: models.MTOServiceItemStatusApproved,
			},
		},
		{
			Model: models.ReService{
				Code: models.ReServiceCodeDDP,
			},
		},
		{
			Model:    firstShipment,
			LinkOnly: true,
		},
		{
			Model:    move,
			LinkOnly: true,
		},
	}, nil)

	factory.BuildMTOServiceItem(appCtx.DB(), []factory.Customization{
		{
			Model: models.MTOServiceItem{
				Status: models.MTOServiceItemStatusApproved,
			},
		},
		{
			Model: models.ReService{
				Code: models.ReServiceCodeDPK,
			},
		},
		{
			Model:    firstShipment,
			LinkOnly: true,
		},
		{
			Model:    move,
			LinkOnly: true,
		},
	}, nil)

	factory.BuildMTOServiceItem(appCtx.DB(), []factory.Customization{
		{
			Model: models.MTOServiceItem{
				Status: models.MTOServiceItemStatusApproved,
			},
		},
		{
			Model: models.ReService{
				Code: models.ReServiceCodeDUPK,
			},
		},
		{
			Model:    firstShipment,
			LinkOnly: true,
		},
		{
			Model:    move,
			LinkOnly: true,
		},
	}, nil)
	// re-fetch the move so that we ensure we have exactly what is in
	// the db
	newmove, err := models.FetchMove(appCtx.DB(), &auth.Session{}, move.ID)
	if err != nil {
		log.Panic(fmt.Errorf("failed to fetch move: %w", err))
	}
	return *newmove
}

func MakePrimeSimulatorMoveSameBasePointCity(appCtx appcontext.AppContext) models.Move {
	now := time.Now()
	move := factory.BuildMove(appCtx.DB(), []factory.Customization{
		{
			Model: models.Move{
				Status:               models.MoveStatusAPPROVED,
				AvailableToPrimeAt:   &now,
				ApprovalsRequestedAt: &now,
				SubmittedAt:          &now,
			},
		},
	}, nil)
	factory.BuildMTOServiceItemBasic(appCtx.DB(), []factory.Customization{
		{
			Model: models.MTOServiceItem{
				Status: models.MTOServiceItemStatusApproved,
			},
		},
		{
			Model:    move,
			LinkOnly: true,
		},
		{
			Model: models.ReService{
				Code: models.ReServiceCodeMS,
			},
		},
	}, nil)

	requestedPickupDate := time.Now().AddDate(0, 3, 0)
	requestedDeliveryDate := requestedPickupDate.AddDate(0, 1, 0)
	pickupAddress := factory.BuildAddress(appCtx.DB(), []factory.Customization{
		{
			Model: models.Address{
				ID:             uuid.Must(uuid.NewV4()),
				StreetAddress1: "1 First St",
				StreetAddress2: models.StringPointer("Apt 1"),
				City:           "Miami Gardens",
				State:          "FL",
				PostalCode:     "33169",
			},
		},
	}, nil)
	destinationAddress := factory.BuildAddress(appCtx.DB(), []factory.Customization{
		{
			Model: models.Address{
				ID:             uuid.Must(uuid.NewV4()),
				StreetAddress1: "2 Second St",
				StreetAddress2: models.StringPointer("Bldg 2"),
				City:           "Key West",
				State:          "FL",
				PostalCode:     "33040",
			},
		},
	}, nil)

	estimatedWeight := unit.Pound(1400)
	actualWeight := unit.Pound(2000)
	shipmentFields := models.MTOShipment{
		PrimeEstimatedWeight:  &estimatedWeight,
		PrimeActualWeight:     &actualWeight,
		Status:                models.MTOShipmentStatusApproved,
		RequestedPickupDate:   &requestedPickupDate,
		RequestedDeliveryDate: &requestedDeliveryDate,
	}

	firstShipment := factory.BuildMTOShipmentMinimal(appCtx.DB(), []factory.Customization{
		{
			Model:    move,
			LinkOnly: true,
		},
		{
			Model: shipmentFields,
		},
		{
			Model:    pickupAddress,
			LinkOnly: true,
			Type:     &factory.Addresses.PickupAddress,
		},
		{
			Model:    destinationAddress,
			LinkOnly: true,
			Type:     &factory.Addresses.DeliveryAddress,
		},
	}, nil)

	factory.BuildMTOServiceItem(appCtx.DB(), []factory.Customization{
		{
			Model: models.MTOServiceItem{
				Status: models.MTOServiceItemStatusApproved,
			},
		},
		{
			Model: models.ReService{
				Code: models.ReServiceCodeDLH,
			},
		},
		{
			Model:    firstShipment,
			LinkOnly: true,
		},
		{
			Model:    move,
			LinkOnly: true,
		},
	}, nil)

	// re-fetch the move so that we ensure we have exactly what is in
	// the db
	newmove, err := models.FetchMove(appCtx.DB(), &auth.Session{}, move.ID)
	if err != nil {
		log.Panic(fmt.Errorf("failed to fetch move: %w", err))
	}
	return *newmove
}

// MakeHHGMoveWithNTSAndNeedsSC is similar to old shared.createUserWithLocatorAndDODID
func MakeHHGMoveWithNTSAndNeedsSC(appCtx appcontext.AppContext) models.Move {

	submittedAt := time.Now()
	dodID := testdatagen.MakeRandomNumberString(10)
	userInfo := newUserInfo("customer")

	orders := factory.BuildOrderWithoutDefaults(appCtx.DB(), []factory.Customization{
		{
			Model: models.ServiceMember{
				PersonalEmail: &userInfo.email,
				FirstName:     &userInfo.firstName,
				LastName:      &userInfo.lastName,
				Edipi:         models.StringPointer(dodID),
				CacValidated:  true,
			},
		},
		{
			Model: models.DutyLocation{
				ProvidesServicesCounseling: true,
			},
			Type: &factory.DutyLocations.OriginDutyLocation,
		},
	}, nil)
	move := factory.BuildMove(appCtx.DB(), []factory.Customization{
		{
			Model: models.Move{
				Status:      models.MoveStatusNeedsServiceCounseling,
				SubmittedAt: &submittedAt,
			},
		},
		{
			Model:    orders,
			LinkOnly: true,
		},
	}, nil)
	// Makes a basic HHG shipment to reflect likely real scenario
	requestedPickupDate := submittedAt.Add(60 * 24 * time.Hour)
	requestedDeliveryDate := requestedPickupDate.Add(7 * 24 * time.Hour)
	destinationAddress := factory.BuildAddress(appCtx.DB(), nil, nil)
	factory.BuildMTOShipment(appCtx.DB(), []factory.Customization{
		{
			Model:    move,
			LinkOnly: true,
		},
		{
			Model: models.MTOShipment{
				ShipmentType:          models.MTOShipmentTypeHHG,
				Status:                models.MTOShipmentStatusSubmitted,
				RequestedPickupDate:   &requestedPickupDate,
				RequestedDeliveryDate: &requestedDeliveryDate,
			},
		},
		{
			Model:    destinationAddress,
			LinkOnly: true,
			Type:     &factory.Addresses.DeliveryAddress,
		},
	}, nil)

	// re-fetch the move so that we ensure we have exactly what is in
	// the db
	newmove, err := models.FetchMove(appCtx.DB(), &auth.Session{}, move.ID)
	if err != nil {
		log.Panic(fmt.Errorf("failed to fetch move: %w", err))
	}
	return *newmove
}

// MakeGoodTACAndLoaCombination builds a good TAC and LOA and returns the TAC
// so that e2e_tests can supply a "Valid" TAC that isn't expired
// or missing a LOA
func MakeGoodTACAndLoaCombination(appCtx appcontext.AppContext) models.TransportationAccountingCode {
	// Transcom Relational Database Management (TRDM) TGET data
	// Creats an active and linked together transportation accounting code and line of accounting
	// Said TAC and LOA are active within a date range of 1 year
	ordersIssueDate := time.Now()
	startDate := ordersIssueDate.AddDate(-1, 0, 0)
	endDate := ordersIssueDate.AddDate(1, 0, 0)
	tacCode := factory.MakeRandomString(4)
	loaSysID := factory.MakeRandomString(10)

	// Ensure all DFAS elements are present
	factory.BuildLineOfAccounting(appCtx.DB(), []factory.Customization{
		{
			Model: models.LineOfAccounting{
				LoaBgnDt:               &startDate,
				LoaEndDt:               &endDate,
				LoaSysID:               &loaSysID,
				LoaHsGdsCd:             models.StringPointer(models.LineOfAccountingHouseholdGoodsCodeOfficer),
				LoaDptID:               models.StringPointer("1"),
				LoaTnsfrDptNm:          models.StringPointer("1"),
				LoaBafID:               models.StringPointer("1"),
				LoaTrsySfxTx:           models.StringPointer("1"),
				LoaMajClmNm:            models.StringPointer("1"),
				LoaOpAgncyID:           models.StringPointer("1"),
				LoaAlltSnID:            models.StringPointer("1"),
				LoaPgmElmntID:          models.StringPointer("1"),
				LoaTskBdgtSblnTx:       models.StringPointer("1"),
				LoaDfAgncyAlctnRcpntID: models.StringPointer("1"),
				LoaJbOrdNm:             models.StringPointer("1"),
				LoaSbaltmtRcpntID:      models.StringPointer("1"),
				LoaWkCntrRcpntNm:       models.StringPointer("1"),
				LoaMajRmbsmtSrcID:      models.StringPointer("1"),
				LoaDtlRmbsmtSrcID:      models.StringPointer("1"),
				LoaCustNm:              models.StringPointer("1"),
				LoaObjClsID:            models.StringPointer("1"),
				LoaSrvSrcID:            models.StringPointer("1"),
				LoaSpclIntrID:          models.StringPointer("1"),
				LoaBdgtAcntClsNm:       models.StringPointer("1"),
				LoaDocID:               models.StringPointer("1"),
				LoaClsRefID:            models.StringPointer("1"),
				LoaInstlAcntgActID:     models.StringPointer("1"),
				LoaLclInstlID:          models.StringPointer("1"),
				LoaFmsTrnsactnID:       models.StringPointer("1"),
				LoaTrnsnID:             models.StringPointer("1"),
				LoaUic:                 models.StringPointer("1"),
				LoaBgFyTx:              models.IntPointer(2023),
				LoaEndFyTx:             models.IntPointer(2025),
			},
		},
	}, nil)
	// Create the TAC and associate loa based on LoaSysID
	tac := factory.BuildTransportationAccountingCodeWithoutAttachedLoa(appCtx.DB(), []factory.Customization{
		{
			Model: models.TransportationAccountingCode{
				TAC:               tacCode,
				TrnsprtnAcntBgnDt: &startDate,
				TrnsprtnAcntEndDt: &endDate,
				TacFnBlModCd:      models.StringPointer("1"),
				LoaSysID:          &loaSysID,
			},
		},
	}, nil)
	return tac
}

// MakeNTSRMoveWithPaymentRequest is similar to old shared.createNTSRMoveWithPaymentRequest
func MakeNTSRMoveWithPaymentRequest(appCtx appcontext.AppContext) models.Move {
	userUploader := newUserUploader(appCtx)

	currentTime := time.Now()
	tac := "1111"

	// Create Customer
	userInfo := newUserInfo("customer")
	customer := factory.BuildExtendedServiceMember(appCtx.DB(), []factory.Customization{
		{
			Model: models.ServiceMember{
				PersonalEmail: &userInfo.email,
				FirstName:     &userInfo.firstName,
				LastName:      &userInfo.lastName,
				CacValidated:  true,
			},
		},
	}, nil)

	// Create Orders
	orders := factory.BuildOrder(appCtx.DB(), []factory.Customization{
		{
			Model: models.Order{
				TAC: &tac,
			},
		},
		{
			Model:    customer,
			LinkOnly: true,
		},
		{
			Model: models.UserUpload{},
			ExtendedParams: &factory.UserUploadExtendedParams{
				UserUploader: userUploader,
				AppContext:   appCtx,
			},
		},
	}, nil)

	// Create Move
	move := factory.BuildMove(appCtx.DB(), []factory.Customization{
		{
			Model:    orders,
			LinkOnly: true,
		},
		{
			Model: models.Move{
				AvailableToPrimeAt: models.TimePointer(time.Now()),
				SubmittedAt:        &currentTime,
			},
		},
	}, nil)
	// Create Pickup Address
	shipmentPickupAddress := factory.BuildAddress(appCtx.DB(), []factory.Customization{
		{
			Model: models.Address{
				// KKFA GBLOC
				PostalCode: "85004",
			},
		},
	}, nil)

	// Create Storage Facility
	storageFacility := factory.BuildStorageFacility(appCtx.DB(), nil, []factory.Trait{
		factory.GetTraitStorageFacilityKKFA,
	})
	// Create NTS-R Shipment
	tacType := models.LOATypeHHG
	serviceOrderNumber := testdatagen.MakeRandomNumberString(4)
	estimatedWeight := unit.Pound(1400)
	actualWeight := unit.Pound(2000)
	ntsRecordedWeight := unit.Pound(2000)
	ntsrShipment := factory.BuildNTSRShipment(appCtx.DB(), []factory.Customization{
		{
			Model:    move,
			LinkOnly: true,
		},
		{
			Model:    storageFacility,
			LinkOnly: true,
		},
		{
			Model:    shipmentPickupAddress,
			LinkOnly: true,
			Type:     &factory.Addresses.PickupAddress,
		},
		{
			Model: models.MTOShipment{
				PrimeEstimatedWeight: &estimatedWeight,
				PrimeActualWeight:    &actualWeight,
				NTSRecordedWeight:    &ntsRecordedWeight,
				ApprovedDate:         models.TimePointer(time.Now()),
				TACType:              &tacType,
				Status:               models.MTOShipmentStatusApproved,
				ServiceOrderNumber:   &serviceOrderNumber,
				UsesExternalVendor:   true,
			},
		},
	}, nil)

	// Create Releasing Agent
	agentUserInfo := newUserInfo("agent")
	factory.BuildMTOAgent(appCtx.DB(), []factory.Customization{
		{
			Model:    ntsrShipment,
			LinkOnly: true,
		},
		{
			Model: models.MTOAgent{
				ID:           uuid.Must(uuid.NewV4()),
				FirstName:    &agentUserInfo.firstName,
				LastName:     &agentUserInfo.lastName,
				Email:        &agentUserInfo.email,
				MTOAgentType: models.MTOAgentReleasing,
			},
		},
	}, nil)

	// Create Payment Request
	paymentRequest := factory.BuildPaymentRequest(appCtx.DB(), []factory.Customization{
		{
			Model: models.PaymentRequest{
				ID:              uuid.Must(uuid.NewV4()),
				IsFinal:         false,
				Status:          models.PaymentRequestStatusPending,
				RejectionReason: nil,
			},
		},
		{
			Model:    move,
			LinkOnly: true,
		},
	}, nil)

	// create service item
	msCostcos := unit.Cents(32400)
	factory.BuildPaymentServiceItemWithParams(
		appCtx.DB(),
		models.ReServiceCodeCS,
		[]factory.CreatePaymentServiceItemParams{
			{
				Key:     models.ServiceItemParamNameContractCode,
				KeyType: models.ServiceItemParamTypeString,
				Value:   factory.DefaultContractCode,
			}},
		[]factory.Customization{
			{
				Model: models.PaymentServiceItem{
					PriceCents: &msCostcos,
				},
			},
			{
				Model:    move,
				LinkOnly: true,
			},
			{
				Model:    ntsrShipment,
				LinkOnly: true,
			},
			{
				Model:    paymentRequest,
				LinkOnly: true,
			},
		}, nil,
	)

	// re-fetch the move so that we ensure we have exactly what is in
	// the db
	newmove, err := models.FetchMove(appCtx.DB(), &auth.Session{}, move.ID)
	if err != nil {
		log.Panic(fmt.Errorf("failed to fetch move: %w", err))
	}

	// load payment requests so tests can confirm
	err = appCtx.DB().Load(newmove, "PaymentRequests")
	if err != nil {
		log.Panic(fmt.Errorf("failed to fetch move payment requestse: %w", err))
	}

	return *newmove
}

// MakeHHGMoveWithServiceItemsandPaymentRequestsForTIO is basically
// scenario.createMoveWithServiceItemsandPaymentRequests01
func MakeHHGMoveWithServiceItemsandPaymentRequestsForTIO(appCtx appcontext.AppContext) models.Move {
	/*
		Creates a move for the TIO flow
	*/
	userUploader := newUserUploader(appCtx)

	msCost := unit.Cents(10000)
	dlhCost := unit.Cents(99999)
	csCost := unit.Cents(25000)
	fscCost := unit.Cents(55555)

	// Create Customer
	userInfo := newUserInfo("customer")
	customer := factory.BuildExtendedServiceMember(appCtx.DB(), []factory.Customization{
		{
			Model: models.ServiceMember{
				PersonalEmail: &userInfo.email,
				FirstName:     &userInfo.firstName,
				LastName:      &userInfo.lastName,
				CacValidated:  true,
			},
		},
	}, nil)

	orders := factory.BuildOrder(appCtx.DB(), []factory.Customization{
		{
			Model:    customer,
			LinkOnly: true,
		},
		{
			Model: models.UserUpload{},
			ExtendedParams: &factory.UserUploadExtendedParams{
				UserUploader: userUploader,
				AppContext:   appCtx,
			},
		},
	}, nil)

	mto := factory.BuildMove(appCtx.DB(), []factory.Customization{
		{
			Model:    orders,
			LinkOnly: true,
		},
		{
			Model: models.Move{
				AvailableToPrimeAt: models.TimePointer(time.Now()),
			},
		},
	}, nil)

	shipmentPickupAddress := factory.BuildAddress(appCtx.DB(), []factory.Customization{
		{
			Model: models.Address{
				// This is a postal code that maps to the default office user gbloc KKFA in the PostalCodeToGBLOC table
				PostalCode: "85004",
			},
		},
	}, nil)

	estimatedWeight := unit.Pound(1400)
	actualWeight := unit.Pound(2000)
	mtoShipmentHHG := factory.BuildMTOShipment(appCtx.DB(), []factory.Customization{
		{
			Model: models.MTOShipment{
				PrimeEstimatedWeight: &estimatedWeight,
				PrimeActualWeight:    &actualWeight,
				ShipmentType:         models.MTOShipmentTypeHHG,
				ApprovedDate:         models.TimePointer(time.Now()),
			},
		},
		{
			Model:    shipmentPickupAddress,
			LinkOnly: true,
			Type:     &factory.Addresses.PickupAddress,
		},
		{
			Model:    mto,
			LinkOnly: true,
		},
	}, nil)

	// Create Releasing Agent
	agentUserInfo := newUserInfo("agent")
	factory.BuildMTOAgent(appCtx.DB(), []factory.Customization{
		{
			Model:    mtoShipmentHHG,
			LinkOnly: true,
		},
		{
			Model: models.MTOAgent{
				ID:           uuid.Must(uuid.NewV4()),
				FirstName:    &agentUserInfo.firstName,
				LastName:     &agentUserInfo.lastName,
				Email:        &agentUserInfo.email,
				MTOAgentType: models.MTOAgentReleasing,
			},
		},
	}, nil)

	paymentRequestHHG := factory.BuildPaymentRequest(appCtx.DB(), []factory.Customization{
		{
			Model: models.PaymentRequest{
				IsFinal:         false,
				Status:          models.PaymentRequestStatusPending,
				RejectionReason: nil,
			},
		},
		{
			Model:    mto,
			LinkOnly: true,
		},
	}, nil)

	// for soft deleted proof of service docs
	factory.BuildPrimeUpload(appCtx.DB(), []factory.Customization{
		{
			Model:    paymentRequestHHG,
			LinkOnly: true,
		},
	}, []factory.Trait{factory.GetTraitPrimeUploadDeleted})

	serviceItemMS := factory.BuildMTOServiceItemBasic(appCtx.DB(), []factory.Customization{
		{
			Model: models.MTOServiceItem{
				Status: models.MTOServiceItemStatusApproved,
			},
		},
		{
			Model:    mto,
			LinkOnly: true,
		},
		{
			Model: models.ReService{
				ID: uuid.FromStringOrNil("1130e612-94eb-49a7-973d-72f33685e551"), // MS - Move Management
			},
		},
	}, nil)

	factory.BuildPaymentServiceItem(appCtx.DB(), []factory.Customization{
		{
			Model: models.PaymentServiceItem{
				PriceCents: &msCost,
			},
		}, {
			Model:    paymentRequestHHG,
			LinkOnly: true,
		}, {
			Model:    serviceItemMS,
			LinkOnly: true,
		},
	}, nil)

	// Shuttling service item
	doshutCost := unit.Cents(623)
	approvedAtTime := time.Now()
	serviceItemDOSHUT := factory.BuildMTOServiceItem(appCtx.DB(), []factory.Customization{
		{
			Model: models.MTOServiceItem{
				Status:          models.MTOServiceItemStatusApproved,
				ApprovedAt:      &approvedAtTime,
				EstimatedWeight: &estimatedWeight,
				ActualWeight:    &actualWeight,
			},
		},
		{
			Model:    mto,
			LinkOnly: true,
		},
		{
			Model:    mtoShipmentHHG,
			LinkOnly: true,
		},
		{
			Model: models.ReService{
				ID: uuid.FromStringOrNil("d979e8af-501a-44bb-8532-2799753a5810"), // DOSHUT - Dom Origin Shuttling
			},
		},
	}, nil)

	factory.BuildPaymentServiceItem(appCtx.DB(), []factory.Customization{
		{
			Model: models.PaymentServiceItem{
				PriceCents: &doshutCost,
			},
		}, {
			Model:    paymentRequestHHG,
			LinkOnly: true,
		}, {
			Model:    serviceItemDOSHUT,
			LinkOnly: true,
		},
	}, nil)

	currentTime := time.Now()

	basicPaymentServiceItemParams := []factory.CreatePaymentServiceItemParams{
		{
			Key:     models.ServiceItemParamNameContractCode,
			KeyType: models.ServiceItemParamTypeString,
			Value:   factory.DefaultContractCode,
		},
		{
			Key:     models.ServiceItemParamNameRequestedPickupDate,
			KeyType: models.ServiceItemParamTypeDate,
			Value:   currentTime.Format("2006-01-02"),
		},
		{
			Key:     models.ServiceItemParamNameReferenceDate,
			KeyType: models.ServiceItemParamTypeDate,
			Value:   currentTime.Format("2006-01-02"),
		},
		{
			Key:     models.ServiceItemParamNameServicesScheduleOrigin,
			KeyType: models.ServiceItemParamTypeInteger,
			Value:   strconv.Itoa(2),
		},
		{
			Key:     models.ServiceItemParamNameServiceAreaOrigin,
			KeyType: models.ServiceItemParamTypeInteger,
			Value:   "004",
		},
		{
			Key:     models.ServiceItemParamNameWeightOriginal,
			KeyType: models.ServiceItemParamTypeInteger,
			Value:   "1400",
		},
		{
			Key:     models.ServiceItemParamNameWeightBilled,
			KeyType: models.ServiceItemParamTypeInteger,
			Value:   fmt.Sprintf("%d", int(unit.Pound(4000))),
		},
		{
			Key:     models.ServiceItemParamNameWeightEstimated,
			KeyType: models.ServiceItemParamTypeInteger,
			Value:   "1400",
		},
	}

	factory.BuildPaymentServiceItemWithParams(
		appCtx.DB(),
		models.ReServiceCodeDOSHUT,
		basicPaymentServiceItemParams,
		[]factory.Customization{
			{
				Model:    mto,
				LinkOnly: true,
			},
			{
				Model:    mtoShipmentHHG,
				LinkOnly: true,
			},
			{
				Model:    paymentRequestHHG,
				LinkOnly: true,
			},
		}, nil,
	)

	// Crating service item
	dcrtCost := unit.Cents(623)
	approvedAtTimeCRT := time.Now()
	serviceItemDCRT := factory.BuildMTOServiceItem(appCtx.DB(), []factory.Customization{
		{
			Model: models.MTOServiceItem{
				Status:          models.MTOServiceItemStatusApproved,
				ApprovedAt:      &approvedAtTimeCRT,
				EstimatedWeight: &estimatedWeight,
				ActualWeight:    &actualWeight,
			},
		},
		{
			Model:    mto,
			LinkOnly: true,
		},
		{
			Model:    mtoShipmentHHG,
			LinkOnly: true,
		},
		{
			Model: models.ReService{
				ID: uuid.FromStringOrNil("68417bd7-4a9d-4472-941e-2ba6aeaf15f4"), // DCRT - Dom Crating
			},
		},
	}, nil)

	factory.BuildPaymentServiceItem(appCtx.DB(), []factory.Customization{
		{
			Model: models.PaymentServiceItem{
				PriceCents: &dcrtCost,
			},
		}, {
			Model:    paymentRequestHHG,
			LinkOnly: true,
		}, {
			Model:    serviceItemDCRT,
			LinkOnly: true,
		},
	}, nil)

	currentTimeDCRT := time.Now()

	basicPaymentServiceItemParamsDCRT := []factory.CreatePaymentServiceItemParams{
		{
			Key:     models.ServiceItemParamNameContractYearName,
			KeyType: models.ServiceItemParamTypeString,
			Value:   factory.DefaultContractCode,
		},
		{
			Key:     models.ServiceItemParamNameEscalationCompounded,
			KeyType: models.ServiceItemParamTypeString,
			Value:   strconv.FormatFloat(1.125, 'f', 5, 64),
		},
		{
			Key:     models.ServiceItemParamNamePriceRateOrFactor,
			KeyType: models.ServiceItemParamTypeString,
			Value:   "1.71",
		},
		{
			Key:     models.ServiceItemParamNameRequestedPickupDate,
			KeyType: models.ServiceItemParamTypeDate,
			Value:   currentTimeDCRT.Format("2006-01-03"),
		},
		{
			Key:     models.ServiceItemParamNameReferenceDate,
			KeyType: models.ServiceItemParamTypeDate,
			Value:   currentTimeDCRT.Format("2006-01-03"),
		},
		{
			Key:     models.ServiceItemParamNameCubicFeetBilled,
			KeyType: models.ServiceItemParamTypeString,
			Value:   "4.00",
		},
		{
			Key:     models.ServiceItemParamNameServicesScheduleOrigin,
			KeyType: models.ServiceItemParamTypeInteger,
			Value:   strconv.Itoa(2),
		},
		{
			Key:     models.ServiceItemParamNameServiceAreaOrigin,
			KeyType: models.ServiceItemParamTypeInteger,
			Value:   "004",
		},
		{
			Key:     models.ServiceItemParamNameZipPickupAddress,
			KeyType: models.ServiceItemParamTypeString,
			Value:   "32210",
		},
		{
			Key:     models.ServiceItemParamNameDimensionHeight,
			KeyType: models.ServiceItemParamTypeString,
			Value:   "10",
		},
		{
			Key:     models.ServiceItemParamNameDimensionLength,
			KeyType: models.ServiceItemParamTypeString,
			Value:   "12",
		},
		{
			Key:     models.ServiceItemParamNameDimensionWidth,
			KeyType: models.ServiceItemParamTypeString,
			Value:   "3",
		},
	}

	factory.BuildPaymentServiceItemWithParams(
		appCtx.DB(),
		models.ReServiceCodeDCRT,
		basicPaymentServiceItemParamsDCRT,
		[]factory.Customization{
			{
				Model:    mto,
				LinkOnly: true,
			},
			{
				Model:    mtoShipmentHHG,
				LinkOnly: true,
			},
			{
				Model:    paymentRequestHHG,
				LinkOnly: true,
			},
		}, nil,
	)

	// Domestic line haul service item
	serviceItemDLH := factory.BuildMTOServiceItem(appCtx.DB(), []factory.Customization{
		{
			Model:    mto,
			LinkOnly: true,
		},
		{
			Model: models.ReService{
				ID: uuid.FromStringOrNil("8d600f25-1def-422d-b159-617c7d59156e"), // DLH - Domestic Linehaul
			},
		},
	}, nil)

	factory.BuildPaymentServiceItem(appCtx.DB(), []factory.Customization{
		{
			Model: models.PaymentServiceItem{
				PriceCents: &dlhCost,
			},
		}, {
			Model:    paymentRequestHHG,
			LinkOnly: true,
		}, {
			Model:    serviceItemDLH,
			LinkOnly: true,
		},
	}, nil)

	createdAtTime := time.Now().Add(time.Duration(time.Hour * -24))
	additionalPaymentRequest := factory.BuildPaymentRequest(appCtx.DB(), []factory.Customization{
		{
			Model: models.PaymentRequest{
				IsFinal:         false,
				Status:          models.PaymentRequestStatusPending,
				RejectionReason: nil,
				SequenceNumber:  2,
				CreatedAt:       createdAtTime,
			},
		},
		{
			Model:    mto,
			LinkOnly: true,
		},
	}, nil)

	serviceItemCS := factory.BuildMTOServiceItem(appCtx.DB(), []factory.Customization{
		{
			Model: models.MTOServiceItem{
				Status: models.MTOServiceItemStatusApproved,
			},
		},
		{
			Model:    mto,
			LinkOnly: true,
		},
		{
			Model: models.ReService{
				ID: uuid.FromStringOrNil("9dc919da-9b66-407b-9f17-05c0f03fcb50"), // CS - Counseling Services
			},
		},
	}, nil)

	factory.BuildPaymentServiceItem(appCtx.DB(), []factory.Customization{
		{
			Model: models.PaymentServiceItem{
				PriceCents: &csCost,
			},
		}, {
			Model:    additionalPaymentRequest,
			LinkOnly: true,
		}, {
			Model:    serviceItemCS,
			LinkOnly: true,
		},
	}, nil)

	MTOShipment := factory.BuildMTOShipment(appCtx.DB(), []factory.Customization{
		{
			Model: models.MTOShipment{
				PrimeEstimatedWeight: &estimatedWeight,
				PrimeActualWeight:    &actualWeight,
				ShipmentType:         models.MTOShipmentTypeHHG,
				ApprovedDate:         models.TimePointer(time.Now()),
				Status:               models.MTOShipmentStatusSubmitted,
			},
		},
		{
			Model:    mto,
			LinkOnly: true,
		},
	}, nil)
	serviceItemFSC := factory.BuildMTOServiceItem(appCtx.DB(), []factory.Customization{
		{
			Model:    mto,
			LinkOnly: true,
		},
		{
			Model:    MTOShipment,
			LinkOnly: true,
		},
		{
			Model: models.ReService{
				ID: uuid.FromStringOrNil("4780b30c-e846-437a-b39a-c499a6b09872"), // FSC - Fuel Surcharge
			},
		},
	}, nil)

	factory.BuildPaymentServiceItem(appCtx.DB(), []factory.Customization{
		{
			Model: models.PaymentServiceItem{
				PriceCents: &fscCost,
			},
		}, {
			Model:    additionalPaymentRequest,
			LinkOnly: true,
		}, {
			Model:    serviceItemFSC,
			LinkOnly: true,
		},
	}, nil)
	// re-fetch the move so that we ensure we have exactly what is in
	// the db
	newmove, err := models.FetchMove(appCtx.DB(), &auth.Session{}, mto.ID)
	if err != nil {
		log.Panic(fmt.Errorf("failed to fetch move: %w", err))
	}

	// load payment requests so tests can confirm
	err = appCtx.DB().Load(newmove, "PaymentRequests")
	if err != nil {
		log.Panic(fmt.Errorf("failed to fetch move payment requestse: %w", err))
	}

	return *newmove
}

func MakeHHGMoveWithServiceItemsandPaymentRequestReviewedForQAE(appCtx appcontext.AppContext) models.Move {
	userUploader := newUserUploader(appCtx)

	msCost := unit.Cents(10000)
	dlhCost := unit.Cents(99999)
	csCost := unit.Cents(25000)
	fscCost := unit.Cents(55555)

	// Create Customer
	userInfo := newUserInfo("customer")
	customer := factory.BuildExtendedServiceMember(appCtx.DB(), []factory.Customization{
		{
			Model: models.ServiceMember{
				PersonalEmail: &userInfo.email,
				FirstName:     &userInfo.firstName,
				LastName:      &userInfo.lastName,
				CacValidated:  true,
			},
		},
	}, nil)

	orders := factory.BuildOrder(appCtx.DB(), []factory.Customization{
		{
			Model:    customer,
			LinkOnly: true,
		},
		{
			Model: models.UserUpload{},
			ExtendedParams: &factory.UserUploadExtendedParams{
				UserUploader: userUploader,
				AppContext:   appCtx,
			},
		},
	}, nil)

	mto := factory.BuildMove(appCtx.DB(), []factory.Customization{
		{
			Model:    orders,
			LinkOnly: true,
		},
		{
			Model: models.Move{
				AvailableToPrimeAt: models.TimePointer(time.Now()),
			},
		},
	}, nil)

	shipmentPickupAddress := factory.BuildAddress(appCtx.DB(), []factory.Customization{
		{
			Model: models.Address{
				// This is a postal code that maps to the default office user gbloc KKFA in the PostalCodeToGBLOC table
				PostalCode: "85004",
			},
		},
	}, nil)

	estimatedWeight := unit.Pound(1400)
	actualWeight := unit.Pound(2000)
	mtoShipmentHHG := factory.BuildMTOShipment(appCtx.DB(), []factory.Customization{
		{
			Model: models.MTOShipment{
				PrimeEstimatedWeight: &estimatedWeight,
				PrimeActualWeight:    &actualWeight,
				ShipmentType:         models.MTOShipmentTypeHHG,
				ApprovedDate:         models.TimePointer(time.Now()),
			},
		},
		{
			Model:    shipmentPickupAddress,
			LinkOnly: true,
			Type:     &factory.Addresses.PickupAddress,
		},
		{
			Model:    mto,
			LinkOnly: true,
		},
	}, nil)

	// Create Releasing Agent
	agentUserInfo := newUserInfo("agent")
	factory.BuildMTOAgent(appCtx.DB(), []factory.Customization{
		{
			Model:    mtoShipmentHHG,
			LinkOnly: true,
		},
		{
			Model: models.MTOAgent{
				ID:           uuid.Must(uuid.NewV4()),
				FirstName:    &agentUserInfo.firstName,
				LastName:     &agentUserInfo.lastName,
				Email:        &agentUserInfo.email,
				MTOAgentType: models.MTOAgentReleasing,
			},
		},
	}, nil)

	paymentRequestHHG := factory.BuildPaymentRequest(appCtx.DB(), []factory.Customization{
		{
			Model: models.PaymentRequest{
				IsFinal:         false,
				Status:          models.PaymentRequestStatusPending,
				RejectionReason: nil,
			},
		},
		{
			Model:    mto,
			LinkOnly: true,
		},
	}, nil)

	// for soft deleted proof of service docs
	factory.BuildPrimeUpload(appCtx.DB(), []factory.Customization{
		{
			Model:    paymentRequestHHG,
			LinkOnly: true,
		},
	}, []factory.Trait{factory.GetTraitPrimeUploadDeleted})

	serviceItemMS := factory.BuildMTOServiceItemBasic(appCtx.DB(), []factory.Customization{
		{
			Model: models.MTOServiceItem{
				Status: models.MTOServiceItemStatusApproved,
			},
		},
		{
			Model:    mto,
			LinkOnly: true,
		},
		{
			Model: models.ReService{
				ID: uuid.FromStringOrNil("1130e612-94eb-49a7-973d-72f33685e551"), // MS - Move Management
			},
		},
	}, nil)

	factory.BuildPaymentServiceItem(appCtx.DB(), []factory.Customization{
		{
			Model: models.PaymentServiceItem{
				PriceCents: &msCost,
			},
		}, {
			Model:    paymentRequestHHG,
			LinkOnly: true,
		}, {
			Model:    serviceItemMS,
			LinkOnly: true,
		},
	}, nil)

	// Shuttling service item
	doshutCost := unit.Cents(623)
	approvedAtTime := time.Now()
	serviceItemDOSHUT := factory.BuildMTOServiceItem(appCtx.DB(), []factory.Customization{
		{
			Model: models.MTOServiceItem{
				Status:          models.MTOServiceItemStatusApproved,
				ApprovedAt:      &approvedAtTime,
				EstimatedWeight: &estimatedWeight,
				ActualWeight:    &actualWeight,
			},
		},
		{
			Model:    mto,
			LinkOnly: true,
		},
		{
			Model:    mtoShipmentHHG,
			LinkOnly: true,
		},
		{
			Model: models.ReService{
				ID: uuid.FromStringOrNil("d979e8af-501a-44bb-8532-2799753a5810"), // DOSHUT - Dom Origin Shuttling
			},
		},
	}, nil)

	factory.BuildPaymentServiceItem(appCtx.DB(), []factory.Customization{
		{
			Model: models.PaymentServiceItem{
				PriceCents: &doshutCost,
			},
		}, {
			Model:    paymentRequestHHG,
			LinkOnly: true,
		}, {
			Model:    serviceItemDOSHUT,
			LinkOnly: true,
		},
	}, nil)

	currentTime := time.Now()

	basicPaymentServiceItemParams := []factory.CreatePaymentServiceItemParams{
		{
			Key:     models.ServiceItemParamNameContractCode,
			KeyType: models.ServiceItemParamTypeString,
			Value:   factory.DefaultContractCode,
		},
		{
			Key:     models.ServiceItemParamNameRequestedPickupDate,
			KeyType: models.ServiceItemParamTypeDate,
			Value:   currentTime.Format("2006-01-02"),
		},
		{
			Key:     models.ServiceItemParamNameReferenceDate,
			KeyType: models.ServiceItemParamTypeDate,
			Value:   currentTime.Format("2006-01-02"),
		},
		{
			Key:     models.ServiceItemParamNameServicesScheduleOrigin,
			KeyType: models.ServiceItemParamTypeInteger,
			Value:   strconv.Itoa(2),
		},
		{
			Key:     models.ServiceItemParamNameServiceAreaOrigin,
			KeyType: models.ServiceItemParamTypeInteger,
			Value:   "004",
		},
		{
			Key:     models.ServiceItemParamNameWeightOriginal,
			KeyType: models.ServiceItemParamTypeInteger,
			Value:   "1400",
		},
		{
			Key:     models.ServiceItemParamNameWeightBilled,
			KeyType: models.ServiceItemParamTypeInteger,
			Value:   fmt.Sprintf("%d", int(unit.Pound(4000))),
		},
		{
			Key:     models.ServiceItemParamNameWeightEstimated,
			KeyType: models.ServiceItemParamTypeInteger,
			Value:   "1400",
		},
	}

	factory.BuildPaymentServiceItemWithParams(
		appCtx.DB(),
		models.ReServiceCodeDOSHUT,
		basicPaymentServiceItemParams,
		[]factory.Customization{
			{
				Model:    mto,
				LinkOnly: true,
			},
			{
				Model:    mtoShipmentHHG,
				LinkOnly: true,
			},
			{
				Model:    paymentRequestHHG,
				LinkOnly: true,
			},
		}, nil,
	)

	// Crating service item
	dcrtCost := unit.Cents(623)
	approvedAtTimeCRT := time.Now()
	serviceItemDCRT := factory.BuildMTOServiceItem(appCtx.DB(), []factory.Customization{
		{
			Model: models.MTOServiceItem{
				Status:          models.MTOServiceItemStatusApproved,
				ApprovedAt:      &approvedAtTimeCRT,
				EstimatedWeight: &estimatedWeight,
				ActualWeight:    &actualWeight,
			},
		},
		{
			Model:    mto,
			LinkOnly: true,
		},
		{
			Model:    mtoShipmentHHG,
			LinkOnly: true,
		},
		{
			Model: models.ReService{
				ID: uuid.FromStringOrNil("68417bd7-4a9d-4472-941e-2ba6aeaf15f4"), // DCRT - Dom Crating
			},
		},
	}, nil)

	factory.BuildPaymentServiceItem(appCtx.DB(), []factory.Customization{
		{
			Model: models.PaymentServiceItem{
				PriceCents: &dcrtCost,
			},
		}, {
			Model:    paymentRequestHHG,
			LinkOnly: true,
		}, {
			Model:    serviceItemDCRT,
			LinkOnly: true,
		},
	}, nil)

	currentTimeDCRT := time.Now()

	basicPaymentServiceItemParamsDCRT := []factory.CreatePaymentServiceItemParams{
		{
			Key:     models.ServiceItemParamNameContractYearName,
			KeyType: models.ServiceItemParamTypeString,
			Value:   factory.DefaultContractCode,
		},
		{
			Key:     models.ServiceItemParamNameEscalationCompounded,
			KeyType: models.ServiceItemParamTypeString,
			Value:   strconv.FormatFloat(1.125, 'f', 5, 64),
		},
		{
			Key:     models.ServiceItemParamNamePriceRateOrFactor,
			KeyType: models.ServiceItemParamTypeString,
			Value:   "1.71",
		},
		{
			Key:     models.ServiceItemParamNameRequestedPickupDate,
			KeyType: models.ServiceItemParamTypeDate,
			Value:   currentTimeDCRT.Format("2006-01-03"),
		},
		{
			Key:     models.ServiceItemParamNameReferenceDate,
			KeyType: models.ServiceItemParamTypeDate,
			Value:   currentTimeDCRT.Format("2006-01-03"),
		},
		{
			Key:     models.ServiceItemParamNameCubicFeetBilled,
			KeyType: models.ServiceItemParamTypeString,
			Value:   "4.00",
		},
		{
			Key:     models.ServiceItemParamNameServicesScheduleOrigin,
			KeyType: models.ServiceItemParamTypeInteger,
			Value:   strconv.Itoa(2),
		},
		{
			Key:     models.ServiceItemParamNameServiceAreaOrigin,
			KeyType: models.ServiceItemParamTypeInteger,
			Value:   "004",
		},
		{
			Key:     models.ServiceItemParamNameZipPickupAddress,
			KeyType: models.ServiceItemParamTypeString,
			Value:   "32210",
		},
		{
			Key:     models.ServiceItemParamNameDimensionHeight,
			KeyType: models.ServiceItemParamTypeString,
			Value:   "10",
		},
		{
			Key:     models.ServiceItemParamNameDimensionLength,
			KeyType: models.ServiceItemParamTypeString,
			Value:   "12",
		},
		{
			Key:     models.ServiceItemParamNameDimensionWidth,
			KeyType: models.ServiceItemParamTypeString,
			Value:   "3",
		},
	}

	factory.BuildPaymentServiceItemWithParams(
		appCtx.DB(),
		models.ReServiceCodeDCRT,
		basicPaymentServiceItemParamsDCRT,
		[]factory.Customization{
			{
				Model:    mto,
				LinkOnly: true,
			},
			{
				Model:    mtoShipmentHHG,
				LinkOnly: true,
			},
			{
				Model:    paymentRequestHHG,
				LinkOnly: true,
			},
		}, nil,
	)

	// Domestic line haul service item
	serviceItemDLH := factory.BuildMTOServiceItem(appCtx.DB(), []factory.Customization{
		{
			Model:    mto,
			LinkOnly: true,
		},
		{
			Model: models.ReService{
				ID: uuid.FromStringOrNil("8d600f25-1def-422d-b159-617c7d59156e"), // DLH - Domestic Linehaul
			},
		},
	}, nil)

	factory.BuildPaymentServiceItem(appCtx.DB(), []factory.Customization{
		{
			Model: models.PaymentServiceItem{
				PriceCents: &dlhCost,
			},
		}, {
			Model:    paymentRequestHHG,
			LinkOnly: true,
		}, {
			Model:    serviceItemDLH,
			LinkOnly: true,
		},
	}, nil)

	createdAtTime := time.Now().Add(time.Duration(time.Hour * -24))
	additionalPaymentRequest := factory.BuildPaymentRequest(appCtx.DB(), []factory.Customization{
		{
			Model: models.PaymentRequest{
				IsFinal:         false,
				Status:          models.PaymentRequestStatusReviewed,
				RejectionReason: nil,
				SequenceNumber:  2,
				CreatedAt:       createdAtTime,
			},
		},
		{
			Model:    mto,
			LinkOnly: true,
		},
	}, nil)

	serviceItemCS := factory.BuildMTOServiceItem(appCtx.DB(), []factory.Customization{
		{
			Model: models.MTOServiceItem{
				Status: models.MTOServiceItemStatusApproved,
			},
		},
		{
			Model:    mto,
			LinkOnly: true,
		},
		{
			Model: models.ReService{
				ID: uuid.FromStringOrNil("9dc919da-9b66-407b-9f17-05c0f03fcb50"), // CS - Counseling Services
			},
		},
	}, nil)

	factory.BuildPaymentServiceItem(appCtx.DB(), []factory.Customization{
		{
			Model: models.PaymentServiceItem{
				PriceCents: &csCost,
			},
		}, {
			Model:    additionalPaymentRequest,
			LinkOnly: true,
		}, {
			Model:    serviceItemCS,
			LinkOnly: true,
		},
	}, nil)

	MTOShipment := factory.BuildMTOShipment(appCtx.DB(), []factory.Customization{
		{
			Model: models.MTOShipment{
				PrimeEstimatedWeight: &estimatedWeight,
				PrimeActualWeight:    &actualWeight,
				ShipmentType:         models.MTOShipmentTypeHHG,
				ApprovedDate:         models.TimePointer(time.Now()),
				Status:               models.MTOShipmentStatusSubmitted,
			},
		},
		{
			Model:    mto,
			LinkOnly: true,
		},
	}, nil)
	serviceItemFSC := factory.BuildMTOServiceItem(appCtx.DB(), []factory.Customization{
		{
			Model:    mto,
			LinkOnly: true,
		},
		{
			Model:    MTOShipment,
			LinkOnly: true,
		},
		{
			Model: models.ReService{
				ID: uuid.FromStringOrNil("4780b30c-e846-437a-b39a-c499a6b09872"), // FSC - Fuel Surcharge
			},
		},
	}, nil)

	factory.BuildPaymentServiceItem(appCtx.DB(), []factory.Customization{
		{
			Model: models.PaymentServiceItem{
				PriceCents: &fscCost,
			},
		}, {
			Model:    additionalPaymentRequest,
			LinkOnly: true,
		}, {
			Model:    serviceItemFSC,
			LinkOnly: true,
		},
	}, nil)
	// re-fetch the move so that we ensure we have exactly what is in
	// the db
	newmove, err := models.FetchMove(appCtx.DB(), &auth.Session{}, mto.ID)
	if err != nil {
		log.Panic(fmt.Errorf("failed to fetch move: %w", err))
	}

	// load payment requests so tests can confirm
	err = appCtx.DB().Load(newmove, "PaymentRequests")
	if err != nil {
		log.Panic(fmt.Errorf("failed to fetch move payment requestse: %w", err))
	}

	return *newmove
}

func MakeHHGMoveWithServiceItemsandPaymentRequestWithDocsReviewedForQAE(appCtx appcontext.AppContext) models.Move {
	userUploader := newUserUploader(appCtx)
	primeUploader := newPrimeUploader(appCtx)

	msCost := unit.Cents(10000)
	dlhCost := unit.Cents(99999)
	csCost := unit.Cents(25000)
	fscCost := unit.Cents(55555)

	// Create Customer
	userInfo := newUserInfo("customer")
	customer := factory.BuildExtendedServiceMember(appCtx.DB(), []factory.Customization{
		{
			Model: models.ServiceMember{
				PersonalEmail: &userInfo.email,
				FirstName:     &userInfo.firstName,
				LastName:      &userInfo.lastName,
				CacValidated:  true,
			},
		},
	}, nil)

	orders := factory.BuildOrder(appCtx.DB(), []factory.Customization{
		{
			Model:    customer,
			LinkOnly: true,
		},
		{
			Model: models.UserUpload{},
			ExtendedParams: &factory.UserUploadExtendedParams{
				UserUploader: userUploader,
				AppContext:   appCtx,
			},
		},
	}, nil)

	mto := factory.BuildMove(appCtx.DB(), []factory.Customization{
		{
			Model:    orders,
			LinkOnly: true,
		},
		{
			Model: models.Move{
				AvailableToPrimeAt: models.TimePointer(time.Now()),
			},
		},
	}, nil)

	shipmentPickupAddress := factory.BuildAddress(appCtx.DB(), []factory.Customization{
		{
			Model: models.Address{
				// This is a postal code that maps to the default office user gbloc KKFA in the PostalCodeToGBLOC table
				PostalCode: "85004",
			},
		},
	}, nil)

	estimatedWeight := unit.Pound(1400)
	actualWeight := unit.Pound(2000)
	mtoShipmentHHG := factory.BuildMTOShipment(appCtx.DB(), []factory.Customization{
		{
			Model: models.MTOShipment{
				PrimeEstimatedWeight: &estimatedWeight,
				PrimeActualWeight:    &actualWeight,
				ShipmentType:         models.MTOShipmentTypeHHG,
				ApprovedDate:         models.TimePointer(time.Now()),
			},
		},
		{
			Model:    shipmentPickupAddress,
			LinkOnly: true,
			Type:     &factory.Addresses.PickupAddress,
		},
		{
			Model:    mto,
			LinkOnly: true,
		},
	}, nil)

	// Create Releasing Agent
	agentUserInfo := newUserInfo("agent")
	factory.BuildMTOAgent(appCtx.DB(), []factory.Customization{
		{
			Model:    mtoShipmentHHG,
			LinkOnly: true,
		},
		{
			Model: models.MTOAgent{
				ID:           uuid.Must(uuid.NewV4()),
				FirstName:    &agentUserInfo.firstName,
				LastName:     &agentUserInfo.lastName,
				Email:        &agentUserInfo.email,
				MTOAgentType: models.MTOAgentReleasing,
			},
		},
	}, nil)

	paymentRequestHHG := factory.BuildPaymentRequest(appCtx.DB(), []factory.Customization{
		{
			Model: models.PaymentRequest{
				IsFinal:         false,
				Status:          models.PaymentRequestStatusPending,
				RejectionReason: nil,
			},
		},
		{
			Model:    mto,
			LinkOnly: true,
		},
	}, nil)

	factory.BuildPrimeUpload(appCtx.DB(), []factory.Customization{
		{
			Model:    paymentRequestHHG,
			LinkOnly: true,
		},
	}, nil)
	posImage := factory.BuildProofOfServiceDoc(appCtx.DB(), []factory.Customization{
		{
			Model:    paymentRequestHHG,
			LinkOnly: true,
		},
	}, nil)
	primeContractor := uuid.FromStringOrNil("5db13bb4-6d29-4bdb-bc81-262f4513ecf6")

	// Creates custom test.jpg prime upload
	file := testdatagen.Fixture("test.jpg")
	_, verrs, err := primeUploader.CreatePrimeUploadForDocument(appCtx, &posImage.ID, primeContractor, uploader.File{File: file}, uploader.AllowedTypesPaymentRequest)
	if verrs.HasAny() || err != nil {
		appCtx.Logger().Error("errors encountered saving test.jpg prime upload", zap.Error(err))
	}

	serviceItemMS := factory.BuildMTOServiceItemBasic(appCtx.DB(), []factory.Customization{
		{
			Model: models.MTOServiceItem{
				Status: models.MTOServiceItemStatusApproved,
			},
		},
		{
			Model:    mto,
			LinkOnly: true,
		},
		{
			Model: models.ReService{
				ID: uuid.FromStringOrNil("1130e612-94eb-49a7-973d-72f33685e551"), // MS - Move Management
			},
		},
	}, nil)

	factory.BuildPaymentServiceItem(appCtx.DB(), []factory.Customization{
		{
			Model: models.PaymentServiceItem{
				PriceCents: &msCost,
			},
		}, {
			Model:    paymentRequestHHG,
			LinkOnly: true,
		}, {
			Model:    serviceItemMS,
			LinkOnly: true,
		},
	}, nil)

	// Shuttling service item
	doshutCost := unit.Cents(623)
	approvedAtTime := time.Now()
	serviceItemDOSHUT := factory.BuildMTOServiceItem(appCtx.DB(), []factory.Customization{
		{
			Model: models.MTOServiceItem{
				Status:          models.MTOServiceItemStatusApproved,
				ApprovedAt:      &approvedAtTime,
				EstimatedWeight: &estimatedWeight,
				ActualWeight:    &actualWeight,
			},
		},
		{
			Model:    mto,
			LinkOnly: true,
		},
		{
			Model:    mtoShipmentHHG,
			LinkOnly: true,
		},
		{
			Model: models.ReService{
				ID: uuid.FromStringOrNil("d979e8af-501a-44bb-8532-2799753a5810"), // DOSHUT - Dom Origin Shuttling
			},
		},
	}, nil)

	factory.BuildPaymentServiceItem(appCtx.DB(), []factory.Customization{
		{
			Model: models.PaymentServiceItem{
				PriceCents: &doshutCost,
			},
		}, {
			Model:    paymentRequestHHG,
			LinkOnly: true,
		}, {
			Model:    serviceItemDOSHUT,
			LinkOnly: true,
		},
	}, nil)

	currentTime := time.Now()

	basicPaymentServiceItemParams := []factory.CreatePaymentServiceItemParams{
		{
			Key:     models.ServiceItemParamNameContractCode,
			KeyType: models.ServiceItemParamTypeString,
			Value:   factory.DefaultContractCode,
		},
		{
			Key:     models.ServiceItemParamNameRequestedPickupDate,
			KeyType: models.ServiceItemParamTypeDate,
			Value:   currentTime.Format("2006-01-02"),
		},
		{
			Key:     models.ServiceItemParamNameReferenceDate,
			KeyType: models.ServiceItemParamTypeDate,
			Value:   currentTime.Format("2006-01-02"),
		},
		{
			Key:     models.ServiceItemParamNameServicesScheduleOrigin,
			KeyType: models.ServiceItemParamTypeInteger,
			Value:   strconv.Itoa(2),
		},
		{
			Key:     models.ServiceItemParamNameServiceAreaOrigin,
			KeyType: models.ServiceItemParamTypeInteger,
			Value:   "004",
		},
		{
			Key:     models.ServiceItemParamNameWeightOriginal,
			KeyType: models.ServiceItemParamTypeInteger,
			Value:   "1400",
		},
		{
			Key:     models.ServiceItemParamNameWeightBilled,
			KeyType: models.ServiceItemParamTypeInteger,
			Value:   fmt.Sprintf("%d", int(unit.Pound(4000))),
		},
		{
			Key:     models.ServiceItemParamNameWeightEstimated,
			KeyType: models.ServiceItemParamTypeInteger,
			Value:   "1400",
		},
	}

	factory.BuildPaymentServiceItemWithParams(
		appCtx.DB(),
		models.ReServiceCodeDOSHUT,
		basicPaymentServiceItemParams,
		[]factory.Customization{
			{
				Model:    mto,
				LinkOnly: true,
			},
			{
				Model:    mtoShipmentHHG,
				LinkOnly: true,
			},
			{
				Model:    paymentRequestHHG,
				LinkOnly: true,
			},
		}, nil,
	)

	// Crating service item
	dcrtCost := unit.Cents(623)
	approvedAtTimeCRT := time.Now()
	serviceItemDCRT := factory.BuildMTOServiceItem(appCtx.DB(), []factory.Customization{
		{
			Model: models.MTOServiceItem{
				Status:          models.MTOServiceItemStatusApproved,
				ApprovedAt:      &approvedAtTimeCRT,
				EstimatedWeight: &estimatedWeight,
				ActualWeight:    &actualWeight,
			},
		},
		{
			Model:    mto,
			LinkOnly: true,
		},
		{
			Model:    mtoShipmentHHG,
			LinkOnly: true,
		},
		{
			Model: models.ReService{
				ID: uuid.FromStringOrNil("68417bd7-4a9d-4472-941e-2ba6aeaf15f4"), // DCRT - Dom Crating
			},
		},
	}, nil)

	factory.BuildPaymentServiceItem(appCtx.DB(), []factory.Customization{
		{
			Model: models.PaymentServiceItem{
				PriceCents: &dcrtCost,
			},
		}, {
			Model:    paymentRequestHHG,
			LinkOnly: true,
		}, {
			Model:    serviceItemDCRT,
			LinkOnly: true,
		},
	}, nil)

	currentTimeDCRT := time.Now()

	basicPaymentServiceItemParamsDCRT := []factory.CreatePaymentServiceItemParams{
		{
			Key:     models.ServiceItemParamNameContractYearName,
			KeyType: models.ServiceItemParamTypeString,
			Value:   factory.DefaultContractCode,
		},
		{
			Key:     models.ServiceItemParamNameEscalationCompounded,
			KeyType: models.ServiceItemParamTypeString,
			Value:   strconv.FormatFloat(1.125, 'f', 5, 64),
		},
		{
			Key:     models.ServiceItemParamNamePriceRateOrFactor,
			KeyType: models.ServiceItemParamTypeString,
			Value:   "1.71",
		},
		{
			Key:     models.ServiceItemParamNameRequestedPickupDate,
			KeyType: models.ServiceItemParamTypeDate,
			Value:   currentTimeDCRT.Format("2006-01-03"),
		},
		{
			Key:     models.ServiceItemParamNameReferenceDate,
			KeyType: models.ServiceItemParamTypeDate,
			Value:   currentTimeDCRT.Format("2006-01-03"),
		},
		{
			Key:     models.ServiceItemParamNameCubicFeetBilled,
			KeyType: models.ServiceItemParamTypeString,
			Value:   "4.00",
		},
		{
			Key:     models.ServiceItemParamNameServicesScheduleOrigin,
			KeyType: models.ServiceItemParamTypeInteger,
			Value:   strconv.Itoa(2),
		},
		{
			Key:     models.ServiceItemParamNameServiceAreaOrigin,
			KeyType: models.ServiceItemParamTypeInteger,
			Value:   "004",
		},
		{
			Key:     models.ServiceItemParamNameZipPickupAddress,
			KeyType: models.ServiceItemParamTypeString,
			Value:   "32210",
		},
		{
			Key:     models.ServiceItemParamNameDimensionHeight,
			KeyType: models.ServiceItemParamTypeString,
			Value:   "10",
		},
		{
			Key:     models.ServiceItemParamNameDimensionLength,
			KeyType: models.ServiceItemParamTypeString,
			Value:   "12",
		},
		{
			Key:     models.ServiceItemParamNameDimensionWidth,
			KeyType: models.ServiceItemParamTypeString,
			Value:   "3",
		},
	}

	factory.BuildPaymentServiceItemWithParams(
		appCtx.DB(),
		models.ReServiceCodeDCRT,
		basicPaymentServiceItemParamsDCRT,
		[]factory.Customization{
			{
				Model:    mto,
				LinkOnly: true,
			},
			{
				Model:    mtoShipmentHHG,
				LinkOnly: true,
			},
			{
				Model:    paymentRequestHHG,
				LinkOnly: true,
			},
		}, nil,
	)

	// Domestic line haul service item
	serviceItemDLH := factory.BuildMTOServiceItem(appCtx.DB(), []factory.Customization{
		{
			Model:    mto,
			LinkOnly: true,
		},
		{
			Model: models.ReService{
				ID: uuid.FromStringOrNil("8d600f25-1def-422d-b159-617c7d59156e"), // DLH - Domestic Linehaul
			},
		},
	}, nil)

	factory.BuildPaymentServiceItem(appCtx.DB(), []factory.Customization{
		{
			Model: models.PaymentServiceItem{
				PriceCents: &dlhCost,
			},
		}, {
			Model:    paymentRequestHHG,
			LinkOnly: true,
		}, {
			Model:    serviceItemDLH,
			LinkOnly: true,
		},
	}, nil)

	createdAtTime := time.Now().Add(time.Duration(time.Hour * -24))
	additionalPaymentRequest := factory.BuildPaymentRequest(appCtx.DB(), []factory.Customization{
		{
			Model: models.PaymentRequest{
				IsFinal:         false,
				Status:          models.PaymentRequestStatusReviewed,
				RejectionReason: nil,
				SequenceNumber:  2,
				CreatedAt:       createdAtTime,
			},
		},
		{
			Model:    mto,
			LinkOnly: true,
		},
	}, nil)

	serviceItemCS := factory.BuildMTOServiceItem(appCtx.DB(), []factory.Customization{
		{
			Model: models.MTOServiceItem{
				Status: models.MTOServiceItemStatusApproved,
			},
		},
		{
			Model:    mto,
			LinkOnly: true,
		},
		{
			Model: models.ReService{
				ID: uuid.FromStringOrNil("9dc919da-9b66-407b-9f17-05c0f03fcb50"), // CS - Counseling Services
			},
		},
	}, nil)

	factory.BuildPaymentServiceItem(appCtx.DB(), []factory.Customization{
		{
			Model: models.PaymentServiceItem{
				PriceCents: &csCost,
			},
		}, {
			Model:    additionalPaymentRequest,
			LinkOnly: true,
		}, {
			Model:    serviceItemCS,
			LinkOnly: true,
		},
	}, nil)

	MTOShipment := factory.BuildMTOShipment(appCtx.DB(), []factory.Customization{
		{
			Model: models.MTOShipment{
				PrimeEstimatedWeight: &estimatedWeight,
				PrimeActualWeight:    &actualWeight,
				ShipmentType:         models.MTOShipmentTypeHHG,
				ApprovedDate:         models.TimePointer(time.Now()),
				Status:               models.MTOShipmentStatusSubmitted,
			},
		},
		{
			Model:    mto,
			LinkOnly: true,
		},
	}, nil)
	serviceItemFSC := factory.BuildMTOServiceItem(appCtx.DB(), []factory.Customization{
		{
			Model:    mto,
			LinkOnly: true,
		},
		{
			Model:    MTOShipment,
			LinkOnly: true,
		},
		{
			Model: models.ReService{
				ID: uuid.FromStringOrNil("4780b30c-e846-437a-b39a-c499a6b09872"), // FSC - Fuel Surcharge
			},
		},
	}, nil)

	factory.BuildPaymentServiceItem(appCtx.DB(), []factory.Customization{
		{
			Model: models.PaymentServiceItem{
				PriceCents: &fscCost,
			},
		}, {
			Model:    additionalPaymentRequest,
			LinkOnly: true,
		}, {
			Model:    serviceItemFSC,
			LinkOnly: true,
		},
	}, nil)

	factory.BuildPrimeUpload(appCtx.DB(), []factory.Customization{
		{
			Model:    additionalPaymentRequest,
			LinkOnly: true,
		},
	}, nil)
	posImage2 := factory.BuildProofOfServiceDoc(appCtx.DB(), []factory.Customization{
		{
			Model:    additionalPaymentRequest,
			LinkOnly: true,
		},
	}, nil)
	primeContractor2 := uuid.FromStringOrNil("5db13bb4-6d29-4bdb-bc81-262f4513ecf6")

	// Creates custom test.jpg prime upload
	file2 := testdatagen.Fixture("test.jpg")
	_, verrs, err = primeUploader.CreatePrimeUploadForDocument(appCtx, &posImage2.ID, primeContractor2, uploader.File{File: file2}, uploader.AllowedTypesPaymentRequest)
	if verrs.HasAny() || err != nil {
		appCtx.Logger().Error("errors encountered saving test.jpg prime upload", zap.Error(err))
	}

	// re-fetch the move so that we ensure we have exactly what is in
	// the db
	newmove, err := models.FetchMove(appCtx.DB(), &auth.Session{}, mto.ID)
	if err != nil {
		log.Panic(fmt.Errorf("failed to fetch move: %w", err))
	}

	// load payment requests so tests can confirm
	err = appCtx.DB().Load(newmove, "PaymentRequests")
	if err != nil {
		log.Panic(fmt.Errorf("failed to fetch move payment requestse: %w", err))
	}

	return *newmove
}

// like scenario.createNTSRMoveWithServiceItemsAndPaymentRequest
func MakeNTSRMoveWithServiceItemsAndPaymentRequest(appCtx appcontext.AppContext) models.Move {
	userUploader := newUserUploader(appCtx)

	currentTime := time.Now()
	tac := "1111"
	tac2 := "2222"
	sac := "3333"
	sac2 := "4444"

	// Create Customer
	userInfo := newUserInfo("customer")
	customer := factory.BuildExtendedServiceMember(appCtx.DB(), []factory.Customization{
		{
			Model: models.ServiceMember{
				PersonalEmail: &userInfo.email,
				FirstName:     &userInfo.firstName,
				LastName:      &userInfo.lastName,
				CacValidated:  true,
			},
		},
	}, nil)

	// Create Orders
	orders := factory.BuildOrder(appCtx.DB(), []factory.Customization{
		{
			Model: models.Order{
				TAC:    &tac,
				NtsTAC: &tac2,
				SAC:    &sac,
				NtsSAC: &sac2,
			},
		},
		{
			Model:    customer,
			LinkOnly: true,
		},
		{
			Model: models.UserUpload{},
			ExtendedParams: &factory.UserUploadExtendedParams{
				UserUploader: userUploader,
				AppContext:   appCtx,
			},
		},
	}, nil)

	// Create Move
	move := factory.BuildMove(appCtx.DB(), []factory.Customization{
		{
			Model:    orders,
			LinkOnly: true,
		},
		{
			Model: models.Move{
				AvailableToPrimeAt: models.TimePointer(time.Now()),
				SubmittedAt:        &currentTime,
			},
		},
	}, nil)
	// Create Pickup Address
	shipmentPickupAddress := factory.BuildAddress(appCtx.DB(), []factory.Customization{
		{
			Model: models.Address{
				// KKFA GBLOC
				PostalCode: "85004",
			},
		},
	}, nil)

	// Create Storage Facility
	storageFacility := factory.BuildStorageFacility(appCtx.DB(), []factory.Customization{
		{
			Model: models.Address{
				// KKFA GBLOC
				PostalCode: "85005",
			},
		},
	}, nil)
	// Create NTS-R Shipment
	tacType := models.LOATypeHHG
	sacType := models.LOATypeNTS
	serviceOrderNumber := "1234"
	estimatedWeight := unit.Pound(1400)
	actualWeight := unit.Pound(2000)
	ntsrShipment := factory.BuildNTSRShipment(appCtx.DB(), []factory.Customization{
		{
			Model:    move,
			LinkOnly: true,
		},
		{
			Model:    storageFacility,
			LinkOnly: true,
		},
		{
			Model:    shipmentPickupAddress,
			LinkOnly: true,
			Type:     &factory.Addresses.PickupAddress,
		},
		{
			Model: models.MTOShipment{
				PrimeEstimatedWeight: &estimatedWeight,
				PrimeActualWeight:    &actualWeight,
				ApprovedDate:         models.TimePointer(time.Now()),
				TACType:              &tacType,
				Status:               models.MTOShipmentStatusApproved,
				SACType:              &sacType,
				ServiceOrderNumber:   &serviceOrderNumber,
			},
		},
	}, nil)

	// Create Releasing Agent
	agentUserInfo := newUserInfo("agent")
	factory.BuildMTOAgent(appCtx.DB(), []factory.Customization{
		{
			Model:    ntsrShipment,
			LinkOnly: true,
		},
		{
			Model: models.MTOAgent{
				ID:           uuid.Must(uuid.NewV4()),
				FirstName:    &agentUserInfo.firstName,
				LastName:     &agentUserInfo.lastName,
				Email:        &agentUserInfo.email,
				MTOAgentType: models.MTOAgentReleasing,
			},
		},
	}, nil)

	// Create Payment Request
	paymentRequest := factory.BuildPaymentRequest(appCtx.DB(), []factory.Customization{
		{
			Model: models.PaymentRequest{
				ID:              uuid.Must(uuid.NewV4()),
				IsFinal:         false,
				Status:          models.PaymentRequestStatusPending,
				RejectionReason: nil,
			},
		},
		{
			Model:    move,
			LinkOnly: true,
		},
	}, nil)

	// Create Domestic linehaul service item
	dlCost := unit.Cents(80000)
	dlItemParams := []factory.CreatePaymentServiceItemParams{
		{
			Key:     models.ServiceItemParamNameContractCode,
			KeyType: models.ServiceItemParamTypeString,
			Value:   factory.DefaultContractCode,
		},
		{
			Key:     models.ServiceItemParamNameReferenceDate,
			KeyType: models.ServiceItemParamTypeDate,
			Value:   currentTime.Format("2006-01-02"),
		},
		{
			Key:     models.ServiceItemParamNameServicesScheduleDest,
			KeyType: models.ServiceItemParamTypeInteger,
			Value:   strconv.Itoa(1),
		},
		{
			Key:   models.ServiceItemParamNameContractYearName,
			Value: "DL Test Year",
		},
		{
			Key:   models.ServiceItemParamNameEscalationCompounded,
			Value: strconv.FormatFloat(1.01, 'f', 5, 64),
		},
		{
			Key:     models.ServiceItemParamNameIsPeak,
			KeyType: models.ServiceItemParamTypeBoolean,
			Value:   strconv.FormatBool(false),
		},
		{
			Key:     models.ServiceItemParamNamePriceRateOrFactor,
			KeyType: models.ServiceItemParamTypeString,
			Value:   "21",
		},
		{
			Key:     models.ServiceItemParamNameServiceAreaDest,
			KeyType: models.ServiceItemParamTypeString,
			Value:   strconv.Itoa(144),
		},
		{
			Key:     models.ServiceItemParamNameWeightOriginal,
			KeyType: models.ServiceItemParamTypeInteger,
			Value:   "1400",
		},
		{
			Key:     models.ServiceItemParamNameWeightEstimated,
			KeyType: models.ServiceItemParamTypeInteger,
			Value:   "1500",
		},

		{
			Key:     models.ServiceItemParamNameActualPickupDate,
			KeyType: models.ServiceItemParamTypeDate,
			Value:   currentTime.Format("2006-01-02"),
		},
		{
			Key:     models.ServiceItemParamNameDistanceZip,
			KeyType: models.ServiceItemParamTypeInteger,
			Value:   fmt.Sprintf("%d", int(354)),
		},

		{
			Key:     models.ServiceItemParamNameWeightBilled,
			KeyType: models.ServiceItemParamTypeInteger,
			Value:   strconv.Itoa(1400),
		},
		{
			Key:     models.ServiceItemParamNameFSCWeightBasedDistanceMultiplier,
			KeyType: models.ServiceItemParamTypeDecimal,
			Value:   strconv.FormatFloat(0.000417, 'f', 7, 64),
		},
		{
			Key:     models.ServiceItemParamNameEIAFuelPrice,
			KeyType: models.ServiceItemParamTypeInteger,
			Value:   fmt.Sprintf("%d", int(unit.Millicents(281400))),
		},
		{
			Key:     models.ServiceItemParamNameZipPickupAddress,
			KeyType: models.ServiceItemParamTypeString,
			Value:   "80301",
		},
		{
			Key:     models.ServiceItemParamNameZipDestAddress,
			KeyType: models.ServiceItemParamTypeString,
			Value:   "80501",
		},
		{
			Key:     models.ServiceItemParamNameServiceAreaOrigin,
			KeyType: models.ServiceItemParamTypeString,
			Value:   strconv.Itoa(144),
		},
	}
	factory.BuildPaymentServiceItemWithParams(
		appCtx.DB(),
		models.ReServiceCodeDLH,
		dlItemParams,
		[]factory.Customization{
			{
				Model: models.PaymentServiceItem{
					PriceCents: &dlCost,
				},
			},
			{
				Model:    move,
				LinkOnly: true,
			},
			{
				Model:    ntsrShipment,
				LinkOnly: true,
			},
			{
				Model:    paymentRequest,
				LinkOnly: true,
			},
		}, nil,
	)

	// Create Fuel surcharge service item
	fsCost := unit.Cents(10700)
	fsItemParams := []factory.CreatePaymentServiceItemParams{
		{
			Key:     models.ServiceItemParamNameContractCode,
			KeyType: models.ServiceItemParamTypeString,
			Value:   factory.DefaultContractCode,
		},
		{
			Key:     models.ServiceItemParamNameReferenceDate,
			KeyType: models.ServiceItemParamTypeDate,
			Value:   currentTime.Format("2006-01-02"),
		},
		{
			Key:     models.ServiceItemParamNameServicesScheduleDest,
			KeyType: models.ServiceItemParamTypeInteger,
			Value:   strconv.Itoa(1),
		},
		{
			Key:   models.ServiceItemParamNameContractYearName,
			Value: "FS Test Year",
		},
		{
			Key:   models.ServiceItemParamNameEscalationCompounded,
			Value: strconv.FormatFloat(1.01, 'f', 5, 64),
		},
		{
			Key:     models.ServiceItemParamNameIsPeak,
			KeyType: models.ServiceItemParamTypeBoolean,
			Value:   strconv.FormatBool(false),
		},
		{
			Key:     models.ServiceItemParamNamePriceRateOrFactor,
			KeyType: models.ServiceItemParamTypeString,
			Value:   "21",
		},
		{
			Key:     models.ServiceItemParamNameServiceAreaDest,
			KeyType: models.ServiceItemParamTypeString,
			Value:   strconv.Itoa(144),
		},
		{
			Key:     models.ServiceItemParamNameWeightOriginal,
			KeyType: models.ServiceItemParamTypeInteger,
			Value:   "1400",
		},
		{
			Key:     models.ServiceItemParamNameWeightEstimated,
			KeyType: models.ServiceItemParamTypeInteger,
			Value:   "1500",
		},

		{
			Key:     models.ServiceItemParamNameActualPickupDate,
			KeyType: models.ServiceItemParamTypeDate,
			Value:   currentTime.Format("2006-01-02"),
		},
		{
			Key:     models.ServiceItemParamNameDistanceZip,
			KeyType: models.ServiceItemParamTypeInteger,
			Value:   fmt.Sprintf("%d", int(354)),
		},

		{
			Key:     models.ServiceItemParamNameWeightBilled,
			KeyType: models.ServiceItemParamTypeInteger,
			Value:   strconv.Itoa(1400),
		},
		{
			Key:     models.ServiceItemParamNameFSCWeightBasedDistanceMultiplier,
			KeyType: models.ServiceItemParamTypeDecimal,
			Value:   strconv.FormatFloat(0.000417, 'f', 7, 64),
		},
		{
			Key:     models.ServiceItemParamNameEIAFuelPrice,
			KeyType: models.ServiceItemParamTypeInteger,
			Value:   fmt.Sprintf("%d", int(unit.Millicents(281400))),
		},
		{
			Key:     models.ServiceItemParamNameZipPickupAddress,
			KeyType: models.ServiceItemParamTypeString,
			Value:   "80301",
		},
		{
			Key:     models.ServiceItemParamNameZipDestAddress,
			KeyType: models.ServiceItemParamTypeString,
			Value:   "80501",
		},
	}
	factory.BuildPaymentServiceItemWithParams(
		appCtx.DB(),
		models.ReServiceCodeFSC,
		fsItemParams,
		[]factory.Customization{
			{
				Model: models.PaymentServiceItem{
					PriceCents: &fsCost,
				},
			},
			{
				Model:    move,
				LinkOnly: true,
			},
			{
				Model:    ntsrShipment,
				LinkOnly: true,
			},
			{
				Model:    paymentRequest,
				LinkOnly: true,
			},
		}, nil,
	)

	// Create Domestic origin price service item
	doCost := unit.Cents(15000)
	doItemParams := []factory.CreatePaymentServiceItemParams{
		{
			Key:     models.ServiceItemParamNameContractCode,
			KeyType: models.ServiceItemParamTypeString,
			Value:   factory.DefaultContractCode,
		},
		{
			Key:     models.ServiceItemParamNameReferenceDate,
			KeyType: models.ServiceItemParamTypeDate,
			Value:   currentTime.Format("2006-01-02"),
		},
		{
			Key:     models.ServiceItemParamNameServicesScheduleDest,
			KeyType: models.ServiceItemParamTypeInteger,
			Value:   strconv.Itoa(1),
		},
		{
			Key:     models.ServiceItemParamNameWeightBilled,
			KeyType: models.ServiceItemParamTypeInteger,
			Value:   strconv.Itoa(4300),
		},
		{
			Key:   models.ServiceItemParamNameContractYearName,
			Value: "DO Test Year",
		},
		{
			Key:   models.ServiceItemParamNameEscalationCompounded,
			Value: strconv.FormatFloat(1.04071, 'f', 5, 64),
		},
		{
			Key:     models.ServiceItemParamNameIsPeak,
			KeyType: models.ServiceItemParamTypeBoolean,
			Value:   strconv.FormatBool(false),
		},
		{
			Key:     models.ServiceItemParamNamePriceRateOrFactor,
			KeyType: models.ServiceItemParamTypeString,
			Value:   "6.25",
		},
		{
			Key:     models.ServiceItemParamNameServiceAreaOrigin,
			KeyType: models.ServiceItemParamTypeString,
			Value:   strconv.Itoa(144),
		},
		{
			Key:     models.ServiceItemParamNameWeightOriginal,
			KeyType: models.ServiceItemParamTypeInteger,
			Value:   "1400",
		},
		{
			Key:     models.ServiceItemParamNameWeightEstimated,
			KeyType: models.ServiceItemParamTypeInteger,
			Value:   "1500",
		},
	}
	factory.BuildPaymentServiceItemWithParams(
		appCtx.DB(),
		models.ReServiceCodeDOP,
		doItemParams,
		[]factory.Customization{
			{
				Model: models.PaymentServiceItem{
					PriceCents: &doCost,
				},
			},
			{
				Model:    move,
				LinkOnly: true,
			},
			{
				Model:    ntsrShipment,
				LinkOnly: true,
			},
			{
				Model:    paymentRequest,
				LinkOnly: true,
			},
		}, nil,
	)

	// Create Domestic destination price service item
	ddpCost := unit.Cents(15000)
	ddpItemParams := []factory.CreatePaymentServiceItemParams{
		{
			Key:     models.ServiceItemParamNameContractCode,
			KeyType: models.ServiceItemParamTypeString,
			Value:   factory.DefaultContractCode,
		},
		{
			Key:     models.ServiceItemParamNameReferenceDate,
			KeyType: models.ServiceItemParamTypeDate,
			Value:   currentTime.Format("2006-01-02"),
		},
		{
			Key:     models.ServiceItemParamNameServicesScheduleDest,
			KeyType: models.ServiceItemParamTypeInteger,
			Value:   strconv.Itoa(1),
		},
		{
			Key:     models.ServiceItemParamNameWeightBilled,
			KeyType: models.ServiceItemParamTypeInteger,
			Value:   strconv.Itoa(4300),
		},
		{
			Key:   models.ServiceItemParamNameContractYearName,
			Value: "DDP Test Year",
		},
		{
			Key:   models.ServiceItemParamNameEscalationCompounded,
			Value: strconv.FormatFloat(1.04071, 'f', 5, 64),
		},
		{
			Key:     models.ServiceItemParamNameIsPeak,
			KeyType: models.ServiceItemParamTypeBoolean,
			Value:   strconv.FormatBool(false),
		},
		{
			Key:     models.ServiceItemParamNamePriceRateOrFactor,
			KeyType: models.ServiceItemParamTypeString,
			Value:   "6.25",
		},
		{
			Key:     models.ServiceItemParamNameServiceAreaDest,
			KeyType: models.ServiceItemParamTypeString,
			Value:   strconv.Itoa(144),
		},
		{
			Key:     models.ServiceItemParamNameWeightOriginal,
			KeyType: models.ServiceItemParamTypeInteger,
			Value:   "1400",
		},
		{
			Key:     models.ServiceItemParamNameWeightEstimated,
			KeyType: models.ServiceItemParamTypeInteger,
			Value:   "1500",
		},
	}
	factory.BuildPaymentServiceItemWithParams(
		appCtx.DB(),
		models.ReServiceCodeDDP,
		ddpItemParams,
		[]factory.Customization{
			{
				Model: models.PaymentServiceItem{
					PriceCents: &ddpCost,
				},
			},
			{
				Model:    move,
				LinkOnly: true,
			},
			{
				Model:    ntsrShipment,
				LinkOnly: true,
			},
			{
				Model:    paymentRequest,
				LinkOnly: true,
			},
		}, nil,
	)

	// Create Domestic unpacking service item
	duCost := unit.Cents(45900)
	duItemParams := []factory.CreatePaymentServiceItemParams{
		{
			Key:     models.ServiceItemParamNameContractCode,
			KeyType: models.ServiceItemParamTypeString,
			Value:   factory.DefaultContractCode,
		},
		{
			Key:     models.ServiceItemParamNameReferenceDate,
			KeyType: models.ServiceItemParamTypeDate,
			Value:   currentTime.Format("2006-01-02"),
		},
		{
			Key:     models.ServiceItemParamNameServicesScheduleDest,
			KeyType: models.ServiceItemParamTypeInteger,
			Value:   strconv.Itoa(1),
		},
		{
			Key:     models.ServiceItemParamNameWeightBilled,
			KeyType: models.ServiceItemParamTypeInteger,
			Value:   strconv.Itoa(4300),
		},
		{
			Key:   models.ServiceItemParamNameContractYearName,
			Value: "DUPK Test Year",
		},
		{
			Key:   models.ServiceItemParamNameEscalationCompounded,
			Value: strconv.FormatFloat(1.04071, 'f', 5, 64),
		},
		{
			Key:     models.ServiceItemParamNameIsPeak,
			KeyType: models.ServiceItemParamTypeBoolean,
			Value:   strconv.FormatBool(false),
		},
		{
			Key:     models.ServiceItemParamNamePriceRateOrFactor,
			KeyType: models.ServiceItemParamTypeString,
			Value:   "5.79",
		},
		{
			Key:     models.ServiceItemParamNameWeightOriginal,
			KeyType: models.ServiceItemParamTypeInteger,
			Value:   "1400",
		},
		{
			Key:     models.ServiceItemParamNameWeightEstimated,
			KeyType: models.ServiceItemParamTypeInteger,
			Value:   "1500",
		},
	}
	factory.BuildPaymentServiceItemWithParams(
		appCtx.DB(),
		models.ReServiceCodeDUPK,
		duItemParams,
		[]factory.Customization{
			{
				Model: models.PaymentServiceItem{
					PriceCents: &duCost,
				},
			},
			{
				Model:    move,
				LinkOnly: true,
			},
			{
				Model:    ntsrShipment,
				LinkOnly: true,
			},
			{
				Model:    paymentRequest,
				LinkOnly: true,
			},
		}, nil,
	)

	// re-fetch the move so that we ensure we have exactly what is in
	// the db
	newmove, err := models.FetchMove(appCtx.DB(), &auth.Session{}, move.ID)
	if err != nil {
		log.Panic(fmt.Errorf("failed to fetch move: %w", err))
	}

	// load payment requests so tests can confirm
	err = appCtx.DB().Load(newmove, "PaymentRequests")
	if err != nil {
		log.Panic(fmt.Errorf("failed to fetch move payment requestse: %w", err))
	}

	return *newmove
}

// MakeHHGMoveWithRetireeForTOO creates a retiree move for TOO
func MakeHHGMoveWithRetireeForTOO(appCtx appcontext.AppContext) models.Move {
	retirement := internalmessages.OrdersTypeRETIREMENT
	hhg := models.MTOShipmentTypeHHG
	hor := models.DestinationTypeHomeOfRecord
	originDutyLocation := factory.FetchOrBuildCurrentDutyLocation(appCtx.DB())
	move := scenario.CreateMoveWithOptions(appCtx, testdatagen.Assertions{
		Order: models.Order{
			OrdersType:         retirement,
			OriginDutyLocation: &originDutyLocation,
		},
		MTOShipment: models.MTOShipment{
			ShipmentType:    hhg,
			DestinationType: &hor,
		},
		Move: models.Move{
			Status: models.MoveStatusSUBMITTED,
		},
		DutyLocation: models.DutyLocation{
			ProvidesServicesCounseling: false,
		},
	})

	// re-fetch the move so that we ensure we have exactly what is in
	// the db
	newmove, err := models.FetchMove(appCtx.DB(), &auth.Session{}, move.ID)
	if err != nil {
		log.Panic(fmt.Errorf("failed to fetch move: %w", err))
	}
	return *newmove
}

// MakeHHGMoveWithNTSShipmentsForTOO creates an HHG Move with NTS Shipment
func MakeHHGMoveWithNTSShipmentsForTOO(appCtx appcontext.AppContext) models.Move {
	locator := models.GenerateLocator()
	move := scenario.CreateMoveWithHHGAndNTSShipments(appCtx, locator, false)

	// re-fetch the move so that we ensure we have exactly what is in
	// the db
	newmove, err := models.FetchMove(appCtx.DB(), &auth.Session{}, move.ID)
	if err != nil {
		log.Panic(fmt.Errorf("failed to fetch move: %w", err))
	}
	return *newmove
}

// MakeHHGMoveWithPPMShipmentsForTOO creates an HHG Move with a PPM shipment.
func MakeHHGMoveWithPPMShipmentsForTOO(appCtx appcontext.AppContext, readyForCloseout bool) models.Move {
	userUploader := newUserUploader(appCtx)
	closeoutOffice := factory.BuildTransportationOffice(appCtx.DB(), []factory.Customization{
		{
			Model: models.TransportationOffice{Gbloc: "KKFA", ProvidesCloseout: true},
		},
	}, nil)
	userInfo := newUserInfo("customer")
	moveInfo := scenario.MoveCreatorInfo{
		UserID:           uuid.Must(uuid.NewV4()),
		Email:            userInfo.email,
		SmID:             uuid.Must(uuid.NewV4()),
		FirstName:        userInfo.firstName,
		LastName:         userInfo.lastName,
		MoveID:           uuid.Must(uuid.NewV4()),
		MoveLocator:      models.GenerateLocator(),
		CloseoutOfficeID: &closeoutOffice.ID,
	}
	move := scenario.CreateMoveWithHHGAndPPM(appCtx, userUploader, moveInfo, models.AffiliationARMY, readyForCloseout)

	// re-fetch the move so that we ensure we have exactly what is in
	// the db
	newmove, err := models.FetchMove(appCtx.DB(), &auth.Session{}, move.ID)
	if err != nil {
		log.Panic(fmt.Errorf("failed to fetch move: %w", err))
	}
	return *newmove
}

// MakeHHGMoveWithExternalNTSShipmentsForTOO creates an HHG Move with
// NTS Shipment by external vendor
func MakeHHGMoveWithExternalNTSShipmentsForTOO(appCtx appcontext.AppContext) models.Move {
	locator := models.GenerateLocator()
	move := scenario.CreateMoveWithHHGAndNTSShipments(appCtx, locator, true)

	// re-fetch the move so that we ensure we have exactly what is in
	// the db
	newmove, err := models.FetchMove(appCtx.DB(), &auth.Session{}, move.ID)
	if err != nil {
		log.Panic(fmt.Errorf("failed to fetch move: %w", err))
	}
	return *newmove
}

// MakeHHGMoveWithApprovedNTSShipmentsForTOO creates an HHG Move with approved NTS
// Shipments
func MakeHHGMoveWithApprovedNTSShipmentsForTOO(appCtx appcontext.AppContext) models.Move {
	locator := models.GenerateLocator()
	move := scenario.CreateMoveWithHHGAndNTSShipments(appCtx, locator, false)

	moveRouter := moverouter.NewMoveRouter()
	err := moveRouter.Approve(appCtx, &move)
	if err != nil {
		log.Panic("Failed to approve move: %w", err)
	}

	err = appCtx.DB().Save(&move)
	if err != nil {
		log.Panic("Failed to save move: %w", err)
	}

	// re-fetch the move so that we ensure we have exactly what is in
	// the db
	newmove, err := models.FetchMove(appCtx.DB(), &auth.Session{}, move.ID)
	if err != nil {
		log.Panic(fmt.Errorf("failed to fetch move: %w", err))
	}

	orders := newmove.Orders
	orders.SAC = models.StringPointer("4K988AS098F")
	orders.TAC = models.StringPointer("E15A")
	orders.NtsSAC = models.StringPointer("3L988AS098F")
	orders.NtsTAC = models.StringPointer("F123")
	err = appCtx.DB().Save(&orders)
	if err != nil {
		log.Panic("Failed to save orders: %w", err)
	}

	planner := &routemocks.Planner{}

	// mock any and all planner calls
	planner.On("ZipTransitDistance", mock.AnythingOfType("*appcontext.appContext"), mock.Anything, mock.Anything).Return(2361, nil)

	queryBuilder := query.NewQueryBuilder()
	serviceItemCreator := mtoserviceitem.NewMTOServiceItemCreator(planner, queryBuilder, moveRouter, ghcrateengine.NewDomesticUnpackPricer(), ghcrateengine.NewDomesticPackPricer(), ghcrateengine.NewDomesticLinehaulPricer(), ghcrateengine.NewDomesticShorthaulPricer(), ghcrateengine.NewDomesticOriginPricer(), ghcrateengine.NewDomesticDestinationPricer(), ghcrateengine.NewFuelSurchargePricer())
	shipmentUpdater := mtoshipment.NewMTOShipmentStatusUpdater(queryBuilder, serviceItemCreator, planner)

	updatedShipments := make([]*models.MTOShipment, len(newmove.MTOShipments))
	for i := range newmove.MTOShipments {
		shipment := newmove.MTOShipments[i]
		updatedShipments[i], err = shipmentUpdater.UpdateMTOShipmentStatus(appCtx, shipment.ID, models.MTOShipmentStatusApproved, nil, nil, etag.GenerateEtag(shipment.UpdatedAt))
		if err != nil {
			log.Panic("Error updating shipment status %w", err)
		}
	}

	storageFacility := factory.BuildStorageFacility(appCtx.DB(), nil, nil)

	updatedShipment := updatedShipments[1]

	sacType := models.LOATypeHHG
	updatedShipment.SACType = &sacType
	tacType := models.LOATypeNTS
	updatedShipment.TACType = &tacType
	updatedShipment.ServiceOrderNumber = models.StringPointer("999999")
	updatedShipment.StorageFacilityID = &storageFacility.ID
	err = appCtx.DB().Save(updatedShipment)
	if err != nil {
		log.Panic("Failed to save shipment: %w", err)
	}

	// re-fetch the move so that we ensure we have exactly what is in
	// the db
	newmove, err = models.FetchMove(appCtx.DB(), &auth.Session{}, move.ID)
	if err != nil {
		log.Panic(fmt.Errorf("failed to fetch move: %w", err))
	}
	return *newmove
}

// MakeMoveWithNTSShipmentsForTOO creates an HHG Move with NTS Shipment
func MakeMoveWithNTSShipmentsForTOO(appCtx appcontext.AppContext) models.Move {
	locator := models.GenerateLocator()
	move := scenario.CreateMoveWithNTSShipment(appCtx, locator, true)

	// re-fetch the move so that we ensure we have exactly what is in
	// the db
	newmove, err := models.FetchMove(appCtx.DB(), &auth.Session{}, move.ID)
	if err != nil {
		log.Panic(fmt.Errorf("failed to fetch move: %w", err))
	}
	return *newmove
}

// MakeHHGMoveWithNTSSRhipmentsForTOO creates an HHG Move with NTS-R Shipment
func MakeHHGMoveWithNTSRShipmentsForTOO(appCtx appcontext.AppContext) models.Move {
	locator := models.GenerateLocator()
	move := scenario.CreateMoveWithHHGAndNTSRShipments(appCtx, locator, false)

	// re-fetch the move so that we ensure we have exactly what is in
	// the db
	newmove, err := models.FetchMove(appCtx.DB(), &auth.Session{}, move.ID)
	if err != nil {
		log.Panic(fmt.Errorf("failed to fetch move: %w", err))
	}
	return *newmove
}

// MakeHHGMoveWithApprovedNTSShipmentsForTOO creates an HHG Move with approved NTS
// Shipments
func MakeHHGMoveWithApprovedNTSRShipmentsForTOO(appCtx appcontext.AppContext) models.Move {
	locator := models.GenerateLocator()
	move := scenario.CreateMoveWithHHGAndNTSRShipments(appCtx, locator, false)

	moveRouter := moverouter.NewMoveRouter()
	err := moveRouter.Approve(appCtx, &move)
	if err != nil {
		log.Panic("Failed to approve move: %w", err)
	}

	err = appCtx.DB().Save(&move)
	if err != nil {
		log.Panic("Failed to save move: %w", err)
	}

	// re-fetch the move so that we ensure we have exactly what is in
	// the db
	newmove, err := models.FetchMove(appCtx.DB(), &auth.Session{}, move.ID)
	if err != nil {
		log.Panic(fmt.Errorf("failed to fetch move: %w", err))
	}

	orders := newmove.Orders
	orders.SAC = models.StringPointer("4K988AS098F")
	orders.TAC = models.StringPointer("E15A")
	orders.NtsSAC = models.StringPointer("3L988AS098F")
	orders.NtsTAC = models.StringPointer("F123")
	err = appCtx.DB().Save(&orders)
	if err != nil {
		log.Panic("Failed to save orders: %w", err)
	}

	planner := &routemocks.Planner{}

	// mock any and all planner calls
	planner.On("ZipTransitDistance", mock.AnythingOfType("*appcontext.appContext"), mock.Anything, mock.Anything).Return(2361, nil)

	queryBuilder := query.NewQueryBuilder()
	serviceItemCreator := mtoserviceitem.NewMTOServiceItemCreator(planner, queryBuilder, moveRouter, ghcrateengine.NewDomesticUnpackPricer(), ghcrateengine.NewDomesticPackPricer(), ghcrateengine.NewDomesticLinehaulPricer(), ghcrateengine.NewDomesticShorthaulPricer(), ghcrateengine.NewDomesticOriginPricer(), ghcrateengine.NewDomesticDestinationPricer(), ghcrateengine.NewFuelSurchargePricer())
	shipmentUpdater := mtoshipment.NewMTOShipmentStatusUpdater(queryBuilder, serviceItemCreator, planner)

	updatedShipments := make([]*models.MTOShipment, len(newmove.MTOShipments))
	for i := range newmove.MTOShipments {
		shipment := newmove.MTOShipments[i]
		updatedShipments[i], err = shipmentUpdater.UpdateMTOShipmentStatus(appCtx, shipment.ID, models.MTOShipmentStatusApproved, nil, nil, etag.GenerateEtag(shipment.UpdatedAt))
		if err != nil {
			log.Panic("Error updating shipment status %w", err)
		}
	}

	storageFacility := factory.BuildStorageFacility(appCtx.DB(), nil, nil)

	updatedShipment := updatedShipments[1]

	sacType := models.LOATypeHHG
	updatedShipment.SACType = &sacType
	tacType := models.LOATypeNTS
	updatedShipment.TACType = &tacType
	updatedShipment.ServiceOrderNumber = models.StringPointer("999999")
	updatedShipment.StorageFacilityID = &storageFacility.ID
	err = appCtx.DB().Save(updatedShipment)
	if err != nil {
		log.Panic("Failed to save shipment: %w", err)
	}

	// re-fetch the move so that we ensure we have exactly what is in
	// the db
	newmove, err = models.FetchMove(appCtx.DB(), &auth.Session{}, move.ID)
	if err != nil {
		log.Panic(fmt.Errorf("failed to fetch move: %w", err))
	}
	return *newmove
}

// MakeHHGMoveWithExternalNTSRShipmentsForTOO creates an HHG Move with
// NTS Shipment by external vendor
func MakeHHGMoveWithExternalNTSRShipmentsForTOO(appCtx appcontext.AppContext) models.Move {
	locator := models.GenerateLocator()
	move := scenario.CreateMoveWithHHGAndNTSRShipments(appCtx, locator, true)

	// re-fetch the move so that we ensure we have exactly what is in
	// the db
	newmove, err := models.FetchMove(appCtx.DB(), &auth.Session{}, move.ID)
	if err != nil {
		log.Panic(fmt.Errorf("failed to fetch move: %w", err))
	}
	return *newmove
}

// MakeMoveWithMinimalNTSRNeedsSC creates an Move with
// NTS-R Shipment
func MakeMoveWithMinimalNTSRNeedsSC(appCtx appcontext.AppContext) models.Move {
	pcos := internalmessages.OrdersTypePERMANENTCHANGEOFSTATION
	locator := models.GenerateLocator()
	move := scenario.CreateNeedsServicesCounselingMinimalNTSR(appCtx, pcos, locator)

	// re-fetch the move so that we ensure we have exactly what is in
	// the db
	newmove, err := models.FetchMove(appCtx.DB(), &auth.Session{}, move.ID)
	if err != nil {
		log.Panic(fmt.Errorf("failed to fetch move: %w", err))
	}
	return *newmove
}

// MakeHHGMoveNeedsSC creates an fully ready move needing SC approval
func MakeHHGMoveNeedsSC(appCtx appcontext.AppContext) models.Move {
	pcos := internalmessages.OrdersTypePERMANENTCHANGEOFSTATION
	hhg := models.MTOShipmentTypeHHG
	locator := models.GenerateLocator()
	move := scenario.CreateNeedsServicesCounseling(appCtx, pcos, hhg, nil, locator)

	// re-fetch the move so that we ensure we have exactly what is in
	// the db
	newmove, err := models.FetchMove(appCtx.DB(), &auth.Session{}, move.ID)
	if err != nil {
		log.Panic(fmt.Errorf("failed to fetch move: %w", err))
	}
	return *newmove
}

// MakeBoatHaulAwayMoveNeedsSC creates an fully ready move with a boat haul-away shipment needing SC approval
func MakeBoatHaulAwayMoveNeedsSC(appCtx appcontext.AppContext) models.Move {
	userUploader := newUserUploader(appCtx)

	userInfo := newUserInfo("customer")
	moveInfo := scenario.MoveCreatorInfo{
		UserID:      uuid.Must(uuid.NewV4()),
		Email:       userInfo.email,
		SmID:        uuid.Must(uuid.NewV4()),
		FirstName:   userInfo.firstName,
		LastName:    userInfo.lastName,
		MoveID:      uuid.Must(uuid.NewV4()),
		MoveLocator: models.GenerateLocator(),
	}

	moveRouter := moverouter.NewMoveRouter()

	move := scenario.CreateBoatHaulAwayMoveForSC(appCtx, userUploader, moveRouter, moveInfo)

	// re-fetch the move so that we ensure we have exactly what is in
	// the db
	newmove, err := models.FetchMove(appCtx.DB(), &auth.Session{}, move.ID)
	if err != nil {
		log.Panic(fmt.Errorf("failed to fetch move: %w", err))
	}

	return *newmove
}

// MakeBoatHaulAwayMoveNeedsTOOApproval creates an fully ready move with a boat haul-away shipment needing SC approval
func MakeBoatHaulAwayMoveNeedsTOOApproval(appCtx appcontext.AppContext) models.Move {
	userUploader := newUserUploader(appCtx)

	userInfo := newUserInfo("customer")
	moveInfo := scenario.MoveCreatorInfo{
		UserID:      uuid.Must(uuid.NewV4()),
		Email:       userInfo.email,
		SmID:        uuid.Must(uuid.NewV4()),
		FirstName:   userInfo.firstName,
		LastName:    userInfo.lastName,
		MoveID:      uuid.Must(uuid.NewV4()),
		MoveLocator: models.GenerateLocator(),
	}

	moveRouter := moverouter.NewMoveRouter()

	move := scenario.CreateBoatHaulAwayMoveForTOO(appCtx, userUploader, moveRouter, moveInfo)

	// re-fetch the move so that we ensure we have exactly what is in
	// the db
	newmove, err := models.FetchMove(appCtx.DB(), &auth.Session{}, move.ID)
	if err != nil {
		log.Panic(fmt.Errorf("failed to fetch move: %w", err))
	}

	return *newmove
}

<<<<<<< HEAD
=======
// MakeHHGMoveNeedsSC creates an fully ready move needing SC approval
func MakeMobileHomeMoveNeedsSC(appCtx appcontext.AppContext) models.Move {
	locator := models.GenerateLocator()
	move := scenario.CreateMoveWithMTOShipment(appCtx, internalmessages.OrdersTypePERMANENTCHANGEOFSTATION, models.MTOShipmentTypeMobileHome, nil, locator, models.MoveStatusNeedsServiceCounseling)

	// re-fetch the move so that we ensure we have exactly what is in
	// the db
	newmove, err := models.FetchMove(appCtx.DB(), &auth.Session{}, move.ID)
	if err != nil {
		log.Panic(fmt.Errorf("failed to fetch move: %w", err))
	}
	return *newmove
}

func MakeMobileHomeMoveForTOO(appCtx appcontext.AppContext) models.Move {
	hhg := models.MTOShipmentTypeHHG
	hor := models.DestinationTypeHomeOfRecord
	originDutyLocation := factory.FetchOrBuildCurrentDutyLocation(appCtx.DB())
	move := scenario.CreateMoveWithOptions(appCtx, testdatagen.Assertions{
		Order: models.Order{
			OriginDutyLocation: &originDutyLocation,
		},
		MTOShipment: models.MTOShipment{
			ShipmentType:    hhg,
			DestinationType: &hor,
		},
		Move: models.Move{
			Status: models.MoveStatusSUBMITTED,
		},
		DutyLocation: models.DutyLocation{
			ProvidesServicesCounseling: false,
		},
	})

	// re-fetch the move so that we ensure we have exactly what is in
	// the db
	newmove, err := models.FetchMove(appCtx.DB(), &auth.Session{}, move.ID)
	if err != nil {
		log.Panic(fmt.Errorf("failed to fetch move: %w", err))
	}
	return *newmove
}

>>>>>>> ea3fdcd5
// MakeHHGMoveNeedsServicesCounselingUSMC creates an fully ready move as USMC needing SC approval
func MakeHHGMoveNeedsServicesCounselingUSMC(appCtx appcontext.AppContext) models.Move {
	userUploader := newUserUploader(appCtx)
	locator := models.GenerateLocator()
	move := scenario.CreateHHGNeedsServicesCounselingUSMC3(appCtx, userUploader, locator)

	// re-fetch the move so that we ensure we have exactly what is in
	// the db
	newmove, err := models.FetchMove(appCtx.DB(), &auth.Session{}, move.ID)
	if err != nil {
		log.Panic(fmt.Errorf("failed to fetch move: %w", err))
	}
	return *newmove
}

// MakeHHGMoveWithAmendedOrders creates a move needing SC approval with amended orders
func MakeHHGMoveWithAmendedOrders(appCtx appcontext.AppContext) models.Move {
	pcos := internalmessages.OrdersTypePERMANENTCHANGEOFSTATION
	hhg := models.MTOShipmentTypeHHG
	locator := models.GenerateLocator()
	userUploader := newUserUploader(appCtx)
	move := scenario.CreateNeedsServicesCounselingWithAmendedOrders(appCtx, userUploader, pcos, hhg, nil, locator)
	// re-fetch the move so that we ensure we have exactly what is in
	// the db
	newmove, err := models.FetchMove(appCtx.DB(), &auth.Session{}, move.ID)
	if err != nil {
		log.Panic(fmt.Errorf("failed to fetch move: %w", err))
	}
	return *newmove
}

// MakeHHGMoveForSeparationNeedsSC creates an fully ready move for
// separation needing SC approval
func MakeHHGMoveForSeparationNeedsSC(appCtx appcontext.AppContext) models.Move {
	separation := internalmessages.OrdersTypeSEPARATION
	hhg := models.MTOShipmentTypeHHG
	hor := models.DestinationTypeHomeOfRecord
	locator := models.GenerateLocator()
	move := scenario.CreateNeedsServicesCounseling(appCtx, separation, hhg, &hor, locator)

	// re-fetch the move so that we ensure we have exactly what is in
	// the db
	newmove, err := models.FetchMove(appCtx.DB(), &auth.Session{}, move.ID)
	if err != nil {
		log.Panic(fmt.Errorf("failed to fetch move: %w", err))
	}
	return *newmove
}

// MakeHHGMoveForRetireeNeedsSC creates an fully ready move for
// separation needing SC approval
func MakeHHGMoveForRetireeNeedsSC(appCtx appcontext.AppContext) models.Move {
	retirement := internalmessages.OrdersTypeRETIREMENT
	hhg := models.MTOShipmentTypeHHG
	hos := models.DestinationTypeHomeOfSelection
	locator := models.GenerateLocator()
	move := scenario.CreateNeedsServicesCounseling(appCtx, retirement, hhg, &hos, locator)

	// re-fetch the move so that we ensure we have exactly what is in
	// the db
	newmove, err := models.FetchMove(appCtx.DB(), &auth.Session{}, move.ID)
	if err != nil {
		log.Panic(fmt.Errorf("failed to fetch move: %w", err))
	}
	return *newmove
}

func MakeMoveWithPPMShipmentReadyForFinalCloseout(appCtx appcontext.AppContext) models.Move {
	userUploader := newUserUploader(appCtx)
	closeoutOffice := factory.BuildTransportationOffice(appCtx.DB(), []factory.Customization{
		{
			Model: models.TransportationOffice{Gbloc: "KKFA", ProvidesCloseout: true},
		},
	}, nil)

	userInfo := newUserInfo("customer")
	moveInfo := scenario.MoveCreatorInfo{
		UserID:           uuid.Must(uuid.NewV4()),
		Email:            userInfo.email,
		SmID:             uuid.Must(uuid.NewV4()),
		FirstName:        userInfo.firstName,
		LastName:         userInfo.lastName,
		MoveID:           uuid.Must(uuid.NewV4()),
		MoveLocator:      models.GenerateLocator(),
		CloseoutOfficeID: &closeoutOffice.ID,
	}

	approvedAt := time.Date(2022, 4, 15, 12, 30, 0, 0, time.UTC)
	address := factory.BuildAddress(appCtx.DB(), nil, nil)

	pickupAddress := factory.BuildAddress(appCtx.DB(), []factory.Customization{
		{
			Model: models.Address{
				ID:             uuid.Must(uuid.NewV4()),
				StreetAddress1: "1 First St",
				StreetAddress2: models.StringPointer("Apt 1"),
				City:           "Miami Gardens",
				State:          "FL",
				PostalCode:     "33169",
			},
		},
	}, nil)
	destinationAddress := factory.BuildAddress(appCtx.DB(), []factory.Customization{
		{
			Model: models.Address{
				ID:             uuid.Must(uuid.NewV4()),
				StreetAddress1: "2 Second St",
				StreetAddress2: models.StringPointer("Bldg 2"),
				City:           "Key West",
				State:          "FL",
				PostalCode:     "33040",
			},
		},
	}, nil)

	assertions := testdatagen.Assertions{
		UserUploader: userUploader,
		Move: models.Move{
			Status: models.MoveStatusAPPROVED,
		},
		MTOShipment: models.MTOShipment{
			Status: models.MTOShipmentStatusApproved,
		},
		PPMShipment: models.PPMShipment{
			ID:                          uuid.Must(uuid.NewV4()),
			ApprovedAt:                  &approvedAt,
			Status:                      models.PPMShipmentStatusWaitingOnCustomer,
			ActualMoveDate:              models.TimePointer(time.Date(testdatagen.GHCTestYear, time.March, 16, 0, 0, 0, 0, time.UTC)),
			ActualPickupPostalCode:      models.StringPointer("42444"),
			ActualDestinationPostalCode: models.StringPointer("30813"),
			PickupAddressID:             &pickupAddress.ID,
			DestinationAddressID:        &destinationAddress.ID,
			HasReceivedAdvance:          models.BoolPointer(true),
			AdvanceAmountReceived:       models.CentPointer(unit.Cents(340000)),
			W2Address:                   &address,
			FinalIncentive:              models.CentPointer(50000000),
		},
	}

	move, shipment := scenario.CreateGenericMoveWithPPMShipment(appCtx, moveInfo, false, userUploader, &assertions.MTOShipment, &assertions.Move, assertions.PPMShipment)

	factory.BuildWeightTicket(appCtx.DB(), []factory.Customization{
		{
			Model:    shipment,
			LinkOnly: true,
		},
		{
			Model:    move.Orders.ServiceMember,
			LinkOnly: true,
		},
		{
			Model: models.WeightTicket{
				EmptyWeight: models.PoundPointer(14000),
				FullWeight:  models.PoundPointer(18000),
			},
		},
	}, nil)

	factory.BuildMovingExpense(appCtx.DB(), []factory.Customization{
		{
			Model:    shipment,
			LinkOnly: true,
		},
		{
			Model:    move.Orders.ServiceMember,
			LinkOnly: true,
		},
		{
			Model: models.MovingExpense{
				Amount: models.CentPointer(45000),
			},
		},
	}, nil)

	factory.BuildProgearWeightTicket(appCtx.DB(), []factory.Customization{
		{
			Model:    shipment,
			LinkOnly: true,
		},
		{
			Model:    move.Orders.ServiceMember,
			LinkOnly: true,
		},
		{
			Model: models.ProgearWeightTicket{
				Weight: models.PoundPointer(1500),
			},
		},
	}, nil)

	// re-fetch the move so that we ensure we have exactly what is in
	// the db
	newmove, err := models.FetchMove(appCtx.DB(), &auth.Session{}, move.ID)
	if err != nil {
		log.Panic(fmt.Errorf("failed to fetch move: %w", err))
	}

	newmove.Orders.NewDutyLocation, err = models.FetchDutyLocation(appCtx.DB(), newmove.Orders.NewDutyLocationID)
	if err != nil {
		log.Panic(fmt.Errorf("failed to fetch duty location: %w", err))
	}
	return *newmove
}

// This one is the actual function that's used for testdatagen harness(I think)
func MakeMoveWithPPMShipmentReadyForFinalCloseoutWithSIT(appCtx appcontext.AppContext) models.Move {
	userUploader := newUserUploader(appCtx)
	closeoutOffice := factory.BuildTransportationOffice(appCtx.DB(), []factory.Customization{
		{
			Model: models.TransportationOffice{Gbloc: "KKFA", ProvidesCloseout: true},
		},
	}, nil)

	userInfo := newUserInfo("customer")
	moveInfo := scenario.MoveCreatorInfo{
		UserID:           uuid.Must(uuid.NewV4()),
		Email:            userInfo.email,
		SmID:             uuid.Must(uuid.NewV4()),
		FirstName:        userInfo.firstName,
		LastName:         userInfo.lastName,
		MoveID:           uuid.Must(uuid.NewV4()),
		MoveLocator:      models.GenerateLocator(),
		CloseoutOfficeID: &closeoutOffice.ID,
	}

	sitLocationType := models.SITLocationTypeOrigin
	approvedAt := time.Date(2022, 4, 15, 12, 30, 0, 0, time.UTC)
	address := factory.BuildAddress(appCtx.DB(), nil, nil)
	sitDaysAllowance := 90
	pickupAddress := factory.BuildAddress(appCtx.DB(), []factory.Customization{
		{
			Model: models.Address{
				PostalCode: "42444",
			},
		},
	}, nil)
	destinationAddress := factory.BuildAddress(appCtx.DB(), []factory.Customization{
		{
			Model: models.Address{
				PostalCode: "30813",
			},
		},
	}, nil)

	assertions := testdatagen.Assertions{
		UserUploader: userUploader,
		Move: models.Move{
			Status: models.MoveStatusAPPROVED,
		},
		MTOShipment: models.MTOShipment{
			Status:               models.MTOShipmentStatusApproved,
			SITDaysAllowance:     &sitDaysAllowance,
			PickupAddressID:      &pickupAddress.ID,
			DestinationAddressID: &destinationAddress.ID,
		},
		PPMShipment: models.PPMShipment{
			ID:                          uuid.Must(uuid.NewV4()),
			ApprovedAt:                  &approvedAt,
			Status:                      models.PPMShipmentStatusWaitingOnCustomer,
			ActualMoveDate:              models.TimePointer(time.Date(testdatagen.GHCTestYear, time.March, 16, 0, 0, 0, 0, time.UTC)),
			ActualPickupPostalCode:      models.StringPointer("42444"),
			ActualDestinationPostalCode: models.StringPointer("30813"),
			HasReceivedAdvance:          models.BoolPointer(true),
			AdvanceAmountReceived:       models.CentPointer(unit.Cents(340000)),
			W2Address:                   &address,
			FinalIncentive:              models.CentPointer(50000000),
			SITExpected:                 models.BoolPointer(true),
			SITEstimatedEntryDate:       models.TimePointer(time.Date(testdatagen.GHCTestYear, time.March, 16, 0, 0, 0, 0, time.UTC)),
			SITEstimatedDepartureDate:   models.TimePointer(time.Date(testdatagen.GHCTestYear, time.April, 16, 0, 0, 0, 0, time.UTC)),
			SITEstimatedWeight:          models.PoundPointer(unit.Pound(1234)),
			SITEstimatedCost:            models.CentPointer(unit.Cents(12345600)),
			SITLocation:                 &sitLocationType,
		},
	}

	move, shipment := scenario.CreateGenericMoveWithPPMShipment(appCtx, moveInfo, false, userUploader, &assertions.MTOShipment, &assertions.Move, assertions.PPMShipment)

	threeMonthsAgo := time.Now().AddDate(0, -3, 0)
	twoMonthsAgo := threeMonthsAgo.AddDate(0, 1, 0)
	sitCost := unit.Cents(200000)
	sitItems := factory.BuildOriginSITServiceItems(appCtx.DB(), move, shipment.Shipment, &threeMonthsAgo, &twoMonthsAgo)
	sitItems = append(sitItems, factory.BuildDestSITServiceItems(appCtx.DB(), move, shipment.Shipment, &twoMonthsAgo, nil)...)
	paymentRequest := factory.BuildPaymentRequest(appCtx.DB(), []factory.Customization{
		{
			Model: models.PaymentRequest{
				ID:              uuid.Must(uuid.NewV4()),
				IsFinal:         false,
				Status:          models.PaymentRequestStatusReviewed,
				RejectionReason: nil,
			},
		},
		{
			Model:    move,
			LinkOnly: true,
		},
	}, nil)
	for i := range sitItems {
		factory.BuildPaymentServiceItem(appCtx.DB(), []factory.Customization{
			{
				Model: models.PaymentServiceItem{
					PriceCents: &sitCost,
				},
			}, {
				Model:    paymentRequest,
				LinkOnly: true,
			}, {
				Model:    sitItems[i],
				LinkOnly: true,
			},
		}, nil)
	}
	scenario.MakeSITExtensionsForShipment(appCtx, shipment.Shipment)

	factory.BuildWeightTicket(appCtx.DB(), []factory.Customization{
		{
			Model:    shipment,
			LinkOnly: true,
		},
		{
			Model:    move.Orders.ServiceMember,
			LinkOnly: true,
		},
		{
			Model: models.WeightTicket{
				EmptyWeight: models.PoundPointer(14000),
				FullWeight:  models.PoundPointer(18000),
			},
		},
	}, nil)

	factory.BuildMovingExpense(appCtx.DB(), []factory.Customization{
		{
			Model:    shipment,
			LinkOnly: true,
		},
		{
			Model:    move.Orders.ServiceMember,
			LinkOnly: true,
		},
		{
			Model: models.MovingExpense{
				Amount: models.CentPointer(45000),
			},
		},
	}, nil)

	factory.BuildProgearWeightTicket(appCtx.DB(), []factory.Customization{
		{
			Model:    shipment,
			LinkOnly: true,
		},
		{
			Model:    move.Orders.ServiceMember,
			LinkOnly: true,
		},
		{
			Model: models.ProgearWeightTicket{
				Weight: models.PoundPointer(1500),
			},
		},
	}, nil)

	// re-fetch the move so that we ensure we have exactly what is in
	// the db
	newmove, err := models.FetchMove(appCtx.DB(), &auth.Session{}, move.ID)
	if err != nil {
		log.Panic(fmt.Errorf("failed to fetch move: %w", err))
	}

	newmove.Orders.NewDutyLocation, err = models.FetchDutyLocation(appCtx.DB(), newmove.Orders.NewDutyLocationID)
	if err != nil {
		log.Panic(fmt.Errorf("failed to fetch duty location: %w", err))
	}
	return *newmove
}

func MakePPMMoveWithCloseout(appCtx appcontext.AppContext) models.Move {
	userUploader := newUserUploader(appCtx)
	closeoutOffice := factory.BuildTransportationOffice(appCtx.DB(), []factory.Customization{
		{
			Model: models.TransportationOffice{Gbloc: "KKFA", ProvidesCloseout: true},
		},
	}, nil)
	userInfo := newUserInfo("customer")
	moveInfo := scenario.MoveCreatorInfo{
		UserID:           uuid.Must(uuid.NewV4()),
		Email:            userInfo.email,
		SmID:             uuid.Must(uuid.NewV4()),
		FirstName:        userInfo.firstName,
		LastName:         userInfo.lastName,
		MoveID:           uuid.Must(uuid.NewV4()),
		MoveLocator:      models.GenerateLocator(),
		CloseoutOfficeID: &closeoutOffice.ID,
	}

	move := scenario.CreateMoveWithCloseOut(appCtx, userUploader, moveInfo, models.AffiliationARMY)

	// re-fetch the move so that we ensure we have exactly what is in
	// the db
	newmove, err := models.FetchMove(appCtx.DB(), &auth.Session{}, move.ID)
	if err != nil {
		log.Panic(fmt.Errorf("failed to fetch move: %w", err))
	}
	return *newmove
}

func MakePPMMoveWithCloseoutOffice(appCtx appcontext.AppContext) models.Move {
	userUploader := newUserUploader(appCtx)

	userInfo := newUserInfo("customer")
	moveInfo := scenario.MoveCreatorInfo{
		UserID:      uuid.Must(uuid.NewV4()),
		Email:       userInfo.email,
		SmID:        uuid.Must(uuid.NewV4()),
		FirstName:   userInfo.firstName,
		LastName:    userInfo.lastName,
		MoveID:      uuid.Must(uuid.NewV4()),
		MoveLocator: models.GenerateLocator(),
	}

	move := scenario.CreateMoveWithCloseoutOffice(appCtx, moveInfo, userUploader)

	// re-fetch the move so that we ensure we have exactly what is in
	// the db
	newmove, err := models.FetchMove(appCtx.DB(), &auth.Session{}, move.ID)
	if err != nil {
		log.Panic(fmt.Errorf("failed to fetch move: %w", err))
	}

	var closeoutOffice models.TransportationOffice
	err = appCtx.DB().Find(&closeoutOffice, newmove.CloseoutOfficeID)
	if err != nil {
		log.Panic(fmt.Errorf("failed to fetch closeout office: %w", err))
	}

	newmove.CloseoutOffice = &closeoutOffice
	return *newmove
}

func MakeSubmittedMoveWithPPMShipmentForSC(appCtx appcontext.AppContext) models.Move {
	userUploader := newUserUploader(appCtx)

	userInfo := newUserInfo("customer")
	moveInfo := scenario.MoveCreatorInfo{
		UserID:      uuid.Must(uuid.NewV4()),
		Email:       userInfo.email,
		SmID:        uuid.Must(uuid.NewV4()),
		FirstName:   userInfo.firstName,
		LastName:    userInfo.lastName,
		MoveID:      uuid.Must(uuid.NewV4()),
		MoveLocator: models.GenerateLocator(),
	}

	moveRouter := moverouter.NewMoveRouter()

	move := scenario.CreateSubmittedMoveWithPPMShipmentForSC(appCtx, userUploader, moveRouter, moveInfo)

	// re-fetch the move so that we ensure we have exactly what is in
	// the db
	newmove, err := models.FetchMove(appCtx.DB(), &auth.Session{}, move.ID)
	if err != nil {
		log.Panic(fmt.Errorf("failed to fetch move: %w", err))
	}

	return *newmove
}

func MakeApprovedMoveWithPPM(appCtx appcontext.AppContext) models.Move {
	userUploader := newUserUploader(appCtx)
	userInfo := newUserInfo("customer")
	moveInfo := scenario.MoveCreatorInfo{
		UserID:      uuid.Must(uuid.NewV4()),
		Email:       userInfo.email,
		SmID:        uuid.Must(uuid.NewV4()),
		FirstName:   userInfo.firstName,
		LastName:    userInfo.lastName,
		MoveID:      uuid.Must(uuid.NewV4()),
		MoveLocator: models.GenerateLocator(),
	}

	approvedAt := time.Date(2022, 4, 15, 12, 30, 0, 0, time.UTC)

	assertions := testdatagen.Assertions{
		UserUploader: userUploader,
		Move: models.Move{
			Status: models.MoveStatusAPPROVED,
		},
		MTOShipment: models.MTOShipment{
			Status: models.MTOShipmentStatusApproved,
		},
		PPMShipment: models.PPMShipment{
			ID:         uuid.Must(uuid.NewV4()),
			ApprovedAt: &approvedAt,
			Status:     models.PPMShipmentStatusWaitingOnCustomer,
		},
	}

	move, _ := scenario.CreateGenericMoveWithPPMShipment(appCtx, moveInfo, false, userUploader, &assertions.MTOShipment, &assertions.Move, assertions.PPMShipment)

	// re-fetch the move so that we ensure we have exactly what is in
	// the db
	newmove, err := models.FetchMove(appCtx.DB(), &auth.Session{}, move.ID)
	if err != nil {
		log.Panic(fmt.Errorf("failed to fetch move: %w", err))
	}

	return *newmove
}

func MakeUnSubmittedMoveWithPPMShipmentThroughEstimatedWeights(appCtx appcontext.AppContext) models.Move {
	/*
	 * A service member with orders and a PPM shipment updated with an estimated weight value and estimated incentive
	 */
	userUploader := newUserUploader(appCtx)

	userInfo := newUserInfo("customer")
	moveInfo := scenario.MoveCreatorInfo{
		UserID:           uuid.Must(uuid.NewV4()),
		Email:            userInfo.email,
		SmID:             uuid.Must(uuid.NewV4()),
		FirstName:        userInfo.firstName,
		LastName:         userInfo.lastName,
		MoveID:           uuid.Must(uuid.NewV4()),
		MoveLocator:      models.GenerateLocator(),
		CloseoutOfficeID: &scenario.DefaultCloseoutOfficeID,
	}
	assertions := testdatagen.Assertions{
		UserUploader: userUploader,
		PPMShipment: models.PPMShipment{
			ID:                 uuid.Must(uuid.NewV4()),
			EstimatedWeight:    models.PoundPointer(unit.Pound(4000)),
			HasProGear:         models.BoolPointer(false),
			EstimatedIncentive: models.CentPointer(unit.Cents(1000000)),
		},
	}

	move, _ := scenario.CreateGenericMoveWithPPMShipment(appCtx, moveInfo, true, userUploader, nil, nil, assertions.PPMShipment)

	// re-fetch the move so that we ensure we have exactly what is in
	// the db
	newmove, err := models.FetchMove(appCtx.DB(), &auth.Session{}, move.ID)
	if err != nil {
		log.Panic(fmt.Errorf("failed to fetch move: %w", err))
	}

	return *newmove
}

func MakeApprovedMoveWithPPMWithAboutFormComplete(appCtx appcontext.AppContext) models.Move {
	userUploader := newUserUploader(appCtx)

	userInfo := newUserInfo("customer")
	moveInfo := scenario.MoveCreatorInfo{
		UserID:           uuid.Must(uuid.NewV4()),
		Email:            userInfo.email,
		SmID:             uuid.Must(uuid.NewV4()),
		FirstName:        userInfo.firstName,
		LastName:         userInfo.lastName,
		MoveID:           uuid.Must(uuid.NewV4()),
		MoveLocator:      models.GenerateLocator(),
		CloseoutOfficeID: &scenario.DefaultCloseoutOfficeID,
	}

	approvedAt := time.Date(2022, 4, 15, 12, 30, 0, 0, time.UTC)
	address := factory.BuildAddress(appCtx.DB(), nil, nil)

	assertions := testdatagen.Assertions{
		UserUploader: userUploader,
		Move: models.Move{
			Status: models.MoveStatusAPPROVED,
		},
		MTOShipment: models.MTOShipment{
			Status: models.MTOShipmentStatusApproved,
		},
		PPMShipment: models.PPMShipment{
			ID:                          uuid.Must(uuid.NewV4()),
			ApprovedAt:                  &approvedAt,
			Status:                      models.PPMShipmentStatusWaitingOnCustomer,
			ActualMoveDate:              models.TimePointer(time.Date(testdatagen.GHCTestYear, time.March, 16, 0, 0, 0, 0, time.UTC)),
			ActualPickupPostalCode:      models.StringPointer("42444"),
			ActualDestinationPostalCode: models.StringPointer("30813"),
			HasReceivedAdvance:          models.BoolPointer(true),
			AdvanceAmountReceived:       models.CentPointer(unit.Cents(340000)),
			W2Address:                   &address,
		},
	}

	move, _ := scenario.CreateGenericMoveWithPPMShipment(appCtx, moveInfo, false, userUploader, &assertions.MTOShipment, &assertions.Move, assertions.PPMShipment)

	// re-fetch the move so that we ensure we have exactly what is in
	// the db
	newmove, err := models.FetchMove(appCtx.DB(), &auth.Session{}, move.ID)
	if err != nil {
		log.Panic(fmt.Errorf("failed to fetch move: %w", err))
	}

	return *newmove
}

func MakeUnsubmittedMoveWithMultipleFullPPMShipmentComplete(appCtx appcontext.AppContext) models.Move {
	userUploader := newUserUploader(appCtx)

	userInfo := newUserInfo("customer")
	moveInfo := scenario.MoveCreatorInfo{
		UserID:           uuid.Must(uuid.NewV4()),
		Email:            userInfo.email,
		SmID:             uuid.Must(uuid.NewV4()),
		FirstName:        userInfo.firstName,
		LastName:         userInfo.lastName,
		MoveID:           uuid.Must(uuid.NewV4()),
		MoveLocator:      models.GenerateLocator(),
		CloseoutOfficeID: &scenario.DefaultCloseoutOfficeID,
	}

	assertions := testdatagen.Assertions{
		UserUploader: userUploader,
		PPMShipment: models.PPMShipment{
			ID:     uuid.Must(uuid.NewV4()),
			Status: models.PPMShipmentStatusDraft,
		},
	}

	move, _ := scenario.CreateGenericMoveWithPPMShipment(appCtx, moveInfo, false, userUploader, nil, nil, assertions.PPMShipment)

	factory.BuildPPMShipment(appCtx.DB(), []factory.Customization{
		{
			Model:    move,
			LinkOnly: true,
		},
	}, nil)
	// re-fetch the move so that we ensure we have exactly what is in
	// the db
	newmove, err := models.FetchMove(appCtx.DB(), &auth.Session{}, move.ID)
	if err != nil {
		log.Panic(fmt.Errorf("failed to fetch move: %w", err))
	}

	return *newmove
}

func MakeApprovedMoveWithPPMProgearWeightTicket(appCtx appcontext.AppContext) models.Move {
	userUploader := newUserUploader(appCtx)

	userInfo := newUserInfo("customer")
	moveInfo := scenario.MoveCreatorInfo{
		UserID:      uuid.Must(uuid.NewV4()),
		Email:       userInfo.email,
		SmID:        uuid.Must(uuid.NewV4()),
		FirstName:   userInfo.firstName,
		LastName:    userInfo.lastName,
		MoveID:      uuid.Must(uuid.NewV4()),
		MoveLocator: models.GenerateLocator(),
	}

	approvedAt := time.Date(2022, 4, 15, 12, 30, 0, 0, time.UTC)
	address := factory.BuildAddress(appCtx.DB(), nil, nil)

	assertions := testdatagen.Assertions{
		UserUploader: userUploader,
		Move: models.Move{
			Status: models.MoveStatusAPPROVED,
		},
		MTOShipment: models.MTOShipment{
			Status: models.MTOShipmentStatusApproved,
		},
		PPMShipment: models.PPMShipment{
			ID:                          uuid.Must(uuid.NewV4()),
			ApprovedAt:                  &approvedAt,
			Status:                      models.PPMShipmentStatusWaitingOnCustomer,
			ActualMoveDate:              models.TimePointer(time.Date(testdatagen.GHCTestYear, time.March, 16, 0, 0, 0, 0, time.UTC)),
			ActualPickupPostalCode:      models.StringPointer("42444"),
			ActualDestinationPostalCode: models.StringPointer("30813"),
			HasReceivedAdvance:          models.BoolPointer(true),
			AdvanceAmountReceived:       models.CentPointer(unit.Cents(340000)),
			W2Address:                   &address,
		},
	}

	move, shipment := scenario.CreateGenericMoveWithPPMShipment(appCtx, moveInfo, false, userUploader, &assertions.MTOShipment, &assertions.Move, assertions.PPMShipment)

	factory.BuildWeightTicket(appCtx.DB(), []factory.Customization{
		{
			Model:    shipment,
			LinkOnly: true,
		},
		{
			Model:    move.Orders.ServiceMember,
			LinkOnly: true,
		},
	}, nil)
	factory.BuildProgearWeightTicket(appCtx.DB(), []factory.Customization{
		{
			Model:    shipment,
			LinkOnly: true,
		},
		{
			Model:    move.Orders.ServiceMember,
			LinkOnly: true,
		},
	}, nil)

	// re-fetch the move so that we ensure we have exactly what is in
	// the db
	newmove, err := models.FetchMove(appCtx.DB(), &auth.Session{}, move.ID)
	if err != nil {
		log.Panic(fmt.Errorf("failed to fetch move: %w", err))
	}

	return *newmove
}

func MakeApprovedMoveWithPPMProgearWeightTicketOffice(appCtx appcontext.AppContext) models.Move {
	userUploader := newUserUploader(appCtx)
	closeoutOffice := factory.BuildTransportationOffice(appCtx.DB(), []factory.Customization{
		{
			Model: models.TransportationOffice{Gbloc: "KKFA", ProvidesCloseout: true},
		},
	}, nil)

	userInfo := newUserInfo("customer")
	moveInfo := scenario.MoveCreatorInfo{
		UserID:           uuid.Must(uuid.NewV4()),
		Email:            userInfo.email,
		SmID:             uuid.Must(uuid.NewV4()),
		FirstName:        userInfo.firstName,
		LastName:         userInfo.lastName,
		MoveID:           uuid.Must(uuid.NewV4()),
		MoveLocator:      models.GenerateLocator(),
		CloseoutOfficeID: &closeoutOffice.ID,
	}

	approvedAt := time.Date(2022, 4, 15, 12, 30, 0, 0, time.UTC)
	address := factory.BuildAddress(appCtx.DB(), nil, nil)

	assertions := testdatagen.Assertions{
		UserUploader: userUploader,
		Move: models.Move{
			Status: models.MoveStatusAPPROVED,
		},
		MTOShipment: models.MTOShipment{
			Status: models.MTOShipmentStatusApproved,
		},
		PPMShipment: models.PPMShipment{
			ID:                          uuid.Must(uuid.NewV4()),
			ApprovedAt:                  &approvedAt,
			Status:                      models.PPMShipmentStatusNeedsCloseout,
			ActualMoveDate:              models.TimePointer(time.Date(testdatagen.GHCTestYear, time.March, 16, 0, 0, 0, 0, time.UTC)),
			ActualPickupPostalCode:      models.StringPointer("42444"),
			ActualDestinationPostalCode: models.StringPointer("30813"),
			HasReceivedAdvance:          models.BoolPointer(true),
			AdvanceAmountReceived:       models.CentPointer(unit.Cents(340000)),
			W2Address:                   &address,
		},
	}

	move, shipment := scenario.CreateGenericMoveWithPPMShipment(appCtx, moveInfo, false, userUploader, &assertions.MTOShipment, &assertions.Move, assertions.PPMShipment)

	factory.BuildWeightTicket(appCtx.DB(), []factory.Customization{
		{
			Model:    shipment,
			LinkOnly: true,
		},
		{
			Model:    move.Orders.ServiceMember,
			LinkOnly: true,
		},
	}, nil)
	factory.BuildProgearWeightTicket(appCtx.DB(), []factory.Customization{
		{
			Model:    shipment,
			LinkOnly: true,
		},
		{
			Model:    move.Orders.ServiceMember,
			LinkOnly: true,
		},
	}, nil)

	// re-fetch the move so that we ensure we have exactly what is in
	// the db
	newmove, err := models.FetchMove(appCtx.DB(), &auth.Session{}, move.ID)
	if err != nil {
		log.Panic(fmt.Errorf("failed to fetch move: %w", err))
	}

	return *newmove
}

func MakeApprovedMoveWithPPMProgearWeightTicketOfficeCivilian(appCtx appcontext.AppContext) models.Move {
	userUploader := newUserUploader(appCtx)
	closeoutOffice := factory.BuildTransportationOffice(appCtx.DB(), []factory.Customization{
		{
			Model: models.TransportationOffice{Gbloc: "KKFA", ProvidesCloseout: true},
		},
	}, nil)

	userInfo := newUserInfo("customer")
	moveInfo := scenario.MoveCreatorInfo{
		UserID:           uuid.Must(uuid.NewV4()),
		Email:            userInfo.email,
		SmID:             uuid.Must(uuid.NewV4()),
		FirstName:        userInfo.firstName,
		LastName:         userInfo.lastName,
		MoveID:           uuid.Must(uuid.NewV4()),
		MoveLocator:      models.GenerateLocator(),
		CloseoutOfficeID: &closeoutOffice.ID,
	}

	approvedAt := time.Date(2022, 4, 15, 12, 30, 0, 0, time.UTC)
	address := factory.BuildAddress(appCtx.DB(), nil, nil)

	order := factory.BuildOrder(appCtx.DB(), []factory.Customization{
		{
			Model: models.Order{
				Grade: models.ServiceMemberGradeCIVILIANEMPLOYEE.Pointer(),
			},
		},
	}, nil)

	move := models.Move{
		Status:   models.MoveStatusAPPROVED,
		OrdersID: order.ID,
	}

	assertions := testdatagen.Assertions{
		UserUploader: userUploader,
		Move:         move,
		MTOShipment: models.MTOShipment{
			Status: models.MTOShipmentStatusApproved,
		},
		PPMShipment: models.PPMShipment{
			ID:                           uuid.Must(uuid.NewV4()),
			ApprovedAt:                   &approvedAt,
			Status:                       models.PPMShipmentStatusNeedsCloseout,
			ActualMoveDate:               models.TimePointer(time.Date(testdatagen.GHCTestYear, time.March, 16, 0, 0, 0, 0, time.UTC)),
			ActualPickupPostalCode:       models.StringPointer("42444"),
			ActualDestinationPostalCode:  models.StringPointer("30813"),
			HasReceivedAdvance:           models.BoolPointer(true),
			AdvanceAmountReceived:        models.CentPointer(unit.Cents(340000)),
			W2Address:                    &address,
			IsActualExpenseReimbursement: models.BoolPointer(true),
		},
	}

	move, shipment := scenario.CreateGenericMoveWithPPMShipment(appCtx, moveInfo, false, userUploader, &assertions.MTOShipment, &assertions.Move, assertions.PPMShipment)

	factory.BuildWeightTicket(appCtx.DB(), []factory.Customization{
		{
			Model:    shipment,
			LinkOnly: true,
		},
		{
			Model:    move.Orders.ServiceMember,
			LinkOnly: true,
		},
	}, nil)
	factory.BuildProgearWeightTicket(appCtx.DB(), []factory.Customization{
		{
			Model:    shipment,
			LinkOnly: true,
		},
		{
			Model:    move.Orders.ServiceMember,
			LinkOnly: true,
		},
	}, nil)

	// re-fetch the move so that we ensure we have exactly what is in
	// the db
	newmove, err := models.FetchMove(appCtx.DB(), &auth.Session{}, move.ID)
	if err != nil {
		log.Panic(fmt.Errorf("failed to fetch move: %w", err))
	}

	return *newmove
}

func MakeApprovedMoveWithPPMWeightTicketOffice(appCtx appcontext.AppContext) models.Move {
	userUploader := newUserUploader(appCtx)
	closeoutOffice := factory.BuildTransportationOffice(appCtx.DB(), []factory.Customization{
		{
			Model: models.TransportationOffice{Gbloc: "KKFA", ProvidesCloseout: true},
		},
	}, nil)
	userInfo := newUserInfo("customer")
	moveInfo := scenario.MoveCreatorInfo{
		UserID:           uuid.Must(uuid.NewV4()),
		Email:            userInfo.email,
		SmID:             uuid.Must(uuid.NewV4()),
		FirstName:        userInfo.firstName,
		LastName:         userInfo.lastName,
		MoveID:           uuid.Must(uuid.NewV4()),
		MoveLocator:      models.GenerateLocator(),
		CloseoutOfficeID: &closeoutOffice.ID,
	}

	approvedAt := time.Date(2022, 4, 15, 12, 30, 0, 0, time.UTC)
	address := factory.BuildAddress(appCtx.DB(), nil, nil)

	assertions := testdatagen.Assertions{
		UserUploader: userUploader,
		Move: models.Move{
			Status: models.MoveStatusAPPROVED,
		},
		MTOShipment: models.MTOShipment{
			Status: models.MTOShipmentStatusApproved,
		},
		PPMShipment: models.PPMShipment{
			ID:                          uuid.Must(uuid.NewV4()),
			ApprovedAt:                  &approvedAt,
			Status:                      models.PPMShipmentStatusNeedsCloseout,
			ActualMoveDate:              models.TimePointer(time.Date(testdatagen.GHCTestYear, time.March, 16, 0, 0, 0, 0, time.UTC)),
			ActualPickupPostalCode:      models.StringPointer("42444"),
			ActualDestinationPostalCode: models.StringPointer("30813"),
			HasReceivedAdvance:          models.BoolPointer(true),
			AdvanceAmountReceived:       models.CentPointer(unit.Cents(340000)),
			W2Address:                   &address,
		},
	}

	move, shipment := scenario.CreateGenericMoveWithPPMShipment(appCtx, moveInfo, false, userUploader, &assertions.MTOShipment, &assertions.Move, assertions.PPMShipment)

	factory.BuildWeightTicket(appCtx.DB(), []factory.Customization{
		{
			Model:    shipment,
			LinkOnly: true,
		},
		{
			Model:    move.Orders.ServiceMember,
			LinkOnly: true,
		},
	}, nil)

	// re-fetch the move so that we ensure we have exactly what is in
	// the db
	newmove, err := models.FetchMove(appCtx.DB(), &auth.Session{}, move.ID)
	if err != nil {
		log.Panic(fmt.Errorf("failed to fetch move: %w", err))
	}

	return *newmove
}

func MakeApprovedMoveWithPPMWeightTicketOfficeWithHHG(appCtx appcontext.AppContext) models.Move {
	userUploader := newUserUploader(appCtx)
	closeoutOffice := factory.BuildTransportationOffice(appCtx.DB(), []factory.Customization{
		{
			Model: models.TransportationOffice{Gbloc: "KKFA", ProvidesCloseout: true},
		},
	}, nil)
	userInfo := newUserInfo("customer")
	moveInfo := scenario.MoveCreatorInfo{
		UserID:           uuid.Must(uuid.NewV4()),
		Email:            userInfo.email,
		SmID:             uuid.Must(uuid.NewV4()),
		FirstName:        userInfo.firstName,
		LastName:         userInfo.lastName,
		MoveID:           uuid.Must(uuid.NewV4()),
		MoveLocator:      models.GenerateLocator(),
		CloseoutOfficeID: &closeoutOffice.ID,
	}

	approvedAt := time.Date(2022, 4, 15, 12, 30, 0, 0, time.UTC)
	address := factory.BuildAddress(appCtx.DB(), nil, nil)

	assertions := testdatagen.Assertions{
		UserUploader: userUploader,
		Move: models.Move{
			Status: models.MoveStatusAPPROVED,
		},
		MTOShipment: models.MTOShipment{
			Status: models.MTOShipmentStatusApproved,
		},
		PPMShipment: models.PPMShipment{
			ID:                          uuid.Must(uuid.NewV4()),
			ApprovedAt:                  &approvedAt,
			Status:                      models.PPMShipmentStatusNeedsCloseout,
			ActualMoveDate:              models.TimePointer(time.Date(testdatagen.GHCTestYear, time.March, 16, 0, 0, 0, 0, time.UTC)),
			ActualPickupPostalCode:      models.StringPointer("42444"),
			ActualDestinationPostalCode: models.StringPointer("30813"),
			HasReceivedAdvance:          models.BoolPointer(true),
			AdvanceAmountReceived:       models.CentPointer(unit.Cents(340000)),
			W2Address:                   &address,
		},
	}

	move, shipment := scenario.CreateGenericMoveWithPPMShipment(appCtx, moveInfo, false, userUploader, &assertions.MTOShipment, &assertions.Move, assertions.PPMShipment)

	estimatedWeight := unit.Pound(1400)
	actualWeight := unit.Pound(2000)

	requestedPickupDate := time.Now().AddDate(0, 3, 0)
	requestedDeliveryDate := requestedPickupDate.AddDate(0, 1, 0)

	factory.BuildMTOShipment(appCtx.DB(), []factory.Customization{
		{
			Model: models.MTOShipment{
				PrimeEstimatedWeight:  &estimatedWeight,
				PrimeActualWeight:     &actualWeight,
				ShipmentType:          models.MTOShipmentTypeHHG,
				Status:                models.MTOShipmentStatusApproved,
				RequestedPickupDate:   &requestedPickupDate,
				RequestedDeliveryDate: &requestedDeliveryDate,
			},
		},
		{
			Model:    move,
			LinkOnly: true,
		},
	}, nil)

	factory.BuildWeightTicket(appCtx.DB(), []factory.Customization{
		{
			Model:    shipment,
			LinkOnly: true,
		},
		{
			Model:    move.Orders.ServiceMember,
			LinkOnly: true,
		},
	}, nil)

	// re-fetch the move so that we ensure we have exactly what is in
	// the db
	newmove, err := models.FetchMove(appCtx.DB(), &auth.Session{}, move.ID)
	if err != nil {
		log.Panic(fmt.Errorf("failed to fetch move: %w", err))
	}

	return *newmove
}

func MakeApprovedMoveWithPPMMovingExpense(appCtx appcontext.AppContext) models.Move {
	userUploader := newUserUploader(appCtx)

	userInfo := newUserInfo("customer")
	moveInfo := scenario.MoveCreatorInfo{
		UserID:      uuid.Must(uuid.NewV4()),
		Email:       userInfo.email,
		SmID:        uuid.Must(uuid.NewV4()),
		FirstName:   userInfo.firstName,
		LastName:    userInfo.lastName,
		MoveID:      uuid.Must(uuid.NewV4()),
		MoveLocator: models.GenerateLocator(),
	}

	approvedAt := time.Date(2022, 4, 15, 12, 30, 0, 0, time.UTC)
	address := factory.BuildAddress(appCtx.DB(), nil, nil)
	storageStart := time.Now()
	storageEnd := storageStart.Add(7 * time.Hour * 24)
	assertions := testdatagen.Assertions{
		UserUploader: userUploader,
		Move: models.Move{
			Status: models.MoveStatusAPPROVED,
		},
		MTOShipment: models.MTOShipment{
			ID:     uuid.Must(uuid.NewV4()),
			Status: models.MTOShipmentStatusApproved,
		},
		PPMShipment: models.PPMShipment{
			ID:                          uuid.Must(uuid.NewV4()),
			ApprovedAt:                  &approvedAt,
			Status:                      models.PPMShipmentStatusWaitingOnCustomer,
			ActualMoveDate:              models.TimePointer(time.Date(testdatagen.GHCTestYear, time.March, 16, 0, 0, 0, 0, time.UTC)),
			ActualPickupPostalCode:      models.StringPointer("42444"),
			ActualDestinationPostalCode: models.StringPointer("30813"),
			HasReceivedAdvance:          models.BoolPointer(true),
			AdvanceAmountReceived:       models.CentPointer(unit.Cents(340000)),
			W2Address:                   &address,
			ExpectedDepartureDate:       time.Date(testdatagen.GHCTestYear, time.March, 15, 0, 0, 0, 0, time.UTC),
			SITEstimatedEntryDate:       &storageStart,
			SITEstimatedDepartureDate:   &storageEnd,
			SITExpected:                 models.BoolPointer(true),
		},
	}

	move, shipment := scenario.CreateGenericMoveWithPPMShipment(appCtx, moveInfo, false, userUploader, &assertions.MTOShipment, &assertions.Move, assertions.PPMShipment)
	threeMonthsAgo := time.Now().AddDate(0, -3, 0)
	twoMonthsAgo := threeMonthsAgo.AddDate(0, 1, 0)
	sitCost := unit.Cents(200000)
	sitItems := factory.BuildOriginSITServiceItems(appCtx.DB(), move, shipment.Shipment, &threeMonthsAgo, &twoMonthsAgo)
	sitItems = append(sitItems, factory.BuildDestSITServiceItems(appCtx.DB(), move, shipment.Shipment, &twoMonthsAgo, nil)...)
	paymentRequest := factory.BuildPaymentRequest(appCtx.DB(), []factory.Customization{
		{
			Model: models.PaymentRequest{
				ID:              uuid.Must(uuid.NewV4()),
				IsFinal:         false,
				Status:          models.PaymentRequestStatusReviewed,
				RejectionReason: nil,
			},
		},
		{
			Model:    move,
			LinkOnly: true,
		},
	}, nil)
	for i := range sitItems {
		factory.BuildPaymentServiceItem(appCtx.DB(), []factory.Customization{
			{
				Model: models.PaymentServiceItem{
					PriceCents: &sitCost,
				},
			}, {
				Model:    paymentRequest,
				LinkOnly: true,
			}, {
				Model:    sitItems[i],
				LinkOnly: true,
			},
		}, nil)
	}

	factory.BuildWeightTicket(appCtx.DB(), []factory.Customization{
		{
			Model:    shipment,
			LinkOnly: true,
		},
		{
			Model:    move.Orders.ServiceMember,
			LinkOnly: true,
		},
	}, nil)

	factory.BuildMovingExpense(appCtx.DB(), []factory.Customization{
		{
			Model:    shipment,
			LinkOnly: true,
		},
		{
			Model:    move.Orders.ServiceMember,
			LinkOnly: true,
		},
	}, nil)

	storageExpenseType := models.MovingExpenseReceiptTypeStorage
	sitLocation := models.SITLocationTypeOrigin
	weightStored := 2000
	factory.BuildMovingExpense(appCtx.DB(), []factory.Customization{
		{
			Model:    shipment,
			LinkOnly: true,
		},
		{
			Model:    move.Orders.ServiceMember,
			LinkOnly: true,
		},
		{
			Model: models.MovingExpense{
				MovingExpenseType: &storageExpenseType,
				Description:       models.StringPointer("Storage R Us monthly rental unit"),
				SITStartDate:      &storageStart,
				SITEndDate:        &storageEnd,
				SITLocation:       &sitLocation,
				WeightStored:      (*unit.Pound)(&weightStored),
			},
		},
	}, nil)

	// re-fetch the move so that we ensure we have exactly what is in
	// the db
	newmove, err := models.FetchMove(appCtx.DB(), &auth.Session{}, move.ID)
	if err != nil {
		log.Panic(fmt.Errorf("failed to fetch move: %w", err))
	}

	return *newmove
}

func MakeApprovedMoveWithPPMMovingExpenseOffice(appCtx appcontext.AppContext) models.Move {
	userUploader := newUserUploader(appCtx)
	closeoutOffice := factory.BuildTransportationOffice(appCtx.DB(), []factory.Customization{
		{
			Model: models.TransportationOffice{Gbloc: "KKFA", ProvidesCloseout: true},
		},
	}, nil)

	userInfo := newUserInfo("customer")
	moveInfo := scenario.MoveCreatorInfo{
		UserID:           uuid.Must(uuid.NewV4()),
		Email:            userInfo.email,
		SmID:             uuid.Must(uuid.NewV4()),
		FirstName:        userInfo.firstName,
		LastName:         userInfo.lastName,
		MoveID:           uuid.Must(uuid.NewV4()),
		MoveLocator:      models.GenerateLocator(),
		CloseoutOfficeID: &closeoutOffice.ID,
	}

	approvedAt := time.Date(2022, 4, 15, 12, 30, 0, 0, time.UTC)
	address := factory.BuildAddress(appCtx.DB(), nil, nil)
	storageStart := time.Now()
	storageEnd := storageStart.Add(7 * time.Hour * 24)
	assertions := testdatagen.Assertions{
		UserUploader: userUploader,
		Move: models.Move{
			Status: models.MoveStatusAPPROVED,
		},
		MTOShipment: models.MTOShipment{
			ID:     uuid.Must(uuid.NewV4()),
			Status: models.MTOShipmentStatusApproved,
		},
		PPMShipment: models.PPMShipment{
			ID:                          uuid.Must(uuid.NewV4()),
			ApprovedAt:                  &approvedAt,
			Status:                      models.PPMShipmentStatusNeedsCloseout,
			ActualMoveDate:              models.TimePointer(time.Date(testdatagen.GHCTestYear, time.March, 16, 0, 0, 0, 0, time.UTC)),
			ActualPickupPostalCode:      models.StringPointer("42444"),
			ActualDestinationPostalCode: models.StringPointer("30813"),
			HasReceivedAdvance:          models.BoolPointer(true),
			AdvanceAmountReceived:       models.CentPointer(unit.Cents(340000)),
			W2Address:                   &address,
			ExpectedDepartureDate:       time.Date(testdatagen.GHCTestYear, time.March, 15, 0, 0, 0, 0, time.UTC),
			SITEstimatedEntryDate:       &storageStart,
			SITEstimatedDepartureDate:   &storageEnd,
			SITExpected:                 models.BoolPointer(true),
		},
	}

	move, shipment := scenario.CreateGenericMoveWithPPMShipment(appCtx, moveInfo, false, userUploader, &assertions.MTOShipment, &assertions.Move, assertions.PPMShipment)
	threeMonthsAgo := time.Now().AddDate(0, -3, 0)
	twoMonthsAgo := threeMonthsAgo.AddDate(0, 1, 0)
	sitCost := unit.Cents(200000)
	sitItems := factory.BuildOriginSITServiceItems(appCtx.DB(), move, shipment.Shipment, &threeMonthsAgo, &twoMonthsAgo)
	sitItems = append(sitItems, factory.BuildDestSITServiceItems(appCtx.DB(), move, shipment.Shipment, &twoMonthsAgo, nil)...)
	paymentRequest := factory.BuildPaymentRequest(appCtx.DB(), []factory.Customization{
		{
			Model: models.PaymentRequest{
				ID:              uuid.Must(uuid.NewV4()),
				IsFinal:         false,
				Status:          models.PaymentRequestStatusReviewed,
				RejectionReason: nil,
			},
		},
		{
			Model:    move,
			LinkOnly: true,
		},
	}, nil)
	for i := range sitItems {
		factory.BuildPaymentServiceItem(appCtx.DB(), []factory.Customization{
			{
				Model: models.PaymentServiceItem{
					PriceCents: &sitCost,
				},
			}, {
				Model:    paymentRequest,
				LinkOnly: true,
			}, {
				Model:    sitItems[i],
				LinkOnly: true,
			},
		}, nil)
	}

	factory.BuildWeightTicket(appCtx.DB(), []factory.Customization{
		{
			Model:    shipment,
			LinkOnly: true,
		},
		{
			Model:    move.Orders.ServiceMember,
			LinkOnly: true,
		},
	}, nil)
	factory.BuildMovingExpense(appCtx.DB(), []factory.Customization{
		{
			Model:    shipment,
			LinkOnly: true,
		},
		{
			Model:    move.Orders.ServiceMember,
			LinkOnly: true,
		},
	}, nil)

	storageExpenseType := models.MovingExpenseReceiptTypeStorage
	sitLocation := models.SITLocationTypeOrigin
	weightStored := 2000
	factory.BuildMovingExpense(appCtx.DB(), []factory.Customization{
		{
			Model:    shipment,
			LinkOnly: true,
		},
		{
			Model:    move.Orders.ServiceMember,
			LinkOnly: true,
		},
		{
			Model: models.MovingExpense{
				MovingExpenseType: &storageExpenseType,
				Description:       models.StringPointer("Storage R Us monthly rental unit"),
				SITStartDate:      &storageStart,
				SITEndDate:        &storageEnd,
				SITLocation:       &sitLocation,
				WeightStored:      (*unit.Pound)(&weightStored),
			},
		},
	}, nil)

	// re-fetch the move so that we ensure we have exactly what is in
	// the db
	newmove, err := models.FetchMove(appCtx.DB(), &auth.Session{}, move.ID)
	if err != nil {
		log.Panic(fmt.Errorf("failed to fetch move: %w", err))
	}

	return *newmove
}

func MakeApprovedMoveWithPPMAllDocTypesOffice(appCtx appcontext.AppContext) models.Move {
	userUploader := newUserUploader(appCtx)
	closeoutOffice := factory.BuildTransportationOffice(appCtx.DB(), []factory.Customization{
		{
			Model: models.TransportationOffice{Gbloc: "KKFA", ProvidesCloseout: true},
		},
	}, nil)

	userInfo := newUserInfo("customer")
	moveInfo := scenario.MoveCreatorInfo{
		UserID:           uuid.Must(uuid.NewV4()),
		Email:            userInfo.email,
		SmID:             uuid.Must(uuid.NewV4()),
		FirstName:        userInfo.firstName,
		LastName:         userInfo.lastName,
		MoveID:           uuid.Must(uuid.NewV4()),
		MoveLocator:      models.GenerateLocator(),
		CloseoutOfficeID: &closeoutOffice.ID,
	}

	approvedAt := time.Date(2022, 4, 15, 12, 30, 0, 0, time.UTC)
	address := factory.BuildAddress(appCtx.DB(), nil, nil)

	assertions := testdatagen.Assertions{
		UserUploader: userUploader,
		Move: models.Move{
			Status: models.MoveStatusAPPROVED,
		},
		MTOShipment: models.MTOShipment{
			ID:     uuid.Must(uuid.NewV4()),
			Status: models.MTOShipmentStatusApproved,
		},
		PPMShipment: models.PPMShipment{
			ID:                          uuid.Must(uuid.NewV4()),
			ApprovedAt:                  &approvedAt,
			Status:                      models.PPMShipmentStatusNeedsCloseout,
			ActualMoveDate:              models.TimePointer(time.Date(testdatagen.GHCTestYear, time.March, 16, 0, 0, 0, 0, time.UTC)),
			ActualPickupPostalCode:      models.StringPointer("42444"),
			ActualDestinationPostalCode: models.StringPointer("30813"),
			HasReceivedAdvance:          models.BoolPointer(true),
			AdvanceAmountReceived:       models.CentPointer(unit.Cents(340000)),
			W2Address:                   &address,
		},
	}

	move, shipment := scenario.CreateGenericMoveWithPPMShipment(appCtx, moveInfo, false, userUploader, &assertions.MTOShipment, &assertions.Move, assertions.PPMShipment)

	factory.BuildWeightTicket(appCtx.DB(), []factory.Customization{
		{
			Model:    shipment,
			LinkOnly: true,
		},
		{
			Model:    move.Orders.ServiceMember,
			LinkOnly: true,
		},
	}, nil)
	factory.BuildProgearWeightTicket(appCtx.DB(), []factory.Customization{
		{
			Model:    shipment,
			LinkOnly: true,
		},
		{
			Model:    move.Orders.ServiceMember,
			LinkOnly: true,
		},
	}, nil)
	factory.BuildMovingExpense(appCtx.DB(), []factory.Customization{
		{
			Model:    shipment,
			LinkOnly: true,
		},
		{
			Model:    move.Orders.ServiceMember,
			LinkOnly: true,
		},
	}, nil)

	// re-fetch the move so that we ensure we have exactly what is in
	// the db
	newmove, err := models.FetchMove(appCtx.DB(), &auth.Session{}, move.ID)
	if err != nil {
		log.Panic(fmt.Errorf("failed to fetch move: %w", err))
	}

	return *newmove
}

// the old serviceMemberWithOrdersAndPPMMove
func MakeDraftMoveWithPPMWithDepartureDate(appCtx appcontext.AppContext) models.Move {
	userUploader := newUserUploader(appCtx)

	userInfo := newUserInfo("customer")
	moveInfo := scenario.MoveCreatorInfo{
		UserID:      uuid.Must(uuid.NewV4()),
		Email:       userInfo.email,
		SmID:        uuid.Must(uuid.NewV4()),
		FirstName:   userInfo.firstName,
		LastName:    userInfo.lastName,
		MoveID:      uuid.Must(uuid.NewV4()),
		MoveLocator: models.GenerateLocator(),
	}

	departureDate := time.Date(2022, time.February, 01, 0, 0, 0, 0, time.UTC)

	assertions := testdatagen.Assertions{
		UserUploader: userUploader,
		PPMShipment: models.PPMShipment{
			ID:                    uuid.Must(uuid.NewV4()),
			Status:                models.PPMShipmentStatusDraft,
			EstimatedWeight:       models.PoundPointer(unit.Pound(4000)),
			EstimatedIncentive:    models.CentPointer(unit.Cents(1000000)),
			ExpectedDepartureDate: departureDate,
		},
	}

	move, _ := scenario.CreateGenericMoveWithPPMShipment(appCtx, moveInfo, false, userUploader, nil, nil, assertions.PPMShipment)

	// re-fetch the move so that we ensure we have exactly what is in
	// the db
	newmove, err := models.FetchMove(appCtx.DB(), &auth.Session{}, move.ID)
	if err != nil {
		log.Panic(fmt.Errorf("failed to fetch move: %w", err))
	}

	return *newmove
}

func MakeApprovedMoveWithPPMShipmentAndExcessWeight(appCtx appcontext.AppContext) models.Move {
	userUploader := newUserUploader(appCtx)

	closeoutOffice := factory.BuildTransportationOffice(appCtx.DB(), []factory.Customization{
		{
			Model: models.TransportationOffice{Gbloc: "KKFA", ProvidesCloseout: true},
		},
	}, nil)

	moveInfo := scenario.MoveCreatorInfo{
		UserID:           uuid.Must(uuid.NewV4()),
		Email:            "excessweightsPPM@ppm.approved",
		SmID:             uuid.Must(uuid.NewV4()),
		FirstName:        "One PPM",
		LastName:         "ExcessWeights",
		MoveID:           uuid.Must(uuid.NewV4()),
		MoveLocator:      models.GenerateLocator(),
		CloseoutOfficeID: &closeoutOffice.ID,
	}
	approvedAt := time.Date(2022, 4, 15, 12, 30, 0, 0, time.UTC)
	address := factory.BuildAddress(appCtx.DB(), nil, nil)

	assertions := testdatagen.Assertions{
		UserUploader: userUploader,
		Move: models.Move{
			Status: models.MoveStatusAPPROVED,
		},
		MTOShipment: models.MTOShipment{
			ID:     uuid.Must(uuid.NewV4()),
			Status: models.MTOShipmentStatusApproved,
		},
		PPMShipment: models.PPMShipment{
			ID:                          uuid.Must(uuid.NewV4()),
			ApprovedAt:                  &approvedAt,
			Status:                      models.PPMShipmentStatusNeedsCloseout,
			ActualMoveDate:              models.TimePointer(time.Date(testdatagen.GHCTestYear, time.March, 16, 0, 0, 0, 0, time.UTC)),
			ActualPickupPostalCode:      models.StringPointer("42444"),
			ActualDestinationPostalCode: models.StringPointer("30813"),
			HasReceivedAdvance:          models.BoolPointer(true),
			AdvanceAmountReceived:       models.CentPointer(unit.Cents(340000)),
			AdvanceStatus:               (*models.PPMAdvanceStatus)(models.StringPointer(string(models.PPMAdvanceStatusApproved))),
			W2Address:                   &address,
		},
	}

	move, shipment := scenario.CreateGenericMoveWithPPMShipment(appCtx, moveInfo, false, userUploader, &assertions.MTOShipment, &assertions.Move, assertions.PPMShipment)

	factory.BuildWeightTicket(appCtx.DB(), []factory.Customization{
		{
			Model:    shipment,
			LinkOnly: true,
		},
		{
			Model:    move.Orders.ServiceMember,
			LinkOnly: true,
		},
		{
			Model: models.WeightTicket{
				EmptyWeight: models.PoundPointer(unit.Pound(1000)),
				FullWeight:  models.PoundPointer(unit.Pound(20000)),
			},
		}}, nil)
	return move
}

func MakeHHGMoveInSIT(appCtx appcontext.AppContext) models.Move {
	userUploader := newUserUploader(appCtx)
	userInfo := newUserInfo("customer")

	user := factory.BuildUser(appCtx.DB(), []factory.Customization{
		{
			Model: models.User{
				OktaEmail: userInfo.email,
				Active:    true,
			},
		},
	}, nil)
	customer := factory.BuildExtendedServiceMember(appCtx.DB(), []factory.Customization{
		{
			Model: models.ServiceMember{
				PersonalEmail: &userInfo.email,
				FirstName:     &userInfo.firstName,
				LastName:      &userInfo.lastName,
				CacValidated:  true,
			},
		},
		{
			Model:    user,
			LinkOnly: true,
		},
	}, nil)
	dependentsAuthorized := true
	sitDaysAllowance := 90
	entitlements := factory.BuildEntitlement(appCtx.DB(), []factory.Customization{
		{
			Model: models.Entitlement{
				DependentsAuthorized: &dependentsAuthorized,
				StorageInTransit:     &sitDaysAllowance,
			},
		},
	}, nil)
	orders := factory.BuildOrder(appCtx.DB(), []factory.Customization{
		{
			Model:    customer,
			LinkOnly: true,
		},
		{
			Model:    entitlements,
			LinkOnly: true,
		},
		{
			Model: models.UserUpload{},
			ExtendedParams: &factory.UserUploadExtendedParams{
				UserUploader: userUploader,
				AppContext:   appCtx,
			},
		},
	}, nil)
	now := time.Now()
	move := factory.BuildMove(appCtx.DB(), []factory.Customization{
		{
			Model:    orders,
			LinkOnly: true,
		},
		{
			Model: models.Move{
				Status:             models.MoveStatusAPPROVALSREQUESTED,
				AvailableToPrimeAt: &now,
			},
		},
	}, nil)
	estimatedWeight := unit.Pound(1400)
	actualWeight := unit.Pound(2000)

	requestedPickupDate := now.AddDate(0, 3, 0)
	requestedDeliveryDate := requestedPickupDate.AddDate(0, 1, 0)
	// pickupAddress := factory.BuildAddress(appCtx.DB(), nil, nil)

	shipment := factory.BuildMTOShipment(appCtx.DB(), []factory.Customization{
		{
			Model: models.MTOShipment{
				PrimeEstimatedWeight:  &estimatedWeight,
				PrimeActualWeight:     &actualWeight,
				ShipmentType:          models.MTOShipmentTypeHHG,
				Status:                models.MTOShipmentStatusApproved,
				RequestedPickupDate:   &requestedPickupDate,
				RequestedDeliveryDate: &requestedDeliveryDate,
				SITDaysAllowance:      &sitDaysAllowance,
			},
		},
		{
			Model:    move,
			LinkOnly: true,
		},
	}, nil)

	agentUserInfo := newUserInfo("agent")
	factory.BuildMTOAgent(appCtx.DB(), []factory.Customization{
		{
			Model:    shipment,
			LinkOnly: true,
		},
		{Model: models.MTOAgent{
			FirstName:    &agentUserInfo.firstName,
			LastName:     &agentUserInfo.lastName,
			Email:        &agentUserInfo.email,
			MTOAgentType: models.MTOAgentReleasing,
		},
		},
	}, nil)

	twoMonthsAgo := now.AddDate(0, -2, 0)
	oneMonthAgo := now.AddDate(0, -1, 0)
	factory.BuildOriginSITServiceItems(appCtx.DB(), move, shipment, &twoMonthsAgo, &oneMonthAgo)
	factory.BuildDestSITServiceItems(appCtx.DB(), move, shipment, &oneMonthAgo, nil)

	return move
}

// Creates an HHG move with a past Origin and Destination SIT
func HHGMoveWithPastSITs(appCtx appcontext.AppContext) models.Move {
	userUploader := newUserUploader(appCtx)
	userInfo := newUserInfo("customer")

	user := factory.BuildUser(appCtx.DB(), []factory.Customization{
		{
			Model: models.User{
				OktaEmail: userInfo.email,
				Active:    true,
			},
		},
	}, nil)
	customer := factory.BuildExtendedServiceMember(appCtx.DB(), []factory.Customization{
		{
			Model: models.ServiceMember{
				PersonalEmail: &userInfo.email,
				FirstName:     &userInfo.firstName,
				LastName:      &userInfo.lastName,
				CacValidated:  true,
			},
		},
		{
			Model:    user,
			LinkOnly: true,
		},
	}, nil)
	dependentsAuthorized := true
	sitDaysAllowance := 90
	entitlements := factory.BuildEntitlement(appCtx.DB(), []factory.Customization{
		{
			Model: models.Entitlement{
				DependentsAuthorized: &dependentsAuthorized,
				StorageInTransit:     &sitDaysAllowance,
			},
		},
	}, nil)
	orders := factory.BuildOrder(appCtx.DB(), []factory.Customization{
		{
			Model:    customer,
			LinkOnly: true,
		},
		{
			Model:    entitlements,
			LinkOnly: true,
		},
		{
			Model: models.UserUpload{},
			ExtendedParams: &factory.UserUploadExtendedParams{
				UserUploader: userUploader,
				AppContext:   appCtx,
			},
		},
	}, nil)
	now := time.Now()
	move := factory.BuildMove(appCtx.DB(), []factory.Customization{
		{
			Model:    orders,
			LinkOnly: true,
		},
		{
			Model: models.Move{
				Status:             models.MoveStatusAPPROVALSREQUESTED,
				AvailableToPrimeAt: &now,
			},
		},
	}, nil)
	estimatedWeight := unit.Pound(1400)
	actualWeight := unit.Pound(2000)

	requestedPickupDate := now.AddDate(0, 3, 0)
	requestedDeliveryDate := requestedPickupDate.AddDate(0, 1, 0)
	// pickupAddress := factory.BuildAddress(appCtx.DB(), nil, nil)

	shipment := factory.BuildMTOShipment(appCtx.DB(), []factory.Customization{
		{
			Model: models.MTOShipment{
				PrimeEstimatedWeight:  &estimatedWeight,
				PrimeActualWeight:     &actualWeight,
				ShipmentType:          models.MTOShipmentTypeHHG,
				Status:                models.MTOShipmentStatusApproved,
				RequestedPickupDate:   &requestedPickupDate,
				RequestedDeliveryDate: &requestedDeliveryDate,
				SITDaysAllowance:      &sitDaysAllowance,
			},
		},
		{
			Model:    move,
			LinkOnly: true,
		},
	}, nil)

	agentUserInfo := newUserInfo("agent")
	factory.BuildMTOAgent(appCtx.DB(), []factory.Customization{
		{
			Model:    shipment,
			LinkOnly: true,
		},
		{Model: models.MTOAgent{
			FirstName:    &agentUserInfo.firstName,
			LastName:     &agentUserInfo.lastName,
			Email:        &agentUserInfo.email,
			MTOAgentType: models.MTOAgentReleasing,
		},
		},
	}, nil)

	fourMonthsAgo := now.AddDate(0, -4, 0)
	threeMonthsAgo := now.AddDate(0, -3, 0)
	twoMonthsAgo := now.AddDate(0, -2, 0)
	oneMonthAgo := now.AddDate(0, -1, 0)
	factory.BuildOriginSITServiceItems(appCtx.DB(), move, shipment, &fourMonthsAgo, &threeMonthsAgo)
	factory.BuildDestSITServiceItems(appCtx.DB(), move, shipment, &twoMonthsAgo, &oneMonthAgo)

	return move
}

func MakeHHGMoveInSITNoExcessWeight(appCtx appcontext.AppContext) models.Move {
	userUploader := newUserUploader(appCtx)
	userInfo := newUserInfo("customer")

	user := factory.BuildUser(appCtx.DB(), []factory.Customization{
		{
			Model: models.User{
				OktaEmail: userInfo.email,
				Active:    true,
			},
		},
	}, nil)
	customer := factory.BuildExtendedServiceMember(appCtx.DB(), []factory.Customization{
		{
			Model: models.ServiceMember{
				PersonalEmail: &userInfo.email,
				FirstName:     &userInfo.firstName,
				LastName:      &userInfo.lastName,
				CacValidated:  true,
			},
		},
		{
			Model:    user,
			LinkOnly: true,
		},
	}, nil)
	dependentsAuthorized := true
	sitDaysAllowance := 90
	entitlements := factory.BuildEntitlement(appCtx.DB(), []factory.Customization{
		{
			Model: models.Entitlement{
				DependentsAuthorized: &dependentsAuthorized,
				StorageInTransit:     &sitDaysAllowance,
			},
		},
	}, nil)
	orders := factory.BuildOrder(appCtx.DB(), []factory.Customization{
		{
			Model:    customer,
			LinkOnly: true,
		},
		{
			Model:    entitlements,
			LinkOnly: true,
		},
		{
			Model: models.UserUpload{},
			ExtendedParams: &factory.UserUploadExtendedParams{
				UserUploader: userUploader,
				AppContext:   appCtx,
			},
		},
	}, nil)
	now := time.Now()
	move := factory.BuildMove(appCtx.DB(), []factory.Customization{
		{
			Model:    orders,
			LinkOnly: true,
		},
		{
			Model: models.Move{
				Status:             models.MoveStatusAPPROVED,
				AvailableToPrimeAt: &now,
			},
		},
	}, nil)
	estimatedWeight := unit.Pound(1400)
	actualWeight := unit.Pound(1350)

	requestedPickupDate := now.AddDate(0, 3, 0)
	requestedDeliveryDate := requestedPickupDate.AddDate(0, 1, 0)

	shipment := factory.BuildMTOShipment(appCtx.DB(), []factory.Customization{
		{
			Model: models.MTOShipment{
				PrimeEstimatedWeight:  &estimatedWeight,
				PrimeActualWeight:     &actualWeight,
				ShipmentType:          models.MTOShipmentTypeHHG,
				Status:                models.MTOShipmentStatusApproved,
				RequestedPickupDate:   &requestedPickupDate,
				RequestedDeliveryDate: &requestedDeliveryDate,
				SITDaysAllowance:      &sitDaysAllowance,
			},
		},
		{
			Model:    move,
			LinkOnly: true,
		},
	}, nil)

	agentUserInfo := newUserInfo("agent")
	factory.BuildMTOAgent(appCtx.DB(), []factory.Customization{
		{
			Model:    shipment,
			LinkOnly: true,
		},
		{Model: models.MTOAgent{
			FirstName:    &agentUserInfo.firstName,
			LastName:     &agentUserInfo.lastName,
			Email:        &agentUserInfo.email,
			MTOAgentType: models.MTOAgentReleasing,
		},
		},
	}, nil)

	twoMonthsAgo := now.AddDate(0, -2, 0)
	oneMonthAgo := now.AddDate(0, -1, 0)
	factory.BuildOriginSITServiceItems(appCtx.DB(), move, shipment, &twoMonthsAgo, &oneMonthAgo)
	factory.BuildDestSITServiceItems(appCtx.DB(), move, shipment, &oneMonthAgo, nil)

	return move
}

func MakeHHGMoveInSITWithPendingExtension(appCtx appcontext.AppContext) models.Move {
	userUploader := newUserUploader(appCtx)
	userInfo := newUserInfo("customer")

	user := factory.BuildUser(appCtx.DB(), []factory.Customization{
		{
			Model: models.User{
				OktaEmail: userInfo.email,
				Active:    true,
			},
		},
	}, nil)
	customer := factory.BuildExtendedServiceMember(appCtx.DB(), []factory.Customization{
		{
			Model: models.ServiceMember{
				PersonalEmail: &userInfo.email,
				FirstName:     &userInfo.firstName,
				LastName:      &userInfo.lastName,
				CacValidated:  true,
			},
		},
		{
			Model:    user,
			LinkOnly: true,
		},
	}, nil)
	dependentsAuthorized := true
	sitDaysAllowance := 90
	entitlements := factory.BuildEntitlement(appCtx.DB(), []factory.Customization{
		{
			Model: models.Entitlement{
				DependentsAuthorized: &dependentsAuthorized,
				StorageInTransit:     &sitDaysAllowance,
			},
		},
	}, nil)
	orders := factory.BuildOrder(appCtx.DB(), []factory.Customization{
		{
			Model:    customer,
			LinkOnly: true,
		},
		{
			Model:    entitlements,
			LinkOnly: true,
		},
		{
			Model: models.UserUpload{},
			ExtendedParams: &factory.UserUploadExtendedParams{
				UserUploader: userUploader,
				AppContext:   appCtx,
			},
		},
	}, nil)
	now := time.Now()
	move := factory.BuildMove(appCtx.DB(), []factory.Customization{
		{
			Model:    orders,
			LinkOnly: true,
		},
		{
			Model: models.Move{
				Status:             models.MoveStatusAPPROVALSREQUESTED,
				AvailableToPrimeAt: &now,
			},
		},
	}, nil)
	estimatedWeight := unit.Pound(1400)
	actualWeight := unit.Pound(2000)

	requestedPickupDate := now.AddDate(0, 3, 0)
	requestedDeliveryDate := requestedPickupDate.AddDate(0, 1, 0)
	// pickupAddress := factory.BuildAddress(appCtx.DB(), nil, nil)

	shipment := factory.BuildMTOShipment(appCtx.DB(), []factory.Customization{
		{
			Model: models.MTOShipment{
				PrimeEstimatedWeight:  &estimatedWeight,
				PrimeActualWeight:     &actualWeight,
				ShipmentType:          models.MTOShipmentTypeHHG,
				Status:                models.MTOShipmentStatusApproved,
				RequestedPickupDate:   &requestedPickupDate,
				RequestedDeliveryDate: &requestedDeliveryDate,
				SITDaysAllowance:      &sitDaysAllowance,
			},
		},
		{
			Model:    move,
			LinkOnly: true,
		},
	}, nil)

	agentUserInfo := newUserInfo("agent")
	factory.BuildMTOAgent(appCtx.DB(), []factory.Customization{
		{
			Model:    shipment,
			LinkOnly: true,
		},
		{Model: models.MTOAgent{
			FirstName:    &agentUserInfo.firstName,
			LastName:     &agentUserInfo.lastName,
			Email:        &agentUserInfo.email,
			MTOAgentType: models.MTOAgentReleasing,
		},
		},
	}, nil)

	twoMonthsAgo := now.AddDate(0, -2, 0)
	oneMonthAgo := now.AddDate(0, -1, 0)
	factory.BuildOriginSITServiceItems(appCtx.DB(), move, shipment, &twoMonthsAgo, &oneMonthAgo)
	factory.BuildDestSITServiceItems(appCtx.DB(), move, shipment, &oneMonthAgo, nil)
	factory.BuildSITDurationUpdate(appCtx.DB(), []factory.Customization{
		{
			Model:    shipment,
			LinkOnly: true,
		},
	}, nil)

	return move
}

func MakeHHGMoveInSITWithAddressChangeRequestOver50Miles(appCtx appcontext.AppContext) models.Move {
	userUploader := newUserUploader(appCtx)
	userInfo := newUserInfo("customer")

	customer := factory.BuildExtendedServiceMember(appCtx.DB(), []factory.Customization{
		{
			Model: models.ServiceMember{
				PersonalEmail: &userInfo.email,
				FirstName:     &userInfo.firstName,
				LastName:      &userInfo.lastName,
				CacValidated:  true,
			},
		},
		{
			Model: models.User{
				OktaEmail: userInfo.email,
				Active:    true,
			},
		},
	}, nil)

	sitDaysAllowance := 90
	orders := factory.BuildOrder(appCtx.DB(), []factory.Customization{
		{
			Model:    customer,
			LinkOnly: true,
		},
		{
			Model: models.Entitlement{
				DependentsAuthorized: models.BoolPointer(true),
				StorageInTransit:     &sitDaysAllowance,
			},
		},
		{
			Model: models.UserUpload{},
			ExtendedParams: &factory.UserUploadExtendedParams{
				UserUploader: userUploader,
				AppContext:   appCtx,
			},
		},
	}, nil)

	now := time.Now()
	move := factory.BuildMove(appCtx.DB(), []factory.Customization{
		{
			Model:    orders,
			LinkOnly: true,
		},
		{
			Model: models.Move{
				Status:             models.MoveStatusAPPROVED,
				AvailableToPrimeAt: models.TimePointer(now),
			},
		},
	}, nil)

	requestedPickupDate := now.AddDate(0, 3, 0)
	requestedDeliveryDate := requestedPickupDate.AddDate(0, 1, 0)

	shipment := factory.BuildMTOShipment(appCtx.DB(), []factory.Customization{
		{
			Model: models.MTOShipment{
				PrimeEstimatedWeight:  models.PoundPointer(unit.Pound(1400)),
				PrimeActualWeight:     models.PoundPointer(unit.Pound(2000)),
				ShipmentType:          models.MTOShipmentTypeHHG,
				Status:                models.MTOShipmentStatusApproved,
				RequestedPickupDate:   &requestedPickupDate,
				RequestedDeliveryDate: &requestedDeliveryDate,
				SITDaysAllowance:      &sitDaysAllowance,
			},
		},
		{
			Model:    move,
			LinkOnly: true,
		},
	}, nil)

	twoMonthsAgo := now.AddDate(0, -2, 0)
	oneMonthAgo := now.AddDate(0, -1, 0)
	factory.BuildOriginSITServiceItems(appCtx.DB(), move, shipment, &twoMonthsAgo, &oneMonthAgo)
	factory.BuildDestSITServiceItems(appCtx.DB(), move, shipment, &oneMonthAgo, nil)

	newMove, err := models.FetchMove(appCtx.DB(), &auth.Session{}, move.ID)
	if err != nil {
		log.Panic(fmt.Errorf("failed to fetch move: %w", err))
	}

	return *newMove
}

func MakeHHGMoveInSITWithAddressChangeRequestUnder50Miles(appCtx appcontext.AppContext) models.Move {
	userUploader := newUserUploader(appCtx)
	userInfo := newUserInfo("customer")

	user := factory.BuildUser(appCtx.DB(), []factory.Customization{
		{
			Model: models.User{
				OktaEmail: userInfo.email,
				Active:    true,
			},
		},
	}, nil)
	customer := factory.BuildExtendedServiceMember(appCtx.DB(), []factory.Customization{
		{
			Model: models.ServiceMember{
				PersonalEmail: &userInfo.email,
				FirstName:     &userInfo.firstName,
				LastName:      &userInfo.lastName,
				CacValidated:  true,
			},
		},
		{
			Model:    user,
			LinkOnly: true,
		},
	}, nil)

	dependentsAuthorized := true
	sitDaysAllowance := 90
	entitlements := factory.BuildEntitlement(appCtx.DB(), []factory.Customization{
		{
			Model: models.Entitlement{
				DependentsAuthorized: &dependentsAuthorized,
				StorageInTransit:     &sitDaysAllowance,
			},
		},
	}, nil)

	orders := factory.BuildOrder(appCtx.DB(), []factory.Customization{
		{
			Model:    customer,
			LinkOnly: true,
		},
		{
			Model:    entitlements,
			LinkOnly: true,
		},
		{
			Model: models.UserUpload{},
			ExtendedParams: &factory.UserUploadExtendedParams{
				UserUploader: userUploader,
				AppContext:   appCtx,
			},
		},
	}, nil)

	now := time.Now()
	move := factory.BuildMove(appCtx.DB(), []factory.Customization{
		{
			Model:    orders,
			LinkOnly: true,
		},
		{
			Model: models.Move{
				Status:             models.MoveStatusAPPROVED,
				AvailableToPrimeAt: &now,
			},
		},
	}, nil)

	requestedPickupDate := now.AddDate(0, 3, 0)
	requestedDeliveryDate := requestedPickupDate.AddDate(0, 1, 0)

	shipment := factory.BuildMTOShipment(appCtx.DB(), []factory.Customization{
		{
			Model: models.MTOShipment{
				PrimeEstimatedWeight:  models.PoundPointer(unit.Pound(1400)),
				PrimeActualWeight:     models.PoundPointer(unit.Pound(2000)),
				ShipmentType:          models.MTOShipmentTypeHHG,
				Status:                models.MTOShipmentStatusApproved,
				RequestedPickupDate:   &requestedPickupDate,
				RequestedDeliveryDate: &requestedDeliveryDate,
				SITDaysAllowance:      &sitDaysAllowance,
			},
		},
		{
			Model:    move,
			LinkOnly: true,
		},
	}, nil)

	agentUserInfo := newUserInfo("agent")
	factory.BuildMTOAgent(appCtx.DB(), []factory.Customization{
		{
			Model:    shipment,
			LinkOnly: true,
		},
		{Model: models.MTOAgent{
			FirstName:    &agentUserInfo.firstName,
			LastName:     &agentUserInfo.lastName,
			Email:        &agentUserInfo.email,
			MTOAgentType: models.MTOAgentReleasing,
		},
		},
	}, nil)

	twoMonthsAgo := now.AddDate(0, -2, 0)
	oneMonthAgo := now.AddDate(0, -1, 0)
	factory.BuildOriginSITServiceItems(appCtx.DB(), move, shipment, &twoMonthsAgo, &oneMonthAgo)
	factory.BuildDestSITServiceItems(appCtx.DB(), move, shipment, &oneMonthAgo, nil)

	newMove, err := models.FetchMove(appCtx.DB(), &auth.Session{}, move.ID)
	if err != nil {
		log.Panic(fmt.Errorf("failed to fetch move: %w", err))
	}

	return *newMove
}

func MakeHHGMoveInSITEndsToday(appCtx appcontext.AppContext) models.Move {
	userUploader := newUserUploader(appCtx)
	userInfo := newUserInfo("customer")
	actualPickupDate := time.Now().AddDate(0, 0, 1)

	user := factory.BuildUser(appCtx.DB(), []factory.Customization{
		{
			Model: models.User{
				OktaEmail: userInfo.email,
				Active:    true,
			},
		},
	}, nil)
	customer := factory.BuildExtendedServiceMember(appCtx.DB(), []factory.Customization{
		{
			Model: models.ServiceMember{
				PersonalEmail: &userInfo.email,
				FirstName:     &userInfo.firstName,
				LastName:      &userInfo.lastName,
				CacValidated:  true,
			},
		},
		{
			Model:    user,
			LinkOnly: true,
		},
	}, nil)
	dependentsAuthorized := true
	sitDaysAllowance := 90
	entitlements := factory.BuildEntitlement(appCtx.DB(), []factory.Customization{
		{
			Model: models.Entitlement{
				DependentsAuthorized: &dependentsAuthorized,
				StorageInTransit:     &sitDaysAllowance,
			},
		},
	}, nil)
	orders := factory.BuildOrder(appCtx.DB(), []factory.Customization{
		{
			Model:    customer,
			LinkOnly: true,
		},
		{
			Model:    entitlements,
			LinkOnly: true,
		},
		{
			Model: models.UserUpload{},
			ExtendedParams: &factory.UserUploadExtendedParams{
				UserUploader: userUploader,
				AppContext:   appCtx,
			},
		},
	}, nil)
	now := time.Now()
	move := factory.BuildMove(appCtx.DB(), []factory.Customization{
		{
			Model:    orders,
			LinkOnly: true,
		},
		{
			Model: models.Move{
				Status:             models.MoveStatusAPPROVALSREQUESTED,
				AvailableToPrimeAt: &now,
			},
		},
	}, nil)
	estimatedWeight := unit.Pound(1400)
	actualWeight := unit.Pound(2000)

	requestedPickupDate := now.AddDate(0, 3, 0)
	requestedDeliveryDate := requestedPickupDate.AddDate(0, 1, 0)
	// pickupAddress := factory.BuildAddress(appCtx.DB(), nil, nil)

	shipment := factory.BuildMTOShipment(appCtx.DB(), []factory.Customization{
		{
			Model: models.MTOShipment{
				PrimeEstimatedWeight:  &estimatedWeight,
				PrimeActualWeight:     &actualWeight,
				ShipmentType:          models.MTOShipmentTypeHHG,
				Status:                models.MTOShipmentStatusApproved,
				RequestedPickupDate:   &requestedPickupDate,
				RequestedDeliveryDate: &requestedDeliveryDate,
				SITDaysAllowance:      &sitDaysAllowance,
				ActualPickupDate:      &actualPickupDate,
			},
		},
		{
			Model:    move,
			LinkOnly: true,
		},
	}, nil)

	agentUserInfo := newUserInfo("agent")
	factory.BuildMTOAgent(appCtx.DB(), []factory.Customization{
		{
			Model:    shipment,
			LinkOnly: true,
		},
		{Model: models.MTOAgent{
			FirstName:    &agentUserInfo.firstName,
			LastName:     &agentUserInfo.lastName,
			Email:        &agentUserInfo.email,
			MTOAgentType: models.MTOAgentReleasing,
		},
		},
	}, nil)

	daysAgo90 := now.AddDate(0, 0, -90)
	daysAgo45 := now.AddDate(0, 0, -45)
	factory.BuildOriginSITServiceItems(appCtx.DB(), move, shipment, &daysAgo90, &daysAgo45)
	factory.BuildDestSITServiceItems(appCtx.DB(), move, shipment, &daysAgo45, nil)

	return move
}

func MakeHHGMoveInSITEndsTomorrow(appCtx appcontext.AppContext) models.Move {
	userUploader := newUserUploader(appCtx)
	userInfo := newUserInfo("customer")

	user := factory.BuildUser(appCtx.DB(), []factory.Customization{
		{
			Model: models.User{
				OktaEmail: userInfo.email,
				Active:    true,
			},
		},
	}, nil)
	customer := factory.BuildExtendedServiceMember(appCtx.DB(), []factory.Customization{
		{
			Model: models.ServiceMember{
				PersonalEmail: &userInfo.email,
				FirstName:     &userInfo.firstName,
				LastName:      &userInfo.lastName,
				CacValidated:  true,
			},
		},
		{
			Model:    user,
			LinkOnly: true,
		},
	}, nil)
	dependentsAuthorized := true
	sitDaysAllowance := 90
	entitlements := factory.BuildEntitlement(appCtx.DB(), []factory.Customization{
		{
			Model: models.Entitlement{
				DependentsAuthorized: &dependentsAuthorized,
				StorageInTransit:     &sitDaysAllowance,
			},
		},
	}, nil)
	orders := factory.BuildOrder(appCtx.DB(), []factory.Customization{
		{
			Model:    customer,
			LinkOnly: true,
		},
		{
			Model:    entitlements,
			LinkOnly: true,
		},
		{
			Model: models.UserUpload{},
			ExtendedParams: &factory.UserUploadExtendedParams{
				UserUploader: userUploader,
				AppContext:   appCtx,
			},
		},
	}, nil)
	now := time.Now()
	move := factory.BuildMove(appCtx.DB(), []factory.Customization{
		{
			Model:    orders,
			LinkOnly: true,
		},
		{
			Model: models.Move{
				Status:             models.MoveStatusAPPROVED,
				AvailableToPrimeAt: &now,
			},
		},
	}, nil)
	estimatedWeight := unit.Pound(1400)
	actualWeight := unit.Pound(2000)

	requestedPickupDate := now.AddDate(0, 3, 0)
	requestedDeliveryDate := requestedPickupDate.AddDate(0, 1, 0)
	// pickupAddress := factory.BuildAddress(appCtx.DB(), nil, nil)

	shipment := factory.BuildMTOShipment(appCtx.DB(), []factory.Customization{
		{
			Model: models.MTOShipment{
				PrimeEstimatedWeight:  &estimatedWeight,
				PrimeActualWeight:     &actualWeight,
				ShipmentType:          models.MTOShipmentTypeHHG,
				Status:                models.MTOShipmentStatusApproved,
				RequestedPickupDate:   &requestedPickupDate,
				RequestedDeliveryDate: &requestedDeliveryDate,
				SITDaysAllowance:      &sitDaysAllowance,
			},
		},
		{
			Model:    move,
			LinkOnly: true,
		},
	}, nil)

	agentUserInfo := newUserInfo("agent")
	factory.BuildMTOAgent(appCtx.DB(), []factory.Customization{
		{
			Model:    shipment,
			LinkOnly: true,
		},
		{Model: models.MTOAgent{
			FirstName:    &agentUserInfo.firstName,
			LastName:     &agentUserInfo.lastName,
			Email:        &agentUserInfo.email,
			MTOAgentType: models.MTOAgentReleasing,
		},
		},
	}, nil)

	daysAgo89 := now.AddDate(0, 0, -89)
	daysAgo44 := now.AddDate(0, 0, -44)
	factory.BuildOriginSITServiceItems(appCtx.DB(), move, shipment, &daysAgo89, &daysAgo44)
	factory.BuildDestSITServiceItems(appCtx.DB(), move, shipment, &daysAgo44, nil)

	return move
}

func MakeHHGMoveInSITEndsYesterday(appCtx appcontext.AppContext) models.Move {
	userUploader := newUserUploader(appCtx)
	userInfo := newUserInfo("customer")

	user := factory.BuildUser(appCtx.DB(), []factory.Customization{
		{
			Model: models.User{
				OktaEmail: userInfo.email,
				Active:    true,
			},
		},
	}, nil)
	customer := factory.BuildExtendedServiceMember(appCtx.DB(), []factory.Customization{
		{
			Model: models.ServiceMember{
				PersonalEmail: &userInfo.email,
				FirstName:     &userInfo.firstName,
				LastName:      &userInfo.lastName,
				CacValidated:  true,
			},
		},
		{
			Model:    user,
			LinkOnly: true,
		},
	}, nil)
	dependentsAuthorized := true
	sitDaysAllowance := 90
	entitlements := factory.BuildEntitlement(appCtx.DB(), []factory.Customization{
		{
			Model: models.Entitlement{
				DependentsAuthorized: &dependentsAuthorized,
				StorageInTransit:     &sitDaysAllowance,
			},
		},
	}, nil)
	orders := factory.BuildOrder(appCtx.DB(), []factory.Customization{
		{
			Model:    customer,
			LinkOnly: true,
		},
		{
			Model:    entitlements,
			LinkOnly: true,
		},
		{
			Model: models.UserUpload{},
			ExtendedParams: &factory.UserUploadExtendedParams{
				UserUploader: userUploader,
				AppContext:   appCtx,
			},
		},
	}, nil)
	now := time.Now()
	move := factory.BuildMove(appCtx.DB(), []factory.Customization{
		{
			Model:    orders,
			LinkOnly: true,
		},
		{
			Model: models.Move{
				Status:             models.MoveStatusAPPROVED,
				AvailableToPrimeAt: &now,
			},
		},
	}, nil)
	estimatedWeight := unit.Pound(1400)
	actualWeight := unit.Pound(2000)

	requestedPickupDate := now.AddDate(0, 3, 0)
	requestedDeliveryDate := requestedPickupDate.AddDate(0, 1, 0)
	// pickupAddress := factory.BuildAddress(appCtx.DB(), nil, nil)

	shipment := factory.BuildMTOShipment(appCtx.DB(), []factory.Customization{
		{
			Model: models.MTOShipment{
				PrimeEstimatedWeight:  &estimatedWeight,
				PrimeActualWeight:     &actualWeight,
				ShipmentType:          models.MTOShipmentTypeHHG,
				Status:                models.MTOShipmentStatusApproved,
				RequestedPickupDate:   &requestedPickupDate,
				RequestedDeliveryDate: &requestedDeliveryDate,
				SITDaysAllowance:      &sitDaysAllowance,
			},
		},
		{
			Model:    move,
			LinkOnly: true,
		},
	}, nil)

	agentUserInfo := newUserInfo("agent")
	factory.BuildMTOAgent(appCtx.DB(), []factory.Customization{
		{
			Model:    shipment,
			LinkOnly: true,
		},
		{Model: models.MTOAgent{
			FirstName:    &agentUserInfo.firstName,
			LastName:     &agentUserInfo.lastName,
			Email:        &agentUserInfo.email,
			MTOAgentType: models.MTOAgentReleasing,
		},
		},
	}, nil)

	daysAgo91 := now.AddDate(0, 0, -91)
	daysAgo46 := now.AddDate(0, 0, -46)
	factory.BuildOriginSITServiceItems(appCtx.DB(), move, shipment, &daysAgo91, &daysAgo46)
	factory.BuildDestSITServiceItems(appCtx.DB(), move, shipment, &daysAgo46, nil)

	return move
}

func MakeHHGMoveInSITDeparted(appCtx appcontext.AppContext) models.Move {
	userUploader := newUserUploader(appCtx)
	userInfo := newUserInfo("customer")

	user := factory.BuildUser(appCtx.DB(), []factory.Customization{
		{
			Model: models.User{
				OktaEmail: userInfo.email,
				Active:    true,
			},
		},
	}, nil)
	customer := factory.BuildExtendedServiceMember(appCtx.DB(), []factory.Customization{
		{
			Model: models.ServiceMember{
				PersonalEmail: &userInfo.email,
				FirstName:     &userInfo.firstName,
				LastName:      &userInfo.lastName,
				CacValidated:  true,
			},
		},
		{
			Model:    user,
			LinkOnly: true,
		},
	}, nil)
	dependentsAuthorized := true
	sitDaysAllowance := 90
	entitlements := factory.BuildEntitlement(appCtx.DB(), []factory.Customization{
		{
			Model: models.Entitlement{
				DependentsAuthorized: &dependentsAuthorized,
				StorageInTransit:     &sitDaysAllowance,
			},
		},
	}, nil)
	orders := factory.BuildOrder(appCtx.DB(), []factory.Customization{
		{
			Model:    customer,
			LinkOnly: true,
		},
		{
			Model:    entitlements,
			LinkOnly: true,
		},
		{
			Model: models.UserUpload{},
			ExtendedParams: &factory.UserUploadExtendedParams{
				UserUploader: userUploader,
				AppContext:   appCtx,
			},
		},
	}, nil)
	now := time.Now()
	move := factory.BuildMove(appCtx.DB(), []factory.Customization{
		{
			Model:    orders,
			LinkOnly: true,
		},
		{
			Model: models.Move{
				Status:             models.MoveStatusAPPROVED,
				AvailableToPrimeAt: &now,
			},
		},
	}, nil)
	estimatedWeight := unit.Pound(1400)
	actualWeight := unit.Pound(2000)

	requestedPickupDate := now.AddDate(0, 3, 0)
	requestedDeliveryDate := requestedPickupDate.AddDate(0, 1, 0)
	// pickupAddress := factory.BuildAddress(appCtx.DB(), nil, nil)

	shipment := factory.BuildMTOShipment(appCtx.DB(), []factory.Customization{
		{
			Model: models.MTOShipment{
				PrimeEstimatedWeight:  &estimatedWeight,
				PrimeActualWeight:     &actualWeight,
				ShipmentType:          models.MTOShipmentTypeHHG,
				Status:                models.MTOShipmentStatusApproved,
				RequestedPickupDate:   &requestedPickupDate,
				RequestedDeliveryDate: &requestedDeliveryDate,
				SITDaysAllowance:      &sitDaysAllowance,
			},
		},
		{
			Model:    move,
			LinkOnly: true,
		},
	}, nil)

	agentUserInfo := newUserInfo("agent")
	factory.BuildMTOAgent(appCtx.DB(), []factory.Customization{
		{
			Model:    shipment,
			LinkOnly: true,
		},
		{Model: models.MTOAgent{
			FirstName:    &agentUserInfo.firstName,
			LastName:     &agentUserInfo.lastName,
			Email:        &agentUserInfo.email,
			MTOAgentType: models.MTOAgentReleasing,
		},
		},
	}, nil)

	daysAgo93 := now.AddDate(0, 0, -93)
	daysAgo48 := now.AddDate(0, 0, -48)
	daysAgo5 := now.AddDate(0, 0, -5)
	factory.BuildOriginSITServiceItems(appCtx.DB(), move, shipment, &daysAgo93, &daysAgo48)
	factory.BuildDestSITServiceItems(appCtx.DB(), move, shipment, &daysAgo48, &daysAgo5)

	return move
}

func MakeHHGMoveInSITStartsInFuture(appCtx appcontext.AppContext) models.Move {
	userUploader := newUserUploader(appCtx)
	userInfo := newUserInfo("customer")

	user := factory.BuildUser(appCtx.DB(), []factory.Customization{
		{
			Model: models.User{
				OktaEmail: userInfo.email,
				Active:    true,
			},
		},
	}, nil)
	customer := factory.BuildExtendedServiceMember(appCtx.DB(), []factory.Customization{
		{
			Model: models.ServiceMember{
				PersonalEmail: &userInfo.email,
				FirstName:     &userInfo.firstName,
				LastName:      &userInfo.lastName,
				CacValidated:  true,
			},
		},
		{
			Model:    user,
			LinkOnly: true,
		},
	}, nil)
	dependentsAuthorized := true
	sitDaysAllowance := 90
	entitlements := factory.BuildEntitlement(appCtx.DB(), []factory.Customization{
		{
			Model: models.Entitlement{
				DependentsAuthorized: &dependentsAuthorized,
				StorageInTransit:     &sitDaysAllowance,
			},
		},
	}, nil)
	orders := factory.BuildOrder(appCtx.DB(), []factory.Customization{
		{
			Model:    customer,
			LinkOnly: true,
		},
		{
			Model:    entitlements,
			LinkOnly: true,
		},
		{
			Model: models.UserUpload{},
			ExtendedParams: &factory.UserUploadExtendedParams{
				UserUploader: userUploader,
				AppContext:   appCtx,
			},
		},
	}, nil)
	now := time.Now()
	move := factory.BuildMove(appCtx.DB(), []factory.Customization{
		{
			Model:    orders,
			LinkOnly: true,
		},
		{
			Model: models.Move{
				Status:             models.MoveStatusAPPROVED,
				AvailableToPrimeAt: &now,
			},
		},
	}, nil)
	estimatedWeight := unit.Pound(1400)
	actualWeight := unit.Pound(2000)

	requestedPickupDate := now.AddDate(0, 3, 0)
	requestedDeliveryDate := requestedPickupDate.AddDate(0, 1, 0)
	// pickupAddress := factory.BuildAddress(appCtx.DB(), nil, nil)

	shipment := factory.BuildMTOShipment(appCtx.DB(), []factory.Customization{
		{
			Model: models.MTOShipment{
				PrimeEstimatedWeight:  &estimatedWeight,
				PrimeActualWeight:     &actualWeight,
				ShipmentType:          models.MTOShipmentTypeHHG,
				Status:                models.MTOShipmentStatusApproved,
				RequestedPickupDate:   &requestedPickupDate,
				RequestedDeliveryDate: &requestedDeliveryDate,
				SITDaysAllowance:      &sitDaysAllowance,
			},
		},
		{
			Model:    move,
			LinkOnly: true,
		},
	}, nil)

	agentUserInfo := newUserInfo("agent")
	factory.BuildMTOAgent(appCtx.DB(), []factory.Customization{
		{
			Model:    shipment,
			LinkOnly: true,
		},
		{Model: models.MTOAgent{
			FirstName:    &agentUserInfo.firstName,
			LastName:     &agentUserInfo.lastName,
			Email:        &agentUserInfo.email,
			MTOAgentType: models.MTOAgentReleasing,
		},
		},
	}, nil)

	daysLater100 := now.AddDate(0, 0, 100)
	factory.BuildOriginSITServiceItems(appCtx.DB(), move, shipment, &daysLater100, nil)

	return move
}

func MakeHHGMoveInSITNotApproved(appCtx appcontext.AppContext) models.Move {
	userUploader := newUserUploader(appCtx)
	userInfo := newUserInfo("customer")

	user := factory.BuildUser(appCtx.DB(), []factory.Customization{
		{
			Model: models.User{
				OktaEmail: userInfo.email,
				Active:    true,
			},
		},
	}, nil)
	customer := factory.BuildExtendedServiceMember(appCtx.DB(), []factory.Customization{
		{
			Model: models.ServiceMember{
				PersonalEmail: &userInfo.email,
				FirstName:     &userInfo.firstName,
				LastName:      &userInfo.lastName,
				CacValidated:  true,
			},
		},
		{
			Model:    user,
			LinkOnly: true,
		},
	}, nil)
	dependentsAuthorized := true
	sitDaysAllowance := 90
	entitlements := factory.BuildEntitlement(appCtx.DB(), []factory.Customization{
		{
			Model: models.Entitlement{
				DependentsAuthorized: &dependentsAuthorized,
				StorageInTransit:     &sitDaysAllowance,
			},
		},
	}, nil)
	orders := factory.BuildOrder(appCtx.DB(), []factory.Customization{
		{
			Model:    customer,
			LinkOnly: true,
		},
		{
			Model:    entitlements,
			LinkOnly: true,
		},
		{
			Model: models.UserUpload{},
			ExtendedParams: &factory.UserUploadExtendedParams{
				UserUploader: userUploader,
				AppContext:   appCtx,
			},
		},
	}, nil)
	now := time.Now()
	move := factory.BuildMove(appCtx.DB(), []factory.Customization{
		{
			Model:    orders,
			LinkOnly: true,
		},
		{
			Model: models.Move{
				Status:             models.MoveStatusAPPROVED,
				AvailableToPrimeAt: &now,
			},
		},
	}, nil)
	estimatedWeight := unit.Pound(1400)
	actualWeight := unit.Pound(2000)

	requestedPickupDate := now.AddDate(0, 3, 0)
	requestedDeliveryDate := requestedPickupDate.AddDate(0, 1, 0)
	// pickupAddress := factory.BuildAddress(appCtx.DB(), nil, nil)

	shipment := factory.BuildMTOShipment(appCtx.DB(), []factory.Customization{
		{
			Model: models.MTOShipment{
				PrimeEstimatedWeight:  &estimatedWeight,
				PrimeActualWeight:     &actualWeight,
				ShipmentType:          models.MTOShipmentTypeHHG,
				Status:                models.MTOShipmentStatusApproved,
				RequestedPickupDate:   &requestedPickupDate,
				RequestedDeliveryDate: &requestedDeliveryDate,
				SITDaysAllowance:      &sitDaysAllowance,
			},
		},
		{
			Model:    move,
			LinkOnly: true,
		},
	}, nil)

	agentUserInfo := newUserInfo("agent")
	factory.BuildMTOAgent(appCtx.DB(), []factory.Customization{
		{
			Model:    shipment,
			LinkOnly: true,
		},
		{Model: models.MTOAgent{
			FirstName:    &agentUserInfo.firstName,
			LastName:     &agentUserInfo.lastName,
			Email:        &agentUserInfo.email,
			MTOAgentType: models.MTOAgentReleasing,
		},
		},
	}, nil)

	oneMonthLater := now.AddDate(0, 1, 0)
	twoMonthsLater := now.AddDate(0, 2, 0)
	sitItems := factory.BuildOriginSITServiceItems(appCtx.DB(), move, shipment, &oneMonthLater, nil)
	sitItems = append(sitItems, factory.BuildDestSITServiceItems(appCtx.DB(), move, shipment, &twoMonthsLater, nil)...)
	for i := range sitItems {
		sitItems[i].Status = models.MTOServiceItemStatusSubmitted
		err := appCtx.DB().Update(&sitItems[i])
		if err != nil {
			log.Panic(fmt.Errorf("failed to update sit service item: %w", err))
		}
	}

	return move
}

func MakeHHGMoveWithAddressChangeRequest(appCtx appcontext.AppContext) models.ShipmentAddressUpdate {
	userUploader := newUserUploader(appCtx)
	userInfo := newUserInfo("customer")

	user := factory.BuildUser(appCtx.DB(), []factory.Customization{
		{
			Model: models.User{
				OktaEmail: userInfo.email,
				Active:    true,
			},
		},
	}, nil)
	customer := factory.BuildExtendedServiceMember(appCtx.DB(), []factory.Customization{
		{
			Model: models.ServiceMember{
				PersonalEmail: &userInfo.email,
				FirstName:     &userInfo.firstName,
				LastName:      &userInfo.lastName,
				CacValidated:  true,
			},
		},
		{
			Model:    user,
			LinkOnly: true,
		},
	}, nil)

	orders := factory.BuildOrder(appCtx.DB(), []factory.Customization{
		{
			Model:    customer,
			LinkOnly: true,
		},
		{
			Model: models.UserUpload{},
			ExtendedParams: &factory.UserUploadExtendedParams{
				UserUploader: userUploader,
				AppContext:   appCtx,
			},
		},
	}, nil)

	originalDeliveryAddress := factory.BuildAddress(appCtx.DB(), []factory.Customization{
		{
			Model: models.Address{
				StreetAddress1: "7 Q st",
				StreetAddress2: models.StringPointer("Apt 1"),
				City:           "Fort Eisenhower",
				State:          "GA",
				PostalCode:     "30813",
			},
		},
	}, nil)

	shipmentAddressUpdate := factory.BuildShipmentAddressUpdate(appCtx.DB(), []factory.Customization{
		{
			Model:    orders,
			LinkOnly: true,
		},
		{
			Model: models.ShipmentAddressUpdate{
				Status: models.ShipmentAddressUpdateStatusRequested,
			},
		},
		{
			Model: models.Move{
				Status:             models.MoveStatusAPPROVALSREQUESTED,
				AvailableToPrimeAt: models.TimePointer(time.Now()),
			},
		},
		{
			Model: models.MTOShipment{
				Status: models.MTOShipmentStatusApproved,
			},
		},
		{
			Model:    originalDeliveryAddress,
			LinkOnly: true,
			Type:     &factory.Addresses.DeliveryAddress,
		},
	}, nil)

	return shipmentAddressUpdate
}

func MakeHHGMoveWithAddressChangeRequestAndUnknownDeliveryAddress(appCtx appcontext.AppContext) models.ShipmentAddressUpdate {
	userUploader := newUserUploader(appCtx)
	userInfo := newUserInfo("customer")

	user := factory.BuildUser(appCtx.DB(), []factory.Customization{
		{
			Model: models.User{
				OktaEmail: userInfo.email,
				Active:    true,
			},
		},
	}, nil)
	customer := factory.BuildExtendedServiceMember(appCtx.DB(), []factory.Customization{
		{
			Model: models.ServiceMember{
				PersonalEmail: &userInfo.email,
				FirstName:     &userInfo.firstName,
				LastName:      &userInfo.lastName,
				CacValidated:  true,
			},
		},
		{
			Model:    user,
			LinkOnly: true,
		},
	}, nil)

	orders := factory.BuildOrder(appCtx.DB(), []factory.Customization{
		{
			Model:    customer,
			LinkOnly: true,
		},
		{
			Model: models.UserUpload{},
			ExtendedParams: &factory.UserUploadExtendedParams{
				UserUploader: userUploader,
				AppContext:   appCtx,
			},
		},
	}, nil)

	destinationAddress := factory.BuildMinimalAddress(appCtx.DB(), []factory.Customization{
		{
			Model: models.Address{
				City:       orders.OriginDutyLocation.Address.City,
				State:      orders.OriginDutyLocation.Address.State,
				PostalCode: orders.OriginDutyLocation.Address.PostalCode,
				Country:    orders.OriginDutyLocation.Address.Country,
			},
		},
	}, nil)

	shipmentAddressUpdate := factory.BuildShipmentAddressUpdate(appCtx.DB(), []factory.Customization{
		{
			Model:    orders,
			LinkOnly: true,
		},
		{
			Model: models.ShipmentAddressUpdate{
				Status: models.ShipmentAddressUpdateStatusRequested,
			},
		},
		{
			Model: models.Move{
				Status:             models.MoveStatusAPPROVALSREQUESTED,
				AvailableToPrimeAt: models.TimePointer(time.Now()),
			},
		},
		{
			Model: models.MTOShipment{
				Status: models.MTOShipmentStatusApproved,
			},
		},
		{
			Model:    destinationAddress,
			LinkOnly: true,
			Type:     &factory.Addresses.DeliveryAddress,
		},
	}, nil)

	return shipmentAddressUpdate
}

func MakeHHGMoveWithAddressChangeRequestAndSecondDeliveryLocation(appCtx appcontext.AppContext) models.ShipmentAddressUpdate {
	userUploader := newUserUploader(appCtx)
	userInfo := newUserInfo("customer")

	user := factory.BuildUser(appCtx.DB(), []factory.Customization{
		{
			Model: models.User{
				OktaEmail: userInfo.email,
				Active:    true,
			},
		},
	}, nil)
	customer := factory.BuildExtendedServiceMember(appCtx.DB(), []factory.Customization{
		{
			Model: models.ServiceMember{
				PersonalEmail: &userInfo.email,
				FirstName:     &userInfo.firstName,
				LastName:      &userInfo.lastName,
				CacValidated:  true,
			},
		},
		{
			Model:    user,
			LinkOnly: true,
		},
	}, nil)

	orders := factory.BuildOrder(appCtx.DB(), []factory.Customization{
		{
			Model:    customer,
			LinkOnly: true,
		},
		{
			Model: models.UserUpload{},
			ExtendedParams: &factory.UserUploadExtendedParams{
				UserUploader: userUploader,
				AppContext:   appCtx,
			},
		},
	}, nil)

	secondaryDeliveryAddress := factory.BuildAddress(appCtx.DB(), []factory.Customization{
		{
			Model: models.Address{
				StreetAddress1: "123 2nd Address",
			},
		},
	}, nil)

	tertiaryDeliveryAddress := factory.BuildAddress(appCtx.DB(), []factory.Customization{
		{
			Model: models.Address{
				StreetAddress1: "123 3rd Address",
			},
		},
	}, nil)

	originalDeliveryAddress := factory.BuildAddress(appCtx.DB(), []factory.Customization{
		{
			Model: models.Address{
				StreetAddress1: "7 Q st",
				StreetAddress2: models.StringPointer("Apt 1"),
				City:           "Fort Eisenhower",
				State:          "GA",
				PostalCode:     "30813",
			},
		},
	}, nil)

	shipmentAddressUpdate := factory.BuildShipmentAddressUpdate(appCtx.DB(), []factory.Customization{
		{
			Model:    orders,
			LinkOnly: true,
		},
		{
			Model: models.ShipmentAddressUpdate{
				Status: models.ShipmentAddressUpdateStatusRequested,
			},
		},
		{
			Model: models.Move{
				Status:             models.MoveStatusAPPROVALSREQUESTED,
				AvailableToPrimeAt: models.TimePointer(time.Now()),
			},
		},
		{
			Model: models.MTOShipment{
				Status: models.MTOShipmentStatusApproved,
			},
		},
		{
			Model:    tertiaryDeliveryAddress,
			LinkOnly: true,
			Type:     &factory.Addresses.TertiaryDeliveryAddress,
		},
		{
			Model:    secondaryDeliveryAddress,
			LinkOnly: true,
			Type:     &factory.Addresses.SecondaryDeliveryAddress,
		},
		{
			Model:    originalDeliveryAddress,
			LinkOnly: true,
			Type:     &factory.Addresses.DeliveryAddress,
		},
	}, nil)

	return shipmentAddressUpdate
}

func MakeNTSRMoveWithAddressChangeRequest(appCtx appcontext.AppContext) models.ShipmentAddressUpdate {
	userUploader := newUserUploader(appCtx)
	userInfo := newUserInfo("customer")

	user := factory.BuildUser(appCtx.DB(), []factory.Customization{
		{
			Model: models.User{
				OktaEmail: userInfo.email,
				Active:    true,
			},
		},
	}, nil)
	customer := factory.BuildExtendedServiceMember(appCtx.DB(), []factory.Customization{
		{
			Model: models.ServiceMember{
				PersonalEmail: &userInfo.email,
				FirstName:     &userInfo.firstName,
				LastName:      &userInfo.lastName,
				CacValidated:  true,
			},
		},
		{
			Model:    user,
			LinkOnly: true,
		},
	}, nil)

	orders := factory.BuildOrder(appCtx.DB(), []factory.Customization{
		{
			Model:    customer,
			LinkOnly: true,
		},
		{
			Model: models.UserUpload{},
			ExtendedParams: &factory.UserUploadExtendedParams{
				UserUploader: userUploader,
				AppContext:   appCtx,
			},
		},
	}, nil)

	originalDeliveryAddress := factory.BuildAddress(appCtx.DB(), []factory.Customization{
		{
			Model: models.Address{
				StreetAddress1: "7 Q st",
				StreetAddress2: models.StringPointer("Apt 1"),
				City:           "Fort Eisenhower",
				State:          "GA",
				PostalCode:     "30813",
			},
		},
	}, nil)

	now := time.Now()
	requestedPickupDate := now.AddDate(0, 3, 0)
	requestedDeliveryDate := requestedPickupDate.AddDate(0, 1, 0)

	NTSRecordedWeight := unit.Pound(1400)
	serviceOrderNumber := "1234"
	shipmentAddressUpdate := factory.BuildShipmentAddressUpdate(appCtx.DB(), []factory.Customization{
		{
			Model:    orders,
			LinkOnly: true,
		},
		{
			Model: models.ShipmentAddressUpdate{
				Status: models.ShipmentAddressUpdateStatusRequested,
			},
		},
		{
			Model: models.Move{
				Status:             models.MoveStatusAPPROVALSREQUESTED,
				AvailableToPrimeAt: models.TimePointer(time.Now()),
			},
		},
		{
			Model: models.MTOShipment{
				Status:                models.MTOShipmentStatusApproved,
				ShipmentType:          models.MTOShipmentTypeHHGOutOfNTSDom,
				NTSRecordedWeight:     &NTSRecordedWeight,
				ServiceOrderNumber:    &serviceOrderNumber,
				RequestedPickupDate:   &requestedPickupDate,
				RequestedDeliveryDate: &requestedDeliveryDate,
			},
		},
		{
			Model:    originalDeliveryAddress,
			LinkOnly: true,
			Type:     &factory.Addresses.DeliveryAddress,
		},
	}, nil)

	return shipmentAddressUpdate
}

func MakeMoveReadyForEDI(appCtx appcontext.AppContext) models.Move {
	userUploader := newUserUploader(appCtx)

	currentTime := time.Now()

	// Create Army Customer
	userInfo := newUserInfo("customer")
	userAffiliation := models.AffiliationARMY
	customer := factory.BuildExtendedServiceMember(appCtx.DB(), []factory.Customization{
		{
			Model: models.ServiceMember{
				PersonalEmail: &userInfo.email,
				FirstName:     &userInfo.firstName,
				LastName:      &userInfo.lastName,
				Affiliation:   &userAffiliation,
				CacValidated:  true,
			},
		},
	}, nil)

	// Create LOA and TAC
	sixMonthsBefore := currentTime.AddDate(0, -6, 0)
	sixMonthsAfter := currentTime.AddDate(0, 6, 0)
	loa := factory.BuildFullLineOfAccounting(appCtx.DB(), []factory.Customization{
		{
			Model: models.LineOfAccounting{
				LoaBgnDt: &sixMonthsBefore,
				LoaEndDt: &sixMonthsAfter,
			},
		},
	}, nil)

	tac := factory.BuildTransportationAccountingCode(appCtx.DB(), []factory.Customization{
		{
			Model: models.TransportationAccountingCode{
				TacFnBlModCd: models.StringPointer("W"),
			},
		}, {
			Model:    loa,
			LinkOnly: true,
		},
	}, nil)

	// Create Orders
	orders := factory.BuildOrder(appCtx.DB(), []factory.Customization{
		{
			Model: models.Order{
				TAC:       &tac.TAC,
				IssueDate: currentTime,
			},
		},
		{
			Model:    customer,
			LinkOnly: true,
		},
		{
			Model: models.UserUpload{},
			ExtendedParams: &factory.UserUploadExtendedParams{
				UserUploader: userUploader,
				AppContext:   appCtx,
			},
		},
	}, nil)

	// Create Move
	move := factory.BuildMove(appCtx.DB(), []factory.Customization{
		{
			Model:    orders,
			LinkOnly: true,
		},
		{
			Model: models.Move{
				AvailableToPrimeAt: models.TimePointer(time.Now()),
				Status:             models.MoveStatusAPPROVED,
			},
		},
	}, nil)
	// Create Pickup Address
	shipmentPickupAddress := factory.BuildAddress(appCtx.DB(), []factory.Customization{
		{
			Model: models.Address{
				// KKFA GBLOC
				PostalCode: "85004",
			},
		},
	}, nil)

	serviceOrderNumber := "1234"
	estimatedWeight := unit.Pound(1400)
	actualWeight := unit.Pound(2000)
	ntsrShipment := factory.BuildMTOShipment(appCtx.DB(), []factory.Customization{
		{
			Model:    move,
			LinkOnly: true,
		},
		{
			Model:    shipmentPickupAddress,
			LinkOnly: true,
			Type:     &factory.Addresses.PickupAddress,
		},
		{
			Model: models.MTOShipment{
				PrimeEstimatedWeight: &estimatedWeight,
				PrimeActualWeight:    &actualWeight,
				ApprovedDate:         models.TimePointer(time.Now()),
				Status:               models.MTOShipmentStatusApproved,
				ServiceOrderNumber:   &serviceOrderNumber,
			},
		},
	}, nil)

	// Create Releasing Agent
	agentUserInfo := newUserInfo("agent")
	factory.BuildMTOAgent(appCtx.DB(), []factory.Customization{
		{
			Model:    ntsrShipment,
			LinkOnly: true,
		},
		{
			Model: models.MTOAgent{
				ID:           uuid.Must(uuid.NewV4()),
				FirstName:    &agentUserInfo.firstName,
				LastName:     &agentUserInfo.lastName,
				Email:        &agentUserInfo.email,
				MTOAgentType: models.MTOAgentReleasing,
			},
		},
	}, nil)

	// Create Payment Request
	paymentRequest := factory.BuildPaymentRequest(appCtx.DB(), []factory.Customization{
		{
			Model: models.PaymentRequest{
				ID:              uuid.Must(uuid.NewV4()),
				IsFinal:         false,
				Status:          models.PaymentRequestStatusReviewed,
				RejectionReason: nil,
			},
		},
		{
			Model:    move,
			LinkOnly: true,
		},
	}, nil)

	// Create Domestic linehaul service item
	dlCost := unit.Cents(80000)
	dlItemParams := []factory.CreatePaymentServiceItemParams{
		{
			Key:     models.ServiceItemParamNameContractCode,
			KeyType: models.ServiceItemParamTypeString,
			Value:   factory.DefaultContractCode,
		},
		{
			Key:     models.ServiceItemParamNameReferenceDate,
			KeyType: models.ServiceItemParamTypeDate,
			Value:   currentTime.Format("2006-01-02"),
		},
		{
			Key:     models.ServiceItemParamNameServicesScheduleDest,
			KeyType: models.ServiceItemParamTypeInteger,
			Value:   strconv.Itoa(1),
		},
		{
			Key:   models.ServiceItemParamNameContractYearName,
			Value: "DL Test Year",
		},
		{
			Key:   models.ServiceItemParamNameEscalationCompounded,
			Value: strconv.FormatFloat(1.01, 'f', 5, 64),
		},
		{
			Key:     models.ServiceItemParamNameIsPeak,
			KeyType: models.ServiceItemParamTypeBoolean,
			Value:   strconv.FormatBool(false),
		},
		{
			Key:     models.ServiceItemParamNamePriceRateOrFactor,
			KeyType: models.ServiceItemParamTypeString,
			Value:   "21",
		},
		{
			Key:     models.ServiceItemParamNameServiceAreaDest,
			KeyType: models.ServiceItemParamTypeString,
			Value:   strconv.Itoa(144),
		},
		{
			Key:     models.ServiceItemParamNameWeightOriginal,
			KeyType: models.ServiceItemParamTypeInteger,
			Value:   "1400",
		},
		{
			Key:     models.ServiceItemParamNameWeightEstimated,
			KeyType: models.ServiceItemParamTypeInteger,
			Value:   "1500",
		},

		{
			Key:     models.ServiceItemParamNameActualPickupDate,
			KeyType: models.ServiceItemParamTypeDate,
			Value:   currentTime.Format("2006-01-02"),
		},
		{
			Key:     models.ServiceItemParamNameDistanceZip,
			KeyType: models.ServiceItemParamTypeInteger,
			Value:   fmt.Sprintf("%d", int(354)),
		},

		{
			Key:     models.ServiceItemParamNameWeightBilled,
			KeyType: models.ServiceItemParamTypeInteger,
			Value:   strconv.Itoa(1400),
		},
		{
			Key:     models.ServiceItemParamNameFSCWeightBasedDistanceMultiplier,
			KeyType: models.ServiceItemParamTypeDecimal,
			Value:   strconv.FormatFloat(0.000417, 'f', 7, 64),
		},
		{
			Key:     models.ServiceItemParamNameEIAFuelPrice,
			KeyType: models.ServiceItemParamTypeInteger,
			Value:   fmt.Sprintf("%d", int(unit.Millicents(281400))),
		},
		{
			Key:     models.ServiceItemParamNameZipPickupAddress,
			KeyType: models.ServiceItemParamTypeString,
			Value:   "80301",
		},
		{
			Key:     models.ServiceItemParamNameZipDestAddress,
			KeyType: models.ServiceItemParamTypeString,
			Value:   "80501",
		},
		{
			Key:     models.ServiceItemParamNameServiceAreaOrigin,
			KeyType: models.ServiceItemParamTypeString,
			Value:   strconv.Itoa(144),
		},
	}
	factory.BuildPaymentServiceItemWithParams(
		appCtx.DB(),
		models.ReServiceCodeDLH,
		dlItemParams,
		[]factory.Customization{
			{
				Model: models.PaymentServiceItem{
					PriceCents: &dlCost,
					Status:     models.PaymentServiceItemStatusApproved,
				},
			},
			{
				Model:    move,
				LinkOnly: true,
			},
			{
				Model:    ntsrShipment,
				LinkOnly: true,
			},
			{
				Model:    paymentRequest,
				LinkOnly: true,
			},
		}, nil,
	)

	// Create Fuel surcharge service item
	fsCost := unit.Cents(10700)
	fsItemParams := []factory.CreatePaymentServiceItemParams{
		{
			Key:     models.ServiceItemParamNameContractCode,
			KeyType: models.ServiceItemParamTypeString,
			Value:   factory.DefaultContractCode,
		},
		{
			Key:     models.ServiceItemParamNameReferenceDate,
			KeyType: models.ServiceItemParamTypeDate,
			Value:   currentTime.Format("2006-01-02"),
		},
		{
			Key:     models.ServiceItemParamNameServicesScheduleDest,
			KeyType: models.ServiceItemParamTypeInteger,
			Value:   strconv.Itoa(1),
		},
		{
			Key:   models.ServiceItemParamNameContractYearName,
			Value: "FS Test Year",
		},
		{
			Key:   models.ServiceItemParamNameEscalationCompounded,
			Value: strconv.FormatFloat(1.01, 'f', 5, 64),
		},
		{
			Key:     models.ServiceItemParamNameIsPeak,
			KeyType: models.ServiceItemParamTypeBoolean,
			Value:   strconv.FormatBool(false),
		},
		{
			Key:     models.ServiceItemParamNamePriceRateOrFactor,
			KeyType: models.ServiceItemParamTypeString,
			Value:   "21",
		},
		{
			Key:     models.ServiceItemParamNameServiceAreaDest,
			KeyType: models.ServiceItemParamTypeString,
			Value:   strconv.Itoa(144),
		},
		{
			Key:     models.ServiceItemParamNameWeightOriginal,
			KeyType: models.ServiceItemParamTypeInteger,
			Value:   "1400",
		},
		{
			Key:     models.ServiceItemParamNameWeightEstimated,
			KeyType: models.ServiceItemParamTypeInteger,
			Value:   "1500",
		},

		{
			Key:     models.ServiceItemParamNameActualPickupDate,
			KeyType: models.ServiceItemParamTypeDate,
			Value:   currentTime.Format("2006-01-02"),
		},
		{
			Key:     models.ServiceItemParamNameDistanceZip,
			KeyType: models.ServiceItemParamTypeInteger,
			Value:   fmt.Sprintf("%d", int(354)),
		},

		{
			Key:     models.ServiceItemParamNameWeightBilled,
			KeyType: models.ServiceItemParamTypeInteger,
			Value:   strconv.Itoa(1400),
		},
		{
			Key:     models.ServiceItemParamNameFSCWeightBasedDistanceMultiplier,
			KeyType: models.ServiceItemParamTypeDecimal,
			Value:   strconv.FormatFloat(0.000417, 'f', 7, 64),
		},
		{
			Key:     models.ServiceItemParamNameEIAFuelPrice,
			KeyType: models.ServiceItemParamTypeInteger,
			Value:   fmt.Sprintf("%d", int(unit.Millicents(281400))),
		},
		{
			Key:     models.ServiceItemParamNameZipPickupAddress,
			KeyType: models.ServiceItemParamTypeString,
			Value:   "80301",
		},
		{
			Key:     models.ServiceItemParamNameZipDestAddress,
			KeyType: models.ServiceItemParamTypeString,
			Value:   "80501",
		},
	}
	factory.BuildPaymentServiceItemWithParams(
		appCtx.DB(),
		models.ReServiceCodeFSC,
		fsItemParams,
		[]factory.Customization{
			{
				Model: models.PaymentServiceItem{
					PriceCents: &fsCost,
					Status:     models.PaymentServiceItemStatusApproved,
				},
			},
			{
				Model:    move,
				LinkOnly: true,
			},
			{
				Model:    ntsrShipment,
				LinkOnly: true,
			},
			{
				Model:    paymentRequest,
				LinkOnly: true,
			},
		}, nil,
	)

	// Create Domestic origin price service item
	doCost := unit.Cents(15000)
	doItemParams := []factory.CreatePaymentServiceItemParams{
		{
			Key:     models.ServiceItemParamNameContractCode,
			KeyType: models.ServiceItemParamTypeString,
			Value:   factory.DefaultContractCode,
		},
		{
			Key:     models.ServiceItemParamNameReferenceDate,
			KeyType: models.ServiceItemParamTypeDate,
			Value:   currentTime.Format("2006-01-02"),
		},
		{
			Key:     models.ServiceItemParamNameServicesScheduleDest,
			KeyType: models.ServiceItemParamTypeInteger,
			Value:   strconv.Itoa(1),
		},
		{
			Key:     models.ServiceItemParamNameWeightBilled,
			KeyType: models.ServiceItemParamTypeInteger,
			Value:   strconv.Itoa(4300),
		},
		{
			Key:   models.ServiceItemParamNameContractYearName,
			Value: "DO Test Year",
		},
		{
			Key:   models.ServiceItemParamNameEscalationCompounded,
			Value: strconv.FormatFloat(1.04071, 'f', 5, 64),
		},
		{
			Key:     models.ServiceItemParamNameIsPeak,
			KeyType: models.ServiceItemParamTypeBoolean,
			Value:   strconv.FormatBool(false),
		},
		{
			Key:     models.ServiceItemParamNamePriceRateOrFactor,
			KeyType: models.ServiceItemParamTypeString,
			Value:   "6.25",
		},
		{
			Key:     models.ServiceItemParamNameServiceAreaOrigin,
			KeyType: models.ServiceItemParamTypeString,
			Value:   strconv.Itoa(144),
		},
		{
			Key:     models.ServiceItemParamNameWeightOriginal,
			KeyType: models.ServiceItemParamTypeInteger,
			Value:   "1400",
		},
		{
			Key:     models.ServiceItemParamNameWeightEstimated,
			KeyType: models.ServiceItemParamTypeInteger,
			Value:   "1500",
		},
	}
	factory.BuildPaymentServiceItemWithParams(
		appCtx.DB(),
		models.ReServiceCodeDOP,
		doItemParams,
		[]factory.Customization{
			{
				Model: models.PaymentServiceItem{
					PriceCents: &doCost,
					Status:     models.PaymentServiceItemStatusApproved,
				},
			},
			{
				Model:    move,
				LinkOnly: true,
			},
			{
				Model:    ntsrShipment,
				LinkOnly: true,
			},
			{
				Model:    paymentRequest,
				LinkOnly: true,
			},
		}, nil,
	)

	// Create Domestic destination price service item
	ddpCost := unit.Cents(15000)
	ddpItemParams := []factory.CreatePaymentServiceItemParams{
		{
			Key:     models.ServiceItemParamNameContractCode,
			KeyType: models.ServiceItemParamTypeString,
			Value:   factory.DefaultContractCode,
		},
		{
			Key:     models.ServiceItemParamNameReferenceDate,
			KeyType: models.ServiceItemParamTypeDate,
			Value:   currentTime.Format("2006-01-02"),
		},
		{
			Key:     models.ServiceItemParamNameServicesScheduleDest,
			KeyType: models.ServiceItemParamTypeInteger,
			Value:   strconv.Itoa(1),
		},
		{
			Key:     models.ServiceItemParamNameWeightBilled,
			KeyType: models.ServiceItemParamTypeInteger,
			Value:   strconv.Itoa(4300),
		},
		{
			Key:   models.ServiceItemParamNameContractYearName,
			Value: "DDP Test Year",
		},
		{
			Key:   models.ServiceItemParamNameEscalationCompounded,
			Value: strconv.FormatFloat(1.04071, 'f', 5, 64),
		},
		{
			Key:     models.ServiceItemParamNameIsPeak,
			KeyType: models.ServiceItemParamTypeBoolean,
			Value:   strconv.FormatBool(false),
		},
		{
			Key:     models.ServiceItemParamNamePriceRateOrFactor,
			KeyType: models.ServiceItemParamTypeString,
			Value:   "6.25",
		},
		{
			Key:     models.ServiceItemParamNameServiceAreaDest,
			KeyType: models.ServiceItemParamTypeString,
			Value:   strconv.Itoa(144),
		},
		{
			Key:     models.ServiceItemParamNameWeightOriginal,
			KeyType: models.ServiceItemParamTypeInteger,
			Value:   "1400",
		},
		{
			Key:     models.ServiceItemParamNameWeightEstimated,
			KeyType: models.ServiceItemParamTypeInteger,
			Value:   "1500",
		},
	}
	factory.BuildPaymentServiceItemWithParams(
		appCtx.DB(),
		models.ReServiceCodeDDP,
		ddpItemParams,
		[]factory.Customization{
			{
				Model: models.PaymentServiceItem{
					PriceCents: &ddpCost,
					Status:     models.PaymentServiceItemStatusApproved,
				},
			},
			{
				Model:    move,
				LinkOnly: true,
			},
			{
				Model:    ntsrShipment,
				LinkOnly: true,
			},
			{
				Model:    paymentRequest,
				LinkOnly: true,
			},
		}, nil,
	)

	// Create Domestic unpacking service item
	duCost := unit.Cents(45900)
	duItemParams := []factory.CreatePaymentServiceItemParams{
		{
			Key:     models.ServiceItemParamNameContractCode,
			KeyType: models.ServiceItemParamTypeString,
			Value:   factory.DefaultContractCode,
		},
		{
			Key:     models.ServiceItemParamNameReferenceDate,
			KeyType: models.ServiceItemParamTypeDate,
			Value:   currentTime.Format("2006-01-02"),
		},
		{
			Key:     models.ServiceItemParamNameServicesScheduleDest,
			KeyType: models.ServiceItemParamTypeInteger,
			Value:   strconv.Itoa(1),
		},
		{
			Key:     models.ServiceItemParamNameWeightBilled,
			KeyType: models.ServiceItemParamTypeInteger,
			Value:   strconv.Itoa(4300),
		},
		{
			Key:   models.ServiceItemParamNameContractYearName,
			Value: "DUPK Test Year",
		},
		{
			Key:   models.ServiceItemParamNameEscalationCompounded,
			Value: strconv.FormatFloat(1.04071, 'f', 5, 64),
		},
		{
			Key:     models.ServiceItemParamNameIsPeak,
			KeyType: models.ServiceItemParamTypeBoolean,
			Value:   strconv.FormatBool(false),
		},
		{
			Key:     models.ServiceItemParamNamePriceRateOrFactor,
			KeyType: models.ServiceItemParamTypeString,
			Value:   "5.79",
		},
		{
			Key:     models.ServiceItemParamNameWeightOriginal,
			KeyType: models.ServiceItemParamTypeInteger,
			Value:   "1400",
		},
		{
			Key:     models.ServiceItemParamNameWeightEstimated,
			KeyType: models.ServiceItemParamTypeInteger,
			Value:   "1500",
		},
	}
	factory.BuildPaymentServiceItemWithParams(
		appCtx.DB(),
		models.ReServiceCodeDUPK,
		duItemParams,
		[]factory.Customization{
			{
				Model: models.PaymentServiceItem{
					PriceCents: &duCost,
					Status:     models.PaymentServiceItemStatusApproved,
				},
			},
			{
				Model:    move,
				LinkOnly: true,
			},
			{
				Model:    ntsrShipment,
				LinkOnly: true,
			},
			{
				Model:    paymentRequest,
				LinkOnly: true,
			},
		}, nil,
	)

	// re-fetch the move so that we ensure we have exactly what is in the db
	newmove, err := models.FetchMove(appCtx.DB(), &auth.Session{}, move.ID)
	if err != nil {
		log.Panic(fmt.Errorf("failed to fetch move: %w", err))
	}

	// load payment requests so tests can confirm
	err = appCtx.DB().Load(newmove, "PaymentRequests")
	if err != nil {
		log.Panic(fmt.Errorf("failed to fetch move payment requestse: %w", err))
	}

	return *newmove
}

func MakeCoastGuardMoveReadyForEDI(appCtx appcontext.AppContext) models.Move {
	userUploader := newUserUploader(appCtx)

	currentTime := time.Now()

	// Create Coast Guard Customer
	userInfo := newUserInfo("customer")
	userAffiliation := models.AffiliationCOASTGUARD
	customer := factory.BuildExtendedServiceMember(appCtx.DB(), []factory.Customization{
		{
			Model: models.ServiceMember{
				PersonalEmail: &userInfo.email,
				FirstName:     &userInfo.firstName,
				LastName:      &userInfo.lastName,
				Affiliation:   &userAffiliation,
				CacValidated:  true,
			},
		},
	}, nil)

	// Create LOA and TAC
	sixMonthsBefore := currentTime.AddDate(0, -6, 0)
	sixMonthsAfter := currentTime.AddDate(0, 6, 0)

	loa := factory.BuildFullLineOfAccounting(appCtx.DB(), []factory.Customization{
		{
			Model: models.LineOfAccounting{
				LoaHsGdsCd: models.StringPointer(models.LineOfAccountingHouseholdGoodsCodeNTS),
				LoaBgnDt:   &sixMonthsBefore,
				LoaEndDt:   &sixMonthsAfter,
			},
		},
	}, nil)

	tac := factory.BuildTransportationAccountingCode(appCtx.DB(), []factory.Customization{
		{
			Model: models.TransportationAccountingCode{
				TacFnBlModCd: models.StringPointer("W"),
			},
		}, {
			Model:    loa,
			LinkOnly: true,
		},
	}, nil)

	// Create Orders
	orders := factory.BuildOrder(appCtx.DB(), []factory.Customization{
		{
			Model: models.Order{
				TAC:       &tac.TAC,
				IssueDate: currentTime,
			},
		},
		{
			Model:    customer,
			LinkOnly: true,
		},
		{
			Model: models.UserUpload{},
			ExtendedParams: &factory.UserUploadExtendedParams{
				UserUploader: userUploader,
				AppContext:   appCtx,
			},
		},
	}, nil)

	// Create Move
	move := factory.BuildMove(appCtx.DB(), []factory.Customization{
		{
			Model:    orders,
			LinkOnly: true,
		},
		{
			Model: models.Move{
				AvailableToPrimeAt: models.TimePointer(time.Now()),
				Status:             models.MoveStatusAPPROVED,
			},
		},
	}, nil)
	// Create Pickup Address
	shipmentPickupAddress := factory.BuildAddress(appCtx.DB(), []factory.Customization{
		{
			Model: models.Address{
				// KKFA GBLOC
				PostalCode: "85004",
			},
		},
	}, nil)

	serviceOrderNumber := "1234"
	estimatedWeight := unit.Pound(1400)
	actualWeight := unit.Pound(2000)
	ntsrShipment := factory.BuildMTOShipment(appCtx.DB(), []factory.Customization{
		{
			Model:    move,
			LinkOnly: true,
		},
		{
			Model:    shipmentPickupAddress,
			LinkOnly: true,
			Type:     &factory.Addresses.PickupAddress,
		},
		{
			Model: models.MTOShipment{
				PrimeEstimatedWeight: &estimatedWeight,
				PrimeActualWeight:    &actualWeight,
				ApprovedDate:         models.TimePointer(time.Now()),
				Status:               models.MTOShipmentStatusApproved,
				ServiceOrderNumber:   &serviceOrderNumber,
			},
		},
	}, nil)

	// Create Releasing Agent
	agentUserInfo := newUserInfo("agent")
	factory.BuildMTOAgent(appCtx.DB(), []factory.Customization{
		{
			Model:    ntsrShipment,
			LinkOnly: true,
		},
		{
			Model: models.MTOAgent{
				ID:           uuid.Must(uuid.NewV4()),
				FirstName:    &agentUserInfo.firstName,
				LastName:     &agentUserInfo.lastName,
				Email:        &agentUserInfo.email,
				MTOAgentType: models.MTOAgentReleasing,
			},
		},
	}, nil)

	// Create Payment Request
	paymentRequest := factory.BuildPaymentRequest(appCtx.DB(), []factory.Customization{
		{
			Model: models.PaymentRequest{
				ID:              uuid.Must(uuid.NewV4()),
				IsFinal:         false,
				Status:          models.PaymentRequestStatusReviewed,
				RejectionReason: nil,
			},
		},
		{
			Model:    move,
			LinkOnly: true,
		},
	}, nil)

	// Create Domestic linehaul service item
	dlCost := unit.Cents(80000)
	dlItemParams := []factory.CreatePaymentServiceItemParams{
		{
			Key:     models.ServiceItemParamNameContractCode,
			KeyType: models.ServiceItemParamTypeString,
			Value:   factory.DefaultContractCode,
		},
		{
			Key:     models.ServiceItemParamNameReferenceDate,
			KeyType: models.ServiceItemParamTypeDate,
			Value:   currentTime.Format("2006-01-02"),
		},
		{
			Key:     models.ServiceItemParamNameServicesScheduleDest,
			KeyType: models.ServiceItemParamTypeInteger,
			Value:   strconv.Itoa(1),
		},
		{
			Key:   models.ServiceItemParamNameContractYearName,
			Value: "DL Test Year",
		},
		{
			Key:   models.ServiceItemParamNameEscalationCompounded,
			Value: strconv.FormatFloat(1.01, 'f', 5, 64),
		},
		{
			Key:     models.ServiceItemParamNameIsPeak,
			KeyType: models.ServiceItemParamTypeBoolean,
			Value:   strconv.FormatBool(false),
		},
		{
			Key:     models.ServiceItemParamNamePriceRateOrFactor,
			KeyType: models.ServiceItemParamTypeString,
			Value:   "21",
		},
		{
			Key:     models.ServiceItemParamNameServiceAreaDest,
			KeyType: models.ServiceItemParamTypeString,
			Value:   strconv.Itoa(144),
		},
		{
			Key:     models.ServiceItemParamNameWeightOriginal,
			KeyType: models.ServiceItemParamTypeInteger,
			Value:   "1400",
		},
		{
			Key:     models.ServiceItemParamNameWeightEstimated,
			KeyType: models.ServiceItemParamTypeInteger,
			Value:   "1500",
		},

		{
			Key:     models.ServiceItemParamNameActualPickupDate,
			KeyType: models.ServiceItemParamTypeDate,
			Value:   currentTime.Format("2006-01-02"),
		},
		{
			Key:     models.ServiceItemParamNameDistanceZip,
			KeyType: models.ServiceItemParamTypeInteger,
			Value:   fmt.Sprintf("%d", int(354)),
		},

		{
			Key:     models.ServiceItemParamNameWeightBilled,
			KeyType: models.ServiceItemParamTypeInteger,
			Value:   strconv.Itoa(1400),
		},
		{
			Key:     models.ServiceItemParamNameFSCWeightBasedDistanceMultiplier,
			KeyType: models.ServiceItemParamTypeDecimal,
			Value:   strconv.FormatFloat(0.000417, 'f', 7, 64),
		},
		{
			Key:     models.ServiceItemParamNameEIAFuelPrice,
			KeyType: models.ServiceItemParamTypeInteger,
			Value:   fmt.Sprintf("%d", int(unit.Millicents(281400))),
		},
		{
			Key:     models.ServiceItemParamNameZipPickupAddress,
			KeyType: models.ServiceItemParamTypeString,
			Value:   "80301",
		},
		{
			Key:     models.ServiceItemParamNameZipDestAddress,
			KeyType: models.ServiceItemParamTypeString,
			Value:   "80501",
		},
		{
			Key:     models.ServiceItemParamNameServiceAreaOrigin,
			KeyType: models.ServiceItemParamTypeString,
			Value:   strconv.Itoa(144),
		},
	}
	factory.BuildPaymentServiceItemWithParams(
		appCtx.DB(),
		models.ReServiceCodeDLH,
		dlItemParams,
		[]factory.Customization{
			{
				Model: models.PaymentServiceItem{
					PriceCents: &dlCost,
					Status:     models.PaymentServiceItemStatusApproved,
				},
			},
			{
				Model:    move,
				LinkOnly: true,
			},
			{
				Model:    ntsrShipment,
				LinkOnly: true,
			},
			{
				Model:    paymentRequest,
				LinkOnly: true,
			},
		}, nil,
	)

	// Create Fuel surcharge service item
	fsCost := unit.Cents(10700)
	fsItemParams := []factory.CreatePaymentServiceItemParams{
		{
			Key:     models.ServiceItemParamNameContractCode,
			KeyType: models.ServiceItemParamTypeString,
			Value:   factory.DefaultContractCode,
		},
		{
			Key:     models.ServiceItemParamNameReferenceDate,
			KeyType: models.ServiceItemParamTypeDate,
			Value:   currentTime.Format("2006-01-02"),
		},
		{
			Key:     models.ServiceItemParamNameServicesScheduleDest,
			KeyType: models.ServiceItemParamTypeInteger,
			Value:   strconv.Itoa(1),
		},
		{
			Key:   models.ServiceItemParamNameContractYearName,
			Value: "FS Test Year",
		},
		{
			Key:   models.ServiceItemParamNameEscalationCompounded,
			Value: strconv.FormatFloat(1.01, 'f', 5, 64),
		},
		{
			Key:     models.ServiceItemParamNameIsPeak,
			KeyType: models.ServiceItemParamTypeBoolean,
			Value:   strconv.FormatBool(false),
		},
		{
			Key:     models.ServiceItemParamNamePriceRateOrFactor,
			KeyType: models.ServiceItemParamTypeString,
			Value:   "21",
		},
		{
			Key:     models.ServiceItemParamNameServiceAreaDest,
			KeyType: models.ServiceItemParamTypeString,
			Value:   strconv.Itoa(144),
		},
		{
			Key:     models.ServiceItemParamNameWeightOriginal,
			KeyType: models.ServiceItemParamTypeInteger,
			Value:   "1400",
		},
		{
			Key:     models.ServiceItemParamNameWeightEstimated,
			KeyType: models.ServiceItemParamTypeInteger,
			Value:   "1500",
		},

		{
			Key:     models.ServiceItemParamNameActualPickupDate,
			KeyType: models.ServiceItemParamTypeDate,
			Value:   currentTime.Format("2006-01-02"),
		},
		{
			Key:     models.ServiceItemParamNameDistanceZip,
			KeyType: models.ServiceItemParamTypeInteger,
			Value:   fmt.Sprintf("%d", int(354)),
		},

		{
			Key:     models.ServiceItemParamNameWeightBilled,
			KeyType: models.ServiceItemParamTypeInteger,
			Value:   strconv.Itoa(1400),
		},
		{
			Key:     models.ServiceItemParamNameFSCWeightBasedDistanceMultiplier,
			KeyType: models.ServiceItemParamTypeDecimal,
			Value:   strconv.FormatFloat(0.000417, 'f', 7, 64),
		},
		{
			Key:     models.ServiceItemParamNameEIAFuelPrice,
			KeyType: models.ServiceItemParamTypeInteger,
			Value:   fmt.Sprintf("%d", int(unit.Millicents(281400))),
		},
		{
			Key:     models.ServiceItemParamNameZipPickupAddress,
			KeyType: models.ServiceItemParamTypeString,
			Value:   "80301",
		},
		{
			Key:     models.ServiceItemParamNameZipDestAddress,
			KeyType: models.ServiceItemParamTypeString,
			Value:   "80501",
		},
	}
	factory.BuildPaymentServiceItemWithParams(
		appCtx.DB(),
		models.ReServiceCodeFSC,
		fsItemParams,
		[]factory.Customization{
			{
				Model: models.PaymentServiceItem{
					PriceCents: &fsCost,
					Status:     models.PaymentServiceItemStatusApproved,
				},
			},
			{
				Model:    move,
				LinkOnly: true,
			},
			{
				Model:    ntsrShipment,
				LinkOnly: true,
			},
			{
				Model:    paymentRequest,
				LinkOnly: true,
			},
		}, nil,
	)

	// Create Domestic origin price service item
	doCost := unit.Cents(15000)
	doItemParams := []factory.CreatePaymentServiceItemParams{
		{
			Key:     models.ServiceItemParamNameContractCode,
			KeyType: models.ServiceItemParamTypeString,
			Value:   factory.DefaultContractCode,
		},
		{
			Key:     models.ServiceItemParamNameReferenceDate,
			KeyType: models.ServiceItemParamTypeDate,
			Value:   currentTime.Format("2006-01-02"),
		},
		{
			Key:     models.ServiceItemParamNameServicesScheduleDest,
			KeyType: models.ServiceItemParamTypeInteger,
			Value:   strconv.Itoa(1),
		},
		{
			Key:     models.ServiceItemParamNameWeightBilled,
			KeyType: models.ServiceItemParamTypeInteger,
			Value:   strconv.Itoa(4300),
		},
		{
			Key:   models.ServiceItemParamNameContractYearName,
			Value: "DO Test Year",
		},
		{
			Key:   models.ServiceItemParamNameEscalationCompounded,
			Value: strconv.FormatFloat(1.04071, 'f', 5, 64),
		},
		{
			Key:     models.ServiceItemParamNameIsPeak,
			KeyType: models.ServiceItemParamTypeBoolean,
			Value:   strconv.FormatBool(false),
		},
		{
			Key:     models.ServiceItemParamNamePriceRateOrFactor,
			KeyType: models.ServiceItemParamTypeString,
			Value:   "6.25",
		},
		{
			Key:     models.ServiceItemParamNameServiceAreaOrigin,
			KeyType: models.ServiceItemParamTypeString,
			Value:   strconv.Itoa(144),
		},
		{
			Key:     models.ServiceItemParamNameWeightOriginal,
			KeyType: models.ServiceItemParamTypeInteger,
			Value:   "1400",
		},
		{
			Key:     models.ServiceItemParamNameWeightEstimated,
			KeyType: models.ServiceItemParamTypeInteger,
			Value:   "1500",
		},
	}
	factory.BuildPaymentServiceItemWithParams(
		appCtx.DB(),
		models.ReServiceCodeDOP,
		doItemParams,
		[]factory.Customization{
			{
				Model: models.PaymentServiceItem{
					PriceCents: &doCost,
					Status:     models.PaymentServiceItemStatusApproved,
				},
			},
			{
				Model:    move,
				LinkOnly: true,
			},
			{
				Model:    ntsrShipment,
				LinkOnly: true,
			},
			{
				Model:    paymentRequest,
				LinkOnly: true,
			},
		}, nil,
	)

	// Create Domestic destination price service item
	ddpCost := unit.Cents(15000)
	ddpItemParams := []factory.CreatePaymentServiceItemParams{
		{
			Key:     models.ServiceItemParamNameContractCode,
			KeyType: models.ServiceItemParamTypeString,
			Value:   factory.DefaultContractCode,
		},
		{
			Key:     models.ServiceItemParamNameReferenceDate,
			KeyType: models.ServiceItemParamTypeDate,
			Value:   currentTime.Format("2006-01-02"),
		},
		{
			Key:     models.ServiceItemParamNameServicesScheduleDest,
			KeyType: models.ServiceItemParamTypeInteger,
			Value:   strconv.Itoa(1),
		},
		{
			Key:     models.ServiceItemParamNameWeightBilled,
			KeyType: models.ServiceItemParamTypeInteger,
			Value:   strconv.Itoa(4300),
		},
		{
			Key:   models.ServiceItemParamNameContractYearName,
			Value: "DDP Test Year",
		},
		{
			Key:   models.ServiceItemParamNameEscalationCompounded,
			Value: strconv.FormatFloat(1.04071, 'f', 5, 64),
		},
		{
			Key:     models.ServiceItemParamNameIsPeak,
			KeyType: models.ServiceItemParamTypeBoolean,
			Value:   strconv.FormatBool(false),
		},
		{
			Key:     models.ServiceItemParamNamePriceRateOrFactor,
			KeyType: models.ServiceItemParamTypeString,
			Value:   "6.25",
		},
		{
			Key:     models.ServiceItemParamNameServiceAreaDest,
			KeyType: models.ServiceItemParamTypeString,
			Value:   strconv.Itoa(144),
		},
		{
			Key:     models.ServiceItemParamNameWeightOriginal,
			KeyType: models.ServiceItemParamTypeInteger,
			Value:   "1400",
		},
		{
			Key:     models.ServiceItemParamNameWeightEstimated,
			KeyType: models.ServiceItemParamTypeInteger,
			Value:   "1500",
		},
	}
	factory.BuildPaymentServiceItemWithParams(
		appCtx.DB(),
		models.ReServiceCodeDDP,
		ddpItemParams,
		[]factory.Customization{
			{
				Model: models.PaymentServiceItem{
					PriceCents: &ddpCost,
					Status:     models.PaymentServiceItemStatusApproved,
				},
			},
			{
				Model:    move,
				LinkOnly: true,
			},
			{
				Model:    ntsrShipment,
				LinkOnly: true,
			},
			{
				Model:    paymentRequest,
				LinkOnly: true,
			},
		}, nil,
	)

	// Create Domestic unpacking service item
	duCost := unit.Cents(45900)
	duItemParams := []factory.CreatePaymentServiceItemParams{
		{
			Key:     models.ServiceItemParamNameContractCode,
			KeyType: models.ServiceItemParamTypeString,
			Value:   factory.DefaultContractCode,
		},
		{
			Key:     models.ServiceItemParamNameReferenceDate,
			KeyType: models.ServiceItemParamTypeDate,
			Value:   currentTime.Format("2006-01-02"),
		},
		{
			Key:     models.ServiceItemParamNameServicesScheduleDest,
			KeyType: models.ServiceItemParamTypeInteger,
			Value:   strconv.Itoa(1),
		},
		{
			Key:     models.ServiceItemParamNameWeightBilled,
			KeyType: models.ServiceItemParamTypeInteger,
			Value:   strconv.Itoa(4300),
		},
		{
			Key:   models.ServiceItemParamNameContractYearName,
			Value: "DUPK Test Year",
		},
		{
			Key:   models.ServiceItemParamNameEscalationCompounded,
			Value: strconv.FormatFloat(1.04071, 'f', 5, 64),
		},
		{
			Key:     models.ServiceItemParamNameIsPeak,
			KeyType: models.ServiceItemParamTypeBoolean,
			Value:   strconv.FormatBool(false),
		},
		{
			Key:     models.ServiceItemParamNamePriceRateOrFactor,
			KeyType: models.ServiceItemParamTypeString,
			Value:   "5.79",
		},
		{
			Key:     models.ServiceItemParamNameWeightOriginal,
			KeyType: models.ServiceItemParamTypeInteger,
			Value:   "1400",
		},
		{
			Key:     models.ServiceItemParamNameWeightEstimated,
			KeyType: models.ServiceItemParamTypeInteger,
			Value:   "1500",
		},
	}
	factory.BuildPaymentServiceItemWithParams(
		appCtx.DB(),
		models.ReServiceCodeDUPK,
		duItemParams,
		[]factory.Customization{
			{
				Model: models.PaymentServiceItem{
					PriceCents: &duCost,
					Status:     models.PaymentServiceItemStatusApproved,
				},
			},
			{
				Model:    move,
				LinkOnly: true,
			},
			{
				Model:    ntsrShipment,
				LinkOnly: true,
			},
			{
				Model:    paymentRequest,
				LinkOnly: true,
			},
		}, nil,
	)

	// re-fetch the move so that we ensure we have exactly what is in
	// the db
	newmove, err := models.FetchMove(appCtx.DB(), &auth.Session{}, move.ID)
	if err != nil {
		log.Panic(fmt.Errorf("failed to fetch move: %w", err))
	}

	// load payment requests so tests can confirm
	err = appCtx.DB().Load(newmove, "PaymentRequests")
	if err != nil {
		log.Panic(fmt.Errorf("failed to fetch move payment requestse: %w", err))
	}

	return *newmove
}

func MakeHHGMoveInSITNoDestinationSITOutDate(appCtx appcontext.AppContext) models.Move {
	userUploader := newUserUploader(appCtx)
	userInfo := newUserInfo("customer")

	user := factory.BuildUser(appCtx.DB(), []factory.Customization{
		{
			Model: models.User{
				OktaEmail: userInfo.email,
				Active:    true,
			},
		},
	}, nil)
	customer := factory.BuildExtendedServiceMember(appCtx.DB(), []factory.Customization{
		{
			Model: models.ServiceMember{
				PersonalEmail: &userInfo.email,
				FirstName:     &userInfo.firstName,
				LastName:      &userInfo.lastName,
				CacValidated:  true,
			},
		},
		{
			Model:    user,
			LinkOnly: true,
		},
	}, nil)
	dependentsAuthorized := true
	sitDaysAllowance := 90
	entitlements := factory.BuildEntitlement(appCtx.DB(), []factory.Customization{
		{
			Model: models.Entitlement{
				DependentsAuthorized: &dependentsAuthorized,
				StorageInTransit:     &sitDaysAllowance,
			},
		},
	}, nil)
	orders := factory.BuildOrder(appCtx.DB(), []factory.Customization{
		{
			Model:    customer,
			LinkOnly: true,
		},
		{
			Model:    entitlements,
			LinkOnly: true,
		},
		{
			Model: models.UserUpload{},
			ExtendedParams: &factory.UserUploadExtendedParams{
				UserUploader: userUploader,
				AppContext:   appCtx,
			},
		},
	}, nil)
	now := time.Now()
	move := factory.BuildMove(appCtx.DB(), []factory.Customization{
		{
			Model:    orders,
			LinkOnly: true,
		},
		{
			Model: models.Move{
				Status:             models.MoveStatusAPPROVED,
				AvailableToPrimeAt: &now,
			},
		},
	}, nil)
	estimatedWeight := unit.Pound(1400)
	actualWeight := unit.Pound(1350)

	requestedPickupDate := now.AddDate(0, 3, 0)
	requestedDeliveryDate := requestedPickupDate.AddDate(0, 1, 0)

	shipment := factory.BuildMTOShipment(appCtx.DB(), []factory.Customization{
		{
			Model: models.MTOShipment{
				PrimeEstimatedWeight:  &estimatedWeight,
				PrimeActualWeight:     &actualWeight,
				ShipmentType:          models.MTOShipmentTypeHHG,
				Status:                models.MTOShipmentStatusApproved,
				RequestedPickupDate:   &requestedPickupDate,
				RequestedDeliveryDate: &requestedDeliveryDate,
				SITDaysAllowance:      &sitDaysAllowance,
			},
		},
		{
			Model:    move,
			LinkOnly: true,
		},
	}, nil)

	agentUserInfo := newUserInfo("agent")
	factory.BuildMTOAgent(appCtx.DB(), []factory.Customization{
		{
			Model:    shipment,
			LinkOnly: true,
		},
		{Model: models.MTOAgent{
			FirstName:    &agentUserInfo.firstName,
			LastName:     &agentUserInfo.lastName,
			Email:        &agentUserInfo.email,
			MTOAgentType: models.MTOAgentReleasing,
		},
		},
	}, nil)

	twoMonthsAgo := now.AddDate(0, -2, 0)
	oneMonthAgo := now.AddDate(0, -1, 0)
	factory.BuildOriginSITServiceItems(appCtx.DB(), move, shipment, &twoMonthsAgo, &oneMonthAgo)
	destSITItems := factory.BuildDestSITServiceItemsNoSITDepartureDate(appCtx.DB(), move, shipment, &oneMonthAgo)
	err := appCtx.DB().Update(&destSITItems)
	move.MTOServiceItems = destSITItems
	if err != nil {
		log.Panic(fmt.Errorf("failed to update sit service item: %w", err))
	}
	return move
}<|MERGE_RESOLUTION|>--- conflicted
+++ resolved
@@ -3848,8 +3848,6 @@
 	return *newmove
 }
 
-<<<<<<< HEAD
-=======
 // MakeHHGMoveNeedsSC creates an fully ready move needing SC approval
 func MakeMobileHomeMoveNeedsSC(appCtx appcontext.AppContext) models.Move {
 	locator := models.GenerateLocator()
@@ -3893,7 +3891,6 @@
 	return *newmove
 }
 
->>>>>>> ea3fdcd5
 // MakeHHGMoveNeedsServicesCounselingUSMC creates an fully ready move as USMC needing SC approval
 func MakeHHGMoveNeedsServicesCounselingUSMC(appCtx appcontext.AppContext) models.Move {
 	userUploader := newUserUploader(appCtx)
