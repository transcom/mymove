--- conflicted
+++ resolved
@@ -9378,11 +9378,7 @@
 		{
 			Model: models.Move{
 				Status:             models.MoveStatusServiceCounselingCompleted,
-<<<<<<< HEAD
 				AvailableToPrimeAt: &now,
-=======
-				AvailableToPrimeAt: models.TimePointer(time.Now()),
->>>>>>> 6a6a978b
 			},
 		},
 	}, nil)
