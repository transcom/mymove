--- conflicted
+++ resolved
@@ -3488,12 +3488,6 @@
 	return move
 }
 
-<<<<<<< HEAD
-func MakeHHGMoveInSITWithAddressChangeRequestOver50Miles(appCtx appcontext.AppContext) models.Move {
-	userUploader := newUserUploader(appCtx)
-	userInfo := newUserInfo("customer")
-
-=======
 func MakeHHGMoveIn200DaysSIT(appCtx appcontext.AppContext) models.Move {
 	userUploader := newUserUploader(appCtx)
 	// primeUploader := newPrimeUploader(appCtx)
@@ -3507,7 +3501,6 @@
 			},
 		},
 	}, nil)
->>>>>>> 95ca3dea
 	customer := factory.BuildExtendedServiceMember(appCtx.DB(), []factory.Customization{
 		{
 			Model: models.ServiceMember{
@@ -3517,16 +3510,6 @@
 			},
 		},
 		{
-<<<<<<< HEAD
-			Model: models.User{
-				LoginGovEmail: userInfo.email,
-				Active:        true,
-			},
-		},
-	}, nil)
-
-	sitDaysAllowance := 200
-=======
 			Model:    user,
 			LinkOnly: true,
 		},
@@ -3541,22 +3524,14 @@
 			},
 		},
 	}, nil)
->>>>>>> 95ca3dea
 	orders := factory.BuildOrder(appCtx.DB(), []factory.Customization{
 		{
 			Model:    customer,
 			LinkOnly: true,
 		},
 		{
-<<<<<<< HEAD
-			Model: models.Entitlement{
-				DependentsAuthorized: models.BoolPointer(true),
-				StorageInTransit:     &sitDaysAllowance,
-			},
-=======
 			Model:    entitlements,
 			LinkOnly: true,
->>>>>>> 95ca3dea
 		},
 		{
 			Model: models.UserUpload{},
@@ -3566,13 +3541,8 @@
 			},
 		},
 	}, nil)
-<<<<<<< HEAD
-
-	move := factory.BuildMove(appCtx.DB(), []factory.Customization{
-=======
 	now := time.Now()
 	mto := factory.BuildMove(appCtx.DB(), []factory.Customization{
->>>>>>> 95ca3dea
 		{
 			Model:    orders,
 			LinkOnly: true,
@@ -3580,21 +3550,6 @@
 		{
 			Model: models.Move{
 				Status:             models.MoveStatusAPPROVED,
-<<<<<<< HEAD
-				AvailableToPrimeAt: models.TimePointer(time.Now()),
-			},
-		},
-	}, nil)
-
-	requestedPickupDate := time.Now().AddDate(0, 3, 0)
-	requestedDeliveryDate := requestedPickupDate.AddDate(0, 1, 0)
-
-	shipment := factory.BuildMTOShipment(appCtx.DB(), []factory.Customization{
-		{
-			Model: models.MTOShipment{
-				PrimeEstimatedWeight:  models.PoundPointer(unit.Pound(1400)),
-				PrimeActualWeight:     models.PoundPointer(unit.Pound(2000)),
-=======
 				AvailableToPrimeAt: &now,
 			},
 		},
@@ -3611,7 +3566,6 @@
 			Model: models.MTOShipment{
 				PrimeEstimatedWeight:  &estimatedWeight,
 				PrimeActualWeight:     &actualWeight,
->>>>>>> 95ca3dea
 				ShipmentType:          models.MTOShipmentTypeHHG,
 				Status:                models.MTOShipmentStatusApproved,
 				RequestedPickupDate:   &requestedPickupDate,
@@ -3620,17 +3574,11 @@
 			},
 		},
 		{
-<<<<<<< HEAD
-			Model:    move,
-=======
 			Model:    mto,
->>>>>>> 95ca3dea
-			LinkOnly: true,
-		},
-	}, nil)
-
-<<<<<<< HEAD
-=======
+			LinkOnly: true,
+		},
+	}, nil)
+
 	agentUserInfo := newUserInfo("agent")
 	factory.BuildMTOAgent(appCtx.DB(), []factory.Customization{
 		{
@@ -3646,7 +3594,6 @@
 		},
 	}, nil)
 
->>>>>>> 95ca3dea
 	year, month, day := time.Now().Add(time.Hour * 24 * -60).Date()
 	threeMonthsAgo := time.Date(year, month, day, 0, 0, 0, 0, time.UTC)
 	twoMonthsAgo := threeMonthsAgo.Add(time.Hour * 24 * 30)
@@ -3668,19 +3615,11 @@
 			},
 		},
 		{
-<<<<<<< HEAD
-			Model:    shipment,
-			LinkOnly: true,
-		},
-		{
-			Model:    move,
-=======
 			Model:    MTOShipment,
 			LinkOnly: true,
 		},
 		{
 			Model:    mto,
->>>>>>> 95ca3dea
 			LinkOnly: true,
 		},
 	}, nil)
@@ -3700,19 +3639,11 @@
 			},
 		},
 		{
-<<<<<<< HEAD
-			Model:    shipment,
-			LinkOnly: true,
-		},
-		{
-			Model:    move,
-=======
 			Model:    MTOShipment,
 			LinkOnly: true,
 		},
 		{
 			Model:    mto,
->>>>>>> 95ca3dea
 			LinkOnly: true,
 		},
 	}, nil)
@@ -3733,19 +3664,11 @@
 			},
 		},
 		{
-<<<<<<< HEAD
-			Model:    shipment,
-			LinkOnly: true,
-		},
-		{
-			Model:    move,
-=======
 			Model:    MTOShipment,
 			LinkOnly: true,
 		},
 		{
 			Model:    mto,
->>>>>>> 95ca3dea
 			LinkOnly: true,
 		},
 	}, nil)
@@ -3765,19 +3688,11 @@
 			},
 		},
 		{
-<<<<<<< HEAD
-			Model:    shipment,
-			LinkOnly: true,
-		},
-		{
-			Model:    move,
-=======
 			Model:    MTOShipment,
 			LinkOnly: true,
 		},
 		{
 			Model:    mto,
->>>>>>> 95ca3dea
 			LinkOnly: true,
 		},
 	}, nil)
@@ -3797,28 +3712,16 @@
 			},
 		},
 		{
-<<<<<<< HEAD
-			Model:    shipment,
-			LinkOnly: true,
-		},
-		{
-			Model:    move,
-=======
 			Model:    MTOShipment,
 			LinkOnly: true,
 		},
 		{
 			Model:    mto,
->>>>>>> 95ca3dea
-			LinkOnly: true,
-		},
-	}, nil)
-
-<<<<<<< HEAD
-	dddsit := factory.BuildMTOServiceItem(appCtx.DB(), []factory.Customization{
-=======
+			LinkOnly: true,
+		},
+	}, nil)
+
 	factory.BuildMTOServiceItem(appCtx.DB(), []factory.Customization{
->>>>>>> 95ca3dea
 		{
 			Model: models.MTOServiceItem{
 				Status:        models.MTOServiceItemStatusApproved,
@@ -3833,49 +3736,21 @@
 			},
 		},
 		{
-<<<<<<< HEAD
-			Model:    shipment,
-			LinkOnly: true,
-		},
-		{
-			Model:    move,
-=======
 			Model:    MTOShipment,
 			LinkOnly: true,
 		},
 		{
 			Model:    mto,
->>>>>>> 95ca3dea
-			LinkOnly: true,
-		},
-	}, nil)
-
-<<<<<<< HEAD
-	factory.BuildSITAddressUpdate(appCtx.DB(), []factory.Customization{
-		{
-			Model:    dddsit,
-			LinkOnly: true,
-		},
-	}, []factory.Trait{factory.GetTraitSITAddressUpdateOver50Miles})
-
-	newmove, err := models.FetchMove(appCtx.DB(), &auth.Session{}, move.ID)
-	if err != nil {
-		log.Panic(fmt.Errorf("Failed to fetch move: %w", err))
-	}
-
-	return *newmove
-}
-
-func MakeHHGMoveInSITWithAddressChangeRequestUnder50Miles(appCtx appcontext.AppContext) models.Move {
-	userUploader := newUserUploader(appCtx)
-=======
+			LinkOnly: true,
+		},
+	}, nil)
+
 	return mto
 }
 
 func MakeHHGMoveIn200DaysSITWithPendingExtension(appCtx appcontext.AppContext) models.Move {
 	userUploader := newUserUploader(appCtx)
 	// primeUploader := newPrimeUploader(appCtx)
->>>>>>> 95ca3dea
 	userInfo := newUserInfo("customer")
 
 	user := factory.BuildUser(appCtx.DB(), []factory.Customization{
@@ -3899,10 +3774,6 @@
 			LinkOnly: true,
 		},
 	}, nil)
-<<<<<<< HEAD
-
-=======
->>>>>>> 95ca3dea
 	dependentsAuthorized := true
 	sitDaysAllowance := 200
 	entitlements := factory.BuildEntitlement(appCtx.DB(), []factory.Customization{
@@ -3913,10 +3784,6 @@
 			},
 		},
 	}, nil)
-<<<<<<< HEAD
-
-=======
->>>>>>> 95ca3dea
 	orders := factory.BuildOrder(appCtx.DB(), []factory.Customization{
 		{
 			Model:    customer,
@@ -3934,10 +3801,6 @@
 			},
 		},
 	}, nil)
-<<<<<<< HEAD
-
-=======
->>>>>>> 95ca3dea
 	now := time.Now()
 	mto := factory.BuildMove(appCtx.DB(), []factory.Customization{
 		{
@@ -3951,17 +3814,6 @@
 			},
 		},
 	}, nil)
-<<<<<<< HEAD
-
-	requestedPickupDate := time.Now().AddDate(0, 3, 0)
-	requestedDeliveryDate := requestedPickupDate.AddDate(0, 1, 0)
-
-	MTOshipment := factory.BuildMTOShipment(appCtx.DB(), []factory.Customization{
-		{
-			Model: models.MTOShipment{
-				PrimeEstimatedWeight:  models.PoundPointer(unit.Pound(1400)),
-				PrimeActualWeight:     models.PoundPointer(unit.Pound(2000)),
-=======
 	estimatedWeight := unit.Pound(1400)
 	actualWeight := unit.Pound(2000)
 
@@ -3974,7 +3826,6 @@
 			Model: models.MTOShipment{
 				PrimeEstimatedWeight:  &estimatedWeight,
 				PrimeActualWeight:     &actualWeight,
->>>>>>> 95ca3dea
 				ShipmentType:          models.MTOShipmentTypeHHG,
 				Status:                models.MTOShipmentStatusApproved,
 				RequestedPickupDate:   &requestedPickupDate,
@@ -3991,11 +3842,7 @@
 	agentUserInfo := newUserInfo("agent")
 	factory.BuildMTOAgent(appCtx.DB(), []factory.Customization{
 		{
-<<<<<<< HEAD
-			Model:    MTOshipment,
-=======
 			Model:    MTOShipment,
->>>>>>> 95ca3dea
 			LinkOnly: true,
 		},
 		{Model: models.MTOAgent{
@@ -4028,11 +3875,7 @@
 			},
 		},
 		{
-<<<<<<< HEAD
-			Model:    MTOshipment,
-=======
 			Model:    MTOShipment,
->>>>>>> 95ca3dea
 			LinkOnly: true,
 		},
 		{
@@ -4056,11 +3899,7 @@
 			},
 		},
 		{
-<<<<<<< HEAD
-			Model:    MTOshipment,
-=======
 			Model:    MTOShipment,
->>>>>>> 95ca3dea
 			LinkOnly: true,
 		},
 		{
@@ -4085,11 +3924,7 @@
 			},
 		},
 		{
-<<<<<<< HEAD
-			Model:    MTOshipment,
-=======
 			Model:    MTOShipment,
->>>>>>> 95ca3dea
 			LinkOnly: true,
 		},
 		{
@@ -4113,11 +3948,7 @@
 			},
 		},
 		{
-<<<<<<< HEAD
-			Model:    MTOshipment,
-=======
 			Model:    MTOShipment,
->>>>>>> 95ca3dea
 			LinkOnly: true,
 		},
 		{
@@ -4141,11 +3972,7 @@
 			},
 		},
 		{
-<<<<<<< HEAD
-			Model:    MTOshipment,
-=======
 			Model:    MTOShipment,
->>>>>>> 95ca3dea
 			LinkOnly: true,
 		},
 		{
@@ -4154,11 +3981,7 @@
 		},
 	}, nil)
 
-<<<<<<< HEAD
-	dddsit := factory.BuildMTOServiceItem(appCtx.DB(), []factory.Customization{
-=======
 	factory.BuildMTOServiceItem(appCtx.DB(), []factory.Customization{
->>>>>>> 95ca3dea
 		{
 			Model: models.MTOServiceItem{
 				Status:        models.MTOServiceItemStatusApproved,
@@ -4173,11 +3996,393 @@
 			},
 		},
 		{
-<<<<<<< HEAD
+			Model:    MTOShipment,
+			LinkOnly: true,
+		},
+		{
+			Model:    mto,
+			LinkOnly: true,
+		},
+	}, nil)
+
+	factory.BuildSITDurationUpdate(appCtx.DB(), []factory.Customization{
+		{
+			Model:    MTOShipment,
+			LinkOnly: true,
+		},
+	}, nil)
+
+	return mto
+}
+
+func MakeHHGMoveInSITWithAddressChangeRequestOver50Miles(appCtx appcontext.AppContext) models.Move {
+	userUploader := newUserUploader(appCtx)
+	userInfo := newUserInfo("customer")
+
+	customer := factory.BuildExtendedServiceMember(appCtx.DB(), []factory.Customization{
+		{
+			Model: models.ServiceMember{
+				PersonalEmail: &userInfo.email,
+				FirstName:     &userInfo.firstName,
+				LastName:      &userInfo.lastName,
+			},
+		},
+		{
+			Model: models.User{
+				LoginGovEmail: userInfo.email,
+				Active:        true,
+			},
+		},
+	}, nil)
+
+	sitDaysAllowance := 200
+	orders := factory.BuildOrder(appCtx.DB(), []factory.Customization{
+		{
+			Model:    customer,
+			LinkOnly: true,
+		},
+		{
+			Model: models.Entitlement{
+				DependentsAuthorized: models.BoolPointer(true),
+				StorageInTransit:     &sitDaysAllowance,
+			},
+		},
+		{
+			Model: models.UserUpload{},
+			ExtendedParams: &factory.UserUploadExtendedParams{
+				UserUploader: userUploader,
+				AppContext:   appCtx,
+			},
+		},
+	}, nil)
+
+	move := factory.BuildMove(appCtx.DB(), []factory.Customization{
+		{
+			Model:    orders,
+			LinkOnly: true,
+		},
+		{
+			Model: models.Move{
+				Status:             models.MoveStatusAPPROVED,
+				AvailableToPrimeAt: models.TimePointer(time.Now()),
+			},
+		},
+	}, nil)
+
+	requestedPickupDate := time.Now().AddDate(0, 3, 0)
+	requestedDeliveryDate := requestedPickupDate.AddDate(0, 1, 0)
+
+	shipment := factory.BuildMTOShipment(appCtx.DB(), []factory.Customization{
+		{
+			Model: models.MTOShipment{
+				PrimeEstimatedWeight:  models.PoundPointer(unit.Pound(1400)),
+				PrimeActualWeight:     models.PoundPointer(unit.Pound(2000)),
+				ShipmentType:          models.MTOShipmentTypeHHG,
+				Status:                models.MTOShipmentStatusApproved,
+				RequestedPickupDate:   &requestedPickupDate,
+				RequestedDeliveryDate: &requestedDeliveryDate,
+				SITDaysAllowance:      &sitDaysAllowance,
+			},
+		},
+		{
+			Model:    move,
+			LinkOnly: true,
+		},
+	}, nil)
+
+	year, month, day := time.Now().Add(time.Hour * 24 * -60).Date()
+	threeMonthsAgo := time.Date(year, month, day, 0, 0, 0, 0, time.UTC)
+	twoMonthsAgo := threeMonthsAgo.Add(time.Hour * 24 * 30)
+	postalCode := "90210"
+	reason := "peak season all trucks in use"
+
+	factory.BuildMTOServiceItem(appCtx.DB(), []factory.Customization{
+		{
+			Model: models.MTOServiceItem{
+				Status:        models.MTOServiceItemStatusApproved,
+				SITEntryDate:  &threeMonthsAgo,
+				SITPostalCode: &postalCode,
+				Reason:        &reason,
+			},
+		},
+		{
+			Model: models.ReService{
+				Code: models.ReServiceCodeDOFSIT,
+			},
+		},
+		{
+			Model:    shipment,
+			LinkOnly: true,
+		},
+		{
+			Model:    move,
+			LinkOnly: true,
+		},
+	}, nil)
+
+	factory.BuildMTOServiceItem(appCtx.DB(), []factory.Customization{
+		{
+			Model: models.MTOServiceItem{
+				Status:        models.MTOServiceItemStatusApproved,
+				SITEntryDate:  &threeMonthsAgo,
+				SITPostalCode: &postalCode,
+				Reason:        &reason,
+			},
+		},
+		{
+			Model: models.ReService{
+				Code: models.ReServiceCodeDOASIT,
+			},
+		},
+		{
+			Model:    shipment,
+			LinkOnly: true,
+		},
+		{
+			Model:    move,
+			LinkOnly: true,
+		},
+	}, nil)
+
+	factory.BuildMTOServiceItem(appCtx.DB(), []factory.Customization{
+		{
+			Model: models.MTOServiceItem{
+				Status:           models.MTOServiceItemStatusApproved,
+				SITEntryDate:     &threeMonthsAgo,
+				SITDepartureDate: &twoMonthsAgo,
+				SITPostalCode:    &postalCode,
+				Reason:           &reason,
+			},
+		},
+		{
+			Model: models.ReService{
+				Code: models.ReServiceCodeDOPSIT,
+			},
+		},
+		{
+			Model:    shipment,
+			LinkOnly: true,
+		},
+		{
+			Model:    move,
+			LinkOnly: true,
+		},
+	}, nil)
+
+	factory.BuildMTOServiceItem(appCtx.DB(), []factory.Customization{
+		{
+			Model: models.MTOServiceItem{
+				Status:        models.MTOServiceItemStatusApproved,
+				SITEntryDate:  &twoMonthsAgo,
+				SITPostalCode: &postalCode,
+				Reason:        &reason,
+			},
+		},
+		{
+			Model: models.ReService{
+				Code: models.ReServiceCodeDDFSIT,
+			},
+		},
+		{
+			Model:    shipment,
+			LinkOnly: true,
+		},
+		{
+			Model:    move,
+			LinkOnly: true,
+		},
+	}, nil)
+
+	factory.BuildMTOServiceItem(appCtx.DB(), []factory.Customization{
+		{
+			Model: models.MTOServiceItem{
+				Status:        models.MTOServiceItemStatusApproved,
+				SITEntryDate:  &twoMonthsAgo,
+				SITPostalCode: &postalCode,
+				Reason:        &reason,
+			},
+		},
+		{
+			Model: models.ReService{
+				Code: models.ReServiceCodeDDASIT,
+			},
+		},
+		{
+			Model:    shipment,
+			LinkOnly: true,
+		},
+		{
+			Model:    move,
+			LinkOnly: true,
+		},
+	}, nil)
+
+	dddsit := factory.BuildMTOServiceItem(appCtx.DB(), []factory.Customization{
+		{
+			Model: models.MTOServiceItem{
+				Status:        models.MTOServiceItemStatusApproved,
+				SITEntryDate:  &twoMonthsAgo,
+				SITPostalCode: &postalCode,
+				Reason:        &reason,
+			},
+		},
+		{
+			Model: models.ReService{
+				Code: models.ReServiceCodeDDDSIT,
+			},
+		},
+		{
+			Model:    shipment,
+			LinkOnly: true,
+		},
+		{
+			Model:    move,
+			LinkOnly: true,
+		},
+	}, nil)
+
+	factory.BuildSITAddressUpdate(appCtx.DB(), []factory.Customization{
+		{
+			Model:    dddsit,
+			LinkOnly: true,
+		},
+	}, []factory.Trait{factory.GetTraitSITAddressUpdateOver50Miles})
+
+	newmove, err := models.FetchMove(appCtx.DB(), &auth.Session{}, move.ID)
+	if err != nil {
+		log.Panic(fmt.Errorf("Failed to fetch move: %w", err))
+	}
+
+	return *newmove
+}
+
+func MakeHHGMoveInSITWithAddressChangeRequestUnder50Miles(appCtx appcontext.AppContext) models.Move {
+	userUploader := newUserUploader(appCtx)
+	userInfo := newUserInfo("customer")
+
+	user := factory.BuildUser(appCtx.DB(), []factory.Customization{
+		{
+			Model: models.User{
+				LoginGovEmail: userInfo.email,
+				Active:        true,
+			},
+		},
+	}, nil)
+	customer := factory.BuildExtendedServiceMember(appCtx.DB(), []factory.Customization{
+		{
+			Model: models.ServiceMember{
+				PersonalEmail: &userInfo.email,
+				FirstName:     &userInfo.firstName,
+				LastName:      &userInfo.lastName,
+			},
+		},
+		{
+			Model:    user,
+			LinkOnly: true,
+		},
+	}, nil)
+
+	dependentsAuthorized := true
+	sitDaysAllowance := 200
+	entitlements := factory.BuildEntitlement(appCtx.DB(), []factory.Customization{
+		{
+			Model: models.Entitlement{
+				DependentsAuthorized: &dependentsAuthorized,
+				StorageInTransit:     &sitDaysAllowance,
+			},
+		},
+	}, nil)
+
+	orders := factory.BuildOrder(appCtx.DB(), []factory.Customization{
+		{
+			Model:    customer,
+			LinkOnly: true,
+		},
+		{
+			Model:    entitlements,
+			LinkOnly: true,
+		},
+		{
+			Model: models.UserUpload{},
+			ExtendedParams: &factory.UserUploadExtendedParams{
+				UserUploader: userUploader,
+				AppContext:   appCtx,
+			},
+		},
+	}, nil)
+
+	now := time.Now()
+	mto := factory.BuildMove(appCtx.DB(), []factory.Customization{
+		{
+			Model:    orders,
+			LinkOnly: true,
+		},
+		{
+			Model: models.Move{
+				Status:             models.MoveStatusAPPROVED,
+				AvailableToPrimeAt: &now,
+			},
+		},
+	}, nil)
+
+	requestedPickupDate := time.Now().AddDate(0, 3, 0)
+	requestedDeliveryDate := requestedPickupDate.AddDate(0, 1, 0)
+
+	MTOshipment := factory.BuildMTOShipment(appCtx.DB(), []factory.Customization{
+		{
+			Model: models.MTOShipment{
+				PrimeEstimatedWeight:  models.PoundPointer(unit.Pound(1400)),
+				PrimeActualWeight:     models.PoundPointer(unit.Pound(2000)),
+				ShipmentType:          models.MTOShipmentTypeHHG,
+				Status:                models.MTOShipmentStatusApproved,
+				RequestedPickupDate:   &requestedPickupDate,
+				RequestedDeliveryDate: &requestedDeliveryDate,
+				SITDaysAllowance:      &sitDaysAllowance,
+			},
+		},
+		{
+			Model:    mto,
+			LinkOnly: true,
+		},
+	}, nil)
+
+	agentUserInfo := newUserInfo("agent")
+	factory.BuildMTOAgent(appCtx.DB(), []factory.Customization{
+		{
 			Model:    MTOshipment,
-=======
-			Model:    MTOShipment,
->>>>>>> 95ca3dea
+			LinkOnly: true,
+		},
+		{Model: models.MTOAgent{
+			FirstName:    &agentUserInfo.firstName,
+			LastName:     &agentUserInfo.lastName,
+			Email:        &agentUserInfo.email,
+			MTOAgentType: models.MTOAgentReleasing,
+		},
+		},
+	}, nil)
+
+	year, month, day := time.Now().Add(time.Hour * 24 * -60).Date()
+	threeMonthsAgo := time.Date(year, month, day, 0, 0, 0, 0, time.UTC)
+	twoMonthsAgo := threeMonthsAgo.Add(time.Hour * 24 * 30)
+	postalCode := "90210"
+	reason := "peak season all trucks in use"
+
+	factory.BuildMTOServiceItem(appCtx.DB(), []factory.Customization{
+		{
+			Model: models.MTOServiceItem{
+				Status:        models.MTOServiceItemStatusApproved,
+				SITEntryDate:  &threeMonthsAgo,
+				SITPostalCode: &postalCode,
+				Reason:        &reason,
+			},
+		},
+		{
+			Model: models.ReService{
+				Code: models.ReServiceCodeDOFSIT,
+			},
+		},
+		{
+			Model:    MTOshipment,
 			LinkOnly: true,
 		},
 		{
@@ -4186,7 +4391,127 @@
 		},
 	}, nil)
 
-<<<<<<< HEAD
+	factory.BuildMTOServiceItem(appCtx.DB(), []factory.Customization{
+		{
+			Model: models.MTOServiceItem{
+				Status:        models.MTOServiceItemStatusApproved,
+				SITEntryDate:  &threeMonthsAgo,
+				SITPostalCode: &postalCode,
+				Reason:        &reason,
+			},
+		},
+		{
+			Model: models.ReService{
+				Code: models.ReServiceCodeDOASIT,
+			},
+		},
+		{
+			Model:    MTOshipment,
+			LinkOnly: true,
+		},
+		{
+			Model:    mto,
+			LinkOnly: true,
+		},
+	}, nil)
+
+	factory.BuildMTOServiceItem(appCtx.DB(), []factory.Customization{
+		{
+			Model: models.MTOServiceItem{
+				Status:           models.MTOServiceItemStatusApproved,
+				SITEntryDate:     &threeMonthsAgo,
+				SITDepartureDate: &twoMonthsAgo,
+				SITPostalCode:    &postalCode,
+				Reason:           &reason,
+			},
+		},
+		{
+			Model: models.ReService{
+				Code: models.ReServiceCodeDOPSIT,
+			},
+		},
+		{
+			Model:    MTOshipment,
+			LinkOnly: true,
+		},
+		{
+			Model:    mto,
+			LinkOnly: true,
+		},
+	}, nil)
+
+	factory.BuildMTOServiceItem(appCtx.DB(), []factory.Customization{
+		{
+			Model: models.MTOServiceItem{
+				Status:        models.MTOServiceItemStatusApproved,
+				SITEntryDate:  &twoMonthsAgo,
+				SITPostalCode: &postalCode,
+				Reason:        &reason,
+			},
+		},
+		{
+			Model: models.ReService{
+				Code: models.ReServiceCodeDDFSIT,
+			},
+		},
+		{
+			Model:    MTOshipment,
+			LinkOnly: true,
+		},
+		{
+			Model:    mto,
+			LinkOnly: true,
+		},
+	}, nil)
+
+	factory.BuildMTOServiceItem(appCtx.DB(), []factory.Customization{
+		{
+			Model: models.MTOServiceItem{
+				Status:        models.MTOServiceItemStatusApproved,
+				SITEntryDate:  &twoMonthsAgo,
+				SITPostalCode: &postalCode,
+				Reason:        &reason,
+			},
+		},
+		{
+			Model: models.ReService{
+				Code: models.ReServiceCodeDDASIT,
+			},
+		},
+		{
+			Model:    MTOshipment,
+			LinkOnly: true,
+		},
+		{
+			Model:    mto,
+			LinkOnly: true,
+		},
+	}, nil)
+
+	dddsit := factory.BuildMTOServiceItem(appCtx.DB(), []factory.Customization{
+		{
+			Model: models.MTOServiceItem{
+				Status:        models.MTOServiceItemStatusApproved,
+				SITEntryDate:  &twoMonthsAgo,
+				SITPostalCode: &postalCode,
+				Reason:        &reason,
+			},
+		},
+		{
+			Model: models.ReService{
+				Code: models.ReServiceCodeDDDSIT,
+			},
+		},
+		{
+			Model:    MTOshipment,
+			LinkOnly: true,
+		},
+		{
+			Model:    mto,
+			LinkOnly: true,
+		},
+	}, nil)
+
 	factory.BuildSITAddressUpdate(appCtx.DB(), []factory.Customization{
 		{
 			Model:    dddsit,
@@ -4200,14 +4525,4 @@
 	}
 
 	return *newmove
-=======
-	factory.BuildSITDurationUpdate(appCtx.DB(), []factory.Customization{
-		{
-			Model:    MTOShipment,
-			LinkOnly: true,
-		},
-	}, nil)
-
-	return mto
->>>>>>> 95ca3dea
 }