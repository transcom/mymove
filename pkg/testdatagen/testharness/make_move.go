--- conflicted
+++ resolved
@@ -9614,7 +9614,382 @@
 	return *newmove
 }
 
-<<<<<<< HEAD
+// MakeIntlHHGMoveWithCratingUncratingServiceItemsAndPaymentRequestsForTIO creates an iHHG move
+// that has been approved by TOO & prime has requested payment for intl crating and uncrating service items
+func MakeIntlHHGMoveWithCratingUncratingServiceItemsAndPaymentRequestsForTIO(appCtx appcontext.AppContext) models.Move {
+	userUploader := newUserUploader(appCtx)
+
+	// Create Customer
+	userInfo := newUserInfo("customer")
+	customer := factory.BuildExtendedServiceMember(appCtx.DB(), []factory.Customization{
+		{
+			Model: models.ServiceMember{
+				PersonalEmail: &userInfo.email,
+				FirstName:     &userInfo.firstName,
+				LastName:      &userInfo.lastName,
+				CacValidated:  true,
+			},
+		},
+	}, nil)
+
+	// address setup
+	addressAK := factory.BuildAddress(appCtx.DB(), []factory.Customization{
+		{
+			Model: models.Address{
+				StreetAddress1: "123 Cold St",
+				City:           "Anchorage",
+				State:          "AK",
+				PostalCode:     "99505",
+			},
+		},
+	}, nil)
+	destDutyLocationAK := factory.BuildDutyLocation(appCtx.DB(), []factory.Customization{
+		{
+			Model:    addressAK,
+			LinkOnly: true,
+		},
+	}, nil)
+
+	// orders setup using AK destination duty location
+	orders := factory.BuildOrder(appCtx.DB(), []factory.Customization{
+		{
+			Model:    customer,
+			LinkOnly: true,
+		},
+		{
+			Model: models.UserUpload{},
+			ExtendedParams: &factory.UserUploadExtendedParams{
+				UserUploader: userUploader,
+				AppContext:   appCtx,
+			},
+		},
+		{
+			Model: models.Order{
+				NewDutyLocationID: destDutyLocationAK.ID,
+			},
+		},
+	}, nil)
+
+	mto := factory.BuildMove(appCtx.DB(), []factory.Customization{
+		{
+			Model:    orders,
+			LinkOnly: true,
+		},
+		{
+			Model: models.Move{
+				AvailableToPrimeAt: models.TimePointer(time.Now()),
+			},
+		},
+	}, nil)
+
+	shipmentPickupAddress := factory.BuildAddress(appCtx.DB(), []factory.Customization{
+		{
+			Model: models.Address{
+				// This is a postal code that maps to the default office user gbloc KKFA in the PostalCodeToGBLOC table
+				PostalCode: "85004",
+			},
+		},
+	}, nil)
+	alaskaDestAddress := factory.BuildAddress(appCtx.DB(), []factory.Customization{
+		{
+			Model: models.Address{
+				StreetAddress1: "123 Cold St",
+				City:           "Anchorage",
+				State:          "AK",
+				PostalCode:     "99505",
+				IsOconus:       models.BoolPointer(true),
+			},
+		},
+	}, nil)
+
+	estimatedWeight := unit.Pound(2000)
+	actualWeight := unit.Pound(2000)
+	mtoShipmentHHG := factory.BuildMTOShipment(appCtx.DB(), []factory.Customization{
+		{
+			Model: models.MTOShipment{
+				PrimeEstimatedWeight: &estimatedWeight,
+				PrimeActualWeight:    &actualWeight,
+				ShipmentType:         models.MTOShipmentTypeHHG,
+				ApprovedDate:         models.TimePointer(time.Now()),
+				MarketCode:           models.MarketCodeInternational,
+			},
+		},
+		{
+			Model:    shipmentPickupAddress,
+			LinkOnly: true,
+			Type:     &factory.Addresses.PickupAddress,
+		},
+		{
+			Model:    alaskaDestAddress,
+			LinkOnly: true,
+			Type:     &factory.Addresses.DeliveryAddress,
+		},
+		{
+			Model:    mto,
+			LinkOnly: true,
+		},
+	}, nil)
+
+	// Create Releasing Agent
+	agentUserInfo := newUserInfo("agent")
+	factory.BuildMTOAgent(appCtx.DB(), []factory.Customization{
+		{
+			Model:    mtoShipmentHHG,
+			LinkOnly: true,
+		},
+		{
+			Model: models.MTOAgent{
+				ID:           uuid.Must(uuid.NewV4()),
+				FirstName:    &agentUserInfo.firstName,
+				LastName:     &agentUserInfo.lastName,
+				Email:        &agentUserInfo.email,
+				MTOAgentType: models.MTOAgentReleasing,
+			},
+		},
+	}, nil)
+
+	paymentRequestHHG := factory.BuildPaymentRequest(appCtx.DB(), []factory.Customization{
+		{
+			Model: models.PaymentRequest{
+				IsFinal:         false,
+				Status:          models.PaymentRequestStatusPending,
+				RejectionReason: nil,
+			},
+		},
+		{
+			Model:    mto,
+			LinkOnly: true,
+		},
+	}, nil)
+
+	// for soft deleted proof of service docs
+	factory.BuildPrimeUpload(appCtx.DB(), []factory.Customization{
+		{
+			Model:    paymentRequestHHG,
+			LinkOnly: true,
+		},
+	}, []factory.Trait{factory.GetTraitPrimeUploadDeleted})
+
+	currentTime := time.Now()
+
+	cratingPaymentServiceItemParams := []factory.CreatePaymentServiceItemParams{
+		{
+			Key:     models.ServiceItemParamNameContractCode,
+			KeyType: models.ServiceItemParamTypeString,
+			Value:   factory.DefaultContractCode,
+		},
+		{
+			Key:     models.ServiceItemParamNameEscalationCompounded,
+			KeyType: models.ServiceItemParamTypeString,
+			Value:   strconv.FormatFloat(1.125, 'f', 5, 64),
+		},
+		{
+			Key:     models.ServiceItemParamNamePriceRateOrFactor,
+			KeyType: models.ServiceItemParamTypeString,
+			Value:   "1.71",
+		},
+		{
+			Key:     models.ServiceItemParamNameCubicFeetBilled,
+			KeyType: models.ServiceItemParamTypeDecimal,
+			Value:   "4.00",
+		},
+		{
+			Key:     models.ServiceItemParamNameCubicFeetCrating,
+			KeyType: models.ServiceItemParamTypeDecimal,
+			Value:   "1",
+		},
+		{
+			Key:     models.ServiceItemParamNameReferenceDate,
+			KeyType: models.ServiceItemParamTypeDate,
+			Value:   currentTime.Format("2006-01-02"),
+		},
+		{
+			Key:     models.ServiceItemParamNameStandaloneCrate,
+			KeyType: models.ServiceItemParamTypeBoolean,
+			Value:   strconv.FormatBool(true),
+		},
+		{
+			Key:     models.ServiceItemParamNameStandaloneCrateCap,
+			KeyType: models.ServiceItemParamTypeInteger,
+			Value:   strconv.FormatInt(100000, 10),
+		},
+		{
+			Key:     models.ServiceItemParamNameMarketOrigin,
+			KeyType: models.ServiceItemParamTypeString,
+			Value:   "O",
+		},
+		{
+			Key:     models.ServiceItemParamNameExternalCrate,
+			KeyType: models.ServiceItemParamTypeBoolean,
+			Value:   strconv.FormatBool(true),
+		},
+		{
+			Key:     models.ServiceItemParamNameDimensionHeight,
+			KeyType: models.ServiceItemParamTypeString,
+			Value:   "1",
+		},
+		{
+			Key:     models.ServiceItemParamNameDimensionLength,
+			KeyType: models.ServiceItemParamTypeString,
+			Value:   "1",
+		},
+		{
+			Key:     models.ServiceItemParamNameDimensionWidth,
+			KeyType: models.ServiceItemParamTypeString,
+			Value:   "1",
+		},
+	}
+	desc := "description test"
+	icrt := factory.BuildMTOServiceItem(appCtx.DB(), []factory.Customization{
+		{
+			Model: models.MTOServiceItem{
+				Status:          models.MTOServiceItemStatusApproved,
+				Description:     &desc,
+				StandaloneCrate: models.BoolPointer(true),
+				ExternalCrate:   models.BoolPointer(true),
+			},
+		},
+		{
+			Model:    mto,
+			LinkOnly: true,
+		},
+		{
+			Model:    mtoShipmentHHG,
+			LinkOnly: true,
+		},
+		{
+			Model: models.ReService{
+				Code: models.ReServiceCodeICRT,
+			},
+		},
+	}, nil)
+
+	factory.BuildPaymentServiceItemWithParams(appCtx.DB(), models.ReServiceCodeICRT,
+		cratingPaymentServiceItemParams, []factory.Customization{
+			{
+				Model:    mto,
+				LinkOnly: true,
+			},
+			{
+				Model:    mtoShipmentHHG,
+				LinkOnly: true,
+			},
+			{
+				Model:    paymentRequestHHG,
+				LinkOnly: true,
+			},
+			{
+				Model:    icrt,
+				LinkOnly: true,
+			},
+		}, nil)
+
+	iucrt := factory.BuildMTOServiceItem(appCtx.DB(), []factory.Customization{
+		{
+			Model: models.MTOServiceItem{
+				Status:      models.MTOServiceItemStatusApproved,
+				Description: &desc,
+			},
+		},
+		{
+			Model:    mto,
+			LinkOnly: true,
+		},
+		{
+			Model:    mtoShipmentHHG,
+			LinkOnly: true,
+		},
+		{
+			Model: models.ReService{
+				Code: models.ReServiceCodeIUCRT,
+			},
+		},
+	}, nil)
+
+	unCratingPaymentServiceItemParams := []factory.CreatePaymentServiceItemParams{
+		{
+			Key:     models.ServiceItemParamNameContractCode,
+			KeyType: models.ServiceItemParamTypeString,
+			Value:   factory.DefaultContractCode,
+		},
+		{
+			Key:     models.ServiceItemParamNameEscalationCompounded,
+			KeyType: models.ServiceItemParamTypeString,
+			Value:   strconv.FormatFloat(1.125, 'f', 5, 64),
+		},
+		{
+			Key:     models.ServiceItemParamNamePriceRateOrFactor,
+			KeyType: models.ServiceItemParamTypeString,
+			Value:   "1.71",
+		},
+		{
+			Key:     models.ServiceItemParamNameCubicFeetBilled,
+			KeyType: models.ServiceItemParamTypeDecimal,
+			Value:   "8",
+		},
+		{
+			Key:     models.ServiceItemParamNameReferenceDate,
+			KeyType: models.ServiceItemParamTypeDate,
+			Value:   currentTime.Format("2006-01-02"),
+		},
+		{
+			Key:     models.ServiceItemParamNameMarketDest,
+			KeyType: models.ServiceItemParamTypeString,
+			Value:   "O",
+		},
+		{
+			Key:     models.ServiceItemParamNameDimensionHeight,
+			KeyType: models.ServiceItemParamTypeString,
+			Value:   "2",
+		},
+		{
+			Key:     models.ServiceItemParamNameDimensionLength,
+			KeyType: models.ServiceItemParamTypeString,
+			Value:   "2",
+		},
+		{
+			Key:     models.ServiceItemParamNameDimensionWidth,
+			KeyType: models.ServiceItemParamTypeString,
+			Value:   "2",
+		},
+	}
+
+	factory.BuildPaymentServiceItemWithParams(appCtx.DB(), models.ReServiceCodeIUCRT,
+		unCratingPaymentServiceItemParams, []factory.Customization{
+			{
+				Model:    mto,
+				LinkOnly: true,
+			},
+			{
+				Model:    mtoShipmentHHG,
+				LinkOnly: true,
+			},
+			{
+				Model:    paymentRequestHHG,
+				LinkOnly: true,
+			},
+			{
+				Model:    iucrt,
+				LinkOnly: true,
+			},
+		}, nil)
+
+	// re-fetch the move so that we ensure we have exactly what is in
+	// the db
+	newmove, err := models.FetchMove(appCtx.DB(), &auth.Session{}, mto.ID)
+	if err != nil {
+		log.Panic(fmt.Errorf("failed to fetch move: %w", err))
+	}
+
+	// load payment requests so tests can confirm
+	err = appCtx.DB().Load(newmove, "PaymentRequests")
+	if err != nil {
+		log.Panic(fmt.Errorf("failed to fetch move payment requestse: %w", err))
+	}
+
+	return *newmove
+}
+
 // makeIntlHHGMoveCONUSToAKSubmitted creates an international HHG move
 // with the given affiliation and destination address
 // basic iHHG move that will require TOO approval
@@ -10768,15 +11143,6 @@
 		},
 	}, nil)
 
-=======
-// MakeIntlHHGMoveWithCratingUncratingServiceItemsAndPaymentRequestsForTIO creates an iHHG move
-// that has been approved by TOO & prime has requested payment for intl crating and uncrating service items
-func MakeIntlHHGMoveWithCratingUncratingServiceItemsAndPaymentRequestsForTIO(appCtx appcontext.AppContext) models.Move {
-	userUploader := newUserUploader(appCtx)
-
-	// Create Customer
-	userInfo := newUserInfo("customer")
->>>>>>> 2fa2a9c3
 	customer := factory.BuildExtendedServiceMember(appCtx.DB(), []factory.Customization{
 		{
 			Model: models.ServiceMember{
@@ -10784,7 +11150,6 @@
 				FirstName:     &userInfo.firstName,
 				LastName:      &userInfo.lastName,
 				CacValidated:  true,
-<<<<<<< HEAD
 				Affiliation:   &affiliation,
 			},
 		},
@@ -10812,34 +11177,6 @@
 		},
 		{
 			Model:    entitlements,
-=======
-			},
-		},
-	}, nil)
-
-	// address setup
-	addressAK := factory.BuildAddress(appCtx.DB(), []factory.Customization{
-		{
-			Model: models.Address{
-				StreetAddress1: "123 Cold St",
-				City:           "Anchorage",
-				State:          "AK",
-				PostalCode:     "99505",
-			},
-		},
-	}, nil)
-	destDutyLocationAK := factory.BuildDutyLocation(appCtx.DB(), []factory.Customization{
-		{
-			Model:    addressAK,
-			LinkOnly: true,
-		},
-	}, nil)
-
-	// orders setup using AK destination duty location
-	orders := factory.BuildOrder(appCtx.DB(), []factory.Customization{
-		{
-			Model:    customer,
->>>>>>> 2fa2a9c3
 			LinkOnly: true,
 		},
 		{
@@ -10849,38 +11186,22 @@
 				AppContext:   appCtx,
 			},
 		},
-<<<<<<< HEAD
 	}, nil)
 
 	now := time.Now()
 	move := factory.BuildMove(appCtx.DB(), []factory.Customization{
-=======
-		{
-			Model: models.Order{
-				NewDutyLocationID: destDutyLocationAK.ID,
-			},
-		},
-	}, nil)
-
-	mto := factory.BuildMove(appCtx.DB(), []factory.Customization{
->>>>>>> 2fa2a9c3
 		{
 			Model:    orders,
 			LinkOnly: true,
 		},
 		{
 			Model: models.Move{
-<<<<<<< HEAD
 				Status:             models.MoveStatusAPPROVALSREQUESTED,
 				AvailableToPrimeAt: &now,
-=======
-				AvailableToPrimeAt: models.TimePointer(time.Now()),
->>>>>>> 2fa2a9c3
-			},
-		},
-	}, nil)
-
-<<<<<<< HEAD
+			},
+		},
+	}, nil)
+
 	estimatedWeight := unit.Pound(2000)
 	actualWeight := unit.Pound(2000)
 	requestedPickupDate := now.AddDate(0, 3, 0)
@@ -10894,29 +11215,11 @@
 				City:           city,
 				State:          state,
 				PostalCode:     postalCode,
-=======
-	shipmentPickupAddress := factory.BuildAddress(appCtx.DB(), []factory.Customization{
-		{
-			Model: models.Address{
-				// This is a postal code that maps to the default office user gbloc KKFA in the PostalCodeToGBLOC table
-				PostalCode: "85004",
-			},
-		},
-	}, nil)
-	alaskaDestAddress := factory.BuildAddress(appCtx.DB(), []factory.Customization{
-		{
-			Model: models.Address{
-				StreetAddress1: "123 Cold St",
-				City:           "Anchorage",
-				State:          "AK",
-				PostalCode:     "99505",
->>>>>>> 2fa2a9c3
 				IsOconus:       models.BoolPointer(true),
 			},
 		},
 	}, nil)
 
-<<<<<<< HEAD
 	shipment := factory.BuildMTOShipment(appCtx.DB(), []factory.Customization{
 		{
 			Model: models.MTOShipment{
@@ -10933,56 +11236,18 @@
 		},
 		{
 			Model:    move,
-=======
-	estimatedWeight := unit.Pound(2000)
-	actualWeight := unit.Pound(2000)
-	mtoShipmentHHG := factory.BuildMTOShipment(appCtx.DB(), []factory.Customization{
-		{
-			Model: models.MTOShipment{
-				PrimeEstimatedWeight: &estimatedWeight,
-				PrimeActualWeight:    &actualWeight,
-				ShipmentType:         models.MTOShipmentTypeHHG,
-				ApprovedDate:         models.TimePointer(time.Now()),
-				MarketCode:           models.MarketCodeInternational,
-			},
-		},
-		{
-			Model:    shipmentPickupAddress,
-			LinkOnly: true,
-			Type:     &factory.Addresses.PickupAddress,
-		},
-		{
-			Model:    alaskaDestAddress,
-			LinkOnly: true,
-			Type:     &factory.Addresses.DeliveryAddress,
-		},
-		{
-			Model:    mto,
->>>>>>> 2fa2a9c3
-			LinkOnly: true,
-		},
-	}, nil)
-
-<<<<<<< HEAD
+			LinkOnly: true,
+		},
+	}, nil)
+
 	agentUserInfo := newUserInfo("agent")
 	factory.BuildMTOAgent(appCtx.DB(), []factory.Customization{
 		{
 			Model:    shipment,
-=======
-	// Create Releasing Agent
-	agentUserInfo := newUserInfo("agent")
-	factory.BuildMTOAgent(appCtx.DB(), []factory.Customization{
-		{
-			Model:    mtoShipmentHHG,
->>>>>>> 2fa2a9c3
 			LinkOnly: true,
 		},
 		{
 			Model: models.MTOAgent{
-<<<<<<< HEAD
-=======
-				ID:           uuid.Must(uuid.NewV4()),
->>>>>>> 2fa2a9c3
 				FirstName:    &agentUserInfo.firstName,
 				LastName:     &agentUserInfo.lastName,
 				Email:        &agentUserInfo.email,
@@ -10991,7 +11256,6 @@
 		},
 	}, nil)
 
-<<<<<<< HEAD
 	// build the origin/destination SIT service items
 	oneMonthLater := now.AddDate(0, 1, 0)
 	if isOrigin {
@@ -11211,125 +11475,10 @@
 				LastName:     &agentUserInfo.lastName,
 				Email:        &agentUserInfo.email,
 				MTOAgentType: models.MTOAgentReleasing,
-=======
-	paymentRequestHHG := factory.BuildPaymentRequest(appCtx.DB(), []factory.Customization{
-		{
-			Model: models.PaymentRequest{
-				IsFinal:         false,
-				Status:          models.PaymentRequestStatusPending,
-				RejectionReason: nil,
-			},
-		},
-		{
-			Model:    mto,
-			LinkOnly: true,
-		},
-	}, nil)
-
-	// for soft deleted proof of service docs
-	factory.BuildPrimeUpload(appCtx.DB(), []factory.Customization{
-		{
-			Model:    paymentRequestHHG,
-			LinkOnly: true,
-		},
-	}, []factory.Trait{factory.GetTraitPrimeUploadDeleted})
-
-	currentTime := time.Now()
-
-	cratingPaymentServiceItemParams := []factory.CreatePaymentServiceItemParams{
-		{
-			Key:     models.ServiceItemParamNameContractCode,
-			KeyType: models.ServiceItemParamTypeString,
-			Value:   factory.DefaultContractCode,
-		},
-		{
-			Key:     models.ServiceItemParamNameEscalationCompounded,
-			KeyType: models.ServiceItemParamTypeString,
-			Value:   strconv.FormatFloat(1.125, 'f', 5, 64),
-		},
-		{
-			Key:     models.ServiceItemParamNamePriceRateOrFactor,
-			KeyType: models.ServiceItemParamTypeString,
-			Value:   "1.71",
-		},
-		{
-			Key:     models.ServiceItemParamNameCubicFeetBilled,
-			KeyType: models.ServiceItemParamTypeDecimal,
-			Value:   "4.00",
-		},
-		{
-			Key:     models.ServiceItemParamNameCubicFeetCrating,
-			KeyType: models.ServiceItemParamTypeDecimal,
-			Value:   "1",
-		},
-		{
-			Key:     models.ServiceItemParamNameReferenceDate,
-			KeyType: models.ServiceItemParamTypeDate,
-			Value:   currentTime.Format("2006-01-02"),
-		},
-		{
-			Key:     models.ServiceItemParamNameStandaloneCrate,
-			KeyType: models.ServiceItemParamTypeBoolean,
-			Value:   strconv.FormatBool(true),
-		},
-		{
-			Key:     models.ServiceItemParamNameStandaloneCrateCap,
-			KeyType: models.ServiceItemParamTypeInteger,
-			Value:   strconv.FormatInt(100000, 10),
-		},
-		{
-			Key:     models.ServiceItemParamNameMarketOrigin,
-			KeyType: models.ServiceItemParamTypeString,
-			Value:   "O",
-		},
-		{
-			Key:     models.ServiceItemParamNameExternalCrate,
-			KeyType: models.ServiceItemParamTypeBoolean,
-			Value:   strconv.FormatBool(true),
-		},
-		{
-			Key:     models.ServiceItemParamNameDimensionHeight,
-			KeyType: models.ServiceItemParamTypeString,
-			Value:   "1",
-		},
-		{
-			Key:     models.ServiceItemParamNameDimensionLength,
-			KeyType: models.ServiceItemParamTypeString,
-			Value:   "1",
-		},
-		{
-			Key:     models.ServiceItemParamNameDimensionWidth,
-			KeyType: models.ServiceItemParamTypeString,
-			Value:   "1",
-		},
-	}
-	desc := "description test"
-	icrt := factory.BuildMTOServiceItem(appCtx.DB(), []factory.Customization{
-		{
-			Model: models.MTOServiceItem{
-				Status:          models.MTOServiceItemStatusApproved,
-				Description:     &desc,
-				StandaloneCrate: models.BoolPointer(true),
-				ExternalCrate:   models.BoolPointer(true),
-			},
-		},
-		{
-			Model:    mto,
-			LinkOnly: true,
-		},
-		{
-			Model:    mtoShipmentHHG,
-			LinkOnly: true,
-		},
-		{
-			Model: models.ReService{
-				Code: models.ReServiceCodeICRT,
->>>>>>> 2fa2a9c3
-			},
-		},
-	}, nil)
-
-<<<<<<< HEAD
+			},
+		},
+	}, nil)
+
 	return move
 }
 
@@ -11386,51 +11535,10 @@
 			Model: models.Entitlement{
 				DependentsAuthorized: &dependentsAuthorized,
 				StorageInTransit:     &sitDaysAllowance,
-=======
-	factory.BuildPaymentServiceItemWithParams(appCtx.DB(), models.ReServiceCodeICRT,
-		cratingPaymentServiceItemParams, []factory.Customization{
-			{
-				Model:    mto,
-				LinkOnly: true,
-			},
-			{
-				Model:    mtoShipmentHHG,
-				LinkOnly: true,
-			},
-			{
-				Model:    paymentRequestHHG,
-				LinkOnly: true,
-			},
-			{
-				Model:    icrt,
-				LinkOnly: true,
-			},
-		}, nil)
-
-	iucrt := factory.BuildMTOServiceItem(appCtx.DB(), []factory.Customization{
-		{
-			Model: models.MTOServiceItem{
-				Status:      models.MTOServiceItemStatusApproved,
-				Description: &desc,
-			},
-		},
-		{
-			Model:    mto,
-			LinkOnly: true,
-		},
-		{
-			Model:    mtoShipmentHHG,
-			LinkOnly: true,
-		},
-		{
-			Model: models.ReService{
-				Code: models.ReServiceCodeIUCRT,
->>>>>>> 2fa2a9c3
-			},
-		},
-	}, nil)
-
-<<<<<<< HEAD
+			},
+		},
+	}, nil)
+
 	orders := factory.BuildOrder(appCtx.DB(), []factory.Customization{
 		{
 			Model:    customer,
@@ -11525,88 +11633,4 @@
 
 func MakeIntlUBMoveExcessWeightAKZone2Army(appCtx appcontext.AppContext) models.Move {
 	return makeIntlUBMoveCONUSToAKWithExcessWeight(appCtx, models.AffiliationARMY, "Alaska Zone II St.", "North Pole", "AK", "99705")
-=======
-	unCratingPaymentServiceItemParams := []factory.CreatePaymentServiceItemParams{
-		{
-			Key:     models.ServiceItemParamNameContractCode,
-			KeyType: models.ServiceItemParamTypeString,
-			Value:   factory.DefaultContractCode,
-		},
-		{
-			Key:     models.ServiceItemParamNameEscalationCompounded,
-			KeyType: models.ServiceItemParamTypeString,
-			Value:   strconv.FormatFloat(1.125, 'f', 5, 64),
-		},
-		{
-			Key:     models.ServiceItemParamNamePriceRateOrFactor,
-			KeyType: models.ServiceItemParamTypeString,
-			Value:   "1.71",
-		},
-		{
-			Key:     models.ServiceItemParamNameCubicFeetBilled,
-			KeyType: models.ServiceItemParamTypeDecimal,
-			Value:   "8",
-		},
-		{
-			Key:     models.ServiceItemParamNameReferenceDate,
-			KeyType: models.ServiceItemParamTypeDate,
-			Value:   currentTime.Format("2006-01-02"),
-		},
-		{
-			Key:     models.ServiceItemParamNameMarketDest,
-			KeyType: models.ServiceItemParamTypeString,
-			Value:   "O",
-		},
-		{
-			Key:     models.ServiceItemParamNameDimensionHeight,
-			KeyType: models.ServiceItemParamTypeString,
-			Value:   "2",
-		},
-		{
-			Key:     models.ServiceItemParamNameDimensionLength,
-			KeyType: models.ServiceItemParamTypeString,
-			Value:   "2",
-		},
-		{
-			Key:     models.ServiceItemParamNameDimensionWidth,
-			KeyType: models.ServiceItemParamTypeString,
-			Value:   "2",
-		},
-	}
-
-	factory.BuildPaymentServiceItemWithParams(appCtx.DB(), models.ReServiceCodeIUCRT,
-		unCratingPaymentServiceItemParams, []factory.Customization{
-			{
-				Model:    mto,
-				LinkOnly: true,
-			},
-			{
-				Model:    mtoShipmentHHG,
-				LinkOnly: true,
-			},
-			{
-				Model:    paymentRequestHHG,
-				LinkOnly: true,
-			},
-			{
-				Model:    iucrt,
-				LinkOnly: true,
-			},
-		}, nil)
-
-	// re-fetch the move so that we ensure we have exactly what is in
-	// the db
-	newmove, err := models.FetchMove(appCtx.DB(), &auth.Session{}, mto.ID)
-	if err != nil {
-		log.Panic(fmt.Errorf("failed to fetch move: %w", err))
-	}
-
-	// load payment requests so tests can confirm
-	err = appCtx.DB().Load(newmove, "PaymentRequests")
-	if err != nil {
-		log.Panic(fmt.Errorf("failed to fetch move payment requestse: %w", err))
-	}
-
-	return *newmove
->>>>>>> 2fa2a9c3
 }