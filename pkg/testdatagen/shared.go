--- conflicted
+++ resolved
@@ -31,15 +31,8 @@
 	ShipmentOffer          models.ShipmentOffer
 	TspUser                models.TspUser
 	Upload                 models.Upload
-<<<<<<< HEAD
-	Address                models.Address
-	MoveDocument           models.MoveDocument
-	DutyStation            models.DutyStation
-	BlackoutDate           models.BlackoutDate
 	MovingExpenseDocument  models.MovingExpenseDocument
-=======
 	User                   models.User
->>>>>>> 72fb5bdf
 }
 
 func stringPointer(s string) *string {
