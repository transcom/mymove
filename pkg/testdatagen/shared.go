--- conflicted
+++ resolved
@@ -170,13 +170,7 @@
 	}
 
 	fixturePath := path.Join(cwd, "pkg/testdatagen", fixtureDir, name)
-<<<<<<< HEAD
-	//  This will only be using test data
-	file, err := os.Open(fixturePath)
-=======
-	// #nosec This will only be using test data
 	file, err := os.Open(filepath.Clean(fixturePath))
->>>>>>> 10f37d71
 	if err != nil {
 		log.Panic(fmt.Errorf("Error opening local file: %v", err))
 	}
