package testdatagen

import (
	"fmt"
	"log"
	"mime/multipart"
	"os"
	"path"
	"path/filepath"
	"reflect"
	"strings"
	"time"

	"github.com/go-openapi/runtime"
	"github.com/gobuffalo/pop/v6"
	"github.com/gofrs/uuid"
	"github.com/imdario/mergo"
	"github.com/pkg/errors"
	"github.com/spf13/afero"
	"go.uber.org/zap"

	"github.com/transcom/mymove/pkg/models"
	"github.com/transcom/mymove/pkg/models/roles"
	"github.com/transcom/mymove/pkg/random"
	"github.com/transcom/mymove/pkg/uploader"
)

// Assertions defines assertions about what the data contains
type Assertions struct {
	Address                                  models.Address
	AdminUser                                models.AdminUser
	BackupContact                            models.BackupContact
	ClientCert                               models.ClientCert
	Contractor                               models.Contractor
	CustomerSupportRemark                    models.CustomerSupportRemark
	DestinationAddress                       models.Address
	DistanceCalculation                      models.DistanceCalculation
	Document                                 models.Document
	DutyLocation                             models.DutyLocation
	ElectronicOrder                          models.ElectronicOrder
	ElectronicOrdersRevision                 models.ElectronicOrdersRevision
	Entitlement                              models.Entitlement
	EvaluationReport                         models.EvaluationReport
	File                                     afero.File
	FuelEIADieselPrice                       models.FuelEIADieselPrice
	GHCDieselFuelPrice                       models.GHCDieselFuelPrice
	Invoice                                  models.Invoice
	Move                                     models.Move
	MovingExpense                            models.MovingExpense
	MTOAgent                                 models.MTOAgent
	MTOServiceItem                           models.MTOServiceItem
	MTOServiceItemCustomerContact            models.MTOServiceItemCustomerContact
	MTOServiceItemDimension                  models.MTOServiceItemDimension
	MTOServiceItemDimensionCrate             models.MTOServiceItemDimension
	MTOShipment                              models.MTOShipment
	Notification                             models.Notification
	OfficeUser                               models.OfficeUser
	Order                                    models.Order
	Organization                             models.Organization
	OriginDutyLocation                       models.DutyLocation
	PaymentRequest                           models.PaymentRequest
	PaymentRequestToInterchangeControlNumber models.PaymentRequestToInterchangeControlNumber
	PaymentServiceItem                       models.PaymentServiceItem
	PaymentServiceItemParam                  models.PaymentServiceItemParam
	PaymentServiceItemParams                 models.PaymentServiceItemParams
	PersonallyProcuredMove                   models.PersonallyProcuredMove
	PickupAddress                            models.Address
	PPMShipment                              models.PPMShipment
	PrimeUpload                              models.PrimeUpload
	PrimeUploader                            *uploader.PrimeUploader
	ProgearWeightTicket                      models.ProgearWeightTicket
	ProofOfServiceDoc                        models.ProofOfServiceDoc
	ReContract                               models.ReContract
	ReContractYear                           models.ReContractYear
	ReDomesticLinehaulPrice                  models.ReDomesticLinehaulPrice
	ReDomesticOtherPrice                     models.ReDomesticOtherPrice
	ReDomesticServiceArea                    models.ReDomesticServiceArea
	ReDomesticServiceAreaPrice               models.ReDomesticServiceAreaPrice
	Reimbursement                            models.Reimbursement
	Report                                   models.EvaluationReport
	ReportViolation                          models.ReportViolation
	ReRateArea                               models.ReRateArea
	ReService                                models.ReService
	Reweigh                                  models.Reweigh
	ReZip3                                   models.ReZip3
	ReZip5RateArea                           models.ReZip5RateArea
	Role                                     roles.Role
	SecondaryDeliveryAddress                 models.Address
	SecondaryPickupAddress                   models.Address
	ServiceItemParamKey                      models.ServiceItemParamKey
	ServiceMember                            models.ServiceMember
	ServiceParam                             models.ServiceParam
	SignedCertification                      models.SignedCertification
	SITDurationUpdate                        models.SITDurationUpdate
	StorageFacility                          models.StorageFacility
	Stub                                     bool
<<<<<<< HEAD
	Tariff400ngItem                          models.Tariff400ngItem
	Tariff400ngItemRate                      models.Tariff400ngItemRate
	Tariff400ngServiceArea                   models.Tariff400ngServiceArea
	Tariff400ngZip3                          models.Tariff400ngZip3
=======
	TestDataAuditHistory                     TestDataAuditHistory
>>>>>>> b427fb54
	TransportationAccountingCode             models.TransportationAccountingCode
	TransportationOffice                     models.TransportationOffice
	Upload                                   models.Upload
	Uploader                                 *uploader.Uploader
	UploadUseZeroBytes                       bool
	User                                     models.User
	UsersRoles                               models.UsersRoles
	UserUpload                               models.UserUpload
	UserUploader                             *uploader.UserUploader
	Violation                                models.PWSViolation
	WebhookNotification                      models.WebhookNotification
	WebhookSubscription                      models.WebhookSubscription
	WeightTicket                             models.WeightTicket
	Zip3Distance                             models.Zip3Distance
}

func mustCreate(db *pop.Connection, model interface{}, stub bool) {
	if stub {
		return
	}

	verrs, err := db.ValidateAndCreate(model)
	if err != nil {
		log.Panic(fmt.Errorf("Errors encountered saving %#v: %v", model, err))
	}
	if verrs.HasAny() {
		log.Panic(fmt.Errorf("Validation errors encountered saving %#v: %v", model, verrs))
	}
}

func Save(db *pop.Connection, model interface{}) error {
	verrs, err := db.ValidateAndSave(model)
	if err != nil {
		return errors.Wrap(err, "Errors encountered saving model")
	}
	if verrs.HasAny() {
		return errors.Errorf("Validation errors encountered saving model: %v", verrs)
	}
	return nil
}

func MustSave(db *pop.Connection, model interface{}) {
	verrs, err := db.ValidateAndSave(model)
	if err != nil {
		log.Panic(fmt.Errorf("Errors encountered saving %#v: %v", model, err))
	}
	if verrs.HasAny() {
		log.Panic(fmt.Errorf("Validation errors encountered saving %#v: %v", model, verrs))
	}
}

func noErr(err error) {
	if err != nil {
		log.Panic(fmt.Errorf("Error encountered: %v", err))
	}
}

// isZeroUUID determines whether a UUID is its zero value
func isZeroUUID(testID uuid.UUID) bool {
	return testID == uuid.Nil
}

// ConvertUUIDStringToUUID takes a uuid string and converts it to uuid.UUID; panic if uuid string isn't a valid UUID.
func ConvertUUIDStringToUUID(uuidString string) uuid.UUID {
	return uuid.Must(uuid.FromString(uuidString))
}

// mergeModels merges src into dst, if non-zero values are present
// dst should be a pointer the struct you are merging into
func mergeModels(dst, src interface{}) {
	noErr(
		mergo.Merge(dst, src, mergo.WithOverride, mergo.WithTransformers(customTransformer{})),
	)
}

// MergeModels exposes the private function mergeModels
func MergeModels(dst, src interface{}) {
	mergeModels(dst, src)
}

// Source chars for random string
const letterBytes = "abcdefghijklmnopqrstuvwxyzABCDEFGHIJKLMNOPQRSTUVWXYZ1234567890"

// Returns a random alphanumeric string of specified length
func MakeRandomString(n int) string {
	b := make([]byte, n)
	for i := range b {
		randInt, err := random.GetRandomInt(len(letterBytes))
		if err != nil {
			log.Panicf("failed to create random string %v", err)
			return ""
		}
		b[i] = letterBytes[randInt]

	}
	return string(b)
}

const numberBytes = "0123456789"

// MakeRandomNumberString makes a random numeric string of specified length
func MakeRandomNumberString(n int) string {
	b := make([]byte, n)
	for i := range b {
		randInt, err := random.GetRandomInt(len(numberBytes))
		if err != nil {
			log.Panicf("failed to create random string %v", err)
			return ""
		}
		b[i] = numberBytes[randInt]

	}
	return string(b)
}

// Fixture opens a file from the testdata dir
func Fixture(name string) afero.File {
	fixtureDir := "testdata"
	cwd, err := os.Getwd()
	if err != nil {
		log.Panic(fmt.Errorf("failed to get current directory: %s", err))
	}

	// if this is called from inside another package remove so we're left with the parent dir
	cwd = strings.Split(cwd, "pkg")[0]

	fixturePath := path.Join(cwd, "pkg/testdatagen", fixtureDir, name)
	file, err := os.Open(filepath.Clean(fixturePath))
	if err != nil {
		log.Panic(fmt.Errorf("Error opening local file: %v", err))
	}

	return file
}

// FixtureRuntimeFile allows us to include a fixture like a PDF in the test
func FixtureRuntimeFile(name string) *runtime.File {
	fixtureDir := "testdatagen/testdata"
	cwd, err := os.Getwd()
	if err != nil {
		log.Panic(err)
	}

	fixturePath := path.Join(cwd, "..", "..", fixtureDir, name)

	file, err := os.Open(filepath.Clean(fixturePath))
	if err != nil {
		log.Panic("Error opening fixture file", zap.Error(err))
	}

	info, err := file.Stat()
	if err != nil {
		log.Panic("Error accessing fixture stats", zap.Error(err))
	}

	header := multipart.FileHeader{
		Filename: info.Name(),
		Size:     info.Size(),
	}

	returnFile := &runtime.File{
		Header: &header,
		Data:   file,
	}
	return returnFile
}

// customTransformer handles testing for zero values in structs that mergo can't normally deal with
type customTransformer struct {
}

// Transformer checks if src is not a zero value, then overwrites dst
func (t customTransformer) Transformer(typ reflect.Type) func(dst, src reflect.Value) error {
	// UUID comparison
	if typ == reflect.TypeOf(uuid.UUID{}) || typ == reflect.TypeOf(&uuid.UUID{}) {
		return func(dst, src reflect.Value) error {
			// We need to cast the actual value to validate
			var srcIsValid bool
			if src.Kind() == reflect.Ptr {
				srcID := src.Interface().(*uuid.UUID)
				srcIsValid = !src.IsNil() && !isZeroUUID(*srcID)
			} else {
				srcID := src.Interface().(uuid.UUID)
				srcIsValid = !isZeroUUID(srcID)
			}
			if dst.CanSet() && srcIsValid {
				dst.Set(src)
			}
			return nil
		}
	}
	// time.Time comparison
	if typ == reflect.TypeOf(time.Time{}) || typ == reflect.TypeOf(&time.Time{}) {
		return func(dst, src reflect.Value) error {
			srcIsValid := false
			// Either it's a non-nil pointer or a non-pointer
			if src.Kind() != reflect.Ptr || !src.IsNil() {
				isZeroMethod := src.MethodByName("IsZero")
				srcIsValid = !isZeroMethod.Call([]reflect.Value{})[0].Bool()
			}
			if dst.CanSet() && srcIsValid {
				dst.Set(src)
			}
			return nil
		}
	}
	return nil
}

// CurrentDateWithoutTime returns a pointer to a time.Time, stripped of any time info (so date only).
func CurrentDateWithoutTime() *time.Time {
	currentTime := time.Now()
	year, month, day := currentTime.Date()

	currentDate := time.Date(year, month, day, 0, 0, 0, 0, currentTime.Location())

	return &currentDate
}

// EnsureServiceMemberIsSetUpInAssertionsForDocumentCreation checks for ServiceMember in assertions, or creates one if
// none exists. Several of the document functions need a service member, but they don't always share assertions, look
// at the same assertion, or create the service members in the same ways. We'll check now to see if we already have one
// created, and if not, create one that we can place in the assertions for all the rest.
func EnsureServiceMemberIsSetUpInAssertionsForDocumentCreation(db *pop.Connection, assertions Assertions) Assertions {
	if !assertions.Stub && assertions.ServiceMember.CreatedAt.IsZero() || assertions.ServiceMember.ID.IsNil() {
		serviceMember := MakeExtendedServiceMember(db, assertions)

		assertions.ServiceMember = serviceMember
		assertions.Order.ServiceMemberID = serviceMember.ID
		assertions.Order.ServiceMember = serviceMember
		assertions.Document.ServiceMemberID = serviceMember.ID
		assertions.Document.ServiceMember = serviceMember
	} else {
		assertions.Order.ServiceMemberID = assertions.ServiceMember.ID
		assertions.Order.ServiceMember = assertions.ServiceMember
		assertions.Document.ServiceMemberID = assertions.ServiceMember.ID
		assertions.Document.ServiceMember = assertions.ServiceMember
	}

	return assertions
}

// GetOrCreateDocument checks if a document exists. If it does, it returns it, otherwise, it creates it
func GetOrCreateDocument(db *pop.Connection, document models.Document, assertions Assertions) models.Document {
	if assertions.Stub && document.CreatedAt.IsZero() || document.ID.IsNil() {
		// Ensure our doc is associated with the expected ServiceMember
		document.ServiceMemberID = assertions.ServiceMember.ID
		document.ServiceMember = assertions.ServiceMember
		// Set generic Document to have the specific assertions that were passed in
		assertions.Document = document

		return MakeDocument(db, assertions)
	}

	return document
}

// getOrCreateUpload checks if an upload exists. If it does, it returns it, otherwise, it creates it.
func getOrCreateUpload(db *pop.Connection, upload models.UserUpload, assertions Assertions) models.UserUpload {
	if assertions.Stub && upload.CreatedAt.IsZero() || upload.ID.IsNil() {
		// Set generic UserUpload to have the specific assertions that were passed in
		assertions.UserUpload = upload

		return MakeUserUpload(db, assertions)
	}

	return upload
}

// GetOrCreateDocumentWithUploads checks if a document exists. If it doesn't, it creates it. Then checks if the document
// has any uploads. If not, creates an upload associated with the document. Returns the document at the end. This
// function expects to get a specific document assertion since we're dealing with multiple documents in this overall
// file.
//
// Usage example:
//
//	emptyDocument := GetOrCreateDocumentWithUploads(db, assertions.WeightTicket.EmptyDocument, assertions)
func GetOrCreateDocumentWithUploads(db *pop.Connection, document models.Document, assertions Assertions) models.Document {
	// hang on to UserUploads, if any, for later
	userUploads := document.UserUploads

	// Ensure our doc is associated with the expected ServiceMember
	document.ServiceMemberID = assertions.ServiceMember.ID
	document.ServiceMember = assertions.ServiceMember

	doc := GetOrCreateDocument(db, document, assertions)

	// Clear out doc.UserUploads because we'll be looping over the assertions that were passed in and potentially
	// creating data from those. It's easier to start with a clean slate than to track which ones were already created
	// vs which ones are newly created.
	doc.UserUploads = nil

	// Try getting or creating any uploads that were passed in via specific assertions
	for _, userUpload := range userUploads {
		// In case these weren't already set, set them so that they point at the correct document.
		userUpload.DocumentID = &doc.ID
		userUpload.Document = doc

		upload := getOrCreateUpload(db, userUpload, assertions)

		doc.UserUploads = append(doc.UserUploads, upload)
	}

	// If at the end we still don't have an upload, we'll just create the default one.
	if len(doc.UserUploads) == 0 {
		// This will be overriding the assertions locally only because we have a copy rather than a pointer
		assertions.UserUpload.DocumentID = &doc.ID
		assertions.UserUpload.Document = doc

		upload := MakeUserUpload(db, assertions)

		doc.UserUploads = append(doc.UserUploads, upload)
	}

	return doc
}

// checkOrCreatePPMShipment checks PPMShipment in assertions, or creates one if none exists.
func checkOrCreatePPMShipment(db *pop.Connection, assertions Assertions) models.PPMShipment {
	ppmShipment := assertions.PPMShipment

	if !assertions.Stub && ppmShipment.CreatedAt.IsZero() || ppmShipment.ID.IsNil() {
		// assertions passed in means we cannot yet convert to BuildPPMShipment
		ppmShipment = makeApprovedPPMShipmentWithActualInfo(db, assertions)
	}

	return ppmShipment
}<|MERGE_RESOLUTION|>--- conflicted
+++ resolved
@@ -94,14 +94,6 @@
 	SITDurationUpdate                        models.SITDurationUpdate
 	StorageFacility                          models.StorageFacility
 	Stub                                     bool
-<<<<<<< HEAD
-	Tariff400ngItem                          models.Tariff400ngItem
-	Tariff400ngItemRate                      models.Tariff400ngItemRate
-	Tariff400ngServiceArea                   models.Tariff400ngServiceArea
-	Tariff400ngZip3                          models.Tariff400ngZip3
-=======
-	TestDataAuditHistory                     TestDataAuditHistory
->>>>>>> b427fb54
 	TransportationAccountingCode             models.TransportationAccountingCode
 	TransportationOffice                     models.TransportationOffice
 	Upload                                   models.Upload
