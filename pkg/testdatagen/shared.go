package testdatagen

import (
	"fmt"
	"log"
	"os"
	"path"
	"reflect"
	"time"

	"github.com/gobuffalo/pop"
	"github.com/gobuffalo/uuid"
	"github.com/imdario/mergo"
	"github.com/spf13/afero"

	"github.com/transcom/mymove/pkg/models"
	"github.com/transcom/mymove/pkg/unit"
	"github.com/transcom/mymove/pkg/uploader"
)

// Assertions defines assertions about what the data contains
type Assertions struct {
<<<<<<< HEAD
	Address                models.Address
	BackupContact          models.BackupContact
	BlackoutDate           models.BlackoutDate
	Document               models.Document
	DutyStation            models.DutyStation
	Move                   models.Move
	MoveDocument           models.MoveDocument
	OfficeUser             models.OfficeUser
	Order                  models.Order
	PersonallyProcuredMove models.PersonallyProcuredMove
	ServiceMember          models.ServiceMember
	Shipment               models.Shipment
	ShipmentOffer          models.ShipmentOffer
	TspUser                models.TspUser
	Upload                 models.Upload
	MovingExpenseDocument  models.MovingExpenseDocument
	User                   models.User
	Reimbursement          models.Reimbursement
	Uploader               *uploader.Uploader
=======
	Address                       models.Address
	BackupContact                 models.BackupContact
	BlackoutDate                  models.BlackoutDate
	Document                      models.Document
	DutyStation                   models.DutyStation
	Move                          models.Move
	MoveDocument                  models.MoveDocument
	MovingExpenseDocument         models.MovingExpenseDocument
	OfficeUser                    models.OfficeUser
	Order                         models.Order
	PersonallyProcuredMove        models.PersonallyProcuredMove
	Reimbursement                 models.Reimbursement
	ServiceMember                 models.ServiceMember
	Shipment                      models.Shipment
	ShipmentOffer                 models.ShipmentOffer
	TransportationServiceProvider models.TransportationServiceProvider
	TspUser                       models.TspUser
	Upload                        models.Upload
	User                          models.User
>>>>>>> ae99aa40
}

func stringPointer(s string) *string {
	return &s
}

func poundPointer(p unit.Pound) *unit.Pound {
	return &p
}

func uuidPointer(u uuid.UUID) *uuid.UUID {
	return &u
}

func timePointer(t time.Time) *time.Time {
	return &t
}

func mustCreate(db *pop.Connection, model interface{}) {
	verrs, err := db.ValidateAndCreate(model)
	if err != nil {
		log.Panic(fmt.Errorf("Errors encountered saving %v: %v", model, err))
	}
	if verrs.HasAny() {
		log.Panic(fmt.Errorf("Validation errors encountered saving %v: %v", model, verrs))
	}
}

func mustSave(db *pop.Connection, model interface{}) {
	verrs, err := db.ValidateAndSave(model)
	if err != nil {
		log.Panic(fmt.Errorf("Errors encountered saving %v: %v", model, err))
	}
	if verrs.HasAny() {
		log.Panic(fmt.Errorf("Validation errors encountered saving %v: %v", model, verrs))
	}
}

func noErr(err error) {
	if err != nil {
		log.Panic(fmt.Errorf("Error encountered: %v", err))
	}
}

// isZeroUUID determines whether a UUID is its zero value
func isZeroUUID(testID uuid.UUID) bool {
	return uuid.Equal(testID, uuid.UUID{})
}

// mergeModels merges src into dst, if non-zero values are present
// dst should be a pointer the struct you are merging into
func mergeModels(dst, src interface{}) {
	noErr(
		mergo.Merge(dst, src, mergo.WithOverride, mergo.WithTransformers(customTransformer{})),
	)
}

func fixture(name string) afero.File {
	fixtureDir := "testdata"
	cwd, err := os.Getwd()
	if err != nil {
		log.Panic(fmt.Errorf("failed to get current directory: %s", err))
	}

	fixturePath := path.Join(cwd, "pkg/testdatagen", fixtureDir, name)
	// #nosec This will only be using test data
	file, err := os.Open(fixturePath)
	if err != nil {
		log.Panic(fmt.Errorf("Error opening local file: %v", err))
	}

	return file
}

// customTransformer handles testing for zero values in structs that mergo can't normally deal with
type customTransformer struct {
}

// Checks if src is not a zero value, then overwrites dst
func (t customTransformer) Transformer(typ reflect.Type) func(dst, src reflect.Value) error {
	// UUID comparison
	if typ == reflect.TypeOf(uuid.UUID{}) {
		return func(dst, src reflect.Value) error {
			if dst.CanSet() {
				srcID := src.Interface().(uuid.UUID)
				if !isZeroUUID(srcID) {
					dst.Set(src)
				}
			}
			return nil
		}
	}
	// time.Time comparison
	if typ == reflect.TypeOf(time.Time{}) {
		return func(dst, src reflect.Value) error {
			if dst.CanSet() {
				isZero := src.MethodByName("IsZero")
				result := isZero.Call([]reflect.Value{})
				if !result[0].Bool() {
					dst.Set(src)
				}
			}
			return nil
		}
	}
	return nil
}<|MERGE_RESOLUTION|>--- conflicted
+++ resolved
@@ -20,27 +20,6 @@
 
 // Assertions defines assertions about what the data contains
 type Assertions struct {
-<<<<<<< HEAD
-	Address                models.Address
-	BackupContact          models.BackupContact
-	BlackoutDate           models.BlackoutDate
-	Document               models.Document
-	DutyStation            models.DutyStation
-	Move                   models.Move
-	MoveDocument           models.MoveDocument
-	OfficeUser             models.OfficeUser
-	Order                  models.Order
-	PersonallyProcuredMove models.PersonallyProcuredMove
-	ServiceMember          models.ServiceMember
-	Shipment               models.Shipment
-	ShipmentOffer          models.ShipmentOffer
-	TspUser                models.TspUser
-	Upload                 models.Upload
-	MovingExpenseDocument  models.MovingExpenseDocument
-	User                   models.User
-	Reimbursement          models.Reimbursement
-	Uploader               *uploader.Uploader
-=======
 	Address                       models.Address
 	BackupContact                 models.BackupContact
 	BlackoutDate                  models.BlackoutDate
@@ -59,8 +38,8 @@
 	TransportationServiceProvider models.TransportationServiceProvider
 	TspUser                       models.TspUser
 	Upload                        models.Upload
+	Uploader                      *uploader.Uploader
 	User                          models.User
->>>>>>> ae99aa40
 }
 
 func stringPointer(s string) *string {
