--- conflicted
+++ resolved
@@ -41,13 +41,8 @@
 	MoveOrder                                models.MoveOrder
 	MoveTaskOrder                            models.MoveTaskOrder
 	MovingExpenseDocument                    models.MovingExpenseDocument
-<<<<<<< HEAD
-	MtoServiceItem                           models.MtoServiceItem
-	MtoShipment                              models.MtoShipment
-=======
-	MTOServiceItem                           models.MTOServiceItem
-	MTOShipment                              models.MTOShipment
->>>>>>> 1ec747c0
+	MTOServiceItem                           models.MtoServiceItem
+	MTOShipment                              models.MtoShipment
 	Notification                             models.Notification
 	WeightTicketSetDocument                  models.WeightTicketSetDocument
 	OfficeUser                               models.OfficeUser
