--- conflicted
+++ resolved
@@ -1,10 +1,6 @@
 {
   "body": {
     "ID": "475579d5-aaa4-4755-8c43-c510381ff9b5",
-<<<<<<< HEAD
-    "moveTaskOrderID": "5d4b25bb-eb04-4c03-9a81-ee0398cb779e",
-=======
->>>>>>> 5da9ce9f
     "agents": [
       {
         "agentType": "RECEIVING_AGENT",
