--- conflicted
+++ resolved
@@ -10,27 +10,18 @@
 func MakeServiceAgent(db *pop.Connection, assertions Assertions) models.ServiceAgent {
 
 	// Create a shipment if one wasn't already created
-	shipment := assertions.ServiceAgent.Shipment
-	if shipment == nil {
-		s := MakeDefaultShipment(db)
-		shipment = &s
+	shipmentID := assertions.ServiceAgent.ShipmentID
+	if isZeroUUID(shipmentID) {
+		shipment := MakeDefaultShipment(db)
+		shipmentID = shipment.ID
 	}
 
 	serviceAgent := models.ServiceAgent{
-<<<<<<< HEAD
-		ShipmentID:     shipment.ID,
-		Shipment:       shipment,
-		Role:           models.RoleORIGIN,
-		PointOfContact: "Jenny at ACME Movers",
-		PhoneNumber:    stringPointer("303-867-5309"),
-		Email:          stringPointer("jenny_acme@example.com"),
-=======
 		ShipmentID:  shipmentID,
 		Role:        models.RoleORIGIN,
 		Company:     "ACME Movers",
 		PhoneNumber: stringPointer("303-867-5309"),
 		Email:       stringPointer("acme@example.com"),
->>>>>>> 07d6ff07
 	}
 
 	mergeModels(&serviceAgent, assertions.ServiceAgent)
