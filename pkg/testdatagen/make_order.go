package testdatagen

import (
	"time"

	"github.com/gobuffalo/pop"

	"github.com/transcom/mymove/pkg/gen/internalmessages"
	"github.com/transcom/mymove/pkg/models"
)

// MakeOrder creates a single Order and associated data.
func MakeOrder(db *pop.Connection, assertions Assertions) models.Order {
	// Create new relational data if not provided
	sm := assertions.Order.ServiceMember
	if isZeroUUID(assertions.Order.ServiceMemberID) {
		sm = MakeExtendedServiceMember(db, assertions)
	}

	station := assertions.Order.NewDutyStation
	if isZeroUUID(assertions.Order.NewDutyStationID) {
		station = MakeDefaultDutyStation(db)
	}

	document := assertions.Order.UploadedOrders
	if isZeroUUID(assertions.Order.UploadedOrdersID) {
		document = MakeDocument(db, Assertions{
			Document: models.Document{
				ServiceMemberID: sm.ID,
				ServiceMember:   sm,
				Name:            models.UploadedOrdersDocumentName,
			},
		})
		MakeUpload(db, Assertions{
			Upload: models.Upload{
<<<<<<< HEAD
				DocumentID: document.ID,
=======
				DocumentID: &document.ID,
>>>>>>> 94230779
				Document:   document,
			},
		})
	}

	order := models.Order{
		ServiceMember:    sm,
		ServiceMemberID:  sm.ID,
		NewDutyStation:   station,
		NewDutyStationID: station.ID,
		UploadedOrders:   document,
		UploadedOrdersID: document.ID,
		IssueDate:        time.Date(2018, time.March, 15, 0, 0, 0, 0, time.UTC),
		ReportByDate:     time.Date(2018, time.August, 1, 0, 0, 0, 0, time.UTC),
		OrdersType:       internalmessages.OrdersTypePERMANENTCHANGEOFSTATION,
		HasDependents:    true,
		SpouseHasProGear: true,
		Status:           models.OrderStatusDRAFT,
	}

	// Overwrite values with those from assertions
	mergeModels(&order, assertions.Order)

	mustCreate(db, &order)

	return order
}

// MakeDefaultOrder return an Order with default values
func MakeDefaultOrder(db *pop.Connection) models.Order {
	return MakeOrder(db, Assertions{})
}<|MERGE_RESOLUTION|>--- conflicted
+++ resolved
@@ -33,11 +33,7 @@
 		})
 		MakeUpload(db, Assertions{
 			Upload: models.Upload{
-<<<<<<< HEAD
-				DocumentID: document.ID,
-=======
 				DocumentID: &document.ID,
->>>>>>> 94230779
 				Document:   document,
 			},
 		})
