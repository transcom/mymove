--- conflicted
+++ resolved
@@ -23,12 +23,7 @@
 func TestSequenceSuite(t *testing.T) {
 
 	hs := &SequenceSuite{
-<<<<<<< HEAD
 		PopTestSuite: testingsuite.NewPopTestSuite(testingsuite.CurrentPackage()),
-		logger:       logger,
-=======
-		PopTestSuite: testingsuite.NewPopTestSuite(),
->>>>>>> a604a2dc
 	}
 	suite.Run(t, hs)
 }