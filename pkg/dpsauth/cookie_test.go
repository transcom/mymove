package dpsauth

import (
	"log"
	"net/url"
	"os"
	"testing"

	"github.com/gofrs/uuid"
	"github.com/stretchr/testify/suite"
<<<<<<< HEAD
	"github.com/transcom/mymove/pkg/testingsuite"
)

type dpsAuthSuite struct {
	testingsuite.BaseTestSuite
=======
	"go.uber.org/zap"
)

type dpsAuthSuite struct {
	suite.Suite
	logger *zap.Logger
>>>>>>> eb878899
}

func (suite *dpsAuthSuite) SetupSuite() {
	key := os.Getenv("DPS_AUTH_COOKIE_SECRET_KEY")
	exp := os.Getenv("DPS_COOKIE_EXPIRES_IN_MINUTES")
	if len(key) == 0 || len(exp) == 0 {
		suite.T().Fatal("You must set the DPS_AUTH_COOKIE_SECRET_KEY and DPS_COOKIE_EXPIRES_IN_MINUTES environment variables to run this test")
	}
}

func (suite *dpsAuthSuite) TestCookie() {
	t := suite.T()
	userID := uuid.Must(uuid.NewV4()).String()
	cookie, err := LoginGovIDToCookie(userID)
	if err != nil {
		t.Error("Error generating cookie value from user ID", err)
	}

	// Mimic cookie being passed back in an API call via query param
	escaped := url.QueryEscape(cookie.Value)
	userIDFromCookie, err := CookieToLoginGovID(escaped)
	if err != nil {
		t.Error("Error extracting user ID from cookie value", err)
	}
	suite.Equal(userID, userIDFromCookie)
}

func TestDPSAuthSuite(t *testing.T) {
	logger, err := zap.NewDevelopment()
	if err != nil {
		log.Panic(err)
	}
	s := &dpsAuthSuite{logger: logger}
	suite.Run(t, s)
}<|MERGE_RESOLUTION|>--- conflicted
+++ resolved
@@ -8,20 +8,13 @@
 
 	"github.com/gofrs/uuid"
 	"github.com/stretchr/testify/suite"
-<<<<<<< HEAD
 	"github.com/transcom/mymove/pkg/testingsuite"
+	"go.uber.org/zap"
 )
 
 type dpsAuthSuite struct {
 	testingsuite.BaseTestSuite
-=======
-	"go.uber.org/zap"
-)
-
-type dpsAuthSuite struct {
-	suite.Suite
 	logger *zap.Logger
->>>>>>> eb878899
 }
 
 func (suite *dpsAuthSuite) SetupSuite() {
