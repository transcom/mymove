package factory

import (
	"github.com/gofrs/uuid"

	"github.com/transcom/mymove/pkg/models"
)

func (suite *FactorySuite) TestBuildAddress() {
	defaultAddress1 := "123 Any Street"
	defaultCity := "Beverly Hills"
	defaultState := "CA"
	defaultPostalCode := "90210"
	defaultCounty := "LOS ANGELES"

	customAddress1 := "101 This is Awesome Street"
	customAddress2 := models.StringPointer("Unit 2525")
	customAddress3 := models.StringPointer("c/o Another Person")
	customCity := "Modesto"
	customState := "ID"
	customPostalCode := "83725"
	customCounty := "ADA"
	suite.Run("Successful creation of default address", func() {
		// Under test:      BuildAddress
		// Mocked:          None
		// Set up:          Create an Address with no customizations or traits
		// Expected outcome:Address should be created with default values

		address := BuildAddress(suite.DB(), nil, nil)

		country, err := models.FetchCountryByID(suite.DB(), *address.CountryId)
		suite.NoError(err)

		// VALIDATE RESULTS
		suite.Equal(defaultAddress1, address.StreetAddress1)
		suite.Equal("P.O. Box 12345", *address.StreetAddress2)
		suite.Equal("c/o Some Person", *address.StreetAddress3)
		suite.Equal(defaultCity, address.City)
		suite.Equal(defaultState, address.State)
		suite.Equal(defaultPostalCode, address.PostalCode)
		suite.Equal(country.ID, *address.CountryId)
		suite.Equal(defaultCounty, address.County)
	})

	suite.Run("Successful creation of an address with customization", func() {
		// Under test:      BuildAddress
		// Set up:          Create an Address with a customized StreetAddress1 and no trait
		// Expected outcome:Address should be created with custom street address
		address := BuildAddress(suite.DB(), []Customization{
			{
				Model: models.Address{
					StreetAddress1: customAddress1,
					StreetAddress2: customAddress2,
					StreetAddress3: customAddress3,
					City:           customCity,
					State:          customState,
					PostalCode:     customPostalCode,
<<<<<<< HEAD
					County:         customCounty,
=======
					IsOconus:       models.BoolPointer(false),
>>>>>>> cab08c83
				},
			},
			{
				Model: models.Country{
					Country:     "US",
					CountryName: "UNITED STATES",
				},
			},
		}, nil)

		country, err := models.FetchCountryByID(suite.DB(), *address.CountryId)
		suite.NoError(err)

		// VALIDATE RESULTS
		suite.Equal(customAddress1, address.StreetAddress1)
		suite.Equal(customAddress2, address.StreetAddress2)
		suite.Equal(customAddress3, address.StreetAddress3)
		suite.Equal(customCity, address.City)
		suite.Equal(customState, address.State)
		suite.Equal(customPostalCode, address.PostalCode)
		suite.Equal(country.ID, *address.CountryId)
		suite.Equal(customCounty, address.County)
	})

	suite.Run("Successful creation of an address with trait", func() {
		// Under test:      BuildAddress
		// Set up:          Create an Address with a trait
		// Expected outcome:Address should be created with custom StreetAddress1 and active status
		address := BuildAddress(suite.DB(), nil,
			[]Trait{
				GetTraitAddress2,
			})

		country, err := models.FetchCountryByID(suite.DB(), *address.CountryId)
		suite.NoError(err)
		// VALIDATE RESULTS
		suite.Equal("987 Any Avenue", address.StreetAddress1)
		suite.Equal("P.O. Box 9876", *address.StreetAddress2)
		suite.Equal("c/o Some Person", *address.StreetAddress3)
		suite.Equal("Fairfield", address.City)
		suite.Equal("CA", address.State)
		suite.Equal("94535", address.PostalCode)
		suite.Equal(country.ID, *address.CountryId)
		suite.Equal("SOLANO", address.County)
	})

	suite.Run("Successful creation of address with both", func() {
		// Under test:      BuildAddress
		// Set up:          Create an Address with a customized StreetAddress1 and address trait
		// Expected outcome:Address should be created with email
		address := BuildAddress(suite.DB(), []Customization{
			{
				Model: models.Address{
					StreetAddress1: customAddress1,
					StreetAddress2: customAddress2,
					IsOconus:       models.BoolPointer(false),
				},
			},
		}, []Trait{
			GetTraitAddress3,
		})

		country, err := models.FetchCountryByID(suite.DB(), *address.CountryId)
		suite.NoError(err)

		// VALIDATE RESULTS
		suite.Equal(customAddress1, address.StreetAddress1)
		suite.Equal(customAddress2, address.StreetAddress2)
		suite.Equal("c/o Another Person", *address.StreetAddress3)
		suite.Equal("Des Moines", address.City)
		suite.Equal("IA", address.State)
		suite.Equal("50309", address.PostalCode)
		suite.Equal(country.ID, *address.CountryId)
		suite.Equal("POLK", address.County)
	})

	suite.Run("Successful creation of stubbed address", func() {
		// Under test:      BuildAddress
		// Set up:          Create a customized address, but don't pass in a db
		// Expected outcome:Address should be created with email
		//                  No address should be created in database
		precount, err := suite.DB().Count(&models.Address{})
		suite.NoError(err)

		address := BuildAddress(nil, []Customization{
			{
				Model: models.Address{
					StreetAddress1: customAddress1,
					IsOconus:       models.BoolPointer(false),
				},
			},
		}, []Trait{
			GetTraitAddress4,
		})

		// VALIDATE RESULTS
		suite.Equal(customAddress1, address.StreetAddress1)
		suite.Equal("P.O. Box 1234", *address.StreetAddress2)
		suite.Equal("c/o Another Person", *address.StreetAddress3)
		suite.Equal("Houston", address.City)
		suite.Equal("TX", address.State)
		suite.Equal("77083", address.PostalCode)
		suite.Equal("db nil when created", address.County)

		// Count how many addresses are in the DB, no new addresses should have been created
		count, err := suite.DB().Count(&models.Address{})
		suite.NoError(err)
		suite.Equal(precount, count)
	})

	suite.Run("Successful creation of address with linked address", func() {
		// Under test:       BuildAddress
		// Set up:           Create an address and pass in a linkOnly address
		// Expected outcome: No new address should be created.

		// Check num addresses
		precount, err := suite.DB().Count(&models.Address{})
		suite.NoError(err)

		address := BuildAddress(suite.DB(), []Customization{
			{
				Model: models.Address{
					ID:             uuid.Must(uuid.NewV4()),
					StreetAddress1: customAddress1,
					StreetAddress2: customAddress2,
					StreetAddress3: customAddress3,
					City:           customCity,
					State:          customState,
					PostalCode:     customPostalCode,
					County:         "County",
					IsOconus:       models.BoolPointer(false),
				},
				LinkOnly: true,
			},
		}, nil)

		count, err := suite.DB().Count(&models.Address{})
		suite.Equal(precount, count)
		suite.NoError(err)

		// VALIDATE RESULTS
		suite.Equal(customAddress1, address.StreetAddress1)
		suite.Equal(customAddress2, address.StreetAddress2)
		suite.Equal(customAddress3, address.StreetAddress3)
		suite.Equal(customCity, address.City)
		suite.Equal(customState, address.State)
		suite.Equal(customPostalCode, address.PostalCode)
		suite.Equal("County", address.County)
	})
}

func (suite *FactorySuite) TestBuildMinimalAddress() {
	defaultStreet := "N/A"
	defaultCity := "Fort Gorden"
	defaultState := "GA"
	defaultPostalCode := "30813"

	customStreet := "101 Custom Street"
	customPostalCode := "98765"

	suite.Run("Successful creation of default minimal address", func() {
		// Under test:      BuildMinimalAddress
		// Set up:          No customizations or traits provided
		// Expected outcome: Address should be created with default values

		address := BuildMinimalAddress(suite.DB(), nil, nil)

		country, err := models.FetchCountryByID(suite.DB(), *address.CountryId)
		suite.NoError(err)

		suite.Equal(defaultStreet, address.StreetAddress1)
		suite.Equal(defaultCity, address.City)
		suite.Equal(defaultState, address.State)
		suite.Equal(defaultPostalCode, address.PostalCode)
		suite.Equal(country.ID, *address.CountryId)
	})

	suite.Run("Successful creation of minimal address with customization", func() {
		// Under test:      BuildMinimalAddress
		// Set up:          Create a minimal address with a customized StreetAddress1 and PostalCode
		// Expected outcome: Address should be created with custom values

		address := BuildMinimalAddress(suite.DB(), []Customization{
			{
				Model: models.Address{
					StreetAddress1: customStreet,
					PostalCode:     customPostalCode,
<<<<<<< HEAD
=======
					IsOconus:       models.BoolPointer(false),
>>>>>>> cab08c83
				},
			},
		}, nil)

		country, err := models.FetchCountryByID(suite.DB(), *address.CountryId)
		suite.NoError(err)

		suite.Equal(customStreet, address.StreetAddress1)
		suite.Equal(defaultCity, address.City)
		suite.Equal(defaultState, address.State)
		suite.Equal(customPostalCode, address.PostalCode)
		suite.Equal(country.ID, *address.CountryId)
	})

	suite.Run("Successful creation of minimal address with trait", func() {
		// Under test:      BuildMinimalAddress
		// Set up:          Create a minimal address with a trait
		// Expected outcome: Address should be created with trait values

		address := BuildMinimalAddress(suite.DB(), nil, []Trait{
			GetTraitAddress2,
		})

		country, err := models.FetchCountryByID(suite.DB(), *address.CountryId)
		suite.NoError(err)

		suite.Equal("987 Any Avenue", address.StreetAddress1)
		suite.Equal("Fairfield", address.City)
		suite.Equal("CA", address.State)
		suite.Equal("94535", address.PostalCode)
		suite.Equal(country.ID, *address.CountryId)
	})

	suite.Run("Successful creation of stubbed address with customization", func() {
		// Under test:      BuildMinimalAddress
		// Set up:          Create a customized address, but don't pass in a db (stub)
		// Expected outcome: Address should be created, but not saved in the database

		precount, err := suite.DB().Count(&models.Address{})
		suite.NoError(err)

		address := BuildMinimalAddress(nil, []Customization{
			{
				Model: models.Address{
					StreetAddress1: customStreet,
					PostalCode:     customPostalCode,
<<<<<<< HEAD
=======
					IsOconus:       models.BoolPointer(false),
>>>>>>> cab08c83
				},
			},
		}, nil)

		suite.Equal(customStreet, address.StreetAddress1)
		suite.Equal(customPostalCode, address.PostalCode)

		// Count should remain the same as the address is not saved in the DB
		count, err := suite.DB().Count(&models.Address{})
		suite.NoError(err)
		suite.Equal(precount, count)
	})

	suite.Run("Successful creation of minimal address with LinkOnly customization", func() {
		// Under test:      BuildMinimalAddress
		// Set up:          Create an address with a link-only customization
		// Expected outcome: No new address should be created in the database.

		precount, err := suite.DB().Count(&models.Address{})
		suite.NoError(err)

		address := BuildMinimalAddress(suite.DB(), []Customization{
			{
				Model: models.Address{
					ID:             uuid.Must(uuid.NewV4()),
					StreetAddress1: customStreet,
					PostalCode:     customPostalCode,
<<<<<<< HEAD
=======
					IsOconus:       models.BoolPointer(false),
>>>>>>> cab08c83
				},
				LinkOnly: true,
			},
		}, nil)

		count, err := suite.DB().Count(&models.Address{})
		suite.NoError(err)
		suite.Equal(precount, count)

		suite.Equal(customStreet, address.StreetAddress1)
		suite.Equal(customPostalCode, address.PostalCode)
	})
}<|MERGE_RESOLUTION|>--- conflicted
+++ resolved
@@ -55,11 +55,8 @@
 					City:           customCity,
 					State:          customState,
 					PostalCode:     customPostalCode,
-<<<<<<< HEAD
 					County:         customCounty,
-=======
-					IsOconus:       models.BoolPointer(false),
->>>>>>> cab08c83
+					IsOconus:       models.BoolPointer(false),
 				},
 			},
 			{
@@ -247,10 +244,7 @@
 				Model: models.Address{
 					StreetAddress1: customStreet,
 					PostalCode:     customPostalCode,
-<<<<<<< HEAD
-=======
-					IsOconus:       models.BoolPointer(false),
->>>>>>> cab08c83
+					IsOconus:       models.BoolPointer(false),
 				},
 			},
 		}, nil)
@@ -297,10 +291,7 @@
 				Model: models.Address{
 					StreetAddress1: customStreet,
 					PostalCode:     customPostalCode,
-<<<<<<< HEAD
-=======
-					IsOconus:       models.BoolPointer(false),
->>>>>>> cab08c83
+					IsOconus:       models.BoolPointer(false),
 				},
 			},
 		}, nil)
@@ -328,10 +319,7 @@
 					ID:             uuid.Must(uuid.NewV4()),
 					StreetAddress1: customStreet,
 					PostalCode:     customPostalCode,
-<<<<<<< HEAD
-=======
-					IsOconus:       models.BoolPointer(false),
->>>>>>> cab08c83
+					IsOconus:       models.BoolPointer(false),
 				},
 				LinkOnly: true,
 			},
