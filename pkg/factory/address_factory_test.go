package factory

import (
	"github.com/gofrs/uuid"

	"github.com/transcom/mymove/pkg/models"
)

func (suite *FactorySuite) TestBuildAddress() {
	defaultAddress1 := "123 Any Street"
	defaultCity := "Beverly Hills"
	defaultState := "CA"
	defaultPostalCode := "90210"
	defaultCounty := "LOS ANGELES"

	customAddress1 := "101 This is Awesome Street"
	customAddress2 := models.StringPointer("Unit 2525")
	customAddress3 := models.StringPointer("c/o Another Person")
	customCity := "Modesto"
	customState := "ID"
	customPostalCode := "83725"
	customCounty := "ADA"
	suite.Run("Successful creation of default address", func() {
		// Under test:      BuildAddress
		// Mocked:          None
		// Set up:          Create an Address with no customizations or traits
		// Expected outcome:Address should be created with default values

		address := BuildAddress(suite.DB(), nil, nil)

		country, err := models.FetchCountryByID(suite.DB(), *address.CountryId)
		suite.NoError(err)

		// VALIDATE RESULTS
		suite.Equal(defaultAddress1, address.StreetAddress1)
		suite.Equal("P.O. Box 12345", *address.StreetAddress2)
		suite.Equal("c/o Some Person", *address.StreetAddress3)
		suite.Equal(defaultCity, address.City)
		suite.Equal(defaultState, address.State)
		suite.Equal(defaultPostalCode, address.PostalCode)
		suite.Equal(country.ID, *address.CountryId)
		suite.Equal(defaultCounty, address.County)
	})

	suite.Run("Successful creation of an address with customization", func() {
		// Under test:      BuildAddress
		// Set up:          Create an Address with a customized StreetAddress1 and no trait
		// Expected outcome:Address should be created with custom street address
		address := BuildAddress(suite.DB(), []Customization{
			{
				Model: models.Address{
					StreetAddress1: customAddress1,
					StreetAddress2: customAddress2,
					StreetAddress3: customAddress3,
					City:           customCity,
					State:          customState,
					PostalCode:     customPostalCode,
				},
			},
			{
				Model: models.Country{
<<<<<<< HEAD
					Country:     "AL",
=======
					Country:     "US",
>>>>>>> 47092b8b
					CountryName: "UNITED STATES",
				},
			},
		}, nil)

		country, err := models.FetchCountryByID(suite.DB(), *address.CountryId)
		suite.NoError(err)

		// VALIDATE RESULTS
		suite.Equal(customAddress1, address.StreetAddress1)
		suite.Equal(customAddress2, address.StreetAddress2)
		suite.Equal(customAddress3, address.StreetAddress3)
		suite.Equal(customCity, address.City)
		suite.Equal(customState, address.State)
		suite.Equal(customPostalCode, address.PostalCode)
		suite.Equal(country.ID, *address.CountryId)
		suite.Equal(customCounty, address.County)
	})

	suite.Run("Successful creation of an address with trait", func() {
		// Under test:      BuildAddress
		// Set up:          Create an Address with a trait
		// Expected outcome:Address should be created with custom StreetAddress1 and active status
		address := BuildAddress(suite.DB(), nil,
			[]Trait{
				GetTraitAddress2,
			})

		country, err := models.FetchCountryByID(suite.DB(), *address.CountryId)
		suite.NoError(err)
		// VALIDATE RESULTS
		suite.Equal("987 Any Avenue", address.StreetAddress1)
		suite.Equal("P.O. Box 9876", *address.StreetAddress2)
		suite.Equal("c/o Some Person", *address.StreetAddress3)
		suite.Equal("Fairfield", address.City)
		suite.Equal("CA", address.State)
		suite.Equal("94535", address.PostalCode)
		suite.Equal(country.ID, *address.CountryId)
		suite.Equal("SOLANO", address.County)
	})

	suite.Run("Successful creation of address with both", func() {
		// Under test:      BuildAddress
		// Set up:          Create an Address with a customized StreetAddress1 and address trait
		// Expected outcome:Address should be created with email
		address := BuildAddress(suite.DB(), []Customization{
			{
				Model: models.Address{
					StreetAddress1: customAddress1,
					StreetAddress2: customAddress2,
				},
			},
		}, []Trait{
			GetTraitAddress3,
		})

		country, err := models.FetchCountryByID(suite.DB(), *address.CountryId)
		suite.NoError(err)

		// VALIDATE RESULTS
		suite.Equal(customAddress1, address.StreetAddress1)
		suite.Equal(customAddress2, address.StreetAddress2)
		suite.Equal("c/o Another Person", *address.StreetAddress3)
		suite.Equal("Des Moines", address.City)
		suite.Equal("IA", address.State)
		suite.Equal("50309", address.PostalCode)
		suite.Equal(country.ID, *address.CountryId)
		suite.Equal("POLK", address.County)
	})

	suite.Run("Successful creation of stubbed address", func() {
		// Under test:      BuildAddress
		// Set up:          Create a customized address, but don't pass in a db
		// Expected outcome:Address should be created with email
		//                  No address should be created in database
		precount, err := suite.DB().Count(&models.Address{})
		suite.NoError(err)

		address := BuildAddress(nil, []Customization{
			{
				Model: models.Address{
					StreetAddress1: customAddress1,
				},
			},
		}, []Trait{
			GetTraitAddress4,
		})

		// VALIDATE RESULTS
		suite.Equal(customAddress1, address.StreetAddress1)
		suite.Equal("P.O. Box 1234", *address.StreetAddress2)
		suite.Equal("c/o Another Person", *address.StreetAddress3)
		suite.Equal("Houston", address.City)
		suite.Equal("TX", address.State)
		suite.Equal("77083", address.PostalCode)
		suite.Equal("db nil when created", address.County)

		// Count how many addresses are in the DB, no new addresses should have been created
		count, err := suite.DB().Count(&models.Address{})
		suite.NoError(err)
		suite.Equal(precount, count)
	})

	suite.Run("Successful creation of address with linked address", func() {
		// Under test:       BuildAddress
		// Set up:           Create an address and pass in a linkOnly address
		// Expected outcome: No new address should be created.

		// Check num addresses
		precount, err := suite.DB().Count(&models.Address{})
		suite.NoError(err)

		address := BuildAddress(suite.DB(), []Customization{
			{
				Model: models.Address{
					ID:             uuid.Must(uuid.NewV4()),
					StreetAddress1: customAddress1,
					StreetAddress2: customAddress2,
					StreetAddress3: customAddress3,
					City:           customCity,
					State:          customState,
					PostalCode:     customPostalCode,
					County:         "County",
				},
				LinkOnly: true,
			},
		}, nil)

		count, err := suite.DB().Count(&models.Address{})
		suite.Equal(precount, count)
		suite.NoError(err)

		// VALIDATE RESULTS
		suite.Equal(customAddress1, address.StreetAddress1)
		suite.Equal(customAddress2, address.StreetAddress2)
		suite.Equal(customAddress3, address.StreetAddress3)
		suite.Equal(customCity, address.City)
		suite.Equal(customState, address.State)
		suite.Equal(customPostalCode, address.PostalCode)
		suite.Equal("County", address.County)
	})
}

func (suite *FactorySuite) TestBuildMinimalAddress() {
	defaultStreet := "N/A"
	defaultCity := "Fort Gorden"
	defaultState := "GA"
	defaultPostalCode := "30813"

	customStreet := "101 Custom Street"
	customPostalCode := "98765"

	suite.Run("Successful creation of default minimal address", func() {
		// Under test:      BuildMinimalAddress
		// Set up:          No customizations or traits provided
		// Expected outcome: Address should be created with default values

		address := BuildMinimalAddress(suite.DB(), nil, nil)

		country, err := models.FetchCountryByID(suite.DB(), *address.CountryId)
		suite.NoError(err)

		suite.Equal(defaultStreet, address.StreetAddress1)
		suite.Equal(defaultCity, address.City)
		suite.Equal(defaultState, address.State)
		suite.Equal(defaultPostalCode, address.PostalCode)
		suite.Equal(country.ID, *address.CountryId)
	})

	suite.Run("Successful creation of minimal address with customization", func() {
		// Under test:      BuildMinimalAddress
		// Set up:          Create a minimal address with a customized StreetAddress1 and PostalCode
		// Expected outcome: Address should be created with custom values

		address := BuildMinimalAddress(suite.DB(), []Customization{
			{
				Model: models.Address{
					StreetAddress1: customStreet,
					PostalCode:     customPostalCode,
				},
			},
		}, nil)

		country, err := models.FetchCountryByID(suite.DB(), *address.CountryId)
		suite.NoError(err)

		suite.Equal(customStreet, address.StreetAddress1)
		suite.Equal(defaultCity, address.City)
		suite.Equal(defaultState, address.State)
		suite.Equal(customPostalCode, address.PostalCode)
		suite.Equal(country.ID, *address.CountryId)
	})

	suite.Run("Successful creation of minimal address with trait", func() {
		// Under test:      BuildMinimalAddress
		// Set up:          Create a minimal address with a trait
		// Expected outcome: Address should be created with trait values

		address := BuildMinimalAddress(suite.DB(), nil, []Trait{
			GetTraitAddress2,
		})

		country, err := models.FetchCountryByID(suite.DB(), *address.CountryId)
		suite.NoError(err)

		suite.Equal("987 Any Avenue", address.StreetAddress1)
		suite.Equal("Fairfield", address.City)
		suite.Equal("CA", address.State)
		suite.Equal("94535", address.PostalCode)
		suite.Equal(country.ID, *address.CountryId)
	})

	suite.Run("Successful creation of stubbed address with customization", func() {
		// Under test:      BuildMinimalAddress
		// Set up:          Create a customized address, but don't pass in a db (stub)
		// Expected outcome: Address should be created, but not saved in the database

		precount, err := suite.DB().Count(&models.Address{})
		suite.NoError(err)

		address := BuildMinimalAddress(nil, []Customization{
			{
				Model: models.Address{
					StreetAddress1: customStreet,
					PostalCode:     customPostalCode,
				},
			},
		}, nil)

		suite.Equal(customStreet, address.StreetAddress1)
		suite.Equal(customPostalCode, address.PostalCode)

		// Count should remain the same as the address is not saved in the DB
		count, err := suite.DB().Count(&models.Address{})
		suite.NoError(err)
		suite.Equal(precount, count)
	})

	suite.Run("Successful creation of minimal address with LinkOnly customization", func() {
		// Under test:      BuildMinimalAddress
		// Set up:          Create an address with a link-only customization
		// Expected outcome: No new address should be created in the database.

		precount, err := suite.DB().Count(&models.Address{})
		suite.NoError(err)

		address := BuildMinimalAddress(suite.DB(), []Customization{
			{
				Model: models.Address{
					ID:             uuid.Must(uuid.NewV4()),
					StreetAddress1: customStreet,
					PostalCode:     customPostalCode,
				},
				LinkOnly: true,
			},
		}, nil)

		count, err := suite.DB().Count(&models.Address{})
		suite.NoError(err)
		suite.Equal(precount, count)

		suite.Equal(customStreet, address.StreetAddress1)
		suite.Equal(customPostalCode, address.PostalCode)
	})
}<|MERGE_RESOLUTION|>--- conflicted
+++ resolved
@@ -59,11 +59,7 @@
 			},
 			{
 				Model: models.Country{
-<<<<<<< HEAD
-					Country:     "AL",
-=======
 					Country:     "US",
->>>>>>> 47092b8b
 					CountryName: "UNITED STATES",
 				},
 			},
