package factory

import (
	"github.com/gofrs/uuid"

	"github.com/transcom/mymove/pkg/models"
)

func (suite *FactorySuite) TestBuildAddress() {
	defaultAddress1 := "123 Any Street"
	defaultCity := "Beverly Hills"
	defaultState := "CA"
	defaultPostalCode := "90210"
	defaultCounty := "LOS ANGELES"

	customAddress1 := "101 This is Awesome Street"
	customAddress2 := models.StringPointer("Unit 2525")
	customAddress3 := models.StringPointer("c/o Another Person")
	customCity := "Modesto"
	customState := "ID"
	customPostalCode := "83725"
	customCounty := "ADA"
	suite.Run("Successful creation of default address", func() {
		// Under test:      BuildAddress
		// Mocked:          None
		// Set up:          Create an Address with no customizations or traits
		// Expected outcome:Address should be created with default values

		address := BuildAddress(suite.DB(), nil, nil)

		country, err := models.FetchCountryByID(suite.DB(), *address.CountryId)
		suite.NoError(err)

		// VALIDATE RESULTS
		suite.Equal(defaultAddress1, address.StreetAddress1)
		suite.Equal("P.O. Box 12345", *address.StreetAddress2)
		suite.Equal("c/o Some Person", *address.StreetAddress3)
		suite.Equal(defaultCity, address.City)
		suite.Equal(defaultState, address.State)
		suite.Equal(defaultPostalCode, address.PostalCode)
		suite.Equal(country.ID, *address.CountryId)
		suite.Equal(defaultCounty, address.County)
	})

	suite.Run("Successful creation of an address with customization", func() {
		// Under test:      BuildAddress
		// Set up:          Create an Address with a customized StreetAddress1 and no trait
		// Expected outcome:Address should be created with custom street address
		address := BuildAddress(suite.DB(), []Customization{
			{
				Model: models.Address{
					StreetAddress1: customAddress1,
					StreetAddress2: customAddress2,
					StreetAddress3: customAddress3,
					City:           customCity,
					State:          customState,
					PostalCode:     customPostalCode,
<<<<<<< HEAD
=======
					County:         customCounty,
>>>>>>> 4257a449
					IsOconus:       models.BoolPointer(false),
				},
			},
			{
				Model: models.Country{
					Country:     "US",
					CountryName: "UNITED STATES",
				},
			},
		}, nil)

		country, err := models.FetchCountryByID(suite.DB(), *address.CountryId)
		suite.NoError(err)

		// VALIDATE RESULTS
		suite.Equal(customAddress1, address.StreetAddress1)
		suite.Equal(customAddress2, address.StreetAddress2)
		suite.Equal(customAddress3, address.StreetAddress3)
		suite.Equal(customCity, address.City)
		suite.Equal(customState, address.State)
		suite.Equal(customPostalCode, address.PostalCode)
		suite.Equal(country.ID, *address.CountryId)
		suite.Equal(customCounty, address.County)
	})

	suite.Run("Successful creation of an address with trait", func() {
		// Under test:      BuildAddress
		// Set up:          Create an Address with a trait
		// Expected outcome:Address should be created with custom StreetAddress1 and active status
		address := BuildAddress(suite.DB(), nil,
			[]Trait{
				GetTraitAddress2,
			})

		country, err := models.FetchCountryByID(suite.DB(), *address.CountryId)
		suite.NoError(err)
		// VALIDATE RESULTS
		suite.Equal("987 Any Avenue", address.StreetAddress1)
		suite.Equal("P.O. Box 9876", *address.StreetAddress2)
		suite.Equal("c/o Some Person", *address.StreetAddress3)
		suite.Equal("Fairfield", address.City)
		suite.Equal("CA", address.State)
		suite.Equal("94535", address.PostalCode)
		suite.Equal(country.ID, *address.CountryId)
		suite.Equal("SOLANO", address.County)
	})

	suite.Run("Successful creation of address with both", func() {
		// Under test:      BuildAddress
		// Set up:          Create an Address with a customized StreetAddress1 and address trait
		// Expected outcome:Address should be created with email
		address := BuildAddress(suite.DB(), []Customization{
			{
				Model: models.Address{
					StreetAddress1: customAddress1,
					StreetAddress2: customAddress2,
					IsOconus:       models.BoolPointer(false),
				},
			},
		}, []Trait{
			GetTraitAddress3,
		})

		country, err := models.FetchCountryByID(suite.DB(), *address.CountryId)
		suite.NoError(err)

		// VALIDATE RESULTS
		suite.Equal(customAddress1, address.StreetAddress1)
		suite.Equal(customAddress2, address.StreetAddress2)
		suite.Equal("c/o Another Person", *address.StreetAddress3)
		suite.Equal("Des Moines", address.City)
		suite.Equal("IA", address.State)
		suite.Equal("50309", address.PostalCode)
		suite.Equal(country.ID, *address.CountryId)
		suite.Equal("POLK", address.County)
	})

	suite.Run("Successful creation of stubbed address", func() {
		// Under test:      BuildAddress
		// Set up:          Create a customized address, but don't pass in a db
		// Expected outcome:Address should be created with email
		//                  No address should be created in database
		precount, err := suite.DB().Count(&models.Address{})
		suite.NoError(err)

		address := BuildAddress(nil, []Customization{
			{
				Model: models.Address{
					StreetAddress1: customAddress1,
					IsOconus:       models.BoolPointer(false),
				},
			},
		}, []Trait{
			GetTraitAddress4,
		})

		// VALIDATE RESULTS
		suite.Equal(customAddress1, address.StreetAddress1)
		suite.Equal("P.O. Box 1234", *address.StreetAddress2)
		suite.Equal("c/o Another Person", *address.StreetAddress3)
		suite.Equal("Houston", address.City)
		suite.Equal("TX", address.State)
		suite.Equal("77083", address.PostalCode)
		suite.Equal("db nil when created", address.County)

		// Count how many addresses are in the DB, no new addresses should have been created
		count, err := suite.DB().Count(&models.Address{})
		suite.NoError(err)
		suite.Equal(precount, count)
	})

	suite.Run("Successful creation of address with linked address", func() {
		// Under test:       BuildAddress
		// Set up:           Create an address and pass in a linkOnly address
		// Expected outcome: No new address should be created.

		// Check num addresses
		precount, err := suite.DB().Count(&models.Address{})
		suite.NoError(err)

		address := BuildAddress(suite.DB(), []Customization{
			{
				Model: models.Address{
					ID:             uuid.Must(uuid.NewV4()),
					StreetAddress1: customAddress1,
					StreetAddress2: customAddress2,
					StreetAddress3: customAddress3,
					City:           customCity,
					State:          customState,
					PostalCode:     customPostalCode,
					County:         "County",
					IsOconus:       models.BoolPointer(false),
				},
				LinkOnly: true,
			},
		}, nil)

		count, err := suite.DB().Count(&models.Address{})
		suite.Equal(precount, count)
		suite.NoError(err)

		// VALIDATE RESULTS
		suite.Equal(customAddress1, address.StreetAddress1)
		suite.Equal(customAddress2, address.StreetAddress2)
		suite.Equal(customAddress3, address.StreetAddress3)
		suite.Equal(customCity, address.City)
		suite.Equal(customState, address.State)
		suite.Equal(customPostalCode, address.PostalCode)
		suite.Equal("County", address.County)
	})
}

func (suite *FactorySuite) TestBuildMinimalAddress() {
	defaultStreet := "N/A"
	defaultCity := "Fort Gorden"
	defaultState := "GA"
	defaultPostalCode := "30813"

	customStreet := "101 Custom Street"
	customPostalCode := "98765"

	suite.Run("Successful creation of default minimal address", func() {
		// Under test:      BuildMinimalAddress
		// Set up:          No customizations or traits provided
		// Expected outcome: Address should be created with default values

		address := BuildMinimalAddress(suite.DB(), nil, nil)

		country, err := models.FetchCountryByID(suite.DB(), *address.CountryId)
		suite.NoError(err)

		suite.Equal(defaultStreet, address.StreetAddress1)
		suite.Equal(defaultCity, address.City)
		suite.Equal(defaultState, address.State)
		suite.Equal(defaultPostalCode, address.PostalCode)
		suite.Equal(country.ID, *address.CountryId)
	})

	suite.Run("Successful creation of minimal address with customization", func() {
		// Under test:      BuildMinimalAddress
		// Set up:          Create a minimal address with a customized StreetAddress1 and PostalCode
		// Expected outcome: Address should be created with custom values

		address := BuildMinimalAddress(suite.DB(), []Customization{
			{
				Model: models.Address{
					StreetAddress1: customStreet,
					PostalCode:     customPostalCode,
					IsOconus:       models.BoolPointer(false),
				},
			},
		}, nil)

		country, err := models.FetchCountryByID(suite.DB(), *address.CountryId)
		suite.NoError(err)

		suite.Equal(customStreet, address.StreetAddress1)
		suite.Equal(defaultCity, address.City)
		suite.Equal(defaultState, address.State)
		suite.Equal(customPostalCode, address.PostalCode)
		suite.Equal(country.ID, *address.CountryId)
	})

	suite.Run("Successful creation of minimal address with trait", func() {
		// Under test:      BuildMinimalAddress
		// Set up:          Create a minimal address with a trait
		// Expected outcome: Address should be created with trait values

		address := BuildMinimalAddress(suite.DB(), nil, []Trait{
			GetTraitAddress2,
		})

		country, err := models.FetchCountryByID(suite.DB(), *address.CountryId)
		suite.NoError(err)

		suite.Equal("987 Any Avenue", address.StreetAddress1)
		suite.Equal("Fairfield", address.City)
		suite.Equal("CA", address.State)
		suite.Equal("94535", address.PostalCode)
		suite.Equal(country.ID, *address.CountryId)
	})

	suite.Run("Successful creation of stubbed address with customization", func() {
		// Under test:      BuildMinimalAddress
		// Set up:          Create a customized address, but don't pass in a db (stub)
		// Expected outcome: Address should be created, but not saved in the database

		precount, err := suite.DB().Count(&models.Address{})
		suite.NoError(err)

		address := BuildMinimalAddress(nil, []Customization{
			{
				Model: models.Address{
					StreetAddress1: customStreet,
					PostalCode:     customPostalCode,
					IsOconus:       models.BoolPointer(false),
				},
			},
		}, nil)

		suite.Equal(customStreet, address.StreetAddress1)
		suite.Equal(customPostalCode, address.PostalCode)

		// Count should remain the same as the address is not saved in the DB
		count, err := suite.DB().Count(&models.Address{})
		suite.NoError(err)
		suite.Equal(precount, count)
	})

	suite.Run("Successful creation of minimal address with LinkOnly customization", func() {
		// Under test:      BuildMinimalAddress
		// Set up:          Create an address with a link-only customization
		// Expected outcome: No new address should be created in the database.

		precount, err := suite.DB().Count(&models.Address{})
		suite.NoError(err)

		address := BuildMinimalAddress(suite.DB(), []Customization{
			{
				Model: models.Address{
					ID:             uuid.Must(uuid.NewV4()),
					StreetAddress1: customStreet,
					PostalCode:     customPostalCode,
					IsOconus:       models.BoolPointer(false),
				},
				LinkOnly: true,
			},
		}, nil)

		count, err := suite.DB().Count(&models.Address{})
		suite.NoError(err)
		suite.Equal(precount, count)

		suite.Equal(customStreet, address.StreetAddress1)
		suite.Equal(customPostalCode, address.PostalCode)
	})
}<|MERGE_RESOLUTION|>--- conflicted
+++ resolved
@@ -55,10 +55,7 @@
 					City:           customCity,
 					State:          customState,
 					PostalCode:     customPostalCode,
-<<<<<<< HEAD
-=======
 					County:         customCounty,
->>>>>>> 4257a449
 					IsOconus:       models.BoolPointer(false),
 				},
 			},
