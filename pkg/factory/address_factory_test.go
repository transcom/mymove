--- conflicted
+++ resolved
@@ -56,10 +56,7 @@
 					State:          customState,
 					PostalCode:     customPostalCode,
 					IsOconus:       models.BoolPointer(false),
-<<<<<<< HEAD
-=======
 					County:         customCounty,
->>>>>>> d01d4a2d
 				},
 			},
 			{
