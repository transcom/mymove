--- conflicted
+++ resolved
@@ -59,11 +59,7 @@
 			},
 			{
 				Model: models.Country{
-<<<<<<< HEAD
-					Country:     "AL",
-=======
 					Country:     "US",
->>>>>>> b11c5362
 					CountryName: "UNITED STATES",
 				},
 			},
