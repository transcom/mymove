--- conflicted
+++ resolved
@@ -788,33 +788,6 @@
 		},
 	}
 }
-<<<<<<< HEAD
-
-func GetTraitPPMShipmentReadyForPaymentRequest() []Customization {
-	estimatedWeight := unit.Pound(200)
-	estimateIncentive := unit.Cents(1000)
-	return []Customization{
-		{
-			Model: models.PPMShipment{
-				Status:             models.PPMShipmentStatusWaitingOnCustomer,
-				EstimatedWeight:    &estimatedWeight,
-				EstimatedIncentive: &estimateIncentive,
-			},
-		},
-		{
-			Model: models.MTOShipment{
-				Status: models.MTOShipmentStatusApproved,
-			},
-		},
-		{
-			Model: models.Move{
-				Status: models.MoveStatusAPPROVED,
-			},
-		},
-	}
-}
-
-=======
 func AddSignedCertificationToPPMShipment(db *pop.Connection, ppmShipment *models.PPMShipment, signedCertification models.SignedCertification) {
 	if db == nil && signedCertification.ID.IsNil() {
 		// need to create an ID so we can use the signedCertification as
@@ -823,7 +796,31 @@
 	}
 	ppmShipment.SignedCertification = &signedCertification
 }
->>>>>>> 77a1f7a4
+
+func GetTraitPPMShipmentReadyForPaymentRequest() []Customization {
+	estimatedWeight := unit.Pound(200)
+	estimateIncentive := unit.Cents(1000)
+	return []Customization{
+		{
+			Model: models.PPMShipment{
+				Status:             models.PPMShipmentStatusWaitingOnCustomer,
+				EstimatedWeight:    &estimatedWeight,
+				EstimatedIncentive: &estimateIncentive,
+			},
+		},
+		{
+			Model: models.MTOShipment{
+				Status: models.MTOShipmentStatusApproved,
+			},
+		},
+		{
+			Model: models.Move{
+				Status: models.MoveStatusAPPROVED,
+			},
+		},
+	}
+}
+
 func GetTraitApprovedPPMWithActualInfo() []Customization {
 	submittedTime := time.Now()
 	approvedTime := submittedTime.AddDate(0, 0, 3)
