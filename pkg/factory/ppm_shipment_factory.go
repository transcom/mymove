--- conflicted
+++ resolved
@@ -788,16 +788,6 @@
 		},
 	}
 }
-<<<<<<< HEAD
-func AddSignedCertificationToPPMShipment(db *pop.Connection, ppmShipment *models.PPMShipment, signedCertification models.SignedCertification) {
-	if db == nil && signedCertification.ID.IsNil() {
-		// need to create an ID so we can use the signedCertification as
-		// LinkOnly
-		signedCertification.ID = uuid.Must(uuid.NewV4())
-	}
-	ppmShipment.SignedCertification = &signedCertification
-}
-=======
 
 func GetTraitPPMShipmentReadyForPaymentRequest() []Customization {
 	estimatedWeight := unit.Pound(200)
@@ -823,7 +813,6 @@
 	}
 }
 
->>>>>>> 705dd2d8
 func GetTraitApprovedPPMWithActualInfo() []Customization {
 	submittedTime := time.Now()
 	approvedTime := submittedTime.AddDate(0, 0, 3)
