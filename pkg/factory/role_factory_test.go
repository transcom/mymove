package factory

import (
	"github.com/gofrs/uuid"

	"github.com/transcom/mymove/pkg/models/roles"
)

func (suite *FactorySuite) TestBuildRole() {

	suite.Run("Successful creation of default role (customer)", func() {
		// Under test:      BuildRole
		// Mocked:          None
		// Set up:          Create a Role with no customizations or traits
		// Expected outcome:Role should be created with default values
		defaultRoleType := roles.RoleTypeCustomer
		defaultRoleName := roles.RoleName("Customer")
		role := BuildRole(suite.DB(), nil, nil)
		suite.Equal(defaultRoleType, role.RoleType)
		suite.Equal(defaultRoleName, role.RoleName)
	})

	suite.Run("Successful creation of role with customization", func() {
		// Under test:      BuildRole
		// Set up:          Create a Role with a customized email and no trait
		// Expected outcome:Role should be created with email and inactive status
		customRoleName := roles.RoleName("custom role name")
		customID := uuid.Must(uuid.NewV4())
		role := BuildRole(suite.DB(), []Customization{
			{
				Model: roles.Role{
					ID:       customID,
					RoleName: customRoleName,
				},
			},
		}, nil)
		suite.Equal(customID, role.ID)
		suite.Equal(customRoleName, role.RoleName)
		suite.Equal(roles.RoleTypeCustomer, role.RoleType)
	})

	suite.Run("Successful creation of stubbed role", func() {
		// Under test:      BuildRole
		// Set up:          Create a customized role, but don't pass in a db
		// Expected outcome:Role should be created with email and active status
		//                  No role should be created in database
		precount, err := suite.DB().Count(&roles.Role{})
		suite.NoError(err)

		customRoleName := roles.RoleName("custom role name")

		role := BuildRole(nil, []Customization{
			{
				Model: roles.Role{
					RoleName: customRoleName,
				},
			},
		}, nil)

		suite.Equal(customRoleName, role.RoleName)
		suite.Equal(roles.RoleTypeCustomer, role.RoleType)
		// Count how many roles are in the DB, no new roles should have been created.
		count, err := suite.DB().Count(&roles.Role{})
		suite.NoError(err)
		suite.Equal(precount, count)
	})

}

func (suite *FactorySuite) TestBuildRoleTraits() {
	suite.Run("Successful creation of role with customer trait", func() {
		// Under test:      BuildRole
		// Set up:          Create a Role with a trait (GetTraitCustomerRole)
		// Expected outcome:Role should be created with TIO RoleType and RoleName

		role := BuildRole(suite.DB(), nil,
			[]Trait{
				GetTraitCustomerRole,
			})
		suite.Equal(roles.RoleName("Customer"), role.RoleName)
		suite.Equal(roles.RoleTypeCustomer, role.RoleType)
	})

	suite.Run("Successful creation of role with Services Counselor trait", func() {
		// Under test:      BuildRole
		// Set up:          Create a Role with a trait (GetTraitServicesCounselorRole)
		// Expected outcome:Role should be created with SC RoleType and RoleName

		role := BuildRole(suite.DB(), nil,
			[]Trait{
				GetTraitServicesCounselorRole,
			})
		suite.Equal(roles.RoleName("Services Counselor"), role.RoleName)
		suite.Equal(roles.RoleTypeServicesCounselor, role.RoleType)
	})

	suite.Run("Successful creation of role with TIO trait", func() {
		// Under test:      BuildRole
		// Set up:          Create a Role with a trait (GetTraitTIORole)
		// Expected outcome:Role should be created with TIO RoleType and RoleName

		role := BuildRole(suite.DB(), nil,
			[]Trait{
				GetTraitTIORole,
			})
		suite.Equal(roles.RoleName("Task Invoicing Officer"), role.RoleName)
		suite.Equal(roles.RoleTypeTIO, role.RoleType)
	})

	suite.Run("Successful creation of role with TOO trait", func() {
		// Under test:      BuildRole
		// Set up:          Create a Role with a trait (GetTraitTOORole)
		// Expected outcome:Role should be created with TIO RoleType and RoleName

		role := BuildRole(suite.DB(), nil,
			[]Trait{
				GetTraitTOORole,
			})
		suite.Equal(roles.RoleName("Task Ordering Officer"), role.RoleName)
		suite.Equal(roles.RoleTypeTOO, role.RoleType)
	})

<<<<<<< HEAD
	suite.Run("Successful creation of role with HQ trait", func() {
		// Under test:      BuildRole
		// Set up:          Create a Role with a trait (GetTraitHQRole)
		// Expected outcome:Role should be created with HQ RoleType and RoleName

		role := BuildRole(suite.DB(), nil,
			[]Trait{
				GetTraitHQRole,
			})
		suite.Equal(roles.RoleName("Headquarters"), role.RoleName)
		suite.Equal(roles.RoleTypeHQ, role.RoleType)
	})

	suite.Run("Successful creation of role with QaeCsr trait", func() {
=======
	suite.Run("Successful creation of role with Qae trait", func() {
>>>>>>> 8d5b5c4e
		// Under test:      BuildRole
		// Set up:          Create a Role with a trait (GetTraitQaeRole)
		// Expected outcome:Role should be created with TIO RoleType and RoleName

		role := BuildRole(suite.DB(), nil,
			[]Trait{
				GetTraitQaeRole,
			})
		suite.Equal(roles.RoleName("Quality Assurance Evaluator"), role.RoleName)
		suite.Equal(roles.RoleTypeQae, role.RoleType)
	})

	suite.Run("Successful creation of role with Contracting Officer trait", func() {
		// Under test:      BuildRole
		// Set up:          Create a Role with a trait (GetTraitContractingOfficerRole)
		// Expected outcome:Role should be created with TIO RoleType and RoleName

		role := BuildRole(suite.DB(), nil,
			[]Trait{
				GetTraitContractingOfficerRole,
			})
		suite.Equal(roles.RoleName("Contracting Officer"), role.RoleName)
		suite.Equal(roles.RoleTypeContractingOfficer, role.RoleType)
	})
}

func (suite *FactorySuite) TestBuildRoleHelpers() {
	suite.Run("FetchOrBuildRoleByRoleType - role exists", func() {
		// Under test:      FetchOrBuildRoleByRoleType
		// Set up:          Create a role, then call FetchOrBuildRoleByRoleType
		// Expected outcome:Existing Role should be returned
		//                  No new role should be created in database

		ServicesCounselorRole := BuildRole(suite.DB(), nil,
			[]Trait{
				GetTraitServicesCounselorRole,
			})

		precount, err := suite.DB().Count(&roles.Role{})
		suite.NoError(err)

		role := FetchOrBuildRoleByRoleType(suite.DB(), ServicesCounselorRole.RoleType)
		suite.NoError(err)
		suite.Equal(ServicesCounselorRole.RoleName, role.RoleName)
		suite.Equal(ServicesCounselorRole.RoleType, role.RoleType)
		suite.Equal(ServicesCounselorRole.ID, role.ID)

		// Count how many roles are in the DB, no new roles should have been created.
		count, err := suite.DB().Count(&roles.Role{})
		suite.NoError(err)
		suite.Equal(precount, count)
	})

	suite.Run("FetchOrBuildRoleByRoleType - role does not exists", func() {
		// Under test:      FetchOrBuildRoleByRoleType
		// Set up:          Call FetchOrBuildRoleByRoleType with a non-existent role
		// Expected outcome:new role is created

		precount, err := suite.DB().Count(&roles.Role{})
		suite.NoError(err)

		ServicesCounselorRole := roles.Role{
			RoleType: roles.RoleTypeServicesCounselor,
			RoleName: "Services_counselor",
		}
		role := FetchOrBuildRoleByRoleType(suite.DB(), ServicesCounselorRole.RoleType)
		suite.NoError(err)

		suite.Equal(ServicesCounselorRole.RoleName, role.RoleName)
		suite.Equal(ServicesCounselorRole.RoleType, role.RoleType)

		// Count how many roles are in the DB, new role should have been created.
		count, err := suite.DB().Count(&roles.Role{})
		suite.NoError(err)
		suite.Equal(precount+1, count)
	})

	suite.Run("FetchOrBuildRoleByRoleType - stubbed role", func() {
		// Under test:      FetchOrBuildRoleByRoleType
		// Set up:          Call FetchOrBuildRoleByRoleType without a db
		// Expected outcome:Role is created but not saved to db

		precount, err := suite.DB().Count(&roles.Role{})
		suite.NoError(err)

		ServicesCounselorRole := roles.Role{
			RoleType: roles.RoleTypeServicesCounselor,
			RoleName: "Services_counselor",
		}
		role := FetchOrBuildRoleByRoleType(nil, ServicesCounselorRole.RoleType)
		suite.NoError(err)

		suite.Equal(ServicesCounselorRole.RoleName, role.RoleName)
		suite.Equal(ServicesCounselorRole.RoleType, role.RoleType)

		// Count how many roles are in the DB, no new roles should have been created.
		count, err := suite.DB().Count(&roles.Role{})
		suite.NoError(err)
		suite.Equal(precount, count)
	})
}<|MERGE_RESOLUTION|>--- conflicted
+++ resolved
@@ -120,7 +120,6 @@
 		suite.Equal(roles.RoleTypeTOO, role.RoleType)
 	})
 
-<<<<<<< HEAD
 	suite.Run("Successful creation of role with HQ trait", func() {
 		// Under test:      BuildRole
 		// Set up:          Create a Role with a trait (GetTraitHQRole)
@@ -134,10 +133,7 @@
 		suite.Equal(roles.RoleTypeHQ, role.RoleType)
 	})
 
-	suite.Run("Successful creation of role with QaeCsr trait", func() {
-=======
 	suite.Run("Successful creation of role with Qae trait", func() {
->>>>>>> 8d5b5c4e
 		// Under test:      BuildRole
 		// Set up:          Create a Role with a trait (GetTraitQaeRole)
 		// Expected outcome:Role should be created with TIO RoleType and RoleName
