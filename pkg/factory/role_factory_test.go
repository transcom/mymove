package factory

import (
	"github.com/gofrs/uuid"

	"github.com/transcom/mymove/pkg/models/roles"
)

func (suite *FactorySuite) TestBuildRole() {

	suite.Run("Successful creation of default role (customer)", func() {
		// Under test:      BuildRole
		// Mocked:          None
		// Set up:          Create a Role with no customizations or traits
		// Expected outcome:Role should be created with default values
		defaultRoleType := roles.RoleTypeCustomer
		defaultRoleName := roles.RoleName("Customer")
		role := BuildRole(suite.DB(), nil, nil)
		suite.Equal(defaultRoleType, role.RoleType)
		suite.Equal(defaultRoleName, role.RoleName)
	})

	suite.Run("Successful creation of role with customization", func() {
		// Under test:      BuildRole
		// Set up:          Create a Role with a customized email and no trait
		// Expected outcome:Role should be created with email and inactive status
		customRoleName := roles.RoleName("custom role name")
		customID := uuid.Must(uuid.NewV4())
		role := BuildRole(suite.DB(), []Customization{
			{
				Model: roles.Role{
					ID:       customID,
					RoleName: customRoleName,
				},
			},
		}, nil)
		suite.Equal(customID, role.ID)
		suite.Equal(customRoleName, role.RoleName)
		suite.Equal(roles.RoleTypeCustomer, role.RoleType)
	})

	suite.Run("Successful creation of stubbed role", func() {
		// Under test:      BuildRole
		// Set up:          Create a customized role, but don't pass in a db
		// Expected outcome:Role should be created with email and active status
		//                  No role should be created in database
		precount, err := suite.DB().Count(&roles.Role{})
		suite.NoError(err)

		customRoleName := roles.RoleName("custom role name")

		role := BuildRole(nil, []Customization{
			{
				Model: roles.Role{
					RoleName: customRoleName,
				},
			},
		}, nil)

		suite.Equal(customRoleName, role.RoleName)
		suite.Equal(roles.RoleTypeCustomer, role.RoleType)
		// Count how many roles are in the DB, no new roles should have been created.
		count, err := suite.DB().Count(&roles.Role{})
		suite.NoError(err)
		suite.Equal(precount, count)
	})

}

func (suite *FactorySuite) TestBuildRoleTraits() {
	suite.Run("Successful creation of role with customer trait", func() {
		// Under test:      BuildRole
		// Set up:          Create a Role with a trait (GetTraitCustomerRole)
		// Expected outcome:Role should be created with TIO RoleType and RoleName

		role := BuildRole(suite.DB(), nil,
			[]Trait{
				GetTraitCustomerRole,
			})
		suite.Equal(roles.RoleName("Customer"), role.RoleName)
		suite.Equal(roles.RoleTypeCustomer, role.RoleType)
	})

	suite.Run("Successful creation of role with Services Counselor trait", func() {
		// Under test:      BuildRole
		// Set up:          Create a Role with a trait (GetTraitServicesCounselorRole)
		// Expected outcome:Role should be created with SC RoleType and RoleName

		role := BuildRole(suite.DB(), nil,
			[]Trait{
				GetTraitServicesCounselorRole,
			})
		suite.Equal(roles.RoleName("Services Counselor"), role.RoleName)
		suite.Equal(roles.RoleTypeServicesCounselor, role.RoleType)
	})

	suite.Run("Successful creation of role with TIO trait", func() {
		// Under test:      BuildRole
		// Set up:          Create a Role with a trait (GetTraitTIORole)
		// Expected outcome:Role should be created with TIO RoleType and RoleName

		role := BuildRole(suite.DB(), nil,
			[]Trait{
				GetTraitTIORole,
			})
		suite.Equal(roles.RoleName("Task Invoicing Officer"), role.RoleName)
		suite.Equal(roles.RoleTypeTIO, role.RoleType)
	})

	suite.Run("Successful creation of role with TOO trait", func() {
		// Under test:      BuildRole
		// Set up:          Create a Role with a trait (GetTraitTOORole)
		// Expected outcome:Role should be created with TIO RoleType and RoleName

		role := BuildRole(suite.DB(), nil,
			[]Trait{
				GetTraitTOORole,
			})
		suite.Equal(roles.RoleName("Task Ordering Officer"), role.RoleName)
		suite.Equal(roles.RoleTypeTOO, role.RoleType)
	})

	suite.Run("Successful creation of role with HQ trait", func() {
		// Under test:      BuildRole
		// Set up:          Create a Role with a trait (GetTraitHQRole)
		// Expected outcome:Role should be created with HQ RoleType and RoleName

		role := BuildRole(suite.DB(), nil,
			[]Trait{
				GetTraitHQRole,
			})
		suite.Equal(roles.RoleName("Headquarters"), role.RoleName)
		suite.Equal(roles.RoleTypeHQ, role.RoleType)
	})

<<<<<<< HEAD
=======
	suite.Run("Successful creation of role with HQ trait", func() {
		// Under test:      BuildRole
		// Set up:          Create a Role with a trait (GetTraitHQRole)
		// Expected outcome:Role should be created with HQ RoleType and RoleName

		role := BuildRole(suite.DB(), nil,
			[]Trait{
				GetTraitHQRole,
			})
		suite.Equal(roles.RoleName("Headquarters"), role.RoleName)
		suite.Equal(roles.RoleTypeHQ, role.RoleType)
	})

>>>>>>> 1b0cc014
	suite.Run("Successful creation of role with Qae trait", func() {
		// Under test:      BuildRole
		// Set up:          Create a Role with a trait (GetTraitQaeRole)
		// Expected outcome:Role should be created with TIO RoleType and RoleName

		role := BuildRole(suite.DB(), nil,
			[]Trait{
				GetTraitQaeRole,
			})
		suite.Equal(roles.RoleName("Quality Assurance Evaluator"), role.RoleName)
		suite.Equal(roles.RoleTypeQae, role.RoleType)
	})

	suite.Run("Successful creation of role with Contracting Officer trait", func() {
		// Under test:      BuildRole
		// Set up:          Create a Role with a trait (GetTraitContractingOfficerRole)
		// Expected outcome:Role should be created with TIO RoleType and RoleName

		role := BuildRole(suite.DB(), nil,
			[]Trait{
				GetTraitContractingOfficerRole,
			})
		suite.Equal(roles.RoleName("Contracting Officer"), role.RoleName)
		suite.Equal(roles.RoleTypeContractingOfficer, role.RoleType)
	})
}

func (suite *FactorySuite) TestBuildRoleHelpers() {
	suite.Run("FetchOrBuildRoleByRoleType - role exists", func() {
		// Under test:      FetchOrBuildRoleByRoleType
		// Set up:          Create a role, then call FetchOrBuildRoleByRoleType
		// Expected outcome:Existing Role should be returned
		//                  No new role should be created in database

		ServicesCounselorRole := BuildRole(suite.DB(), nil,
			[]Trait{
				GetTraitServicesCounselorRole,
			})

		precount, err := suite.DB().Count(&roles.Role{})
		suite.NoError(err)

		role := FetchOrBuildRoleByRoleType(suite.DB(), ServicesCounselorRole.RoleType)
		suite.NoError(err)
		suite.Equal(ServicesCounselorRole.RoleName, role.RoleName)
		suite.Equal(ServicesCounselorRole.RoleType, role.RoleType)
		suite.Equal(ServicesCounselorRole.ID, role.ID)

		// Count how many roles are in the DB, no new roles should have been created.
		count, err := suite.DB().Count(&roles.Role{})
		suite.NoError(err)
		suite.Equal(precount, count)
	})

	suite.Run("FetchOrBuildRoleByRoleType - role does not exists", func() {
		// Under test:      FetchOrBuildRoleByRoleType
		// Set up:          Call FetchOrBuildRoleByRoleType with a non-existent role
		// Expected outcome:new role is created

		precount, err := suite.DB().Count(&roles.Role{})
		suite.NoError(err)

		ServicesCounselorRole := roles.Role{
			RoleType: roles.RoleTypeServicesCounselor,
			RoleName: "Services_counselor",
		}
		role := FetchOrBuildRoleByRoleType(suite.DB(), ServicesCounselorRole.RoleType)
		suite.NoError(err)

		suite.Equal(ServicesCounselorRole.RoleName, role.RoleName)
		suite.Equal(ServicesCounselorRole.RoleType, role.RoleType)

		// Count how many roles are in the DB, new role should have been created.
		count, err := suite.DB().Count(&roles.Role{})
		suite.NoError(err)
		suite.Equal(precount+1, count)
	})

	suite.Run("FetchOrBuildRoleByRoleType - stubbed role", func() {
		// Under test:      FetchOrBuildRoleByRoleType
		// Set up:          Call FetchOrBuildRoleByRoleType without a db
		// Expected outcome:Role is created but not saved to db

		precount, err := suite.DB().Count(&roles.Role{})
		suite.NoError(err)

		ServicesCounselorRole := roles.Role{
			RoleType: roles.RoleTypeServicesCounselor,
			RoleName: "Services_counselor",
		}
		role := FetchOrBuildRoleByRoleType(nil, ServicesCounselorRole.RoleType)
		suite.NoError(err)

		suite.Equal(ServicesCounselorRole.RoleName, role.RoleName)
		suite.Equal(ServicesCounselorRole.RoleType, role.RoleType)

		// Count how many roles are in the DB, no new roles should have been created.
		count, err := suite.DB().Count(&roles.Role{})
		suite.NoError(err)
		suite.Equal(precount, count)
	})
}<|MERGE_RESOLUTION|>--- conflicted
+++ resolved
@@ -133,8 +133,6 @@
 		suite.Equal(roles.RoleTypeHQ, role.RoleType)
 	})
 
-<<<<<<< HEAD
-=======
 	suite.Run("Successful creation of role with HQ trait", func() {
 		// Under test:      BuildRole
 		// Set up:          Create a Role with a trait (GetTraitHQRole)
@@ -148,7 +146,6 @@
 		suite.Equal(roles.RoleTypeHQ, role.RoleType)
 	})
 
->>>>>>> 1b0cc014
 	suite.Run("Successful creation of role with Qae trait", func() {
 		// Under test:      BuildRole
 		// Set up:          Create a Role with a trait (GetTraitQaeRole)
