--- conflicted
+++ resolved
@@ -120,9 +120,6 @@
 		suite.Equal(roles.RoleTypeTOO, role.RoleType)
 	})
 
-<<<<<<< HEAD
-	suite.Run("Successful creation of role with Qae trait", func() {
-=======
 	suite.Run("Successful creation of role with HQ trait", func() {
 		// Under test:      BuildRole
 		// Set up:          Create a Role with a trait (GetTraitHQRole)
@@ -136,8 +133,7 @@
 		suite.Equal(roles.RoleTypeHQ, role.RoleType)
 	})
 
-	suite.Run("Successful creation of role with QaeCsr trait", func() {
->>>>>>> cb696eb6
+	suite.Run("Successful creation of role with Qae trait", func() {
 		// Under test:      BuildRole
 		// Set up:          Create a Role with a trait (GetTraitQaeRole)
 		// Expected outcome:Role should be created with TIO RoleType and RoleName
