package factory

import (
	"github.com/gofrs/uuid"

	"github.com/transcom/mymove/pkg/models/roles"
)

func (suite *FactorySuite) TestBuildRole() {

	suite.Run("Successful creation of default role (customer)", func() {
		// Under test:      BuildRole
		// Mocked:          None
		// Set up:          Create a Role with no customizations or traits
		// Expected outcome:Role should be created with default values
		defaultRoleType := roles.RoleTypeCustomer
		defaultRoleName := roles.RoleName("Customer")
		role := BuildRole(suite.DB(), nil, nil)
		suite.Equal(defaultRoleType, role.RoleType)
		suite.Equal(defaultRoleName, role.RoleName)
	})

	suite.Run("Successful creation of role with customization", func() {
		// Under test:      BuildRole
		// Set up:          Create a Role with a customized email and no trait
		// Expected outcome:Role should be created with email and inactive status
		customRoleName := roles.RoleName("custom role name")
		customID := uuid.Must(uuid.NewV4())
		role := BuildRole(suite.DB(), []Customization{
			{
				Model: roles.Role{
					ID:       customID,
					RoleName: customRoleName,
				},
			},
		}, nil)
		suite.Equal(customID, role.ID)
		suite.Equal(customRoleName, role.RoleName)
		suite.Equal(roles.RoleTypeCustomer, role.RoleType)
	})

	suite.Run("Successful creation of stubbed role", func() {
		// Under test:      BuildRole
		// Set up:          Create a customized role, but don't pass in a db
		// Expected outcome:Role should be created with email and active status
		//                  No role should be created in database
		precount, err := suite.DB().Count(&roles.Role{})
		suite.NoError(err)

		customRoleName := roles.RoleName("custom role name")

		role := BuildRole(nil, []Customization{
			{
				Model: roles.Role{
					RoleName: customRoleName,
				},
			},
		}, nil)

		suite.Equal(customRoleName, role.RoleName)
		suite.Equal(roles.RoleTypeCustomer, role.RoleType)
		// Count how many roles are in the DB, no new roles should have been created.
		count, err := suite.DB().Count(&roles.Role{})
		suite.NoError(err)
		suite.Equal(precount, count)
	})

}

func (suite *FactorySuite) TestBuildRoleTraits() {
	suite.Run("Successful creation of role with customer trait", func() {
		// Under test:      BuildRole
		// Set up:          Create a Role with a trait (GetTraitCustomerRole)
		// Expected outcome:Role should be created with TIO RoleType and RoleName

		role := BuildRole(suite.DB(), nil,
			[]Trait{
				GetTraitCustomerRole,
			})
		suite.Equal(roles.RoleName("Customer"), role.RoleName)
		suite.Equal(roles.RoleTypeCustomer, role.RoleType)
	})

	suite.Run("Successful creation of role with Services Counselor trait", func() {
		// Under test:      BuildRole
		// Set up:          Create a Role with a trait (GetTraitServicesCounselorRole)
		// Expected outcome:Role should be created with SC RoleType and RoleName

		role := BuildRole(suite.DB(), nil,
			[]Trait{
				GetTraitServicesCounselorRole,
			})
		suite.Equal(roles.RoleName("Services Counselor"), role.RoleName)
		suite.Equal(roles.RoleTypeServicesCounselor, role.RoleType)
	})

	suite.Run("Successful creation of role with TIO trait", func() {
		// Under test:      BuildRole
		// Set up:          Create a Role with a trait (GetTraitTIORole)
		// Expected outcome:Role should be created with TIO RoleType and RoleName

		role := BuildRole(suite.DB(), nil,
			[]Trait{
				GetTraitTIORole,
			})
		suite.Equal(roles.RoleName("Task Invoicing Officer"), role.RoleName)
		suite.Equal(roles.RoleTypeTIO, role.RoleType)
	})

	suite.Run("Successful creation of role with TOO trait", func() {
		// Under test:      BuildRole
		// Set up:          Create a Role with a trait (GetTraitTOORole)
		// Expected outcome:Role should be created with TIO RoleType and RoleName

		role := BuildRole(suite.DB(), nil,
			[]Trait{
				GetTraitTOORole,
			})
		suite.Equal(roles.RoleName("Task Ordering Officer"), role.RoleName)
		suite.Equal(roles.RoleTypeTOO, role.RoleType)
	})

	suite.Run("Successful creation of role with HQ trait", func() {
		// Under test:      BuildRole
		// Set up:          Create a Role with a trait (GetTraitHQRole)
		// Expected outcome:Role should be created with HQ RoleType and RoleName

		role := BuildRole(suite.DB(), nil,
			[]Trait{
				GetTraitHQRole,
			})
		suite.Equal(roles.RoleName("Headquarters"), role.RoleName)
		suite.Equal(roles.RoleTypeHQ, role.RoleType)
	})

<<<<<<< HEAD
	suite.Run("Successful creation of role with HQ trait", func() {
		// Under test:      BuildRole
		// Set up:          Create a Role with a trait (GetTraitHQRole)
		// Expected outcome:Role should be created with HQ RoleType and RoleName

		role := BuildRole(suite.DB(), nil,
			[]Trait{
				GetTraitHQRole,
			})
		suite.Equal(roles.RoleName("Headquarters"), role.RoleName)
		suite.Equal(roles.RoleTypeHQ, role.RoleType)
	})

=======
>>>>>>> ebc996ed
	suite.Run("Successful creation of role with Qae trait", func() {
		// Under test:      BuildRole
		// Set up:          Create a Role with a trait (GetTraitQaeRole)
		// Expected outcome:Role should be created with TIO RoleType and RoleName

		role := BuildRole(suite.DB(), nil,
			[]Trait{
				GetTraitQaeRole,
			})
		suite.Equal(roles.RoleName("Quality Assurance Evaluator"), role.RoleName)
		suite.Equal(roles.RoleTypeQae, role.RoleType)
	})

	suite.Run("Successful creation of role with Contracting Officer trait", func() {
		// Under test:      BuildRole
		// Set up:          Create a Role with a trait (GetTraitContractingOfficerRole)
		// Expected outcome:Role should be created with TIO RoleType and RoleName

		role := BuildRole(suite.DB(), nil,
			[]Trait{
				GetTraitContractingOfficerRole,
			})
		suite.Equal(roles.RoleName("Contracting Officer"), role.RoleName)
		suite.Equal(roles.RoleTypeContractingOfficer, role.RoleType)
	})
}

func (suite *FactorySuite) TestBuildRoleHelpers() {
	suite.Run("FetchOrBuildRoleByRoleType - role exists", func() {
		// Under test:      FetchOrBuildRoleByRoleType
		// Set up:          Create a role, then call FetchOrBuildRoleByRoleType
		// Expected outcome:Existing Role should be returned
		//                  No new role should be created in database

		ServicesCounselorRole := BuildRole(suite.DB(), nil,
			[]Trait{
				GetTraitServicesCounselorRole,
			})

		precount, err := suite.DB().Count(&roles.Role{})
		suite.NoError(err)

		role := FetchOrBuildRoleByRoleType(suite.DB(), ServicesCounselorRole.RoleType)
		suite.NoError(err)
		suite.Equal(ServicesCounselorRole.RoleName, role.RoleName)
		suite.Equal(ServicesCounselorRole.RoleType, role.RoleType)
		suite.Equal(ServicesCounselorRole.ID, role.ID)

		// Count how many roles are in the DB, no new roles should have been created.
		count, err := suite.DB().Count(&roles.Role{})
		suite.NoError(err)
		suite.Equal(precount, count)
	})

	suite.Run("FetchOrBuildRoleByRoleType - role does not exists", func() {
		// Under test:      FetchOrBuildRoleByRoleType
		// Set up:          Call FetchOrBuildRoleByRoleType with a non-existent role
		// Expected outcome:new role is created

		precount, err := suite.DB().Count(&roles.Role{})
		suite.NoError(err)

		ServicesCounselorRole := roles.Role{
			RoleType: roles.RoleTypeServicesCounselor,
			RoleName: "Services_counselor",
		}
		role := FetchOrBuildRoleByRoleType(suite.DB(), ServicesCounselorRole.RoleType)
		suite.NoError(err)

		suite.Equal(ServicesCounselorRole.RoleName, role.RoleName)
		suite.Equal(ServicesCounselorRole.RoleType, role.RoleType)

		// Count how many roles are in the DB, new role should have been created.
		count, err := suite.DB().Count(&roles.Role{})
		suite.NoError(err)
		suite.Equal(precount+1, count)
	})

	suite.Run("FetchOrBuildRoleByRoleType - stubbed role", func() {
		// Under test:      FetchOrBuildRoleByRoleType
		// Set up:          Call FetchOrBuildRoleByRoleType without a db
		// Expected outcome:Role is created but not saved to db

		precount, err := suite.DB().Count(&roles.Role{})
		suite.NoError(err)

		ServicesCounselorRole := roles.Role{
			RoleType: roles.RoleTypeServicesCounselor,
			RoleName: "Services_counselor",
		}
		role := FetchOrBuildRoleByRoleType(nil, ServicesCounselorRole.RoleType)
		suite.NoError(err)

		suite.Equal(ServicesCounselorRole.RoleName, role.RoleName)
		suite.Equal(ServicesCounselorRole.RoleType, role.RoleType)

		// Count how many roles are in the DB, no new roles should have been created.
		count, err := suite.DB().Count(&roles.Role{})
		suite.NoError(err)
		suite.Equal(precount, count)
	})
}<|MERGE_RESOLUTION|>--- conflicted
+++ resolved
@@ -133,22 +133,6 @@
 		suite.Equal(roles.RoleTypeHQ, role.RoleType)
 	})
 
-<<<<<<< HEAD
-	suite.Run("Successful creation of role with HQ trait", func() {
-		// Under test:      BuildRole
-		// Set up:          Create a Role with a trait (GetTraitHQRole)
-		// Expected outcome:Role should be created with HQ RoleType and RoleName
-
-		role := BuildRole(suite.DB(), nil,
-			[]Trait{
-				GetTraitHQRole,
-			})
-		suite.Equal(roles.RoleName("Headquarters"), role.RoleName)
-		suite.Equal(roles.RoleTypeHQ, role.RoleType)
-	})
-
-=======
->>>>>>> ebc996ed
 	suite.Run("Successful creation of role with Qae trait", func() {
 		// Under test:      BuildRole
 		// Set up:          Create a Role with a trait (GetTraitQaeRole)
