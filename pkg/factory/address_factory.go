package factory

import (
	"github.com/gobuffalo/pop/v6"

	"github.com/transcom/mymove/pkg/models"
	"github.com/transcom/mymove/pkg/testdatagen"
)

// BuildAddress creates a single Address.
// Params:
// - customs is a slice that will be modified by the factory
// - db can be set to nil to create a stubbed model that is not stored in DB.
func BuildAddress(db *pop.Connection, customs []Customization, traits []Trait) models.Address {
	customs = setupCustomizations(customs, traits)

	// Find address customization and extract the custom address
	var cAddress models.Address
	if result := findValidCustomization(customs, Address); result != nil {
		cAddress = result.Model.(models.Address)
		if result.LinkOnly {
			return cAddress
		}
	}

	// Create default Address
	address := models.Address{
		StreetAddress1: "123 Any Street",
		StreetAddress2: models.StringPointer("P.O. Box 12345"),
		StreetAddress3: models.StringPointer("c/o Some Person"),
		City:           "Beverly Hills",
		State:          "CA",
		PostalCode:     "90210",
		County:         "LOS ANGELES",
	}

	// Find/create the Country if customization is provided
	var country models.Country
	if result := findValidCustomization(customs, Country); result != nil {
		country = BuildCountry(db, customs, nil)
	} else {
		country = FetchOrBuildCountry(db, []Customization{
			{
				Model: models.Country{
					Country:     "US",
					CountryName: "UNITED STATES",
				},
			},
		}, nil)
	}

	address.Country = &country
	address.CountryId = &country.ID

	// Overwrite values with those from customizations
	testdatagen.MergeModels(&address, cAddress)

	// This helps assign counties when the factory is called for seed data or tests
	// Additionally, also only run if not 90210. 90210's county is by default populated
	if db != nil && address.PostalCode != "90210" {
		county, err := models.FindCountyByZipCode(db, address.PostalCode)
		if err != nil {
			// A zip code that is not being tracked has been entered
			address.County = "does not exist"
		} else {
			// The zip code successfully found a county
			address.County = county
		}
	} else if db == nil && address.PostalCode != "90210" {
		// If no db supplied, mark that
		address.County = "db nil when created"
	}

	// If db is false, it's a stub. No need to create in database.
	if db != nil {
		mustCreate(db, &address)
	}

	return address
}

func BuildMinimalAddress(db *pop.Connection, customs []Customization, traits []Trait) models.Address {
	customs = setupCustomizations(customs, traits)

	// Find address customization and extract the custom address
	var cAddress models.Address
	if result := findValidCustomization(customs, Address); result != nil {
		cAddress = result.Model.(models.Address)
		if result.LinkOnly {
			return cAddress
		}
	}

	// Create default Address
	address := models.Address{
		StreetAddress1: "N/A",
		City:           "Fort Gorden",
		State:          "GA",
		PostalCode:     "30813",
<<<<<<< HEAD
		Country:        models.StringPointer("US"),
		IsOconus:       models.BoolPointer(false),
=======
		County:         "RICHMOND",
	}

	// Find/create the Country if customization is provided
	var country models.Country
	if result := findValidCustomization(customs, Country); result != nil {
		country = BuildCountry(db, customs, nil)
	} else {
		country = BuildCountry(db, []Customization{
			{
				Model: models.Country{
					Country:     "US",
					CountryName: "UNITED STATES",
				},
			},
		}, nil)
>>>>>>> b2b1ebbf
	}

	address.Country = &country
	address.CountryId = &country.ID

	// Overwrite values with those from customizations
	testdatagen.MergeModels(&address, cAddress)

	// If db is false, it's a stub. No need to create in database.
	if db != nil {
		mustCreate(db, &address)
	}

	return address
}

// BuildDefaultAddress makes an Address with default values
func BuildDefaultAddress(db *pop.Connection) models.Address {
	return BuildAddress(db, nil, nil)
}

// GetTraitAddress2 is a sample GetTraitFunc
func GetTraitAddress2() []Customization {
	return []Customization{
		{
			Model: models.Address{
				StreetAddress1: "987 Any Avenue",
				StreetAddress2: models.StringPointer("P.O. Box 9876"),
				StreetAddress3: models.StringPointer("c/o Some Person"),
				City:           "Fairfield",
				State:          "CA",
				PostalCode:     "94535",
			},
		},
	}
}

// GetTraitAddress3 is a sample GetTraitFunc
func GetTraitAddress3() []Customization {

	return []Customization{
		{
			Model: models.Address{
				StreetAddress1: "987 Other Avenue",
				StreetAddress2: models.StringPointer("P.O. Box 1234"),
				StreetAddress3: models.StringPointer("c/o Another Person"),
				City:           "Des Moines",
				State:          "IA",
				PostalCode:     "50309",
			},
		},
	}
}

// GetTraitAddress4 is a sample GetTraitFunc
func GetTraitAddress4() []Customization {

	return []Customization{
		{
			Model: models.Address{
				StreetAddress1: "987 Over There Avenue",
				StreetAddress2: models.StringPointer("P.O. Box 1234"),
				StreetAddress3: models.StringPointer("c/o Another Person"),
				City:           "Houston",
				State:          "TX",
				PostalCode:     "77083",
			},
		},
	}
}<|MERGE_RESOLUTION|>--- conflicted
+++ resolved
@@ -97,11 +97,8 @@
 		City:           "Fort Gorden",
 		State:          "GA",
 		PostalCode:     "30813",
-<<<<<<< HEAD
-		Country:        models.StringPointer("US"),
+		County:         "RICHMOND",
 		IsOconus:       models.BoolPointer(false),
-=======
-		County:         "RICHMOND",
 	}
 
 	// Find/create the Country if customization is provided
@@ -117,7 +114,6 @@
 				},
 			},
 		}, nil)
->>>>>>> b2b1ebbf
 	}
 
 	address.Country = &country
