package factory

import (
	"github.com/gobuffalo/pop/v6"

	"github.com/transcom/mymove/pkg/models"
	"github.com/transcom/mymove/pkg/testdatagen"
)

// BuildAddress creates a single Address.
// Params:
// - customs is a slice that will be modified by the factory
// - db can be set to nil to create a stubbed model that is not stored in DB.
func BuildAddress(db *pop.Connection, customs []Customization, traits []Trait) models.Address {
	customs = setupCustomizations(customs, traits)

	// Find address customization and extract the custom address
	var cAddress models.Address
	if result := findValidCustomization(customs, Address); result != nil {
		cAddress = result.Model.(models.Address)
		if result.LinkOnly {
			return cAddress
		}
	}

	// Create default Address
	address := models.Address{
		StreetAddress1: "123 Any Street",
		StreetAddress2: models.StringPointer("P.O. Box 12345"),
		StreetAddress3: models.StringPointer("c/o Some Person"),
		City:           "Beverly Hills",
		State:          "CA",
		PostalCode:     "90210",
		County:         "LOS ANGELES",
		IsOconus:       models.BoolPointer(false),
	}

	// Find/create the Country if customization is provided
	var country models.Country
	if result := findValidCustomization(customs, Country); result != nil {
		country = BuildCountry(db, customs, nil)
	} else {
		country = FetchOrBuildCountry(db, []Customization{
			{
				Model: models.Country{
					Country:     "US",
					CountryName: "UNITED STATES",
				},
			},
		}, nil)
	}

	address.Country = &country
	address.CountryId = &country.ID

	// Overwrite values with those from customizations
	testdatagen.MergeModels(&address, cAddress)

	// This helps assign counties when the factory is called for seed data or tests
	// Additionally, also only run if not 90210. 90210's county is by default populated
	if db != nil && address.PostalCode != "90210" {
		county, err := models.FindCountyByZipCode(db, address.PostalCode)
		if err != nil {
			// A zip code that is not being tracked has been entered
			address.County = "does not exist"
		} else {
			// The zip code successfully found a county
			address.County = county
		}
	} else if db == nil && address.PostalCode != "90210" {
		// If no db supplied, mark that
		address.County = "db nil when created"
	}

	// If db is false, it's a stub. No need to create in database.
	if db != nil {
		mustCreate(db, &address)
	}

	return address
}

func BuildMinimalAddress(db *pop.Connection, customs []Customization, traits []Trait) models.Address {
	customs = setupCustomizations(customs, traits)

	// Find address customization and extract the custom address
	var cAddress models.Address
	if result := findValidCustomization(customs, Address); result != nil {
		cAddress = result.Model.(models.Address)
		if result.LinkOnly {
			return cAddress
		}
	}

	// Create default Address
	address := models.Address{
		StreetAddress1: "N/A",
		City:           "Fort Gorden",
		State:          "GA",
		PostalCode:     "30813",
		County:         "RICHMOND",
<<<<<<< HEAD
=======
		IsOconus:       models.BoolPointer(false),
>>>>>>> 42a4cf6e
	}

	// Find/create the Country if customization is provided
	var country models.Country
	if result := findValidCustomization(customs, Country); result != nil {
		country = BuildCountry(db, customs, nil)
	} else {
		country = BuildCountry(db, []Customization{
			{
				Model: models.Country{
					Country:     "US",
					CountryName: "UNITED STATES",
				},
			},
		}, nil)
	}

	address.Country = &country
	address.CountryId = &country.ID

	// Overwrite values with those from customizations
	testdatagen.MergeModels(&address, cAddress)

	// If db is false, it's a stub. No need to create in database.
	if db != nil {
		mustCreate(db, &address)
	}

	return address
}

// BuildDefaultAddress makes an Address with default values
func BuildDefaultAddress(db *pop.Connection) models.Address {
	return BuildAddress(db, nil, nil)
}

// GetTraitAddress2 is a sample GetTraitFunc
func GetTraitAddress2() []Customization {
	return []Customization{
		{
			Model: models.Address{
				StreetAddress1: "987 Any Avenue",
				StreetAddress2: models.StringPointer("P.O. Box 9876"),
				StreetAddress3: models.StringPointer("c/o Some Person"),
				City:           "Fairfield",
				State:          "CA",
				PostalCode:     "94535",
			},
		},
	}
}

// GetTraitAddress3 is a sample GetTraitFunc
func GetTraitAddress3() []Customization {

	return []Customization{
		{
			Model: models.Address{
				StreetAddress1: "987 Other Avenue",
				StreetAddress2: models.StringPointer("P.O. Box 1234"),
				StreetAddress3: models.StringPointer("c/o Another Person"),
				City:           "Des Moines",
				State:          "IA",
				PostalCode:     "50309",
			},
		},
	}
}

// GetTraitAddress4 is a sample GetTraitFunc
func GetTraitAddress4() []Customization {

	return []Customization{
		{
			Model: models.Address{
				StreetAddress1: "987 Over There Avenue",
				StreetAddress2: models.StringPointer("P.O. Box 1234"),
				StreetAddress3: models.StringPointer("c/o Another Person"),
				City:           "Houston",
				State:          "TX",
				PostalCode:     "77083",
			},
		},
	}
}<|MERGE_RESOLUTION|>--- conflicted
+++ resolved
@@ -99,10 +99,7 @@
 		State:          "GA",
 		PostalCode:     "30813",
 		County:         "RICHMOND",
-<<<<<<< HEAD
-=======
 		IsOconus:       models.BoolPointer(false),
->>>>>>> 42a4cf6e
 	}
 
 	// Find/create the Country if customization is provided
