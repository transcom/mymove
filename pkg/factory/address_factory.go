--- conflicted
+++ resolved
@@ -99,10 +99,7 @@
 		State:          "GA",
 		PostalCode:     "30813",
 		County:         "RICHMOND",
-<<<<<<< HEAD
-=======
 		IsOconus:       models.BoolPointer(false),
->>>>>>> cab08c83
 	}
 
 	// Find/create the Country if customization is provided
