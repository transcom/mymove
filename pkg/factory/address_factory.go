package factory

import (
	"github.com/gobuffalo/pop/v6"

	"github.com/transcom/mymove/pkg/models"
	"github.com/transcom/mymove/pkg/testdatagen"
)

// BuildAddress creates a single Address.
// Params:
// - customs is a slice that will be modified by the factory
// - db can be set to nil to create a stubbed model that is not stored in DB.
func BuildAddress(db *pop.Connection, customs []Customization, traits []Trait) models.Address {
	customs = setupCustomizations(customs, traits)

	// Find address customization and extract the custom address
	var cAddress models.Address
	if result := findValidCustomization(customs, Address); result != nil {
		cAddress = result.Model.(models.Address)
		if result.LinkOnly {
			return cAddress
		}
	}

	country := BuildUSCountry(db, customs, nil)

	// Create default Address
	address := models.Address{
		StreetAddress1: "123 Any Street",
		StreetAddress2: models.StringPointer("P.O. Box 12345"),
		StreetAddress3: models.StringPointer("c/o Some Person"),
		City:           "Beverly Hills",
		State:          "CA",
		PostalCode:     "90210",
<<<<<<< HEAD
		CountryId:      &country.ID,
=======
>>>>>>> 97678f44
		County:         "LOS ANGELES",
	}

	// Find/create the Country if customization is provided
	var country models.Country
	if result := findValidCustomization(customs, Country); result != nil {
		country = BuildCountry(db, customs, nil)
	} else {
		country = FetchOrBuildCountry(db, []Customization{
			{
				Model: models.Country{
					Country:     "US",
					CountryName: "UNITED STATES",
				},
			},
		}, nil)
	}

	address.Country = &country
	address.CountryId = &country.ID

	// Overwrite values with those from customizations
	testdatagen.MergeModels(&address, cAddress)

	// This helps assign counties when the factory is called for seed data or tests
	// Additionally, also only run if not 90210. 90210's county is by default populated
	if db != nil && address.PostalCode != "90210" {
		county, err := models.FindCountyByZipCode(db, address.PostalCode)
		if err != nil {
			// A zip code that is not being tracked has been entered
			address.County = "does not exist"
		} else {
			// The zip code successfully found a county
			address.County = county
		}
	} else if db == nil && address.PostalCode != "90210" {
		// If no db supplied, mark that
		address.County = "db nil when created"
	}

	// If db is false, it's a stub. No need to create in database.
	if db != nil {
		mustCreate(db, &address)
	}

	return address
}

func BuildMinimalAddress(db *pop.Connection, customs []Customization, traits []Trait) models.Address {
	customs = setupCustomizations(customs, traits)

	// Find address customization and extract the custom address
	var cAddress models.Address
	if result := findValidCustomization(customs, Address); result != nil {
		cAddress = result.Model.(models.Address)
		if result.LinkOnly {
			return cAddress
		}
	}

	country := BuildUSCountry(db, nil, nil)

	// Create default Address
	address := models.Address{
		StreetAddress1: "N/A",
		City:           "Fort Gorden",
		State:          "GA",
		PostalCode:     "30813",
<<<<<<< HEAD
		CountryId:      &country.ID,
=======
		County:         "RICHMOND",
	}

	// Find/create the Country if customization is provided
	var country models.Country
	if result := findValidCustomization(customs, Country); result != nil {
		country = BuildCountry(db, customs, nil)
	} else {
		country = BuildCountry(db, []Customization{
			{
				Model: models.Country{
					Country:     "US",
					CountryName: "UNITED STATES",
				},
			},
		}, nil)
>>>>>>> 97678f44
	}

	address.Country = &country
	address.CountryId = &country.ID

	// Overwrite values with those from customizations
	testdatagen.MergeModels(&address, cAddress)

	// If db is false, it's a stub. No need to create in database.
	if db != nil {
		mustCreate(db, &address)
	}

	return address
}

// BuildDefaultAddress makes an Address with default values
func BuildDefaultAddress(db *pop.Connection) models.Address {
	return BuildAddress(db, nil, nil)
}

// GetTraitAddress2 is a sample GetTraitFunc
func GetTraitAddress2() []Customization {
	var db *pop.Connection
	country := BuildUSCountry(db, nil, nil)

	return []Customization{
		{
			Model: models.Address{
				StreetAddress1: "987 Any Avenue",
				StreetAddress2: models.StringPointer("P.O. Box 9876"),
				StreetAddress3: models.StringPointer("c/o Some Person"),
				City:           "Fairfield",
				State:          "CA",
				PostalCode:     "94535",
<<<<<<< HEAD
				CountryId:      &country.ID,
=======
>>>>>>> 97678f44
			},
		},
	}
}

// GetTraitAddress3 is a sample GetTraitFunc
func GetTraitAddress3() []Customization {
<<<<<<< HEAD
	var db *pop.Connection
	country := BuildUSCountry(db, nil, nil)
=======
>>>>>>> 97678f44

	return []Customization{
		{
			Model: models.Address{
				StreetAddress1: "987 Other Avenue",
				StreetAddress2: models.StringPointer("P.O. Box 1234"),
				StreetAddress3: models.StringPointer("c/o Another Person"),
				City:           "Des Moines",
				State:          "IA",
				PostalCode:     "50309",
<<<<<<< HEAD
				CountryId:      &country.ID,
=======
>>>>>>> 97678f44
			},
		},
	}
}

// GetTraitAddress4 is a sample GetTraitFunc
func GetTraitAddress4() []Customization {
<<<<<<< HEAD
	var db *pop.Connection
	country := BuildUSCountry(db, nil, nil)
=======
>>>>>>> 97678f44

	return []Customization{
		{
			Model: models.Address{
				StreetAddress1: "987 Over There Avenue",
				StreetAddress2: models.StringPointer("P.O. Box 1234"),
				StreetAddress3: models.StringPointer("c/o Another Person"),
				City:           "Houston",
				State:          "TX",
				PostalCode:     "77083",
<<<<<<< HEAD
				CountryId:      &country.ID,
=======
>>>>>>> 97678f44
			},
		},
	}
}<|MERGE_RESOLUTION|>--- conflicted
+++ resolved
@@ -23,8 +23,6 @@
 		}
 	}
 
-	country := BuildUSCountry(db, customs, nil)
-
 	// Create default Address
 	address := models.Address{
 		StreetAddress1: "123 Any Street",
@@ -33,10 +31,6 @@
 		City:           "Beverly Hills",
 		State:          "CA",
 		PostalCode:     "90210",
-<<<<<<< HEAD
-		CountryId:      &country.ID,
-=======
->>>>>>> 97678f44
 		County:         "LOS ANGELES",
 	}
 
@@ -97,17 +91,12 @@
 		}
 	}
 
-	country := BuildUSCountry(db, nil, nil)
-
 	// Create default Address
 	address := models.Address{
 		StreetAddress1: "N/A",
 		City:           "Fort Gorden",
 		State:          "GA",
 		PostalCode:     "30813",
-<<<<<<< HEAD
-		CountryId:      &country.ID,
-=======
 		County:         "RICHMOND",
 	}
 
@@ -124,7 +113,6 @@
 				},
 			},
 		}, nil)
->>>>>>> 97678f44
 	}
 
 	address.Country = &country
@@ -148,9 +136,6 @@
 
 // GetTraitAddress2 is a sample GetTraitFunc
 func GetTraitAddress2() []Customization {
-	var db *pop.Connection
-	country := BuildUSCountry(db, nil, nil)
-
 	return []Customization{
 		{
 			Model: models.Address{
@@ -160,10 +145,6 @@
 				City:           "Fairfield",
 				State:          "CA",
 				PostalCode:     "94535",
-<<<<<<< HEAD
-				CountryId:      &country.ID,
-=======
->>>>>>> 97678f44
 			},
 		},
 	}
@@ -171,11 +152,6 @@
 
 // GetTraitAddress3 is a sample GetTraitFunc
 func GetTraitAddress3() []Customization {
-<<<<<<< HEAD
-	var db *pop.Connection
-	country := BuildUSCountry(db, nil, nil)
-=======
->>>>>>> 97678f44
 
 	return []Customization{
 		{
@@ -186,10 +162,6 @@
 				City:           "Des Moines",
 				State:          "IA",
 				PostalCode:     "50309",
-<<<<<<< HEAD
-				CountryId:      &country.ID,
-=======
->>>>>>> 97678f44
 			},
 		},
 	}
@@ -197,11 +169,6 @@
 
 // GetTraitAddress4 is a sample GetTraitFunc
 func GetTraitAddress4() []Customization {
-<<<<<<< HEAD
-	var db *pop.Connection
-	country := BuildUSCountry(db, nil, nil)
-=======
->>>>>>> 97678f44
 
 	return []Customization{
 		{
@@ -212,10 +179,6 @@
 				City:           "Houston",
 				State:          "TX",
 				PostalCode:     "77083",
-<<<<<<< HEAD
-				CountryId:      &country.ID,
-=======
->>>>>>> 97678f44
 			},
 		},
 	}
