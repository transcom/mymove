--- conflicted
+++ resolved
@@ -68,11 +68,7 @@
 		NewAddressID:      newAddress.ID,
 		ContractorRemarks: models.StringPointer("contractor remarks"),
 		Distance:          40,
-<<<<<<< HEAD
-		Reason:            "new reason",
-=======
 		Status:            models.SITAddressUpdateStatusRequested,
->>>>>>> d9297983
 	}
 
 	// Overwrite default values with those from custom SITAddressUpdate
