package factory

import (
	"errors"
	"fmt"
	"log"
	"os"
	"path"
	"path/filepath"
	"reflect"
	"strconv"
	"strings"

	"github.com/gobuffalo/pop/v6"
	"github.com/spf13/afero"

	"github.com/transcom/mymove/pkg/random"
	"github.com/transcom/mymove/pkg/testdatagen"
)

// CONSTANTS

// DefaultContractCode is the default contract code for testing
const DefaultContractCode = "TRUSS_TEST"

// Customization type is the building block for passing in customizations and traits
type Customization struct {
	Model interface{} // The model that the factory will build
	Type  *CustomType // Custom type, usually same as model,
	// except for models that appear in multiple fields
	LinkOnly       bool        // Tells factory to just link in this model, do not create
	ExtendedParams interface{} // Some models need extra data for creation, pointer to extended params
}

// CustomType is a string that represents what kind of customization it is
type CustomType string

// Model customizations will each have a "type" here
// This does not have to match the model type but generally will
// You can have CustomType like ResidentialAddress to define specifically
// where this address will get created and nested
var Address CustomType = "Address"
var AdditionalDocuments CustomType = "AdditionalDocuments"
var AdminUser CustomType = "AdminUser"
var AuditHistory CustomType = "AuditHistory"
var BackupContact CustomType = "BackupContact"
var BoatShipment CustomType = "BoatShipment"
var City CustomType = "City"
var ClientCert CustomType = "ClientCert"
var Contractor CustomType = "Contractor"
var Country CustomType = "Country"
var CustomerSupportRemark CustomType = "CustomerSupportRemark"
var Document CustomType = "Document"
var DutyLocation CustomType = "DutyLocation"
var Entitlement CustomType = "Entitlement"
var UBAllowance CustomType = "UBAllowances"
var EvaluationReport CustomType = "EvaluationReport"
var LineOfAccounting CustomType = "LineOfAccounting"
var MobileHome CustomType = "MobileHome"
var Move CustomType = "Move"
var MovingExpense CustomType = "MovingExpense"
var MTOAgent CustomType = "MTOAgent"
var MTOServiceItem CustomType = "MTOServiceItem"
var MTOServiceItemDimension CustomType = "MTOServiceItemDimension"
var MTOShipment CustomType = "MTOShipment"
var Notification CustomType = "Notification"
var OfficePhoneLine CustomType = "OfficePhoneLine"
var OfficeUser CustomType = "OfficeUser"
var Order CustomType = "Order"
var Organization CustomType = "Organization"
var PPMShipment CustomType = "PPMShipment"
var PaymentRequest CustomType = "PaymentRequest"
var PaymentServiceItem CustomType = "PaymentServiceItem"
var PaymentServiceItemParam CustomType = "PaymentServiceItemParam"
var PaymentRequestToInterchangeControlNumber CustomType = "PaymentRequestToInterchangeControlNumber"
var Port CustomType = "Port"
var PortLocation CustomType = "PortLocation"
var PostalCodeToGBLOC CustomType = "PostalCodeToGBLOC"
var PrimeUpload CustomType = "PrimeUpload"
var ProgearWeightTicket CustomType = "ProgearWeightTicket"
var ProofOfServiceDoc CustomType = "ProofOfServiceDoc"
var ReService CustomType = "ReService"
var ReDomesticOtherPrice CustomType = "ReDomesticOtherPrice"
var ReDomesticServiceAreaPrice CustomType = "ReDomesticServiceAreaPrice"
var Role CustomType = "Role"
var ServiceItemParamKey CustomType = "ServiceItemParamKey"
var ServiceParam CustomType = "ServiceParam"
var ServiceMember CustomType = "ServiceMember"
var ServiceRequestDocument CustomType = "ServiceRequestDocument"
var ServiceRequestDocumentUpload CustomType = "ServiceRequestDocumentUpload"
var ShipmentAddressUpdate CustomType = "ShipmentAddressUpdate"
var SignedCertification CustomType = "SignedCertification"
var SITDurationUpdate CustomType = "SITDurationUpdate"
var State CustomType = "State"
var StorageFacility CustomType = "StorageFacility"
var TransportationAccountingCode CustomType = "TransportationAccountingCode"
var TransportationOffice CustomType = "TransportationOffice"
var TransportationOfficeAssignment CustomType = "TransportationOfficeAssignment"
var Upload CustomType = "Upload"
var UserUpload CustomType = "UserUpload"
var User CustomType = "User"
var UsersRoles CustomType = "UsersRoles"
var WebhookNotification CustomType = "WebhookNotification"
var WeightTicket CustomType = "WeightTicket"
var UsPostRegionCity CustomType = "UsPostRegionCity"
var UsersPrivileges CustomType = "UsersPrivileges"
var Privilege CustomType = "Privilege"

// defaultTypesMap allows us to assign CustomTypes for most default types
var defaultTypesMap = map[string]CustomType{
	"models.Address":                                  Address,
	"models.AdminUser":                                AdminUser,
	"factory.TestDataAuditHistory":                    AuditHistory,
	"models.BackupContact":                            BackupContact,
	"models.BoatShipment":                             BoatShipment,
	"models.City":                                     City,
	"models.ClientCert":                               ClientCert,
	"models.Contractor":                               Contractor,
	"models.Country":                                  Country,
	"models.CustomerSupportRemark":                    CustomerSupportRemark,
	"models.Document":                                 Document,
	"models.DutyLocation":                             DutyLocation,
	"models.Entitlement":                              Entitlement,
	"models.UBAllowances":                             UBAllowance,
	"models.EvaluationReport":                         EvaluationReport,
	"models.LineOfAccounting":                         LineOfAccounting,
	"models.MobileHome":                               MobileHome,
	"models.Move":                                     Move,
	"models.MovingExpense":                            MovingExpense,
	"models.MTOAgent":                                 MTOAgent,
	"models.MTOServiceItem":                           MTOServiceItem,
	"models.MTOServiceItemDimension":                  MTOServiceItemDimension,
	"models.MTOShipment":                              MTOShipment,
	"models.Notification":                             Notification,
	"models.OfficePhoneLine":                          OfficePhoneLine,
	"models.OfficeUser":                               OfficeUser,
	"models.Order":                                    Order,
	"models.Organization":                             Organization,
	"models.PaymentRequest":                           PaymentRequest,
	"models.PaymentServiceItem":                       PaymentServiceItem,
	"models.PaymentServiceItemParam":                  PaymentServiceItemParam,
	"models.PaymentRequestToInterchangeControlNumber": PaymentRequestToInterchangeControlNumber,
	"models.PPMShipment":                              PPMShipment,
	"models.Port":                                     Port,
	"models.PortLocation":                             PortLocation,
	"models.PostalCodeToGBLOC":                        PostalCodeToGBLOC,
	"models.PrimeUpload":                              PrimeUpload,
	"models.ProgearWeightTicket":                      ProgearWeightTicket,
	"models.ProofOfServiceDoc":                        ProofOfServiceDoc,
	"models.ReService":                                ReService,
	"models.ReDomesticOtherPrice":                     ReDomesticOtherPrice,
	"models.ReDomesticServiceAreaPrice":               ReDomesticServiceAreaPrice,
	"models.ServiceItemParamKey":                      ServiceItemParamKey,
	"models.ServiceMember":                            ServiceMember,
	"models.ServiceRequestDocument":                   ServiceRequestDocument,
	"models.ServiceRequestDocumentUpload":             ServiceRequestDocumentUpload,
	"models.ServiceParam":                             ServiceParam,
	"models.SignedCertification":                      SignedCertification,
	"models.ShipmentAddressUpdate":                    ShipmentAddressUpdate,
	"models.SITDurationUpdate":                        SITDurationUpdate,
	"models.State":                                    State,
	"models.StorageFacility":                          StorageFacility,
	"models.TransportationAccountingCode":             TransportationAccountingCode,
	"models.UsPostRegionCity":                         UsPostRegionCity,
	"models.TransportationOffice":                     TransportationOffice,
	"models.TransportationOfficeAssignment":           TransportationOfficeAssignment,
	"models.Upload":                                   Upload,
	"models.UserUpload":                               UserUpload,
	"models.User":                                     User,
	"models.UsersRoles":                               UsersRoles,
	"models.WebhookNotification":                      WebhookNotification,
	"models.WeightTicket":                             WeightTicket,
	"roles.Role":                                      Role,
	"models.UsersPrivileges":                          UsersPrivileges,
	"models.Privilege":                                Privilege,
}

// Instead of nesting structs, we create specific CustomTypes here to give devs
// a code-completion friendly way to select the right type

// addressGroup is a grouping of all address related fields
type addressGroup struct {
	PickupAddress                 CustomType
	DeliveryAddress               CustomType
	SecondaryPickupAddress        CustomType
	SecondaryDeliveryAddress      CustomType
	TertiaryPickupAddress         CustomType
	TertiaryDeliveryAddress       CustomType
	ResidentialAddress            CustomType
	BackupMailingAddress          CustomType
	DutyLocationAddress           CustomType
	DutyLocationTOAddress         CustomType
	SITOriginHHGOriginalAddress   CustomType
	SITOriginHHGActualAddress     CustomType
	SITDestinationFinalAddress    CustomType
	SITDestinationOriginalAddress CustomType
	W2Address                     CustomType
	OriginalAddress               CustomType
	NewAddress                    CustomType
}

// Addresses is the struct to access the various fields externally
var Addresses = addressGroup{
	PickupAddress:                 "PickupAddress",
	DeliveryAddress:               "DeliveryAddress",
	SecondaryPickupAddress:        "SecondaryPickupAddress",
	SecondaryDeliveryAddress:      "SecondaryDeliveryAddress",
	TertiaryPickupAddress:         "TertiaryPickupAddress",
	TertiaryDeliveryAddress:       "TertiaryDeliveryAddress",
	ResidentialAddress:            "ResidentialAddress",
	BackupMailingAddress:          "BackupMailingAddress",
	DutyLocationAddress:           "DutyLocationAddress",
	DutyLocationTOAddress:         "DutyLocationTOAddress",
	SITOriginHHGOriginalAddress:   "SITOriginHHGOriginalAddress",
	SITOriginHHGActualAddress:     "SITOriginHHGActualAddress",
	SITDestinationFinalAddress:    "SITDestinationFinalAddress",
	SITDestinationOriginalAddress: "SITDestinationOriginalAddress",
	W2Address:                     "W2Address",
	OriginalAddress:               "OriginalAddress",
	NewAddress:                    "NewAddress",
}

// dimensionGroup is a grouping of all the Dimension related fields
type dimensionGroup struct {
	CrateDimension CustomType
	ItemDimension  CustomType
}

// Dimensions is the struct to access the fields externally
var Dimensions = dimensionGroup{
	// MTOServiceItems may include:
	CrateDimension: "CrateDimension",
	ItemDimension:  "ItemDimension",
}

type documentGroup struct {
	UploadedOrders        CustomType
	UploadedAmendedOrders CustomType
}

var Documents = documentGroup{
	// Orders may include:
	UploadedOrders:        "UploadedOrders",
	UploadedAmendedOrders: "UploadedAmendedOrders",
}

// dutyLocationsGroup is a grouping of all the duty location related fields
type dutyLocationsGroup struct {
	OriginDutyLocation CustomType
	NewDutyLocation    CustomType
}

// DutyLocations is the struct to access the fields externally
var DutyLocations = dutyLocationsGroup{
	// Orders may include:
	OriginDutyLocation: "OriginDutyLocation",
	NewDutyLocation:    "NewDutyLocation",
}

// transportationOfficeGroup is a grouping of all the transportation office related fields
type transportationOfficeGroup struct {
	OriginDutyLocation CustomType
	NewDutyLocation    CustomType
	CloseoutOffice     CustomType
	CounselingOffice   CustomType
}

// TransportationOffices is the struct to access the fields externally
var TransportationOffices = transportationOfficeGroup{
	OriginDutyLocation: "OriginDutyLocationTransportationOffice",
	NewDutyLocation:    "NewDutyLocationTransportationOffice",
	CloseoutOffice:     "CloseoutOffice",
	CounselingOffice:   "CounselingOffice",
}

type officeUserGroup struct {
<<<<<<< HEAD
	SCAssignedUser CustomType
}

var OfficeUsers = officeUserGroup{
	SCAssignedUser: "SCAssignedUser",
=======
	SCAssignedUser  CustomType
	TIOAssignedUser CustomType
	TOOAssignedUser CustomType
}

var OfficeUsers = officeUserGroup{
	SCAssignedUser:  "SCAssignedUser",
	TIOAssignedUser: "TIOAssignedUser",
	TOOAssignedUser: "TOOAssignedUser",
>>>>>>> 8080398f
}

// uploadGroup is a grouping of all the upload related fields
type uploadGroup struct {
	UploadTypePrime CustomType
	UploadTypeUser  CustomType
}

// Uploads is the struct to access the fields externally
var Uploads = uploadGroup{
	UploadTypePrime: "UploadTypePrime",
	UploadTypeUser:  "UploadTypeUser",
}

// portLocationGroup is a grouping of all the port related fields
type portLocationGroup struct {
	PortOfDebarkation CustomType
	PortOfEmbarkation CustomType
}

// PortLocations is the struct to access the fields externally
var PortLocations = portLocationGroup{
	PortOfDebarkation: "PODLocation",
	PortOfEmbarkation: "POELocation",
}

// Below are errors returned by various functions

var ErrNestedModel = errors.New("NESTED_MODEL_ERROR")

// Trait is a function that returns a set of customizations
// Every Trait should start with GetTrait for discoverability
type Trait func() []Customization

// assignType uses the model name to assign the CustomType
// if it's already assigned, do not reassign
func assignType(custom *Customization) error {
	if custom.Type != nil {
		return nil
	}
	// Get the model and check that it's a struct
	model := custom.Model
	mv := reflect.ValueOf(model)
	if mv.Kind() != reflect.Struct {
		return fmt.Errorf("Customization.Model field had type %v - should contain a struct", mv.Kind())
	}
	// Get the model type and find the default type
	typestring, ok := defaultTypesMap[mv.Type().String()]
	if ok {
		custom.Type = &typestring
	} else {
		return fmt.Errorf("Customization.Model field had type %v which is not supported in defaultTypesMap", mv.Type().String())
	}
	return nil
}

// setDefaultTypes assigns types to all customizations in the list provided
func setDefaultTypes(clist []Customization) {
	for idx := 0; idx < len(clist); idx++ {
		if err := assignType(&clist[idx]); err != nil {
			log.Panic(err.Error())
		}
	}
}

// linkOnlyHasID ensures LinkOnly customizations have an ID
func linkOnlyHasID(clist []Customization) error {
	for idx := 0; idx < len(clist); idx++ {
		if clist[idx].LinkOnly && !hasID(clist[idx].Model) {
			return fmt.Errorf("Customization was LinkOnly but the Model had no ID. LinkOnly models must have ID")
		}
	}
	return nil
}

// setupCustomizations prepares the customizations customs for the factory
// by applying and merging the traits.
// customs is a slice that will be modified by setupCustomizations.
//
//   - Ensures linkOnly customizations have ID
//   - Merges customizations and traits
//   - Assigns default types to all default customizations
//   - Ensure there's only one customization per type
func setupCustomizations(customs []Customization, traits []Trait) []Customization {

	// Ensure LinkOnly customizations all have ID
	err := linkOnlyHasID(customs)
	if err != nil {
		log.Panic(err)
	}

	// Merge customizations with traits (also sets default types)
	customs = mergeCustomization(customs, traits)

	// Ensure unique customizations
	err = isUnique(customs)
	if err != nil {
		log.Panic(err)
	}

	return customs

}

// isUnique ensures there's only one customization per type.
// Requirement: All customizations should already have a type assigned.
func isUnique(customs []Customization) error {
	// validate that there are no repeat CustomTypes
	m := make(map[CustomType]int)
	for i, custom := range customs {
		if custom.Type == nil {
			log.Panic("All customizations should have type.")
		}
		// if custom type already exists
		idx, exists := m[*custom.Type]
		if exists {
			return fmt.Errorf("found more than one instance of %s Customization at index %d and %d",
				*custom.Type, idx, i)
		}
		// Add to hashmap
		m[*custom.Type] = i
	}
	return nil

}

// findCustomWithIdx is a helper function to find a customization of a specific type and its index
// Returns:
//   - index of the found customization
//   - pointer to the customization
func findCustomWithIdx(customs []Customization, customType CustomType) (int, *Customization) {
	for i := 0; i < len(customs); i++ {
		if customs[i].Type != nil && *customs[i].Type == customType {
			return i, &customs[i]
		}
	}
	return -1, nil
}

// toStructPtr takes an interface wrapping a struct and
// returns an interface wrapping a pointer to the struct
// For e.g. interface{}(models.User) → interface{}(*models.User)
func toStructPtr(obj interface{}) interface{} {
	vp := reflect.New(reflect.TypeOf(obj))
	vp.Elem().Set(reflect.ValueOf(obj))
	return vp.Interface()
}

// toInterfacePtr takes an interface wrapping a pointer to a struct and
// returns an interface wrapping the struct
// For e.g. interface{}(*models.User) → interface{}(models.User)
func toInterfacePtr(obj interface{}) interface{} {
	rv := reflect.ValueOf(obj).Elem()
	return rv.Interface()
}

// mergeInterfaces transforms the interfaces to match what mergeModels expects
func mergeInterfaces(model1 interface{}, model2 interface{}) interface{} {
	// This wrapper function is needed because merge models expects the first
	// model to be an interface containing a pointer to struct.
	// This function converts
	//    an interface containing the struct
	//    → an interface containing a pointer to the struct
	modelPtr := toStructPtr(model1)
	testdatagen.MergeModels(modelPtr, model2)
	model := toInterfacePtr(modelPtr)
	return model
}

func hasID(model interface{}) bool {
	mv := reflect.ValueOf(model)

	// mv should be a model of type struct
	if mv.Kind() != reflect.Struct || !strings.HasPrefix(mv.Type().String(), "models.") {
		log.Panic("Expecting interface containing a model")
	}

	return !mv.FieldByName("ID").IsZero()
}

// mergeCustomization takes the original set of customizations
// and merges with the traits.
// Required : All customizations MUST have types
//
// The order of application is
//   - Earlier traits override later traits in the trait list
//   - Customizations override the traits
//
// So if you have [trait1, trait2] customization
// and all three contain the same object:
//   - trait 1 will override trait 2 (so start with the highest priority)
//   - customization will override trait 2
func mergeCustomization(customs []Customization, traits []Trait) []Customization {
	// Make sure all customs have a proper type
	setDefaultTypes(customs)

	// Iterate list of traits, each could return a list of customizations
	for _, trait := range traits {

		// Get customizations and set default types
		traitCustomizations := trait()
		setDefaultTypes(traitCustomizations)

		// for each trait custom, merge or replace the one in user supplied customizations
		for _, traitCustom := range traitCustomizations {
			j, callerCustom := findCustomWithIdx(customs, *traitCustom.Type)
			if callerCustom != nil {
				// If a customization is marked as LinkOnly, it means we use that precreated object
				// Therefore we can't merge a trait with it, as we don't update fields on pre-created
				// objects. So we only merge if LinkOnly is false.
				if !callerCustom.LinkOnly {
					result := mergeInterfaces(traitCustom.Model, callerCustom.Model)
					callerCustom.Model = result
					customs[j] = *callerCustom
				}
			} else {
				customs = append(customs, traitCustom)
			}
		}
	}
	return customs
}

// Helper function for when you need to elevate the type of customization from say
// ResidentialAddress to Address before you call BuildAddress
// This is a little finicky because we want to be careful not to harm the existing list
// TBD should we validate again here?
func convertCustomizationInList(customs []Customization, from CustomType, to CustomType) []Customization {
	if _, custom := findCustomWithIdx(customs, to); custom != nil {
		log.Panic(fmt.Errorf("a customization of type %s already exists", to))
	}
	if idx, custom := findCustomWithIdx(customs, from); custom != nil {
		// Create a slice in new memory
		var newCustoms []Customization
		// Populate with copies of objects
		newCustoms = append(newCustoms, customs...)
		// Update the type
		newCustoms[idx].Type = &to
		return newCustoms
	}
	log.Panic(fmt.Errorf("no customization of type %s found", from))
	return nil
}

func findValidCustomization(customs []Customization, customType CustomType) *Customization {
	_, custom := findCustomWithIdx(customs, customType)
	if custom == nil {
		return nil
	}

	// Else check that the customization is valid
	if err := checkNestedModels(*custom); err != nil {
		if errors.Is(err, ErrNestedModel) {
			if !custom.LinkOnly {
				log.Panic(fmt.Errorf("errors encountered in customization for %s: %w", *custom.Type, err))
			}
		} else {
			log.Panic(fmt.Errorf("errors encountered in customization for %s: %w", *custom.Type, err))
		}
	}
	return custom
}

func replaceCustomization(customs []Customization, newCustom Customization) []Customization {
	err := linkOnlyHasID([]Customization{newCustom})
	if err != nil {
		log.Panic(err)
	}

	// assign the type as all customizations should have a type
	if err := assignType(&newCustom); err != nil {
		log.Panic(err.Error())
	}
	// See if an existing customization exists with the type
	ndx, _ := findCustomWithIdx(customs, *newCustom.Type)
	if ndx >= 0 {
		// Found a customization for the provided model and we need to
		// replace it
		customs[ndx] = newCustom
	} else {
		// Did not find an existing customization, append it
		customs = append(customs, newCustom)
	}

	return customs
}

// Caller should have already setup Customizations using setupCustomizations
func removeCustomization(customs []Customization, customType CustomType) []Customization {
	// See if an existing customization exists with the type
	ndx, _ := findCustomWithIdx(customs, customType)
	if ndx >= 0 {
		// Found a customization for the provided model and we need to remove it
		// Order shouldn't matter because the setupCustomizations should have already merged customizations and traits
		// and ensured that there's only one customization per type
		// Replace the customization we want to remove with the last customization in the slice
		customs[ndx] = customs[len(customs)-1]
		customs = customs[:len(customs)-1]
	}

	return customs
}

// checkNestedModels ensures we have no nested models.
// - If a field is a struct that is a model, it should be empty
// - If a field is a pointer to struct, and that struct is a model it should be nil
func checkNestedModels(c interface{}) error {

	// c IS THE CUSTOMIZATION, SHOULD NOT BE A POINTER
	// c SHOULD NOT BE A POINTER
	if reflect.ValueOf(c).Kind() == reflect.Pointer {
		return fmt.Errorf("function expects a struct, received a pointer")
	}

	// mv IS THE MODEL VALUE, SHOULD NOT BE EMPTY
	mv := reflect.ValueOf(c).FieldByName("Model") // get the interface
	if mv.IsNil() {
		return fmt.Errorf("customization must contain a model")
	}
	mv = mv.Elem() // get the model from the interface

	// mv SHOULD BE A STRUCT
	if mv.Kind() == reflect.Struct {
		numberOfFields := mv.NumField()
		mt := mv.Type() // get the model type

		// CHECK ALL FIELDS IN THE STRUCT
		for i := 0; i < numberOfFields; i++ {
			fieldName := mt.Field(i).Name
			field := mv.Field(i)

			// There are a couple conditions we want to check for
			// - If a field is a struct that is a model, it should be empty
			// - If a field is a pointer to struct, and that struct is a model it should be nil

			// IF A FIELD IS A MODELS STRUCT - SHOULD BE EMPTY
			ft := field.Type()
			if field.Kind() == reflect.Struct && strings.HasPrefix(ft.String(), "models.") {
				if !reflect.DeepEqual(field.Interface(), reflect.Zero(field.Type()).Interface()) {
					return fmt.Errorf("%s cannot be populated, no nested models allowed: %w", fieldName, ErrNestedModel)
				}
			}

			// IF A FIELD IS A POINTER TO A MODELS STRUCT - SHOULD ALSO BE EMPTY
			if field.Kind() == reflect.Pointer {
				nf := field.Elem()
				if !field.IsNil() && nf.Kind() == reflect.Struct && strings.HasPrefix(nf.Type().String(), "models.") {
					return fmt.Errorf("%s cannot be populated, no nested models allowed: %w", fieldName, ErrNestedModel)
				}
			}
		}
	}
	return nil
}

func mustCreate(db *pop.Connection, model interface{}) {
	verrs, err := db.ValidateAndCreate(model)
	if err != nil {
		log.Panic(fmt.Errorf("errors encountered saving %#v: %v", model, err))
	}
	if verrs.HasAny() {
		log.Panic(fmt.Errorf("validation errors encountered saving %#v: %v", model, verrs))
	}
}

func mustSave(db *pop.Connection, model interface{}) {
	verrs, err := db.ValidateAndSave(model)
	if err != nil {
		log.Panic(fmt.Errorf("errors encountered saving %#v: %v", model, err))
	}
	if verrs.HasAny() {
		log.Panic(fmt.Errorf("validation errors encountered saving %#v: %v", model, verrs))
	}
}

// RandomEdipi creates a random Edipi for a service member
func RandomEdipi() string {
	low := 1000000000
	high := 9999999999
	randInt, err := random.GetRandomIntAddend(low, high)
	if err != nil {
		log.Panicf("failure to generate random Edipi %v", err)
	}
	return strconv.Itoa(low + int(randInt))
}

// Source chars for random string
const letterBytes = "abcdefghijklmnopqrstuvwxyzABCDEFGHIJKLMNOPQRSTUVWXYZ1234567890"

// Returns a random alphanumeric string of specified length
func MakeRandomString(n int) string {
	b := make([]byte, n)
	for i := range b {
		randInt, err := random.GetRandomInt(len(letterBytes))
		if err != nil {
			log.Panicf("failed to create random string %v", err)
			return ""
		}
		b[i] = letterBytes[randInt]

	}
	return string(b)
}

func setBoolPtr(customBoolPtr *bool, defaultBool bool) *bool {
	result := &defaultBool
	if customBoolPtr != nil {
		result = customBoolPtr
	}
	return result
}

// FixtureOpen opens a file from the testdata dir
func FixtureOpen(name string) afero.File {
	fixtureDir := "testdata"
	cwd, err := os.Getwd()
	if err != nil {
		log.Panic(fmt.Errorf("failed to get current directory: %s", err))
	}

	// if this is called from inside another package, we want to drop everything
	// including and after 'pkg'
	// 'a/b/c/pkg/something/' → 'a/b/c/'
	cwd = strings.Split(cwd, "pkg")[0]

	fixturePath := path.Join(cwd, "pkg/testdatagen", fixtureDir, name)
	file, err := os.Open(filepath.Clean(fixturePath))
	if err != nil {
		log.Panic(fmt.Errorf("error opening local file: %v", err))
	}

	return file
}<|MERGE_RESOLUTION|>--- conflicted
+++ resolved
@@ -274,13 +274,6 @@
 }
 
 type officeUserGroup struct {
-<<<<<<< HEAD
-	SCAssignedUser CustomType
-}
-
-var OfficeUsers = officeUserGroup{
-	SCAssignedUser: "SCAssignedUser",
-=======
 	SCAssignedUser  CustomType
 	TIOAssignedUser CustomType
 	TOOAssignedUser CustomType
@@ -290,7 +283,6 @@
 	SCAssignedUser:  "SCAssignedUser",
 	TIOAssignedUser: "TIOAssignedUser",
 	TOOAssignedUser: "TOOAssignedUser",
->>>>>>> 8080398f
 }
 
 // uploadGroup is a grouping of all the upload related fields
