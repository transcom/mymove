package factory

import (
	"fmt"
	"log"
	"os"
	"path"
	"path/filepath"
	"reflect"
	"strconv"
	"strings"

	"github.com/gobuffalo/pop/v6"
	"github.com/spf13/afero"

	"github.com/transcom/mymove/pkg/random"
	"github.com/transcom/mymove/pkg/testdatagen"
)

// Customization type is the building block for passing in customizations and traits
type Customization struct {
	Model interface{} // The model that the factory will build
	Type  *CustomType // Custom type, usually same as model,
	// except for models that appear in multiple fields
	LinkOnly       bool        // Tells factory to just link in this model, do not create
	ExtendedParams interface{} // Some models need extra data for creation, pointer to extended params
}

// CustomType is a string that represents what kind of customization it is
type CustomType string

// Model customizations will each have a "type" here
// This does not have to match the model type but generally will
// You can have CustomType like ResidentialAddress to define specifically
// where this address will get created and nested
var control CustomType = "Control"
var Address CustomType = "Address"
var AdminUser CustomType = "AdminUser"
var Contractor CustomType = "Contractor"
var DutyLocation CustomType = "DutyLocation"
var Entitlement CustomType = "Entitlement"
var OfficePhoneLine CustomType = "OfficePhoneLine"
var OfficeUser CustomType = "OfficeUser"
var Order CustomType = "Order"
var ServiceMember CustomType = "ServiceMember"
<<<<<<< HEAD
var StorageFacility CustomType = "StorageFacility"
=======
var Role CustomType = "Role"
>>>>>>> e5f9d801
var Tariff400ngZip3 CustomType = "Tariff400ngZip3"
var TransportationOffice CustomType = "TransportationOffice"
var Upload CustomType = "Upload"
var User CustomType = "User"
var UsersRoles CustomType = "UsersRoles"

// defaultTypesMap allows us to assign CustomTypes for most default types
var defaultTypesMap = map[string]CustomType{
	"models.Address":              Address,
	"models.AdminUser":            AdminUser,
	"models.Contractor":           Contractor,
	"models.DutyLocation":         DutyLocation,
	"models.Entitlement":          Entitlement,
	"models.OfficePhoneLine":      OfficePhoneLine,
	"models.OfficeUser":           OfficeUser,
	"models.Order":                Order,
	"models.ServiceMember":        ServiceMember,
	"models.StorageFacility":      StorageFacility,
	"models.Tariff400ngZip3":      Tariff400ngZip3,
	"models.TransportationOffice": TransportationOffice,
	"models.Upload":               Upload,
	"models.User":                 User,
	"models.UsersRoles":           UsersRoles,
	"roles.Role":                  Role,
}

// Instead of nesting structs, we create specific CustomTypes here to give devs
// a code-completion friendly way to select the right type

// addressGroup is a grouping of all address related fields
type addressGroup struct {
	PickupAddress            CustomType
	DeliveryAddress          CustomType
	SecondaryDeliveryAddress CustomType
	ResidentialAddress       CustomType
	DutyLocationAddress      CustomType
	DutyLocationTOAddress    CustomType
}

// Addresses is the struct to access the various fields externally
var Addresses = addressGroup{
	PickupAddress:            "PickupAddress",
	DeliveryAddress:          "DeliveryAddress",
	SecondaryDeliveryAddress: "SecondaryDeliveryAddress",
	ResidentialAddress:       "ResidentialAddress",
	DutyLocationAddress:      "DutyLocationAddress",
	DutyLocationTOAddress:    "DutyLocationTOAddress",
}

// dimensionGroup is a grouping of all the Dimension related fields
type dimensionGroup struct {
	CrateDimension CustomType
	ItemDimension  CustomType
}

// Dimensions is the struct to access the fields externally
var Dimensions = dimensionGroup{
	// MTOServiceItems may include:
	CrateDimension: "CrateDimension",
	ItemDimension:  "ItemDimension",
}

// dutyLocationsGroup is a grouping of all the duty location related fields
type dutyLocationsGroup struct {
	OriginDutyLocation CustomType
	NewDutyLocation    CustomType
}

// DutyLocations is the struct to access the fields externally
var DutyLocations = dutyLocationsGroup{
	// Orders may include:
	OriginDutyLocation: "OriginDutyLocation",
	NewDutyLocation:    "NewDutyLocation",
}

// controlObject is a struct used to control the global behavior of a
// set of customizations
type controlObject struct {
	isValid bool // has this set of customizations been validated
}

// Trait is a function that returns a set of customizations
// Every Trait should start with GetTrait for discoverability
type Trait func() []Customization

// assignType uses the model name to assign the CustomType
// if it's already assigned, do not reassign
func assignType(custom *Customization) error {
	if custom.Type != nil {
		return nil
	}
	// Get the model and check that it's a struct
	model := custom.Model
	mv := reflect.ValueOf(model)
	if mv.Kind() != reflect.Struct {
		return fmt.Errorf("Customization.Model field had type %v - should contain a struct", mv.Kind())
	}
	// Get the model type and find the default type
	typestring, ok := defaultTypesMap[mv.Type().String()]
	if ok {
		custom.Type = &typestring
	} else {
		return fmt.Errorf("Customization.Model field had type %v which is not supported in defaultTypesMap", mv.Type().String())
	}
	return nil
}

// setDefaultTypes assigns types to all customizations in the list provided
func setDefaultTypes(clist []Customization) {
	for idx := 0; idx < len(clist); idx++ {
		if err := assignType(&clist[idx]); err != nil {
			log.Panic(err.Error())
		}
	}
}

// linkOnlyHasID ensures LinkOnly customizations have an ID
func linkOnlyHasID(clist []Customization) error {
	for idx := 0; idx < len(clist); idx++ {
		if clist[idx].LinkOnly && !hasID(clist[idx].Model) {
			return fmt.Errorf("Customization was LinkOnly but the Model had no ID. LinkOnly models must have ID")
		}
	}
	return nil
}

// setupCustomizations prepares the customizations customs for the factory
// by applying and merging the traits.
// customs is a slice that will be modified by setupCustomizations.
//
//   - Ensures a control object has been created
//   - Assigns default types to all default customizations
//   - Merges customizations and traits
//   - Ensure there's only one customization per type
func setupCustomizations(customs []Customization, traits []Trait) []Customization {

	// If a valid control object does not exist, create
	_, controlCustom := findCustomWithIdx(customs, control)
	if controlCustom == nil {
		controlCustom = &Customization{
			Model: controlObject{
				isValid: false,
			},
			Type: &control,
		}
		customs = append(customs, *controlCustom)
	}
	// If it exists and is valid, return, this list has been setup and validated
	controller := controlCustom.Model.(controlObject)
	if controller.isValid {
		return customs
	}

	// If not valid:
	// Ensure LinkOnly customizations all have ID
	err := linkOnlyHasID(customs)
	if err != nil {
		log.Panic(err)
	}

	// Merge customizations with traits (also sets default types)
	customs = mergeCustomization(customs, traits)

	// Ensure unique customizations
	err = isUnique(customs)
	if err != nil {
		log.Panic(err)
	}
	// Store the validation result
	controller.isValid = true
	return customs

}

// isUnique ensures there's only one customization per type.
// Requirement: All customizations should already have a type assigned.
func isUnique(customs []Customization) error {
	// validate that there are no repeat CustomTypes
	m := make(map[CustomType]int)
	for i, custom := range customs {
		if custom.Type == nil {
			log.Panic("All customizations should have type.")
		}
		// if custom type already exists
		idx, exists := m[*custom.Type]
		if exists {
			return fmt.Errorf("Found more than one instance of %s Customization at index %d and %d",
				*custom.Type, idx, i)
		}
		// Add to hashmap
		m[*custom.Type] = i
	}
	return nil

}

// findCustomWithIdx is a helper function to find a customization of a specific type and its index
// Returns:
//   - index of the found customization
//   - pointer to the customization
func findCustomWithIdx(customs []Customization, customType CustomType) (int, *Customization) {
	for i := 0; i < len(customs); i++ {
		if customs[i].Type != nil && *customs[i].Type == customType {
			return i, &customs[i]
		}
	}
	return -1, nil
}

// toStructPtr takes an interface wrapping a struct and
// returns an interface wrapping a pointer to the struct
// For e.g. interface{}(models.User) → interface{}(*models.User)
func toStructPtr(obj interface{}) interface{} {
	vp := reflect.New(reflect.TypeOf(obj))
	vp.Elem().Set(reflect.ValueOf(obj))
	return vp.Interface()
}

// toInterfacePtr takes an interface wrapping a pointer to a struct and
// returns an interface wrapping the struct
// For e.g. interface{}(*models.User) → interface{}(models.User)
func toInterfacePtr(obj interface{}) interface{} {
	rv := reflect.ValueOf(obj).Elem()
	return rv.Interface()
}

// mergeInterfaces transforms the interfaces to match what mergeModels expects
func mergeInterfaces(model1 interface{}, model2 interface{}) interface{} {
	// This wrapper function is needed because merge models expects the first
	// model to be an interface containing a pointer to struct.
	// This function converts
	//    an interface containing the struct
	//    → an interface containing a pointer to the struct
	modelPtr := toStructPtr(model1)
	testdatagen.MergeModels(modelPtr, model2)
	model := toInterfacePtr(modelPtr)
	return model
}

func hasID(model interface{}) bool {
	mv := reflect.ValueOf(model)

	// mv should be a model of type struct
	if mv.Kind() != reflect.Struct || !strings.HasPrefix(mv.Type().String(), "models.") {
		log.Panic("Expecting interface containing a model")
	}

	return !mv.FieldByName("ID").IsZero()
}

// mergeCustomization takes the original set of customizations
// and merges with the traits.
// Required : All customizations MUST have types
//
// The order of application is
//   - Earlier traits override later traits in the trait list
//   - Customizations override the traits
//
// So if you have [trait1, trait2] customization
// and all three contain the same object:
//   - trait 1 will override trait 2 (so start with the highest priority)
//   - customization will override trait 2
func mergeCustomization(customs []Customization, traits []Trait) []Customization {
	// Make sure all customs have a proper type
	setDefaultTypes(customs)

	// Iterate list of traits, each could return a list of customizations
	for _, trait := range traits {

		// Get customizations and set default types
		traitCustomizations := trait()
		setDefaultTypes(traitCustomizations)

		// for each trait custom, merge or replace the one in user supplied customizations
		for _, traitCustom := range traitCustomizations {
			j, callerCustom := findCustomWithIdx(customs, *traitCustom.Type)
			if callerCustom != nil {
				// If a customization is marked as LinkOnly, it means we use that precreated object
				// Therefore we can't merge a trait with it, as we don't update fields on pre-created
				// objects. So we only merge if LinkOnly is false.
				if !callerCustom.LinkOnly {
					result := mergeInterfaces(traitCustom.Model, callerCustom.Model)
					callerCustom.Model = result
					customs[j] = *callerCustom
				}
			} else {
				customs = append(customs, traitCustom)
			}
		}
	}
	return customs
}

// Helper function for when you need to elevate the type of customization from say
// ResidentialAddress to Address before you call BuildAddress
// This is a little finicky because we want to be careful not to harm the existing list
// TBD should we validate again here?
func convertCustomizationInList(customs []Customization, from CustomType, to CustomType) []Customization {
	if _, custom := findCustomWithIdx(customs, to); custom != nil {
		log.Panic(fmt.Errorf("A customization of type %s already exists", to))
	}
	if idx, custom := findCustomWithIdx(customs, from); custom != nil {
		// Create a slice in new memory
		var newCustoms []Customization
		// Populate with copies of objects
		newCustoms = append(newCustoms, customs...)
		// Update the type
		newCustoms[idx].Type = &to
		return newCustoms
	}
	log.Panic(fmt.Errorf("No customization of type %s found", from))
	return nil
}

func findValidCustomization(customs []Customization, customType CustomType) *Customization {
	_, custom := findCustomWithIdx(customs, customType)
	if custom == nil {
		return nil
	}

	// Else check that the customization is valid
	if err := checkNestedModels(*custom); err != nil {
		log.Panic(fmt.Errorf("Errors encountered in customization for %s: %w", *custom.Type, err))
	}
	return custom
}

// checkNestedModels ensures we have no nested models.
// - If a field is a struct that is a model, it should be empty
// - If a field is a pointer to struct, and that struct is a model it should be nil
func checkNestedModels(c interface{}) error {

	// c IS THE CUSTOMIZATION, SHOULD NOT BE A POINTER
	// c SHOULD NOT BE A POINTER
	if reflect.ValueOf(c).Kind() == reflect.Pointer {
		return fmt.Errorf("function expects a struct, received a pointer")
	}

	// mv IS THE MODEL VALUE, SHOULD NOT BE EMPTY
	mv := reflect.ValueOf(c).FieldByName("Model") // get the interface
	if mv.IsNil() {
		return fmt.Errorf("customization must contain a model")
	}
	mv = mv.Elem() // get the model from the interface

	// mv SHOULD BE A STRUCT
	if mv.Kind() == reflect.Struct {
		numberOfFields := mv.NumField()
		mt := mv.Type() // get the model type

		// CHECK ALL FIELDS IN THE STRUCT
		for i := 0; i < numberOfFields; i++ {
			fieldName := mt.Field(i).Name
			field := mv.Field(i)

			// There are a couple conditions we want to check for
			// - If a field is a struct that is a model, it should be empty
			// - If a field is a pointer to struct, and that struct is a model it should be nil

			// IF A FIELD IS A MODELS STRUCT - SHOULD BE EMPTY
			ft := field.Type()
			if field.Kind() == reflect.Struct && strings.HasPrefix(ft.String(), "models.") {
				if !reflect.DeepEqual(field.Interface(), reflect.Zero(field.Type()).Interface()) {
					return fmt.Errorf("%s cannot be populated, no nested models allowed", fieldName)
				}
			}

			// IF A FIELD IS A POINTER TO A MODELS STRUCT - SHOULD ALSO BE EMPTY
			if field.Kind() == reflect.Pointer {
				nf := field.Elem()
				if !field.IsNil() && nf.Kind() == reflect.Struct && strings.HasPrefix(nf.Type().String(), "models.") {
					return fmt.Errorf("%s cannot be populated, no nested models allowed", fieldName)
				}
			}
		}
	}
	return nil
}

func mustCreate(db *pop.Connection, model interface{}) {
	verrs, err := db.ValidateAndCreate(model)
	if err != nil {
		log.Panic(fmt.Errorf("Errors encountered saving %#v: %v", model, err))
	}
	if verrs.HasAny() {
		log.Panic(fmt.Errorf("Validation errors encountered saving %#v: %v", model, verrs))
	}
}

// RandomEdipi creates a random Edipi for a service member
func RandomEdipi() string {
	low := 1000000000
	high := 9999999999
	randInt, err := random.GetRandomIntAddend(low, high)
	if err != nil {
		log.Panicf("Failure to generate random Edipi %v", err)
	}
	return strconv.Itoa(low + int(randInt))
}

// Source chars for random string
const letterBytes = "abcdefghijklmnopqrstuvwxyzABCDEFGHIJKLMNOPQRSTUVWXYZ1234567890"

// Returns a random alphanumeric string of specified length
func makeRandomString(n int) string {
	b := make([]byte, n)
	for i := range b {
		randInt, err := random.GetRandomInt(len(letterBytes))
		if err != nil {
			log.Panicf("failed to create random string %v", err)
			return ""
		}
		b[i] = letterBytes[randInt]

	}
	return string(b)
}

func setBoolPtr(customBoolPtr *bool, defaultBool bool) *bool {
	result := &defaultBool
	if customBoolPtr != nil {
		result = customBoolPtr
	}
	return result
}

// FixtureOpen opens a file from the testdata dir
func FixtureOpen(name string) afero.File {
	fixtureDir := "testdata"
	cwd, err := os.Getwd()
	if err != nil {
		log.Panic(fmt.Errorf("failed to get current directory: %s", err))
	}

	// if this is called from inside another package, we want to drop everything
	// including and after 'pkg'
	// 'a/b/c/pkg/something/' → 'a/b/c/'
	cwd = strings.Split(cwd, "pkg")[0]

	fixturePath := path.Join(cwd, "pkg/testdatagen", fixtureDir, name)
	file, err := os.Open(filepath.Clean(fixturePath))
	if err != nil {
		log.Panic(fmt.Errorf("Error opening local file: %v", err))
	}

	return file
}<|MERGE_RESOLUTION|>--- conflicted
+++ resolved
@@ -43,11 +43,8 @@
 var OfficeUser CustomType = "OfficeUser"
 var Order CustomType = "Order"
 var ServiceMember CustomType = "ServiceMember"
-<<<<<<< HEAD
 var StorageFacility CustomType = "StorageFacility"
-=======
 var Role CustomType = "Role"
->>>>>>> e5f9d801
 var Tariff400ngZip3 CustomType = "Tariff400ngZip3"
 var TransportationOffice CustomType = "TransportationOffice"
 var Upload CustomType = "Upload"
