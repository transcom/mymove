package factory

import (
	"errors"
	"fmt"
	"log"
	"os"
	"path"
	"path/filepath"
	"reflect"
	"strconv"
	"strings"

	"github.com/gobuffalo/pop/v6"
	"github.com/spf13/afero"

	"github.com/transcom/mymove/pkg/random"
	"github.com/transcom/mymove/pkg/testdatagen"
)

// CONSTANTS

// DefaultContractCode is the default contract code for testing
const DefaultContractCode = "HTC711-22-D-R002"

// Customization type is the building block for passing in customizations and traits
type Customization struct {
	Model interface{} // The model that the factory will build
	Type  *CustomType // Custom type, usually same as model,
	// except for models that appear in multiple fields
	LinkOnly       bool        // Tells factory to just link in this model, do not create
	ExtendedParams interface{} // Some models need extra data for creation, pointer to extended params
}

// CustomType is a string that represents what kind of customization it is
type CustomType string

// Model customizations will each have a "type" here
// This does not have to match the model type but generally will
// You can have CustomType like ResidentialAddress to define specifically
// where this address will get created and nested
var Address CustomType = "Address"
var AdditionalDocuments CustomType = "AdditionalDocuments"
var AdminUser CustomType = "AdminUser"
var AuditHistory CustomType = "AuditHistory"
var BackupContact CustomType = "BackupContact"
var BoatShipment CustomType = "BoatShipment"
var City CustomType = "City"
var ClientCert CustomType = "ClientCert"
var Contractor CustomType = "Contractor"
var Country CustomType = "Country"
var CustomerSupportRemark CustomType = "CustomerSupportRemark"
var Document CustomType = "Document"
var DutyLocation CustomType = "DutyLocation"
var Entitlement CustomType = "Entitlement"
var HHGAllowance CustomType = "HHGAllowance"
var PayGrade CustomType = "PayGrade"
var UBAllowance CustomType = "UBAllowances"
var EvaluationReport CustomType = "EvaluationReport"
var LineOfAccounting CustomType = "LineOfAccounting"
var MobileHome CustomType = "MobileHome"
var Move CustomType = "Move"
var MovingExpense CustomType = "MovingExpense"
var MTOAgent CustomType = "MTOAgent"
var MTOServiceItem CustomType = "MTOServiceItem"
var MTOServiceItemDimension CustomType = "MTOServiceItemDimension"
var MTOShipment CustomType = "MTOShipment"
var Notification CustomType = "Notification"
var OfficePhoneLine CustomType = "OfficePhoneLine"
var OfficeUser CustomType = "OfficeUser"
var Order CustomType = "Order"
var Organization CustomType = "Organization"
var PPMShipment CustomType = "PPMShipment"
var PaymentRequest CustomType = "PaymentRequest"
var PaymentServiceItem CustomType = "PaymentServiceItem"
var PaymentServiceItemParam CustomType = "PaymentServiceItemParam"
var PaymentRequestToInterchangeControlNumber CustomType = "PaymentRequestToInterchangeControlNumber"
var Port CustomType = "Port"
var PortLocation CustomType = "PortLocation"
var PostalCodeToGBLOC CustomType = "PostalCodeToGBLOC"
var PrimeUpload CustomType = "PrimeUpload"
var ProgearWeightTicket CustomType = "ProgearWeightTicket"
var ProofOfServiceDoc CustomType = "ProofOfServiceDoc"
var ReService CustomType = "ReService"
var ReDomesticAccessorialPrice CustomType = "ReDomesticAccessorialPrice"
var ReDomesticOtherPrice CustomType = "ReDomesticOtherPrice"
var ReDomesticServiceAreaPrice CustomType = "ReDomesticServiceAreaPrice"
var Role CustomType = "Role"
var ServiceItemParamKey CustomType = "ServiceItemParamKey"
var ServiceParam CustomType = "ServiceParam"
var ServiceMember CustomType = "ServiceMember"
var ServiceRequestDocument CustomType = "ServiceRequestDocument"
var ServiceRequestDocumentUpload CustomType = "ServiceRequestDocumentUpload"
var ShipmentAddressUpdate CustomType = "ShipmentAddressUpdate"
var SignedCertification CustomType = "SignedCertification"
var SITDurationUpdate CustomType = "SITDurationUpdate"
var State CustomType = "State"
var StorageFacility CustomType = "StorageFacility"
var TransportationAccountingCode CustomType = "TransportationAccountingCode"
var TransportationOffice CustomType = "TransportationOffice"
var TransportationOfficeAssignment CustomType = "TransportationOfficeAssignment"
var Upload CustomType = "Upload"
var UserUpload CustomType = "UserUpload"
var User CustomType = "User"
var UsersRoles CustomType = "UsersRoles"
var WebhookNotification CustomType = "WebhookNotification"
var WeightTicket CustomType = "WeightTicket"
var UsPostRegionCity CustomType = "UsPostRegionCity"
var UsersPrivileges CustomType = "UsersPrivileges"
var Privilege CustomType = "Privilege"
var Rank CustomType = "Rank"

// defaultTypesMap allows us to assign CustomTypes for most default types
var defaultTypesMap = map[string]CustomType{
	"models.Address":                                  Address,
	"models.AdminUser":                                AdminUser,
	"factory.TestDataAuditHistory":                    AuditHistory,
	"models.BackupContact":                            BackupContact,
	"models.BoatShipment":                             BoatShipment,
	"models.City":                                     City,
	"models.ClientCert":                               ClientCert,
	"models.Contractor":                               Contractor,
	"models.Country":                                  Country,
	"models.CustomerSupportRemark":                    CustomerSupportRemark,
	"models.Document":                                 Document,
	"models.DutyLocation":                             DutyLocation,
	"models.Entitlement":                              Entitlement,
	"models.PayGrade":                                 PayGrade,
	"models.HHGAllowance":                             HHGAllowance,
	"models.UBAllowances":                             UBAllowance,
	"models.EvaluationReport":                         EvaluationReport,
	"models.LineOfAccounting":                         LineOfAccounting,
	"models.MobileHome":                               MobileHome,
	"models.Move":                                     Move,
	"models.MovingExpense":                            MovingExpense,
	"models.MTOAgent":                                 MTOAgent,
	"models.MTOServiceItem":                           MTOServiceItem,
	"models.MTOServiceItemDimension":                  MTOServiceItemDimension,
	"models.MTOShipment":                              MTOShipment,
	"models.Notification":                             Notification,
	"models.OfficePhoneLine":                          OfficePhoneLine,
	"models.OfficeUser":                               OfficeUser,
	"models.Order":                                    Order,
	"models.Organization":                             Organization,
	"models.PaymentRequest":                           PaymentRequest,
	"models.PaymentServiceItem":                       PaymentServiceItem,
	"models.PaymentServiceItemParam":                  PaymentServiceItemParam,
	"models.PaymentRequestToInterchangeControlNumber": PaymentRequestToInterchangeControlNumber,
	"models.PPMShipment":                              PPMShipment,
	"models.Port":                                     Port,
	"models.PortLocation":                             PortLocation,
	"models.PostalCodeToGBLOC":                        PostalCodeToGBLOC,
	"models.PrimeUpload":                              PrimeUpload,
	"models.ProgearWeightTicket":                      ProgearWeightTicket,
	"models.ProofOfServiceDoc":                        ProofOfServiceDoc,
	"models.ReService":                                ReService,
	"models.ReDomesticAccessorialPrice":               ReDomesticAccessorialPrice,
	"models.ReDomesticOtherPrice":                     ReDomesticOtherPrice,
	"models.ReDomesticServiceAreaPrice":               ReDomesticServiceAreaPrice,
	"models.ServiceItemParamKey":                      ServiceItemParamKey,
	"models.ServiceMember":                            ServiceMember,
	"models.ServiceRequestDocument":                   ServiceRequestDocument,
	"models.ServiceRequestDocumentUpload":             ServiceRequestDocumentUpload,
	"models.ServiceParam":                             ServiceParam,
	"models.SignedCertification":                      SignedCertification,
	"models.ShipmentAddressUpdate":                    ShipmentAddressUpdate,
	"models.SITDurationUpdate":                        SITDurationUpdate,
	"models.State":                                    State,
	"models.StorageFacility":                          StorageFacility,
	"models.TransportationAccountingCode":             TransportationAccountingCode,
	"models.UsPostRegionCity":                         UsPostRegionCity,
	"models.TransportationOffice":                     TransportationOffice,
	"models.TransportationOfficeAssignment":           TransportationOfficeAssignment,
	"models.Upload":                                   Upload,
	"models.UserUpload":                               UserUpload,
	"models.User":                                     User,
	"models.UsersRoles":                               UsersRoles,
	"models.WebhookNotification":                      WebhookNotification,
	"models.WeightTicket":                             WeightTicket,
	"roles.Role":                                      Role,
	"models.UsersPrivileges":                          UsersPrivileges,
<<<<<<< HEAD
	"roles.Privilege":                                 Privilege,
=======
	"models.Privilege":                                Privilege,
	"models.Rank":                                     Rank,
>>>>>>> cc4d1038
}

// Instead of nesting structs, we create specific CustomTypes here to give devs
// a code-completion friendly way to select the right type

// addressGroup is a grouping of all address related fields
type addressGroup struct {
	PickupAddress                 CustomType
	DeliveryAddress               CustomType
	SecondaryPickupAddress        CustomType
	SecondaryDeliveryAddress      CustomType
	TertiaryPickupAddress         CustomType
	TertiaryDeliveryAddress       CustomType
	ResidentialAddress            CustomType
	BackupMailingAddress          CustomType
	DutyLocationAddress           CustomType
	DutyLocationTOAddress         CustomType
	SITOriginHHGOriginalAddress   CustomType
	SITOriginHHGActualAddress     CustomType
	SITDestinationFinalAddress    CustomType
	SITDestinationOriginalAddress CustomType
	W2Address                     CustomType
	OriginalAddress               CustomType
	NewAddress                    CustomType
}

// Addresses is the struct to access the various fields externally
var Addresses = addressGroup{
	PickupAddress:                 "PickupAddress",
	DeliveryAddress:               "DeliveryAddress",
	SecondaryPickupAddress:        "SecondaryPickupAddress",
	SecondaryDeliveryAddress:      "SecondaryDeliveryAddress",
	TertiaryPickupAddress:         "TertiaryPickupAddress",
	TertiaryDeliveryAddress:       "TertiaryDeliveryAddress",
	ResidentialAddress:            "ResidentialAddress",
	BackupMailingAddress:          "BackupMailingAddress",
	DutyLocationAddress:           "DutyLocationAddress",
	DutyLocationTOAddress:         "DutyLocationTOAddress",
	SITOriginHHGOriginalAddress:   "SITOriginHHGOriginalAddress",
	SITOriginHHGActualAddress:     "SITOriginHHGActualAddress",
	SITDestinationFinalAddress:    "SITDestinationFinalAddress",
	SITDestinationOriginalAddress: "SITDestinationOriginalAddress",
	W2Address:                     "W2Address",
	OriginalAddress:               "OriginalAddress",
	NewAddress:                    "NewAddress",
}

// dimensionGroup is a grouping of all the Dimension related fields
type dimensionGroup struct {
	CrateDimension CustomType
	ItemDimension  CustomType
}

// Dimensions is the struct to access the fields externally
var Dimensions = dimensionGroup{
	// MTOServiceItems may include:
	CrateDimension: "CrateDimension",
	ItemDimension:  "ItemDimension",
}

type documentGroup struct {
	UploadedOrders        CustomType
	UploadedAmendedOrders CustomType
}

var Documents = documentGroup{
	// Orders may include:
	UploadedOrders:        "UploadedOrders",
	UploadedAmendedOrders: "UploadedAmendedOrders",
}

// dutyLocationsGroup is a grouping of all the duty location related fields
type dutyLocationsGroup struct {
	OriginDutyLocation CustomType
	NewDutyLocation    CustomType
}

// DutyLocations is the struct to access the fields externally
var DutyLocations = dutyLocationsGroup{
	// Orders may include:
	OriginDutyLocation: "OriginDutyLocation",
	NewDutyLocation:    "NewDutyLocation",
}

// transportationOfficeGroup is a grouping of all the transportation office related fields
type transportationOfficeGroup struct {
	OriginDutyLocation CustomType
	NewDutyLocation    CustomType
	CloseoutOffice     CustomType
	CounselingOffice   CustomType
}

// TransportationOffices is the struct to access the fields externally
var TransportationOffices = transportationOfficeGroup{
	OriginDutyLocation: "OriginDutyLocationTransportationOffice",
	NewDutyLocation:    "NewDutyLocationTransportationOffice",
	CloseoutOffice:     "CloseoutOffice",
	CounselingOffice:   "CounselingOffice",
}

type officeUserGroup struct {
	SCAssignedUser             CustomType
	TIOAssignedUser            CustomType
	TOOAssignedUser            CustomType
	TOODestinationAssignedUser CustomType
}

var OfficeUsers = officeUserGroup{
	SCAssignedUser:             "SCAssignedUser",
	TIOAssignedUser:            "TIOAssignedUser",
	TOOAssignedUser:            "TOOAssignedUser",
	TOODestinationAssignedUser: "TOODestinationAssignedUser",
}

// uploadGroup is a grouping of all the upload related fields
type uploadGroup struct {
	UploadTypePrime CustomType
	UploadTypeUser  CustomType
}

// Uploads is the struct to access the fields externally
var Uploads = uploadGroup{
	UploadTypePrime: "UploadTypePrime",
	UploadTypeUser:  "UploadTypeUser",
}

// portLocationGroup is a grouping of all the port related fields
type portLocationGroup struct {
	PortOfDebarkation CustomType
	PortOfEmbarkation CustomType
}

// PortLocations is the struct to access the fields externally
var PortLocations = portLocationGroup{
	PortOfDebarkation: "PODLocation",
	PortOfEmbarkation: "POELocation",
}

// Below are errors returned by various functions

var ErrNestedModel = errors.New("NESTED_MODEL_ERROR")

// Trait is a function that returns a set of customizations
// Every Trait should start with GetTrait for discoverability
type Trait func() []Customization

// assignType uses the model name to assign the CustomType
// if it's already assigned, do not reassign
func assignType(custom *Customization) error {
	if custom.Type != nil {
		return nil
	}
	// Get the model and check that it's a struct
	model := custom.Model
	mv := reflect.ValueOf(model)
	if mv.Kind() != reflect.Struct {
		return fmt.Errorf("Customization.Model field had type %v - should contain a struct", mv.Kind())
	}
	// Get the model type and find the default type
	typestring, ok := defaultTypesMap[mv.Type().String()]
	if ok {
		custom.Type = &typestring
	} else {
		return fmt.Errorf("Customization.Model field had type %v which is not supported in defaultTypesMap", mv.Type().String())
	}
	return nil
}

// setDefaultTypes assigns types to all customizations in the list provided
func setDefaultTypes(clist []Customization) {
	for idx := 0; idx < len(clist); idx++ {
		if err := assignType(&clist[idx]); err != nil {
			log.Panic(err.Error())
		}
	}
}

// linkOnlyHasID ensures LinkOnly customizations have an ID
func linkOnlyHasID(clist []Customization) error {
	for idx := 0; idx < len(clist); idx++ {
		if clist[idx].LinkOnly && !hasID(clist[idx].Model) {
			return fmt.Errorf("Customization was LinkOnly but the Model had no ID. LinkOnly models must have ID")
		}
	}
	return nil
}

// setupCustomizations prepares the customizations customs for the factory
// by applying and merging the traits.
// customs is a slice that will be modified by setupCustomizations.
//
//   - Ensures linkOnly customizations have ID
//   - Merges customizations and traits
//   - Assigns default types to all default customizations
//   - Ensure there's only one customization per type
func setupCustomizations(customs []Customization, traits []Trait) []Customization {

	// Ensure LinkOnly customizations all have ID
	err := linkOnlyHasID(customs)
	if err != nil {
		log.Panic(err)
	}

	// Merge customizations with traits (also sets default types)
	customs = mergeCustomization(customs, traits)

	// Ensure unique customizations
	err = isUnique(customs)
	if err != nil {
		log.Panic(err)
	}

	return customs

}

// isUnique ensures there's only one customization per type.
// Requirement: All customizations should already have a type assigned.
func isUnique(customs []Customization) error {
	// validate that there are no repeat CustomTypes
	m := make(map[CustomType]int)
	for i, custom := range customs {
		if custom.Type == nil {
			log.Panic("All customizations should have type.")
		}
		// if custom type already exists
		idx, exists := m[*custom.Type]
		if exists {
			return fmt.Errorf("found more than one instance of %s Customization at index %d and %d",
				*custom.Type, idx, i)
		}
		// Add to hashmap
		m[*custom.Type] = i
	}
	return nil

}

// findCustomWithIdx is a helper function to find a customization of a specific type and its index
// Returns:
//   - index of the found customization
//   - pointer to the customization
func findCustomWithIdx(customs []Customization, customType CustomType) (int, *Customization) {
	for i := 0; i < len(customs); i++ {
		if customs[i].Type != nil && *customs[i].Type == customType {
			return i, &customs[i]
		}
	}
	return -1, nil
}

// toStructPtr takes an interface wrapping a struct and
// returns an interface wrapping a pointer to the struct
// For e.g. interface{}(models.User) → interface{}(*models.User)
func toStructPtr(obj interface{}) interface{} {
	vp := reflect.New(reflect.TypeOf(obj))
	vp.Elem().Set(reflect.ValueOf(obj))
	return vp.Interface()
}

// toInterfacePtr takes an interface wrapping a pointer to a struct and
// returns an interface wrapping the struct
// For e.g. interface{}(*models.User) → interface{}(models.User)
func toInterfacePtr(obj interface{}) interface{} {
	rv := reflect.ValueOf(obj).Elem()
	return rv.Interface()
}

// mergeInterfaces transforms the interfaces to match what mergeModels expects
func mergeInterfaces(model1 interface{}, model2 interface{}) interface{} {
	// This wrapper function is needed because merge models expects the first
	// model to be an interface containing a pointer to struct.
	// This function converts
	//    an interface containing the struct
	//    → an interface containing a pointer to the struct
	modelPtr := toStructPtr(model1)
	testdatagen.MergeModels(modelPtr, model2)
	model := toInterfacePtr(modelPtr)
	return model
}

func hasID(model interface{}) bool {
	mv := reflect.ValueOf(model)

	// mv should be a model of type struct
	if mv.Kind() != reflect.Struct || !strings.HasPrefix(mv.Type().String(), "models.") {
		log.Panic("Expecting interface containing a model")
	}

	return !mv.FieldByName("ID").IsZero()
}

// mergeCustomization takes the original set of customizations
// and merges with the traits.
// Required : All customizations MUST have types
//
// The order of application is
//   - Earlier traits override later traits in the trait list
//   - Customizations override the traits
//
// So if you have [trait1, trait2] customization
// and all three contain the same object:
//   - trait 1 will override trait 2 (so start with the highest priority)
//   - customization will override trait 2
func mergeCustomization(customs []Customization, traits []Trait) []Customization {
	// Make sure all customs have a proper type
	setDefaultTypes(customs)

	// Iterate list of traits, each could return a list of customizations
	for _, trait := range traits {

		// Get customizations and set default types
		traitCustomizations := trait()
		setDefaultTypes(traitCustomizations)

		// for each trait custom, merge or replace the one in user supplied customizations
		for _, traitCustom := range traitCustomizations {
			j, callerCustom := findCustomWithIdx(customs, *traitCustom.Type)
			if callerCustom != nil {
				// If a customization is marked as LinkOnly, it means we use that precreated object
				// Therefore we can't merge a trait with it, as we don't update fields on pre-created
				// objects. So we only merge if LinkOnly is false.
				if !callerCustom.LinkOnly {
					result := mergeInterfaces(traitCustom.Model, callerCustom.Model)
					callerCustom.Model = result
					customs[j] = *callerCustom
				}
			} else {
				customs = append(customs, traitCustom)
			}
		}
	}
	return customs
}

// Helper function for when you need to elevate the type of customization from say
// ResidentialAddress to Address before you call BuildAddress
// This is a little finicky because we want to be careful not to harm the existing list
// TBD should we validate again here?
func convertCustomizationInList(customs []Customization, from CustomType, to CustomType) []Customization {
	if _, custom := findCustomWithIdx(customs, to); custom != nil {
		log.Panic(fmt.Errorf("a customization of type %s already exists", to))
	}
	if idx, custom := findCustomWithIdx(customs, from); custom != nil {
		// Create a slice in new memory
		var newCustoms []Customization
		// Populate with copies of objects
		newCustoms = append(newCustoms, customs...)
		// Update the type
		newCustoms[idx].Type = &to
		return newCustoms
	}
	log.Panic(fmt.Errorf("no customization of type %s found", from))
	return nil
}

func findValidCustomization(customs []Customization, customType CustomType) *Customization {
	_, custom := findCustomWithIdx(customs, customType)
	if custom == nil {
		return nil
	}

	// Else check that the customization is valid
	if err := checkNestedModels(*custom); err != nil {
		if errors.Is(err, ErrNestedModel) {
			if !custom.LinkOnly {
				log.Panic(fmt.Errorf("errors encountered in customization for %s: %w", *custom.Type, err))
			}
		} else {
			log.Panic(fmt.Errorf("errors encountered in customization for %s: %w", *custom.Type, err))
		}
	}
	return custom
}

func replaceCustomization(customs []Customization, newCustom Customization) []Customization {
	err := linkOnlyHasID([]Customization{newCustom})
	if err != nil {
		log.Panic(err)
	}

	// assign the type as all customizations should have a type
	if err := assignType(&newCustom); err != nil {
		log.Panic(err.Error())
	}
	// See if an existing customization exists with the type
	ndx, _ := findCustomWithIdx(customs, *newCustom.Type)
	if ndx >= 0 {
		// Found a customization for the provided model and we need to
		// replace it
		customs[ndx] = newCustom
	} else {
		// Did not find an existing customization, append it
		customs = append(customs, newCustom)
	}

	return customs
}

// Caller should have already setup Customizations using setupCustomizations
func removeCustomization(customs []Customization, customType CustomType) []Customization {
	// See if an existing customization exists with the type
	ndx, _ := findCustomWithIdx(customs, customType)
	if ndx >= 0 {
		// Found a customization for the provided model and we need to remove it
		// Order shouldn't matter because the setupCustomizations should have already merged customizations and traits
		// and ensured that there's only one customization per type
		// Replace the customization we want to remove with the last customization in the slice
		customs[ndx] = customs[len(customs)-1]
		customs = customs[:len(customs)-1]
	}

	return customs
}

// checkNestedModels ensures we have no nested models.
// - If a field is a struct that is a model, it should be empty
// - If a field is a pointer to struct, and that struct is a model it should be nil
func checkNestedModels(c interface{}) error {

	// c IS THE CUSTOMIZATION, SHOULD NOT BE A POINTER
	// c SHOULD NOT BE A POINTER
	if reflect.ValueOf(c).Kind() == reflect.Pointer {
		return fmt.Errorf("function expects a struct, received a pointer")
	}

	// mv IS THE MODEL VALUE, SHOULD NOT BE EMPTY
	mv := reflect.ValueOf(c).FieldByName("Model") // get the interface
	if mv.IsNil() {
		return fmt.Errorf("customization must contain a model")
	}
	mv = mv.Elem() // get the model from the interface

	// mv SHOULD BE A STRUCT
	if mv.Kind() == reflect.Struct {
		numberOfFields := mv.NumField()
		mt := mv.Type() // get the model type

		// CHECK ALL FIELDS IN THE STRUCT
		for i := 0; i < numberOfFields; i++ {
			fieldName := mt.Field(i).Name
			field := mv.Field(i)

			// There are a couple conditions we want to check for
			// - If a field is a struct that is a model, it should be empty
			// - If a field is a pointer to struct, and that struct is a model it should be nil

			// IF A FIELD IS A MODELS STRUCT - SHOULD BE EMPTY
			ft := field.Type()
			if field.Kind() == reflect.Struct && strings.HasPrefix(ft.String(), "models.") {
				if !reflect.DeepEqual(field.Interface(), reflect.Zero(field.Type()).Interface()) {
					return fmt.Errorf("%s cannot be populated, no nested models allowed: %w", fieldName, ErrNestedModel)
				}
			}

			// IF A FIELD IS A POINTER TO A MODELS STRUCT - SHOULD ALSO BE EMPTY
			if field.Kind() == reflect.Pointer {
				nf := field.Elem()
				if !field.IsNil() && nf.Kind() == reflect.Struct && strings.HasPrefix(nf.Type().String(), "models.") {
					return fmt.Errorf("%s cannot be populated, no nested models allowed: %w", fieldName, ErrNestedModel)
				}
			}
		}
	}
	return nil
}

func mustCreate(db *pop.Connection, model interface{}) {
	verrs, err := db.ValidateAndCreate(model)
	if err != nil {
		log.Panic(fmt.Errorf("errors encountered saving %#v: %v", model, err))
	}
	if verrs.HasAny() {
		log.Panic(fmt.Errorf("validation errors encountered saving %#v: %v", model, verrs))
	}
}

func mustSave(db *pop.Connection, model interface{}) {
	verrs, err := db.ValidateAndSave(model)
	if err != nil {
		log.Panic(fmt.Errorf("errors encountered saving %#v: %v", model, err))
	}
	if verrs.HasAny() {
		log.Panic(fmt.Errorf("validation errors encountered saving %#v: %v", model, verrs))
	}
}

// RandomEdipi creates a random Edipi for a service member
func RandomEdipi() string {
	low := 1000000000
	high := 9999999999
	randInt, err := random.GetRandomIntAddend(low, high)
	if err != nil {
		log.Panicf("failure to generate random Edipi %v", err)
	}
	return strconv.Itoa(low + int(randInt))
}

// Source chars for random string
const letterBytes = "abcdefghijklmnopqrstuvwxyzABCDEFGHIJKLMNOPQRSTUVWXYZ1234567890"

// Returns a random alphanumeric string of specified length
func MakeRandomString(n int) string {
	b := make([]byte, n)
	for i := range b {
		randInt, err := random.GetRandomInt(len(letterBytes))
		if err != nil {
			log.Panicf("failed to create random string %v", err)
			return ""
		}
		b[i] = letterBytes[randInt]

	}
	return string(b)
}

func setBoolPtr(customBoolPtr *bool, defaultBool bool) *bool {
	result := &defaultBool
	if customBoolPtr != nil {
		result = customBoolPtr
	}
	return result
}

// FixtureOpen opens a file from the testdata dir
func FixtureOpen(name string) afero.File {
	fixtureDir := "testdata"
	cwd, err := os.Getwd()
	if err != nil {
		log.Panic(fmt.Errorf("failed to get current directory: %s", err))
	}

	// if this is called from inside another package, we want to drop everything
	// including and after 'pkg'
	// 'a/b/c/pkg/something/' → 'a/b/c/'
	cwd = strings.Split(cwd, "pkg")[0]

	fixturePath := path.Join(cwd, "pkg/testdatagen", fixtureDir, name)
	file, err := os.Open(filepath.Clean(fixturePath))
	if err != nil {
		log.Panic(fmt.Errorf("error opening local file: %v", err))
	}

	return file
}<|MERGE_RESOLUTION|>--- conflicted
+++ resolved
@@ -179,12 +179,8 @@
 	"models.WeightTicket":                             WeightTicket,
 	"roles.Role":                                      Role,
 	"models.UsersPrivileges":                          UsersPrivileges,
-<<<<<<< HEAD
 	"roles.Privilege":                                 Privilege,
-=======
-	"models.Privilege":                                Privilege,
 	"models.Rank":                                     Rank,
->>>>>>> cc4d1038
 }
 
 // Instead of nesting structs, we create specific CustomTypes here to give devs
