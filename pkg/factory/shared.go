package factory

import (
	"errors"
	"fmt"
	"log"
	"os"
	"path"
	"path/filepath"
	"reflect"
	"strconv"
	"strings"

	"github.com/gobuffalo/pop/v6"
	"github.com/spf13/afero"

	"github.com/transcom/mymove/pkg/random"
	"github.com/transcom/mymove/pkg/testdatagen"
)

// CONSTANTS

// DefaultContractCode is the default contract code for testing
const DefaultContractCode = "HTC711-22-D-R002"

// Customization type is the building block for passing in customizations and traits
type Customization struct {
	Model interface{} // The model that the factory will build
	Type  *CustomType // Custom type, usually same as model,
	// except for models that appear in multiple fields
	LinkOnly       bool        // Tells factory to just link in this model, do not create
	ExtendedParams interface{} // Some models need extra data for creation, pointer to extended params
}

// CustomType is a string that represents what kind of customization it is
type CustomType string

// Model customizations will each have a "type" here
// This does not have to match the model type but generally will
// You can have CustomType like ResidentialAddress to define specifically
// where this address will get created and nested
var Address CustomType = "Address"
var AdditionalDocuments CustomType = "AdditionalDocuments"
var AdminUser CustomType = "AdminUser"
var AuditHistory CustomType = "AuditHistory"
var BackupContact CustomType = "BackupContact"
var BoatShipment CustomType = "BoatShipment"
var City CustomType = "City"
var ClientCert CustomType = "ClientCert"
var Contractor CustomType = "Contractor"
var Country CustomType = "Country"
var CustomerSupportRemark CustomType = "CustomerSupportRemark"
var Document CustomType = "Document"
var DutyLocation CustomType = "DutyLocation"
var Entitlement CustomType = "Entitlement"
var HHGAllowance CustomType = "HHGAllowance"
var PayGrade CustomType = "PayGrade"
var UBAllowance CustomType = "UBAllowances"
var EvaluationReport CustomType = "EvaluationReport"
var LineOfAccounting CustomType = "LineOfAccounting"
var MobileHome CustomType = "MobileHome"
var Move CustomType = "Move"
var MovingExpense CustomType = "MovingExpense"
var MTOAgent CustomType = "MTOAgent"
var MTOServiceItem CustomType = "MTOServiceItem"
var MTOServiceItemDimension CustomType = "MTOServiceItemDimension"
var MTOShipment CustomType = "MTOShipment"
var Notification CustomType = "Notification"
var OfficePhoneLine CustomType = "OfficePhoneLine"
var OfficeUser CustomType = "OfficeUser"
var Order CustomType = "Order"
var Organization CustomType = "Organization"
var PPMShipment CustomType = "PPMShipment"
var PaymentRequest CustomType = "PaymentRequest"
var PaymentServiceItem CustomType = "PaymentServiceItem"
var PaymentServiceItemParam CustomType = "PaymentServiceItemParam"
var PaymentRequestToInterchangeControlNumber CustomType = "PaymentRequestToInterchangeControlNumber"
var Port CustomType = "Port"
var PortLocation CustomType = "PortLocation"
var PostalCodeToGBLOC CustomType = "PostalCodeToGBLOC"
var PrimeUpload CustomType = "PrimeUpload"
var ProgearWeightTicket CustomType = "ProgearWeightTicket"
var ProofOfServiceDoc CustomType = "ProofOfServiceDoc"
var ReService CustomType = "ReService"
var ReDomesticAccessorialPrice CustomType = "ReDomesticAccessorialPrice"
var ReDomesticOtherPrice CustomType = "ReDomesticOtherPrice"
var ReDomesticServiceAreaPrice CustomType = "ReDomesticServiceAreaPrice"
var Role CustomType = "Role"
var ServiceItemParamKey CustomType = "ServiceItemParamKey"
var ServiceParam CustomType = "ServiceParam"
var ServiceMember CustomType = "ServiceMember"
var ServiceRequestDocument CustomType = "ServiceRequestDocument"
var ServiceRequestDocumentUpload CustomType = "ServiceRequestDocumentUpload"
var ShipmentAddressUpdate CustomType = "ShipmentAddressUpdate"
var SignedCertification CustomType = "SignedCertification"
var SITDurationUpdate CustomType = "SITDurationUpdate"
var State CustomType = "State"
var StorageFacility CustomType = "StorageFacility"
var TransportationAccountingCode CustomType = "TransportationAccountingCode"
var TransportationOffice CustomType = "TransportationOffice"
var TransportationOfficeAssignment CustomType = "TransportationOfficeAssignment"
var Upload CustomType = "Upload"
var UserUpload CustomType = "UserUpload"
var User CustomType = "User"
var UsersRoles CustomType = "UsersRoles"
var WebhookNotification CustomType = "WebhookNotification"
var WeightTicket CustomType = "WeightTicket"
var UsPostRegionCity CustomType = "UsPostRegionCity"
var UsersPrivileges CustomType = "UsersPrivileges"
var Privilege CustomType = "Privilege"

// defaultTypesMap allows us to assign CustomTypes for most default types
var defaultTypesMap = map[string]CustomType{
	"models.Address":                                  Address,
	"models.AdminUser":                                AdminUser,
	"factory.TestDataAuditHistory":                    AuditHistory,
	"models.BackupContact":                            BackupContact,
	"models.BoatShipment":                             BoatShipment,
	"models.City":                                     City,
	"models.ClientCert":                               ClientCert,
	"models.Contractor":                               Contractor,
	"models.Country":                                  Country,
	"models.CustomerSupportRemark":                    CustomerSupportRemark,
	"models.Document":                                 Document,
	"models.DutyLocation":                             DutyLocation,
	"models.Entitlement":                              Entitlement,
	"models.PayGrade":                                 PayGrade,
	"models.HHGAllowance":                             HHGAllowance,
	"models.UBAllowances":                             UBAllowance,
	"models.EvaluationReport":                         EvaluationReport,
	"models.LineOfAccounting":                         LineOfAccounting,
	"models.MobileHome":                               MobileHome,
	"models.Move":                                     Move,
	"models.MovingExpense":                            MovingExpense,
	"models.MTOAgent":                                 MTOAgent,
	"models.MTOServiceItem":                           MTOServiceItem,
	"models.MTOServiceItemDimension":                  MTOServiceItemDimension,
	"models.MTOShipment":                              MTOShipment,
	"models.Notification":                             Notification,
	"models.OfficePhoneLine":                          OfficePhoneLine,
	"models.OfficeUser":                               OfficeUser,
	"models.Order":                                    Order,
	"models.Organization":                             Organization,
	"models.PaymentRequest":                           PaymentRequest,
	"models.PaymentServiceItem":                       PaymentServiceItem,
	"models.PaymentServiceItemParam":                  PaymentServiceItemParam,
	"models.PaymentRequestToInterchangeControlNumber": PaymentRequestToInterchangeControlNumber,
	"models.PPMShipment":                              PPMShipment,
	"models.Port":                                     Port,
	"models.PortLocation":                             PortLocation,
	"models.PostalCodeToGBLOC":                        PostalCodeToGBLOC,
	"models.PrimeUpload":                              PrimeUpload,
	"models.ProgearWeightTicket":                      ProgearWeightTicket,
	"models.ProofOfServiceDoc":                        ProofOfServiceDoc,
	"models.ReService":                                ReService,
	"models.ReDomesticAccessorialPrice":               ReDomesticAccessorialPrice,
	"models.ReDomesticOtherPrice":                     ReDomesticOtherPrice,
	"models.ReDomesticServiceAreaPrice":               ReDomesticServiceAreaPrice,
	"models.ServiceItemParamKey":                      ServiceItemParamKey,
	"models.ServiceMember":                            ServiceMember,
	"models.ServiceRequestDocument":                   ServiceRequestDocument,
	"models.ServiceRequestDocumentUpload":             ServiceRequestDocumentUpload,
	"models.ServiceParam":                             ServiceParam,
	"models.SignedCertification":                      SignedCertification,
	"models.ShipmentAddressUpdate":                    ShipmentAddressUpdate,
	"models.SITDurationUpdate":                        SITDurationUpdate,
	"models.State":                                    State,
	"models.StorageFacility":                          StorageFacility,
	"models.TransportationAccountingCode":             TransportationAccountingCode,
	"models.UsPostRegionCity":                         UsPostRegionCity,
	"models.TransportationOffice":                     TransportationOffice,
	"models.TransportationOfficeAssignment":           TransportationOfficeAssignment,
	"models.Upload":                                   Upload,
	"models.UserUpload":                               UserUpload,
	"models.User":                                     User,
	"models.UsersRoles":                               UsersRoles,
	"models.WebhookNotification":                      WebhookNotification,
	"models.WeightTicket":                             WeightTicket,
	"roles.Role":                                      Role,
	"models.UsersPrivileges":                          UsersPrivileges,
	"roles.Privilege":                                 Privilege,
}

// Instead of nesting structs, we create specific CustomTypes here to give devs
// a code-completion friendly way to select the right type

// addressGroup is a grouping of all address related fields
type addressGroup struct {
	PickupAddress                 CustomType
	DeliveryAddress               CustomType
	SecondaryPickupAddress        CustomType
	SecondaryDeliveryAddress      CustomType
	TertiaryPickupAddress         CustomType
	TertiaryDeliveryAddress       CustomType
	ResidentialAddress            CustomType
	BackupMailingAddress          CustomType
	DutyLocationAddress           CustomType
	DutyLocationTOAddress         CustomType
	SITOriginHHGOriginalAddress   CustomType
	SITOriginHHGActualAddress     CustomType
	SITDestinationFinalAddress    CustomType
	SITDestinationOriginalAddress CustomType
	W2Address                     CustomType
	OriginalAddress               CustomType
	NewAddress                    CustomType
}

// Addresses is the struct to access the various fields externally
var Addresses = addressGroup{
	PickupAddress:                 "PickupAddress",
	DeliveryAddress:               "DeliveryAddress",
	SecondaryPickupAddress:        "SecondaryPickupAddress",
	SecondaryDeliveryAddress:      "SecondaryDeliveryAddress",
	TertiaryPickupAddress:         "TertiaryPickupAddress",
	TertiaryDeliveryAddress:       "TertiaryDeliveryAddress",
	ResidentialAddress:            "ResidentialAddress",
	BackupMailingAddress:          "BackupMailingAddress",
	DutyLocationAddress:           "DutyLocationAddress",
	DutyLocationTOAddress:         "DutyLocationTOAddress",
	SITOriginHHGOriginalAddress:   "SITOriginHHGOriginalAddress",
	SITOriginHHGActualAddress:     "SITOriginHHGActualAddress",
	SITDestinationFinalAddress:    "SITDestinationFinalAddress",
	SITDestinationOriginalAddress: "SITDestinationOriginalAddress",
	W2Address:                     "W2Address",
	OriginalAddress:               "OriginalAddress",
	NewAddress:                    "NewAddress",
}

// dimensionGroup is a grouping of all the Dimension related fields
type dimensionGroup struct {
	CrateDimension CustomType
	ItemDimension  CustomType
}

// Dimensions is the struct to access the fields externally
var Dimensions = dimensionGroup{
	// MTOServiceItems may include:
	CrateDimension: "CrateDimension",
	ItemDimension:  "ItemDimension",
}

type documentGroup struct {
	UploadedOrders        CustomType
	UploadedAmendedOrders CustomType
}

var Documents = documentGroup{
	// Orders may include:
	UploadedOrders:        "UploadedOrders",
	UploadedAmendedOrders: "UploadedAmendedOrders",
}

// dutyLocationsGroup is a grouping of all the duty location related fields
type dutyLocationsGroup struct {
	OriginDutyLocation CustomType
	NewDutyLocation    CustomType
}

// DutyLocations is the struct to access the fields externally
var DutyLocations = dutyLocationsGroup{
	// Orders may include:
	OriginDutyLocation: "OriginDutyLocation",
	NewDutyLocation:    "NewDutyLocation",
}

// transportationOfficeGroup is a grouping of all the transportation office related fields
type transportationOfficeGroup struct {
	OriginDutyLocation CustomType
	NewDutyLocation    CustomType
	CloseoutOffice     CustomType
	CounselingOffice   CustomType
}

// TransportationOffices is the struct to access the fields externally
var TransportationOffices = transportationOfficeGroup{
	OriginDutyLocation: "OriginDutyLocationTransportationOffice",
	NewDutyLocation:    "NewDutyLocationTransportationOffice",
	CloseoutOffice:     "CloseoutOffice",
	CounselingOffice:   "CounselingOffice",
}

type officeUserGroup struct {
<<<<<<< HEAD
	SCCounselingAssignedUser   CustomType
	SCCloseoutAssignedUser     CustomType
	TIOAssignedUser            CustomType
	TOOAssignedUser            CustomType
	TOODestinationAssignedUser CustomType
}

var OfficeUsers = officeUserGroup{
	SCCounselingAssignedUser:   "SCCounselingAssignedUser",
	SCCloseoutAssignedUser:     "SCCloseoutAssignedUser",
	TIOAssignedUser:            "TIOAssignedUser",
	TOOAssignedUser:            "TOOAssignedUser",
	TOODestinationAssignedUser: "TOODestinationAssignedUser",
=======
	SCCounselingAssignedUser      CustomType
	SCCloseoutAssignedUser        CustomType
	TOOAssignedUser               CustomType
	TOODestinationAssignedUser    CustomType
	TIOPaymentRequestAssignedUser CustomType
}

var OfficeUsers = officeUserGroup{
	SCCounselingAssignedUser:      "SCCounselingAssignedUser",
	SCCloseoutAssignedUser:        "SCCloseoutAssignedUser",
	TOOAssignedUser:               "TOOAssignedUser",
	TOODestinationAssignedUser:    "TOODestinationAssignedUser",
	TIOPaymentRequestAssignedUser: "TIOPaymentRequestAssignedUser",
>>>>>>> 70034ddf
}

// uploadGroup is a grouping of all the upload related fields
type uploadGroup struct {
	UploadTypePrime CustomType
	UploadTypeUser  CustomType
}

// Uploads is the struct to access the fields externally
var Uploads = uploadGroup{
	UploadTypePrime: "UploadTypePrime",
	UploadTypeUser:  "UploadTypeUser",
}

// portLocationGroup is a grouping of all the port related fields
type portLocationGroup struct {
	PortOfDebarkation CustomType
	PortOfEmbarkation CustomType
}

// PortLocations is the struct to access the fields externally
var PortLocations = portLocationGroup{
	PortOfDebarkation: "PODLocation",
	PortOfEmbarkation: "POELocation",
}

// Below are errors returned by various functions

var ErrNestedModel = errors.New("NESTED_MODEL_ERROR")

// Trait is a function that returns a set of customizations
// Every Trait should start with GetTrait for discoverability
type Trait func() []Customization

// assignType uses the model name to assign the CustomType
// if it's already assigned, do not reassign
func assignType(custom *Customization) error {
	if custom.Type != nil {
		return nil
	}
	// Get the model and check that it's a struct
	model := custom.Model
	mv := reflect.ValueOf(model)
	if mv.Kind() != reflect.Struct {
		return fmt.Errorf("Customization.Model field had type %v - should contain a struct", mv.Kind())
	}
	// Get the model type and find the default type
	typestring, ok := defaultTypesMap[mv.Type().String()]
	if ok {
		custom.Type = &typestring
	} else {
		return fmt.Errorf("Customization.Model field had type %v which is not supported in defaultTypesMap", mv.Type().String())
	}
	return nil
}

// setDefaultTypes assigns types to all customizations in the list provided
func setDefaultTypes(clist []Customization) {
	for idx := 0; idx < len(clist); idx++ {
		if err := assignType(&clist[idx]); err != nil {
			log.Panic(err.Error())
		}
	}
}

// linkOnlyHasID ensures LinkOnly customizations have an ID
func linkOnlyHasID(clist []Customization) error {
	for idx := 0; idx < len(clist); idx++ {
		if clist[idx].LinkOnly && !hasID(clist[idx].Model) {
			return fmt.Errorf("Customization was LinkOnly but the Model had no ID. LinkOnly models must have ID")
		}
	}
	return nil
}

// setupCustomizations prepares the customizations customs for the factory
// by applying and merging the traits.
// customs is a slice that will be modified by setupCustomizations.
//
//   - Ensures linkOnly customizations have ID
//   - Merges customizations and traits
//   - Assigns default types to all default customizations
//   - Ensure there's only one customization per type
func setupCustomizations(customs []Customization, traits []Trait) []Customization {

	// Ensure LinkOnly customizations all have ID
	err := linkOnlyHasID(customs)
	if err != nil {
		log.Panic(err)
	}

	// Merge customizations with traits (also sets default types)
	customs = mergeCustomization(customs, traits)

	// Ensure unique customizations
	err = isUnique(customs)
	if err != nil {
		log.Panic(err)
	}

	return customs

}

// isUnique ensures there's only one customization per type.
// Requirement: All customizations should already have a type assigned.
func isUnique(customs []Customization) error {
	// validate that there are no repeat CustomTypes
	m := make(map[CustomType]int)
	for i, custom := range customs {
		if custom.Type == nil {
			log.Panic("All customizations should have type.")
		}
		// if custom type already exists
		idx, exists := m[*custom.Type]
		if exists {
			return fmt.Errorf("found more than one instance of %s Customization at index %d and %d",
				*custom.Type, idx, i)
		}
		// Add to hashmap
		m[*custom.Type] = i
	}
	return nil

}

// findCustomWithIdx is a helper function to find a customization of a specific type and its index
// Returns:
//   - index of the found customization
//   - pointer to the customization
func findCustomWithIdx(customs []Customization, customType CustomType) (int, *Customization) {
	for i := 0; i < len(customs); i++ {
		if customs[i].Type != nil && *customs[i].Type == customType {
			return i, &customs[i]
		}
	}
	return -1, nil
}

// toStructPtr takes an interface wrapping a struct and
// returns an interface wrapping a pointer to the struct
// For e.g. interface{}(models.User) → interface{}(*models.User)
func toStructPtr(obj interface{}) interface{} {
	vp := reflect.New(reflect.TypeOf(obj))
	vp.Elem().Set(reflect.ValueOf(obj))
	return vp.Interface()
}

// toInterfacePtr takes an interface wrapping a pointer to a struct and
// returns an interface wrapping the struct
// For e.g. interface{}(*models.User) → interface{}(models.User)
func toInterfacePtr(obj interface{}) interface{} {
	rv := reflect.ValueOf(obj).Elem()
	return rv.Interface()
}

// mergeInterfaces transforms the interfaces to match what mergeModels expects
func mergeInterfaces(model1 interface{}, model2 interface{}) interface{} {
	// This wrapper function is needed because merge models expects the first
	// model to be an interface containing a pointer to struct.
	// This function converts
	//    an interface containing the struct
	//    → an interface containing a pointer to the struct
	modelPtr := toStructPtr(model1)
	testdatagen.MergeModels(modelPtr, model2)
	model := toInterfacePtr(modelPtr)
	return model
}

func hasID(model interface{}) bool {
	mv := reflect.ValueOf(model)

	// mv should be a model of type struct
	if mv.Kind() != reflect.Struct || !strings.HasPrefix(mv.Type().String(), "models.") {
		log.Panic("Expecting interface containing a model")
	}

	return !mv.FieldByName("ID").IsZero()
}

// mergeCustomization takes the original set of customizations
// and merges with the traits.
// Required : All customizations MUST have types
//
// The order of application is
//   - Earlier traits override later traits in the trait list
//   - Customizations override the traits
//
// So if you have [trait1, trait2] customization
// and all three contain the same object:
//   - trait 1 will override trait 2 (so start with the highest priority)
//   - customization will override trait 2
func mergeCustomization(customs []Customization, traits []Trait) []Customization {
	// Make sure all customs have a proper type
	setDefaultTypes(customs)

	// Iterate list of traits, each could return a list of customizations
	for _, trait := range traits {

		// Get customizations and set default types
		traitCustomizations := trait()
		setDefaultTypes(traitCustomizations)

		// for each trait custom, merge or replace the one in user supplied customizations
		for _, traitCustom := range traitCustomizations {
			j, callerCustom := findCustomWithIdx(customs, *traitCustom.Type)
			if callerCustom != nil {
				// If a customization is marked as LinkOnly, it means we use that precreated object
				// Therefore we can't merge a trait with it, as we don't update fields on pre-created
				// objects. So we only merge if LinkOnly is false.
				if !callerCustom.LinkOnly {
					result := mergeInterfaces(traitCustom.Model, callerCustom.Model)
					callerCustom.Model = result
					customs[j] = *callerCustom
				}
			} else {
				customs = append(customs, traitCustom)
			}
		}
	}
	return customs
}

// Helper function for when you need to elevate the type of customization from say
// ResidentialAddress to Address before you call BuildAddress
// This is a little finicky because we want to be careful not to harm the existing list
// TBD should we validate again here?
func convertCustomizationInList(customs []Customization, from CustomType, to CustomType) []Customization {
	if _, custom := findCustomWithIdx(customs, to); custom != nil {
		log.Panic(fmt.Errorf("a customization of type %s already exists", to))
	}
	if idx, custom := findCustomWithIdx(customs, from); custom != nil {
		// Create a slice in new memory
		var newCustoms []Customization
		// Populate with copies of objects
		newCustoms = append(newCustoms, customs...)
		// Update the type
		newCustoms[idx].Type = &to
		return newCustoms
	}
	log.Panic(fmt.Errorf("no customization of type %s found", from))
	return nil
}

func findValidCustomization(customs []Customization, customType CustomType) *Customization {
	_, custom := findCustomWithIdx(customs, customType)
	if custom == nil {
		return nil
	}

	// Else check that the customization is valid
	if err := checkNestedModels(*custom); err != nil {
		if errors.Is(err, ErrNestedModel) {
			if !custom.LinkOnly {
				log.Panic(fmt.Errorf("errors encountered in customization for %s: %w", *custom.Type, err))
			}
		} else {
			log.Panic(fmt.Errorf("errors encountered in customization for %s: %w", *custom.Type, err))
		}
	}
	return custom
}

func replaceCustomization(customs []Customization, newCustom Customization) []Customization {
	err := linkOnlyHasID([]Customization{newCustom})
	if err != nil {
		log.Panic(err)
	}

	// assign the type as all customizations should have a type
	if err := assignType(&newCustom); err != nil {
		log.Panic(err.Error())
	}
	// See if an existing customization exists with the type
	ndx, _ := findCustomWithIdx(customs, *newCustom.Type)
	if ndx >= 0 {
		// Found a customization for the provided model and we need to
		// replace it
		customs[ndx] = newCustom
	} else {
		// Did not find an existing customization, append it
		customs = append(customs, newCustom)
	}

	return customs
}

// Caller should have already setup Customizations using setupCustomizations
func removeCustomization(customs []Customization, customType CustomType) []Customization {
	// See if an existing customization exists with the type
	ndx, _ := findCustomWithIdx(customs, customType)
	if ndx >= 0 {
		// Found a customization for the provided model and we need to remove it
		// Order shouldn't matter because the setupCustomizations should have already merged customizations and traits
		// and ensured that there's only one customization per type
		// Replace the customization we want to remove with the last customization in the slice
		customs[ndx] = customs[len(customs)-1]
		customs = customs[:len(customs)-1]
	}

	return customs
}

// checkNestedModels ensures we have no nested models.
// - If a field is a struct that is a model, it should be empty
// - If a field is a pointer to struct, and that struct is a model it should be nil
func checkNestedModels(c interface{}) error {

	// c IS THE CUSTOMIZATION, SHOULD NOT BE A POINTER
	// c SHOULD NOT BE A POINTER
	if reflect.ValueOf(c).Kind() == reflect.Pointer {
		return fmt.Errorf("function expects a struct, received a pointer")
	}

	// mv IS THE MODEL VALUE, SHOULD NOT BE EMPTY
	mv := reflect.ValueOf(c).FieldByName("Model") // get the interface
	if mv.IsNil() {
		return fmt.Errorf("customization must contain a model")
	}
	mv = mv.Elem() // get the model from the interface

	// mv SHOULD BE A STRUCT
	if mv.Kind() == reflect.Struct {
		numberOfFields := mv.NumField()
		mt := mv.Type() // get the model type

		// CHECK ALL FIELDS IN THE STRUCT
		for i := 0; i < numberOfFields; i++ {
			fieldName := mt.Field(i).Name
			field := mv.Field(i)

			// There are a couple conditions we want to check for
			// - If a field is a struct that is a model, it should be empty
			// - If a field is a pointer to struct, and that struct is a model it should be nil

			// IF A FIELD IS A MODELS STRUCT - SHOULD BE EMPTY
			ft := field.Type()
			if field.Kind() == reflect.Struct && strings.HasPrefix(ft.String(), "models.") {
				if !reflect.DeepEqual(field.Interface(), reflect.Zero(field.Type()).Interface()) {
					return fmt.Errorf("%s cannot be populated, no nested models allowed: %w", fieldName, ErrNestedModel)
				}
			}

			// IF A FIELD IS A POINTER TO A MODELS STRUCT - SHOULD ALSO BE EMPTY
			if field.Kind() == reflect.Pointer {
				nf := field.Elem()
				if !field.IsNil() && nf.Kind() == reflect.Struct && strings.HasPrefix(nf.Type().String(), "models.") {
					return fmt.Errorf("%s cannot be populated, no nested models allowed: %w", fieldName, ErrNestedModel)
				}
			}
		}
	}
	return nil
}

func mustCreate(db *pop.Connection, model interface{}) {
	verrs, err := db.ValidateAndCreate(model)
	if err != nil {
		log.Panic(fmt.Errorf("errors encountered saving %#v: %v", model, err))
	}
	if verrs.HasAny() {
		log.Panic(fmt.Errorf("validation errors encountered saving %#v: %v", model, verrs))
	}
}

func mustSave(db *pop.Connection, model interface{}) {
	verrs, err := db.ValidateAndSave(model)
	if err != nil {
		log.Panic(fmt.Errorf("errors encountered saving %#v: %v", model, err))
	}
	if verrs.HasAny() {
		log.Panic(fmt.Errorf("validation errors encountered saving %#v: %v", model, verrs))
	}
}

// RandomEdipi creates a random Edipi for a service member
func RandomEdipi() string {
	low := 1000000000
	high := 9999999999
	randInt, err := random.GetRandomIntAddend(low, high)
	if err != nil {
		log.Panicf("failure to generate random Edipi %v", err)
	}
	return strconv.Itoa(low + int(randInt))
}

// Source chars for random string
const letterBytes = "abcdefghijklmnopqrstuvwxyzABCDEFGHIJKLMNOPQRSTUVWXYZ1234567890"

// Returns a random alphanumeric string of specified length
func MakeRandomString(n int) string {
	b := make([]byte, n)
	for i := range b {
		randInt, err := random.GetRandomInt(len(letterBytes))
		if err != nil {
			log.Panicf("failed to create random string %v", err)
			return ""
		}
		b[i] = letterBytes[randInt]

	}
	return string(b)
}

func setBoolPtr(customBoolPtr *bool, defaultBool bool) *bool {
	result := &defaultBool
	if customBoolPtr != nil {
		result = customBoolPtr
	}
	return result
}

// FixtureOpen opens a file from the testdata dir
func FixtureOpen(name string) afero.File {
	fixtureDir := "testdata"
	cwd, err := os.Getwd()
	if err != nil {
		log.Panic(fmt.Errorf("failed to get current directory: %s", err))
	}

	// if this is called from inside another package, we want to drop everything
	// including and after 'pkg'
	// 'a/b/c/pkg/something/' → 'a/b/c/'
	cwd = strings.Split(cwd, "pkg")[0]

	fixturePath := path.Join(cwd, "pkg/testdatagen", fixtureDir, name)
	file, err := os.Open(filepath.Clean(fixturePath))
	if err != nil {
		log.Panic(fmt.Errorf("error opening local file: %v", err))
	}

	return file
}<|MERGE_RESOLUTION|>--- conflicted
+++ resolved
@@ -280,21 +280,6 @@
 }
 
 type officeUserGroup struct {
-<<<<<<< HEAD
-	SCCounselingAssignedUser   CustomType
-	SCCloseoutAssignedUser     CustomType
-	TIOAssignedUser            CustomType
-	TOOAssignedUser            CustomType
-	TOODestinationAssignedUser CustomType
-}
-
-var OfficeUsers = officeUserGroup{
-	SCCounselingAssignedUser:   "SCCounselingAssignedUser",
-	SCCloseoutAssignedUser:     "SCCloseoutAssignedUser",
-	TIOAssignedUser:            "TIOAssignedUser",
-	TOOAssignedUser:            "TOOAssignedUser",
-	TOODestinationAssignedUser: "TOODestinationAssignedUser",
-=======
 	SCCounselingAssignedUser      CustomType
 	SCCloseoutAssignedUser        CustomType
 	TOOAssignedUser               CustomType
@@ -308,7 +293,6 @@
 	TOOAssignedUser:               "TOOAssignedUser",
 	TOODestinationAssignedUser:    "TOODestinationAssignedUser",
 	TIOPaymentRequestAssignedUser: "TIOPaymentRequestAssignedUser",
->>>>>>> 70034ddf
 }
 
 // uploadGroup is a grouping of all the upload related fields
