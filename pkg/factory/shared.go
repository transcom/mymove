--- conflicted
+++ resolved
@@ -280,35 +280,19 @@
 }
 
 type officeUserGroup struct {
-<<<<<<< HEAD
 	SCCounselingAssignedUser      CustomType
 	SCCloseoutAssignedUser        CustomType
-	TOOAssignedUser               CustomType
+	TIOPaymentRequestAssignedUser CustomType
+	TOOTaskOrderAssignedUser      CustomType
 	TOODestinationAssignedUser    CustomType
-	TIOPaymentRequestAssignedUser CustomType
 }
 
 var OfficeUsers = officeUserGroup{
 	SCCounselingAssignedUser:      "SCCounselingAssignedUser",
 	SCCloseoutAssignedUser:        "SCCloseoutAssignedUser",
-	TOOAssignedUser:               "TOOAssignedUser",
+	TIOPaymentRequestAssignedUser: "TIOPaymentRequestAssignedUser",
+	TOOTaskOrderAssignedUser:      "TOOTaskOrderAssignedUser",
 	TOODestinationAssignedUser:    "TOODestinationAssignedUser",
-	TIOPaymentRequestAssignedUser: "TIOPaymentRequestAssignedUser",
-=======
-	SCCounselingAssignedUser   CustomType
-	SCCloseoutAssignedUser     CustomType
-	TIOAssignedUser            CustomType
-	TOOTaskOrderAssignedUser   CustomType
-	TOODestinationAssignedUser CustomType
-}
-
-var OfficeUsers = officeUserGroup{
-	SCCounselingAssignedUser:   "SCCounselingAssignedUser",
-	SCCloseoutAssignedUser:     "SCCloseoutAssignedUser",
-	TIOAssignedUser:            "TIOAssignedUser",
-	TOOTaskOrderAssignedUser:   "TOOTaskOrderAssignedUser",
-	TOODestinationAssignedUser: "TOODestinationAssignedUser",
->>>>>>> 75b6ab9b
 }
 
 // uploadGroup is a grouping of all the upload related fields
