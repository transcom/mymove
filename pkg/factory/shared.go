--- conflicted
+++ resolved
@@ -282,21 +282,6 @@
 }
 
 type officeUserGroup struct {
-<<<<<<< HEAD
-	SCCounselingAssignedUser   CustomType
-	SCCloseoutAssignedUser     CustomType
-	TIOAssignedUser            CustomType
-	TOOTaskOrderAssignedUser   CustomType
-	TOODestinationAssignedUser CustomType
-}
-
-var OfficeUsers = officeUserGroup{
-	SCCounselingAssignedUser:   "SCCounselingAssignedUser",
-	SCCloseoutAssignedUser:     "SCCloseoutAssignedUser",
-	TIOAssignedUser:            "TIOAssignedUser",
-	TOOTaskOrderAssignedUser:   "TOOTaskOrderAssignedUser",
-	TOODestinationAssignedUser: "TOODestinationAssignedUser",
-=======
 	SCCounselingAssignedUser      CustomType
 	SCCloseoutAssignedUser        CustomType
 	TIOPaymentRequestAssignedUser CustomType
@@ -310,7 +295,6 @@
 	TIOPaymentRequestAssignedUser: "TIOPaymentRequestAssignedUser",
 	TOOTaskOrderAssignedUser:      "TOOTaskOrderAssignedUser",
 	TOODestinationAssignedUser:    "TOODestinationAssignedUser",
->>>>>>> 56f72db4
 }
 
 // uploadGroup is a grouping of all the upload related fields
