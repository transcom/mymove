package factory

import (
	"errors"
	"fmt"
	"log"
	"os"
	"path"
	"path/filepath"
	"reflect"
	"strconv"
	"strings"

	"github.com/gobuffalo/pop/v6"
	"github.com/spf13/afero"

	"github.com/transcom/mymove/pkg/random"
	"github.com/transcom/mymove/pkg/testdatagen"
)

// CONSTANTS

// DefaultContractCode is the default contract code for testing
const DefaultContractCode = "HTC711-22-D-R002"

// Customization type is the building block for passing in customizations and traits
type Customization struct {
	Model interface{} // The model that the factory will build
	Type  *CustomType // Custom type, usually same as model,
	// except for models that appear in multiple fields
	LinkOnly       bool        // Tells factory to just link in this model, do not create
	ExtendedParams interface{} // Some models need extra data for creation, pointer to extended params
}

// CustomType is a string that represents what kind of customization it is
type CustomType string

// Model customizations will each have a "type" here
// This does not have to match the model type but generally will
// You can have CustomType like ResidentialAddress to define specifically
// where this address will get created and nested
var Address CustomType = "Address"
var AdditionalDocuments CustomType = "AdditionalDocuments"
var AdminUser CustomType = "AdminUser"
var AuditHistory CustomType = "AuditHistory"
var BackupContact CustomType = "BackupContact"
var BoatShipment CustomType = "BoatShipment"
var City CustomType = "City"
var ClientCert CustomType = "ClientCert"
var Contractor CustomType = "Contractor"
var Country CustomType = "Country"
var CustomerSupportRemark CustomType = "CustomerSupportRemark"
var Document CustomType = "Document"
var DutyLocation CustomType = "DutyLocation"
var Entitlement CustomType = "Entitlement"
var HHGAllowance CustomType = "HHGAllowance"
var PayGrade CustomType = "PayGrade"
var UBAllowance CustomType = "UBAllowances"
var EvaluationReport CustomType = "EvaluationReport"
var LineOfAccounting CustomType = "LineOfAccounting"
var MobileHome CustomType = "MobileHome"
var Move CustomType = "Move"
var MovingExpense CustomType = "MovingExpense"
var MTOAgent CustomType = "MTOAgent"
var MTOServiceItem CustomType = "MTOServiceItem"
var MTOServiceItemDimension CustomType = "MTOServiceItemDimension"
var MTOShipment CustomType = "MTOShipment"
var Notification CustomType = "Notification"
var OfficePhoneLine CustomType = "OfficePhoneLine"
var OfficeUser CustomType = "OfficeUser"
var Order CustomType = "Order"
var Organization CustomType = "Organization"
var PPMShipment CustomType = "PPMShipment"
var PaymentRequest CustomType = "PaymentRequest"
var PaymentServiceItem CustomType = "PaymentServiceItem"
var PaymentServiceItemParam CustomType = "PaymentServiceItemParam"
var PaymentRequestToInterchangeControlNumber CustomType = "PaymentRequestToInterchangeControlNumber"
var Port CustomType = "Port"
var PortLocation CustomType = "PortLocation"
var PostalCodeToGBLOC CustomType = "PostalCodeToGBLOC"
var PrimeUpload CustomType = "PrimeUpload"
var ProgearWeightTicket CustomType = "ProgearWeightTicket"
var ProofOfServiceDoc CustomType = "ProofOfServiceDoc"
var ReService CustomType = "ReService"
var ReDomesticAccessorialPrice CustomType = "ReDomesticAccessorialPrice"
var ReDomesticOtherPrice CustomType = "ReDomesticOtherPrice"
var ReDomesticServiceAreaPrice CustomType = "ReDomesticServiceAreaPrice"
var Role CustomType = "Role"
var ServiceItemParamKey CustomType = "ServiceItemParamKey"
var ServiceParam CustomType = "ServiceParam"
var ServiceMember CustomType = "ServiceMember"
var ServiceRequestDocument CustomType = "ServiceRequestDocument"
var ServiceRequestDocumentUpload CustomType = "ServiceRequestDocumentUpload"
var ShipmentAddressUpdate CustomType = "ShipmentAddressUpdate"
var SignedCertification CustomType = "SignedCertification"
var SITDurationUpdate CustomType = "SITDurationUpdate"
var State CustomType = "State"
var StorageFacility CustomType = "StorageFacility"
var TransportationAccountingCode CustomType = "TransportationAccountingCode"
var TransportationOffice CustomType = "TransportationOffice"
var TransportationOfficeAssignment CustomType = "TransportationOfficeAssignment"
var Upload CustomType = "Upload"
var UserUpload CustomType = "UserUpload"
var User CustomType = "User"
var UsersRoles CustomType = "UsersRoles"
var WebhookNotification CustomType = "WebhookNotification"
var WeightTicket CustomType = "WeightTicket"
var UsPostRegionCity CustomType = "UsPostRegionCity"
var UsersPrivileges CustomType = "UsersPrivileges"
var Privilege CustomType = "Privilege"
var Rank CustomType = "Rank"

// defaultTypesMap allows us to assign CustomTypes for most default types
var defaultTypesMap = map[string]CustomType{
	"models.Address":                                  Address,
	"models.AdminUser":                                AdminUser,
	"factory.TestDataAuditHistory":                    AuditHistory,
	"models.BackupContact":                            BackupContact,
	"models.BoatShipment":                             BoatShipment,
	"models.City":                                     City,
	"models.ClientCert":                               ClientCert,
	"models.Contractor":                               Contractor,
	"models.Country":                                  Country,
	"models.CustomerSupportRemark":                    CustomerSupportRemark,
	"models.Document":                                 Document,
	"models.DutyLocation":                             DutyLocation,
	"models.Entitlement":                              Entitlement,
	"models.PayGrade":                                 PayGrade,
	"models.HHGAllowance":                             HHGAllowance,
	"models.UBAllowances":                             UBAllowance,
	"models.EvaluationReport":                         EvaluationReport,
	"models.LineOfAccounting":                         LineOfAccounting,
	"models.MobileHome":                               MobileHome,
	"models.Move":                                     Move,
	"models.MovingExpense":                            MovingExpense,
	"models.MTOAgent":                                 MTOAgent,
	"models.MTOServiceItem":                           MTOServiceItem,
	"models.MTOServiceItemDimension":                  MTOServiceItemDimension,
	"models.MTOShipment":                              MTOShipment,
	"models.Notification":                             Notification,
	"models.OfficePhoneLine":                          OfficePhoneLine,
	"models.OfficeUser":                               OfficeUser,
	"models.Order":                                    Order,
	"models.Organization":                             Organization,
	"models.PaymentRequest":                           PaymentRequest,
	"models.PaymentServiceItem":                       PaymentServiceItem,
	"models.PaymentServiceItemParam":                  PaymentServiceItemParam,
	"models.PaymentRequestToInterchangeControlNumber": PaymentRequestToInterchangeControlNumber,
	"models.PPMShipment":                              PPMShipment,
	"models.Port":                                     Port,
	"models.PortLocation":                             PortLocation,
	"models.PostalCodeToGBLOC":                        PostalCodeToGBLOC,
	"models.PrimeUpload":                              PrimeUpload,
	"models.ProgearWeightTicket":                      ProgearWeightTicket,
	"models.ProofOfServiceDoc":                        ProofOfServiceDoc,
	"models.ReService":                                ReService,
	"models.ReDomesticAccessorialPrice":               ReDomesticAccessorialPrice,
	"models.ReDomesticOtherPrice":                     ReDomesticOtherPrice,
	"models.ReDomesticServiceAreaPrice":               ReDomesticServiceAreaPrice,
	"models.ServiceItemParamKey":                      ServiceItemParamKey,
	"models.ServiceMember":                            ServiceMember,
	"models.ServiceRequestDocument":                   ServiceRequestDocument,
	"models.ServiceRequestDocumentUpload":             ServiceRequestDocumentUpload,
	"models.ServiceParam":                             ServiceParam,
	"models.SignedCertification":                      SignedCertification,
	"models.ShipmentAddressUpdate":                    ShipmentAddressUpdate,
	"models.SITDurationUpdate":                        SITDurationUpdate,
	"models.State":                                    State,
	"models.StorageFacility":                          StorageFacility,
	"models.TransportationAccountingCode":             TransportationAccountingCode,
	"models.UsPostRegionCity":                         UsPostRegionCity,
	"models.TransportationOffice":                     TransportationOffice,
	"models.TransportationOfficeAssignment":           TransportationOfficeAssignment,
	"models.Upload":                                   Upload,
	"models.UserUpload":                               UserUpload,
	"models.User":                                     User,
	"models.UsersRoles":                               UsersRoles,
	"models.WebhookNotification":                      WebhookNotification,
	"models.WeightTicket":                             WeightTicket,
	"roles.Role":                                      Role,
	"models.UsersPrivileges":                          UsersPrivileges,
<<<<<<< HEAD
	"models.Privilege":                                Privilege,
	"models.Rank":                                     Rank,
=======
	"roles.Privilege":                                 Privilege,
>>>>>>> 05f0f616
}

// Instead of nesting structs, we create specific CustomTypes here to give devs
// a code-completion friendly way to select the right type

// addressGroup is a grouping of all address related fields
type addressGroup struct {
	PickupAddress                 CustomType
	DeliveryAddress               CustomType
	SecondaryPickupAddress        CustomType
	SecondaryDeliveryAddress      CustomType
	TertiaryPickupAddress         CustomType
	TertiaryDeliveryAddress       CustomType
	ResidentialAddress            CustomType
	BackupMailingAddress          CustomType
	DutyLocationAddress           CustomType
	DutyLocationTOAddress         CustomType
	SITOriginHHGOriginalAddress   CustomType
	SITOriginHHGActualAddress     CustomType
	SITDestinationFinalAddress    CustomType
	SITDestinationOriginalAddress CustomType
	W2Address                     CustomType
	OriginalAddress               CustomType
	NewAddress                    CustomType
}

// Addresses is the struct to access the various fields externally
var Addresses = addressGroup{
	PickupAddress:                 "PickupAddress",
	DeliveryAddress:               "DeliveryAddress",
	SecondaryPickupAddress:        "SecondaryPickupAddress",
	SecondaryDeliveryAddress:      "SecondaryDeliveryAddress",
	TertiaryPickupAddress:         "TertiaryPickupAddress",
	TertiaryDeliveryAddress:       "TertiaryDeliveryAddress",
	ResidentialAddress:            "ResidentialAddress",
	BackupMailingAddress:          "BackupMailingAddress",
	DutyLocationAddress:           "DutyLocationAddress",
	DutyLocationTOAddress:         "DutyLocationTOAddress",
	SITOriginHHGOriginalAddress:   "SITOriginHHGOriginalAddress",
	SITOriginHHGActualAddress:     "SITOriginHHGActualAddress",
	SITDestinationFinalAddress:    "SITDestinationFinalAddress",
	SITDestinationOriginalAddress: "SITDestinationOriginalAddress",
	W2Address:                     "W2Address",
	OriginalAddress:               "OriginalAddress",
	NewAddress:                    "NewAddress",
}

// dimensionGroup is a grouping of all the Dimension related fields
type dimensionGroup struct {
	CrateDimension CustomType
	ItemDimension  CustomType
}

// Dimensions is the struct to access the fields externally
var Dimensions = dimensionGroup{
	// MTOServiceItems may include:
	CrateDimension: "CrateDimension",
	ItemDimension:  "ItemDimension",
}

type documentGroup struct {
	UploadedOrders        CustomType
	UploadedAmendedOrders CustomType
}

var Documents = documentGroup{
	// Orders may include:
	UploadedOrders:        "UploadedOrders",
	UploadedAmendedOrders: "UploadedAmendedOrders",
}

// dutyLocationsGroup is a grouping of all the duty location related fields
type dutyLocationsGroup struct {
	OriginDutyLocation CustomType
	NewDutyLocation    CustomType
}

// DutyLocations is the struct to access the fields externally
var DutyLocations = dutyLocationsGroup{
	// Orders may include:
	OriginDutyLocation: "OriginDutyLocation",
	NewDutyLocation:    "NewDutyLocation",
}

// transportationOfficeGroup is a grouping of all the transportation office related fields
type transportationOfficeGroup struct {
	OriginDutyLocation CustomType
	NewDutyLocation    CustomType
	CloseoutOffice     CustomType
	CounselingOffice   CustomType
}

// TransportationOffices is the struct to access the fields externally
var TransportationOffices = transportationOfficeGroup{
	OriginDutyLocation: "OriginDutyLocationTransportationOffice",
	NewDutyLocation:    "NewDutyLocationTransportationOffice",
	CloseoutOffice:     "CloseoutOffice",
	CounselingOffice:   "CounselingOffice",
}

type officeUserGroup struct {
	SCAssignedUser             CustomType
	TIOAssignedUser            CustomType
	TOOAssignedUser            CustomType
	TOODestinationAssignedUser CustomType
}

var OfficeUsers = officeUserGroup{
	SCAssignedUser:             "SCAssignedUser",
	TIOAssignedUser:            "TIOAssignedUser",
	TOOAssignedUser:            "TOOAssignedUser",
	TOODestinationAssignedUser: "TOODestinationAssignedUser",
}

// uploadGroup is a grouping of all the upload related fields
type uploadGroup struct {
	UploadTypePrime CustomType
	UploadTypeUser  CustomType
}

// Uploads is the struct to access the fields externally
var Uploads = uploadGroup{
	UploadTypePrime: "UploadTypePrime",
	UploadTypeUser:  "UploadTypeUser",
}

// portLocationGroup is a grouping of all the port related fields
type portLocationGroup struct {
	PortOfDebarkation CustomType
	PortOfEmbarkation CustomType
}

// PortLocations is the struct to access the fields externally
var PortLocations = portLocationGroup{
	PortOfDebarkation: "PODLocation",
	PortOfEmbarkation: "POELocation",
}

// Below are errors returned by various functions

var ErrNestedModel = errors.New("NESTED_MODEL_ERROR")

// Trait is a function that returns a set of customizations
// Every Trait should start with GetTrait for discoverability
type Trait func() []Customization

// assignType uses the model name to assign the CustomType
// if it's already assigned, do not reassign
func assignType(custom *Customization) error {
	if custom.Type != nil {
		return nil
	}
	// Get the model and check that it's a struct
	model := custom.Model
	mv := reflect.ValueOf(model)
	if mv.Kind() != reflect.Struct {
		return fmt.Errorf("Customization.Model field had type %v - should contain a struct", mv.Kind())
	}
	// Get the model type and find the default type
	typestring, ok := defaultTypesMap[mv.Type().String()]
	if ok {
		custom.Type = &typestring
	} else {
		return fmt.Errorf("Customization.Model field had type %v which is not supported in defaultTypesMap", mv.Type().String())
	}
	return nil
}

// setDefaultTypes assigns types to all customizations in the list provided
func setDefaultTypes(clist []Customization) {
	for idx := 0; idx < len(clist); idx++ {
		if err := assignType(&clist[idx]); err != nil {
			log.Panic(err.Error())
		}
	}
}

// linkOnlyHasID ensures LinkOnly customizations have an ID
func linkOnlyHasID(clist []Customization) error {
	for idx := 0; idx < len(clist); idx++ {
		if clist[idx].LinkOnly && !hasID(clist[idx].Model) {
			return fmt.Errorf("Customization was LinkOnly but the Model had no ID. LinkOnly models must have ID")
		}
	}
	return nil
}

// setupCustomizations prepares the customizations customs for the factory
// by applying and merging the traits.
// customs is a slice that will be modified by setupCustomizations.
//
//   - Ensures linkOnly customizations have ID
//   - Merges customizations and traits
//   - Assigns default types to all default customizations
//   - Ensure there's only one customization per type
func setupCustomizations(customs []Customization, traits []Trait) []Customization {

	// Ensure LinkOnly customizations all have ID
	err := linkOnlyHasID(customs)
	if err != nil {
		log.Panic(err)
	}

	// Merge customizations with traits (also sets default types)
	customs = mergeCustomization(customs, traits)

	// Ensure unique customizations
	err = isUnique(customs)
	if err != nil {
		log.Panic(err)
	}

	return customs

}

// isUnique ensures there's only one customization per type.
// Requirement: All customizations should already have a type assigned.
func isUnique(customs []Customization) error {
	// validate that there are no repeat CustomTypes
	m := make(map[CustomType]int)
	for i, custom := range customs {
		if custom.Type == nil {
			log.Panic("All customizations should have type.")
		}
		// if custom type already exists
		idx, exists := m[*custom.Type]
		if exists {
			return fmt.Errorf("found more than one instance of %s Customization at index %d and %d",
				*custom.Type, idx, i)
		}
		// Add to hashmap
		m[*custom.Type] = i
	}
	return nil

}

// findCustomWithIdx is a helper function to find a customization of a specific type and its index
// Returns:
//   - index of the found customization
//   - pointer to the customization
func findCustomWithIdx(customs []Customization, customType CustomType) (int, *Customization) {
	for i := 0; i < len(customs); i++ {
		if customs[i].Type != nil && *customs[i].Type == customType {
			return i, &customs[i]
		}
	}
	return -1, nil
}

// toStructPtr takes an interface wrapping a struct and
// returns an interface wrapping a pointer to the struct
// For e.g. interface{}(models.User) → interface{}(*models.User)
func toStructPtr(obj interface{}) interface{} {
	vp := reflect.New(reflect.TypeOf(obj))
	vp.Elem().Set(reflect.ValueOf(obj))
	return vp.Interface()
}

// toInterfacePtr takes an interface wrapping a pointer to a struct and
// returns an interface wrapping the struct
// For e.g. interface{}(*models.User) → interface{}(models.User)
func toInterfacePtr(obj interface{}) interface{} {
	rv := reflect.ValueOf(obj).Elem()
	return rv.Interface()
}

// mergeInterfaces transforms the interfaces to match what mergeModels expects
func mergeInterfaces(model1 interface{}, model2 interface{}) interface{} {
	// This wrapper function is needed because merge models expects the first
	// model to be an interface containing a pointer to struct.
	// This function converts
	//    an interface containing the struct
	//    → an interface containing a pointer to the struct
	modelPtr := toStructPtr(model1)
	testdatagen.MergeModels(modelPtr, model2)
	model := toInterfacePtr(modelPtr)
	return model
}

func hasID(model interface{}) bool {
	mv := reflect.ValueOf(model)

	// mv should be a model of type struct
	if mv.Kind() != reflect.Struct || !strings.HasPrefix(mv.Type().String(), "models.") {
		log.Panic("Expecting interface containing a model")
	}

	return !mv.FieldByName("ID").IsZero()
}

// mergeCustomization takes the original set of customizations
// and merges with the traits.
// Required : All customizations MUST have types
//
// The order of application is
//   - Earlier traits override later traits in the trait list
//   - Customizations override the traits
//
// So if you have [trait1, trait2] customization
// and all three contain the same object:
//   - trait 1 will override trait 2 (so start with the highest priority)
//   - customization will override trait 2
func mergeCustomization(customs []Customization, traits []Trait) []Customization {
	// Make sure all customs have a proper type
	setDefaultTypes(customs)

	// Iterate list of traits, each could return a list of customizations
	for _, trait := range traits {

		// Get customizations and set default types
		traitCustomizations := trait()
		setDefaultTypes(traitCustomizations)

		// for each trait custom, merge or replace the one in user supplied customizations
		for _, traitCustom := range traitCustomizations {
			j, callerCustom := findCustomWithIdx(customs, *traitCustom.Type)
			if callerCustom != nil {
				// If a customization is marked as LinkOnly, it means we use that precreated object
				// Therefore we can't merge a trait with it, as we don't update fields on pre-created
				// objects. So we only merge if LinkOnly is false.
				if !callerCustom.LinkOnly {
					result := mergeInterfaces(traitCustom.Model, callerCustom.Model)
					callerCustom.Model = result
					customs[j] = *callerCustom
				}
			} else {
				customs = append(customs, traitCustom)
			}
		}
	}
	return customs
}

// Helper function for when you need to elevate the type of customization from say
// ResidentialAddress to Address before you call BuildAddress
// This is a little finicky because we want to be careful not to harm the existing list
// TBD should we validate again here?
func convertCustomizationInList(customs []Customization, from CustomType, to CustomType) []Customization {
	if _, custom := findCustomWithIdx(customs, to); custom != nil {
		log.Panic(fmt.Errorf("a customization of type %s already exists", to))
	}
	if idx, custom := findCustomWithIdx(customs, from); custom != nil {
		// Create a slice in new memory
		var newCustoms []Customization
		// Populate with copies of objects
		newCustoms = append(newCustoms, customs...)
		// Update the type
		newCustoms[idx].Type = &to
		return newCustoms
	}
	log.Panic(fmt.Errorf("no customization of type %s found", from))
	return nil
}

func findValidCustomization(customs []Customization, customType CustomType) *Customization {
	_, custom := findCustomWithIdx(customs, customType)
	if custom == nil {
		return nil
	}

	// Else check that the customization is valid
	if err := checkNestedModels(*custom); err != nil {
		if errors.Is(err, ErrNestedModel) {
			if !custom.LinkOnly {
				log.Panic(fmt.Errorf("errors encountered in customization for %s: %w", *custom.Type, err))
			}
		} else {
			log.Panic(fmt.Errorf("errors encountered in customization for %s: %w", *custom.Type, err))
		}
	}
	return custom
}

func replaceCustomization(customs []Customization, newCustom Customization) []Customization {
	err := linkOnlyHasID([]Customization{newCustom})
	if err != nil {
		log.Panic(err)
	}

	// assign the type as all customizations should have a type
	if err := assignType(&newCustom); err != nil {
		log.Panic(err.Error())
	}
	// See if an existing customization exists with the type
	ndx, _ := findCustomWithIdx(customs, *newCustom.Type)
	if ndx >= 0 {
		// Found a customization for the provided model and we need to
		// replace it
		customs[ndx] = newCustom
	} else {
		// Did not find an existing customization, append it
		customs = append(customs, newCustom)
	}

	return customs
}

// Caller should have already setup Customizations using setupCustomizations
func removeCustomization(customs []Customization, customType CustomType) []Customization {
	// See if an existing customization exists with the type
	ndx, _ := findCustomWithIdx(customs, customType)
	if ndx >= 0 {
		// Found a customization for the provided model and we need to remove it
		// Order shouldn't matter because the setupCustomizations should have already merged customizations and traits
		// and ensured that there's only one customization per type
		// Replace the customization we want to remove with the last customization in the slice
		customs[ndx] = customs[len(customs)-1]
		customs = customs[:len(customs)-1]
	}

	return customs
}

// checkNestedModels ensures we have no nested models.
// - If a field is a struct that is a model, it should be empty
// - If a field is a pointer to struct, and that struct is a model it should be nil
func checkNestedModels(c interface{}) error {

	// c IS THE CUSTOMIZATION, SHOULD NOT BE A POINTER
	// c SHOULD NOT BE A POINTER
	if reflect.ValueOf(c).Kind() == reflect.Pointer {
		return fmt.Errorf("function expects a struct, received a pointer")
	}

	// mv IS THE MODEL VALUE, SHOULD NOT BE EMPTY
	mv := reflect.ValueOf(c).FieldByName("Model") // get the interface
	if mv.IsNil() {
		return fmt.Errorf("customization must contain a model")
	}
	mv = mv.Elem() // get the model from the interface

	// mv SHOULD BE A STRUCT
	if mv.Kind() == reflect.Struct {
		numberOfFields := mv.NumField()
		mt := mv.Type() // get the model type

		// CHECK ALL FIELDS IN THE STRUCT
		for i := 0; i < numberOfFields; i++ {
			fieldName := mt.Field(i).Name
			field := mv.Field(i)

			// There are a couple conditions we want to check for
			// - If a field is a struct that is a model, it should be empty
			// - If a field is a pointer to struct, and that struct is a model it should be nil

			// IF A FIELD IS A MODELS STRUCT - SHOULD BE EMPTY
			ft := field.Type()
			if field.Kind() == reflect.Struct && strings.HasPrefix(ft.String(), "models.") {
				if !reflect.DeepEqual(field.Interface(), reflect.Zero(field.Type()).Interface()) {
					return fmt.Errorf("%s cannot be populated, no nested models allowed: %w", fieldName, ErrNestedModel)
				}
			}

			// IF A FIELD IS A POINTER TO A MODELS STRUCT - SHOULD ALSO BE EMPTY
			if field.Kind() == reflect.Pointer {
				nf := field.Elem()
				if !field.IsNil() && nf.Kind() == reflect.Struct && strings.HasPrefix(nf.Type().String(), "models.") {
					return fmt.Errorf("%s cannot be populated, no nested models allowed: %w", fieldName, ErrNestedModel)
				}
			}
		}
	}
	return nil
}

func mustCreate(db *pop.Connection, model interface{}) {
	verrs, err := db.ValidateAndCreate(model)
	if err != nil {
		log.Panic(fmt.Errorf("errors encountered saving %#v: %v", model, err))
	}
	if verrs.HasAny() {
		log.Panic(fmt.Errorf("validation errors encountered saving %#v: %v", model, verrs))
	}
}

func mustSave(db *pop.Connection, model interface{}) {
	verrs, err := db.ValidateAndSave(model)
	if err != nil {
		log.Panic(fmt.Errorf("errors encountered saving %#v: %v", model, err))
	}
	if verrs.HasAny() {
		log.Panic(fmt.Errorf("validation errors encountered saving %#v: %v", model, verrs))
	}
}

// RandomEdipi creates a random Edipi for a service member
func RandomEdipi() string {
	low := 1000000000
	high := 9999999999
	randInt, err := random.GetRandomIntAddend(low, high)
	if err != nil {
		log.Panicf("failure to generate random Edipi %v", err)
	}
	return strconv.Itoa(low + int(randInt))
}

// Source chars for random string
const letterBytes = "abcdefghijklmnopqrstuvwxyzABCDEFGHIJKLMNOPQRSTUVWXYZ1234567890"

// Returns a random alphanumeric string of specified length
func MakeRandomString(n int) string {
	b := make([]byte, n)
	for i := range b {
		randInt, err := random.GetRandomInt(len(letterBytes))
		if err != nil {
			log.Panicf("failed to create random string %v", err)
			return ""
		}
		b[i] = letterBytes[randInt]

	}
	return string(b)
}

func setBoolPtr(customBoolPtr *bool, defaultBool bool) *bool {
	result := &defaultBool
	if customBoolPtr != nil {
		result = customBoolPtr
	}
	return result
}

// FixtureOpen opens a file from the testdata dir
func FixtureOpen(name string) afero.File {
	fixtureDir := "testdata"
	cwd, err := os.Getwd()
	if err != nil {
		log.Panic(fmt.Errorf("failed to get current directory: %s", err))
	}

	// if this is called from inside another package, we want to drop everything
	// including and after 'pkg'
	// 'a/b/c/pkg/something/' → 'a/b/c/'
	cwd = strings.Split(cwd, "pkg")[0]

	fixturePath := path.Join(cwd, "pkg/testdatagen", fixtureDir, name)
	file, err := os.Open(filepath.Clean(fixturePath))
	if err != nil {
		log.Panic(fmt.Errorf("error opening local file: %v", err))
	}

	return file
}<|MERGE_RESOLUTION|>--- conflicted
+++ resolved
@@ -179,12 +179,8 @@
 	"models.WeightTicket":                             WeightTicket,
 	"roles.Role":                                      Role,
 	"models.UsersPrivileges":                          UsersPrivileges,
-<<<<<<< HEAD
-	"models.Privilege":                                Privilege,
 	"models.Rank":                                     Rank,
-=======
 	"roles.Privilege":                                 Privilege,
->>>>>>> 05f0f616
 }
 
 // Instead of nesting structs, we create specific CustomTypes here to give devs
