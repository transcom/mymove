--- conflicted
+++ resolved
@@ -53,12 +53,9 @@
 var Document CustomType = "Document"
 var DutyLocation CustomType = "DutyLocation"
 var Entitlement CustomType = "Entitlement"
-<<<<<<< HEAD
 var HHGAllowance CustomType = "HHGAllowance"
 var PayGrade CustomType = "PayGrade"
-=======
 var UBAllowance CustomType = "UBAllowances"
->>>>>>> 744e75e5
 var EvaluationReport CustomType = "EvaluationReport"
 var LineOfAccounting CustomType = "LineOfAccounting"
 var MobileHome CustomType = "MobileHome"
@@ -121,12 +118,9 @@
 	"models.Document":                                 Document,
 	"models.DutyLocation":                             DutyLocation,
 	"models.Entitlement":                              Entitlement,
-<<<<<<< HEAD
 	"models.PayGrade":                                 PayGrade,
 	"models.HHGAllowance":                             HHGAllowance,
-=======
 	"models.UBAllowances":                             UBAllowance,
->>>>>>> 744e75e5
 	"models.EvaluationReport":                         EvaluationReport,
 	"models.LineOfAccounting":                         LineOfAccounting,
 	"models.MobileHome":                               MobileHome,
