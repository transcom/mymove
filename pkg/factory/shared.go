package factory

import (
	"errors"
	"fmt"
	"log"
	"os"
	"path"
	"path/filepath"
	"reflect"
	"strconv"
	"strings"

	"github.com/gobuffalo/pop/v6"
	"github.com/spf13/afero"

	"github.com/transcom/mymove/pkg/random"
	"github.com/transcom/mymove/pkg/testdatagen"
)

// CONSTANTS

// DefaultContractCode is the default contract code for testing
const DefaultContractCode = "TRUSS_TEST"

// Customization type is the building block for passing in customizations and traits
type Customization struct {
	Model interface{} // The model that the factory will build
	Type  *CustomType // Custom type, usually same as model,
	// except for models that appear in multiple fields
	LinkOnly       bool        // Tells factory to just link in this model, do not create
	ExtendedParams interface{} // Some models need extra data for creation, pointer to extended params
}

// CustomType is a string that represents what kind of customization it is
type CustomType string

// Model customizations will each have a "type" here
// This does not have to match the model type but generally will
// You can have CustomType like ResidentialAddress to define specifically
// where this address will get created and nested
var Address CustomType = "Address"
var AdditionalDocuments CustomType = "AdditionalDocuments"
var AdminUser CustomType = "AdminUser"
var AuditHistory CustomType = "AuditHistory"
var BackupContact CustomType = "BackupContact"
var BoatShipment CustomType = "BoatShipment"
var City CustomType = "City"
var ClientCert CustomType = "ClientCert"
var Contractor CustomType = "Contractor"
var Country CustomType = "Country"
var CustomerSupportRemark CustomType = "CustomerSupportRemark"
var Document CustomType = "Document"
var DutyLocation CustomType = "DutyLocation"
var Entitlement CustomType = "Entitlement"
var UBAllowance CustomType = "UBAllowances"
var EvaluationReport CustomType = "EvaluationReport"
var LineOfAccounting CustomType = "LineOfAccounting"
var MobileHome CustomType = "MobileHome"
var Move CustomType = "Move"
var MovingExpense CustomType = "MovingExpense"
var MTOAgent CustomType = "MTOAgent"
var MTOServiceItem CustomType = "MTOServiceItem"
var MTOServiceItemDimension CustomType = "MTOServiceItemDimension"
var MTOShipment CustomType = "MTOShipment"
var Notification CustomType = "Notification"
var OfficePhoneLine CustomType = "OfficePhoneLine"
var OfficeUser CustomType = "OfficeUser"
var Order CustomType = "Order"
var Organization CustomType = "Organization"
var PPMShipment CustomType = "PPMShipment"
var PaymentRequest CustomType = "PaymentRequest"
var PaymentServiceItem CustomType = "PaymentServiceItem"
var PaymentServiceItemParam CustomType = "PaymentServiceItemParam"
var PaymentRequestToInterchangeControlNumber CustomType = "PaymentRequestToInterchangeControlNumber"
var Port CustomType = "Port"
var PortLocation CustomType = "PortLocation"
var PostalCodeToGBLOC CustomType = "PostalCodeToGBLOC"
var PrimeUpload CustomType = "PrimeUpload"
var ProgearWeightTicket CustomType = "ProgearWeightTicket"
var ProofOfServiceDoc CustomType = "ProofOfServiceDoc"
var ReService CustomType = "ReService"
var ReDomesticOtherPrice CustomType = "ReDomesticOtherPrice"
var ReDomesticServiceAreaPrice CustomType = "ReDomesticServiceAreaPrice"
var Role CustomType = "Role"
var ServiceItemParamKey CustomType = "ServiceItemParamKey"
var ServiceParam CustomType = "ServiceParam"
var ServiceMember CustomType = "ServiceMember"
var ServiceRequestDocument CustomType = "ServiceRequestDocument"
var ServiceRequestDocumentUpload CustomType = "ServiceRequestDocumentUpload"
var ShipmentAddressUpdate CustomType = "ShipmentAddressUpdate"
var SignedCertification CustomType = "SignedCertification"
var SITDurationUpdate CustomType = "SITDurationUpdate"
var State CustomType = "State"
var StorageFacility CustomType = "StorageFacility"
var TransportationAccountingCode CustomType = "TransportationAccountingCode"
var TransportationOffice CustomType = "TransportationOffice"
var TransportationOfficeAssignment CustomType = "TransportationOfficeAssignment"
var Upload CustomType = "Upload"
var UserUpload CustomType = "UserUpload"
var User CustomType = "User"
var UsersRoles CustomType = "UsersRoles"
var WebhookNotification CustomType = "WebhookNotification"
var WeightTicket CustomType = "WeightTicket"
var UsPostRegionCity CustomType = "UsPostRegionCity"
var UsersPrivileges CustomType = "UsersPrivileges"
var Privilege CustomType = "Privilege"

// defaultTypesMap allows us to assign CustomTypes for most default types
var defaultTypesMap = map[string]CustomType{
	"models.Address":                                  Address,
	"models.AdminUser":                                AdminUser,
	"factory.TestDataAuditHistory":                    AuditHistory,
	"models.BackupContact":                            BackupContact,
	"models.BoatShipment":                             BoatShipment,
	"models.City":                                     City,
	"models.ClientCert":                               ClientCert,
	"models.Contractor":                               Contractor,
	"models.Country":                                  Country,
	"models.CustomerSupportRemark":                    CustomerSupportRemark,
	"models.Document":                                 Document,
	"models.DutyLocation":                             DutyLocation,
	"models.Entitlement":                              Entitlement,
	"models.UBAllowances":                             UBAllowance,
	"models.EvaluationReport":                         EvaluationReport,
	"models.LineOfAccounting":                         LineOfAccounting,
	"models.MobileHome":                               MobileHome,
	"models.Move":                                     Move,
	"models.MovingExpense":                            MovingExpense,
	"models.MTOAgent":                                 MTOAgent,
	"models.MTOServiceItem":                           MTOServiceItem,
	"models.MTOServiceItemDimension":                  MTOServiceItemDimension,
	"models.MTOShipment":                              MTOShipment,
	"models.Notification":                             Notification,
	"models.OfficePhoneLine":                          OfficePhoneLine,
	"models.OfficeUser":                               OfficeUser,
	"models.Order":                                    Order,
	"models.Organization":                             Organization,
	"models.PaymentRequest":                           PaymentRequest,
	"models.PaymentServiceItem":                       PaymentServiceItem,
	"models.PaymentServiceItemParam":                  PaymentServiceItemParam,
	"models.PaymentRequestToInterchangeControlNumber": PaymentRequestToInterchangeControlNumber,
	"models.PPMShipment":                              PPMShipment,
	"models.Port":                                     Port,
	"models.PortLocation":                             PortLocation,
	"models.PostalCodeToGBLOC":                        PostalCodeToGBLOC,
	"models.PrimeUpload":                              PrimeUpload,
	"models.ProgearWeightTicket":                      ProgearWeightTicket,
	"models.ProofOfServiceDoc":                        ProofOfServiceDoc,
	"models.ReService":                                ReService,
	"models.ReDomesticOtherPrice":                     ReDomesticOtherPrice,
	"models.ReDomesticServiceAreaPrice":               ReDomesticServiceAreaPrice,
	"models.ServiceItemParamKey":                      ServiceItemParamKey,
	"models.ServiceMember":                            ServiceMember,
	"models.ServiceRequestDocument":                   ServiceRequestDocument,
	"models.ServiceRequestDocumentUpload":             ServiceRequestDocumentUpload,
	"models.ServiceParam":                             ServiceParam,
	"models.SignedCertification":                      SignedCertification,
	"models.ShipmentAddressUpdate":                    ShipmentAddressUpdate,
	"models.SITDurationUpdate":                        SITDurationUpdate,
	"models.State":                                    State,
	"models.StorageFacility":                          StorageFacility,
	"models.TransportationAccountingCode":             TransportationAccountingCode,
	"models.UsPostRegionCity":                         UsPostRegionCity,
	"models.TransportationOffice":                     TransportationOffice,
	"models.TransportationOfficeAssignment":           TransportationOfficeAssignment,
	"models.Upload":                                   Upload,
	"models.UserUpload":                               UserUpload,
	"models.User":                                     User,
	"models.UsersRoles":                               UsersRoles,
	"models.WebhookNotification":                      WebhookNotification,
	"models.WeightTicket":                             WeightTicket,
	"roles.Role":                                      Role,
	"models.UsersPrivileges":                          UsersPrivileges,
	"models.Privilege":                                Privilege,
}

// Instead of nesting structs, we create specific CustomTypes here to give devs
// a code-completion friendly way to select the right type

// addressGroup is a grouping of all address related fields
type addressGroup struct {
	PickupAddress                 CustomType
	DeliveryAddress               CustomType
	SecondaryPickupAddress        CustomType
	SecondaryDeliveryAddress      CustomType
	TertiaryPickupAddress         CustomType
	TertiaryDeliveryAddress       CustomType
	ResidentialAddress            CustomType
	BackupMailingAddress          CustomType
	DutyLocationAddress           CustomType
	DutyLocationTOAddress         CustomType
	SITOriginHHGOriginalAddress   CustomType
	SITOriginHHGActualAddress     CustomType
	SITDestinationFinalAddress    CustomType
	SITDestinationOriginalAddress CustomType
	W2Address                     CustomType
	OriginalAddress               CustomType
	NewAddress                    CustomType
}

// Addresses is the struct to access the various fields externally
var Addresses = addressGroup{
	PickupAddress:                 "PickupAddress",
	DeliveryAddress:               "DeliveryAddress",
	SecondaryPickupAddress:        "SecondaryPickupAddress",
	SecondaryDeliveryAddress:      "SecondaryDeliveryAddress",
	TertiaryPickupAddress:         "TertiaryPickupAddress",
	TertiaryDeliveryAddress:       "TertiaryDeliveryAddress",
	ResidentialAddress:            "ResidentialAddress",
	BackupMailingAddress:          "BackupMailingAddress",
	DutyLocationAddress:           "DutyLocationAddress",
	DutyLocationTOAddress:         "DutyLocationTOAddress",
	SITOriginHHGOriginalAddress:   "SITOriginHHGOriginalAddress",
	SITOriginHHGActualAddress:     "SITOriginHHGActualAddress",
	SITDestinationFinalAddress:    "SITDestinationFinalAddress",
	SITDestinationOriginalAddress: "SITDestinationOriginalAddress",
	W2Address:                     "W2Address",
	OriginalAddress:               "OriginalAddress",
	NewAddress:                    "NewAddress",
}

// dimensionGroup is a grouping of all the Dimension related fields
type dimensionGroup struct {
	CrateDimension CustomType
	ItemDimension  CustomType
}

// Dimensions is the struct to access the fields externally
var Dimensions = dimensionGroup{
	// MTOServiceItems may include:
	CrateDimension: "CrateDimension",
	ItemDimension:  "ItemDimension",
}

type documentGroup struct {
	UploadedOrders        CustomType
	UploadedAmendedOrders CustomType
}

var Documents = documentGroup{
	// Orders may include:
	UploadedOrders:        "UploadedOrders",
	UploadedAmendedOrders: "UploadedAmendedOrders",
}

// dutyLocationsGroup is a grouping of all the duty location related fields
type dutyLocationsGroup struct {
	OriginDutyLocation CustomType
	NewDutyLocation    CustomType
}

// DutyLocations is the struct to access the fields externally
var DutyLocations = dutyLocationsGroup{
	// Orders may include:
	OriginDutyLocation: "OriginDutyLocation",
	NewDutyLocation:    "NewDutyLocation",
}

// transportationOfficeGroup is a grouping of all the transportation office related fields
type transportationOfficeGroup struct {
	OriginDutyLocation CustomType
	NewDutyLocation    CustomType
	CloseoutOffice     CustomType
	CounselingOffice   CustomType
}

// TransportationOffices is the struct to access the fields externally
var TransportationOffices = transportationOfficeGroup{
	OriginDutyLocation: "OriginDutyLocationTransportationOffice",
	NewDutyLocation:    "NewDutyLocationTransportationOffice",
	CloseoutOffice:     "CloseoutOffice",
	CounselingOffice:   "CounselingOffice",
}

type officeUserGroup struct {
	SCAssignedUser  CustomType
<<<<<<< HEAD
	TOOAssignedUser CustomType
	TIOAssignedUser CustomType
=======
	TIOAssignedUser CustomType
	TOOAssignedUser CustomType
>>>>>>> 345a61e4
}

var OfficeUsers = officeUserGroup{
	SCAssignedUser:  "SCAssignedUser",
<<<<<<< HEAD
	TOOAssignedUser: "TOOAssignedUser",
	TIOAssignedUser: "TIOAssignedUser",
=======
	TIOAssignedUser: "TIOAssignedUser",
	TOOAssignedUser: "TOOAssignedUser",
>>>>>>> 345a61e4
}

// uploadGroup is a grouping of all the upload related fields
type uploadGroup struct {
	UploadTypePrime CustomType
	UploadTypeUser  CustomType
}

// Uploads is the struct to access the fields externally
var Uploads = uploadGroup{
	UploadTypePrime: "UploadTypePrime",
	UploadTypeUser:  "UploadTypeUser",
}

// portLocationGroup is a grouping of all the port related fields
type portLocationGroup struct {
	PortOfDebarkation CustomType
	PortOfEmbarkation CustomType
}

// PortLocations is the struct to access the fields externally
var PortLocations = portLocationGroup{
	PortOfDebarkation: "PODLocation",
	PortOfEmbarkation: "POELocation",
}

// Below are errors returned by various functions

var ErrNestedModel = errors.New("NESTED_MODEL_ERROR")

// Trait is a function that returns a set of customizations
// Every Trait should start with GetTrait for discoverability
type Trait func() []Customization

// assignType uses the model name to assign the CustomType
// if it's already assigned, do not reassign
func assignType(custom *Customization) error {
	if custom.Type != nil {
		return nil
	}
	// Get the model and check that it's a struct
	model := custom.Model
	mv := reflect.ValueOf(model)
	if mv.Kind() != reflect.Struct {
		return fmt.Errorf("Customization.Model field had type %v - should contain a struct", mv.Kind())
	}
	// Get the model type and find the default type
	typestring, ok := defaultTypesMap[mv.Type().String()]
	if ok {
		custom.Type = &typestring
	} else {
		return fmt.Errorf("Customization.Model field had type %v which is not supported in defaultTypesMap", mv.Type().String())
	}
	return nil
}

// setDefaultTypes assigns types to all customizations in the list provided
func setDefaultTypes(clist []Customization) {
	for idx := 0; idx < len(clist); idx++ {
		if err := assignType(&clist[idx]); err != nil {
			log.Panic(err.Error())
		}
	}
}

// linkOnlyHasID ensures LinkOnly customizations have an ID
func linkOnlyHasID(clist []Customization) error {
	for idx := 0; idx < len(clist); idx++ {
		if clist[idx].LinkOnly && !hasID(clist[idx].Model) {
			return fmt.Errorf("Customization was LinkOnly but the Model had no ID. LinkOnly models must have ID")
		}
	}
	return nil
}

// setupCustomizations prepares the customizations customs for the factory
// by applying and merging the traits.
// customs is a slice that will be modified by setupCustomizations.
//
//   - Ensures linkOnly customizations have ID
//   - Merges customizations and traits
//   - Assigns default types to all default customizations
//   - Ensure there's only one customization per type
func setupCustomizations(customs []Customization, traits []Trait) []Customization {

	// Ensure LinkOnly customizations all have ID
	err := linkOnlyHasID(customs)
	if err != nil {
		log.Panic(err)
	}

	// Merge customizations with traits (also sets default types)
	customs = mergeCustomization(customs, traits)

	// Ensure unique customizations
	err = isUnique(customs)
	if err != nil {
		log.Panic(err)
	}

	return customs

}

// isUnique ensures there's only one customization per type.
// Requirement: All customizations should already have a type assigned.
func isUnique(customs []Customization) error {
	// validate that there are no repeat CustomTypes
	m := make(map[CustomType]int)
	for i, custom := range customs {
		if custom.Type == nil {
			log.Panic("All customizations should have type.")
		}
		// if custom type already exists
		idx, exists := m[*custom.Type]
		if exists {
			return fmt.Errorf("found more than one instance of %s Customization at index %d and %d",
				*custom.Type, idx, i)
		}
		// Add to hashmap
		m[*custom.Type] = i
	}
	return nil

}

// findCustomWithIdx is a helper function to find a customization of a specific type and its index
// Returns:
//   - index of the found customization
//   - pointer to the customization
func findCustomWithIdx(customs []Customization, customType CustomType) (int, *Customization) {
	for i := 0; i < len(customs); i++ {
		if customs[i].Type != nil && *customs[i].Type == customType {
			return i, &customs[i]
		}
	}
	return -1, nil
}

// toStructPtr takes an interface wrapping a struct and
// returns an interface wrapping a pointer to the struct
// For e.g. interface{}(models.User) → interface{}(*models.User)
func toStructPtr(obj interface{}) interface{} {
	vp := reflect.New(reflect.TypeOf(obj))
	vp.Elem().Set(reflect.ValueOf(obj))
	return vp.Interface()
}

// toInterfacePtr takes an interface wrapping a pointer to a struct and
// returns an interface wrapping the struct
// For e.g. interface{}(*models.User) → interface{}(models.User)
func toInterfacePtr(obj interface{}) interface{} {
	rv := reflect.ValueOf(obj).Elem()
	return rv.Interface()
}

// mergeInterfaces transforms the interfaces to match what mergeModels expects
func mergeInterfaces(model1 interface{}, model2 interface{}) interface{} {
	// This wrapper function is needed because merge models expects the first
	// model to be an interface containing a pointer to struct.
	// This function converts
	//    an interface containing the struct
	//    → an interface containing a pointer to the struct
	modelPtr := toStructPtr(model1)
	testdatagen.MergeModels(modelPtr, model2)
	model := toInterfacePtr(modelPtr)
	return model
}

func hasID(model interface{}) bool {
	mv := reflect.ValueOf(model)

	// mv should be a model of type struct
	if mv.Kind() != reflect.Struct || !strings.HasPrefix(mv.Type().String(), "models.") {
		log.Panic("Expecting interface containing a model")
	}

	return !mv.FieldByName("ID").IsZero()
}

// mergeCustomization takes the original set of customizations
// and merges with the traits.
// Required : All customizations MUST have types
//
// The order of application is
//   - Earlier traits override later traits in the trait list
//   - Customizations override the traits
//
// So if you have [trait1, trait2] customization
// and all three contain the same object:
//   - trait 1 will override trait 2 (so start with the highest priority)
//   - customization will override trait 2
func mergeCustomization(customs []Customization, traits []Trait) []Customization {
	// Make sure all customs have a proper type
	setDefaultTypes(customs)

	// Iterate list of traits, each could return a list of customizations
	for _, trait := range traits {

		// Get customizations and set default types
		traitCustomizations := trait()
		setDefaultTypes(traitCustomizations)

		// for each trait custom, merge or replace the one in user supplied customizations
		for _, traitCustom := range traitCustomizations {
			j, callerCustom := findCustomWithIdx(customs, *traitCustom.Type)
			if callerCustom != nil {
				// If a customization is marked as LinkOnly, it means we use that precreated object
				// Therefore we can't merge a trait with it, as we don't update fields on pre-created
				// objects. So we only merge if LinkOnly is false.
				if !callerCustom.LinkOnly {
					result := mergeInterfaces(traitCustom.Model, callerCustom.Model)
					callerCustom.Model = result
					customs[j] = *callerCustom
				}
			} else {
				customs = append(customs, traitCustom)
			}
		}
	}
	return customs
}

// Helper function for when you need to elevate the type of customization from say
// ResidentialAddress to Address before you call BuildAddress
// This is a little finicky because we want to be careful not to harm the existing list
// TBD should we validate again here?
func convertCustomizationInList(customs []Customization, from CustomType, to CustomType) []Customization {
	if _, custom := findCustomWithIdx(customs, to); custom != nil {
		log.Panic(fmt.Errorf("a customization of type %s already exists", to))
	}
	if idx, custom := findCustomWithIdx(customs, from); custom != nil {
		// Create a slice in new memory
		var newCustoms []Customization
		// Populate with copies of objects
		newCustoms = append(newCustoms, customs...)
		// Update the type
		newCustoms[idx].Type = &to
		return newCustoms
	}
	log.Panic(fmt.Errorf("no customization of type %s found", from))
	return nil
}

func findValidCustomization(customs []Customization, customType CustomType) *Customization {
	_, custom := findCustomWithIdx(customs, customType)
	if custom == nil {
		return nil
	}

	// Else check that the customization is valid
	if err := checkNestedModels(*custom); err != nil {
		if errors.Is(err, ErrNestedModel) {
			if !custom.LinkOnly {
				log.Panic(fmt.Errorf("errors encountered in customization for %s: %w", *custom.Type, err))
			}
		} else {
			log.Panic(fmt.Errorf("errors encountered in customization for %s: %w", *custom.Type, err))
		}
	}
	return custom
}

func replaceCustomization(customs []Customization, newCustom Customization) []Customization {
	err := linkOnlyHasID([]Customization{newCustom})
	if err != nil {
		log.Panic(err)
	}

	// assign the type as all customizations should have a type
	if err := assignType(&newCustom); err != nil {
		log.Panic(err.Error())
	}
	// See if an existing customization exists with the type
	ndx, _ := findCustomWithIdx(customs, *newCustom.Type)
	if ndx >= 0 {
		// Found a customization for the provided model and we need to
		// replace it
		customs[ndx] = newCustom
	} else {
		// Did not find an existing customization, append it
		customs = append(customs, newCustom)
	}

	return customs
}

// Caller should have already setup Customizations using setupCustomizations
func removeCustomization(customs []Customization, customType CustomType) []Customization {
	// See if an existing customization exists with the type
	ndx, _ := findCustomWithIdx(customs, customType)
	if ndx >= 0 {
		// Found a customization for the provided model and we need to remove it
		// Order shouldn't matter because the setupCustomizations should have already merged customizations and traits
		// and ensured that there's only one customization per type
		// Replace the customization we want to remove with the last customization in the slice
		customs[ndx] = customs[len(customs)-1]
		customs = customs[:len(customs)-1]
	}

	return customs
}

// checkNestedModels ensures we have no nested models.
// - If a field is a struct that is a model, it should be empty
// - If a field is a pointer to struct, and that struct is a model it should be nil
func checkNestedModels(c interface{}) error {

	// c IS THE CUSTOMIZATION, SHOULD NOT BE A POINTER
	// c SHOULD NOT BE A POINTER
	if reflect.ValueOf(c).Kind() == reflect.Pointer {
		return fmt.Errorf("function expects a struct, received a pointer")
	}

	// mv IS THE MODEL VALUE, SHOULD NOT BE EMPTY
	mv := reflect.ValueOf(c).FieldByName("Model") // get the interface
	if mv.IsNil() {
		return fmt.Errorf("customization must contain a model")
	}
	mv = mv.Elem() // get the model from the interface

	// mv SHOULD BE A STRUCT
	if mv.Kind() == reflect.Struct {
		numberOfFields := mv.NumField()
		mt := mv.Type() // get the model type

		// CHECK ALL FIELDS IN THE STRUCT
		for i := 0; i < numberOfFields; i++ {
			fieldName := mt.Field(i).Name
			field := mv.Field(i)

			// There are a couple conditions we want to check for
			// - If a field is a struct that is a model, it should be empty
			// - If a field is a pointer to struct, and that struct is a model it should be nil

			// IF A FIELD IS A MODELS STRUCT - SHOULD BE EMPTY
			ft := field.Type()
			if field.Kind() == reflect.Struct && strings.HasPrefix(ft.String(), "models.") {
				if !reflect.DeepEqual(field.Interface(), reflect.Zero(field.Type()).Interface()) {
					return fmt.Errorf("%s cannot be populated, no nested models allowed: %w", fieldName, ErrNestedModel)
				}
			}

			// IF A FIELD IS A POINTER TO A MODELS STRUCT - SHOULD ALSO BE EMPTY
			if field.Kind() == reflect.Pointer {
				nf := field.Elem()
				if !field.IsNil() && nf.Kind() == reflect.Struct && strings.HasPrefix(nf.Type().String(), "models.") {
					return fmt.Errorf("%s cannot be populated, no nested models allowed: %w", fieldName, ErrNestedModel)
				}
			}
		}
	}
	return nil
}

func mustCreate(db *pop.Connection, model interface{}) {
	verrs, err := db.ValidateAndCreate(model)
	if err != nil {
		log.Panic(fmt.Errorf("errors encountered saving %#v: %v", model, err))
	}
	if verrs.HasAny() {
		log.Panic(fmt.Errorf("validation errors encountered saving %#v: %v", model, verrs))
	}
}

func mustSave(db *pop.Connection, model interface{}) {
	verrs, err := db.ValidateAndSave(model)
	if err != nil {
		log.Panic(fmt.Errorf("errors encountered saving %#v: %v", model, err))
	}
	if verrs.HasAny() {
		log.Panic(fmt.Errorf("validation errors encountered saving %#v: %v", model, verrs))
	}
}

// RandomEdipi creates a random Edipi for a service member
func RandomEdipi() string {
	low := 1000000000
	high := 9999999999
	randInt, err := random.GetRandomIntAddend(low, high)
	if err != nil {
		log.Panicf("failure to generate random Edipi %v", err)
	}
	return strconv.Itoa(low + int(randInt))
}

// Source chars for random string
const letterBytes = "abcdefghijklmnopqrstuvwxyzABCDEFGHIJKLMNOPQRSTUVWXYZ1234567890"

// Returns a random alphanumeric string of specified length
func MakeRandomString(n int) string {
	b := make([]byte, n)
	for i := range b {
		randInt, err := random.GetRandomInt(len(letterBytes))
		if err != nil {
			log.Panicf("failed to create random string %v", err)
			return ""
		}
		b[i] = letterBytes[randInt]

	}
	return string(b)
}

func setBoolPtr(customBoolPtr *bool, defaultBool bool) *bool {
	result := &defaultBool
	if customBoolPtr != nil {
		result = customBoolPtr
	}
	return result
}

// FixtureOpen opens a file from the testdata dir
func FixtureOpen(name string) afero.File {
	fixtureDir := "testdata"
	cwd, err := os.Getwd()
	if err != nil {
		log.Panic(fmt.Errorf("failed to get current directory: %s", err))
	}

	// if this is called from inside another package, we want to drop everything
	// including and after 'pkg'
	// 'a/b/c/pkg/something/' → 'a/b/c/'
	cwd = strings.Split(cwd, "pkg")[0]

	fixturePath := path.Join(cwd, "pkg/testdatagen", fixtureDir, name)
	file, err := os.Open(filepath.Clean(fixturePath))
	if err != nil {
		log.Panic(fmt.Errorf("error opening local file: %v", err))
	}

	return file
}<|MERGE_RESOLUTION|>--- conflicted
+++ resolved
@@ -275,24 +275,14 @@
 
 type officeUserGroup struct {
 	SCAssignedUser  CustomType
-<<<<<<< HEAD
-	TOOAssignedUser CustomType
-	TIOAssignedUser CustomType
-=======
 	TIOAssignedUser CustomType
 	TOOAssignedUser CustomType
->>>>>>> 345a61e4
 }
 
 var OfficeUsers = officeUserGroup{
 	SCAssignedUser:  "SCAssignedUser",
-<<<<<<< HEAD
-	TOOAssignedUser: "TOOAssignedUser",
-	TIOAssignedUser: "TIOAssignedUser",
-=======
 	TIOAssignedUser: "TIOAssignedUser",
 	TOOAssignedUser: "TOOAssignedUser",
->>>>>>> 345a61e4
 }
 
 // uploadGroup is a grouping of all the upload related fields
