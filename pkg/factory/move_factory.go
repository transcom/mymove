package factory

import (
	"log"
	"time"

	"github.com/gobuffalo/pop/v6"
	"github.com/gofrs/uuid"

	"github.com/transcom/mymove/pkg/models"
	"github.com/transcom/mymove/pkg/testdatagen"
)

func BuildMove(db *pop.Connection, customs []Customization, traits []Trait) models.Move {
	customs = setupCustomizations(customs, traits)

	// Find upload assertion and convert to models upload
	var cMove models.Move
	if result := findValidCustomization(customs, Move); result != nil {
		cMove = result.Model.(models.Move)

		if result.LinkOnly {
			return cMove
		}
	}

	order := BuildOrder(db, customs, traits)

	// Find/create the CloseoutOffice
	var closeoutOffice models.TransportationOffice
	tempCloseoutOfficeCustoms := customs
	closeoutOfficeResult := findValidCustomization(customs, TransportationOffices.CloseoutOffice)
	if closeoutOfficeResult != nil {
		tempCloseoutOfficeCustoms = convertCustomizationInList(tempCloseoutOfficeCustoms, TransportationOffices.CloseoutOffice, TransportationOffice)
		closeoutOffice = BuildTransportationOffice(db, tempCloseoutOfficeCustoms, nil)
	}

<<<<<<< HEAD
	var tioAssignedUser models.OfficeUser
	temptioAssignedUserCustoms := customs
	tioAssignedUserResult := findValidCustomization(customs, OfficeUsers.TIOAssignedUser)
	if tioAssignedUserResult != nil {
		temptioAssignedUserCustoms = convertCustomizationInList(temptioAssignedUserCustoms, OfficeUsers.TIOAssignedUser, OfficeUser)
		tioAssignedUser = BuildOfficeUser(db, temptioAssignedUserCustoms, nil)
=======
	var counselingOffice models.TransportationOffice
	tempCounselingOfficeCustoms := customs
	counselingOfficeResult := findValidCustomization(customs, TransportationOffices.CounselingOffice)
	if counselingOfficeResult != nil {
		tempCounselingOfficeCustoms = convertCustomizationInList(tempCounselingOfficeCustoms, TransportationOffices.CounselingOffice, TransportationOffice)
		counselingOffice = BuildTransportationOffice(db, tempCounselingOfficeCustoms, nil)
	}

	var scAssignedUser models.OfficeUser
	tempSCAssignedUserCustoms := customs
	scAssignedUserResult := findValidCustomization(customs, OfficeUsers.SCAssignedUser)
	if scAssignedUserResult != nil {
		tempSCAssignedUserCustoms = convertCustomizationInList(tempSCAssignedUserCustoms, OfficeUsers.SCAssignedUser, OfficeUser)
		scAssignedUser = BuildOfficeUser(db, tempSCAssignedUserCustoms, nil)
>>>>>>> 3ba8babe
	}

	var defaultReferenceID string
	var err error
	if db != nil {
		defaultReferenceID, err = models.GenerateReferenceID(db)
		if err != nil {
			log.Panic(err)
		}
	}

	partialType := "PARTIAL"
	ppmType := &partialType
	contractor := FetchOrBuildDefaultContractor(db, customs, traits)
	defaultShow := true

	// customize here as MergeModels does not handle pointer
	// customization of booleans correctly
	if cMove.Show != nil {
		defaultShow = *cMove.Show
	}
	defaultLocator := models.GenerateLocator()

	move := models.Move{
		Orders:       order,
		OrdersID:     order.ID,
		PPMType:      ppmType,
		Status:       models.MoveStatusDRAFT,
		Locator:      defaultLocator,
		Show:         &defaultShow,
		Contractor:   &contractor,
		ContractorID: &contractor.ID,
		ReferenceID:  &defaultReferenceID,
	}

	if closeoutOfficeResult != nil {
		move.CloseoutOffice = &closeoutOffice
		move.CloseoutOfficeID = &closeoutOffice.ID
	}
<<<<<<< HEAD
	if tioAssignedUserResult != nil {
		move.TIOAssignedUser = &tioAssignedUser
		move.TIOAssignedID = &tioAssignedUser.ID
	}
=======

	if counselingOfficeResult != nil {
		move.CounselingOffice = &counselingOffice
		move.CounselingOfficeID = &counselingOffice.ID
	}

	if scAssignedUserResult != nil {
		move.SCAssignedUser = &scAssignedUser
		move.SCAssignedID = &scAssignedUser.ID
	}

>>>>>>> 3ba8babe
	// Overwrite values with those from assertions
	testdatagen.MergeModels(&move, cMove)

	// If db is false, it's a stub. No need to create in database
	if db != nil {
		mustCreate(db, &move)
	}

	return move
}

func BuildStubbedMoveWithStatus(status models.MoveStatus) models.Move {
	return BuildMove(nil, []Customization{
		{
			Model: models.Entitlement{
				ID: uuid.Must(uuid.NewV4()),
			},
		},
		{
			Model: models.DutyLocation{
				ID: uuid.Must(uuid.NewV4()),
			},
			Type: &DutyLocations.OriginDutyLocation,
		},
		{
			Model: models.DutyLocation{
				ID: uuid.Must(uuid.NewV4()),
			},
			Type: &DutyLocations.NewDutyLocation,
		},
		{
			Model: models.Order{
				ID:               uuid.Must(uuid.NewV4()),
				UploadedOrdersID: uuid.Must(uuid.NewV4()),
			},
		},
		{
			Model: models.ServiceMember{
				ID: uuid.Must(uuid.NewV4()),
			},
		},
		{
			Model: models.Move{
				ID:     uuid.Must(uuid.NewV4()),
				Status: status,
			},
		},
	}, nil)
}

func BuildSubmittedMove(db *pop.Connection, customs []Customization, traits []Trait) models.Move {
	traits = append(traits, GetTraitSubmittedMove)
	return BuildMove(db, customs, traits)
}

func BuildApprovalsRequestedMove(db *pop.Connection, customs []Customization, traits []Trait) models.Move {
	traits = append(traits, GetTraitApprovalsRequestedMove)
	return BuildMove(db, customs, traits)
}

func BuildNeedsServiceCounselingMove(db *pop.Connection, customs []Customization, traits []Trait) models.Move {
	traits = append(traits, GetTraitNeedsServiceCounselingMove)
	return BuildMove(db, customs, traits)
}

func BuildServiceCounselingCompletedMove(db *pop.Connection, customs []Customization, traits []Trait) models.Move {
	traits = append(traits, GetTraitServiceCounselingCompletedMove)
	return BuildMove(db, customs, traits)
}

// BuildAvailableMove builds a Move that is available to the prime
func BuildAvailableToPrimeMove(db *pop.Connection, customs []Customization, traits []Trait) models.Move {
	traits = append(traits, GetTraitAvailableToPrimeMove)
	return BuildMove(db, customs, traits)
}

// BuildMoveWithShipment builds a submitted move with a submitted HHG shipment
func BuildMoveWithShipment(db *pop.Connection, customs []Customization, traits []Trait) models.Move {
	moveTraits := append(traits, GetTraitSubmittedMove)
	move := BuildMove(db, customs, moveTraits)

	// BuildMTOShipmentWithMove doesn't allow Move customizations or traits
	shipmentTraits := append(traits, GetTraitSubmittedShipment)
	shipmentCustoms := setupCustomizations(customs, shipmentTraits)
	shipmentCustoms = removeCustomization(shipmentCustoms, Move)

	// Note: The shipmentTraits have not been scrubbed of Move customizations. It will throw an error if any move specific ones are included.
	BuildMTOShipmentWithMove(&move, db, shipmentCustoms, shipmentTraits)

	return move
}
func BuildMoveWithPPMShipment(db *pop.Connection, customs []Customization, traits []Trait) models.Move {
	// Please note this function runs BuildMove 3 times
	// Once here, once in buildMTOShipmentWithBuildType, and once in BuildPPMShipment
	move := BuildMove(db, customs, traits)

	mtoShipment := buildMTOShipmentWithBuildType(db, customs, traits, mtoShipmentPPM)
	mtoShipment.MoveTaskOrder = move
	mtoShipment.MoveTaskOrderID = move.ID

	ppmShipment := BuildPPMShipment(db, customs, traits)
	ppmShipment.ShipmentID = mtoShipment.ID

	mtoShipment.PPMShipment = &ppmShipment
	mtoShipment.ShipmentType = models.MTOShipmentTypePPM
	move.MTOShipments = append(move.MTOShipments, mtoShipment)

	if db != nil {
		mustSave(db, &move)
	}

	return move
}

// ------------------------
//        TRAITS
// ------------------------

func GetTraitSubmittedMove() []Customization {
	now := time.Now()
	return []Customization{
		{
			Model: models.Move{
				SubmittedAt: &now,
				Status:      models.MoveStatusSUBMITTED,
			},
		},
	}
}

func GetTraitNeedsServiceCounselingMove() []Customization {
	return []Customization{
		{
			Model: models.Move{
				Status: models.MoveStatusNeedsServiceCounseling,
			},
		},
	}
}

func GetTraitServiceCounselingCompletedMove() []Customization {
	now := time.Now()
	return []Customization{
		{
			Model: models.Move{
				ServiceCounselingCompletedAt: &now,
				Status:                       models.MoveStatusServiceCounselingCompleted,
			},
		},
	}
}

func GetTraitApprovalsRequestedMove() []Customization {
	now := time.Now()
	availableToPrime := now.Add(time.Hour * -1)
	return []Customization{
		{
			Model: models.Move{
				AvailableToPrimeAt:   &availableToPrime,
				ApprovedAt:           &availableToPrime,
				ApprovalsRequestedAt: &now,
				Status:               models.MoveStatusAPPROVALSREQUESTED,
			},
		},
	}
}

func GetTraitAvailableToPrimeMove() []Customization {
	now := time.Now()
	return []Customization{
		{
			Model: models.Move{
				AvailableToPrimeAt: &now,
				ApprovedAt:         &now,
				Status:             models.MoveStatusAPPROVED,
			},
		},
	}
}<|MERGE_RESOLUTION|>--- conflicted
+++ resolved
@@ -35,14 +35,13 @@
 		closeoutOffice = BuildTransportationOffice(db, tempCloseoutOfficeCustoms, nil)
 	}
 
-<<<<<<< HEAD
 	var tioAssignedUser models.OfficeUser
 	temptioAssignedUserCustoms := customs
 	tioAssignedUserResult := findValidCustomization(customs, OfficeUsers.TIOAssignedUser)
 	if tioAssignedUserResult != nil {
 		temptioAssignedUserCustoms = convertCustomizationInList(temptioAssignedUserCustoms, OfficeUsers.TIOAssignedUser, OfficeUser)
 		tioAssignedUser = BuildOfficeUser(db, temptioAssignedUserCustoms, nil)
-=======
+
 	var counselingOffice models.TransportationOffice
 	tempCounselingOfficeCustoms := customs
 	counselingOfficeResult := findValidCustomization(customs, TransportationOffices.CounselingOffice)
@@ -57,7 +56,6 @@
 	if scAssignedUserResult != nil {
 		tempSCAssignedUserCustoms = convertCustomizationInList(tempSCAssignedUserCustoms, OfficeUsers.SCAssignedUser, OfficeUser)
 		scAssignedUser = BuildOfficeUser(db, tempSCAssignedUserCustoms, nil)
->>>>>>> 3ba8babe
 	}
 
 	var defaultReferenceID string
@@ -97,12 +95,11 @@
 		move.CloseoutOffice = &closeoutOffice
 		move.CloseoutOfficeID = &closeoutOffice.ID
 	}
-<<<<<<< HEAD
+    
 	if tioAssignedUserResult != nil {
 		move.TIOAssignedUser = &tioAssignedUser
 		move.TIOAssignedID = &tioAssignedUser.ID
 	}
-=======
 
 	if counselingOfficeResult != nil {
 		move.CounselingOffice = &counselingOffice
@@ -114,7 +111,6 @@
 		move.SCAssignedID = &scAssignedUser.ID
 	}
 
->>>>>>> 3ba8babe
 	// Overwrite values with those from assertions
 	testdatagen.MergeModels(&move, cMove)
 
