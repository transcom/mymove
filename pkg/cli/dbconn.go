--- conflicted
+++ resolved
@@ -196,11 +196,7 @@
 	}
 
 	if filename := v.GetString(DbSSLRootCertFlag); len(filename) > 0 {
-<<<<<<< HEAD
-		b, err := ioutil.ReadFile(filename) //
-=======
 		b, err := ioutil.ReadFile(filepath.Clean(filename))
->>>>>>> 10f37d71
 		if err != nil {
 			return errors.Wrap(err, fmt.Sprintf("error reading %s at %q", DbSSLRootCertFlag, filename))
 		}
