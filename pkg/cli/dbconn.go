--- conflicted
+++ resolved
@@ -128,15 +128,9 @@
 		return &errInvalidSSLMode{Mode: sslMode, Modes: allSSLModes}
 	}
 	if dbEnv == DbEnvContainer && !stringSliceContains(containerSSLModes, sslMode) {
-<<<<<<< HEAD
-		return errors.Wrap(&errInvalidSSLMode{Mode: sslMode, Modes: containerSSLModes}, "container envrionment requires ssl connection to database")
-	} else if dbEnv != DbEnvContainer && !stringSliceContains(allSSLModes, sslMode) {
-		return errors.Wrapf(&errInvalidSSLMode{Mode: sslMode, Modes: allSSLModes}, "%s environment requires ssl connection to database", dbEnv)
-=======
 		return errors.Wrap(&errInvalidSSLMode{Mode: sslMode, Modes: containerSSLModes}, "container db env requires SSL connection to the database")
 	} else if dbEnv != DbEnvContainer && !stringSliceContains(allSSLModes, sslMode) {
 		return &errInvalidSSLMode{Mode: sslMode, Modes: allSSLModes}
->>>>>>> 49a2c9c3
 	}
 
 	if filename := v.GetString(DbSSLRootCertFlag); len(filename) > 0 {
