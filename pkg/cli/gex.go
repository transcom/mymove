package cli

import (
	"fmt"
	"net/url"

	"github.com/spf13/pflag"
	"github.com/spf13/viper"
)

const (
	// GEXBasicAuthUsernameFlag is the GEX Basic Auth Username Flag
	GEXBasicAuthUsernameFlag string = "gex-basic-auth-username"
<<<<<<< HEAD
	// GEXBasicAuthPasswordFlag is the GEX Basic Auth Password Flag  G101
=======
	//RA Summary: gosec - G101 - Password Management: Hardcoded Password
	//RA: This line was flagged because of use of the word "password"
	//RA: This line is used to identify the name of the flag. GEXBasicAuthPasswordFlag is the GEX Basic Auth Password Flag.
	//RA: This value of this variable does not store an application password.
	//RA Developer Status: Mitigated
	//RA Validator Status: Mitigated
	//RA Validator: jneuner@mitre.org
	//RA Modified Severity: CAT III

	// GEXBasicAuthPasswordFlag is the GEX Basic Auth Password Flag #nosec G101
>>>>>>> 10f37d71
	GEXBasicAuthPasswordFlag string = "gex-basic-auth-password"
	// GEXSendProdInvoiceFlag is the GEX Send Prod Invoice Flag
	GEXSendProdInvoiceFlag string = "gex-send-prod-invoice"
	// GEXURLFlag is the GEX URL FLag
	GEXURLFlag string = "gex-url"
)

var gexHostnames = []string{
	"gexweba.daas.dla.mil",
	"gexwebb.daas.dla.mil",
}

var gexPaths = []string{
	"/msg_data/submit",
	"/msg_data/submit/",
}

var gexChannels = []string{
	"",
	"TRANSCOM-DPS-MILMOVE-GHG-IN-IGC-RCOM",
}

// InitGEXFlags initializes GEX command line flags
func InitGEXFlags(flag *pflag.FlagSet) {
	flag.String(GEXBasicAuthUsernameFlag, "", "GEX api auth username")
	flag.String(GEXBasicAuthPasswordFlag, "", "GEX api auth password")
	flag.Bool(GEXSendProdInvoiceFlag, false, "Flag (bool) for EDI Invoices to signify if they should be sent with Production or Test indicator")
	flag.String(GEXURLFlag, "", "URL for sending an HTTP POST request to GEX")
}

// CheckGEX validates GEX command line flags
func CheckGEX(v *viper.Viper) error {
	gexURL := v.GetString(GEXURLFlag)

	if len(gexURL) == 0 {
		return nil
	}

	// Parse the URL and check it
	u, parseErr := url.Parse(gexURL)
	if parseErr != nil {
		return parseErr
	}

	if u.Scheme != "https" {
		return fmt.Errorf("invalid gexURL Scheme %s, expecting https", u.Scheme)
	}

	if !stringSliceContains(gexHostnames, u.Hostname()) {
		return fmt.Errorf("invalid gexUrl Hostname %s, expecting one of %q", u.Hostname(), gexHostnames)
	}

	if !stringSliceContains(gexPaths, u.Path) {
		return fmt.Errorf("invalid gexUrl Path %s, expecting one of %q", u.Path, gexPaths)
	}

	channel := u.Query().Get("channel")
	if !stringSliceContains(gexChannels, channel) {
		return fmt.Errorf("invalid gexUrl channel query parameter %s, expecting one of %q", channel, gexChannels)
	}

	if len(v.GetString(GEXBasicAuthUsernameFlag)) == 0 {
		return fmt.Errorf("GEX_BASIC_AUTH_USERNAME is missing")
	}
	if len(v.GetString(GEXBasicAuthPasswordFlag)) == 0 {
		return fmt.Errorf("GEX_BASIC_AUTH_PASSWORD is missing")
	}

	return nil
}<|MERGE_RESOLUTION|>--- conflicted
+++ resolved
@@ -11,9 +11,6 @@
 const (
 	// GEXBasicAuthUsernameFlag is the GEX Basic Auth Username Flag
 	GEXBasicAuthUsernameFlag string = "gex-basic-auth-username"
-<<<<<<< HEAD
-	// GEXBasicAuthPasswordFlag is the GEX Basic Auth Password Flag  G101
-=======
 	//RA Summary: gosec - G101 - Password Management: Hardcoded Password
 	//RA: This line was flagged because of use of the word "password"
 	//RA: This line is used to identify the name of the flag. GEXBasicAuthPasswordFlag is the GEX Basic Auth Password Flag.
@@ -24,7 +21,6 @@
 	//RA Modified Severity: CAT III
 
 	// GEXBasicAuthPasswordFlag is the GEX Basic Auth Password Flag #nosec G101
->>>>>>> 10f37d71
 	GEXBasicAuthPasswordFlag string = "gex-basic-auth-password"
 	// GEXSendProdInvoiceFlag is the GEX Send Prod Invoice Flag
 	GEXSendProdInvoiceFlag string = "gex-send-prod-invoice"
