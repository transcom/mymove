--- conflicted
+++ resolved
@@ -21,13 +21,8 @@
 	PrimeSwaggerFlag string = "prime-swagger"
 	// PrimeV2SwaggerFlag is the Prime V2 Swagger Flag
 	PrimeV2SwaggerFlag string = "prime-v2-swagger"
-<<<<<<< HEAD
-=======
 	// PrimeV3SwaggerFlag is the Prime V3 Swagger Flag
 	PrimeV3SwaggerFlag string = "prime-v3-swagger"
-	// ServeSwaggerUIFlag is the Serve Swagger UI Flag
-	ServeSwaggerUIFlag string = "serve-swagger-ui"
->>>>>>> 3df60949
 	// SupportSwaggerFlag is the Support Swagger Flag
 	SupportSwaggerFlag string = "support-swagger"
 	// PPTASSwaggerFlag is the PPTAS Swagger Flag
