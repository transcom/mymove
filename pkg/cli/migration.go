package cli

import (
	"fmt"
	"os"
	"strings"
	"time"

	"github.com/pkg/errors"
	"github.com/spf13/pflag"
	"github.com/spf13/viper"
)

const (
	// MigrationManifestFlag is the migration manifest flag
	MigrationManifestFlag string = "migration-manifest"
	// MigrationPathFlag is the migration path flag
	MigrationPathFlag string = "migration-path"
<<<<<<< HEAD
	// MigrationWaitFlag is the migration wait flag
	MigrationWaitFlag string = "migration-wait"
=======
	// MigrationManifestFlag is the migration manifest flag
	MigrationManifestFlag string = "migration-manifest"
>>>>>>> d8f72140
)

var (
	errMissingMigrationPath     = errors.New("missing migration path, expected to be set")
	errMissingMigrationManifest = errors.New("missing migration manifest, expected to be set")
)

type errInvalidMigrationPath struct {
	Path string
}

func (e *errInvalidMigrationPath) Error() string {
	return fmt.Sprintf("invalid migration path %q", e.Path)
}

// InitMigrationFlags initializes the Migration command line flags
func InitMigrationFlags(flag *pflag.FlagSet) {
<<<<<<< HEAD
	flag.StringP(MigrationManifestFlag, "m", "", "Path to the migrations manifest")
	flag.StringP(MigrationPathFlag, "p", "", "Semicolon-separated path to the migrations directories")
	flag.DurationP(MigrationWaitFlag, "w", time.Millisecond*10, "duration to wait when polling for new data from migration file")
=======
	flag.StringP(MigrationPathFlag, "p", "./migrations", "Path to the migrations folder")
	flag.StringP(MigrationManifestFlag, "m", "./migrations_manifest.txt", "Path to the manifest")
>>>>>>> d8f72140
}

// CheckMigration validates migration command line flags
func CheckMigration(v *viper.Viper) error {
	migrationPath := v.GetString(MigrationPathFlag)
	if len(migrationPath) == 0 {
		return errMissingMigrationPath
<<<<<<< HEAD
	}
	for _, p := range strings.Split(migrationPath, ";") {
		if strings.HasPrefix(p, "file://") {
			if _, err := os.Stat(p[len("file://"):]); os.IsNotExist(err) {
				return errors.Wrapf(&errInvalidMigrationPath{Path: p}, "Expected %s to exist", p)
			}
		}
		if strings.HasSuffix(p, "/") {
			return errors.Wrapf(&errInvalidMigrationPath{Path: p}, "Path %s Cannot end in slash", p)
		}
=======
>>>>>>> d8f72140
	}
	migrationManifest := v.GetString(MigrationManifestFlag)
	if len(migrationManifest) == 0 {
		return errMissingMigrationManifest
	}
	if len(MigrationManifestFlag) == 0 {
		return errMissingMigrationManifest
	}
	return nil
}<|MERGE_RESOLUTION|>--- conflicted
+++ resolved
@@ -16,13 +16,8 @@
 	MigrationManifestFlag string = "migration-manifest"
 	// MigrationPathFlag is the migration path flag
 	MigrationPathFlag string = "migration-path"
-<<<<<<< HEAD
 	// MigrationWaitFlag is the migration wait flag
 	MigrationWaitFlag string = "migration-wait"
-=======
-	// MigrationManifestFlag is the migration manifest flag
-	MigrationManifestFlag string = "migration-manifest"
->>>>>>> d8f72140
 )
 
 var (
@@ -40,14 +35,9 @@
 
 // InitMigrationFlags initializes the Migration command line flags
 func InitMigrationFlags(flag *pflag.FlagSet) {
-<<<<<<< HEAD
-	flag.StringP(MigrationManifestFlag, "m", "", "Path to the migrations manifest")
-	flag.StringP(MigrationPathFlag, "p", "", "Semicolon-separated path to the migrations directories")
-	flag.DurationP(MigrationWaitFlag, "w", time.Millisecond*10, "duration to wait when polling for new data from migration file")
-=======
 	flag.StringP(MigrationPathFlag, "p", "./migrations", "Path to the migrations folder")
 	flag.StringP(MigrationManifestFlag, "m", "./migrations_manifest.txt", "Path to the manifest")
->>>>>>> d8f72140
+	flag.DurationP(MigrationWaitFlag, "w", time.Millisecond*10, "duration to wait when polling for new data from migration file")
 }
 
 // CheckMigration validates migration command line flags
@@ -55,7 +45,6 @@
 	migrationPath := v.GetString(MigrationPathFlag)
 	if len(migrationPath) == 0 {
 		return errMissingMigrationPath
-<<<<<<< HEAD
 	}
 	for _, p := range strings.Split(migrationPath, ";") {
 		if strings.HasPrefix(p, "file://") {
@@ -66,8 +55,6 @@
 		if strings.HasSuffix(p, "/") {
 			return errors.Wrapf(&errInvalidMigrationPath{Path: p}, "Path %s Cannot end in slash", p)
 		}
-=======
->>>>>>> d8f72140
 	}
 	migrationManifest := v.GetString(MigrationManifestFlag)
 	if len(migrationManifest) == 0 {
