package cli

import (
	"fmt"
	"path/filepath"

	"github.com/aws/aws-sdk-go/service/s3"
	"github.com/spf13/pflag"
	"github.com/spf13/viper"
)

const (
	// StorageBackendFlag is the Storage Backend Flag
	StorageBackendFlag string = "storage-backend"
	// LocalStorageRootFlag is the Local Storage Root Flag
	LocalStorageRootFlag string = "local-storage-root"
	// LocalStorageWebRootFlag is the Local Storage WebRoot Flag
	LocalStorageWebRootFlag string = "local-storage-web-root"
	// AWSS3BucketNameFlag is the AWS S3 Bucket Name Flag
	AWSS3BucketNameFlag string = "aws-s3-bucket-name"
	// AWSS3RegionFlag is the AWS S3 Region Flag
	AWSS3RegionFlag string = "aws-s3-region"
	// AWSS3KeyNamespaceFlag is the AWS S3 Key Namespace Flag
	AWSS3KeyNamespaceFlag string = "aws-s3-key-namespace"
<<<<<<< HEAD
	// AWSCfDomain is domain assets use
	AWSCfDomain string = "aws-cf-domain" //  so gosec doesn't claim its a hard coded cred
	// CFPrivateKeyFlag is cloudfront private key flag
	CFPrivateKeyFlag string = "cloud-front-private-key"
	// CFKeyIDFlag is cloudfront key id flag
	CFKeyIDFlag string = "cloud-front-key-id"
=======
>>>>>>> b95deac1
)

// InitStorageFlags initializes Storage command line flags
func InitStorageFlags(flag *pflag.FlagSet) {
	flag.String(StorageBackendFlag, "local", "Storage backend to use, either local, memory or s3.")
	flag.String(LocalStorageRootFlag, "tmp", "Local storage root directory. Default is tmp.")
	flag.String(LocalStorageWebRootFlag, "storage", "Local storage web root directory. Default is storage.")
	flag.String(AWSS3BucketNameFlag, "", "S3 bucket used for file storage")
	flag.String(AWSS3RegionFlag, "", "AWS region used for S3 file storage")
	flag.String(AWSS3KeyNamespaceFlag, "", "Key prefix for all objects written to S3")
}

// CheckStorage validates Storage command line flags
func CheckStorage(v *viper.Viper) error {

	storageBackend := v.GetString(StorageBackendFlag)
	if !stringSliceContains([]string{"local", "memory", "s3"}, storageBackend) {
		return fmt.Errorf("invalid storage-backend %s, expecting local, memory, or s3", storageBackend)
	}

	if storageBackend == "s3" {
		r := v.GetString(AWSS3RegionFlag)
		if err := CheckAWSRegionForService(r, s3.ServiceName); err != nil {
			//return errors.Wrap(err, fmt.Sprintf("%s is invalid, value for region: %s", AWSS3RegionFlag, r))
			return nil
		}
	} else if storageBackend == "local" {
		localStorageRoot := v.GetString(LocalStorageRootFlag)
		if _, err := filepath.Abs(localStorageRoot); err != nil {
			return fmt.Errorf("could not get absolute path for %s", localStorageRoot)
		}
	}

	return nil
}<|MERGE_RESOLUTION|>--- conflicted
+++ resolved
@@ -22,15 +22,6 @@
 	AWSS3RegionFlag string = "aws-s3-region"
 	// AWSS3KeyNamespaceFlag is the AWS S3 Key Namespace Flag
 	AWSS3KeyNamespaceFlag string = "aws-s3-key-namespace"
-<<<<<<< HEAD
-	// AWSCfDomain is domain assets use
-	AWSCfDomain string = "aws-cf-domain" //  so gosec doesn't claim its a hard coded cred
-	// CFPrivateKeyFlag is cloudfront private key flag
-	CFPrivateKeyFlag string = "cloud-front-private-key"
-	// CFKeyIDFlag is cloudfront key id flag
-	CFKeyIDFlag string = "cloud-front-key-id"
-=======
->>>>>>> b95deac1
 )
 
 // InitStorageFlags initializes Storage command line flags
