--- conflicted
+++ resolved
@@ -103,13 +103,8 @@
 	return nil
 }
 
-<<<<<<< HEAD
 // GetAWSCredentialsFromKeyring uses aws-vault to return AWS credentials from a system keyring.
-func GetAWSCredentialsFromKeyring(keychainName string, awsProfile string, sessionDuration time.Duration, assumeRoleDuration time.Duration) (*credentials.Credentials, error) {
-=======
-// GetAWSCredentialsFromKeyring uses aws-vault to return AWS credential from a system keyring.
 func GetAWSCredentialsFromKeyring(keychainName string, awsProfile string, sessionDuration time.Duration, assumeRoleTTL time.Duration) (*credentials.Credentials, error) {
->>>>>>> 82b4bba2
 
 	// Open the keyring which holds the credentials
 	ring, err := keyring.Open(keyring.Config{
