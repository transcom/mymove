package unit

import (
	"golang.org/x/text/language"
	"golang.org/x/text/message"
)

// Miles represents mile value in int
type Miles int

// String gives a string representation of Miles
func (miles Miles) String() string {
	p := message.NewPrinter(language.English)
	return p.Sprintf("%d", int(miles))
}

<<<<<<< HEAD
func (miles Miles) Int() int {
	return int(miles)
=======
// Int gives an int representation of Miles
func (miles Miles) Int() int {
	return int(miles)
}

// Float64 gives a float representation of Miles
func (miles Miles) Float64() float64 {
	return float64(miles)
>>>>>>> ec31b16e
}<|MERGE_RESOLUTION|>--- conflicted
+++ resolved
@@ -14,10 +14,6 @@
 	return p.Sprintf("%d", int(miles))
 }
 
-<<<<<<< HEAD
-func (miles Miles) Int() int {
-	return int(miles)
-=======
 // Int gives an int representation of Miles
 func (miles Miles) Int() int {
 	return int(miles)
@@ -26,5 +22,4 @@
 // Float64 gives a float representation of Miles
 func (miles Miles) Float64() float64 {
 	return float64(miles)
->>>>>>> ec31b16e
 }