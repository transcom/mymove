--- conflicted
+++ resolved
@@ -14,14 +14,6 @@
 	}
 }
 
-<<<<<<< HEAD
-func TestInt(t *testing.T) {
-	miles := Miles(2500)
-	result := miles.Int()
-	expected := 2500
-	if result != expected {
-		t.Errorf("miles not converted to Integer: expected %d, got %v", expected, result)
-=======
 func TestMilesInt(t *testing.T) {
 	miles := Miles(2500)
 	result := miles.Int()
@@ -39,6 +31,5 @@
 	expected := float64(2500)
 	if result != expected {
 		t.Errorf("wrong number of Miles: expected %v, got %v", expected, result)
->>>>>>> ec31b16e
 	}
 }