--- conflicted
+++ resolved
@@ -15,17 +15,10 @@
 
 // FakeS3Storage is used for local testing to stub out calls to S3.
 type FakeS3Storage struct {
-<<<<<<< HEAD
-	willSucceed  bool
-	fs           *afero.Afero
-	tempFs       *afero.Afero
-	tagsToReturn map[string]string
-=======
 	willSucceed bool
 	fs          *afero.Afero
 	tempFs      *afero.Afero
 	EmptyTags   bool // Used for testing only
->>>>>>> 79c7b4b4
 }
 
 // Delete removes a file.
@@ -101,42 +94,25 @@
 }
 
 // Tags returns the tags for a specified key
-// The following tags must be present for S3 user uploading
-// "av-status": "CLEAN"
-// OR
-// "av-status": "INFECTED"
-// The upload function will hang, attempting to poll the uploaded file until one of these
-// tags are found
 func (fake *FakeS3Storage) Tags(_ string) (map[string]string, error) {
-<<<<<<< HEAD
-	if fake.tagsToReturn == nil {
-		// Default to clean file upload
-		return map[string]string{"av-status": "CLEAN"}, nil
-=======
 	tags := map[string]string{
 		"av-status": "CLEAN", // Assume anti-virus run
 	}
 	if fake.EmptyTags {
 		tags = map[string]string{}
 		fake.EmptyTags = false // Reset after initial return, so future calls (tests) have filled tags
->>>>>>> 79c7b4b4
 	}
-	return fake.tagsToReturn, nil
-}
-
-func (_ *FakeS3Storage) StorageType() string {
-	return "S3"
+	return tags, nil
 }
 
 // NewFakeS3Storage creates a new FakeS3Storage for testing purposes.
-func NewFakeS3Storage(willSucceed bool, tagsToReturn map[string]string) *FakeS3Storage {
+func NewFakeS3Storage(willSucceed bool) *FakeS3Storage {
 	var fs = afero.NewMemMapFs()
 	var tempFs = afero.NewMemMapFs()
 
 	return &FakeS3Storage{
-		willSucceed:  willSucceed,
-		fs:           &afero.Afero{Fs: fs},
-		tempFs:       &afero.Afero{Fs: tempFs},
-		tagsToReturn: tagsToReturn,
+		willSucceed: willSucceed,
+		fs:          &afero.Afero{Fs: fs},
+		tempFs:      &afero.Afero{Fs: tempFs},
 	}
 }