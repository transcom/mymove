--- conflicted
+++ resolved
@@ -118,11 +118,8 @@
 	tags := make(map[string]string)
 	// Assume anti-virus complete
 	tags["GuardDutyMalwareScanStatus"] = "NO_THREATS_FOUND"
-<<<<<<< HEAD
-=======
 	// Legacy ClamAV scan status
 	tags["av-status"] = "CLEAN"
->>>>>>> fa70acc1
 	return tags, nil
 }
 
