package serviceparamvaluelookups

import (
	"fmt"
	"time"

	"github.com/gofrs/uuid"

	"github.com/transcom/mymove/pkg/factory"
	"github.com/transcom/mymove/pkg/models"
	"github.com/transcom/mymove/pkg/services/ghcrateengine"
	"github.com/transcom/mymove/pkg/testdatagen"
)

func (suite *ServiceParamValueLookupsSuite) TestReferenceDateLookup() {
	key := models.ServiceItemParamNameReferenceDate

	requestedPickupDate := time.Date(testdatagen.TestYear, time.May, 10, 0, 0, 0, 0, time.UTC)
	actualPickupDate := time.Date(testdatagen.TestYear, time.May, 14, 0, 0, 0, 0, time.UTC)

	setupTestData := func(shipmentType models.MTOShipmentType) models.MTOServiceItem {
<<<<<<< HEAD
		testdatagen.MakeReContract(suite.DB(), testdatagen.Assertions{})
		mtoServiceItem := testdatagen.MakeMTOServiceItem(suite.DB(),
			testdatagen.Assertions{
				MTOShipment: models.MTOShipment{
=======
		mtoServiceItem := factory.BuildMTOServiceItem(suite.DB(), []factory.Customization{
			{
				Model: models.MTOShipment{
>>>>>>> d7896936
					ActualPickupDate:    &actualPickupDate,
					RequestedPickupDate: &requestedPickupDate,
					ShipmentType:        shipmentType,
				},
			},
		}, nil)

		// Don't need a payment request for this test.

		return mtoServiceItem
	}

	suite.Run("golden path for HHG", func() {
		mtoServiceItem := setupTestData(models.MTOShipmentTypeHHG)

		paramLookup, err := ServiceParamLookupInitialize(suite.AppContextForTest(), suite.planner, mtoServiceItem, uuid.Must(uuid.NewV4()), mtoServiceItem.MoveTaskOrderID, nil)
		suite.FatalNoError(err)

		valueStr, err := paramLookup.ServiceParamValue(suite.AppContextForTest(), key)
		suite.FatalNoError(err)
		expected := requestedPickupDate.Format(ghcrateengine.DateParamFormat)
		suite.Equal(expected, valueStr)
	})

	suite.Run("golden path for NTS-Release", func() {
		mtoServiceItem := setupTestData(models.MTOShipmentTypeHHGOutOfNTSDom)

		paramLookup, err := ServiceParamLookupInitialize(suite.AppContextForTest(), suite.planner, mtoServiceItem, uuid.Must(uuid.NewV4()), mtoServiceItem.MoveTaskOrderID, nil)
		suite.FatalNoError(err)

		valueStr, err := paramLookup.ServiceParamValue(suite.AppContextForTest(), key)
		suite.FatalNoError(err)
		expected := actualPickupDate.Format(ghcrateengine.DateParamFormat)
		suite.Equal(expected, valueStr)
	})

	suite.Run("error path for HHG", func() {
		mtoServiceItem := setupTestData(models.MTOShipmentTypeHHG)

		// Set the RequestedPickupDate to nil
		mtoServiceItem.MTOShipment.RequestedPickupDate = nil
		suite.MustSave(&mtoServiceItem.MTOShipment)

		paramLookup, err := ServiceParamLookupInitialize(suite.AppContextForTest(), suite.planner, mtoServiceItem, uuid.Must(uuid.NewV4()), mtoServiceItem.MoveTaskOrderID, nil)
		suite.FatalNoError(err)

		_, err = paramLookup.ServiceParamValue(suite.AppContextForTest(), key)
		suite.Error(err)
		expected := fmt.Sprintf("could not find a valid requested pickup date for MTOShipmentID [%s]", mtoServiceItem.MTOShipment.ID)
		suite.Contains(err.Error(), expected)
	})

	suite.Run("error path for NTS-Release", func() {
		mtoServiceItem := setupTestData(models.MTOShipmentTypeHHGOutOfNTSDom)

		// Set the ActualPickupDate to nil
		mtoServiceItem.MTOShipment.ActualPickupDate = nil
		suite.MustSave(&mtoServiceItem.MTOShipment)

		paramLookup, err := ServiceParamLookupInitialize(suite.AppContextForTest(), suite.planner, mtoServiceItem, uuid.Must(uuid.NewV4()), mtoServiceItem.MoveTaskOrderID, nil)
		suite.FatalNoError(err)

		_, err = paramLookup.ServiceParamValue(suite.AppContextForTest(), key)
		suite.Error(err)
		expected := fmt.Sprintf("could not find a valid actual pickup date for MTOShipmentID [%s]", mtoServiceItem.MTOShipment.ID)
		suite.Contains(err.Error(), expected)
	})
}<|MERGE_RESOLUTION|>--- conflicted
+++ resolved
@@ -19,16 +19,10 @@
 	actualPickupDate := time.Date(testdatagen.TestYear, time.May, 14, 0, 0, 0, 0, time.UTC)
 
 	setupTestData := func(shipmentType models.MTOShipmentType) models.MTOServiceItem {
-<<<<<<< HEAD
 		testdatagen.MakeReContract(suite.DB(), testdatagen.Assertions{})
-		mtoServiceItem := testdatagen.MakeMTOServiceItem(suite.DB(),
-			testdatagen.Assertions{
-				MTOShipment: models.MTOShipment{
-=======
 		mtoServiceItem := factory.BuildMTOServiceItem(suite.DB(), []factory.Customization{
 			{
 				Model: models.MTOShipment{
->>>>>>> d7896936
 					ActualPickupDate:    &actualPickupDate,
 					RequestedPickupDate: &requestedPickupDate,
 					ShipmentType:        shipmentType,
