package serviceparamvaluelookups

import (
	"fmt"
	"testing"
	"time"

	"github.com/transcom/mymove/pkg/models"
	"github.com/transcom/mymove/pkg/services/ghcrateengine"
	"github.com/transcom/mymove/pkg/testdatagen"
)

func (suite *ServiceParamValueLookupsSuite) TestRequestedPickupDateLookup() {
	key := models.ServiceItemParamNameRequestedPickupDate.String()

	requestedPickupDate := time.Date(testdatagen.TestYear, time.May, 18, 0, 0, 0, 0, time.UTC)
	mtoServiceItem := testdatagen.MakeMTOServiceItem(suite.DB(),
		testdatagen.Assertions{
			MTOShipment: models.MTOShipment{
				RequestedPickupDate: &requestedPickupDate,
			},
		})

	paymentRequest := testdatagen.MakePaymentRequest(suite.DB(),
		testdatagen.Assertions{
			Move: mtoServiceItem.MoveTaskOrder,
		})
<<<<<<< HEAD
	paramLookup := ServiceParamLookupInitialize(suite.DB(), suite.planner, mtoServiceItem.ID, paymentRequest.ID, paymentRequest.MoveTaskOrderID, nil)
=======
>>>>>>> 653ab726

	suite.T().Run("golden path", func(t *testing.T) {
		paramLookup, err := ServiceParamLookupInitialize(suite.DB(), suite.planner, mtoServiceItem.ID, paymentRequest.ID, paymentRequest.MoveTaskOrderID)
		suite.FatalNoError(err)

		valueStr, err := paramLookup.ServiceParamValue(key)
		suite.FatalNoError(err)
		expected := requestedPickupDate.Format(ghcrateengine.DateParamFormat)
		suite.Equal(expected, valueStr)
	})

	suite.T().Run("nil requested pickup date", func(t *testing.T) {
		// Set the requested pickup date to nil
		mtoShipment := mtoServiceItem.MTOShipment
		oldRequestedPickupDate := mtoShipment.RequestedPickupDate
		mtoShipment.RequestedPickupDate = nil
		suite.MustSave(&mtoShipment)

		paramLookup, err := ServiceParamLookupInitialize(suite.DB(), suite.planner, mtoServiceItem.ID, paymentRequest.ID, paymentRequest.MoveTaskOrderID)
		suite.FatalNoError(err)

		valueStr, err := paramLookup.ServiceParamValue(key)
		suite.Error(err)
		expected := fmt.Sprintf("could not find a requested pickup date for MTOShipmentID [%s]", mtoShipment.ID)
		suite.Contains(err.Error(), expected)
		suite.Equal("", valueStr)

		mtoShipment.RequestedPickupDate = oldRequestedPickupDate
		suite.MustSave(&mtoShipment)
	})
<<<<<<< HEAD

	suite.T().Run("nil MTOShipmentID", func(t *testing.T) {
		// Set the MTOShipmentID to nil
		oldMTOShipmentID := mtoServiceItem.MTOShipmentID
		mtoServiceItem.MTOShipmentID = nil
		suite.MustSave(&mtoServiceItem)

		valueStr, err := paramLookup.ServiceParamValue(key)
		suite.Error(err)
		suite.IsType(services.NotFoundError{}, errors.Unwrap(err))
		suite.Equal("", valueStr)

		mtoServiceItem.MTOShipmentID = oldMTOShipmentID
		suite.MustSave(&mtoServiceItem)
	})

	suite.T().Run("bogus MTOServiceItemID", func(t *testing.T) {
		// Pass in a non-existent MTOServiceItemID
		invalidMTOServiceItemID := uuid.Must(uuid.NewV4())
		badParamLookup := ServiceParamLookupInitialize(suite.DB(), suite.planner, invalidMTOServiceItemID, paymentRequest.ID, paymentRequest.MoveTaskOrderID, nil)

		valueStr, err := badParamLookup.ServiceParamValue(key)
		suite.Error(err)
		suite.IsType(services.NotFoundError{}, errors.Unwrap(err))
		suite.Equal("", valueStr)
	})
=======
>>>>>>> 653ab726
}<|MERGE_RESOLUTION|>--- conflicted
+++ resolved
@@ -25,10 +25,6 @@
 		testdatagen.Assertions{
 			Move: mtoServiceItem.MoveTaskOrder,
 		})
-<<<<<<< HEAD
-	paramLookup := ServiceParamLookupInitialize(suite.DB(), suite.planner, mtoServiceItem.ID, paymentRequest.ID, paymentRequest.MoveTaskOrderID, nil)
-=======
->>>>>>> 653ab726
 
 	suite.T().Run("golden path", func(t *testing.T) {
 		paramLookup, err := ServiceParamLookupInitialize(suite.DB(), suite.planner, mtoServiceItem.ID, paymentRequest.ID, paymentRequest.MoveTaskOrderID)
@@ -59,33 +55,4 @@
 		mtoShipment.RequestedPickupDate = oldRequestedPickupDate
 		suite.MustSave(&mtoShipment)
 	})
-<<<<<<< HEAD
-
-	suite.T().Run("nil MTOShipmentID", func(t *testing.T) {
-		// Set the MTOShipmentID to nil
-		oldMTOShipmentID := mtoServiceItem.MTOShipmentID
-		mtoServiceItem.MTOShipmentID = nil
-		suite.MustSave(&mtoServiceItem)
-
-		valueStr, err := paramLookup.ServiceParamValue(key)
-		suite.Error(err)
-		suite.IsType(services.NotFoundError{}, errors.Unwrap(err))
-		suite.Equal("", valueStr)
-
-		mtoServiceItem.MTOShipmentID = oldMTOShipmentID
-		suite.MustSave(&mtoServiceItem)
-	})
-
-	suite.T().Run("bogus MTOServiceItemID", func(t *testing.T) {
-		// Pass in a non-existent MTOServiceItemID
-		invalidMTOServiceItemID := uuid.Must(uuid.NewV4())
-		badParamLookup := ServiceParamLookupInitialize(suite.DB(), suite.planner, invalidMTOServiceItemID, paymentRequest.ID, paymentRequest.MoveTaskOrderID, nil)
-
-		valueStr, err := badParamLookup.ServiceParamValue(key)
-		suite.Error(err)
-		suite.IsType(services.NotFoundError{}, errors.Unwrap(err))
-		suite.Equal("", valueStr)
-	})
-=======
->>>>>>> 653ab726
 }