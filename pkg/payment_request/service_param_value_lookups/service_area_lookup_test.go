package serviceparamvaluelookups

import (
	"time"

	"github.com/transcom/mymove/pkg/factory"
	"github.com/transcom/mymove/pkg/models"
	"github.com/transcom/mymove/pkg/testdatagen"
)

func (suite *ServiceParamValueLookupsSuite) TestServiceAreaLookup() {
	originKey := models.ServiceItemParamNameServiceAreaOrigin
	destKey := models.ServiceItemParamNameServiceAreaDest

	var mtoServiceItem models.MTOServiceItem
	var paymentRequest models.PaymentRequest
	var originDomesticServiceArea models.ReDomesticServiceArea
	var destDomesticServiceArea models.ReDomesticServiceArea

	setupTestData := func() {
		usprc, err := models.FindByZipCodeAndCity(suite.AppContextForTest().DB(), "35007", "ALABASTER")
		suite.NotNil(usprc)
		suite.NoError(err)

		destUSPRC, err := models.FindByZipCodeAndCity(suite.AppContextForTest().DB(), "45011", "FAIRFIELD")
		suite.NotNil(destUSPRC)
		suite.NoError(err)

		testdatagen.MakeReContractYear(suite.DB(), testdatagen.Assertions{
			ReContractYear: models.ReContractYear{
				StartDate: time.Now().Add(-24 * time.Hour),
				EndDate:   time.Now().Add(24 * time.Hour),
			},
		})
		originAddress := factory.BuildAddress(suite.DB(), []factory.Customization{
			{
				Model: models.Address{
					PostalCode:         usprc.UsprZipID,
					UsPostRegionCityID: &usprc.ID,
					City:               usprc.USPostRegionCityNm,
				},
			},
		}, nil)
		destAddress := factory.BuildAddress(suite.DB(), []factory.Customization{
			{
				Model: models.Address{
<<<<<<< HEAD
					PostalCode:         destUSPRC.UsprZipID,
					UsPostRegionCityID: &destUSPRC.ID,
					City:               destUSPRC.USPostRegionCityNm,
=======
					PostalCode: "45011",
>>>>>>> f23a3c26
				},
			},
		}, nil)

		mtoServiceItem = factory.BuildMTOServiceItem(suite.DB(), []factory.Customization{
			{

				Model:    originAddress,
				LinkOnly: true,
				Type:     &factory.Addresses.PickupAddress,
			},
			{
				Model:    destAddress,
				LinkOnly: true,
				Type:     &factory.Addresses.DeliveryAddress,
			},
		}, []factory.Trait{
			factory.GetTraitAvailableToPrimeMove,
		})

		paymentRequest = factory.BuildPaymentRequest(suite.DB(), []factory.Customization{
			{
				Model:    mtoServiceItem.MoveTaskOrder,
				LinkOnly: true,
			},
		}, nil)

		originDomesticServiceArea = testdatagen.FetchOrMakeReDomesticServiceArea(suite.DB(), testdatagen.Assertions{
			ReDomesticServiceArea: models.ReDomesticServiceArea{
				ServiceArea: "004",
			},
			ReContract: testdatagen.FetchOrMakeReContract(suite.DB(), testdatagen.Assertions{}),
		})

		testdatagen.FetchOrMakeReZip3(suite.DB(), testdatagen.Assertions{
			ReZip3: models.ReZip3{
				Contract:            originDomesticServiceArea.Contract,
				ContractID:          originDomesticServiceArea.ContractID,
				DomesticServiceArea: originDomesticServiceArea,
				Zip3:                "350",
			},
		})

		destDomesticServiceArea = testdatagen.FetchOrMakeReDomesticServiceArea(suite.DB(), testdatagen.Assertions{
			ReDomesticServiceArea: models.ReDomesticServiceArea{
				Contract:    originDomesticServiceArea.Contract,
				ContractID:  originDomesticServiceArea.ContractID,
				ServiceArea: "608",
			},
		})

		testdatagen.FetchOrMakeReZip3(suite.DB(), testdatagen.Assertions{
			ReZip3: models.ReZip3{
				Contract:            destDomesticServiceArea.Contract,
				ContractID:          destDomesticServiceArea.ContractID,
				DomesticServiceArea: destDomesticServiceArea,
				Zip3:                "450",
			},
		})
	}

	suite.Run("origin golden path", func() {
		setupTestData()

		paramLookup, err := ServiceParamLookupInitialize(suite.AppContextForTest(), suite.planner, mtoServiceItem, paymentRequest.ID, paymentRequest.MoveTaskOrderID, nil)
		suite.FatalNoError(err)

		valueStr, err := paramLookup.ServiceParamValue(suite.AppContextForTest(), originKey)
		suite.FatalNoError(err)
		suite.Equal(originDomesticServiceArea.ServiceArea, valueStr)
	})

	suite.Run("destination golden path", func() {
		setupTestData()

		paramLookup, err := ServiceParamLookupInitialize(suite.AppContextForTest(), suite.planner, mtoServiceItem, paymentRequest.ID, paymentRequest.MoveTaskOrderID, nil)
		suite.FatalNoError(err)

		valueStr, err := paramLookup.ServiceParamValue(suite.AppContextForTest(), destKey)
		suite.FatalNoError(err)
		suite.Equal(destDomesticServiceArea.ServiceArea, valueStr)
	})
}<|MERGE_RESOLUTION|>--- conflicted
+++ resolved
@@ -18,14 +18,6 @@
 	var destDomesticServiceArea models.ReDomesticServiceArea
 
 	setupTestData := func() {
-		usprc, err := models.FindByZipCodeAndCity(suite.AppContextForTest().DB(), "35007", "ALABASTER")
-		suite.NotNil(usprc)
-		suite.NoError(err)
-
-		destUSPRC, err := models.FindByZipCodeAndCity(suite.AppContextForTest().DB(), "45011", "FAIRFIELD")
-		suite.NotNil(destUSPRC)
-		suite.NoError(err)
-
 		testdatagen.MakeReContractYear(suite.DB(), testdatagen.Assertions{
 			ReContractYear: models.ReContractYear{
 				StartDate: time.Now().Add(-24 * time.Hour),
@@ -35,22 +27,14 @@
 		originAddress := factory.BuildAddress(suite.DB(), []factory.Customization{
 			{
 				Model: models.Address{
-					PostalCode:         usprc.UsprZipID,
-					UsPostRegionCityID: &usprc.ID,
-					City:               usprc.USPostRegionCityNm,
+					PostalCode: "35007",
 				},
 			},
 		}, nil)
 		destAddress := factory.BuildAddress(suite.DB(), []factory.Customization{
 			{
 				Model: models.Address{
-<<<<<<< HEAD
-					PostalCode:         destUSPRC.UsprZipID,
-					UsPostRegionCityID: &destUSPRC.ID,
-					City:               destUSPRC.USPostRegionCityNm,
-=======
 					PostalCode: "45011",
->>>>>>> f23a3c26
 				},
 			},
 		}, nil)
