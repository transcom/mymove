--- conflicted
+++ resolved
@@ -37,10 +37,7 @@
 				Model: models.Address{
 					PostalCode:         usprc.UsprZipID,
 					UsPostRegionCityID: &usprc.ID,
-<<<<<<< HEAD
-=======
 					City:               usprc.USPostRegionCityNm,
->>>>>>> 68a9dd64
 				},
 			},
 		}, nil)
@@ -49,10 +46,7 @@
 				Model: models.Address{
 					PostalCode:         destUSPRC.UsprZipID,
 					UsPostRegionCityID: &destUSPRC.ID,
-<<<<<<< HEAD
-=======
 					City:               destUSPRC.USPostRegionCityNm,
->>>>>>> 68a9dd64
 				},
 			},
 		}, nil)
