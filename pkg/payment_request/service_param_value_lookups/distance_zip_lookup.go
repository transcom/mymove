--- conflicted
+++ resolved
@@ -106,29 +106,17 @@
 		totalDistanceMiles = distanceMiles
 	} else if hasApprovedDestinationSIT {
 		// from pickup zip to delivery zip
-<<<<<<< HEAD
-		totalDistanceMiles, err = planner.ZipTransitDistance(appCtx, mtoShipment.PickupAddress.PostalCode, mtoShipment.DestinationAddress.PostalCode, internationalShipment)
-=======
-		totalDistanceMiles, err = planner.ZipTransitDistance(appCtx, mtoShipment.PickupAddress.PostalCode, mtoShipment.DestinationAddress.PostalCode, false, isInternationalShipment)
->>>>>>> 3c822500
+		totalDistanceMiles, err = planner.ZipTransitDistance(appCtx, mtoShipment.PickupAddress.PostalCode, mtoShipment.DestinationAddress.PostalCode, isInternationalShipment)
 		if err != nil {
 			return "", err
 		}
 		// from pickup zip to Destination SIT zip
-<<<<<<< HEAD
-		distanceMiles, err = planner.ZipTransitDistance(appCtx, pickupZip, destinationZip, internationalShipment)
-=======
-		distanceMiles, err = planner.ZipTransitDistance(appCtx, pickupZip, destinationZip, false, isInternationalShipment)
->>>>>>> 3c822500
+		distanceMiles, err = planner.ZipTransitDistance(appCtx, pickupZip, destinationZip, isInternationalShipment)
 		if err != nil {
 			return "", err
 		}
 	} else {
-<<<<<<< HEAD
-		distanceMiles, err = planner.ZipTransitDistance(appCtx, pickupZip, destinationZip, internationalShipment)
-=======
-		distanceMiles, err = planner.ZipTransitDistance(appCtx, pickupZip, destinationZip, false, isInternationalShipment)
->>>>>>> 3c822500
+		distanceMiles, err = planner.ZipTransitDistance(appCtx, pickupZip, destinationZip, isInternationalShipment)
 		if err != nil {
 			return "", err
 		}
