package serviceparamvaluelookups

import (
	"database/sql"
	"fmt"
	"strconv"

	"github.com/gofrs/uuid"

	"github.com/transcom/mymove/pkg/appcontext"
	"github.com/transcom/mymove/pkg/apperror"
	"github.com/transcom/mymove/pkg/models"
	"github.com/transcom/mymove/pkg/unit"
)

// DistanceZipLookup contains zip3 lookup
type DistanceZipLookup struct {
	PickupAddress      models.Address
	DestinationAddress models.Address
}

func (r DistanceZipLookup) lookup(appCtx appcontext.AppContext, keyData *ServiceItemParamKeyData) (string, error) {
	planner := keyData.planner
	db := appCtx.DB()
	var distanceMiles int
	var totalDistanceMiles int
	hasApprovedDestinationSIT := false

	// Make sure there's an MTOShipment since that's nullable
	mtoShipmentID := keyData.mtoShipmentID
	if mtoShipmentID == nil {
		return "", apperror.NewNotFoundError(uuid.Nil, "looking for MTOShipmentID")
	}

	var mtoShipment models.MTOShipment
	err := db.Find(&mtoShipment, keyData.mtoShipmentID)
	if err != nil {
		switch err {
		case sql.ErrNoRows:
			return "", apperror.NewNotFoundError(*mtoShipmentID, "looking for MTOShipmentID")
		default:
			return "", apperror.NewQueryError("MTOShipment", err, "")
		}
	}

	err = appCtx.DB().EagerPreload(
		"MTOServiceItems",
		"Distance",
		"PickupAddress",
		"DestinationAddress",
	).Find(&mtoShipment, mtoShipment.ID)
	if err != nil {
		return "", err
	}

	// Now calculate the distance between zips
	pickupZip := r.PickupAddress.PostalCode
	destinationZip := r.DestinationAddress.PostalCode

	isInternationalShipment := mtoShipment.MarketCode == models.MarketCodeInternational

	// if the shipment is international, we need to change the respective ZIP to use the port ZIP and not the address ZIP
	if isInternationalShipment {
		portZip, portType, err := models.GetPortLocationInfoForShipment(appCtx.DB(), *mtoShipmentID)
		if err != nil {
			return "", err
		}
		if portZip != nil && portType != nil {
			// if the port type is POEFSC this means the shipment is CONUS -> OCONUS (pickup -> port)
			// if the port type is PODFSC this means the shipment is OCONUS -> CONUS (port -> destination)
			if *portType == models.ReServiceCodePOEFSC.String() {
				destinationZip = *portZip
			} else if *portType == models.ReServiceCodePODFSC.String() {
				pickupZip = *portZip
			}
		} else {
			return "", apperror.NewNotFoundError(*mtoShipmentID, "looking for port ZIP for shipment")
		}
	}
	errorMsgForPickupZip := fmt.Sprintf("Shipment must have valid pickup zipcode. Received: %s", pickupZip)
	errorMsgForDestinationZip := fmt.Sprintf("Shipment must have valid destination zipcode. Received: %s", destinationZip)
	if len(pickupZip) < 5 {
		return "", apperror.NewInvalidInputError(*mtoShipmentID, fmt.Errorf("%s", errorMsgForPickupZip), nil, errorMsgForPickupZip)
	}
	if len(destinationZip) < 5 {
		return "", apperror.NewInvalidInputError(*mtoShipmentID, fmt.Errorf("%s", errorMsgForDestinationZip), nil, errorMsgForDestinationZip)
	}

	for _, si := range mtoShipment.MTOServiceItems {
		siCopy := si
		err := appCtx.DB().EagerPreload("ReService").Find(&siCopy, siCopy.ID)
		if err != nil {
			return "", err
		}

		switch siCopy.ReService.Code {
		case models.ReServiceCodeDDASIT, models.ReServiceCodeDDDSIT, models.ReServiceCodeDDFSIT, models.ReServiceCodeDDSFSC:
			if siCopy.Status == models.MTOServiceItemStatusApproved {
				hasApprovedDestinationSIT = true
			}
		}
	}

	if pickupZip == destinationZip {
		distanceMiles = 1
		totalDistanceMiles = distanceMiles
	} else if hasApprovedDestinationSIT {
		// from pickup zip to delivery zip
<<<<<<< HEAD
		totalDistanceMiles, err = planner.ZipTransitDistance(appCtx, mtoShipment.PickupAddress.PostalCode, mtoShipment.DestinationAddress.PostalCode, false, isInternationalShipment)
=======
		totalDistanceMiles, err = planner.ZipTransitDistance(appCtx, mtoShipment.PickupAddress.PostalCode, mtoShipment.DestinationAddress.PostalCode, internationalShipment)
>>>>>>> c2e7a446
		if err != nil {
			return "", err
		}
		// from pickup zip to Destination SIT zip
<<<<<<< HEAD
		distanceMiles, err = planner.ZipTransitDistance(appCtx, pickupZip, destinationZip, false, isInternationalShipment)
=======
		distanceMiles, err = planner.ZipTransitDistance(appCtx, pickupZip, destinationZip, internationalShipment)
>>>>>>> c2e7a446
		if err != nil {
			return "", err
		}
	} else {
<<<<<<< HEAD
		distanceMiles, err = planner.ZipTransitDistance(appCtx, pickupZip, destinationZip, false, isInternationalShipment)
=======
		distanceMiles, err = planner.ZipTransitDistance(appCtx, pickupZip, destinationZip, internationalShipment)
>>>>>>> c2e7a446
		if err != nil {
			return "", err
		}
		totalDistanceMiles = distanceMiles
	}

	miles := unit.Miles(totalDistanceMiles)
	if mtoShipment.Distance == nil || mtoShipment.Distance.Int() != totalDistanceMiles {
		mtoShipment.Distance = &miles
		err = db.Save(&mtoShipment)
		if err != nil {
			return "", err
		}
	}

	return strconv.Itoa(distanceMiles), nil
}<|MERGE_RESOLUTION|>--- conflicted
+++ resolved
@@ -106,29 +106,17 @@
 		totalDistanceMiles = distanceMiles
 	} else if hasApprovedDestinationSIT {
 		// from pickup zip to delivery zip
-<<<<<<< HEAD
-		totalDistanceMiles, err = planner.ZipTransitDistance(appCtx, mtoShipment.PickupAddress.PostalCode, mtoShipment.DestinationAddress.PostalCode, false, isInternationalShipment)
-=======
-		totalDistanceMiles, err = planner.ZipTransitDistance(appCtx, mtoShipment.PickupAddress.PostalCode, mtoShipment.DestinationAddress.PostalCode, internationalShipment)
->>>>>>> c2e7a446
+		totalDistanceMiles, err = planner.ZipTransitDistance(appCtx, mtoShipment.PickupAddress.PostalCode, mtoShipment.DestinationAddress.PostalCode, isInternationalShipment)
 		if err != nil {
 			return "", err
 		}
 		// from pickup zip to Destination SIT zip
-<<<<<<< HEAD
-		distanceMiles, err = planner.ZipTransitDistance(appCtx, pickupZip, destinationZip, false, isInternationalShipment)
-=======
-		distanceMiles, err = planner.ZipTransitDistance(appCtx, pickupZip, destinationZip, internationalShipment)
->>>>>>> c2e7a446
+		distanceMiles, err = planner.ZipTransitDistance(appCtx, pickupZip, destinationZip, isInternationalShipment)
 		if err != nil {
 			return "", err
 		}
 	} else {
-<<<<<<< HEAD
-		distanceMiles, err = planner.ZipTransitDistance(appCtx, pickupZip, destinationZip, false, isInternationalShipment)
-=======
-		distanceMiles, err = planner.ZipTransitDistance(appCtx, pickupZip, destinationZip, internationalShipment)
->>>>>>> c2e7a446
+		distanceMiles, err = planner.ZipTransitDistance(appCtx, pickupZip, destinationZip, isInternationalShipment)
 		if err != nil {
 			return "", err
 		}
