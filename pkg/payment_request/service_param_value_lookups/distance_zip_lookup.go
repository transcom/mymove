--- conflicted
+++ resolved
@@ -91,40 +91,27 @@
 			return "", err
 		}
 
-<<<<<<< HEAD
 		switch siCopy.ReService.Code {
 		case models.ReServiceCodeDDASIT, models.ReServiceCodeDDDSIT, models.ReServiceCodeDDFSIT, models.ReServiceCodeDDSFSC:
 			if siCopy.Status == models.MTOServiceItemStatusApproved {
 				hasApprovedDestinationSIT = true
-=======
-		if mtoShipment.DeliveryAddressUpdate != nil && mtoShipment.DeliveryAddressUpdate.Status == models.ShipmentAddressUpdateStatusApproved {
-			distanceMiles, err = planner.ZipTransitDistance(appCtx, pickupZip, mtoShipment.DeliveryAddressUpdate.NewAddress.PostalCode, false, false)
-			if err != nil {
-				return "", err
->>>>>>> 9196182c
 			}
 		}
 	}
 
-<<<<<<< HEAD
-=======
 	internationalShipment := mtoShipment.MarketCode == models.MarketCodeInternational
-	if mtoShipment.Distance != nil && mtoShipment.ShipmentType != models.MTOShipmentTypePPM && !internationalShipment {
-		return strconv.Itoa(mtoShipment.Distance.Int()), nil
-	}
 
->>>>>>> 9196182c
 	if pickupZip == destinationZip {
 		distanceMiles = 1
 		totalDistanceMiles = distanceMiles
 	} else if hasApprovedDestinationSIT {
 		// from pickup zip to delivery zip
-		totalDistanceMiles, err = planner.ZipTransitDistance(appCtx, mtoShipment.PickupAddress.PostalCode, mtoShipment.DestinationAddress.PostalCode)
+		totalDistanceMiles, err = planner.ZipTransitDistance(appCtx, mtoShipment.PickupAddress.PostalCode, mtoShipment.DestinationAddress.PostalCode, false, internationalShipment)
 		if err != nil {
 			return "", err
 		}
 		// from pickup zip to Destination SIT zip
-		distanceMiles, err = planner.ZipTransitDistance(appCtx, pickupZip, destinationZip)
+		distanceMiles, err = planner.ZipTransitDistance(appCtx, pickupZip, destinationZip, false, internationalShipment)
 		if err != nil {
 			return "", err
 		}
