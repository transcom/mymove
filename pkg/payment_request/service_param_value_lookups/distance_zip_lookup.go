package serviceparamvaluelookups

import (
	"database/sql"
	"fmt"
	"strconv"

	"github.com/gofrs/uuid"

	"github.com/transcom/mymove/pkg/appcontext"
	"github.com/transcom/mymove/pkg/apperror"
	"github.com/transcom/mymove/pkg/models"
	"github.com/transcom/mymove/pkg/unit"
)

// DistanceZipLookup contains zip3 lookup
type DistanceZipLookup struct {
	PickupAddress      models.Address
	DestinationAddress models.Address
}

func (r DistanceZipLookup) lookup(appCtx appcontext.AppContext, keyData *ServiceItemParamKeyData) (string, error) {
	planner := keyData.planner
	db := appCtx.DB()
	var distanceMiles int
	var totalDistanceMiles int
	hasApprovedDestinationSIT := false

	// Make sure there's an MTOShipment since that's nullable
	mtoShipmentID := keyData.mtoShipmentID
	if mtoShipmentID == nil {
		return "", apperror.NewNotFoundError(uuid.Nil, "looking for MTOShipmentID")
	}

	var mtoShipment models.MTOShipment
	err := db.Find(&mtoShipment, keyData.mtoShipmentID)
	if err != nil {
		switch err {
		case sql.ErrNoRows:
			return "", apperror.NewNotFoundError(*mtoShipmentID, "looking for MTOShipmentID")
		default:
			return "", apperror.NewQueryError("MTOShipment", err, "")
		}
	}

	err = appCtx.DB().EagerPreload(
		"MTOServiceItems",
		"Distance",
		"PickupAddress",
		"DestinationAddress",
	).Find(&mtoShipment, mtoShipment.ID)
	if err != nil {
		return "", err
	}

	// Now calculate the distance between zips
	pickupZip := r.PickupAddress.PostalCode
	destinationZip := r.DestinationAddress.PostalCode

	// if the shipment is international, we need to change the respective ZIP to use the port ZIP and not the address ZIP
	if mtoShipment.MarketCode == models.MarketCodeInternational {
		portZip, portType, err := models.GetPortLocationInfoForShipment(appCtx.DB(), *mtoShipmentID)
		if err != nil {
			return "", err
		}
		if portZip != nil && portType != nil {
			// if the port type is POEFSC this means the shipment is CONUS -> OCONUS (pickup -> port)
			// if the port type is PODFSC this means the shipment is OCONUS -> CONUS (port -> destination)
			if *portType == models.ReServiceCodePOEFSC.String() {
				destinationZip = *portZip
			} else if *portType == models.ReServiceCodePODFSC.String() {
				pickupZip = *portZip
			}
		} else {
			return "", apperror.NewNotFoundError(*mtoShipmentID, "looking for port ZIP for shipment")
		}
	}
	errorMsgForPickupZip := fmt.Sprintf("Shipment must have valid pickup zipcode. Received: %s", pickupZip)
	errorMsgForDestinationZip := fmt.Sprintf("Shipment must have valid destination zipcode. Received: %s", destinationZip)
	if len(pickupZip) < 5 {
		return "", apperror.NewInvalidInputError(*mtoShipmentID, fmt.Errorf("%s", errorMsgForPickupZip), nil, errorMsgForPickupZip)
	}
	if len(destinationZip) < 5 {
		return "", apperror.NewInvalidInputError(*mtoShipmentID, fmt.Errorf("%s", errorMsgForDestinationZip), nil, errorMsgForDestinationZip)
	}

	for _, si := range mtoShipment.MTOServiceItems {
		siCopy := si
		err := appCtx.DB().EagerPreload("ReService").Find(&siCopy, siCopy.ID)
		if err != nil {
			return "", err
		}

		switch siCopy.ReService.Code {
		case models.ReServiceCodeDDASIT, models.ReServiceCodeDDDSIT, models.ReServiceCodeDDFSIT, models.ReServiceCodeDDSFSC:
			if siCopy.Status == models.MTOServiceItemStatusApproved {
				hasApprovedDestinationSIT = true
			}
		}
	}

<<<<<<< HEAD
=======
	internationalShipment := mtoShipment.MarketCode == models.MarketCodeInternational
	if mtoShipment.Distance != nil && mtoShipment.ShipmentType != models.MTOShipmentTypePPM && !internationalShipment {
		return strconv.Itoa(mtoShipment.Distance.Int()), nil
	}

>>>>>>> cb10ad2c
	if pickupZip == destinationZip {
		distanceMiles = 1
		totalDistanceMiles = distanceMiles
	} else if hasApprovedDestinationSIT {
		// from pickup zip to delivery zip
		totalDistanceMiles, err = planner.ZipTransitDistance(appCtx, mtoShipment.PickupAddress.PostalCode, mtoShipment.DestinationAddress.PostalCode, false, false)
		if err != nil {
			return "", err
		}
		// from pickup zip to Destination SIT zip
		distanceMiles, err = planner.ZipTransitDistance(appCtx, pickupZip, destinationZip, false, false)
		if err != nil {
			return "", err
		}
	} else {
		distanceMiles, err = planner.ZipTransitDistance(appCtx, pickupZip, destinationZip, false, internationalShipment)
		if err != nil {
			return "", err
		}
		totalDistanceMiles = distanceMiles
	}

	miles := unit.Miles(totalDistanceMiles)
	if mtoShipment.Distance == nil || mtoShipment.Distance.Int() != totalDistanceMiles {
		mtoShipment.Distance = &miles
		err = db.Save(&mtoShipment)
		if err != nil {
			return "", err
		}
	}

	return strconv.Itoa(distanceMiles), nil
}<|MERGE_RESOLUTION|>--- conflicted
+++ resolved
@@ -99,25 +99,19 @@
 		}
 	}
 
-<<<<<<< HEAD
-=======
 	internationalShipment := mtoShipment.MarketCode == models.MarketCodeInternational
-	if mtoShipment.Distance != nil && mtoShipment.ShipmentType != models.MTOShipmentTypePPM && !internationalShipment {
-		return strconv.Itoa(mtoShipment.Distance.Int()), nil
-	}
 
->>>>>>> cb10ad2c
 	if pickupZip == destinationZip {
 		distanceMiles = 1
 		totalDistanceMiles = distanceMiles
 	} else if hasApprovedDestinationSIT {
 		// from pickup zip to delivery zip
-		totalDistanceMiles, err = planner.ZipTransitDistance(appCtx, mtoShipment.PickupAddress.PostalCode, mtoShipment.DestinationAddress.PostalCode, false, false)
+		totalDistanceMiles, err = planner.ZipTransitDistance(appCtx, mtoShipment.PickupAddress.PostalCode, mtoShipment.DestinationAddress.PostalCode, false, internationalShipment)
 		if err != nil {
 			return "", err
 		}
 		// from pickup zip to Destination SIT zip
-		distanceMiles, err = planner.ZipTransitDistance(appCtx, pickupZip, destinationZip, false, false)
+		distanceMiles, err = planner.ZipTransitDistance(appCtx, pickupZip, destinationZip, false, internationalShipment)
 		if err != nil {
 			return "", err
 		}
