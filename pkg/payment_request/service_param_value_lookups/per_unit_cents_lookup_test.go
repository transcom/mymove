package serviceparamvaluelookups

import (
	"time"

	"github.com/gofrs/uuid"

	"github.com/transcom/mymove/pkg/factory"
	"github.com/transcom/mymove/pkg/models"
	"github.com/transcom/mymove/pkg/testdatagen"
)

func (suite *ServiceParamValueLookupsSuite) TestPerUnitCentsLookup() {
	key := models.ServiceItemParamNamePerUnitCents
	var mtoServiceItem models.MTOServiceItem
	expectedOverFiftyMilesPerUnitCentsSIT := "21796"
	expectedLessThanFiftyMilesPerUnitCentsSIT := "16417"

	setupTestData := func(serviceCode models.ReServiceCode) {
		testdatagen.MakeReContractYear(suite.DB(), testdatagen.Assertions{
			ReContractYear: models.ReContractYear{
				StartDate: time.Now().Add(-24 * time.Hour),
				EndDate:   time.Now().Add(24 * time.Hour),
			},
		})
		mtoServiceItem = factory.BuildMTOServiceItem(suite.DB(), []factory.Customization{
			{
				Model: models.ReService{
					Code: serviceCode,
				},
			},
		}, []factory.Trait{factory.GetTraitAvailableToPrimeMove})

	}

	setupTestDataPickupOCONUS := func(serviceCode models.ReServiceCode, sitDeliveryMileage *int) models.Move {
		testdatagen.MakeReContractYear(suite.DB(), testdatagen.Assertions{
			ReContractYear: models.ReContractYear{
				StartDate: time.Now().Add(-24 * time.Hour),
				EndDate:   time.Now().Add(24 * time.Hour),
			},
		})
		move := factory.BuildAvailableToPrimeMove(suite.DB(), nil, nil)
		address := factory.BuildAddress(suite.DB(), []factory.Customization{
			{
				Model: models.Address{
					StreetAddress1: "JBER",
					City:           "Anchorage",
					State:          "AK",
					PostalCode:     "99505",
					IsOconus:       models.BoolPointer(true),
				},
			},
		}, nil)
		shipment := factory.BuildMTOShipment(suite.DB(), []factory.Customization{
			{
				Model: models.MTOShipment{
					PickupAddressID: &address.ID,
					MarketCode:      models.MarketCodeInternational,
				},
			},
			{
				Model:    move,
				LinkOnly: true,
			},
		}, nil)

		customization := make([]factory.Customization, 0)
		customization = append(customization,
			factory.Customization{
				Model:    move,
				LinkOnly: true,
			},
			factory.Customization{
				Model:    shipment,
				LinkOnly: true,
			},
			factory.Customization{
				Model: models.ReService{
					Code: serviceCode,
				},
			})

		if serviceCode == models.ReServiceCodeIOPSIT {
			customization = append(customization,
				factory.Customization{
					Model:    address,
					Type:     &factory.Addresses.SITOriginHHGActualAddress,
					LinkOnly: true,
				},
				factory.Customization{
					Model: models.MTOServiceItem{
						SITDeliveryMiles: models.IntPointer(*sitDeliveryMileage),
					},
				},
			)
		}

		mtoServiceItem = factory.BuildMTOServiceItem(suite.DB(), customization, nil)

		return move
	}

	setupTestDataDestOCONUS := func(serviceCode models.ReServiceCode, sitDeliveryMileage *int) models.Move {
		testdatagen.MakeReContractYear(suite.DB(), testdatagen.Assertions{
			ReContractYear: models.ReContractYear{
				StartDate: time.Now().Add(-24 * time.Hour),
				EndDate:   time.Now().Add(24 * time.Hour),
			},
		})
		move := factory.BuildAvailableToPrimeMove(suite.DB(), nil, nil)
		address := factory.BuildAddress(suite.DB(), []factory.Customization{
			{
				Model: models.Address{
					StreetAddress1: "JBER",
					City:           "Anchorage",
					State:          "AK",
					PostalCode:     "99505",
					IsOconus:       models.BoolPointer(true),
				},
			},
		}, nil)
		shipment := factory.BuildMTOShipment(suite.DB(), []factory.Customization{
			{
				Model: models.MTOShipment{
					DestinationAddressID: &address.ID,
					MarketCode:           models.MarketCodeInternational,
				},
			},
			{
				Model:    move,
				LinkOnly: true,
			},
		}, nil)
		customization := make([]factory.Customization, 0)
		customization = append(customization,
			factory.Customization{
				Model:    move,
				LinkOnly: true,
			},
			factory.Customization{
				Model:    shipment,
				LinkOnly: true,
			},
			factory.Customization{
				Model: models.ReService{
					Code: serviceCode,
				},
			})

		if serviceCode == models.ReServiceCodeIDDSIT {
			customization = append(customization,
				factory.Customization{
					Model:    address,
					Type:     &factory.Addresses.SITDestinationFinalAddress,
					LinkOnly: true,
				},
				factory.Customization{
					Model: models.MTOServiceItem{
						SITDeliveryMiles: models.IntPointer(*sitDeliveryMileage),
					},
				},
			)
		}

		mtoServiceItem = factory.BuildMTOServiceItem(suite.DB(), customization, nil)
		return move
	}

	suite.Run("success - returns perUnitCent value for IHPK", func() {
		setupTestData(models.ReServiceCodeIHPK)

		paramLookup, err := ServiceParamLookupInitialize(suite.AppContextForTest(), suite.planner, mtoServiceItem, uuid.Must(uuid.NewV4()), mtoServiceItem.MoveTaskOrderID, nil)
		suite.FatalNoError(err)

		perUnitCents, err := paramLookup.ServiceParamValue(suite.AppContextForTest(), key)
		suite.FatalNoError(err)
		suite.Equal(perUnitCents, "6997")
	})

	suite.Run("success - returns perUnitCent value for IHUPK", func() {
		setupTestData(models.ReServiceCodeIHUPK)

		paramLookup, err := ServiceParamLookupInitialize(suite.AppContextForTest(), suite.planner, mtoServiceItem, uuid.Must(uuid.NewV4()), mtoServiceItem.MoveTaskOrderID, nil)
		suite.FatalNoError(err)

		perUnitCents, err := paramLookup.ServiceParamValue(suite.AppContextForTest(), key)
		suite.FatalNoError(err)
		suite.Equal(perUnitCents, "752")
	})

	suite.Run("success - returns perUnitCent value for ISLH", func() {
		testdatagen.MakeReContractYear(suite.DB(), testdatagen.Assertions{
			ReContractYear: models.ReContractYear{
				StartDate: time.Now().Add(-24 * time.Hour),
				EndDate:   time.Now().Add(24 * time.Hour),
			},
		})
		move := factory.BuildAvailableToPrimeMove(suite.DB(), nil, nil)
		destinationAddress := factory.BuildAddress(suite.DB(), []factory.Customization{
			{
				Model: models.Address{
					StreetAddress1: "JBER",
					City:           "Anchorage",
					State:          "AK",
					PostalCode:     "99505",
					IsOconus:       models.BoolPointer(true),
				},
			},
		}, nil)
		pickupAddress := factory.BuildAddress(suite.DB(), []factory.Customization{
			{
				Model: models.Address{
					StreetAddress1: "Tester Address",
					City:           "Des Moines",
					State:          "IA",
					PostalCode:     "50314",
					IsOconus:       models.BoolPointer(false),
				},
			},
		}, nil)
		shipment := factory.BuildMTOShipment(suite.DB(), []factory.Customization{
			{
				Model: models.MTOShipment{
					PickupAddressID:      &pickupAddress.ID,
					DestinationAddressID: &destinationAddress.ID,
					MarketCode:           models.MarketCodeInternational,
				},
			},
			{
				Model:    move,
				LinkOnly: true,
			},
		}, nil)
		mtoServiceItem := factory.BuildMTOServiceItem(suite.DB(), []factory.Customization{
			{
				Model:    move,
				LinkOnly: true,
			},
			{
				Model:    shipment,
				LinkOnly: true,
			},
			{
				Model: models.ReService{
					Code: models.ReServiceCodeISLH,
				},
			},
		}, nil)

		paramLookup, err := ServiceParamLookupInitialize(suite.AppContextForTest(), suite.planner, mtoServiceItem, uuid.Must(uuid.NewV4()), mtoServiceItem.MoveTaskOrderID, nil)
		suite.FatalNoError(err)

		perUnitCents, err := paramLookup.ServiceParamValue(suite.AppContextForTest(), key)
		suite.FatalNoError(err)
		suite.Equal(perUnitCents, "1605")
	})

	suite.Run("success - returns perUnitCent value for IOFSIT", func() {
		move := setupTestDataPickupOCONUS(models.ReServiceCodeIOFSIT, nil)

		paramLookup, err := ServiceParamLookupInitialize(suite.AppContextForTest(), suite.planner, mtoServiceItem, uuid.Must(uuid.NewV4()), move.ID, nil)
		suite.FatalNoError(err)

		perUnitCents, err := paramLookup.ServiceParamValue(suite.AppContextForTest(), key)
		suite.FatalNoError(err)
		suite.Equal(perUnitCents, "607")
	})

	suite.Run("success - returns perUnitCent value for IOASIT", func() {
		move := setupTestDataPickupOCONUS(models.ReServiceCodeIOASIT, nil)

		paramLookup, err := ServiceParamLookupInitialize(suite.AppContextForTest(), suite.planner, mtoServiceItem, uuid.Must(uuid.NewV4()), move.ID, nil)
		suite.FatalNoError(err)

		perUnitCents, err := paramLookup.ServiceParamValue(suite.AppContextForTest(), key)
		suite.FatalNoError(err)
		suite.Equal(perUnitCents, "14")
	})

	suite.Run("success - returns perUnitCent value for IDFSIT", func() {
		move := setupTestDataDestOCONUS(models.ReServiceCodeIDFSIT, nil)

		paramLookup, err := ServiceParamLookupInitialize(suite.AppContextForTest(), suite.planner, mtoServiceItem, uuid.Must(uuid.NewV4()), move.ID, nil)
		suite.FatalNoError(err)

		perUnitCents, err := paramLookup.ServiceParamValue(suite.AppContextForTest(), key)
		suite.FatalNoError(err)
		suite.Equal(perUnitCents, "607")
	})

	suite.Run("success - returns perUnitCent value for IDASIT", func() {
		move := setupTestDataDestOCONUS(models.ReServiceCodeIDASIT, nil)

		paramLookup, err := ServiceParamLookupInitialize(suite.AppContextForTest(), suite.planner, mtoServiceItem, uuid.Must(uuid.NewV4()), move.ID, nil)
		suite.FatalNoError(err)

		perUnitCents, err := paramLookup.ServiceParamValue(suite.AppContextForTest(), key)
		suite.FatalNoError(err)
		suite.Equal(perUnitCents, "14")
	})

	suite.Run("success - returns perUnitCent value for IDASIT for a PPM", func() {
		contractYear := testdatagen.MakeReContractYear(suite.DB(), testdatagen.Assertions{
			ReContractYear: models.ReContractYear{
				StartDate: time.Now().Add(-24 * time.Hour),
				EndDate:   time.Now().Add(24 * time.Hour),
			},
		})
		move := factory.BuildAvailableToPrimeMove(suite.DB(), nil, nil)
		ppm := factory.BuildPPMShipment(suite.DB(), []factory.Customization{
			{
				Model: models.MTOShipment{
					ActualPickupDate: models.TimePointer(time.Now()),
				},
			},
			{
				Model: models.Address{
					StreetAddress1: "Tester Address",
					City:           "Tulsa",
					State:          "OK",
					PostalCode:     "74133",
				},
				Type: &factory.Addresses.PickupAddress,
			},
			{
				Model: models.Address{
					StreetAddress1: "JBER",
					City:           "JBER",
					State:          "AK",
					PostalCode:     "99505",
					IsOconus:       models.BoolPointer(true),
				},
				Type: &factory.Addresses.DeliveryAddress,
			},
		}, nil)

		mtoServiceItem = factory.BuildMTOServiceItem(suite.DB(), []factory.Customization{
			{
				Model: models.ReService{
					Code: models.ReServiceCodeIDASIT,
				},
			},
			{
				Model:    move,
				LinkOnly: true,
			},
		}, nil)

		_, err := ServiceParamLookupInitialize(suite.AppContextForTest(), suite.planner, mtoServiceItem, uuid.Must(uuid.NewV4()), mtoServiceItem.MoveTaskOrderID, nil)
		suite.FatalNoError(err)

		perUnitCentsLookup := PerUnitCentsLookup{
			ServiceItem: mtoServiceItem,
			MTOShipment: ppm.Shipment,
		}

		appContext := suite.AppContextForTest()
		perUnitCents, err := perUnitCentsLookup.lookup(appContext, &ServiceItemParamKeyData{
			planner:       suite.planner,
			mtoShipmentID: &ppm.ShipmentID,
			ContractID:    contractYear.ContractID,
		})
		suite.NoError(err)
		suite.Equal(perUnitCents, "14")
	})

	suite.Run("success - returns perUnitCent value for IUBPK", func() {
		setupTestData(models.ReServiceCodeIUBPK)

		paramLookup, err := ServiceParamLookupInitialize(suite.AppContextForTest(), suite.planner, mtoServiceItem, uuid.Must(uuid.NewV4()), mtoServiceItem.MoveTaskOrderID, nil)
		suite.FatalNoError(err)

		perUnitCents, err := paramLookup.ServiceParamValue(suite.AppContextForTest(), key)
		suite.FatalNoError(err)
		suite.Equal(perUnitCents, "7250")
	})

	suite.Run("success - returns perUnitCent value for IUBUPK", func() {
		setupTestData(models.ReServiceCodeIUBUPK)

		paramLookup, err := ServiceParamLookupInitialize(suite.AppContextForTest(), suite.planner, mtoServiceItem, uuid.Must(uuid.NewV4()), mtoServiceItem.MoveTaskOrderID, nil)
		suite.FatalNoError(err)

		perUnitCents, err := paramLookup.ServiceParamValue(suite.AppContextForTest(), key)
		suite.FatalNoError(err)
		suite.Equal(perUnitCents, "724")
	})

	suite.Run("success - returns perUnitCent value for UBP", func() {
		testdatagen.MakeReContractYear(suite.DB(), testdatagen.Assertions{
			ReContractYear: models.ReContractYear{
				StartDate: time.Now().Add(-24 * time.Hour),
				EndDate:   time.Now().Add(24 * time.Hour),
			},
		})
		move := factory.BuildAvailableToPrimeMove(suite.DB(), nil, nil)
		destinationAddress := factory.BuildAddress(suite.DB(), []factory.Customization{
			{
				Model: models.Address{
					StreetAddress1: "JBER",
					City:           "Anchorage",
					State:          "AK",
					PostalCode:     "99505",
					IsOconus:       models.BoolPointer(true),
				},
			},
		}, nil)
		pickupAddress := factory.BuildAddress(suite.DB(), []factory.Customization{
			{
				Model: models.Address{
					StreetAddress1: "Tester Address",
					City:           "Des Moines",
					State:          "IA",
					PostalCode:     "50314",
					IsOconus:       models.BoolPointer(false),
				},
			},
		}, nil)
		shipment := factory.BuildMTOShipment(suite.DB(), []factory.Customization{
			{
				Model: models.MTOShipment{
					PickupAddressID:      &pickupAddress.ID,
					DestinationAddressID: &destinationAddress.ID,
					MarketCode:           models.MarketCodeInternational,
				},
			},
			{
				Model:    move,
				LinkOnly: true,
			},
		}, nil)
		mtoServiceItem := factory.BuildMTOServiceItem(suite.DB(), []factory.Customization{
			{
				Model:    move,
				LinkOnly: true,
			},
			{
				Model:    shipment,
				LinkOnly: true,
			},
			{
				Model: models.ReService{
					Code: models.ReServiceCodeUBP,
				},
			},
		}, nil)

		paramLookup, err := ServiceParamLookupInitialize(suite.AppContextForTest(), suite.planner, mtoServiceItem, uuid.Must(uuid.NewV4()), mtoServiceItem.MoveTaskOrderID, nil)
		suite.FatalNoError(err)

		perUnitCents, err := paramLookup.ServiceParamValue(suite.AppContextForTest(), key)
		suite.FatalNoError(err)
		suite.Equal(perUnitCents, "3411")
	})

	suite.Run("success - less than 50 miles returns perUnitCent value for IOPSIT", func() {
<<<<<<< HEAD
		sitDeliveyMileage := 1
		move := setupTestDataPickupOCONUS(models.ReServiceCodeIOPSIT, models.IntPointer(sitDeliveyMileage))
=======
		sitDeliveryMileage := 1
		move := setupTestDataPickupOCONUS(models.ReServiceCodeIOPSIT, models.IntPointer(sitDeliveryMileage))
>>>>>>> 0cdd47cc

		paramLookup, err := ServiceParamLookupInitialize(suite.AppContextForTest(), suite.planner, mtoServiceItem, uuid.Must(uuid.NewV4()), move.ID, nil)
		suite.FatalNoError(err)

		perUnitCents, err := paramLookup.ServiceParamValue(suite.AppContextForTest(), key)
		suite.FatalNoError(err)
		suite.Equal(expectedLessThanFiftyMilesPerUnitCentsSIT, perUnitCents)
	})

	suite.Run("success - over 50 miles returns perUnitCent value for IOPSIT", func() {
<<<<<<< HEAD
		sitDeliveyMileage := 51
		move := setupTestDataPickupOCONUS(models.ReServiceCodeIOPSIT, models.IntPointer(sitDeliveyMileage))
=======
		sitDeliveryMileage := 51
		move := setupTestDataPickupOCONUS(models.ReServiceCodeIOPSIT, models.IntPointer(sitDeliveryMileage))
>>>>>>> 0cdd47cc

		paramLookup, err := ServiceParamLookupInitialize(suite.AppContextForTest(), suite.planner, mtoServiceItem, uuid.Must(uuid.NewV4()), move.ID, nil)
		suite.FatalNoError(err)

		perUnitCents, err := paramLookup.ServiceParamValue(suite.AppContextForTest(), key)
		suite.FatalNoError(err)
		suite.Equal(expectedOverFiftyMilesPerUnitCentsSIT, perUnitCents)
	})

	suite.Run("success - less than 50 miles returns perUnitCent value for IDDSIT", func() {
<<<<<<< HEAD
		sitDeliveyMileage := 1
		move := setupTestDataDestOCONUS(models.ReServiceCodeIDDSIT, models.IntPointer(sitDeliveyMileage))
=======
		sitDeliveryMileage := 1
		move := setupTestDataDestOCONUS(models.ReServiceCodeIDDSIT, models.IntPointer(sitDeliveryMileage))
>>>>>>> 0cdd47cc

		paramLookup, err := ServiceParamLookupInitialize(suite.AppContextForTest(), suite.planner, mtoServiceItem, uuid.Must(uuid.NewV4()), move.ID, nil)
		suite.FatalNoError(err)

		perUnitCents, err := paramLookup.ServiceParamValue(suite.AppContextForTest(), key)
		suite.FatalNoError(err)
		suite.Equal(expectedLessThanFiftyMilesPerUnitCentsSIT, perUnitCents)
	})

	suite.Run("success - over 50 miles returns perUnitCent value for IDDSIT", func() {
<<<<<<< HEAD
		sitDeliveyMileage := 51
		move := setupTestDataDestOCONUS(models.ReServiceCodeIDDSIT, models.IntPointer(sitDeliveyMileage))
=======
		sitDeliveryMileage := 51
		move := setupTestDataDestOCONUS(models.ReServiceCodeIDDSIT, models.IntPointer(sitDeliveryMileage))
>>>>>>> 0cdd47cc

		paramLookup, err := ServiceParamLookupInitialize(suite.AppContextForTest(), suite.planner, mtoServiceItem, uuid.Must(uuid.NewV4()), move.ID, nil)
		suite.FatalNoError(err)

		perUnitCents, err := paramLookup.ServiceParamValue(suite.AppContextForTest(), key)
		suite.FatalNoError(err)
		suite.Equal(expectedOverFiftyMilesPerUnitCentsSIT, perUnitCents)
	})

	suite.Run("failure - unauthorized service code", func() {
		setupTestData(models.ReServiceCodeDUPK)

		paramLookup, err := ServiceParamLookupInitialize(suite.AppContextForTest(), suite.planner, mtoServiceItem, uuid.Must(uuid.NewV4()), mtoServiceItem.MoveTaskOrderID, nil)
		suite.FatalNoError(err)

		perUnitCents, err := paramLookup.ServiceParamValue(suite.AppContextForTest(), key)
		suite.Error(err)
		suite.Equal(perUnitCents, "")
	})

	suite.Run("failure - no requested pickup date on shipment", func() {
		testdatagen.MakeReContractYear(suite.DB(), testdatagen.Assertions{
			ReContractYear: models.ReContractYear{
				StartDate: time.Now().Add(-24 * time.Hour),
				EndDate:   time.Now().Add(24 * time.Hour),
			},
		})
		mtoServiceItem = factory.BuildMTOServiceItem(suite.DB(), []factory.Customization{
			{
				Model: models.ReService{
					Code: models.ReServiceCodeIHPK,
				},
			},
			{
				Model: models.MTOShipment{
					RequestedPickupDate: nil,
				},
			},
		}, []factory.Trait{factory.GetTraitAvailableToPrimeMove})

		mtoServiceItem.MTOShipment.RequestedPickupDate = nil
		suite.MustSave(&mtoServiceItem.MTOShipment)

		paramLookup, err := ServiceParamLookupInitialize(suite.AppContextForTest(), suite.planner, mtoServiceItem, uuid.Must(uuid.NewV4()), mtoServiceItem.MoveTaskOrderID, nil)
		suite.FatalNoError(err)

		perUnitCents, err := paramLookup.ServiceParamValue(suite.AppContextForTest(), key)
		suite.Error(err)
		suite.Equal(perUnitCents, "")
	})
}<|MERGE_RESOLUTION|>--- conflicted
+++ resolved
@@ -455,13 +455,8 @@
 	})
 
 	suite.Run("success - less than 50 miles returns perUnitCent value for IOPSIT", func() {
-<<<<<<< HEAD
-		sitDeliveyMileage := 1
-		move := setupTestDataPickupOCONUS(models.ReServiceCodeIOPSIT, models.IntPointer(sitDeliveyMileage))
-=======
 		sitDeliveryMileage := 1
 		move := setupTestDataPickupOCONUS(models.ReServiceCodeIOPSIT, models.IntPointer(sitDeliveryMileage))
->>>>>>> 0cdd47cc
 
 		paramLookup, err := ServiceParamLookupInitialize(suite.AppContextForTest(), suite.planner, mtoServiceItem, uuid.Must(uuid.NewV4()), move.ID, nil)
 		suite.FatalNoError(err)
@@ -472,13 +467,8 @@
 	})
 
 	suite.Run("success - over 50 miles returns perUnitCent value for IOPSIT", func() {
-<<<<<<< HEAD
-		sitDeliveyMileage := 51
-		move := setupTestDataPickupOCONUS(models.ReServiceCodeIOPSIT, models.IntPointer(sitDeliveyMileage))
-=======
 		sitDeliveryMileage := 51
 		move := setupTestDataPickupOCONUS(models.ReServiceCodeIOPSIT, models.IntPointer(sitDeliveryMileage))
->>>>>>> 0cdd47cc
 
 		paramLookup, err := ServiceParamLookupInitialize(suite.AppContextForTest(), suite.planner, mtoServiceItem, uuid.Must(uuid.NewV4()), move.ID, nil)
 		suite.FatalNoError(err)
@@ -489,13 +479,8 @@
 	})
 
 	suite.Run("success - less than 50 miles returns perUnitCent value for IDDSIT", func() {
-<<<<<<< HEAD
-		sitDeliveyMileage := 1
-		move := setupTestDataDestOCONUS(models.ReServiceCodeIDDSIT, models.IntPointer(sitDeliveyMileage))
-=======
 		sitDeliveryMileage := 1
 		move := setupTestDataDestOCONUS(models.ReServiceCodeIDDSIT, models.IntPointer(sitDeliveryMileage))
->>>>>>> 0cdd47cc
 
 		paramLookup, err := ServiceParamLookupInitialize(suite.AppContextForTest(), suite.planner, mtoServiceItem, uuid.Must(uuid.NewV4()), move.ID, nil)
 		suite.FatalNoError(err)
@@ -506,13 +491,8 @@
 	})
 
 	suite.Run("success - over 50 miles returns perUnitCent value for IDDSIT", func() {
-<<<<<<< HEAD
-		sitDeliveyMileage := 51
-		move := setupTestDataDestOCONUS(models.ReServiceCodeIDDSIT, models.IntPointer(sitDeliveyMileage))
-=======
 		sitDeliveryMileage := 51
 		move := setupTestDataDestOCONUS(models.ReServiceCodeIDDSIT, models.IntPointer(sitDeliveryMileage))
->>>>>>> 0cdd47cc
 
 		paramLookup, err := ServiceParamLookupInitialize(suite.AppContextForTest(), suite.planner, mtoServiceItem, uuid.Must(uuid.NewV4()), move.ID, nil)
 		suite.FatalNoError(err)
