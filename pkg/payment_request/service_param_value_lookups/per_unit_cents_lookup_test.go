--- conflicted
+++ resolved
@@ -13,11 +13,6 @@
 func (suite *ServiceParamValueLookupsSuite) TestPerUnitCentsLookup() {
 	key := models.ServiceItemParamNamePerUnitCents
 	var mtoServiceItem models.MTOServiceItem
-<<<<<<< HEAD
-	expectedOverFiftyMilesPerUnitCentsSIT := "21796"
-	expectedLessThanFiftyMilesPerUnitCentsSIT := "16417"
-=======
->>>>>>> ac9ecf7b
 
 	setupTestData := func(serviceCode models.ReServiceCode) {
 		mtoServiceItem = factory.BuildMTOServiceItem(suite.DB(), []factory.Customization{
@@ -31,15 +26,6 @@
 	}
 
 	setupTestDataPickupOCONUS := func(serviceCode models.ReServiceCode, sitDeliveryMileage *int) models.Move {
-<<<<<<< HEAD
-		testdatagen.FetchOrMakeReContractYear(suite.DB(), testdatagen.Assertions{
-			ReContractYear: models.ReContractYear{
-				StartDate: time.Now().Add(-24 * time.Hour),
-				EndDate:   time.Now().Add(24 * time.Hour),
-			},
-		})
-=======
->>>>>>> ac9ecf7b
 		move := factory.BuildAvailableToPrimeMove(suite.DB(), nil, nil)
 		address := factory.BuildAddress(suite.DB(), []factory.Customization{
 			{
@@ -102,15 +88,6 @@
 	}
 
 	setupTestDataDestOCONUS := func(serviceCode models.ReServiceCode, sitDeliveryMileage *int) models.Move {
-<<<<<<< HEAD
-		testdatagen.FetchOrMakeReContractYear(suite.DB(), testdatagen.Assertions{
-			ReContractYear: models.ReContractYear{
-				StartDate: time.Now().Add(-24 * time.Hour),
-				EndDate:   time.Now().Add(24 * time.Hour),
-			},
-		})
-=======
->>>>>>> ac9ecf7b
 		move := factory.BuildAvailableToPrimeMove(suite.DB(), nil, nil)
 		address := factory.BuildAddress(suite.DB(), []factory.Customization{
 			{
@@ -363,54 +340,6 @@
 		suite.Equal(perUnitCents, "14")
 	})
 
-	suite.Run("success - less than 50 miles returns perUnitCent value for IOPSIT", func() {
-		setDeliveyMileage := 1
-		move := setupTestDataPickupOCONUS(models.ReServiceCodeIOPSIT, models.IntPointer(setDeliveyMileage))
-
-		paramLookup, err := ServiceParamLookupInitialize(suite.AppContextForTest(), suite.planner, mtoServiceItem, uuid.Must(uuid.NewV4()), move.ID, nil)
-		suite.FatalNoError(err)
-
-		perUnitCents, err := paramLookup.ServiceParamValue(suite.AppContextForTest(), key)
-		suite.FatalNoError(err)
-		suite.Equal(expectedLessThanFiftyMilesPerUnitCentsSIT, perUnitCents)
-	})
-
-	suite.Run("success - over 50 miles returns perUnitCent value for IOPSIT", func() {
-		setDeliveyMileage := 51
-		move := setupTestDataPickupOCONUS(models.ReServiceCodeIOPSIT, models.IntPointer(setDeliveyMileage))
-
-		paramLookup, err := ServiceParamLookupInitialize(suite.AppContextForTest(), suite.planner, mtoServiceItem, uuid.Must(uuid.NewV4()), move.ID, nil)
-		suite.FatalNoError(err)
-
-		perUnitCents, err := paramLookup.ServiceParamValue(suite.AppContextForTest(), key)
-		suite.FatalNoError(err)
-		suite.Equal(expectedOverFiftyMilesPerUnitCentsSIT, perUnitCents)
-	})
-
-	suite.Run("success - less than 50 miles returns perUnitCent value for IDDSIT", func() {
-		setDeliveyMileage := 1
-		move := setupTestDataDestOCONUS(models.ReServiceCodeIDDSIT, models.IntPointer(setDeliveyMileage))
-
-		paramLookup, err := ServiceParamLookupInitialize(suite.AppContextForTest(), suite.planner, mtoServiceItem, uuid.Must(uuid.NewV4()), move.ID, nil)
-		suite.FatalNoError(err)
-
-		perUnitCents, err := paramLookup.ServiceParamValue(suite.AppContextForTest(), key)
-		suite.FatalNoError(err)
-		suite.Equal(expectedLessThanFiftyMilesPerUnitCentsSIT, perUnitCents)
-	})
-
-	suite.Run("success - over 50 miles returns perUnitCent value for IDDSIT", func() {
-		setDeliveyMileage := 51
-		move := setupTestDataDestOCONUS(models.ReServiceCodeIDDSIT, models.IntPointer(setDeliveyMileage))
-
-		paramLookup, err := ServiceParamLookupInitialize(suite.AppContextForTest(), suite.planner, mtoServiceItem, uuid.Must(uuid.NewV4()), move.ID, nil)
-		suite.FatalNoError(err)
-
-		perUnitCents, err := paramLookup.ServiceParamValue(suite.AppContextForTest(), key)
-		suite.FatalNoError(err)
-		suite.Equal(expectedOverFiftyMilesPerUnitCentsSIT, perUnitCents)
-	})
-
 	suite.Run("success - returns perUnitCent value for IUBPK", func() {
 		setupTestData(models.ReServiceCodeIUBPK)
 
