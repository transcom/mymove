package serviceparamvaluelookups

import (
	"time"

	"github.com/gofrs/uuid"

	"github.com/transcom/mymove/pkg/factory"
	"github.com/transcom/mymove/pkg/models"
	"github.com/transcom/mymove/pkg/testdatagen"
)

func (suite *ServiceParamValueLookupsSuite) TestPerUnitCentsLookup() {
	key := models.ServiceItemParamNamePerUnitCents
	var mtoServiceItem models.MTOServiceItem
	expectedOverFiftyMilesPerUnitCentsSIT := "21796"
	expectedLessThanFiftyMilesPerUnitCentsSIT := "16417"

	setupTestData := func(serviceCode models.ReServiceCode) {
		testdatagen.MakeReContractYear(suite.DB(), testdatagen.Assertions{
			ReContractYear: models.ReContractYear{
				StartDate: time.Now().Add(-24 * time.Hour),
				EndDate:   time.Now().Add(24 * time.Hour),
			},
		})
		mtoServiceItem = factory.BuildMTOServiceItem(suite.DB(), []factory.Customization{
			{
				Model: models.ReService{
					Code: serviceCode,
				},
			},
		}, []factory.Trait{factory.GetTraitAvailableToPrimeMove})

	}

	setupTestDataPickupOCONUS := func(serviceCode models.ReServiceCode, sitDeliveryMileage *int) models.Move {
		testdatagen.MakeReContractYear(suite.DB(), testdatagen.Assertions{
			ReContractYear: models.ReContractYear{
				StartDate: time.Now().Add(-24 * time.Hour),
				EndDate:   time.Now().Add(24 * time.Hour),
			},
		})
		move := factory.BuildAvailableToPrimeMove(suite.DB(), nil, nil)
		address := factory.BuildAddress(suite.DB(), []factory.Customization{
			{
				Model: models.Address{
					StreetAddress1: "JBER",
					City:           "Anchorage",
					State:          "AK",
					PostalCode:     "99505",
					IsOconus:       models.BoolPointer(true),
				},
			},
		}, nil)
		shipment := factory.BuildMTOShipment(suite.DB(), []factory.Customization{
			{
				Model: models.MTOShipment{
					PickupAddressID: &address.ID,
					MarketCode:      models.MarketCodeInternational,
				},
			},
			{
				Model:    move,
				LinkOnly: true,
			},
		}, nil)

		customization := make([]factory.Customization, 0)
		customization = append(customization,
			factory.Customization{
				Model:    move,
				LinkOnly: true,
			},
			factory.Customization{
				Model:    shipment,
				LinkOnly: true,
			},
			factory.Customization{
				Model: models.ReService{
					Code: serviceCode,
				},
			})

		if serviceCode == models.ReServiceCodeIOPSIT {
			customization = append(customization,
				factory.Customization{
					Model:    address,
					Type:     &factory.Addresses.SITOriginHHGActualAddress,
					LinkOnly: true,
				},
				factory.Customization{
					Model: models.MTOServiceItem{
						SITDeliveryMiles: models.IntPointer(*sitDeliveryMileage),
					},
				},
			)
		}

		mtoServiceItem = factory.BuildMTOServiceItem(suite.DB(), customization, nil)

		return move
	}

	setupTestDataDestOCONUS := func(serviceCode models.ReServiceCode, sitDeliveryMileage *int) models.Move {
		testdatagen.MakeReContractYear(suite.DB(), testdatagen.Assertions{
			ReContractYear: models.ReContractYear{
				StartDate: time.Now().Add(-24 * time.Hour),
				EndDate:   time.Now().Add(24 * time.Hour),
			},
		})
		move := factory.BuildAvailableToPrimeMove(suite.DB(), nil, nil)
		address := factory.BuildAddress(suite.DB(), []factory.Customization{
			{
				Model: models.Address{
					StreetAddress1: "JBER",
					City:           "Anchorage",
					State:          "AK",
					PostalCode:     "99505",
					IsOconus:       models.BoolPointer(true),
				},
			},
		}, nil)
		shipment := factory.BuildMTOShipment(suite.DB(), []factory.Customization{
			{
				Model: models.MTOShipment{
					DestinationAddressID: &address.ID,
					MarketCode:           models.MarketCodeInternational,
				},
			},
			{
				Model:    move,
				LinkOnly: true,
			},
		}, nil)
		customization := make([]factory.Customization, 0)
		customization = append(customization,
			factory.Customization{
				Model:    move,
				LinkOnly: true,
			},
			factory.Customization{
				Model:    shipment,
				LinkOnly: true,
			},
			factory.Customization{
				Model: models.ReService{
					Code: serviceCode,
				},
			})

		if serviceCode == models.ReServiceCodeIDDSIT {
			customization = append(customization,
				factory.Customization{
					Model:    address,
					Type:     &factory.Addresses.SITDestinationFinalAddress,
					LinkOnly: true,
				},
				factory.Customization{
					Model: models.MTOServiceItem{
						SITDeliveryMiles: models.IntPointer(*sitDeliveryMileage),
					},
				},
			)
		}

		mtoServiceItem = factory.BuildMTOServiceItem(suite.DB(), customization, nil)
		return move
	}

	suite.Run("success - returns perUnitCent value for IHPK", func() {
		setupTestData(models.ReServiceCodeIHPK)

		paramLookup, err := ServiceParamLookupInitialize(suite.AppContextForTest(), suite.planner, mtoServiceItem, uuid.Must(uuid.NewV4()), mtoServiceItem.MoveTaskOrderID, nil)
		suite.FatalNoError(err)

		perUnitCents, err := paramLookup.ServiceParamValue(suite.AppContextForTest(), key)
		suite.FatalNoError(err)
		suite.Equal(perUnitCents, "6997")
	})

	suite.Run("success - returns perUnitCent value for IHUPK", func() {
		setupTestData(models.ReServiceCodeIHUPK)

		paramLookup, err := ServiceParamLookupInitialize(suite.AppContextForTest(), suite.planner, mtoServiceItem, uuid.Must(uuid.NewV4()), mtoServiceItem.MoveTaskOrderID, nil)
		suite.FatalNoError(err)

		perUnitCents, err := paramLookup.ServiceParamValue(suite.AppContextForTest(), key)
		suite.FatalNoError(err)
		suite.Equal(perUnitCents, "752")
	})

	suite.Run("success - returns perUnitCent value for ISLH", func() {
		testdatagen.MakeReContractYear(suite.DB(), testdatagen.Assertions{
			ReContractYear: models.ReContractYear{
				StartDate: time.Now().Add(-24 * time.Hour),
				EndDate:   time.Now().Add(24 * time.Hour),
			},
		})
		move := factory.BuildAvailableToPrimeMove(suite.DB(), nil, nil)
		destinationAddress := factory.BuildAddress(suite.DB(), []factory.Customization{
			{
				Model: models.Address{
					StreetAddress1: "JBER",
					City:           "Anchorage",
					State:          "AK",
					PostalCode:     "99505",
					IsOconus:       models.BoolPointer(true),
				},
			},
		}, nil)
		pickupAddress := factory.BuildAddress(suite.DB(), []factory.Customization{
			{
				Model: models.Address{
					StreetAddress1: "Tester Address",
					City:           "Des Moines",
					State:          "IA",
					PostalCode:     "50314",
					IsOconus:       models.BoolPointer(false),
				},
			},
		}, nil)
		shipment := factory.BuildMTOShipment(suite.DB(), []factory.Customization{
			{
				Model: models.MTOShipment{
					PickupAddressID:      &pickupAddress.ID,
					DestinationAddressID: &destinationAddress.ID,
					MarketCode:           models.MarketCodeInternational,
				},
			},
			{
				Model:    move,
				LinkOnly: true,
			},
		}, nil)
		mtoServiceItem := factory.BuildMTOServiceItem(suite.DB(), []factory.Customization{
			{
				Model:    move,
				LinkOnly: true,
			},
			{
				Model:    shipment,
				LinkOnly: true,
			},
			{
				Model: models.ReService{
					Code: models.ReServiceCodeISLH,
				},
			},
		}, nil)

		paramLookup, err := ServiceParamLookupInitialize(suite.AppContextForTest(), suite.planner, mtoServiceItem, uuid.Must(uuid.NewV4()), mtoServiceItem.MoveTaskOrderID, nil)
		suite.FatalNoError(err)

		perUnitCents, err := paramLookup.ServiceParamValue(suite.AppContextForTest(), key)
		suite.FatalNoError(err)
		suite.Equal(perUnitCents, "1605")
	})

	suite.Run("success - returns perUnitCent value for IOFSIT", func() {
		move := setupTestDataPickupOCONUS(models.ReServiceCodeIOFSIT, nil)

		paramLookup, err := ServiceParamLookupInitialize(suite.AppContextForTest(), suite.planner, mtoServiceItem, uuid.Must(uuid.NewV4()), move.ID, nil)
		suite.FatalNoError(err)

		perUnitCents, err := paramLookup.ServiceParamValue(suite.AppContextForTest(), key)
		suite.FatalNoError(err)
		suite.Equal(perUnitCents, "607")
	})

	suite.Run("success - returns perUnitCent value for IOASIT", func() {
		move := setupTestDataPickupOCONUS(models.ReServiceCodeIOASIT, nil)

		paramLookup, err := ServiceParamLookupInitialize(suite.AppContextForTest(), suite.planner, mtoServiceItem, uuid.Must(uuid.NewV4()), move.ID, nil)
		suite.FatalNoError(err)

		perUnitCents, err := paramLookup.ServiceParamValue(suite.AppContextForTest(), key)
		suite.FatalNoError(err)
		suite.Equal(perUnitCents, "14")
	})

	suite.Run("success - returns perUnitCent value for IDFSIT", func() {
		move := setupTestDataDestOCONUS(models.ReServiceCodeIDFSIT, nil)

		paramLookup, err := ServiceParamLookupInitialize(suite.AppContextForTest(), suite.planner, mtoServiceItem, uuid.Must(uuid.NewV4()), move.ID, nil)
		suite.FatalNoError(err)

		perUnitCents, err := paramLookup.ServiceParamValue(suite.AppContextForTest(), key)
		suite.FatalNoError(err)
		suite.Equal(perUnitCents, "607")
	})

	suite.Run("success - returns perUnitCent value for IDASIT", func() {
		move := setupTestDataDestOCONUS(models.ReServiceCodeIDASIT, nil)

		paramLookup, err := ServiceParamLookupInitialize(suite.AppContextForTest(), suite.planner, mtoServiceItem, uuid.Must(uuid.NewV4()), move.ID, nil)
		suite.FatalNoError(err)

		perUnitCents, err := paramLookup.ServiceParamValue(suite.AppContextForTest(), key)
		suite.FatalNoError(err)
		suite.Equal(perUnitCents, "14")
	})

	suite.Run("success - returns perUnitCent value for IDASIT for a PPM", func() {
		contractYear := testdatagen.MakeReContractYear(suite.DB(), testdatagen.Assertions{
			ReContractYear: models.ReContractYear{
				StartDate: time.Now().Add(-24 * time.Hour),
				EndDate:   time.Now().Add(24 * time.Hour),
			},
		})
		move := factory.BuildAvailableToPrimeMove(suite.DB(), nil, nil)
		ppm := factory.BuildPPMShipment(suite.DB(), []factory.Customization{
			{
				Model: models.MTOShipment{
					ActualPickupDate: models.TimePointer(time.Now()),
				},
			},
			{
				Model: models.Address{
					StreetAddress1: "Tester Address",
					City:           "Tulsa",
					State:          "OK",
					PostalCode:     "74133",
				},
				Type: &factory.Addresses.PickupAddress,
			},
			{
				Model: models.Address{
					StreetAddress1: "JBER",
					City:           "JBER",
					State:          "AK",
					PostalCode:     "99505",
					IsOconus:       models.BoolPointer(true),
				},
				Type: &factory.Addresses.DeliveryAddress,
			},
		}, nil)

		mtoServiceItem = factory.BuildMTOServiceItem(suite.DB(), []factory.Customization{
			{
				Model: models.ReService{
					Code: models.ReServiceCodeIDASIT,
				},
			},
			{
				Model:    move,
				LinkOnly: true,
			},
		}, nil)

		_, err := ServiceParamLookupInitialize(suite.AppContextForTest(), suite.planner, mtoServiceItem, uuid.Must(uuid.NewV4()), mtoServiceItem.MoveTaskOrderID, nil)
		suite.FatalNoError(err)

		perUnitCentsLookup := PerUnitCentsLookup{
			ServiceItem: mtoServiceItem,
			MTOShipment: ppm.Shipment,
		}

		appContext := suite.AppContextForTest()
		perUnitCents, err := perUnitCentsLookup.lookup(appContext, &ServiceItemParamKeyData{
			planner:       suite.planner,
			mtoShipmentID: &ppm.ShipmentID,
			ContractID:    contractYear.ContractID,
		})
		suite.NoError(err)
		suite.Equal(perUnitCents, "14")
	})

<<<<<<< HEAD
	suite.Run("success - less than 50 miles returns perUnitCent value for IOPSIT", func() {
		setDeliveyMileage := 1
		move := setupTestDataPickupOCONUS(models.ReServiceCodeIOPSIT, models.IntPointer(setDeliveyMileage))

		paramLookup, err := ServiceParamLookupInitialize(suite.AppContextForTest(), suite.planner, mtoServiceItem, uuid.Must(uuid.NewV4()), move.ID, nil)
=======
	suite.Run("success - returns perUnitCent value for IUBPK", func() {
		setupTestData(models.ReServiceCodeIUBPK)

		paramLookup, err := ServiceParamLookupInitialize(suite.AppContextForTest(), suite.planner, mtoServiceItem, uuid.Must(uuid.NewV4()), mtoServiceItem.MoveTaskOrderID, nil)
>>>>>>> 5f6b9575
		suite.FatalNoError(err)

		perUnitCents, err := paramLookup.ServiceParamValue(suite.AppContextForTest(), key)
		suite.FatalNoError(err)
<<<<<<< HEAD
		suite.Equal(expectedLessThanFiftyMilesPerUnitCentsSIT, perUnitCents)
	})

	suite.Run("success - over 50 miles returns perUnitCent value for IOPSIT", func() {
		setDeliveyMileage := 51
		move := setupTestDataPickupOCONUS(models.ReServiceCodeIOPSIT, models.IntPointer(setDeliveyMileage))

		paramLookup, err := ServiceParamLookupInitialize(suite.AppContextForTest(), suite.planner, mtoServiceItem, uuid.Must(uuid.NewV4()), move.ID, nil)
=======
		suite.Equal(perUnitCents, "7250")
	})

	suite.Run("success - returns perUnitCent value for IUBUPK", func() {
		setupTestData(models.ReServiceCodeIUBUPK)

		paramLookup, err := ServiceParamLookupInitialize(suite.AppContextForTest(), suite.planner, mtoServiceItem, uuid.Must(uuid.NewV4()), mtoServiceItem.MoveTaskOrderID, nil)
>>>>>>> 5f6b9575
		suite.FatalNoError(err)

		perUnitCents, err := paramLookup.ServiceParamValue(suite.AppContextForTest(), key)
		suite.FatalNoError(err)
<<<<<<< HEAD
		suite.Equal(expectedOverFiftyMilesPerUnitCentsSIT, perUnitCents)
	})

	suite.Run("success - less than 50 miles returns perUnitCent value for IDDSIT", func() {
		setDeliveyMileage := 1
		move := setupTestDataDestOCONUS(models.ReServiceCodeIDDSIT, models.IntPointer(setDeliveyMileage))

		paramLookup, err := ServiceParamLookupInitialize(suite.AppContextForTest(), suite.planner, mtoServiceItem, uuid.Must(uuid.NewV4()), move.ID, nil)
=======
		suite.Equal(perUnitCents, "724")
	})

	suite.Run("success - returns perUnitCent value for UBP", func() {
		testdatagen.MakeReContractYear(suite.DB(), testdatagen.Assertions{
			ReContractYear: models.ReContractYear{
				StartDate: time.Now().Add(-24 * time.Hour),
				EndDate:   time.Now().Add(24 * time.Hour),
			},
		})
		move := factory.BuildAvailableToPrimeMove(suite.DB(), nil, nil)
		destinationAddress := factory.BuildAddress(suite.DB(), []factory.Customization{
			{
				Model: models.Address{
					StreetAddress1: "JBER",
					City:           "Anchorage",
					State:          "AK",
					PostalCode:     "99505",
					IsOconus:       models.BoolPointer(true),
				},
			},
		}, nil)
		pickupAddress := factory.BuildAddress(suite.DB(), []factory.Customization{
			{
				Model: models.Address{
					StreetAddress1: "Tester Address",
					City:           "Des Moines",
					State:          "IA",
					PostalCode:     "50314",
					IsOconus:       models.BoolPointer(false),
				},
			},
		}, nil)
		shipment := factory.BuildMTOShipment(suite.DB(), []factory.Customization{
			{
				Model: models.MTOShipment{
					PickupAddressID:      &pickupAddress.ID,
					DestinationAddressID: &destinationAddress.ID,
					MarketCode:           models.MarketCodeInternational,
				},
			},
			{
				Model:    move,
				LinkOnly: true,
			},
		}, nil)
		mtoServiceItem := factory.BuildMTOServiceItem(suite.DB(), []factory.Customization{
			{
				Model:    move,
				LinkOnly: true,
			},
			{
				Model:    shipment,
				LinkOnly: true,
			},
			{
				Model: models.ReService{
					Code: models.ReServiceCodeUBP,
				},
			},
		}, nil)

		paramLookup, err := ServiceParamLookupInitialize(suite.AppContextForTest(), suite.planner, mtoServiceItem, uuid.Must(uuid.NewV4()), mtoServiceItem.MoveTaskOrderID, nil)
>>>>>>> 5f6b9575
		suite.FatalNoError(err)

		perUnitCents, err := paramLookup.ServiceParamValue(suite.AppContextForTest(), key)
		suite.FatalNoError(err)
<<<<<<< HEAD
		suite.Equal(expectedLessThanFiftyMilesPerUnitCentsSIT, perUnitCents)
	})

	suite.Run("success - over 50 miles returns perUnitCent value for IDDSIT", func() {
		setDeliveyMileage := 51
		move := setupTestDataDestOCONUS(models.ReServiceCodeIDDSIT, models.IntPointer(setDeliveyMileage))

		paramLookup, err := ServiceParamLookupInitialize(suite.AppContextForTest(), suite.planner, mtoServiceItem, uuid.Must(uuid.NewV4()), move.ID, nil)
		suite.FatalNoError(err)

		perUnitCents, err := paramLookup.ServiceParamValue(suite.AppContextForTest(), key)
		suite.FatalNoError(err)
		suite.Equal(expectedOverFiftyMilesPerUnitCentsSIT, perUnitCents)
=======
		suite.Equal(perUnitCents, "3411")
>>>>>>> 5f6b9575
	})

	suite.Run("failure - unauthorized service code", func() {
		setupTestData(models.ReServiceCodeDUPK)

		paramLookup, err := ServiceParamLookupInitialize(suite.AppContextForTest(), suite.planner, mtoServiceItem, uuid.Must(uuid.NewV4()), mtoServiceItem.MoveTaskOrderID, nil)
		suite.FatalNoError(err)

		perUnitCents, err := paramLookup.ServiceParamValue(suite.AppContextForTest(), key)
		suite.Error(err)
		suite.Equal(perUnitCents, "")
	})

	suite.Run("failure - no requested pickup date on shipment", func() {
		testdatagen.MakeReContractYear(suite.DB(), testdatagen.Assertions{
			ReContractYear: models.ReContractYear{
				StartDate: time.Now().Add(-24 * time.Hour),
				EndDate:   time.Now().Add(24 * time.Hour),
			},
		})
		mtoServiceItem = factory.BuildMTOServiceItem(suite.DB(), []factory.Customization{
			{
				Model: models.ReService{
					Code: models.ReServiceCodeIHPK,
				},
			},
			{
				Model: models.MTOShipment{
					RequestedPickupDate: nil,
				},
			},
		}, []factory.Trait{factory.GetTraitAvailableToPrimeMove})

		mtoServiceItem.MTOShipment.RequestedPickupDate = nil
		suite.MustSave(&mtoServiceItem.MTOShipment)

		paramLookup, err := ServiceParamLookupInitialize(suite.AppContextForTest(), suite.planner, mtoServiceItem, uuid.Must(uuid.NewV4()), mtoServiceItem.MoveTaskOrderID, nil)
		suite.FatalNoError(err)

		perUnitCents, err := paramLookup.ServiceParamValue(suite.AppContextForTest(), key)
		suite.Error(err)
		suite.Equal(perUnitCents, "")
	})
}<|MERGE_RESOLUTION|>--- conflicted
+++ resolved
@@ -365,32 +365,14 @@
 		suite.Equal(perUnitCents, "14")
 	})
 
-<<<<<<< HEAD
-	suite.Run("success - less than 50 miles returns perUnitCent value for IOPSIT", func() {
-		setDeliveyMileage := 1
-		move := setupTestDataPickupOCONUS(models.ReServiceCodeIOPSIT, models.IntPointer(setDeliveyMileage))
-
-		paramLookup, err := ServiceParamLookupInitialize(suite.AppContextForTest(), suite.planner, mtoServiceItem, uuid.Must(uuid.NewV4()), move.ID, nil)
-=======
 	suite.Run("success - returns perUnitCent value for IUBPK", func() {
 		setupTestData(models.ReServiceCodeIUBPK)
 
 		paramLookup, err := ServiceParamLookupInitialize(suite.AppContextForTest(), suite.planner, mtoServiceItem, uuid.Must(uuid.NewV4()), mtoServiceItem.MoveTaskOrderID, nil)
->>>>>>> 5f6b9575
-		suite.FatalNoError(err)
-
-		perUnitCents, err := paramLookup.ServiceParamValue(suite.AppContextForTest(), key)
-		suite.FatalNoError(err)
-<<<<<<< HEAD
-		suite.Equal(expectedLessThanFiftyMilesPerUnitCentsSIT, perUnitCents)
-	})
-
-	suite.Run("success - over 50 miles returns perUnitCent value for IOPSIT", func() {
-		setDeliveyMileage := 51
-		move := setupTestDataPickupOCONUS(models.ReServiceCodeIOPSIT, models.IntPointer(setDeliveyMileage))
-
-		paramLookup, err := ServiceParamLookupInitialize(suite.AppContextForTest(), suite.planner, mtoServiceItem, uuid.Must(uuid.NewV4()), move.ID, nil)
-=======
+		suite.FatalNoError(err)
+
+		perUnitCents, err := paramLookup.ServiceParamValue(suite.AppContextForTest(), key)
+		suite.FatalNoError(err)
 		suite.Equal(perUnitCents, "7250")
 	})
 
@@ -398,21 +380,10 @@
 		setupTestData(models.ReServiceCodeIUBUPK)
 
 		paramLookup, err := ServiceParamLookupInitialize(suite.AppContextForTest(), suite.planner, mtoServiceItem, uuid.Must(uuid.NewV4()), mtoServiceItem.MoveTaskOrderID, nil)
->>>>>>> 5f6b9575
-		suite.FatalNoError(err)
-
-		perUnitCents, err := paramLookup.ServiceParamValue(suite.AppContextForTest(), key)
-		suite.FatalNoError(err)
-<<<<<<< HEAD
-		suite.Equal(expectedOverFiftyMilesPerUnitCentsSIT, perUnitCents)
-	})
-
-	suite.Run("success - less than 50 miles returns perUnitCent value for IDDSIT", func() {
-		setDeliveyMileage := 1
-		move := setupTestDataDestOCONUS(models.ReServiceCodeIDDSIT, models.IntPointer(setDeliveyMileage))
-
-		paramLookup, err := ServiceParamLookupInitialize(suite.AppContextForTest(), suite.planner, mtoServiceItem, uuid.Must(uuid.NewV4()), move.ID, nil)
-=======
+		suite.FatalNoError(err)
+
+		perUnitCents, err := paramLookup.ServiceParamValue(suite.AppContextForTest(), key)
+		suite.FatalNoError(err)
 		suite.Equal(perUnitCents, "724")
 	})
 
@@ -476,12 +447,46 @@
 		}, nil)
 
 		paramLookup, err := ServiceParamLookupInitialize(suite.AppContextForTest(), suite.planner, mtoServiceItem, uuid.Must(uuid.NewV4()), mtoServiceItem.MoveTaskOrderID, nil)
->>>>>>> 5f6b9575
-		suite.FatalNoError(err)
-
-		perUnitCents, err := paramLookup.ServiceParamValue(suite.AppContextForTest(), key)
-		suite.FatalNoError(err)
-<<<<<<< HEAD
+		suite.FatalNoError(err)
+
+		perUnitCents, err := paramLookup.ServiceParamValue(suite.AppContextForTest(), key)
+		suite.FatalNoError(err)
+		suite.Equal(perUnitCents, "3411")
+	})
+
+	suite.Run("success - less than 50 miles returns perUnitCent value for IOPSIT", func() {
+		setDeliveyMileage := 1
+		move := setupTestDataPickupOCONUS(models.ReServiceCodeIOPSIT, models.IntPointer(setDeliveyMileage))
+
+		paramLookup, err := ServiceParamLookupInitialize(suite.AppContextForTest(), suite.planner, mtoServiceItem, uuid.Must(uuid.NewV4()), move.ID, nil)
+		suite.FatalNoError(err)
+
+		perUnitCents, err := paramLookup.ServiceParamValue(suite.AppContextForTest(), key)
+		suite.FatalNoError(err)
+		suite.Equal(expectedLessThanFiftyMilesPerUnitCentsSIT, perUnitCents)
+	})
+
+	suite.Run("success - over 50 miles returns perUnitCent value for IOPSIT", func() {
+		setDeliveyMileage := 51
+		move := setupTestDataPickupOCONUS(models.ReServiceCodeIOPSIT, models.IntPointer(setDeliveyMileage))
+
+		paramLookup, err := ServiceParamLookupInitialize(suite.AppContextForTest(), suite.planner, mtoServiceItem, uuid.Must(uuid.NewV4()), move.ID, nil)
+		suite.FatalNoError(err)
+
+		perUnitCents, err := paramLookup.ServiceParamValue(suite.AppContextForTest(), key)
+		suite.FatalNoError(err)
+		suite.Equal(expectedOverFiftyMilesPerUnitCentsSIT, perUnitCents)
+	})
+
+	suite.Run("success - less than 50 miles returns perUnitCent value for IDDSIT", func() {
+		setDeliveyMileage := 1
+		move := setupTestDataDestOCONUS(models.ReServiceCodeIDDSIT, models.IntPointer(setDeliveyMileage))
+
+		paramLookup, err := ServiceParamLookupInitialize(suite.AppContextForTest(), suite.planner, mtoServiceItem, uuid.Must(uuid.NewV4()), move.ID, nil)
+		suite.FatalNoError(err)
+
+		perUnitCents, err := paramLookup.ServiceParamValue(suite.AppContextForTest(), key)
+		suite.FatalNoError(err)
 		suite.Equal(expectedLessThanFiftyMilesPerUnitCentsSIT, perUnitCents)
 	})
 
@@ -495,9 +500,6 @@
 		perUnitCents, err := paramLookup.ServiceParamValue(suite.AppContextForTest(), key)
 		suite.FatalNoError(err)
 		suite.Equal(expectedOverFiftyMilesPerUnitCentsSIT, perUnitCents)
-=======
-		suite.Equal(perUnitCents, "3411")
->>>>>>> 5f6b9575
 	})
 
 	suite.Run("failure - unauthorized service code", func() {
