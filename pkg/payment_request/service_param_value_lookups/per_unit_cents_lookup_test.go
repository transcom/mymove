--- conflicted
+++ resolved
@@ -239,10 +239,7 @@
 	})
 
 	suite.Run("success - returns perUnitCent value for IDASIT for a PPM", func() {
-<<<<<<< HEAD
-=======
 		date := time.Date(factory.GHCTestYear, time.March, 15, 0, 0, 0, 0, time.UTC)
->>>>>>> 05f0f616
 		contractYear := testdatagen.FetchOrMakeReContractYear(suite.DB(), testdatagen.Assertions{
 			ReContractYear: models.ReContractYear{
 				StartDate: testdatagen.ContractStartDate,
