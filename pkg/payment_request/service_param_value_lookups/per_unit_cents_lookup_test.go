--- conflicted
+++ resolved
@@ -218,22 +218,123 @@
 		suite.Equal(perUnitCents, "1605")
 	})
 
-<<<<<<< HEAD
+	suite.Run("success - returns perUnitCent value for IOFSIT", func() {
+		move := setupTestDataPickupOCONUS(models.ReServiceCodeIOFSIT)
+
+		paramLookup, err := ServiceParamLookupInitialize(suite.AppContextForTest(), suite.planner, mtoServiceItem, uuid.Must(uuid.NewV4()), move.ID, nil)
+		suite.FatalNoError(err)
+
+		perUnitCents, err := paramLookup.ServiceParamValue(suite.AppContextForTest(), key)
+		suite.FatalNoError(err)
+		suite.Equal(perUnitCents, "607")
+	})
+
+	suite.Run("success - returns perUnitCent value for IOASIT", func() {
+		move := setupTestDataPickupOCONUS(models.ReServiceCodeIOASIT)
+
+		paramLookup, err := ServiceParamLookupInitialize(suite.AppContextForTest(), suite.planner, mtoServiceItem, uuid.Must(uuid.NewV4()), move.ID, nil)
+		suite.FatalNoError(err)
+
+		perUnitCents, err := paramLookup.ServiceParamValue(suite.AppContextForTest(), key)
+		suite.FatalNoError(err)
+		suite.Equal(perUnitCents, "14")
+	})
+
+	suite.Run("success - returns perUnitCent value for IDFSIT", func() {
+		move := setupTestDataDestOCONUS(models.ReServiceCodeIDFSIT)
+
+		paramLookup, err := ServiceParamLookupInitialize(suite.AppContextForTest(), suite.planner, mtoServiceItem, uuid.Must(uuid.NewV4()), move.ID, nil)
+		suite.FatalNoError(err)
+
+		perUnitCents, err := paramLookup.ServiceParamValue(suite.AppContextForTest(), key)
+		suite.FatalNoError(err)
+		suite.Equal(perUnitCents, "607")
+	})
+
+	suite.Run("success - returns perUnitCent value for IDASIT", func() {
+		move := setupTestDataDestOCONUS(models.ReServiceCodeIDASIT)
+
+		paramLookup, err := ServiceParamLookupInitialize(suite.AppContextForTest(), suite.planner, mtoServiceItem, uuid.Must(uuid.NewV4()), move.ID, nil)
+		suite.FatalNoError(err)
+
+		perUnitCents, err := paramLookup.ServiceParamValue(suite.AppContextForTest(), key)
+		suite.FatalNoError(err)
+		suite.Equal(perUnitCents, "14")
+	})
+
+	suite.Run("success - returns perUnitCent value for IDASIT for a PPM", func() {
+		contractYear := testdatagen.MakeReContractYear(suite.DB(), testdatagen.Assertions{
+			ReContractYear: models.ReContractYear{
+				StartDate: time.Now().Add(-24 * time.Hour),
+				EndDate:   time.Now().Add(24 * time.Hour),
+			},
+		})
+		move := factory.BuildAvailableToPrimeMove(suite.DB(), nil, nil)
+		ppm := factory.BuildPPMShipment(suite.DB(), []factory.Customization{
+			{
+				Model: models.MTOShipment{
+					ActualPickupDate: models.TimePointer(time.Now()),
+				},
+			},
+			{
+				Model: models.Address{
+					StreetAddress1: "Tester Address",
+					City:           "Tulsa",
+					State:          "OK",
+					PostalCode:     "74133",
+				},
+				Type: &factory.Addresses.PickupAddress,
+			},
+			{
+				Model: models.Address{
+					StreetAddress1: "JBER",
+					City:           "JBER",
+					State:          "AK",
+					PostalCode:     "99505",
+					IsOconus:       models.BoolPointer(true),
+				},
+				Type: &factory.Addresses.DeliveryAddress,
+			},
+		}, nil)
+
+		mtoServiceItem = factory.BuildMTOServiceItem(suite.DB(), []factory.Customization{
+			{
+				Model: models.ReService{
+					Code: models.ReServiceCodeIDASIT,
+				},
+			},
+			{
+				Model:    move,
+				LinkOnly: true,
+			},
+		}, nil)
+
+		_, err := ServiceParamLookupInitialize(suite.AppContextForTest(), suite.planner, mtoServiceItem, uuid.Must(uuid.NewV4()), mtoServiceItem.MoveTaskOrderID, nil)
+		suite.FatalNoError(err)
+
+		perUnitCentsLookup := PerUnitCentsLookup{
+			ServiceItem: mtoServiceItem,
+			MTOShipment: ppm.Shipment,
+		}
+
+		appContext := suite.AppContextForTest()
+		perUnitCents, err := perUnitCentsLookup.lookup(appContext, &ServiceItemParamKeyData{
+			planner:       suite.planner,
+			mtoShipmentID: &ppm.ShipmentID,
+			ContractID:    contractYear.ContractID,
+		})
+		suite.NoError(err)
+		suite.Equal(perUnitCents, "14")
+	})
+
 	suite.Run("success - returns perUnitCent value for IUBPK", func() {
 		setupTestData(models.ReServiceCodeIUBPK)
 
 		paramLookup, err := ServiceParamLookupInitialize(suite.AppContextForTest(), suite.planner, mtoServiceItem, uuid.Must(uuid.NewV4()), mtoServiceItem.MoveTaskOrderID, nil)
-=======
-	suite.Run("success - returns perUnitCent value for IOFSIT", func() {
-		move := setupTestDataPickupOCONUS(models.ReServiceCodeIOFSIT)
-
-		paramLookup, err := ServiceParamLookupInitialize(suite.AppContextForTest(), suite.planner, mtoServiceItem, uuid.Must(uuid.NewV4()), move.ID, nil)
->>>>>>> e79c3f61
-		suite.FatalNoError(err)
-
-		perUnitCents, err := paramLookup.ServiceParamValue(suite.AppContextForTest(), key)
-		suite.FatalNoError(err)
-<<<<<<< HEAD
+		suite.FatalNoError(err)
+
+		perUnitCents, err := paramLookup.ServiceParamValue(suite.AppContextForTest(), key)
+		suite.FatalNoError(err)
 		suite.Equal(perUnitCents, "6997")
 	})
 
@@ -241,61 +342,21 @@
 		setupTestData(models.ReServiceCodeIUBUPK)
 
 		paramLookup, err := ServiceParamLookupInitialize(suite.AppContextForTest(), suite.planner, mtoServiceItem, uuid.Must(uuid.NewV4()), mtoServiceItem.MoveTaskOrderID, nil)
-=======
-		suite.Equal(perUnitCents, "607")
-	})
-
-	suite.Run("success - returns perUnitCent value for IOASIT", func() {
-		move := setupTestDataPickupOCONUS(models.ReServiceCodeIOASIT)
-
-		paramLookup, err := ServiceParamLookupInitialize(suite.AppContextForTest(), suite.planner, mtoServiceItem, uuid.Must(uuid.NewV4()), move.ID, nil)
->>>>>>> e79c3f61
-		suite.FatalNoError(err)
-
-		perUnitCents, err := paramLookup.ServiceParamValue(suite.AppContextForTest(), key)
-		suite.FatalNoError(err)
-<<<<<<< HEAD
+		suite.FatalNoError(err)
+
+		perUnitCents, err := paramLookup.ServiceParamValue(suite.AppContextForTest(), key)
+		suite.FatalNoError(err)
 		suite.Equal(perUnitCents, "752")
 	})
 
 	suite.Run("success - returns perUnitCent value for UBP", func() {
 		testdatagen.MakeReContractYear(suite.DB(), testdatagen.Assertions{
-=======
-		suite.Equal(perUnitCents, "14")
-	})
-
-	suite.Run("success - returns perUnitCent value for IDFSIT", func() {
-		move := setupTestDataDestOCONUS(models.ReServiceCodeIDFSIT)
-
-		paramLookup, err := ServiceParamLookupInitialize(suite.AppContextForTest(), suite.planner, mtoServiceItem, uuid.Must(uuid.NewV4()), move.ID, nil)
-		suite.FatalNoError(err)
-
-		perUnitCents, err := paramLookup.ServiceParamValue(suite.AppContextForTest(), key)
-		suite.FatalNoError(err)
-		suite.Equal(perUnitCents, "607")
-	})
-
-	suite.Run("success - returns perUnitCent value for IDASIT", func() {
-		move := setupTestDataDestOCONUS(models.ReServiceCodeIDASIT)
-
-		paramLookup, err := ServiceParamLookupInitialize(suite.AppContextForTest(), suite.planner, mtoServiceItem, uuid.Must(uuid.NewV4()), move.ID, nil)
-		suite.FatalNoError(err)
-
-		perUnitCents, err := paramLookup.ServiceParamValue(suite.AppContextForTest(), key)
-		suite.FatalNoError(err)
-		suite.Equal(perUnitCents, "14")
-	})
-
-	suite.Run("success - returns perUnitCent value for IDASIT for a PPM", func() {
-		contractYear := testdatagen.MakeReContractYear(suite.DB(), testdatagen.Assertions{
->>>>>>> e79c3f61
 			ReContractYear: models.ReContractYear{
 				StartDate: time.Now().Add(-24 * time.Hour),
 				EndDate:   time.Now().Add(24 * time.Hour),
 			},
 		})
 		move := factory.BuildAvailableToPrimeMove(suite.DB(), nil, nil)
-<<<<<<< HEAD
 		destinationAddress := factory.BuildAddress(suite.DB(), []factory.Customization{
 			{
 				Model: models.Address{
@@ -353,63 +414,6 @@
 		perUnitCents, err := paramLookup.ServiceParamValue(suite.AppContextForTest(), key)
 		suite.FatalNoError(err)
 		suite.Equal(perUnitCents, "1605")
-=======
-		ppm := factory.BuildPPMShipment(suite.DB(), []factory.Customization{
-			{
-				Model: models.MTOShipment{
-					ActualPickupDate: models.TimePointer(time.Now()),
-				},
-			},
-			{
-				Model: models.Address{
-					StreetAddress1: "Tester Address",
-					City:           "Tulsa",
-					State:          "OK",
-					PostalCode:     "74133",
-				},
-				Type: &factory.Addresses.PickupAddress,
-			},
-			{
-				Model: models.Address{
-					StreetAddress1: "JBER",
-					City:           "JBER",
-					State:          "AK",
-					PostalCode:     "99505",
-					IsOconus:       models.BoolPointer(true),
-				},
-				Type: &factory.Addresses.DeliveryAddress,
-			},
-		}, nil)
-
-		mtoServiceItem = factory.BuildMTOServiceItem(suite.DB(), []factory.Customization{
-			{
-				Model: models.ReService{
-					Code: models.ReServiceCodeIDASIT,
-				},
-			},
-			{
-				Model:    move,
-				LinkOnly: true,
-			},
-		}, nil)
-
-		_, err := ServiceParamLookupInitialize(suite.AppContextForTest(), suite.planner, mtoServiceItem, uuid.Must(uuid.NewV4()), mtoServiceItem.MoveTaskOrderID, nil)
-		suite.FatalNoError(err)
-
-		perUnitCentsLookup := PerUnitCentsLookup{
-			ServiceItem: mtoServiceItem,
-			MTOShipment: ppm.Shipment,
-		}
-
-		appContext := suite.AppContextForTest()
-		perUnitCents, err := perUnitCentsLookup.lookup(appContext, &ServiceItemParamKeyData{
-			planner:       suite.planner,
-			mtoShipmentID: &ppm.ShipmentID,
-			ContractID:    contractYear.ContractID,
-		})
-		suite.NoError(err)
-		suite.Equal(perUnitCents, "14")
->>>>>>> e79c3f61
 	})
 
 	suite.Run("failure - unauthorized service code", func() {
