package serviceparamvaluelookups

import (
	"time"

	"github.com/gofrs/uuid"

	"github.com/transcom/mymove/pkg/factory"
	"github.com/transcom/mymove/pkg/models"
	"github.com/transcom/mymove/pkg/testdatagen"
)

func (suite *ServiceParamValueLookupsSuite) TestPerUnitCentsLookup() {
	key := models.ServiceItemParamNamePerUnitCents
	var mtoServiceItem models.MTOServiceItem
	expectedOverFiftyMilesPerUnitCentsSIT := "21796"
	expectedLessThanFiftyMilesPerUnitCentsSIT := "16417"

	setupTestData := func(serviceCode models.ReServiceCode) {
		mtoServiceItem = factory.BuildMTOServiceItem(suite.DB(), []factory.Customization{
			{
				Model: models.ReService{
					Code: serviceCode,
				},
			},
		}, []factory.Trait{factory.GetTraitAvailableToPrimeMove})

	}

<<<<<<< HEAD
	setupTestDataPickupOCONUS := func(serviceCode models.ReServiceCode, sitDeliveryMileage *int) models.Move {
=======
	setupTestDataPickupOCONUS := func(serviceCode models.ReServiceCode) models.Move {
>>>>>>> c5e683a2
		move := factory.BuildAvailableToPrimeMove(suite.DB(), nil, nil)
		address := factory.BuildAddress(suite.DB(), []factory.Customization{
			{
				Model: models.Address{
					StreetAddress1: "JBER",
					City:           "Anchorage",
					State:          "AK",
					PostalCode:     "99505",
					IsOconus:       models.BoolPointer(true),
				},
			},
		}, nil)
		shipment := factory.BuildMTOShipment(suite.DB(), []factory.Customization{
			{
				Model: models.MTOShipment{
					PickupAddressID: &address.ID,
					MarketCode:      models.MarketCodeInternational,
				},
			},
			{
				Model:    move,
				LinkOnly: true,
			},
		}, nil)

		customization := make([]factory.Customization, 0)
		customization = append(customization,
			factory.Customization{
				Model:    move,
				LinkOnly: true,
			},
			factory.Customization{
				Model:    shipment,
				LinkOnly: true,
			},
			factory.Customization{
				Model: models.ReService{
					Code: serviceCode,
				},
			})

		if serviceCode == models.ReServiceCodeIOPSIT {
			customization = append(customization,
				factory.Customization{
					Model:    address,
					Type:     &factory.Addresses.SITOriginHHGActualAddress,
					LinkOnly: true,
				},
				factory.Customization{
					Model: models.MTOServiceItem{
						SITDeliveryMiles: models.IntPointer(*sitDeliveryMileage),
					},
				},
			)
		}

		mtoServiceItem = factory.BuildMTOServiceItem(suite.DB(), customization, nil)

		return move
	}

<<<<<<< HEAD
	setupTestDataDestOCONUS := func(serviceCode models.ReServiceCode, sitDeliveryMileage *int) models.Move {
=======
	setupTestDataDestOCONUS := func(serviceCode models.ReServiceCode) models.Move {
>>>>>>> c5e683a2
		move := factory.BuildAvailableToPrimeMove(suite.DB(), nil, nil)
		address := factory.BuildAddress(suite.DB(), []factory.Customization{
			{
				Model: models.Address{
					StreetAddress1: "JBER",
					City:           "Anchorage",
					State:          "AK",
					PostalCode:     "99505",
					IsOconus:       models.BoolPointer(true),
				},
			},
		}, nil)
		shipment := factory.BuildMTOShipment(suite.DB(), []factory.Customization{
			{
				Model: models.MTOShipment{
					DestinationAddressID: &address.ID,
					MarketCode:           models.MarketCodeInternational,
				},
			},
			{
				Model:    move,
				LinkOnly: true,
			},
		}, nil)
		customization := make([]factory.Customization, 0)
		customization = append(customization,
			factory.Customization{
				Model:    move,
				LinkOnly: true,
			},
			factory.Customization{
				Model:    shipment,
				LinkOnly: true,
			},
			factory.Customization{
				Model: models.ReService{
					Code: serviceCode,
				},
			})

		if serviceCode == models.ReServiceCodeIDDSIT {
			customization = append(customization,
				factory.Customization{
					Model:    address,
					Type:     &factory.Addresses.SITDestinationFinalAddress,
					LinkOnly: true,
				},
				factory.Customization{
					Model: models.MTOServiceItem{
						SITDeliveryMiles: models.IntPointer(*sitDeliveryMileage),
					},
				},
			)
		}

		mtoServiceItem = factory.BuildMTOServiceItem(suite.DB(), customization, nil)
		return move
	}

	suite.Run("success - returns perUnitCent value for IHPK", func() {
		setupTestData(models.ReServiceCodeIHPK)

		paramLookup, err := ServiceParamLookupInitialize(suite.AppContextForTest(), suite.planner, mtoServiceItem, uuid.Must(uuid.NewV4()), mtoServiceItem.MoveTaskOrderID, nil)
		suite.FatalNoError(err)

		perUnitCents, err := paramLookup.ServiceParamValue(suite.AppContextForTest(), key)
		suite.FatalNoError(err)
		suite.Equal(perUnitCents, "6997")
	})

	suite.Run("success - returns perUnitCent value for IHUPK", func() {
		setupTestData(models.ReServiceCodeIHUPK)

		paramLookup, err := ServiceParamLookupInitialize(suite.AppContextForTest(), suite.planner, mtoServiceItem, uuid.Must(uuid.NewV4()), mtoServiceItem.MoveTaskOrderID, nil)
		suite.FatalNoError(err)

		perUnitCents, err := paramLookup.ServiceParamValue(suite.AppContextForTest(), key)
		suite.FatalNoError(err)
		suite.Equal(perUnitCents, "752")
	})

	suite.Run("success - returns perUnitCent value for ISLH", func() {
		move := factory.BuildAvailableToPrimeMove(suite.DB(), nil, nil)
		destinationAddress := factory.BuildAddress(suite.DB(), []factory.Customization{
			{
				Model: models.Address{
					StreetAddress1: "JBER",
					City:           "Anchorage",
					State:          "AK",
					PostalCode:     "99505",
					IsOconus:       models.BoolPointer(true),
				},
			},
		}, nil)
		pickupAddress := factory.BuildAddress(suite.DB(), []factory.Customization{
			{
				Model: models.Address{
					StreetAddress1: "Tester Address",
					City:           "Des Moines",
					State:          "IA",
					PostalCode:     "50314",
					IsOconus:       models.BoolPointer(false),
				},
			},
		}, nil)
		shipment := factory.BuildMTOShipment(suite.DB(), []factory.Customization{
			{
				Model: models.MTOShipment{
					PickupAddressID:      &pickupAddress.ID,
					DestinationAddressID: &destinationAddress.ID,
					MarketCode:           models.MarketCodeInternational,
				},
			},
			{
				Model:    move,
				LinkOnly: true,
			},
		}, nil)
		mtoServiceItem := factory.BuildMTOServiceItem(suite.DB(), []factory.Customization{
			{
				Model:    move,
				LinkOnly: true,
			},
			{
				Model:    shipment,
				LinkOnly: true,
			},
			{
				Model: models.ReService{
					Code: models.ReServiceCodeISLH,
				},
			},
		}, nil)

		paramLookup, err := ServiceParamLookupInitialize(suite.AppContextForTest(), suite.planner, mtoServiceItem, uuid.Must(uuid.NewV4()), mtoServiceItem.MoveTaskOrderID, nil)
		suite.FatalNoError(err)

		perUnitCents, err := paramLookup.ServiceParamValue(suite.AppContextForTest(), key)
		suite.FatalNoError(err)
		suite.Equal(perUnitCents, "1605")
	})

	suite.Run("success - returns perUnitCent value for IOFSIT", func() {
		move := setupTestDataPickupOCONUS(models.ReServiceCodeIOFSIT, nil)

		paramLookup, err := ServiceParamLookupInitialize(suite.AppContextForTest(), suite.planner, mtoServiceItem, uuid.Must(uuid.NewV4()), move.ID, nil)
		suite.FatalNoError(err)

		perUnitCents, err := paramLookup.ServiceParamValue(suite.AppContextForTest(), key)
		suite.FatalNoError(err)
		suite.Equal(perUnitCents, "607")
	})

	suite.Run("success - returns perUnitCent value for IOASIT", func() {
		move := setupTestDataPickupOCONUS(models.ReServiceCodeIOASIT, nil)

		paramLookup, err := ServiceParamLookupInitialize(suite.AppContextForTest(), suite.planner, mtoServiceItem, uuid.Must(uuid.NewV4()), move.ID, nil)
		suite.FatalNoError(err)

		perUnitCents, err := paramLookup.ServiceParamValue(suite.AppContextForTest(), key)
		suite.FatalNoError(err)
		suite.Equal(perUnitCents, "14")
	})

	suite.Run("success - returns perUnitCent value for IDFSIT", func() {
		move := setupTestDataDestOCONUS(models.ReServiceCodeIDFSIT, nil)

		paramLookup, err := ServiceParamLookupInitialize(suite.AppContextForTest(), suite.planner, mtoServiceItem, uuid.Must(uuid.NewV4()), move.ID, nil)
		suite.FatalNoError(err)

		perUnitCents, err := paramLookup.ServiceParamValue(suite.AppContextForTest(), key)
		suite.FatalNoError(err)
		suite.Equal(perUnitCents, "607")
	})

	suite.Run("success - returns perUnitCent value for IDASIT", func() {
		move := setupTestDataDestOCONUS(models.ReServiceCodeIDASIT, nil)

		paramLookup, err := ServiceParamLookupInitialize(suite.AppContextForTest(), suite.planner, mtoServiceItem, uuid.Must(uuid.NewV4()), move.ID, nil)
		suite.FatalNoError(err)

		perUnitCents, err := paramLookup.ServiceParamValue(suite.AppContextForTest(), key)
		suite.FatalNoError(err)
		suite.Equal(perUnitCents, "14")
	})

	suite.Run("success - returns perUnitCent value for IDASIT for a PPM", func() {
<<<<<<< HEAD
=======
		date := time.Date(factory.GHCTestYear, time.March, 15, 0, 0, 0, 0, time.UTC)
>>>>>>> c5e683a2
		contractYear := testdatagen.FetchOrMakeReContractYear(suite.DB(), testdatagen.Assertions{
			ReContractYear: models.ReContractYear{
				StartDate: testdatagen.ContractStartDate,
				EndDate:   testdatagen.ContractEndDate,
			},
		})
		move := factory.BuildAvailableToPrimeMove(suite.DB(), nil, nil)
		ppm := factory.BuildPPMShipment(suite.DB(), []factory.Customization{
			{
				Model: models.MTOShipment{
					ActualPickupDate: &date,
				},
			},
			{
				Model: models.Address{
					StreetAddress1: "Tester Address",
					City:           "Tulsa",
					State:          "OK",
					PostalCode:     "74133",
				},
				Type: &factory.Addresses.PickupAddress,
			},
			{
				Model: models.Address{
					StreetAddress1: "JBER",
					City:           "JBER",
					State:          "AK",
					PostalCode:     "99505",
					IsOconus:       models.BoolPointer(true),
				},
				Type: &factory.Addresses.DeliveryAddress,
			},
		}, nil)

		mtoServiceItem = factory.BuildMTOServiceItem(suite.DB(), []factory.Customization{
			{
				Model: models.ReService{
					Code: models.ReServiceCodeIDASIT,
				},
			},
			{
				Model:    move,
				LinkOnly: true,
			},
		}, nil)

		_, err := ServiceParamLookupInitialize(suite.AppContextForTest(), suite.planner, mtoServiceItem, uuid.Must(uuid.NewV4()), mtoServiceItem.MoveTaskOrderID, nil)
		suite.FatalNoError(err)

		perUnitCentsLookup := PerUnitCentsLookup{
			ServiceItem: mtoServiceItem,
			MTOShipment: ppm.Shipment,
		}

		appContext := suite.AppContextForTest()
		perUnitCents, err := perUnitCentsLookup.lookup(appContext, &ServiceItemParamKeyData{
			planner:       suite.planner,
			mtoShipmentID: &ppm.ShipmentID,
			ContractID:    contractYear.ContractID,
		})
		suite.NoError(err)
		suite.Equal(perUnitCents, "14")
	})

	suite.Run("success - returns perUnitCent value for IUBPK", func() {
		setupTestData(models.ReServiceCodeIUBPK)

		paramLookup, err := ServiceParamLookupInitialize(suite.AppContextForTest(), suite.planner, mtoServiceItem, uuid.Must(uuid.NewV4()), mtoServiceItem.MoveTaskOrderID, nil)
		suite.FatalNoError(err)

		perUnitCents, err := paramLookup.ServiceParamValue(suite.AppContextForTest(), key)
		suite.FatalNoError(err)
		suite.Equal(perUnitCents, "7250")
	})

	suite.Run("success - returns perUnitCent value for IUBUPK", func() {
		setupTestData(models.ReServiceCodeIUBUPK)

		paramLookup, err := ServiceParamLookupInitialize(suite.AppContextForTest(), suite.planner, mtoServiceItem, uuid.Must(uuid.NewV4()), mtoServiceItem.MoveTaskOrderID, nil)
		suite.FatalNoError(err)

		perUnitCents, err := paramLookup.ServiceParamValue(suite.AppContextForTest(), key)
		suite.FatalNoError(err)
		suite.Equal(perUnitCents, "724")
	})

	suite.Run("success - returns perUnitCent value for UBP", func() {
		move := factory.BuildAvailableToPrimeMove(suite.DB(), nil, nil)
		destinationAddress := factory.BuildAddress(suite.DB(), []factory.Customization{
			{
				Model: models.Address{
					StreetAddress1: "JBER",
					City:           "Anchorage",
					State:          "AK",
					PostalCode:     "99505",
					IsOconus:       models.BoolPointer(true),
				},
			},
		}, nil)
		pickupAddress := factory.BuildAddress(suite.DB(), []factory.Customization{
			{
				Model: models.Address{
					StreetAddress1: "Tester Address",
					City:           "Des Moines",
					State:          "IA",
					PostalCode:     "50314",
					IsOconus:       models.BoolPointer(false),
				},
			},
		}, nil)
		shipment := factory.BuildMTOShipment(suite.DB(), []factory.Customization{
			{
				Model: models.MTOShipment{
					PickupAddressID:      &pickupAddress.ID,
					DestinationAddressID: &destinationAddress.ID,
					MarketCode:           models.MarketCodeInternational,
				},
			},
			{
				Model:    move,
				LinkOnly: true,
			},
		}, nil)
		mtoServiceItem := factory.BuildMTOServiceItem(suite.DB(), []factory.Customization{
			{
				Model:    move,
				LinkOnly: true,
			},
			{
				Model:    shipment,
				LinkOnly: true,
			},
			{
				Model: models.ReService{
					Code: models.ReServiceCodeUBP,
				},
			},
		}, nil)

		paramLookup, err := ServiceParamLookupInitialize(suite.AppContextForTest(), suite.planner, mtoServiceItem, uuid.Must(uuid.NewV4()), mtoServiceItem.MoveTaskOrderID, nil)
		suite.FatalNoError(err)

		perUnitCents, err := paramLookup.ServiceParamValue(suite.AppContextForTest(), key)
		suite.FatalNoError(err)
		suite.Equal(perUnitCents, "3411")
	})

	suite.Run("success - less than 50 miles returns perUnitCent value for IOPSIT", func() {
		sitDeliveryMileage := 1
		move := setupTestDataPickupOCONUS(models.ReServiceCodeIOPSIT, models.IntPointer(sitDeliveryMileage))

		paramLookup, err := ServiceParamLookupInitialize(suite.AppContextForTest(), suite.planner, mtoServiceItem, uuid.Must(uuid.NewV4()), move.ID, nil)
		suite.FatalNoError(err)

		perUnitCents, err := paramLookup.ServiceParamValue(suite.AppContextForTest(), key)
		suite.FatalNoError(err)
		suite.Equal(expectedLessThanFiftyMilesPerUnitCentsSIT, perUnitCents)
	})

	suite.Run("success - over 50 miles returns perUnitCent value for IOPSIT", func() {
		sitDeliveryMileage := 51
		move := setupTestDataPickupOCONUS(models.ReServiceCodeIOPSIT, models.IntPointer(sitDeliveryMileage))

		paramLookup, err := ServiceParamLookupInitialize(suite.AppContextForTest(), suite.planner, mtoServiceItem, uuid.Must(uuid.NewV4()), move.ID, nil)
		suite.FatalNoError(err)

		perUnitCents, err := paramLookup.ServiceParamValue(suite.AppContextForTest(), key)
		suite.FatalNoError(err)
		suite.Equal(expectedOverFiftyMilesPerUnitCentsSIT, perUnitCents)
	})

	suite.Run("success - less than 50 miles returns perUnitCent value for IDDSIT", func() {
		sitDeliveryMileage := 1
		move := setupTestDataDestOCONUS(models.ReServiceCodeIDDSIT, models.IntPointer(sitDeliveryMileage))

		paramLookup, err := ServiceParamLookupInitialize(suite.AppContextForTest(), suite.planner, mtoServiceItem, uuid.Must(uuid.NewV4()), move.ID, nil)
		suite.FatalNoError(err)

		perUnitCents, err := paramLookup.ServiceParamValue(suite.AppContextForTest(), key)
		suite.FatalNoError(err)
		suite.Equal(expectedLessThanFiftyMilesPerUnitCentsSIT, perUnitCents)
	})

	suite.Run("success - over 50 miles returns perUnitCent value for IDDSIT", func() {
		sitDeliveryMileage := 51
		move := setupTestDataDestOCONUS(models.ReServiceCodeIDDSIT, models.IntPointer(sitDeliveryMileage))

		paramLookup, err := ServiceParamLookupInitialize(suite.AppContextForTest(), suite.planner, mtoServiceItem, uuid.Must(uuid.NewV4()), move.ID, nil)
		suite.FatalNoError(err)

		perUnitCents, err := paramLookup.ServiceParamValue(suite.AppContextForTest(), key)
		suite.FatalNoError(err)
		suite.Equal(expectedOverFiftyMilesPerUnitCentsSIT, perUnitCents)
	})

	suite.Run("failure - unauthorized service code", func() {
		setupTestData(models.ReServiceCodeDUPK)

		paramLookup, err := ServiceParamLookupInitialize(suite.AppContextForTest(), suite.planner, mtoServiceItem, uuid.Must(uuid.NewV4()), mtoServiceItem.MoveTaskOrderID, nil)
		suite.FatalNoError(err)

		perUnitCents, err := paramLookup.ServiceParamValue(suite.AppContextForTest(), key)
		suite.Error(err)
		suite.Equal(perUnitCents, "")
	})

	suite.Run("failure - no requested pickup date on shipment", func() {
		mtoServiceItem = factory.BuildMTOServiceItem(suite.DB(), []factory.Customization{
			{
				Model: models.ReService{
					Code: models.ReServiceCodeIHPK,
				},
			},
			{
				Model: models.MTOShipment{
					RequestedPickupDate: nil,
				},
			},
		}, []factory.Trait{factory.GetTraitAvailableToPrimeMove})

		mtoServiceItem.MTOShipment.RequestedPickupDate = nil
		suite.MustSave(&mtoServiceItem.MTOShipment)

		paramLookup, err := ServiceParamLookupInitialize(suite.AppContextForTest(), suite.planner, mtoServiceItem, uuid.Must(uuid.NewV4()), mtoServiceItem.MoveTaskOrderID, nil)
		suite.FatalNoError(err)

		perUnitCents, err := paramLookup.ServiceParamValue(suite.AppContextForTest(), key)
		suite.Error(err)
		suite.Equal(perUnitCents, "")
	})
}<|MERGE_RESOLUTION|>--- conflicted
+++ resolved
@@ -13,8 +13,6 @@
 func (suite *ServiceParamValueLookupsSuite) TestPerUnitCentsLookup() {
 	key := models.ServiceItemParamNamePerUnitCents
 	var mtoServiceItem models.MTOServiceItem
-	expectedOverFiftyMilesPerUnitCentsSIT := "21796"
-	expectedLessThanFiftyMilesPerUnitCentsSIT := "16417"
 
 	setupTestData := func(serviceCode models.ReServiceCode) {
 		mtoServiceItem = factory.BuildMTOServiceItem(suite.DB(), []factory.Customization{
@@ -27,11 +25,7 @@
 
 	}
 
-<<<<<<< HEAD
 	setupTestDataPickupOCONUS := func(serviceCode models.ReServiceCode, sitDeliveryMileage *int) models.Move {
-=======
-	setupTestDataPickupOCONUS := func(serviceCode models.ReServiceCode) models.Move {
->>>>>>> c5e683a2
 		move := factory.BuildAvailableToPrimeMove(suite.DB(), nil, nil)
 		address := factory.BuildAddress(suite.DB(), []factory.Customization{
 			{
@@ -93,11 +87,7 @@
 		return move
 	}
 
-<<<<<<< HEAD
 	setupTestDataDestOCONUS := func(serviceCode models.ReServiceCode, sitDeliveryMileage *int) models.Move {
-=======
-	setupTestDataDestOCONUS := func(serviceCode models.ReServiceCode) models.Move {
->>>>>>> c5e683a2
 		move := factory.BuildAvailableToPrimeMove(suite.DB(), nil, nil)
 		address := factory.BuildAddress(suite.DB(), []factory.Customization{
 			{
@@ -285,10 +275,7 @@
 	})
 
 	suite.Run("success - returns perUnitCent value for IDASIT for a PPM", func() {
-<<<<<<< HEAD
-=======
 		date := time.Date(factory.GHCTestYear, time.March, 15, 0, 0, 0, 0, time.UTC)
->>>>>>> c5e683a2
 		contractYear := testdatagen.FetchOrMakeReContractYear(suite.DB(), testdatagen.Assertions{
 			ReContractYear: models.ReContractYear{
 				StartDate: testdatagen.ContractStartDate,
@@ -445,7 +432,7 @@
 
 		perUnitCents, err := paramLookup.ServiceParamValue(suite.AppContextForTest(), key)
 		suite.FatalNoError(err)
-		suite.Equal(expectedLessThanFiftyMilesPerUnitCentsSIT, perUnitCents)
+		suite.Equal("16417", perUnitCents)
 	})
 
 	suite.Run("success - over 50 miles returns perUnitCent value for IOPSIT", func() {
@@ -457,7 +444,7 @@
 
 		perUnitCents, err := paramLookup.ServiceParamValue(suite.AppContextForTest(), key)
 		suite.FatalNoError(err)
-		suite.Equal(expectedOverFiftyMilesPerUnitCentsSIT, perUnitCents)
+		suite.Equal("16", perUnitCents)
 	})
 
 	suite.Run("success - less than 50 miles returns perUnitCent value for IDDSIT", func() {
@@ -469,7 +456,7 @@
 
 		perUnitCents, err := paramLookup.ServiceParamValue(suite.AppContextForTest(), key)
 		suite.FatalNoError(err)
-		suite.Equal(expectedLessThanFiftyMilesPerUnitCentsSIT, perUnitCents)
+		suite.Equal("2830", perUnitCents)
 	})
 
 	suite.Run("success - over 50 miles returns perUnitCent value for IDDSIT", func() {
@@ -481,7 +468,7 @@
 
 		perUnitCents, err := paramLookup.ServiceParamValue(suite.AppContextForTest(), key)
 		suite.FatalNoError(err)
-		suite.Equal(expectedOverFiftyMilesPerUnitCentsSIT, perUnitCents)
+		suite.Equal("21796", perUnitCents)
 	})
 
 	suite.Run("failure - unauthorized service code", func() {
