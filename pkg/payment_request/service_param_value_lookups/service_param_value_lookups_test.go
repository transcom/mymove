--- conflicted
+++ resolved
@@ -171,14 +171,7 @@
 }
 
 func (suite *ServiceParamValueLookupsSuite) setupTestMTOServiceItemWithShuttleWeight(itemEstimatedWeight unit.Pound, itemOriginalWeight unit.Pound, code models.ReServiceCode, shipmentType models.MTOShipmentType) (models.MTOServiceItem, models.PaymentRequest, *ServiceItemParamKeyData) {
-<<<<<<< HEAD
 	testdatagen.MakeReContract(suite.DB(), testdatagen.Assertions{})
-	move := testdatagen.MakeMove(suite.DB(), testdatagen.Assertions{})
-	mtoServiceItem := testdatagen.MakeMTOServiceItem(suite.DB(),
-		testdatagen.Assertions{
-			Move: move,
-			ReService: models.ReService{
-=======
 	move := factory.BuildMove(suite.DB(), nil, nil)
 	mtoServiceItem := factory.BuildMTOServiceItem(suite.DB(), []factory.Customization{
 		{
@@ -187,7 +180,6 @@
 		},
 		{
 			Model: models.ReService{
->>>>>>> d7896936
 				Code: code,
 				Name: string(code),
 			},
@@ -249,20 +241,13 @@
 
 	for _, code := range serviceCodesWithoutShipment {
 		suite.Run(fmt.Sprintf("MTOShipment not looked up for %s", code), func() {
-<<<<<<< HEAD
 			testdatagen.MakeReContract(suite.DB(), testdatagen.Assertions{})
-			mtoServiceItem := testdatagen.MakeMTOServiceItemBasic(suite.DB(), testdatagen.Assertions{
-				ReService: models.ReService{
-					Code: code,
-					Name: string(code),
-=======
 			mtoServiceItem := factory.BuildMTOServiceItemBasic(suite.DB(), []factory.Customization{
 				{
 					Model: models.ReService{
 						Code: code,
 						Name: string(code),
 					},
->>>>>>> d7896936
 				},
 			}, nil)
 
@@ -289,20 +274,13 @@
 	}
 
 	suite.Run("MTOShipment is looked up for other service items", func() {
-<<<<<<< HEAD
-		testdatagen.MakeReContract(suite.DB(), testdatagen.Assertions{})
-		mtoServiceItem := testdatagen.MakeMTOServiceItem(suite.DB(), testdatagen.Assertions{
-			ReService: models.ReService{
-				Code: models.ReServiceCodeDLH,
-				Name: models.ReServiceCodeDLH.String(),
-=======
+		testdatagen.MakeReContract(suite.DB(), testdatagen.Assertions{})
 		mtoServiceItem := factory.BuildMTOServiceItem(suite.DB(), []factory.Customization{
 			{
 				Model: models.ReService{
 					Code: models.ReServiceCodeDLH,
 					Name: models.ReServiceCodeDLH.String(),
 				},
->>>>>>> d7896936
 			},
 		}, nil)
 
@@ -408,20 +386,13 @@
 	})
 
 	suite.Run("PickupAddress is not required for service items like domestic unpack", func() {
-<<<<<<< HEAD
-		testdatagen.MakeReContract(suite.DB(), testdatagen.Assertions{})
-		mtoServiceItem := testdatagen.MakeMTOServiceItem(suite.DB(), testdatagen.Assertions{
-			ReService: models.ReService{
-				Code: models.ReServiceCodeDUPK,
-				Name: models.ReServiceCodeDUPK.String(),
-=======
+		testdatagen.MakeReContract(suite.DB(), testdatagen.Assertions{})
 		mtoServiceItem := factory.BuildMTOServiceItem(suite.DB(), []factory.Customization{
 			{
 				Model: models.ReService{
 					Code: models.ReServiceCodeDUPK,
 					Name: models.ReServiceCodeDUPK.String(),
 				},
->>>>>>> d7896936
 			},
 		}, nil)
 
