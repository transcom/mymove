--- conflicted
+++ resolved
@@ -42,46 +42,13 @@
 		})
 
 	suite.T().Run("lookup GHC diesel fuel price successfully", func(t *testing.T) {
-<<<<<<< HEAD
-		paramLookup := ServiceParamLookupInitialize(suite.DB(), suite.planner, mtoServiceItem.ID, paymentRequest.ID, paymentRequest.MoveTaskOrderID, nil)
-=======
 		paramLookup, err := ServiceParamLookupInitialize(suite.DB(), suite.planner, mtoServiceItem.ID, paymentRequest.ID, paymentRequest.MoveTaskOrderID)
 		suite.FatalNoError(err)
->>>>>>> 653ab726
 		valueStr, err := paramLookup.ServiceParamValue(key)
 		suite.FatalNoError(err)
 		suite.Equal("243799", valueStr)
 	})
 
-<<<<<<< HEAD
-	suite.T().Run("No MTO service item found", func(t *testing.T) {
-		badMTOServiceItemID := uuid.FromStringOrNil("f3be656b-28e3-423b-849a-60c3a95b88b4")
-
-		paramLookup := ServiceParamLookupInitialize(suite.DB(), suite.planner, badMTOServiceItemID, paymentRequest.ID, paymentRequest.MoveTaskOrderID, nil)
-		_, err := paramLookup.ServiceParamValue(key)
-		suite.Error(err)
-	})
-
-	suite.T().Run("No MTO shipment found", func(t *testing.T) {
-		mtoServiceItem := testdatagen.MakeMTOServiceItem(suite.DB(), testdatagen.Assertions{})
-		mtoServiceItem.MTOShipmentID = nil
-		err := suite.DB().Save(&mtoServiceItem)
-		suite.NoError(err)
-
-		paymentRequest := testdatagen.MakePaymentRequest(suite.DB(),
-			testdatagen.Assertions{
-				PaymentRequest: models.PaymentRequest{
-					MoveTaskOrderID: mtoServiceItem.MoveTaskOrderID,
-				},
-			})
-
-		paramLookup := ServiceParamLookupInitialize(suite.DB(), suite.planner, mtoServiceItem.ID, paymentRequest.ID, paymentRequest.MoveTaskOrderID, nil)
-		_, err = paramLookup.ServiceParamValue(key)
-		suite.Error(err)
-	})
-
-=======
->>>>>>> 653ab726
 	suite.T().Run("No MTO shipment pickup date found", func(t *testing.T) {
 		mtoServiceItem := testdatagen.MakeDefaultMTOServiceItem(suite.DB())
 
@@ -92,14 +59,9 @@
 				},
 			})
 
-<<<<<<< HEAD
-		paramLookup := ServiceParamLookupInitialize(suite.DB(), suite.planner, mtoServiceItem.ID, paymentRequest.ID, paymentRequest.MoveTaskOrderID, nil)
-		_, err := paramLookup.ServiceParamValue(key)
-=======
 		paramLookup, err := ServiceParamLookupInitialize(suite.DB(), suite.planner, mtoServiceItem.ID, paymentRequest.ID, paymentRequest.MoveTaskOrderID)
 		suite.FatalNoError(err)
 		_, err = paramLookup.ServiceParamValue(key)
->>>>>>> 653ab726
 		suite.Error(err)
 	})
 }