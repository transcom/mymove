--- conflicted
+++ resolved
@@ -8,34 +8,6 @@
 	"github.com/transcom/mymove/pkg/unit"
 )
 
-<<<<<<< HEAD
-func (suite *ServiceParamValueLookupsSuite) setupTestMTOServiceItemWithWeight(estimatedWeight unit.Pound, actualWeight unit.Pound, code models.ReServiceCode, shipmentType models.MTOShipmentType) (models.MTOServiceItem, models.PaymentRequest, *ServiceItemParamKeyData) {
-	mtoServiceItem := testdatagen.MakeMTOServiceItem(suite.DB(),
-		testdatagen.Assertions{
-			ReService: models.ReService{
-				Code: code,
-				Name: string(code),
-			},
-			MTOShipment: models.MTOShipment{
-				PrimeEstimatedWeight: &estimatedWeight,
-				PrimeActualWeight:    &actualWeight,
-				ShipmentType:         shipmentType,
-			},
-		})
-
-	paymentRequest := testdatagen.MakePaymentRequest(suite.DB(),
-		testdatagen.Assertions{
-			PaymentRequest: models.PaymentRequest{
-				MoveTaskOrderID: mtoServiceItem.MoveTaskOrderID,
-			},
-		})
-	paramLookup := ServiceParamLookupInitialize(suite.DB(), suite.planner, mtoServiceItem.ID, paymentRequest.ID, paymentRequest.MoveTaskOrderID, nil)
-
-	return mtoServiceItem, paymentRequest, paramLookup
-}
-
-=======
->>>>>>> 653ab726
 func (suite *ServiceParamValueLookupsSuite) TestWeightBilledActualLookup() {
 	key := models.ServiceItemParamNameWeightBilledActual.String()
 
@@ -170,26 +142,7 @@
 
 		valueStr, err := paramLookup.ServiceParamValue(key)
 		suite.Error(err)
-<<<<<<< HEAD
-		suite.IsType(services.NotFoundError{}, errors.Unwrap(err))
-		expected := fmt.Sprintf("looking for MTOShipmentID")
-		suite.Contains(err.Error(), expected)
-		suite.Equal("", valueStr)
-	})
-
-	suite.T().Run("bogus MTOServiceItemID", func(t *testing.T) {
-		// Pass in a non-existent MTOServiceItemID
-		_, paymentRequest, _ := suite.setupTestMTOServiceItemWithWeight(unit.Pound(1234), unit.Pound(450), models.ReServiceCodeDLH, models.MTOShipmentTypeHHG)
-		invalidMTOServiceItemID := uuid.Must(uuid.NewV4())
-		badParamLookup := ServiceParamLookupInitialize(suite.DB(), suite.planner, invalidMTOServiceItemID, paymentRequest.ID, paymentRequest.MoveTaskOrderID, nil)
-
-		valueStr, err := badParamLookup.ServiceParamValue(key)
-		suite.Error(err)
-		suite.IsType(services.NotFoundError{}, errors.Unwrap(err))
-		expected := fmt.Sprintf("looking for MTOServiceItemID")
-=======
 		expected := fmt.Sprintf("could not find estimated weight for MTOShipmentID [%s]", mtoShipment.ID)
->>>>>>> 653ab726
 		suite.Contains(err.Error(), expected)
 		suite.Equal("", valueStr)
 	})
