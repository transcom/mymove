--- conflicted
+++ resolved
@@ -10,7 +10,6 @@
 	"github.com/transcom/mymove/pkg/factory"
 	"github.com/transcom/mymove/pkg/models"
 	"github.com/transcom/mymove/pkg/route/mocks"
-	"github.com/transcom/mymove/pkg/testdatagen"
 	"github.com/transcom/mymove/pkg/unit"
 )
 
@@ -18,16 +17,6 @@
 	key := models.ServiceItemParamNameDistanceZip
 
 	suite.Run("Calculate transit zip distance", func() {
-<<<<<<< HEAD
-=======
-		testdatagen.MakeReContractYear(suite.DB(), testdatagen.Assertions{
-			ReContractYear: models.ReContractYear{
-				StartDate: time.Now().Add(-24 * time.Hour),
-				EndDate:   time.Now().Add(24 * time.Hour),
-			},
-		})
-
->>>>>>> b15dbce6
 		mtoServiceItem := factory.BuildMTOServiceItem(suite.DB(), nil, []factory.Trait{
 			factory.GetTraitAvailableToPrimeMove,
 		})
@@ -282,15 +271,6 @@
 	})
 
 	suite.Run("Sucessfully updates mtoShipment distance when the pickup and destination zips are the same", func() {
-<<<<<<< HEAD
-=======
-		testdatagen.MakeReContractYear(suite.DB(), testdatagen.Assertions{
-			ReContractYear: models.ReContractYear{
-				StartDate: time.Now().Add(-24 * time.Hour),
-				EndDate:   time.Now().Add(24 * time.Hour),
-			},
-		})
->>>>>>> b15dbce6
 		mtoServiceItem := factory.BuildMTOServiceItem(suite.DB(), nil, []factory.Trait{
 			factory.GetTraitAvailableToPrimeMove,
 		})
@@ -318,15 +298,6 @@
 	})
 
 	suite.Run("Calculate zip distance with param cache", func() {
-<<<<<<< HEAD
-=======
-		testdatagen.MakeReContractYear(suite.DB(), testdatagen.Assertions{
-			ReContractYear: models.ReContractYear{
-				StartDate: time.Now().Add(-24 * time.Hour),
-				EndDate:   time.Now().Add(24 * time.Hour),
-			},
-		})
->>>>>>> b15dbce6
 		mtoServiceItem := factory.BuildMTOServiceItem(suite.DB(), nil, []factory.Trait{
 			factory.GetTraitAvailableToPrimeMove,
 		})
@@ -403,63 +374,6 @@
 		suite.Equal(expected, *paramCacheValue)
 	})
 
-<<<<<<< HEAD
-	suite.Run("returns error if the pickup zipcode isn't at least 5 digits", func() {
-		mtoServiceItem := factory.BuildMTOServiceItem(suite.DB(), []factory.Customization{
-			{
-				Model: models.Address{
-					PostalCode: "33",
-				},
-				Type: &factory.Addresses.PickupAddress,
-			},
-		}, []factory.Trait{
-			factory.GetTraitAvailableToPrimeMove,
-		})
-
-		paymentRequest := factory.BuildPaymentRequest(suite.DB(), []factory.Customization{
-			{
-				Model:    mtoServiceItem.MoveTaskOrder,
-				LinkOnly: true,
-			},
-		}, nil)
-
-		paramLookup, err := ServiceParamLookupInitialize(suite.AppContextForTest(), suite.planner, mtoServiceItem, paymentRequest.ID, paymentRequest.MoveTaskOrderID, nil)
-		suite.FatalNoError(err)
-
-		_, err = paramLookup.ServiceParamValue(suite.AppContextForTest(), key)
-		suite.Error(err)
-		suite.Contains(err.Error(), "Shipment must have valid pickup zipcode")
-	})
-
-	suite.Run("returns error if the destination zipcode isn't at least 5 digits", func() {
-		mtoServiceItem := factory.BuildMTOServiceItem(suite.DB(), []factory.Customization{
-			{
-				Model: models.Address{
-					PostalCode: "901",
-				},
-				Type: &factory.Addresses.DeliveryAddress,
-			},
-		}, []factory.Trait{
-			factory.GetTraitAvailableToPrimeMove,
-		})
-
-		paymentRequest := factory.BuildPaymentRequest(suite.DB(), []factory.Customization{
-			{
-				Model:    mtoServiceItem.MoveTaskOrder,
-				LinkOnly: true,
-			},
-		}, nil)
-
-		paramLookup, err := ServiceParamLookupInitialize(suite.AppContextForTest(), suite.planner, mtoServiceItem, paymentRequest.ID, paymentRequest.MoveTaskOrderID, nil)
-		suite.FatalNoError(err)
-
-		_, err = paramLookup.ServiceParamValue(suite.AppContextForTest(), key)
-		suite.Error(err)
-		suite.Contains(err.Error(), "Shipment must have valid destination zipcode")
-	})
-
-=======
->>>>>>> b15dbce6
 	suite.Run("returns a not found error if the service item shipment id doesn't exist", func() {
 		distanceZipLookup := DistanceZipLookup{
 			PickupAddress:      factory.BuildAddress(nil, nil, nil),
