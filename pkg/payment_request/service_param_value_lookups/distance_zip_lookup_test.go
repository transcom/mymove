--- conflicted
+++ resolved
@@ -10,6 +10,7 @@
 	"github.com/transcom/mymove/pkg/factory"
 	"github.com/transcom/mymove/pkg/models"
 	"github.com/transcom/mymove/pkg/route/mocks"
+	"github.com/transcom/mymove/pkg/testdatagen"
 	"github.com/transcom/mymove/pkg/unit"
 )
 
@@ -214,26 +215,16 @@
 				},
 				Type: &factory.Addresses.DeliveryAddress,
 			},
-<<<<<<< HEAD
 		}, []factory.Trait{
 			factory.GetTraitAvailableToPrimeMove,
 		})
 
-		paymentRequest := testdatagen.MakePaymentRequest(suite.DB(),
-			testdatagen.Assertions{
-				PaymentRequest: models.PaymentRequest{
-					MoveTaskOrderID: mtoServiceItem.MoveTaskOrderID,
-				},
-			})
-=======
-		}, nil)
 		paymentRequest := factory.BuildPaymentRequest(suite.DB(), []factory.Customization{
 			{
 				Model:    mtoServiceItem.MoveTaskOrder,
 				LinkOnly: true,
 			},
 		}, nil)
->>>>>>> 2a94c482
 
 		// DLH
 		reServiceDLH := factory.BuildReServiceByCode(suite.DB(), models.ReServiceCodeDLH)
