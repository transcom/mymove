package serviceparamvaluelookups

import (
	"fmt"
	"strconv"
	"time"

	"github.com/gofrs/uuid"

	"github.com/transcom/mymove/pkg/factory"
	"github.com/transcom/mymove/pkg/models"
	"github.com/transcom/mymove/pkg/route/mocks"
	"github.com/transcom/mymove/pkg/unit"
)

func (suite *ServiceParamValueLookupsSuite) TestDistanceLookup() {
	key := models.ServiceItemParamNameDistanceZip

	suite.Run("Calculate transit zip distance", func() {
		mtoServiceItem := factory.BuildMTOServiceItem(suite.DB(), nil, []factory.Trait{
			factory.GetTraitAvailableToPrimeMove,
		})

		paymentRequest := factory.BuildPaymentRequest(suite.DB(), []factory.Customization{
			{
				Model:    mtoServiceItem.MoveTaskOrder,
				LinkOnly: true,
			},
		}, nil)

		paramLookup, err := ServiceParamLookupInitialize(suite.AppContextForTest(), suite.planner, mtoServiceItem, paymentRequest.ID, paymentRequest.MoveTaskOrderID, nil)
		suite.FatalNoError(err)

		distanceStr, err := paramLookup.ServiceParamValue(suite.AppContextForTest(), key)
		suite.FatalNoError(err)
		expected := strconv.Itoa(defaultZipDistance)
		suite.Equal(expected, distanceStr)

		var mtoShipment models.MTOShipment
		err = suite.DB().Find(&mtoShipment, mtoServiceItem.MTOShipmentID)
		suite.NoError(err)

		suite.Equal(unit.Miles(defaultZipDistance), *mtoShipment.Distance)
	})

	suite.Run("Calculate transit zip distance for international shipment with port data", func() {
		portLocation := factory.FetchPortLocation(suite.DB(), []factory.Customization{
			{
				Model: models.Port{
					PortCode: "SEA",
				},
			},
		}, nil)
		mtoServiceItem := factory.BuildMTOServiceItem(suite.DB(), []factory.Customization{
			{
				Model: models.ReService{
					Code: models.ReServiceCodePOEFSC,
				},
			},
			{
				Model: models.Address{
					PostalCode: "74133",
					City:       "TULSA",
				},
				Type: &factory.Addresses.PickupAddress,
			},
			{
				Model: models.MTOServiceItem{
					POELocationID: &portLocation.ID,
				},
			},
			{
				Model: models.MTOShipment{
					MarketCode: models.MarketCodeInternational,
				},
			},
		}, []factory.Trait{
			factory.GetTraitAvailableToPrimeMove,
		})

		paymentRequest := factory.BuildPaymentRequest(suite.DB(), []factory.Customization{
			{
				Model:    mtoServiceItem.MoveTaskOrder,
				LinkOnly: true,
			},
		}, nil)

		paramLookup, err := ServiceParamLookupInitialize(suite.AppContextForTest(), suite.planner, mtoServiceItem, paymentRequest.ID, paymentRequest.MoveTaskOrderID, nil)
		suite.FatalNoError(err)

		distanceStr, err := paramLookup.ServiceParamValue(suite.AppContextForTest(), key)
		suite.FatalNoError(err)
		expected := strconv.Itoa(defaultZipDistance)
		suite.Equal(expected, distanceStr)

		var mtoShipment models.MTOShipment
		err = suite.DB().Find(&mtoShipment, mtoServiceItem.MTOShipmentID)
		suite.NoError(err)

		suite.Equal(unit.Miles(defaultZipDistance), *mtoShipment.Distance)
	})

	suite.Run("Call ZipTransitDistance on international PPMs with CONUS -> Tacoma Port ZIP", func() {
		miles := unit.Miles(defaultZipDistance)

		ppmShipment := factory.BuildPPMShipment(suite.DB(), []factory.Customization{
			{
				Model: models.MTOShipment{
					Distance:     &miles,
					ShipmentType: models.MTOShipmentTypePPM,
					MarketCode:   models.MarketCodeInternational,
				},
			},
			{
				Model: models.Address{
					StreetAddress1: "Tester Address",
					City:           "Tulsa",
					State:          "OK",
					PostalCode:     "74133",
				},
				Type: &factory.Addresses.PickupAddress,
			},
			{
				Model: models.Address{
					StreetAddress1: "JBER",
					City:           "ANCHORAGE",
					State:          "AK",
					PostalCode:     "99505",
					IsOconus:       models.BoolPointer(true),
				},
				Type: &factory.Addresses.DeliveryAddress,
			},
		}, nil)

		distanceZipLookup := DistanceZipLookup{
			PickupAddress:      models.Address{PostalCode: ppmShipment.PickupAddress.PostalCode, City: ppmShipment.PickupAddress.City},
			DestinationAddress: models.Address{PostalCode: ppmShipment.DestinationAddress.PostalCode, City: ppmShipment.DestinationAddress.City},
		}

		appContext := suite.AppContextForTest()
		distance, err := distanceZipLookup.lookup(appContext, &ServiceItemParamKeyData{
			planner:       suite.planner,
			mtoShipmentID: &ppmShipment.ShipmentID,
		})
		suite.NoError(err)
		suite.NotNil(distance)

		planner := suite.planner.(*mocks.Planner)
		// should be called with the 98421 ZIP of the Tacoma port and NOT 99505
		planner.AssertCalled(suite.T(), "ZipTransitDistance", appContext, ppmShipment.PickupAddress.PostalCode, "98421")
	})

	suite.Run("Calculate transit zip distance with an approved Destination SIT service item", func() {
		now := time.Now()

		destinationAddress := factory.BuildAddress(suite.DB(), []factory.Customization{
			{
				Model: models.Address{
					PostalCode: "88101",
					City:       "CANNON AFB",
				},
			},
		}, nil)

		mtoServiceItem := factory.BuildMTOServiceItem(suite.DB(), nil, []factory.Trait{
			factory.GetTraitAvailableToPrimeMove,
		})

		factory.BuildMTOServiceItem(suite.DB(), []factory.Customization{
			{
				Model: models.ReService{
					Code: models.ReServiceCodeDDFSIT,
					Name: models.ReServiceCodeDDFSIT.String(),
				},
			},
			{
				Model: models.MTOServiceItem{
					Status:     models.MTOServiceItemStatusApproved,
					ApprovedAt: &now,
				},
			},
			{
				Model:    destinationAddress,
				LinkOnly: true,
				Type:     &factory.Addresses.SITDestinationOriginalAddress,
			},
			{
				Model:    mtoServiceItem.MTOShipment,
				LinkOnly: true,
			},
		}, []factory.Trait{
			factory.GetTraitAvailableToPrimeMove,
		})

		paymentRequest := factory.BuildPaymentRequest(suite.DB(), []factory.Customization{
			{
				Model:    mtoServiceItem.MoveTaskOrder,
				LinkOnly: true,
			},
		}, nil)

		paramLookup, err := ServiceParamLookupInitialize(suite.AppContextForTest(), suite.planner, mtoServiceItem, paymentRequest.ID, paymentRequest.MoveTaskOrderID, nil)
		suite.FatalNoError(err)

		distanceStr, err := paramLookup.ServiceParamValue(suite.AppContextForTest(), key)
		suite.FatalNoError(err)
		expected := strconv.Itoa(defaultZipDistance)
		suite.Equal(expected, distanceStr)

		var mtoShipment models.MTOShipment
		err = suite.DB().Find(&mtoShipment, mtoServiceItem.MTOShipmentID)
		suite.NoError(err)

		suite.Equal(unit.Miles(defaultZipDistance), *mtoShipment.Distance)
	})

	suite.Run("Calculate zip distance lookup without a saved service item", func() {
		ppmShipment := factory.BuildPPMShipment(suite.DB(), nil, nil)

		distanceZipLookup := DistanceZipLookup{
			PickupAddress:      models.Address{PostalCode: ppmShipment.PickupAddress.PostalCode, City: ppmShipment.PickupAddress.City},
			DestinationAddress: models.Address{PostalCode: ppmShipment.DestinationAddress.PostalCode, City: ppmShipment.DestinationAddress.City},
		}

		appContext := suite.AppContextForTest()
		distance, err := distanceZipLookup.lookup(appContext, &ServiceItemParamKeyData{
			planner:       suite.planner,
			mtoShipmentID: &ppmShipment.ShipmentID,
		})
		suite.NoError(err)

		planner := suite.planner.(*mocks.Planner)
		planner.AssertCalled(suite.T(), "ZipTransitDistance", appContext, ppmShipment.PickupAddress.PostalCode, ppmShipment.DestinationAddress.PostalCode)

		err = suite.DB().Reload(&ppmShipment.Shipment)
		suite.NoError(err)

		suite.Equal(fmt.Sprintf("%d", defaultZipDistance), distance)
		suite.Equal(unit.Miles(defaultZipDistance), *ppmShipment.Shipment.Distance)
	})

	suite.Run("Call ZipTransitDistance on PPMs with shipments that have a distance", func() {
		miles := unit.Miles(defaultZipDistance)
		ppmShipment := factory.BuildPPMShipment(suite.DB(), []factory.Customization{
			{
				Model: models.MTOShipment{
					Distance: &miles,
				},
			},
		}, nil)
		distanceZipLookup := DistanceZipLookup{
			PickupAddress:      models.Address{PostalCode: ppmShipment.PickupAddress.PostalCode, City: ppmShipment.PickupAddress.City},
			DestinationAddress: models.Address{PostalCode: ppmShipment.DestinationAddress.PostalCode, City: ppmShipment.DestinationAddress.City},
		}

		appContext := suite.AppContextForTest()
		distance, err := distanceZipLookup.lookup(appContext, &ServiceItemParamKeyData{
			planner:       suite.planner,
			mtoShipmentID: &ppmShipment.ShipmentID,
		})
		suite.NoError(err)

		planner := suite.planner.(*mocks.Planner)
		planner.AssertCalled(suite.T(), "ZipTransitDistance", appContext, ppmShipment.PickupAddress.PostalCode, ppmShipment.DestinationAddress.PostalCode)

		err = suite.DB().Reload(&ppmShipment.Shipment)
		suite.NoError(err)

		suite.Equal(unit.Miles(defaultZipDistance), *ppmShipment.Shipment.Distance)
		suite.Equal(fmt.Sprintf("%d", defaultZipDistance), distance)
	})

	suite.Run("Sucessfully updates mtoShipment distance when the pickup and destination zips are the same", func() {
		mtoServiceItem := factory.BuildMTOServiceItem(suite.DB(), nil, []factory.Trait{
			factory.GetTraitAvailableToPrimeMove,
		})

		paymentRequest := factory.BuildPaymentRequest(suite.DB(), []factory.Customization{
			{
				Model:    mtoServiceItem.MoveTaskOrder,
				LinkOnly: true,
			},
		}, nil)

		paramLookup, err := ServiceParamLookupInitialize(suite.AppContextForTest(), suite.planner, mtoServiceItem, paymentRequest.ID, paymentRequest.MoveTaskOrderID, nil)
		suite.FatalNoError(err)

		distanceStr, err := paramLookup.ServiceParamValue(suite.AppContextForTest(), key)
		suite.FatalNoError(err)
		expected := strconv.Itoa(defaultZipDistance)
		suite.Equal(expected, distanceStr)

		var mtoShipment models.MTOShipment
		err = suite.DB().Find(&mtoShipment, mtoServiceItem.MTOShipmentID)
		suite.NoError(err)

		suite.Equal(unit.Miles(defaultZipDistance), *mtoShipment.Distance)
	})

	suite.Run("Calculate zip distance with param cache", func() {
		mtoServiceItem := factory.BuildMTOServiceItem(suite.DB(), nil, []factory.Trait{
			factory.GetTraitAvailableToPrimeMove,
		})

		paymentRequest := factory.BuildPaymentRequest(suite.DB(), []factory.Customization{
			{
				Model:    mtoServiceItem.MoveTaskOrder,
				LinkOnly: true,
			},
		}, nil)

		// DLH
		reServiceDLH := factory.FetchReServiceByCode(suite.DB(), models.ReServiceCodeDLH)

		estimatedWeight := unit.Pound(2048)

		// DLH
		mtoServiceItemDLH := factory.BuildMTOServiceItem(suite.DB(), []factory.Customization{
			{
				Model:    reServiceDLH,
				LinkOnly: true,
			},
			{
				Model: models.MTOShipment{
					PrimeEstimatedWeight: &estimatedWeight,
				},
			},
		}, nil)
		mtoServiceItemDLH.MoveTaskOrderID = paymentRequest.MoveTaskOrderID
		mtoServiceItemDLH.MoveTaskOrder = paymentRequest.MoveTaskOrder
		suite.MustSave(&mtoServiceItemDLH)

		// ServiceItemParamNameActualPickupDate
		serviceItemParamKey1 := factory.FetchOrBuildServiceItemParamKey(suite.DB(), []factory.Customization{
			{
				Model: models.ServiceItemParamKey{
					Key:         models.ServiceItemParamNameDistanceZip,
					Description: "zip distance",
					Type:        models.ServiceItemParamTypeInteger,
					Origin:      models.ServiceItemParamOriginSystem,
				},
			},
		}, nil)

		factory.FetchOrBuildServiceParam(suite.DB(), []factory.Customization{
			{
				Model:    mtoServiceItemDLH.ReService,
				LinkOnly: true,
			},
			{
				Model:    serviceItemParamKey1,
				LinkOnly: true,
			},
		}, nil)

		paramCache := NewServiceParamsCache()

		paramLookup, err := ServiceParamLookupInitialize(suite.AppContextForTest(), suite.planner, mtoServiceItemDLH, paymentRequest.ID, paymentRequest.MoveTaskOrderID, &paramCache)
		suite.FatalNoError(err)

		distanceStr, err := paramLookup.ServiceParamValue(suite.AppContextForTest(), key)
		suite.FatalNoError(err)
		expected := strconv.Itoa(defaultZipDistance)
		suite.Equal(expected, distanceStr)

		var mtoShipment models.MTOShipment
		err = suite.DB().Find(&mtoShipment, mtoServiceItemDLH.MTOShipmentID)
		suite.NoError(err)

		suite.Equal(unit.Miles(defaultZipDistance), *mtoShipment.Distance)

		// Verify value from paramCache
		paramCacheValue := paramCache.ParamValue(*mtoServiceItemDLH.MTOShipmentID, key)
		suite.Equal(expected, *paramCacheValue)
	})

	suite.Run("returns error if the pickup zipcode isn't at least 5 digits", func() {
<<<<<<< HEAD

		usprc, err := models.FindByZipCodeAndCity(suite.AppContextForTest().DB(), "90210", "BEVERLY HILLS")
		suite.NotNil(usprc)
		suite.FatalNoError(err)

=======
>>>>>>> 84963241
		mtoServiceItem := factory.BuildMTOServiceItem(suite.DB(), []factory.Customization{
			{
				Model: models.Address{
					PostalCode: "33",
				},
				Type: &factory.Addresses.PickupAddress,
			},
		}, []factory.Trait{
			factory.GetTraitAvailableToPrimeMove,
		})

		paymentRequest := factory.BuildPaymentRequest(suite.DB(), []factory.Customization{
			{
				Model:    mtoServiceItem.MoveTaskOrder,
				LinkOnly: true,
			},
		}, nil)

		paramLookup, err := ServiceParamLookupInitialize(suite.AppContextForTest(), suite.planner, mtoServiceItem, paymentRequest.ID, paymentRequest.MoveTaskOrderID, nil)
		suite.FatalNoError(err)

		_, err = paramLookup.ServiceParamValue(suite.AppContextForTest(), key)
		suite.Error(err)
		suite.Contains(err.Error(), "Shipment must have valid pickup zipcode")
	})

	suite.Run("returns error if the destination zipcode isn't at least 5 digits", func() {
		mtoServiceItem := factory.BuildMTOServiceItem(suite.DB(), []factory.Customization{
			{
				Model: models.Address{
					PostalCode: "901",
				},
				Type: &factory.Addresses.DeliveryAddress,
			},
		}, []factory.Trait{
			factory.GetTraitAvailableToPrimeMove,
		})

		paymentRequest := factory.BuildPaymentRequest(suite.DB(), []factory.Customization{
			{
				Model:    mtoServiceItem.MoveTaskOrder,
				LinkOnly: true,
			},
		}, nil)

		paramLookup, err := ServiceParamLookupInitialize(suite.AppContextForTest(), suite.planner, mtoServiceItem, paymentRequest.ID, paymentRequest.MoveTaskOrderID, nil)
		suite.FatalNoError(err)

		_, err = paramLookup.ServiceParamValue(suite.AppContextForTest(), key)
		suite.Error(err)
		suite.Contains(err.Error(), "Shipment must have valid destination zipcode")
	})

	suite.Run("returns a not found error if the service item shipment id doesn't exist", func() {
		distanceZipLookup := DistanceZipLookup{
			PickupAddress:      factory.BuildAddress(nil, nil, nil),
			DestinationAddress: factory.BuildAddress(nil, nil, []factory.Trait{factory.GetTraitAddress2}),
		}

		mtoShipmentID := uuid.Must(uuid.NewV4())

		_, err := distanceZipLookup.lookup(suite.AppContextForTest(), &ServiceItemParamKeyData{
			planner:       suite.planner,
			mtoShipmentID: &mtoShipmentID,
		})

		suite.Error(err)
		suite.Equal(fmt.Sprintf("ID: %s not found looking for MTOShipmentID", mtoShipmentID), err.Error())
	})

	suite.Run("sets distance to one when origin and destination postal codes are the same", func() {
		MTOShipment := factory.BuildMTOShipment(suite.DB(), []factory.Customization{
			{
				Model: factory.BuildAddress(suite.DB(), []factory.Customization{
					{
						Model: models.Address{
							PostalCode: "90211",
						},
					},
				}, nil),
				LinkOnly: true,
				Type:     &factory.Addresses.PickupAddress,
			},
			{
				Model: factory.BuildAddress(suite.DB(), []factory.Customization{
					{
						Model: models.Address{
							PostalCode: "90211",
						},
					},
				}, nil),
				LinkOnly: true,
				Type:     &factory.Addresses.DeliveryAddress,
			},
		}, nil)

		distanceZipLookup := DistanceZipLookup{
			PickupAddress:      models.Address{PostalCode: MTOShipment.PickupAddress.PostalCode, City: MTOShipment.PickupAddress.City},
			DestinationAddress: models.Address{PostalCode: MTOShipment.DestinationAddress.PostalCode, City: MTOShipment.DestinationAddress.City},
		}

		distance, err := distanceZipLookup.lookup(suite.AppContextForTest(), &ServiceItemParamKeyData{
			planner:       suite.planner,
			mtoShipmentID: &MTOShipment.ID,
		})

		//Check if distance equal 1
		suite.Equal("1", distance)
		suite.FatalNoError(err)

	})
}<|MERGE_RESOLUTION|>--- conflicted
+++ resolved
@@ -375,14 +375,6 @@
 	})
 
 	suite.Run("returns error if the pickup zipcode isn't at least 5 digits", func() {
-<<<<<<< HEAD
-
-		usprc, err := models.FindByZipCodeAndCity(suite.AppContextForTest().DB(), "90210", "BEVERLY HILLS")
-		suite.NotNil(usprc)
-		suite.FatalNoError(err)
-
-=======
->>>>>>> 84963241
 		mtoServiceItem := factory.BuildMTOServiceItem(suite.DB(), []factory.Customization{
 			{
 				Model: models.Address{
