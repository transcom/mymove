package serviceparamvaluelookups

import (
	"fmt"
	"strconv"
	"time"

	"github.com/gofrs/uuid"

	"github.com/transcom/mymove/pkg/factory"
	"github.com/transcom/mymove/pkg/models"
	"github.com/transcom/mymove/pkg/route/mocks"
	"github.com/transcom/mymove/pkg/testdatagen"
	"github.com/transcom/mymove/pkg/unit"
)

func (suite *ServiceParamValueLookupsSuite) TestDistanceLookup() {
	key := models.ServiceItemParamNameDistanceZip

	suite.Run("Calculate transit zip distance", func() {
		testdatagen.MakeReContractYear(suite.DB(), testdatagen.Assertions{
			ReContractYear: models.ReContractYear{
				StartDate: time.Now().Add(-24 * time.Hour),
				EndDate:   time.Now().Add(24 * time.Hour),
			},
		})
		mtoServiceItem := factory.BuildMTOServiceItem(suite.DB(), []factory.Customization{
			{
				Model: models.Address{
					PostalCode: "33607",
				},
				Type: &factory.Addresses.PickupAddress,
			},
			{
				Model: models.Address{
					PostalCode: "90210",
				},
				Type: &factory.Addresses.DeliveryAddress,
			},
		}, []factory.Trait{
			factory.GetTraitAvailableToPrimeMove,
		})

		paymentRequest := factory.BuildPaymentRequest(suite.DB(), []factory.Customization{
			{
				Model:    mtoServiceItem.MoveTaskOrder,
				LinkOnly: true,
			},
		}, nil)

		paramLookup, err := ServiceParamLookupInitialize(suite.AppContextForTest(), suite.planner, mtoServiceItem, paymentRequest.ID, paymentRequest.MoveTaskOrderID, nil)
		suite.FatalNoError(err)

		distanceStr, err := paramLookup.ServiceParamValue(suite.AppContextForTest(), key)
		suite.FatalNoError(err)
		expected := strconv.Itoa(defaultZipDistance)
		suite.Equal(expected, distanceStr)

		var mtoShipment models.MTOShipment
		err = suite.DB().Find(&mtoShipment, mtoServiceItem.MTOShipmentID)
		suite.NoError(err)

		suite.Equal(unit.Miles(defaultZipDistance), *mtoShipment.Distance)
	})

<<<<<<< HEAD
	suite.Run("Calculate transit zip distance with an approved Destination SIT service item", func() {
=======
	suite.Run("Calculate transit zip distance for international shipment with port data", func() {
>>>>>>> cb10ad2c
		testdatagen.MakeReContractYear(suite.DB(), testdatagen.Assertions{
			ReContractYear: models.ReContractYear{
				StartDate: time.Now().Add(-24 * time.Hour),
				EndDate:   time.Now().Add(24 * time.Hour),
			},
		})
<<<<<<< HEAD
		now := time.Now()

		destinationAddress := factory.BuildAddress(suite.DB(), []factory.Customization{
			{
				Model: models.Address{
					PostalCode: "88101",
				},
			},
		}, nil)

		mtoServiceItem := factory.BuildMTOServiceItem(suite.DB(), []factory.Customization{
			{
				Model: models.Address{
					PostalCode: "33607",
				},
				Type: &factory.Addresses.PickupAddress,
			},
			{
				Model: models.Address{
					PostalCode: "90210",
				},
				Type: &factory.Addresses.DeliveryAddress,
			},
		}, []factory.Trait{
			factory.GetTraitAvailableToPrimeMove,
		})

		factory.BuildMTOServiceItem(suite.DB(), []factory.Customization{
			{
				Model: models.ReService{
					Code: models.ReServiceCodeDDFSIT,
					Name: models.ReServiceCodeDDFSIT.String(),
				},
			},
			{
				Model: models.MTOServiceItem{
					Status:     models.MTOServiceItemStatusApproved,
					ApprovedAt: &now,
				},
			},
			{
				Model:    destinationAddress,
				LinkOnly: true,
				Type:     &factory.Addresses.SITDestinationOriginalAddress,
			},
			{
				Model:    mtoServiceItem.MTOShipment,
				LinkOnly: true,
=======
		portLocation := factory.FetchPortLocation(suite.DB(), []factory.Customization{
			{
				Model: models.Port{
					PortCode: "SEA",
				},
			},
		}, nil)
		mtoServiceItem := factory.BuildMTOServiceItem(suite.DB(), []factory.Customization{
			{
				Model: models.ReService{
					Code: models.ReServiceCodePOEFSC,
				},
			},
			{
				Model: models.Address{
					PostalCode: "74133",
				},
				Type: &factory.Addresses.PickupAddress,
			},
			{
				Model: models.MTOServiceItem{
					POELocationID: &portLocation.ID,
				},
			},
			{
				Model: models.MTOShipment{
					MarketCode: models.MarketCodeInternational,
				},
>>>>>>> cb10ad2c
			},
		}, []factory.Trait{
			factory.GetTraitAvailableToPrimeMove,
		})

		paymentRequest := factory.BuildPaymentRequest(suite.DB(), []factory.Customization{
			{
				Model:    mtoServiceItem.MoveTaskOrder,
				LinkOnly: true,
			},
		}, nil)

		paramLookup, err := ServiceParamLookupInitialize(suite.AppContextForTest(), suite.planner, mtoServiceItem, paymentRequest.ID, paymentRequest.MoveTaskOrderID, nil)
		suite.FatalNoError(err)

		distanceStr, err := paramLookup.ServiceParamValue(suite.AppContextForTest(), key)
		suite.FatalNoError(err)
<<<<<<< HEAD
		expected := strconv.Itoa(defaultZipDistance)
=======
		expected := strconv.Itoa(defaultInternationalZipDistance)
>>>>>>> cb10ad2c
		suite.Equal(expected, distanceStr)

		var mtoShipment models.MTOShipment
		err = suite.DB().Find(&mtoShipment, mtoServiceItem.MTOShipmentID)
		suite.NoError(err)

<<<<<<< HEAD
		suite.Equal(unit.Miles(defaultZipDistance), *mtoShipment.Distance)
=======
		suite.Equal(unit.Miles(defaultInternationalZipDistance), *mtoShipment.Distance)
>>>>>>> cb10ad2c
	})

	suite.Run("Calculate zip distance lookup without a saved service item", func() {
		ppmShipment := factory.BuildPPMShipment(suite.DB(), nil, nil)

		distanceZipLookup := DistanceZipLookup{
			PickupAddress:      models.Address{PostalCode: ppmShipment.PickupAddress.PostalCode},
			DestinationAddress: models.Address{PostalCode: ppmShipment.DestinationAddress.PostalCode},
		}

		appContext := suite.AppContextForTest()
		distance, err := distanceZipLookup.lookup(appContext, &ServiceItemParamKeyData{
			planner:       suite.planner,
			mtoShipmentID: &ppmShipment.ShipmentID,
		})
		suite.NoError(err)

		planner := suite.planner.(*mocks.Planner)
		planner.AssertCalled(suite.T(), "ZipTransitDistance", appContext, ppmShipment.PickupAddress.PostalCode, ppmShipment.DestinationAddress.PostalCode, false, false)

		err = suite.DB().Reload(&ppmShipment.Shipment)
		suite.NoError(err)

		suite.Equal(fmt.Sprintf("%d", defaultZipDistance), distance)
		suite.Equal(unit.Miles(defaultZipDistance), *ppmShipment.Shipment.Distance)
	})

	suite.Run("Call ZipTransitDistance on PPMs with shipments that have a distance", func() {
		miles := unit.Miles(defaultZipDistance)
		ppmShipment := factory.BuildPPMShipment(suite.DB(), []factory.Customization{
			{
				Model: models.MTOShipment{
					Distance: &miles,
				},
			},
		}, nil)
		distanceZipLookup := DistanceZipLookup{
			PickupAddress:      models.Address{PostalCode: ppmShipment.PickupAddress.PostalCode},
			DestinationAddress: models.Address{PostalCode: ppmShipment.DestinationAddress.PostalCode},
		}

		appContext := suite.AppContextForTest()
		distance, err := distanceZipLookup.lookup(appContext, &ServiceItemParamKeyData{
			planner:       suite.planner,
			mtoShipmentID: &ppmShipment.ShipmentID,
		})
		suite.NoError(err)

		planner := suite.planner.(*mocks.Planner)
		planner.AssertCalled(suite.T(), "ZipTransitDistance", appContext, ppmShipment.PickupAddress.PostalCode, ppmShipment.DestinationAddress.PostalCode, false, false)

		err = suite.DB().Reload(&ppmShipment.Shipment)
		suite.NoError(err)

		suite.Equal(unit.Miles(defaultZipDistance), *ppmShipment.Shipment.Distance)
		suite.Equal(fmt.Sprintf("%d", defaultZipDistance), distance)
	})

	suite.Run("Sucessfully updates mtoShipment distance when the pickup and destination zips are the same", func() {
		testdatagen.MakeReContractYear(suite.DB(), testdatagen.Assertions{
			ReContractYear: models.ReContractYear{
				StartDate: time.Now().Add(-24 * time.Hour),
				EndDate:   time.Now().Add(24 * time.Hour),
			},
		})
		mtoServiceItem := factory.BuildMTOServiceItem(suite.DB(), []factory.Customization{
			{
				Model: models.Address{
					PostalCode: "90211",
				},
				Type: &factory.Addresses.PickupAddress,
			},
			{
				Model: models.Address{
					PostalCode: "90210",
				},
				Type: &factory.Addresses.DeliveryAddress,
			},
		}, []factory.Trait{
			factory.GetTraitAvailableToPrimeMove,
		})

		paymentRequest := factory.BuildPaymentRequest(suite.DB(), []factory.Customization{
			{
				Model:    mtoServiceItem.MoveTaskOrder,
				LinkOnly: true,
			},
		}, nil)

		paramLookup, err := ServiceParamLookupInitialize(suite.AppContextForTest(), suite.planner, mtoServiceItem, paymentRequest.ID, paymentRequest.MoveTaskOrderID, nil)
		suite.FatalNoError(err)

		distanceStr, err := paramLookup.ServiceParamValue(suite.AppContextForTest(), key)
		suite.FatalNoError(err)
		expected := strconv.Itoa(defaultZipDistance)
		suite.Equal(expected, distanceStr)

		var mtoShipment models.MTOShipment
		err = suite.DB().Find(&mtoShipment, mtoServiceItem.MTOShipmentID)
		suite.NoError(err)

		suite.Equal(unit.Miles(defaultZipDistance), *mtoShipment.Distance)
	})

	suite.Run("Calculate zip distance with param cache", func() {
		testdatagen.MakeReContractYear(suite.DB(), testdatagen.Assertions{
			ReContractYear: models.ReContractYear{
				StartDate: time.Now().Add(-24 * time.Hour),
				EndDate:   time.Now().Add(24 * time.Hour),
			},
		})
		mtoServiceItem := factory.BuildMTOServiceItem(suite.DB(), []factory.Customization{
			{
				Model: models.Address{
					PostalCode: "33607",
				},
				Type: &factory.Addresses.PickupAddress,
			},
			{
				Model: models.Address{
					PostalCode: "90210",
				},
				Type: &factory.Addresses.DeliveryAddress,
			},
		}, []factory.Trait{
			factory.GetTraitAvailableToPrimeMove,
		})

		paymentRequest := factory.BuildPaymentRequest(suite.DB(), []factory.Customization{
			{
				Model:    mtoServiceItem.MoveTaskOrder,
				LinkOnly: true,
			},
		}, nil)

		// DLH
		reServiceDLH := factory.FetchReServiceByCode(suite.DB(), models.ReServiceCodeDLH)

		estimatedWeight := unit.Pound(2048)

		// DLH
		mtoServiceItemDLH := factory.BuildMTOServiceItem(suite.DB(), []factory.Customization{
			{
				Model:    reServiceDLH,
				LinkOnly: true,
			},
			{
				Model: models.MTOShipment{
					PrimeEstimatedWeight: &estimatedWeight,
				},
			},
		}, nil)
		mtoServiceItemDLH.MoveTaskOrderID = paymentRequest.MoveTaskOrderID
		mtoServiceItemDLH.MoveTaskOrder = paymentRequest.MoveTaskOrder
		suite.MustSave(&mtoServiceItemDLH)

		// ServiceItemParamNameActualPickupDate
		serviceItemParamKey1 := factory.FetchOrBuildServiceItemParamKey(suite.DB(), []factory.Customization{
			{
				Model: models.ServiceItemParamKey{
					Key:         models.ServiceItemParamNameDistanceZip,
					Description: "zip distance",
					Type:        models.ServiceItemParamTypeInteger,
					Origin:      models.ServiceItemParamOriginSystem,
				},
			},
		}, nil)

		factory.FetchOrBuildServiceParam(suite.DB(), []factory.Customization{
			{
				Model:    mtoServiceItemDLH.ReService,
				LinkOnly: true,
			},
			{
				Model:    serviceItemParamKey1,
				LinkOnly: true,
			},
		}, nil)

		paramCache := NewServiceParamsCache()

		paramLookup, err := ServiceParamLookupInitialize(suite.AppContextForTest(), suite.planner, mtoServiceItemDLH, paymentRequest.ID, paymentRequest.MoveTaskOrderID, &paramCache)
		suite.FatalNoError(err)

		distanceStr, err := paramLookup.ServiceParamValue(suite.AppContextForTest(), key)
		suite.FatalNoError(err)
		expected := strconv.Itoa(defaultZipDistance)
		suite.Equal(expected, distanceStr)

		var mtoShipment models.MTOShipment
		err = suite.DB().Find(&mtoShipment, mtoServiceItemDLH.MTOShipmentID)
		suite.NoError(err)

		suite.Equal(unit.Miles(defaultZipDistance), *mtoShipment.Distance)

		// Verify value from paramCache
		paramCacheValue := paramCache.ParamValue(*mtoServiceItemDLH.MTOShipmentID, key)
		suite.Equal(expected, *paramCacheValue)
	})

	suite.Run("returns error if the pickup zipcode isn't at least 5 digits", func() {
		testdatagen.MakeReContractYear(suite.DB(), testdatagen.Assertions{
			ReContractYear: models.ReContractYear{
				StartDate: time.Now().Add(-24 * time.Hour),
				EndDate:   time.Now().Add(24 * time.Hour),
			},
		})
		mtoServiceItem := factory.BuildMTOServiceItem(suite.DB(), []factory.Customization{
			{
				Model: models.Address{
					PostalCode: "33",
				},
				Type: &factory.Addresses.PickupAddress,
			},
			{
				Model: models.Address{
					PostalCode: "90103",
				},
				Type: &factory.Addresses.DeliveryAddress,
			},
		}, []factory.Trait{
			factory.GetTraitAvailableToPrimeMove,
		})

		paymentRequest := factory.BuildPaymentRequest(suite.DB(), []factory.Customization{
			{
				Model:    mtoServiceItem.MoveTaskOrder,
				LinkOnly: true,
			},
		}, nil)

		paramLookup, err := ServiceParamLookupInitialize(suite.AppContextForTest(), suite.planner, mtoServiceItem, paymentRequest.ID, paymentRequest.MoveTaskOrderID, nil)
		suite.FatalNoError(err)

		_, err = paramLookup.ServiceParamValue(suite.AppContextForTest(), key)
		suite.Error(err)
		suite.Contains(err.Error(), "Shipment must have valid pickup zipcode")
	})

	suite.Run("returns error if the destination zipcode isn't at least 5 digits", func() {

		testdatagen.MakeReContractYear(suite.DB(), testdatagen.Assertions{
			ReContractYear: models.ReContractYear{
				StartDate: time.Now().Add(-24 * time.Hour),
				EndDate:   time.Now().Add(24 * time.Hour),
			},
		})
		mtoServiceItem := factory.BuildMTOServiceItem(suite.DB(), []factory.Customization{
			{
				Model: models.Address{
					PostalCode: "33607",
				},
				Type: &factory.Addresses.PickupAddress,
			},
			{
				Model: models.Address{
					PostalCode: "901",
				},
				Type: &factory.Addresses.DeliveryAddress,
			},
		}, []factory.Trait{
			factory.GetTraitAvailableToPrimeMove,
		})

		paymentRequest := factory.BuildPaymentRequest(suite.DB(), []factory.Customization{
			{
				Model:    mtoServiceItem.MoveTaskOrder,
				LinkOnly: true,
			},
		}, nil)

		paramLookup, err := ServiceParamLookupInitialize(suite.AppContextForTest(), suite.planner, mtoServiceItem, paymentRequest.ID, paymentRequest.MoveTaskOrderID, nil)
		suite.FatalNoError(err)

		_, err = paramLookup.ServiceParamValue(suite.AppContextForTest(), key)
		suite.Error(err)
		suite.Contains(err.Error(), "Shipment must have valid destination zipcode")
	})

	suite.Run("returns a not found error if the service item shipment id doesn't exist", func() {
		distanceZipLookup := DistanceZipLookup{
			PickupAddress:      factory.BuildAddress(nil, nil, nil),
			DestinationAddress: factory.BuildAddress(nil, nil, []factory.Trait{factory.GetTraitAddress2}),
		}

		mtoShipmentID := uuid.Must(uuid.NewV4())

		_, err := distanceZipLookup.lookup(suite.AppContextForTest(), &ServiceItemParamKeyData{
			planner:       suite.planner,
			mtoShipmentID: &mtoShipmentID,
		})

		suite.Error(err)
		suite.Equal(fmt.Sprintf("ID: %s not found looking for MTOShipmentID", mtoShipmentID), err.Error())
	})

	suite.Run("sets distance to one when origin and destination postal codes are the same", func() {
		MTOShipment := factory.BuildMTOShipment(suite.DB(), []factory.Customization{
			{
				Model: factory.BuildAddress(suite.DB(), []factory.Customization{
					{
						Model: models.Address{
							PostalCode: "90211",
						},
					},
				}, nil),
				LinkOnly: true,
				Type:     &factory.Addresses.PickupAddress,
			},
			{
				Model: factory.BuildAddress(suite.DB(), []factory.Customization{
					{
						Model: models.Address{
							PostalCode: "90211",
						},
					},
				}, nil),
				LinkOnly: true,
				Type:     &factory.Addresses.DeliveryAddress,
			},
		}, nil)

		distanceZipLookup := DistanceZipLookup{
			PickupAddress:      models.Address{PostalCode: MTOShipment.PickupAddress.PostalCode},
			DestinationAddress: models.Address{PostalCode: MTOShipment.DestinationAddress.PostalCode},
		}

		distance, err := distanceZipLookup.lookup(suite.AppContextForTest(), &ServiceItemParamKeyData{
			planner:       suite.planner,
			mtoShipmentID: &MTOShipment.ID,
		})

		//Check if distance equal 1
		suite.Equal("1", distance)
		suite.FatalNoError(err)

	})
}<|MERGE_RESOLUTION|>--- conflicted
+++ resolved
@@ -63,18 +63,75 @@
 		suite.Equal(unit.Miles(defaultZipDistance), *mtoShipment.Distance)
 	})
 
-<<<<<<< HEAD
+	suite.Run("Calculate transit zip distance for international shipment with port data", func() {
+		testdatagen.MakeReContractYear(suite.DB(), testdatagen.Assertions{
+			ReContractYear: models.ReContractYear{
+				StartDate: time.Now().Add(-24 * time.Hour),
+				EndDate:   time.Now().Add(24 * time.Hour),
+			},
+		})
+		portLocation := factory.FetchPortLocation(suite.DB(), []factory.Customization{
+			{
+				Model: models.Port{
+					PortCode: "SEA",
+				},
+			},
+		}, nil)
+		mtoServiceItem := factory.BuildMTOServiceItem(suite.DB(), []factory.Customization{
+			{
+				Model: models.ReService{
+					Code: models.ReServiceCodePOEFSC,
+				},
+			},
+			{
+				Model: models.Address{
+					PostalCode: "74133",
+				},
+				Type: &factory.Addresses.PickupAddress,
+			},
+			{
+				Model: models.MTOServiceItem{
+					POELocationID: &portLocation.ID,
+				},
+			},
+			{
+				Model: models.MTOShipment{
+					MarketCode: models.MarketCodeInternational,
+				},
+			},
+		}, []factory.Trait{
+			factory.GetTraitAvailableToPrimeMove,
+		})
+
+		paymentRequest := factory.BuildPaymentRequest(suite.DB(), []factory.Customization{
+			{
+				Model:    mtoServiceItem.MoveTaskOrder,
+				LinkOnly: true,
+			},
+		}, nil)
+
+		paramLookup, err := ServiceParamLookupInitialize(suite.AppContextForTest(), suite.planner, mtoServiceItem, paymentRequest.ID, paymentRequest.MoveTaskOrderID, nil)
+		suite.FatalNoError(err)
+
+		distanceStr, err := paramLookup.ServiceParamValue(suite.AppContextForTest(), key)
+		suite.FatalNoError(err)
+		expected := strconv.Itoa(defaultInternationalZipDistance)
+		suite.Equal(expected, distanceStr)
+
+		var mtoShipment models.MTOShipment
+		err = suite.DB().Find(&mtoShipment, mtoServiceItem.MTOShipmentID)
+		suite.NoError(err)
+
+		suite.Equal(unit.Miles(defaultInternationalZipDistance), *mtoShipment.Distance)
+	})
+
 	suite.Run("Calculate transit zip distance with an approved Destination SIT service item", func() {
-=======
-	suite.Run("Calculate transit zip distance for international shipment with port data", func() {
->>>>>>> cb10ad2c
-		testdatagen.MakeReContractYear(suite.DB(), testdatagen.Assertions{
-			ReContractYear: models.ReContractYear{
-				StartDate: time.Now().Add(-24 * time.Hour),
-				EndDate:   time.Now().Add(24 * time.Hour),
-			},
-		})
-<<<<<<< HEAD
+		testdatagen.MakeReContractYear(suite.DB(), testdatagen.Assertions{
+			ReContractYear: models.ReContractYear{
+				StartDate: time.Now().Add(-24 * time.Hour),
+				EndDate:   time.Now().Add(24 * time.Hour),
+			},
+		})
 		now := time.Now()
 
 		destinationAddress := factory.BuildAddress(suite.DB(), []factory.Customization{
@@ -123,36 +180,6 @@
 			{
 				Model:    mtoServiceItem.MTOShipment,
 				LinkOnly: true,
-=======
-		portLocation := factory.FetchPortLocation(suite.DB(), []factory.Customization{
-			{
-				Model: models.Port{
-					PortCode: "SEA",
-				},
-			},
-		}, nil)
-		mtoServiceItem := factory.BuildMTOServiceItem(suite.DB(), []factory.Customization{
-			{
-				Model: models.ReService{
-					Code: models.ReServiceCodePOEFSC,
-				},
-			},
-			{
-				Model: models.Address{
-					PostalCode: "74133",
-				},
-				Type: &factory.Addresses.PickupAddress,
-			},
-			{
-				Model: models.MTOServiceItem{
-					POELocationID: &portLocation.ID,
-				},
-			},
-			{
-				Model: models.MTOShipment{
-					MarketCode: models.MarketCodeInternational,
-				},
->>>>>>> cb10ad2c
 			},
 		}, []factory.Trait{
 			factory.GetTraitAvailableToPrimeMove,
@@ -170,22 +197,14 @@
 
 		distanceStr, err := paramLookup.ServiceParamValue(suite.AppContextForTest(), key)
 		suite.FatalNoError(err)
-<<<<<<< HEAD
 		expected := strconv.Itoa(defaultZipDistance)
-=======
-		expected := strconv.Itoa(defaultInternationalZipDistance)
->>>>>>> cb10ad2c
 		suite.Equal(expected, distanceStr)
 
 		var mtoShipment models.MTOShipment
 		err = suite.DB().Find(&mtoShipment, mtoServiceItem.MTOShipmentID)
 		suite.NoError(err)
 
-<<<<<<< HEAD
 		suite.Equal(unit.Miles(defaultZipDistance), *mtoShipment.Distance)
-=======
-		suite.Equal(unit.Miles(defaultInternationalZipDistance), *mtoShipment.Distance)
->>>>>>> cb10ad2c
 	})
 
 	suite.Run("Calculate zip distance lookup without a saved service item", func() {
