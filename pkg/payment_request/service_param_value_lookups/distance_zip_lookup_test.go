package serviceparamvaluelookups

import (
	"fmt"
	"strconv"
	"time"

	"github.com/gofrs/uuid"

	"github.com/transcom/mymove/pkg/factory"
	"github.com/transcom/mymove/pkg/models"
	"github.com/transcom/mymove/pkg/route/mocks"
	"github.com/transcom/mymove/pkg/testdatagen"
	"github.com/transcom/mymove/pkg/unit"
)

func (suite *ServiceParamValueLookupsSuite) TestDistanceLookup() {
	key := models.ServiceItemParamNameDistanceZip

	suite.Run("Calculate transit zip distance", func() {
		testdatagen.MakeReContractYear(suite.DB(), testdatagen.Assertions{
			ReContractYear: models.ReContractYear{
				StartDate: time.Now().Add(-24 * time.Hour),
				EndDate:   time.Now().Add(24 * time.Hour),
			},
		})
		mtoServiceItem := factory.BuildMTOServiceItem(suite.DB(), []factory.Customization{
			{
				Model: models.Address{
					PostalCode: "33607",
				},
				Type: &factory.Addresses.PickupAddress,
			},
			{
				Model: models.Address{
					PostalCode: "90210",
				},
				Type: &factory.Addresses.DeliveryAddress,
			},
		}, []factory.Trait{
			factory.GetTraitAvailableToPrimeMove,
		})

		paymentRequest := factory.BuildPaymentRequest(suite.DB(), []factory.Customization{
			{
				Model:    mtoServiceItem.MoveTaskOrder,
				LinkOnly: true,
			},
		}, nil)

		paramLookup, err := ServiceParamLookupInitialize(suite.AppContextForTest(), suite.planner, mtoServiceItem, paymentRequest.ID, paymentRequest.MoveTaskOrderID, nil)
		suite.FatalNoError(err)

		distanceStr, err := paramLookup.ServiceParamValue(suite.AppContextForTest(), key)
		suite.FatalNoError(err)
		expected := strconv.Itoa(defaultZipDistance)
		suite.Equal(expected, distanceStr)

		var mtoShipment models.MTOShipment
		err = suite.DB().Find(&mtoShipment, mtoServiceItem.MTOShipmentID)
		suite.NoError(err)

		suite.Equal(unit.Miles(defaultZipDistance), *mtoShipment.Distance)
	})

	suite.Run("Calculate transit zip distance for international shipment with port data", func() {
		testdatagen.MakeReContractYear(suite.DB(), testdatagen.Assertions{
			ReContractYear: models.ReContractYear{
				StartDate: time.Now().Add(-24 * time.Hour),
				EndDate:   time.Now().Add(24 * time.Hour),
			},
		})
		portLocation := factory.FetchPortLocation(suite.DB(), []factory.Customization{
			{
				Model: models.Port{
					PortCode: "SEA",
				},
			},
		}, nil)
		mtoServiceItem := factory.BuildMTOServiceItem(suite.DB(), []factory.Customization{
			{
				Model: models.ReService{
					Code: models.ReServiceCodePOEFSC,
				},
			},
			{
				Model: models.Address{
					PostalCode: "74133",
				},
				Type: &factory.Addresses.PickupAddress,
			},
			{
				Model: models.MTOServiceItem{
					POELocationID: &portLocation.ID,
				},
			},
			{
				Model: models.MTOShipment{
					MarketCode: models.MarketCodeInternational,
				},
			},
		}, []factory.Trait{
			factory.GetTraitAvailableToPrimeMove,
		})
<<<<<<< HEAD
=======

		paymentRequest := factory.BuildPaymentRequest(suite.DB(), []factory.Customization{
			{
				Model:    mtoServiceItem.MoveTaskOrder,
				LinkOnly: true,
			},
		}, nil)

		paramLookup, err := ServiceParamLookupInitialize(suite.AppContextForTest(), suite.planner, mtoServiceItem, paymentRequest.ID, paymentRequest.MoveTaskOrderID, nil)
		suite.FatalNoError(err)

		distanceStr, err := paramLookup.ServiceParamValue(suite.AppContextForTest(), key)
		suite.FatalNoError(err)
		expected := strconv.Itoa(defaultInternationalZipDistance)
		suite.Equal(expected, distanceStr)

		var mtoShipment models.MTOShipment
		err = suite.DB().Find(&mtoShipment, mtoServiceItem.MTOShipmentID)
		suite.NoError(err)

		suite.Equal(unit.Miles(defaultInternationalZipDistance), *mtoShipment.Distance)
	})

	suite.Run("Calculate zip distance lookup without a saved service item", func() {
		ppmShipment := factory.BuildPPMShipment(suite.DB(), nil, nil)
>>>>>>> 90905bf5

		paymentRequest := factory.BuildPaymentRequest(suite.DB(), []factory.Customization{
			{
				Model:    mtoServiceItem.MoveTaskOrder,
				LinkOnly: true,
			},
		}, nil)

		paramLookup, err := ServiceParamLookupInitialize(suite.AppContextForTest(), suite.planner, mtoServiceItem, paymentRequest.ID, paymentRequest.MoveTaskOrderID, nil)
		suite.FatalNoError(err)

<<<<<<< HEAD
		distanceStr, err := paramLookup.ServiceParamValue(suite.AppContextForTest(), key)
		suite.FatalNoError(err)
		expected := strconv.Itoa(defaultInternationalZipDistance)
		suite.Equal(expected, distanceStr)
=======
		planner := suite.planner.(*mocks.Planner)
		planner.AssertCalled(suite.T(), "ZipTransitDistance", appContext, ppmShipment.PickupAddress.PostalCode, ppmShipment.DestinationAddress.PostalCode, false, false)
>>>>>>> 90905bf5

		var mtoShipment models.MTOShipment
		err = suite.DB().Find(&mtoShipment, mtoServiceItem.MTOShipmentID)
		suite.NoError(err)

		suite.Equal(unit.Miles(defaultInternationalZipDistance), *mtoShipment.Distance)
	})

	suite.Run("Calculate transit zip distance with an approved Destination SIT service item", func() {
		testdatagen.MakeReContractYear(suite.DB(), testdatagen.Assertions{
			ReContractYear: models.ReContractYear{
				StartDate: time.Now().Add(-24 * time.Hour),
				EndDate:   time.Now().Add(24 * time.Hour),
			},
		})
		now := time.Now()

		destinationAddress := factory.BuildAddress(suite.DB(), []factory.Customization{
			{
				Model: models.Address{
					PostalCode: "88101",
				},
			},
		}, nil)

		mtoServiceItem := factory.BuildMTOServiceItem(suite.DB(), []factory.Customization{
			{
				Model: models.Address{
					PostalCode: "33607",
				},
				Type: &factory.Addresses.PickupAddress,
			},
			{
				Model: models.Address{
					PostalCode: "90210",
				},
				Type: &factory.Addresses.DeliveryAddress,
			},
		}, []factory.Trait{
			factory.GetTraitAvailableToPrimeMove,
		})

		factory.BuildMTOServiceItem(suite.DB(), []factory.Customization{
			{
				Model: models.ReService{
					Code: models.ReServiceCodeDDFSIT,
					Name: models.ReServiceCodeDDFSIT.String(),
				},
			},
			{
				Model: models.MTOServiceItem{
					Status:     models.MTOServiceItemStatusApproved,
					ApprovedAt: &now,
				},
			},
			{
				Model:    destinationAddress,
				LinkOnly: true,
				Type:     &factory.Addresses.SITDestinationOriginalAddress,
			},
			{
				Model:    mtoServiceItem.MTOShipment,
				LinkOnly: true,
			},
		}, []factory.Trait{
			factory.GetTraitAvailableToPrimeMove,
		})

		paymentRequest := factory.BuildPaymentRequest(suite.DB(), []factory.Customization{
			{
				Model:    mtoServiceItem.MoveTaskOrder,
				LinkOnly: true,
			},
		}, nil)

		paramLookup, err := ServiceParamLookupInitialize(suite.AppContextForTest(), suite.planner, mtoServiceItem, paymentRequest.ID, paymentRequest.MoveTaskOrderID, nil)
		suite.FatalNoError(err)

		distanceStr, err := paramLookup.ServiceParamValue(suite.AppContextForTest(), key)
		suite.FatalNoError(err)
		expected := strconv.Itoa(defaultZipDistance)
		suite.Equal(expected, distanceStr)

		var mtoShipment models.MTOShipment
		err = suite.DB().Find(&mtoShipment, mtoServiceItem.MTOShipmentID)
		suite.NoError(err)

		suite.Equal(unit.Miles(defaultZipDistance), *mtoShipment.Distance)
	})

	suite.Run("Calculate zip distance lookup without a saved service item", func() {
		ppmShipment := factory.BuildPPMShipment(suite.DB(), nil, nil)

		distanceZipLookup := DistanceZipLookup{
			PickupAddress:      models.Address{PostalCode: ppmShipment.PickupAddress.PostalCode},
			DestinationAddress: models.Address{PostalCode: ppmShipment.DestinationAddress.PostalCode},
		}

		appContext := suite.AppContextForTest()
		distance, err := distanceZipLookup.lookup(appContext, &ServiceItemParamKeyData{
			planner:       suite.planner,
			mtoShipmentID: &ppmShipment.ShipmentID,
		})
		suite.NoError(err)

		planner := suite.planner.(*mocks.Planner)
		planner.AssertCalled(suite.T(), "ZipTransitDistance", appContext, ppmShipment.PickupAddress.PostalCode, ppmShipment.DestinationAddress.PostalCode, false, false)

		err = suite.DB().Reload(&ppmShipment.Shipment)
		suite.NoError(err)

		suite.Equal(fmt.Sprintf("%d", defaultZipDistance), distance)
		suite.Equal(unit.Miles(defaultZipDistance), *ppmShipment.Shipment.Distance)
	})

	suite.Run("Call ZipTransitDistance on PPMs with shipments that have a distance", func() {
		miles := unit.Miles(defaultZipDistance)
		ppmShipment := factory.BuildPPMShipment(suite.DB(), []factory.Customization{
			{
				Model: models.MTOShipment{
					Distance: &miles,
				},
			},
		}, nil)
		distanceZipLookup := DistanceZipLookup{
			PickupAddress:      models.Address{PostalCode: ppmShipment.PickupAddress.PostalCode},
			DestinationAddress: models.Address{PostalCode: ppmShipment.DestinationAddress.PostalCode},
		}

		appContext := suite.AppContextForTest()
		distance, err := distanceZipLookup.lookup(appContext, &ServiceItemParamKeyData{
			planner:       suite.planner,
			mtoShipmentID: &ppmShipment.ShipmentID,
		})
		suite.NoError(err)

		planner := suite.planner.(*mocks.Planner)
<<<<<<< HEAD
		planner.AssertCalled(suite.T(), "ZipTransitDistance", appContext, ppmShipment.PickupAddress.PostalCode, ppmShipment.DestinationAddress.PostalCode, false, false)
=======
		planner.AssertNotCalled(suite.T(), "ZipTransitDistance", appContext, shipment.PickupAddress.PostalCode, shipment.DestinationAddress.PostalCode, false, false)
>>>>>>> 90905bf5

		err = suite.DB().Reload(&ppmShipment.Shipment)
		suite.NoError(err)

		suite.Equal(unit.Miles(defaultZipDistance), *ppmShipment.Shipment.Distance)
		suite.Equal(fmt.Sprintf("%d", defaultZipDistance), distance)
	})

	suite.Run("Sucessfully updates mtoShipment distance when the pickup and destination zips are the same", func() {
		testdatagen.MakeReContractYear(suite.DB(), testdatagen.Assertions{
			ReContractYear: models.ReContractYear{
				StartDate: time.Now().Add(-24 * time.Hour),
				EndDate:   time.Now().Add(24 * time.Hour),
			},
		})
		mtoServiceItem := factory.BuildMTOServiceItem(suite.DB(), []factory.Customization{
			{
				Model: models.Address{
					PostalCode: "90211",
				},
				Type: &factory.Addresses.PickupAddress,
			},
			{
				Model: models.Address{
					PostalCode: "90210",
				},
				Type: &factory.Addresses.DeliveryAddress,
			},
		}, []factory.Trait{
			factory.GetTraitAvailableToPrimeMove,
		})

		paymentRequest := factory.BuildPaymentRequest(suite.DB(), []factory.Customization{
			{
				Model:    mtoServiceItem.MoveTaskOrder,
				LinkOnly: true,
			},
		}, nil)

		paramLookup, err := ServiceParamLookupInitialize(suite.AppContextForTest(), suite.planner, mtoServiceItem, paymentRequest.ID, paymentRequest.MoveTaskOrderID, nil)
		suite.FatalNoError(err)

		distanceStr, err := paramLookup.ServiceParamValue(suite.AppContextForTest(), key)
		suite.FatalNoError(err)
		expected := strconv.Itoa(defaultZipDistance)
		suite.Equal(expected, distanceStr)

		var mtoShipment models.MTOShipment
		err = suite.DB().Find(&mtoShipment, mtoServiceItem.MTOShipmentID)
		suite.NoError(err)

		suite.Equal(unit.Miles(defaultZipDistance), *mtoShipment.Distance)
	})

	suite.Run("Calculate zip distance with param cache", func() {
		testdatagen.MakeReContractYear(suite.DB(), testdatagen.Assertions{
			ReContractYear: models.ReContractYear{
				StartDate: time.Now().Add(-24 * time.Hour),
				EndDate:   time.Now().Add(24 * time.Hour),
			},
		})
		mtoServiceItem := factory.BuildMTOServiceItem(suite.DB(), []factory.Customization{
			{
				Model: models.Address{
					PostalCode: "33607",
				},
				Type: &factory.Addresses.PickupAddress,
			},
			{
				Model: models.Address{
					PostalCode: "90210",
				},
				Type: &factory.Addresses.DeliveryAddress,
			},
		}, []factory.Trait{
			factory.GetTraitAvailableToPrimeMove,
		})

		paymentRequest := factory.BuildPaymentRequest(suite.DB(), []factory.Customization{
			{
				Model:    mtoServiceItem.MoveTaskOrder,
				LinkOnly: true,
			},
		}, nil)

		// DLH
		reServiceDLH := factory.FetchReServiceByCode(suite.DB(), models.ReServiceCodeDLH)

		estimatedWeight := unit.Pound(2048)

		// DLH
		mtoServiceItemDLH := factory.BuildMTOServiceItem(suite.DB(), []factory.Customization{
			{
				Model:    reServiceDLH,
				LinkOnly: true,
			},
			{
				Model: models.MTOShipment{
					PrimeEstimatedWeight: &estimatedWeight,
				},
			},
		}, nil)
		mtoServiceItemDLH.MoveTaskOrderID = paymentRequest.MoveTaskOrderID
		mtoServiceItemDLH.MoveTaskOrder = paymentRequest.MoveTaskOrder
		suite.MustSave(&mtoServiceItemDLH)

		// ServiceItemParamNameActualPickupDate
		serviceItemParamKey1 := factory.FetchOrBuildServiceItemParamKey(suite.DB(), []factory.Customization{
			{
				Model: models.ServiceItemParamKey{
					Key:         models.ServiceItemParamNameDistanceZip,
					Description: "zip distance",
					Type:        models.ServiceItemParamTypeInteger,
					Origin:      models.ServiceItemParamOriginSystem,
				},
			},
		}, nil)

		factory.FetchOrBuildServiceParam(suite.DB(), []factory.Customization{
			{
				Model:    mtoServiceItemDLH.ReService,
				LinkOnly: true,
			},
			{
				Model:    serviceItemParamKey1,
				LinkOnly: true,
			},
		}, nil)

		paramCache := NewServiceParamsCache()

		paramLookup, err := ServiceParamLookupInitialize(suite.AppContextForTest(), suite.planner, mtoServiceItemDLH, paymentRequest.ID, paymentRequest.MoveTaskOrderID, &paramCache)
		suite.FatalNoError(err)

		distanceStr, err := paramLookup.ServiceParamValue(suite.AppContextForTest(), key)
		suite.FatalNoError(err)
		expected := strconv.Itoa(defaultZipDistance)
		suite.Equal(expected, distanceStr)

		var mtoShipment models.MTOShipment
		err = suite.DB().Find(&mtoShipment, mtoServiceItemDLH.MTOShipmentID)
		suite.NoError(err)

		suite.Equal(unit.Miles(defaultZipDistance), *mtoShipment.Distance)

		// Verify value from paramCache
		paramCacheValue := paramCache.ParamValue(*mtoServiceItemDLH.MTOShipmentID, key)
		suite.Equal(expected, *paramCacheValue)
	})

	suite.Run("returns error if the pickup zipcode isn't at least 5 digits", func() {
		testdatagen.MakeReContractYear(suite.DB(), testdatagen.Assertions{
			ReContractYear: models.ReContractYear{
				StartDate: time.Now().Add(-24 * time.Hour),
				EndDate:   time.Now().Add(24 * time.Hour),
			},
		})
		mtoServiceItem := factory.BuildMTOServiceItem(suite.DB(), []factory.Customization{
			{
				Model: models.Address{
					PostalCode: "33",
				},
				Type: &factory.Addresses.PickupAddress,
			},
			{
				Model: models.Address{
					PostalCode: "90103",
				},
				Type: &factory.Addresses.DeliveryAddress,
			},
		}, []factory.Trait{
			factory.GetTraitAvailableToPrimeMove,
		})

		paymentRequest := factory.BuildPaymentRequest(suite.DB(), []factory.Customization{
			{
				Model:    mtoServiceItem.MoveTaskOrder,
				LinkOnly: true,
			},
		}, nil)

		paramLookup, err := ServiceParamLookupInitialize(suite.AppContextForTest(), suite.planner, mtoServiceItem, paymentRequest.ID, paymentRequest.MoveTaskOrderID, nil)
		suite.FatalNoError(err)

		_, err = paramLookup.ServiceParamValue(suite.AppContextForTest(), key)
		suite.Error(err)
		suite.Contains(err.Error(), "Shipment must have valid pickup zipcode")
	})

	suite.Run("returns error if the destination zipcode isn't at least 5 digits", func() {

		testdatagen.MakeReContractYear(suite.DB(), testdatagen.Assertions{
			ReContractYear: models.ReContractYear{
				StartDate: time.Now().Add(-24 * time.Hour),
				EndDate:   time.Now().Add(24 * time.Hour),
			},
		})
		mtoServiceItem := factory.BuildMTOServiceItem(suite.DB(), []factory.Customization{
			{
				Model: models.Address{
					PostalCode: "33607",
				},
				Type: &factory.Addresses.PickupAddress,
			},
			{
				Model: models.Address{
					PostalCode: "901",
				},
				Type: &factory.Addresses.DeliveryAddress,
			},
		}, []factory.Trait{
			factory.GetTraitAvailableToPrimeMove,
		})

		paymentRequest := factory.BuildPaymentRequest(suite.DB(), []factory.Customization{
			{
				Model:    mtoServiceItem.MoveTaskOrder,
				LinkOnly: true,
			},
		}, nil)

		paramLookup, err := ServiceParamLookupInitialize(suite.AppContextForTest(), suite.planner, mtoServiceItem, paymentRequest.ID, paymentRequest.MoveTaskOrderID, nil)
		suite.FatalNoError(err)

		_, err = paramLookup.ServiceParamValue(suite.AppContextForTest(), key)
		suite.Error(err)
		suite.Contains(err.Error(), "Shipment must have valid destination zipcode")
	})

	suite.Run("returns a not found error if the service item shipment id doesn't exist", func() {
		distanceZipLookup := DistanceZipLookup{
			PickupAddress:      factory.BuildAddress(nil, nil, nil),
			DestinationAddress: factory.BuildAddress(nil, nil, []factory.Trait{factory.GetTraitAddress2}),
		}

		mtoShipmentID := uuid.Must(uuid.NewV4())

		_, err := distanceZipLookup.lookup(suite.AppContextForTest(), &ServiceItemParamKeyData{
			planner:       suite.planner,
			mtoShipmentID: &mtoShipmentID,
		})

		suite.Error(err)
		suite.Equal(fmt.Sprintf("ID: %s not found looking for MTOShipmentID", mtoShipmentID), err.Error())
	})

	suite.Run("sets distance to one when origin and destination postal codes are the same", func() {
		MTOShipment := factory.BuildMTOShipment(suite.DB(), []factory.Customization{
			{
				Model: factory.BuildAddress(suite.DB(), []factory.Customization{
					{
						Model: models.Address{
							PostalCode: "90211",
						},
					},
				}, nil),
				LinkOnly: true,
				Type:     &factory.Addresses.PickupAddress,
			},
			{
				Model: factory.BuildAddress(suite.DB(), []factory.Customization{
					{
						Model: models.Address{
							PostalCode: "90211",
						},
					},
				}, nil),
				LinkOnly: true,
				Type:     &factory.Addresses.DeliveryAddress,
			},
		}, nil)

		distanceZipLookup := DistanceZipLookup{
			PickupAddress:      models.Address{PostalCode: MTOShipment.PickupAddress.PostalCode},
			DestinationAddress: models.Address{PostalCode: MTOShipment.DestinationAddress.PostalCode},
		}

		distance, err := distanceZipLookup.lookup(suite.AppContextForTest(), &ServiceItemParamKeyData{
			planner:       suite.planner,
			mtoShipmentID: &MTOShipment.ID,
		})

		//Check if distance equal 1
		suite.Equal("1", distance)
		suite.FatalNoError(err)

	})
}<|MERGE_RESOLUTION|>--- conflicted
+++ resolved
@@ -102,8 +102,6 @@
 		}, []factory.Trait{
 			factory.GetTraitAvailableToPrimeMove,
 		})
-<<<<<<< HEAD
-=======
 
 		paymentRequest := factory.BuildPaymentRequest(suite.DB(), []factory.Customization{
 			{
@@ -119,37 +117,6 @@
 		suite.FatalNoError(err)
 		expected := strconv.Itoa(defaultInternationalZipDistance)
 		suite.Equal(expected, distanceStr)
-
-		var mtoShipment models.MTOShipment
-		err = suite.DB().Find(&mtoShipment, mtoServiceItem.MTOShipmentID)
-		suite.NoError(err)
-
-		suite.Equal(unit.Miles(defaultInternationalZipDistance), *mtoShipment.Distance)
-	})
-
-	suite.Run("Calculate zip distance lookup without a saved service item", func() {
-		ppmShipment := factory.BuildPPMShipment(suite.DB(), nil, nil)
->>>>>>> 90905bf5
-
-		paymentRequest := factory.BuildPaymentRequest(suite.DB(), []factory.Customization{
-			{
-				Model:    mtoServiceItem.MoveTaskOrder,
-				LinkOnly: true,
-			},
-		}, nil)
-
-		paramLookup, err := ServiceParamLookupInitialize(suite.AppContextForTest(), suite.planner, mtoServiceItem, paymentRequest.ID, paymentRequest.MoveTaskOrderID, nil)
-		suite.FatalNoError(err)
-
-<<<<<<< HEAD
-		distanceStr, err := paramLookup.ServiceParamValue(suite.AppContextForTest(), key)
-		suite.FatalNoError(err)
-		expected := strconv.Itoa(defaultInternationalZipDistance)
-		suite.Equal(expected, distanceStr)
-=======
-		planner := suite.planner.(*mocks.Planner)
-		planner.AssertCalled(suite.T(), "ZipTransitDistance", appContext, ppmShipment.PickupAddress.PostalCode, ppmShipment.DestinationAddress.PostalCode, false, false)
->>>>>>> 90905bf5
 
 		var mtoShipment models.MTOShipment
 		err = suite.DB().Find(&mtoShipment, mtoServiceItem.MTOShipmentID)
@@ -287,16 +254,45 @@
 		suite.NoError(err)
 
 		planner := suite.planner.(*mocks.Planner)
-<<<<<<< HEAD
 		planner.AssertCalled(suite.T(), "ZipTransitDistance", appContext, ppmShipment.PickupAddress.PostalCode, ppmShipment.DestinationAddress.PostalCode, false, false)
-=======
+
+		err = suite.DB().Reload(&ppmShipment.Shipment)
+		suite.NoError(err)
+
+		suite.Equal(unit.Miles(defaultZipDistance), *ppmShipment.Shipment.Distance)
+		suite.Equal(fmt.Sprintf("%d", defaultZipDistance), distance)
+	})
+
+	suite.Run("Do not call ZipTransitDistance on PPMs with shipments that have a distance", func() {
+		miles := unit.Miles(defaultZipDistance)
+		shipment := factory.BuildMTOShipment(suite.DB(), []factory.Customization{
+			{
+				Model: models.MTOShipment{
+					Distance:     &miles,
+					ShipmentType: models.MTOShipmentTypeHHG,
+				},
+			},
+		}, nil)
+
+		distanceZipLookup := DistanceZipLookup{
+			PickupAddress:      models.Address{PostalCode: shipment.PickupAddress.PostalCode},
+			DestinationAddress: models.Address{PostalCode: shipment.DestinationAddress.PostalCode},
+		}
+
+		appContext := suite.AppContextForTest()
+		distance, err := distanceZipLookup.lookup(appContext, &ServiceItemParamKeyData{
+			planner:       suite.planner,
+			mtoShipmentID: &shipment.ID,
+		})
+		suite.NoError(err)
+
+		planner := suite.planner.(*mocks.Planner)
 		planner.AssertNotCalled(suite.T(), "ZipTransitDistance", appContext, shipment.PickupAddress.PostalCode, shipment.DestinationAddress.PostalCode, false, false)
->>>>>>> 90905bf5
-
-		err = suite.DB().Reload(&ppmShipment.Shipment)
-		suite.NoError(err)
-
-		suite.Equal(unit.Miles(defaultZipDistance), *ppmShipment.Shipment.Distance)
+
+		err = suite.DB().Reload(&shipment)
+		suite.NoError(err)
+
+		suite.Equal(unit.Miles(defaultZipDistance), *shipment.Distance)
 		suite.Equal(fmt.Sprintf("%d", defaultZipDistance), distance)
 	})
 
