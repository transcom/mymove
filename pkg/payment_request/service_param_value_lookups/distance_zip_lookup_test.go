package serviceparamvaluelookups

import (
	"fmt"
	"strconv"
	"time"

	"github.com/gofrs/uuid"

	"github.com/transcom/mymove/pkg/factory"
	"github.com/transcom/mymove/pkg/models"
	"github.com/transcom/mymove/pkg/route/mocks"
	"github.com/transcom/mymove/pkg/testdatagen"
	"github.com/transcom/mymove/pkg/unit"
)

func (suite *ServiceParamValueLookupsSuite) TestDistanceLookup() {
	key := models.ServiceItemParamNameDistanceZip

	suite.Run("Calculate transit zip distance", func() {
		testdatagen.MakeReContractYear(suite.DB(), testdatagen.Assertions{
			ReContractYear: models.ReContractYear{
				StartDate: time.Now().Add(-24 * time.Hour),
				EndDate:   time.Now().Add(24 * time.Hour),
			},
		})

		usprc1, err := models.FindByZipCodeAndCity(suite.AppContextForTest().DB(), "33607", "ROCKY POINT")
		suite.NoError(err)
		usprc2, err := models.FindByZipCodeAndCity(suite.AppContextForTest().DB(), "90210", "BEVERLY HILLS")
		suite.NoError(err)

		mtoServiceItem := factory.BuildMTOServiceItem(suite.DB(), []factory.Customization{
			{
				Model: models.Address{
					PostalCode: usprc1.UsprZipID,
<<<<<<< HEAD
=======
					City:       usprc1.USPostRegionCityNm,
>>>>>>> 68a9dd64
				},
				Type: &factory.Addresses.PickupAddress,
			},
			{
				Model: models.Address{
					PostalCode: usprc2.UsprZipID,
<<<<<<< HEAD
=======
					City:       usprc2.USPostRegionCityNm,
>>>>>>> 68a9dd64
				},
				Type: &factory.Addresses.DeliveryAddress,
			},
		}, []factory.Trait{
			factory.GetTraitAvailableToPrimeMove,
		})

		paymentRequest := factory.BuildPaymentRequest(suite.DB(), []factory.Customization{
			{
				Model:    mtoServiceItem.MoveTaskOrder,
				LinkOnly: true,
			},
		}, nil)

		paramLookup, err := ServiceParamLookupInitialize(suite.AppContextForTest(), suite.planner, mtoServiceItem, paymentRequest.ID, paymentRequest.MoveTaskOrderID, nil)
		suite.FatalNoError(err)

		distanceStr, err := paramLookup.ServiceParamValue(suite.AppContextForTest(), key)
		suite.FatalNoError(err)
		expected := strconv.Itoa(defaultZipDistance)
		suite.Equal(expected, distanceStr)

		var mtoShipment models.MTOShipment
		err = suite.DB().Find(&mtoShipment, mtoServiceItem.MTOShipmentID)
		suite.NoError(err)

		suite.Equal(unit.Miles(defaultZipDistance), *mtoShipment.Distance)
	})

	suite.Run("Calculate transit zip distance for international shipment with port data", func() {
		testdatagen.MakeReContractYear(suite.DB(), testdatagen.Assertions{
			ReContractYear: models.ReContractYear{
				StartDate: time.Now().Add(-24 * time.Hour),
				EndDate:   time.Now().Add(24 * time.Hour),
			},
		})
		portLocation := factory.FetchPortLocation(suite.DB(), []factory.Customization{
			{
				Model: models.Port{
					PortCode: "SEA",
				},
			},
		}, nil)
		mtoServiceItem := factory.BuildMTOServiceItem(suite.DB(), []factory.Customization{
			{
				Model: models.ReService{
					Code: models.ReServiceCodePOEFSC,
				},
			},
			{
				Model: models.Address{
					PostalCode: "74133",
					City:       "TULSA",
				},
				Type: &factory.Addresses.PickupAddress,
			},
			{
				Model: models.MTOServiceItem{
					POELocationID: &portLocation.ID,
				},
			},
			{
				Model: models.MTOShipment{
					MarketCode: models.MarketCodeInternational,
				},
			},
		}, []factory.Trait{
			factory.GetTraitAvailableToPrimeMove,
		})

		paymentRequest := factory.BuildPaymentRequest(suite.DB(), []factory.Customization{
			{
				Model:    mtoServiceItem.MoveTaskOrder,
				LinkOnly: true,
			},
		}, nil)

		paramLookup, err := ServiceParamLookupInitialize(suite.AppContextForTest(), suite.planner, mtoServiceItem, paymentRequest.ID, paymentRequest.MoveTaskOrderID, nil)
		suite.FatalNoError(err)

		distanceStr, err := paramLookup.ServiceParamValue(suite.AppContextForTest(), key)
		suite.FatalNoError(err)
		expected := strconv.Itoa(defaultZipDistance)
		suite.Equal(expected, distanceStr)

		var mtoShipment models.MTOShipment
		err = suite.DB().Find(&mtoShipment, mtoServiceItem.MTOShipmentID)
		suite.NoError(err)

		suite.Equal(unit.Miles(defaultZipDistance), *mtoShipment.Distance)
	})

	suite.Run("Call ZipTransitDistance on international PPMs with CONUS -> Tacoma Port ZIP", func() {
		miles := unit.Miles(defaultZipDistance)

		ppmShipment := factory.BuildPPMShipment(suite.DB(), []factory.Customization{
			{
				Model: models.MTOShipment{
					Distance:     &miles,
					ShipmentType: models.MTOShipmentTypePPM,
					MarketCode:   models.MarketCodeInternational,
				},
			},
			{
				Model: models.Address{
					StreetAddress1: "Tester Address",
					City:           "Tulsa",
					State:          "OK",
					PostalCode:     "74133",
				},
				Type: &factory.Addresses.PickupAddress,
			},
			{
				Model: models.Address{
					StreetAddress1: "JBER",
					City:           "ANCHORAGE",
					State:          "AK",
					PostalCode:     "99505",
					IsOconus:       models.BoolPointer(true),
				},
				Type: &factory.Addresses.DeliveryAddress,
			},
		}, nil)

		distanceZipLookup := DistanceZipLookup{
			PickupAddress:      models.Address{PostalCode: ppmShipment.PickupAddress.PostalCode, City: ppmShipment.PickupAddress.City},
			DestinationAddress: models.Address{PostalCode: ppmShipment.DestinationAddress.PostalCode, City: ppmShipment.DestinationAddress.City},
		}

		appContext := suite.AppContextForTest()
		distance, err := distanceZipLookup.lookup(appContext, &ServiceItemParamKeyData{
			planner:       suite.planner,
			mtoShipmentID: &ppmShipment.ShipmentID,
		})
		suite.NoError(err)
		suite.NotNil(distance)

		planner := suite.planner.(*mocks.Planner)
		// should be called with the 98421 ZIP of the Tacoma port and NOT 99505
		planner.AssertCalled(suite.T(), "ZipTransitDistance", appContext, ppmShipment.PickupAddress.PostalCode, "98421")
	})

	suite.Run("Calculate transit zip distance with an approved Destination SIT service item", func() {
		testdatagen.MakeReContractYear(suite.DB(), testdatagen.Assertions{
			ReContractYear: models.ReContractYear{
				StartDate: time.Now().Add(-24 * time.Hour),
				EndDate:   time.Now().Add(24 * time.Hour),
			},
		})
		now := time.Now()

		destinationAddress := factory.BuildAddress(suite.DB(), []factory.Customization{
			{
				Model: models.Address{
					PostalCode: "88101",
					City:       "CANNON AFB",
				},
			},
		}, nil)

		mtoServiceItem := factory.BuildMTOServiceItem(suite.DB(), []factory.Customization{
			{
				Model: models.Address{
					PostalCode: "33607",
					City:       "ROCKY POINT",
				},
				Type: &factory.Addresses.PickupAddress,
			},
			{
				Model: models.Address{
					PostalCode: "90210",
					City:       "BEVERLY HILLS",
				},
				Type: &factory.Addresses.DeliveryAddress,
			},
		}, []factory.Trait{
			factory.GetTraitAvailableToPrimeMove,
		})

		factory.BuildMTOServiceItem(suite.DB(), []factory.Customization{
			{
				Model: models.ReService{
					Code: models.ReServiceCodeDDFSIT,
					Name: models.ReServiceCodeDDFSIT.String(),
				},
			},
			{
				Model: models.MTOServiceItem{
					Status:     models.MTOServiceItemStatusApproved,
					ApprovedAt: &now,
				},
			},
			{
				Model:    destinationAddress,
				LinkOnly: true,
				Type:     &factory.Addresses.SITDestinationOriginalAddress,
			},
			{
				Model:    mtoServiceItem.MTOShipment,
				LinkOnly: true,
			},
		}, []factory.Trait{
			factory.GetTraitAvailableToPrimeMove,
		})

		paymentRequest := factory.BuildPaymentRequest(suite.DB(), []factory.Customization{
			{
				Model:    mtoServiceItem.MoveTaskOrder,
				LinkOnly: true,
			},
		}, nil)

		paramLookup, err := ServiceParamLookupInitialize(suite.AppContextForTest(), suite.planner, mtoServiceItem, paymentRequest.ID, paymentRequest.MoveTaskOrderID, nil)
		suite.FatalNoError(err)

		distanceStr, err := paramLookup.ServiceParamValue(suite.AppContextForTest(), key)
		suite.FatalNoError(err)
		expected := strconv.Itoa(defaultZipDistance)
		suite.Equal(expected, distanceStr)

		var mtoShipment models.MTOShipment
		err = suite.DB().Find(&mtoShipment, mtoServiceItem.MTOShipmentID)
		suite.NoError(err)

		suite.Equal(unit.Miles(defaultZipDistance), *mtoShipment.Distance)
	})

	suite.Run("Calculate zip distance lookup without a saved service item", func() {
		ppmShipment := factory.BuildPPMShipment(suite.DB(), nil, nil)

		distanceZipLookup := DistanceZipLookup{
			PickupAddress:      models.Address{PostalCode: ppmShipment.PickupAddress.PostalCode, City: ppmShipment.PickupAddress.City},
			DestinationAddress: models.Address{PostalCode: ppmShipment.DestinationAddress.PostalCode, City: ppmShipment.DestinationAddress.City},
		}

		appContext := suite.AppContextForTest()
		distance, err := distanceZipLookup.lookup(appContext, &ServiceItemParamKeyData{
			planner:       suite.planner,
			mtoShipmentID: &ppmShipment.ShipmentID,
		})
		suite.NoError(err)

		planner := suite.planner.(*mocks.Planner)
		planner.AssertCalled(suite.T(), "ZipTransitDistance", appContext, ppmShipment.PickupAddress.PostalCode, ppmShipment.DestinationAddress.PostalCode)

		err = suite.DB().Reload(&ppmShipment.Shipment)
		suite.NoError(err)

		suite.Equal(fmt.Sprintf("%d", defaultZipDistance), distance)
		suite.Equal(unit.Miles(defaultZipDistance), *ppmShipment.Shipment.Distance)
	})

	suite.Run("Call ZipTransitDistance on PPMs with shipments that have a distance", func() {
		miles := unit.Miles(defaultZipDistance)
		ppmShipment := factory.BuildPPMShipment(suite.DB(), []factory.Customization{
			{
				Model: models.MTOShipment{
					Distance: &miles,
				},
			},
		}, nil)
		distanceZipLookup := DistanceZipLookup{
			PickupAddress:      models.Address{PostalCode: ppmShipment.PickupAddress.PostalCode, City: ppmShipment.PickupAddress.City},
			DestinationAddress: models.Address{PostalCode: ppmShipment.DestinationAddress.PostalCode, City: ppmShipment.DestinationAddress.City},
		}

		appContext := suite.AppContextForTest()
		distance, err := distanceZipLookup.lookup(appContext, &ServiceItemParamKeyData{
			planner:       suite.planner,
			mtoShipmentID: &ppmShipment.ShipmentID,
		})
		suite.NoError(err)

		planner := suite.planner.(*mocks.Planner)
		planner.AssertCalled(suite.T(), "ZipTransitDistance", appContext, ppmShipment.PickupAddress.PostalCode, ppmShipment.DestinationAddress.PostalCode)

		err = suite.DB().Reload(&ppmShipment.Shipment)
		suite.NoError(err)

		suite.Equal(unit.Miles(defaultZipDistance), *ppmShipment.Shipment.Distance)
		suite.Equal(fmt.Sprintf("%d", defaultZipDistance), distance)
	})

	suite.Run("Sucessfully updates mtoShipment distance when the pickup and destination zips are the same", func() {
		testdatagen.MakeReContractYear(suite.DB(), testdatagen.Assertions{
			ReContractYear: models.ReContractYear{
				StartDate: time.Now().Add(-24 * time.Hour),
				EndDate:   time.Now().Add(24 * time.Hour),
			},
		})
		mtoServiceItem := factory.BuildMTOServiceItem(suite.DB(), []factory.Customization{
			{
				Model: models.Address{
					PostalCode: "90211",
					City:       "BEVERLY HILLS",
				},
				Type: &factory.Addresses.PickupAddress,
			},
			{
				Model: models.Address{
					PostalCode: "90210",
					City:       "BEVERLY HILLS",
				},
				Type: &factory.Addresses.DeliveryAddress,
			},
		}, []factory.Trait{
			factory.GetTraitAvailableToPrimeMove,
		})

		paymentRequest := factory.BuildPaymentRequest(suite.DB(), []factory.Customization{
			{
				Model:    mtoServiceItem.MoveTaskOrder,
				LinkOnly: true,
			},
		}, nil)

		paramLookup, err := ServiceParamLookupInitialize(suite.AppContextForTest(), suite.planner, mtoServiceItem, paymentRequest.ID, paymentRequest.MoveTaskOrderID, nil)
		suite.FatalNoError(err)

		distanceStr, err := paramLookup.ServiceParamValue(suite.AppContextForTest(), key)
		suite.FatalNoError(err)
		expected := strconv.Itoa(defaultZipDistance)
		suite.Equal(expected, distanceStr)

		var mtoShipment models.MTOShipment
		err = suite.DB().Find(&mtoShipment, mtoServiceItem.MTOShipmentID)
		suite.NoError(err)

		suite.Equal(unit.Miles(defaultZipDistance), *mtoShipment.Distance)
	})

	suite.Run("Calculate zip distance with param cache", func() {
		testdatagen.MakeReContractYear(suite.DB(), testdatagen.Assertions{
			ReContractYear: models.ReContractYear{
				StartDate: time.Now().Add(-24 * time.Hour),
				EndDate:   time.Now().Add(24 * time.Hour),
			},
		})
		mtoServiceItem := factory.BuildMTOServiceItem(suite.DB(), []factory.Customization{
			{
				Model: models.Address{
					PostalCode: "33607",
					City:       "ROCKY POINT",
				},
				Type: &factory.Addresses.PickupAddress,
			},
			{
				Model: models.Address{
					PostalCode: "90210",
					City:       "BEVERLY HILLS",
				},
				Type: &factory.Addresses.DeliveryAddress,
			},
		}, []factory.Trait{
			factory.GetTraitAvailableToPrimeMove,
		})

		paymentRequest := factory.BuildPaymentRequest(suite.DB(), []factory.Customization{
			{
				Model:    mtoServiceItem.MoveTaskOrder,
				LinkOnly: true,
			},
		}, nil)

		// DLH
		reServiceDLH := factory.FetchReServiceByCode(suite.DB(), models.ReServiceCodeDLH)

		estimatedWeight := unit.Pound(2048)

		// DLH
		mtoServiceItemDLH := factory.BuildMTOServiceItem(suite.DB(), []factory.Customization{
			{
				Model:    reServiceDLH,
				LinkOnly: true,
			},
			{
				Model: models.MTOShipment{
					PrimeEstimatedWeight: &estimatedWeight,
				},
			},
		}, nil)
		mtoServiceItemDLH.MoveTaskOrderID = paymentRequest.MoveTaskOrderID
		mtoServiceItemDLH.MoveTaskOrder = paymentRequest.MoveTaskOrder
		suite.MustSave(&mtoServiceItemDLH)

		// ServiceItemParamNameActualPickupDate
		serviceItemParamKey1 := factory.FetchOrBuildServiceItemParamKey(suite.DB(), []factory.Customization{
			{
				Model: models.ServiceItemParamKey{
					Key:         models.ServiceItemParamNameDistanceZip,
					Description: "zip distance",
					Type:        models.ServiceItemParamTypeInteger,
					Origin:      models.ServiceItemParamOriginSystem,
				},
			},
		}, nil)

		factory.FetchOrBuildServiceParam(suite.DB(), []factory.Customization{
			{
				Model:    mtoServiceItemDLH.ReService,
				LinkOnly: true,
			},
			{
				Model:    serviceItemParamKey1,
				LinkOnly: true,
			},
		}, nil)

		paramCache := NewServiceParamsCache()

		paramLookup, err := ServiceParamLookupInitialize(suite.AppContextForTest(), suite.planner, mtoServiceItemDLH, paymentRequest.ID, paymentRequest.MoveTaskOrderID, &paramCache)
		suite.FatalNoError(err)

		distanceStr, err := paramLookup.ServiceParamValue(suite.AppContextForTest(), key)
		suite.FatalNoError(err)
		expected := strconv.Itoa(defaultZipDistance)
		suite.Equal(expected, distanceStr)

		var mtoShipment models.MTOShipment
		err = suite.DB().Find(&mtoShipment, mtoServiceItemDLH.MTOShipmentID)
		suite.NoError(err)

		suite.Equal(unit.Miles(defaultZipDistance), *mtoShipment.Distance)

		// Verify value from paramCache
		paramCacheValue := paramCache.ParamValue(*mtoServiceItemDLH.MTOShipmentID, key)
		suite.Equal(expected, *paramCacheValue)
	})

	suite.Run("returns error if the pickup zipcode isn't at least 5 digits", func() {

		usprc, err := models.FindByZipCodeAndCity(suite.AppContextForTest().DB(), "90210", "BEVERLY HILLS")
		suite.NotNil(usprc)
		suite.FatalNoError(err)

		testdatagen.MakeReContractYear(suite.DB(), testdatagen.Assertions{
			ReContractYear: models.ReContractYear{
				StartDate: time.Now().Add(-24 * time.Hour),
				EndDate:   time.Now().Add(24 * time.Hour),
			},
		})
		mtoServiceItem := factory.BuildMTOServiceItem(suite.DB(), []factory.Customization{
			{
				Model: models.Address{
					PostalCode:         "33",
					UsPostRegionCityID: &usprc.ID,
<<<<<<< HEAD
=======
					City:               usprc.USPostRegionCityNm,
>>>>>>> 68a9dd64
				},
				Type: &factory.Addresses.PickupAddress,
			},
			{
				Model: models.Address{
<<<<<<< HEAD
					PostalCode:         "90103",
					UsPostRegionCityID: &usprc.ID,
=======
					PostalCode:         usprc.UsprZipID,
					UsPostRegionCityID: &usprc.ID,
					City:               usprc.USPostRegionCityNm,
>>>>>>> 68a9dd64
				},
				Type: &factory.Addresses.DeliveryAddress,
			},
		}, []factory.Trait{
			factory.GetTraitAvailableToPrimeMove,
		})

		paymentRequest := factory.BuildPaymentRequest(suite.DB(), []factory.Customization{
			{
				Model:    mtoServiceItem.MoveTaskOrder,
				LinkOnly: true,
			},
		}, nil)

		paramLookup, err := ServiceParamLookupInitialize(suite.AppContextForTest(), suite.planner, mtoServiceItem, paymentRequest.ID, paymentRequest.MoveTaskOrderID, nil)
		suite.FatalNoError(err)

		_, err = paramLookup.ServiceParamValue(suite.AppContextForTest(), key)
		suite.Error(err)
		suite.Contains(err.Error(), "Shipment must have valid pickup zipcode")
	})

	suite.Run("returns error if the destination zipcode isn't at least 5 digits", func() {

		testdatagen.MakeReContractYear(suite.DB(), testdatagen.Assertions{
			ReContractYear: models.ReContractYear{
				StartDate: time.Now().Add(-24 * time.Hour),
				EndDate:   time.Now().Add(24 * time.Hour),
			},
		})

		usprc, err := models.FindByZipCodeAndCity(suite.AppContextForTest().DB(), "90210", "BEVERLY HILLS")
		suite.NotNil(usprc)
		suite.FatalNoError(err)

		mtoServiceItem := factory.BuildMTOServiceItem(suite.DB(), []factory.Customization{
			{
				Model: models.Address{
<<<<<<< HEAD
					PostalCode:         "33607",
					UsPostRegionCityID: &usprc.ID,
=======
					PostalCode:         usprc.UsprZipID,
					UsPostRegionCityID: &usprc.ID,
					City:               usprc.USPostRegionCityNm,
>>>>>>> 68a9dd64
				},
				Type: &factory.Addresses.PickupAddress,
			},
			{
				Model: models.Address{
					PostalCode:         "901",
					UsPostRegionCityID: &usprc.ID,
<<<<<<< HEAD
=======
					City:               usprc.USPostRegionCityNm,
>>>>>>> 68a9dd64
				},
				Type: &factory.Addresses.DeliveryAddress,
			},
		}, []factory.Trait{
			factory.GetTraitAvailableToPrimeMove,
		})

		paymentRequest := factory.BuildPaymentRequest(suite.DB(), []factory.Customization{
			{
				Model:    mtoServiceItem.MoveTaskOrder,
				LinkOnly: true,
			},
		}, nil)

		paramLookup, err := ServiceParamLookupInitialize(suite.AppContextForTest(), suite.planner, mtoServiceItem, paymentRequest.ID, paymentRequest.MoveTaskOrderID, nil)
		suite.FatalNoError(err)

		_, err = paramLookup.ServiceParamValue(suite.AppContextForTest(), key)
		suite.Error(err)
		suite.Contains(err.Error(), "Shipment must have valid destination zipcode")
	})

	suite.Run("returns a not found error if the service item shipment id doesn't exist", func() {
		distanceZipLookup := DistanceZipLookup{
			PickupAddress:      factory.BuildAddress(nil, nil, nil),
			DestinationAddress: factory.BuildAddress(nil, nil, []factory.Trait{factory.GetTraitAddress2}),
		}

		mtoShipmentID := uuid.Must(uuid.NewV4())

		_, err := distanceZipLookup.lookup(suite.AppContextForTest(), &ServiceItemParamKeyData{
			planner:       suite.planner,
			mtoShipmentID: &mtoShipmentID,
		})

		suite.Error(err)
		suite.Equal(fmt.Sprintf("ID: %s not found looking for MTOShipmentID", mtoShipmentID), err.Error())
	})

	suite.Run("sets distance to one when origin and destination postal codes are the same", func() {
		MTOShipment := factory.BuildMTOShipment(suite.DB(), []factory.Customization{
			{
				Model: factory.BuildAddress(suite.DB(), []factory.Customization{
					{
						Model: models.Address{
							PostalCode: "90211",
							City:       "BEVERLY HILLS",
						},
					},
				}, nil),
				LinkOnly: true,
				Type:     &factory.Addresses.PickupAddress,
			},
			{
				Model: factory.BuildAddress(suite.DB(), []factory.Customization{
					{
						Model: models.Address{
							PostalCode: "90211",
							City:       "BEVERLY HILLS",
						},
					},
				}, nil),
				LinkOnly: true,
				Type:     &factory.Addresses.DeliveryAddress,
			},
		}, nil)

		distanceZipLookup := DistanceZipLookup{
			PickupAddress:      models.Address{PostalCode: MTOShipment.PickupAddress.PostalCode, City: MTOShipment.PickupAddress.City},
			DestinationAddress: models.Address{PostalCode: MTOShipment.DestinationAddress.PostalCode, City: MTOShipment.DestinationAddress.City},
		}

		distance, err := distanceZipLookup.lookup(suite.AppContextForTest(), &ServiceItemParamKeyData{
			planner:       suite.planner,
			mtoShipmentID: &MTOShipment.ID,
		})

		//Check if distance equal 1
		suite.Equal("1", distance)
		suite.FatalNoError(err)

	})
}<|MERGE_RESOLUTION|>--- conflicted
+++ resolved
@@ -34,20 +34,14 @@
 			{
 				Model: models.Address{
 					PostalCode: usprc1.UsprZipID,
-<<<<<<< HEAD
-=======
 					City:       usprc1.USPostRegionCityNm,
->>>>>>> 68a9dd64
 				},
 				Type: &factory.Addresses.PickupAddress,
 			},
 			{
 				Model: models.Address{
 					PostalCode: usprc2.UsprZipID,
-<<<<<<< HEAD
-=======
 					City:       usprc2.USPostRegionCityNm,
->>>>>>> 68a9dd64
 				},
 				Type: &factory.Addresses.DeliveryAddress,
 			},
@@ -494,23 +488,15 @@
 				Model: models.Address{
 					PostalCode:         "33",
 					UsPostRegionCityID: &usprc.ID,
-<<<<<<< HEAD
-=======
 					City:               usprc.USPostRegionCityNm,
->>>>>>> 68a9dd64
-				},
-				Type: &factory.Addresses.PickupAddress,
-			},
-			{
-				Model: models.Address{
-<<<<<<< HEAD
-					PostalCode:         "90103",
-					UsPostRegionCityID: &usprc.ID,
-=======
+				},
+				Type: &factory.Addresses.PickupAddress,
+			},
+			{
+				Model: models.Address{
 					PostalCode:         usprc.UsprZipID,
 					UsPostRegionCityID: &usprc.ID,
 					City:               usprc.USPostRegionCityNm,
->>>>>>> 68a9dd64
 				},
 				Type: &factory.Addresses.DeliveryAddress,
 			},
@@ -549,14 +535,9 @@
 		mtoServiceItem := factory.BuildMTOServiceItem(suite.DB(), []factory.Customization{
 			{
 				Model: models.Address{
-<<<<<<< HEAD
-					PostalCode:         "33607",
-					UsPostRegionCityID: &usprc.ID,
-=======
 					PostalCode:         usprc.UsprZipID,
 					UsPostRegionCityID: &usprc.ID,
 					City:               usprc.USPostRegionCityNm,
->>>>>>> 68a9dd64
 				},
 				Type: &factory.Addresses.PickupAddress,
 			},
@@ -564,10 +545,7 @@
 				Model: models.Address{
 					PostalCode:         "901",
 					UsPostRegionCityID: &usprc.ID,
-<<<<<<< HEAD
-=======
 					City:               usprc.USPostRegionCityNm,
->>>>>>> 68a9dd64
 				},
 				Type: &factory.Addresses.DeliveryAddress,
 			},
