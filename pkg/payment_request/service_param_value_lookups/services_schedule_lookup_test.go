package serviceparamvaluelookups

import (
	"fmt"
	"strconv"
	"time"

	"github.com/transcom/mymove/pkg/factory"
	"github.com/transcom/mymove/pkg/models"
	"github.com/transcom/mymove/pkg/testdatagen"
)

func (suite *ServiceParamValueLookupsSuite) TestServicesScheduleOrigin() {
	originKey := models.ServiceItemParamNameServicesScheduleOrigin
	destKey := models.ServiceItemParamNameServicesScheduleDest

	var mtoServiceItem models.MTOServiceItem
	var paymentRequest models.PaymentRequest
	var originDomesticServiceArea models.ReDomesticServiceArea
	var destDomesticServiceArea models.ReDomesticServiceArea

	setupTestData := func() {
		usprc, err := models.FindByZipCodeAndCity(suite.AppContextForTest().DB(), "35007", "ALABASTER")
		suite.NotNil(usprc)
		suite.FatalNoError(err)
		testdatagen.MakeReContractYear(suite.DB(), testdatagen.Assertions{
			ReContractYear: models.ReContractYear{
				StartDate: time.Now().Add(-24 * time.Hour),
				EndDate:   time.Now().Add(24 * time.Hour),
			},
		})

		originAddress := factory.BuildAddress(suite.DB(), []factory.Customization{
			{
				Model: models.Address{
					PostalCode:         "35007",
					UsPostRegionCityID: &usprc.ID,
<<<<<<< HEAD
=======
					City:               "ALABASTER",
>>>>>>> 68a9dd64
				},
			},
		}, nil)
		destAddress := factory.BuildAddress(suite.DB(), []factory.Customization{
			{
				Model: models.Address{
					PostalCode:         "45007",
					UsPostRegionCityID: &usprc.ID,
				},
			},
		}, nil)

		mtoServiceItem = factory.BuildMTOServiceItem(suite.DB(), []factory.Customization{
			{

				Model:    originAddress,
				LinkOnly: true,
				Type:     &factory.Addresses.PickupAddress,
			},
			{
				Model:    destAddress,
				LinkOnly: true,
				Type:     &factory.Addresses.DeliveryAddress,
			},
		}, []factory.Trait{
			factory.GetTraitAvailableToPrimeMove,
		})

		paymentRequest = factory.BuildPaymentRequest(suite.DB(), []factory.Customization{
			{
				Model:    mtoServiceItem.MoveTaskOrder,
				LinkOnly: true,
			},
		}, nil)

		originDomesticServiceArea = testdatagen.FetchOrMakeReDomesticServiceArea(suite.DB(), testdatagen.Assertions{
			ReDomesticServiceArea: models.ReDomesticServiceArea{
				ServiceArea:      "004",
				ServicesSchedule: 2,
			},
			ReContract: testdatagen.FetchOrMakeReContract(suite.DB(), testdatagen.Assertions{}),
		})

		testdatagen.FetchOrMakeReZip3(suite.DB(), testdatagen.Assertions{
			ReZip3: models.ReZip3{
				Contract:            originDomesticServiceArea.Contract,
				ContractID:          originDomesticServiceArea.ContractID,
				DomesticServiceArea: originDomesticServiceArea,
				Zip3:                "350",
			},
		})

		destDomesticServiceArea = testdatagen.FetchOrMakeReDomesticServiceArea(suite.DB(), testdatagen.Assertions{
			ReDomesticServiceArea: models.ReDomesticServiceArea{
				Contract:         originDomesticServiceArea.Contract,
				ContractID:       originDomesticServiceArea.ContractID,
				ServiceArea:      "005",
				ServicesSchedule: 3,
			},
		})

		testdatagen.FetchOrMakeReZip3(suite.DB(), testdatagen.Assertions{
			ReZip3: models.ReZip3{
				Contract:            destDomesticServiceArea.Contract,
				ContractID:          destDomesticServiceArea.ContractID,
				DomesticServiceArea: destDomesticServiceArea,
				Zip3:                "450",
			},
		})
	}

	suite.Run("lookup origin ServicesSchedule", func() {
		setupTestData()

		paramLookup, err := ServiceParamLookupInitialize(suite.AppContextForTest(), suite.planner, mtoServiceItem, paymentRequest.ID, paymentRequest.MoveTaskOrderID, nil)
		suite.FatalNoError(err)
		valueStr, err := paramLookup.ServiceParamValue(suite.AppContextForTest(), originKey)
		suite.FatalNoError(err)
		suite.Equal(strconv.Itoa(originDomesticServiceArea.ServicesSchedule), valueStr)
	})

	suite.Run("lookup dest ServicesSchedule", func() {
		setupTestData()

		paramLookup, err := ServiceParamLookupInitialize(suite.AppContextForTest(), suite.planner, mtoServiceItem, paymentRequest.ID, paymentRequest.MoveTaskOrderID, nil)
		suite.FatalNoError(err)
		valueStr, err := paramLookup.ServiceParamValue(suite.AppContextForTest(), destKey)
		suite.FatalNoError(err)
		suite.Equal(strconv.Itoa(destDomesticServiceArea.ServicesSchedule), valueStr)
	})

	suite.Run("lookup origin ServicesSchedule not found", func() {
		setupTestData()
		usprc, err := models.FindByZipCodeAndCity(suite.AppContextForTest().DB(), "35007", "ALABASTER")
		suite.NotNil(usprc)
		suite.FatalNoError(err)

		pickupAddress := factory.BuildAddress(suite.DB(), []factory.Customization{
			{
				Model: models.Address{PostalCode: "00000", UsPostRegionCityID: &usprc.ID},
			},
		}, nil)

		mtoServiceItem = factory.BuildMTOServiceItem(suite.DB(), []factory.Customization{
			{

				Model:    pickupAddress,
				LinkOnly: true,
				Type:     &factory.Addresses.PickupAddress,
			},
		}, []factory.Trait{
			factory.GetTraitAvailableToPrimeMove,
		})

		paymentRequest := factory.BuildPaymentRequest(suite.DB(), []factory.Customization{
			{
				Model:    mtoServiceItem.MoveTaskOrder,
				LinkOnly: true,
			},
		}, nil)

		paramLookup, err := ServiceParamLookupInitialize(suite.AppContextForTest(), suite.planner, mtoServiceItem, paymentRequest.ID, paymentRequest.MoveTaskOrderID, nil)
		suite.FatalNoError(err)
		valueStr, err := paramLookup.ServiceParamValue(suite.AppContextForTest(), originKey)
		suite.Equal("", valueStr)
		suite.Error(err)
		expected := fmt.Sprintf(" with error unable to find domestic service area for 000 under contract code %s", testdatagen.DefaultContractCode)
		suite.Contains(err.Error(), expected)
	})

	suite.Run("lookup dest ServicesSchedule not found", func() {
		setupTestData()

		usprc, err := models.FindByZipCodeAndCity(suite.AppContextForTest().DB(), "35007", "ALABASTER")
		suite.NotNil(usprc)
		suite.FatalNoError(err)
		destinationAddress := factory.BuildAddress(suite.DB(), []factory.Customization{
			{
				Model: models.Address{PostalCode: "00100", UsPostRegionCityID: &usprc.ID},
			},
		}, nil)

		mtoServiceItem := factory.BuildMTOServiceItem(suite.DB(), []factory.Customization{
			{
				Model:    destinationAddress,
				LinkOnly: true,
				Type:     &factory.Addresses.DeliveryAddress,
			},
		}, []factory.Trait{
			factory.GetTraitAvailableToPrimeMove,
		})

		paymentRequest := factory.BuildPaymentRequest(suite.DB(), []factory.Customization{
			{
				Model:    mtoServiceItem.MoveTaskOrder,
				LinkOnly: true,
			},
		}, nil)

		paramLookup, err := ServiceParamLookupInitialize(suite.AppContextForTest(), suite.planner, mtoServiceItem, paymentRequest.ID, paymentRequest.MoveTaskOrderID, nil)
		suite.FatalNoError(err)
		valueStr, err := paramLookup.ServiceParamValue(suite.AppContextForTest(), destKey)
		suite.Equal("", valueStr)
		suite.Error(err)
		expected := fmt.Sprintf(" with error unable to find domestic service area for 001 under contract code %s", testdatagen.DefaultContractCode)
		suite.Contains(err.Error(), expected)
	})
}<|MERGE_RESOLUTION|>--- conflicted
+++ resolved
@@ -35,10 +35,7 @@
 				Model: models.Address{
 					PostalCode:         "35007",
 					UsPostRegionCityID: &usprc.ID,
-<<<<<<< HEAD
-=======
 					City:               "ALABASTER",
->>>>>>> 68a9dd64
 				},
 			},
 		}, nil)
