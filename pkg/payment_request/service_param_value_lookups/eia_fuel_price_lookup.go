package serviceparamvaluelookups

import (
	"database/sql"
	"fmt"

	"github.com/gofrs/uuid"

	"github.com/transcom/mymove/pkg/appcontext"
	"github.com/transcom/mymove/pkg/apperror"
	"github.com/transcom/mymove/pkg/models"
)

// EIAFuelPriceLookup does lookup on the ghc diesel fuel price
type EIAFuelPriceLookup struct {
	MTOShipment models.MTOShipment
}

func (r EIAFuelPriceLookup) lookup(appCtx appcontext.AppContext, _ *ServiceItemParamKeyData) (string, error) {
	db := appCtx.DB()

	// Make sure there is an actual pickup date since ActualPickupDate is nullable
	actualPickupDate := r.MTOShipment.ActualPickupDate
	if actualPickupDate == nil {
		return "", fmt.Errorf("could not find actual pickup date for MTOShipment [%s]", r.MTOShipment.ID)
	}

	// Find the GHCDieselFuelPrice object effective before the shipment's ActualPickupDate and ends after the ActualPickupDate
	var ghcDieselFuelPrice models.GHCDieselFuelPrice
<<<<<<< HEAD
	err := db.Where("effective_date <= ? and end_date >= ?", actualPickupDate).Order("publication_Date DESC").First(&ghcDieselFuelPrice) //only want the first published price per week
=======
	err := db.Where("effective_date >= ? and end_date <= ?", actualPickupDate, actualPickupDate).Order("publication_Date DESC").First(&ghcDieselFuelPrice) //only want the first published price per week
>>>>>>> 6fbcc5c2
	if err != nil {
		switch err {
		case sql.ErrNoRows:
			return "", apperror.NewNotFoundError(uuid.Nil, "Looking for GHCDieselFuelPrice")
		default:
			return "", apperror.NewQueryError("GHCDieselFuelPrice", err, "")
		}
	}

	value := fmt.Sprintf("%d", ghcDieselFuelPrice.FuelPriceInMillicents.Int())

	return value, nil
}<|MERGE_RESOLUTION|>--- conflicted
+++ resolved
@@ -27,11 +27,7 @@
 
 	// Find the GHCDieselFuelPrice object effective before the shipment's ActualPickupDate and ends after the ActualPickupDate
 	var ghcDieselFuelPrice models.GHCDieselFuelPrice
-<<<<<<< HEAD
-	err := db.Where("effective_date <= ? and end_date >= ?", actualPickupDate).Order("publication_Date DESC").First(&ghcDieselFuelPrice) //only want the first published price per week
-=======
 	err := db.Where("effective_date >= ? and end_date <= ?", actualPickupDate, actualPickupDate).Order("publication_Date DESC").First(&ghcDieselFuelPrice) //only want the first published price per week
->>>>>>> 6fbcc5c2
 	if err != nil {
 		switch err {
 		case sql.ErrNoRows:
