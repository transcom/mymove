package serviceparamvaluelookups

import (
	"fmt"

	"github.com/transcom/mymove/pkg/models"
	"github.com/transcom/mymove/pkg/services"
)

<<<<<<< HEAD
// const (
// 	thousandthInchesPerFoot = 12000
// )

=======
>>>>>>> e56b6877
// CubicFeetCratingLookup does lookup for CubicFeetCrating
type CubicFeetCratingLookup struct {
	Dimensions models.MTOServiceItemDimensions
}

func (c CubicFeetCratingLookup) lookup(keyData *ServiceItemParamKeyData) (string, error) {
	// Each service item has an array of dimensions. There is a DB constraint preventing
	// more than one dimension of each type for a given service item, so we just have to
	// look for the first crating dimension.
	for _, dimension := range c.Dimensions {
		if dimension.Type == models.DimensionTypeCrate {
<<<<<<< HEAD
			volume := dimension.Volume() // dimensions.Volume().ToFeet()
			return fmt.Sprintf("%.2f", float64(volume)), nil
=======
			lengthFeet := dimension.Length.ToFeet()
			heightFeet := dimension.Height.ToFeet()
			widthFeet := dimension.Width.ToFeet()

			volume := lengthFeet * heightFeet * widthFeet
			return fmt.Sprintf("%.2f", volume), nil
>>>>>>> e56b6877
		}
	}

	return "", services.NewConflictError(keyData.MTOServiceItemID, "unable to calculate crate volume due to missing crate dimensions")
}<|MERGE_RESOLUTION|>--- conflicted
+++ resolved
@@ -7,13 +7,6 @@
 	"github.com/transcom/mymove/pkg/services"
 )
 
-<<<<<<< HEAD
-// const (
-// 	thousandthInchesPerFoot = 12000
-// )
-
-=======
->>>>>>> e56b6877
 // CubicFeetCratingLookup does lookup for CubicFeetCrating
 type CubicFeetCratingLookup struct {
 	Dimensions models.MTOServiceItemDimensions
@@ -25,17 +18,17 @@
 	// look for the first crating dimension.
 	for _, dimension := range c.Dimensions {
 		if dimension.Type == models.DimensionTypeCrate {
-<<<<<<< HEAD
-			volume := dimension.Volume() // dimensions.Volume().ToFeet()
-			return fmt.Sprintf("%.2f", float64(volume)), nil
-=======
+
+			// volume := dimension.Volume() // dimensions.Volume().ToFeet()
+			// return fmt.Sprintf("%.2f", float64(volume)), nil
+
 			lengthFeet := dimension.Length.ToFeet()
 			heightFeet := dimension.Height.ToFeet()
 			widthFeet := dimension.Width.ToFeet()
 
 			volume := lengthFeet * heightFeet * widthFeet
 			return fmt.Sprintf("%.2f", volume), nil
->>>>>>> e56b6877
+
 		}
 	}
 
