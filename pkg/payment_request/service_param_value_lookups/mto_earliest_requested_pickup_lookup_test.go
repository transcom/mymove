--- conflicted
+++ resolved
@@ -14,19 +14,13 @@
 func (suite *ServiceParamValueLookupsSuite) TestMTOEarliestRequestedPickup() {
 	key := models.ServiceItemParamNameMTOEarliestRequestedPickup
 
-<<<<<<< HEAD
-	earliestRequestedPickup := time.Date(2025, time.April, 21, 0, 0, 0, 452487000, time.Local)
-=======
-	earliestRequestedPickup := time.Date(2020, time.March, 15, 0, 0, 0, 452487000, time.Local)
+	earliestRequestedPickup := time.Date(2024, time.March, 15, 0, 0, 0, 452487000, time.Local)
 	laterRequestedPickup := time.Date(2025, time.November, 1, 0, 0, 0, 0, time.Local)
->>>>>>> 7bea7eea
 	var mtoServiceItem models.MTOServiceItem
 	var paymentRequest models.PaymentRequest
 	var paramLookup *ServiceItemParamKeyData
 
 	setupTestData := func() {
-<<<<<<< HEAD
-=======
 		shipment1 := factory.BuildMTOShipment(suite.DB(), []factory.Customization{
 			{
 				Model: models.MTOShipment{
@@ -44,20 +38,11 @@
 
 		shipments := models.MTOShipments{shipment1, shipment2}
 
->>>>>>> 7bea7eea
 		mtoServiceItem = factory.BuildMTOServiceItem(suite.DB(), []factory.Customization{
 			{
 				Model: models.Move{
 					AvailableToPrimeAt: models.TimePointer(time.Now()),
-<<<<<<< HEAD
-				},
-			},
-			{
-				Model: models.MTOShipment{
-					RequestedPickupDate: &earliestRequestedPickup,
-=======
 					MTOShipments:       shipments,
->>>>>>> 7bea7eea
 				},
 			},
 		}, nil)
