--- conflicted
+++ resolved
@@ -158,11 +158,7 @@
 		destinationAddress := factory.BuildAddress(suite.DB(), []factory.Customization{
 			{
 				Model: models.Address{
-<<<<<<< HEAD
-					PostalCode: "00100",
-=======
 					PostalCode: "00988",
->>>>>>> b15dbce6
 				},
 			},
 		}, nil)
