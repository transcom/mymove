package serviceparamvaluelookups

import (
	"database/sql"
	"fmt"
	"math"
	"strconv"

	"github.com/transcom/mymove/pkg/appcontext"
	"github.com/transcom/mymove/pkg/models"
	mtoshipment "github.com/transcom/mymove/pkg/services/mto_shipment"
	"github.com/transcom/mymove/pkg/unit"
)

// WeightBilledLookup does lookup on weight billed
type WeightBilledLookup struct {
	MTOShipment models.MTOShipment
}

func (r WeightBilledLookup) lookup(appCtx appcontext.AppContext, keyData *ServiceItemParamKeyData) (string, error) {
	var estimatedWeight *unit.Pound
	var originalWeight *unit.Pound
	var value string

	switch keyData.MTOServiceItem.ReService.Code {
	case models.ReServiceCodeDOSHUT,
		models.ReServiceCodeDDSHUT,
		models.ReServiceCodeIOSHUT,
		models.ReServiceCodeIDSHUT:
		estimatedWeight = keyData.MTOServiceItem.EstimatedWeight

		// Check both the service item weight and if it can't find that then check the shipment's weight
		if keyData.MTOServiceItem.ActualWeight == nil {
			originalWeight = r.MTOShipment.PrimeActualWeight
			if originalWeight == nil {
				return "", fmt.Errorf("could not find actual weight for MTOServiceItemID [%s] or for MTOShipmentID [%s]", keyData.MTOServiceItem.ID, r.MTOShipment.ID)
			}
		} else {
			originalWeight = keyData.MTOServiceItem.ActualWeight
		}

		if estimatedWeight != nil {
			estimatedWeightCap := math.Round(float64(*estimatedWeight) * 1.10)
			if float64(*originalWeight) > estimatedWeightCap {
				value = applyMinimum(keyData.MTOServiceItem.ReService.Code, r.MTOShipment.ShipmentType, int(estimatedWeightCap))
			} else {
				value = applyMinimum(keyData.MTOServiceItem.ReService.Code, r.MTOShipment.ShipmentType, int(*originalWeight))
			}
		} else {
			value = applyMinimum(keyData.MTOServiceItem.ReService.Code, r.MTOShipment.ShipmentType, int(*originalWeight))
		}
		return value, nil
	case models.ReServiceCodeDDSFSC,
		models.ReServiceCodeDOSFSC,
		models.ReServiceCodeFSC:

		var weightBilled string

		// Check if a value is in WeightBilled
<<<<<<< HEAD
		query := `select psip.value from payment_service_item_params psip
		join payment_service_items psi on psip.payment_service_item_id = psi.id
		join mto_service_items msi on msi.id = psi.mto_service_item_id
		join re_services rs on rs.id = msi.re_service_id
		join payment_requests pr on psi.payment_request_id = pr.id
		join service_item_param_keys sipk on sipk.id = psip.service_item_param_key_id
		where sipk.key = 'WeightBilled' and psi.payment_request_id = $1 and rs.code = $2`
=======
		query := `select psip.value
			from payment_service_item_params psip
				join payment_service_items psi
					on psip.payment_service_item_id = psi.id
				join mto_service_items msi
					on msi.id = psi.mto_service_item_id
				join re_services rs
					on rs.id = msi.re_service_id
				join payment_requests pr
					on psi.payment_request_id = pr.id
				join service_item_param_keys sipk
					on sipk.id = psip.service_item_param_key_id
			where sipk.key = 'WeightBilled' and psi.payment_request_id = $1 and rs.code = $2`
>>>>>>> e9afc22e

		err := appCtx.DB().RawQuery(query, keyData.PaymentRequestID, keyData.MTOServiceItem.ReService.Code).First(&weightBilled)

		if err != nil && err != sql.ErrNoRows {
			return "", err
		}

		if len(weightBilled) > 0 {
			return weightBilled, nil
		}
		estimatedWeight = r.MTOShipment.PrimeEstimatedWeight

		originalWeight = r.MTOShipment.PrimeActualWeight

		if originalWeight == nil {
			// TODO: Do we need a different error -- is this a "normal" scenario?
			return "", fmt.Errorf("could not find actual weight for MTOServiceItemID [%s]", keyData.MTOServiceItem.ID)
		}

		if estimatedWeight != nil {
			estimatedWeightCap := math.Round(float64(*estimatedWeight) * 1.10)
			if float64(*originalWeight) > estimatedWeightCap {
				value = applyMinimum(keyData.MTOServiceItem.ReService.Code, r.MTOShipment.ShipmentType, int(estimatedWeightCap))
			} else {
				value = applyMinimum(keyData.MTOServiceItem.ReService.Code, r.MTOShipment.ShipmentType, int(*originalWeight))
			}
		} else {
			value = applyMinimum(keyData.MTOServiceItem.ReService.Code, r.MTOShipment.ShipmentType, int(*originalWeight))
		}
		return value, nil

	default:
		// Shipments that are a diversion must utilize the lowest weight that can be found
		// in their "diverted shipment chain". Diverted shipments are tied together by "divertedFromShipmentId"s after the implementation
		// of the createMTOShipment V2.
		// Only diverted shipments created utilizing the `prime/v2/createMTOShipment` endpoint will be able to get identified as "chains"
		// Shipments created with the V1 endpoint will not be referenced by a divertedFromShipmentId and hence will just use the lowest weight assigned
		// to the shipment as is.
		if r.MTOShipment.Diversion {
			// Identify diversion chain for weight calculations.
			mtoShipmentFetcher := mtoshipment.NewMTOShipmentFetcher()
			diversionChain, err := mtoShipmentFetcher.GetDiversionChain(appCtx, r.MTOShipment.ID)
			if err != nil {
				return "", err
			}

			// Initialize to maximum int value of 32. This is done to replicate `Number.MAX_SAFE_INTEGER` and comparing down like it was
			// done on the frontend with JavaScript
			var lowestWeight = math.MaxInt32
			var shipmentWithLowestWeight *models.MTOShipment
			for _, divertedShipment := range *diversionChain {
				if divertedShipment.PrimeActualWeight == nil {
					// ! Payments should never be created for a diverted shipment that has a nil PrimeActualWeight inside the chain
					// ! Unless it is a partial payment
					return "", fmt.Errorf("all shipments in the diversion chain must have a `PrimeActualWeight` field if you are not creating a partial payment. Please update the shipment prior to creating the payment request. Shipment ID: %s", divertedShipment.ID)
				}
				// Calculate the billable weight for each shipment in the chain
				billableWeight, err := calculateMinimumBillableWeight(appCtx, divertedShipment, keyData)
				if err != nil {
					return "", err
				}
				// Convert ascii to int so we can compare to our current lowest weight
				billableWeightInt, err := strconv.Atoi(billableWeight)
				if err != nil {
					return "", err
				}
				// Update the lowest weight if the current shipment's weight is lower
				if billableWeightInt < lowestWeight {
					lowestWeight = billableWeightInt
					newDivertedShipmentMemoryRef := divertedShipment
					shipmentWithLowestWeight = &newDivertedShipmentMemoryRef
				}
			}
			if shipmentWithLowestWeight == nil || lowestWeight == math.MaxInt32 {
				return "", fmt.Errorf("unexpected error when calculating the minimum billable weight for a chain of diverted shipments, a lowest weight could not be identified")
			}

			return calculateMinimumBillableWeight(appCtx, *shipmentWithLowestWeight, keyData)
		}

		// If not a diversion, proceed with calculations normally
		return calculateMinimumBillableWeight(appCtx, r.MTOShipment, keyData)
	}
}

func calculateMinimumBillableWeight(appCtx appcontext.AppContext, shipment models.MTOShipment, keyData *ServiceItemParamKeyData) (string, error) {
	originalWeight := shipment.PrimeActualWeight
	// Make sure there's an actual weight since that's nullable but required for pricing
	if originalWeight == nil {
		// TODO: Do we need a different error -- is this a "normal" scenario?
		return "", fmt.Errorf("could not find actual weight for MTOShipmentID [%s]", shipment.ID)
	}

	// Make sure the reweigh (if any) is loaded since that's expected by the calculate shipment billable weight service.
	err := appCtx.DB().Load(&shipment, "Reweigh")
	if err != nil {
		return "", err
	}

	calculator := mtoshipment.NewShipmentBillableWeightCalculator()
	billableWeightInputs := calculator.CalculateShipmentBillableWeight(&shipment)
	if billableWeightInputs.CalculatedBillableWeight == nil {
		return "", fmt.Errorf("got a nil calculated billable weight from service for MTOShipmentID [%s]", shipment.ID)
	}

	return applyMinimum(keyData.MTOServiceItem.ReService.Code, shipment.ShipmentType, int(*billableWeightInputs.CalculatedBillableWeight)), nil

}

// Looks at code and applies minimum if necessary, otherwise returns weight passed in
func applyMinimum(code models.ReServiceCode, shipmentType models.MTOShipmentType, weight int) string {
	result := weight
	switch shipmentType {
	case models.MTOShipmentTypeInternationalUB:
		switch code {
		case models.ReServiceCodeIOSHUT,
			models.ReServiceCodeIDSHUT:
			if weight < 300 {
				result = 300
			}
		}
	case models.MTOShipmentTypePPM:
		result = weight
	default:
		switch code {
		case models.ReServiceCodeDLH,
			models.ReServiceCodeDSH,
			models.ReServiceCodeDOP,
			models.ReServiceCodeDDP,
			models.ReServiceCodeDOFSIT,
			models.ReServiceCodeDDFSIT,
			models.ReServiceCodeDOASIT,
			models.ReServiceCodeDOSFSC,
			models.ReServiceCodeDDASIT,
			models.ReServiceCodeDOPSIT,
			models.ReServiceCodeDDDSIT,
			models.ReServiceCodeDDSFSC,
			models.ReServiceCodeDPK,
			models.ReServiceCodeDNPK,
			models.ReServiceCodeDUPK,
			models.ReServiceCodeDOSHUT,
			models.ReServiceCodeDDSHUT,
			models.ReServiceCodeIOOLH,
			models.ReServiceCodeICOLH,
			models.ReServiceCodeIOCLH,
			models.ReServiceCodeIHPK,
			models.ReServiceCodeIHUPK,
			models.ReServiceCodeIOFSIT,
			models.ReServiceCodeIDFSIT,
			models.ReServiceCodeIOASIT,
			models.ReServiceCodeIDASIT,
			models.ReServiceCodeIOPSIT,
			models.ReServiceCodeIDDSIT,
			models.ReServiceCodeIOSHUT,
			models.ReServiceCodeIDSHUT,
			models.ReServiceCodeFSC:
			if weight < 500 {
				result = 500
			}
		case models.ReServiceCodeIOOUB,
			models.ReServiceCodeICOUB,
			models.ReServiceCodeIOCUB,
			models.ReServiceCodeIUBPK,
			models.ReServiceCodeIUBUPK:
			if weight < 300 {
				result = 300
			}
		}
	}
	return fmt.Sprintf("%d", result)
}<|MERGE_RESOLUTION|>--- conflicted
+++ resolved
@@ -57,15 +57,6 @@
 		var weightBilled string
 
 		// Check if a value is in WeightBilled
-<<<<<<< HEAD
-		query := `select psip.value from payment_service_item_params psip
-		join payment_service_items psi on psip.payment_service_item_id = psi.id
-		join mto_service_items msi on msi.id = psi.mto_service_item_id
-		join re_services rs on rs.id = msi.re_service_id
-		join payment_requests pr on psi.payment_request_id = pr.id
-		join service_item_param_keys sipk on sipk.id = psip.service_item_param_key_id
-		where sipk.key = 'WeightBilled' and psi.payment_request_id = $1 and rs.code = $2`
-=======
 		query := `select psip.value
 			from payment_service_item_params psip
 				join payment_service_items psi
@@ -79,7 +70,6 @@
 				join service_item_param_keys sipk
 					on sipk.id = psip.service_item_param_key_id
 			where sipk.key = 'WeightBilled' and psi.payment_request_id = $1 and rs.code = $2`
->>>>>>> e9afc22e
 
 		err := appCtx.DB().RawQuery(query, keyData.PaymentRequestID, keyData.MTOServiceItem.ReService.Code).First(&weightBilled)
 
