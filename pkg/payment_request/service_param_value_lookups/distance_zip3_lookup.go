--- conflicted
+++ resolved
@@ -1,14 +1,14 @@
 package serviceparamvaluelookups
 
 import (
+	"database/sql"
 	"strconv"
 
+	"github.com/gofrs/uuid"
+
 	"github.com/transcom/mymove/pkg/models"
-<<<<<<< HEAD
 	"github.com/transcom/mymove/pkg/services"
 	"github.com/transcom/mymove/pkg/unit"
-=======
->>>>>>> b7f64942
 )
 
 // DistanceZip3Lookup contains zip3 lookup
@@ -19,8 +19,8 @@
 
 func (r DistanceZip3Lookup) lookup(keyData *ServiceItemParamKeyData) (string, error) {
 	planner := keyData.planner
+	db := keyData.db
 
-<<<<<<< HEAD
 	// Get the MTOServiceItem and associated MTOShipment and addresses
 	mtoServiceItemID := keyData.MTOServiceItemID
 	var mtoServiceItem models.MTOServiceItem
@@ -47,18 +47,6 @@
 		return strconv.Itoa(mtoShipment.Distance.Int()), nil
 	}
 
-	// Make sure there's a pickup and destination address since those are nullable
-	pickupAddressID := mtoServiceItem.MTOShipment.PickupAddressID
-	if pickupAddressID == nil || *pickupAddressID == uuid.Nil {
-		return "", services.NewNotFoundError(uuid.Nil, "looking for PickupAddressID")
-	}
-	destinationAddressID := mtoServiceItem.MTOShipment.DestinationAddressID
-	if destinationAddressID == nil || *destinationAddressID == uuid.Nil {
-		return "", services.NewNotFoundError(uuid.Nil, "looking for DestinationAddressID")
-	}
-
-=======
->>>>>>> b7f64942
 	// Now calculate the distance between zip3s
 	pickupZip := r.PickupAddress.PostalCode
 	destinationZip := r.DestinationAddress.PostalCode
