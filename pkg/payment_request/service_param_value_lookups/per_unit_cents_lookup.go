--- conflicted
+++ resolved
@@ -211,7 +211,6 @@
 		}
 		return reIntlOtherPrice.PerUnitCents.ToMillicents().ToCents().String(), nil
 
-<<<<<<< HEAD
 	case models.ReServiceCodeIUBPK:
 		// IUBPK: Need rate area ID for the pickup address
 		rateAreaID, err := models.FetchRateAreaID(appCtx.DB(), pickupAddressID, &serviceID, contractID)
@@ -219,7 +218,61 @@
 			return "", fmt.Errorf("error fetching rate area id for shipment ID: %s and service ID %s: %s", shipmentID, serviceID, err)
 		}
 		isPeakPeriod := ghcrateengine.IsPeakPeriod(*p.MTOShipment.RequestedPickupDate)
-=======
+		var reIntlOtherPrice models.ReIntlOtherPrice
+		err = appCtx.DB().Q().
+			Where("contract_id = ?", contractID).
+			Where("service_id = ?", serviceID).
+			Where("is_peak_period = ?", isPeakPeriod).
+			Where("rate_area_id = ?", rateAreaID).
+			First(&reIntlOtherPrice)
+		if err != nil {
+			return "", fmt.Errorf("error fetching IUBPK per unit cents for contractID: %s, serviceID %s, isPeakPeriod: %t, and rateAreaID: %s: %s", contractID, serviceID, isPeakPeriod, rateAreaID, err)
+		}
+		return reIntlOtherPrice.PerUnitCents.ToMillicents().ToCents().String(), nil
+
+	case models.ReServiceCodeIUBUPK:
+		// IUBUPK: Need rate area ID for the destination address
+		rateAreaID, err := models.FetchRateAreaID(appCtx.DB(), destinationAddressID, &serviceID, contractID)
+		if err != nil {
+			return "", fmt.Errorf("error fetching rate area id for shipment ID: %s and service ID %s: %s", shipmentID, serviceID, err)
+		}
+		isPeakPeriod := ghcrateengine.IsPeakPeriod(*p.MTOShipment.RequestedPickupDate)
+		var reIntlOtherPrice models.ReIntlOtherPrice
+		err = appCtx.DB().Q().
+			Where("contract_id = ?", contractID).
+			Where("service_id = ?", serviceID).
+			Where("is_peak_period = ?", isPeakPeriod).
+			Where("rate_area_id = ?", rateAreaID).
+			First(&reIntlOtherPrice)
+		if err != nil {
+			return "", fmt.Errorf("error fetching IUBUPK per unit cents for contractID: %s, serviceID %s, isPeakPeriod: %t, and rateAreaID: %s: %s", contractID, serviceID, isPeakPeriod, rateAreaID, err)
+		}
+		return reIntlOtherPrice.PerUnitCents.ToMillicents().ToCents().String(), nil
+
+	case models.ReServiceCodeUBP:
+		// UBP: Need rate area IDs for origin and destination
+		originRateAreaID, err := models.FetchRateAreaID(appCtx.DB(), pickupAddressID, &serviceID, contractID)
+		if err != nil {
+			return "", fmt.Errorf("error fetching rate area id for origin address for shipment ID: %s and service ID %s: %s", shipmentID, serviceID, err)
+		}
+		destRateAreaID, err := models.FetchRateAreaID(appCtx.DB(), destinationAddressID, &serviceID, contractID)
+		if err != nil {
+			return "", fmt.Errorf("error fetching rate area id for destination address for shipment ID: %s and service ID %s: %s", shipmentID, serviceID, err)
+		}
+		isPeakPeriod := ghcrateengine.IsPeakPeriod(*p.MTOShipment.RequestedPickupDate)
+		var reIntlPrice models.ReIntlPrice
+		err = appCtx.DB().Q().
+			Where("contract_id = ?", contractID).
+			Where("service_id = ?", serviceID).
+			Where("is_peak_period = ?", isPeakPeriod).
+			Where("origin_rate_area_id = ?", originRateAreaID).
+			Where("destination_rate_area_id = ?", destRateAreaID).
+			First(&reIntlPrice)
+		if err != nil {
+			return "", fmt.Errorf("error fetching UBP per unit cents for contractID: %s, serviceID %s, isPeakPeriod: %t, originRateAreaID: %s, and destRateAreaID: %s: %s", contractID, serviceID, isPeakPeriod, originRateAreaID, destRateAreaID, err)
+		}
+		return reIntlPrice.PerUnitCents.ToMillicents().ToCents().String(), nil
+
 	case models.ReServiceCodeIOPSIT:
 		// IOPSIT: Need rate area ID for origin
 		originRateAreaID, err := models.FetchRateAreaID(appCtx.DB(), *p.ServiceItem.SITOriginHHGActualAddressID, &serviceID, contractID)
@@ -227,28 +280,11 @@
 			return "", fmt.Errorf("error fetching rate area id for SIT origin address for shipment ID: %s and service ID %s: %s", shipmentID, serviceID, err)
 		}
 		isPeakPeriod := ghcrateengine.IsPeakPeriod(moveDate)
->>>>>>> 73ff6b22
-		var reIntlOtherPrice models.ReIntlOtherPrice
-		err = appCtx.DB().Q().
-			Where("contract_id = ?", contractID).
-			Where("service_id = ?", serviceID).
-			Where("is_peak_period = ?", isPeakPeriod).
-<<<<<<< HEAD
-			Where("rate_area_id = ?", rateAreaID).
-			First(&reIntlOtherPrice)
-		if err != nil {
-			return "", fmt.Errorf("error fetching IUBPK per unit cents for contractID: %s, serviceID %s, isPeakPeriod: %t, and rateAreaID: %s: %s", contractID, serviceID, isPeakPeriod, rateAreaID, err)
-		}
-		return reIntlOtherPrice.PerUnitCents.ToMillicents().ToCents().String(), nil
-
-	case models.ReServiceCodeIUBUPK:
-		// IUBUPK: Need rate area ID for the destination address
-		rateAreaID, err := models.FetchRateAreaID(appCtx.DB(), destinationAddressID, &serviceID, contractID)
-		if err != nil {
-			return "", fmt.Errorf("error fetching rate area id for shipment ID: %s and service ID %s: %s", shipmentID, serviceID, err)
-		}
-		isPeakPeriod := ghcrateengine.IsPeakPeriod(*p.MTOShipment.RequestedPickupDate)
-=======
+		var reIntlOtherPrice models.ReIntlOtherPrice
+		err = appCtx.DB().Q().
+			Where("contract_id = ?", contractID).
+			Where("service_id = ?", serviceID).
+			Where("is_peak_period = ?", isPeakPeriod).
 			Where("rate_area_id = ?", originRateAreaID).
 			Where("is_less_50_miles = ?", (*p.ServiceItem.SITDeliveryMiles <= 50)).
 			First(&reIntlOtherPrice)
@@ -263,45 +299,11 @@
 			return "", fmt.Errorf("error fetching rate area id for SIT destination address for shipment ID: %s and service ID %s: %s", shipmentID, serviceID, err)
 		}
 		isPeakPeriod := ghcrateengine.IsPeakPeriod(moveDate)
->>>>>>> 73ff6b22
-		var reIntlOtherPrice models.ReIntlOtherPrice
-		err = appCtx.DB().Q().
-			Where("contract_id = ?", contractID).
-			Where("service_id = ?", serviceID).
-			Where("is_peak_period = ?", isPeakPeriod).
-<<<<<<< HEAD
-			Where("rate_area_id = ?", rateAreaID).
-			First(&reIntlOtherPrice)
-		if err != nil {
-			return "", fmt.Errorf("error fetching IUBUPK per unit cents for contractID: %s, serviceID %s, isPeakPeriod: %t, and rateAreaID: %s: %s", contractID, serviceID, isPeakPeriod, rateAreaID, err)
-		}
-		return reIntlOtherPrice.PerUnitCents.ToMillicents().ToCents().String(), nil
-
-	case models.ReServiceCodeUBP:
-		// UBP: Need rate area IDs for origin and destination
-		originRateAreaID, err := models.FetchRateAreaID(appCtx.DB(), pickupAddressID, &serviceID, contractID)
-		if err != nil {
-			return "", fmt.Errorf("error fetching rate area id for origin address for shipment ID: %s and service ID %s: %s", shipmentID, serviceID, err)
-		}
-		destRateAreaID, err := models.FetchRateAreaID(appCtx.DB(), destinationAddressID, &serviceID, contractID)
-		if err != nil {
-			return "", fmt.Errorf("error fetching rate area id for destination address for shipment ID: %s and service ID %s: %s", shipmentID, serviceID, err)
-		}
-		isPeakPeriod := ghcrateengine.IsPeakPeriod(*p.MTOShipment.RequestedPickupDate)
-		var reIntlPrice models.ReIntlPrice
-		err = appCtx.DB().Q().
-			Where("contract_id = ?", contractID).
-			Where("service_id = ?", serviceID).
-			Where("is_peak_period = ?", isPeakPeriod).
-			Where("origin_rate_area_id = ?", originRateAreaID).
-			Where("destination_rate_area_id = ?", destRateAreaID).
-			First(&reIntlPrice)
-		if err != nil {
-			return "", fmt.Errorf("error fetching UBP per unit cents for contractID: %s, serviceID %s, isPeakPeriod: %t, originRateAreaID: %s, and destRateAreaID: %s: %s", contractID, serviceID, isPeakPeriod, originRateAreaID, destRateAreaID, err)
-		}
-		return reIntlPrice.PerUnitCents.ToMillicents().ToCents().String(), nil
-
-=======
+		var reIntlOtherPrice models.ReIntlOtherPrice
+		err = appCtx.DB().Q().
+			Where("contract_id = ?", contractID).
+			Where("service_id = ?", serviceID).
+			Where("is_peak_period = ?", isPeakPeriod).
 			Where("rate_area_id = ?", destinationRateAreaID).
 			Where("is_less_50_miles = ?", (*p.ServiceItem.SITDeliveryMiles <= 50)).
 			First(&reIntlOtherPrice)
@@ -310,7 +312,6 @@
 		}
 		return reIntlOtherPrice.PerUnitCents.ToMillicents().ToCents().String(), nil
 
->>>>>>> 73ff6b22
 	default:
 		return "", fmt.Errorf("unsupported service code to retrieve service item param PerUnitCents")
 	}
