package serviceparamvaluelookups

import (
	"fmt"
	"time"

	"github.com/gofrs/uuid"

	"github.com/transcom/mymove/pkg/appcontext"
	"github.com/transcom/mymove/pkg/models"
	"github.com/transcom/mymove/pkg/services/ghcrateengine"
)

// PerUnitCents does lookup on the per unit cents value associated with a service item
type PerUnitCentsLookup struct {
	ServiceItem models.MTOServiceItem
	MTOShipment models.MTOShipment
}

func (p PerUnitCentsLookup) lookup(appCtx appcontext.AppContext, s *ServiceItemParamKeyData) (string, error) {
	serviceID := p.ServiceItem.ReServiceID
	if serviceID == uuid.Nil {
		reService, err := models.FetchReServiceByCode(appCtx.DB(), p.ServiceItem.ReService.Code)
		if err != nil {
			return "", fmt.Errorf("error fetching ReService Code %s: %w", p.ServiceItem.ReService.Code, err)
		}
		serviceID = reService.ID
	}
	contractID := s.ContractID
	var shipmentID uuid.UUID
	var pickupAddressID uuid.UUID
	var destinationAddressID uuid.UUID
	var moveDate time.Time
	// HHG shipment
	if p.MTOShipment.ShipmentType != models.MTOShipmentTypePPM {
		shipmentID = p.MTOShipment.ID
		if p.MTOShipment.RequestedPickupDate != nil {
			moveDate = *p.MTOShipment.RequestedPickupDate
		} else {
			return "", fmt.Errorf("requested pickup date is required for shipment with id: %s", shipmentID)
		}
		if p.MTOShipment.PickupAddressID != nil {
			pickupAddressID = *p.MTOShipment.PickupAddressID
		} else {
			return "", fmt.Errorf("pickup address is required for shipment with id: %s", shipmentID)
		}
		if p.MTOShipment.DestinationAddressID != nil {
			destinationAddressID = *p.MTOShipment.DestinationAddressID
		} else {
			return "", fmt.Errorf("destination address is required for shipment with id: %s", shipmentID)
		}
	} else { // PPM shipment
		shipmentID = p.MTOShipment.PPMShipment.ID
		if p.MTOShipment.ActualPickupDate != nil {
			moveDate = *p.MTOShipment.ActualPickupDate
		} else if p.MTOShipment.RequestedPickupDate != nil {
			moveDate = *p.MTOShipment.RequestedPickupDate
		} else {
			return "", fmt.Errorf("actual move date is required for PPM shipment with id: %s", shipmentID)
		}

		if p.MTOShipment.PPMShipment.PickupAddressID != nil {
			pickupAddressID = *p.MTOShipment.PPMShipment.PickupAddressID
		} else {
			return "", fmt.Errorf("pickup address is required for PPM shipment with id: %s", shipmentID)
		}

		if p.MTOShipment.PPMShipment.DestinationAddressID != nil {
			destinationAddressID = *p.MTOShipment.PPMShipment.DestinationAddressID
		} else {
			return "", fmt.Errorf("destination address is required for PPM shipment with id: %s", shipmentID)
		}
	}

	switch p.ServiceItem.ReService.Code {
	case models.ReServiceCodeIHPK:
		// IHPK: Need rate area ID for the pickup address
		rateAreaID, err := models.FetchRateAreaID(appCtx.DB(), pickupAddressID, &serviceID, contractID)
		if err != nil {
			return "", fmt.Errorf("error fetching rate area id for shipment ID: %s and service ID %s: %s", shipmentID, serviceID, err)
		}
		isPeakPeriod := ghcrateengine.IsPeakPeriod(moveDate)
		var reIntlOtherPrice models.ReIntlOtherPrice
		err = appCtx.DB().Q().
			Where("contract_id = ?", contractID).
			Where("service_id = ?", serviceID).
			Where("is_peak_period = ?", isPeakPeriod).
			Where("rate_area_id = ?", rateAreaID).
			First(&reIntlOtherPrice)
		if err != nil {
			return "", fmt.Errorf("error fetching IHPK per unit cents for contractID: %s, serviceID %s, isPeakPeriod: %t, and rateAreaID: %s: %s", contractID, serviceID, isPeakPeriod, rateAreaID, err)
		}
		return reIntlOtherPrice.PerUnitCents.ToMillicents().ToCents().String(), nil

	case models.ReServiceCodeIHUPK:
		// IHUPK: Need rate area ID for the destination address
		rateAreaID, err := models.FetchRateAreaID(appCtx.DB(), destinationAddressID, &serviceID, contractID)
		if err != nil {
			return "", fmt.Errorf("error fetching rate area id for shipment ID: %s and service ID %s: %s", shipmentID, serviceID, err)
		}
		isPeakPeriod := ghcrateengine.IsPeakPeriod(moveDate)
		var reIntlOtherPrice models.ReIntlOtherPrice
		err = appCtx.DB().Q().
			Where("contract_id = ?", contractID).
			Where("service_id = ?", serviceID).
			Where("is_peak_period = ?", isPeakPeriod).
			Where("rate_area_id = ?", rateAreaID).
			First(&reIntlOtherPrice)
		if err != nil {
			return "", fmt.Errorf("error fetching IHUPK per unit cents for contractID: %s, serviceID %s, isPeakPeriod: %t, and rateAreaID: %s: %s", contractID, serviceID, isPeakPeriod, rateAreaID, err)
		}
		return reIntlOtherPrice.PerUnitCents.ToMillicents().ToCents().String(), nil

	case models.ReServiceCodeISLH:
		// ISLH: Need rate area IDs for origin and destination
		originRateAreaID, err := models.FetchRateAreaID(appCtx.DB(), pickupAddressID, &serviceID, contractID)
		if err != nil {
			return "", fmt.Errorf("error fetching rate area id for origin address for shipment ID: %s and service ID %s: %s", shipmentID, serviceID, err)
		}
		destRateAreaID, err := models.FetchRateAreaID(appCtx.DB(), destinationAddressID, &serviceID, contractID)
		if err != nil {
			return "", fmt.Errorf("error fetching rate area id for destination address for shipment ID: %s and service ID %s: %s", shipmentID, serviceID, err)
		}
		isPeakPeriod := ghcrateengine.IsPeakPeriod(moveDate)
		var reIntlPrice models.ReIntlPrice
		err = appCtx.DB().Q().
			Where("contract_id = ?", contractID).
			Where("service_id = ?", serviceID).
			Where("is_peak_period = ?", isPeakPeriod).
			Where("origin_rate_area_id = ?", originRateAreaID).
			Where("destination_rate_area_id = ?", destRateAreaID).
			First(&reIntlPrice)
		if err != nil {
			return "", fmt.Errorf("error fetching ISLH per unit cents for contractID: %s, serviceID %s, isPeakPeriod: %t, originRateAreaID: %s, and destRateAreaID: %s: %s", contractID, serviceID, isPeakPeriod, originRateAreaID, destRateAreaID, err)
		}
		return reIntlPrice.PerUnitCents.ToMillicents().ToCents().String(), nil

<<<<<<< HEAD
	case models.ReServiceCodeIUBPK:
		// IUBPK: Need rate area ID for the pickup address
		rateAreaID, err := models.FetchRateAreaID(appCtx.DB(), *p.MTOShipment.PickupAddressID, &serviceID, contractID)
		if err != nil {
			return "", fmt.Errorf("error fetching rate area id for shipment ID: %s and service ID %s: %s", p.MTOShipment.ID, serviceID, err)
		}
		isPeakPeriod := ghcrateengine.IsPeakPeriod(*p.MTOShipment.RequestedPickupDate)
=======
	case models.ReServiceCodeIOFSIT:
		// IOFSIT: Need rate area ID for origin
		originRateAreaID, err := models.FetchRateAreaID(appCtx.DB(), pickupAddressID, &serviceID, contractID)
		if err != nil {
			return "", fmt.Errorf("error fetching rate area id for origin address for shipment ID: %s and service ID %s: %s", shipmentID, serviceID, err)
		}
		isPeakPeriod := ghcrateengine.IsPeakPeriod(moveDate)
>>>>>>> e79c3f61
		var reIntlOtherPrice models.ReIntlOtherPrice
		err = appCtx.DB().Q().
			Where("contract_id = ?", contractID).
			Where("service_id = ?", serviceID).
			Where("is_peak_period = ?", isPeakPeriod).
<<<<<<< HEAD
			Where("rate_area_id = ?", rateAreaID).
			First(&reIntlOtherPrice)
		if err != nil {
			return "", fmt.Errorf("error fetching IUBPK per unit cents for contractID: %s, serviceID %s, isPeakPeriod: %t, and rateAreaID: %s: %s", contractID, serviceID, isPeakPeriod, rateAreaID, err)
		}
		return reIntlOtherPrice.PerUnitCents.ToMillicents().ToCents().String(), nil

	case models.ReServiceCodeIUBUPK:
		// IUBUPK: Need rate area ID for the destination address
		rateAreaID, err := models.FetchRateAreaID(appCtx.DB(), *p.MTOShipment.PickupAddressID, &serviceID, contractID)
		if err != nil {
			return "", fmt.Errorf("error fetching rate area id for shipment ID: %s and service ID %s: %s", p.MTOShipment.ID, serviceID, err)
		}
		isPeakPeriod := ghcrateengine.IsPeakPeriod(*p.MTOShipment.RequestedPickupDate)
=======
			Where("rate_area_id = ?", originRateAreaID).
			First(&reIntlOtherPrice)
		if err != nil {
			return "", fmt.Errorf("error fetching IOFSIT per unit cents for contractID: %s, serviceID %s, isPeakPeriod: %t, originRateAreaID: %s: %s", contractID, serviceID, isPeakPeriod, originRateAreaID, err)
		}
		return reIntlOtherPrice.PerUnitCents.ToMillicents().ToCents().String(), nil

	case models.ReServiceCodeIOASIT:
		// IOASIT: Need rate area ID for origin
		originRateAreaID, err := models.FetchRateAreaID(appCtx.DB(), pickupAddressID, &serviceID, contractID)
		if err != nil {
			return "", fmt.Errorf("error fetching rate area id for origin address for shipment ID: %s, service ID %s: %s", shipmentID, serviceID, err)
		}
		isPeakPeriod := ghcrateengine.IsPeakPeriod(moveDate)
>>>>>>> e79c3f61
		var reIntlOtherPrice models.ReIntlOtherPrice
		err = appCtx.DB().Q().
			Where("contract_id = ?", contractID).
			Where("service_id = ?", serviceID).
			Where("is_peak_period = ?", isPeakPeriod).
<<<<<<< HEAD
			Where("rate_area_id = ?", rateAreaID).
			First(&reIntlOtherPrice)
		if err != nil {
			return "", fmt.Errorf("error fetching IUBUPK per unit cents for contractID: %s, serviceID %s, isPeakPeriod: %t, and rateAreaID: %s: %s", contractID, serviceID, isPeakPeriod, rateAreaID, err)
		}
		return reIntlOtherPrice.PerUnitCents.ToMillicents().ToCents().String(), nil

	case models.ReServiceCodeUBP:
		// UBP: Need rate area IDs for origin and destination
		originRateAreaID, err := models.FetchRateAreaID(appCtx.DB(), *p.MTOShipment.PickupAddressID, &serviceID, contractID)
		if err != nil {
			return "", fmt.Errorf("error fetching rate area id for origin address for shipment ID: %s and service ID %s: %s", p.MTOShipment.ID, serviceID, err)
		}
		destRateAreaID, err := models.FetchRateAreaID(appCtx.DB(), *p.MTOShipment.DestinationAddressID, &serviceID, contractID)
		if err != nil {
			return "", fmt.Errorf("error fetching rate area id for destination address for shipment ID: %s and service ID %s: %s", p.MTOShipment.ID, serviceID, err)
		}
		isPeakPeriod := ghcrateengine.IsPeakPeriod(*p.MTOShipment.RequestedPickupDate)
		var reIntlPrice models.ReIntlPrice
=======
			Where("rate_area_id = ?", originRateAreaID).
			First(&reIntlOtherPrice)
		if err != nil {
			return "", fmt.Errorf("error fetching IOASIT per unit cents for contractID: %s, serviceID %s, isPeakPeriod: %t, originRateAreaID: %s: %s", contractID, serviceID, isPeakPeriod, originRateAreaID, err)
		}
		return reIntlOtherPrice.PerUnitCents.ToMillicents().ToCents().String(), nil

	case models.ReServiceCodeIDFSIT:
		// IDFSIT: Need rate area ID for destination
		destRateAreaID, err := models.FetchRateAreaID(appCtx.DB(), destinationAddressID, &serviceID, contractID)
		if err != nil {
			return "", fmt.Errorf("error fetching rate area id for destination address for shipment ID: %s, service ID %s: %s", shipmentID, serviceID, err)
		}
		isPeakPeriod := ghcrateengine.IsPeakPeriod(moveDate)
		var reIntlOtherPrice models.ReIntlOtherPrice
		err = appCtx.DB().Q().
			Where("contract_id = ?", contractID).
			Where("service_id = ?", serviceID).
			Where("is_peak_period = ?", isPeakPeriod).
			Where("rate_area_id = ?", destRateAreaID).
			First(&reIntlOtherPrice)
		if err != nil {
			return "", fmt.Errorf("error fetching IDFSIT per unit cents for contractID: %s, serviceID %s, isPeakPeriod: %t, destRateAreaID: %s: %s", contractID, serviceID, isPeakPeriod, destRateAreaID, err)
		}
		return reIntlOtherPrice.PerUnitCents.ToMillicents().ToCents().String(), nil

	case models.ReServiceCodeIDASIT:
		// IDASIT: Need rate area ID for destination
		destRateAreaID, err := models.FetchRateAreaID(appCtx.DB(), destinationAddressID, &serviceID, contractID)
		if err != nil {
			return "", fmt.Errorf("error fetching rate area id for destination address for shipment ID: %s and service ID %s: %s", shipmentID, serviceID, err)
		}
		isPeakPeriod := ghcrateengine.IsPeakPeriod(moveDate)
		var reIntlOtherPrice models.ReIntlOtherPrice
>>>>>>> e79c3f61
		err = appCtx.DB().Q().
			Where("contract_id = ?", contractID).
			Where("service_id = ?", serviceID).
			Where("is_peak_period = ?", isPeakPeriod).
<<<<<<< HEAD
			Where("origin_rate_area_id = ?", originRateAreaID).
			Where("destination_rate_area_id = ?", destRateAreaID).
			First(&reIntlPrice)
		if err != nil {
			return "", fmt.Errorf("error fetching UBP per unit cents for contractID: %s, serviceID %s, isPeakPeriod: %t, originRateAreaID: %s, and destRateAreaID: %s: %s", contractID, serviceID, isPeakPeriod, originRateAreaID, destRateAreaID, err)
		}
		return reIntlPrice.PerUnitCents.ToMillicents().ToCents().String(), nil
=======
			Where("rate_area_id = ?", destRateAreaID).
			First(&reIntlOtherPrice)
		if err != nil {
			return "", fmt.Errorf("error fetching IDASIT per unit cents for contractID: %s, serviceID %s, isPeakPeriod: %t, destRateAreaID: %s: %s", contractID, serviceID, isPeakPeriod, destRateAreaID, err)
		}
		return reIntlOtherPrice.PerUnitCents.ToMillicents().ToCents().String(), nil
>>>>>>> e79c3f61

	default:
		return "", fmt.Errorf("unsupported service code to retrieve service item param PerUnitCents")
	}
}<|MERGE_RESOLUTION|>--- conflicted
+++ resolved
@@ -135,7 +135,82 @@
 		}
 		return reIntlPrice.PerUnitCents.ToMillicents().ToCents().String(), nil
 
-<<<<<<< HEAD
+	case models.ReServiceCodeIOFSIT:
+		// IOFSIT: Need rate area ID for origin
+		originRateAreaID, err := models.FetchRateAreaID(appCtx.DB(), pickupAddressID, &serviceID, contractID)
+		if err != nil {
+			return "", fmt.Errorf("error fetching rate area id for origin address for shipment ID: %s and service ID %s: %s", shipmentID, serviceID, err)
+		}
+		isPeakPeriod := ghcrateengine.IsPeakPeriod(moveDate)
+		var reIntlOtherPrice models.ReIntlOtherPrice
+		err = appCtx.DB().Q().
+			Where("contract_id = ?", contractID).
+			Where("service_id = ?", serviceID).
+			Where("is_peak_period = ?", isPeakPeriod).
+			Where("rate_area_id = ?", originRateAreaID).
+			First(&reIntlOtherPrice)
+		if err != nil {
+			return "", fmt.Errorf("error fetching IOFSIT per unit cents for contractID: %s, serviceID %s, isPeakPeriod: %t, originRateAreaID: %s: %s", contractID, serviceID, isPeakPeriod, originRateAreaID, err)
+		}
+		return reIntlOtherPrice.PerUnitCents.ToMillicents().ToCents().String(), nil
+
+	case models.ReServiceCodeIOASIT:
+		// IOASIT: Need rate area ID for origin
+		originRateAreaID, err := models.FetchRateAreaID(appCtx.DB(), pickupAddressID, &serviceID, contractID)
+		if err != nil {
+			return "", fmt.Errorf("error fetching rate area id for origin address for shipment ID: %s, service ID %s: %s", shipmentID, serviceID, err)
+		}
+		isPeakPeriod := ghcrateengine.IsPeakPeriod(moveDate)
+		var reIntlOtherPrice models.ReIntlOtherPrice
+		err = appCtx.DB().Q().
+			Where("contract_id = ?", contractID).
+			Where("service_id = ?", serviceID).
+			Where("is_peak_period = ?", isPeakPeriod).
+			Where("rate_area_id = ?", originRateAreaID).
+			First(&reIntlOtherPrice)
+		if err != nil {
+			return "", fmt.Errorf("error fetching IOASIT per unit cents for contractID: %s, serviceID %s, isPeakPeriod: %t, originRateAreaID: %s: %s", contractID, serviceID, isPeakPeriod, originRateAreaID, err)
+		}
+		return reIntlOtherPrice.PerUnitCents.ToMillicents().ToCents().String(), nil
+
+	case models.ReServiceCodeIDFSIT:
+		// IDFSIT: Need rate area ID for destination
+		destRateAreaID, err := models.FetchRateAreaID(appCtx.DB(), destinationAddressID, &serviceID, contractID)
+		if err != nil {
+			return "", fmt.Errorf("error fetching rate area id for destination address for shipment ID: %s, service ID %s: %s", shipmentID, serviceID, err)
+		}
+		isPeakPeriod := ghcrateengine.IsPeakPeriod(moveDate)
+		var reIntlOtherPrice models.ReIntlOtherPrice
+		err = appCtx.DB().Q().
+			Where("contract_id = ?", contractID).
+			Where("service_id = ?", serviceID).
+			Where("is_peak_period = ?", isPeakPeriod).
+			Where("rate_area_id = ?", destRateAreaID).
+			First(&reIntlOtherPrice)
+		if err != nil {
+			return "", fmt.Errorf("error fetching IDFSIT per unit cents for contractID: %s, serviceID %s, isPeakPeriod: %t, destRateAreaID: %s: %s", contractID, serviceID, isPeakPeriod, destRateAreaID, err)
+		}
+		return reIntlOtherPrice.PerUnitCents.ToMillicents().ToCents().String(), nil
+
+	case models.ReServiceCodeIDASIT:
+		// IDASIT: Need rate area ID for destination
+		destRateAreaID, err := models.FetchRateAreaID(appCtx.DB(), destinationAddressID, &serviceID, contractID)
+		if err != nil {
+			return "", fmt.Errorf("error fetching rate area id for destination address for shipment ID: %s and service ID %s: %s", shipmentID, serviceID, err)
+		}
+		isPeakPeriod := ghcrateengine.IsPeakPeriod(moveDate)
+		var reIntlOtherPrice models.ReIntlOtherPrice
+		err = appCtx.DB().Q().
+			Where("contract_id = ?", contractID).
+			Where("service_id = ?", serviceID).
+			Where("is_peak_period = ?", isPeakPeriod).
+			Where("rate_area_id = ?", destRateAreaID).
+			First(&reIntlOtherPrice)
+		if err != nil {
+			return "", fmt.Errorf("error fetching IDASIT per unit cents for contractID: %s, serviceID %s, isPeakPeriod: %t, destRateAreaID: %s: %s", contractID, serviceID, isPeakPeriod, destRateAreaID, err)
+		}
+		return reIntlOtherPrice.PerUnitCents.ToMillicents().ToCents().String(), nil
+
 	case models.ReServiceCodeIUBPK:
 		// IUBPK: Need rate area ID for the pickup address
 		rateAreaID, err := models.FetchRateAreaID(appCtx.DB(), *p.MTOShipment.PickupAddressID, &serviceID, contractID)
@@ -143,21 +218,11 @@
 			return "", fmt.Errorf("error fetching rate area id for shipment ID: %s and service ID %s: %s", p.MTOShipment.ID, serviceID, err)
 		}
 		isPeakPeriod := ghcrateengine.IsPeakPeriod(*p.MTOShipment.RequestedPickupDate)
-=======
-	case models.ReServiceCodeIOFSIT:
-		// IOFSIT: Need rate area ID for origin
-		originRateAreaID, err := models.FetchRateAreaID(appCtx.DB(), pickupAddressID, &serviceID, contractID)
-		if err != nil {
-			return "", fmt.Errorf("error fetching rate area id for origin address for shipment ID: %s and service ID %s: %s", shipmentID, serviceID, err)
-		}
-		isPeakPeriod := ghcrateengine.IsPeakPeriod(moveDate)
->>>>>>> e79c3f61
-		var reIntlOtherPrice models.ReIntlOtherPrice
-		err = appCtx.DB().Q().
-			Where("contract_id = ?", contractID).
-			Where("service_id = ?", serviceID).
-			Where("is_peak_period = ?", isPeakPeriod).
-<<<<<<< HEAD
+		var reIntlOtherPrice models.ReIntlOtherPrice
+		err = appCtx.DB().Q().
+			Where("contract_id = ?", contractID).
+			Where("service_id = ?", serviceID).
+			Where("is_peak_period = ?", isPeakPeriod).
 			Where("rate_area_id = ?", rateAreaID).
 			First(&reIntlOtherPrice)
 		if err != nil {
@@ -172,28 +237,11 @@
 			return "", fmt.Errorf("error fetching rate area id for shipment ID: %s and service ID %s: %s", p.MTOShipment.ID, serviceID, err)
 		}
 		isPeakPeriod := ghcrateengine.IsPeakPeriod(*p.MTOShipment.RequestedPickupDate)
-=======
-			Where("rate_area_id = ?", originRateAreaID).
-			First(&reIntlOtherPrice)
-		if err != nil {
-			return "", fmt.Errorf("error fetching IOFSIT per unit cents for contractID: %s, serviceID %s, isPeakPeriod: %t, originRateAreaID: %s: %s", contractID, serviceID, isPeakPeriod, originRateAreaID, err)
-		}
-		return reIntlOtherPrice.PerUnitCents.ToMillicents().ToCents().String(), nil
-
-	case models.ReServiceCodeIOASIT:
-		// IOASIT: Need rate area ID for origin
-		originRateAreaID, err := models.FetchRateAreaID(appCtx.DB(), pickupAddressID, &serviceID, contractID)
-		if err != nil {
-			return "", fmt.Errorf("error fetching rate area id for origin address for shipment ID: %s, service ID %s: %s", shipmentID, serviceID, err)
-		}
-		isPeakPeriod := ghcrateengine.IsPeakPeriod(moveDate)
->>>>>>> e79c3f61
-		var reIntlOtherPrice models.ReIntlOtherPrice
-		err = appCtx.DB().Q().
-			Where("contract_id = ?", contractID).
-			Where("service_id = ?", serviceID).
-			Where("is_peak_period = ?", isPeakPeriod).
-<<<<<<< HEAD
+		var reIntlOtherPrice models.ReIntlOtherPrice
+		err = appCtx.DB().Q().
+			Where("contract_id = ?", contractID).
+			Where("service_id = ?", serviceID).
+			Where("is_peak_period = ?", isPeakPeriod).
 			Where("rate_area_id = ?", rateAreaID).
 			First(&reIntlOtherPrice)
 		if err != nil {
@@ -213,47 +261,10 @@
 		}
 		isPeakPeriod := ghcrateengine.IsPeakPeriod(*p.MTOShipment.RequestedPickupDate)
 		var reIntlPrice models.ReIntlPrice
-=======
-			Where("rate_area_id = ?", originRateAreaID).
-			First(&reIntlOtherPrice)
-		if err != nil {
-			return "", fmt.Errorf("error fetching IOASIT per unit cents for contractID: %s, serviceID %s, isPeakPeriod: %t, originRateAreaID: %s: %s", contractID, serviceID, isPeakPeriod, originRateAreaID, err)
-		}
-		return reIntlOtherPrice.PerUnitCents.ToMillicents().ToCents().String(), nil
-
-	case models.ReServiceCodeIDFSIT:
-		// IDFSIT: Need rate area ID for destination
-		destRateAreaID, err := models.FetchRateAreaID(appCtx.DB(), destinationAddressID, &serviceID, contractID)
-		if err != nil {
-			return "", fmt.Errorf("error fetching rate area id for destination address for shipment ID: %s, service ID %s: %s", shipmentID, serviceID, err)
-		}
-		isPeakPeriod := ghcrateengine.IsPeakPeriod(moveDate)
-		var reIntlOtherPrice models.ReIntlOtherPrice
-		err = appCtx.DB().Q().
-			Where("contract_id = ?", contractID).
-			Where("service_id = ?", serviceID).
-			Where("is_peak_period = ?", isPeakPeriod).
-			Where("rate_area_id = ?", destRateAreaID).
-			First(&reIntlOtherPrice)
-		if err != nil {
-			return "", fmt.Errorf("error fetching IDFSIT per unit cents for contractID: %s, serviceID %s, isPeakPeriod: %t, destRateAreaID: %s: %s", contractID, serviceID, isPeakPeriod, destRateAreaID, err)
-		}
-		return reIntlOtherPrice.PerUnitCents.ToMillicents().ToCents().String(), nil
-
-	case models.ReServiceCodeIDASIT:
-		// IDASIT: Need rate area ID for destination
-		destRateAreaID, err := models.FetchRateAreaID(appCtx.DB(), destinationAddressID, &serviceID, contractID)
-		if err != nil {
-			return "", fmt.Errorf("error fetching rate area id for destination address for shipment ID: %s and service ID %s: %s", shipmentID, serviceID, err)
-		}
-		isPeakPeriod := ghcrateengine.IsPeakPeriod(moveDate)
-		var reIntlOtherPrice models.ReIntlOtherPrice
->>>>>>> e79c3f61
-		err = appCtx.DB().Q().
-			Where("contract_id = ?", contractID).
-			Where("service_id = ?", serviceID).
-			Where("is_peak_period = ?", isPeakPeriod).
-<<<<<<< HEAD
+		err = appCtx.DB().Q().
+			Where("contract_id = ?", contractID).
+			Where("service_id = ?", serviceID).
+			Where("is_peak_period = ?", isPeakPeriod).
 			Where("origin_rate_area_id = ?", originRateAreaID).
 			Where("destination_rate_area_id = ?", destRateAreaID).
 			First(&reIntlPrice)
@@ -261,14 +272,6 @@
 			return "", fmt.Errorf("error fetching UBP per unit cents for contractID: %s, serviceID %s, isPeakPeriod: %t, originRateAreaID: %s, and destRateAreaID: %s: %s", contractID, serviceID, isPeakPeriod, originRateAreaID, destRateAreaID, err)
 		}
 		return reIntlPrice.PerUnitCents.ToMillicents().ToCents().String(), nil
-=======
-			Where("rate_area_id = ?", destRateAreaID).
-			First(&reIntlOtherPrice)
-		if err != nil {
-			return "", fmt.Errorf("error fetching IDASIT per unit cents for contractID: %s, serviceID %s, isPeakPeriod: %t, destRateAreaID: %s: %s", contractID, serviceID, isPeakPeriod, destRateAreaID, err)
-		}
-		return reIntlOtherPrice.PerUnitCents.ToMillicents().ToCents().String(), nil
->>>>>>> e79c3f61
 
 	default:
 		return "", fmt.Errorf("unsupported service code to retrieve service item param PerUnitCents")
