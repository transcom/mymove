--- conflicted
+++ resolved
@@ -94,11 +94,7 @@
 
 	case models.ReServiceCodeIHUPK:
 		// IHUPK: Need rate area ID for the destination address
-<<<<<<< HEAD
-		rateAreaID, err := models.FetchRateAreaID(appCtx.DB(), *p.MTOShipment.DestinationAddressID, &serviceID, contractID)
-=======
 		rateAreaID, err := models.FetchRateAreaID(appCtx.DB(), destinationAddressID, &serviceID, contractID)
->>>>>>> fcb7da03
 		if err != nil {
 			return "", fmt.Errorf("error fetching rate area id for shipment ID: %s and service ID %s: %s", shipmentID, serviceID, err)
 		}
