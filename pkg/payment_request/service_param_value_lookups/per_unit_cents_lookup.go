--- conflicted
+++ resolved
@@ -75,11 +75,7 @@
 	switch p.ServiceItem.ReService.Code {
 	case models.ReServiceCodeIHPK:
 		// IHPK: Need rate area ID for the pickup address
-<<<<<<< HEAD
-		rateAreaID, err := models.FetchRateAreaID(appCtx.DB(), pickupAddressID, serviceID, contractID)
-=======
-		rateAreaID, err := models.FetchRateAreaID(appCtx.DB(), *p.MTOShipment.PickupAddressID, &serviceID, contractID)
->>>>>>> c0f5df0b
+		rateAreaID, err := models.FetchRateAreaID(appCtx.DB(), pickupAddressID, &serviceID, contractID)
 		if err != nil {
 			return "", fmt.Errorf("error fetching rate area id for shipment ID: %s and service ID %s: %s", shipmentID, serviceID, err)
 		}
@@ -98,11 +94,7 @@
 
 	case models.ReServiceCodeIHUPK:
 		// IHUPK: Need rate area ID for the destination address
-<<<<<<< HEAD
-		rateAreaID, err := models.FetchRateAreaID(appCtx.DB(), destinationAddressID, serviceID, contractID)
-=======
-		rateAreaID, err := models.FetchRateAreaID(appCtx.DB(), *p.MTOShipment.PickupAddressID, &serviceID, contractID)
->>>>>>> c0f5df0b
+		rateAreaID, err := models.FetchRateAreaID(appCtx.DB(), destinationAddressID, &serviceID, contractID)
 		if err != nil {
 			return "", fmt.Errorf("error fetching rate area id for shipment ID: %s and service ID %s: %s", shipmentID, serviceID, err)
 		}
@@ -121,19 +113,11 @@
 
 	case models.ReServiceCodeISLH:
 		// ISLH: Need rate area IDs for origin and destination
-<<<<<<< HEAD
-		originRateAreaID, err := models.FetchRateAreaID(appCtx.DB(), pickupAddressID, serviceID, contractID)
-=======
-		originRateAreaID, err := models.FetchRateAreaID(appCtx.DB(), *p.MTOShipment.PickupAddressID, &serviceID, contractID)
->>>>>>> c0f5df0b
+		originRateAreaID, err := models.FetchRateAreaID(appCtx.DB(), pickupAddressID, &serviceID, contractID)
 		if err != nil {
 			return "", fmt.Errorf("error fetching rate area id for origin address for shipment ID: %s and service ID %s: %s", shipmentID, serviceID, err)
 		}
-<<<<<<< HEAD
-		destRateAreaID, err := models.FetchRateAreaID(appCtx.DB(), destinationAddressID, serviceID, contractID)
-=======
-		destRateAreaID, err := models.FetchRateAreaID(appCtx.DB(), *p.MTOShipment.DestinationAddressID, &serviceID, contractID)
->>>>>>> c0f5df0b
+		destRateAreaID, err := models.FetchRateAreaID(appCtx.DB(), destinationAddressID, &serviceID, contractID)
 		if err != nil {
 			return "", fmt.Errorf("error fetching rate area id for destination address for shipment ID: %s and service ID %s: %s", shipmentID, serviceID, err)
 		}
@@ -153,7 +137,7 @@
 
 	case models.ReServiceCodeIOFSIT:
 		// IOFSIT: Need rate area ID for origin
-		originRateAreaID, err := models.FetchRateAreaID(appCtx.DB(), pickupAddressID, serviceID, contractID)
+		originRateAreaID, err := models.FetchRateAreaID(appCtx.DB(), pickupAddressID, &serviceID, contractID)
 		if err != nil {
 			return "", fmt.Errorf("error fetching rate area id for origin address for shipment ID: %s and service ID %s: %s", shipmentID, serviceID, err)
 		}
@@ -172,7 +156,7 @@
 
 	case models.ReServiceCodeIOASIT:
 		// IOASIT: Need rate area ID for origin
-		originRateAreaID, err := models.FetchRateAreaID(appCtx.DB(), pickupAddressID, serviceID, contractID)
+		originRateAreaID, err := models.FetchRateAreaID(appCtx.DB(), pickupAddressID, &serviceID, contractID)
 		if err != nil {
 			return "", fmt.Errorf("error fetching rate area id for origin address for shipment ID: %s, service ID %s: %s", shipmentID, serviceID, err)
 		}
@@ -191,7 +175,7 @@
 
 	case models.ReServiceCodeIDFSIT:
 		// IDFSIT: Need rate area ID for destination
-		destRateAreaID, err := models.FetchRateAreaID(appCtx.DB(), destinationAddressID, serviceID, contractID)
+		destRateAreaID, err := models.FetchRateAreaID(appCtx.DB(), destinationAddressID, &serviceID, contractID)
 		if err != nil {
 			return "", fmt.Errorf("error fetching rate area id for destination address for shipment ID: %s, service ID %s: %s", shipmentID, serviceID, err)
 		}
@@ -210,7 +194,7 @@
 
 	case models.ReServiceCodeIDASIT:
 		// IDASIT: Need rate area ID for destination
-		destRateAreaID, err := models.FetchRateAreaID(appCtx.DB(), destinationAddressID, serviceID, contractID)
+		destRateAreaID, err := models.FetchRateAreaID(appCtx.DB(), destinationAddressID, &serviceID, contractID)
 		if err != nil {
 			return "", fmt.Errorf("error fetching rate area id for destination address for shipment ID: %s and service ID %s: %s", shipmentID, serviceID, err)
 		}
