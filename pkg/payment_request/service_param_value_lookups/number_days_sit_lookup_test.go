package serviceparamvaluelookups

import (
	"time"

	"github.com/transcom/mymove/pkg/factory"
	"github.com/transcom/mymove/pkg/models"
	"github.com/transcom/mymove/pkg/unit"
)

func (suite *ServiceParamValueLookupsSuite) TestNumberDaysSITLookup() {
	key := models.ServiceItemParamNameNumberDaysSIT
	defaultSITDaysAllowance := 90

	var serviceItemXOASITTwo models.MTOServiceItem
	var serviceItemXOASITSix models.MTOServiceItem
	var serviceItemXOASITFour models.MTOServiceItem
	var serviceItemXOASITFive models.MTOServiceItem
	var serviceItemXOASITNine models.MTOServiceItem
	var serviceItemXOASITEleven models.MTOServiceItem

	var serviceItemXOFSITSeven models.MTOServiceItem
	var serviceItemXOFSITEight models.MTOServiceItem
	var serviceItemXOFSITFive models.MTOServiceItem

	var serviceItemXDASITTwo models.MTOServiceItem
	var serviceItemXDASITFour models.MTOServiceItem
	var serviceItemXDASITFive models.MTOServiceItem
	var serviceItemXDASITSix models.MTOServiceItem
	var serviceItemXDASITTen models.MTOServiceItem

	var serviceItemXDFSITFive models.MTOServiceItem
	var serviceItemXDFSITSeven models.MTOServiceItem

	var paymentRequestSeven models.PaymentRequest
	var paymentRequestFifteen models.PaymentRequest
	var paymentRequestSixteen models.PaymentRequest
	var paymentRequestSeventeen models.PaymentRequest
	var paymentRequestEighteen models.PaymentRequest

	var reServiceXOASIT models.ReService
	var reServiceXDASIT models.ReService
	var reServiceXOFSIT models.ReService
	var reServiceXDFSIT models.ReService

	var mtoShipmentSeven models.MTOShipment

	var moveTaskOrderOne models.Move
	var moveTaskOrderTwo models.Move
	var moveTaskOrderThree models.Move
	var moveTaskOrderFour models.Move

	originSITEntryDateOne := time.Date(2020, time.July, 20, 0, 0, 0, 0, time.UTC)
	originSITEntryDateTwo := time.Date(2020, time.August, 20, 0, 0, 0, 0, time.UTC)
	originSITDepartureDateOne := time.Date(2020, time.September, 20, 0, 0, 0, 0, time.UTC)
	originSITDepartureDateTwo := time.Date(2020, time.July, 21, 0, 0, 0, 0, time.UTC)
	originSITDepartureDateThree := time.Date(2020, time.August, 29, 0, 0, 0, 0, time.UTC)

	destinationSITEntryDateOne := time.Date(2020, time.October, 30, 0, 0, 0, 0, time.UTC)
	destinationSITEntryDateTwo := time.Date(2020, time.November, 30, 0, 0, 0, 0, time.UTC)
	destinationSITDepartureDateOne := time.Date(2020, time.December, 30, 0, 0, 0, 0, time.UTC)
	destinationSITDepartureDateTwo := time.Date(2020, time.October, 31, 0, 0, 0, 0, time.UTC)
	destinationSITDepartureDateThree := time.Date(2020, time.November, 30, 0, 0, 0, 0, time.UTC)

<<<<<<< HEAD
	setupTestDataIsDomesticFlags := [2]bool{true, false}

	reServiceCodeTernaryOperator := func(flag bool, true_return_val models.ReServiceCode, false_return_val models.ReServiceCode) models.ReServiceCode {
		if flag {
			return true_return_val
		}
		return false_return_val
	}

	marketCodeTernaryOperator := func(flag bool, true_return_val models.MarketCode, false_return_val models.MarketCode) models.MarketCode {
		if flag {
			return true_return_val
		}
		return false_return_val
	}

	setupTestData := func(isDomestic bool) {
		testdatagen.MakeReContractYear(suite.DB(), testdatagen.Assertions{
			ReContractYear: models.ReContractYear{
				StartDate: time.Now().Add(-24 * time.Hour),
				EndDate:   time.Now().Add(24 * time.Hour),
			},
		})

		reServiceXOFSIT = factory.FetchReService(suite.DB(), []factory.Customization{
=======
	setupTestData := func() {
		reServiceDOFSIT = factory.FetchReService(suite.DB(), []factory.Customization{
>>>>>>> c32fb91e
			{
				Model: models.ReService{
					Code: reServiceCodeTernaryOperator(isDomestic, models.ReServiceCodeDOFSIT, models.ReServiceCodeIOFSIT),
					Name: "Dom/Intl. Origin 1st Day SIT",
				},
			},
		}, nil)

		reServiceXOASIT = factory.FetchReService(suite.DB(), []factory.Customization{
			{
				Model: models.ReService{
					Code: reServiceCodeTernaryOperator(isDomestic, models.ReServiceCodeDOASIT, models.ReServiceCodeIOASIT),
					Name: "Dom/Intl. Origin Add'l SIT",
				},
			},
		}, nil)

		reServiceXDFSIT = factory.FetchReService(suite.DB(), []factory.Customization{
			{
				Model: models.ReService{
					Code: reServiceCodeTernaryOperator(isDomestic, models.ReServiceCodeDDFSIT, models.ReServiceCodeIDFSIT),
					Name: "Dom/Intl. Destination 1st Day SIT",
				},
			},
		}, nil)

		reServiceXDASIT = factory.FetchReService(suite.DB(), []factory.Customization{
			{
				Model: models.ReService{
					Code: reServiceCodeTernaryOperator(isDomestic, models.ReServiceCodeDDASIT, models.ReServiceCodeIDASIT),
					Name: "Dom/Intl. Destination Add'l SIT",
				},
			},
		}, nil)

		moveTaskOrderOne = factory.BuildAvailableToPrimeMove(suite.DB(), nil, nil)
		moveTaskOrderTwo = factory.BuildAvailableToPrimeMove(suite.DB(), nil, nil)
		moveTaskOrderThree = factory.BuildAvailableToPrimeMove(suite.DB(), nil, nil)
		moveTaskOrderFour = factory.BuildAvailableToPrimeMove(suite.DB(), nil, nil)
		moveTaskOrderFive := factory.BuildAvailableToPrimeMove(suite.DB(), nil, nil)

		factory.BuildMTOShipment(suite.DB(), []factory.Customization{
			{
				Model:    moveTaskOrderOne,
				LinkOnly: true,
			},
			{
				Model: models.MTOShipment{
					Status:           models.MTOShipmentStatusSubmitted,
					SITDaysAllowance: &defaultSITDaysAllowance,
					MarketCode:       marketCodeTernaryOperator(isDomestic, models.MarketCodeDomestic, models.MarketCodeInternational),
				},
			},
		}, nil)

		mtoShipmentOne := factory.BuildMTOShipment(suite.DB(), []factory.Customization{
			{
				Model:    moveTaskOrderOne,
				LinkOnly: true,
			},
			{
				Model: models.MTOShipment{
					Status:           models.MTOShipmentStatusSubmitted,
					SITDaysAllowance: &defaultSITDaysAllowance,
					MarketCode:       marketCodeTernaryOperator(isDomestic, models.MarketCodeDomestic, models.MarketCodeInternational),
				},
			},
		}, nil)

		mtoShipmentTwo := factory.BuildMTOShipment(suite.DB(), []factory.Customization{
			{
				Model:    moveTaskOrderOne,
				LinkOnly: true,
			},
			{
				Model: models.MTOShipment{
					Status:           models.MTOShipmentStatusSubmitted,
					SITDaysAllowance: &defaultSITDaysAllowance,
					MarketCode:       marketCodeTernaryOperator(isDomestic, models.MarketCodeDomestic, models.MarketCodeInternational),
				},
			},
		}, nil)

		mtoShipmentThree := factory.BuildMTOShipment(suite.DB(), []factory.Customization{
			{
				Model:    moveTaskOrderOne,
				LinkOnly: true,
			},
			{
				Model: models.MTOShipment{
					Status:           models.MTOShipmentStatusSubmitted,
					SITDaysAllowance: &defaultSITDaysAllowance,
					MarketCode:       marketCodeTernaryOperator(isDomestic, models.MarketCodeDomestic, models.MarketCodeInternational),
				},
			},
		}, nil)

		mtoShipmentFour := factory.BuildMTOShipment(suite.DB(), []factory.Customization{
			{
				Model:    moveTaskOrderOne,
				LinkOnly: true,
			},
			{
				Model: models.MTOShipment{
					Status:           models.MTOShipmentStatusSubmitted,
					SITDaysAllowance: &defaultSITDaysAllowance,
					MarketCode:       marketCodeTernaryOperator(isDomestic, models.MarketCodeDomestic, models.MarketCodeInternational),
				},
			},
		}, nil)

		mtoShipmentFive := factory.BuildMTOShipment(suite.DB(), []factory.Customization{
			{
				Model:    moveTaskOrderOne,
				LinkOnly: true,
			},
			{
				Model: models.MTOShipment{
					Status:           models.MTOShipmentStatusSubmitted,
					SITDaysAllowance: &defaultSITDaysAllowance,
					MarketCode:       marketCodeTernaryOperator(isDomestic, models.MarketCodeDomestic, models.MarketCodeInternational),
				},
			},
		}, nil)

		mtoShipmentSix := factory.BuildMTOShipment(suite.DB(), []factory.Customization{
			{
				Model:    moveTaskOrderOne,
				LinkOnly: true,
			},
			{
				Model: models.MTOShipment{
					Status:           models.MTOShipmentStatusSubmitted,
					SITDaysAllowance: &defaultSITDaysAllowance,
					MarketCode:       marketCodeTernaryOperator(isDomestic, models.MarketCodeDomestic, models.MarketCodeInternational),
				},
			},
		}, nil)

		mtoShipmentSeven = factory.BuildMTOShipment(suite.DB(), []factory.Customization{
			{
				Model:    moveTaskOrderOne,
				LinkOnly: true,
			},
			{
				Model: models.MTOShipment{
					Status:           models.MTOShipmentStatusSubmitted,
					SITDaysAllowance: &defaultSITDaysAllowance,
					MarketCode:       marketCodeTernaryOperator(isDomestic, models.MarketCodeDomestic, models.MarketCodeInternational),
				},
			},
		}, nil)

		mtoShipmentEight := factory.BuildMTOShipment(suite.DB(), []factory.Customization{
			{
				Model:    moveTaskOrderOne,
				LinkOnly: true,
			},
			{
				Model: models.MTOShipment{
					Status:           models.MTOShipmentStatusSubmitted,
					SITDaysAllowance: &defaultSITDaysAllowance,
					MarketCode:       marketCodeTernaryOperator(isDomestic, models.MarketCodeDomestic, models.MarketCodeInternational),
				},
			},
		}, nil)

		mtoShipmentNine := factory.BuildMTOShipment(suite.DB(), []factory.Customization{
			{
				Model:    moveTaskOrderOne,
				LinkOnly: true,
			},
			{
				Model: models.MTOShipment{
					Status:           models.MTOShipmentStatusSubmitted,
					SITDaysAllowance: &defaultSITDaysAllowance,
					MarketCode:       marketCodeTernaryOperator(isDomestic, models.MarketCodeDomestic, models.MarketCodeInternational),
				},
			},
		}, nil)

		mtoShipmentTen := factory.BuildMTOShipment(suite.DB(), []factory.Customization{
			{
				Model:    moveTaskOrderOne,
				LinkOnly: true,
			},
			{
				Model: models.MTOShipment{
					Status:           models.MTOShipmentStatusSubmitted,
					SITDaysAllowance: &defaultSITDaysAllowance,
					MarketCode:       marketCodeTernaryOperator(isDomestic, models.MarketCodeDomestic, models.MarketCodeInternational),
				},
			},
		}, nil)

		mtoShipmentEleven := factory.BuildMTOShipment(suite.DB(), []factory.Customization{
			{
				Model:    moveTaskOrderTwo,
				LinkOnly: true,
			},
			{
				Model: models.MTOShipment{
					Status:           models.MTOShipmentStatusSubmitted,
					SITDaysAllowance: &defaultSITDaysAllowance,
					MarketCode:       marketCodeTernaryOperator(isDomestic, models.MarketCodeDomestic, models.MarketCodeInternational),
				},
			},
		}, nil)

		mtoShipmentTwelve := factory.BuildMTOShipment(suite.DB(), []factory.Customization{
			{
				Model:    moveTaskOrderThree,
				LinkOnly: true,
			},
			{
				Model: models.MTOShipment{
					Status:           models.MTOShipmentStatusSubmitted,
					SITDaysAllowance: &defaultSITDaysAllowance,
					MarketCode:       marketCodeTernaryOperator(isDomestic, models.MarketCodeDomestic, models.MarketCodeInternational),
				},
			},
		}, nil)

		mtoShipmentThirteen := factory.BuildMTOShipment(suite.DB(), []factory.Customization{
			{
				Model:    moveTaskOrderThree,
				LinkOnly: true,
			},
			{
				Model: models.MTOShipment{
					Status:           models.MTOShipmentStatusSubmitted,
					SITDaysAllowance: &defaultSITDaysAllowance,
					MarketCode:       marketCodeTernaryOperator(isDomestic, models.MarketCodeDomestic, models.MarketCodeInternational),
				},
			},
		}, nil)

		mtoShipmentFourteen := factory.BuildMTOShipment(suite.DB(), []factory.Customization{
			{
				Model:    moveTaskOrderFour,
				LinkOnly: true,
			},
			{
				Model: models.MTOShipment{
					Status:           models.MTOShipmentStatusSubmitted,
					SITDaysAllowance: &defaultSITDaysAllowance,
					MarketCode:       marketCodeTernaryOperator(isDomestic, models.MarketCodeDomestic, models.MarketCodeInternational),
				},
			},
		}, nil)

		mtoShipmentFifteen := factory.BuildMTOShipment(suite.DB(), []factory.Customization{
			{
				Model:    moveTaskOrderFive,
				LinkOnly: true,
			},
			{
				Model: models.MTOShipment{
					Status:           models.MTOShipmentStatusSubmitted,
					SITDaysAllowance: &defaultSITDaysAllowance,
					MarketCode:       marketCodeTernaryOperator(isDomestic, models.MarketCodeDomestic, models.MarketCodeInternational),
				},
			},
		}, nil)

		mtoShipmentSixteen := factory.BuildMTOShipment(suite.DB(), []factory.Customization{
			{
				Model:    moveTaskOrderFive,
				LinkOnly: true,
			},
			{
				Model: models.MTOShipment{
					Status:           models.MTOShipmentStatusSubmitted,
					SITDaysAllowance: &defaultSITDaysAllowance,
					MarketCode:       marketCodeTernaryOperator(isDomestic, models.MarketCodeDomestic, models.MarketCodeInternational),
				},
			},
		}, nil)

		moveTaskOrderOne.MTOShipments = models.MTOShipments{
			mtoShipmentOne,
			mtoShipmentTwo,
			mtoShipmentThree,
			mtoShipmentFour,
			mtoShipmentFive,
			mtoShipmentSix,
			mtoShipmentSeven,
			mtoShipmentEight,
			mtoShipmentNine,
			mtoShipmentTen,
		}

		moveTaskOrderTwo.MTOShipments = models.MTOShipments{
			mtoShipmentEleven,
		}

		moveTaskOrderThree.MTOShipments = models.MTOShipments{
			mtoShipmentTwelve,
			mtoShipmentThirteen,
		}

		moveTaskOrderFour.MTOShipments = models.MTOShipments{
			mtoShipmentFourteen,
		}

		moveTaskOrderFive.MTOShipments = models.MTOShipments{
			mtoShipmentFifteen,
			mtoShipmentSixteen,
		}

		serviceItemDOFSITOne := factory.BuildMTOServiceItem(suite.DB(), []factory.Customization{
			{
				Model: models.MTOServiceItem{
					SITEntryDate: &originSITEntryDateOne,
					Status:       models.MTOServiceItemStatusApproved,
				},
			},
			{
				Model:    moveTaskOrderOne,
				LinkOnly: true,
			},
			{
				Model:    mtoShipmentOne,
				LinkOnly: true,
			},
			{
				Model:    reServiceXOFSIT,
				LinkOnly: true,
			},
		}, nil)

		serviceItemDOFSITTwo := factory.BuildMTOServiceItem(suite.DB(), []factory.Customization{
			{
				Model: models.MTOServiceItem{
					SITEntryDate: &originSITEntryDateOne,
					Status:       models.MTOServiceItemStatusApproved,
				},
			},
			{
				Model:    moveTaskOrderOne,
				LinkOnly: true,
			},
			{
				Model:    mtoShipmentThree,
				LinkOnly: true,
			},
			{
				Model:    reServiceXOFSIT,
				LinkOnly: true,
			},
		}, nil)

		serviceItemDOFSITThree := factory.BuildMTOServiceItem(suite.DB(), []factory.Customization{
			{
				Model: models.MTOServiceItem{
					SITEntryDate: &originSITEntryDateOne,
					Status:       models.MTOServiceItemStatusApproved,
				},
			},
			{
				Model:    moveTaskOrderOne,
				LinkOnly: true,
			},
			{
				Model:    mtoShipmentFour,
				LinkOnly: true,
			},
			{
				Model:    reServiceXOFSIT,
				LinkOnly: true,
			},
		}, nil)

		serviceItemDOFSITFour := factory.BuildMTOServiceItem(suite.DB(), []factory.Customization{
			{
				Model: models.MTOServiceItem{
					SITEntryDate: &originSITEntryDateOne,
					Status:       models.MTOServiceItemStatusApproved,
				},
			},
			{
				Model:    moveTaskOrderOne,
				LinkOnly: true,
			},
			{
				Model:    mtoShipmentSix,
				LinkOnly: true,
			},
			{
				Model:    reServiceXOFSIT,
				LinkOnly: true,
			},
		}, nil)

		serviceItemXOFSITFive = factory.BuildMTOServiceItem(suite.DB(), []factory.Customization{
			{
				Model: models.MTOServiceItem{
					Status: models.MTOServiceItemStatusApproved,
				},
			},
			{
				Model:    moveTaskOrderOne,
				LinkOnly: true,
			},
			{
				Model:    mtoShipmentSeven,
				LinkOnly: true,
			},
			{
				Model:    reServiceXOFSIT,
				LinkOnly: true,
			},
		}, nil)

		serviceItemDOFSITSix := factory.BuildMTOServiceItem(suite.DB(), []factory.Customization{
			{
				Model: models.MTOServiceItem{
					Status: models.MTOServiceItemStatusApproved,
				},
			},
			{
				Model:    moveTaskOrderOne,
				LinkOnly: true,
			},
			{
				Model:    mtoShipmentEight,
				LinkOnly: true,
			},
			{
				Model:    reServiceXOFSIT,
				LinkOnly: true,
			},
		}, nil)

		serviceItemXOFSITSeven = factory.BuildMTOServiceItem(suite.DB(), []factory.Customization{
			{
				Model: models.MTOServiceItem{
					SITEntryDate:     &originSITEntryDateOne,
					SITDepartureDate: &originSITDepartureDateTwo,
					Status:           models.MTOServiceItemStatusApproved,
				},
			},
			{
				Model:    moveTaskOrderOne,
				LinkOnly: true,
			},
			{
				Model:    mtoShipmentTen,
				LinkOnly: true,
			},
			{
				Model:    reServiceXOFSIT,
				LinkOnly: true,
			},
		}, nil)

		serviceItemXOFSITEight = factory.BuildMTOServiceItem(suite.DB(), []factory.Customization{
			{
				Model: models.MTOServiceItem{
					SITEntryDate:     &originSITEntryDateOne,
					SITDepartureDate: &originSITDepartureDateTwo,
					Status:           models.MTOServiceItemStatusApproved,
				},
			},
			{
				Model:    moveTaskOrderTwo,
				LinkOnly: true,
			},
			{
				Model:    mtoShipmentEleven,
				LinkOnly: true,
			},
			{
				Model:    reServiceXOFSIT,
				LinkOnly: true,
			},
		}, nil)

		serviceItemDOFSITNine := factory.BuildMTOServiceItem(suite.DB(), []factory.Customization{
			{
				Model: models.MTOServiceItem{
					SITEntryDate: &originSITEntryDateOne,
					Status:       models.MTOServiceItemStatusApproved,
				},
			},
			{
				Model:    moveTaskOrderThree,
				LinkOnly: true,
			},
			{
				Model:    mtoShipmentThirteen,
				LinkOnly: true,
			},
			{
				Model:    reServiceXOFSIT,
				LinkOnly: true,
			},
		}, nil)

		serviceItemDOFSITTen := factory.BuildMTOServiceItem(suite.DB(), []factory.Customization{
			{
				Model: models.MTOServiceItem{
					SITEntryDate: &originSITEntryDateOne,
					Status:       models.MTOServiceItemStatusApproved,
				},
			},
			{
				Model:    moveTaskOrderFive,
				LinkOnly: true,
			},
			{
				Model:    mtoShipmentFifteen,
				LinkOnly: true,
			},
			{
				Model:    reServiceXOFSIT,
				LinkOnly: true,
			},
		}, nil)

		serviceItemDOASITOne := factory.BuildMTOServiceItem(suite.DB(), []factory.Customization{
			{
				Model: models.MTOServiceItem{
					SITEntryDate: &originSITEntryDateTwo,
					Status:       models.MTOServiceItemStatusApproved,
				},
			},
			{
				Model:    moveTaskOrderOne,
				LinkOnly: true,
			},
			{
				Model:    mtoShipmentOne,
				LinkOnly: true,
			},
			{
				Model:    reServiceXOASIT,
				LinkOnly: true,
			},
		}, nil)

		serviceItemXOASITTwo = factory.BuildMTOServiceItem(suite.DB(), []factory.Customization{
			{
				Model: models.MTOServiceItem{
					Status: models.MTOServiceItemStatusApproved,
				},
			},
			{
				Model:    moveTaskOrderOne,
				LinkOnly: true,
			},
			{
				Model:    mtoShipmentOne,
				LinkOnly: true,
			},
			{
				Model:    reServiceXOASIT,
				LinkOnly: true,
			},
		}, nil)

		serviceItemDOASITThree := factory.BuildMTOServiceItem(suite.DB(), []factory.Customization{
			{
				Model: models.MTOServiceItem{
					SITEntryDate: &originSITEntryDateOne,
					Status:       models.MTOServiceItemStatusApproved,
				},
			},
			{
				Model:    moveTaskOrderOne,
				LinkOnly: true,
			},
			{
				Model:    mtoShipmentThree,
				LinkOnly: true,
			},
			{
				Model:    reServiceXOASIT,
				LinkOnly: true,
			},
		}, nil)

		serviceItemXOASITFour = factory.BuildMTOServiceItem(suite.DB(), []factory.Customization{
			{
				Model: models.MTOServiceItem{
					SITDepartureDate: &originSITDepartureDateOne,
					Status:           models.MTOServiceItemStatusApproved,
				},
			},
			{
				Model:    moveTaskOrderOne,
				LinkOnly: true,
			},
			{
				Model:    mtoShipmentThree,
				LinkOnly: true,
			},
			{
				Model:    reServiceXOASIT,
				LinkOnly: true,
			},
		}, nil)

		serviceItemXOASITFive = factory.BuildMTOServiceItem(suite.DB(), []factory.Customization{
			{
				Model: models.MTOServiceItem{
					SITEntryDate: &originSITEntryDateTwo,
					Status:       models.MTOServiceItemStatusApproved,
				},
			},
			{
				Model:    moveTaskOrderOne,
				LinkOnly: true,
			},
			{
				Model:    mtoShipmentFour,
				LinkOnly: true,
			},
			{
				Model:    reServiceXOASIT,
				LinkOnly: true,
			},
		}, nil)

		serviceItemXOASITSix = factory.BuildMTOServiceItem(suite.DB(), []factory.Customization{
			{
				Model: models.MTOServiceItem{
					SITEntryDate: &originSITEntryDateOne,
					Status:       models.MTOServiceItemStatusApproved,
				},
			},
			{
				Model:    moveTaskOrderOne,
				LinkOnly: true,
			},
			{
				Model:    mtoShipmentSix,
				LinkOnly: true,
			},
			{
				Model:    reServiceXOASIT,
				LinkOnly: true,
			},
		}, nil)

		serviceItemDOASITEight := factory.BuildMTOServiceItem(suite.DB(), []factory.Customization{
			{
				Model: models.MTOServiceItem{
					SITDepartureDate: &originSITDepartureDateOne,
					Status:           models.MTOServiceItemStatusApproved,
				},
			},
			{
				Model:    moveTaskOrderOne,
				LinkOnly: true,
			},
			{
				Model:    mtoShipmentEight,
				LinkOnly: true,
			},
			{
				Model:    reServiceXOASIT,
				LinkOnly: true,
			},
		}, nil)

		serviceItemXOASITNine = factory.BuildMTOServiceItem(suite.DB(), []factory.Customization{
			{
				Model: models.MTOServiceItem{
					Status: models.MTOServiceItemStatusApproved,
				},
			},
			{
				Model:    moveTaskOrderOne,
				LinkOnly: true,
			},
			{
				Model:    mtoShipmentEight,
				LinkOnly: true,
			},
			{
				Model:    reServiceXOASIT,
				LinkOnly: true,
			},
		}, nil)

		serviceItemDOASITTen := factory.BuildMTOServiceItem(suite.DB(), []factory.Customization{
			{
				Model: models.MTOServiceItem{
					Status: models.MTOServiceItemStatusApproved,
				},
			},
			{
				Model:    moveTaskOrderThree,
				LinkOnly: true,
			},
			{
				Model:    mtoShipmentThirteen,
				LinkOnly: true,
			},
			{
				Model:    reServiceXOASIT,
				LinkOnly: true,
			},
		}, nil)

		serviceItemXOASITEleven = factory.BuildMTOServiceItem(suite.DB(), []factory.Customization{
			{
				Model: models.MTOServiceItem{
					SITDepartureDate: &originSITDepartureDateThree,
					Status:           models.MTOServiceItemStatusApproved,
				},
			},
			{
				Model:    moveTaskOrderThree,
				LinkOnly: true,
			},
			{
				Model:    mtoShipmentThirteen,
				LinkOnly: true,
			},
			{
				Model:    reServiceXOASIT,
				LinkOnly: true,
			},
		}, nil)

		serviceItemDOASITTwelve := factory.BuildMTOServiceItem(suite.DB(), []factory.Customization{
			{
				Model: models.MTOServiceItem{
					Status: models.MTOServiceItemStatusApproved,
				},
			},
			{
				Model:    moveTaskOrderFive,
				LinkOnly: true,
			},
			{
				Model:    mtoShipmentFifteen,
				LinkOnly: true,
			},
			{
				Model:    reServiceXOASIT,
				LinkOnly: true,
			},
		}, nil)

		serviceItemDOASITThirteen := factory.BuildMTOServiceItem(suite.DB(), []factory.Customization{
			{
				Model: models.MTOServiceItem{
					SITDepartureDate: &originSITDepartureDateOne,
					Status:           models.MTOServiceItemStatusApproved,
				},
			},
			{
				Model:    moveTaskOrderFive,
				LinkOnly: true,
			},
			{
				Model:    mtoShipmentFifteen,
				LinkOnly: true,
			},
			{
				Model:    reServiceXOASIT,
				LinkOnly: true,
			},
		}, nil)

		serviceItemDDFSITOne := factory.BuildMTOServiceItem(suite.DB(), []factory.Customization{
			{
				Model: models.MTOServiceItem{
					SITEntryDate: &destinationSITEntryDateOne,
					Status:       models.MTOServiceItemStatusApproved,
				},
			},
			{
				Model:    moveTaskOrderOne,
				LinkOnly: true,
			},
			{
				Model:    mtoShipmentTwo,
				LinkOnly: true,
			},
			{
				Model:    reServiceXDFSIT,
				LinkOnly: true,
			},
		}, nil)

		serviceItemDDFSITTwo := factory.BuildMTOServiceItem(suite.DB(), []factory.Customization{
			{
				Model: models.MTOServiceItem{
					SITEntryDate: &destinationSITEntryDateOne,
					Status:       models.MTOServiceItemStatusApproved,
				},
			},
			{
				Model:    moveTaskOrderOne,
				LinkOnly: true,
			},
			{
				Model:    mtoShipmentThree,
				LinkOnly: true,
			},
			{
				Model:    reServiceXDFSIT,
				LinkOnly: true,
			},
		}, nil)

		serviceItemDDFSITThree := factory.BuildMTOServiceItem(suite.DB(), []factory.Customization{
			{
				Model: models.MTOServiceItem{
					SITEntryDate: &destinationSITEntryDateOne,
					Status:       models.MTOServiceItemStatusApproved,
				},
			},
			{
				Model:    moveTaskOrderOne,
				LinkOnly: true,
			},
			{
				Model:    mtoShipmentFive,
				LinkOnly: true,
			},
			{
				Model:    reServiceXDFSIT,
				LinkOnly: true,
			},
		}, nil)

		serviceItemDDFSITFour := factory.BuildMTOServiceItem(suite.DB(), []factory.Customization{
			{
				Model: models.MTOServiceItem{
					SITEntryDate: &destinationSITEntryDateOne,
					Status:       models.MTOServiceItemStatusApproved,
				},
			},
			{
				Model:    moveTaskOrderOne,
				LinkOnly: true,
			},
			{
				Model:    mtoShipmentSix,
				LinkOnly: true,
			},
			{
				Model:    reServiceXDFSIT,
				LinkOnly: true,
			},
		}, nil)

		serviceItemXDFSITFive = factory.BuildMTOServiceItem(suite.DB(), []factory.Customization{
			{
				Model: models.MTOServiceItem{
					Status: models.MTOServiceItemStatusApproved,
				},
			},
			{
				Model:    moveTaskOrderOne,
				LinkOnly: true,
			},
			{
				Model:    mtoShipmentSeven,
				LinkOnly: true,
			},
			{
				Model:    reServiceXDFSIT,
				LinkOnly: true,
			},
		}, nil)

		serviceItemDDFSITSix := factory.BuildMTOServiceItem(suite.DB(), []factory.Customization{
			{
				Model: models.MTOServiceItem{
					SITEntryDate: &destinationSITEntryDateOne,
					Status:       models.MTOServiceItemStatusApproved,
				},
			},
			{
				Model:    moveTaskOrderOne,
				LinkOnly: true,
			},
			{
				Model:    mtoShipmentNine,
				LinkOnly: true,
			},
			{
				Model:    reServiceXDFSIT,
				LinkOnly: true,
			},
		}, nil)

		serviceItemXDFSITSeven = factory.BuildMTOServiceItem(suite.DB(), []factory.Customization{
			{
				Model: models.MTOServiceItem{
					SITEntryDate:     &destinationSITEntryDateOne,
					SITDepartureDate: &destinationSITDepartureDateTwo,
					Status:           models.MTOServiceItemStatusApproved,
				},
			},
			{
				Model:    moveTaskOrderOne,
				LinkOnly: true,
			},
			{
				Model:    mtoShipmentTen,
				LinkOnly: true,
			},
			{
				Model:    reServiceXDFSIT,
				LinkOnly: true,
			},
		}, nil)

		serviceItemDDFSITEight := factory.BuildMTOServiceItem(suite.DB(), []factory.Customization{
			{
				Model: models.MTOServiceItem{
					SITEntryDate: &destinationSITEntryDateOne,
					Status:       models.MTOServiceItemStatusApproved,
				},
			},
			{
				Model:    moveTaskOrderFour,
				LinkOnly: true,
			},
			{
				Model:    mtoShipmentFourteen,
				LinkOnly: true,
			},
			{
				Model:    reServiceXDFSIT,
				LinkOnly: true,
			},
		}, nil)

		serviceItemDDFSITNine := factory.BuildMTOServiceItem(suite.DB(), []factory.Customization{
			{
				Model: models.MTOServiceItem{
					SITEntryDate: &destinationSITEntryDateOne,
					Status:       models.MTOServiceItemStatusApproved,
				},
			},
			{
				Model:    moveTaskOrderFive,
				LinkOnly: true,
			},
			{
				Model:    mtoShipmentSixteen,
				LinkOnly: true,
			},
			{
				Model:    reServiceXDFSIT,
				LinkOnly: true,
			},
		}, nil)

		serviceItemDDASITOne := factory.BuildMTOServiceItem(suite.DB(), []factory.Customization{
			{
				Model: models.MTOServiceItem{
					SITEntryDate: &destinationSITEntryDateTwo,
					Status:       models.MTOServiceItemStatusApproved,
				},
			},
			{
				Model:    moveTaskOrderOne,
				LinkOnly: true,
			},
			{
				Model:    mtoShipmentTwo,
				LinkOnly: true,
			},
			{
				Model:    reServiceXDASIT,
				LinkOnly: true,
			},
		}, nil)

		serviceItemXDASITTwo = factory.BuildMTOServiceItem(suite.DB(), []factory.Customization{
			{
				Model: models.MTOServiceItem{
					Status: models.MTOServiceItemStatusApproved,
				},
			},
			{
				Model:    moveTaskOrderOne,
				LinkOnly: true,
			},
			{
				Model:    mtoShipmentTwo,
				LinkOnly: true,
			},
			{
				Model:    reServiceXDASIT,
				LinkOnly: true,
			},
		}, nil)

		serviceItemDDASITThree := factory.BuildMTOServiceItem(suite.DB(), []factory.Customization{
			{
				Model: models.MTOServiceItem{
					SITEntryDate: &destinationSITEntryDateOne,
					Status:       models.MTOServiceItemStatusApproved,
				},
			},
			{
				Model:    moveTaskOrderOne,
				LinkOnly: true,
			},
			{
				Model:    mtoShipmentThree,
				LinkOnly: true,
			},
			{
				Model:    reServiceXDASIT,
				LinkOnly: true,
			},
		}, nil)

		serviceItemXDASITFour = factory.BuildMTOServiceItem(suite.DB(), []factory.Customization{
			{
				Model: models.MTOServiceItem{
					Status: models.MTOServiceItemStatusApproved,
				},
			},
			{
				Model:    moveTaskOrderOne,
				LinkOnly: true,
			},
			{
				Model:    mtoShipmentThree,
				LinkOnly: true,
			},
			{
				Model:    reServiceXDASIT,
				LinkOnly: true,
			},
		}, nil)

		serviceItemXDASITFive = factory.BuildMTOServiceItem(suite.DB(), []factory.Customization{
			{
				Model: models.MTOServiceItem{
					SITEntryDate: &destinationSITEntryDateTwo,
					Status:       models.MTOServiceItemStatusApproved,
				},
			},
			{
				Model:    moveTaskOrderOne,
				LinkOnly: true,
			},
			{
				Model:    mtoShipmentFive,
				LinkOnly: true,
			},
			{
				Model:    reServiceXDASIT,
				LinkOnly: true,
			},
		}, nil)

		serviceItemXDASITSix = factory.BuildMTOServiceItem(suite.DB(), []factory.Customization{
			{
				Model: models.MTOServiceItem{
					SITEntryDate: &destinationSITEntryDateOne,
					Status:       models.MTOServiceItemStatusApproved,
				},
			},
			{
				Model:    moveTaskOrderOne,
				LinkOnly: true,
			},
			{
				Model:    mtoShipmentSix,
				LinkOnly: true,
			},
			{
				Model:    reServiceXDASIT,
				LinkOnly: true,
			},
		}, nil)

		serviceItemDDASITEight := factory.BuildMTOServiceItem(suite.DB(), []factory.Customization{
			{
				Model: models.MTOServiceItem{
					SITDepartureDate: &destinationSITDepartureDateOne,
					Status:           models.MTOServiceItemStatusApproved,
				},
			},
			{
				Model:    moveTaskOrderOne,
				LinkOnly: true,
			},
			{
				Model:    mtoShipmentNine,
				LinkOnly: true,
			},
			{
				Model:    reServiceXDASIT,
				LinkOnly: true,
			},
		}, nil)

		serviceItemXDASITTen = factory.BuildMTOServiceItem(suite.DB(), []factory.Customization{
			{
				Model: models.MTOServiceItem{
					Status: models.MTOServiceItemStatusApproved,
				},
			},
			{
				Model:    moveTaskOrderFour,
				LinkOnly: true,
			},
			{
				Model:    mtoShipmentFourteen,
				LinkOnly: true,
			},
			{
				Model:    reServiceXDASIT,
				LinkOnly: true,
			},
		}, nil)

		serviceItemDDASITEleven := factory.BuildMTOServiceItem(suite.DB(), []factory.Customization{
			{
				Model: models.MTOServiceItem{
					Status: models.MTOServiceItemStatusApproved,
				},
			},
			{
				Model:    moveTaskOrderFive,
				LinkOnly: true,
			},
			{
				Model:    mtoShipmentSixteen,
				LinkOnly: true,
			},
			{
				Model:    reServiceXDASIT,
				LinkOnly: true,
			},
		}, nil)

		serviceItemDDASITTwelve := factory.BuildMTOServiceItem(suite.DB(), []factory.Customization{
			{
				Model: models.MTOServiceItem{
					SITDepartureDate: &destinationSITDepartureDateThree,
					Status:           models.MTOServiceItemStatusApproved,
				},
			},
			{
				Model:    moveTaskOrderFive,
				LinkOnly: true,
			},
			{
				Model:    mtoShipmentSixteen,
				LinkOnly: true,
			},
			{
				Model:    reServiceXDASIT,
				LinkOnly: true,
			},
		}, nil)

		cost := unit.Cents(20000)

		paymentRequestOne := factory.BuildPaymentRequest(suite.DB(), []factory.Customization{
			{
				Model: models.PaymentRequest{
					IsFinal:         true,
					Status:          models.PaymentRequestStatusPaid,
					RejectionReason: nil,
					SequenceNumber:  1,
				},
			},
			{
				Model:    moveTaskOrderOne,
				LinkOnly: true,
			},
		}, nil)
		factory.BuildPaymentServiceItem(suite.DB(), []factory.Customization{
			{
				Model: models.PaymentServiceItem{
					PriceCents: &cost,
					Status:     models.PaymentServiceItemStatusPaid,
				},
			}, {
				Model:    paymentRequestOne,
				LinkOnly: true,
			}, {
				Model:    serviceItemDOFSITOne,
				LinkOnly: true,
			},
		}, nil)

		factory.BuildPaymentServiceItem(suite.DB(), []factory.Customization{
			{
				Model: models.PaymentServiceItem{
					PriceCents: &cost,
					Status:     models.PaymentServiceItemStatusPaid,
				},
			}, {
				Model:    paymentRequestOne,
				LinkOnly: true,
			}, {
				Model:    serviceItemDOASITOne,
				LinkOnly: true,
			},
		}, nil)

		paymentRequestTwo := factory.BuildPaymentRequest(suite.DB(), []factory.Customization{
			{
				Model: models.PaymentRequest{
					IsFinal:         true,
					Status:          models.PaymentRequestStatusPaid,
					RejectionReason: nil,
					SequenceNumber:  2,
				},
			},
			{
				Model:    moveTaskOrderOne,
				LinkOnly: true,
			},
		}, nil)
		factory.BuildPaymentServiceItem(suite.DB(), []factory.Customization{
			{
				Model: models.PaymentServiceItem{
					PriceCents: &cost,
					Status:     models.PaymentServiceItemStatusPaid,
				},
			}, {
				Model:    paymentRequestTwo,
				LinkOnly: true,
			}, {
				Model:    serviceItemDDFSITOne,
				LinkOnly: true,
			},
		}, nil)

		factory.BuildPaymentServiceItem(suite.DB(), []factory.Customization{
			{
				Model: models.PaymentServiceItem{
					PriceCents: &cost,
					Status:     models.PaymentServiceItemStatusPaid,
				},
			}, {
				Model:    paymentRequestTwo,
				LinkOnly: true,
			}, {
				Model:    serviceItemDDASITOne,
				LinkOnly: true,
			},
		}, nil)

		paymentRequestThree := factory.BuildPaymentRequest(suite.DB(), []factory.Customization{
			{
				Model: models.PaymentRequest{
					IsFinal:         true,
					Status:          models.PaymentRequestStatusPaid,
					RejectionReason: nil,
					SequenceNumber:  3,
				},
			},
			{
				Model:    moveTaskOrderOne,
				LinkOnly: true,
			},
		}, nil)

		suite.makeAdditionalDaysSITPaymentServiceItem(paymentRequestThree, serviceItemDOFSITTwo, "2021-11-11", "2021-11-20")
		suite.makeAdditionalDaysSITPaymentServiceItem(paymentRequestThree, serviceItemDOASITThree, "2021-11-11", "2021-11-20")
		suite.makeAdditionalDaysSITPaymentServiceItem(paymentRequestThree, serviceItemDDFSITTwo, "2021-11-11", "2021-11-20")
		suite.makeAdditionalDaysSITPaymentServiceItem(paymentRequestThree, serviceItemDDASITThree, "2021-11-11", "2021-11-20")

		paymentRequestFour := factory.BuildPaymentRequest(suite.DB(), []factory.Customization{
			{
				Model: models.PaymentRequest{
					IsFinal:         true,
					Status:          models.PaymentRequestStatusPaid,
					RejectionReason: nil,
					SequenceNumber:  4,
				},
			},
			{
				Model:    moveTaskOrderOne,
				LinkOnly: true,
			},
		}, nil)
		factory.BuildPaymentServiceItem(suite.DB(), []factory.Customization{
			{
				Model: models.PaymentServiceItem{
					PriceCents: &cost,
					Status:     models.PaymentServiceItemStatusPaid,
				},
			}, {
				Model:    paymentRequestFour,
				LinkOnly: true,
			}, {
				Model:    serviceItemDOFSITThree,
				LinkOnly: true,
			},
		}, nil)

		paymentRequestFive := factory.BuildPaymentRequest(suite.DB(), []factory.Customization{
			{
				Model: models.PaymentRequest{
					IsFinal:         true,
					Status:          models.PaymentRequestStatusPaid,
					RejectionReason: nil,
					SequenceNumber:  5,
				},
			},
			{
				Model:    moveTaskOrderOne,
				LinkOnly: true,
			},
		}, nil)
		factory.BuildPaymentServiceItem(suite.DB(), []factory.Customization{
			{
				Model: models.PaymentServiceItem{
					PriceCents: &cost,
					Status:     models.PaymentServiceItemStatusPaid,
				},
			}, {
				Model:    paymentRequestFive,
				LinkOnly: true,
			}, {
				Model:    serviceItemDDFSITThree,
				LinkOnly: true,
			},
		}, nil)

		paymentRequestSix := factory.BuildPaymentRequest(suite.DB(), []factory.Customization{
			{
				Model: models.PaymentRequest{
					IsFinal:         true,
					Status:          models.PaymentRequestStatusPaid,
					RejectionReason: nil,
					SequenceNumber:  6,
				},
			},
			{
				Model:    moveTaskOrderOne,
				LinkOnly: true,
			},
		}, nil)
		factory.BuildPaymentServiceItem(suite.DB(), []factory.Customization{
			{
				Model: models.PaymentServiceItem{
					PriceCents: &cost,
					Status:     models.PaymentServiceItemStatusPaid,
				},
			}, {
				Model:    paymentRequestSix,
				LinkOnly: true,
			}, {
				Model:    serviceItemDOFSITFour,
				LinkOnly: true,
			},
		}, nil)

		factory.BuildPaymentServiceItem(suite.DB(), []factory.Customization{
			{
				Model: models.PaymentServiceItem{
					PriceCents: &cost,
					Status:     models.PaymentServiceItemStatusPaid,
				},
			}, {
				Model:    paymentRequestSix,
				LinkOnly: true,
			}, {
				Model:    serviceItemDDFSITFour,
				LinkOnly: true,
			},
		}, nil)

		paymentRequestSeven = factory.BuildPaymentRequest(suite.DB(), []factory.Customization{
			{
				Model: models.PaymentRequest{
					IsFinal:         true,
					Status:          models.PaymentRequestStatusPaid,
					RejectionReason: nil,
					SequenceNumber:  7,
				},
			},
			{
				Model:    moveTaskOrderOne,
				LinkOnly: true,
			},
		}, nil)
		factory.BuildPaymentServiceItem(suite.DB(), []factory.Customization{
			{
				Model: models.PaymentServiceItem{
					PriceCents: &cost,
					Status:     models.PaymentServiceItemStatusPaid,
				},
			}, {
				Model:    paymentRequestSeven,
				LinkOnly: true,
			}, {
				Model:    serviceItemXOFSITFive,
				LinkOnly: true,
			},
		}, nil)

		factory.BuildPaymentServiceItem(suite.DB(), []factory.Customization{
			{
				Model: models.PaymentServiceItem{
					PriceCents: &cost,
					Status:     models.PaymentServiceItemStatusPaid,
				},
			}, {
				Model:    paymentRequestSeven,
				LinkOnly: true,
			}, {
				Model:    serviceItemXDFSITFive,
				LinkOnly: true,
			},
		}, nil)

		paymentRequestEight := factory.BuildPaymentRequest(suite.DB(), []factory.Customization{
			{
				Model: models.PaymentRequest{
					IsFinal:         true,
					Status:          models.PaymentRequestStatusPaid,
					RejectionReason: nil,
					SequenceNumber:  8,
				},
			},
			{
				Model:    moveTaskOrderOne,
				LinkOnly: true,
			},
		}, nil)
		factory.BuildPaymentServiceItem(suite.DB(), []factory.Customization{
			{
				Model: models.PaymentServiceItem{
					PriceCents: &cost,
					Status:     models.PaymentServiceItemStatusPaid,
				},
			}, {
				Model:    paymentRequestEight,
				LinkOnly: true,
			}, {
				Model:    serviceItemDOFSITSix,
				LinkOnly: true,
			},
		}, nil)

		factory.BuildPaymentServiceItem(suite.DB(), []factory.Customization{
			{
				Model: models.PaymentServiceItem{
					PriceCents: &cost,
					Status:     models.PaymentServiceItemStatusPaid,
				},
			}, {
				Model:    paymentRequestEight,
				LinkOnly: true,
			}, {
				Model:    serviceItemDOASITEight,
				LinkOnly: true,
			},
		}, nil)

		paymentRequestNine := factory.BuildPaymentRequest(suite.DB(), []factory.Customization{
			{
				Model: models.PaymentRequest{
					IsFinal:         true,
					Status:          models.PaymentRequestStatusPaid,
					RejectionReason: nil,
					SequenceNumber:  9,
				},
			},
			{
				Model:    moveTaskOrderOne,
				LinkOnly: true,
			},
		}, nil)
		factory.BuildPaymentServiceItem(suite.DB(), []factory.Customization{
			{
				Model: models.PaymentServiceItem{
					PriceCents: &cost,
					Status:     models.PaymentServiceItemStatusPaid,
				},
			}, {
				Model:    paymentRequestNine,
				LinkOnly: true,
			}, {
				Model:    serviceItemDDFSITSix,
				LinkOnly: true,
			},
		}, nil)

		factory.BuildPaymentServiceItem(suite.DB(), []factory.Customization{
			{
				Model: models.PaymentServiceItem{
					PriceCents: &cost,
					Status:     models.PaymentServiceItemStatusPaid,
				},
			}, {
				Model:    paymentRequestNine,
				LinkOnly: true,
			}, {
				Model:    serviceItemDDASITEight,
				LinkOnly: true,
			},
		}, nil)

		paymentRequestTen := factory.BuildPaymentRequest(suite.DB(), []factory.Customization{
			{
				Model: models.PaymentRequest{
					IsFinal:         true,
					Status:          models.PaymentRequestStatusPaid,
					RejectionReason: nil,
					SequenceNumber:  1,
				},
			},
			{
				Model:    moveTaskOrderThree,
				LinkOnly: true,
			},
		}, nil)
		factory.BuildPaymentServiceItem(suite.DB(), []factory.Customization{
			{
				Model: models.PaymentServiceItem{
					PriceCents: &cost,
					Status:     models.PaymentServiceItemStatusPaid,
				},
			}, {
				Model:    paymentRequestTen,
				LinkOnly: true,
			}, {
				Model:    serviceItemDOFSITNine,
				LinkOnly: true,
			},
		}, nil)

		suite.makeAdditionalDaysSITPaymentServiceItem(paymentRequestTen, serviceItemDOASITTen, "2021-11-11", "2021-11-20")

		paymentRequestEleven := factory.BuildPaymentRequest(suite.DB(), []factory.Customization{
			{
				Model: models.PaymentRequest{
					IsFinal:         true,
					Status:          models.PaymentRequestStatusPaid,
					RejectionReason: nil,
					SequenceNumber:  1,
				},
			},
			{
				Model:    moveTaskOrderFour,
				LinkOnly: true,
			},
		}, nil)
		factory.BuildPaymentServiceItem(suite.DB(), []factory.Customization{
			{
				Model: models.PaymentServiceItem{
					PriceCents: &cost,
					Status:     models.PaymentServiceItemStatusPaid,
				},
			}, {
				Model:    paymentRequestEleven,
				LinkOnly: true,
			}, {
				Model:    serviceItemDDFSITEight,
				LinkOnly: true,
			},
		}, nil)

		paymentRequestTwelve := factory.BuildPaymentRequest(suite.DB(), []factory.Customization{
			{
				Model: models.PaymentRequest{
					IsFinal:         true,
					Status:          models.PaymentRequestStatusPaid,
					RejectionReason: nil,
					SequenceNumber:  1,
				},
			},
			{
				Model:    moveTaskOrderFive,
				LinkOnly: true,
			},
		}, nil)
		factory.BuildPaymentServiceItem(suite.DB(), []factory.Customization{
			{
				Model: models.PaymentServiceItem{
					PriceCents: &cost,
					Status:     models.PaymentServiceItemStatusPaid,
				},
			}, {
				Model:    paymentRequestTwelve,
				LinkOnly: true,
			}, {
				Model:    serviceItemDOFSITTen,
				LinkOnly: true,
			},
		}, nil)

		paymentServiceItemParamTwo := []factory.CreatePaymentServiceItemParams{
			{
				Key:     models.ServiceItemParamNameNumberDaysSIT,
				KeyType: models.ServiceItemParamTypeInteger,
				Value:   "29",
			},
		}
		factory.BuildPaymentServiceItemWithParams(
			suite.DB(),
			serviceItemDOASITTwelve.ReService.Code,
			paymentServiceItemParamTwo,
			[]factory.Customization{
				{
					Model: models.PaymentServiceItem{
						PriceCents: &cost,
						Status:     models.PaymentServiceItemStatusPaid,
					},
				},
				{
					Model:    paymentRequestTwelve,
					LinkOnly: true,
				},
				{
					Model:    serviceItemDOASITTwelve,
					LinkOnly: true,
				},
			}, nil)

		paymentServiceItemParamThree := []factory.CreatePaymentServiceItemParams{
			{
				Key:     models.ServiceItemParamNameNumberDaysSIT,
				KeyType: models.ServiceItemParamTypeInteger,
				Value:   "32",
			},
		}
		factory.BuildPaymentServiceItemWithParams(
			suite.DB(),
			serviceItemDOASITThirteen.ReService.Code,
			paymentServiceItemParamThree,
			[]factory.Customization{
				{
					Model: models.PaymentServiceItem{
						PriceCents: &cost,
						Status:     models.PaymentServiceItemStatusPaid,
					},
				},
				{
					Model:    paymentRequestTwelve,
					LinkOnly: true,
				},
				{
					Model:    serviceItemDOASITThirteen,
					LinkOnly: true,
				},
			}, nil)

		paymentRequestThirteen := factory.BuildPaymentRequest(suite.DB(), []factory.Customization{
			{
				Model: models.PaymentRequest{
					IsFinal:         true,
					Status:          models.PaymentRequestStatusPaid,
					RejectionReason: nil,
					SequenceNumber:  2,
				},
			},
			{
				Model:    moveTaskOrderFive,
				LinkOnly: true,
			},
		}, nil)
		factory.BuildPaymentServiceItem(suite.DB(), []factory.Customization{
			{
				Model: models.PaymentServiceItem{
					PriceCents: &cost,
					Status:     models.PaymentServiceItemStatusPaid,
				},
			}, {
				Model:    paymentRequestThirteen,
				LinkOnly: true,
			}, {
				Model:    serviceItemDDFSITNine,
				LinkOnly: true,
			},
		}, nil)

		paymentRequestFourteen := factory.BuildPaymentRequest(suite.DB(), []factory.Customization{
			{
				Model: models.PaymentRequest{
					IsFinal:         true,
					Status:          models.PaymentRequestStatusReviewedAllRejected,
					RejectionReason: nil,
					SequenceNumber:  3,
				},
			},
			{
				Model:    moveTaskOrderFive,
				LinkOnly: true,
			},
		}, nil)
		paymentServiceItemParamFour := []factory.CreatePaymentServiceItemParams{
			{
				Key:     models.ServiceItemParamNameNumberDaysSIT,
				KeyType: models.ServiceItemParamTypeInteger,
				Value:   "27",
			},
		}
		factory.BuildPaymentServiceItemWithParams(
			suite.DB(),
			serviceItemDDASITEleven.ReService.Code,
			paymentServiceItemParamFour,
			[]factory.Customization{
				{
					Model: models.PaymentServiceItem{
						PriceCents: &cost,
						Status:     models.PaymentServiceItemStatusDenied,
					},
				},
				{
					Model:    paymentRequestFourteen,
					LinkOnly: true,
				},
				{
					Model:    serviceItemDDASITEleven,
					LinkOnly: true,
				},
			}, nil)

		paymentRequestFifteen = factory.BuildPaymentRequest(suite.DB(), []factory.Customization{
			{
				Model: models.PaymentRequest{
					IsFinal:         true,
					Status:          models.PaymentRequestStatusReviewedAllRejected,
					RejectionReason: nil,
					SequenceNumber:  10,
				},
			},
			{
				Model:    moveTaskOrderOne,
				LinkOnly: true,
			},
		}, nil)

		suite.makeAdditionalDaysSITPaymentServiceItem(paymentRequestFifteen, serviceItemXOASITTwo, "2021-10-11", "2021-10-20")
		suite.makeAdditionalDaysSITPaymentServiceItem(paymentRequestFifteen, serviceItemXOASITFour, "2021-10-21", "2021-10-30")
		suite.makeAdditionalDaysSITPaymentServiceItem(paymentRequestFifteen, serviceItemXDASITFour, "2021-11-01", "2021-11-10")
		suite.makeAdditionalDaysSITPaymentServiceItem(paymentRequestFifteen, serviceItemXOASITSix, "2021-11-01", "2021-11-10")
		suite.makeAdditionalDaysSITPaymentServiceItem(paymentRequestFifteen, serviceItemXDASITSix, "2021-11-11", "2021-11-20")
		suite.makeAdditionalDaysSITPaymentServiceItem(paymentRequestFifteen, serviceItemXOASITNine, "2021-11-11", "2021-11-20")

		paymentRequestSixteen = factory.BuildPaymentRequest(suite.DB(), []factory.Customization{
			{
				Model: models.PaymentRequest{
					IsFinal:         true,
					Status:          models.PaymentRequestStatusReviewedAllRejected,
					RejectionReason: nil,
					SequenceNumber:  1,
				},
			},
			{
				Model:    moveTaskOrderTwo,
				LinkOnly: true,
			},
		}, nil)

		paymentRequestSeventeen = factory.BuildPaymentRequest(suite.DB(), []factory.Customization{
			{
				Model: models.PaymentRequest{
					IsFinal:         true,
					Status:          models.PaymentRequestStatusReviewedAllRejected,
					RejectionReason: nil,
					SequenceNumber:  2,
				},
			},
			{
				Model:    moveTaskOrderThree,
				LinkOnly: true,
			},
		}, nil)
		suite.makeAdditionalDaysSITPaymentServiceItem(paymentRequestSeventeen, serviceItemXOASITEleven, "2021-11-21", "2021-11-30")

		paymentRequestEighteen = factory.BuildPaymentRequest(suite.DB(), []factory.Customization{
			{
				Model: models.PaymentRequest{
					IsFinal:         true,
					Status:          models.PaymentRequestStatusReviewedAllRejected,
					RejectionReason: nil,
					SequenceNumber:  2,
				},
			},
			{
				Model:    moveTaskOrderFour,
				LinkOnly: true,
			},
		}, nil)
		suite.makeAdditionalDaysSITPaymentServiceItem(paymentRequestEighteen, serviceItemXDASITTen, "2021-11-11", "2021-11-20")

		paymentRequestNineteen := factory.BuildPaymentRequest(suite.DB(), []factory.Customization{
			{
				Model: models.PaymentRequest{
					IsFinal:         true,
					Status:          models.PaymentRequestStatusReviewedAllRejected,
					RejectionReason: nil,
					SequenceNumber:  4,
				},
			},
			{
				Model:    moveTaskOrderFive,
				LinkOnly: true,
			},
		}, nil)
		suite.makeAdditionalDaysSITPaymentServiceItem(paymentRequestNineteen, serviceItemDDASITTwelve, "2021-11-11", "2021-11-20")
	}

	for _, isDomestic := range setupTestDataIsDomesticFlags {
		suite.Run("an MTO Shipment has multiple Origin MTO Service Items with different SIT Entry Dates", func() {
			setupTestData(isDomestic)

			paramLookup, err := ServiceParamLookupInitialize(suite.AppContextForTest(), suite.planner, serviceItemXOASITTwo, paymentRequestFifteen.ID, moveTaskOrderOne.ID, nil)
			suite.FatalNoError(err)

			_, err = paramLookup.ServiceParamValue(suite.AppContextForTest(), key)
			suite.Error(err)
			suite.Contains(err.Error(), "multiple Origin MTO Service Items with different SIT Entry Dates")
		})

		suite.Run("an MTO Shipment has multiple Destination MTO Service Items with different SIT Entry Dates", func() {
			setupTestData(isDomestic)

			paramLookup, err := ServiceParamLookupInitialize(suite.AppContextForTest(), suite.planner, serviceItemXDASITTwo, paymentRequestFifteen.ID, moveTaskOrderOne.ID, nil)
			suite.FatalNoError(err)

			_, err = paramLookup.ServiceParamValue(suite.AppContextForTest(), key)
			suite.Error(err)
			suite.Contains(err.Error(), "multiple Destination MTO Service Items with different SIT Entry Dates")
		})

		// TODO can we support this case? the test data has 2 DOASIT service items, does that even make sense?
		suite.Run("an MTO Shipment has multiple Origin MTO Service Items with identical SIT Entry Dates", func() {
			setupTestData(isDomestic)

			paramLookup, err := ServiceParamLookupInitialize(suite.AppContextForTest(), suite.planner, serviceItemXOASITFour, paymentRequestFifteen.ID, moveTaskOrderOne.ID, nil)
			suite.FatalNoError(err)

			_, err = paramLookup.ServiceParamValue(suite.AppContextForTest(), key)
			suite.NoError(err)
		})

		// TODO can we support this case? the test data has 2 DDASIT service items on the shipment, does that even make sense?
		suite.Run("an MTO Shipment has multiple Destination MTO Service Items with identical SIT Entry Dates", func() {
			setupTestData(isDomestic)

			paramLookup, err := ServiceParamLookupInitialize(suite.AppContextForTest(), suite.planner, serviceItemXDASITFour, paymentRequestFifteen.ID, moveTaskOrderOne.ID, nil)
			suite.FatalNoError(err)

			_, err = paramLookup.ServiceParamValue(suite.AppContextForTest(), key)
			suite.NoError(err)
		})

		suite.Run("an MTO Shipment already has an Origin MTO Service Item with a different SIT Entry Date", func() {
			setupTestData(isDomestic)

			paramLookup, err := ServiceParamLookupInitialize(suite.AppContextForTest(), suite.planner, serviceItemXOASITFive, paymentRequestFifteen.ID, moveTaskOrderOne.ID, nil)
			suite.FatalNoError(err)

			_, err = paramLookup.ServiceParamValue(suite.AppContextForTest(), key)
			suite.Error(err)
			suite.Contains(err.Error(), "already has an Origin MTO Service Item with a different SIT Entry Date")
		})

		suite.Run("an MTO Shipment already has a Destination MTO Service Item with a different SIT Entry Date", func() {
			setupTestData(isDomestic)

			paramLookup, err := ServiceParamLookupInitialize(suite.AppContextForTest(), suite.planner, serviceItemXDASITFive, paymentRequestFifteen.ID, moveTaskOrderOne.ID, nil)
			suite.FatalNoError(err)

			_, err = paramLookup.ServiceParamValue(suite.AppContextForTest(), key)
			suite.Error(err)
			suite.Contains(err.Error(), "already has a Destination MTO Service Item with a different SIT Entry Date")
		})

		// TODO can we support this case? the test data has 2 DDASIT service items on the shipment, does that even make sense?
		suite.Run("an MTO Shipment has multiple Destination MTO Service Items with identical SIT Entry Dates", func() {
			setupTestData(isDomestic)

			paramLookup, err := ServiceParamLookupInitialize(suite.AppContextForTest(), suite.planner, serviceItemXDASITFour, paymentRequestFifteen.ID, moveTaskOrderOne.ID, nil)
			suite.FatalNoError(err)

			_, err = paramLookup.ServiceParamValue(suite.AppContextForTest(), key)
			suite.NoError(err)
		})

		suite.Run("an MTO Shipment already has an Origin MTO Service Item with a different SIT Entry Date", func() {
			setupTestData(isDomestic)

			paramLookup, err := ServiceParamLookupInitialize(suite.AppContextForTest(), suite.planner, serviceItemXOASITFive, paymentRequestFifteen.ID, moveTaskOrderOne.ID, nil)
			suite.FatalNoError(err)

			_, err = paramLookup.ServiceParamValue(suite.AppContextForTest(), key)
			suite.Error(err)
			suite.Contains(err.Error(), "already has an Origin MTO Service Item with a different SIT Entry Date")
		})

		suite.Run("an MTO Shipment already has a Destination MTO Service Item with a different SIT Entry Date", func() {
			setupTestData(isDomestic)

			paramLookup, err := ServiceParamLookupInitialize(suite.AppContextForTest(), suite.planner, serviceItemXDASITFive, paymentRequestFifteen.ID, moveTaskOrderOne.ID, nil)
			suite.FatalNoError(err)

			_, err = paramLookup.ServiceParamValue(suite.AppContextForTest(), key)
			suite.Error(err)
			suite.Contains(err.Error(), "already has a Destination MTO Service Item with a different SIT Entry Date")
		})

		suite.Run("an MTO Shipment already has an Origin MTO Service Item with an identical SIT Entry Date", func() {
			setupTestData(isDomestic)

			paramLookup, err := ServiceParamLookupInitialize(suite.AppContextForTest(), suite.planner, serviceItemXOASITSix, paymentRequestFifteen.ID, moveTaskOrderOne.ID, nil)
			suite.FatalNoError(err)

			_, err = paramLookup.ServiceParamValue(suite.AppContextForTest(), key)
			suite.NoError(err)
		})

		suite.Run("an MTO Shipment already has a Destination MTO Service Item with an identical SIT Entry Date", func() {
			setupTestData(isDomestic)

			paramLookup, err := ServiceParamLookupInitialize(suite.AppContextForTest(), suite.planner, serviceItemXDASITSix, paymentRequestFifteen.ID, moveTaskOrderOne.ID, nil)
			suite.FatalNoError(err)

			_, err = paramLookup.ServiceParamValue(suite.AppContextForTest(), key)
			suite.NoError(err)
		})

		suite.Run("an MTO Shipment has Origin MTO Service Items but none with a SIT Entry Date", func() {
			setupTestData(isDomestic)

			paramLookup, err := ServiceParamLookupInitialize(suite.AppContextForTest(), suite.planner, serviceItemXOFSITFive, paymentRequestFifteen.ID, moveTaskOrderOne.ID, nil)
			suite.FatalNoError(err)

			// Test that it fails
			_, err = paramLookup.ServiceParamValue(suite.AppContextForTest(), key)
			suite.Error(err)
			suite.Contains(err.Error(), "does not have an Origin MTO Service Item with a SIT Entry Date")

			// Now test that it succeeds after we add a service item with entry date
			serviceItemDOASITSeven := factory.BuildMTOServiceItem(suite.DB(), []factory.Customization{
				{
					Model: models.MTOServiceItem{
						SITEntryDate: &originSITEntryDateOne,
						Status:       models.MTOServiceItemStatusApproved,
					},
				},
				{
					Model:    moveTaskOrderOne,
					LinkOnly: true,
				},
				{
					Model:    mtoShipmentSeven,
					LinkOnly: true,
				},
				{
					Model:    reServiceXOASIT,
					LinkOnly: true,
				},
			}, nil)
			suite.makeAdditionalDaysSITPaymentServiceItem(paymentRequestFifteen, serviceItemDOASITSeven, "2021-11-21", "2021-11-30")

			paramLookup, err = ServiceParamLookupInitialize(suite.AppContextForTest(), suite.planner, serviceItemDOASITSeven, paymentRequestFifteen.ID, moveTaskOrderOne.ID, nil)
			suite.FatalNoError(err)

			_, err = paramLookup.ServiceParamValue(suite.AppContextForTest(), key)
			suite.NoError(err)
		})

		suite.Run("an MTO Shipment has Destination MTO Service Items but none with a SIT Entry Date", func() {
			setupTestData(isDomestic)

			paramLookup, err := ServiceParamLookupInitialize(suite.AppContextForTest(), suite.planner, serviceItemXDFSITFive, paymentRequestSeven.ID, moveTaskOrderOne.ID, nil)
			suite.FatalNoError(err)

			_, err = paramLookup.ServiceParamValue(suite.AppContextForTest(), key)
			suite.Error(err)
			suite.Contains(err.Error(), "does not have a Destination MTO Service Item with a SIT Entry Date")

			serviceItemDDASITSeven := factory.BuildMTOServiceItem(suite.DB(), []factory.Customization{
				{
					Model: models.MTOServiceItem{
						SITEntryDate: &destinationSITEntryDateOne,
						Status:       models.MTOServiceItemStatusApproved,
					},
				},
				{
					Model:    moveTaskOrderOne,
					LinkOnly: true,
				},
				{
					Model:    mtoShipmentSeven,
					LinkOnly: true,
				},
				{
					Model:    reServiceXDASIT,
					LinkOnly: true,
				},
			}, nil)
			suite.makeAdditionalDaysSITPaymentServiceItem(paymentRequestSeven, serviceItemDDASITSeven, "2021-12-01", "2021-12-10")

			paramLookup, err = ServiceParamLookupInitialize(suite.AppContextForTest(), suite.planner, serviceItemDDASITSeven, paymentRequestSeven.ID, moveTaskOrderOne.ID, nil)
			suite.FatalNoError(err)

			_, err = paramLookup.ServiceParamValue(suite.AppContextForTest(), key)
			suite.NoError(err)
		})

		suite.Run("an MTO Shipment only has a First Day SIT MTO Service Item", func() {
			setupTestData(isDomestic)

			paramLookup, err := ServiceParamLookupInitialize(suite.AppContextForTest(), suite.planner, serviceItemXOFSITSeven, paymentRequestFifteen.ID, moveTaskOrderOne.ID, nil)
			suite.FatalNoError(err)

			_, err = paramLookup.ServiceParamValue(suite.AppContextForTest(), key)
			suite.Error(err)
			suite.Contains(err.Error(), "failed to find a PaymentServiceItem for MTOServiceItem")

			paramLookup, err = ServiceParamLookupInitialize(suite.AppContextForTest(), suite.planner, serviceItemXDFSITSeven, paymentRequestFifteen.ID, moveTaskOrderOne.ID, nil)
			suite.FatalNoError(err)

			_, err = paramLookup.ServiceParamValue(suite.AppContextForTest(), key)
			suite.Error(err)
			suite.Contains(err.Error(), "failed to find a PaymentServiceItem for MTOServiceItem")
		})

		suite.Run("an MTO with one MTO Shipment with one DOFSIT payment service item", func() {
			setupTestData(isDomestic)

			paramLookup, err := ServiceParamLookupInitialize(suite.AppContextForTest(), suite.planner, serviceItemXOFSITEight, paymentRequestSixteen.ID, moveTaskOrderTwo.ID, nil)
			suite.FatalNoError(err)

			value, err := paramLookup.ServiceParamValue(suite.AppContextForTest(), key)
			suite.Error(err)
			suite.Contains(err.Error(), "failed to find a PaymentServiceItem for MTOServiceItem")
			suite.Equal("", value)
		})

		suite.Run("an MTO with more than one MTO Shipment", func() {
			setupTestData(isDomestic)

			paramLookup, err := ServiceParamLookupInitialize(suite.AppContextForTest(), suite.planner, serviceItemXOASITEleven, paymentRequestSeventeen.ID, moveTaskOrderThree.ID, nil)
			suite.FatalNoError(err)

			value, err := paramLookup.ServiceParamValue(suite.AppContextForTest(), key)
			suite.NoError(err)
			suite.Equal("10", value)
		})

		suite.Run("an MTO with an MTO Shipment with no SIT Departure Date", func() {
			setupTestData(isDomestic)

			paramLookup, err := ServiceParamLookupInitialize(suite.AppContextForTest(), suite.planner, serviceItemXDASITTen, paymentRequestEighteen.ID, moveTaskOrderFour.ID, nil)
			suite.FatalNoError(err)

			value, err := paramLookup.ServiceParamValue(suite.AppContextForTest(), key)
			suite.NoError(err)
			suite.Equal("10", value)
		})

		suite.Run("simple date calculation", func() {
			setupTestData(isDomestic)

			move, serviceItemXOASIT, paymentRequest := suite.setupMoveWithAddlDaysSITAndPaymentRequest(reServiceXOFSIT, originSITEntryDateOne, reServiceXOASIT, "2020-07-21", "2020-07-30")
			paramLookup, err := ServiceParamLookupInitialize(suite.AppContextForTest(), suite.planner, serviceItemXOASIT, paymentRequest.ID, move.ID, nil)
			suite.FatalNoError(err)

			days, err := paramLookup.ServiceParamValue(suite.AppContextForTest(), key)
			suite.NoError(err)

			suite.Equal("10", days)
		})
		suite.Run("invalid start date", func() {
			setupTestData(isDomestic)

			move, serviceItemXOASIT, paymentRequest := suite.setupMoveWithAddlDaysSITAndPaymentRequest(reServiceXOFSIT, originSITEntryDateOne, reServiceXOASIT, "not a date", "2020-07-30")
			paramLookup, err := ServiceParamLookupInitialize(suite.AppContextForTest(), suite.planner, serviceItemXOASIT, paymentRequest.ID, move.ID, nil)
			suite.FatalNoError(err)

			_, err = paramLookup.ServiceParamValue(suite.AppContextForTest(), key)
			suite.Error(err)
			suite.Contains(err.Error(), "failed to parse SITPaymentRequestStart as a date")
		})

		suite.Run("invalid end date", func() {
			setupTestData(isDomestic)

			move, serviceItemXOASIT, paymentRequest := suite.setupMoveWithAddlDaysSITAndPaymentRequest(reServiceXOFSIT, originSITEntryDateOne, reServiceXOASIT, "2020-07-01", "not a date")
			paramLookup, err := ServiceParamLookupInitialize(suite.AppContextForTest(), suite.planner, serviceItemXOASIT, paymentRequest.ID, move.ID, nil)
			suite.FatalNoError(err)

			_, err = paramLookup.ServiceParamValue(suite.AppContextForTest(), key)
			suite.Error(err)
			suite.Contains(err.Error(), "failed to parse SITPaymentRequestEnd as a date")
		})
		suite.Run("overlapping dates should error", func() {
			setupTestData(isDomestic)

			move, serviceItemXOASIT, _ := suite.setupMoveWithAddlDaysSITAndPaymentRequest(reServiceXOFSIT, originSITEntryDateOne, reServiceXOASIT, "2020-07-21", "2020-07-30")
			paymentRequestOverlapping := factory.BuildPaymentRequest(suite.DB(), []factory.Customization{
				{
					Model: models.PaymentRequest{
						IsFinal:         false,
						Status:          models.PaymentRequestStatusPending,
						RejectionReason: nil,
						SequenceNumber:  2,
					},
				},
				{
					Model:    move,
					LinkOnly: true,
				},
			}, nil)
			suite.makeAdditionalDaysSITPaymentServiceItem(paymentRequestOverlapping, serviceItemXOASIT, "2020-07-25", "2020-08-10")
			paramLookup, err := ServiceParamLookupInitialize(suite.AppContextForTest(), suite.planner, serviceItemXOASIT, paymentRequestOverlapping.ID, move.ID, nil)
			suite.FatalNoError(err)

			_, err = paramLookup.ServiceParamValue(suite.AppContextForTest(), key)
			suite.Error(err)
		})
		suite.Run("it shouldn't matter if dates from rejected payment requests overlap with current payment request", func() {
			setupTestData(isDomestic)

			move, serviceItemXOASIT, paymentRequest := suite.setupMoveWithAddlDaysSITAndPaymentRequest(reServiceXOFSIT, originSITEntryDateOne, reServiceXOASIT, "2020-07-21", "2020-07-30")

			paymentRequestRejected := factory.BuildPaymentRequest(suite.DB(), []factory.Customization{
				{
					Model: models.PaymentRequest{
						IsFinal:         false,
						Status:          models.PaymentRequestStatusReviewedAllRejected,
						RejectionReason: nil,
						SequenceNumber:  1 + paymentRequest.SequenceNumber,
					},
				},
				{
					Model:    move,
					LinkOnly: true,
				},
			}, nil)
			suite.makeAdditionalDaysSITPaymentServiceItemWithStatus(paymentRequestRejected, serviceItemXOASIT, "2020-07-21", "2020-07-30", models.PaymentServiceItemStatusDenied)

			paramLookup, err := ServiceParamLookupInitialize(suite.AppContextForTest(), suite.planner, serviceItemXOASIT, paymentRequest.ID, move.ID, nil)
			suite.FatalNoError(err)

			_, err = paramLookup.ServiceParamValue(suite.AppContextForTest(), key)
			suite.FatalNoError(err)
		})

		suite.Run("Requests for SIT additional days past the allowance for the shipment should be rejected", func() {
			setupTestData(isDomestic)

			// End date is a year in the future in order to exceed allowance
			move, serviceItemXOASIT, paymentRequest := suite.setupMoveWithAddlDaysSITAndPaymentRequest(reServiceXOFSIT, originSITEntryDateOne, reServiceXOASIT, "2020-07-21", "2021-07-30")
			paramLookup, err := ServiceParamLookupInitialize(suite.AppContextForTest(), suite.planner, serviceItemXOASIT, paymentRequest.ID, move.ID, nil)
			suite.FatalNoError(err)

			_, err = paramLookup.ServiceParamValue(suite.AppContextForTest(), key)
			suite.Error(err)
		})
	}

	suite.Run("Requests for SIT additional days past the original allowance should be accepted if they are covered by extensions", func() {
		setupTestData(true)

		// End date is a year in the future in order to make sure we exceed the allowance.
		move, serviceItemDOASIT, paymentRequest := suite.setupMoveWithAddlDaysSITAndPaymentRequest(reServiceXOFSIT, originSITEntryDateOne, reServiceXOASIT, "2020-07-21", "2021-07-30")

		factory.BuildSITDurationUpdate(suite.DB(), []factory.Customization{
			{
				Model:    serviceItemDOASIT.MTOShipment,
				LinkOnly: true,
			},
			{
				Model: models.SITDurationUpdate{
					ApprovedDays: models.IntPointer(400),
				},
			},
		}, []factory.Trait{factory.GetTraitApprovedSITDurationUpdate})

		paramLookup, err := ServiceParamLookupInitialize(suite.AppContextForTest(), suite.planner, serviceItemDOASIT, paymentRequest.ID, move.ID, nil)
		suite.FatalNoError(err)

		_, err = paramLookup.ServiceParamValue(suite.AppContextForTest(), key)
		suite.FatalNoError(err)
	})

	suite.Run("SIT days remaining calculation should account for first day in SIT", func() {
		setupTestData(true)

		// The Additional Days SIT service item should be for exactly the allowed amount,
		// So the first day in SIT will put it over the limit.
		move, serviceItemDOASIT, paymentRequest := suite.setupMoveWithAddlDaysSITAndPaymentRequest(reServiceXOFSIT, originSITEntryDateOne, reServiceXOASIT, "2020-07-21", "2020-10-18")
		paramLookup, err := ServiceParamLookupInitialize(suite.AppContextForTest(), suite.planner, serviceItemDOASIT, paymentRequest.ID, move.ID, nil)
		suite.FatalNoError(err)

		_, err = paramLookup.ServiceParamValue(suite.AppContextForTest(), key)
		suite.Error(err)
	})

	suite.Run("SIT Additional Days cannot start on the same day as the end of a previously billed date range", func() {
		setupTestData(true)

		move, serviceItemDOASIT, _ := suite.setupMoveWithAddlDaysSITAndPaymentRequest(
			reServiceXOFSIT,
			originSITEntryDateOne,
			reServiceXOASIT,
			"2020-07-21", "2020-07-30")

		paymentRequestOverlapping := factory.BuildPaymentRequest(suite.DB(), []factory.Customization{
			{
				Model: models.PaymentRequest{
					IsFinal:         false,
					Status:          models.PaymentRequestStatusPending,
					RejectionReason: nil,
					SequenceNumber:  2,
				},
			},
			{
				Model:    move,
				LinkOnly: true,
			},
		}, nil)
		// Previously billed DOASIT ends on 2020-07-30. This one starts on that same date, so the lookup should fail.
		suite.makeAdditionalDaysSITPaymentServiceItem(
			paymentRequestOverlapping,
			serviceItemDOASIT,
			"2020-07-30", "2020-08-15")

		paramLookup, err := ServiceParamLookupInitialize(suite.AppContextForTest(), suite.planner, serviceItemDOASIT, paymentRequestOverlapping.ID, move.ID, nil)
		suite.FatalNoError(err)

		_, err = paramLookup.ServiceParamValue(suite.AppContextForTest(), key)
		suite.Error(err)
	})
}

func (suite *ServiceParamValueLookupsSuite) makeAdditionalDaysSITPaymentServiceItemWithStatus(paymentRequest models.PaymentRequest, serviceItem models.MTOServiceItem, startDate string, endDate string, status models.PaymentServiceItemStatus) {
	cost := unit.Cents(20000)
	paymentServiceItemParams := []factory.CreatePaymentServiceItemParams{
		{
			Key:     models.ServiceItemParamNameSITPaymentRequestStart,
			KeyType: models.ServiceItemParamTypeDate,
			Value:   startDate,
		},
		{
			Key:     models.ServiceItemParamNameSITPaymentRequestEnd,
			KeyType: models.ServiceItemParamTypeDate,
			Value:   endDate,
		},
	}
	factory.BuildPaymentServiceItemWithParams(
		suite.DB(),
		serviceItem.ReService.Code,
		paymentServiceItemParams,
		[]factory.Customization{
			{
				Model: models.PaymentServiceItem{
					PriceCents: &cost,
					Status:     status,
				},
			},
			{
				Model:    paymentRequest,
				LinkOnly: true,
			},
			{
				Model:    serviceItem,
				LinkOnly: true,
			},
		}, nil)
}

func (suite *ServiceParamValueLookupsSuite) makeAdditionalDaysSITPaymentServiceItem(paymentRequest models.PaymentRequest, serviceItem models.MTOServiceItem, startDate string, endDate string) {
	suite.makeAdditionalDaysSITPaymentServiceItemWithStatus(paymentRequest, serviceItem, startDate, endDate, models.PaymentServiceItemStatusPaid)
}

// setupMoveWithAddlDaysSITAndPaymentRequest creates a move with a single shipment, a Domestic Additional Days
// SIT service item, and a payment request for that service item.
func (suite *ServiceParamValueLookupsSuite) setupMoveWithAddlDaysSITAndPaymentRequest(sitFirstDayReService models.ReService, sitEntryDate time.Time, sitAdditionalDaysReService models.ReService, sitAdditionalDaysStartDate string, sitAdditionalDaysEndDate string) (models.Move, models.MTOServiceItem, models.PaymentRequest) {
	defaultSITDaysAllowance := 90
	move := factory.BuildAvailableToPrimeMove(suite.DB(), nil, nil)
	shipment := factory.BuildMTOShipment(suite.DB(), []factory.Customization{
		{
			Model:    move,
			LinkOnly: true,
		},
		{
			Model: models.MTOShipment{
				Status:           models.MTOShipmentStatusSubmitted,
				SITDaysAllowance: &defaultSITDaysAllowance,
			},
		},
	}, nil)
	move.MTOShipments = models.MTOShipments{
		shipment,
	}
	serviceItemFirstDaySIT := factory.BuildMTOServiceItem(suite.DB(), []factory.Customization{
		{
			Model: models.MTOServiceItem{
				SITEntryDate: &sitEntryDate,
				Status:       models.MTOServiceItemStatusApproved,
			},
		},
		{
			Model:    move,
			LinkOnly: true,
		},
		{
			Model:    shipment,
			LinkOnly: true,
		},
		{
			Model:    sitFirstDayReService,
			LinkOnly: true,
		},
	}, nil)
	serviceItem := factory.BuildMTOServiceItem(suite.DB(), []factory.Customization{
		{
			Model: models.MTOServiceItem{
				SITEntryDate: &sitEntryDate,
				Status:       models.MTOServiceItemStatusApproved,
			},
		},
		{
			Model:    move,
			LinkOnly: true,
		},
		{
			Model:    shipment,
			LinkOnly: true,
		},
		{
			Model:    sitAdditionalDaysReService,
			LinkOnly: true,
		},
	}, nil)

	paymentRequest := factory.BuildPaymentRequest(suite.DB(), []factory.Customization{
		{
			Model: models.PaymentRequest{
				IsFinal:         false,
				Status:          models.PaymentRequestStatusPaid,
				RejectionReason: nil,
				SequenceNumber:  1,
			},
		},
		{
			Model:    move,
			LinkOnly: true,
		},
	}, nil)
	cost := unit.Cents(20000)
	factory.BuildPaymentServiceItem(suite.DB(), []factory.Customization{
		{
			Model: models.PaymentServiceItem{
				PriceCents: &cost,
				Status:     models.PaymentServiceItemStatusPaid,
			},
		}, {
			Model:    paymentRequest,
			LinkOnly: true,
		}, {
			Model:    serviceItemFirstDaySIT,
			LinkOnly: true,
		},
	}, nil)
	suite.makeAdditionalDaysSITPaymentServiceItem(paymentRequest, serviceItem, sitAdditionalDaysStartDate, sitAdditionalDaysEndDate)
	return move, serviceItem, paymentRequest
}<|MERGE_RESOLUTION|>--- conflicted
+++ resolved
@@ -62,7 +62,6 @@
 	destinationSITDepartureDateTwo := time.Date(2020, time.October, 31, 0, 0, 0, 0, time.UTC)
 	destinationSITDepartureDateThree := time.Date(2020, time.November, 30, 0, 0, 0, 0, time.UTC)
 
-<<<<<<< HEAD
 	setupTestDataIsDomesticFlags := [2]bool{true, false}
 
 	reServiceCodeTernaryOperator := func(flag bool, true_return_val models.ReServiceCode, false_return_val models.ReServiceCode) models.ReServiceCode {
@@ -80,18 +79,8 @@
 	}
 
 	setupTestData := func(isDomestic bool) {
-		testdatagen.MakeReContractYear(suite.DB(), testdatagen.Assertions{
-			ReContractYear: models.ReContractYear{
-				StartDate: time.Now().Add(-24 * time.Hour),
-				EndDate:   time.Now().Add(24 * time.Hour),
-			},
-		})
 
 		reServiceXOFSIT = factory.FetchReService(suite.DB(), []factory.Customization{
-=======
-	setupTestData := func() {
-		reServiceDOFSIT = factory.FetchReService(suite.DB(), []factory.Customization{
->>>>>>> c32fb91e
 			{
 				Model: models.ReService{
 					Code: reServiceCodeTernaryOperator(isDomestic, models.ReServiceCodeDOFSIT, models.ReServiceCodeIOFSIT),
