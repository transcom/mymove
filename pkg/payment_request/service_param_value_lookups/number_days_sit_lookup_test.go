package serviceparamvaluelookups

import (
	"time"

	"github.com/transcom/mymove/pkg/factory"
	"github.com/transcom/mymove/pkg/models"
	"github.com/transcom/mymove/pkg/unit"
)

func (suite *ServiceParamValueLookupsSuite) TestNumberDaysSITLookup() {
	key := models.ServiceItemParamNameNumberDaysSIT
	defaultSITDaysAllowance := 90

	var serviceItemXOASITTwo models.MTOServiceItem
	var serviceItemXOASITSix models.MTOServiceItem
	var serviceItemXOASITFour models.MTOServiceItem
	var serviceItemXOASITFive models.MTOServiceItem
	var serviceItemXOASITNine models.MTOServiceItem
	var serviceItemXOASITEleven models.MTOServiceItem

	var serviceItemXOFSITSeven models.MTOServiceItem
	var serviceItemXOFSITEight models.MTOServiceItem
	var serviceItemXOFSITFive models.MTOServiceItem

	var serviceItemXDASITTwo models.MTOServiceItem
	var serviceItemXDASITFour models.MTOServiceItem
	var serviceItemXDASITFive models.MTOServiceItem
	var serviceItemXDASITSix models.MTOServiceItem
	var serviceItemXDASITTen models.MTOServiceItem

	var serviceItemXDFSITFive models.MTOServiceItem
	var serviceItemXDFSITSeven models.MTOServiceItem

	var paymentRequestSeven models.PaymentRequest
	var paymentRequestFifteen models.PaymentRequest
	var paymentRequestSixteen models.PaymentRequest
	var paymentRequestSeventeen models.PaymentRequest
	var paymentRequestEighteen models.PaymentRequest

	var reServiceXOASIT models.ReService
	var reServiceXDASIT models.ReService
	var reServiceXOFSIT models.ReService
	var reServiceXDFSIT models.ReService

	var mtoShipmentSeven models.MTOShipment

	var moveTaskOrderOne models.Move
	var moveTaskOrderTwo models.Move
	var moveTaskOrderThree models.Move
	var moveTaskOrderFour models.Move

	originSITEntryDateOne := time.Date(2020, time.July, 20, 0, 0, 0, 0, time.UTC)
	originSITEntryDateTwo := time.Date(2020, time.August, 20, 0, 0, 0, 0, time.UTC)
	originSITDepartureDateOne := time.Date(2020, time.September, 20, 0, 0, 0, 0, time.UTC)
	originSITDepartureDateTwo := time.Date(2020, time.July, 21, 0, 0, 0, 0, time.UTC)
	originSITDepartureDateThree := time.Date(2020, time.August, 29, 0, 0, 0, 0, time.UTC)

	destinationSITEntryDateOne := time.Date(2020, time.October, 30, 0, 0, 0, 0, time.UTC)
	destinationSITEntryDateTwo := time.Date(2020, time.November, 30, 0, 0, 0, 0, time.UTC)
	destinationSITDepartureDateOne := time.Date(2020, time.December, 30, 0, 0, 0, 0, time.UTC)
	destinationSITDepartureDateTwo := time.Date(2020, time.October, 31, 0, 0, 0, 0, time.UTC)
	destinationSITDepartureDateThree := time.Date(2020, time.November, 30, 0, 0, 0, 0, time.UTC)

<<<<<<< HEAD
	setupTestDataIsDomesticFlags := [2]bool{true, false}

	reServiceCodeTernaryOperator := func(flag bool, true_return_val models.ReServiceCode, false_return_val models.ReServiceCode) models.ReServiceCode {
		if flag {
			return true_return_val
		}
		return false_return_val
	}

	marketCodeTernaryOperator := func(flag bool, true_return_val models.MarketCode, false_return_val models.MarketCode) models.MarketCode {
		if flag {
			return true_return_val
		}
		return false_return_val
	}

	setupTestData := func(isDomestic bool) {
		testdatagen.MakeReContractYear(suite.DB(), testdatagen.Assertions{
			ReContractYear: models.ReContractYear{
				StartDate: time.Now().Add(-24 * time.Hour),
				EndDate:   time.Now().Add(24 * time.Hour),
			},
		})

		reServiceXOFSIT = factory.FetchReService(suite.DB(), []factory.Customization{
=======
	setupTestData := func() {
		reServiceDOFSIT = factory.FetchReService(suite.DB(), []factory.Customization{
>>>>>>> 16691405
			{
				Model: models.ReService{
					Code: reServiceCodeTernaryOperator(isDomestic, models.ReServiceCodeDOFSIT, models.ReServiceCodeIOFSIT),
					Name: "Dom/Intl. Origin 1st Day SIT",
				},
			},
		}, nil)

		reServiceXOASIT = factory.FetchReService(suite.DB(), []factory.Customization{
			{
				Model: models.ReService{
					Code: reServiceCodeTernaryOperator(isDomestic, models.ReServiceCodeDOASIT, models.ReServiceCodeIOASIT),
					Name: "Dom/Intl. Origin Add'l SIT",
				},
			},
		}, nil)

		reServiceXDFSIT = factory.FetchReService(suite.DB(), []factory.Customization{
			{
				Model: models.ReService{
					Code: reServiceCodeTernaryOperator(isDomestic, models.ReServiceCodeDDFSIT, models.ReServiceCodeIDFSIT),
					Name: "Dom/Intl. Destination 1st Day SIT",
				},
			},
		}, nil)

		reServiceXDASIT = factory.FetchReService(suite.DB(), []factory.Customization{
			{
				Model: models.ReService{
					Code: reServiceCodeTernaryOperator(isDomestic, models.ReServiceCodeDDASIT, models.ReServiceCodeIDASIT),
					Name: "Dom/Intl. Destination Add'l SIT",
				},
			},
		}, nil)

		moveTaskOrderOne = factory.BuildAvailableToPrimeMove(suite.DB(), nil, nil)
		moveTaskOrderTwo = factory.BuildAvailableToPrimeMove(suite.DB(), nil, nil)
		moveTaskOrderThree = factory.BuildAvailableToPrimeMove(suite.DB(), nil, nil)
		moveTaskOrderFour = factory.BuildAvailableToPrimeMove(suite.DB(), nil, nil)
		moveTaskOrderFive := factory.BuildAvailableToPrimeMove(suite.DB(), nil, nil)

		factory.BuildMTOShipment(suite.DB(), []factory.Customization{
			{
				Model:    moveTaskOrderOne,
				LinkOnly: true,
			},
			{
				Model: models.MTOShipment{
					Status:           models.MTOShipmentStatusSubmitted,
					SITDaysAllowance: &defaultSITDaysAllowance,
					MarketCode:       marketCodeTernaryOperator(isDomestic, models.MarketCodeDomestic, models.MarketCodeInternational),
				},
			},
		}, nil)

		mtoShipmentOne := factory.BuildMTOShipment(suite.DB(), []factory.Customization{
			{
				Model:    moveTaskOrderOne,
				LinkOnly: true,
			},
			{
				Model: models.MTOShipment{
					Status:           models.MTOShipmentStatusSubmitted,
					SITDaysAllowance: &defaultSITDaysAllowance,
					MarketCode:       marketCodeTernaryOperator(isDomestic, models.MarketCodeDomestic, models.MarketCodeInternational),
				},
			},
		}, nil)

		mtoShipmentTwo := factory.BuildMTOShipment(suite.DB(), []factory.Customization{
			{
				Model:    moveTaskOrderOne,
				LinkOnly: true,
			},
			{
				Model: models.MTOShipment{
					Status:           models.MTOShipmentStatusSubmitted,
					SITDaysAllowance: &defaultSITDaysAllowance,
					MarketCode:       marketCodeTernaryOperator(isDomestic, models.MarketCodeDomestic, models.MarketCodeInternational),
				},
			},
		}, nil)

		mtoShipmentThree := factory.BuildMTOShipment(suite.DB(), []factory.Customization{
			{
				Model:    moveTaskOrderOne,
				LinkOnly: true,
			},
			{
				Model: models.MTOShipment{
					Status:           models.MTOShipmentStatusSubmitted,
					SITDaysAllowance: &defaultSITDaysAllowance,
					MarketCode:       marketCodeTernaryOperator(isDomestic, models.MarketCodeDomestic, models.MarketCodeInternational),
				},
			},
		}, nil)

		mtoShipmentFour := factory.BuildMTOShipment(suite.DB(), []factory.Customization{
			{
				Model:    moveTaskOrderOne,
				LinkOnly: true,
			},
			{
				Model: models.MTOShipment{
					Status:           models.MTOShipmentStatusSubmitted,
					SITDaysAllowance: &defaultSITDaysAllowance,
					MarketCode:       marketCodeTernaryOperator(isDomestic, models.MarketCodeDomestic, models.MarketCodeInternational),
				},
			},
		}, nil)

		mtoShipmentFive := factory.BuildMTOShipment(suite.DB(), []factory.Customization{
			{
				Model:    moveTaskOrderOne,
				LinkOnly: true,
			},
			{
				Model: models.MTOShipment{
					Status:           models.MTOShipmentStatusSubmitted,
					SITDaysAllowance: &defaultSITDaysAllowance,
					MarketCode:       marketCodeTernaryOperator(isDomestic, models.MarketCodeDomestic, models.MarketCodeInternational),
				},
			},
		}, nil)

		mtoShipmentSix := factory.BuildMTOShipment(suite.DB(), []factory.Customization{
			{
				Model:    moveTaskOrderOne,
				LinkOnly: true,
			},
			{
				Model: models.MTOShipment{
					Status:           models.MTOShipmentStatusSubmitted,
					SITDaysAllowance: &defaultSITDaysAllowance,
					MarketCode:       marketCodeTernaryOperator(isDomestic, models.MarketCodeDomestic, models.MarketCodeInternational),
				},
			},
		}, nil)

		mtoShipmentSeven = factory.BuildMTOShipment(suite.DB(), []factory.Customization{
			{
				Model:    moveTaskOrderOne,
				LinkOnly: true,
			},
			{
				Model: models.MTOShipment{
					Status:           models.MTOShipmentStatusSubmitted,
					SITDaysAllowance: &defaultSITDaysAllowance,
					MarketCode:       marketCodeTernaryOperator(isDomestic, models.MarketCodeDomestic, models.MarketCodeInternational),
				},
			},
		}, nil)

		mtoShipmentEight := factory.BuildMTOShipment(suite.DB(), []factory.Customization{
			{
				Model:    moveTaskOrderOne,
				LinkOnly: true,
			},
			{
				Model: models.MTOShipment{
					Status:           models.MTOShipmentStatusSubmitted,
					SITDaysAllowance: &defaultSITDaysAllowance,
					MarketCode:       marketCodeTernaryOperator(isDomestic, models.MarketCodeDomestic, models.MarketCodeInternational),
				},
			},
		}, nil)

		mtoShipmentNine := factory.BuildMTOShipment(suite.DB(), []factory.Customization{
			{
				Model:    moveTaskOrderOne,
				LinkOnly: true,
			},
			{
				Model: models.MTOShipment{
					Status:           models.MTOShipmentStatusSubmitted,
					SITDaysAllowance: &defaultSITDaysAllowance,
					MarketCode:       marketCodeTernaryOperator(isDomestic, models.MarketCodeDomestic, models.MarketCodeInternational),
				},
			},
		}, nil)

		mtoShipmentTen := factory.BuildMTOShipment(suite.DB(), []factory.Customization{
			{
				Model:    moveTaskOrderOne,
				LinkOnly: true,
			},
			{
				Model: models.MTOShipment{
					Status:           models.MTOShipmentStatusSubmitted,
					SITDaysAllowance: &defaultSITDaysAllowance,
					MarketCode:       marketCodeTernaryOperator(isDomestic, models.MarketCodeDomestic, models.MarketCodeInternational),
				},
			},
		}, nil)

		mtoShipmentEleven := factory.BuildMTOShipment(suite.DB(), []factory.Customization{
			{
				Model:    moveTaskOrderTwo,
				LinkOnly: true,
			},
			{
				Model: models.MTOShipment{
					Status:           models.MTOShipmentStatusSubmitted,
					SITDaysAllowance: &defaultSITDaysAllowance,
					MarketCode:       marketCodeTernaryOperator(isDomestic, models.MarketCodeDomestic, models.MarketCodeInternational),
				},
			},
		}, nil)

		mtoShipmentTwelve := factory.BuildMTOShipment(suite.DB(), []factory.Customization{
			{
				Model:    moveTaskOrderThree,
				LinkOnly: true,
			},
			{
				Model: models.MTOShipment{
					Status:           models.MTOShipmentStatusSubmitted,
					SITDaysAllowance: &defaultSITDaysAllowance,
					MarketCode:       marketCodeTernaryOperator(isDomestic, models.MarketCodeDomestic, models.MarketCodeInternational),
				},
			},
		}, nil)

		mtoShipmentThirteen := factory.BuildMTOShipment(suite.DB(), []factory.Customization{
			{
				Model:    moveTaskOrderThree,
				LinkOnly: true,
			},
			{
				Model: models.MTOShipment{
					Status:           models.MTOShipmentStatusSubmitted,
					SITDaysAllowance: &defaultSITDaysAllowance,
					MarketCode:       marketCodeTernaryOperator(isDomestic, models.MarketCodeDomestic, models.MarketCodeInternational),
				},
			},
		}, nil)

		mtoShipmentFourteen := factory.BuildMTOShipment(suite.DB(), []factory.Customization{
			{
				Model:    moveTaskOrderFour,
				LinkOnly: true,
			},
			{
				Model: models.MTOShipment{
					Status:           models.MTOShipmentStatusSubmitted,
					SITDaysAllowance: &defaultSITDaysAllowance,
					MarketCode:       marketCodeTernaryOperator(isDomestic, models.MarketCodeDomestic, models.MarketCodeInternational),
				},
			},
		}, nil)

		mtoShipmentFifteen := factory.BuildMTOShipment(suite.DB(), []factory.Customization{
			{
				Model:    moveTaskOrderFive,
				LinkOnly: true,
			},
			{
				Model: models.MTOShipment{
					Status:           models.MTOShipmentStatusSubmitted,
					SITDaysAllowance: &defaultSITDaysAllowance,
					MarketCode:       marketCodeTernaryOperator(isDomestic, models.MarketCodeDomestic, models.MarketCodeInternational),
				},
			},
		}, nil)

		mtoShipmentSixteen := factory.BuildMTOShipment(suite.DB(), []factory.Customization{
			{
				Model:    moveTaskOrderFive,
				LinkOnly: true,
			},
			{
				Model: models.MTOShipment{
					Status:           models.MTOShipmentStatusSubmitted,
					SITDaysAllowance: &defaultSITDaysAllowance,
					MarketCode:       marketCodeTernaryOperator(isDomestic, models.MarketCodeDomestic, models.MarketCodeInternational),
				},
			},
		}, nil)

		moveTaskOrderOne.MTOShipments = models.MTOShipments{
			mtoShipmentOne,
			mtoShipmentTwo,
			mtoShipmentThree,
			mtoShipmentFour,
			mtoShipmentFive,
			mtoShipmentSix,
			mtoShipmentSeven,
			mtoShipmentEight,
			mtoShipmentNine,
			mtoShipmentTen,
		}

		moveTaskOrderTwo.MTOShipments = models.MTOShipments{
			mtoShipmentEleven,
		}

		moveTaskOrderThree.MTOShipments = models.MTOShipments{
			mtoShipmentTwelve,
			mtoShipmentThirteen,
		}

		moveTaskOrderFour.MTOShipments = models.MTOShipments{
			mtoShipmentFourteen,
		}

		moveTaskOrderFive.MTOShipments = models.MTOShipments{
			mtoShipmentFifteen,
			mtoShipmentSixteen,
		}

		serviceItemDOFSITOne := factory.BuildMTOServiceItem(suite.DB(), []factory.Customization{
			{
				Model: models.MTOServiceItem{
					SITEntryDate: &originSITEntryDateOne,
					Status:       models.MTOServiceItemStatusApproved,
				},
			},
			{
				Model:    moveTaskOrderOne,
				LinkOnly: true,
			},
			{
				Model:    mtoShipmentOne,
				LinkOnly: true,
			},
			{
				Model:    reServiceXOFSIT,
				LinkOnly: true,
			},
		}, nil)

		serviceItemDOFSITTwo := factory.BuildMTOServiceItem(suite.DB(), []factory.Customization{
			{
				Model: models.MTOServiceItem{
					SITEntryDate: &originSITEntryDateOne,
					Status:       models.MTOServiceItemStatusApproved,
				},
			},
			{
				Model:    moveTaskOrderOne,
				LinkOnly: true,
			},
			{
				Model:    mtoShipmentThree,
				LinkOnly: true,
			},
			{
				Model:    reServiceXOFSIT,
				LinkOnly: true,
			},
		}, nil)

		serviceItemDOFSITThree := factory.BuildMTOServiceItem(suite.DB(), []factory.Customization{
			{
				Model: models.MTOServiceItem{
					SITEntryDate: &originSITEntryDateOne,
					Status:       models.MTOServiceItemStatusApproved,
				},
			},
			{
				Model:    moveTaskOrderOne,
				LinkOnly: true,
			},
			{
				Model:    mtoShipmentFour,
				LinkOnly: true,
			},
			{
				Model:    reServiceXOFSIT,
				LinkOnly: true,
			},
		}, nil)

		serviceItemDOFSITFour := factory.BuildMTOServiceItem(suite.DB(), []factory.Customization{
			{
				Model: models.MTOServiceItem{
					SITEntryDate: &originSITEntryDateOne,
					Status:       models.MTOServiceItemStatusApproved,
				},
			},
			{
				Model:    moveTaskOrderOne,
				LinkOnly: true,
			},
			{
				Model:    mtoShipmentSix,
				LinkOnly: true,
			},
			{
				Model:    reServiceXOFSIT,
				LinkOnly: true,
			},
		}, nil)

		serviceItemXOFSITFive = factory.BuildMTOServiceItem(suite.DB(), []factory.Customization{
			{
				Model: models.MTOServiceItem{
					Status: models.MTOServiceItemStatusApproved,
				},
			},
			{
				Model:    moveTaskOrderOne,
				LinkOnly: true,
			},
			{
				Model:    mtoShipmentSeven,
				LinkOnly: true,
			},
			{
				Model:    reServiceXOFSIT,
				LinkOnly: true,
			},
		}, nil)

		serviceItemDOFSITSix := factory.BuildMTOServiceItem(suite.DB(), []factory.Customization{
			{
				Model: models.MTOServiceItem{
					Status: models.MTOServiceItemStatusApproved,
				},
			},
			{
				Model:    moveTaskOrderOne,
				LinkOnly: true,
			},
			{
				Model:    mtoShipmentEight,
				LinkOnly: true,
			},
			{
				Model:    reServiceXOFSIT,
				LinkOnly: true,
			},
		}, nil)

		serviceItemXOFSITSeven = factory.BuildMTOServiceItem(suite.DB(), []factory.Customization{
			{
				Model: models.MTOServiceItem{
					SITEntryDate:     &originSITEntryDateOne,
					SITDepartureDate: &originSITDepartureDateTwo,
					Status:           models.MTOServiceItemStatusApproved,
				},
			},
			{
				Model:    moveTaskOrderOne,
				LinkOnly: true,
			},
			{
				Model:    mtoShipmentTen,
				LinkOnly: true,
			},
			{
				Model:    reServiceXOFSIT,
				LinkOnly: true,
			},
		}, nil)

		serviceItemXOFSITEight = factory.BuildMTOServiceItem(suite.DB(), []factory.Customization{
			{
				Model: models.MTOServiceItem{
					SITEntryDate:     &originSITEntryDateOne,
					SITDepartureDate: &originSITDepartureDateTwo,
					Status:           models.MTOServiceItemStatusApproved,
				},
			},
			{
				Model:    moveTaskOrderTwo,
				LinkOnly: true,
			},
			{
				Model:    mtoShipmentEleven,
				LinkOnly: true,
			},
			{
				Model:    reServiceXOFSIT,
				LinkOnly: true,
			},
		}, nil)

		serviceItemDOFSITNine := factory.BuildMTOServiceItem(suite.DB(), []factory.Customization{
			{
				Model: models.MTOServiceItem{
					SITEntryDate: &originSITEntryDateOne,
					Status:       models.MTOServiceItemStatusApproved,
				},
			},
			{
				Model:    moveTaskOrderThree,
				LinkOnly: true,
			},
			{
				Model:    mtoShipmentThirteen,
				LinkOnly: true,
			},
			{
				Model:    reServiceXOFSIT,
				LinkOnly: true,
			},
		}, nil)

		serviceItemDOFSITTen := factory.BuildMTOServiceItem(suite.DB(), []factory.Customization{
			{
				Model: models.MTOServiceItem{
					SITEntryDate: &originSITEntryDateOne,
					Status:       models.MTOServiceItemStatusApproved,
				},
			},
			{
				Model:    moveTaskOrderFive,
				LinkOnly: true,
			},
			{
				Model:    mtoShipmentFifteen,
				LinkOnly: true,
			},
			{
				Model:    reServiceXOFSIT,
				LinkOnly: true,
			},
		}, nil)

		serviceItemDOASITOne := factory.BuildMTOServiceItem(suite.DB(), []factory.Customization{
			{
				Model: models.MTOServiceItem{
					SITEntryDate: &originSITEntryDateTwo,
					Status:       models.MTOServiceItemStatusApproved,
				},
			},
			{
				Model:    moveTaskOrderOne,
				LinkOnly: true,
			},
			{
				Model:    mtoShipmentOne,
				LinkOnly: true,
			},
			{
				Model:    reServiceXOASIT,
				LinkOnly: true,
			},
		}, nil)

		serviceItemXOASITTwo = factory.BuildMTOServiceItem(suite.DB(), []factory.Customization{
			{
				Model: models.MTOServiceItem{
					Status: models.MTOServiceItemStatusApproved,
				},
			},
			{
				Model:    moveTaskOrderOne,
				LinkOnly: true,
			},
			{
				Model:    mtoShipmentOne,
				LinkOnly: true,
			},
			{
				Model:    reServiceXOASIT,
				LinkOnly: true,
			},
		}, nil)

		serviceItemDOASITThree := factory.BuildMTOServiceItem(suite.DB(), []factory.Customization{
			{
				Model: models.MTOServiceItem{
					SITEntryDate: &originSITEntryDateOne,
					Status:       models.MTOServiceItemStatusApproved,
				},
			},
			{
				Model:    moveTaskOrderOne,
				LinkOnly: true,
			},
			{
				Model:    mtoShipmentThree,
				LinkOnly: true,
			},
			{
				Model:    reServiceXOASIT,
				LinkOnly: true,
			},
		}, nil)

		serviceItemXOASITFour = factory.BuildMTOServiceItem(suite.DB(), []factory.Customization{
			{
				Model: models.MTOServiceItem{
					SITDepartureDate: &originSITDepartureDateOne,
					Status:           models.MTOServiceItemStatusApproved,
				},
			},
			{
				Model:    moveTaskOrderOne,
				LinkOnly: true,
			},
			{
				Model:    mtoShipmentThree,
				LinkOnly: true,
			},
			{
				Model:    reServiceXOASIT,
				LinkOnly: true,
			},
		}, nil)

		serviceItemXOASITFive = factory.BuildMTOServiceItem(suite.DB(), []factory.Customization{
			{
				Model: models.MTOServiceItem{
					SITEntryDate: &originSITEntryDateTwo,
					Status:       models.MTOServiceItemStatusApproved,
				},
			},
			{
				Model:    moveTaskOrderOne,
				LinkOnly: true,
			},
			{
				Model:    mtoShipmentFour,
				LinkOnly: true,
			},
			{
				Model:    reServiceXOASIT,
				LinkOnly: true,
			},
		}, nil)

		serviceItemXOASITSix = factory.BuildMTOServiceItem(suite.DB(), []factory.Customization{
			{
				Model: models.MTOServiceItem{
					SITEntryDate: &originSITEntryDateOne,
					Status:       models.MTOServiceItemStatusApproved,
				},
			},
			{
				Model:    moveTaskOrderOne,
				LinkOnly: true,
			},
			{
				Model:    mtoShipmentSix,
				LinkOnly: true,
			},
			{
				Model:    reServiceXOASIT,
				LinkOnly: true,
			},
		}, nil)

		serviceItemDOASITEight := factory.BuildMTOServiceItem(suite.DB(), []factory.Customization{
			{
				Model: models.MTOServiceItem{
					SITDepartureDate: &originSITDepartureDateOne,
					Status:           models.MTOServiceItemStatusApproved,
				},
			},
			{
				Model:    moveTaskOrderOne,
				LinkOnly: true,
			},
			{
				Model:    mtoShipmentEight,
				LinkOnly: true,
			},
			{
				Model:    reServiceXOASIT,
				LinkOnly: true,
			},
		}, nil)

		serviceItemXOASITNine = factory.BuildMTOServiceItem(suite.DB(), []factory.Customization{
			{
				Model: models.MTOServiceItem{
					Status: models.MTOServiceItemStatusApproved,
				},
			},
			{
				Model:    moveTaskOrderOne,
				LinkOnly: true,
			},
			{
				Model:    mtoShipmentEight,
				LinkOnly: true,
			},
			{
				Model:    reServiceXOASIT,
				LinkOnly: true,
			},
		}, nil)

		serviceItemDOASITTen := factory.BuildMTOServiceItem(suite.DB(), []factory.Customization{
			{
				Model: models.MTOServiceItem{
					Status: models.MTOServiceItemStatusApproved,
				},
			},
			{
				Model:    moveTaskOrderThree,
				LinkOnly: true,
			},
			{
				Model:    mtoShipmentThirteen,
				LinkOnly: true,
			},
			{
				Model:    reServiceXOASIT,
				LinkOnly: true,
			},
		}, nil)

		serviceItemXOASITEleven = factory.BuildMTOServiceItem(suite.DB(), []factory.Customization{
			{
				Model: models.MTOServiceItem{
					SITDepartureDate: &originSITDepartureDateThree,
					Status:           models.MTOServiceItemStatusApproved,
				},
			},
			{
				Model:    moveTaskOrderThree,
				LinkOnly: true,
			},
			{
				Model:    mtoShipmentThirteen,
				LinkOnly: true,
			},
			{
				Model:    reServiceXOASIT,
				LinkOnly: true,
			},
		}, nil)

		serviceItemDOASITTwelve := factory.BuildMTOServiceItem(suite.DB(), []factory.Customization{
			{
				Model: models.MTOServiceItem{
					Status: models.MTOServiceItemStatusApproved,
				},
			},
			{
				Model:    moveTaskOrderFive,
				LinkOnly: true,
			},
			{
				Model:    mtoShipmentFifteen,
				LinkOnly: true,
			},
			{
				Model:    reServiceXOASIT,
				LinkOnly: true,
			},
		}, nil)

		serviceItemDOASITThirteen := factory.BuildMTOServiceItem(suite.DB(), []factory.Customization{
			{
				Model: models.MTOServiceItem{
					SITDepartureDate: &originSITDepartureDateOne,
					Status:           models.MTOServiceItemStatusApproved,
				},
			},
			{
				Model:    moveTaskOrderFive,
				LinkOnly: true,
			},
			{
				Model:    mtoShipmentFifteen,
				LinkOnly: true,
			},
			{
				Model:    reServiceXOASIT,
				LinkOnly: true,
			},
		}, nil)

		serviceItemDDFSITOne := factory.BuildMTOServiceItem(suite.DB(), []factory.Customization{
			{
				Model: models.MTOServiceItem{
					SITEntryDate: &destinationSITEntryDateOne,
					Status:       models.MTOServiceItemStatusApproved,
				},
			},
			{
				Model:    moveTaskOrderOne,
				LinkOnly: true,
			},
			{
				Model:    mtoShipmentTwo,
				LinkOnly: true,
			},
			{
				Model:    reServiceXDFSIT,
				LinkOnly: true,
			},
		}, nil)

		serviceItemDDFSITTwo := factory.BuildMTOServiceItem(suite.DB(), []factory.Customization{
			{
				Model: models.MTOServiceItem{
					SITEntryDate: &destinationSITEntryDateOne,
					Status:       models.MTOServiceItemStatusApproved,
				},
			},
			{
				Model:    moveTaskOrderOne,
				LinkOnly: true,
			},
			{
				Model:    mtoShipmentThree,
				LinkOnly: true,
			},
			{
				Model:    reServiceXDFSIT,
				LinkOnly: true,
			},
		}, nil)

		serviceItemDDFSITThree := factory.BuildMTOServiceItem(suite.DB(), []factory.Customization{
			{
				Model: models.MTOServiceItem{
					SITEntryDate: &destinationSITEntryDateOne,
					Status:       models.MTOServiceItemStatusApproved,
				},
			},
			{
				Model:    moveTaskOrderOne,
				LinkOnly: true,
			},
			{
				Model:    mtoShipmentFive,
				LinkOnly: true,
			},
			{
				Model:    reServiceXDFSIT,
				LinkOnly: true,
			},
		}, nil)

		serviceItemDDFSITFour := factory.BuildMTOServiceItem(suite.DB(), []factory.Customization{
			{
				Model: models.MTOServiceItem{
					SITEntryDate: &destinationSITEntryDateOne,
					Status:       models.MTOServiceItemStatusApproved,
				},
			},
			{
				Model:    moveTaskOrderOne,
				LinkOnly: true,
			},
			{
				Model:    mtoShipmentSix,
				LinkOnly: true,
			},
			{
				Model:    reServiceXDFSIT,
				LinkOnly: true,
			},
		}, nil)

		serviceItemXDFSITFive = factory.BuildMTOServiceItem(suite.DB(), []factory.Customization{
			{
				Model: models.MTOServiceItem{
					Status: models.MTOServiceItemStatusApproved,
				},
			},
			{
				Model:    moveTaskOrderOne,
				LinkOnly: true,
			},
			{
				Model:    mtoShipmentSeven,
				LinkOnly: true,
			},
			{
				Model:    reServiceXDFSIT,
				LinkOnly: true,
			},
		}, nil)

		serviceItemDDFSITSix := factory.BuildMTOServiceItem(suite.DB(), []factory.Customization{
			{
				Model: models.MTOServiceItem{
					SITEntryDate: &destinationSITEntryDateOne,
					Status:       models.MTOServiceItemStatusApproved,
				},
			},
			{
				Model:    moveTaskOrderOne,
				LinkOnly: true,
			},
			{
				Model:    mtoShipmentNine,
				LinkOnly: true,
			},
			{
				Model:    reServiceXDFSIT,
				LinkOnly: true,
			},
		}, nil)

		serviceItemXDFSITSeven = factory.BuildMTOServiceItem(suite.DB(), []factory.Customization{
			{
				Model: models.MTOServiceItem{
					SITEntryDate:     &destinationSITEntryDateOne,
					SITDepartureDate: &destinationSITDepartureDateTwo,
					Status:           models.MTOServiceItemStatusApproved,
				},
			},
			{
				Model:    moveTaskOrderOne,
				LinkOnly: true,
			},
			{
				Model:    mtoShipmentTen,
				LinkOnly: true,
			},
			{
				Model:    reServiceXDFSIT,
				LinkOnly: true,
			},
		}, nil)

		serviceItemDDFSITEight := factory.BuildMTOServiceItem(suite.DB(), []factory.Customization{
			{
				Model: models.MTOServiceItem{
					SITEntryDate: &destinationSITEntryDateOne,
					Status:       models.MTOServiceItemStatusApproved,
				},
			},
			{
				Model:    moveTaskOrderFour,
				LinkOnly: true,
			},
			{
				Model:    mtoShipmentFourteen,
				LinkOnly: true,
			},
			{
				Model:    reServiceXDFSIT,
				LinkOnly: true,
			},
		}, nil)

		serviceItemDDFSITNine := factory.BuildMTOServiceItem(suite.DB(), []factory.Customization{
			{
				Model: models.MTOServiceItem{
					SITEntryDate: &destinationSITEntryDateOne,
					Status:       models.MTOServiceItemStatusApproved,
				},
			},
			{
				Model:    moveTaskOrderFive,
				LinkOnly: true,
			},
			{
				Model:    mtoShipmentSixteen,
				LinkOnly: true,
			},
			{
				Model:    reServiceXDFSIT,
				LinkOnly: true,
			},
		}, nil)

		serviceItemDDASITOne := factory.BuildMTOServiceItem(suite.DB(), []factory.Customization{
			{
				Model: models.MTOServiceItem{
					SITEntryDate: &destinationSITEntryDateTwo,
					Status:       models.MTOServiceItemStatusApproved,
				},
			},
			{
				Model:    moveTaskOrderOne,
				LinkOnly: true,
			},
			{
				Model:    mtoShipmentTwo,
				LinkOnly: true,
			},
			{
				Model:    reServiceXDASIT,
				LinkOnly: true,
			},
		}, nil)

		serviceItemXDASITTwo = factory.BuildMTOServiceItem(suite.DB(), []factory.Customization{
			{
				Model: models.MTOServiceItem{
					Status: models.MTOServiceItemStatusApproved,
				},
			},
			{
				Model:    moveTaskOrderOne,
				LinkOnly: true,
			},
			{
				Model:    mtoShipmentTwo,
				LinkOnly: true,
			},
			{
				Model:    reServiceXDASIT,
				LinkOnly: true,
			},
		}, nil)

		serviceItemDDASITThree := factory.BuildMTOServiceItem(suite.DB(), []factory.Customization{
			{
				Model: models.MTOServiceItem{
					SITEntryDate: &destinationSITEntryDateOne,
					Status:       models.MTOServiceItemStatusApproved,
				},
			},
			{
				Model:    moveTaskOrderOne,
				LinkOnly: true,
			},
			{
				Model:    mtoShipmentThree,
				LinkOnly: true,
			},
			{
				Model:    reServiceXDASIT,
				LinkOnly: true,
			},
		}, nil)

		serviceItemXDASITFour = factory.BuildMTOServiceItem(suite.DB(), []factory.Customization{
			{
				Model: models.MTOServiceItem{
					Status: models.MTOServiceItemStatusApproved,
				},
			},
			{
				Model:    moveTaskOrderOne,
				LinkOnly: true,
			},
			{
				Model:    mtoShipmentThree,
				LinkOnly: true,
			},
			{
				Model:    reServiceXDASIT,
				LinkOnly: true,
			},
		}, nil)

		serviceItemXDASITFive = factory.BuildMTOServiceItem(suite.DB(), []factory.Customization{
			{
				Model: models.MTOServiceItem{
					SITEntryDate: &destinationSITEntryDateTwo,
					Status:       models.MTOServiceItemStatusApproved,
				},
			},
			{
				Model:    moveTaskOrderOne,
				LinkOnly: true,
			},
			{
				Model:    mtoShipmentFive,
				LinkOnly: true,
			},
			{
				Model:    reServiceXDASIT,
				LinkOnly: true,
			},
		}, nil)

		serviceItemXDASITSix = factory.BuildMTOServiceItem(suite.DB(), []factory.Customization{
			{
				Model: models.MTOServiceItem{
					SITEntryDate: &destinationSITEntryDateOne,
					Status:       models.MTOServiceItemStatusApproved,
				},
			},
			{
				Model:    moveTaskOrderOne,
				LinkOnly: true,
			},
			{
				Model:    mtoShipmentSix,
				LinkOnly: true,
			},
			{
				Model:    reServiceXDASIT,
				LinkOnly: true,
			},
		}, nil)

		serviceItemDDASITEight := factory.BuildMTOServiceItem(suite.DB(), []factory.Customization{
			{
				Model: models.MTOServiceItem{
					SITDepartureDate: &destinationSITDepartureDateOne,
					Status:           models.MTOServiceItemStatusApproved,
				},
			},
			{
				Model:    moveTaskOrderOne,
				LinkOnly: true,
			},
			{
				Model:    mtoShipmentNine,
				LinkOnly: true,
			},
			{
				Model:    reServiceXDASIT,
				LinkOnly: true,
			},
		}, nil)

		serviceItemXDASITTen = factory.BuildMTOServiceItem(suite.DB(), []factory.Customization{
			{
				Model: models.MTOServiceItem{
					Status: models.MTOServiceItemStatusApproved,
				},
			},
			{
				Model:    moveTaskOrderFour,
				LinkOnly: true,
			},
			{
				Model:    mtoShipmentFourteen,
				LinkOnly: true,
			},
			{
				Model:    reServiceXDASIT,
				LinkOnly: true,
			},
		}, nil)

		serviceItemDDASITEleven := factory.BuildMTOServiceItem(suite.DB(), []factory.Customization{
			{
				Model: models.MTOServiceItem{
					Status: models.MTOServiceItemStatusApproved,
				},
			},
			{
				Model:    moveTaskOrderFive,
				LinkOnly: true,
			},
			{
				Model:    mtoShipmentSixteen,
				LinkOnly: true,
			},
			{
				Model:    reServiceXDASIT,
				LinkOnly: true,
			},
		}, nil)

		serviceItemDDASITTwelve := factory.BuildMTOServiceItem(suite.DB(), []factory.Customization{
			{
				Model: models.MTOServiceItem{
					SITDepartureDate: &destinationSITDepartureDateThree,
					Status:           models.MTOServiceItemStatusApproved,
				},
			},
			{
				Model:    moveTaskOrderFive,
				LinkOnly: true,
			},
			{
				Model:    mtoShipmentSixteen,
				LinkOnly: true,
			},
			{
				Model:    reServiceXDASIT,
				LinkOnly: true,
			},
		}, nil)

		cost := unit.Cents(20000)

		paymentRequestOne := factory.BuildPaymentRequest(suite.DB(), []factory.Customization{
			{
				Model: models.PaymentRequest{
					IsFinal:         true,
					Status:          models.PaymentRequestStatusPaid,
					RejectionReason: nil,
					SequenceNumber:  1,
				},
			},
			{
				Model:    moveTaskOrderOne,
				LinkOnly: true,
			},
		}, nil)
		factory.BuildPaymentServiceItem(suite.DB(), []factory.Customization{
			{
				Model: models.PaymentServiceItem{
					PriceCents: &cost,
					Status:     models.PaymentServiceItemStatusPaid,
				},
			}, {
				Model:    paymentRequestOne,
				LinkOnly: true,
			}, {
				Model:    serviceItemDOFSITOne,
				LinkOnly: true,
			},
		}, nil)

		factory.BuildPaymentServiceItem(suite.DB(), []factory.Customization{
			{
				Model: models.PaymentServiceItem{
					PriceCents: &cost,
					Status:     models.PaymentServiceItemStatusPaid,
				},
			}, {
				Model:    paymentRequestOne,
				LinkOnly: true,
			}, {
				Model:    serviceItemDOASITOne,
				LinkOnly: true,
			},
		}, nil)

		paymentRequestTwo := factory.BuildPaymentRequest(suite.DB(), []factory.Customization{
			{
				Model: models.PaymentRequest{
					IsFinal:         true,
					Status:          models.PaymentRequestStatusPaid,
					RejectionReason: nil,
					SequenceNumber:  2,
				},
			},
			{
				Model:    moveTaskOrderOne,
				LinkOnly: true,
			},
		}, nil)
		factory.BuildPaymentServiceItem(suite.DB(), []factory.Customization{
			{
				Model: models.PaymentServiceItem{
					PriceCents: &cost,
					Status:     models.PaymentServiceItemStatusPaid,
				},
			}, {
				Model:    paymentRequestTwo,
				LinkOnly: true,
			}, {
				Model:    serviceItemDDFSITOne,
				LinkOnly: true,
			},
		}, nil)

		factory.BuildPaymentServiceItem(suite.DB(), []factory.Customization{
			{
				Model: models.PaymentServiceItem{
					PriceCents: &cost,
					Status:     models.PaymentServiceItemStatusPaid,
				},
			}, {
				Model:    paymentRequestTwo,
				LinkOnly: true,
			}, {
				Model:    serviceItemDDASITOne,
				LinkOnly: true,
			},
		}, nil)

		paymentRequestThree := factory.BuildPaymentRequest(suite.DB(), []factory.Customization{
			{
				Model: models.PaymentRequest{
					IsFinal:         true,
					Status:          models.PaymentRequestStatusPaid,
					RejectionReason: nil,
					SequenceNumber:  3,
				},
			},
			{
				Model:    moveTaskOrderOne,
				LinkOnly: true,
			},
		}, nil)

		suite.makeAdditionalDaysSITPaymentServiceItem(paymentRequestThree, serviceItemDOFSITTwo, "2021-11-11", "2021-11-20")
		suite.makeAdditionalDaysSITPaymentServiceItem(paymentRequestThree, serviceItemDOASITThree, "2021-11-11", "2021-11-20")
		suite.makeAdditionalDaysSITPaymentServiceItem(paymentRequestThree, serviceItemDDFSITTwo, "2021-11-11", "2021-11-20")
		suite.makeAdditionalDaysSITPaymentServiceItem(paymentRequestThree, serviceItemDDASITThree, "2021-11-11", "2021-11-20")

		paymentRequestFour := factory.BuildPaymentRequest(suite.DB(), []factory.Customization{
			{
				Model: models.PaymentRequest{
					IsFinal:         true,
					Status:          models.PaymentRequestStatusPaid,
					RejectionReason: nil,
					SequenceNumber:  4,
				},
			},
			{
				Model:    moveTaskOrderOne,
				LinkOnly: true,
			},
		}, nil)
		factory.BuildPaymentServiceItem(suite.DB(), []factory.Customization{
			{
				Model: models.PaymentServiceItem{
					PriceCents: &cost,
					Status:     models.PaymentServiceItemStatusPaid,
				},
			}, {
				Model:    paymentRequestFour,
				LinkOnly: true,
			}, {
				Model:    serviceItemDOFSITThree,
				LinkOnly: true,
			},
		}, nil)

		paymentRequestFive := factory.BuildPaymentRequest(suite.DB(), []factory.Customization{
			{
				Model: models.PaymentRequest{
					IsFinal:         true,
					Status:          models.PaymentRequestStatusPaid,
					RejectionReason: nil,
					SequenceNumber:  5,
				},
			},
			{
				Model:    moveTaskOrderOne,
				LinkOnly: true,
			},
		}, nil)
		factory.BuildPaymentServiceItem(suite.DB(), []factory.Customization{
			{
				Model: models.PaymentServiceItem{
					PriceCents: &cost,
					Status:     models.PaymentServiceItemStatusPaid,
				},
			}, {
				Model:    paymentRequestFive,
				LinkOnly: true,
			}, {
				Model:    serviceItemDDFSITThree,
				LinkOnly: true,
			},
		}, nil)

		paymentRequestSix := factory.BuildPaymentRequest(suite.DB(), []factory.Customization{
			{
				Model: models.PaymentRequest{
					IsFinal:         true,
					Status:          models.PaymentRequestStatusPaid,
					RejectionReason: nil,
					SequenceNumber:  6,
				},
			},
			{
				Model:    moveTaskOrderOne,
				LinkOnly: true,
			},
		}, nil)
		factory.BuildPaymentServiceItem(suite.DB(), []factory.Customization{
			{
				Model: models.PaymentServiceItem{
					PriceCents: &cost,
					Status:     models.PaymentServiceItemStatusPaid,
				},
			}, {
				Model:    paymentRequestSix,
				LinkOnly: true,
			}, {
				Model:    serviceItemDOFSITFour,
				LinkOnly: true,
			},
		}, nil)

		factory.BuildPaymentServiceItem(suite.DB(), []factory.Customization{
			{
				Model: models.PaymentServiceItem{
					PriceCents: &cost,
					Status:     models.PaymentServiceItemStatusPaid,
				},
			}, {
				Model:    paymentRequestSix,
				LinkOnly: true,
			}, {
				Model:    serviceItemDDFSITFour,
				LinkOnly: true,
			},
		}, nil)

		paymentRequestSeven = factory.BuildPaymentRequest(suite.DB(), []factory.Customization{
			{
				Model: models.PaymentRequest{
					IsFinal:         true,
					Status:          models.PaymentRequestStatusPaid,
					RejectionReason: nil,
					SequenceNumber:  7,
				},
			},
			{
				Model:    moveTaskOrderOne,
				LinkOnly: true,
			},
		}, nil)
		factory.BuildPaymentServiceItem(suite.DB(), []factory.Customization{
			{
				Model: models.PaymentServiceItem{
					PriceCents: &cost,
					Status:     models.PaymentServiceItemStatusPaid,
				},
			}, {
				Model:    paymentRequestSeven,
				LinkOnly: true,
			}, {
				Model:    serviceItemXOFSITFive,
				LinkOnly: true,
			},
		}, nil)

		factory.BuildPaymentServiceItem(suite.DB(), []factory.Customization{
			{
				Model: models.PaymentServiceItem{
					PriceCents: &cost,
					Status:     models.PaymentServiceItemStatusPaid,
				},
			}, {
				Model:    paymentRequestSeven,
				LinkOnly: true,
			}, {
				Model:    serviceItemXDFSITFive,
				LinkOnly: true,
			},
		}, nil)

		paymentRequestEight := factory.BuildPaymentRequest(suite.DB(), []factory.Customization{
			{
				Model: models.PaymentRequest{
					IsFinal:         true,
					Status:          models.PaymentRequestStatusPaid,
					RejectionReason: nil,
					SequenceNumber:  8,
				},
			},
			{
				Model:    moveTaskOrderOne,
				LinkOnly: true,
			},
		}, nil)
		factory.BuildPaymentServiceItem(suite.DB(), []factory.Customization{
			{
				Model: models.PaymentServiceItem{
					PriceCents: &cost,
					Status:     models.PaymentServiceItemStatusPaid,
				},
			}, {
				Model:    paymentRequestEight,
				LinkOnly: true,
			}, {
				Model:    serviceItemDOFSITSix,
				LinkOnly: true,
			},
		}, nil)

		factory.BuildPaymentServiceItem(suite.DB(), []factory.Customization{
			{
				Model: models.PaymentServiceItem{
					PriceCents: &cost,
					Status:     models.PaymentServiceItemStatusPaid,
				},
			}, {
				Model:    paymentRequestEight,
				LinkOnly: true,
			}, {
				Model:    serviceItemDOASITEight,
				LinkOnly: true,
			},
		}, nil)

		paymentRequestNine := factory.BuildPaymentRequest(suite.DB(), []factory.Customization{
			{
				Model: models.PaymentRequest{
					IsFinal:         true,
					Status:          models.PaymentRequestStatusPaid,
					RejectionReason: nil,
					SequenceNumber:  9,
				},
			},
			{
				Model:    moveTaskOrderOne,
				LinkOnly: true,
			},
		}, nil)
		factory.BuildPaymentServiceItem(suite.DB(), []factory.Customization{
			{
				Model: models.PaymentServiceItem{
					PriceCents: &cost,
					Status:     models.PaymentServiceItemStatusPaid,
				},
			}, {
				Model:    paymentRequestNine,
				LinkOnly: true,
			}, {
				Model:    serviceItemDDFSITSix,
				LinkOnly: true,
			},
		}, nil)

		factory.BuildPaymentServiceItem(suite.DB(), []factory.Customization{
			{
				Model: models.PaymentServiceItem{
					PriceCents: &cost,
					Status:     models.PaymentServiceItemStatusPaid,
				},
			}, {
				Model:    paymentRequestNine,
				LinkOnly: true,
			}, {
				Model:    serviceItemDDASITEight,
				LinkOnly: true,
			},
		}, nil)

		paymentRequestTen := factory.BuildPaymentRequest(suite.DB(), []factory.Customization{
			{
				Model: models.PaymentRequest{
					IsFinal:         true,
					Status:          models.PaymentRequestStatusPaid,
					RejectionReason: nil,
					SequenceNumber:  1,
				},
			},
			{
				Model:    moveTaskOrderThree,
				LinkOnly: true,
			},
		}, nil)
		factory.BuildPaymentServiceItem(suite.DB(), []factory.Customization{
			{
				Model: models.PaymentServiceItem{
					PriceCents: &cost,
					Status:     models.PaymentServiceItemStatusPaid,
				},
			}, {
				Model:    paymentRequestTen,
				LinkOnly: true,
			}, {
				Model:    serviceItemDOFSITNine,
				LinkOnly: true,
			},
		}, nil)

		suite.makeAdditionalDaysSITPaymentServiceItem(paymentRequestTen, serviceItemDOASITTen, "2021-11-11", "2021-11-20")

		paymentRequestEleven := factory.BuildPaymentRequest(suite.DB(), []factory.Customization{
			{
				Model: models.PaymentRequest{
					IsFinal:         true,
					Status:          models.PaymentRequestStatusPaid,
					RejectionReason: nil,
					SequenceNumber:  1,
				},
			},
			{
				Model:    moveTaskOrderFour,
				LinkOnly: true,
			},
		}, nil)
		factory.BuildPaymentServiceItem(suite.DB(), []factory.Customization{
			{
				Model: models.PaymentServiceItem{
					PriceCents: &cost,
					Status:     models.PaymentServiceItemStatusPaid,
				},
			}, {
				Model:    paymentRequestEleven,
				LinkOnly: true,
			}, {
				Model:    serviceItemDDFSITEight,
				LinkOnly: true,
			},
		}, nil)

		paymentRequestTwelve := factory.BuildPaymentRequest(suite.DB(), []factory.Customization{
			{
				Model: models.PaymentRequest{
					IsFinal:         true,
					Status:          models.PaymentRequestStatusPaid,
					RejectionReason: nil,
					SequenceNumber:  1,
				},
			},
			{
				Model:    moveTaskOrderFive,
				LinkOnly: true,
			},
		}, nil)
		factory.BuildPaymentServiceItem(suite.DB(), []factory.Customization{
			{
				Model: models.PaymentServiceItem{
					PriceCents: &cost,
					Status:     models.PaymentServiceItemStatusPaid,
				},
			}, {
				Model:    paymentRequestTwelve,
				LinkOnly: true,
			}, {
				Model:    serviceItemDOFSITTen,
				LinkOnly: true,
			},
		}, nil)

		paymentServiceItemParamTwo := []factory.CreatePaymentServiceItemParams{
			{
				Key:     models.ServiceItemParamNameNumberDaysSIT,
				KeyType: models.ServiceItemParamTypeInteger,
				Value:   "29",
			},
		}
		factory.BuildPaymentServiceItemWithParams(
			suite.DB(),
			serviceItemDOASITTwelve.ReService.Code,
			paymentServiceItemParamTwo,
			[]factory.Customization{
				{
					Model: models.PaymentServiceItem{
						PriceCents: &cost,
						Status:     models.PaymentServiceItemStatusPaid,
					},
				},
				{
					Model:    paymentRequestTwelve,
					LinkOnly: true,
				},
				{
					Model:    serviceItemDOASITTwelve,
					LinkOnly: true,
				},
			}, nil)

		paymentServiceItemParamThree := []factory.CreatePaymentServiceItemParams{
			{
				Key:     models.ServiceItemParamNameNumberDaysSIT,
				KeyType: models.ServiceItemParamTypeInteger,
				Value:   "32",
			},
		}
		factory.BuildPaymentServiceItemWithParams(
			suite.DB(),
			serviceItemDOASITThirteen.ReService.Code,
			paymentServiceItemParamThree,
			[]factory.Customization{
				{
					Model: models.PaymentServiceItem{
						PriceCents: &cost,
						Status:     models.PaymentServiceItemStatusPaid,
					},
				},
				{
					Model:    paymentRequestTwelve,
					LinkOnly: true,
				},
				{
					Model:    serviceItemDOASITThirteen,
					LinkOnly: true,
				},
			}, nil)

		paymentRequestThirteen := factory.BuildPaymentRequest(suite.DB(), []factory.Customization{
			{
				Model: models.PaymentRequest{
					IsFinal:         true,
					Status:          models.PaymentRequestStatusPaid,
					RejectionReason: nil,
					SequenceNumber:  2,
				},
			},
			{
				Model:    moveTaskOrderFive,
				LinkOnly: true,
			},
		}, nil)
		factory.BuildPaymentServiceItem(suite.DB(), []factory.Customization{
			{
				Model: models.PaymentServiceItem{
					PriceCents: &cost,
					Status:     models.PaymentServiceItemStatusPaid,
				},
			}, {
				Model:    paymentRequestThirteen,
				LinkOnly: true,
			}, {
				Model:    serviceItemDDFSITNine,
				LinkOnly: true,
			},
		}, nil)

		paymentRequestFourteen := factory.BuildPaymentRequest(suite.DB(), []factory.Customization{
			{
				Model: models.PaymentRequest{
					IsFinal:         true,
					Status:          models.PaymentRequestStatusReviewedAllRejected,
					RejectionReason: nil,
					SequenceNumber:  3,
				},
			},
			{
				Model:    moveTaskOrderFive,
				LinkOnly: true,
			},
		}, nil)
		paymentServiceItemParamFour := []factory.CreatePaymentServiceItemParams{
			{
				Key:     models.ServiceItemParamNameNumberDaysSIT,
				KeyType: models.ServiceItemParamTypeInteger,
				Value:   "27",
			},
		}
		factory.BuildPaymentServiceItemWithParams(
			suite.DB(),
			serviceItemDDASITEleven.ReService.Code,
			paymentServiceItemParamFour,
			[]factory.Customization{
				{
					Model: models.PaymentServiceItem{
						PriceCents: &cost,
						Status:     models.PaymentServiceItemStatusDenied,
					},
				},
				{
					Model:    paymentRequestFourteen,
					LinkOnly: true,
				},
				{
					Model:    serviceItemDDASITEleven,
					LinkOnly: true,
				},
			}, nil)

		paymentRequestFifteen = factory.BuildPaymentRequest(suite.DB(), []factory.Customization{
			{
				Model: models.PaymentRequest{
					IsFinal:         true,
					Status:          models.PaymentRequestStatusReviewedAllRejected,
					RejectionReason: nil,
					SequenceNumber:  10,
				},
			},
			{
				Model:    moveTaskOrderOne,
				LinkOnly: true,
			},
		}, nil)

		suite.makeAdditionalDaysSITPaymentServiceItem(paymentRequestFifteen, serviceItemXOASITTwo, "2021-10-11", "2021-10-20")
		suite.makeAdditionalDaysSITPaymentServiceItem(paymentRequestFifteen, serviceItemXOASITFour, "2021-10-21", "2021-10-30")
		suite.makeAdditionalDaysSITPaymentServiceItem(paymentRequestFifteen, serviceItemXDASITFour, "2021-11-01", "2021-11-10")
		suite.makeAdditionalDaysSITPaymentServiceItem(paymentRequestFifteen, serviceItemXOASITSix, "2021-11-01", "2021-11-10")
		suite.makeAdditionalDaysSITPaymentServiceItem(paymentRequestFifteen, serviceItemXDASITSix, "2021-11-11", "2021-11-20")
		suite.makeAdditionalDaysSITPaymentServiceItem(paymentRequestFifteen, serviceItemXOASITNine, "2021-11-11", "2021-11-20")

		paymentRequestSixteen = factory.BuildPaymentRequest(suite.DB(), []factory.Customization{
			{
				Model: models.PaymentRequest{
					IsFinal:         true,
					Status:          models.PaymentRequestStatusReviewedAllRejected,
					RejectionReason: nil,
					SequenceNumber:  1,
				},
			},
			{
				Model:    moveTaskOrderTwo,
				LinkOnly: true,
			},
		}, nil)

		paymentRequestSeventeen = factory.BuildPaymentRequest(suite.DB(), []factory.Customization{
			{
				Model: models.PaymentRequest{
					IsFinal:         true,
					Status:          models.PaymentRequestStatusReviewedAllRejected,
					RejectionReason: nil,
					SequenceNumber:  2,
				},
			},
			{
				Model:    moveTaskOrderThree,
				LinkOnly: true,
			},
		}, nil)
		suite.makeAdditionalDaysSITPaymentServiceItem(paymentRequestSeventeen, serviceItemXOASITEleven, "2021-11-21", "2021-11-30")

		paymentRequestEighteen = factory.BuildPaymentRequest(suite.DB(), []factory.Customization{
			{
				Model: models.PaymentRequest{
					IsFinal:         true,
					Status:          models.PaymentRequestStatusReviewedAllRejected,
					RejectionReason: nil,
					SequenceNumber:  2,
				},
			},
			{
				Model:    moveTaskOrderFour,
				LinkOnly: true,
			},
		}, nil)
		suite.makeAdditionalDaysSITPaymentServiceItem(paymentRequestEighteen, serviceItemXDASITTen, "2021-11-11", "2021-11-20")

		paymentRequestNineteen := factory.BuildPaymentRequest(suite.DB(), []factory.Customization{
			{
				Model: models.PaymentRequest{
					IsFinal:         true,
					Status:          models.PaymentRequestStatusReviewedAllRejected,
					RejectionReason: nil,
					SequenceNumber:  4,
				},
			},
			{
				Model:    moveTaskOrderFive,
				LinkOnly: true,
			},
		}, nil)
		suite.makeAdditionalDaysSITPaymentServiceItem(paymentRequestNineteen, serviceItemDDASITTwelve, "2021-11-11", "2021-11-20")
	}

	for _, isDomestic := range setupTestDataIsDomesticFlags {
		suite.Run("an MTO Shipment has multiple Origin MTO Service Items with different SIT Entry Dates", func() {
			setupTestData(isDomestic)

			paramLookup, err := ServiceParamLookupInitialize(suite.AppContextForTest(), suite.planner, serviceItemXOASITTwo, paymentRequestFifteen.ID, moveTaskOrderOne.ID, nil)
			suite.FatalNoError(err)

			_, err = paramLookup.ServiceParamValue(suite.AppContextForTest(), key)
			suite.Error(err)
			suite.Contains(err.Error(), "multiple Origin MTO Service Items with different SIT Entry Dates")
		})

		suite.Run("an MTO Shipment has multiple Destination MTO Service Items with different SIT Entry Dates", func() {
			setupTestData(isDomestic)

			paramLookup, err := ServiceParamLookupInitialize(suite.AppContextForTest(), suite.planner, serviceItemXDASITTwo, paymentRequestFifteen.ID, moveTaskOrderOne.ID, nil)
			suite.FatalNoError(err)

			_, err = paramLookup.ServiceParamValue(suite.AppContextForTest(), key)
			suite.Error(err)
			suite.Contains(err.Error(), "multiple Destination MTO Service Items with different SIT Entry Dates")
		})

		// TODO can we support this case? the test data has 2 DOASIT service items, does that even make sense?
		suite.Run("an MTO Shipment has multiple Origin MTO Service Items with identical SIT Entry Dates", func() {
			setupTestData(isDomestic)

			paramLookup, err := ServiceParamLookupInitialize(suite.AppContextForTest(), suite.planner, serviceItemXOASITFour, paymentRequestFifteen.ID, moveTaskOrderOne.ID, nil)
			suite.FatalNoError(err)

			_, err = paramLookup.ServiceParamValue(suite.AppContextForTest(), key)
			suite.NoError(err)
		})

		// TODO can we support this case? the test data has 2 DDASIT service items on the shipment, does that even make sense?
		suite.Run("an MTO Shipment has multiple Destination MTO Service Items with identical SIT Entry Dates", func() {
			setupTestData(isDomestic)

			paramLookup, err := ServiceParamLookupInitialize(suite.AppContextForTest(), suite.planner, serviceItemXDASITFour, paymentRequestFifteen.ID, moveTaskOrderOne.ID, nil)
			suite.FatalNoError(err)

			_, err = paramLookup.ServiceParamValue(suite.AppContextForTest(), key)
			suite.NoError(err)
		})

		suite.Run("an MTO Shipment already has an Origin MTO Service Item with a different SIT Entry Date", func() {
			setupTestData(isDomestic)

			paramLookup, err := ServiceParamLookupInitialize(suite.AppContextForTest(), suite.planner, serviceItemXOASITFive, paymentRequestFifteen.ID, moveTaskOrderOne.ID, nil)
			suite.FatalNoError(err)

			_, err = paramLookup.ServiceParamValue(suite.AppContextForTest(), key)
			suite.Error(err)
			suite.Contains(err.Error(), "already has an Origin MTO Service Item with a different SIT Entry Date")
		})

		suite.Run("an MTO Shipment already has a Destination MTO Service Item with a different SIT Entry Date", func() {
			setupTestData(isDomestic)

			paramLookup, err := ServiceParamLookupInitialize(suite.AppContextForTest(), suite.planner, serviceItemXDASITFive, paymentRequestFifteen.ID, moveTaskOrderOne.ID, nil)
			suite.FatalNoError(err)

			_, err = paramLookup.ServiceParamValue(suite.AppContextForTest(), key)
			suite.Error(err)
			suite.Contains(err.Error(), "already has a Destination MTO Service Item with a different SIT Entry Date")
		})

		// TODO can we support this case? the test data has 2 DDASIT service items on the shipment, does that even make sense?
		suite.Run("an MTO Shipment has multiple Destination MTO Service Items with identical SIT Entry Dates", func() {
			setupTestData(isDomestic)

			paramLookup, err := ServiceParamLookupInitialize(suite.AppContextForTest(), suite.planner, serviceItemXDASITFour, paymentRequestFifteen.ID, moveTaskOrderOne.ID, nil)
			suite.FatalNoError(err)

			_, err = paramLookup.ServiceParamValue(suite.AppContextForTest(), key)
			suite.NoError(err)
		})

		suite.Run("an MTO Shipment already has an Origin MTO Service Item with a different SIT Entry Date", func() {
			setupTestData(isDomestic)

			paramLookup, err := ServiceParamLookupInitialize(suite.AppContextForTest(), suite.planner, serviceItemXOASITFive, paymentRequestFifteen.ID, moveTaskOrderOne.ID, nil)
			suite.FatalNoError(err)

			_, err = paramLookup.ServiceParamValue(suite.AppContextForTest(), key)
			suite.Error(err)
			suite.Contains(err.Error(), "already has an Origin MTO Service Item with a different SIT Entry Date")
		})

		suite.Run("an MTO Shipment already has a Destination MTO Service Item with a different SIT Entry Date", func() {
			setupTestData(isDomestic)

			paramLookup, err := ServiceParamLookupInitialize(suite.AppContextForTest(), suite.planner, serviceItemXDASITFive, paymentRequestFifteen.ID, moveTaskOrderOne.ID, nil)
			suite.FatalNoError(err)

			_, err = paramLookup.ServiceParamValue(suite.AppContextForTest(), key)
			suite.Error(err)
			suite.Contains(err.Error(), "already has a Destination MTO Service Item with a different SIT Entry Date")
		})

		suite.Run("an MTO Shipment already has an Origin MTO Service Item with an identical SIT Entry Date", func() {
			setupTestData(isDomestic)

			paramLookup, err := ServiceParamLookupInitialize(suite.AppContextForTest(), suite.planner, serviceItemXOASITSix, paymentRequestFifteen.ID, moveTaskOrderOne.ID, nil)
			suite.FatalNoError(err)

			_, err = paramLookup.ServiceParamValue(suite.AppContextForTest(), key)
			suite.NoError(err)
		})

		suite.Run("an MTO Shipment already has a Destination MTO Service Item with an identical SIT Entry Date", func() {
			setupTestData(isDomestic)

			paramLookup, err := ServiceParamLookupInitialize(suite.AppContextForTest(), suite.planner, serviceItemXDASITSix, paymentRequestFifteen.ID, moveTaskOrderOne.ID, nil)
			suite.FatalNoError(err)

			_, err = paramLookup.ServiceParamValue(suite.AppContextForTest(), key)
			suite.NoError(err)
		})

		suite.Run("an MTO Shipment has Origin MTO Service Items but none with a SIT Entry Date", func() {
			setupTestData(isDomestic)

			paramLookup, err := ServiceParamLookupInitialize(suite.AppContextForTest(), suite.planner, serviceItemXOFSITFive, paymentRequestFifteen.ID, moveTaskOrderOne.ID, nil)
			suite.FatalNoError(err)

			// Test that it fails
			_, err = paramLookup.ServiceParamValue(suite.AppContextForTest(), key)
			suite.Error(err)
			suite.Contains(err.Error(), "does not have an Origin MTO Service Item with a SIT Entry Date")

			// Now test that it succeeds after we add a service item with entry date
			serviceItemDOASITSeven := factory.BuildMTOServiceItem(suite.DB(), []factory.Customization{
				{
					Model: models.MTOServiceItem{
						SITEntryDate: &originSITEntryDateOne,
						Status:       models.MTOServiceItemStatusApproved,
					},
				},
				{
					Model:    moveTaskOrderOne,
					LinkOnly: true,
				},
				{
					Model:    mtoShipmentSeven,
					LinkOnly: true,
				},
				{
					Model:    reServiceXOASIT,
					LinkOnly: true,
				},
			}, nil)
			suite.makeAdditionalDaysSITPaymentServiceItem(paymentRequestFifteen, serviceItemDOASITSeven, "2021-11-21", "2021-11-30")

			paramLookup, err = ServiceParamLookupInitialize(suite.AppContextForTest(), suite.planner, serviceItemDOASITSeven, paymentRequestFifteen.ID, moveTaskOrderOne.ID, nil)
			suite.FatalNoError(err)

			_, err = paramLookup.ServiceParamValue(suite.AppContextForTest(), key)
			suite.NoError(err)
		})

		suite.Run("an MTO Shipment has Destination MTO Service Items but none with a SIT Entry Date", func() {
			setupTestData(isDomestic)

			paramLookup, err := ServiceParamLookupInitialize(suite.AppContextForTest(), suite.planner, serviceItemXDFSITFive, paymentRequestSeven.ID, moveTaskOrderOne.ID, nil)
			suite.FatalNoError(err)

			_, err = paramLookup.ServiceParamValue(suite.AppContextForTest(), key)
			suite.Error(err)
			suite.Contains(err.Error(), "does not have a Destination MTO Service Item with a SIT Entry Date")

			serviceItemDDASITSeven := factory.BuildMTOServiceItem(suite.DB(), []factory.Customization{
				{
					Model: models.MTOServiceItem{
						SITEntryDate: &destinationSITEntryDateOne,
						Status:       models.MTOServiceItemStatusApproved,
					},
				},
				{
					Model:    moveTaskOrderOne,
					LinkOnly: true,
				},
				{
					Model:    mtoShipmentSeven,
					LinkOnly: true,
				},
				{
					Model:    reServiceXDASIT,
					LinkOnly: true,
				},
			}, nil)
			suite.makeAdditionalDaysSITPaymentServiceItem(paymentRequestSeven, serviceItemDDASITSeven, "2021-12-01", "2021-12-10")

			paramLookup, err = ServiceParamLookupInitialize(suite.AppContextForTest(), suite.planner, serviceItemDDASITSeven, paymentRequestSeven.ID, moveTaskOrderOne.ID, nil)
			suite.FatalNoError(err)

			_, err = paramLookup.ServiceParamValue(suite.AppContextForTest(), key)
			suite.NoError(err)
		})

		suite.Run("an MTO Shipment only has a First Day SIT MTO Service Item", func() {
			setupTestData(isDomestic)

			paramLookup, err := ServiceParamLookupInitialize(suite.AppContextForTest(), suite.planner, serviceItemXOFSITSeven, paymentRequestFifteen.ID, moveTaskOrderOne.ID, nil)
			suite.FatalNoError(err)

			_, err = paramLookup.ServiceParamValue(suite.AppContextForTest(), key)
			suite.Error(err)
			suite.Contains(err.Error(), "failed to find a PaymentServiceItem for MTOServiceItem")

			paramLookup, err = ServiceParamLookupInitialize(suite.AppContextForTest(), suite.planner, serviceItemXDFSITSeven, paymentRequestFifteen.ID, moveTaskOrderOne.ID, nil)
			suite.FatalNoError(err)

			_, err = paramLookup.ServiceParamValue(suite.AppContextForTest(), key)
			suite.Error(err)
			suite.Contains(err.Error(), "failed to find a PaymentServiceItem for MTOServiceItem")
		})

		suite.Run("an MTO with one MTO Shipment with one DOFSIT payment service item", func() {
			setupTestData(isDomestic)

			paramLookup, err := ServiceParamLookupInitialize(suite.AppContextForTest(), suite.planner, serviceItemXOFSITEight, paymentRequestSixteen.ID, moveTaskOrderTwo.ID, nil)
			suite.FatalNoError(err)

			value, err := paramLookup.ServiceParamValue(suite.AppContextForTest(), key)
			suite.Error(err)
			suite.Contains(err.Error(), "failed to find a PaymentServiceItem for MTOServiceItem")
			suite.Equal("", value)
		})

		suite.Run("an MTO with more than one MTO Shipment", func() {
			setupTestData(isDomestic)

			paramLookup, err := ServiceParamLookupInitialize(suite.AppContextForTest(), suite.planner, serviceItemXOASITEleven, paymentRequestSeventeen.ID, moveTaskOrderThree.ID, nil)
			suite.FatalNoError(err)

			value, err := paramLookup.ServiceParamValue(suite.AppContextForTest(), key)
			suite.NoError(err)
			suite.Equal("10", value)
		})

		suite.Run("an MTO with an MTO Shipment with no SIT Departure Date", func() {
			setupTestData(isDomestic)

			paramLookup, err := ServiceParamLookupInitialize(suite.AppContextForTest(), suite.planner, serviceItemXDASITTen, paymentRequestEighteen.ID, moveTaskOrderFour.ID, nil)
			suite.FatalNoError(err)

			value, err := paramLookup.ServiceParamValue(suite.AppContextForTest(), key)
			suite.NoError(err)
			suite.Equal("10", value)
		})

		suite.Run("simple date calculation", func() {
			setupTestData(isDomestic)

			move, serviceItemXOASIT, paymentRequest := suite.setupMoveWithAddlDaysSITAndPaymentRequest(reServiceXOFSIT, originSITEntryDateOne, reServiceXOASIT, "2020-07-21", "2020-07-30")
			paramLookup, err := ServiceParamLookupInitialize(suite.AppContextForTest(), suite.planner, serviceItemXOASIT, paymentRequest.ID, move.ID, nil)
			suite.FatalNoError(err)

			days, err := paramLookup.ServiceParamValue(suite.AppContextForTest(), key)
			suite.NoError(err)

			suite.Equal("10", days)
		})
		suite.Run("invalid start date", func() {
			setupTestData(isDomestic)

			move, serviceItemXOASIT, paymentRequest := suite.setupMoveWithAddlDaysSITAndPaymentRequest(reServiceXOFSIT, originSITEntryDateOne, reServiceXOASIT, "not a date", "2020-07-30")
			paramLookup, err := ServiceParamLookupInitialize(suite.AppContextForTest(), suite.planner, serviceItemXOASIT, paymentRequest.ID, move.ID, nil)
			suite.FatalNoError(err)

			_, err = paramLookup.ServiceParamValue(suite.AppContextForTest(), key)
			suite.Error(err)
			suite.Contains(err.Error(), "failed to parse SITPaymentRequestStart as a date")
		})

		suite.Run("invalid end date", func() {
			setupTestData(isDomestic)

			move, serviceItemXOASIT, paymentRequest := suite.setupMoveWithAddlDaysSITAndPaymentRequest(reServiceXOFSIT, originSITEntryDateOne, reServiceXOASIT, "2020-07-01", "not a date")
			paramLookup, err := ServiceParamLookupInitialize(suite.AppContextForTest(), suite.planner, serviceItemXOASIT, paymentRequest.ID, move.ID, nil)
			suite.FatalNoError(err)

			_, err = paramLookup.ServiceParamValue(suite.AppContextForTest(), key)
			suite.Error(err)
			suite.Contains(err.Error(), "failed to parse SITPaymentRequestEnd as a date")
		})
		suite.Run("overlapping dates should error", func() {
			setupTestData(isDomestic)

			move, serviceItemXOASIT, _ := suite.setupMoveWithAddlDaysSITAndPaymentRequest(reServiceXOFSIT, originSITEntryDateOne, reServiceXOASIT, "2020-07-21", "2020-07-30")
			paymentRequestOverlapping := factory.BuildPaymentRequest(suite.DB(), []factory.Customization{
				{
					Model: models.PaymentRequest{
						IsFinal:         false,
						Status:          models.PaymentRequestStatusPending,
						RejectionReason: nil,
						SequenceNumber:  2,
					},
				},
				{
					Model:    move,
					LinkOnly: true,
				},
			}, nil)
			suite.makeAdditionalDaysSITPaymentServiceItem(paymentRequestOverlapping, serviceItemXOASIT, "2020-07-25", "2020-08-10")
			paramLookup, err := ServiceParamLookupInitialize(suite.AppContextForTest(), suite.planner, serviceItemXOASIT, paymentRequestOverlapping.ID, move.ID, nil)
			suite.FatalNoError(err)

			_, err = paramLookup.ServiceParamValue(suite.AppContextForTest(), key)
			suite.Error(err)
		})
		suite.Run("it shouldn't matter if dates from rejected payment requests overlap with current payment request", func() {
			setupTestData(isDomestic)

			move, serviceItemXOASIT, paymentRequest := suite.setupMoveWithAddlDaysSITAndPaymentRequest(reServiceXOFSIT, originSITEntryDateOne, reServiceXOASIT, "2020-07-21", "2020-07-30")

			paymentRequestRejected := factory.BuildPaymentRequest(suite.DB(), []factory.Customization{
				{
					Model: models.PaymentRequest{
						IsFinal:         false,
						Status:          models.PaymentRequestStatusReviewedAllRejected,
						RejectionReason: nil,
						SequenceNumber:  1 + paymentRequest.SequenceNumber,
					},
				},
				{
					Model:    move,
					LinkOnly: true,
				},
			}, nil)
			suite.makeAdditionalDaysSITPaymentServiceItemWithStatus(paymentRequestRejected, serviceItemXOASIT, "2020-07-21", "2020-07-30", models.PaymentServiceItemStatusDenied)

			paramLookup, err := ServiceParamLookupInitialize(suite.AppContextForTest(), suite.planner, serviceItemXOASIT, paymentRequest.ID, move.ID, nil)
			suite.FatalNoError(err)

			_, err = paramLookup.ServiceParamValue(suite.AppContextForTest(), key)
			suite.FatalNoError(err)
		})

		suite.Run("Requests for SIT additional days past the allowance for the shipment should be rejected", func() {
			setupTestData(isDomestic)

			// End date is a year in the future in order to exceed allowance
			move, serviceItemXOASIT, paymentRequest := suite.setupMoveWithAddlDaysSITAndPaymentRequest(reServiceXOFSIT, originSITEntryDateOne, reServiceXOASIT, "2020-07-21", "2021-07-30")
			paramLookup, err := ServiceParamLookupInitialize(suite.AppContextForTest(), suite.planner, serviceItemXOASIT, paymentRequest.ID, move.ID, nil)
			suite.FatalNoError(err)

			_, err = paramLookup.ServiceParamValue(suite.AppContextForTest(), key)
			suite.Error(err)
		})
	}

	suite.Run("Requests for SIT additional days past the original allowance should be accepted if they are covered by extensions", func() {
		setupTestData(true)

		// End date is a year in the future in order to make sure we exceed the allowance.
		move, serviceItemDOASIT, paymentRequest := suite.setupMoveWithAddlDaysSITAndPaymentRequest(reServiceXOFSIT, originSITEntryDateOne, reServiceXOASIT, "2020-07-21", "2021-07-30")

		factory.BuildSITDurationUpdate(suite.DB(), []factory.Customization{
			{
				Model:    serviceItemDOASIT.MTOShipment,
				LinkOnly: true,
			},
			{
				Model: models.SITDurationUpdate{
					ApprovedDays: models.IntPointer(400),
				},
			},
		}, []factory.Trait{factory.GetTraitApprovedSITDurationUpdate})

		paramLookup, err := ServiceParamLookupInitialize(suite.AppContextForTest(), suite.planner, serviceItemDOASIT, paymentRequest.ID, move.ID, nil)
		suite.FatalNoError(err)

		_, err = paramLookup.ServiceParamValue(suite.AppContextForTest(), key)
		suite.FatalNoError(err)
	})

	suite.Run("SIT days remaining calculation should account for first day in SIT", func() {
		setupTestData(true)

		// The Additional Days SIT service item should be for exactly the allowed amount,
		// So the first day in SIT will put it over the limit.
		move, serviceItemDOASIT, paymentRequest := suite.setupMoveWithAddlDaysSITAndPaymentRequest(reServiceXOFSIT, originSITEntryDateOne, reServiceXOASIT, "2020-07-21", "2020-10-18")
		paramLookup, err := ServiceParamLookupInitialize(suite.AppContextForTest(), suite.planner, serviceItemDOASIT, paymentRequest.ID, move.ID, nil)
		suite.FatalNoError(err)

		_, err = paramLookup.ServiceParamValue(suite.AppContextForTest(), key)
		suite.Error(err)
	})

	suite.Run("SIT Additional Days cannot start on the same day as the end of a previously billed date range", func() {
		setupTestData(true)

		move, serviceItemDOASIT, _ := suite.setupMoveWithAddlDaysSITAndPaymentRequest(
			reServiceXOFSIT,
			originSITEntryDateOne,
			reServiceXOASIT,
			"2020-07-21", "2020-07-30")

		paymentRequestOverlapping := factory.BuildPaymentRequest(suite.DB(), []factory.Customization{
			{
				Model: models.PaymentRequest{
					IsFinal:         false,
					Status:          models.PaymentRequestStatusPending,
					RejectionReason: nil,
					SequenceNumber:  2,
				},
			},
			{
				Model:    move,
				LinkOnly: true,
			},
		}, nil)
		// Previously billed DOASIT ends on 2020-07-30. This one starts on that same date, so the lookup should fail.
		suite.makeAdditionalDaysSITPaymentServiceItem(
			paymentRequestOverlapping,
			serviceItemDOASIT,
			"2020-07-30", "2020-08-15")

		paramLookup, err := ServiceParamLookupInitialize(suite.AppContextForTest(), suite.planner, serviceItemDOASIT, paymentRequestOverlapping.ID, move.ID, nil)
		suite.FatalNoError(err)

		_, err = paramLookup.ServiceParamValue(suite.AppContextForTest(), key)
		suite.Error(err)
	})
}

func (suite *ServiceParamValueLookupsSuite) makeAdditionalDaysSITPaymentServiceItemWithStatus(paymentRequest models.PaymentRequest, serviceItem models.MTOServiceItem, startDate string, endDate string, status models.PaymentServiceItemStatus) {
	cost := unit.Cents(20000)
	paymentServiceItemParams := []factory.CreatePaymentServiceItemParams{
		{
			Key:     models.ServiceItemParamNameSITPaymentRequestStart,
			KeyType: models.ServiceItemParamTypeDate,
			Value:   startDate,
		},
		{
			Key:     models.ServiceItemParamNameSITPaymentRequestEnd,
			KeyType: models.ServiceItemParamTypeDate,
			Value:   endDate,
		},
	}
	factory.BuildPaymentServiceItemWithParams(
		suite.DB(),
		serviceItem.ReService.Code,
		paymentServiceItemParams,
		[]factory.Customization{
			{
				Model: models.PaymentServiceItem{
					PriceCents: &cost,
					Status:     status,
				},
			},
			{
				Model:    paymentRequest,
				LinkOnly: true,
			},
			{
				Model:    serviceItem,
				LinkOnly: true,
			},
		}, nil)
}

func (suite *ServiceParamValueLookupsSuite) makeAdditionalDaysSITPaymentServiceItem(paymentRequest models.PaymentRequest, serviceItem models.MTOServiceItem, startDate string, endDate string) {
	suite.makeAdditionalDaysSITPaymentServiceItemWithStatus(paymentRequest, serviceItem, startDate, endDate, models.PaymentServiceItemStatusPaid)
}

// setupMoveWithAddlDaysSITAndPaymentRequest creates a move with a single shipment, a Domestic Additional Days
// SIT service item, and a payment request for that service item.
func (suite *ServiceParamValueLookupsSuite) setupMoveWithAddlDaysSITAndPaymentRequest(sitFirstDayReService models.ReService, sitEntryDate time.Time, sitAdditionalDaysReService models.ReService, sitAdditionalDaysStartDate string, sitAdditionalDaysEndDate string) (models.Move, models.MTOServiceItem, models.PaymentRequest) {
	defaultSITDaysAllowance := 90
	move := factory.BuildAvailableToPrimeMove(suite.DB(), nil, nil)
	shipment := factory.BuildMTOShipment(suite.DB(), []factory.Customization{
		{
			Model:    move,
			LinkOnly: true,
		},
		{
			Model: models.MTOShipment{
				Status:           models.MTOShipmentStatusSubmitted,
				SITDaysAllowance: &defaultSITDaysAllowance,
			},
		},
	}, nil)
	move.MTOShipments = models.MTOShipments{
		shipment,
	}
	serviceItemFirstDaySIT := factory.BuildMTOServiceItem(suite.DB(), []factory.Customization{
		{
			Model: models.MTOServiceItem{
				SITEntryDate: &sitEntryDate,
				Status:       models.MTOServiceItemStatusApproved,
			},
		},
		{
			Model:    move,
			LinkOnly: true,
		},
		{
			Model:    shipment,
			LinkOnly: true,
		},
		{
			Model:    sitFirstDayReService,
			LinkOnly: true,
		},
	}, nil)
	serviceItem := factory.BuildMTOServiceItem(suite.DB(), []factory.Customization{
		{
			Model: models.MTOServiceItem{
				SITEntryDate: &sitEntryDate,
				Status:       models.MTOServiceItemStatusApproved,
			},
		},
		{
			Model:    move,
			LinkOnly: true,
		},
		{
			Model:    shipment,
			LinkOnly: true,
		},
		{
			Model:    sitAdditionalDaysReService,
			LinkOnly: true,
		},
	}, nil)

	paymentRequest := factory.BuildPaymentRequest(suite.DB(), []factory.Customization{
		{
			Model: models.PaymentRequest{
				IsFinal:         false,
				Status:          models.PaymentRequestStatusPaid,
				RejectionReason: nil,
				SequenceNumber:  1,
			},
		},
		{
			Model:    move,
			LinkOnly: true,
		},
	}, nil)
	cost := unit.Cents(20000)
	factory.BuildPaymentServiceItem(suite.DB(), []factory.Customization{
		{
			Model: models.PaymentServiceItem{
				PriceCents: &cost,
				Status:     models.PaymentServiceItemStatusPaid,
			},
		}, {
			Model:    paymentRequest,
			LinkOnly: true,
		}, {
			Model:    serviceItemFirstDaySIT,
			LinkOnly: true,
		},
	}, nil)
	suite.makeAdditionalDaysSITPaymentServiceItem(paymentRequest, serviceItem, sitAdditionalDaysStartDate, sitAdditionalDaysEndDate)
	return move, serviceItem, paymentRequest
}<|MERGE_RESOLUTION|>--- conflicted
+++ resolved
@@ -5,6 +5,7 @@
 
 	"github.com/transcom/mymove/pkg/factory"
 	"github.com/transcom/mymove/pkg/models"
+	"github.com/transcom/mymove/pkg/testdatagen"
 	"github.com/transcom/mymove/pkg/unit"
 )
 
@@ -62,7 +63,6 @@
 	destinationSITDepartureDateTwo := time.Date(2020, time.October, 31, 0, 0, 0, 0, time.UTC)
 	destinationSITDepartureDateThree := time.Date(2020, time.November, 30, 0, 0, 0, 0, time.UTC)
 
-<<<<<<< HEAD
 	setupTestDataIsDomesticFlags := [2]bool{true, false}
 
 	reServiceCodeTernaryOperator := func(flag bool, true_return_val models.ReServiceCode, false_return_val models.ReServiceCode) models.ReServiceCode {
@@ -80,7 +80,7 @@
 	}
 
 	setupTestData := func(isDomestic bool) {
-		testdatagen.MakeReContractYear(suite.DB(), testdatagen.Assertions{
+		testdatagen.FetchOrMakeReContractYear(suite.DB(), testdatagen.Assertions{
 			ReContractYear: models.ReContractYear{
 				StartDate: time.Now().Add(-24 * time.Hour),
 				EndDate:   time.Now().Add(24 * time.Hour),
@@ -88,10 +88,6 @@
 		})
 
 		reServiceXOFSIT = factory.FetchReService(suite.DB(), []factory.Customization{
-=======
-	setupTestData := func() {
-		reServiceDOFSIT = factory.FetchReService(suite.DB(), []factory.Customization{
->>>>>>> 16691405
 			{
 				Model: models.ReService{
 					Code: reServiceCodeTernaryOperator(isDomestic, models.ReServiceCodeDOFSIT, models.ReServiceCodeIOFSIT),
