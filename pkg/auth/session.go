package auth

import (
	"context"
	"net/http"
	"time"

	"github.com/gofrs/uuid"
)

type authSessionKey string

const sessionContextKey authSessionKey = "session"

// Application describes the application name
type Application string

const (
	// OfficeApp indicates office.move.mil
	OfficeApp Application = "office"
	// MilApp indicates my.move.mil (DNS still points to my.move.mil and not mil.move.mil)
	MilApp Application = "mil"
	// AdminApp indicates admin.move.mil
	AdminApp Application = "admin"
)

// IsOfficeApp returns true iff the request is for the office.move.mil host
func (s *Session) IsOfficeApp() bool {
	return s.ApplicationName == OfficeApp
}

// IsMilApp returns true iff the request is for the my.move.mil host
func (s *Session) IsMilApp() bool {
	return s.ApplicationName == MilApp
}

// IsAdminApp returns true iff the request is for the admin.move.mil host
func (s *Session) IsAdminApp() bool {
	return s.ApplicationName == AdminApp
}

type Role struct {
	ID        uuid.UUID `json:"id" db:"id"`
	RoleType  string    `json:"role_type" db:"role_type"`
	CreatedAt time.Time `json:"created_at" db:"created_at"`
	UpdatedAt time.Time `json:"updated_at" db:"updated_at"`
}

// Session stores information about the currently logged in session
type Session struct {
	ApplicationName Application
	Hostname        string
	IDToken         string
	UserID          uuid.UUID
	Email           string
	FirstName       string
	Middle          string
	LastName        string
	ServiceMemberID uuid.UUID
	OfficeUserID    uuid.UUID
	AdminUserID     uuid.UUID
	AdminUserRole   string
	DpsUserID       uuid.UUID
<<<<<<< HEAD
	Roles           []string
=======
	Roles           []Role
>>>>>>> 1828dcd5
}

// SetSessionInRequestContext modifies the request's Context() to add the session data
func SetSessionInRequestContext(r *http.Request, session *Session) context.Context {
	return context.WithValue(r.Context(), sessionContextKey, session)
}

// SetSessionInContext modifies the context to add the session data.
func SetSessionInContext(ctx context.Context, session *Session) context.Context {
	return context.WithValue(ctx, sessionContextKey, session)
}

// SessionFromRequestContext gets the reference to the Session stored in the request.Context()
func SessionFromRequestContext(r *http.Request) *Session {
	return SessionFromContext(r.Context())
}

// SessionFromContext gets the reference to the Session stored in the request.Context()
func SessionFromContext(ctx context.Context) *Session {
	if session, ok := ctx.Value(sessionContextKey).(*Session); ok {
		return session
	}
	return nil
}

// IsServiceMember checks whether the authenticated user is a ServiceMember
func (s *Session) IsServiceMember() bool {
	return s.ServiceMemberID != uuid.Nil
}

// IsOfficeUser checks whether the authenticated user is an OfficeUser
func (s *Session) IsOfficeUser() bool {
	return s.OfficeUserID != uuid.Nil
}

// IsAdminUser checks whether the authenticated user is an AdminUser
func (s *Session) IsAdminUser() bool {
	return s.AdminUserID != uuid.Nil
}

// IsSystemAdmin checks whether the authenticated admin user is a system admin
func (s *Session) IsSystemAdmin() bool {
	role := "SYSTEM_ADMIN"
	return s.IsAdminUser() && s.AdminUserRole == role
}

// IsProgramAdmin checks whether the authenticated admin user is a program admin
func (s *Session) IsProgramAdmin() bool {
	role := "PROGRAM_ADMIN"
	return s.IsAdminUser() && s.AdminUserRole == role
}

// IsDpsUser checks whether the authenticated user is a DpsUser
func (s *Session) IsDpsUser() bool {
	return s.DpsUserID != uuid.Nil
}<|MERGE_RESOLUTION|>--- conflicted
+++ resolved
@@ -39,9 +39,21 @@
 	return s.ApplicationName == AdminApp
 }
 
+// RoleType defines a role type for a user
+type RoleType string
+
+const (
+	RoleTypeTio                RoleType = "tio"
+	RoleTypeToo                RoleType = "too"
+	RoleTypeContractingOfficer RoleType = "contractingOfficer"
+	RoleTypeOffice             RoleType = "office"
+	RoleTypeCustomer           RoleType = "customer"
+)
+
+// Role is an object representing the types of users who can authenticate in the admin app
 type Role struct {
 	ID        uuid.UUID `json:"id" db:"id"`
-	RoleType  string    `json:"role_type" db:"role_type"`
+	RoleType  RoleType  `json:"role_type" db:"role_type"`
 	CreatedAt time.Time `json:"created_at" db:"created_at"`
 	UpdatedAt time.Time `json:"updated_at" db:"updated_at"`
 }
@@ -61,11 +73,7 @@
 	AdminUserID     uuid.UUID
 	AdminUserRole   string
 	DpsUserID       uuid.UUID
-<<<<<<< HEAD
-	Roles           []string
-=======
 	Roles           []Role
->>>>>>> 1828dcd5
 }
 
 // SetSessionInRequestContext modifies the request's Context() to add the session data
