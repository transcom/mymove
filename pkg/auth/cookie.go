--- conflicted
+++ resolved
@@ -19,6 +19,7 @@
 	MilServername    string
 	OfficeServername string
 	TspServername    string
+	AdminServername  string
 	OrdersServername string
 	DpsServername    string
 	SddcServername   string
@@ -211,11 +212,7 @@
 }
 
 // ApplicationName returns the application name given the hostname
-<<<<<<< HEAD
 func ApplicationName(hostname string, appnames ApplicationServername) (Application, error) {
-=======
-func ApplicationName(hostname, milHostname, officeHostname, tspHostname string, adminHostname string) (Application, error) {
->>>>>>> 43710eb8
 	var appName Application
 	if strings.EqualFold(hostname, appnames.MilServername) {
 		return MilApp, nil
@@ -223,16 +220,16 @@
 		return OfficeApp, nil
 	} else if strings.EqualFold(hostname, appnames.TspServername) {
 		return TspApp, nil
-	} else if strings.EqualFold(hostname, adminHostname) {
+	} else if strings.EqualFold(hostname, appnames.AdminServername) {
 		return AdminApp, nil
 	}
 	return appName, errors.Wrap(
 		&errInvalidHostname{
 			Hostname:  hostname,
-<<<<<<< HEAD
 			MilApp:    appnames.MilServername,
 			OfficeApp: appnames.OfficeServername,
-			TspApp:    appnames.TspServername}, fmt.Sprintf("%s is invalid", hostname))
+			TspApp:    appnames.TspServername,
+			AdminApp:  appnames.AdminServername}, fmt.Sprintf("%s is invalid", hostname))
 }
 
 // SessionCookieMiddleware handle serializing and de-serializing the session between the user_session cookie and the request context
@@ -240,25 +237,8 @@
 	logger.Info("Creating session",
 		zap.String("milServername", appnames.MilServername),
 		zap.String("officeServername", appnames.OfficeServername),
-		zap.String("tspServername", appnames.TspServername))
-=======
-			MilApp:    milHostname,
-			OfficeApp: officeHostname,
-			TspApp:    tspHostname,
-			AdminApp:  adminHostname,
-		}, fmt.Sprintf("%s is invalid", hostname))
-}
-
-// SessionCookieMiddleware handle serializing and de-serializing the session between the user_session cookie and the request context
-func SessionCookieMiddleware(logger Logger, secret string, noSessionTimeout bool, milHostname, officeHostname, tspHostname string, adminHostname string, useSecureCookie bool) func(next http.Handler) http.Handler {
-	logger.Info(
-		"Creating session",
-		zap.String("milHost", milHostname),
-		zap.String("officeHost", officeHostname),
-		zap.String("tspHost", tspHostname),
-		zap.String("adminHost", adminHostname),
-	)
->>>>>>> 43710eb8
+		zap.String("tspServername", appnames.TspServername),
+		zap.String("adminServername", appnames.AdminServername))
 	return func(next http.Handler) http.Handler {
 		mw := func(w http.ResponseWriter, r *http.Request) {
 			ctx, span := beeline.StartSpan(r.Context(), "SessionCookieMiddleware")
@@ -269,11 +249,7 @@
 
 			// Split the hostname from the port
 			hostname := strings.Split(r.Host, ":")[0]
-<<<<<<< HEAD
 			appName, err := ApplicationName(hostname, appnames)
-=======
-			appName, err := ApplicationName(hostname, milHostname, officeHostname, tspHostname, adminHostname)
->>>>>>> 43710eb8
 			if err != nil {
 				logger.Error("Bad Hostname", zap.Error(err))
 				http.Error(w, http.StatusText(400), http.StatusBadRequest)
