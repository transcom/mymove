package auth

import (
	"fmt"
	"net/http"
	"strings"
	"time"

	"github.com/alexedwards/scs/v2"
	"github.com/gorilla/csrf"
	"github.com/pkg/errors"
	"go.uber.org/zap"

	"github.com/transcom/mymove/pkg/logging"
)

// ApplicationServername is a collection of all the servernames for the application
type ApplicationServername struct {
	MilServername    string
	OfficeServername string
	AdminServername  string
	OrdersServername string
	DpsServername    string
	SddcServername   string
	PrimeServername  string
}

type errInvalidHostname struct {
	Hostname  string
	MilApp    string
	OfficeApp string
	AdminApp  string
}

func (e *errInvalidHostname) Error() string {
	return fmt.Sprintf("invalid hostname %s, must be one of %s, %s, or %s", e.Hostname, e.MilApp, e.OfficeApp, e.AdminApp)
}

// GorillaCSRFToken is the name of the base CSRF token
const GorillaCSRFToken = "_gorilla_csrf" // #nosec G101

// MaskedGorillaCSRFToken is the masked CSRF token used to send back in the 'X-CSRF-Token' request header
const MaskedGorillaCSRFToken = "masked_gorilla_csrf"

// SessionExpiryInMinutes is the number of minutes before a fallow session is harvested
const SessionExpiryInMinutes = 15

// GetExpiryTimeFromMinutes returns 'min' minutes from now
func GetExpiryTimeFromMinutes(min int64) time.Time {
	return time.Now().Add(time.Minute * time.Duration(min))
}

// GetCookie returns a cookie from a request
func GetCookie(name string, r *http.Request) (*http.Cookie, error) {
	for _, cookie := range r.Cookies() {
		if cookie.Name == name {
			return cookie, nil
		}
	}
	return nil, errors.Errorf("Unable to find cookie: %s", name)
}

// DeleteCookie sends a delete request for the named cookie
func DeleteCookie(w http.ResponseWriter, name string) {
	c := http.Cookie{
		Name:     name,
		Value:    "",
		Path:     "/",
		HttpOnly: true,
		Expires:  time.Unix(1, 0),
		MaxAge:   -1,
	}
	http.SetCookie(w, &c)
}

<<<<<<< HEAD
// SessionCookieName returns the session cookie name
func SessionCookieName(session *Session) string {
	return fmt.Sprintf("%s_%s", string(session.ApplicationName), UserSessionCookieName)
}

=======
>>>>>>> 8466d0fa
// WriteMaskedCSRFCookie update the masked_gorilla_csrf cookie value
func WriteMaskedCSRFCookie(w http.ResponseWriter, csrfToken string, logger Logger, useSecureCookie bool) {
	// Match expiration settings of the _gorilla_csrf cookie (a session cookie); don't set Expires or MaxAge.
	cookie := http.Cookie{
		Name:     MaskedGorillaCSRFToken,
		Value:    csrfToken,
		Path:     "/",
		HttpOnly: false,                // must be false to be read by client for use in POST/PUT/PATCH/DELETE requests
		SameSite: http.SameSiteLaxMode, // Using 'lax' mode for now since 'strict' is causing issues with Firefox/Safari
		Secure:   useSecureCookie,
	}

	http.SetCookie(w, &cookie)
}

// DeleteCSRFCookies deletes the base and masked CSRF cookies
func DeleteCSRFCookies(w http.ResponseWriter) {
	DeleteCookie(w, MaskedGorillaCSRFToken)
	DeleteCookie(w, GorillaCSRFToken)
}

// MaskedCSRFMiddleware handles setting the CSRF Token cookie
func MaskedCSRFMiddleware(logger Logger, useSecureCookie bool) func(next http.Handler) http.Handler {
	return func(next http.Handler) http.Handler {
		mw := func(w http.ResponseWriter, r *http.Request) {
			// Write a masked CSRF cookie (creates a new one with each request).  Per the gorilla/csrf docs:
			// "This library generates unique-per-request (masked) tokens as a mitigation against the BREACH attack."
			// https://github.com/gorilla/csrf#design-notes
			WriteMaskedCSRFCookie(w, csrf.Token(r), logger, useSecureCookie)
			next.ServeHTTP(w, r)
		}
		return http.HandlerFunc(mw)
	}
}

// ApplicationName returns the application name given the hostname
func ApplicationName(hostname string, appnames ApplicationServername) (Application, error) {
	var appName Application
	if strings.EqualFold(hostname, appnames.MilServername) {
		return MilApp, nil
	} else if strings.EqualFold(hostname, appnames.OfficeServername) {
		return OfficeApp, nil
	} else if strings.EqualFold(hostname, appnames.AdminServername) {
		return AdminApp, nil
	}
	return appName, errors.Wrap(
		&errInvalidHostname{
			Hostname:  hostname,
			MilApp:    appnames.MilServername,
			OfficeApp: appnames.OfficeServername,
			AdminApp:  appnames.AdminServername,
		}, fmt.Sprintf("%s is invalid", hostname))
}

func sessionManager(session Session, sessionManagers [3]*scs.SessionManager) *scs.SessionManager {
	if session.IsMilApp() {
		return sessionManagers[0]
	} else if session.IsAdminApp() {
		return sessionManagers[1]
	} else if session.IsOfficeApp() {
		return sessionManagers[2]
	}

	return nil
}

// SessionCookieMiddleware handle serializing and de-serializing the session between the user_session cookie and the request context
<<<<<<< HEAD
func SessionCookieMiddleware(serverLogger Logger, appnames ApplicationServername, sessionManager *scs.SessionManager) func(next http.Handler) http.Handler {
=======
func SessionCookieMiddleware(serverLogger Logger, appnames ApplicationServername, sessionManagers [3]*scs.SessionManager) func(next http.Handler) http.Handler {
>>>>>>> 8466d0fa
	serverLogger.Info("Creating session",
		zap.String("milServername", appnames.MilServername),
		zap.String("officeServername", appnames.OfficeServername),
		zap.String("adminServername", appnames.AdminServername))
	return func(next http.Handler) http.Handler {
		return http.HandlerFunc(func(w http.ResponseWriter, r *http.Request) {

			ctx := r.Context()

			var logger Logger
			if requestLogger, ok := logging.FromContext(ctx).(Logger); ok {
				logger = requestLogger
			} else {
				logger = serverLogger
			}

			// Set up the new session object
			session := Session{}

			// Split the hostname from the port
			hostname := strings.Split(r.Host, ":")[0]
			appName, err := ApplicationName(hostname, appnames)
			if err != nil {
				logger.Error("Bad Hostname", zap.Error(err))
				http.Error(w, http.StatusText(400), http.StatusBadRequest)
				return
			}
<<<<<<< HEAD

			existingSession := sessionManager.Get(r.Context(), "session")
			if existingSession != nil {
				session = existingSession.(Session)
			}
=======
>>>>>>> 8466d0fa

			// Set more information on the session
			session.ApplicationName = appName
			session.Hostname = strings.ToLower(hostname)

			sessionManager := sessionManager(session, sessionManagers)

			existingSession := sessionManager.Get(r.Context(), "session")
			if existingSession != nil {
				session = existingSession.(Session)
			}

			// And update the cookie. May get over-ridden later
<<<<<<< HEAD
			sessionManager.Cookie.Name = SessionCookieName(&session)
=======
>>>>>>> 8466d0fa
			sessionManager.Put(r.Context(), "session", session)

			// And put the session info into the request context
			next.ServeHTTP(w, r.WithContext(SetSessionInContext(ctx, &session)))

		})
	}
}<|MERGE_RESOLUTION|>--- conflicted
+++ resolved
@@ -36,6 +36,9 @@
 	return fmt.Sprintf("invalid hostname %s, must be one of %s, %s, or %s", e.Hostname, e.MilApp, e.OfficeApp, e.AdminApp)
 }
 
+// UserSessionCookieName is the key suffix at which we're storing our token cookie
+const UserSessionCookieName = "session_token"
+
 // GorillaCSRFToken is the name of the base CSRF token
 const GorillaCSRFToken = "_gorilla_csrf" // #nosec G101
 
@@ -73,14 +76,11 @@
 	http.SetCookie(w, &c)
 }
 
-<<<<<<< HEAD
 // SessionCookieName returns the session cookie name
 func SessionCookieName(session *Session) string {
 	return fmt.Sprintf("%s_%s", string(session.ApplicationName), UserSessionCookieName)
 }
 
-=======
->>>>>>> 8466d0fa
 // WriteMaskedCSRFCookie update the masked_gorilla_csrf cookie value
 func WriteMaskedCSRFCookie(w http.ResponseWriter, csrfToken string, logger Logger, useSecureCookie bool) {
 	// Match expiration settings of the _gorilla_csrf cookie (a session cookie); don't set Expires or MaxAge.
@@ -148,11 +148,7 @@
 }
 
 // SessionCookieMiddleware handle serializing and de-serializing the session between the user_session cookie and the request context
-<<<<<<< HEAD
-func SessionCookieMiddleware(serverLogger Logger, appnames ApplicationServername, sessionManager *scs.SessionManager) func(next http.Handler) http.Handler {
-=======
 func SessionCookieMiddleware(serverLogger Logger, appnames ApplicationServername, sessionManagers [3]*scs.SessionManager) func(next http.Handler) http.Handler {
->>>>>>> 8466d0fa
 	serverLogger.Info("Creating session",
 		zap.String("milServername", appnames.MilServername),
 		zap.String("officeServername", appnames.OfficeServername),
@@ -180,14 +176,6 @@
 				http.Error(w, http.StatusText(400), http.StatusBadRequest)
 				return
 			}
-<<<<<<< HEAD
-
-			existingSession := sessionManager.Get(r.Context(), "session")
-			if existingSession != nil {
-				session = existingSession.(Session)
-			}
-=======
->>>>>>> 8466d0fa
 
 			// Set more information on the session
 			session.ApplicationName = appName
@@ -201,10 +189,6 @@
 			}
 
 			// And update the cookie. May get over-ridden later
-<<<<<<< HEAD
-			sessionManager.Cookie.Name = SessionCookieName(&session)
-=======
->>>>>>> 8466d0fa
 			sessionManager.Put(r.Context(), "session", session)
 
 			// And put the session info into the request context
