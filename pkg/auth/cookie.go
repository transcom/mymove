--- conflicted
+++ resolved
@@ -140,14 +140,11 @@
 func MaskedCSRFMiddleware(logger Logger, noSessionTimeout bool, useSecureCookie bool) func(next http.Handler) http.Handler {
 	return func(next http.Handler) http.Handler {
 		mw := func(w http.ResponseWriter, r *http.Request) {
-<<<<<<< HEAD
 			// Write a CSRF cookie if none exists
 			if _, err := GetCookie(MaskedGorillaCSRFToken, r); err != nil {
 				WriteMaskedCSRFCookie(w, csrf.Token(r), noSessionTimeout, logger)
+				WriteMaskedCSRFCookie(w, csrf.Token(r), noSessionTimeout, logger, useSecureCookie)
 			}
-=======
-			WriteMaskedCSRFCookie(w, csrf.Token(r), noSessionTimeout, logger, useSecureCookie)
->>>>>>> 379b766a
 			next.ServeHTTP(w, r)
 		}
 		return http.HandlerFunc(mw)
