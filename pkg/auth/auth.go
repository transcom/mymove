--- conflicted
+++ resolved
@@ -195,21 +195,9 @@
 
 func (h AuthorizationLogoutHandler) ServeHTTP(w http.ResponseWriter, r *http.Request) {
 	logoutURL := "https://idp.int.identitysandbox.gov/openid_connect/logout"
-<<<<<<< HEAD
 	redirectURL := landingURL(h.hostname)
-=======
-	redirectURL := landingURL(hostname)
-
-	return func(w http.ResponseWriter, r *http.Request) {
-		idToken, ok := context.GetIDToken(r.Context())
-		if !ok {
-			// Can't log out of login.gov without a token, redirect and let them re-auth
-			http.Redirect(w, r, redirectURL, http.StatusTemporaryRedirect)
-			return
-		}
->>>>>>> 41ae6dc6
-
-	idToken, ok := context.Get(r, "id_token").(string)
+
+	idToken, ok := context.GetIDToken(r.Context())
 	if !ok {
 		// Can't log out of login.gov without a token, redirect and let them re-auth
 		http.Redirect(w, r, redirectURL, http.StatusTemporaryRedirect)
@@ -238,15 +226,9 @@
 type AuthorizationRedirectHandler AuthContext
 
 // AuthorizationRedirectHandler constructs the Login.gov authentication URL and redirects to it
-<<<<<<< HEAD
 func (h AuthorizationRedirectHandler) ServeHTTP(w http.ResponseWriter, r *http.Request) {
-	token := context.Get(r, "id_token")
-	if token != nil {
-=======
-func (h *AuthorizationRedirectHandler) ServeHTTP(w http.ResponseWriter, r *http.Request) {
 	_, ok := context.GetIDToken(r.Context())
 	if !ok {
->>>>>>> 41ae6dc6
 		// User is already authed, redirect to landing page
 		http.Redirect(w, r, landingURL(h.hostname), http.StatusTemporaryRedirect)
 		return
