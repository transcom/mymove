--- conflicted
+++ resolved
@@ -9,13 +9,8 @@
 
 	"github.com/gobuffalo/pop"
 	"github.com/gofrs/uuid"
-<<<<<<< HEAD
+	"github.com/gorilla/csrf"
 	"github.com/pkg/errors"
-	"go.uber.org/zap"
-
-=======
->>>>>>> 6695a008
-	"github.com/gorilla/csrf"
 	"go.uber.org/zap"
 
 	"github.com/transcom/mymove/pkg/auth"
@@ -151,12 +146,13 @@
 type CreateUserHandler devlocalAuthHandler
 
 // NewCreateUserHandler creates a new CreateUserHandler
-func NewCreateUserHandler(ac Context, db *pop.Connection, clientAuthSecretKey string, noSessionTimeout bool) CreateUserHandler {
+func NewCreateUserHandler(ac Context, db *pop.Connection, clientAuthSecretKey string, noSessionTimeout bool, useSecureCookie bool) CreateUserHandler {
 	handler := CreateUserHandler{
 		Context:             ac,
 		db:                  db,
 		clientAuthSecretKey: clientAuthSecretKey,
 		noSessionTimeout:    noSessionTimeout,
+		useSecureCookie:     useSecureCookie,
 	}
 	return handler
 }
@@ -178,70 +174,6 @@
 // CreateAndLoginUserHandler creates and then logs in a new user
 type CreateAndLoginUserHandler devlocalAuthHandler
 
-// NewCreateAndLoginUserHandler creates a new CreateAndLoginUserHandler
-func NewCreateAndLoginUserHandler(ac Context, db *pop.Connection, clientAuthSecretKey string, noSessionTimeout bool) CreateAndLoginUserHandler {
-	handler := CreateAndLoginUserHandler{
-		Context:             ac,
-		db:                  db,
-		clientAuthSecretKey: clientAuthSecretKey,
-		noSessionTimeout:    noSessionTimeout,
-	}
-	return handler
-}
-
-// CreateAndLoginUserHandler creates a user and logs them in
-func (h CreateAndLoginUserHandler) ServeHTTP(w http.ResponseWriter, r *http.Request) {
-	user := createUser(devlocalAuthHandler(h), w, r)
-	if user == nil {
-		return
-	}
-	session := loginUser(devlocalAuthHandler(h), user, w, r)
-	if session == nil {
-		return
-	}
-	http.Redirect(w, r, h.landingURL(session), http.StatusSeeOther)
-}
-
-// createUser creates a user
-func createUser(h devlocalAuthHandler, w http.ResponseWriter, r *http.Request) *models.User {
-	id := uuid.Must(uuid.NewV4())
-
-	now := time.Now()
-	email := fmt.Sprintf("%s@example.com", now.Format("20060102150405"))
-
-	user := models.User{
-		LoginGovUUID:  id,
-		LoginGovEmail: email,
-	}
-
-	verrs, err := h.db.ValidateAndCreate(&user)
-	if err != nil {
-		h.logger.Error("could not create user", zap.Error(err))
-		http.Error(w, http.StatusText(500), http.StatusInternalServerError)
-		return nil
-	}
-	if verrs.Count() != 0 {
-		h.logger.Error("validation errors creating user", zap.Stringer("errors", verrs))
-		http.Error(w, http.StatusText(500), http.StatusInternalServerError)
-		return nil
-	}
-	return &user
-}
-
-// createSession creates a new session for the user
-func createSession(h devlocalAuthHandler, user *models.User, w http.ResponseWriter, r *http.Request) (*auth.Session, error) {
-	session := auth.SessionFromRequestContext(r)
-	if session == nil {
-		return nil, errors.New("Unable to create session from request context")
-	}
-
-<<<<<<< HEAD
-	lgUUID := user.LoginGovUUID.String()
-	userIdentity, err := models.FetchUserIdentity(h.db, lgUUID)
-
-	if err != nil {
-		return nil, errors.Wrapf(err, "Unable to fetch user identity from LoginGovUUID %s", lgUUID)
-=======
 // NewCreateAndLoginUserHandler creates a new CreateAndLoginUserHandler
 func NewCreateAndLoginUserHandler(ac Context, db *pop.Connection, clientAuthSecretKey string, noSessionTimeout bool, useSecureCookie bool) CreateAndLoginUserHandler {
 	handler := CreateAndLoginUserHandler{
@@ -250,13 +182,68 @@
 		clientAuthSecretKey: clientAuthSecretKey,
 		noSessionTimeout:    noSessionTimeout,
 		useSecureCookie:     useSecureCookie,
->>>>>>> 6695a008
+	}
+	return handler
+}
+
+// CreateAndLoginUserHandler creates a user and logs them in
+func (h CreateAndLoginUserHandler) ServeHTTP(w http.ResponseWriter, r *http.Request) {
+	user := createUser(devlocalAuthHandler(h), w, r)
+	if user == nil {
+		return
+	}
+	session := loginUser(devlocalAuthHandler(h), user, w, r)
+	if session == nil {
+		return
+	}
+	http.Redirect(w, r, h.landingURL(session), http.StatusSeeOther)
+}
+
+// createUser creates a user
+func createUser(h devlocalAuthHandler, w http.ResponseWriter, r *http.Request) *models.User {
+	id := uuid.Must(uuid.NewV4())
+
+	now := time.Now()
+	email := fmt.Sprintf("%s@example.com", now.Format("20060102150405"))
+
+	user := models.User{
+		LoginGovUUID:  id,
+		LoginGovEmail: email,
+	}
+
+	verrs, err := h.db.ValidateAndCreate(&user)
+	if err != nil {
+		h.logger.Error("could not create user", zap.Error(err))
+		http.Error(w, http.StatusText(500), http.StatusInternalServerError)
+		return nil
+	}
+	if verrs.Count() != 0 {
+		h.logger.Error("validation errors creating user", zap.Stringer("errors", verrs))
+		http.Error(w, http.StatusText(500), http.StatusInternalServerError)
+		return nil
+	}
+	return &user
+}
+
+// createSession creates a new session for the user
+func createSession(h devlocalAuthHandler, user *models.User, w http.ResponseWriter, r *http.Request) (*auth.Session, error) {
+	session := auth.SessionFromRequestContext(r)
+	if session == nil {
+		return nil, errors.New("Unable to create session from request context")
+	}
+
+	lgUUID := user.LoginGovUUID.String()
+	userIdentity, err := models.FetchUserIdentity(h.db, lgUUID)
+
+	if err != nil {
+		return nil, errors.Wrapf(err, "Unable to fetch user identity from LoginGovUUID %s", lgUUID)
 	}
 
 	// Assign user identity to session
 	session.IDToken = "devlocal"
 	session.UserID = userIdentity.ID
 	session.Email = userIdentity.Email
+	session.Disabled = userIdentity.Disabled
 
 	if userIdentity.ServiceMemberID != nil {
 		session.ServiceMemberID = *(userIdentity.ServiceMemberID)
@@ -266,27 +253,9 @@
 		session.OfficeUserID = *(userIdentity.OfficeUserID)
 	}
 
-<<<<<<< HEAD
 	if userIdentity.TspUserID != nil {
 		session.TspUserID = *(userIdentity.TspUserID)
 	}
-=======
-	userIdentity, err := models.FetchUserIdentity(handler.db, user.LoginGovUUID.String())
-	if err == nil { // Someone we know already
-		session.IDToken = "devlocal"
-		session.UserID = userIdentity.ID
-		session.Email = userIdentity.Email
-
-		if userIdentity.Disabled {
-			handler.logger.Error("Disabled user requesting authentication", zap.String("email", session.Email))
-			http.Error(w, http.StatusText(403), http.StatusForbidden)
-			return
-		}
-
-		if userIdentity.ServiceMemberID != nil {
-			session.ServiceMemberID = *(userIdentity.ServiceMemberID)
-		}
->>>>>>> 6695a008
 
 	if userIdentity.DpsUserID != nil {
 		session.DpsUserID = *(userIdentity.DpsUserID)
@@ -298,7 +267,7 @@
 
 	// Writing out the session cookie logs in the user
 	h.logger.Info("logged in", zap.Any("session", session))
-	auth.WriteSessionCookie(w, session, h.clientAuthSecretKey, h.noSessionTimeout, h.logger)
+	auth.WriteSessionCookie(w, session, h.clientAuthSecretKey, h.noSessionTimeout, h.logger, h.useSecureCookie)
 
 	return session, nil
 }
@@ -315,14 +284,9 @@
 		return errors.Errorf("Non-office user %s authenticated at office site", session.Email)
 	}
 
-<<<<<<< HEAD
 	if (session.TspUserID == uuid.UUID{}) && session.IsTspApp() {
 		return errors.Errorf("Non-TSP user %s authenticated at TSP site", session.Email)
 	}
-=======
-	handler.logger.Info("logged in", zap.Any("session", session))
-	auth.WriteSessionCookie(w, session, handler.clientAuthSecretKey, handler.noSessionTimeout, handler.logger, handler.useSecureCookie)
->>>>>>> 6695a008
 
 	return nil
 }
@@ -335,6 +299,13 @@
 		http.Error(w, http.StatusText(500), http.StatusInternalServerError)
 		return nil
 	}
+
+	if session.Disabled {
+		h.logger.Info("Disabled user requesting authentication", zap.Error(err), zap.String("email", session.Email))
+		http.Error(w, http.StatusText(403), http.StatusForbidden)
+		return nil
+	}
+
 	err = verifySessionWithApp(session)
 	if err != nil {
 		h.logger.Error("User unauthorized", zap.Error(err))
