--- conflicted
+++ resolved
@@ -8,7 +8,6 @@
 	"strings"
 	"time"
 
-	"github.com/alexedwards/scs/v2"
 	"github.com/gobuffalo/pop"
 	"github.com/gofrs/uuid"
 	"github.com/gorilla/csrf"
@@ -34,17 +33,6 @@
 type UserListHandler struct {
 	db *pop.Connection
 	Context
-<<<<<<< HEAD
-	sessionManager *scs.SessionManager
-}
-
-// NewUserListHandler returns a new UserListHandler
-func NewUserListHandler(ac Context, db *pop.Connection, sessionManager *scs.SessionManager) UserListHandler {
-	handler := UserListHandler{
-		Context:        ac,
-		db:             db,
-		sessionManager: sessionManager,
-=======
 }
 
 // NewUserListHandler returns a new UserListHandler
@@ -52,7 +40,6 @@
 	handler := UserListHandler{
 		Context: ac,
 		db:      db,
->>>>>>> 8466d0fa
 	}
 	return handler
 }
@@ -64,11 +51,7 @@
 		// User is already authenticated, so clear out their current session and have
 		// them try again. This the issue where a developer will get stuck with a stale
 		// session and have to manually clear cookies to get back to the login page.
-<<<<<<< HEAD
-		h.sessionManager.Destroy(r.Context())
-=======
 		h.sessionManager(session).Destroy(r.Context())
->>>>>>> 8466d0fa
 		auth.DeleteCSRFCookies(w)
 
 		http.Redirect(w, r, h.landingURL(session), http.StatusTemporaryRedirect)
@@ -208,34 +191,19 @@
 
 type devlocalAuthHandler struct {
 	Context
-<<<<<<< HEAD
-	db             *pop.Connection
-	appnames       auth.ApplicationServername
-	sessionManager *scs.SessionManager
-=======
 	db       *pop.Connection
 	appnames auth.ApplicationServername
->>>>>>> 8466d0fa
 }
 
 // AssignUserHandler logs a user in directly
 type AssignUserHandler devlocalAuthHandler
 
 // NewAssignUserHandler creates a new AssignUserHandler
-<<<<<<< HEAD
-func NewAssignUserHandler(ac Context, db *pop.Connection, appnames auth.ApplicationServername, sessionManager *scs.SessionManager) AssignUserHandler {
-	handler := AssignUserHandler{
-		Context:        ac,
-		db:             db,
-		appnames:       appnames,
-		sessionManager: sessionManager,
-=======
 func NewAssignUserHandler(ac Context, db *pop.Connection, appnames auth.ApplicationServername) AssignUserHandler {
 	handler := AssignUserHandler{
 		Context:  ac,
 		db:       db,
 		appnames: appnames,
->>>>>>> 8466d0fa
 	}
 	return handler
 }
@@ -287,20 +255,11 @@
 type CreateUserHandler devlocalAuthHandler
 
 // NewCreateUserHandler creates a new CreateUserHandler
-<<<<<<< HEAD
-func NewCreateUserHandler(ac Context, db *pop.Connection, appnames auth.ApplicationServername, sessionManager *scs.SessionManager) CreateUserHandler {
-	handler := CreateUserHandler{
-		Context:        ac,
-		db:             db,
-		appnames:       appnames,
-		sessionManager: sessionManager,
-=======
 func NewCreateUserHandler(ac Context, db *pop.Connection, appnames auth.ApplicationServername) CreateUserHandler {
 	handler := CreateUserHandler{
 		Context:  ac,
 		db:       db,
 		appnames: appnames,
->>>>>>> 8466d0fa
 	}
 	return handler
 }
@@ -326,20 +285,11 @@
 type CreateAndLoginUserHandler devlocalAuthHandler
 
 // NewCreateAndLoginUserHandler creates a new CreateAndLoginUserHandler
-<<<<<<< HEAD
-func NewCreateAndLoginUserHandler(ac Context, db *pop.Connection, appnames auth.ApplicationServername, sessionManager *scs.SessionManager) CreateAndLoginUserHandler {
-	handler := CreateAndLoginUserHandler{
-		Context:        ac,
-		db:             db,
-		appnames:       appnames,
-		sessionManager: sessionManager,
-=======
 func NewCreateAndLoginUserHandler(ac Context, db *pop.Connection, appnames auth.ApplicationServername) CreateAndLoginUserHandler {
 	handler := CreateAndLoginUserHandler{
 		Context:  ac,
 		db:       db,
 		appnames: appnames,
->>>>>>> 8466d0fa
 	}
 	return handler
 }
@@ -565,12 +515,7 @@
 	session.LastName = userIdentity.LastName()
 	session.Middle = userIdentity.Middle()
 
-<<<<<<< HEAD
-	h.sessionManager.Cookie.Name = auth.SessionCookieName(session)
-	h.sessionManager.Put(r.Context(), "session", session)
-=======
 	h.sessionManager(session).Put(r.Context(), "session", session)
->>>>>>> 8466d0fa
 	// Writing out the session cookie logs in the user
 	h.logger.Info("logged in", zap.Any("session", session))
 	return session, nil
