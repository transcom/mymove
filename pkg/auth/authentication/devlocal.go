package authentication

import (
	"encoding/json"
	"fmt"
	"html/template"
	"net/http"
	"time"

	"github.com/gobuffalo/pop"
	"github.com/gofrs/uuid"
	"github.com/pkg/errors"
	"go.uber.org/zap"

	"github.com/transcom/mymove/pkg/auth"
	"github.com/transcom/mymove/pkg/models"
)

// UserListHandler handles redirection
type UserListHandler struct {
	db *pop.Connection
	Context
}

// NewUserListHandler returns a new UserListHandler
func NewUserListHandler(ac Context, db *pop.Connection) UserListHandler {
	handler := UserListHandler{
		Context: ac,
		db:      db,
	}
	return handler
}

// UserListHandler lists users in the local database for local login
func (h UserListHandler) ServeHTTP(w http.ResponseWriter, r *http.Request) {
	session := auth.SessionFromRequestContext(r)
	if session != nil && session.UserID != uuid.Nil {
		// User is already authenticated, redirect to landing page
		http.Redirect(w, r, h.landingURL(session), http.StatusTemporaryRedirect)
		return
	}
	identities, err := models.FetchAllUserIdentities(h.db)
	if err != nil {
		h.logger.Error("Could not load list of users", zap.Error(err))
		http.Error(w,
			fmt.Sprintf("%s - Could not load list of users, try migrating the DB", http.StatusText(500)),
			http.StatusInternalServerError)
		return
	}

	// Grab the CSRF token from cookies set by the middleware
	csrfCookie, err := auth.GetCookie(auth.MaskedGorillaCSRFToken, r)
	if err != nil {
		h.logger.Error("CSRF Cookie was not set via middleware")
		http.Error(w, http.StatusText(500), http.StatusInternalServerError)
		return
	}
	csrfToken := csrfCookie.Value

	t := template.Must(template.New("users").Parse(`
		<h1>Select an existing user</h1>
		{{range .}}
			<form method="post" action="/devlocal-auth/login">
				<p id="{{.ID}}">
					<input type="hidden" name="gorilla.csrf.Token" value="` + csrfToken + `">
					{{.Email}}
					({{if .DpsUserID}}dps{{else if .TspUserID}}tsp{{else if .OfficeUserID}}office{{else}}milmove{{end}})
					<input type="hidden" name="id" value="{{.ID}}" />
					<button type="submit" value="{{.ID}}" data-hook="existing-user-login">Login</button>
				</p>
			</form>
		{{else}}
			<p><em>No users in the system!</em></p>
		{{end}}

		<h1>Create a new user</h1>
		<form method="post" action="/devlocal-auth/new">
			<p>
				<input type="hidden" name="gorilla.csrf.Token" value="` + csrfToken + `">
				<button type="submit" data-hook="new-user-login">Login as New User</button>
			</p>
		</form>
	`))
	err = t.Execute(w, identities)
	if err != nil {
		h.logger.Error("Could not render template", zap.Error(err))
		http.Error(w, http.StatusText(500), http.StatusInternalServerError)
	}
}

type devlocalAuthHandler struct {
	Context
	db                  *pop.Connection
	clientAuthSecretKey string
	noSessionTimeout    bool
	useSecureCookie     bool
}

// AssignUserHandler logs a user in directly
type AssignUserHandler devlocalAuthHandler

// NewAssignUserHandler creates a new AssignUserHandler
func NewAssignUserHandler(ac Context, db *pop.Connection, clientAuthSecretKey string, noSessionTimeout bool, useSecureCookie bool) AssignUserHandler {
	handler := AssignUserHandler{
		Context:             ac,
		db:                  db,
		clientAuthSecretKey: clientAuthSecretKey,
		noSessionTimeout:    noSessionTimeout,
		useSecureCookie:     useSecureCookie,
	}
	return handler
}

// AssignUserHandler logs in a user locally
func (h AssignUserHandler) ServeHTTP(w http.ResponseWriter, r *http.Request) {
	userID := r.PostFormValue("id")
	if userID == "" {
		h.logger.Error("No user id specified")
		http.Redirect(w, r, "/devlocal-auth/login", http.StatusTemporaryRedirect)
		return
	}

	h.logger.Info("New Devlocal Login", zap.String("userID", userID))

	userUUID := uuid.Must(uuid.FromString(userID))
	user, err := models.GetUser(h.db, userUUID)
	if err != nil {
		h.logger.Error("Could not load user", zap.String("userID", userID), zap.Error(err))
		http.Error(w, http.StatusText(500), http.StatusInternalServerError)
	}

	session := loginUser(devlocalAuthHandler(h), user, w, r)
	if session == nil {
		return
	}
	http.Redirect(w, r, h.landingURL(session), http.StatusSeeOther)
}

// CreateUserHandler creates a new user
type CreateUserHandler devlocalAuthHandler

// NewCreateUserHandler creates a new CreateUserHandler
func NewCreateUserHandler(ac Context, db *pop.Connection, clientAuthSecretKey string, noSessionTimeout bool, useSecureCookie bool) CreateUserHandler {
	handler := CreateUserHandler{
		Context:             ac,
		db:                  db,
		clientAuthSecretKey: clientAuthSecretKey,
		noSessionTimeout:    noSessionTimeout,
		useSecureCookie:     useSecureCookie,
	}
	return handler
}

// CreateUserHandler creates a user, primarily used in automated testing
func (h CreateUserHandler) ServeHTTP(w http.ResponseWriter, r *http.Request) {
	user := createUser(devlocalAuthHandler(h), w, r)
	if user == nil {
		return
	}
	session := loginUser(devlocalAuthHandler(h), user, w, r)
	if session == nil {
		return
	}
	jsonOut, _ := json.Marshal(user)
	fmt.Fprintf(w, string(jsonOut))
}

// CreateAndLoginUserHandler creates and then logs in a new user
type CreateAndLoginUserHandler devlocalAuthHandler

// NewCreateAndLoginUserHandler creates a new CreateAndLoginUserHandler
func NewCreateAndLoginUserHandler(ac Context, db *pop.Connection, clientAuthSecretKey string, noSessionTimeout bool, useSecureCookie bool) CreateAndLoginUserHandler {
	handler := CreateAndLoginUserHandler{
		Context:             ac,
		db:                  db,
		clientAuthSecretKey: clientAuthSecretKey,
		noSessionTimeout:    noSessionTimeout,
		useSecureCookie:     useSecureCookie,
	}
	return handler
}

// CreateAndLoginUserHandler creates a user and logs them in
func (h CreateAndLoginUserHandler) ServeHTTP(w http.ResponseWriter, r *http.Request) {
	user := createUser(devlocalAuthHandler(h), w, r)
	if user == nil {
		return
	}
	session := loginUser(devlocalAuthHandler(h), user, w, r)
	if session == nil {
		return
	}
	http.Redirect(w, r, h.landingURL(session), http.StatusSeeOther)
}

// createUser creates a user
func createUser(h devlocalAuthHandler, w http.ResponseWriter, r *http.Request) *models.User {
	id := uuid.Must(uuid.NewV4())

	now := time.Now()
	email := fmt.Sprintf("%s@example.com", now.Format("20060102150405"))

	user := models.User{
		LoginGovUUID:  id,
		LoginGovEmail: email,
	}

	verrs, err := h.db.ValidateAndCreate(&user)
	if err != nil {
		h.logger.Error("could not create user", zap.Error(err))
		http.Error(w, http.StatusText(500), http.StatusInternalServerError)
		return nil
	}
	if verrs.Count() != 0 {
		h.logger.Error("validation errors creating user", zap.Stringer("errors", verrs))
		http.Error(w, http.StatusText(500), http.StatusInternalServerError)
		return nil
	}
	return &user
}

// createSession creates a new session for the user
func createSession(h devlocalAuthHandler, user *models.User, w http.ResponseWriter, r *http.Request) (*auth.Session, error) {
	session := auth.SessionFromRequestContext(r)
	if session == nil {
		return nil, errors.New("Unable to create session from request context")
	}

	lgUUID := user.LoginGovUUID.String()
	userIdentity, err := models.FetchUserIdentity(h.db, lgUUID)

	if err != nil {
		return nil, errors.Wrapf(err, "Unable to fetch user identity from LoginGovUUID %s", lgUUID)
	}

	// Assign user identity to session
	session.IDToken = "devlocal"
	session.UserID = userIdentity.ID
	session.Email = userIdentity.Email
	session.Disabled = userIdentity.Disabled

	if userIdentity.ServiceMemberID != nil {
		session.ServiceMemberID = *(userIdentity.ServiceMemberID)
	}

	if userIdentity.OfficeUserID != nil {
		session.OfficeUserID = *(userIdentity.OfficeUserID)
	}

	if userIdentity.TspUserID != nil {
		session.TspUserID = *(userIdentity.TspUserID)
	}

	if userIdentity.DpsUserID != nil {
		session.DpsUserID = *(userIdentity.DpsUserID)
	}

	session.FirstName = userIdentity.FirstName()
	session.LastName = userIdentity.LastName()
	session.Middle = userIdentity.Middle()

	// Writing out the session cookie logs in the user
	h.logger.Info("logged in", zap.Any("session", session))
	auth.WriteSessionCookie(w, session, h.clientAuthSecretKey, h.noSessionTimeout, h.logger, h.useSecureCookie)

	return session, nil
}

// verifySessionWithApp returns an error if the user id for a specific app is not available
func verifySessionWithApp(session *auth.Session) error {

	// TODO: Should this be a check that we do? Or will all office and tsp users also be service members?
	// if (session.ServiceMemberID == uuid.UUID{}) && session.IsMilApp() {
	// 	return errors.Errorf("Non-service member user %s authenticated at service member site", session.Email)
	// }

	if (session.OfficeUserID == uuid.UUID{}) && session.IsOfficeApp() {
		return errors.Errorf("Non-office user %s authenticated at office site", session.Email)
	}

<<<<<<< HEAD
	userIdentity, err := models.FetchUserIdentity(handler.db, user.LoginGovUUID.String())
	if err == nil { // Someone we know already
		session.IDToken = "devlocal"
		session.UserID = userIdentity.ID
		session.Email = userIdentity.Email
		if userIdentity.ServiceMemberID != nil {
			session.ServiceMemberID = *(userIdentity.ServiceMemberID)
		}

		if userIdentity.DpsUserID != nil {
			session.DpsUserID = *(userIdentity.DpsUserID)
		}

		if session.IsOfficeApp() {
			if userIdentity.OfficeUserID != nil {
				session.OfficeUserID = *(userIdentity.OfficeUserID)
			} else {
				handler.logger.Error("Non-office user authenticated at office site", zap.String("email", session.Email))
				http.Error(w, http.StatusText(401), http.StatusUnauthorized)
				return
			}
		}

		if session.IsTspApp() {
			if userIdentity.TspUserID != nil {
				session.TspUserID = *(userIdentity.TspUserID)
			} else {
				handler.logger.Error("Non-TSP user authenticated at TSP site", zap.String("email", session.Email))
				http.Error(w, http.StatusText(401), http.StatusUnauthorized)
				return
			}
		}

		session.FirstName = userIdentity.FirstName()
		session.LastName = userIdentity.LastName()
		session.Middle = userIdentity.Middle()
	} else {
		handler.logger.Error("Error loading Identity.", zap.Error(err))
=======
	if (session.TspUserID == uuid.UUID{}) && session.IsTspApp() {
		return errors.Errorf("Non-TSP user %s authenticated at TSP site", session.Email)
	}

	return nil
}

// loginUser creates a session for the user and verifies the session against the app
func loginUser(h devlocalAuthHandler, user *models.User, w http.ResponseWriter, r *http.Request) *auth.Session {
	session, err := createSession(devlocalAuthHandler(h), user, w, r)
	if err != nil {
		h.logger.Error("Could not create session", zap.Error(err))
>>>>>>> 76d3135f
		http.Error(w, http.StatusText(500), http.StatusInternalServerError)
		return nil
	}

	if session.Disabled {
		h.logger.Info("Disabled user requesting authentication", zap.Error(err), zap.String("email", session.Email))
		http.Error(w, http.StatusText(403), http.StatusForbidden)
		return nil
	}

	err = verifySessionWithApp(session)
	if err != nil {
		h.logger.Error("User unauthorized", zap.Error(err))
		http.Error(w, http.StatusText(401), http.StatusUnauthorized)
		return nil
	}
	return session
}<|MERGE_RESOLUTION|>--- conflicted
+++ resolved
@@ -243,16 +243,16 @@
 		session.ServiceMemberID = *(userIdentity.ServiceMemberID)
 	}
 
-	if userIdentity.OfficeUserID != nil {
-		session.OfficeUserID = *(userIdentity.OfficeUserID)
-	}
-
-	if userIdentity.TspUserID != nil {
-		session.TspUserID = *(userIdentity.TspUserID)
-	}
-
 	if userIdentity.DpsUserID != nil {
 		session.DpsUserID = *(userIdentity.DpsUserID)
+	}
+
+	if userIdentity.OfficeUserID != nil && session.IsOfficeApp() {
+		session.OfficeUserID = *(userIdentity.OfficeUserID)
+	}
+
+	if userIdentity.TspUserID != nil && session.IsTspApp() {
+		session.TspUserID = *(userIdentity.TspUserID)
 	}
 
 	session.FirstName = userIdentity.FirstName()
@@ -278,46 +278,6 @@
 		return errors.Errorf("Non-office user %s authenticated at office site", session.Email)
 	}
 
-<<<<<<< HEAD
-	userIdentity, err := models.FetchUserIdentity(handler.db, user.LoginGovUUID.String())
-	if err == nil { // Someone we know already
-		session.IDToken = "devlocal"
-		session.UserID = userIdentity.ID
-		session.Email = userIdentity.Email
-		if userIdentity.ServiceMemberID != nil {
-			session.ServiceMemberID = *(userIdentity.ServiceMemberID)
-		}
-
-		if userIdentity.DpsUserID != nil {
-			session.DpsUserID = *(userIdentity.DpsUserID)
-		}
-
-		if session.IsOfficeApp() {
-			if userIdentity.OfficeUserID != nil {
-				session.OfficeUserID = *(userIdentity.OfficeUserID)
-			} else {
-				handler.logger.Error("Non-office user authenticated at office site", zap.String("email", session.Email))
-				http.Error(w, http.StatusText(401), http.StatusUnauthorized)
-				return
-			}
-		}
-
-		if session.IsTspApp() {
-			if userIdentity.TspUserID != nil {
-				session.TspUserID = *(userIdentity.TspUserID)
-			} else {
-				handler.logger.Error("Non-TSP user authenticated at TSP site", zap.String("email", session.Email))
-				http.Error(w, http.StatusText(401), http.StatusUnauthorized)
-				return
-			}
-		}
-
-		session.FirstName = userIdentity.FirstName()
-		session.LastName = userIdentity.LastName()
-		session.Middle = userIdentity.Middle()
-	} else {
-		handler.logger.Error("Error loading Identity.", zap.Error(err))
-=======
 	if (session.TspUserID == uuid.UUID{}) && session.IsTspApp() {
 		return errors.Errorf("Non-TSP user %s authenticated at TSP site", session.Email)
 	}
@@ -330,7 +290,6 @@
 	session, err := createSession(devlocalAuthHandler(h), user, w, r)
 	if err != nil {
 		h.logger.Error("Could not create session", zap.Error(err))
->>>>>>> 76d3135f
 		http.Error(w, http.StatusText(500), http.StatusInternalServerError)
 		return nil
 	}
