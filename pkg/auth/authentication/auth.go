package authentication

import (
	"encoding/json"
	"fmt"
	"io/ioutil"
	"net/http"
	"net/url"
	"reflect"
	"time"

	"github.com/gobuffalo/pop"
	"github.com/gofrs/uuid"
	beeline "github.com/honeycombio/beeline-go"
	"github.com/honeycombio/beeline-go/trace"
	"github.com/markbates/goth"
	"github.com/markbates/goth/providers/openidConnect"
	"github.com/pkg/errors"
	"go.uber.org/zap"

	"github.com/transcom/mymove/pkg/auth"
	"github.com/transcom/mymove/pkg/models"
)

// UserAuthMiddleware enforces that the incoming request is tied to a user session
func UserAuthMiddleware(logger Logger) func(next http.Handler) http.Handler {
	return func(next http.Handler) http.Handler {
		mw := func(w http.ResponseWriter, r *http.Request) {
			ctx, span := beeline.StartSpan(r.Context(), "UserAuthMiddleware")
			defer span.Send()

			session := auth.SessionFromRequestContext(r)
			// We must have a logged in session and a user
			if session == nil || session.UserID == uuid.Nil {
				logger.Error("unauthorized access")
				http.Error(w, http.StatusText(401), http.StatusUnauthorized)
				return
			}
			// TODO: Add support for BackupContacts
			// And this must be the right type of user for the application
			if session.IsOfficeApp() && session.OfficeUserID == uuid.Nil {
				logger.Error("unauthorized user for office.move.mil", zap.String("email", session.Email))
				http.Error(w, http.StatusText(401), http.StatusUnauthorized)
				return
			}
			// This must be the right type of user for the application
			if session.IsTspApp() && session.TspUserID == uuid.Nil {
				logger.Error("unauthorized user for tsp.move.mil", zap.String("email", session.Email))
				http.Error(w, http.StatusText(401), http.StatusUnauthorized)
				return
			}

			// Include session office, service member, tsp and user IDs to the beeline event
			span.AddTraceField("auth.office_user_id", session.OfficeUserID)
			span.AddTraceField("auth.service_member_id", session.ServiceMemberID)
			span.AddTraceField("auth.tsp_user_id", session.TspUserID)
			span.AddTraceField("auth.user_id", session.UserID)

			next.ServeHTTP(w, r.WithContext(ctx))
			return
		}
		return http.HandlerFunc(mw)
	}
}

func (context Context) landingURL(session *auth.Session) string {
	return fmt.Sprintf(context.callbackTemplate, session.Hostname)
}

// Context is the common handler type for auth handlers
type Context struct {
	logger           Logger
	loginGovProvider LoginGovProvider
	callbackTemplate string
}

// NewAuthContext creates an Context
func NewAuthContext(logger Logger, loginGovProvider LoginGovProvider, callbackProtocol string, callbackPort int) Context {
	context := Context{
		logger:           logger,
		loginGovProvider: loginGovProvider,
		callbackTemplate: fmt.Sprintf("%s://%%s:%d/", callbackProtocol, callbackPort),
	}
	return context
}

// LogoutHandler handles logging the user out of login.gov
type LogoutHandler struct {
	Context
	clientAuthSecretKey string
	noSessionTimeout    bool
	useSecureCookie     bool
}

// NewLogoutHandler creates a new LogoutHandler
func NewLogoutHandler(ac Context, clientAuthSecretKey string, noSessionTimeout bool, useSecureCookie bool) LogoutHandler {
	handler := LogoutHandler{
		Context:             ac,
		clientAuthSecretKey: clientAuthSecretKey,
		noSessionTimeout:    noSessionTimeout,
		useSecureCookie:     useSecureCookie,
	}
	return handler
}

func (h LogoutHandler) ServeHTTP(w http.ResponseWriter, r *http.Request) {
	session := auth.SessionFromRequestContext(r)
	if session != nil {
		redirectURL := h.landingURL(session)
		if session.IDToken != "" {
			var logoutURL string
			// All users logged in via devlocal-auth will have this IDToken. We
			// don't want to make a call to login.gov for a logout URL as it will
			// fail for devlocal-auth'ed users.
			if session.IDToken == "devlocal" {
				logoutURL = redirectURL
			} else {
				logoutURL = h.loginGovProvider.LogoutURL(redirectURL, session.IDToken)
			}
			// This operation will delete all cookies from the session
			session.IDToken = ""
			session.UserID = uuid.Nil
<<<<<<< HEAD
			auth.WriteSessionCookie(w, session, h.clientAuthSecretKey, h.noSessionTimeout, h.logger)
			fmt.Fprint(w, logoutURL)
=======
			auth.WriteSessionCookie(w, session, h.clientAuthSecretKey, h.noSessionTimeout, h.logger, h.useSecureCookie)
			http.Redirect(w, r, logoutURL, http.StatusTemporaryRedirect)
>>>>>>> 379b766a
		} else {
			// Can't log out of login.gov without a token, redirect and let them re-auth
			fmt.Fprint(w, redirectURL)
		}
	}
}

// RedirectHandler handles redirection
type RedirectHandler struct {
	Context
}

// RedirectHandler constructs the Login.gov authentication URL and redirects to it
func (h RedirectHandler) ServeHTTP(w http.ResponseWriter, r *http.Request) {
	session := auth.SessionFromRequestContext(r)
	if session != nil && session.UserID != uuid.Nil {
		// User is already authenticated, redirect to landing page
		http.Redirect(w, r, h.landingURL(session), http.StatusTemporaryRedirect)
		return
	}

	authURL, err := h.loginGovProvider.AuthorizationURL(r)
	if err != nil {
		http.Error(w, http.StatusText(500), http.StatusInternalServerError)
		return
	}

	http.Redirect(w, r, authURL, http.StatusTemporaryRedirect)
}

// CallbackHandler processes a callback from login.gov
type CallbackHandler struct {
	Context
	db                  *pop.Connection
	clientAuthSecretKey string
	noSessionTimeout    bool
	useSecureCookie     bool
}

// NewCallbackHandler creates a new CallbackHandler
func NewCallbackHandler(ac Context, db *pop.Connection, clientAuthSecretKey string, noSessionTimeout bool, useSecureCookie bool) CallbackHandler {
	handler := CallbackHandler{
		Context:             ac,
		db:                  db,
		clientAuthSecretKey: clientAuthSecretKey,
		noSessionTimeout:    noSessionTimeout,
		useSecureCookie:     useSecureCookie,
	}
	return handler
}

// AuthorizationCallbackHandler handles the callback from the Login.gov authorization flow
func (h CallbackHandler) ServeHTTP(w http.ResponseWriter, r *http.Request) {

	_, span := beeline.StartSpan(r.Context(), reflect.TypeOf(h).Name())
	defer span.Send()

	session := auth.SessionFromRequestContext(r)
	if session == nil {
		h.logger.Error("Session missing")
		http.Error(w, http.StatusText(500), http.StatusInternalServerError)
		return
	}
	rawLandingURL := h.landingURL(session)
	landingURL, err := url.Parse(rawLandingURL)
	if err != nil {
		h.logger.Error("Error parsing landing URL")
		http.Error(w, http.StatusText(500), http.StatusInternalServerError)
		return
	}

	if err := r.URL.Query().Get("error"); len(err) > 0 {
		landingQuery := landingURL.Query()
		switch err {
		case "access_denied":
			// The user has either cancelled or declined to authorize the client
		case "invalid_request":
			h.logger.Error("INVALID_REQUEST error from login.gov")
			landingQuery.Add("error", "INVALID_REQUEST")
		default:
			h.logger.Error("unknown error from login.gov")
			landingQuery.Add("error", "UNKNOWN_ERROR")
		}
		landingURL.RawQuery = landingQuery.Encode()
		http.Redirect(w, r, landingURL.String(), http.StatusPermanentRedirect)
		return
	}

	provider, err := getLoginGovProviderForRequest(r)
	if err != nil {
		h.logger.Error("Get Goth provider", zap.Error(err))
		http.Error(w, http.StatusText(500), http.StatusInternalServerError)
		return
	}

	// TODO: validate the state is the same (pull from session)
	openIDSession, err := fetchToken(
		h.logger,
		r.URL.Query().Get("code"),
		provider.ClientKey,
		h.loginGovProvider)
	if err != nil {
		http.Error(w, http.StatusText(401), http.StatusUnauthorized)
		return
	}

	openIDUser, err := provider.FetchUser(openIDSession)
	if err != nil {
		h.logger.Error("Login.gov user info request", zap.Error(err))
		http.Error(w, http.StatusText(500), http.StatusInternalServerError)
		return
	}

	session.IDToken = openIDSession.IDToken
	session.Email = openIDUser.Email
	h.logger.Info("New Login", zap.String("OID_User", openIDUser.UserID), zap.String("OID_Email", openIDUser.Email), zap.String("Host", session.Hostname))

	userIdentity, err := models.FetchUserIdentity(h.db, openIDUser.UserID)
	if err == nil { // Someone we know already
		authorizeKnownUser(userIdentity, h, session, w, span, r, landingURL.String())
		return
	} else if err == models.ErrFetchNotFound { // Never heard of them so far
		authorizeUnknownUser(openIDUser, h, session, w, span, r, landingURL.String())
		return
	} else {
		h.logger.Error("Error loading Identity.", zap.Error(err))
		http.Error(w, http.StatusText(500), http.StatusInternalServerError)
		return
	}
}

func authorizeKnownUser(userIdentity *models.UserIdentity, h CallbackHandler, session *auth.Session, w http.ResponseWriter, span *trace.Span, r *http.Request, lURL string) {
	if userIdentity.Disabled {
		h.logger.Error("Disabled user requesting authentication", zap.String("email", session.Email))
		http.Error(w, http.StatusText(403), http.StatusForbidden)
		return
	}
	session.UserID = userIdentity.ID
	span.AddField("session.user_id", session.UserID)
	if userIdentity.ServiceMemberID != nil {
		session.ServiceMemberID = *(userIdentity.ServiceMemberID)
		span.AddField("session.service_member_id", session.ServiceMemberID)
	}

	if userIdentity.DpsUserID != nil {
		session.DpsUserID = *(userIdentity.DpsUserID)
	}

	if userIdentity.OfficeUserID != nil {
		session.OfficeUserID = *(userIdentity.OfficeUserID)
	} else if session.IsOfficeApp() {
		// In case they managed to login before the office_user record was created
		officeUser, err := models.FetchOfficeUserByEmail(h.db, session.Email)
		if err == models.ErrFetchNotFound {
			h.logger.Error("Non-office user authenticated at office site", zap.String("email", session.Email))
			http.Error(w, http.StatusText(401), http.StatusUnauthorized)
			return
		} else if err != nil {
			h.logger.Error("Checking for office user", zap.String("email", session.Email), zap.Error(err))
			http.Error(w, http.StatusText(500), http.StatusInternalServerError)
			return
		}
		session.OfficeUserID = officeUser.ID
		span.AddField("session.office_user_id", session.OfficeUserID)
		officeUser.UserID = &userIdentity.ID
		err = h.db.Save(officeUser)
		if err != nil {
			h.logger.Error("Updating office user", zap.String("email", session.Email), zap.Error(err))
			http.Error(w, http.StatusText(500), http.StatusInternalServerError)
			return
		}
	}

	if userIdentity.TspUserID != nil {
		session.TspUserID = *(userIdentity.TspUserID)
	} else if session.IsTspApp() {
		// In case they managed to login before the tsp_user record was created
		tspUser, err := models.FetchTspUserByEmail(h.db, session.Email)
		if err == models.ErrFetchNotFound {
			h.logger.Error("Non-TSP user authenticated at tsp site", zap.String("email", session.Email))
			http.Error(w, http.StatusText(401), http.StatusUnauthorized)
			return
		} else if err != nil {
			h.logger.Error("Checking for TSP user", zap.String("email", session.Email), zap.Error(err))
			http.Error(w, http.StatusText(500), http.StatusInternalServerError)
			return
		}
		session.TspUserID = tspUser.ID
		span.AddField("session.tsp_user_id", session.TspUserID)
		tspUser.UserID = &userIdentity.ID
		err = h.db.Save(tspUser)
		if err != nil {
			h.logger.Error("Updating TSP user", zap.String("email", session.Email), zap.Error(err))
			http.Error(w, http.StatusText(500), http.StatusInternalServerError)
			return
		}
	}
	session.FirstName = userIdentity.FirstName()
	session.LastName = userIdentity.LastName()
	session.Middle = userIdentity.Middle()

	h.logger.Info("logged in", zap.Any("session", session))

	auth.WriteSessionCookie(w, session, h.clientAuthSecretKey, h.noSessionTimeout, h.logger, h.useSecureCookie)
	http.Redirect(w, r, lURL, http.StatusTemporaryRedirect)
}

func authorizeUnknownUser(openIDUser goth.User, h CallbackHandler, session *auth.Session, w http.ResponseWriter, span *trace.Span, r *http.Request, lURL string) {
	var officeUser *models.OfficeUser
	var err error
	if session.IsOfficeApp() { // Look to see if we have OfficeUser with this email address
		officeUser, err = models.FetchOfficeUserByEmail(h.db, session.Email)
		if err == models.ErrFetchNotFound {
			h.logger.Error("No Office user found", zap.String("email", session.Email))
			http.Error(w, http.StatusText(401), http.StatusUnauthorized)
			return
		} else if err != nil {
			h.logger.Error("Checking for office user", zap.String("email", session.Email), zap.Error(err))
			http.Error(w, http.StatusText(500), http.StatusInternalServerError)
			return
		}
	}

	var tspUser *models.TspUser
	if session.IsTspApp() { // Look to see if we have TspUser with this email address
		tspUser, err = models.FetchTspUserByEmail(h.db, session.Email)
		if err == models.ErrFetchNotFound {
			h.logger.Error("No TSP user found", zap.String("email", session.Email))
			http.Error(w, http.StatusText(401), http.StatusUnauthorized)
			return
		} else if err != nil {
			h.logger.Error("Checking for TSP user", zap.String("email", session.Email), zap.Error(err))
			http.Error(w, http.StatusText(500), http.StatusInternalServerError)
			return
		}
	}

	user, err := models.CreateUser(h.db, openIDUser.UserID, openIDUser.Email)
	if err == nil { // Successfully created the user
		session.UserID = user.ID
		span.AddField("session.user_id", session.UserID)
		if officeUser != nil {
			session.OfficeUserID = officeUser.ID
			span.AddField("session.office_user_id", session.OfficeUserID)
			officeUser.UserID = &user.ID
			err = h.db.Save(officeUser)
		} else if tspUser != nil {
			session.TspUserID = tspUser.ID
			span.AddField("session.tsp_user_id", session.TspUserID)
			tspUser.UserID = &user.ID
			err = h.db.Save(tspUser)
		}
	}
	if err != nil {
		h.logger.Error("Error creating user", zap.Error(err))
		http.Error(w, http.StatusText(500), http.StatusInternalServerError)
		return
	}

	h.logger.Info("logged in", zap.Any("session", session))

	auth.WriteSessionCookie(w, session, h.clientAuthSecretKey, h.noSessionTimeout, h.logger, h.useSecureCookie)
	http.Redirect(w, r, h.landingURL(session), http.StatusTemporaryRedirect)
}

func fetchToken(logger Logger, code string, clientID string, loginGovProvider LoginGovProvider) (*openidConnect.Session, error) {
	tokenURL := loginGovProvider.TokenURL()
	expiry := auth.GetExpiryTimeFromMinutes(auth.SessionExpiryInMinutes)
	params, err := loginGovProvider.TokenParams(code, clientID, expiry)
	if err != nil {
		logger.Error("Creating token endpoint params", zap.Error(err))
		return nil, err
	}

	/* #nosec G107 */
	response, err := http.PostForm(tokenURL, params)
	if err != nil {
		logger.Error("Post to Login.gov token endpoint", zap.Error(err))
		return nil, err
	}

	defer response.Body.Close()
	responseBody, err := ioutil.ReadAll(response.Body)
	if err != nil {
		logger.Error("Reading Login.gov token response", zap.Error(err))
		return nil, err
	}

	var parsedResponse LoginGovTokenResponse
	err = json.Unmarshal(responseBody, &parsedResponse)
	if err != nil {
		logger.Error("Parsing login.gov token", zap.Error(err))
		return nil, errors.Wrap(err, "parsing login.gov")
	}
	if parsedResponse.Error != "" {
		logger.Error("Error in Login.gov token response", zap.String("error", parsedResponse.Error))
		return nil, errors.New(parsedResponse.Error)
	}

	// TODO: get goth session from storage instead of constructing a new one
	session := openidConnect.Session{
		AccessToken: parsedResponse.AccessToken,
		ExpiresAt:   time.Now().Add(time.Second * time.Duration(parsedResponse.ExpiresIn)),
		IDToken:     parsedResponse.IDToken,
	}
	return &session, err
}<|MERGE_RESOLUTION|>--- conflicted
+++ resolved
@@ -120,13 +120,8 @@
 			// This operation will delete all cookies from the session
 			session.IDToken = ""
 			session.UserID = uuid.Nil
-<<<<<<< HEAD
-			auth.WriteSessionCookie(w, session, h.clientAuthSecretKey, h.noSessionTimeout, h.logger)
+			auth.WriteSessionCookie(w, session, h.clientAuthSecretKey, h.noSessionTimeout, h.logger, h.useSecureCookie)
 			fmt.Fprint(w, logoutURL)
-=======
-			auth.WriteSessionCookie(w, session, h.clientAuthSecretKey, h.noSessionTimeout, h.logger, h.useSecureCookie)
-			http.Redirect(w, r, logoutURL, http.StatusTemporaryRedirect)
->>>>>>> 379b766a
 		} else {
 			// Can't log out of login.gov without a token, redirect and let them re-auth
 			fmt.Fprint(w, redirectURL)
