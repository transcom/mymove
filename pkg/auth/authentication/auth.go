package authentication

import (
	"crypto/sha256"
	"encoding/hex"
	"encoding/json"
	"fmt"
	"io/ioutil"
	"net/http"
	"net/url"
	"strings"
	"time"

	"github.com/gobuffalo/pop"
	"github.com/gofrs/uuid"
	"github.com/markbates/goth"
	"github.com/markbates/goth/providers/openidConnect"
	"github.com/pkg/errors"
	"github.com/spf13/viper"
	"go.uber.org/zap"

	"github.com/transcom/mymove/pkg/auth"
	"github.com/transcom/mymove/pkg/cli"
	"github.com/transcom/mymove/pkg/models"
	"github.com/transcom/mymove/pkg/services"
	"github.com/transcom/mymove/pkg/services/query"
)

// IsLoggedInMiddleware handles requests to is_logged_in endpoint by returning true if someone is logged in
func IsLoggedInMiddleware(logger Logger) http.HandlerFunc {
	return func(w http.ResponseWriter, r *http.Request) {
		data := map[string]interface{}{
			"isLoggedIn": false,
		}

		session := auth.SessionFromRequestContext(r)
		if session != nil && session.UserID != uuid.Nil {
			data["isLoggedIn"] = true
		}

		newEncoderErr := json.NewEncoder(w).Encode(data)
		if newEncoderErr != nil {
			logger.Error("Failed encoding is_logged_in check response", zap.Error(newEncoderErr))
		}
	}
}

// RoleAuthMiddleware enforces that the incoming request is tied to a user session
func RoleAuthMiddleware(logger Logger) func(next http.Handler) http.Handler {
	return func(next http.Handler) http.Handler {
		mw := func(w http.ResponseWriter, r *http.Request) {

			session := auth.SessionFromRequestContext(r)
			// We must have a logged in session and a user

			if session == nil || session.UserID == uuid.Nil {
				logger.Error("unauthorized access, no session token or user id")
				http.Error(w, http.StatusText(401), http.StatusUnauthorized)
				return
			}
			// DO NOT CHECK MILMOVE SESSION BECAUSE NEW SERVICE MEMBERS WON'T HAVE AN ID RIGHT AWAY
			// This must be the right type of user for the application
			if session.IsOfficeApp() && !session.IsOfficeUser() && !session.Roles.HasRole(auth.TOO) {
				logger.Error("unauthorized user for office.move.mil", zap.String("email", session.Email))
				http.Error(w, http.StatusText(401), http.StatusUnauthorized)
				return
			} else if session.IsAdminApp() && !session.IsAdminUser() {
				logger.Error("unauthorized user for admin.move.mil", zap.String("email", session.Email))
				http.Error(w, http.StatusText(401), http.StatusUnauthorized)
				return
			}

			next.ServeHTTP(w, r)
		}
		return http.HandlerFunc(mw)
	}
}

// UserAuthMiddleware enforces that the incoming request is tied to a user session
func UserAuthMiddleware(logger Logger) func(next http.Handler) http.Handler {
	return func(next http.Handler) http.Handler {
		mw := func(w http.ResponseWriter, r *http.Request) {

			session := auth.SessionFromRequestContext(r)
			// We must have a logged in session and a user

			if session == nil || session.UserID == uuid.Nil {
				logger.Error("unauthorized access, no session token or user id")
				http.Error(w, http.StatusText(401), http.StatusUnauthorized)
				return
			}
			// DO NOT CHECK MILMOVE SESSION BECAUSE NEW SERVICE MEMBERS WON'T HAVE AN ID RIGHT AWAY
			// This must be the right type of user for the application
			if session.IsOfficeApp() && !session.IsOfficeUser() {
				logger.Error("unauthorized user for office.move.mil", zap.String("email", session.Email))
				http.Error(w, http.StatusText(401), http.StatusUnauthorized)
				return
			} else if session.IsAdminApp() && !session.IsAdminUser() {
				logger.Error("unauthorized user for admin.move.mil", zap.String("email", session.Email))
				http.Error(w, http.StatusText(401), http.StatusUnauthorized)
				return
			}

			next.ServeHTTP(w, r)
		}
		return http.HandlerFunc(mw)
	}
}

func AdminAuthMiddleware(logger Logger) func(next http.Handler) http.Handler {
	return func(next http.Handler) http.Handler {
		mw := func(w http.ResponseWriter, r *http.Request) {
			session := auth.SessionFromRequestContext(r)

			if session == nil || !session.IsAdminUser() {
				http.Error(w, http.StatusText(403), http.StatusForbidden)
				return
			}

			next.ServeHTTP(w, r)
		}

		return http.HandlerFunc(mw)
	}
}

func PrimeAuthorizationMiddleware(logger Logger) func(next http.Handler) http.Handler {
	return func(next http.Handler) http.Handler {
		mw := func(w http.ResponseWriter, r *http.Request) {
			clientCert := ClientCertFromContext(r.Context())
			if clientCert == nil {
				logger.Error("unauthorized user for ghc prime")
				http.Error(w, http.StatusText(401), http.StatusUnauthorized)
				return
			}
			if !clientCert.AllowPrime {
				logger.Error("forbidden user for ghc prime")
				http.Error(w, http.StatusText(403), http.StatusForbidden)
				return
			}

			next.ServeHTTP(w, r)
		}

		return http.HandlerFunc(mw)
	}
}
func (context Context) landingURL(session *auth.Session) string {
	return fmt.Sprintf(context.callbackTemplate, session.Hostname)
}

func (context Context) verificationInProgressURL(session *auth.Session) string {
	return fmt.Sprintf(context.callbackTemplate, session.Hostname) + "verification-in-progress"
}

func (context *Context) SetFeatureFlag(flag FeatureFlag) {
	if context.featureFlags == nil {
		context.featureFlags = make(map[string]bool)
	}

	context.featureFlags[flag.Name] = flag.Active
}

func (context *Context) GetFeatureFlag(flag string) bool {
	if value, ok := context.featureFlags[flag]; ok {
		return value
	}
	return false
}

// Context is the common handler type for auth handlers
type Context struct {
	logger           Logger
	loginGovProvider LoginGovProvider
	callbackTemplate string
	featureFlags     map[string]bool
}

type FeatureFlag struct {
	Name   string
	Active bool
}

// NewAuthContext creates an Context
func NewAuthContext(logger Logger, loginGovProvider LoginGovProvider, callbackProtocol string, callbackPort int) Context {
	context := Context{
		logger:           logger,
		loginGovProvider: loginGovProvider,
		callbackTemplate: fmt.Sprintf("%s://%%s:%d/", callbackProtocol, callbackPort),
	}
	return context
}

// LogoutHandler handles logging the user out of login.gov
type LogoutHandler struct {
	Context
	clientAuthSecretKey string
	noSessionTimeout    bool
	useSecureCookie     bool
}

// NewLogoutHandler creates a new LogoutHandler
func NewLogoutHandler(ac Context, clientAuthSecretKey string, noSessionTimeout bool, useSecureCookie bool) LogoutHandler {
	handler := LogoutHandler{
		Context:             ac,
		clientAuthSecretKey: clientAuthSecretKey,
		noSessionTimeout:    noSessionTimeout,
		useSecureCookie:     useSecureCookie,
	}
	return handler
}

func (h LogoutHandler) ServeHTTP(w http.ResponseWriter, r *http.Request) {
	session := auth.SessionFromRequestContext(r)
	if session != nil {
		redirectURL := h.landingURL(session)
		if session.IDToken != "" {
			var logoutURL string
			// All users logged in via devlocal-auth will have this IDToken. We
			// don't want to make a call to login.gov for a logout URL as it will
			// fail for devlocal-auth'ed users.
			if session.IDToken == "devlocal" {
				logoutURL = redirectURL
			} else {
				logoutURL = h.loginGovProvider.LogoutURL(redirectURL, session.IDToken)
			}
			// This operation will delete all cookies from the session
			session.IDToken = ""
			session.UserID = uuid.Nil
			auth.WriteSessionCookie(w, session, h.clientAuthSecretKey, h.noSessionTimeout, h.logger, h.useSecureCookie)
			auth.DeleteCSRFCookies(w)
			fmt.Fprint(w, logoutURL)
		} else {
			// Can't log out of login.gov without a token, redirect and let them re-auth
			fmt.Fprint(w, redirectURL)
		}
	}
}

// loginStateCookieName is the name given to the cookie storing the encrypted Login.gov state nonce.
const loginStateCookieName = "lg_state"
const loginStateCookieTTLInSecs = 1800 // 30 mins to transit through login.gov.

// RedirectHandler handles redirection
type RedirectHandler struct {
	Context
	UseSecureCookie bool
}

func shaAsString(nonce string) string {
	s := sha256.Sum256([]byte(nonce))
	return hex.EncodeToString(s[:])
}

// StateCookieName returns the login.gov state cookie name
func StateCookieName(session *auth.Session) string {
	return fmt.Sprintf("%s_%s", string(session.ApplicationName), loginStateCookieName)
}

// RedirectHandler constructs the Login.gov authentication URL and redirects to it
func (h RedirectHandler) ServeHTTP(w http.ResponseWriter, r *http.Request) {
	session := auth.SessionFromRequestContext(r)
	if session != nil && session.UserID != uuid.Nil {
		// User is already authenticated, redirect to landing page
		http.Redirect(w, r, h.landingURL(session), http.StatusTemporaryRedirect)
		return
	}

	loginData, err := h.loginGovProvider.AuthorizationURL(r)
	if err != nil {
		http.Error(w, http.StatusText(500), http.StatusInternalServerError)
		return
	}

	// Hash the state/Nonce value sent to login.gov and set the result as an HttpOnly cookie
	// Check this when we return from login.gov
	if session == nil {
		h.logger.Error("Session is nil, so cannot get hostname for state Cookie")
		http.Error(w, http.StatusText(500), http.StatusInternalServerError)
		return
	}

	stateCookie := http.Cookie{
		Name:     StateCookieName(session),
		Value:    shaAsString(loginData.Nonce),
		Path:     "/",
		Expires:  time.Now().Add(time.Duration(loginStateCookieTTLInSecs) * time.Second),
		MaxAge:   loginStateCookieTTLInSecs,
		HttpOnly: true,
		SameSite: http.SameSiteLaxMode,
		Secure:   h.UseSecureCookie,
	}
	http.SetCookie(w, &stateCookie)
	http.Redirect(w, r, loginData.RedirectURL, http.StatusTemporaryRedirect)
}

// CallbackHandler processes a callback from login.gov
type CallbackHandler struct {
	Context
	db                  *pop.Connection
	clientAuthSecretKey string
	noSessionTimeout    bool
	useSecureCookie     bool
}

// NewCallbackHandler creates a new CallbackHandler
func NewCallbackHandler(ac Context, db *pop.Connection, clientAuthSecretKey string, noSessionTimeout bool, useSecureCookie bool) CallbackHandler {
	handler := CallbackHandler{
		Context:             ac,
		db:                  db,
		clientAuthSecretKey: clientAuthSecretKey,
		noSessionTimeout:    noSessionTimeout,
		useSecureCookie:     useSecureCookie,
	}
	return handler
}

// AuthorizationCallbackHandler handles the callback from the Login.gov authorization flow
func (h CallbackHandler) ServeHTTP(w http.ResponseWriter, r *http.Request) {

	session := auth.SessionFromRequestContext(r)
	if session == nil {
		h.logger.Error("Session missing")
		http.Error(w, http.StatusText(500), http.StatusInternalServerError)
		return
	}

	rawLandingURL := h.landingURL(session)
	landingURL, err := url.Parse(rawLandingURL)
	if err != nil {
		h.logger.Error("Error parsing landing URL")
		http.Error(w, http.StatusText(500), http.StatusInternalServerError)
		return
	}

	if err := r.URL.Query().Get("error"); len(err) > 0 {
		landingQuery := landingURL.Query()
		switch err {
		case "access_denied":
			// The user has either cancelled or declined to authorize the client
		case "invalid_request":
			h.logger.Error("INVALID_REQUEST error from login.gov")
			landingQuery.Add("error", "INVALID_REQUEST")
		default:
			h.logger.Error("unknown error from login.gov")
			landingQuery.Add("error", "UNKNOWN_ERROR")
		}
		landingURL.RawQuery = landingQuery.Encode()
		http.Redirect(w, r, landingURL.String(), http.StatusPermanentRedirect)
		return
	}

	// Check the state value sent back from login.gov with the value saved in the cookie
	returnedState := r.URL.Query().Get("state")
	stateCookie, err := r.Cookie(StateCookieName(session))
	if err != nil {
		h.logger.Error("Getting login.gov state cookie", zap.Error(err))
		http.Error(w, http.StatusText(500), http.StatusInternalServerError)
		return
	}

	hash := stateCookie.Value
	// case where user has 2 tabs open with different cookies
	if hash != shaAsString(returnedState) {
		h.logger.Error("State returned from Login.gov does not match state value stored in cookie",
			zap.String("state", returnedState),
			zap.String("cookie", hash),
			zap.String("hash", shaAsString(returnedState)))

		// This operation will delete all cookies from the session
		session.IDToken = ""
		session.UserID = uuid.Nil
		auth.WriteSessionCookie(w, session, h.clientAuthSecretKey, h.noSessionTimeout, h.logger, h.useSecureCookie)
		// Delete lg_state cookie
		auth.DeleteCookie(w, StateCookieName(session))

		// set error query
		landingQuery := landingURL.Query()
		landingQuery.Add("error", "SIGNIN_ERROR")
		landingURL.RawQuery = landingQuery.Encode()
		http.Redirect(w, r, landingURL.String(), http.StatusTemporaryRedirect)
		return
	}

	provider, err := getLoginGovProviderForRequest(r)
	if err != nil {
		h.logger.Error("Get Goth provider", zap.Error(err))
		http.Error(w, http.StatusText(500), http.StatusInternalServerError)
		return
	}

	// TODO: validate the state is the same (pull from session)
	openIDSession, err := fetchToken(
		h.logger,
		r.URL.Query().Get("code"),
		provider.ClientKey,
		h.loginGovProvider)
	if err != nil {
		http.Error(w, http.StatusText(401), http.StatusUnauthorized)
		return
	}

	openIDUser, err := provider.FetchUser(openIDSession)
	if err != nil {
		h.logger.Error("Login.gov user info request", zap.Error(err))
		http.Error(w, http.StatusText(500), http.StatusInternalServerError)
		return
	}

	session.IDToken = openIDSession.IDToken
	session.Email = openIDUser.Email
	h.logger.Info("New Login", zap.String("OID_User", openIDUser.UserID), zap.String("OID_Email", openIDUser.Email), zap.String("Host", session.Hostname))

	userIdentity, err := models.FetchUserIdentity(h.db, openIDUser.UserID)
	if h.Context.GetFeatureFlag(cli.FeatureFlagRoleBasedAuth) {
		if err == models.ErrFetchNotFound {
			authorizeUnknownUserNew(openIDUser, h, session, w, r, landingURL.String())
			return
		}
		if err != nil {
			h.logger.Error("Error loading Identity.", zap.Error(err))
			http.Error(w, http.StatusText(500), http.StatusInternalServerError)
			return
		}
		authorizeKnownUserNew(userIdentity, h, session, w, r, landingURL.String())
		return
	}
	if err == nil { // Someone we know already
		authorizeKnownUser(userIdentity, h, session, w, r, landingURL.String())
		return
	} else if err == models.ErrFetchNotFound { // Never heard of them so far
		authorizeUnknownUser(openIDUser, h, session, w, r, landingURL.String())
		return
	} else {
		h.logger.Error("Error loading Identity.", zap.Error(err))
		http.Error(w, http.StatusText(500), http.StatusInternalServerError)
		return
	}
}

var authorizeUnknownUserNew = func(openIDUser goth.User, h CallbackHandler, session *auth.Session, w http.ResponseWriter, r *http.Request, lURL string) {
	uua := NewUnknownUserAuthorizer(h.db, h.logger)
	err := uua.AuthorizeUnknownUser(openIDUser, session)
	if err != nil {
		switch err {
		case ErrTOOUnauthorized:
			http.Redirect(w, r, h.verificationInProgressURL(session), http.StatusTemporaryRedirect)
			return
		case ErrUnauthorized:
			http.Error(w, http.StatusText(401), http.StatusUnauthorized)
			return
		case ErrUserDeactivated:
			http.Error(w, http.StatusText(403), http.StatusForbidden)
			return
		default:
			http.Error(w, http.StatusText(500), http.StatusInternalServerError)
			return
		}
	}
	auth.WriteSessionCookie(w, session, h.clientAuthSecretKey, h.noSessionTimeout, h.logger, h.useSecureCookie)
	http.Redirect(w, r, h.landingURL(session), http.StatusTemporaryRedirect)
	return
}

var authorizeKnownUserNew = func(userIdentity *models.UserIdentity, h CallbackHandler, session *auth.Session, w http.ResponseWriter, r *http.Request, lURL string) {

	if !userIdentity.Active {
		h.logger.Error("Active user requesting authentication",
			zap.String("application_name", string(session.ApplicationName)),
			zap.String("hostname", session.Hostname),
			zap.String("user_id", session.UserID.String()),
			zap.String("email", session.Email))
		http.Error(w, http.StatusText(403), http.StatusForbidden)
		return
	}
	for _, role := range userIdentity.Roles {
		session.Roles = append(session.Roles, auth.Role(role))
	}
<<<<<<< HEAD
	session.UserID = userIdentity.ID

	if userIdentity.ServiceMemberID != nil {
		session.ServiceMemberID = *(userIdentity.ServiceMemberID)
	}

	if userIdentity.DpsUserID != nil && (userIdentity.DpsActive != nil && *userIdentity.DpsActive) {
		session.DpsUserID = *(userIdentity.DpsUserID)
	}
	trc := tooRoleChecker{h.db, h.logger}
	tooRole, err := trc.VerifyHasTOORole(userIdentity)
	if err == nil && !session.Roles.HasRole(auth.TOO) {
		session.Roles = append(session.Roles, auth.Role(tooRole))
	}
	if session.IsOfficeApp() && !session.Roles.HasRole(auth.TOO) {
		if userIdentity.OfficeActive != nil && !*userIdentity.OfficeActive {
			h.logger.Error("Office user is deactivated", zap.String("email", session.Email))
			http.Error(w, http.StatusText(403), http.StatusForbidden)
			return
		}
		if userIdentity.OfficeUserID != nil {
			session.OfficeUserID = *(userIdentity.OfficeUserID)
		} else {
			// In case they managed to login before the office_user record was created
			officeUser, err := models.FetchOfficeUserByEmail(h.db, session.Email)
			if err == models.ErrFetchNotFound {
				h.logger.Error("Non-office user authenticated at office site", zap.String("email", session.Email))
				http.Redirect(w, r, h.verificationInProgressURL(session), http.StatusTemporaryRedirect)
				return
			} else if err != nil {
				h.logger.Error("Checking for office user", zap.String("email", session.Email), zap.Error(err))
				http.Error(w, http.StatusText(500), http.StatusInternalServerError)
				return
			}
			session.OfficeUserID = officeUser.ID
			officeUser.UserID = &userIdentity.ID
			err = h.db.Save(officeUser)
			if err != nil {
				h.logger.Error("Updating office user", zap.String("email", session.Email), zap.Error(err))
				http.Error(w, http.StatusText(500), http.StatusInternalServerError)
				return
			}
		}
	}

	if session.IsAdminApp() {
		if userIdentity.AdminUserActive != nil && !*userIdentity.AdminUserActive {
			h.logger.Error("Admin user is deactivated", zap.String("email", session.Email))
			http.Error(w, http.StatusText(403), http.StatusForbidden)
			return
		}
		if userIdentity.AdminUserID != nil {
			session.AdminUserID = *(userIdentity.AdminUserID)
			session.AdminUserRole = userIdentity.AdminUserRole.String()
		} else {
			// In case they managed to login before the admin_user record was created
			var adminUser models.AdminUser
			queryBuilder := query.NewQueryBuilder(h.db)
			filters := []services.QueryFilter{
				query.NewQueryFilter("email", "=", strings.ToLower(userIdentity.Email)),
			}
			err := queryBuilder.FetchOne(&adminUser, filters)
			if err == models.ErrFetchNotFound {
				h.logger.Error("Non-admin user authenticated at admin site", zap.String("email", session.Email))
				http.Error(w, http.StatusText(403), http.StatusForbidden)
				return
			} else if err != nil {
				h.logger.Error("Checking for admin user", zap.String("email", session.Email), zap.Error(err))
				http.Error(w, http.StatusText(500), http.StatusInternalServerError)
				return
			}

			session.AdminUserID = adminUser.ID
			session.AdminUserRole = adminUser.Role.String()
			adminUser.UserID = &userIdentity.ID
			verrs, err := h.db.ValidateAndSave(&adminUser)
			if err != nil {
				h.logger.Error("Updating admin user", zap.String("email", session.Email), zap.Error(err))
				http.Error(w, http.StatusText(500), http.StatusInternalServerError)
				return
			}

			if verrs != nil {
				h.logger.Error("Admin user validation errors", zap.String("email", session.Email), zap.Error(verrs))
				http.Error(w, http.StatusText(500), http.StatusInternalServerError)
				return
			}
		}
	}
	session.FirstName = userIdentity.FirstName()
	session.LastName = userIdentity.LastName()
	session.Middle = userIdentity.Middle()

	h.logger.Info("logged in", zap.Any("session", session))

	auth.WriteSessionCookie(w, session, h.clientAuthSecretKey, h.noSessionTimeout, h.logger, h.useSecureCookie)
	http.Redirect(w, r, lURL, http.StatusTemporaryRedirect)
}

var authorizeKnownUser = func(userIdentity *models.UserIdentity, h CallbackHandler, session *auth.Session, w http.ResponseWriter, r *http.Request, lURL string) {

	if !userIdentity.Active {
		h.logger.Error("Active user requesting authentication",
			zap.String("application_name", string(session.ApplicationName)),
			zap.String("hostname", session.Hostname),
			zap.String("user_id", session.UserID.String()),
			zap.String("email", session.Email))
		http.Error(w, http.StatusText(403), http.StatusForbidden)
		return
	}
	for _, role := range userIdentity.Roles {
		session.Roles = append(session.Roles, auth.Role(role))
	}
=======
>>>>>>> 1a23a5fa
	session.UserID = userIdentity.ID

	if userIdentity.ServiceMemberID != nil {
		session.ServiceMemberID = *(userIdentity.ServiceMemberID)
	}

	if userIdentity.DpsUserID != nil && (userIdentity.DpsActive != nil && *userIdentity.DpsActive) {
		session.DpsUserID = *(userIdentity.DpsUserID)
	}

	if session.IsOfficeApp() {
		if userIdentity.OfficeActive != nil && !*userIdentity.OfficeActive {
			h.logger.Error("Office user is deactivated", zap.String("email", session.Email))
			http.Error(w, http.StatusText(403), http.StatusForbidden)
			return
		}
		if userIdentity.OfficeUserID != nil {
			session.OfficeUserID = *(userIdentity.OfficeUserID)
		} else {
			// In case they managed to login before the office_user record was created
			officeUser, err := models.FetchOfficeUserByEmail(h.db, session.Email)
			if err == models.ErrFetchNotFound {
				h.logger.Error("Non-office user authenticated at office site", zap.String("email", session.Email))
				http.Error(w, http.StatusText(401), http.StatusUnauthorized)
				return
			} else if err != nil {
				h.logger.Error("Checking for office user", zap.String("email", session.Email), zap.Error(err))
				http.Error(w, http.StatusText(500), http.StatusInternalServerError)
				return
			}
			session.OfficeUserID = officeUser.ID
			officeUser.UserID = &userIdentity.ID
			err = h.db.Save(officeUser)
			if err != nil {
				h.logger.Error("Updating office user", zap.String("email", session.Email), zap.Error(err))
				http.Error(w, http.StatusText(500), http.StatusInternalServerError)
				return
			}
		}
	}

	if session.IsAdminApp() {
		if userIdentity.AdminUserActive != nil && !*userIdentity.AdminUserActive {
			h.logger.Error("Admin user is deactivated", zap.String("email", session.Email))
			http.Error(w, http.StatusText(403), http.StatusForbidden)
			return
		}
		if userIdentity.AdminUserID != nil {
			session.AdminUserID = *(userIdentity.AdminUserID)
			session.AdminUserRole = userIdentity.AdminUserRole.String()
		} else {
			// In case they managed to login before the admin_user record was created
			var adminUser models.AdminUser
			queryBuilder := query.NewQueryBuilder(h.db)
			filters := []services.QueryFilter{
				query.NewQueryFilter("email", "=", strings.ToLower(userIdentity.Email)),
			}
			err := queryBuilder.FetchOne(&adminUser, filters)
			if err == models.ErrFetchNotFound {
				h.logger.Error("Non-admin user authenticated at admin site", zap.String("email", session.Email))
				http.Error(w, http.StatusText(403), http.StatusForbidden)
				return
			} else if err != nil {
				h.logger.Error("Checking for admin user", zap.String("email", session.Email), zap.Error(err))
				http.Error(w, http.StatusText(500), http.StatusInternalServerError)
				return
			}

			session.AdminUserID = adminUser.ID
			session.AdminUserRole = adminUser.Role.String()
			adminUser.UserID = &userIdentity.ID
			verrs, err := h.db.ValidateAndSave(&adminUser)
			if err != nil {
				h.logger.Error("Updating admin user", zap.String("email", session.Email), zap.Error(err))
				http.Error(w, http.StatusText(500), http.StatusInternalServerError)
				return
			}

			if verrs != nil {
				h.logger.Error("Admin user validation errors", zap.String("email", session.Email), zap.Error(verrs))
				http.Error(w, http.StatusText(500), http.StatusInternalServerError)
				return
			}
		}
	}
	session.FirstName = userIdentity.FirstName()
	session.LastName = userIdentity.LastName()
	session.Middle = userIdentity.Middle()

	h.logger.Info("logged in", zap.Any("session", session))

	auth.WriteSessionCookie(w, session, h.clientAuthSecretKey, h.noSessionTimeout, h.logger, h.useSecureCookie)
	http.Redirect(w, r, lURL, http.StatusTemporaryRedirect)
}

var authorizeUnknownUser = func(openIDUser goth.User, h CallbackHandler, session *auth.Session, w http.ResponseWriter, r *http.Request, lURL string) {
	var officeUser *models.OfficeUser
	var err error
	if session.IsOfficeApp() { // Look to see if we have OfficeUser with this email address
		//identity, err = models.FetchUserIdentity(h.db, openIDUser.UserID)
		//// lookup roles for user
		//// if roles is too, tio, ppm_office then login?
		officeUser, err = models.FetchOfficeUserByEmail(h.db, session.Email)
		if err == models.ErrFetchNotFound {
			h.logger.Error("No Office user found", zap.String("email", session.Email))
			http.Error(w, http.StatusText(401), http.StatusUnauthorized)
			return
		} else if err != nil {
			h.logger.Error("Checking for office user", zap.String("email", session.Email), zap.Error(err))
			http.Error(w, http.StatusText(500), http.StatusInternalServerError)
			return
		}
		if !officeUser.Active {
			h.logger.Error("Office user is deactivated", zap.String("email", session.Email))
			http.Error(w, http.StatusText(403), http.StatusForbidden)
			return
		}
	}

	var adminUser models.AdminUser
	if session.IsAdminApp() {
		queryBuilder := query.NewQueryBuilder(h.db)
		filters := []services.QueryFilter{
			query.NewQueryFilter("email", "=", session.Email),
		}
		err = queryBuilder.FetchOne(&adminUser, filters)

		if err != nil && errors.Cause(err).Error() == models.RecordNotFoundErrorString {
			h.logger.Error("No admin user found", zap.String("email", session.Email))
			http.Error(w, http.StatusText(401), http.StatusUnauthorized)
			return
		} else if err != nil {
			h.logger.Error("Checking for admin user", zap.String("email", session.Email), zap.Error(err))
			http.Error(w, http.StatusText(500), http.StatusInternalServerError)
			return
		}
		if !adminUser.Active {
			h.logger.Error("Admin user is deactivated", zap.String("email", session.Email))
			http.Error(w, http.StatusText(403), http.StatusForbidden)
			return
		}
	}

	user, err := models.CreateUser(h.db, openIDUser.UserID, openIDUser.Email)

	if err == nil { // Successfully created the user
		session.UserID = user.ID
		if session.IsOfficeApp() && officeUser != nil {
			session.OfficeUserID = officeUser.ID
			officeUser.UserID = &user.ID
			err = h.db.Save(officeUser)
		} else if session.IsAdminApp() && adminUser.ID != uuid.Nil {
			session.AdminUserID = adminUser.ID
			adminUser.UserID = &user.ID
			err = h.db.Save(&adminUser)
		}
	}
	if err != nil {
		h.logger.Error("Error creating user", zap.Error(err))
		http.Error(w, http.StatusText(500), http.StatusInternalServerError)
		return
	}

	h.logger.Info("logged in", zap.Any("session", session))

	auth.WriteSessionCookie(w, session, h.clientAuthSecretKey, h.noSessionTimeout, h.logger, h.useSecureCookie)
	http.Redirect(w, r, h.landingURL(session), http.StatusTemporaryRedirect)
}

func fetchToken(logger Logger, code string, clientID string, loginGovProvider LoginGovProvider) (*openidConnect.Session, error) {
	tokenURL := loginGovProvider.TokenURL()
	expiry := auth.GetExpiryTimeFromMinutes(auth.SessionExpiryInMinutes)
	params, err := loginGovProvider.TokenParams(code, clientID, expiry)
	if err != nil {
		logger.Error("Creating token endpoint params", zap.Error(err))
		return nil, err
	}

	/* #nosec G107 */
	response, err := http.PostForm(tokenURL, params)
	if err != nil {
		logger.Error("Post to Login.gov token endpoint", zap.Error(err))
		return nil, err
	}

	defer response.Body.Close()
	responseBody, err := ioutil.ReadAll(response.Body)
	if err != nil {
		logger.Error("Reading Login.gov token response", zap.Error(err))
		return nil, err
	}

	var parsedResponse LoginGovTokenResponse
	err = json.Unmarshal(responseBody, &parsedResponse)
	if err != nil {
		logger.Error("Parsing login.gov token", zap.Error(err))
		return nil, errors.Wrap(err, "parsing login.gov")
	}
	if parsedResponse.Error != "" {
		logger.Error("Error in Login.gov token response", zap.String("error", parsedResponse.Error))
		return nil, errors.New(parsedResponse.Error)
	}

	// TODO: get goth session from storage instead of constructing a new one
	session := openidConnect.Session{
		AccessToken: parsedResponse.AccessToken,
		ExpiresAt:   time.Now().Add(time.Second * time.Duration(parsedResponse.ExpiresIn)),
		IDToken:     parsedResponse.IDToken,
	}
	return &session, err
}

// InitAuth initializes the Login.gov provider
func InitAuth(v *viper.Viper, logger Logger, appnames auth.ApplicationServername) (LoginGovProvider, error) {
	loginGovCallbackProtocol := v.GetString(cli.LoginGovCallbackProtocolFlag)
	loginGovCallbackPort := v.GetInt(cli.LoginGovCallbackPortFlag)
	loginGovSecretKey := v.GetString(cli.LoginGovSecretKeyFlag)
	loginGovHostname := v.GetString(cli.LoginGovHostnameFlag)

	loginGovProvider := NewLoginGovProvider(loginGovHostname, loginGovSecretKey, logger)
	err := loginGovProvider.RegisterProvider(
		appnames.MilServername,
		v.GetString(cli.LoginGovMyClientIDFlag),
		appnames.OfficeServername,
		v.GetString(cli.LoginGovOfficeClientIDFlag),
		appnames.AdminServername,
		v.GetString(cli.LoginGovAdminClientIDFlag),
		loginGovCallbackProtocol,
		loginGovCallbackPort)
	return loginGovProvider, err
}<|MERGE_RESOLUTION|>--- conflicted
+++ resolved
@@ -476,7 +476,6 @@
 	for _, role := range userIdentity.Roles {
 		session.Roles = append(session.Roles, auth.Role(role))
 	}
-<<<<<<< HEAD
 	session.UserID = userIdentity.ID
 
 	if userIdentity.ServiceMemberID != nil {
@@ -590,8 +589,6 @@
 	for _, role := range userIdentity.Roles {
 		session.Roles = append(session.Roles, auth.Role(role))
 	}
-=======
->>>>>>> 1a23a5fa
 	session.UserID = userIdentity.ID
 
 	if userIdentity.ServiceMemberID != nil {
