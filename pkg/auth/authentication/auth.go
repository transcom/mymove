package authentication

import (
	"crypto/sha256"
	"encoding/hex"
	"encoding/json"
	"fmt"
	"io/ioutil"
	"log"
	"net/http"
	"net/url"
	"strings"
	"time"

	"github.com/gobuffalo/pop"
	"github.com/gofrs/uuid"
	"github.com/markbates/goth"
	"github.com/markbates/goth/providers/openidConnect"
	"github.com/pkg/errors"
	"github.com/spf13/viper"
	"go.uber.org/zap"

	"github.com/transcom/mymove/pkg/auth"
	"github.com/transcom/mymove/pkg/cli"
	"github.com/transcom/mymove/pkg/models"
	"github.com/transcom/mymove/pkg/services"
	"github.com/transcom/mymove/pkg/services/query"
)

// IsLoggedInMiddleware handles requests to is_logged_in endpoint by returning true if someone is logged in
func IsLoggedInMiddleware(logger Logger) http.HandlerFunc {
	return func(w http.ResponseWriter, r *http.Request) {
		data := map[string]interface{}{
			"isLoggedIn": false,
		}

		session := auth.SessionFromRequestContext(r)
		if session != nil && session.UserID != uuid.Nil {
			data["isLoggedIn"] = true
		}

		newEncoderErr := json.NewEncoder(w).Encode(data)
		if newEncoderErr != nil {
			logger.Error("Failed encoding is_logged_in check response", zap.Error(newEncoderErr))
		}
	}
}

// UserAuthMiddleware enforces that the incoming request is tied to a user session
func UserAuthMiddleware(logger Logger) func(next http.Handler) http.Handler {
	return func(next http.Handler) http.Handler {
		mw := func(w http.ResponseWriter, r *http.Request) {

			session := auth.SessionFromRequestContext(r)
			// We must have a logged in session and a user
			if session == nil || session.UserID == uuid.Nil {
				logger.Error("unauthorized access, no session token or user id")
				http.Error(w, http.StatusText(401), http.StatusUnauthorized)
				return
			}
			// DO NOT CHECK MILMOVE SESSION BECAUSE NEW SERVICE MEMBERS WON'T HAVE AN ID RIGHT AWAY
			// This must be the right type of user for the application
			if session.IsOfficeApp() && !session.IsOfficeUser() {
				logger.Error("unauthorized user for office.move.mil", zap.String("email", session.Email))
				http.Error(w, http.StatusText(401), http.StatusUnauthorized)
				return
			} else if session.IsAdminApp() && !session.IsAdminUser() {
				logger.Error("unauthorized user for admin.move.mil", zap.String("email", session.Email))
				http.Error(w, http.StatusText(401), http.StatusUnauthorized)
				return
			}

			next.ServeHTTP(w, r)
		}
		return http.HandlerFunc(mw)
	}
}

func AdminAuthMiddleware(logger Logger) func(next http.Handler) http.Handler {
	return func(next http.Handler) http.Handler {
		mw := func(w http.ResponseWriter, r *http.Request) {
			session := auth.SessionFromRequestContext(r)

			if session == nil || !session.IsAdminUser() {
				http.Error(w, http.StatusText(403), http.StatusForbidden)
				return
			}

			next.ServeHTTP(w, r)
		}

		return http.HandlerFunc(mw)
	}
}

func PrimeAuthMiddleware(logger Logger) func(next http.Handler) http.Handler {
	return func(next http.Handler) http.Handler {
		mw := func(w http.ResponseWriter, r *http.Request) {
			session := auth.SessionFromRequestContext(r)

			if session == nil || !session.IsOfficeUser() {
				http.Error(w, http.StatusText(403), http.StatusForbidden)
				return
			}

			next.ServeHTTP(w, r)
		}

		return http.HandlerFunc(mw)
	}
}

func (context Context) landingURL(session *auth.Session) string {
	return fmt.Sprintf(context.callbackTemplate, session.Hostname)
}

<<<<<<< HEAD
func (context Context) verificationInProgressURL(session *auth.Session) string {
	return fmt.Sprintf(context.callbackTemplate, session.Hostname) + "verification-in-progress"
}

=======
>>>>>>> b01e9736
func (context *Context) SetFeatureFlag(flag FeatureFlag) {
	if context.featureFlags == nil {
		context.featureFlags = make(map[string]bool)
	}

	context.featureFlags[flag.Name] = flag.Active
}

func (context *Context) GetFeatureFlag(flag string) bool {
	if value, ok := context.featureFlags[flag]; ok {
		return value
	}
	return false
}

// Context is the common handler type for auth handlers
type Context struct {
	logger           Logger
	loginGovProvider LoginGovProvider
	callbackTemplate string
	featureFlags     map[string]bool
}

type FeatureFlag struct {
	Name   string
	Active bool
}

// NewAuthContext creates an Context
func NewAuthContext(logger Logger, loginGovProvider LoginGovProvider, callbackProtocol string, callbackPort int) Context {
	context := Context{
		logger:           logger,
		loginGovProvider: loginGovProvider,
		callbackTemplate: fmt.Sprintf("%s://%%s:%d/", callbackProtocol, callbackPort),
	}
	return context
}

// LogoutHandler handles logging the user out of login.gov
type LogoutHandler struct {
	Context
	clientAuthSecretKey string
	noSessionTimeout    bool
	useSecureCookie     bool
}

// NewLogoutHandler creates a new LogoutHandler
func NewLogoutHandler(ac Context, clientAuthSecretKey string, noSessionTimeout bool, useSecureCookie bool) LogoutHandler {
	handler := LogoutHandler{
		Context:             ac,
		clientAuthSecretKey: clientAuthSecretKey,
		noSessionTimeout:    noSessionTimeout,
		useSecureCookie:     useSecureCookie,
	}
	return handler
}

func (h LogoutHandler) ServeHTTP(w http.ResponseWriter, r *http.Request) {
	session := auth.SessionFromRequestContext(r)
	if session != nil {
		redirectURL := h.landingURL(session)
		if session.IDToken != "" {
			var logoutURL string
			// All users logged in via devlocal-auth will have this IDToken. We
			// don't want to make a call to login.gov for a logout URL as it will
			// fail for devlocal-auth'ed users.
			if session.IDToken == "devlocal" {
				logoutURL = redirectURL
			} else {
				logoutURL = h.loginGovProvider.LogoutURL(redirectURL, session.IDToken)
			}
			// This operation will delete all cookies from the session
			session.IDToken = ""
			session.UserID = uuid.Nil
			auth.WriteSessionCookie(w, session, h.clientAuthSecretKey, h.noSessionTimeout, h.logger, h.useSecureCookie)
			auth.DeleteCSRFCookies(w)
			fmt.Fprint(w, logoutURL)
		} else {
			// Can't log out of login.gov without a token, redirect and let them re-auth
			fmt.Fprint(w, redirectURL)
		}
	}
}

// loginStateCookieName is the name given to the cookie storing the encrypted Login.gov state nonce.
const loginStateCookieName = "lg_state"
const loginStateCookieTTLInSecs = 1800 // 30 mins to transit through login.gov.

// RedirectHandler handles redirection
type RedirectHandler struct {
	Context
	UseSecureCookie bool
}

func shaAsString(nonce string) string {
	s := sha256.Sum256([]byte(nonce))
	return hex.EncodeToString(s[:])
}

// StateCookieName returns the login.gov state cookie name
func StateCookieName(session *auth.Session) string {
	return fmt.Sprintf("%s_%s", string(session.ApplicationName), loginStateCookieName)
}

// RedirectHandler constructs the Login.gov authentication URL and redirects to it
func (h RedirectHandler) ServeHTTP(w http.ResponseWriter, r *http.Request) {
	session := auth.SessionFromRequestContext(r)
	if session != nil && session.UserID != uuid.Nil {
		// User is already authenticated, redirect to landing page
		http.Redirect(w, r, h.landingURL(session), http.StatusTemporaryRedirect)
		return
	}

	loginData, err := h.loginGovProvider.AuthorizationURL(r)
	if err != nil {
		http.Error(w, http.StatusText(500), http.StatusInternalServerError)
		return
	}

	// Hash the state/Nonce value sent to login.gov and set the result as an HttpOnly cookie
	// Check this when we return from login.gov
	if session == nil {
		h.logger.Error("Session is nil, so cannot get hostname for state Cookie")
		http.Error(w, http.StatusText(500), http.StatusInternalServerError)
		return
	}

	stateCookie := http.Cookie{
		Name:     StateCookieName(session),
		Value:    shaAsString(loginData.Nonce),
		Path:     "/",
		Expires:  time.Now().Add(time.Duration(loginStateCookieTTLInSecs) * time.Second),
		MaxAge:   loginStateCookieTTLInSecs,
		HttpOnly: true,
		SameSite: http.SameSiteLaxMode,
		Secure:   h.UseSecureCookie,
	}
	http.SetCookie(w, &stateCookie)
	http.Redirect(w, r, loginData.RedirectURL, http.StatusTemporaryRedirect)
}

// CallbackHandler processes a callback from login.gov
type CallbackHandler struct {
	Context
	db                  *pop.Connection
	clientAuthSecretKey string
	noSessionTimeout    bool
	useSecureCookie     bool
}

// NewCallbackHandler creates a new CallbackHandler
func NewCallbackHandler(ac Context, db *pop.Connection, clientAuthSecretKey string, noSessionTimeout bool, useSecureCookie bool) CallbackHandler {
	handler := CallbackHandler{
		Context:             ac,
		db:                  db,
		clientAuthSecretKey: clientAuthSecretKey,
		noSessionTimeout:    noSessionTimeout,
		useSecureCookie:     useSecureCookie,
	}
	return handler
}

// AuthorizationCallbackHandler handles the callback from the Login.gov authorization flow
func (h CallbackHandler) ServeHTTP(w http.ResponseWriter, r *http.Request) {

	session := auth.SessionFromRequestContext(r)
	if session == nil {
		h.logger.Error("Session missing")
		http.Error(w, http.StatusText(500), http.StatusInternalServerError)
		return
	}

	rawLandingURL := h.landingURL(session)
	landingURL, err := url.Parse(rawLandingURL)
	if err != nil {
		h.logger.Error("Error parsing landing URL")
		http.Error(w, http.StatusText(500), http.StatusInternalServerError)
		return
	}

	if err := r.URL.Query().Get("error"); len(err) > 0 {
		landingQuery := landingURL.Query()
		switch err {
		case "access_denied":
			// The user has either cancelled or declined to authorize the client
		case "invalid_request":
			h.logger.Error("INVALID_REQUEST error from login.gov")
			landingQuery.Add("error", "INVALID_REQUEST")
		default:
			h.logger.Error("unknown error from login.gov")
			landingQuery.Add("error", "UNKNOWN_ERROR")
		}
		landingURL.RawQuery = landingQuery.Encode()
		http.Redirect(w, r, landingURL.String(), http.StatusPermanentRedirect)
		return
	}

	// Check the state value sent back from login.gov with the value saved in the cookie
	returnedState := r.URL.Query().Get("state")
	stateCookie, err := r.Cookie(StateCookieName(session))
	if err != nil {
		h.logger.Error("Getting login.gov state cookie", zap.Error(err))
		http.Error(w, http.StatusText(500), http.StatusInternalServerError)
		return
	}

	hash := stateCookie.Value
	// case where user has 2 tabs open with different cookies
	if hash != shaAsString(returnedState) {
		h.logger.Error("State returned from Login.gov does not match state value stored in cookie",
			zap.String("state", returnedState),
			zap.String("cookie", hash),
			zap.String("hash", shaAsString(returnedState)))

		// This operation will delete all cookies from the session
		session.IDToken = ""
		session.UserID = uuid.Nil
		auth.WriteSessionCookie(w, session, h.clientAuthSecretKey, h.noSessionTimeout, h.logger, h.useSecureCookie)
		// Delete lg_state cookie
		auth.DeleteCookie(w, StateCookieName(session))

		// set error query
		landingQuery := landingURL.Query()
		landingQuery.Add("error", "SIGNIN_ERROR")
		landingURL.RawQuery = landingQuery.Encode()
		http.Redirect(w, r, landingURL.String(), http.StatusTemporaryRedirect)
		return
	}

	provider, err := getLoginGovProviderForRequest(r)
	if err != nil {
		h.logger.Error("Get Goth provider", zap.Error(err))
		http.Error(w, http.StatusText(500), http.StatusInternalServerError)
		return
	}

	// TODO: validate the state is the same (pull from session)
	openIDSession, err := fetchToken(
		h.logger,
		r.URL.Query().Get("code"),
		provider.ClientKey,
		h.loginGovProvider)
	if err != nil {
		http.Error(w, http.StatusText(401), http.StatusUnauthorized)
		return
	}

	openIDUser, err := provider.FetchUser(openIDSession)
	if err != nil {
		h.logger.Error("Login.gov user info request", zap.Error(err))
		http.Error(w, http.StatusText(500), http.StatusInternalServerError)
		return
	}

	session.IDToken = openIDSession.IDToken
	session.Email = openIDUser.Email
	h.logger.Info("New Login", zap.String("OID_User", openIDUser.UserID), zap.String("OID_Email", openIDUser.Email), zap.String("Host", session.Hostname))

	userIdentity, err := models.FetchUserIdentity(h.db, openIDUser.UserID)
	if h.Context.GetFeatureFlag(cli.FeatureFlagRoleBasedAuth) {
		if err == models.ErrFetchNotFound {
			authorizeUnknownUserNew(openIDUser, h, session, w, r, landingURL.String())
			return
		}
		if err != nil {
			h.logger.Error("Error loading Identity.", zap.Error(err))
			http.Error(w, http.StatusText(500), http.StatusInternalServerError)
			return
		}
		authorizeKnownUser(userIdentity, h, session, w, r, landingURL.String())
		return
	}
	if err == nil { // Someone we know already
		authorizeKnownUser(userIdentity, h, session, w, r, landingURL.String())
		return
	} else if err == models.ErrFetchNotFound { // Never heard of them so far
		authorizeUnknownUser(openIDUser, h, session, w, r, landingURL.String())
		// noop when feature flag not enabled or not milmove
		createCustomer(h, session, w)
		return
	} else {
		h.logger.Error("Error loading Identity.", zap.Error(err))
		http.Error(w, http.StatusText(500), http.StatusInternalServerError)
		return
	}
}

var authorizeUnknownUserNew = func(openIDUser goth.User, h CallbackHandler, session *auth.Session, w http.ResponseWriter, r *http.Request, lURL string) {
	uua := NewUnknownUserAuthorizer(h.db, h.logger)
	err := uua.AuthorizeUnknownUser(openIDUser, session)
	if err != nil {
		switch err {
		case ErrTOOUnauthorized:
			// TODO for the moment treat all new office users as TOOs and redirect those not in
			// TODO transportation_ordering_officers table to the verification in progress page
			// TODO and don't log them in
			http.Redirect(w, r, h.verificationInProgressURL(session), http.StatusTemporaryRedirect)
			return
		case ErrUnauthorized:
			http.Error(w, http.StatusText(401), http.StatusUnauthorized)
			return
		case ErrUserDeactivated:
			http.Error(w, http.StatusText(403), http.StatusForbidden)
			return
		default:
			http.Error(w, http.StatusText(500), http.StatusInternalServerError)
			return
		}
	}
	auth.WriteSessionCookie(w, session, h.clientAuthSecretKey, h.noSessionTimeout, h.logger, h.useSecureCookie)
	http.Redirect(w, r, h.landingURL(session), http.StatusTemporaryRedirect)
	return
}

func authorizeKnownUser(userIdentity *models.UserIdentity, h CallbackHandler, session *auth.Session, w http.ResponseWriter, r *http.Request, lURL string) {

	if !userIdentity.Active {
		h.logger.Error("Active user requesting authentication",
			zap.String("application_name", string(session.ApplicationName)),
			zap.String("hostname", session.Hostname),
			zap.String("user_id", session.UserID.String()),
			zap.String("email", session.Email))
		http.Error(w, http.StatusText(403), http.StatusForbidden)
		return
	}

	session.UserID = userIdentity.ID

	if userIdentity.ServiceMemberID != nil {
		session.ServiceMemberID = *(userIdentity.ServiceMemberID)
	}

	if userIdentity.DpsUserID != nil && (userIdentity.DpsActive != nil && *userIdentity.DpsActive) {
		session.DpsUserID = *(userIdentity.DpsUserID)
	}

	if session.IsOfficeApp() {
		if userIdentity.OfficeActive != nil && !*userIdentity.OfficeActive {
			h.logger.Error("Office user is deactivated", zap.String("email", session.Email))
			http.Error(w, http.StatusText(403), http.StatusForbidden)
			return
		}
		if userIdentity.OfficeUserID != nil {
			session.OfficeUserID = *(userIdentity.OfficeUserID)
		} else {
			// In case they managed to login before the office_user record was created
			officeUser, err := models.FetchOfficeUserByEmail(h.db, session.Email)
			if err == models.ErrFetchNotFound {
				h.logger.Error("Non-office user authenticated at office site", zap.String("email", session.Email))
				http.Error(w, http.StatusText(401), http.StatusUnauthorized)
				return
			} else if err != nil {
				h.logger.Error("Checking for office user", zap.String("email", session.Email), zap.Error(err))
				http.Error(w, http.StatusText(500), http.StatusInternalServerError)
				return
			}
			session.OfficeUserID = officeUser.ID
			officeUser.UserID = &userIdentity.ID
			err = h.db.Save(officeUser)
			if err != nil {
				h.logger.Error("Updating office user", zap.String("email", session.Email), zap.Error(err))
				http.Error(w, http.StatusText(500), http.StatusInternalServerError)
				return
			}
		}
	}

	if session.IsAdminApp() {
		if userIdentity.AdminUserActive != nil && !*userIdentity.AdminUserActive {
			h.logger.Error("Admin user is deactivated", zap.String("email", session.Email))
			http.Error(w, http.StatusText(403), http.StatusForbidden)
			return
		}
		if userIdentity.AdminUserID != nil {
			session.AdminUserID = *(userIdentity.AdminUserID)
			session.AdminUserRole = userIdentity.AdminUserRole.String()
		} else {
			// In case they managed to login before the admin_user record was created
			var adminUser models.AdminUser
			queryBuilder := query.NewQueryBuilder(h.db)
			filters := []services.QueryFilter{
				query.NewQueryFilter("email", "=", strings.ToLower(userIdentity.Email)),
			}
			err := queryBuilder.FetchOne(&adminUser, filters)
			if err == models.ErrFetchNotFound {
				h.logger.Error("Non-admin user authenticated at admin site", zap.String("email", session.Email))
				http.Error(w, http.StatusText(403), http.StatusForbidden)
				return
			} else if err != nil {
				h.logger.Error("Checking for admin user", zap.String("email", session.Email), zap.Error(err))
				http.Error(w, http.StatusText(500), http.StatusInternalServerError)
				return
			}

			session.AdminUserID = adminUser.ID
			session.AdminUserRole = adminUser.Role.String()
			adminUser.UserID = &userIdentity.ID
			verrs, err := h.db.ValidateAndSave(&adminUser)
			if err != nil {
				h.logger.Error("Updating admin user", zap.String("email", session.Email), zap.Error(err))
				http.Error(w, http.StatusText(500), http.StatusInternalServerError)
				return
			}

			if verrs != nil {
				h.logger.Error("Admin user validation errors", zap.String("email", session.Email), zap.Error(verrs))
				http.Error(w, http.StatusText(500), http.StatusInternalServerError)
				return
			}
		}
	}
	session.FirstName = userIdentity.FirstName()
	session.LastName = userIdentity.LastName()
	session.Middle = userIdentity.Middle()

	h.logger.Info("logged in", zap.Any("session", session))

	auth.WriteSessionCookie(w, session, h.clientAuthSecretKey, h.noSessionTimeout, h.logger, h.useSecureCookie)
	http.Redirect(w, r, lURL, http.StatusTemporaryRedirect)
}

var authorizeUnknownUser = func(openIDUser goth.User, h CallbackHandler, session *auth.Session, w http.ResponseWriter, r *http.Request, lURL string) {
	log.Println("using authorizeUnknownUser")
	var officeUser *models.OfficeUser
	var err error
	if session.IsOfficeApp() { // Look to see if we have OfficeUser with this email address
		officeUser, err = models.FetchOfficeUserByEmail(h.db, session.Email)
		if err == models.ErrFetchNotFound {
			h.logger.Error("No Office user found", zap.String("email", session.Email))
			http.Error(w, http.StatusText(401), http.StatusUnauthorized)
			return
		} else if err != nil {
			h.logger.Error("Checking for office user", zap.String("email", session.Email), zap.Error(err))
			http.Error(w, http.StatusText(500), http.StatusInternalServerError)
			return
		}
		if !officeUser.Active {
			h.logger.Error("Office user is deactivated", zap.String("email", session.Email))
			http.Error(w, http.StatusText(403), http.StatusForbidden)
			return
		}
	}

	var adminUser models.AdminUser
	if session.IsAdminApp() {
		queryBuilder := query.NewQueryBuilder(h.db)
		filters := []services.QueryFilter{
			query.NewQueryFilter("email", "=", session.Email),
		}
		err = queryBuilder.FetchOne(&adminUser, filters)

		if err != nil && errors.Cause(err).Error() == models.RecordNotFoundErrorString {
			h.logger.Error("No admin user found", zap.String("email", session.Email))
			http.Error(w, http.StatusText(401), http.StatusUnauthorized)
			return
		} else if err != nil {
			h.logger.Error("Checking for admin user", zap.String("email", session.Email), zap.Error(err))
			http.Error(w, http.StatusText(500), http.StatusInternalServerError)
			return
		}
		if !adminUser.Active {
			h.logger.Error("Admin user is deactivated", zap.String("email", session.Email))
			http.Error(w, http.StatusText(403), http.StatusForbidden)
			return
		}
	}

	user, err := models.CreateUser(h.db, openIDUser.UserID, openIDUser.Email)

	if err == nil { // Successfully created the user
		session.UserID = user.ID
		if session.IsOfficeApp() && officeUser != nil {
			session.OfficeUserID = officeUser.ID
			officeUser.UserID = &user.ID
			err = h.db.Save(officeUser)
		} else if session.IsAdminApp() && adminUser.ID != uuid.Nil {
			session.AdminUserID = adminUser.ID
			adminUser.UserID = &user.ID
			err = h.db.Save(&adminUser)
		}
	}
	if err != nil {
		h.logger.Error("Error creating user", zap.Error(err))
		http.Error(w, http.StatusText(500), http.StatusInternalServerError)
		return
	}

	h.logger.Info("logged in", zap.Any("session", session))

	auth.WriteSessionCookie(w, session, h.clientAuthSecretKey, h.noSessionTimeout, h.logger, h.useSecureCookie)
	http.Redirect(w, r, h.landingURL(session), http.StatusTemporaryRedirect)
}

func createCustomer(h CallbackHandler, session *auth.Session, w http.ResponseWriter) {
	if !session.IsMilApp() || !h.Context.GetFeatureFlag(cli.FeatureFlagRoleBasedAuth) {
		return
	}
	if session.UserID == uuid.Nil {
		h.logger.Error("error creating customer, user id cannot be nil")
		http.Error(w, http.StatusText(500), http.StatusInternalServerError)
		return
	}
	customer := models.Customer{}
	customer.UserID = session.UserID
	err := h.db.Create(&customer)
	if err != nil {
		h.logger.Error("error creating customer", zap.Error(err))
		http.Error(w, http.StatusText(500), http.StatusInternalServerError)
		return
	}
	return
}

func fetchToken(logger Logger, code string, clientID string, loginGovProvider LoginGovProvider) (*openidConnect.Session, error) {
	tokenURL := loginGovProvider.TokenURL()
	expiry := auth.GetExpiryTimeFromMinutes(auth.SessionExpiryInMinutes)
	params, err := loginGovProvider.TokenParams(code, clientID, expiry)
	if err != nil {
		logger.Error("Creating token endpoint params", zap.Error(err))
		return nil, err
	}

	/* #nosec G107 */
	response, err := http.PostForm(tokenURL, params)
	if err != nil {
		logger.Error("Post to Login.gov token endpoint", zap.Error(err))
		return nil, err
	}

	defer response.Body.Close()
	responseBody, err := ioutil.ReadAll(response.Body)
	if err != nil {
		logger.Error("Reading Login.gov token response", zap.Error(err))
		return nil, err
	}

	var parsedResponse LoginGovTokenResponse
	err = json.Unmarshal(responseBody, &parsedResponse)
	if err != nil {
		logger.Error("Parsing login.gov token", zap.Error(err))
		return nil, errors.Wrap(err, "parsing login.gov")
	}
	if parsedResponse.Error != "" {
		logger.Error("Error in Login.gov token response", zap.String("error", parsedResponse.Error))
		return nil, errors.New(parsedResponse.Error)
	}

	// TODO: get goth session from storage instead of constructing a new one
	session := openidConnect.Session{
		AccessToken: parsedResponse.AccessToken,
		ExpiresAt:   time.Now().Add(time.Second * time.Duration(parsedResponse.ExpiresIn)),
		IDToken:     parsedResponse.IDToken,
	}
	return &session, err
}

// InitAuth initializes the Login.gov provider
func InitAuth(v *viper.Viper, logger Logger, appnames auth.ApplicationServername) (LoginGovProvider, error) {
	loginGovCallbackProtocol := v.GetString(cli.LoginGovCallbackProtocolFlag)
	loginGovCallbackPort := v.GetInt(cli.LoginGovCallbackPortFlag)
	loginGovSecretKey := v.GetString(cli.LoginGovSecretKeyFlag)
	loginGovHostname := v.GetString(cli.LoginGovHostnameFlag)

	loginGovProvider := NewLoginGovProvider(loginGovHostname, loginGovSecretKey, logger)
	err := loginGovProvider.RegisterProvider(
		appnames.MilServername,
		v.GetString(cli.LoginGovMyClientIDFlag),
		appnames.OfficeServername,
		v.GetString(cli.LoginGovOfficeClientIDFlag),
		appnames.AdminServername,
		v.GetString(cli.LoginGovAdminClientIDFlag),
		loginGovCallbackProtocol,
		loginGovCallbackPort)
	return loginGovProvider, err
}<|MERGE_RESOLUTION|>--- conflicted
+++ resolved
@@ -6,7 +6,6 @@
 	"encoding/json"
 	"fmt"
 	"io/ioutil"
-	"log"
 	"net/http"
 	"net/url"
 	"strings"
@@ -114,13 +113,10 @@
 	return fmt.Sprintf(context.callbackTemplate, session.Hostname)
 }
 
-<<<<<<< HEAD
 func (context Context) verificationInProgressURL(session *auth.Session) string {
 	return fmt.Sprintf(context.callbackTemplate, session.Hostname) + "verification-in-progress"
 }
 
-=======
->>>>>>> b01e9736
 func (context *Context) SetFeatureFlag(flag FeatureFlag) {
 	if context.featureFlags == nil {
 		context.featureFlags = make(map[string]bool)
@@ -398,8 +394,6 @@
 		return
 	} else if err == models.ErrFetchNotFound { // Never heard of them so far
 		authorizeUnknownUser(openIDUser, h, session, w, r, landingURL.String())
-		// noop when feature flag not enabled or not milmove
-		createCustomer(h, session, w)
 		return
 	} else {
 		h.logger.Error("Error loading Identity.", zap.Error(err))
@@ -543,7 +537,6 @@
 }
 
 var authorizeUnknownUser = func(openIDUser goth.User, h CallbackHandler, session *auth.Session, w http.ResponseWriter, r *http.Request, lURL string) {
-	log.Println("using authorizeUnknownUser")
 	var officeUser *models.OfficeUser
 	var err error
 	if session.IsOfficeApp() { // Look to see if we have OfficeUser with this email address
@@ -612,26 +605,6 @@
 
 	auth.WriteSessionCookie(w, session, h.clientAuthSecretKey, h.noSessionTimeout, h.logger, h.useSecureCookie)
 	http.Redirect(w, r, h.landingURL(session), http.StatusTemporaryRedirect)
-}
-
-func createCustomer(h CallbackHandler, session *auth.Session, w http.ResponseWriter) {
-	if !session.IsMilApp() || !h.Context.GetFeatureFlag(cli.FeatureFlagRoleBasedAuth) {
-		return
-	}
-	if session.UserID == uuid.Nil {
-		h.logger.Error("error creating customer, user id cannot be nil")
-		http.Error(w, http.StatusText(500), http.StatusInternalServerError)
-		return
-	}
-	customer := models.Customer{}
-	customer.UserID = session.UserID
-	err := h.db.Create(&customer)
-	if err != nil {
-		h.logger.Error("error creating customer", zap.Error(err))
-		http.Error(w, http.StatusText(500), http.StatusInternalServerError)
-		return
-	}
-	return
 }
 
 func fetchToken(logger Logger, code string, clientID string, loginGovProvider LoginGovProvider) (*openidConnect.Session, error) {
