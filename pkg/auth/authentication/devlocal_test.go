--- conflicted
+++ resolved
@@ -39,17 +39,10 @@
 	ctx := auth.SetSessionInRequestContext(req, &session)
 	req = req.WithContext(ctx)
 
-<<<<<<< HEAD
+	rr := httptest.NewRecorder()
 	authContext := NewAuthContext(suite.logger, fakeLoginGovProvider(suite.logger), "http", callbackPort)
-	handler := NewCreateUserHandler(authContext, suite.DB(), "fake key", false)
-
-	rr := httptest.NewRecorder()
+	handler := NewCreateUserHandler(authContext, suite.DB(), "fake key", false, false)
 	handler.ServeHTTP(rr, req.WithContext(ctx))
-=======
-	authContext := NewAuthContext(suite.logger, fakeLoginGovProvider(suite.logger), "http", 1234)
-	handler := CreateUserHandler{authContext, suite.DB(), "fake key", false, false}
-	handler.ServeHTTP(rr, req)
->>>>>>> 6695a008
 
 	suite.Equal(http.StatusOK, rr.Code, "handler returned wrong status code")
 	if status := rr.Code; status != http.StatusOK {
@@ -86,7 +79,7 @@
 	req = req.WithContext(ctx)
 
 	authContext := NewAuthContext(suite.logger, fakeLoginGovProvider(suite.logger), "http", callbackPort)
-	handler := NewCreateAndLoginUserHandler(authContext, suite.DB(), "fake key", false)
+	handler := NewCreateAndLoginUserHandler(authContext, suite.DB(), "fake key", false, false)
 
 	rr := httptest.NewRecorder()
 	handler.ServeHTTP(rr, req.WithContext(ctx))
