--- conflicted
+++ resolved
@@ -70,11 +70,7 @@
 	fakeUUID, _ := uuid.FromString("39b28c92-0506-4bef-8b57-e39519f42dc2")
 	callbackPort := 1234
 
-<<<<<<< HEAD
-	req := httptest.NewRequest("GET", fmt.Sprintf("http://%s/auth/logout", OfficeTestHost), nil)
-=======
 	req := httptest.NewRequest("POST", fmt.Sprintf("http://%s/auth/logout", officeTestHost), nil)
->>>>>>> 827d18ac
 	session := auth.Session{
 		ApplicationName: auth.OfficeApp,
 		UserID:          fakeUUID,
