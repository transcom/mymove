package authentication

import (
	"context"
	"encoding/gob"
	"flag"
	"fmt"
	"log"
	"net/http"
	"net/http/httptest"
	"net/url"
	"strconv"
	"testing"
	"time"

	"github.com/alexedwards/scs/v2"
	"github.com/alexedwards/scs/v2/memstore"
	"github.com/markbates/goth"

	middleware "github.com/go-openapi/runtime/middleware"
	spec "github.com/go-openapi/spec"

	"github.com/gofrs/uuid"
	"github.com/stretchr/testify/suite"
	"go.uber.org/zap"

	"github.com/transcom/mymove/pkg/auth"
	"github.com/transcom/mymove/pkg/models"
	"github.com/transcom/mymove/pkg/models/roles"
	"github.com/transcom/mymove/pkg/testdatagen"
	"github.com/transcom/mymove/pkg/testingsuite"
)

const (
	// OfficeTestHost
	OfficeTestHost string = "office.example.com"
	// MilTestHost
	MilTestHost string = "mil.example.com"
	// OrdersTestHost
	OrdersTestHost string = "orders.example.com"
	// DpsTestHost
	DpsTestHost string = "dps.example.com"
	// SddcTestHost
	SddcTestHost string = "sddc.example.com"
	// AdminTestHost
	AdminTestHost string = "admin.example.com"
	// FakeRSAKey generated with `bin/generate-devlocal-cert.sh -o Test -u Application -n test.mil -f test`
	FakeRSAKey string = `-----BEGIN RSA PRIVATE KEY-----
MIIEvgIBADANBgkqhkiG9w0BAQEFAASCBKgwggSkAgEAAoIBAQDB8iPy8nfNMBR6
6rlYOS9VyZYo2uS5AQ03yGDAOzID7/84P3KnvaIW2AGyYsyNNs/j+qcFm2Cr6LK+
bdDJaKHBMAwiOn3BIBkwobWeQ1R12odtGCJyEzjH0kHE3Trtw6ID8tVtzPhfIBhe
p3/lkRuERGC3JJ3gxZYLoh6CJRD5FRrBqQg93Dm4dKfIl2AftLi68o9zSYJoO2qC
iEPeco0+hN6Chu9qRwP3jhswYQbFDu65eW4vHVlKXW6E+34eGKV/cCO0Q86Gi7/8
XZ2tQjCE3eJybmy9BCQi2hM3VKOxHzThhYjpA2ae8wE2Ucm43giSC+L0b1jf279y
dY3S3b/RAgMBAAECggEAYoo2va94MyakoTc1aJ/Vbw73XlapM15XaupCTilFZj7A
O8Hw7U0qV9T0N8B/EZix07F8vxqM6YtXle2R0WN6G//filyRnFhEtDLVZk3rUd3w
RPuoNLGTfeNUS0PkNv3ZCYyN6DXmU96owx7zmp45juB3C1ZtaNC7RbnfKlzO3N56
eZuqVcgarA26JEpycyiEF1yWnRlwEpYFoeHWIyBNb/ssFrJO7fkQfqyaVR2MBsZa
HS43OFWhd8q43tmeFMpcHuh3j/AZ4TsvAPGMtcHRbyAeVD+7X9I6tdkmD58Gz5Di
HcuSQ3Y2GewtC0Uua+Fu+SMSnx7mxX9zafm2a1cuqQKBgQD4A3nIPnIrdr23W1u0
6XT9Ikb0sc6aMXHBb2HM+/HetulKIQ9O/ajZHHQqFdQlo0RjVgPCSJ9R860Lak29
3zPwVCjcs6lsf1QLlijxnZYHl8XpZ11bOf1QmSovGE9Qs06cl5ty8A7OC+dpwo4t
Yyi3J2jDGxFO8hRhL4my6varcwKBgQDIMPPCcGlMe73fU/78/HEocjV/1ZOXqEt7
GbRjMho1s1k+56c4G/wNLn5y7Y9oYSN9UqKswdgS5ALYWg5aY9LpCfgGOAmGMskt
lDEnUq2oV5/D3oF06FwJpX0OyNQKMgzrJXmXpfNWp7lpyfJPlWH04KpShyN4poX3
Pp9mrwdeqwKBgHVLl4YX2oEp2FHmeDnYi8bINky15yNPrSAx4ExE/8A4O58egZH3
L6r25Q2eY0YlsEtWu9Jf7FGi8D1M2lWpQXQxKV4v7jntAj+0lcqnn/QZWLWpeCKU
C3TZ63R4h9J/6vbuUMuMM0RJpvmC1SEsG257yfU0UPxIS1EnXXVr4Jt3AoGBAIdm
RJhQO4gVcZipUR9/BnIavQCXTdoXY+YAvrcQ3hVQFp6rQ7h5hQLNXY0SDBrHCJ/s
0kYSXbh5K0t1rZuJRM+FhJGAOUDg/JytTImSLA5eJZru1ZRizE1h9rGXN4Ml0wMA
N7tP7MPBcXCRvCgDm1tq0Qg8istBpf5SBrIG0+89AoGBAPbRiOsEZKGCfk/umkTp
0iPf4YhQWcRX8hQXdOQUlTyE1mXQRxQ8isSMF5FOfmpJufo2by5MmKoSK/DmquER
8EZVAV6/L2/k+6JcrMtdcNb0zklGOT4CqUtg1UM619dy2+MeOWiYvP3gJsyfSffV
NeWNl8nWD+2zOcRiBri5uUB8
-----END RSA PRIVATE KEY-----`
)

// ApplicationTestServername is a collection of the test servernames
func ApplicationTestServername() auth.ApplicationServername {
	appnames := auth.ApplicationServername{
		MilServername:    MilTestHost,
		OfficeServername: OfficeTestHost,
		OrdersServername: OrdersTestHost,
		DpsServername:    DpsTestHost,
		SddcServername:   SddcTestHost,
		AdminServername:  AdminTestHost,
	}
	return appnames
}

type AuthSuite struct {
	testingsuite.PopTestSuite
	logger Logger
}

var useNewAuth = flag.Bool("new_auth", false, "use new auth code for tests")

func (suite *AuthSuite) SetupTest() {
	suite.DB().TruncateAll()
	if *useNewAuth {
		authorizeUnknownUser = authorizeUnknownUserNew
	}
	gob.Register(auth.Session{})
}

func TestAuthSuite(t *testing.T) {
	logger, err := zap.NewDevelopment()
	if err != nil {
		log.Panic(err)
	}
	hs := &AuthSuite{
		PopTestSuite: testingsuite.NewPopTestSuite(testingsuite.CurrentPackage()),
		logger:       logger,
	}
	suite.Run(t, hs)
	hs.PopTestSuite.TearDown()
}

func fakeLoginGovProvider(logger Logger) LoginGovProvider {
	return NewLoginGovProvider("fakeHostname", "secret_key", logger)
}

<<<<<<< HEAD
func setupScsSession(ctx context.Context, session *auth.Session) (context.Context, *scs.SessionManager) {
	var sessionManager *scs.SessionManager
	sessionManager = scs.New()
	store := memstore.New()
	sessionManager.Store = store

=======
func setupScsSession(ctx context.Context, session *auth.Session, sessionManager *scs.SessionManager) context.Context {
>>>>>>> 8466d0fa
	values := make(map[string]interface{})
	values["session"] = session
	expiry := time.Now().Add(30 * time.Minute).UTC()
	b, _ := sessionManager.Codec.Encode(expiry, values)

<<<<<<< HEAD
	store.Commit("session_token", b, expiry)
	scsContext, _ := sessionManager.Load(ctx, "session_token")
	sessionManager.Commit(scsContext)
	return scsContext, sessionManager
=======
	sessionManager.Store.Commit("session_token", b, expiry)
	scsContext, _ := sessionManager.Load(ctx, "session_token")
	sessionManager.Commit(scsContext)
	return scsContext
}

func setupSessionManagers() [3]*scs.SessionManager {
	var milSession, adminSession, officeSession *scs.SessionManager
	store := memstore.New()
	milSession = scs.New()
	milSession.Store = store
	milSession.Cookie.Name = "mil_session_token"

	adminSession = scs.New()
	adminSession.Store = store
	adminSession.Cookie.Name = "admin_session_token"

	officeSession = scs.New()
	officeSession.Store = store
	officeSession.Cookie.Name = "office_session_token"

	return [3]*scs.SessionManager{milSession, adminSession, officeSession}
>>>>>>> 8466d0fa
}

func (suite *AuthSuite) TestGenerateNonce() {
	t := suite.T()
	nonce := generateNonce()

	if (nonce == "") || (len(nonce) < 1) {
		t.Error("No nonce was returned.")
	}
}

func (suite *AuthSuite) TestAuthorizationLogoutHandler() {
	t := suite.T()
	loginGovUUID, _ := uuid.FromString("2400c3c5-019d-4031-9c27-8a553e022297")

	user := models.User{
		LoginGovUUID:  loginGovUUID,
		LoginGovEmail: "email@example.com",
		Active:        true,
	}
	suite.MustSave(&user)

	fakeToken := "some_token"
	callbackPort := 1234

	req := httptest.NewRequest("POST", fmt.Sprintf("http://%s/auth/logout", OfficeTestHost), nil)
	session := auth.Session{
		ApplicationName: auth.OfficeApp,
		UserID:          user.ID,
		IDToken:         fakeToken,
		Hostname:        OfficeTestHost,
	}
	ctx := auth.SetSessionInRequestContext(req, &session)
	req = req.WithContext(ctx)
<<<<<<< HEAD
	var sessionManager *scs.SessionManager
	sessionManager = scs.New()

	authContext := NewAuthContext(suite.logger, fakeLoginGovProvider(suite.logger), "http", callbackPort)
	handler := sessionManager.LoadAndSave(LogoutHandler{authContext, suite.DB(), sessionManager})
=======
	sessionManagers := setupSessionManagers()
	officeSession := sessionManagers[2]
	authContext := NewAuthContext(suite.logger, fakeLoginGovProvider(suite.logger), "http", callbackPort, sessionManagers)
	handler := officeSession.LoadAndSave(LogoutHandler{authContext})
>>>>>>> 8466d0fa

	rr := httptest.NewRecorder()
	handler.ServeHTTP(rr, req.WithContext(ctx))

	if status := rr.Code; status != http.StatusOK {
		t.Errorf("handler returned wrong status code: got %d wanted %d", status, http.StatusOK)
	}

	redirectURL, err := url.Parse(rr.Body.String())
	if err != nil {
		t.Fatal(err)
	}
	params := redirectURL.Query()

	postRedirectURI, err := url.Parse(params["post_logout_redirect_uri"][0])
	suite.NoError(err)
	suite.Equal(OfficeTestHost, postRedirectURI.Hostname())
	suite.Equal(strconv.Itoa(callbackPort), postRedirectURI.Port())
	token := params["id_token_hint"][0]
	suite.Equal(fakeToken, token, "handler id_token")
}

func (suite *AuthSuite) TestRequireAuthMiddleware() {
	// Given: a logged in user
	loginGovUUID, _ := uuid.FromString("2400c3c5-019d-4031-9c27-8a553e022297")
	user := models.User{
		LoginGovUUID:  loginGovUUID,
		LoginGovEmail: "email@example.com",
		Active:        true,
	}
	suite.MustSave(&user)

	rr := httptest.NewRecorder()
	req := httptest.NewRequest("GET", "/moves", nil)

	// And: the context contains the auth values
	session := auth.Session{UserID: user.ID, IDToken: "fake Token", ApplicationName: "mil"}
	ctx := auth.SetSessionInRequestContext(req, &session)
	scsContext, sessionManager := setupScsSession(ctx, &session)
	req = req.WithContext(scsContext)
	cookieName := auth.SessionCookieName(&session)
	cookie := http.Cookie{
		Name:  cookieName,
		Value: "some randomly generated string",
		Path:  "/",
	}
	req.AddCookie(&cookie)

	var handlerSession *auth.Session
	handler := http.HandlerFunc(func(w http.ResponseWriter, r *http.Request) {
		handlerSession = auth.SessionFromRequestContext(r)
	})
<<<<<<< HEAD
	middleware := sessionManager.LoadAndSave(UserAuthMiddleware(suite.logger, suite.DB())(handler))
=======
	var sessionManager *scs.SessionManager
	sessionManager = scs.New()
	middleware := sessionManager.LoadAndSave(UserAuthMiddleware(suite.logger)(handler))
>>>>>>> 8466d0fa

	middleware.ServeHTTP(rr, req)

	// We should be not be redirected since we're logged in
	suite.Equal(http.StatusOK, rr.Code, "handler returned wrong status code")
	suite.Equal(handlerSession.UserID, user.ID, "the authenticated user is different from expected")
}

func (suite *AuthSuite) TestIsLoggedInWhenNoUserLoggedIn() {
	req := httptest.NewRequest("GET", "/is_logged_in", nil)

	rr := httptest.NewRecorder()
	var sessionManager *scs.SessionManager
	sessionManager = scs.New()
	handler := sessionManager.LoadAndSave(IsLoggedInMiddleware(suite.logger))

	handler.ServeHTTP(rr, req)

	// expects to return 200 OK
	suite.Equal(http.StatusOK, rr.Code, "handler returned the wrong status code")

	// expects to return that no one is logged in
	expected := "{\"isLoggedIn\":false}\n"
	suite.Equal(expected, rr.Body.String(), "handler returned wrong body")
}

func (suite *AuthSuite) TestIsLoggedInWhenUserLoggedIn() {
	loginGovUUID, _ := uuid.FromString("2400c3c5-019d-4031-9c27-8a553e022297")
	user := models.User{
		LoginGovUUID:  loginGovUUID,
		LoginGovEmail: "email@example.com",
		Active:        true,
	}
	suite.MustSave(&user)

	req := httptest.NewRequest("GET", "/is_logged_in", nil)

	var sessionManager *scs.SessionManager
	sessionManager = scs.New()
	// And: the context contains the auth values
	session := auth.Session{UserID: user.ID, IDToken: "fake Token"}
	ctx := auth.SetSessionInRequestContext(req, &session)
	req = req.WithContext(ctx)

	rr := httptest.NewRecorder()
	handler := sessionManager.LoadAndSave(IsLoggedInMiddleware(suite.logger))

	handler.ServeHTTP(rr, req)

	// expects to return 200 OK
	suite.Equal(http.StatusOK, rr.Code, "handler returned the wrong status code")

	// expects to return that no one is logged in
	expected := "{\"isLoggedIn\":true}\n"
	suite.Equal(expected, rr.Body.String(), "handler returned wrong body")
}

func (suite *AuthSuite) TestRequireAuthMiddlewareUnauthorized() {
	t := suite.T()

	// Given: No logged in users
	rr := httptest.NewRecorder()
	req := httptest.NewRequest("GET", "/moves", nil)

	handler := http.HandlerFunc(func(w http.ResponseWriter, r *http.Request) {})
	var sessionManager *scs.SessionManager
	sessionManager = scs.New()
<<<<<<< HEAD
	middleware := sessionManager.LoadAndSave(UserAuthMiddleware(suite.logger, suite.DB())(handler))
=======
	middleware := sessionManager.LoadAndSave(UserAuthMiddleware(suite.logger)(handler))
>>>>>>> 8466d0fa

	middleware.ServeHTTP(rr, req)

	// We should receive an unauthorized response
	if status := rr.Code; status != http.StatusUnauthorized {
		t.Errorf("handler returned wrong status code: got %v wanted %v", status, http.StatusUnauthorized)
	}
}

func (suite *AuthSuite) TestRequireAdminAuthMiddleware() {
	// Given: a logged in user
	loginGovUUID, _ := uuid.FromString("2400c3c5-019d-4031-9c27-8a553e022297")
	user := models.User{
		LoginGovUUID:  loginGovUUID,
		LoginGovEmail: "email@example.com",
		Active:        true,
	}
	suite.MustSave(&user)

	rr := httptest.NewRecorder()
	req := httptest.NewRequest("GET", "/admin/v1/office_users", nil)

	// And: the context contains the auth values
	session := auth.Session{UserID: user.ID, IDToken: "fake Token", AdminUserID: uuid.Must(uuid.NewV4())}
	ctx := auth.SetSessionInRequestContext(req, &session)
	req = req.WithContext(ctx)

	var handlerSession *auth.Session
	handler := http.HandlerFunc(func(w http.ResponseWriter, r *http.Request) {
		handlerSession = auth.SessionFromRequestContext(r)
	})

	middleware := AdminAuthMiddleware(suite.logger)(handler)

	middleware.ServeHTTP(rr, req)

	// We should be not be redirected since we're logged in
	suite.Equal(http.StatusOK, rr.Code, "handler returned wrong status code")
	suite.Equal(handlerSession.UserID, user.ID, "the authenticated user is different from expected")
}

func (suite *AuthSuite) TestRequireAdminAuthMiddlewareUnauthorized() {
	t := suite.T()

	// Given: No logged in users
	rr := httptest.NewRecorder()
	req := httptest.NewRequest("GET", "/admin/v1/office_users", nil)

	handler := http.HandlerFunc(func(w http.ResponseWriter, r *http.Request) {})
	middleware := AdminAuthMiddleware(suite.logger)(handler)

	middleware.ServeHTTP(rr, req)

	// We should receive an unauthorized response
	if status := rr.Code; status != http.StatusForbidden {
		t.Errorf("handler returned wrong status code: got %v wanted %v", status, http.StatusUnauthorized)
	}
}

func (suite *AuthSuite) TestAuthorizeDeactivateUser() {
	userIdentity := models.UserIdentity{
		Active: false,
	}

	req := httptest.NewRequest("GET", fmt.Sprintf("http://%s/auth/logout", OfficeTestHost), nil)

	fakeToken := "some_token"
	fakeUUID, _ := uuid.FromString("39b28c92-0506-4bef-8b57-e39519f42dc2")
	session := auth.Session{
		ApplicationName: auth.OfficeApp,
		UserID:          fakeUUID,
		IDToken:         fakeToken,
		Hostname:        OfficeTestHost,
		Email:           "deactivated@example.com",
	}
	ctx := auth.SetSessionInRequestContext(req, &session)
	callbackPort := 1234
<<<<<<< HEAD
	authContext := NewAuthContext(suite.logger, fakeLoginGovProvider(suite.logger), "http", callbackPort)
	var sessionManager *scs.SessionManager
	sessionManager = scs.New()
	h := CallbackHandler{
		authContext,
		suite.DB(),
		sessionManager,
=======
	sessionManagers := setupSessionManagers()
	authContext := NewAuthContext(suite.logger, fakeLoginGovProvider(suite.logger), "http", callbackPort, sessionManagers)

	h := CallbackHandler{
		authContext,
		suite.DB(),
>>>>>>> 8466d0fa
	}
	rr := httptest.NewRecorder()
	authorizeKnownUser(&userIdentity, h, &session, rr, req.WithContext(ctx), "")

	suite.Equal(http.StatusForbidden, rr.Code, "authorizer did not recognize deactivated user")
}

func (suite *AuthSuite) TestAuthKnownSingleRoleOffice() {
	officeUserID := uuid.Must(uuid.NewV4())
	loginGovUUID, _ := uuid.FromString("2400c3c5-019d-4031-9c27-8a553e022297")

	user := models.User{
		LoginGovUUID:  loginGovUUID,
		LoginGovEmail: "email@example.com",
		Active:        true,
	}
	suite.MustSave(&user)

	userIdentity := models.UserIdentity{
		ID:           user.ID,
		Active:       true,
		OfficeUserID: &officeUserID,
	}

	req := httptest.NewRequest("GET", fmt.Sprintf("http://%s/auth/authorize", OfficeTestHost), nil)

	fakeToken := "some_token"
	session := auth.Session{
		ApplicationName: auth.OfficeApp,
		IDToken:         fakeToken,
		Hostname:        OfficeTestHost,
	}
	ctx := auth.SetSessionInRequestContext(req, &session)
	callbackPort := 1234
<<<<<<< HEAD
	authContext := NewAuthContext(suite.logger, fakeLoginGovProvider(suite.logger), "http", callbackPort)

	scsContext, sessionManager := setupScsSession(ctx, &session)
=======
	sessionManagers := setupSessionManagers()
	authContext := NewAuthContext(suite.logger, fakeLoginGovProvider(suite.logger), "http", callbackPort, sessionManagers)

	officeSession := sessionManagers[2]
	scsContext := setupScsSession(ctx, &session, officeSession)
>>>>>>> 8466d0fa

	h := CallbackHandler{
		authContext,
		suite.DB(),
<<<<<<< HEAD
		sessionManager,
=======
>>>>>>> 8466d0fa
	}
	rr := httptest.NewRecorder()
	authorizeKnownUser(&userIdentity, h, &session, rr, req.WithContext(scsContext), "")

	// Office app, so should only have office ID information
	suite.Equal(officeUserID, session.OfficeUserID)
}

func (suite *AuthSuite) TestAuthorizeDeactivateOfficeUser() {
	officeActive := false
	userIdentity := models.UserIdentity{
		OfficeActive: &officeActive,
	}

	req := httptest.NewRequest("GET", fmt.Sprintf("http://%s/auth/logout", OfficeTestHost), nil)

	fakeToken := "some_token"
	fakeUUID, _ := uuid.FromString("39b28c92-0506-4bef-8b57-e39519f42dc2")
	session := auth.Session{
		ApplicationName: auth.OfficeApp,
		UserID:          fakeUUID,
		IDToken:         fakeToken,
		Hostname:        OfficeTestHost,
		Email:           "deactivated@example.com",
	}
	ctx := auth.SetSessionInRequestContext(req, &session)
	callbackPort := 1234
<<<<<<< HEAD
	authContext := NewAuthContext(suite.logger, fakeLoginGovProvider(suite.logger), "http", callbackPort)
	var sessionManager *scs.SessionManager
	sessionManager = scs.New()
	h := CallbackHandler{
		authContext,
		suite.DB(),
		sessionManager,
=======
	sessionManagers := setupSessionManagers()
	authContext := NewAuthContext(suite.logger, fakeLoginGovProvider(suite.logger), "http", callbackPort, sessionManagers)
	h := CallbackHandler{
		authContext,
		suite.DB(),
>>>>>>> 8466d0fa
	}
	rr := httptest.NewRecorder()
	authorizeKnownUser(&userIdentity, h, &session, rr, req.WithContext(ctx), "")

	suite.Equal(http.StatusForbidden, rr.Code, "authorizer did not recognize deactivated office user")
}

func (suite *AuthSuite) TestRedirectLoginGovErrorMsg() {
	officeUserID := uuid.Must(uuid.NewV4())
	loginGovUUID, _ := uuid.FromString("2400c3c5-019d-4031-9c27-8a553e022297")

	user := models.User{
		LoginGovUUID:  loginGovUUID,
		LoginGovEmail: "email@example.com",
		Active:        true,
	}
	suite.MustSave(&user)

	userIdentity := models.UserIdentity{
		ID:           user.ID,
		Active:       true,
		OfficeUserID: &officeUserID,
	}

	req := httptest.NewRequest("GET", fmt.Sprintf("http://%s/login-gov/callback", OfficeTestHost), nil)

	fakeToken := "some_token"
	session := auth.Session{
		ApplicationName: auth.OfficeApp,
		IDToken:         fakeToken,
		Hostname:        OfficeTestHost,
	}
	// login.gov state cookie
	cookieName := StateCookieName(&session)
	cookie := http.Cookie{
		Name:    cookieName,
		Value:   "some mis-matched hash value",
		Path:    "/",
		Expires: auth.GetExpiryTimeFromMinutes(auth.SessionExpiryInMinutes),
	}
	req.AddCookie(&cookie)

	ctx := auth.SetSessionInRequestContext(req, &session)

	callbackPort := 1234
<<<<<<< HEAD
	authContext := NewAuthContext(suite.logger, fakeLoginGovProvider(suite.logger), "http", callbackPort)
	scsContext, sessionManager := setupScsSession(ctx, &session)
	h := CallbackHandler{
		authContext,
		suite.DB(),
		sessionManager,
=======
	sessionManagers := setupSessionManagers()
	authContext := NewAuthContext(suite.logger, fakeLoginGovProvider(suite.logger), "http", callbackPort, sessionManagers)

	officeSession := sessionManagers[2]
	scsContext := setupScsSession(ctx, &session, officeSession)

	h := CallbackHandler{
		authContext,
		suite.DB(),
>>>>>>> 8466d0fa
	}
	rr := httptest.NewRecorder()
	authorizeKnownUser(&userIdentity, h, &session, rr, req.WithContext(scsContext), "")

	rr2 := httptest.NewRecorder()
<<<<<<< HEAD
	sessionManager.LoadAndSave(h).ServeHTTP(rr2, req.WithContext(scsContext))
=======
	officeSession.LoadAndSave(h).ServeHTTP(rr2, req.WithContext(scsContext))
>>>>>>> 8466d0fa

	// Office app, so should only have office ID information
	suite.Equal(officeUserID, session.OfficeUserID)

	suite.Equal(2, len(rr2.Result().Cookies()))
	// check for blank value for cookie login gov state value and the session cookie value
	for _, cookie := range rr2.Result().Cookies() {
		if cookie.Name == cookieName || cookie.Name == "office_session_token" {
			suite.Equal("", cookie.Value)
			suite.Equal("/", cookie.Path)
		}
	}

	suite.Equal("http://office.example.com:1234/?error=SIGNIN_ERROR", rr2.Result().Header.Get("Location"))
}

func (suite *AuthSuite) TestAuthKnownSingleRoleAdmin() {
	adminUserID := uuid.Must(uuid.NewV4())
	officeUserID := uuid.Must(uuid.NewV4())
	var adminUserRole models.AdminRole = "SYSTEM_ADMIN"
	loginGovUUID, _ := uuid.FromString("2400c3c5-019d-4031-9c27-8a553e022297")

	user := models.User{
		LoginGovUUID:  loginGovUUID,
		LoginGovEmail: "email@example.com",
		Active:        true,
	}
	suite.MustSave(&user)

	userIdentity := models.UserIdentity{
		ID:            user.ID,
		Active:        true,
		OfficeUserID:  &officeUserID,
		AdminUserID:   &adminUserID,
		AdminUserRole: &adminUserRole,
	}

	req := httptest.NewRequest("GET", fmt.Sprintf("http://%s/auth/authorize", AdminTestHost), nil)

	fakeToken := "some_token"

	session := auth.Session{
		ApplicationName: auth.AdminApp,
		IDToken:         fakeToken,
		Hostname:        AdminTestHost,
	}

	ctx := auth.SetSessionInRequestContext(req, &session)
	callbackPort := 1234
<<<<<<< HEAD
	authContext := NewAuthContext(suite.logger, fakeLoginGovProvider(suite.logger), "http", callbackPort)

	scsContext, sessionManager := setupScsSession(ctx, &session)
=======
	sessionManagers := setupSessionManagers()
	authContext := NewAuthContext(suite.logger, fakeLoginGovProvider(suite.logger), "http", callbackPort, sessionManagers)

	adminSession := sessionManagers[1]
	scsContext := setupScsSession(ctx, &session, adminSession)
>>>>>>> 8466d0fa

	h := CallbackHandler{
		authContext,
		suite.DB(),
<<<<<<< HEAD
		sessionManager,
=======
>>>>>>> 8466d0fa
	}
	rr := httptest.NewRecorder()
	authorizeKnownUser(&userIdentity, h, &session, rr, req.WithContext(scsContext), "")

	// admin app, so should only have admin ID information
	suite.Equal(userIdentity.ID, session.UserID)
	suite.Equal(adminUserID, session.AdminUserID)
	suite.Equal(uuid.Nil, session.OfficeUserID)
	suite.True(session.IsAdminUser())
	suite.True(session.IsSystemAdmin())
	suite.False(session.IsProgramAdmin())
}

func (suite *AuthSuite) TestAuthorizeDeactivateAdmin() {
	adminUserActive := false
	userIdentity := models.UserIdentity{
		AdminUserActive: &adminUserActive,
	}

	req := httptest.NewRequest("GET", fmt.Sprintf("http://%s/auth/logout", AdminTestHost), nil)

	fakeToken := "some_token"
	fakeUUID, _ := uuid.FromString("39b28c92-0506-4bef-8b57-e39519f42dc2")
	session := auth.Session{
		ApplicationName: auth.AdminApp,
		UserID:          fakeUUID,
		IDToken:         fakeToken,
		Hostname:        AdminTestHost,
		Email:           "deactivated@example.com",
	}
	ctx := auth.SetSessionInRequestContext(req, &session)
	callbackPort := 1234
<<<<<<< HEAD
	authContext := NewAuthContext(suite.logger, fakeLoginGovProvider(suite.logger), "http", callbackPort)
	var sessionManager *scs.SessionManager
	sessionManager = scs.New()
	h := CallbackHandler{
		authContext,
		suite.DB(),
		sessionManager,
=======
	sessionManagers := setupSessionManagers()
	authContext := NewAuthContext(suite.logger, fakeLoginGovProvider(suite.logger), "http", callbackPort, sessionManagers)
	h := CallbackHandler{
		authContext,
		suite.DB(),
>>>>>>> 8466d0fa
	}
	rr := httptest.NewRecorder()
	authorizeKnownUser(&userIdentity, h, &session, rr, req.WithContext(ctx), "")

	suite.Equal(http.StatusForbidden, rr.Code, "authorizer did not recognize deactivated admin user")
}

func (suite *AuthSuite) TestAuthorizeUnknownUserOfficeDeactivated() {
	// deactivated office user exists, but user has never logged it (and therefore first need to create a new user).
	officeUser := testdatagen.MakeOfficeUserWithNoUser(suite.DB(), testdatagen.Assertions{
		OfficeUser: models.OfficeUser{
			Active: false,
		},
	})

	req := httptest.NewRequest("GET", fmt.Sprintf("http://%s/login-gov/callback", OfficeTestHost), nil)
	session := auth.Session{
		ApplicationName: auth.OfficeApp,
		Hostname:        OfficeTestHost,
		Email:           officeUser.Email,
	}
	ctx := auth.SetSessionInRequestContext(req, &session)

	fakeUUID2, _ := uuid.NewV4()
	user := goth.User{
		UserID: fakeUUID2.String(),
		Email:  officeUser.Email,
	}

	callbackPort := 1234
<<<<<<< HEAD
	authContext := NewAuthContext(suite.logger, fakeLoginGovProvider(suite.logger), "http", callbackPort)
	var sessionManager *scs.SessionManager
	sessionManager = scs.New()
	h := CallbackHandler{
		authContext,
		suite.DB(),
		sessionManager,
=======
	sessionManagers := setupSessionManagers()
	authContext := NewAuthContext(suite.logger, fakeLoginGovProvider(suite.logger), "http", callbackPort, sessionManagers)
	h := CallbackHandler{
		authContext,
		suite.DB(),
>>>>>>> 8466d0fa
	}
	rr := httptest.NewRecorder()

	authorizeUnknownUser(user, h, &session, rr, req.WithContext(ctx), "")

	suite.Equal(http.StatusForbidden, rr.Code, "Office user is active")
}

func (suite *AuthSuite) TestAuthorizeUnknownUserOfficeNotFound() {

	req := httptest.NewRequest("GET", fmt.Sprintf("http://%s/login-gov/callback", OfficeTestHost), nil)
	fakeToken := "some_token"
	fakeUUID, _ := uuid.FromString("39b28c92-0506-4bef-8b57-e39519f42dc2")
	session := auth.Session{
		ApplicationName: auth.OfficeApp,
		UserID:          fakeUUID,
		IDToken:         fakeToken,
		Hostname:        OfficeTestHost,
		Email:           "missing@email.com",
	}
	ctx := auth.SetSessionInRequestContext(req, &session)

	id, _ := uuid.NewV4()
	user := goth.User{
		UserID: id.String(),
		Email:  "sample@email.com",
	}

	callbackPort := 1234
<<<<<<< HEAD
	authContext := NewAuthContext(suite.logger, fakeLoginGovProvider(suite.logger), "http", callbackPort)
	var sessionManager *scs.SessionManager
	sessionManager = scs.New()
	h := CallbackHandler{
		authContext,
		suite.DB(),
		sessionManager,
=======
	sessionManagers := setupSessionManagers()
	authContext := NewAuthContext(suite.logger, fakeLoginGovProvider(suite.logger), "http", callbackPort, sessionManagers)
	h := CallbackHandler{
		authContext,
		suite.DB(),
>>>>>>> 8466d0fa
	}
	rr := httptest.NewRecorder()

	authorizeUnknownUser(user, h, &session, rr, req.WithContext(ctx), "")

	if *useNewAuth {
		suite.Equal(http.StatusTemporaryRedirect, rr.Code, "Office user not found")
	} else {
		suite.Equal(http.StatusUnauthorized, rr.Code, "Office user not found")
	}

}

func (suite *AuthSuite) TestAuthorizeUnknownUserOfficeLogsIn() {
	// user is in office_users but has never logged into the app
	officeUser := testdatagen.MakeOfficeUserWithNoUser(suite.DB(), testdatagen.Assertions{
		OfficeUser: models.OfficeUser{
			Active: true,
		},
	})

	req := httptest.NewRequest("GET", fmt.Sprintf("http://%s/login-gov/callback", OfficeTestHost), nil)
	fakeToken := "some_token"
	fakeUUID, _ := uuid.FromString("39b28c92-0506-4bef-8b57-e39519f42dc2")
	session := auth.Session{
		ApplicationName: auth.OfficeApp,
		UserID:          fakeUUID,
		IDToken:         fakeToken,
		Hostname:        OfficeTestHost,
		Email:           officeUser.Email,
	}
	ctx := auth.SetSessionInRequestContext(req, &session)

	id, _ := uuid.NewV4()
	user := goth.User{
		UserID: id.String(),
		Email:  officeUser.Email,
	}

	callbackPort := 1234
<<<<<<< HEAD
	authContext := NewAuthContext(suite.logger, fakeLoginGovProvider(suite.logger), "http", callbackPort)

	scsContext, sessionManager := setupScsSession(ctx, &session)
=======
	sessionManagers := setupSessionManagers()
	authContext := NewAuthContext(suite.logger, fakeLoginGovProvider(suite.logger), "http", callbackPort, sessionManagers)

	officeSession := sessionManagers[2]
	scsContext := setupScsSession(ctx, &session, officeSession)
>>>>>>> 8466d0fa

	h := CallbackHandler{
		authContext,
		suite.DB(),
<<<<<<< HEAD
		sessionManager,
=======
>>>>>>> 8466d0fa
	}
	rr := httptest.NewRecorder()

	authorizeUnknownUser(user, h, &session, rr, req.WithContext(scsContext), "")

	// Office app, so should only have office ID information
	suite.Equal(officeUser.ID, session.OfficeUserID)
	suite.Equal(uuid.Nil, session.AdminUserID)
}

func (suite *AuthSuite) TestAuthorizeUnknownUserAdminDeactivated() {
	// user is in office_users but is inactive and has never logged into the app
	adminUser := testdatagen.MakeAdminUserWithNoUser(suite.DB(), testdatagen.Assertions{})

	req := httptest.NewRequest("GET", fmt.Sprintf("http://%s/auth/logout", AdminTestHost), nil)
	session := auth.Session{
		ApplicationName: auth.AdminApp,
		Hostname:        AdminTestHost,
		Email:           adminUser.Email,
	}
	ctx := auth.SetSessionInRequestContext(req, &session)

	fakeUUID2, _ := uuid.NewV4()
	user := goth.User{
		UserID: fakeUUID2.String(),
		Email:  adminUser.Email,
	}

	callbackPort := 1234
<<<<<<< HEAD
	authContext := NewAuthContext(suite.logger, fakeLoginGovProvider(suite.logger), "http", callbackPort)
	var sessionManager *scs.SessionManager
	sessionManager = scs.New()
	h := CallbackHandler{
		authContext,
		suite.DB(),
		sessionManager,
=======
	sessionManagers := setupSessionManagers()
	authContext := NewAuthContext(suite.logger, fakeLoginGovProvider(suite.logger), "http", callbackPort, sessionManagers)
	h := CallbackHandler{
		authContext,
		suite.DB(),
>>>>>>> 8466d0fa
	}
	rr := httptest.NewRecorder()

	authorizeUnknownUser(user, h, &session, rr, req.WithContext(ctx), "")

	suite.Equal(http.StatusForbidden, rr.Code, "Admin user is active")
}

func (suite *AuthSuite) TestAuthorizeUnknownUserAdminNotFound() {
	// user not admin_users and has never logged into the app
	req := httptest.NewRequest("GET", fmt.Sprintf("http://%s/auth/logout", AdminTestHost), nil)
	fakeToken := "some_token"
	fakeUUID, _ := uuid.FromString("39b28c92-0506-4bef-8b57-e39519f42dc2")
	session := auth.Session{
		ApplicationName: auth.AdminApp,
		UserID:          fakeUUID,
		IDToken:         fakeToken,
		Hostname:        AdminTestHost,
		Email:           "missing@email.com",
	}
	ctx := auth.SetSessionInRequestContext(req, &session)

	id, _ := uuid.NewV4()
	user := goth.User{
		UserID: id.String(),
		Email:  "sample@email.com",
	}

	callbackPort := 1234
<<<<<<< HEAD
	authContext := NewAuthContext(suite.logger, fakeLoginGovProvider(suite.logger), "http", callbackPort)
	var sessionManager *scs.SessionManager
	sessionManager = scs.New()
	h := CallbackHandler{
		authContext,
		suite.DB(),
		sessionManager,
=======
	sessionManagers := setupSessionManagers()
	authContext := NewAuthContext(suite.logger, fakeLoginGovProvider(suite.logger), "http", callbackPort, sessionManagers)
	h := CallbackHandler{
		authContext,
		suite.DB(),
>>>>>>> 8466d0fa
	}
	rr := httptest.NewRecorder()

	authorizeUnknownUser(user, h, &session, rr, req.WithContext(ctx), "")

	suite.Equal(http.StatusUnauthorized, rr.Code, "Admin user not found")
}

func (suite *AuthSuite) TestAuthorizeUnknownUserAdminLogsIn() {
	// user is in admin_users but has not logged into the app before
	adminUser := testdatagen.MakeAdminUser(suite.DB(), testdatagen.Assertions{
		AdminUser: models.AdminUser{
			Active: true,
		},
	})

	req := httptest.NewRequest("GET", fmt.Sprintf("http://%s/auth/logout", AdminTestHost), nil)
	fakeToken := "some_token"
	fakeUUID, _ := uuid.FromString("39b28c92-0506-4bef-8b57-e39519f42dc2")
	session := auth.Session{
		ApplicationName: auth.AdminApp,
		UserID:          fakeUUID,
		IDToken:         fakeToken,
		Hostname:        AdminTestHost,
		Email:           adminUser.Email,
	}
	ctx := auth.SetSessionInRequestContext(req, &session)

	user := goth.User{
		UserID: "39b28c92-0506-4bef-8b57-e39519f42dc2",
		Email:  adminUser.Email,
	}

	callbackPort := 1234
<<<<<<< HEAD
	authContext := NewAuthContext(suite.logger, fakeLoginGovProvider(suite.logger), "http", callbackPort)

	scsContext, sessionManager := setupScsSession(ctx, &session)
=======
	sessionManagers := setupSessionManagers()
	authContext := NewAuthContext(suite.logger, fakeLoginGovProvider(suite.logger), "http", callbackPort, sessionManagers)

	adminSession := sessionManagers[1]
	scsContext := setupScsSession(ctx, &session, adminSession)
>>>>>>> 8466d0fa

	h := CallbackHandler{
		authContext,
		suite.DB(),
<<<<<<< HEAD
		sessionManager,
=======
>>>>>>> 8466d0fa
	}
	rr := httptest.NewRecorder()

	authorizeUnknownUser(user, h, &session, rr, req.WithContext(scsContext), "")

	// Office app, so should only have office ID information
	suite.Equal(adminUser.ID, session.AdminUserID)
	suite.Equal(uuid.Nil, session.OfficeUserID)
}

type MockAPIContext struct{}

func (m MockAPIContext) RouteInfo(r *http.Request) (*middleware.MatchedRoute, *http.Request, bool) {
	matchedRouteMiddleware := middleware.MatchedRoute{}
	matchedRouteMiddleware.Operation = &spec.Operation{}
	matchedRouteMiddleware.Operation.VendorExtensible = spec.VendorExtensible{}
	matchedRouteMiddleware.Operation.VendorExtensible.Extensions = spec.Extensions{}
	matchedRouteMiddleware.Operation.VendorExtensible.Extensions["x-swagger-roles"] = []interface{}{"office", "contracting_officer", "customer"}
	return &matchedRouteMiddleware, nil, false
}

func (suite *AuthSuite) TestRequireRoleAuthMiddlewareAuthorized() {
	// Given: a logged in user
	loginGovUUID, _ := uuid.FromString("2400c3c5-019d-4031-9c27-8a553e022297")
	user := models.User{
		LoginGovUUID:  loginGovUUID,
		LoginGovEmail: "email@example.com",
		Active:        true,
	}
	suite.MustSave(&user)

	rr := httptest.NewRecorder()
	req := httptest.NewRequest("GET", "/logged_in", nil)

	// And: the context contains the auth values
	role := roles.Role{RoleType: roles.RoleTypeContractingOfficer}
	session := auth.Session{
		UserID:  user.ID,
		IDToken: "fake Token",
		Roles:   roles.Roles{role},
	}
	ctx := auth.SetSessionInRequestContext(req, &session)

	req = req.WithContext(ctx)
	handler := http.HandlerFunc(func(w http.ResponseWriter, r *http.Request) {})

	mockAPIContext := MockAPIContext{}

	middleware := RoleAuthMiddleware(suite.logger)(mockAPIContext)(handler)

	middleware.ServeHTTP(rr, req)

	suite.Equal(http.StatusOK, rr.Code)
}

func (suite *AuthSuite) TestRequireRoleAuthMiddleware() {
	// Given: a logged in user
	loginGovUUID, _ := uuid.FromString("2400c3c5-019d-4031-9c27-8a553e022297")
	user := models.User{
		LoginGovUUID:  loginGovUUID,
		LoginGovEmail: "email@example.com",
		Active:        true,
	}
	suite.MustSave(&user)

	rr := httptest.NewRecorder()
	req := httptest.NewRequest("GET", "/logged_in", nil)

	// And: the context contains the auth values
	session := auth.Session{UserID: user.ID, IDToken: "fake Token"}
	ctx := auth.SetSessionInRequestContext(req, &session)

	req = req.WithContext(ctx)
	handler := http.HandlerFunc(func(w http.ResponseWriter, r *http.Request) {})

	mockAPIContext := MockAPIContext{}

	middleware := RoleAuthMiddleware(suite.logger)(mockAPIContext)(handler)

	middleware.ServeHTTP(rr, req)

	suite.Equal(http.StatusUnauthorized, rr.Code)
}<|MERGE_RESOLUTION|>--- conflicted
+++ resolved
@@ -120,27 +120,12 @@
 	return NewLoginGovProvider("fakeHostname", "secret_key", logger)
 }
 
-<<<<<<< HEAD
-func setupScsSession(ctx context.Context, session *auth.Session) (context.Context, *scs.SessionManager) {
-	var sessionManager *scs.SessionManager
-	sessionManager = scs.New()
-	store := memstore.New()
-	sessionManager.Store = store
-
-=======
 func setupScsSession(ctx context.Context, session *auth.Session, sessionManager *scs.SessionManager) context.Context {
->>>>>>> 8466d0fa
 	values := make(map[string]interface{})
 	values["session"] = session
 	expiry := time.Now().Add(30 * time.Minute).UTC()
 	b, _ := sessionManager.Codec.Encode(expiry, values)
 
-<<<<<<< HEAD
-	store.Commit("session_token", b, expiry)
-	scsContext, _ := sessionManager.Load(ctx, "session_token")
-	sessionManager.Commit(scsContext)
-	return scsContext, sessionManager
-=======
 	sessionManager.Store.Commit("session_token", b, expiry)
 	scsContext, _ := sessionManager.Load(ctx, "session_token")
 	sessionManager.Commit(scsContext)
@@ -163,7 +148,6 @@
 	officeSession.Cookie.Name = "office_session_token"
 
 	return [3]*scs.SessionManager{milSession, adminSession, officeSession}
->>>>>>> 8466d0fa
 }
 
 func (suite *AuthSuite) TestGenerateNonce() {
@@ -198,18 +182,10 @@
 	}
 	ctx := auth.SetSessionInRequestContext(req, &session)
 	req = req.WithContext(ctx)
-<<<<<<< HEAD
-	var sessionManager *scs.SessionManager
-	sessionManager = scs.New()
-
-	authContext := NewAuthContext(suite.logger, fakeLoginGovProvider(suite.logger), "http", callbackPort)
-	handler := sessionManager.LoadAndSave(LogoutHandler{authContext, suite.DB(), sessionManager})
-=======
 	sessionManagers := setupSessionManagers()
 	officeSession := sessionManagers[2]
 	authContext := NewAuthContext(suite.logger, fakeLoginGovProvider(suite.logger), "http", callbackPort, sessionManagers)
-	handler := officeSession.LoadAndSave(LogoutHandler{authContext})
->>>>>>> 8466d0fa
+	handler := officeSession.LoadAndSave(LogoutHandler{authContext, suite.DB()})
 
 	rr := httptest.NewRecorder()
 	handler.ServeHTTP(rr, req.WithContext(ctx))
@@ -248,8 +224,7 @@
 	// And: the context contains the auth values
 	session := auth.Session{UserID: user.ID, IDToken: "fake Token", ApplicationName: "mil"}
 	ctx := auth.SetSessionInRequestContext(req, &session)
-	scsContext, sessionManager := setupScsSession(ctx, &session)
-	req = req.WithContext(scsContext)
+	req = req.WithContext(ctx)
 	cookieName := auth.SessionCookieName(&session)
 	cookie := http.Cookie{
 		Name:  cookieName,
@@ -262,13 +237,9 @@
 	handler := http.HandlerFunc(func(w http.ResponseWriter, r *http.Request) {
 		handlerSession = auth.SessionFromRequestContext(r)
 	})
-<<<<<<< HEAD
-	middleware := sessionManager.LoadAndSave(UserAuthMiddleware(suite.logger, suite.DB())(handler))
-=======
 	var sessionManager *scs.SessionManager
 	sessionManager = scs.New()
-	middleware := sessionManager.LoadAndSave(UserAuthMiddleware(suite.logger)(handler))
->>>>>>> 8466d0fa
+	middleware := sessionManager.LoadAndSave(UserAuthMiddleware(suite.logger, suite.DB())(handler))
 
 	middleware.ServeHTTP(rr, req)
 
@@ -336,11 +307,7 @@
 	handler := http.HandlerFunc(func(w http.ResponseWriter, r *http.Request) {})
 	var sessionManager *scs.SessionManager
 	sessionManager = scs.New()
-<<<<<<< HEAD
 	middleware := sessionManager.LoadAndSave(UserAuthMiddleware(suite.logger, suite.DB())(handler))
-=======
-	middleware := sessionManager.LoadAndSave(UserAuthMiddleware(suite.logger)(handler))
->>>>>>> 8466d0fa
 
 	middleware.ServeHTTP(rr, req)
 
@@ -418,22 +385,12 @@
 	}
 	ctx := auth.SetSessionInRequestContext(req, &session)
 	callbackPort := 1234
-<<<<<<< HEAD
-	authContext := NewAuthContext(suite.logger, fakeLoginGovProvider(suite.logger), "http", callbackPort)
-	var sessionManager *scs.SessionManager
-	sessionManager = scs.New()
-	h := CallbackHandler{
-		authContext,
-		suite.DB(),
-		sessionManager,
-=======
-	sessionManagers := setupSessionManagers()
-	authContext := NewAuthContext(suite.logger, fakeLoginGovProvider(suite.logger), "http", callbackPort, sessionManagers)
-
-	h := CallbackHandler{
-		authContext,
-		suite.DB(),
->>>>>>> 8466d0fa
+	sessionManagers := setupSessionManagers()
+	authContext := NewAuthContext(suite.logger, fakeLoginGovProvider(suite.logger), "http", callbackPort, sessionManagers)
+
+	h := CallbackHandler{
+		authContext,
+		suite.DB(),
 	}
 	rr := httptest.NewRecorder()
 	authorizeKnownUser(&userIdentity, h, &session, rr, req.WithContext(ctx), "")
@@ -468,25 +425,15 @@
 	}
 	ctx := auth.SetSessionInRequestContext(req, &session)
 	callbackPort := 1234
-<<<<<<< HEAD
-	authContext := NewAuthContext(suite.logger, fakeLoginGovProvider(suite.logger), "http", callbackPort)
-
-	scsContext, sessionManager := setupScsSession(ctx, &session)
-=======
 	sessionManagers := setupSessionManagers()
 	authContext := NewAuthContext(suite.logger, fakeLoginGovProvider(suite.logger), "http", callbackPort, sessionManagers)
 
 	officeSession := sessionManagers[2]
 	scsContext := setupScsSession(ctx, &session, officeSession)
->>>>>>> 8466d0fa
-
-	h := CallbackHandler{
-		authContext,
-		suite.DB(),
-<<<<<<< HEAD
-		sessionManager,
-=======
->>>>>>> 8466d0fa
+
+	h := CallbackHandler{
+		authContext,
+		suite.DB(),
 	}
 	rr := httptest.NewRecorder()
 	authorizeKnownUser(&userIdentity, h, &session, rr, req.WithContext(scsContext), "")
@@ -514,21 +461,11 @@
 	}
 	ctx := auth.SetSessionInRequestContext(req, &session)
 	callbackPort := 1234
-<<<<<<< HEAD
-	authContext := NewAuthContext(suite.logger, fakeLoginGovProvider(suite.logger), "http", callbackPort)
-	var sessionManager *scs.SessionManager
-	sessionManager = scs.New()
-	h := CallbackHandler{
-		authContext,
-		suite.DB(),
-		sessionManager,
-=======
-	sessionManagers := setupSessionManagers()
-	authContext := NewAuthContext(suite.logger, fakeLoginGovProvider(suite.logger), "http", callbackPort, sessionManagers)
-	h := CallbackHandler{
-		authContext,
-		suite.DB(),
->>>>>>> 8466d0fa
+	sessionManagers := setupSessionManagers()
+	authContext := NewAuthContext(suite.logger, fakeLoginGovProvider(suite.logger), "http", callbackPort, sessionManagers)
+	h := CallbackHandler{
+		authContext,
+		suite.DB(),
 	}
 	rr := httptest.NewRecorder()
 	authorizeKnownUser(&userIdentity, h, &session, rr, req.WithContext(ctx), "")
@@ -574,14 +511,6 @@
 	ctx := auth.SetSessionInRequestContext(req, &session)
 
 	callbackPort := 1234
-<<<<<<< HEAD
-	authContext := NewAuthContext(suite.logger, fakeLoginGovProvider(suite.logger), "http", callbackPort)
-	scsContext, sessionManager := setupScsSession(ctx, &session)
-	h := CallbackHandler{
-		authContext,
-		suite.DB(),
-		sessionManager,
-=======
 	sessionManagers := setupSessionManagers()
 	authContext := NewAuthContext(suite.logger, fakeLoginGovProvider(suite.logger), "http", callbackPort, sessionManagers)
 
@@ -591,17 +520,12 @@
 	h := CallbackHandler{
 		authContext,
 		suite.DB(),
->>>>>>> 8466d0fa
 	}
 	rr := httptest.NewRecorder()
 	authorizeKnownUser(&userIdentity, h, &session, rr, req.WithContext(scsContext), "")
 
 	rr2 := httptest.NewRecorder()
-<<<<<<< HEAD
-	sessionManager.LoadAndSave(h).ServeHTTP(rr2, req.WithContext(scsContext))
-=======
 	officeSession.LoadAndSave(h).ServeHTTP(rr2, req.WithContext(scsContext))
->>>>>>> 8466d0fa
 
 	// Office app, so should only have office ID information
 	suite.Equal(officeUserID, session.OfficeUserID)
@@ -642,7 +566,6 @@
 	req := httptest.NewRequest("GET", fmt.Sprintf("http://%s/auth/authorize", AdminTestHost), nil)
 
 	fakeToken := "some_token"
-
 	session := auth.Session{
 		ApplicationName: auth.AdminApp,
 		IDToken:         fakeToken,
@@ -651,25 +574,15 @@
 
 	ctx := auth.SetSessionInRequestContext(req, &session)
 	callbackPort := 1234
-<<<<<<< HEAD
-	authContext := NewAuthContext(suite.logger, fakeLoginGovProvider(suite.logger), "http", callbackPort)
-
-	scsContext, sessionManager := setupScsSession(ctx, &session)
-=======
 	sessionManagers := setupSessionManagers()
 	authContext := NewAuthContext(suite.logger, fakeLoginGovProvider(suite.logger), "http", callbackPort, sessionManagers)
 
 	adminSession := sessionManagers[1]
 	scsContext := setupScsSession(ctx, &session, adminSession)
->>>>>>> 8466d0fa
-
-	h := CallbackHandler{
-		authContext,
-		suite.DB(),
-<<<<<<< HEAD
-		sessionManager,
-=======
->>>>>>> 8466d0fa
+
+	h := CallbackHandler{
+		authContext,
+		suite.DB(),
 	}
 	rr := httptest.NewRecorder()
 	authorizeKnownUser(&userIdentity, h, &session, rr, req.WithContext(scsContext), "")
@@ -702,21 +615,11 @@
 	}
 	ctx := auth.SetSessionInRequestContext(req, &session)
 	callbackPort := 1234
-<<<<<<< HEAD
-	authContext := NewAuthContext(suite.logger, fakeLoginGovProvider(suite.logger), "http", callbackPort)
-	var sessionManager *scs.SessionManager
-	sessionManager = scs.New()
-	h := CallbackHandler{
-		authContext,
-		suite.DB(),
-		sessionManager,
-=======
-	sessionManagers := setupSessionManagers()
-	authContext := NewAuthContext(suite.logger, fakeLoginGovProvider(suite.logger), "http", callbackPort, sessionManagers)
-	h := CallbackHandler{
-		authContext,
-		suite.DB(),
->>>>>>> 8466d0fa
+	sessionManagers := setupSessionManagers()
+	authContext := NewAuthContext(suite.logger, fakeLoginGovProvider(suite.logger), "http", callbackPort, sessionManagers)
+	h := CallbackHandler{
+		authContext,
+		suite.DB(),
 	}
 	rr := httptest.NewRecorder()
 	authorizeKnownUser(&userIdentity, h, &session, rr, req.WithContext(ctx), "")
@@ -747,21 +650,11 @@
 	}
 
 	callbackPort := 1234
-<<<<<<< HEAD
-	authContext := NewAuthContext(suite.logger, fakeLoginGovProvider(suite.logger), "http", callbackPort)
-	var sessionManager *scs.SessionManager
-	sessionManager = scs.New()
-	h := CallbackHandler{
-		authContext,
-		suite.DB(),
-		sessionManager,
-=======
-	sessionManagers := setupSessionManagers()
-	authContext := NewAuthContext(suite.logger, fakeLoginGovProvider(suite.logger), "http", callbackPort, sessionManagers)
-	h := CallbackHandler{
-		authContext,
-		suite.DB(),
->>>>>>> 8466d0fa
+	sessionManagers := setupSessionManagers()
+	authContext := NewAuthContext(suite.logger, fakeLoginGovProvider(suite.logger), "http", callbackPort, sessionManagers)
+	h := CallbackHandler{
+		authContext,
+		suite.DB(),
 	}
 	rr := httptest.NewRecorder()
 
@@ -791,21 +684,11 @@
 	}
 
 	callbackPort := 1234
-<<<<<<< HEAD
-	authContext := NewAuthContext(suite.logger, fakeLoginGovProvider(suite.logger), "http", callbackPort)
-	var sessionManager *scs.SessionManager
-	sessionManager = scs.New()
-	h := CallbackHandler{
-		authContext,
-		suite.DB(),
-		sessionManager,
-=======
-	sessionManagers := setupSessionManagers()
-	authContext := NewAuthContext(suite.logger, fakeLoginGovProvider(suite.logger), "http", callbackPort, sessionManagers)
-	h := CallbackHandler{
-		authContext,
-		suite.DB(),
->>>>>>> 8466d0fa
+	sessionManagers := setupSessionManagers()
+	authContext := NewAuthContext(suite.logger, fakeLoginGovProvider(suite.logger), "http", callbackPort, sessionManagers)
+	h := CallbackHandler{
+		authContext,
+		suite.DB(),
 	}
 	rr := httptest.NewRecorder()
 
@@ -846,25 +729,15 @@
 	}
 
 	callbackPort := 1234
-<<<<<<< HEAD
-	authContext := NewAuthContext(suite.logger, fakeLoginGovProvider(suite.logger), "http", callbackPort)
-
-	scsContext, sessionManager := setupScsSession(ctx, &session)
-=======
 	sessionManagers := setupSessionManagers()
 	authContext := NewAuthContext(suite.logger, fakeLoginGovProvider(suite.logger), "http", callbackPort, sessionManagers)
 
 	officeSession := sessionManagers[2]
 	scsContext := setupScsSession(ctx, &session, officeSession)
->>>>>>> 8466d0fa
-
-	h := CallbackHandler{
-		authContext,
-		suite.DB(),
-<<<<<<< HEAD
-		sessionManager,
-=======
->>>>>>> 8466d0fa
+
+	h := CallbackHandler{
+		authContext,
+		suite.DB(),
 	}
 	rr := httptest.NewRecorder()
 
@@ -894,21 +767,11 @@
 	}
 
 	callbackPort := 1234
-<<<<<<< HEAD
-	authContext := NewAuthContext(suite.logger, fakeLoginGovProvider(suite.logger), "http", callbackPort)
-	var sessionManager *scs.SessionManager
-	sessionManager = scs.New()
-	h := CallbackHandler{
-		authContext,
-		suite.DB(),
-		sessionManager,
-=======
-	sessionManagers := setupSessionManagers()
-	authContext := NewAuthContext(suite.logger, fakeLoginGovProvider(suite.logger), "http", callbackPort, sessionManagers)
-	h := CallbackHandler{
-		authContext,
-		suite.DB(),
->>>>>>> 8466d0fa
+	sessionManagers := setupSessionManagers()
+	authContext := NewAuthContext(suite.logger, fakeLoginGovProvider(suite.logger), "http", callbackPort, sessionManagers)
+	h := CallbackHandler{
+		authContext,
+		suite.DB(),
 	}
 	rr := httptest.NewRecorder()
 
@@ -938,21 +801,11 @@
 	}
 
 	callbackPort := 1234
-<<<<<<< HEAD
-	authContext := NewAuthContext(suite.logger, fakeLoginGovProvider(suite.logger), "http", callbackPort)
-	var sessionManager *scs.SessionManager
-	sessionManager = scs.New()
-	h := CallbackHandler{
-		authContext,
-		suite.DB(),
-		sessionManager,
-=======
-	sessionManagers := setupSessionManagers()
-	authContext := NewAuthContext(suite.logger, fakeLoginGovProvider(suite.logger), "http", callbackPort, sessionManagers)
-	h := CallbackHandler{
-		authContext,
-		suite.DB(),
->>>>>>> 8466d0fa
+	sessionManagers := setupSessionManagers()
+	authContext := NewAuthContext(suite.logger, fakeLoginGovProvider(suite.logger), "http", callbackPort, sessionManagers)
+	h := CallbackHandler{
+		authContext,
+		suite.DB(),
 	}
 	rr := httptest.NewRecorder()
 
@@ -987,25 +840,15 @@
 	}
 
 	callbackPort := 1234
-<<<<<<< HEAD
-	authContext := NewAuthContext(suite.logger, fakeLoginGovProvider(suite.logger), "http", callbackPort)
-
-	scsContext, sessionManager := setupScsSession(ctx, &session)
-=======
 	sessionManagers := setupSessionManagers()
 	authContext := NewAuthContext(suite.logger, fakeLoginGovProvider(suite.logger), "http", callbackPort, sessionManagers)
 
 	adminSession := sessionManagers[1]
 	scsContext := setupScsSession(ctx, &session, adminSession)
->>>>>>> 8466d0fa
-
-	h := CallbackHandler{
-		authContext,
-		suite.DB(),
-<<<<<<< HEAD
-		sessionManager,
-=======
->>>>>>> 8466d0fa
+
+	h := CallbackHandler{
+		authContext,
+		suite.DB(),
 	}
 	rr := httptest.NewRecorder()
 
