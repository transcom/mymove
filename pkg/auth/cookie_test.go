package auth

import (
	"crypto/rand"
	"crypto/rsa"
	"crypto/x509"
	"encoding/pem"
	"fmt"
	"net/http"
	"net/http/httptest"
	"strings"
	"time"

	"github.com/gofrs/uuid"
	"github.com/pkg/errors"
)

func createRandomRSAPEM() (s string, err error) {
	priv, err := rsa.GenerateKey(rand.Reader, 1024)
	if err != nil {
		err = errors.Wrap(err, "failed to generate key")
		return
	}

	asn1 := x509.MarshalPKCS1PrivateKey(priv)
	privBytes := pem.EncodeToMemory(&pem.Block{
		Type:  "RSA PRIVATE KEY",
		Bytes: asn1,
	})
	s = string(privBytes[:])

	return
}

func getHandlerParamsWithToken(ss string, expiry time.Time) (*httptest.ResponseRecorder, *http.Request) {
	rr := httptest.NewRecorder()
	req := httptest.NewRequest("GET", "http://mil.example.com/protected", nil)

	appName, _ := ApplicationName(req.Host, MilTestHost, OfficeTestHost, TspTestHost)

	// Set a secure cookie on the request
	cookieName := fmt.Sprintf("%s_%s", strings.ToLower(string(appName)), UserSessionCookieName)
	cookie := http.Cookie{
		Name:    cookieName,
		Value:   ss,
		Path:    "/",
		Expires: expiry,
	}
	req.AddCookie(&cookie)
	return rr, req
}

func (suite *authSuite) TestSessionCookieMiddlewareWithBadToken() {
	t := suite.T()
	fakeToken := "some_token"
	pem, err := createRandomRSAPEM()
	if err != nil {
		t.Error("error creating RSA key", err)
	}

	var resultingSession *Session
	handler := http.HandlerFunc(func(w http.ResponseWriter, r *http.Request) {
		resultingSession = SessionFromRequestContext(r)
	})
	middleware := SessionCookieMiddleware(suite.logger, pem, false, MilTestHost, OfficeTestHost, TspTestHost, false)(handler)

	expiry := GetExpiryTimeFromMinutes(SessionExpiryInMinutes)
	rr, req := getHandlerParamsWithToken(fakeToken, expiry)

	middleware.ServeHTTP(rr, req)

	// We should be not be redirected since we're not enforcing auth
	suite.Equal(http.StatusOK, rr.Code, "handler returned wrong status code")

	// And there should be no token passed through
	suite.NotNil(resultingSession, "Session should not be nil")
	suite.Equal("", resultingSession.IDToken, "Expected empty IDToken from bad cookie")
}

func (suite *authSuite) TestSessionCookieMiddlewareWithValidToken() {
	t := suite.T()
	email := "some_email@domain.com"
	idToken := "fake_id_token"
	fakeUUID, _ := uuid.FromString("39b28c92-0506-4bef-8b57-e39519f42dc2")

	pem, err := createRandomRSAPEM()
	if err != nil {
		t.Fatal(err)
	}

	expiry := GetExpiryTimeFromMinutes(SessionExpiryInMinutes)
	incomingSession := Session{
		UserID:  fakeUUID,
		Email:   email,
		IDToken: idToken,
	}
	ss, err := signTokenStringWithUserInfo(expiry, &incomingSession, pem)
	if err != nil {
		t.Fatal(err)
	}
	rr, req := getHandlerParamsWithToken(ss, expiry)

	var resultingSession *Session
	handler := http.HandlerFunc(func(w http.ResponseWriter, r *http.Request) {
		resultingSession = SessionFromRequestContext(r)
	})
	middleware := SessionCookieMiddleware(suite.logger, pem, false, MilTestHost, OfficeTestHost, TspTestHost, false)(handler)

	middleware.ServeHTTP(rr, req)

	// We should get a 200 OK
	suite.Equal(http.StatusOK, rr.Code, "handler returned wrong status code")

	// And there should be an ID token in the request context
	suite.NotNil(resultingSession)
	suite.Equal(idToken, resultingSession.IDToken, "handler returned wrong id_token")

	// And the cookie should be renewed
	setCookies := rr.HeaderMap["Set-Cookie"]
	suite.Equal(1, len(setCookies), "expected cookie to be set")
}

func (suite *authSuite) TestSessionCookieMiddlewareWithExpiredToken() {
	t := suite.T()
	email := "some_email@domain.com"
	idToken := "fake_id_token"
	fakeUUID, _ := uuid.FromString("39b28c92-0506-4bef-8b57-e39519f42dc2")

	pem, err := createRandomRSAPEM()
	if err != nil {
		t.Fatal(err)
	}

	expiry := GetExpiryTimeFromMinutes(-1)
	incomingSession := Session{
		UserID:  fakeUUID,
		Email:   email,
		IDToken: idToken,
	}
	ss, err := signTokenStringWithUserInfo(expiry, &incomingSession, pem)
	if err != nil {
		t.Fatal(err)
	}

	var resultingSession *Session
	handler := http.HandlerFunc(func(w http.ResponseWriter, r *http.Request) {
		resultingSession = SessionFromRequestContext(r)
	})
	middleware := SessionCookieMiddleware(suite.logger, pem, false, MilTestHost, OfficeTestHost, TspTestHost, false)(handler)

	rr, req := getHandlerParamsWithToken(ss, expiry)

	middleware.ServeHTTP(rr, req)

	// We should be not be redirected since we're not enforcing auth
	suite.Equal(http.StatusOK, rr.Code, "handler returned wrong status code")

	// And there should be no token passed through
	// And there should be no token passed through
	suite.NotNil(resultingSession)
	suite.Equal("", resultingSession.IDToken, "Expected empty IDToken from expired")
	suite.Equal(uuid.Nil, resultingSession.UserID, "Expected no UUID from expired cookie")

	// And the cookie should be set
	setCookies := rr.HeaderMap["Set-Cookie"]
	suite.Equal(1, len(setCookies), "expected cookie to be set")
}

func (suite *authSuite) TestSessionCookiePR161162731() {
	t := suite.T()
	email := "some_email@domain.com"
	idToken := "fake_id_token"
	fakeUUID, _ := uuid.FromString("39b28c92-0506-4bef-8b57-e39519f42dc2")

	pem, err := createRandomRSAPEM()
	if err != nil {
		t.Fatal(err)
	}

	expiry := GetExpiryTimeFromMinutes(SessionExpiryInMinutes)
	incomingSession := Session{
		UserID:  fakeUUID,
		Email:   email,
		IDToken: idToken,
	}
	ss, err := signTokenStringWithUserInfo(expiry, &incomingSession, pem)
	if err != nil {
		t.Fatal(err)
	}
	rr, req := getHandlerParamsWithToken(ss, expiry)

	var resultingSession *Session
	handler := http.HandlerFunc(func(w http.ResponseWriter, r *http.Request) {
		resultingSession = SessionFromRequestContext(r)
		WriteSessionCookie(w, resultingSession, "freddy", false, suite.logger, false)
	})
	middleware := SessionCookieMiddleware(suite.logger, pem, false, MilTestHost, OfficeTestHost, TspTestHost, false)(handler)

	middleware.ServeHTTP(rr, req)

	// We should get a 200 OK
	suite.Equal(http.StatusOK, rr.Code, "handler returned wrong status code")

	// And there should be an ID token in the request context
	suite.NotNil(resultingSession)
	suite.Equal(idToken, resultingSession.IDToken, "handler returned wrong id_token")

	// And the cookie should be renewed
	setCookies := rr.HeaderMap["Set-Cookie"]
	suite.Equal(1, len(setCookies), "expected cookie to be set")
}

func (suite *authSuite) TestMaskedCSRFMiddleware() {
<<<<<<< HEAD
	rr := httptest.NewRecorder()
	req, _ := http.NewRequest("GET", "/", nil)

	handler := http.HandlerFunc(func(w http.ResponseWriter, r *http.Request) {})
	middleware := MaskedCSRFMiddleware(suite.logger, false, false)(handler)
	middleware.ServeHTTP(rr, req)

	// We should get a 200 OK
	suite.Equal(http.StatusOK, rr.Code, "handler returned wrong status code")

	// And the cookie should be added to the session
	setCookies := rr.HeaderMap["Set-Cookie"]
	suite.Equal(1, len(setCookies), "expected cookie to be set")
}

func (suite *authSuite) TestMaskedCSRFMiddlewareCreatesOneToken() {
=======
>>>>>>> fbaec444
	expiry := GetExpiryTimeFromMinutes(SessionExpiryInMinutes)

	rr := httptest.NewRecorder()
	req, _ := http.NewRequest("GET", "/protected", nil)

	// Set a secure cookie on the request
	cookie := http.Cookie{
		Name:    MaskedGorillaCSRFToken,
		Value:   "fakecsrftoken",
		Path:    "/",
		Expires: expiry,
	}
	req.AddCookie(&cookie)
	handler := http.HandlerFunc(func(w http.ResponseWriter, r *http.Request) {})
<<<<<<< HEAD
	middleware := MaskedCSRFMiddleware(suite.logger, false, false)(handler)
=======
	middleware := MaskedCSRFMiddleware(suite.logger, false)(handler)

>>>>>>> fbaec444
	middleware.ServeHTTP(rr, req)

	// We should get a 200 OK
	suite.Equal(http.StatusOK, rr.Code, "handler returned wrong status code")

	// And the cookie should be renewed
	setCookies := rr.HeaderMap["Set-Cookie"]
	suite.Equal(1, len(setCookies), "expected cookie to be set")
}

func (suite *authSuite) TestMiddlewareConstructor() {
	adm := SessionCookieMiddleware(suite.logger, "secret", false, MilTestHost, OfficeTestHost, TspTestHost, false)
	suite.NotNil(adm)
}

func (suite *authSuite) TestMiddlewareMilApp() {
	rr := httptest.NewRecorder()

	milMoveTestHandler := http.HandlerFunc(func(w http.ResponseWriter, r *http.Request) {
		session := SessionFromRequestContext(r)
		suite.True(session.IsMilApp(), "first should be milmove app")
		suite.False(session.IsOfficeApp(), "first should not be office app")
		suite.False(session.IsTspApp(), "first should not be tsp app")
		suite.Equal(MilTestHost, session.Hostname)
	})
	milMoveMiddleware := SessionCookieMiddleware(suite.logger, "secret", false, MilTestHost, OfficeTestHost, TspTestHost, false)(milMoveTestHandler)

	req := httptest.NewRequest("GET", fmt.Sprintf("http://%s/some_url", MilTestHost), nil)
	milMoveMiddleware.ServeHTTP(rr, req)

	req, _ = http.NewRequest("GET", fmt.Sprintf("http://%s:8080/some_url", MilTestHost), nil)
	milMoveMiddleware.ServeHTTP(rr, req)

	req, _ = http.NewRequest("GET", fmt.Sprintf("http://%s:8080/some_url", strings.ToUpper(MilTestHost)), nil)
	milMoveMiddleware.ServeHTTP(rr, req)
}

func (suite *authSuite) TestMiddlwareOfficeApp() {
	rr := httptest.NewRecorder()

	officeTestHandler := http.HandlerFunc(func(w http.ResponseWriter, r *http.Request) {
		session := SessionFromRequestContext(r)
		suite.False(session.IsMilApp(), "should not be milmove app")
		suite.True(session.IsOfficeApp(), "should be office app")
		suite.False(session.IsTspApp(), "should not be tsp app")
		suite.Equal(OfficeTestHost, session.Hostname)
	})
	officeMiddleware := SessionCookieMiddleware(suite.logger, "secret", false, MilTestHost, OfficeTestHost, TspTestHost, false)(officeTestHandler)

	req := httptest.NewRequest("GET", fmt.Sprintf("http://%s/some_url", OfficeTestHost), nil)
	officeMiddleware.ServeHTTP(rr, req)

	req, _ = http.NewRequest("GET", fmt.Sprintf("http://%s:8080/some_url", OfficeTestHost), nil)
	officeMiddleware.ServeHTTP(rr, req)

	req, _ = http.NewRequest("GET", fmt.Sprintf("http://%s:8080/some_url", strings.ToUpper(OfficeTestHost)), nil)
	officeMiddleware.ServeHTTP(rr, req)
}

func (suite *authSuite) TestMiddlwareTspApp() {
	rr := httptest.NewRecorder()

	tspTestHandler := http.HandlerFunc(func(w http.ResponseWriter, r *http.Request) {
		session := SessionFromRequestContext(r)
		suite.False(session.IsMilApp(), "should not be milmove app")
		suite.False(session.IsOfficeApp(), "should not be office app")
		suite.True(session.IsTspApp(), "should be tsp app")
		suite.Equal(TspTestHost, session.Hostname)
	})
	tspMiddleware := SessionCookieMiddleware(suite.logger, "secret", false, MilTestHost, OfficeTestHost, TspTestHost, false)(tspTestHandler)

	req := httptest.NewRequest("GET", fmt.Sprintf("http://%s/some_url", TspTestHost), nil)
	tspMiddleware.ServeHTTP(rr, req)

	req, _ = http.NewRequest("GET", fmt.Sprintf("http://%s:8080/some_url", TspTestHost), nil)
	tspMiddleware.ServeHTTP(rr, req)

	req, _ = http.NewRequest("GET", fmt.Sprintf("http://%s:8080/some_url", strings.ToUpper(TspTestHost)), nil)
	tspMiddleware.ServeHTTP(rr, req)
}

func (suite *authSuite) TestMiddlewareBadApp() {
	rr := httptest.NewRecorder()

	noAppTestHandler := http.HandlerFunc(func(w http.ResponseWriter, r *http.Request) {
		suite.Fail("Should not be called")
	})
	noAppMiddleware := SessionCookieMiddleware(suite.logger, "secret", false, MilTestHost, OfficeTestHost, TspTestHost, false)(noAppTestHandler)

	req := httptest.NewRequest("GET", "http://totally.bogus.hostname/some_url", nil)
	noAppMiddleware.ServeHTTP(rr, req)
	suite.Equal(http.StatusBadRequest, rr.Code, "Should get an error ")
}<|MERGE_RESOLUTION|>--- conflicted
+++ resolved
@@ -211,25 +211,6 @@
 }
 
 func (suite *authSuite) TestMaskedCSRFMiddleware() {
-<<<<<<< HEAD
-	rr := httptest.NewRecorder()
-	req, _ := http.NewRequest("GET", "/", nil)
-
-	handler := http.HandlerFunc(func(w http.ResponseWriter, r *http.Request) {})
-	middleware := MaskedCSRFMiddleware(suite.logger, false, false)(handler)
-	middleware.ServeHTTP(rr, req)
-
-	// We should get a 200 OK
-	suite.Equal(http.StatusOK, rr.Code, "handler returned wrong status code")
-
-	// And the cookie should be added to the session
-	setCookies := rr.HeaderMap["Set-Cookie"]
-	suite.Equal(1, len(setCookies), "expected cookie to be set")
-}
-
-func (suite *authSuite) TestMaskedCSRFMiddlewareCreatesOneToken() {
-=======
->>>>>>> fbaec444
 	expiry := GetExpiryTimeFromMinutes(SessionExpiryInMinutes)
 
 	rr := httptest.NewRecorder()
@@ -244,12 +225,8 @@
 	}
 	req.AddCookie(&cookie)
 	handler := http.HandlerFunc(func(w http.ResponseWriter, r *http.Request) {})
-<<<<<<< HEAD
 	middleware := MaskedCSRFMiddleware(suite.logger, false, false)(handler)
-=======
-	middleware := MaskedCSRFMiddleware(suite.logger, false)(handler)
-
->>>>>>> fbaec444
+
 	middleware.ServeHTTP(rr, req)
 
 	// We should get a 200 OK
