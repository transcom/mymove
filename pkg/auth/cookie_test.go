package auth

import (
	"crypto/rand"
	"crypto/rsa"
	"crypto/x509"
	"encoding/pem"
	"fmt"
	"net/http"
	"net/http/httptest"
	"strings"
	"time"

	"github.com/gofrs/uuid"
	"github.com/pkg/errors"
)

func createRandomRSAPEM() (s string, err error) {
	priv, err := rsa.GenerateKey(rand.Reader, 1024)
	if err != nil {
		err = errors.Wrap(err, "failed to generate key")
		return
	}

	asn1 := x509.MarshalPKCS1PrivateKey(priv)
	privBytes := pem.EncodeToMemory(&pem.Block{
		Type:  "RSA PRIVATE KEY",
		Bytes: asn1,
	})
	s = string(privBytes[:])

	return
}

func getHandlerParamsWithToken(ss string, expiry time.Time) (*httptest.ResponseRecorder, *http.Request) {
	rr := httptest.NewRecorder()
	req := httptest.NewRequest("GET", "http://mil.example.com/protected", nil)

	appName, _ := ApplicationName(req.Host, MilTestHost, OfficeTestHost, TspTestHost)

	// Set a secure cookie on the request
	cookieName := fmt.Sprintf("%s_%s", strings.ToLower(string(appName)), UserSessionCookieName)
	cookie := http.Cookie{
		Name:    cookieName,
		Value:   ss,
		Path:    "/",
		Expires: expiry,
	}
	req.AddCookie(&cookie)
	return rr, req
}

func (suite *authSuite) TestSessionCookieMiddlewareWithBadToken() {
	t := suite.T()
	fakeToken := "some_token"
	pem, err := createRandomRSAPEM()
	if err != nil {
		t.Error("error creating RSA key", err)
	}

	var resultingSession *Session
	handler := http.HandlerFunc(func(w http.ResponseWriter, r *http.Request) {
		resultingSession = SessionFromRequestContext(r)
	})
	middleware := SessionCookieMiddleware(suite.logger, pem, false, MilTestHost, OfficeTestHost, TspTestHost, false)(handler)

	expiry := GetExpiryTimeFromMinutes(SessionExpiryInMinutes)
	rr, req := getHandlerParamsWithToken(fakeToken, expiry)

	middleware.ServeHTTP(rr, req)

	// We should be not be redirected since we're not enforcing auth
	suite.Equal(http.StatusOK, rr.Code, "handler returned wrong status code")

	// And there should be no token passed through
	suite.NotNil(resultingSession, "Session should not be nil")
	suite.Equal("", resultingSession.IDToken, "Expected empty IDToken from bad cookie")
}

func (suite *authSuite) TestSessionCookieMiddlewareWithValidToken() {
	t := suite.T()
	email := "some_email@domain.com"
	idToken := "fake_id_token"
	fakeUUID, _ := uuid.FromString("39b28c92-0506-4bef-8b57-e39519f42dc2")

	pem, err := createRandomRSAPEM()
	if err != nil {
		t.Fatal(err)
	}

	expiry := GetExpiryTimeFromMinutes(SessionExpiryInMinutes)
	incomingSession := Session{
		UserID:  fakeUUID,
		Email:   email,
		IDToken: idToken,
	}
	ss, err := signTokenStringWithUserInfo(expiry, &incomingSession, pem)
	if err != nil {
		t.Fatal(err)
	}
	rr, req := getHandlerParamsWithToken(ss, expiry)

	var resultingSession *Session
	handler := http.HandlerFunc(func(w http.ResponseWriter, r *http.Request) {
		resultingSession = SessionFromRequestContext(r)
	})
	middleware := SessionCookieMiddleware(suite.logger, pem, false, MilTestHost, OfficeTestHost, TspTestHost, false)(handler)

	middleware.ServeHTTP(rr, req)

	// We should get a 200 OK
	suite.Equal(http.StatusOK, rr.Code, "handler returned wrong status code")

	// And there should be an ID token in the request context
	suite.NotNil(resultingSession)
	suite.Equal(idToken, resultingSession.IDToken, "handler returned wrong id_token")

	// And the cookie should be renewed
	setCookies := rr.HeaderMap["Set-Cookie"]
	suite.Equal(1, len(setCookies), "expected cookie to be set")
}

func (suite *authSuite) TestSessionCookieMiddlewareWithExpiredToken() {
	t := suite.T()
	email := "some_email@domain.com"
	idToken := "fake_id_token"
	fakeUUID, _ := uuid.FromString("39b28c92-0506-4bef-8b57-e39519f42dc2")

	pem, err := createRandomRSAPEM()
	if err != nil {
		t.Fatal(err)
	}

	expiry := GetExpiryTimeFromMinutes(-1)
	incomingSession := Session{
		UserID:  fakeUUID,
		Email:   email,
		IDToken: idToken,
	}
	ss, err := signTokenStringWithUserInfo(expiry, &incomingSession, pem)
	if err != nil {
		t.Fatal(err)
	}

	var resultingSession *Session
	handler := http.HandlerFunc(func(w http.ResponseWriter, r *http.Request) {
		resultingSession = SessionFromRequestContext(r)
	})
	middleware := SessionCookieMiddleware(suite.logger, pem, false, MilTestHost, OfficeTestHost, TspTestHost, false)(handler)

	rr, req := getHandlerParamsWithToken(ss, expiry)

	middleware.ServeHTTP(rr, req)

	// We should be not be redirected since we're not enforcing auth
	suite.Equal(http.StatusOK, rr.Code, "handler returned wrong status code")

	// And there should be no token passed through
	// And there should be no token passed through
	suite.NotNil(resultingSession)
	suite.Equal("", resultingSession.IDToken, "Expected empty IDToken from expired")
	suite.Equal(uuid.Nil, resultingSession.UserID, "Expected no UUID from expired cookie")

	// And the cookie should be set
	setCookies := rr.HeaderMap["Set-Cookie"]
	suite.Equal(1, len(setCookies), "expected cookie to be set")
}

func (suite *authSuite) TestSessionCookiePR161162731() {
	t := suite.T()
	email := "some_email@domain.com"
	idToken := "fake_id_token"
	fakeUUID, _ := uuid.FromString("39b28c92-0506-4bef-8b57-e39519f42dc2")

	pem, err := createRandomRSAPEM()
	if err != nil {
		t.Fatal(err)
	}

	expiry := GetExpiryTimeFromMinutes(SessionExpiryInMinutes)
	incomingSession := Session{
		UserID:  fakeUUID,
		Email:   email,
		IDToken: idToken,
	}
	ss, err := signTokenStringWithUserInfo(expiry, &incomingSession, pem)
	if err != nil {
		t.Fatal(err)
	}
	rr, req := getHandlerParamsWithToken(ss, expiry)

	var resultingSession *Session
	handler := http.HandlerFunc(func(w http.ResponseWriter, r *http.Request) {
		resultingSession = SessionFromRequestContext(r)
		WriteSessionCookie(w, resultingSession, "freddy", false, suite.logger, false)
	})
	middleware := SessionCookieMiddleware(suite.logger, pem, false, MilTestHost, OfficeTestHost, TspTestHost, false)(handler)

	middleware.ServeHTTP(rr, req)

	// We should get a 200 OK
	suite.Equal(http.StatusOK, rr.Code, "handler returned wrong status code")

	// And there should be an ID token in the request context
	suite.NotNil(resultingSession)
	suite.Equal(idToken, resultingSession.IDToken, "handler returned wrong id_token")

	// And the cookie should be renewed
	setCookies := rr.HeaderMap["Set-Cookie"]
	suite.Equal(1, len(setCookies), "expected cookie to be set")
}

func (suite *authSuite) TestMaskedCSRFMiddleware() {
	rr := httptest.NewRecorder()
	req, _ := http.NewRequest("GET", "/", nil)

	handler := http.HandlerFunc(func(w http.ResponseWriter, r *http.Request) {})
	middleware := MaskedCSRFMiddleware(suite.logger, false)(handler)
	middleware.ServeHTTP(rr, req)

	// We should get a 200 OK
	suite.Equal(http.StatusOK, rr.Code, "handler returned wrong status code")

	// And the cookie should be added to the session
	setCookies := rr.HeaderMap["Set-Cookie"]
	suite.Equal(1, len(setCookies), "expected cookie to be set")
}

func (suite *authSuite) TestMaskedCSRFMiddlewareCreatesOneToken() {
	expiry := GetExpiryTimeFromMinutes(SessionExpiryInMinutes)

	rr := httptest.NewRecorder()
	req, _ := http.NewRequest("GET", "/", nil)

	// Set a secure cookie on the request
	cookie := http.Cookie{
		Name:    MaskedGorillaCSRFToken,
		Value:   "fakecsrftoken",
		Path:    "/",
		Expires: expiry,
	}
	req.AddCookie(&cookie)

	handler := http.HandlerFunc(func(w http.ResponseWriter, r *http.Request) {})
<<<<<<< HEAD
	middleware := MaskedCSRFMiddleware(suite.logger, false, false)(handler)

=======
	middleware := MaskedCSRFMiddleware(suite.logger, false)(handler)
>>>>>>> b6c8a4cb
	middleware.ServeHTTP(rr, req)

	// We should get a 200 OK
	suite.Equal(http.StatusOK, rr.Code, "handler returned wrong status code")

	// No new cookie should be added to the session
	setCookies := rr.HeaderMap["Set-Cookie"]
	suite.Equal(0, len(setCookies), "expected no new cookie to be set")
}

func (suite *authSuite) TestMiddlewareConstructor() {
	adm := SessionCookieMiddleware(suite.logger, "secret", false, MilTestHost, OfficeTestHost, TspTestHost, false)
	suite.NotNil(adm)
}

func (suite *authSuite) TestMiddlewareMilApp() {
	rr := httptest.NewRecorder()

	milMoveTestHandler := http.HandlerFunc(func(w http.ResponseWriter, r *http.Request) {
		session := SessionFromRequestContext(r)
		suite.True(session.IsMilApp(), "first should be milmove app")
		suite.False(session.IsOfficeApp(), "first should not be office app")
		suite.False(session.IsTspApp(), "first should not be tsp app")
		suite.Equal(MilTestHost, session.Hostname)
	})
	milMoveMiddleware := SessionCookieMiddleware(suite.logger, "secret", false, MilTestHost, OfficeTestHost, TspTestHost, false)(milMoveTestHandler)

	req := httptest.NewRequest("GET", fmt.Sprintf("http://%s/some_url", MilTestHost), nil)
	milMoveMiddleware.ServeHTTP(rr, req)

	req, _ = http.NewRequest("GET", fmt.Sprintf("http://%s:8080/some_url", MilTestHost), nil)
	milMoveMiddleware.ServeHTTP(rr, req)

	req, _ = http.NewRequest("GET", fmt.Sprintf("http://%s:8080/some_url", strings.ToUpper(MilTestHost)), nil)
	milMoveMiddleware.ServeHTTP(rr, req)
}

func (suite *authSuite) TestMiddlwareOfficeApp() {
	rr := httptest.NewRecorder()

	officeTestHandler := http.HandlerFunc(func(w http.ResponseWriter, r *http.Request) {
		session := SessionFromRequestContext(r)
		suite.False(session.IsMilApp(), "should not be milmove app")
		suite.True(session.IsOfficeApp(), "should be office app")
		suite.False(session.IsTspApp(), "should not be tsp app")
		suite.Equal(OfficeTestHost, session.Hostname)
	})
	officeMiddleware := SessionCookieMiddleware(suite.logger, "secret", false, MilTestHost, OfficeTestHost, TspTestHost, false)(officeTestHandler)

	req := httptest.NewRequest("GET", fmt.Sprintf("http://%s/some_url", OfficeTestHost), nil)
	officeMiddleware.ServeHTTP(rr, req)

	req, _ = http.NewRequest("GET", fmt.Sprintf("http://%s:8080/some_url", OfficeTestHost), nil)
	officeMiddleware.ServeHTTP(rr, req)

	req, _ = http.NewRequest("GET", fmt.Sprintf("http://%s:8080/some_url", strings.ToUpper(OfficeTestHost)), nil)
	officeMiddleware.ServeHTTP(rr, req)
}

func (suite *authSuite) TestMiddlwareTspApp() {
	rr := httptest.NewRecorder()

	tspTestHandler := http.HandlerFunc(func(w http.ResponseWriter, r *http.Request) {
		session := SessionFromRequestContext(r)
		suite.False(session.IsMilApp(), "should not be milmove app")
		suite.False(session.IsOfficeApp(), "should not be office app")
		suite.True(session.IsTspApp(), "should be tsp app")
		suite.Equal(TspTestHost, session.Hostname)
	})
	tspMiddleware := SessionCookieMiddleware(suite.logger, "secret", false, MilTestHost, OfficeTestHost, TspTestHost, false)(tspTestHandler)

	req := httptest.NewRequest("GET", fmt.Sprintf("http://%s/some_url", TspTestHost), nil)
	tspMiddleware.ServeHTTP(rr, req)

	req, _ = http.NewRequest("GET", fmt.Sprintf("http://%s:8080/some_url", TspTestHost), nil)
	tspMiddleware.ServeHTTP(rr, req)

	req, _ = http.NewRequest("GET", fmt.Sprintf("http://%s:8080/some_url", strings.ToUpper(TspTestHost)), nil)
	tspMiddleware.ServeHTTP(rr, req)
}

func (suite *authSuite) TestMiddlewareBadApp() {
	rr := httptest.NewRecorder()

	noAppTestHandler := http.HandlerFunc(func(w http.ResponseWriter, r *http.Request) {
		suite.Fail("Should not be called")
	})
	noAppMiddleware := SessionCookieMiddleware(suite.logger, "secret", false, MilTestHost, OfficeTestHost, TspTestHost, false)(noAppTestHandler)

	req := httptest.NewRequest("GET", "http://totally.bogus.hostname/some_url", nil)
	noAppMiddleware.ServeHTTP(rr, req)
	suite.Equal(http.StatusBadRequest, rr.Code, "Should get an error ")
}<|MERGE_RESOLUTION|>--- conflicted
+++ resolved
@@ -242,12 +242,7 @@
 	req.AddCookie(&cookie)
 
 	handler := http.HandlerFunc(func(w http.ResponseWriter, r *http.Request) {})
-<<<<<<< HEAD
 	middleware := MaskedCSRFMiddleware(suite.logger, false, false)(handler)
-
-=======
-	middleware := MaskedCSRFMiddleware(suite.logger, false)(handler)
->>>>>>> b6c8a4cb
 	middleware.ServeHTTP(rr, req)
 
 	// We should get a 200 OK
