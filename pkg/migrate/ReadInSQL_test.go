--- conflicted
+++ resolved
@@ -22,11 +22,7 @@
 	// Load the fixture with the sql example
 	fixture := "./fixtures/copyFromStdin.sql"
 	f, err := os.Open(fixture)
-<<<<<<< HEAD
-	//  G307 TODO needs review
-=======
 
->>>>>>> b95deac1
 	defer f.Close()
 	require.Nil(t, err)
 
