package atolinter

import (
	"fmt"
	"go/ast"
	"regexp"
	"strings"

	"golang.org/x/tools/go/analysis"
	"golang.org/x/tools/go/analysis/passes/inspect"
	"golang.org/x/tools/go/ast/inspector"
)

// ATOAnalyzer describes an analysis function and its options.
var ATOAnalyzer = &analysis.Analyzer{
	Name:     "atolint",
	Doc:      "Checks that disabling of gosec is accompanied by annotations",
	Run:      run,
	Requires: []*analysis.Analyzer{inspect.Analyzer},
}

const disableNoSec = "#nosec"
const disableErrcheck = "nolint:errcheck"
const disableStaticcheck = "lint:ignore"
const disableStaticcheckFile = "lint:file-ignore"

var linters = []string{disableNoSec, disableErrcheck, disableStaticcheck, disableStaticcheckFile}
var lintersString = strings.Join(linters, "|")

var lintersRegex = regexp.MustCompile(fmt.Sprintf("(?P<linterDisabled>%v)", lintersString))

const validatorStatusLabel = "RA Validator Status:"

var validatorStatuses = map[string]bool{
	"RA ACCEPTED":         true,
	"RETURN TO DEVELOPER": true,
	"KNOWN ISSUE":         true,
	"MITIGATED":           true,
	"FALSE POSITIVE":      true,
	"BAD PRACTICE":        true,
}

func findDisabledLinter(comments []*ast.Comment) (bool, string) {
	for _, comment := range comments {
		match := lintersRegex.FindStringSubmatch(comment.Text)

		if match == nil {
			continue
		}

		return true, match[1]
	}

	return false, ""
}

func checkForDisabledRule(linter string, comments []*ast.Comment) bool {
	var rulePattern string

	switch linter {
	case disableNoSec:
		rulePattern = "G\\d{3}"
	case disableStaticcheck, disableStaticcheckFile:
		rulePattern = "S[AT]?\\d{4}"
	}

	return containsDisableWithoutRule(linter, rulePattern, comments)
}

func containsDisableWithoutRule(linter string, rulePattern string, comments []*ast.Comment) bool {
	for _, comment := range comments {
		regex := regexp.MustCompile(fmt.Sprintf("(?P<linter>%v) ?(?P<rule>%s)?", linter, rulePattern))

		match := regex.FindStringSubmatch(comment.Text)

		if match == nil {
			continue
		}

		if match[2] == "" {
			return true
		}
	}
	return false
}

func containsDisabledLinterWithoutAnnotation(comments []*ast.Comment) bool {
	for _, comment := range comments {
		if strings.Contains(comment.Text, validatorStatusLabel) {
			return false
		}
	}
	return true
}

func containsAnnotationNotApproved(comments []*ast.Comment) bool {
	for _, comment := range comments {
		if strings.Contains(comment.Text, validatorStatusLabel) {
			// example str: //RA Validator Status: {RA Accepted, Return to Developer, Known Issue, Mitigated, False Positive, Bad Practice}
			individualCommentArr := strings.Split(comment.Text, ": ")
			// Has validator status label but no value ex. //RA Validator Status:
			if len(individualCommentArr) == 1 {
				return true
			}
			for index, str := range individualCommentArr {
				str = strings.Trim(str, " ")
				if index > 0 && !validatorStatuses[strings.ToUpper(str)] {
					return true
				}
			}
		}
	}
	return false
}

func run(pass *analysis.Pass) (interface{}, error) {
	// pass.ResultOf[inspect.Analyzer] will be set if we've added inspect.Analyzer to Requires.
	inspector := pass.ResultOf[inspect.Analyzer].(*inspector.Inspector)
	nodeFilter := []ast.Node{ // filter needed nodes: visit only them
		(*ast.File)(nil),
	}

	inspector.Preorder(nodeFilter, func(node ast.Node) {
		file := node.(*ast.File)
		comments := file.Comments

		for _, commentGroup := range comments {
			linterDisabled, linter := findDisabledLinter(commentGroup.List)

			if !linterDisabled {
				continue
			}

			switch linter {
			case disableNoSec, disableStaticcheck, disableStaticcheckFile:
				missingDisabledRule := checkForDisabledRule(linter, commentGroup.List)

<<<<<<< HEAD
		containsDisablingGosecNoAnnotation := containsGosecNoAnnotation(comments.List)
		if containsDisablingGosecNoAnnotation {
			pass.Reportf(node.Pos(), "Disabling of gosec must have an annotation associated with it. Please visit https://github.com/transcom/mymove/wiki/guide-to-static-analysis-annotations-for-disabled-Linters#guide-to-static-analysis-annotations-for-disabled-linters")
			return
		}

		containsAnnotationNotApproved := containsAnnotationNotApproved(comments.List)
		if containsAnnotationNotApproved {
			pass.Reportf(node.Pos(), "Please add the truss-is3 team as reviewers for this PR and ping the ISSO in #static-code-review Slack. Add label ‘needs-is3-review’ to this PR. For more info see https://github.com/transcom/mymove/wiki/guide-to-static-analysis-security-workflow#guide-to-static-analysis-security-workflow")
			return
=======
				if missingDisabledRule {
					pass.Reportf(commentGroup.Pos(), "Please provide the rule that is being disabled")
					continue
				}
			}

			containsDisabledLinterWithoutAnnotation := containsDisabledLinterWithoutAnnotation(commentGroup.List)
			if containsDisabledLinterWithoutAnnotation {
				pass.Reportf(commentGroup.Pos(), "Disabling of linter must have an annotation associated with it. Please visit https://github.com/transcom/mymove/wiki/guide-to-static-analysis-annotations-for-disabled-Linters#guide-to-static-analysis-annotations-for-disabled-linters")
				continue
			}

			containsAnnotationNotApproved := containsAnnotationNotApproved(commentGroup.List)
			if containsAnnotationNotApproved {
				pass.Reportf(commentGroup.Pos(), "Please add the truss-is3 team as reviewers for this PR and ping the ISSO in #static-code-review Slack. Add label ‘needs-is3-review’ to this PR. For more info see https://github.com/transcom/mymove/wiki/guide-to-static-analysis-security-workflow#guide-to-static-analysis-security-workflow")
				continue
			}
>>>>>>> 4fc1ab07
		}
	})

	return nil, nil
}<|MERGE_RESOLUTION|>--- conflicted
+++ resolved
@@ -135,18 +135,6 @@
 			case disableNoSec, disableStaticcheck, disableStaticcheckFile:
 				missingDisabledRule := checkForDisabledRule(linter, commentGroup.List)
 
-<<<<<<< HEAD
-		containsDisablingGosecNoAnnotation := containsGosecNoAnnotation(comments.List)
-		if containsDisablingGosecNoAnnotation {
-			pass.Reportf(node.Pos(), "Disabling of gosec must have an annotation associated with it. Please visit https://github.com/transcom/mymove/wiki/guide-to-static-analysis-annotations-for-disabled-Linters#guide-to-static-analysis-annotations-for-disabled-linters")
-			return
-		}
-
-		containsAnnotationNotApproved := containsAnnotationNotApproved(comments.List)
-		if containsAnnotationNotApproved {
-			pass.Reportf(node.Pos(), "Please add the truss-is3 team as reviewers for this PR and ping the ISSO in #static-code-review Slack. Add label ‘needs-is3-review’ to this PR. For more info see https://github.com/transcom/mymove/wiki/guide-to-static-analysis-security-workflow#guide-to-static-analysis-security-workflow")
-			return
-=======
 				if missingDisabledRule {
 					pass.Reportf(commentGroup.Pos(), "Please provide the rule that is being disabled")
 					continue
@@ -164,7 +152,6 @@
 				pass.Reportf(commentGroup.Pos(), "Please add the truss-is3 team as reviewers for this PR and ping the ISSO in #static-code-review Slack. Add label ‘needs-is3-review’ to this PR. For more info see https://github.com/transcom/mymove/wiki/guide-to-static-analysis-security-workflow#guide-to-static-analysis-security-workflow")
 				continue
 			}
->>>>>>> 4fc1ab07
 		}
 	})
 
