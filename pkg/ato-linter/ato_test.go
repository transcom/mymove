package atolinter

import (
	"os"
	"path/filepath"
	"testing"

	"golang.org/x/tools/go/analysis/analysistest"
)

func TestAll(t *testing.T) {
<<<<<<< HEAD
	t.Skip("skipping as this as we wont be following the suppression format")
=======
	t.Skip("skip for now, we wont be using this as official scanning for code issues")
>>>>>>> 1dd87325
	wd, err := os.Getwd()
	if err != nil {
		t.Errorf("Failed to get wd: %s", err)
	}

	testdata := filepath.Join(filepath.Dir(filepath.Dir(wd)), "testdata")
	analysistest.Run(t, testdata, ATOAnalyzer, "ato_linter_tests")
}<|MERGE_RESOLUTION|>--- conflicted
+++ resolved
@@ -9,11 +9,7 @@
 )
 
 func TestAll(t *testing.T) {
-<<<<<<< HEAD
-	t.Skip("skipping as this as we wont be following the suppression format")
-=======
 	t.Skip("skip for now, we wont be using this as official scanning for code issues")
->>>>>>> 1dd87325
 	wd, err := os.Getwd()
 	if err != nil {
 		t.Errorf("Failed to get wd: %s", err)
