--- conflicted
+++ resolved
@@ -22,13 +22,30 @@
 
 	tsp := testdatagen.MakeDefaultTSP(suite.db)
 
+	blackoutStartDate := testdatagen.DateInsidePeakRateCycle
+	blackoutEndDate := blackoutStartDate.Add(time.Hour * 24 * 2)
+
+	pickupDate := blackoutStartDate.Add(time.Hour)
+	deliveryDate := blackoutStartDate.Add(time.Hour * 24 * 60)
 	market := testdatagen.DefaultMarket
 	sourceGBLOC := testdatagen.DefaultSrcGBLOC
 
-	blackoutStartDate := testdatagen.DateInsidePeakRateCycle
-	blackoutEndDate := blackoutStartDate.Add(time.Hour * 24 * 2)
-<<<<<<< HEAD
-=======
+	shipment := testdatagen.MakeShipment(suite.db, testdatagen.Assertions{
+		Shipment: models.Shipment{
+			RequestedPickupDate: &pickupDate,
+			PickupDate:          &pickupDate,
+			DeliveryDate:        &deliveryDate,
+			SourceGBLOC:         &sourceGBLOC,
+			Market:              &market,
+			BookDate:            &testdatagen.DateInsidePerformancePeriod,
+			Status:              models.ShipmentStatusSUBMITTED,
+		},
+	})
+
+	tdl := *shipment.TrafficDistributionList
+
+	testdatagen.MakeTSPPerformance(suite.db, tsp, tdl, swag.Int(1), mps+1, 0, .3, .3)
+
 	testdatagen.MakeBlackoutDate(suite.db, testdatagen.Assertions{
 		BlackoutDate: models.BlackoutDate{
 			TransportationServiceProviderID: tsp.ID,
@@ -39,45 +56,6 @@
 			Market:                          &market,
 		},
 	})
->>>>>>> d6738daa
-
-	pickupDate := blackoutStartDate.Add(time.Hour)
-	deliveryDate := blackoutStartDate.Add(time.Hour * 24 * 60)
-
-	shipment := testdatagen.MakeShipment(suite.db, testdatagen.Assertions{
-		Shipment: models.Shipment{
-<<<<<<< HEAD
-			RequestedPickupDate: &pickupDate,
-			PickupDate:          &pickupDate,
-			DeliveryDate:        &deliveryDate,
-			SourceGBLOC:         &sourceGBLOC,
-			Market:              &market,
-			Status:              models.ShipmentStatusSUBMITTED,
-		},
-	})
-
-	tdl := *shipment.TrafficDistributionList
-
-	testdatagen.MakeTSPPerformance(suite.db, tsp, tdl, swag.Int(1), mps+1, 0, .3, .3)
-
-	testdatagen.MakeBlackoutDate(suite.db, testdatagen.Assertions{
-		BlackoutDate: models.BlackoutDate{
-			TransportationServiceProviderID: tsp.ID,
-			StartBlackoutDate:               blackoutStartDate,
-			EndBlackoutDate:                 blackoutEndDate,
-			TrafficDistributionListID:       &tdl.ID,
-=======
-			RequestedPickupDate:     &pickupDate,
-			PickupDate:              &pickupDate,
-			DeliveryDate:            &deliveryDate,
-			TrafficDistributionList: &tdl,
-			SourceGBLOC:             &sourceGBLOC,
-			Market:                  &market,
-			BookDate:                &testdatagen.DateInsidePerformancePeriod,
-			Status:                  models.ShipmentStatusSUBMITTED,
->>>>>>> d6738daa
-		},
-	})
 
 	// Run the Award Queue
 	offer, err := queue.attemptShipmentOffer(shipment)
@@ -198,19 +176,6 @@
 	sourceGBLOC := testdatagen.DefaultSrcGBLOC
 	testStartDate := testdatagen.DateInsidePeakRateCycle
 	testEndDate := testStartDate.Add(time.Hour * 24 * 2)
-<<<<<<< HEAD
-=======
-	testdatagen.MakeBlackoutDate(suite.db, testdatagen.Assertions{
-		BlackoutDate: models.BlackoutDate{
-			TransportationServiceProviderID: testTSP1.ID,
-			StartBlackoutDate:               testStartDate,
-			EndBlackoutDate:                 testEndDate,
-			TrafficDistributionListID:       &testTDL.ID,
-			SourceGBLOC:                     &sourceGBLOC,
-			Market:                          &market,
-		},
-	})
->>>>>>> d6738daa
 
 	// Two pickup times to check with ShipmentWithinBlackoutDates
 	testPickupDateBetween := testStartDate.Add(time.Hour * 24)
@@ -219,34 +184,24 @@
 	// Two shipments using these pickup dates to provide to ShipmentWithinBlackoutDates
 	testShipmentBetween := testdatagen.MakeShipment(suite.db, testdatagen.Assertions{
 		Shipment: models.Shipment{
-<<<<<<< HEAD
 			RequestedPickupDate: &testPickupDateBetween,
-			PickupDate:          &testStartDate,
+			PickupDate:          &testPickupDateBetween,
 			DeliveryDate:        &testEndDate,
 			SourceGBLOC:         &sourceGBLOC,
 			Market:              &market,
+			BookDate:            &testdatagen.DateInsidePerformancePeriod,
 			Status:              models.ShipmentStatusSUBMITTED,
-=======
-			RequestedPickupDate:     &testPickupDateBetween,
-			PickupDate:              &testPickupDateBetween,
-			DeliveryDate:            &testEndDate,
-			TrafficDistributionList: &testTDL,
-			SourceGBLOC:             &sourceGBLOC,
-			Market:                  &market,
-			BookDate:                &testdatagen.DateInsidePerformancePeriod,
-			Status:                  models.ShipmentStatusSUBMITTED,
->>>>>>> d6738daa
 		},
 	})
 
 	testShipmentAfter := testdatagen.MakeShipment(suite.db, testdatagen.Assertions{
 		Shipment: models.Shipment{
-<<<<<<< HEAD
 			RequestedPickupDate: &testPickupDateAfter,
-			PickupDate:          &testStartDate,
+			PickupDate:          &testPickupDateAfter,
 			DeliveryDate:        &testEndDate,
 			SourceGBLOC:         &sourceGBLOC,
 			Market:              &market,
+			BookDate:            &testdatagen.DateInsidePerformancePeriod,
 			Status:              models.ShipmentStatusSUBMITTED,
 		},
 	})
@@ -259,48 +214,14 @@
 			StartBlackoutDate:               testStartDate,
 			EndBlackoutDate:                 testEndDate,
 			TrafficDistributionListID:       &tdl.ID,
-=======
-			RequestedPickupDate:     &testPickupDateAfter,
-			PickupDate:              &testPickupDateAfter,
-			DeliveryDate:            &testEndDate,
-			TrafficDistributionList: &testTDL,
-			SourceGBLOC:             &sourceGBLOC,
-			Market:                  &market,
-			BookDate:                &testdatagen.DateInsidePerformancePeriod,
-			Status:                  models.ShipmentStatusSUBMITTED,
->>>>>>> d6738daa
+			SourceGBLOC:                     &sourceGBLOC,
+			Market:                          &market,
 		},
 	})
 
 	// One TSP with no blackout dates
 	testTSP2 := testdatagen.MakeDefaultTSP(suite.db)
 
-<<<<<<< HEAD
-	// Two shipments with offers, using the shipments above
-	shipmentWithOfferBetween := models.ShipmentWithOffer{
-		ID: testShipmentBetween.ID,
-		TrafficDistributionListID:       &tdl.ID,
-		PickupDate:                      &testPickupDateBetween,
-		TransportationServiceProviderID: nil,
-		Accepted:                        nil,
-		RejectionReason:                 nil,
-		AdministrativeShipment:          swag.Bool(false),
-		BookDate:                        &testdatagen.DateInsidePerformancePeriod,
-	}
-
-	shipmentWithOfferAfter := models.ShipmentWithOffer{
-		ID: testShipmentAfter.ID,
-		TrafficDistributionListID:       &tdl.ID,
-		PickupDate:                      &testPickupDateAfter,
-		TransportationServiceProviderID: nil,
-		Accepted:                        nil,
-		RejectionReason:                 nil,
-		AdministrativeShipment:          swag.Bool(false),
-		BookDate:                        &testdatagen.DateInsidePerformancePeriod,
-	}
-
-=======
->>>>>>> d6738daa
 	// Checks a date that falls within the blackout date range; returns true.
 	test1, err := queue.ShipmentWithinBlackoutDates(testTSP1.ID, testShipmentBetween)
 
@@ -401,42 +322,16 @@
 
 	shipment := testdatagen.MakeShipment(suite.db, testdatagen.Assertions{
 		Shipment: models.Shipment{
-<<<<<<< HEAD
 			RequestedPickupDate: &pickupDate,
 			PickupDate:          &pickupDate,
 			DeliveryDate:        &deliveryDate,
 			SourceGBLOC:         &sourceGBLOC,
 			Market:              &market,
+			BookDate:            &pickupDate,
 			Status:              models.ShipmentStatusSUBMITTED,
 		},
 	})
 
-	tdl := *shipment.TrafficDistributionList
-
-	// Create a ShipmentWithOffer to feed the award queue
-	shipmentWithOffer := models.ShipmentWithOffer{
-		ID: shipment.ID,
-		TrafficDistributionListID:       &tdl.ID,
-		PickupDate:                      &pickupDate,
-		RequestedPickupDate:             &pickupDate,
-		BookDate:                        &pickupDate,
-		TransportationServiceProviderID: nil,
-		AdministrativeShipment:          swag.Bool(false),
-	}
-
-=======
-			RequestedPickupDate:     &pickupDate,
-			PickupDate:              &pickupDate,
-			DeliveryDate:            &deliveryDate,
-			TrafficDistributionList: &tdl,
-			SourceGBLOC:             &sourceGBLOC,
-			Market:                  &market,
-			BookDate:                &pickupDate,
-			Status:                  models.ShipmentStatusSUBMITTED,
-		},
-	})
-
->>>>>>> d6738daa
 	// Run the Award Queue
 	offer, err := queue.attemptShipmentOffer(shipment)
 
