--- conflicted
+++ resolved
@@ -21,10 +21,6 @@
 	}
 }
 
-<<<<<<< HEAD
-func TestGetTSPsPerBand(t *testing.T) {
-	// TODO: add test for TSPPerBand fnc
-=======
 // Test that we can create a shipment that should be awarded, and that
 // it actually gets awarded.
 func TestAwardSingleShipment(t *testing.T) {
@@ -130,7 +126,6 @@
 	} else if len(tsps) != 1 {
 		t.Errorf("Failed to find TSP. Expected to find 1, found %d", len(tsps))
 	}
->>>>>>> 6cb40ae5
 }
 
 func setupDBConnection() {
