package awardqueue

import (
	"fmt"
	"math"
	"time"

	"github.com/markbates/pop"
	"github.com/satori/go.uuid"

	"github.com/transcom/mymove/pkg/models"
)

const numQualBands = 4

// Minimum Performance Score (MPS) is the lowest BVS a TSP can have and still be assigned shipments.
// TODO: This will eventually need to be configurable; implement as something other than a constant.
const mps = 10

type qualityBand models.TransportationServiceProviderPerformances

// AwardQueue encapsulates the TSP award queue process
type AwardQueue struct {
	db *pop.Connection
}

func (aq *AwardQueue) findAllUnawardedShipments() ([]models.PossiblyAwardedShipment, error) {
	shipments, err := models.FetchAwardedShipments(aq.db)
	return shipments, err
}

// AttemptShipmentAward will attempt to take the given Shipment and award it to
// a TSP.
// TODO: refactor this method to ensure the transaction is wrapping what it needs to
func (aq *AwardQueue) attemptShipmentAward(shipment models.PossiblyAwardedShipment) (*models.ShipmentAward, error) {
	fmt.Printf("Attempting to award shipment: %v\n", shipment.ID)

	// Query the shipment's TDL
	tdl := models.TrafficDistributionList{}
	err := aq.db.Find(&tdl, shipment.TrafficDistributionListID)

	if err != nil {
		return nil, fmt.Errorf("Cannot find TDL in database: %s", err)
	}

	tspPerformance, err := models.NextEligibleTSPPerformance(aq.db, tdl.ID)

	if err != nil {
		return nil, fmt.Errorf("Cannot award. Error: %s", err)
	}

	var shipmentAward *models.ShipmentAward

	err = aq.db.Transaction(func(tx *pop.Connection) error {
		tsp := models.TransportationServiceProvider{}
		tspBlackoutDatesPresent := aq.CheckTSPBlackoutDates(tsp.ID, shipment.PickupDate)

		fmt.Printf("\tAttempting to award to TSP: %v. \n", tsp.Name)
		fmt.Printf("\tQuerying TSP %v for blackout dates for blackout dates.\n", tsp.Name)
		if err := aq.db.Find(&tsp, tspPerformance.TransportationServiceProviderID); err == nil {
<<<<<<< HEAD
			if tspBlackoutDatesPresent == true {
				shipmentAward, err = models.CreateShipmentAward(aq.db, shipment.ID, tsp.ID, true)
				fmt.Printf("\tShipment pickup date is during a blackout period. Failed to award to TSP %v\n", err)
			} else {
				shipmentAward, err = models.CreateShipmentAward(aq.db, shipment.ID, tsp.ID, false)
				if err == nil {
					fmt.Print("\tShipment awarded to TSP!\n")
					break
				} else {
					fmt.Printf("\tFailed to award to TSP: %v\n", err)
				}
			}
		}
	}
=======
			fmt.Printf("\tAttempting to award to TSP: %s\n", tsp.Name)
			shipmentAward, err = models.CreateShipmentAward(aq.db, shipment.ID, tsp.ID, false)
			if err == nil {
				if err = models.IncrementTSPPerformanceAwardCount(aq.db, tspPerformance.ID); err == nil {
					fmt.Print("\tShipment awarded to TSP!\n")
					return nil
				}
				fmt.Printf("\tDatabase error: %v\n", err)
				return err
			}
		}
		fmt.Printf("\tFailed to award to TSP: %v\n", err)
		return err
	})

>>>>>>> 46353da9
	return shipmentAward, err
}

func (aq *AwardQueue) assignUnawardedShipments() {
	fmt.Println("TSP Award Queue running.")

	shipments, err := aq.findAllUnawardedShipments()
	if err == nil {
		count := 0
		for _, shipment := range shipments {
			_, err = aq.attemptShipmentAward(shipment)
			if err != nil {
				fmt.Printf("\tFailed to award shipment: %s\n", err)
			} else {
				count++
			}
		}
		fmt.Printf("Awarded %d shipments.\n", count)
	} else {
		fmt.Printf("Failed to query for shipments: %s", err)
	}
}

// getTSPsPerBand determines how many TSPs should be assigned to each Quality Band
// If the number of TSPs in the TDL does not divide evenly into 4 bands, the remainder
// is divided from the top band down.
//
// count is the number of TSPs to distribute.
func getTSPsPerBand(count int) []int {
	bands := make([]int, numQualBands)
	base := int(math.Floor(float64(count) / float64(numQualBands)))
	for i := range bands {
		bands[i] = base
	}

	for i := 0; i < count%numQualBands; i++ {
		bands[i]++
	}
	return bands
}

// assignPerformanceBands loops through each TDL and assigns any
// TransportationServiceProviderPerformances without a quality band to a band.
func (aq *AwardQueue) assignPerformanceBands() error {

	// for each TDL with pending performances
	tdls, err := models.FetchTDLsAwaitingBandAssignment(aq.db)
	if err != nil {
		return err
	}

	for _, tdl := range tdls {
		if err := aq.assignPerformanceBandsForTDL(tdl); err != nil {
			return err
		}
	}
	return nil
}

// assignPerformanceBandsForTDL loops through a TDL's TransportationServiceProviderPerformances
// and assigns a QualityBand to each one.
//
// This assumes that all TransportationServiceProviderPerformances have been properly
// created and have a valid BestValueScore.
func (aq *AwardQueue) assignPerformanceBandsForTDL(tdl models.TrafficDistributionList) error {
	fmt.Printf("Assigning performance bands for TDL %s\n", tdl.ID)

	perfs, err := models.FetchTSPPerformanceForQualityBandAssignment(aq.db, tdl.ID, mps)
	if err != nil {
		return err
	}

	perfsIndex := 0
	bands := getTSPsPerBand(len(perfs))

	for band, count := range bands {
		for i := 0; i < count; i++ {
			performance := perfs[perfsIndex]
			fmt.Printf("Assigning tspp %s to band %d\n", performance.ID, band+1)
			err := models.AssignQualityBandToTSPPerformance(aq.db, band+1, performance.ID)
			if err != nil {
				return err
			}
			perfsIndex++
		}
	}
	return nil
}

// NewAwardQueue creates a new AwardQueue
func NewAwardQueue(db *pop.Connection) *AwardQueue {
	return &AwardQueue{db: db}
}

// Run will execute the award queue algorithm.
func Run(db *pop.Connection) error {
	queue := NewAwardQueue(db)

	if err := queue.assignPerformanceBands(); err != nil {
		return err
	}

	// This method should also return an error
	queue.assignUnawardedShipments()
	return nil
}

// CheckTSPBlackoutDates searches the blackout_dates table by TSP ID and then compares start_blackout_date and end_blackout_date to a submitted pickup date to see if it falls within the window created by the blackout date record.
func (aq *AwardQueue) CheckTSPBlackoutDates(tspid uuid.UUID, pickupDate time.Time) bool {
	blackoutDates, err := models.FetchTSPBlackoutDates(aq.db, tspid)

	if err != nil {
		fmt.Println("Error retrieving blackout dates.")
	}

	if len(blackoutDates) == 0 {
		return false
	}

	// Checks to see if pickupDate is equal to the start or end dates of the blackout period
	// or if the pickupDate falls between the start and end.
	for _, blackoutDate := range blackoutDates {
		if (pickupDate.After(blackoutDate.StartBlackoutDate) && pickupDate.Before(blackoutDate.EndBlackoutDate)) ||
			pickupDate.Equal(blackoutDate.EndBlackoutDate) ||
			pickupDate.Equal(blackoutDate.StartBlackoutDate) {
			return true
		}
	}
	return false
}<|MERGE_RESOLUTION|>--- conflicted
+++ resolved
@@ -43,53 +43,50 @@
 		return nil, fmt.Errorf("Cannot find TDL in database: %s", err)
 	}
 
-	tspPerformance, err := models.NextEligibleTSPPerformance(aq.db, tdl.ID)
-
-	if err != nil {
-		return nil, fmt.Errorf("Cannot award. Error: %s", err)
-	}
-
 	var shipmentAward *models.ShipmentAward
 
-	err = aq.db.Transaction(func(tx *pop.Connection) error {
-		tsp := models.TransportationServiceProvider{}
-		tspBlackoutDatesPresent := aq.CheckTSPBlackoutDates(tsp.ID, shipment.PickupDate)
-
-		fmt.Printf("\tAttempting to award to TSP: %v. \n", tsp.Name)
-		fmt.Printf("\tQuerying TSP %v for blackout dates for blackout dates.\n", tsp.Name)
-		if err := aq.db.Find(&tsp, tspPerformance.TransportationServiceProviderID); err == nil {
-<<<<<<< HEAD
-			if tspBlackoutDatesPresent == true {
-				shipmentAward, err = models.CreateShipmentAward(aq.db, shipment.ID, tsp.ID, true)
-				fmt.Printf("\tShipment pickup date is during a blackout period. Failed to award to TSP %v\n", err)
-			} else {
-				shipmentAward, err = models.CreateShipmentAward(aq.db, shipment.ID, tsp.ID, false)
+	// TODO: We need to loop here, because if a TSP has a blackout date we need to try again.
+	// we _also_ want to watch out for inifite loops, because if all the TSPs in the selection
+	// have blackout dates (imagine a 1-TSP-TDL, with a blackout date) we will keep awarding
+	// administrative shipments forever.
+	foundAvailableTSP := false
+
+	for !foundAvailableTSP {
+		tspPerformance, err := models.NextEligibleTSPPerformance(aq.db, tdl.ID)
+
+		if err != nil {
+			return nil, fmt.Errorf("Cannot award. Error: %s", err)
+		}
+
+		err = aq.db.Transaction(func(tx *pop.Connection) error {
+			tsp := models.TransportationServiceProvider{}
+
+			if err := aq.db.Find(&tsp, tspPerformance.TransportationServiceProviderID); err == nil {
+				fmt.Printf("\tAttempting to award to TSP: %s\n", tsp.Name)
+
+				tspBlackoutDatesPresent := aq.CheckTSPBlackoutDates(tsp.ID, shipment.PickupDate)
+				shipmentAward, err = models.CreateShipmentAward(aq.db, shipment.ID, tsp.ID, tspBlackoutDatesPresent)
+
 				if err == nil {
-					fmt.Print("\tShipment awarded to TSP!\n")
-					break
+					if err = models.IncrementTSPPerformanceAwardCount(aq.db, tspPerformance.ID); err == nil {
+						if tspBlackoutDatesPresent == true {
+							fmt.Printf("\tShipment pickup date is during a blackout period. Awarding Administrative Shipment to TSP.\n")
+						} else {
+							fmt.Print("\tShipment awarded to TSP!\n")
+							foundAvailableTSP = true
+						}
+						return nil
+					}
 				} else {
 					fmt.Printf("\tFailed to award to TSP: %v\n", err)
 				}
 			}
-		}
-	}
-=======
-			fmt.Printf("\tAttempting to award to TSP: %s\n", tsp.Name)
-			shipmentAward, err = models.CreateShipmentAward(aq.db, shipment.ID, tsp.ID, false)
-			if err == nil {
-				if err = models.IncrementTSPPerformanceAwardCount(aq.db, tspPerformance.ID); err == nil {
-					fmt.Print("\tShipment awarded to TSP!\n")
-					return nil
-				}
-				fmt.Printf("\tDatabase error: %v\n", err)
-				return err
-			}
-		}
-		fmt.Printf("\tFailed to award to TSP: %v\n", err)
-		return err
-	})
-
->>>>>>> 46353da9
+
+			fmt.Printf("\tFailed to award to TSP: %v\n", err)
+			return err
+		})
+	}
+
 	return shipmentAward, err
 }
 
