// Package awardqueue implements the Award Queue mechanism as defined in the
// following document:
// https://docs.google.com/document/d/1WEQZya_yVvW6xbPS7j0-7DP8XSoz9DOntLzIv0FAUHM/edit#
//
// Note on terminology: while the system is referred to as the "award queue"
// it is technically awarding "offers" to TSPs, who then need to accept the
// offer.
package awardqueue

import (
	"fmt"
	"math"

	"github.com/gobuffalo/pop"
	"github.com/gobuffalo/uuid"
	"github.com/pkg/errors"
	"go.uber.org/zap"

	"github.com/transcom/mymove/pkg/models"
)

const awardQueueLockID = 1
const numQualBands = 4

// Minimum Performance Score (MPS) is the lowest BVS a TSP can have and still be assigned shipments.
// TODO: This will eventually need to be configurable; implement as something other than a constant.
const mps = 10

// AwardQueue encapsulates the TSP award queue process
type AwardQueue struct {
	db     *pop.Connection
	logger *zap.Logger
}

func (aq *AwardQueue) findAllUnassignedShipments() (models.Shipments, error) {
	shipments, err := models.FetchUnofferedShipments(aq.db)
	return shipments, err
}

// attemptShipmentOffer will attempt to take the given Shipment and award it to
// a TSP.
// TODO: refactor this method to ensure the transaction is wrapping what it needs to
func (aq *AwardQueue) attemptShipmentOffer(shipment models.Shipment) (*models.ShipmentOffer, error) {
	aq.logger.Info("Attempting to offer shipment", zap.Any("shipment_id", shipment.ID))

	// Query the shipment's TDL
	tdl := models.TrafficDistributionList{}
	err := aq.db.Find(&tdl, shipment.TrafficDistributionListID)

	if err != nil {
		return nil, errors.Wrap(err, "Cannot find TDL in database")
	}

	var shipmentOffer *models.ShipmentOffer

	// We need to loop here, because if a TSP has a blackout date we need to try again.
	// We _also_ want to watch out for infinite loops, because if all the TSPs in the selection
	// have blackout dates (imagine a 1-TSP-TDL, with a blackout date) we will keep awarding
	// administrative shipments forever.
	firstEligibleTSPPerformance, err := models.NextEligibleTSPPerformance(aq.db, tdl.ID, *shipment.BookDate,
		*shipment.RequestedPickupDate)
	firstTSPid := firstEligibleTSPPerformance.ID
	foundAvailableTSP := false
	loopCount := 0

	for !foundAvailableTSP {

		tspPerformance, err := models.NextEligibleTSPPerformance(aq.db, tdl.ID, *shipment.BookDate,
			*shipment.RequestedPickupDate)

		if loopCount != 0 && tspPerformance.ID == firstTSPid {
			return nil, fmt.Errorf("could not find a TSP without blackout dates in %d tries", loopCount)
		}
		loopCount++
		if err != nil {
			return nil, err
		}

		tsp := models.TransportationServiceProvider{}
		if err := aq.db.Find(&tsp, tspPerformance.TransportationServiceProviderID); err == nil {
			aq.logger.Info("Attempting to offer to TSP", zap.Object("tsp", tsp))

			isAdministrativeShipment, err := aq.ShipmentWithinBlackoutDates(tsp.ID, shipment)
			if err != nil {
				aq.logger.Error("Failed to determine if shipment is within TSP blackout dates", zap.Error(err))
				return nil, err
			}

<<<<<<< HEAD
				shipmentOffer, err = models.CreateShipmentOffer(aq.db, shipment.ID, tsp.ID, tspPerformance.ID, isAdministrativeShipment)
				if err == nil {
					if err = models.IncrementTSPPerformanceOfferCount(aq.db, tspPerformance.ID); err == nil {
						if isAdministrativeShipment == true {
							aq.logger.Info("Shipment pickup date is during a blackout period. Awarding Administrative Shipment to TSP.")
						} else {
							// TODO: OfferCount is off by 1
							aq.logger.Info("Shipment offered to TSP!", zap.Int("current_count", tspPerformance.OfferCount+1))
							foundAvailableTSP = true

							// Award the shipment
							if err := models.AwardShipment(aq.db, shipment.ID); err != nil {
								aq.logger.Error("Failed to set shipment as awarded",
									zap.Stringer("shipment ID", shipment.ID), zap.Error(err))
							}
=======
			shipmentOffer, err = models.CreateShipmentOffer(aq.db, shipment.ID, tsp.ID, isAdministrativeShipment)
			if err == nil {
				if err = models.IncrementTSPPerformanceOfferCount(aq.db, tspPerformance.ID); err == nil {
					if isAdministrativeShipment == true {
						aq.logger.Info("Shipment pickup date is during a blackout period. Awarding Administrative Shipment to TSP.")
					} else {
						// TODO: OfferCount is off by 1
						aq.logger.Info("Shipment offered to TSP!", zap.Int("current_count", tspPerformance.OfferCount+1))
						foundAvailableTSP = true

						// Award the shipment
						if err := models.AwardShipment(aq.db, shipment.ID); err != nil {
							aq.logger.Error("Failed to set shipment as awarded",
								zap.Stringer("shipment ID", shipment.ID), zap.Error(err))
>>>>>>> 87354854
						}
					}
				}
			} else {
				aq.logger.Error("Failed to offer to TSP", zap.Error(err))
			}
		}

		if !foundAvailableTSP {
			aq.logger.Info("Checking for another TSP.")
		}
	}

	return shipmentOffer, err
}

// assignShipments searches for all shipments that haven't been offered
// yet to a TSP, and attempts to generate offers for each of them.
func (aq *AwardQueue) assignShipments() {
	aq.logger.Info("TSP Award Queue running.")

	shipments, err := aq.findAllUnassignedShipments()
	if err == nil {
		count := 0
		for _, shipment := range shipments {
			_, err = aq.attemptShipmentOffer(shipment)
			if err != nil {
				aq.logger.Error("Failed to offer shipment", zap.Error(err))
			} else {
				count++
			}
		}
		aq.logger.Info("Awarded some shipments.", zap.Int("total_count", count))
	} else {
		aq.logger.Error("Failed to query for shipments", zap.Error(err))
	}
}

// getTSPsPerBand determines how many TSPs should be assigned to each Quality Band
// If the number of TSPs in the TDL does not divide evenly into 4 bands, the remainder
// is divided from the top band down.
//
// count is the number of TSPs to distribute.
func getTSPsPerBand(count int) []int {
	bands := make([]int, numQualBands)
	base := int(math.Floor(float64(count) / float64(numQualBands)))
	for i := range bands {
		bands[i] = base
	}

	for i := 0; i < count%numQualBands; i++ {
		bands[i]++
	}
	return bands
}

// assignPerformanceBands loops through each unique TransportationServiceProviderPerformances group
// and assigns any unbanded TransportationServiceProviderPerformances to a band.
func (aq *AwardQueue) assignPerformanceBands() error {

	perfGroups, err := models.FetchUnbandedTSPPerformanceGroups(aq.db)
	if err != nil {
		return err
	}

	for _, perfGroup := range perfGroups {
		if err := aq.assignPerformanceBandsForTSPPerformanceGroup(perfGroup); err != nil {
			return err
		}
	}

	return nil
}

// assignPerformanceBandsForTSPPerformanceGroup loops through the TSPPs for a given TSPP grouping
// and assigns a QualityBand to each one.
//
// This assumes that all TransportationServiceProviderPerformances have been properly created and
// have a valid BestValueScore.
func (aq *AwardQueue) assignPerformanceBandsForTSPPerformanceGroup(perfGroup models.TSPPerformanceGroup) error {
	aq.logger.Info("Assigning performance bands",
		zap.Any("traffic_distribution_list_id", perfGroup.TrafficDistributionListID),
		zap.Any("performance_period_start", perfGroup.PerformancePeriodStart),
		zap.Any("performance_period_end", perfGroup.PerformancePeriodEnd),
		zap.Any("rate_cycle_start", perfGroup.RateCycleStart),
		zap.Any("rate_cycle_end", perfGroup.RateCycleEnd),
	)

	perfs, err := models.FetchTSPPerformancesForQualityBandAssignment(aq.db, perfGroup, mps)
	if err != nil {
		return err
	}

	perfsIndex := 0
	bands := getTSPsPerBand(len(perfs))

	for band, count := range bands {
		for i := 0; i < count; i++ {
			performance := perfs[perfsIndex]
			aq.logger.Info("Assigning tspPerformance to band", zap.Any("tsp_performance_id", performance.ID), zap.Int("band", band+1))
			err := models.AssignQualityBandToTSPPerformance(aq.db, band+1, performance.ID)
			if err != nil {
				return err
			}
			perfsIndex++
		}
	}
	return nil
}

// ShipmentWithinBlackoutDates searches the blackout_dates table by TSP ID and shipment details
// to see if it falls within the window created by the blackout date record and if it matches on
// optional fields COS, channel, GBLOC, and market.
func (aq *AwardQueue) ShipmentWithinBlackoutDates(tspID uuid.UUID, shipment models.Shipment) (bool, error) {
	blackoutDates, err := models.FetchTSPBlackoutDates(aq.db, tspID, shipment)

	if err != nil {
		return false, errors.Wrap(err, "Error retrieving blackout dates from database")
	}

	return len(blackoutDates) != 0, nil
}

// Run will execute the award queue algorithm.
func (aq *AwardQueue) Run() error {
	originalDB := aq.db
	defer func() { aq.db = originalDB }()
	return aq.db.Transaction(func(tx *pop.Connection) error {
		// ensure that all parts of the AQ run inside the transaction
		aq.db = tx

		aq.logger.Info("Waiting to acquire advisory lock...")
		if err := waitForLock(tx, awardQueueLockID); err != nil {
			return err
		}
		aq.logger.Info("Acquired pg_advisory_xact_lock")

		// TODO: for testing purposes, will be removed shortly
		// time.Sleep(time.Second * 10)

		if err := aq.assignPerformanceBands(); err != nil {
			return err
		}

		// This method should also return an error
		aq.assignShipments()

		return nil
	})
}

// waitForLock MUST be called within a transaction!
func waitForLock(db *pop.Connection, id int) error {
	// obtain transaction-level advisory-lock
	return db.RawQuery("SELECT pg_advisory_xact_lock($1)", id).Exec()
}

// NewAwardQueue creates a new AwardQueue
func NewAwardQueue(db *pop.Connection, logger *zap.Logger) *AwardQueue {
	return &AwardQueue{db: db, logger: logger}
}<|MERGE_RESOLUTION|>--- conflicted
+++ resolved
@@ -86,24 +86,7 @@
 				return nil, err
 			}
 
-<<<<<<< HEAD
-				shipmentOffer, err = models.CreateShipmentOffer(aq.db, shipment.ID, tsp.ID, tspPerformance.ID, isAdministrativeShipment)
-				if err == nil {
-					if err = models.IncrementTSPPerformanceOfferCount(aq.db, tspPerformance.ID); err == nil {
-						if isAdministrativeShipment == true {
-							aq.logger.Info("Shipment pickup date is during a blackout period. Awarding Administrative Shipment to TSP.")
-						} else {
-							// TODO: OfferCount is off by 1
-							aq.logger.Info("Shipment offered to TSP!", zap.Int("current_count", tspPerformance.OfferCount+1))
-							foundAvailableTSP = true
-
-							// Award the shipment
-							if err := models.AwardShipment(aq.db, shipment.ID); err != nil {
-								aq.logger.Error("Failed to set shipment as awarded",
-									zap.Stringer("shipment ID", shipment.ID), zap.Error(err))
-							}
-=======
-			shipmentOffer, err = models.CreateShipmentOffer(aq.db, shipment.ID, tsp.ID, isAdministrativeShipment)
+			shipmentOffer, err = models.CreateShipmentOffer(aq.db, shipment.ID, tsp.ID, tspPerformance.ID, isAdministrativeShipment)
 			if err == nil {
 				if err = models.IncrementTSPPerformanceOfferCount(aq.db, tspPerformance.ID); err == nil {
 					if isAdministrativeShipment == true {
@@ -117,7 +100,6 @@
 						if err := models.AwardShipment(aq.db, shipment.ID); err != nil {
 							aq.logger.Error("Failed to set shipment as awarded",
 								zap.Stringer("shipment ID", shipment.ID), zap.Error(err))
->>>>>>> 87354854
 						}
 					}
 				}
