package awardqueue

import (
	"math"
	"time"

	"github.com/markbates/pop"
	"github.com/pkg/errors"
	"github.com/satori/go.uuid"
	"go.uber.org/zap"

	"github.com/transcom/mymove/pkg/models"
)

const numQualBands = 4

// Minimum Performance Score (MPS) is the lowest BVS a TSP can have and still be assigned shipments.
// TODO: This will eventually need to be configurable; implement as something other than a constant.
const mps = 10

// AwardQueue encapsulates the TSP award queue process
type AwardQueue struct {
	db     *pop.Connection
	logger *zap.SugaredLogger
}

func (aq *AwardQueue) findAllUnawardedShipments() ([]models.PossiblyAwardedShipment, error) {
	shipments, err := models.FetchUnawardedShipments(aq.db)
	return shipments, err
}

// AttemptShipmentAward will attempt to take the given Shipment and award it to
// a TSP.
// TODO: refactor this method to ensure the transaction is wrapping what it needs to
func (aq *AwardQueue) attemptShipmentAward(shipment models.PossiblyAwardedShipment) (*models.ShipmentAward, error) {
	aq.logger.Infof("Attempting to award shipment: %s", shipment.ID)

	// Query the shipment's TDL
	tdl := models.TrafficDistributionList{}
	err := aq.db.Find(&tdl, shipment.TrafficDistributionListID)

	if err != nil {
		return nil, errors.Wrap(err, "Cannot find TDL in database")
	}

	var shipmentAward *models.ShipmentAward

	// We need to loop here, because if a TSP has a blackout date we need to try again.
	// We _also_ want to watch out for infinite loops, because if all the TSPs in the selection
	// have blackout dates (imagine a 1-TSP-TDL, with a blackout date) we will keep awarding
	// administrative shipments forever.
	firstEligibleTSPPerformance, err := models.NextEligibleTSPPerformance(aq.db, tdl.ID, shipment.AwardDate)
	firstTSPid := firstEligibleTSPPerformance.ID
	foundAvailableTSP := false
	loopCount := 0

	for !foundAvailableTSP {

		tspPerformance, err := models.NextEligibleTSPPerformance(aq.db, tdl.ID, shipment.AwardDate)

		if loopCount != 0 && tspPerformance.ID == firstTSPid {
			return nil, fmt.Errorf("Could not find a TSP without blackout dates in %d tries", loopCount)
		}
		loopCount++
		if err != nil {
			return nil, err
		}

		err = aq.db.Transaction(func(tx *pop.Connection) error {
			tsp := models.TransportationServiceProvider{}
			if err := aq.db.Find(&tsp, tspPerformance.TransportationServiceProviderID); err == nil {
<<<<<<< HEAD
				aq.logger.Infof("Attempting to award to TSP: %s", tsp.Name)
=======

				fmt.Printf("\tAttempting to award to TSP: %s\n", tsp.Name)
>>>>>>> 1ee563e4

				isAdministrativeShipment, err := aq.ShipmentWithinBlackoutDates(tsp.ID, shipment.PickupDate)
				if err != nil {
					return err
				}

				shipmentAward, err = models.CreateShipmentAward(aq.db, shipment.ID, tsp.ID, isAdministrativeShipment)
				if err == nil {
					if err = models.IncrementTSPPerformanceAwardCount(aq.db, tspPerformance.ID); err == nil {
						if isAdministrativeShipment == true {
							aq.logger.Info("Shipment pickup date is during a blackout period. Awarding Administrative Shipment to TSP.")
						} else {
							// TODO: AwardCount is off by 1
							aq.logger.Infof("Shipment awarded to TSP! TSP now has %d shipment awards.", tspPerformance.AwardCount+1)
							foundAvailableTSP = true
						}
						return nil
					}
				} else {
					aq.logger.Errorf("Failed to award to TSP: %s", err)
				}
			}

			aq.logger.Errorf("Failed to award to TSP: %s", err)
			return err
		})

		if !foundAvailableTSP {
<<<<<<< HEAD
			aq.logger.Infof("Checking for another TSP. Tries left: %d", blackoutRetries-loopCount)
		}
	}

	if loopCount == blackoutRetries {
		return nil, errors.Errorf("Could not find a TSP without blackout dates in %d tries", blackoutRetries)
	}

=======
			fmt.Printf("\tChecking for another TSP.\n")
		}
	}

>>>>>>> 1ee563e4
	return shipmentAward, err
}

func (aq *AwardQueue) assignUnawardedShipments() {
	aq.logger.Info("TSP Award Queue running.")

	shipments, err := aq.findAllUnawardedShipments()
	if err == nil {
		count := 0
		for _, shipment := range shipments {
			_, err = aq.attemptShipmentAward(shipment)
			if err != nil {
				aq.logger.Errorf("Failed to award shipment: %s", err)
			} else {
				count++
			}
		}
		aq.logger.Infof("Awarded %d shipments.", count)
	} else {
		aq.logger.Errorf("Failed to query for shipments %s", err)
	}
}

// getTSPsPerBand determines how many TSPs should be assigned to each Quality Band
// If the number of TSPs in the TDL does not divide evenly into 4 bands, the remainder
// is divided from the top band down.
//
// count is the number of TSPs to distribute.
func getTSPsPerBand(count int) []int {
	bands := make([]int, numQualBands)
	base := int(math.Floor(float64(count) / float64(numQualBands)))
	for i := range bands {
		bands[i] = base
	}

	for i := 0; i < count%numQualBands; i++ {
		bands[i]++
	}
	return bands
}

// assignPerformanceBands loops through each TDL and assigns any
// TransportationServiceProviderPerformances without a quality band to a band.
func (aq *AwardQueue) assignPerformanceBands() error {

	// for each TDL with pending performances
	tdls, err := models.FetchTDLsAwaitingBandAssignment(aq.db)
	if err != nil {
		return err
	}

	for _, tdl := range tdls {
		if err := aq.assignPerformanceBandsForTDL(tdl); err != nil {
			return err
		}
	}
	return nil
}

// assignPerformanceBandsForTDL loops through a TDL's TransportationServiceProviderPerformances
// and assigns a QualityBand to each one.
//
// This assumes that all TransportationServiceProviderPerformances have been properly
// created and have a valid BestValueScore.
func (aq *AwardQueue) assignPerformanceBandsForTDL(tdl models.TrafficDistributionList) error {
	aq.logger.Infof("Assigning performance bands for TDL %s", tdl.ID)

	perfs, err := models.FetchTSPPerformanceForQualityBandAssignment(aq.db, tdl.ID, mps)
	if err != nil {
		return err
	}

	perfsIndex := 0
	bands := getTSPsPerBand(len(perfs))

	for band, count := range bands {
		for i := 0; i < count; i++ {
			performance := perfs[perfsIndex]
			aq.logger.Infof("Assigning tspp %s to band %d", performance.ID, band+1)
			err := models.AssignQualityBandToTSPPerformance(aq.db, band+1, performance.ID)
			if err != nil {
				return err
			}
			perfsIndex++
		}
	}
	return nil
}

// Run will execute the award queue algorithm.
func (aq *AwardQueue) Run() error {
	if err := aq.assignPerformanceBands(); err != nil {
		return err
	}

	// This method should also return an error
	aq.assignUnawardedShipments()
	return nil
}

// ShipmentWithinBlackoutDates searches the blackout_dates table by TSP ID and then compares start_blackout_date and end_blackout_date
// to a submitted pickup date to see if it falls within the window created by the blackout date record.
func (aq *AwardQueue) ShipmentWithinBlackoutDates(tspID uuid.UUID, pickupDate time.Time) (bool, error) {
	blackoutDates, err := models.FetchTSPBlackoutDates(aq.db, tspID)

	if err != nil {
		return false, errors.Wrap(err, "Error retrieving blackout dates from database")
	}

	if len(blackoutDates) == 0 {
		return false, nil
	}

	// Checks to see if pickupDate is equal to the start or end dates of the blackout period
	// or if the pickupDate falls between the start and end.
	for _, blackoutDate := range blackoutDates {
		aq.logger.Debugf("Evaluating whether pickup date is between blackout dates (%s <= %s <= %s)", blackoutDate.StartBlackoutDate, pickupDate, blackoutDate.EndBlackoutDate)

		if (pickupDate.After(blackoutDate.StartBlackoutDate) && pickupDate.Before(blackoutDate.EndBlackoutDate)) ||
			pickupDate.Equal(blackoutDate.EndBlackoutDate) ||
			pickupDate.Equal(blackoutDate.StartBlackoutDate) {
			return true, nil
		}
	}

	return false, nil
}

// NewAwardQueue creates a new AwardQueue
func NewAwardQueue(db *pop.Connection, logger *zap.Logger) *AwardQueue {
	return &AwardQueue{db: db, logger: logger.Sugar()}
}<|MERGE_RESOLUTION|>--- conflicted
+++ resolved
@@ -69,12 +69,7 @@
 		err = aq.db.Transaction(func(tx *pop.Connection) error {
 			tsp := models.TransportationServiceProvider{}
 			if err := aq.db.Find(&tsp, tspPerformance.TransportationServiceProviderID); err == nil {
-<<<<<<< HEAD
 				aq.logger.Infof("Attempting to award to TSP: %s", tsp.Name)
-=======
-
-				fmt.Printf("\tAttempting to award to TSP: %s\n", tsp.Name)
->>>>>>> 1ee563e4
 
 				isAdministrativeShipment, err := aq.ShipmentWithinBlackoutDates(tsp.ID, shipment.PickupDate)
 				if err != nil {
@@ -103,21 +98,10 @@
 		})
 
 		if !foundAvailableTSP {
-<<<<<<< HEAD
-			aq.logger.Infof("Checking for another TSP. Tries left: %d", blackoutRetries-loopCount)
-		}
-	}
-
-	if loopCount == blackoutRetries {
-		return nil, errors.Errorf("Could not find a TSP without blackout dates in %d tries", blackoutRetries)
-	}
-
-=======
-			fmt.Printf("\tChecking for another TSP.\n")
-		}
-	}
-
->>>>>>> 1ee563e4
+			aq.logger.Info("Checking for another TSP.")
+		}
+	}
+
 	return shipmentAward, err
 }
 
