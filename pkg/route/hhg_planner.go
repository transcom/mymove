package route

import (
	"fmt"

	"go.uber.org/zap"

	"github.com/transcom/mymove/pkg/appcontext"
	"github.com/transcom/mymove/pkg/models"
)

// hhgPlanner holds configuration information to make calls to the GHC services (DTOD and RM).
type hhgPlanner struct {
	dtodPlannerMileage DTODPlannerMileage
}

// TransitDistance calculates the distance between two valid addresses
func (p *hhgPlanner) TransitDistance(_ appcontext.AppContext, _ *models.Address, _ *models.Address) (int, error) {
	// This might get retired after we transition over fully to GHC.
	panic("the HHG planner does not need this method and this will be deprecated when the HERE planner is deprecated")
}

// LatLongTransitDistance calculates the distance between two sets of LatLong coordinates
func (p *hhgPlanner) LatLongTransitDistance(_ appcontext.AppContext, _ LatLong, _ LatLong) (int, error) {
	// This might get retired after we transition over fully to GHC.
	panic("the HHG planner does not need this method and this will be deprecated when the HERE planner is deprecated")
}

// Zip5TransitDistanceLineHaul calculates the distance between two valid Zip5s; it is used by the PPM flow
// and checks for minimum distance restriction as PPM doesn't allow short hauls.
func (p *hhgPlanner) Zip5TransitDistanceLineHaul(_ appcontext.AppContext, _ string, _ string) (int, error) {
	// This might get retired after we transition over fully to GHC.
	panic("the HHG planner does not need this method and this will be deprecated when the HERE planner is deprecated")
}

// Zip5TransitDistance calculates the distance between two valid Zip5s; it is used by the PPM flow
func (p *hhgPlanner) Zip5TransitDistance(_ appcontext.AppContext, _ string, _ string) (int, error) {
	// This might get retired after we transition over fully to GHC.
	panic("the HHG planner does not need this method and this will be deprecated when the HERE planner is deprecated")
}

// Zip3TransitDistance calculates the distance between two valid Zip5s; it is used by the PPM flow
func (p *hhgPlanner) Zip3TransitDistance(_ appcontext.AppContext, _ string, _ string) (int, error) {
	// This might get retired after we transition over fully to GHC.
	panic("the HHG planner does not need this method and this will be deprecated when the HERE planner is deprecated")
}

// ZipTransitDistance calculates the distance between two valid Zips
func (p *hhgPlanner) ZipTransitDistance(appCtx appcontext.AppContext, source string, destination string) (int, error) {
	sourceZip5 := source
	if len(source) < 5 {
		sourceZip5 = fmt.Sprintf("%05s", source)
	}
	destZip5 := destination
	if len(destination) < 5 {
		destZip5 = fmt.Sprintf("%05s", destination)
	}
	sourceZip3 := sourceZip5[0:3]
	destZip3 := destZip5[0:3]

	// if the first 3 numbers of the ZIPs are the same then we need to get the exact distance between the full ZIP5s
	if sourceZip3 == destZip3 {
		if sourceZip5 == destZip5 {
			return 1, nil
		}
		return p.dtodPlannerMileage.DTODZip5Distance(appCtx, source, destination)
	} else {
		// Get reZip3s for origin and destination to compare base point cities.
		// Dont throw/return errors from this. If we dont find them, we'll just use randMcNallyZip3Distance
<<<<<<< HEAD
		// this only applies to domestic shipments since international addresses do not have base point cities
		if !isInternationalShipment {
			sourceReZip3, sErr := models.FetchReZip3Item(appCtx.DB(), sourceZip3)
			if sErr != nil {
				appCtx.Logger().Error("Failed to fetch the reZip3 item for sourceZip3", zap.Error(sErr))
			}
			destinationReZip3, dErr := models.FetchReZip3Item(appCtx.DB(), destZip3)
			if dErr != nil {
				appCtx.Logger().Error("Failed to fetch the reZip3 item for destinationZip3", zap.Error(dErr))
			}
=======
		sourceReZip3, sErr := models.FetchReZip3Item(appCtx.DB(), sourceZip3)
		if sErr != nil {
			appCtx.Logger().Error("Failed to fetch the reZip3 item for sourceZip3", zap.Error(sErr))
		}
		destinationReZip3, dErr := models.FetchReZip3Item(appCtx.DB(), destZip3)
		if dErr != nil {
			appCtx.Logger().Error("Failed to fetch the reZip3 item for destinationZip3", zap.Error(dErr))
		}
>>>>>>> 9dbe4621

			// Different zip3, same base point city, use DTOD
			if sourceReZip3 != nil && destinationReZip3 != nil && sourceReZip3.BasePointCity == destinationReZip3.BasePointCity {
				return p.dtodPlannerMileage.DTODZip5Distance(appCtx, source, destination)
			}
		}

	}

	return randMcNallyZip3Distance(appCtx, sourceZip3, destZip3)
}

// NewHHGPlanner constructs and returns a Planner for GHC routing.
func NewHHGPlanner(dtodPlannerMileage DTODPlannerMileage) Planner {
	return &hhgPlanner{
		dtodPlannerMileage: dtodPlannerMileage,
	}
}<|MERGE_RESOLUTION|>--- conflicted
+++ resolved
@@ -67,18 +67,6 @@
 	} else {
 		// Get reZip3s for origin and destination to compare base point cities.
 		// Dont throw/return errors from this. If we dont find them, we'll just use randMcNallyZip3Distance
-<<<<<<< HEAD
-		// this only applies to domestic shipments since international addresses do not have base point cities
-		if !isInternationalShipment {
-			sourceReZip3, sErr := models.FetchReZip3Item(appCtx.DB(), sourceZip3)
-			if sErr != nil {
-				appCtx.Logger().Error("Failed to fetch the reZip3 item for sourceZip3", zap.Error(sErr))
-			}
-			destinationReZip3, dErr := models.FetchReZip3Item(appCtx.DB(), destZip3)
-			if dErr != nil {
-				appCtx.Logger().Error("Failed to fetch the reZip3 item for destinationZip3", zap.Error(dErr))
-			}
-=======
 		sourceReZip3, sErr := models.FetchReZip3Item(appCtx.DB(), sourceZip3)
 		if sErr != nil {
 			appCtx.Logger().Error("Failed to fetch the reZip3 item for sourceZip3", zap.Error(sErr))
@@ -87,12 +75,10 @@
 		if dErr != nil {
 			appCtx.Logger().Error("Failed to fetch the reZip3 item for destinationZip3", zap.Error(dErr))
 		}
->>>>>>> 9dbe4621
 
-			// Different zip3, same base point city, use DTOD
-			if sourceReZip3 != nil && destinationReZip3 != nil && sourceReZip3.BasePointCity == destinationReZip3.BasePointCity {
-				return p.dtodPlannerMileage.DTODZip5Distance(appCtx, source, destination)
-			}
+		// Different zip3, same base point city, use DTOD
+		if sourceReZip3 != nil && destinationReZip3 != nil && sourceReZip3.BasePointCity == destinationReZip3.BasePointCity {
+			return p.dtodPlannerMileage.DTODZip5Distance(appCtx, source, destination)
 		}
 
 	}
