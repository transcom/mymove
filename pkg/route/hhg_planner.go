package route

import (
	"fmt"

	"go.uber.org/zap"

	"github.com/transcom/mymove/pkg/appcontext"
	"github.com/transcom/mymove/pkg/models"
)

// hhgPlanner holds configuration information to make calls to the GHC services (DTOD and RM).
type hhgPlanner struct {
	dtodPlannerMileage DTODPlannerMileage
}

// TransitDistance calculates the distance between two valid addresses
func (p *hhgPlanner) TransitDistance(_ appcontext.AppContext, _ *models.Address, _ *models.Address) (int, error) {
	// This might get retired after we transition over fully to GHC.
	panic("the HHG planner does not need this method and this will be deprecated when the HERE planner is deprecated")
}

// LatLongTransitDistance calculates the distance between two sets of LatLong coordinates
func (p *hhgPlanner) LatLongTransitDistance(_ appcontext.AppContext, _ LatLong, _ LatLong) (int, error) {
	// This might get retired after we transition over fully to GHC.
	panic("the HHG planner does not need this method and this will be deprecated when the HERE planner is deprecated")
}

// Zip5TransitDistanceLineHaul calculates the distance between two valid Zip5s; it is used by the PPM flow
// and checks for minimum distance restriction as PPM doesn't allow short hauls.
func (p *hhgPlanner) Zip5TransitDistanceLineHaul(_ appcontext.AppContext, _ string, _ string) (int, error) {
	// This might get retired after we transition over fully to GHC.
	panic("the HHG planner does not need this method and this will be deprecated when the HERE planner is deprecated")
}

// Zip5TransitDistance calculates the distance between two valid Zip5s; it is used by the PPM flow
func (p *hhgPlanner) Zip5TransitDistance(_ appcontext.AppContext, _ string, _ string) (int, error) {
	// This might get retired after we transition over fully to GHC.
	panic("the HHG planner does not need this method and this will be deprecated when the HERE planner is deprecated")
}

// Zip3TransitDistance calculates the distance between two valid Zip5s; it is used by the PPM flow
func (p *hhgPlanner) Zip3TransitDistance(_ appcontext.AppContext, _ string, _ string) (int, error) {
	// This might get retired after we transition over fully to GHC.
	panic("the HHG planner does not need this method and this will be deprecated when the HERE planner is deprecated")
}

// ZipTransitDistance calculates the distance between two valid Zips
func (p *hhgPlanner) ZipTransitDistance(appCtx appcontext.AppContext, source string, destination string, isInternationalShipment bool) (int, error) {
	sourceZip5 := source
	if len(source) < 5 {
		sourceZip5 = fmt.Sprintf("%05s", source)
	}
	destZip5 := destination
	if len(destination) < 5 {
		destZip5 = fmt.Sprintf("%05s", destination)
	}
	sourceZip3 := sourceZip5[0:3]
	destZip3 := destZip5[0:3]

<<<<<<< HEAD
	// we want to use DTOD for international shipments & same ZIPs for accuracy
	if sourceZip3 == destZip3 || useDTOD || isInternationalShipment {
=======
	if sourceZip3 == destZip3 || isInternationalShipment {
>>>>>>> c83cd4b3
		if sourceZip5 == destZip5 {
			return 1, nil
		}
		return p.dtodPlannerMileage.DTODZip5Distance(appCtx, source, destination)
	} else {
		// Get reZip3s for origin and destination to compare base point cities.
		// Dont throw/return errors from this. If we dont find them, we'll just use randMcNallyZip3Distance
		// this only applies to domestic shipments
		sourceReZip3, sErr := models.FetchReZip3Item(appCtx.DB(), sourceZip3)
		if sErr != nil {
			appCtx.Logger().Error("Failed to fetch the reZip3 item for sourceZip3", zap.Error(sErr))
		}
		destinationReZip3, dErr := models.FetchReZip3Item(appCtx.DB(), destZip3)
		if dErr != nil {
			appCtx.Logger().Error("Failed to fetch the reZip3 item for destinationZip3", zap.Error(dErr))
		}

		// Different zip3, same base point city, use DTOD
		if sourceReZip3 != nil && destinationReZip3 != nil && sourceReZip3.BasePointCity == destinationReZip3.BasePointCity {
			return p.dtodPlannerMileage.DTODZip5Distance(appCtx, source, destination)
		}
	}

	return randMcNallyZip3Distance(appCtx, sourceZip3, destZip3)
}

// NewHHGPlanner constructs and returns a Planner for GHC routing.
func NewHHGPlanner(dtodPlannerMileage DTODPlannerMileage) Planner {
	return &hhgPlanner{
		dtodPlannerMileage: dtodPlannerMileage,
	}
}<|MERGE_RESOLUTION|>--- conflicted
+++ resolved
@@ -58,12 +58,7 @@
 	sourceZip3 := sourceZip5[0:3]
 	destZip3 := destZip5[0:3]
 
-<<<<<<< HEAD
-	// we want to use DTOD for international shipments & same ZIPs for accuracy
-	if sourceZip3 == destZip3 || useDTOD || isInternationalShipment {
-=======
 	if sourceZip3 == destZip3 || isInternationalShipment {
->>>>>>> c83cd4b3
 		if sourceZip5 == destZip5 {
 			return 1, nil
 		}
