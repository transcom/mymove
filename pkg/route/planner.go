package route

import (
	"crypto/tls"
	"fmt"
	"net/http"
	"net/url"
	"strings"
	"time"

	"github.com/spf13/viper"
	"github.com/tiaguinho/gosoap"

	"github.com/transcom/mymove/pkg/appcontext"
	"github.com/transcom/mymove/pkg/cli"
	"github.com/transcom/mymove/pkg/models"
)

const (
	// hereRequestTimeout is how long to wait on HERE request before timing out (15 seconds).
	hereRequestTimeout = time.Duration(15) * time.Second
)

// LatLong is used to hold latitude and longitude as floats
type LatLong struct {
	Latitude  float32
	Longitude float32
}

// Coords returns a string with the comma separated co-ordinares, e.g "47.610,-122.107"
func (ll LatLong) Coords() string {
	return fmt.Sprintf("%f,%f", ll.Latitude, ll.Longitude)
}

// urlencodeAddress converts an address into a comma separated string which is safely encoded to include it in a URL
func urlencodeAddress(address *models.Address) string {
	s := []string{address.StreetAddress1}
	if address.StreetAddress2 != nil {
		s = append(s, *address.StreetAddress2)
	}
	if address.StreetAddress3 != nil {
		s = append(s, *address.StreetAddress3)
	}
	s = append(s, address.City, address.State, address.PostalCode)
	if address.Country != nil {
		s = append(s, address.Country.Country)
	}
	return url.QueryEscape(strings.Join(s, ","))
}

// zip5TransitDistanceHelper takes a source and destination zip5 and calculates the distance between them using a Zip5 to LatLong lookup, this is needed to support HHG short haul distance lookups
func zip5TransitDistanceHelper(appCtx appcontext.AppContext, planner Planner, source string, destination string) (int, error) {
	sLL, err := Zip5ToLatLong(source)
	if err != nil {
		return 0, err
	}
	dLL, err := Zip5ToLatLong(destination)
	if err != nil {
		return 0, err
	}
	distance, err := planner.LatLongTransitDistance(appCtx, sLL, dLL)
	if err != nil {
		return 0, err
	}
	return distance, err
}

// zip5TransitDistanceHelper takes a source and destination zip5 and calculates the distance between them using a Zip5 to LatLong lookup and will throw an error if distance is less than 50, this is used by PPM code
// Ideally I don't think we should check for minimum distance here and should refactor code to use zip5TransitDistanceHelper over this helper over time.
func zip5TransitDistanceLineHaulHelper(appCtx appcontext.AppContext, planner Planner, source string, destination string) (int, error) {
	sLL, err := Zip5ToLatLong(source)
	if err != nil {
		return 0, err
	}
	dLL, err := Zip5ToLatLong(destination)
	if err != nil {
		return 0, err
	}
	distance, err := planner.LatLongTransitDistance(appCtx, sLL, dLL)
	if err != nil {
		return 0, err
	}
	if distance < 50 {
		err = NewShortHaulError(sLL, dLL, distance)
	}
	return distance, err
}

// zip3TransitDistanceHelper takes a source and destination zip3 and calculates the distence between them using a Zip3 to LatLong lookup, this is intended for HHG long haul calculations with two differnet zip3s
func zip3TransitDistanceHelper(appCtx appcontext.AppContext, planner Planner, source string, destination string) (int, error) {
	sLL, err := Zip5ToZip3LatLong(source)
	if err != nil {
		return 0, err
	}
	dLL, err := Zip5ToZip3LatLong(destination)
	if err != nil {
		return 0, err
	}
	distance, err := planner.LatLongTransitDistance(appCtx, sLL, dLL)
	if err != nil {
		return 0, err
	}
	return distance, err
}

// SoapCaller provides an interface for the Call method of the gosoap Client so it can be mocked.
// NOTE: Placing this in a separate package/directory to avoid a circular dependency from an existing mock.
//
//go:generate mockery --name SoapCaller --outpkg ghcmocks --output ./ghcmocks
type SoapCaller interface {
	Call(m string, p gosoap.SoapParams) (res *gosoap.Response, err error)
}

// Planner is the interface needed by Handlers to be able to evaluate the distance to be used for move accounting
//
//go:generate mockery --name Planner
type Planner interface {
	TransitDistance(appCtx appcontext.AppContext, source *models.Address, destination *models.Address) (int, error)
	LatLongTransitDistance(appCtx appcontext.AppContext, source LatLong, destination LatLong) (int, error)
	// Zip5TransitDistanceLineHaul is used by PPM flow and checks for minimum distance restriction as PPM doesn't allow short hauls
	// New code should probably make the minimum checks after calling Zip5TransitDistance over using this method
	Zip5TransitDistanceLineHaul(appCtx appcontext.AppContext, source string, destination string) (int, error)
	ZipTransitDistance(appCtx appcontext.AppContext, source string, destination string) (int, error)
	Zip3TransitDistance(appCtx appcontext.AppContext, source string, destination string) (int, error)
	Zip5TransitDistance(appCtx appcontext.AppContext, source string, destination string) (int, error)
}

// InitRoutePlanner creates a new HERE route planner that adheres to the Planner interface
func InitRoutePlanner(v *viper.Viper) Planner {
	hereClient := &http.Client{Timeout: hereRequestTimeout}
	return NewHEREPlanner(
		hereClient,
		v.GetString(cli.HEREMapsGeocodeEndpointFlag),
		v.GetString(cli.HEREMapsRoutingEndpointFlag),
		v.GetString(cli.HEREMapsAppIDFlag),
		v.GetString(cli.HEREMapsAppCodeFlag))
}

// InitHHGRoutePlanner creates a new HHG route planner that adheres to the Planner interface
func InitHHGRoutePlanner(appCtx appcontext.AppContext, v *viper.Viper, tlsConfig *tls.Config) (Planner, error) {
	dtodPlannerMileage, err := initDTODPlannerMileage(appCtx, v, tlsConfig, "HHG")
	if err != nil {
		return nil, err
	}

	return NewHHGPlanner(dtodPlannerMileage), nil
}

// InitDTODRoutePlanner creates a new DTOD route planner that adheres to the Planner interface
func InitDTODRoutePlanner(appCtx appcontext.AppContext, v *viper.Viper, tlsConfig *tls.Config) (Planner, error) {
	dtodPlannerMileage, err := initDTODPlannerMileage(appCtx, v, tlsConfig, "DTOD")
	if err != nil {
		return nil, err
	}

	return NewDTODPlanner(dtodPlannerMileage), nil
}

func initDTODPlannerMileage(appCtx appcontext.AppContext, v *viper.Viper, tlsConfig *tls.Config, plannerType string) (DTODPlannerMileage, error) {
	dtodUseMock := v.GetBool(cli.DTODUseMockFlag)

	var dtodPlannerMileage DTODPlannerMileage
	if dtodUseMock {
		appCtx.Logger().Info(fmt.Sprintf("Using mocked DTOD for %s route planner", plannerType))
		dtodPlannerMileage = NewMockDTODZip5Distance()
<<<<<<< HEAD
=======
	} else {
		appCtx.Logger().Info(fmt.Sprintf("Using real DTOD for %s route planner", plannerType))
		tr := &http.Transport{TLSClientConfig: tlsConfig}
		httpClient := &http.Client{Transport: tr, Timeout: time.Duration(30) * time.Second}

		dtodWSDL := v.GetString(cli.DTODApiWSDLFlag)
		dtodURL := v.GetString(cli.DTODApiURLFlag)
		dtodAPIUsername := v.GetString(cli.DTODApiUsernameFlag)
		dtodAPIPassword := v.GetString(cli.DTODApiPasswordFlag)

		soapClient, err := gosoap.SoapClient(dtodWSDL, httpClient)
		if err != nil {
			return nil, fmt.Errorf("unable to create SOAP client: %w", err)
		}
		soapClient.URL = dtodURL

		dtodPlannerMileage = NewDTODZip5Distance(dtodAPIUsername, dtodAPIPassword, soapClient, v.GetBool(cli.DTODSimulateOutageFlag))
>>>>>>> 189bf4c4
	}

	return dtodPlannerMileage, nil
}<|MERGE_RESOLUTION|>--- conflicted
+++ resolved
@@ -163,8 +163,6 @@
 	if dtodUseMock {
 		appCtx.Logger().Info(fmt.Sprintf("Using mocked DTOD for %s route planner", plannerType))
 		dtodPlannerMileage = NewMockDTODZip5Distance()
-<<<<<<< HEAD
-=======
 	} else {
 		appCtx.Logger().Info(fmt.Sprintf("Using real DTOD for %s route planner", plannerType))
 		tr := &http.Transport{TLSClientConfig: tlsConfig}
@@ -182,7 +180,6 @@
 		soapClient.URL = dtodURL
 
 		dtodPlannerMileage = NewDTODZip5Distance(dtodAPIUsername, dtodAPIPassword, soapClient, v.GetBool(cli.DTODSimulateOutageFlag))
->>>>>>> 189bf4c4
 	}
 
 	return dtodPlannerMileage, nil
