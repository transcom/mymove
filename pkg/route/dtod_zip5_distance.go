--- conflicted
+++ resolved
@@ -129,9 +129,6 @@
 	}
 
 	if distanceFloat <= 0 {
-<<<<<<< HEAD
-		return distance, apperror.NewEventError(notifications.DtodErrorMessage, nil)
-=======
 		dtodAvailable, _ := validateDTODServiceAvailable(*d)
 		if !dtodAvailable {
 			if appCtx.Session().IsServiceMember() {
@@ -142,7 +139,6 @@
 		}
 
 		return distance, apperror.NewEventError(notifications.DTODFailureErrorMessage, nil)
->>>>>>> cd79cb04
 	}
 
 	// TODO: DTOD gives us a float back. Should we round, floor, or ceiling? Just going to round for now.
