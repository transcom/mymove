--- conflicted
+++ resolved
@@ -105,14 +105,11 @@
 	}
 
 	if distanceFloat <= 0 {
-<<<<<<< HEAD
-=======
 		dtodAvailable, _ := validateDTODServiceAvailable(*d)
 		if !dtodAvailable && appCtx.Session().IsServiceMember() {
 			return distance, nil
 		}
 
->>>>>>> b90333b7
 		return distance, apperror.NewEventError(notifications.DtodErrorMessage, nil)
 	}
 
