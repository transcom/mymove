package route

import (
	"fmt"

	"github.com/tiaguinho/gosoap"
	"go.uber.org/zap"

	"github.com/transcom/mymove/pkg/appcontext"
	"github.com/transcom/mymove/pkg/apperror"
	"github.com/transcom/mymove/pkg/notifications"
)

/*******************************************

The struct/method dtodZip5DistanceInfo:DTODZip5Distance implements the service DTODPlannerMileage.

This method DTODZip5Distance sends a SOAP request to DTOD to get the mileage between two ZIP 5 locations.
The DTOD web service is described by this document https://docs.google.com/document/d/1yUsk8JWj1u-EBfdLiCBHOtrUWaYgBXFv/edit
This code is using the gosoap lib https://github.com/tiaguinho/gosoap

The Request to DTOD using the service ProcessRequest which looks like

<soapenv:Envelope xmlns:soapenv="http://schemas.xmlsoap.org/soap/envelope/" xmlns:ser="https://dtod.sddc.army.mil/service/">
    <soapenv:Body>
        <ProcessRequest xmlns="https://dtod.sddc.army.mil/service/">
            <DtodRequest>
                <UserRequest>
                    <Function>Distance</Function>
                    <Origin>
                        <ZipCode>05030</ZipCode>
                    </Origin>
                    <Destination>
                        <ZipCode>05091</ZipCode>
                    </Destination>
                </UserRequest>
                <AuthToken>
                    <Username>theusername</Username>
                    <Password>thepassword</Password>
                </AuthToken>
            </DtodRequest>
        </ProcessRequest>
    </soapenv:Body>
</soapenv:Envelope>

 *******************************************/

// DTODPlannerMileage is the interface for connecting to DTOD SOAP service and requesting distance mileage
// NOTE: Placing this in a separate package/directory to avoid a circular dependency from an existing mock.
//
//go:generate mockery --name DTODPlannerMileage --outpkg ghcmocks --output ./ghcmocks
type DTODPlannerMileage interface {
	DTODZip5Distance(appCtx appcontext.AppContext, pickup string, destination string) (int, error)
}

type dtodZip5DistanceInfo struct {
	username       string
	password       string
	soapClient     SoapCaller
	simulateOutage bool
}

// Response XML structs
// There's more in the returned XML, but we're only trying to get to the distance.
type processRequestResponse struct {
	ProcessRequestResult processRequestResult `xml:"ProcessRequestResult"`
}

type processRequestResult struct {
	Distance float64 `xml:"Distance"`
}

// NewDTODZip5Distance returns a new DTOD Planner Mileage interface
func NewDTODZip5Distance(username string, password string, soapClient SoapCaller, simulateOutage bool) DTODPlannerMileage {
	return &dtodZip5DistanceInfo{
		username:       username,
		password:       password,
		soapClient:     soapClient,
		simulateOutage: simulateOutage,
	}
}

// DTODZip5Distance returns the distance in miles between the pickup and destination zips
func (d *dtodZip5DistanceInfo) DTODZip5Distance(appCtx appcontext.AppContext, pickupZip string, destinationZip string) (int, error) {
	distance := 0

	params := createDTODParams(d.username, d.password, pickupZip, destinationZip)

	res, err := d.soapClient.Call("ProcessRequest", params)
	if err != nil {
		return distance, fmt.Errorf("call error: %s", err.Error())
	}

	var r processRequestResponse
	err = res.Unmarshal(&r)
	if err != nil {
		return distance, fmt.Errorf("unmarshal error: %s", err.Error())
	}

	// It looks like sending a bad zip just returns a distance of -1, so test for that
	distanceFloat := r.ProcessRequestResult.Distance

	if d.simulateOutage {
		distanceFloat = -1
	}

	if distanceFloat <= 0 {
<<<<<<< HEAD
		return distance, apperror.NewEventError(notifications.DtodErrorMessage, nil)
=======
		dtodAvailable, _ := validateDTODServiceAvailable(*d)
		if !dtodAvailable {
			if appCtx.Session().IsServiceMember() {
				return distance, nil
			} else {
				return distance, apperror.NewEventError(notifications.DTODDownErrorMessage, nil)
			}
		}

		return distance, apperror.NewEventError(notifications.DTODFailureErrorMessage, nil)
>>>>>>> c93b2bc2
	}

	// TODO: DTOD gives us a float back. Should we round, floor, or ceiling? Just going to round for now.
	distance = int(distanceFloat + 0.5)

	appCtx.Logger().Debug("dtod result", zap.Any("processRequestResponse", r), zap.Int("distance", distance))

	return distance, nil
}

// validateDTODServiceAvailable pings the DTOD service with zips that are known to be accepted.
// This is used to verify that the DTOD service is live.
func validateDTODServiceAvailable(d dtodZip5DistanceInfo) (bool, error) {

	if d.simulateOutage {
		return false, nil
	}

	params := createDTODParams(d.username, d.password, "20001", "20301")

	res, err := d.soapClient.Call("ProcessRequest", params)
	if err != nil {
		return false, fmt.Errorf("call error: %s", err.Error())
	}

	var r processRequestResponse
	err = res.Unmarshal(&r)
	if err != nil {
		return false, fmt.Errorf("unmarshal error: %s", err.Error())
	}

	distanceFloat := r.ProcessRequestResult.Distance

	if distanceFloat > 0 {
		return true, nil
	} else {
		return false, nil
	}
}

func createDTODParams(username string, password string, pickupZip string, destinationZip string) gosoap.Params {
	// set custom envelope
	gosoap.SetCustomEnvelope("soapenv", map[string]string{
		"xmlns:soapenv": "http://schemas.xmlsoap.org/soap/envelope/",
		"xmlns:ser":     "https://dtod.sddc.army.mil/service/",
	})

	params := gosoap.Params{
		"DtodRequest": map[string]interface{}{
			"AuthToken": map[string]interface{}{
				"Username": username,
				"Password": password,
			},
			"UserRequest": map[string]interface{}{
				"Function":  "Distance",
				"RouteType": "CommercialPersonalProperty",
				"Origin": map[string]interface{}{
					"ZipCode": pickupZip,
				},
				"Destination": map[string]interface{}{
					"ZipCode": destinationZip,
				},
			},
		},
	}

	return params
}<|MERGE_RESOLUTION|>--- conflicted
+++ resolved
@@ -105,9 +105,6 @@
 	}
 
 	if distanceFloat <= 0 {
-<<<<<<< HEAD
-		return distance, apperror.NewEventError(notifications.DtodErrorMessage, nil)
-=======
 		dtodAvailable, _ := validateDTODServiceAvailable(*d)
 		if !dtodAvailable {
 			if appCtx.Session().IsServiceMember() {
@@ -118,7 +115,6 @@
 		}
 
 		return distance, apperror.NewEventError(notifications.DTODFailureErrorMessage, nil)
->>>>>>> c93b2bc2
 	}
 
 	// TODO: DTOD gives us a float back. Should we round, floor, or ceiling? Just going to round for now.
