--- conflicted
+++ resolved
@@ -35,7 +35,6 @@
 	logger *zap.Logger
 }
 
-<<<<<<< HEAD
 // AppContextForTest returns the AppContext for the test suite
 func (suite *GHCTestSuite) AppContextForTest() appcontext.AppContext {
 	return appcontext.NewAppContext(suite.DB(), suite.logger, nil)
@@ -46,8 +45,6 @@
 	suite.FatalNoError(err)
 }
 
-=======
->>>>>>> b4b2df00
 func TestGHCTestSuite(t *testing.T) {
 	logger, err := zap.NewDevelopment()
 	if err != nil {
