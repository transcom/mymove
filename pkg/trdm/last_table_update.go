--- conflicted
+++ resolved
@@ -7,22 +7,14 @@
 	"log"
 	"strings"
 
-<<<<<<< HEAD
-	"github.com/pkg/errors"
 	"github.com/spf13/viper"
-=======
->>>>>>> 3619ed27
 	"github.com/tiaguinho/gosoap"
 	"go.uber.org/zap"
 	"gopkg.in/robfig/cron.v2"
 
 	"github.com/transcom/mymove/pkg/appcontext"
-<<<<<<< HEAD
 	"github.com/transcom/mymove/pkg/cli"
 	"github.com/transcom/mymove/pkg/logging"
-	"github.com/transcom/mymove/pkg/models"
-=======
->>>>>>> 3619ed27
 )
 
 /*******************************************
@@ -81,30 +73,6 @@
 
 func NewTRDMGetLastTableUpdate(physicalName string, securityToken string, privateKey *rsa.PrivateKey, soapClient SoapCaller) GetLastTableUpdater {
 	return &GetLastTableUpdateRequestElement{
-<<<<<<< HEAD
-		PhysicalName: physicalName,
-		soapClient:   soapClient,
-		username:     usernamne,
-		password:     password,
-	}
-
-}
-
-// FetchAllTACRecords queries and fetches all transportation_accounting_codes
-func FetchAllTACRecords(appcontext appcontext.AppContext) ([]models.TransportationAccountingCode, error) {
-	var tacCodes []models.TransportationAccountingCode
-	query := `SELECT * FROM transportation_accounting_codes`
-
-	err := appcontext.DB().RawQuery(query).All(&tacCodes)
-	if err != nil {
-		return tacCodes, errors.Wrap(err, "Fetch line items query failed")
-	}
-
-	return tacCodes, nil
-
-}
-
-=======
 		PhysicalName:  physicalName,
 		soapClient:    soapClient,
 		securityToken: securityToken,
@@ -113,7 +81,6 @@
 
 }
 
->>>>>>> 3619ed27
 func (d *GetLastTableUpdateRequestElement) GetLastTableUpdate(appCtx appcontext.AppContext, physicalName string) error {
 
 	gosoap.SetCustomEnvelope("soapenv", map[string]string{
@@ -157,45 +124,21 @@
 	}
 
 	if r.Status.StatusCode == successfulStatusCode {
-<<<<<<< HEAD
-		tacCodes, dbError := FetchAllTACRecords(appCtx)
-		if dbError != nil {
-			return fmt.Errorf(err.Error())
-		}
-		err := processTacCodes(tacCodes, r)
-		if err != nil {
-			return fmt.Errorf(err.Error())
-=======
 		getTable := NewGetTable(physicalName, d.securityToken, d.privateKey, d.soapClient)
 		getTableErr := getTable.GetTable(appCtx, physicalName, r.LastUpdate)
 		if getTableErr != nil {
 			return fmt.Errorf("getTable error: %s", getTableErr.Error())
->>>>>>> 3619ed27
 		}
 	}
 
 	appCtx.Logger().Debug("getLastTableUpdate result", zap.Any("processRequestResponse", r))
 	return nil
-<<<<<<< HEAD
 }
-
-func processTacCodes(tacCodes []models.TransportationAccountingCode, r GetLastTableUpdateResponseElement) error {
-	if len(tacCodes) > 0 {
-		for _, tacCode := range tacCodes {
-			if tacCode.UpdatedAt.String() != r.LastUpdate {
-				print("GetTable")
-			}
-		}
-	}
-	return nil
-}
-
-// Start the cron job to execute every 24 hours
 func StartLastTableUpdateCron(appCtx appcontext.AppContext, physicalName string) {
 	cron := cron.New()
 
 	cronTask := func() {
-		err := NewTRDMGetLastTableUpdate("", nil).GetLastTableUpdate(appCtx, physicalName)
+		err := NewTRDMGetLastTableUpdate("", "", nil, nil).GetLastTableUpdate(appCtx, physicalName)
 		if err != nil {
 			fmt.Println("Error in lastTableUpdate cron task: ", err)
 		}
@@ -231,12 +174,10 @@
 
 	appCtx := appcontext.NewAppContext(dbConnection, logger, nil)
 
-	err2 := NewTRDMGetLastTableUpdate("", nil).GetLastTableUpdate(appCtx, tableName)
+	err2 := NewTRDMGetLastTableUpdate("", "", nil, nil).GetLastTableUpdate(appCtx, tableName)
 	if err2 != nil {
 		fmt.Println("Error executing GetLastTableUpdate: ", err)
 	}
 
 	StartLastTableUpdateCron(appCtx, tableName)
-=======
->>>>>>> 3619ed27
 }