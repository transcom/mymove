--- conflicted
+++ resolved
@@ -97,14 +97,14 @@
 			"physicalName": physicalName,
 		},
 	}
-	err := lastTableUpdateSoapCall(d, params, appCtx)
+	err := lastTableUpdateSoapCall(d, params, appCtx, physicalName)
 	if err != nil {
 		return fmt.Errorf("Request error: %s", err.Error())
 	}
 	return nil
 }
 
-func lastTableUpdateSoapCall(d *GetLastTableUpdateRequestElement, params gosoap.Params, appCtx appcontext.AppContext) error {
+func lastTableUpdateSoapCall(d *GetLastTableUpdateRequestElement, params gosoap.Params, appCtx appcontext.AppContext, physicalName string) error {
 	res, err := d.soapClient.Call("ProcessRequest", params)
 	if err != nil {
 		return fmt.Errorf("call error: %s", err.Error())
@@ -122,22 +122,9 @@
 		if dbError != nil {
 			return fmt.Errorf(err.Error())
 		}
-<<<<<<< HEAD
-		if len(tacCodes) > 0 {
-			for _, tacCode := range tacCodes {
-				if tacCode.UpdatedAt.String() != r.LastUpdate {
-					getTable := NewGetTable(physicalName, d.soapClient)
-					getTableErr := getTable.GetTable(appCtx, physicalName)
-					if getTableErr != nil {
-						return fmt.Errorf("getTable error: %s", getTableErr.Error())
-					}
-				}
-			}
-=======
-		err := processTacCodes(tacCodes, r)
+		err := processTacCodes(d, physicalName, appCtx, tacCodes, r)
 		if err != nil {
 			return fmt.Errorf(err.Error())
->>>>>>> b0a72bfc
 		}
 	}
 
@@ -145,11 +132,15 @@
 	return nil
 }
 
-func processTacCodes(tacCodes []models.TransportationAccountingCode, r GetLastTableUpdateResponseElement) error {
+func processTacCodes(d *GetLastTableUpdateRequestElement, physicalName string, appCtx appcontext.AppContext, tacCodes []models.TransportationAccountingCode, r GetLastTableUpdateResponseElement) error {
 	if len(tacCodes) > 0 {
 		for _, tacCode := range tacCodes {
 			if tacCode.UpdatedAt.String() != r.LastUpdate {
-				print("GetTable")
+				getTable := NewGetTable(physicalName, d.soapClient)
+				getTableErr := getTable.GetTable(appCtx, physicalName)
+				if getTableErr != nil {
+					return fmt.Errorf("getTable error: %s", getTableErr.Error())
+				}
 			}
 		}
 	}
