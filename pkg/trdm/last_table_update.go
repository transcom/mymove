package trdm

import (
	"encoding/xml"
	"fmt"

	"github.com/pkg/errors"
	"github.com/tiaguinho/gosoap"
	"go.uber.org/zap"

	"github.com/transcom/mymove/pkg/appcontext"
	"github.com/transcom/mymove/pkg/models"
)

/*******************************************

The struct/method getLastTableUpdate:GetLastTableUpdate implements the service TRDM.

This method GetLastTableUpdate sends a SOAP request to TRDM to get the last table update.
This code is using the gosoap lib https://github.com/tiaguinho/gosoap

SOAP Request:
<soapenv:Envelope xmlns:soapenv="http://schemas.xmlsoap.org/soap/envelope/"
xmlns:ret="http://ReturnTablePackage/">
   <soapenv:Header/>
   <soapenv:Body>
      <ret:getLastTableUpdateRequestElement>
         <ret:physicalName>ACFT</ret:physicalName>
      </ret:getLastTableUpdateRequestElement>
   </soapenv:Body>
</soapenv:Envelope>

SOAP Response:
<soap:Envelope xmlns:soap="http://schemas.xmlsoap.org/soap/envelope/">
   <soap:Body>
      <getLastTableUpdateResponseElement xmlns="http://ReturnTablePackage/">
         <lastUpdate>2020-01-27T16:14:20.000Z</lastUpdate>
         <status>
            <statusCode>Successful</statusCode>
            <dateTime>2020-01-27T20:18:34.226Z</dateTime>
         </status>
      </getLastTableUpdateResponseElement>
   </soap:Body>
</soap:Envelope>
 *******************************************/

const successfulStatusCode = "Successful"

// Date/time value is used in conjunction with the contentUpdatedSinceDateTime column in the getTable method.
type GetLastTableUpdater interface {
	GetLastTableUpdate(appCtx appcontext.AppContext, physicalName string) error
}
type GetLastTableUpdateRequestElement struct {
	PhysicalName string `xml:"physicalName"`
	soapClient   SoapCaller
}
type GetLastTableUpdateResponseElement struct {
	XMLName    xml.Name `xml:"getLastTableUpdateResponseElement"`
	LastUpdate string   `xml:"lastUpdate"`
	Status     struct {
		StatusCode string `xml:"statusCode"`
		DateTime   string `xml:"dateTime"`
	} `xml:"status"`
}

func NewTRDMGetLastTableUpdate(physicalName string, soapClient SoapCaller) GetLastTableUpdater {
	return &GetLastTableUpdateRequestElement{
		PhysicalName: physicalName,
		soapClient:   soapClient,
	}

}

// FetchAllTACRecords queries and fetches all transportation_accounting_codes
func FetchAllTACRecords(appcontext appcontext.AppContext) ([]models.TransportationAccountingCode, error) {
	var tacCodes []models.TransportationAccountingCode
	query := `SELECT * FROM transportation_accounting_codes`
	err := appcontext.DB().RawQuery(query).All(&tacCodes)
	if err != nil {
		return tacCodes, errors.Wrap(err, "Fetch line items query failed")
	}

	return tacCodes, nil

}

func FethTACRecordsByTime(appcontext appcontext.AppContext, time string) ([]models.TransportationAccountingCode, error) {
	var tacCodes []models.TransportationAccountingCode
	err := appcontext.DB().Select("*").Where("updated_at < $1", time).All(&tacCodes)

	if err != nil {
		return tacCodes, errors.Wrap(err, "Fetch line items query failed")
	}

	return tacCodes, nil
}

func (d *GetLastTableUpdateRequestElement) GetLastTableUpdate(appCtx appcontext.AppContext, physicalName string) error {

	gosoap.SetCustomEnvelope("soapenv", map[string]string{
		"xmlns:soapenv": "http://schemas.xmlsoap.org/soap/envelope/",
		"xmlns:ret":     "http://ReturnTablePackage/",
	})

	params := gosoap.Params{
		"getLastTableUpdateRequestElement": map[string]interface{}{
			"physicalName": physicalName,
		},
	}
	err := lastTableUpdateSoapCall(d, params, appCtx, physicalName)
	if err != nil {
		return fmt.Errorf("Request error: %s", err.Error())
	}
	return nil
}

func lastTableUpdateSoapCall(d *GetLastTableUpdateRequestElement, params gosoap.Params, appCtx appcontext.AppContext, physicalName string) error {
	res, err := d.soapClient.Call("ProcessRequest", params)
	if err != nil {
		return fmt.Errorf("call error: %s", err.Error())
	}

	var r GetLastTableUpdateResponseElement
	err = res.Unmarshal(&r)

	if err != nil {
		return fmt.Errorf("unmarshal error: %s", err.Error())
	}

	if r.Status.StatusCode == successfulStatusCode {
		tacCodes, dbError := FethTACRecordsByTime(appCtx, r.LastUpdate)
		if dbError != nil {
			return fmt.Errorf(err.Error())
		}
<<<<<<< HEAD
		err := processTacCodes(d, physicalName, appCtx, tacCodes, r)
=======
		err := processTacCodes(tacCodes)
>>>>>>> 1b303b53
		if err != nil {
			return fmt.Errorf(err.Error())
		}
	}

	appCtx.Logger().Debug("getLastTableUpdate result", zap.Any("processRequestResponse", r))
	return nil
}

<<<<<<< HEAD
func processTacCodes(d *GetLastTableUpdateRequestElement, physicalName string, appCtx appcontext.AppContext, tacCodes []models.TransportationAccountingCode, r GetLastTableUpdateResponseElement) error {
	if len(tacCodes) > 0 {
		for _, tacCode := range tacCodes {
			if tacCode.UpdatedAt.String() != r.LastUpdate {
				getTable := NewGetTable(physicalName, d.soapClient)
				getTableErr := getTable.GetTable(appCtx, physicalName)
				if getTableErr != nil {
					return fmt.Errorf("getTable error: %s", getTableErr.Error())
				}
			}
		}
=======
func processTacCodes(tacCodes []models.TransportationAccountingCode) error {
	if len(tacCodes) > 0 {
		print("GetTable")
>>>>>>> 1b303b53
	}
	return nil
}<|MERGE_RESOLUTION|>--- conflicted
+++ resolved
@@ -132,11 +132,7 @@
 		if dbError != nil {
 			return fmt.Errorf(err.Error())
 		}
-<<<<<<< HEAD
-		err := processTacCodes(d, physicalName, appCtx, tacCodes, r)
-=======
-		err := processTacCodes(tacCodes)
->>>>>>> 1b303b53
+		err := processTacCodes(d, physicalName, appCtx, tacCodes)
 		if err != nil {
 			return fmt.Errorf(err.Error())
 		}
@@ -146,23 +142,13 @@
 	return nil
 }
 
-<<<<<<< HEAD
-func processTacCodes(d *GetLastTableUpdateRequestElement, physicalName string, appCtx appcontext.AppContext, tacCodes []models.TransportationAccountingCode, r GetLastTableUpdateResponseElement) error {
+func processTacCodes(d *GetLastTableUpdateRequestElement, physicalName string, appCtx appcontext.AppContext, tacCodes []models.TransportationAccountingCode) error {
 	if len(tacCodes) > 0 {
-		for _, tacCode := range tacCodes {
-			if tacCode.UpdatedAt.String() != r.LastUpdate {
-				getTable := NewGetTable(physicalName, d.soapClient)
-				getTableErr := getTable.GetTable(appCtx, physicalName)
-				if getTableErr != nil {
-					return fmt.Errorf("getTable error: %s", getTableErr.Error())
-				}
-			}
+		getTable := NewGetTable(physicalName, d.soapClient)
+		getTableErr := getTable.GetTable(appCtx, physicalName)
+		if getTableErr != nil {
+			return fmt.Errorf("getTable error: %s", getTableErr.Error())
 		}
-=======
-func processTacCodes(tacCodes []models.TransportationAccountingCode) error {
-	if len(tacCodes) > 0 {
-		print("GetTable")
->>>>>>> 1b303b53
 	}
 	return nil
 }