--- conflicted
+++ resolved
@@ -165,8 +165,6 @@
 		suite.Equal(idaServiceItem.SITEntryDate.Local(), newSitEntryDateNextDay.Local())
 	})
 
-<<<<<<< HEAD
-=======
 	suite.Run("Fails to update when DOFSIT entry date is after DOFSIT departure date", func() {
 		today := models.TimePointer(time.Now())
 		tomorrow := models.TimePointer(time.Now())
@@ -330,5 +328,4 @@
 		)
 		suite.Contains(err.Error(), expectedError)
 	})
->>>>>>> 28b8aa5e
 }