--- conflicted
+++ resolved
@@ -144,29 +144,6 @@
 		suite.Equal(ddaServiceItem.SITEntryDate.Local(), newSitEntryDateNextDay.Local())
 	})
 
-<<<<<<< HEAD
-	suite.Run("Successful update of service items - international", func() {
-		idfServiceItem, idaServiceItem := setupInternationalModels()
-		updatedServiceItem := models.SITEntryDateUpdate{
-			ID:           idfServiceItem.ID,
-			SITEntryDate: idfServiceItem.SITEntryDate,
-		}
-		newSitEntryDate := time.Date(2020, time.December, 02, 0, 0, 0, 0, time.UTC)
-		newSitEntryDateNextDay := newSitEntryDate.Add(24 * time.Hour)
-
-		updatedServiceItem.SITEntryDate = &newSitEntryDate
-		idaServiceItem.SITEntryDate = &newSitEntryDateNextDay
-
-		changedServiceItem, err := updater.UpdateSitEntryDate(suite.AppContextForTest(), &updatedServiceItem)
-
-		suite.NoError(err)
-		suite.NotNil(updatedServiceItem)
-		suite.Equal(idfServiceItem.ID, updatedServiceItem.ID)
-		suite.Equal(updatedServiceItem.SITEntryDate.Local(), changedServiceItem.SITEntryDate.Local())
-		suite.Equal(idaServiceItem.SITEntryDate.Local(), newSitEntryDateNextDay.Local())
-	})
-
-=======
 	suite.Run("Fails to update when DOFSIT entry date is after DOFSIT departure date", func() {
 		today := models.TimePointer(time.Now())
 		tomorrow := models.TimePointer(time.Now())
@@ -330,5 +307,25 @@
 		)
 		suite.Contains(err.Error(), expectedError)
 	})
->>>>>>> 810fb350
+	suite.Run("Successful update of service items - international", func() {
+		idfServiceItem, idaServiceItem := setupInternationalModels()
+		updatedServiceItem := models.SITEntryDateUpdate{
+			ID:           idfServiceItem.ID,
+			SITEntryDate: idfServiceItem.SITEntryDate,
+		}
+		newSitEntryDate := time.Date(2020, time.December, 02, 0, 0, 0, 0, time.UTC)
+		newSitEntryDateNextDay := newSitEntryDate.Add(24 * time.Hour)
+
+		updatedServiceItem.SITEntryDate = &newSitEntryDate
+		idaServiceItem.SITEntryDate = &newSitEntryDateNextDay
+
+		changedServiceItem, err := updater.UpdateSitEntryDate(suite.AppContextForTest(), &updatedServiceItem)
+
+		suite.NoError(err)
+		suite.NotNil(updatedServiceItem)
+		suite.Equal(idfServiceItem.ID, updatedServiceItem.ID)
+		suite.Equal(updatedServiceItem.SITEntryDate.Local(), changedServiceItem.SITEntryDate.Local())
+		suite.Equal(idaServiceItem.SITEntryDate.Local(), newSitEntryDateNextDay.Local())
+	})
+
 }