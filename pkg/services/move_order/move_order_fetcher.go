package moveorder

import (
	"database/sql"

	"github.com/gobuffalo/pop"
	"github.com/gofrs/uuid"

	"github.com/transcom/mymove/pkg/models"
	"github.com/transcom/mymove/pkg/services"
)

type moveOrderFetcher struct {
	db *pop.Connection
}

func (f moveOrderFetcher) ListMoveOrders(officeUserID uuid.UUID, options ...func(query *pop.Query)) ([]models.Order, error) {
	// Now that we've joined orders and move_orders, we only want to return orders that
	// have an associated move.
	var moveOrders []models.Order
	var transportationOffice models.TransportationOffice
	// select the GBLOC associated with the transportation office of the session's current office user
	err := f.db.Q().
		Join("office_users", "transportation_offices.id = office_users.transportation_office_id").
		Where("office_users.id = ?", officeUserID).First(&transportationOffice)

	if err != nil {
		return []models.Order{}, err
	}

	gbloc := transportationOffice.Gbloc

	query := f.db.Q().Eager(
		"ServiceMember",
		"NewDutyStation.Address",
		"OriginDutyStation",
		"Entitlement",
		"Moves.MTOShipments",
		"Moves.MTOServiceItems",
	).InnerJoin("moves", "orders.id = moves.orders_id").
		InnerJoin("mto_shipments", "moves.id = mto_shipments.move_id").
		InnerJoin("duty_stations", "orders.origin_duty_station_id = duty_stations.id").
		InnerJoin("transportation_offices", "duty_stations.transportation_office_id = transportation_offices.id").
		Where("transportation_offices.gbloc = ?", gbloc).
<<<<<<< HEAD
		GroupBy("orders.id")
=======
		// TODO: Let's include the status in filters that are passed into this service once we build that feature for the TXO queue (instead of it being hardcoded like it is below right now).
		Where("moves.status NOT IN ('DRAFT', 'CANCELLED')")
>>>>>>> e49093e4

	for _, option := range options {
		if option != nil {
			option(query)
		}
	}

<<<<<<< HEAD
	err = query.All(&moveOrders)
=======
	err = query.GroupBy("orders.id").All(&moveOrders)
>>>>>>> e49093e4
	if err != nil {
		switch err {
		case sql.ErrNoRows:
			return []models.Order{}, services.NotFoundError{}
		default:
			return []models.Order{}, err
		}
	}

	for i := range moveOrders {
		// Due to a bug in pop (https://github.com/gobuffalo/pop/issues/578), we
		// cannot eager load the address as "OriginDutyStation.Address" because
		// OriginDutyStation is a pointer.
		if moveOrders[i].OriginDutyStation != nil {
			f.db.Load(moveOrders[i].OriginDutyStation, "Address", "TransportationOffice")
		}
	}

	return moveOrders, nil
}

// NewMoveOrderFetcher creates a new struct with the service dependencies
func NewMoveOrderFetcher(db *pop.Connection) services.MoveOrderFetcher {
	return &moveOrderFetcher{db}
}

// FetchMoveOrder retrieves a MoveOrder for a given UUID
func (f moveOrderFetcher) FetchMoveOrder(moveOrderID uuid.UUID) (*models.Order, error) {
	// Now that we've joined orders and move_orders, we only want to return orders that
	// have an associated move_task_order.
	moveOrder := &models.Order{}
	err := f.db.Q().Eager(
		"ServiceMember",
		"NewDutyStation.Address",
		"OriginDutyStation",
		"Entitlement",
	).Find(moveOrder, moveOrderID)

	if err != nil {
		switch err {
		case sql.ErrNoRows:
			return &models.Order{}, services.NewNotFoundError(moveOrderID, "")
		default:
			return &models.Order{}, err
		}
	}

	// Due to a bug in pop (https://github.com/gobuffalo/pop/issues/578), we
	// cannot eager load the address as "OriginDutyStation.Address" because
	// OriginDutyStation is a pointer.
	if moveOrder.OriginDutyStation != nil {
		f.db.Load(moveOrder.OriginDutyStation, "Address")
	}

	return moveOrder, nil
}<|MERGE_RESOLUTION|>--- conflicted
+++ resolved
@@ -41,13 +41,7 @@
 		InnerJoin("mto_shipments", "moves.id = mto_shipments.move_id").
 		InnerJoin("duty_stations", "orders.origin_duty_station_id = duty_stations.id").
 		InnerJoin("transportation_offices", "duty_stations.transportation_office_id = transportation_offices.id").
-		Where("transportation_offices.gbloc = ?", gbloc).
-<<<<<<< HEAD
-		GroupBy("orders.id")
-=======
-		// TODO: Let's include the status in filters that are passed into this service once we build that feature for the TXO queue (instead of it being hardcoded like it is below right now).
-		Where("moves.status NOT IN ('DRAFT', 'CANCELLED')")
->>>>>>> e49093e4
+		Where("transportation_offices.gbloc = ?", gbloc)
 
 	for _, option := range options {
 		if option != nil {
@@ -55,11 +49,7 @@
 		}
 	}
 
-<<<<<<< HEAD
-	err = query.All(&moveOrders)
-=======
 	err = query.GroupBy("orders.id").All(&moveOrders)
->>>>>>> e49093e4
 	if err != nil {
 		switch err {
 		case sql.ErrNoRows:
