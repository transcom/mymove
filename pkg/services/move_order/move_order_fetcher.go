--- conflicted
+++ resolved
@@ -18,8 +18,6 @@
 	// Now that we've joined orders and move_orders, we only want to return orders that
 	// have an associated move.
 	var moveOrders []models.Order
-<<<<<<< HEAD
-
 	var transportationOffice models.TransportationOffice
 	// select the GBLOC associated with the transportation office of the session's current office user
 	err := f.db.Q().
@@ -32,17 +30,6 @@
 	gbloc := transportationOffice.Gbloc
 
 	err = f.db.Q().Eager(
-=======
-	var transportationOffice models.TransportationOffice
-	// select the GBLOC associated with the transportation office of the session's current office user
-	f.db.Q().
-		Join("office_users", "transportation_offices.id = office_users.transportation_office_id").
-		Where("office_users.id = ?", officeUserID).First(&transportationOffice)
-
-	gbloc := transportationOffice.Gbloc
-
-	err := f.db.Q().Eager(
->>>>>>> e036e50d
 		"ServiceMember",
 		"NewDutyStation.Address",
 		"OriginDutyStation",
