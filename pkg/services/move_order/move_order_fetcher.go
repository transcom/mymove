--- conflicted
+++ resolved
@@ -68,13 +68,8 @@
 		InnerJoin("service_members", "orders.service_member_id = service_members.id").
 		InnerJoin("mto_shipments", "moves.id = mto_shipments.move_id").
 		InnerJoin("duty_stations", "orders.origin_duty_station_id = duty_stations.id").
-<<<<<<< HEAD
-		InnerJoin("transportation_offices", "duty_stations.transportation_office_id = transportation_offices.id")
-=======
 		InnerJoin("transportation_offices", "duty_stations.transportation_office_id = transportation_offices.id").
-		Where("show = ?", swag.Bool(true)).
-		Order("status desc")
->>>>>>> dde9d1da
+		Where("show = ?", swag.Bool(true))
 
 	for _, option := range options {
 		if option != nil {
