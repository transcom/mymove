--- conflicted
+++ resolved
@@ -23,10 +23,10 @@
 	err := f.db.Q().
 		Join("office_users", "transportation_offices.id = office_users.transportation_office_id").
 		Where("office_users.id = ?", officeUserID).First(&transportationOffice)
-<<<<<<< HEAD
-=======
+	if err != nil {
+		return []models.Order{}, err
+	}
 
->>>>>>> 9a18beff
 	if err != nil {
 		return []models.Order{}, err
 	}
