--- conflicted
+++ resolved
@@ -468,15 +468,9 @@
 			},
 			{
 				Model: models.User{
-<<<<<<< HEAD
-					Privileges: []models.Privilege{
-						{
-							PrivilegeType: models.PrivilegeTypeSupervisor,
-=======
 					Privileges: []roles.Privilege{
 						{
 							PrivilegeType: roles.PrivilegeTypeSupervisor,
->>>>>>> 2a63f8be
 						},
 					},
 					Roles: []roles.Role{
