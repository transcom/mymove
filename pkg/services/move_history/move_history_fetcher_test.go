package movehistory

import (
	"encoding/json"
	"testing"
	"time"

	"github.com/go-openapi/swag"

	"github.com/transcom/mymove/pkg/etag"
	moverouter "github.com/transcom/mymove/pkg/services/move"

	"github.com/transcom/mymove/pkg/apperror"
	"github.com/transcom/mymove/pkg/models"
	"github.com/transcom/mymove/pkg/services"
	"github.com/transcom/mymove/pkg/services/query"
	"github.com/transcom/mymove/pkg/testdatagen"

	mtoserviceitem "github.com/transcom/mymove/pkg/services/mto_service_item"
)

func (suite *MoveHistoryServiceSuite) TestMoveFetcher() {
	moveHistoryFetcher := NewMoveHistoryFetcher()

	suite.T().Run("successfully returns submitted move history available to prime", func(t *testing.T) {

		approvedMove := testdatagen.MakeAvailableMove(suite.DB())
		now := time.Now()
		pickupDate := now.AddDate(0, 0, 10)
		approvedShipment := testdatagen.MakeMTOShipmentWithMove(suite.DB(), &approvedMove, testdatagen.Assertions{
			MTOShipment: models.MTOShipment{
				Status:              models.MTOShipmentStatusApproved,
				ApprovedDate:        &now,
				ScheduledPickupDate: &pickupDate,
			},
			Move: approvedMove,
		})

		// update HHG SAC
		updateSAC := "23456"
		approvedMove.Orders.SAC = &updateSAC
		suite.MustSave(&approvedMove.Orders)

		// update Pickup Address
		oldAddress := *approvedShipment.PickupAddress
		updateAddress := approvedShipment.PickupAddress
		updateAddress.City = "Norfolk"
		updateAddress.State = "VA"
		updateAddress.PostalCode = "23503"
		suite.MustSave(updateAddress)

		// update move
		tioRemarks := "updating TIO remarks for test"
		approvedMove.TIORemarks = &tioRemarks
		suite.MustSave(&approvedMove)

		params := services.FetchMoveHistoryParams{Locator: approvedMove.Locator, Page: swag.Int64(1), PerPage: swag.Int64(20)}
		moveHistory, totalCount, err := moveHistoryFetcher.FetchMoveHistory(suite.AppContextForTest(), &params)
		suite.FatalNoError(err)

		suite.Equal(totalCount, int64(6), "total count should be 6")

		// address update
		verifyOldPickupAddress := false
		verifyNewPickupAddress := false
		// orders update
		// verifyOldSAC := false
		// verifyNewSAC := false
		// move update
		verifyOldTIORemarks := false
		verifyTIORemarks := false

		for _, h := range moveHistory.AuditHistories {

			if h.TableName == "addresses" {
				if *h.ObjectID == updateAddress.ID {
					if h.OldData != nil {
						oldData := removeEscapeJSON(h.OldData)
						if oldData["city"] == oldAddress.City && oldData["state"] == oldAddress.State && oldData["postal_code"] == oldAddress.PostalCode {
							verifyOldPickupAddress = true
						}
					}
					if h.ChangedData != nil {
						changedData := removeEscapeJSON(h.ChangedData)
						if changedData["city"] == updateAddress.City && changedData["state"] == updateAddress.State && changedData["postal_code"] == updateAddress.PostalCode {
							verifyNewPickupAddress = true
						}
					}
				}
				/*} else if h.TableName == "orders" {
				if *h.ObjectID == approvedMove.Orders.ID {
					if h.OldData != nil {
						oldData := *h.OldData
						if oldData["sac"] == nil {
							verifyOldSAC = true
						}
					}
					if h.ChangedData != nil {
						changedData := *h.ChangedData
						if changedData["sac"] == updateSAC {
							verifyNewSAC = true
						}
					}
				}*/
			} else if h.TableName == "moves" {
				if h.OldData != nil {
					oldData := removeEscapeJSON(h.OldData)
					if len(oldData["tio_remarks"]) == 0 {
						verifyOldTIORemarks = true
					}
				}
				if *h.ObjectID == approvedMove.ID {
					if h.ChangedData != nil {
						changedData := removeEscapeJSON(h.ChangedData)
						if changedData["tio_remarks"] == tioRemarks {
							verifyTIORemarks = true
						}
					}
				}
			}

		}

		suite.Equal(approvedMove.ID, moveHistory.ID)
		suite.Equal(approvedMove.Locator, moveHistory.Locator)
		suite.Equal(approvedMove.ReferenceID, moveHistory.ReferenceID)

		// address update
		suite.True(verifyOldPickupAddress, "verifyOldPickupAddress")
		suite.True(verifyNewPickupAddress, "verifyNewPickupAddress")
		// orders update
		// suite.True(verifyOldSAC, "verifyOldSAC")
		// suite.True(verifyNewSAC, "verifyNewSAC")
		// move update
		suite.True(verifyOldTIORemarks, "verifyOldTIORemarks")
		suite.True(verifyTIORemarks, "verifyTIORemarks")
	})

	suite.T().Run("returns not found error for unknown locator", func(t *testing.T) {
		_ = testdatagen.MakeAvailableMove(suite.DB())

		params := services.FetchMoveHistoryParams{Locator: "QX97UY", Page: swag.Int64(1), PerPage: swag.Int64(20)}
		_, _, err := moveHistoryFetcher.FetchMoveHistory(suite.AppContextForTest(), &params)
		suite.Error(err)
		suite.IsType(apperror.NotFoundError{}, err)
	})

}

func removeEscapeJSON(data *string) map[string]string {
	var result map[string]string
	if data == nil || *data == "" {
		return result
	}
	var byteData = []byte(*data)

	_ = json.Unmarshal(byteData, &result)
	return result
}

func (suite *MoveHistoryServiceSuite) TestMoveFetcherWithFakeData() {
	moveHistoryFetcher := NewMoveHistoryFetcher()

	suite.T().Run("returns Audit History with session information", func(t *testing.T) {
		approvedMove := testdatagen.MakeAvailableMove(suite.DB())
		fakeRole := testdatagen.MakeTOORole(suite.DB())
		fakeUser := testdatagen.MakeUser(suite.DB(), testdatagen.Assertions{})
		_ = testdatagen.MakeUsersRoles(suite.DB(), testdatagen.Assertions{
			User: fakeUser,
			UsersRoles: models.UsersRoles{
				RoleID: fakeRole.ID,
			},
		})
		_ = testdatagen.MakeOfficeUser(suite.DB(), testdatagen.Assertions{
			OfficeUser: models.OfficeUser{
				User:   fakeUser,
				UserID: &fakeUser.ID,
			},
		})

		_ = testdatagen.MakeAuditHistory(suite.DB(), testdatagen.Assertions{
			User: fakeUser,
			Move: models.Move{
				ID: approvedMove.ID,
			},
		})

		params := services.FetchMoveHistoryParams{Locator: approvedMove.Locator, Page: swag.Int64(1), PerPage: swag.Int64(20)}
		moveHistoryData, _, err := moveHistoryFetcher.FetchMoveHistory(suite.AppContextForTest(), &params)
		suite.NotNil(moveHistoryData)
		suite.NoError(err)

		suite.NotEmpty(moveHistoryData.AuditHistories, "AuditHistories should not be empty")
		suite.NotEmpty(moveHistoryData.AuditHistories[0].SessionUserID, "AuditHistories contains an AuditHistory with a SessionUserID")
		suite.NotEmpty(moveHistoryData.AuditHistories[0].SessionUserFirstName, "AuditHistories contains an AuditHistory with a SessionUserFirstName")
		suite.NotEmpty(moveHistoryData.AuditHistories[0].SessionUserLastName, "AuditHistories contains an AuditHistory with a SessionUserLastName")
		suite.NotEmpty(moveHistoryData.AuditHistories[0].SessionUserEmail, "AuditHistories contains an AuditHistory with a SessionUserEmail")
		suite.NotEmpty(moveHistoryData.AuditHistories[0].SessionUserTelephone, "AuditHistories contains an AuditHistory with a SessionUserTelephone")
	})

<<<<<<< HEAD
	suite.T().Run("has context", func(t *testing.T) {
		builder := query.NewQueryBuilder()
		moveRouter := moverouter.NewMoveRouter()

		updater := mtoserviceitem.NewMTOServiceItemUpdater(builder, moveRouter)
		move := testdatagen.MakeApprovalsRequestedMove(suite.DB(), testdatagen.Assertions{})
		serviceItem := testdatagen.MakeMTOServiceItem(suite.DB(), testdatagen.Assertions{
			Move: move,
		})
=======
	suite.T().Run("filters shipments from different move ", func(t *testing.T) {
		approvedMove := testdatagen.MakeAvailableMove(suite.DB())
		approvedMoveToFilter := testdatagen.MakeAvailableMove(suite.DB())
		approvedShipmentToFilter := testdatagen.MakeMTOShipmentWithMove(suite.DB(), &approvedMove, testdatagen.Assertions{
			Move: approvedMoveToFilter,
		})

		customerRemarks := "fragile"
		approvedShipmentToFilter.CustomerRemarks = &customerRemarks
		suite.MustSave(&approvedShipmentToFilter)

		_ = testdatagen.MakeAuditHistory(suite.DB(), testdatagen.Assertions{
			Move: models.Move{
				ID: approvedMove.ID,
			},
		})

		params := services.FetchMoveHistoryParams{Locator: approvedMove.Locator, Page: swag.Int64(1), PerPage: swag.Int64(20)}
		moveHistoryData, _, err := moveHistoryFetcher.FetchMoveHistory(suite.AppContextForTest(), &params)
		suite.NotNil(moveHistoryData)
		suite.NoError(err)

		suite.Equal(6, len(moveHistoryData.AuditHistories), "should not have more than 6. Would 10 if the filter was not working")

	})

	suite.T().Run("has context", func(t *testing.T) {
		builder := query.NewQueryBuilder()
		moveRouter := moverouter.NewMoveRouter()

		updater := mtoserviceitem.NewMTOServiceItemUpdater(builder, moveRouter)
		move := testdatagen.MakeApprovalsRequestedMove(suite.DB(), testdatagen.Assertions{})
		serviceItem := testdatagen.MakeMTOServiceItem(suite.DB(), testdatagen.Assertions{
			Move: move,
		})
>>>>>>> d4e3776a
		eTag := etag.GenerateEtag(serviceItem.UpdatedAt)
		rejectionReason := swag.String("")

		updatedServiceItem, err := updater.ApproveOrRejectServiceItem(
			suite.AppContextForTest(), serviceItem.ID, models.MTOServiceItemStatusApproved, rejectionReason, eTag)
		suite.NoError(err)

		params := services.FetchMoveHistoryParams{Locator: move.Locator, Page: swag.Int64(1), PerPage: swag.Int64(20)}
		moveHistoryData, _, err := moveHistoryFetcher.FetchMoveHistory(suite.AppContextForTest(), &params)
		suite.NotNil(moveHistoryData)
		suite.NoError(err)

		suite.NotEmpty(moveHistoryData.AuditHistories, "AuditHistories should not be empty")
		verifyServiceItemStatusContext := false
		for _, h := range moveHistoryData.AuditHistories {
			if h.TableName == "mto_service_items" {
				if *h.ObjectID == updatedServiceItem.ID {
					if h.Context != nil {
						context := removeEscapeJSON(h.Context)
						if context != nil && context["name"] == serviceItem.ReService.Name && context["shipment_type"] == string(serviceItem.MTOShipment.ShipmentType) {
							verifyServiceItemStatusContext = true
						}
					}
				}
			}
		}
		suite.True(verifyServiceItemStatusContext, "AuditHistories contains an AuditHistory with a Context when a service item is approved")
	})

	suite.T().Run("has paginated results", func(t *testing.T) {
		approvedMove := testdatagen.MakeAvailableMove(suite.DB())

		// update move
		tioRemarks := "updating TIO remarks for test"
		approvedMove.TIORemarks = &tioRemarks
		suite.MustSave(&approvedMove)

		// update move
		tioRemarks = "updating TIO remarks for test AGAIN"
		approvedMove.TIORemarks = &tioRemarks
		suite.MustSave(&approvedMove)

		params := services.FetchMoveHistoryParams{Locator: approvedMove.Locator, Page: swag.Int64(1), PerPage: swag.Int64(2)}
		moveHistoryData, totalCount, err := moveHistoryFetcher.FetchMoveHistory(suite.AppContextForTest(), &params)
		suite.NotNil(moveHistoryData)
		suite.NoError(err)
<<<<<<< HEAD

=======
>>>>>>> d4e3776a
		suite.Greater(totalCount, int64(2), "total count should be 5")
		suite.Equal(2, len(moveHistoryData.AuditHistories), "should have 2 rows due to pagination")

	})
}<|MERGE_RESOLUTION|>--- conflicted
+++ resolved
@@ -198,7 +198,32 @@
 		suite.NotEmpty(moveHistoryData.AuditHistories[0].SessionUserTelephone, "AuditHistories contains an AuditHistory with a SessionUserTelephone")
 	})
 
-<<<<<<< HEAD
+	suite.T().Run("filters shipments from different move ", func(t *testing.T) {
+		approvedMove := testdatagen.MakeAvailableMove(suite.DB())
+		approvedMoveToFilter := testdatagen.MakeAvailableMove(suite.DB())
+		approvedShipmentToFilter := testdatagen.MakeMTOShipmentWithMove(suite.DB(), &approvedMove, testdatagen.Assertions{
+			Move: approvedMoveToFilter,
+		})
+
+		customerRemarks := "fragile"
+		approvedShipmentToFilter.CustomerRemarks = &customerRemarks
+		suite.MustSave(&approvedShipmentToFilter)
+
+		_ = testdatagen.MakeAuditHistory(suite.DB(), testdatagen.Assertions{
+			Move: models.Move{
+				ID: approvedMove.ID,
+			},
+		})
+
+		params := services.FetchMoveHistoryParams{Locator: approvedMove.Locator, Page: swag.Int64(1), PerPage: swag.Int64(20)}
+		moveHistoryData, _, err := moveHistoryFetcher.FetchMoveHistory(suite.AppContextForTest(), &params)
+		suite.NotNil(moveHistoryData)
+		suite.NoError(err)
+
+		suite.Equal(6, len(moveHistoryData.AuditHistories), "should not have more than 6. Would 10 if the filter was not working")
+
+	})
+
 	suite.T().Run("has context", func(t *testing.T) {
 		builder := query.NewQueryBuilder()
 		moveRouter := moverouter.NewMoveRouter()
@@ -208,43 +233,6 @@
 		serviceItem := testdatagen.MakeMTOServiceItem(suite.DB(), testdatagen.Assertions{
 			Move: move,
 		})
-=======
-	suite.T().Run("filters shipments from different move ", func(t *testing.T) {
-		approvedMove := testdatagen.MakeAvailableMove(suite.DB())
-		approvedMoveToFilter := testdatagen.MakeAvailableMove(suite.DB())
-		approvedShipmentToFilter := testdatagen.MakeMTOShipmentWithMove(suite.DB(), &approvedMove, testdatagen.Assertions{
-			Move: approvedMoveToFilter,
-		})
-
-		customerRemarks := "fragile"
-		approvedShipmentToFilter.CustomerRemarks = &customerRemarks
-		suite.MustSave(&approvedShipmentToFilter)
-
-		_ = testdatagen.MakeAuditHistory(suite.DB(), testdatagen.Assertions{
-			Move: models.Move{
-				ID: approvedMove.ID,
-			},
-		})
-
-		params := services.FetchMoveHistoryParams{Locator: approvedMove.Locator, Page: swag.Int64(1), PerPage: swag.Int64(20)}
-		moveHistoryData, _, err := moveHistoryFetcher.FetchMoveHistory(suite.AppContextForTest(), &params)
-		suite.NotNil(moveHistoryData)
-		suite.NoError(err)
-
-		suite.Equal(6, len(moveHistoryData.AuditHistories), "should not have more than 6. Would 10 if the filter was not working")
-
-	})
-
-	suite.T().Run("has context", func(t *testing.T) {
-		builder := query.NewQueryBuilder()
-		moveRouter := moverouter.NewMoveRouter()
-
-		updater := mtoserviceitem.NewMTOServiceItemUpdater(builder, moveRouter)
-		move := testdatagen.MakeApprovalsRequestedMove(suite.DB(), testdatagen.Assertions{})
-		serviceItem := testdatagen.MakeMTOServiceItem(suite.DB(), testdatagen.Assertions{
-			Move: move,
-		})
->>>>>>> d4e3776a
 		eTag := etag.GenerateEtag(serviceItem.UpdatedAt)
 		rejectionReason := swag.String("")
 
@@ -291,10 +279,6 @@
 		moveHistoryData, totalCount, err := moveHistoryFetcher.FetchMoveHistory(suite.AppContextForTest(), &params)
 		suite.NotNil(moveHistoryData)
 		suite.NoError(err)
-<<<<<<< HEAD
-
-=======
->>>>>>> d4e3776a
 		suite.Greater(totalCount, int64(2), "total count should be 5")
 		suite.Equal(2, len(moveHistoryData.AuditHistories), "should have 2 rows due to pagination")
 
