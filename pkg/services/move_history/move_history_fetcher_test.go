package movehistory

import (
	"encoding/json"
	"fmt"
	"strings"
	"time"

	"github.com/go-openapi/strfmt"
	"github.com/gofrs/uuid"
	"github.com/stretchr/testify/mock"

	"github.com/transcom/mymove/pkg/apperror"
	"github.com/transcom/mymove/pkg/etag"
	"github.com/transcom/mymove/pkg/factory"
	"github.com/transcom/mymove/pkg/gen/ghcmessages"
	"github.com/transcom/mymove/pkg/gen/internalmessages"
	"github.com/transcom/mymove/pkg/models"
	"github.com/transcom/mymove/pkg/models/roles"
	routemocks "github.com/transcom/mymove/pkg/route/mocks"
	"github.com/transcom/mymove/pkg/services"
	"github.com/transcom/mymove/pkg/services/address"
	"github.com/transcom/mymove/pkg/services/ghcrateengine"
	moverouter "github.com/transcom/mymove/pkg/services/move"
	mtoserviceitem "github.com/transcom/mymove/pkg/services/mto_service_item"
	mtoshipment "github.com/transcom/mymove/pkg/services/mto_shipment"
	portlocation "github.com/transcom/mymove/pkg/services/port_location"
	"github.com/transcom/mymove/pkg/services/query"
	"github.com/transcom/mymove/pkg/services/reweigh"
	transportationoffice "github.com/transcom/mymove/pkg/services/transportation_office"
	"github.com/transcom/mymove/pkg/testdatagen"
	"github.com/transcom/mymove/pkg/unit"
)

// Test the expected functionality of the move history fetcher
func (suite *MoveHistoryServiceSuite) TestMoveHistoryFetcherFunctionality() {
	moveHistoryFetcher := NewMoveHistoryFetcher()

	procFeatureFlagCases := []struct {
		testScenario string
		useDbProc    bool
	}{
		{
			testScenario: "Do not use the new proc",
			useDbProc:    false,
		},
		{
			testScenario: "Use the new proc",
			useDbProc:    true,
		},
	}
	moveAssigner := moverouter.NewMoveAssignerBulkAssignment()

	setupTestData := func() (models.TransportationOffice, models.Move, models.Move, models.Move) {
		transportationOffice := factory.BuildTransportationOffice(suite.DB(), nil, nil)
		move1 := factory.BuildMoveWithShipment(suite.DB(), []factory.Customization{
			{
				Model: models.Move{
					Status: models.MoveStatusNeedsServiceCounseling,
				},
			},
			{
				Model:    transportationOffice,
				LinkOnly: true,
				Type:     &factory.TransportationOffices.CounselingOffice,
			},
		}, nil)

		move2 := factory.BuildMoveWithShipment(suite.DB(), []factory.Customization{
			{
				Model: models.Move{
					Status: models.MoveStatusNeedsServiceCounseling,
				},
			},
			{
				Model:    transportationOffice,
				LinkOnly: true,
				Type:     &factory.TransportationOffices.CounselingOffice,
			},
		}, nil)

		move3 := factory.BuildMoveWithShipment(suite.DB(), []factory.Customization{
			{
				Model: models.Move{
					Status: models.MoveStatusNeedsServiceCounseling,
				},
			},
			{
				Model:    transportationOffice,
				LinkOnly: true,
				Type:     &factory.TransportationOffices.CounselingOffice,
			},
		}, nil)

		return transportationOffice, move1, move2, move3
	}

	suite.Run("successfully returns submitted move history available to prime", func() {
		for _, tc := range procFeatureFlagCases {
			suite.Run(tc.testScenario, func() {

				approvedMove := factory.BuildAvailableToPrimeMove(suite.DB(), nil, nil)
				now := time.Now()
				pickupDate := now.AddDate(0, 0, 10)
				secondaryPickupAddress := factory.BuildAddress(suite.DB(), nil, nil)
				approvedShipment := factory.BuildMTOShipmentWithMove(&approvedMove, suite.DB(), []factory.Customization{
					{
						Model: models.MTOShipment{
							Status:              models.MTOShipmentStatusApproved,
							ApprovedDate:        &now,
							ScheduledPickupDate: &pickupDate,
						},
					},
					{
						Model:    secondaryPickupAddress,
						LinkOnly: true,
						Type:     &factory.Addresses.SecondaryPickupAddress,
					},
				}, nil)

				factory.BuildMTOShipmentWithMove(&approvedMove, suite.DB(), nil, nil)

				factory.BuildMTOAgent(suite.DB(), []factory.Customization{
					{
						Model:    approvedShipment,
						LinkOnly: true,
					},
					{
						Model: models.MTOAgent{
							FirstName:    models.StringPointer("Test1"),
							LastName:     models.StringPointer("Agent"),
							Email:        models.StringPointer("test@test.email.com"),
							MTOAgentType: models.MTOAgentReceiving,
						},
					},
				}, nil)
				// update HHG SAC
				updateSAC := "23456"
				approvedMove.Orders.SAC = &updateSAC
				// update authorized weight
				updateDBAuthorizedWeight := 500
				approvedMove.Orders.Entitlement.DBAuthorizedWeight = &updateDBAuthorizedWeight
				suite.MustSave(&approvedMove.Orders)

				// update Pickup Address
				oldAddress := *approvedShipment.PickupAddress
				updateAddress := approvedShipment.PickupAddress
				updateAddress.City = "Norfolk"
				updateAddress.State = "VA"
				updateAddress.PostalCode = "23503"
				suite.MustSave(updateAddress)

				// update Secondary Pickup Address
				oldSecondaryPickupAddress := *approvedShipment.SecondaryPickupAddress
				updateSecondaryPickupAddress := approvedShipment.SecondaryPickupAddress
				updateSecondaryPickupAddress.City = "Hampton"
				updateSecondaryPickupAddress.State = "VA"
				updateSecondaryPickupAddress.PostalCode = "23661"
				suite.MustSave(updateSecondaryPickupAddress)

				// update move
				tioRemarks := "updating TIO remarks for test"
				approvedMove.TIORemarks = &tioRemarks
				suite.MustSave(&approvedMove)

				params := services.FetchMoveHistoryParams{Locator: approvedMove.Locator, Page: models.Int64Pointer(1), PerPage: models.Int64Pointer(100)}
				moveHistory, _, err := moveHistoryFetcher.FetchMoveHistory(suite.AppContextForTest(), &params, tc.useDbProc)
				suite.FatalNoError(err)

				// address update
				verifyOldPickupAddress := false
				verifyNewPickupAddress := false
				verifyOldSecondaryPickupAddress := false
				verifyNewSecondaryPickupAddress := false
				// agent update
				verifyNewAgent := false
				// orders update
				verifyOldSAC := false
				verifyNewSAC := false
				// move update
				verifyOldTIORemarks := false
				verifyTIORemarks := false
				verifyDBAuthorizedWeight := false

				for _, h := range moveHistory.AuditHistories {

					if h.AuditedTable == "addresses" {
						if *h.ObjectID == updateAddress.ID {
							if h.OldData != nil {
								oldData := removeEscapeJSONtoObject(h.OldData)
								if oldData["city"] == oldAddress.City && oldData["state"] == oldAddress.State && oldData["postal_code"] == oldAddress.PostalCode {
									verifyOldPickupAddress = true
								}
							}
							if h.ChangedData != nil {
								changedData := removeEscapeJSONtoObject(h.ChangedData)
								if changedData["city"] == updateAddress.City && changedData["state"] == updateAddress.State && changedData["postal_code"] == updateAddress.PostalCode {
									verifyNewPickupAddress = true
								}
							}
						} else if *h.ObjectID == updateSecondaryPickupAddress.ID {
							if h.OldData != nil {
								oldData := removeEscapeJSONtoObject(h.OldData)
								if oldData["city"] == oldSecondaryPickupAddress.City && oldData["state"] == oldSecondaryPickupAddress.State && oldData["postal_code"] == oldSecondaryPickupAddress.PostalCode {
									verifyOldSecondaryPickupAddress = true
								}
							}
							if h.ChangedData != nil {
								changedData := removeEscapeJSONtoObject(h.ChangedData)
								if changedData["city"] == updateSecondaryPickupAddress.City && changedData["state"] == updateSecondaryPickupAddress.State && changedData["postal_code"] == updateSecondaryPickupAddress.PostalCode {
									verifyNewSecondaryPickupAddress = true
								}
							}
						}
					} else if h.AuditedTable == "orders" {
						if *h.ObjectID == approvedMove.Orders.ID {
							if h.OldData != nil {
								oldData := removeEscapeJSONtoObject(h.OldData)
								if sac, ok := oldData["sac"]; !ok || sac == nil {
									verifyOldSAC = true
								}
							}
							if h.ChangedData != nil {
								changedData := removeEscapeJSONtoObject(h.ChangedData)
								if changedData["sac"] == updateSAC {
									verifyNewSAC = true
								}
							}
						}
					} else if h.AuditedTable == "mto_agents" {
						if h.ChangedData != nil {
							changedData := removeEscapeJSONtoObject(h.ChangedData)
							if changedData["agent_type"] == string(models.MTOAgentReceiving) {
								verifyNewAgent = true
							}
						}
					} else if h.AuditedTable == "entitlements" {
						if h.ChangedData != nil {
							oldData := removeEscapeJSONtoObject(h.OldData)
							if authorizedWeight, ok := oldData["authorized_weight"]; !ok || authorizedWeight == nil {
								verifyDBAuthorizedWeight = true
							}
						}
					} else if h.AuditedTable == "moves" {
						if h.OldData != nil {
							oldData := removeEscapeJSONtoObject(h.OldData)
							if tioRemarks, ok := oldData["tio_remarks"]; !ok || tioRemarks == nil {
								verifyOldTIORemarks = true
							}
						}
						if *h.ObjectID == approvedMove.ID {
							if h.ChangedData != nil {
								changedData := removeEscapeJSONtoObject(h.ChangedData)
								if changedData["tio_remarks"] == tioRemarks {
									verifyTIORemarks = true
								}
							}
						}
					}

				}

				suite.Equal(approvedMove.ID, moveHistory.ID)
				suite.Equal(approvedMove.Locator, moveHistory.Locator)
				suite.Equal(approvedMove.ReferenceID, moveHistory.ReferenceID)

				// address update
				suite.True(verifyOldPickupAddress, "verifyOldPickupAddress")
				suite.True(verifyNewPickupAddress, "verifyNewPickupAddress")
				// secondary address update
				suite.True(verifyOldSecondaryPickupAddress, "verifyOldSecondaryPickupAddress")
				suite.True(verifyNewSecondaryPickupAddress, "verifyNewSecondaryPickupAddress")
				// agent update
				suite.True(verifyNewAgent, "verifyNewAgent")
				// orders update
				suite.True(verifyOldSAC, "verifyOldSAC")
				suite.True(verifyNewSAC, "verifyNewSAC")
				// move update
				suite.True(verifyOldTIORemarks, "verifyOldTIORemarks")
				suite.True(verifyTIORemarks, "verifyTIORemarks")

				suite.True(verifyDBAuthorizedWeight, "verifyDBAuthorizedWeight")
			})
		}

	})

	suite.Run("returns not found error for unknown locator", func() {
		for _, tc := range procFeatureFlagCases {
			suite.Run(tc.testScenario, func() {

				_ = factory.BuildAvailableToPrimeMove(suite.DB(), nil, nil)

				params := services.FetchMoveHistoryParams{Locator: "QX97UY", Page: models.Int64Pointer(1), PerPage: models.Int64Pointer(100)}
				_, _, err := moveHistoryFetcher.FetchMoveHistory(suite.AppContextForTest(), &params, tc.useDbProc)
				suite.Error(err)
				suite.IsType(apperror.NotFoundError{}, err)
			})
		}
	})

	suite.Run("returns paginated results", func() {
		for _, tc := range procFeatureFlagCases {
			suite.Run(tc.testScenario, func() {

				approvedMove := factory.BuildAvailableToPrimeMove(suite.DB(), nil, nil)

				// update move
				tioRemarks := "updating TIO remarks for test"
				approvedMove.TIORemarks = &tioRemarks
				suite.MustSave(&approvedMove)

				// update move
				tioRemarks = "updating TIO remarks for test AGAIN"
				approvedMove.TIORemarks = &tioRemarks
				suite.MustSave(&approvedMove)

				params := services.FetchMoveHistoryParams{Locator: approvedMove.Locator, Page: models.Int64Pointer(1), PerPage: models.Int64Pointer(2)}
				moveHistoryData, _, err := moveHistoryFetcher.FetchMoveHistory(suite.AppContextForTest(), &params, tc.useDbProc)
				suite.NotNil(moveHistoryData)
				suite.NoError(err)
				suite.Equal(2, len(moveHistoryData.AuditHistories))
			})
		}
	})

	suite.Run("filters shipments and service items from different move", func() {
		for _, tc := range procFeatureFlagCases {
			suite.Run(tc.testScenario, func() {

				auditHistoryContains := func(auditHistories models.AuditHistories, keyword string) func() (success bool) {
					return func() (success bool) {
						for _, record := range auditHistories {
							if record.ChangedData != nil {
								if strings.Contains(*record.ChangedData, keyword) {
									return true
								}
							}
						}
						return false
					}
				}

				approvedMove := factory.BuildAvailableToPrimeMove(suite.DB(), nil, nil)
				approvedShipment := factory.BuildMTOShipmentWithMove(&approvedMove, suite.DB(), nil, nil)
				serviceItem := factory.BuildMTOServiceItem(suite.DB(), []factory.Customization{
					{
						Model:    approvedMove,
						LinkOnly: true,
					},
				}, nil)

				approvedMoveToFilter := factory.BuildAvailableToPrimeMove(suite.DB(), nil, nil)
				approvedShipmentToFilter := factory.BuildMTOShipmentWithMove(&approvedMoveToFilter, suite.DB(), nil, nil)
				serviceItemToFilter := factory.BuildMTOServiceItem(suite.DB(), []factory.Customization{
					{
						Model:    approvedMoveToFilter,
						LinkOnly: true,
					},
				}, nil)

				reason := "heavy"
				serviceItem.Reason = &reason
				suite.MustSave(&serviceItem)

				reasonFilter := "light"
				serviceItemToFilter.Reason = &reasonFilter
				suite.MustSave(&serviceItemToFilter)

				customerRemarks := "fragile"
				approvedShipment.CustomerRemarks = &customerRemarks
				suite.MustSave(&approvedShipment)

				customerRemarksFilter := "sturdy"
				approvedShipmentToFilter.CustomerRemarks = &customerRemarksFilter
				suite.MustSave(&approvedShipmentToFilter)

				params := services.FetchMoveHistoryParams{Locator: approvedMove.Locator, Page: models.Int64Pointer(1), PerPage: models.Int64Pointer(100)}
				moveHistoryData, _, err := moveHistoryFetcher.FetchMoveHistory(suite.AppContextForTest(), &params, tc.useDbProc)
				suite.NotNil(moveHistoryData)
				suite.NoError(err)

				suite.Condition(auditHistoryContains(moveHistoryData.AuditHistories, "fragile"), "should contain fragile")
				containsSturdy := auditHistoryContains(moveHistoryData.AuditHistories, "sturdy")()
				suite.False(containsSturdy, "should not contain sturdy")

				suite.Condition(auditHistoryContains(moveHistoryData.AuditHistories, "heavy"), "should contain heavy")
				containsLight := auditHistoryContains(moveHistoryData.AuditHistories, "light")()
				suite.False(containsLight, "should not contain light")
			})
		}
	})

	suite.Run("returns Audit History with session information", func() {
		for _, tc := range procFeatureFlagCases {
			suite.Run(tc.testScenario, func() {

				approvedMove := factory.BuildAvailableToPrimeMove(suite.DB(), nil, nil)
				fakeRole := factory.FetchOrBuildRoleByRoleType(suite.DB(), roles.RoleTypeTOO)
				fakeUser := factory.BuildUser(suite.DB(), nil, nil)
				_ = testdatagen.MakeUsersRoles(suite.DB(), testdatagen.Assertions{
					User: fakeUser,
					UsersRoles: models.UsersRoles{
						RoleID: fakeRole.ID,
					},
				})
				factory.BuildUsersRoles(suite.DB(), []factory.Customization{
					{Model: models.UsersRoles{
						UserID: fakeUser.ID,
						RoleID: fakeRole.ID,
					},
					}}, nil)
				factory.BuildOfficeUser(suite.DB(), []factory.Customization{
					{
						Model: models.OfficeUser{
							UserID: &fakeUser.ID,
						},
					},
					{
						Model:    fakeUser,
						LinkOnly: true,
					},
				}, nil)

				factory.BuildAuditHistory(suite.DB(), []factory.Customization{
					{
						Model: factory.TestDataAuditHistory{
							ObjectID:      models.UUIDPointer(approvedMove.ID),
							SessionUserID: models.UUIDPointer(fakeUser.ID),
						},
					},
				}, nil)

				params := services.FetchMoveHistoryParams{Locator: approvedMove.Locator, Page: models.Int64Pointer(1), PerPage: models.Int64Pointer(100)}
				moveHistoryData, _, err := moveHistoryFetcher.FetchMoveHistory(suite.AppContextForTest(), &params, tc.useDbProc)
				suite.NotNil(moveHistoryData)
				suite.NoError(err)

				suite.NotEmpty(moveHistoryData.AuditHistories, "AuditHistories should not be empty")
				suite.NotEmpty(moveHistoryData.AuditHistories[0].SessionUserID, "AuditHistories contains an AuditHistory with a SessionUserID")
				suite.NotEmpty(moveHistoryData.AuditHistories[0].SessionUserFirstName, "AuditHistories contains an AuditHistory with a SessionUserFirstName")
				suite.NotEmpty(moveHistoryData.AuditHistories[0].SessionUserLastName, "AuditHistories contains an AuditHistory with a SessionUserLastName")
				suite.NotEmpty(moveHistoryData.AuditHistories[0].SessionUserEmail, "AuditHistories contains an AuditHistory with a SessionUserEmail")
				suite.NotEmpty(moveHistoryData.AuditHistories[0].SessionUserTelephone, "AuditHistories contains an AuditHistory with a SessionUserTelephone")
			})
		}
	})
	suite.Run("returns Audit History with assignment information", func() {
		transportationOffice, move1, move2, move3 := setupTestData()

		officeUser := factory.BuildOfficeUserWithPrivileges(suite.DB(), []factory.Customization{
			{
				Model: models.OfficeUser{
					Email:  "officeuser1@example.com",
					Active: true,
				},
			},
			{
				Model:    transportationOffice,
				LinkOnly: true,
				Type:     &factory.TransportationOffices.CounselingOffice,
			},
			{
				Model: models.User{
					Privileges: []roles.Privilege{
						{
							PrivilegeType: roles.PrivilegeTypeSupervisor,
						},
					},
					Roles: []roles.Role{
						{
							RoleType: roles.RoleTypeTOO,
						},
					},
				},
			},
		}, nil)

		moves := []models.Move{move1, move2, move3}
		userData := []*ghcmessages.BulkAssignmentForUser{
			{ID: strfmt.UUID(officeUser.ID.String()), MoveAssignments: 2},
		}
		for _, tc := range procFeatureFlagCases {
			_, err := moveAssigner.BulkMoveAssignment(suite.AppContextForTest(), string(models.QueueTypeDestinationRequest), userData, moves)
			suite.NoError(err)

			params := services.FetchMoveHistoryParams{Locator: move1.Locator, Page: models.Int64Pointer(1), PerPage: models.Int64Pointer(100)}
			moveHistoryData, _, err := moveHistoryFetcher.FetchMoveHistory(suite.AppContextForTest(), &params, tc.useDbProc)

			hasAssignment := false
			for _, history := range moveHistoryData.AuditHistories {
				if history.ChangedData != nil {
					changedData := removeEscapeJSONtoObject(history.ChangedData)
					if changedData["too_destination_assigned_id"] != officeUser.ID {
						hasAssignment = true
					}
				}
			}
			suite.NotNil(moveHistoryData)
			suite.NoError(err)
			suite.NotEmpty(moveHistoryData.AuditHistories, "AuditHistories should not be empty")
			suite.Equal(true, hasAssignment)
		}
	})
}

// Test specific move history data scenarios
func (suite *MoveHistoryServiceSuite) TestMoveHistoryFetcherScenarios() {
	moveHistoryFetcher := NewMoveHistoryFetcher()
	procFeatureFlagCases := []struct {
		testScenario string
		useDbProc    bool
	}{
		{
			testScenario: "Do not use the new proc",
			useDbProc:    false,
		},
		{
			testScenario: "Use the new proc",
			useDbProc:    true,
		},
	}

	builder := query.NewQueryBuilder()
	moveRouter := moverouter.NewMoveRouter(transportationoffice.NewTransportationOfficesFetcher())
	planner := &routemocks.Planner{}
	planner.On("ZipTransitDistance",
		mock.AnythingOfType("*appcontext.appContext"),
		mock.Anything,
		mock.Anything,
	).Return(400, nil)
	creator := mtoserviceitem.NewMTOServiceItemCreator(
		planner,
		builder,
		moveRouter,
		ghcrateengine.NewDomesticUnpackPricer(),
		ghcrateengine.NewDomesticPackPricer(),
		ghcrateengine.NewDomesticLinehaulPricer(),
		ghcrateengine.NewDomesticShorthaulPricer(),
		ghcrateengine.NewDomesticOriginPricer(),
		ghcrateengine.NewDomesticDestinationPricer(),
		ghcrateengine.NewFuelSurchargePricer(),
		ghcrateengine.NewDomesticDestinationFirstDaySITPricer(),
		ghcrateengine.NewDomesticDestinationSITDeliveryPricer(),
		ghcrateengine.NewDomesticDestinationAdditionalDaysSITPricer(),
		ghcrateengine.NewDomesticDestinationSITFuelSurchargePricer(),
		ghcrateengine.NewDomesticOriginFirstDaySITPricer(),
		ghcrateengine.NewDomesticOriginSITPickupPricer(),
		ghcrateengine.NewDomesticOriginAdditionalDaysSITPricer(),
		ghcrateengine.NewDomesticOriginSITFuelSurchargePricer())

	suite.Run("has audit history records for service item", func() {
		for _, tc := range procFeatureFlagCases {
			suite.Run(tc.testScenario, func() {
<<<<<<< HEAD
				shipmentFetcher := mtoshipment.NewMTOShipmentFetcher()
				addressCreator := address.NewAddressCreator()
				portLocationFetcher := portlocation.NewPortLocationFetcher()
				updater := mtoserviceitem.NewMTOServiceItemUpdater(planner, builder, moveRouter, shipmentFetcher, addressCreator, portLocationFetcher, ghcrateengine.NewDomesticUnpackPricer(), ghcrateengine.NewDomesticLinehaulPricer(), ghcrateengine.NewDomesticDestinationPricer(), ghcrateengine.NewFuelSurchargePricer())
=======

				builder := query.NewQueryBuilder()
				moveRouter := moverouter.NewMoveRouter(transportationoffice.NewTransportationOfficesFetcher())
				shipmentRouter := mtoshipment.NewShipmentRouter()
				shipmentFetcher := mtoshipment.NewMTOShipmentFetcher()
				addressCreator := address.NewAddressCreator()
				portLocationFetcher := portlocation.NewPortLocationFetcher()
				planner := &routemocks.Planner{}
				planner.On("ZipTransitDistance",
					mock.AnythingOfType("*appcontext.appContext"),
					mock.Anything,
					mock.Anything,
				).Return(400, nil)
				updater := mtoserviceitem.NewMTOServiceItemUpdater(planner, builder, moveRouter, shipmentRouter, shipmentFetcher, addressCreator, portLocationFetcher, ghcrateengine.NewDomesticUnpackPricer(), ghcrateengine.NewDomesticLinehaulPricer(), ghcrateengine.NewDomesticDestinationPricer(), ghcrateengine.NewFuelSurchargePricer())
>>>>>>> 7c45fa7e
				move := factory.BuildApprovalsRequestedMove(suite.DB(), nil, nil)
				serviceItem := factory.BuildMTOServiceItem(suite.DB(), []factory.Customization{
					{
						Model:    move,
						LinkOnly: true,
					},
				}, nil)
				eTag := etag.GenerateEtag(serviceItem.UpdatedAt)
				rejectionReason := models.StringPointer("")
				shipmentIDAbbr := serviceItem.MTOShipment.ID.String()[0:5]

				updatedServiceItem, err := updater.ApproveOrRejectServiceItem(
					suite.AppContextForTest(), serviceItem.ID, models.MTOServiceItemStatusApproved, rejectionReason, eTag)
				suite.NoError(err)

				params := services.FetchMoveHistoryParams{Locator: move.Locator, Page: models.Int64Pointer(1), PerPage: models.Int64Pointer(100)}
				moveHistoryData, _, err := moveHistoryFetcher.FetchMoveHistory(suite.AppContextForTest(), &params, tc.useDbProc)
				suite.NotNil(moveHistoryData)
				suite.NoError(err)

				suite.NotEmpty(moveHistoryData.AuditHistories, "AuditHistories should not be empty")
				verifyServiceItemStatusContext := false
				for _, h := range moveHistoryData.AuditHistories {
					if h.AuditedTable == "mto_service_items" {
						if *h.ObjectID == updatedServiceItem.ID {
							if h.Context != nil {
								context := removeEscapeJSONtoArray(h.Context)
								if context != nil && context[0]["name"] == serviceItem.ReService.Name &&
									context[0]["shipment_type"] == string(serviceItem.MTOShipment.ShipmentType) &&
									context[0]["shipment_id_abbr"] == shipmentIDAbbr {
									verifyServiceItemStatusContext = true
								}
							}
						}
					}
				}
				suite.True(verifyServiceItemStatusContext, "AuditHistories contains an AuditHistory with a Context when a service item is approved")
			})
		}
	})

	suite.Run("has audit history records for approved payment request", func() {
		for _, tc := range procFeatureFlagCases {
			suite.Run(tc.testScenario, func() {

				approvedMove := factory.BuildAvailableToPrimeMove(suite.DB(), nil, nil)
				cents := unit.Cents(1000)
				approvedPaymentRequest := factory.BuildPaymentRequest(suite.DB(), []factory.Customization{
					{
						Model: models.PaymentRequest{
							Status: models.PaymentRequestStatusPending,
						},
					},
					{
						Model:    approvedMove,
						LinkOnly: true,
					},
				}, nil)

				testServiceItem := factory.BuildMTOServiceItem(suite.DB(), []factory.Customization{
					{
						Model:    approvedMove,
						LinkOnly: true,
					},
				}, nil)

				paymentServiceItem := factory.BuildPaymentServiceItem(suite.DB(), []factory.Customization{
					{
						Model: models.ReService{
							Name: "Test",
						},
					}, {
						Model: models.PaymentServiceItem{
							Status:     models.PaymentServiceItemStatusRequested,
							PriceCents: &cents,
						},
					}, {
						Model:    approvedPaymentRequest,
						LinkOnly: true,
					}, {
						Model:    testServiceItem,
						LinkOnly: true,
					},
				}, nil)
				shipmentIDAbbr := paymentServiceItem.MTOServiceItem.MTOShipment.ID.String()[0:5]

				approvedPaymentRequest.Status = models.PaymentRequestStatusReviewed
				suite.MustSave(&approvedPaymentRequest)
				paymentServiceItem.Status = models.PaymentServiceItemStatusApproved
				suite.MustSave(&paymentServiceItem)

				params := services.FetchMoveHistoryParams{Locator: approvedMove.Locator, Page: models.Int64Pointer(1), PerPage: models.Int64Pointer(100)}
				moveHistoryData, _, err := moveHistoryFetcher.FetchMoveHistory(suite.AppContextForTest(), &params, tc.useDbProc)
				suite.NotNil(moveHistoryData)
				suite.NoError(err)

				verifyPaymentRequestHistoryFound := false
				verifyPaymentRequestContext := false

				for _, h := range moveHistoryData.AuditHistories {
					if h.AuditedTable == "payment_requests" {
						if *h.ObjectID == approvedPaymentRequest.ID {
							if h.ChangedData != nil {
								verifyPaymentRequestHistoryFound = true

								if h.Context != nil {
									context := removeEscapeJSONtoArray(h.Context)
									if context[0]["status"] == paymentServiceItem.Status.String() &&
										context[0]["name"] == paymentServiceItem.MTOServiceItem.ReService.Name &&
										context[0]["price"] == paymentServiceItem.PriceCents.String() &&
										context[0]["shipment_type"] == string(paymentServiceItem.MTOServiceItem.MTOShipment.ShipmentType) &&
										context[0]["shipment_id_abbr"] == shipmentIDAbbr {
										verifyPaymentRequestContext = true
									}
								}
							}
							break
						}
					}
				}
				suite.True(verifyPaymentRequestHistoryFound, "AuditHistories contains an AuditHistory with an approved payment request")
				suite.True(verifyPaymentRequestContext, "Approved payment request creation AuditHistory contains a context with the appropriate values")
			})
		}
	})

	suite.Run("has audit history records for reweighs", func() {
		for _, tc := range procFeatureFlagCases {
			suite.Run(tc.testScenario, func() {

				shipment := factory.BuildMTOShipment(suite.DB(), nil, nil)
				shipmentIDAbbr := shipment.ID.String()[0:5]
				// Create a valid reweigh for the move
				newReweigh := &models.Reweigh{
					RequestedAt: time.Now(),
					RequestedBy: models.ReweighRequesterTOO,
					Shipment:    shipment,
					ShipmentID:  shipment.ID,
				}
				reweighCreator := reweigh.NewReweighCreator()
				createdReweigh, err := reweighCreator.CreateReweighCheck(suite.AppContextForTest(), newReweigh)
				suite.NoError(err)

				params := services.FetchMoveHistoryParams{Locator: shipment.MoveTaskOrder.Locator, Page: models.Int64Pointer(1), PerPage: models.Int64Pointer(100)}
				moveHistoryData, _, err := moveHistoryFetcher.FetchMoveHistory(suite.AppContextForTest(), &params, tc.useDbProc)
				suite.NotNil(moveHistoryData)
				suite.NoError(err)

				verifyReweighHistoryFound := false
				verifyReweighContext := false

				for _, h := range moveHistoryData.AuditHistories {
					if h.AuditedTable == "reweighs" && *h.ObjectID == createdReweigh.ID {
						verifyReweighHistoryFound = true
						if h.Context != nil {
							context := removeEscapeJSONtoArray(h.Context)
							if context != nil && context[0]["shipment_type"] == string(shipment.ShipmentType) && context[0]["shipment_id_abbr"] == shipmentIDAbbr {
								verifyReweighContext = true
							}
						}
						break
					}
				}
				suite.True(verifyReweighHistoryFound, "AuditHistories contains an AuditHistory with a Reweigh creation")
				suite.True(verifyReweighContext, "Reweigh creation AuditHistory contains a context with the appropriate shipment type")
			})
		}
	})

	suite.Run("has audit history records for service item dimensions", func() {
		for _, tc := range procFeatureFlagCases {
			suite.Run(tc.testScenario, func() {
				testdatagen.FetchOrMakeReContract(suite.DB(), testdatagen.Assertions{})

				move := factory.BuildAvailableToPrimeMove(suite.DB(), nil, nil)

				shipment := factory.BuildMTOShipment(suite.DB(), []factory.Customization{
					{
						Model:    move,
						LinkOnly: true,
					},
					{
						Model: models.MTOShipment{
							PrimeEstimatedWeight: models.PoundPointer(1000),
						},
					},
				}, nil)

				dimension := models.MTOServiceItemDimension{
					Type:      models.DimensionTypeItem,
					Length:    12000,
					Height:    12000,
					Width:     12000,
					CreatedAt: time.Now(),
					UpdatedAt: time.Now(),
				}
				reServiceDDFSIT := factory.FetchReServiceByCode(suite.DB(), models.ReServiceCodeDDFSIT)

				serviceItem := models.MTOServiceItem{
					MoveTaskOrderID: move.ID,
					MoveTaskOrder:   move,
					ReService:       reServiceDDFSIT,
					MTOShipmentID:   &shipment.ID,
					MTOShipment:     shipment,
					Dimensions:      models.MTOServiceItemDimensions{dimension},
					Status:          models.MTOServiceItemStatusSubmitted,
				}
				shipmentIDAbbr := serviceItem.MTOShipment.ID.String()[0:5]

				createdServiceItems, _, err := creator.CreateMTOServiceItem(suite.AppContextForTest(), &serviceItem)
				suite.NotNil(createdServiceItems)
				suite.NoError(err)

				params := services.FetchMoveHistoryParams{Locator: shipment.MoveTaskOrder.Locator, Page: models.Int64Pointer(1), PerPage: models.Int64Pointer(100)}
				moveHistoryData, _, err := moveHistoryFetcher.FetchMoveHistory(suite.AppContextForTest(), &params, tc.useDbProc)
				suite.NotNil(moveHistoryData)
				suite.NoError(err)

				verifyServiceItemDimensionsHistoryFound := false
				verifyServiceItemDimensionContext := false

				for _, h := range moveHistoryData.AuditHistories {
					if h.AuditedTable == "mto_service_item_dimensions" {
						if h.ChangedData != nil {
							changedData := removeEscapeJSONtoObject(h.ChangedData)
							if changedData["type"] == "ITEM" {
								verifyServiceItemDimensionsHistoryFound = true
							}

							if h.Context != nil {
								context := removeEscapeJSONtoArray(h.Context)
								if context[0]["shipment_type"] == string(serviceItem.MTOShipment.ShipmentType) && context[0]["shipment_id_abbr"] == shipmentIDAbbr {
									verifyServiceItemDimensionContext = true
								}
							}
						}
						break
					}
				}
				suite.True(verifyServiceItemDimensionsHistoryFound, "AuditHistories contains an AuditHistory with a service item dimensions creation")
				suite.True(verifyServiceItemDimensionContext, "Service item dimensions creation AuditHistory contains a context with the appropriate shipment type")
			})
		}
	})

	suite.Run("has audit history records for service item customer contacts", func() {
		for _, tc := range procFeatureFlagCases {
			suite.Run(tc.testScenario, func() {

				move := factory.BuildAvailableToPrimeMove(suite.DB(), nil, nil)
				shipment := factory.BuildMTOShipment(suite.DB(), []factory.Customization{
					{
						Model:    move,
						LinkOnly: true,
					},
				}, nil)

				reService := factory.FetchReServiceByCode(suite.DB(), models.ReServiceCodeMS)

				sitEntryDate := time.Now()
				attemptedContact := time.Now()
				contact1 := models.MTOServiceItemCustomerContact{
					Type:                       models.CustomerContactTypeFirst,
					DateOfContact:              attemptedContact,
					FirstAvailableDeliveryDate: sitEntryDate,
					TimeMilitary:               "0815Z",
				}
				contact2 := models.MTOServiceItemCustomerContact{
					Type:                       models.CustomerContactTypeSecond,
					DateOfContact:              attemptedContact,
					FirstAvailableDeliveryDate: sitEntryDate,
					TimeMilitary:               "0815Z",
				}
				var contacts models.MTOServiceItemCustomerContacts
				contacts = append(contacts, contact1, contact2)

				serviceItem := models.MTOServiceItem{
					MoveTaskOrderID:  move.ID,
					MoveTaskOrder:    move,
					MTOShipmentID:    &shipment.ID,
					MTOShipment:      shipment,
					CustomerContacts: contacts,
					ReService:        reService,
					Status:           models.MTOServiceItemStatusSubmitted,
				}

				createdServiceItems, _, err := creator.CreateMTOServiceItem(suite.AppContextForTest(), &serviceItem)
				suite.NotNil(createdServiceItems)
				suite.NoError(err)

				params := services.FetchMoveHistoryParams{Locator: shipment.MoveTaskOrder.Locator, Page: models.Int64Pointer(1), PerPage: models.Int64Pointer(100)}
				moveHistoryData, _, err := moveHistoryFetcher.FetchMoveHistory(suite.AppContextForTest(), &params, tc.useDbProc)
				suite.NotNil(moveHistoryData)
				suite.NoError(err)

				verifyServiceItemDimensionsHistoryFound := false

				for _, h := range moveHistoryData.AuditHistories {
					if h.AuditedTable == "mto_service_item_customer_contacts" {
						if h.ChangedData != nil {
							changedData := removeEscapeJSONtoObject(h.ChangedData)
							if changedData["time_military"] == "0815Z" {
								verifyServiceItemDimensionsHistoryFound = true
								break
							}
						}
					}
				}
				suite.True(verifyServiceItemDimensionsHistoryFound, "AuditHistories contains an AuditHistory with a service item customer contacts creation")
			})
		}
	})

	suite.Run("has audit history records for service members", func() {
		for _, tc := range procFeatureFlagCases {
			suite.Run(tc.testScenario, func() {

				move := factory.BuildAvailableToPrimeMove(suite.DB(), nil, nil)
				serviceMember := move.Orders.ServiceMember
				suite.NotNil(serviceMember)

				params := services.FetchMoveHistoryParams{Locator: move.Locator, Page: models.Int64Pointer(1), PerPage: models.Int64Pointer(100)}
				moveHistoryData, _, err := moveHistoryFetcher.FetchMoveHistory(suite.AppContextForTest(), &params, tc.useDbProc)
				suite.NotNil(moveHistoryData)
				suite.NoError(err)

				verifyServiceMemberHistoryFound := false

				for _, h := range moveHistoryData.AuditHistories {
					if h.AuditedTable == "service_members" && *h.ObjectID == serviceMember.ID {
						verifyServiceMemberHistoryFound = true
						break
					}
				}
				suite.True(verifyServiceMemberHistoryFound, "AuditHistories contains an AuditHistory when a service member is created")
			})
		}
	})

	suite.Run("has audit history records for mto_agents", func() {
		for _, tc := range procFeatureFlagCases {
			suite.Run(tc.testScenario, func() {

				move := factory.BuildAvailableToPrimeMove(suite.DB(), nil, nil)
				mtoAgent := factory.BuildMTOAgent(suite.DB(), []factory.Customization{
					{
						Model:    move,
						LinkOnly: true,
					},
				}, nil)
				// Make two audit history entries, one with an event name we should find
				// and another with the eventName we are intentionally not returning in our query.
				eventNameToFind := "updateShipment"
				eventNameToNotFind := "deleteShipment"
				tableName := "mto_agents"
				factory.BuildAuditHistory(suite.DB(), []factory.Customization{
					{
						Model: factory.TestDataAuditHistory{
							EventName:   &eventNameToFind,
							TableNameDB: tableName,
							ObjectID:    &mtoAgent.ID,
						},
					},
				}, nil)
				factory.BuildAuditHistory(suite.DB(), []factory.Customization{
					{
						Model: factory.TestDataAuditHistory{
							EventName:   &eventNameToNotFind,
							TableNameDB: tableName,
							ObjectID:    &mtoAgent.ID,
						},
					},
				}, nil)

				params := services.FetchMoveHistoryParams{Locator: move.Locator, Page: models.Int64Pointer(1), PerPage: models.Int64Pointer(100)}
				moveHistoryData, _, err := moveHistoryFetcher.FetchMoveHistory(suite.AppContextForTest(), &params, tc.useDbProc)
				suite.NotNil(moveHistoryData)
				suite.NoError(err)

				verifyEventNameFound := false
				verifyEventNameNotFound := false

				for _, h := range moveHistoryData.AuditHistories {
					if h.AuditedTable == "mto_agents" {
						if h.EventName != nil && *h.EventName == eventNameToFind {
							verifyEventNameFound = true
						}
						if h.EventName != nil && *h.EventName == eventNameToNotFind {
							verifyEventNameNotFound = true
						}
					}
				}
				suite.True(verifyEventNameFound, "MTO Agent event name to find.")
				suite.False(verifyEventNameNotFound, "MTO Agent event name to NOT find.")
			})
		}
	})

	suite.Run("has audit history records for orders with context", func() {
		for _, tc := range procFeatureFlagCases {
			suite.Run(tc.testScenario, func() {

				approvedMove := factory.BuildAvailableToPrimeMove(suite.DB(), nil, nil)
				order := approvedMove.Orders
				now := time.Now()
				pickupDate := now.AddDate(0, 0, 10)
				factory.BuildMTOShipmentWithMove(&approvedMove, suite.DB(), []factory.Customization{
					{
						Model: models.MTOShipment{
							Status:              models.MTOShipmentStatusApproved,
							ApprovedDate:        &now,
							ScheduledPickupDate: &pickupDate,
						},
					},
				}, nil)

				changeOldDutyLocation := factory.BuildDutyLocation(suite.DB(), nil, nil)
				changeNewDutyLocation := factory.BuildDutyLocation(suite.DB(), nil, nil)

				// Make sure we're testing for all the things that we can update on the Orders page
				// README: This list of properties below here is taken from
				// swagger-def/ghc.yaml#UpdateOrderPayload
				// README: issueDate, reportByDate, ordersType, ordersTypeDetail,
				// originDutyLocationID, newDutyLocationID, ordersNumber, tac, sac,
				// ntsTac, ntsSac, departmentIndicator, ordersAcknowledgement
				orderNumber := "030-00362"
				tac := "1234"
				sac := "2345"
				ntsTac := "3456"
				ntsSac := "4567"

				order.IssueDate = now.AddDate(0, 0, 20)
				order.ReportByDate = now.AddDate(0, 0, 25)
				order.OrdersType = internalmessages.OrdersTypeRETIREMENT
				order.OrdersTypeDetail = internalmessages.NewOrdersTypeDetail(internalmessages.OrdersTypeDetailDELAYEDAPPROVAL)
				order.OriginDutyLocationID = &changeOldDutyLocation.ID
				order.OriginDutyLocation = &changeOldDutyLocation
				order.NewDutyLocationID = changeNewDutyLocation.ID
				order.NewDutyLocation = changeNewDutyLocation
				order.OrdersNumber = &orderNumber
				order.TAC = &tac
				order.SAC = &sac
				order.NtsTAC = &ntsTac
				order.NtsSAC = &ntsSac
				order.DepartmentIndicator = (*string)(internalmessages.NewDeptIndicator(internalmessages.DeptIndicatorARMY))
				order.AmendedOrdersAcknowledgedAt = &now
				// this is gathered on the customer flow
				grade := models.ServiceMemberGradeE9SPECIALSENIORENLISTED
				order.Grade = &grade

				suite.MustSave(&order)

				parameters := services.FetchMoveHistoryParams{
					Locator: approvedMove.Locator,
					Page:    models.Int64Pointer(1),
					PerPage: models.Int64Pointer(100),
				}
				moveHistoryData, _, err := moveHistoryFetcher.FetchMoveHistory(suite.AppContextForTest(), &parameters, tc.useDbProc)
				suite.FatalNoError(err)

				foundUpdateOrderRecord := false
				for _, historyRecord := range moveHistoryData.AuditHistories {
					if *historyRecord.ObjectID == order.ID && historyRecord.Action == "UPDATE" {
						changedData := removeEscapeJSONtoObject(historyRecord.ChangedData)
						// Date format here: https://go.dev/src/time/format.go
						suite.Equal(order.IssueDate.Format("2006-01-02"), changedData["issue_date"])
						suite.Equal(order.ReportByDate.Format("2006-01-02"), changedData["report_by_date"])
						suite.Equal(string(order.OrdersType), changedData["orders_type"])
						suite.Equal((string)(*order.OrdersTypeDetail), changedData["orders_type_detail"])
						suite.Equal(order.OriginDutyLocationID.String(), changedData["origin_duty_location_id"])
						suite.Equal(order.NewDutyLocationID.String(), changedData["new_duty_location_id"])
						suite.Equal(*order.OrdersNumber, changedData["orders_number"])
						suite.Equal(*order.TAC, changedData["tac"])
						suite.Equal(*order.SAC, changedData["sac"])
						suite.Equal(*order.NtsTAC, changedData["nts_tac"])
						suite.Equal(*order.NtsSAC, changedData["nts_sac"])
						suite.Equal(*order.DepartmentIndicator, changedData["department_indicator"])

						// the database json serialization of timestamps removes trailing zeros after the decimal point, so we
						// need to add trailing zeros if we want to use a single layout parse format for microseconds
						var normalizedTimestamp string
						amendedAcknowledgedAt, ok := changedData["amended_orders_acknowledged_at"].(string)
						if !ok {
							suite.Fail("casting changedData amendedOrdersAcknowledgedAt to string value failed")
						} else {
							// separate the fractional seconds part of the timestamp
							parts := strings.Split(amendedAcknowledgedAt, ".")
							if len(parts) > 1 {
								trailingZeros := strings.Repeat("0", 6-len(parts[1]))
								normalizedTimestamp = fmt.Sprintf("%s.%s%s", parts[0], parts[1], trailingZeros)
							} else if len(parts) == 1 {
								normalizedTimestamp = parts[0] + ".000000"
							}
						}

						changedDataTimeStamp, err := time.Parse("2006-01-02T15:04:05.000000", normalizedTimestamp)
						suite.NoError(err)

						//CircleCi seems to add on nanoseconds to the tested time stamps so this is being used with Truncate to shave those nanoseconds off
						//We assert if it falls within a range starting at the original order.AmendedOrdersAcknowledgedAt time and ending with an added 2000 microsecond buffer
						suite.WithinRange(changedDataTimeStamp, order.AmendedOrdersAcknowledgedAt.Truncate(time.Microsecond), order.AmendedOrdersAcknowledgedAt.Add(2000*time.Microsecond).Truncate(time.Microsecond))

						// test context as well
						context := removeEscapeJSONtoArray(historyRecord.Context)[0]
						suite.Equal(order.OriginDutyLocation.Name, context["origin_duty_location_name"])
						suite.Equal(order.NewDutyLocation.Name, context["new_duty_location_name"])

						foundUpdateOrderRecord = true
						break
					}
				}

				// double check that we found the record we're looking for
				suite.True(foundUpdateOrderRecord)
			})
		}
	})

	suite.Run("has audit history records for user uploads with context", func() {
		for _, tc := range procFeatureFlagCases {
			suite.Run(tc.testScenario, func() {

				// Make an approved move and get the associated orders, service member, uploaded orders and related document
				approvedMove := factory.BuildAvailableToPrimeMove(suite.DB(), nil, nil)
				orders := approvedMove.Orders
				serviceMember := orders.ServiceMember
				uploadedOrdersDocument := orders.UploadedOrders
				userUploadedOrders := uploadedOrdersDocument.UserUploads[0]

				// Create an amended orders that is associated with the service member
				userUploadedAmendedOrders := factory.BuildUserUpload(suite.DB(), []factory.Customization{
					{
						Model:    serviceMember,
						LinkOnly: true,
					},
				}, nil)

				// Update the orders with the amended orders
				orders.UploadedAmendedOrdersID = &userUploadedAmendedOrders.Document.ID
				orders.UploadedAmendedOrders = &userUploadedAmendedOrders.Document
				suite.MustSave(&orders)

				parameters := services.FetchMoveHistoryParams{
					Locator: approvedMove.Locator,
					Page:    models.Int64Pointer(1),
					PerPage: models.Int64Pointer(100),
				}
				moveHistoryData, _, err := moveHistoryFetcher.FetchMoveHistory(suite.AppContextForTest(), &parameters, tc.useDbProc)
				suite.FatalNoError(err)

				foundUserUploadOrdersRecord := false
				foundUserUploadAmendedOrdersRecord := false
				for _, historyRecord := range moveHistoryData.AuditHistories {
					if *historyRecord.ObjectID == userUploadedOrders.ID && historyRecord.Action == "INSERT" {
						context := removeEscapeJSONtoArray(historyRecord.Context)[0]
						suite.Equal(userUploadedOrders.Upload.Filename, context["filename"])
						suite.Equal("orders", context["upload_type"])

						foundUserUploadOrdersRecord = true
					} else if *historyRecord.ObjectID == userUploadedAmendedOrders.ID && historyRecord.Action == "INSERT" {
						context := removeEscapeJSONtoArray(historyRecord.Context)[0]
						suite.Equal(userUploadedAmendedOrders.Upload.Filename, context["filename"])
						suite.Equal("amendedOrders", context["upload_type"])

						foundUserUploadAmendedOrdersRecord = true
					}
				}
				// double check that we found the records we're looking for
				suite.True(foundUserUploadOrdersRecord, "foundUserUploadOrdersRecord")
				suite.True(foundUserUploadAmendedOrdersRecord, "foundUserUploadAmendedOrdersRecord")

			})
		}
	})

	suite.Run("has audit history records for proof of service documents", func() {
		for _, tc := range procFeatureFlagCases {
			suite.Run(tc.testScenario, func() {

				move := factory.BuildAvailableToPrimeMove(suite.DB(), nil, nil)
				priceCents := unit.Cents(1000000)

				// Create a payment request
				paymentRequest := factory.BuildPaymentRequest(suite.DB(), []factory.Customization{
					{
						Model:    move,
						LinkOnly: true,
					},
				}, nil)

				// Create service item and payment service item to associate payment correctly to move
				testServiceItem := factory.BuildMTOServiceItem(suite.DB(), []factory.Customization{
					{
						Model:    move,
						LinkOnly: true,
					},
				}, nil)

				factory.BuildPaymentServiceItem(suite.DB(), []factory.Customization{
					{
						Model: models.PaymentServiceItem{
							Status:     models.PaymentServiceItemStatusRequested,
							PriceCents: &priceCents,
						},
					}, {
						Model:    paymentRequest,
						LinkOnly: true,
					}, {
						Model:    testServiceItem,
						LinkOnly: true,
					},
				}, nil)

				// Create proof of service doc
				proofOfServiceDoc := factory.BuildProofOfServiceDoc(suite.DB(), []factory.Customization{
					{
						Model:    paymentRequest,
						LinkOnly: true,
					},
				}, nil)

				parameters := services.FetchMoveHistoryParams{
					Locator: move.Locator,
					Page:    models.Int64Pointer(1),
					PerPage: models.Int64Pointer(100),
				}
				moveHistoryData, _, err := moveHistoryFetcher.FetchMoveHistory(suite.AppContextForTest(), &parameters, tc.useDbProc)
				suite.NotNil(moveHistoryData)
				suite.NoError(err)

				foundProofOfServiceDoc := false
				foundPaymentRequestIDInContext := false
				for _, h := range moveHistoryData.AuditHistories {
					if h.AuditedTable == "proof_of_service_docs" && *h.ObjectID == proofOfServiceDoc.ID {
						foundProofOfServiceDoc = true

						if h.Context != nil {
							context := removeEscapeJSONtoArray(h.Context)
							if context != nil && context[0]["payment_request_number"] == string(paymentRequest.PaymentRequestNumber) {
								foundPaymentRequestIDInContext = true
							}
						}

						break
					}
				}
				// double check that we found the records we're looking for
				suite.True(foundProofOfServiceDoc, "AuditHistories contains an AuditHistory with a proof of service document creation")
				suite.True(foundPaymentRequestIDInContext, "Proof of service document creation AuditHistory contains a context with the appropriate payment request number")
			})
		}
	})

	suite.Run("has audit history records for shipment addresses", func() {
		for _, tc := range procFeatureFlagCases {
			suite.Run(tc.testScenario, func() {

				approvedMove := factory.BuildAvailableToPrimeMove(suite.DB(), nil, nil)
				now := time.Now()
				pickupDate := now.AddDate(0, 0, 10)
				secondaryPickupAddress := factory.BuildAddress(suite.DB(), nil, nil)
				destinationAddress := factory.BuildAddress(suite.DB(), nil, nil)
				secondaryDestinationAddress := factory.BuildAddress(suite.DB(), nil, nil)

				approvedShipment := factory.BuildMTOShipmentWithMove(&approvedMove, suite.DB(), []factory.Customization{
					{
						Model: models.MTOShipment{
							Status:              models.MTOShipmentStatusApproved,
							ApprovedDate:        &now,
							ScheduledPickupDate: &pickupDate,
						},
					},
					{
						Model:    secondaryPickupAddress,
						LinkOnly: true,
						Type:     &factory.Addresses.SecondaryPickupAddress,
					},
					{
						Model:    destinationAddress,
						LinkOnly: true,
						Type:     &factory.Addresses.DeliveryAddress,
					},
					{
						Model:    secondaryDestinationAddress,
						LinkOnly: true,
						Type:     &factory.Addresses.SecondaryDeliveryAddress,
					},
				}, nil)

				shipmentIDAbbr := approvedShipment.ID.String()[0:5]

				foundPickupAddress := false
				foundSecondaryPickupAddress := false
				foundDestinationAddress := false
				foundSecondaryDestinationAddress := false

				parameters := services.FetchMoveHistoryParams{
					Locator: approvedMove.Locator,
					Page:    models.Int64Pointer(1),
					PerPage: models.Int64Pointer(100),
				}
				moveHistoryData, _, err := moveHistoryFetcher.FetchMoveHistory(suite.AppContextForTest(), &parameters, tc.useDbProc)
				suite.NotNil(moveHistoryData)
				suite.NoError(err)

				for _, h := range moveHistoryData.AuditHistories {
					if h.AuditedTable == "addresses" {
						if h.Context != nil {
							context := removeEscapeJSONtoArray(h.Context)
							if context != nil && context[0]["shipment_type"] == string(approvedShipment.ShipmentType) && context[0]["shipment_id_abbr"] == shipmentIDAbbr {

								switch context[0]["address_type"] {
								case "pickupAddress":
									foundPickupAddress = true
								case "secondaryPickupAddress":
									foundSecondaryPickupAddress = true
								case "destinationAddress":
									foundDestinationAddress = true
								case "secondaryDestinationAddress":
									foundSecondaryDestinationAddress = true
								}
							}
						}
					}
				}

				suite.True(foundPickupAddress, "AuditHistories contains an AuditHistory with an MTO Shipment pickup address creation with correct shipment context")
				suite.True(foundSecondaryPickupAddress, "AuditHistories contains an AuditHistory with an MTO Shipment secondary pickup address creation with correct shipment context")
				suite.True(foundDestinationAddress, "AuditHistories contains an AuditHistory with an MTO Shipment destination address creation with correct shipment context")
				suite.True(foundSecondaryDestinationAddress, "AuditHistories contains an AuditHistory with an MTO Shipment secondary destination address creation with correct shipment context")
			})
		}
	})

	suite.Run("has audit history records for service member addresses", func() {
		for _, tc := range procFeatureFlagCases {
			suite.Run(tc.testScenario, func() {

				move := factory.BuildAvailableToPrimeMove(suite.DB(), nil, nil)
				serviceMember := move.Orders.ServiceMember
				suite.NotNil(serviceMember)

				residentialAddress := factory.BuildAddress(suite.DB(), nil, nil)
				backupAddress := factory.BuildAddress(suite.DB(), nil, nil)

				serviceMember.ResidentialAddress = &residentialAddress
				serviceMember.BackupMailingAddress = &backupAddress
				suite.MustSave(&move.Orders.ServiceMember)

				foundResidentialAddress := false
				foundBackupMailingAddress := false

				parameters := services.FetchMoveHistoryParams{
					Locator: move.Locator,
					Page:    models.Int64Pointer(1),
					PerPage: models.Int64Pointer(100),
				}
				moveHistoryData, _, err := moveHistoryFetcher.FetchMoveHistory(suite.AppContextForTest(), &parameters, tc.useDbProc)
				suite.NotNil(moveHistoryData)
				suite.NoError(err)

				for _, h := range moveHistoryData.AuditHistories {
					if h.AuditedTable == "addresses" && *h.ContextID == serviceMember.ID.String() {
						if h.Context != nil {
							context := removeEscapeJSONtoArray(h.Context)
							if context[0]["address_type"] == "residentialAddress" {
								foundResidentialAddress = true
							} else if context[0]["address_type"] == "backupMailingAddress" {
								foundBackupMailingAddress = true
							}
						}
					}
				}

				suite.True(foundResidentialAddress, "AuditHistories contains an AuditHistory with service member residential address creation")
				suite.True(foundBackupMailingAddress, "AuditHistories contains an AuditHistory with service member backup mailing address creation")
			})
		}
	})

	suite.Run("has audit history records for backup contacts", func() {
		for _, tc := range procFeatureFlagCases {
			suite.Run(tc.testScenario, func() {

				move := factory.BuildAvailableToPrimeMove(suite.DB(), nil, nil)
				serviceMember := move.Orders.ServiceMember
				suite.NotNil(serviceMember)

				backupContact := factory.BuildBackupContact(suite.DB(), []factory.Customization{
					{
						Model:    serviceMember,
						LinkOnly: true,
					},
				}, nil)
				suite.NotNil(backupContact)

				foundBackupContact := false

				parameters := services.FetchMoveHistoryParams{
					Locator: move.Locator,
					Page:    models.Int64Pointer(1),
					PerPage: models.Int64Pointer(100),
				}
				moveHistoryData, _, err := moveHistoryFetcher.FetchMoveHistory(suite.AppContextForTest(), &parameters, tc.useDbProc)
				suite.NotNil(moveHistoryData)
				suite.NoError(err)

				for _, h := range moveHistoryData.AuditHistories {
					if h.AuditedTable == "backup_contacts" && *h.ObjectID == backupContact.ID {
						foundBackupContact = true
						break
					}
				}

				suite.True(foundBackupContact, "AuditHistories contains an AuditHistory with service member backup contact creation")
			})
		}
	})

	suite.Run("has audit history records for sit extensions", func() {
		for _, tc := range procFeatureFlagCases {
			suite.Run(tc.testScenario, func() {
				move := factory.BuildAvailableToPrimeMove(suite.DB(), nil, nil)
				shipment := factory.BuildMTOShipmentWithMove(&move, suite.DB(), nil, nil)

				sitExtension := factory.BuildSITDurationUpdate(suite.DB(), []factory.Customization{
					{
						Model:    shipment,
						LinkOnly: true,
					},
					{
						Model: models.SITDurationUpdate{
							Status: models.SITExtensionStatusPending,
						},
					},
				}, nil)
				suite.NotNil(sitExtension)

				parameters := services.FetchMoveHistoryParams{
					Locator: move.Locator,
					Page:    models.Int64Pointer(1),
					PerPage: models.Int64Pointer(100),
				}
				moveHistoryData, _, err := moveHistoryFetcher.FetchMoveHistory(suite.AppContextForTest(), &parameters, tc.useDbProc)
				suite.NotNil(moveHistoryData)
				suite.NoError(err)

				foundSitExtension := false
				for _, h := range moveHistoryData.AuditHistories {
					if h.AuditedTable == "sit_extensions" && *h.ObjectID == sitExtension.ID {
						foundSitExtension = true
						break
					}
				}

				suite.True(foundSitExtension, "AuditHistories contains an AuditHistory with sit extension creation")
			})
		}
	})

	suite.Run("has audit history records for terminated shipments", func() {
		for _, tc := range procFeatureFlagCases {
			terminator := mtoshipment.NewShipmentTermination()

			shipment := factory.BuildMTOShipmentMinimal(suite.DB(), []factory.Customization{
				{
					Model: models.MTOShipment{
						Status: models.MTOShipmentStatusApproved,
					},
				},
			}, nil)

			terminatedShipment, err := terminator.TerminateShipment(suite.AppContextForTest(), shipment.ID, "get in the choppuh")
			suite.NoError(err)
			suite.Equal(shipment.ID, terminatedShipment.ID)

			params := services.FetchMoveHistoryParams{Locator: shipment.MoveTaskOrder.Locator, Page: models.Int64Pointer(1), PerPage: models.Int64Pointer(100)}
			moveHistoryData, _, err := moveHistoryFetcher.FetchMoveHistory(suite.AppContextForTest(), &params, tc.useDbProc)
			suite.NotNil(moveHistoryData)
			suite.NoError(err)

			terminationFound := false
			for _, h := range moveHistoryData.AuditHistories {
				if h.AuditedTable == "mto_shipments" && *h.ObjectID == terminatedShipment.ID {
					terminationFound = true
					break
				}
			}
			suite.True(terminationFound, "AuditHistories contains an AuditHistory with a terminated shipment")
		}
	})

}

func (suite *MoveHistoryServiceSuite) TestMoveFetcherUserInfo() {
	moveHistoryFetcher := NewMoveHistoryFetcher()
	procFeatureFlagCases := []struct {
		testScenario string
		useDbProc    bool
	}{
		{
			testScenario: "Do not use the new proc",
			useDbProc:    false,
		},
		{
			testScenario: "Use the new proc",
			useDbProc:    true,
		},
	}

	//region Helper functions
	setupTestData := func(userID *uuid.UUID, userFirstName string, roleTypes []roles.RoleType, isOfficeUser bool) string {
		assertions := testdatagen.Assertions{
			OfficeUser: models.OfficeUser{
				FirstName: userFirstName,
			},
			User: models.User{
				ID: *userID,
			},
		}

		var user models.User
		if isOfficeUser {
			officeUser := factory.BuildOfficeUser(suite.DB(), []factory.Customization{
				{
					Model: models.OfficeUser{
						FirstName: userFirstName,
					},
				},
				{
					Model: models.User{
						ID: *userID,
					},
				},
			}, nil)

			user = officeUser.User
		} else {
			user = testdatagen.MakeUserWithRoleTypes(suite.DB(), roleTypes, assertions)
		}
		approvedMove := factory.BuildAvailableToPrimeMove(suite.DB(), nil, nil)
		factory.BuildAuditHistory(suite.DB(), []factory.Customization{
			{
				Model: factory.TestDataAuditHistory{
					ObjectID:      models.UUIDPointer(approvedMove.ID),
					SessionUserID: models.UUIDPointer(user.ID),
				},
			},
		}, nil)
		return approvedMove.Locator
	}

	setupServiceMemberTestData := func(userFirstName string, fakeEventName string) (string, models.User) {
		// Create an unsubmitted move with the service member attached to the orders.
		move := factory.BuildMove(suite.DB(), []factory.Customization{
			{
				Model: models.ServiceMember{
					FirstName: &userFirstName,
				},
			},
		}, nil)
		user := move.Orders.ServiceMember.User
		factory.BuildAuditHistory(suite.DB(), []factory.Customization{
			{
				Model: factory.TestDataAuditHistory{
					ObjectID:      models.UUIDPointer(move.ID),
					SessionUserID: models.UUIDPointer(user.ID),
					EventName:     &fakeEventName,
				},
			},
		}, nil)
		return move.Locator, user
	}
	//endregion

	suite.Run("Test with TOO user", func() {
		for _, tc := range procFeatureFlagCases {
			suite.Run(tc.testScenario, func() {
				userID, _ := uuid.NewV4()
				userName := "TOO_user"
				locator := setupTestData(&userID, userName, []roles.RoleType{roles.RoleTypeTOO}, true)
				params := services.FetchMoveHistoryParams{Locator: locator, Page: models.Int64Pointer(1), PerPage: models.Int64Pointer(100)}
				moveHistory, _, err := moveHistoryFetcher.FetchMoveHistory(suite.AppContextForTest(), &params, tc.useDbProc)
				suite.Nil(err)
				auditHistoriesForUser := filterAuditHistoryByUserID(moveHistory.AuditHistories, userID)
				suite.Equal(1, len(auditHistoriesForUser))
				suite.Equal(userID, *auditHistoriesForUser[0].SessionUserID)
			})
		}
	})

	suite.Run("Test with Prime user", func() {
		for _, tc := range procFeatureFlagCases {
			suite.Run(tc.testScenario, func() {

				userID, _ := uuid.NewV4()
				userName := "Prime_user"
				locator := setupTestData(&userID, userName, []roles.RoleType{roles.RoleTypePrime}, false)
				params := services.FetchMoveHistoryParams{Locator: locator, Page: models.Int64Pointer(1), PerPage: models.Int64Pointer(100)}
				moveHistory, _, err := moveHistoryFetcher.FetchMoveHistory(suite.AppContextForTest(), &params, tc.useDbProc)
				suite.Nil(err)
				auditHistoriesForUser := filterAuditHistoryByUserID(moveHistory.AuditHistories, userID)
				suite.Equal(1, len(auditHistoriesForUser))
				suite.Equal(userID, *auditHistoriesForUser[0].SessionUserID)
			})
		}
	})

	suite.Run("Test with TOO and Prime Simulator user", func() {
		for _, tc := range procFeatureFlagCases {
			suite.Run(tc.testScenario, func() {

				userID, _ := uuid.NewV4()
				userName := "TOO_and_prime_simulator_user"
				locator := setupTestData(&userID, userName, []roles.RoleType{roles.RoleTypeTOO, roles.RoleTypePrimeSimulator}, true)
				params := services.FetchMoveHistoryParams{Locator: locator, Page: models.Int64Pointer(1), PerPage: models.Int64Pointer(100)}
				moveHistory, _, err := moveHistoryFetcher.FetchMoveHistory(suite.AppContextForTest(), &params, tc.useDbProc)
				suite.Nil(err)
				auditHistoriesForUser := filterAuditHistoryByUserID(moveHistory.AuditHistories, userID)
				suite.Equal(1, len(auditHistoriesForUser))
				suite.Equal(userID, *auditHistoriesForUser[0].SessionUserID)
			})
		}
	})

	suite.Run("Test with TOO and Customer user", func() {
		for _, tc := range procFeatureFlagCases {
			suite.Run(tc.testScenario, func() {

				userID, _ := uuid.NewV4()
				userName := "TOO_and_customer_user"
				locator := setupTestData(&userID, userName, []roles.RoleType{roles.RoleTypeTOO, roles.RoleTypeCustomer}, true)
				params := services.FetchMoveHistoryParams{Locator: locator, Page: models.Int64Pointer(1), PerPage: models.Int64Pointer(100)}
				moveHistory, _, err := moveHistoryFetcher.FetchMoveHistory(suite.AppContextForTest(), &params, tc.useDbProc)
				suite.Nil(err)
				auditHistoriesForUser := filterAuditHistoryByUserID(moveHistory.AuditHistories, userID)
				suite.Equal(1, len(auditHistoriesForUser))
				suite.Equal(userID, *auditHistoriesForUser[0].SessionUserID)
			})
		}
	})

	suite.Run("Test with Service Member user", func() {
		for _, tc := range procFeatureFlagCases {
			suite.Run(tc.testScenario, func() {
				userName := "service_member_creator"
				fakeEventName := "submitMoveForApproval"
				locator, user := setupServiceMemberTestData(userName, fakeEventName)
				params := services.FetchMoveHistoryParams{Locator: locator, Page: models.Int64Pointer(1), PerPage: models.Int64Pointer(100)}
				moveHistory, _, err := moveHistoryFetcher.FetchMoveHistory(suite.AppContextForTest(), &params, tc.useDbProc)
				suite.Nil(err)
				auditHistoriesForUser := filterAuditHistoryByUserID(moveHistory.AuditHistories, user.ID)
				suite.Equal(1, len(auditHistoriesForUser))
				suite.Equal(user.ID, *auditHistoriesForUser[0].SessionUserID)
				suite.Equal(fakeEventName, *auditHistoriesForUser[0].EventName)
			})
		}
	})
}

//region Private Functions

func filterAuditHistoryByUserID(auditHistories models.AuditHistories, userID uuid.UUID) models.AuditHistories {
	auditHistoriesForUser := models.AuditHistories{}
	for _, auditHistory := range auditHistories {
		if auditHistory.SessionUserID != nil && *auditHistory.SessionUserID == userID {
			auditHistoriesForUser = append(auditHistoriesForUser, auditHistory)
		}
	}
	return auditHistoriesForUser
}

func removeEscapeJSONtoObject(data *string) map[string]interface{} {
	var result map[string]interface{}
	if data == nil || *data == "" {
		return result
	}
	var byteData = []byte(*data)

	_ = json.Unmarshal(byteData, &result)
	return result
}

func removeEscapeJSONtoArray(data *string) []map[string]string {
	var result []map[string]string
	if data == nil || *data == "" {
		return result
	}
	var byteData = []byte(*data)

	_ = json.Unmarshal(byteData, &result)
	return result
}

//endregion<|MERGE_RESOLUTION|>--- conflicted
+++ resolved
@@ -523,6 +523,7 @@
 
 	builder := query.NewQueryBuilder()
 	moveRouter := moverouter.NewMoveRouter(transportationoffice.NewTransportationOfficesFetcher())
+	shipmentRouter := mtoshipment.NewShipmentRouter()
 	planner := &routemocks.Planner{}
 	planner.On("ZipTransitDistance",
 		mock.AnythingOfType("*appcontext.appContext"),
@@ -552,27 +553,10 @@
 	suite.Run("has audit history records for service item", func() {
 		for _, tc := range procFeatureFlagCases {
 			suite.Run(tc.testScenario, func() {
-<<<<<<< HEAD
 				shipmentFetcher := mtoshipment.NewMTOShipmentFetcher()
 				addressCreator := address.NewAddressCreator()
 				portLocationFetcher := portlocation.NewPortLocationFetcher()
-				updater := mtoserviceitem.NewMTOServiceItemUpdater(planner, builder, moveRouter, shipmentFetcher, addressCreator, portLocationFetcher, ghcrateengine.NewDomesticUnpackPricer(), ghcrateengine.NewDomesticLinehaulPricer(), ghcrateengine.NewDomesticDestinationPricer(), ghcrateengine.NewFuelSurchargePricer())
-=======
-
-				builder := query.NewQueryBuilder()
-				moveRouter := moverouter.NewMoveRouter(transportationoffice.NewTransportationOfficesFetcher())
-				shipmentRouter := mtoshipment.NewShipmentRouter()
-				shipmentFetcher := mtoshipment.NewMTOShipmentFetcher()
-				addressCreator := address.NewAddressCreator()
-				portLocationFetcher := portlocation.NewPortLocationFetcher()
-				planner := &routemocks.Planner{}
-				planner.On("ZipTransitDistance",
-					mock.AnythingOfType("*appcontext.appContext"),
-					mock.Anything,
-					mock.Anything,
-				).Return(400, nil)
 				updater := mtoserviceitem.NewMTOServiceItemUpdater(planner, builder, moveRouter, shipmentRouter, shipmentFetcher, addressCreator, portLocationFetcher, ghcrateengine.NewDomesticUnpackPricer(), ghcrateengine.NewDomesticLinehaulPricer(), ghcrateengine.NewDomesticDestinationPricer(), ghcrateengine.NewFuelSurchargePricer())
->>>>>>> 7c45fa7e
 				move := factory.BuildApprovalsRequestedMove(suite.DB(), nil, nil)
 				serviceItem := factory.BuildMTOServiceItem(suite.DB(), []factory.Customization{
 					{
