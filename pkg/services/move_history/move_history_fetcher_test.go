--- conflicted
+++ resolved
@@ -241,15 +241,9 @@
 	suite.Run("returns not found error for unknown locator", func() {
 		for _, tc := range procFeatureFlagCases {
 			suite.Run(tc.testScenario, func() {
-<<<<<<< HEAD
 
 				_ = factory.BuildAvailableToPrimeMove(suite.DB(), nil, nil)
 
-=======
-
-				_ = factory.BuildAvailableToPrimeMove(suite.DB(), nil, nil)
-
->>>>>>> 9bcab364
 				params := services.FetchMoveHistoryParams{Locator: "QX97UY", Page: models.Int64Pointer(1), PerPage: models.Int64Pointer(100)}
 				_, _, err := moveHistoryFetcher.FetchMoveHistory(suite.AppContextForTest(), &params, tc.useDbProc)
 				suite.Error(err)
@@ -261,7 +255,6 @@
 	suite.Run("returns paginated results", func() {
 		for _, tc := range procFeatureFlagCases {
 			suite.Run(tc.testScenario, func() {
-<<<<<<< HEAD
 
 				approvedMove := factory.BuildAvailableToPrimeMove(suite.DB(), nil, nil)
 
@@ -270,16 +263,6 @@
 				approvedMove.TIORemarks = &tioRemarks
 				suite.MustSave(&approvedMove)
 
-=======
-
-				approvedMove := factory.BuildAvailableToPrimeMove(suite.DB(), nil, nil)
-
-				// update move
-				tioRemarks := "updating TIO remarks for test"
-				approvedMove.TIORemarks = &tioRemarks
-				suite.MustSave(&approvedMove)
-
->>>>>>> 9bcab364
 				// update move
 				tioRemarks = "updating TIO remarks for test AGAIN"
 				approvedMove.TIORemarks = &tioRemarks
@@ -624,7 +607,6 @@
 			suite.Run(tc.testScenario, func() {
 
 				move := factory.BuildAvailableToPrimeMove(suite.DB(), nil, nil)
-<<<<<<< HEAD
 
 				shipment := factory.BuildMTOShipment(suite.DB(), []factory.Customization{
 					{
@@ -667,50 +649,6 @@
 				suite.NotNil(createdServiceItems)
 				suite.NoError(err)
 
-=======
-
-				shipment := factory.BuildMTOShipment(suite.DB(), []factory.Customization{
-					{
-						Model:    move,
-						LinkOnly: true,
-					},
-				}, nil)
-				builder := query.NewQueryBuilder()
-				moveRouter := moverouter.NewMoveRouter(transportationoffice.NewTransportationOfficesFetcher())
-				planner := &routemocks.Planner{}
-				planner.On("ZipTransitDistance",
-					mock.AnythingOfType("*appcontext.appContext"),
-					mock.Anything,
-					mock.Anything,
-				).Return(400, nil)
-				creator := mtoserviceitem.NewMTOServiceItemCreator(planner, builder, moveRouter, ghcrateengine.NewDomesticUnpackPricer(), ghcrateengine.NewDomesticPackPricer(), ghcrateengine.NewDomesticLinehaulPricer(), ghcrateengine.NewDomesticShorthaulPricer(), ghcrateengine.NewDomesticOriginPricer(), ghcrateengine.NewDomesticDestinationPricer(), ghcrateengine.NewFuelSurchargePricer())
-
-				dimension := models.MTOServiceItemDimension{
-					Type:      models.DimensionTypeItem,
-					Length:    12000,
-					Height:    12000,
-					Width:     12000,
-					CreatedAt: time.Now(),
-					UpdatedAt: time.Now(),
-				}
-				reServiceDDFSIT := factory.FetchReServiceByCode(suite.DB(), models.ReServiceCodeDDFSIT)
-
-				serviceItem := models.MTOServiceItem{
-					MoveTaskOrderID: move.ID,
-					MoveTaskOrder:   move,
-					ReService:       reServiceDDFSIT,
-					MTOShipmentID:   &shipment.ID,
-					MTOShipment:     shipment,
-					Dimensions:      models.MTOServiceItemDimensions{dimension},
-					Status:          models.MTOServiceItemStatusSubmitted,
-				}
-				shipmentIDAbbr := serviceItem.MTOShipment.ID.String()[0:5]
-
-				createdServiceItems, _, err := creator.CreateMTOServiceItem(suite.AppContextForTest(), &serviceItem)
-				suite.NotNil(createdServiceItems)
-				suite.NoError(err)
-
->>>>>>> 9bcab364
 				params := services.FetchMoveHistoryParams{Locator: shipment.MoveTaskOrder.Locator, Page: models.Int64Pointer(1), PerPage: models.Int64Pointer(100)}
 				moveHistoryData, _, err := moveHistoryFetcher.FetchMoveHistory(suite.AppContextForTest(), &params, tc.useDbProc)
 				suite.NotNil(moveHistoryData)
@@ -1294,7 +1232,6 @@
 				move := factory.BuildAvailableToPrimeMove(suite.DB(), nil, nil)
 				serviceMember := move.Orders.ServiceMember
 				suite.NotNil(serviceMember)
-<<<<<<< HEAD
 
 				backupContact := factory.BuildBackupContact(suite.DB(), []factory.Customization{
 					{
@@ -1306,19 +1243,6 @@
 
 				foundBackupContact := false
 
-=======
-
-				backupContact := factory.BuildBackupContact(suite.DB(), []factory.Customization{
-					{
-						Model:    serviceMember,
-						LinkOnly: true,
-					},
-				}, nil)
-				suite.NotNil(backupContact)
-
-				foundBackupContact := false
-
->>>>>>> 9bcab364
 				parameters := services.FetchMoveHistoryParams{
 					Locator: move.Locator,
 					Page:    models.Int64Pointer(1),
@@ -1334,7 +1258,6 @@
 						break
 					}
 				}
-<<<<<<< HEAD
 
 				suite.True(foundBackupContact, "AuditHistories contains an AuditHistory with service member backup contact creation")
 			})
@@ -1378,10 +1301,6 @@
 				}
 
 				suite.True(foundSitExtension, "AuditHistories contains an AuditHistory with sit extension creation")
-=======
-
-				suite.True(foundBackupContact, "AuditHistories contains an AuditHistory with service member backup contact creation")
->>>>>>> 9bcab364
 			})
 		}
 	})
