--- conflicted
+++ resolved
@@ -241,7 +241,7 @@
 	suite.Run("returns not found error for unknown locator", func() {
 		for _, tc := range procFeatureFlagCases {
 			suite.Run(tc.testScenario, func() {
-        
+
 				_ = factory.BuildAvailableToPrimeMove(suite.DB(), nil, nil)
 				params := services.FetchMoveHistoryParams{Locator: "QX97UY", Page: models.Int64Pointer(1), PerPage: models.Int64Pointer(100)}
 				_, _, err := moveHistoryFetcher.FetchMoveHistory(suite.AppContextForTest(), &params, tc.useDbProc)
@@ -255,11 +255,7 @@
 		for _, tc := range procFeatureFlagCases {
 			suite.Run(tc.testScenario, func() {
 
-<<<<<<< HEAD
 				approvedMove := factory.BuildAvailableToPrimeMove(suite.DB(), nil, nil)
-=======
-        approvedMove := factory.BuildAvailableToPrimeMove(suite.DB(), nil, nil)
->>>>>>> bc7ed2db
 				// update move
 				tioRemarks := "updating TIO remarks for test"
 				approvedMove.TIORemarks = &tioRemarks
@@ -656,7 +652,7 @@
 				suite.NotNil(moveHistoryData)
 				suite.NoError(err)
 
-        verifyServiceItemDimensionsHistoryFound := false
+				verifyServiceItemDimensionsHistoryFound := false
 				verifyServiceItemDimensionContext := false
 
 				for _, h := range moveHistoryData.AuditHistories {
