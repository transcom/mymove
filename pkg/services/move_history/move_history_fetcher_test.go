--- conflicted
+++ resolved
@@ -241,15 +241,9 @@
 	suite.Run("returns not found error for unknown locator", func() {
 		for _, tc := range procFeatureFlagCases {
 			suite.Run(tc.testScenario, func() {
-<<<<<<< HEAD
 
 				_ = factory.BuildAvailableToPrimeMove(suite.DB(), nil, nil)
 
-=======
-
-				_ = factory.BuildAvailableToPrimeMove(suite.DB(), nil, nil)
-
->>>>>>> 0fc50ebe
 				params := services.FetchMoveHistoryParams{Locator: "QX97UY", Page: models.Int64Pointer(1), PerPage: models.Int64Pointer(100)}
 				_, _, err := moveHistoryFetcher.FetchMoveHistory(suite.AppContextForTest(), &params, tc.useDbProc)
 				suite.Error(err)
@@ -261,15 +255,9 @@
 	suite.Run("returns paginated results", func() {
 		for _, tc := range procFeatureFlagCases {
 			suite.Run(tc.testScenario, func() {
-<<<<<<< HEAD
 
 				approvedMove := factory.BuildAvailableToPrimeMove(suite.DB(), nil, nil)
 
-=======
-
-				approvedMove := factory.BuildAvailableToPrimeMove(suite.DB(), nil, nil)
-
->>>>>>> 0fc50ebe
 				// update move
 				tioRemarks := "updating TIO remarks for test"
 				approvedMove.TIORemarks = &tioRemarks
@@ -665,7 +653,6 @@
 				moveHistoryData, _, err := moveHistoryFetcher.FetchMoveHistory(suite.AppContextForTest(), &params, tc.useDbProc)
 				suite.NotNil(moveHistoryData)
 				suite.NoError(err)
-<<<<<<< HEAD
 
 				verifyServiceItemDimensionsHistoryFound := false
 				verifyServiceItemDimensionContext := false
@@ -678,20 +665,6 @@
 								verifyServiceItemDimensionsHistoryFound = true
 							}
 
-=======
-
-				verifyServiceItemDimensionsHistoryFound := false
-				verifyServiceItemDimensionContext := false
-
-				for _, h := range moveHistoryData.AuditHistories {
-					if h.AuditedTable == "mto_service_item_dimensions" {
-						if h.ChangedData != nil {
-							changedData := removeEscapeJSONtoObject(h.ChangedData)
-							if changedData["type"] == "ITEM" {
-								verifyServiceItemDimensionsHistoryFound = true
-							}
-
->>>>>>> 0fc50ebe
 							if h.Context != nil {
 								context := removeEscapeJSONtoArray(h.Context)
 								if context[0]["shipment_type"] == string(serviceItem.MTOShipment.ShipmentType) && context[0]["shipment_id_abbr"] == shipmentIDAbbr {
@@ -1101,7 +1074,6 @@
 				moveHistoryData, _, err := moveHistoryFetcher.FetchMoveHistory(suite.AppContextForTest(), &parameters, tc.useDbProc)
 				suite.NotNil(moveHistoryData)
 				suite.NoError(err)
-<<<<<<< HEAD
 
 				foundProofOfServiceDoc := false
 				foundPaymentRequestIDInContext := false
@@ -1116,22 +1088,6 @@
 							}
 						}
 
-=======
-
-				foundProofOfServiceDoc := false
-				foundPaymentRequestIDInContext := false
-				for _, h := range moveHistoryData.AuditHistories {
-					if h.AuditedTable == "proof_of_service_docs" && *h.ObjectID == proofOfServiceDoc.ID {
-						foundProofOfServiceDoc = true
-
-						if h.Context != nil {
-							context := removeEscapeJSONtoArray(h.Context)
-							if context != nil && context[0]["payment_request_number"] == string(paymentRequest.PaymentRequestNumber) {
-								foundPaymentRequestIDInContext = true
-							}
-						}
-
->>>>>>> 0fc50ebe
 						break
 					}
 				}
@@ -1276,36 +1232,6 @@
 				move := factory.BuildAvailableToPrimeMove(suite.DB(), nil, nil)
 				serviceMember := move.Orders.ServiceMember
 				suite.NotNil(serviceMember)
-<<<<<<< HEAD
-
-				backupContact := factory.BuildBackupContact(suite.DB(), []factory.Customization{
-					{
-						Model:    serviceMember,
-						LinkOnly: true,
-					},
-				}, nil)
-				suite.NotNil(backupContact)
-
-				foundBackupContact := false
-
-				parameters := services.FetchMoveHistoryParams{
-					Locator: move.Locator,
-					Page:    models.Int64Pointer(1),
-					PerPage: models.Int64Pointer(100),
-				}
-				moveHistoryData, _, err := moveHistoryFetcher.FetchMoveHistory(suite.AppContextForTest(), &parameters, tc.useDbProc)
-				suite.NotNil(moveHistoryData)
-				suite.NoError(err)
-
-				for _, h := range moveHistoryData.AuditHistories {
-					if h.AuditedTable == "backup_contacts" && *h.ObjectID == backupContact.ID {
-						foundBackupContact = true
-						break
-					}
-				}
-
-				suite.True(foundBackupContact, "AuditHistories contains an AuditHistory with service member backup contact creation")
-=======
 
 				backupContact := factory.BuildBackupContact(suite.DB(), []factory.Customization{
 					{
@@ -1409,7 +1335,6 @@
 					}
 				}
 				suite.True(terminationFound, "AuditHistories contains an AuditHistory with a terminated shipment")
->>>>>>> 0fc50ebe
 			})
 		}
 	})
@@ -1507,11 +1432,7 @@
 				suite.Nil(err)
 				auditHistoriesForUser := filterAuditHistoryByUserID(moveHistory.AuditHistories, userID)
 				suite.Equal(1, len(auditHistoriesForUser))
-<<<<<<< HEAD
-				suite.Equal(userName, *auditHistoriesForUser[0].SessionUserFirstName)
-=======
 				suite.Equal(userID, *auditHistoriesForUser[0].SessionUserID)
->>>>>>> 0fc50ebe
 			})
 		}
 	})
@@ -1528,11 +1449,7 @@
 				suite.Nil(err)
 				auditHistoriesForUser := filterAuditHistoryByUserID(moveHistory.AuditHistories, userID)
 				suite.Equal(1, len(auditHistoriesForUser))
-<<<<<<< HEAD
-				suite.Equal("Prime", *auditHistoriesForUser[0].SessionUserFirstName)
-=======
 				suite.Equal(userID, *auditHistoriesForUser[0].SessionUserID)
->>>>>>> 0fc50ebe
 			})
 		}
 	})
@@ -1549,11 +1466,7 @@
 				suite.Nil(err)
 				auditHistoriesForUser := filterAuditHistoryByUserID(moveHistory.AuditHistories, userID)
 				suite.Equal(1, len(auditHistoriesForUser))
-<<<<<<< HEAD
-				suite.Equal(userName, *auditHistoriesForUser[0].SessionUserFirstName)
-=======
 				suite.Equal(userID, *auditHistoriesForUser[0].SessionUserID)
->>>>>>> 0fc50ebe
 			})
 		}
 	})
@@ -1570,11 +1483,7 @@
 				suite.Nil(err)
 				auditHistoriesForUser := filterAuditHistoryByUserID(moveHistory.AuditHistories, userID)
 				suite.Equal(1, len(auditHistoriesForUser))
-<<<<<<< HEAD
-				suite.Equal(userName, *auditHistoriesForUser[0].SessionUserFirstName)
-=======
 				suite.Equal(userID, *auditHistoriesForUser[0].SessionUserID)
->>>>>>> 0fc50ebe
 			})
 		}
 	})
@@ -1590,11 +1499,7 @@
 				suite.Nil(err)
 				auditHistoriesForUser := filterAuditHistoryByUserID(moveHistory.AuditHistories, user.ID)
 				suite.Equal(1, len(auditHistoriesForUser))
-<<<<<<< HEAD
-				suite.Equal(userName, *auditHistoriesForUser[0].SessionUserFirstName)
-=======
 				suite.Equal(user.ID, *auditHistoriesForUser[0].SessionUserID)
->>>>>>> 0fc50ebe
 				suite.Equal(fakeEventName, *auditHistoriesForUser[0].EventName)
 			})
 		}
