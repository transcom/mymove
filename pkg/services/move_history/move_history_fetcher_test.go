package movehistory

import (
	"encoding/json"
	"strings"
	"testing"
	"time"

	"github.com/go-openapi/swag"

	"github.com/transcom/mymove/pkg/etag"
	"github.com/transcom/mymove/pkg/gen/internalmessages"
	moverouter "github.com/transcom/mymove/pkg/services/move"
	"github.com/transcom/mymove/pkg/services/reweigh"

	"github.com/transcom/mymove/pkg/apperror"
	"github.com/transcom/mymove/pkg/models"
	"github.com/transcom/mymove/pkg/services"
	"github.com/transcom/mymove/pkg/services/query"
	"github.com/transcom/mymove/pkg/testdatagen"
	"github.com/transcom/mymove/pkg/unit"

	mtoserviceitem "github.com/transcom/mymove/pkg/services/mto_service_item"
)

func (suite *MoveHistoryServiceSuite) TestMoveFetcher() {
	moveHistoryFetcher := NewMoveHistoryFetcher()

	suite.T().Run("successfully returns submitted move history available to prime", func(t *testing.T) {

		approvedMove := testdatagen.MakeAvailableMove(suite.DB())
		now := time.Now()
		pickupDate := now.AddDate(0, 0, 10)
		approvedShipment := testdatagen.MakeMTOShipmentWithMove(suite.DB(), &approvedMove, testdatagen.Assertions{
			MTOShipment: models.MTOShipment{
				Status:              models.MTOShipmentStatusApproved,
				ApprovedDate:        &now,
				ScheduledPickupDate: &pickupDate,
			},
			Move: approvedMove,
		})

		// update HHG SAC
		updateSAC := "23456"
		approvedMove.Orders.SAC = &updateSAC
		// update authorized weight
		updateDBAuthorizedWeight := 500
		approvedMove.Orders.Entitlement.DBAuthorizedWeight = &updateDBAuthorizedWeight
		suite.MustSave(&approvedMove.Orders)

		// update Pickup Address
		oldAddress := *approvedShipment.PickupAddress
		updateAddress := approvedShipment.PickupAddress
		updateAddress.City = "Norfolk"
		updateAddress.State = "VA"
		updateAddress.PostalCode = "23503"
		suite.MustSave(updateAddress)

		// update move
		tioRemarks := "updating TIO remarks for test"
		approvedMove.TIORemarks = &tioRemarks
		suite.MustSave(&approvedMove)

		params := services.FetchMoveHistoryParams{Locator: approvedMove.Locator, Page: swag.Int64(1), PerPage: swag.Int64(20)}
		moveHistory, _, err := moveHistoryFetcher.FetchMoveHistory(suite.AppContextForTest(), &params)
		suite.FatalNoError(err)

		// address update
		verifyOldPickupAddress := false
		verifyNewPickupAddress := false
		// orders update
		verifyOldSAC := false
		verifyNewSAC := false
		// move update
		verifyOldTIORemarks := false
		verifyTIORemarks := false
		verifyDBAuthorizedWeight := false

		for _, h := range moveHistory.AuditHistories {

			if h.TableName == "addresses" {
				if *h.ObjectID == updateAddress.ID {
					if h.OldData != nil {
						oldData := removeEscapeJSONtoObject(h.OldData)
						if oldData["city"] == oldAddress.City && oldData["state"] == oldAddress.State && oldData["postal_code"] == oldAddress.PostalCode {
							verifyOldPickupAddress = true
						}
					}
					if h.ChangedData != nil {
						changedData := removeEscapeJSONtoObject(h.ChangedData)
						if changedData["city"] == updateAddress.City && changedData["state"] == updateAddress.State && changedData["postal_code"] == updateAddress.PostalCode {
							verifyNewPickupAddress = true
						}
					}
				}
			} else if h.TableName == "orders" {
				if *h.ObjectID == approvedMove.Orders.ID {
					if h.OldData != nil {
						oldData := removeEscapeJSONtoObject(h.OldData)
						if len(oldData["sac"]) == 0 {
							verifyOldSAC = true
						}
					}
					if h.ChangedData != nil {
						changedData := removeEscapeJSONtoObject(h.ChangedData)
						if changedData["sac"] == updateSAC {
							verifyNewSAC = true
						}
					}
				}
			} else if h.TableName == "entitlements" {
				if h.ChangedData != nil {
					oldData := removeEscapeJSONtoObject(h.OldData)
					if len(oldData["authorized_weight"]) == 0 {
						verifyDBAuthorizedWeight = true
					}
				}
			} else if h.TableName == "moves" {
				if h.OldData != nil {
					oldData := removeEscapeJSONtoObject(h.OldData)
					if len(oldData["tio_remarks"]) == 0 {
						verifyOldTIORemarks = true
					}
				}
				if *h.ObjectID == approvedMove.ID {
					if h.ChangedData != nil {
						changedData := removeEscapeJSONtoObject(h.ChangedData)
						if changedData["tio_remarks"] == tioRemarks {
							verifyTIORemarks = true
						}
					}
				}
			}

		}

		suite.Equal(approvedMove.ID, moveHistory.ID)
		suite.Equal(approvedMove.Locator, moveHistory.Locator)
		suite.Equal(approvedMove.ReferenceID, moveHistory.ReferenceID)

		// address update
		suite.True(verifyOldPickupAddress, "verifyOldPickupAddress")
		suite.True(verifyNewPickupAddress, "verifyNewPickupAddress")
		// orders update
		suite.True(verifyOldSAC, "verifyOldSAC")
		suite.True(verifyNewSAC, "verifyNewSAC")
		// move update
		suite.True(verifyOldTIORemarks, "verifyOldTIORemarks")
		suite.True(verifyTIORemarks, "verifyTIORemarks")

		suite.True(verifyDBAuthorizedWeight, "verifyDBAuthorizedWeight")
	})

	suite.T().Run("returns not found error for unknown locator", func(t *testing.T) {
		_ = testdatagen.MakeAvailableMove(suite.DB())

		params := services.FetchMoveHistoryParams{Locator: "QX97UY", Page: swag.Int64(1), PerPage: swag.Int64(20)}
		_, _, err := moveHistoryFetcher.FetchMoveHistory(suite.AppContextForTest(), &params)
		suite.Error(err)
		suite.IsType(apperror.NotFoundError{}, err)
	})

	suite.T().Run("returns Orders fields and context", func(t *testing.T) {
		approvedMove := testdatagen.MakeAvailableMove(suite.DB())
		order := approvedMove.Orders
		now := time.Now()
		pickupDate := now.AddDate(0, 0, 10)
		testdatagen.MakeMTOShipmentWithMove(suite.DB(), &approvedMove, testdatagen.Assertions{
			MTOShipment: models.MTOShipment{
				Status:              models.MTOShipmentStatusApproved,
				ApprovedDate:        &now,
				ScheduledPickupDate: &pickupDate,
			},
			Move: approvedMove,
		})

		changeOldDutyLocation := testdatagen.MakeDefaultDutyLocation(suite.DB())
		changeNewDutyLocation := testdatagen.MakeDefaultDutyLocation(suite.DB())

		// Make sure we're testing for all the things that we can update on the Orders page
		// README: This list of properties below here is taken from
		// swagger-def/ghc.yaml#UpdateOrderPayload
		// README: issueDate, reportByDate, ordersType, ordersTypeDetail,
		// originDutyLocationId, newDutyLocationId, ordersNumber, tac, sac,
		// ntsTac, ntsSac, departmentIndicator, ordersAcknowledgement
		orderNumber := "030-00362"
		tac := "1234"
		sac := "2345"
		ntsTac := "3456"
		ntsSac := "4567"

		order.IssueDate = now.AddDate(0, 0, 20)
		order.ReportByDate = now.AddDate(0, 0, 25)
		order.OrdersType = internalmessages.OrdersTypeRETIREMENT
		order.OrdersTypeDetail = internalmessages.NewOrdersTypeDetail(internalmessages.OrdersTypeDetailDELAYEDAPPROVAL)
		order.OriginDutyLocationID = &changeOldDutyLocation.ID
		order.OriginDutyLocation = &changeOldDutyLocation
		order.NewDutyLocationID = changeNewDutyLocation.ID
		order.NewDutyLocation = changeNewDutyLocation
		order.OrdersNumber = &orderNumber
		order.TAC = &tac
		order.SAC = &sac
		order.NtsTAC = &ntsTac
		order.NtsSAC = &ntsSac
		order.DepartmentIndicator = (*string)(internalmessages.NewDeptIndicator(internalmessages.DeptIndicatorARMY))
		order.AmendedOrdersAcknowledgedAt = &now
		// this is gathered on the customer flow
		rank := string(models.ServiceMemberRankE9SPECIALSENIORENLISTED)
		order.Grade = &rank

		suite.MustSave(&order)

		parameters := services.FetchMoveHistoryParams{
			Locator: approvedMove.Locator,
			Page:    swag.Int64(1),
			PerPage: swag.Int64(20),
		}
		moveHistoryData, _, err := moveHistoryFetcher.FetchMoveHistory(suite.AppContextForTest(), &parameters)
		suite.FatalNoError(err)

		foundUpdateOrderRecord := false
		for _, historyRecord := range moveHistoryData.AuditHistories {
			if *historyRecord.ObjectID == order.ID && historyRecord.Action == "UPDATE" {
				changedData := removeEscapeJSONtoObject(historyRecord.ChangedData)
				// Date format here: https://go.dev/src/time/format.go
				suite.Equal(order.IssueDate.Format("2006-01-02"), changedData["issue_date"])
				suite.Equal(order.ReportByDate.Format("2006-01-02"), changedData["report_by_date"])
				suite.Equal(string(order.OrdersType), changedData["orders_type"])
				suite.Equal((string)(*order.OrdersTypeDetail), changedData["orders_type_detail"])
				suite.Equal(order.OriginDutyLocationID.String(), changedData["origin_duty_location_id"])
				suite.Equal(order.NewDutyLocationID.String(), changedData["new_duty_location_id"])
				suite.Equal(*order.OrdersNumber, changedData["orders_number"])
				suite.Equal(*order.TAC, changedData["tac"])
				suite.Equal(*order.SAC, changedData["sac"])
				suite.Equal(*order.NtsTAC, changedData["nts_tac"])
				suite.Equal(*order.NtsSAC, changedData["nts_sac"])
				suite.Equal(*order.DepartmentIndicator, changedData["department_indicator"])
				//TODO: make a better comparison test for time
				//suite.Equal(order.AmendedOrdersAcknowledgedAt.Format("2006-01-02T15:04:05.000000"), changedData["amended_orders_acknowledged_at"])

				// rank/grade is also on orders
				suite.Equal(*order.Grade, changedData["grade"])

				// test context as well
				context := removeEscapeJSONtoArray(historyRecord.Context)[0]
				suite.Equal(order.OriginDutyLocation.Name, context["origin_duty_location_name"])
				suite.Equal(order.NewDutyLocation.Name, context["new_duty_location_name"])

				foundUpdateOrderRecord = true
				break
			}
		}

		// double check that we found the record we're looking for
		suite.True(foundUpdateOrderRecord)
	})

}

func removeEscapeJSONtoObject(data *string) map[string]string {
	var result map[string]string
	if data == nil || *data == "" {
		return result
	}
	var byteData = []byte(*data)

	_ = json.Unmarshal(byteData, &result)
	return result
}

func removeEscapeJSONtoArray(data *string) []map[string]string {
	var result []map[string]string
	if data == nil || *data == "" {
		return result
	}
	var byteData = []byte(*data)

	_ = json.Unmarshal(byteData, &result)
	return result
}

func (suite *MoveHistoryServiceSuite) TestMoveFetcherWithFakeData() {
	moveHistoryFetcher := NewMoveHistoryFetcher()

	suite.T().Run("returns Audit History with session information", func(t *testing.T) {
		approvedMove := testdatagen.MakeAvailableMove(suite.DB())
		fakeRole := testdatagen.MakeTOORole(suite.DB())
		fakeUser := testdatagen.MakeUser(suite.DB(), testdatagen.Assertions{})
		_ = testdatagen.MakeUsersRoles(suite.DB(), testdatagen.Assertions{
			User: fakeUser,
			UsersRoles: models.UsersRoles{
				RoleID: fakeRole.ID,
			},
		})
		_ = testdatagen.MakeOfficeUser(suite.DB(), testdatagen.Assertions{
			OfficeUser: models.OfficeUser{
				User:   fakeUser,
				UserID: &fakeUser.ID,
			},
		})

		_ = testdatagen.MakeAuditHistory(suite.DB(), testdatagen.Assertions{
			User: fakeUser,
			Move: models.Move{
				ID: approvedMove.ID,
			},
		})

		params := services.FetchMoveHistoryParams{Locator: approvedMove.Locator, Page: swag.Int64(1), PerPage: swag.Int64(20)}
		moveHistoryData, _, err := moveHistoryFetcher.FetchMoveHistory(suite.AppContextForTest(), &params)
		suite.NotNil(moveHistoryData)
		suite.NoError(err)

		suite.NotEmpty(moveHistoryData.AuditHistories, "AuditHistories should not be empty")
		suite.NotEmpty(moveHistoryData.AuditHistories[0].SessionUserID, "AuditHistories contains an AuditHistory with a SessionUserID")
		suite.NotEmpty(moveHistoryData.AuditHistories[0].SessionUserFirstName, "AuditHistories contains an AuditHistory with a SessionUserFirstName")
		suite.NotEmpty(moveHistoryData.AuditHistories[0].SessionUserLastName, "AuditHistories contains an AuditHistory with a SessionUserLastName")
		suite.NotEmpty(moveHistoryData.AuditHistories[0].SessionUserEmail, "AuditHistories contains an AuditHistory with a SessionUserEmail")
		suite.NotEmpty(moveHistoryData.AuditHistories[0].SessionUserTelephone, "AuditHistories contains an AuditHistory with a SessionUserTelephone")
	})

	suite.T().Run("filters shipments and service items from different move ", func(t *testing.T) {

		auditHistoryContains := func(auditHistories models.AuditHistories, keyword string) func() (success bool) {
			return func() (success bool) {
				for _, record := range auditHistories {
					if strings.Contains(*record.ChangedData, keyword) {
						return true
					}
				}
				return false
			}
		}

		approvedMove := testdatagen.MakeAvailableMove(suite.DB())
		approvedShipment := testdatagen.MakeMTOShipmentWithMove(suite.DB(), &approvedMove, testdatagen.Assertions{})
		serviceItem := testdatagen.MakeMTOServiceItem(suite.DB(), testdatagen.Assertions{
			Move: approvedMove,
		})

		approvedMoveToFilter := testdatagen.MakeAvailableMove(suite.DB())
		approvedShipmentToFilter := testdatagen.MakeMTOShipmentWithMove(suite.DB(), &approvedMoveToFilter, testdatagen.Assertions{})
		serviceItemToFilter := testdatagen.MakeMTOServiceItem(suite.DB(), testdatagen.Assertions{
			Move: approvedMoveToFilter,
		})

		reason := "heavy"
		serviceItem.Reason = &reason
		suite.MustSave(&serviceItem)

		reasonFilter := "light"
		serviceItemToFilter.Reason = &reasonFilter
		suite.MustSave(&serviceItemToFilter)

		customerRemarks := "fragile"
		approvedShipment.CustomerRemarks = &customerRemarks
		suite.MustSave(&approvedShipment)

		customerRemarksFilter := "sturdy"
		approvedShipmentToFilter.CustomerRemarks = &customerRemarksFilter
		suite.MustSave(&approvedShipmentToFilter)

		params := services.FetchMoveHistoryParams{Locator: approvedMove.Locator, Page: swag.Int64(1), PerPage: swag.Int64(20)}
		moveHistoryData, _, err := moveHistoryFetcher.FetchMoveHistory(suite.AppContextForTest(), &params)
		suite.NotNil(moveHistoryData)
		suite.NoError(err)

		suite.Condition(auditHistoryContains(moveHistoryData.AuditHistories, "fragile"), "should contain fragile")
		containsSturdy := auditHistoryContains(moveHistoryData.AuditHistories, "sturdy")()
		suite.False(containsSturdy, "should not contain sturdy")

		suite.Condition(auditHistoryContains(moveHistoryData.AuditHistories, "heavy"), "should contain heavy")
		containsLight := auditHistoryContains(moveHistoryData.AuditHistories, "light")()
		suite.False(containsLight, "should not contain light")

	})

	suite.T().Run("has context", func(t *testing.T) {
		builder := query.NewQueryBuilder()
		moveRouter := moverouter.NewMoveRouter()

		updater := mtoserviceitem.NewMTOServiceItemUpdater(builder, moveRouter)
		move := testdatagen.MakeApprovalsRequestedMove(suite.DB(), testdatagen.Assertions{})
		serviceItem := testdatagen.MakeMTOServiceItem(suite.DB(), testdatagen.Assertions{
			Move: move,
		})
		eTag := etag.GenerateEtag(serviceItem.UpdatedAt)
		rejectionReason := swag.String("")

		updatedServiceItem, err := updater.ApproveOrRejectServiceItem(
			suite.AppContextForTest(), serviceItem.ID, models.MTOServiceItemStatusApproved, rejectionReason, eTag)
		suite.NoError(err)

		params := services.FetchMoveHistoryParams{Locator: move.Locator, Page: swag.Int64(1), PerPage: swag.Int64(20)}
		moveHistoryData, _, err := moveHistoryFetcher.FetchMoveHistory(suite.AppContextForTest(), &params)
		suite.NotNil(moveHistoryData)
		suite.NoError(err)

		suite.NotEmpty(moveHistoryData.AuditHistories, "AuditHistories should not be empty")
		verifyServiceItemStatusContext := false
		for _, h := range moveHistoryData.AuditHistories {
			if h.TableName == "mto_service_items" {
				if *h.ObjectID == updatedServiceItem.ID {
					if h.Context != nil {
						context := removeEscapeJSONtoArray(h.Context)
						if context != nil && context[0]["name"] == serviceItem.ReService.Name && context[0]["shipment_type"] == string(serviceItem.MTOShipment.ShipmentType) {
							verifyServiceItemStatusContext = true
						}
					}
				}
			}
		}
		suite.True(verifyServiceItemStatusContext, "AuditHistories contains an AuditHistory with a Context when a service item is approved")
	})

	suite.T().Run("has paginated results", func(t *testing.T) {
		approvedMove := testdatagen.MakeAvailableMove(suite.DB())

		// update move
		tioRemarks := "updating TIO remarks for test"
		approvedMove.TIORemarks = &tioRemarks
		suite.MustSave(&approvedMove)

		// update move
		tioRemarks = "updating TIO remarks for test AGAIN"
		approvedMove.TIORemarks = &tioRemarks
		suite.MustSave(&approvedMove)

		params := services.FetchMoveHistoryParams{Locator: approvedMove.Locator, Page: swag.Int64(1), PerPage: swag.Int64(2)}
		moveHistoryData, _, err := moveHistoryFetcher.FetchMoveHistory(suite.AppContextForTest(), &params)
		suite.NotNil(moveHistoryData)
		suite.NoError(err)

	})
<<<<<<< HEAD
	suite.T().Run("approved payment request shows up", func(t *testing.T) {
		approvedMove := testdatagen.MakeAvailableMove(suite.DB())
		cents := unit.Cents(1000)
		approvedPaymentRequest := testdatagen.MakePaymentRequest(suite.DB(), testdatagen.Assertions{
			PaymentRequest: models.PaymentRequest{
				Status: models.PaymentRequestStatusPending,
			},
			Move: approvedMove,
		})

		testServiceItem := testdatagen.MakeMTOServiceItem(suite.DB(), testdatagen.Assertions{
			Move: approvedMove,
		})

		paymentServiceItem := testdatagen.MakePaymentServiceItem(suite.DB(), testdatagen.Assertions{
			ReService: models.ReService{
				Name: "Test",
			},
			PaymentServiceItem: models.PaymentServiceItem{
				Status:     models.PaymentServiceItemStatusRequested,
				PriceCents: &cents,
			},
			PaymentRequest: approvedPaymentRequest,
			MTOServiceItem: testServiceItem,
		})

		approvedPaymentRequest.Status = models.PaymentRequestStatusReviewed
		suite.MustSave(&approvedPaymentRequest)
		paymentServiceItem.Status = models.PaymentServiceItemStatusApproved
		suite.MustSave(&paymentServiceItem)

		params := services.FetchMoveHistoryParams{Locator: approvedMove.Locator, Page: swag.Int64(1), PerPage: swag.Int64(2)}
		moveHistoryData, _, err := moveHistoryFetcher.FetchMoveHistory(suite.AppContextForTest(), &params)
		suite.NotNil(moveHistoryData)
		suite.NoError(err)
		contextValue := *moveHistoryData.AuditHistories[0].Context
		suite.Contains(contextValue, "APPROVED")

=======

	suite.T().Run("has audit history records for reweighs", func(t *testing.T) {
		shipment := testdatagen.MakeMTOShipmentWithMove(suite.DB(), nil, testdatagen.Assertions{})
		// Create a valid reweigh for the move
		newReweigh := &models.Reweigh{
			RequestedAt: time.Now(),
			RequestedBy: models.ReweighRequesterTOO,
			Shipment:    shipment,
			ShipmentID:  shipment.ID,
		}
		reweighCreator := reweigh.NewReweighCreator()
		createdReweigh, err := reweighCreator.CreateReweighCheck(suite.AppContextForTest(), newReweigh)
		suite.NoError(err)

		params := services.FetchMoveHistoryParams{Locator: shipment.MoveTaskOrder.Locator, Page: swag.Int64(1), PerPage: swag.Int64(5)}
		moveHistoryData, _, err := moveHistoryFetcher.FetchMoveHistory(suite.AppContextForTest(), &params)
		suite.NotNil(moveHistoryData)
		suite.NoError(err)

		verifyReweighHistoryFound := false
		verifyReweighContext := false

		for _, h := range moveHistoryData.AuditHistories {
			if h.TableName == "reweighs" && *h.ObjectID == createdReweigh.ID {
				verifyReweighHistoryFound = true
				if h.Context != nil {
					context := removeEscapeJSONtoArray(h.Context)
					if context != nil && context[0]["shipment_type"] == string(shipment.ShipmentType) {
						verifyReweighContext = true
					}
				}
				break
			}
		}
		suite.True(verifyReweighHistoryFound, "AuditHistories contains an AuditHistory with a Reweigh creation")
		suite.True(verifyReweighContext, "Reweigh creation AuditHistory contains a context with the appropriate shipment type")
>>>>>>> 58d3ff5c
	})
}<|MERGE_RESOLUTION|>--- conflicted
+++ resolved
@@ -432,7 +432,7 @@
 		suite.NoError(err)
 
 	})
-<<<<<<< HEAD
+  
 	suite.T().Run("approved payment request shows up", func(t *testing.T) {
 		approvedMove := testdatagen.MakeAvailableMove(suite.DB())
 		cents := unit.Cents(1000)
@@ -470,9 +470,8 @@
 		suite.NoError(err)
 		contextValue := *moveHistoryData.AuditHistories[0].Context
 		suite.Contains(contextValue, "APPROVED")
-
-=======
-
+  })
+  
 	suite.T().Run("has audit history records for reweighs", func(t *testing.T) {
 		shipment := testdatagen.MakeMTOShipmentWithMove(suite.DB(), nil, testdatagen.Assertions{})
 		// Create a valid reweigh for the move
@@ -508,6 +507,5 @@
 		}
 		suite.True(verifyReweighHistoryFound, "AuditHistories contains an AuditHistory with a Reweigh creation")
 		suite.True(verifyReweighContext, "Reweigh creation AuditHistory contains a context with the appropriate shipment type")
->>>>>>> 58d3ff5c
 	})
 }