--- conflicted
+++ resolved
@@ -1429,7 +1429,6 @@
 	// }
 	//endregion
 
-<<<<<<< HEAD
 	// suite.Run("Test with TOO user", func() {
 	// 	for _, tc := range procFeatureFlagCases {
 	// 		suite.Run(tc.testScenario, func() {
@@ -1496,79 +1495,10 @@
 	// 		})
 	// 	}
 	// })
-=======
-	suite.Run("Test with TOO user", func() {
-		for _, tc := range procFeatureFlagCases {
-			suite.Run(tc.testScenario, func() {
-				userID, _ := uuid.NewV4()
-				userName := "TOO_user"
-				locator := setupTestData(&userID, userName, []roles.RoleType{roles.RoleTypeTOO}, true)
-				params := services.FetchMoveHistoryParams{Locator: locator, Page: models.Int64Pointer(1), PerPage: models.Int64Pointer(100)}
-				moveHistory, _, err := moveHistoryFetcher.FetchMoveHistory(suite.AppContextForTest(), &params, tc.useDbProc)
-				suite.Nil(err)
-				auditHistoriesForUser := filterAuditHistoryByUserID(moveHistory.AuditHistories, userID)
-				suite.Equal(1, len(auditHistoriesForUser))
-				suite.Equal(userID, *auditHistoriesForUser[0].SessionUserID)
-			})
-		}
-	})
-
-	suite.Run("Test with Prime user", func() {
-		for _, tc := range procFeatureFlagCases {
-			suite.Run(tc.testScenario, func() {
-
-				userID, _ := uuid.NewV4()
-				userName := "Prime_user"
-				locator := setupTestData(&userID, userName, []roles.RoleType{roles.RoleTypePrime}, false)
-				params := services.FetchMoveHistoryParams{Locator: locator, Page: models.Int64Pointer(1), PerPage: models.Int64Pointer(100)}
-				moveHistory, _, err := moveHistoryFetcher.FetchMoveHistory(suite.AppContextForTest(), &params, tc.useDbProc)
-				suite.Nil(err)
-				auditHistoriesForUser := filterAuditHistoryByUserID(moveHistory.AuditHistories, userID)
-				suite.Equal(1, len(auditHistoriesForUser))
-				suite.Equal(userID, *auditHistoriesForUser[0].SessionUserID)
-			})
-		}
-	})
-
-	suite.Run("Test with TOO and Prime Simulator user", func() {
-		for _, tc := range procFeatureFlagCases {
-			suite.Run(tc.testScenario, func() {
-
-				userID, _ := uuid.NewV4()
-				userName := "TOO_and_prime_simulator_user"
-				locator := setupTestData(&userID, userName, []roles.RoleType{roles.RoleTypeTOO, roles.RoleTypePrimeSimulator}, true)
-				params := services.FetchMoveHistoryParams{Locator: locator, Page: models.Int64Pointer(1), PerPage: models.Int64Pointer(100)}
-				moveHistory, _, err := moveHistoryFetcher.FetchMoveHistory(suite.AppContextForTest(), &params, tc.useDbProc)
-				suite.Nil(err)
-				auditHistoriesForUser := filterAuditHistoryByUserID(moveHistory.AuditHistories, userID)
-				suite.Equal(1, len(auditHistoriesForUser))
-				suite.Equal(userID, *auditHistoriesForUser[0].SessionUserID)
-			})
-		}
-	})
-
-	suite.Run("Test with TOO and Customer user", func() {
-		for _, tc := range procFeatureFlagCases {
-			suite.Run(tc.testScenario, func() {
-
-				userID, _ := uuid.NewV4()
-				userName := "TOO_and_customer_user"
-				locator := setupTestData(&userID, userName, []roles.RoleType{roles.RoleTypeTOO, roles.RoleTypeCustomer}, true)
-				params := services.FetchMoveHistoryParams{Locator: locator, Page: models.Int64Pointer(1), PerPage: models.Int64Pointer(100)}
-				moveHistory, _, err := moveHistoryFetcher.FetchMoveHistory(suite.AppContextForTest(), &params, tc.useDbProc)
-				suite.Nil(err)
-				auditHistoriesForUser := filterAuditHistoryByUserID(moveHistory.AuditHistories, userID)
-				suite.Equal(1, len(auditHistoriesForUser))
-				suite.Equal(userID, *auditHistoriesForUser[0].SessionUserID)
-			})
-		}
-	})
->>>>>>> 0fc50ebe
 
 	suite.Run("Test with Service Member user", func() {
 		for _, tc := range procFeatureFlagCases {
 			suite.Run(tc.testScenario, func() {
-<<<<<<< HEAD
 				// userName := "service_member_creator"
 				// fakeEventName := "submitMoveForApproval"
 				// locator, user := setupServiceMemberTestData(userName, fakeEventName)
@@ -1579,18 +1509,6 @@
 				// suite.Equal(1, len(auditHistoriesForUser))
 				// suite.Equal(userName, *auditHistoriesForUser[0].SessionUserFirstName)
 				// suite.Equal(fakeEventName, *auditHistoriesForUser[0].EventName)
-=======
-				userName := "service_member_creator"
-				fakeEventName := "submitMoveForApproval"
-				locator, user := setupServiceMemberTestData(userName, fakeEventName)
-				params := services.FetchMoveHistoryParams{Locator: locator, Page: models.Int64Pointer(1), PerPage: models.Int64Pointer(100)}
-				moveHistory, _, err := moveHistoryFetcher.FetchMoveHistory(suite.AppContextForTest(), &params, tc.useDbProc)
-				suite.Nil(err)
-				auditHistoriesForUser := filterAuditHistoryByUserID(moveHistory.AuditHistories, user.ID)
-				suite.Equal(1, len(auditHistoriesForUser))
-				suite.Equal(user.ID, *auditHistoriesForUser[0].SessionUserID)
-				suite.Equal(fakeEventName, *auditHistoriesForUser[0].EventName)
->>>>>>> 0fc50ebe
 			})
 		}
 	})
