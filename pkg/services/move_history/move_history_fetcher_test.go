package movehistory

import (
	"encoding/json"
	"fmt"
	"strings"
	"time"

	"github.com/gofrs/uuid"
	"github.com/stretchr/testify/mock"

	"github.com/transcom/mymove/pkg/apperror"
	"github.com/transcom/mymove/pkg/etag"
	"github.com/transcom/mymove/pkg/factory"
	"github.com/transcom/mymove/pkg/gen/internalmessages"
	"github.com/transcom/mymove/pkg/models"
	"github.com/transcom/mymove/pkg/models/roles"
	routemocks "github.com/transcom/mymove/pkg/route/mocks"
	"github.com/transcom/mymove/pkg/services"
	"github.com/transcom/mymove/pkg/services/address"
	"github.com/transcom/mymove/pkg/services/ghcrateengine"
	moverouter "github.com/transcom/mymove/pkg/services/move"
	mtoserviceitem "github.com/transcom/mymove/pkg/services/mto_service_item"
	mtoshipment "github.com/transcom/mymove/pkg/services/mto_shipment"
	portlocation "github.com/transcom/mymove/pkg/services/port_location"
	"github.com/transcom/mymove/pkg/services/query"
	"github.com/transcom/mymove/pkg/services/reweigh"
	transportationoffice "github.com/transcom/mymove/pkg/services/transportation_office"
	"github.com/transcom/mymove/pkg/testdatagen"
	"github.com/transcom/mymove/pkg/unit"
)

// Test the expected functionality of the move history fetcher
func (suite *MoveHistoryServiceSuite) TestMoveHistoryFetcherFunctionality() {
	moveHistoryFetcher := NewMoveHistoryFetcher()

	procFeatureFlagCases := []struct {
		testScenario string
		useDbProc    bool
	}{
		{
			testScenario: "Do not use the new proc",
			useDbProc:    false,
		},
		{
			testScenario: "Use the new proc",
			useDbProc:    true,
		},
	}

	suite.Run("successfully returns submitted move history available to prime", func() {
		for _, tc := range procFeatureFlagCases {
			suite.Run(tc.testScenario, func() {

				approvedMove := factory.BuildAvailableToPrimeMove(suite.DB(), nil, nil)
				now := time.Now()
				pickupDate := now.AddDate(0, 0, 10)
				secondaryPickupAddress := factory.BuildAddress(suite.DB(), nil, nil)
				approvedShipment := factory.BuildMTOShipmentWithMove(&approvedMove, suite.DB(), []factory.Customization{
					{
						Model: models.MTOShipment{
							Status:              models.MTOShipmentStatusApproved,
							ApprovedDate:        &now,
							ScheduledPickupDate: &pickupDate,
						},
					},
					{
						Model:    secondaryPickupAddress,
						LinkOnly: true,
						Type:     &factory.Addresses.SecondaryPickupAddress,
					},
				}, nil)

				factory.BuildMTOShipmentWithMove(&approvedMove, suite.DB(), nil, nil)

				factory.BuildMTOAgent(suite.DB(), []factory.Customization{
					{
						Model:    approvedShipment,
						LinkOnly: true,
					},
					{
						Model: models.MTOAgent{
							FirstName:    models.StringPointer("Test1"),
							LastName:     models.StringPointer("Agent"),
							Email:        models.StringPointer("test@test.email.com"),
							MTOAgentType: models.MTOAgentReceiving,
						},
					},
				}, nil)
				// update HHG SAC
				updateSAC := "23456"
				approvedMove.Orders.SAC = &updateSAC
				// update authorized weight
				updateDBAuthorizedWeight := 500
				approvedMove.Orders.Entitlement.DBAuthorizedWeight = &updateDBAuthorizedWeight
				suite.MustSave(&approvedMove.Orders)

				// update Pickup Address
				oldAddress := *approvedShipment.PickupAddress
				updateAddress := approvedShipment.PickupAddress
				updateAddress.City = "Norfolk"
				updateAddress.State = "VA"
				updateAddress.PostalCode = "23503"
				suite.MustSave(updateAddress)

				// update Secondary Pickup Address
				oldSecondaryPickupAddress := *approvedShipment.SecondaryPickupAddress
				updateSecondaryPickupAddress := approvedShipment.SecondaryPickupAddress
				updateSecondaryPickupAddress.City = "Hampton"
				updateSecondaryPickupAddress.State = "VA"
				updateSecondaryPickupAddress.PostalCode = "23661"
				suite.MustSave(updateSecondaryPickupAddress)

				// update move
				tioRemarks := "updating TIO remarks for test"
				approvedMove.TIORemarks = &tioRemarks
				suite.MustSave(&approvedMove)

				params := services.FetchMoveHistoryParams{Locator: approvedMove.Locator, Page: models.Int64Pointer(1), PerPage: models.Int64Pointer(100)}
				moveHistory, _, err := moveHistoryFetcher.FetchMoveHistory(suite.AppContextForTest(), &params, tc.useDbProc)
				suite.FatalNoError(err)

				// address update
				verifyOldPickupAddress := false
				verifyNewPickupAddress := false
				verifyOldSecondaryPickupAddress := false
				verifyNewSecondaryPickupAddress := false
				// agent update
				verifyNewAgent := false
				// orders update
				verifyOldSAC := false
				verifyNewSAC := false
				// move update
				verifyOldTIORemarks := false
				verifyTIORemarks := false
				verifyDBAuthorizedWeight := false

				for _, h := range moveHistory.AuditHistories {

					if h.AuditedTable == "addresses" {
						if *h.ObjectID == updateAddress.ID {
							if h.OldData != nil {
								oldData := removeEscapeJSONtoObject(h.OldData)
								if oldData["city"] == oldAddress.City && oldData["state"] == oldAddress.State && oldData["postal_code"] == oldAddress.PostalCode {
									verifyOldPickupAddress = true
								}
							}
							if h.ChangedData != nil {
								changedData := removeEscapeJSONtoObject(h.ChangedData)
								if changedData["city"] == updateAddress.City && changedData["state"] == updateAddress.State && changedData["postal_code"] == updateAddress.PostalCode {
									verifyNewPickupAddress = true
								}
							}
						} else if *h.ObjectID == updateSecondaryPickupAddress.ID {
							if h.OldData != nil {
								oldData := removeEscapeJSONtoObject(h.OldData)
								if oldData["city"] == oldSecondaryPickupAddress.City && oldData["state"] == oldSecondaryPickupAddress.State && oldData["postal_code"] == oldSecondaryPickupAddress.PostalCode {
									verifyOldSecondaryPickupAddress = true
								}
							}
							if h.ChangedData != nil {
								changedData := removeEscapeJSONtoObject(h.ChangedData)
								if changedData["city"] == updateSecondaryPickupAddress.City && changedData["state"] == updateSecondaryPickupAddress.State && changedData["postal_code"] == updateSecondaryPickupAddress.PostalCode {
									verifyNewSecondaryPickupAddress = true
								}
							}
						}
					} else if h.AuditedTable == "orders" {
						if *h.ObjectID == approvedMove.Orders.ID {
							if h.OldData != nil {
								oldData := removeEscapeJSONtoObject(h.OldData)
								if sac, ok := oldData["sac"]; !ok || sac == nil {
									verifyOldSAC = true
								}
							}
							if h.ChangedData != nil {
								changedData := removeEscapeJSONtoObject(h.ChangedData)
								if changedData["sac"] == updateSAC {
									verifyNewSAC = true
								}
							}
						}
					} else if h.AuditedTable == "mto_agents" {
						if h.ChangedData != nil {
							changedData := removeEscapeJSONtoObject(h.ChangedData)
							if changedData["agent_type"] == string(models.MTOAgentReceiving) {
								verifyNewAgent = true
							}
						}
					} else if h.AuditedTable == "entitlements" {
						if h.ChangedData != nil {
							oldData := removeEscapeJSONtoObject(h.OldData)
							if authorizedWeight, ok := oldData["authorized_weight"]; !ok || authorizedWeight == nil {
								verifyDBAuthorizedWeight = true
							}
						}
					} else if h.AuditedTable == "moves" {
						if h.OldData != nil {
							oldData := removeEscapeJSONtoObject(h.OldData)
							if tioRemarks, ok := oldData["tio_remarks"]; !ok || tioRemarks == nil {
								verifyOldTIORemarks = true
							}
						}
						if *h.ObjectID == approvedMove.ID {
							if h.ChangedData != nil {
								changedData := removeEscapeJSONtoObject(h.ChangedData)
								if changedData["tio_remarks"] == tioRemarks {
									verifyTIORemarks = true
								}
							}
						}
					}

				}

				suite.Equal(approvedMove.ID, moveHistory.ID)
				suite.Equal(approvedMove.Locator, moveHistory.Locator)
				suite.Equal(approvedMove.ReferenceID, moveHistory.ReferenceID)

				// address update
				suite.True(verifyOldPickupAddress, "verifyOldPickupAddress")
				suite.True(verifyNewPickupAddress, "verifyNewPickupAddress")
				// secondary address update
				suite.True(verifyOldSecondaryPickupAddress, "verifyOldSecondaryPickupAddress")
				suite.True(verifyNewSecondaryPickupAddress, "verifyNewSecondaryPickupAddress")
				// agent update
				suite.True(verifyNewAgent, "verifyNewAgent")
				// orders update
				suite.True(verifyOldSAC, "verifyOldSAC")
				suite.True(verifyNewSAC, "verifyNewSAC")
				// move update
				suite.True(verifyOldTIORemarks, "verifyOldTIORemarks")
				suite.True(verifyTIORemarks, "verifyTIORemarks")

				suite.True(verifyDBAuthorizedWeight, "verifyDBAuthorizedWeight")
			})
		}

	})

	suite.Run("returns not found error for unknown locator", func() {
		for _, tc := range procFeatureFlagCases {
			suite.Run(tc.testScenario, func() {

				_ = factory.BuildAvailableToPrimeMove(suite.DB(), nil, nil)

				params := services.FetchMoveHistoryParams{Locator: "QX97UY", Page: models.Int64Pointer(1), PerPage: models.Int64Pointer(100)}
				_, _, err := moveHistoryFetcher.FetchMoveHistory(suite.AppContextForTest(), &params, tc.useDbProc)
				suite.Error(err)
				suite.IsType(apperror.NotFoundError{}, err)
			})
		}
	})

	suite.Run("returns paginated results", func() {
		for _, tc := range procFeatureFlagCases {
			suite.Run(tc.testScenario, func() {

				approvedMove := factory.BuildAvailableToPrimeMove(suite.DB(), nil, nil)
<<<<<<< HEAD

				// update move
				tioRemarks := "updating TIO remarks for test"
				approvedMove.TIORemarks = &tioRemarks
				suite.MustSave(&approvedMove)

				// update move
				tioRemarks = "updating TIO remarks for test AGAIN"
				approvedMove.TIORemarks = &tioRemarks
				suite.MustSave(&approvedMove)

=======

				// update move
				tioRemarks := "updating TIO remarks for test"
				approvedMove.TIORemarks = &tioRemarks
				suite.MustSave(&approvedMove)

				// update move
				tioRemarks = "updating TIO remarks for test AGAIN"
				approvedMove.TIORemarks = &tioRemarks
				suite.MustSave(&approvedMove)

>>>>>>> ad46dca9
				params := services.FetchMoveHistoryParams{Locator: approvedMove.Locator, Page: models.Int64Pointer(1), PerPage: models.Int64Pointer(2)}
				moveHistoryData, _, err := moveHistoryFetcher.FetchMoveHistory(suite.AppContextForTest(), &params, tc.useDbProc)
				suite.NotNil(moveHistoryData)
				suite.NoError(err)
				suite.Equal(2, len(moveHistoryData.AuditHistories))
			})
		}
	})

	suite.Run("filters shipments and service items from different move", func() {
		for _, tc := range procFeatureFlagCases {
			suite.Run(tc.testScenario, func() {

				auditHistoryContains := func(auditHistories models.AuditHistories, keyword string) func() (success bool) {
					return func() (success bool) {
						for _, record := range auditHistories {
							if record.ChangedData != nil {
								if strings.Contains(*record.ChangedData, keyword) {
									return true
								}
							}
						}
						return false
					}
				}

				approvedMove := factory.BuildAvailableToPrimeMove(suite.DB(), nil, nil)
				approvedShipment := factory.BuildMTOShipmentWithMove(&approvedMove, suite.DB(), nil, nil)
				serviceItem := factory.BuildMTOServiceItem(suite.DB(), []factory.Customization{
					{
						Model:    approvedMove,
						LinkOnly: true,
					},
				}, nil)

				approvedMoveToFilter := factory.BuildAvailableToPrimeMove(suite.DB(), nil, nil)
				approvedShipmentToFilter := factory.BuildMTOShipmentWithMove(&approvedMoveToFilter, suite.DB(), nil, nil)
				serviceItemToFilter := factory.BuildMTOServiceItem(suite.DB(), []factory.Customization{
					{
						Model:    approvedMoveToFilter,
						LinkOnly: true,
					},
				}, nil)

				reason := "heavy"
				serviceItem.Reason = &reason
				suite.MustSave(&serviceItem)

				reasonFilter := "light"
				serviceItemToFilter.Reason = &reasonFilter
				suite.MustSave(&serviceItemToFilter)

				customerRemarks := "fragile"
				approvedShipment.CustomerRemarks = &customerRemarks
				suite.MustSave(&approvedShipment)

				customerRemarksFilter := "sturdy"
				approvedShipmentToFilter.CustomerRemarks = &customerRemarksFilter
				suite.MustSave(&approvedShipmentToFilter)

				params := services.FetchMoveHistoryParams{Locator: approvedMove.Locator, Page: models.Int64Pointer(1), PerPage: models.Int64Pointer(100)}
				moveHistoryData, _, err := moveHistoryFetcher.FetchMoveHistory(suite.AppContextForTest(), &params, tc.useDbProc)
				suite.NotNil(moveHistoryData)
				suite.NoError(err)

				suite.Condition(auditHistoryContains(moveHistoryData.AuditHistories, "fragile"), "should contain fragile")
				containsSturdy := auditHistoryContains(moveHistoryData.AuditHistories, "sturdy")()
				suite.False(containsSturdy, "should not contain sturdy")

				suite.Condition(auditHistoryContains(moveHistoryData.AuditHistories, "heavy"), "should contain heavy")
				containsLight := auditHistoryContains(moveHistoryData.AuditHistories, "light")()
				suite.False(containsLight, "should not contain light")
			})
		}
	})

	suite.Run("returns Audit History with session information", func() {
		for _, tc := range procFeatureFlagCases {
			suite.Run(tc.testScenario, func() {

				approvedMove := factory.BuildAvailableToPrimeMove(suite.DB(), nil, nil)
				fakeRole := factory.FetchOrBuildRoleByRoleType(suite.DB(), roles.RoleTypeTOO)
				fakeUser := factory.BuildUser(suite.DB(), nil, nil)
				_ = testdatagen.MakeUsersRoles(suite.DB(), testdatagen.Assertions{
					User: fakeUser,
					UsersRoles: models.UsersRoles{
						RoleID: fakeRole.ID,
					},
				})
				factory.BuildUsersRoles(suite.DB(), []factory.Customization{
					{Model: models.UsersRoles{
						UserID: fakeUser.ID,
						RoleID: fakeRole.ID,
					},
					}}, nil)
				factory.BuildOfficeUser(suite.DB(), []factory.Customization{
					{
						Model: models.OfficeUser{
							UserID: &fakeUser.ID,
						},
					},
					{
						Model:    fakeUser,
						LinkOnly: true,
					},
				}, nil)

				factory.BuildAuditHistory(suite.DB(), []factory.Customization{
					{
						Model: factory.TestDataAuditHistory{
							ObjectID:      models.UUIDPointer(approvedMove.ID),
							SessionUserID: models.UUIDPointer(fakeUser.ID),
						},
					},
				}, nil)

				params := services.FetchMoveHistoryParams{Locator: approvedMove.Locator, Page: models.Int64Pointer(1), PerPage: models.Int64Pointer(100)}
				moveHistoryData, _, err := moveHistoryFetcher.FetchMoveHistory(suite.AppContextForTest(), &params, tc.useDbProc)
				suite.NotNil(moveHistoryData)
				suite.NoError(err)

				suite.NotEmpty(moveHistoryData.AuditHistories, "AuditHistories should not be empty")
				suite.NotEmpty(moveHistoryData.AuditHistories[0].SessionUserID, "AuditHistories contains an AuditHistory with a SessionUserID")
				suite.NotEmpty(moveHistoryData.AuditHistories[0].SessionUserFirstName, "AuditHistories contains an AuditHistory with a SessionUserFirstName")
				suite.NotEmpty(moveHistoryData.AuditHistories[0].SessionUserLastName, "AuditHistories contains an AuditHistory with a SessionUserLastName")
				suite.NotEmpty(moveHistoryData.AuditHistories[0].SessionUserEmail, "AuditHistories contains an AuditHistory with a SessionUserEmail")
				suite.NotEmpty(moveHistoryData.AuditHistories[0].SessionUserTelephone, "AuditHistories contains an AuditHistory with a SessionUserTelephone")
			})
		}
	})
}

// Test specific move history data scenarios
func (suite *MoveHistoryServiceSuite) TestMoveHistoryFetcherScenarios() {
	moveHistoryFetcher := NewMoveHistoryFetcher()
	procFeatureFlagCases := []struct {
		testScenario string
		useDbProc    bool
	}{
		{
			testScenario: "Do not use the new proc",
			useDbProc:    false,
		},
		{
			testScenario: "Use the new proc",
			useDbProc:    true,
		},
	}

	suite.Run("has audit history records for service item", func() {
		for _, tc := range procFeatureFlagCases {
			suite.Run(tc.testScenario, func() {

				builder := query.NewQueryBuilder()
				moveRouter := moverouter.NewMoveRouter(transportationoffice.NewTransportationOfficesFetcher())
				shipmentFetcher := mtoshipment.NewMTOShipmentFetcher()
				addressCreator := address.NewAddressCreator()
				portLocationFetcher := portlocation.NewPortLocationFetcher()
				planner := &routemocks.Planner{}
				planner.On("ZipTransitDistance",
					mock.AnythingOfType("*appcontext.appContext"),
					mock.Anything,
					mock.Anything,
				).Return(400, nil)
				updater := mtoserviceitem.NewMTOServiceItemUpdater(planner, builder, moveRouter, shipmentFetcher, addressCreator, portLocationFetcher, ghcrateengine.NewDomesticUnpackPricer(), ghcrateengine.NewDomesticLinehaulPricer(), ghcrateengine.NewDomesticDestinationPricer(), ghcrateengine.NewFuelSurchargePricer())
				move := factory.BuildApprovalsRequestedMove(suite.DB(), nil, nil)
				serviceItem := factory.BuildMTOServiceItem(suite.DB(), []factory.Customization{
					{
						Model:    move,
						LinkOnly: true,
					},
				}, nil)
				eTag := etag.GenerateEtag(serviceItem.UpdatedAt)
				rejectionReason := models.StringPointer("")
				shipmentIDAbbr := serviceItem.MTOShipment.ID.String()[0:5]

				updatedServiceItem, err := updater.ApproveOrRejectServiceItem(
					suite.AppContextForTest(), serviceItem.ID, models.MTOServiceItemStatusApproved, rejectionReason, eTag)
				suite.NoError(err)

				params := services.FetchMoveHistoryParams{Locator: move.Locator, Page: models.Int64Pointer(1), PerPage: models.Int64Pointer(100)}
				moveHistoryData, _, err := moveHistoryFetcher.FetchMoveHistory(suite.AppContextForTest(), &params, tc.useDbProc)
				suite.NotNil(moveHistoryData)
				suite.NoError(err)

				suite.NotEmpty(moveHistoryData.AuditHistories, "AuditHistories should not be empty")
				verifyServiceItemStatusContext := false
				for _, h := range moveHistoryData.AuditHistories {
					if h.AuditedTable == "mto_service_items" {
						if *h.ObjectID == updatedServiceItem.ID {
							if h.Context != nil {
								context := removeEscapeJSONtoArray(h.Context)
								if context != nil && context[0]["name"] == serviceItem.ReService.Name &&
									context[0]["shipment_type"] == string(serviceItem.MTOShipment.ShipmentType) &&
									context[0]["shipment_id_abbr"] == shipmentIDAbbr {
									verifyServiceItemStatusContext = true
								}
							}
						}
					}
				}
				suite.True(verifyServiceItemStatusContext, "AuditHistories contains an AuditHistory with a Context when a service item is approved")
			})
		}
	})

	suite.Run("has audit history records for approved payment request", func() {
		for _, tc := range procFeatureFlagCases {
			suite.Run(tc.testScenario, func() {

				approvedMove := factory.BuildAvailableToPrimeMove(suite.DB(), nil, nil)
				cents := unit.Cents(1000)
				approvedPaymentRequest := factory.BuildPaymentRequest(suite.DB(), []factory.Customization{
					{
						Model: models.PaymentRequest{
							Status: models.PaymentRequestStatusPending,
						},
					},
					{
						Model:    approvedMove,
						LinkOnly: true,
					},
				}, nil)

				testServiceItem := factory.BuildMTOServiceItem(suite.DB(), []factory.Customization{
					{
						Model:    approvedMove,
						LinkOnly: true,
					},
				}, nil)

				paymentServiceItem := factory.BuildPaymentServiceItem(suite.DB(), []factory.Customization{
					{
						Model: models.ReService{
							Name: "Test",
						},
					}, {
						Model: models.PaymentServiceItem{
							Status:     models.PaymentServiceItemStatusRequested,
							PriceCents: &cents,
						},
					}, {
						Model:    approvedPaymentRequest,
						LinkOnly: true,
					}, {
						Model:    testServiceItem,
						LinkOnly: true,
					},
				}, nil)
				shipmentIDAbbr := paymentServiceItem.MTOServiceItem.MTOShipment.ID.String()[0:5]

				approvedPaymentRequest.Status = models.PaymentRequestStatusReviewed
				suite.MustSave(&approvedPaymentRequest)
				paymentServiceItem.Status = models.PaymentServiceItemStatusApproved
				suite.MustSave(&paymentServiceItem)

				params := services.FetchMoveHistoryParams{Locator: approvedMove.Locator, Page: models.Int64Pointer(1), PerPage: models.Int64Pointer(100)}
				moveHistoryData, _, err := moveHistoryFetcher.FetchMoveHistory(suite.AppContextForTest(), &params, tc.useDbProc)
				suite.NotNil(moveHistoryData)
				suite.NoError(err)

				verifyPaymentRequestHistoryFound := false
				verifyPaymentRequestContext := false

				for _, h := range moveHistoryData.AuditHistories {
					if h.AuditedTable == "payment_requests" {
						if *h.ObjectID == approvedPaymentRequest.ID {
							if h.ChangedData != nil {
								verifyPaymentRequestHistoryFound = true

								if h.Context != nil {
									context := removeEscapeJSONtoArray(h.Context)
									if context[0]["status"] == paymentServiceItem.Status.String() &&
										context[0]["name"] == paymentServiceItem.MTOServiceItem.ReService.Name &&
										context[0]["price"] == paymentServiceItem.PriceCents.String() &&
										context[0]["shipment_type"] == string(paymentServiceItem.MTOServiceItem.MTOShipment.ShipmentType) &&
										context[0]["shipment_id_abbr"] == shipmentIDAbbr {
										verifyPaymentRequestContext = true
									}
								}
							}
							break
						}
					}
				}
				suite.True(verifyPaymentRequestHistoryFound, "AuditHistories contains an AuditHistory with an approved payment request")
				suite.True(verifyPaymentRequestContext, "Approved payment request creation AuditHistory contains a context with the appropriate values")
			})
		}
	})

	suite.Run("has audit history records for reweighs", func() {
		for _, tc := range procFeatureFlagCases {
			suite.Run(tc.testScenario, func() {

				shipment := factory.BuildMTOShipment(suite.DB(), nil, nil)
				shipmentIDAbbr := shipment.ID.String()[0:5]
				// Create a valid reweigh for the move
				newReweigh := &models.Reweigh{
					RequestedAt: time.Now(),
					RequestedBy: models.ReweighRequesterTOO,
					Shipment:    shipment,
					ShipmentID:  shipment.ID,
				}
				reweighCreator := reweigh.NewReweighCreator()
				createdReweigh, err := reweighCreator.CreateReweighCheck(suite.AppContextForTest(), newReweigh)
				suite.NoError(err)

				params := services.FetchMoveHistoryParams{Locator: shipment.MoveTaskOrder.Locator, Page: models.Int64Pointer(1), PerPage: models.Int64Pointer(100)}
				moveHistoryData, _, err := moveHistoryFetcher.FetchMoveHistory(suite.AppContextForTest(), &params, tc.useDbProc)
				suite.NotNil(moveHistoryData)
				suite.NoError(err)

				verifyReweighHistoryFound := false
				verifyReweighContext := false

				for _, h := range moveHistoryData.AuditHistories {
					if h.AuditedTable == "reweighs" && *h.ObjectID == createdReweigh.ID {
						verifyReweighHistoryFound = true
						if h.Context != nil {
							context := removeEscapeJSONtoArray(h.Context)
							if context != nil && context[0]["shipment_type"] == string(shipment.ShipmentType) && context[0]["shipment_id_abbr"] == shipmentIDAbbr {
								verifyReweighContext = true
							}
						}
						break
					}
				}
				suite.True(verifyReweighHistoryFound, "AuditHistories contains an AuditHistory with a Reweigh creation")
				suite.True(verifyReweighContext, "Reweigh creation AuditHistory contains a context with the appropriate shipment type")
			})
		}
	})

	suite.Run("has audit history records for service item dimensions", func() {
		for _, tc := range procFeatureFlagCases {
			suite.Run(tc.testScenario, func() {

				move := factory.BuildAvailableToPrimeMove(suite.DB(), nil, nil)

				shipment := factory.BuildMTOShipment(suite.DB(), []factory.Customization{
					{
						Model:    move,
						LinkOnly: true,
					},
				}, nil)
				builder := query.NewQueryBuilder()
				moveRouter := moverouter.NewMoveRouter(transportationoffice.NewTransportationOfficesFetcher())
				planner := &routemocks.Planner{}
				planner.On("ZipTransitDistance",
					mock.AnythingOfType("*appcontext.appContext"),
					mock.Anything,
					mock.Anything,
				).Return(400, nil)
				creator := mtoserviceitem.NewMTOServiceItemCreator(planner, builder, moveRouter, ghcrateengine.NewDomesticUnpackPricer(), ghcrateengine.NewDomesticPackPricer(), ghcrateengine.NewDomesticLinehaulPricer(), ghcrateengine.NewDomesticShorthaulPricer(), ghcrateengine.NewDomesticOriginPricer(), ghcrateengine.NewDomesticDestinationPricer(), ghcrateengine.NewFuelSurchargePricer())

				dimension := models.MTOServiceItemDimension{
					Type:      models.DimensionTypeItem,
					Length:    12000,
					Height:    12000,
					Width:     12000,
					CreatedAt: time.Now(),
					UpdatedAt: time.Now(),
				}
				reServiceDDFSIT := factory.FetchReServiceByCode(suite.DB(), models.ReServiceCodeDDFSIT)

				serviceItem := models.MTOServiceItem{
					MoveTaskOrderID: move.ID,
					MoveTaskOrder:   move,
					ReService:       reServiceDDFSIT,
					MTOShipmentID:   &shipment.ID,
					MTOShipment:     shipment,
					Dimensions:      models.MTOServiceItemDimensions{dimension},
					Status:          models.MTOServiceItemStatusSubmitted,
				}
				shipmentIDAbbr := serviceItem.MTOShipment.ID.String()[0:5]

				createdServiceItems, _, err := creator.CreateMTOServiceItem(suite.AppContextForTest(), &serviceItem)
				suite.NotNil(createdServiceItems)
				suite.NoError(err)

				params := services.FetchMoveHistoryParams{Locator: shipment.MoveTaskOrder.Locator, Page: models.Int64Pointer(1), PerPage: models.Int64Pointer(100)}
				moveHistoryData, _, err := moveHistoryFetcher.FetchMoveHistory(suite.AppContextForTest(), &params, tc.useDbProc)
				suite.NotNil(moveHistoryData)
				suite.NoError(err)

				verifyServiceItemDimensionsHistoryFound := false
				verifyServiceItemDimensionContext := false
<<<<<<< HEAD

				for _, h := range moveHistoryData.AuditHistories {
					if h.AuditedTable == "mto_service_item_dimensions" {
						if h.ChangedData != nil {
							changedData := removeEscapeJSONtoObject(h.ChangedData)
							if changedData["type"] == "ITEM" {
								verifyServiceItemDimensionsHistoryFound = true
							}

=======

				for _, h := range moveHistoryData.AuditHistories {
					if h.AuditedTable == "mto_service_item_dimensions" {
						if h.ChangedData != nil {
							changedData := removeEscapeJSONtoObject(h.ChangedData)
							if changedData["type"] == "ITEM" {
								verifyServiceItemDimensionsHistoryFound = true
							}

>>>>>>> ad46dca9
							if h.Context != nil {
								context := removeEscapeJSONtoArray(h.Context)
								if context[0]["shipment_type"] == string(serviceItem.MTOShipment.ShipmentType) && context[0]["shipment_id_abbr"] == shipmentIDAbbr {
									verifyServiceItemDimensionContext = true
								}
							}
						}
						break
					}
				}
				suite.True(verifyServiceItemDimensionsHistoryFound, "AuditHistories contains an AuditHistory with a service item dimensions creation")
				suite.True(verifyServiceItemDimensionContext, "Service item dimensions creation AuditHistory contains a context with the appropriate shipment type")
			})
		}
	})

	suite.Run("has audit history records for service item customer contacts", func() {
		for _, tc := range procFeatureFlagCases {
			suite.Run(tc.testScenario, func() {

				move := factory.BuildAvailableToPrimeMove(suite.DB(), nil, nil)
				shipment := factory.BuildMTOShipment(suite.DB(), []factory.Customization{
					{
						Model:    move,
						LinkOnly: true,
					},
				}, nil)
				builder := query.NewQueryBuilder()
				moveRouter := moverouter.NewMoveRouter(transportationoffice.NewTransportationOfficesFetcher())
				planner := &routemocks.Planner{}
				planner.On("ZipTransitDistance",
					mock.AnythingOfType("*appcontext.appContext"),
					mock.Anything,
					mock.Anything,
				).Return(400, nil)
				creator := mtoserviceitem.NewMTOServiceItemCreator(planner, builder, moveRouter, ghcrateengine.NewDomesticUnpackPricer(), ghcrateengine.NewDomesticPackPricer(), ghcrateengine.NewDomesticLinehaulPricer(), ghcrateengine.NewDomesticShorthaulPricer(), ghcrateengine.NewDomesticOriginPricer(), ghcrateengine.NewDomesticDestinationPricer(), ghcrateengine.NewFuelSurchargePricer())

				reService := factory.FetchReServiceByCode(suite.DB(), models.ReServiceCodeMS)

				sitEntryDate := time.Now()
				attemptedContact := time.Now()
				contact1 := models.MTOServiceItemCustomerContact{
					Type:                       models.CustomerContactTypeFirst,
					DateOfContact:              attemptedContact,
					FirstAvailableDeliveryDate: sitEntryDate,
					TimeMilitary:               "0815Z",
				}
				contact2 := models.MTOServiceItemCustomerContact{
					Type:                       models.CustomerContactTypeSecond,
					DateOfContact:              attemptedContact,
					FirstAvailableDeliveryDate: sitEntryDate,
					TimeMilitary:               "0815Z",
				}
				var contacts models.MTOServiceItemCustomerContacts
				contacts = append(contacts, contact1, contact2)

				serviceItem := models.MTOServiceItem{
					MoveTaskOrderID:  move.ID,
					MoveTaskOrder:    move,
					MTOShipmentID:    &shipment.ID,
					MTOShipment:      shipment,
					CustomerContacts: contacts,
					ReService:        reService,
					Status:           models.MTOServiceItemStatusSubmitted,
				}

				createdServiceItems, _, err := creator.CreateMTOServiceItem(suite.AppContextForTest(), &serviceItem)
				suite.NotNil(createdServiceItems)
				suite.NoError(err)

				params := services.FetchMoveHistoryParams{Locator: shipment.MoveTaskOrder.Locator, Page: models.Int64Pointer(1), PerPage: models.Int64Pointer(100)}
				moveHistoryData, _, err := moveHistoryFetcher.FetchMoveHistory(suite.AppContextForTest(), &params, tc.useDbProc)
				suite.NotNil(moveHistoryData)
				suite.NoError(err)

				verifyServiceItemDimensionsHistoryFound := false

				for _, h := range moveHistoryData.AuditHistories {
					if h.AuditedTable == "mto_service_item_customer_contacts" {
						if h.ChangedData != nil {
							changedData := removeEscapeJSONtoObject(h.ChangedData)
							if changedData["time_military"] == "0815Z" {
								verifyServiceItemDimensionsHistoryFound = true
								break
							}
						}
					}
				}
				suite.True(verifyServiceItemDimensionsHistoryFound, "AuditHistories contains an AuditHistory with a service item customer contacts creation")
			})
		}
	})

	suite.Run("has audit history records for service members", func() {
		for _, tc := range procFeatureFlagCases {
			suite.Run(tc.testScenario, func() {

				move := factory.BuildAvailableToPrimeMove(suite.DB(), nil, nil)
				serviceMember := move.Orders.ServiceMember
				suite.NotNil(serviceMember)

				params := services.FetchMoveHistoryParams{Locator: move.Locator, Page: models.Int64Pointer(1), PerPage: models.Int64Pointer(100)}
				moveHistoryData, _, err := moveHistoryFetcher.FetchMoveHistory(suite.AppContextForTest(), &params, tc.useDbProc)
				suite.NotNil(moveHistoryData)
				suite.NoError(err)

				verifyServiceMemberHistoryFound := false

				for _, h := range moveHistoryData.AuditHistories {
					if h.AuditedTable == "service_members" && *h.ObjectID == serviceMember.ID {
						verifyServiceMemberHistoryFound = true
						break
					}
				}
				suite.True(verifyServiceMemberHistoryFound, "AuditHistories contains an AuditHistory when a service member is created")
			})
		}
	})

	suite.Run("has audit history records for mto_agents", func() {
		for _, tc := range procFeatureFlagCases {
			suite.Run(tc.testScenario, func() {

				move := factory.BuildAvailableToPrimeMove(suite.DB(), nil, nil)
				mtoAgent := factory.BuildMTOAgent(suite.DB(), []factory.Customization{
					{
						Model:    move,
						LinkOnly: true,
					},
				}, nil)
				// Make two audit history entries, one with an event name we should find
				// and another with the eventName we are intentionally not returning in our query.
				eventNameToFind := "updateShipment"
				eventNameToNotFind := "deleteShipment"
				tableName := "mto_agents"
				factory.BuildAuditHistory(suite.DB(), []factory.Customization{
					{
						Model: factory.TestDataAuditHistory{
							EventName:   &eventNameToFind,
							TableNameDB: tableName,
							ObjectID:    &mtoAgent.ID,
						},
					},
				}, nil)
				factory.BuildAuditHistory(suite.DB(), []factory.Customization{
					{
						Model: factory.TestDataAuditHistory{
							EventName:   &eventNameToNotFind,
							TableNameDB: tableName,
							ObjectID:    &mtoAgent.ID,
						},
					},
				}, nil)

				params := services.FetchMoveHistoryParams{Locator: move.Locator, Page: models.Int64Pointer(1), PerPage: models.Int64Pointer(100)}
				moveHistoryData, _, err := moveHistoryFetcher.FetchMoveHistory(suite.AppContextForTest(), &params, tc.useDbProc)
				suite.NotNil(moveHistoryData)
				suite.NoError(err)

				verifyEventNameFound := false
				verifyEventNameNotFound := false

				for _, h := range moveHistoryData.AuditHistories {
					if h.AuditedTable == "mto_agents" {
						if h.EventName != nil && *h.EventName == eventNameToFind {
							verifyEventNameFound = true
						}
						if h.EventName != nil && *h.EventName == eventNameToNotFind {
							verifyEventNameNotFound = true
						}
					}
				}
				suite.True(verifyEventNameFound, "MTO Agent event name to find.")
				suite.False(verifyEventNameNotFound, "MTO Agent event name to NOT find.")
			})
		}
	})

	suite.Run("has audit history records for orders with context", func() {
		for _, tc := range procFeatureFlagCases {
			suite.Run(tc.testScenario, func() {

				approvedMove := factory.BuildAvailableToPrimeMove(suite.DB(), nil, nil)
				order := approvedMove.Orders
				now := time.Now()
				pickupDate := now.AddDate(0, 0, 10)
				factory.BuildMTOShipmentWithMove(&approvedMove, suite.DB(), []factory.Customization{
					{
						Model: models.MTOShipment{
							Status:              models.MTOShipmentStatusApproved,
							ApprovedDate:        &now,
							ScheduledPickupDate: &pickupDate,
						},
					},
				}, nil)

				changeOldDutyLocation := factory.BuildDutyLocation(suite.DB(), nil, nil)
				changeNewDutyLocation := factory.BuildDutyLocation(suite.DB(), nil, nil)

				// Make sure we're testing for all the things that we can update on the Orders page
				// README: This list of properties below here is taken from
				// swagger-def/ghc.yaml#UpdateOrderPayload
				// README: issueDate, reportByDate, ordersType, ordersTypeDetail,
				// originDutyLocationID, newDutyLocationID, ordersNumber, tac, sac,
				// ntsTac, ntsSac, departmentIndicator, ordersAcknowledgement
				orderNumber := "030-00362"
				tac := "1234"
				sac := "2345"
				ntsTac := "3456"
				ntsSac := "4567"

				order.IssueDate = now.AddDate(0, 0, 20)
				order.ReportByDate = now.AddDate(0, 0, 25)
				order.OrdersType = internalmessages.OrdersTypeRETIREMENT
				order.OrdersTypeDetail = internalmessages.NewOrdersTypeDetail(internalmessages.OrdersTypeDetailDELAYEDAPPROVAL)
				order.OriginDutyLocationID = &changeOldDutyLocation.ID
				order.OriginDutyLocation = &changeOldDutyLocation
				order.NewDutyLocationID = changeNewDutyLocation.ID
				order.NewDutyLocation = changeNewDutyLocation
				order.OrdersNumber = &orderNumber
				order.TAC = &tac
				order.SAC = &sac
				order.NtsTAC = &ntsTac
				order.NtsSAC = &ntsSac
				order.DepartmentIndicator = (*string)(internalmessages.NewDeptIndicator(internalmessages.DeptIndicatorARMY))
				order.AmendedOrdersAcknowledgedAt = &now
				// this is gathered on the customer flow
				grade := models.ServiceMemberGradeE9SPECIALSENIORENLISTED
				order.Grade = &grade

				suite.MustSave(&order)

				parameters := services.FetchMoveHistoryParams{
					Locator: approvedMove.Locator,
					Page:    models.Int64Pointer(1),
					PerPage: models.Int64Pointer(100),
				}
				moveHistoryData, _, err := moveHistoryFetcher.FetchMoveHistory(suite.AppContextForTest(), &parameters, tc.useDbProc)
				suite.FatalNoError(err)

				foundUpdateOrderRecord := false
				for _, historyRecord := range moveHistoryData.AuditHistories {
					if *historyRecord.ObjectID == order.ID && historyRecord.Action == "UPDATE" {
						changedData := removeEscapeJSONtoObject(historyRecord.ChangedData)
						// Date format here: https://go.dev/src/time/format.go
						suite.Equal(order.IssueDate.Format("2006-01-02"), changedData["issue_date"])
						suite.Equal(order.ReportByDate.Format("2006-01-02"), changedData["report_by_date"])
						suite.Equal(string(order.OrdersType), changedData["orders_type"])
						suite.Equal((string)(*order.OrdersTypeDetail), changedData["orders_type_detail"])
						suite.Equal(order.OriginDutyLocationID.String(), changedData["origin_duty_location_id"])
						suite.Equal(order.NewDutyLocationID.String(), changedData["new_duty_location_id"])
						suite.Equal(*order.OrdersNumber, changedData["orders_number"])
						suite.Equal(*order.TAC, changedData["tac"])
						suite.Equal(*order.SAC, changedData["sac"])
						suite.Equal(*order.NtsTAC, changedData["nts_tac"])
						suite.Equal(*order.NtsSAC, changedData["nts_sac"])
						suite.Equal(*order.DepartmentIndicator, changedData["department_indicator"])

						// the database json serialization of timestamps removes trailing zeros after the decimal point, so we
						// need to add trailing zeros if we want to use a single layout parse format for microseconds
						var normalizedTimestamp string
						amendedAcknowledgedAt, ok := changedData["amended_orders_acknowledged_at"].(string)
						if !ok {
							suite.Fail("casting changedData amendedOrdersAcknowledgedAt to string value failed")
						} else {
							// separate the fractional seconds part of the timestamp
							parts := strings.Split(amendedAcknowledgedAt, ".")
							if len(parts) > 1 {
								trailingZeros := strings.Repeat("0", 6-len(parts[1]))
								normalizedTimestamp = fmt.Sprintf("%s.%s%s", parts[0], parts[1], trailingZeros)
							} else if len(parts) == 1 {
								normalizedTimestamp = parts[0] + ".000000"
							}
						}

						changedDataTimeStamp, err := time.Parse("2006-01-02T15:04:05.000000", normalizedTimestamp)
						suite.NoError(err)

						//CircleCi seems to add on nanoseconds to the tested time stamps so this is being used with Truncate to shave those nanoseconds off
						//We assert if it falls within a range starting at the original order.AmendedOrdersAcknowledgedAt time and ending with an added 2000 microsecond buffer
						suite.WithinRange(changedDataTimeStamp, order.AmendedOrdersAcknowledgedAt.Truncate(time.Microsecond), order.AmendedOrdersAcknowledgedAt.Add(2000*time.Microsecond).Truncate(time.Microsecond))

						// test context as well
						context := removeEscapeJSONtoArray(historyRecord.Context)[0]
						suite.Equal(order.OriginDutyLocation.Name, context["origin_duty_location_name"])
						suite.Equal(order.NewDutyLocation.Name, context["new_duty_location_name"])

						foundUpdateOrderRecord = true
						break
					}
				}

				// double check that we found the record we're looking for
				suite.True(foundUpdateOrderRecord)
			})
		}
	})

	suite.Run("has audit history records for user uploads with context", func() {
		for _, tc := range procFeatureFlagCases {
			suite.Run(tc.testScenario, func() {

				// Make an approved move and get the associated orders, service member, uploaded orders and related document
				approvedMove := factory.BuildAvailableToPrimeMove(suite.DB(), nil, nil)
				orders := approvedMove.Orders
				serviceMember := orders.ServiceMember
				uploadedOrdersDocument := orders.UploadedOrders
				userUploadedOrders := uploadedOrdersDocument.UserUploads[0]

				// Create an amended orders that is associated with the service member
				userUploadedAmendedOrders := factory.BuildUserUpload(suite.DB(), []factory.Customization{
					{
						Model:    serviceMember,
						LinkOnly: true,
					},
				}, nil)

				// Update the orders with the amended orders
				orders.UploadedAmendedOrdersID = &userUploadedAmendedOrders.Document.ID
				orders.UploadedAmendedOrders = &userUploadedAmendedOrders.Document
				suite.MustSave(&orders)

				parameters := services.FetchMoveHistoryParams{
					Locator: approvedMove.Locator,
					Page:    models.Int64Pointer(1),
					PerPage: models.Int64Pointer(100),
				}
				moveHistoryData, _, err := moveHistoryFetcher.FetchMoveHistory(suite.AppContextForTest(), &parameters, tc.useDbProc)
				suite.FatalNoError(err)

				foundUserUploadOrdersRecord := false
				foundUserUploadAmendedOrdersRecord := false
				for _, historyRecord := range moveHistoryData.AuditHistories {
					if *historyRecord.ObjectID == userUploadedOrders.ID && historyRecord.Action == "INSERT" {
						context := removeEscapeJSONtoArray(historyRecord.Context)[0]
						suite.Equal(userUploadedOrders.Upload.Filename, context["filename"])
						suite.Equal("orders", context["upload_type"])

						foundUserUploadOrdersRecord = true
					} else if *historyRecord.ObjectID == userUploadedAmendedOrders.ID && historyRecord.Action == "INSERT" {
						context := removeEscapeJSONtoArray(historyRecord.Context)[0]
						suite.Equal(userUploadedAmendedOrders.Upload.Filename, context["filename"])
						suite.Equal("amendedOrders", context["upload_type"])

						foundUserUploadAmendedOrdersRecord = true
					}
				}
				// double check that we found the records we're looking for
				suite.True(foundUserUploadOrdersRecord, "foundUserUploadOrdersRecord")
				suite.True(foundUserUploadAmendedOrdersRecord, "foundUserUploadAmendedOrdersRecord")

			})
		}
	})

	suite.Run("has audit history records for proof of service documents", func() {
		for _, tc := range procFeatureFlagCases {
			suite.Run(tc.testScenario, func() {

				move := factory.BuildAvailableToPrimeMove(suite.DB(), nil, nil)
				priceCents := unit.Cents(1000000)

				// Create a payment request
				paymentRequest := factory.BuildPaymentRequest(suite.DB(), []factory.Customization{
					{
						Model:    move,
						LinkOnly: true,
					},
				}, nil)

				// Create service item and payment service item to associate payment correctly to move
				testServiceItem := factory.BuildMTOServiceItem(suite.DB(), []factory.Customization{
					{
						Model:    move,
						LinkOnly: true,
					},
				}, nil)

				factory.BuildPaymentServiceItem(suite.DB(), []factory.Customization{
					{
						Model: models.PaymentServiceItem{
							Status:     models.PaymentServiceItemStatusRequested,
							PriceCents: &priceCents,
						},
					}, {
						Model:    paymentRequest,
						LinkOnly: true,
					}, {
						Model:    testServiceItem,
						LinkOnly: true,
					},
				}, nil)

				// Create proof of service doc
				proofOfServiceDoc := factory.BuildProofOfServiceDoc(suite.DB(), []factory.Customization{
					{
						Model:    paymentRequest,
						LinkOnly: true,
					},
				}, nil)

				parameters := services.FetchMoveHistoryParams{
					Locator: move.Locator,
					Page:    models.Int64Pointer(1),
					PerPage: models.Int64Pointer(100),
				}
				moveHistoryData, _, err := moveHistoryFetcher.FetchMoveHistory(suite.AppContextForTest(), &parameters, tc.useDbProc)
				suite.NotNil(moveHistoryData)
				suite.NoError(err)

				foundProofOfServiceDoc := false
				foundPaymentRequestIDInContext := false
				for _, h := range moveHistoryData.AuditHistories {
					if h.AuditedTable == "proof_of_service_docs" && *h.ObjectID == proofOfServiceDoc.ID {
						foundProofOfServiceDoc = true
<<<<<<< HEAD

						if h.Context != nil {
							context := removeEscapeJSONtoArray(h.Context)
							if context != nil && context[0]["payment_request_number"] == string(paymentRequest.PaymentRequestNumber) {
								foundPaymentRequestIDInContext = true
							}
						}

=======

						if h.Context != nil {
							context := removeEscapeJSONtoArray(h.Context)
							if context != nil && context[0]["payment_request_number"] == string(paymentRequest.PaymentRequestNumber) {
								foundPaymentRequestIDInContext = true
							}
						}

>>>>>>> ad46dca9
						break
					}
				}
				// double check that we found the records we're looking for
				suite.True(foundProofOfServiceDoc, "AuditHistories contains an AuditHistory with a proof of service document creation")
				suite.True(foundPaymentRequestIDInContext, "Proof of service document creation AuditHistory contains a context with the appropriate payment request number")
			})
		}
	})

	suite.Run("has audit history records for shipment addresses", func() {
		for _, tc := range procFeatureFlagCases {
			suite.Run(tc.testScenario, func() {

				approvedMove := factory.BuildAvailableToPrimeMove(suite.DB(), nil, nil)
				now := time.Now()
				pickupDate := now.AddDate(0, 0, 10)
				secondaryPickupAddress := factory.BuildAddress(suite.DB(), nil, nil)
				destinationAddress := factory.BuildAddress(suite.DB(), nil, nil)
				secondaryDestinationAddress := factory.BuildAddress(suite.DB(), nil, nil)

				approvedShipment := factory.BuildMTOShipmentWithMove(&approvedMove, suite.DB(), []factory.Customization{
					{
						Model: models.MTOShipment{
							Status:              models.MTOShipmentStatusApproved,
							ApprovedDate:        &now,
							ScheduledPickupDate: &pickupDate,
						},
					},
					{
						Model:    secondaryPickupAddress,
						LinkOnly: true,
						Type:     &factory.Addresses.SecondaryPickupAddress,
					},
					{
						Model:    destinationAddress,
						LinkOnly: true,
						Type:     &factory.Addresses.DeliveryAddress,
					},
					{
						Model:    secondaryDestinationAddress,
						LinkOnly: true,
						Type:     &factory.Addresses.SecondaryDeliveryAddress,
					},
				}, nil)

				shipmentIDAbbr := approvedShipment.ID.String()[0:5]

				foundPickupAddress := false
				foundSecondaryPickupAddress := false
				foundDestinationAddress := false
				foundSecondaryDestinationAddress := false

				parameters := services.FetchMoveHistoryParams{
					Locator: approvedMove.Locator,
					Page:    models.Int64Pointer(1),
					PerPage: models.Int64Pointer(100),
				}
				moveHistoryData, _, err := moveHistoryFetcher.FetchMoveHistory(suite.AppContextForTest(), &parameters, tc.useDbProc)
				suite.NotNil(moveHistoryData)
				suite.NoError(err)

				for _, h := range moveHistoryData.AuditHistories {
					if h.AuditedTable == "addresses" {
						if h.Context != nil {
							context := removeEscapeJSONtoArray(h.Context)
							if context != nil && context[0]["shipment_type"] == string(approvedShipment.ShipmentType) && context[0]["shipment_id_abbr"] == shipmentIDAbbr {

								switch context[0]["address_type"] {
								case "pickupAddress":
									foundPickupAddress = true
								case "secondaryPickupAddress":
									foundSecondaryPickupAddress = true
								case "destinationAddress":
									foundDestinationAddress = true
								case "secondaryDestinationAddress":
									foundSecondaryDestinationAddress = true
								}
							}
						}
					}
				}

				suite.True(foundPickupAddress, "AuditHistories contains an AuditHistory with an MTO Shipment pickup address creation with correct shipment context")
				suite.True(foundSecondaryPickupAddress, "AuditHistories contains an AuditHistory with an MTO Shipment secondary pickup address creation with correct shipment context")
				suite.True(foundDestinationAddress, "AuditHistories contains an AuditHistory with an MTO Shipment destination address creation with correct shipment context")
				suite.True(foundSecondaryDestinationAddress, "AuditHistories contains an AuditHistory with an MTO Shipment secondary destination address creation with correct shipment context")
			})
		}
	})

	suite.Run("has audit history records for service member addresses", func() {
		for _, tc := range procFeatureFlagCases {
			suite.Run(tc.testScenario, func() {

				move := factory.BuildAvailableToPrimeMove(suite.DB(), nil, nil)
				serviceMember := move.Orders.ServiceMember
				suite.NotNil(serviceMember)

				residentialAddress := factory.BuildAddress(suite.DB(), nil, nil)
				backupAddress := factory.BuildAddress(suite.DB(), nil, nil)

				serviceMember.ResidentialAddress = &residentialAddress
				serviceMember.BackupMailingAddress = &backupAddress
				suite.MustSave(&move.Orders.ServiceMember)

				foundResidentialAddress := false
				foundBackupMailingAddress := false

				parameters := services.FetchMoveHistoryParams{
					Locator: move.Locator,
					Page:    models.Int64Pointer(1),
					PerPage: models.Int64Pointer(100),
				}
				moveHistoryData, _, err := moveHistoryFetcher.FetchMoveHistory(suite.AppContextForTest(), &parameters, tc.useDbProc)
				suite.NotNil(moveHistoryData)
				suite.NoError(err)

				for _, h := range moveHistoryData.AuditHistories {
					if h.AuditedTable == "addresses" && *h.ContextID == serviceMember.ID.String() {
						if h.Context != nil {
							context := removeEscapeJSONtoArray(h.Context)
							if context[0]["address_type"] == "residentialAddress" {
								foundResidentialAddress = true
							} else if context[0]["address_type"] == "backupMailingAddress" {
								foundBackupMailingAddress = true
							}
						}
					}
				}

				suite.True(foundResidentialAddress, "AuditHistories contains an AuditHistory with service member residential address creation")
				suite.True(foundBackupMailingAddress, "AuditHistories contains an AuditHistory with service member backup mailing address creation")
			})
		}
	})

	suite.Run("has audit history records for backup contacts", func() {
		for _, tc := range procFeatureFlagCases {
			suite.Run(tc.testScenario, func() {

				move := factory.BuildAvailableToPrimeMove(suite.DB(), nil, nil)
				serviceMember := move.Orders.ServiceMember
				suite.NotNil(serviceMember)

				backupContact := factory.BuildBackupContact(suite.DB(), []factory.Customization{
					{
						Model:    serviceMember,
						LinkOnly: true,
					},
				}, nil)
				suite.NotNil(backupContact)

				foundBackupContact := false
<<<<<<< HEAD

				parameters := services.FetchMoveHistoryParams{
					Locator: move.Locator,
					Page:    models.Int64Pointer(1),
					PerPage: models.Int64Pointer(100),
				}
				moveHistoryData, _, err := moveHistoryFetcher.FetchMoveHistory(suite.AppContextForTest(), &parameters, tc.useDbProc)
				suite.NotNil(moveHistoryData)
				suite.NoError(err)

				for _, h := range moveHistoryData.AuditHistories {
					if h.AuditedTable == "backup_contacts" && *h.ObjectID == backupContact.ID {
						foundBackupContact = true
						break
					}
				}

				suite.True(foundBackupContact, "AuditHistories contains an AuditHistory with service member backup contact creation")
=======

				parameters := services.FetchMoveHistoryParams{
					Locator: move.Locator,
					Page:    models.Int64Pointer(1),
					PerPage: models.Int64Pointer(100),
				}
				moveHistoryData, _, err := moveHistoryFetcher.FetchMoveHistory(suite.AppContextForTest(), &parameters, tc.useDbProc)
				suite.NotNil(moveHistoryData)
				suite.NoError(err)

				for _, h := range moveHistoryData.AuditHistories {
					if h.AuditedTable == "backup_contacts" && *h.ObjectID == backupContact.ID {
						foundBackupContact = true
						break
					}
				}

				suite.True(foundBackupContact, "AuditHistories contains an AuditHistory with service member backup contact creation")
			})
		}
	})

	suite.Run("has audit history records for terminated shipments", func() {
		for _, tc := range procFeatureFlagCases {
			suite.Run(tc.testScenario, func() {
				terminator := mtoshipment.NewShipmentTermination()

				shipment := factory.BuildMTOShipmentMinimal(suite.DB(), []factory.Customization{
					{
						Model: models.MTOShipment{
							Status: models.MTOShipmentStatusApproved,
						},
					},
				}, nil)

				terminatedShipment, err := terminator.TerminateShipment(suite.AppContextForTest(), shipment.ID, "get in the choppuh")
				suite.NoError(err)
				suite.Equal(shipment.ID, terminatedShipment.ID)

				params := services.FetchMoveHistoryParams{Locator: shipment.MoveTaskOrder.Locator, Page: models.Int64Pointer(1), PerPage: models.Int64Pointer(100)}
				moveHistoryData, _, err := moveHistoryFetcher.FetchMoveHistory(suite.AppContextForTest(), &params, tc.useDbProc)
				suite.NotNil(moveHistoryData)
				suite.NoError(err)

				terminationFound := false
				for _, h := range moveHistoryData.AuditHistories {
					if h.AuditedTable == "mto_shipments" && *h.ObjectID == terminatedShipment.ID {
						terminationFound = true
						break
					}
				}
				suite.True(terminationFound, "AuditHistories contains an AuditHistory with a terminated shipment")
>>>>>>> ad46dca9
			})
		}
	})
}

func (suite *MoveHistoryServiceSuite) TestMoveFetcherUserInfo() {
	moveHistoryFetcher := NewMoveHistoryFetcher()
	procFeatureFlagCases := []struct {
		testScenario string
		useDbProc    bool
	}{
		{
			testScenario: "Do not use the new proc",
			useDbProc:    false,
		},
		{
			testScenario: "Use the new proc",
			useDbProc:    true,
		},
	}

	//region Helper functions
	setupTestData := func(userID *uuid.UUID, userFirstName string, roleTypes []roles.RoleType, isOfficeUser bool) string {
		assertions := testdatagen.Assertions{
			OfficeUser: models.OfficeUser{
				FirstName: userFirstName,
			},
			User: models.User{
				ID: *userID,
			},
		}

		var user models.User
		if isOfficeUser {
			officeUser := factory.BuildOfficeUser(suite.DB(), []factory.Customization{
				{
					Model: models.OfficeUser{
						FirstName: userFirstName,
					},
				},
				{
					Model: models.User{
						ID: *userID,
					},
				},
			}, nil)

			user = officeUser.User
		} else {
			user = testdatagen.MakeUserWithRoleTypes(suite.DB(), roleTypes, assertions)
		}
		approvedMove := factory.BuildAvailableToPrimeMove(suite.DB(), nil, nil)
		factory.BuildAuditHistory(suite.DB(), []factory.Customization{
			{
				Model: factory.TestDataAuditHistory{
					ObjectID:      models.UUIDPointer(approvedMove.ID),
					SessionUserID: models.UUIDPointer(user.ID),
				},
			},
		}, nil)
		return approvedMove.Locator
	}

	setupServiceMemberTestData := func(userFirstName string, fakeEventName string) (string, models.User) {
		// Create an unsubmitted move with the service member attached to the orders.
		move := factory.BuildMove(suite.DB(), []factory.Customization{
			{
				Model: models.ServiceMember{
					FirstName: &userFirstName,
				},
			},
		}, nil)
		user := move.Orders.ServiceMember.User
		factory.BuildAuditHistory(suite.DB(), []factory.Customization{
			{
				Model: factory.TestDataAuditHistory{
					ObjectID:      models.UUIDPointer(move.ID),
					SessionUserID: models.UUIDPointer(user.ID),
					EventName:     &fakeEventName,
				},
			},
		}, nil)
		return move.Locator, user
	}
	//endregion

	suite.Run("Test with TOO user", func() {
		for _, tc := range procFeatureFlagCases {
			suite.Run(tc.testScenario, func() {
				userID, _ := uuid.NewV4()
				userName := "TOO_user"
				locator := setupTestData(&userID, userName, []roles.RoleType{roles.RoleTypeTOO}, true)
				params := services.FetchMoveHistoryParams{Locator: locator, Page: models.Int64Pointer(1), PerPage: models.Int64Pointer(100)}
				moveHistory, _, err := moveHistoryFetcher.FetchMoveHistory(suite.AppContextForTest(), &params, tc.useDbProc)
				suite.Nil(err)
				auditHistoriesForUser := filterAuditHistoryByUserID(moveHistory.AuditHistories, userID)
				suite.Equal(1, len(auditHistoriesForUser))
				suite.Equal(userName, *auditHistoriesForUser[0].SessionUserFirstName)
			})
		}
	})

	suite.Run("Test with Prime user", func() {
		for _, tc := range procFeatureFlagCases {
			suite.Run(tc.testScenario, func() {

				userID, _ := uuid.NewV4()
				userName := "Prime_user"
				locator := setupTestData(&userID, userName, []roles.RoleType{roles.RoleTypePrime}, false)
				params := services.FetchMoveHistoryParams{Locator: locator, Page: models.Int64Pointer(1), PerPage: models.Int64Pointer(100)}
				moveHistory, _, err := moveHistoryFetcher.FetchMoveHistory(suite.AppContextForTest(), &params, tc.useDbProc)
				suite.Nil(err)
				auditHistoriesForUser := filterAuditHistoryByUserID(moveHistory.AuditHistories, userID)
				suite.Equal(1, len(auditHistoriesForUser))
				suite.Equal("Prime", *auditHistoriesForUser[0].SessionUserFirstName)
			})
		}
	})

	suite.Run("Test with TOO and Prime Simulator user", func() {
		for _, tc := range procFeatureFlagCases {
			suite.Run(tc.testScenario, func() {

				userID, _ := uuid.NewV4()
				userName := "TOO_and_prime_simulator_user"
				locator := setupTestData(&userID, userName, []roles.RoleType{roles.RoleTypeTOO, roles.RoleTypePrimeSimulator}, true)
				params := services.FetchMoveHistoryParams{Locator: locator, Page: models.Int64Pointer(1), PerPage: models.Int64Pointer(100)}
				moveHistory, _, err := moveHistoryFetcher.FetchMoveHistory(suite.AppContextForTest(), &params, tc.useDbProc)
				suite.Nil(err)
				auditHistoriesForUser := filterAuditHistoryByUserID(moveHistory.AuditHistories, userID)
				suite.Equal(1, len(auditHistoriesForUser))
				suite.Equal(userName, *auditHistoriesForUser[0].SessionUserFirstName)
			})
		}
	})

	suite.Run("Test with TOO and Customer user", func() {
		for _, tc := range procFeatureFlagCases {
			suite.Run(tc.testScenario, func() {

				userID, _ := uuid.NewV4()
				userName := "TOO_and_customer_user"
				locator := setupTestData(&userID, userName, []roles.RoleType{roles.RoleTypeTOO, roles.RoleTypeCustomer}, true)
				params := services.FetchMoveHistoryParams{Locator: locator, Page: models.Int64Pointer(1), PerPage: models.Int64Pointer(100)}
				moveHistory, _, err := moveHistoryFetcher.FetchMoveHistory(suite.AppContextForTest(), &params, tc.useDbProc)
				suite.Nil(err)
				auditHistoriesForUser := filterAuditHistoryByUserID(moveHistory.AuditHistories, userID)
				suite.Equal(1, len(auditHistoriesForUser))
				suite.Equal(userName, *auditHistoriesForUser[0].SessionUserFirstName)
			})
		}
	})

	suite.Run("Test with Service Member user", func() {
		for _, tc := range procFeatureFlagCases {
			suite.Run(tc.testScenario, func() {
				userName := "service_member_creator"
				fakeEventName := "submitMoveForApproval"
				locator, user := setupServiceMemberTestData(userName, fakeEventName)
				params := services.FetchMoveHistoryParams{Locator: locator, Page: models.Int64Pointer(1), PerPage: models.Int64Pointer(100)}
				moveHistory, _, err := moveHistoryFetcher.FetchMoveHistory(suite.AppContextForTest(), &params, tc.useDbProc)
				suite.Nil(err)
				auditHistoriesForUser := filterAuditHistoryByUserID(moveHistory.AuditHistories, user.ID)
				suite.Equal(1, len(auditHistoriesForUser))
				suite.Equal(userName, *auditHistoriesForUser[0].SessionUserFirstName)
				suite.Equal(fakeEventName, *auditHistoriesForUser[0].EventName)
			})
		}
	})
}

//region Private Functions

func filterAuditHistoryByUserID(auditHistories models.AuditHistories, userID uuid.UUID) models.AuditHistories {
	auditHistoriesForUser := models.AuditHistories{}
	for _, auditHistory := range auditHistories {
		if auditHistory.SessionUserID != nil && *auditHistory.SessionUserID == userID {
			auditHistoriesForUser = append(auditHistoriesForUser, auditHistory)
		}
	}
	return auditHistoriesForUser
}

func removeEscapeJSONtoObject(data *string) map[string]interface{} {
	var result map[string]interface{}
	if data == nil || *data == "" {
		return result
	}
	var byteData = []byte(*data)

	_ = json.Unmarshal(byteData, &result)
	return result
}

func removeEscapeJSONtoArray(data *string) []map[string]string {
	var result []map[string]string
	if data == nil || *data == "" {
		return result
	}
	var byteData = []byte(*data)

	_ = json.Unmarshal(byteData, &result)
	return result
}

//endregion<|MERGE_RESOLUTION|>--- conflicted
+++ resolved
@@ -257,7 +257,6 @@
 			suite.Run(tc.testScenario, func() {
 
 				approvedMove := factory.BuildAvailableToPrimeMove(suite.DB(), nil, nil)
-<<<<<<< HEAD
 
 				// update move
 				tioRemarks := "updating TIO remarks for test"
@@ -269,19 +268,6 @@
 				approvedMove.TIORemarks = &tioRemarks
 				suite.MustSave(&approvedMove)
 
-=======
-
-				// update move
-				tioRemarks := "updating TIO remarks for test"
-				approvedMove.TIORemarks = &tioRemarks
-				suite.MustSave(&approvedMove)
-
-				// update move
-				tioRemarks = "updating TIO remarks for test AGAIN"
-				approvedMove.TIORemarks = &tioRemarks
-				suite.MustSave(&approvedMove)
-
->>>>>>> ad46dca9
 				params := services.FetchMoveHistoryParams{Locator: approvedMove.Locator, Page: models.Int64Pointer(1), PerPage: models.Int64Pointer(2)}
 				moveHistoryData, _, err := moveHistoryFetcher.FetchMoveHistory(suite.AppContextForTest(), &params, tc.useDbProc)
 				suite.NotNil(moveHistoryData)
@@ -670,7 +656,6 @@
 
 				verifyServiceItemDimensionsHistoryFound := false
 				verifyServiceItemDimensionContext := false
-<<<<<<< HEAD
 
 				for _, h := range moveHistoryData.AuditHistories {
 					if h.AuditedTable == "mto_service_item_dimensions" {
@@ -680,17 +665,6 @@
 								verifyServiceItemDimensionsHistoryFound = true
 							}
 
-=======
-
-				for _, h := range moveHistoryData.AuditHistories {
-					if h.AuditedTable == "mto_service_item_dimensions" {
-						if h.ChangedData != nil {
-							changedData := removeEscapeJSONtoObject(h.ChangedData)
-							if changedData["type"] == "ITEM" {
-								verifyServiceItemDimensionsHistoryFound = true
-							}
-
->>>>>>> ad46dca9
 							if h.Context != nil {
 								context := removeEscapeJSONtoArray(h.Context)
 								if context[0]["shipment_type"] == string(serviceItem.MTOShipment.ShipmentType) && context[0]["shipment_id_abbr"] == shipmentIDAbbr {
@@ -1106,7 +1080,6 @@
 				for _, h := range moveHistoryData.AuditHistories {
 					if h.AuditedTable == "proof_of_service_docs" && *h.ObjectID == proofOfServiceDoc.ID {
 						foundProofOfServiceDoc = true
-<<<<<<< HEAD
 
 						if h.Context != nil {
 							context := removeEscapeJSONtoArray(h.Context)
@@ -1115,16 +1088,6 @@
 							}
 						}
 
-=======
-
-						if h.Context != nil {
-							context := removeEscapeJSONtoArray(h.Context)
-							if context != nil && context[0]["payment_request_number"] == string(paymentRequest.PaymentRequestNumber) {
-								foundPaymentRequestIDInContext = true
-							}
-						}
-
->>>>>>> ad46dca9
 						break
 					}
 				}
@@ -1279,26 +1242,6 @@
 				suite.NotNil(backupContact)
 
 				foundBackupContact := false
-<<<<<<< HEAD
-
-				parameters := services.FetchMoveHistoryParams{
-					Locator: move.Locator,
-					Page:    models.Int64Pointer(1),
-					PerPage: models.Int64Pointer(100),
-				}
-				moveHistoryData, _, err := moveHistoryFetcher.FetchMoveHistory(suite.AppContextForTest(), &parameters, tc.useDbProc)
-				suite.NotNil(moveHistoryData)
-				suite.NoError(err)
-
-				for _, h := range moveHistoryData.AuditHistories {
-					if h.AuditedTable == "backup_contacts" && *h.ObjectID == backupContact.ID {
-						foundBackupContact = true
-						break
-					}
-				}
-
-				suite.True(foundBackupContact, "AuditHistories contains an AuditHistory with service member backup contact creation")
-=======
 
 				parameters := services.FetchMoveHistoryParams{
 					Locator: move.Locator,
@@ -1351,7 +1294,6 @@
 					}
 				}
 				suite.True(terminationFound, "AuditHistories contains an AuditHistory with a terminated shipment")
->>>>>>> ad46dca9
 			})
 		}
 	})
