--- conflicted
+++ resolved
@@ -87,21 +87,6 @@
 	),
 	service_items AS (
 		SELECT
-<<<<<<< HEAD
-			mto_service_items.*,
-			re_services.name,
-			mto_shipments.shipment_type
-		FROM
-			mto_service_items
-		JOIN re_services ON mto_service_items.re_service_id = re_services.id
-		JOIN mto_shipments ON mto_service_items.mto_shipment_id = mto_shipments.id
-	WHERE
-		mto_shipments.move_id = (
-			SELECT
-				moves.id
-			FROM
-				moves)
-=======
 			mto_service_items.id,
 			json_agg(json_build_object('name',
 					re_services.name,
@@ -114,19 +99,11 @@
 		LEFT JOIN mto_shipments ON mto_service_items.mto_shipment_id = mto_shipments.id
     GROUP BY
 			mto_service_items.id
->>>>>>> d19f3a83
 	),
 	service_item_logs AS (
 		SELECT
 			audit_history.*,
-<<<<<<< HEAD
-			json_build_object('name',
-				service_items.name,
-				'shipment_type',
-				service_items.shipment_type)::TEXT AS context,
-=======
 			context,
->>>>>>> d19f3a83
 			NULL AS context_id
 		FROM
 			audit_history
