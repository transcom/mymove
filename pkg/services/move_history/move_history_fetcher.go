package movehistory

import (
	"database/sql"

	"github.com/go-openapi/swag"
	"github.com/gofrs/uuid"

	"github.com/transcom/mymove/pkg/appcontext"
	"github.com/transcom/mymove/pkg/apperror"
	"github.com/transcom/mymove/pkg/models"
	"github.com/transcom/mymove/pkg/services"
)

type moveHistoryFetcher struct {
}

// NewMoveHistoryFetcher creates a new MoveHistoryFetcher service
func NewMoveHistoryFetcher() services.MoveHistoryFetcher {
	return &moveHistoryFetcher{}
}

//FetchMoveHistory retrieves a Move's history if it is visible for a given locator
func (f moveHistoryFetcher) FetchMoveHistory(appCtx appcontext.AppContext, params *services.FetchMoveHistoryParams) (*models.MoveHistory, int64, error) {
	rawQuery := `WITH moves AS (
		SELECT
			moves.*
		FROM
			moves
		WHERE
			locator = $1
	),
	shipments AS (
		SELECT
			mto_shipments.*
		FROM
			mto_shipments
		WHERE
			move_id = (
				SELECT
					moves.id
				FROM
					moves)
	),
	shipment_logs AS (
		SELECT
			audit_history.*,
			NULL AS context,
			NULL AS context_id
		FROM
			audit_history
			JOIN shipments ON shipments.id = audit_history.object_id
				AND audit_history."table_name" = 'mto_shipments'
	),
	move_logs AS (
		SELECT
			audit_history.*,
			NULL AS context,
			NULL AS context_id
		FROM
			audit_history
		JOIN moves ON audit_history.table_name = 'moves'
			AND audit_history.object_id = moves.id
	),
	orders AS (
		SELECT
			orders.*
		FROM
			orders
		JOIN moves ON moves.orders_id = orders.id
	WHERE
		orders.id = (
			SELECT
				moves.orders_id
			FROM
				moves)
	),
	-- Context is null if empty, {}, object
    -- Joining the jsonb changed_data for every record to surface duty location ids.
    -- Left join duty_locations since we don't expect origin/new duty locations to change every time.
    -- Convert changed_data.origin_duty_location_id and changed_data.new_duty_location_id to UUID type to take advantage of indexing.
	orders_logs AS (
		SELECT
			audit_history.*,
			NULLIF(
				jsonb_agg(jsonb_strip_nulls(
					jsonb_build_object('origin_duty_location_name', old_duty.name, 'new_duty_location_name', new_duty.name)
				))::TEXT, '[{}]'::TEXT
			) AS context,
 			NULL AS context_id
		FROM
			audit_history
		JOIN orders ON orders.id = audit_history.object_id
			AND audit_history."table_name" = 'orders'
		JOIN jsonb_to_record(audit_history.changed_data) as c(origin_duty_location_id TEXT, new_duty_location_id TEXT) on TRUE
		LEFT JOIN duty_locations AS old_duty on uuid(c.origin_duty_location_id) = old_duty.id
		LEFT JOIN duty_locations AS new_duty on uuid(c.new_duty_location_id) = new_duty.id
		GROUP BY audit_history.id
	),
	service_items AS (
		SELECT
			mto_service_items.id,
			json_agg(json_build_object('name',
					re_services.name,
					'shipment_type',
					mto_shipments.shipment_type))::TEXT AS context
		FROM
			mto_service_items
		JOIN re_services ON mto_service_items.re_service_id = re_services.id
		JOIN moves ON moves.id = mto_service_items.move_id
		LEFT JOIN mto_shipments ON mto_service_items.mto_shipment_id = mto_shipments.id
    GROUP BY
			mto_service_items.id
	),
	service_item_logs AS (
		SELECT
			audit_history.*,
			context,
			NULL AS context_id
		FROM
			audit_history
			JOIN service_items ON service_items.id = audit_history.object_id
				AND audit_history. "table_name" = 'mto_service_items'
	),
	pickup_address_logs AS (
		SELECT
			audit_history.*,
			json_agg(
				json_build_object(
					'address_type', 'pickupAddress'::TEXT,
					'shipment_type', shipments.shipment_type
				)
				)::TEXT AS context,
			shipments.id::text AS context_id
		FROM
			audit_history
		JOIN shipments ON shipments.pickup_address_id = audit_history.object_id
			AND audit_history. "table_name" = 'addresses'
		GROUP BY
			shipments.id, audit_history.id
	),
	destination_address_logs AS (
		SELECT
			audit_history.*,
			json_agg(
				json_build_object(
					'address_type', 'destinationAddress'::TEXT,
					'shipment_type', shipments.shipment_type
				)
			)::TEXT AS context,
			shipments.id::text AS context_id
		FROM
			audit_history
		JOIN shipments ON shipments.destination_address_id = audit_history.object_id
			AND audit_history. "table_name" = 'addresses'
		GROUP BY
			shipments.id, audit_history.id
	),
	entitlements AS (
		SELECT
			entitlements.*
		FROM
			entitlements
	WHERE
		entitlements.id = (
			SELECT
				entitlement_id
			FROM
				orders)
	),
	entitlements_logs AS (
		SELECT
			audit_history.*,
			NULL AS context,
			NULL AS context_id
		FROM
			audit_history
			JOIN entitlements ON entitlements.id = audit_history.object_id
				AND audit_history. "table_name" = 'entitlements'
	),
	payment_requests AS (
		SELECT
			json_agg(json_build_object('name',
					re_services.name,
					'price',
					payment_service_items.price_cents::TEXT,
					'status',
					payment_service_items.status))::TEXT AS context,
			payment_requests.id AS id,
<<<<<<< HEAD
			payment_requests.move_id,
			payment_requests.payment_request_number

=======
			payment_requests.payment_request_number
>>>>>>> 653ec500
		FROM
			payment_requests
		JOIN payment_service_items ON payment_service_items.payment_request_id = payment_requests.id
		JOIN mto_service_items ON mto_service_items.id = mto_service_item_id
		JOIN re_services ON mto_service_items.re_service_id = re_services.id
	WHERE
		payment_requests.move_id = (
			SELECT
				moves.id
			FROM
				moves)
		GROUP BY
			payment_requests.id
	),
	payment_requests_logs AS (
		SELECT DISTINCT
			audit_history.*,
			context AS context,
			NULL AS context_id
		FROM
			audit_history
			JOIN payment_requests ON payment_requests.id = audit_history.object_id
				AND audit_history. "table_name" = 'payment_requests'
	),
	proof_of_service_docs AS (
		SELECT
			proof_of_service_docs.*,
			json_agg(json_build_object(
				'payment_request_number',
				payment_requests.payment_request_number::TEXT))::TEXT AS context
		FROM
			proof_of_service_docs
				JOIN payment_requests ON proof_of_service_docs.payment_request_id = payment_requests.id
		GROUP BY proof_of_service_docs.id
	),
	proof_of_service_docs_logs AS (
		SELECT
			audit_history.*,
			context,
			NULL AS context_id
		FROM
			audit_history
			JOIN proof_of_service_docs ON proof_of_service_docs.id = audit_history.object_id
				AND audit_history. "table_name" = 'proof_of_service_docs'
	),
	agents AS (
		SELECT
			mto_agents.id,
			json_agg(json_build_object(
				'shipment_type',
				shipments.shipment_type))::TEXT AS context
		FROM
			mto_agents
			JOIN shipments ON mto_agents.mto_shipment_id = shipments.id
		GROUP BY
			mto_agents.id
	),
	agents_logs AS (
		SELECT
			audit_history.*,
			context,
			NULL AS context_id
		FROM
			audit_history
			JOIN agents ON agents.id = audit_history.object_id
				AND audit_history."table_name" = 'mto_agents'
	),
	reweighs AS (
		SELECT
			reweighs.id,
			json_agg(json_build_object('shipment_type',
				shipments.shipment_type,
				'payment_request_number',
				payment_requests.payment_request_number))::TEXT AS context
		FROM
			reweighs
			JOIN shipments ON reweighs.shipment_id = shipments.id
			LEFT JOIN payment_requests ON shipments.move_id = payment_requests.move_id
		GROUP BY
			reweighs.id
	),
	reweigh_logs as (
		SELECT audit_history.*,
			context,
			NULL AS context_id
		FROM
			audit_history
		JOIN reweighs ON reweighs.id = audit_history.object_id
			AND audit_history."table_name" = 'reweighs'
	),
	combined_logs AS (
		SELECT
			*
		FROM
			pickup_address_logs
		UNION ALL
		SELECT
			*
		FROM
			destination_address_logs
		UNION ALL
		SELECT
			*
		FROM
			service_item_logs
		UNION ALL
		SELECT
			*
		FROM
			shipment_logs
		UNION ALL
		SELECT
			*
		FROM
			entitlements_logs
		UNION ALL
		SELECT
			*
		FROM
			reweigh_logs
		UNION ALL
		SELECT
			*
		FROM
			orders_logs
		UNION ALL
		SELECT
			*
		FROM
			agents_logs
		UNION ALL
		SELECT
			*
		FROM
			payment_requests_logs
		UNION ALL
		SELECT
			*
		FROM
			proof_of_service_docs_logs
		UNION ALL
		SELECT
			*
		FROM
			move_logs
	) SELECT DISTINCT
		combined_logs.*,
		office_users.first_name AS session_user_first_name,
		office_users.last_name AS session_user_last_name,
		office_users.email AS session_user_email,
		office_users.telephone AS session_user_telephone
	FROM
		combined_logs
		LEFT JOIN users_roles ON session_userid = users_roles.user_id
		LEFT JOIN roles ON users_roles.role_id = roles.id
			AND(roles.role_type = 'transportation_ordering_officer'
				OR roles.role_type = 'transportation_invoicing_officer'
				OR roles.role_type = 'ppm_office_users'
				OR role_type = 'services_counselor'
				OR role_type = 'contracting_officer'
				OR role_type = 'qae_csr')
		LEFT JOIN office_users ON office_users.user_id = session_userid
	ORDER BY
		action_tstamp_tx DESC`

	audits := &models.AuditHistories{}
	locator := params.Locator
	if params.Page == nil {
		params.Page = swag.Int64(1)
	}
	if params.PerPage == nil {
		params.PerPage = swag.Int64(20)
	}

	query := appCtx.DB().RawQuery(rawQuery, locator).Paginate(int(*params.Page), int(*params.PerPage))
	err := query.All(audits)

	if err != nil {
		switch err {
		case sql.ErrNoRows:
			// Not found error expects an id but we're querying by locator
			return &models.MoveHistory{}, 0, apperror.NewNotFoundError(uuid.Nil, "move locator "+locator)
		default:
			return &models.MoveHistory{}, 0, apperror.NewQueryError("AuditHistory", err, "")
		}
	}

	var move models.Move
	err = appCtx.DB().Q().Where("locator = $1", locator).First(&move)
	if err != nil {
		switch err {
		case sql.ErrNoRows:
			// Not found error expects an id but we're querying by locator
			return &models.MoveHistory{}, 0, apperror.NewNotFoundError(uuid.Nil, "move locator "+locator)
		default:
			return &models.MoveHistory{}, 0, apperror.NewQueryError("Move", err, "")
		}
	}

	moveHistory := models.MoveHistory{
		ID:             move.ID,
		Locator:        move.Locator,
		ReferenceID:    move.ReferenceID,
		AuditHistories: *audits,
	}

	return &moveHistory, int64(query.Paginator.TotalEntriesSize), nil
}<|MERGE_RESOLUTION|>--- conflicted
+++ resolved
@@ -187,13 +187,8 @@
 					'status',
 					payment_service_items.status))::TEXT AS context,
 			payment_requests.id AS id,
-<<<<<<< HEAD
 			payment_requests.move_id,
 			payment_requests.payment_request_number
-
-=======
-			payment_requests.payment_request_number
->>>>>>> 653ec500
 		FROM
 			payment_requests
 		JOIN payment_service_items ON payment_service_items.payment_request_id = payment_requests.id
