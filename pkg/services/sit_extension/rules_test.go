--- conflicted
+++ resolved
@@ -15,13 +15,6 @@
 func (suite *SitExtensionServiceSuite) TestValidationRules() {
 	suite.Run("checkDepartureDates", func() {
 		suite.Run("success", func() {
-<<<<<<< HEAD
-			today := time.Now()
-			tomorrow := today.Add(time.Hour * 24)
-			sit := models.SITDurationUpdate{MTOShipmentID: uuid.Must(uuid.NewV4())}
-			shipment := models.MTOShipment{DestinationSITAuthEndDate: &today, ActualDeliveryDate: &tomorrow}
-			err := checkDepartureDates().Validate(suite.AppContextForTest(), sit, &shipment)
-=======
 			shipmentId := uuid.Must(uuid.NewV4())
 			today := time.Now()
 			tomorrow := today.Add(time.Hour * 24)
@@ -47,27 +40,12 @@
 
 			var emptySitExt models.SITDurationUpdate
 			err := checkDepartureDate().Validate(suite.AppContextForTest(), emptySitExt, &shipment)
->>>>>>> 2f59a6a7
 			suite.NilOrNoVerrs(err)
 		})
 	})
 
 	suite.Run("checkDepartureDates", func() {
 		suite.Run("failure", func() {
-<<<<<<< HEAD
-			today := time.Now()
-			sit := models.SITDurationUpdate{MTOShipmentID: uuid.Must(uuid.NewV4())}
-			shipment := models.MTOShipment{DestinationSITAuthEndDate: &today, ActualDeliveryDate: &today}
-			err := checkDepartureDates().Validate(suite.AppContextForTest(), sit, &shipment)
-
-			switch verr := err.(type) {
-			case *validate.Errors:
-				suite.True(verr.HasAny())
-				suite.Contains(verr.Keys(), shipment.ID.String())
-			default:
-				suite.Failf("expected *validate.Errors", "%t - %v", err, err)
-			}
-=======
 			shipmentId := uuid.Must(uuid.NewV4())
 			today := time.Now()
 			tomorrow := today.Add(time.Hour * 24)
@@ -95,7 +73,6 @@
 			err := checkDepartureDate().Validate(suite.AppContextForTest(), emptySitExt, &shipment)
 			suite.Error(err)
 			suite.Contains(err.Error(), "cannot be prior or equal to the SIT end date ")
->>>>>>> 2f59a6a7
 		})
 	})
 
