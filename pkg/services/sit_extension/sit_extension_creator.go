package sitextension

import (
	"database/sql"

	"github.com/gofrs/uuid"

	"github.com/transcom/mymove/pkg/appcontext"
	"github.com/transcom/mymove/pkg/apperror"
	"github.com/transcom/mymove/pkg/models"
	"github.com/transcom/mymove/pkg/services"
)

type sitExtensionCreator struct {
	checks     []sitExtensionValidator
	moveRouter services.MoveRouter
}

// NewSitExtensionCreator creates a new struct with the service dependencies
func NewSitExtensionCreator(moveRouter services.MoveRouter) services.SITExtensionCreator {
	return &sitExtensionCreator{
		[]sitExtensionValidator{
			checkShipmentID(),
			checkRequiredFields(),
			checkSITExtensionPending(),
		},
		moveRouter,
	}
}

// CreateSITExtension creates a SIT extension
func (f *sitExtensionCreator) CreateSITExtension(appCtx appcontext.AppContext, sitExtension *models.SITDurationUpdate) (*models.SITDurationUpdate, error) {
	// Get existing shipment info
	shipment := &models.MTOShipment{}
	// Find the shipment, return error if not found (or if using an external vendor since this is called
	// by the prime API).
	err := appCtx.DB().Where("uses_external_vendor = FALSE").Find(shipment, sitExtension.MTOShipmentID)

	if err != nil {
		switch err {
		case sql.ErrNoRows:
			return nil, apperror.NewNotFoundError(sitExtension.MTOShipmentID, "while looking for MTOShipment")
		default:
			return nil, apperror.NewQueryError("MTOShipment", err, "")
		}
	}

	// Set status to pending if none is provided
	if sitExtension.Status == "" {
		sitExtension.Status = models.SITExtensionStatusPending
	}

	err = validateSITExtension(appCtx, *sitExtension, shipment, f.checks...)
	if err != nil {
		return nil, err
	}

	verrs, err := appCtx.DB().ValidateAndCreate(sitExtension)

	if verrs != nil && verrs.HasAny() {
		return nil, apperror.NewInvalidInputError(uuid.Nil, err, verrs, "Invalid input found while creating the SIT extension.")
	} else if err != nil {
		return nil, apperror.NewQueryError("SITExtension", err, "")
	}

	// If the status is set to pending, then the TOO needs to review the sit extensions
	// Which means the shipment and move status needs to be set to approvals requested
	if sitExtension.Status == models.SITExtensionStatusPending {
<<<<<<< HEAD
		shipment.Status = models.MTOShipmentStatusApprovalsRequested

		transactionError := appCtx.NewTransaction(func(txnAppCtx appcontext.AppContext) error {
			verrs, err := appCtx.DB().ValidateAndUpdate(shipment)

			if verrs != nil && verrs.HasAny() {
				return apperror.NewInvalidInputError(shipment.ID, err, verrs, "Invalid input found while updating the shipment")
			} else if err != nil {
				return apperror.NewQueryError("MTOShipments", err, "")
			}
			return nil
		})

		if transactionError != nil {
			return nil, transactionError
		}

		// Get the move
		var move models.Move
		err := appCtx.DB().Find(&move, shipment.MoveTaskOrderID)
		if err != nil {
			switch err {
			case sql.ErrNoRows:
				return nil, apperror.NewNotFoundError(shipment.MoveTaskOrderID, "looking for Move")
			default:
				return nil, apperror.NewQueryError("Move", err, "")
=======
		transactionError := appCtx.NewTransaction(func(txnAppCtx appcontext.AppContext) error {
			if _, err := f.moveRouter.UpdateShipmentStatusToApprovalsRequested(txnAppCtx, *shipment); err != nil {
				return err
>>>>>>> 0008c8c7
			}

			// Get the move
			var move models.Move
			err := appCtx.DB().Find(&move, shipment.MoveTaskOrderID)
			if err != nil {
				switch err {
				case sql.ErrNoRows:
					return apperror.NewNotFoundError(shipment.MoveTaskOrderID, "looking for Move")
				default:
					return apperror.NewQueryError("Move", err, "")
				}
			}

			existingMoveStatus := move.Status
			err = f.moveRouter.SendToOfficeUser(appCtx, &move)
			if err != nil {
				return err
			}

			// only update if the move status has actually changed
			if existingMoveStatus != move.Status {
				err = appCtx.DB().Update(&move)
				if err != nil {
					return err
				}
			}
			return nil
		})

		if transactionError != nil {
			return nil, transactionError
		}

	}

	return sitExtension, nil
}<|MERGE_RESOLUTION|>--- conflicted
+++ resolved
@@ -66,38 +66,9 @@
 	// If the status is set to pending, then the TOO needs to review the sit extensions
 	// Which means the shipment and move status needs to be set to approvals requested
 	if sitExtension.Status == models.SITExtensionStatusPending {
-<<<<<<< HEAD
-		shipment.Status = models.MTOShipmentStatusApprovalsRequested
-
-		transactionError := appCtx.NewTransaction(func(txnAppCtx appcontext.AppContext) error {
-			verrs, err := appCtx.DB().ValidateAndUpdate(shipment)
-
-			if verrs != nil && verrs.HasAny() {
-				return apperror.NewInvalidInputError(shipment.ID, err, verrs, "Invalid input found while updating the shipment")
-			} else if err != nil {
-				return apperror.NewQueryError("MTOShipments", err, "")
-			}
-			return nil
-		})
-
-		if transactionError != nil {
-			return nil, transactionError
-		}
-
-		// Get the move
-		var move models.Move
-		err := appCtx.DB().Find(&move, shipment.MoveTaskOrderID)
-		if err != nil {
-			switch err {
-			case sql.ErrNoRows:
-				return nil, apperror.NewNotFoundError(shipment.MoveTaskOrderID, "looking for Move")
-			default:
-				return nil, apperror.NewQueryError("Move", err, "")
-=======
 		transactionError := appCtx.NewTransaction(func(txnAppCtx appcontext.AppContext) error {
 			if _, err := f.moveRouter.UpdateShipmentStatusToApprovalsRequested(txnAppCtx, *shipment); err != nil {
 				return err
->>>>>>> 0008c8c7
 			}
 
 			// Get the move
