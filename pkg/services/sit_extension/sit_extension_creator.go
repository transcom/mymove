package sitextension

import (
	"database/sql"

	"github.com/gofrs/uuid"

	"github.com/transcom/mymove/pkg/appcontext"
	"github.com/transcom/mymove/pkg/apperror"
	"github.com/transcom/mymove/pkg/models"
	"github.com/transcom/mymove/pkg/services"
)

type sitExtensionCreator struct {
	checks     []sitExtensionValidator
	moveRouter services.MoveRouter
}

// NewSitExtensionCreator creates a new struct with the service dependencies
func NewSitExtensionCreator(moveRouter services.MoveRouter) services.SITExtensionCreator {
	return &sitExtensionCreator{
		[]sitExtensionValidator{
			checkShipmentID(),
			checkRequiredFields(),
			checkSITExtensionPending(),
<<<<<<< HEAD
			checkDepartureDates(),
=======
			checkDepartureDate(),
>>>>>>> 2f59a6a7
		},
		moveRouter,
	}
}

// CreateSITExtension creates a SIT extension
func (f *sitExtensionCreator) CreateSITExtension(appCtx appcontext.AppContext, sitExtension *models.SITDurationUpdate) (*models.SITDurationUpdate, error) {
	// Get existing shipment info
	shipment := &models.MTOShipment{}
	// Find the shipment, return error if not found (or if using an external vendor since this is called
	// by the prime API).
	err := appCtx.DB().Q().EagerPreload("MTOServiceItems", "OriginSITAuthEndDate", "DestinationSITAuthEndDate").Where("uses_external_vendor = FALSE").Find(shipment, sitExtension.MTOShipmentID)

	if err != nil {
		switch err {
		case sql.ErrNoRows:
			return nil, apperror.NewNotFoundError(sitExtension.MTOShipmentID, "while looking for MTOShipment")
		default:
			return nil, apperror.NewQueryError("MTOShipment", err, "")
		}
	}

	// Set status to pending if none is provided
	if sitExtension.Status == "" {
		sitExtension.Status = models.SITExtensionStatusPending
	}

	err = validateSITExtension(appCtx, *sitExtension, shipment, f.checks...)
	if err != nil {
		return nil, err
	}

	verrs, err := appCtx.DB().ValidateAndCreate(sitExtension)

	if verrs != nil && verrs.HasAny() {
		return nil, apperror.NewInvalidInputError(uuid.Nil, err, verrs, "Invalid input found while creating the SIT extension.")
	} else if err != nil {
		return nil, apperror.NewQueryError("SITExtension", err, "")
	}

	// If the status is set to pending, then the TOO needs to review the sit extensions
	// Which means the move status needs to be set to approvals requested
	if sitExtension.Status == models.SITExtensionStatusPending {
		// Get the move
		var move models.Move
		err := appCtx.DB().Find(&move, shipment.MoveTaskOrderID)
		if err != nil {
			switch err {
			case sql.ErrNoRows:
				return nil, apperror.NewNotFoundError(shipment.MoveTaskOrderID, "looking for Move")
			default:
				return nil, apperror.NewQueryError("Move", err, "")
			}
		}

		existingMoveStatus := move.Status
		err = f.moveRouter.SendToOfficeUser(appCtx, &move)
		if err != nil {
			return nil, err
		}

		// only update if the move status has actually changed
		if existingMoveStatus != move.Status {
			err = appCtx.DB().Update(&move)
			if err != nil {
				return nil, err
			}
		}
	}

	return sitExtension, nil
}<|MERGE_RESOLUTION|>--- conflicted
+++ resolved
@@ -23,11 +23,7 @@
 			checkShipmentID(),
 			checkRequiredFields(),
 			checkSITExtensionPending(),
-<<<<<<< HEAD
-			checkDepartureDates(),
-=======
 			checkDepartureDate(),
->>>>>>> 2f59a6a7
 		},
 		moveRouter,
 	}
