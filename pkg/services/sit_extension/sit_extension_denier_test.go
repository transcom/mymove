package sitextension

import (
	"time"

	"github.com/gofrs/uuid"

	"github.com/transcom/mymove/pkg/apperror"
	"github.com/transcom/mymove/pkg/auth"
	"github.com/transcom/mymove/pkg/etag"
	"github.com/transcom/mymove/pkg/factory"
	"github.com/transcom/mymove/pkg/models"
	moverouter "github.com/transcom/mymove/pkg/services/move"
	"github.com/transcom/mymove/pkg/testdatagen"
)

func (suite *SitExtensionServiceSuite) TestDenySITExtension() {
	moveRouter := moverouter.NewMoveRouter()
	sitExtensionDenier := NewSITExtensionDenier(moveRouter)

	suite.Run("Returns an error when shipment is not found", func() {
		nonexistentUUID := uuid.Must(uuid.NewV4())
		officeRemarks := "office remarks"
<<<<<<< HEAD
		convertToCustomerExpense := models.BoolPointer(false)
=======
		convertToCustomersExpense := models.BoolPointer(false)
>>>>>>> 6dafb40d
		eTag := ""
		session := suite.AppContextWithSessionForTest(&auth.Session{
			ApplicationName: auth.OfficeApp,
			OfficeUserID:    uuid.Must(uuid.NewV4()),
		})
<<<<<<< HEAD
		_, err := sitExtensionDenier.DenySITExtension(session, nonexistentUUID, nonexistentUUID, &officeRemarks, convertToCustomerExpense, eTag)
=======
		_, err := sitExtensionDenier.DenySITExtension(session, nonexistentUUID, nonexistentUUID, &officeRemarks, convertToCustomersExpense, eTag)
>>>>>>> 6dafb40d

		suite.Error(err)
		suite.IsType(apperror.NotFoundError{}, err)
	})

	suite.Run("Returns an error when SIT extension is not found", func() {
		nonexistentUUID := uuid.Must(uuid.NewV4())
		mtoShipment := factory.BuildMTOShipment(suite.DB(), nil, nil)
		officeRemarks := "office remarks"
<<<<<<< HEAD
		convertToCustomerExpense := models.BoolPointer(false)
=======
		convertToCustomersExpense := models.BoolPointer(false)
>>>>>>> 6dafb40d
		eTag := ""
		session := suite.AppContextWithSessionForTest(&auth.Session{
			ApplicationName: auth.OfficeApp,
			OfficeUserID:    uuid.Must(uuid.NewV4()),
		})
<<<<<<< HEAD
		_, err := sitExtensionDenier.DenySITExtension(session, mtoShipment.ID, nonexistentUUID, &officeRemarks, convertToCustomerExpense, eTag)
=======
		_, err := sitExtensionDenier.DenySITExtension(session, mtoShipment.ID, nonexistentUUID, &officeRemarks, convertToCustomersExpense, eTag)
>>>>>>> 6dafb40d

		suite.Error(err)
		suite.IsType(apperror.NotFoundError{}, err)
	})

	suite.Run("Returns an error when etag does not match", func() {
		sitExtension := factory.BuildSITDurationUpdate(suite.DB(), nil, nil)
		mtoShipment := sitExtension.MTOShipment
		officeRemarks := "office remarks"
<<<<<<< HEAD
		convertToCustomerExpense := models.BoolPointer(false)
=======
		convertToCustomersExpense := models.BoolPointer(false)
>>>>>>> 6dafb40d
		eTag := ""
		session := suite.AppContextWithSessionForTest(&auth.Session{
			ApplicationName: auth.OfficeApp,
			OfficeUserID:    uuid.Must(uuid.NewV4()),
		})

<<<<<<< HEAD
		_, err := sitExtensionDenier.DenySITExtension(session, mtoShipment.ID, sitExtension.ID, &officeRemarks, convertToCustomerExpense, eTag)
=======
		_, err := sitExtensionDenier.DenySITExtension(session, mtoShipment.ID, sitExtension.ID, &officeRemarks, convertToCustomersExpense, eTag)
>>>>>>> 6dafb40d

		suite.Error(err)
		suite.IsType(apperror.PreconditionFailedError{}, err)
		suite.Contains(err.Error(), mtoShipment.ID.String())
	})

	suite.Run("Returns an error when shipment ID from SIT extension and shipment ID found do not match", func() {
		mtoShipment := factory.BuildMTOShipment(suite.DB(), nil, nil)
		otherMtoShipment := factory.BuildMTOShipment(suite.DB(), nil, nil)
		sitExtension := factory.BuildSITDurationUpdate(suite.DB(), []factory.Customization{
			{
				Model:    mtoShipment,
				LinkOnly: true,
			},
		}, nil)
		officeRemarks := "office remarks"
<<<<<<< HEAD
		convertToCustomerExpense := models.BoolPointer(false)
=======
		convertToCustomersExpense := models.BoolPointer(false)
>>>>>>> 6dafb40d
		eTag := ""
		session := suite.AppContextWithSessionForTest(&auth.Session{
			ApplicationName: auth.OfficeApp,
			OfficeUserID:    uuid.Must(uuid.NewV4()),
		})

<<<<<<< HEAD
		_, err := sitExtensionDenier.DenySITExtension(session, otherMtoShipment.ID, sitExtension.ID, &officeRemarks, convertToCustomerExpense, eTag)
=======
		_, err := sitExtensionDenier.DenySITExtension(session, otherMtoShipment.ID, sitExtension.ID, &officeRemarks, convertToCustomersExpense, eTag)
>>>>>>> 6dafb40d

		suite.Error(err)
		suite.IsType(apperror.NotFoundError{}, err)
		suite.Contains(err.Error(), otherMtoShipment.ID.String())
	})

	suite.Run("Updates the SIT extension's status to DENIED and approves move when all fields are valid", func() {
		move := factory.BuildApprovalsRequestedMove(suite.DB(), nil, nil)
		mtoShipment := factory.BuildMTOShipment(suite.DB(), []factory.Customization{
			{
				Model: models.MTOShipment{
					SITDaysAllowance: models.IntPointer(20),
				},
			},
			{
				Model:    move,
				LinkOnly: true,
			},
		}, nil)
		sitExtension := factory.BuildSITDurationUpdate(suite.DB(), []factory.Customization{
			{
				Model:    mtoShipment,
				LinkOnly: true,
			},
		}, nil)
		officeRemarks := "office remarks"
<<<<<<< HEAD
		convertToCustomerExpense := models.BoolPointer(false)
=======
		convertToCustomersExpense := models.BoolPointer(false)
>>>>>>> 6dafb40d
		eTag := etag.GenerateEtag(mtoShipment.UpdatedAt)
		session := suite.AppContextWithSessionForTest(&auth.Session{
			ApplicationName: auth.OfficeApp,
			OfficeUserID:    uuid.Must(uuid.NewV4()),
		})

<<<<<<< HEAD
		updatedShipment, err := sitExtensionDenier.DenySITExtension(session, mtoShipment.ID, sitExtension.ID, &officeRemarks, convertToCustomerExpense, eTag)
=======
		updatedShipment, err := sitExtensionDenier.DenySITExtension(session, mtoShipment.ID, sitExtension.ID, &officeRemarks, convertToCustomersExpense, eTag)
>>>>>>> 6dafb40d
		suite.NoError(err)

		var shipmentInDB models.MTOShipment
		err = suite.DB().EagerPreload("MoveTaskOrder").Find(&shipmentInDB, mtoShipment.ID)
		suite.NoError(err)
		var sitExtensionInDB models.SITDurationUpdate
		err = suite.DB().Find(&sitExtensionInDB, sitExtension.ID)
		suite.NoError(err)

		suite.Equal(mtoShipment.ID.String(), updatedShipment.ID.String())
		suite.Equal(officeRemarks, *sitExtensionInDB.OfficeRemarks)
<<<<<<< HEAD
		suite.Equal(convertToCustomerExpense, sitExtensionInDB.CustomerExpense)
		suite.Equal(models.SITExtensionStatusDenied, sitExtensionInDB.Status)
		suite.Equal(models.MoveStatusAPPROVED, shipmentInDB.MoveTaskOrder.Status)
	})

	suite.Run("Updates the SIT extension's status to DENIED and updates members_expense to TRUE when 'Convert to Customer Expense' is chosen.", func() {
		move := factory.BuildApprovalsRequestedMove(suite.DB(), nil, nil)
		mtoShipment := factory.BuildMTOShipment(suite.DB(), []factory.Customization{
			{
				Model: models.MTOShipment{
					SITDaysAllowance: models.IntPointer(20),
				},
			},
			{
				Model:    move,
				LinkOnly: true,
			},
		}, nil)
		sitExtension := factory.BuildSITDurationUpdate(suite.DB(), []factory.Customization{
			{
				Model:    mtoShipment,
				LinkOnly: true,
			},
		}, nil)
		officeRemarks := "office remarks"
		convertToCustomerExpense := models.BoolPointer(true)
		eTag := etag.GenerateEtag(mtoShipment.UpdatedAt)
		session := suite.AppContextWithSessionForTest(&auth.Session{
			ApplicationName: auth.OfficeApp,
			OfficeUserID:    uuid.Must(uuid.NewV4()),
		})

		// Test data needed to ensure that conversion sets the correct flags in both sit_extensions and mto_service_items table.
		testdatagen.FetchOrMakeReService(suite.DB(), testdatagen.Assertions{ReService: models.ReService{Code: "DOFSIT"}})
		testdatagen.MakeMTOServiceItem(suite.DB(), testdatagen.Assertions{
			ReService: models.ReService{
				Code: models.ReServiceCodeDOFSIT,
			},
			MTOServiceItem: models.MTOServiceItem{
				Status: models.MTOServiceItemStatusApproved,
			},
			MTOShipment: mtoShipment,
		})

		updatedShipment, err := sitExtensionDenier.DenySITExtension(session, mtoShipment.ID, sitExtension.ID, &officeRemarks, convertToCustomerExpense, eTag)
		suite.NoError(err)
		suite.NotNil(updatedShipment)

		var shipmentInDB models.MTOShipment
		err = suite.DB().EagerPreload("MoveTaskOrder").Find(&shipmentInDB, mtoShipment.ID)
		suite.NoError(err)
		var sitExtensionInDB models.SITDurationUpdate
		err = suite.DB().Find(&sitExtensionInDB, sitExtension.ID)
		suite.NoError(err)

		suite.Equal(mtoShipment.ID.String(), updatedShipment.ID.String())
		suite.Equal(officeRemarks, *sitExtensionInDB.OfficeRemarks)
		suite.Equal(convertToCustomerExpense, sitExtensionInDB.CustomerExpense)
=======
		suite.Equal(convertToCustomersExpense, sitExtensionInDB.CustomersExpense)
>>>>>>> 6dafb40d
		suite.Equal(models.SITExtensionStatusDenied, sitExtensionInDB.Status)
		suite.Equal(models.MoveStatusAPPROVED, shipmentInDB.MoveTaskOrder.Status)
	})

	suite.Run("Updates the SIT extension's status to DENIED and updates members_expense to TRUE when 'Convert to customer expense' is chosen.", func() {
		move := factory.BuildApprovalsRequestedMove(suite.DB(), nil, nil)
		mtoShipment := factory.BuildMTOShipment(suite.DB(), []factory.Customization{
			{
				Model: models.MTOShipment{
					SITDaysAllowance: models.IntPointer(20),
				},
			},
			{
				Model:    move,
				LinkOnly: true,
			},
		}, nil)
		sitExtension := factory.BuildSITDurationUpdate(suite.DB(), []factory.Customization{
			{
				Model:    mtoShipment,
				LinkOnly: true,
			},
		}, nil)
		officeRemarks := "office remarks"
		convertToCustomersExpense := models.BoolPointer(true)
		eTag := etag.GenerateEtag(mtoShipment.UpdatedAt)
		session := suite.AppContextWithSessionForTest(&auth.Session{
			ApplicationName: auth.OfficeApp,
			OfficeUserID:    uuid.Must(uuid.NewV4()),
		})

		today := time.Now()

		// Test data needed to ensure that conversion sets the correct flags in both sit_extensions and mto_service_items table.
		testdatagen.FetchOrMakeReService(suite.DB(), testdatagen.Assertions{ReService: models.ReService{Code: "DOFSIT"}})
		testdatagen.MakeMTOServiceItem(suite.DB(), testdatagen.Assertions{
			ReService: models.ReService{
				Code: models.ReServiceCodeDOFSIT,
			},
			MTOServiceItem: models.MTOServiceItem{
				Status:       models.MTOServiceItemStatusApproved,
				SITEntryDate: &today,
			},
			MTOShipment: mtoShipment,
		})

		updatedShipment, err := sitExtensionDenier.DenySITExtension(session, mtoShipment.ID, sitExtension.ID, &officeRemarks, convertToCustomersExpense, eTag)
		suite.NoError(err)
		suite.NotNil(updatedShipment)

		var shipmentInDB models.MTOShipment
		err = suite.DB().EagerPreload("MoveTaskOrder").Find(&shipmentInDB, mtoShipment.ID)
		suite.NoError(err)
		var sitExtensionInDB models.SITDurationUpdate
		err = suite.DB().Find(&sitExtensionInDB, sitExtension.ID)
		suite.NoError(err)

		suite.Equal(mtoShipment.ID.String(), updatedShipment.ID.String())
		suite.Equal(officeRemarks, *sitExtensionInDB.OfficeRemarks)
		suite.Equal(convertToCustomersExpense, sitExtensionInDB.CustomersExpense)
		suite.Equal(models.SITExtensionStatusDenied, sitExtensionInDB.Status)
		suite.Equal(models.MoveStatusAPPROVED, shipmentInDB.MoveTaskOrder.Status)
	})

	suite.Run("Returns an error if MTO Shipment related to SIT extension request cannot be found.", func() {
		move := factory.BuildApprovalsRequestedMove(suite.DB(), nil, nil)
		mtoShipment := factory.BuildMTOShipment(suite.DB(), []factory.Customization{
			{
				Model: models.MTOShipment{
					SITDaysAllowance: models.IntPointer(20),
				},
			},
			{
				Model:    move,
				LinkOnly: true,
			},
		}, nil)
		sitExtension := factory.BuildSITDurationUpdate(suite.DB(), []factory.Customization{
			{
				Model:    mtoShipment,
				LinkOnly: true,
			},
		}, nil)
		officeRemarks := "office remarks"
		convertToCustomersExpense := models.BoolPointer(true)
		eTag := etag.GenerateEtag(mtoShipment.UpdatedAt)
		session := suite.AppContextWithSessionForTest(&auth.Session{
			ApplicationName: auth.OfficeApp,
			OfficeUserID:    uuid.Must(uuid.NewV4()),
		})

		updatedShipment, err := sitExtensionDenier.DenySITExtension(session, mtoShipment.ID, sitExtension.ID, &officeRemarks, convertToCustomersExpense, eTag)
		suite.Error(err)
		suite.IsType(apperror.NotFoundError{}, err)
		suite.Nil(updatedShipment)
	})

	suite.Run("Sets move to approvals requested if there are remaining pending SIT extensions", func() {
		move := factory.BuildAvailableToPrimeMove(suite.DB(), nil, nil)
		mtoShipment := factory.BuildMTOShipment(suite.DB(), []factory.Customization{
			{
				Model: models.MTOShipment{
					SITDaysAllowance: models.IntPointer(20),
				},
			},
			{
				Model:    move,
				LinkOnly: true,
			},
		}, nil)
		sitExtensionToBeDenied := factory.BuildSITDurationUpdate(suite.DB(), []factory.Customization{
			{
				Model:    mtoShipment,
				LinkOnly: true,
			},
		}, nil)
		// Pending SIT Extension that won't be approved or denied
		factory.BuildSITDurationUpdate(suite.DB(), []factory.Customization{
			{
				Model:    mtoShipment,
				LinkOnly: true,
			},
		}, nil)
		officeRemarks := "office remarks"
<<<<<<< HEAD
		convertToCustomerExpense := models.BoolPointer(false)
=======
		convertToCustomersExpense := models.BoolPointer(false)
>>>>>>> 6dafb40d
		eTag := etag.GenerateEtag(mtoShipment.UpdatedAt)
		session := suite.AppContextWithSessionForTest(&auth.Session{
			ApplicationName: auth.OfficeApp,
			OfficeUserID:    uuid.Must(uuid.NewV4()),
		})

<<<<<<< HEAD
		_, err := sitExtensionDenier.DenySITExtension(session, mtoShipment.ID, sitExtensionToBeDenied.ID, &officeRemarks, convertToCustomerExpense, eTag)
=======
		_, err := sitExtensionDenier.DenySITExtension(session, mtoShipment.ID, sitExtensionToBeDenied.ID, &officeRemarks, convertToCustomersExpense, eTag)
>>>>>>> 6dafb40d
		suite.NoError(err)

		var shipmentInDB models.MTOShipment
		err = suite.DB().EagerPreload("MoveTaskOrder").Find(&shipmentInDB, mtoShipment.ID)
		suite.NoError(err)
		suite.Equal(models.MoveStatusAPPROVALSREQUESTED, shipmentInDB.MoveTaskOrder.Status)
	})
}<|MERGE_RESOLUTION|>--- conflicted
+++ resolved
@@ -21,21 +21,13 @@
 	suite.Run("Returns an error when shipment is not found", func() {
 		nonexistentUUID := uuid.Must(uuid.NewV4())
 		officeRemarks := "office remarks"
-<<<<<<< HEAD
-		convertToCustomerExpense := models.BoolPointer(false)
-=======
-		convertToCustomersExpense := models.BoolPointer(false)
->>>>>>> 6dafb40d
+		convertToCustomersExpense := models.BoolPointer(false)
 		eTag := ""
 		session := suite.AppContextWithSessionForTest(&auth.Session{
 			ApplicationName: auth.OfficeApp,
 			OfficeUserID:    uuid.Must(uuid.NewV4()),
 		})
-<<<<<<< HEAD
-		_, err := sitExtensionDenier.DenySITExtension(session, nonexistentUUID, nonexistentUUID, &officeRemarks, convertToCustomerExpense, eTag)
-=======
 		_, err := sitExtensionDenier.DenySITExtension(session, nonexistentUUID, nonexistentUUID, &officeRemarks, convertToCustomersExpense, eTag)
->>>>>>> 6dafb40d
 
 		suite.Error(err)
 		suite.IsType(apperror.NotFoundError{}, err)
@@ -45,21 +37,13 @@
 		nonexistentUUID := uuid.Must(uuid.NewV4())
 		mtoShipment := factory.BuildMTOShipment(suite.DB(), nil, nil)
 		officeRemarks := "office remarks"
-<<<<<<< HEAD
-		convertToCustomerExpense := models.BoolPointer(false)
-=======
-		convertToCustomersExpense := models.BoolPointer(false)
->>>>>>> 6dafb40d
+		convertToCustomersExpense := models.BoolPointer(false)
 		eTag := ""
 		session := suite.AppContextWithSessionForTest(&auth.Session{
 			ApplicationName: auth.OfficeApp,
 			OfficeUserID:    uuid.Must(uuid.NewV4()),
 		})
-<<<<<<< HEAD
-		_, err := sitExtensionDenier.DenySITExtension(session, mtoShipment.ID, nonexistentUUID, &officeRemarks, convertToCustomerExpense, eTag)
-=======
 		_, err := sitExtensionDenier.DenySITExtension(session, mtoShipment.ID, nonexistentUUID, &officeRemarks, convertToCustomersExpense, eTag)
->>>>>>> 6dafb40d
 
 		suite.Error(err)
 		suite.IsType(apperror.NotFoundError{}, err)
@@ -69,22 +53,14 @@
 		sitExtension := factory.BuildSITDurationUpdate(suite.DB(), nil, nil)
 		mtoShipment := sitExtension.MTOShipment
 		officeRemarks := "office remarks"
-<<<<<<< HEAD
-		convertToCustomerExpense := models.BoolPointer(false)
-=======
-		convertToCustomersExpense := models.BoolPointer(false)
->>>>>>> 6dafb40d
+		convertToCustomersExpense := models.BoolPointer(false)
 		eTag := ""
 		session := suite.AppContextWithSessionForTest(&auth.Session{
 			ApplicationName: auth.OfficeApp,
 			OfficeUserID:    uuid.Must(uuid.NewV4()),
 		})
 
-<<<<<<< HEAD
-		_, err := sitExtensionDenier.DenySITExtension(session, mtoShipment.ID, sitExtension.ID, &officeRemarks, convertToCustomerExpense, eTag)
-=======
 		_, err := sitExtensionDenier.DenySITExtension(session, mtoShipment.ID, sitExtension.ID, &officeRemarks, convertToCustomersExpense, eTag)
->>>>>>> 6dafb40d
 
 		suite.Error(err)
 		suite.IsType(apperror.PreconditionFailedError{}, err)
@@ -101,22 +77,14 @@
 			},
 		}, nil)
 		officeRemarks := "office remarks"
-<<<<<<< HEAD
-		convertToCustomerExpense := models.BoolPointer(false)
-=======
-		convertToCustomersExpense := models.BoolPointer(false)
->>>>>>> 6dafb40d
+		convertToCustomersExpense := models.BoolPointer(false)
 		eTag := ""
 		session := suite.AppContextWithSessionForTest(&auth.Session{
 			ApplicationName: auth.OfficeApp,
 			OfficeUserID:    uuid.Must(uuid.NewV4()),
 		})
 
-<<<<<<< HEAD
-		_, err := sitExtensionDenier.DenySITExtension(session, otherMtoShipment.ID, sitExtension.ID, &officeRemarks, convertToCustomerExpense, eTag)
-=======
 		_, err := sitExtensionDenier.DenySITExtension(session, otherMtoShipment.ID, sitExtension.ID, &officeRemarks, convertToCustomersExpense, eTag)
->>>>>>> 6dafb40d
 
 		suite.Error(err)
 		suite.IsType(apperror.NotFoundError{}, err)
@@ -143,22 +111,14 @@
 			},
 		}, nil)
 		officeRemarks := "office remarks"
-<<<<<<< HEAD
-		convertToCustomerExpense := models.BoolPointer(false)
-=======
-		convertToCustomersExpense := models.BoolPointer(false)
->>>>>>> 6dafb40d
-		eTag := etag.GenerateEtag(mtoShipment.UpdatedAt)
-		session := suite.AppContextWithSessionForTest(&auth.Session{
-			ApplicationName: auth.OfficeApp,
-			OfficeUserID:    uuid.Must(uuid.NewV4()),
-		})
-
-<<<<<<< HEAD
-		updatedShipment, err := sitExtensionDenier.DenySITExtension(session, mtoShipment.ID, sitExtension.ID, &officeRemarks, convertToCustomerExpense, eTag)
-=======
+		convertToCustomersExpense := models.BoolPointer(false)
+		eTag := etag.GenerateEtag(mtoShipment.UpdatedAt)
+		session := suite.AppContextWithSessionForTest(&auth.Session{
+			ApplicationName: auth.OfficeApp,
+			OfficeUserID:    uuid.Must(uuid.NewV4()),
+		})
+
 		updatedShipment, err := sitExtensionDenier.DenySITExtension(session, mtoShipment.ID, sitExtension.ID, &officeRemarks, convertToCustomersExpense, eTag)
->>>>>>> 6dafb40d
 		suite.NoError(err)
 
 		var shipmentInDB models.MTOShipment
@@ -170,7 +130,6 @@
 
 		suite.Equal(mtoShipment.ID.String(), updatedShipment.ID.String())
 		suite.Equal(officeRemarks, *sitExtensionInDB.OfficeRemarks)
-<<<<<<< HEAD
 		suite.Equal(convertToCustomerExpense, sitExtensionInDB.CustomerExpense)
 		suite.Equal(models.SITExtensionStatusDenied, sitExtensionInDB.Status)
 		suite.Equal(models.MoveStatusAPPROVED, shipmentInDB.MoveTaskOrder.Status)
@@ -229,9 +188,6 @@
 		suite.Equal(mtoShipment.ID.String(), updatedShipment.ID.String())
 		suite.Equal(officeRemarks, *sitExtensionInDB.OfficeRemarks)
 		suite.Equal(convertToCustomerExpense, sitExtensionInDB.CustomerExpense)
-=======
-		suite.Equal(convertToCustomersExpense, sitExtensionInDB.CustomersExpense)
->>>>>>> 6dafb40d
 		suite.Equal(models.SITExtensionStatusDenied, sitExtensionInDB.Status)
 		suite.Equal(models.MoveStatusAPPROVED, shipmentInDB.MoveTaskOrder.Status)
 	})
@@ -356,22 +312,14 @@
 			},
 		}, nil)
 		officeRemarks := "office remarks"
-<<<<<<< HEAD
-		convertToCustomerExpense := models.BoolPointer(false)
-=======
-		convertToCustomersExpense := models.BoolPointer(false)
->>>>>>> 6dafb40d
-		eTag := etag.GenerateEtag(mtoShipment.UpdatedAt)
-		session := suite.AppContextWithSessionForTest(&auth.Session{
-			ApplicationName: auth.OfficeApp,
-			OfficeUserID:    uuid.Must(uuid.NewV4()),
-		})
-
-<<<<<<< HEAD
-		_, err := sitExtensionDenier.DenySITExtension(session, mtoShipment.ID, sitExtensionToBeDenied.ID, &officeRemarks, convertToCustomerExpense, eTag)
-=======
+		convertToCustomersExpense := models.BoolPointer(false)
+		eTag := etag.GenerateEtag(mtoShipment.UpdatedAt)
+		session := suite.AppContextWithSessionForTest(&auth.Session{
+			ApplicationName: auth.OfficeApp,
+			OfficeUserID:    uuid.Must(uuid.NewV4()),
+		})
+
 		_, err := sitExtensionDenier.DenySITExtension(session, mtoShipment.ID, sitExtensionToBeDenied.ID, &officeRemarks, convertToCustomersExpense, eTag)
->>>>>>> 6dafb40d
 		suite.NoError(err)
 
 		var shipmentInDB models.MTOShipment
