--- conflicted
+++ resolved
@@ -29,11 +29,7 @@
 }
 
 // DenySITExtension denies the SIT Extension
-<<<<<<< HEAD
-func (f *sitExtensionDenier) DenySITExtension(appCtx appcontext.AppContext, shipmentID uuid.UUID, sitExtensionID uuid.UUID, officeRemarks *string, convertToCustomerExpense *bool, eTag string) (*models.MTOShipment, error) {
-=======
 func (f *sitExtensionDenier) DenySITExtension(appCtx appcontext.AppContext, shipmentID uuid.UUID, sitExtensionID uuid.UUID, officeRemarks *string, convertToCustomersExpense *bool, eTag string) (*models.MTOShipment, error) {
->>>>>>> 6dafb40d
 	shipment, err := mtoshipment.FindShipment(appCtx, shipmentID, "MoveTaskOrder")
 	if err != nil {
 		return nil, err
@@ -57,11 +53,7 @@
 	// err = appCtx.DB().Q().Find(&updatedShipment, shipmentID)
 	// return &updatedShipment, err
 
-<<<<<<< HEAD
-	return f.denySITExtension(appCtx, *shipment, *sitExtension, officeRemarks, convertToCustomerExpense)
-=======
 	return f.denySITExtension(appCtx, *shipment, *sitExtension, officeRemarks, convertToCustomersExpense)
->>>>>>> 6dafb40d
 }
 
 func (f *sitExtensionDenier) findSITExtension(appCtx appcontext.AppContext, sitExtensionID uuid.UUID) (*models.SITDurationUpdate, error) {
@@ -80,19 +72,11 @@
 	return &sitExtension, nil
 }
 
-<<<<<<< HEAD
-func (f *sitExtensionDenier) denySITExtension(appCtx appcontext.AppContext, shipment models.MTOShipment, sitExtension models.SITDurationUpdate, officeRemarks *string, convertToCustomerExpense *bool) (*models.MTOShipment, error) {
-	var returnedShipment models.MTOShipment
-
-	transactionError := appCtx.NewTransaction(func(txnAppCtx appcontext.AppContext) error {
-		if err := f.updateSITExtension(txnAppCtx, sitExtension, officeRemarks, convertToCustomerExpense); err != nil {
-=======
 func (f *sitExtensionDenier) denySITExtension(appCtx appcontext.AppContext, shipment models.MTOShipment, sitExtension models.SITDurationUpdate, officeRemarks *string, convertToCustomersExpense *bool) (*models.MTOShipment, error) {
 	var returnedShipment models.MTOShipment
 
 	transactionError := appCtx.NewTransaction(func(txnAppCtx appcontext.AppContext) error {
 		if err := f.updateSITExtension(txnAppCtx, sitExtension, officeRemarks, convertToCustomersExpense); err != nil {
->>>>>>> 6dafb40d
 			return err
 		}
 
@@ -110,13 +94,8 @@
 		}
 
 		// Since we aren't implementing an undo function, only update members_expense in the mto_service_items table if it's true.
-<<<<<<< HEAD
-		if *convertToCustomerExpense {
-			_, convertErr := f.serviceItemUpdater.ConvertItemToCustomerExpense(appCtx, &shipment)
-=======
 		if *convertToCustomersExpense {
 			_, convertErr := f.serviceItemUpdater.ConvertItemToCustomersExpense(appCtx, &returnedShipment)
->>>>>>> 6dafb40d
 			if convertErr != nil {
 				return convertErr
 			}
@@ -132,19 +111,11 @@
 	return &returnedShipment, nil
 }
 
-<<<<<<< HEAD
-func (f *sitExtensionDenier) updateSITExtension(appCtx appcontext.AppContext, sitExtension models.SITDurationUpdate, officeRemarks *string, convertToCustomerExpense *bool) error {
-	if officeRemarks != nil {
-		sitExtension.OfficeRemarks = officeRemarks
-	}
-	sitExtension.CustomerExpense = convertToCustomerExpense
-=======
 func (f *sitExtensionDenier) updateSITExtension(appCtx appcontext.AppContext, sitExtension models.SITDurationUpdate, officeRemarks *string, convertToCustomersExpense *bool) error {
 	if officeRemarks != nil {
 		sitExtension.OfficeRemarks = officeRemarks
 	}
 	sitExtension.CustomersExpense = convertToCustomersExpense
->>>>>>> 6dafb40d
 	sitExtension.Status = models.SITExtensionStatusDenied
 	now := time.Now()
 	sitExtension.DecisionDate = &now
