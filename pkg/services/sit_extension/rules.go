--- conflicted
+++ resolved
@@ -123,31 +123,20 @@
 		}
 		sorted := sitstatus.SortShipmentSITs(sitGroupings, time.Now())
 
-<<<<<<< HEAD
-=======
 		// Only checking these SIT service items to mirror what's happening in production
 		ValidOriginSITReServiceCodes := []models.ReServiceCode{models.ReServiceCodeDOASIT, models.ReServiceCodeIOASIT}
 		ValidDestSITReServiceCodes := []models.ReServiceCode{models.ReServiceCodeDDASIT, models.ReServiceCodeIDASIT}
 
->>>>>>> cb92e88b
 		// Check if any current SITs
 		if sorted.CurrentSITs != nil {
 			for _, serviceItem := range shipment.MTOServiceItems {
 				if serviceItem.SITDepartureDate != nil {
 					// Check if valid service SIT service item to get correct authorized end date.
-<<<<<<< HEAD
-					if slices.Contains(models.ValidOriginSITReServiceCodes, serviceItem.ReService.Code) &&
-						shipment.OriginSITAuthEndDate != nil && shipment.DestinationSITAuthEndDate == nil {
-						si = &serviceItem
-						endDate = shipment.OriginSITAuthEndDate
-					} else if (slices.Contains(models.ValidDestinationSITReServiceCodes, serviceItem.ReService.Code)) && shipment.DestinationSITAuthEndDate != nil {
-=======
 					if slices.Contains(ValidOriginSITReServiceCodes, serviceItem.ReService.Code) &&
 						shipment.OriginSITAuthEndDate != nil && shipment.DestinationSITAuthEndDate == nil {
 						si = &serviceItem
 						endDate = shipment.OriginSITAuthEndDate
 					} else if (slices.Contains(ValidDestSITReServiceCodes, serviceItem.ReService.Code)) && shipment.DestinationSITAuthEndDate != nil {
->>>>>>> cb92e88b
 						si = &serviceItem
 						endDate = shipment.DestinationSITAuthEndDate
 					}
