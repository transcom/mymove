--- conflicted
+++ resolved
@@ -111,29 +111,14 @@
 		// Only if service item types are DOASIT or DDASIT
 		// The prime cannot create a SIT Extension if the SIT departure date
 		// is before or equal to the authorized end date.
-<<<<<<< HEAD
-		if shipmentSITStatus != nil {
-			currentSIT := shipmentSITStatus.CurrentSIT
-			for _, serviceItem := range shipment.MTOServiceItems {
-				if serviceItem.SITDepartureDate != nil &&
-					(serviceItem.SITDepartureDate == shipmentSITStatus.CurrentSIT.SITDepartureDate) {
-					endDate := models.GetAuthorizedSITEndDateForSitExtension(*shipment, serviceItem.ReService.Code)
-					format := "2006-01-02"
-					if currentSIT.SITDepartureDate != nil && !endDate.IsZero() {
-						if currentSIT.SITDepartureDate.Before(*endDate) || currentSIT.SITDepartureDate.Equal(*endDate) {
-							sitErr := fmt.Sprintf("\nSIT departure date (%s) cannot be prior or equal to the SIT end date (%s)", currentSIT.SITDepartureDate.Format(format), endDate.Format(format))
-							return apperror.NewConflictError(shipment.ID, sitErr)
-						}
-=======
 		for _, serviceItem := range shipment.MTOServiceItems {
 			if serviceItem.SITDepartureDate != nil {
 				endDate := models.GetAuthorizedSITEndDateForSitExtension(*shipment, serviceItem.ReService.Code)
 				format := "2006-01-02"
-				if serviceItem.SITDepartureDate != nil && !endDate.IsZero() {
+				if !endDate.IsZero() {
 					if serviceItem.SITDepartureDate.Before(*endDate) || serviceItem.SITDepartureDate.Equal(*endDate) {
 						sitErr := fmt.Sprintf("\nSIT delivery date (%s) cannot be prior or equal to the SIT end date (%s)", serviceItem.SITDepartureDate.Format(format), endDate.Format(format))
 						return apperror.NewConflictError(shipment.ID, sitErr)
->>>>>>> 6a61b585
 					}
 				}
 			}
