--- conflicted
+++ resolved
@@ -143,11 +143,7 @@
 		format := "2006-01-02"
 		if endDate != nil && si != nil {
 			if si.SITDepartureDate.Before(*endDate) || si.SITDepartureDate.Equal(*endDate) {
-<<<<<<< HEAD
-				sitErr := fmt.Sprintf("\nSIT departure date (%s) cannot be prior or equal to the SIT end date (%s)", si.SITDepartureDate.Format(format), endDate.Format(format))
-=======
 				sitErr := fmt.Sprintf("\nSIT extension cannot be created: SIT departure date (%s) cannot be prior or equal to the SIT end date (%s)", si.SITDepartureDate.Format(format), endDate.Format(format))
->>>>>>> bf740f56
 				return apperror.NewConflictError(shipment.ID, sitErr)
 			}
 		}
