--- conflicted
+++ resolved
@@ -90,17 +90,13 @@
 // checks that the total SIT duration for a shipment is not reduced below 1 day by a newly-approved SITDurationUpdate
 // since SITDurationUpdate.approvedDays can be negative
 func checkMinimumSITDuration() sitExtensionValidator {
-<<<<<<< HEAD
-	return sitExtensionValidatorFunc(func(appCtx appcontext.AppContext, sitDurationUpdate models.SITDurationUpdate, shipment *models.MTOShipment) error {
+	return sitExtensionValidatorFunc(func(_ appcontext.AppContext, sitDurationUpdate models.SITDurationUpdate, shipment *models.MTOShipment) error {
 		if sitDurationUpdate.ApprovedDays == nil {
 			return apperror.NewInvalidInputError(sitDurationUpdate.ID, nil, nil, "missing sitDurationUpdate.ApprovedDays, can't calculate newSITDuration")
 		}
 		if shipment.SITDaysAllowance == nil {
 			return apperror.NewInvalidInputError(shipment.ID, nil, nil, "missing shipment.SITDaysAllowance, can't calculate newSITDuration")
 		}
-=======
-	return sitExtensionValidatorFunc(func(_ appcontext.AppContext, sitDurationUpdate models.SITDurationUpdate, shipment *models.MTOShipment) error {
->>>>>>> 32b06338
 		newSITDuration := int(*sitDurationUpdate.ApprovedDays) + int(*shipment.SITDaysAllowance)
 		if newSITDuration < 1 {
 			return apperror.NewInvalidInputError(sitDurationUpdate.ID, nil, nil, "can't reduce a SIT duration to less than one day")
