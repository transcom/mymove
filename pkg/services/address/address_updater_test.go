package address

import (
	"fmt"
	"time"

	"github.com/transcom/mymove/pkg/apperror"
	"github.com/transcom/mymove/pkg/etag"
	"github.com/transcom/mymove/pkg/factory"
	"github.com/transcom/mymove/pkg/models"
)

func (suite *AddressSuite) TestAddressUpdater() {
	createOriginalAddress := func() *models.Address {
		originalAddress := factory.BuildAddress(suite.AppContextForTest().DB(), nil, nil)
		return &originalAddress
	}

	streetAddress1 := "288 SW Sunset Way"
	city := "Elizabethtown"
	state := "KY"
	postalCode := "42701"
	county := "HARDIN"

	suite.Run("Successfully updates an address", func() {
		originalAddress := createOriginalAddress()

		addressUpdater := NewAddressUpdater()
		desiredAddress := &models.Address{
			ID:             originalAddress.ID,
			StreetAddress1: streetAddress1,
			City:           city,
			State:          state,
			PostalCode:     postalCode,
		}
		updatedAddress, err := addressUpdater.UpdateAddress(suite.AppContextForTest(), desiredAddress, etag.GenerateEtag(originalAddress.UpdatedAt))

		suite.NotNil(updatedAddress)
		suite.Nil(err)
		suite.Equal(originalAddress.ID, updatedAddress.ID)
		suite.Equal(desiredAddress.StreetAddress1, updatedAddress.StreetAddress1)
		suite.Equal(desiredAddress.City, updatedAddress.City)
		suite.Equal(desiredAddress.State, updatedAddress.State)
		suite.Equal(desiredAddress.PostalCode, updatedAddress.PostalCode)
		suite.NotNil(updatedAddress.StreetAddress2)
		suite.Equal(originalAddress.StreetAddress2, updatedAddress.StreetAddress2)
		suite.NotNil(updatedAddress.StreetAddress3)
		suite.Equal(originalAddress.StreetAddress3, updatedAddress.StreetAddress3)
		suite.NotNil(updatedAddress.Country)
		suite.Equal(county, *desiredAddress.County)
		suite.NotNil(updatedAddress.UsPostRegionCity)
		suite.NotNil(updatedAddress.UsPostRegionCityID)
	})

	suite.Run("Successfully merges state for an address", func() {
		originalAddress := createOriginalAddress()

		addressUpdater := NewAddressUpdater()
		desiredAddress := &models.Address{
			ID:             originalAddress.ID,
			StreetAddress1: streetAddress1,
			City:           city,
			State:          "IL",
			PostalCode:     postalCode,
		}
		updatedAddress, err := addressUpdater.UpdateAddress(suite.AppContextForTest(), desiredAddress, etag.GenerateEtag(originalAddress.UpdatedAt))

		suite.NotNil(updatedAddress)
		suite.Nil(err)
		suite.Equal(originalAddress.ID, updatedAddress.ID)
		suite.Equal(desiredAddress.StreetAddress1, updatedAddress.StreetAddress1)
		suite.Equal(desiredAddress.City, updatedAddress.City)
		suite.Equal(desiredAddress.State, updatedAddress.State)
		suite.Equal(desiredAddress.PostalCode, updatedAddress.PostalCode)
		suite.NotNil(updatedAddress.StreetAddress2)
		suite.Equal(originalAddress.StreetAddress2, updatedAddress.StreetAddress2)
		suite.NotNil(updatedAddress.StreetAddress3)
		suite.Equal(originalAddress.StreetAddress3, updatedAddress.StreetAddress3)
		suite.NotNil(updatedAddress.Country)
		suite.Equal(county, *desiredAddress.County)
		suite.NotNil(updatedAddress.UsPostRegionCity)
		suite.NotNil(updatedAddress.UsPostRegionCityID)
	})

	suite.Run("Fails to updates because of stale etag", func() {
		originalAddress := createOriginalAddress()

		addressUpdater := NewAddressUpdater()
		desiredAddress := &models.Address{
			ID:             originalAddress.ID,
			StreetAddress1: streetAddress1,
			City:           city,
			State:          state,
			PostalCode:     postalCode,
		}
		updatedAddress, err := addressUpdater.UpdateAddress(suite.AppContextForTest(), desiredAddress, etag.GenerateEtag(time.Now()))

		suite.Nil(updatedAddress)
		suite.NotNil(err)
		suite.IsType(apperror.PreconditionFailedError{}, err)
	})

	suite.Run("Fails to updates an address because of invalid input (eg. of failure in ValidateAndUpdate)", func() {
		originalAddress := createOriginalAddress()

		addressUpdater := NewAddressUpdater()
		desiredAddress := &models.Address{
			ID:             originalAddress.ID,
			StreetAddress1: " ",
			City:           " ",
			State:          " ",
			PostalCode:     postalCode, // Provide postal code here because it is not explicitly input error
		}
		updatedAddress, err := addressUpdater.UpdateAddress(suite.AppContextForTest(), desiredAddress, etag.GenerateEtag(originalAddress.UpdatedAt))

		suite.Nil(updatedAddress)
		suite.NotNil(err)
		suite.IsType(apperror.InvalidInputError{}, err)
		suite.Equal("invalid input while updating an address", err.Error())
		errors := err.(apperror.InvalidInputError)
		suite.Len(errors.ValidationErrors.Errors, 4)
		suite.Contains(errors.ValidationErrors.Keys(), "street_address1")
		suite.Contains(errors.ValidationErrors.Keys(), "city")
		suite.Contains(errors.ValidationErrors.Keys(), "state")
		suite.Contains(errors.ValidationErrors.Keys(), "us_post_region_city_id")
	})

	suite.Run("Fails to updates an address because of invalid county", func() {
		originalAddress := createOriginalAddress()

		addressUpdater := NewAddressUpdater()
		// Street address, city, and state are not related to how a postal code gets its county at this time
		desiredAddress := &models.Address{
			ID:             originalAddress.ID,
			StreetAddress1: streetAddress1,
			City:           city,
			State:          state,
			PostalCode:     " ",
		}
		updatedAddress, err := addressUpdater.UpdateAddress(suite.AppContextForTest(), desiredAddress, etag.GenerateEtag(originalAddress.UpdatedAt))

		suite.Nil(updatedAddress)
		suite.NotNil(err)
		suite.Equal("No county found for provided zip code  .", err.Error())
	})

	suite.Run("Fails to update an address because of invalid ID", func() {
		originalAddress := createOriginalAddress()

		addressUpdater := NewAddressUpdater()
		desiredAddress := &models.Address{
			StreetAddress1: streetAddress1,
			City:           city,
			State:          state,
			PostalCode:     postalCode,
		}
		updatedAddress, err := addressUpdater.UpdateAddress(suite.AppContextForTest(), desiredAddress, etag.GenerateEtag(originalAddress.UpdatedAt))

		suite.Nil(updatedAddress)
		suite.NotNil(err)
		suite.IsType(&apperror.BadDataError{}, err)
		expectedError := fmt.Sprintf("Data received from requester is bad: %s: invalid ID used for address", apperror.BadDataCode)
		suite.Equal(expectedError, err.Error())
	})

	suite.Run("Able to update when providing US country value in updated address", func() {
		originalAddress := createOriginalAddress()
		addressUpdater := NewAddressUpdater()

		desiredAddress := &models.Address{
			ID:             originalAddress.ID,
			StreetAddress1: streetAddress1,
			City:           city,
			State:          state,
			PostalCode:     postalCode,
			Country:        &models.Country{Country: "US"},
		}
		updatedAddress, err := addressUpdater.UpdateAddress(suite.AppContextForTest(), desiredAddress, etag.GenerateEtag(originalAddress.UpdatedAt))

		suite.NoError(err)
		suite.NotNil(updatedAddress)
		suite.Equal(updatedAddress.Country.Country, "US")
	})

	suite.Run("Successfully updates a conus address and its IsOconus value", func() {
		originalAddress := createOriginalAddress()

		addressUpdater := NewAddressUpdater()
		desiredAddress := &models.Address{
			ID:             originalAddress.ID,
			StreetAddress1: streetAddress1,
			City:           city,
			State:          state,
			PostalCode:     postalCode,
		}
		updatedAddress, err := addressUpdater.UpdateAddress(suite.AppContextForTest(), desiredAddress, etag.GenerateEtag(originalAddress.UpdatedAt))

		suite.NotNil(updatedAddress)
		suite.Nil(err)
		suite.Equal(false, *updatedAddress.IsOconus)
	})
<<<<<<< HEAD

	suite.Run("Receives an error when trying to update to an international address", func() {
		originalAddress := createOriginalAddress()
		addressUpdater := NewAddressUpdater()

		desiredAddress := &models.Address{
			ID:             originalAddress.ID,
			StreetAddress1: streetAddress1,
			City:           city,
			State:          state,
			PostalCode:     postalCode,
			Country:        &models.Country{Country: "GB"},
		}
		updatedAddress, err := addressUpdater.UpdateAddress(suite.AppContextForTest(), desiredAddress, etag.GenerateEtag(originalAddress.UpdatedAt))

		suite.Error(err)
		suite.Nil(updatedAddress)
		suite.Equal("- the country GB is not supported at this time - only US is allowed", err.Error())
	})

	suite.Run("Fails to updated an address when us_post_region_city record is not found", func() {
		originalAddress := createOriginalAddress()

		addressUpdater := NewAddressUpdater()
		desiredAddress := &models.Address{
			ID:             originalAddress.ID,
			StreetAddress1: streetAddress1,
			City:           city,
			State:          state,
			PostalCode:     "97021",
		}
		updatedAddress, err := addressUpdater.UpdateAddress(suite.AppContextForTest(), desiredAddress, etag.GenerateEtag(originalAddress.UpdatedAt))

		suite.Nil(updatedAddress)
		suite.NotNil(err)
		suite.Equal("No UsPostRegionCity found for provided zip code 97021 and city ELIZABETHTOWN.", err.Error())
	})
=======
>>>>>>> 669bc3d9
}<|MERGE_RESOLUTION|>--- conflicted
+++ resolved
@@ -199,26 +199,6 @@
 		suite.Nil(err)
 		suite.Equal(false, *updatedAddress.IsOconus)
 	})
-<<<<<<< HEAD
-
-	suite.Run("Receives an error when trying to update to an international address", func() {
-		originalAddress := createOriginalAddress()
-		addressUpdater := NewAddressUpdater()
-
-		desiredAddress := &models.Address{
-			ID:             originalAddress.ID,
-			StreetAddress1: streetAddress1,
-			City:           city,
-			State:          state,
-			PostalCode:     postalCode,
-			Country:        &models.Country{Country: "GB"},
-		}
-		updatedAddress, err := addressUpdater.UpdateAddress(suite.AppContextForTest(), desiredAddress, etag.GenerateEtag(originalAddress.UpdatedAt))
-
-		suite.Error(err)
-		suite.Nil(updatedAddress)
-		suite.Equal("- the country GB is not supported at this time - only US is allowed", err.Error())
-	})
 
 	suite.Run("Fails to updated an address when us_post_region_city record is not found", func() {
 		originalAddress := createOriginalAddress()
@@ -237,6 +217,4 @@
 		suite.NotNil(err)
 		suite.Equal("No UsPostRegionCity found for provided zip code 97021 and city ELIZABETHTOWN.", err.Error())
 	})
-=======
->>>>>>> 669bc3d9
 }