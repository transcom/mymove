package address

import (
	"fmt"
	"time"

	"github.com/transcom/mymove/pkg/apperror"
	"github.com/transcom/mymove/pkg/etag"
	"github.com/transcom/mymove/pkg/factory"
	"github.com/transcom/mymove/pkg/models"
)

func (suite *AddressSuite) TestAddressUpdater() {
	createOriginalAddress := func() *models.Address {
		originalAddress := factory.BuildAddress(suite.AppContextForTest().DB(), nil, nil)
		return &originalAddress
	}

	streetAddress1 := "288 SW Sunset Way"
	city := "Elizabethtown"
	state := "KY"
	postalCode := "42701"
	county := "HARDIN"

	suite.Run("Successfully updates an address", func() {
		originalAddress := createOriginalAddress()

		addressUpdater := NewAddressUpdater()
		desiredAddress := &models.Address{
			ID:             originalAddress.ID,
			StreetAddress1: streetAddress1,
			City:           city,
			State:          state,
			PostalCode:     postalCode,
		}
		updatedAddress, err := addressUpdater.UpdateAddress(suite.AppContextForTest(), desiredAddress, etag.GenerateEtag(originalAddress.UpdatedAt))

		suite.NotNil(updatedAddress)
		suite.Nil(err)
		suite.Equal(originalAddress.ID, updatedAddress.ID)
		suite.Equal(desiredAddress.StreetAddress1, updatedAddress.StreetAddress1)
		suite.Equal(desiredAddress.City, updatedAddress.City)
		suite.Equal(desiredAddress.State, updatedAddress.State)
		suite.Equal(desiredAddress.PostalCode, updatedAddress.PostalCode)
		suite.NotNil(updatedAddress.StreetAddress2)
		suite.Equal(originalAddress.StreetAddress2, updatedAddress.StreetAddress2)
		suite.NotNil(updatedAddress.StreetAddress3)
		suite.Equal(originalAddress.StreetAddress3, updatedAddress.StreetAddress3)
		suite.NotNil(updatedAddress.Country)
		suite.Equal(county, desiredAddress.County)
	})

	suite.Run("Fails to updates because of stale etag", func() {
		originalAddress := createOriginalAddress()

		addressUpdater := NewAddressUpdater()
		desiredAddress := &models.Address{
			ID:             originalAddress.ID,
			StreetAddress1: streetAddress1,
			City:           city,
			State:          state,
			PostalCode:     postalCode,
		}
		updatedAddress, err := addressUpdater.UpdateAddress(suite.AppContextForTest(), desiredAddress, etag.GenerateEtag(time.Now()))

		suite.Nil(updatedAddress)
		suite.NotNil(err)
		suite.IsType(apperror.PreconditionFailedError{}, err)
	})

	suite.Run("Fails to updates an address because of invalid input (eg. of failure in ValidateAndUpdate)", func() {
		originalAddress := createOriginalAddress()

		addressUpdater := NewAddressUpdater()
		desiredAddress := &models.Address{
			ID:             originalAddress.ID,
			StreetAddress1: " ",
			City:           " ",
			State:          " ",
			PostalCode:     postalCode, // Provide postal code here because it is not explicitly input error
		}
		updatedAddress, err := addressUpdater.UpdateAddress(suite.AppContextForTest(), desiredAddress, etag.GenerateEtag(originalAddress.UpdatedAt))

		suite.Nil(updatedAddress)
		suite.NotNil(err)
		suite.IsType(apperror.InvalidInputError{}, err)
		suite.Equal("invalid input while updating an address", err.Error())
		errors := err.(apperror.InvalidInputError)
		suite.Len(errors.ValidationErrors.Errors, 3)
		suite.Contains(errors.ValidationErrors.Keys(), "street_address1")
		suite.Contains(errors.ValidationErrors.Keys(), "city")
		suite.Contains(errors.ValidationErrors.Keys(), "state")
	})

	suite.Run("Fails to updates an address because of invalid county", func() {
		originalAddress := createOriginalAddress()

		addressUpdater := NewAddressUpdater()
		// Street address, city, and state are not related to how a postal code gets its county at this time
		desiredAddress := &models.Address{
			ID:             originalAddress.ID,
			StreetAddress1: streetAddress1,
			City:           city,
			State:          state,
			PostalCode:     " ",
		}
		updatedAddress, err := addressUpdater.UpdateAddress(suite.AppContextForTest(), desiredAddress, etag.GenerateEtag(originalAddress.UpdatedAt))

		suite.Nil(updatedAddress)
		suite.NotNil(err)
		suite.Equal("No county found for provided zip code  .", err.Error())
	})

	suite.Run("Fails to update an address because of invalid ID", func() {
		originalAddress := createOriginalAddress()

		addressUpdater := NewAddressUpdater()
		desiredAddress := &models.Address{
			StreetAddress1: streetAddress1,
			City:           city,
			State:          state,
			PostalCode:     postalCode,
		}
		updatedAddress, err := addressUpdater.UpdateAddress(suite.AppContextForTest(), desiredAddress, etag.GenerateEtag(originalAddress.UpdatedAt))

		suite.Nil(updatedAddress)
		suite.NotNil(err)
		suite.IsType(&apperror.BadDataError{}, err)
		expectedError := fmt.Sprintf("Data received from requester is bad: %s: invalid ID used for address", apperror.BadDataCode)
		suite.Equal(expectedError, err.Error())
	})

	suite.Run("Able to update when providing US country value in updated address", func() {
		originalAddress := createOriginalAddress()
		addressUpdater := NewAddressUpdater()

		desiredAddress := &models.Address{
			ID:             originalAddress.ID,
			StreetAddress1: streetAddress1,
			City:           city,
			State:          state,
			PostalCode:     postalCode,
			Country:        &models.Country{Country: "US"},
		}
		updatedAddress, err := addressUpdater.UpdateAddress(suite.AppContextForTest(), desiredAddress, etag.GenerateEtag(originalAddress.UpdatedAt))

		suite.NoError(err)
		suite.NotNil(updatedAddress)
		suite.Equal(updatedAddress.Country.Country, "US")
	})

<<<<<<< HEAD
	suite.Run("Receives an error when trying to update to an international address", func() {
		originalAddress := createOriginalAddress()
		addressUpdater := NewAddressUpdater()

=======
	suite.Run("Successfully updates a conus address and its IsOconus value", func() {
		originalAddress := createOriginalAddress()

		addressUpdater := NewAddressUpdater()
>>>>>>> 14b76589
		desiredAddress := &models.Address{
			ID:             originalAddress.ID,
			StreetAddress1: streetAddress1,
			City:           city,
			State:          state,
			PostalCode:     postalCode,
<<<<<<< HEAD
			Country:        &models.Country{Country: "GB"},
		}
		updatedAddress, err := addressUpdater.UpdateAddress(suite.AppContextForTest(), desiredAddress, etag.GenerateEtag(originalAddress.UpdatedAt))

		suite.Error(err)
		suite.Nil(updatedAddress)
		suite.Equal("- the country GB is not supported at this time - only US is allowed", err.Error())
	})

	suite.Run("Successfully updates a conus address and its IsOconus value", func() {
		originalAddress := createOriginalAddress()

		addressUpdater := NewAddressUpdater()
=======
		}
		updatedAddress, err := addressUpdater.UpdateAddress(suite.AppContextForTest(), desiredAddress, etag.GenerateEtag(originalAddress.UpdatedAt))

		suite.NotNil(updatedAddress)
		suite.Nil(err)
		suite.Equal(false, *updatedAddress.IsOconus)
	})

	suite.Run("Receives an error when trying to update to an international address", func() {
		originalAddress := createOriginalAddress()
		addressUpdater := NewAddressUpdater()

>>>>>>> 14b76589
		desiredAddress := &models.Address{
			ID:             originalAddress.ID,
			StreetAddress1: streetAddress1,
			City:           city,
			State:          state,
			PostalCode:     postalCode,
<<<<<<< HEAD
		}
		updatedAddress, err := addressUpdater.UpdateAddress(suite.AppContextForTest(), desiredAddress, etag.GenerateEtag(originalAddress.UpdatedAt))

		suite.NotNil(updatedAddress)
		suite.Nil(err)
		suite.Equal(false, *updatedAddress.IsOconus)
=======
			Country:        &models.Country{Country: "GB"},
		}
		updatedAddress, err := addressUpdater.UpdateAddress(suite.AppContextForTest(), desiredAddress, etag.GenerateEtag(originalAddress.UpdatedAt))

		suite.Error(err)
		suite.Nil(updatedAddress)
		suite.Equal("- the country GB is not supported at this time - only US is allowed", err.Error())
>>>>>>> 14b76589
	})
}<|MERGE_RESOLUTION|>--- conflicted
+++ resolved
@@ -149,38 +149,16 @@
 		suite.Equal(updatedAddress.Country.Country, "US")
 	})
 
-<<<<<<< HEAD
-	suite.Run("Receives an error when trying to update to an international address", func() {
-		originalAddress := createOriginalAddress()
-		addressUpdater := NewAddressUpdater()
-
-=======
 	suite.Run("Successfully updates a conus address and its IsOconus value", func() {
 		originalAddress := createOriginalAddress()
 
 		addressUpdater := NewAddressUpdater()
->>>>>>> 14b76589
 		desiredAddress := &models.Address{
 			ID:             originalAddress.ID,
 			StreetAddress1: streetAddress1,
 			City:           city,
 			State:          state,
 			PostalCode:     postalCode,
-<<<<<<< HEAD
-			Country:        &models.Country{Country: "GB"},
-		}
-		updatedAddress, err := addressUpdater.UpdateAddress(suite.AppContextForTest(), desiredAddress, etag.GenerateEtag(originalAddress.UpdatedAt))
-
-		suite.Error(err)
-		suite.Nil(updatedAddress)
-		suite.Equal("- the country GB is not supported at this time - only US is allowed", err.Error())
-	})
-
-	suite.Run("Successfully updates a conus address and its IsOconus value", func() {
-		originalAddress := createOriginalAddress()
-
-		addressUpdater := NewAddressUpdater()
-=======
 		}
 		updatedAddress, err := addressUpdater.UpdateAddress(suite.AppContextForTest(), desiredAddress, etag.GenerateEtag(originalAddress.UpdatedAt))
 
@@ -193,21 +171,12 @@
 		originalAddress := createOriginalAddress()
 		addressUpdater := NewAddressUpdater()
 
->>>>>>> 14b76589
 		desiredAddress := &models.Address{
 			ID:             originalAddress.ID,
 			StreetAddress1: streetAddress1,
 			City:           city,
 			State:          state,
 			PostalCode:     postalCode,
-<<<<<<< HEAD
-		}
-		updatedAddress, err := addressUpdater.UpdateAddress(suite.AppContextForTest(), desiredAddress, etag.GenerateEtag(originalAddress.UpdatedAt))
-
-		suite.NotNil(updatedAddress)
-		suite.Nil(err)
-		suite.Equal(false, *updatedAddress.IsOconus)
-=======
 			Country:        &models.Country{Country: "GB"},
 		}
 		updatedAddress, err := addressUpdater.UpdateAddress(suite.AppContextForTest(), desiredAddress, etag.GenerateEtag(originalAddress.UpdatedAt))
@@ -215,6 +184,5 @@
 		suite.Error(err)
 		suite.Nil(updatedAddress)
 		suite.Equal("- the country GB is not supported at this time - only US is allowed", err.Error())
->>>>>>> 14b76589
 	})
 }