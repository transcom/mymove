--- conflicted
+++ resolved
@@ -47,7 +47,6 @@
 		suite.NotNil(updatedAddress.StreetAddress3)
 		suite.Equal(originalAddress.StreetAddress3, updatedAddress.StreetAddress3)
 		suite.NotNil(updatedAddress.Country)
-<<<<<<< HEAD
 		suite.Equal(county, desiredAddress.County)
 	})
 
@@ -76,8 +75,6 @@
 		suite.NotNil(updatedAddress.StreetAddress3)
 		suite.Equal(originalAddress.StreetAddress3, updatedAddress.StreetAddress3)
 		suite.NotNil(updatedAddress.Country)
-=======
->>>>>>> cab08c83
 		suite.Equal(county, desiredAddress.County)
 	})
 
@@ -180,8 +177,6 @@
 		suite.Equal(updatedAddress.Country.Country, "US")
 	})
 
-<<<<<<< HEAD
-=======
 	suite.Run("Successfully updates a conus address and its IsOconus value", func() {
 		originalAddress := createOriginalAddress()
 
@@ -200,7 +195,6 @@
 		suite.Equal(false, *updatedAddress.IsOconus)
 	})
 
->>>>>>> cab08c83
 	suite.Run("Receives an error when trying to update to an international address", func() {
 		originalAddress := createOriginalAddress()
 		addressUpdater := NewAddressUpdater()
