--- conflicted
+++ resolved
@@ -167,8 +167,6 @@
 		suite.Nil(updatedAddress)
 		suite.Equal("- the country GB is not supported at this time - only US is allowed", err.Error())
 	})
-<<<<<<< HEAD
-=======
 
 	suite.Run("Successfully updates a conus address and its IsOconus value", func() {
 		originalAddress := createOriginalAddress()
@@ -187,5 +185,4 @@
 		suite.Nil(err)
 		suite.Equal(false, *updatedAddress.IsOconus)
 	})
->>>>>>> e5b5570e
 }