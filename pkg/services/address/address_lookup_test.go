--- conflicted
+++ resolved
@@ -1,11 +1,9 @@
 package address
 
 import (
-<<<<<<< HEAD
 	"slices"
-=======
+
 	"strings"
->>>>>>> 85f3ba72
 
 	"github.com/transcom/mymove/pkg/appcontext"
 	"github.com/transcom/mymove/pkg/auth"
@@ -85,7 +83,6 @@
 		suite.Nil(err)
 		suite.Nil((*address))
 	})
-<<<<<<< HEAD
 
 	suite.Run("Successfully search for PO Box location by zip", func() {
 		appCtx := appcontext.NewAppContext(suite.AppContextForTest().DB(), suite.AppContextForTest().Logger(), &auth.Session{}, nil)
@@ -161,7 +158,7 @@
 		suite.Nil(err)
 		suite.NotNil(address)
 		suite.GreaterOrEqual(len(*address), 1)
-=======
+	})
 }
 
 func (suite *AddressSuite) TestOconusAddressLookup() {
@@ -197,6 +194,5 @@
 		suite.Contains(strings.ToUpper(*returnCity), strings.ToUpper(city))
 		returnedPrincipalDivision := (*address)[0].CountryPrnDivName
 		suite.Contains(strings.ToUpper(*returnedPrincipalDivision), strings.ToUpper(principalDivision))
->>>>>>> 85f3ba72
 	})
 }