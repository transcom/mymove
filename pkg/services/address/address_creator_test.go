package address

import (
	"github.com/gofrs/uuid"

	"github.com/transcom/mymove/pkg/apperror"
	"github.com/transcom/mymove/pkg/models"
)

func (suite *AddressSuite) TestAddressCreator() {
	streetAddress1 := "288 SW Sunset Way"
	city := "Elizabethtown"
	state := "KY"
	postalCode := "42701"
	oConusState := "AK"

	suite.Run("Successfully creates a CONUS address", func() {
		addressCreator := NewAddressCreator()
		address, err := addressCreator.CreateAddress(suite.AppContextForTest(), &models.Address{
			StreetAddress1: streetAddress1,
			City:           city,
			State:          state,
			PostalCode:     postalCode,
		})

		suite.Nil(err)
		suite.NotNil(address)
		suite.NotNil(address.ID)
		suite.Equal(streetAddress1, address.StreetAddress1)
		suite.Equal(city, address.City)
		suite.Equal(state, address.State)
		suite.Equal(postalCode, address.PostalCode)
		suite.False(*address.IsOconus)
		suite.Nil(address.StreetAddress2)
		suite.NotNil(address.Country)
	})

	suite.Run("Successfully creates an OCONUS address with AK state", func() {
		addressCreator := NewAddressCreator()
		address, err := addressCreator.CreateAddress(suite.AppContextForTest(), &models.Address{
			StreetAddress1: streetAddress1,
			City:           city,
			State:          oConusState,
			PostalCode:     postalCode,
			IsOconus:       models.BoolPointer(true),
		})

		suite.Nil(err)
		suite.NotNil(address)
		suite.NotNil(address.ID)
		suite.Equal(streetAddress1, address.StreetAddress1)
		suite.Equal(city, address.City)
		suite.Equal(oConusState, address.State)
		suite.Equal(postalCode, address.PostalCode)
		suite.True(*address.IsOconus)
		suite.Nil(address.StreetAddress2)
		suite.NotNil(address.Country)
	})

	suite.Run("Receives an error when trying to create an international address", func() {
		addressCreator := NewAddressCreator()
		address, err := addressCreator.CreateAddress(suite.AppContextForTest(), &models.Address{
			StreetAddress1: streetAddress1,
			City:           city,
			State:          oConusState,
			PostalCode:     postalCode,
			Country:        &models.Country{Country: "GB"},
		})

		suite.Error(err)
		suite.Nil(address)
		suite.Equal("- the country GB is not supported at this time - only US is allowed", err.Error())
	})

	suite.Run("Shows error when country is not supported", func() {
		addressCreator := NewAddressCreator()
		address, err := addressCreator.CreateAddress(suite.AppContextForTest(), &models.Address{
			StreetAddress1: streetAddress1,
			City:           city,
			State:          oConusState,
			PostalCode:     postalCode,
			Country:        &models.Country{Country: ""},
		})

		suite.Error(err)
		suite.Nil(address)
		suite.Equal("- the country  is not supported at this time - only US is allowed", err.Error())
	})

	suite.Run("Successfully creates an address with empty strings for optional fields", func() {
		addressCreator := NewAddressCreator()
		address, err := addressCreator.CreateAddress(suite.AppContextForTest(), &models.Address{
			StreetAddress1: streetAddress1,
			StreetAddress2: models.StringPointer(""),
			StreetAddress3: models.StringPointer(""),
			City:           city,
			State:          state,
			PostalCode:     postalCode,
		})

		suite.Nil(err)
		suite.NotNil(address)
		suite.NotNil(address.ID)
		suite.Equal(streetAddress1, address.StreetAddress1)
		suite.Equal(city, address.City)
		suite.Equal(state, address.State)
		suite.Equal(postalCode, address.PostalCode)
		suite.Nil(address.StreetAddress2)
		suite.Nil(address.StreetAddress3)
		suite.NotNil(address.Country)
	})

	suite.Run("Fails to add an address because an ID is passed (fails to pass rules check)", func() {
		addressCreator := NewAddressCreator()
		address, err := addressCreator.CreateAddress(suite.AppContextForTest(), &models.Address{
			ID:             uuid.FromStringOrNil("06c82380-4fc3-469f-803d-76763e6f87dd"),
			StreetAddress1: streetAddress1,
			City:           city,
			State:          state,
			PostalCode:     postalCode,
		})

		suite.Nil(address)
		suite.NotNil(err)
		suite.IsType(apperror.InvalidInputError{}, err)
		suite.Equal("Invalid input found while validating the address.", err.Error())
		errors := err.(apperror.InvalidInputError)
		suite.Len(errors.ValidationErrors.Errors, 1)
		suite.Contains(errors.ValidationErrors.Keys(), "ID")
	})

	suite.Run("Fails because of missing field", func() {
		addressCreator := NewAddressCreator()
		address, err := addressCreator.CreateAddress(suite.AppContextForTest(), &models.Address{})

		suite.Nil(address)
		suite.NotNil(err)
		suite.IsType(apperror.InvalidInputError{}, err)
		suite.Equal("error creating an address", err.Error())
		errors := err.(apperror.InvalidInputError)
		suite.Len(errors.ValidationErrors.Errors, 5)
		suite.Contains(errors.ValidationErrors.Keys(), "street_address1")
		suite.Contains(errors.ValidationErrors.Keys(), "city")
		suite.Contains(errors.ValidationErrors.Keys(), "state")
		suite.Contains(errors.ValidationErrors.Keys(), "postal_code")
		suite.Contains(errors.ValidationErrors.Keys(), "county")
	})

	suite.Run("Fails when zip code is invalid", func() {
		addressCreator := NewAddressCreator()
		address, err := addressCreator.CreateAddress(suite.AppContextForTest(), &models.Address{
			StreetAddress1: streetAddress1,
			City:           city,
			State:          state,
			PostalCode:     "11111",
		})

		suite.Nil(address)
		suite.NotNil(err)
		suite.Equal("No county found for provided zip code 11111.", err.Error())
<<<<<<< HEAD
	})

	suite.Run("Successfully creates a CONUS address", func() {
		country := &models.Country{}
		country.Country = "US"
		addressCreator := NewAddressCreator()
		address, err := addressCreator.CreateAddress(suite.AppContextForTest(), &models.Address{
			StreetAddress1: "7645 Ballinshire N",
			City:           "Indianapolis",
			State:          "IN",
			PostalCode:     "46254",
			Country:        country,
		})

		suite.False(*address.IsOconus)
		suite.NotNil(address.ID)
		suite.Nil(err)
		suite.NotNil(address.Country)
=======
>>>>>>> b90333b7
	})

	suite.Run("Successfully creates a CONUS address", func() {
		country := &models.Country{}
		country.Country = "US"
		addressCreator := NewAddressCreator()
		address, err := addressCreator.CreateAddress(suite.AppContextForTest(), &models.Address{
			StreetAddress1: "7645 Ballinshire N",
			City:           "Indianapolis",
			State:          "IN",
			PostalCode:     "46254",
			Country:        country,
		})

		suite.False(*address.IsOconus)
		suite.NotNil(address.ID)
		suite.Nil(err)
		suite.NotNil(address.Country)
	})
}<|MERGE_RESOLUTION|>--- conflicted
+++ resolved
@@ -158,7 +158,6 @@
 		suite.Nil(address)
 		suite.NotNil(err)
 		suite.Equal("No county found for provided zip code 11111.", err.Error())
-<<<<<<< HEAD
 	})
 
 	suite.Run("Successfully creates a CONUS address", func() {
@@ -177,8 +176,6 @@
 		suite.NotNil(address.ID)
 		suite.Nil(err)
 		suite.NotNil(address.Country)
-=======
->>>>>>> b90333b7
 	})
 
 	suite.Run("Successfully creates a CONUS address", func() {
