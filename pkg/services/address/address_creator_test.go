package address

import (
	"github.com/gofrs/uuid"

	"github.com/transcom/mymove/pkg/apperror"
	"github.com/transcom/mymove/pkg/models"
)

func (suite *AddressSuite) TestAddressCreator() {
	streetAddress1 := "288 SW Sunset Way"
	city := "Elizabethtown"
	state := "KY"
	postalCode := "42701"
	oConusState := "AK"

	suite.Run("Successfully creates a CONUS address", func() {
		addressCreator := NewAddressCreator()
		address, err := addressCreator.CreateAddress(suite.AppContextForTest(), &models.Address{
			StreetAddress1: streetAddress1,
			City:           city,
			State:          state,
			PostalCode:     postalCode,
		})

		suite.Nil(err)
		suite.NotNil(address)
		suite.NotNil(address.ID)
		suite.Equal(streetAddress1, address.StreetAddress1)
		suite.Equal(city, address.City)
		suite.Equal(state, address.State)
		suite.Equal(postalCode, address.PostalCode)
		suite.False(*address.IsOconus)
		suite.Nil(address.StreetAddress2)
<<<<<<< HEAD
		suite.NotNil(address.CountryId)
		suite.False(*address.IsOconus)
=======
		suite.NotNil(address.Country)
	})

	suite.Run("Successfully creates an OCONUS address with AK state", func() {
		addressCreator := NewAddressCreator()
		address, err := addressCreator.CreateAddress(suite.AppContextForTest(), &models.Address{
			StreetAddress1: streetAddress1,
			City:           city,
			State:          oConusState,
			PostalCode:     postalCode,
		})

		suite.Nil(err)
		suite.NotNil(address)
		suite.NotNil(address.ID)
		suite.Equal(streetAddress1, address.StreetAddress1)
		suite.Equal(city, address.City)
		suite.Equal(oConusState, address.State)
		suite.Equal(postalCode, address.PostalCode)
		suite.True(*address.IsOconus)
		suite.Nil(address.StreetAddress2)
		suite.NotNil(address.Country)
	})

	suite.Run("Successfully creates an OCONUS address with OCONUS country", func() {
		addressCreator := NewAddressCreator()
		address, err := addressCreator.CreateAddress(suite.AppContextForTest(), &models.Address{
			StreetAddress1: streetAddress1,
			City:           city,
			State:          oConusState,
			PostalCode:     postalCode,
			Country:        &models.Country{Country: "GB"},
		})

		suite.Nil(err)
		suite.NotNil(address)
		suite.NotNil(address.ID)
		suite.True(*address.IsOconus)
		suite.NotNil(address.Country)
>>>>>>> d8387673
	})

	suite.Run("Successfully creates an address with empty strings for optional fields", func() {
		addressCreator := NewAddressCreator()
		address, err := addressCreator.CreateAddress(suite.AppContextForTest(), &models.Address{
			StreetAddress1: streetAddress1,
			StreetAddress2: models.StringPointer(""),
			StreetAddress3: models.StringPointer(""),
			City:           city,
			State:          state,
			PostalCode:     postalCode,
		})

		suite.Nil(err)
		suite.NotNil(address)
		suite.NotNil(address.ID)
		suite.Equal(streetAddress1, address.StreetAddress1)
		suite.Equal(city, address.City)
		suite.Equal(state, address.State)
		suite.Equal(postalCode, address.PostalCode)
		suite.Nil(address.StreetAddress2)
		suite.Nil(address.StreetAddress3)
		suite.NotNil(address.Country)
	})

	suite.Run("Fails to add an address because an ID is passed (fails to pass rules check)", func() {
		addressCreator := NewAddressCreator()
		address, err := addressCreator.CreateAddress(suite.AppContextForTest(), &models.Address{
			ID:             uuid.FromStringOrNil("06c82380-4fc3-469f-803d-76763e6f87dd"),
			StreetAddress1: streetAddress1,
			City:           city,
			State:          state,
			PostalCode:     postalCode,
		})

		suite.Nil(address)
		suite.NotNil(err)
		suite.IsType(apperror.InvalidInputError{}, err)
		suite.Equal("Invalid input found while validating the address.", err.Error())
		errors := err.(apperror.InvalidInputError)
		suite.Len(errors.ValidationErrors.Errors, 1)
		suite.Contains(errors.ValidationErrors.Keys(), "ID")
	})

	suite.Run("Fails because of missing field", func() {
		addressCreator := NewAddressCreator()
		address, err := addressCreator.CreateAddress(suite.AppContextForTest(), &models.Address{})

		suite.Nil(address)
		suite.NotNil(err)
		suite.IsType(apperror.InvalidInputError{}, err)
		suite.Equal("error creating an address", err.Error())
		errors := err.(apperror.InvalidInputError)
		suite.Len(errors.ValidationErrors.Errors, 5)
		suite.Contains(errors.ValidationErrors.Keys(), "street_address1")
		suite.Contains(errors.ValidationErrors.Keys(), "city")
		suite.Contains(errors.ValidationErrors.Keys(), "state")
		suite.Contains(errors.ValidationErrors.Keys(), "postal_code")
		suite.Contains(errors.ValidationErrors.Keys(), "county")
	})

	suite.Run("Fails when zip code is invalid", func() {
		addressCreator := NewAddressCreator()
		address, err := addressCreator.CreateAddress(suite.AppContextForTest(), &models.Address{
			StreetAddress1: streetAddress1,
			City:           city,
			State:          state,
			PostalCode:     "11111",
		})

		suite.Nil(address)
		suite.NotNil(err)
		suite.Equal("No county found for provided zip code 11111.", err.Error())
	})

	suite.Run("Successfully creates a CONUS address", func() {
		country := &models.Country{}
		country.Country = "US"
		addressCreator := NewAddressCreator()
		address, err := addressCreator.CreateAddress(suite.AppContextForTest(), &models.Address{
			StreetAddress1: "7645 Ballinshire N",
			City:           "Indianapolis",
			State:          "IN",
			PostalCode:     "46254",
			Country:        country,
		})

		suite.False(*address.IsOconus)
		suite.NotNil(address.ID)
		suite.Nil(err)
		suite.NotNil(address.Country)
	})
}<|MERGE_RESOLUTION|>--- conflicted
+++ resolved
@@ -32,10 +32,6 @@
 		suite.Equal(postalCode, address.PostalCode)
 		suite.False(*address.IsOconus)
 		suite.Nil(address.StreetAddress2)
-<<<<<<< HEAD
-		suite.NotNil(address.CountryId)
-		suite.False(*address.IsOconus)
-=======
 		suite.NotNil(address.Country)
 	})
 
@@ -75,7 +71,6 @@
 		suite.NotNil(address.ID)
 		suite.True(*address.IsOconus)
 		suite.NotNil(address.Country)
->>>>>>> d8387673
 	})
 
 	suite.Run("Successfully creates an address with empty strings for optional fields", func() {
