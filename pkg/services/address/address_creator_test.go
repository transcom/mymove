--- conflicted
+++ resolved
@@ -205,8 +205,6 @@
 		suite.Nil(err)
 		suite.NotNil(address.Country)
 	})
-<<<<<<< HEAD
-=======
 	suite.Run("Fails when us_post_region_city is not found", func() {
 		country := &models.Country{}
 		country.Country = "US"
@@ -223,5 +221,4 @@
 		suite.Nil(address)
 		suite.Equal("No UsPostRegionCity found for provided zip code 46254 and city CHARLOTTE.", err.Error())
 	})
->>>>>>> 49c24dd9
 }