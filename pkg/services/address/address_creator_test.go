package address

import (
	"github.com/gofrs/uuid"

	"github.com/transcom/mymove/pkg/apperror"
	"github.com/transcom/mymove/pkg/models"
)

func (suite *AddressSuite) TestAddressCreator() {
	streetAddress1 := "288 SW Sunset Way"
	city := "Elizabethtown"
	state := "KY"
	postalCode := "42701"
	oConusState := "AK"

	suite.Run("Successfully creates a CONUS address", func() {
		addressCreator := NewAddressCreator()
		address, err := addressCreator.CreateAddress(suite.AppContextForTest(), &models.Address{
			StreetAddress1: streetAddress1,
			City:           city,
			State:          state,
			PostalCode:     postalCode,
		})

		suite.Nil(err)
		suite.NotNil(address)
		suite.NotNil(address.ID)
		suite.Equal(streetAddress1, address.StreetAddress1)
		suite.Equal(city, address.City)
		suite.Equal(state, address.State)
		suite.Equal(postalCode, address.PostalCode)
		suite.False(*address.IsOconus)
		suite.Nil(address.StreetAddress2)
		suite.NotNil(address.Country)
	})

	suite.Run("Successfully creates an OCONUS address with AK state", func() {
		addressCreator := NewAddressCreator()
		address, err := addressCreator.CreateAddress(suite.AppContextForTest(), &models.Address{
			StreetAddress1: streetAddress1,
			City:           city,
			State:          oConusState,
			PostalCode:     postalCode,
			IsOconus:       models.BoolPointer(true),
		})

		suite.Nil(err)
		suite.NotNil(address)
		suite.NotNil(address.ID)
		suite.Equal(streetAddress1, address.StreetAddress1)
		suite.Equal(city, address.City)
		suite.Equal(oConusState, address.State)
		suite.Equal(postalCode, address.PostalCode)
		suite.True(*address.IsOconus)
		suite.Nil(address.StreetAddress2)
		suite.NotNil(address.Country)
	})

	suite.Run("Receives an error when trying to create an international address", func() {
		addressCreator := NewAddressCreator()
		address, err := addressCreator.CreateAddress(suite.AppContextForTest(), &models.Address{
			StreetAddress1: streetAddress1,
			City:           city,
			State:          oConusState,
			PostalCode:     postalCode,
			Country:        &models.Country{Country: "GB"},
		})

		suite.Error(err)
		suite.Nil(address)
		suite.Equal("- the country GB is not supported at this time - only US is allowed", err.Error())
	})

	suite.Run("Shows error when country is not supported", func() {
		addressCreator := NewAddressCreator()
		address, err := addressCreator.CreateAddress(suite.AppContextForTest(), &models.Address{
			StreetAddress1: streetAddress1,
			City:           city,
			State:          oConusState,
			PostalCode:     postalCode,
			Country:        &models.Country{Country: ""},
		})

		suite.Error(err)
		suite.Nil(address)
		suite.Equal("- the country  is not supported at this time - only US is allowed", err.Error())
	})

	suite.Run("Successfully creates an address with empty strings for optional fields", func() {
		addressCreator := NewAddressCreator()
		address, err := addressCreator.CreateAddress(suite.AppContextForTest(), &models.Address{
			StreetAddress1: streetAddress1,
			StreetAddress2: models.StringPointer(""),
			StreetAddress3: models.StringPointer(""),
			City:           city,
			State:          state,
			PostalCode:     postalCode,
		})

		suite.Nil(err)
		suite.NotNil(address)
		suite.NotNil(address.ID)
		suite.Equal(streetAddress1, address.StreetAddress1)
		suite.Equal(city, address.City)
		suite.Equal(state, address.State)
		suite.Equal(postalCode, address.PostalCode)
		suite.Nil(address.StreetAddress2)
		suite.Nil(address.StreetAddress3)
		suite.NotNil(address.Country)
	})

	suite.Run("Fails to add an address because an ID is passed (fails to pass rules check)", func() {
		addressCreator := NewAddressCreator()
		address, err := addressCreator.CreateAddress(suite.AppContextForTest(), &models.Address{
			ID:             uuid.FromStringOrNil("06c82380-4fc3-469f-803d-76763e6f87dd"),
			StreetAddress1: streetAddress1,
			City:           city,
			State:          state,
			PostalCode:     postalCode,
		})

		suite.Nil(address)
		suite.NotNil(err)
		suite.IsType(apperror.InvalidInputError{}, err)
		suite.Equal("Invalid input found while validating the address.", err.Error())
		errors := err.(apperror.InvalidInputError)
		suite.Len(errors.ValidationErrors.Errors, 1)
		suite.Contains(errors.ValidationErrors.Keys(), "ID")
	})

	suite.Run("Fails because of missing field", func() {
		addressCreator := NewAddressCreator()
		address, err := addressCreator.CreateAddress(suite.AppContextForTest(), &models.Address{})

		suite.Nil(address)
		suite.NotNil(err)
		suite.IsType(apperror.InvalidInputError{}, err)
		suite.Equal("error creating an address", err.Error())
		errors := err.(apperror.InvalidInputError)
		suite.Len(errors.ValidationErrors.Errors, 5)
		suite.Contains(errors.ValidationErrors.Keys(), "street_address1")
		suite.Contains(errors.ValidationErrors.Keys(), "city")
		suite.Contains(errors.ValidationErrors.Keys(), "state")
		suite.Contains(errors.ValidationErrors.Keys(), "postal_code")
		suite.Contains(errors.ValidationErrors.Keys(), "county")
	})

	suite.Run("Fails when zip code is invalid", func() {
		addressCreator := NewAddressCreator()
		address, err := addressCreator.CreateAddress(suite.AppContextForTest(), &models.Address{
			StreetAddress1: streetAddress1,
			City:           city,
			State:          state,
			PostalCode:     "11111",
		})

		suite.Nil(address)
		suite.NotNil(err)
		suite.Equal("No county found for provided zip code 11111.", err.Error())
<<<<<<< HEAD
=======
	})

	suite.Run("Successfully creates a CONUS address", func() {
		country := &models.Country{}
		country.Country = "US"
		addressCreator := NewAddressCreator()
		address, err := addressCreator.CreateAddress(suite.AppContextForTest(), &models.Address{
			StreetAddress1: "7645 Ballinshire N",
			City:           "Indianapolis",
			State:          "IN",
			PostalCode:     "46254",
			Country:        country,
		})

		suite.False(*address.IsOconus)
		suite.NotNil(address.ID)
		suite.Nil(err)
		suite.NotNil(address.Country)
>>>>>>> d50cde21
	})
}<|MERGE_RESOLUTION|>--- conflicted
+++ resolved
@@ -158,8 +158,6 @@
 		suite.Nil(address)
 		suite.NotNil(err)
 		suite.Equal("No county found for provided zip code 11111.", err.Error())
-<<<<<<< HEAD
-=======
 	})
 
 	suite.Run("Successfully creates a CONUS address", func() {
@@ -178,6 +176,5 @@
 		suite.NotNil(address.ID)
 		suite.Nil(err)
 		suite.NotNil(address.Country)
->>>>>>> d50cde21
 	})
 }