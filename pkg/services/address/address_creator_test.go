--- conflicted
+++ resolved
@@ -72,11 +72,7 @@
 		suite.Equal("- the country GB is not supported at this time - only US is allowed", err.Error())
 	})
 
-<<<<<<< HEAD
-	suite.Run("Transforms Country to nil when no country name is specified", func() {
-=======
 	suite.Run("Shows error when country is not supported", func() {
->>>>>>> 53228500
 		addressCreator := NewAddressCreator()
 		address, err := addressCreator.CreateAddress(suite.AppContextForTest(), &models.Address{
 			StreetAddress1: streetAddress1,
