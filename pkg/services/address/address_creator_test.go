package address

import (
	"github.com/gofrs/uuid"

	"github.com/transcom/mymove/pkg/apperror"
	"github.com/transcom/mymove/pkg/models"
)

func (suite *AddressSuite) TestAddressCreator() {
	streetAddress1 := "288 SW Sunset Way"
	city := "Elizabethtown"
	state := "KY"
	postalCode := "42701"
	oConusState := "AK"

	suite.Run("Successfully creates a CONUS address", func() {
		addressCreator := NewAddressCreator()
		address, err := addressCreator.CreateAddress(suite.AppContextForTest(), &models.Address{
			StreetAddress1: streetAddress1,
			City:           city,
			State:          state,
			PostalCode:     postalCode,
		})

		suite.Nil(err)
		suite.NotNil(address)
		suite.NotNil(address.ID)
		suite.Equal(streetAddress1, address.StreetAddress1)
		suite.Equal(city, address.City)
		suite.Equal(state, address.State)
		suite.Equal(postalCode, address.PostalCode)
		suite.False(*address.IsOconus)
		suite.Nil(address.StreetAddress2)
		suite.NotNil(address.Country)
		suite.NotNil(address.UsPostRegionCity)
		suite.NotNil(address.UsPostRegionCityID)
	})

	suite.Run("Successfully creates an OCONUS address with AK state", func() {
		addressCreator := NewAddressCreator()
		address, err := addressCreator.CreateAddress(suite.AppContextForTest(), &models.Address{
			StreetAddress1: streetAddress1,
			City:           city,
			State:          oConusState,
			PostalCode:     postalCode,
			IsOconus:       models.BoolPointer(true),
		})

		suite.Nil(err)
		suite.NotNil(address)
		suite.NotNil(address.ID)
		suite.Equal(streetAddress1, address.StreetAddress1)
		suite.Equal(city, address.City)
		suite.Equal(oConusState, address.State)
		suite.Equal(postalCode, address.PostalCode)
		suite.True(*address.IsOconus)
		suite.Nil(address.StreetAddress2)
		suite.NotNil(address.Country)
		suite.NotNil(address.UsPostRegionCity)
		suite.NotNil(address.UsPostRegionCityID)
	})

	suite.Run("Receives an error when trying to create an international address", func() {
		addressCreator := NewAddressCreator()
		address, err := addressCreator.CreateAddress(suite.AppContextForTest(), &models.Address{
			StreetAddress1: streetAddress1,
			City:           city,
			State:          oConusState,
			PostalCode:     postalCode,
			Country:        &models.Country{Country: "GB"},
		})

		suite.Error(err)
		suite.Nil(address)
		suite.Equal("- the country GB is not supported at this time - only US is allowed", err.Error())
	})

	suite.Run("Shows error when country is not supported", func() {
		addressCreator := NewAddressCreator()
		address, err := addressCreator.CreateAddress(suite.AppContextForTest(), &models.Address{
			StreetAddress1: streetAddress1,
			City:           city,
			State:          oConusState,
			PostalCode:     postalCode,
			Country:        &models.Country{Country: ""},
		})

		suite.Error(err)
		suite.Nil(address)
		suite.Equal("- the country  is not supported at this time - only US is allowed", err.Error())
	})

	suite.Run("Successfully creates an address with empty strings for optional fields", func() {
		addressCreator := NewAddressCreator()
		address, err := addressCreator.CreateAddress(suite.AppContextForTest(), &models.Address{
			StreetAddress1: streetAddress1,
			StreetAddress2: models.StringPointer(""),
			StreetAddress3: models.StringPointer(""),
			City:           city,
			State:          state,
			PostalCode:     postalCode,
		})

		suite.Nil(err)
		suite.NotNil(address)
		suite.NotNil(address.ID)
		suite.Equal(streetAddress1, address.StreetAddress1)
		suite.Equal(city, address.City)
		suite.Equal(state, address.State)
		suite.Equal(postalCode, address.PostalCode)
		suite.Nil(address.StreetAddress2)
		suite.Nil(address.StreetAddress3)
		suite.NotNil(address.Country)
		suite.NotNil(address.UsPostRegionCity)
		suite.NotNil(address.UsPostRegionCityID)
	})

	suite.Run("Fails to add an address because an ID is passed (fails to pass rules check)", func() {
		addressCreator := NewAddressCreator()
		address, err := addressCreator.CreateAddress(suite.AppContextForTest(), &models.Address{
			ID:             uuid.FromStringOrNil("06c82380-4fc3-469f-803d-76763e6f87dd"),
			StreetAddress1: streetAddress1,
			City:           city,
			State:          state,
			PostalCode:     postalCode,
		})

		suite.Nil(address)
		suite.NotNil(err)
		suite.IsType(apperror.InvalidInputError{}, err)
		suite.Equal("Invalid input found while validating the address.", err.Error())
		errors := err.(apperror.InvalidInputError)
		suite.Len(errors.ValidationErrors.Errors, 1)
		suite.Contains(errors.ValidationErrors.Keys(), "ID")
	})

	suite.Run("Fails because of missing field", func() {
		addressCreator := NewAddressCreator()
		address, err := addressCreator.CreateAddress(suite.AppContextForTest(), &models.Address{})

		suite.Nil(address)
		suite.NotNil(err)
		suite.IsType(apperror.InvalidInputError{}, err)
		suite.Equal("error creating an address", err.Error())
		errors := err.(apperror.InvalidInputError)
		suite.Len(errors.ValidationErrors.Errors, 4)
		suite.Contains(errors.ValidationErrors.Keys(), "street_address1")
		suite.Contains(errors.ValidationErrors.Keys(), "city")
		suite.Contains(errors.ValidationErrors.Keys(), "state")
		suite.Contains(errors.ValidationErrors.Keys(), "postal_code")
	})

	suite.Run("Fails when zip code is invalid", func() {
		addressCreator := NewAddressCreator()
		address, err := addressCreator.CreateAddress(suite.AppContextForTest(), &models.Address{
			StreetAddress1: streetAddress1,
			City:           city,
			State:          state,
			PostalCode:     "11111",
		})

		suite.Nil(address)
		suite.NotNil(err)
		suite.Equal("No county found for provided zip code 11111.", err.Error())
	})

	suite.Run("Successfully creates a CONUS address", func() {
		country := &models.Country{}
		country.Country = "US"
		addressCreator := NewAddressCreator()
		address, err := addressCreator.CreateAddress(suite.AppContextForTest(), &models.Address{
			StreetAddress1: "7645 Ballinshire N",
			City:           "Indianapolis",
			State:          "IN",
			PostalCode:     "46254",
			Country:        country,
		})

		suite.False(*address.IsOconus)
		suite.NotNil(address.ID)
		suite.Nil(err)
		suite.NotNil(address.Country)
	})

	suite.Run("Successfully creates a CONUS address", func() {
		country := &models.Country{}
		country.Country = "US"
		addressCreator := NewAddressCreator()
		address, err := addressCreator.CreateAddress(suite.AppContextForTest(), &models.Address{
			StreetAddress1: "7645 Ballinshire N",
			City:           "Indianapolis",
			State:          "IN",
			PostalCode:     "46254",
			Country:        country,
		})

		suite.False(*address.IsOconus)
		suite.NotNil(address.ID)
		suite.Nil(err)
		suite.NotNil(address.Country)
	})
<<<<<<< HEAD
=======
	suite.Run("Fails when us_post_region_city is not found", func() {
		country := &models.Country{}
		country.Country = "US"
		addressCreator := NewAddressCreator()
		address, err := addressCreator.CreateAddress(suite.AppContextForTest(), &models.Address{
			StreetAddress1: "7645 Ballinshire N",
			City:           "Charlotte",
			State:          "IN",
			PostalCode:     "46254",
			Country:        country,
		})

		suite.NotNil(err)
		suite.Nil(address)
		suite.Equal("No UsPostRegionCity found for provided zip code 46254 and city CHARLOTTE.", err.Error())
	})
>>>>>>> 44e195da
}<|MERGE_RESOLUTION|>--- conflicted
+++ resolved
@@ -200,8 +200,6 @@
 		suite.Nil(err)
 		suite.NotNil(address.Country)
 	})
-<<<<<<< HEAD
-=======
 	suite.Run("Fails when us_post_region_city is not found", func() {
 		country := &models.Country{}
 		country.Country = "US"
@@ -218,5 +216,4 @@
 		suite.Nil(address)
 		suite.Equal("No UsPostRegionCity found for provided zip code 46254 and city CHARLOTTE.", err.Error())
 	})
->>>>>>> 44e195da
 }