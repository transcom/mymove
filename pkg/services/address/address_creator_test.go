package address

import (
	"github.com/gofrs/uuid"

	"github.com/transcom/mymove/pkg/apperror"
	"github.com/transcom/mymove/pkg/models"
)

func (suite *AddressSuite) TestAddressCreator() {
	streetAddress1 := "288 SW Sunset Way"
	city := "Elizabethtown"
	state := "KY"
	postalCode := "42701"
	oConusState := "AK"

	suite.Run("Successfully creates a CONUS address", func() {
		addressCreator := NewAddressCreator()
		address, err := addressCreator.CreateAddress(suite.AppContextForTest(), &models.Address{
			StreetAddress1: streetAddress1,
			City:           city,
			State:          state,
			PostalCode:     postalCode,
		})

		suite.Nil(err)
		suite.NotNil(address)
		suite.NotNil(address.ID)
		suite.Equal(streetAddress1, address.StreetAddress1)
		suite.Equal(city, address.City)
		suite.Equal(state, address.State)
		suite.Equal(postalCode, address.PostalCode)
		suite.False(*address.IsOconus)
		suite.Nil(address.StreetAddress2)
		suite.NotNil(address.Country)
	})

	suite.Run("Successfully creates an OCONUS address with AK state", func() {
		addressCreator := NewAddressCreator()
		address, err := addressCreator.CreateAddress(suite.AppContextForTest(), &models.Address{
			StreetAddress1: streetAddress1,
			City:           city,
			State:          oConusState,
			PostalCode:     postalCode,
		})

		suite.Nil(err)
		suite.NotNil(address)
		suite.NotNil(address.ID)
		suite.Equal(streetAddress1, address.StreetAddress1)
		suite.Equal(city, address.City)
		suite.Equal(oConusState, address.State)
		suite.Equal(postalCode, address.PostalCode)
		suite.True(*address.IsOconus)
		suite.Nil(address.StreetAddress2)
		suite.NotNil(address.Country)
	})

<<<<<<< HEAD
	suite.Run("Successfully creates an OCONUS address with OCONUS country", func() {
=======
	suite.Run("Receives an error when trying to create an international address", func() {
>>>>>>> b11c5362
		addressCreator := NewAddressCreator()
		address, err := addressCreator.CreateAddress(suite.AppContextForTest(), &models.Address{
			StreetAddress1: streetAddress1,
			City:           city,
			State:          oConusState,
			PostalCode:     postalCode,
			Country:        &models.Country{Country: "GB"},
		})

<<<<<<< HEAD
		suite.Nil(err)
		suite.NotNil(address)
		suite.NotNil(address.ID)
		suite.True(*address.IsOconus)
		suite.NotNil(address.Country)
=======
		suite.Error(err)
		suite.Nil(address)
		suite.Equal("- the country GB is not supported at this time - only US is allowed", err.Error())
>>>>>>> b11c5362
	})

	suite.Run("Successfully creates an address with empty strings for optional fields", func() {
		addressCreator := NewAddressCreator()
		address, err := addressCreator.CreateAddress(suite.AppContextForTest(), &models.Address{
			StreetAddress1: streetAddress1,
			StreetAddress2: models.StringPointer(""),
			StreetAddress3: models.StringPointer(""),
			City:           city,
			State:          state,
			PostalCode:     postalCode,
		})

		suite.Nil(err)
		suite.NotNil(address)
		suite.NotNil(address.ID)
		suite.Equal(streetAddress1, address.StreetAddress1)
		suite.Equal(city, address.City)
		suite.Equal(state, address.State)
		suite.Equal(postalCode, address.PostalCode)
		suite.Nil(address.StreetAddress2)
		suite.Nil(address.StreetAddress3)
		suite.NotNil(address.Country)
	})

	suite.Run("Fails to add an address because an ID is passed (fails to pass rules check)", func() {
		addressCreator := NewAddressCreator()
		address, err := addressCreator.CreateAddress(suite.AppContextForTest(), &models.Address{
			ID:             uuid.FromStringOrNil("06c82380-4fc3-469f-803d-76763e6f87dd"),
			StreetAddress1: streetAddress1,
			City:           city,
			State:          state,
			PostalCode:     postalCode,
		})

		suite.Nil(address)
		suite.NotNil(err)
		suite.IsType(apperror.InvalidInputError{}, err)
		suite.Equal("Invalid input found while validating the address.", err.Error())
		errors := err.(apperror.InvalidInputError)
		suite.Len(errors.ValidationErrors.Errors, 1)
		suite.Contains(errors.ValidationErrors.Keys(), "ID")
	})

	suite.Run("Fails because of missing field", func() {
		addressCreator := NewAddressCreator()
		address, err := addressCreator.CreateAddress(suite.AppContextForTest(), &models.Address{})

		suite.Nil(address)
		suite.NotNil(err)
		suite.IsType(apperror.InvalidInputError{}, err)
		suite.Equal("error creating an address", err.Error())
		errors := err.(apperror.InvalidInputError)
		suite.Len(errors.ValidationErrors.Errors, 5)
		suite.Contains(errors.ValidationErrors.Keys(), "street_address1")
		suite.Contains(errors.ValidationErrors.Keys(), "city")
		suite.Contains(errors.ValidationErrors.Keys(), "state")
		suite.Contains(errors.ValidationErrors.Keys(), "postal_code")
		suite.Contains(errors.ValidationErrors.Keys(), "county")
	})

	suite.Run("Fails when zip code is invalid", func() {
		addressCreator := NewAddressCreator()
		address, err := addressCreator.CreateAddress(suite.AppContextForTest(), &models.Address{
			StreetAddress1: streetAddress1,
			City:           city,
			State:          state,
			PostalCode:     "11111",
		})

		suite.Nil(address)
		suite.NotNil(err)
		suite.Equal("No county found for provided zip code 11111.", err.Error())
	})
}<|MERGE_RESOLUTION|>--- conflicted
+++ resolved
@@ -56,11 +56,7 @@
 		suite.NotNil(address.Country)
 	})
 
-<<<<<<< HEAD
-	suite.Run("Successfully creates an OCONUS address with OCONUS country", func() {
-=======
 	suite.Run("Receives an error when trying to create an international address", func() {
->>>>>>> b11c5362
 		addressCreator := NewAddressCreator()
 		address, err := addressCreator.CreateAddress(suite.AppContextForTest(), &models.Address{
 			StreetAddress1: streetAddress1,
@@ -70,17 +66,9 @@
 			Country:        &models.Country{Country: "GB"},
 		})
 
-<<<<<<< HEAD
-		suite.Nil(err)
-		suite.NotNil(address)
-		suite.NotNil(address.ID)
-		suite.True(*address.IsOconus)
-		suite.NotNil(address.Country)
-=======
 		suite.Error(err)
 		suite.Nil(address)
 		suite.Equal("- the country GB is not supported at this time - only US is allowed", err.Error())
->>>>>>> b11c5362
 	})
 
 	suite.Run("Successfully creates an address with empty strings for optional fields", func() {
