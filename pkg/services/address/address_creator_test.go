--- conflicted
+++ resolved
@@ -42,10 +42,7 @@
 			City:           city,
 			State:          oConusState,
 			PostalCode:     postalCode,
-<<<<<<< HEAD
-=======
 			IsOconus:       models.BoolPointer(true),
->>>>>>> 4257a449
 		})
 
 		suite.Nil(err)
@@ -73,8 +70,6 @@
 		suite.Error(err)
 		suite.Nil(address)
 		suite.Equal("- the country GB is not supported at this time - only US is allowed", err.Error())
-<<<<<<< HEAD
-=======
 	})
 
 	suite.Run("Shows error when country is not supported", func() {
@@ -90,7 +85,6 @@
 		suite.Error(err)
 		suite.Nil(address)
 		suite.Equal("- the country  is not supported at this time - only US is allowed", err.Error())
->>>>>>> 4257a449
 	})
 
 	suite.Run("Successfully creates an address with empty strings for optional fields", func() {
