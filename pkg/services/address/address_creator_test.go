package address

import (
	"github.com/gofrs/uuid"

	"github.com/transcom/mymove/pkg/apperror"
	"github.com/transcom/mymove/pkg/models"
)

func (suite *AddressSuite) TestAddressCreator() {
	streetAddress1 := "288 SW Sunset Way"
	city := "Elizabethtown"
	state := "KY"
	postalCode := "42701"
	oConusState := "AK"

	suite.Run("Successfully creates a CONUS address", func() {
		addressCreator := NewAddressCreator()
		address, err := addressCreator.CreateAddress(suite.AppContextForTest(), &models.Address{
			StreetAddress1: streetAddress1,
			City:           city,
			State:          state,
			PostalCode:     postalCode,
		})

		suite.Nil(err)
		suite.NotNil(address)
		suite.NotNil(address.ID)
		suite.Equal(streetAddress1, address.StreetAddress1)
		suite.Equal(city, address.City)
		suite.Equal(state, address.State)
		suite.Equal(postalCode, address.PostalCode)
		suite.False(*address.IsOconus)
		suite.Nil(address.StreetAddress2)
		suite.NotNil(address.Country)
	})

	suite.Run("Successfully creates an OCONUS address with AK state", func() {
		addressCreator := NewAddressCreator()
		address, err := addressCreator.CreateAddress(suite.AppContextForTest(), &models.Address{
			StreetAddress1: streetAddress1,
			City:           city,
			State:          oConusState,
			PostalCode:     postalCode,
			IsOconus:       models.BoolPointer(true),
		})

		suite.Nil(err)
		suite.NotNil(address)
		suite.NotNil(address.ID)
		suite.Equal(streetAddress1, address.StreetAddress1)
		suite.Equal(city, address.City)
		suite.Equal(oConusState, address.State)
		suite.Equal(postalCode, address.PostalCode)
		suite.True(*address.IsOconus)
		suite.Nil(address.StreetAddress2)
		suite.NotNil(address.Country)
	})

	suite.Run("Receives an error when trying to create an international address", func() {
		addressCreator := NewAddressCreator()
		address, err := addressCreator.CreateAddress(suite.AppContextForTest(), &models.Address{
			StreetAddress1: streetAddress1,
			City:           city,
			State:          oConusState,
			PostalCode:     postalCode,
			Country:        &models.Country{Country: "GB"},
		})

		suite.Error(err)
		suite.Nil(address)
		suite.Equal("- the country GB is not supported at this time - only US is allowed", err.Error())
	})

	suite.Run("Shows error when country is not supported", func() {
		addressCreator := NewAddressCreator()
		address, err := addressCreator.CreateAddress(suite.AppContextForTest(), &models.Address{
			StreetAddress1: streetAddress1,
			City:           city,
			State:          oConusState,
			PostalCode:     postalCode,
			Country:        &models.Country{Country: ""},
		})

		suite.Error(err)
		suite.Nil(address)
		suite.Equal("- the country  is not supported at this time - only US is allowed", err.Error())
	})

	suite.Run("Successfully creates an address with empty strings for optional fields", func() {
		addressCreator := NewAddressCreator()
		address, err := addressCreator.CreateAddress(suite.AppContextForTest(), &models.Address{
			StreetAddress1: streetAddress1,
			StreetAddress2: models.StringPointer(""),
			StreetAddress3: models.StringPointer(""),
			City:           city,
			State:          state,
			PostalCode:     postalCode,
		})

		suite.Nil(err)
		suite.NotNil(address)
		suite.NotNil(address.ID)
		suite.Equal(streetAddress1, address.StreetAddress1)
		suite.Equal(city, address.City)
		suite.Equal(state, address.State)
		suite.Equal(postalCode, address.PostalCode)
		suite.Nil(address.StreetAddress2)
		suite.Nil(address.StreetAddress3)
		suite.NotNil(address.Country)
	})

	suite.Run("Fails to add an address because an ID is passed (fails to pass rules check)", func() {
		addressCreator := NewAddressCreator()
		address, err := addressCreator.CreateAddress(suite.AppContextForTest(), &models.Address{
			ID:             uuid.FromStringOrNil("06c82380-4fc3-469f-803d-76763e6f87dd"),
			StreetAddress1: streetAddress1,
			City:           city,
			State:          state,
			PostalCode:     postalCode,
		})

		suite.Nil(address)
		suite.NotNil(err)
		suite.IsType(apperror.InvalidInputError{}, err)
		suite.Equal("Invalid input found while validating the address.", err.Error())
		errors := err.(apperror.InvalidInputError)
		suite.Len(errors.ValidationErrors.Errors, 1)
		suite.Contains(errors.ValidationErrors.Keys(), "ID")
	})

	suite.Run("Fails because of missing field", func() {
		addressCreator := NewAddressCreator()
		address, err := addressCreator.CreateAddress(suite.AppContextForTest(), &models.Address{})

		suite.Nil(address)
		suite.NotNil(err)
		suite.IsType(apperror.InvalidInputError{}, err)
		suite.Equal("error creating an address", err.Error())
		errors := err.(apperror.InvalidInputError)
		suite.Len(errors.ValidationErrors.Errors, 4)
		suite.Contains(errors.ValidationErrors.Keys(), "street_address1")
		suite.Contains(errors.ValidationErrors.Keys(), "city")
		suite.Contains(errors.ValidationErrors.Keys(), "state")
		suite.Contains(errors.ValidationErrors.Keys(), "postal_code")
	})

	suite.Run("Fails when zip code is invalid", func() {
		addressCreator := NewAddressCreator()
		address, err := addressCreator.CreateAddress(suite.AppContextForTest(), &models.Address{
			StreetAddress1: streetAddress1,
			City:           city,
			State:          state,
			PostalCode:     "11111",
		})

		suite.Nil(address)
		suite.NotNil(err)
		suite.Equal("No county found for provided zip code 11111.", err.Error())
<<<<<<< HEAD
	})

	suite.Run("Successfully creates a CONUS address", func() {
		country := &models.Country{}
		country.Country = "US"
		addressCreator := NewAddressCreator()
		address, err := addressCreator.CreateAddress(suite.AppContextForTest(), &models.Address{
			StreetAddress1: "7645 Ballinshire N",
			City:           "Indianapolis",
			State:          "IN",
			PostalCode:     "46254",
			Country:        country,
		})

		suite.False(*address.IsOconus)
		suite.NotNil(address.ID)
		suite.Nil(err)
		suite.NotNil(address.Country)
=======
>>>>>>> 95a6b420
	})

	suite.Run("Successfully creates a CONUS address", func() {
		country := &models.Country{}
		country.Country = "US"
		addressCreator := NewAddressCreator()
		address, err := addressCreator.CreateAddress(suite.AppContextForTest(), &models.Address{
			StreetAddress1: "7645 Ballinshire N",
			City:           "Indianapolis",
			State:          "IN",
			PostalCode:     "46254",
			Country:        country,
		})

		suite.False(*address.IsOconus)
		suite.NotNil(address.ID)
		suite.Nil(err)
		suite.NotNil(address.Country)
	})
}<|MERGE_RESOLUTION|>--- conflicted
+++ resolved
@@ -157,7 +157,6 @@
 		suite.Nil(address)
 		suite.NotNil(err)
 		suite.Equal("No county found for provided zip code 11111.", err.Error())
-<<<<<<< HEAD
 	})
 
 	suite.Run("Successfully creates a CONUS address", func() {
@@ -176,8 +175,6 @@
 		suite.NotNil(address.ID)
 		suite.Nil(err)
 		suite.NotNil(address.Country)
-=======
->>>>>>> 95a6b420
 	})
 
 	suite.Run("Successfully creates a CONUS address", func() {
