package address

import (
	"github.com/gofrs/uuid"

	"github.com/transcom/mymove/pkg/apperror"
	"github.com/transcom/mymove/pkg/models"
)

func (suite *AddressSuite) TestAddressCreator() {
	streetAddress1 := "288 SW Sunset Way"
	city := "Elizabethtown"
	state := "KY"
	postalCode := "42701"
	oConusState := "AK"

	suite.Run("Successfully creates an address", func() {
		addressCreator := NewAddressCreator()
		address, err := addressCreator.CreateAddress(suite.AppContextForTest(), &models.Address{
			StreetAddress1: streetAddress1,
			City:           city,
			State:          state,
			PostalCode:     postalCode,
		})

		suite.Nil(err)
		suite.NotNil(address)
		suite.NotNil(address.ID)
		suite.Equal(streetAddress1, address.StreetAddress1)
		suite.Equal(city, address.City)
		suite.Equal(state, address.State)
		suite.Equal(postalCode, address.PostalCode)
		suite.Nil(address.StreetAddress2)
		suite.NotNil(address.Country)
	})

	suite.Run("Successfully creates an OCONUS address with AK state", func() {
		addressCreator := NewAddressCreator()
		address, err := addressCreator.CreateAddress(suite.AppContextForTest(), &models.Address{
			StreetAddress1: streetAddress1,
			City:           city,
			State:          oConusState,
			PostalCode:     postalCode,
<<<<<<< HEAD
			IsOconus:       models.BoolPointer(true),
=======
>>>>>>> cab08c83
		})

		suite.Nil(err)
		suite.NotNil(address)
		suite.NotNil(address.ID)
		suite.Equal(streetAddress1, address.StreetAddress1)
		suite.Equal(city, address.City)
		suite.Equal(oConusState, address.State)
		suite.Equal(postalCode, address.PostalCode)
		suite.True(*address.IsOconus)
		suite.Nil(address.StreetAddress2)
		suite.NotNil(address.Country)
	})

	suite.Run("Receives an error when trying to create an international address", func() {
		addressCreator := NewAddressCreator()
		address, err := addressCreator.CreateAddress(suite.AppContextForTest(), &models.Address{
			StreetAddress1: streetAddress1,
			City:           city,
			State:          oConusState,
			PostalCode:     postalCode,
			Country:        &models.Country{Country: "GB"},
		})

		suite.Error(err)
		suite.Nil(address)
		suite.Equal("- the country GB is not supported at this time - only US is allowed", err.Error())
<<<<<<< HEAD
	})

	suite.Run("Transforms Country to nil when no country name is specified", func() {
		addressCreator := NewAddressCreator()
		address, err := addressCreator.CreateAddress(suite.AppContextForTest(), &models.Address{
			StreetAddress1: streetAddress1,
			City:           city,
			State:          oConusState,
			PostalCode:     postalCode,
			Country:        &models.Country{Country: ""},
		})

		suite.Error(err)
		suite.Nil(address)
		suite.Equal("- the country  is not supported at this time - only US is allowed", err.Error())
=======
>>>>>>> cab08c83
	})

	suite.Run("Successfully creates an address with empty strings for optional fields", func() {
		addressCreator := NewAddressCreator()
		address, err := addressCreator.CreateAddress(suite.AppContextForTest(), &models.Address{
			StreetAddress1: streetAddress1,
			StreetAddress2: models.StringPointer(""),
			StreetAddress3: models.StringPointer(""),
			City:           city,
			State:          state,
			PostalCode:     postalCode,
		})

		suite.Nil(err)
		suite.NotNil(address)
		suite.NotNil(address.ID)
		suite.Equal(streetAddress1, address.StreetAddress1)
		suite.Equal(city, address.City)
		suite.Equal(state, address.State)
		suite.Equal(postalCode, address.PostalCode)
		suite.Nil(address.StreetAddress2)
		suite.Nil(address.StreetAddress3)
		suite.NotNil(address.Country)
	})

	suite.Run("Fails to add an address because an ID is passed (fails to pass rules check)", func() {
		addressCreator := NewAddressCreator()
		address, err := addressCreator.CreateAddress(suite.AppContextForTest(), &models.Address{
			ID:             uuid.FromStringOrNil("06c82380-4fc3-469f-803d-76763e6f87dd"),
			StreetAddress1: streetAddress1,
			City:           city,
			State:          state,
			PostalCode:     postalCode,
		})

		suite.Nil(address)
		suite.NotNil(err)
		suite.IsType(apperror.InvalidInputError{}, err)
		suite.Equal("Invalid input found while validating the address.", err.Error())
		errors := err.(apperror.InvalidInputError)
		suite.Len(errors.ValidationErrors.Errors, 1)
		suite.Contains(errors.ValidationErrors.Keys(), "ID")
	})

	suite.Run("Fails because of missing field", func() {
		addressCreator := NewAddressCreator()
		address, err := addressCreator.CreateAddress(suite.AppContextForTest(), &models.Address{})

		suite.Nil(address)
		suite.NotNil(err)
		suite.IsType(apperror.InvalidInputError{}, err)
		suite.Equal("error creating an address", err.Error())
		errors := err.(apperror.InvalidInputError)
		suite.Len(errors.ValidationErrors.Errors, 5)
		suite.Contains(errors.ValidationErrors.Keys(), "street_address1")
		suite.Contains(errors.ValidationErrors.Keys(), "city")
		suite.Contains(errors.ValidationErrors.Keys(), "state")
		suite.Contains(errors.ValidationErrors.Keys(), "postal_code")
		suite.Contains(errors.ValidationErrors.Keys(), "county")
	})

	suite.Run("Fails when zip code is invalid", func() {
		addressCreator := NewAddressCreator()
		address, err := addressCreator.CreateAddress(suite.AppContextForTest(), &models.Address{
			StreetAddress1: streetAddress1,
			City:           city,
			State:          state,
			PostalCode:     "11111",
		})

		suite.Nil(address)
		suite.NotNil(err)
		suite.Equal("No county found for provided zip code 11111", err.Error())
	})

	suite.Run("Successfully creates a CONUS address", func() {
		country := &models.Country{}
		country.Country = "US"
		addressCreator := NewAddressCreator()
		address, err := addressCreator.CreateAddress(suite.AppContextForTest(), &models.Address{
			StreetAddress1: "7645 Ballinshire N",
			City:           "Indianapolis",
			State:          "IN",
			PostalCode:     "46254",
			Country:        country,
		})

		suite.False(*address.IsOconus)
		suite.NotNil(address.ID)
		suite.Nil(err)
		suite.NotNil(address.Country)
	})
}<|MERGE_RESOLUTION|>--- conflicted
+++ resolved
@@ -41,10 +41,7 @@
 			City:           city,
 			State:          oConusState,
 			PostalCode:     postalCode,
-<<<<<<< HEAD
 			IsOconus:       models.BoolPointer(true),
-=======
->>>>>>> cab08c83
 		})
 
 		suite.Nil(err)
@@ -72,7 +69,6 @@
 		suite.Error(err)
 		suite.Nil(address)
 		suite.Equal("- the country GB is not supported at this time - only US is allowed", err.Error())
-<<<<<<< HEAD
 	})
 
 	suite.Run("Transforms Country to nil when no country name is specified", func() {
@@ -88,8 +84,6 @@
 		suite.Error(err)
 		suite.Nil(address)
 		suite.Equal("- the country  is not supported at this time - only US is allowed", err.Error())
-=======
->>>>>>> cab08c83
 	})
 
 	suite.Run("Successfully creates an address with empty strings for optional fields", func() {
