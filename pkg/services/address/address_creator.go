--- conflicted
+++ resolved
@@ -48,22 +48,16 @@
 		if err != nil {
 			return nil, err
 		}
-<<<<<<< HEAD
-=======
 		transformedAddress.Country = &country
->>>>>>> b2b1ebbf
 		transformedAddress.CountryId = &country.ID
 	} else {
 		country, err := models.FetchCountryByCode(appCtx.DB(), "US")
 		if err != nil {
 			return nil, err
 		}
-<<<<<<< HEAD
+		transformedAddress.Country = &country
 		transformedAddress.CountryId = &country.ID
 		transformedAddress.Country = &country
-=======
-		transformedAddress.Country = &country
-		transformedAddress.CountryId = &country.ID
 	}
 
 	// use the data we have first, if it's not nil
@@ -91,7 +85,6 @@
 	} else {
 		boolFalseVal := false
 		transformedAddress.IsOconus = &boolFalseVal
->>>>>>> b2b1ebbf
 	}
 
 	txnErr := appCtx.NewTransaction(func(txnCtx appcontext.AppContext) error {
