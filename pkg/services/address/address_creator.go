package address

import (
	"github.com/gofrs/uuid"

	"github.com/transcom/mymove/pkg/appcontext"
	"github.com/transcom/mymove/pkg/apperror"
	"github.com/transcom/mymove/pkg/models"
	"github.com/transcom/mymove/pkg/services"
)

type addressCreator struct {
	checks []addressValidator
}

func NewAddressCreator() services.AddressCreator {
	return &addressCreator{
		checks: []addressValidator{
			checkID(),
		},
	}
}

func (f *addressCreator) CreateAddress(appCtx appcontext.AppContext, address *models.Address) (*models.Address, error) {
	transformedAddress := transformNilValuesForOptionalFields(*address)
	err := validateAddress(appCtx, &transformedAddress, nil, f.checks...)
	if err != nil {
		return nil, err
	}

	if address.PostalCode != "" {
		county, err := models.FindCountyByZipCode(appCtx.DB(), address.PostalCode)
		if err != nil {
			return nil, err
		}
		transformedAddress.County = county
	}

	// until international moves are supported, we will default the country for created addresses to "US"
	if address.Country != nil && address.Country.Country != "" {
		country, err := models.FetchCountryByCode(appCtx.DB(), address.Country.Country)
		if err != nil {
			return nil, err
		}
		transformedAddress.Country = &country
		transformedAddress.CountryId = &country.ID
	} else {
		country, err := models.FetchCountryByCode(appCtx.DB(), "US")
		if err != nil {
			return nil, err
		}
		transformedAddress.Country = &country
		transformedAddress.CountryId = &country.ID
	}

<<<<<<< HEAD
	// Use country data we already have if not fetch the country data
	var country models.Country
	if transformedAddress.Country != nil {
		country = *transformedAddress.Country
	} else if transformedAddress.CountryId != nil {
		country, err = models.FetchCountryByID(appCtx.DB(), *transformedAddress.CountryId)
		if err != nil {
			return nil, err
		}
	}

	// If we have country data go through is_oconus logic if not default to false
	if country.ID != uuid.Nil {
		if country.Country != "US" || country.Country != "US" && transformedAddress.State == "AK" || country.Country != "US" && transformedAddress.State == "HI" {
			transformedAddress.IsOconus = models.BoolPointer(true)
		} else {
			transformedAddress.IsOconus = models.BoolPointer(false)
		}
	} else {
		transformedAddress.IsOconus = models.BoolPointer(false)
=======
	// use the data we have first, if it's not nil
	if transformedAddress.Country != nil {
		country := transformedAddress.Country
		if country.Country != "US" || country.Country == "US" && transformedAddress.State == "AK" || country.Country == "US" && transformedAddress.State == "HI" {
			boolTrueVal := true
			transformedAddress.IsOconus = &boolTrueVal
		} else {
			boolFalseVal := false
			transformedAddress.IsOconus = &boolFalseVal
		}
	} else if transformedAddress.CountryId != nil {
		country, err := models.FetchCountryByID(appCtx.DB(), *transformedAddress.CountryId)
		if err != nil {
			return nil, err
		}
		if country.Country != "US" || country.Country == "US" && transformedAddress.State == "AK" || country.Country == "US" && transformedAddress.State == "HI" {
			boolTrueVal := true
			transformedAddress.IsOconus = &boolTrueVal
		} else {
			boolFalseVal := false
			transformedAddress.IsOconus = &boolFalseVal
		}
	} else {
		boolFalseVal := false
		transformedAddress.IsOconus = &boolFalseVal
>>>>>>> d8387673
	}

	txnErr := appCtx.NewTransaction(func(txnCtx appcontext.AppContext) error {
		verrs, err := txnCtx.DB().Eager().ValidateAndCreate(&transformedAddress)
		if verrs != nil && verrs.HasAny() {
			return apperror.NewInvalidInputError(uuid.Nil, err, verrs, "error creating an address")
		} else if err != nil {
			return apperror.NewQueryError("Address", err, "")
		}
		return nil
	})
	if txnErr != nil {
		return nil, txnErr
	}

	return &transformedAddress, nil
}

func transformNilValuesForOptionalFields(address models.Address) models.Address {
	transformedAddress := address

	if transformedAddress.StreetAddress2 != nil && *transformedAddress.StreetAddress2 == "" {
		transformedAddress.StreetAddress2 = nil
	}

	if transformedAddress.StreetAddress3 != nil && *transformedAddress.StreetAddress3 == "" {
		transformedAddress.StreetAddress3 = nil
	}

	if transformedAddress.Country != nil && transformedAddress.Country.Country == "" {
		transformedAddress.Country = nil
	}

	return transformedAddress
}<|MERGE_RESOLUTION|>--- conflicted
+++ resolved
@@ -53,37 +53,13 @@
 		transformedAddress.CountryId = &country.ID
 	}
 
-<<<<<<< HEAD
-	// Use country data we already have if not fetch the country data
-	var country models.Country
-	if transformedAddress.Country != nil {
-		country = *transformedAddress.Country
-	} else if transformedAddress.CountryId != nil {
-		country, err = models.FetchCountryByID(appCtx.DB(), *transformedAddress.CountryId)
-		if err != nil {
-			return nil, err
-		}
-	}
-
-	// If we have country data go through is_oconus logic if not default to false
-	if country.ID != uuid.Nil {
-		if country.Country != "US" || country.Country != "US" && transformedAddress.State == "AK" || country.Country != "US" && transformedAddress.State == "HI" {
-			transformedAddress.IsOconus = models.BoolPointer(true)
-		} else {
-			transformedAddress.IsOconus = models.BoolPointer(false)
-		}
-	} else {
-		transformedAddress.IsOconus = models.BoolPointer(false)
-=======
 	// use the data we have first, if it's not nil
 	if transformedAddress.Country != nil {
 		country := transformedAddress.Country
 		if country.Country != "US" || country.Country == "US" && transformedAddress.State == "AK" || country.Country == "US" && transformedAddress.State == "HI" {
-			boolTrueVal := true
-			transformedAddress.IsOconus = &boolTrueVal
+			transformedAddress.IsOconus = models.BoolPointer(true)
 		} else {
-			boolFalseVal := false
-			transformedAddress.IsOconus = &boolFalseVal
+			transformedAddress.IsOconus = models.BoolPointer(false)
 		}
 	} else if transformedAddress.CountryId != nil {
 		country, err := models.FetchCountryByID(appCtx.DB(), *transformedAddress.CountryId)
@@ -91,16 +67,12 @@
 			return nil, err
 		}
 		if country.Country != "US" || country.Country == "US" && transformedAddress.State == "AK" || country.Country == "US" && transformedAddress.State == "HI" {
-			boolTrueVal := true
-			transformedAddress.IsOconus = &boolTrueVal
+			transformedAddress.IsOconus = models.BoolPointer(true)
 		} else {
-			boolFalseVal := false
-			transformedAddress.IsOconus = &boolFalseVal
+			transformedAddress.IsOconus = models.BoolPointer(false)
 		}
 	} else {
-		boolFalseVal := false
-		transformedAddress.IsOconus = &boolFalseVal
->>>>>>> d8387673
+		transformedAddress.IsOconus = models.BoolPointer(false)
 	}
 
 	txnErr := appCtx.NewTransaction(func(txnCtx appcontext.AppContext) error {
