--- conflicted
+++ resolved
@@ -42,21 +42,13 @@
 		if err != nil {
 			return nil, err
 		}
-<<<<<<< HEAD
-=======
 		transformedAddress.Country = &country
->>>>>>> d8387673
 		transformedAddress.CountryId = &country.ID
 	} else {
 		country, err := models.FetchCountryByCode(appCtx.DB(), "US")
 		if err != nil {
 			return nil, err
 		}
-<<<<<<< HEAD
-		transformedAddress.CountryId = &country.ID
-	}
-
-=======
 		transformedAddress.Country = &country
 		transformedAddress.CountryId = &country.ID
 	}
@@ -88,7 +80,6 @@
 		transformedAddress.IsOconus = &boolFalseVal
 	}
 
->>>>>>> d8387673
 	txnErr := appCtx.NewTransaction(func(txnCtx appcontext.AppContext) error {
 		verrs, err := txnCtx.DB().Eager().ValidateAndCreate(&transformedAddress)
 		if verrs != nil && verrs.HasAny() {
