--- conflicted
+++ resolved
@@ -33,11 +33,7 @@
 		if err != nil {
 			return nil, err
 		}
-<<<<<<< HEAD
-		transformedAddress.County = &county
-=======
 		transformedAddress.County = county
->>>>>>> 207552ad
 	}
 
 	txnErr := appCtx.NewTransaction(func(txnCtx appcontext.AppContext) error {
