--- conflicted
+++ resolved
@@ -55,10 +55,7 @@
 			return nil, err
 		}
 		transformedAddress.CountryId = &country.ID
-<<<<<<< HEAD
-=======
 		transformedAddress.Country = &country
->>>>>>> 57b463dc
 	}
 
 	txnErr := appCtx.NewTransaction(func(txnCtx appcontext.AppContext) error {
