--- conflicted
+++ resolved
@@ -38,14 +38,6 @@
 		transformedAddress.County = county
 	}
 
-<<<<<<< HEAD
-	// Evaluate address and populate addresses isOconus value
-	isOconus, err := models.IsAddressOconus(appCtx.DB(), transformedAddress)
-	if err != nil {
-		return nil, err
-	}
-	transformedAddress.IsOconus = &isOconus
-=======
 	// until international moves are supported, we will default the country for created addresses to "US"
 	if address.Country != nil && address.Country.Country != "US" {
 		return nil, fmt.Errorf("- the country %s is not supported at this time - only US is allowed", address.Country.Country)
@@ -67,33 +59,12 @@
 		transformedAddress.CountryId = &country.ID
 	}
 
-	// use the data we have first, if it's not nil
-	if transformedAddress.Country != nil {
-		country := transformedAddress.Country
-		if country.Country != "US" || country.Country == "US" && transformedAddress.State == "AK" || country.Country == "US" && transformedAddress.State == "HI" {
-			boolTrueVal := true
-			transformedAddress.IsOconus = &boolTrueVal
-		} else {
-			boolFalseVal := false
-			transformedAddress.IsOconus = &boolFalseVal
-		}
-	} else if transformedAddress.CountryId != nil {
-		country, err := models.FetchCountryByID(appCtx.DB(), *transformedAddress.CountryId)
-		if err != nil {
-			return nil, err
-		}
-		if country.Country != "US" || country.Country == "US" && transformedAddress.State == "AK" || country.Country == "US" && transformedAddress.State == "HI" {
-			boolTrueVal := true
-			transformedAddress.IsOconus = &boolTrueVal
-		} else {
-			boolFalseVal := false
-			transformedAddress.IsOconus = &boolFalseVal
-		}
-	} else {
-		boolFalseVal := false
-		transformedAddress.IsOconus = &boolFalseVal
+	// Evaluate address and populate addresses isOconus value
+	isOconus, err := models.IsAddressOconus(appCtx.DB(), transformedAddress)
+	if err != nil {
+		return nil, err
 	}
->>>>>>> b2b1ebbf
+	transformedAddress.IsOconus = &isOconus
 
 	txnErr := appCtx.NewTransaction(func(txnCtx appcontext.AppContext) error {
 		verrs, err := txnCtx.DB().Eager().ValidateAndCreate(&transformedAddress)
