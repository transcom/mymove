package address

import (
	"fmt"

	"github.com/gofrs/uuid"

	"github.com/transcom/mymove/pkg/appcontext"
	"github.com/transcom/mymove/pkg/apperror"
	"github.com/transcom/mymove/pkg/models"
	"github.com/transcom/mymove/pkg/services"
)

type addressCreator struct {
	checks []addressValidator
}

func NewAddressCreator() services.AddressCreator {
	return &addressCreator{
		checks: []addressValidator{
			checkID(),
		},
	}
}

func (f *addressCreator) CreateAddress(appCtx appcontext.AppContext, address *models.Address) (*models.Address, error) {
	transformedAddress := transformNilValuesForOptionalFields(*address)
	err := validateAddress(appCtx, &transformedAddress, nil, f.checks...)
	if err != nil {
		return nil, err
	}

	if address.PostalCode != "" {
		county, err := models.FindCountyByZipCode(appCtx.DB(), address.PostalCode)
		if err != nil {
			return nil, err
		}
		transformedAddress.County = county
	}

	// until international moves are supported, we will default the country for created addresses to "US"
<<<<<<< HEAD
=======
	if address.Country != nil && address.Country.Country != "US" {
		return nil, fmt.Errorf("- the country %s is not supported at this time - only US is allowed", address.Country.Country)
	}

>>>>>>> ea3fdcd5
	if address.Country != nil && address.Country.Country != "" {
		country, err := models.FetchCountryByCode(appCtx.DB(), address.Country.Country)
		if err != nil {
			return nil, err
		}
<<<<<<< HEAD
=======
		transformedAddress.Country = &country
>>>>>>> ea3fdcd5
		transformedAddress.CountryId = &country.ID
	} else {
		country, err := models.FetchCountryByCode(appCtx.DB(), "US")
		if err != nil {
			return nil, err
		}
<<<<<<< HEAD
		transformedAddress.CountryId = &country.ID
	}

=======
		transformedAddress.Country = &country
		transformedAddress.CountryId = &country.ID
	}

	// Evaluate address and populate addresses isOconus value
	isOconus, err := models.IsAddressOconus(appCtx.DB(), transformedAddress)
	if err != nil {
		return nil, err
	}
	transformedAddress.IsOconus = &isOconus

>>>>>>> ea3fdcd5
	txnErr := appCtx.NewTransaction(func(txnCtx appcontext.AppContext) error {
		verrs, err := txnCtx.DB().Eager().ValidateAndCreate(&transformedAddress)
		if verrs != nil && verrs.HasAny() {
			return apperror.NewInvalidInputError(uuid.Nil, err, verrs, "error creating an address")
		} else if err != nil {
			return apperror.NewQueryError("Address", err, "")
		}
		return nil
	})
	if txnErr != nil {
		return nil, txnErr
	}

	return &transformedAddress, nil
}

func transformNilValuesForOptionalFields(address models.Address) models.Address {
	transformedAddress := address

	if transformedAddress.StreetAddress2 != nil && *transformedAddress.StreetAddress2 == "" {
		transformedAddress.StreetAddress2 = nil
	}

	if transformedAddress.StreetAddress3 != nil && *transformedAddress.StreetAddress3 == "" {
		transformedAddress.StreetAddress3 = nil
	}

	if transformedAddress.Country != nil && transformedAddress.Country.Country == "" {
		transformedAddress.Country = nil
	}

	return transformedAddress
}<|MERGE_RESOLUTION|>--- conflicted
+++ resolved
@@ -39,33 +39,22 @@
 	}
 
 	// until international moves are supported, we will default the country for created addresses to "US"
-<<<<<<< HEAD
-=======
 	if address.Country != nil && address.Country.Country != "US" {
 		return nil, fmt.Errorf("- the country %s is not supported at this time - only US is allowed", address.Country.Country)
 	}
 
->>>>>>> ea3fdcd5
 	if address.Country != nil && address.Country.Country != "" {
 		country, err := models.FetchCountryByCode(appCtx.DB(), address.Country.Country)
 		if err != nil {
 			return nil, err
 		}
-<<<<<<< HEAD
-=======
 		transformedAddress.Country = &country
->>>>>>> ea3fdcd5
 		transformedAddress.CountryId = &country.ID
 	} else {
 		country, err := models.FetchCountryByCode(appCtx.DB(), "US")
 		if err != nil {
 			return nil, err
 		}
-<<<<<<< HEAD
-		transformedAddress.CountryId = &country.ID
-	}
-
-=======
 		transformedAddress.Country = &country
 		transformedAddress.CountryId = &country.ID
 	}
@@ -77,7 +66,6 @@
 	}
 	transformedAddress.IsOconus = &isOconus
 
->>>>>>> ea3fdcd5
 	txnErr := appCtx.NewTransaction(func(txnCtx appcontext.AppContext) error {
 		verrs, err := txnCtx.DB().Eager().ValidateAndCreate(&transformedAddress)
 		if verrs != nil && verrs.HasAny() {
