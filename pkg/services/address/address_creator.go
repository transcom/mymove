package address

import (
	"fmt"

	"github.com/gofrs/uuid"

	"github.com/transcom/mymove/pkg/appcontext"
	"github.com/transcom/mymove/pkg/apperror"
	"github.com/transcom/mymove/pkg/models"
	"github.com/transcom/mymove/pkg/services"
)

type addressCreator struct {
	checks []addressValidator
}

func NewAddressCreator() services.AddressCreator {
	return &addressCreator{
		checks: []addressValidator{
			checkID(),
		},
	}
}

func (f *addressCreator) CreateAddress(appCtx appcontext.AppContext, address *models.Address) (*models.Address, error) {
	transformedAddress := transformNilValuesForOptionalFields(*address)
	err := validateAddress(appCtx, &transformedAddress, nil, f.checks...)
	if err != nil {
		return nil, err
	}

	if address.PostalCode != "" {
		county, err := models.FindCountyByZipCode(appCtx.DB(), address.PostalCode)
		if err != nil {
			return nil, err
		}
		transformedAddress.County = county
	}

	// until international moves are supported, we will default the country for created addresses to "US"
<<<<<<< HEAD
=======
	if address.Country != nil && address.Country.Country != "US" {
		return nil, fmt.Errorf("- the country %s is not supported at this time - only US is allowed", address.Country.Country)
	}

>>>>>>> b11c5362
	if address.Country != nil && address.Country.Country != "" {
		country, err := models.FetchCountryByCode(appCtx.DB(), address.Country.Country)
		if err != nil {
			return nil, err
		}
		transformedAddress.Country = &country
		transformedAddress.CountryId = &country.ID
	} else {
		country, err := models.FetchCountryByCode(appCtx.DB(), "US")
		if err != nil {
			return nil, err
		}
		transformedAddress.Country = &country
		transformedAddress.CountryId = &country.ID
	}

	// use the data we have first, if it's not nil
	if transformedAddress.Country != nil {
		country := transformedAddress.Country
		if country.Country != "US" || country.Country == "US" && transformedAddress.State == "AK" || country.Country == "US" && transformedAddress.State == "HI" {
			boolTrueVal := true
			transformedAddress.IsOconus = &boolTrueVal
		} else {
			boolFalseVal := false
			transformedAddress.IsOconus = &boolFalseVal
		}
	} else if transformedAddress.CountryId != nil {
		country, err := models.FetchCountryByID(appCtx.DB(), *transformedAddress.CountryId)
		if err != nil {
			return nil, err
		}
		if country.Country != "US" || country.Country == "US" && transformedAddress.State == "AK" || country.Country == "US" && transformedAddress.State == "HI" {
			boolTrueVal := true
			transformedAddress.IsOconus = &boolTrueVal
		} else {
			boolFalseVal := false
			transformedAddress.IsOconus = &boolFalseVal
		}
	} else {
		boolFalseVal := false
		transformedAddress.IsOconus = &boolFalseVal
	}

	txnErr := appCtx.NewTransaction(func(txnCtx appcontext.AppContext) error {
		verrs, err := txnCtx.DB().Eager().ValidateAndCreate(&transformedAddress)
		if verrs != nil && verrs.HasAny() {
			return apperror.NewInvalidInputError(uuid.Nil, err, verrs, "error creating an address")
		} else if err != nil {
			return apperror.NewQueryError("Address", err, "")
		}
		return nil
	})
	if txnErr != nil {
		return nil, txnErr
	}

	return &transformedAddress, nil
}

func transformNilValuesForOptionalFields(address models.Address) models.Address {
	transformedAddress := address

	if transformedAddress.StreetAddress2 != nil && *transformedAddress.StreetAddress2 == "" {
		transformedAddress.StreetAddress2 = nil
	}

	if transformedAddress.StreetAddress3 != nil && *transformedAddress.StreetAddress3 == "" {
		transformedAddress.StreetAddress3 = nil
	}

	if transformedAddress.Country != nil && transformedAddress.Country.Country == "" {
		transformedAddress.Country = nil
	}

	return transformedAddress
}<|MERGE_RESOLUTION|>--- conflicted
+++ resolved
@@ -39,13 +39,10 @@
 	}
 
 	// until international moves are supported, we will default the country for created addresses to "US"
-<<<<<<< HEAD
-=======
 	if address.Country != nil && address.Country.Country != "US" {
 		return nil, fmt.Errorf("- the country %s is not supported at this time - only US is allowed", address.Country.Country)
 	}
 
->>>>>>> b11c5362
 	if address.Country != nil && address.Country.Country != "" {
 		country, err := models.FetchCountryByCode(appCtx.DB(), address.Country.Country)
 		if err != nil {
