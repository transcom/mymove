--- conflicted
+++ resolved
@@ -71,8 +71,6 @@
 		mergedAddress.CountryId = &country.ID
 	}
 
-<<<<<<< HEAD
-=======
 	// Evaluate address and populate addresses isOconus value
 	isOconus, err := models.IsAddressOconus(appCtx.DB(), mergedAddress)
 	if err != nil {
@@ -80,7 +78,6 @@
 	}
 	mergedAddress.IsOconus = &isOconus
 
->>>>>>> c39018c7
 	txnErr := appCtx.NewTransaction(func(txnCtx appcontext.AppContext) error {
 		verrs, err := txnCtx.DB().ValidateAndUpdate(&mergedAddress)
 		if verrs != nil && verrs.HasAny() {
