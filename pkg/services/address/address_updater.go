package address

import (
	"fmt"

	"github.com/transcom/mymove/pkg/appcontext"
	"github.com/transcom/mymove/pkg/apperror"
	"github.com/transcom/mymove/pkg/etag"
	"github.com/transcom/mymove/pkg/models"
	"github.com/transcom/mymove/pkg/services"
)

type addressUpdater struct {
	checks []addressValidator
}

func NewAddressUpdater() services.AddressUpdater {
	return &addressUpdater{
		checks: []addressValidator{
			checkID(),
		},
	}
}

func (f *addressUpdater) UpdateAddress(appCtx appcontext.AppContext, address *models.Address, eTag string) (*models.Address, error) {
	originalAddress := models.FetchAddressByID(appCtx.DB(), &address.ID)
	if originalAddress == nil {
		return nil, apperror.NewBadDataError("invalid ID used for address")
	}

	// verify ETag
	if etag.GenerateEtag(originalAddress.UpdatedAt) != eTag {
		return nil, apperror.NewPreconditionFailedError(originalAddress.ID, nil)
	}

	// Fetch new county if postal code has been modified from its original
	if originalAddress.PostalCode != address.PostalCode || address.County == "" {
		county, err := models.FindCountyByZipCode(appCtx.DB(), address.PostalCode)
		if err != nil {
			return nil, err
		}
		address.County = county
	}

	mergedAddress := mergeAddress(*address, *originalAddress)

	err := validateAddress(appCtx, &mergedAddress, originalAddress, f.checks...)
	if err != nil {
		return nil, err
	}

<<<<<<< HEAD
	// Evaluate address and populate addresses isOconus value
	isOconus, err := models.IsAddressOconus(appCtx.DB(), mergedAddress)
	if err != nil {
		return nil, err
	}
	mergedAddress.IsOconus = &isOconus
=======
	// until international moves are supported, we will default the country for created addresses to "US"
	if mergedAddress.Country != nil && mergedAddress.Country.Country != "US" {
		return nil, fmt.Errorf("- the country %s is not supported at this time - only US is allowed", mergedAddress.Country.Country)
	}
	// first we will check to see if the country values have changed at all
	// until international moves are supported, we will default the country for created addresses to "US"
	if mergedAddress.Country != nil && mergedAddress.Country.Country != "" && mergedAddress.Country != originalAddress.Country {
		country, err := models.FetchCountryByCode(appCtx.DB(), address.Country.Country)
		if err != nil {
			return nil, err
		}
		mergedAddress.Country = &country
		mergedAddress.CountryId = &country.ID
	} else if mergedAddress.Country == nil {
		country, err := models.FetchCountryByCode(appCtx.DB(), "US")
		if err != nil {
			return nil, err
		}
		mergedAddress.Country = &country
		mergedAddress.CountryId = &country.ID
	}

	// use the data we have first, if it's not nil
	if mergedAddress.State != originalAddress.State && mergedAddress.Country != nil {
		country := mergedAddress.Country
		if country.Country != "US" || country.Country == "US" && mergedAddress.State == "AK" || country.Country == "US" && mergedAddress.State == "HI" {
			boolTrueVal := true
			mergedAddress.IsOconus = &boolTrueVal
		} else {
			boolFalseVal := false
			mergedAddress.IsOconus = &boolFalseVal
		}
	} else if mergedAddress.State != originalAddress.State && mergedAddress.CountryId != nil {
		country, err := models.FetchCountryByID(appCtx.DB(), *mergedAddress.CountryId)
		if err != nil {
			return nil, err
		}
		if country.Country != "US" || country.Country == "US" && mergedAddress.State == "AK" || country.Country == "US" && mergedAddress.State == "HI" {
			boolTrueVal := true
			mergedAddress.IsOconus = &boolTrueVal
		} else {
			boolFalseVal := false
			mergedAddress.IsOconus = &boolFalseVal
		}
	}
>>>>>>> b2b1ebbf

	txnErr := appCtx.NewTransaction(func(txnCtx appcontext.AppContext) error {
		verrs, err := txnCtx.DB().ValidateAndUpdate(&mergedAddress)
		if verrs != nil && verrs.HasAny() {
			return apperror.NewInvalidInputError(address.ID, err, verrs, "invalid input while updating an address")
		} else if err != nil {
			return apperror.NewQueryError("Address update", err, "")
		}
		return nil
	})
	if txnErr != nil {
		return nil, txnErr
	}

	return &mergedAddress, nil
}

func mergeAddress(address, originalAddress models.Address) models.Address {
	mergedAddress := originalAddress
	if address.StreetAddress1 != "" {
		mergedAddress.StreetAddress1 = address.StreetAddress1
	}
	if address.City != "" {
		mergedAddress.City = address.City
	}
	if address.State != "" {
		mergedAddress.State = address.State
	}
	if address.PostalCode != "" {
		mergedAddress.PostalCode = address.PostalCode
	}
	if address.County != "" {
		mergedAddress.County = address.County
	}

	mergedAddress.StreetAddress2 = services.SetOptionalStringField(address.StreetAddress2, mergedAddress.StreetAddress2)
	mergedAddress.StreetAddress3 = services.SetOptionalStringField(address.StreetAddress3, mergedAddress.StreetAddress3)
	if address.Country != nil {
		mergedAddress.Country.Country = *services.SetOptionalStringField(&address.Country.Country, &mergedAddress.Country.Country)
	}
	return mergedAddress
}<|MERGE_RESOLUTION|>--- conflicted
+++ resolved
@@ -49,14 +49,6 @@
 		return nil, err
 	}
 
-<<<<<<< HEAD
-	// Evaluate address and populate addresses isOconus value
-	isOconus, err := models.IsAddressOconus(appCtx.DB(), mergedAddress)
-	if err != nil {
-		return nil, err
-	}
-	mergedAddress.IsOconus = &isOconus
-=======
 	// until international moves are supported, we will default the country for created addresses to "US"
 	if mergedAddress.Country != nil && mergedAddress.Country.Country != "US" {
 		return nil, fmt.Errorf("- the country %s is not supported at this time - only US is allowed", mergedAddress.Country.Country)
@@ -79,30 +71,12 @@
 		mergedAddress.CountryId = &country.ID
 	}
 
-	// use the data we have first, if it's not nil
-	if mergedAddress.State != originalAddress.State && mergedAddress.Country != nil {
-		country := mergedAddress.Country
-		if country.Country != "US" || country.Country == "US" && mergedAddress.State == "AK" || country.Country == "US" && mergedAddress.State == "HI" {
-			boolTrueVal := true
-			mergedAddress.IsOconus = &boolTrueVal
-		} else {
-			boolFalseVal := false
-			mergedAddress.IsOconus = &boolFalseVal
-		}
-	} else if mergedAddress.State != originalAddress.State && mergedAddress.CountryId != nil {
-		country, err := models.FetchCountryByID(appCtx.DB(), *mergedAddress.CountryId)
-		if err != nil {
-			return nil, err
-		}
-		if country.Country != "US" || country.Country == "US" && mergedAddress.State == "AK" || country.Country == "US" && mergedAddress.State == "HI" {
-			boolTrueVal := true
-			mergedAddress.IsOconus = &boolTrueVal
-		} else {
-			boolFalseVal := false
-			mergedAddress.IsOconus = &boolFalseVal
-		}
+	// Evaluate address and populate addresses isOconus value
+	isOconus, err := models.IsAddressOconus(appCtx.DB(), mergedAddress)
+	if err != nil {
+		return nil, err
 	}
->>>>>>> b2b1ebbf
+	mergedAddress.IsOconus = &isOconus
 
 	txnErr := appCtx.NewTransaction(func(txnCtx appcontext.AppContext) error {
 		verrs, err := txnCtx.DB().ValidateAndUpdate(&mergedAddress)
