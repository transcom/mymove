--- conflicted
+++ resolved
@@ -1,11 +1,8 @@
 package address
 
 import (
-<<<<<<< HEAD
-=======
 	"github.com/gofrs/uuid"
 
->>>>>>> 83c68033
 	"github.com/transcom/mymove/pkg/appcontext"
 	"github.com/transcom/mymove/pkg/apperror"
 	"github.com/transcom/mymove/pkg/etag"
@@ -57,11 +54,7 @@
 	// 	return nil, fmt.Errorf("- the country %s is not supported at this time - only US is allowed", mergedAddress.Country.Country)
 	// }
 	// first we will check to see if the country values have changed at all
-<<<<<<< HEAD
-	if mergedAddress.CountryId != nil {
-=======
 	if mergedAddress.CountryId != nil && mergedAddress.CountryId != &uuid.Nil {
->>>>>>> 83c68033
 		country, err := models.FetchCountryByID(appCtx.DB(), *mergedAddress.CountryId)
 		if err != nil {
 			return nil, err
@@ -119,11 +112,7 @@
 	if address.UsPostRegionCityID != nil {
 		mergedAddress.UsPostRegionCityID = address.UsPostRegionCityID
 	}
-<<<<<<< HEAD
-	if address.CountryId != nil {
-=======
 	if address.CountryId != nil && *address.CountryId != uuid.Nil {
->>>>>>> 83c68033
 		mergedAddress.CountryId = address.CountryId
 	}
 
