--- conflicted
+++ resolved
@@ -7,17 +7,10 @@
 	"github.com/transcom/mymove/pkg/models/roles"
 )
 
-<<<<<<< HEAD
-// RoleAssociator is the service object interface for fetching roles for a user id
-//
-//go:generate mockery --name RoleAssociator
-type RoleAssociator interface {
-=======
 // RoleFetcher is the service object interface for fetching roles for a user id
 //
 //go:generate mockery --name RoleFetcher
 type RoleFetcher interface {
->>>>>>> 2e06ee9c
 	FetchRolesForUser(appCtx appcontext.AppContext, userID uuid.UUID) (roles.Roles, error)
 	FetchRolesPrivileges(appCtx appcontext.AppContext) ([]roles.Role, error)
 	FetchRoleTypes(appCtx appcontext.AppContext) ([]roles.RoleType, error)
