package services

import (
	"io"
	"net/http"
	"os"
	"time"

	ediinvoice "github.com/transcom/mymove/pkg/edi/invoice"
	"github.com/transcom/mymove/pkg/models"
)

// GexSender is an interface for sending and receiving a request
type GexSender interface {
	SendToGex(edi string, transactionName string) (resp *http.Response, err error)
}

// GHCPaymentRequestInvoiceGenerator is the exported interface for generating an invoice
//go:generate mockery -name GHCPaymentRequestInvoiceGenerator
type GHCPaymentRequestInvoiceGenerator interface {
	Generate(paymentRequest models.PaymentRequest, sendProductionInvoice bool) (ediinvoice.Invoice858C, error)
}

<<<<<<< HEAD
// EDI824Processor is the exported interface for generating an invoice
//go:generate mockery -name EDI824Processor
type EDI824Processor interface {
	ProcessFile(path string, ediString string) error
	EDIType() models.EDIType
}

// EDI997Processor is the exported interface for generating an invoice
//go:generate mockery -name EDI997Processor
type EDI997Processor interface {
	ProcessFile(path string, ediString string) error
	EDIType() models.EDIType
}

=======
>>>>>>> 40ebea3a
// SyncadaSFTPSender is the exported interface for sending an EDI to Syncada
//go:generate mockery -name SyncadaSFTPSender
type SyncadaSFTPSender interface {
	SendToSyncadaViaSFTP(localDataReader io.Reader, syncadaFileName string) (int64, error)
}

// SFTPFiler is the exported interface for an SFTP client file
//go:generate mockery --name SFTPFiler
type SFTPFiler interface {
	Close() error
	WriteTo(w io.Writer) (int64, error)
}

// SFTPClient is the exported interface for an SFTP client created for reading from Syncada
//go:generate mockery --name SFTPClient
type SFTPClient interface {
	ReadDir(p string) ([]os.FileInfo, error)
	Open(path string) (SFTPFiler, error)
	Remove(path string) error
}

// SyncadaSFTPReader is the exported interface for reading files from Syncada
//go:generate mockery -name SyncadaSFTPReader
type SyncadaSFTPReader interface {
	FetchAndProcessSyncadaFiles(syncadaPath string, lastRead time.Time, processor SyncadaFileProcessor) (time.Time, error)
}

// SyncadaFileProcessor is the exported interface for processing EDI files from Syncada
//go:generate mockery -name SyncadaFileProcessor
type SyncadaFileProcessor interface {
	ProcessFile(syncadaPath string, text string) error
	EDIType() models.EDIType
}<|MERGE_RESOLUTION|>--- conflicted
+++ resolved
@@ -21,23 +21,6 @@
 	Generate(paymentRequest models.PaymentRequest, sendProductionInvoice bool) (ediinvoice.Invoice858C, error)
 }
 
-<<<<<<< HEAD
-// EDI824Processor is the exported interface for generating an invoice
-//go:generate mockery -name EDI824Processor
-type EDI824Processor interface {
-	ProcessFile(path string, ediString string) error
-	EDIType() models.EDIType
-}
-
-// EDI997Processor is the exported interface for generating an invoice
-//go:generate mockery -name EDI997Processor
-type EDI997Processor interface {
-	ProcessFile(path string, ediString string) error
-	EDIType() models.EDIType
-}
-
-=======
->>>>>>> 40ebea3a
 // SyncadaSFTPSender is the exported interface for sending an EDI to Syncada
 //go:generate mockery -name SyncadaSFTPSender
 type SyncadaSFTPSender interface {
