--- conflicted
+++ resolved
@@ -5,11 +5,9 @@
 	"regexp"
 
 	"github.com/gofrs/uuid"
-	"go.uber.org/zap"
 
 	"github.com/transcom/mymove/pkg/appcontext"
 	"github.com/transcom/mymove/pkg/apperror"
-	"github.com/transcom/mymove/pkg/handlers/authentication/okta"
 	"github.com/transcom/mymove/pkg/models"
 	"github.com/transcom/mymove/pkg/services"
 	"github.com/transcom/mymove/pkg/services/query"
@@ -85,38 +83,12 @@
 		return transactionError
 	}
 
-<<<<<<< HEAD
-	if oktaID != "" {
-		/*
-			Now that we have deleted the user from the milmove db, we will remove their okta account.
-			We are intentionally keeping this process outside the milmove db delete transaction as it should not impact the ability to process a deletion from milmove db.
-			This is considered more of a convenience to clean up the okta account.
-		*/
-		req := appCtx.HTTPRequest()
-		if req == nil {
-			appCtx.Logger().Error("failed to retrieve HTTP request from session")
-			return nil
-		}
-		provider, err := okta.GetOktaProviderForRequest(req)
-		if err != nil {
-			appCtx.Logger().Error("error retrieving Okta provider: %w")
-			return nil
-		}
-		apiKey := models.GetOktaAPIKey()
-		err = models.DeleteOktaUser(appCtx, provider, oktaID, apiKey)
-		if err != nil {
-			appCtx.Logger().Error("error deleting user from okta: %w", zap.Error(err))
-			return nil
-		}
-	}
-=======
 	/*
 		Now that we have deleted the user from the milmove db, we will remove their okta account.
 		We are intentionally keeping this process outside the milmove db delete transaction as it should not impact the ability to process a deletion from milmove db.
 		This is considered more of a convenience to clean up the okta account.
 	*/
 	models.DeleteOktaUserHandled(appCtx, oktaID)
->>>>>>> d37d7cae
 
 	return nil
 }
