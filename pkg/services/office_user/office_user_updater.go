--- conflicted
+++ resolved
@@ -27,18 +27,11 @@
 		return nil, nil, err
 	}
 
-<<<<<<< HEAD
 	if payload != nil {
 		if payload.Email != "" && payload.Email != foundUser.Email {
 			foundUser.Email = payload.Email
 			updateUserAndOkta = true
 		}
-=======
-	if payload.Email != nil && foundUser.Email != *payload.Email {
-		foundUser.Email = *payload.Email
-		updateUserAndOkta = true
-	}
->>>>>>> 0136eb44
 
 		if payload.FirstName != "" {
 			foundUser.FirstName = payload.FirstName
@@ -105,6 +98,7 @@
 			}
 
 			if existingUser.OktaID != "" && appCtx.Session().IDToken != "devlocal" {
+			if existingUser.OktaID != "" && appCtx.Session().IDToken != "devlocal" {
 				apiKey := models.GetOktaAPIKey()
 				oktaID := existingUser.OktaID
 				req := appCtx.HTTPRequest()
