--- conflicted
+++ resolved
@@ -54,7 +54,6 @@
 
 	// Bad transportation office ID
 	suite.Run("If we are provided a transportation office that doesn't exist, the create should fail", func() {
-<<<<<<< HEAD
 		officeUser := factory.BuildOfficeUser(suite.DB(), []factory.Customization{
 			{
 				Model: models.Country{
@@ -63,11 +62,8 @@
 				},
 			},
 		}, nil)
-=======
-		officeUser := setupTestData()
 		primaryOffice := true
 
->>>>>>> c6464c2b
 		payload := &adminmessages.OfficeUserUpdate{
 			TransportationOfficeAssignments: []*adminmessages.OfficeUserTransportationOfficeAssignment{
 				{
