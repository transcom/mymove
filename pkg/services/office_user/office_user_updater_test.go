--- conflicted
+++ resolved
@@ -51,11 +51,7 @@
 		officeUser := factory.BuildOfficeUser(suite.DB(), []factory.Customization{
 			{
 				Model: models.Country{
-<<<<<<< HEAD
-					Country:     "AL",
-=======
 					Country:     "US",
->>>>>>> b11c5362
 					CountryName: "UNITED STATES",
 				},
 			},
