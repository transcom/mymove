package officeuser

import (
	"database/sql"

	"github.com/go-openapi/strfmt"
	"github.com/gofrs/uuid"

	"github.com/transcom/mymove/pkg/factory"
	"github.com/transcom/mymove/pkg/gen/adminmessages"
	"github.com/transcom/mymove/pkg/models"
	"github.com/transcom/mymove/pkg/services/query"
)

func (suite *OfficeUserServiceSuite) TestUpdateOfficeUser() {
	queryBuilder := query.NewQueryBuilder()
	updater := NewOfficeUserUpdater(queryBuilder)

	// Happy path
	suite.Run("If the user is updated successfully it should be returned", func() {
		officeUser := factory.BuildOfficeUser(suite.DB(), nil, nil)
		transportationOffice := factory.BuildDefaultTransportationOffice(suite.DB())

		firstName := "Lea"
		payload := &adminmessages.OfficeUserUpdate{
			FirstName:              &firstName,
			TransportationOfficeID: strfmt.UUID(transportationOffice.ID.String()),
		}

		updatedOfficeUser, verrs, err := updater.UpdateOfficeUser(suite.AppContextForTest(), officeUser.ID, payload)
		suite.NoError(err)
		suite.Nil(verrs)
		suite.Equal(updatedOfficeUser.ID.String(), officeUser.ID.String())
		suite.Equal(updatedOfficeUser.TransportationOfficeID.String(), transportationOffice.ID.String())
		suite.NotEqual(updatedOfficeUser.TransportationOfficeID.String(), officeUser.TransportationOffice.ID.String())
		suite.Equal(updatedOfficeUser.FirstName, firstName)
		suite.Equal(updatedOfficeUser.LastName, officeUser.LastName)
	})

	// Bad office user ID
	suite.Run("If we are provided an office user that doesn't exist, the create should fail", func() {
		payload := &adminmessages.OfficeUserUpdate{}

		_, _, err := updater.UpdateOfficeUser(suite.AppContextForTest(), uuid.FromStringOrNil("00000000-0000-0000-0000-000000000001"), payload)
		suite.Error(err)
		suite.Equal(sql.ErrNoRows.Error(), err.Error())
	})

	// Bad transportation office ID
	suite.Run("If we are provided a transportation office that doesn't exist, the create should fail", func() {
		officeUser := factory.BuildOfficeUser(suite.DB(), []factory.Customization{
			{
				Model: models.Country{
<<<<<<< HEAD
					Country:     "AL",
=======
					Country:     "US",
>>>>>>> 69057e7f
					CountryName: "UNITED STATES",
				},
			},
		}, nil)
		payload := &adminmessages.OfficeUserUpdate{
			TransportationOfficeID: strfmt.UUID("00000000-0000-0000-0000-000000000001"),
		}

		_, _, err := updater.UpdateOfficeUser(suite.AppContextForTest(), officeUser.ID, payload)
		suite.Error(err)
		suite.Equal(sql.ErrNoRows.Error(), err.Error())
	})
}<|MERGE_RESOLUTION|>--- conflicted
+++ resolved
@@ -51,11 +51,7 @@
 		officeUser := factory.BuildOfficeUser(suite.DB(), []factory.Customization{
 			{
 				Model: models.Country{
-<<<<<<< HEAD
-					Country:     "AL",
-=======
 					Country:     "US",
->>>>>>> 69057e7f
 					CountryName: "UNITED STATES",
 				},
 			},
