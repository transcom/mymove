--- conflicted
+++ resolved
@@ -62,11 +62,8 @@
 				},
 			},
 		}, nil)
-<<<<<<< HEAD
-=======
 		primaryOffice := true
 
->>>>>>> 91309351
 		payload := &adminmessages.OfficeUserUpdate{
 			TransportationOfficeAssignments: []*adminmessages.OfficeUserTransportationOfficeAssignment{
 				{
