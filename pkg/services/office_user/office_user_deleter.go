package officeuser

import (
	"database/sql"
	"regexp"

	"github.com/gofrs/uuid"
	"go.uber.org/zap"

	"github.com/transcom/mymove/pkg/appcontext"
	"github.com/transcom/mymove/pkg/apperror"
	"github.com/transcom/mymove/pkg/handlers/authentication/okta"
	"github.com/transcom/mymove/pkg/models"
	"github.com/transcom/mymove/pkg/services"
	"github.com/transcom/mymove/pkg/services/query"
)

type officeUserDeleter struct {
	builder officeUserQueryBuilder
}

var foreignKeyPattern = regexp.MustCompile("violates foreign key constraint")

func (o *officeUserDeleter) DeleteOfficeUser(appCtx appcontext.AppContext, id uuid.UUID) error {
	var officeUser models.OfficeUser
	err := appCtx.DB().EagerPreload(
		"User",
	).Where("id = ?", id).Find(&officeUser, id)
	if err == sql.ErrNoRows {
		return apperror.NewNotFoundError(id, "while looking for OfficeUser")
	} else if err != nil {
		return err
	}

	user := officeUser.User
	oktaID := user.OktaID
	transactionError := appCtx.NewTransaction(func(txnAppCtx appcontext.AppContext) error {
		userIdFilter := []services.QueryFilter{query.NewQueryFilter("user_id", "=", user.ID.String())}

		// Delete associated roles (users_roles)
		err = o.builder.DeleteMany(txnAppCtx, &[]models.UsersRoles{}, userIdFilter)
		if err != nil {
			return err
		}

		// Delete associated privileges (users_privileges)
		err = o.builder.DeleteMany(txnAppCtx, &[]models.UsersPrivileges{}, userIdFilter)
		if err != nil {
			return err
		}

		// delete the office user (office_users)
		err = o.builder.DeleteOne(txnAppCtx, &officeUser)
		if err != nil {
			return handleError(id, err)
		}

		// finally, delete the user (user)
		err = o.builder.DeleteOne(txnAppCtx, &user)
		if err != nil {
			return handleError(id, err)
		}

		return nil
	})

	if transactionError != nil {
		appCtx.Logger().Error(transactionError.Error())
		return transactionError
	}

	/*
		Now that we have deleted the user from the milmove db, we will remove their okta account.
		We are intentionally keeping this process outside the milmove db delete transaction as it should not impact the ability to process a deletion from milmove db.
		This is considered more of a convenience to clean up the okta account.
	*/
<<<<<<< HEAD
	deleteFromOkta(appCtx, oktaID)
=======
	models.DeleteOktaUserHandled(appCtx, oktaID)
>>>>>>> d37d7cae

	return nil
}

// NewOfficeUserDeleter returns a new office user deleter builder
func NewOfficeUserDeleter(builder officeUserQueryBuilder) services.OfficeUserDeleter {
	return &officeUserDeleter{builder}
}

func handleError(id uuid.UUID, rawError error) error {
	if foreignKeyPattern.MatchString(rawError.Error()) {
		return apperror.NewConflictError(id, rawError.Error())
	}
	return rawError
<<<<<<< HEAD
}

func deleteFromOkta(appCtx appcontext.AppContext, oktaID string) {
	if oktaID != "" {
		req := appCtx.HTTPRequest()
		if req == nil {
			appCtx.Logger().Error("failed to retrieve HTTP request from session")
			return
		}
		provider, err := okta.GetOktaProviderForRequest(req)
		if err != nil {
			appCtx.Logger().Error("error retrieving Okta provider: %w")
			return
		}
		apiKey := models.GetOktaAPIKey()
		err = models.DeleteOktaUser(appCtx, provider, oktaID, apiKey)
		if err != nil {
			appCtx.Logger().Error("error deleting user from okta: %w", zap.Error(err))
			return
		}
	}

=======
>>>>>>> d37d7cae
}<|MERGE_RESOLUTION|>--- conflicted
+++ resolved
@@ -5,11 +5,9 @@
 	"regexp"
 
 	"github.com/gofrs/uuid"
-	"go.uber.org/zap"
 
 	"github.com/transcom/mymove/pkg/appcontext"
 	"github.com/transcom/mymove/pkg/apperror"
-	"github.com/transcom/mymove/pkg/handlers/authentication/okta"
 	"github.com/transcom/mymove/pkg/models"
 	"github.com/transcom/mymove/pkg/services"
 	"github.com/transcom/mymove/pkg/services/query"
@@ -74,11 +72,7 @@
 		We are intentionally keeping this process outside the milmove db delete transaction as it should not impact the ability to process a deletion from milmove db.
 		This is considered more of a convenience to clean up the okta account.
 	*/
-<<<<<<< HEAD
-	deleteFromOkta(appCtx, oktaID)
-=======
 	models.DeleteOktaUserHandled(appCtx, oktaID)
->>>>>>> d37d7cae
 
 	return nil
 }
@@ -93,29 +87,4 @@
 		return apperror.NewConflictError(id, rawError.Error())
 	}
 	return rawError
-<<<<<<< HEAD
-}
-
-func deleteFromOkta(appCtx appcontext.AppContext, oktaID string) {
-	if oktaID != "" {
-		req := appCtx.HTTPRequest()
-		if req == nil {
-			appCtx.Logger().Error("failed to retrieve HTTP request from session")
-			return
-		}
-		provider, err := okta.GetOktaProviderForRequest(req)
-		if err != nil {
-			appCtx.Logger().Error("error retrieving Okta provider: %w")
-			return
-		}
-		apiKey := models.GetOktaAPIKey()
-		err = models.DeleteOktaUser(appCtx, provider, oktaID, apiKey)
-		if err != nil {
-			appCtx.Logger().Error("error deleting user from okta: %w", zap.Error(err))
-			return
-		}
-	}
-
-=======
->>>>>>> d37d7cae
 }