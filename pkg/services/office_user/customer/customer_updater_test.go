package customer

import (
	"time"

	"github.com/transcom/mymove/pkg/apperror"
	"github.com/transcom/mymove/pkg/etag"
	"github.com/transcom/mymove/pkg/factory"
	"github.com/transcom/mymove/pkg/models"
)

func (suite *CustomerServiceSuite) TestCustomerUpdater() {

	customerUpdater := NewCustomerUpdater()

	suite.Run("NewNotFoundError when customer if doesn't exist", func() {
		_, err := customerUpdater.UpdateCustomer(suite.AppContextForTest(), "", models.ServiceMember{})
		suite.Error(err)
		suite.IsType(apperror.NotFoundError{}, err)
	})

	suite.Run("PreconditionsError when etag is stale", func() {
		expectedCustomer := factory.BuildExtendedServiceMember(suite.DB(), nil, nil)
		staleEtag := etag.GenerateEtag(expectedCustomer.UpdatedAt.Add(-1 * time.Minute))
		_, err := customerUpdater.UpdateCustomer(suite.AppContextForTest(), staleEtag, models.ServiceMember{ID: expectedCustomer.ID})
		suite.IsType(apperror.PreconditionFailedError{}, err)
	})

	suite.Run("Customer fields are updated", func() {
		defaultCustomer := factory.BuildServiceMember(suite.DB(), nil, nil)

		var backupContacts []models.BackupContact
		backupContact := models.BackupContact{
			Email: "newbackup@mail.com",
			Name:  "New Backup Contact",
			Phone: "445-345-1212",
		}
		backupContacts = append(backupContacts, backupContact)

		updatedCustomer := models.ServiceMember{
			ID:        defaultCustomer.ID,
			LastName:  models.StringPointer("Newlastname"),
			FirstName: models.StringPointer("Newfirstname"),
			Telephone: models.StringPointer("123-455-3399"),
			ResidentialAddress: &models.Address{
				StreetAddress1: "123 New Street",
				City:           "BARRE",
				State:          "MA",
				PostalCode:     "01005",
			},
			BackupContacts: backupContacts,
			CacValidated:   true,
		}

		expectedETag := etag.GenerateEtag(defaultCustomer.UpdatedAt)
		actualCustomer, err := customerUpdater.UpdateCustomer(suite.AppContextForTest(), expectedETag, updatedCustomer)

		suite.NoError(err)
		suite.Equal(updatedCustomer.ID, actualCustomer.ID)
		suite.Equal(updatedCustomer.LastName, actualCustomer.LastName)
		suite.Equal(updatedCustomer.FirstName, actualCustomer.FirstName)
		suite.Equal(updatedCustomer.Telephone, actualCustomer.Telephone)
		suite.Equal(updatedCustomer.ResidentialAddress.StreetAddress1, actualCustomer.ResidentialAddress.StreetAddress1)
		suite.Equal(updatedCustomer.ResidentialAddress.City, actualCustomer.ResidentialAddress.City)
		suite.Equal(updatedCustomer.ResidentialAddress.PostalCode, actualCustomer.ResidentialAddress.PostalCode)
		suite.Equal(updatedCustomer.ResidentialAddress.State, actualCustomer.ResidentialAddress.State)
		suite.Equal(updatedCustomer.BackupContacts[0].Name, actualCustomer.BackupContacts[0].Name)
		suite.Equal(updatedCustomer.BackupContacts[0].Phone, actualCustomer.BackupContacts[0].Phone)
		suite.Equal(updatedCustomer.BackupContacts[0].Email, actualCustomer.BackupContacts[0].Email)
		suite.Equal(updatedCustomer.CacValidated, actualCustomer.CacValidated)

		updatedCustomer.BackupContacts[0].Name = "Updated Backup Contact"
		expectedETag = etag.GenerateEtag(actualCustomer.UpdatedAt)
		actualCustomer, err = customerUpdater.UpdateCustomer(suite.AppContextForTest(), expectedETag, updatedCustomer)
		suite.NoError(err)
		suite.Equal(actualCustomer.BackupContacts[0].Name, "Updated Backup Contact")
	})

	suite.Run("Empty customer is updated", func() {
		defaultCustomer := factory.BuildServiceMember(suite.DB(), []factory.Customization{
			{
				Model: models.ServiceMember{
					BackupContacts: nil,
				},
			},
		}, nil)

		defaultCustomer.ResidentialAddressID = nil
		defaultCustomer.BackupMailingAddressID = nil
		err := suite.DB().Save(&defaultCustomer)
		suite.NoError(err)

		var backupContacts []models.BackupContact
		backupContact := models.BackupContact{
			Email: "newbackup@mail.com",
			Name:  "New Backup Contact",
			Phone: "445-345-1212",
		}
		backupContacts = append(backupContacts, backupContact)

		updatedCustomer := models.ServiceMember{
			ID:        defaultCustomer.ID,
			LastName:  models.StringPointer("Newlastname"),
			FirstName: models.StringPointer("Newfirstname"),
			Telephone: models.StringPointer("123-455-3399"),
			ResidentialAddress: &models.Address{
				StreetAddress1: "123 New Street",
<<<<<<< HEAD
				City:           "Newcity",
				State:          "MA",
				PostalCode:     "12345",
			},
			BackupMailingAddress: &models.Address{
				StreetAddress1: "456 Extra Street",
				City:           "Metropolis",
				State:          "TX",
=======
				City:           "EDISON",
				State:          "OH",
				PostalCode:     "43320",
			},
			BackupMailingAddress: &models.Address{
				StreetAddress1: "456 Extra Street",
				City:           "EDISON",
				State:          "OH",
>>>>>>> bbd08bd9
				PostalCode:     "43320",
			},
			BackupContacts: backupContacts,
			CacValidated:   true,
		}

		expectedETag := etag.GenerateEtag(defaultCustomer.UpdatedAt)
		actualCustomer, err := customerUpdater.UpdateCustomer(suite.AppContextForTest(), expectedETag, updatedCustomer)
		suite.NoError(err)
		suite.Equal(updatedCustomer.ID, actualCustomer.ID)
		suite.Equal(updatedCustomer.LastName, actualCustomer.LastName)
		suite.Equal(updatedCustomer.FirstName, actualCustomer.FirstName)
		suite.Equal(updatedCustomer.Telephone, actualCustomer.Telephone)
		suite.Equal(updatedCustomer.ResidentialAddress.StreetAddress1, actualCustomer.ResidentialAddress.StreetAddress1)
		suite.Equal(updatedCustomer.ResidentialAddress.City, actualCustomer.ResidentialAddress.City)
		suite.Equal(updatedCustomer.ResidentialAddress.PostalCode, actualCustomer.ResidentialAddress.PostalCode)
		suite.Equal(updatedCustomer.ResidentialAddress.State, actualCustomer.ResidentialAddress.State)
		suite.Equal(updatedCustomer.BackupContacts[0].Name, actualCustomer.BackupContacts[0].Name)
		suite.Equal(updatedCustomer.BackupContacts[0].Phone, actualCustomer.BackupContacts[0].Phone)
		suite.Equal(updatedCustomer.BackupContacts[0].Email, actualCustomer.BackupContacts[0].Email)
	})
}<|MERGE_RESOLUTION|>--- conflicted
+++ resolved
@@ -105,16 +105,6 @@
 			Telephone: models.StringPointer("123-455-3399"),
 			ResidentialAddress: &models.Address{
 				StreetAddress1: "123 New Street",
-<<<<<<< HEAD
-				City:           "Newcity",
-				State:          "MA",
-				PostalCode:     "12345",
-			},
-			BackupMailingAddress: &models.Address{
-				StreetAddress1: "456 Extra Street",
-				City:           "Metropolis",
-				State:          "TX",
-=======
 				City:           "EDISON",
 				State:          "OH",
 				PostalCode:     "43320",
@@ -123,7 +113,6 @@
 				StreetAddress1: "456 Extra Street",
 				City:           "EDISON",
 				State:          "OH",
->>>>>>> bbd08bd9
 				PostalCode:     "43320",
 			},
 			BackupContacts: backupContacts,
