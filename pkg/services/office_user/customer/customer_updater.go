package customer

import (
	"github.com/transcom/mymove/pkg/appcontext"
	"github.com/transcom/mymove/pkg/apperror"
	"github.com/transcom/mymove/pkg/etag"
	"github.com/transcom/mymove/pkg/models"
	"github.com/transcom/mymove/pkg/services"
	"github.com/transcom/mymove/pkg/services/query"
)

type customerUpdater struct {
	fetchCustomer
}

// NewCustomerUpdater creates a new struct with the service dependencies
func NewCustomerUpdater() services.CustomerUpdater {
	return &customerUpdater{fetchCustomer{}}
}

// UpdateCustomer updates the Customer model
func (s *customerUpdater) UpdateCustomer(appCtx appcontext.AppContext, eTag string, customer models.ServiceMember) (*models.ServiceMember, error) {
	existingCustomer, err := s.fetchCustomer.FetchCustomer(appCtx, customer.ID)
	if err != nil {
		return nil, err
	}

	existingETag := etag.GenerateEtag(existingCustomer.UpdatedAt)
	if existingETag != eTag {
		return nil, apperror.NewPreconditionFailedError(customer.ID, query.StaleIdentifierError{StaleIdentifier: eTag})
	}

	transactionError := appCtx.NewTransaction(func(txnAppCtx appcontext.AppContext) error {
		if residentialAddress := customer.ResidentialAddress; residentialAddress != nil {
			if existingCustomer.ResidentialAddress != nil {
				existingCustomer.ResidentialAddress.StreetAddress1 = residentialAddress.StreetAddress1
				existingCustomer.ResidentialAddress.City = residentialAddress.City
				existingCustomer.ResidentialAddress.State = residentialAddress.State
				existingCustomer.ResidentialAddress.PostalCode = residentialAddress.PostalCode
				if residentialAddress.StreetAddress2 != nil {
					existingCustomer.ResidentialAddress.StreetAddress2 = residentialAddress.StreetAddress2
				}
				if residentialAddress.StreetAddress3 != nil {
					existingCustomer.ResidentialAddress.StreetAddress3 = residentialAddress.StreetAddress3
				}
				if residentialAddress.UsPostRegionCityID != nil {
					existingCustomer.ResidentialAddress.UsPostRegionCityID = residentialAddress.UsPostRegionCityID
				}
			} else {
				newResidentialAddress := models.Address{
					StreetAddress1: residentialAddress.StreetAddress1,
					City:           residentialAddress.City,
					State:          residentialAddress.State,
					PostalCode:     residentialAddress.PostalCode,
				}

				isOconus, err := models.IsAddressOconus(txnAppCtx.DB(), newResidentialAddress)
				if err != nil {
					return err
				}
				newResidentialAddress.IsOconus = &isOconus

				if residentialAddress.StreetAddress2 != nil {
					newResidentialAddress.StreetAddress2 = residentialAddress.StreetAddress2
				}
				if residentialAddress.StreetAddress3 != nil {
					newResidentialAddress.StreetAddress3 = residentialAddress.StreetAddress3
				}
				if residentialAddress.UsPostRegionCityID != nil {
					newResidentialAddress.UsPostRegionCityID = residentialAddress.UsPostRegionCityID
				}

				existingCustomer.ResidentialAddress = &newResidentialAddress
			}

			verrs, dbErr := txnAppCtx.DB().ValidateAndSave(existingCustomer.ResidentialAddress)
			if verrs != nil && verrs.HasAny() {
				return apperror.NewInvalidInputError(customer.ID, dbErr, verrs, "")
			}
			if dbErr != nil {
				return dbErr
			}

			existingCustomer.ResidentialAddressID = &existingCustomer.ResidentialAddress.ID
		}

		if backupAddress := customer.BackupMailingAddress; backupAddress != nil {
			if existingCustomer.BackupMailingAddress != nil {
				existingCustomer.BackupMailingAddress.StreetAddress1 = backupAddress.StreetAddress1
				existingCustomer.BackupMailingAddress.City = backupAddress.City
				existingCustomer.BackupMailingAddress.State = backupAddress.State
				existingCustomer.BackupMailingAddress.PostalCode = backupAddress.PostalCode
				if backupAddress.StreetAddress2 != nil {
					existingCustomer.BackupMailingAddress.StreetAddress2 = backupAddress.StreetAddress2
				}
				if backupAddress.StreetAddress3 != nil {
					existingCustomer.BackupMailingAddress.StreetAddress3 = backupAddress.StreetAddress3
				}
				if backupAddress.UsPostRegionCityID != nil {
					existingCustomer.BackupMailingAddress.UsPostRegionCityID = backupAddress.UsPostRegionCityID
				}
			} else {
				newBackupAddress := models.Address{
					StreetAddress1: backupAddress.StreetAddress1,
					City:           backupAddress.City,
					State:          backupAddress.State,
					PostalCode:     backupAddress.PostalCode,
				}

				isOconus, err := models.IsAddressOconus(txnAppCtx.DB(), newBackupAddress)
				if err != nil {
					return err
				}
				newBackupAddress.IsOconus = &isOconus

				if backupAddress.StreetAddress2 != nil {
					newBackupAddress.StreetAddress2 = backupAddress.StreetAddress2
				}
				if backupAddress.StreetAddress3 != nil {
					newBackupAddress.StreetAddress3 = backupAddress.StreetAddress3
				}
				if backupAddress.UsPostRegionCityID != nil {
					newBackupAddress.UsPostRegionCityID = backupAddress.UsPostRegionCityID
				}

				existingCustomer.BackupMailingAddress = &newBackupAddress
			}

			verrs, dbErr := txnAppCtx.DB().ValidateAndSave(existingCustomer.BackupMailingAddress)
			if verrs != nil && verrs.HasAny() {
				return apperror.NewInvalidInputError(customer.ID, dbErr, verrs, "")
			}
			if dbErr != nil {
				return dbErr
			}

			existingCustomer.BackupMailingAddressID = &existingCustomer.BackupMailingAddress.ID
		}

		if backupContacts := customer.BackupContacts; len(backupContacts) > 0 {
			// added this check to prevent crashes when the customer doesn't finish creating their profile
			if len(existingCustomer.BackupContacts) > 0 {
				existingCustomer.BackupContacts[0].Name = backupContacts[0].Name
				existingCustomer.BackupContacts[0].Email = backupContacts[0].Email
				existingCustomer.BackupContacts[0].Phone = backupContacts[0].Phone
			} else {
<<<<<<< HEAD
				_, verrs, dbErr := existingCustomer.CreateBackupContact(
=======
				backupContact, verrs, dbErr := existingCustomer.CreateBackupContact(
>>>>>>> 875d6069
					txnAppCtx.DB(),
					backupContacts[0].Name,
					backupContacts[0].Email,
					backupContacts[0].Phone,
					models.BackupContactPermissionNONE,
				)
<<<<<<< HEAD
=======
				existingCustomer.BackupContacts = append(existingCustomer.BackupContacts, backupContact)
>>>>>>> 875d6069

				if verrs != nil && verrs.HasAny() {
					return apperror.NewInvalidInputError(customer.ID, dbErr, verrs, "")
				}
				if dbErr != nil {
					return dbErr
				}
			}

			verrs, dbErr := txnAppCtx.DB().ValidateAndSave(existingCustomer.BackupContacts)
			if verrs != nil && verrs.HasAny() {
				return apperror.NewInvalidInputError(customer.ID, dbErr, verrs, "")
			}
			if dbErr != nil {
				return dbErr
			}
		}

		if customer.FirstName != nil {
			existingCustomer.FirstName = customer.FirstName
		}

		if customer.LastName != nil {
			existingCustomer.LastName = customer.LastName
		}

		if customer.PersonalEmail != nil {
			existingCustomer.PersonalEmail = customer.PersonalEmail
		}

		if customer.Telephone != nil {
			existingCustomer.Telephone = customer.Telephone
		}

		if customer.SecondaryTelephone != nil {
			existingCustomer.SecondaryTelephone = customer.SecondaryTelephone
		}

		if customer.PhoneIsPreferred != nil {
			existingCustomer.PhoneIsPreferred = customer.PhoneIsPreferred
		}

		if customer.EmailIsPreferred != nil {
			existingCustomer.EmailIsPreferred = customer.EmailIsPreferred
		}

		if customer.Suffix != nil {
			if len(*customer.Suffix) == 0 {
				existingCustomer.Suffix = nil
			} else {
				existingCustomer.Suffix = customer.Suffix
			}
		}

		if customer.MiddleName != nil {
			if len(*customer.MiddleName) == 0 {
				existingCustomer.MiddleName = nil
			} else {
				existingCustomer.MiddleName = customer.MiddleName
			}
		}

		if customer.CacValidated != existingCustomer.CacValidated {
			existingCustomer.CacValidated = customer.CacValidated
		}

		// optimistic locking handled before transaction block
		verrs, updateErr := txnAppCtx.DB().ValidateAndUpdate(existingCustomer)

		if verrs != nil && verrs.HasAny() {
			return apperror.NewInvalidInputError(customer.ID, err, verrs, "")
		}

		if updateErr != nil {
			return updateErr
		}

		return nil
	})

	if transactionError != nil {
		return nil, transactionError
	}

	return existingCustomer, err
}<|MERGE_RESOLUTION|>--- conflicted
+++ resolved
@@ -144,21 +144,14 @@
 				existingCustomer.BackupContacts[0].Email = backupContacts[0].Email
 				existingCustomer.BackupContacts[0].Phone = backupContacts[0].Phone
 			} else {
-<<<<<<< HEAD
-				_, verrs, dbErr := existingCustomer.CreateBackupContact(
-=======
 				backupContact, verrs, dbErr := existingCustomer.CreateBackupContact(
->>>>>>> 875d6069
 					txnAppCtx.DB(),
 					backupContacts[0].Name,
 					backupContacts[0].Email,
 					backupContacts[0].Phone,
 					models.BackupContactPermissionNONE,
 				)
-<<<<<<< HEAD
-=======
 				existingCustomer.BackupContacts = append(existingCustomer.BackupContacts, backupContact)
->>>>>>> 875d6069
 
 				if verrs != nil && verrs.HasAny() {
 					return apperror.NewInvalidInputError(customer.ID, dbErr, verrs, "")
