package customer

import (
	"fmt"

	"github.com/gobuffalo/pop/v6"
	"github.com/gobuffalo/validate/v3"
	"github.com/gofrs/uuid"
	"go.uber.org/zap"

	"github.com/transcom/mymove/pkg/appcontext"
	"github.com/transcom/mymove/pkg/apperror"
	"github.com/transcom/mymove/pkg/models"
	"github.com/transcom/mymove/pkg/models/roles"
	"github.com/transcom/mymove/pkg/services"
)

type customerSearcher struct {
}

func NewCustomerSearcher() services.CustomerSearcher {
	return &customerSearcher{}
}

type QueryOption func(*pop.Query)

func (s customerSearcher) SearchCustomers(appCtx appcontext.AppContext, params *services.SearchCustomersParams) (models.ServiceMembers, int, error) {
	if params.DodID == nil && params.CustomerName == nil {
		verrs := validate.NewErrors()
		verrs.Add("search key", "DOD ID or customer name must be provided")
		return models.ServiceMembers{}, 0, apperror.NewInvalidInputError(uuid.Nil, nil, verrs, "")
	}

	if params.CustomerName != nil && params.DodID != nil {
		verrs := validate.NewErrors()
		verrs.Add("search key", "search by multiple keys is not supported")
		return models.ServiceMembers{}, 0, apperror.NewInvalidInputError(uuid.Nil, nil, verrs, "")
	}

	if !appCtx.Session().Roles.HasRole(roles.RoleTypeServicesCounselor) && !appCtx.Session().Roles.HasRole(roles.RoleTypeHQ) {
		return models.ServiceMembers{}, 0, apperror.NewForbiddenError("not authorized to preform this search")
	}

	err := appCtx.DB().RawQuery("SET pg_trgm.similarity_threshold = 0.1").Exec()
	if err != nil {
		return nil, 0, err
	}

<<<<<<< HEAD
	query := appCtx.DB().Q().Join("users", "users.id = service_members.user_id")
=======
	privileges, err := models.FetchPrivilegesForUser(appCtx.DB(), appCtx.Session().UserID)
	if err != nil {
		appCtx.Logger().Error("Error retreiving user privileges", zap.Error(err))
	}

	var query *pop.Query

	if appCtx.Session().Roles.HasRole(roles.RoleTypeServicesCounselor) {
		rawquery := `SELECT DISTINCT ON (id)
			service_members.affiliation, service_members.backup_mailing_address_id,
			service_members.cac_validated, service_members.created_at, service_members.edipi,
			service_members.email_is_preferred, service_members.emplid,
			service_members.first_name, service_members.id, service_members.last_name,
			service_members.middle_name, service_members.personal_email,
			service_members.phone_is_preferred, service_members.residential_address_id,
			service_members.secondary_telephone, service_members.suffix,
			service_members.telephone, service_members.updated_at, service_members.user_id
		FROM service_members AS service_members
			JOIN users ON users.id = service_members.user_id
			LEFT JOIN orders ON orders.service_member_id = service_members.id`

		if !privileges.HasPrivilege(models.PrivilegeTypeSafety) {
			rawquery += ` WHERE ((orders.orders_type != 'SAFETY' or orders.orders_type IS NULL) AND`
		} else {
			rawquery += ` WHERE (`
		}

		if params.DodID != nil {
			rawquery += ` service_members.edipi = $1)`
			query = appCtx.DB().RawQuery(rawquery, params.DodID)
		} else {
			rawquery += ` f_unaccent(lower($1)) % searchable_full_name(first_name, last_name))`
			query = appCtx.DB().RawQuery(rawquery, params.CustomerName)
		}
	}

>>>>>>> ebc996ed
	customerNameQuery := customerNameSearch(params.CustomerName)
	dodIDQuery := dodIDSearch(params.DodID)
	orderQuery := sortOrder(params.Sort, params.Order)

	options := [3]QueryOption{customerNameQuery, dodIDQuery, orderQuery}

	for _, option := range options {
		if option != nil {
			option(query)
		}
	}

	var customers models.ServiceMembers
	err = query.Paginate(int(params.Page), int(params.PerPage)).All(&customers)

	if err != nil {
		return models.ServiceMembers{}, 0, apperror.NewQueryError("Customer", err, "")
	}
	return customers, query.Paginator.TotalEntriesSize, nil
}

func dodIDSearch(dodID *string) QueryOption {
	return func(query *pop.Query) {
		if dodID != nil {
			query.Where("service_members.edipi = ?", dodID)
		}
	}
}

func customerNameSearch(customerName *string) QueryOption {
	return func(query *pop.Query) {
		if customerName != nil && len(*customerName) > 0 {
			query.Where("f_unaccent(lower(?)) % searchable_full_name(first_name, last_name)", *customerName)
		}
	}
}

var parameters = map[string]string{
	"customerName":  "service_members.last_name",
	"dodID":         "service_members.edipi",
	"branch":        "service_members.affiliation",
	"personalEmail": "service_members.personal_email",
	"telephone":     "service_members.telephone",
}

func sortOrder(sort *string, order *string) QueryOption {
	return func(query *pop.Query) {
		if sort != nil && order != nil {
			sortTerm := parameters[*sort]
			query.Order(fmt.Sprintf("%s %s", sortTerm, *order))
		} else {
			query.Order("service_members.last_name ASC")
		}
	}
}<|MERGE_RESOLUTION|>--- conflicted
+++ resolved
@@ -46,9 +46,6 @@
 		return nil, 0, err
 	}
 
-<<<<<<< HEAD
-	query := appCtx.DB().Q().Join("users", "users.id = service_members.user_id")
-=======
 	privileges, err := models.FetchPrivilegesForUser(appCtx.DB(), appCtx.Session().UserID)
 	if err != nil {
 		appCtx.Logger().Error("Error retreiving user privileges", zap.Error(err))
@@ -85,7 +82,6 @@
 		}
 	}
 
->>>>>>> ebc996ed
 	customerNameQuery := customerNameSearch(params.CustomerName)
 	dodIDQuery := dodIDSearch(params.DodID)
 	orderQuery := sortOrder(params.Sort, params.Order)
