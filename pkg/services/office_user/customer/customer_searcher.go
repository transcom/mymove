package customer

import (
	"github.com/gobuffalo/pop/v6"
	"github.com/gobuffalo/validate/v3"
	"github.com/gofrs/uuid"
	"go.uber.org/zap"

	"github.com/transcom/mymove/pkg/appcontext"
	"github.com/transcom/mymove/pkg/apperror"
	"github.com/transcom/mymove/pkg/models"
	"github.com/transcom/mymove/pkg/models/roles"
	"github.com/transcom/mymove/pkg/services"
)

type customerSearcher struct {
}

func NewCustomerSearcher() services.CustomerSearcher {
	return &customerSearcher{}
}

type QueryOption func(*pop.Query)

func (s customerSearcher) SearchCustomers(appCtx appcontext.AppContext, params *services.SearchCustomersParams) (models.ServiceMembers, int, error) {
	if params.DodID == nil && params.CustomerName == nil {
		verrs := validate.NewErrors()
		verrs.Add("search key", "DOD ID or customer name must be provided")
		return models.ServiceMembers{}, 0, apperror.NewInvalidInputError(uuid.Nil, nil, verrs, "")
	}

	if params.CustomerName != nil && params.DodID != nil {
		verrs := validate.NewErrors()
		verrs.Add("search key", "search by multiple keys is not supported")
		return models.ServiceMembers{}, 0, apperror.NewInvalidInputError(uuid.Nil, nil, verrs, "")
	}

	if !appCtx.Session().Roles.HasRole(roles.RoleTypeServicesCounselor) && !appCtx.Session().Roles.HasRole(roles.RoleTypeHQ) {
		return models.ServiceMembers{}, 0, apperror.NewForbiddenError("not authorized to preform this search")
	}

	err := appCtx.DB().RawQuery("SET pg_trgm.similarity_threshold = 0.1").Exec()
	if err != nil {
		return nil, 0, err
	}

	privileges, err := models.FetchPrivilegesForUser(appCtx.DB(), appCtx.Session().UserID)
	if err != nil {
		appCtx.Logger().Error("Error retreiving user privileges", zap.Error(err))
	}

	var query *pop.Query
<<<<<<< HEAD
	rawquery := `SELECT DISTINCT ON (id)
			service_members.affiliation,
			service_members.backup_mailing_address_id,
			service_members.cac_validated,
			service_members.created_at,
			service_members.edipi,
			service_members.email_is_preferred,
			service_members.emplid,
			service_members.first_name,
			service_members.id,
			service_members.last_name,
			service_members.middle_name,
			service_members.personal_email,
			service_members.phone_is_preferred,
			service_members.residential_address_id,
			service_members.secondary_telephone,
			service_members.suffix,
			service_members.telephone,
			service_members.updated_at,
			service_members.user_id
		FROM service_members
=======
	rawquery := `SELECT * FROM
		(SELECT DISTINCT ON (id)
		service_members.affiliation,
		service_members.backup_mailing_address_id,
		service_members.cac_validated,
		service_members.created_at,
		service_members.edipi,
		service_members.email_is_preferred,
		service_members.emplid,
		service_members.first_name,
		service_members.id,
		service_members.last_name,
		service_members.middle_name,
		service_members.personal_email,
		service_members.phone_is_preferred,
		service_members.residential_address_id,
		service_members.secondary_telephone,
		service_members.suffix,
		service_members.telephone,
		service_members.updated_at,
		service_members.user_id
	FROM service_members AS service_members
>>>>>>> c31662c6
		JOIN users ON users.id = service_members.user_id
		LEFT JOIN orders ON orders.service_member_id = service_members.id`

	if !privileges.HasPrivilege(models.PrivilegeTypeSafety) {
		rawquery += ` WHERE ((orders.orders_type != 'SAFETY' or orders.orders_type IS NULL) AND`
	} else {
		rawquery += ` WHERE (`
	}

	if params.DodID != nil {
<<<<<<< HEAD
		rawquery += ` service_members.edipi = $1)`
		query = appCtx.DB().RawQuery(rawquery, params.DodID)
	} else {
		rawquery += ` f_unaccent(lower($1)) % searchable_full_name(first_name, last_name))`
=======
		rawquery += ` service_members.edipi = $1) ) distinct_customers`
		if params.Sort != nil && params.Order != nil {
			sortTerm := parameters[*params.Sort]
			rawquery += ` ORDER BY ` + sortTerm + *params.Order
		} else {
			rawquery += ` ORDER BY distinct_customers.last_name ASC`
		}
		query = appCtx.DB().RawQuery(rawquery, params.DodID)
	} else {
		rawquery += ` f_unaccent(lower($1)) % searchable_full_name(first_name, last_name)) ) distinct_customers`
		if params.Sort != nil && params.Order != nil {
			sortTerm := parameters[*params.Sort]
			rawquery += ` ORDER BY ` + sortTerm + ` ` + *params.Order
		} else {
			rawquery += ` ORDER BY distinct_customers.last_name ASC`
		}
>>>>>>> c31662c6
		query = appCtx.DB().RawQuery(rawquery, params.CustomerName)
	}

	customerNameQuery := customerNameSearch(params.CustomerName)
	dodIDQuery := dodIDSearch(params.DodID)
	options := [2]QueryOption{customerNameQuery, dodIDQuery}

	for _, option := range options {
		if option != nil {
			option(query)
		}
	}

	var customers models.ServiceMembers
	err = query.Paginate(int(params.Page), int(params.PerPage)).All(&customers)

	if err != nil {
		return models.ServiceMembers{}, 0, apperror.NewQueryError("Customer", err, "")
	}

	return customers, query.Paginator.TotalEntriesSize, nil
}

func dodIDSearch(dodID *string) QueryOption {
	return func(query *pop.Query) {
		if dodID != nil {
			query.Where("service_members.edipi = ?", dodID)
		}
	}
}

func customerNameSearch(customerName *string) QueryOption {
	return func(query *pop.Query) {
		if customerName != nil && len(*customerName) > 0 {
			query.Where("f_unaccent(lower(?)) % searchable_full_name(first_name, last_name)", *customerName)
		}
	}
}

var parameters = map[string]string{
	"customerName":  "distinct_customers.last_name, distinct_customers.first_name",
	"dodID":         "distinct_customers.edipi",
	"emplid":        "distinct_customers.emplid",
	"branch":        "distinct_customers.affiliation",
	"personalEmail": "distinct_customers.personal_email",
	"telephone":     "distinct_customers.telephone",
}<|MERGE_RESOLUTION|>--- conflicted
+++ resolved
@@ -50,29 +50,6 @@
 	}
 
 	var query *pop.Query
-<<<<<<< HEAD
-	rawquery := `SELECT DISTINCT ON (id)
-			service_members.affiliation,
-			service_members.backup_mailing_address_id,
-			service_members.cac_validated,
-			service_members.created_at,
-			service_members.edipi,
-			service_members.email_is_preferred,
-			service_members.emplid,
-			service_members.first_name,
-			service_members.id,
-			service_members.last_name,
-			service_members.middle_name,
-			service_members.personal_email,
-			service_members.phone_is_preferred,
-			service_members.residential_address_id,
-			service_members.secondary_telephone,
-			service_members.suffix,
-			service_members.telephone,
-			service_members.updated_at,
-			service_members.user_id
-		FROM service_members
-=======
 	rawquery := `SELECT * FROM
 		(SELECT DISTINCT ON (id)
 		service_members.affiliation,
@@ -95,7 +72,6 @@
 		service_members.updated_at,
 		service_members.user_id
 	FROM service_members AS service_members
->>>>>>> c31662c6
 		JOIN users ON users.id = service_members.user_id
 		LEFT JOIN orders ON orders.service_member_id = service_members.id`
 
@@ -106,12 +82,6 @@
 	}
 
 	if params.DodID != nil {
-<<<<<<< HEAD
-		rawquery += ` service_members.edipi = $1)`
-		query = appCtx.DB().RawQuery(rawquery, params.DodID)
-	} else {
-		rawquery += ` f_unaccent(lower($1)) % searchable_full_name(first_name, last_name))`
-=======
 		rawquery += ` service_members.edipi = $1) ) distinct_customers`
 		if params.Sort != nil && params.Order != nil {
 			sortTerm := parameters[*params.Sort]
@@ -128,7 +98,6 @@
 		} else {
 			rawquery += ` ORDER BY distinct_customers.last_name ASC`
 		}
->>>>>>> c31662c6
 		query = appCtx.DB().RawQuery(rawquery, params.CustomerName)
 	}
 
