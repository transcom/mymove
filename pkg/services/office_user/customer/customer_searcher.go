package customer

import (
	"fmt"

	"github.com/gobuffalo/pop/v6"
	"github.com/gobuffalo/validate/v3"
	"github.com/gofrs/uuid"
	"go.uber.org/zap"

	"github.com/transcom/mymove/pkg/appcontext"
	"github.com/transcom/mymove/pkg/apperror"
	"github.com/transcom/mymove/pkg/models"
	"github.com/transcom/mymove/pkg/models/roles"
	"github.com/transcom/mymove/pkg/services"
)

type customerSearcher struct {
}

func NewCustomerSearcher() services.CustomerSearcher {
	return &customerSearcher{}
}

type QueryOption func(*pop.Query)

func (s customerSearcher) SearchCustomers(appCtx appcontext.AppContext, params *services.SearchCustomersParams) (models.ServiceMembers, int, error) {
	if params.DodID == nil && params.CustomerName == nil {
		verrs := validate.NewErrors()
		verrs.Add("search key", "DOD ID or customer name must be provided")
		return models.ServiceMembers{}, 0, apperror.NewInvalidInputError(uuid.Nil, nil, verrs, "")
	}

	if params.CustomerName != nil && params.DodID != nil {
		verrs := validate.NewErrors()
		verrs.Add("search key", "search by multiple keys is not supported")
		return models.ServiceMembers{}, 0, apperror.NewInvalidInputError(uuid.Nil, nil, verrs, "")
	}

	err := appCtx.DB().RawQuery("SET pg_trgm.similarity_threshold = 0.1").Exec()
	if err != nil {
		return nil, 0, err
	}

	privileges, err := models.FetchPrivilegesForUser(appCtx.DB(), appCtx.Session().UserID)
	if err != nil {
		appCtx.Logger().Error("Error retreiving user privileges", zap.Error(err))
	}

	var query *pop.Query
	var rawquery string

	if appCtx.Session().Roles.HasRole(roles.RoleTypeServicesCounselor) {
<<<<<<< HEAD
		query = appCtx.DB().Q().EagerPreload("Orders").
			Join("users", "users.id = service_members.user_id").
			LeftJoin("orders", "orders.service_member_id = users.id")
	}

	if !privileges.HasPrivilege(models.PrivilegeTypeSafety) {
		query.Where("orders.orders_type != (?)", "SAFETY")
=======
		rawquery = `SELECT DISTINCT ON (id)
			service_members.affiliation, service_members.backup_mailing_address_id,
			service_members.cac_validated, service_members.created_at, service_members.edipi,
			service_members.email_is_preferred, service_members.emplid,
			service_members.first_name, service_members.id, service_members.last_name,
			service_members.middle_name, service_members.personal_email,
			service_members.phone_is_preferred, service_members.residential_address_id,
			service_members.secondary_telephone, service_members.suffix,
			service_members.telephone, service_members.updated_at, service_members.user_id
		FROM service_members AS service_members
			JOIN users ON users.id = service_members.user_id
			LEFT JOIN orders ON orders.service_member_id = service_members.id`

		if !privileges.HasPrivilege(models.PrivilegeTypeSafety) {
			rawquery += ` WHERE ((orders.orders_type != 'SAFETY' or orders.orders_type IS NULL)`
		}

		if params.DodID != nil {
			rawquery += ` AND service_members.edipi = $1)`
			query = appCtx.DB().RawQuery(rawquery, params.DodID)
		} else {
			rawquery += ` AND f_unaccent(lower($1)) % searchable_full_name(first_name, last_name))`
			query = appCtx.DB().RawQuery(rawquery, params.CustomerName)
		}
>>>>>>> 17c2e3a5
	}

	customerNameQuery := customerNameSearch(params.CustomerName)
	dodIDQuery := dodIDSearch(params.DodID)
	orderQuery := sortOrder(params.Sort, params.Order)

	options := [3]QueryOption{customerNameQuery, dodIDQuery, orderQuery}

	for _, option := range options {
		if option != nil {
			option(query)
		}
	}

	var customers models.ServiceMembers
	err = query.Paginate(int(params.Page), int(params.PerPage)).All(&customers)

	if err != nil {
		return models.ServiceMembers{}, 0, apperror.NewQueryError("Customer", err, "")
	}
	return customers, query.Paginator.TotalEntriesSize, nil
}

func dodIDSearch(dodID *string) QueryOption {
	return func(query *pop.Query) {
		if dodID != nil {
			query.Where("service_members.edipi = ?", dodID)
		}
	}
}

func customerNameSearch(customerName *string) QueryOption {
	return func(query *pop.Query) {
		if customerName != nil && len(*customerName) > 0 {
			query.Where("f_unaccent(lower(?)) % searchable_full_name(first_name, last_name)", *customerName)
		}
	}
}

var parameters = map[string]string{
	"customerName":  "service_members.last_name",
	"dodID":         "service_members.edipi",
	"branch":        "service_members.affiliation",
	"personalEmail": "service_members.personal_email",
	"telephone":     "service_members.telephone",
}

func sortOrder(sort *string, order *string) QueryOption {
	return func(query *pop.Query) {
		if sort != nil && order != nil {
			sortTerm := parameters[*sort]
			query.Order(fmt.Sprintf("%s %s", sortTerm, *order))
		} else {
			query.Order("service_members.last_name ASC")
		}
	}
}<|MERGE_RESOLUTION|>--- conflicted
+++ resolved
@@ -51,15 +51,6 @@
 	var rawquery string
 
 	if appCtx.Session().Roles.HasRole(roles.RoleTypeServicesCounselor) {
-<<<<<<< HEAD
-		query = appCtx.DB().Q().EagerPreload("Orders").
-			Join("users", "users.id = service_members.user_id").
-			LeftJoin("orders", "orders.service_member_id = users.id")
-	}
-
-	if !privileges.HasPrivilege(models.PrivilegeTypeSafety) {
-		query.Where("orders.orders_type != (?)", "SAFETY")
-=======
 		rawquery = `SELECT DISTINCT ON (id)
 			service_members.affiliation, service_members.backup_mailing_address_id,
 			service_members.cac_validated, service_members.created_at, service_members.edipi,
@@ -84,7 +75,6 @@
 			rawquery += ` AND f_unaccent(lower($1)) % searchable_full_name(first_name, last_name))`
 			query = appCtx.DB().RawQuery(rawquery, params.CustomerName)
 		}
->>>>>>> 17c2e3a5
 	}
 
 	customerNameQuery := customerNameSearch(params.CustomerName)
