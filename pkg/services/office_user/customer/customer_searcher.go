package customer

import (
	"github.com/gobuffalo/pop/v6"
	"github.com/gobuffalo/validate/v3"
	"github.com/gofrs/uuid"
	"go.uber.org/zap"

	"github.com/transcom/mymove/pkg/appcontext"
	"github.com/transcom/mymove/pkg/apperror"
	"github.com/transcom/mymove/pkg/models"
	"github.com/transcom/mymove/pkg/models/roles"
	"github.com/transcom/mymove/pkg/services"
)

type customerSearcher struct {
}

func NewCustomerSearcher() services.CustomerSearcher {
	return &customerSearcher{}
}

type QueryOption func(*pop.Query)

func (s customerSearcher) SearchCustomers(appCtx appcontext.AppContext, params *services.SearchCustomersParams) (models.ServiceMembers, int, error) {
	if params.DodID == nil && params.CustomerName == nil {
		verrs := validate.NewErrors()
		verrs.Add("search key", "DOD ID or customer name must be provided")
		return models.ServiceMembers{}, 0, apperror.NewInvalidInputError(uuid.Nil, nil, verrs, "")
	}

	if params.CustomerName != nil && params.DodID != nil {
		verrs := validate.NewErrors()
		verrs.Add("search key", "search by multiple keys is not supported")
		return models.ServiceMembers{}, 0, apperror.NewInvalidInputError(uuid.Nil, nil, verrs, "")
	}

	if !appCtx.Session().Roles.HasRole(roles.RoleTypeServicesCounselor) && !appCtx.Session().Roles.HasRole(roles.RoleTypeHQ) {
		return models.ServiceMembers{}, 0, apperror.NewForbiddenError("not authorized to preform this search")
	}

	err := appCtx.DB().RawQuery("SET pg_trgm.similarity_threshold = 0.1").Exec()
	if err != nil {
		return nil, 0, err
	}

	privileges, err := models.FetchPrivilegesForUser(appCtx.DB(), appCtx.Session().UserID)
	if err != nil {
		appCtx.Logger().Error("Error retreiving user privileges", zap.Error(err))
	}

	var query *pop.Query
	rawquery := `SELECT * FROM
		(SELECT DISTINCT ON (id)
		service_members.affiliation,
		service_members.backup_mailing_address_id,
		service_members.cac_validated,
		service_members.created_at,
		service_members.edipi,
		service_members.email_is_preferred,
		service_members.emplid,
		service_members.first_name,
		service_members.id,
		service_members.last_name,
		service_members.middle_name,
		service_members.personal_email,
		service_members.phone_is_preferred,
		service_members.residential_address_id,
		service_members.secondary_telephone,
		service_members.suffix,
		service_members.telephone,
		service_members.updated_at,
		service_members.user_id
	FROM service_members AS service_members
		JOIN users ON users.id = service_members.user_id
		LEFT JOIN orders ON orders.service_member_id = service_members.id`

	if !privileges.HasPrivilege(models.PrivilegeTypeSafety) {
		rawquery += ` WHERE ((orders.orders_type != 'SAFETY' or orders.orders_type IS NULL) AND`
	} else {
		rawquery += ` WHERE (`
	}

	if params.DodID != nil {
		rawquery += ` service_members.edipi = $1) ) distinct_customers`
		if params.Sort != nil && params.Order != nil {
			sortTerm := parameters[*params.Sort]
<<<<<<< HEAD
			rawquery += ` ORDER BY ` + sortTerm + *params.Order
=======
			rawquery += ` ORDER BY ` + sortTerm + ` ` + *params.Order
>>>>>>> 21c8b4a0
		} else {
			rawquery += ` ORDER BY distinct_customers.last_name ASC`
		}
		query = appCtx.DB().RawQuery(rawquery, params.DodID)
	} else {
		rawquery += ` f_unaccent(lower($1)) % searchable_full_name(first_name, last_name)) ) distinct_customers`
		if params.Sort != nil && params.Order != nil {
			sortTerm := parameters[*params.Sort]
			rawquery += ` ORDER BY ` + sortTerm + ` ` + *params.Order
		} else {
			rawquery += ` ORDER BY distinct_customers.last_name ASC`
		}
		query = appCtx.DB().RawQuery(rawquery, params.CustomerName)
	}

	customerNameQuery := customerNameSearch(params.CustomerName)
	dodIDQuery := dodIDSearch(params.DodID)
	options := [2]QueryOption{customerNameQuery, dodIDQuery}

	for _, option := range options {
		if option != nil {
			option(query)
		}
	}

	var customers models.ServiceMembers
	err = query.Paginate(int(params.Page), int(params.PerPage)).All(&customers)

	if err != nil {
		return models.ServiceMembers{}, 0, apperror.NewQueryError("Customer", err, "")
	}

	return customers, query.Paginator.TotalEntriesSize, nil
}

func dodIDSearch(dodID *string) QueryOption {
	return func(query *pop.Query) {
		if dodID != nil {
			query.Where("service_members.edipi = ?", dodID)
		}
	}
}

func customerNameSearch(customerName *string) QueryOption {
	return func(query *pop.Query) {
		if customerName != nil && len(*customerName) > 0 {
			query.Where("f_unaccent(lower(?)) % searchable_full_name(first_name, last_name)", *customerName)
		}
	}
}

var parameters = map[string]string{
	"customerName":  "distinct_customers.last_name, distinct_customers.first_name",
	"dodID":         "distinct_customers.edipi",
	"emplid":        "distinct_customers.emplid",
	"branch":        "distinct_customers.affiliation",
	"personalEmail": "distinct_customers.personal_email",
	"telephone":     "distinct_customers.telephone",
}<|MERGE_RESOLUTION|>--- conflicted
+++ resolved
@@ -85,11 +85,7 @@
 		rawquery += ` service_members.edipi = $1) ) distinct_customers`
 		if params.Sort != nil && params.Order != nil {
 			sortTerm := parameters[*params.Sort]
-<<<<<<< HEAD
-			rawquery += ` ORDER BY ` + sortTerm + *params.Order
-=======
 			rawquery += ` ORDER BY ` + sortTerm + ` ` + *params.Order
->>>>>>> 21c8b4a0
 		} else {
 			rawquery += ` ORDER BY distinct_customers.last_name ASC`
 		}
