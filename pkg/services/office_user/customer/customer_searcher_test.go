--- conflicted
+++ resolved
@@ -159,47 +159,54 @@
 		suite.Len(customers, 0)
 	})
 
-<<<<<<< HEAD
 	suite.Run("search as HQ role", func() {
 		hqUser := factory.BuildOfficeUserWithRoles(suite.DB(), nil, []roles.RoleType{roles.RoleTypeHQ})
 		session := auth.Session{
 			ApplicationName: auth.OfficeApp,
 			Roles:           hqUser.User.Roles,
 			OfficeUserID:    hqUser.ID,
-=======
-	suite.Run("search with a customer name and missing email should NOT fail", func() {
-		scUser := factory.BuildOfficeUserWithRoles(suite.DB(), nil, []roles.RoleType{roles.RoleTypeServicesCounselor})
-		session := auth.Session{
-			ApplicationName: auth.OfficeApp,
-			Roles:           scUser.User.Roles,
-			OfficeUserID:    scUser.ID,
->>>>>>> 40b5e3f7
-			IDToken:         "fake_token",
-			AccessToken:     "fakeAccessToken",
-		}
-
-		serviceMember1 := factory.BuildServiceMember(suite.DB(), []factory.Customization{
-			{
-				Model: models.ServiceMember{
-<<<<<<< HEAD
+			IDToken:         "fake_token",
+			AccessToken:     "fakeAccessToken",
+		}
+
+		serviceMember1 := factory.BuildServiceMember(suite.DB(), []factory.Customization{
+			{
+				Model: models.ServiceMember{
 					FirstName: models.StringPointer("Mike"),
 					LastName:  models.StringPointer("Gordon"),
 					Edipi:     models.StringPointer("8121581215"),
-=======
+				},
+			},
+		}, nil)
+
+		customers, _, err := searcher.SearchCustomers(suite.AppContextWithSessionForTest(&session), &services.SearchCustomersParams{DodID: serviceMember1.Edipi})
+		suite.NoError(err)
+		suite.Len(customers, 1)
+		suite.Equal(serviceMember1.Edipi, customers[0].Edipi)
+	})
+
+	suite.Run("search with a customer name and missing email should NOT fail", func() {
+		scUser := factory.BuildOfficeUserWithRoles(suite.DB(), nil, []roles.RoleType{roles.RoleTypeServicesCounselor})
+		session := auth.Session{
+			ApplicationName: auth.OfficeApp,
+			Roles:           scUser.User.Roles,
+			OfficeUserID:    scUser.ID,
+			IDToken:         "fake_token",
+			AccessToken:     "fakeAccessToken",
+		}
+
+		serviceMember1 := factory.BuildServiceMember(suite.DB(), []factory.Customization{
+			{
+				Model: models.ServiceMember{
 					FirstName:     models.StringPointer("Page"),
 					LastName:      models.StringPointer("McConnell"),
 					Edipi:         models.StringPointer("1018231018"),
 					PersonalEmail: nil,
->>>>>>> 40b5e3f7
-				},
-			},
-		}, nil)
-
-<<<<<<< HEAD
-		customers, _, err := searcher.SearchCustomers(suite.AppContextWithSessionForTest(&session), &services.SearchCustomersParams{DodID: serviceMember1.Edipi})
-=======
+				},
+			},
+		}, nil)
+
 		customers, _, err := searcher.SearchCustomers(suite.AppContextWithSessionForTest(&session), &services.SearchCustomersParams{CustomerName: models.StringPointer("Page McConnell")})
->>>>>>> 40b5e3f7
 		suite.NoError(err)
 		suite.Len(customers, 1)
 		suite.Equal(serviceMember1.Edipi, customers[0].Edipi)
