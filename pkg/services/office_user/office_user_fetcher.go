--- conflicted
+++ resolved
@@ -135,29 +135,6 @@
 func (o *officeUserFetcherPop) FetchOfficeUsersWithWorkloadByRoleAndOffice(appCtx appcontext.AppContext, role roles.RoleType, officeID uuid.UUID) ([]models.OfficeUserWithWorkload, error) {
 	var officeUsers []models.OfficeUserWithWorkload
 
-<<<<<<< HEAD
-	query := `SELECT ou.id,
-				ou.first_name,
-				ou.last_name,
-				COUNT(m.id) AS workload
-			FROM office_users AS ou
-			JOIN users AS u on ou.user_id = u.id
-			JOIN users_roles AS ur on u.id = ur.user_id
-			JOIN roles as R on ur.role_id = r.id
-			JOIN transportation_offices on ou.transportation_office_id = transportation_offices.id
-			LEFT JOIN moves AS m
-				ON (
-					(r.role_type = 'services_counselor' AND m.sc_assigned_id = ou.id) OR
-					(r.role_type = 'task_ordering_officer' AND m.too_assigned_id = ou.id) OR
-					(r.role_type = 'task_invoicing_officer' and m.tio_assigned_id = ou.id)
-				)
-			WHERE r.role_type = $1
-				AND transportation_offices.id = $2
-				AND ou.active = TRUE
-			GROUP BY ou.id, ou.first_name, ou.last_name`
-	err := appCtx.DB().RawQuery(query, role, officeID).All(&officeUsers)
-
-=======
 	query :=
 		`SELECT office_users.id,
 			office_users.first_name,
@@ -179,7 +156,6 @@
 		GROUP BY office_users.id, office_users.first_name, office_users.last_name`
 
 	err := appCtx.DB().RawQuery(query, role, officeID).All(&officeUsers)
->>>>>>> 504c1af1
 	if err != nil {
 		return nil, fmt.Errorf("error fetching moves for office: %s with error %w", officeID, err)
 	}
