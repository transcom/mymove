package officeuser

import (
	"errors"
	"reflect"

	"github.com/gobuffalo/validate/v3"
	"github.com/gofrs/uuid"

	"github.com/transcom/mymove/pkg/appcontext"
	"github.com/transcom/mymove/pkg/apperror"
	"github.com/transcom/mymove/pkg/factory"
	"github.com/transcom/mymove/pkg/models"
	"github.com/transcom/mymove/pkg/models/roles"
	"github.com/transcom/mymove/pkg/services"
	"github.com/transcom/mymove/pkg/services/query"
)

type testOfficeUserQueryBuilder struct {
	fakeFetchOne             func(appCtx appcontext.AppContext, model interface{}) error
	fakeCreateOne            func(appCtx appcontext.AppContext, models interface{}) (*validate.Errors, error)
	fakeQueryForAssociations func(appCtx appcontext.AppContext, model interface{}, associations services.QueryAssociations, filters []services.QueryFilter, pagination services.Pagination, ordering services.QueryOrder) error
}

func (t *testOfficeUserQueryBuilder) FetchOne(appCtx appcontext.AppContext, model interface{}, _ []services.QueryFilter) error {
	m := t.fakeFetchOne(appCtx, model)
	return m
}

func (t *testOfficeUserQueryBuilder) CreateOne(appCtx appcontext.AppContext, model interface{}) (*validate.Errors, error) {
	return t.fakeCreateOne(appCtx, model)
}

func (t *testOfficeUserQueryBuilder) UpdateOne(_ appcontext.AppContext, _ interface{}, _ *string) (*validate.Errors, error) {
	return nil, nil
}

func (t *testOfficeUserQueryBuilder) QueryForAssociations(_ appcontext.AppContext, _ interface{}, _ services.QueryAssociations, _ []services.QueryFilter, _ services.Pagination, _ services.QueryOrder) error {
	return nil
}

func (t *testOfficeUserQueryBuilder) DeleteOne(_ appcontext.AppContext, _ interface{}) error {
	return nil
}

func (t *testOfficeUserQueryBuilder) DeleteMany(_ appcontext.AppContext, _ interface{}, _ []services.QueryFilter) error {
	return nil
}

func (suite *OfficeUserServiceSuite) TestFetchOfficeUser() {
	suite.Run("if the user is fetched, it should be re turned", func() {
		id, err := uuid.NewV4()
		suite.NoError(err)
		fakeFetchOne := func(_ appcontext.AppContext, model interface{}) error {
			reflect.ValueOf(model).Elem().FieldByName("ID").Set(reflect.ValueOf(id))
			return nil
		}

		fakeCreateOne := func(appcontext.AppContext, interface{}) (*validate.Errors, error) {
			return nil, nil
		}

		builder := &testOfficeUserQueryBuilder{
			fakeFetchOne:  fakeFetchOne,
			fakeCreateOne: fakeCreateOne,
		}

		fetcher := NewOfficeUserFetcher(builder)
		filters := []services.QueryFilter{query.NewQueryFilter("id", "=", id.String())}

		officeUser, err := fetcher.FetchOfficeUser(suite.AppContextForTest(), filters)

		suite.NoError(err)
		suite.Equal(id, officeUser.ID)
	})

	suite.Run("if there is an error, we get it with zero office user", func() {
		fakeFetchOne := func(_ appcontext.AppContext, model interface{}) error {
			return errors.New("Fetch error")
		}
		builder := &testOfficeUserQueryBuilder{
			fakeFetchOne: fakeFetchOne,
		}
		fetcher := NewOfficeUserFetcher(builder)

		officeUser, err := fetcher.FetchOfficeUser(suite.AppContextForTest(), []services.QueryFilter{})

		suite.Error(err)
		suite.Equal(err.Error(), "Fetch error")
		suite.Equal(models.OfficeUser{}, officeUser)
	})
}

<<<<<<< HEAD
func (suite *OfficeUserServiceSuite) TestFetchOfficeUserByID() {
	suite.Run("FetchOfficeUserByID returns office user on success", func() {
		officeUser := factory.BuildOfficeUserWithRoles(suite.DB(), nil, []roles.RoleType{roles.RoleTypeTOO})
		fetcher := NewOfficeUserFetcherPop()

		fetchedUser, err := fetcher.FetchOfficeUserByID(suite.AppContextForTest(), officeUser.ID)

=======
func (suite *OfficeUserServiceSuite) TestFetchOfficeUsersWithWorkloadByRoleAndOffice() {
	fetcher := NewOfficeUserFetcherPop()
	suite.Run("FetchOfficeUsersWithWorkloadByRoleAndOffice returns an active office user's name, id, and workload when given a role and office", func() {
		transportationOffice := factory.BuildTransportationOffice(suite.DB(), nil, nil)

		officeUser := factory.BuildOfficeUserWithRoles(suite.DB(), []factory.Customization{
			{
				Model:    transportationOffice,
				LinkOnly: true,
				Type:     &factory.TransportationOffices.CounselingOffice,
			},
			{
				Model: models.OfficeUser{
					Active: true,
				},
			},
		}, []roles.RoleType{roles.RoleTypeServicesCounselor})

		factory.BuildMoveWithShipment(suite.DB(), []factory.Customization{
			{
				Model: models.Move{
					Status: models.MoveStatusNeedsServiceCounseling,
				},
			},
			{
				Model:    transportationOffice,
				LinkOnly: true,
				Type:     &factory.TransportationOffices.CounselingOffice,
			},
			{
				Model:    officeUser,
				LinkOnly: true,
				Type:     &factory.OfficeUsers.SCAssignedUser,
			},
		}, nil)

		fetchedUsers, err := fetcher.FetchOfficeUsersWithWorkloadByRoleAndOffice(suite.AppContextForTest(), roles.RoleTypeServicesCounselor, officeUser.TransportationOfficeID)
>>>>>>> bfea1c24
		suite.NoError(err)
		fetchedOfficeUser := fetchedUsers[0]
		suite.Equal(officeUser.ID, fetchedOfficeUser.ID)
		suite.Equal(1, fetchedOfficeUser.Workload)
	})

<<<<<<< HEAD
	suite.Run("FetchOfficeUserByID returns zero value office user on error", func() {
		fetcher := NewOfficeUserFetcherPop()
		officeUser, err := fetcher.FetchOfficeUserByID(suite.AppContextForTest(), uuid.Nil)

		suite.Error(err)
		suite.IsType(apperror.NotFoundError{}, err)
		suite.Equal(uuid.Nil, officeUser.ID)
	})
}

func (suite *OfficeUserServiceSuite) TestFetchOfficeUsersWithWorkloadByRoleAndOffice() {
	fetcher := NewOfficeUserFetcherPop()
	suite.Run("FetchOfficeUsersWithWorkloadByRoleAndOffice returns an active office user's name, id, and workload when given a role and office", func() {
		transportationOffice := factory.BuildTransportationOffice(suite.DB(), nil, nil)

		officeUser := factory.BuildOfficeUserWithRoles(suite.DB(), []factory.Customization{
			{
				Model:    transportationOffice,
				LinkOnly: true,
				Type:     &factory.TransportationOffices.CounselingOffice,
			},
			{
				Model: models.OfficeUser{
					Active: true,
				},
			},
		}, []roles.RoleType{roles.RoleTypeServicesCounselor})

		factory.BuildMoveWithShipment(suite.DB(), []factory.Customization{
			{
				Model: models.Move{
					Status: models.MoveStatusNeedsServiceCounseling,
				},
			},
			{
				Model:    transportationOffice,
				LinkOnly: true,
				Type:     &factory.TransportationOffices.CounselingOffice,
			},
			{
				Model:    officeUser,
				LinkOnly: true,
				Type:     &factory.OfficeUsers.SCAssignedUser,
			},
		}, nil)

		fetchedUsers, err := fetcher.FetchOfficeUsersWithWorkloadByRoleAndOffice(suite.AppContextForTest(), roles.RoleTypeServicesCounselor, officeUser.TransportationOfficeID)
		suite.NoError(err)
		fetchedOfficeUser := fetchedUsers[0]
		suite.Equal(officeUser.ID, fetchedOfficeUser.ID)
		suite.Equal(1, fetchedOfficeUser.Workload)
	})

=======
>>>>>>> bfea1c24
	suite.Run("FetchOfficeUsersByRoleAndOffice returns a set of office users when given an office and role", func() {
		// build 1 TOO
		officeUser := factory.BuildOfficeUserWithRoles(suite.DB(), factory.GetTraitActiveOfficeUser(), []roles.RoleType{roles.RoleTypeTOO})
		// build 2 SCs and 3 TIOs
		factory.BuildOfficeUserWithRoles(suite.DB(), factory.GetTraitActiveOfficeUser(), []roles.RoleType{roles.RoleTypeServicesCounselor})
		factory.BuildOfficeUserWithRoles(suite.DB(), factory.GetTraitActiveOfficeUser(), []roles.RoleType{roles.RoleTypeServicesCounselor})
		factory.BuildOfficeUserWithRoles(suite.DB(), factory.GetTraitActiveOfficeUser(), []roles.RoleType{roles.RoleTypeTIO})
		factory.BuildOfficeUserWithRoles(suite.DB(), factory.GetTraitActiveOfficeUser(), []roles.RoleType{roles.RoleTypeTIO})
		factory.BuildOfficeUserWithRoles(suite.DB(), factory.GetTraitActiveOfficeUser(), []roles.RoleType{roles.RoleTypeTIO})

		fetchedUsers, err := fetcher.FetchOfficeUsersByRoleAndOffice(suite.AppContextForTest(), roles.RoleTypeTOO, officeUser.TransportationOfficeID)

		// ensure length of returned set is 1, corresponding to the TOO role passed to FetchOfficeUsersByRoleAndOffice
		// and not 2 (SC) or 3 (TIO)
		suite.NoError(err)
		suite.Len(fetchedUsers, 1)
	})

	suite.Run("returns zero value office user on error", func() {
		officeUser, err := fetcher.FetchOfficeUserByID(suite.AppContextForTest(), uuid.Nil)

		suite.Error(err)
		suite.IsType(apperror.NotFoundError{}, err)
		suite.Equal(uuid.Nil, officeUser.ID)
	})
}<|MERGE_RESOLUTION|>--- conflicted
+++ resolved
@@ -91,70 +91,6 @@
 	})
 }
 
-<<<<<<< HEAD
-func (suite *OfficeUserServiceSuite) TestFetchOfficeUserByID() {
-	suite.Run("FetchOfficeUserByID returns office user on success", func() {
-		officeUser := factory.BuildOfficeUserWithRoles(suite.DB(), nil, []roles.RoleType{roles.RoleTypeTOO})
-		fetcher := NewOfficeUserFetcherPop()
-
-		fetchedUser, err := fetcher.FetchOfficeUserByID(suite.AppContextForTest(), officeUser.ID)
-
-=======
-func (suite *OfficeUserServiceSuite) TestFetchOfficeUsersWithWorkloadByRoleAndOffice() {
-	fetcher := NewOfficeUserFetcherPop()
-	suite.Run("FetchOfficeUsersWithWorkloadByRoleAndOffice returns an active office user's name, id, and workload when given a role and office", func() {
-		transportationOffice := factory.BuildTransportationOffice(suite.DB(), nil, nil)
-
-		officeUser := factory.BuildOfficeUserWithRoles(suite.DB(), []factory.Customization{
-			{
-				Model:    transportationOffice,
-				LinkOnly: true,
-				Type:     &factory.TransportationOffices.CounselingOffice,
-			},
-			{
-				Model: models.OfficeUser{
-					Active: true,
-				},
-			},
-		}, []roles.RoleType{roles.RoleTypeServicesCounselor})
-
-		factory.BuildMoveWithShipment(suite.DB(), []factory.Customization{
-			{
-				Model: models.Move{
-					Status: models.MoveStatusNeedsServiceCounseling,
-				},
-			},
-			{
-				Model:    transportationOffice,
-				LinkOnly: true,
-				Type:     &factory.TransportationOffices.CounselingOffice,
-			},
-			{
-				Model:    officeUser,
-				LinkOnly: true,
-				Type:     &factory.OfficeUsers.SCAssignedUser,
-			},
-		}, nil)
-
-		fetchedUsers, err := fetcher.FetchOfficeUsersWithWorkloadByRoleAndOffice(suite.AppContextForTest(), roles.RoleTypeServicesCounselor, officeUser.TransportationOfficeID)
->>>>>>> bfea1c24
-		suite.NoError(err)
-		fetchedOfficeUser := fetchedUsers[0]
-		suite.Equal(officeUser.ID, fetchedOfficeUser.ID)
-		suite.Equal(1, fetchedOfficeUser.Workload)
-	})
-
-<<<<<<< HEAD
-	suite.Run("FetchOfficeUserByID returns zero value office user on error", func() {
-		fetcher := NewOfficeUserFetcherPop()
-		officeUser, err := fetcher.FetchOfficeUserByID(suite.AppContextForTest(), uuid.Nil)
-
-		suite.Error(err)
-		suite.IsType(apperror.NotFoundError{}, err)
-		suite.Equal(uuid.Nil, officeUser.ID)
-	})
-}
-
 func (suite *OfficeUserServiceSuite) TestFetchOfficeUsersWithWorkloadByRoleAndOffice() {
 	fetcher := NewOfficeUserFetcherPop()
 	suite.Run("FetchOfficeUsersWithWorkloadByRoleAndOffice returns an active office user's name, id, and workload when given a role and office", func() {
@@ -198,8 +134,6 @@
 		suite.Equal(1, fetchedOfficeUser.Workload)
 	})
 
-=======
->>>>>>> bfea1c24
 	suite.Run("FetchOfficeUsersByRoleAndOffice returns a set of office users when given an office and role", func() {
 		// build 1 TOO
 		officeUser := factory.BuildOfficeUserWithRoles(suite.DB(), factory.GetTraitActiveOfficeUser(), []roles.RoleType{roles.RoleTypeTOO})
