--- conflicted
+++ resolved
@@ -1381,7 +1381,7 @@
 			},
 		}, nil)
 		builder := query.NewQueryBuilder()
-		moveRouter := moverouter.NewMoveRouter()
+		moveRouter := moverouter.NewMoveRouter(transportationoffice.NewTransportationOfficesFetcher())
 		planner := &mocks.Planner{}
 		planner.On("ZipTransitDistance",
 			mock.AnythingOfType("*appcontext.appContext"),
@@ -1428,7 +1428,7 @@
 			},
 		}, nil)
 		builder := query.NewQueryBuilder()
-		moveRouter := moverouter.NewMoveRouter()
+		moveRouter := moverouter.NewMoveRouter(transportationoffice.NewTransportationOfficesFetcher())
 		planner := &mocks.Planner{}
 		planner.On("ZipTransitDistance",
 			mock.AnythingOfType("*appcontext.appContext"),
@@ -2071,7 +2071,6 @@
 		suite.NotEmpty(invalidInputError.ValidationErrors)
 		suite.Contains(invalidInputError.ValidationErrors.Keys(), "reServiceCode")
 	})
-<<<<<<< HEAD
 
 	suite.Run("Failure - cannot create domestic service item international domestic shipment", func() {
 		move := factory.BuildAvailableToPrimeMove(suite.DB(), nil, nil)
@@ -2113,7 +2112,7 @@
 		}
 
 		builder := query.NewQueryBuilder()
-		moveRouter := moverouter.NewMoveRouter()
+		moveRouter := moverouter.NewMoveRouter(transportationoffice.NewTransportationOfficesFetcher())
 		planner := &mocks.Planner{}
 		planner.On("ZipTransitDistance",
 			mock.AnythingOfType("*appcontext.appContext"),
@@ -2171,7 +2170,7 @@
 		}
 
 		builder := query.NewQueryBuilder()
-		moveRouter := moverouter.NewMoveRouter()
+		moveRouter := moverouter.NewMoveRouter(transportationoffice.NewTransportationOfficesFetcher())
 		planner := &mocks.Planner{}
 		planner.On("ZipTransitDistance",
 			mock.AnythingOfType("*appcontext.appContext"),
@@ -2188,8 +2187,6 @@
 
 		suite.Contains(err.Error(), "cannot create international service items for domestic shipment")
 	})
-=======
->>>>>>> 4d60a7e4
 }
 
 func (suite *MTOServiceItemServiceSuite) TestPriceEstimator() {
@@ -2466,15 +2463,10 @@
 			mock.Anything,
 			mock.Anything,
 			false,
-<<<<<<< HEAD
-=======
-			false,
->>>>>>> 4d60a7e4
 		).Return(400, nil)
 		creator := NewMTOServiceItemCreator(planner, builder, moveRouter, ghcrateengine.NewDomesticUnpackPricer(), ghcrateengine.NewDomesticPackPricer(), ghcrateengine.NewDomesticLinehaulPricer(), ghcrateengine.NewDomesticShorthaulPricer(), ghcrateengine.NewDomesticOriginPricer(), ghcrateengine.NewDomesticDestinationPricer(), ghcrateengine.NewFuelSurchargePricer())
 
 		dopEstimatedPriceInCents, _ := creator.FindEstimatedPrice(suite.AppContextForTest(), &serviceItemDOP, shipment)
-<<<<<<< HEAD
 		suite.Equal(unit.Cents(67188), dopEstimatedPriceInCents)
 
 		dpkEstimatedPriceInCents, _ := creator.FindEstimatedPrice(suite.AppContextForTest(), &serviceItemDPK, shipment)
@@ -2491,24 +2483,6 @@
 
 		dshEstimatedPriceInCents, _ := creator.FindEstimatedPrice(suite.AppContextForTest(), &serviceItemDSH, shipment)
 		suite.Equal(unit.Cents(11088000), dshEstimatedPriceInCents)
-=======
-		suite.Equal(unit.Cents(61080), dopEstimatedPriceInCents)
-
-		dpkEstimatedPriceInCents, _ := creator.FindEstimatedPrice(suite.AppContextForTest(), &serviceItemDPK, shipment)
-		suite.Equal(unit.Cents(540000), dpkEstimatedPriceInCents)
-
-		ddpEstimatedPriceInCents, _ := creator.FindEstimatedPrice(suite.AppContextForTest(), &serviceItemDDP, shipment)
-		suite.Equal(unit.Cents(42240), ddpEstimatedPriceInCents)
-
-		dupkEstimatedPriceInCents, _ := creator.FindEstimatedPrice(suite.AppContextForTest(), &serviceItemDUPK, shipment)
-		suite.Equal(unit.Cents(43860), dupkEstimatedPriceInCents)
-
-		dlhEstimatedPriceInCents, _ := creator.FindEstimatedPrice(suite.AppContextForTest(), &serviceItemDLH, shipment)
-		suite.Equal(unit.Cents(12381600), dlhEstimatedPriceInCents)
-
-		dshEstimatedPriceInCents, _ := creator.FindEstimatedPrice(suite.AppContextForTest(), &serviceItemDSH, shipment)
-		suite.Equal(unit.Cents(10080000), dshEstimatedPriceInCents)
->>>>>>> 4d60a7e4
 
 		fscEstimatedPriceInCents, _ := creator.FindEstimatedPrice(suite.AppContextForTest(), &serviceItemFSC, shipment)
 		suite.Equal(unit.Cents(-168), fscEstimatedPriceInCents)
@@ -2543,11 +2517,7 @@
 					Model: models.MTOShipment{
 						PrimeEstimatedWeight: &estimatedPrimeWeight,
 						RequestedPickupDate:  &pickupDate,
-<<<<<<< HEAD
 						ShipmentType:         models.MTOShipmentTypeHHGOutOfNTS,
-=======
-						ShipmentType:         models.MTOShipmentTypeHHGOutOfNTSDom,
->>>>>>> 4d60a7e4
 					},
 				},
 			}, nil)
@@ -2792,10 +2762,6 @@
 			mock.Anything,
 			mock.Anything,
 			false,
-<<<<<<< HEAD
-=======
-			false,
->>>>>>> 4d60a7e4
 		).Return(800, nil)
 		creator := NewMTOServiceItemCreator(planner, builder, moveRouter, ghcrateengine.NewDomesticUnpackPricer(), ghcrateengine.NewDomesticPackPricer(), ghcrateengine.NewDomesticLinehaulPricer(), ghcrateengine.NewDomesticShorthaulPricer(), ghcrateengine.NewDomesticOriginPricer(), ghcrateengine.NewDomesticDestinationPricer(), ghcrateengine.NewFuelSurchargePricer())
 
@@ -2821,7 +2787,6 @@
 		suite.Equal(unit.Cents(-335), fscEstimatedPriceInCents)
 	})
 
-<<<<<<< HEAD
 }
 func (suite *MTOServiceItemServiceSuite) TestGetAdjustedWeight() {
 	suite.Run("If no weight is provided", func() {
@@ -2885,6 +2850,4 @@
 		adjustedWeight := GetAdjustedWeight(incomingWeight, true)
 		suite.Equal(unit.Pound(1100), *adjustedWeight)
 	})
-=======
->>>>>>> 4d60a7e4
 }