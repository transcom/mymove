// RA Summary: gosec - errcheck - Unchecked return value
// RA: Linter flags errcheck error: Ignoring a method's return value can cause the program to overlook unexpected states and conditions.
// RA: Functions with unchecked return values in the file are used fetch data and assign data to a variable that is checked later on
// RA: Given the return value is being checked in a different line and the functions that are flagged by the linter are being used to assign variables
// RA: in a unit test, then there is no risk
// RA Developer Status: Mitigated
// RA Validator Status: Mitigated
// RA Modified Severity: N/A
// nolint:errcheck
package mtoserviceitem

import (
	"errors"
	"fmt"
	"time"

	"github.com/gobuffalo/validate/v3"
	"github.com/gofrs/uuid"
	"github.com/stretchr/testify/mock"

	"github.com/transcom/mymove/pkg/appcontext"
	"github.com/transcom/mymove/pkg/apperror"
	"github.com/transcom/mymove/pkg/factory"
	"github.com/transcom/mymove/pkg/models"
	"github.com/transcom/mymove/pkg/route/mocks"
	"github.com/transcom/mymove/pkg/services"
	"github.com/transcom/mymove/pkg/services/ghcrateengine"
	moverouter "github.com/transcom/mymove/pkg/services/move"
	"github.com/transcom/mymove/pkg/services/query"
	transportationoffice "github.com/transcom/mymove/pkg/services/transportation_office"
	"github.com/transcom/mymove/pkg/testdatagen"
	"github.com/transcom/mymove/pkg/unit"
)

type testCreateMTOServiceItemQueryBuilder struct {
	fakeCreateOne   func(appCtx appcontext.AppContext, model interface{}) (*validate.Errors, error)
	fakeFetchOne    func(appCtx appcontext.AppContext, model interface{}, filters []services.QueryFilter) error
	fakeTransaction func(appCtx appcontext.AppContext, fn func(txnAppCtx appcontext.AppContext) error) error
	fakeUpdateOne   func(appCtx appcontext.AppContext, models interface{}, eTag *string) (*validate.Errors, error)
}

func (t *testCreateMTOServiceItemQueryBuilder) CreateOne(appCtx appcontext.AppContext, model interface{}) (*validate.Errors, error) {
	return t.fakeCreateOne(appCtx, model)
}

func (t *testCreateMTOServiceItemQueryBuilder) UpdateOne(appCtx appcontext.AppContext, model interface{}, eTag *string) (*validate.Errors, error) {
	return t.fakeUpdateOne(appCtx, model, eTag)
}

func (t *testCreateMTOServiceItemQueryBuilder) FetchOne(appCtx appcontext.AppContext, model interface{}, filters []services.QueryFilter) error {
	return t.fakeFetchOne(appCtx, model, filters)
}

func (t *testCreateMTOServiceItemQueryBuilder) Transaction(appCtx appcontext.AppContext, fn func(txnAppCtx appcontext.AppContext) error) error {
	return t.fakeTransaction(appCtx, fn)
}

func (suite *MTOServiceItemServiceSuite) buildValidServiceItemWithInvalidMove() models.MTOServiceItem {
	// Default move has status DRAFT, which is invalid for this test because
	// service items can only be created if a Move's status is Approved or
	// Approvals Requested
	move := factory.BuildMove(suite.DB(), nil, nil)
	reServiceDDFSIT := factory.FetchReServiceByCode(suite.DB(), models.ReServiceCodeDDFSIT)
	shipment := factory.BuildMTOShipment(suite.DB(), []factory.Customization{
		{
			Model:    move,
			LinkOnly: true,
		},
	}, nil)

	serviceItemForUnapprovedMove := models.MTOServiceItem{
		MoveTaskOrderID: move.ID,
		MoveTaskOrder:   move,
		ReService:       reServiceDDFSIT,
		MTOShipmentID:   &shipment.ID,
		MTOShipment:     shipment,
	}

	return serviceItemForUnapprovedMove
}

func (suite *MTOServiceItemServiceSuite) buildValidDDFSITServiceItemWithValidMove() models.MTOServiceItem {
	move := factory.BuildAvailableToPrimeMove(suite.DB(), nil, nil)
	dimension := models.MTOServiceItemDimension{
		Type:      models.DimensionTypeItem,
		Length:    12000,
		Height:    12000,
		Width:     12000,
		CreatedAt: time.Now(),
		UpdatedAt: time.Now(),
	}
	reServiceDDFSIT := factory.FetchReServiceByCode(suite.DB(), models.ReServiceCodeDDFSIT)
	shipment := factory.BuildMTOShipment(suite.DB(), []factory.Customization{
		{
			Model:    move,
			LinkOnly: true,
		},
	}, nil)
	destAddress := factory.BuildDefaultAddress(suite.DB())

	serviceItem := models.MTOServiceItem{
		MoveTaskOrderID:              move.ID,
		MoveTaskOrder:                move,
		ReService:                    reServiceDDFSIT,
		MTOShipmentID:                &shipment.ID,
		MTOShipment:                  shipment,
		Dimensions:                   models.MTOServiceItemDimensions{dimension},
		Status:                       models.MTOServiceItemStatusSubmitted,
		SITDestinationFinalAddressID: &destAddress.ID,
		SITDestinationFinalAddress:   &destAddress,
	}

	return serviceItem
}

func (suite *MTOServiceItemServiceSuite) buildValidIDFSITServiceItemWithValidMove() models.MTOServiceItem {
	move := factory.BuildAvailableToPrimeMove(suite.DB(), nil, nil)
	dimension := models.MTOServiceItemDimension{
		Type:      models.DimensionTypeItem,
		Length:    12000,
		Height:    12000,
		Width:     12000,
		CreatedAt: time.Now(),
		UpdatedAt: time.Now(),
	}
	reServiceIDFSIT := factory.FetchReServiceByCode(suite.DB(), models.ReServiceCodeIDFSIT)
	shipment := factory.BuildMTOShipment(suite.DB(), []factory.Customization{
		{
			Model:    move,
			LinkOnly: true,
		},
		{
			Model: models.MTOShipment{
				MarketCode: models.MarketCodeInternational,
			},
		},
	}, nil)
	destAddress := factory.BuildDefaultAddress(suite.DB())

	serviceItem := models.MTOServiceItem{
		MoveTaskOrderID:              move.ID,
		MoveTaskOrder:                move,
		ReService:                    reServiceIDFSIT,
		MTOShipmentID:                &shipment.ID,
		MTOShipment:                  shipment,
		Dimensions:                   models.MTOServiceItemDimensions{dimension},
		Status:                       models.MTOServiceItemStatusSubmitted,
		SITDestinationFinalAddressID: &destAddress.ID,
		SITDestinationFinalAddress:   &destAddress,
	}

	return serviceItem
}

func (suite *MTOServiceItemServiceSuite) buildValidDOSHUTServiceItemWithValidMove() models.MTOServiceItem {
	move := factory.BuildAvailableToPrimeMove(suite.DB(), nil, nil)
	reServiceDOSHUT := factory.FetchReServiceByCode(suite.DB(), models.ReServiceCodeDOSHUT)

	estimatedPrimeWeight := unit.Pound(6000)
	shipment := factory.BuildMTOShipment(suite.DB(), []factory.Customization{
		{
			Model:    move,
			LinkOnly: true,
		},
		{
			Model: models.MTOShipment{
				PrimeEstimatedWeight: &estimatedPrimeWeight,
			},
		},
	}, nil)

	estimatedWeight := unit.Pound(4200)
	actualWeight := unit.Pound(4000)

	serviceItem := models.MTOServiceItem{
		MoveTaskOrderID: move.ID,
		MoveTaskOrder:   move,
		ReService:       reServiceDOSHUT,
		MTOShipmentID:   &shipment.ID,
		MTOShipment:     shipment,
		EstimatedWeight: &estimatedWeight,
		ActualWeight:    &actualWeight,
		Status:          models.MTOServiceItemStatusSubmitted,
	}

	return serviceItem
}

func (suite *MTOServiceItemServiceSuite) buildValidServiceItemWithNoStatusAndValidMove() models.MTOServiceItem {
	move := factory.BuildAvailableToPrimeMove(suite.DB(), nil, nil)
	dimension := models.MTOServiceItemDimension{
		Type:      models.DimensionTypeItem,
		Length:    12000,
		Height:    12000,
		Width:     12000,
		CreatedAt: time.Now(),
		UpdatedAt: time.Now(),
	}
	reService := factory.FetchReService(suite.DB(), nil, nil)
	shipment := factory.BuildMTOShipment(suite.DB(), []factory.Customization{
		{
			Model:    move,
			LinkOnly: true,
		},
	}, nil)

	serviceItem := models.MTOServiceItem{
		MoveTaskOrderID: move.ID,
		MoveTaskOrder:   move,
		ReService:       reService,
		MTOShipmentID:   &shipment.ID,
		MTOShipment:     shipment,
		Dimensions:      models.MTOServiceItemDimensions{dimension},
	}

	return serviceItem
}

// Should return a message stating that service items can't be created if
// the move is not in approved status.
func (suite *MTOServiceItemServiceSuite) TestCreateMTOServiceItemWithInvalidMove() {

	// TESTCASE SCENARIO
	// Under test: CreateMTOServiceItem function
	// Set up:     We create an unapproved move and attempt to create service items on it.
	// Expected outcome:
	//             Error because we cannot create service items before move is approved.

	builder := query.NewQueryBuilder()
	moveRouter := moverouter.NewMoveRouter(transportationoffice.NewTransportationOfficesFetcher())
	planner := &mocks.Planner{}
	planner.On("ZipTransitDistance",
		mock.AnythingOfType("*appcontext.appContext"),
		mock.Anything,
		mock.Anything,
		false,
	).Return(400, nil)
	creator := NewMTOServiceItemCreator(planner, builder, moveRouter, ghcrateengine.NewDomesticUnpackPricer(), ghcrateengine.NewDomesticPackPricer(), ghcrateengine.NewDomesticLinehaulPricer(), ghcrateengine.NewDomesticShorthaulPricer(), ghcrateengine.NewDomesticOriginPricer(), ghcrateengine.NewDomesticDestinationPricer(), ghcrateengine.NewFuelSurchargePricer())
	serviceItemForUnapprovedMove := suite.buildValidServiceItemWithInvalidMove()

	createdServiceItems, _, err := creator.CreateMTOServiceItem(suite.AppContextForTest(), &serviceItemForUnapprovedMove)

	move := serviceItemForUnapprovedMove.MoveTaskOrder
	suite.DB().Find(&move, move.ID)

	var serviceItem models.MTOServiceItem
	suite.DB().Where("move_id = ?", move.ID).First(&serviceItem)

	suite.Nil(createdServiceItems)
	suite.Zero(serviceItem.ID)
	suite.Error(err)
	suite.Contains(err.Error(), "Cannot create service items before a move has been approved")
	suite.Equal(models.MoveStatusDRAFT, move.Status)
}

func (suite *MTOServiceItemServiceSuite) TestCreateMTOServiceItem() {

	builder := query.NewQueryBuilder()
	moveRouter := moverouter.NewMoveRouter(transportationoffice.NewTransportationOfficesFetcher())
	planner := &mocks.Planner{}
	planner.On("ZipTransitDistance",
		mock.AnythingOfType("*appcontext.appContext"),
		mock.Anything,
		mock.Anything,
		false,
	).Return(400, nil)
	creator := NewMTOServiceItemCreator(planner, builder, moveRouter, ghcrateengine.NewDomesticUnpackPricer(), ghcrateengine.NewDomesticPackPricer(), ghcrateengine.NewDomesticLinehaulPricer(), ghcrateengine.NewDomesticShorthaulPricer(), ghcrateengine.NewDomesticOriginPricer(), ghcrateengine.NewDomesticDestinationPricer(), ghcrateengine.NewFuelSurchargePricer())

	// Happy path: If the service item is created successfully it should be returned
	suite.Run("200 Success - Destination SIT Service Item Creation", func() {

		// TESTCASE SCENARIO
		// Under test: CreateMTOServiceItem function
		// Set up:     We create an approved move and attempt to create DDFSIT service item on it. Includes Dimensions
		//             and a SITDestinationFinalAddress
		// Expected outcome:
		//             4 SIT items are created, status of move is APPROVALS_REQUESTED

		sitServiceItem := suite.buildValidDDFSITServiceItemWithValidMove()
		sitMove := sitServiceItem.MoveTaskOrder
		sitShipment := sitServiceItem.MTOShipment

		createdServiceItems, verrs, err := creator.CreateMTOServiceItem(suite.AppContextForTest(), &sitServiceItem)
		suite.NoError(err)
		suite.Nil(verrs)
		suite.NotNil(createdServiceItems)

		var foundMove models.Move
		err = suite.DB().Find(&foundMove, sitMove.ID)
		suite.NoError(err)

		createdServiceItemList := *createdServiceItems
		suite.Equal(len(createdServiceItemList), 4)
		suite.Equal(models.MoveStatusAPPROVALSREQUESTED, foundMove.Status)

		numDDFSITFound := 0
		numDDASITFound := 0
		numDDDSITFound := 0
		numDDSFSCFound := 0

		for _, createdServiceItem := range createdServiceItemList {
			// checking that the service item final destination address equals the shipment's final destination address
			suite.Equal(sitShipment.DestinationAddress.StreetAddress1, createdServiceItem.SITDestinationFinalAddress.StreetAddress1)
			suite.Equal(sitShipment.DestinationAddressID, createdServiceItem.SITDestinationFinalAddressID)

			switch createdServiceItem.ReService.Code {
			case models.ReServiceCodeDDFSIT:
				suite.NotEmpty(createdServiceItem.Dimensions)
				numDDFSITFound++
			case models.ReServiceCodeDDASIT:
				numDDASITFound++
			case models.ReServiceCodeDDDSIT:
				numDDDSITFound++
			case models.ReServiceCodeDDSFSC:
				numDDSFSCFound++
			}
		}
		suite.Equal(numDDASITFound, 1)
		suite.Equal(numDDDSITFound, 1)
		suite.Equal(numDDFSITFound, 1)
		suite.Equal(numDDSFSCFound, 1)
	})

	suite.Run("200 Success - International Destination SIT Service Item Creation", func() {

		// TESTCASE SCENARIO
		// Under test: CreateMTOServiceItem function
		// Set up:     We create an approved move and attempt to create IDFSIT service item on it. Includes Dimensions
		//             and a SITDestinationFinalAddress
		// Expected outcome:
		//             4 SIT items are created, status of move is APPROVALS_REQUESTED

		sitServiceItem := suite.buildValidIDFSITServiceItemWithValidMove()
		sitMove := sitServiceItem.MoveTaskOrder
		sitShipment := sitServiceItem.MTOShipment

		createdServiceItems, verrs, err := creator.CreateMTOServiceItem(suite.AppContextForTest(), &sitServiceItem)
		suite.NoError(err)
		suite.Nil(verrs)
		suite.NotNil(createdServiceItems)

		var foundMove models.Move
		err = suite.DB().Find(&foundMove, sitMove.ID)
		suite.NoError(err)

		createdServiceItemList := *createdServiceItems
		suite.Equal(len(createdServiceItemList), 4)
		suite.Equal(models.MoveStatusAPPROVALSREQUESTED, foundMove.Status)

		numIDFSITFound := 0
		numIDASITFound := 0
		numIDDSITFound := 0
		numIDSFSCFound := 0

		for _, createdServiceItem := range createdServiceItemList {
			// checking that the service item final destination address equals the shipment's final destination address
			suite.Equal(sitShipment.DestinationAddress.StreetAddress1, createdServiceItem.SITDestinationFinalAddress.StreetAddress1)
			suite.Equal(sitShipment.DestinationAddressID, createdServiceItem.SITDestinationFinalAddressID)

			switch createdServiceItem.ReService.Code {
			case models.ReServiceCodeIDFSIT:
				suite.NotEmpty(createdServiceItem.Dimensions)
				numIDFSITFound++
			case models.ReServiceCodeIDASIT:
				numIDASITFound++
			case models.ReServiceCodeIDDSIT:
				numIDDSITFound++
			case models.ReServiceCodeIDSFSC:
				numIDSFSCFound++
			}
		}
		suite.Equal(numIDASITFound, 1)
		suite.Equal(numIDDSITFound, 1)
		suite.Equal(numIDFSITFound, 1)
		suite.Equal(numIDSFSCFound, 1)
	})

	// Happy path: If the service item is created successfully it should be returned
	suite.Run("200 Success - SHUT Service Item Creation", func() {

		// TESTCASE SCENARIO
		// Under test: CreateMTOServiceItem function
		// Set up:     We create an approved move and attempt to create DOSHUT service item on it.
		// Expected outcome:
		//             DOSHUT service item is successfully created and returned

		shutServiceItem := suite.buildValidDOSHUTServiceItemWithValidMove()
		shutMove := shutServiceItem.MoveTaskOrder

		createdServiceItem, verrs, err := creator.CreateMTOServiceItem(suite.AppContextForTest(), &shutServiceItem)

		var foundMove models.Move
		suite.DB().Find(&foundMove, shutMove.ID)

		suite.NoError(err)
		suite.Nil(verrs)
		suite.NotNil(createdServiceItem)

		createdServiceItemList := *createdServiceItem
		suite.Require().Equal(len(createdServiceItemList), 1)
		suite.Equal(unit.Pound(4200), *createdServiceItemList[0].EstimatedWeight)
		suite.Equal(unit.Pound(4000), *createdServiceItemList[0].ActualWeight)
	})

	// Status default value: If we try to create an mto service item and haven't set the status, we default to SUBMITTED
	suite.Run("success using default status value", func() {
		// TESTCASE SCENARIO
		// Under test: CreateMTOServiceItem function
		// Set up:     We create an approved move and attempt to create a service item without a status
		// Expected outcome:
		//             Service item is created and has a status of Submitted

		serviceItemNoStatus := suite.buildValidServiceItemWithNoStatusAndValidMove()
		createdServiceItems, verrs, err := creator.CreateMTOServiceItem(suite.AppContextForTest(), &serviceItemNoStatus)
		suite.NoError(err)
		suite.NoVerrs(verrs)
		suite.NoError(err)
		serviceItemsToCheck := *createdServiceItems
		suite.Equal(models.MTOServiceItemStatusSubmitted, serviceItemsToCheck[0].Status)
	})

	// If error when trying to create, the create should fail.
	// Bad data which could be IDs that doesn't exist (MoveTaskOrderID or REServiceID)
	suite.Run("creation error", func() {
		// TESTCASE SCENARIO
		// Under test: CreateMTOServiceItem function
		// Mocked:     QueryBuilder
		// Set up:     We create an approved move and mock the query builder to return an error
		// Expected outcome:
		//             Handler returns an error

		sitServiceItem := suite.buildValidDDFSITServiceItemWithValidMove()

		expectedError := "Can't create service item for some reason"
		verrs := validate.NewErrors()
		verrs.Add("test", expectedError)

		fakeCreateOne := func(_ appcontext.AppContext, _ interface{}) (*validate.Errors, error) {
			return verrs, errors.New(expectedError)
		}
		fakeFetchOne := func(_ appcontext.AppContext, _ interface{}, _ []services.QueryFilter) error {
			return nil
		}
		fakeTx := func(appCtx appcontext.AppContext, fn func(txnAppCtx appcontext.AppContext) error) error {
			return fn(appCtx)
		}

		builder := &testCreateMTOServiceItemQueryBuilder{
			fakeCreateOne:   fakeCreateOne,
			fakeFetchOne:    fakeFetchOne,
			fakeTransaction: fakeTx,
		}

		fakeCreateNewBuilder := func() createMTOServiceItemQueryBuilder {
			return builder
		}

		creator := mtoServiceItemCreator{
			builder:          builder,
			createNewBuilder: fakeCreateNewBuilder,
		}

		createdServiceItems, verrs, _ := creator.CreateMTOServiceItem(suite.AppContextForTest(), &sitServiceItem)
		suite.Error(verrs)
		suite.Nil(createdServiceItems)
	})

	// Should return a "NotFoundError" if the MTO ID is nil
	suite.Run("moveID not found", func() {
		// TESTCASE SCENARIO
		// Under test: CreateMTOServiceItem function
		// Set up:     Create service item on a non-existent move ID
		// Expected outcome:
		//             Not found error returned, no new service items created
		notFoundID := uuid.Must(uuid.NewV4())
		serviceItemNoMTO := models.MTOServiceItem{
			MoveTaskOrderID: notFoundID,
		}

		createdServiceItemsNoMTO, _, err := creator.CreateMTOServiceItem(suite.AppContextForTest(), &serviceItemNoMTO)
		suite.Nil(createdServiceItemsNoMTO)
		suite.Error(err)
		suite.IsType(apperror.NotFoundError{}, err)
		suite.Contains(err.Error(), notFoundID.String())
	})

	// Should return a "NotFoundError" if the reServiceCode passed in isn't found on the table
	suite.Run("reServiceCode not found", func() {
		// TESTCASE SCENARIO
		// Under test: CreateMTOServiceItem function
		// Set up:     Create service item with a nonexistent service code
		// Expected outcome:
		//             Not found error returned, no new service items created

		sitServiceItem := suite.buildValidDDFSITServiceItemWithValidMove()
		sitMove := sitServiceItem.MoveTaskOrder

		fakeCode := models.ReServiceCode("FAKE")
		serviceItemBadCode := models.MTOServiceItem{
			MoveTaskOrderID: sitMove.ID,
			MoveTaskOrder:   sitMove,
			ReService: models.ReService{
				Code: fakeCode,
			},
		}

		createdServiceItemsBadCode, _, err := creator.CreateMTOServiceItem(suite.AppContextForTest(), &serviceItemBadCode)
		suite.Nil(createdServiceItemsBadCode)
		suite.Error(err)
		suite.IsType(apperror.NotFoundError{}, err)
		suite.Contains(err.Error(), fakeCode)
	})

	// Should be able to create a service item with code ReServiceCodeMS or ReServiceCodeCS that uses a shipment's requested pickup date,
	// and it should come back as "APPROVED"
	suite.Run("ReServiceCodeCS & ReServiceCodeMS creation approved", func() {
		// TESTCASE SCENARIO
		// Under test: CreateMTOServiceItem function
		// Set up:     Create an approved move with a shipment. Then create service items for CS & MS.
		// Expected outcome:
		//             Success, CS & MS can be created as long as requested pickup date exists on a shipment

		contract := testdatagen.FetchOrMakeReContract(suite.DB(), testdatagen.Assertions{})

		startDate := time.Date(2024, time.January, 1, 12, 0, 0, 0, time.UTC)
		endDate := time.Date(2024, time.December, 31, 12, 0, 0, 0, time.UTC)
		contractYear := testdatagen.FetchOrMakeReContractYear(suite.DB(), testdatagen.Assertions{
			ReContractYear: models.ReContractYear{
				Contract:             contract,
				ContractID:           contract.ID,
				StartDate:            startDate,
				EndDate:              endDate,
				Escalation:           1.0,
				EscalationCompounded: 1.0,
			},
		})

		reServiceCS := factory.FetchReServiceByCode(suite.DB(), "CS")
		csTaskOrderFee := models.ReTaskOrderFee{
			ContractYearID: contractYear.ID,
			ServiceID:      reServiceCS.ID,
			PriceCents:     90000,
		}
		suite.MustSave(&csTaskOrderFee)

		move := factory.BuildAvailableToPrimeMove(suite.DB(), nil, nil)
		pickupDate := time.Date(2024, time.July, 31, 12, 0, 0, 0, time.UTC)
		factory.BuildMTOShipment(suite.DB(), []factory.Customization{
			{
				Model:    move,
				LinkOnly: true,
			},
			{
				Model: models.MTOShipment{
					RequestedPickupDate: &pickupDate,
				},
			},
		}, nil)
		serviceItemCS := models.MTOServiceItem{
			MoveTaskOrderID: move.ID,
			MoveTaskOrder:   move,
			ReService:       reServiceCS,
		}

		createdServiceItemsCS, _, err := creator.CreateMTOServiceItem(suite.AppContextForTest(), &serviceItemCS)
		suite.NotNil(createdServiceItemsCS)
		suite.NoError(err)

		createdServiceItemCSList := *createdServiceItemsCS
		suite.Equal(createdServiceItemCSList[0].Status, models.MTOServiceItemStatus("APPROVED"))

		reServiceMS := factory.FetchReServiceByCode(suite.DB(), "MS")
		msTaskOrderFee := models.ReTaskOrderFee{
			ContractYearID: contractYear.ID,
			ServiceID:      reServiceMS.ID,
			PriceCents:     90000,
		}
		suite.MustSave(&msTaskOrderFee)

		serviceItemMS := models.MTOServiceItem{
			MoveTaskOrderID: move.ID,
			MoveTaskOrder:   move,
			ReService:       reServiceMS,
		}

		createdServiceItemsMS, _, err := creator.CreateMTOServiceItem(suite.AppContextForTest(), &serviceItemMS)
		suite.NotNil(createdServiceItemsMS)
		suite.NoError(err)

		createdServiceItemMSList := *createdServiceItemsMS
		suite.Equal(createdServiceItemMSList[0].Status, models.MTOServiceItemStatus("APPROVED"))
	})

	// Should not be able to create a service item with code ReServiceCodeMS if there is one already created for the move.
	suite.Run("ReServiceCodeMS multiple creation error", func() {
		// TESTCASE SCENARIO
		// Under test: CreateMTOServiceItem function
		// Set up:     Then create service items for CS or MS. Then try to create again.
		// Expected outcome:
		//             Return empty MTOServiceItems and continue, MS cannot be created if there is one already created for the move.

		contract := testdatagen.FetchOrMakeReContract(suite.DB(), testdatagen.Assertions{})

		startDate := time.Date(2024, time.January, 1, 12, 0, 0, 0, time.UTC)
		endDate := time.Date(2024, time.December, 31, 12, 0, 0, 0, time.UTC)
		contractYear := testdatagen.FetchOrMakeReContractYear(suite.DB(), testdatagen.Assertions{
			ReContractYear: models.ReContractYear{
				Contract:             contract,
				ContractID:           contract.ID,
				StartDate:            startDate,
				EndDate:              endDate,
				Escalation:           1.0,
				EscalationCompounded: 1.0,
			},
		})

		reServiceMS := factory.FetchReServiceByCode(suite.DB(), "MS")
		msTaskOrderFee := models.ReTaskOrderFee{
			ContractYearID: contractYear.ID,
			ServiceID:      reServiceMS.ID,
			PriceCents:     90000,
		}
		suite.MustSave(&msTaskOrderFee)

		move := factory.BuildAvailableToPrimeMove(suite.DB(), nil, nil)

		pickupDate := time.Date(2024, time.July, 31, 12, 0, 0, 0, time.UTC)
		factory.BuildMTOShipment(suite.DB(), []factory.Customization{
			{
				Model:    move,
				LinkOnly: true,
			},
			{
				Model: models.MTOShipment{
					RequestedPickupDate: &pickupDate,
				},
			},
		}, nil)

		serviceItemMS := models.MTOServiceItem{
			MoveTaskOrderID: move.ID,
			MoveTaskOrder:   move,
			ReService:       reServiceMS,
		}

		createdServiceItemsMS, _, err := creator.CreateMTOServiceItem(suite.AppContextForTest(), &serviceItemMS)
		suite.NotNil(createdServiceItemsMS)
		suite.NoError(err)

		createdServiceItemsMSDupe, _, err := creator.CreateMTOServiceItem(suite.AppContextForTest(), &serviceItemMS)

		suite.Nil(err)
		suite.NotNil(createdServiceItemsMSDupe)
		suite.Equal(*createdServiceItemsMSDupe, models.MTOServiceItems(nil))
	})

	// Should not be able to create CS or MS service items unless a shipment within the move has a requested pickup date
	suite.Run("ReServiceCodeCS & ReServiceCodeMS creation error due to lack of shipment requested pickup date", func() {
		// TESTCASE SCENARIO
		// Under test: CreateMTOServiceItem function
		// Set up:     Create an approved move with a shipment that does not have a requested pickup date. Then attempt to create service items for CS & MS.
		// Expected outcome:
		//             Error, CS & MS cannot be created unless a shipment within the move has a requested pickup date

		contract := testdatagen.FetchOrMakeReContract(suite.DB(), testdatagen.Assertions{})

		startDate := time.Date(2020, time.January, 1, 12, 0, 0, 0, time.UTC)
		endDate := time.Date(2020, time.December, 31, 12, 0, 0, 0, time.UTC)
		contractYear := testdatagen.FetchOrMakeReContractYear(suite.DB(), testdatagen.Assertions{
			ReContractYear: models.ReContractYear{
				Contract:             contract,
				ContractID:           contract.ID,
				StartDate:            startDate,
				EndDate:              endDate,
				Escalation:           1.0,
				EscalationCompounded: 1.0,
			},
		})

		reServiceCS := factory.FetchReServiceByCode(suite.DB(), "CS")
		csTaskOrderFee := models.ReTaskOrderFee{
			ContractYearID: contractYear.ID,
			ServiceID:      reServiceCS.ID,
			PriceCents:     90000,
		}
		suite.MustSave(&csTaskOrderFee)

		move := factory.BuildAvailableToPrimeMove(suite.DB(), nil, nil)
		shipment := factory.BuildMTOShipment(suite.DB(), []factory.Customization{
			{
				Model:    move,
				LinkOnly: true,
			},
			{
				Model: models.MTOShipment{
					RequestedPickupDate: nil,
				},
			},
		}, nil)
		shipment.RequestedPickupDate = nil
		suite.MustSave(&shipment)
		serviceItemCS := models.MTOServiceItem{
			MoveTaskOrderID: move.ID,
			MoveTaskOrder:   move,
			ReService:       reServiceCS,
		}

		createdServiceItemsCS, _, err := creator.CreateMTOServiceItem(suite.AppContextForTest(), &serviceItemCS)
		suite.Nil(createdServiceItemsCS)
		suite.Error(err)
		suite.Contains(err.Error(), "cannot create fee for service item CS: missing requested pickup date (non-PPMs) or expected departure date (PPMs) for shipment")

		reServiceMS := factory.FetchReServiceByCode(suite.DB(), "MS")
		msTaskOrderFee := models.ReTaskOrderFee{
			ContractYearID: contractYear.ID,
			ServiceID:      reServiceMS.ID,
			PriceCents:     90000,
		}
		suite.MustSave(&msTaskOrderFee)

		serviceItemMS := models.MTOServiceItem{
			MoveTaskOrderID: move.ID,
			MoveTaskOrder:   move,
			ReService:       reServiceMS,
		}

		createdServiceItemsMS, _, err := creator.CreateMTOServiceItem(suite.AppContextForTest(), &serviceItemMS)
		suite.Nil(createdServiceItemsMS)
		suite.Error(err)
		suite.Contains(err.Error(), "cannot create fee for service item MS: missing requested pickup date (non-PPMs) or expected departure date (PPMs) for shipment")
	})

	// Should be able to create CS service item for full PPM that has expected departure date
	suite.Run("ReServiceCodeCS creation for Full PPM", func() {
		// TESTCASE SCENARIO
		// Under test: CreateMTOServiceItem function
		// Set up:     Create an approved move with a PPM shipment that has an expected departure date
		//             Success, CS can be created

		contract := testdatagen.FetchOrMakeReContract(suite.DB(), testdatagen.Assertions{})

		startDate := time.Date(2020, time.January, 1, 12, 0, 0, 0, time.UTC)
		endDate := time.Date(2020, time.December, 31, 12, 0, 0, 0, time.UTC)
		contractYear := testdatagen.FetchOrMakeReContractYear(suite.DB(), testdatagen.Assertions{
			ReContractYear: models.ReContractYear{
				Contract:             contract,
				ContractID:           contract.ID,
				StartDate:            startDate,
				EndDate:              endDate,
				Escalation:           1.0,
				EscalationCompounded: 1.0,
			},
		})

		reServiceCS := factory.FetchReServiceByCode(suite.DB(), "CS")
		csTaskOrderFee := models.ReTaskOrderFee{
			ContractYearID: contractYear.ID,
			ServiceID:      reServiceCS.ID,
			PriceCents:     90000,
		}
		suite.MustSave(&csTaskOrderFee)

		move := factory.BuildAvailableToPrimeMove(suite.DB(), nil, nil)
		factory.BuildPPMShipment(suite.DB(), []factory.Customization{
			{
				Model:    move,
				LinkOnly: true,
			},
		}, nil)
		serviceItemCS := models.MTOServiceItem{
			MoveTaskOrderID: move.ID,
			MoveTaskOrder:   move,
			ReService:       reServiceCS,
		}

		createdServiceItemsCS, _, err := creator.CreateMTOServiceItem(suite.AppContextForTest(), &serviceItemCS)
		suite.NotNil(createdServiceItemsCS)
		suite.NoError(err)
	})

	suite.Run("ReServiceCodeCS & ReServiceCodeMS use the correct contract year based on a shipment's requested pickup date", func() {
		// TESTCASE SCENARIO
		// Under test: CreateMTOServiceItem function
		// Set up:     Create an approved move with a shipment that has a requested pickup date. Then create service items for CS & MS.
		// Expected outcome:
		//             Success and the service items should have the correct price based off of the contract year/requested pickup date

		contract := testdatagen.FetchOrMakeReContract(suite.DB(), testdatagen.Assertions{})

		startDate := time.Date(2020, time.January, 1, 12, 0, 0, 0, time.UTC)
		endDate := time.Date(2020, time.December, 31, 12, 0, 0, 0, time.UTC)
		contractYear := testdatagen.FetchOrMakeReContractYear(suite.DB(), testdatagen.Assertions{
			ReContractYear: models.ReContractYear{
				Contract:             contract,
				ContractID:           contract.ID,
				StartDate:            startDate,
				EndDate:              endDate,
				Escalation:           1.0,
				EscalationCompounded: 1.0,
			},
		})

		contract2 := testdatagen.FetchOrMakeReContract(suite.DB(), testdatagen.Assertions{})
		startDate2 := time.Date(2021, time.January, 1, 12, 0, 0, 0, time.UTC)
		endDate2 := time.Date(2021, time.December, 31, 12, 0, 0, 0, time.UTC)
		contractYear2 := testdatagen.FetchOrMakeReContractYear(suite.DB(), testdatagen.Assertions{
			ReContractYear: models.ReContractYear{
				Contract:             contract2,
				ContractID:           contract2.ID,
				StartDate:            startDate2,
				EndDate:              endDate2,
				Escalation:           1.0,
				EscalationCompounded: 1.0,
			},
		})

		reServiceCS := factory.FetchReServiceByCode(suite.DB(), "CS")
		csTaskOrderFee := models.ReTaskOrderFee{
			ContractYearID: contractYear.ID,
			ServiceID:      reServiceCS.ID,
			PriceCents:     90000,
		}
		suite.MustSave(&csTaskOrderFee)

		// creating second fee that we will test against
		csTaskOrderFee2 := models.ReTaskOrderFee{
			ContractYearID: contractYear2.ID,
			ServiceID:      reServiceCS.ID,
			PriceCents:     100000,
		}
		suite.MustSave(&csTaskOrderFee2)

		move := factory.BuildAvailableToPrimeMove(suite.DB(), nil, nil)
		// going to link a shipment that has a requested pickup date falling under the second contract period
		pickupDate := time.Date(2021, time.July, 1, 12, 0, 0, 0, time.UTC)
		factory.BuildMTOShipment(suite.DB(), []factory.Customization{
			{
				Model:    move,
				LinkOnly: true,
			},
			{
				Model: models.MTOShipment{
					RequestedPickupDate: &pickupDate,
				},
			},
		}, nil)
		serviceItemCS := models.MTOServiceItem{
			MoveTaskOrderID: move.ID,
			MoveTaskOrder:   move,
			ReService:       reServiceCS,
		}

		createdServiceItemsCS, _, err := creator.CreateMTOServiceItem(suite.AppContextForTest(), &serviceItemCS)
		suite.NotNil(createdServiceItemsCS)
		suite.NoError(err)
		createdServiceItemCSList := *createdServiceItemsCS
		suite.Equal(createdServiceItemCSList[0].Status, models.MTOServiceItemStatus("APPROVED"))
		suite.Equal(*createdServiceItemCSList[0].LockedPriceCents, csTaskOrderFee2.PriceCents)

		reServiceMS := factory.FetchReServiceByCode(suite.DB(), "MS")
		msTaskOrderFee := models.ReTaskOrderFee{
			ContractYearID: contractYear.ID,
			ServiceID:      reServiceMS.ID,
			PriceCents:     90000,
		}
		suite.MustSave(&msTaskOrderFee)
		msTaskOrderFee2 := models.ReTaskOrderFee{
			ContractYearID: contractYear2.ID,
			ServiceID:      reServiceMS.ID,
			PriceCents:     100000,
		}
		suite.MustSave(&msTaskOrderFee2)

		serviceItemMS := models.MTOServiceItem{
			MoveTaskOrderID: move.ID,
			MoveTaskOrder:   move,
			ReService:       reServiceMS,
		}

		createdServiceItemsMS, _, err := creator.CreateMTOServiceItem(suite.AppContextForTest(), &serviceItemMS)
		suite.NotNil(createdServiceItemsMS)
		suite.NoError(err)
		createdServiceItemMSList := *createdServiceItemsMS
		suite.Equal(createdServiceItemMSList[0].Status, models.MTOServiceItemStatus("APPROVED"))
		suite.Equal(*createdServiceItemMSList[0].LockedPriceCents, csTaskOrderFee2.PriceCents)
	})

	// Should return a "NotFoundError" if the mtoShipmentID isn't linked to the mtoID passed in
	suite.Run("mtoShipmentID not found", func() {
		// TESTCASE SCENARIO
		// Under test: CreateMTOServiceItem function
		// Set up:     Create service item on a shipment that is not related to the move
		// Expected outcome:
		//             Not found error returned, no new service items created

		move := factory.BuildAvailableToPrimeMove(suite.DB(), nil, nil)
		shipment := factory.BuildMTOShipment(suite.DB(), nil, nil)
		reService := factory.FetchReServiceByCode(suite.DB(), "ANY")
		serviceItemBadShip := models.MTOServiceItem{
			MoveTaskOrderID: move.ID,
			MoveTaskOrder:   move,
			MTOShipmentID:   &shipment.ID,
			MTOShipment:     shipment,
			ReService:       reService,
		}

		createdServiceItemsBadShip, _, err := creator.CreateMTOServiceItem(suite.AppContextForTest(), &serviceItemBadShip)
		suite.Nil(createdServiceItemsBadShip)
		suite.Error(err)
		suite.IsType(apperror.NotFoundError{}, err)
		suite.Contains(err.Error(), shipment.ID.String())
		suite.Contains(err.Error(), move.ID.String())
	})

	// If the service item we're trying to create is shuttle service and there is no estimated weight, it fails.
	suite.Run("MTOServiceItemDomesticShuttle no prime weight is okay", func() {
		// TESTCASE SCENARIO
		// Under test: CreateMTOServiceItem function
		// Set up:     Create DDSHUT service item on a shipment without estimated weight
		// Expected outcome:
		//             Conflict error returned, no new service items created

		move := factory.BuildAvailableToPrimeMove(suite.DB(), nil, nil)
		shipment := factory.BuildMTOShipment(suite.DB(), []factory.Customization{
			{
				Model:    move,
				LinkOnly: true,
			},
		}, nil)

		reService := factory.FetchReServiceByCode(suite.DB(), models.ReServiceCodeDDSHUT)

		serviceItemNoWeight := models.MTOServiceItem{
			MoveTaskOrderID: move.ID,
			MoveTaskOrder:   move,
			MTOShipment:     shipment,
			MTOShipmentID:   &shipment.ID,
			ReService:       reService,
			Status:          models.MTOServiceItemStatusSubmitted,
		}

		createdServiceItems, _, err := creator.CreateMTOServiceItem(suite.AppContextForTest(), &serviceItemNoWeight)
		suite.NotNil(createdServiceItems)
		suite.NoError(err)
	})

	setupDDFSITData := func() (models.MTOServiceItemCustomerContact, models.MTOServiceItemCustomerContact, models.MTOServiceItem) {
		move := factory.BuildAvailableToPrimeMove(suite.DB(), nil, nil)
		shipment := factory.BuildMTOShipment(suite.DB(), []factory.Customization{
			{
				Model:    move,
				LinkOnly: true,
			},
		}, nil)
		reServiceDDFSIT := factory.FetchReServiceByCode(suite.DB(), models.ReServiceCodeDDFSIT)

		contactOne := models.MTOServiceItemCustomerContact{
			Type:                       models.CustomerContactTypeFirst,
			DateOfContact:              time.Now(),
			FirstAvailableDeliveryDate: time.Now(),
		}

		contactTwo := models.MTOServiceItemCustomerContact{
			Type:                       models.CustomerContactTypeSecond,
			DateOfContact:              time.Now(),
			FirstAvailableDeliveryDate: time.Now(),
		}

		serviceItemDDFSIT := models.MTOServiceItem{
			MoveTaskOrderID: move.ID,
			MoveTaskOrder:   move,
			MTOShipment:     shipment,
			MTOShipmentID:   &shipment.ID,
			Status:          models.MTOServiceItemStatusSubmitted,
			ReService: models.ReService{
				Code: reServiceDDFSIT.Code,
			},
		}
		return contactOne, contactTwo, serviceItemDDFSIT
	}
	// The timeMilitary fields need to be in the correct format.
	suite.Run("Check DDFSIT timeMilitary=HH:MMZ", func() {
		// TESTCASE SCENARIO
		// Under test: CreateMTOServiceItem function
		// Set up:     Create DDFSIT service item with a bad time "10:30Z"
		// Expected outcome: InvalidInput error returned, no new service items created
		contactOne, contactTwo, serviceItemDDFSIT := setupDDFSITData()
		contactOne.TimeMilitary = "10:30Z"
		contactTwo.TimeMilitary = "14:00Z"
		serviceItemDDFSIT.CustomerContacts = models.MTOServiceItemCustomerContacts{contactOne, contactTwo}
		createdServiceItems, _, err := creator.CreateMTOServiceItem(suite.AppContextForTest(), &serviceItemDDFSIT)

		suite.Nil(createdServiceItems)
		suite.Error(err)
		suite.IsType(apperror.InvalidInputError{}, err)
		suite.Contains(err.Error(), "timeMilitary")
	})

	suite.Run("timeMilitary=XXMMZ bad hours", func() {
		// TESTCASE SCENARIO
		// Under test: CreateMTOServiceItem function
		// Set up:     Create DDFSIT service item with a bad time "2645Z"
		// Expected outcome: InvalidInput error returned, no new service items created
		contactOne, contactTwo, serviceItemDDFSIT := setupDDFSITData()
		contactOne.TimeMilitary = "2645Z"
		contactTwo.TimeMilitary = "3625Z"
		serviceItemDDFSIT.CustomerContacts = models.MTOServiceItemCustomerContacts{contactOne, contactTwo}
		createdServiceItems, _, err := creator.CreateMTOServiceItem(suite.AppContextForTest(), &serviceItemDDFSIT)

		suite.Nil(createdServiceItems)
		suite.Error(err)
		suite.IsType(apperror.InvalidInputError{}, err)
		suite.Contains(err.Error(), "timeMilitary")
		suite.Contains(err.Error(), "hours must be between 00 and 23")
	})

	suite.Run("timeMilitary=HHXXZ bad minutes", func() {
		// TESTCASE SCENARIO
		// Under test: CreateMTOServiceItem function
		// Set up:     Create DDFSIT service item with a bad time "2167Z"
		// Expected outcome: InvalidInput error returned, no new service items created
		contactOne, contactTwo, serviceItemDDFSIT := setupDDFSITData()
		contactOne.TimeMilitary = "2167Z"
		contactTwo.TimeMilitary = "1253Z"
		serviceItemDDFSIT.CustomerContacts = models.MTOServiceItemCustomerContacts{contactOne, contactTwo}
		createdServiceItems, _, err := creator.CreateMTOServiceItem(suite.AppContextForTest(), &serviceItemDDFSIT)

		suite.Nil(createdServiceItems)
		suite.Error(err)
		suite.IsType(apperror.InvalidInputError{}, err)
		suite.Contains(err.Error(), "timeMilitary")
		suite.Contains(err.Error(), "minutes must be between 00 and 59")
	})

	suite.Run("timeMilitary=HHMMX bad suffix", func() {
		// TESTCASE SCENARIO
		// Under test: CreateMTOServiceItem function
		// Set up:     Create DDFSIT service item with a bad time "2050M"
		// Expected outcome: InvalidInput error returned, no new service items created
		contactOne, contactTwo, serviceItemDDFSIT := setupDDFSITData()
		contactOne.TimeMilitary = "2050M"
		contactTwo.TimeMilitary = "1224M"
		serviceItemDDFSIT.CustomerContacts = models.MTOServiceItemCustomerContacts{contactOne, contactTwo}
		createdServiceItems, _, err := creator.CreateMTOServiceItem(suite.AppContextForTest(), &serviceItemDDFSIT)

		suite.Nil(createdServiceItems)
		suite.Error(err)
		suite.IsType(apperror.InvalidInputError{}, err)
		suite.Contains(err.Error(), "timeMilitary")
		suite.Contains(err.Error(), "must end with 'Z'")
	})

	suite.Run("timeMilitary=HHMMZ success", func() {
		// TESTCASE SCENARIO
		// Under test: CreateMTOServiceItem function
		// Set up:     Create DDFSIT service item with a correctly formatted time"
		// Expected outcome: Success, service items created.
		contactOne, contactTwo, serviceItemDDFSIT := setupDDFSITData()
		contactOne.TimeMilitary = "1405Z"
		contactTwo.TimeMilitary = "2013Z"
		serviceItemDDFSIT.CustomerContacts = models.MTOServiceItemCustomerContacts{contactOne, contactTwo}
		createdServiceItems, _, err := creator.CreateMTOServiceItem(suite.AppContextForTest(), &serviceItemDDFSIT)

		suite.NotNil(createdServiceItems)
		suite.NoError(err)
	})
}

func (suite *MTOServiceItemServiceSuite) TestCreateOriginSITServiceItem() {

	// Set up data to use for all Origin SIT Service Item tests
	var reServiceDOASIT models.ReService
	var reServiceDOFSIT models.ReService
	var reServiceDOPSIT models.ReService
	var reServiceDOSFSC models.ReService

	setupTestData := func() models.MTOShipment {
		move := factory.BuildAvailableToPrimeMove(suite.DB(), nil, nil)
		mtoShipment := factory.BuildMTOShipment(suite.DB(), []factory.Customization{
			{
				Model:    move,
				LinkOnly: true,
			},
		}, nil)

		reServiceDOASIT = factory.FetchReServiceByCode(suite.DB(), models.ReServiceCodeDOASIT)
		reServiceDOFSIT = factory.FetchReServiceByCode(suite.DB(), models.ReServiceCodeDOFSIT)
		reServiceDOPSIT = factory.FetchReServiceByCode(suite.DB(), models.ReServiceCodeDOPSIT)
		reServiceDOSFSC = factory.FetchReServiceByCode(suite.DB(), models.ReServiceCodeDOSFSC)

		return mtoShipment
	}

	sitEntryDate := time.Date(2020, time.October, 24, 0, 0, 0, 0, time.UTC)
	sitPostalCode := "99999"
	reason := "lorem ipsum"

	suite.Run("Failure - 422 Cannot create DOFSIT service item with non-null address.ID", func() {

		// TESTCASE SCENARIO
		// Under test: CreateMTOServiceItem function
		// Set up:     Create DOFSIT service item with a non-null address ID
		// Expected outcome: InvalidInput error returned, no new service items created
		shipment := setupTestData()

		// Create and address where ID != uuid.Nil
		actualPickupAddress := factory.BuildAddress(suite.DB(), nil, []factory.Trait{factory.GetTraitAddress2})

		serviceItemDOFSIT := models.MTOServiceItem{
			MoveTaskOrder:             shipment.MoveTaskOrder,
			MoveTaskOrderID:           shipment.MoveTaskOrderID,
			MTOShipment:               shipment,
			MTOShipmentID:             &shipment.ID,
			ReService:                 reServiceDOFSIT,
			SITEntryDate:              &sitEntryDate,
			SITPostalCode:             &sitPostalCode,
			Reason:                    &reason,
			SITOriginHHGActualAddress: &actualPickupAddress,
			Status:                    models.MTOServiceItemStatusSubmitted,
		}

		builder := query.NewQueryBuilder()
		moveRouter := moverouter.NewMoveRouter(transportationoffice.NewTransportationOfficesFetcher())
		planner := &mocks.Planner{}
		planner.On("ZipTransitDistance",
			mock.AnythingOfType("*appcontext.appContext"),
			mock.Anything,
			mock.Anything,
			false,
		).Return(400, nil)
		creator := NewMTOServiceItemCreator(planner, builder, moveRouter, ghcrateengine.NewDomesticUnpackPricer(), ghcrateengine.NewDomesticPackPricer(), ghcrateengine.NewDomesticLinehaulPricer(), ghcrateengine.NewDomesticShorthaulPricer(), ghcrateengine.NewDomesticOriginPricer(), ghcrateengine.NewDomesticDestinationPricer(), ghcrateengine.NewFuelSurchargePricer())

		createdServiceItems, verr, err := creator.CreateMTOServiceItem(suite.AppContextForTest(), &serviceItemDOFSIT)
		suite.Nil(createdServiceItems)
		suite.Error(verr)
		suite.IsType(apperror.InvalidInputError{}, err)

	})

	suite.Run("Create DOFSIT service item and auto-create DOASIT, DOPSIT, DOSFSC", func() {
		// TESTCASE SCENARIO
		// Under test: CreateMTOServiceItem function
		// Set up:     Create DOFSIT service item with a new address
		// Expected outcome: Success, 4 service items created

		// Customer gets new pickup address for SIT Origin Pickup (DOPSIT) which gets added when
		// creating DOFSIT (SIT origin first day).
		shipment := setupTestData()

		// Do not create Address in the database (Assertions.Stub = true) because if the information is coming from the Prime
		// via the Prime API, the address will not have a valid database ID. And tests need to ensure
		// that we properly create the address coming in from the API.
		country := factory.FetchOrBuildCountry(suite.DB(), nil, nil)
		actualPickupAddress := factory.BuildAddress(nil, nil, []factory.Trait{factory.GetTraitAddress2})
		actualPickupAddress.ID = uuid.Nil
		actualPickupAddress.CountryId = &country.ID
		actualPickupAddress.Country = &country

		serviceItemDOFSIT := models.MTOServiceItem{
			MoveTaskOrder:             shipment.MoveTaskOrder,
			MoveTaskOrderID:           shipment.MoveTaskOrderID,
			MTOShipment:               shipment,
			MTOShipmentID:             &shipment.ID,
			ReService:                 reServiceDOFSIT,
			SITEntryDate:              &sitEntryDate,
			SITPostalCode:             &sitPostalCode,
			Reason:                    &reason,
			SITOriginHHGActualAddress: &actualPickupAddress,
			Status:                    models.MTOServiceItemStatusSubmitted,
		}

		builder := query.NewQueryBuilder()
		moveRouter := moverouter.NewMoveRouter(transportationoffice.NewTransportationOfficesFetcher())
		planner := &mocks.Planner{}
		planner.On("ZipTransitDistance",
			mock.AnythingOfType("*appcontext.appContext"),
			mock.Anything,
			mock.Anything,
			false,
		).Return(400, nil)
		creator := NewMTOServiceItemCreator(planner, builder, moveRouter, ghcrateengine.NewDomesticUnpackPricer(), ghcrateengine.NewDomesticPackPricer(), ghcrateengine.NewDomesticLinehaulPricer(), ghcrateengine.NewDomesticShorthaulPricer(), ghcrateengine.NewDomesticOriginPricer(), ghcrateengine.NewDomesticDestinationPricer(), ghcrateengine.NewFuelSurchargePricer())

		createdServiceItems, _, err := creator.CreateMTOServiceItem(suite.AppContextForTest(), &serviceItemDOFSIT)
		suite.NotNil(createdServiceItems)
		suite.NoError(err)

		createdServiceItemsList := *createdServiceItems
		suite.Equal(4, len(createdServiceItemsList))

		numDOFSITFound := 0
		numDOASITFound := 0
		numDOPSITFound := 0
		numDOSFSCFound := 0

		for _, item := range createdServiceItemsList {
			suite.Equal(serviceItemDOFSIT.MoveTaskOrderID, item.MoveTaskOrderID)
			suite.Equal(serviceItemDOFSIT.MTOShipmentID, item.MTOShipmentID)
			suite.Equal(serviceItemDOFSIT.SITEntryDate, item.SITEntryDate)
			suite.Equal(serviceItemDOFSIT.Reason, item.Reason)
			suite.Equal(serviceItemDOFSIT.SITPostalCode, item.SITPostalCode)
			suite.Equal(actualPickupAddress.StreetAddress1, item.SITOriginHHGActualAddress.StreetAddress1)
			suite.Equal(actualPickupAddress.ID, *item.SITOriginHHGActualAddressID)

			if item.ReService.Code == models.ReServiceCodeDOPSIT || item.ReService.Code == models.ReServiceCodeDOSFSC {
				suite.Equal(*item.SITDeliveryMiles, 400)
			}

			switch item.ReService.Code {
			case models.ReServiceCodeDOFSIT:
				numDOFSITFound++
			case models.ReServiceCodeDOASIT:
				numDOASITFound++
			case models.ReServiceCodeDOPSIT:
				numDOPSITFound++
			case models.ReServiceCodeDOSFSC:
				numDOSFSCFound++
			}
		}

		suite.Equal(1, numDOFSITFound)
		suite.Equal(1, numDOASITFound)
		suite.Equal(1, numDOPSITFound)
		suite.Equal(1, numDOSFSCFound)
	})

	setupDOFSIT := func(shipment models.MTOShipment) services.MTOServiceItemCreator {
		// Create DOFSIT
		country := factory.FetchOrBuildCountry(suite.DB(), nil, nil)
		actualPickupAddress := factory.BuildAddress(nil, nil, []factory.Trait{factory.GetTraitAddress2})
		actualPickupAddress.ID = uuid.Nil
		actualPickupAddress.CountryId = &country.ID
		actualPickupAddress.Country = &country

		serviceItemDOFSIT := models.MTOServiceItem{
			MoveTaskOrder:             shipment.MoveTaskOrder,
			MoveTaskOrderID:           shipment.MoveTaskOrderID,
			MTOShipment:               shipment,
			MTOShipmentID:             &shipment.ID,
			ReService:                 reServiceDOFSIT,
			SITEntryDate:              &sitEntryDate,
			SITPostalCode:             &sitPostalCode,
			Reason:                    &reason,
			SITOriginHHGActualAddress: &actualPickupAddress,
			Status:                    models.MTOServiceItemStatusSubmitted,
		}

		builder := query.NewQueryBuilder()
		moveRouter := moverouter.NewMoveRouter(transportationoffice.NewTransportationOfficesFetcher())
		planner := &mocks.Planner{}
		planner.On("ZipTransitDistance",
			mock.AnythingOfType("*appcontext.appContext"),
			mock.Anything,
			mock.Anything,
			false,
		).Return(400, nil)
		creator := NewMTOServiceItemCreator(planner, builder, moveRouter, ghcrateengine.NewDomesticUnpackPricer(), ghcrateengine.NewDomesticPackPricer(), ghcrateengine.NewDomesticLinehaulPricer(), ghcrateengine.NewDomesticShorthaulPricer(), ghcrateengine.NewDomesticOriginPricer(), ghcrateengine.NewDomesticDestinationPricer(), ghcrateengine.NewFuelSurchargePricer())

		// Successful creation of DOFSIT
		createdServiceItems, _, err := creator.CreateMTOServiceItem(suite.AppContextForTest(), &serviceItemDOFSIT)
		suite.NotNil(createdServiceItems)
		suite.NoError(err)

		return creator
	}

	suite.Run("Create standalone DOASIT item for shipment if existing DOFSIT", func() {
		// TESTCASE SCENARIO
		// Under test: CreateMTOServiceItem function
		// Set up:     Create DOFSIT service item successfully
		//             Create DOASIT item on existing DOFSIT
		// Expected outcome: Success, DOASIT item created

		shipment := setupTestData()
		creator := setupDOFSIT(shipment)

		// Create DOASIT
		serviceItemDOASIT := models.MTOServiceItem{
			MoveTaskOrder:   shipment.MoveTaskOrder,
			MoveTaskOrderID: shipment.MoveTaskOrderID,
			MTOShipment:     shipment,
			MTOShipmentID:   &shipment.ID,
			ReService:       reServiceDOASIT,
			Status:          models.MTOServiceItemStatusSubmitted,
		}

		createdServiceItems, _, err := creator.CreateMTOServiceItem(suite.AppContextForTest(), &serviceItemDOASIT)

		createdDOASITItem := (*createdServiceItems)[0]
		originalDate, _ := sitEntryDate.MarshalText()
		returnedDate, _ := createdDOASITItem.SITEntryDate.MarshalText()

		// Item is created successfully
		suite.NotNil(createdServiceItems)
		suite.NoError(err)
		// Item contains fields copied over from DOFSIT parent
		suite.EqualValues(originalDate, returnedDate)
		suite.EqualValues(*createdDOASITItem.Reason, reason)
		suite.EqualValues(*createdDOASITItem.SITPostalCode, sitPostalCode)
	})

	suite.Run("Failure - 422 Create standalone DOASIT item for shipment does not match existing DOFSIT addresses", func() {
		// TESTCASE SCENARIO
		// Under test: CreateMTOServiceItem function
		// Set up:     Create DOFSIT service item successfully
		//             Create DOASIT item on existing DOFSIT but with non-matching address
		// Expected outcome: Invalid input error, no service items created

		shipment := setupTestData()
		creator := setupDOFSIT(shipment)

		// Change pickup address
		serviceItemDOASIT := models.MTOServiceItem{
			MoveTaskOrder:   shipment.MoveTaskOrder,
			MoveTaskOrderID: shipment.MoveTaskOrderID,
			MTOShipment:     shipment,
			MTOShipmentID:   &shipment.ID,
			ReService:       reServiceDOASIT,
			Status:          models.MTOServiceItemStatusSubmitted,
		}

		actualPickupAddress2 := factory.BuildAddress(nil, nil, []factory.Trait{factory.GetTraitAddress2})
		existingServiceItem := &serviceItemDOASIT
		existingServiceItem.SITOriginHHGActualAddress = &actualPickupAddress2

		createdServiceItems, verr, err := creator.CreateMTOServiceItem(suite.AppContextForTest(), existingServiceItem)
		suite.Nil(createdServiceItems)
		suite.Error(verr)
		suite.IsType(apperror.InvalidInputError{}, err)
	})

	suite.Run("Do not create DOFSIT if one already exists for the shipment", func() {
		// TESTCASE SCENARIO
		// Under test: CreateMTOServiceItem function
		// Set up:     Create DOFSIT service item successfully
		//             Create another DOFSIT item on the same shipment
		// Expected outcome: Conflict error, no new DOFSIT item created

		shipment := setupTestData()
		creator := setupDOFSIT(shipment)

		serviceItemDOFSIT := models.MTOServiceItem{
			MoveTaskOrder:   shipment.MoveTaskOrder,
			MoveTaskOrderID: shipment.MoveTaskOrderID,
			MTOShipment:     shipment,
			MTOShipmentID:   &shipment.ID,
			ReService:       reServiceDOFSIT,
			SITEntryDate:    &sitEntryDate,
			SITPostalCode:   &sitPostalCode,
			Reason:          &reason,
		}

		createdServiceItems, _, err := creator.CreateMTOServiceItem(suite.AppContextForTest(), &serviceItemDOFSIT)
		suite.Nil(createdServiceItems)
		suite.Error(err)
		suite.IsType(apperror.ConflictError{}, err)
	})

	suite.Run("Do not create DOFSIT if departure date is after entry date", func() {
		shipment := setupTestData()
		originAddress := factory.BuildAddress(suite.DB(), nil, nil)
		reServiceDOFSIT := factory.FetchReServiceByCode(suite.DB(), models.ReServiceCodeDOFSIT)
		serviceItemDOFSIT := factory.BuildMTOServiceItem(nil, []factory.Customization{
			{
				Model: models.MTOServiceItem{
					SITEntryDate:     models.TimePointer(time.Now().AddDate(0, 0, 1)),
					SITDepartureDate: models.TimePointer(time.Now()),
				},
			},
			{
				Model:    reServiceDOFSIT,
				LinkOnly: true,
			},
			{
				Model:    shipment,
				LinkOnly: true,
			},
			{
				Model:    originAddress,
				LinkOnly: true,
				Type:     &factory.Addresses.SITOriginHHGOriginalAddress,
			},
		}, nil)
		builder := query.NewQueryBuilder()
<<<<<<< HEAD
		moveRouter := moverouter.NewMoveRouter()
=======
		moveRouter := moverouter.NewMoveRouter(transportationoffice.NewTransportationOfficesFetcher())
>>>>>>> 7cbb6616
		planner := &mocks.Planner{}
		planner.On("ZipTransitDistance",
			mock.AnythingOfType("*appcontext.appContext"),
			mock.Anything,
			mock.Anything,
			false,
			false,
		).Return(400, nil)
		creator := NewMTOServiceItemCreator(planner, builder, moveRouter, ghcrateengine.NewDomesticUnpackPricer(), ghcrateengine.NewDomesticPackPricer(), ghcrateengine.NewDomesticLinehaulPricer(), ghcrateengine.NewDomesticShorthaulPricer(), ghcrateengine.NewDomesticOriginPricer(), ghcrateengine.NewDomesticDestinationPricer(), ghcrateengine.NewFuelSurchargePricer())
		_, _, err := creator.CreateMTOServiceItem(suite.AppContextForTest(), &serviceItemDOFSIT)
		suite.Error(err)
		expectedError := fmt.Sprintf(
			"the SIT Departure Date (%s) must be after the SIT Entry Date (%s)",
			serviceItemDOFSIT.SITDepartureDate.Format("2006-01-02"),
			serviceItemDOFSIT.SITEntryDate.Format("2006-01-02"),
		)
		suite.Contains(err.Error(), expectedError)
	})

	suite.Run("Do not create DOFSIT if departure date is the same as entry date", func() {
		today := models.TimePointer(time.Now())
		shipment := setupTestData()
		originAddress := factory.BuildAddress(suite.DB(), nil, nil)
		reServiceDOFSIT := factory.FetchReServiceByCode(suite.DB(), models.ReServiceCodeDOFSIT)
		serviceItemDOFSIT := factory.BuildMTOServiceItem(nil, []factory.Customization{
			{
				Model: models.MTOServiceItem{
					SITEntryDate:     today,
					SITDepartureDate: today,
				},
			},
			{
				Model:    reServiceDOFSIT,
				LinkOnly: true,
			},
			{
				Model:    shipment,
				LinkOnly: true,
			},
			{
				Model:    originAddress,
				LinkOnly: true,
				Type:     &factory.Addresses.SITOriginHHGOriginalAddress,
			},
		}, nil)
		builder := query.NewQueryBuilder()
<<<<<<< HEAD
		moveRouter := moverouter.NewMoveRouter()
=======
		moveRouter := moverouter.NewMoveRouter(transportationoffice.NewTransportationOfficesFetcher())
>>>>>>> 7cbb6616
		planner := &mocks.Planner{}
		planner.On("ZipTransitDistance",
			mock.AnythingOfType("*appcontext.appContext"),
			mock.Anything,
			mock.Anything,
			false,
			false,
		).Return(400, nil)
		creator := NewMTOServiceItemCreator(planner, builder, moveRouter, ghcrateengine.NewDomesticUnpackPricer(), ghcrateengine.NewDomesticPackPricer(), ghcrateengine.NewDomesticLinehaulPricer(), ghcrateengine.NewDomesticShorthaulPricer(), ghcrateengine.NewDomesticOriginPricer(), ghcrateengine.NewDomesticDestinationPricer(), ghcrateengine.NewFuelSurchargePricer())
		_, _, err := creator.CreateMTOServiceItem(suite.AppContextForTest(), &serviceItemDOFSIT)
		suite.Error(err)
		expectedError := fmt.Sprintf(
			"the SIT Departure Date (%s) must be after the SIT Entry Date (%s)",
			serviceItemDOFSIT.SITDepartureDate.Format("2006-01-02"),
			serviceItemDOFSIT.SITEntryDate.Format("2006-01-02"),
		)
		suite.Contains(err.Error(), expectedError)
	})

	suite.Run("Do not create standalone DOPSIT service item", func() {
		// TESTCASE SCENARIO
		// Under test: CreateMTOServiceItem function
		// Set up:     Create a shipment, then create a DOPSIT item on it
		// Expected outcome: Invalid input error, can't create standalone DOPSIT, no DOPSIT item created

		shipment := setupTestData()

		serviceItemDOPSIT := models.MTOServiceItem{
			MoveTaskOrder:   shipment.MoveTaskOrder,
			MoveTaskOrderID: shipment.MoveTaskOrderID,
			MTOShipment:     shipment,
			MTOShipmentID:   &shipment.ID,
			ReService:       reServiceDOPSIT,
		}

		builder := query.NewQueryBuilder()
		moveRouter := moverouter.NewMoveRouter(transportationoffice.NewTransportationOfficesFetcher())
		planner := &mocks.Planner{}
		planner.On("ZipTransitDistance",
			mock.AnythingOfType("*appcontext.appContext"),
			mock.Anything,
			mock.Anything,
			false,
		).Return(400, nil)
		creator := NewMTOServiceItemCreator(planner, builder, moveRouter, ghcrateengine.NewDomesticUnpackPricer(), ghcrateengine.NewDomesticPackPricer(), ghcrateengine.NewDomesticLinehaulPricer(), ghcrateengine.NewDomesticShorthaulPricer(), ghcrateengine.NewDomesticOriginPricer(), ghcrateengine.NewDomesticDestinationPricer(), ghcrateengine.NewFuelSurchargePricer())

		createdServiceItems, _, err := creator.CreateMTOServiceItem(suite.AppContextForTest(), &serviceItemDOPSIT)

		suite.Nil(createdServiceItems)
		suite.Error(err)
		suite.IsType(apperror.InvalidInputError{}, err)

	})

	suite.Run("Do not create standalone DOSFSC service item", func() {
		// TESTCASE SCENARIO
		// Under test: CreateMTOServiceItem function
		// Set up:     Create a shipment, then create a DOSFSC item on it
		// Expected outcome: Invalid input error, can't create standalone DOSFSC, no DOSFSC item created

		shipment := setupTestData()

		serviceItemDOPSIT := models.MTOServiceItem{
			MoveTaskOrder:   shipment.MoveTaskOrder,
			MoveTaskOrderID: shipment.MoveTaskOrderID,
			MTOShipment:     shipment,
			MTOShipmentID:   &shipment.ID,
			ReService:       reServiceDOSFSC,
		}

		builder := query.NewQueryBuilder()
		moveRouter := moverouter.NewMoveRouter(transportationoffice.NewTransportationOfficesFetcher())
		planner := &mocks.Planner{}
		planner.On("ZipTransitDistance",
			mock.AnythingOfType("*appcontext.appContext"),
			mock.Anything,
			mock.Anything,
			false,
		).Return(400, nil)
		creator := NewMTOServiceItemCreator(planner, builder, moveRouter, ghcrateengine.NewDomesticUnpackPricer(), ghcrateengine.NewDomesticPackPricer(), ghcrateengine.NewDomesticLinehaulPricer(), ghcrateengine.NewDomesticShorthaulPricer(), ghcrateengine.NewDomesticOriginPricer(), ghcrateengine.NewDomesticDestinationPricer(), ghcrateengine.NewFuelSurchargePricer())

		createdServiceItems, _, err := creator.CreateMTOServiceItem(suite.AppContextForTest(), &serviceItemDOPSIT)

		suite.Nil(createdServiceItems)
		suite.Error(err)
		suite.IsType(apperror.InvalidInputError{}, err)

	})

	suite.Run("Do not create standalone DOASIT if there is no DOFSIT on shipment", func() {
		// TESTCASE SCENARIO
		// Under test: CreateMTOServiceItem function
		// Set up:     Create a shipment, then create a DOASIT item on it
		// Expected outcome: Invalid input error, can't create standalone DOASIT, no DOASIT item created
		shipment := setupTestData()

		serviceItemDOASIT := models.MTOServiceItem{
			MoveTaskOrder:   shipment.MoveTaskOrder,
			MoveTaskOrderID: shipment.MoveTaskOrderID,
			MTOShipment:     shipment,
			MTOShipmentID:   &shipment.ID,
			ReService:       reServiceDOASIT,
		}

		builder := query.NewQueryBuilder()
		moveRouter := moverouter.NewMoveRouter(transportationoffice.NewTransportationOfficesFetcher())
		planner := &mocks.Planner{}
		planner.On("ZipTransitDistance",
			mock.AnythingOfType("*appcontext.appContext"),
			mock.Anything,
			mock.Anything,
			false,
		).Return(400, nil)
		creator := NewMTOServiceItemCreator(planner, builder, moveRouter, ghcrateengine.NewDomesticUnpackPricer(), ghcrateengine.NewDomesticPackPricer(), ghcrateengine.NewDomesticLinehaulPricer(), ghcrateengine.NewDomesticShorthaulPricer(), ghcrateengine.NewDomesticOriginPricer(), ghcrateengine.NewDomesticDestinationPricer(), ghcrateengine.NewFuelSurchargePricer())

		createdServiceItems, _, err := creator.CreateMTOServiceItem(suite.AppContextForTest(), &serviceItemDOASIT)

		suite.Nil(createdServiceItems)
		suite.Error(err)
		suite.IsType(apperror.NotFoundError{}, err)
	})

	suite.Run("Do not create DOASIT if the DOFSIT ReService Code is bad", func() {
		// TESTCASE SCENARIO
		// Under test: CreateMTOServiceItem function
		// Set up:     Create a shipment, then create a DOFSIT item on it
		//             Create a serviceItem with type DOASIT but a bad reServiceCode
		// Expected outcome: Not found error, can't create DOASIT
		shipment := setupTestData()
		creator := setupDOFSIT(shipment)
		badReService := models.ReService{
			Code: "bad code",
		}

		serviceItemDOASIT := models.MTOServiceItem{
			MoveTaskOrder:   shipment.MoveTaskOrder,
			MoveTaskOrderID: shipment.MoveTaskOrderID,
			MTOShipment:     shipment,
			MTOShipmentID:   &shipment.ID,
			ReService:       badReService,
		}

		createdServiceItems, _, err := creator.CreateMTOServiceItem(suite.AppContextForTest(), &serviceItemDOASIT)

		suite.Nil(createdServiceItems)
		suite.Error(err)
		suite.IsType(apperror.NotFoundError{}, err)
	})

}

func (suite *MTOServiceItemServiceSuite) TestCreateOriginSITServiceItemFailToCreateDOFSIT() {

	sitEntryDate := time.Date(2020, time.October, 24, 0, 0, 0, 0, time.UTC)
	sitPostalCode := "99999"
	reason := "lorem ipsum"

	suite.Run("Fail to create DOFSIT service item due to missing SITOriginHHGActualAddress", func() {
		// Set up data to use for all Origin SIT Service Item tests
		move := factory.BuildAvailableToPrimeMove(suite.DB(), nil, nil)
		move.Status = models.MoveStatusAPPROVED
		mtoShipment := factory.BuildMTOShipment(suite.DB(), []factory.Customization{
			{
				Model:    move,
				LinkOnly: true,
			},
		}, nil)

		reServiceDOFSIT := factory.FetchReServiceByCode(suite.DB(), models.ReServiceCodeDOFSIT)

		serviceItemDOFSIT := models.MTOServiceItem{
			MoveTaskOrder:   move,
			MoveTaskOrderID: move.ID,
			MTOShipment:     mtoShipment,
			MTOShipmentID:   &mtoShipment.ID,
			ReService:       reServiceDOFSIT,
			SITEntryDate:    &sitEntryDate,
			SITPostalCode:   &sitPostalCode,
			Reason:          &reason,
		}
		builder := query.NewQueryBuilder()
		moveRouter := moverouter.NewMoveRouter(transportationoffice.NewTransportationOfficesFetcher())
		planner := &mocks.Planner{}
		planner.On("ZipTransitDistance",
			mock.AnythingOfType("*appcontext.appContext"),
			mock.Anything,
			mock.Anything,
			false,
		).Return(400, nil)
		creator := NewMTOServiceItemCreator(planner, builder, moveRouter, ghcrateengine.NewDomesticUnpackPricer(), ghcrateengine.NewDomesticPackPricer(), ghcrateengine.NewDomesticLinehaulPricer(), ghcrateengine.NewDomesticShorthaulPricer(), ghcrateengine.NewDomesticOriginPricer(), ghcrateengine.NewDomesticDestinationPricer(), ghcrateengine.NewFuelSurchargePricer())

		createdServiceItems, _, err := creator.CreateMTOServiceItem(suite.AppContextForTest(), &serviceItemDOFSIT)
		suite.Nil(createdServiceItems)
		suite.Error(err)
		suite.IsType(apperror.InvalidInputError{}, err)
	})
}

// TestCreateDestSITServiceItem tests the creation of destination SIT service items
func (suite *MTOServiceItemServiceSuite) TestCreateDestSITServiceItem() {

	setupTestData := func() (models.MTOShipment, services.MTOServiceItemCreator, models.ReService) {
		move := factory.BuildMove(suite.DB(), []factory.Customization{
			{
				Model: models.Move{
					Status: models.MoveStatusAPPROVED,
				},
			},
		}, nil)
		shipment := factory.BuildMTOShipment(suite.DB(), []factory.Customization{
			{
				Model:    move,
				LinkOnly: true,
			},
		}, nil)
		builder := query.NewQueryBuilder()
		moveRouter := moverouter.NewMoveRouter(transportationoffice.NewTransportationOfficesFetcher())
		planner := &mocks.Planner{}
		planner.On("ZipTransitDistance",
			mock.AnythingOfType("*appcontext.appContext"),
			mock.Anything,
			mock.Anything,
			false,
		).Return(400, nil)
		creator := NewMTOServiceItemCreator(planner, builder, moveRouter, ghcrateengine.NewDomesticUnpackPricer(), ghcrateengine.NewDomesticPackPricer(), ghcrateengine.NewDomesticLinehaulPricer(), ghcrateengine.NewDomesticShorthaulPricer(), ghcrateengine.NewDomesticOriginPricer(), ghcrateengine.NewDomesticDestinationPricer(), ghcrateengine.NewFuelSurchargePricer())

		reServiceDDFSIT := factory.FetchReServiceByCode(suite.DB(), models.ReServiceCodeDDFSIT)
		return shipment, creator, reServiceDDFSIT

	}

	setupAdditionalSIT := func() (models.ReService, models.ReService, models.ReService) {
		// These codes will be needed for the following tests:
		reServiceDDASIT := factory.FetchReServiceByCode(suite.DB(), models.ReServiceCodeDDASIT)
		reServiceDDDSIT := factory.FetchReServiceByCode(suite.DB(), models.ReServiceCodeDDDSIT)
		reServiceDDSFSC := factory.FetchReServiceByCode(suite.DB(), models.ReServiceCodeDDSFSC)
		return reServiceDDASIT, reServiceDDDSIT, reServiceDDSFSC
	}

	getCustomerContacts := func() models.MTOServiceItemCustomerContacts {
		deliveryDate := time.Now()
		attemptedContact := time.Now()
		contact1 := models.MTOServiceItemCustomerContact{
			Type:                       models.CustomerContactTypeFirst,
			DateOfContact:              attemptedContact,
			FirstAvailableDeliveryDate: deliveryDate,
			TimeMilitary:               "0815Z",
		}
		contact2 := models.MTOServiceItemCustomerContact{
			Type:                       models.CustomerContactTypeSecond,
			DateOfContact:              attemptedContact,
			FirstAvailableDeliveryDate: deliveryDate,
			TimeMilitary:               "1430Z",
		}
		var contacts models.MTOServiceItemCustomerContacts
		contacts = append(contacts, contact1, contact2)
		return contacts
	}

	sitEntryDate := time.Now().AddDate(0, 0, 1)
	sitDepartureDate := sitEntryDate.AddDate(0, 0, 7)
	attemptedContact := time.Now()

	// Successful creation of DDFSIT MTO service item.
	suite.Run("Success - Creation of DDFSIT MTO Service Item", func() {

		shipment, creator, reServiceDDFSIT := setupTestData()
		serviceItemDDFSIT := models.MTOServiceItem{
			MoveTaskOrderID:  shipment.MoveTaskOrderID,
			MoveTaskOrder:    shipment.MoveTaskOrder,
			MTOShipmentID:    &shipment.ID,
			MTOShipment:      shipment,
			ReService:        reServiceDDFSIT,
			SITEntryDate:     &sitEntryDate,
			CustomerContacts: getCustomerContacts(),
			Status:           models.MTOServiceItemStatusSubmitted,
		}

		_, _, err := creator.CreateMTOServiceItem(suite.AppContextForTest(), &serviceItemDDFSIT)
		suite.NoError(err)
	})

	// Failed creation of DDFSIT because CustomerContacts has invalid data
	suite.Run("Failure - bad CustomerContacts", func() {
		shipment, creator, reServiceDDFSIT := setupTestData()
		setupAdditionalSIT()

		badContact1 := models.MTOServiceItemCustomerContact{
			Type:                       models.CustomerContactTypeFirst,
			DateOfContact:              attemptedContact,
			FirstAvailableDeliveryDate: sitEntryDate,
			TimeMilitary:               "2611B",
		}
		badContact2 := models.MTOServiceItemCustomerContact{
			Type:                       models.CustomerContactTypeSecond,
			DateOfContact:              attemptedContact,
			FirstAvailableDeliveryDate: sitEntryDate,
			TimeMilitary:               "aaaaaaah",
		}
		var badContacts models.MTOServiceItemCustomerContacts
		badContacts = append(badContacts, badContact1, badContact2)

		serviceItemDDFSIT := models.MTOServiceItem{
			MoveTaskOrderID:  shipment.MoveTaskOrderID,
			MoveTaskOrder:    shipment.MoveTaskOrder,
			MTOShipmentID:    &shipment.ID,
			MTOShipment:      shipment,
			ReService:        reServiceDDFSIT,
			SITEntryDate:     &sitEntryDate,
			CustomerContacts: badContacts,
			Status:           models.MTOServiceItemStatusSubmitted,
		}

		createdServiceItems, _, err := creator.CreateMTOServiceItem(suite.AppContextForTest(), &serviceItemDDFSIT)
		suite.Nil(createdServiceItems)
		suite.Error(err)
		suite.IsType(apperror.InvalidInputError{}, err)
		suite.Contains(err.Error(), "timeMilitary")
	})

	// Successful creation of DDFSIT service item and the extra DDASIT/DDDSIT items
	suite.Run("Success - DDFSIT creation approved - no SITDestinationFinalAddress", func() {
		shipment, creator, reServiceDDFSIT := setupTestData()
		setupAdditionalSIT()

		serviceItemDDFSIT := models.MTOServiceItem{
			MoveTaskOrderID:  shipment.MoveTaskOrderID,
			MoveTaskOrder:    shipment.MoveTaskOrder,
			MTOShipmentID:    &shipment.ID,
			MTOShipment:      shipment,
			ReService:        reServiceDDFSIT,
			SITEntryDate:     &sitEntryDate,
			SITDepartureDate: &sitDepartureDate,
			CustomerContacts: getCustomerContacts(),
			Status:           models.MTOServiceItemStatusSubmitted,
		}

		createdServiceItems, _, err := creator.CreateMTOServiceItem(suite.AppContextForTest(), &serviceItemDDFSIT)
		suite.NotNil(createdServiceItems)
		suite.NoError(err)

		createdServiceItemList := *createdServiceItems
		suite.Equal(len(createdServiceItemList), 4)

		// check the returned items for the correct data
		numDDASITFound := 0
		numDDDSITFound := 0
		numDDFSITFound := 0
		numDDSFSCFound := 0
		for _, item := range createdServiceItemList {
			suite.Equal(item.MoveTaskOrderID, serviceItemDDFSIT.MoveTaskOrderID)
			suite.Equal(item.MTOShipmentID, serviceItemDDFSIT.MTOShipmentID)
			suite.Equal(item.SITEntryDate, serviceItemDDFSIT.SITEntryDate)
			suite.Equal(item.SITDepartureDate, serviceItemDDFSIT.SITDepartureDate)

			if item.ReService.Code == models.ReServiceCodeDDDSIT || item.ReService.Code == models.ReServiceCodeDDSFSC {
				suite.Equal(*item.SITDeliveryMiles, 400)
			}

			if item.ReService.Code == models.ReServiceCodeDDASIT {
				numDDASITFound++
			}
			if item.ReService.Code == models.ReServiceCodeDDDSIT {
				numDDDSITFound++
			}
			if item.ReService.Code == models.ReServiceCodeDDFSIT {
				numDDFSITFound++
				suite.Equal(len(item.CustomerContacts), len(serviceItemDDFSIT.CustomerContacts))
			}
			if item.ReService.Code == models.ReServiceCodeDDDSIT {
				numDDSFSCFound++
			}
		}
		suite.Equal(numDDASITFound, 1)
		suite.Equal(numDDDSITFound, 1)
		suite.Equal(numDDFSITFound, 1)
		suite.Equal(numDDSFSCFound, 1)

		// We create one set of customer contacts and attach them to each destination service item.
		// This portion verifies that.
		suite.Equal(createdServiceItemList[1].CustomerContacts[0], serviceItemDDFSIT.CustomerContacts[0])
		suite.Equal(createdServiceItemList[1].CustomerContacts[1], serviceItemDDFSIT.CustomerContacts[1])
		suite.Equal(createdServiceItemList[2].CustomerContacts[0], serviceItemDDFSIT.CustomerContacts[0])
		suite.Equal(createdServiceItemList[2].CustomerContacts[1], serviceItemDDFSIT.CustomerContacts[1])
	})

	// Failed creation of DDFSIT because of duplicate service for shipment
	suite.Run("Failure - duplicate DDFSIT", func() {
		shipment, creator, reServiceDDFSIT := setupTestData()
		setupAdditionalSIT()

		serviceItemDDFSIT := models.MTOServiceItem{
			MoveTaskOrderID:  shipment.MoveTaskOrderID,
			MoveTaskOrder:    shipment.MoveTaskOrder,
			MTOShipmentID:    &shipment.ID,
			MTOShipment:      shipment,
			ReService:        reServiceDDFSIT,
			SITEntryDate:     &sitEntryDate,
			CustomerContacts: getCustomerContacts(),
			Status:           models.MTOServiceItemStatusSubmitted,
		}

		createdServiceItems, _, err := creator.CreateMTOServiceItem(suite.AppContextForTest(), &serviceItemDDFSIT)
		suite.NotNil(createdServiceItems)
		suite.NoError(err)

		// Make a second attempt to add a DDFSIT
		createdServiceItems, _, err = creator.CreateMTOServiceItem(suite.AppContextForTest(), &serviceItemDDFSIT)
		suite.Nil(createdServiceItems)
		suite.Error(err)
		suite.IsType(apperror.ConflictError{}, err)
		suite.Contains(err.Error(), fmt.Sprintf("A service item with reServiceCode %s already exists for this move and/or shipment.", models.ReServiceCodeDDFSIT))
	})

	suite.Run("Failure - SIT entry date is before FADD for DDFSIT creation", func() {
		shipment, creator, reServiceDDFSIT := setupTestData()
		setupAdditionalSIT()

		sitEntryDateBeforeToday := time.Now().AddDate(0, 0, -1)

		serviceItemDDFSIT := models.MTOServiceItem{
			MoveTaskOrderID:  shipment.MoveTaskOrderID,
			MoveTaskOrder:    shipment.MoveTaskOrder,
			MTOShipmentID:    &shipment.ID,
			MTOShipment:      shipment,
			ReService:        reServiceDDFSIT,
			SITEntryDate:     &sitEntryDateBeforeToday,
			CustomerContacts: getCustomerContacts(),
			Status:           models.MTOServiceItemStatusSubmitted,
		}

		// Make a second attempt to add a DDFSIT
		serviceItem, _, err := creator.CreateMTOServiceItem(suite.AppContextForTest(), &serviceItemDDFSIT)
		suite.Nil(serviceItem)
		suite.Error(err)
		suite.IsType(apperror.UnprocessableEntityError{}, err)
		expectedError := fmt.Sprintf(
			"the SIT Entry Date (%s) cannot be before the First Available Delivery Date (%s)",
			serviceItemDDFSIT.SITEntryDate.Format("2006-01-02"),
			serviceItemDDFSIT.CustomerContacts[0].FirstAvailableDeliveryDate.Format("2006-01-02"),
		)
		suite.Contains(err.Error(), expectedError)
	})

	suite.Run("Do not create DDFSIT if departure date is after entry date", func() {
		shipment, creator, reServiceDDFSIT := setupTestData()
		serviceItemDDFSIT := factory.BuildMTOServiceItem(nil, []factory.Customization{
			{
				Model: models.MTOServiceItem{
					SITEntryDate:     models.TimePointer(time.Now().AddDate(0, 0, 1)),
					SITDepartureDate: models.TimePointer(time.Now()),
				},
			},
			{
				Model:    reServiceDDFSIT,
				LinkOnly: true,
			},
			{
				Model:    shipment,
				LinkOnly: true,
			},
		}, nil)
		_, _, err := creator.CreateMTOServiceItem(suite.AppContextForTest(), &serviceItemDDFSIT)
		suite.Error(err)
		expectedError := fmt.Sprintf(
			"the SIT Departure Date (%s) must be after the SIT Entry Date (%s)",
			serviceItemDDFSIT.SITDepartureDate.Format("2006-01-02"),
			serviceItemDDFSIT.SITEntryDate.Format("2006-01-02"),
		)
		suite.Contains(err.Error(), expectedError)
	})

	suite.Run("Do not create DDFSIT if departure date is the same as entry date", func() {
		today := models.TimePointer(time.Now())
		shipment, creator, reServiceDDFSIT := setupTestData()
		serviceItemDDFSIT := factory.BuildMTOServiceItem(nil, []factory.Customization{
			{
				Model: models.MTOServiceItem{
					SITEntryDate:     today,
					SITDepartureDate: today,
				},
			},
			{
				Model:    reServiceDDFSIT,
				LinkOnly: true,
			},
			{
				Model:    shipment,
				LinkOnly: true,
			},
		}, nil)
		_, _, err := creator.CreateMTOServiceItem(suite.AppContextForTest(), &serviceItemDDFSIT)
		suite.Error(err)
		expectedError := fmt.Sprintf(
			"the SIT Departure Date (%s) must be after the SIT Entry Date (%s)",
			serviceItemDDFSIT.SITDepartureDate.Format("2006-01-02"),
			serviceItemDDFSIT.SITEntryDate.Format("2006-01-02"),
		)
		suite.Contains(err.Error(), expectedError)
	})

	// Successful creation of DDASIT service item
	suite.Run("Success - DDASIT creation approved", func() {
		shipment, creator, reServiceDDFSIT := setupTestData()
		reServiceDDASIT, _, _ := setupAdditionalSIT()

		// First create a DDFSIT because it's required to request a DDASIT
		serviceItemDDFSIT := models.MTOServiceItem{
			MoveTaskOrderID:  shipment.MoveTaskOrderID,
			MoveTaskOrder:    shipment.MoveTaskOrder,
			MTOShipmentID:    &shipment.ID,
			MTOShipment:      shipment,
			ReService:        reServiceDDFSIT,
			SITEntryDate:     &sitEntryDate,
			CustomerContacts: getCustomerContacts(),
			Status:           models.MTOServiceItemStatusSubmitted,
		}

		createdServiceItems, _, err := creator.CreateMTOServiceItem(suite.AppContextForTest(), &serviceItemDDFSIT)
		suite.NotNil(createdServiceItems)
		suite.NoError(err)

		// Then attempt to create a DDASIT
		serviceItemDDASIT := models.MTOServiceItem{
			MoveTaskOrderID: shipment.MoveTaskOrderID,
			MoveTaskOrder:   shipment.MoveTaskOrder,
			MTOShipmentID:   &shipment.ID,
			MTOShipment:     shipment,
			ReService:       reServiceDDASIT,
			Status:          models.MTOServiceItemStatusSubmitted,
		}

		createdServiceItems, _, err = creator.CreateMTOServiceItem(suite.AppContextForTest(), &serviceItemDDASIT)
		suite.NotNil(createdServiceItems)
		suite.NoError(err)
		suite.Equal(len(*createdServiceItems), 1)

		createdServiceItemsList := *createdServiceItems
		suite.Equal(createdServiceItemsList[0].ReService.Code, models.ReServiceCodeDDASIT)
		// The time on the date doesn't matter, so let's just check the date:
		suite.Equal(createdServiceItemsList[0].SITEntryDate.Day(), sitEntryDate.Day())
		suite.Equal(createdServiceItemsList[0].SITEntryDate.Month(), sitEntryDate.Month())
		suite.Equal(createdServiceItemsList[0].SITEntryDate.Year(), sitEntryDate.Year())
	})

	// Failed creation of DDASIT service item due to no DDFSIT on shipment
	suite.Run("Failure - DDASIT creation needs DDFSIT", func() {

		// Make the necessary SIT code objects
		reServiceDDASIT, _, _ := setupAdditionalSIT()
		factory.FetchReServiceByCode(suite.DB(), models.ReServiceCodeDDFSIT)

		// Make a shipment with no DDFSIT
		now := time.Now()
		shipmentNoDDFSIT := factory.BuildMTOShipment(suite.DB(), []factory.Customization{
			{
				Model: models.Move{
					AvailableToPrimeAt: &now,
					ApprovedAt:         &now,
					Status:             models.MoveStatusAPPROVED,
				},
			},
		}, nil)
		serviceItemDDASIT := models.MTOServiceItem{
			MoveTaskOrderID: shipmentNoDDFSIT.MoveTaskOrderID,
			MoveTaskOrder:   shipmentNoDDFSIT.MoveTaskOrder,
			MTOShipmentID:   &shipmentNoDDFSIT.ID,
			MTOShipment:     shipmentNoDDFSIT,
			ReService:       reServiceDDASIT,
			Status:          models.MTOServiceItemStatusSubmitted,
		}

		builder := query.NewQueryBuilder()
		moveRouter := moverouter.NewMoveRouter(transportationoffice.NewTransportationOfficesFetcher())
		planner := &mocks.Planner{}
		planner.On("ZipTransitDistance",
			mock.AnythingOfType("*appcontext.appContext"),
			mock.Anything,
			mock.Anything,
			false,
		).Return(400, nil)
		creator := NewMTOServiceItemCreator(planner, builder, moveRouter, ghcrateengine.NewDomesticUnpackPricer(), ghcrateengine.NewDomesticPackPricer(), ghcrateengine.NewDomesticLinehaulPricer(), ghcrateengine.NewDomesticShorthaulPricer(), ghcrateengine.NewDomesticOriginPricer(), ghcrateengine.NewDomesticDestinationPricer(), ghcrateengine.NewFuelSurchargePricer())
		createdServiceItems, _, err := creator.CreateMTOServiceItem(suite.AppContextForTest(), &serviceItemDDASIT)

		suite.Nil(createdServiceItems)
		suite.Error(err)
		suite.IsType(apperror.NotFoundError{}, err)
		suite.Contains(err.Error(), "No matching first-day SIT service item found")
		suite.Contains(err.Error(), shipmentNoDDFSIT.ID.String())
	})

	// Failed creation of DDDSIT service item
	suite.Run("Failure - cannot create DDDSIT", func() {
		shipment, creator, _ := setupTestData()
		_, reServiceDDDSIT, _ := setupAdditionalSIT()

		serviceItemDDDSIT := models.MTOServiceItem{
			MoveTaskOrder:    shipment.MoveTaskOrder,
			MoveTaskOrderID:  shipment.MoveTaskOrderID,
			MTOShipment:      shipment,
			MTOShipmentID:    &shipment.ID,
			ReService:        reServiceDDDSIT,
			SITEntryDate:     &sitEntryDate,
			CustomerContacts: getCustomerContacts(),
		}

		createdServiceItems, _, err := creator.CreateMTOServiceItem(suite.AppContextForTest(), &serviceItemDDDSIT)
		suite.Nil(createdServiceItems)
		suite.Error(err)
		suite.IsType(apperror.InvalidInputError{}, err)
		suite.Contains(err.Error(), models.ReServiceCodeDDDSIT)

		invalidInputError := err.(apperror.InvalidInputError)
		suite.NotEmpty(invalidInputError.ValidationErrors)
		suite.Contains(invalidInputError.ValidationErrors.Keys(), "reServiceCode")
	})

	// Failed creation of DDSFSC service item
	suite.Run("Failure - cannot create DDSFSC", func() {
		shipment, creator, _ := setupTestData()
		_, _, reServiceDDSFSC := setupAdditionalSIT()

		serviceItemDDSFSC := models.MTOServiceItem{
			MoveTaskOrder:    shipment.MoveTaskOrder,
			MoveTaskOrderID:  shipment.MoveTaskOrderID,
			MTOShipment:      shipment,
			MTOShipmentID:    &shipment.ID,
			ReService:        reServiceDDSFSC,
			SITEntryDate:     &sitEntryDate,
			CustomerContacts: getCustomerContacts(),
		}

		createdServiceItems, _, err := creator.CreateMTOServiceItem(suite.AppContextForTest(), &serviceItemDDSFSC)
		suite.Nil(createdServiceItems)
		suite.Error(err)
		suite.IsType(apperror.InvalidInputError{}, err)
		suite.Contains(err.Error(), models.ReServiceCodeDDSFSC)

		invalidInputError := err.(apperror.InvalidInputError)
		suite.NotEmpty(invalidInputError.ValidationErrors)
		suite.Contains(invalidInputError.ValidationErrors.Keys(), "reServiceCode")
	})

	suite.Run("Failure - cannot create domestic service item international domestic shipment", func() {
		move := factory.BuildAvailableToPrimeMove(suite.DB(), nil, nil)
		dimension := models.MTOServiceItemDimension{
			Type:      models.DimensionTypeItem,
			Length:    12000,
			Height:    12000,
			Width:     12000,
			CreatedAt: time.Now(),
			UpdatedAt: time.Now(),
		}

		// setup domestic shipment
		shipment := factory.BuildMTOShipment(suite.DB(), []factory.Customization{
			{
				Model:    move,
				LinkOnly: true,
			},
			{
				Model: models.MTOShipment{
					MarketCode: models.MarketCodeInternational,
				},
			},
		}, nil)
		destAddress := factory.BuildDefaultAddress(suite.DB())

		// setup international service item. must fail validation for a domestic shipment
		reServiceDDFSIT := factory.FetchReServiceByCode(suite.DB(), models.ReServiceCodeDDFSIT)
		internationalServiceItem := models.MTOServiceItem{
			MoveTaskOrderID:              move.ID,
			MoveTaskOrder:                move,
			ReService:                    reServiceDDFSIT,
			MTOShipmentID:                &shipment.ID,
			MTOShipment:                  shipment,
			Dimensions:                   models.MTOServiceItemDimensions{dimension},
			Status:                       models.MTOServiceItemStatusSubmitted,
			SITDestinationFinalAddressID: &destAddress.ID,
			SITDestinationFinalAddress:   &destAddress,
		}

		builder := query.NewQueryBuilder()
<<<<<<< HEAD
		moveRouter := moverouter.NewMoveRouter()
=======
		moveRouter := moverouter.NewMoveRouter(transportationoffice.NewTransportationOfficesFetcher())
>>>>>>> 7cbb6616
		planner := &mocks.Planner{}
		planner.On("ZipTransitDistance",
			mock.AnythingOfType("*appcontext.appContext"),
			mock.Anything,
			mock.Anything,
			false,
		).Return(400, nil)
		creator := NewMTOServiceItemCreator(planner, builder, moveRouter, ghcrateengine.NewDomesticUnpackPricer(), ghcrateengine.NewDomesticPackPricer(), ghcrateengine.NewDomesticLinehaulPricer(), ghcrateengine.NewDomesticShorthaulPricer(), ghcrateengine.NewDomesticOriginPricer(), ghcrateengine.NewDomesticDestinationPricer(), ghcrateengine.NewFuelSurchargePricer())

		createdServiceItems, _, err := creator.CreateMTOServiceItem(suite.AppContextForTest(), &internationalServiceItem)
		suite.Nil(createdServiceItems)
		suite.Error(err)
		suite.IsType(apperror.InvalidInputError{}, err)

		suite.Contains(err.Error(), "cannot create domestic service items for international shipment")
	})

	suite.Run("Failure - cannot create international service item for domestic shipment", func() {
		move := factory.BuildAvailableToPrimeMove(suite.DB(), nil, nil)
		dimension := models.MTOServiceItemDimension{
			Type:      models.DimensionTypeItem,
			Length:    12000,
			Height:    12000,
			Width:     12000,
			CreatedAt: time.Now(),
			UpdatedAt: time.Now(),
		}

		// setup domestic shipment
		shipment := factory.BuildMTOShipment(suite.DB(), []factory.Customization{
			{
				Model:    move,
				LinkOnly: true,
			},
			{
				Model: models.MTOShipment{
					MarketCode: models.MarketCodeDomestic,
				},
			},
		}, nil)
		destAddress := factory.BuildDefaultAddress(suite.DB())

		// setup international service item. must fail validation for a domestic shipment
		reServiceIDFSIT := factory.FetchReServiceByCode(suite.DB(), models.ReServiceCodeIDFSIT)
		internationalServiceItem := models.MTOServiceItem{
			MoveTaskOrderID:              move.ID,
			MoveTaskOrder:                move,
			ReService:                    reServiceIDFSIT,
			MTOShipmentID:                &shipment.ID,
			MTOShipment:                  shipment,
			Dimensions:                   models.MTOServiceItemDimensions{dimension},
			Status:                       models.MTOServiceItemStatusSubmitted,
			SITDestinationFinalAddressID: &destAddress.ID,
			SITDestinationFinalAddress:   &destAddress,
		}

		builder := query.NewQueryBuilder()
<<<<<<< HEAD
		moveRouter := moverouter.NewMoveRouter()
=======
		moveRouter := moverouter.NewMoveRouter(transportationoffice.NewTransportationOfficesFetcher())
>>>>>>> 7cbb6616
		planner := &mocks.Planner{}
		planner.On("ZipTransitDistance",
			mock.AnythingOfType("*appcontext.appContext"),
			mock.Anything,
			mock.Anything,
			false,
		).Return(400, nil)
		creator := NewMTOServiceItemCreator(planner, builder, moveRouter, ghcrateengine.NewDomesticUnpackPricer(), ghcrateengine.NewDomesticPackPricer(), ghcrateengine.NewDomesticLinehaulPricer(), ghcrateengine.NewDomesticShorthaulPricer(), ghcrateengine.NewDomesticOriginPricer(), ghcrateengine.NewDomesticDestinationPricer(), ghcrateengine.NewFuelSurchargePricer())

		createdServiceItems, _, err := creator.CreateMTOServiceItem(suite.AppContextForTest(), &internationalServiceItem)
		suite.Nil(createdServiceItems)
		suite.Error(err)
		suite.IsType(apperror.InvalidInputError{}, err)

		suite.Contains(err.Error(), "cannot create international service items for domestic shipment")
	})
}

func (suite *MTOServiceItemServiceSuite) TestPriceEstimator() {
	suite.Run("Calcuating price estimated on creation for HHG ", func() {
		setupTestData := func() models.MTOShipment {
			// Set up data to use for all Origin SIT Service Item tests

			move := factory.BuildAvailableToPrimeMove(suite.DB(), nil, nil)
			estimatedPrimeWeight := unit.Pound(6000)
			pickupDate := time.Date(2024, time.July, 31, 12, 0, 0, 0, time.UTC)
			pickupAddress := factory.BuildAddress(suite.DB(), nil, []factory.Trait{factory.GetTraitAddress2})
			deliveryAddress := factory.BuildAddress(suite.DB(), nil, []factory.Trait{factory.GetTraitAddress3})

			mtoShipment := factory.BuildMTOShipmentMinimal(suite.DB(), []factory.Customization{
				{
					Model:    move,
					LinkOnly: true,
				},
				{
					Model:    pickupAddress,
					LinkOnly: true,
					Type:     &factory.Addresses.PickupAddress,
				},
				{
					Model:    deliveryAddress,
					LinkOnly: true,
					Type:     &factory.Addresses.DeliveryAddress,
				},
				{
					Model: models.MTOShipment{
						PrimeEstimatedWeight: &estimatedPrimeWeight,
						RequestedPickupDate:  &pickupDate,
					},
				},
			}, nil)

			return mtoShipment
		}

		reServiceCodeDOP := factory.FetchReServiceByCode(suite.DB(), models.ReServiceCodeDOP)
		reServiceCodeDPK := factory.FetchReServiceByCode(suite.DB(), models.ReServiceCodeDPK)
		reServiceCodeDDP := factory.FetchReServiceByCode(suite.DB(), models.ReServiceCodeDDP)
		reServiceCodeDUPK := factory.FetchReServiceByCode(suite.DB(), models.ReServiceCodeDUPK)
		reServiceCodeDLH := factory.FetchReServiceByCode(suite.DB(), models.ReServiceCodeDLH)
		reServiceCodeDSH := factory.FetchReServiceByCode(suite.DB(), models.ReServiceCodeDSH)
		reServiceCodeFSC := factory.FetchReServiceByCode(suite.DB(), models.ReServiceCodeFSC)

		startDate := time.Now().AddDate(-1, 0, 0)
		endDate := startDate.AddDate(1, 1, 1)
		sitEntryDate := time.Date(2020, time.October, 24, 0, 0, 0, 0, time.UTC)
		sitPostalCode := "99999"
		reason := "lorem ipsum"

		contract := testdatagen.FetchOrMakeReContract(suite.DB(), testdatagen.Assertions{})
		contractYear := testdatagen.MakeReContractYear(suite.DB(),
			testdatagen.Assertions{
				ReContractYear: models.ReContractYear{
					Name:                 "Test Contract Year",
					EscalationCompounded: 1.125,
					StartDate:            startDate,
					EndDate:              endDate,
				},
			})

		serviceArea := testdatagen.MakeReDomesticServiceArea(suite.DB(),
			testdatagen.Assertions{
				ReDomesticServiceArea: models.ReDomesticServiceArea{
					Contract:         contractYear.Contract,
					ServiceArea:      "945",
					ServicesSchedule: 1,
				},
			})

		serviceAreaDest := testdatagen.MakeReDomesticServiceArea(suite.DB(),
			testdatagen.Assertions{
				ReDomesticServiceArea: models.ReDomesticServiceArea{
					Contract:         contractYear.Contract,
					ServiceArea:      "503",
					ServicesSchedule: 1,
				},
			})

		serviceAreaPriceDOP := models.ReDomesticServiceAreaPrice{
			ContractID:            contractYear.Contract.ID,
			ServiceID:             reServiceCodeDOP.ID,
			IsPeakPeriod:          true,
			DomesticServiceAreaID: serviceArea.ID,
			PriceCents:            unit.Cents(1234),
		}

		serviceAreaPriceDPK := factory.FetchOrMakeDomesticOtherPrice(suite.DB(), []factory.Customization{
			{
				Model: models.ReDomesticOtherPrice{
					ContractID:   contractYear.Contract.ID,
					ServiceID:    reServiceCodeDPK.ID,
					IsPeakPeriod: true,
					Schedule:     1,
					PriceCents:   unit.Cents(121),
				},
			},
		}, nil)

		serviceAreaPriceDDP := models.ReDomesticServiceAreaPrice{
			ContractID:            contractYear.Contract.ID,
			ServiceID:             reServiceCodeDDP.ID,
			IsPeakPeriod:          true,
			DomesticServiceAreaID: serviceAreaDest.ID,
			PriceCents:            unit.Cents(482),
		}

		serviceAreaPriceDUPK := factory.FetchOrMakeDomesticOtherPrice(suite.DB(), []factory.Customization{
			{
				Model: models.ReDomesticOtherPrice{
					ContractID:   contractYear.Contract.ID,
					ServiceID:    reServiceCodeDUPK.ID,
					IsPeakPeriod: true,
					Schedule:     1,
					PriceCents:   unit.Cents(945),
				},
			},
		}, nil)

		serviceAreaPriceDLH := models.ReDomesticLinehaulPrice{
			ContractID:            contractYear.Contract.ID,
			WeightLower:           500,
			WeightUpper:           10000,
			MilesLower:            1,
			MilesUpper:            10000,
			IsPeakPeriod:          true,
			DomesticServiceAreaID: serviceArea.ID,
			PriceMillicents:       unit.Millicents(482),
		}

		serviceAreaPriceDSH := models.ReDomesticServiceAreaPrice{
			ContractID:            contractYear.Contract.ID,
			ServiceID:             reServiceCodeDSH.ID,
			IsPeakPeriod:          true,
			DomesticServiceAreaID: serviceArea.ID,
			PriceCents:            unit.Cents(999),
		}

		testdatagen.FetchOrMakeGHCDieselFuelPrice(suite.DB(), testdatagen.Assertions{
			GHCDieselFuelPrice: models.GHCDieselFuelPrice{
				FuelPriceInMillicents: unit.Millicents(281400),
				PublicationDate:       time.Date(2020, time.March, 9, 0, 0, 0, 0, time.UTC),
				EffectiveDate:         time.Date(2020, time.March, 10, 0, 0, 0, 0, time.UTC),
				EndDate:               time.Date(2025, time.March, 17, 0, 0, 0, 0, time.UTC),
			},
		})

		suite.MustSave(&serviceAreaPriceDOP)
		suite.MustSave(&serviceAreaPriceDPK)
		suite.MustSave(&serviceAreaPriceDDP)
		suite.MustSave(&serviceAreaPriceDUPK)
		suite.MustSave(&serviceAreaPriceDLH)
		suite.MustSave(&serviceAreaPriceDSH)

		testdatagen.FetchOrMakeReZip3(suite.DB(), testdatagen.Assertions{
			ReZip3: models.ReZip3{
				Contract:            contract,
				ContractID:          contract.ID,
				DomesticServiceArea: serviceArea,
				Zip3:                "945",
			},
		})

		testdatagen.FetchOrMakeReZip3(suite.DB(), testdatagen.Assertions{
			ReZip3: models.ReZip3{
				Contract:            contract,
				ContractID:          contract.ID,
				DomesticServiceArea: serviceAreaDest,
				Zip3:                "503",
			},
		})

		shipment := setupTestData()
		actualPickupAddress := factory.BuildAddress(suite.DB(), nil, []factory.Trait{factory.GetTraitAddress2})
		serviceItemDOP := models.MTOServiceItem{
			MoveTaskOrder:             shipment.MoveTaskOrder,
			MoveTaskOrderID:           shipment.MoveTaskOrderID,
			MTOShipment:               shipment,
			MTOShipmentID:             &shipment.ID,
			ReService:                 reServiceCodeDOP,
			SITEntryDate:              &sitEntryDate,
			SITPostalCode:             &sitPostalCode,
			Reason:                    &reason,
			SITOriginHHGActualAddress: &actualPickupAddress,
			Status:                    models.MTOServiceItemStatusSubmitted,
		}

		serviceItemDPK := models.MTOServiceItem{
			MoveTaskOrder:             shipment.MoveTaskOrder,
			MoveTaskOrderID:           shipment.MoveTaskOrderID,
			MTOShipment:               shipment,
			MTOShipmentID:             &shipment.ID,
			ReService:                 reServiceCodeDPK,
			SITEntryDate:              &sitEntryDate,
			SITPostalCode:             &sitPostalCode,
			Reason:                    &reason,
			SITOriginHHGActualAddress: &actualPickupAddress,
			Status:                    models.MTOServiceItemStatusSubmitted,
		}

		serviceItemDDP := models.MTOServiceItem{
			MoveTaskOrder:             shipment.MoveTaskOrder,
			MoveTaskOrderID:           shipment.MoveTaskOrderID,
			MTOShipment:               shipment,
			MTOShipmentID:             &shipment.ID,
			ReService:                 reServiceCodeDDP,
			SITEntryDate:              &sitEntryDate,
			SITPostalCode:             &sitPostalCode,
			Reason:                    &reason,
			SITOriginHHGActualAddress: &actualPickupAddress,
			Status:                    models.MTOServiceItemStatusSubmitted,
		}

		serviceItemDUPK := models.MTOServiceItem{
			MoveTaskOrder:             shipment.MoveTaskOrder,
			MoveTaskOrderID:           shipment.MoveTaskOrderID,
			MTOShipment:               shipment,
			MTOShipmentID:             &shipment.ID,
			ReService:                 reServiceCodeDUPK,
			SITEntryDate:              &sitEntryDate,
			SITPostalCode:             &sitPostalCode,
			Reason:                    &reason,
			SITOriginHHGActualAddress: &actualPickupAddress,
			Status:                    models.MTOServiceItemStatusSubmitted,
		}

		serviceItemDLH := models.MTOServiceItem{
			MoveTaskOrder:             shipment.MoveTaskOrder,
			MoveTaskOrderID:           shipment.MoveTaskOrderID,
			MTOShipment:               shipment,
			MTOShipmentID:             &shipment.ID,
			ReService:                 reServiceCodeDLH,
			SITEntryDate:              &sitEntryDate,
			SITPostalCode:             &sitPostalCode,
			Reason:                    &reason,
			SITOriginHHGActualAddress: &actualPickupAddress,
			Status:                    models.MTOServiceItemStatusSubmitted,
		}

		serviceItemDSH := models.MTOServiceItem{
			MoveTaskOrder:             shipment.MoveTaskOrder,
			MoveTaskOrderID:           shipment.MoveTaskOrderID,
			MTOShipment:               shipment,
			MTOShipmentID:             &shipment.ID,
			ReService:                 reServiceCodeDSH,
			SITEntryDate:              &sitEntryDate,
			SITPostalCode:             &sitPostalCode,
			Reason:                    &reason,
			SITOriginHHGActualAddress: &actualPickupAddress,
			Status:                    models.MTOServiceItemStatusSubmitted,
		}

		serviceItemFSC := models.MTOServiceItem{
			MoveTaskOrder:             shipment.MoveTaskOrder,
			MoveTaskOrderID:           shipment.MoveTaskOrderID,
			MTOShipment:               shipment,
			MTOShipmentID:             &shipment.ID,
			ReService:                 reServiceCodeFSC,
			SITEntryDate:              &sitEntryDate,
			SITPostalCode:             &sitPostalCode,
			Reason:                    &reason,
			SITOriginHHGActualAddress: &actualPickupAddress,
			Status:                    models.MTOServiceItemStatusSubmitted,
		}

		builder := query.NewQueryBuilder()
		moveRouter := moverouter.NewMoveRouter(transportationoffice.NewTransportationOfficesFetcher())
		planner := &mocks.Planner{}
		planner.On("ZipTransitDistance",
			mock.AnythingOfType("*appcontext.appContext"),
			mock.Anything,
			mock.Anything,
			false,
		).Return(400, nil)
		creator := NewMTOServiceItemCreator(planner, builder, moveRouter, ghcrateengine.NewDomesticUnpackPricer(), ghcrateengine.NewDomesticPackPricer(), ghcrateengine.NewDomesticLinehaulPricer(), ghcrateengine.NewDomesticShorthaulPricer(), ghcrateengine.NewDomesticOriginPricer(), ghcrateengine.NewDomesticDestinationPricer(), ghcrateengine.NewFuelSurchargePricer())

		dopEstimatedPriceInCents, _ := creator.FindEstimatedPrice(suite.AppContextForTest(), &serviceItemDOP, shipment)
		suite.Equal(unit.Cents(67188), dopEstimatedPriceInCents)

		dpkEstimatedPriceInCents, _ := creator.FindEstimatedPrice(suite.AppContextForTest(), &serviceItemDPK, shipment)
		suite.Equal(unit.Cents(594000), dpkEstimatedPriceInCents)

		ddpEstimatedPriceInCents, _ := creator.FindEstimatedPrice(suite.AppContextForTest(), &serviceItemDDP, shipment)
		suite.Equal(unit.Cents(46464), ddpEstimatedPriceInCents)

		dupkEstimatedPriceInCents, _ := creator.FindEstimatedPrice(suite.AppContextForTest(), &serviceItemDUPK, shipment)
		suite.Equal(unit.Cents(48246), dupkEstimatedPriceInCents)

		dlhEstimatedPriceInCents, _ := creator.FindEstimatedPrice(suite.AppContextForTest(), &serviceItemDLH, shipment)
		suite.Equal(unit.Cents(13619760), dlhEstimatedPriceInCents)

		dshEstimatedPriceInCents, _ := creator.FindEstimatedPrice(suite.AppContextForTest(), &serviceItemDSH, shipment)
		suite.Equal(unit.Cents(11088000), dshEstimatedPriceInCents)

		fscEstimatedPriceInCents, _ := creator.FindEstimatedPrice(suite.AppContextForTest(), &serviceItemFSC, shipment)
		suite.Equal(unit.Cents(-168), fscEstimatedPriceInCents)
	})

	suite.Run("Calcuating price estimated on creation for NTS shipment ", func() {
		setupTestData := func() models.MTOShipment {
			// Set up data to use for all Origin SIT Service Item tests

			move := factory.BuildAvailableToPrimeMove(suite.DB(), nil, nil)
			estimatedPrimeWeight := unit.Pound(6000)
			pickupDate := time.Date(2024, time.July, 31, 12, 0, 0, 0, time.UTC)
			pickupAddress := factory.BuildAddress(suite.DB(), nil, []factory.Trait{factory.GetTraitAddress2})
			deliveryAddress := factory.BuildAddress(suite.DB(), nil, []factory.Trait{factory.GetTraitAddress3})

			mtoShipment := factory.BuildMTOShipmentMinimal(suite.DB(), []factory.Customization{
				{
					Model:    move,
					LinkOnly: true,
				},
				{
					Model:    pickupAddress,
					LinkOnly: true,
					Type:     &factory.Addresses.PickupAddress,
				},
				{
					Model:    deliveryAddress,
					LinkOnly: true,
					Type:     &factory.Addresses.DeliveryAddress,
				},
				{
					Model: models.MTOShipment{
						PrimeEstimatedWeight: &estimatedPrimeWeight,
						RequestedPickupDate:  &pickupDate,
						ShipmentType:         models.MTOShipmentTypeHHGOutOfNTS,
					},
				},
			}, nil)

			return mtoShipment
		}

		reServiceCodeDOP := factory.FetchReServiceByCode(suite.DB(), models.ReServiceCodeDOP)
		reServiceCodeDPK := factory.FetchReServiceByCode(suite.DB(), models.ReServiceCodeDPK)
		reServiceCodeDDP := factory.FetchReServiceByCode(suite.DB(), models.ReServiceCodeDDP)
		reServiceCodeDUPK := factory.FetchReServiceByCode(suite.DB(), models.ReServiceCodeDUPK)
		reServiceCodeDLH := factory.FetchReServiceByCode(suite.DB(), models.ReServiceCodeDLH)
		reServiceCodeDSH := factory.FetchReServiceByCode(suite.DB(), models.ReServiceCodeDSH)
		reServiceCodeFSC := factory.FetchReServiceByCode(suite.DB(), models.ReServiceCodeFSC)

		startDate := time.Now().AddDate(-1, 0, 0)
		endDate := startDate.AddDate(1, 1, 1)
		sitEntryDate := time.Date(2020, time.October, 24, 0, 0, 0, 0, time.UTC)
		sitPostalCode := "99999"
		reason := "lorem ipsum"

		contract := testdatagen.FetchOrMakeReContract(suite.DB(), testdatagen.Assertions{})
		contractYear := testdatagen.FetchOrMakeReContractYear(suite.DB(),
			testdatagen.Assertions{
				ReContractYear: models.ReContractYear{
					Name:                 "Test Contract Year",
					EscalationCompounded: 1.125,
					StartDate:            startDate,
					EndDate:              endDate,
				},
			})

		serviceArea := testdatagen.FetchOrMakeReDomesticServiceArea(suite.DB(),
			testdatagen.Assertions{
				ReDomesticServiceArea: models.ReDomesticServiceArea{
					Contract:         contractYear.Contract,
					ServiceArea:      "945",
					ServicesSchedule: 1,
				},
			})

		serviceAreaDest := testdatagen.MakeReDomesticServiceArea(suite.DB(),
			testdatagen.Assertions{
				ReDomesticServiceArea: models.ReDomesticServiceArea{
					Contract:         contractYear.Contract,
					ServiceArea:      "503",
					ServicesSchedule: 1,
				},
			})

		serviceAreaPriceDOP := models.ReDomesticServiceAreaPrice{
			ContractID:            contractYear.Contract.ID,
			ServiceID:             reServiceCodeDOP.ID,
			IsPeakPeriod:          true,
			DomesticServiceAreaID: serviceArea.ID,
			PriceCents:            unit.Cents(1234),
		}

		serviceAreaPriceDPK := factory.FetchOrMakeDomesticOtherPrice(suite.DB(), []factory.Customization{
			{
				Model: models.ReDomesticOtherPrice{
					ContractID:   contractYear.Contract.ID,
					ServiceID:    reServiceCodeDPK.ID,
					IsPeakPeriod: true,
					Schedule:     1,
					PriceCents:   unit.Cents(121),
				},
			},
		}, nil)

		serviceAreaPriceDDP := models.ReDomesticServiceAreaPrice{
			ContractID:            contractYear.Contract.ID,
			ServiceID:             reServiceCodeDDP.ID,
			IsPeakPeriod:          true,
			DomesticServiceAreaID: serviceAreaDest.ID,
			PriceCents:            unit.Cents(482),
		}

		serviceAreaPriceDUPK := factory.FetchOrMakeDomesticOtherPrice(suite.DB(), []factory.Customization{
			{
				Model: models.ReDomesticOtherPrice{
					ContractID:   contractYear.Contract.ID,
					ServiceID:    reServiceCodeDUPK.ID,
					IsPeakPeriod: true,
					Schedule:     1,
					PriceCents:   unit.Cents(945),
				},
			},
		}, nil)

		serviceAreaPriceDLH := models.ReDomesticLinehaulPrice{
			ContractID:            contractYear.Contract.ID,
			WeightLower:           500,
			WeightUpper:           10000,
			MilesLower:            1,
			MilesUpper:            10000,
			IsPeakPeriod:          true,
			DomesticServiceAreaID: serviceArea.ID,
			PriceMillicents:       unit.Millicents(482),
		}

		serviceAreaPriceDSH := models.ReDomesticServiceAreaPrice{
			ContractID:            contractYear.Contract.ID,
			ServiceID:             reServiceCodeDSH.ID,
			IsPeakPeriod:          true,
			DomesticServiceAreaID: serviceArea.ID,
			PriceCents:            unit.Cents(999),
		}

		testdatagen.FetchOrMakeGHCDieselFuelPrice(suite.DB(), testdatagen.Assertions{
			GHCDieselFuelPrice: models.GHCDieselFuelPrice{
				FuelPriceInMillicents: unit.Millicents(281400),
				PublicationDate:       time.Date(2020, time.March, 9, 0, 0, 0, 0, time.UTC),
				EffectiveDate:         time.Date(2020, time.March, 10, 0, 0, 0, 0, time.UTC),
				EndDate:               time.Date(2025, time.March, 17, 0, 0, 0, 0, time.UTC),
			},
		})

		suite.MustSave(&serviceAreaPriceDOP)
		suite.MustSave(&serviceAreaPriceDPK)
		suite.MustSave(&serviceAreaPriceDDP)
		suite.MustSave(&serviceAreaPriceDUPK)
		suite.MustSave(&serviceAreaPriceDLH)
		suite.MustSave(&serviceAreaPriceDSH)

		testdatagen.FetchOrMakeReZip3(suite.DB(), testdatagen.Assertions{
			ReZip3: models.ReZip3{
				Contract:            contract,
				ContractID:          contract.ID,
				DomesticServiceArea: serviceArea,
				Zip3:                "945",
			},
		})

		testdatagen.FetchOrMakeReZip3(suite.DB(), testdatagen.Assertions{
			ReZip3: models.ReZip3{
				Contract:            contract,
				ContractID:          contract.ID,
				DomesticServiceArea: serviceAreaDest,
				Zip3:                "503",
			},
		})

		shipment := setupTestData()
		actualPickupAddress := factory.BuildAddress(suite.DB(), nil, []factory.Trait{factory.GetTraitAddress2})
		serviceItemDOP := models.MTOServiceItem{
			MoveTaskOrder:             shipment.MoveTaskOrder,
			MoveTaskOrderID:           shipment.MoveTaskOrderID,
			MTOShipment:               shipment,
			MTOShipmentID:             &shipment.ID,
			ReService:                 reServiceCodeDOP,
			SITEntryDate:              &sitEntryDate,
			SITPostalCode:             &sitPostalCode,
			Reason:                    &reason,
			SITOriginHHGActualAddress: &actualPickupAddress,
			Status:                    models.MTOServiceItemStatusSubmitted,
		}

		serviceItemDPK := models.MTOServiceItem{
			MoveTaskOrder:             shipment.MoveTaskOrder,
			MoveTaskOrderID:           shipment.MoveTaskOrderID,
			MTOShipment:               shipment,
			MTOShipmentID:             &shipment.ID,
			ReService:                 reServiceCodeDPK,
			SITEntryDate:              &sitEntryDate,
			SITPostalCode:             &sitPostalCode,
			Reason:                    &reason,
			SITOriginHHGActualAddress: &actualPickupAddress,
			Status:                    models.MTOServiceItemStatusSubmitted,
		}

		serviceItemDDP := models.MTOServiceItem{
			MoveTaskOrder:             shipment.MoveTaskOrder,
			MoveTaskOrderID:           shipment.MoveTaskOrderID,
			MTOShipment:               shipment,
			MTOShipmentID:             &shipment.ID,
			ReService:                 reServiceCodeDDP,
			SITEntryDate:              &sitEntryDate,
			SITPostalCode:             &sitPostalCode,
			Reason:                    &reason,
			SITOriginHHGActualAddress: &actualPickupAddress,
			Status:                    models.MTOServiceItemStatusSubmitted,
		}

		serviceItemDUPK := models.MTOServiceItem{
			MoveTaskOrder:             shipment.MoveTaskOrder,
			MoveTaskOrderID:           shipment.MoveTaskOrderID,
			MTOShipment:               shipment,
			MTOShipmentID:             &shipment.ID,
			ReService:                 reServiceCodeDUPK,
			SITEntryDate:              &sitEntryDate,
			SITPostalCode:             &sitPostalCode,
			Reason:                    &reason,
			SITOriginHHGActualAddress: &actualPickupAddress,
			Status:                    models.MTOServiceItemStatusSubmitted,
		}

		serviceItemDLH := models.MTOServiceItem{
			MoveTaskOrder:             shipment.MoveTaskOrder,
			MoveTaskOrderID:           shipment.MoveTaskOrderID,
			MTOShipment:               shipment,
			MTOShipmentID:             &shipment.ID,
			ReService:                 reServiceCodeDLH,
			SITEntryDate:              &sitEntryDate,
			SITPostalCode:             &sitPostalCode,
			Reason:                    &reason,
			SITOriginHHGActualAddress: &actualPickupAddress,
			Status:                    models.MTOServiceItemStatusSubmitted,
		}

		serviceItemDSH := models.MTOServiceItem{
			MoveTaskOrder:             shipment.MoveTaskOrder,
			MoveTaskOrderID:           shipment.MoveTaskOrderID,
			MTOShipment:               shipment,
			MTOShipmentID:             &shipment.ID,
			ReService:                 reServiceCodeDSH,
			SITEntryDate:              &sitEntryDate,
			SITPostalCode:             &sitPostalCode,
			Reason:                    &reason,
			SITOriginHHGActualAddress: &actualPickupAddress,
			Status:                    models.MTOServiceItemStatusSubmitted,
		}

		serviceItemFSC := models.MTOServiceItem{
			MoveTaskOrder:             shipment.MoveTaskOrder,
			MoveTaskOrderID:           shipment.MoveTaskOrderID,
			MTOShipment:               shipment,
			MTOShipmentID:             &shipment.ID,
			ReService:                 reServiceCodeFSC,
			SITEntryDate:              &sitEntryDate,
			SITPostalCode:             &sitPostalCode,
			Reason:                    &reason,
			SITOriginHHGActualAddress: &actualPickupAddress,
			Status:                    models.MTOServiceItemStatusSubmitted,
		}

		builder := query.NewQueryBuilder()
		moveRouter := moverouter.NewMoveRouter(transportationoffice.NewTransportationOfficesFetcher())
		planner := &mocks.Planner{}
		planner.On("ZipTransitDistance",
			mock.AnythingOfType("*appcontext.appContext"),
			mock.Anything,
			mock.Anything,
			false,
		).Return(800, nil)
		creator := NewMTOServiceItemCreator(planner, builder, moveRouter, ghcrateengine.NewDomesticUnpackPricer(), ghcrateengine.NewDomesticPackPricer(), ghcrateengine.NewDomesticLinehaulPricer(), ghcrateengine.NewDomesticShorthaulPricer(), ghcrateengine.NewDomesticOriginPricer(), ghcrateengine.NewDomesticDestinationPricer(), ghcrateengine.NewFuelSurchargePricer())

		dopEstimatedPriceInCents, _ := creator.FindEstimatedPrice(suite.AppContextForTest(), &serviceItemDOP, shipment)
		suite.Equal(unit.Cents(67188), dopEstimatedPriceInCents)

		dpkEstimatedPriceInCents, _ := creator.FindEstimatedPrice(suite.AppContextForTest(), &serviceItemDPK, shipment)
		suite.Equal(unit.Cents(594000), dpkEstimatedPriceInCents)

		ddpEstimatedPriceInCents, _ := creator.FindEstimatedPrice(suite.AppContextForTest(), &serviceItemDDP, shipment)
		suite.Equal(unit.Cents(46464), ddpEstimatedPriceInCents)

		dupkEstimatedPriceInCents, _ := creator.FindEstimatedPrice(suite.AppContextForTest(), &serviceItemDUPK, shipment)
		suite.Equal(unit.Cents(48246), dupkEstimatedPriceInCents)

		dlhEstimatedPriceInCents, _ := creator.FindEstimatedPrice(suite.AppContextForTest(), &serviceItemDLH, shipment)
		suite.Equal(unit.Cents(29990400), dlhEstimatedPriceInCents)

		dshEstimatedPriceInCents, _ := creator.FindEstimatedPrice(suite.AppContextForTest(), &serviceItemDSH, shipment)
		suite.Equal(unit.Cents(22176000), dshEstimatedPriceInCents)

		fscEstimatedPriceInCents, _ := creator.FindEstimatedPrice(suite.AppContextForTest(), &serviceItemFSC, shipment)
		suite.Equal(unit.Cents(-335), fscEstimatedPriceInCents)
	})

}
func (suite *MTOServiceItemServiceSuite) TestGetAdjustedWeight() {
	suite.Run("If no weight is provided", func() {
		var incomingWeight unit.Pound
		adjustedWeight := GetAdjustedWeight(incomingWeight, false)
		suite.Equal(unit.Pound(0), *adjustedWeight)
	})
	suite.Run("If a weight of 0 is provided", func() {
		incomingWeight := unit.Pound(0)
		adjustedWeight := GetAdjustedWeight(incomingWeight, false)
		suite.Equal(unit.Pound(0), *adjustedWeight)
	})
	suite.Run("If weight of 100 is provided", func() {
		incomingWeight := unit.Pound(100)
		adjustedWeight := GetAdjustedWeight(incomingWeight, false)
		suite.Equal(unit.Pound(500), *adjustedWeight)
	})
	suite.Run("If weight of 454 is provided", func() {
		incomingWeight := unit.Pound(454)
		adjustedWeight := GetAdjustedWeight(incomingWeight, false)
		suite.Equal(unit.Pound(500), *adjustedWeight)
	})
	suite.Run("If weight of 456 is provided", func() {
		incomingWeight := unit.Pound(456)
		adjustedWeight := GetAdjustedWeight(incomingWeight, false)
		suite.Equal(unit.Pound(501), *adjustedWeight)
	})
	suite.Run("If weight of 1000 is provided", func() {
		incomingWeight := unit.Pound(1000)
		adjustedWeight := GetAdjustedWeight(incomingWeight, false)
		suite.Equal(unit.Pound(1100), *adjustedWeight)
	})

	suite.Run("If no weight is provided UB", func() {
		var incomingWeight unit.Pound
		adjustedWeight := GetAdjustedWeight(incomingWeight, true)
		suite.Equal(unit.Pound(0), *adjustedWeight)
	})
	suite.Run("If a weight of 0 is provided UB", func() {
		incomingWeight := unit.Pound(0)
		adjustedWeight := GetAdjustedWeight(incomingWeight, true)
		suite.Equal(unit.Pound(0), *adjustedWeight)
	})
	suite.Run("If weight of 100 is provided UB", func() {
		incomingWeight := unit.Pound(100)
		adjustedWeight := GetAdjustedWeight(incomingWeight, true)
		suite.Equal(unit.Pound(300), *adjustedWeight)
	})
	suite.Run("If weight of 272 is provided UB", func() {
		incomingWeight := unit.Pound(272)
		adjustedWeight := GetAdjustedWeight(incomingWeight, true)
		suite.Equal(unit.Pound(300), *adjustedWeight)
	})
	suite.Run("If weight of 274 is provided UB", func() {
		incomingWeight := unit.Pound(274)
		adjustedWeight := GetAdjustedWeight(incomingWeight, true)
		suite.Equal(unit.Pound(301), *adjustedWeight)
	})
	suite.Run("If weight of 1000 is provided UB", func() {
		incomingWeight := unit.Pound(1000)
		adjustedWeight := GetAdjustedWeight(incomingWeight, true)
		suite.Equal(unit.Pound(1100), *adjustedWeight)
	})
}<|MERGE_RESOLUTION|>--- conflicted
+++ resolved
@@ -1381,11 +1381,7 @@
 			},
 		}, nil)
 		builder := query.NewQueryBuilder()
-<<<<<<< HEAD
-		moveRouter := moverouter.NewMoveRouter()
-=======
 		moveRouter := moverouter.NewMoveRouter(transportationoffice.NewTransportationOfficesFetcher())
->>>>>>> 7cbb6616
 		planner := &mocks.Planner{}
 		planner.On("ZipTransitDistance",
 			mock.AnythingOfType("*appcontext.appContext"),
@@ -1432,11 +1428,7 @@
 			},
 		}, nil)
 		builder := query.NewQueryBuilder()
-<<<<<<< HEAD
-		moveRouter := moverouter.NewMoveRouter()
-=======
 		moveRouter := moverouter.NewMoveRouter(transportationoffice.NewTransportationOfficesFetcher())
->>>>>>> 7cbb6616
 		planner := &mocks.Planner{}
 		planner.On("ZipTransitDistance",
 			mock.AnythingOfType("*appcontext.appContext"),
@@ -2120,11 +2112,7 @@
 		}
 
 		builder := query.NewQueryBuilder()
-<<<<<<< HEAD
-		moveRouter := moverouter.NewMoveRouter()
-=======
 		moveRouter := moverouter.NewMoveRouter(transportationoffice.NewTransportationOfficesFetcher())
->>>>>>> 7cbb6616
 		planner := &mocks.Planner{}
 		planner.On("ZipTransitDistance",
 			mock.AnythingOfType("*appcontext.appContext"),
@@ -2182,11 +2170,7 @@
 		}
 
 		builder := query.NewQueryBuilder()
-<<<<<<< HEAD
-		moveRouter := moverouter.NewMoveRouter()
-=======
 		moveRouter := moverouter.NewMoveRouter(transportationoffice.NewTransportationOfficesFetcher())
->>>>>>> 7cbb6616
 		planner := &mocks.Planner{}
 		planner.On("ZipTransitDistance",
 			mock.AnythingOfType("*appcontext.appContext"),
