--- conflicted
+++ resolved
@@ -2109,11 +2109,7 @@
 		}
 
 		builder := query.NewQueryBuilder()
-<<<<<<< HEAD
-		moveRouter := moverouter.NewMoveRouter()
-=======
 		moveRouter := moverouter.NewMoveRouter(transportationoffice.NewTransportationOfficesFetcher())
->>>>>>> f946703b
 		planner := &mocks.Planner{}
 		planner.On("ZipTransitDistance",
 			mock.AnythingOfType("*appcontext.appContext"),
@@ -2175,11 +2171,7 @@
 					Model: models.MTOShipment{
 						PrimeEstimatedWeight: &estimatedPrimeWeight,
 						RequestedPickupDate:  &pickupDate,
-<<<<<<< HEAD
 						ShipmentType:         models.MTOShipmentTypeHHGOutOfNTS,
-=======
-						ShipmentType:         models.MTOShipmentTypeHHGOutOfNTSDom,
->>>>>>> f946703b
 					},
 				},
 			}, nil)
@@ -2417,11 +2409,7 @@
 		}
 
 		builder := query.NewQueryBuilder()
-<<<<<<< HEAD
-		moveRouter := moverouter.NewMoveRouter()
-=======
 		moveRouter := moverouter.NewMoveRouter(transportationoffice.NewTransportationOfficesFetcher())
->>>>>>> f946703b
 		planner := &mocks.Planner{}
 		planner.On("ZipTransitDistance",
 			mock.AnythingOfType("*appcontext.appContext"),
