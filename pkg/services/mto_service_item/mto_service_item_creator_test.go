--- conflicted
+++ resolved
@@ -416,9 +416,6 @@
 		suite.Contains(err.Error(), fakeCode)
 	})
 
-<<<<<<< HEAD
-	// Should be able to create a service item with code ReServiceCodeMS or ReServiceCodeCS that uses a shipment's requested pickup date,
-=======
 	// Should return a "NotFoundError" if the reServiceCode passed in isn't CS or MS and has no MTOShipment
 	suite.Run("unexpected reServiceCode with no MTOShipment", func() {
 		// TESTCASE SCENARIO
@@ -447,7 +444,6 @@
 	})
 
 	// Should be able to create a service item with code ReServiceCodeMS or ReServiceCodeCS without a shipment,
->>>>>>> 24610fff
 	// and it should come back as "APPROVED"
 	suite.Run("ReServiceCodeCS & ReServiceCodeMS creation approved", func() {
 		// TESTCASE SCENARIO
