--- conflicted
+++ resolved
@@ -1929,15 +1929,6 @@
 			PriceCents:            unit.Cents(1234),
 		}
 
-<<<<<<< HEAD
-		serviceAreaPriceDPK := models.ReDomesticOtherPrice{
-			ContractID:   contractYear.Contract.ID,
-			ServiceID:    reServiceCodeDPK.ID,
-			IsPeakPeriod: true,
-			Schedule:     1,
-			PriceCents:   unit.Cents(121),
-		}
-=======
 		serviceAreaPriceDPK := factory.FetchOrMakeDomesticOtherPrice(suite.DB(), []factory.Customization{
 			{
 				Model: models.ReDomesticOtherPrice{
@@ -1949,7 +1940,6 @@
 				},
 			},
 		}, nil)
->>>>>>> 8080398f
 
 		serviceAreaPriceDDP := models.ReDomesticServiceAreaPrice{
 			ContractID:            contractYear.Contract.ID,
@@ -1959,15 +1949,6 @@
 			PriceCents:            unit.Cents(482),
 		}
 
-<<<<<<< HEAD
-		serviceAreaPriceDUPK := models.ReDomesticOtherPrice{
-			ContractID:   contractYear.Contract.ID,
-			ServiceID:    reServiceCodeDUPK.ID,
-			IsPeakPeriod: true,
-			Schedule:     1,
-			PriceCents:   unit.Cents(945),
-		}
-=======
 		serviceAreaPriceDUPK := factory.FetchOrMakeDomesticOtherPrice(suite.DB(), []factory.Customization{
 			{
 				Model: models.ReDomesticOtherPrice{
@@ -1979,7 +1960,6 @@
 				},
 			},
 		}, nil)
->>>>>>> 8080398f
 
 		serviceAreaPriceDLH := models.ReDomesticLinehaulPrice{
 			ContractID:            contractYear.Contract.ID,
@@ -2000,11 +1980,7 @@
 			PriceCents:            unit.Cents(999),
 		}
 
-<<<<<<< HEAD
-		testdatagen.MakeGHCDieselFuelPrice(suite.DB(), testdatagen.Assertions{
-=======
 		testdatagen.FetchOrMakeGHCDieselFuelPrice(suite.DB(), testdatagen.Assertions{
->>>>>>> 8080398f
 			GHCDieselFuelPrice: models.GHCDieselFuelPrice{
 				FuelPriceInMillicents: unit.Millicents(281400),
 				PublicationDate:       time.Date(2020, time.March, 9, 0, 0, 0, 0, time.UTC),
@@ -2020,11 +1996,7 @@
 		suite.MustSave(&serviceAreaPriceDLH)
 		suite.MustSave(&serviceAreaPriceDSH)
 
-<<<<<<< HEAD
-		testdatagen.MakeReZip3(suite.DB(), testdatagen.Assertions{
-=======
 		testdatagen.FetchOrMakeReZip3(suite.DB(), testdatagen.Assertions{
->>>>>>> 8080398f
 			ReZip3: models.ReZip3{
 				Contract:            contract,
 				ContractID:          contract.ID,
@@ -2033,11 +2005,7 @@
 			},
 		})
 
-<<<<<<< HEAD
-		testdatagen.MakeReZip3(suite.DB(), testdatagen.Assertions{
-=======
 		testdatagen.FetchOrMakeReZip3(suite.DB(), testdatagen.Assertions{
->>>>>>> 8080398f
 			ReZip3: models.ReZip3{
 				Contract:            contract,
 				ContractID:          contract.ID,
@@ -2146,36 +2114,12 @@
 			mock.AnythingOfType("*appcontext.appContext"),
 			mock.Anything,
 			mock.Anything,
-<<<<<<< HEAD
-=======
 			false,
 			false,
->>>>>>> 8080398f
 		).Return(400, nil)
 		creator := NewMTOServiceItemCreator(planner, builder, moveRouter, ghcrateengine.NewDomesticUnpackPricer(), ghcrateengine.NewDomesticPackPricer(), ghcrateengine.NewDomesticLinehaulPricer(), ghcrateengine.NewDomesticShorthaulPricer(), ghcrateengine.NewDomesticOriginPricer(), ghcrateengine.NewDomesticDestinationPricer(), ghcrateengine.NewFuelSurchargePricer())
 
 		dopEstimatedPriceInCents, _ := creator.FindEstimatedPrice(suite.AppContextForTest(), &serviceItemDOP, shipment)
-<<<<<<< HEAD
-		suite.Equal(unit.Cents(83280), dopEstimatedPriceInCents)
-
-		dpkEstimatedPriceInCents, _ := creator.FindEstimatedPrice(suite.AppContextForTest(), &serviceItemDPK, shipment)
-		suite.Equal(unit.Cents(8160), dpkEstimatedPriceInCents)
-
-		ddpEstimatedPriceInCents, _ := creator.FindEstimatedPrice(suite.AppContextForTest(), &serviceItemDDP, shipment)
-		suite.Equal(unit.Cents(32520), ddpEstimatedPriceInCents)
-
-		dupkEstimatedPriceInCents, _ := creator.FindEstimatedPrice(suite.AppContextForTest(), &serviceItemDUPK, shipment)
-		suite.Equal(unit.Cents(63780), dupkEstimatedPriceInCents)
-
-		dlhEstimatedPriceInCents, _ := creator.FindEstimatedPrice(suite.AppContextForTest(), &serviceItemDLH, shipment)
-		suite.Equal(unit.Cents(14400), dlhEstimatedPriceInCents)
-
-		dshEstimatedPriceInCents, _ := creator.FindEstimatedPrice(suite.AppContextForTest(), &serviceItemDSH, shipment)
-		suite.Equal(unit.Cents(26976000), dshEstimatedPriceInCents)
-
-		fscEstimatedPriceInCents, _ := creator.FindEstimatedPrice(suite.AppContextForTest(), &serviceItemFSC, shipment)
-		suite.Equal(unit.Cents(786), fscEstimatedPriceInCents)
-=======
 		suite.Equal(unit.Cents(61080), dopEstimatedPriceInCents)
 
 		dpkEstimatedPriceInCents, _ := creator.FindEstimatedPrice(suite.AppContextForTest(), &serviceItemDPK, shipment)
@@ -2195,7 +2139,6 @@
 
 		fscEstimatedPriceInCents, _ := creator.FindEstimatedPrice(suite.AppContextForTest(), &serviceItemFSC, shipment)
 		suite.Equal(unit.Cents(-168), fscEstimatedPriceInCents)
->>>>>>> 8080398f
 	})
 
 	suite.Run("Calcuating price estimated on creation for NTS shipment ", func() {
@@ -2250,11 +2193,7 @@
 		reason := "lorem ipsum"
 
 		contract := testdatagen.FetchOrMakeReContract(suite.DB(), testdatagen.Assertions{})
-<<<<<<< HEAD
-		contractYear := testdatagen.MakeReContractYear(suite.DB(),
-=======
 		contractYear := testdatagen.FetchOrMakeReContractYear(suite.DB(),
->>>>>>> 8080398f
 			testdatagen.Assertions{
 				ReContractYear: models.ReContractYear{
 					Name:                 "Test Contract Year",
@@ -2264,11 +2203,7 @@
 				},
 			})
 
-<<<<<<< HEAD
-		serviceArea := testdatagen.MakeReDomesticServiceArea(suite.DB(),
-=======
 		serviceArea := testdatagen.FetchOrMakeReDomesticServiceArea(suite.DB(),
->>>>>>> 8080398f
 			testdatagen.Assertions{
 				ReDomesticServiceArea: models.ReDomesticServiceArea{
 					Contract:         contractYear.Contract,
@@ -2294,15 +2229,6 @@
 			PriceCents:            unit.Cents(1234),
 		}
 
-<<<<<<< HEAD
-		serviceAreaPriceDPK := models.ReDomesticOtherPrice{
-			ContractID:   contractYear.Contract.ID,
-			ServiceID:    reServiceCodeDPK.ID,
-			IsPeakPeriod: true,
-			Schedule:     1,
-			PriceCents:   unit.Cents(121),
-		}
-=======
 		serviceAreaPriceDPK := factory.FetchOrMakeDomesticOtherPrice(suite.DB(), []factory.Customization{
 			{
 				Model: models.ReDomesticOtherPrice{
@@ -2314,7 +2240,6 @@
 				},
 			},
 		}, nil)
->>>>>>> 8080398f
 
 		serviceAreaPriceDDP := models.ReDomesticServiceAreaPrice{
 			ContractID:            contractYear.Contract.ID,
@@ -2324,15 +2249,6 @@
 			PriceCents:            unit.Cents(482),
 		}
 
-<<<<<<< HEAD
-		serviceAreaPriceDUPK := models.ReDomesticOtherPrice{
-			ContractID:   contractYear.Contract.ID,
-			ServiceID:    reServiceCodeDUPK.ID,
-			IsPeakPeriod: true,
-			Schedule:     1,
-			PriceCents:   unit.Cents(945),
-		}
-=======
 		serviceAreaPriceDUPK := factory.FetchOrMakeDomesticOtherPrice(suite.DB(), []factory.Customization{
 			{
 				Model: models.ReDomesticOtherPrice{
@@ -2344,7 +2260,6 @@
 				},
 			},
 		}, nil)
->>>>>>> 8080398f
 
 		serviceAreaPriceDLH := models.ReDomesticLinehaulPrice{
 			ContractID:            contractYear.Contract.ID,
@@ -2365,11 +2280,7 @@
 			PriceCents:            unit.Cents(999),
 		}
 
-<<<<<<< HEAD
-		testdatagen.MakeGHCDieselFuelPrice(suite.DB(), testdatagen.Assertions{
-=======
 		testdatagen.FetchOrMakeGHCDieselFuelPrice(suite.DB(), testdatagen.Assertions{
->>>>>>> 8080398f
 			GHCDieselFuelPrice: models.GHCDieselFuelPrice{
 				FuelPriceInMillicents: unit.Millicents(281400),
 				PublicationDate:       time.Date(2020, time.March, 9, 0, 0, 0, 0, time.UTC),
@@ -2385,11 +2296,7 @@
 		suite.MustSave(&serviceAreaPriceDLH)
 		suite.MustSave(&serviceAreaPriceDSH)
 
-<<<<<<< HEAD
-		testdatagen.MakeReZip3(suite.DB(), testdatagen.Assertions{
-=======
 		testdatagen.FetchOrMakeReZip3(suite.DB(), testdatagen.Assertions{
->>>>>>> 8080398f
 			ReZip3: models.ReZip3{
 				Contract:            contract,
 				ContractID:          contract.ID,
@@ -2398,11 +2305,7 @@
 			},
 		})
 
-<<<<<<< HEAD
-		testdatagen.MakeReZip3(suite.DB(), testdatagen.Assertions{
-=======
 		testdatagen.FetchOrMakeReZip3(suite.DB(), testdatagen.Assertions{
->>>>>>> 8080398f
 			ReZip3: models.ReZip3{
 				Contract:            contract,
 				ContractID:          contract.ID,
@@ -2511,31 +2414,6 @@
 			mock.AnythingOfType("*appcontext.appContext"),
 			mock.Anything,
 			mock.Anything,
-<<<<<<< HEAD
-		).Return(400, nil)
-		creator := NewMTOServiceItemCreator(planner, builder, moveRouter, ghcrateengine.NewDomesticUnpackPricer(), ghcrateengine.NewDomesticPackPricer(), ghcrateengine.NewDomesticLinehaulPricer(), ghcrateengine.NewDomesticShorthaulPricer(), ghcrateengine.NewDomesticOriginPricer(), ghcrateengine.NewDomesticDestinationPricer(), ghcrateengine.NewFuelSurchargePricer())
-
-		dopEstimatedPriceInCents, _ := creator.FindEstimatedPrice(suite.AppContextForTest(), &serviceItemDOP, shipment)
-		suite.Equal(unit.Cents(91608), dopEstimatedPriceInCents)
-
-		dpkEstimatedPriceInCents, _ := creator.FindEstimatedPrice(suite.AppContextForTest(), &serviceItemDPK, shipment)
-		suite.Equal(unit.Cents(8976), dpkEstimatedPriceInCents)
-
-		ddpEstimatedPriceInCents, _ := creator.FindEstimatedPrice(suite.AppContextForTest(), &serviceItemDDP, shipment)
-		suite.Equal(unit.Cents(35772), ddpEstimatedPriceInCents)
-
-		dupkEstimatedPriceInCents, _ := creator.FindEstimatedPrice(suite.AppContextForTest(), &serviceItemDUPK, shipment)
-		suite.Equal(unit.Cents(70158), dupkEstimatedPriceInCents)
-
-		dlhEstimatedPriceInCents, _ := creator.FindEstimatedPrice(suite.AppContextForTest(), &serviceItemDLH, shipment)
-		suite.Equal(unit.Cents(15840), dlhEstimatedPriceInCents)
-
-		dshEstimatedPriceInCents, _ := creator.FindEstimatedPrice(suite.AppContextForTest(), &serviceItemDSH, shipment)
-		suite.Equal(unit.Cents(29673600), dshEstimatedPriceInCents)
-
-		fscEstimatedPriceInCents, _ := creator.FindEstimatedPrice(suite.AppContextForTest(), &serviceItemFSC, shipment)
-		suite.Equal(unit.Cents(786), fscEstimatedPriceInCents)
-=======
 			false,
 			false,
 		).Return(800, nil)
@@ -2561,7 +2439,6 @@
 
 		fscEstimatedPriceInCents, _ := creator.FindEstimatedPrice(suite.AppContextForTest(), &serviceItemFSC, shipment)
 		suite.Equal(unit.Cents(-335), fscEstimatedPriceInCents)
->>>>>>> 8080398f
 	})
 
 }