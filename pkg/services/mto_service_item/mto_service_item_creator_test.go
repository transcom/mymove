// RA Summary: gosec - errcheck - Unchecked return value
// RA: Linter flags errcheck error: Ignoring a method's return value can cause the program to overlook unexpected states and conditions.
// RA: Functions with unchecked return values in the file are used fetch data and assign data to a variable that is checked later on
// RA: Given the return value is being checked in a different line and the functions that are flagged by the linter are being used to assign variables
// RA: in a unit test, then there is no risk
// RA Developer Status: Mitigated
// RA Validator Status: Mitigated
// RA Modified Severity: N/A
// nolint:errcheck
package mtoserviceitem

import (
	"errors"
	"fmt"
	"time"

	"github.com/gobuffalo/validate/v3"
	"github.com/gofrs/uuid"
	"github.com/stretchr/testify/mock"

	"github.com/transcom/mymove/pkg/appcontext"
	"github.com/transcom/mymove/pkg/apperror"
	"github.com/transcom/mymove/pkg/factory"
	"github.com/transcom/mymove/pkg/models"
	"github.com/transcom/mymove/pkg/route/mocks"
	"github.com/transcom/mymove/pkg/services"
	"github.com/transcom/mymove/pkg/services/ghcrateengine"
	moverouter "github.com/transcom/mymove/pkg/services/move"
	"github.com/transcom/mymove/pkg/services/query"
	"github.com/transcom/mymove/pkg/testdatagen"
	"github.com/transcom/mymove/pkg/unit"
)

type testCreateMTOServiceItemQueryBuilder struct {
	fakeCreateOne   func(appCtx appcontext.AppContext, model interface{}) (*validate.Errors, error)
	fakeFetchOne    func(appCtx appcontext.AppContext, model interface{}, filters []services.QueryFilter) error
	fakeTransaction func(appCtx appcontext.AppContext, fn func(txnAppCtx appcontext.AppContext) error) error
	fakeUpdateOne   func(appCtx appcontext.AppContext, models interface{}, eTag *string) (*validate.Errors, error)
}

func (t *testCreateMTOServiceItemQueryBuilder) CreateOne(appCtx appcontext.AppContext, model interface{}) (*validate.Errors, error) {
	return t.fakeCreateOne(appCtx, model)
}

func (t *testCreateMTOServiceItemQueryBuilder) UpdateOne(appCtx appcontext.AppContext, model interface{}, eTag *string) (*validate.Errors, error) {
	return t.fakeUpdateOne(appCtx, model, eTag)
}

func (t *testCreateMTOServiceItemQueryBuilder) FetchOne(appCtx appcontext.AppContext, model interface{}, filters []services.QueryFilter) error {
	return t.fakeFetchOne(appCtx, model, filters)
}

func (t *testCreateMTOServiceItemQueryBuilder) Transaction(appCtx appcontext.AppContext, fn func(txnAppCtx appcontext.AppContext) error) error {
	return t.fakeTransaction(appCtx, fn)
}

func (suite *MTOServiceItemServiceSuite) buildValidServiceItemWithInvalidMove() models.MTOServiceItem {
	// Default move has status DRAFT, which is invalid for this test because
	// service items can only be created if a Move's status is Approved or
	// Approvals Requested
	move := factory.BuildMove(suite.DB(), nil, nil)
	reServiceDDFSIT := factory.FetchReServiceByCode(suite.DB(), models.ReServiceCodeDDFSIT)
	shipment := factory.BuildMTOShipment(suite.DB(), []factory.Customization{
		{
			Model:    move,
			LinkOnly: true,
		},
	}, nil)

	serviceItemForUnapprovedMove := models.MTOServiceItem{
		MoveTaskOrderID: move.ID,
		MoveTaskOrder:   move,
		ReService:       reServiceDDFSIT,
		MTOShipmentID:   &shipment.ID,
		MTOShipment:     shipment,
	}

	return serviceItemForUnapprovedMove
}

func (suite *MTOServiceItemServiceSuite) buildValidDDFSITServiceItemWithValidMove() models.MTOServiceItem {
	move := factory.BuildAvailableToPrimeMove(suite.DB(), nil, nil)
	dimension := models.MTOServiceItemDimension{
		Type:      models.DimensionTypeItem,
		Length:    12000,
		Height:    12000,
		Width:     12000,
		CreatedAt: time.Now(),
		UpdatedAt: time.Now(),
	}
	reServiceDDFSIT := factory.FetchReServiceByCode(suite.DB(), models.ReServiceCodeDDFSIT)
	shipment := factory.BuildMTOShipment(suite.DB(), []factory.Customization{
		{
			Model:    move,
			LinkOnly: true,
		},
	}, nil)
	destAddress := factory.BuildDefaultAddress(suite.DB())

	serviceItem := models.MTOServiceItem{
		MoveTaskOrderID:              move.ID,
		MoveTaskOrder:                move,
		ReService:                    reServiceDDFSIT,
		MTOShipmentID:                &shipment.ID,
		MTOShipment:                  shipment,
		Dimensions:                   models.MTOServiceItemDimensions{dimension},
		Status:                       models.MTOServiceItemStatusSubmitted,
		SITDestinationFinalAddressID: &destAddress.ID,
		SITDestinationFinalAddress:   &destAddress,
	}

	return serviceItem
}

func (suite *MTOServiceItemServiceSuite) buildValidIDFSITServiceItemWithValidMove() models.MTOServiceItem {
	move := factory.BuildAvailableToPrimeMove(suite.DB(), nil, nil)
	dimension := models.MTOServiceItemDimension{
		Type:      models.DimensionTypeItem,
		Length:    12000,
		Height:    12000,
		Width:     12000,
		CreatedAt: time.Now(),
		UpdatedAt: time.Now(),
	}
	reServiceIDFSIT := factory.FetchReServiceByCode(suite.DB(), models.ReServiceCodeIDFSIT)
	shipment := factory.BuildMTOShipment(suite.DB(), []factory.Customization{
		{
			Model:    move,
			LinkOnly: true,
		},
		{
			Model: models.MTOShipment{
				MarketCode: models.MarketCodeInternational,
			},
		},
	}, nil)
	destAddress := factory.BuildDefaultAddress(suite.DB())

	serviceItem := models.MTOServiceItem{
		MoveTaskOrderID:              move.ID,
		MoveTaskOrder:                move,
		ReService:                    reServiceIDFSIT,
		MTOShipmentID:                &shipment.ID,
		MTOShipment:                  shipment,
		Dimensions:                   models.MTOServiceItemDimensions{dimension},
		Status:                       models.MTOServiceItemStatusSubmitted,
		SITDestinationFinalAddressID: &destAddress.ID,
		SITDestinationFinalAddress:   &destAddress,
	}

	return serviceItem
}

func (suite *MTOServiceItemServiceSuite) buildValidDOSHUTServiceItemWithValidMove() models.MTOServiceItem {
	move := factory.BuildAvailableToPrimeMove(suite.DB(), nil, nil)
	reServiceDOSHUT := factory.FetchReServiceByCode(suite.DB(), models.ReServiceCodeDOSHUT)

	estimatedPrimeWeight := unit.Pound(6000)
	shipment := factory.BuildMTOShipment(suite.DB(), []factory.Customization{
		{
			Model:    move,
			LinkOnly: true,
		},
		{
			Model: models.MTOShipment{
				PrimeEstimatedWeight: &estimatedPrimeWeight,
			},
		},
	}, nil)

	estimatedWeight := unit.Pound(4200)
	actualWeight := unit.Pound(4000)

	serviceItem := models.MTOServiceItem{
		MoveTaskOrderID: move.ID,
		MoveTaskOrder:   move,
		ReService:       reServiceDOSHUT,
		MTOShipmentID:   &shipment.ID,
		MTOShipment:     shipment,
		EstimatedWeight: &estimatedWeight,
		ActualWeight:    &actualWeight,
		Status:          models.MTOServiceItemStatusSubmitted,
	}

	return serviceItem
}

func (suite *MTOServiceItemServiceSuite) buildValidServiceItemWithNoStatusAndValidMove() models.MTOServiceItem {
	move := factory.BuildAvailableToPrimeMove(suite.DB(), nil, nil)
	dimension := models.MTOServiceItemDimension{
		Type:      models.DimensionTypeItem,
		Length:    12000,
		Height:    12000,
		Width:     12000,
		CreatedAt: time.Now(),
		UpdatedAt: time.Now(),
	}
	reService := factory.FetchReService(suite.DB(), nil, nil)
	shipment := factory.BuildMTOShipment(suite.DB(), []factory.Customization{
		{
			Model:    move,
			LinkOnly: true,
		},
	}, nil)

	serviceItem := models.MTOServiceItem{
		MoveTaskOrderID: move.ID,
		MoveTaskOrder:   move,
		ReService:       reService,
		MTOShipmentID:   &shipment.ID,
		MTOShipment:     shipment,
		Dimensions:      models.MTOServiceItemDimensions{dimension},
	}

	return serviceItem
}

// Should return a message stating that service items can't be created if
// the move is not in approved status.
func (suite *MTOServiceItemServiceSuite) TestCreateMTOServiceItemWithInvalidMove() {

	// TESTCASE SCENARIO
	// Under test: CreateMTOServiceItem function
	// Set up:     We create an unapproved move and attempt to create service items on it.
	// Expected outcome:
	//             Error because we cannot create service items before move is approved.

	builder := query.NewQueryBuilder()
	moveRouter := moverouter.NewMoveRouter()
	planner := &mocks.Planner{}
	planner.On("ZipTransitDistance",
		mock.AnythingOfType("*appcontext.appContext"),
		mock.Anything,
		mock.Anything,
		false,
	).Return(400, nil)
	creator := NewMTOServiceItemCreator(planner, builder, moveRouter, ghcrateengine.NewDomesticUnpackPricer(), ghcrateengine.NewDomesticPackPricer(), ghcrateengine.NewDomesticLinehaulPricer(), ghcrateengine.NewDomesticShorthaulPricer(), ghcrateengine.NewDomesticOriginPricer(), ghcrateengine.NewDomesticDestinationPricer(), ghcrateengine.NewFuelSurchargePricer())
	serviceItemForUnapprovedMove := suite.buildValidServiceItemWithInvalidMove()

	createdServiceItems, _, err := creator.CreateMTOServiceItem(suite.AppContextForTest(), &serviceItemForUnapprovedMove)

	move := serviceItemForUnapprovedMove.MoveTaskOrder
	suite.DB().Find(&move, move.ID)

	var serviceItem models.MTOServiceItem
	suite.DB().Where("move_id = ?", move.ID).First(&serviceItem)

	suite.Nil(createdServiceItems)
	suite.Zero(serviceItem.ID)
	suite.Error(err)
	suite.Contains(err.Error(), "Cannot create service items before a move has been approved")
	suite.Equal(models.MoveStatusDRAFT, move.Status)
}

func (suite *MTOServiceItemServiceSuite) TestCreateMTOServiceItem() {

	builder := query.NewQueryBuilder()
	moveRouter := moverouter.NewMoveRouter()
	planner := &mocks.Planner{}
	planner.On("ZipTransitDistance",
		mock.AnythingOfType("*appcontext.appContext"),
		mock.Anything,
		mock.Anything,
		false,
	).Return(400, nil)
	creator := NewMTOServiceItemCreator(planner, builder, moveRouter, ghcrateengine.NewDomesticUnpackPricer(), ghcrateengine.NewDomesticPackPricer(), ghcrateengine.NewDomesticLinehaulPricer(), ghcrateengine.NewDomesticShorthaulPricer(), ghcrateengine.NewDomesticOriginPricer(), ghcrateengine.NewDomesticDestinationPricer(), ghcrateengine.NewFuelSurchargePricer())

	// Happy path: If the service item is created successfully it should be returned
	suite.Run("200 Success - Destination SIT Service Item Creation", func() {

		// TESTCASE SCENARIO
		// Under test: CreateMTOServiceItem function
		// Set up:     We create an approved move and attempt to create DDFSIT service item on it. Includes Dimensions
		//             and a SITDestinationFinalAddress
		// Expected outcome:
		//             4 SIT items are created, status of move is APPROVALS_REQUESTED

		sitServiceItem := suite.buildValidDDFSITServiceItemWithValidMove()
		sitMove := sitServiceItem.MoveTaskOrder
		sitShipment := sitServiceItem.MTOShipment

		createdServiceItems, verrs, err := creator.CreateMTOServiceItem(suite.AppContextForTest(), &sitServiceItem)
		suite.NoError(err)
		suite.Nil(verrs)
		suite.NotNil(createdServiceItems)

		var foundMove models.Move
		err = suite.DB().Find(&foundMove, sitMove.ID)
		suite.NoError(err)

		createdServiceItemList := *createdServiceItems
		suite.Equal(len(createdServiceItemList), 4)
		suite.Equal(models.MoveStatusAPPROVALSREQUESTED, foundMove.Status)

		numDDFSITFound := 0
		numDDASITFound := 0
		numDDDSITFound := 0
		numDDSFSCFound := 0

		for _, createdServiceItem := range createdServiceItemList {
			// checking that the service item final destination address equals the shipment's final destination address
			suite.Equal(sitShipment.DestinationAddress.StreetAddress1, createdServiceItem.SITDestinationFinalAddress.StreetAddress1)
			suite.Equal(sitShipment.DestinationAddressID, createdServiceItem.SITDestinationFinalAddressID)

			switch createdServiceItem.ReService.Code {
			case models.ReServiceCodeDDFSIT:
				suite.NotEmpty(createdServiceItem.Dimensions)
				numDDFSITFound++
			case models.ReServiceCodeDDASIT:
				numDDASITFound++
			case models.ReServiceCodeDDDSIT:
				numDDDSITFound++
			case models.ReServiceCodeDDSFSC:
				numDDSFSCFound++
			}
		}
		suite.Equal(numDDASITFound, 1)
		suite.Equal(numDDDSITFound, 1)
		suite.Equal(numDDFSITFound, 1)
		suite.Equal(numDDSFSCFound, 1)
	})

	suite.Run("200 Success - International Destination SIT Service Item Creation", func() {

		// TESTCASE SCENARIO
		// Under test: CreateMTOServiceItem function
		// Set up:     We create an approved move and attempt to create IDFSIT service item on it. Includes Dimensions
		//             and a SITDestinationFinalAddress
		// Expected outcome:
		//             4 SIT items are created, status of move is APPROVALS_REQUESTED

		sitServiceItem := suite.buildValidIDFSITServiceItemWithValidMove()
		sitMove := sitServiceItem.MoveTaskOrder
		sitShipment := sitServiceItem.MTOShipment

		createdServiceItems, verrs, err := creator.CreateMTOServiceItem(suite.AppContextForTest(), &sitServiceItem)
		suite.NoError(err)
		suite.Nil(verrs)
		suite.NotNil(createdServiceItems)

		var foundMove models.Move
		err = suite.DB().Find(&foundMove, sitMove.ID)
		suite.NoError(err)

		createdServiceItemList := *createdServiceItems
		suite.Equal(len(createdServiceItemList), 4)
		suite.Equal(models.MoveStatusAPPROVALSREQUESTED, foundMove.Status)

		numIDFSITFound := 0
		numIDASITFound := 0
		numIDDSITFound := 0
		numIDSFSCFound := 0

		for _, createdServiceItem := range createdServiceItemList {
			// checking that the service item final destination address equals the shipment's final destination address
			suite.Equal(sitShipment.DestinationAddress.StreetAddress1, createdServiceItem.SITDestinationFinalAddress.StreetAddress1)
			suite.Equal(sitShipment.DestinationAddressID, createdServiceItem.SITDestinationFinalAddressID)

			switch createdServiceItem.ReService.Code {
			case models.ReServiceCodeIDFSIT:
				suite.NotEmpty(createdServiceItem.Dimensions)
				numIDFSITFound++
			case models.ReServiceCodeIDASIT:
				numIDASITFound++
			case models.ReServiceCodeIDDSIT:
				numIDDSITFound++
			case models.ReServiceCodeIDSFSC:
				numIDSFSCFound++
			}
		}
		suite.Equal(numIDASITFound, 1)
		suite.Equal(numIDDSITFound, 1)
		suite.Equal(numIDFSITFound, 1)
		suite.Equal(numIDSFSCFound, 1)
	})

	// Happy path: If the service item is created successfully it should be returned
	suite.Run("200 Success - SHUT Service Item Creation", func() {

		// TESTCASE SCENARIO
		// Under test: CreateMTOServiceItem function
		// Set up:     We create an approved move and attempt to create DOSHUT service item on it.
		// Expected outcome:
		//             DOSHUT service item is successfully created and returned

		shutServiceItem := suite.buildValidDOSHUTServiceItemWithValidMove()
		shutMove := shutServiceItem.MoveTaskOrder

		createdServiceItem, verrs, err := creator.CreateMTOServiceItem(suite.AppContextForTest(), &shutServiceItem)

		var foundMove models.Move
		suite.DB().Find(&foundMove, shutMove.ID)

		suite.NoError(err)
		suite.Nil(verrs)
		suite.NotNil(createdServiceItem)

		createdServiceItemList := *createdServiceItem
		suite.Require().Equal(len(createdServiceItemList), 1)
		suite.Equal(unit.Pound(4200), *createdServiceItemList[0].EstimatedWeight)
		suite.Equal(unit.Pound(4000), *createdServiceItemList[0].ActualWeight)
	})

	// Status default value: If we try to create an mto service item and haven't set the status, we default to SUBMITTED
	suite.Run("success using default status value", func() {
		// TESTCASE SCENARIO
		// Under test: CreateMTOServiceItem function
		// Set up:     We create an approved move and attempt to create a service item without a status
		// Expected outcome:
		//             Service item is created and has a status of Submitted

		serviceItemNoStatus := suite.buildValidServiceItemWithNoStatusAndValidMove()
		createdServiceItems, verrs, err := creator.CreateMTOServiceItem(suite.AppContextForTest(), &serviceItemNoStatus)
		suite.NoError(err)
		suite.NoVerrs(verrs)
		suite.NoError(err)
		serviceItemsToCheck := *createdServiceItems
		suite.Equal(models.MTOServiceItemStatusSubmitted, serviceItemsToCheck[0].Status)
	})

	// If error when trying to create, the create should fail.
	// Bad data which could be IDs that doesn't exist (MoveTaskOrderID or REServiceID)
	suite.Run("creation error", func() {
		// TESTCASE SCENARIO
		// Under test: CreateMTOServiceItem function
		// Mocked:     QueryBuilder
		// Set up:     We create an approved move and mock the query builder to return an error
		// Expected outcome:
		//             Handler returns an error

		sitServiceItem := suite.buildValidDDFSITServiceItemWithValidMove()

		expectedError := "Can't create service item for some reason"
		verrs := validate.NewErrors()
		verrs.Add("test", expectedError)

		fakeCreateOne := func(_ appcontext.AppContext, _ interface{}) (*validate.Errors, error) {
			return verrs, errors.New(expectedError)
		}
		fakeFetchOne := func(_ appcontext.AppContext, _ interface{}, _ []services.QueryFilter) error {
			return nil
		}
		fakeTx := func(appCtx appcontext.AppContext, fn func(txnAppCtx appcontext.AppContext) error) error {
			return fn(appCtx)
		}

		builder := &testCreateMTOServiceItemQueryBuilder{
			fakeCreateOne:   fakeCreateOne,
			fakeFetchOne:    fakeFetchOne,
			fakeTransaction: fakeTx,
		}

		fakeCreateNewBuilder := func() createMTOServiceItemQueryBuilder {
			return builder
		}

		creator := mtoServiceItemCreator{
			builder:          builder,
			createNewBuilder: fakeCreateNewBuilder,
		}

		createdServiceItems, verrs, _ := creator.CreateMTOServiceItem(suite.AppContextForTest(), &sitServiceItem)
		suite.Error(verrs)
		suite.Nil(createdServiceItems)
	})

	// Should return a "NotFoundError" if the MTO ID is nil
	suite.Run("moveID not found", func() {
		// TESTCASE SCENARIO
		// Under test: CreateMTOServiceItem function
		// Set up:     Create service item on a non-existent move ID
		// Expected outcome:
		//             Not found error returned, no new service items created
		notFoundID := uuid.Must(uuid.NewV4())
		serviceItemNoMTO := models.MTOServiceItem{
			MoveTaskOrderID: notFoundID,
		}

		createdServiceItemsNoMTO, _, err := creator.CreateMTOServiceItem(suite.AppContextForTest(), &serviceItemNoMTO)
		suite.Nil(createdServiceItemsNoMTO)
		suite.Error(err)
		suite.IsType(apperror.NotFoundError{}, err)
		suite.Contains(err.Error(), notFoundID.String())
	})

	// Should return a "NotFoundError" if the reServiceCode passed in isn't found on the table
	suite.Run("reServiceCode not found", func() {
		// TESTCASE SCENARIO
		// Under test: CreateMTOServiceItem function
		// Set up:     Create service item with a nonexistent service code
		// Expected outcome:
		//             Not found error returned, no new service items created

		sitServiceItem := suite.buildValidDDFSITServiceItemWithValidMove()
		sitMove := sitServiceItem.MoveTaskOrder

		fakeCode := models.ReServiceCode("FAKE")
		serviceItemBadCode := models.MTOServiceItem{
			MoveTaskOrderID: sitMove.ID,
			MoveTaskOrder:   sitMove,
			ReService: models.ReService{
				Code: fakeCode,
			},
		}

		createdServiceItemsBadCode, _, err := creator.CreateMTOServiceItem(suite.AppContextForTest(), &serviceItemBadCode)
		suite.Nil(createdServiceItemsBadCode)
		suite.Error(err)
		suite.IsType(apperror.NotFoundError{}, err)
		suite.Contains(err.Error(), fakeCode)
	})

	// Should be able to create a service item with code ReServiceCodeMS or ReServiceCodeCS that uses a shipment's requested pickup date,
	// and it should come back as "APPROVED"
	suite.Run("ReServiceCodeCS & ReServiceCodeMS creation approved", func() {
		// TESTCASE SCENARIO
		// Under test: CreateMTOServiceItem function
		// Set up:     Create an approved move with a shipment. Then create service items for CS & MS.
		// Expected outcome:
		//             Success, CS & MS can be created as long as requested pickup date exists on a shipment

		contract := testdatagen.FetchOrMakeReContract(suite.DB(), testdatagen.Assertions{})

		startDate := time.Date(2024, time.January, 1, 12, 0, 0, 0, time.UTC)
		endDate := time.Date(2024, time.December, 31, 12, 0, 0, 0, time.UTC)
		contractYear := testdatagen.FetchOrMakeReContractYear(suite.DB(), testdatagen.Assertions{
			ReContractYear: models.ReContractYear{
				Contract:             contract,
				ContractID:           contract.ID,
				StartDate:            startDate,
				EndDate:              endDate,
				Escalation:           1.0,
				EscalationCompounded: 1.0,
			},
		})

		reServiceCS := factory.FetchReServiceByCode(suite.DB(), "CS")
		csTaskOrderFee := models.ReTaskOrderFee{
			ContractYearID: contractYear.ID,
			ServiceID:      reServiceCS.ID,
			PriceCents:     90000,
		}
		suite.MustSave(&csTaskOrderFee)

		move := factory.BuildAvailableToPrimeMove(suite.DB(), nil, nil)
		pickupDate := time.Date(2024, time.July, 31, 12, 0, 0, 0, time.UTC)
		factory.BuildMTOShipment(suite.DB(), []factory.Customization{
			{
				Model:    move,
				LinkOnly: true,
			},
			{
				Model: models.MTOShipment{
					RequestedPickupDate: &pickupDate,
				},
			},
		}, nil)
		serviceItemCS := models.MTOServiceItem{
			MoveTaskOrderID: move.ID,
			MoveTaskOrder:   move,
			ReService:       reServiceCS,
		}

		createdServiceItemsCS, _, err := creator.CreateMTOServiceItem(suite.AppContextForTest(), &serviceItemCS)
		suite.NotNil(createdServiceItemsCS)
		suite.NoError(err)

		createdServiceItemCSList := *createdServiceItemsCS
		suite.Equal(createdServiceItemCSList[0].Status, models.MTOServiceItemStatus("APPROVED"))

		reServiceMS := factory.FetchReServiceByCode(suite.DB(), "MS")
		msTaskOrderFee := models.ReTaskOrderFee{
			ContractYearID: contractYear.ID,
			ServiceID:      reServiceMS.ID,
			PriceCents:     90000,
		}
		suite.MustSave(&msTaskOrderFee)

		serviceItemMS := models.MTOServiceItem{
			MoveTaskOrderID: move.ID,
			MoveTaskOrder:   move,
			ReService:       reServiceMS,
		}

		createdServiceItemsMS, _, err := creator.CreateMTOServiceItem(suite.AppContextForTest(), &serviceItemMS)
		suite.NotNil(createdServiceItemsMS)
		suite.NoError(err)

		createdServiceItemMSList := *createdServiceItemsMS
		suite.Equal(createdServiceItemMSList[0].Status, models.MTOServiceItemStatus("APPROVED"))
	})

	// Should not be able to create a service item with code ReServiceCodeMS if there is one already created for the move.
	suite.Run("ReServiceCodeMS multiple creation error", func() {
		// TESTCASE SCENARIO
		// Under test: CreateMTOServiceItem function
		// Set up:     Then create service items for CS or MS. Then try to create again.
		// Expected outcome:
		//             Return empty MTOServiceItems and continue, MS cannot be created if there is one already created for the move.

		contract := testdatagen.FetchOrMakeReContract(suite.DB(), testdatagen.Assertions{})

		startDate := time.Date(2024, time.January, 1, 12, 0, 0, 0, time.UTC)
		endDate := time.Date(2024, time.December, 31, 12, 0, 0, 0, time.UTC)
		contractYear := testdatagen.FetchOrMakeReContractYear(suite.DB(), testdatagen.Assertions{
			ReContractYear: models.ReContractYear{
				Contract:             contract,
				ContractID:           contract.ID,
				StartDate:            startDate,
				EndDate:              endDate,
				Escalation:           1.0,
				EscalationCompounded: 1.0,
			},
		})

		reServiceMS := factory.FetchReServiceByCode(suite.DB(), "MS")
		msTaskOrderFee := models.ReTaskOrderFee{
			ContractYearID: contractYear.ID,
			ServiceID:      reServiceMS.ID,
			PriceCents:     90000,
		}
		suite.MustSave(&msTaskOrderFee)

		move := factory.BuildAvailableToPrimeMove(suite.DB(), nil, nil)

		pickupDate := time.Date(2024, time.July, 31, 12, 0, 0, 0, time.UTC)
		factory.BuildMTOShipment(suite.DB(), []factory.Customization{
			{
				Model:    move,
				LinkOnly: true,
			},
			{
				Model: models.MTOShipment{
					RequestedPickupDate: &pickupDate,
				},
			},
		}, nil)

		serviceItemMS := models.MTOServiceItem{
			MoveTaskOrderID: move.ID,
			MoveTaskOrder:   move,
			ReService:       reServiceMS,
		}

		createdServiceItemsMS, _, err := creator.CreateMTOServiceItem(suite.AppContextForTest(), &serviceItemMS)
		suite.NotNil(createdServiceItemsMS)
		suite.NoError(err)

		createdServiceItemsMSDupe, _, err := creator.CreateMTOServiceItem(suite.AppContextForTest(), &serviceItemMS)

		suite.Nil(err)
		suite.NotNil(createdServiceItemsMSDupe)
		suite.Equal(*createdServiceItemsMSDupe, models.MTOServiceItems(nil))
	})

	// Should not be able to create CS or MS service items unless a shipment within the move has a requested pickup date
	suite.Run("ReServiceCodeCS & ReServiceCodeMS creation error due to lack of shipment requested pickup date", func() {
		// TESTCASE SCENARIO
		// Under test: CreateMTOServiceItem function
		// Set up:     Create an approved move with a shipment that does not have a requested pickup date. Then attempt to create service items for CS & MS.
		// Expected outcome:
		//             Error, CS & MS cannot be created unless a shipment within the move has a requested pickup date

		contract := testdatagen.FetchOrMakeReContract(suite.DB(), testdatagen.Assertions{})

		startDate := time.Date(2020, time.January, 1, 12, 0, 0, 0, time.UTC)
		endDate := time.Date(2020, time.December, 31, 12, 0, 0, 0, time.UTC)
		contractYear := testdatagen.FetchOrMakeReContractYear(suite.DB(), testdatagen.Assertions{
			ReContractYear: models.ReContractYear{
				Contract:             contract,
				ContractID:           contract.ID,
				StartDate:            startDate,
				EndDate:              endDate,
				Escalation:           1.0,
				EscalationCompounded: 1.0,
			},
		})

		reServiceCS := factory.FetchReServiceByCode(suite.DB(), "CS")
		csTaskOrderFee := models.ReTaskOrderFee{
			ContractYearID: contractYear.ID,
			ServiceID:      reServiceCS.ID,
			PriceCents:     90000,
		}
		suite.MustSave(&csTaskOrderFee)

		move := factory.BuildAvailableToPrimeMove(suite.DB(), nil, nil)
		shipment := factory.BuildMTOShipment(suite.DB(), []factory.Customization{
			{
				Model:    move,
				LinkOnly: true,
			},
			{
				Model: models.MTOShipment{
					RequestedPickupDate: nil,
				},
			},
		}, nil)
		shipment.RequestedPickupDate = nil
		suite.MustSave(&shipment)
		serviceItemCS := models.MTOServiceItem{
			MoveTaskOrderID: move.ID,
			MoveTaskOrder:   move,
			ReService:       reServiceCS,
		}

		createdServiceItemsCS, _, err := creator.CreateMTOServiceItem(suite.AppContextForTest(), &serviceItemCS)
		suite.Nil(createdServiceItemsCS)
		suite.Error(err)
		suite.Contains(err.Error(), "cannot create fee for service item CS: missing requested pickup date (non-PPMs) or expected departure date (PPMs) for shipment")

		reServiceMS := factory.FetchReServiceByCode(suite.DB(), "MS")
		msTaskOrderFee := models.ReTaskOrderFee{
			ContractYearID: contractYear.ID,
			ServiceID:      reServiceMS.ID,
			PriceCents:     90000,
		}
		suite.MustSave(&msTaskOrderFee)

		serviceItemMS := models.MTOServiceItem{
			MoveTaskOrderID: move.ID,
			MoveTaskOrder:   move,
			ReService:       reServiceMS,
		}

		createdServiceItemsMS, _, err := creator.CreateMTOServiceItem(suite.AppContextForTest(), &serviceItemMS)
		suite.Nil(createdServiceItemsMS)
		suite.Error(err)
		suite.Contains(err.Error(), "cannot create fee for service item MS: missing requested pickup date (non-PPMs) or expected departure date (PPMs) for shipment")
	})

	// Should be able to create CS service item for full PPM that has expected departure date
	suite.Run("ReServiceCodeCS creation for Full PPM", func() {
		// TESTCASE SCENARIO
		// Under test: CreateMTOServiceItem function
		// Set up:     Create an approved move with a PPM shipment that has an expected departure date
		//             Success, CS can be created

		contract := testdatagen.FetchOrMakeReContract(suite.DB(), testdatagen.Assertions{})

		startDate := time.Date(2020, time.January, 1, 12, 0, 0, 0, time.UTC)
		endDate := time.Date(2020, time.December, 31, 12, 0, 0, 0, time.UTC)
		contractYear := testdatagen.FetchOrMakeReContractYear(suite.DB(), testdatagen.Assertions{
			ReContractYear: models.ReContractYear{
				Contract:             contract,
				ContractID:           contract.ID,
				StartDate:            startDate,
				EndDate:              endDate,
				Escalation:           1.0,
				EscalationCompounded: 1.0,
			},
		})

		reServiceCS := factory.FetchReServiceByCode(suite.DB(), "CS")
		csTaskOrderFee := models.ReTaskOrderFee{
			ContractYearID: contractYear.ID,
			ServiceID:      reServiceCS.ID,
			PriceCents:     90000,
		}
		suite.MustSave(&csTaskOrderFee)

		move := factory.BuildAvailableToPrimeMove(suite.DB(), nil, nil)
		factory.BuildPPMShipment(suite.DB(), []factory.Customization{
			{
				Model:    move,
				LinkOnly: true,
			},
		}, nil)
		serviceItemCS := models.MTOServiceItem{
			MoveTaskOrderID: move.ID,
			MoveTaskOrder:   move,
			ReService:       reServiceCS,
		}

		createdServiceItemsCS, _, err := creator.CreateMTOServiceItem(suite.AppContextForTest(), &serviceItemCS)
		suite.NotNil(createdServiceItemsCS)
		suite.NoError(err)
	})

	suite.Run("ReServiceCodeCS & ReServiceCodeMS use the correct contract year based on a shipment's requested pickup date", func() {
		// TESTCASE SCENARIO
		// Under test: CreateMTOServiceItem function
		// Set up:     Create an approved move with a shipment that has a requested pickup date. Then create service items for CS & MS.
		// Expected outcome:
		//             Success and the service items should have the correct price based off of the contract year/requested pickup date

		contract := testdatagen.FetchOrMakeReContract(suite.DB(), testdatagen.Assertions{})

		startDate := time.Date(2020, time.January, 1, 12, 0, 0, 0, time.UTC)
		endDate := time.Date(2020, time.December, 31, 12, 0, 0, 0, time.UTC)
		contractYear := testdatagen.FetchOrMakeReContractYear(suite.DB(), testdatagen.Assertions{
			ReContractYear: models.ReContractYear{
				Contract:             contract,
				ContractID:           contract.ID,
				StartDate:            startDate,
				EndDate:              endDate,
				Escalation:           1.0,
				EscalationCompounded: 1.0,
			},
		})

		contract2 := testdatagen.FetchOrMakeReContract(suite.DB(), testdatagen.Assertions{})
		startDate2 := time.Date(2021, time.January, 1, 12, 0, 0, 0, time.UTC)
		endDate2 := time.Date(2021, time.December, 31, 12, 0, 0, 0, time.UTC)
		contractYear2 := testdatagen.FetchOrMakeReContractYear(suite.DB(), testdatagen.Assertions{
			ReContractYear: models.ReContractYear{
				Contract:             contract2,
				ContractID:           contract2.ID,
				StartDate:            startDate2,
				EndDate:              endDate2,
				Escalation:           1.0,
				EscalationCompounded: 1.0,
			},
		})

		reServiceCS := factory.FetchReServiceByCode(suite.DB(), "CS")
		csTaskOrderFee := models.ReTaskOrderFee{
			ContractYearID: contractYear.ID,
			ServiceID:      reServiceCS.ID,
			PriceCents:     90000,
		}
		suite.MustSave(&csTaskOrderFee)

		// creating second fee that we will test against
		csTaskOrderFee2 := models.ReTaskOrderFee{
			ContractYearID: contractYear2.ID,
			ServiceID:      reServiceCS.ID,
			PriceCents:     100000,
		}
		suite.MustSave(&csTaskOrderFee2)

		move := factory.BuildAvailableToPrimeMove(suite.DB(), nil, nil)
		// going to link a shipment that has a requested pickup date falling under the second contract period
		pickupDate := time.Date(2021, time.July, 1, 12, 0, 0, 0, time.UTC)
		factory.BuildMTOShipment(suite.DB(), []factory.Customization{
			{
				Model:    move,
				LinkOnly: true,
			},
			{
				Model: models.MTOShipment{
					RequestedPickupDate: &pickupDate,
				},
			},
		}, nil)
		serviceItemCS := models.MTOServiceItem{
			MoveTaskOrderID: move.ID,
			MoveTaskOrder:   move,
			ReService:       reServiceCS,
		}

		createdServiceItemsCS, _, err := creator.CreateMTOServiceItem(suite.AppContextForTest(), &serviceItemCS)
		suite.NotNil(createdServiceItemsCS)
		suite.NoError(err)
		createdServiceItemCSList := *createdServiceItemsCS
		suite.Equal(createdServiceItemCSList[0].Status, models.MTOServiceItemStatus("APPROVED"))
		suite.Equal(*createdServiceItemCSList[0].LockedPriceCents, csTaskOrderFee2.PriceCents)

		reServiceMS := factory.FetchReServiceByCode(suite.DB(), "MS")
		msTaskOrderFee := models.ReTaskOrderFee{
			ContractYearID: contractYear.ID,
			ServiceID:      reServiceMS.ID,
			PriceCents:     90000,
		}
		suite.MustSave(&msTaskOrderFee)
		msTaskOrderFee2 := models.ReTaskOrderFee{
			ContractYearID: contractYear2.ID,
			ServiceID:      reServiceMS.ID,
			PriceCents:     100000,
		}
		suite.MustSave(&msTaskOrderFee2)

		serviceItemMS := models.MTOServiceItem{
			MoveTaskOrderID: move.ID,
			MoveTaskOrder:   move,
			ReService:       reServiceMS,
		}

		createdServiceItemsMS, _, err := creator.CreateMTOServiceItem(suite.AppContextForTest(), &serviceItemMS)
		suite.NotNil(createdServiceItemsMS)
		suite.NoError(err)
		createdServiceItemMSList := *createdServiceItemsMS
		suite.Equal(createdServiceItemMSList[0].Status, models.MTOServiceItemStatus("APPROVED"))
		suite.Equal(*createdServiceItemMSList[0].LockedPriceCents, csTaskOrderFee2.PriceCents)
	})

	// Should return a "NotFoundError" if the mtoShipmentID isn't linked to the mtoID passed in
	suite.Run("mtoShipmentID not found", func() {
		// TESTCASE SCENARIO
		// Under test: CreateMTOServiceItem function
		// Set up:     Create service item on a shipment that is not related to the move
		// Expected outcome:
		//             Not found error returned, no new service items created

		move := factory.BuildAvailableToPrimeMove(suite.DB(), nil, nil)
		shipment := factory.BuildMTOShipment(suite.DB(), nil, nil)
		reService := factory.FetchReServiceByCode(suite.DB(), "ANY")
		serviceItemBadShip := models.MTOServiceItem{
			MoveTaskOrderID: move.ID,
			MoveTaskOrder:   move,
			MTOShipmentID:   &shipment.ID,
			MTOShipment:     shipment,
			ReService:       reService,
		}

		createdServiceItemsBadShip, _, err := creator.CreateMTOServiceItem(suite.AppContextForTest(), &serviceItemBadShip)
		suite.Nil(createdServiceItemsBadShip)
		suite.Error(err)
		suite.IsType(apperror.NotFoundError{}, err)
		suite.Contains(err.Error(), shipment.ID.String())
		suite.Contains(err.Error(), move.ID.String())
	})

	// If the service item we're trying to create is shuttle service and there is no estimated weight, it fails.
	suite.Run("MTOServiceItemDomesticShuttle no prime weight is okay", func() {
		// TESTCASE SCENARIO
		// Under test: CreateMTOServiceItem function
		// Set up:     Create DDSHUT service item on a shipment without estimated weight
		// Expected outcome:
		//             Conflict error returned, no new service items created

		move := factory.BuildAvailableToPrimeMove(suite.DB(), nil, nil)
		shipment := factory.BuildMTOShipment(suite.DB(), []factory.Customization{
			{
				Model:    move,
				LinkOnly: true,
			},
		}, nil)

		reService := factory.FetchReServiceByCode(suite.DB(), models.ReServiceCodeDDSHUT)

		serviceItemNoWeight := models.MTOServiceItem{
			MoveTaskOrderID: move.ID,
			MoveTaskOrder:   move,
			MTOShipment:     shipment,
			MTOShipmentID:   &shipment.ID,
			ReService:       reService,
			Status:          models.MTOServiceItemStatusSubmitted,
		}

		createdServiceItems, _, err := creator.CreateMTOServiceItem(suite.AppContextForTest(), &serviceItemNoWeight)
		suite.NotNil(createdServiceItems)
		suite.NoError(err)
	})

	setupDDFSITData := func() (models.MTOServiceItemCustomerContact, models.MTOServiceItemCustomerContact, models.MTOServiceItem) {
		move := factory.BuildAvailableToPrimeMove(suite.DB(), nil, nil)
		shipment := factory.BuildMTOShipment(suite.DB(), []factory.Customization{
			{
				Model:    move,
				LinkOnly: true,
			},
		}, nil)
		reServiceDDFSIT := factory.FetchReServiceByCode(suite.DB(), models.ReServiceCodeDDFSIT)

		contactOne := models.MTOServiceItemCustomerContact{
			Type:                       models.CustomerContactTypeFirst,
			DateOfContact:              time.Now(),
			FirstAvailableDeliveryDate: time.Now(),
		}

		contactTwo := models.MTOServiceItemCustomerContact{
			Type:                       models.CustomerContactTypeSecond,
			DateOfContact:              time.Now(),
			FirstAvailableDeliveryDate: time.Now(),
		}

		serviceItemDDFSIT := models.MTOServiceItem{
			MoveTaskOrderID: move.ID,
			MoveTaskOrder:   move,
			MTOShipment:     shipment,
			MTOShipmentID:   &shipment.ID,
			Status:          models.MTOServiceItemStatusSubmitted,
			ReService: models.ReService{
				Code: reServiceDDFSIT.Code,
			},
		}
		return contactOne, contactTwo, serviceItemDDFSIT
	}
	// The timeMilitary fields need to be in the correct format.
	suite.Run("Check DDFSIT timeMilitary=HH:MMZ", func() {
		// TESTCASE SCENARIO
		// Under test: CreateMTOServiceItem function
		// Set up:     Create DDFSIT service item with a bad time "10:30Z"
		// Expected outcome: InvalidInput error returned, no new service items created
		contactOne, contactTwo, serviceItemDDFSIT := setupDDFSITData()
		contactOne.TimeMilitary = "10:30Z"
		contactTwo.TimeMilitary = "14:00Z"
		serviceItemDDFSIT.CustomerContacts = models.MTOServiceItemCustomerContacts{contactOne, contactTwo}
		createdServiceItems, _, err := creator.CreateMTOServiceItem(suite.AppContextForTest(), &serviceItemDDFSIT)

		suite.Nil(createdServiceItems)
		suite.Error(err)
		suite.IsType(apperror.InvalidInputError{}, err)
		suite.Contains(err.Error(), "timeMilitary")
	})

	suite.Run("timeMilitary=XXMMZ bad hours", func() {
		// TESTCASE SCENARIO
		// Under test: CreateMTOServiceItem function
		// Set up:     Create DDFSIT service item with a bad time "2645Z"
		// Expected outcome: InvalidInput error returned, no new service items created
		contactOne, contactTwo, serviceItemDDFSIT := setupDDFSITData()
		contactOne.TimeMilitary = "2645Z"
		contactTwo.TimeMilitary = "3625Z"
		serviceItemDDFSIT.CustomerContacts = models.MTOServiceItemCustomerContacts{contactOne, contactTwo}
		createdServiceItems, _, err := creator.CreateMTOServiceItem(suite.AppContextForTest(), &serviceItemDDFSIT)

		suite.Nil(createdServiceItems)
		suite.Error(err)
		suite.IsType(apperror.InvalidInputError{}, err)
		suite.Contains(err.Error(), "timeMilitary")
		suite.Contains(err.Error(), "hours must be between 00 and 23")
	})

	suite.Run("timeMilitary=HHXXZ bad minutes", func() {
		// TESTCASE SCENARIO
		// Under test: CreateMTOServiceItem function
		// Set up:     Create DDFSIT service item with a bad time "2167Z"
		// Expected outcome: InvalidInput error returned, no new service items created
		contactOne, contactTwo, serviceItemDDFSIT := setupDDFSITData()
		contactOne.TimeMilitary = "2167Z"
		contactTwo.TimeMilitary = "1253Z"
		serviceItemDDFSIT.CustomerContacts = models.MTOServiceItemCustomerContacts{contactOne, contactTwo}
		createdServiceItems, _, err := creator.CreateMTOServiceItem(suite.AppContextForTest(), &serviceItemDDFSIT)

		suite.Nil(createdServiceItems)
		suite.Error(err)
		suite.IsType(apperror.InvalidInputError{}, err)
		suite.Contains(err.Error(), "timeMilitary")
		suite.Contains(err.Error(), "minutes must be between 00 and 59")
	})

	suite.Run("timeMilitary=HHMMX bad suffix", func() {
		// TESTCASE SCENARIO
		// Under test: CreateMTOServiceItem function
		// Set up:     Create DDFSIT service item with a bad time "2050M"
		// Expected outcome: InvalidInput error returned, no new service items created
		contactOne, contactTwo, serviceItemDDFSIT := setupDDFSITData()
		contactOne.TimeMilitary = "2050M"
		contactTwo.TimeMilitary = "1224M"
		serviceItemDDFSIT.CustomerContacts = models.MTOServiceItemCustomerContacts{contactOne, contactTwo}
		createdServiceItems, _, err := creator.CreateMTOServiceItem(suite.AppContextForTest(), &serviceItemDDFSIT)

		suite.Nil(createdServiceItems)
		suite.Error(err)
		suite.IsType(apperror.InvalidInputError{}, err)
		suite.Contains(err.Error(), "timeMilitary")
		suite.Contains(err.Error(), "must end with 'Z'")
	})

	suite.Run("timeMilitary=HHMMZ success", func() {
		// TESTCASE SCENARIO
		// Under test: CreateMTOServiceItem function
		// Set up:     Create DDFSIT service item with a correctly formatted time"
		// Expected outcome: Success, service items created.
		contactOne, contactTwo, serviceItemDDFSIT := setupDDFSITData()
		contactOne.TimeMilitary = "1405Z"
		contactTwo.TimeMilitary = "2013Z"
		serviceItemDDFSIT.CustomerContacts = models.MTOServiceItemCustomerContacts{contactOne, contactTwo}
		createdServiceItems, _, err := creator.CreateMTOServiceItem(suite.AppContextForTest(), &serviceItemDDFSIT)

		suite.NotNil(createdServiceItems)
		suite.NoError(err)
	})
}

func (suite *MTOServiceItemServiceSuite) TestCreateOriginSITServiceItem() {

	// Set up data to use for all Origin SIT Service Item tests
	var reServiceDOASIT models.ReService
	var reServiceDOFSIT models.ReService
	var reServiceDOPSIT models.ReService
	var reServiceDOSFSC models.ReService

	setupTestData := func() models.MTOShipment {
		move := factory.BuildAvailableToPrimeMove(suite.DB(), nil, nil)
		mtoShipment := factory.BuildMTOShipment(suite.DB(), []factory.Customization{
			{
				Model:    move,
				LinkOnly: true,
			},
		}, nil)

		reServiceDOASIT = factory.FetchReServiceByCode(suite.DB(), models.ReServiceCodeDOASIT)
		reServiceDOFSIT = factory.FetchReServiceByCode(suite.DB(), models.ReServiceCodeDOFSIT)
		reServiceDOPSIT = factory.FetchReServiceByCode(suite.DB(), models.ReServiceCodeDOPSIT)
		reServiceDOSFSC = factory.FetchReServiceByCode(suite.DB(), models.ReServiceCodeDOSFSC)

		return mtoShipment
	}

	sitEntryDate := time.Date(2020, time.October, 24, 0, 0, 0, 0, time.UTC)
	sitPostalCode := "99999"
	reason := "lorem ipsum"

	suite.Run("Failure - 422 Cannot create DOFSIT service item with non-null address.ID", func() {

		// TESTCASE SCENARIO
		// Under test: CreateMTOServiceItem function
		// Set up:     Create DOFSIT service item with a non-null address ID
		// Expected outcome: InvalidInput error returned, no new service items created
		shipment := setupTestData()

		// Create and address where ID != uuid.Nil
		actualPickupAddress := factory.BuildAddress(suite.DB(), nil, []factory.Trait{factory.GetTraitAddress2})

		serviceItemDOFSIT := models.MTOServiceItem{
			MoveTaskOrder:             shipment.MoveTaskOrder,
			MoveTaskOrderID:           shipment.MoveTaskOrderID,
			MTOShipment:               shipment,
			MTOShipmentID:             &shipment.ID,
			ReService:                 reServiceDOFSIT,
			SITEntryDate:              &sitEntryDate,
			SITPostalCode:             &sitPostalCode,
			Reason:                    &reason,
			SITOriginHHGActualAddress: &actualPickupAddress,
			Status:                    models.MTOServiceItemStatusSubmitted,
		}

		builder := query.NewQueryBuilder()
		moveRouter := moverouter.NewMoveRouter()
		planner := &mocks.Planner{}
		planner.On("ZipTransitDistance",
			mock.AnythingOfType("*appcontext.appContext"),
			mock.Anything,
			mock.Anything,
			false,
		).Return(400, nil)
		creator := NewMTOServiceItemCreator(planner, builder, moveRouter, ghcrateengine.NewDomesticUnpackPricer(), ghcrateengine.NewDomesticPackPricer(), ghcrateengine.NewDomesticLinehaulPricer(), ghcrateengine.NewDomesticShorthaulPricer(), ghcrateengine.NewDomesticOriginPricer(), ghcrateengine.NewDomesticDestinationPricer(), ghcrateengine.NewFuelSurchargePricer())

		createdServiceItems, verr, err := creator.CreateMTOServiceItem(suite.AppContextForTest(), &serviceItemDOFSIT)
		suite.Nil(createdServiceItems)
		suite.Error(verr)
		suite.IsType(apperror.InvalidInputError{}, err)

	})

	suite.Run("Create DOFSIT service item and auto-create DOASIT, DOPSIT, DOSFSC", func() {
		// TESTCASE SCENARIO
		// Under test: CreateMTOServiceItem function
		// Set up:     Create DOFSIT service item with a new address
		// Expected outcome: Success, 4 service items created

		// Customer gets new pickup address for SIT Origin Pickup (DOPSIT) which gets added when
		// creating DOFSIT (SIT origin first day).
		shipment := setupTestData()

		// Do not create Address in the database (Assertions.Stub = true) because if the information is coming from the Prime
		// via the Prime API, the address will not have a valid database ID. And tests need to ensure
		// that we properly create the address coming in from the API.
		country := factory.FetchOrBuildCountry(suite.DB(), nil, nil)
		actualPickupAddress := factory.BuildAddress(nil, nil, []factory.Trait{factory.GetTraitAddress2})
		actualPickupAddress.ID = uuid.Nil
		actualPickupAddress.CountryId = &country.ID
		actualPickupAddress.Country = &country

		serviceItemDOFSIT := models.MTOServiceItem{
			MoveTaskOrder:             shipment.MoveTaskOrder,
			MoveTaskOrderID:           shipment.MoveTaskOrderID,
			MTOShipment:               shipment,
			MTOShipmentID:             &shipment.ID,
			ReService:                 reServiceDOFSIT,
			SITEntryDate:              &sitEntryDate,
			SITPostalCode:             &sitPostalCode,
			Reason:                    &reason,
			SITOriginHHGActualAddress: &actualPickupAddress,
			Status:                    models.MTOServiceItemStatusSubmitted,
		}

		builder := query.NewQueryBuilder()
		moveRouter := moverouter.NewMoveRouter()
		planner := &mocks.Planner{}
		planner.On("ZipTransitDistance",
			mock.AnythingOfType("*appcontext.appContext"),
			mock.Anything,
			mock.Anything,
			false,
		).Return(400, nil)
		creator := NewMTOServiceItemCreator(planner, builder, moveRouter, ghcrateengine.NewDomesticUnpackPricer(), ghcrateengine.NewDomesticPackPricer(), ghcrateengine.NewDomesticLinehaulPricer(), ghcrateengine.NewDomesticShorthaulPricer(), ghcrateengine.NewDomesticOriginPricer(), ghcrateengine.NewDomesticDestinationPricer(), ghcrateengine.NewFuelSurchargePricer())

		createdServiceItems, _, err := creator.CreateMTOServiceItem(suite.AppContextForTest(), &serviceItemDOFSIT)
		suite.NotNil(createdServiceItems)
		suite.NoError(err)

		createdServiceItemsList := *createdServiceItems
		suite.Equal(4, len(createdServiceItemsList))

		numDOFSITFound := 0
		numDOASITFound := 0
		numDOPSITFound := 0
		numDOSFSCFound := 0

		for _, item := range createdServiceItemsList {
			suite.Equal(serviceItemDOFSIT.MoveTaskOrderID, item.MoveTaskOrderID)
			suite.Equal(serviceItemDOFSIT.MTOShipmentID, item.MTOShipmentID)
			suite.Equal(serviceItemDOFSIT.SITEntryDate, item.SITEntryDate)
			suite.Equal(serviceItemDOFSIT.Reason, item.Reason)
			suite.Equal(serviceItemDOFSIT.SITPostalCode, item.SITPostalCode)
			suite.Equal(actualPickupAddress.StreetAddress1, item.SITOriginHHGActualAddress.StreetAddress1)
			suite.Equal(actualPickupAddress.ID, *item.SITOriginHHGActualAddressID)

			if item.ReService.Code == models.ReServiceCodeDOPSIT || item.ReService.Code == models.ReServiceCodeDOSFSC {
				suite.Equal(*item.SITDeliveryMiles, 400)
			}

			switch item.ReService.Code {
			case models.ReServiceCodeDOFSIT:
				numDOFSITFound++
			case models.ReServiceCodeDOASIT:
				numDOASITFound++
			case models.ReServiceCodeDOPSIT:
				numDOPSITFound++
			case models.ReServiceCodeDOSFSC:
				numDOSFSCFound++
			}
		}

		suite.Equal(1, numDOFSITFound)
		suite.Equal(1, numDOASITFound)
		suite.Equal(1, numDOPSITFound)
		suite.Equal(1, numDOSFSCFound)
	})

	setupDOFSIT := func(shipment models.MTOShipment) services.MTOServiceItemCreator {
		// Create DOFSIT
		country := factory.FetchOrBuildCountry(suite.DB(), nil, nil)
		actualPickupAddress := factory.BuildAddress(nil, nil, []factory.Trait{factory.GetTraitAddress2})
		actualPickupAddress.ID = uuid.Nil
		actualPickupAddress.CountryId = &country.ID
		actualPickupAddress.Country = &country

		serviceItemDOFSIT := models.MTOServiceItem{
			MoveTaskOrder:             shipment.MoveTaskOrder,
			MoveTaskOrderID:           shipment.MoveTaskOrderID,
			MTOShipment:               shipment,
			MTOShipmentID:             &shipment.ID,
			ReService:                 reServiceDOFSIT,
			SITEntryDate:              &sitEntryDate,
			SITPostalCode:             &sitPostalCode,
			Reason:                    &reason,
			SITOriginHHGActualAddress: &actualPickupAddress,
			Status:                    models.MTOServiceItemStatusSubmitted,
		}

		builder := query.NewQueryBuilder()
		moveRouter := moverouter.NewMoveRouter()
		planner := &mocks.Planner{}
		planner.On("ZipTransitDistance",
			mock.AnythingOfType("*appcontext.appContext"),
			mock.Anything,
			mock.Anything,
			false,
		).Return(400, nil)
		creator := NewMTOServiceItemCreator(planner, builder, moveRouter, ghcrateengine.NewDomesticUnpackPricer(), ghcrateengine.NewDomesticPackPricer(), ghcrateengine.NewDomesticLinehaulPricer(), ghcrateengine.NewDomesticShorthaulPricer(), ghcrateengine.NewDomesticOriginPricer(), ghcrateengine.NewDomesticDestinationPricer(), ghcrateengine.NewFuelSurchargePricer())

		// Successful creation of DOFSIT
		createdServiceItems, _, err := creator.CreateMTOServiceItem(suite.AppContextForTest(), &serviceItemDOFSIT)
		suite.NotNil(createdServiceItems)
		suite.NoError(err)

		return creator
	}

	suite.Run("Create standalone DOASIT item for shipment if existing DOFSIT", func() {
		// TESTCASE SCENARIO
		// Under test: CreateMTOServiceItem function
		// Set up:     Create DOFSIT service item successfully
		//             Create DOASIT item on existing DOFSIT
		// Expected outcome: Success, DOASIT item created

		shipment := setupTestData()
		creator := setupDOFSIT(shipment)

		// Create DOASIT
		serviceItemDOASIT := models.MTOServiceItem{
			MoveTaskOrder:   shipment.MoveTaskOrder,
			MoveTaskOrderID: shipment.MoveTaskOrderID,
			MTOShipment:     shipment,
			MTOShipmentID:   &shipment.ID,
			ReService:       reServiceDOASIT,
			Status:          models.MTOServiceItemStatusSubmitted,
		}

		createdServiceItems, _, err := creator.CreateMTOServiceItem(suite.AppContextForTest(), &serviceItemDOASIT)

		createdDOASITItem := (*createdServiceItems)[0]
		originalDate, _ := sitEntryDate.MarshalText()
		returnedDate, _ := createdDOASITItem.SITEntryDate.MarshalText()

		// Item is created successfully
		suite.NotNil(createdServiceItems)
		suite.NoError(err)
		// Item contains fields copied over from DOFSIT parent
		suite.EqualValues(originalDate, returnedDate)
		suite.EqualValues(*createdDOASITItem.Reason, reason)
		suite.EqualValues(*createdDOASITItem.SITPostalCode, sitPostalCode)
	})

	suite.Run("Failure - 422 Create standalone DOASIT item for shipment does not match existing DOFSIT addresses", func() {
		// TESTCASE SCENARIO
		// Under test: CreateMTOServiceItem function
		// Set up:     Create DOFSIT service item successfully
		//             Create DOASIT item on existing DOFSIT but with non-matching address
		// Expected outcome: Invalid input error, no service items created

		shipment := setupTestData()
		creator := setupDOFSIT(shipment)

		// Change pickup address
		serviceItemDOASIT := models.MTOServiceItem{
			MoveTaskOrder:   shipment.MoveTaskOrder,
			MoveTaskOrderID: shipment.MoveTaskOrderID,
			MTOShipment:     shipment,
			MTOShipmentID:   &shipment.ID,
			ReService:       reServiceDOASIT,
			Status:          models.MTOServiceItemStatusSubmitted,
		}

		actualPickupAddress2 := factory.BuildAddress(nil, nil, []factory.Trait{factory.GetTraitAddress2})
		existingServiceItem := &serviceItemDOASIT
		existingServiceItem.SITOriginHHGActualAddress = &actualPickupAddress2

		createdServiceItems, verr, err := creator.CreateMTOServiceItem(suite.AppContextForTest(), existingServiceItem)
		suite.Nil(createdServiceItems)
		suite.Error(verr)
		suite.IsType(apperror.InvalidInputError{}, err)
	})

	suite.Run("Do not create DOFSIT if one already exists for the shipment", func() {
		// TESTCASE SCENARIO
		// Under test: CreateMTOServiceItem function
		// Set up:     Create DOFSIT service item successfully
		//             Create another DOFSIT item on the same shipment
		// Expected outcome: Conflict error, no new DOFSIT item created

		shipment := setupTestData()
		creator := setupDOFSIT(shipment)

		serviceItemDOFSIT := models.MTOServiceItem{
			MoveTaskOrder:   shipment.MoveTaskOrder,
			MoveTaskOrderID: shipment.MoveTaskOrderID,
			MTOShipment:     shipment,
			MTOShipmentID:   &shipment.ID,
			ReService:       reServiceDOFSIT,
			SITEntryDate:    &sitEntryDate,
			SITPostalCode:   &sitPostalCode,
			Reason:          &reason,
		}

		createdServiceItems, _, err := creator.CreateMTOServiceItem(suite.AppContextForTest(), &serviceItemDOFSIT)
		suite.Nil(createdServiceItems)
		suite.Error(err)
		suite.IsType(apperror.ConflictError{}, err)
	})

	suite.Run("Do not create DOFSIT if departure date is after entry date", func() {
		shipment := setupTestData()
		originAddress := factory.BuildAddress(suite.DB(), nil, nil)
		reServiceDOFSIT := factory.FetchReServiceByCode(suite.DB(), models.ReServiceCodeDOFSIT)
		serviceItemDOFSIT := factory.BuildMTOServiceItem(nil, []factory.Customization{
			{
				Model: models.MTOServiceItem{
					SITEntryDate:     models.TimePointer(time.Now().AddDate(0, 0, 1)),
					SITDepartureDate: models.TimePointer(time.Now()),
				},
			},
			{
				Model:    reServiceDOFSIT,
				LinkOnly: true,
			},
			{
				Model:    shipment,
				LinkOnly: true,
			},
			{
				Model:    originAddress,
				LinkOnly: true,
				Type:     &factory.Addresses.SITOriginHHGOriginalAddress,
			},
		}, nil)
		builder := query.NewQueryBuilder()
		moveRouter := moverouter.NewMoveRouter()
		planner := &mocks.Planner{}
		planner.On("ZipTransitDistance",
			mock.AnythingOfType("*appcontext.appContext"),
			mock.Anything,
			mock.Anything,
			false,
			false,
		).Return(400, nil)
		creator := NewMTOServiceItemCreator(planner, builder, moveRouter, ghcrateengine.NewDomesticUnpackPricer(), ghcrateengine.NewDomesticPackPricer(), ghcrateengine.NewDomesticLinehaulPricer(), ghcrateengine.NewDomesticShorthaulPricer(), ghcrateengine.NewDomesticOriginPricer(), ghcrateengine.NewDomesticDestinationPricer(), ghcrateengine.NewFuelSurchargePricer())
		_, _, err := creator.CreateMTOServiceItem(suite.AppContextForTest(), &serviceItemDOFSIT)
		suite.Error(err)
		expectedError := fmt.Sprintf(
			"the SIT Departure Date (%s) must be after the SIT Entry Date (%s)",
			serviceItemDOFSIT.SITDepartureDate.Format("2006-01-02"),
			serviceItemDOFSIT.SITEntryDate.Format("2006-01-02"),
		)
		suite.Contains(err.Error(), expectedError)
	})

	suite.Run("Do not create DOFSIT if departure date is the same as entry date", func() {
		today := models.TimePointer(time.Now())
		shipment := setupTestData()
		originAddress := factory.BuildAddress(suite.DB(), nil, nil)
		reServiceDOFSIT := factory.FetchReServiceByCode(suite.DB(), models.ReServiceCodeDOFSIT)
		serviceItemDOFSIT := factory.BuildMTOServiceItem(nil, []factory.Customization{
			{
				Model: models.MTOServiceItem{
					SITEntryDate:     today,
					SITDepartureDate: today,
				},
			},
			{
				Model:    reServiceDOFSIT,
				LinkOnly: true,
			},
			{
				Model:    shipment,
				LinkOnly: true,
			},
			{
				Model:    originAddress,
				LinkOnly: true,
				Type:     &factory.Addresses.SITOriginHHGOriginalAddress,
			},
		}, nil)
		builder := query.NewQueryBuilder()
		moveRouter := moverouter.NewMoveRouter()
		planner := &mocks.Planner{}
		planner.On("ZipTransitDistance",
			mock.AnythingOfType("*appcontext.appContext"),
			mock.Anything,
			mock.Anything,
			false,
			false,
		).Return(400, nil)
		creator := NewMTOServiceItemCreator(planner, builder, moveRouter, ghcrateengine.NewDomesticUnpackPricer(), ghcrateengine.NewDomesticPackPricer(), ghcrateengine.NewDomesticLinehaulPricer(), ghcrateengine.NewDomesticShorthaulPricer(), ghcrateengine.NewDomesticOriginPricer(), ghcrateengine.NewDomesticDestinationPricer(), ghcrateengine.NewFuelSurchargePricer())
		_, _, err := creator.CreateMTOServiceItem(suite.AppContextForTest(), &serviceItemDOFSIT)
		suite.Error(err)
		expectedError := fmt.Sprintf(
			"the SIT Departure Date (%s) must be after the SIT Entry Date (%s)",
			serviceItemDOFSIT.SITDepartureDate.Format("2006-01-02"),
			serviceItemDOFSIT.SITEntryDate.Format("2006-01-02"),
		)
		suite.Contains(err.Error(), expectedError)
	})

	suite.Run("Do not create standalone DOPSIT service item", func() {
		// TESTCASE SCENARIO
		// Under test: CreateMTOServiceItem function
		// Set up:     Create a shipment, then create a DOPSIT item on it
		// Expected outcome: Invalid input error, can't create standalone DOPSIT, no DOPSIT item created

		shipment := setupTestData()

		serviceItemDOPSIT := models.MTOServiceItem{
			MoveTaskOrder:   shipment.MoveTaskOrder,
			MoveTaskOrderID: shipment.MoveTaskOrderID,
			MTOShipment:     shipment,
			MTOShipmentID:   &shipment.ID,
			ReService:       reServiceDOPSIT,
		}

		builder := query.NewQueryBuilder()
		moveRouter := moverouter.NewMoveRouter()
		planner := &mocks.Planner{}
		planner.On("ZipTransitDistance",
			mock.AnythingOfType("*appcontext.appContext"),
			mock.Anything,
			mock.Anything,
			false,
		).Return(400, nil)
		creator := NewMTOServiceItemCreator(planner, builder, moveRouter, ghcrateengine.NewDomesticUnpackPricer(), ghcrateengine.NewDomesticPackPricer(), ghcrateengine.NewDomesticLinehaulPricer(), ghcrateengine.NewDomesticShorthaulPricer(), ghcrateengine.NewDomesticOriginPricer(), ghcrateengine.NewDomesticDestinationPricer(), ghcrateengine.NewFuelSurchargePricer())

		createdServiceItems, _, err := creator.CreateMTOServiceItem(suite.AppContextForTest(), &serviceItemDOPSIT)

		suite.Nil(createdServiceItems)
		suite.Error(err)
		suite.IsType(apperror.InvalidInputError{}, err)

	})

	suite.Run("Do not create standalone DOSFSC service item", func() {
		// TESTCASE SCENARIO
		// Under test: CreateMTOServiceItem function
		// Set up:     Create a shipment, then create a DOSFSC item on it
		// Expected outcome: Invalid input error, can't create standalone DOSFSC, no DOSFSC item created

		shipment := setupTestData()

		serviceItemDOPSIT := models.MTOServiceItem{
			MoveTaskOrder:   shipment.MoveTaskOrder,
			MoveTaskOrderID: shipment.MoveTaskOrderID,
			MTOShipment:     shipment,
			MTOShipmentID:   &shipment.ID,
			ReService:       reServiceDOSFSC,
		}

		builder := query.NewQueryBuilder()
		moveRouter := moverouter.NewMoveRouter()
		planner := &mocks.Planner{}
		planner.On("ZipTransitDistance",
			mock.AnythingOfType("*appcontext.appContext"),
			mock.Anything,
			mock.Anything,
			false,
		).Return(400, nil)
		creator := NewMTOServiceItemCreator(planner, builder, moveRouter, ghcrateengine.NewDomesticUnpackPricer(), ghcrateengine.NewDomesticPackPricer(), ghcrateengine.NewDomesticLinehaulPricer(), ghcrateengine.NewDomesticShorthaulPricer(), ghcrateengine.NewDomesticOriginPricer(), ghcrateengine.NewDomesticDestinationPricer(), ghcrateengine.NewFuelSurchargePricer())

		createdServiceItems, _, err := creator.CreateMTOServiceItem(suite.AppContextForTest(), &serviceItemDOPSIT)

		suite.Nil(createdServiceItems)
		suite.Error(err)
		suite.IsType(apperror.InvalidInputError{}, err)

	})

	suite.Run("Do not create standalone DOASIT if there is no DOFSIT on shipment", func() {
		// TESTCASE SCENARIO
		// Under test: CreateMTOServiceItem function
		// Set up:     Create a shipment, then create a DOASIT item on it
		// Expected outcome: Invalid input error, can't create standalone DOASIT, no DOASIT item created
		shipment := setupTestData()

		serviceItemDOASIT := models.MTOServiceItem{
			MoveTaskOrder:   shipment.MoveTaskOrder,
			MoveTaskOrderID: shipment.MoveTaskOrderID,
			MTOShipment:     shipment,
			MTOShipmentID:   &shipment.ID,
			ReService:       reServiceDOASIT,
		}

		builder := query.NewQueryBuilder()
		moveRouter := moverouter.NewMoveRouter()
		planner := &mocks.Planner{}
		planner.On("ZipTransitDistance",
			mock.AnythingOfType("*appcontext.appContext"),
			mock.Anything,
			mock.Anything,
			false,
		).Return(400, nil)
		creator := NewMTOServiceItemCreator(planner, builder, moveRouter, ghcrateengine.NewDomesticUnpackPricer(), ghcrateengine.NewDomesticPackPricer(), ghcrateengine.NewDomesticLinehaulPricer(), ghcrateengine.NewDomesticShorthaulPricer(), ghcrateengine.NewDomesticOriginPricer(), ghcrateengine.NewDomesticDestinationPricer(), ghcrateengine.NewFuelSurchargePricer())

		createdServiceItems, _, err := creator.CreateMTOServiceItem(suite.AppContextForTest(), &serviceItemDOASIT)

		suite.Nil(createdServiceItems)
		suite.Error(err)
		suite.IsType(apperror.NotFoundError{}, err)
	})

	suite.Run("Do not create DOASIT if the DOFSIT ReService Code is bad", func() {
		// TESTCASE SCENARIO
		// Under test: CreateMTOServiceItem function
		// Set up:     Create a shipment, then create a DOFSIT item on it
		//             Create a serviceItem with type DOASIT but a bad reServiceCode
		// Expected outcome: Not found error, can't create DOASIT
		shipment := setupTestData()
		creator := setupDOFSIT(shipment)
		badReService := models.ReService{
			Code: "bad code",
		}

		serviceItemDOASIT := models.MTOServiceItem{
			MoveTaskOrder:   shipment.MoveTaskOrder,
			MoveTaskOrderID: shipment.MoveTaskOrderID,
			MTOShipment:     shipment,
			MTOShipmentID:   &shipment.ID,
			ReService:       badReService,
		}

		createdServiceItems, _, err := creator.CreateMTOServiceItem(suite.AppContextForTest(), &serviceItemDOASIT)

		suite.Nil(createdServiceItems)
		suite.Error(err)
		suite.IsType(apperror.NotFoundError{}, err)
	})

}

func (suite *MTOServiceItemServiceSuite) TestCreateOriginSITServiceItemFailToCreateDOFSIT() {

	sitEntryDate := time.Date(2020, time.October, 24, 0, 0, 0, 0, time.UTC)
	sitPostalCode := "99999"
	reason := "lorem ipsum"

	suite.Run("Fail to create DOFSIT service item due to missing SITOriginHHGActualAddress", func() {
		// Set up data to use for all Origin SIT Service Item tests
		move := factory.BuildAvailableToPrimeMove(suite.DB(), nil, nil)
		move.Status = models.MoveStatusAPPROVED
		mtoShipment := factory.BuildMTOShipment(suite.DB(), []factory.Customization{
			{
				Model:    move,
				LinkOnly: true,
			},
		}, nil)

		reServiceDOFSIT := factory.FetchReServiceByCode(suite.DB(), models.ReServiceCodeDOFSIT)

		serviceItemDOFSIT := models.MTOServiceItem{
			MoveTaskOrder:   move,
			MoveTaskOrderID: move.ID,
			MTOShipment:     mtoShipment,
			MTOShipmentID:   &mtoShipment.ID,
			ReService:       reServiceDOFSIT,
			SITEntryDate:    &sitEntryDate,
			SITPostalCode:   &sitPostalCode,
			Reason:          &reason,
		}
		builder := query.NewQueryBuilder()
		moveRouter := moverouter.NewMoveRouter()
		planner := &mocks.Planner{}
		planner.On("ZipTransitDistance",
			mock.AnythingOfType("*appcontext.appContext"),
			mock.Anything,
			mock.Anything,
			false,
		).Return(400, nil)
		creator := NewMTOServiceItemCreator(planner, builder, moveRouter, ghcrateengine.NewDomesticUnpackPricer(), ghcrateengine.NewDomesticPackPricer(), ghcrateengine.NewDomesticLinehaulPricer(), ghcrateengine.NewDomesticShorthaulPricer(), ghcrateengine.NewDomesticOriginPricer(), ghcrateengine.NewDomesticDestinationPricer(), ghcrateengine.NewFuelSurchargePricer())

		createdServiceItems, _, err := creator.CreateMTOServiceItem(suite.AppContextForTest(), &serviceItemDOFSIT)
		suite.Nil(createdServiceItems)
		suite.Error(err)
		suite.IsType(apperror.InvalidInputError{}, err)
	})
}

// TestCreateDestSITServiceItem tests the creation of destination SIT service items
func (suite *MTOServiceItemServiceSuite) TestCreateDestSITServiceItem() {

	setupTestData := func() (models.MTOShipment, services.MTOServiceItemCreator, models.ReService) {
		move := factory.BuildMove(suite.DB(), []factory.Customization{
			{
				Model: models.Move{
					Status: models.MoveStatusAPPROVED,
				},
			},
		}, nil)
		shipment := factory.BuildMTOShipment(suite.DB(), []factory.Customization{
			{
				Model:    move,
				LinkOnly: true,
			},
		}, nil)
		builder := query.NewQueryBuilder()
		moveRouter := moverouter.NewMoveRouter()
		planner := &mocks.Planner{}
		planner.On("ZipTransitDistance",
			mock.AnythingOfType("*appcontext.appContext"),
			mock.Anything,
			mock.Anything,
			false,
		).Return(400, nil)
		creator := NewMTOServiceItemCreator(planner, builder, moveRouter, ghcrateengine.NewDomesticUnpackPricer(), ghcrateengine.NewDomesticPackPricer(), ghcrateengine.NewDomesticLinehaulPricer(), ghcrateengine.NewDomesticShorthaulPricer(), ghcrateengine.NewDomesticOriginPricer(), ghcrateengine.NewDomesticDestinationPricer(), ghcrateengine.NewFuelSurchargePricer())

		reServiceDDFSIT := factory.FetchReServiceByCode(suite.DB(), models.ReServiceCodeDDFSIT)
		return shipment, creator, reServiceDDFSIT

	}

	setupAdditionalSIT := func() (models.ReService, models.ReService, models.ReService) {
		// These codes will be needed for the following tests:
		reServiceDDASIT := factory.FetchReServiceByCode(suite.DB(), models.ReServiceCodeDDASIT)
		reServiceDDDSIT := factory.FetchReServiceByCode(suite.DB(), models.ReServiceCodeDDDSIT)
		reServiceDDSFSC := factory.FetchReServiceByCode(suite.DB(), models.ReServiceCodeDDSFSC)
		return reServiceDDASIT, reServiceDDDSIT, reServiceDDSFSC
	}

	getCustomerContacts := func() models.MTOServiceItemCustomerContacts {
		deliveryDate := time.Now()
		attemptedContact := time.Now()
		contact1 := models.MTOServiceItemCustomerContact{
			Type:                       models.CustomerContactTypeFirst,
			DateOfContact:              attemptedContact,
			FirstAvailableDeliveryDate: deliveryDate,
			TimeMilitary:               "0815Z",
		}
		contact2 := models.MTOServiceItemCustomerContact{
			Type:                       models.CustomerContactTypeSecond,
			DateOfContact:              attemptedContact,
			FirstAvailableDeliveryDate: deliveryDate,
			TimeMilitary:               "1430Z",
		}
		var contacts models.MTOServiceItemCustomerContacts
		contacts = append(contacts, contact1, contact2)
		return contacts
	}

	sitEntryDate := time.Now().AddDate(0, 0, 1)
	sitDepartureDate := sitEntryDate.AddDate(0, 0, 7)
	attemptedContact := time.Now()

	// Successful creation of DDFSIT MTO service item.
	suite.Run("Success - Creation of DDFSIT MTO Service Item", func() {

		shipment, creator, reServiceDDFSIT := setupTestData()
		serviceItemDDFSIT := models.MTOServiceItem{
			MoveTaskOrderID:  shipment.MoveTaskOrderID,
			MoveTaskOrder:    shipment.MoveTaskOrder,
			MTOShipmentID:    &shipment.ID,
			MTOShipment:      shipment,
			ReService:        reServiceDDFSIT,
			SITEntryDate:     &sitEntryDate,
			CustomerContacts: getCustomerContacts(),
			Status:           models.MTOServiceItemStatusSubmitted,
		}

		_, _, err := creator.CreateMTOServiceItem(suite.AppContextForTest(), &serviceItemDDFSIT)
		suite.NoError(err)
	})

	// Failed creation of DDFSIT because CustomerContacts has invalid data
	suite.Run("Failure - bad CustomerContacts", func() {
		shipment, creator, reServiceDDFSIT := setupTestData()
		setupAdditionalSIT()

		badContact1 := models.MTOServiceItemCustomerContact{
			Type:                       models.CustomerContactTypeFirst,
			DateOfContact:              attemptedContact,
			FirstAvailableDeliveryDate: sitEntryDate,
			TimeMilitary:               "2611B",
		}
		badContact2 := models.MTOServiceItemCustomerContact{
			Type:                       models.CustomerContactTypeSecond,
			DateOfContact:              attemptedContact,
			FirstAvailableDeliveryDate: sitEntryDate,
			TimeMilitary:               "aaaaaaah",
		}
		var badContacts models.MTOServiceItemCustomerContacts
		badContacts = append(badContacts, badContact1, badContact2)

		serviceItemDDFSIT := models.MTOServiceItem{
			MoveTaskOrderID:  shipment.MoveTaskOrderID,
			MoveTaskOrder:    shipment.MoveTaskOrder,
			MTOShipmentID:    &shipment.ID,
			MTOShipment:      shipment,
			ReService:        reServiceDDFSIT,
			SITEntryDate:     &sitEntryDate,
			CustomerContacts: badContacts,
			Status:           models.MTOServiceItemStatusSubmitted,
		}

		createdServiceItems, _, err := creator.CreateMTOServiceItem(suite.AppContextForTest(), &serviceItemDDFSIT)
		suite.Nil(createdServiceItems)
		suite.Error(err)
		suite.IsType(apperror.InvalidInputError{}, err)
		suite.Contains(err.Error(), "timeMilitary")
	})

	// Successful creation of DDFSIT service item and the extra DDASIT/DDDSIT items
	suite.Run("Success - DDFSIT creation approved - no SITDestinationFinalAddress", func() {
		shipment, creator, reServiceDDFSIT := setupTestData()
		setupAdditionalSIT()

		serviceItemDDFSIT := models.MTOServiceItem{
			MoveTaskOrderID:  shipment.MoveTaskOrderID,
			MoveTaskOrder:    shipment.MoveTaskOrder,
			MTOShipmentID:    &shipment.ID,
			MTOShipment:      shipment,
			ReService:        reServiceDDFSIT,
			SITEntryDate:     &sitEntryDate,
			SITDepartureDate: &sitDepartureDate,
			CustomerContacts: getCustomerContacts(),
			Status:           models.MTOServiceItemStatusSubmitted,
		}

		createdServiceItems, _, err := creator.CreateMTOServiceItem(suite.AppContextForTest(), &serviceItemDDFSIT)
		suite.NotNil(createdServiceItems)
		suite.NoError(err)

		createdServiceItemList := *createdServiceItems
		suite.Equal(len(createdServiceItemList), 4)

		// check the returned items for the correct data
		numDDASITFound := 0
		numDDDSITFound := 0
		numDDFSITFound := 0
		numDDSFSCFound := 0
		for _, item := range createdServiceItemList {
			suite.Equal(item.MoveTaskOrderID, serviceItemDDFSIT.MoveTaskOrderID)
			suite.Equal(item.MTOShipmentID, serviceItemDDFSIT.MTOShipmentID)
			suite.Equal(item.SITEntryDate, serviceItemDDFSIT.SITEntryDate)
			suite.Equal(item.SITDepartureDate, serviceItemDDFSIT.SITDepartureDate)

			if item.ReService.Code == models.ReServiceCodeDDDSIT || item.ReService.Code == models.ReServiceCodeDDSFSC {
				suite.Equal(*item.SITDeliveryMiles, 400)
			}

			if item.ReService.Code == models.ReServiceCodeDDASIT {
				numDDASITFound++
			}
			if item.ReService.Code == models.ReServiceCodeDDDSIT {
				numDDDSITFound++
			}
			if item.ReService.Code == models.ReServiceCodeDDFSIT {
				numDDFSITFound++
				suite.Equal(len(item.CustomerContacts), len(serviceItemDDFSIT.CustomerContacts))
			}
			if item.ReService.Code == models.ReServiceCodeDDDSIT {
				numDDSFSCFound++
			}
		}
		suite.Equal(numDDASITFound, 1)
		suite.Equal(numDDDSITFound, 1)
		suite.Equal(numDDFSITFound, 1)
		suite.Equal(numDDSFSCFound, 1)

		// We create one set of customer contacts and attach them to each destination service item.
		// This portion verifies that.
		suite.Equal(createdServiceItemList[1].CustomerContacts[0], serviceItemDDFSIT.CustomerContacts[0])
		suite.Equal(createdServiceItemList[1].CustomerContacts[1], serviceItemDDFSIT.CustomerContacts[1])
		suite.Equal(createdServiceItemList[2].CustomerContacts[0], serviceItemDDFSIT.CustomerContacts[0])
		suite.Equal(createdServiceItemList[2].CustomerContacts[1], serviceItemDDFSIT.CustomerContacts[1])
	})

	// Failed creation of DDFSIT because of duplicate service for shipment
	suite.Run("Failure - duplicate DDFSIT", func() {
		shipment, creator, reServiceDDFSIT := setupTestData()
		setupAdditionalSIT()

		serviceItemDDFSIT := models.MTOServiceItem{
			MoveTaskOrderID:  shipment.MoveTaskOrderID,
			MoveTaskOrder:    shipment.MoveTaskOrder,
			MTOShipmentID:    &shipment.ID,
			MTOShipment:      shipment,
			ReService:        reServiceDDFSIT,
			SITEntryDate:     &sitEntryDate,
			CustomerContacts: getCustomerContacts(),
			Status:           models.MTOServiceItemStatusSubmitted,
		}

		createdServiceItems, _, err := creator.CreateMTOServiceItem(suite.AppContextForTest(), &serviceItemDDFSIT)
		suite.NotNil(createdServiceItems)
		suite.NoError(err)

		// Make a second attempt to add a DDFSIT
		createdServiceItems, _, err = creator.CreateMTOServiceItem(suite.AppContextForTest(), &serviceItemDDFSIT)
		suite.Nil(createdServiceItems)
		suite.Error(err)
		suite.IsType(apperror.ConflictError{}, err)
		suite.Contains(err.Error(), fmt.Sprintf("A service item with reServiceCode %s already exists for this move and/or shipment.", models.ReServiceCodeDDFSIT))
	})

	suite.Run("Failure - SIT entry date is before FADD for DDFSIT creation", func() {
		shipment, creator, reServiceDDFSIT := setupTestData()
		setupAdditionalSIT()

		sitEntryDateBeforeToday := time.Now().AddDate(0, 0, -1)

		serviceItemDDFSIT := models.MTOServiceItem{
			MoveTaskOrderID:  shipment.MoveTaskOrderID,
			MoveTaskOrder:    shipment.MoveTaskOrder,
			MTOShipmentID:    &shipment.ID,
			MTOShipment:      shipment,
			ReService:        reServiceDDFSIT,
			SITEntryDate:     &sitEntryDateBeforeToday,
			CustomerContacts: getCustomerContacts(),
			Status:           models.MTOServiceItemStatusSubmitted,
		}

		// Make a second attempt to add a DDFSIT
		serviceItem, _, err := creator.CreateMTOServiceItem(suite.AppContextForTest(), &serviceItemDDFSIT)
		suite.Nil(serviceItem)
		suite.Error(err)
		suite.IsType(apperror.UnprocessableEntityError{}, err)
		expectedError := fmt.Sprintf(
			"the SIT Entry Date (%s) cannot be before the First Available Delivery Date (%s)",
			serviceItemDDFSIT.SITEntryDate.Format("2006-01-02"),
			serviceItemDDFSIT.CustomerContacts[0].FirstAvailableDeliveryDate.Format("2006-01-02"),
		)
		suite.Contains(err.Error(), expectedError)
	})

	suite.Run("Do not create DDFSIT if departure date is after entry date", func() {
		shipment, creator, reServiceDDFSIT := setupTestData()
		serviceItemDDFSIT := factory.BuildMTOServiceItem(nil, []factory.Customization{
			{
				Model: models.MTOServiceItem{
					SITEntryDate:     models.TimePointer(time.Now().AddDate(0, 0, 1)),
					SITDepartureDate: models.TimePointer(time.Now()),
				},
			},
			{
				Model:    reServiceDDFSIT,
				LinkOnly: true,
			},
			{
				Model:    shipment,
				LinkOnly: true,
			},
		}, nil)
		_, _, err := creator.CreateMTOServiceItem(suite.AppContextForTest(), &serviceItemDDFSIT)
		suite.Error(err)
		expectedError := fmt.Sprintf(
			"the SIT Departure Date (%s) must be after the SIT Entry Date (%s)",
			serviceItemDDFSIT.SITDepartureDate.Format("2006-01-02"),
			serviceItemDDFSIT.SITEntryDate.Format("2006-01-02"),
		)
		suite.Contains(err.Error(), expectedError)
	})

	suite.Run("Do not create DDFSIT if departure date is the same as entry date", func() {
		today := models.TimePointer(time.Now())
		shipment, creator, reServiceDDFSIT := setupTestData()
		serviceItemDDFSIT := factory.BuildMTOServiceItem(nil, []factory.Customization{
			{
				Model: models.MTOServiceItem{
					SITEntryDate:     today,
					SITDepartureDate: today,
				},
			},
			{
				Model:    reServiceDDFSIT,
				LinkOnly: true,
			},
			{
				Model:    shipment,
				LinkOnly: true,
			},
		}, nil)
		_, _, err := creator.CreateMTOServiceItem(suite.AppContextForTest(), &serviceItemDDFSIT)
		suite.Error(err)
		expectedError := fmt.Sprintf(
			"the SIT Departure Date (%s) must be after the SIT Entry Date (%s)",
			serviceItemDDFSIT.SITDepartureDate.Format("2006-01-02"),
			serviceItemDDFSIT.SITEntryDate.Format("2006-01-02"),
		)
		suite.Contains(err.Error(), expectedError)
	})

	// Successful creation of DDASIT service item
	suite.Run("Success - DDASIT creation approved", func() {
		shipment, creator, reServiceDDFSIT := setupTestData()
		reServiceDDASIT, _, _ := setupAdditionalSIT()

		// First create a DDFSIT because it's required to request a DDASIT
		serviceItemDDFSIT := models.MTOServiceItem{
			MoveTaskOrderID:  shipment.MoveTaskOrderID,
			MoveTaskOrder:    shipment.MoveTaskOrder,
			MTOShipmentID:    &shipment.ID,
			MTOShipment:      shipment,
			ReService:        reServiceDDFSIT,
			SITEntryDate:     &sitEntryDate,
			CustomerContacts: getCustomerContacts(),
			Status:           models.MTOServiceItemStatusSubmitted,
		}

		createdServiceItems, _, err := creator.CreateMTOServiceItem(suite.AppContextForTest(), &serviceItemDDFSIT)
		suite.NotNil(createdServiceItems)
		suite.NoError(err)

		// Then attempt to create a DDASIT
		serviceItemDDASIT := models.MTOServiceItem{
			MoveTaskOrderID: shipment.MoveTaskOrderID,
			MoveTaskOrder:   shipment.MoveTaskOrder,
			MTOShipmentID:   &shipment.ID,
			MTOShipment:     shipment,
			ReService:       reServiceDDASIT,
			Status:          models.MTOServiceItemStatusSubmitted,
		}

		createdServiceItems, _, err = creator.CreateMTOServiceItem(suite.AppContextForTest(), &serviceItemDDASIT)
		suite.NotNil(createdServiceItems)
		suite.NoError(err)
		suite.Equal(len(*createdServiceItems), 1)

		createdServiceItemsList := *createdServiceItems
		suite.Equal(createdServiceItemsList[0].ReService.Code, models.ReServiceCodeDDASIT)
		// The time on the date doesn't matter, so let's just check the date:
		suite.Equal(createdServiceItemsList[0].SITEntryDate.Day(), sitEntryDate.Day())
		suite.Equal(createdServiceItemsList[0].SITEntryDate.Month(), sitEntryDate.Month())
		suite.Equal(createdServiceItemsList[0].SITEntryDate.Year(), sitEntryDate.Year())
	})

	// Failed creation of DDASIT service item due to no DDFSIT on shipment
	suite.Run("Failure - DDASIT creation needs DDFSIT", func() {

		// Make the necessary SIT code objects
		reServiceDDASIT, _, _ := setupAdditionalSIT()
		factory.FetchReServiceByCode(suite.DB(), models.ReServiceCodeDDFSIT)

		// Make a shipment with no DDFSIT
		now := time.Now()
		shipmentNoDDFSIT := factory.BuildMTOShipment(suite.DB(), []factory.Customization{
			{
				Model: models.Move{
					AvailableToPrimeAt: &now,
					ApprovedAt:         &now,
					Status:             models.MoveStatusAPPROVED,
				},
			},
		}, nil)
		serviceItemDDASIT := models.MTOServiceItem{
			MoveTaskOrderID: shipmentNoDDFSIT.MoveTaskOrderID,
			MoveTaskOrder:   shipmentNoDDFSIT.MoveTaskOrder,
			MTOShipmentID:   &shipmentNoDDFSIT.ID,
			MTOShipment:     shipmentNoDDFSIT,
			ReService:       reServiceDDASIT,
			Status:          models.MTOServiceItemStatusSubmitted,
		}

		builder := query.NewQueryBuilder()
		moveRouter := moverouter.NewMoveRouter()
		planner := &mocks.Planner{}
		planner.On("ZipTransitDistance",
			mock.AnythingOfType("*appcontext.appContext"),
			mock.Anything,
			mock.Anything,
			false,
		).Return(400, nil)
		creator := NewMTOServiceItemCreator(planner, builder, moveRouter, ghcrateengine.NewDomesticUnpackPricer(), ghcrateengine.NewDomesticPackPricer(), ghcrateengine.NewDomesticLinehaulPricer(), ghcrateengine.NewDomesticShorthaulPricer(), ghcrateengine.NewDomesticOriginPricer(), ghcrateengine.NewDomesticDestinationPricer(), ghcrateengine.NewFuelSurchargePricer())
		createdServiceItems, _, err := creator.CreateMTOServiceItem(suite.AppContextForTest(), &serviceItemDDASIT)

		suite.Nil(createdServiceItems)
		suite.Error(err)
		suite.IsType(apperror.NotFoundError{}, err)
		suite.Contains(err.Error(), "No matching first-day SIT service item found")
		suite.Contains(err.Error(), shipmentNoDDFSIT.ID.String())
	})

	// Failed creation of DDDSIT service item
	suite.Run("Failure - cannot create DDDSIT", func() {
		shipment, creator, _ := setupTestData()
		_, reServiceDDDSIT, _ := setupAdditionalSIT()

		serviceItemDDDSIT := models.MTOServiceItem{
			MoveTaskOrder:    shipment.MoveTaskOrder,
			MoveTaskOrderID:  shipment.MoveTaskOrderID,
			MTOShipment:      shipment,
			MTOShipmentID:    &shipment.ID,
			ReService:        reServiceDDDSIT,
			SITEntryDate:     &sitEntryDate,
			CustomerContacts: getCustomerContacts(),
		}

		createdServiceItems, _, err := creator.CreateMTOServiceItem(suite.AppContextForTest(), &serviceItemDDDSIT)
		suite.Nil(createdServiceItems)
		suite.Error(err)
		suite.IsType(apperror.InvalidInputError{}, err)
		suite.Contains(err.Error(), models.ReServiceCodeDDDSIT)

		invalidInputError := err.(apperror.InvalidInputError)
		suite.NotEmpty(invalidInputError.ValidationErrors)
		suite.Contains(invalidInputError.ValidationErrors.Keys(), "reServiceCode")
	})

	// Failed creation of DDSFSC service item
	suite.Run("Failure - cannot create DDSFSC", func() {
		shipment, creator, _ := setupTestData()
		_, _, reServiceDDSFSC := setupAdditionalSIT()

		serviceItemDDSFSC := models.MTOServiceItem{
			MoveTaskOrder:    shipment.MoveTaskOrder,
			MoveTaskOrderID:  shipment.MoveTaskOrderID,
			MTOShipment:      shipment,
			MTOShipmentID:    &shipment.ID,
			ReService:        reServiceDDSFSC,
			SITEntryDate:     &sitEntryDate,
			CustomerContacts: getCustomerContacts(),
		}

		createdServiceItems, _, err := creator.CreateMTOServiceItem(suite.AppContextForTest(), &serviceItemDDSFSC)
		suite.Nil(createdServiceItems)
		suite.Error(err)
		suite.IsType(apperror.InvalidInputError{}, err)
		suite.Contains(err.Error(), models.ReServiceCodeDDSFSC)

		invalidInputError := err.(apperror.InvalidInputError)
		suite.NotEmpty(invalidInputError.ValidationErrors)
		suite.Contains(invalidInputError.ValidationErrors.Keys(), "reServiceCode")
	})
<<<<<<< HEAD
=======

	suite.Run("Failure - cannot create domestic service item international domestic shipment", func() {
		move := factory.BuildAvailableToPrimeMove(suite.DB(), nil, nil)
		dimension := models.MTOServiceItemDimension{
			Type:      models.DimensionTypeItem,
			Length:    12000,
			Height:    12000,
			Width:     12000,
			CreatedAt: time.Now(),
			UpdatedAt: time.Now(),
		}

		// setup domestic shipment
		shipment := factory.BuildMTOShipment(suite.DB(), []factory.Customization{
			{
				Model:    move,
				LinkOnly: true,
			},
			{
				Model: models.MTOShipment{
					MarketCode: models.MarketCodeInternational,
				},
			},
		}, nil)
		destAddress := factory.BuildDefaultAddress(suite.DB())

		// setup international service item. must fail validation for a domestic shipment
		reServiceDDFSIT := factory.FetchReServiceByCode(suite.DB(), models.ReServiceCodeDDFSIT)
		internationalServiceItem := models.MTOServiceItem{
			MoveTaskOrderID:              move.ID,
			MoveTaskOrder:                move,
			ReService:                    reServiceDDFSIT,
			MTOShipmentID:                &shipment.ID,
			MTOShipment:                  shipment,
			Dimensions:                   models.MTOServiceItemDimensions{dimension},
			Status:                       models.MTOServiceItemStatusSubmitted,
			SITDestinationFinalAddressID: &destAddress.ID,
			SITDestinationFinalAddress:   &destAddress,
		}

		builder := query.NewQueryBuilder()
		moveRouter := moverouter.NewMoveRouter()
		planner := &mocks.Planner{}
		planner.On("ZipTransitDistance",
			mock.AnythingOfType("*appcontext.appContext"),
			mock.Anything,
			mock.Anything,
			false,
		).Return(400, nil)
		creator := NewMTOServiceItemCreator(planner, builder, moveRouter, ghcrateengine.NewDomesticUnpackPricer(), ghcrateengine.NewDomesticPackPricer(), ghcrateengine.NewDomesticLinehaulPricer(), ghcrateengine.NewDomesticShorthaulPricer(), ghcrateengine.NewDomesticOriginPricer(), ghcrateengine.NewDomesticDestinationPricer(), ghcrateengine.NewFuelSurchargePricer())

		createdServiceItems, _, err := creator.CreateMTOServiceItem(suite.AppContextForTest(), &internationalServiceItem)
		suite.Nil(createdServiceItems)
		suite.Error(err)
		suite.IsType(apperror.InvalidInputError{}, err)

		suite.Contains(err.Error(), "cannot create domestic service items for international shipment")
	})

	suite.Run("Failure - cannot create international service item for domestic shipment", func() {
		move := factory.BuildAvailableToPrimeMove(suite.DB(), nil, nil)
		dimension := models.MTOServiceItemDimension{
			Type:      models.DimensionTypeItem,
			Length:    12000,
			Height:    12000,
			Width:     12000,
			CreatedAt: time.Now(),
			UpdatedAt: time.Now(),
		}

		// setup domestic shipment
		shipment := factory.BuildMTOShipment(suite.DB(), []factory.Customization{
			{
				Model:    move,
				LinkOnly: true,
			},
			{
				Model: models.MTOShipment{
					MarketCode: models.MarketCodeDomestic,
				},
			},
		}, nil)
		destAddress := factory.BuildDefaultAddress(suite.DB())

		// setup international service item. must fail validation for a domestic shipment
		reServiceIDFSIT := factory.FetchReServiceByCode(suite.DB(), models.ReServiceCodeIDFSIT)
		internationalServiceItem := models.MTOServiceItem{
			MoveTaskOrderID:              move.ID,
			MoveTaskOrder:                move,
			ReService:                    reServiceIDFSIT,
			MTOShipmentID:                &shipment.ID,
			MTOShipment:                  shipment,
			Dimensions:                   models.MTOServiceItemDimensions{dimension},
			Status:                       models.MTOServiceItemStatusSubmitted,
			SITDestinationFinalAddressID: &destAddress.ID,
			SITDestinationFinalAddress:   &destAddress,
		}

		builder := query.NewQueryBuilder()
		moveRouter := moverouter.NewMoveRouter()
		planner := &mocks.Planner{}
		planner.On("ZipTransitDistance",
			mock.AnythingOfType("*appcontext.appContext"),
			mock.Anything,
			mock.Anything,
			false,
		).Return(400, nil)
		creator := NewMTOServiceItemCreator(planner, builder, moveRouter, ghcrateengine.NewDomesticUnpackPricer(), ghcrateengine.NewDomesticPackPricer(), ghcrateengine.NewDomesticLinehaulPricer(), ghcrateengine.NewDomesticShorthaulPricer(), ghcrateengine.NewDomesticOriginPricer(), ghcrateengine.NewDomesticDestinationPricer(), ghcrateengine.NewFuelSurchargePricer())

		createdServiceItems, _, err := creator.CreateMTOServiceItem(suite.AppContextForTest(), &internationalServiceItem)
		suite.Nil(createdServiceItems)
		suite.Error(err)
		suite.IsType(apperror.InvalidInputError{}, err)

		suite.Contains(err.Error(), "cannot create international service items for domestic shipment")
	})
>>>>>>> 28b8aa5e
}

func (suite *MTOServiceItemServiceSuite) TestPriceEstimator() {
	suite.Run("Calcuating price estimated on creation for HHG ", func() {
		setupTestData := func() models.MTOShipment {
			// Set up data to use for all Origin SIT Service Item tests

			move := factory.BuildAvailableToPrimeMove(suite.DB(), nil, nil)
			estimatedPrimeWeight := unit.Pound(6000)
			pickupDate := time.Date(2024, time.July, 31, 12, 0, 0, 0, time.UTC)
			pickupAddress := factory.BuildAddress(suite.DB(), nil, []factory.Trait{factory.GetTraitAddress2})
			deliveryAddress := factory.BuildAddress(suite.DB(), nil, []factory.Trait{factory.GetTraitAddress3})

			mtoShipment := factory.BuildMTOShipmentMinimal(suite.DB(), []factory.Customization{
				{
					Model:    move,
					LinkOnly: true,
				},
				{
					Model:    pickupAddress,
					LinkOnly: true,
					Type:     &factory.Addresses.PickupAddress,
				},
				{
					Model:    deliveryAddress,
					LinkOnly: true,
					Type:     &factory.Addresses.DeliveryAddress,
				},
				{
					Model: models.MTOShipment{
						PrimeEstimatedWeight: &estimatedPrimeWeight,
						RequestedPickupDate:  &pickupDate,
					},
				},
			}, nil)

			return mtoShipment
		}

		reServiceCodeDOP := factory.FetchReServiceByCode(suite.DB(), models.ReServiceCodeDOP)
		reServiceCodeDPK := factory.FetchReServiceByCode(suite.DB(), models.ReServiceCodeDPK)
		reServiceCodeDDP := factory.FetchReServiceByCode(suite.DB(), models.ReServiceCodeDDP)
		reServiceCodeDUPK := factory.FetchReServiceByCode(suite.DB(), models.ReServiceCodeDUPK)
		reServiceCodeDLH := factory.FetchReServiceByCode(suite.DB(), models.ReServiceCodeDLH)
		reServiceCodeDSH := factory.FetchReServiceByCode(suite.DB(), models.ReServiceCodeDSH)
		reServiceCodeFSC := factory.FetchReServiceByCode(suite.DB(), models.ReServiceCodeFSC)

		startDate := time.Now().AddDate(-1, 0, 0)
		endDate := startDate.AddDate(1, 1, 1)
		sitEntryDate := time.Date(2020, time.October, 24, 0, 0, 0, 0, time.UTC)
		sitPostalCode := "99999"
		reason := "lorem ipsum"

		contract := testdatagen.FetchOrMakeReContract(suite.DB(), testdatagen.Assertions{})
		contractYear := testdatagen.MakeReContractYear(suite.DB(),
			testdatagen.Assertions{
				ReContractYear: models.ReContractYear{
					Name:                 "Test Contract Year",
					EscalationCompounded: 1.125,
					StartDate:            startDate,
					EndDate:              endDate,
				},
			})

		serviceArea := testdatagen.MakeReDomesticServiceArea(suite.DB(),
			testdatagen.Assertions{
				ReDomesticServiceArea: models.ReDomesticServiceArea{
					Contract:         contractYear.Contract,
					ServiceArea:      "945",
					ServicesSchedule: 1,
				},
			})

		serviceAreaDest := testdatagen.MakeReDomesticServiceArea(suite.DB(),
			testdatagen.Assertions{
				ReDomesticServiceArea: models.ReDomesticServiceArea{
					Contract:         contractYear.Contract,
					ServiceArea:      "503",
					ServicesSchedule: 1,
				},
			})

		serviceAreaPriceDOP := models.ReDomesticServiceAreaPrice{
			ContractID:            contractYear.Contract.ID,
			ServiceID:             reServiceCodeDOP.ID,
			IsPeakPeriod:          true,
			DomesticServiceAreaID: serviceArea.ID,
			PriceCents:            unit.Cents(1234),
		}

		serviceAreaPriceDPK := factory.FetchOrMakeDomesticOtherPrice(suite.DB(), []factory.Customization{
			{
				Model: models.ReDomesticOtherPrice{
					ContractID:   contractYear.Contract.ID,
					ServiceID:    reServiceCodeDPK.ID,
					IsPeakPeriod: true,
					Schedule:     1,
					PriceCents:   unit.Cents(121),
				},
			},
		}, nil)

		serviceAreaPriceDDP := models.ReDomesticServiceAreaPrice{
			ContractID:            contractYear.Contract.ID,
			ServiceID:             reServiceCodeDDP.ID,
			IsPeakPeriod:          true,
			DomesticServiceAreaID: serviceAreaDest.ID,
			PriceCents:            unit.Cents(482),
		}

		serviceAreaPriceDUPK := factory.FetchOrMakeDomesticOtherPrice(suite.DB(), []factory.Customization{
			{
				Model: models.ReDomesticOtherPrice{
					ContractID:   contractYear.Contract.ID,
					ServiceID:    reServiceCodeDUPK.ID,
					IsPeakPeriod: true,
					Schedule:     1,
					PriceCents:   unit.Cents(945),
				},
			},
		}, nil)

		serviceAreaPriceDLH := models.ReDomesticLinehaulPrice{
			ContractID:            contractYear.Contract.ID,
			WeightLower:           500,
			WeightUpper:           10000,
			MilesLower:            1,
			MilesUpper:            10000,
			IsPeakPeriod:          true,
			DomesticServiceAreaID: serviceArea.ID,
			PriceMillicents:       unit.Millicents(482),
		}

		serviceAreaPriceDSH := models.ReDomesticServiceAreaPrice{
			ContractID:            contractYear.Contract.ID,
			ServiceID:             reServiceCodeDSH.ID,
			IsPeakPeriod:          true,
			DomesticServiceAreaID: serviceArea.ID,
			PriceCents:            unit.Cents(999),
		}

		testdatagen.FetchOrMakeGHCDieselFuelPrice(suite.DB(), testdatagen.Assertions{
			GHCDieselFuelPrice: models.GHCDieselFuelPrice{
				FuelPriceInMillicents: unit.Millicents(281400),
				PublicationDate:       time.Date(2020, time.March, 9, 0, 0, 0, 0, time.UTC),
				EffectiveDate:         time.Date(2020, time.March, 10, 0, 0, 0, 0, time.UTC),
				EndDate:               time.Date(2025, time.March, 17, 0, 0, 0, 0, time.UTC),
			},
		})

		suite.MustSave(&serviceAreaPriceDOP)
		suite.MustSave(&serviceAreaPriceDPK)
		suite.MustSave(&serviceAreaPriceDDP)
		suite.MustSave(&serviceAreaPriceDUPK)
		suite.MustSave(&serviceAreaPriceDLH)
		suite.MustSave(&serviceAreaPriceDSH)

		testdatagen.FetchOrMakeReZip3(suite.DB(), testdatagen.Assertions{
			ReZip3: models.ReZip3{
				Contract:            contract,
				ContractID:          contract.ID,
				DomesticServiceArea: serviceArea,
				Zip3:                "945",
			},
		})

		testdatagen.FetchOrMakeReZip3(suite.DB(), testdatagen.Assertions{
			ReZip3: models.ReZip3{
				Contract:            contract,
				ContractID:          contract.ID,
				DomesticServiceArea: serviceAreaDest,
				Zip3:                "503",
			},
		})

		shipment := setupTestData()
		actualPickupAddress := factory.BuildAddress(suite.DB(), nil, []factory.Trait{factory.GetTraitAddress2})
		serviceItemDOP := models.MTOServiceItem{
			MoveTaskOrder:             shipment.MoveTaskOrder,
			MoveTaskOrderID:           shipment.MoveTaskOrderID,
			MTOShipment:               shipment,
			MTOShipmentID:             &shipment.ID,
			ReService:                 reServiceCodeDOP,
			SITEntryDate:              &sitEntryDate,
			SITPostalCode:             &sitPostalCode,
			Reason:                    &reason,
			SITOriginHHGActualAddress: &actualPickupAddress,
			Status:                    models.MTOServiceItemStatusSubmitted,
		}

		serviceItemDPK := models.MTOServiceItem{
			MoveTaskOrder:             shipment.MoveTaskOrder,
			MoveTaskOrderID:           shipment.MoveTaskOrderID,
			MTOShipment:               shipment,
			MTOShipmentID:             &shipment.ID,
			ReService:                 reServiceCodeDPK,
			SITEntryDate:              &sitEntryDate,
			SITPostalCode:             &sitPostalCode,
			Reason:                    &reason,
			SITOriginHHGActualAddress: &actualPickupAddress,
			Status:                    models.MTOServiceItemStatusSubmitted,
		}

		serviceItemDDP := models.MTOServiceItem{
			MoveTaskOrder:             shipment.MoveTaskOrder,
			MoveTaskOrderID:           shipment.MoveTaskOrderID,
			MTOShipment:               shipment,
			MTOShipmentID:             &shipment.ID,
			ReService:                 reServiceCodeDDP,
			SITEntryDate:              &sitEntryDate,
			SITPostalCode:             &sitPostalCode,
			Reason:                    &reason,
			SITOriginHHGActualAddress: &actualPickupAddress,
			Status:                    models.MTOServiceItemStatusSubmitted,
		}

		serviceItemDUPK := models.MTOServiceItem{
			MoveTaskOrder:             shipment.MoveTaskOrder,
			MoveTaskOrderID:           shipment.MoveTaskOrderID,
			MTOShipment:               shipment,
			MTOShipmentID:             &shipment.ID,
			ReService:                 reServiceCodeDUPK,
			SITEntryDate:              &sitEntryDate,
			SITPostalCode:             &sitPostalCode,
			Reason:                    &reason,
			SITOriginHHGActualAddress: &actualPickupAddress,
			Status:                    models.MTOServiceItemStatusSubmitted,
		}

		serviceItemDLH := models.MTOServiceItem{
			MoveTaskOrder:             shipment.MoveTaskOrder,
			MoveTaskOrderID:           shipment.MoveTaskOrderID,
			MTOShipment:               shipment,
			MTOShipmentID:             &shipment.ID,
			ReService:                 reServiceCodeDLH,
			SITEntryDate:              &sitEntryDate,
			SITPostalCode:             &sitPostalCode,
			Reason:                    &reason,
			SITOriginHHGActualAddress: &actualPickupAddress,
			Status:                    models.MTOServiceItemStatusSubmitted,
		}

		serviceItemDSH := models.MTOServiceItem{
			MoveTaskOrder:             shipment.MoveTaskOrder,
			MoveTaskOrderID:           shipment.MoveTaskOrderID,
			MTOShipment:               shipment,
			MTOShipmentID:             &shipment.ID,
			ReService:                 reServiceCodeDSH,
			SITEntryDate:              &sitEntryDate,
			SITPostalCode:             &sitPostalCode,
			Reason:                    &reason,
			SITOriginHHGActualAddress: &actualPickupAddress,
			Status:                    models.MTOServiceItemStatusSubmitted,
		}

		serviceItemFSC := models.MTOServiceItem{
			MoveTaskOrder:             shipment.MoveTaskOrder,
			MoveTaskOrderID:           shipment.MoveTaskOrderID,
			MTOShipment:               shipment,
			MTOShipmentID:             &shipment.ID,
			ReService:                 reServiceCodeFSC,
			SITEntryDate:              &sitEntryDate,
			SITPostalCode:             &sitPostalCode,
			Reason:                    &reason,
			SITOriginHHGActualAddress: &actualPickupAddress,
			Status:                    models.MTOServiceItemStatusSubmitted,
		}

		builder := query.NewQueryBuilder()
		moveRouter := moverouter.NewMoveRouter()
		planner := &mocks.Planner{}
		planner.On("ZipTransitDistance",
			mock.AnythingOfType("*appcontext.appContext"),
			mock.Anything,
			mock.Anything,
			false,
		).Return(400, nil)
		creator := NewMTOServiceItemCreator(planner, builder, moveRouter, ghcrateengine.NewDomesticUnpackPricer(), ghcrateengine.NewDomesticPackPricer(), ghcrateengine.NewDomesticLinehaulPricer(), ghcrateengine.NewDomesticShorthaulPricer(), ghcrateengine.NewDomesticOriginPricer(), ghcrateengine.NewDomesticDestinationPricer(), ghcrateengine.NewFuelSurchargePricer())

		dopEstimatedPriceInCents, _ := creator.FindEstimatedPrice(suite.AppContextForTest(), &serviceItemDOP, shipment)
		suite.Equal(unit.Cents(67188), dopEstimatedPriceInCents)

		dpkEstimatedPriceInCents, _ := creator.FindEstimatedPrice(suite.AppContextForTest(), &serviceItemDPK, shipment)
		suite.Equal(unit.Cents(594000), dpkEstimatedPriceInCents)

		ddpEstimatedPriceInCents, _ := creator.FindEstimatedPrice(suite.AppContextForTest(), &serviceItemDDP, shipment)
		suite.Equal(unit.Cents(46464), ddpEstimatedPriceInCents)

		dupkEstimatedPriceInCents, _ := creator.FindEstimatedPrice(suite.AppContextForTest(), &serviceItemDUPK, shipment)
		suite.Equal(unit.Cents(48246), dupkEstimatedPriceInCents)

		dlhEstimatedPriceInCents, _ := creator.FindEstimatedPrice(suite.AppContextForTest(), &serviceItemDLH, shipment)
		suite.Equal(unit.Cents(13619760), dlhEstimatedPriceInCents)

		dshEstimatedPriceInCents, _ := creator.FindEstimatedPrice(suite.AppContextForTest(), &serviceItemDSH, shipment)
		suite.Equal(unit.Cents(11088000), dshEstimatedPriceInCents)

		fscEstimatedPriceInCents, _ := creator.FindEstimatedPrice(suite.AppContextForTest(), &serviceItemFSC, shipment)
		suite.Equal(unit.Cents(-168), fscEstimatedPriceInCents)
	})

	suite.Run("Calcuating price estimated on creation for NTS shipment ", func() {
		setupTestData := func() models.MTOShipment {
			// Set up data to use for all Origin SIT Service Item tests

			move := factory.BuildAvailableToPrimeMove(suite.DB(), nil, nil)
			estimatedPrimeWeight := unit.Pound(6000)
			pickupDate := time.Date(2024, time.July, 31, 12, 0, 0, 0, time.UTC)
			pickupAddress := factory.BuildAddress(suite.DB(), nil, []factory.Trait{factory.GetTraitAddress2})
			deliveryAddress := factory.BuildAddress(suite.DB(), nil, []factory.Trait{factory.GetTraitAddress3})

			mtoShipment := factory.BuildMTOShipmentMinimal(suite.DB(), []factory.Customization{
				{
					Model:    move,
					LinkOnly: true,
				},
				{
					Model:    pickupAddress,
					LinkOnly: true,
					Type:     &factory.Addresses.PickupAddress,
				},
				{
					Model:    deliveryAddress,
					LinkOnly: true,
					Type:     &factory.Addresses.DeliveryAddress,
				},
				{
					Model: models.MTOShipment{
						PrimeEstimatedWeight: &estimatedPrimeWeight,
						RequestedPickupDate:  &pickupDate,
						ShipmentType:         models.MTOShipmentTypeHHGOutOfNTS,
					},
				},
			}, nil)

			return mtoShipment
		}

		reServiceCodeDOP := factory.FetchReServiceByCode(suite.DB(), models.ReServiceCodeDOP)
		reServiceCodeDPK := factory.FetchReServiceByCode(suite.DB(), models.ReServiceCodeDPK)
		reServiceCodeDDP := factory.FetchReServiceByCode(suite.DB(), models.ReServiceCodeDDP)
		reServiceCodeDUPK := factory.FetchReServiceByCode(suite.DB(), models.ReServiceCodeDUPK)
		reServiceCodeDLH := factory.FetchReServiceByCode(suite.DB(), models.ReServiceCodeDLH)
		reServiceCodeDSH := factory.FetchReServiceByCode(suite.DB(), models.ReServiceCodeDSH)
		reServiceCodeFSC := factory.FetchReServiceByCode(suite.DB(), models.ReServiceCodeFSC)

		startDate := time.Now().AddDate(-1, 0, 0)
		endDate := startDate.AddDate(1, 1, 1)
		sitEntryDate := time.Date(2020, time.October, 24, 0, 0, 0, 0, time.UTC)
		sitPostalCode := "99999"
		reason := "lorem ipsum"

		contract := testdatagen.FetchOrMakeReContract(suite.DB(), testdatagen.Assertions{})
		contractYear := testdatagen.FetchOrMakeReContractYear(suite.DB(),
			testdatagen.Assertions{
				ReContractYear: models.ReContractYear{
					Name:                 "Test Contract Year",
					EscalationCompounded: 1.125,
					StartDate:            startDate,
					EndDate:              endDate,
				},
			})

		serviceArea := testdatagen.FetchOrMakeReDomesticServiceArea(suite.DB(),
			testdatagen.Assertions{
				ReDomesticServiceArea: models.ReDomesticServiceArea{
					Contract:         contractYear.Contract,
					ServiceArea:      "945",
					ServicesSchedule: 1,
				},
			})

		serviceAreaDest := testdatagen.MakeReDomesticServiceArea(suite.DB(),
			testdatagen.Assertions{
				ReDomesticServiceArea: models.ReDomesticServiceArea{
					Contract:         contractYear.Contract,
					ServiceArea:      "503",
					ServicesSchedule: 1,
				},
			})

		serviceAreaPriceDOP := models.ReDomesticServiceAreaPrice{
			ContractID:            contractYear.Contract.ID,
			ServiceID:             reServiceCodeDOP.ID,
			IsPeakPeriod:          true,
			DomesticServiceAreaID: serviceArea.ID,
			PriceCents:            unit.Cents(1234),
		}

		serviceAreaPriceDPK := factory.FetchOrMakeDomesticOtherPrice(suite.DB(), []factory.Customization{
			{
				Model: models.ReDomesticOtherPrice{
					ContractID:   contractYear.Contract.ID,
					ServiceID:    reServiceCodeDPK.ID,
					IsPeakPeriod: true,
					Schedule:     1,
					PriceCents:   unit.Cents(121),
				},
			},
		}, nil)

		serviceAreaPriceDDP := models.ReDomesticServiceAreaPrice{
			ContractID:            contractYear.Contract.ID,
			ServiceID:             reServiceCodeDDP.ID,
			IsPeakPeriod:          true,
			DomesticServiceAreaID: serviceAreaDest.ID,
			PriceCents:            unit.Cents(482),
		}

		serviceAreaPriceDUPK := factory.FetchOrMakeDomesticOtherPrice(suite.DB(), []factory.Customization{
			{
				Model: models.ReDomesticOtherPrice{
					ContractID:   contractYear.Contract.ID,
					ServiceID:    reServiceCodeDUPK.ID,
					IsPeakPeriod: true,
					Schedule:     1,
					PriceCents:   unit.Cents(945),
				},
			},
		}, nil)

		serviceAreaPriceDLH := models.ReDomesticLinehaulPrice{
			ContractID:            contractYear.Contract.ID,
			WeightLower:           500,
			WeightUpper:           10000,
			MilesLower:            1,
			MilesUpper:            10000,
			IsPeakPeriod:          true,
			DomesticServiceAreaID: serviceArea.ID,
			PriceMillicents:       unit.Millicents(482),
		}

		serviceAreaPriceDSH := models.ReDomesticServiceAreaPrice{
			ContractID:            contractYear.Contract.ID,
			ServiceID:             reServiceCodeDSH.ID,
			IsPeakPeriod:          true,
			DomesticServiceAreaID: serviceArea.ID,
			PriceCents:            unit.Cents(999),
		}

		testdatagen.FetchOrMakeGHCDieselFuelPrice(suite.DB(), testdatagen.Assertions{
			GHCDieselFuelPrice: models.GHCDieselFuelPrice{
				FuelPriceInMillicents: unit.Millicents(281400),
				PublicationDate:       time.Date(2020, time.March, 9, 0, 0, 0, 0, time.UTC),
				EffectiveDate:         time.Date(2020, time.March, 10, 0, 0, 0, 0, time.UTC),
				EndDate:               time.Date(2025, time.March, 17, 0, 0, 0, 0, time.UTC),
			},
		})

		suite.MustSave(&serviceAreaPriceDOP)
		suite.MustSave(&serviceAreaPriceDPK)
		suite.MustSave(&serviceAreaPriceDDP)
		suite.MustSave(&serviceAreaPriceDUPK)
		suite.MustSave(&serviceAreaPriceDLH)
		suite.MustSave(&serviceAreaPriceDSH)

		testdatagen.FetchOrMakeReZip3(suite.DB(), testdatagen.Assertions{
			ReZip3: models.ReZip3{
				Contract:            contract,
				ContractID:          contract.ID,
				DomesticServiceArea: serviceArea,
				Zip3:                "945",
			},
		})

		testdatagen.FetchOrMakeReZip3(suite.DB(), testdatagen.Assertions{
			ReZip3: models.ReZip3{
				Contract:            contract,
				ContractID:          contract.ID,
				DomesticServiceArea: serviceAreaDest,
				Zip3:                "503",
			},
		})

		shipment := setupTestData()
		actualPickupAddress := factory.BuildAddress(suite.DB(), nil, []factory.Trait{factory.GetTraitAddress2})
		serviceItemDOP := models.MTOServiceItem{
			MoveTaskOrder:             shipment.MoveTaskOrder,
			MoveTaskOrderID:           shipment.MoveTaskOrderID,
			MTOShipment:               shipment,
			MTOShipmentID:             &shipment.ID,
			ReService:                 reServiceCodeDOP,
			SITEntryDate:              &sitEntryDate,
			SITPostalCode:             &sitPostalCode,
			Reason:                    &reason,
			SITOriginHHGActualAddress: &actualPickupAddress,
			Status:                    models.MTOServiceItemStatusSubmitted,
		}

		serviceItemDPK := models.MTOServiceItem{
			MoveTaskOrder:             shipment.MoveTaskOrder,
			MoveTaskOrderID:           shipment.MoveTaskOrderID,
			MTOShipment:               shipment,
			MTOShipmentID:             &shipment.ID,
			ReService:                 reServiceCodeDPK,
			SITEntryDate:              &sitEntryDate,
			SITPostalCode:             &sitPostalCode,
			Reason:                    &reason,
			SITOriginHHGActualAddress: &actualPickupAddress,
			Status:                    models.MTOServiceItemStatusSubmitted,
		}

		serviceItemDDP := models.MTOServiceItem{
			MoveTaskOrder:             shipment.MoveTaskOrder,
			MoveTaskOrderID:           shipment.MoveTaskOrderID,
			MTOShipment:               shipment,
			MTOShipmentID:             &shipment.ID,
			ReService:                 reServiceCodeDDP,
			SITEntryDate:              &sitEntryDate,
			SITPostalCode:             &sitPostalCode,
			Reason:                    &reason,
			SITOriginHHGActualAddress: &actualPickupAddress,
			Status:                    models.MTOServiceItemStatusSubmitted,
		}

		serviceItemDUPK := models.MTOServiceItem{
			MoveTaskOrder:             shipment.MoveTaskOrder,
			MoveTaskOrderID:           shipment.MoveTaskOrderID,
			MTOShipment:               shipment,
			MTOShipmentID:             &shipment.ID,
			ReService:                 reServiceCodeDUPK,
			SITEntryDate:              &sitEntryDate,
			SITPostalCode:             &sitPostalCode,
			Reason:                    &reason,
			SITOriginHHGActualAddress: &actualPickupAddress,
			Status:                    models.MTOServiceItemStatusSubmitted,
		}

		serviceItemDLH := models.MTOServiceItem{
			MoveTaskOrder:             shipment.MoveTaskOrder,
			MoveTaskOrderID:           shipment.MoveTaskOrderID,
			MTOShipment:               shipment,
			MTOShipmentID:             &shipment.ID,
			ReService:                 reServiceCodeDLH,
			SITEntryDate:              &sitEntryDate,
			SITPostalCode:             &sitPostalCode,
			Reason:                    &reason,
			SITOriginHHGActualAddress: &actualPickupAddress,
			Status:                    models.MTOServiceItemStatusSubmitted,
		}

		serviceItemDSH := models.MTOServiceItem{
			MoveTaskOrder:             shipment.MoveTaskOrder,
			MoveTaskOrderID:           shipment.MoveTaskOrderID,
			MTOShipment:               shipment,
			MTOShipmentID:             &shipment.ID,
			ReService:                 reServiceCodeDSH,
			SITEntryDate:              &sitEntryDate,
			SITPostalCode:             &sitPostalCode,
			Reason:                    &reason,
			SITOriginHHGActualAddress: &actualPickupAddress,
			Status:                    models.MTOServiceItemStatusSubmitted,
		}

		serviceItemFSC := models.MTOServiceItem{
			MoveTaskOrder:             shipment.MoveTaskOrder,
			MoveTaskOrderID:           shipment.MoveTaskOrderID,
			MTOShipment:               shipment,
			MTOShipmentID:             &shipment.ID,
			ReService:                 reServiceCodeFSC,
			SITEntryDate:              &sitEntryDate,
			SITPostalCode:             &sitPostalCode,
			Reason:                    &reason,
			SITOriginHHGActualAddress: &actualPickupAddress,
			Status:                    models.MTOServiceItemStatusSubmitted,
		}

		builder := query.NewQueryBuilder()
		moveRouter := moverouter.NewMoveRouter()
		planner := &mocks.Planner{}
		planner.On("ZipTransitDistance",
			mock.AnythingOfType("*appcontext.appContext"),
			mock.Anything,
			mock.Anything,
			false,
		).Return(800, nil)
		creator := NewMTOServiceItemCreator(planner, builder, moveRouter, ghcrateengine.NewDomesticUnpackPricer(), ghcrateengine.NewDomesticPackPricer(), ghcrateengine.NewDomesticLinehaulPricer(), ghcrateengine.NewDomesticShorthaulPricer(), ghcrateengine.NewDomesticOriginPricer(), ghcrateengine.NewDomesticDestinationPricer(), ghcrateengine.NewFuelSurchargePricer())

		dopEstimatedPriceInCents, _ := creator.FindEstimatedPrice(suite.AppContextForTest(), &serviceItemDOP, shipment)
		suite.Equal(unit.Cents(67188), dopEstimatedPriceInCents)

		dpkEstimatedPriceInCents, _ := creator.FindEstimatedPrice(suite.AppContextForTest(), &serviceItemDPK, shipment)
		suite.Equal(unit.Cents(594000), dpkEstimatedPriceInCents)

		ddpEstimatedPriceInCents, _ := creator.FindEstimatedPrice(suite.AppContextForTest(), &serviceItemDDP, shipment)
		suite.Equal(unit.Cents(46464), ddpEstimatedPriceInCents)

		dupkEstimatedPriceInCents, _ := creator.FindEstimatedPrice(suite.AppContextForTest(), &serviceItemDUPK, shipment)
		suite.Equal(unit.Cents(48246), dupkEstimatedPriceInCents)

		dlhEstimatedPriceInCents, _ := creator.FindEstimatedPrice(suite.AppContextForTest(), &serviceItemDLH, shipment)
		suite.Equal(unit.Cents(29990400), dlhEstimatedPriceInCents)

		dshEstimatedPriceInCents, _ := creator.FindEstimatedPrice(suite.AppContextForTest(), &serviceItemDSH, shipment)
		suite.Equal(unit.Cents(22176000), dshEstimatedPriceInCents)

		fscEstimatedPriceInCents, _ := creator.FindEstimatedPrice(suite.AppContextForTest(), &serviceItemFSC, shipment)
		suite.Equal(unit.Cents(-335), fscEstimatedPriceInCents)
	})

}
func (suite *MTOServiceItemServiceSuite) TestGetAdjustedWeight() {
	suite.Run("If no weight is provided", func() {
		var incomingWeight unit.Pound
		adjustedWeight := GetAdjustedWeight(incomingWeight, false)
		suite.Equal(unit.Pound(0), *adjustedWeight)
	})
	suite.Run("If a weight of 0 is provided", func() {
		incomingWeight := unit.Pound(0)
		adjustedWeight := GetAdjustedWeight(incomingWeight, false)
		suite.Equal(unit.Pound(0), *adjustedWeight)
	})
	suite.Run("If weight of 100 is provided", func() {
		incomingWeight := unit.Pound(100)
		adjustedWeight := GetAdjustedWeight(incomingWeight, false)
		suite.Equal(unit.Pound(500), *adjustedWeight)
	})
	suite.Run("If weight of 454 is provided", func() {
		incomingWeight := unit.Pound(454)
		adjustedWeight := GetAdjustedWeight(incomingWeight, false)
		suite.Equal(unit.Pound(500), *adjustedWeight)
	})
	suite.Run("If weight of 456 is provided", func() {
		incomingWeight := unit.Pound(456)
		adjustedWeight := GetAdjustedWeight(incomingWeight, false)
		suite.Equal(unit.Pound(501), *adjustedWeight)
	})
	suite.Run("If weight of 1000 is provided", func() {
		incomingWeight := unit.Pound(1000)
		adjustedWeight := GetAdjustedWeight(incomingWeight, false)
		suite.Equal(unit.Pound(1100), *adjustedWeight)
	})

	suite.Run("If no weight is provided UB", func() {
		var incomingWeight unit.Pound
		adjustedWeight := GetAdjustedWeight(incomingWeight, true)
		suite.Equal(unit.Pound(0), *adjustedWeight)
	})
	suite.Run("If a weight of 0 is provided UB", func() {
		incomingWeight := unit.Pound(0)
		adjustedWeight := GetAdjustedWeight(incomingWeight, true)
		suite.Equal(unit.Pound(0), *adjustedWeight)
	})
	suite.Run("If weight of 100 is provided UB", func() {
		incomingWeight := unit.Pound(100)
		adjustedWeight := GetAdjustedWeight(incomingWeight, true)
		suite.Equal(unit.Pound(300), *adjustedWeight)
	})
	suite.Run("If weight of 272 is provided UB", func() {
		incomingWeight := unit.Pound(272)
		adjustedWeight := GetAdjustedWeight(incomingWeight, true)
		suite.Equal(unit.Pound(300), *adjustedWeight)
	})
	suite.Run("If weight of 274 is provided UB", func() {
		incomingWeight := unit.Pound(274)
		adjustedWeight := GetAdjustedWeight(incomingWeight, true)
		suite.Equal(unit.Pound(301), *adjustedWeight)
	})
	suite.Run("If weight of 1000 is provided UB", func() {
		incomingWeight := unit.Pound(1000)
		adjustedWeight := GetAdjustedWeight(incomingWeight, true)
		suite.Equal(unit.Pound(1100), *adjustedWeight)
	})
}<|MERGE_RESOLUTION|>--- conflicted
+++ resolved
@@ -2070,8 +2070,6 @@
 		suite.NotEmpty(invalidInputError.ValidationErrors)
 		suite.Contains(invalidInputError.ValidationErrors.Keys(), "reServiceCode")
 	})
-<<<<<<< HEAD
-=======
 
 	suite.Run("Failure - cannot create domestic service item international domestic shipment", func() {
 		move := factory.BuildAvailableToPrimeMove(suite.DB(), nil, nil)
@@ -2188,7 +2186,6 @@
 
 		suite.Contains(err.Error(), "cannot create international service items for domestic shipment")
 	})
->>>>>>> 28b8aa5e
 }
 
 func (suite *MTOServiceItemServiceSuite) TestPriceEstimator() {
