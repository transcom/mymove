// RA Summary: gosec - errcheck - Unchecked return value
// RA: Linter flags errcheck error: Ignoring a method's return value can cause the program to overlook unexpected states and conditions.
// RA: Functions with unchecked return values in the file are used fetch data and assign data to a variable that is checked later on
// RA: Given the return value is being checked in a different line and the functions that are flagged by the linter are being used to assign variables
// RA: in a unit test, then there is no risk
// RA Developer Status: Mitigated
// RA Validator Status: Mitigated
// RA Modified Severity: N/A
// nolint:errcheck
package mtoserviceitem

import (
	"errors"
	"fmt"
	"time"

	"github.com/gobuffalo/validate/v3"
	"github.com/gofrs/uuid"
	"github.com/stretchr/testify/mock"

	"github.com/transcom/mymove/pkg/appcontext"
	"github.com/transcom/mymove/pkg/apperror"
	"github.com/transcom/mymove/pkg/factory"
	"github.com/transcom/mymove/pkg/models"
	"github.com/transcom/mymove/pkg/route/mocks"
	"github.com/transcom/mymove/pkg/services"
	"github.com/transcom/mymove/pkg/services/ghcrateengine"
	moverouter "github.com/transcom/mymove/pkg/services/move"
	"github.com/transcom/mymove/pkg/services/query"
	transportationoffice "github.com/transcom/mymove/pkg/services/transportation_office"
	"github.com/transcom/mymove/pkg/testdatagen"
	"github.com/transcom/mymove/pkg/unit"
)

type testCreateMTOServiceItemQueryBuilder struct {
	fakeCreateOne   func(appCtx appcontext.AppContext, model interface{}) (*validate.Errors, error)
	fakeFetchOne    func(appCtx appcontext.AppContext, model interface{}, filters []services.QueryFilter) error
	fakeTransaction func(appCtx appcontext.AppContext, fn func(txnAppCtx appcontext.AppContext) error) error
	fakeUpdateOne   func(appCtx appcontext.AppContext, models interface{}, eTag *string) (*validate.Errors, error)
}

func (t *testCreateMTOServiceItemQueryBuilder) CreateOne(appCtx appcontext.AppContext, model interface{}) (*validate.Errors, error) {
	return t.fakeCreateOne(appCtx, model)
}

func (t *testCreateMTOServiceItemQueryBuilder) UpdateOne(appCtx appcontext.AppContext, model interface{}, eTag *string) (*validate.Errors, error) {
	return t.fakeUpdateOne(appCtx, model, eTag)
}

func (t *testCreateMTOServiceItemQueryBuilder) FetchOne(appCtx appcontext.AppContext, model interface{}, filters []services.QueryFilter) error {
	return t.fakeFetchOne(appCtx, model, filters)
}

func (t *testCreateMTOServiceItemQueryBuilder) Transaction(appCtx appcontext.AppContext, fn func(txnAppCtx appcontext.AppContext) error) error {
	return t.fakeTransaction(appCtx, fn)
}

func (suite *MTOServiceItemServiceSuite) buildValidServiceItemWithInvalidMove() models.MTOServiceItem {
	// Default move has status DRAFT, which is invalid for this test because
	// service items can only be created if a Move's status is Approved or
	// Approvals Requested
	move := factory.BuildMove(suite.DB(), nil, nil)
	reServiceDDFSIT := factory.FetchReServiceByCode(suite.DB(), models.ReServiceCodeDDFSIT)
	shipment := factory.BuildMTOShipment(suite.DB(), []factory.Customization{
		{
			Model:    move,
			LinkOnly: true,
		},
	}, nil)

	serviceItemForUnapprovedMove := models.MTOServiceItem{
		MoveTaskOrderID: move.ID,
		MoveTaskOrder:   move,
		ReService:       reServiceDDFSIT,
		MTOShipmentID:   &shipment.ID,
		MTOShipment:     shipment,
	}

	return serviceItemForUnapprovedMove
}

func (suite *MTOServiceItemServiceSuite) buildValidDDFSITServiceItemWithValidMove() models.MTOServiceItem {
	move := factory.BuildAvailableToPrimeMove(suite.DB(), nil, nil)
	dimension := models.MTOServiceItemDimension{
		Type:      models.DimensionTypeItem,
		Length:    12000,
		Height:    12000,
		Width:     12000,
		CreatedAt: time.Now(),
		UpdatedAt: time.Now(),
	}
	reServiceDDFSIT := factory.FetchReServiceByCode(suite.DB(), models.ReServiceCodeDDFSIT)
	shipment := factory.BuildMTOShipment(suite.DB(), []factory.Customization{
		{
			Model:    move,
			LinkOnly: true,
		},
	}, nil)
	destAddress := factory.BuildDefaultAddress(suite.DB())

	serviceItem := models.MTOServiceItem{
		MoveTaskOrderID:              move.ID,
		MoveTaskOrder:                move,
		ReService:                    reServiceDDFSIT,
		MTOShipmentID:                &shipment.ID,
		MTOShipment:                  shipment,
		Dimensions:                   models.MTOServiceItemDimensions{dimension},
		Status:                       models.MTOServiceItemStatusSubmitted,
		SITDestinationFinalAddressID: &destAddress.ID,
		SITDestinationFinalAddress:   &destAddress,
	}

	return serviceItem
}

func (suite *MTOServiceItemServiceSuite) buildValidIDFSITServiceItemWithValidMove() models.MTOServiceItem {
	move := factory.BuildAvailableToPrimeMove(suite.DB(), nil, nil)
	dimension := models.MTOServiceItemDimension{
		Type:      models.DimensionTypeItem,
		Length:    12000,
		Height:    12000,
		Width:     12000,
		CreatedAt: time.Now(),
		UpdatedAt: time.Now(),
	}
	reServiceIDFSIT := factory.FetchReServiceByCode(suite.DB(), models.ReServiceCodeIDFSIT)
	shipment := factory.BuildMTOShipment(suite.DB(), []factory.Customization{
		{
			Model:    move,
			LinkOnly: true,
		},
		{
			Model: models.MTOShipment{
				MarketCode: models.MarketCodeInternational,
			},
		},
	}, nil)
	destAddress := factory.BuildDefaultAddress(suite.DB())

	serviceItem := models.MTOServiceItem{
		MoveTaskOrderID:              move.ID,
		MoveTaskOrder:                move,
		ReService:                    reServiceIDFSIT,
		MTOShipmentID:                &shipment.ID,
		MTOShipment:                  shipment,
		Dimensions:                   models.MTOServiceItemDimensions{dimension},
		Status:                       models.MTOServiceItemStatusSubmitted,
		SITDestinationFinalAddressID: &destAddress.ID,
		SITDestinationFinalAddress:   &destAddress,
	}

	return serviceItem
}

func (suite *MTOServiceItemServiceSuite) buildValidDOSHUTServiceItemWithValidMove() models.MTOServiceItem {
	move := factory.BuildAvailableToPrimeMove(suite.DB(), nil, nil)
	reServiceDOSHUT := factory.FetchReServiceByCode(suite.DB(), models.ReServiceCodeDOSHUT)

	estimatedPrimeWeight := unit.Pound(6000)
	shipment := factory.BuildMTOShipment(suite.DB(), []factory.Customization{
		{
			Model:    move,
			LinkOnly: true,
		},
		{
			Model: models.MTOShipment{
				PrimeEstimatedWeight: &estimatedPrimeWeight,
			},
		},
	}, nil)

	estimatedWeight := unit.Pound(4200)
	actualWeight := unit.Pound(4000)

	serviceItem := models.MTOServiceItem{
		MoveTaskOrderID: move.ID,
		MoveTaskOrder:   move,
		ReService:       reServiceDOSHUT,
		MTOShipmentID:   &shipment.ID,
		MTOShipment:     shipment,
		EstimatedWeight: &estimatedWeight,
		ActualWeight:    &actualWeight,
		Status:          models.MTOServiceItemStatusSubmitted,
	}

	return serviceItem
}

func (suite *MTOServiceItemServiceSuite) buildValidServiceItemWithNoStatusAndValidMove() models.MTOServiceItem {
	move := factory.BuildAvailableToPrimeMove(suite.DB(), nil, nil)
	dimension := models.MTOServiceItemDimension{
		Type:      models.DimensionTypeItem,
		Length:    12000,
		Height:    12000,
		Width:     12000,
		CreatedAt: time.Now(),
		UpdatedAt: time.Now(),
	}
	reService := factory.FetchReService(suite.DB(), nil, nil)
	shipment := factory.BuildMTOShipment(suite.DB(), []factory.Customization{
		{
			Model:    move,
			LinkOnly: true,
		},
	}, nil)

	serviceItem := models.MTOServiceItem{
		MoveTaskOrderID: move.ID,
		MoveTaskOrder:   move,
		ReService:       reService,
		MTOShipmentID:   &shipment.ID,
		MTOShipment:     shipment,
		Dimensions:      models.MTOServiceItemDimensions{dimension},
	}

	return serviceItem
}

// Should return a message stating that service items can't be created if
// the move is not in approved status.
func (suite *MTOServiceItemServiceSuite) TestCreateMTOServiceItemWithInvalidMove() {

	// TESTCASE SCENARIO
	// Under test: CreateMTOServiceItem function
	// Set up:     We create an unapproved move and attempt to create service items on it.
	// Expected outcome:
	//             Error because we cannot create service items before move is approved.

	builder := query.NewQueryBuilder()
	moveRouter := moverouter.NewMoveRouter(transportationoffice.NewTransportationOfficesFetcher())
	planner := &mocks.Planner{}
	planner.On("ZipTransitDistance",
		mock.AnythingOfType("*appcontext.appContext"),
		mock.Anything,
		mock.Anything,
	).Return(400, nil)
	creator := NewMTOServiceItemCreator(planner, builder, moveRouter, ghcrateengine.NewDomesticUnpackPricer(), ghcrateengine.NewDomesticPackPricer(), ghcrateengine.NewDomesticLinehaulPricer(), ghcrateengine.NewDomesticShorthaulPricer(), ghcrateengine.NewDomesticOriginPricer(), ghcrateengine.NewDomesticDestinationPricer(), ghcrateengine.NewFuelSurchargePricer())
	serviceItemForUnapprovedMove := suite.buildValidServiceItemWithInvalidMove()

	createdServiceItems, _, err := creator.CreateMTOServiceItem(suite.AppContextForTest(), &serviceItemForUnapprovedMove)

	move := serviceItemForUnapprovedMove.MoveTaskOrder
	suite.DB().Find(&move, move.ID)

	var serviceItem models.MTOServiceItem
	suite.DB().Where("move_id = ?", move.ID).First(&serviceItem)

	suite.Nil(createdServiceItems)
	suite.Zero(serviceItem.ID)
	suite.Error(err)
	suite.Contains(err.Error(), "Cannot create service items before a move has been approved")
	suite.Equal(models.MoveStatusDRAFT, move.Status)
}

func (suite *MTOServiceItemServiceSuite) TestCreateMTOServiceItem() {

	builder := query.NewQueryBuilder()
	moveRouter := moverouter.NewMoveRouter(transportationoffice.NewTransportationOfficesFetcher())
	planner := &mocks.Planner{}
	planner.On("ZipTransitDistance",
		mock.AnythingOfType("*appcontext.appContext"),
		mock.Anything,
		mock.Anything,
	).Return(400, nil)
	creator := NewMTOServiceItemCreator(planner, builder, moveRouter, ghcrateengine.NewDomesticUnpackPricer(), ghcrateengine.NewDomesticPackPricer(), ghcrateengine.NewDomesticLinehaulPricer(), ghcrateengine.NewDomesticShorthaulPricer(), ghcrateengine.NewDomesticOriginPricer(), ghcrateengine.NewDomesticDestinationPricer(), ghcrateengine.NewFuelSurchargePricer())

	// Happy path: If the service item is created successfully it should be returned
	suite.Run("200 Success - Destination SIT Service Item Creation", func() {

		// TESTCASE SCENARIO
		// Under test: CreateMTOServiceItem function
		// Set up:     We create an approved move and attempt to create DDFSIT service item on it. Includes Dimensions
		//             and a SITDestinationFinalAddress
		// Expected outcome:
		//             4 SIT items are created, status of move is APPROVALS_REQUESTED

		sitServiceItem := suite.buildValidDDFSITServiceItemWithValidMove()
		sitMove := sitServiceItem.MoveTaskOrder
		sitShipment := sitServiceItem.MTOShipment

		createdServiceItems, verrs, err := creator.CreateMTOServiceItem(suite.AppContextForTest(), &sitServiceItem)
		suite.NoError(err)
		suite.Nil(verrs)
		suite.NotNil(createdServiceItems)

		var foundMove models.Move
		err = suite.DB().Find(&foundMove, sitMove.ID)
		suite.NoError(err)

		createdServiceItemList := *createdServiceItems
		suite.Equal(len(createdServiceItemList), 4)
		suite.Equal(models.MoveStatusAPPROVALSREQUESTED, foundMove.Status)

		numDDFSITFound := 0
		numDDASITFound := 0
		numDDDSITFound := 0
		numDDSFSCFound := 0

		for _, createdServiceItem := range createdServiceItemList {
			// checking that the service item final destination address equals the shipment's final destination address
			suite.Equal(sitShipment.DestinationAddress.StreetAddress1, createdServiceItem.SITDestinationFinalAddress.StreetAddress1)
			suite.Equal(sitShipment.DestinationAddressID, createdServiceItem.SITDestinationFinalAddressID)

			switch createdServiceItem.ReService.Code {
			case models.ReServiceCodeDDFSIT:
				suite.NotEmpty(createdServiceItem.Dimensions)
				numDDFSITFound++
			case models.ReServiceCodeDDASIT:
				numDDASITFound++
			case models.ReServiceCodeDDDSIT:
				numDDDSITFound++
			case models.ReServiceCodeDDSFSC:
				numDDSFSCFound++
			}
		}
		suite.Equal(numDDASITFound, 1)
		suite.Equal(numDDDSITFound, 1)
		suite.Equal(numDDFSITFound, 1)
		suite.Equal(numDDSFSCFound, 1)
	})

	suite.Run("200 Success - International Destination SIT Service Item Creation", func() {

		// TESTCASE SCENARIO
		// Under test: CreateMTOServiceItem function
		// Set up:     We create an approved move and attempt to create IDFSIT service item on it. Includes Dimensions
		//             and a SITDestinationFinalAddress
		// Expected outcome:
		//             4 SIT items are created, status of move is APPROVALS_REQUESTED

		sitServiceItem := suite.buildValidIDFSITServiceItemWithValidMove()
		sitMove := sitServiceItem.MoveTaskOrder
		sitShipment := sitServiceItem.MTOShipment

		createdServiceItems, verrs, err := creator.CreateMTOServiceItem(suite.AppContextForTest(), &sitServiceItem)
		suite.NoError(err)
		suite.Nil(verrs)
		suite.NotNil(createdServiceItems)

		var foundMove models.Move
		err = suite.DB().Find(&foundMove, sitMove.ID)
		suite.NoError(err)

		createdServiceItemList := *createdServiceItems
		suite.Equal(len(createdServiceItemList), 4)
		suite.Equal(models.MoveStatusAPPROVALSREQUESTED, foundMove.Status)

		numIDFSITFound := 0
		numIDASITFound := 0
		numIDDSITFound := 0
		numIDSFSCFound := 0

		for _, createdServiceItem := range createdServiceItemList {
			// checking that the service item final destination address equals the shipment's final destination address
			suite.Equal(sitShipment.DestinationAddress.StreetAddress1, createdServiceItem.SITDestinationFinalAddress.StreetAddress1)
			suite.Equal(sitShipment.DestinationAddressID, createdServiceItem.SITDestinationFinalAddressID)

			switch createdServiceItem.ReService.Code {
			case models.ReServiceCodeIDFSIT:
				suite.NotEmpty(createdServiceItem.Dimensions)
				numIDFSITFound++
			case models.ReServiceCodeIDASIT:
				numIDASITFound++
			case models.ReServiceCodeIDDSIT:
				numIDDSITFound++
			case models.ReServiceCodeIDSFSC:
				numIDSFSCFound++
			}
		}
		suite.Equal(numIDASITFound, 1)
		suite.Equal(numIDDSITFound, 1)
		suite.Equal(numIDFSITFound, 1)
		suite.Equal(numIDSFSCFound, 1)
	})

	// Happy path: If the service item is created successfully it should be returned
	suite.Run("200 Success - SHUT Service Item Creation", func() {

		// TESTCASE SCENARIO
		// Under test: CreateMTOServiceItem function
		// Set up:     We create an approved move and attempt to create DOSHUT service item on it.
		// Expected outcome:
		//             DOSHUT service item is successfully created and returned

		shutServiceItem := suite.buildValidDOSHUTServiceItemWithValidMove()
		shutMove := shutServiceItem.MoveTaskOrder

		createdServiceItem, verrs, err := creator.CreateMTOServiceItem(suite.AppContextForTest(), &shutServiceItem)

		var foundMove models.Move
		suite.DB().Find(&foundMove, shutMove.ID)

		suite.NoError(err)
		suite.Nil(verrs)
		suite.NotNil(createdServiceItem)

		createdServiceItemList := *createdServiceItem
		suite.Require().Equal(len(createdServiceItemList), 1)
		suite.Equal(unit.Pound(4200), *createdServiceItemList[0].EstimatedWeight)
		suite.Equal(unit.Pound(4000), *createdServiceItemList[0].ActualWeight)
	})

	// Status default value: If we try to create an mto service item and haven't set the status, we default to SUBMITTED
	suite.Run("success using default status value", func() {
		// TESTCASE SCENARIO
		// Under test: CreateMTOServiceItem function
		// Set up:     We create an approved move and attempt to create a service item without a status
		// Expected outcome:
		//             Service item is created and has a status of Submitted

		serviceItemNoStatus := suite.buildValidServiceItemWithNoStatusAndValidMove()
		createdServiceItems, verrs, err := creator.CreateMTOServiceItem(suite.AppContextForTest(), &serviceItemNoStatus)
		suite.NoError(err)
		suite.NoVerrs(verrs)
		suite.NoError(err)
		serviceItemsToCheck := *createdServiceItems
		suite.Equal(models.MTOServiceItemStatusSubmitted, serviceItemsToCheck[0].Status)
	})

	// If error when trying to create, the create should fail.
	// Bad data which could be IDs that doesn't exist (MoveTaskOrderID or REServiceID)
	suite.Run("creation error", func() {
		// TESTCASE SCENARIO
		// Under test: CreateMTOServiceItem function
		// Mocked:     QueryBuilder
		// Set up:     We create an approved move and mock the query builder to return an error
		// Expected outcome:
		//             Handler returns an error

		sitServiceItem := suite.buildValidDDFSITServiceItemWithValidMove()

		expectedError := "Can't create service item for some reason"
		verrs := validate.NewErrors()
		verrs.Add("test", expectedError)

		fakeCreateOne := func(_ appcontext.AppContext, _ interface{}) (*validate.Errors, error) {
			return verrs, errors.New(expectedError)
		}
		fakeFetchOne := func(_ appcontext.AppContext, _ interface{}, _ []services.QueryFilter) error {
			return nil
		}
		fakeTx := func(appCtx appcontext.AppContext, fn func(txnAppCtx appcontext.AppContext) error) error {
			return fn(appCtx)
		}

		builder := &testCreateMTOServiceItemQueryBuilder{
			fakeCreateOne:   fakeCreateOne,
			fakeFetchOne:    fakeFetchOne,
			fakeTransaction: fakeTx,
		}

		fakeCreateNewBuilder := func() createMTOServiceItemQueryBuilder {
			return builder
		}

		creator := mtoServiceItemCreator{
			builder:          builder,
			createNewBuilder: fakeCreateNewBuilder,
		}

		createdServiceItems, verrs, _ := creator.CreateMTOServiceItem(suite.AppContextForTest(), &sitServiceItem)
		suite.Error(verrs)
		suite.Nil(createdServiceItems)
	})

	// Should return a "NotFoundError" if the MTO ID is nil
	suite.Run("moveID not found", func() {
		// TESTCASE SCENARIO
		// Under test: CreateMTOServiceItem function
		// Set up:     Create service item on a non-existent move ID
		// Expected outcome:
		//             Not found error returned, no new service items created
		notFoundID := uuid.Must(uuid.NewV4())
		serviceItemNoMTO := models.MTOServiceItem{
			MoveTaskOrderID: notFoundID,
		}

		createdServiceItemsNoMTO, _, err := creator.CreateMTOServiceItem(suite.AppContextForTest(), &serviceItemNoMTO)
		suite.Nil(createdServiceItemsNoMTO)
		suite.Error(err)
		suite.IsType(apperror.NotFoundError{}, err)
		suite.Contains(err.Error(), notFoundID.String())
	})

	// Should return a "NotFoundError" if the reServiceCode passed in isn't found on the table
	suite.Run("reServiceCode not found", func() {
		// TESTCASE SCENARIO
		// Under test: CreateMTOServiceItem function
		// Set up:     Create service item with a nonexistent service code
		// Expected outcome:
		//             Not found error returned, no new service items created

		sitServiceItem := suite.buildValidDDFSITServiceItemWithValidMove()
		sitMove := sitServiceItem.MoveTaskOrder

		fakeCode := models.ReServiceCode("FAKE")
		serviceItemBadCode := models.MTOServiceItem{
			MoveTaskOrderID: sitMove.ID,
			MoveTaskOrder:   sitMove,
			ReService: models.ReService{
				Code: fakeCode,
			},
		}

		createdServiceItemsBadCode, _, err := creator.CreateMTOServiceItem(suite.AppContextForTest(), &serviceItemBadCode)
		suite.Nil(createdServiceItemsBadCode)
		suite.Error(err)
		suite.IsType(apperror.NotFoundError{}, err)
		suite.Contains(err.Error(), fakeCode)
	})

	// Should be able to create a service item with code ReServiceCodeMS or ReServiceCodeCS that uses a shipment's requested pickup date,
	// and it should come back as "APPROVED"
	suite.Run("ReServiceCodeCS & ReServiceCodeMS creation approved", func() {
		// TESTCASE SCENARIO
		// Under test: CreateMTOServiceItem function
		// Set up:     Create an approved move with a shipment. Then create service items for CS & MS.
		// Expected outcome:
		//             Success, CS & MS can be created as long as requested pickup date exists on a shipment

		contract := testdatagen.FetchOrMakeReContract(suite.DB(), testdatagen.Assertions{})

		startDate := time.Date(2024, time.January, 1, 12, 0, 0, 0, time.UTC)
		endDate := time.Date(2024, time.December, 31, 12, 0, 0, 0, time.UTC)
		contractYear := testdatagen.FetchOrMakeReContractYear(suite.DB(), testdatagen.Assertions{
			ReContractYear: models.ReContractYear{
				Contract:             contract,
				ContractID:           contract.ID,
				StartDate:            startDate,
				EndDate:              endDate,
				Escalation:           1.0,
				EscalationCompounded: 1.0,
			},
		})

		reServiceCS := factory.FetchReServiceByCode(suite.DB(), "CS")
		csTaskOrderFee := models.ReTaskOrderFee{
			ContractYearID: contractYear.ID,
			ServiceID:      reServiceCS.ID,
			PriceCents:     90000,
		}
		suite.MustSave(&csTaskOrderFee)

		move := factory.BuildAvailableToPrimeMove(suite.DB(), nil, nil)
		pickupDate := time.Date(2024, time.July, 31, 12, 0, 0, 0, time.UTC)
		factory.BuildMTOShipment(suite.DB(), []factory.Customization{
			{
				Model:    move,
				LinkOnly: true,
			},
			{
				Model: models.MTOShipment{
					RequestedPickupDate: &pickupDate,
				},
			},
		}, nil)
		serviceItemCS := models.MTOServiceItem{
			MoveTaskOrderID: move.ID,
			MoveTaskOrder:   move,
			ReService:       reServiceCS,
		}

		createdServiceItemsCS, _, err := creator.CreateMTOServiceItem(suite.AppContextForTest(), &serviceItemCS)
		suite.NotNil(createdServiceItemsCS)
		suite.NoError(err)

		createdServiceItemCSList := *createdServiceItemsCS
		suite.Equal(createdServiceItemCSList[0].Status, models.MTOServiceItemStatus("APPROVED"))

		reServiceMS := factory.FetchReServiceByCode(suite.DB(), "MS")
		msTaskOrderFee := models.ReTaskOrderFee{
			ContractYearID: contractYear.ID,
			ServiceID:      reServiceMS.ID,
			PriceCents:     90000,
		}
		suite.MustSave(&msTaskOrderFee)

		serviceItemMS := models.MTOServiceItem{
			MoveTaskOrderID: move.ID,
			MoveTaskOrder:   move,
			ReService:       reServiceMS,
		}

		createdServiceItemsMS, _, err := creator.CreateMTOServiceItem(suite.AppContextForTest(), &serviceItemMS)
		suite.NotNil(createdServiceItemsMS)
		suite.NoError(err)

		createdServiceItemMSList := *createdServiceItemsMS
		suite.Equal(createdServiceItemMSList[0].Status, models.MTOServiceItemStatus("APPROVED"))
	})

	// Should not be able to create a service item with code ReServiceCodeMS if there is one already created for the move.
	suite.Run("ReServiceCodeMS multiple creation error", func() {
		// TESTCASE SCENARIO
		// Under test: CreateMTOServiceItem function
		// Set up:     Then create service items for CS or MS. Then try to create again.
		// Expected outcome:
		//             Return empty MTOServiceItems and continue, MS cannot be created if there is one already created for the move.

		contract := testdatagen.FetchOrMakeReContract(suite.DB(), testdatagen.Assertions{})

		startDate := time.Date(2024, time.January, 1, 12, 0, 0, 0, time.UTC)
		endDate := time.Date(2024, time.December, 31, 12, 0, 0, 0, time.UTC)
		contractYear := testdatagen.FetchOrMakeReContractYear(suite.DB(), testdatagen.Assertions{
			ReContractYear: models.ReContractYear{
				Contract:             contract,
				ContractID:           contract.ID,
				StartDate:            startDate,
				EndDate:              endDate,
				Escalation:           1.0,
				EscalationCompounded: 1.0,
			},
		})

		reServiceMS := factory.FetchReServiceByCode(suite.DB(), "MS")
		msTaskOrderFee := models.ReTaskOrderFee{
			ContractYearID: contractYear.ID,
			ServiceID:      reServiceMS.ID,
			PriceCents:     90000,
		}
		suite.MustSave(&msTaskOrderFee)

		move := factory.BuildAvailableToPrimeMove(suite.DB(), nil, nil)

		pickupDate := time.Date(2024, time.July, 31, 12, 0, 0, 0, time.UTC)
		factory.BuildMTOShipment(suite.DB(), []factory.Customization{
			{
				Model:    move,
				LinkOnly: true,
			},
			{
				Model: models.MTOShipment{
					RequestedPickupDate: &pickupDate,
				},
			},
		}, nil)

		serviceItemMS := models.MTOServiceItem{
			MoveTaskOrderID: move.ID,
			MoveTaskOrder:   move,
			ReService:       reServiceMS,
		}

		createdServiceItemsMS, _, err := creator.CreateMTOServiceItem(suite.AppContextForTest(), &serviceItemMS)
		suite.NotNil(createdServiceItemsMS)
		suite.NoError(err)

		createdServiceItemsMSDupe, _, err := creator.CreateMTOServiceItem(suite.AppContextForTest(), &serviceItemMS)

		suite.Nil(err)
		suite.NotNil(createdServiceItemsMSDupe)
		suite.Equal(*createdServiceItemsMSDupe, models.MTOServiceItems(nil))
	})

	// Should not be able to create CS or MS service items unless a shipment within the move has a requested pickup date
	suite.Run("ReServiceCodeCS & ReServiceCodeMS creation error due to lack of shipment requested pickup date", func() {
		// TESTCASE SCENARIO
		// Under test: CreateMTOServiceItem function
		// Set up:     Create an approved move with a shipment that does not have a requested pickup date. Then attempt to create service items for CS & MS.
		// Expected outcome:
		//             Error, CS & MS cannot be created unless a shipment within the move has a requested pickup date

		contract := testdatagen.FetchOrMakeReContract(suite.DB(), testdatagen.Assertions{})

		startDate := time.Date(2020, time.January, 1, 12, 0, 0, 0, time.UTC)
		endDate := time.Date(2020, time.December, 31, 12, 0, 0, 0, time.UTC)
		contractYear := testdatagen.FetchOrMakeReContractYear(suite.DB(), testdatagen.Assertions{
			ReContractYear: models.ReContractYear{
				Contract:             contract,
				ContractID:           contract.ID,
				StartDate:            startDate,
				EndDate:              endDate,
				Escalation:           1.0,
				EscalationCompounded: 1.0,
			},
		})

		reServiceCS := factory.FetchReServiceByCode(suite.DB(), "CS")
		csTaskOrderFee := models.ReTaskOrderFee{
			ContractYearID: contractYear.ID,
			ServiceID:      reServiceCS.ID,
			PriceCents:     90000,
		}
		suite.MustSave(&csTaskOrderFee)

		move := factory.BuildAvailableToPrimeMove(suite.DB(), nil, nil)
		shipment := factory.BuildMTOShipment(suite.DB(), []factory.Customization{
			{
				Model:    move,
				LinkOnly: true,
			},
			{
				Model: models.MTOShipment{
					RequestedPickupDate: nil,
				},
			},
		}, nil)
		shipment.RequestedPickupDate = nil
		suite.MustSave(&shipment)
		serviceItemCS := models.MTOServiceItem{
			MoveTaskOrderID: move.ID,
			MoveTaskOrder:   move,
			ReService:       reServiceCS,
		}

		createdServiceItemsCS, _, err := creator.CreateMTOServiceItem(suite.AppContextForTest(), &serviceItemCS)
		suite.Nil(createdServiceItemsCS)
		suite.Error(err)
		suite.Contains(err.Error(), "cannot create fee for service item CS: missing requested pickup date (non-PPMs) or expected departure date (PPMs) for shipment")

		reServiceMS := factory.FetchReServiceByCode(suite.DB(), "MS")
		msTaskOrderFee := models.ReTaskOrderFee{
			ContractYearID: contractYear.ID,
			ServiceID:      reServiceMS.ID,
			PriceCents:     90000,
		}
		suite.MustSave(&msTaskOrderFee)

		serviceItemMS := models.MTOServiceItem{
			MoveTaskOrderID: move.ID,
			MoveTaskOrder:   move,
			ReService:       reServiceMS,
		}

		createdServiceItemsMS, _, err := creator.CreateMTOServiceItem(suite.AppContextForTest(), &serviceItemMS)
		suite.Nil(createdServiceItemsMS)
		suite.Error(err)
		suite.Contains(err.Error(), "cannot create fee for service item MS: missing requested pickup date (non-PPMs) or expected departure date (PPMs) for shipment")
	})

	// Should be able to create CS service item for full PPM that has expected departure date
	suite.Run("ReServiceCodeCS creation for Full PPM", func() {
		// TESTCASE SCENARIO
		// Under test: CreateMTOServiceItem function
		// Set up:     Create an approved move with a PPM shipment that has an expected departure date
		//             Success, CS can be created

		contract := testdatagen.FetchOrMakeReContract(suite.DB(), testdatagen.Assertions{})

		startDate := time.Date(2020, time.January, 1, 12, 0, 0, 0, time.UTC)
		endDate := time.Date(2020, time.December, 31, 12, 0, 0, 0, time.UTC)
		contractYear := testdatagen.FetchOrMakeReContractYear(suite.DB(), testdatagen.Assertions{
			ReContractYear: models.ReContractYear{
				Contract:             contract,
				ContractID:           contract.ID,
				StartDate:            startDate,
				EndDate:              endDate,
				Escalation:           1.0,
				EscalationCompounded: 1.0,
			},
		})

		reServiceCS := factory.FetchReServiceByCode(suite.DB(), "CS")
		csTaskOrderFee := models.ReTaskOrderFee{
			ContractYearID: contractYear.ID,
			ServiceID:      reServiceCS.ID,
			PriceCents:     90000,
		}
		suite.MustSave(&csTaskOrderFee)

		move := factory.BuildAvailableToPrimeMove(suite.DB(), nil, nil)
		factory.BuildPPMShipment(suite.DB(), []factory.Customization{
			{
				Model:    move,
				LinkOnly: true,
			},
		}, nil)
		serviceItemCS := models.MTOServiceItem{
			MoveTaskOrderID: move.ID,
			MoveTaskOrder:   move,
			ReService:       reServiceCS,
		}

		createdServiceItemsCS, _, err := creator.CreateMTOServiceItem(suite.AppContextForTest(), &serviceItemCS)
		suite.NotNil(createdServiceItemsCS)
		suite.NoError(err)
	})

	suite.Run("ReServiceCodeCS & ReServiceCodeMS use the correct contract year based on a shipment's requested pickup date", func() {
		// TESTCASE SCENARIO
		// Under test: CreateMTOServiceItem function
		// Set up:     Create an approved move with a shipment that has a requested pickup date. Then create service items for CS & MS.
		// Expected outcome:
		//             Success and the service items should have the correct price based off of the contract year/requested pickup date

		contract := testdatagen.FetchOrMakeReContract(suite.DB(), testdatagen.Assertions{})

		startDate := time.Date(2020, time.January, 1, 12, 0, 0, 0, time.UTC)
		endDate := time.Date(2020, time.December, 31, 12, 0, 0, 0, time.UTC)
		contractYear := testdatagen.FetchOrMakeReContractYear(suite.DB(), testdatagen.Assertions{
			ReContractYear: models.ReContractYear{
				Contract:             contract,
				ContractID:           contract.ID,
				StartDate:            startDate,
				EndDate:              endDate,
				Escalation:           1.0,
				EscalationCompounded: 1.0,
			},
		})

		contract2 := testdatagen.FetchOrMakeReContract(suite.DB(), testdatagen.Assertions{})
		startDate2 := time.Date(2021, time.January, 1, 12, 0, 0, 0, time.UTC)
		endDate2 := time.Date(2021, time.December, 31, 12, 0, 0, 0, time.UTC)
		contractYear2 := testdatagen.FetchOrMakeReContractYear(suite.DB(), testdatagen.Assertions{
			ReContractYear: models.ReContractYear{
				Contract:             contract2,
				ContractID:           contract2.ID,
				StartDate:            startDate2,
				EndDate:              endDate2,
				Escalation:           1.0,
				EscalationCompounded: 1.0,
			},
		})

		reServiceCS := factory.FetchReServiceByCode(suite.DB(), "CS")
		csTaskOrderFee := models.ReTaskOrderFee{
			ContractYearID: contractYear.ID,
			ServiceID:      reServiceCS.ID,
			PriceCents:     90000,
		}
		suite.MustSave(&csTaskOrderFee)

		// creating second fee that we will test against
		csTaskOrderFee2 := models.ReTaskOrderFee{
			ContractYearID: contractYear2.ID,
			ServiceID:      reServiceCS.ID,
			PriceCents:     100000,
		}
		suite.MustSave(&csTaskOrderFee2)

		move := factory.BuildAvailableToPrimeMove(suite.DB(), nil, nil)
		// going to link a shipment that has a requested pickup date falling under the second contract period
		pickupDate := time.Date(2021, time.July, 1, 12, 0, 0, 0, time.UTC)
		factory.BuildMTOShipment(suite.DB(), []factory.Customization{
			{
				Model:    move,
				LinkOnly: true,
			},
			{
				Model: models.MTOShipment{
					RequestedPickupDate: &pickupDate,
				},
			},
		}, nil)
		serviceItemCS := models.MTOServiceItem{
			MoveTaskOrderID: move.ID,
			MoveTaskOrder:   move,
			ReService:       reServiceCS,
		}

		createdServiceItemsCS, _, err := creator.CreateMTOServiceItem(suite.AppContextForTest(), &serviceItemCS)
		suite.NotNil(createdServiceItemsCS)
		suite.NoError(err)
		createdServiceItemCSList := *createdServiceItemsCS
		suite.Equal(createdServiceItemCSList[0].Status, models.MTOServiceItemStatus("APPROVED"))
		suite.Equal(*createdServiceItemCSList[0].LockedPriceCents, csTaskOrderFee2.PriceCents)

		reServiceMS := factory.FetchReServiceByCode(suite.DB(), "MS")
		msTaskOrderFee := models.ReTaskOrderFee{
			ContractYearID: contractYear.ID,
			ServiceID:      reServiceMS.ID,
			PriceCents:     90000,
		}
		suite.MustSave(&msTaskOrderFee)
		msTaskOrderFee2 := models.ReTaskOrderFee{
			ContractYearID: contractYear2.ID,
			ServiceID:      reServiceMS.ID,
			PriceCents:     100000,
		}
		suite.MustSave(&msTaskOrderFee2)

		serviceItemMS := models.MTOServiceItem{
			MoveTaskOrderID: move.ID,
			MoveTaskOrder:   move,
			ReService:       reServiceMS,
		}

		createdServiceItemsMS, _, err := creator.CreateMTOServiceItem(suite.AppContextForTest(), &serviceItemMS)
		suite.NotNil(createdServiceItemsMS)
		suite.NoError(err)
		createdServiceItemMSList := *createdServiceItemsMS
		suite.Equal(createdServiceItemMSList[0].Status, models.MTOServiceItemStatus("APPROVED"))
		suite.Equal(*createdServiceItemMSList[0].LockedPriceCents, csTaskOrderFee2.PriceCents)
	})

	// Should return a "NotFoundError" if the mtoShipmentID isn't linked to the mtoID passed in
	suite.Run("mtoShipmentID not found", func() {
		// TESTCASE SCENARIO
		// Under test: CreateMTOServiceItem function
		// Set up:     Create service item on a shipment that is not related to the move
		// Expected outcome:
		//             Not found error returned, no new service items created

		move := factory.BuildAvailableToPrimeMove(suite.DB(), nil, nil)
		shipment := factory.BuildMTOShipment(suite.DB(), nil, nil)
		reService := factory.FetchReServiceByCode(suite.DB(), "ANY")
		serviceItemBadShip := models.MTOServiceItem{
			MoveTaskOrderID: move.ID,
			MoveTaskOrder:   move,
			MTOShipmentID:   &shipment.ID,
			MTOShipment:     shipment,
			ReService:       reService,
		}

		createdServiceItemsBadShip, _, err := creator.CreateMTOServiceItem(suite.AppContextForTest(), &serviceItemBadShip)
		suite.Nil(createdServiceItemsBadShip)
		suite.Error(err)
		suite.IsType(apperror.NotFoundError{}, err)
		suite.Contains(err.Error(), shipment.ID.String())
		suite.Contains(err.Error(), move.ID.String())
	})

	// If the service item we're trying to create is shuttle service and there is no estimated weight, it fails.
	suite.Run("MTOServiceItemDomesticShuttle no prime weight is okay", func() {
		// TESTCASE SCENARIO
		// Under test: CreateMTOServiceItem function
		// Set up:     Create DDSHUT service item on a shipment without estimated weight
		// Expected outcome:
		//             Conflict error returned, no new service items created

		move := factory.BuildAvailableToPrimeMove(suite.DB(), nil, nil)
		shipment := factory.BuildMTOShipment(suite.DB(), []factory.Customization{
			{
				Model:    move,
				LinkOnly: true,
			},
		}, nil)

		reService := factory.FetchReServiceByCode(suite.DB(), models.ReServiceCodeDDSHUT)

		serviceItemNoWeight := models.MTOServiceItem{
			MoveTaskOrderID: move.ID,
			MoveTaskOrder:   move,
			MTOShipment:     shipment,
			MTOShipmentID:   &shipment.ID,
			ReService:       reService,
			Status:          models.MTOServiceItemStatusSubmitted,
		}

		createdServiceItems, _, err := creator.CreateMTOServiceItem(suite.AppContextForTest(), &serviceItemNoWeight)
		suite.NotNil(createdServiceItems)
		suite.NoError(err)
	})

	setupDDFSITData := func() (models.MTOServiceItemCustomerContact, models.MTOServiceItemCustomerContact, models.MTOServiceItem) {
		move := factory.BuildAvailableToPrimeMove(suite.DB(), nil, nil)
		shipment := factory.BuildMTOShipment(suite.DB(), []factory.Customization{
			{
				Model:    move,
				LinkOnly: true,
			},
		}, nil)
		reServiceDDFSIT := factory.FetchReServiceByCode(suite.DB(), models.ReServiceCodeDDFSIT)

		contactOne := models.MTOServiceItemCustomerContact{
			Type:                       models.CustomerContactTypeFirst,
			DateOfContact:              time.Now(),
			FirstAvailableDeliveryDate: time.Now(),
		}

		contactTwo := models.MTOServiceItemCustomerContact{
			Type:                       models.CustomerContactTypeSecond,
			DateOfContact:              time.Now(),
			FirstAvailableDeliveryDate: time.Now(),
		}

		serviceItemDDFSIT := models.MTOServiceItem{
			MoveTaskOrderID: move.ID,
			MoveTaskOrder:   move,
			MTOShipment:     shipment,
			MTOShipmentID:   &shipment.ID,
			Status:          models.MTOServiceItemStatusSubmitted,
			ReService: models.ReService{
				Code: reServiceDDFSIT.Code,
			},
		}
		return contactOne, contactTwo, serviceItemDDFSIT
	}
	// The timeMilitary fields need to be in the correct format.
	suite.Run("Check DDFSIT timeMilitary=HH:MMZ", func() {
		// TESTCASE SCENARIO
		// Under test: CreateMTOServiceItem function
		// Set up:     Create DDFSIT service item with a bad time "10:30Z"
		// Expected outcome: InvalidInput error returned, no new service items created
		contactOne, contactTwo, serviceItemDDFSIT := setupDDFSITData()
		contactOne.TimeMilitary = "10:30Z"
		contactTwo.TimeMilitary = "14:00Z"
		serviceItemDDFSIT.CustomerContacts = models.MTOServiceItemCustomerContacts{contactOne, contactTwo}
		createdServiceItems, _, err := creator.CreateMTOServiceItem(suite.AppContextForTest(), &serviceItemDDFSIT)

		suite.Nil(createdServiceItems)
		suite.Error(err)
		suite.IsType(apperror.InvalidInputError{}, err)
		suite.Contains(err.Error(), "timeMilitary")
	})

	suite.Run("timeMilitary=XXMMZ bad hours", func() {
		// TESTCASE SCENARIO
		// Under test: CreateMTOServiceItem function
		// Set up:     Create DDFSIT service item with a bad time "2645Z"
		// Expected outcome: InvalidInput error returned, no new service items created
		contactOne, contactTwo, serviceItemDDFSIT := setupDDFSITData()
		contactOne.TimeMilitary = "2645Z"
		contactTwo.TimeMilitary = "3625Z"
		serviceItemDDFSIT.CustomerContacts = models.MTOServiceItemCustomerContacts{contactOne, contactTwo}
		createdServiceItems, _, err := creator.CreateMTOServiceItem(suite.AppContextForTest(), &serviceItemDDFSIT)

		suite.Nil(createdServiceItems)
		suite.Error(err)
		suite.IsType(apperror.InvalidInputError{}, err)
		suite.Contains(err.Error(), "timeMilitary")
		suite.Contains(err.Error(), "hours must be between 00 and 23")
	})

	suite.Run("timeMilitary=HHXXZ bad minutes", func() {
		// TESTCASE SCENARIO
		// Under test: CreateMTOServiceItem function
		// Set up:     Create DDFSIT service item with a bad time "2167Z"
		// Expected outcome: InvalidInput error returned, no new service items created
		contactOne, contactTwo, serviceItemDDFSIT := setupDDFSITData()
		contactOne.TimeMilitary = "2167Z"
		contactTwo.TimeMilitary = "1253Z"
		serviceItemDDFSIT.CustomerContacts = models.MTOServiceItemCustomerContacts{contactOne, contactTwo}
		createdServiceItems, _, err := creator.CreateMTOServiceItem(suite.AppContextForTest(), &serviceItemDDFSIT)

		suite.Nil(createdServiceItems)
		suite.Error(err)
		suite.IsType(apperror.InvalidInputError{}, err)
		suite.Contains(err.Error(), "timeMilitary")
		suite.Contains(err.Error(), "minutes must be between 00 and 59")
	})

	suite.Run("timeMilitary=HHMMX bad suffix", func() {
		// TESTCASE SCENARIO
		// Under test: CreateMTOServiceItem function
		// Set up:     Create DDFSIT service item with a bad time "2050M"
		// Expected outcome: InvalidInput error returned, no new service items created
		contactOne, contactTwo, serviceItemDDFSIT := setupDDFSITData()
		contactOne.TimeMilitary = "2050M"
		contactTwo.TimeMilitary = "1224M"
		serviceItemDDFSIT.CustomerContacts = models.MTOServiceItemCustomerContacts{contactOne, contactTwo}
		createdServiceItems, _, err := creator.CreateMTOServiceItem(suite.AppContextForTest(), &serviceItemDDFSIT)

		suite.Nil(createdServiceItems)
		suite.Error(err)
		suite.IsType(apperror.InvalidInputError{}, err)
		suite.Contains(err.Error(), "timeMilitary")
		suite.Contains(err.Error(), "must end with 'Z'")
	})

	suite.Run("timeMilitary=HHMMZ success", func() {
		// TESTCASE SCENARIO
		// Under test: CreateMTOServiceItem function
		// Set up:     Create DDFSIT service item with a correctly formatted time"
		// Expected outcome: Success, service items created.
		contactOne, contactTwo, serviceItemDDFSIT := setupDDFSITData()
		contactOne.TimeMilitary = "1405Z"
		contactTwo.TimeMilitary = "2013Z"
		serviceItemDDFSIT.CustomerContacts = models.MTOServiceItemCustomerContacts{contactOne, contactTwo}
		createdServiceItems, _, err := creator.CreateMTOServiceItem(suite.AppContextForTest(), &serviceItemDDFSIT)

		suite.NotNil(createdServiceItems)
		suite.NoError(err)
	})
}

func (suite *MTOServiceItemServiceSuite) TestCreateOriginSITServiceItem() {

	// Set up data to use for all Origin SIT Service Item tests
	var reServiceDOASIT models.ReService
	var reServiceDOFSIT models.ReService
	var reServiceDOPSIT models.ReService
	var reServiceDOSFSC models.ReService

<<<<<<< HEAD
	var reServiceIOFSIT models.ReService
=======
	// var reServiceIOFSIT models.ReService
>>>>>>> 1face342

	setupTestData := func() models.MTOShipment {
		move := factory.BuildAvailableToPrimeMove(suite.DB(), nil, nil)
		mtoShipment := factory.BuildMTOShipment(suite.DB(), []factory.Customization{
			{
				Model:    move,
				LinkOnly: true,
			},
		}, nil)

		reServiceDOASIT = factory.FetchReServiceByCode(suite.DB(), models.ReServiceCodeDOASIT)
		reServiceDOFSIT = factory.FetchReServiceByCode(suite.DB(), models.ReServiceCodeDOFSIT)
		reServiceDOPSIT = factory.FetchReServiceByCode(suite.DB(), models.ReServiceCodeDOPSIT)
		reServiceDOSFSC = factory.FetchReServiceByCode(suite.DB(), models.ReServiceCodeDOSFSC)

		return mtoShipment
	}

<<<<<<< HEAD
	setupTestInternationalData := func(isOconusPickupAddress bool, isOconusDestinationAddress bool) models.MTOShipment {
		oconusAddress := factory.BuildAddress(suite.DB(), []factory.Customization{
			{
				Model: models.Address{
					StreetAddress1: "JBER",
					City:           "Anchorage",
					State:          "AK",
					PostalCode:     "99505",
					IsOconus:       models.BoolPointer(true),
				},
			},
		}, nil)

		conusAddress := factory.BuildAddress(suite.DB(), nil, nil)

		var pickupAddress models.Address
		var destinationAddress models.Address

		if isOconusPickupAddress {
			pickupAddress = oconusAddress
		} else {
			pickupAddress = conusAddress
		}

		if isOconusDestinationAddress {
			destinationAddress = oconusAddress
		} else {
			destinationAddress = conusAddress
		}

		move := factory.BuildAvailableToPrimeMove(suite.DB(), nil, nil)
		mtoShipment := factory.BuildMTOShipment(suite.DB(), []factory.Customization{
			{
				Model:    move,
				LinkOnly: true,
			},
			{
				Model: models.MTOShipment{
					MarketCode:           models.MarketCodeInternational,
					PickupAddressID:      &pickupAddress.ID,
					DestinationAddressID: &destinationAddress.ID,
				},
			},
		}, nil)

		reServiceIOFSIT = factory.FetchReServiceByCode(suite.DB(), models.ReServiceCodeIOFSIT)

		return mtoShipment
	}
=======
	// setupTestInternationalData := func(isOconusPickupAddress bool, isOconusDestinationAddress bool) models.MTOShipment {
	// 	oconusAddress := factory.BuildAddress(suite.DB(), []factory.Customization{
	// 		{
	// 			Model: models.Address{
	// 				StreetAddress1: "JBER",
	// 				City:           "Anchorage",
	// 				State:          "AK",
	// 				PostalCode:     "99505",
	// 				IsOconus:       models.BoolPointer(true),
	// 			},
	// 		},
	// 	}, nil)

	// 	conusAddress := factory.BuildAddress(suite.DB(), nil, nil)

	// 	var pickupAddress models.Address
	// 	var destinationAddress models.Address

	// 	if isOconusPickupAddress {
	// 		pickupAddress = oconusAddress
	// 	} else {
	// 		pickupAddress = conusAddress
	// 	}

	// 	if isOconusDestinationAddress {
	// 		destinationAddress = oconusAddress
	// 	} else {
	// 		destinationAddress = conusAddress
	// 	}

	// 	move := factory.BuildAvailableToPrimeMove(suite.DB(), nil, nil)
	// 	mtoShipment := factory.BuildMTOShipment(suite.DB(), []factory.Customization{
	// 		{
	// 			Model:    move,
	// 			LinkOnly: true,
	// 		},
	// 		{
	// 			Model: models.MTOShipment{
	// 				MarketCode:           models.MarketCodeInternational,
	// 				PickupAddressID:      &pickupAddress.ID,
	// 				DestinationAddressID: &destinationAddress.ID,
	// 			},
	// 		},
	// 	}, nil)

	// 	reServiceIOFSIT = factory.FetchReServiceByCode(suite.DB(), models.ReServiceCodeIOFSIT)

	// 	return mtoShipment
	// }
>>>>>>> 1face342

	sitEntryDate := time.Date(2020, time.October, 24, 0, 0, 0, 0, time.UTC)
	sitPostalCode := "99999"
	reason := "lorem ipsum"

	suite.Run("Failure - 422 Cannot create DOFSIT service item with non-null address.ID", func() {

		// TESTCASE SCENARIO
		// Under test: CreateMTOServiceItem function
		// Set up:     Create DOFSIT service item with a non-null address ID
		// Expected outcome: InvalidInput error returned, no new service items created
		shipment := setupTestData()

		// Create and address where ID != uuid.Nil
		actualPickupAddress := factory.BuildAddress(suite.DB(), nil, []factory.Trait{factory.GetTraitAddress2})

		serviceItemDOFSIT := models.MTOServiceItem{
			MoveTaskOrder:             shipment.MoveTaskOrder,
			MoveTaskOrderID:           shipment.MoveTaskOrderID,
			MTOShipment:               shipment,
			MTOShipmentID:             &shipment.ID,
			ReService:                 reServiceDOFSIT,
			SITEntryDate:              &sitEntryDate,
			SITPostalCode:             &sitPostalCode,
			Reason:                    &reason,
			SITOriginHHGActualAddress: &actualPickupAddress,
			Status:                    models.MTOServiceItemStatusSubmitted,
		}

		builder := query.NewQueryBuilder()
		moveRouter := moverouter.NewMoveRouter(transportationoffice.NewTransportationOfficesFetcher())
		planner := &mocks.Planner{}
		planner.On("ZipTransitDistance",
			mock.AnythingOfType("*appcontext.appContext"),
			mock.Anything,
			mock.Anything,
		).Return(400, nil)
		creator := NewMTOServiceItemCreator(planner, builder, moveRouter, ghcrateengine.NewDomesticUnpackPricer(), ghcrateengine.NewDomesticPackPricer(), ghcrateengine.NewDomesticLinehaulPricer(), ghcrateengine.NewDomesticShorthaulPricer(), ghcrateengine.NewDomesticOriginPricer(), ghcrateengine.NewDomesticDestinationPricer(), ghcrateengine.NewFuelSurchargePricer())

		createdServiceItems, verr, err := creator.CreateMTOServiceItem(suite.AppContextForTest(), &serviceItemDOFSIT)
		suite.Nil(createdServiceItems)
		suite.Error(verr)
		suite.IsType(apperror.InvalidInputError{}, err)

	})

	// suite.Run("Create DOFSIT service item and auto-create DOASIT, DOPSIT, DOSFSC", func() {
	// 	// TESTCASE SCENARIO
	// 	// Under test: CreateMTOServiceItem function
	// 	// Set up:     Create DOFSIT service item with a new address
	// 	// Expected outcome: Success, 4 service items created

	// 	// Customer gets new pickup address for SIT Origin Pickup (DOPSIT) which gets added when
	// 	// creating DOFSIT (SIT origin first day).
	// 	shipment := setupTestData()

	// 	// Do not create Address in the database (Assertions.Stub = true) because if the information is coming from the Prime
	// 	// via the Prime API, the address will not have a valid database ID. And tests need to ensure
	// 	// that we properly create the address coming in from the API.
	// 	country := factory.FetchOrBuildCountry(suite.DB(), nil, nil)
	// 	usprcFairfield, err := models.FindByZipCodeAndCity(suite.DB(), "94535", "Fairfield")
	// 	suite.NoError(err)
	// 	actualPickupAddress := factory.BuildAddress(nil, []factory.Customization{
	// 		{
	// 			Model: models.Address{
	// 				UsPostRegionCityID: &usprcFairfield.ID,
	// 				City:               usprcFairfield.USPostRegionCityNm,
	// 				PostalCode:         usprcFairfield.UsprZipID,
	// 			},
	// 		},
	// 	}, []factory.Trait{factory.GetTraitAddress2})
	// 	actualPickupAddress.ID = uuid.Nil
	// 	actualPickupAddress.CountryId = &country.ID
	// 	actualPickupAddress.Country = &country

	// 	serviceItemDOFSIT := models.MTOServiceItem{
	// 		MoveTaskOrder:             shipment.MoveTaskOrder,
	// 		MoveTaskOrderID:           shipment.MoveTaskOrderID,
	// 		MTOShipment:               shipment,
	// 		MTOShipmentID:             &shipment.ID,
	// 		ReService:                 reServiceDOFSIT,
	// 		SITEntryDate:              &sitEntryDate,
	// 		SITPostalCode:             &sitPostalCode,
	// 		Reason:                    &reason,
	// 		SITOriginHHGActualAddress: &actualPickupAddress,
	// 		Status:                    models.MTOServiceItemStatusSubmitted,
	// 	}

	// 	builder := query.NewQueryBuilder()
	// 	moveRouter := moverouter.NewMoveRouter(transportationoffice.NewTransportationOfficesFetcher())
	// 	planner := &mocks.Planner{}
	// 	planner.On("ZipTransitDistance",
	// 		mock.AnythingOfType("*appcontext.appContext"),
	// 		mock.Anything,
	// 		mock.Anything,
	// 	).Return(400, nil)
	// 	creator := NewMTOServiceItemCreator(planner, builder, moveRouter, ghcrateengine.NewDomesticUnpackPricer(), ghcrateengine.NewDomesticPackPricer(), ghcrateengine.NewDomesticLinehaulPricer(), ghcrateengine.NewDomesticShorthaulPricer(), ghcrateengine.NewDomesticOriginPricer(), ghcrateengine.NewDomesticDestinationPricer(), ghcrateengine.NewFuelSurchargePricer())

	// 	createdServiceItems, _, err := creator.CreateMTOServiceItem(suite.AppContextForTest(), &serviceItemDOFSIT)
	// 	suite.NotNil(createdServiceItems)
	// 	suite.NoError(err)

	// 	createdServiceItemsList := *createdServiceItems
	// 	suite.Equal(4, len(createdServiceItemsList))

	// 	numDOFSITFound := 0
	// 	numDOASITFound := 0
	// 	numDOPSITFound := 0
	// 	numDOSFSCFound := 0

	// 	for _, item := range createdServiceItemsList {
	// 		suite.Equal(serviceItemDOFSIT.MoveTaskOrderID, item.MoveTaskOrderID)
	// 		suite.Equal(serviceItemDOFSIT.MTOShipmentID, item.MTOShipmentID)
	// 		suite.Equal(serviceItemDOFSIT.SITEntryDate, item.SITEntryDate)
	// 		suite.Equal(serviceItemDOFSIT.Reason, item.Reason)
	// 		suite.Equal(serviceItemDOFSIT.SITPostalCode, item.SITPostalCode)
	// 		suite.Equal(actualPickupAddress.StreetAddress1, item.SITOriginHHGActualAddress.StreetAddress1)
	// 		suite.Equal(actualPickupAddress.ID, *item.SITOriginHHGActualAddressID)

	// 		if item.ReService.Code == models.ReServiceCodeDOPSIT || item.ReService.Code == models.ReServiceCodeDOSFSC {
	// 			suite.Equal(*item.SITDeliveryMiles, 400)
	// 		}

	// 		switch item.ReService.Code {
	// 		case models.ReServiceCodeDOFSIT:
	// 			numDOFSITFound++
	// 		case models.ReServiceCodeDOASIT:
	// 			numDOASITFound++
	// 		case models.ReServiceCodeDOPSIT:
	// 			numDOPSITFound++
	// 		case models.ReServiceCodeDOSFSC:
	// 			numDOSFSCFound++
	// 		}
	// 	}

	// 	suite.Equal(1, numDOFSITFound)
	// 	suite.Equal(1, numDOASITFound)
	// 	suite.Equal(1, numDOPSITFound)
	// 	suite.Equal(1, numDOSFSCFound)
	// })

	// suite.Run("Create IOFSIT service item and auto-create IOASIT, IOPSIT, IOSFSC", func() {
	// 	// TESTCASE SCENARIO
	// 	// Under test: CreateMTOServiceItem function
	// 	// Set up:     Create IOFSIT service item with a new address
	// 	// Expected outcome: Success, 4 service items created

	// 	// Customer gets new pickup address for SIT Origin Pickup (IOPSIT) which gets added when
	// 	// creating IOFSIT (SIT origin first day).
	// 	shipment := setupTestInternationalData(false, true)

	// 	// Do not create Address in the database (Assertions.Stub = true) because if the information is coming from the Prime
	// 	// via the Prime API, the address will not have a valid database ID. And tests need to ensure
	// 	// that we properly create the address coming in from the API.
	// 	country := factory.FetchOrBuildCountry(suite.DB(), nil, nil)
	// 	usprcBeverlyHills, err := models.FindByZipCodeAndCity(suite.DB(), "90210", "Beverly Hills")
	// 	suite.NoError(err)
	// 	actualPickupAddress := factory.BuildAddress(nil, []factory.Customization{
	// 		{
	// 			Model: models.Address{
	// 				PostalCode:         "90210",
	// 				City:               "Beverly Hills",
	// 				UsPostRegionCityID: &usprcBeverlyHills.ID,
	// 			},
	// 		},
	// 	}, []factory.Trait{factory.GetTraitAddress2})
	// 	actualPickupAddress.ID = uuid.Nil
	// 	actualPickupAddress.CountryId = &country.ID
	// 	actualPickupAddress.Country = &country

	// 	serviceItemIOFSIT := models.MTOServiceItem{
	// 		MoveTaskOrder:             shipment.MoveTaskOrder,
	// 		MoveTaskOrderID:           shipment.MoveTaskOrderID,
	// 		MTOShipment:               shipment,
	// 		MTOShipmentID:             &shipment.ID,
	// 		ReService:                 reServiceIOFSIT,
	// 		SITEntryDate:              &sitEntryDate,
	// 		SITPostalCode:             &sitPostalCode,
	// 		Reason:                    &reason,
	// 		SITOriginHHGActualAddress: &actualPickupAddress,
	// 		Status:                    models.MTOServiceItemStatusSubmitted,
	// 	}

	// 	builder := query.NewQueryBuilder()
	// 	moveRouter := moverouter.NewMoveRouter(transportationoffice.NewTransportationOfficesFetcher())
	// 	planner := &mocks.Planner{}
	// 	planner.On("ZipTransitDistance",
	// 		mock.AnythingOfType("*appcontext.appContext"),
	// 		mock.Anything,
	// 		mock.Anything,
	// 	).Return(50, nil)
	// 	creator := NewMTOServiceItemCreator(planner, builder, moveRouter, ghcrateengine.NewDomesticUnpackPricer(), ghcrateengine.NewDomesticPackPricer(), ghcrateengine.NewDomesticLinehaulPricer(), ghcrateengine.NewDomesticShorthaulPricer(), ghcrateengine.NewDomesticOriginPricer(), ghcrateengine.NewDomesticDestinationPricer(), ghcrateengine.NewFuelSurchargePricer())

	// 	createdServiceItems, _, err := creator.CreateMTOServiceItem(suite.AppContextForTest(), &serviceItemIOFSIT)
	// 	suite.NotNil(createdServiceItems)
	// 	suite.NoError(err)

	// 	createdServiceItemsList := *createdServiceItems
	// 	suite.Equal(4, len(createdServiceItemsList))

	// 	numIOFSITFound := 0
	// 	numIOASITFound := 0
	// 	numIOPSITFound := 0
	// 	numIOSFSCFound := 0

	// 	for _, item := range createdServiceItemsList {
	// 		suite.Equal(serviceItemIOFSIT.MoveTaskOrderID, item.MoveTaskOrderID)
	// 		suite.Equal(serviceItemIOFSIT.MTOShipmentID, item.MTOShipmentID)
	// 		suite.Equal(serviceItemIOFSIT.SITEntryDate, item.SITEntryDate)
	// 		suite.Equal(serviceItemIOFSIT.Reason, item.Reason)
	// 		suite.Equal(serviceItemIOFSIT.SITPostalCode, item.SITPostalCode)
	// 		suite.Equal(actualPickupAddress.StreetAddress1, item.SITOriginHHGActualAddress.StreetAddress1)
	// 		suite.Equal(actualPickupAddress.ID, *item.SITOriginHHGActualAddressID)

	// 		if item.ReService.Code == models.ReServiceCodeIOPSIT || item.ReService.Code == models.ReServiceCodeIOSFSC {
	// 			suite.Equal(*item.SITDeliveryMiles, 50)
	// 		}

	// 		switch item.ReService.Code {
	// 		case models.ReServiceCodeIOFSIT:
	// 			numIOFSITFound++
	// 		case models.ReServiceCodeIOASIT:
	// 			numIOASITFound++
	// 		case models.ReServiceCodeIOPSIT:
	// 			numIOPSITFound++
	// 		case models.ReServiceCodeIOSFSC:
	// 			numIOSFSCFound++
	// 		}
	// 	}

	// 	suite.Equal(1, numIOFSITFound)
	// 	suite.Equal(1, numIOASITFound)
	// 	suite.Equal(1, numIOPSITFound)
	// 	suite.Equal(1, numIOSFSCFound)
	// })

	// setupDOFSIT := func(shipment models.MTOShipment) services.MTOServiceItemCreator {
	// 	usprcFairfield, err := models.FindByZipCodeAndCity(suite.DB(), "94535", "Fairfield")
	// 	suite.NoError(err)
	// 	// Create DOFSIT
	// 	country := factory.FetchOrBuildCountry(suite.DB(), nil, nil)
	// 	actualPickupAddress := factory.BuildAddress(nil, []factory.Customization{
	// 		{
	// 			Model: models.Address{
	// 				UsPostRegionCityID: &usprcFairfield.ID,
	// 				PostalCode:         usprcFairfield.UsprZipID,
	// 				City:               usprcFairfield.USPostRegionCityNm,
	// 			},
	// 		},
	// 	}, []factory.Trait{factory.GetTraitAddress2})
	// 	actualPickupAddress.ID = uuid.Nil
	// 	actualPickupAddress.CountryId = &country.ID
	// 	actualPickupAddress.Country = &country

	// 	serviceItemDOFSIT := models.MTOServiceItem{
	// 		MoveTaskOrder:             shipment.MoveTaskOrder,
	// 		MoveTaskOrderID:           shipment.MoveTaskOrderID,
	// 		MTOShipment:               shipment,
	// 		MTOShipmentID:             &shipment.ID,
	// 		ReService:                 reServiceDOFSIT,
	// 		SITEntryDate:              &sitEntryDate,
	// 		SITPostalCode:             &sitPostalCode,
	// 		Reason:                    &reason,
	// 		SITOriginHHGActualAddress: &actualPickupAddress,
	// 		Status:                    models.MTOServiceItemStatusSubmitted,
	// 	}

	// 	builder := query.NewQueryBuilder()
	// 	moveRouter := moverouter.NewMoveRouter(transportationoffice.NewTransportationOfficesFetcher())
	// 	planner := &mocks.Planner{}
	// 	planner.On("ZipTransitDistance",
	// 		mock.AnythingOfType("*appcontext.appContext"),
	// 		mock.Anything,
	// 		mock.Anything,
	// 	).Return(400, nil)
	// 	creator := NewMTOServiceItemCreator(planner, builder, moveRouter, ghcrateengine.NewDomesticUnpackPricer(), ghcrateengine.NewDomesticPackPricer(), ghcrateengine.NewDomesticLinehaulPricer(), ghcrateengine.NewDomesticShorthaulPricer(), ghcrateengine.NewDomesticOriginPricer(), ghcrateengine.NewDomesticDestinationPricer(), ghcrateengine.NewFuelSurchargePricer())

	// 	// Successful creation of DOFSIT
	// 	createdServiceItems, _, err := creator.CreateMTOServiceItem(suite.AppContextForTest(), &serviceItemDOFSIT)
	// 	suite.NotNil(createdServiceItems)
	// 	suite.NoError(err)

	// 	return creator
	// }

	// suite.Run("Create standalone DOASIT item for shipment if existing DOFSIT", func() {
	// 	// TESTCASE SCENARIO
	// 	// Under test: CreateMTOServiceItem function
	// 	// Set up:     Create DOFSIT service item successfully
	// 	//             Create DOASIT item on existing DOFSIT
	// 	// Expected outcome: Success, DOASIT item created

	// 	shipment := setupTestData()
	// 	creator := setupDOFSIT(shipment)

	// 	// Create DOASIT
	// 	serviceItemDOASIT := models.MTOServiceItem{
	// 		MoveTaskOrder:   shipment.MoveTaskOrder,
	// 		MoveTaskOrderID: shipment.MoveTaskOrderID,
	// 		MTOShipment:     shipment,
	// 		MTOShipmentID:   &shipment.ID,
	// 		ReService:       reServiceDOASIT,
	// 		Status:          models.MTOServiceItemStatusSubmitted,
	// 	}

	// 	createdServiceItems, _, err := creator.CreateMTOServiceItem(suite.AppContextForTest(), &serviceItemDOASIT)

	// 	createdDOASITItem := (*createdServiceItems)[0]
	// 	originalDate, _ := sitEntryDate.MarshalText()
	// 	returnedDate, _ := createdDOASITItem.SITEntryDate.MarshalText()

	// 	// Item is created successfully
	// 	suite.NotNil(createdServiceItems)
	// 	suite.NoError(err)
	// 	// Item contains fields copied over from DOFSIT parent
	// 	suite.EqualValues(originalDate, returnedDate)
	// 	suite.EqualValues(*createdDOASITItem.Reason, reason)
	// 	suite.EqualValues(*createdDOASITItem.SITPostalCode, sitPostalCode)
	// })

	// suite.Run("Failure - 422 Create standalone DOASIT item for shipment does not match existing DOFSIT addresses", func() {
	// 	// TESTCASE SCENARIO
	// 	// Under test: CreateMTOServiceItem function
	// 	// Set up:     Create DOFSIT service item successfully
	// 	//             Create DOASIT item on existing DOFSIT but with non-matching address
	// 	// Expected outcome: Invalid input error, no service items created

	// 	shipment := setupTestData()
	// 	creator := setupDOFSIT(shipment)

	// 	// Change pickup address
	// 	serviceItemDOASIT := models.MTOServiceItem{
	// 		MoveTaskOrder:   shipment.MoveTaskOrder,
	// 		MoveTaskOrderID: shipment.MoveTaskOrderID,
	// 		MTOShipment:     shipment,
	// 		MTOShipmentID:   &shipment.ID,
	// 		ReService:       reServiceDOASIT,
	// 		Status:          models.MTOServiceItemStatusSubmitted,
	// 	}

	// 	actualPickupAddress2 := factory.BuildAddress(nil, nil, []factory.Trait{factory.GetTraitAddress2})
	// 	existingServiceItem := &serviceItemDOASIT
	// 	existingServiceItem.SITOriginHHGActualAddress = &actualPickupAddress2

	// 	createdServiceItems, verr, err := creator.CreateMTOServiceItem(suite.AppContextForTest(), existingServiceItem)
	// 	suite.Nil(createdServiceItems)
	// 	suite.Error(verr)
	// 	suite.IsType(apperror.InvalidInputError{}, err)
	// })

	// suite.Run("Do not create DOFSIT if one already exists for the shipment", func() {
	// 	// TESTCASE SCENARIO
	// 	// Under test: CreateMTOServiceItem function
	// 	// Set up:     Create DOFSIT service item successfully
	// 	//             Create another DOFSIT item on the same shipment
	// 	// Expected outcome: Conflict error, no new DOFSIT item created

	// 	shipment := setupTestData()
	// 	creator := setupDOFSIT(shipment)

	// 	serviceItemDOFSIT := models.MTOServiceItem{
	// 		MoveTaskOrder:   shipment.MoveTaskOrder,
	// 		MoveTaskOrderID: shipment.MoveTaskOrderID,
	// 		MTOShipment:     shipment,
	// 		MTOShipmentID:   &shipment.ID,
	// 		ReService:       reServiceDOFSIT,
	// 		SITEntryDate:    &sitEntryDate,
	// 		SITPostalCode:   &sitPostalCode,
	// 		Reason:          &reason,
	// 	}

	// 	createdServiceItems, _, err := creator.CreateMTOServiceItem(suite.AppContextForTest(), &serviceItemDOFSIT)
	// 	suite.Nil(createdServiceItems)
	// 	suite.Error(err)
	// 	suite.IsType(apperror.ConflictError{}, err)
	// })

	suite.Run("Do not create DOFSIT if departure date is after entry date", func() {
		shipment := setupTestData()
		originAddress := factory.BuildAddress(suite.DB(), nil, nil)
		reServiceDOFSIT := factory.FetchReServiceByCode(suite.DB(), models.ReServiceCodeDOFSIT)
		serviceItemDOFSIT := factory.BuildMTOServiceItem(nil, []factory.Customization{
			{
				Model: models.MTOServiceItem{
					SITEntryDate:     models.TimePointer(time.Now().AddDate(0, 0, 1)),
					SITDepartureDate: models.TimePointer(time.Now()),
				},
			},
			{
				Model:    reServiceDOFSIT,
				LinkOnly: true,
			},
			{
				Model:    shipment,
				LinkOnly: true,
			},
			{
				Model:    originAddress,
				LinkOnly: true,
				Type:     &factory.Addresses.SITOriginHHGOriginalAddress,
			},
		}, nil)
		builder := query.NewQueryBuilder()
		moveRouter := moverouter.NewMoveRouter(transportationoffice.NewTransportationOfficesFetcher())
		planner := &mocks.Planner{}
		planner.On("ZipTransitDistance",
			mock.AnythingOfType("*appcontext.appContext"),
			mock.Anything,
			mock.Anything,
		).Return(400, nil)
		creator := NewMTOServiceItemCreator(planner, builder, moveRouter, ghcrateengine.NewDomesticUnpackPricer(), ghcrateengine.NewDomesticPackPricer(), ghcrateengine.NewDomesticLinehaulPricer(), ghcrateengine.NewDomesticShorthaulPricer(), ghcrateengine.NewDomesticOriginPricer(), ghcrateengine.NewDomesticDestinationPricer(), ghcrateengine.NewFuelSurchargePricer())
		_, _, err := creator.CreateMTOServiceItem(suite.AppContextForTest(), &serviceItemDOFSIT)
		suite.Error(err)
		expectedError := fmt.Sprintf(
			"the SIT Departure Date (%s) must be after the SIT Entry Date (%s)",
			serviceItemDOFSIT.SITDepartureDate.Format("2006-01-02"),
			serviceItemDOFSIT.SITEntryDate.Format("2006-01-02"),
		)
		suite.Contains(err.Error(), expectedError)
	})

	suite.Run("Do not create DOFSIT if departure date is the same as entry date", func() {
		today := models.TimePointer(time.Now())
		shipment := setupTestData()
		originAddress := factory.BuildAddress(suite.DB(), nil, nil)
		reServiceDOFSIT := factory.FetchReServiceByCode(suite.DB(), models.ReServiceCodeDOFSIT)
		serviceItemDOFSIT := factory.BuildMTOServiceItem(nil, []factory.Customization{
			{
				Model: models.MTOServiceItem{
					SITEntryDate:     today,
					SITDepartureDate: today,
				},
			},
			{
				Model:    reServiceDOFSIT,
				LinkOnly: true,
			},
			{
				Model:    shipment,
				LinkOnly: true,
			},
			{
				Model:    originAddress,
				LinkOnly: true,
				Type:     &factory.Addresses.SITOriginHHGOriginalAddress,
			},
		}, nil)
		builder := query.NewQueryBuilder()
		moveRouter := moverouter.NewMoveRouter(transportationoffice.NewTransportationOfficesFetcher())
		planner := &mocks.Planner{}
		planner.On("ZipTransitDistance",
			mock.AnythingOfType("*appcontext.appContext"),
			mock.Anything,
			mock.Anything,
		).Return(400, nil)
		creator := NewMTOServiceItemCreator(planner, builder, moveRouter, ghcrateengine.NewDomesticUnpackPricer(), ghcrateengine.NewDomesticPackPricer(), ghcrateengine.NewDomesticLinehaulPricer(), ghcrateengine.NewDomesticShorthaulPricer(), ghcrateengine.NewDomesticOriginPricer(), ghcrateengine.NewDomesticDestinationPricer(), ghcrateengine.NewFuelSurchargePricer())
		_, _, err := creator.CreateMTOServiceItem(suite.AppContextForTest(), &serviceItemDOFSIT)
		suite.Error(err)
		expectedError := fmt.Sprintf(
			"the SIT Departure Date (%s) must be after the SIT Entry Date (%s)",
			serviceItemDOFSIT.SITDepartureDate.Format("2006-01-02"),
			serviceItemDOFSIT.SITEntryDate.Format("2006-01-02"),
		)
		suite.Contains(err.Error(), expectedError)
	})

	suite.Run("Do not create standalone DOPSIT service item", func() {
		// TESTCASE SCENARIO
		// Under test: CreateMTOServiceItem function
		// Set up:     Create a shipment, then create a DOPSIT item on it
		// Expected outcome: Invalid input error, can't create standalone DOPSIT, no DOPSIT item created

		shipment := setupTestData()

		serviceItemDOPSIT := models.MTOServiceItem{
			MoveTaskOrder:   shipment.MoveTaskOrder,
			MoveTaskOrderID: shipment.MoveTaskOrderID,
			MTOShipment:     shipment,
			MTOShipmentID:   &shipment.ID,
			ReService:       reServiceDOPSIT,
		}

		builder := query.NewQueryBuilder()
		moveRouter := moverouter.NewMoveRouter(transportationoffice.NewTransportationOfficesFetcher())
		planner := &mocks.Planner{}
		planner.On("ZipTransitDistance",
			mock.AnythingOfType("*appcontext.appContext"),
			mock.Anything,
			mock.Anything,
		).Return(400, nil)
		creator := NewMTOServiceItemCreator(planner, builder, moveRouter, ghcrateengine.NewDomesticUnpackPricer(), ghcrateengine.NewDomesticPackPricer(), ghcrateengine.NewDomesticLinehaulPricer(), ghcrateengine.NewDomesticShorthaulPricer(), ghcrateengine.NewDomesticOriginPricer(), ghcrateengine.NewDomesticDestinationPricer(), ghcrateengine.NewFuelSurchargePricer())

		createdServiceItems, _, err := creator.CreateMTOServiceItem(suite.AppContextForTest(), &serviceItemDOPSIT)

		suite.Nil(createdServiceItems)
		suite.Error(err)
		suite.IsType(apperror.InvalidInputError{}, err)

	})

	suite.Run("Do not create standalone DOSFSC service item", func() {
		// TESTCASE SCENARIO
		// Under test: CreateMTOServiceItem function
		// Set up:     Create a shipment, then create a DOSFSC item on it
		// Expected outcome: Invalid input error, can't create standalone DOSFSC, no DOSFSC item created

		shipment := setupTestData()

		serviceItemDOPSIT := models.MTOServiceItem{
			MoveTaskOrder:   shipment.MoveTaskOrder,
			MoveTaskOrderID: shipment.MoveTaskOrderID,
			MTOShipment:     shipment,
			MTOShipmentID:   &shipment.ID,
			ReService:       reServiceDOSFSC,
		}

		builder := query.NewQueryBuilder()
		moveRouter := moverouter.NewMoveRouter(transportationoffice.NewTransportationOfficesFetcher())
		planner := &mocks.Planner{}
		planner.On("ZipTransitDistance",
			mock.AnythingOfType("*appcontext.appContext"),
			mock.Anything,
			mock.Anything,
		).Return(400, nil)
		creator := NewMTOServiceItemCreator(planner, builder, moveRouter, ghcrateengine.NewDomesticUnpackPricer(), ghcrateengine.NewDomesticPackPricer(), ghcrateengine.NewDomesticLinehaulPricer(), ghcrateengine.NewDomesticShorthaulPricer(), ghcrateengine.NewDomesticOriginPricer(), ghcrateengine.NewDomesticDestinationPricer(), ghcrateengine.NewFuelSurchargePricer())

		createdServiceItems, _, err := creator.CreateMTOServiceItem(suite.AppContextForTest(), &serviceItemDOPSIT)

		suite.Nil(createdServiceItems)
		suite.Error(err)
		suite.IsType(apperror.InvalidInputError{}, err)

	})

	suite.Run("Do not create standalone DOASIT if there is no DOFSIT on shipment", func() {
		// TESTCASE SCENARIO
		// Under test: CreateMTOServiceItem function
		// Set up:     Create a shipment, then create a DOASIT item on it
		// Expected outcome: Invalid input error, can't create standalone DOASIT, no DOASIT item created
		shipment := setupTestData()

		serviceItemDOASIT := models.MTOServiceItem{
			MoveTaskOrder:   shipment.MoveTaskOrder,
			MoveTaskOrderID: shipment.MoveTaskOrderID,
			MTOShipment:     shipment,
			MTOShipmentID:   &shipment.ID,
			ReService:       reServiceDOASIT,
		}

		builder := query.NewQueryBuilder()
		moveRouter := moverouter.NewMoveRouter(transportationoffice.NewTransportationOfficesFetcher())
		planner := &mocks.Planner{}
		planner.On("ZipTransitDistance",
			mock.AnythingOfType("*appcontext.appContext"),
			mock.Anything,
			mock.Anything,
		).Return(400, nil)
		creator := NewMTOServiceItemCreator(planner, builder, moveRouter, ghcrateengine.NewDomesticUnpackPricer(), ghcrateengine.NewDomesticPackPricer(), ghcrateengine.NewDomesticLinehaulPricer(), ghcrateengine.NewDomesticShorthaulPricer(), ghcrateengine.NewDomesticOriginPricer(), ghcrateengine.NewDomesticDestinationPricer(), ghcrateengine.NewFuelSurchargePricer())

		createdServiceItems, _, err := creator.CreateMTOServiceItem(suite.AppContextForTest(), &serviceItemDOASIT)

		suite.Nil(createdServiceItems)
		suite.Error(err)
		suite.IsType(apperror.NotFoundError{}, err)
	})

	// suite.Run("Do not create DOASIT if the DOFSIT ReService Code is bad", func() {
	// 	// TESTCASE SCENARIO
	// 	// Under test: CreateMTOServiceItem function
	// 	// Set up:     Create a shipment, then create a DOFSIT item on it
	// 	//             Create a serviceItem with type DOASIT but a bad reServiceCode
	// 	// Expected outcome: Not found error, can't create DOASIT
	// 	shipment := setupTestData()
	// 	creator := setupDOFSIT(shipment)
	// 	badReService := models.ReService{
	// 		Code: "bad code",
	// 	}

	// 	serviceItemDOASIT := models.MTOServiceItem{
	// 		MoveTaskOrder:   shipment.MoveTaskOrder,
	// 		MoveTaskOrderID: shipment.MoveTaskOrderID,
	// 		MTOShipment:     shipment,
	// 		MTOShipmentID:   &shipment.ID,
	// 		ReService:       badReService,
	// 	}

	// 	createdServiceItems, _, err := creator.CreateMTOServiceItem(suite.AppContextForTest(), &serviceItemDOASIT)

	// 	suite.Nil(createdServiceItems)
	// 	suite.Error(err)
	// 	suite.IsType(apperror.NotFoundError{}, err)
	// })

}

func (suite *MTOServiceItemServiceSuite) TestCreateOriginSITServiceItemFailToCreateDOFSIT() {

	sitEntryDate := time.Date(2020, time.October, 24, 0, 0, 0, 0, time.UTC)
	sitPostalCode := "99999"
	reason := "lorem ipsum"

	suite.Run("Fail to create DOFSIT service item due to missing SITOriginHHGActualAddress", func() {
		// Set up data to use for all Origin SIT Service Item tests
		move := factory.BuildAvailableToPrimeMove(suite.DB(), nil, nil)
		move.Status = models.MoveStatusAPPROVED
		mtoShipment := factory.BuildMTOShipment(suite.DB(), []factory.Customization{
			{
				Model:    move,
				LinkOnly: true,
			},
		}, nil)

		reServiceDOFSIT := factory.FetchReServiceByCode(suite.DB(), models.ReServiceCodeDOFSIT)

		serviceItemDOFSIT := models.MTOServiceItem{
			MoveTaskOrder:   move,
			MoveTaskOrderID: move.ID,
			MTOShipment:     mtoShipment,
			MTOShipmentID:   &mtoShipment.ID,
			ReService:       reServiceDOFSIT,
			SITEntryDate:    &sitEntryDate,
			SITPostalCode:   &sitPostalCode,
			Reason:          &reason,
		}
		builder := query.NewQueryBuilder()
		moveRouter := moverouter.NewMoveRouter(transportationoffice.NewTransportationOfficesFetcher())
		planner := &mocks.Planner{}
		planner.On("ZipTransitDistance",
			mock.AnythingOfType("*appcontext.appContext"),
			mock.Anything,
			mock.Anything,
		).Return(400, nil)
		creator := NewMTOServiceItemCreator(planner, builder, moveRouter, ghcrateengine.NewDomesticUnpackPricer(), ghcrateengine.NewDomesticPackPricer(), ghcrateengine.NewDomesticLinehaulPricer(), ghcrateengine.NewDomesticShorthaulPricer(), ghcrateengine.NewDomesticOriginPricer(), ghcrateengine.NewDomesticDestinationPricer(), ghcrateengine.NewFuelSurchargePricer())

		createdServiceItems, _, err := creator.CreateMTOServiceItem(suite.AppContextForTest(), &serviceItemDOFSIT)
		suite.Nil(createdServiceItems)
		suite.Error(err)
		suite.IsType(apperror.InvalidInputError{}, err)
	})
}

// TestCreateDestSITServiceItem tests the creation of destination SIT service items
func (suite *MTOServiceItemServiceSuite) TestCreateDestSITServiceItem() {

	setupTestData := func() (models.MTOShipment, services.MTOServiceItemCreator, models.ReService) {
		move := factory.BuildMove(suite.DB(), []factory.Customization{
			{
				Model: models.Move{
					Status: models.MoveStatusAPPROVED,
				},
			},
		}, nil)
		shipment := factory.BuildMTOShipment(suite.DB(), []factory.Customization{
			{
				Model:    move,
				LinkOnly: true,
			},
		}, nil)
		builder := query.NewQueryBuilder()
		moveRouter := moverouter.NewMoveRouter(transportationoffice.NewTransportationOfficesFetcher())
		planner := &mocks.Planner{}
		planner.On("ZipTransitDistance",
			mock.AnythingOfType("*appcontext.appContext"),
			mock.Anything,
			mock.Anything,
		).Return(400, nil)
		creator := NewMTOServiceItemCreator(planner, builder, moveRouter, ghcrateengine.NewDomesticUnpackPricer(), ghcrateengine.NewDomesticPackPricer(), ghcrateengine.NewDomesticLinehaulPricer(), ghcrateengine.NewDomesticShorthaulPricer(), ghcrateengine.NewDomesticOriginPricer(), ghcrateengine.NewDomesticDestinationPricer(), ghcrateengine.NewFuelSurchargePricer())

		reServiceDDFSIT := factory.FetchReServiceByCode(suite.DB(), models.ReServiceCodeDDFSIT)
		return shipment, creator, reServiceDDFSIT

	}

	setupTestInternationalData := func() (models.MTOShipment, services.MTOServiceItemCreator, models.ReService) {
		move := factory.BuildMove(suite.DB(), []factory.Customization{
			{
				Model: models.Move{
					Status: models.MoveStatusAPPROVED,
				},
			},
		}, nil)

		pickupAddress := factory.BuildAddress(suite.DB(), []factory.Customization{
			{
				Model: models.Address{
					StreetAddress1: "JBER",
					City:           "Anchorage",
					State:          "AK",
					PostalCode:     "99505",
					IsOconus:       models.BoolPointer(true),
				},
			},
		}, nil)

		destinationAddress := factory.BuildAddress(suite.DB(), nil, nil)

		shipment := factory.BuildMTOShipment(suite.DB(), []factory.Customization{
			{
				Model:    move,
				LinkOnly: true,
			},
			{
				Model: models.MTOShipment{
					MarketCode:           models.MarketCodeInternational,
					PickupAddressID:      &pickupAddress.ID,
					DestinationAddressID: &destinationAddress.ID,
				},
			},
		}, nil)
		builder := query.NewQueryBuilder()
		moveRouter := moverouter.NewMoveRouter(transportationoffice.NewTransportationOfficesFetcher())
		planner := &mocks.Planner{}
		planner.On("ZipTransitDistance",
			mock.AnythingOfType("*appcontext.appContext"),
			mock.Anything,
			mock.Anything,
		).Return(125, nil)
		creator := NewMTOServiceItemCreator(planner, builder, moveRouter, ghcrateengine.NewDomesticUnpackPricer(), ghcrateengine.NewDomesticPackPricer(), ghcrateengine.NewDomesticLinehaulPricer(), ghcrateengine.NewDomesticShorthaulPricer(), ghcrateengine.NewDomesticOriginPricer(), ghcrateengine.NewDomesticDestinationPricer(), ghcrateengine.NewFuelSurchargePricer())

		reServiceIDFSIT := factory.FetchReServiceByCode(suite.DB(), models.ReServiceCodeIDFSIT)
		return shipment, creator, reServiceIDFSIT
	}

	setupAdditionalSIT := func() (models.ReService, models.ReService, models.ReService) {
		// These codes will be needed for the following tests:
		reServiceDDASIT := factory.FetchReServiceByCode(suite.DB(), models.ReServiceCodeDDASIT)
		reServiceDDDSIT := factory.FetchReServiceByCode(suite.DB(), models.ReServiceCodeDDDSIT)
		reServiceDDSFSC := factory.FetchReServiceByCode(suite.DB(), models.ReServiceCodeDDSFSC)
		return reServiceDDASIT, reServiceDDDSIT, reServiceDDSFSC
	}

	setupAdditionalInternationalSIT := func() (models.ReService, models.ReService, models.ReService) {
		// These codes will be needed for the following tests:
		reServiceIDASIT := factory.FetchReServiceByCode(suite.DB(), models.ReServiceCodeIDASIT)
		reServiceIDDSIT := factory.FetchReServiceByCode(suite.DB(), models.ReServiceCodeIDDSIT)
		reServiceIDSFSC := factory.FetchReServiceByCode(suite.DB(), models.ReServiceCodeIDSFSC)
		return reServiceIDASIT, reServiceIDDSIT, reServiceIDSFSC
	}

	getCustomerContacts := func() models.MTOServiceItemCustomerContacts {
		deliveryDate := time.Now()
		attemptedContact := time.Now()
		contact1 := models.MTOServiceItemCustomerContact{
			Type:                       models.CustomerContactTypeFirst,
			DateOfContact:              attemptedContact,
			FirstAvailableDeliveryDate: deliveryDate,
			TimeMilitary:               "0815Z",
		}
		contact2 := models.MTOServiceItemCustomerContact{
			Type:                       models.CustomerContactTypeSecond,
			DateOfContact:              attemptedContact,
			FirstAvailableDeliveryDate: deliveryDate,
			TimeMilitary:               "1430Z",
		}
		var contacts models.MTOServiceItemCustomerContacts
		contacts = append(contacts, contact1, contact2)
		return contacts
	}

	convertCustomerIDsToFindTestMap := func(contacts models.MTOServiceItemCustomerContacts) map[uuid.UUID]bool {
		customerContactIDMap := make(map[uuid.UUID]bool, len(contacts))
		// load all known customer IDs into map
		for _, contact := range contacts {
			customerContactIDMap[contact.ID] = true
		}
		return customerContactIDMap
	}

	sitEntryDate := time.Now().AddDate(0, 0, 1)
	sitDepartureDate := sitEntryDate.AddDate(0, 0, 7)
	attemptedContact := time.Now()

	// Successful creation of DDFSIT MTO service item.
	suite.Run("Success - Creation of DDFSIT MTO Service Item", func() {

		shipment, creator, reServiceDDFSIT := setupTestData()
		serviceItemDDFSIT := models.MTOServiceItem{
			MoveTaskOrderID:  shipment.MoveTaskOrderID,
			MoveTaskOrder:    shipment.MoveTaskOrder,
			MTOShipmentID:    &shipment.ID,
			MTOShipment:      shipment,
			ReService:        reServiceDDFSIT,
			SITEntryDate:     &sitEntryDate,
			CustomerContacts: getCustomerContacts(),
			Status:           models.MTOServiceItemStatusSubmitted,
		}

		_, _, err := creator.CreateMTOServiceItem(suite.AppContextForTest(), &serviceItemDDFSIT)
		suite.NoError(err)
	})

	// Failed creation of DDFSIT because CustomerContacts has invalid data
	suite.Run("Failure - bad CustomerContacts", func() {
		shipment, creator, reServiceDDFSIT := setupTestData()
		setupAdditionalSIT()

		badContact1 := models.MTOServiceItemCustomerContact{
			Type:                       models.CustomerContactTypeFirst,
			DateOfContact:              attemptedContact,
			FirstAvailableDeliveryDate: sitEntryDate,
			TimeMilitary:               "2611B",
		}
		badContact2 := models.MTOServiceItemCustomerContact{
			Type:                       models.CustomerContactTypeSecond,
			DateOfContact:              attemptedContact,
			FirstAvailableDeliveryDate: sitEntryDate,
			TimeMilitary:               "aaaaaaah",
		}
		var badContacts models.MTOServiceItemCustomerContacts
		badContacts = append(badContacts, badContact1, badContact2)

		serviceItemDDFSIT := models.MTOServiceItem{
			MoveTaskOrderID:  shipment.MoveTaskOrderID,
			MoveTaskOrder:    shipment.MoveTaskOrder,
			MTOShipmentID:    &shipment.ID,
			MTOShipment:      shipment,
			ReService:        reServiceDDFSIT,
			SITEntryDate:     &sitEntryDate,
			CustomerContacts: badContacts,
			Status:           models.MTOServiceItemStatusSubmitted,
		}

		createdServiceItems, _, err := creator.CreateMTOServiceItem(suite.AppContextForTest(), &serviceItemDDFSIT)
		suite.Nil(createdServiceItems)
		suite.Error(err)
		suite.IsType(apperror.InvalidInputError{}, err)
		suite.Contains(err.Error(), "timeMilitary")
	})

	// Successful creation of DDFSIT service item and the extra DDASIT/DDDSIT items
	suite.Run("Success - DDFSIT creation approved - no SITDestinationFinalAddress", func() {
		shipment, creator, reServiceDDFSIT := setupTestData()
		setupAdditionalSIT()

		serviceItemDDFSIT := models.MTOServiceItem{
			MoveTaskOrderID:  shipment.MoveTaskOrderID,
			MoveTaskOrder:    shipment.MoveTaskOrder,
			MTOShipmentID:    &shipment.ID,
			MTOShipment:      shipment,
			ReService:        reServiceDDFSIT,
			SITEntryDate:     &sitEntryDate,
			SITDepartureDate: &sitDepartureDate,
			CustomerContacts: getCustomerContacts(),
			Status:           models.MTOServiceItemStatusSubmitted,
		}

		createdServiceItems, _, err := creator.CreateMTOServiceItem(suite.AppContextForTest(), &serviceItemDDFSIT)
		suite.NotNil(createdServiceItems)
		suite.NoError(err)

		createdServiceItemList := *createdServiceItems
		suite.Equal(len(createdServiceItemList), 4)

		// check the returned items for the correct data
		numDDASITFound := 0
		numDDDSITFound := 0
		numDDFSITFound := 0
		numDDSFSCFound := 0
		for _, item := range createdServiceItemList {
			suite.Equal(item.MoveTaskOrderID, serviceItemDDFSIT.MoveTaskOrderID)
			suite.Equal(item.MTOShipmentID, serviceItemDDFSIT.MTOShipmentID)
			suite.Equal(item.SITEntryDate, serviceItemDDFSIT.SITEntryDate)
			suite.Equal(item.SITDepartureDate, serviceItemDDFSIT.SITDepartureDate)

			if item.ReService.Code == models.ReServiceCodeDDDSIT || item.ReService.Code == models.ReServiceCodeDDSFSC {
				suite.Equal(*item.SITDeliveryMiles, 400)
			}

			if item.ReService.Code == models.ReServiceCodeDDASIT {
				numDDASITFound++
			}
			if item.ReService.Code == models.ReServiceCodeDDDSIT {
				numDDDSITFound++
			}
			if item.ReService.Code == models.ReServiceCodeDDFSIT {
				numDDFSITFound++
				suite.Equal(len(item.CustomerContacts), len(serviceItemDDFSIT.CustomerContacts))
			}
			if item.ReService.Code == models.ReServiceCodeDDDSIT {
				numDDSFSCFound++
			}
		}
		suite.Equal(numDDASITFound, 1)
		suite.Equal(numDDDSITFound, 1)
		suite.Equal(numDDFSITFound, 1)
		suite.Equal(numDDSFSCFound, 1)

		// We create one set of customer contacts and attach them to each destination service item.
		// This portion verifies that.
		customerContactIDMap := convertCustomerIDsToFindTestMap(serviceItemDDFSIT.CustomerContacts)
		// Verify there are only 2 customers created
		suite.Equal(len(customerContactIDMap), 2)
		for _, createdServiceItem := range createdServiceItemList {
			for _, item := range createdServiceItem.CustomerContacts {
				// remove ID from map to denote it was found
				delete(customerContactIDMap, item.ID)
			}
		}
		// found all expected IDs. expect empty map
		suite.Equal(len(customerContactIDMap), 0)
	})

	// Successful creation of IDFSIT service item and the extra IDASIT/IDDSIT items
	suite.Run("Success - IDFSIT creation approved - no SITDestinationFinalAddress", func() {
		shipment, creator, reServiceIDFSIT := setupTestInternationalData()
		setupAdditionalInternationalSIT()

		serviceItemIDFSIT := models.MTOServiceItem{
			MoveTaskOrderID:  shipment.MoveTaskOrderID,
			MoveTaskOrder:    shipment.MoveTaskOrder,
			MTOShipmentID:    &shipment.ID,
			MTOShipment:      shipment,
			ReService:        reServiceIDFSIT,
			SITEntryDate:     &sitEntryDate,
			SITDepartureDate: &sitDepartureDate,
			CustomerContacts: getCustomerContacts(),
			Status:           models.MTOServiceItemStatusSubmitted,
		}

		createdServiceItems, _, err := creator.CreateMTOServiceItem(suite.AppContextForTest(), &serviceItemIDFSIT)
		suite.NotNil(createdServiceItems)
		suite.NoError(err)

		createdServiceItemList := *createdServiceItems
		suite.Equal(len(createdServiceItemList), 4)

		// check the returned items for the correct data
		numIDASITFound := 0
		numIDDSITFound := 0
		numIDFSITFound := 0
		numIDSFSCFound := 0
		for _, item := range createdServiceItemList {
			suite.Equal(item.MoveTaskOrderID, serviceItemIDFSIT.MoveTaskOrderID)
			suite.Equal(item.MTOShipmentID, serviceItemIDFSIT.MTOShipmentID)
			suite.Equal(item.SITEntryDate, serviceItemIDFSIT.SITEntryDate)
			suite.Equal(item.SITDepartureDate, serviceItemIDFSIT.SITDepartureDate)

			suite.Equal(item.SITDestinationOriginalAddressID, serviceItemIDFSIT.SITDestinationOriginalAddressID)
			suite.Equal(item.SITDestinationFinalAddressID, serviceItemIDFSIT.SITDestinationFinalAddressID)

			if item.ReService.Code == models.ReServiceCodeIDDSIT || item.ReService.Code == models.ReServiceCodeIDSFSC {
				// if this fails check the mock in the setupdata func and/or if destination address is OCONUS
				suite.Equal(*item.SITDeliveryMiles, 125)
			}

			if item.ReService.Code == models.ReServiceCodeIDASIT {
				numIDASITFound++
			}
			if item.ReService.Code == models.ReServiceCodeIDDSIT {
				numIDDSITFound++
			}
			if item.ReService.Code == models.ReServiceCodeIDFSIT {
				numIDFSITFound++
				suite.Equal(len(item.CustomerContacts), len(serviceItemIDFSIT.CustomerContacts))
			}
			if item.ReService.Code == models.ReServiceCodeIDDSIT {
				numIDSFSCFound++
			}
		}
		suite.Equal(numIDASITFound, 1)
		suite.Equal(numIDDSITFound, 1)
		suite.Equal(numIDFSITFound, 1)
		suite.Equal(numIDSFSCFound, 1)

		// We create one set of customer contacts and attach them to each destination service item.
		// This portion verifies that.
		customerContactIDMap := convertCustomerIDsToFindTestMap(serviceItemIDFSIT.CustomerContacts)
		// Verify there are only 2 customers created
		suite.Equal(len(customerContactIDMap), 2)
		for _, createdServiceItem := range createdServiceItemList {
			for _, item := range createdServiceItem.CustomerContacts {
				// remove ID from map to denote it was found
				delete(customerContactIDMap, item.ID)
			}
		}

		// found all expected IDs. expect empty map
		suite.Equal(len(customerContactIDMap), 0)
	})

	// Failed creation of DDFSIT because of duplicate service for shipment
	suite.Run("Failure - duplicate DDFSIT", func() {
		shipment, creator, reServiceDDFSIT := setupTestData()
		setupAdditionalSIT()

		serviceItemDDFSIT := models.MTOServiceItem{
			MoveTaskOrderID:  shipment.MoveTaskOrderID,
			MoveTaskOrder:    shipment.MoveTaskOrder,
			MTOShipmentID:    &shipment.ID,
			MTOShipment:      shipment,
			ReService:        reServiceDDFSIT,
			SITEntryDate:     &sitEntryDate,
			CustomerContacts: getCustomerContacts(),
			Status:           models.MTOServiceItemStatusSubmitted,
		}

		createdServiceItems, _, err := creator.CreateMTOServiceItem(suite.AppContextForTest(), &serviceItemDDFSIT)
		suite.NotNil(createdServiceItems)
		suite.NoError(err)

		// Make a second attempt to add a DDFSIT
		createdServiceItems, _, err = creator.CreateMTOServiceItem(suite.AppContextForTest(), &serviceItemDDFSIT)
		suite.Nil(createdServiceItems)
		suite.Error(err)
		suite.IsType(apperror.ConflictError{}, err)
		suite.Contains(err.Error(), fmt.Sprintf("A service item with reServiceCode %s already exists for this move and/or shipment.", models.ReServiceCodeDDFSIT))
	})

	suite.Run("Failure - SIT entry date is before FADD for DDFSIT creation", func() {
		shipment, creator, reServiceDDFSIT := setupTestData()
		setupAdditionalSIT()

		sitEntryDateBeforeToday := time.Now().AddDate(0, 0, -1)

		serviceItemDDFSIT := models.MTOServiceItem{
			MoveTaskOrderID:  shipment.MoveTaskOrderID,
			MoveTaskOrder:    shipment.MoveTaskOrder,
			MTOShipmentID:    &shipment.ID,
			MTOShipment:      shipment,
			ReService:        reServiceDDFSIT,
			SITEntryDate:     &sitEntryDateBeforeToday,
			CustomerContacts: getCustomerContacts(),
			Status:           models.MTOServiceItemStatusSubmitted,
		}

		// Make a second attempt to add a DDFSIT
		serviceItem, _, err := creator.CreateMTOServiceItem(suite.AppContextForTest(), &serviceItemDDFSIT)
		suite.Nil(serviceItem)
		suite.Error(err)
		suite.IsType(apperror.UnprocessableEntityError{}, err)
		expectedError := fmt.Sprintf(
			"the SIT Entry Date (%s) cannot be before the First Available Delivery Date (%s)",
			serviceItemDDFSIT.SITEntryDate.Format("2006-01-02"),
			serviceItemDDFSIT.CustomerContacts[0].FirstAvailableDeliveryDate.Format("2006-01-02"),
		)
		suite.Contains(err.Error(), expectedError)
	})

	suite.Run("Do not create DDFSIT if departure date is after entry date", func() {
		shipment, creator, reServiceDDFSIT := setupTestData()
		serviceItemDDFSIT := factory.BuildMTOServiceItem(nil, []factory.Customization{
			{
				Model: models.MTOServiceItem{
					SITEntryDate:     models.TimePointer(time.Now().AddDate(0, 0, 1)),
					SITDepartureDate: models.TimePointer(time.Now()),
				},
			},
			{
				Model:    reServiceDDFSIT,
				LinkOnly: true,
			},
			{
				Model:    shipment,
				LinkOnly: true,
			},
		}, nil)
		_, _, err := creator.CreateMTOServiceItem(suite.AppContextForTest(), &serviceItemDDFSIT)
		suite.Error(err)
		expectedError := fmt.Sprintf(
			"the SIT Departure Date (%s) must be after the SIT Entry Date (%s)",
			serviceItemDDFSIT.SITDepartureDate.Format("2006-01-02"),
			serviceItemDDFSIT.SITEntryDate.Format("2006-01-02"),
		)
		suite.Contains(err.Error(), expectedError)
	})

	suite.Run("Do not create DDFSIT if departure date is the same as entry date", func() {
		today := models.TimePointer(time.Now())
		shipment, creator, reServiceDDFSIT := setupTestData()
		serviceItemDDFSIT := factory.BuildMTOServiceItem(nil, []factory.Customization{
			{
				Model: models.MTOServiceItem{
					SITEntryDate:     today,
					SITDepartureDate: today,
				},
			},
			{
				Model:    reServiceDDFSIT,
				LinkOnly: true,
			},
			{
				Model:    shipment,
				LinkOnly: true,
			},
		}, nil)
		_, _, err := creator.CreateMTOServiceItem(suite.AppContextForTest(), &serviceItemDDFSIT)
		suite.Error(err)
		expectedError := fmt.Sprintf(
			"the SIT Departure Date (%s) must be after the SIT Entry Date (%s)",
			serviceItemDDFSIT.SITDepartureDate.Format("2006-01-02"),
			serviceItemDDFSIT.SITEntryDate.Format("2006-01-02"),
		)
		suite.Contains(err.Error(), expectedError)
	})

	// Successful creation of DDASIT service item
	suite.Run("Success - DDASIT creation approved", func() {
		shipment, creator, reServiceDDFSIT := setupTestData()
		reServiceDDASIT, _, _ := setupAdditionalSIT()

		// First create a DDFSIT because it's required to request a DDASIT
		serviceItemDDFSIT := models.MTOServiceItem{
			MoveTaskOrderID:  shipment.MoveTaskOrderID,
			MoveTaskOrder:    shipment.MoveTaskOrder,
			MTOShipmentID:    &shipment.ID,
			MTOShipment:      shipment,
			ReService:        reServiceDDFSIT,
			SITEntryDate:     &sitEntryDate,
			CustomerContacts: getCustomerContacts(),
			Status:           models.MTOServiceItemStatusSubmitted,
		}

		createdServiceItems, _, err := creator.CreateMTOServiceItem(suite.AppContextForTest(), &serviceItemDDFSIT)
		suite.NotNil(createdServiceItems)
		suite.NoError(err)

		// Then attempt to create a DDASIT
		serviceItemDDASIT := models.MTOServiceItem{
			MoveTaskOrderID: shipment.MoveTaskOrderID,
			MoveTaskOrder:   shipment.MoveTaskOrder,
			MTOShipmentID:   &shipment.ID,
			MTOShipment:     shipment,
			ReService:       reServiceDDASIT,
			Status:          models.MTOServiceItemStatusSubmitted,
		}

		createdServiceItems, _, err = creator.CreateMTOServiceItem(suite.AppContextForTest(), &serviceItemDDASIT)
		suite.NotNil(createdServiceItems)
		suite.NoError(err)
		suite.Equal(len(*createdServiceItems), 1)

		createdServiceItemsList := *createdServiceItems
		suite.Equal(createdServiceItemsList[0].ReService.Code, models.ReServiceCodeDDASIT)
		// The time on the date doesn't matter, so let's just check the date:
		suite.Equal(createdServiceItemsList[0].SITEntryDate.Day(), sitEntryDate.Day())
		suite.Equal(createdServiceItemsList[0].SITEntryDate.Month(), sitEntryDate.Month())
		suite.Equal(createdServiceItemsList[0].SITEntryDate.Year(), sitEntryDate.Year())
	})

	// Failed creation of DDASIT service item due to no DDFSIT on shipment
	suite.Run("Failure - DDASIT creation needs DDFSIT", func() {

		// Make the necessary SIT code objects
		reServiceDDASIT, _, _ := setupAdditionalSIT()
		factory.FetchReServiceByCode(suite.DB(), models.ReServiceCodeDDFSIT)

		// Make a shipment with no DDFSIT
		now := time.Now()
		shipmentNoDDFSIT := factory.BuildMTOShipment(suite.DB(), []factory.Customization{
			{
				Model: models.Move{
					AvailableToPrimeAt: &now,
					ApprovedAt:         &now,
					Status:             models.MoveStatusAPPROVED,
				},
			},
		}, nil)
		serviceItemDDASIT := models.MTOServiceItem{
			MoveTaskOrderID: shipmentNoDDFSIT.MoveTaskOrderID,
			MoveTaskOrder:   shipmentNoDDFSIT.MoveTaskOrder,
			MTOShipmentID:   &shipmentNoDDFSIT.ID,
			MTOShipment:     shipmentNoDDFSIT,
			ReService:       reServiceDDASIT,
			Status:          models.MTOServiceItemStatusSubmitted,
		}

		builder := query.NewQueryBuilder()
		moveRouter := moverouter.NewMoveRouter(transportationoffice.NewTransportationOfficesFetcher())
		planner := &mocks.Planner{}
		planner.On("ZipTransitDistance",
			mock.AnythingOfType("*appcontext.appContext"),
			mock.Anything,
			mock.Anything,
		).Return(400, nil)
		creator := NewMTOServiceItemCreator(planner, builder, moveRouter, ghcrateengine.NewDomesticUnpackPricer(), ghcrateengine.NewDomesticPackPricer(), ghcrateengine.NewDomesticLinehaulPricer(), ghcrateengine.NewDomesticShorthaulPricer(), ghcrateengine.NewDomesticOriginPricer(), ghcrateengine.NewDomesticDestinationPricer(), ghcrateengine.NewFuelSurchargePricer())
		createdServiceItems, _, err := creator.CreateMTOServiceItem(suite.AppContextForTest(), &serviceItemDDASIT)

		suite.Nil(createdServiceItems)
		suite.Error(err)
		suite.IsType(apperror.NotFoundError{}, err)
		suite.Contains(err.Error(), "No matching first-day SIT service item found")
		suite.Contains(err.Error(), shipmentNoDDFSIT.ID.String())
	})

	// Failed creation of DDDSIT service item
	suite.Run("Failure - cannot create DDDSIT", func() {
		shipment, creator, _ := setupTestData()
		_, reServiceDDDSIT, _ := setupAdditionalSIT()

		serviceItemDDDSIT := models.MTOServiceItem{
			MoveTaskOrder:    shipment.MoveTaskOrder,
			MoveTaskOrderID:  shipment.MoveTaskOrderID,
			MTOShipment:      shipment,
			MTOShipmentID:    &shipment.ID,
			ReService:        reServiceDDDSIT,
			SITEntryDate:     &sitEntryDate,
			CustomerContacts: getCustomerContacts(),
		}

		createdServiceItems, _, err := creator.CreateMTOServiceItem(suite.AppContextForTest(), &serviceItemDDDSIT)
		suite.Nil(createdServiceItems)
		suite.Error(err)
		suite.IsType(apperror.InvalidInputError{}, err)
		suite.Contains(err.Error(), models.ReServiceCodeDDDSIT)

		invalidInputError := err.(apperror.InvalidInputError)
		suite.NotEmpty(invalidInputError.ValidationErrors)
		suite.Contains(invalidInputError.ValidationErrors.Keys(), "reServiceCode")
	})

	// Failed creation of DDSFSC service item
	suite.Run("Failure - cannot create DDSFSC", func() {
		shipment, creator, _ := setupTestData()
		_, _, reServiceDDSFSC := setupAdditionalSIT()

		serviceItemDDSFSC := models.MTOServiceItem{
			MoveTaskOrder:    shipment.MoveTaskOrder,
			MoveTaskOrderID:  shipment.MoveTaskOrderID,
			MTOShipment:      shipment,
			MTOShipmentID:    &shipment.ID,
			ReService:        reServiceDDSFSC,
			SITEntryDate:     &sitEntryDate,
			CustomerContacts: getCustomerContacts(),
		}

		createdServiceItems, _, err := creator.CreateMTOServiceItem(suite.AppContextForTest(), &serviceItemDDSFSC)
		suite.Nil(createdServiceItems)
		suite.Error(err)
		suite.IsType(apperror.InvalidInputError{}, err)
		suite.Contains(err.Error(), models.ReServiceCodeDDSFSC)

		invalidInputError := err.(apperror.InvalidInputError)
		suite.NotEmpty(invalidInputError.ValidationErrors)
		suite.Contains(invalidInputError.ValidationErrors.Keys(), "reServiceCode")
	})

	suite.Run("Failure - cannot create domestic service item international domestic shipment", func() {
		move := factory.BuildAvailableToPrimeMove(suite.DB(), nil, nil)
		dimension := models.MTOServiceItemDimension{
			Type:      models.DimensionTypeItem,
			Length:    12000,
			Height:    12000,
			Width:     12000,
			CreatedAt: time.Now(),
			UpdatedAt: time.Now(),
		}

		// setup domestic shipment
		shipment := factory.BuildMTOShipment(suite.DB(), []factory.Customization{
			{
				Model:    move,
				LinkOnly: true,
			},
			{
				Model: models.MTOShipment{
					MarketCode: models.MarketCodeInternational,
				},
			},
		}, nil)
		destAddress := factory.BuildDefaultAddress(suite.DB())

		// setup international service item. must fail validation for a domestic shipment
		reServiceDDFSIT := factory.FetchReServiceByCode(suite.DB(), models.ReServiceCodeDDFSIT)
		internationalServiceItem := models.MTOServiceItem{
			MoveTaskOrderID:              move.ID,
			MoveTaskOrder:                move,
			ReService:                    reServiceDDFSIT,
			MTOShipmentID:                &shipment.ID,
			MTOShipment:                  shipment,
			Dimensions:                   models.MTOServiceItemDimensions{dimension},
			Status:                       models.MTOServiceItemStatusSubmitted,
			SITDestinationFinalAddressID: &destAddress.ID,
			SITDestinationFinalAddress:   &destAddress,
		}

		builder := query.NewQueryBuilder()
		moveRouter := moverouter.NewMoveRouter(transportationoffice.NewTransportationOfficesFetcher())
		planner := &mocks.Planner{}
		planner.On("ZipTransitDistance",
			mock.AnythingOfType("*appcontext.appContext"),
			mock.Anything,
			mock.Anything,
		).Return(400, nil)
		creator := NewMTOServiceItemCreator(planner, builder, moveRouter, ghcrateengine.NewDomesticUnpackPricer(), ghcrateengine.NewDomesticPackPricer(), ghcrateengine.NewDomesticLinehaulPricer(), ghcrateengine.NewDomesticShorthaulPricer(), ghcrateengine.NewDomesticOriginPricer(), ghcrateengine.NewDomesticDestinationPricer(), ghcrateengine.NewFuelSurchargePricer())

		createdServiceItems, _, err := creator.CreateMTOServiceItem(suite.AppContextForTest(), &internationalServiceItem)
		suite.Nil(createdServiceItems)
		suite.Error(err)
		suite.IsType(apperror.InvalidInputError{}, err)

		suite.Contains(err.Error(), "cannot create domestic service items for international shipment")
	})

	suite.Run("Failure - cannot create international service item for domestic shipment", func() {
		move := factory.BuildAvailableToPrimeMove(suite.DB(), nil, nil)
		dimension := models.MTOServiceItemDimension{
			Type:      models.DimensionTypeItem,
			Length:    12000,
			Height:    12000,
			Width:     12000,
			CreatedAt: time.Now(),
			UpdatedAt: time.Now(),
		}

		// setup domestic shipment
		shipment := factory.BuildMTOShipment(suite.DB(), []factory.Customization{
			{
				Model:    move,
				LinkOnly: true,
			},
			{
				Model: models.MTOShipment{
					MarketCode: models.MarketCodeDomestic,
				},
			},
		}, nil)
		destAddress := factory.BuildDefaultAddress(suite.DB())

		// setup international service item. must fail validation for a domestic shipment
		reServiceIDFSIT := factory.FetchReServiceByCode(suite.DB(), models.ReServiceCodeIDFSIT)
		internationalServiceItem := models.MTOServiceItem{
			MoveTaskOrderID:              move.ID,
			MoveTaskOrder:                move,
			ReService:                    reServiceIDFSIT,
			MTOShipmentID:                &shipment.ID,
			MTOShipment:                  shipment,
			Dimensions:                   models.MTOServiceItemDimensions{dimension},
			Status:                       models.MTOServiceItemStatusSubmitted,
			SITDestinationFinalAddressID: &destAddress.ID,
			SITDestinationFinalAddress:   &destAddress,
		}

		builder := query.NewQueryBuilder()
		moveRouter := moverouter.NewMoveRouter(transportationoffice.NewTransportationOfficesFetcher())
		planner := &mocks.Planner{}
		planner.On("ZipTransitDistance",
			mock.AnythingOfType("*appcontext.appContext"),
			mock.Anything,
			mock.Anything,
		).Return(400, nil)
		creator := NewMTOServiceItemCreator(planner, builder, moveRouter, ghcrateengine.NewDomesticUnpackPricer(), ghcrateengine.NewDomesticPackPricer(), ghcrateengine.NewDomesticLinehaulPricer(), ghcrateengine.NewDomesticShorthaulPricer(), ghcrateengine.NewDomesticOriginPricer(), ghcrateengine.NewDomesticDestinationPricer(), ghcrateengine.NewFuelSurchargePricer())

		createdServiceItems, _, err := creator.CreateMTOServiceItem(suite.AppContextForTest(), &internationalServiceItem)
		suite.Nil(createdServiceItems)
		suite.Error(err)
		suite.IsType(apperror.InvalidInputError{}, err)

		suite.Contains(err.Error(), "cannot create international service items for domestic shipment")
	})
}

func (suite *MTOServiceItemServiceSuite) TestPriceEstimator() {
	suite.Run("Calcuating price estimated on creation for HHG ", func() {
		setupTestData := func() models.MTOShipment {
			// Set up data to use for all Origin SIT Service Item tests

			move := factory.BuildAvailableToPrimeMove(suite.DB(), nil, nil)
			estimatedPrimeWeight := unit.Pound(6000)
			pickupDate := time.Date(2024, time.July, 31, 12, 0, 0, 0, time.UTC)
			pickupAddress := factory.BuildAddress(suite.DB(), nil, []factory.Trait{factory.GetTraitAddress2})
			deliveryAddress := factory.BuildAddress(suite.DB(), nil, []factory.Trait{factory.GetTraitAddress3})

			mtoShipment := factory.BuildMTOShipmentMinimal(suite.DB(), []factory.Customization{
				{
					Model:    move,
					LinkOnly: true,
				},
				{
					Model:    pickupAddress,
					LinkOnly: true,
					Type:     &factory.Addresses.PickupAddress,
				},
				{
					Model:    deliveryAddress,
					LinkOnly: true,
					Type:     &factory.Addresses.DeliveryAddress,
				},
				{
					Model: models.MTOShipment{
						PrimeEstimatedWeight: &estimatedPrimeWeight,
						RequestedPickupDate:  &pickupDate,
					},
				},
			}, nil)

			return mtoShipment
		}

		reServiceCodeDOP := factory.FetchReServiceByCode(suite.DB(), models.ReServiceCodeDOP)
		reServiceCodeDPK := factory.FetchReServiceByCode(suite.DB(), models.ReServiceCodeDPK)
		reServiceCodeDDP := factory.FetchReServiceByCode(suite.DB(), models.ReServiceCodeDDP)
		reServiceCodeDUPK := factory.FetchReServiceByCode(suite.DB(), models.ReServiceCodeDUPK)
		reServiceCodeDLH := factory.FetchReServiceByCode(suite.DB(), models.ReServiceCodeDLH)
		reServiceCodeDSH := factory.FetchReServiceByCode(suite.DB(), models.ReServiceCodeDSH)
		reServiceCodeFSC := factory.FetchReServiceByCode(suite.DB(), models.ReServiceCodeFSC)

		startDate := time.Now().AddDate(-1, 0, 0)
		endDate := startDate.AddDate(1, 1, 1)
		sitEntryDate := time.Date(2020, time.October, 24, 0, 0, 0, 0, time.UTC)
		sitPostalCode := "99999"
		reason := "lorem ipsum"

		contract := testdatagen.FetchOrMakeReContract(suite.DB(), testdatagen.Assertions{})
		contractYear := testdatagen.MakeReContractYear(suite.DB(),
			testdatagen.Assertions{
				ReContractYear: models.ReContractYear{
					Name:                 "Test Contract Year",
					EscalationCompounded: 1.125,
					StartDate:            startDate,
					EndDate:              endDate,
				},
			})

		serviceArea := testdatagen.MakeReDomesticServiceArea(suite.DB(),
			testdatagen.Assertions{
				ReDomesticServiceArea: models.ReDomesticServiceArea{
					Contract:         contractYear.Contract,
					ServiceArea:      "945",
					ServicesSchedule: 1,
				},
			})

		serviceAreaDest := testdatagen.MakeReDomesticServiceArea(suite.DB(),
			testdatagen.Assertions{
				ReDomesticServiceArea: models.ReDomesticServiceArea{
					Contract:         contractYear.Contract,
					ServiceArea:      "503",
					ServicesSchedule: 1,
				},
			})

		serviceAreaPriceDOP := models.ReDomesticServiceAreaPrice{
			ContractID:            contractYear.Contract.ID,
			ServiceID:             reServiceCodeDOP.ID,
			IsPeakPeriod:          true,
			DomesticServiceAreaID: serviceArea.ID,
			PriceCents:            unit.Cents(1234),
		}

		serviceAreaPriceDPK := factory.FetchOrMakeDomesticOtherPrice(suite.DB(), []factory.Customization{
			{
				Model: models.ReDomesticOtherPrice{
					ContractID:   contractYear.Contract.ID,
					ServiceID:    reServiceCodeDPK.ID,
					IsPeakPeriod: true,
					Schedule:     1,
					PriceCents:   unit.Cents(121),
				},
			},
		}, nil)

		serviceAreaPriceDDP := models.ReDomesticServiceAreaPrice{
			ContractID:            contractYear.Contract.ID,
			ServiceID:             reServiceCodeDDP.ID,
			IsPeakPeriod:          true,
			DomesticServiceAreaID: serviceAreaDest.ID,
			PriceCents:            unit.Cents(482),
		}

		serviceAreaPriceDUPK := factory.FetchOrMakeDomesticOtherPrice(suite.DB(), []factory.Customization{
			{
				Model: models.ReDomesticOtherPrice{
					ContractID:   contractYear.Contract.ID,
					ServiceID:    reServiceCodeDUPK.ID,
					IsPeakPeriod: true,
					Schedule:     1,
					PriceCents:   unit.Cents(945),
				},
			},
		}, nil)

		serviceAreaPriceDLH := models.ReDomesticLinehaulPrice{
			ContractID:            contractYear.Contract.ID,
			WeightLower:           500,
			WeightUpper:           10000,
			MilesLower:            1,
			MilesUpper:            10000,
			IsPeakPeriod:          true,
			DomesticServiceAreaID: serviceArea.ID,
			PriceMillicents:       unit.Millicents(482),
		}

		serviceAreaPriceDSH := models.ReDomesticServiceAreaPrice{
			ContractID:            contractYear.Contract.ID,
			ServiceID:             reServiceCodeDSH.ID,
			IsPeakPeriod:          true,
			DomesticServiceAreaID: serviceArea.ID,
			PriceCents:            unit.Cents(999),
		}

		testdatagen.FetchOrMakeGHCDieselFuelPrice(suite.DB(), testdatagen.Assertions{
			GHCDieselFuelPrice: models.GHCDieselFuelPrice{
				FuelPriceInMillicents: unit.Millicents(281400),
				PublicationDate:       time.Date(2020, time.March, 9, 0, 0, 0, 0, time.UTC),
				EffectiveDate:         time.Date(2020, time.March, 10, 0, 0, 0, 0, time.UTC),
				EndDate:               time.Date(2025, time.March, 17, 0, 0, 0, 0, time.UTC),
			},
		})

		suite.MustSave(&serviceAreaPriceDOP)
		suite.MustSave(&serviceAreaPriceDPK)
		suite.MustSave(&serviceAreaPriceDDP)
		suite.MustSave(&serviceAreaPriceDUPK)
		suite.MustSave(&serviceAreaPriceDLH)
		suite.MustSave(&serviceAreaPriceDSH)

		testdatagen.FetchOrMakeReZip3(suite.DB(), testdatagen.Assertions{
			ReZip3: models.ReZip3{
				Contract:            contract,
				ContractID:          contract.ID,
				DomesticServiceArea: serviceArea,
				Zip3:                "945",
			},
		})

		testdatagen.FetchOrMakeReZip3(suite.DB(), testdatagen.Assertions{
			ReZip3: models.ReZip3{
				Contract:            contract,
				ContractID:          contract.ID,
				DomesticServiceArea: serviceAreaDest,
				Zip3:                "503",
			},
		})

		shipment := setupTestData()
		actualPickupAddress := factory.BuildAddress(suite.DB(), nil, []factory.Trait{factory.GetTraitAddress2})
		serviceItemDOP := models.MTOServiceItem{
			MoveTaskOrder:             shipment.MoveTaskOrder,
			MoveTaskOrderID:           shipment.MoveTaskOrderID,
			MTOShipment:               shipment,
			MTOShipmentID:             &shipment.ID,
			ReService:                 reServiceCodeDOP,
			SITEntryDate:              &sitEntryDate,
			SITPostalCode:             &sitPostalCode,
			Reason:                    &reason,
			SITOriginHHGActualAddress: &actualPickupAddress,
			Status:                    models.MTOServiceItemStatusSubmitted,
		}

		serviceItemDPK := models.MTOServiceItem{
			MoveTaskOrder:             shipment.MoveTaskOrder,
			MoveTaskOrderID:           shipment.MoveTaskOrderID,
			MTOShipment:               shipment,
			MTOShipmentID:             &shipment.ID,
			ReService:                 reServiceCodeDPK,
			SITEntryDate:              &sitEntryDate,
			SITPostalCode:             &sitPostalCode,
			Reason:                    &reason,
			SITOriginHHGActualAddress: &actualPickupAddress,
			Status:                    models.MTOServiceItemStatusSubmitted,
		}

		serviceItemDDP := models.MTOServiceItem{
			MoveTaskOrder:             shipment.MoveTaskOrder,
			MoveTaskOrderID:           shipment.MoveTaskOrderID,
			MTOShipment:               shipment,
			MTOShipmentID:             &shipment.ID,
			ReService:                 reServiceCodeDDP,
			SITEntryDate:              &sitEntryDate,
			SITPostalCode:             &sitPostalCode,
			Reason:                    &reason,
			SITOriginHHGActualAddress: &actualPickupAddress,
			Status:                    models.MTOServiceItemStatusSubmitted,
		}

		serviceItemDUPK := models.MTOServiceItem{
			MoveTaskOrder:             shipment.MoveTaskOrder,
			MoveTaskOrderID:           shipment.MoveTaskOrderID,
			MTOShipment:               shipment,
			MTOShipmentID:             &shipment.ID,
			ReService:                 reServiceCodeDUPK,
			SITEntryDate:              &sitEntryDate,
			SITPostalCode:             &sitPostalCode,
			Reason:                    &reason,
			SITOriginHHGActualAddress: &actualPickupAddress,
			Status:                    models.MTOServiceItemStatusSubmitted,
		}

		serviceItemDLH := models.MTOServiceItem{
			MoveTaskOrder:             shipment.MoveTaskOrder,
			MoveTaskOrderID:           shipment.MoveTaskOrderID,
			MTOShipment:               shipment,
			MTOShipmentID:             &shipment.ID,
			ReService:                 reServiceCodeDLH,
			SITEntryDate:              &sitEntryDate,
			SITPostalCode:             &sitPostalCode,
			Reason:                    &reason,
			SITOriginHHGActualAddress: &actualPickupAddress,
			Status:                    models.MTOServiceItemStatusSubmitted,
		}

		serviceItemDSH := models.MTOServiceItem{
			MoveTaskOrder:             shipment.MoveTaskOrder,
			MoveTaskOrderID:           shipment.MoveTaskOrderID,
			MTOShipment:               shipment,
			MTOShipmentID:             &shipment.ID,
			ReService:                 reServiceCodeDSH,
			SITEntryDate:              &sitEntryDate,
			SITPostalCode:             &sitPostalCode,
			Reason:                    &reason,
			SITOriginHHGActualAddress: &actualPickupAddress,
			Status:                    models.MTOServiceItemStatusSubmitted,
		}

		serviceItemFSC := models.MTOServiceItem{
			MoveTaskOrder:             shipment.MoveTaskOrder,
			MoveTaskOrderID:           shipment.MoveTaskOrderID,
			MTOShipment:               shipment,
			MTOShipmentID:             &shipment.ID,
			ReService:                 reServiceCodeFSC,
			SITEntryDate:              &sitEntryDate,
			SITPostalCode:             &sitPostalCode,
			Reason:                    &reason,
			SITOriginHHGActualAddress: &actualPickupAddress,
			Status:                    models.MTOServiceItemStatusSubmitted,
		}

		builder := query.NewQueryBuilder()
		moveRouter := moverouter.NewMoveRouter(transportationoffice.NewTransportationOfficesFetcher())
		planner := &mocks.Planner{}
		planner.On("ZipTransitDistance",
			mock.AnythingOfType("*appcontext.appContext"),
			mock.Anything,
			mock.Anything,
		).Return(400, nil)
		creator := NewMTOServiceItemCreator(planner, builder, moveRouter, ghcrateengine.NewDomesticUnpackPricer(), ghcrateengine.NewDomesticPackPricer(), ghcrateengine.NewDomesticLinehaulPricer(), ghcrateengine.NewDomesticShorthaulPricer(), ghcrateengine.NewDomesticOriginPricer(), ghcrateengine.NewDomesticDestinationPricer(), ghcrateengine.NewFuelSurchargePricer())

		dopEstimatedPriceInCents, _ := creator.FindEstimatedPrice(suite.AppContextForTest(), &serviceItemDOP, shipment)
		suite.Equal(unit.Cents(67188), dopEstimatedPriceInCents)

		dpkEstimatedPriceInCents, _ := creator.FindEstimatedPrice(suite.AppContextForTest(), &serviceItemDPK, shipment)
		suite.Equal(unit.Cents(594000), dpkEstimatedPriceInCents)

		ddpEstimatedPriceInCents, _ := creator.FindEstimatedPrice(suite.AppContextForTest(), &serviceItemDDP, shipment)
		suite.Equal(unit.Cents(46464), ddpEstimatedPriceInCents)

		dupkEstimatedPriceInCents, _ := creator.FindEstimatedPrice(suite.AppContextForTest(), &serviceItemDUPK, shipment)
		suite.Equal(unit.Cents(48246), dupkEstimatedPriceInCents)

		dlhEstimatedPriceInCents, _ := creator.FindEstimatedPrice(suite.AppContextForTest(), &serviceItemDLH, shipment)
		suite.Equal(unit.Cents(13619760), dlhEstimatedPriceInCents)

		dshEstimatedPriceInCents, _ := creator.FindEstimatedPrice(suite.AppContextForTest(), &serviceItemDSH, shipment)
		suite.Equal(unit.Cents(11088000), dshEstimatedPriceInCents)

		fscEstimatedPriceInCents, _ := creator.FindEstimatedPrice(suite.AppContextForTest(), &serviceItemFSC, shipment)
		// negative because we are using 2020 fuel rates
		suite.Equal(unit.Cents(-168), fscEstimatedPriceInCents)
	})

	suite.Run("Calcuating price estimated on creation for NTS shipment ", func() {
		setupTestData := func() models.MTOShipment {
			// Set up data to use for all Origin SIT Service Item tests

			move := factory.BuildAvailableToPrimeMove(suite.DB(), nil, nil)
			estimatedPrimeWeight := unit.Pound(6000)
			pickupDate := time.Date(2024, time.July, 31, 12, 0, 0, 0, time.UTC)
			pickupAddress := factory.BuildAddress(suite.DB(), nil, []factory.Trait{factory.GetTraitAddress2})
			deliveryAddress := factory.BuildAddress(suite.DB(), nil, []factory.Trait{factory.GetTraitAddress3})

			mtoShipment := factory.BuildMTOShipmentMinimal(suite.DB(), []factory.Customization{
				{
					Model:    move,
					LinkOnly: true,
				},
				{
					Model:    pickupAddress,
					LinkOnly: true,
					Type:     &factory.Addresses.PickupAddress,
				},
				{
					Model:    deliveryAddress,
					LinkOnly: true,
					Type:     &factory.Addresses.DeliveryAddress,
				},
				{
					Model: models.MTOShipment{
						PrimeEstimatedWeight: &estimatedPrimeWeight,
						RequestedPickupDate:  &pickupDate,
						ShipmentType:         models.MTOShipmentTypeHHGOutOfNTS,
					},
				},
			}, nil)

			return mtoShipment
		}

		reServiceCodeDOP := factory.FetchReServiceByCode(suite.DB(), models.ReServiceCodeDOP)
		reServiceCodeDPK := factory.FetchReServiceByCode(suite.DB(), models.ReServiceCodeDPK)
		reServiceCodeDDP := factory.FetchReServiceByCode(suite.DB(), models.ReServiceCodeDDP)
		reServiceCodeDUPK := factory.FetchReServiceByCode(suite.DB(), models.ReServiceCodeDUPK)
		reServiceCodeDLH := factory.FetchReServiceByCode(suite.DB(), models.ReServiceCodeDLH)
		reServiceCodeDSH := factory.FetchReServiceByCode(suite.DB(), models.ReServiceCodeDSH)
		reServiceCodeFSC := factory.FetchReServiceByCode(suite.DB(), models.ReServiceCodeFSC)

		startDate := time.Now().AddDate(-1, 0, 0)
		endDate := startDate.AddDate(1, 1, 1)
		sitEntryDate := time.Date(2020, time.October, 24, 0, 0, 0, 0, time.UTC)
		sitPostalCode := "99999"
		reason := "lorem ipsum"

		contract := testdatagen.FetchOrMakeReContract(suite.DB(), testdatagen.Assertions{})
		contractYear := testdatagen.FetchOrMakeReContractYear(suite.DB(),
			testdatagen.Assertions{
				ReContractYear: models.ReContractYear{
					Name:                 "Test Contract Year",
					EscalationCompounded: 1.125,
					StartDate:            startDate,
					EndDate:              endDate,
				},
			})

		serviceArea := testdatagen.FetchOrMakeReDomesticServiceArea(suite.DB(),
			testdatagen.Assertions{
				ReDomesticServiceArea: models.ReDomesticServiceArea{
					Contract:         contractYear.Contract,
					ServiceArea:      "945",
					ServicesSchedule: 1,
				},
			})

		serviceAreaDest := testdatagen.MakeReDomesticServiceArea(suite.DB(),
			testdatagen.Assertions{
				ReDomesticServiceArea: models.ReDomesticServiceArea{
					Contract:         contractYear.Contract,
					ServiceArea:      "503",
					ServicesSchedule: 1,
				},
			})

		serviceAreaPriceDOP := models.ReDomesticServiceAreaPrice{
			ContractID:            contractYear.Contract.ID,
			ServiceID:             reServiceCodeDOP.ID,
			IsPeakPeriod:          true,
			DomesticServiceAreaID: serviceArea.ID,
			PriceCents:            unit.Cents(1234),
		}

		serviceAreaPriceDPK := factory.FetchOrMakeDomesticOtherPrice(suite.DB(), []factory.Customization{
			{
				Model: models.ReDomesticOtherPrice{
					ContractID:   contractYear.Contract.ID,
					ServiceID:    reServiceCodeDPK.ID,
					IsPeakPeriod: true,
					Schedule:     1,
					PriceCents:   unit.Cents(121),
				},
			},
		}, nil)

		serviceAreaPriceDDP := models.ReDomesticServiceAreaPrice{
			ContractID:            contractYear.Contract.ID,
			ServiceID:             reServiceCodeDDP.ID,
			IsPeakPeriod:          true,
			DomesticServiceAreaID: serviceAreaDest.ID,
			PriceCents:            unit.Cents(482),
		}

		serviceAreaPriceDUPK := factory.FetchOrMakeDomesticOtherPrice(suite.DB(), []factory.Customization{
			{
				Model: models.ReDomesticOtherPrice{
					ContractID:   contractYear.Contract.ID,
					ServiceID:    reServiceCodeDUPK.ID,
					IsPeakPeriod: true,
					Schedule:     1,
					PriceCents:   unit.Cents(945),
				},
			},
		}, nil)

		serviceAreaPriceDLH := models.ReDomesticLinehaulPrice{
			ContractID:            contractYear.Contract.ID,
			WeightLower:           500,
			WeightUpper:           10000,
			MilesLower:            1,
			MilesUpper:            10000,
			IsPeakPeriod:          true,
			DomesticServiceAreaID: serviceArea.ID,
			PriceMillicents:       unit.Millicents(482),
		}

		serviceAreaPriceDSH := models.ReDomesticServiceAreaPrice{
			ContractID:            contractYear.Contract.ID,
			ServiceID:             reServiceCodeDSH.ID,
			IsPeakPeriod:          true,
			DomesticServiceAreaID: serviceArea.ID,
			PriceCents:            unit.Cents(999),
		}

		testdatagen.FetchOrMakeGHCDieselFuelPrice(suite.DB(), testdatagen.Assertions{
			GHCDieselFuelPrice: models.GHCDieselFuelPrice{
				FuelPriceInMillicents: unit.Millicents(281400),
				PublicationDate:       time.Date(2020, time.March, 9, 0, 0, 0, 0, time.UTC),
				EffectiveDate:         time.Date(2020, time.March, 10, 0, 0, 0, 0, time.UTC),
				EndDate:               time.Date(2025, time.March, 17, 0, 0, 0, 0, time.UTC),
			},
		})

		suite.MustSave(&serviceAreaPriceDOP)
		suite.MustSave(&serviceAreaPriceDPK)
		suite.MustSave(&serviceAreaPriceDDP)
		suite.MustSave(&serviceAreaPriceDUPK)
		suite.MustSave(&serviceAreaPriceDLH)
		suite.MustSave(&serviceAreaPriceDSH)

		testdatagen.FetchOrMakeReZip3(suite.DB(), testdatagen.Assertions{
			ReZip3: models.ReZip3{
				Contract:            contract,
				ContractID:          contract.ID,
				DomesticServiceArea: serviceArea,
				Zip3:                "945",
			},
		})

		testdatagen.FetchOrMakeReZip3(suite.DB(), testdatagen.Assertions{
			ReZip3: models.ReZip3{
				Contract:            contract,
				ContractID:          contract.ID,
				DomesticServiceArea: serviceAreaDest,
				Zip3:                "503",
			},
		})

		shipment := setupTestData()
		actualPickupAddress := factory.BuildAddress(suite.DB(), nil, []factory.Trait{factory.GetTraitAddress2})
		serviceItemDOP := models.MTOServiceItem{
			MoveTaskOrder:             shipment.MoveTaskOrder,
			MoveTaskOrderID:           shipment.MoveTaskOrderID,
			MTOShipment:               shipment,
			MTOShipmentID:             &shipment.ID,
			ReService:                 reServiceCodeDOP,
			SITEntryDate:              &sitEntryDate,
			SITPostalCode:             &sitPostalCode,
			Reason:                    &reason,
			SITOriginHHGActualAddress: &actualPickupAddress,
			Status:                    models.MTOServiceItemStatusSubmitted,
		}

		serviceItemDPK := models.MTOServiceItem{
			MoveTaskOrder:             shipment.MoveTaskOrder,
			MoveTaskOrderID:           shipment.MoveTaskOrderID,
			MTOShipment:               shipment,
			MTOShipmentID:             &shipment.ID,
			ReService:                 reServiceCodeDPK,
			SITEntryDate:              &sitEntryDate,
			SITPostalCode:             &sitPostalCode,
			Reason:                    &reason,
			SITOriginHHGActualAddress: &actualPickupAddress,
			Status:                    models.MTOServiceItemStatusSubmitted,
		}

		serviceItemDDP := models.MTOServiceItem{
			MoveTaskOrder:             shipment.MoveTaskOrder,
			MoveTaskOrderID:           shipment.MoveTaskOrderID,
			MTOShipment:               shipment,
			MTOShipmentID:             &shipment.ID,
			ReService:                 reServiceCodeDDP,
			SITEntryDate:              &sitEntryDate,
			SITPostalCode:             &sitPostalCode,
			Reason:                    &reason,
			SITOriginHHGActualAddress: &actualPickupAddress,
			Status:                    models.MTOServiceItemStatusSubmitted,
		}

		serviceItemDUPK := models.MTOServiceItem{
			MoveTaskOrder:             shipment.MoveTaskOrder,
			MoveTaskOrderID:           shipment.MoveTaskOrderID,
			MTOShipment:               shipment,
			MTOShipmentID:             &shipment.ID,
			ReService:                 reServiceCodeDUPK,
			SITEntryDate:              &sitEntryDate,
			SITPostalCode:             &sitPostalCode,
			Reason:                    &reason,
			SITOriginHHGActualAddress: &actualPickupAddress,
			Status:                    models.MTOServiceItemStatusSubmitted,
		}

		serviceItemDLH := models.MTOServiceItem{
			MoveTaskOrder:             shipment.MoveTaskOrder,
			MoveTaskOrderID:           shipment.MoveTaskOrderID,
			MTOShipment:               shipment,
			MTOShipmentID:             &shipment.ID,
			ReService:                 reServiceCodeDLH,
			SITEntryDate:              &sitEntryDate,
			SITPostalCode:             &sitPostalCode,
			Reason:                    &reason,
			SITOriginHHGActualAddress: &actualPickupAddress,
			Status:                    models.MTOServiceItemStatusSubmitted,
		}

		serviceItemDSH := models.MTOServiceItem{
			MoveTaskOrder:             shipment.MoveTaskOrder,
			MoveTaskOrderID:           shipment.MoveTaskOrderID,
			MTOShipment:               shipment,
			MTOShipmentID:             &shipment.ID,
			ReService:                 reServiceCodeDSH,
			SITEntryDate:              &sitEntryDate,
			SITPostalCode:             &sitPostalCode,
			Reason:                    &reason,
			SITOriginHHGActualAddress: &actualPickupAddress,
			Status:                    models.MTOServiceItemStatusSubmitted,
		}

		serviceItemFSC := models.MTOServiceItem{
			MoveTaskOrder:             shipment.MoveTaskOrder,
			MoveTaskOrderID:           shipment.MoveTaskOrderID,
			MTOShipment:               shipment,
			MTOShipmentID:             &shipment.ID,
			ReService:                 reServiceCodeFSC,
			SITEntryDate:              &sitEntryDate,
			SITPostalCode:             &sitPostalCode,
			Reason:                    &reason,
			SITOriginHHGActualAddress: &actualPickupAddress,
			Status:                    models.MTOServiceItemStatusSubmitted,
		}

		builder := query.NewQueryBuilder()
		moveRouter := moverouter.NewMoveRouter(transportationoffice.NewTransportationOfficesFetcher())
		planner := &mocks.Planner{}
		planner.On("ZipTransitDistance",
			mock.AnythingOfType("*appcontext.appContext"),
			mock.Anything,
			mock.Anything,
		).Return(800, nil)
		creator := NewMTOServiceItemCreator(planner, builder, moveRouter, ghcrateengine.NewDomesticUnpackPricer(), ghcrateengine.NewDomesticPackPricer(), ghcrateengine.NewDomesticLinehaulPricer(), ghcrateengine.NewDomesticShorthaulPricer(), ghcrateengine.NewDomesticOriginPricer(), ghcrateengine.NewDomesticDestinationPricer(), ghcrateengine.NewFuelSurchargePricer())

		dopEstimatedPriceInCents, _ := creator.FindEstimatedPrice(suite.AppContextForTest(), &serviceItemDOP, shipment)
		suite.Equal(unit.Cents(67188), dopEstimatedPriceInCents)

		dpkEstimatedPriceInCents, _ := creator.FindEstimatedPrice(suite.AppContextForTest(), &serviceItemDPK, shipment)
		suite.Equal(unit.Cents(594000), dpkEstimatedPriceInCents)

		ddpEstimatedPriceInCents, _ := creator.FindEstimatedPrice(suite.AppContextForTest(), &serviceItemDDP, shipment)
		suite.Equal(unit.Cents(46464), ddpEstimatedPriceInCents)

		dupkEstimatedPriceInCents, _ := creator.FindEstimatedPrice(suite.AppContextForTest(), &serviceItemDUPK, shipment)
		suite.Equal(unit.Cents(48246), dupkEstimatedPriceInCents)

		dlhEstimatedPriceInCents, _ := creator.FindEstimatedPrice(suite.AppContextForTest(), &serviceItemDLH, shipment)
		suite.Equal(unit.Cents(29990400), dlhEstimatedPriceInCents)

		dshEstimatedPriceInCents, _ := creator.FindEstimatedPrice(suite.AppContextForTest(), &serviceItemDSH, shipment)
		suite.Equal(unit.Cents(22176000), dshEstimatedPriceInCents)

		fscEstimatedPriceInCents, _ := creator.FindEstimatedPrice(suite.AppContextForTest(), &serviceItemFSC, shipment)
		// negative because we are using 2020 fuel rate
		suite.Equal(unit.Cents(-335), fscEstimatedPriceInCents)
	})

}
func (suite *MTOServiceItemServiceSuite) TestGetAdjustedWeight() {
	suite.Run("If no weight is provided", func() {
		var incomingWeight unit.Pound
		adjustedWeight := GetAdjustedWeight(incomingWeight, false)
		suite.Equal(unit.Pound(0), *adjustedWeight)
	})
	suite.Run("If a weight of 0 is provided", func() {
		incomingWeight := unit.Pound(0)
		adjustedWeight := GetAdjustedWeight(incomingWeight, false)
		suite.Equal(unit.Pound(0), *adjustedWeight)
	})
	suite.Run("If weight of 100 is provided", func() {
		incomingWeight := unit.Pound(100)
		adjustedWeight := GetAdjustedWeight(incomingWeight, false)
		suite.Equal(unit.Pound(500), *adjustedWeight)
	})
	suite.Run("If weight of 454 is provided", func() {
		incomingWeight := unit.Pound(454)
		adjustedWeight := GetAdjustedWeight(incomingWeight, false)
		suite.Equal(unit.Pound(500), *adjustedWeight)
	})
	suite.Run("If weight of 456 is provided", func() {
		incomingWeight := unit.Pound(456)
		adjustedWeight := GetAdjustedWeight(incomingWeight, false)
		suite.Equal(unit.Pound(501), *adjustedWeight)
	})
	suite.Run("If weight of 1000 is provided", func() {
		incomingWeight := unit.Pound(1000)
		adjustedWeight := GetAdjustedWeight(incomingWeight, false)
		suite.Equal(unit.Pound(1100), *adjustedWeight)
	})

	suite.Run("If no weight is provided UB", func() {
		var incomingWeight unit.Pound
		adjustedWeight := GetAdjustedWeight(incomingWeight, true)
		suite.Equal(unit.Pound(0), *adjustedWeight)
	})
	suite.Run("If a weight of 0 is provided UB", func() {
		incomingWeight := unit.Pound(0)
		adjustedWeight := GetAdjustedWeight(incomingWeight, true)
		suite.Equal(unit.Pound(0), *adjustedWeight)
	})
	suite.Run("If weight of 100 is provided UB", func() {
		incomingWeight := unit.Pound(100)
		adjustedWeight := GetAdjustedWeight(incomingWeight, true)
		suite.Equal(unit.Pound(300), *adjustedWeight)
	})
	suite.Run("If weight of 272 is provided UB", func() {
		incomingWeight := unit.Pound(272)
		adjustedWeight := GetAdjustedWeight(incomingWeight, true)
		suite.Equal(unit.Pound(300), *adjustedWeight)
	})
	suite.Run("If weight of 274 is provided UB", func() {
		incomingWeight := unit.Pound(274)
		adjustedWeight := GetAdjustedWeight(incomingWeight, true)
		suite.Equal(unit.Pound(301), *adjustedWeight)
	})
	suite.Run("If weight of 1000 is provided UB", func() {
		incomingWeight := unit.Pound(1000)
		adjustedWeight := GetAdjustedWeight(incomingWeight, true)
		suite.Equal(unit.Pound(1100), *adjustedWeight)
	})
}<|MERGE_RESOLUTION|>--- conflicted
+++ resolved
@@ -1072,11 +1072,7 @@
 	var reServiceDOPSIT models.ReService
 	var reServiceDOSFSC models.ReService
 
-<<<<<<< HEAD
-	var reServiceIOFSIT models.ReService
-=======
 	// var reServiceIOFSIT models.ReService
->>>>>>> 1face342
 
 	setupTestData := func() models.MTOShipment {
 		move := factory.BuildAvailableToPrimeMove(suite.DB(), nil, nil)
@@ -1095,57 +1091,6 @@
 		return mtoShipment
 	}
 
-<<<<<<< HEAD
-	setupTestInternationalData := func(isOconusPickupAddress bool, isOconusDestinationAddress bool) models.MTOShipment {
-		oconusAddress := factory.BuildAddress(suite.DB(), []factory.Customization{
-			{
-				Model: models.Address{
-					StreetAddress1: "JBER",
-					City:           "Anchorage",
-					State:          "AK",
-					PostalCode:     "99505",
-					IsOconus:       models.BoolPointer(true),
-				},
-			},
-		}, nil)
-
-		conusAddress := factory.BuildAddress(suite.DB(), nil, nil)
-
-		var pickupAddress models.Address
-		var destinationAddress models.Address
-
-		if isOconusPickupAddress {
-			pickupAddress = oconusAddress
-		} else {
-			pickupAddress = conusAddress
-		}
-
-		if isOconusDestinationAddress {
-			destinationAddress = oconusAddress
-		} else {
-			destinationAddress = conusAddress
-		}
-
-		move := factory.BuildAvailableToPrimeMove(suite.DB(), nil, nil)
-		mtoShipment := factory.BuildMTOShipment(suite.DB(), []factory.Customization{
-			{
-				Model:    move,
-				LinkOnly: true,
-			},
-			{
-				Model: models.MTOShipment{
-					MarketCode:           models.MarketCodeInternational,
-					PickupAddressID:      &pickupAddress.ID,
-					DestinationAddressID: &destinationAddress.ID,
-				},
-			},
-		}, nil)
-
-		reServiceIOFSIT = factory.FetchReServiceByCode(suite.DB(), models.ReServiceCodeIOFSIT)
-
-		return mtoShipment
-	}
-=======
 	// setupTestInternationalData := func(isOconusPickupAddress bool, isOconusDestinationAddress bool) models.MTOShipment {
 	// 	oconusAddress := factory.BuildAddress(suite.DB(), []factory.Customization{
 	// 		{
@@ -1195,7 +1140,6 @@
 
 	// 	return mtoShipment
 	// }
->>>>>>> 1face342
 
 	sitEntryDate := time.Date(2020, time.October, 24, 0, 0, 0, 0, time.UTC)
 	sitPostalCode := "99999"
