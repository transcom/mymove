--- conflicted
+++ resolved
@@ -95,7 +95,6 @@
 			Model:    move,
 			LinkOnly: true,
 		},
-<<<<<<< HEAD
 		{
 			Model: models.MTOShipment{
 				Status:               models.MTOShipmentStatusApprovalsRequested,
@@ -103,9 +102,6 @@
 			},
 		},
 	}, nil)
-=======
-	}, []factory.Trait{factory.GetTraitApprovalsRequestedShipment})
->>>>>>> 0008c8c7
 	destAddress := factory.BuildDefaultAddress(suite.DB())
 
 	serviceItem := models.MTOServiceItem{
