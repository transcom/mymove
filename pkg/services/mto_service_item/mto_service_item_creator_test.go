// RA Summary: gosec - errcheck - Unchecked return value
// RA: Linter flags errcheck error: Ignoring a method's return value can cause the program to overlook unexpected states and conditions.
// RA: Functions with unchecked return values in the file are used fetch data and assign data to a variable that is checked later on
// RA: Given the return value is being checked in a different line and the functions that are flagged by the linter are being used to assign variables
// RA: in a unit test, then there is no risk
// RA Developer Status: Mitigated
// RA Validator Status: Mitigated
// RA Modified Severity: N/A
// nolint:errcheck
package mtoserviceitem

import (
	"errors"
	"fmt"
	"time"

	"github.com/gobuffalo/validate/v3"
	"github.com/gofrs/uuid"
	"github.com/stretchr/testify/mock"

	"github.com/transcom/mymove/pkg/appcontext"
	"github.com/transcom/mymove/pkg/apperror"
	"github.com/transcom/mymove/pkg/factory"
	"github.com/transcom/mymove/pkg/models"
	"github.com/transcom/mymove/pkg/route/mocks"
	"github.com/transcom/mymove/pkg/services"
	"github.com/transcom/mymove/pkg/services/ghcrateengine"
	moverouter "github.com/transcom/mymove/pkg/services/move"
	"github.com/transcom/mymove/pkg/services/query"
	"github.com/transcom/mymove/pkg/testdatagen"
	"github.com/transcom/mymove/pkg/unit"
)

type testCreateMTOServiceItemQueryBuilder struct {
	fakeCreateOne   func(appCtx appcontext.AppContext, model interface{}) (*validate.Errors, error)
	fakeFetchOne    func(appCtx appcontext.AppContext, model interface{}, filters []services.QueryFilter) error
	fakeTransaction func(appCtx appcontext.AppContext, fn func(txnAppCtx appcontext.AppContext) error) error
	fakeUpdateOne   func(appCtx appcontext.AppContext, models interface{}, eTag *string) (*validate.Errors, error)
}

func (t *testCreateMTOServiceItemQueryBuilder) CreateOne(appCtx appcontext.AppContext, model interface{}) (*validate.Errors, error) {
	return t.fakeCreateOne(appCtx, model)
}

func (t *testCreateMTOServiceItemQueryBuilder) UpdateOne(appCtx appcontext.AppContext, model interface{}, eTag *string) (*validate.Errors, error) {
	return t.fakeUpdateOne(appCtx, model, eTag)
}

func (t *testCreateMTOServiceItemQueryBuilder) FetchOne(appCtx appcontext.AppContext, model interface{}, filters []services.QueryFilter) error {
	return t.fakeFetchOne(appCtx, model, filters)
}

func (t *testCreateMTOServiceItemQueryBuilder) Transaction(appCtx appcontext.AppContext, fn func(txnAppCtx appcontext.AppContext) error) error {
	return t.fakeTransaction(appCtx, fn)
}

func (suite *MTOServiceItemServiceSuite) buildValidServiceItemWithInvalidMove() models.MTOServiceItem {
	// Default move has status DRAFT, which is invalid for this test because
	// service items can only be created if a Move's status is Approved or
	// Approvals Requested
	move := factory.BuildMove(suite.DB(), nil, nil)
	reServiceDDFSIT := factory.FetchReServiceByCode(suite.DB(), models.ReServiceCodeDDFSIT)
	shipment := factory.BuildMTOShipment(suite.DB(), []factory.Customization{
		{
			Model:    move,
			LinkOnly: true,
		},
	}, nil)

	serviceItemForUnapprovedMove := models.MTOServiceItem{
		MoveTaskOrderID: move.ID,
		MoveTaskOrder:   move,
		ReService:       reServiceDDFSIT,
		MTOShipmentID:   &shipment.ID,
		MTOShipment:     shipment,
	}

	return serviceItemForUnapprovedMove
}

func (suite *MTOServiceItemServiceSuite) buildValidDDFSITServiceItemWithValidMove() models.MTOServiceItem {
	move := factory.BuildAvailableToPrimeMove(suite.DB(), nil, nil)
	dimension := models.MTOServiceItemDimension{
		Type:      models.DimensionTypeItem,
		Length:    12000,
		Height:    12000,
		Width:     12000,
		CreatedAt: time.Now(),
		UpdatedAt: time.Now(),
	}
	reServiceDDFSIT := factory.FetchReServiceByCode(suite.DB(), models.ReServiceCodeDDFSIT)
	shipment := factory.BuildMTOShipment(suite.DB(), []factory.Customization{
		{
			Model:    move,
			LinkOnly: true,
		},
	}, nil)
	destAddress := factory.BuildDefaultAddress(suite.DB())

	serviceItem := models.MTOServiceItem{
		MoveTaskOrderID:              move.ID,
		MoveTaskOrder:                move,
		ReService:                    reServiceDDFSIT,
		MTOShipmentID:                &shipment.ID,
		MTOShipment:                  shipment,
		Dimensions:                   models.MTOServiceItemDimensions{dimension},
		Status:                       models.MTOServiceItemStatusSubmitted,
		SITDestinationFinalAddressID: &destAddress.ID,
		SITDestinationFinalAddress:   &destAddress,
	}

	return serviceItem
}

func (suite *MTOServiceItemServiceSuite) buildValidDOSHUTServiceItemWithValidMove() models.MTOServiceItem {
	move := factory.BuildAvailableToPrimeMove(suite.DB(), nil, nil)
	reServiceDOSHUT := factory.FetchReServiceByCode(suite.DB(), models.ReServiceCodeDOSHUT)

	estimatedPrimeWeight := unit.Pound(6000)
	shipment := factory.BuildMTOShipment(suite.DB(), []factory.Customization{
		{
			Model:    move,
			LinkOnly: true,
		},
		{
			Model: models.MTOShipment{
				PrimeEstimatedWeight: &estimatedPrimeWeight,
			},
		},
	}, nil)

	estimatedWeight := unit.Pound(4200)
	actualWeight := unit.Pound(4000)

	serviceItem := models.MTOServiceItem{
		MoveTaskOrderID: move.ID,
		MoveTaskOrder:   move,
		ReService:       reServiceDOSHUT,
		MTOShipmentID:   &shipment.ID,
		MTOShipment:     shipment,
		EstimatedWeight: &estimatedWeight,
		ActualWeight:    &actualWeight,
		Status:          models.MTOServiceItemStatusSubmitted,
	}

	return serviceItem
}

func (suite *MTOServiceItemServiceSuite) buildValidServiceItemWithNoStatusAndValidMove() models.MTOServiceItem {
	move := factory.BuildAvailableToPrimeMove(suite.DB(), nil, nil)
	dimension := models.MTOServiceItemDimension{
		Type:      models.DimensionTypeItem,
		Length:    12000,
		Height:    12000,
		Width:     12000,
		CreatedAt: time.Now(),
		UpdatedAt: time.Now(),
	}
	reService := factory.FetchReService(suite.DB(), nil, nil)
	shipment := factory.BuildMTOShipment(suite.DB(), []factory.Customization{
		{
			Model:    move,
			LinkOnly: true,
		},
	}, nil)

	serviceItem := models.MTOServiceItem{
		MoveTaskOrderID: move.ID,
		MoveTaskOrder:   move,
		ReService:       reService,
		MTOShipmentID:   &shipment.ID,
		MTOShipment:     shipment,
		Dimensions:      models.MTOServiceItemDimensions{dimension},
	}

	return serviceItem
}

// Should return a message stating that service items can't be created if
// the move is not in approved status.
func (suite *MTOServiceItemServiceSuite) TestCreateMTOServiceItemWithInvalidMove() {

	// TESTCASE SCENARIO
	// Under test: CreateMTOServiceItem function
	// Set up:     We create an unapproved move and attempt to create service items on it.
	// Expected outcome:
	//             Error because we cannot create service items before move is approved.

	builder := query.NewQueryBuilder()
	moveRouter := moverouter.NewMoveRouter()
	planner := &mocks.Planner{}
	planner.On("ZipTransitDistance",
		mock.AnythingOfType("*appcontext.appContext"),
		mock.Anything,
		mock.Anything,
	).Return(400, nil)
	creator := NewMTOServiceItemCreator(planner, builder, moveRouter, ghcrateengine.NewDomesticUnpackPricer(), ghcrateengine.NewDomesticPackPricer(), ghcrateengine.NewDomesticLinehaulPricer(), ghcrateengine.NewDomesticShorthaulPricer(), ghcrateengine.NewDomesticOriginPricer(), ghcrateengine.NewDomesticDestinationPricer(), ghcrateengine.NewFuelSurchargePricer())
	serviceItemForUnapprovedMove := suite.buildValidServiceItemWithInvalidMove()

	createdServiceItems, _, err := creator.CreateMTOServiceItem(suite.AppContextForTest(), &serviceItemForUnapprovedMove)

	move := serviceItemForUnapprovedMove.MoveTaskOrder
	suite.DB().Find(&move, move.ID)

	var serviceItem models.MTOServiceItem
	suite.DB().Where("move_id = ?", move.ID).First(&serviceItem)

	suite.Nil(createdServiceItems)
	suite.Zero(serviceItem.ID)
	suite.Error(err)
	suite.Contains(err.Error(), "Cannot create service items before a move has been approved")
	suite.Equal(models.MoveStatusDRAFT, move.Status)
}

func (suite *MTOServiceItemServiceSuite) TestCreateMTOServiceItem() {

	builder := query.NewQueryBuilder()
	moveRouter := moverouter.NewMoveRouter()
	planner := &mocks.Planner{}
	planner.On("ZipTransitDistance",
		mock.AnythingOfType("*appcontext.appContext"),
		mock.Anything,
		mock.Anything,
	).Return(400, nil)
	creator := NewMTOServiceItemCreator(planner, builder, moveRouter, ghcrateengine.NewDomesticUnpackPricer(), ghcrateengine.NewDomesticPackPricer(), ghcrateengine.NewDomesticLinehaulPricer(), ghcrateengine.NewDomesticShorthaulPricer(), ghcrateengine.NewDomesticOriginPricer(), ghcrateengine.NewDomesticDestinationPricer(), ghcrateengine.NewFuelSurchargePricer())

	// Happy path: If the service item is created successfully it should be returned
	suite.Run("200 Success - Destination SIT Service Item Creation", func() {

		// TESTCASE SCENARIO
		// Under test: CreateMTOServiceItem function
		// Set up:     We create an approved move and attempt to create DDFSIT service item on it. Includes Dimensions
		//             and a SITDestinationFinalAddress
		// Expected outcome:
		//             4 SIT items are created, status of move is APPROVALS_REQUESTED

		sitServiceItem := suite.buildValidDDFSITServiceItemWithValidMove()
		sitMove := sitServiceItem.MoveTaskOrder
		sitShipment := sitServiceItem.MTOShipment

		createdServiceItems, verrs, err := creator.CreateMTOServiceItem(suite.AppContextForTest(), &sitServiceItem)
		suite.NoError(err)
		suite.Nil(verrs)
		suite.NotNil(createdServiceItems)

		var foundMove models.Move
		err = suite.DB().Find(&foundMove, sitMove.ID)
		suite.NoError(err)

		createdServiceItemList := *createdServiceItems
		suite.Equal(len(createdServiceItemList), 4)
		suite.Equal(models.MoveStatusAPPROVALSREQUESTED, foundMove.Status)

		numDDFSITFound := 0
		numDDASITFound := 0
		numDDDSITFound := 0
		numDDSFSCFound := 0

		for _, createdServiceItem := range createdServiceItemList {
			// checking that the service item final destination address equals the shipment's final destination address
			suite.Equal(sitShipment.DestinationAddress.StreetAddress1, createdServiceItem.SITDestinationFinalAddress.StreetAddress1)
			suite.Equal(sitShipment.DestinationAddressID, createdServiceItem.SITDestinationFinalAddressID)

			switch createdServiceItem.ReService.Code {
			case models.ReServiceCodeDDFSIT:
				suite.NotEmpty(createdServiceItem.Dimensions)
				numDDFSITFound++
			case models.ReServiceCodeDDASIT:
				numDDASITFound++
			case models.ReServiceCodeDDDSIT:
				numDDDSITFound++
			case models.ReServiceCodeDDSFSC:
				numDDSFSCFound++
			}
		}
		suite.Equal(numDDASITFound, 1)
		suite.Equal(numDDDSITFound, 1)
		suite.Equal(numDDFSITFound, 1)
		suite.Equal(numDDSFSCFound, 1)
	})

	// Happy path: If the service item is created successfully it should be returned
	suite.Run("200 Success - SHUT Service Item Creation", func() {

		// TESTCASE SCENARIO
		// Under test: CreateMTOServiceItem function
		// Set up:     We create an approved move and attempt to create DOSHUT service item on it.
		// Expected outcome:
		//             DOSHUT service item is successfully created and returned

		shutServiceItem := suite.buildValidDOSHUTServiceItemWithValidMove()
		shutMove := shutServiceItem.MoveTaskOrder

		createdServiceItem, verrs, err := creator.CreateMTOServiceItem(suite.AppContextForTest(), &shutServiceItem)

		var foundMove models.Move
		suite.DB().Find(&foundMove, shutMove.ID)

		suite.NoError(err)
		suite.Nil(verrs)
		suite.NotNil(createdServiceItem)

		createdServiceItemList := *createdServiceItem
		suite.Require().Equal(len(createdServiceItemList), 1)
		suite.Equal(unit.Pound(4200), *createdServiceItemList[0].EstimatedWeight)
		suite.Equal(unit.Pound(4000), *createdServiceItemList[0].ActualWeight)
	})

	// Status default value: If we try to create an mto service item and haven't set the status, we default to SUBMITTED
	suite.Run("success using default status value", func() {
		// TESTCASE SCENARIO
		// Under test: CreateMTOServiceItem function
		// Set up:     We create an approved move and attempt to create a service item without a status
		// Expected outcome:
		//             Service item is created and has a status of Submitted

		serviceItemNoStatus := suite.buildValidServiceItemWithNoStatusAndValidMove()
		createdServiceItems, verrs, err := creator.CreateMTOServiceItem(suite.AppContextForTest(), &serviceItemNoStatus)
		suite.NoError(err)
		suite.NoVerrs(verrs)
		suite.NoError(err)
		serviceItemsToCheck := *createdServiceItems
		suite.Equal(models.MTOServiceItemStatusSubmitted, serviceItemsToCheck[0].Status)
	})

	// If error when trying to create, the create should fail.
	// Bad data which could be IDs that doesn't exist (MoveTaskOrderID or REServiceID)
	suite.Run("creation error", func() {
		// TESTCASE SCENARIO
		// Under test: CreateMTOServiceItem function
		// Mocked:     QueryBuilder
		// Set up:     We create an approved move and mock the query builder to return an error
		// Expected outcome:
		//             Handler returns an error

		sitServiceItem := suite.buildValidDDFSITServiceItemWithValidMove()

		expectedError := "Can't create service item for some reason"
		verrs := validate.NewErrors()
		verrs.Add("test", expectedError)

		fakeCreateOne := func(_ appcontext.AppContext, _ interface{}) (*validate.Errors, error) {
			return verrs, errors.New(expectedError)
		}
		fakeFetchOne := func(_ appcontext.AppContext, _ interface{}, _ []services.QueryFilter) error {
			return nil
		}
		fakeTx := func(appCtx appcontext.AppContext, fn func(txnAppCtx appcontext.AppContext) error) error {
			return fn(appCtx)
		}

		builder := &testCreateMTOServiceItemQueryBuilder{
			fakeCreateOne:   fakeCreateOne,
			fakeFetchOne:    fakeFetchOne,
			fakeTransaction: fakeTx,
		}

		fakeCreateNewBuilder := func() createMTOServiceItemQueryBuilder {
			return builder
		}

		creator := mtoServiceItemCreator{
			builder:          builder,
			createNewBuilder: fakeCreateNewBuilder,
		}

		createdServiceItems, verrs, _ := creator.CreateMTOServiceItem(suite.AppContextForTest(), &sitServiceItem)
		suite.Error(verrs)
		suite.Nil(createdServiceItems)
	})

	// Should return a "NotFoundError" if the MTO ID is nil
	suite.Run("moveID not found", func() {
		// TESTCASE SCENARIO
		// Under test: CreateMTOServiceItem function
		// Set up:     Create service item on a non-existent move ID
		// Expected outcome:
		//             Not found error returned, no new service items created
		notFoundID := uuid.Must(uuid.NewV4())
		serviceItemNoMTO := models.MTOServiceItem{
			MoveTaskOrderID: notFoundID,
		}

		createdServiceItemsNoMTO, _, err := creator.CreateMTOServiceItem(suite.AppContextForTest(), &serviceItemNoMTO)
		suite.Nil(createdServiceItemsNoMTO)
		suite.Error(err)
		suite.IsType(apperror.NotFoundError{}, err)
		suite.Contains(err.Error(), notFoundID.String())
	})

	// Should return a "NotFoundError" if the reServiceCode passed in isn't found on the table
	suite.Run("reServiceCode not found", func() {
		// TESTCASE SCENARIO
		// Under test: CreateMTOServiceItem function
		// Set up:     Create service item with a nonexistent service code
		// Expected outcome:
		//             Not found error returned, no new service items created

		sitServiceItem := suite.buildValidDDFSITServiceItemWithValidMove()
		sitMove := sitServiceItem.MoveTaskOrder

		fakeCode := models.ReServiceCode("FAKE")
		serviceItemBadCode := models.MTOServiceItem{
			MoveTaskOrderID: sitMove.ID,
			MoveTaskOrder:   sitMove,
			MTOShipmentID:   sitServiceItem.MTOShipmentID,
			ReService: models.ReService{
				Code: fakeCode,
			},
		}

		createdServiceItemsBadCode, _, err := creator.CreateMTOServiceItem(suite.AppContextForTest(), &serviceItemBadCode)
		suite.Nil(createdServiceItemsBadCode)
		suite.Error(err)
		suite.IsType(apperror.NotFoundError{}, err)
		suite.Contains(err.Error(), fakeCode)
	})

	// Should return a "NotFoundError" if the reServiceCode passed in isn't CS or MS and has no MTOShipment
	suite.Run("unexpected reServiceCode with no MTOShipment", func() {
		// TESTCASE SCENARIO
		// Under test: CreateMTOServiceItem function
		// Set up:     Create service item with an expected MTOShipment association but no ID
		// Expected outcome:
		//             Not found error returned, no new service items created

		sitServiceItem := suite.buildValidDDFSITServiceItemWithValidMove()
		sitMove := sitServiceItem.MoveTaskOrder

		fakeCode := models.ReServiceCode("FAKE")
		serviceItemBadCode := models.MTOServiceItem{
			MoveTaskOrderID: sitMove.ID,
			MoveTaskOrder:   sitMove,
			ReService: models.ReService{
				Code: fakeCode,
			},
		}

		createdServiceItemsBadCode, _, err := creator.CreateMTOServiceItem(suite.AppContextForTest(), &serviceItemBadCode)
		suite.Nil(createdServiceItemsBadCode)
		suite.Error(err)
		suite.IsType(apperror.NotFoundError{}, err)
		suite.Contains(err.Error(), "this service item expects an associated mtoshipment, none was provided")
	})

	// Should be able to create a service item with code ReServiceCodeMS or ReServiceCodeCS without a shipment,
	// and it should come back as "APPROVED"
	suite.Run("ReServiceCodeCS & ReServiceCodeMS creation approved", func() {
		// TESTCASE SCENARIO
		// Under test: CreateMTOServiceItem function
		// Set up:     Create an approved move with a shipment. Then create service items for CS & MS.
		// Expected outcome:
		//             Success, CS & MS can be created as long as requested pickup date exists on a shipment

		contract := testdatagen.FetchOrMakeReContract(suite.DB(), testdatagen.Assertions{})

		startDate := time.Date(2024, time.January, 1, 12, 0, 0, 0, time.UTC)
		endDate := time.Date(2024, time.December, 31, 12, 0, 0, 0, time.UTC)
		contractYear := testdatagen.FetchOrMakeReContractYear(suite.DB(), testdatagen.Assertions{
			ReContractYear: models.ReContractYear{
				Contract:             contract,
				ContractID:           contract.ID,
				StartDate:            startDate,
				EndDate:              endDate,
				Escalation:           1.0,
				EscalationCompounded: 1.0,
			},
		})

		reServiceCS := factory.FetchReServiceByCode(suite.DB(), "CS")
		csTaskOrderFee := models.ReTaskOrderFee{
			ContractYearID: contractYear.ID,
			ServiceID:      reServiceCS.ID,
			PriceCents:     90000,
		}
		suite.MustSave(&csTaskOrderFee)

		move := factory.BuildAvailableToPrimeMove(suite.DB(), nil, nil)
		pickupDate := time.Date(2024, time.July, 31, 12, 0, 0, 0, time.UTC)
		factory.BuildMTOShipment(suite.DB(), []factory.Customization{
			{
				Model:    move,
				LinkOnly: true,
			},
			{
				Model: models.MTOShipment{
					RequestedPickupDate: &pickupDate,
				},
			},
		}, nil)
		serviceItemCS := models.MTOServiceItem{
			MoveTaskOrderID: move.ID,
			MoveTaskOrder:   move,
			ReService:       reServiceCS,
		}

		createdServiceItemsCS, _, err := creator.CreateMTOServiceItem(suite.AppContextForTest(), &serviceItemCS)
		suite.NotNil(createdServiceItemsCS)
		suite.NoError(err)

		createdServiceItemCSList := *createdServiceItemsCS
		suite.Equal(createdServiceItemCSList[0].Status, models.MTOServiceItemStatus("APPROVED"))

		reServiceMS := factory.FetchReServiceByCode(suite.DB(), "MS")
		msTaskOrderFee := models.ReTaskOrderFee{
			ContractYearID: contractYear.ID,
			ServiceID:      reServiceMS.ID,
			PriceCents:     90000,
		}
		suite.MustSave(&msTaskOrderFee)

		serviceItemMS := models.MTOServiceItem{
			MoveTaskOrderID: move.ID,
			MoveTaskOrder:   move,
			ReService:       reServiceMS,
		}

		createdServiceItemsMS, _, err := creator.CreateMTOServiceItem(suite.AppContextForTest(), &serviceItemMS)
		suite.NotNil(createdServiceItemsMS)
		suite.NoError(err)

		createdServiceItemMSList := *createdServiceItemsMS
		suite.Equal(createdServiceItemMSList[0].Status, models.MTOServiceItemStatus("APPROVED"))
	})

	// Should not be able to create CS or MS service items unless a shipment within the move has a requested pickup date
	suite.Run("ReServiceCodeCS & ReServiceCodeMS creation error due to lack of shipment requested pickup date", func() {
		// TESTCASE SCENARIO
		// Under test: CreateMTOServiceItem function
		// Set up:     Create an approved move with a shipment that does not have a requested pickup date. Then attempt to create service items for CS & MS.
		// Expected outcome:
		//             Error, CS & MS cannot be created unless a shipment within the move has a requested pickup date

		contract := testdatagen.FetchOrMakeReContract(suite.DB(), testdatagen.Assertions{})

		startDate := time.Date(2020, time.January, 1, 12, 0, 0, 0, time.UTC)
		endDate := time.Date(2020, time.December, 31, 12, 0, 0, 0, time.UTC)
		contractYear := testdatagen.FetchOrMakeReContractYear(suite.DB(), testdatagen.Assertions{
			ReContractYear: models.ReContractYear{
				Contract:             contract,
				ContractID:           contract.ID,
				StartDate:            startDate,
				EndDate:              endDate,
				Escalation:           1.0,
				EscalationCompounded: 1.0,
			},
		})

		reServiceCS := factory.FetchReServiceByCode(suite.DB(), "CS")
		csTaskOrderFee := models.ReTaskOrderFee{
			ContractYearID: contractYear.ID,
			ServiceID:      reServiceCS.ID,
			PriceCents:     90000,
		}
		suite.MustSave(&csTaskOrderFee)

		move := factory.BuildAvailableToPrimeMove(suite.DB(), nil, nil)
		shipment := factory.BuildMTOShipment(suite.DB(), []factory.Customization{
			{
				Model:    move,
				LinkOnly: true,
			},
			{
				Model: models.MTOShipment{
					RequestedPickupDate: nil,
				},
			},
		}, nil)
		shipment.RequestedPickupDate = nil
		suite.MustSave(&shipment)
		serviceItemCS := models.MTOServiceItem{
			MoveTaskOrderID: move.ID,
			MoveTaskOrder:   move,
			ReService:       reServiceCS,
		}

		createdServiceItemsCS, _, err := creator.CreateMTOServiceItem(suite.AppContextForTest(), &serviceItemCS)
		suite.Nil(createdServiceItemsCS)
		suite.Error(err)
		suite.Contains(err.Error(), "cannot create fee for service item CS: missing requested pickup date (non-PPMs) or expected departure date (PPMs) for shipment")

		reServiceMS := factory.FetchReServiceByCode(suite.DB(), "MS")
		msTaskOrderFee := models.ReTaskOrderFee{
			ContractYearID: contractYear.ID,
			ServiceID:      reServiceMS.ID,
			PriceCents:     90000,
		}
		suite.MustSave(&msTaskOrderFee)

		serviceItemMS := models.MTOServiceItem{
			MoveTaskOrderID: move.ID,
			MoveTaskOrder:   move,
			ReService:       reServiceMS,
		}

		createdServiceItemsMS, _, err := creator.CreateMTOServiceItem(suite.AppContextForTest(), &serviceItemMS)
		suite.Nil(createdServiceItemsMS)
		suite.Error(err)
		suite.Contains(err.Error(), "cannot create fee for service item MS: missing requested pickup date (non-PPMs) or expected departure date (PPMs) for shipment")
	})

	// Should be able to create CS service item for full PPM that has expected departure date
	suite.Run("ReServiceCodeCS creation for Full PPM", func() {
		// TESTCASE SCENARIO
		// Under test: CreateMTOServiceItem function
		// Set up:     Create an approved move with a PPM shipment that has an expected departure date
		//             Success, CS can be created

		contract := testdatagen.FetchOrMakeReContract(suite.DB(), testdatagen.Assertions{})

		startDate := time.Date(2020, time.January, 1, 12, 0, 0, 0, time.UTC)
		endDate := time.Date(2020, time.December, 31, 12, 0, 0, 0, time.UTC)
		contractYear := testdatagen.FetchOrMakeReContractYear(suite.DB(), testdatagen.Assertions{
			ReContractYear: models.ReContractYear{
				Contract:             contract,
				ContractID:           contract.ID,
				StartDate:            startDate,
				EndDate:              endDate,
				Escalation:           1.0,
				EscalationCompounded: 1.0,
			},
		})

		reServiceCS := factory.FetchReServiceByCode(suite.DB(), "CS")
		csTaskOrderFee := models.ReTaskOrderFee{
			ContractYearID: contractYear.ID,
			ServiceID:      reServiceCS.ID,
			PriceCents:     90000,
		}
		suite.MustSave(&csTaskOrderFee)

		move := factory.BuildAvailableToPrimeMove(suite.DB(), nil, nil)
		factory.BuildPPMShipment(suite.DB(), []factory.Customization{
			{
				Model:    move,
				LinkOnly: true,
			},
		}, nil)
		serviceItemCS := models.MTOServiceItem{
			MoveTaskOrderID: move.ID,
			MoveTaskOrder:   move,
			ReService:       reServiceCS,
		}

		createdServiceItemsCS, _, err := creator.CreateMTOServiceItem(suite.AppContextForTest(), &serviceItemCS)
		suite.NotNil(createdServiceItemsCS)
		suite.NoError(err)
	})

	suite.Run("ReServiceCodeCS & ReServiceCodeMS use the correct contract year based on a shipment's requested pickup date", func() {
		// TESTCASE SCENARIO
		// Under test: CreateMTOServiceItem function
		// Set up:     Create an approved move with a shipment that has a requested pickup date. Then create service items for CS & MS.
		// Expected outcome:
		//             Success and the service items should have the correct price based off of the contract year/requested pickup date

		contract := testdatagen.FetchOrMakeReContract(suite.DB(), testdatagen.Assertions{})

		startDate := time.Date(2020, time.January, 1, 12, 0, 0, 0, time.UTC)
		endDate := time.Date(2020, time.December, 31, 12, 0, 0, 0, time.UTC)
		contractYear := testdatagen.FetchOrMakeReContractYear(suite.DB(), testdatagen.Assertions{
			ReContractYear: models.ReContractYear{
				Contract:             contract,
				ContractID:           contract.ID,
				StartDate:            startDate,
				EndDate:              endDate,
				Escalation:           1.0,
				EscalationCompounded: 1.0,
			},
		})

		contract2 := testdatagen.FetchOrMakeReContract(suite.DB(), testdatagen.Assertions{})
		startDate2 := time.Date(2021, time.January, 1, 12, 0, 0, 0, time.UTC)
		endDate2 := time.Date(2021, time.December, 31, 12, 0, 0, 0, time.UTC)
		contractYear2 := testdatagen.FetchOrMakeReContractYear(suite.DB(), testdatagen.Assertions{
			ReContractYear: models.ReContractYear{
				Contract:             contract2,
				ContractID:           contract2.ID,
				StartDate:            startDate2,
				EndDate:              endDate2,
				Escalation:           1.0,
				EscalationCompounded: 1.0,
			},
		})

		reServiceCS := factory.FetchReServiceByCode(suite.DB(), "CS")
		csTaskOrderFee := models.ReTaskOrderFee{
			ContractYearID: contractYear.ID,
			ServiceID:      reServiceCS.ID,
			PriceCents:     90000,
		}
		suite.MustSave(&csTaskOrderFee)

		// creating second fee that we will test against
		csTaskOrderFee2 := models.ReTaskOrderFee{
			ContractYearID: contractYear2.ID,
			ServiceID:      reServiceCS.ID,
			PriceCents:     100000,
		}
		suite.MustSave(&csTaskOrderFee2)

		move := factory.BuildAvailableToPrimeMove(suite.DB(), nil, nil)
		// going to link a shipment that has a requested pickup date falling under the second contract period
		pickupDate := time.Date(2021, time.July, 1, 12, 0, 0, 0, time.UTC)
		factory.BuildMTOShipment(suite.DB(), []factory.Customization{
			{
				Model:    move,
				LinkOnly: true,
			},
			{
				Model: models.MTOShipment{
					RequestedPickupDate: &pickupDate,
				},
			},
		}, nil)
		serviceItemCS := models.MTOServiceItem{
			MoveTaskOrderID: move.ID,
			MoveTaskOrder:   move,
			ReService:       reServiceCS,
		}

		createdServiceItemsCS, _, err := creator.CreateMTOServiceItem(suite.AppContextForTest(), &serviceItemCS)
		suite.NotNil(createdServiceItemsCS)
		suite.NoError(err)
		createdServiceItemCSList := *createdServiceItemsCS
		suite.Equal(createdServiceItemCSList[0].Status, models.MTOServiceItemStatus("APPROVED"))
		suite.Equal(*createdServiceItemCSList[0].LockedPriceCents, csTaskOrderFee2.PriceCents)

		reServiceMS := factory.FetchReServiceByCode(suite.DB(), "MS")
		msTaskOrderFee := models.ReTaskOrderFee{
			ContractYearID: contractYear.ID,
			ServiceID:      reServiceMS.ID,
			PriceCents:     90000,
		}
		suite.MustSave(&msTaskOrderFee)
		msTaskOrderFee2 := models.ReTaskOrderFee{
			ContractYearID: contractYear2.ID,
			ServiceID:      reServiceMS.ID,
			PriceCents:     100000,
		}
		suite.MustSave(&msTaskOrderFee2)

		serviceItemMS := models.MTOServiceItem{
			MoveTaskOrderID: move.ID,
			MoveTaskOrder:   move,
			ReService:       reServiceMS,
		}

		createdServiceItemsMS, _, err := creator.CreateMTOServiceItem(suite.AppContextForTest(), &serviceItemMS)
		suite.NotNil(createdServiceItemsMS)
		suite.NoError(err)
		createdServiceItemMSList := *createdServiceItemsMS
		suite.Equal(createdServiceItemMSList[0].Status, models.MTOServiceItemStatus("APPROVED"))
		suite.Equal(*createdServiceItemMSList[0].LockedPriceCents, csTaskOrderFee2.PriceCents)
	})

	// Should not be able to create a service item with code ReServiceCodeMS if there is one already created for the move.
	suite.Run("ReServiceCodeMS multiple creation error", func() {
		// TESTCASE SCENARIO
		// Under test: CreateMTOServiceItem function
		// Set up:     Then create service items for CS or MS. Then try to create again.
		// Expected outcome:
		//             Fail, MS cannot be created if there is one already created for the move.

		contract := testdatagen.FetchOrMakeReContract(suite.DB(), testdatagen.Assertions{})

		startDate := time.Date(2024, time.January, 1, 12, 0, 0, 0, time.UTC)
		endDate := time.Date(2024, time.December, 31, 12, 0, 0, 0, time.UTC)
		contractYear := testdatagen.FetchOrMakeReContractYear(suite.DB(), testdatagen.Assertions{
			ReContractYear: models.ReContractYear{
				Contract:             contract,
				ContractID:           contract.ID,
				StartDate:            startDate,
				EndDate:              endDate,
				Escalation:           1.0,
				EscalationCompounded: 1.0,
			},
		})

		reServiceMS := factory.FetchReServiceByCode(suite.DB(), "MS")
		msTaskOrderFee := models.ReTaskOrderFee{
			ContractYearID: contractYear.ID,
			ServiceID:      reServiceMS.ID,
			PriceCents:     90000,
		}
		suite.MustSave(&msTaskOrderFee)

		move := factory.BuildAvailableToPrimeMove(suite.DB(), nil, nil)

		pickupDate := time.Date(2024, time.July, 31, 12, 0, 0, 0, time.UTC)
		factory.BuildMTOShipment(suite.DB(), []factory.Customization{
			{
				Model:    move,
				LinkOnly: true,
			},
			{
				Model: models.MTOShipment{
					RequestedPickupDate: &pickupDate,
				},
			},
		}, nil)

		serviceItemMS := models.MTOServiceItem{
			MoveTaskOrderID: move.ID,
			MoveTaskOrder:   move,
			ReService:       reServiceMS,
		}

		createdServiceItemsMS, _, err := creator.CreateMTOServiceItem(suite.AppContextForTest(), &serviceItemMS)
		suite.NotNil(createdServiceItemsMS)
		suite.NoError(err)

		createdServiceItemsMSDupe, _, err := creator.CreateMTOServiceItem(suite.AppContextForTest(), &serviceItemMS)

		fakeMTOShipmentRouterErr := apperror.NewConflictError(serviceItemMS.ID, fmt.Sprintf("for creating a service item. A service item with reServiceCode %s already exists for this move and/or shipment.", serviceItemMS.ReService.Code))

		suite.Nil(createdServiceItemsMSDupe)
		suite.Equal(fakeMTOShipmentRouterErr.Error(), err.Error())
	})

	// Should return a "NotFoundError" if the mtoShipmentID isn't linked to the mtoID passed in
	suite.Run("mtoShipmentID not found", func() {
		// TESTCASE SCENARIO
		// Under test: CreateMTOServiceItem function
		// Set up:     Create service item on a shipment that is not related to the move
		// Expected outcome:
		//             Not found error returned, no new service items created

		move := factory.BuildAvailableToPrimeMove(suite.DB(), nil, nil)
		shipment := factory.BuildMTOShipment(suite.DB(), nil, nil)
		reService := factory.FetchReServiceByCode(suite.DB(), "ANY")
		serviceItemBadShip := models.MTOServiceItem{
			MoveTaskOrderID: move.ID,
			MoveTaskOrder:   move,
			MTOShipmentID:   &shipment.ID,
			MTOShipment:     shipment,
			ReService:       reService,
		}

		createdServiceItemsBadShip, _, err := creator.CreateMTOServiceItem(suite.AppContextForTest(), &serviceItemBadShip)
		suite.Nil(createdServiceItemsBadShip)
		suite.Error(err)
		suite.IsType(apperror.NotFoundError{}, err)
		suite.Contains(err.Error(), shipment.ID.String())
		suite.Contains(err.Error(), move.ID.String())
	})

	// If the service item we're trying to create is shuttle service and there is no estimated weight, it fails.
	suite.Run("MTOServiceItemShuttle no prime weight is okay", func() {
		// TESTCASE SCENARIO
		// Under test: CreateMTOServiceItem function
		// Set up:     Create DDSHUT service item on a shipment without estimated weight
		// Expected outcome:
		//             Conflict error returned, no new service items created

		move := factory.BuildAvailableToPrimeMove(suite.DB(), nil, nil)
		shipment := factory.BuildMTOShipment(suite.DB(), []factory.Customization{
			{
				Model:    move,
				LinkOnly: true,
			},
		}, nil)

		reService := factory.FetchReServiceByCode(suite.DB(), models.ReServiceCodeDDSHUT)

		serviceItemNoWeight := models.MTOServiceItem{
			MoveTaskOrderID: move.ID,
			MoveTaskOrder:   move,
			MTOShipment:     shipment,
			MTOShipmentID:   &shipment.ID,
			ReService:       reService,
			Status:          models.MTOServiceItemStatusSubmitted,
		}

		createdServiceItems, _, err := creator.CreateMTOServiceItem(suite.AppContextForTest(), &serviceItemNoWeight)
		suite.NotNil(createdServiceItems)
		suite.NoError(err)
	})

	setupDDFSITData := func() (models.MTOServiceItemCustomerContact, models.MTOServiceItemCustomerContact, models.MTOServiceItem) {
		move := factory.BuildAvailableToPrimeMove(suite.DB(), nil, nil)
		shipment := factory.BuildMTOShipment(suite.DB(), []factory.Customization{
			{
				Model:    move,
				LinkOnly: true,
			},
		}, nil)
		reServiceDDFSIT := factory.FetchReServiceByCode(suite.DB(), models.ReServiceCodeDDFSIT)

		contactOne := models.MTOServiceItemCustomerContact{
			Type:                       models.CustomerContactTypeFirst,
			DateOfContact:              time.Now(),
			FirstAvailableDeliveryDate: time.Now(),
		}

		contactTwo := models.MTOServiceItemCustomerContact{
			Type:                       models.CustomerContactTypeSecond,
			DateOfContact:              time.Now(),
			FirstAvailableDeliveryDate: time.Now(),
		}

		serviceItemDDFSIT := models.MTOServiceItem{
			MoveTaskOrderID: move.ID,
			MoveTaskOrder:   move,
			MTOShipment:     shipment,
			MTOShipmentID:   &shipment.ID,
			Status:          models.MTOServiceItemStatusSubmitted,
			ReService: models.ReService{
				Code: reServiceDDFSIT.Code,
			},
		}
		return contactOne, contactTwo, serviceItemDDFSIT
	}
	// The timeMilitary fields need to be in the correct format.
	suite.Run("Check DDFSIT timeMilitary=HH:MMZ", func() {
		// TESTCASE SCENARIO
		// Under test: CreateMTOServiceItem function
		// Set up:     Create DDFSIT service item with a bad time "10:30Z"
		// Expected outcome: InvalidInput error returned, no new service items created
		contactOne, contactTwo, serviceItemDDFSIT := setupDDFSITData()
		contactOne.TimeMilitary = "10:30Z"
		contactTwo.TimeMilitary = "14:00Z"
		serviceItemDDFSIT.CustomerContacts = models.MTOServiceItemCustomerContacts{contactOne, contactTwo}
		createdServiceItems, _, err := creator.CreateMTOServiceItem(suite.AppContextForTest(), &serviceItemDDFSIT)

		suite.Nil(createdServiceItems)
		suite.Error(err)
		suite.IsType(apperror.InvalidInputError{}, err)
		suite.Contains(err.Error(), "timeMilitary")
	})

	suite.Run("timeMilitary=XXMMZ bad hours", func() {
		// TESTCASE SCENARIO
		// Under test: CreateMTOServiceItem function
		// Set up:     Create DDFSIT service item with a bad time "2645Z"
		// Expected outcome: InvalidInput error returned, no new service items created
		contactOne, contactTwo, serviceItemDDFSIT := setupDDFSITData()
		contactOne.TimeMilitary = "2645Z"
		contactTwo.TimeMilitary = "3625Z"
		serviceItemDDFSIT.CustomerContacts = models.MTOServiceItemCustomerContacts{contactOne, contactTwo}
		createdServiceItems, _, err := creator.CreateMTOServiceItem(suite.AppContextForTest(), &serviceItemDDFSIT)

		suite.Nil(createdServiceItems)
		suite.Error(err)
		suite.IsType(apperror.InvalidInputError{}, err)
		suite.Contains(err.Error(), "timeMilitary")
		suite.Contains(err.Error(), "hours must be between 00 and 23")
	})

	suite.Run("timeMilitary=HHXXZ bad minutes", func() {
		// TESTCASE SCENARIO
		// Under test: CreateMTOServiceItem function
		// Set up:     Create DDFSIT service item with a bad time "2167Z"
		// Expected outcome: InvalidInput error returned, no new service items created
		contactOne, contactTwo, serviceItemDDFSIT := setupDDFSITData()
		contactOne.TimeMilitary = "2167Z"
		contactTwo.TimeMilitary = "1253Z"
		serviceItemDDFSIT.CustomerContacts = models.MTOServiceItemCustomerContacts{contactOne, contactTwo}
		createdServiceItems, _, err := creator.CreateMTOServiceItem(suite.AppContextForTest(), &serviceItemDDFSIT)

		suite.Nil(createdServiceItems)
		suite.Error(err)
		suite.IsType(apperror.InvalidInputError{}, err)
		suite.Contains(err.Error(), "timeMilitary")
		suite.Contains(err.Error(), "minutes must be between 00 and 59")
	})

	suite.Run("timeMilitary=HHMMX bad suffix", func() {
		// TESTCASE SCENARIO
		// Under test: CreateMTOServiceItem function
		// Set up:     Create DDFSIT service item with a bad time "2050M"
		// Expected outcome: InvalidInput error returned, no new service items created
		contactOne, contactTwo, serviceItemDDFSIT := setupDDFSITData()
		contactOne.TimeMilitary = "2050M"
		contactTwo.TimeMilitary = "1224M"
		serviceItemDDFSIT.CustomerContacts = models.MTOServiceItemCustomerContacts{contactOne, contactTwo}
		createdServiceItems, _, err := creator.CreateMTOServiceItem(suite.AppContextForTest(), &serviceItemDDFSIT)

		suite.Nil(createdServiceItems)
		suite.Error(err)
		suite.IsType(apperror.InvalidInputError{}, err)
		suite.Contains(err.Error(), "timeMilitary")
		suite.Contains(err.Error(), "must end with 'Z'")
	})

	suite.Run("timeMilitary=HHMMZ success", func() {
		// TESTCASE SCENARIO
		// Under test: CreateMTOServiceItem function
		// Set up:     Create DDFSIT service item with a correctly formatted time"
		// Expected outcome: Success, service items created.
		contactOne, contactTwo, serviceItemDDFSIT := setupDDFSITData()
		contactOne.TimeMilitary = "1405Z"
		contactTwo.TimeMilitary = "2013Z"
		serviceItemDDFSIT.CustomerContacts = models.MTOServiceItemCustomerContacts{contactOne, contactTwo}
		createdServiceItems, _, err := creator.CreateMTOServiceItem(suite.AppContextForTest(), &serviceItemDDFSIT)

		suite.NotNil(createdServiceItems)
		suite.NoError(err)
	})
}

func (suite *MTOServiceItemServiceSuite) TestCreateOriginSITServiceItem() {

	// Set up data to use for all Origin SIT Service Item tests
	var reServiceDOASIT models.ReService
	var reServiceDOFSIT models.ReService
	var reServiceDOPSIT models.ReService
	var reServiceDOSFSC models.ReService

	setupTestData := func() models.MTOShipment {
		move := factory.BuildAvailableToPrimeMove(suite.DB(), nil, nil)
		mtoShipment := factory.BuildMTOShipment(suite.DB(), []factory.Customization{
			{
				Model:    move,
				LinkOnly: true,
			},
		}, nil)

		reServiceDOASIT = factory.FetchReServiceByCode(suite.DB(), models.ReServiceCodeDOASIT)
		reServiceDOFSIT = factory.FetchReServiceByCode(suite.DB(), models.ReServiceCodeDOFSIT)
		reServiceDOPSIT = factory.FetchReServiceByCode(suite.DB(), models.ReServiceCodeDOPSIT)
		reServiceDOSFSC = factory.FetchReServiceByCode(suite.DB(), models.ReServiceCodeDOSFSC)

		return mtoShipment
	}

	sitEntryDate := time.Date(2020, time.October, 24, 0, 0, 0, 0, time.UTC)
	sitPostalCode := "99999"
	reason := "lorem ipsum"

	suite.Run("Failure - 422 Cannot create DOFSIT service item with non-null address.ID", func() {

		// TESTCASE SCENARIO
		// Under test: CreateMTOServiceItem function
		// Set up:     Create DOFSIT service item with a non-null address ID
		// Expected outcome: InvalidInput error returned, no new service items created
		shipment := setupTestData()

		// Create and address where ID != uuid.Nil
		actualPickupAddress := factory.BuildAddress(suite.DB(), nil, []factory.Trait{factory.GetTraitAddress2})

		serviceItemDOFSIT := models.MTOServiceItem{
			MoveTaskOrder:             shipment.MoveTaskOrder,
			MoveTaskOrderID:           shipment.MoveTaskOrderID,
			MTOShipment:               shipment,
			MTOShipmentID:             &shipment.ID,
			ReService:                 reServiceDOFSIT,
			SITEntryDate:              &sitEntryDate,
			SITPostalCode:             &sitPostalCode,
			Reason:                    &reason,
			SITOriginHHGActualAddress: &actualPickupAddress,
			Status:                    models.MTOServiceItemStatusSubmitted,
		}

		builder := query.NewQueryBuilder()
		moveRouter := moverouter.NewMoveRouter()
		planner := &mocks.Planner{}
		planner.On("ZipTransitDistance",
			mock.AnythingOfType("*appcontext.appContext"),
			mock.Anything,
			mock.Anything,
		).Return(400, nil)
		creator := NewMTOServiceItemCreator(planner, builder, moveRouter, ghcrateengine.NewDomesticUnpackPricer(), ghcrateengine.NewDomesticPackPricer(), ghcrateengine.NewDomesticLinehaulPricer(), ghcrateengine.NewDomesticShorthaulPricer(), ghcrateengine.NewDomesticOriginPricer(), ghcrateengine.NewDomesticDestinationPricer(), ghcrateengine.NewFuelSurchargePricer())

		createdServiceItems, verr, err := creator.CreateMTOServiceItem(suite.AppContextForTest(), &serviceItemDOFSIT)
		suite.Nil(createdServiceItems)
		suite.Error(verr)
		suite.IsType(apperror.InvalidInputError{}, err)

	})

	suite.Run("Create DOFSIT service item and auto-create DOASIT, DOPSIT, DOSFSC", func() {
		// TESTCASE SCENARIO
		// Under test: CreateMTOServiceItem function
		// Set up:     Create DOFSIT service item with a new address
		// Expected outcome: Success, 4 service items created

		// Customer gets new pickup address for SIT Origin Pickup (DOPSIT) which gets added when
		// creating DOFSIT (SIT origin first day).
		shipment := setupTestData()

		// Do not create Address in the database (Assertions.Stub = true) because if the information is coming from the Prime
		// via the Prime API, the address will not have a valid database ID. And tests need to ensure
		// that we properly create the address coming in from the API.
		country := factory.FetchOrBuildCountry(suite.DB(), nil, nil)
		actualPickupAddress := factory.BuildAddress(nil, nil, []factory.Trait{factory.GetTraitAddress2})
		actualPickupAddress.ID = uuid.Nil
		actualPickupAddress.CountryId = &country.ID
		actualPickupAddress.Country = &country

		serviceItemDOFSIT := models.MTOServiceItem{
			MoveTaskOrder:             shipment.MoveTaskOrder,
			MoveTaskOrderID:           shipment.MoveTaskOrderID,
			MTOShipment:               shipment,
			MTOShipmentID:             &shipment.ID,
			ReService:                 reServiceDOFSIT,
			SITEntryDate:              &sitEntryDate,
			SITPostalCode:             &sitPostalCode,
			Reason:                    &reason,
			SITOriginHHGActualAddress: &actualPickupAddress,
			Status:                    models.MTOServiceItemStatusSubmitted,
		}

		builder := query.NewQueryBuilder()
		moveRouter := moverouter.NewMoveRouter()
		planner := &mocks.Planner{}
		planner.On("ZipTransitDistance",
			mock.AnythingOfType("*appcontext.appContext"),
			mock.Anything,
			mock.Anything,
		).Return(400, nil)
		creator := NewMTOServiceItemCreator(planner, builder, moveRouter, ghcrateengine.NewDomesticUnpackPricer(), ghcrateengine.NewDomesticPackPricer(), ghcrateengine.NewDomesticLinehaulPricer(), ghcrateengine.NewDomesticShorthaulPricer(), ghcrateengine.NewDomesticOriginPricer(), ghcrateengine.NewDomesticDestinationPricer(), ghcrateengine.NewFuelSurchargePricer())

		createdServiceItems, _, err := creator.CreateMTOServiceItem(suite.AppContextForTest(), &serviceItemDOFSIT)
		suite.NotNil(createdServiceItems)
		suite.NoError(err)

		createdServiceItemsList := *createdServiceItems
		suite.Equal(4, len(createdServiceItemsList))

		numDOFSITFound := 0
		numDOASITFound := 0
		numDOPSITFound := 0
		numDOSFSCFound := 0

		for _, item := range createdServiceItemsList {
			suite.Equal(serviceItemDOFSIT.MoveTaskOrderID, item.MoveTaskOrderID)
			suite.Equal(serviceItemDOFSIT.MTOShipmentID, item.MTOShipmentID)
			suite.Equal(serviceItemDOFSIT.SITEntryDate, item.SITEntryDate)
			suite.Equal(serviceItemDOFSIT.Reason, item.Reason)
			suite.Equal(serviceItemDOFSIT.SITPostalCode, item.SITPostalCode)
			suite.Equal(actualPickupAddress.StreetAddress1, item.SITOriginHHGActualAddress.StreetAddress1)
			suite.Equal(actualPickupAddress.ID, *item.SITOriginHHGActualAddressID)

			if item.ReService.Code == models.ReServiceCodeDOPSIT || item.ReService.Code == models.ReServiceCodeDOSFSC {
				suite.Equal(*item.SITDeliveryMiles, 400)
			}

			switch item.ReService.Code {
			case models.ReServiceCodeDOFSIT:
				numDOFSITFound++
			case models.ReServiceCodeDOASIT:
				numDOASITFound++
			case models.ReServiceCodeDOPSIT:
				numDOPSITFound++
			case models.ReServiceCodeDOSFSC:
				numDOSFSCFound++
			}
		}

		suite.Equal(1, numDOFSITFound)
		suite.Equal(1, numDOASITFound)
		suite.Equal(1, numDOPSITFound)
		suite.Equal(1, numDOSFSCFound)
	})

	suite.Run("Create DOFSIT service item and auto-create DOASIT, DOPSIT, DOSFSC when international codes are submitted but shipment is domestic", func() {
		// TESTCASE SCENARIO
		// Under test: CreateMTOServiceItem function
		// Set up:     Create IOFSIT service item with a new address on a Domestic shipment
		// Expected outcome: Success, 4 domestic service items created

		// Customer gets new pickup address for SIT Origin Pickup (DOPSIT) which gets added when
		// creating DOFSIT (SIT origin first day).
		shipment := setupTestData()
		reServiceIOFSIT := factory.BuildReServiceByCode(suite.DB(), models.ReServiceCodeIOFSIT)

		// Do not create Address in the database (Assertions.Stub = true) because if the information is coming from the Prime
		// via the Prime API, the address will not have a valid database ID. And tests need to ensure
		// that we properly create the address coming in from the API.
		country := factory.FetchOrBuildCountry(suite.DB(), nil, nil)
		actualPickupAddress := factory.BuildAddress(nil, nil, []factory.Trait{factory.GetTraitAddress2})
		actualPickupAddress.ID = uuid.Nil
		actualPickupAddress.CountryId = &country.ID
		actualPickupAddress.Country = &country

		serviceItemDOFSIT := models.MTOServiceItem{
			MoveTaskOrder:             shipment.MoveTaskOrder,
			MoveTaskOrderID:           shipment.MoveTaskOrderID,
			MTOShipment:               shipment,
			MTOShipmentID:             &shipment.ID,
			ReService:                 reServiceIOFSIT,
			SITEntryDate:              &sitEntryDate,
			SITPostalCode:             &sitPostalCode,
			Reason:                    &reason,
			SITOriginHHGActualAddress: &actualPickupAddress,
			Status:                    models.MTOServiceItemStatusSubmitted,
		}

		builder := query.NewQueryBuilder()
		moveRouter := moverouter.NewMoveRouter()
		planner := &mocks.Planner{}
		planner.On("ZipTransitDistance",
			mock.AnythingOfType("*appcontext.appContext"),
			mock.Anything,
			mock.Anything,
		).Return(400, nil)
		creator := NewMTOServiceItemCreator(planner, builder, moveRouter, ghcrateengine.NewDomesticUnpackPricer(), ghcrateengine.NewDomesticPackPricer(), ghcrateengine.NewDomesticLinehaulPricer(), ghcrateengine.NewDomesticShorthaulPricer(), ghcrateengine.NewDomesticOriginPricer(), ghcrateengine.NewDomesticDestinationPricer(), ghcrateengine.NewFuelSurchargePricer())

		createdServiceItems, _, err := creator.CreateMTOServiceItem(suite.AppContextForTest(), &serviceItemDOFSIT)
		suite.NotNil(createdServiceItems)
		suite.NoError(err)

		createdServiceItemsList := *createdServiceItems
		suite.Equal(4, len(createdServiceItemsList))

		numDOFSITFound := 0
		numDOASITFound := 0
		numDOPSITFound := 0
		numDOSFSCFound := 0

		for _, item := range createdServiceItemsList {
			suite.Equal(serviceItemDOFSIT.MoveTaskOrderID, item.MoveTaskOrderID)
			suite.Equal(serviceItemDOFSIT.MTOShipmentID, item.MTOShipmentID)
			suite.Equal(serviceItemDOFSIT.SITEntryDate, item.SITEntryDate)
			suite.Equal(serviceItemDOFSIT.Reason, item.Reason)
			suite.Equal(serviceItemDOFSIT.SITPostalCode, item.SITPostalCode)
			suite.Equal(actualPickupAddress.StreetAddress1, item.SITOriginHHGActualAddress.StreetAddress1)
			suite.Equal(actualPickupAddress.ID, *item.SITOriginHHGActualAddressID)

			if item.ReService.Code == models.ReServiceCodeDOPSIT || item.ReService.Code == models.ReServiceCodeDOSFSC {
				suite.Equal(*item.SITDeliveryMiles, 400)
			}

			switch item.ReService.Code {
			case models.ReServiceCodeDOFSIT:
				numDOFSITFound++
			case models.ReServiceCodeDOASIT:
				numDOASITFound++
			case models.ReServiceCodeDOPSIT:
				numDOPSITFound++
			case models.ReServiceCodeDOSFSC:
				numDOSFSCFound++
			}
		}

		suite.Equal(1, numDOFSITFound)
		suite.Equal(1, numDOASITFound)
		suite.Equal(1, numDOPSITFound)
		suite.Equal(1, numDOSFSCFound)
	})

	setupDOFSIT := func(shipment models.MTOShipment) services.MTOServiceItemCreator {
		// Create DOFSIT
		country := factory.FetchOrBuildCountry(suite.DB(), nil, nil)
		actualPickupAddress := factory.BuildAddress(nil, nil, []factory.Trait{factory.GetTraitAddress2})
		actualPickupAddress.ID = uuid.Nil
		actualPickupAddress.CountryId = &country.ID
		actualPickupAddress.Country = &country

		serviceItemDOFSIT := models.MTOServiceItem{
			MoveTaskOrder:             shipment.MoveTaskOrder,
			MoveTaskOrderID:           shipment.MoveTaskOrderID,
			MTOShipment:               shipment,
			MTOShipmentID:             &shipment.ID,
			ReService:                 reServiceDOFSIT,
			SITEntryDate:              &sitEntryDate,
			SITPostalCode:             &sitPostalCode,
			Reason:                    &reason,
			SITOriginHHGActualAddress: &actualPickupAddress,
			Status:                    models.MTOServiceItemStatusSubmitted,
		}

		builder := query.NewQueryBuilder()
		moveRouter := moverouter.NewMoveRouter()
		planner := &mocks.Planner{}
		planner.On("ZipTransitDistance",
			mock.AnythingOfType("*appcontext.appContext"),
			mock.Anything,
			mock.Anything,
		).Return(400, nil)
		creator := NewMTOServiceItemCreator(planner, builder, moveRouter, ghcrateengine.NewDomesticUnpackPricer(), ghcrateengine.NewDomesticPackPricer(), ghcrateengine.NewDomesticLinehaulPricer(), ghcrateengine.NewDomesticShorthaulPricer(), ghcrateengine.NewDomesticOriginPricer(), ghcrateengine.NewDomesticDestinationPricer(), ghcrateengine.NewFuelSurchargePricer())

		// Successful creation of DOFSIT
		createdServiceItems, _, err := creator.CreateMTOServiceItem(suite.AppContextForTest(), &serviceItemDOFSIT)
		suite.NotNil(createdServiceItems)
		suite.NoError(err)

		return creator
	}

	suite.Run("Create standalone DOASIT item for shipment if existing DOFSIT", func() {
		// TESTCASE SCENARIO
		// Under test: CreateMTOServiceItem function
		// Set up:     Create DOFSIT service item successfully
		//             Create DOASIT item on existing DOFSIT
		// Expected outcome: Success, DOASIT item created

		shipment := setupTestData()
		creator := setupDOFSIT(shipment)

		// Create DOASIT
		serviceItemDOASIT := models.MTOServiceItem{
			MoveTaskOrder:   shipment.MoveTaskOrder,
			MoveTaskOrderID: shipment.MoveTaskOrderID,
			MTOShipment:     shipment,
			MTOShipmentID:   &shipment.ID,
			ReService:       reServiceDOASIT,
			Status:          models.MTOServiceItemStatusSubmitted,
		}

		createdServiceItems, _, err := creator.CreateMTOServiceItem(suite.AppContextForTest(), &serviceItemDOASIT)

		createdDOASITItem := (*createdServiceItems)[0]
		originalDate, _ := sitEntryDate.MarshalText()
		returnedDate, _ := createdDOASITItem.SITEntryDate.MarshalText()

		// Item is created successfully
		suite.NotNil(createdServiceItems)
		suite.NoError(err)
		// Item contains fields copied over from DOFSIT parent
		suite.EqualValues(originalDate, returnedDate)
		suite.EqualValues(*createdDOASITItem.Reason, reason)
		suite.EqualValues(*createdDOASITItem.SITPostalCode, sitPostalCode)
	})

	suite.Run("Failure - 422 Create standalone DOASIT item for shipment does not match existing DOFSIT addresses", func() {
		// TESTCASE SCENARIO
		// Under test: CreateMTOServiceItem function
		// Set up:     Create DOFSIT service item successfully
		//             Create DOASIT item on existing DOFSIT but with non-matching address
		// Expected outcome: Invalid input error, no service items created

		shipment := setupTestData()
		creator := setupDOFSIT(shipment)

		// Change pickup address
		serviceItemDOASIT := models.MTOServiceItem{
			MoveTaskOrder:   shipment.MoveTaskOrder,
			MoveTaskOrderID: shipment.MoveTaskOrderID,
			MTOShipment:     shipment,
			MTOShipmentID:   &shipment.ID,
			ReService:       reServiceDOASIT,
			Status:          models.MTOServiceItemStatusSubmitted,
		}

		actualPickupAddress2 := factory.BuildAddress(nil, nil, []factory.Trait{factory.GetTraitAddress2})
		existingServiceItem := &serviceItemDOASIT
		existingServiceItem.SITOriginHHGActualAddress = &actualPickupAddress2

		createdServiceItems, verr, err := creator.CreateMTOServiceItem(suite.AppContextForTest(), existingServiceItem)
		suite.Nil(createdServiceItems)
		suite.Error(verr)
		suite.IsType(apperror.InvalidInputError{}, err)
	})

	suite.Run("Do not create DOFSIT if one already exists for the shipment", func() {
		// TESTCASE SCENARIO
		// Under test: CreateMTOServiceItem function
		// Set up:     Create DOFSIT service item successfully
		//             Create another DOFSIT item on the same shipment
		// Expected outcome: Conflict error, no new DOFSIT item created

		shipment := setupTestData()
		creator := setupDOFSIT(shipment)

		serviceItemDOFSIT := models.MTOServiceItem{
			MoveTaskOrder:   shipment.MoveTaskOrder,
			MoveTaskOrderID: shipment.MoveTaskOrderID,
			MTOShipment:     shipment,
			MTOShipmentID:   &shipment.ID,
			ReService:       reServiceDOFSIT,
			SITEntryDate:    &sitEntryDate,
			SITPostalCode:   &sitPostalCode,
			Reason:          &reason,
		}

		createdServiceItems, _, err := creator.CreateMTOServiceItem(suite.AppContextForTest(), &serviceItemDOFSIT)
		suite.Nil(createdServiceItems)
		suite.Error(err)
		suite.IsType(apperror.ConflictError{}, err)
	})

	suite.Run("Do not create standalone DOPSIT service item", func() {
		// TESTCASE SCENARIO
		// Under test: CreateMTOServiceItem function
		// Set up:     Create a shipment, then create a DOPSIT item on it
		// Expected outcome: Invalid input error, can't create standalone DOPSIT, no DOPSIT item created

		shipment := setupTestData()

		serviceItemDOPSIT := models.MTOServiceItem{
			MoveTaskOrder:   shipment.MoveTaskOrder,
			MoveTaskOrderID: shipment.MoveTaskOrderID,
			MTOShipment:     shipment,
			MTOShipmentID:   &shipment.ID,
			ReService:       reServiceDOPSIT,
		}

		builder := query.NewQueryBuilder()
		moveRouter := moverouter.NewMoveRouter()
		planner := &mocks.Planner{}
		planner.On("ZipTransitDistance",
			mock.AnythingOfType("*appcontext.appContext"),
			mock.Anything,
			mock.Anything,
		).Return(400, nil)
		creator := NewMTOServiceItemCreator(planner, builder, moveRouter, ghcrateengine.NewDomesticUnpackPricer(), ghcrateengine.NewDomesticPackPricer(), ghcrateengine.NewDomesticLinehaulPricer(), ghcrateengine.NewDomesticShorthaulPricer(), ghcrateengine.NewDomesticOriginPricer(), ghcrateengine.NewDomesticDestinationPricer(), ghcrateengine.NewFuelSurchargePricer())

		createdServiceItems, _, err := creator.CreateMTOServiceItem(suite.AppContextForTest(), &serviceItemDOPSIT)

		suite.Nil(createdServiceItems)
		suite.Error(err)
		suite.IsType(apperror.InvalidInputError{}, err)

	})

	suite.Run("Do not create standalone DOSFSC service item", func() {
		// TESTCASE SCENARIO
		// Under test: CreateMTOServiceItem function
		// Set up:     Create a shipment, then create a DOSFSC item on it
		// Expected outcome: Invalid input error, can't create standalone DOSFSC, no DOSFSC item created

		shipment := setupTestData()

		serviceItemDOPSIT := models.MTOServiceItem{
			MoveTaskOrder:   shipment.MoveTaskOrder,
			MoveTaskOrderID: shipment.MoveTaskOrderID,
			MTOShipment:     shipment,
			MTOShipmentID:   &shipment.ID,
			ReService:       reServiceDOSFSC,
		}

		builder := query.NewQueryBuilder()
		moveRouter := moverouter.NewMoveRouter()
		planner := &mocks.Planner{}
		planner.On("ZipTransitDistance",
			mock.AnythingOfType("*appcontext.appContext"),
			mock.Anything,
			mock.Anything,
		).Return(400, nil)
		creator := NewMTOServiceItemCreator(planner, builder, moveRouter, ghcrateengine.NewDomesticUnpackPricer(), ghcrateengine.NewDomesticPackPricer(), ghcrateengine.NewDomesticLinehaulPricer(), ghcrateengine.NewDomesticShorthaulPricer(), ghcrateengine.NewDomesticOriginPricer(), ghcrateengine.NewDomesticDestinationPricer(), ghcrateengine.NewFuelSurchargePricer())

		createdServiceItems, _, err := creator.CreateMTOServiceItem(suite.AppContextForTest(), &serviceItemDOPSIT)

		suite.Nil(createdServiceItems)
		suite.Error(err)
		suite.IsType(apperror.InvalidInputError{}, err)

	})

	suite.Run("Do not create standalone DOASIT if there is no DOFSIT on shipment", func() {
		// TESTCASE SCENARIO
		// Under test: CreateMTOServiceItem function
		// Set up:     Create a shipment, then create a DOASIT item on it
		// Expected outcome: Invalid input error, can't create standalone DOASIT, no DOASIT item created
		shipment := setupTestData()

		serviceItemDOASIT := models.MTOServiceItem{
			MoveTaskOrder:   shipment.MoveTaskOrder,
			MoveTaskOrderID: shipment.MoveTaskOrderID,
			MTOShipment:     shipment,
			MTOShipmentID:   &shipment.ID,
			ReService:       reServiceDOASIT,
		}

		builder := query.NewQueryBuilder()
		moveRouter := moverouter.NewMoveRouter()
		planner := &mocks.Planner{}
		planner.On("ZipTransitDistance",
			mock.AnythingOfType("*appcontext.appContext"),
			mock.Anything,
			mock.Anything,
		).Return(400, nil)
		creator := NewMTOServiceItemCreator(planner, builder, moveRouter, ghcrateengine.NewDomesticUnpackPricer(), ghcrateengine.NewDomesticPackPricer(), ghcrateengine.NewDomesticLinehaulPricer(), ghcrateengine.NewDomesticShorthaulPricer(), ghcrateengine.NewDomesticOriginPricer(), ghcrateengine.NewDomesticDestinationPricer(), ghcrateengine.NewFuelSurchargePricer())

		createdServiceItems, _, err := creator.CreateMTOServiceItem(suite.AppContextForTest(), &serviceItemDOASIT)

		suite.Nil(createdServiceItems)
		suite.Error(err)
		suite.IsType(apperror.NotFoundError{}, err)
	})

	suite.Run("Do not create DOASIT if the DOFSIT ReService Code is bad", func() {
		// TESTCASE SCENARIO
		// Under test: CreateMTOServiceItem function
		// Set up:     Create a shipment, then create a DOFSIT item on it
		//             Create a serviceItem with type DOASIT but a bad reServiceCode
		// Expected outcome: Not found error, can't create DOASIT
		shipment := setupTestData()
		creator := setupDOFSIT(shipment)
		badReService := models.ReService{
			Code: "bad code",
		}

		serviceItemDOASIT := models.MTOServiceItem{
			MoveTaskOrder:   shipment.MoveTaskOrder,
			MoveTaskOrderID: shipment.MoveTaskOrderID,
			MTOShipment:     shipment,
			MTOShipmentID:   &shipment.ID,
			ReService:       badReService,
		}

		createdServiceItems, _, err := creator.CreateMTOServiceItem(suite.AppContextForTest(), &serviceItemDOASIT)

		suite.Nil(createdServiceItems)
		suite.Error(err)
		suite.IsType(apperror.NotFoundError{}, err)
	})

}

func (suite *MTOServiceItemServiceSuite) TestCreateOriginSITServiceItemFailToCreateDOFSIT() {

	sitEntryDate := time.Date(2020, time.October, 24, 0, 0, 0, 0, time.UTC)
	sitPostalCode := "99999"
	reason := "lorem ipsum"

	suite.Run("Fail to create DOFSIT service item due to missing SITOriginHHGActualAddress", func() {
		// Set up data to use for all Origin SIT Service Item tests
		move := factory.BuildAvailableToPrimeMove(suite.DB(), nil, nil)
		move.Status = models.MoveStatusAPPROVED
		mtoShipment := factory.BuildMTOShipment(suite.DB(), []factory.Customization{
			{
				Model:    move,
				LinkOnly: true,
			},
		}, nil)

		reServiceDOFSIT := factory.FetchReServiceByCode(suite.DB(), models.ReServiceCodeDOFSIT)

		serviceItemDOFSIT := models.MTOServiceItem{
			MoveTaskOrder:   move,
			MoveTaskOrderID: move.ID,
			MTOShipment:     mtoShipment,
			MTOShipmentID:   &mtoShipment.ID,
			ReService:       reServiceDOFSIT,
			SITEntryDate:    &sitEntryDate,
			SITPostalCode:   &sitPostalCode,
			Reason:          &reason,
		}
		builder := query.NewQueryBuilder()
		moveRouter := moverouter.NewMoveRouter()
		planner := &mocks.Planner{}
		planner.On("ZipTransitDistance",
			mock.AnythingOfType("*appcontext.appContext"),
			mock.Anything,
			mock.Anything,
		).Return(400, nil)
		creator := NewMTOServiceItemCreator(planner, builder, moveRouter, ghcrateengine.NewDomesticUnpackPricer(), ghcrateengine.NewDomesticPackPricer(), ghcrateengine.NewDomesticLinehaulPricer(), ghcrateengine.NewDomesticShorthaulPricer(), ghcrateengine.NewDomesticOriginPricer(), ghcrateengine.NewDomesticDestinationPricer(), ghcrateengine.NewFuelSurchargePricer())

		createdServiceItems, _, err := creator.CreateMTOServiceItem(suite.AppContextForTest(), &serviceItemDOFSIT)
		suite.Nil(createdServiceItems)
		suite.Error(err)
		suite.IsType(apperror.InvalidInputError{}, err)
	})
}

func (suite *MTOServiceItemServiceSuite) TestCreateInternationalOriginSITServiceItem() {

	// Set up data to use for all Origin SIT Service Item tests
	var reServiceIOASIT models.ReService
	var reServiceIOFSIT models.ReService
	var reServiceIOPSIT models.ReService
	var reServiceIOSFSC models.ReService

	setupTestData := func() models.MTOShipment {
		move := factory.BuildAvailableToPrimeMove(suite.DB(), nil, nil)
		mtoShipment := factory.BuildMTOShipment(suite.DB(), []factory.Customization{
			{
				Model:    move,
				LinkOnly: true,
			},
			{
				Model: models.MTOShipment{
					MarketCode: models.MarketCodeInternational,
				},
			},
		}, nil)
		reServiceIOASIT = factory.BuildReServiceByCode(suite.DB(), models.ReServiceCodeIOASIT)
		reServiceIOFSIT = factory.BuildReServiceByCode(suite.DB(), models.ReServiceCodeIOFSIT)
		reServiceIOPSIT = factory.BuildReServiceByCode(suite.DB(), models.ReServiceCodeIOPSIT)
		reServiceIOSFSC = factory.BuildReServiceByCode(suite.DB(), models.ReServiceCodeIOSFSC)

		return mtoShipment
	}

	sitEntryDate := time.Date(2020, time.October, 24, 0, 0, 0, 0, time.UTC)
	sitPostalCode := "99999"
	reason := "lorem ipsum"

	suite.Run("Failure - 422 Cannot create IOFSIT service item with non-null address.ID", func() {

		// TESTCASE SCENARIO
		// Under test: CreateMTOServiceItem function
		// Set up:     Create IOFSIT service item with a non-null address ID
		// Expected outcome: InvalidInput error returned, no new service items created
		shipment := setupTestData()

		// Create and address where ID != uuid.Nil
		actualPickupAddress := factory.BuildAddress(suite.DB(), nil, []factory.Trait{factory.GetTraitAddress2})

		serviceItemIOFSIT := models.MTOServiceItem{
			MoveTaskOrder:             shipment.MoveTaskOrder,
			MoveTaskOrderID:           shipment.MoveTaskOrderID,
			MTOShipment:               shipment,
			MTOShipmentID:             &shipment.ID,
			ReService:                 reServiceIOFSIT,
			SITEntryDate:              &sitEntryDate,
			SITPostalCode:             &sitPostalCode,
			Reason:                    &reason,
			SITOriginHHGActualAddress: &actualPickupAddress,
			Status:                    models.MTOServiceItemStatusSubmitted,
		}

		builder := query.NewQueryBuilder()
		moveRouter := moverouter.NewMoveRouter()
		planner := &mocks.Planner{}
		planner.On("ZipTransitDistance",
			mock.AnythingOfType("*appcontext.appContext"),
			mock.Anything,
			mock.Anything,
		).Return(400, nil)
		creator := NewMTOServiceItemCreator(planner, builder, moveRouter, ghcrateengine.NewDomesticUnpackPricer(), ghcrateengine.NewDomesticPackPricer(), ghcrateengine.NewDomesticLinehaulPricer(), ghcrateengine.NewDomesticShorthaulPricer(), ghcrateengine.NewDomesticOriginPricer(), ghcrateengine.NewDomesticDestinationPricer(), ghcrateengine.NewFuelSurchargePricer())

<<<<<<< HEAD
		createdServiceItems, verr, err := creator.CreateMTOServiceItem(suite.AppContextForTest(), &serviceItemIOFSIT)
		suite.Nil(createdServiceItems)
		suite.Error(verr)
		suite.IsType(apperror.InvalidInputError{}, err)
=======
		reServiceDDFSIT := factory.FetchReServiceByCode(suite.DB(), models.ReServiceCodeDDFSIT)
		return shipment, creator, reServiceDDFSIT
>>>>>>> b7e01c3e

	})

<<<<<<< HEAD
	suite.Run("Create IOFSIT service item and auto-create IOASIT, IOPSIT, IOSFSC", func() {
		// TESTCASE SCENARIO
		// Under test: CreateMTOServiceItem function
		// Set up:     Create IOFSIT service item with a new address
		// Expected outcome: Success, 4 service items created
=======
	setupAdditionalSIT := func() (models.ReService, models.ReService, models.ReService) {
		// These codes will be needed for the following tests:
		reServiceDDASIT := factory.FetchReServiceByCode(suite.DB(), models.ReServiceCodeDDASIT)
		reServiceDDDSIT := factory.FetchReServiceByCode(suite.DB(), models.ReServiceCodeDDDSIT)
		reServiceDDSFSC := factory.FetchReServiceByCode(suite.DB(), models.ReServiceCodeDDSFSC)
		return reServiceDDASIT, reServiceDDDSIT, reServiceDDSFSC
	}
>>>>>>> b7e01c3e

		// Customer gets new pickup address for SIT Origin Pickup (IOPSIT) which gets added when
		// creating IOFSIT (SIT origin first day).
		shipment := setupTestData()

		// Do not create Address in the database (Assertions.Stub = true) because if the information is coming from the Prime
		// via the Prime API, the address will not have a valid database ID. And tests need to ensure
		// that we properly create the address coming in from the API.
		country := factory.FetchOrBuildCountry(suite.DB(), nil, nil)
		actualPickupAddress := factory.BuildAddress(nil, nil, []factory.Trait{factory.GetTraitAddress2})
		actualPickupAddress.ID = uuid.Nil
		actualPickupAddress.CountryId = &country.ID
		actualPickupAddress.Country = &country

		serviceItemIOFSIT := models.MTOServiceItem{
			MoveTaskOrder:             shipment.MoveTaskOrder,
			MoveTaskOrderID:           shipment.MoveTaskOrderID,
			MTOShipment:               shipment,
			MTOShipmentID:             &shipment.ID,
			ReService:                 reServiceIOFSIT,
			SITEntryDate:              &sitEntryDate,
			SITPostalCode:             &sitPostalCode,
			Reason:                    &reason,
			SITOriginHHGActualAddress: &actualPickupAddress,
			Status:                    models.MTOServiceItemStatusSubmitted,
		}

		builder := query.NewQueryBuilder()
		moveRouter := moverouter.NewMoveRouter()
		planner := &mocks.Planner{}
		planner.On("ZipTransitDistance",
			mock.AnythingOfType("*appcontext.appContext"),
			mock.Anything,
			mock.Anything,
		).Return(400, nil)
		creator := NewMTOServiceItemCreator(planner, builder, moveRouter, ghcrateengine.NewDomesticUnpackPricer(), ghcrateengine.NewDomesticPackPricer(), ghcrateengine.NewDomesticLinehaulPricer(), ghcrateengine.NewDomesticShorthaulPricer(), ghcrateengine.NewDomesticOriginPricer(), ghcrateengine.NewDomesticDestinationPricer(), ghcrateengine.NewFuelSurchargePricer())

		createdServiceItems, _, err := creator.CreateMTOServiceItem(suite.AppContextForTest(), &serviceItemIOFSIT)
		suite.NotNil(createdServiceItems)
		suite.NoError(err)

		createdServiceItemsList := *createdServiceItems
		suite.Equal(4, len(createdServiceItemsList))

		numIOFSITFound := 0
		numIOASITFound := 0
		numIOPSITFound := 0
		numIOSFSCFound := 0

		for _, item := range createdServiceItemsList {
			suite.Equal(serviceItemIOFSIT.MoveTaskOrderID, item.MoveTaskOrderID)
			suite.Equal(serviceItemIOFSIT.MTOShipmentID, item.MTOShipmentID)
			suite.Equal(serviceItemIOFSIT.SITEntryDate, item.SITEntryDate)
			suite.Equal(serviceItemIOFSIT.Reason, item.Reason)
			suite.Equal(serviceItemIOFSIT.SITPostalCode, item.SITPostalCode)
			suite.Equal(actualPickupAddress.StreetAddress1, item.SITOriginHHGActualAddress.StreetAddress1)
			suite.Equal(actualPickupAddress.ID, *item.SITOriginHHGActualAddressID)

			// International distance calculations for SIT will be enabled in downstream B-21424/B-21425
			// if item.ReService.Code == models.ReServiceCodeIOPSIT || item.ReService.Code == models.ReServiceCodeIOSFSC {
			// 	suite.Equal(*item.SITDeliveryMiles, 400)
			// }

			switch item.ReService.Code {
			case models.ReServiceCodeIOFSIT:
				numIOFSITFound++
			case models.ReServiceCodeIOASIT:
				numIOASITFound++
			case models.ReServiceCodeIOPSIT:
				numIOPSITFound++
			case models.ReServiceCodeIOSFSC:
				numIOSFSCFound++
			}
		}

<<<<<<< HEAD
		suite.Equal(1, numIOFSITFound)
		suite.Equal(1, numIOASITFound)
		suite.Equal(1, numIOPSITFound)
		suite.Equal(1, numIOSFSCFound)
=======
		_, _, err := creator.CreateMTOServiceItem(suite.AppContextForTest(), &serviceItemDDFSIT)
		suite.NoError(err)
>>>>>>> b7e01c3e
	})

	suite.Run("Create IOFSIT service item and auto-create IOASIT, IOPSIT, IOSFSC when domestic codes are submitted on an international shipment", func() {
		// TESTCASE SCENARIO
		// Under test: CreateMTOServiceItem function
		// Set up:     Create DOFSIT service item with a new address
		// Expected outcome: Success, 4 international service items created

		// Customer gets new pickup address for SIT Origin Pickup (IOPSIT) which gets added when
		// creating IOFSIT (SIT origin first day).
		shipment := setupTestData()
		reServiceDOFSIT := factory.BuildReServiceByCode(suite.DB(), models.ReServiceCodeDOFSIT)

		// Do not create Address in the database (Assertions.Stub = true) because if the information is coming from the Prime
		// via the Prime API, the address will not have a valid database ID. And tests need to ensure
		// that we properly create the address coming in from the API.
		country := factory.FetchOrBuildCountry(suite.DB(), nil, nil)
		actualPickupAddress := factory.BuildAddress(nil, nil, []factory.Trait{factory.GetTraitAddress2})
		actualPickupAddress.ID = uuid.Nil
		actualPickupAddress.CountryId = &country.ID
		actualPickupAddress.Country = &country

		serviceItemIOFSIT := models.MTOServiceItem{
			MoveTaskOrder:             shipment.MoveTaskOrder,
			MoveTaskOrderID:           shipment.MoveTaskOrderID,
			MTOShipment:               shipment,
			MTOShipmentID:             &shipment.ID,
			ReService:                 reServiceDOFSIT,
			SITEntryDate:              &sitEntryDate,
			SITPostalCode:             &sitPostalCode,
			Reason:                    &reason,
			SITOriginHHGActualAddress: &actualPickupAddress,
			Status:                    models.MTOServiceItemStatusSubmitted,
		}

		builder := query.NewQueryBuilder()
		moveRouter := moverouter.NewMoveRouter()
		planner := &mocks.Planner{}
		planner.On("ZipTransitDistance",
			mock.AnythingOfType("*appcontext.appContext"),
			mock.Anything,
			mock.Anything,
		).Return(400, nil)
		creator := NewMTOServiceItemCreator(planner, builder, moveRouter, ghcrateengine.NewDomesticUnpackPricer(), ghcrateengine.NewDomesticPackPricer(), ghcrateengine.NewDomesticLinehaulPricer(), ghcrateengine.NewDomesticShorthaulPricer(), ghcrateengine.NewDomesticOriginPricer(), ghcrateengine.NewDomesticDestinationPricer(), ghcrateengine.NewFuelSurchargePricer())

		createdServiceItems, _, err := creator.CreateMTOServiceItem(suite.AppContextForTest(), &serviceItemIOFSIT)
		suite.NotNil(createdServiceItems)
		suite.NoError(err)

		createdServiceItemsList := *createdServiceItems
		suite.Equal(4, len(createdServiceItemsList))

		numIOFSITFound := 0
		numIOASITFound := 0
		numIOPSITFound := 0
		numIOSFSCFound := 0

		for _, item := range createdServiceItemsList {
			suite.Equal(serviceItemIOFSIT.MoveTaskOrderID, item.MoveTaskOrderID)
			suite.Equal(serviceItemIOFSIT.MTOShipmentID, item.MTOShipmentID)
			suite.Equal(serviceItemIOFSIT.SITEntryDate, item.SITEntryDate)
			suite.Equal(serviceItemIOFSIT.Reason, item.Reason)
			suite.Equal(serviceItemIOFSIT.SITPostalCode, item.SITPostalCode)
			suite.Equal(actualPickupAddress.StreetAddress1, item.SITOriginHHGActualAddress.StreetAddress1)
			suite.Equal(actualPickupAddress.ID, *item.SITOriginHHGActualAddressID)

			// International distance calculations for SIT will be enabled in downstream B-21424/B-21425
			// if item.ReService.Code == models.ReServiceCodeIOPSIT || item.ReService.Code == models.ReServiceCodeIOSFSC {
			// 	suite.Equal(*item.SITDeliveryMiles, 400)
			// }

			switch item.ReService.Code {
			case models.ReServiceCodeIOFSIT:
				numIOFSITFound++
			case models.ReServiceCodeIOASIT:
				numIOASITFound++
			case models.ReServiceCodeIOPSIT:
				numIOPSITFound++
			case models.ReServiceCodeIOSFSC:
				numIOSFSCFound++
			}
		}

		suite.Equal(1, numIOFSITFound)
		suite.Equal(1, numIOASITFound)
		suite.Equal(1, numIOPSITFound)
		suite.Equal(1, numIOSFSCFound)
	})

	setupIOFSIT := func(shipment models.MTOShipment) services.MTOServiceItemCreator {
		// Create IOFSIT
		country := factory.FetchOrBuildCountry(suite.DB(), nil, nil)
		actualPickupAddress := factory.BuildAddress(nil, nil, []factory.Trait{factory.GetTraitAddress2})
		actualPickupAddress.ID = uuid.Nil
		actualPickupAddress.CountryId = &country.ID
		actualPickupAddress.Country = &country

		serviceItemIOFSIT := models.MTOServiceItem{
			MoveTaskOrder:             shipment.MoveTaskOrder,
			MoveTaskOrderID:           shipment.MoveTaskOrderID,
			MTOShipment:               shipment,
			MTOShipmentID:             &shipment.ID,
			ReService:                 reServiceIOFSIT,
			SITEntryDate:              &sitEntryDate,
			SITPostalCode:             &sitPostalCode,
			Reason:                    &reason,
			SITOriginHHGActualAddress: &actualPickupAddress,
			Status:                    models.MTOServiceItemStatusSubmitted,
		}

		builder := query.NewQueryBuilder()
		moveRouter := moverouter.NewMoveRouter()
		planner := &mocks.Planner{}
		planner.On("ZipTransitDistance",
			mock.AnythingOfType("*appcontext.appContext"),
			mock.Anything,
			mock.Anything,
		).Return(400, nil)
		creator := NewMTOServiceItemCreator(planner, builder, moveRouter, ghcrateengine.NewDomesticUnpackPricer(), ghcrateengine.NewDomesticPackPricer(), ghcrateengine.NewDomesticLinehaulPricer(), ghcrateengine.NewDomesticShorthaulPricer(), ghcrateengine.NewDomesticOriginPricer(), ghcrateengine.NewDomesticDestinationPricer(), ghcrateengine.NewFuelSurchargePricer())

		// Successful creation of IOFSIT
		createdServiceItems, _, err := creator.CreateMTOServiceItem(suite.AppContextForTest(), &serviceItemIOFSIT)
		suite.NotNil(createdServiceItems)
		suite.NoError(err)

		return creator
	}

	suite.Run("Create standalone IOASIT item for shipment if existing IOFSIT", func() {
		// TESTCASE SCENARIO
		// Under test: CreateMTOServiceItem function
		// Set up:     Create IOFSIT service item successfully
		//             Create IOASIT item on existing IOFSIT
		// Expected outcome: Success, IOASIT item created

		shipment := setupTestData()
		creator := setupIOFSIT(shipment)

		// Create IOASIT
		serviceItemIOASIT := models.MTOServiceItem{
			MoveTaskOrder:   shipment.MoveTaskOrder,
			MoveTaskOrderID: shipment.MoveTaskOrderID,
			MTOShipment:     shipment,
			MTOShipmentID:   &shipment.ID,
			ReService:       reServiceIOASIT,
			Status:          models.MTOServiceItemStatusSubmitted,
		}

		createdServiceItems, _, err := creator.CreateMTOServiceItem(suite.AppContextForTest(), &serviceItemIOASIT)

		createdIOASITItem := (*createdServiceItems)[0]
		originalDate, _ := sitEntryDate.MarshalText()
		returnedDate, _ := createdIOASITItem.SITEntryDate.MarshalText()

		// Item is created successfully
		suite.NotNil(createdServiceItems)
		suite.NoError(err)
		// Item contains fields copied over from IOFSIT parent
		suite.EqualValues(originalDate, returnedDate)
		suite.EqualValues(*createdIOASITItem.Reason, reason)
		suite.EqualValues(*createdIOASITItem.SITPostalCode, sitPostalCode)
	})

	suite.Run("Failure - 422 Create standalone IOASIT item for shipment does not match existing IOFSIT addresses", func() {
		// TESTCASE SCENARIO
		// Under test: CreateMTOServiceItem function
		// Set up:     Create IOFSIT service item successfully
		//             Create IOASIT item on existing IOFSIT but with non-matching address
		// Expected outcome: Invalid input error, no service items created

		shipment := setupTestData()
		creator := setupIOFSIT(shipment)

		// Change pickup address
		serviceItemIOASIT := models.MTOServiceItem{
			MoveTaskOrder:   shipment.MoveTaskOrder,
			MoveTaskOrderID: shipment.MoveTaskOrderID,
			MTOShipment:     shipment,
			MTOShipmentID:   &shipment.ID,
			ReService:       reServiceIOASIT,
			Status:          models.MTOServiceItemStatusSubmitted,
		}

		actualPickupAddress2 := factory.BuildAddress(nil, nil, []factory.Trait{factory.GetTraitAddress2})
		existingServiceItem := &serviceItemIOASIT
		existingServiceItem.SITOriginHHGActualAddress = &actualPickupAddress2

		createdServiceItems, verr, err := creator.CreateMTOServiceItem(suite.AppContextForTest(), existingServiceItem)
		suite.Nil(createdServiceItems)
		suite.Error(verr)
		suite.IsType(apperror.InvalidInputError{}, err)
	})

	suite.Run("Do not create IOFSIT if one already exists for the shipment", func() {
		// TESTCASE SCENARIO
		// Under test: CreateMTOServiceItem function
		// Set up:     Create IOFSIT service item successfully
		//             Create another IOFSIT item on the same shipment
		// Expected outcome: Conflict error, no new IOFSIT item created

		shipment := setupTestData()
		creator := setupIOFSIT(shipment)

		serviceItemIOFSIT := models.MTOServiceItem{
			MoveTaskOrder:   shipment.MoveTaskOrder,
			MoveTaskOrderID: shipment.MoveTaskOrderID,
			MTOShipment:     shipment,
			MTOShipmentID:   &shipment.ID,
			ReService:       reServiceIOFSIT,
			SITEntryDate:    &sitEntryDate,
			SITPostalCode:   &sitPostalCode,
			Reason:          &reason,
		}

		createdServiceItems, _, err := creator.CreateMTOServiceItem(suite.AppContextForTest(), &serviceItemIOFSIT)
		suite.Nil(createdServiceItems)
		suite.Error(err)
		suite.IsType(apperror.ConflictError{}, err)
	})

	suite.Run("Do not create standalone IOPSIT service item", func() {
		// TESTCASE SCENARIO
		// Under test: CreateMTOServiceItem function
		// Set up:     Create a shipment, then create a IOPSIT item on it
		// Expected outcome: Invalid input error, can't create standalone IOPSIT, no IOPSIT item created

		shipment := setupTestData()

		serviceItemIOPSIT := models.MTOServiceItem{
			MoveTaskOrder:   shipment.MoveTaskOrder,
			MoveTaskOrderID: shipment.MoveTaskOrderID,
			MTOShipment:     shipment,
			MTOShipmentID:   &shipment.ID,
			ReService:       reServiceIOPSIT,
		}

		builder := query.NewQueryBuilder()
		moveRouter := moverouter.NewMoveRouter()
		planner := &mocks.Planner{}
		planner.On("ZipTransitDistance",
			mock.AnythingOfType("*appcontext.appContext"),
			mock.Anything,
			mock.Anything,
		).Return(400, nil)
		creator := NewMTOServiceItemCreator(planner, builder, moveRouter, ghcrateengine.NewDomesticUnpackPricer(), ghcrateengine.NewDomesticPackPricer(), ghcrateengine.NewDomesticLinehaulPricer(), ghcrateengine.NewDomesticShorthaulPricer(), ghcrateengine.NewDomesticOriginPricer(), ghcrateengine.NewDomesticDestinationPricer(), ghcrateengine.NewFuelSurchargePricer())

		createdServiceItems, _, err := creator.CreateMTOServiceItem(suite.AppContextForTest(), &serviceItemIOPSIT)

		suite.Nil(createdServiceItems)
		suite.Error(err)
		suite.IsType(apperror.InvalidInputError{}, err)

	})

	suite.Run("Do not create standalone IOSFSC service item", func() {
		// TESTCASE SCENARIO
		// Under test: CreateMTOServiceItem function
		// Set up:     Create a shipment, then create a IOSFSC item on it
		// Expected outcome: Invalid input error, can't create standalone IOSFSC, no IOSFSC item created

		shipment := setupTestData()

		serviceItemIOPSIT := models.MTOServiceItem{
			MoveTaskOrder:   shipment.MoveTaskOrder,
			MoveTaskOrderID: shipment.MoveTaskOrderID,
			MTOShipment:     shipment,
			MTOShipmentID:   &shipment.ID,
			ReService:       reServiceIOSFSC,
		}

		builder := query.NewQueryBuilder()
		moveRouter := moverouter.NewMoveRouter()
		planner := &mocks.Planner{}
		planner.On("ZipTransitDistance",
			mock.AnythingOfType("*appcontext.appContext"),
			mock.Anything,
			mock.Anything,
		).Return(400, nil)
		creator := NewMTOServiceItemCreator(planner, builder, moveRouter, ghcrateengine.NewDomesticUnpackPricer(), ghcrateengine.NewDomesticPackPricer(), ghcrateengine.NewDomesticLinehaulPricer(), ghcrateengine.NewDomesticShorthaulPricer(), ghcrateengine.NewDomesticOriginPricer(), ghcrateengine.NewDomesticDestinationPricer(), ghcrateengine.NewFuelSurchargePricer())

		createdServiceItems, _, err := creator.CreateMTOServiceItem(suite.AppContextForTest(), &serviceItemIOPSIT)

		suite.Nil(createdServiceItems)
		suite.Error(err)
		suite.IsType(apperror.InvalidInputError{}, err)

	})

	suite.Run("Do not create standalone IOASIT if there is no IOFSIT on shipment", func() {
		// TESTCASE SCENARIO
		// Under test: CreateMTOServiceItem function
		// Set up:     Create a shipment, then create a IOASIT item on it
		// Expected outcome: Invalid input error, can't create standalone IOASIT, no IOASIT item created
		shipment := setupTestData()

		serviceItemIOASIT := models.MTOServiceItem{
			MoveTaskOrder:   shipment.MoveTaskOrder,
			MoveTaskOrderID: shipment.MoveTaskOrderID,
			MTOShipment:     shipment,
			MTOShipmentID:   &shipment.ID,
			ReService:       reServiceIOASIT,
		}

		builder := query.NewQueryBuilder()
		moveRouter := moverouter.NewMoveRouter()
		planner := &mocks.Planner{}
		planner.On("ZipTransitDistance",
			mock.AnythingOfType("*appcontext.appContext"),
			mock.Anything,
			mock.Anything,
		).Return(400, nil)
		creator := NewMTOServiceItemCreator(planner, builder, moveRouter, ghcrateengine.NewDomesticUnpackPricer(), ghcrateengine.NewDomesticPackPricer(), ghcrateengine.NewDomesticLinehaulPricer(), ghcrateengine.NewDomesticShorthaulPricer(), ghcrateengine.NewDomesticOriginPricer(), ghcrateengine.NewDomesticDestinationPricer(), ghcrateengine.NewFuelSurchargePricer())

		createdServiceItems, _, err := creator.CreateMTOServiceItem(suite.AppContextForTest(), &serviceItemIOASIT)

		suite.Nil(createdServiceItems)
		suite.Error(err)
		suite.IsType(apperror.NotFoundError{}, err)
	})

	suite.Run("Do not create IOASIT if the IOFSIT ReService Code is bad", func() {
		// TESTCASE SCENARIO
		// Under test: CreateMTOServiceItem function
		// Set up:     Create a shipment, then create a IOFSIT item on it
		//             Create a serviceItem with type IOASIT but a bad reServiceCode
		// Expected outcome: Not found error, can't create IOASIT
		shipment := setupTestData()
		creator := setupIOFSIT(shipment)
		badReService := models.ReService{
			Code: "bad code",
		}

		serviceItemIOASIT := models.MTOServiceItem{
			MoveTaskOrder:   shipment.MoveTaskOrder,
			MoveTaskOrderID: shipment.MoveTaskOrderID,
			MTOShipment:     shipment,
			MTOShipmentID:   &shipment.ID,
			ReService:       badReService,
		}

		createdServiceItems, _, err := creator.CreateMTOServiceItem(suite.AppContextForTest(), &serviceItemIOASIT)

		suite.Nil(createdServiceItems)
		suite.Error(err)
		suite.IsType(apperror.NotFoundError{}, err)
	})

}

func (suite *MTOServiceItemServiceSuite) TestCreateOriginSITServiceItemFailToCreateIOFSIT() {

	sitEntryDate := time.Date(2020, time.October, 24, 0, 0, 0, 0, time.UTC)
	sitPostalCode := "99999"
	reason := "lorem ipsum"

	suite.Run("Fail to create IOFSIT service item due to missing SITOriginHHGActualAddress", func() {
		// Set up data to use for all Origin SIT Service Item tests
		move := factory.BuildAvailableToPrimeMove(suite.DB(), nil, nil)
		move.Status = models.MoveStatusAPPROVED
		mtoShipment := factory.BuildMTOShipment(suite.DB(), []factory.Customization{
			{
				Model:    move,
				LinkOnly: true,
			},
		}, nil)

		reServiceIOFSIT := factory.BuildReServiceByCode(suite.DB(), models.ReServiceCodeIOFSIT)

		serviceItemIOFSIT := models.MTOServiceItem{
			MoveTaskOrder:   move,
			MoveTaskOrderID: move.ID,
			MTOShipment:     mtoShipment,
			MTOShipmentID:   &mtoShipment.ID,
			ReService:       reServiceIOFSIT,
			SITEntryDate:    &sitEntryDate,
			SITPostalCode:   &sitPostalCode,
			Reason:          &reason,
		}
		builder := query.NewQueryBuilder()
		moveRouter := moverouter.NewMoveRouter()
		planner := &mocks.Planner{}
		planner.On("ZipTransitDistance",
			mock.AnythingOfType("*appcontext.appContext"),
			mock.Anything,
			mock.Anything,
		).Return(400, nil)
		creator := NewMTOServiceItemCreator(planner, builder, moveRouter, ghcrateengine.NewDomesticUnpackPricer(), ghcrateengine.NewDomesticPackPricer(), ghcrateengine.NewDomesticLinehaulPricer(), ghcrateengine.NewDomesticShorthaulPricer(), ghcrateengine.NewDomesticOriginPricer(), ghcrateengine.NewDomesticDestinationPricer(), ghcrateengine.NewFuelSurchargePricer())

		createdServiceItems, _, err := creator.CreateMTOServiceItem(suite.AppContextForTest(), &serviceItemIOFSIT)
		suite.Nil(createdServiceItems)
		suite.Error(err)
		suite.IsType(apperror.NotFoundError{}, err)
	})
}

// TestCreateDestSITServiceItem tests the creation of destination SIT service items
func (suite *MTOServiceItemServiceSuite) TestCreateDestSITServiceItem() {

	setupTestData := func() (models.MTOShipment, services.MTOServiceItemCreator, models.ReService) {
		move := factory.BuildMove(suite.DB(), []factory.Customization{
			{
				Model: models.Move{
					Status: models.MoveStatusAPPROVED,
				},
			},
		}, nil)
		shipment := factory.BuildMTOShipment(suite.DB(), []factory.Customization{
			{
				Model:    move,
				LinkOnly: true,
			},
		}, nil)
		builder := query.NewQueryBuilder()
		moveRouter := moverouter.NewMoveRouter()
		planner := &mocks.Planner{}
		planner.On("ZipTransitDistance",
			mock.AnythingOfType("*appcontext.appContext"),
			mock.Anything,
			mock.Anything,
		).Return(400, nil)
		creator := NewMTOServiceItemCreator(planner, builder, moveRouter, ghcrateengine.NewDomesticUnpackPricer(), ghcrateengine.NewDomesticPackPricer(), ghcrateengine.NewDomesticLinehaulPricer(), ghcrateengine.NewDomesticShorthaulPricer(), ghcrateengine.NewDomesticOriginPricer(), ghcrateengine.NewDomesticDestinationPricer(), ghcrateengine.NewFuelSurchargePricer())

		reServiceDDFSIT := factory.BuildReServiceByCode(suite.DB(), models.ReServiceCodeDDFSIT)
		return shipment, creator, reServiceDDFSIT

	}

	setupAdditionalSIT := func() (models.ReService, models.ReService, models.ReService) {
		// These codes will be needed for the following tests:
		reServiceDDASIT := factory.BuildReServiceByCode(suite.DB(), models.ReServiceCodeDDASIT)
		reServiceDDDSIT := factory.BuildReServiceByCode(suite.DB(), models.ReServiceCodeDDDSIT)
		reServiceDDSFSC := factory.BuildReServiceByCode(suite.DB(), models.ReServiceCodeDDSFSC)
		return reServiceDDASIT, reServiceDDDSIT, reServiceDDSFSC
	}

	getCustomerContacts := func() models.MTOServiceItemCustomerContacts {
		deliveryDate := time.Now()
		attemptedContact := time.Now()
		contact1 := models.MTOServiceItemCustomerContact{
			Type:                       models.CustomerContactTypeFirst,
			DateOfContact:              attemptedContact,
			FirstAvailableDeliveryDate: deliveryDate,
			TimeMilitary:               "0815Z",
		}
		contact2 := models.MTOServiceItemCustomerContact{
			Type:                       models.CustomerContactTypeSecond,
			DateOfContact:              attemptedContact,
			FirstAvailableDeliveryDate: deliveryDate,
			TimeMilitary:               "1430Z",
		}
		var contacts models.MTOServiceItemCustomerContacts
		contacts = append(contacts, contact1, contact2)
		return contacts
	}

	sitEntryDate := time.Now().AddDate(0, 0, 1)
	sitDepartureDate := sitEntryDate.AddDate(0, 0, 7)
	attemptedContact := time.Now()

	// Failed creation of DDFSIT because DDASIT/DDDSIT codes are not found in DB
	suite.Run("Failure - no DDASIT/DDDSIT codes", func() {

		shipment, creator, reServiceDDFSIT := setupTestData()
		serviceItemDDFSIT := models.MTOServiceItem{
			MoveTaskOrderID:  shipment.MoveTaskOrderID,
			MoveTaskOrder:    shipment.MoveTaskOrder,
			MTOShipmentID:    &shipment.ID,
			MTOShipment:      shipment,
			ReService:        reServiceDDFSIT,
			SITEntryDate:     &sitEntryDate,
			CustomerContacts: getCustomerContacts(),
			Status:           models.MTOServiceItemStatusSubmitted,
		}

		createdServiceItems, _, err := creator.CreateMTOServiceItem(suite.AppContextForTest(), &serviceItemDDFSIT)
		suite.Nil(createdServiceItems)
		suite.Error(err)
		suite.IsType(apperror.NotFoundError{}, err)
		suite.Contains(err.Error(), "service code")
	})

	// Failed creation of DDFSIT because CustomerContacts has invalid data
	suite.Run("Failure - bad CustomerContacts", func() {
		shipment, creator, reServiceDDFSIT := setupTestData()
		setupAdditionalSIT()

		badContact1 := models.MTOServiceItemCustomerContact{
			Type:                       models.CustomerContactTypeFirst,
			DateOfContact:              attemptedContact,
			FirstAvailableDeliveryDate: sitEntryDate,
			TimeMilitary:               "2611B",
		}
		badContact2 := models.MTOServiceItemCustomerContact{
			Type:                       models.CustomerContactTypeSecond,
			DateOfContact:              attemptedContact,
			FirstAvailableDeliveryDate: sitEntryDate,
			TimeMilitary:               "aaaaaaah",
		}
		var badContacts models.MTOServiceItemCustomerContacts
		badContacts = append(badContacts, badContact1, badContact2)

		serviceItemDDFSIT := models.MTOServiceItem{
			MoveTaskOrderID:  shipment.MoveTaskOrderID,
			MoveTaskOrder:    shipment.MoveTaskOrder,
			MTOShipmentID:    &shipment.ID,
			MTOShipment:      shipment,
			ReService:        reServiceDDFSIT,
			SITEntryDate:     &sitEntryDate,
			CustomerContacts: badContacts,
			Status:           models.MTOServiceItemStatusSubmitted,
		}

		createdServiceItems, _, err := creator.CreateMTOServiceItem(suite.AppContextForTest(), &serviceItemDDFSIT)
		suite.Nil(createdServiceItems)
		suite.Error(err)
		suite.IsType(apperror.InvalidInputError{}, err)
		suite.Contains(err.Error(), "timeMilitary")
	})

	// Successful creation of DDFSIT service item and the extra DDASIT/DDDSIT items
	suite.Run("Success - DDFSIT creation approved - no SITDestinationFinalAddress", func() {
		shipment, creator, reServiceDDFSIT := setupTestData()
		setupAdditionalSIT()

		serviceItemDDFSIT := models.MTOServiceItem{
			MoveTaskOrderID:  shipment.MoveTaskOrderID,
			MoveTaskOrder:    shipment.MoveTaskOrder,
			MTOShipmentID:    &shipment.ID,
			MTOShipment:      shipment,
			ReService:        reServiceDDFSIT,
			SITEntryDate:     &sitEntryDate,
			SITDepartureDate: &sitDepartureDate,
			CustomerContacts: getCustomerContacts(),
			Status:           models.MTOServiceItemStatusSubmitted,
		}

		createdServiceItems, _, err := creator.CreateMTOServiceItem(suite.AppContextForTest(), &serviceItemDDFSIT)
		suite.NotNil(createdServiceItems)
		suite.NoError(err)

		createdServiceItemList := *createdServiceItems
		suite.Equal(len(createdServiceItemList), 4)

		// check the returned items for the correct data
		numDDASITFound := 0
		numDDDSITFound := 0
		numDDFSITFound := 0
		numDDSFSCFound := 0
		for _, item := range createdServiceItemList {
			suite.Equal(item.MoveTaskOrderID, serviceItemDDFSIT.MoveTaskOrderID)
			suite.Equal(item.MTOShipmentID, serviceItemDDFSIT.MTOShipmentID)
			suite.Equal(item.SITEntryDate, serviceItemDDFSIT.SITEntryDate)
			suite.Equal(item.SITDepartureDate, serviceItemDDFSIT.SITDepartureDate)

			if item.ReService.Code == models.ReServiceCodeDDDSIT || item.ReService.Code == models.ReServiceCodeDDSFSC {
				suite.Equal(*item.SITDeliveryMiles, 400)
			}

			if item.ReService.Code == models.ReServiceCodeDDASIT {
				numDDASITFound++
			}
			if item.ReService.Code == models.ReServiceCodeDDDSIT {
				numDDDSITFound++
			}
			if item.ReService.Code == models.ReServiceCodeDDFSIT {
				numDDFSITFound++
				suite.Equal(len(item.CustomerContacts), len(serviceItemDDFSIT.CustomerContacts))
			}
			if item.ReService.Code == models.ReServiceCodeDDDSIT {
				numDDSFSCFound++
			}
		}
		suite.Equal(numDDASITFound, 1)
		suite.Equal(numDDDSITFound, 1)
		suite.Equal(numDDFSITFound, 1)
		suite.Equal(numDDSFSCFound, 1)

		// We create one set of customer contacts and attach them to each destination service item.
		// This portion verifies that.
		suite.Equal(createdServiceItemList[1].CustomerContacts[0], serviceItemDDFSIT.CustomerContacts[0])
		suite.Equal(createdServiceItemList[1].CustomerContacts[1], serviceItemDDFSIT.CustomerContacts[1])
		suite.Equal(createdServiceItemList[2].CustomerContacts[0], serviceItemDDFSIT.CustomerContacts[0])
		suite.Equal(createdServiceItemList[2].CustomerContacts[1], serviceItemDDFSIT.CustomerContacts[1])
	})

	// Successful creation of DDFSIT service item and the extra DDASIT/DDDSIT items when submitted with international codes on a domestic shipment
	suite.Run("Success - DDFSIT creation approved for domestic shipment when supplied int'l codes - no SITDestinationFinalAddress", func() {
		shipment, creator, _ := setupTestData()
		setupAdditionalSIT()
		// Overwrite domestic with international code and use it for submission
		reServiceIDFSIT := factory.BuildReServiceByCode(suite.DB(), models.ReServiceCodeIDFSIT)
		serviceItemDDFSIT := models.MTOServiceItem{
			MoveTaskOrderID:  shipment.MoveTaskOrderID,
			MoveTaskOrder:    shipment.MoveTaskOrder,
			MTOShipmentID:    &shipment.ID,
			MTOShipment:      shipment,
			ReService:        reServiceIDFSIT,
			SITEntryDate:     &sitEntryDate,
			SITDepartureDate: &sitDepartureDate,
			CustomerContacts: getCustomerContacts(),
			Status:           models.MTOServiceItemStatusSubmitted,
		}

		createdServiceItems, _, err := creator.CreateMTOServiceItem(suite.AppContextForTest(), &serviceItemDDFSIT)
		suite.NotNil(createdServiceItems)
		suite.NoError(err)

		createdServiceItemList := *createdServiceItems
		suite.Equal(len(createdServiceItemList), 4)

		// check the returned items for the correct data
		numDDASITFound := 0
		numDDDSITFound := 0
		numDDFSITFound := 0
		numDDSFSCFound := 0
		for _, item := range createdServiceItemList {
			suite.Equal(item.MoveTaskOrderID, serviceItemDDFSIT.MoveTaskOrderID)
			suite.Equal(item.MTOShipmentID, serviceItemDDFSIT.MTOShipmentID)
			suite.Equal(item.SITEntryDate, serviceItemDDFSIT.SITEntryDate)
			suite.Equal(item.SITDepartureDate, serviceItemDDFSIT.SITDepartureDate)

			if item.ReService.Code == models.ReServiceCodeDDDSIT || item.ReService.Code == models.ReServiceCodeDDSFSC {
				suite.Equal(*item.SITDeliveryMiles, 400)
			}

			if item.ReService.Code == models.ReServiceCodeDDASIT {
				numDDASITFound++
			}
			if item.ReService.Code == models.ReServiceCodeDDDSIT {
				numDDDSITFound++
			}
			if item.ReService.Code == models.ReServiceCodeDDFSIT {
				numDDFSITFound++
				suite.Equal(len(item.CustomerContacts), len(serviceItemDDFSIT.CustomerContacts))
			}
			if item.ReService.Code == models.ReServiceCodeDDDSIT {
				numDDSFSCFound++
			}
		}
		suite.Equal(numDDASITFound, 1)
		suite.Equal(numDDDSITFound, 1)
		suite.Equal(numDDFSITFound, 1)
		suite.Equal(numDDSFSCFound, 1)

		// We create one set of customer contacts and attach them to each destination service item.
		// This portion verifies that.
		suite.Equal(createdServiceItemList[1].CustomerContacts[0], serviceItemDDFSIT.CustomerContacts[0])
		suite.Equal(createdServiceItemList[1].CustomerContacts[1], serviceItemDDFSIT.CustomerContacts[1])
		suite.Equal(createdServiceItemList[2].CustomerContacts[0], serviceItemDDFSIT.CustomerContacts[0])
		suite.Equal(createdServiceItemList[2].CustomerContacts[1], serviceItemDDFSIT.CustomerContacts[1])
	})

	// Failed creation of DDFSIT because of duplicate service for shipment
	suite.Run("Failure - duplicate DDFSIT", func() {
		shipment, creator, reServiceDDFSIT := setupTestData()
		setupAdditionalSIT()

		serviceItemDDFSIT := models.MTOServiceItem{
			MoveTaskOrderID:  shipment.MoveTaskOrderID,
			MoveTaskOrder:    shipment.MoveTaskOrder,
			MTOShipmentID:    &shipment.ID,
			MTOShipment:      shipment,
			ReService:        reServiceDDFSIT,
			SITEntryDate:     &sitEntryDate,
			CustomerContacts: getCustomerContacts(),
			Status:           models.MTOServiceItemStatusSubmitted,
		}

		createdServiceItems, _, err := creator.CreateMTOServiceItem(suite.AppContextForTest(), &serviceItemDDFSIT)
		suite.NotNil(createdServiceItems)
		suite.NoError(err)

		// Make a second attempt to add a DDFSIT
		createdServiceItems, _, err = creator.CreateMTOServiceItem(suite.AppContextForTest(), &serviceItemDDFSIT)
		suite.Nil(createdServiceItems)
		suite.Error(err)
		suite.IsType(apperror.ConflictError{}, err)
		suite.Contains(err.Error(), fmt.Sprintf("A service item with reServiceCode %s already exists for this move and/or shipment.", models.ReServiceCodeDDFSIT))
	})

	suite.Run("Failure - SIT entry date is before FADD for DDFSIT creation", func() {
		shipment, creator, reServiceDDFSIT := setupTestData()
		setupAdditionalSIT()

		sitEntryDateBeforeToday := time.Now().AddDate(0, 0, -1)

		serviceItemDDFSIT := models.MTOServiceItem{
			MoveTaskOrderID:  shipment.MoveTaskOrderID,
			MoveTaskOrder:    shipment.MoveTaskOrder,
			MTOShipmentID:    &shipment.ID,
			MTOShipment:      shipment,
			ReService:        reServiceDDFSIT,
			SITEntryDate:     &sitEntryDateBeforeToday,
			CustomerContacts: getCustomerContacts(),
			Status:           models.MTOServiceItemStatusSubmitted,
		}

		// Make a second attempt to add a DDFSIT
		serviceItem, _, err := creator.CreateMTOServiceItem(suite.AppContextForTest(), &serviceItemDDFSIT)
		suite.Nil(serviceItem)
		suite.Error(err)
		suite.IsType(apperror.UnprocessableEntityError{}, err)
		expectedError := fmt.Sprintf(
			"the SIT Entry Date (%s) cannot be before the First Available Delivery Date (%s)",
			serviceItemDDFSIT.SITEntryDate.Format("2006-01-02"),
			serviceItemDDFSIT.CustomerContacts[0].FirstAvailableDeliveryDate.Format("2006-01-02"),
		)
		suite.Contains(err.Error(), expectedError)
	})

	// Successful creation of DDASIT service item
	suite.Run("Success - DDASIT creation approved", func() {
		shipment, creator, reServiceDDFSIT := setupTestData()
		reServiceDDASIT, _, _ := setupAdditionalSIT()

		// First create a DDFSIT because it's required to request a DDASIT
		serviceItemDDFSIT := models.MTOServiceItem{
			MoveTaskOrderID:  shipment.MoveTaskOrderID,
			MoveTaskOrder:    shipment.MoveTaskOrder,
			MTOShipmentID:    &shipment.ID,
			MTOShipment:      shipment,
			ReService:        reServiceDDFSIT,
			SITEntryDate:     &sitEntryDate,
			CustomerContacts: getCustomerContacts(),
			Status:           models.MTOServiceItemStatusSubmitted,
		}

		createdServiceItems, _, err := creator.CreateMTOServiceItem(suite.AppContextForTest(), &serviceItemDDFSIT)
		suite.NotNil(createdServiceItems)
		suite.NoError(err)

		// Then attempt to create a DDASIT
		serviceItemDDASIT := models.MTOServiceItem{
			MoveTaskOrderID: shipment.MoveTaskOrderID,
			MoveTaskOrder:   shipment.MoveTaskOrder,
			MTOShipmentID:   &shipment.ID,
			MTOShipment:     shipment,
			ReService:       reServiceDDASIT,
			Status:          models.MTOServiceItemStatusSubmitted,
		}

		createdServiceItems, _, err = creator.CreateMTOServiceItem(suite.AppContextForTest(), &serviceItemDDASIT)
		suite.NotNil(createdServiceItems)
		suite.NoError(err)
		suite.Equal(len(*createdServiceItems), 1)

		createdServiceItemsList := *createdServiceItems
		suite.Equal(createdServiceItemsList[0].ReService.Code, models.ReServiceCodeDDASIT)
		// The time on the date doesn't matter, so let's just check the date:
		suite.Equal(createdServiceItemsList[0].SITEntryDate.Day(), sitEntryDate.Day())
		suite.Equal(createdServiceItemsList[0].SITEntryDate.Month(), sitEntryDate.Month())
		suite.Equal(createdServiceItemsList[0].SITEntryDate.Year(), sitEntryDate.Year())
	})

	// Failed creation of DDASIT service item due to no DDFSIT on shipment
	suite.Run("Failure - DDASIT creation needs DDFSIT", func() {

		// Make the necessary SIT code objects
		reServiceDDASIT, _, _ := setupAdditionalSIT()
		factory.BuildReServiceByCode(suite.DB(), models.ReServiceCodeDDFSIT)

		// Make a shipment with no DDFSIT
		now := time.Now()
		shipmentNoDDFSIT := factory.BuildMTOShipment(suite.DB(), []factory.Customization{
			{
				Model: models.Move{
					AvailableToPrimeAt: &now,
					ApprovedAt:         &now,
					Status:             models.MoveStatusAPPROVED,
				},
			},
		}, nil)
		serviceItemDDASIT := models.MTOServiceItem{
			MoveTaskOrderID: shipmentNoDDFSIT.MoveTaskOrderID,
			MoveTaskOrder:   shipmentNoDDFSIT.MoveTaskOrder,
			MTOShipmentID:   &shipmentNoDDFSIT.ID,
			MTOShipment:     shipmentNoDDFSIT,
			ReService:       reServiceDDASIT,
			Status:          models.MTOServiceItemStatusSubmitted,
		}

		builder := query.NewQueryBuilder()
		moveRouter := moverouter.NewMoveRouter()
		planner := &mocks.Planner{}
		planner.On("ZipTransitDistance",
			mock.AnythingOfType("*appcontext.appContext"),
			mock.Anything,
			mock.Anything,
		).Return(400, nil)
		creator := NewMTOServiceItemCreator(planner, builder, moveRouter, ghcrateengine.NewDomesticUnpackPricer(), ghcrateengine.NewDomesticPackPricer(), ghcrateengine.NewDomesticLinehaulPricer(), ghcrateengine.NewDomesticShorthaulPricer(), ghcrateengine.NewDomesticOriginPricer(), ghcrateengine.NewDomesticDestinationPricer(), ghcrateengine.NewFuelSurchargePricer())
		createdServiceItems, _, err := creator.CreateMTOServiceItem(suite.AppContextForTest(), &serviceItemDDASIT)

		suite.Nil(createdServiceItems)
		suite.Error(err)
		suite.IsType(apperror.NotFoundError{}, err)
		suite.Contains(err.Error(), "No matching first-day SIT service item found")
		suite.Contains(err.Error(), shipmentNoDDFSIT.ID.String())
	})

	// Failed creation of DDDSIT service item
	suite.Run("Failure - cannot create DDDSIT", func() {
		shipment, creator, _ := setupTestData()
		_, reServiceDDDSIT, _ := setupAdditionalSIT()

		serviceItemDDDSIT := models.MTOServiceItem{
			MoveTaskOrder:    shipment.MoveTaskOrder,
			MoveTaskOrderID:  shipment.MoveTaskOrderID,
			MTOShipment:      shipment,
			MTOShipmentID:    &shipment.ID,
			ReService:        reServiceDDDSIT,
			SITEntryDate:     &sitEntryDate,
			CustomerContacts: getCustomerContacts(),
		}

		createdServiceItems, _, err := creator.CreateMTOServiceItem(suite.AppContextForTest(), &serviceItemDDDSIT)
		suite.Nil(createdServiceItems)
		suite.Error(err)
		suite.IsType(apperror.InvalidInputError{}, err)
		suite.Contains(err.Error(), models.ReServiceCodeDDDSIT)

		invalidInputError := err.(apperror.InvalidInputError)
		suite.NotEmpty(invalidInputError.ValidationErrors)
		suite.Contains(invalidInputError.ValidationErrors.Keys(), "reServiceCode")
	})

	// Failed creation of DDSFSC service item
	suite.Run("Failure - cannot create DDSFSC", func() {
		shipment, creator, _ := setupTestData()
		_, _, reServiceDDSFSC := setupAdditionalSIT()

		serviceItemDDSFSC := models.MTOServiceItem{
			MoveTaskOrder:    shipment.MoveTaskOrder,
			MoveTaskOrderID:  shipment.MoveTaskOrderID,
			MTOShipment:      shipment,
			MTOShipmentID:    &shipment.ID,
			ReService:        reServiceDDSFSC,
			SITEntryDate:     &sitEntryDate,
			CustomerContacts: getCustomerContacts(),
		}

		createdServiceItems, _, err := creator.CreateMTOServiceItem(suite.AppContextForTest(), &serviceItemDDSFSC)
		suite.Nil(createdServiceItems)
		suite.Error(err)
		suite.IsType(apperror.InvalidInputError{}, err)
		suite.Contains(err.Error(), models.ReServiceCodeDDSFSC)

		invalidInputError := err.(apperror.InvalidInputError)
		suite.NotEmpty(invalidInputError.ValidationErrors)
		suite.Contains(invalidInputError.ValidationErrors.Keys(), "reServiceCode")
	})
}

// TestCreateInternationalDestSITServiceItem tests the creation of international destination SIT service items
func (suite *MTOServiceItemServiceSuite) TestCreateInternationalDestSITServiceItem() {
	setupTestData := func() (models.MTOShipment, services.MTOServiceItemCreator, models.ReService) {
		move := factory.BuildMove(suite.DB(), []factory.Customization{
			{
				Model: models.Move{
					Status: models.MoveStatusAPPROVED,
				},
			},
		}, nil)
		shipment := factory.BuildMTOShipment(suite.DB(), []factory.Customization{
			{
				Model:    move,
				LinkOnly: true,
			},
			{
				Model: models.MTOShipment{
					MarketCode: models.MarketCodeInternational,
				},
			},
		}, nil)
		builder := query.NewQueryBuilder()
		moveRouter := moverouter.NewMoveRouter()
		planner := &mocks.Planner{}
		planner.On("ZipTransitDistance",
			mock.AnythingOfType("*appcontext.appContext"),
			mock.Anything,
			mock.Anything,
		).Return(400, nil)
		creator := NewMTOServiceItemCreator(planner, builder, moveRouter, ghcrateengine.NewDomesticUnpackPricer(), ghcrateengine.NewDomesticPackPricer(), ghcrateengine.NewDomesticLinehaulPricer(), ghcrateengine.NewDomesticShorthaulPricer(), ghcrateengine.NewDomesticOriginPricer(), ghcrateengine.NewDomesticDestinationPricer(), ghcrateengine.NewFuelSurchargePricer())

		reServiceIDFSIT := factory.BuildReServiceByCode(suite.DB(), models.ReServiceCodeIDFSIT)
		return shipment, creator, reServiceIDFSIT

	}

	setupAdditionalSIT := func() (models.ReService, models.ReService, models.ReService) {
		// These codes will be needed for the following tests:
		reServiceIDASIT := factory.BuildReServiceByCode(suite.DB(), models.ReServiceCodeIDASIT)
		reServiceIDDSIT := factory.BuildReServiceByCode(suite.DB(), models.ReServiceCodeIDDSIT)
		reServiceIDSFSC := factory.BuildReServiceByCode(suite.DB(), models.ReServiceCodeIDSFSC)
		return reServiceIDASIT, reServiceIDDSIT, reServiceIDSFSC
	}

	getCustomerContacts := func() models.MTOServiceItemCustomerContacts {
		deliveryDate := time.Now()
		attemptedContact := time.Now()
		contact1 := models.MTOServiceItemCustomerContact{
			Type:                       models.CustomerContactTypeFirst,
			DateOfContact:              attemptedContact,
			FirstAvailableDeliveryDate: deliveryDate,
			TimeMilitary:               "0815Z",
		}
		contact2 := models.MTOServiceItemCustomerContact{
			Type:                       models.CustomerContactTypeSecond,
			DateOfContact:              attemptedContact,
			FirstAvailableDeliveryDate: deliveryDate,
			TimeMilitary:               "1430Z",
		}
		var contacts models.MTOServiceItemCustomerContacts
		contacts = append(contacts, contact1, contact2)
		return contacts
	}

	sitEntryDate := time.Now().AddDate(0, 0, 1)
	sitDepartureDate := sitEntryDate.AddDate(0, 0, 7)
	attemptedContact := time.Now()

	// Failed creation of IDFSIT because IDASIT/IDDSIT codes are not found in DB
	suite.Run("Failure - no IDASIT/IDDSIT codes", func() {

		shipment, creator, reServiceIDFSIT := setupTestData()
		serviceItemIDFSIT := models.MTOServiceItem{
			MoveTaskOrderID:  shipment.MoveTaskOrderID,
			MoveTaskOrder:    shipment.MoveTaskOrder,
			MTOShipmentID:    &shipment.ID,
			MTOShipment:      shipment,
			ReService:        reServiceIDFSIT,
			SITEntryDate:     &sitEntryDate,
			CustomerContacts: getCustomerContacts(),
			Status:           models.MTOServiceItemStatusSubmitted,
		}

		createdServiceItems, _, err := creator.CreateMTOServiceItem(suite.AppContextForTest(), &serviceItemIDFSIT)
		suite.Nil(createdServiceItems)
		suite.Error(err)
		suite.IsType(apperror.NotFoundError{}, err)
		suite.Contains(err.Error(), "service code")
	})

	// Failed creation of IDFSIT because CustomerContacts has invalid data
	suite.Run("Failure - bad CustomerContacts", func() {
		shipment, creator, reServiceIDFSIT := setupTestData()
		setupAdditionalSIT()

		badContact1 := models.MTOServiceItemCustomerContact{
			Type:                       models.CustomerContactTypeFirst,
			DateOfContact:              attemptedContact,
			FirstAvailableDeliveryDate: sitEntryDate,
			TimeMilitary:               "2611B",
		}
		badContact2 := models.MTOServiceItemCustomerContact{
			Type:                       models.CustomerContactTypeSecond,
			DateOfContact:              attemptedContact,
			FirstAvailableDeliveryDate: sitEntryDate,
			TimeMilitary:               "aaaaaaah",
		}
		var badContacts models.MTOServiceItemCustomerContacts
		badContacts = append(badContacts, badContact1, badContact2)

		serviceItemIDFSIT := models.MTOServiceItem{
			MoveTaskOrderID:  shipment.MoveTaskOrderID,
			MoveTaskOrder:    shipment.MoveTaskOrder,
			MTOShipmentID:    &shipment.ID,
			MTOShipment:      shipment,
			ReService:        reServiceIDFSIT,
			SITEntryDate:     &sitEntryDate,
			CustomerContacts: badContacts,
			Status:           models.MTOServiceItemStatusSubmitted,
		}

		createdServiceItems, _, err := creator.CreateMTOServiceItem(suite.AppContextForTest(), &serviceItemIDFSIT)
		suite.Nil(createdServiceItems)
		suite.Error(err)
		suite.IsType(apperror.InvalidInputError{}, err)
		suite.Contains(err.Error(), "timeMilitary")
	})

	// Successful creation of IDFSIT service item and the extra IDASIT/IDDSIT items
	suite.Run("Success - IDFSIT creation approved - no SITDestinationFinalAddress", func() {
		shipment, creator, reServiceIDFSIT := setupTestData()
		setupAdditionalSIT()

		serviceItemIDFSIT := models.MTOServiceItem{
			MoveTaskOrderID:  shipment.MoveTaskOrderID,
			MoveTaskOrder:    shipment.MoveTaskOrder,
			MTOShipmentID:    &shipment.ID,
			MTOShipment:      shipment,
			ReService:        reServiceIDFSIT,
			SITEntryDate:     &sitEntryDate,
			SITDepartureDate: &sitDepartureDate,
			CustomerContacts: getCustomerContacts(),
			Status:           models.MTOServiceItemStatusSubmitted,
		}

		createdServiceItems, _, err := creator.CreateMTOServiceItem(suite.AppContextForTest(), &serviceItemIDFSIT)
		suite.NotNil(createdServiceItems)
		suite.NoError(err)

		createdServiceItemList := *createdServiceItems
		suite.Equal(len(createdServiceItemList), 4)

		// check the returned items for the correct data
		numIDASITFound := 0
		numIDDSITFound := 0
		numIDFSITFound := 0
		numIDSFSCFound := 0
		for _, item := range createdServiceItemList {
			suite.Equal(item.MoveTaskOrderID, serviceItemIDFSIT.MoveTaskOrderID)
			suite.Equal(item.MTOShipmentID, serviceItemIDFSIT.MTOShipmentID)
			suite.Equal(item.SITEntryDate, serviceItemIDFSIT.SITEntryDate)
			suite.Equal(item.SITDepartureDate, serviceItemIDFSIT.SITDepartureDate)

			// International distance calculations for SIT will be enabled in downstream B-21424/B-21425
			// if item.ReService.Code == models.ReServiceCodeIDDSIT || item.ReService.Code == models.ReServiceCodeIDSFSC {
			// 	suite.Equal(*item.SITDeliveryMiles, 400)
			// }

			if item.ReService.Code == models.ReServiceCodeIDASIT {
				numIDASITFound++
			}
			if item.ReService.Code == models.ReServiceCodeIDDSIT {
				numIDDSITFound++
			}
			if item.ReService.Code == models.ReServiceCodeIDFSIT {
				numIDFSITFound++
				suite.Equal(len(item.CustomerContacts), len(serviceItemIDFSIT.CustomerContacts))
			}
			if item.ReService.Code == models.ReServiceCodeIDDSIT {
				numIDSFSCFound++
			}
		}
		suite.Equal(numIDASITFound, 1)
		suite.Equal(numIDDSITFound, 1)
		suite.Equal(numIDFSITFound, 1)
		suite.Equal(numIDSFSCFound, 1)

		// We create one set of customer contacts and attach them to each destination service item.
		// This portion verifies that.
		suite.Equal(createdServiceItemList[1].CustomerContacts[0], serviceItemIDFSIT.CustomerContacts[0])
		suite.Equal(createdServiceItemList[1].CustomerContacts[1], serviceItemIDFSIT.CustomerContacts[1])
		suite.Equal(createdServiceItemList[2].CustomerContacts[0], serviceItemIDFSIT.CustomerContacts[0])
		suite.Equal(createdServiceItemList[2].CustomerContacts[1], serviceItemIDFSIT.CustomerContacts[1])
	})

	// Successful creation of IDFSIT service item and the extra IDASIT/IDDSIT items items when submitted with international codes on a domestic shipment
	suite.Run("Success - IDFSIT creation approved when supplied domestic codes on an international shipment - no SITDestinationFinalAddress", func() {
		shipment, creator, _ := setupTestData()
		setupAdditionalSIT()
		// Overwrite international with domestic code and use it for submission
		reServiceDDFSIT := factory.BuildReServiceByCode(suite.DB(), models.ReServiceCodeDDFSIT)

		serviceItemIDFSIT := models.MTOServiceItem{
			MoveTaskOrderID:  shipment.MoveTaskOrderID,
			MoveTaskOrder:    shipment.MoveTaskOrder,
			MTOShipmentID:    &shipment.ID,
			MTOShipment:      shipment,
			ReService:        reServiceDDFSIT,
			SITEntryDate:     &sitEntryDate,
			SITDepartureDate: &sitDepartureDate,
			CustomerContacts: getCustomerContacts(),
			Status:           models.MTOServiceItemStatusSubmitted,
		}

		createdServiceItems, _, err := creator.CreateMTOServiceItem(suite.AppContextForTest(), &serviceItemIDFSIT)
		suite.NotNil(createdServiceItems)
		suite.NoError(err)

		createdServiceItemList := *createdServiceItems
		suite.Equal(len(createdServiceItemList), 4)

		// check the returned items for the correct data
		numIDASITFound := 0
		numIDDSITFound := 0
		numIDFSITFound := 0
		numIDSFSCFound := 0
		for _, item := range createdServiceItemList {
			suite.Equal(item.MoveTaskOrderID, serviceItemIDFSIT.MoveTaskOrderID)
			suite.Equal(item.MTOShipmentID, serviceItemIDFSIT.MTOShipmentID)
			suite.Equal(item.SITEntryDate, serviceItemIDFSIT.SITEntryDate)
			suite.Equal(item.SITDepartureDate, serviceItemIDFSIT.SITDepartureDate)

			// International distance calculations for SIT will be enabled in downstream B-21424/B-21425
			// if item.ReService.Code == models.ReServiceCodeIDDSIT || item.ReService.Code == models.ReServiceCodeIDSFSC {
			// 	suite.Equal(*item.SITDeliveryMiles, 400)
			// }

			if item.ReService.Code == models.ReServiceCodeIDASIT {
				numIDASITFound++
			}
			if item.ReService.Code == models.ReServiceCodeIDDSIT {
				numIDDSITFound++
			}
			if item.ReService.Code == models.ReServiceCodeIDFSIT {
				numIDFSITFound++
				suite.Equal(len(item.CustomerContacts), len(serviceItemIDFSIT.CustomerContacts))
			}
			if item.ReService.Code == models.ReServiceCodeIDDSIT {
				numIDSFSCFound++
			}
		}
		suite.Equal(numIDASITFound, 1)
		suite.Equal(numIDDSITFound, 1)
		suite.Equal(numIDFSITFound, 1)
		suite.Equal(numIDSFSCFound, 1)

		// We create one set of customer contacts and attach them to each destination service item.
		// This portion verifies that.
		suite.Equal(createdServiceItemList[1].CustomerContacts[0], serviceItemIDFSIT.CustomerContacts[0])
		suite.Equal(createdServiceItemList[1].CustomerContacts[1], serviceItemIDFSIT.CustomerContacts[1])
		suite.Equal(createdServiceItemList[2].CustomerContacts[0], serviceItemIDFSIT.CustomerContacts[0])
		suite.Equal(createdServiceItemList[2].CustomerContacts[1], serviceItemIDFSIT.CustomerContacts[1])
	})

	// Failed creation of IDFSIT because of duplicate service for shipment
	suite.Run("Failure - duplicate IDFSIT", func() {
		shipment, creator, reServiceIDFSIT := setupTestData()
		setupAdditionalSIT()

		serviceItemIDFSIT := models.MTOServiceItem{
			MoveTaskOrderID:  shipment.MoveTaskOrderID,
			MoveTaskOrder:    shipment.MoveTaskOrder,
			MTOShipmentID:    &shipment.ID,
			MTOShipment:      shipment,
			ReService:        reServiceIDFSIT,
			SITEntryDate:     &sitEntryDate,
			CustomerContacts: getCustomerContacts(),
			Status:           models.MTOServiceItemStatusSubmitted,
		}

		createdServiceItems, _, err := creator.CreateMTOServiceItem(suite.AppContextForTest(), &serviceItemIDFSIT)
		suite.NotNil(createdServiceItems)
		suite.NoError(err)

		// Make a second attempt to add a IDFSIT
		createdServiceItems, _, err = creator.CreateMTOServiceItem(suite.AppContextForTest(), &serviceItemIDFSIT)
		suite.Nil(createdServiceItems)
		suite.Error(err)
		suite.IsType(apperror.ConflictError{}, err)
		suite.Contains(err.Error(), fmt.Sprintf("A service item with reServiceCode %s already exists for this move and/or shipment.", models.ReServiceCodeIDFSIT))
	})

	suite.Run("Failure - SIT entry date is before FADD for IDFSIT creation", func() {
		shipment, creator, reServiceIDFSIT := setupTestData()
		setupAdditionalSIT()

		sitEntryDateBeforeToday := time.Now().AddDate(0, 0, -1)

		serviceItemIDFSIT := models.MTOServiceItem{
			MoveTaskOrderID:  shipment.MoveTaskOrderID,
			MoveTaskOrder:    shipment.MoveTaskOrder,
			MTOShipmentID:    &shipment.ID,
			MTOShipment:      shipment,
			ReService:        reServiceIDFSIT,
			SITEntryDate:     &sitEntryDateBeforeToday,
			CustomerContacts: getCustomerContacts(),
			Status:           models.MTOServiceItemStatusSubmitted,
		}

		// Make a second attempt to add a IDFSIT
		serviceItem, _, err := creator.CreateMTOServiceItem(suite.AppContextForTest(), &serviceItemIDFSIT)
		suite.Nil(serviceItem)
		suite.Error(err)
		suite.IsType(apperror.UnprocessableEntityError{}, err)
		expectedError := fmt.Sprintf(
			"the SIT Entry Date (%s) cannot be before the First Available Delivery Date (%s)",
			serviceItemIDFSIT.SITEntryDate.Format("2006-01-02"),
			serviceItemIDFSIT.CustomerContacts[0].FirstAvailableDeliveryDate.Format("2006-01-02"),
		)
		suite.Contains(err.Error(), expectedError)
	})

	// Successful creation of IDASIT service item
	suite.Run("Success - IDASIT creation approved", func() {
		shipment, creator, reServiceIDFSIT := setupTestData()
		reServiceIDASIT, _, _ := setupAdditionalSIT()

		// First create a IDFSIT because it's required to request a IDASIT
		serviceItemIDFSIT := models.MTOServiceItem{
			MoveTaskOrderID:  shipment.MoveTaskOrderID,
			MoveTaskOrder:    shipment.MoveTaskOrder,
			MTOShipmentID:    &shipment.ID,
			MTOShipment:      shipment,
			ReService:        reServiceIDFSIT,
			SITEntryDate:     &sitEntryDate,
			CustomerContacts: getCustomerContacts(),
			Status:           models.MTOServiceItemStatusSubmitted,
		}

		createdServiceItems, _, err := creator.CreateMTOServiceItem(suite.AppContextForTest(), &serviceItemIDFSIT)
		suite.NotNil(createdServiceItems)
		suite.NoError(err)

		// Then attempt to create a IDASIT
		serviceItemIDASIT := models.MTOServiceItem{
			MoveTaskOrderID: shipment.MoveTaskOrderID,
			MoveTaskOrder:   shipment.MoveTaskOrder,
			MTOShipmentID:   &shipment.ID,
			MTOShipment:     shipment,
			ReService:       reServiceIDASIT,
			Status:          models.MTOServiceItemStatusSubmitted,
		}

		createdServiceItems, _, err = creator.CreateMTOServiceItem(suite.AppContextForTest(), &serviceItemIDASIT)
		suite.NotNil(createdServiceItems)
		suite.NoError(err)
		suite.Equal(len(*createdServiceItems), 1)

		createdServiceItemsList := *createdServiceItems
		suite.Equal(createdServiceItemsList[0].ReService.Code, models.ReServiceCodeIDASIT)
		// The time on the date doesn't matter, so let's just check the date:
		suite.Equal(createdServiceItemsList[0].SITEntryDate.Day(), sitEntryDate.Day())
		suite.Equal(createdServiceItemsList[0].SITEntryDate.Month(), sitEntryDate.Month())
		suite.Equal(createdServiceItemsList[0].SITEntryDate.Year(), sitEntryDate.Year())
	})

	// Failed creation of IDASIT service item due to no IDFSIT on shipment
	suite.Run("Failure - IDASIT creation needs IDFSIT", func() {

		// Make the necessary SIT code objects
<<<<<<< HEAD
		reServiceIDASIT, _, _ := setupAdditionalSIT()
		factory.BuildReServiceByCode(suite.DB(), models.ReServiceCodeIDFSIT)
=======
		reServiceDDASIT, _, _ := setupAdditionalSIT()
		factory.FetchReServiceByCode(suite.DB(), models.ReServiceCodeDDFSIT)
>>>>>>> b7e01c3e

		// Make a shipment with no IDFSIT
		now := time.Now()
		shipmentNoIDFSIT := factory.BuildMTOShipment(suite.DB(), []factory.Customization{
			{
				Model: models.Move{
					AvailableToPrimeAt: &now,
					ApprovedAt:         &now,
					Status:             models.MoveStatusAPPROVED,
				},
			},
		}, nil)
		serviceItemIDASIT := models.MTOServiceItem{
			MoveTaskOrderID: shipmentNoIDFSIT.MoveTaskOrderID,
			MoveTaskOrder:   shipmentNoIDFSIT.MoveTaskOrder,
			MTOShipmentID:   &shipmentNoIDFSIT.ID,
			MTOShipment:     shipmentNoIDFSIT,
			ReService:       reServiceIDASIT,
			Status:          models.MTOServiceItemStatusSubmitted,
		}

		builder := query.NewQueryBuilder()
		moveRouter := moverouter.NewMoveRouter()
		planner := &mocks.Planner{}
		planner.On("ZipTransitDistance",
			mock.AnythingOfType("*appcontext.appContext"),
			mock.Anything,
			mock.Anything,
		).Return(400, nil)
		creator := NewMTOServiceItemCreator(planner, builder, moveRouter, ghcrateengine.NewDomesticUnpackPricer(), ghcrateengine.NewDomesticPackPricer(), ghcrateengine.NewDomesticLinehaulPricer(), ghcrateengine.NewDomesticShorthaulPricer(), ghcrateengine.NewDomesticOriginPricer(), ghcrateengine.NewDomesticDestinationPricer(), ghcrateengine.NewFuelSurchargePricer())
		createdServiceItems, _, err := creator.CreateMTOServiceItem(suite.AppContextForTest(), &serviceItemIDASIT)

		suite.Nil(createdServiceItems)
		suite.Error(err)
		suite.IsType(apperror.NotFoundError{}, err)
		suite.Contains(err.Error(), "No matching first-day SIT service item found")
		suite.Contains(err.Error(), shipmentNoIDFSIT.ID.String())
	})

	// Failed creation of IDDSIT service item
	suite.Run("Failure - cannot create IDDSIT", func() {
		shipment, creator, _ := setupTestData()
		_, reServiceIDDSIT, _ := setupAdditionalSIT()

		serviceItemIDDSIT := models.MTOServiceItem{
			MoveTaskOrder:    shipment.MoveTaskOrder,
			MoveTaskOrderID:  shipment.MoveTaskOrderID,
			MTOShipment:      shipment,
			MTOShipmentID:    &shipment.ID,
			ReService:        reServiceIDDSIT,
			SITEntryDate:     &sitEntryDate,
			CustomerContacts: getCustomerContacts(),
		}

		createdServiceItems, _, err := creator.CreateMTOServiceItem(suite.AppContextForTest(), &serviceItemIDDSIT)
		suite.Nil(createdServiceItems)
		suite.Error(err)
		suite.IsType(apperror.InvalidInputError{}, err)
		suite.Contains(err.Error(), models.ReServiceCodeIDDSIT)

		invalidInputError := err.(apperror.InvalidInputError)
		suite.NotEmpty(invalidInputError.ValidationErrors)
		suite.Contains(invalidInputError.ValidationErrors.Keys(), "reServiceCode")
	})

	// Failed creation of IDSFSC service item
	suite.Run("Failure - cannot create IDSFSC", func() {
		shipment, creator, _ := setupTestData()
		_, _, reServiceIDSFSC := setupAdditionalSIT()

		serviceItemIDSFSC := models.MTOServiceItem{
			MoveTaskOrder:    shipment.MoveTaskOrder,
			MoveTaskOrderID:  shipment.MoveTaskOrderID,
			MTOShipment:      shipment,
			MTOShipmentID:    &shipment.ID,
			ReService:        reServiceIDSFSC,
			SITEntryDate:     &sitEntryDate,
			CustomerContacts: getCustomerContacts(),
		}

		createdServiceItems, _, err := creator.CreateMTOServiceItem(suite.AppContextForTest(), &serviceItemIDSFSC)
		suite.Nil(createdServiceItems)
		suite.Error(err)
		suite.IsType(apperror.InvalidInputError{}, err)
		suite.Contains(err.Error(), models.ReServiceCodeIDSFSC)

		invalidInputError := err.(apperror.InvalidInputError)
		suite.NotEmpty(invalidInputError.ValidationErrors)
		suite.Contains(invalidInputError.ValidationErrors.Keys(), "reServiceCode")
	})
}<|MERGE_RESOLUTION|>--- conflicted
+++ resolved
@@ -1613,33 +1613,18 @@
 		).Return(400, nil)
 		creator := NewMTOServiceItemCreator(planner, builder, moveRouter, ghcrateengine.NewDomesticUnpackPricer(), ghcrateengine.NewDomesticPackPricer(), ghcrateengine.NewDomesticLinehaulPricer(), ghcrateengine.NewDomesticShorthaulPricer(), ghcrateengine.NewDomesticOriginPricer(), ghcrateengine.NewDomesticDestinationPricer(), ghcrateengine.NewFuelSurchargePricer())
 
-<<<<<<< HEAD
 		createdServiceItems, verr, err := creator.CreateMTOServiceItem(suite.AppContextForTest(), &serviceItemIOFSIT)
 		suite.Nil(createdServiceItems)
 		suite.Error(verr)
 		suite.IsType(apperror.InvalidInputError{}, err)
-=======
-		reServiceDDFSIT := factory.FetchReServiceByCode(suite.DB(), models.ReServiceCodeDDFSIT)
-		return shipment, creator, reServiceDDFSIT
->>>>>>> b7e01c3e
-
-	})
-
-<<<<<<< HEAD
+
+	})
+
 	suite.Run("Create IOFSIT service item and auto-create IOASIT, IOPSIT, IOSFSC", func() {
 		// TESTCASE SCENARIO
 		// Under test: CreateMTOServiceItem function
 		// Set up:     Create IOFSIT service item with a new address
 		// Expected outcome: Success, 4 service items created
-=======
-	setupAdditionalSIT := func() (models.ReService, models.ReService, models.ReService) {
-		// These codes will be needed for the following tests:
-		reServiceDDASIT := factory.FetchReServiceByCode(suite.DB(), models.ReServiceCodeDDASIT)
-		reServiceDDDSIT := factory.FetchReServiceByCode(suite.DB(), models.ReServiceCodeDDDSIT)
-		reServiceDDSFSC := factory.FetchReServiceByCode(suite.DB(), models.ReServiceCodeDDSFSC)
-		return reServiceDDASIT, reServiceDDDSIT, reServiceDDSFSC
-	}
->>>>>>> b7e01c3e
 
 		// Customer gets new pickup address for SIT Origin Pickup (IOPSIT) which gets added when
 		// creating IOFSIT (SIT origin first day).
@@ -1715,15 +1700,10 @@
 			}
 		}
 
-<<<<<<< HEAD
 		suite.Equal(1, numIOFSITFound)
 		suite.Equal(1, numIOASITFound)
 		suite.Equal(1, numIOPSITFound)
 		suite.Equal(1, numIOSFSCFound)
-=======
-		_, _, err := creator.CreateMTOServiceItem(suite.AppContextForTest(), &serviceItemDDFSIT)
-		suite.NoError(err)
->>>>>>> b7e01c3e
 	})
 
 	suite.Run("Create IOFSIT service item and auto-create IOASIT, IOPSIT, IOSFSC when domestic codes are submitted on an international shipment", func() {
@@ -2146,16 +2126,16 @@
 		).Return(400, nil)
 		creator := NewMTOServiceItemCreator(planner, builder, moveRouter, ghcrateengine.NewDomesticUnpackPricer(), ghcrateengine.NewDomesticPackPricer(), ghcrateengine.NewDomesticLinehaulPricer(), ghcrateengine.NewDomesticShorthaulPricer(), ghcrateengine.NewDomesticOriginPricer(), ghcrateengine.NewDomesticDestinationPricer(), ghcrateengine.NewFuelSurchargePricer())
 
-		reServiceDDFSIT := factory.BuildReServiceByCode(suite.DB(), models.ReServiceCodeDDFSIT)
+		reServiceDDFSIT := factory.FetchReServiceByCode(suite.DB(), models.ReServiceCodeDDFSIT)
 		return shipment, creator, reServiceDDFSIT
 
 	}
 
 	setupAdditionalSIT := func() (models.ReService, models.ReService, models.ReService) {
 		// These codes will be needed for the following tests:
-		reServiceDDASIT := factory.BuildReServiceByCode(suite.DB(), models.ReServiceCodeDDASIT)
-		reServiceDDDSIT := factory.BuildReServiceByCode(suite.DB(), models.ReServiceCodeDDDSIT)
-		reServiceDDSFSC := factory.BuildReServiceByCode(suite.DB(), models.ReServiceCodeDDSFSC)
+		reServiceDDASIT := factory.FetchReServiceByCode(suite.DB(), models.ReServiceCodeDDASIT)
+		reServiceDDDSIT := factory.FetchReServiceByCode(suite.DB(), models.ReServiceCodeDDDSIT)
+		reServiceDDSFSC := factory.FetchReServiceByCode(suite.DB(), models.ReServiceCodeDDSFSC)
 		return reServiceDDASIT, reServiceDDDSIT, reServiceDDSFSC
 	}
 
@@ -2198,11 +2178,8 @@
 			Status:           models.MTOServiceItemStatusSubmitted,
 		}
 
-		createdServiceItems, _, err := creator.CreateMTOServiceItem(suite.AppContextForTest(), &serviceItemDDFSIT)
-		suite.Nil(createdServiceItems)
-		suite.Error(err)
-		suite.IsType(apperror.NotFoundError{}, err)
-		suite.Contains(err.Error(), "service code")
+		_, _, err := creator.CreateMTOServiceItem(suite.AppContextForTest(), &serviceItemDDFSIT)
+		suite.NoError(err)
 	})
 
 	// Failed creation of DDFSIT because CustomerContacts has invalid data
@@ -2483,7 +2460,7 @@
 
 		// Make the necessary SIT code objects
 		reServiceDDASIT, _, _ := setupAdditionalSIT()
-		factory.BuildReServiceByCode(suite.DB(), models.ReServiceCodeDDFSIT)
+		factory.FetchReServiceByCode(suite.DB(), models.ReServiceCodeDDFSIT)
 
 		// Make a shipment with no DDFSIT
 		now := time.Now()
@@ -2946,13 +2923,8 @@
 	suite.Run("Failure - IDASIT creation needs IDFSIT", func() {
 
 		// Make the necessary SIT code objects
-<<<<<<< HEAD
 		reServiceIDASIT, _, _ := setupAdditionalSIT()
 		factory.BuildReServiceByCode(suite.DB(), models.ReServiceCodeIDFSIT)
-=======
-		reServiceDDASIT, _, _ := setupAdditionalSIT()
-		factory.FetchReServiceByCode(suite.DB(), models.ReServiceCodeDDFSIT)
->>>>>>> b7e01c3e
 
 		// Make a shipment with no IDFSIT
 		now := time.Now()
