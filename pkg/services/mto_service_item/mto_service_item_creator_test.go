// RA Summary: gosec - errcheck - Unchecked return value
// RA: Linter flags errcheck error: Ignoring a method's return value can cause the program to overlook unexpected states and conditions.
// RA: Functions with unchecked return values in the file are used fetch data and assign data to a variable that is checked later on
// RA: Given the return value is being checked in a different line and the functions that are flagged by the linter are being used to assign variables
// RA: in a unit test, then there is no risk
// RA Developer Status: Mitigated
// RA Validator Status: Mitigated
// RA Modified Severity: N/A
// nolint:errcheck
package mtoserviceitem

import (
	"errors"
	"fmt"
	"time"

	"github.com/gobuffalo/validate/v3"
	"github.com/gofrs/uuid"
	"github.com/stretchr/testify/mock"

	"github.com/transcom/mymove/pkg/appcontext"
	"github.com/transcom/mymove/pkg/apperror"
	"github.com/transcom/mymove/pkg/factory"
	"github.com/transcom/mymove/pkg/models"
	"github.com/transcom/mymove/pkg/route/mocks"
	"github.com/transcom/mymove/pkg/services"
	"github.com/transcom/mymove/pkg/services/ghcrateengine"
	moverouter "github.com/transcom/mymove/pkg/services/move"
	"github.com/transcom/mymove/pkg/services/query"
	"github.com/transcom/mymove/pkg/testdatagen"
	"github.com/transcom/mymove/pkg/unit"
)

type testCreateMTOServiceItemQueryBuilder struct {
	fakeCreateOne   func(appCtx appcontext.AppContext, model interface{}) (*validate.Errors, error)
	fakeFetchOne    func(appCtx appcontext.AppContext, model interface{}, filters []services.QueryFilter) error
	fakeTransaction func(appCtx appcontext.AppContext, fn func(txnAppCtx appcontext.AppContext) error) error
	fakeUpdateOne   func(appCtx appcontext.AppContext, models interface{}, eTag *string) (*validate.Errors, error)
}

func (t *testCreateMTOServiceItemQueryBuilder) CreateOne(appCtx appcontext.AppContext, model interface{}) (*validate.Errors, error) {
	return t.fakeCreateOne(appCtx, model)
}

func (t *testCreateMTOServiceItemQueryBuilder) UpdateOne(appCtx appcontext.AppContext, model interface{}, eTag *string) (*validate.Errors, error) {
	return t.fakeUpdateOne(appCtx, model, eTag)
}

func (t *testCreateMTOServiceItemQueryBuilder) FetchOne(appCtx appcontext.AppContext, model interface{}, filters []services.QueryFilter) error {
	return t.fakeFetchOne(appCtx, model, filters)
}

func (t *testCreateMTOServiceItemQueryBuilder) Transaction(appCtx appcontext.AppContext, fn func(txnAppCtx appcontext.AppContext) error) error {
	return t.fakeTransaction(appCtx, fn)
}

func (suite *MTOServiceItemServiceSuite) buildValidServiceItemWithInvalidMove() models.MTOServiceItem {
	// Default move has status DRAFT, which is invalid for this test because
	// service items can only be created if a Move's status is Approved or
	// Approvals Requested
	move := factory.BuildMove(suite.DB(), nil, nil)
	reServiceDDFSIT := factory.BuildDDFSITReService(suite.DB())
	shipment := factory.BuildMTOShipment(suite.DB(), []factory.Customization{
		{
			Model:    move,
			LinkOnly: true,
		},
	}, nil)

	serviceItemForUnapprovedMove := models.MTOServiceItem{
		MoveTaskOrderID: move.ID,
		MoveTaskOrder:   move,
		ReService:       reServiceDDFSIT,
		MTOShipmentID:   &shipment.ID,
		MTOShipment:     shipment,
	}

	return serviceItemForUnapprovedMove
}

func (suite *MTOServiceItemServiceSuite) buildValidDDFSITServiceItemWithValidMove() models.MTOServiceItem {
	move := factory.BuildAvailableToPrimeMove(suite.DB(), nil, nil)
	dimension := models.MTOServiceItemDimension{
		Type:      models.DimensionTypeItem,
		Length:    12000,
		Height:    12000,
		Width:     12000,
		CreatedAt: time.Now(),
		UpdatedAt: time.Now(),
	}
	reServiceDDFSIT := factory.BuildDDFSITReService(suite.DB())
	shipment := factory.BuildMTOShipment(suite.DB(), []factory.Customization{
		{
			Model:    move,
			LinkOnly: true,
		},
	}, nil)
	destAddress := factory.BuildDefaultAddress(suite.DB())

	serviceItem := models.MTOServiceItem{
		MoveTaskOrderID:              move.ID,
		MoveTaskOrder:                move,
		ReService:                    reServiceDDFSIT,
		MTOShipmentID:                &shipment.ID,
		MTOShipment:                  shipment,
		Dimensions:                   models.MTOServiceItemDimensions{dimension},
		Status:                       models.MTOServiceItemStatusSubmitted,
		SITDestinationFinalAddressID: &destAddress.ID,
		SITDestinationFinalAddress:   &destAddress,
	}

	return serviceItem
}

func (suite *MTOServiceItemServiceSuite) buildValidDOSHUTServiceItemWithValidMove() models.MTOServiceItem {
	move := factory.BuildAvailableToPrimeMove(suite.DB(), nil, nil)
	reServiceDOSHUT := factory.BuildReServiceByCode(suite.DB(), models.ReServiceCodeDOSHUT)

	estimatedPrimeWeight := unit.Pound(6000)
	shipment := factory.BuildMTOShipment(suite.DB(), []factory.Customization{
		{
			Model:    move,
			LinkOnly: true,
		},
		{
			Model: models.MTOShipment{
				PrimeEstimatedWeight: &estimatedPrimeWeight,
			},
		},
	}, nil)

	estimatedWeight := unit.Pound(4200)
	actualWeight := unit.Pound(4000)

	serviceItem := models.MTOServiceItem{
		MoveTaskOrderID: move.ID,
		MoveTaskOrder:   move,
		ReService:       reServiceDOSHUT,
		MTOShipmentID:   &shipment.ID,
		MTOShipment:     shipment,
		EstimatedWeight: &estimatedWeight,
		ActualWeight:    &actualWeight,
		Status:          models.MTOServiceItemStatusSubmitted,
	}

	return serviceItem
}

func (suite *MTOServiceItemServiceSuite) buildValidServiceItemWithNoStatusAndValidMove() models.MTOServiceItem {
	move := factory.BuildAvailableToPrimeMove(suite.DB(), nil, nil)
	dimension := models.MTOServiceItemDimension{
		Type:      models.DimensionTypeItem,
		Length:    12000,
		Height:    12000,
		Width:     12000,
		CreatedAt: time.Now(),
		UpdatedAt: time.Now(),
	}
	reService := factory.BuildReService(suite.DB(), nil, nil)
	shipment := factory.BuildMTOShipment(suite.DB(), []factory.Customization{
		{
			Model:    move,
			LinkOnly: true,
		},
	}, nil)

	serviceItem := models.MTOServiceItem{
		MoveTaskOrderID: move.ID,
		MoveTaskOrder:   move,
		ReService:       reService,
		MTOShipmentID:   &shipment.ID,
		MTOShipment:     shipment,
		Dimensions:      models.MTOServiceItemDimensions{dimension},
	}

	return serviceItem
}

// Should return a message stating that service items can't be created if
// the move is not in approved status.
func (suite *MTOServiceItemServiceSuite) TestCreateMTOServiceItemWithInvalidMove() {

	// TESTCASE SCENARIO
	// Under test: CreateMTOServiceItem function
	// Set up:     We create an unapproved move and attempt to create service items on it.
	// Expected outcome:
	//             Error because we cannot create service items before move is approved.

	builder := query.NewQueryBuilder()
	moveRouter := moverouter.NewMoveRouter()
	planner := &mocks.Planner{}
	planner.On("ZipTransitDistance",
		mock.AnythingOfType("*appcontext.appContext"),
		mock.Anything,
		mock.Anything,
	).Return(400, nil)
	creator := NewMTOServiceItemCreator(planner, builder, moveRouter, ghcrateengine.NewDomesticUnpackPricer(), ghcrateengine.NewDomesticPackPricer(), ghcrateengine.NewDomesticLinehaulPricer(), ghcrateengine.NewDomesticShorthaulPricer(), ghcrateengine.NewDomesticOriginPricer(), ghcrateengine.NewDomesticDestinationPricer(), ghcrateengine.NewFuelSurchargePricer())
	serviceItemForUnapprovedMove := suite.buildValidServiceItemWithInvalidMove()

	createdServiceItems, _, err := creator.CreateMTOServiceItem(suite.AppContextForTest(), &serviceItemForUnapprovedMove)

	move := serviceItemForUnapprovedMove.MoveTaskOrder
	suite.DB().Find(&move, move.ID)

	var serviceItem models.MTOServiceItem
	suite.DB().Where("move_id = ?", move.ID).First(&serviceItem)

	suite.Nil(createdServiceItems)
	suite.Zero(serviceItem.ID)
	suite.Error(err)
	suite.Contains(err.Error(), "Cannot create service items before a move has been approved")
	suite.Equal(models.MoveStatusDRAFT, move.Status)
}

func (suite *MTOServiceItemServiceSuite) TestCreateMTOServiceItem() {

	builder := query.NewQueryBuilder()
	moveRouter := moverouter.NewMoveRouter()
	planner := &mocks.Planner{}
	planner.On("ZipTransitDistance",
		mock.AnythingOfType("*appcontext.appContext"),
		mock.Anything,
		mock.Anything,
	).Return(400, nil)
	creator := NewMTOServiceItemCreator(planner, builder, moveRouter, ghcrateengine.NewDomesticUnpackPricer(), ghcrateengine.NewDomesticPackPricer(), ghcrateengine.NewDomesticLinehaulPricer(), ghcrateengine.NewDomesticShorthaulPricer(), ghcrateengine.NewDomesticOriginPricer(), ghcrateengine.NewDomesticDestinationPricer(), ghcrateengine.NewFuelSurchargePricer())

	// Happy path: If the service item is created successfully it should be returned
	suite.Run("200 Success - Destination SIT Service Item Creation", func() {

		// TESTCASE SCENARIO
		// Under test: CreateMTOServiceItem function
		// Set up:     We create an approved move and attempt to create DDFSIT service item on it. Includes Dimensions
		//             and a SITDestinationFinalAddress
		// Expected outcome:
		//             4 SIT items are created, status of move is APPROVALS_REQUESTED

		sitServiceItem := suite.buildValidDDFSITServiceItemWithValidMove()
		sitMove := sitServiceItem.MoveTaskOrder
		sitShipment := sitServiceItem.MTOShipment

		createdServiceItems, verrs, err := creator.CreateMTOServiceItem(suite.AppContextForTest(), &sitServiceItem)
		suite.NoError(err)
		suite.Nil(verrs)
		suite.NotNil(createdServiceItems)

		var foundMove models.Move
		err = suite.DB().Find(&foundMove, sitMove.ID)
		suite.NoError(err)

		createdServiceItemList := *createdServiceItems
		suite.Equal(len(createdServiceItemList), 4)
		suite.Equal(models.MoveStatusAPPROVALSREQUESTED, foundMove.Status)

		numDDFSITFound := 0
		numDDASITFound := 0
		numDDDSITFound := 0
		numDDSFSCFound := 0

		for _, createdServiceItem := range createdServiceItemList {
			// checking that the service item final destination address equals the shipment's final destination address
			suite.Equal(sitShipment.DestinationAddress.StreetAddress1, createdServiceItem.SITDestinationFinalAddress.StreetAddress1)
			suite.Equal(sitShipment.DestinationAddressID, createdServiceItem.SITDestinationFinalAddressID)

			switch createdServiceItem.ReService.Code {
			case models.ReServiceCodeDDFSIT:
				suite.NotEmpty(createdServiceItem.Dimensions)
				numDDFSITFound++
			case models.ReServiceCodeDDASIT:
				numDDASITFound++
			case models.ReServiceCodeDDDSIT:
				numDDDSITFound++
			case models.ReServiceCodeDDSFSC:
				numDDSFSCFound++
			}
		}
		suite.Equal(numDDASITFound, 1)
		suite.Equal(numDDDSITFound, 1)
		suite.Equal(numDDFSITFound, 1)
		suite.Equal(numDDSFSCFound, 1)
	})

	// Happy path: If the service item is created successfully it should be returned
	suite.Run("200 Success - SHUT Service Item Creation", func() {

		// TESTCASE SCENARIO
		// Under test: CreateMTOServiceItem function
		// Set up:     We create an approved move and attempt to create DOSHUT service item on it.
		// Expected outcome:
		//             DOSHUT service item is successfully created and returned

		shutServiceItem := suite.buildValidDOSHUTServiceItemWithValidMove()
		shutMove := shutServiceItem.MoveTaskOrder

		createdServiceItem, verrs, err := creator.CreateMTOServiceItem(suite.AppContextForTest(), &shutServiceItem)

		var foundMove models.Move
		suite.DB().Find(&foundMove, shutMove.ID)

		suite.NoError(err)
		suite.Nil(verrs)
		suite.NotNil(createdServiceItem)

		createdServiceItemList := *createdServiceItem
		suite.Require().Equal(len(createdServiceItemList), 1)
		suite.Equal(unit.Pound(4200), *createdServiceItemList[0].EstimatedWeight)
		suite.Equal(unit.Pound(4000), *createdServiceItemList[0].ActualWeight)
	})

	// Status default value: If we try to create an mto service item and haven't set the status, we default to SUBMITTED
	suite.Run("success using default status value", func() {
		// TESTCASE SCENARIO
		// Under test: CreateMTOServiceItem function
		// Set up:     We create an approved move and attempt to create a service item without a status
		// Expected outcome:
		//             Service item is created and has a status of Submitted

		serviceItemNoStatus := suite.buildValidServiceItemWithNoStatusAndValidMove()
		createdServiceItems, verrs, err := creator.CreateMTOServiceItem(suite.AppContextForTest(), &serviceItemNoStatus)
		suite.NoError(err)
		suite.NoVerrs(verrs)
		suite.NoError(err)
		serviceItemsToCheck := *createdServiceItems
		suite.Equal(models.MTOServiceItemStatusSubmitted, serviceItemsToCheck[0].Status)
	})

	// If error when trying to create, the create should fail.
	// Bad data which could be IDs that doesn't exist (MoveTaskOrderID or REServiceID)
	suite.Run("creation error", func() {
		// TESTCASE SCENARIO
		// Under test: CreateMTOServiceItem function
		// Mocked:     QueryBuilder
		// Set up:     We create an approved move and mock the query builder to return an error
		// Expected outcome:
		//             Handler returns an error

		sitServiceItem := suite.buildValidDDFSITServiceItemWithValidMove()

		expectedError := "Can't create service item for some reason"
		verrs := validate.NewErrors()
		verrs.Add("test", expectedError)

		fakeCreateOne := func(_ appcontext.AppContext, _ interface{}) (*validate.Errors, error) {
			return verrs, errors.New(expectedError)
		}
		fakeFetchOne := func(_ appcontext.AppContext, _ interface{}, _ []services.QueryFilter) error {
			return nil
		}
		fakeTx := func(appCtx appcontext.AppContext, fn func(txnAppCtx appcontext.AppContext) error) error {
			return fn(appCtx)
		}

		builder := &testCreateMTOServiceItemQueryBuilder{
			fakeCreateOne:   fakeCreateOne,
			fakeFetchOne:    fakeFetchOne,
			fakeTransaction: fakeTx,
		}

		fakeCreateNewBuilder := func() createMTOServiceItemQueryBuilder {
			return builder
		}

		creator := mtoServiceItemCreator{
			builder:          builder,
			createNewBuilder: fakeCreateNewBuilder,
		}

		createdServiceItems, verrs, _ := creator.CreateMTOServiceItem(suite.AppContextForTest(), &sitServiceItem)
		suite.Error(verrs)
		suite.Nil(createdServiceItems)
	})

	// Should return a "NotFoundError" if the MTO ID is nil
	suite.Run("moveID not found", func() {
		// TESTCASE SCENARIO
		// Under test: CreateMTOServiceItem function
		// Set up:     Create service item on a non-existent move ID
		// Expected outcome:
		//             Not found error returned, no new service items created
		notFoundID := uuid.Must(uuid.NewV4())
		serviceItemNoMTO := models.MTOServiceItem{
			MoveTaskOrderID: notFoundID,
		}

		createdServiceItemsNoMTO, _, err := creator.CreateMTOServiceItem(suite.AppContextForTest(), &serviceItemNoMTO)
		suite.Nil(createdServiceItemsNoMTO)
		suite.Error(err)
		suite.IsType(apperror.NotFoundError{}, err)
		suite.Contains(err.Error(), notFoundID.String())
	})

	// Should return a "NotFoundError" if the reServiceCode passed in isn't found on the table
	suite.Run("reServiceCode not found", func() {
		// TESTCASE SCENARIO
		// Under test: CreateMTOServiceItem function
		// Set up:     Create service item with a nonexistent service code
		// Expected outcome:
		//             Not found error returned, no new service items created

		sitServiceItem := suite.buildValidDDFSITServiceItemWithValidMove()
		sitMove := sitServiceItem.MoveTaskOrder

		fakeCode := models.ReServiceCode("FAKE")
		serviceItemBadCode := models.MTOServiceItem{
			MoveTaskOrderID: sitMove.ID,
			MoveTaskOrder:   sitMove,
			ReService: models.ReService{
				Code: fakeCode,
			},
		}

		createdServiceItemsBadCode, _, err := creator.CreateMTOServiceItem(suite.AppContextForTest(), &serviceItemBadCode)
		suite.Nil(createdServiceItemsBadCode)
		suite.Error(err)
		suite.IsType(apperror.NotFoundError{}, err)
		suite.Contains(err.Error(), fakeCode)
	})

	// Should be able to create a service item with code ReServiceCodeMS or ReServiceCodeCS that uses a shipment's requested pickup date,
	// and it should come back as "APPROVED"
	suite.Run("ReServiceCodeCS & ReServiceCodeMS creation approved", func() {
		// TESTCASE SCENARIO
		// Under test: CreateMTOServiceItem function
		// Set up:     Create an approved move with a shipment. Then create service items for CS & MS.
		// Expected outcome:
		//             Success, CS & MS can be created as long as requested pickup date exists on a shipment

		contract := testdatagen.FetchOrMakeReContract(suite.DB(), testdatagen.Assertions{})

		startDate := time.Date(2024, time.January, 1, 12, 0, 0, 0, time.UTC)
		endDate := time.Date(2024, time.December, 31, 12, 0, 0, 0, time.UTC)
		contractYear := testdatagen.FetchOrMakeReContractYear(suite.DB(), testdatagen.Assertions{
			ReContractYear: models.ReContractYear{
				Contract:             contract,
				ContractID:           contract.ID,
				StartDate:            startDate,
				EndDate:              endDate,
				Escalation:           1.0,
				EscalationCompounded: 1.0,
			},
		})

		reServiceCS := factory.FetchOrBuildReServiceByCode(suite.DB(), "CS")
		csTaskOrderFee := models.ReTaskOrderFee{
			ContractYearID: contractYear.ID,
			ServiceID:      reServiceCS.ID,
			PriceCents:     90000,
		}
		suite.MustSave(&csTaskOrderFee)

		move := factory.BuildAvailableToPrimeMove(suite.DB(), nil, nil)
		pickupDate := time.Date(2024, time.July, 31, 12, 0, 0, 0, time.UTC)
		factory.BuildMTOShipment(suite.DB(), []factory.Customization{
			{
				Model:    move,
				LinkOnly: true,
			},
			{
				Model: models.MTOShipment{
					RequestedPickupDate: &pickupDate,
				},
			},
		}, nil)
		serviceItemCS := models.MTOServiceItem{
			MoveTaskOrderID: move.ID,
			MoveTaskOrder:   move,
			ReService:       reServiceCS,
		}

		createdServiceItemsCS, _, err := creator.CreateMTOServiceItem(suite.AppContextForTest(), &serviceItemCS)
		suite.NotNil(createdServiceItemsCS)
		suite.NoError(err)

		createdServiceItemCSList := *createdServiceItemsCS
		suite.Equal(createdServiceItemCSList[0].Status, models.MTOServiceItemStatus("APPROVED"))

		reServiceMS := factory.FetchOrBuildReServiceByCode(suite.DB(), "MS")
		msTaskOrderFee := models.ReTaskOrderFee{
			ContractYearID: contractYear.ID,
			ServiceID:      reServiceMS.ID,
			PriceCents:     90000,
		}
		suite.MustSave(&msTaskOrderFee)

		serviceItemMS := models.MTOServiceItem{
			MoveTaskOrderID: move.ID,
			MoveTaskOrder:   move,
			ReService:       reServiceMS,
		}

		createdServiceItemsMS, _, err := creator.CreateMTOServiceItem(suite.AppContextForTest(), &serviceItemMS)
		suite.NotNil(createdServiceItemsMS)
		suite.NoError(err)

		createdServiceItemMSList := *createdServiceItemsMS
		suite.Equal(createdServiceItemMSList[0].Status, models.MTOServiceItemStatus("APPROVED"))
	})

<<<<<<< HEAD
	// Should not be able to create CS or MS service items unless a shipment within the move has a requested pickup date
	suite.Run("ReServiceCodeCS & ReServiceCodeMS creation error due to lack of shipment requested pickup date", func() {
		// TESTCASE SCENARIO
		// Under test: CreateMTOServiceItem function
		// Set up:     Create an approved move with a shipment that does not have a requested pickup date. Then attempt to create service items for CS & MS.
		// Expected outcome:
		//             Error, CS & MS cannot be created unless a shipment within the move has a requested pickup date

		contract := testdatagen.FetchOrMakeReContract(suite.DB(), testdatagen.Assertions{})

		startDate := time.Date(2020, time.January, 1, 12, 0, 0, 0, time.UTC)
		endDate := time.Date(2020, time.December, 31, 12, 0, 0, 0, time.UTC)
=======
	// Should not be able to create a service item with code ReServiceCodeMS if there is one already created for the move.
	suite.Run("ReServiceCodeMS multiple creation error", func() {
		// TESTCASE SCENARIO
		// Under test: CreateMTOServiceItem function
		// Set up:     Then create service items for CS or MS. Then try to create again.
		// Expected outcome:
		//             Fail, MS cannot be created if there is one already created for the move.

		contract := testdatagen.FetchOrMakeReContract(suite.DB(), testdatagen.Assertions{})

		startDate := time.Date(2024, time.January, 1, 12, 0, 0, 0, time.UTC)
		endDate := time.Date(2024, time.December, 31, 12, 0, 0, 0, time.UTC)
>>>>>>> 4ca986ef
		contractYear := testdatagen.FetchOrMakeReContractYear(suite.DB(), testdatagen.Assertions{
			ReContractYear: models.ReContractYear{
				Contract:             contract,
				ContractID:           contract.ID,
				StartDate:            startDate,
				EndDate:              endDate,
				Escalation:           1.0,
				EscalationCompounded: 1.0,
			},
		})

<<<<<<< HEAD
		reServiceCS := factory.FetchOrBuildReServiceByCode(suite.DB(), "CS")
		csTaskOrderFee := models.ReTaskOrderFee{
			ContractYearID: contractYear.ID,
			ServiceID:      reServiceCS.ID,
			PriceCents:     90000,
		}
		suite.MustSave(&csTaskOrderFee)

		move := factory.BuildAvailableToPrimeMove(suite.DB(), nil, nil)
		shipment := factory.BuildMTOShipment(suite.DB(), []factory.Customization{
			{
				Model:    move,
				LinkOnly: true,
			},
			{
				Model: models.MTOShipment{
					RequestedPickupDate: nil,
				},
			},
		}, nil)
		shipment.RequestedPickupDate = nil
		suite.MustSave(&shipment)
		serviceItemCS := models.MTOServiceItem{
			MoveTaskOrderID: move.ID,
			MoveTaskOrder:   move,
			ReService:       reServiceCS,
		}

		createdServiceItemsCS, _, err := creator.CreateMTOServiceItem(suite.AppContextForTest(), &serviceItemCS)
		suite.Nil(createdServiceItemsCS)
		suite.Error(err)
		suite.Contains(err.Error(), "cannot create fee for service item CS: missing requested pickup date (non-PPMs) or expected departure date (PPMs) for shipment")

=======
>>>>>>> 4ca986ef
		reServiceMS := factory.FetchOrBuildReServiceByCode(suite.DB(), "MS")
		msTaskOrderFee := models.ReTaskOrderFee{
			ContractYearID: contractYear.ID,
			ServiceID:      reServiceMS.ID,
			PriceCents:     90000,
		}
		suite.MustSave(&msTaskOrderFee)

<<<<<<< HEAD
		serviceItemMS := models.MTOServiceItem{
			MoveTaskOrderID: move.ID,
			MoveTaskOrder:   move,
			ReService:       reServiceMS,
		}

		createdServiceItemsMS, _, err := creator.CreateMTOServiceItem(suite.AppContextForTest(), &serviceItemMS)
		suite.Nil(createdServiceItemsMS)
		suite.Error(err)
		suite.Contains(err.Error(), "cannot create fee for service item MS: missing requested pickup date (non-PPMs) or expected departure date (PPMs) for shipment")
	})

	// Should be able to create CS service item for full PPM that has expected departure date
	suite.Run("ReServiceCodeCS creation for Full PPM", func() {
		// TESTCASE SCENARIO
		// Under test: CreateMTOServiceItem function
		// Set up:     Create an approved move with a PPM shipment that has an expected departure date
		//             Success, CS can be created

		contract := testdatagen.FetchOrMakeReContract(suite.DB(), testdatagen.Assertions{})

		startDate := time.Date(2020, time.January, 1, 12, 0, 0, 0, time.UTC)
		endDate := time.Date(2020, time.December, 31, 12, 0, 0, 0, time.UTC)
		contractYear := testdatagen.FetchOrMakeReContractYear(suite.DB(), testdatagen.Assertions{
			ReContractYear: models.ReContractYear{
				Contract:             contract,
				ContractID:           contract.ID,
				StartDate:            startDate,
				EndDate:              endDate,
				Escalation:           1.0,
				EscalationCompounded: 1.0,
			},
		})

		reServiceCS := factory.FetchReServiceByCode(suite.DB(), "CS")
		csTaskOrderFee := models.ReTaskOrderFee{
			ContractYearID: contractYear.ID,
			ServiceID:      reServiceCS.ID,
			PriceCents:     90000,
		}
		suite.MustSave(&csTaskOrderFee)

		move := factory.BuildAvailableToPrimeMove(suite.DB(), nil, nil)
		factory.BuildPPMShipment(suite.DB(), []factory.Customization{
			{
				Model:    move,
				LinkOnly: true,
			},
		}, nil)
		serviceItemCS := models.MTOServiceItem{
			MoveTaskOrderID: move.ID,
			MoveTaskOrder:   move,
			ReService:       reServiceCS,
		}

		createdServiceItemsCS, _, err := creator.CreateMTOServiceItem(suite.AppContextForTest(), &serviceItemCS)
		suite.NotNil(createdServiceItemsCS)
		suite.NoError(err)
	})

	suite.Run("ReServiceCodeCS & ReServiceCodeMS use the correct contract year based on a shipment's requested pickup date", func() {
		// TESTCASE SCENARIO
		// Under test: CreateMTOServiceItem function
		// Set up:     Create an approved move with a shipment that has a requested pickup date. Then create service items for CS & MS.
		// Expected outcome:
		//             Success and the service items should have the correct price based off of the contract year/requested pickup date

		contract := testdatagen.FetchOrMakeReContract(suite.DB(), testdatagen.Assertions{})

		startDate := time.Date(2020, time.January, 1, 12, 0, 0, 0, time.UTC)
		endDate := time.Date(2020, time.December, 31, 12, 0, 0, 0, time.UTC)
		contractYear := testdatagen.FetchOrMakeReContractYear(suite.DB(), testdatagen.Assertions{
			ReContractYear: models.ReContractYear{
				Contract:             contract,
				ContractID:           contract.ID,
				StartDate:            startDate,
				EndDate:              endDate,
				Escalation:           1.0,
				EscalationCompounded: 1.0,
			},
		})

		contract2 := testdatagen.FetchOrMakeReContract(suite.DB(), testdatagen.Assertions{})
		startDate2 := time.Date(2021, time.January, 1, 12, 0, 0, 0, time.UTC)
		endDate2 := time.Date(2021, time.December, 31, 12, 0, 0, 0, time.UTC)
		contractYear2 := testdatagen.FetchOrMakeReContractYear(suite.DB(), testdatagen.Assertions{
			ReContractYear: models.ReContractYear{
				Contract:             contract2,
				ContractID:           contract2.ID,
				StartDate:            startDate2,
				EndDate:              endDate2,
				Escalation:           1.0,
				EscalationCompounded: 1.0,
			},
		})

		reServiceCS := factory.FetchOrBuildReServiceByCode(suite.DB(), "CS")
		csTaskOrderFee := models.ReTaskOrderFee{
			ContractYearID: contractYear.ID,
			ServiceID:      reServiceCS.ID,
			PriceCents:     90000,
		}
		suite.MustSave(&csTaskOrderFee)

		// creating second fee that we will test against
		csTaskOrderFee2 := models.ReTaskOrderFee{
			ContractYearID: contractYear2.ID,
			ServiceID:      reServiceCS.ID,
			PriceCents:     100000,
		}
		suite.MustSave(&csTaskOrderFee2)

		move := factory.BuildAvailableToPrimeMove(suite.DB(), nil, nil)
		// going to link a shipment that has a requested pickup date falling under the second contract period
		pickupDate := time.Date(2021, time.July, 1, 12, 0, 0, 0, time.UTC)
=======
		move := factory.BuildAvailableToPrimeMove(suite.DB(), nil, nil)

		pickupDate := time.Date(2024, time.July, 31, 12, 0, 0, 0, time.UTC)
>>>>>>> 4ca986ef
		factory.BuildMTOShipment(suite.DB(), []factory.Customization{
			{
				Model:    move,
				LinkOnly: true,
			},
			{
				Model: models.MTOShipment{
					RequestedPickupDate: &pickupDate,
				},
			},
		}, nil)
<<<<<<< HEAD
		serviceItemCS := models.MTOServiceItem{
			MoveTaskOrderID: move.ID,
			MoveTaskOrder:   move,
			ReService:       reServiceCS,
		}

		createdServiceItemsCS, _, err := creator.CreateMTOServiceItem(suite.AppContextForTest(), &serviceItemCS)
		suite.NotNil(createdServiceItemsCS)
		suite.NoError(err)
		createdServiceItemCSList := *createdServiceItemsCS
		suite.Equal(createdServiceItemCSList[0].Status, models.MTOServiceItemStatus("APPROVED"))
		suite.Equal(*createdServiceItemCSList[0].LockedPriceCents, csTaskOrderFee2.PriceCents)

		reServiceMS := factory.FetchOrBuildReServiceByCode(suite.DB(), "MS")
		msTaskOrderFee := models.ReTaskOrderFee{
			ContractYearID: contractYear.ID,
			ServiceID:      reServiceMS.ID,
			PriceCents:     90000,
		}
		suite.MustSave(&msTaskOrderFee)
		msTaskOrderFee2 := models.ReTaskOrderFee{
			ContractYearID: contractYear2.ID,
			ServiceID:      reServiceMS.ID,
			PriceCents:     100000,
		}
		suite.MustSave(&msTaskOrderFee2)
=======
>>>>>>> 4ca986ef

		serviceItemMS := models.MTOServiceItem{
			MoveTaskOrderID: move.ID,
			MoveTaskOrder:   move,
			ReService:       reServiceMS,
		}

		createdServiceItemsMS, _, err := creator.CreateMTOServiceItem(suite.AppContextForTest(), &serviceItemMS)
		suite.NotNil(createdServiceItemsMS)
		suite.NoError(err)
<<<<<<< HEAD
		createdServiceItemMSList := *createdServiceItemsMS
		suite.Equal(createdServiceItemMSList[0].Status, models.MTOServiceItemStatus("APPROVED"))
		suite.Equal(*createdServiceItemMSList[0].LockedPriceCents, csTaskOrderFee2.PriceCents)
=======

		createdServiceItemsMSDupe, _, err := creator.CreateMTOServiceItem(suite.AppContextForTest(), &serviceItemMS)

		fakeMTOShipmentRouterErr := apperror.NewConflictError(serviceItemMS.ID, fmt.Sprintf("for creating a service item. A service item with reServiceCode %s already exists for this move and/or shipment.", serviceItemMS.ReService.Code))

		suite.Nil(createdServiceItemsMSDupe)
		suite.Equal(fakeMTOShipmentRouterErr.Error(), err.Error())
>>>>>>> 4ca986ef
	})

	// Should return a "NotFoundError" if the mtoShipmentID isn't linked to the mtoID passed in
	suite.Run("mtoShipmentID not found", func() {
		// TESTCASE SCENARIO
		// Under test: CreateMTOServiceItem function
		// Set up:     Create service item on a shipment that is not related to the move
		// Expected outcome:
		//             Not found error returned, no new service items created

		move := factory.BuildAvailableToPrimeMove(suite.DB(), nil, nil)
		shipment := factory.BuildMTOShipment(suite.DB(), nil, nil)
		reService := factory.BuildReServiceByCode(suite.DB(), "ANY")
		serviceItemBadShip := models.MTOServiceItem{
			MoveTaskOrderID: move.ID,
			MoveTaskOrder:   move,
			MTOShipmentID:   &shipment.ID,
			MTOShipment:     shipment,
			ReService:       reService,
		}

		createdServiceItemsBadShip, _, err := creator.CreateMTOServiceItem(suite.AppContextForTest(), &serviceItemBadShip)
		suite.Nil(createdServiceItemsBadShip)
		suite.Error(err)
		suite.IsType(apperror.NotFoundError{}, err)
		suite.Contains(err.Error(), shipment.ID.String())
		suite.Contains(err.Error(), move.ID.String())
	})

	// If the service item we're trying to create is shuttle service and there is no estimated weight, it fails.
	suite.Run("MTOServiceItemShuttle no prime weight is okay", func() {
		// TESTCASE SCENARIO
		// Under test: CreateMTOServiceItem function
		// Set up:     Create DDSHUT service item on a shipment without estimated weight
		// Expected outcome:
		//             Conflict error returned, no new service items created

		move := factory.BuildAvailableToPrimeMove(suite.DB(), nil, nil)
		shipment := factory.BuildMTOShipment(suite.DB(), []factory.Customization{
			{
				Model:    move,
				LinkOnly: true,
			},
		}, nil)

		reService := factory.BuildReServiceByCode(suite.DB(), models.ReServiceCodeDDSHUT)

		serviceItemNoWeight := models.MTOServiceItem{
			MoveTaskOrderID: move.ID,
			MoveTaskOrder:   move,
			MTOShipment:     shipment,
			MTOShipmentID:   &shipment.ID,
			ReService:       reService,
			Status:          models.MTOServiceItemStatusSubmitted,
		}

		createdServiceItems, _, err := creator.CreateMTOServiceItem(suite.AppContextForTest(), &serviceItemNoWeight)
		suite.NotNil(createdServiceItems)
		suite.NoError(err)
	})

	setupDDFSITData := func() (models.MTOServiceItemCustomerContact, models.MTOServiceItemCustomerContact, models.MTOServiceItem) {
		move := factory.BuildAvailableToPrimeMove(suite.DB(), nil, nil)
		shipment := factory.BuildMTOShipment(suite.DB(), []factory.Customization{
			{
				Model:    move,
				LinkOnly: true,
			},
		}, nil)
		reServiceDDFSIT := factory.BuildDDFSITReService(suite.DB())

		contactOne := models.MTOServiceItemCustomerContact{
			Type:                       models.CustomerContactTypeFirst,
			DateOfContact:              time.Now(),
			FirstAvailableDeliveryDate: time.Now(),
		}

		contactTwo := models.MTOServiceItemCustomerContact{
			Type:                       models.CustomerContactTypeSecond,
			DateOfContact:              time.Now(),
			FirstAvailableDeliveryDate: time.Now(),
		}

		serviceItemDDFSIT := models.MTOServiceItem{
			MoveTaskOrderID: move.ID,
			MoveTaskOrder:   move,
			MTOShipment:     shipment,
			MTOShipmentID:   &shipment.ID,
			Status:          models.MTOServiceItemStatusSubmitted,
			ReService: models.ReService{
				Code: reServiceDDFSIT.Code,
			},
		}
		return contactOne, contactTwo, serviceItemDDFSIT
	}
	// The timeMilitary fields need to be in the correct format.
	suite.Run("Check DDFSIT timeMilitary=HH:MMZ", func() {
		// TESTCASE SCENARIO
		// Under test: CreateMTOServiceItem function
		// Set up:     Create DDFSIT service item with a bad time "10:30Z"
		// Expected outcome: InvalidInput error returned, no new service items created
		contactOne, contactTwo, serviceItemDDFSIT := setupDDFSITData()
		contactOne.TimeMilitary = "10:30Z"
		contactTwo.TimeMilitary = "14:00Z"
		serviceItemDDFSIT.CustomerContacts = models.MTOServiceItemCustomerContacts{contactOne, contactTwo}
		createdServiceItems, _, err := creator.CreateMTOServiceItem(suite.AppContextForTest(), &serviceItemDDFSIT)

		suite.Nil(createdServiceItems)
		suite.Error(err)
		suite.IsType(apperror.InvalidInputError{}, err)
		suite.Contains(err.Error(), "timeMilitary")
	})

	suite.Run("timeMilitary=XXMMZ bad hours", func() {
		// TESTCASE SCENARIO
		// Under test: CreateMTOServiceItem function
		// Set up:     Create DDFSIT service item with a bad time "2645Z"
		// Expected outcome: InvalidInput error returned, no new service items created
		contactOne, contactTwo, serviceItemDDFSIT := setupDDFSITData()
		contactOne.TimeMilitary = "2645Z"
		contactTwo.TimeMilitary = "3625Z"
		serviceItemDDFSIT.CustomerContacts = models.MTOServiceItemCustomerContacts{contactOne, contactTwo}
		createdServiceItems, _, err := creator.CreateMTOServiceItem(suite.AppContextForTest(), &serviceItemDDFSIT)

		suite.Nil(createdServiceItems)
		suite.Error(err)
		suite.IsType(apperror.InvalidInputError{}, err)
		suite.Contains(err.Error(), "timeMilitary")
		suite.Contains(err.Error(), "hours must be between 00 and 23")
	})

	suite.Run("timeMilitary=HHXXZ bad minutes", func() {
		// TESTCASE SCENARIO
		// Under test: CreateMTOServiceItem function
		// Set up:     Create DDFSIT service item with a bad time "2167Z"
		// Expected outcome: InvalidInput error returned, no new service items created
		contactOne, contactTwo, serviceItemDDFSIT := setupDDFSITData()
		contactOne.TimeMilitary = "2167Z"
		contactTwo.TimeMilitary = "1253Z"
		serviceItemDDFSIT.CustomerContacts = models.MTOServiceItemCustomerContacts{contactOne, contactTwo}
		createdServiceItems, _, err := creator.CreateMTOServiceItem(suite.AppContextForTest(), &serviceItemDDFSIT)

		suite.Nil(createdServiceItems)
		suite.Error(err)
		suite.IsType(apperror.InvalidInputError{}, err)
		suite.Contains(err.Error(), "timeMilitary")
		suite.Contains(err.Error(), "minutes must be between 00 and 59")
	})

	suite.Run("timeMilitary=HHMMX bad suffix", func() {
		// TESTCASE SCENARIO
		// Under test: CreateMTOServiceItem function
		// Set up:     Create DDFSIT service item with a bad time "2050M"
		// Expected outcome: InvalidInput error returned, no new service items created
		contactOne, contactTwo, serviceItemDDFSIT := setupDDFSITData()
		contactOne.TimeMilitary = "2050M"
		contactTwo.TimeMilitary = "1224M"
		serviceItemDDFSIT.CustomerContacts = models.MTOServiceItemCustomerContacts{contactOne, contactTwo}
		createdServiceItems, _, err := creator.CreateMTOServiceItem(suite.AppContextForTest(), &serviceItemDDFSIT)

		suite.Nil(createdServiceItems)
		suite.Error(err)
		suite.IsType(apperror.InvalidInputError{}, err)
		suite.Contains(err.Error(), "timeMilitary")
		suite.Contains(err.Error(), "must end with 'Z'")
	})

	suite.Run("timeMilitary=HHMMZ success", func() {
		// TESTCASE SCENARIO
		// Under test: CreateMTOServiceItem function
		// Set up:     Create DDFSIT service item with a correctly formatted time"
		// Expected outcome: Success, service items created.
		contactOne, contactTwo, serviceItemDDFSIT := setupDDFSITData()
		contactOne.TimeMilitary = "1405Z"
		contactTwo.TimeMilitary = "2013Z"
		serviceItemDDFSIT.CustomerContacts = models.MTOServiceItemCustomerContacts{contactOne, contactTwo}
		createdServiceItems, _, err := creator.CreateMTOServiceItem(suite.AppContextForTest(), &serviceItemDDFSIT)

		suite.NotNil(createdServiceItems)
		suite.NoError(err)
	})
}

func (suite *MTOServiceItemServiceSuite) TestCreateOriginSITServiceItem() {

	// Set up data to use for all Origin SIT Service Item tests
	var reServiceDOASIT models.ReService
	var reServiceDOFSIT models.ReService
	var reServiceDOPSIT models.ReService
	var reServiceDOSFSC models.ReService

	setupTestData := func() models.MTOShipment {
		move := factory.BuildAvailableToPrimeMove(suite.DB(), nil, nil)
		mtoShipment := factory.BuildMTOShipment(suite.DB(), []factory.Customization{
			{
				Model:    move,
				LinkOnly: true,
			},
		}, nil)

		reServiceDOASIT = factory.BuildReServiceByCode(suite.DB(), models.ReServiceCodeDOASIT)
		reServiceDOFSIT = factory.BuildReServiceByCode(suite.DB(), models.ReServiceCodeDOFSIT)
		reServiceDOPSIT = factory.BuildReServiceByCode(suite.DB(), models.ReServiceCodeDOPSIT)
		reServiceDOSFSC = factory.BuildReServiceByCode(suite.DB(), models.ReServiceCodeDOSFSC)

		return mtoShipment
	}

	sitEntryDate := time.Date(2020, time.October, 24, 0, 0, 0, 0, time.UTC)
	sitPostalCode := "99999"
	reason := "lorem ipsum"

	suite.Run("Failure - 422 Cannot create DOFSIT service item with non-null address.ID", func() {

		// TESTCASE SCENARIO
		// Under test: CreateMTOServiceItem function
		// Set up:     Create DOFSIT service item with a non-null address ID
		// Expected outcome: InvalidInput error returned, no new service items created
		shipment := setupTestData()

		// Create and address where ID != uuid.Nil
		actualPickupAddress := factory.BuildAddress(suite.DB(), nil, []factory.Trait{factory.GetTraitAddress2})

		serviceItemDOFSIT := models.MTOServiceItem{
			MoveTaskOrder:             shipment.MoveTaskOrder,
			MoveTaskOrderID:           shipment.MoveTaskOrderID,
			MTOShipment:               shipment,
			MTOShipmentID:             &shipment.ID,
			ReService:                 reServiceDOFSIT,
			SITEntryDate:              &sitEntryDate,
			SITPostalCode:             &sitPostalCode,
			Reason:                    &reason,
			SITOriginHHGActualAddress: &actualPickupAddress,
			Status:                    models.MTOServiceItemStatusSubmitted,
		}

		builder := query.NewQueryBuilder()
		moveRouter := moverouter.NewMoveRouter()
		planner := &mocks.Planner{}
		planner.On("ZipTransitDistance",
			mock.AnythingOfType("*appcontext.appContext"),
			mock.Anything,
			mock.Anything,
		).Return(400, nil)
		creator := NewMTOServiceItemCreator(planner, builder, moveRouter, ghcrateengine.NewDomesticUnpackPricer(), ghcrateengine.NewDomesticPackPricer(), ghcrateengine.NewDomesticLinehaulPricer(), ghcrateengine.NewDomesticShorthaulPricer(), ghcrateengine.NewDomesticOriginPricer(), ghcrateengine.NewDomesticDestinationPricer(), ghcrateengine.NewFuelSurchargePricer())

		createdServiceItems, verr, err := creator.CreateMTOServiceItem(suite.AppContextForTest(), &serviceItemDOFSIT)
		suite.Nil(createdServiceItems)
		suite.Error(verr)
		suite.IsType(apperror.InvalidInputError{}, err)

	})

	suite.Run("Create DOFSIT service item and auto-create DOASIT, DOPSIT, DOSFSC", func() {
		// TESTCASE SCENARIO
		// Under test: CreateMTOServiceItem function
		// Set up:     Create DOFSIT service item with a new address
		// Expected outcome: Success, 4 service items created

		// Customer gets new pickup address for SIT Origin Pickup (DOPSIT) which gets added when
		// creating DOFSIT (SIT origin first day).
		shipment := setupTestData()

		// Do not create Address in the database (Assertions.Stub = true) because if the information is coming from the Prime
		// via the Prime API, the address will not have a valid database ID. And tests need to ensure
		// that we properly create the address coming in from the API.
		country := factory.FetchOrBuildCountry(suite.DB(), nil, nil)
		actualPickupAddress := factory.BuildAddress(nil, nil, []factory.Trait{factory.GetTraitAddress2})
		actualPickupAddress.ID = uuid.Nil
		actualPickupAddress.CountryId = &country.ID
		actualPickupAddress.Country = &country

		serviceItemDOFSIT := models.MTOServiceItem{
			MoveTaskOrder:             shipment.MoveTaskOrder,
			MoveTaskOrderID:           shipment.MoveTaskOrderID,
			MTOShipment:               shipment,
			MTOShipmentID:             &shipment.ID,
			ReService:                 reServiceDOFSIT,
			SITEntryDate:              &sitEntryDate,
			SITPostalCode:             &sitPostalCode,
			Reason:                    &reason,
			SITOriginHHGActualAddress: &actualPickupAddress,
			Status:                    models.MTOServiceItemStatusSubmitted,
		}

		builder := query.NewQueryBuilder()
		moveRouter := moverouter.NewMoveRouter()
		planner := &mocks.Planner{}
		planner.On("ZipTransitDistance",
			mock.AnythingOfType("*appcontext.appContext"),
			mock.Anything,
			mock.Anything,
		).Return(400, nil)
		creator := NewMTOServiceItemCreator(planner, builder, moveRouter, ghcrateengine.NewDomesticUnpackPricer(), ghcrateengine.NewDomesticPackPricer(), ghcrateengine.NewDomesticLinehaulPricer(), ghcrateengine.NewDomesticShorthaulPricer(), ghcrateengine.NewDomesticOriginPricer(), ghcrateengine.NewDomesticDestinationPricer(), ghcrateengine.NewFuelSurchargePricer())

		createdServiceItems, _, err := creator.CreateMTOServiceItem(suite.AppContextForTest(), &serviceItemDOFSIT)
		suite.NotNil(createdServiceItems)
		suite.NoError(err)

		createdServiceItemsList := *createdServiceItems
		suite.Equal(4, len(createdServiceItemsList))

		numDOFSITFound := 0
		numDOASITFound := 0
		numDOPSITFound := 0
		numDOSFSCFound := 0

		for _, item := range createdServiceItemsList {
			suite.Equal(serviceItemDOFSIT.MoveTaskOrderID, item.MoveTaskOrderID)
			suite.Equal(serviceItemDOFSIT.MTOShipmentID, item.MTOShipmentID)
			suite.Equal(serviceItemDOFSIT.SITEntryDate, item.SITEntryDate)
			suite.Equal(serviceItemDOFSIT.Reason, item.Reason)
			suite.Equal(serviceItemDOFSIT.SITPostalCode, item.SITPostalCode)
			suite.Equal(actualPickupAddress.StreetAddress1, item.SITOriginHHGActualAddress.StreetAddress1)
			suite.Equal(actualPickupAddress.ID, *item.SITOriginHHGActualAddressID)

			if item.ReService.Code == models.ReServiceCodeDOPSIT || item.ReService.Code == models.ReServiceCodeDOSFSC {
				suite.Equal(*item.SITDeliveryMiles, 400)
			}

			switch item.ReService.Code {
			case models.ReServiceCodeDOFSIT:
				numDOFSITFound++
			case models.ReServiceCodeDOASIT:
				numDOASITFound++
			case models.ReServiceCodeDOPSIT:
				numDOPSITFound++
			case models.ReServiceCodeDOSFSC:
				numDOSFSCFound++
			}
		}

		suite.Equal(1, numDOFSITFound)
		suite.Equal(1, numDOASITFound)
		suite.Equal(1, numDOPSITFound)
		suite.Equal(1, numDOSFSCFound)
	})

	setupDOFSIT := func(shipment models.MTOShipment) services.MTOServiceItemCreator {
		// Create DOFSIT
		country := factory.FetchOrBuildCountry(suite.DB(), nil, nil)
		actualPickupAddress := factory.BuildAddress(nil, nil, []factory.Trait{factory.GetTraitAddress2})
		actualPickupAddress.ID = uuid.Nil
		actualPickupAddress.CountryId = &country.ID
		actualPickupAddress.Country = &country

		serviceItemDOFSIT := models.MTOServiceItem{
			MoveTaskOrder:             shipment.MoveTaskOrder,
			MoveTaskOrderID:           shipment.MoveTaskOrderID,
			MTOShipment:               shipment,
			MTOShipmentID:             &shipment.ID,
			ReService:                 reServiceDOFSIT,
			SITEntryDate:              &sitEntryDate,
			SITPostalCode:             &sitPostalCode,
			Reason:                    &reason,
			SITOriginHHGActualAddress: &actualPickupAddress,
			Status:                    models.MTOServiceItemStatusSubmitted,
		}

		builder := query.NewQueryBuilder()
		moveRouter := moverouter.NewMoveRouter()
		planner := &mocks.Planner{}
		planner.On("ZipTransitDistance",
			mock.AnythingOfType("*appcontext.appContext"),
			mock.Anything,
			mock.Anything,
		).Return(400, nil)
		creator := NewMTOServiceItemCreator(planner, builder, moveRouter, ghcrateengine.NewDomesticUnpackPricer(), ghcrateengine.NewDomesticPackPricer(), ghcrateengine.NewDomesticLinehaulPricer(), ghcrateengine.NewDomesticShorthaulPricer(), ghcrateengine.NewDomesticOriginPricer(), ghcrateengine.NewDomesticDestinationPricer(), ghcrateengine.NewFuelSurchargePricer())

		// Successful creation of DOFSIT
		createdServiceItems, _, err := creator.CreateMTOServiceItem(suite.AppContextForTest(), &serviceItemDOFSIT)
		suite.NotNil(createdServiceItems)
		suite.NoError(err)

		return creator
	}

	suite.Run("Create standalone DOASIT item for shipment if existing DOFSIT", func() {
		// TESTCASE SCENARIO
		// Under test: CreateMTOServiceItem function
		// Set up:     Create DOFSIT service item successfully
		//             Create DOASIT item on existing DOFSIT
		// Expected outcome: Success, DOASIT item created

		shipment := setupTestData()
		creator := setupDOFSIT(shipment)

		// Create DOASIT
		serviceItemDOASIT := models.MTOServiceItem{
			MoveTaskOrder:   shipment.MoveTaskOrder,
			MoveTaskOrderID: shipment.MoveTaskOrderID,
			MTOShipment:     shipment,
			MTOShipmentID:   &shipment.ID,
			ReService:       reServiceDOASIT,
			Status:          models.MTOServiceItemStatusSubmitted,
		}

		createdServiceItems, _, err := creator.CreateMTOServiceItem(suite.AppContextForTest(), &serviceItemDOASIT)

		createdDOASITItem := (*createdServiceItems)[0]
		originalDate, _ := sitEntryDate.MarshalText()
		returnedDate, _ := createdDOASITItem.SITEntryDate.MarshalText()

		// Item is created successfully
		suite.NotNil(createdServiceItems)
		suite.NoError(err)
		// Item contains fields copied over from DOFSIT parent
		suite.EqualValues(originalDate, returnedDate)
		suite.EqualValues(*createdDOASITItem.Reason, reason)
		suite.EqualValues(*createdDOASITItem.SITPostalCode, sitPostalCode)
	})

	suite.Run("Failure - 422 Create standalone DOASIT item for shipment does not match existing DOFSIT addresses", func() {
		// TESTCASE SCENARIO
		// Under test: CreateMTOServiceItem function
		// Set up:     Create DOFSIT service item successfully
		//             Create DOASIT item on existing DOFSIT but with non-matching address
		// Expected outcome: Invalid input error, no service items created

		shipment := setupTestData()
		creator := setupDOFSIT(shipment)

		// Change pickup address
		serviceItemDOASIT := models.MTOServiceItem{
			MoveTaskOrder:   shipment.MoveTaskOrder,
			MoveTaskOrderID: shipment.MoveTaskOrderID,
			MTOShipment:     shipment,
			MTOShipmentID:   &shipment.ID,
			ReService:       reServiceDOASIT,
			Status:          models.MTOServiceItemStatusSubmitted,
		}

		actualPickupAddress2 := factory.BuildAddress(nil, nil, []factory.Trait{factory.GetTraitAddress2})
		existingServiceItem := &serviceItemDOASIT
		existingServiceItem.SITOriginHHGActualAddress = &actualPickupAddress2

		createdServiceItems, verr, err := creator.CreateMTOServiceItem(suite.AppContextForTest(), existingServiceItem)
		suite.Nil(createdServiceItems)
		suite.Error(verr)
		suite.IsType(apperror.InvalidInputError{}, err)
	})

	suite.Run("Do not create DOFSIT if one already exists for the shipment", func() {
		// TESTCASE SCENARIO
		// Under test: CreateMTOServiceItem function
		// Set up:     Create DOFSIT service item successfully
		//             Create another DOFSIT item on the same shipment
		// Expected outcome: Conflict error, no new DOFSIT item created

		shipment := setupTestData()
		creator := setupDOFSIT(shipment)

		serviceItemDOFSIT := models.MTOServiceItem{
			MoveTaskOrder:   shipment.MoveTaskOrder,
			MoveTaskOrderID: shipment.MoveTaskOrderID,
			MTOShipment:     shipment,
			MTOShipmentID:   &shipment.ID,
			ReService:       reServiceDOFSIT,
			SITEntryDate:    &sitEntryDate,
			SITPostalCode:   &sitPostalCode,
			Reason:          &reason,
		}

		createdServiceItems, _, err := creator.CreateMTOServiceItem(suite.AppContextForTest(), &serviceItemDOFSIT)
		suite.Nil(createdServiceItems)
		suite.Error(err)
		suite.IsType(apperror.ConflictError{}, err)
	})

	suite.Run("Do not create standalone DOPSIT service item", func() {
		// TESTCASE SCENARIO
		// Under test: CreateMTOServiceItem function
		// Set up:     Create a shipment, then create a DOPSIT item on it
		// Expected outcome: Invalid input error, can't create standalone DOPSIT, no DOPSIT item created

		shipment := setupTestData()

		serviceItemDOPSIT := models.MTOServiceItem{
			MoveTaskOrder:   shipment.MoveTaskOrder,
			MoveTaskOrderID: shipment.MoveTaskOrderID,
			MTOShipment:     shipment,
			MTOShipmentID:   &shipment.ID,
			ReService:       reServiceDOPSIT,
		}

		builder := query.NewQueryBuilder()
		moveRouter := moverouter.NewMoveRouter()
		planner := &mocks.Planner{}
		planner.On("ZipTransitDistance",
			mock.AnythingOfType("*appcontext.appContext"),
			mock.Anything,
			mock.Anything,
		).Return(400, nil)
		creator := NewMTOServiceItemCreator(planner, builder, moveRouter, ghcrateengine.NewDomesticUnpackPricer(), ghcrateengine.NewDomesticPackPricer(), ghcrateengine.NewDomesticLinehaulPricer(), ghcrateengine.NewDomesticShorthaulPricer(), ghcrateengine.NewDomesticOriginPricer(), ghcrateengine.NewDomesticDestinationPricer(), ghcrateengine.NewFuelSurchargePricer())

		createdServiceItems, _, err := creator.CreateMTOServiceItem(suite.AppContextForTest(), &serviceItemDOPSIT)

		suite.Nil(createdServiceItems)
		suite.Error(err)
		suite.IsType(apperror.InvalidInputError{}, err)

	})

	suite.Run("Do not create standalone DOSFSC service item", func() {
		// TESTCASE SCENARIO
		// Under test: CreateMTOServiceItem function
		// Set up:     Create a shipment, then create a DOSFSC item on it
		// Expected outcome: Invalid input error, can't create standalone DOSFSC, no DOSFSC item created

		shipment := setupTestData()

		serviceItemDOPSIT := models.MTOServiceItem{
			MoveTaskOrder:   shipment.MoveTaskOrder,
			MoveTaskOrderID: shipment.MoveTaskOrderID,
			MTOShipment:     shipment,
			MTOShipmentID:   &shipment.ID,
			ReService:       reServiceDOSFSC,
		}

		builder := query.NewQueryBuilder()
		moveRouter := moverouter.NewMoveRouter()
		planner := &mocks.Planner{}
		planner.On("ZipTransitDistance",
			mock.AnythingOfType("*appcontext.appContext"),
			mock.Anything,
			mock.Anything,
		).Return(400, nil)
		creator := NewMTOServiceItemCreator(planner, builder, moveRouter, ghcrateengine.NewDomesticUnpackPricer(), ghcrateengine.NewDomesticPackPricer(), ghcrateengine.NewDomesticLinehaulPricer(), ghcrateengine.NewDomesticShorthaulPricer(), ghcrateengine.NewDomesticOriginPricer(), ghcrateengine.NewDomesticDestinationPricer(), ghcrateengine.NewFuelSurchargePricer())

		createdServiceItems, _, err := creator.CreateMTOServiceItem(suite.AppContextForTest(), &serviceItemDOPSIT)

		suite.Nil(createdServiceItems)
		suite.Error(err)
		suite.IsType(apperror.InvalidInputError{}, err)

	})

	suite.Run("Do not create standalone DOASIT if there is no DOFSIT on shipment", func() {
		// TESTCASE SCENARIO
		// Under test: CreateMTOServiceItem function
		// Set up:     Create a shipment, then create a DOASIT item on it
		// Expected outcome: Invalid input error, can't create standalone DOASIT, no DOASIT item created
		shipment := setupTestData()

		serviceItemDOASIT := models.MTOServiceItem{
			MoveTaskOrder:   shipment.MoveTaskOrder,
			MoveTaskOrderID: shipment.MoveTaskOrderID,
			MTOShipment:     shipment,
			MTOShipmentID:   &shipment.ID,
			ReService:       reServiceDOASIT,
		}

		builder := query.NewQueryBuilder()
		moveRouter := moverouter.NewMoveRouter()
		planner := &mocks.Planner{}
		planner.On("ZipTransitDistance",
			mock.AnythingOfType("*appcontext.appContext"),
			mock.Anything,
			mock.Anything,
		).Return(400, nil)
		creator := NewMTOServiceItemCreator(planner, builder, moveRouter, ghcrateengine.NewDomesticUnpackPricer(), ghcrateengine.NewDomesticPackPricer(), ghcrateengine.NewDomesticLinehaulPricer(), ghcrateengine.NewDomesticShorthaulPricer(), ghcrateengine.NewDomesticOriginPricer(), ghcrateengine.NewDomesticDestinationPricer(), ghcrateengine.NewFuelSurchargePricer())

		createdServiceItems, _, err := creator.CreateMTOServiceItem(suite.AppContextForTest(), &serviceItemDOASIT)

		suite.Nil(createdServiceItems)
		suite.Error(err)
		suite.IsType(apperror.NotFoundError{}, err)
	})

	suite.Run("Do not create DOASIT if the DOFSIT ReService Code is bad", func() {
		// TESTCASE SCENARIO
		// Under test: CreateMTOServiceItem function
		// Set up:     Create a shipment, then create a DOFSIT item on it
		//             Create a serviceItem with type DOASIT but a bad reServiceCode
		// Expected outcome: Not found error, can't create DOASIT
		shipment := setupTestData()
		creator := setupDOFSIT(shipment)
		badReService := models.ReService{
			Code: "bad code",
		}

		serviceItemDOASIT := models.MTOServiceItem{
			MoveTaskOrder:   shipment.MoveTaskOrder,
			MoveTaskOrderID: shipment.MoveTaskOrderID,
			MTOShipment:     shipment,
			MTOShipmentID:   &shipment.ID,
			ReService:       badReService,
		}

		createdServiceItems, _, err := creator.CreateMTOServiceItem(suite.AppContextForTest(), &serviceItemDOASIT)

		suite.Nil(createdServiceItems)
		suite.Error(err)
		suite.IsType(apperror.NotFoundError{}, err)
	})

}

func (suite *MTOServiceItemServiceSuite) TestCreateOriginSITServiceItemFailToCreateDOFSIT() {

	sitEntryDate := time.Date(2020, time.October, 24, 0, 0, 0, 0, time.UTC)
	sitPostalCode := "99999"
	reason := "lorem ipsum"

	suite.Run("Fail to create DOFSIT service item due to missing SITOriginHHGActualAddress", func() {
		// Set up data to use for all Origin SIT Service Item tests
		move := factory.BuildAvailableToPrimeMove(suite.DB(), nil, nil)
		move.Status = models.MoveStatusAPPROVED
		mtoShipment := factory.BuildMTOShipment(suite.DB(), []factory.Customization{
			{
				Model:    move,
				LinkOnly: true,
			},
		}, nil)

		reServiceDOFSIT := factory.BuildReServiceByCode(suite.DB(), models.ReServiceCodeDOFSIT)

		serviceItemDOFSIT := models.MTOServiceItem{
			MoveTaskOrder:   move,
			MoveTaskOrderID: move.ID,
			MTOShipment:     mtoShipment,
			MTOShipmentID:   &mtoShipment.ID,
			ReService:       reServiceDOFSIT,
			SITEntryDate:    &sitEntryDate,
			SITPostalCode:   &sitPostalCode,
			Reason:          &reason,
		}
		builder := query.NewQueryBuilder()
		moveRouter := moverouter.NewMoveRouter()
		planner := &mocks.Planner{}
		planner.On("ZipTransitDistance",
			mock.AnythingOfType("*appcontext.appContext"),
			mock.Anything,
			mock.Anything,
		).Return(400, nil)
		creator := NewMTOServiceItemCreator(planner, builder, moveRouter, ghcrateengine.NewDomesticUnpackPricer(), ghcrateengine.NewDomesticPackPricer(), ghcrateengine.NewDomesticLinehaulPricer(), ghcrateengine.NewDomesticShorthaulPricer(), ghcrateengine.NewDomesticOriginPricer(), ghcrateengine.NewDomesticDestinationPricer(), ghcrateengine.NewFuelSurchargePricer())

		createdServiceItems, _, err := creator.CreateMTOServiceItem(suite.AppContextForTest(), &serviceItemDOFSIT)
		suite.Nil(createdServiceItems)
		suite.Error(err)
		suite.IsType(apperror.NotFoundError{}, err)
	})
}

// TestCreateDestSITServiceItem tests the creation of destination SIT service items
func (suite *MTOServiceItemServiceSuite) TestCreateDestSITServiceItem() {

	setupTestData := func() (models.MTOShipment, services.MTOServiceItemCreator, models.ReService) {
		move := factory.BuildMove(suite.DB(), []factory.Customization{
			{
				Model: models.Move{
					Status: models.MoveStatusAPPROVED,
				},
			},
		}, nil)
		shipment := factory.BuildMTOShipment(suite.DB(), []factory.Customization{
			{
				Model:    move,
				LinkOnly: true,
			},
		}, nil)
		builder := query.NewQueryBuilder()
		moveRouter := moverouter.NewMoveRouter()
		planner := &mocks.Planner{}
		planner.On("ZipTransitDistance",
			mock.AnythingOfType("*appcontext.appContext"),
			mock.Anything,
			mock.Anything,
		).Return(400, nil)
		creator := NewMTOServiceItemCreator(planner, builder, moveRouter, ghcrateengine.NewDomesticUnpackPricer(), ghcrateengine.NewDomesticPackPricer(), ghcrateengine.NewDomesticLinehaulPricer(), ghcrateengine.NewDomesticShorthaulPricer(), ghcrateengine.NewDomesticOriginPricer(), ghcrateengine.NewDomesticDestinationPricer(), ghcrateengine.NewFuelSurchargePricer())

		reServiceDDFSIT := factory.BuildReServiceByCode(suite.DB(), models.ReServiceCodeDDFSIT)
		return shipment, creator, reServiceDDFSIT

	}

	setupAdditionalSIT := func() (models.ReService, models.ReService, models.ReService) {
		// These codes will be needed for the following tests:
		reServiceDDASIT := factory.BuildReServiceByCode(suite.DB(), models.ReServiceCodeDDASIT)
		reServiceDDDSIT := factory.BuildReServiceByCode(suite.DB(), models.ReServiceCodeDDDSIT)
		reServiceDDSFSC := factory.BuildReServiceByCode(suite.DB(), models.ReServiceCodeDDSFSC)
		return reServiceDDASIT, reServiceDDDSIT, reServiceDDSFSC
	}

	getCustomerContacts := func() models.MTOServiceItemCustomerContacts {
		deliveryDate := time.Now()
		attemptedContact := time.Now()
		contact1 := models.MTOServiceItemCustomerContact{
			Type:                       models.CustomerContactTypeFirst,
			DateOfContact:              attemptedContact,
			FirstAvailableDeliveryDate: deliveryDate,
			TimeMilitary:               "0815Z",
		}
		contact2 := models.MTOServiceItemCustomerContact{
			Type:                       models.CustomerContactTypeSecond,
			DateOfContact:              attemptedContact,
			FirstAvailableDeliveryDate: deliveryDate,
			TimeMilitary:               "1430Z",
		}
		var contacts models.MTOServiceItemCustomerContacts
		contacts = append(contacts, contact1, contact2)
		return contacts
	}

	sitEntryDate := time.Now().AddDate(0, 0, 1)
	sitDepartureDate := sitEntryDate.AddDate(0, 0, 7)
	attemptedContact := time.Now()

	// Failed creation of DDFSIT because DDASIT/DDDSIT codes are not found in DB
	suite.Run("Failure - no DDASIT/DDDSIT codes", func() {

		shipment, creator, reServiceDDFSIT := setupTestData()
		serviceItemDDFSIT := models.MTOServiceItem{
			MoveTaskOrderID:  shipment.MoveTaskOrderID,
			MoveTaskOrder:    shipment.MoveTaskOrder,
			MTOShipmentID:    &shipment.ID,
			MTOShipment:      shipment,
			ReService:        reServiceDDFSIT,
			SITEntryDate:     &sitEntryDate,
			CustomerContacts: getCustomerContacts(),
			Status:           models.MTOServiceItemStatusSubmitted,
		}

		createdServiceItems, _, err := creator.CreateMTOServiceItem(suite.AppContextForTest(), &serviceItemDDFSIT)
		suite.Nil(createdServiceItems)
		suite.Error(err)
		suite.IsType(apperror.NotFoundError{}, err)
		suite.Contains(err.Error(), "service code")
	})

	// Failed creation of DDFSIT because CustomerContacts has invalid data
	suite.Run("Failure - bad CustomerContacts", func() {
		shipment, creator, reServiceDDFSIT := setupTestData()
		setupAdditionalSIT()

		badContact1 := models.MTOServiceItemCustomerContact{
			Type:                       models.CustomerContactTypeFirst,
			DateOfContact:              attemptedContact,
			FirstAvailableDeliveryDate: sitEntryDate,
			TimeMilitary:               "2611B",
		}
		badContact2 := models.MTOServiceItemCustomerContact{
			Type:                       models.CustomerContactTypeSecond,
			DateOfContact:              attemptedContact,
			FirstAvailableDeliveryDate: sitEntryDate,
			TimeMilitary:               "aaaaaaah",
		}
		var badContacts models.MTOServiceItemCustomerContacts
		badContacts = append(badContacts, badContact1, badContact2)

		serviceItemDDFSIT := models.MTOServiceItem{
			MoveTaskOrderID:  shipment.MoveTaskOrderID,
			MoveTaskOrder:    shipment.MoveTaskOrder,
			MTOShipmentID:    &shipment.ID,
			MTOShipment:      shipment,
			ReService:        reServiceDDFSIT,
			SITEntryDate:     &sitEntryDate,
			CustomerContacts: badContacts,
			Status:           models.MTOServiceItemStatusSubmitted,
		}

		createdServiceItems, _, err := creator.CreateMTOServiceItem(suite.AppContextForTest(), &serviceItemDDFSIT)
		suite.Nil(createdServiceItems)
		suite.Error(err)
		suite.IsType(apperror.InvalidInputError{}, err)
		suite.Contains(err.Error(), "timeMilitary")
	})

	// Successful creation of DDFSIT service item and the extra DDASIT/DDDSIT items
	suite.Run("Success - DDFSIT creation approved - no SITDestinationFinalAddress", func() {
		shipment, creator, reServiceDDFSIT := setupTestData()
		setupAdditionalSIT()

		serviceItemDDFSIT := models.MTOServiceItem{
			MoveTaskOrderID:  shipment.MoveTaskOrderID,
			MoveTaskOrder:    shipment.MoveTaskOrder,
			MTOShipmentID:    &shipment.ID,
			MTOShipment:      shipment,
			ReService:        reServiceDDFSIT,
			SITEntryDate:     &sitEntryDate,
			SITDepartureDate: &sitDepartureDate,
			CustomerContacts: getCustomerContacts(),
			Status:           models.MTOServiceItemStatusSubmitted,
		}

		createdServiceItems, _, err := creator.CreateMTOServiceItem(suite.AppContextForTest(), &serviceItemDDFSIT)
		suite.NotNil(createdServiceItems)
		suite.NoError(err)

		createdServiceItemList := *createdServiceItems
		suite.Equal(len(createdServiceItemList), 4)

		// check the returned items for the correct data
		numDDASITFound := 0
		numDDDSITFound := 0
		numDDFSITFound := 0
		numDDSFSCFound := 0
		for _, item := range createdServiceItemList {
			suite.Equal(item.MoveTaskOrderID, serviceItemDDFSIT.MoveTaskOrderID)
			suite.Equal(item.MTOShipmentID, serviceItemDDFSIT.MTOShipmentID)
			suite.Equal(item.SITEntryDate, serviceItemDDFSIT.SITEntryDate)
			suite.Equal(item.SITDepartureDate, serviceItemDDFSIT.SITDepartureDate)

			if item.ReService.Code == models.ReServiceCodeDDDSIT || item.ReService.Code == models.ReServiceCodeDDSFSC {
				suite.Equal(*item.SITDeliveryMiles, 400)
			}

			if item.ReService.Code == models.ReServiceCodeDDASIT {
				numDDASITFound++
			}
			if item.ReService.Code == models.ReServiceCodeDDDSIT {
				numDDDSITFound++
			}
			if item.ReService.Code == models.ReServiceCodeDDFSIT {
				numDDFSITFound++
				suite.Equal(len(item.CustomerContacts), len(serviceItemDDFSIT.CustomerContacts))
			}
			if item.ReService.Code == models.ReServiceCodeDDDSIT {
				numDDSFSCFound++
			}
		}
		suite.Equal(numDDASITFound, 1)
		suite.Equal(numDDDSITFound, 1)
		suite.Equal(numDDFSITFound, 1)
		suite.Equal(numDDSFSCFound, 1)

		// We create one set of customer contacts and attach them to each destination service item.
		// This portion verifies that.
		suite.Equal(createdServiceItemList[1].CustomerContacts[0], serviceItemDDFSIT.CustomerContacts[0])
		suite.Equal(createdServiceItemList[1].CustomerContacts[1], serviceItemDDFSIT.CustomerContacts[1])
		suite.Equal(createdServiceItemList[2].CustomerContacts[0], serviceItemDDFSIT.CustomerContacts[0])
		suite.Equal(createdServiceItemList[2].CustomerContacts[1], serviceItemDDFSIT.CustomerContacts[1])
	})

	// Failed creation of DDFSIT because of duplicate service for shipment
	suite.Run("Failure - duplicate DDFSIT", func() {
		shipment, creator, reServiceDDFSIT := setupTestData()
		setupAdditionalSIT()

		serviceItemDDFSIT := models.MTOServiceItem{
			MoveTaskOrderID:  shipment.MoveTaskOrderID,
			MoveTaskOrder:    shipment.MoveTaskOrder,
			MTOShipmentID:    &shipment.ID,
			MTOShipment:      shipment,
			ReService:        reServiceDDFSIT,
			SITEntryDate:     &sitEntryDate,
			CustomerContacts: getCustomerContacts(),
			Status:           models.MTOServiceItemStatusSubmitted,
		}

		createdServiceItems, _, err := creator.CreateMTOServiceItem(suite.AppContextForTest(), &serviceItemDDFSIT)
		suite.NotNil(createdServiceItems)
		suite.NoError(err)

		// Make a second attempt to add a DDFSIT
		createdServiceItems, _, err = creator.CreateMTOServiceItem(suite.AppContextForTest(), &serviceItemDDFSIT)
		suite.Nil(createdServiceItems)
		suite.Error(err)
		suite.IsType(apperror.ConflictError{}, err)
		suite.Contains(err.Error(), fmt.Sprintf("A service item with reServiceCode %s already exists for this move and/or shipment.", models.ReServiceCodeDDFSIT))
	})

	suite.Run("Failure - SIT entry date is before FADD for DDFSIT creation", func() {
		shipment, creator, reServiceDDFSIT := setupTestData()
		setupAdditionalSIT()

		sitEntryDateBeforeToday := time.Now().AddDate(0, 0, -1)

		serviceItemDDFSIT := models.MTOServiceItem{
			MoveTaskOrderID:  shipment.MoveTaskOrderID,
			MoveTaskOrder:    shipment.MoveTaskOrder,
			MTOShipmentID:    &shipment.ID,
			MTOShipment:      shipment,
			ReService:        reServiceDDFSIT,
			SITEntryDate:     &sitEntryDateBeforeToday,
			CustomerContacts: getCustomerContacts(),
			Status:           models.MTOServiceItemStatusSubmitted,
		}

		// Make a second attempt to add a DDFSIT
		serviceItem, _, err := creator.CreateMTOServiceItem(suite.AppContextForTest(), &serviceItemDDFSIT)
		suite.Nil(serviceItem)
		suite.Error(err)
		suite.IsType(apperror.UnprocessableEntityError{}, err)
		expectedError := fmt.Sprintf(
			"the SIT Entry Date (%s) cannot be before the First Available Delivery Date (%s)",
			serviceItemDDFSIT.SITEntryDate.Format("2006-01-02"),
			serviceItemDDFSIT.CustomerContacts[0].FirstAvailableDeliveryDate.Format("2006-01-02"),
		)
		suite.Contains(err.Error(), expectedError)
	})

	// Successful creation of DDASIT service item
	suite.Run("Success - DDASIT creation approved", func() {
		shipment, creator, reServiceDDFSIT := setupTestData()
		reServiceDDASIT, _, _ := setupAdditionalSIT()

		// First create a DDFSIT because it's required to request a DDASIT
		serviceItemDDFSIT := models.MTOServiceItem{
			MoveTaskOrderID:  shipment.MoveTaskOrderID,
			MoveTaskOrder:    shipment.MoveTaskOrder,
			MTOShipmentID:    &shipment.ID,
			MTOShipment:      shipment,
			ReService:        reServiceDDFSIT,
			SITEntryDate:     &sitEntryDate,
			CustomerContacts: getCustomerContacts(),
			Status:           models.MTOServiceItemStatusSubmitted,
		}

		createdServiceItems, _, err := creator.CreateMTOServiceItem(suite.AppContextForTest(), &serviceItemDDFSIT)
		suite.NotNil(createdServiceItems)
		suite.NoError(err)

		// Then attempt to create a DDASIT
		serviceItemDDASIT := models.MTOServiceItem{
			MoveTaskOrderID: shipment.MoveTaskOrderID,
			MoveTaskOrder:   shipment.MoveTaskOrder,
			MTOShipmentID:   &shipment.ID,
			MTOShipment:     shipment,
			ReService:       reServiceDDASIT,
			Status:          models.MTOServiceItemStatusSubmitted,
		}

		createdServiceItems, _, err = creator.CreateMTOServiceItem(suite.AppContextForTest(), &serviceItemDDASIT)
		suite.NotNil(createdServiceItems)
		suite.NoError(err)
		suite.Equal(len(*createdServiceItems), 1)

		createdServiceItemsList := *createdServiceItems
		suite.Equal(createdServiceItemsList[0].ReService.Code, models.ReServiceCodeDDASIT)
		// The time on the date doesn't matter, so let's just check the date:
		suite.Equal(createdServiceItemsList[0].SITEntryDate.Day(), sitEntryDate.Day())
		suite.Equal(createdServiceItemsList[0].SITEntryDate.Month(), sitEntryDate.Month())
		suite.Equal(createdServiceItemsList[0].SITEntryDate.Year(), sitEntryDate.Year())
	})

	// Failed creation of DDASIT service item due to no DDFSIT on shipment
	suite.Run("Failure - DDASIT creation needs DDFSIT", func() {

		// Make the necessary SIT code objects
		reServiceDDASIT, _, _ := setupAdditionalSIT()
		factory.BuildReServiceByCode(suite.DB(), models.ReServiceCodeDDFSIT)

		// Make a shipment with no DDFSIT
		now := time.Now()
		shipmentNoDDFSIT := factory.BuildMTOShipment(suite.DB(), []factory.Customization{
			{
				Model: models.Move{
					AvailableToPrimeAt: &now,
					ApprovedAt:         &now,
					Status:             models.MoveStatusAPPROVED,
				},
			},
		}, nil)
		serviceItemDDASIT := models.MTOServiceItem{
			MoveTaskOrderID: shipmentNoDDFSIT.MoveTaskOrderID,
			MoveTaskOrder:   shipmentNoDDFSIT.MoveTaskOrder,
			MTOShipmentID:   &shipmentNoDDFSIT.ID,
			MTOShipment:     shipmentNoDDFSIT,
			ReService:       reServiceDDASIT,
			Status:          models.MTOServiceItemStatusSubmitted,
		}

		builder := query.NewQueryBuilder()
		moveRouter := moverouter.NewMoveRouter()
		planner := &mocks.Planner{}
		planner.On("ZipTransitDistance",
			mock.AnythingOfType("*appcontext.appContext"),
			mock.Anything,
			mock.Anything,
		).Return(400, nil)
		creator := NewMTOServiceItemCreator(planner, builder, moveRouter, ghcrateengine.NewDomesticUnpackPricer(), ghcrateengine.NewDomesticPackPricer(), ghcrateengine.NewDomesticLinehaulPricer(), ghcrateengine.NewDomesticShorthaulPricer(), ghcrateengine.NewDomesticOriginPricer(), ghcrateengine.NewDomesticDestinationPricer(), ghcrateengine.NewFuelSurchargePricer())
		createdServiceItems, _, err := creator.CreateMTOServiceItem(suite.AppContextForTest(), &serviceItemDDASIT)

		suite.Nil(createdServiceItems)
		suite.Error(err)
		suite.IsType(apperror.NotFoundError{}, err)
		suite.Contains(err.Error(), "No matching first-day SIT service item found")
		suite.Contains(err.Error(), shipmentNoDDFSIT.ID.String())
	})

	// Failed creation of DDDSIT service item
	suite.Run("Failure - cannot create DDDSIT", func() {
		shipment, creator, _ := setupTestData()
		_, reServiceDDDSIT, _ := setupAdditionalSIT()

		serviceItemDDDSIT := models.MTOServiceItem{
			MoveTaskOrder:    shipment.MoveTaskOrder,
			MoveTaskOrderID:  shipment.MoveTaskOrderID,
			MTOShipment:      shipment,
			MTOShipmentID:    &shipment.ID,
			ReService:        reServiceDDDSIT,
			SITEntryDate:     &sitEntryDate,
			CustomerContacts: getCustomerContacts(),
		}

		createdServiceItems, _, err := creator.CreateMTOServiceItem(suite.AppContextForTest(), &serviceItemDDDSIT)
		suite.Nil(createdServiceItems)
		suite.Error(err)
		suite.IsType(apperror.InvalidInputError{}, err)
		suite.Contains(err.Error(), models.ReServiceCodeDDDSIT)

		invalidInputError := err.(apperror.InvalidInputError)
		suite.NotEmpty(invalidInputError.ValidationErrors)
		suite.Contains(invalidInputError.ValidationErrors.Keys(), "reServiceCode")
	})

	// Failed creation of DDSFSC service item
	suite.Run("Failure - cannot create DDSFSC", func() {
		shipment, creator, _ := setupTestData()
		_, _, reServiceDDSFSC := setupAdditionalSIT()

		serviceItemDDSFSC := models.MTOServiceItem{
			MoveTaskOrder:    shipment.MoveTaskOrder,
			MoveTaskOrderID:  shipment.MoveTaskOrderID,
			MTOShipment:      shipment,
			MTOShipmentID:    &shipment.ID,
			ReService:        reServiceDDSFSC,
			SITEntryDate:     &sitEntryDate,
			CustomerContacts: getCustomerContacts(),
		}

		createdServiceItems, _, err := creator.CreateMTOServiceItem(suite.AppContextForTest(), &serviceItemDDSFSC)
		suite.Nil(createdServiceItems)
		suite.Error(err)
		suite.IsType(apperror.InvalidInputError{}, err)
		suite.Contains(err.Error(), models.ReServiceCodeDDSFSC)

		invalidInputError := err.(apperror.InvalidInputError)
		suite.NotEmpty(invalidInputError.ValidationErrors)
		suite.Contains(invalidInputError.ValidationErrors.Keys(), "reServiceCode")
	})
}<|MERGE_RESOLUTION|>--- conflicted
+++ resolved
@@ -495,20 +495,6 @@
 		suite.Equal(createdServiceItemMSList[0].Status, models.MTOServiceItemStatus("APPROVED"))
 	})
 
-<<<<<<< HEAD
-	// Should not be able to create CS or MS service items unless a shipment within the move has a requested pickup date
-	suite.Run("ReServiceCodeCS & ReServiceCodeMS creation error due to lack of shipment requested pickup date", func() {
-		// TESTCASE SCENARIO
-		// Under test: CreateMTOServiceItem function
-		// Set up:     Create an approved move with a shipment that does not have a requested pickup date. Then attempt to create service items for CS & MS.
-		// Expected outcome:
-		//             Error, CS & MS cannot be created unless a shipment within the move has a requested pickup date
-
-		contract := testdatagen.FetchOrMakeReContract(suite.DB(), testdatagen.Assertions{})
-
-		startDate := time.Date(2020, time.January, 1, 12, 0, 0, 0, time.UTC)
-		endDate := time.Date(2020, time.December, 31, 12, 0, 0, 0, time.UTC)
-=======
 	// Should not be able to create a service item with code ReServiceCodeMS if there is one already created for the move.
 	suite.Run("ReServiceCodeMS multiple creation error", func() {
 		// TESTCASE SCENARIO
@@ -521,7 +507,6 @@
 
 		startDate := time.Date(2024, time.January, 1, 12, 0, 0, 0, time.UTC)
 		endDate := time.Date(2024, time.December, 31, 12, 0, 0, 0, time.UTC)
->>>>>>> 4ca986ef
 		contractYear := testdatagen.FetchOrMakeReContractYear(suite.DB(), testdatagen.Assertions{
 			ReContractYear: models.ReContractYear{
 				Contract:             contract,
@@ -533,42 +518,6 @@
 			},
 		})
 
-<<<<<<< HEAD
-		reServiceCS := factory.FetchOrBuildReServiceByCode(suite.DB(), "CS")
-		csTaskOrderFee := models.ReTaskOrderFee{
-			ContractYearID: contractYear.ID,
-			ServiceID:      reServiceCS.ID,
-			PriceCents:     90000,
-		}
-		suite.MustSave(&csTaskOrderFee)
-
-		move := factory.BuildAvailableToPrimeMove(suite.DB(), nil, nil)
-		shipment := factory.BuildMTOShipment(suite.DB(), []factory.Customization{
-			{
-				Model:    move,
-				LinkOnly: true,
-			},
-			{
-				Model: models.MTOShipment{
-					RequestedPickupDate: nil,
-				},
-			},
-		}, nil)
-		shipment.RequestedPickupDate = nil
-		suite.MustSave(&shipment)
-		serviceItemCS := models.MTOServiceItem{
-			MoveTaskOrderID: move.ID,
-			MoveTaskOrder:   move,
-			ReService:       reServiceCS,
-		}
-
-		createdServiceItemsCS, _, err := creator.CreateMTOServiceItem(suite.AppContextForTest(), &serviceItemCS)
-		suite.Nil(createdServiceItemsCS)
-		suite.Error(err)
-		suite.Contains(err.Error(), "cannot create fee for service item CS: missing requested pickup date (non-PPMs) or expected departure date (PPMs) for shipment")
-
-=======
->>>>>>> 4ca986ef
 		reServiceMS := factory.FetchOrBuildReServiceByCode(suite.DB(), "MS")
 		msTaskOrderFee := models.ReTaskOrderFee{
 			ContractYearID: contractYear.ID,
@@ -577,7 +526,21 @@
 		}
 		suite.MustSave(&msTaskOrderFee)
 
-<<<<<<< HEAD
+		move := factory.BuildAvailableToPrimeMove(suite.DB(), nil, nil)
+
+		pickupDate := time.Date(2024, time.July, 31, 12, 0, 0, 0, time.UTC)
+		factory.BuildMTOShipment(suite.DB(), []factory.Customization{
+			{
+				Model:    move,
+				LinkOnly: true,
+			},
+			{
+				Model: models.MTOShipment{
+					RequestedPickupDate: &pickupDate,
+				},
+			},
+		}, nil)
+
 		serviceItemMS := models.MTOServiceItem{
 			MoveTaskOrderID: move.ID,
 			MoveTaskOrder:   move,
@@ -585,17 +548,24 @@
 		}
 
 		createdServiceItemsMS, _, err := creator.CreateMTOServiceItem(suite.AppContextForTest(), &serviceItemMS)
-		suite.Nil(createdServiceItemsMS)
-		suite.Error(err)
-		suite.Contains(err.Error(), "cannot create fee for service item MS: missing requested pickup date (non-PPMs) or expected departure date (PPMs) for shipment")
-	})
-
-	// Should be able to create CS service item for full PPM that has expected departure date
-	suite.Run("ReServiceCodeCS creation for Full PPM", func() {
-		// TESTCASE SCENARIO
-		// Under test: CreateMTOServiceItem function
-		// Set up:     Create an approved move with a PPM shipment that has an expected departure date
-		//             Success, CS can be created
+		suite.NotNil(createdServiceItemsMS)
+		suite.NoError(err)
+
+		createdServiceItemsMSDupe, _, err := creator.CreateMTOServiceItem(suite.AppContextForTest(), &serviceItemMS)
+
+		fakeMTOShipmentRouterErr := apperror.NewConflictError(serviceItemMS.ID, fmt.Sprintf("for creating a service item. A service item with reServiceCode %s already exists for this move and/or shipment.", serviceItemMS.ReService.Code))
+
+		suite.Nil(createdServiceItemsMSDupe)
+		suite.Equal(fakeMTOShipmentRouterErr.Error(), err.Error())
+	})
+
+	// Should not be able to create CS or MS service items unless a shipment within the move has a requested pickup date
+	suite.Run("ReServiceCodeCS & ReServiceCodeMS creation error due to lack of shipment requested pickup date", func() {
+		// TESTCASE SCENARIO
+		// Under test: CreateMTOServiceItem function
+		// Set up:     Create an approved move with a shipment that does not have a requested pickup date. Then attempt to create service items for CS & MS.
+		// Expected outcome:
+		//             Error, CS & MS cannot be created unless a shipment within the move has a requested pickup date
 
 		contract := testdatagen.FetchOrMakeReContract(suite.DB(), testdatagen.Assertions{})
 
@@ -612,7 +582,82 @@
 			},
 		})
 
-		reServiceCS := factory.FetchReServiceByCode(suite.DB(), "CS")
+		reServiceCS := factory.FetchOrBuildReServiceByCode(suite.DB(), "CS")
+		csTaskOrderFee := models.ReTaskOrderFee{
+			ContractYearID: contractYear.ID,
+			ServiceID:      reServiceCS.ID,
+			PriceCents:     90000,
+		}
+		suite.MustSave(&csTaskOrderFee)
+
+		move := factory.BuildAvailableToPrimeMove(suite.DB(), nil, nil)
+		shipment := factory.BuildMTOShipment(suite.DB(), []factory.Customization{
+			{
+				Model:    move,
+				LinkOnly: true,
+			},
+			{
+				Model: models.MTOShipment{
+					RequestedPickupDate: nil,
+				},
+			},
+		}, nil)
+		shipment.RequestedPickupDate = nil
+		suite.MustSave(&shipment)
+		serviceItemCS := models.MTOServiceItem{
+			MoveTaskOrderID: move.ID,
+			MoveTaskOrder:   move,
+			ReService:       reServiceCS,
+		}
+
+		createdServiceItemsCS, _, err := creator.CreateMTOServiceItem(suite.AppContextForTest(), &serviceItemCS)
+		suite.Nil(createdServiceItemsCS)
+		suite.Error(err)
+		suite.Contains(err.Error(), "cannot create fee for service item CS: missing requested pickup date (non-PPMs) or expected departure date (PPMs) for shipment")
+
+		reServiceMS := factory.FetchOrBuildReServiceByCode(suite.DB(), "MS")
+		msTaskOrderFee := models.ReTaskOrderFee{
+			ContractYearID: contractYear.ID,
+			ServiceID:      reServiceMS.ID,
+			PriceCents:     90000,
+		}
+		suite.MustSave(&msTaskOrderFee)
+
+		serviceItemMS := models.MTOServiceItem{
+			MoveTaskOrderID: move.ID,
+			MoveTaskOrder:   move,
+			ReService:       reServiceMS,
+		}
+
+		createdServiceItemsMS, _, err := creator.CreateMTOServiceItem(suite.AppContextForTest(), &serviceItemMS)
+		suite.Nil(createdServiceItemsMS)
+		suite.Error(err)
+		suite.Contains(err.Error(), "cannot create fee for service item MS: missing requested pickup date (non-PPMs) or expected departure date (PPMs) for shipment")
+	})
+
+	// Should be able to create CS service item for full PPM that has expected departure date
+	suite.Run("ReServiceCodeCS creation for Full PPM", func() {
+		// TESTCASE SCENARIO
+		// Under test: CreateMTOServiceItem function
+		// Set up:     Create an approved move with a PPM shipment that has an expected departure date
+		//             Success, CS can be created
+
+		contract := testdatagen.FetchOrMakeReContract(suite.DB(), testdatagen.Assertions{})
+
+		startDate := time.Date(2020, time.January, 1, 12, 0, 0, 0, time.UTC)
+		endDate := time.Date(2020, time.December, 31, 12, 0, 0, 0, time.UTC)
+		contractYear := testdatagen.FetchOrMakeReContractYear(suite.DB(), testdatagen.Assertions{
+			ReContractYear: models.ReContractYear{
+				Contract:             contract,
+				ContractID:           contract.ID,
+				StartDate:            startDate,
+				EndDate:              endDate,
+				Escalation:           1.0,
+				EscalationCompounded: 1.0,
+			},
+		})
+
+		reServiceCS := factory.FetchOrBuildReServiceByCode(suite.DB(), "CS")
 		csTaskOrderFee := models.ReTaskOrderFee{
 			ContractYearID: contractYear.ID,
 			ServiceID:      reServiceCS.ID,
@@ -693,11 +738,6 @@
 		move := factory.BuildAvailableToPrimeMove(suite.DB(), nil, nil)
 		// going to link a shipment that has a requested pickup date falling under the second contract period
 		pickupDate := time.Date(2021, time.July, 1, 12, 0, 0, 0, time.UTC)
-=======
-		move := factory.BuildAvailableToPrimeMove(suite.DB(), nil, nil)
-
-		pickupDate := time.Date(2024, time.July, 31, 12, 0, 0, 0, time.UTC)
->>>>>>> 4ca986ef
 		factory.BuildMTOShipment(suite.DB(), []factory.Customization{
 			{
 				Model:    move,
@@ -709,7 +749,6 @@
 				},
 			},
 		}, nil)
-<<<<<<< HEAD
 		serviceItemCS := models.MTOServiceItem{
 			MoveTaskOrderID: move.ID,
 			MoveTaskOrder:   move,
@@ -736,8 +775,6 @@
 			PriceCents:     100000,
 		}
 		suite.MustSave(&msTaskOrderFee2)
-=======
->>>>>>> 4ca986ef
 
 		serviceItemMS := models.MTOServiceItem{
 			MoveTaskOrderID: move.ID,
@@ -748,19 +785,9 @@
 		createdServiceItemsMS, _, err := creator.CreateMTOServiceItem(suite.AppContextForTest(), &serviceItemMS)
 		suite.NotNil(createdServiceItemsMS)
 		suite.NoError(err)
-<<<<<<< HEAD
 		createdServiceItemMSList := *createdServiceItemsMS
 		suite.Equal(createdServiceItemMSList[0].Status, models.MTOServiceItemStatus("APPROVED"))
 		suite.Equal(*createdServiceItemMSList[0].LockedPriceCents, csTaskOrderFee2.PriceCents)
-=======
-
-		createdServiceItemsMSDupe, _, err := creator.CreateMTOServiceItem(suite.AppContextForTest(), &serviceItemMS)
-
-		fakeMTOShipmentRouterErr := apperror.NewConflictError(serviceItemMS.ID, fmt.Sprintf("for creating a service item. A service item with reServiceCode %s already exists for this move and/or shipment.", serviceItemMS.ReService.Code))
-
-		suite.Nil(createdServiceItemsMSDupe)
-		suite.Equal(fakeMTOShipmentRouterErr.Error(), err.Error())
->>>>>>> 4ca986ef
 	})
 
 	// Should return a "NotFoundError" if the mtoShipmentID isn't linked to the mtoID passed in
