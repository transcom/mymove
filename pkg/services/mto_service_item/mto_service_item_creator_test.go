// RA Summary: gosec - errcheck - Unchecked return value
// RA: Linter flags errcheck error: Ignoring a method's return value can cause the program to overlook unexpected states and conditions.
// RA: Functions with unchecked return values in the file are used fetch data and assign data to a variable that is checked later on
// RA: Given the return value is being checked in a different line and the functions that are flagged by the linter are being used to assign variables
// RA: in a unit test, then there is no risk
// RA Developer Status: Mitigated
// RA Validator Status: Mitigated
// RA Modified Severity: N/A
// nolint:errcheck
package mtoserviceitem

import (
	"errors"
	"fmt"
	"time"

	"github.com/gobuffalo/validate/v3"
	"github.com/gofrs/uuid"
	"github.com/stretchr/testify/mock"

	"github.com/transcom/mymove/pkg/appcontext"
	"github.com/transcom/mymove/pkg/apperror"
	"github.com/transcom/mymove/pkg/factory"
	"github.com/transcom/mymove/pkg/models"
	"github.com/transcom/mymove/pkg/route/mocks"
	"github.com/transcom/mymove/pkg/services"
	"github.com/transcom/mymove/pkg/services/ghcrateengine"
	moverouter "github.com/transcom/mymove/pkg/services/move"
	"github.com/transcom/mymove/pkg/services/query"
	transportationoffice "github.com/transcom/mymove/pkg/services/transportation_office"
	"github.com/transcom/mymove/pkg/testdatagen"
	"github.com/transcom/mymove/pkg/unit"
)

type testCreateMTOServiceItemQueryBuilder struct {
	fakeCreateOne   func(appCtx appcontext.AppContext, model interface{}) (*validate.Errors, error)
	fakeFetchOne    func(appCtx appcontext.AppContext, model interface{}, filters []services.QueryFilter) error
	fakeTransaction func(appCtx appcontext.AppContext, fn func(txnAppCtx appcontext.AppContext) error) error
	fakeUpdateOne   func(appCtx appcontext.AppContext, models interface{}, eTag *string) (*validate.Errors, error)
}

func (t *testCreateMTOServiceItemQueryBuilder) CreateOne(appCtx appcontext.AppContext, model interface{}) (*validate.Errors, error) {
	return t.fakeCreateOne(appCtx, model)
}

func (t *testCreateMTOServiceItemQueryBuilder) UpdateOne(appCtx appcontext.AppContext, model interface{}, eTag *string) (*validate.Errors, error) {
	return t.fakeUpdateOne(appCtx, model, eTag)
}

func (t *testCreateMTOServiceItemQueryBuilder) FetchOne(appCtx appcontext.AppContext, model interface{}, filters []services.QueryFilter) error {
	return t.fakeFetchOne(appCtx, model, filters)
}

func (t *testCreateMTOServiceItemQueryBuilder) Transaction(appCtx appcontext.AppContext, fn func(txnAppCtx appcontext.AppContext) error) error {
	return t.fakeTransaction(appCtx, fn)
}

func (suite *MTOServiceItemServiceSuite) buildValidServiceItemWithInvalidMove() models.MTOServiceItem {
	// Default move has status DRAFT, which is invalid for this test because
	// service items can only be created if a Move's status is Approved or
	// Approvals Requested
	move := factory.BuildMove(suite.DB(), nil, nil)
	reServiceDDFSIT := factory.FetchReServiceByCode(suite.DB(), models.ReServiceCodeDDFSIT)
	shipment := factory.BuildMTOShipment(suite.DB(), []factory.Customization{
		{
			Model:    move,
			LinkOnly: true,
		},
	}, nil)

	serviceItemForUnapprovedMove := models.MTOServiceItem{
		MoveTaskOrderID: move.ID,
		MoveTaskOrder:   move,
		ReService:       reServiceDDFSIT,
		MTOShipmentID:   &shipment.ID,
		MTOShipment:     shipment,
	}

	return serviceItemForUnapprovedMove
}

func (suite *MTOServiceItemServiceSuite) buildValidDDFSITServiceItemWithValidMove() models.MTOServiceItem {
	move := factory.BuildAvailableToPrimeMove(suite.DB(), nil, nil)
	dimension := models.MTOServiceItemDimension{
		Type:      models.DimensionTypeItem,
		Length:    12000,
		Height:    12000,
		Width:     12000,
		CreatedAt: time.Now(),
		UpdatedAt: time.Now(),
	}
	reServiceDDFSIT := factory.FetchReServiceByCode(suite.DB(), models.ReServiceCodeDDFSIT)
	shipment := factory.BuildMTOShipment(suite.DB(), []factory.Customization{
		{
			Model:    move,
			LinkOnly: true,
		},
		{
			Model: models.MTOShipment{
<<<<<<< HEAD
=======
				Status:               models.MTOShipmentStatusApprovalsRequested,
>>>>>>> 1042953b
				PrimeEstimatedWeight: models.PoundPointer(1500),
			},
		},
	}, nil)
	destAddress := factory.BuildDefaultAddress(suite.DB())

	serviceItem := models.MTOServiceItem{
		MoveTaskOrderID:              move.ID,
		MoveTaskOrder:                move,
		ReService:                    reServiceDDFSIT,
		MTOShipmentID:                &shipment.ID,
		MTOShipment:                  shipment,
		Dimensions:                   models.MTOServiceItemDimensions{dimension},
		Status:                       models.MTOServiceItemStatusSubmitted,
		SITDestinationFinalAddressID: &destAddress.ID,
		SITDestinationFinalAddress:   &destAddress,
	}

	return serviceItem
}

func (suite *MTOServiceItemServiceSuite) buildValidIDFSITServiceItemWithValidMove() models.MTOServiceItem {
	move := factory.BuildAvailableToPrimeMove(suite.DB(), nil, nil)
	dimension := models.MTOServiceItemDimension{
		Type:      models.DimensionTypeItem,
		Length:    12000,
		Height:    12000,
		Width:     12000,
		CreatedAt: time.Now(),
		UpdatedAt: time.Now(),
	}
	reServiceIDFSIT := factory.FetchReServiceByCode(suite.DB(), models.ReServiceCodeIDFSIT)
	shipment := factory.BuildMTOShipment(suite.DB(), []factory.Customization{
		{
			Model:    move,
			LinkOnly: true,
		},
		{
			Model: models.MTOShipment{
				MarketCode: models.MarketCodeInternational,
				Status:     models.MTOShipmentStatusApprovalsRequested,
			},
		},
	}, nil)
	destAddress := factory.BuildDefaultAddress(suite.DB())

	serviceItem := models.MTOServiceItem{
		MoveTaskOrderID:              move.ID,
		MoveTaskOrder:                move,
		ReService:                    reServiceIDFSIT,
		MTOShipmentID:                &shipment.ID,
		MTOShipment:                  shipment,
		Dimensions:                   models.MTOServiceItemDimensions{dimension},
		Status:                       models.MTOServiceItemStatusSubmitted,
		SITDestinationFinalAddressID: &destAddress.ID,
		SITDestinationFinalAddress:   &destAddress,
	}

	return serviceItem
}

func (suite *MTOServiceItemServiceSuite) buildValidDOSHUTServiceItemWithValidMove() models.MTOServiceItem {
	move := factory.BuildAvailableToPrimeMove(suite.DB(), nil, nil)
	reServiceDOSHUT := factory.FetchReServiceByCode(suite.DB(), models.ReServiceCodeDOSHUT)

	estimatedPrimeWeight := unit.Pound(6000)
	shipment := factory.BuildMTOShipment(suite.DB(), []factory.Customization{
		{
			Model:    move,
			LinkOnly: true,
		},
		{
			Model: models.MTOShipment{
				PrimeEstimatedWeight: &estimatedPrimeWeight,
			},
		},
	}, nil)

	estimatedWeight := unit.Pound(4200)
	actualWeight := unit.Pound(4000)

	serviceItem := models.MTOServiceItem{
		MoveTaskOrderID: move.ID,
		MoveTaskOrder:   move,
		ReService:       reServiceDOSHUT,
		MTOShipmentID:   &shipment.ID,
		MTOShipment:     shipment,
		EstimatedWeight: &estimatedWeight,
		ActualWeight:    &actualWeight,
		Status:          models.MTOServiceItemStatusSubmitted,
	}

	return serviceItem
}

func (suite *MTOServiceItemServiceSuite) buildValidServiceItemWithNoStatusAndValidMove() models.MTOServiceItem {
	move := factory.BuildAvailableToPrimeMove(suite.DB(), nil, nil)
	dimension := models.MTOServiceItemDimension{
		Type:      models.DimensionTypeItem,
		Length:    12000,
		Height:    12000,
		Width:     12000,
		CreatedAt: time.Now(),
		UpdatedAt: time.Now(),
	}
	reService := factory.FetchReService(suite.DB(), nil, nil)
	shipment := factory.BuildMTOShipment(suite.DB(), []factory.Customization{
		{
			Model:    move,
			LinkOnly: true,
		},
	}, nil)

	serviceItem := models.MTOServiceItem{
		MoveTaskOrderID: move.ID,
		MoveTaskOrder:   move,
		ReService:       reService,
		MTOShipmentID:   &shipment.ID,
		MTOShipment:     shipment,
		Dimensions:      models.MTOServiceItemDimensions{dimension},
	}

	return serviceItem
}

// Should return a message stating that service items can't be created if
// the move is not in approved status.
func (suite *MTOServiceItemServiceSuite) TestCreateMTOServiceItemWithInvalidMove() {

	// TESTCASE SCENARIO
	// Under test: CreateMTOServiceItem function
	// Set up:     We create an unapproved move and attempt to create service items on it.
	// Expected outcome:
	//             Error because we cannot create service items before move is approved.

	builder := query.NewQueryBuilder()
	moveRouter := moverouter.NewMoveRouter(transportationoffice.NewTransportationOfficesFetcher())
	planner := &mocks.Planner{}
	planner.On("ZipTransitDistance",
		mock.AnythingOfType("*appcontext.appContext"),
		mock.Anything,
		mock.Anything,
	).Return(400, nil)
	creator := NewMTOServiceItemCreator(
		planner,
		builder,
		moveRouter,
		ghcrateengine.NewDomesticUnpackPricer(),
		ghcrateengine.NewDomesticPackPricer(),
		ghcrateengine.NewDomesticLinehaulPricer(),
		ghcrateengine.NewDomesticShorthaulPricer(),
		ghcrateengine.NewDomesticOriginPricer(),
		ghcrateengine.NewDomesticDestinationPricer(),
		ghcrateengine.NewFuelSurchargePricer(),
		ghcrateengine.NewDomesticDestinationFirstDaySITPricer(),
		ghcrateengine.NewDomesticDestinationSITDeliveryPricer(),
		ghcrateengine.NewDomesticDestinationAdditionalDaysSITPricer(),
		ghcrateengine.NewDomesticDestinationSITFuelSurchargePricer(),
		ghcrateengine.NewDomesticOriginFirstDaySITPricer(),
		ghcrateengine.NewDomesticOriginSITPickupPricer(),
		ghcrateengine.NewDomesticOriginAdditionalDaysSITPricer(),
		ghcrateengine.NewDomesticOriginSITFuelSurchargePricer())

	serviceItemForUnapprovedMove := suite.buildValidServiceItemWithInvalidMove()

	createdServiceItems, _, err := creator.CreateMTOServiceItem(suite.AppContextForTest(), &serviceItemForUnapprovedMove)

	move := serviceItemForUnapprovedMove.MoveTaskOrder
	suite.DB().Find(&move, move.ID)

	var serviceItem models.MTOServiceItem
	suite.DB().Where("move_id = ?", move.ID).First(&serviceItem)

	suite.Nil(createdServiceItems)
	suite.Zero(serviceItem.ID)
	suite.Error(err)
	suite.Contains(err.Error(), "Cannot create service items before a move has been approved")
	suite.Equal(models.MoveStatusDRAFT, move.Status)
}

func (suite *MTOServiceItemServiceSuite) TestCreateMTOServiceItem() {

	builder := query.NewQueryBuilder()
	moveRouter := moverouter.NewMoveRouter(transportationoffice.NewTransportationOfficesFetcher())
	planner := &mocks.Planner{}
	planner.On("ZipTransitDistance",
		mock.AnythingOfType("*appcontext.appContext"),
		mock.Anything,
		mock.Anything,
	).Return(400, nil)
	creator := NewMTOServiceItemCreator(
		planner,
		builder,
		moveRouter,
		ghcrateengine.NewDomesticUnpackPricer(),
		ghcrateengine.NewDomesticPackPricer(),
		ghcrateengine.NewDomesticLinehaulPricer(),
		ghcrateengine.NewDomesticShorthaulPricer(),
		ghcrateengine.NewDomesticOriginPricer(),
		ghcrateengine.NewDomesticDestinationPricer(),
		ghcrateengine.NewFuelSurchargePricer(),
		ghcrateengine.NewDomesticDestinationFirstDaySITPricer(),
		ghcrateengine.NewDomesticDestinationSITDeliveryPricer(),
		ghcrateengine.NewDomesticDestinationAdditionalDaysSITPricer(),
		ghcrateengine.NewDomesticDestinationSITFuelSurchargePricer(),
		ghcrateengine.NewDomesticOriginFirstDaySITPricer(),
		ghcrateengine.NewDomesticOriginSITPickupPricer(),
		ghcrateengine.NewDomesticOriginAdditionalDaysSITPricer(),
		ghcrateengine.NewDomesticOriginSITFuelSurchargePricer())

	// Happy path: If the service item is created successfully it should be returned
	suite.Run("200 Success - Destination SIT Service Item Creation", func() {
		// TESTCASE SCENARIO
		// Under test: CreateMTOServiceItem function
		// Set up:     We create an approved move and attempt to create DDFSIT service item on it. Includes Dimensions
		//             and a SITDestinationFinalAddress
		// Expected outcome:
		//             4 SIT items are created, status of move is APPROVALS_REQUESTED

		sitServiceItem := suite.buildValidDDFSITServiceItemWithValidMove()
		sitMove := sitServiceItem.MoveTaskOrder
		sitShipment := sitServiceItem.MTOShipment

		createdServiceItems, verrs, err := creator.CreateMTOServiceItem(suite.AppContextForTest(), &sitServiceItem)
		suite.NoError(err)
		suite.Nil(verrs)
		suite.NotNil(createdServiceItems)

		var foundMove models.Move
		err = suite.DB().Find(&foundMove, sitMove.ID)
		suite.NoError(err)
		var shipment models.MTOShipment
		err = suite.DB().Find(&shipment, sitShipment.ID)
		suite.NoError(err)

		createdServiceItemList := *createdServiceItems
		suite.Equal(len(createdServiceItemList), 4)
		suite.Equal(models.MoveStatusAPPROVALSREQUESTED, foundMove.Status)
		suite.Equal(models.MTOShipmentStatusApprovalsRequested, sitShipment.Status)

		numDDFSITFound := 0
		numDDASITFound := 0
		numDDDSITFound := 0
		numDDSFSCFound := 0

		for _, createdServiceItem := range createdServiceItemList {
			// checking that the service item final destination address equals the shipment's final destination address
			suite.Equal(sitShipment.DestinationAddress.StreetAddress1, createdServiceItem.SITDestinationFinalAddress.StreetAddress1)
			suite.Equal(sitShipment.DestinationAddressID, createdServiceItem.SITDestinationFinalAddressID)

			switch createdServiceItem.ReService.Code {
			case models.ReServiceCodeDDFSIT:
				suite.NotEmpty(createdServiceItem.Dimensions)
				numDDFSITFound++
			case models.ReServiceCodeDDASIT:
				numDDASITFound++
			case models.ReServiceCodeDDDSIT:
				numDDDSITFound++
			case models.ReServiceCodeDDSFSC:
				numDDSFSCFound++
			}
		}
		suite.Equal(numDDASITFound, 1)
		suite.Equal(numDDDSITFound, 1)
		suite.Equal(numDDFSITFound, 1)
		suite.Equal(numDDSFSCFound, 1)
	})

	suite.Run("200 Success - International Destination SIT Service Item Creation", func() {

		// TESTCASE SCENARIO
		// Under test: CreateMTOServiceItem function
		// Set up:     We create an approved move and attempt to create IDFSIT service item on it. Includes Dimensions
		//             and a SITDestinationFinalAddress
		// Expected outcome:
		//             4 SIT items are created, status of move is APPROVALS_REQUESTED

		sitServiceItem := suite.buildValidIDFSITServiceItemWithValidMove()
		sitMove := sitServiceItem.MoveTaskOrder
		sitShipment := sitServiceItem.MTOShipment

		createdServiceItems, verrs, err := creator.CreateMTOServiceItem(suite.AppContextForTest(), &sitServiceItem)
		suite.NoError(err)
		suite.Nil(verrs)
		suite.NotNil(createdServiceItems)

		var foundMove models.Move
		err = suite.DB().Find(&foundMove, sitMove.ID)
		suite.NoError(err)
		var shipment models.MTOShipment
		err = suite.DB().Find(&shipment, sitShipment.ID)
		suite.NoError(err)

		createdServiceItemList := *createdServiceItems
		suite.Equal(len(createdServiceItemList), 4)
		suite.Equal(models.MoveStatusAPPROVALSREQUESTED, foundMove.Status)
		suite.Equal(models.MTOShipmentStatusApprovalsRequested, sitShipment.Status)

		numIDFSITFound := 0
		numIDASITFound := 0
		numIDDSITFound := 0
		numIDSFSCFound := 0

		for _, createdServiceItem := range createdServiceItemList {
			// checking that the service item final destination address equals the shipment's final destination address
			suite.Equal(sitShipment.DestinationAddress.StreetAddress1, createdServiceItem.SITDestinationFinalAddress.StreetAddress1)
			suite.Equal(sitShipment.DestinationAddressID, createdServiceItem.SITDestinationFinalAddressID)

			switch createdServiceItem.ReService.Code {
			case models.ReServiceCodeIDFSIT:
				suite.NotEmpty(createdServiceItem.Dimensions)
				numIDFSITFound++
			case models.ReServiceCodeIDASIT:
				numIDASITFound++
			case models.ReServiceCodeIDDSIT:
				numIDDSITFound++
			case models.ReServiceCodeIDSFSC:
				numIDSFSCFound++
			}
		}
		suite.Equal(numIDASITFound, 1)
		suite.Equal(numIDDSITFound, 1)
		suite.Equal(numIDFSITFound, 1)
		suite.Equal(numIDSFSCFound, 1)
	})

	// Happy path: If the service item is created successfully it should be returned
	suite.Run("200 Success - SHUT Service Item Creation", func() {

		// TESTCASE SCENARIO
		// Under test: CreateMTOServiceItem function
		// Set up:     We create an approved move and attempt to create DOSHUT service item on it.
		// Expected outcome:
		//             DOSHUT service item is successfully created and returned

		shutServiceItem := suite.buildValidDOSHUTServiceItemWithValidMove()
		shutMove := shutServiceItem.MoveTaskOrder

		createdServiceItem, verrs, err := creator.CreateMTOServiceItem(suite.AppContextForTest(), &shutServiceItem)

		var foundMove models.Move
		suite.DB().Find(&foundMove, shutMove.ID)

		suite.NoError(err)
		suite.Nil(verrs)
		suite.NotNil(createdServiceItem)

		createdServiceItemList := *createdServiceItem
		suite.Require().Equal(len(createdServiceItemList), 1)
		suite.Equal(unit.Pound(4200), *createdServiceItemList[0].EstimatedWeight)
		suite.Equal(unit.Pound(4000), *createdServiceItemList[0].ActualWeight)
	})

	// Status default value: If we try to create an mto service item and haven't set the status, we default to SUBMITTED
	suite.Run("success using default status value", func() {
		// TESTCASE SCENARIO
		// Under test: CreateMTOServiceItem function
		// Set up:     We create an approved move and attempt to create a service item without a status
		// Expected outcome:
		//             Service item is created and has a status of Submitted

		serviceItemNoStatus := suite.buildValidServiceItemWithNoStatusAndValidMove()
		createdServiceItems, verrs, err := creator.CreateMTOServiceItem(suite.AppContextForTest(), &serviceItemNoStatus)
		suite.NoError(err)
		suite.NoVerrs(verrs)
		suite.NoError(err)
		serviceItemsToCheck := *createdServiceItems
		suite.Equal(models.MTOServiceItemStatusSubmitted, serviceItemsToCheck[0].Status)
	})

	// If error when trying to create, the create should fail.
	// Bad data which could be IDs that doesn't exist (MoveTaskOrderID or REServiceID)
	suite.Run("creation error", func() {
		// TESTCASE SCENARIO
		// Under test: CreateMTOServiceItem function
		// Mocked:     QueryBuilder
		// Set up:     We create an approved move and mock the query builder to return an error
		// Expected outcome:
		//             Handler returns an error

		sitServiceItem := suite.buildValidDDFSITServiceItemWithValidMove()

		expectedError := "Can't create service item for some reason"
		verrs := validate.NewErrors()
		verrs.Add("test", expectedError)

		fakeCreateOne := func(_ appcontext.AppContext, _ interface{}) (*validate.Errors, error) {
			return verrs, errors.New(expectedError)
		}
		fakeFetchOne := func(_ appcontext.AppContext, _ interface{}, _ []services.QueryFilter) error {
			return nil
		}
		fakeTx := func(appCtx appcontext.AppContext, fn func(txnAppCtx appcontext.AppContext) error) error {
			return fn(appCtx)
		}

		builder := &testCreateMTOServiceItemQueryBuilder{
			fakeCreateOne:   fakeCreateOne,
			fakeFetchOne:    fakeFetchOne,
			fakeTransaction: fakeTx,
		}

		fakeCreateNewBuilder := func() createMTOServiceItemQueryBuilder {
			return builder
		}

		creator := mtoServiceItemCreator{
			builder:          builder,
			createNewBuilder: fakeCreateNewBuilder,
		}

		createdServiceItems, verrs, _ := creator.CreateMTOServiceItem(suite.AppContextForTest(), &sitServiceItem)
		suite.Error(verrs)
		suite.Nil(createdServiceItems)
	})

	// Should return a "NotFoundError" if the MTO ID is nil
	suite.Run("moveID not found", func() {
		// TESTCASE SCENARIO
		// Under test: CreateMTOServiceItem function
		// Set up:     Create service item on a non-existent move ID
		// Expected outcome:
		//             Not found error returned, no new service items created
		notFoundID := uuid.Must(uuid.NewV4())
		serviceItemNoMTO := models.MTOServiceItem{
			MoveTaskOrderID: notFoundID,
		}

		createdServiceItemsNoMTO, _, err := creator.CreateMTOServiceItem(suite.AppContextForTest(), &serviceItemNoMTO)
		suite.Nil(createdServiceItemsNoMTO)
		suite.Error(err)
		suite.IsType(apperror.NotFoundError{}, err)
		suite.Contains(err.Error(), notFoundID.String())
	})

	// Should return a "NotFoundError" if the reServiceCode passed in isn't found on the table
	suite.Run("reServiceCode not found", func() {
		// TESTCASE SCENARIO
		// Under test: CreateMTOServiceItem function
		// Set up:     Create service item with a nonexistent service code
		// Expected outcome:
		//             Not found error returned, no new service items created

		sitServiceItem := suite.buildValidDDFSITServiceItemWithValidMove()
		sitMove := sitServiceItem.MoveTaskOrder

		fakeCode := models.ReServiceCode("FAKE")
		serviceItemBadCode := models.MTOServiceItem{
			MoveTaskOrderID: sitMove.ID,
			MoveTaskOrder:   sitMove,
			ReService: models.ReService{
				Code: fakeCode,
			},
		}

		createdServiceItemsBadCode, _, err := creator.CreateMTOServiceItem(suite.AppContextForTest(), &serviceItemBadCode)
		suite.Nil(createdServiceItemsBadCode)
		suite.Error(err)
		suite.IsType(apperror.NotFoundError{}, err)
		suite.Contains(err.Error(), fakeCode)
	})

	// Should be able to create a service item with code ReServiceCodeMS or ReServiceCodeCS that uses a shipment's requested pickup date,
	// and it should come back as "APPROVED"
	suite.Run("ReServiceCodeCS & ReServiceCodeMS creation approved", func() {
		// TESTCASE SCENARIO
		// Under test: CreateMTOServiceItem function
		// Set up:     Create an approved move with a shipment. Then create service items for CS & MS.
		// Expected outcome:
		//             Success, CS & MS can be created as long as requested pickup date exists on a shipment

		contract := testdatagen.FetchOrMakeReContract(suite.DB(), testdatagen.Assertions{})

		startDate := time.Date(2024, time.January, 1, 12, 0, 0, 0, time.UTC)
		endDate := time.Date(2024, time.December, 31, 12, 0, 0, 0, time.UTC)
		contractYear := testdatagen.FetchOrMakeReContractYear(suite.DB(), testdatagen.Assertions{
			ReContractYear: models.ReContractYear{
				Contract:             contract,
				ContractID:           contract.ID,
				StartDate:            startDate,
				EndDate:              endDate,
				Escalation:           1.0,
				EscalationCompounded: 1.0,
			},
		})

		reServiceCS := factory.FetchReServiceByCode(suite.DB(), "CS")
		csTaskOrderFee := models.ReTaskOrderFee{
			ContractYearID: contractYear.ID,
			ServiceID:      reServiceCS.ID,
			PriceCents:     90000,
		}
		suite.MustSave(&csTaskOrderFee)

		move := factory.BuildAvailableToPrimeMove(suite.DB(), nil, nil)
		pickupDate := time.Date(2024, time.July, 31, 12, 0, 0, 0, time.UTC)
		factory.BuildMTOShipment(suite.DB(), []factory.Customization{
			{
				Model:    move,
				LinkOnly: true,
			},
			{
				Model: models.MTOShipment{
					RequestedPickupDate: &pickupDate,
				},
			},
		}, nil)
		serviceItemCS := models.MTOServiceItem{
			MoveTaskOrderID: move.ID,
			MoveTaskOrder:   move,
			ReService:       reServiceCS,
		}

		createdServiceItemsCS, _, err := creator.CreateMTOServiceItem(suite.AppContextForTest(), &serviceItemCS)
		suite.NotNil(createdServiceItemsCS)
		suite.NoError(err)

		createdServiceItemCSList := *createdServiceItemsCS
		suite.Equal(createdServiceItemCSList[0].Status, models.MTOServiceItemStatus("APPROVED"))

		reServiceMS := factory.FetchReServiceByCode(suite.DB(), "MS")
		msTaskOrderFee := models.ReTaskOrderFee{
			ContractYearID: contractYear.ID,
			ServiceID:      reServiceMS.ID,
			PriceCents:     90000,
		}
		suite.MustSave(&msTaskOrderFee)

		serviceItemMS := models.MTOServiceItem{
			MoveTaskOrderID: move.ID,
			MoveTaskOrder:   move,
			ReService:       reServiceMS,
		}

		createdServiceItemsMS, _, err := creator.CreateMTOServiceItem(suite.AppContextForTest(), &serviceItemMS)
		suite.NotNil(createdServiceItemsMS)
		suite.NoError(err)

		createdServiceItemMSList := *createdServiceItemsMS
		suite.Equal(createdServiceItemMSList[0].Status, models.MTOServiceItemStatus("APPROVED"))
	})

	// Should not be able to create a service item with code ReServiceCodeMS if there is one already created for the move.
	suite.Run("ReServiceCodeMS multiple creation error", func() {
		// TESTCASE SCENARIO
		// Under test: CreateMTOServiceItem function
		// Set up:     Then create service items for CS or MS. Then try to create again.
		// Expected outcome:
		//             Return empty MTOServiceItems and continue, MS cannot be created if there is one already created for the move.

		contract := testdatagen.FetchOrMakeReContract(suite.DB(), testdatagen.Assertions{})

		startDate := time.Date(2024, time.January, 1, 12, 0, 0, 0, time.UTC)
		endDate := time.Date(2024, time.December, 31, 12, 0, 0, 0, time.UTC)
		contractYear := testdatagen.FetchOrMakeReContractYear(suite.DB(), testdatagen.Assertions{
			ReContractYear: models.ReContractYear{
				Contract:             contract,
				ContractID:           contract.ID,
				StartDate:            startDate,
				EndDate:              endDate,
				Escalation:           1.0,
				EscalationCompounded: 1.0,
			},
		})

		reServiceMS := factory.FetchReServiceByCode(suite.DB(), "MS")
		msTaskOrderFee := models.ReTaskOrderFee{
			ContractYearID: contractYear.ID,
			ServiceID:      reServiceMS.ID,
			PriceCents:     90000,
		}
		suite.MustSave(&msTaskOrderFee)

		move := factory.BuildAvailableToPrimeMove(suite.DB(), nil, nil)

		pickupDate := time.Date(2024, time.July, 31, 12, 0, 0, 0, time.UTC)
		factory.BuildMTOShipment(suite.DB(), []factory.Customization{
			{
				Model:    move,
				LinkOnly: true,
			},
			{
				Model: models.MTOShipment{
					RequestedPickupDate: &pickupDate,
				},
			},
		}, nil)

		serviceItemMS := models.MTOServiceItem{
			MoveTaskOrderID: move.ID,
			MoveTaskOrder:   move,
			ReService:       reServiceMS,
		}

		createdServiceItemsMS, _, err := creator.CreateMTOServiceItem(suite.AppContextForTest(), &serviceItemMS)
		suite.NotNil(createdServiceItemsMS)
		suite.NoError(err)

		createdServiceItemsMSDupe, _, err := creator.CreateMTOServiceItem(suite.AppContextForTest(), &serviceItemMS)

		suite.Nil(err)
		suite.NotNil(createdServiceItemsMSDupe)
		suite.Equal(*createdServiceItemsMSDupe, models.MTOServiceItems(nil))
	})

	// Should not be able to create CS or MS service items unless a shipment within the move has a requested pickup date
	suite.Run("ReServiceCodeCS & ReServiceCodeMS creation error due to lack of shipment requested pickup date", func() {
		// TESTCASE SCENARIO
		// Under test: CreateMTOServiceItem function
		// Set up:     Create an approved move with a shipment that does not have a requested pickup date. Then attempt to create service items for CS & MS.
		// Expected outcome:
		//             Error, CS & MS cannot be created unless a shipment within the move has a requested pickup date

		contract := testdatagen.FetchOrMakeReContract(suite.DB(), testdatagen.Assertions{})

		startDate := time.Date(2020, time.January, 1, 12, 0, 0, 0, time.UTC)
		endDate := time.Date(2020, time.December, 31, 12, 0, 0, 0, time.UTC)
		contractYear := testdatagen.FetchOrMakeReContractYear(suite.DB(), testdatagen.Assertions{
			ReContractYear: models.ReContractYear{
				Contract:             contract,
				ContractID:           contract.ID,
				StartDate:            startDate,
				EndDate:              endDate,
				Escalation:           1.0,
				EscalationCompounded: 1.0,
			},
		})

		reServiceCS := factory.FetchReServiceByCode(suite.DB(), "CS")
		csTaskOrderFee := models.ReTaskOrderFee{
			ContractYearID: contractYear.ID,
			ServiceID:      reServiceCS.ID,
			PriceCents:     90000,
		}
		suite.MustSave(&csTaskOrderFee)

		move := factory.BuildAvailableToPrimeMove(suite.DB(), nil, nil)
		shipment := factory.BuildMTOShipment(suite.DB(), []factory.Customization{
			{
				Model:    move,
				LinkOnly: true,
			},
			{
				Model: models.MTOShipment{
					RequestedPickupDate: nil,
				},
			},
		}, nil)
		shipment.RequestedPickupDate = nil
		suite.MustSave(&shipment)
		serviceItemCS := models.MTOServiceItem{
			MoveTaskOrderID: move.ID,
			MoveTaskOrder:   move,
			ReService:       reServiceCS,
		}

		createdServiceItemsCS, _, err := creator.CreateMTOServiceItem(suite.AppContextForTest(), &serviceItemCS)
		suite.Nil(createdServiceItemsCS)
		suite.Error(err)
		suite.Contains(err.Error(), "cannot create fee for service item CS: missing requested pickup date (non-PPMs) or expected departure date (PPMs) for shipment")

		reServiceMS := factory.FetchReServiceByCode(suite.DB(), "MS")
		msTaskOrderFee := models.ReTaskOrderFee{
			ContractYearID: contractYear.ID,
			ServiceID:      reServiceMS.ID,
			PriceCents:     90000,
		}
		suite.MustSave(&msTaskOrderFee)

		serviceItemMS := models.MTOServiceItem{
			MoveTaskOrderID: move.ID,
			MoveTaskOrder:   move,
			ReService:       reServiceMS,
		}

		createdServiceItemsMS, _, err := creator.CreateMTOServiceItem(suite.AppContextForTest(), &serviceItemMS)
		suite.Nil(createdServiceItemsMS)
		suite.Error(err)
		suite.Contains(err.Error(), "cannot create fee for service item MS: missing requested pickup date (non-PPMs) or expected departure date (PPMs) for shipment")
	})

	// Should be able to create CS service item for full PPM that has expected departure date
	suite.Run("ReServiceCodeCS creation for Full PPM", func() {
		// TESTCASE SCENARIO
		// Under test: CreateMTOServiceItem function
		// Set up:     Create an approved move with a PPM shipment that has an expected departure date
		//             Success, CS can be created

		contract := testdatagen.FetchOrMakeReContract(suite.DB(), testdatagen.Assertions{})

		startDate := time.Date(testdatagen.GHCTestYear, time.January, 1, 12, 0, 0, 0, time.UTC)
		endDate := time.Date(testdatagen.GHCTestYear, time.December, 31, 12, 0, 0, 0, time.UTC)
		contractYear := testdatagen.FetchOrMakeReContractYear(suite.DB(), testdatagen.Assertions{
			ReContractYear: models.ReContractYear{
				Contract:             contract,
				ContractID:           contract.ID,
				StartDate:            startDate,
				EndDate:              endDate,
				Escalation:           1.0,
				EscalationCompounded: 1.0,
			},
		})

		reServiceCS := factory.FetchReServiceByCode(suite.DB(), "CS")
		csTaskOrderFee := models.ReTaskOrderFee{
			ContractYearID: contractYear.ID,
			ServiceID:      reServiceCS.ID,
			PriceCents:     90000,
		}
		suite.MustSave(&csTaskOrderFee)

		move := factory.BuildAvailableToPrimeMove(suite.DB(), nil, nil)
		factory.BuildPPMShipment(suite.DB(), []factory.Customization{
			{
				Model:    move,
				LinkOnly: true,
			},
		}, nil)
		serviceItemCS := models.MTOServiceItem{
			MoveTaskOrderID: move.ID,
			MoveTaskOrder:   move,
			ReService:       reServiceCS,
		}

		createdServiceItemsCS, _, err := creator.CreateMTOServiceItem(suite.AppContextForTest(), &serviceItemCS)
		suite.NotNil(createdServiceItemsCS)
		suite.NoError(err)
	})

	suite.Run("ReServiceCodeCS & ReServiceCodeMS use the correct contract year based on a shipment's requested pickup date", func() {
		// TESTCASE SCENARIO
		// Under test: CreateMTOServiceItem function
		// Set up:     Create an approved move with a shipment that has a requested pickup date. Then create service items for CS & MS.
		// Expected outcome:
		//             Success and the service items should have the correct price based off of the contract year/requested pickup date

		contract := testdatagen.FetchOrMakeReContract(suite.DB(), testdatagen.Assertions{})

		startDate := time.Date(testdatagen.GHCTestYear, time.January, 1, 12, 0, 0, 0, time.UTC)
		endDate := time.Date(testdatagen.GHCTestYear, time.December, 31, 12, 0, 0, 0, time.UTC)
		contractYear := testdatagen.FetchOrMakeReContractYear(suite.DB(), testdatagen.Assertions{
			ReContractYear: models.ReContractYear{
				Contract:             contract,
				ContractID:           contract.ID,
				StartDate:            startDate,
				EndDate:              endDate,
				Escalation:           1.0,
				EscalationCompounded: 1.0,
			},
		})

		contract2 := testdatagen.FetchOrMakeReContract(suite.DB(), testdatagen.Assertions{})
		startDate2 := time.Date(2021, time.January, 1, 12, 0, 0, 0, time.UTC)
		endDate2 := time.Date(2021, time.December, 31, 12, 0, 0, 0, time.UTC)
		contractYear2 := testdatagen.FetchOrMakeReContractYear(suite.DB(), testdatagen.Assertions{
			ReContractYear: models.ReContractYear{
				Contract:             contract2,
				ContractID:           contract2.ID,
				StartDate:            startDate2,
				EndDate:              endDate2,
				Escalation:           1.0,
				EscalationCompounded: 1.0,
			},
		})

		reServiceCS := factory.FetchReServiceByCode(suite.DB(), "CS")
		csTaskOrderFee := models.ReTaskOrderFee{
			ContractYearID: contractYear.ID,
			ServiceID:      reServiceCS.ID,
			PriceCents:     90000,
		}
		suite.MustSave(&csTaskOrderFee)

		// creating second fee that we will test against
		csTaskOrderFee2 := models.ReTaskOrderFee{
			ContractYearID: contractYear2.ID,
			ServiceID:      reServiceCS.ID,
			PriceCents:     100000,
		}
		suite.MustSave(&csTaskOrderFee2)

		move := factory.BuildAvailableToPrimeMove(suite.DB(), nil, nil)
		// going to link a shipment that has a requested pickup date falling under the second contract period
		pickupDate := time.Date(2021, time.July, 1, 12, 0, 0, 0, time.UTC)
		factory.BuildMTOShipment(suite.DB(), []factory.Customization{
			{
				Model:    move,
				LinkOnly: true,
			},
			{
				Model: models.MTOShipment{
					RequestedPickupDate:  &pickupDate,
					PrimeEstimatedWeight: models.PoundPointer(1500),
				},
			},
		}, nil)
		serviceItemCS := models.MTOServiceItem{
			MoveTaskOrderID: move.ID,
			MoveTaskOrder:   move,
			ReService:       reServiceCS,
		}

		createdServiceItemsCS, _, err := creator.CreateMTOServiceItem(suite.AppContextForTest(), &serviceItemCS)
		suite.NotNil(createdServiceItemsCS)
		suite.NoError(err)
		createdServiceItemCSList := *createdServiceItemsCS
		suite.Equal(createdServiceItemCSList[0].Status, models.MTOServiceItemStatus("APPROVED"))
		suite.Equal(*createdServiceItemCSList[0].LockedPriceCents, csTaskOrderFee2.PriceCents)

		reServiceMS := factory.FetchReServiceByCode(suite.DB(), "MS")
		msTaskOrderFee := models.ReTaskOrderFee{
			ContractYearID: contractYear.ID,
			ServiceID:      reServiceMS.ID,
			PriceCents:     90000,
		}
		suite.MustSave(&msTaskOrderFee)
		msTaskOrderFee2 := models.ReTaskOrderFee{
			ContractYearID: contractYear2.ID,
			ServiceID:      reServiceMS.ID,
			PriceCents:     100000,
		}
		suite.MustSave(&msTaskOrderFee2)

		serviceItemMS := models.MTOServiceItem{
			MoveTaskOrderID: move.ID,
			MoveTaskOrder:   move,
			ReService:       reServiceMS,
		}

		createdServiceItemsMS, _, err := creator.CreateMTOServiceItem(suite.AppContextForTest(), &serviceItemMS)
		suite.NotNil(createdServiceItemsMS)
		suite.NoError(err)
		createdServiceItemMSList := *createdServiceItemsMS
		suite.Equal(createdServiceItemMSList[0].Status, models.MTOServiceItemStatus("APPROVED"))
		suite.Equal(*createdServiceItemMSList[0].LockedPriceCents, csTaskOrderFee2.PriceCents)
	})

	// Should return a "NotFoundError" if the mtoShipmentID isn't linked to the mtoID passed in
	suite.Run("mtoShipmentID not found", func() {
		// TESTCASE SCENARIO
		// Under test: CreateMTOServiceItem function
		// Set up:     Create service item on a shipment that is not related to the move
		// Expected outcome:
		//             Not found error returned, no new service items created

		move := factory.BuildAvailableToPrimeMove(suite.DB(), nil, nil)
		shipment := factory.BuildMTOShipment(suite.DB(), nil, nil)
		reService := factory.FetchReServiceByCode(suite.DB(), "ANY")
		serviceItemBadShip := models.MTOServiceItem{
			MoveTaskOrderID: move.ID,
			MoveTaskOrder:   move,
			MTOShipmentID:   &shipment.ID,
			MTOShipment:     shipment,
			ReService:       reService,
		}

		createdServiceItemsBadShip, _, err := creator.CreateMTOServiceItem(suite.AppContextForTest(), &serviceItemBadShip)
		suite.Nil(createdServiceItemsBadShip)
		suite.Error(err)
		suite.IsType(apperror.NotFoundError{}, err)
		suite.Contains(err.Error(), shipment.ID.String())
		suite.Contains(err.Error(), move.ID.String())
	})

	// If the service item we're trying to create is shuttle service and there is no estimated weight, it fails.
	suite.Run("MTOServiceItemDomesticShuttle no prime weight is okay", func() {
		// TESTCASE SCENARIO
		// Under test: CreateMTOServiceItem function
		// Set up:     Create DDSHUT service item on a shipment without estimated weight
		// Expected outcome:
		//             Conflict error returned, no new service items created

		move := factory.BuildAvailableToPrimeMove(suite.DB(), nil, nil)
		shipment := factory.BuildMTOShipment(suite.DB(), []factory.Customization{
			{
				Model:    move,
				LinkOnly: true,
			},
		}, nil)

		reService := factory.FetchReServiceByCode(suite.DB(), models.ReServiceCodeDDSHUT)

		serviceItemNoWeight := models.MTOServiceItem{
			MoveTaskOrderID: move.ID,
			MoveTaskOrder:   move,
			MTOShipment:     shipment,
			MTOShipmentID:   &shipment.ID,
			ReService:       reService,
			Status:          models.MTOServiceItemStatusSubmitted,
		}

		createdServiceItems, _, err := creator.CreateMTOServiceItem(suite.AppContextForTest(), &serviceItemNoWeight)
		suite.NotNil(createdServiceItems)
		suite.NoError(err)
	})

	setupDDFSITData := func() (models.MTOServiceItemCustomerContact, models.MTOServiceItemCustomerContact, models.MTOServiceItem) {
		move := factory.BuildAvailableToPrimeMove(suite.DB(), nil, nil)
		shipment := factory.BuildMTOShipment(suite.DB(), []factory.Customization{
			{
				Model:    move,
				LinkOnly: true,
			},
		}, nil)
		reServiceDDFSIT := factory.FetchReServiceByCode(suite.DB(), models.ReServiceCodeDDFSIT)

		contactOne := models.MTOServiceItemCustomerContact{
			Type:                       models.CustomerContactTypeFirst,
			DateOfContact:              time.Now(),
			FirstAvailableDeliveryDate: time.Now(),
		}

		contactTwo := models.MTOServiceItemCustomerContact{
			Type:                       models.CustomerContactTypeSecond,
			DateOfContact:              time.Now(),
			FirstAvailableDeliveryDate: time.Now(),
		}

		serviceItemDDFSIT := models.MTOServiceItem{
			MoveTaskOrderID: move.ID,
			MoveTaskOrder:   move,
			MTOShipment:     shipment,
			MTOShipmentID:   &shipment.ID,
			Status:          models.MTOServiceItemStatusSubmitted,
			ReService: models.ReService{
				Code: reServiceDDFSIT.Code,
			},
		}
		return contactOne, contactTwo, serviceItemDDFSIT
	}
	// The timeMilitary fields need to be in the correct format.
	suite.Run("Check DDFSIT timeMilitary=HH:MMZ", func() {
		// TESTCASE SCENARIO
		// Under test: CreateMTOServiceItem function
		// Set up:     Create DDFSIT service item with a bad time "10:30Z"
		// Expected outcome: InvalidInput error returned, no new service items created
		contactOne, contactTwo, serviceItemDDFSIT := setupDDFSITData()
		contactOne.TimeMilitary = "10:30Z"
		contactTwo.TimeMilitary = "14:00Z"
		serviceItemDDFSIT.CustomerContacts = models.MTOServiceItemCustomerContacts{contactOne, contactTwo}
		createdServiceItems, _, err := creator.CreateMTOServiceItem(suite.AppContextForTest(), &serviceItemDDFSIT)

		suite.Nil(createdServiceItems)
		suite.Error(err)
		suite.IsType(apperror.InvalidInputError{}, err)
		suite.Contains(err.Error(), "timeMilitary")
	})

	suite.Run("timeMilitary=XXMMZ bad hours", func() {
		// TESTCASE SCENARIO
		// Under test: CreateMTOServiceItem function
		// Set up:     Create DDFSIT service item with a bad time "2645Z"
		// Expected outcome: InvalidInput error returned, no new service items created
		contactOne, contactTwo, serviceItemDDFSIT := setupDDFSITData()
		contactOne.TimeMilitary = "2645Z"
		contactTwo.TimeMilitary = "3625Z"
		serviceItemDDFSIT.CustomerContacts = models.MTOServiceItemCustomerContacts{contactOne, contactTwo}
		createdServiceItems, _, err := creator.CreateMTOServiceItem(suite.AppContextForTest(), &serviceItemDDFSIT)

		suite.Nil(createdServiceItems)
		suite.Error(err)
		suite.IsType(apperror.InvalidInputError{}, err)
		suite.Contains(err.Error(), "timeMilitary")
		suite.Contains(err.Error(), "hours must be between 00 and 23")
	})

	suite.Run("timeMilitary=HHXXZ bad minutes", func() {
		// TESTCASE SCENARIO
		// Under test: CreateMTOServiceItem function
		// Set up:     Create DDFSIT service item with a bad time "2167Z"
		// Expected outcome: InvalidInput error returned, no new service items created
		contactOne, contactTwo, serviceItemDDFSIT := setupDDFSITData()
		contactOne.TimeMilitary = "2167Z"
		contactTwo.TimeMilitary = "1253Z"
		serviceItemDDFSIT.CustomerContacts = models.MTOServiceItemCustomerContacts{contactOne, contactTwo}
		createdServiceItems, _, err := creator.CreateMTOServiceItem(suite.AppContextForTest(), &serviceItemDDFSIT)

		suite.Nil(createdServiceItems)
		suite.Error(err)
		suite.IsType(apperror.InvalidInputError{}, err)
		suite.Contains(err.Error(), "timeMilitary")
		suite.Contains(err.Error(), "minutes must be between 00 and 59")
	})

	suite.Run("timeMilitary=HHMMX bad suffix", func() {
		// TESTCASE SCENARIO
		// Under test: CreateMTOServiceItem function
		// Set up:     Create DDFSIT service item with a bad time "2050M"
		// Expected outcome: InvalidInput error returned, no new service items created
		contactOne, contactTwo, serviceItemDDFSIT := setupDDFSITData()
		contactOne.TimeMilitary = "2050M"
		contactTwo.TimeMilitary = "1224M"
		serviceItemDDFSIT.CustomerContacts = models.MTOServiceItemCustomerContacts{contactOne, contactTwo}
		createdServiceItems, _, err := creator.CreateMTOServiceItem(suite.AppContextForTest(), &serviceItemDDFSIT)

		suite.Nil(createdServiceItems)
		suite.Error(err)
		suite.IsType(apperror.InvalidInputError{}, err)
		suite.Contains(err.Error(), "timeMilitary")
		suite.Contains(err.Error(), "must end with 'Z'")
	})

	suite.Run("timeMilitary=HHMMZ success", func() {
		// TESTCASE SCENARIO
		// Under test: CreateMTOServiceItem function
		// Set up:     Create DDFSIT service item with a correctly formatted time"
		// Expected outcome: Success, service items created.
		contactOne, contactTwo, serviceItemDDFSIT := setupDDFSITData()
		contactOne.TimeMilitary = "1405Z"
		contactTwo.TimeMilitary = "2013Z"
		serviceItemDDFSIT.CustomerContacts = models.MTOServiceItemCustomerContacts{contactOne, contactTwo}
		createdServiceItems, _, err := creator.CreateMTOServiceItem(suite.AppContextForTest(), &serviceItemDDFSIT)

		suite.NotNil(createdServiceItems)
		suite.NoError(err)
	})
}

func (suite *MTOServiceItemServiceSuite) TestCreateOriginSITServiceItem() {

	// Set up data to use for all Origin SIT Service Item tests
	var reServiceDOASIT models.ReService
	var reServiceDOFSIT models.ReService
	var reServiceDOPSIT models.ReService
	var reServiceDOSFSC models.ReService

	var reServiceIOFSIT models.ReService

	setupTestData := func() models.MTOShipment {
		move := factory.BuildAvailableToPrimeMove(suite.DB(), nil, nil)
		mtoShipment := factory.BuildMTOShipment(suite.DB(), []factory.Customization{
			{
				Model:    move,
				LinkOnly: true,
			},
			{
				Model: models.MTOShipment{
					PrimeEstimatedWeight: models.PoundPointer(1500),
				},
			},
		}, nil)

		reServiceDOASIT = factory.FetchReServiceByCode(suite.DB(), models.ReServiceCodeDOASIT)
		reServiceDOFSIT = factory.FetchReServiceByCode(suite.DB(), models.ReServiceCodeDOFSIT)
		reServiceDOPSIT = factory.FetchReServiceByCode(suite.DB(), models.ReServiceCodeDOPSIT)
		reServiceDOSFSC = factory.FetchReServiceByCode(suite.DB(), models.ReServiceCodeDOSFSC)

		testdatagen.FetchOrMakeReContract(suite.DB(), testdatagen.Assertions{})

		return mtoShipment
	}

	setupTestInternationalData := func(isOconusPickupAddress bool, isOconusDestinationAddress bool) models.MTOShipment {
		oconusAddress := factory.BuildAddress(suite.DB(), []factory.Customization{
			{
				Model: models.Address{
					StreetAddress1: "JBER",
					City:           "Anchorage",
					State:          "AK",
					PostalCode:     "99505",
					IsOconus:       models.BoolPointer(true),
				},
			},
		}, nil)

		conusAddress := factory.BuildAddress(suite.DB(), nil, nil)

		var pickupAddress models.Address
		var destinationAddress models.Address

		if isOconusPickupAddress {
			pickupAddress = oconusAddress
		} else {
			pickupAddress = conusAddress
		}

		if isOconusDestinationAddress {
			destinationAddress = oconusAddress
		} else {
			destinationAddress = conusAddress
		}

		move := factory.BuildAvailableToPrimeMove(suite.DB(), nil, nil)
		mtoShipment := factory.BuildMTOShipment(suite.DB(), []factory.Customization{
			{
				Model:    move,
				LinkOnly: true,
			},
			{
				Model: models.MTOShipment{
					MarketCode:           models.MarketCodeInternational,
					PickupAddressID:      &pickupAddress.ID,
					DestinationAddressID: &destinationAddress.ID,
				},
			},
		}, nil)

		reServiceIOFSIT = factory.FetchReServiceByCode(suite.DB(), models.ReServiceCodeIOFSIT)

		return mtoShipment
	}

	sitEntryDate := time.Date(2020, time.October, 24, 0, 0, 0, 0, time.UTC)
	sitPostalCode := "99999"
	reason := "lorem ipsum"

	builder := query.NewQueryBuilder()
	moveRouter := moverouter.NewMoveRouter(transportationoffice.NewTransportationOfficesFetcher())
	planner := &mocks.Planner{}
	planner.On("ZipTransitDistance",
		mock.AnythingOfType("*appcontext.appContext"),
		mock.Anything,
		mock.Anything,
	).Return(400, nil)
	creator := NewMTOServiceItemCreator(
		planner,
		builder,
		moveRouter,
		ghcrateengine.NewDomesticUnpackPricer(),
		ghcrateengine.NewDomesticPackPricer(),
		ghcrateengine.NewDomesticLinehaulPricer(),
		ghcrateengine.NewDomesticShorthaulPricer(),
		ghcrateengine.NewDomesticOriginPricer(),
		ghcrateengine.NewDomesticDestinationPricer(),
		ghcrateengine.NewFuelSurchargePricer(),
		ghcrateengine.NewDomesticDestinationFirstDaySITPricer(),
		ghcrateengine.NewDomesticDestinationSITDeliveryPricer(),
		ghcrateengine.NewDomesticDestinationAdditionalDaysSITPricer(),
		ghcrateengine.NewDomesticDestinationSITFuelSurchargePricer(),
		ghcrateengine.NewDomesticOriginFirstDaySITPricer(),
		ghcrateengine.NewDomesticOriginSITPickupPricer(),
		ghcrateengine.NewDomesticOriginAdditionalDaysSITPricer(),
		ghcrateengine.NewDomesticOriginSITFuelSurchargePricer())

	suite.Run("Failure - 422 Cannot create DOFSIT service item with non-null address.ID", func() {

		// TESTCASE SCENARIO
		// Under test: CreateMTOServiceItem function
		// Set up:     Create DOFSIT service item with a non-null address ID
		// Expected outcome: InvalidInput error returned, no new service items created
		shipment := setupTestData()

		// Create and address where ID != uuid.Nil
		actualPickupAddress := factory.BuildAddress(suite.DB(), nil, []factory.Trait{factory.GetTraitAddress2})

		serviceItemDOFSIT := models.MTOServiceItem{
			MoveTaskOrder:             shipment.MoveTaskOrder,
			MoveTaskOrderID:           shipment.MoveTaskOrderID,
			MTOShipment:               shipment,
			MTOShipmentID:             &shipment.ID,
			ReService:                 reServiceDOFSIT,
			SITEntryDate:              &sitEntryDate,
			SITPostalCode:             &sitPostalCode,
			Reason:                    &reason,
			SITOriginHHGActualAddress: &actualPickupAddress,
			Status:                    models.MTOServiceItemStatusSubmitted,
		}

		createdServiceItems, verr, err := creator.CreateMTOServiceItem(suite.AppContextForTest(), &serviceItemDOFSIT)
		suite.Nil(createdServiceItems)
		suite.Error(verr)
		suite.IsType(apperror.InvalidInputError{}, err)

	})

	suite.Run("Create DOFSIT service item and auto-create DOASIT, DOPSIT, DOSFSC", func() {
		// TESTCASE SCENARIO
		// Under test: CreateMTOServiceItem function
		// Set up:     Create DOFSIT service item with a new address
		// Expected outcome: Success, 4 service items created

		// Customer gets new pickup address for SIT Origin Pickup (DOPSIT) which gets added when
		// creating DOFSIT (SIT origin first day).
		shipment := setupTestData()

		// Do not create Address in the database (Assertions.Stub = true) because if the information is coming from the Prime
		// via the Prime API, the address will not have a valid database ID. And tests need to ensure
		// that we properly create the address coming in from the API.
		country := factory.FetchOrBuildCountry(suite.DB(), nil, nil)
		actualPickupAddress := factory.BuildAddress(nil, nil, []factory.Trait{factory.GetTraitAddress2})
		actualPickupAddress.ID = uuid.Nil
		actualPickupAddress.CountryId = &country.ID
		actualPickupAddress.Country = &country

		serviceItemDOFSIT := models.MTOServiceItem{
			MoveTaskOrder:             shipment.MoveTaskOrder,
			MoveTaskOrderID:           shipment.MoveTaskOrderID,
			MTOShipment:               shipment,
			MTOShipmentID:             &shipment.ID,
			ReService:                 reServiceDOFSIT,
			SITEntryDate:              &sitEntryDate,
			SITPostalCode:             &sitPostalCode,
			Reason:                    &reason,
			SITOriginHHGActualAddress: &actualPickupAddress,
			Status:                    models.MTOServiceItemStatusSubmitted,
		}

		createdServiceItems, _, err := creator.CreateMTOServiceItem(suite.AppContextForTest(), &serviceItemDOFSIT)
		suite.NotNil(createdServiceItems)
		suite.NoError(err)

		createdServiceItemsList := *createdServiceItems
		suite.Equal(4, len(createdServiceItemsList))

		numDOFSITFound := 0
		numDOASITFound := 0
		numDOPSITFound := 0
		numDOSFSCFound := 0

		for _, item := range createdServiceItemsList {
			suite.Equal(serviceItemDOFSIT.MoveTaskOrderID, item.MoveTaskOrderID)
			suite.Equal(serviceItemDOFSIT.MTOShipmentID, item.MTOShipmentID)
			suite.Equal(serviceItemDOFSIT.SITEntryDate, item.SITEntryDate)
			suite.Equal(serviceItemDOFSIT.Reason, item.Reason)
			suite.Equal(serviceItemDOFSIT.SITPostalCode, item.SITPostalCode)
			suite.Equal(actualPickupAddress.StreetAddress1, item.SITOriginHHGActualAddress.StreetAddress1)
			suite.Equal(actualPickupAddress.ID, *item.SITOriginHHGActualAddressID)

			if item.ReService.Code == models.ReServiceCodeDOPSIT || item.ReService.Code == models.ReServiceCodeDOSFSC {
				suite.Equal(*item.SITDeliveryMiles, 400)
			}

			switch item.ReService.Code {
			case models.ReServiceCodeDOFSIT:
				numDOFSITFound++
			case models.ReServiceCodeDOASIT:
				numDOASITFound++
			case models.ReServiceCodeDOPSIT:
				numDOPSITFound++
			case models.ReServiceCodeDOSFSC:
				numDOSFSCFound++
			}
		}

		suite.Equal(1, numDOFSITFound)
		suite.Equal(1, numDOASITFound)
		suite.Equal(1, numDOPSITFound)
		suite.Equal(1, numDOSFSCFound)
	})

	suite.Run("Create IOFSIT service item and auto-create IOASIT, IOPSIT, IOSFSC", func() {
		// TESTCASE SCENARIO
		// Under test: CreateMTOServiceItem function
		// Set up:     Create IOFSIT service item with a new address
		// Expected outcome: Success, 4 service items created

		// Customer gets new pickup address for SIT Origin Pickup (IOPSIT) which gets added when
		// creating IOFSIT (SIT origin first day).
		shipment := setupTestInternationalData(false, true)

		// Do not create Address in the database (Assertions.Stub = true) because if the information is coming from the Prime
		// via the Prime API, the address will not have a valid database ID. And tests need to ensure
		// that we properly create the address coming in from the API.
		country := factory.FetchOrBuildCountry(suite.DB(), nil, nil)
		actualPickupAddress := factory.BuildAddress(nil, nil, []factory.Trait{factory.GetTraitAddress2})
		actualPickupAddress.ID = uuid.Nil
		actualPickupAddress.CountryId = &country.ID
		actualPickupAddress.Country = &country

		serviceItemIOFSIT := models.MTOServiceItem{
			MoveTaskOrder:             shipment.MoveTaskOrder,
			MoveTaskOrderID:           shipment.MoveTaskOrderID,
			MTOShipment:               shipment,
			MTOShipmentID:             &shipment.ID,
			ReService:                 reServiceIOFSIT,
			SITEntryDate:              &sitEntryDate,
			SITPostalCode:             &sitPostalCode,
			Reason:                    &reason,
			SITOriginHHGActualAddress: &actualPickupAddress,
			Status:                    models.MTOServiceItemStatusSubmitted,
		}

		createdServiceItems, _, err := creator.CreateMTOServiceItem(suite.AppContextForTest(), &serviceItemIOFSIT)
		suite.NotNil(createdServiceItems)
		suite.NoError(err)

		createdServiceItemsList := *createdServiceItems
		suite.Equal(4, len(createdServiceItemsList))

		numIOFSITFound := 0
		numIOASITFound := 0
		numIOPSITFound := 0
		numIOSFSCFound := 0

		for _, item := range createdServiceItemsList {
			suite.Equal(serviceItemIOFSIT.MoveTaskOrderID, item.MoveTaskOrderID)
			suite.Equal(serviceItemIOFSIT.MTOShipmentID, item.MTOShipmentID)
			suite.Equal(serviceItemIOFSIT.SITEntryDate, item.SITEntryDate)
			suite.Equal(serviceItemIOFSIT.Reason, item.Reason)
			suite.Equal(serviceItemIOFSIT.SITPostalCode, item.SITPostalCode)
			suite.Equal(actualPickupAddress.StreetAddress1, item.SITOriginHHGActualAddress.StreetAddress1)
			suite.Equal(actualPickupAddress.ID, *item.SITOriginHHGActualAddressID)

			if item.ReService.Code == models.ReServiceCodeIOPSIT || item.ReService.Code == models.ReServiceCodeIOSFSC {
				suite.Equal(*item.SITDeliveryMiles, 400)
			}

			switch item.ReService.Code {
			case models.ReServiceCodeIOFSIT:
				numIOFSITFound++
			case models.ReServiceCodeIOASIT:
				numIOASITFound++
			case models.ReServiceCodeIOPSIT:
				numIOPSITFound++
			case models.ReServiceCodeIOSFSC:
				numIOSFSCFound++
			}
		}

		suite.Equal(1, numIOFSITFound)
		suite.Equal(1, numIOASITFound)
		suite.Equal(1, numIOPSITFound)
		suite.Equal(1, numIOSFSCFound)
	})

	setupDOFSIT := func(shipment models.MTOShipment) services.MTOServiceItemCreator {
		// Create DOFSIT
		country := factory.FetchOrBuildCountry(suite.DB(), nil, nil)
		actualPickupAddress := factory.BuildAddress(nil, nil, []factory.Trait{factory.GetTraitAddress2})
		actualPickupAddress.ID = uuid.Nil
		actualPickupAddress.CountryId = &country.ID
		actualPickupAddress.Country = &country

		serviceItemDOFSIT := models.MTOServiceItem{
			MoveTaskOrder:             shipment.MoveTaskOrder,
			MoveTaskOrderID:           shipment.MoveTaskOrderID,
			MTOShipment:               shipment,
			MTOShipmentID:             &shipment.ID,
			ReService:                 reServiceDOFSIT,
			SITEntryDate:              &sitEntryDate,
			SITPostalCode:             &sitPostalCode,
			Reason:                    &reason,
			SITOriginHHGActualAddress: &actualPickupAddress,
			Status:                    models.MTOServiceItemStatusSubmitted,
		}

		// Successful creation of DOFSIT
		createdServiceItems, _, err := creator.CreateMTOServiceItem(suite.AppContextForTest(), &serviceItemDOFSIT)
		suite.NotNil(createdServiceItems)
		suite.NoError(err)

		return creator
	}

	suite.Run("Create standalone DOASIT item for shipment if existing DOFSIT", func() {
		// TESTCASE SCENARIO
		// Under test: CreateMTOServiceItem function
		// Set up:     Create DOFSIT service item successfully
		//             Create DOASIT item on existing DOFSIT
		// Expected outcome: Success, DOASIT item created

		shipment := setupTestData()
		creator := setupDOFSIT(shipment)

		// Create DOASIT
		serviceItemDOASIT := models.MTOServiceItem{
			MoveTaskOrder:   shipment.MoveTaskOrder,
			MoveTaskOrderID: shipment.MoveTaskOrderID,
			MTOShipment:     shipment,
			MTOShipmentID:   &shipment.ID,
			ReService:       reServiceDOASIT,
			Status:          models.MTOServiceItemStatusSubmitted,
		}

		createdServiceItems, _, err := creator.CreateMTOServiceItem(suite.AppContextForTest(), &serviceItemDOASIT)

		createdDOASITItem := (*createdServiceItems)[0]
		originalDate, _ := sitEntryDate.MarshalText()
		returnedDate, _ := createdDOASITItem.SITEntryDate.MarshalText()

		// Item is created successfully
		suite.NotNil(createdServiceItems)
		suite.NoError(err)
		// Item contains fields copied over from DOFSIT parent
		suite.EqualValues(originalDate, returnedDate)
		suite.EqualValues(*createdDOASITItem.Reason, reason)
		suite.EqualValues(*createdDOASITItem.SITPostalCode, sitPostalCode)
	})

	suite.Run("Failure - 422 Create standalone DOASIT item for shipment does not match existing DOFSIT addresses", func() {
		// TESTCASE SCENARIO
		// Under test: CreateMTOServiceItem function
		// Set up:     Create DOFSIT service item successfully
		//             Create DOASIT item on existing DOFSIT but with non-matching address
		// Expected outcome: Invalid input error, no service items created

		shipment := setupTestData()
		creator := setupDOFSIT(shipment)

		// Change pickup address
		serviceItemDOASIT := models.MTOServiceItem{
			MoveTaskOrder:   shipment.MoveTaskOrder,
			MoveTaskOrderID: shipment.MoveTaskOrderID,
			MTOShipment:     shipment,
			MTOShipmentID:   &shipment.ID,
			ReService:       reServiceDOASIT,
			Status:          models.MTOServiceItemStatusSubmitted,
		}

		actualPickupAddress2 := factory.BuildAddress(nil, nil, []factory.Trait{factory.GetTraitAddress2})
		existingServiceItem := &serviceItemDOASIT
		existingServiceItem.SITOriginHHGActualAddress = &actualPickupAddress2

		createdServiceItems, verr, err := creator.CreateMTOServiceItem(suite.AppContextForTest(), existingServiceItem)
		suite.Nil(createdServiceItems)
		suite.Error(verr)
		suite.IsType(apperror.InvalidInputError{}, err)
	})

	suite.Run("Do not create DOFSIT if one already exists for the shipment", func() {
		// TESTCASE SCENARIO
		// Under test: CreateMTOServiceItem function
		// Set up:     Create DOFSIT service item successfully
		//             Create another DOFSIT item on the same shipment
		// Expected outcome: Conflict error, no new DOFSIT item created

		shipment := setupTestData()
		creator := setupDOFSIT(shipment)

		serviceItemDOFSIT := models.MTOServiceItem{
			MoveTaskOrder:   shipment.MoveTaskOrder,
			MoveTaskOrderID: shipment.MoveTaskOrderID,
			MTOShipment:     shipment,
			MTOShipmentID:   &shipment.ID,
			ReService:       reServiceDOFSIT,
			SITEntryDate:    &sitEntryDate,
			SITPostalCode:   &sitPostalCode,
			Reason:          &reason,
		}

		createdServiceItems, _, err := creator.CreateMTOServiceItem(suite.AppContextForTest(), &serviceItemDOFSIT)
		suite.Nil(createdServiceItems)
		suite.Error(err)
		suite.IsType(apperror.ConflictError{}, err)
	})

	suite.Run("Do not create DOFSIT if departure date is after entry date", func() {
		shipment := setupTestData()
		originAddress := factory.BuildAddress(suite.DB(), nil, nil)
		reServiceDOFSIT := factory.FetchReServiceByCode(suite.DB(), models.ReServiceCodeDOFSIT)
		serviceItemDOFSIT := factory.BuildMTOServiceItem(nil, []factory.Customization{
			{
				Model: models.MTOServiceItem{
					SITEntryDate:     models.TimePointer(time.Now().AddDate(0, 0, 1)),
					SITDepartureDate: models.TimePointer(time.Now()),
				},
			},
			{
				Model:    reServiceDOFSIT,
				LinkOnly: true,
			},
			{
				Model:    shipment,
				LinkOnly: true,
			},
			{
				Model:    originAddress,
				LinkOnly: true,
				Type:     &factory.Addresses.SITOriginHHGOriginalAddress,
			},
		}, nil)

		_, _, err := creator.CreateMTOServiceItem(suite.AppContextForTest(), &serviceItemDOFSIT)
		suite.Error(err)
		expectedError := fmt.Sprintf(
			"the SIT Departure Date (%s) must be after the SIT Entry Date (%s)",
			serviceItemDOFSIT.SITDepartureDate.Format("2006-01-02"),
			serviceItemDOFSIT.SITEntryDate.Format("2006-01-02"),
		)
		suite.Contains(err.Error(), expectedError)
	})

	suite.Run("Do not create DOFSIT if departure date is the same as entry date", func() {
		today := models.TimePointer(time.Now())
		shipment := setupTestData()
		originAddress := factory.BuildAddress(suite.DB(), nil, nil)
		reServiceDOFSIT := factory.FetchReServiceByCode(suite.DB(), models.ReServiceCodeDOFSIT)
		serviceItemDOFSIT := factory.BuildMTOServiceItem(nil, []factory.Customization{
			{
				Model: models.MTOServiceItem{
					SITEntryDate:     today,
					SITDepartureDate: today,
				},
			},
			{
				Model:    reServiceDOFSIT,
				LinkOnly: true,
			},
			{
				Model:    shipment,
				LinkOnly: true,
			},
			{
				Model:    originAddress,
				LinkOnly: true,
				Type:     &factory.Addresses.SITOriginHHGOriginalAddress,
			},
		}, nil)

		_, _, err := creator.CreateMTOServiceItem(suite.AppContextForTest(), &serviceItemDOFSIT)
		suite.Error(err)
		expectedError := fmt.Sprintf(
			"the SIT Departure Date (%s) must be after the SIT Entry Date (%s)",
			serviceItemDOFSIT.SITDepartureDate.Format("2006-01-02"),
			serviceItemDOFSIT.SITEntryDate.Format("2006-01-02"),
		)
		suite.Contains(err.Error(), expectedError)
	})

	suite.Run("Do not create standalone DOPSIT service item", func() {
		// TESTCASE SCENARIO
		// Under test: CreateMTOServiceItem function
		// Set up:     Create a shipment, then create a DOPSIT item on it
		// Expected outcome: Invalid input error, can't create standalone DOPSIT, no DOPSIT item created

		shipment := setupTestData()

		serviceItemDOPSIT := models.MTOServiceItem{
			MoveTaskOrder:   shipment.MoveTaskOrder,
			MoveTaskOrderID: shipment.MoveTaskOrderID,
			MTOShipment:     shipment,
			MTOShipmentID:   &shipment.ID,
			ReService:       reServiceDOPSIT,
		}

		createdServiceItems, _, err := creator.CreateMTOServiceItem(suite.AppContextForTest(), &serviceItemDOPSIT)

		suite.Nil(createdServiceItems)
		suite.Error(err)
		suite.IsType(apperror.InvalidInputError{}, err)

	})

	suite.Run("Do not create standalone DOSFSC service item", func() {
		// TESTCASE SCENARIO
		// Under test: CreateMTOServiceItem function
		// Set up:     Create a shipment, then create a DOSFSC item on it
		// Expected outcome: Invalid input error, can't create standalone DOSFSC, no DOSFSC item created

		shipment := setupTestData()

		serviceItemDOPSIT := models.MTOServiceItem{
			MoveTaskOrder:   shipment.MoveTaskOrder,
			MoveTaskOrderID: shipment.MoveTaskOrderID,
			MTOShipment:     shipment,
			MTOShipmentID:   &shipment.ID,
			ReService:       reServiceDOSFSC,
		}

		createdServiceItems, _, err := creator.CreateMTOServiceItem(suite.AppContextForTest(), &serviceItemDOPSIT)

		suite.Nil(createdServiceItems)
		suite.Error(err)
		suite.IsType(apperror.InvalidInputError{}, err)

	})

	suite.Run("Do not create standalone DOASIT if there is no DOFSIT on shipment", func() {
		// TESTCASE SCENARIO
		// Under test: CreateMTOServiceItem function
		// Set up:     Create a shipment, then create a DOASIT item on it
		// Expected outcome: Invalid input error, can't create standalone DOASIT, no DOASIT item created
		shipment := setupTestData()

		serviceItemDOASIT := models.MTOServiceItem{
			MoveTaskOrder:   shipment.MoveTaskOrder,
			MoveTaskOrderID: shipment.MoveTaskOrderID,
			MTOShipment:     shipment,
			MTOShipmentID:   &shipment.ID,
			ReService:       reServiceDOASIT,
		}

		createdServiceItems, _, err := creator.CreateMTOServiceItem(suite.AppContextForTest(), &serviceItemDOASIT)

		suite.Nil(createdServiceItems)
		suite.Error(err)
		suite.IsType(apperror.NotFoundError{}, err)
	})

	suite.Run("Do not create DOASIT if the DOFSIT ReService Code is bad", func() {
		// TESTCASE SCENARIO
		// Under test: CreateMTOServiceItem function
		// Set up:     Create a shipment, then create a DOFSIT item on it
		//             Create a serviceItem with type DOASIT but a bad reServiceCode
		// Expected outcome: Not found error, can't create DOASIT
		shipment := setupTestData()
		creator := setupDOFSIT(shipment)
		badReService := models.ReService{
			Code: "bad code",
		}

		serviceItemDOASIT := models.MTOServiceItem{
			MoveTaskOrder:   shipment.MoveTaskOrder,
			MoveTaskOrderID: shipment.MoveTaskOrderID,
			MTOShipment:     shipment,
			MTOShipmentID:   &shipment.ID,
			ReService:       badReService,
		}

		createdServiceItems, _, err := creator.CreateMTOServiceItem(suite.AppContextForTest(), &serviceItemDOASIT)

		suite.Nil(createdServiceItems)
		suite.Error(err)
		suite.IsType(apperror.NotFoundError{}, err)
	})

	setupDOFSITWithDepartureDate := func(shipment models.MTOShipment) services.MTOServiceItemCreator {
		// Create DOFSIT
		country := factory.FetchOrBuildCountry(suite.DB(), nil, nil)
		actualPickupAddress := factory.BuildAddress(nil, nil, []factory.Trait{factory.GetTraitAddress2})
		actualPickupAddress.ID = uuid.Nil
		actualPickupAddress.CountryId = &country.ID
		actualPickupAddress.Country = &country
		entryDate := time.Now()
		departureDate := time.Now().AddDate(0, 0, 10)

		serviceItemDOFSIT := models.MTOServiceItem{
			MoveTaskOrder:             shipment.MoveTaskOrder,
			MoveTaskOrderID:           shipment.MoveTaskOrderID,
			MTOShipment:               shipment,
			MTOShipmentID:             &shipment.ID,
			ReService:                 reServiceDOFSIT,
			SITEntryDate:              &entryDate,
			SITDepartureDate:          &departureDate,
			SITPostalCode:             &sitPostalCode,
			Reason:                    &reason,
			SITOriginHHGActualAddress: &actualPickupAddress,
			Status:                    models.MTOServiceItemStatusSubmitted,
		}

		// Successful creation of DOFSIT
		createdServiceItems, _, err := creator.CreateMTOServiceItem(suite.AppContextForTest(), &serviceItemDOFSIT)
		suite.NotNil(createdServiceItems)
		suite.NoError(err)

		return creator
	}

	suite.Run("Create DOASIT with 89 days if no departure date is provided", func() {
		shipment := setupTestData()
		shipment2 := setupTestData()
		creator := setupDOFSIT(shipment)
		creator2 := setupDOFSITWithDepartureDate(shipment2)

		entryDate := time.Now()
		departureDate := time.Now().AddDate(0, 0, 10)

		// Create DOASIT
		serviceItemDOASIT := models.MTOServiceItem{
			MoveTaskOrder:    shipment.MoveTaskOrder,
			MoveTaskOrderID:  shipment.MoveTaskOrderID,
			MTOShipment:      shipment,
			MTOShipmentID:    &shipment.ID,
			ReService:        reServiceDOASIT,
			Status:           models.MTOServiceItemStatusSubmitted,
			SITEntryDate:     &entryDate,
			SITDepartureDate: nil,
		}

		serviceItemDOASITWithDeparture := models.MTOServiceItem{
			MoveTaskOrder:    shipment2.MoveTaskOrder,
			MoveTaskOrderID:  shipment2.MoveTaskOrderID,
			MTOShipment:      shipment2,
			MTOShipmentID:    &shipment2.ID,
			ReService:        reServiceDOASIT,
			Status:           models.MTOServiceItemStatusSubmitted,
			SITEntryDate:     &entryDate,
			SITDepartureDate: &departureDate,
		}

		var err error
		var createdServiceItems *models.MTOServiceItems
		var createdServiceItemsWithDeparture *models.MTOServiceItems
		createdServiceItems, _, err = creator.CreateMTOServiceItem(suite.AppContextForTest(), &serviceItemDOASIT)
		suite.NotNil(createdServiceItems)
		suite.NoError(err)

		createdServiceItemsWithDeparture, _, err = creator2.CreateMTOServiceItem(suite.AppContextForTest(), &serviceItemDOASITWithDeparture)
		suite.NotNil(createdServiceItemsWithDeparture)
		suite.NoError(err)

		createdDOASITItem := (*createdServiceItems)[0]
		createdDOASITItemWithDeparture := (*createdServiceItemsWithDeparture)[0]

		suite.Greater(createdDOASITItem.PricingEstimate.Int64(), createdDOASITItemWithDeparture.PricingEstimate.Int64())
	})
}

func (suite *MTOServiceItemServiceSuite) TestCreateOriginSITServiceItemFailToCreateDOFSIT() {

	sitEntryDate := time.Date(2020, time.October, 24, 0, 0, 0, 0, time.UTC)
	sitPostalCode := "99999"
	reason := "lorem ipsum"

	suite.Run("Fail to create DOFSIT service item due to missing SITOriginHHGActualAddress", func() {
		// Set up data to use for all Origin SIT Service Item tests
		move := factory.BuildAvailableToPrimeMove(suite.DB(), nil, nil)
		move.Status = models.MoveStatusAPPROVED
		mtoShipment := factory.BuildMTOShipment(suite.DB(), []factory.Customization{
			{
				Model:    move,
				LinkOnly: true,
			},
		}, nil)

		reServiceDOFSIT := factory.FetchReServiceByCode(suite.DB(), models.ReServiceCodeDOFSIT)

		serviceItemDOFSIT := models.MTOServiceItem{
			MoveTaskOrder:   move,
			MoveTaskOrderID: move.ID,
			MTOShipment:     mtoShipment,
			MTOShipmentID:   &mtoShipment.ID,
			ReService:       reServiceDOFSIT,
			SITEntryDate:    &sitEntryDate,
			SITPostalCode:   &sitPostalCode,
			Reason:          &reason,
		}
		builder := query.NewQueryBuilder()
		moveRouter := moverouter.NewMoveRouter(transportationoffice.NewTransportationOfficesFetcher())
		planner := &mocks.Planner{}
		planner.On("ZipTransitDistance",
			mock.AnythingOfType("*appcontext.appContext"),
			mock.Anything,
			mock.Anything,
		).Return(400, nil)
		creator := NewMTOServiceItemCreator(
			planner,
			builder,
			moveRouter,
			ghcrateengine.NewDomesticUnpackPricer(),
			ghcrateengine.NewDomesticPackPricer(),
			ghcrateengine.NewDomesticLinehaulPricer(),
			ghcrateengine.NewDomesticShorthaulPricer(),
			ghcrateengine.NewDomesticOriginPricer(),
			ghcrateengine.NewDomesticDestinationPricer(),
			ghcrateengine.NewFuelSurchargePricer(),
			ghcrateengine.NewDomesticDestinationFirstDaySITPricer(),
			ghcrateengine.NewDomesticDestinationSITDeliveryPricer(),
			ghcrateengine.NewDomesticDestinationAdditionalDaysSITPricer(),
			ghcrateengine.NewDomesticDestinationSITFuelSurchargePricer(),
			ghcrateengine.NewDomesticOriginFirstDaySITPricer(),
			ghcrateengine.NewDomesticOriginSITPickupPricer(),
			ghcrateengine.NewDomesticOriginAdditionalDaysSITPricer(),
			ghcrateengine.NewDomesticOriginSITFuelSurchargePricer())

		createdServiceItems, _, err := creator.CreateMTOServiceItem(suite.AppContextForTest(), &serviceItemDOFSIT)
		suite.Nil(createdServiceItems)
		suite.Error(err)
		suite.IsType(apperror.InvalidInputError{}, err)
	})
}

// TestCreateDestSITServiceItem tests the creation of destination SIT service items
func (suite *MTOServiceItemServiceSuite) TestCreateDestSITServiceItem() {

	setupTestData := func() (models.MTOShipment, services.MTOServiceItemCreator, models.ReService) {
		move := factory.BuildMove(suite.DB(), []factory.Customization{
			{
				Model: models.Move{
					Status: models.MoveStatusAPPROVED,
				},
			},
		}, nil)
		shipment := factory.BuildMTOShipment(suite.DB(), []factory.Customization{
			{
				Model:    move,
				LinkOnly: true,
			},
			{
				Model: models.MTOShipment{
					PrimeEstimatedWeight: models.PoundPointer(1000),
				},
			},
		}, nil)
		builder := query.NewQueryBuilder()
		moveRouter := moverouter.NewMoveRouter(transportationoffice.NewTransportationOfficesFetcher())
		planner := &mocks.Planner{}
		planner.On("ZipTransitDistance",
			mock.AnythingOfType("*appcontext.appContext"),
			mock.Anything,
			mock.Anything,
		).Return(400, nil)
		creator := NewMTOServiceItemCreator(
			planner,
			builder,
			moveRouter,
			ghcrateengine.NewDomesticUnpackPricer(),
			ghcrateengine.NewDomesticPackPricer(),
			ghcrateengine.NewDomesticLinehaulPricer(),
			ghcrateengine.NewDomesticShorthaulPricer(),
			ghcrateengine.NewDomesticOriginPricer(),
			ghcrateengine.NewDomesticDestinationPricer(),
			ghcrateengine.NewFuelSurchargePricer(),
			ghcrateengine.NewDomesticDestinationFirstDaySITPricer(),
			ghcrateengine.NewDomesticDestinationSITDeliveryPricer(),
			ghcrateengine.NewDomesticDestinationAdditionalDaysSITPricer(),
			ghcrateengine.NewDomesticDestinationSITFuelSurchargePricer(),
			ghcrateengine.NewDomesticOriginFirstDaySITPricer(),
			ghcrateengine.NewDomesticOriginSITPickupPricer(),
			ghcrateengine.NewDomesticOriginAdditionalDaysSITPricer(),
			ghcrateengine.NewDomesticOriginSITFuelSurchargePricer())

		reServiceDDFSIT := factory.FetchReServiceByCode(suite.DB(), models.ReServiceCodeDDFSIT)

		testdatagen.FetchOrMakeReContract(suite.DB(), testdatagen.Assertions{})

		return shipment, creator, reServiceDDFSIT

	}

	setupTestInternationalData := func() (models.MTOShipment, services.MTOServiceItemCreator, models.ReService) {
		move := factory.BuildMove(suite.DB(), []factory.Customization{
			{
				Model: models.Move{
					Status: models.MoveStatusAPPROVED,
				},
			},
		}, nil)

		pickupAddress := factory.BuildAddress(suite.DB(), []factory.Customization{
			{
				Model: models.Address{
					StreetAddress1: "JBER",
					City:           "Anchorage",
					State:          "AK",
					PostalCode:     "99505",
					IsOconus:       models.BoolPointer(true),
				},
			},
		}, nil)

		destinationAddress := factory.BuildAddress(suite.DB(), nil, nil)

		shipment := factory.BuildMTOShipment(suite.DB(), []factory.Customization{
			{
				Model:    move,
				LinkOnly: true,
			},
			{
				Model: models.MTOShipment{
					MarketCode:           models.MarketCodeInternational,
					PickupAddressID:      &pickupAddress.ID,
					DestinationAddressID: &destinationAddress.ID,
				},
			},
		}, nil)
		builder := query.NewQueryBuilder()
		moveRouter := moverouter.NewMoveRouter(transportationoffice.NewTransportationOfficesFetcher())
		planner := &mocks.Planner{}
		planner.On("ZipTransitDistance",
			mock.AnythingOfType("*appcontext.appContext"),
			mock.Anything,
			mock.Anything,
		).Return(125, nil)
		creator := NewMTOServiceItemCreator(
			planner,
			builder,
			moveRouter,
			ghcrateengine.NewDomesticUnpackPricer(),
			ghcrateengine.NewDomesticPackPricer(),
			ghcrateengine.NewDomesticLinehaulPricer(),
			ghcrateengine.NewDomesticShorthaulPricer(),
			ghcrateengine.NewDomesticOriginPricer(),
			ghcrateengine.NewDomesticDestinationPricer(),
			ghcrateengine.NewFuelSurchargePricer(),
			ghcrateengine.NewDomesticDestinationFirstDaySITPricer(),
			ghcrateengine.NewDomesticDestinationSITDeliveryPricer(),
			ghcrateengine.NewDomesticDestinationAdditionalDaysSITPricer(),
			ghcrateengine.NewDomesticDestinationSITFuelSurchargePricer(),
			ghcrateengine.NewDomesticOriginFirstDaySITPricer(),
			ghcrateengine.NewDomesticOriginSITPickupPricer(),
			ghcrateengine.NewDomesticOriginAdditionalDaysSITPricer(),
			ghcrateengine.NewDomesticOriginSITFuelSurchargePricer())

		reServiceIDFSIT := factory.FetchReServiceByCode(suite.DB(), models.ReServiceCodeIDFSIT)
		return shipment, creator, reServiceIDFSIT
	}

	setupAdditionalSIT := func() (models.ReService, models.ReService, models.ReService) {
		// These codes will be needed for the following tests:
		reServiceDDASIT := factory.FetchReServiceByCode(suite.DB(), models.ReServiceCodeDDASIT)
		reServiceDDDSIT := factory.FetchReServiceByCode(suite.DB(), models.ReServiceCodeDDDSIT)
		reServiceDDSFSC := factory.FetchReServiceByCode(suite.DB(), models.ReServiceCodeDDSFSC)
		return reServiceDDASIT, reServiceDDDSIT, reServiceDDSFSC
	}

	setupAdditionalInternationalSIT := func() (models.ReService, models.ReService, models.ReService) {
		// These codes will be needed for the following tests:
		reServiceIDASIT := factory.FetchReServiceByCode(suite.DB(), models.ReServiceCodeIDASIT)
		reServiceIDDSIT := factory.FetchReServiceByCode(suite.DB(), models.ReServiceCodeIDDSIT)
		reServiceIDSFSC := factory.FetchReServiceByCode(suite.DB(), models.ReServiceCodeIDSFSC)
		return reServiceIDASIT, reServiceIDDSIT, reServiceIDSFSC
	}

	getCustomerContacts := func() models.MTOServiceItemCustomerContacts {
		deliveryDate := time.Now()
		attemptedContact := time.Now()
		contact1 := models.MTOServiceItemCustomerContact{
			Type:                       models.CustomerContactTypeFirst,
			DateOfContact:              attemptedContact,
			FirstAvailableDeliveryDate: deliveryDate,
			TimeMilitary:               "0815Z",
		}
		contact2 := models.MTOServiceItemCustomerContact{
			Type:                       models.CustomerContactTypeSecond,
			DateOfContact:              attemptedContact,
			FirstAvailableDeliveryDate: deliveryDate,
			TimeMilitary:               "1430Z",
		}
		var contacts models.MTOServiceItemCustomerContacts
		contacts = append(contacts, contact1, contact2)
		return contacts
	}

	convertCustomerIDsToFindTestMap := func(contacts models.MTOServiceItemCustomerContacts) map[uuid.UUID]bool {
		customerContactIDMap := make(map[uuid.UUID]bool, len(contacts))
		// load all known customer IDs into map
		for _, contact := range contacts {
			customerContactIDMap[contact.ID] = true
		}
		return customerContactIDMap
	}

	sitEntryDate := time.Now().AddDate(0, 0, 1)
	sitDepartureDate := sitEntryDate.AddDate(0, 0, 7)
	attemptedContact := time.Now()

	// Successful creation of DDFSIT MTO service item.
	suite.Run("Success - Creation of DDFSIT MTO Service Item", func() {

		shipment, creator, reServiceDDFSIT := setupTestData()
		serviceItemDDFSIT := models.MTOServiceItem{
			MoveTaskOrderID:  shipment.MoveTaskOrderID,
			MoveTaskOrder:    shipment.MoveTaskOrder,
			MTOShipmentID:    &shipment.ID,
			MTOShipment:      shipment,
			ReService:        reServiceDDFSIT,
			SITEntryDate:     &sitEntryDate,
			CustomerContacts: getCustomerContacts(),
			Status:           models.MTOServiceItemStatusSubmitted,
		}

		_, _, err := creator.CreateMTOServiceItem(suite.AppContextForTest(), &serviceItemDDFSIT)
		suite.NoError(err)
	})

	// Failed creation of DDFSIT because CustomerContacts has invalid data
	suite.Run("Failure - bad CustomerContacts", func() {
		shipment, creator, reServiceDDFSIT := setupTestData()
		setupAdditionalSIT()

		badContact1 := models.MTOServiceItemCustomerContact{
			Type:                       models.CustomerContactTypeFirst,
			DateOfContact:              attemptedContact,
			FirstAvailableDeliveryDate: sitEntryDate,
			TimeMilitary:               "2611B",
		}
		badContact2 := models.MTOServiceItemCustomerContact{
			Type:                       models.CustomerContactTypeSecond,
			DateOfContact:              attemptedContact,
			FirstAvailableDeliveryDate: sitEntryDate,
			TimeMilitary:               "aaaaaaah",
		}
		var badContacts models.MTOServiceItemCustomerContacts
		badContacts = append(badContacts, badContact1, badContact2)

		serviceItemDDFSIT := models.MTOServiceItem{
			MoveTaskOrderID:  shipment.MoveTaskOrderID,
			MoveTaskOrder:    shipment.MoveTaskOrder,
			MTOShipmentID:    &shipment.ID,
			MTOShipment:      shipment,
			ReService:        reServiceDDFSIT,
			SITEntryDate:     &sitEntryDate,
			CustomerContacts: badContacts,
			Status:           models.MTOServiceItemStatusSubmitted,
		}

		createdServiceItems, _, err := creator.CreateMTOServiceItem(suite.AppContextForTest(), &serviceItemDDFSIT)
		suite.Nil(createdServiceItems)
		suite.Error(err)
		suite.IsType(apperror.InvalidInputError{}, err)
		suite.Contains(err.Error(), "timeMilitary")
	})

	// Successful creation of DDFSIT service item and the extra DDASIT/DDDSIT items
	suite.Run("Success - DDFSIT creation approved - no SITDestinationFinalAddress", func() {
		shipment, creator, reServiceDDFSIT := setupTestData()
		setupAdditionalSIT()

		serviceItemDDFSIT := models.MTOServiceItem{
			MoveTaskOrderID:  shipment.MoveTaskOrderID,
			MoveTaskOrder:    shipment.MoveTaskOrder,
			MTOShipmentID:    &shipment.ID,
			MTOShipment:      shipment,
			ReService:        reServiceDDFSIT,
			SITEntryDate:     &sitEntryDate,
			SITDepartureDate: &sitDepartureDate,
			CustomerContacts: getCustomerContacts(),
			Status:           models.MTOServiceItemStatusSubmitted,
		}

		createdServiceItems, _, err := creator.CreateMTOServiceItem(suite.AppContextForTest(), &serviceItemDDFSIT)
		suite.NotNil(createdServiceItems)
		suite.NoError(err)

		createdServiceItemList := *createdServiceItems
		suite.Equal(len(createdServiceItemList), 4)

		// check the returned items for the correct data
		numDDASITFound := 0
		numDDDSITFound := 0
		numDDFSITFound := 0
		numDDSFSCFound := 0
		for _, item := range createdServiceItemList {
			suite.Equal(item.MoveTaskOrderID, serviceItemDDFSIT.MoveTaskOrderID)
			suite.Equal(item.MTOShipmentID, serviceItemDDFSIT.MTOShipmentID)
			suite.Equal(item.SITEntryDate, serviceItemDDFSIT.SITEntryDate)
			suite.Equal(item.SITDepartureDate, serviceItemDDFSIT.SITDepartureDate)

			if item.ReService.Code == models.ReServiceCodeDDDSIT || item.ReService.Code == models.ReServiceCodeDDSFSC {
				suite.Equal(*item.SITDeliveryMiles, 400)
			}

			if item.ReService.Code == models.ReServiceCodeDDASIT {
				numDDASITFound++
			}
			if item.ReService.Code == models.ReServiceCodeDDDSIT {
				numDDDSITFound++
			}
			if item.ReService.Code == models.ReServiceCodeDDFSIT {
				numDDFSITFound++
				suite.Equal(len(item.CustomerContacts), len(serviceItemDDFSIT.CustomerContacts))
			}
			if item.ReService.Code == models.ReServiceCodeDDDSIT {
				numDDSFSCFound++
			}
		}
		suite.Equal(numDDASITFound, 1)
		suite.Equal(numDDDSITFound, 1)
		suite.Equal(numDDFSITFound, 1)
		suite.Equal(numDDSFSCFound, 1)

		// We create one set of customer contacts and attach them to each destination service item.
		// This portion verifies that.
		customerContactIDMap := convertCustomerIDsToFindTestMap(serviceItemDDFSIT.CustomerContacts)
		// Verify there are only 2 customers created
		suite.Equal(len(customerContactIDMap), 2)
		for _, createdServiceItem := range createdServiceItemList {
			for _, item := range createdServiceItem.CustomerContacts {
				// remove ID from map to denote it was found
				delete(customerContactIDMap, item.ID)
			}
		}
		// found all expected IDs. expect empty map
		suite.Equal(len(customerContactIDMap), 0)
	})

	// Successful creation of IDFSIT service item and the extra IDASIT/IDDSIT items
	suite.Run("Success - IDFSIT creation approved - no SITDestinationFinalAddress", func() {
		shipment, creator, reServiceIDFSIT := setupTestInternationalData()
		setupAdditionalInternationalSIT()

		serviceItemIDFSIT := models.MTOServiceItem{
			MoveTaskOrderID:  shipment.MoveTaskOrderID,
			MoveTaskOrder:    shipment.MoveTaskOrder,
			MTOShipmentID:    &shipment.ID,
			MTOShipment:      shipment,
			ReService:        reServiceIDFSIT,
			SITEntryDate:     &sitEntryDate,
			SITDepartureDate: &sitDepartureDate,
			CustomerContacts: getCustomerContacts(),
			Status:           models.MTOServiceItemStatusSubmitted,
		}

		createdServiceItems, _, err := creator.CreateMTOServiceItem(suite.AppContextForTest(), &serviceItemIDFSIT)
		suite.NotNil(createdServiceItems)
		suite.NoError(err)

		createdServiceItemList := *createdServiceItems
		suite.Equal(len(createdServiceItemList), 4)

		// check the returned items for the correct data
		numIDASITFound := 0
		numIDDSITFound := 0
		numIDFSITFound := 0
		numIDSFSCFound := 0
		for _, item := range createdServiceItemList {
			suite.Equal(item.MoveTaskOrderID, serviceItemIDFSIT.MoveTaskOrderID)
			suite.Equal(item.MTOShipmentID, serviceItemIDFSIT.MTOShipmentID)
			suite.Equal(item.SITEntryDate, serviceItemIDFSIT.SITEntryDate)
			suite.Equal(item.SITDepartureDate, serviceItemIDFSIT.SITDepartureDate)

			suite.Equal(item.SITDestinationOriginalAddressID, serviceItemIDFSIT.SITDestinationOriginalAddressID)
			suite.Equal(item.SITDestinationFinalAddressID, serviceItemIDFSIT.SITDestinationFinalAddressID)

			if item.ReService.Code == models.ReServiceCodeIDDSIT || item.ReService.Code == models.ReServiceCodeIDSFSC {
				// if this fails check the mock in the setupdata func and/or if destination address is OCONUS
				suite.Equal(*item.SITDeliveryMiles, 125)
			}

			if item.ReService.Code == models.ReServiceCodeIDASIT {
				numIDASITFound++
			}
			if item.ReService.Code == models.ReServiceCodeIDDSIT {
				numIDDSITFound++
			}
			if item.ReService.Code == models.ReServiceCodeIDFSIT {
				numIDFSITFound++
				suite.Equal(len(item.CustomerContacts), len(serviceItemIDFSIT.CustomerContacts))
			}
			if item.ReService.Code == models.ReServiceCodeIDDSIT {
				numIDSFSCFound++
			}
		}
		suite.Equal(numIDASITFound, 1)
		suite.Equal(numIDDSITFound, 1)
		suite.Equal(numIDFSITFound, 1)
		suite.Equal(numIDSFSCFound, 1)

		// We create one set of customer contacts and attach them to each destination service item.
		// This portion verifies that.
		customerContactIDMap := convertCustomerIDsToFindTestMap(serviceItemIDFSIT.CustomerContacts)
		// Verify there are only 2 customers created
		suite.Equal(len(customerContactIDMap), 2)
		for _, createdServiceItem := range createdServiceItemList {
			for _, item := range createdServiceItem.CustomerContacts {
				// remove ID from map to denote it was found
				delete(customerContactIDMap, item.ID)
			}
		}

		// found all expected IDs. expect empty map
		suite.Equal(len(customerContactIDMap), 0)
	})

	// Failed creation of DDFSIT because of duplicate service for shipment
	suite.Run("Failure - duplicate DDFSIT", func() {
		shipment, creator, reServiceDDFSIT := setupTestData()
		setupAdditionalSIT()

		serviceItemDDFSIT := models.MTOServiceItem{
			MoveTaskOrderID:  shipment.MoveTaskOrderID,
			MoveTaskOrder:    shipment.MoveTaskOrder,
			MTOShipmentID:    &shipment.ID,
			MTOShipment:      shipment,
			ReService:        reServiceDDFSIT,
			SITEntryDate:     &sitEntryDate,
			CustomerContacts: getCustomerContacts(),
			Status:           models.MTOServiceItemStatusSubmitted,
		}

		createdServiceItems, _, err := creator.CreateMTOServiceItem(suite.AppContextForTest(), &serviceItemDDFSIT)
		suite.NotNil(createdServiceItems)
		suite.NoError(err)

		// Make a second attempt to add a DDFSIT
		createdServiceItems, _, err = creator.CreateMTOServiceItem(suite.AppContextForTest(), &serviceItemDDFSIT)
		suite.Nil(createdServiceItems)
		suite.Error(err)
		suite.IsType(apperror.ConflictError{}, err)
		suite.Contains(err.Error(), fmt.Sprintf("A service item with reServiceCode %s already exists for this move and/or shipment.", models.ReServiceCodeDDFSIT))
	})

	suite.Run("Failure - SIT entry date is before FADD for DDFSIT creation", func() {
		shipment, creator, reServiceDDFSIT := setupTestData()
		setupAdditionalSIT()

		sitEntryDateBeforeToday := time.Now().AddDate(0, 0, -1)

		serviceItemDDFSIT := models.MTOServiceItem{
			MoveTaskOrderID:  shipment.MoveTaskOrderID,
			MoveTaskOrder:    shipment.MoveTaskOrder,
			MTOShipmentID:    &shipment.ID,
			MTOShipment:      shipment,
			ReService:        reServiceDDFSIT,
			SITEntryDate:     &sitEntryDateBeforeToday,
			CustomerContacts: getCustomerContacts(),
			Status:           models.MTOServiceItemStatusSubmitted,
		}

		// Make a second attempt to add a DDFSIT
		serviceItem, _, err := creator.CreateMTOServiceItem(suite.AppContextForTest(), &serviceItemDDFSIT)
		suite.Nil(serviceItem)
		suite.Error(err)
		suite.IsType(apperror.UnprocessableEntityError{}, err)
		expectedError := fmt.Sprintf(
			"the SIT Entry Date (%s) cannot be before the First Available Delivery Date (%s)",
			serviceItemDDFSIT.SITEntryDate.Format("2006-01-02"),
			serviceItemDDFSIT.CustomerContacts[0].FirstAvailableDeliveryDate.Format("2006-01-02"),
		)
		suite.Contains(err.Error(), expectedError)
	})

	suite.Run("Do not create DDFSIT if departure date is after entry date", func() {
		shipment, creator, reServiceDDFSIT := setupTestData()
		serviceItemDDFSIT := factory.BuildMTOServiceItem(nil, []factory.Customization{
			{
				Model: models.MTOServiceItem{
					SITEntryDate:     models.TimePointer(time.Now().AddDate(0, 0, 1)),
					SITDepartureDate: models.TimePointer(time.Now()),
				},
			},
			{
				Model:    reServiceDDFSIT,
				LinkOnly: true,
			},
			{
				Model:    shipment,
				LinkOnly: true,
			},
		}, nil)
		_, _, err := creator.CreateMTOServiceItem(suite.AppContextForTest(), &serviceItemDDFSIT)
		suite.Error(err)
		expectedError := fmt.Sprintf(
			"the SIT Departure Date (%s) must be after the SIT Entry Date (%s)",
			serviceItemDDFSIT.SITDepartureDate.Format("2006-01-02"),
			serviceItemDDFSIT.SITEntryDate.Format("2006-01-02"),
		)
		suite.Contains(err.Error(), expectedError)
	})

	suite.Run("Do not create DDFSIT if departure date is the same as entry date", func() {
		today := models.TimePointer(time.Now())
		shipment, creator, reServiceDDFSIT := setupTestData()
		serviceItemDDFSIT := factory.BuildMTOServiceItem(nil, []factory.Customization{
			{
				Model: models.MTOServiceItem{
					SITEntryDate:     today,
					SITDepartureDate: today,
				},
			},
			{
				Model:    reServiceDDFSIT,
				LinkOnly: true,
			},
			{
				Model:    shipment,
				LinkOnly: true,
			},
		}, nil)
		_, _, err := creator.CreateMTOServiceItem(suite.AppContextForTest(), &serviceItemDDFSIT)
		suite.Error(err)
		expectedError := fmt.Sprintf(
			"the SIT Departure Date (%s) must be after the SIT Entry Date (%s)",
			serviceItemDDFSIT.SITDepartureDate.Format("2006-01-02"),
			serviceItemDDFSIT.SITEntryDate.Format("2006-01-02"),
		)
		suite.Contains(err.Error(), expectedError)
	})

	// Successful creation of DDASIT service item
	suite.Run("Success - DDASIT creation approved", func() {
		shipment, creator, reServiceDDFSIT := setupTestData()
		reServiceDDASIT, _, _ := setupAdditionalSIT()

		// First create a DDFSIT because it's required to request a DDASIT
		serviceItemDDFSIT := models.MTOServiceItem{
			MoveTaskOrderID:  shipment.MoveTaskOrderID,
			MoveTaskOrder:    shipment.MoveTaskOrder,
			MTOShipmentID:    &shipment.ID,
			MTOShipment:      shipment,
			ReService:        reServiceDDFSIT,
			SITEntryDate:     &sitEntryDate,
			CustomerContacts: getCustomerContacts(),
			Status:           models.MTOServiceItemStatusSubmitted,
		}

		createdServiceItems, _, err := creator.CreateMTOServiceItem(suite.AppContextForTest(), &serviceItemDDFSIT)
		suite.NotNil(createdServiceItems)
		suite.NoError(err)

		// Then attempt to create a DDASIT
		serviceItemDDASIT := models.MTOServiceItem{
			MoveTaskOrderID:            shipment.MoveTaskOrderID,
			MoveTaskOrder:              shipment.MoveTaskOrder,
			MTOShipmentID:              &shipment.ID,
			MTOShipment:                shipment,
			ReService:                  reServiceDDASIT,
			Status:                     models.MTOServiceItemStatusSubmitted,
			SITDestinationFinalAddress: shipment.DestinationAddress,
		}

		createdServiceItems, _, err = creator.CreateMTOServiceItem(suite.AppContextForTest(), &serviceItemDDASIT)
		suite.NotNil(createdServiceItems)
		suite.NoError(err)
		suite.Equal(len(*createdServiceItems), 1)

		createdServiceItemsList := *createdServiceItems
		suite.Equal(createdServiceItemsList[0].ReService.Code, models.ReServiceCodeDDASIT)
		// The time on the date doesn't matter, so let's just check the date:
		suite.Equal(createdServiceItemsList[0].SITEntryDate.Day(), sitEntryDate.Day())
		suite.Equal(createdServiceItemsList[0].SITEntryDate.Month(), sitEntryDate.Month())
		suite.Equal(createdServiceItemsList[0].SITEntryDate.Year(), sitEntryDate.Year())
	})

	// Failed creation of DDASIT service item due to no DDFSIT on shipment
	suite.Run("Failure - DDASIT creation needs DDFSIT", func() {

		// Make the necessary SIT code objects
		_, creator, _ := setupTestData()
		reServiceDDASIT, _, _ := setupAdditionalSIT()
		factory.FetchReServiceByCode(suite.DB(), models.ReServiceCodeDDFSIT)

		// Make a shipment with no DDFSIT
		now := time.Now()
		shipmentNoDDFSIT := factory.BuildMTOShipment(suite.DB(), []factory.Customization{
			{
				Model: models.Move{
					AvailableToPrimeAt: &now,
					ApprovedAt:         &now,
					Status:             models.MoveStatusAPPROVED,
				},
			},
		}, nil)
		serviceItemDDASIT := models.MTOServiceItem{
			MoveTaskOrderID: shipmentNoDDFSIT.MoveTaskOrderID,
			MoveTaskOrder:   shipmentNoDDFSIT.MoveTaskOrder,
			MTOShipmentID:   &shipmentNoDDFSIT.ID,
			MTOShipment:     shipmentNoDDFSIT,
			ReService:       reServiceDDASIT,
			Status:          models.MTOServiceItemStatusSubmitted,
		}

		createdServiceItems, _, err := creator.CreateMTOServiceItem(suite.AppContextForTest(), &serviceItemDDASIT)

		suite.Nil(createdServiceItems)
		suite.Error(err)
		suite.IsType(apperror.NotFoundError{}, err)
		suite.Contains(err.Error(), "No matching first-day SIT service item found")
		suite.Contains(err.Error(), shipmentNoDDFSIT.ID.String())
	})

	// Failed creation of DDDSIT service item
	suite.Run("Failure - cannot create DDDSIT", func() {
		shipment, creator, _ := setupTestData()
		_, reServiceDDDSIT, _ := setupAdditionalSIT()

		serviceItemDDDSIT := models.MTOServiceItem{
			MoveTaskOrder:    shipment.MoveTaskOrder,
			MoveTaskOrderID:  shipment.MoveTaskOrderID,
			MTOShipment:      shipment,
			MTOShipmentID:    &shipment.ID,
			ReService:        reServiceDDDSIT,
			SITEntryDate:     &sitEntryDate,
			CustomerContacts: getCustomerContacts(),
		}

		createdServiceItems, _, err := creator.CreateMTOServiceItem(suite.AppContextForTest(), &serviceItemDDDSIT)
		suite.Nil(createdServiceItems)
		suite.Error(err)
		suite.IsType(apperror.InvalidInputError{}, err)
		suite.Contains(err.Error(), models.ReServiceCodeDDDSIT)

		invalidInputError := err.(apperror.InvalidInputError)
		suite.NotEmpty(invalidInputError.ValidationErrors)
		suite.Contains(invalidInputError.ValidationErrors.Keys(), "reServiceCode")
	})

	// Failed creation of DDSFSC service item
	suite.Run("Failure - cannot create DDSFSC", func() {
		shipment, creator, _ := setupTestData()
		_, _, reServiceDDSFSC := setupAdditionalSIT()

		serviceItemDDSFSC := models.MTOServiceItem{
			MoveTaskOrder:    shipment.MoveTaskOrder,
			MoveTaskOrderID:  shipment.MoveTaskOrderID,
			MTOShipment:      shipment,
			MTOShipmentID:    &shipment.ID,
			ReService:        reServiceDDSFSC,
			SITEntryDate:     &sitEntryDate,
			CustomerContacts: getCustomerContacts(),
		}

		createdServiceItems, _, err := creator.CreateMTOServiceItem(suite.AppContextForTest(), &serviceItemDDSFSC)
		suite.Nil(createdServiceItems)
		suite.Error(err)
		suite.IsType(apperror.InvalidInputError{}, err)
		suite.Contains(err.Error(), models.ReServiceCodeDDSFSC)

		invalidInputError := err.(apperror.InvalidInputError)
		suite.NotEmpty(invalidInputError.ValidationErrors)
		suite.Contains(invalidInputError.ValidationErrors.Keys(), "reServiceCode")
	})

	suite.Run("Failure - cannot create domestic service item international domestic shipment", func() {
		_, creator, _ := setupTestData()
		move := factory.BuildAvailableToPrimeMove(suite.DB(), nil, nil)
		dimension := models.MTOServiceItemDimension{
			Type:      models.DimensionTypeItem,
			Length:    12000,
			Height:    12000,
			Width:     12000,
			CreatedAt: time.Now(),
			UpdatedAt: time.Now(),
		}

		// setup domestic shipment
		shipment := factory.BuildMTOShipment(suite.DB(), []factory.Customization{
			{
				Model:    move,
				LinkOnly: true,
			},
			{
				Model: models.MTOShipment{
					MarketCode: models.MarketCodeInternational,
				},
			},
		}, nil)
		destAddress := factory.BuildDefaultAddress(suite.DB())

		// setup international service item. must fail validation for a domestic shipment
		reServiceDDFSIT := factory.FetchReServiceByCode(suite.DB(), models.ReServiceCodeDDFSIT)
		internationalServiceItem := models.MTOServiceItem{
			MoveTaskOrderID:              move.ID,
			MoveTaskOrder:                move,
			ReService:                    reServiceDDFSIT,
			MTOShipmentID:                &shipment.ID,
			MTOShipment:                  shipment,
			Dimensions:                   models.MTOServiceItemDimensions{dimension},
			Status:                       models.MTOServiceItemStatusSubmitted,
			SITDestinationFinalAddressID: &destAddress.ID,
			SITDestinationFinalAddress:   &destAddress,
		}

		createdServiceItems, _, err := creator.CreateMTOServiceItem(suite.AppContextForTest(), &internationalServiceItem)
		suite.Nil(createdServiceItems)
		suite.Error(err)
		suite.IsType(apperror.InvalidInputError{}, err)

		suite.Contains(err.Error(), "cannot create domestic service items for international shipment")
	})

	suite.Run("Failure - cannot create international service item for domestic shipment", func() {
		_, creator, _ := setupTestData()

		move := factory.BuildAvailableToPrimeMove(suite.DB(), nil, nil)
		dimension := models.MTOServiceItemDimension{
			Type:      models.DimensionTypeItem,
			Length:    12000,
			Height:    12000,
			Width:     12000,
			CreatedAt: time.Now(),
			UpdatedAt: time.Now(),
		}

		// setup domestic shipment
		shipment := factory.BuildMTOShipment(suite.DB(), []factory.Customization{
			{
				Model:    move,
				LinkOnly: true,
			},
			{
				Model: models.MTOShipment{
					MarketCode: models.MarketCodeDomestic,
				},
			},
		}, nil)
		destAddress := factory.BuildDefaultAddress(suite.DB())

		// setup international service item. must fail validation for a domestic shipment
		reServiceIDFSIT := factory.FetchReServiceByCode(suite.DB(), models.ReServiceCodeIDFSIT)
		internationalServiceItem := models.MTOServiceItem{
			MoveTaskOrderID:              move.ID,
			MoveTaskOrder:                move,
			ReService:                    reServiceIDFSIT,
			MTOShipmentID:                &shipment.ID,
			MTOShipment:                  shipment,
			Dimensions:                   models.MTOServiceItemDimensions{dimension},
			Status:                       models.MTOServiceItemStatusSubmitted,
			SITDestinationFinalAddressID: &destAddress.ID,
			SITDestinationFinalAddress:   &destAddress,
		}

		createdServiceItems, _, err := creator.CreateMTOServiceItem(suite.AppContextForTest(), &internationalServiceItem)
		suite.Nil(createdServiceItems)
		suite.Error(err)
		suite.IsType(apperror.InvalidInputError{}, err)

		suite.Contains(err.Error(), "cannot create international service items for domestic shipment")
	})
}

func (suite *MTOServiceItemServiceSuite) TestPriceEstimator() {
	suite.Run("Calcuating price estimated on creation for HHG ", func() {
		setupTestData := func() models.MTOShipment {
			// Set up data to use for all Origin SIT Service Item tests

			move := factory.BuildAvailableToPrimeMove(suite.DB(), nil, nil)
			estimatedPrimeWeight := unit.Pound(6000)
			pickupDate := time.Date(2024, time.July, 31, 12, 0, 0, 0, time.UTC)
			pickupAddress := factory.BuildAddress(suite.DB(), nil, []factory.Trait{factory.GetTraitAddress2})
			deliveryAddress := factory.BuildAddress(suite.DB(), nil, []factory.Trait{factory.GetTraitAddress3})

			mtoShipment := factory.BuildMTOShipmentMinimal(suite.DB(), []factory.Customization{
				{
					Model:    move,
					LinkOnly: true,
				},
				{
					Model:    pickupAddress,
					LinkOnly: true,
					Type:     &factory.Addresses.PickupAddress,
				},
				{
					Model:    deliveryAddress,
					LinkOnly: true,
					Type:     &factory.Addresses.DeliveryAddress,
				},
				{
					Model: models.MTOShipment{
						PrimeEstimatedWeight: &estimatedPrimeWeight,
						RequestedPickupDate:  &pickupDate,
					},
				},
			}, nil)

			return mtoShipment
		}

		reServiceCodeDOP := factory.FetchReServiceByCode(suite.DB(), models.ReServiceCodeDOP)
		reServiceCodeDPK := factory.FetchReServiceByCode(suite.DB(), models.ReServiceCodeDPK)
		reServiceCodeDDP := factory.FetchReServiceByCode(suite.DB(), models.ReServiceCodeDDP)
		reServiceCodeDUPK := factory.FetchReServiceByCode(suite.DB(), models.ReServiceCodeDUPK)
		reServiceCodeDLH := factory.FetchReServiceByCode(suite.DB(), models.ReServiceCodeDLH)
		reServiceCodeDSH := factory.FetchReServiceByCode(suite.DB(), models.ReServiceCodeDSH)
		reServiceCodeFSC := factory.FetchReServiceByCode(suite.DB(), models.ReServiceCodeFSC)

		sitEntryDate := time.Date(2020, time.October, 24, 0, 0, 0, 0, time.UTC)
		sitPostalCode := "99999"
		reason := "lorem ipsum"

		contract := testdatagen.FetchOrMakeReContract(suite.DB(), testdatagen.Assertions{})
		contractYear := testdatagen.FetchOrMakeReContractYear(suite.DB(),
			testdatagen.Assertions{
				ReContractYear: models.ReContractYear{
					Name:                 "Test Contract Year",
					EscalationCompounded: 1.125,
					StartDate:            testdatagen.ContractStartDate,
					EndDate:              testdatagen.ContractEndDate,
				},
			})

		serviceArea := testdatagen.MakeReDomesticServiceArea(suite.DB(),
			testdatagen.Assertions{
				ReDomesticServiceArea: models.ReDomesticServiceArea{
					Contract:         contractYear.Contract,
					ServiceArea:      "945",
					ServicesSchedule: 1,
				},
			})

		serviceAreaDest := testdatagen.MakeReDomesticServiceArea(suite.DB(),
			testdatagen.Assertions{
				ReDomesticServiceArea: models.ReDomesticServiceArea{
					Contract:         contractYear.Contract,
					ServiceArea:      "503",
					ServicesSchedule: 1,
				},
			})

		serviceAreaPriceDOP := models.ReDomesticServiceAreaPrice{
			ContractID:            contractYear.Contract.ID,
			ServiceID:             reServiceCodeDOP.ID,
			IsPeakPeriod:          true,
			DomesticServiceAreaID: serviceArea.ID,
			PriceCents:            unit.Cents(1234),
		}

		serviceAreaPriceDPK := factory.FetchOrMakeDomesticOtherPrice(suite.DB(), []factory.Customization{
			{
				Model: models.ReDomesticOtherPrice{
					ContractID:   contractYear.Contract.ID,
					ServiceID:    reServiceCodeDPK.ID,
					IsPeakPeriod: true,
					Schedule:     1,
					PriceCents:   unit.Cents(121),
				},
			},
		}, nil)

		serviceAreaPriceDDP := models.ReDomesticServiceAreaPrice{
			ContractID:            contractYear.Contract.ID,
			ServiceID:             reServiceCodeDDP.ID,
			IsPeakPeriod:          true,
			DomesticServiceAreaID: serviceAreaDest.ID,
			PriceCents:            unit.Cents(482),
		}

		serviceAreaPriceDUPK := factory.FetchOrMakeDomesticOtherPrice(suite.DB(), []factory.Customization{
			{
				Model: models.ReDomesticOtherPrice{
					ContractID:   contractYear.Contract.ID,
					ServiceID:    reServiceCodeDUPK.ID,
					IsPeakPeriod: true,
					Schedule:     1,
					PriceCents:   unit.Cents(945),
				},
			},
		}, nil)

		serviceAreaPriceDLH := models.ReDomesticLinehaulPrice{
			ContractID:            contractYear.Contract.ID,
			WeightLower:           500,
			WeightUpper:           10000,
			MilesLower:            1,
			MilesUpper:            10000,
			IsPeakPeriod:          true,
			DomesticServiceAreaID: serviceArea.ID,
			PriceMillicents:       unit.Millicents(482),
		}

		serviceAreaPriceDSH := models.ReDomesticServiceAreaPrice{
			ContractID:            contractYear.Contract.ID,
			ServiceID:             reServiceCodeDSH.ID,
			IsPeakPeriod:          true,
			DomesticServiceAreaID: serviceArea.ID,
			PriceCents:            unit.Cents(999),
		}

		testdatagen.FetchOrMakeGHCDieselFuelPrice(suite.DB(), testdatagen.Assertions{
			GHCDieselFuelPrice: models.GHCDieselFuelPrice{
				FuelPriceInMillicents: unit.Millicents(281400),
				PublicationDate:       time.Date(2020, time.March, 9, 0, 0, 0, 0, time.UTC),
				EffectiveDate:         time.Date(2020, time.March, 10, 0, 0, 0, 0, time.UTC),
				EndDate:               time.Date(2025, time.March, 17, 0, 0, 0, 0, time.UTC),
			},
		})

		suite.MustSave(&serviceAreaPriceDOP)
		suite.MustSave(&serviceAreaPriceDPK)
		suite.MustSave(&serviceAreaPriceDDP)
		suite.MustSave(&serviceAreaPriceDUPK)
		suite.MustSave(&serviceAreaPriceDLH)
		suite.MustSave(&serviceAreaPriceDSH)

		testdatagen.FetchOrMakeReZip3(suite.DB(), testdatagen.Assertions{
			ReZip3: models.ReZip3{
				Contract:            contract,
				ContractID:          contract.ID,
				DomesticServiceArea: serviceArea,
				Zip3:                "945",
			},
		})

		testdatagen.FetchOrMakeReZip3(suite.DB(), testdatagen.Assertions{
			ReZip3: models.ReZip3{
				Contract:            contract,
				ContractID:          contract.ID,
				DomesticServiceArea: serviceAreaDest,
				Zip3:                "503",
			},
		})

		shipment := setupTestData()
		actualPickupAddress := factory.BuildAddress(suite.DB(), nil, []factory.Trait{factory.GetTraitAddress2})
		serviceItemDOP := models.MTOServiceItem{
			MoveTaskOrder:             shipment.MoveTaskOrder,
			MoveTaskOrderID:           shipment.MoveTaskOrderID,
			MTOShipment:               shipment,
			MTOShipmentID:             &shipment.ID,
			ReService:                 reServiceCodeDOP,
			SITEntryDate:              &sitEntryDate,
			SITPostalCode:             &sitPostalCode,
			Reason:                    &reason,
			SITOriginHHGActualAddress: &actualPickupAddress,
			Status:                    models.MTOServiceItemStatusSubmitted,
		}

		serviceItemDPK := models.MTOServiceItem{
			MoveTaskOrder:             shipment.MoveTaskOrder,
			MoveTaskOrderID:           shipment.MoveTaskOrderID,
			MTOShipment:               shipment,
			MTOShipmentID:             &shipment.ID,
			ReService:                 reServiceCodeDPK,
			SITEntryDate:              &sitEntryDate,
			SITPostalCode:             &sitPostalCode,
			Reason:                    &reason,
			SITOriginHHGActualAddress: &actualPickupAddress,
			Status:                    models.MTOServiceItemStatusSubmitted,
		}

		serviceItemDDP := models.MTOServiceItem{
			MoveTaskOrder:             shipment.MoveTaskOrder,
			MoveTaskOrderID:           shipment.MoveTaskOrderID,
			MTOShipment:               shipment,
			MTOShipmentID:             &shipment.ID,
			ReService:                 reServiceCodeDDP,
			SITEntryDate:              &sitEntryDate,
			SITPostalCode:             &sitPostalCode,
			Reason:                    &reason,
			SITOriginHHGActualAddress: &actualPickupAddress,
			Status:                    models.MTOServiceItemStatusSubmitted,
		}

		serviceItemDUPK := models.MTOServiceItem{
			MoveTaskOrder:             shipment.MoveTaskOrder,
			MoveTaskOrderID:           shipment.MoveTaskOrderID,
			MTOShipment:               shipment,
			MTOShipmentID:             &shipment.ID,
			ReService:                 reServiceCodeDUPK,
			SITEntryDate:              &sitEntryDate,
			SITPostalCode:             &sitPostalCode,
			Reason:                    &reason,
			SITOriginHHGActualAddress: &actualPickupAddress,
			Status:                    models.MTOServiceItemStatusSubmitted,
		}

		serviceItemDLH := models.MTOServiceItem{
			MoveTaskOrder:             shipment.MoveTaskOrder,
			MoveTaskOrderID:           shipment.MoveTaskOrderID,
			MTOShipment:               shipment,
			MTOShipmentID:             &shipment.ID,
			ReService:                 reServiceCodeDLH,
			SITEntryDate:              &sitEntryDate,
			SITPostalCode:             &sitPostalCode,
			Reason:                    &reason,
			SITOriginHHGActualAddress: &actualPickupAddress,
			Status:                    models.MTOServiceItemStatusSubmitted,
		}

		serviceItemDSH := models.MTOServiceItem{
			MoveTaskOrder:             shipment.MoveTaskOrder,
			MoveTaskOrderID:           shipment.MoveTaskOrderID,
			MTOShipment:               shipment,
			MTOShipmentID:             &shipment.ID,
			ReService:                 reServiceCodeDSH,
			SITEntryDate:              &sitEntryDate,
			SITPostalCode:             &sitPostalCode,
			Reason:                    &reason,
			SITOriginHHGActualAddress: &actualPickupAddress,
			Status:                    models.MTOServiceItemStatusSubmitted,
		}

		serviceItemFSC := models.MTOServiceItem{
			MoveTaskOrder:             shipment.MoveTaskOrder,
			MoveTaskOrderID:           shipment.MoveTaskOrderID,
			MTOShipment:               shipment,
			MTOShipmentID:             &shipment.ID,
			ReService:                 reServiceCodeFSC,
			SITEntryDate:              &sitEntryDate,
			SITPostalCode:             &sitPostalCode,
			Reason:                    &reason,
			SITOriginHHGActualAddress: &actualPickupAddress,
			Status:                    models.MTOServiceItemStatusSubmitted,
		}

		builder := query.NewQueryBuilder()
		moveRouter := moverouter.NewMoveRouter(transportationoffice.NewTransportationOfficesFetcher())
		planner := &mocks.Planner{}
		planner.On("ZipTransitDistance",
			mock.AnythingOfType("*appcontext.appContext"),
			mock.Anything,
			mock.Anything,
		).Return(400, nil)
		creator := NewMTOServiceItemCreator(
			planner,
			builder,
			moveRouter,
			ghcrateengine.NewDomesticUnpackPricer(),
			ghcrateengine.NewDomesticPackPricer(),
			ghcrateengine.NewDomesticLinehaulPricer(),
			ghcrateengine.NewDomesticShorthaulPricer(),
			ghcrateengine.NewDomesticOriginPricer(),
			ghcrateengine.NewDomesticDestinationPricer(),
			ghcrateengine.NewFuelSurchargePricer(),
			ghcrateengine.NewDomesticDestinationFirstDaySITPricer(),
			ghcrateengine.NewDomesticDestinationSITDeliveryPricer(),
			ghcrateengine.NewDomesticDestinationAdditionalDaysSITPricer(),
			ghcrateengine.NewDomesticDestinationSITFuelSurchargePricer(),
			ghcrateengine.NewDomesticOriginFirstDaySITPricer(),
			ghcrateengine.NewDomesticOriginSITPickupPricer(),
			ghcrateengine.NewDomesticOriginAdditionalDaysSITPricer(),
			ghcrateengine.NewDomesticOriginSITFuelSurchargePricer())

		dopEstimatedPriceInCents, _ := creator.FindEstimatedPrice(suite.AppContextForTest(), &serviceItemDOP, shipment)
		suite.Equal(unit.Cents(66330), dopEstimatedPriceInCents)

		dpkEstimatedPriceInCents, _ := creator.FindEstimatedPrice(suite.AppContextForTest(), &serviceItemDPK, shipment)
		suite.Equal(unit.Cents(586080), dpkEstimatedPriceInCents)

		ddpEstimatedPriceInCents, _ := creator.FindEstimatedPrice(suite.AppContextForTest(), &serviceItemDDP, shipment)
		suite.Equal(unit.Cents(45870), ddpEstimatedPriceInCents)

		dupkEstimatedPriceInCents, _ := creator.FindEstimatedPrice(suite.AppContextForTest(), &serviceItemDUPK, shipment)
		suite.Equal(unit.Cents(47652), dupkEstimatedPriceInCents)

		dlhEstimatedPriceInCents, _ := creator.FindEstimatedPrice(suite.AppContextForTest(), &serviceItemDLH, shipment)
		suite.Equal(unit.Cents(13437600), dlhEstimatedPriceInCents)

		dshEstimatedPriceInCents, _ := creator.FindEstimatedPrice(suite.AppContextForTest(), &serviceItemDSH, shipment)
		suite.Equal(unit.Cents(10929600), dshEstimatedPriceInCents)

		fscEstimatedPriceInCents, _ := creator.FindEstimatedPrice(suite.AppContextForTest(), &serviceItemFSC, shipment)
		// negative because we are using 2020 fuel rates
		suite.Equal(unit.Cents(-168), fscEstimatedPriceInCents)
	})

	suite.Run("Calcuating price estimated on creation for NTS shipment ", func() {
		setupTestData := func() models.MTOShipment {
			// Set up data to use for all Origin SIT Service Item tests

			move := factory.BuildAvailableToPrimeMove(suite.DB(), nil, nil)
			estimatedPrimeWeight := unit.Pound(6000)
			pickupDate := time.Date(2024, time.July, 31, 12, 0, 0, 0, time.UTC)
			pickupAddress := factory.BuildAddress(suite.DB(), nil, []factory.Trait{factory.GetTraitAddress2})
			deliveryAddress := factory.BuildAddress(suite.DB(), nil, []factory.Trait{factory.GetTraitAddress3})

			mtoShipment := factory.BuildMTOShipmentMinimal(suite.DB(), []factory.Customization{
				{
					Model:    move,
					LinkOnly: true,
				},
				{
					Model:    pickupAddress,
					LinkOnly: true,
					Type:     &factory.Addresses.PickupAddress,
				},
				{
					Model:    deliveryAddress,
					LinkOnly: true,
					Type:     &factory.Addresses.DeliveryAddress,
				},
				{
					Model: models.MTOShipment{
						PrimeEstimatedWeight: &estimatedPrimeWeight,
						RequestedPickupDate:  &pickupDate,
						ShipmentType:         models.MTOShipmentTypeHHGOutOfNTS,
					},
				},
			}, nil)

			return mtoShipment
		}

		reServiceCodeDOP := factory.FetchReServiceByCode(suite.DB(), models.ReServiceCodeDOP)
		reServiceCodeDPK := factory.FetchReServiceByCode(suite.DB(), models.ReServiceCodeDPK)
		reServiceCodeDDP := factory.FetchReServiceByCode(suite.DB(), models.ReServiceCodeDDP)
		reServiceCodeDUPK := factory.FetchReServiceByCode(suite.DB(), models.ReServiceCodeDUPK)
		reServiceCodeDLH := factory.FetchReServiceByCode(suite.DB(), models.ReServiceCodeDLH)
		reServiceCodeDSH := factory.FetchReServiceByCode(suite.DB(), models.ReServiceCodeDSH)
		reServiceCodeFSC := factory.FetchReServiceByCode(suite.DB(), models.ReServiceCodeFSC)

		startDate := time.Now().AddDate(-1, 0, 0)
		endDate := startDate.AddDate(1, 1, 1)
		sitEntryDate := time.Date(2020, time.October, 24, 0, 0, 0, 0, time.UTC)
		sitPostalCode := "99999"
		reason := "lorem ipsum"

		contract := testdatagen.FetchOrMakeReContract(suite.DB(), testdatagen.Assertions{})
		contractYear := testdatagen.FetchOrMakeReContractYear(suite.DB(),
			testdatagen.Assertions{
				ReContractYear: models.ReContractYear{
					Name:                 "Test Contract Year",
					EscalationCompounded: 1.125,
					StartDate:            startDate,
					EndDate:              endDate,
				},
			})

		serviceArea := testdatagen.FetchOrMakeReDomesticServiceArea(suite.DB(),
			testdatagen.Assertions{
				ReDomesticServiceArea: models.ReDomesticServiceArea{
					Contract:         contractYear.Contract,
					ServiceArea:      "945",
					ServicesSchedule: 1,
				},
			})

		serviceAreaDest := testdatagen.MakeReDomesticServiceArea(suite.DB(),
			testdatagen.Assertions{
				ReDomesticServiceArea: models.ReDomesticServiceArea{
					Contract:         contractYear.Contract,
					ServiceArea:      "503",
					ServicesSchedule: 1,
				},
			})

		serviceAreaPriceDOP := models.ReDomesticServiceAreaPrice{
			ContractID:            contractYear.Contract.ID,
			ServiceID:             reServiceCodeDOP.ID,
			IsPeakPeriod:          true,
			DomesticServiceAreaID: serviceArea.ID,
			PriceCents:            unit.Cents(1234),
		}

		serviceAreaPriceDPK := factory.FetchOrMakeDomesticOtherPrice(suite.DB(), []factory.Customization{
			{
				Model: models.ReDomesticOtherPrice{
					ContractID:   contractYear.Contract.ID,
					ServiceID:    reServiceCodeDPK.ID,
					IsPeakPeriod: true,
					Schedule:     1,
					PriceCents:   unit.Cents(121),
				},
			},
		}, nil)

		serviceAreaPriceDDP := models.ReDomesticServiceAreaPrice{
			ContractID:            contractYear.Contract.ID,
			ServiceID:             reServiceCodeDDP.ID,
			IsPeakPeriod:          true,
			DomesticServiceAreaID: serviceAreaDest.ID,
			PriceCents:            unit.Cents(482),
		}

		serviceAreaPriceDUPK := factory.FetchOrMakeDomesticOtherPrice(suite.DB(), []factory.Customization{
			{
				Model: models.ReDomesticOtherPrice{
					ContractID:   contractYear.Contract.ID,
					ServiceID:    reServiceCodeDUPK.ID,
					IsPeakPeriod: true,
					Schedule:     1,
					PriceCents:   unit.Cents(945),
				},
			},
		}, nil)

		serviceAreaPriceDLH := models.ReDomesticLinehaulPrice{
			ContractID:            contractYear.Contract.ID,
			WeightLower:           500,
			WeightUpper:           10000,
			MilesLower:            1,
			MilesUpper:            10000,
			IsPeakPeriod:          true,
			DomesticServiceAreaID: serviceArea.ID,
			PriceMillicents:       unit.Millicents(482),
		}

		serviceAreaPriceDSH := models.ReDomesticServiceAreaPrice{
			ContractID:            contractYear.Contract.ID,
			ServiceID:             reServiceCodeDSH.ID,
			IsPeakPeriod:          true,
			DomesticServiceAreaID: serviceArea.ID,
			PriceCents:            unit.Cents(999),
		}

		testdatagen.FetchOrMakeGHCDieselFuelPrice(suite.DB(), testdatagen.Assertions{
			GHCDieselFuelPrice: models.GHCDieselFuelPrice{
				FuelPriceInMillicents: unit.Millicents(281400),
				PublicationDate:       time.Date(2020, time.March, 9, 0, 0, 0, 0, time.UTC),
				EffectiveDate:         time.Date(2020, time.March, 10, 0, 0, 0, 0, time.UTC),
				EndDate:               time.Date(2025, time.March, 17, 0, 0, 0, 0, time.UTC),
			},
		})

		suite.MustSave(&serviceAreaPriceDOP)
		suite.MustSave(&serviceAreaPriceDPK)
		suite.MustSave(&serviceAreaPriceDDP)
		suite.MustSave(&serviceAreaPriceDUPK)
		suite.MustSave(&serviceAreaPriceDLH)
		suite.MustSave(&serviceAreaPriceDSH)

		testdatagen.FetchOrMakeReZip3(suite.DB(), testdatagen.Assertions{
			ReZip3: models.ReZip3{
				Contract:            contract,
				ContractID:          contract.ID,
				DomesticServiceArea: serviceArea,
				Zip3:                "945",
			},
		})

		testdatagen.FetchOrMakeReZip3(suite.DB(), testdatagen.Assertions{
			ReZip3: models.ReZip3{
				Contract:            contract,
				ContractID:          contract.ID,
				DomesticServiceArea: serviceAreaDest,
				Zip3:                "503",
			},
		})

		shipment := setupTestData()
		actualPickupAddress := factory.BuildAddress(suite.DB(), nil, []factory.Trait{factory.GetTraitAddress2})
		serviceItemDOP := models.MTOServiceItem{
			MoveTaskOrder:             shipment.MoveTaskOrder,
			MoveTaskOrderID:           shipment.MoveTaskOrderID,
			MTOShipment:               shipment,
			MTOShipmentID:             &shipment.ID,
			ReService:                 reServiceCodeDOP,
			SITEntryDate:              &sitEntryDate,
			SITPostalCode:             &sitPostalCode,
			Reason:                    &reason,
			SITOriginHHGActualAddress: &actualPickupAddress,
			Status:                    models.MTOServiceItemStatusSubmitted,
		}

		serviceItemDPK := models.MTOServiceItem{
			MoveTaskOrder:             shipment.MoveTaskOrder,
			MoveTaskOrderID:           shipment.MoveTaskOrderID,
			MTOShipment:               shipment,
			MTOShipmentID:             &shipment.ID,
			ReService:                 reServiceCodeDPK,
			SITEntryDate:              &sitEntryDate,
			SITPostalCode:             &sitPostalCode,
			Reason:                    &reason,
			SITOriginHHGActualAddress: &actualPickupAddress,
			Status:                    models.MTOServiceItemStatusSubmitted,
		}

		serviceItemDDP := models.MTOServiceItem{
			MoveTaskOrder:             shipment.MoveTaskOrder,
			MoveTaskOrderID:           shipment.MoveTaskOrderID,
			MTOShipment:               shipment,
			MTOShipmentID:             &shipment.ID,
			ReService:                 reServiceCodeDDP,
			SITEntryDate:              &sitEntryDate,
			SITPostalCode:             &sitPostalCode,
			Reason:                    &reason,
			SITOriginHHGActualAddress: &actualPickupAddress,
			Status:                    models.MTOServiceItemStatusSubmitted,
		}

		serviceItemDUPK := models.MTOServiceItem{
			MoveTaskOrder:             shipment.MoveTaskOrder,
			MoveTaskOrderID:           shipment.MoveTaskOrderID,
			MTOShipment:               shipment,
			MTOShipmentID:             &shipment.ID,
			ReService:                 reServiceCodeDUPK,
			SITEntryDate:              &sitEntryDate,
			SITPostalCode:             &sitPostalCode,
			Reason:                    &reason,
			SITOriginHHGActualAddress: &actualPickupAddress,
			Status:                    models.MTOServiceItemStatusSubmitted,
		}

		serviceItemDLH := models.MTOServiceItem{
			MoveTaskOrder:             shipment.MoveTaskOrder,
			MoveTaskOrderID:           shipment.MoveTaskOrderID,
			MTOShipment:               shipment,
			MTOShipmentID:             &shipment.ID,
			ReService:                 reServiceCodeDLH,
			SITEntryDate:              &sitEntryDate,
			SITPostalCode:             &sitPostalCode,
			Reason:                    &reason,
			SITOriginHHGActualAddress: &actualPickupAddress,
			Status:                    models.MTOServiceItemStatusSubmitted,
		}

		serviceItemDSH := models.MTOServiceItem{
			MoveTaskOrder:             shipment.MoveTaskOrder,
			MoveTaskOrderID:           shipment.MoveTaskOrderID,
			MTOShipment:               shipment,
			MTOShipmentID:             &shipment.ID,
			ReService:                 reServiceCodeDSH,
			SITEntryDate:              &sitEntryDate,
			SITPostalCode:             &sitPostalCode,
			Reason:                    &reason,
			SITOriginHHGActualAddress: &actualPickupAddress,
			Status:                    models.MTOServiceItemStatusSubmitted,
		}

		serviceItemFSC := models.MTOServiceItem{
			MoveTaskOrder:             shipment.MoveTaskOrder,
			MoveTaskOrderID:           shipment.MoveTaskOrderID,
			MTOShipment:               shipment,
			MTOShipmentID:             &shipment.ID,
			ReService:                 reServiceCodeFSC,
			SITEntryDate:              &sitEntryDate,
			SITPostalCode:             &sitPostalCode,
			Reason:                    &reason,
			SITOriginHHGActualAddress: &actualPickupAddress,
			Status:                    models.MTOServiceItemStatusSubmitted,
		}

		builder := query.NewQueryBuilder()
		moveRouter := moverouter.NewMoveRouter(transportationoffice.NewTransportationOfficesFetcher())
		planner := &mocks.Planner{}
		planner.On("ZipTransitDistance",
			mock.AnythingOfType("*appcontext.appContext"),
			mock.Anything,
			mock.Anything,
		).Return(800, nil)
		creator := NewMTOServiceItemCreator(
			planner,
			builder,
			moveRouter,
			ghcrateengine.NewDomesticUnpackPricer(),
			ghcrateengine.NewDomesticPackPricer(),
			ghcrateengine.NewDomesticLinehaulPricer(),
			ghcrateengine.NewDomesticShorthaulPricer(),
			ghcrateengine.NewDomesticOriginPricer(),
			ghcrateengine.NewDomesticDestinationPricer(),
			ghcrateengine.NewFuelSurchargePricer(),
			ghcrateengine.NewDomesticDestinationFirstDaySITPricer(),
			ghcrateengine.NewDomesticDestinationSITDeliveryPricer(),
			ghcrateengine.NewDomesticDestinationAdditionalDaysSITPricer(),
			ghcrateengine.NewDomesticDestinationSITFuelSurchargePricer(),
			ghcrateengine.NewDomesticOriginFirstDaySITPricer(),
			ghcrateengine.NewDomesticOriginSITPickupPricer(),
			ghcrateengine.NewDomesticOriginAdditionalDaysSITPricer(),
			ghcrateengine.NewDomesticOriginSITFuelSurchargePricer())

		dopEstimatedPriceInCents, _ := creator.FindEstimatedPrice(suite.AppContextForTest(), &serviceItemDOP, shipment)
		suite.Equal(unit.Cents(66330), dopEstimatedPriceInCents)

		dpkEstimatedPriceInCents, _ := creator.FindEstimatedPrice(suite.AppContextForTest(), &serviceItemDPK, shipment)
		suite.Equal(unit.Cents(586080), dpkEstimatedPriceInCents)

		ddpEstimatedPriceInCents, _ := creator.FindEstimatedPrice(suite.AppContextForTest(), &serviceItemDDP, shipment)
		suite.Equal(unit.Cents(45870), ddpEstimatedPriceInCents)

		dupkEstimatedPriceInCents, _ := creator.FindEstimatedPrice(suite.AppContextForTest(), &serviceItemDUPK, shipment)
		suite.Equal(unit.Cents(47652), dupkEstimatedPriceInCents)

		dlhEstimatedPriceInCents, _ := creator.FindEstimatedPrice(suite.AppContextForTest(), &serviceItemDLH, shipment)
		suite.Equal(unit.Cents(29589120), dlhEstimatedPriceInCents)

		dshEstimatedPriceInCents, _ := creator.FindEstimatedPrice(suite.AppContextForTest(), &serviceItemDSH, shipment)
		suite.Equal(unit.Cents(21859200), dshEstimatedPriceInCents)

		fscEstimatedPriceInCents, _ := creator.FindEstimatedPrice(suite.AppContextForTest(), &serviceItemFSC, shipment)
		// negative because we are using 2020 fuel rate
		suite.Equal(unit.Cents(-335), fscEstimatedPriceInCents)
	})

}
func (suite *MTOServiceItemServiceSuite) TestGetAdjustedWeight() {
	suite.Run("If no weight is provided", func() {
		var incomingWeight unit.Pound
		adjustedWeight := GetAdjustedWeight(incomingWeight, false)
		suite.Equal(unit.Pound(0), *adjustedWeight)
	})
	suite.Run("If a weight of 0 is provided", func() {
		incomingWeight := unit.Pound(0)
		adjustedWeight := GetAdjustedWeight(incomingWeight, false)
		suite.Equal(unit.Pound(0), *adjustedWeight)
	})
	suite.Run("If weight of 100 is provided", func() {
		incomingWeight := unit.Pound(100)
		adjustedWeight := GetAdjustedWeight(incomingWeight, false)
		suite.Equal(unit.Pound(500), *adjustedWeight)
	})
	suite.Run("If weight of 454 is provided", func() {
		incomingWeight := unit.Pound(454)
		adjustedWeight := GetAdjustedWeight(incomingWeight, false)
		suite.Equal(unit.Pound(500), *adjustedWeight)
	})
	suite.Run("If weight of 456 is provided", func() {
		incomingWeight := unit.Pound(456)
		adjustedWeight := GetAdjustedWeight(incomingWeight, false)
		suite.Equal(unit.Pound(501), *adjustedWeight)
	})
	suite.Run("If weight of 1000 is provided", func() {
		incomingWeight := unit.Pound(1000)
		adjustedWeight := GetAdjustedWeight(incomingWeight, false)
		suite.Equal(unit.Pound(1100), *adjustedWeight)
	})

	suite.Run("If no weight is provided UB", func() {
		var incomingWeight unit.Pound
		adjustedWeight := GetAdjustedWeight(incomingWeight, true)
		suite.Equal(unit.Pound(0), *adjustedWeight)
	})
	suite.Run("If a weight of 0 is provided UB", func() {
		incomingWeight := unit.Pound(0)
		adjustedWeight := GetAdjustedWeight(incomingWeight, true)
		suite.Equal(unit.Pound(0), *adjustedWeight)
	})
	suite.Run("If weight of 100 is provided UB", func() {
		incomingWeight := unit.Pound(100)
		adjustedWeight := GetAdjustedWeight(incomingWeight, true)
		suite.Equal(unit.Pound(300), *adjustedWeight)
	})
	suite.Run("If weight of 272 is provided UB", func() {
		incomingWeight := unit.Pound(272)
		adjustedWeight := GetAdjustedWeight(incomingWeight, true)
		suite.Equal(unit.Pound(300), *adjustedWeight)
	})
	suite.Run("If weight of 274 is provided UB", func() {
		incomingWeight := unit.Pound(274)
		adjustedWeight := GetAdjustedWeight(incomingWeight, true)
		suite.Equal(unit.Pound(301), *adjustedWeight)
	})
	suite.Run("If weight of 1000 is provided UB", func() {
		incomingWeight := unit.Pound(1000)
		adjustedWeight := GetAdjustedWeight(incomingWeight, true)
		suite.Equal(unit.Pound(1100), *adjustedWeight)
	})
}

func (suite *MTOServiceItemServiceSuite) TestFindSITEstimatedPrice() {
	setupTestData := func() (models.MTOShipment, services.MTOServiceItemCreator, models.ReService) {
		move := factory.BuildMove(suite.DB(), []factory.Customization{
			{
				Model: models.Move{
					Status: models.MoveStatusAPPROVED,
				},
			},
		}, nil)
		shipment := factory.BuildMTOShipment(suite.DB(), []factory.Customization{
			{
				Model:    move,
				LinkOnly: true,
			},
			{
				Model: models.MTOShipment{
					PrimeEstimatedWeight: models.PoundPointer(1000),
				},
			},
		}, nil)
		builder := query.NewQueryBuilder()
		moveRouter := moverouter.NewMoveRouter(transportationoffice.NewTransportationOfficesFetcher())
		planner := &mocks.Planner{}
		planner.On("ZipTransitDistance",
			mock.AnythingOfType("*appcontext.appContext"),
			mock.Anything,
			mock.Anything,
		).Return(400, nil)
		creator := NewMTOServiceItemCreator(
			planner,
			builder,
			moveRouter,
			ghcrateengine.NewDomesticUnpackPricer(),
			ghcrateengine.NewDomesticPackPricer(),
			ghcrateengine.NewDomesticLinehaulPricer(),
			ghcrateengine.NewDomesticShorthaulPricer(),
			ghcrateengine.NewDomesticOriginPricer(),
			ghcrateengine.NewDomesticDestinationPricer(),
			ghcrateengine.NewFuelSurchargePricer(),
			ghcrateengine.NewDomesticDestinationFirstDaySITPricer(),
			ghcrateengine.NewDomesticDestinationSITDeliveryPricer(),
			ghcrateengine.NewDomesticDestinationAdditionalDaysSITPricer(),
			ghcrateengine.NewDomesticDestinationSITFuelSurchargePricer(),
			ghcrateengine.NewDomesticOriginFirstDaySITPricer(),
			ghcrateengine.NewDomesticOriginSITPickupPricer(),
			ghcrateengine.NewDomesticOriginAdditionalDaysSITPricer(),
			ghcrateengine.NewDomesticOriginSITFuelSurchargePricer())

		reServiceDDFSIT := factory.FetchReServiceByCode(suite.DB(), models.ReServiceCodeDDFSIT)
<<<<<<< HEAD
		testdatagen.FetchOrMakeReContract(suite.DB(), testdatagen.Assertions{})

=======
>>>>>>> 1042953b
		return shipment, creator, reServiceDDFSIT

	}

	getCustomerContacts := func() models.MTOServiceItemCustomerContacts {
		deliveryDate := time.Now()
		attemptedContact := time.Now()
		contact1 := models.MTOServiceItemCustomerContact{
			Type:                       models.CustomerContactTypeFirst,
			DateOfContact:              attemptedContact,
			FirstAvailableDeliveryDate: deliveryDate,
			TimeMilitary:               "0815Z",
		}
		contact2 := models.MTOServiceItemCustomerContact{
			Type:                       models.CustomerContactTypeSecond,
			DateOfContact:              attemptedContact,
			FirstAvailableDeliveryDate: deliveryDate,
			TimeMilitary:               "1430Z",
		}
		var contacts models.MTOServiceItemCustomerContacts
		contacts = append(contacts, contact1, contact2)
		return contacts
	}

	sitEntryDate := time.Now().AddDate(0, 0, 1)

	// Successful creation of DDFSIT MTO service item.
	suite.Run("Success - Creation of Domestic Destination SIT MTO Service Items with estimated prices", func() {

		shipment, creator, reServiceDDFSIT := setupTestData()
		serviceItemDDFSIT := models.MTOServiceItem{
			MoveTaskOrderID:  shipment.MoveTaskOrderID,
			MoveTaskOrder:    shipment.MoveTaskOrder,
			MTOShipmentID:    &shipment.ID,
			MTOShipment:      shipment,
			ReService:        reServiceDDFSIT,
			SITEntryDate:     &sitEntryDate,
			CustomerContacts: getCustomerContacts(),
			Status:           models.MTOServiceItemStatusSubmitted,
		}

		serviceItems, _, err := creator.CreateMTOServiceItem(suite.AppContextForTest(), &serviceItemDDFSIT)
		suite.NoError(err)
		suite.NotNil(serviceItems)

		for _, serviceItem := range *serviceItems {
			suite.NotNil(serviceItem.PricingEstimate)
		}
	})

	// Successful creation of DOFSIT MTO service item.
	suite.Run("Success - Creation of Domestic Origin SIT MTO Service Items with estimated prices", func() {

		shipment, creator, reServiceDOFSIT := setupTestData()
		serviceItemDDFSIT := models.MTOServiceItem{
			MoveTaskOrderID:  shipment.MoveTaskOrderID,
			MoveTaskOrder:    shipment.MoveTaskOrder,
			MTOShipmentID:    &shipment.ID,
			MTOShipment:      shipment,
			ReService:        reServiceDOFSIT,
			SITEntryDate:     &sitEntryDate,
			CustomerContacts: getCustomerContacts(),
			Status:           models.MTOServiceItemStatusSubmitted,
		}

		serviceItems, _, err := creator.CreateMTOServiceItem(suite.AppContextForTest(), &serviceItemDDFSIT)
		suite.NoError(err)
		suite.NotNil(serviceItems)

		for _, serviceItem := range *serviceItems {
			suite.NotNil(serviceItem.PricingEstimate)
		}
	})
}<|MERGE_RESOLUTION|>--- conflicted
+++ resolved
@@ -97,10 +97,7 @@
 		},
 		{
 			Model: models.MTOShipment{
-<<<<<<< HEAD
-=======
 				Status:               models.MTOShipmentStatusApprovalsRequested,
->>>>>>> 1042953b
 				PrimeEstimatedWeight: models.PoundPointer(1500),
 			},
 		},
@@ -1904,9 +1901,6 @@
 			ghcrateengine.NewDomesticOriginSITFuelSurchargePricer())
 
 		reServiceDDFSIT := factory.FetchReServiceByCode(suite.DB(), models.ReServiceCodeDDFSIT)
-
-		testdatagen.FetchOrMakeReContract(suite.DB(), testdatagen.Assertions{})
-
 		return shipment, creator, reServiceDDFSIT
 
 	}
@@ -3329,11 +3323,6 @@
 			ghcrateengine.NewDomesticOriginSITFuelSurchargePricer())
 
 		reServiceDDFSIT := factory.FetchReServiceByCode(suite.DB(), models.ReServiceCodeDDFSIT)
-<<<<<<< HEAD
-		testdatagen.FetchOrMakeReContract(suite.DB(), testdatagen.Assertions{})
-
-=======
->>>>>>> 1042953b
 		return shipment, creator, reServiceDDFSIT
 
 	}
