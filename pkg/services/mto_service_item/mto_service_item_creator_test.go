// RA Summary: gosec - errcheck - Unchecked return value
// RA: Linter flags errcheck error: Ignoring a method's return value can cause the program to overlook unexpected states and conditions.
// RA: Functions with unchecked return values in the file are used fetch data and assign data to a variable that is checked later on
// RA: Given the return value is being checked in a different line and the functions that are flagged by the linter are being used to assign variables
// RA: in a unit test, then there is no risk
// RA Developer Status: Mitigated
// RA Validator Status: Mitigated
// RA Modified Severity: N/A
// nolint:errcheck
package mtoserviceitem

import (
	"errors"
	"fmt"
	"time"

	"github.com/gobuffalo/validate/v3"
	"github.com/gofrs/uuid"
	"github.com/stretchr/testify/mock"

	"github.com/transcom/mymove/pkg/appcontext"
	"github.com/transcom/mymove/pkg/apperror"
	"github.com/transcom/mymove/pkg/factory"
	"github.com/transcom/mymove/pkg/models"
	"github.com/transcom/mymove/pkg/route/mocks"
	"github.com/transcom/mymove/pkg/services"
	"github.com/transcom/mymove/pkg/services/ghcrateengine"
	moverouter "github.com/transcom/mymove/pkg/services/move"
	"github.com/transcom/mymove/pkg/services/query"
	transportationoffice "github.com/transcom/mymove/pkg/services/transportation_office"
	"github.com/transcom/mymove/pkg/testdatagen"
	"github.com/transcom/mymove/pkg/unit"
)

type testCreateMTOServiceItemQueryBuilder struct {
	fakeCreateOne   func(appCtx appcontext.AppContext, model interface{}) (*validate.Errors, error)
	fakeFetchOne    func(appCtx appcontext.AppContext, model interface{}, filters []services.QueryFilter) error
	fakeTransaction func(appCtx appcontext.AppContext, fn func(txnAppCtx appcontext.AppContext) error) error
	fakeUpdateOne   func(appCtx appcontext.AppContext, models interface{}, eTag *string) (*validate.Errors, error)
}

func (t *testCreateMTOServiceItemQueryBuilder) CreateOne(appCtx appcontext.AppContext, model interface{}) (*validate.Errors, error) {
	return t.fakeCreateOne(appCtx, model)
}

func (t *testCreateMTOServiceItemQueryBuilder) UpdateOne(appCtx appcontext.AppContext, model interface{}, eTag *string) (*validate.Errors, error) {
	return t.fakeUpdateOne(appCtx, model, eTag)
}

func (t *testCreateMTOServiceItemQueryBuilder) FetchOne(appCtx appcontext.AppContext, model interface{}, filters []services.QueryFilter) error {
	return t.fakeFetchOne(appCtx, model, filters)
}

func (t *testCreateMTOServiceItemQueryBuilder) Transaction(appCtx appcontext.AppContext, fn func(txnAppCtx appcontext.AppContext) error) error {
	return t.fakeTransaction(appCtx, fn)
}

func (suite *MTOServiceItemServiceSuite) buildValidServiceItemWithInvalidMove() models.MTOServiceItem {
	// Default move has status DRAFT, which is invalid for this test because
	// service items can only be created if a Move's status is Approved or
	// Approvals Requested
	move := factory.BuildMove(suite.DB(), nil, nil)
	reServiceDDFSIT := factory.FetchReServiceByCode(suite.DB(), models.ReServiceCodeDDFSIT)
	shipment := factory.BuildMTOShipment(suite.DB(), []factory.Customization{
		{
			Model:    move,
			LinkOnly: true,
		},
	}, nil)

	serviceItemForUnapprovedMove := models.MTOServiceItem{
		MoveTaskOrderID: move.ID,
		MoveTaskOrder:   move,
		ReService:       reServiceDDFSIT,
		MTOShipmentID:   &shipment.ID,
		MTOShipment:     shipment,
	}

	return serviceItemForUnapprovedMove
}

func (suite *MTOServiceItemServiceSuite) buildValidDDFSITServiceItemWithValidMove() models.MTOServiceItem {
	move := factory.BuildAvailableToPrimeMove(suite.DB(), nil, nil)
	dimension := models.MTOServiceItemDimension{
		Type:      models.DimensionTypeItem,
		Length:    12000,
		Height:    12000,
		Width:     12000,
		CreatedAt: time.Now(),
		UpdatedAt: time.Now(),
	}
	reServiceDDFSIT := factory.FetchReServiceByCode(suite.DB(), models.ReServiceCodeDDFSIT)
	shipment := factory.BuildMTOShipment(suite.DB(), []factory.Customization{
		{
			Model:    move,
			LinkOnly: true,
		},
	}, nil)
	destAddress := factory.BuildDefaultAddress(suite.DB())

	serviceItem := models.MTOServiceItem{
		MoveTaskOrderID:              move.ID,
		MoveTaskOrder:                move,
		ReService:                    reServiceDDFSIT,
		MTOShipmentID:                &shipment.ID,
		MTOShipment:                  shipment,
		Dimensions:                   models.MTOServiceItemDimensions{dimension},
		Status:                       models.MTOServiceItemStatusSubmitted,
		SITDestinationFinalAddressID: &destAddress.ID,
		SITDestinationFinalAddress:   &destAddress,
	}

	return serviceItem
}

func (suite *MTOServiceItemServiceSuite) buildValidIDFSITServiceItemWithValidMove() models.MTOServiceItem {
	move := factory.BuildAvailableToPrimeMove(suite.DB(), nil, nil)
	dimension := models.MTOServiceItemDimension{
		Type:      models.DimensionTypeItem,
		Length:    12000,
		Height:    12000,
		Width:     12000,
		CreatedAt: time.Now(),
		UpdatedAt: time.Now(),
	}
	reServiceIDFSIT := factory.FetchReServiceByCode(suite.DB(), models.ReServiceCodeIDFSIT)
	shipment := factory.BuildMTOShipment(suite.DB(), []factory.Customization{
		{
			Model:    move,
			LinkOnly: true,
		},
		{
			Model: models.MTOShipment{
				MarketCode: models.MarketCodeInternational,
			},
		},
	}, nil)
	destAddress := factory.BuildDefaultAddress(suite.DB())

	serviceItem := models.MTOServiceItem{
		MoveTaskOrderID:              move.ID,
		MoveTaskOrder:                move,
		ReService:                    reServiceIDFSIT,
		MTOShipmentID:                &shipment.ID,
		MTOShipment:                  shipment,
		Dimensions:                   models.MTOServiceItemDimensions{dimension},
		Status:                       models.MTOServiceItemStatusSubmitted,
		SITDestinationFinalAddressID: &destAddress.ID,
		SITDestinationFinalAddress:   &destAddress,
	}

	return serviceItem
}

func (suite *MTOServiceItemServiceSuite) buildValidDOSHUTServiceItemWithValidMove() models.MTOServiceItem {
	move := factory.BuildAvailableToPrimeMove(suite.DB(), nil, nil)
	reServiceDOSHUT := factory.FetchReServiceByCode(suite.DB(), models.ReServiceCodeDOSHUT)

	estimatedPrimeWeight := unit.Pound(6000)
	shipment := factory.BuildMTOShipment(suite.DB(), []factory.Customization{
		{
			Model:    move,
			LinkOnly: true,
		},
		{
			Model: models.MTOShipment{
				PrimeEstimatedWeight: &estimatedPrimeWeight,
			},
		},
	}, nil)

	estimatedWeight := unit.Pound(4200)
	actualWeight := unit.Pound(4000)

	serviceItem := models.MTOServiceItem{
		MoveTaskOrderID: move.ID,
		MoveTaskOrder:   move,
		ReService:       reServiceDOSHUT,
		MTOShipmentID:   &shipment.ID,
		MTOShipment:     shipment,
		EstimatedWeight: &estimatedWeight,
		ActualWeight:    &actualWeight,
		Status:          models.MTOServiceItemStatusSubmitted,
	}

	return serviceItem
}

func (suite *MTOServiceItemServiceSuite) buildValidServiceItemWithNoStatusAndValidMove() models.MTOServiceItem {
	move := factory.BuildAvailableToPrimeMove(suite.DB(), nil, nil)
	dimension := models.MTOServiceItemDimension{
		Type:      models.DimensionTypeItem,
		Length:    12000,
		Height:    12000,
		Width:     12000,
		CreatedAt: time.Now(),
		UpdatedAt: time.Now(),
	}
	reService := factory.FetchReService(suite.DB(), nil, nil)
	shipment := factory.BuildMTOShipment(suite.DB(), []factory.Customization{
		{
			Model:    move,
			LinkOnly: true,
		},
	}, nil)

	serviceItem := models.MTOServiceItem{
		MoveTaskOrderID: move.ID,
		MoveTaskOrder:   move,
		ReService:       reService,
		MTOShipmentID:   &shipment.ID,
		MTOShipment:     shipment,
		Dimensions:      models.MTOServiceItemDimensions{dimension},
	}

	return serviceItem
}

// Should return a message stating that service items can't be created if
// the move is not in approved status.
func (suite *MTOServiceItemServiceSuite) TestCreateMTOServiceItemWithInvalidMove() {

	// TESTCASE SCENARIO
	// Under test: CreateMTOServiceItem function
	// Set up:     We create an unapproved move and attempt to create service items on it.
	// Expected outcome:
	//             Error because we cannot create service items before move is approved.

	builder := query.NewQueryBuilder()
	moveRouter := moverouter.NewMoveRouter(transportationoffice.NewTransportationOfficesFetcher())
	planner := &mocks.Planner{}
	planner.On("ZipTransitDistance",
		mock.AnythingOfType("*appcontext.appContext"),
		mock.Anything,
		mock.Anything,
	).Return(400, nil)
	creator := NewMTOServiceItemCreator(planner, builder, moveRouter, ghcrateengine.NewDomesticUnpackPricer(), ghcrateengine.NewDomesticPackPricer(), ghcrateengine.NewDomesticLinehaulPricer(), ghcrateengine.NewDomesticShorthaulPricer(), ghcrateengine.NewDomesticOriginPricer(), ghcrateengine.NewDomesticDestinationPricer(), ghcrateengine.NewFuelSurchargePricer())
	serviceItemForUnapprovedMove := suite.buildValidServiceItemWithInvalidMove()

	createdServiceItems, _, err := creator.CreateMTOServiceItem(suite.AppContextForTest(), &serviceItemForUnapprovedMove)

	move := serviceItemForUnapprovedMove.MoveTaskOrder
	suite.DB().Find(&move, move.ID)

	var serviceItem models.MTOServiceItem
	suite.DB().Where("move_id = ?", move.ID).First(&serviceItem)

	suite.Nil(createdServiceItems)
	suite.Zero(serviceItem.ID)
	suite.Error(err)
	suite.Contains(err.Error(), "Cannot create service items before a move has been approved")
	suite.Equal(models.MoveStatusDRAFT, move.Status)
}

func (suite *MTOServiceItemServiceSuite) TestCreateMTOServiceItem() {

	builder := query.NewQueryBuilder()
	moveRouter := moverouter.NewMoveRouter(transportationoffice.NewTransportationOfficesFetcher())
	planner := &mocks.Planner{}
	planner.On("ZipTransitDistance",
		mock.AnythingOfType("*appcontext.appContext"),
		mock.Anything,
		mock.Anything,
	).Return(400, nil)
	creator := NewMTOServiceItemCreator(planner, builder, moveRouter, ghcrateengine.NewDomesticUnpackPricer(), ghcrateengine.NewDomesticPackPricer(), ghcrateengine.NewDomesticLinehaulPricer(), ghcrateengine.NewDomesticShorthaulPricer(), ghcrateengine.NewDomesticOriginPricer(), ghcrateengine.NewDomesticDestinationPricer(), ghcrateengine.NewFuelSurchargePricer())

	// Happy path: If the service item is created successfully it should be returned
	suite.Run("200 Success - Destination SIT Service Item Creation", func() {

		// TESTCASE SCENARIO
		// Under test: CreateMTOServiceItem function
		// Set up:     We create an approved move and attempt to create DDFSIT service item on it. Includes Dimensions
		//             and a SITDestinationFinalAddress
		// Expected outcome:
		//             4 SIT items are created, status of move is APPROVALS_REQUESTED

		sitServiceItem := suite.buildValidDDFSITServiceItemWithValidMove()
		sitMove := sitServiceItem.MoveTaskOrder
		sitShipment := sitServiceItem.MTOShipment

		createdServiceItems, verrs, err := creator.CreateMTOServiceItem(suite.AppContextForTest(), &sitServiceItem)
		suite.NoError(err)
		suite.Nil(verrs)
		suite.NotNil(createdServiceItems)

		var foundMove models.Move
		err = suite.DB().Find(&foundMove, sitMove.ID)
		suite.NoError(err)

		createdServiceItemList := *createdServiceItems
		suite.Equal(len(createdServiceItemList), 4)
		suite.Equal(models.MoveStatusAPPROVALSREQUESTED, foundMove.Status)

		numDDFSITFound := 0
		numDDASITFound := 0
		numDDDSITFound := 0
		numDDSFSCFound := 0

		for _, createdServiceItem := range createdServiceItemList {
			// checking that the service item final destination address equals the shipment's final destination address
			suite.Equal(sitShipment.DestinationAddress.StreetAddress1, createdServiceItem.SITDestinationFinalAddress.StreetAddress1)
			suite.Equal(sitShipment.DestinationAddressID, createdServiceItem.SITDestinationFinalAddressID)

			switch createdServiceItem.ReService.Code {
			case models.ReServiceCodeDDFSIT:
				suite.NotEmpty(createdServiceItem.Dimensions)
				numDDFSITFound++
			case models.ReServiceCodeDDASIT:
				numDDASITFound++
			case models.ReServiceCodeDDDSIT:
				numDDDSITFound++
			case models.ReServiceCodeDDSFSC:
				numDDSFSCFound++
			}
		}
		suite.Equal(numDDASITFound, 1)
		suite.Equal(numDDDSITFound, 1)
		suite.Equal(numDDFSITFound, 1)
		suite.Equal(numDDSFSCFound, 1)
	})

	suite.Run("200 Success - International Destination SIT Service Item Creation", func() {

		// TESTCASE SCENARIO
		// Under test: CreateMTOServiceItem function
		// Set up:     We create an approved move and attempt to create IDFSIT service item on it. Includes Dimensions
		//             and a SITDestinationFinalAddress
		// Expected outcome:
		//             4 SIT items are created, status of move is APPROVALS_REQUESTED

		sitServiceItem := suite.buildValidIDFSITServiceItemWithValidMove()
		sitMove := sitServiceItem.MoveTaskOrder
		sitShipment := sitServiceItem.MTOShipment

		createdServiceItems, verrs, err := creator.CreateMTOServiceItem(suite.AppContextForTest(), &sitServiceItem)
		suite.NoError(err)
		suite.Nil(verrs)
		suite.NotNil(createdServiceItems)

		var foundMove models.Move
		err = suite.DB().Find(&foundMove, sitMove.ID)
		suite.NoError(err)

		createdServiceItemList := *createdServiceItems
		suite.Equal(len(createdServiceItemList), 4)
		suite.Equal(models.MoveStatusAPPROVALSREQUESTED, foundMove.Status)

		numIDFSITFound := 0
		numIDASITFound := 0
		numIDDSITFound := 0
		numIDSFSCFound := 0

		for _, createdServiceItem := range createdServiceItemList {
			// checking that the service item final destination address equals the shipment's final destination address
			suite.Equal(sitShipment.DestinationAddress.StreetAddress1, createdServiceItem.SITDestinationFinalAddress.StreetAddress1)
			suite.Equal(sitShipment.DestinationAddressID, createdServiceItem.SITDestinationFinalAddressID)

			switch createdServiceItem.ReService.Code {
			case models.ReServiceCodeIDFSIT:
				suite.NotEmpty(createdServiceItem.Dimensions)
				numIDFSITFound++
			case models.ReServiceCodeIDASIT:
				numIDASITFound++
			case models.ReServiceCodeIDDSIT:
				numIDDSITFound++
			case models.ReServiceCodeIDSFSC:
				numIDSFSCFound++
			}
		}
		suite.Equal(numIDASITFound, 1)
		suite.Equal(numIDDSITFound, 1)
		suite.Equal(numIDFSITFound, 1)
		suite.Equal(numIDSFSCFound, 1)
	})

	// Happy path: If the service item is created successfully it should be returned
	suite.Run("200 Success - SHUT Service Item Creation", func() {

		// TESTCASE SCENARIO
		// Under test: CreateMTOServiceItem function
		// Set up:     We create an approved move and attempt to create DOSHUT service item on it.
		// Expected outcome:
		//             DOSHUT service item is successfully created and returned

		shutServiceItem := suite.buildValidDOSHUTServiceItemWithValidMove()
		shutMove := shutServiceItem.MoveTaskOrder

		createdServiceItem, verrs, err := creator.CreateMTOServiceItem(suite.AppContextForTest(), &shutServiceItem)

		var foundMove models.Move
		suite.DB().Find(&foundMove, shutMove.ID)

		suite.NoError(err)
		suite.Nil(verrs)
		suite.NotNil(createdServiceItem)

		createdServiceItemList := *createdServiceItem
		suite.Require().Equal(len(createdServiceItemList), 1)
		suite.Equal(unit.Pound(4200), *createdServiceItemList[0].EstimatedWeight)
		suite.Equal(unit.Pound(4000), *createdServiceItemList[0].ActualWeight)
	})

	// Status default value: If we try to create an mto service item and haven't set the status, we default to SUBMITTED
	suite.Run("success using default status value", func() {
		// TESTCASE SCENARIO
		// Under test: CreateMTOServiceItem function
		// Set up:     We create an approved move and attempt to create a service item without a status
		// Expected outcome:
		//             Service item is created and has a status of Submitted

		serviceItemNoStatus := suite.buildValidServiceItemWithNoStatusAndValidMove()
		createdServiceItems, verrs, err := creator.CreateMTOServiceItem(suite.AppContextForTest(), &serviceItemNoStatus)
		suite.NoError(err)
		suite.NoVerrs(verrs)
		suite.NoError(err)
		serviceItemsToCheck := *createdServiceItems
		suite.Equal(models.MTOServiceItemStatusSubmitted, serviceItemsToCheck[0].Status)
	})

	// If error when trying to create, the create should fail.
	// Bad data which could be IDs that doesn't exist (MoveTaskOrderID or REServiceID)
	suite.Run("creation error", func() {
		// TESTCASE SCENARIO
		// Under test: CreateMTOServiceItem function
		// Mocked:     QueryBuilder
		// Set up:     We create an approved move and mock the query builder to return an error
		// Expected outcome:
		//             Handler returns an error

		sitServiceItem := suite.buildValidDDFSITServiceItemWithValidMove()

		expectedError := "Can't create service item for some reason"
		verrs := validate.NewErrors()
		verrs.Add("test", expectedError)

		fakeCreateOne := func(_ appcontext.AppContext, _ interface{}) (*validate.Errors, error) {
			return verrs, errors.New(expectedError)
		}
		fakeFetchOne := func(_ appcontext.AppContext, _ interface{}, _ []services.QueryFilter) error {
			return nil
		}
		fakeTx := func(appCtx appcontext.AppContext, fn func(txnAppCtx appcontext.AppContext) error) error {
			return fn(appCtx)
		}

		builder := &testCreateMTOServiceItemQueryBuilder{
			fakeCreateOne:   fakeCreateOne,
			fakeFetchOne:    fakeFetchOne,
			fakeTransaction: fakeTx,
		}

		fakeCreateNewBuilder := func() createMTOServiceItemQueryBuilder {
			return builder
		}

		creator := mtoServiceItemCreator{
			builder:          builder,
			createNewBuilder: fakeCreateNewBuilder,
		}

		createdServiceItems, verrs, _ := creator.CreateMTOServiceItem(suite.AppContextForTest(), &sitServiceItem)
		suite.Error(verrs)
		suite.Nil(createdServiceItems)
	})

	// Should return a "NotFoundError" if the MTO ID is nil
	suite.Run("moveID not found", func() {
		// TESTCASE SCENARIO
		// Under test: CreateMTOServiceItem function
		// Set up:     Create service item on a non-existent move ID
		// Expected outcome:
		//             Not found error returned, no new service items created
		notFoundID := uuid.Must(uuid.NewV4())
		serviceItemNoMTO := models.MTOServiceItem{
			MoveTaskOrderID: notFoundID,
		}

		createdServiceItemsNoMTO, _, err := creator.CreateMTOServiceItem(suite.AppContextForTest(), &serviceItemNoMTO)
		suite.Nil(createdServiceItemsNoMTO)
		suite.Error(err)
		suite.IsType(apperror.NotFoundError{}, err)
		suite.Contains(err.Error(), notFoundID.String())
	})

	// Should return a "NotFoundError" if the reServiceCode passed in isn't found on the table
	suite.Run("reServiceCode not found", func() {
		// TESTCASE SCENARIO
		// Under test: CreateMTOServiceItem function
		// Set up:     Create service item with a nonexistent service code
		// Expected outcome:
		//             Not found error returned, no new service items created

		sitServiceItem := suite.buildValidDDFSITServiceItemWithValidMove()
		sitMove := sitServiceItem.MoveTaskOrder

		fakeCode := models.ReServiceCode("FAKE")
		serviceItemBadCode := models.MTOServiceItem{
			MoveTaskOrderID: sitMove.ID,
			MoveTaskOrder:   sitMove,
			ReService: models.ReService{
				Code: fakeCode,
			},
		}

		createdServiceItemsBadCode, _, err := creator.CreateMTOServiceItem(suite.AppContextForTest(), &serviceItemBadCode)
		suite.Nil(createdServiceItemsBadCode)
		suite.Error(err)
		suite.IsType(apperror.NotFoundError{}, err)
		suite.Contains(err.Error(), fakeCode)
	})

	// Should be able to create a service item with code ReServiceCodeMS or ReServiceCodeCS that uses a shipment's requested pickup date,
	// and it should come back as "APPROVED"
	suite.Run("ReServiceCodeCS & ReServiceCodeMS creation approved", func() {
		// TESTCASE SCENARIO
		// Under test: CreateMTOServiceItem function
		// Set up:     Create an approved move with a shipment. Then create service items for CS & MS.
		// Expected outcome:
		//             Success, CS & MS can be created as long as requested pickup date exists on a shipment

		contract := testdatagen.FetchOrMakeReContract(suite.DB(), testdatagen.Assertions{})

		startDate := time.Date(2024, time.January, 1, 12, 0, 0, 0, time.UTC)
		endDate := time.Date(2024, time.December, 31, 12, 0, 0, 0, time.UTC)
		contractYear := testdatagen.FetchOrMakeReContractYear(suite.DB(), testdatagen.Assertions{
			ReContractYear: models.ReContractYear{
				Contract:             contract,
				ContractID:           contract.ID,
				StartDate:            startDate,
				EndDate:              endDate,
				Escalation:           1.0,
				EscalationCompounded: 1.0,
			},
		})

		reServiceCS := factory.FetchReServiceByCode(suite.DB(), "CS")
		csTaskOrderFee := models.ReTaskOrderFee{
			ContractYearID: contractYear.ID,
			ServiceID:      reServiceCS.ID,
			PriceCents:     90000,
		}
		suite.MustSave(&csTaskOrderFee)

		move := factory.BuildAvailableToPrimeMove(suite.DB(), nil, nil)
		pickupDate := time.Date(2024, time.July, 31, 12, 0, 0, 0, time.UTC)
		factory.BuildMTOShipment(suite.DB(), []factory.Customization{
			{
				Model:    move,
				LinkOnly: true,
			},
			{
				Model: models.MTOShipment{
					RequestedPickupDate: &pickupDate,
				},
			},
		}, nil)
		serviceItemCS := models.MTOServiceItem{
			MoveTaskOrderID: move.ID,
			MoveTaskOrder:   move,
			ReService:       reServiceCS,
		}

		createdServiceItemsCS, _, err := creator.CreateMTOServiceItem(suite.AppContextForTest(), &serviceItemCS)
		suite.NotNil(createdServiceItemsCS)
		suite.NoError(err)

		createdServiceItemCSList := *createdServiceItemsCS
		suite.Equal(createdServiceItemCSList[0].Status, models.MTOServiceItemStatus("APPROVED"))

		reServiceMS := factory.FetchReServiceByCode(suite.DB(), "MS")
		msTaskOrderFee := models.ReTaskOrderFee{
			ContractYearID: contractYear.ID,
			ServiceID:      reServiceMS.ID,
			PriceCents:     90000,
		}
		suite.MustSave(&msTaskOrderFee)

		serviceItemMS := models.MTOServiceItem{
			MoveTaskOrderID: move.ID,
			MoveTaskOrder:   move,
			ReService:       reServiceMS,
		}

		createdServiceItemsMS, _, err := creator.CreateMTOServiceItem(suite.AppContextForTest(), &serviceItemMS)
		suite.NotNil(createdServiceItemsMS)
		suite.NoError(err)

		createdServiceItemMSList := *createdServiceItemsMS
		suite.Equal(createdServiceItemMSList[0].Status, models.MTOServiceItemStatus("APPROVED"))
	})

	// Should not be able to create a service item with code ReServiceCodeMS if there is one already created for the move.
	suite.Run("ReServiceCodeMS multiple creation error", func() {
		// TESTCASE SCENARIO
		// Under test: CreateMTOServiceItem function
		// Set up:     Then create service items for CS or MS. Then try to create again.
		// Expected outcome:
		//             Return empty MTOServiceItems and continue, MS cannot be created if there is one already created for the move.

		contract := testdatagen.FetchOrMakeReContract(suite.DB(), testdatagen.Assertions{})

		startDate := time.Date(2024, time.January, 1, 12, 0, 0, 0, time.UTC)
		endDate := time.Date(2024, time.December, 31, 12, 0, 0, 0, time.UTC)
		contractYear := testdatagen.FetchOrMakeReContractYear(suite.DB(), testdatagen.Assertions{
			ReContractYear: models.ReContractYear{
				Contract:             contract,
				ContractID:           contract.ID,
				StartDate:            startDate,
				EndDate:              endDate,
				Escalation:           1.0,
				EscalationCompounded: 1.0,
			},
		})

		reServiceMS := factory.FetchReServiceByCode(suite.DB(), "MS")
		msTaskOrderFee := models.ReTaskOrderFee{
			ContractYearID: contractYear.ID,
			ServiceID:      reServiceMS.ID,
			PriceCents:     90000,
		}
		suite.MustSave(&msTaskOrderFee)

		move := factory.BuildAvailableToPrimeMove(suite.DB(), nil, nil)

		pickupDate := time.Date(2024, time.July, 31, 12, 0, 0, 0, time.UTC)
		factory.BuildMTOShipment(suite.DB(), []factory.Customization{
			{
				Model:    move,
				LinkOnly: true,
			},
			{
				Model: models.MTOShipment{
					RequestedPickupDate: &pickupDate,
				},
			},
		}, nil)

		serviceItemMS := models.MTOServiceItem{
			MoveTaskOrderID: move.ID,
			MoveTaskOrder:   move,
			ReService:       reServiceMS,
		}

		createdServiceItemsMS, _, err := creator.CreateMTOServiceItem(suite.AppContextForTest(), &serviceItemMS)
		suite.NotNil(createdServiceItemsMS)
		suite.NoError(err)

		createdServiceItemsMSDupe, _, err := creator.CreateMTOServiceItem(suite.AppContextForTest(), &serviceItemMS)

		suite.Nil(err)
		suite.NotNil(createdServiceItemsMSDupe)
		suite.Equal(*createdServiceItemsMSDupe, models.MTOServiceItems(nil))
	})

	// Should not be able to create CS or MS service items unless a shipment within the move has a requested pickup date
	suite.Run("ReServiceCodeCS & ReServiceCodeMS creation error due to lack of shipment requested pickup date", func() {
		// TESTCASE SCENARIO
		// Under test: CreateMTOServiceItem function
		// Set up:     Create an approved move with a shipment that does not have a requested pickup date. Then attempt to create service items for CS & MS.
		// Expected outcome:
		//             Error, CS & MS cannot be created unless a shipment within the move has a requested pickup date

		contract := testdatagen.FetchOrMakeReContract(suite.DB(), testdatagen.Assertions{})

		startDate := time.Date(2020, time.January, 1, 12, 0, 0, 0, time.UTC)
		endDate := time.Date(2020, time.December, 31, 12, 0, 0, 0, time.UTC)
		contractYear := testdatagen.FetchOrMakeReContractYear(suite.DB(), testdatagen.Assertions{
			ReContractYear: models.ReContractYear{
				Contract:             contract,
				ContractID:           contract.ID,
				StartDate:            startDate,
				EndDate:              endDate,
				Escalation:           1.0,
				EscalationCompounded: 1.0,
			},
		})

		reServiceCS := factory.FetchReServiceByCode(suite.DB(), "CS")
		csTaskOrderFee := models.ReTaskOrderFee{
			ContractYearID: contractYear.ID,
			ServiceID:      reServiceCS.ID,
			PriceCents:     90000,
		}
		suite.MustSave(&csTaskOrderFee)

		move := factory.BuildAvailableToPrimeMove(suite.DB(), nil, nil)
		shipment := factory.BuildMTOShipment(suite.DB(), []factory.Customization{
			{
				Model:    move,
				LinkOnly: true,
			},
			{
				Model: models.MTOShipment{
					RequestedPickupDate: nil,
				},
			},
		}, nil)
		shipment.RequestedPickupDate = nil
		suite.MustSave(&shipment)
		serviceItemCS := models.MTOServiceItem{
			MoveTaskOrderID: move.ID,
			MoveTaskOrder:   move,
			ReService:       reServiceCS,
		}

		createdServiceItemsCS, _, err := creator.CreateMTOServiceItem(suite.AppContextForTest(), &serviceItemCS)
		suite.Nil(createdServiceItemsCS)
		suite.Error(err)
		suite.Contains(err.Error(), "cannot create fee for service item CS: missing requested pickup date (non-PPMs) or expected departure date (PPMs) for shipment")

		reServiceMS := factory.FetchReServiceByCode(suite.DB(), "MS")
		msTaskOrderFee := models.ReTaskOrderFee{
			ContractYearID: contractYear.ID,
			ServiceID:      reServiceMS.ID,
			PriceCents:     90000,
		}
		suite.MustSave(&msTaskOrderFee)

		serviceItemMS := models.MTOServiceItem{
			MoveTaskOrderID: move.ID,
			MoveTaskOrder:   move,
			ReService:       reServiceMS,
		}

		createdServiceItemsMS, _, err := creator.CreateMTOServiceItem(suite.AppContextForTest(), &serviceItemMS)
		suite.Nil(createdServiceItemsMS)
		suite.Error(err)
		suite.Contains(err.Error(), "cannot create fee for service item MS: missing requested pickup date (non-PPMs) or expected departure date (PPMs) for shipment")
	})

	// Should be able to create CS service item for full PPM that has expected departure date
	suite.Run("ReServiceCodeCS creation for Full PPM", func() {
		// TESTCASE SCENARIO
		// Under test: CreateMTOServiceItem function
		// Set up:     Create an approved move with a PPM shipment that has an expected departure date
		//             Success, CS can be created

		contract := testdatagen.FetchOrMakeReContract(suite.DB(), testdatagen.Assertions{})

		startDate := time.Date(2020, time.January, 1, 12, 0, 0, 0, time.UTC)
		endDate := time.Date(2020, time.December, 31, 12, 0, 0, 0, time.UTC)
		contractYear := testdatagen.FetchOrMakeReContractYear(suite.DB(), testdatagen.Assertions{
			ReContractYear: models.ReContractYear{
				Contract:             contract,
				ContractID:           contract.ID,
				StartDate:            startDate,
				EndDate:              endDate,
				Escalation:           1.0,
				EscalationCompounded: 1.0,
			},
		})

		reServiceCS := factory.FetchReServiceByCode(suite.DB(), "CS")
		csTaskOrderFee := models.ReTaskOrderFee{
			ContractYearID: contractYear.ID,
			ServiceID:      reServiceCS.ID,
			PriceCents:     90000,
		}
		suite.MustSave(&csTaskOrderFee)

		move := factory.BuildAvailableToPrimeMove(suite.DB(), nil, nil)
		factory.BuildPPMShipment(suite.DB(), []factory.Customization{
			{
				Model:    move,
				LinkOnly: true,
			},
		}, nil)
		serviceItemCS := models.MTOServiceItem{
			MoveTaskOrderID: move.ID,
			MoveTaskOrder:   move,
			ReService:       reServiceCS,
		}

		createdServiceItemsCS, _, err := creator.CreateMTOServiceItem(suite.AppContextForTest(), &serviceItemCS)
		suite.NotNil(createdServiceItemsCS)
		suite.NoError(err)
	})

	suite.Run("ReServiceCodeCS & ReServiceCodeMS use the correct contract year based on a shipment's requested pickup date", func() {
		// TESTCASE SCENARIO
		// Under test: CreateMTOServiceItem function
		// Set up:     Create an approved move with a shipment that has a requested pickup date. Then create service items for CS & MS.
		// Expected outcome:
		//             Success and the service items should have the correct price based off of the contract year/requested pickup date

		contract := testdatagen.FetchOrMakeReContract(suite.DB(), testdatagen.Assertions{})

		startDate := time.Date(2020, time.January, 1, 12, 0, 0, 0, time.UTC)
		endDate := time.Date(2020, time.December, 31, 12, 0, 0, 0, time.UTC)
		contractYear := testdatagen.FetchOrMakeReContractYear(suite.DB(), testdatagen.Assertions{
			ReContractYear: models.ReContractYear{
				Contract:             contract,
				ContractID:           contract.ID,
				StartDate:            startDate,
				EndDate:              endDate,
				Escalation:           1.0,
				EscalationCompounded: 1.0,
			},
		})

		contract2 := testdatagen.FetchOrMakeReContract(suite.DB(), testdatagen.Assertions{})
		startDate2 := time.Date(2021, time.January, 1, 12, 0, 0, 0, time.UTC)
		endDate2 := time.Date(2021, time.December, 31, 12, 0, 0, 0, time.UTC)
		contractYear2 := testdatagen.FetchOrMakeReContractYear(suite.DB(), testdatagen.Assertions{
			ReContractYear: models.ReContractYear{
				Contract:             contract2,
				ContractID:           contract2.ID,
				StartDate:            startDate2,
				EndDate:              endDate2,
				Escalation:           1.0,
				EscalationCompounded: 1.0,
			},
		})

		reServiceCS := factory.FetchReServiceByCode(suite.DB(), "CS")
		csTaskOrderFee := models.ReTaskOrderFee{
			ContractYearID: contractYear.ID,
			ServiceID:      reServiceCS.ID,
			PriceCents:     90000,
		}
		suite.MustSave(&csTaskOrderFee)

		// creating second fee that we will test against
		csTaskOrderFee2 := models.ReTaskOrderFee{
			ContractYearID: contractYear2.ID,
			ServiceID:      reServiceCS.ID,
			PriceCents:     100000,
		}
		suite.MustSave(&csTaskOrderFee2)

		move := factory.BuildAvailableToPrimeMove(suite.DB(), nil, nil)
		// going to link a shipment that has a requested pickup date falling under the second contract period
		pickupDate := time.Date(2021, time.July, 1, 12, 0, 0, 0, time.UTC)
		factory.BuildMTOShipment(suite.DB(), []factory.Customization{
			{
				Model:    move,
				LinkOnly: true,
			},
			{
				Model: models.MTOShipment{
					RequestedPickupDate: &pickupDate,
				},
			},
		}, nil)
		serviceItemCS := models.MTOServiceItem{
			MoveTaskOrderID: move.ID,
			MoveTaskOrder:   move,
			ReService:       reServiceCS,
		}

		createdServiceItemsCS, _, err := creator.CreateMTOServiceItem(suite.AppContextForTest(), &serviceItemCS)
		suite.NotNil(createdServiceItemsCS)
		suite.NoError(err)
		createdServiceItemCSList := *createdServiceItemsCS
		suite.Equal(createdServiceItemCSList[0].Status, models.MTOServiceItemStatus("APPROVED"))
		suite.Equal(*createdServiceItemCSList[0].LockedPriceCents, csTaskOrderFee2.PriceCents)

		reServiceMS := factory.FetchReServiceByCode(suite.DB(), "MS")
		msTaskOrderFee := models.ReTaskOrderFee{
			ContractYearID: contractYear.ID,
			ServiceID:      reServiceMS.ID,
			PriceCents:     90000,
		}
		suite.MustSave(&msTaskOrderFee)
		msTaskOrderFee2 := models.ReTaskOrderFee{
			ContractYearID: contractYear2.ID,
			ServiceID:      reServiceMS.ID,
			PriceCents:     100000,
		}
		suite.MustSave(&msTaskOrderFee2)

		serviceItemMS := models.MTOServiceItem{
			MoveTaskOrderID: move.ID,
			MoveTaskOrder:   move,
			ReService:       reServiceMS,
		}

		createdServiceItemsMS, _, err := creator.CreateMTOServiceItem(suite.AppContextForTest(), &serviceItemMS)
		suite.NotNil(createdServiceItemsMS)
		suite.NoError(err)
		createdServiceItemMSList := *createdServiceItemsMS
		suite.Equal(createdServiceItemMSList[0].Status, models.MTOServiceItemStatus("APPROVED"))
		suite.Equal(*createdServiceItemMSList[0].LockedPriceCents, csTaskOrderFee2.PriceCents)
	})

	// Should return a "NotFoundError" if the mtoShipmentID isn't linked to the mtoID passed in
	suite.Run("mtoShipmentID not found", func() {
		// TESTCASE SCENARIO
		// Under test: CreateMTOServiceItem function
		// Set up:     Create service item on a shipment that is not related to the move
		// Expected outcome:
		//             Not found error returned, no new service items created

		move := factory.BuildAvailableToPrimeMove(suite.DB(), nil, nil)
		shipment := factory.BuildMTOShipment(suite.DB(), nil, nil)
		reService := factory.FetchReServiceByCode(suite.DB(), "ANY")
		serviceItemBadShip := models.MTOServiceItem{
			MoveTaskOrderID: move.ID,
			MoveTaskOrder:   move,
			MTOShipmentID:   &shipment.ID,
			MTOShipment:     shipment,
			ReService:       reService,
		}

		createdServiceItemsBadShip, _, err := creator.CreateMTOServiceItem(suite.AppContextForTest(), &serviceItemBadShip)
		suite.Nil(createdServiceItemsBadShip)
		suite.Error(err)
		suite.IsType(apperror.NotFoundError{}, err)
		suite.Contains(err.Error(), shipment.ID.String())
		suite.Contains(err.Error(), move.ID.String())
	})

	// If the service item we're trying to create is shuttle service and there is no estimated weight, it fails.
	suite.Run("MTOServiceItemDomesticShuttle no prime weight is okay", func() {
		// TESTCASE SCENARIO
		// Under test: CreateMTOServiceItem function
		// Set up:     Create DDSHUT service item on a shipment without estimated weight
		// Expected outcome:
		//             Conflict error returned, no new service items created

		move := factory.BuildAvailableToPrimeMove(suite.DB(), nil, nil)
		shipment := factory.BuildMTOShipment(suite.DB(), []factory.Customization{
			{
				Model:    move,
				LinkOnly: true,
			},
		}, nil)

		reService := factory.FetchReServiceByCode(suite.DB(), models.ReServiceCodeDDSHUT)

		serviceItemNoWeight := models.MTOServiceItem{
			MoveTaskOrderID: move.ID,
			MoveTaskOrder:   move,
			MTOShipment:     shipment,
			MTOShipmentID:   &shipment.ID,
			ReService:       reService,
			Status:          models.MTOServiceItemStatusSubmitted,
		}

		createdServiceItems, _, err := creator.CreateMTOServiceItem(suite.AppContextForTest(), &serviceItemNoWeight)
		suite.NotNil(createdServiceItems)
		suite.NoError(err)
	})

	setupDDFSITData := func() (models.MTOServiceItemCustomerContact, models.MTOServiceItemCustomerContact, models.MTOServiceItem) {
		move := factory.BuildAvailableToPrimeMove(suite.DB(), nil, nil)
		shipment := factory.BuildMTOShipment(suite.DB(), []factory.Customization{
			{
				Model:    move,
				LinkOnly: true,
			},
		}, nil)
		reServiceDDFSIT := factory.FetchReServiceByCode(suite.DB(), models.ReServiceCodeDDFSIT)

		contactOne := models.MTOServiceItemCustomerContact{
			Type:                       models.CustomerContactTypeFirst,
			DateOfContact:              time.Now(),
			FirstAvailableDeliveryDate: time.Now(),
		}

		contactTwo := models.MTOServiceItemCustomerContact{
			Type:                       models.CustomerContactTypeSecond,
			DateOfContact:              time.Now(),
			FirstAvailableDeliveryDate: time.Now(),
		}

		serviceItemDDFSIT := models.MTOServiceItem{
			MoveTaskOrderID: move.ID,
			MoveTaskOrder:   move,
			MTOShipment:     shipment,
			MTOShipmentID:   &shipment.ID,
			Status:          models.MTOServiceItemStatusSubmitted,
			ReService: models.ReService{
				Code: reServiceDDFSIT.Code,
			},
		}
		return contactOne, contactTwo, serviceItemDDFSIT
	}
	// The timeMilitary fields need to be in the correct format.
	suite.Run("Check DDFSIT timeMilitary=HH:MMZ", func() {
		// TESTCASE SCENARIO
		// Under test: CreateMTOServiceItem function
		// Set up:     Create DDFSIT service item with a bad time "10:30Z"
		// Expected outcome: InvalidInput error returned, no new service items created
		contactOne, contactTwo, serviceItemDDFSIT := setupDDFSITData()
		contactOne.TimeMilitary = "10:30Z"
		contactTwo.TimeMilitary = "14:00Z"
		serviceItemDDFSIT.CustomerContacts = models.MTOServiceItemCustomerContacts{contactOne, contactTwo}
		createdServiceItems, _, err := creator.CreateMTOServiceItem(suite.AppContextForTest(), &serviceItemDDFSIT)

		suite.Nil(createdServiceItems)
		suite.Error(err)
		suite.IsType(apperror.InvalidInputError{}, err)
		suite.Contains(err.Error(), "timeMilitary")
	})

	suite.Run("timeMilitary=XXMMZ bad hours", func() {
		// TESTCASE SCENARIO
		// Under test: CreateMTOServiceItem function
		// Set up:     Create DDFSIT service item with a bad time "2645Z"
		// Expected outcome: InvalidInput error returned, no new service items created
		contactOne, contactTwo, serviceItemDDFSIT := setupDDFSITData()
		contactOne.TimeMilitary = "2645Z"
		contactTwo.TimeMilitary = "3625Z"
		serviceItemDDFSIT.CustomerContacts = models.MTOServiceItemCustomerContacts{contactOne, contactTwo}
		createdServiceItems, _, err := creator.CreateMTOServiceItem(suite.AppContextForTest(), &serviceItemDDFSIT)

		suite.Nil(createdServiceItems)
		suite.Error(err)
		suite.IsType(apperror.InvalidInputError{}, err)
		suite.Contains(err.Error(), "timeMilitary")
		suite.Contains(err.Error(), "hours must be between 00 and 23")
	})

	suite.Run("timeMilitary=HHXXZ bad minutes", func() {
		// TESTCASE SCENARIO
		// Under test: CreateMTOServiceItem function
		// Set up:     Create DDFSIT service item with a bad time "2167Z"
		// Expected outcome: InvalidInput error returned, no new service items created
		contactOne, contactTwo, serviceItemDDFSIT := setupDDFSITData()
		contactOne.TimeMilitary = "2167Z"
		contactTwo.TimeMilitary = "1253Z"
		serviceItemDDFSIT.CustomerContacts = models.MTOServiceItemCustomerContacts{contactOne, contactTwo}
		createdServiceItems, _, err := creator.CreateMTOServiceItem(suite.AppContextForTest(), &serviceItemDDFSIT)

		suite.Nil(createdServiceItems)
		suite.Error(err)
		suite.IsType(apperror.InvalidInputError{}, err)
		suite.Contains(err.Error(), "timeMilitary")
		suite.Contains(err.Error(), "minutes must be between 00 and 59")
	})

	suite.Run("timeMilitary=HHMMX bad suffix", func() {
		// TESTCASE SCENARIO
		// Under test: CreateMTOServiceItem function
		// Set up:     Create DDFSIT service item with a bad time "2050M"
		// Expected outcome: InvalidInput error returned, no new service items created
		contactOne, contactTwo, serviceItemDDFSIT := setupDDFSITData()
		contactOne.TimeMilitary = "2050M"
		contactTwo.TimeMilitary = "1224M"
		serviceItemDDFSIT.CustomerContacts = models.MTOServiceItemCustomerContacts{contactOne, contactTwo}
		createdServiceItems, _, err := creator.CreateMTOServiceItem(suite.AppContextForTest(), &serviceItemDDFSIT)

		suite.Nil(createdServiceItems)
		suite.Error(err)
		suite.IsType(apperror.InvalidInputError{}, err)
		suite.Contains(err.Error(), "timeMilitary")
		suite.Contains(err.Error(), "must end with 'Z'")
	})

	suite.Run("timeMilitary=HHMMZ success", func() {
		// TESTCASE SCENARIO
		// Under test: CreateMTOServiceItem function
		// Set up:     Create DDFSIT service item with a correctly formatted time"
		// Expected outcome: Success, service items created.
		contactOne, contactTwo, serviceItemDDFSIT := setupDDFSITData()
		contactOne.TimeMilitary = "1405Z"
		contactTwo.TimeMilitary = "2013Z"
		serviceItemDDFSIT.CustomerContacts = models.MTOServiceItemCustomerContacts{contactOne, contactTwo}
		createdServiceItems, _, err := creator.CreateMTOServiceItem(suite.AppContextForTest(), &serviceItemDDFSIT)

		suite.NotNil(createdServiceItems)
		suite.NoError(err)
	})
}

func (suite *MTOServiceItemServiceSuite) TestCreateOriginSITServiceItem() {

	// Set up data to use for all Origin SIT Service Item tests
	var reServiceDOASIT models.ReService
	var reServiceDOFSIT models.ReService
	var reServiceDOPSIT models.ReService
	var reServiceDOSFSC models.ReService

	var reServiceIOFSIT models.ReService

	setupTestData := func() models.MTOShipment {
		move := factory.BuildAvailableToPrimeMove(suite.DB(), nil, nil)
		mtoShipment := factory.BuildMTOShipment(suite.DB(), []factory.Customization{
			{
				Model:    move,
				LinkOnly: true,
			},
		}, nil)

		reServiceDOASIT = factory.FetchReServiceByCode(suite.DB(), models.ReServiceCodeDOASIT)
		reServiceDOFSIT = factory.FetchReServiceByCode(suite.DB(), models.ReServiceCodeDOFSIT)
		reServiceDOPSIT = factory.FetchReServiceByCode(suite.DB(), models.ReServiceCodeDOPSIT)
		reServiceDOSFSC = factory.FetchReServiceByCode(suite.DB(), models.ReServiceCodeDOSFSC)

		return mtoShipment
	}

	setupTestInternationalData := func(isOconusPickupAddress bool, isOconusDestinationAddress bool) models.MTOShipment {
		oconusAddress := factory.BuildAddress(suite.DB(), []factory.Customization{
			{
				Model: models.Address{
					StreetAddress1: "JBER",
					City:           "Anchorage",
					State:          "AK",
					PostalCode:     "99505",
					IsOconus:       models.BoolPointer(true),
				},
			},
		}, nil)

		conusAddress := factory.BuildAddress(suite.DB(), nil, nil)

		var pickupAddress models.Address
		var destinationAddress models.Address

		if isOconusPickupAddress {
			pickupAddress = oconusAddress
		} else {
			pickupAddress = conusAddress
		}

		if isOconusDestinationAddress {
			destinationAddress = oconusAddress
		} else {
			destinationAddress = conusAddress
		}

		move := factory.BuildAvailableToPrimeMove(suite.DB(), nil, nil)
		mtoShipment := factory.BuildMTOShipment(suite.DB(), []factory.Customization{
			{
				Model:    move,
				LinkOnly: true,
			},
			{
				Model: models.MTOShipment{
					MarketCode:           models.MarketCodeInternational,
					PickupAddressID:      &pickupAddress.ID,
					DestinationAddressID: &destinationAddress.ID,
				},
			},
		}, nil)

		reServiceIOFSIT = factory.FetchReServiceByCode(suite.DB(), models.ReServiceCodeIOFSIT)

		return mtoShipment
	}

	sitEntryDate := time.Date(2020, time.October, 24, 0, 0, 0, 0, time.UTC)
	sitPostalCode := "99999"
	reason := "lorem ipsum"

	suite.Run("Failure - 422 Cannot create DOFSIT service item with non-null address.ID", func() {

		// TESTCASE SCENARIO
		// Under test: CreateMTOServiceItem function
		// Set up:     Create DOFSIT service item with a non-null address ID
		// Expected outcome: InvalidInput error returned, no new service items created
		shipment := setupTestData()

		// Create and address where ID != uuid.Nil
		actualPickupAddress := factory.BuildAddress(suite.DB(), nil, []factory.Trait{factory.GetTraitAddress2})

		serviceItemDOFSIT := models.MTOServiceItem{
			MoveTaskOrder:             shipment.MoveTaskOrder,
			MoveTaskOrderID:           shipment.MoveTaskOrderID,
			MTOShipment:               shipment,
			MTOShipmentID:             &shipment.ID,
			ReService:                 reServiceDOFSIT,
			SITEntryDate:              &sitEntryDate,
			SITPostalCode:             &sitPostalCode,
			Reason:                    &reason,
			SITOriginHHGActualAddress: &actualPickupAddress,
			Status:                    models.MTOServiceItemStatusSubmitted,
		}

		builder := query.NewQueryBuilder()
		moveRouter := moverouter.NewMoveRouter(transportationoffice.NewTransportationOfficesFetcher())
		planner := &mocks.Planner{}
		planner.On("ZipTransitDistance",
			mock.AnythingOfType("*appcontext.appContext"),
			mock.Anything,
			mock.Anything,
		).Return(400, nil)
		creator := NewMTOServiceItemCreator(planner, builder, moveRouter, ghcrateengine.NewDomesticUnpackPricer(), ghcrateengine.NewDomesticPackPricer(), ghcrateengine.NewDomesticLinehaulPricer(), ghcrateengine.NewDomesticShorthaulPricer(), ghcrateengine.NewDomesticOriginPricer(), ghcrateengine.NewDomesticDestinationPricer(), ghcrateengine.NewFuelSurchargePricer())

		createdServiceItems, verr, err := creator.CreateMTOServiceItem(suite.AppContextForTest(), &serviceItemDOFSIT)
		suite.Nil(createdServiceItems)
		suite.Error(verr)
		suite.IsType(apperror.InvalidInputError{}, err)

	})

	suite.Run("Create DOFSIT service item and auto-create DOASIT, DOPSIT, DOSFSC", func() {
		// TESTCASE SCENARIO
		// Under test: CreateMTOServiceItem function
		// Set up:     Create DOFSIT service item with a new address
		// Expected outcome: Success, 4 service items created

		// Customer gets new pickup address for SIT Origin Pickup (DOPSIT) which gets added when
		// creating DOFSIT (SIT origin first day).
		shipment := setupTestData()

		// Do not create Address in the database (Assertions.Stub = true) because if the information is coming from the Prime
		// via the Prime API, the address will not have a valid database ID. And tests need to ensure
		// that we properly create the address coming in from the API.
		country := factory.FetchOrBuildCountry(suite.DB(), nil, nil)
		usprcFairfield, err := models.FindByZipCodeAndCity(suite.DB(), "94535", "Fairfield")
		suite.NoError(err)
		actualPickupAddress := factory.BuildAddress(nil, []factory.Customization{
			{
				Model: models.Address{
					UsPostRegionCityID: &usprcFairfield.ID,
				},
			},
		}, []factory.Trait{factory.GetTraitAddress2})
		actualPickupAddress.ID = uuid.Nil
		actualPickupAddress.CountryId = &country.ID
		actualPickupAddress.Country = &country

		serviceItemDOFSIT := models.MTOServiceItem{
			MoveTaskOrder:             shipment.MoveTaskOrder,
			MoveTaskOrderID:           shipment.MoveTaskOrderID,
			MTOShipment:               shipment,
			MTOShipmentID:             &shipment.ID,
			ReService:                 reServiceDOFSIT,
			SITEntryDate:              &sitEntryDate,
			SITPostalCode:             &sitPostalCode,
			Reason:                    &reason,
			SITOriginHHGActualAddress: &actualPickupAddress,
			Status:                    models.MTOServiceItemStatusSubmitted,
		}

		builder := query.NewQueryBuilder()
		moveRouter := moverouter.NewMoveRouter(transportationoffice.NewTransportationOfficesFetcher())
		planner := &mocks.Planner{}
		planner.On("ZipTransitDistance",
			mock.AnythingOfType("*appcontext.appContext"),
			mock.Anything,
			mock.Anything,
		).Return(400, nil)
		creator := NewMTOServiceItemCreator(planner, builder, moveRouter, ghcrateengine.NewDomesticUnpackPricer(), ghcrateengine.NewDomesticPackPricer(), ghcrateengine.NewDomesticLinehaulPricer(), ghcrateengine.NewDomesticShorthaulPricer(), ghcrateengine.NewDomesticOriginPricer(), ghcrateengine.NewDomesticDestinationPricer(), ghcrateengine.NewFuelSurchargePricer())

		createdServiceItems, _, err := creator.CreateMTOServiceItem(suite.AppContextForTest(), &serviceItemDOFSIT)
		suite.NotNil(createdServiceItems)
		suite.NoError(err)

		createdServiceItemsList := *createdServiceItems
		suite.Equal(4, len(createdServiceItemsList))

		numDOFSITFound := 0
		numDOASITFound := 0
		numDOPSITFound := 0
		numDOSFSCFound := 0

		for _, item := range createdServiceItemsList {
			suite.Equal(serviceItemDOFSIT.MoveTaskOrderID, item.MoveTaskOrderID)
			suite.Equal(serviceItemDOFSIT.MTOShipmentID, item.MTOShipmentID)
			suite.Equal(serviceItemDOFSIT.SITEntryDate, item.SITEntryDate)
			suite.Equal(serviceItemDOFSIT.Reason, item.Reason)
			suite.Equal(serviceItemDOFSIT.SITPostalCode, item.SITPostalCode)
			suite.Equal(actualPickupAddress.StreetAddress1, item.SITOriginHHGActualAddress.StreetAddress1)
			suite.Equal(actualPickupAddress.ID, *item.SITOriginHHGActualAddressID)

			if item.ReService.Code == models.ReServiceCodeDOPSIT || item.ReService.Code == models.ReServiceCodeDOSFSC {
				suite.Equal(*item.SITDeliveryMiles, 400)
			}

			switch item.ReService.Code {
			case models.ReServiceCodeDOFSIT:
				numDOFSITFound++
			case models.ReServiceCodeDOASIT:
				numDOASITFound++
			case models.ReServiceCodeDOPSIT:
				numDOPSITFound++
			case models.ReServiceCodeDOSFSC:
				numDOSFSCFound++
			}
		}

		suite.Equal(1, numDOFSITFound)
		suite.Equal(1, numDOASITFound)
		suite.Equal(1, numDOPSITFound)
		suite.Equal(1, numDOSFSCFound)
	})

	suite.Run("Create IOFSIT service item and auto-create IOASIT, IOPSIT, IOSFSC", func() {
		// TESTCASE SCENARIO
		// Under test: CreateMTOServiceItem function
		// Set up:     Create IOFSIT service item with a new address
		// Expected outcome: Success, 4 service items created

		// Customer gets new pickup address for SIT Origin Pickup (IOPSIT) which gets added when
		// creating IOFSIT (SIT origin first day).
		shipment := setupTestInternationalData(false, true)

		// Do not create Address in the database (Assertions.Stub = true) because if the information is coming from the Prime
		// via the Prime API, the address will not have a valid database ID. And tests need to ensure
		// that we properly create the address coming in from the API.
		country := factory.FetchOrBuildCountry(suite.DB(), nil, nil)
<<<<<<< HEAD
		actualPickupAddress := factory.BuildAddress(nil, nil, []factory.Trait{factory.GetTraitAddress2})
=======
		usprcBeverlyHills, err := models.FindByZipCodeAndCity(suite.DB(), "90210", "Beverly Hills")
		suite.NoError(err)
		actualPickupAddress := factory.BuildAddress(nil, []factory.Customization{
			{
				Model: models.Address{
					PostalCode:         "90210",
					City:               "Beverly Hills",
					UsPostRegionCityID: &usprcBeverlyHills.ID,
				},
			},
		}, []factory.Trait{factory.GetTraitAddress2})
>>>>>>> 7820311d
		actualPickupAddress.ID = uuid.Nil
		actualPickupAddress.CountryId = &country.ID
		actualPickupAddress.Country = &country

		serviceItemIOFSIT := models.MTOServiceItem{
			MoveTaskOrder:             shipment.MoveTaskOrder,
			MoveTaskOrderID:           shipment.MoveTaskOrderID,
			MTOShipment:               shipment,
			MTOShipmentID:             &shipment.ID,
			ReService:                 reServiceIOFSIT,
			SITEntryDate:              &sitEntryDate,
			SITPostalCode:             &sitPostalCode,
			Reason:                    &reason,
			SITOriginHHGActualAddress: &actualPickupAddress,
			Status:                    models.MTOServiceItemStatusSubmitted,
		}

		builder := query.NewQueryBuilder()
		moveRouter := moverouter.NewMoveRouter(transportationoffice.NewTransportationOfficesFetcher())
		planner := &mocks.Planner{}
		planner.On("ZipTransitDistance",
			mock.AnythingOfType("*appcontext.appContext"),
			mock.Anything,
			mock.Anything,
		).Return(50, nil)
		creator := NewMTOServiceItemCreator(planner, builder, moveRouter, ghcrateengine.NewDomesticUnpackPricer(), ghcrateengine.NewDomesticPackPricer(), ghcrateengine.NewDomesticLinehaulPricer(), ghcrateengine.NewDomesticShorthaulPricer(), ghcrateengine.NewDomesticOriginPricer(), ghcrateengine.NewDomesticDestinationPricer(), ghcrateengine.NewFuelSurchargePricer())

		createdServiceItems, _, err := creator.CreateMTOServiceItem(suite.AppContextForTest(), &serviceItemIOFSIT)
		suite.NotNil(createdServiceItems)
		suite.NoError(err)

		createdServiceItemsList := *createdServiceItems
		suite.Equal(4, len(createdServiceItemsList))

		numIOFSITFound := 0
		numIOASITFound := 0
		numIOPSITFound := 0
		numIOSFSCFound := 0

		for _, item := range createdServiceItemsList {
			suite.Equal(serviceItemIOFSIT.MoveTaskOrderID, item.MoveTaskOrderID)
			suite.Equal(serviceItemIOFSIT.MTOShipmentID, item.MTOShipmentID)
			suite.Equal(serviceItemIOFSIT.SITEntryDate, item.SITEntryDate)
			suite.Equal(serviceItemIOFSIT.Reason, item.Reason)
			suite.Equal(serviceItemIOFSIT.SITPostalCode, item.SITPostalCode)
			suite.Equal(actualPickupAddress.StreetAddress1, item.SITOriginHHGActualAddress.StreetAddress1)
			suite.Equal(actualPickupAddress.ID, *item.SITOriginHHGActualAddressID)

			if item.ReService.Code == models.ReServiceCodeIOPSIT || item.ReService.Code == models.ReServiceCodeIOSFSC {
				suite.Equal(*item.SITDeliveryMiles, 50)
			}

			switch item.ReService.Code {
			case models.ReServiceCodeIOFSIT:
				numIOFSITFound++
			case models.ReServiceCodeIOASIT:
				numIOASITFound++
			case models.ReServiceCodeIOPSIT:
				numIOPSITFound++
			case models.ReServiceCodeIOSFSC:
				numIOSFSCFound++
			}
		}

		suite.Equal(1, numIOFSITFound)
		suite.Equal(1, numIOASITFound)
		suite.Equal(1, numIOPSITFound)
		suite.Equal(1, numIOSFSCFound)
	})

	setupDOFSIT := func(shipment models.MTOShipment) services.MTOServiceItemCreator {
		usprcFairfield, err := models.FindByZipCodeAndCity(suite.DB(), "94535", "Fairfield")
		suite.NoError(err)
		// Create DOFSIT
		country := factory.FetchOrBuildCountry(suite.DB(), nil, nil)
		actualPickupAddress := factory.BuildAddress(nil, []factory.Customization{
			{
				Model: models.Address{
					UsPostRegionCityID: &usprcFairfield.ID,
					PostalCode:         usprcFairfield.UsprZipID,
					City:               usprcFairfield.USPostRegionCityNm,
				},
			},
		}, []factory.Trait{factory.GetTraitAddress2})
		actualPickupAddress.ID = uuid.Nil
		actualPickupAddress.CountryId = &country.ID
		actualPickupAddress.Country = &country

		serviceItemDOFSIT := models.MTOServiceItem{
			MoveTaskOrder:             shipment.MoveTaskOrder,
			MoveTaskOrderID:           shipment.MoveTaskOrderID,
			MTOShipment:               shipment,
			MTOShipmentID:             &shipment.ID,
			ReService:                 reServiceDOFSIT,
			SITEntryDate:              &sitEntryDate,
			SITPostalCode:             &sitPostalCode,
			Reason:                    &reason,
			SITOriginHHGActualAddress: &actualPickupAddress,
			Status:                    models.MTOServiceItemStatusSubmitted,
		}

		builder := query.NewQueryBuilder()
		moveRouter := moverouter.NewMoveRouter(transportationoffice.NewTransportationOfficesFetcher())
		planner := &mocks.Planner{}
		planner.On("ZipTransitDistance",
			mock.AnythingOfType("*appcontext.appContext"),
			mock.Anything,
			mock.Anything,
		).Return(400, nil)
		creator := NewMTOServiceItemCreator(planner, builder, moveRouter, ghcrateengine.NewDomesticUnpackPricer(), ghcrateengine.NewDomesticPackPricer(), ghcrateengine.NewDomesticLinehaulPricer(), ghcrateengine.NewDomesticShorthaulPricer(), ghcrateengine.NewDomesticOriginPricer(), ghcrateengine.NewDomesticDestinationPricer(), ghcrateengine.NewFuelSurchargePricer())

		// Successful creation of DOFSIT
		createdServiceItems, _, err := creator.CreateMTOServiceItem(suite.AppContextForTest(), &serviceItemDOFSIT)
		suite.NotNil(createdServiceItems)
		suite.NoError(err)

		return creator
	}

	suite.Run("Create standalone DOASIT item for shipment if existing DOFSIT", func() {
		// TESTCASE SCENARIO
		// Under test: CreateMTOServiceItem function
		// Set up:     Create DOFSIT service item successfully
		//             Create DOASIT item on existing DOFSIT
		// Expected outcome: Success, DOASIT item created

		shipment := setupTestData()
		creator := setupDOFSIT(shipment)

		// Create DOASIT
		serviceItemDOASIT := models.MTOServiceItem{
			MoveTaskOrder:   shipment.MoveTaskOrder,
			MoveTaskOrderID: shipment.MoveTaskOrderID,
			MTOShipment:     shipment,
			MTOShipmentID:   &shipment.ID,
			ReService:       reServiceDOASIT,
			Status:          models.MTOServiceItemStatusSubmitted,
		}

		createdServiceItems, _, err := creator.CreateMTOServiceItem(suite.AppContextForTest(), &serviceItemDOASIT)

		createdDOASITItem := (*createdServiceItems)[0]
		originalDate, _ := sitEntryDate.MarshalText()
		returnedDate, _ := createdDOASITItem.SITEntryDate.MarshalText()

		// Item is created successfully
		suite.NotNil(createdServiceItems)
		suite.NoError(err)
		// Item contains fields copied over from DOFSIT parent
		suite.EqualValues(originalDate, returnedDate)
		suite.EqualValues(*createdDOASITItem.Reason, reason)
		suite.EqualValues(*createdDOASITItem.SITPostalCode, sitPostalCode)
	})

	suite.Run("Failure - 422 Create standalone DOASIT item for shipment does not match existing DOFSIT addresses", func() {
		// TESTCASE SCENARIO
		// Under test: CreateMTOServiceItem function
		// Set up:     Create DOFSIT service item successfully
		//             Create DOASIT item on existing DOFSIT but with non-matching address
		// Expected outcome: Invalid input error, no service items created

		shipment := setupTestData()
		creator := setupDOFSIT(shipment)

		// Change pickup address
		serviceItemDOASIT := models.MTOServiceItem{
			MoveTaskOrder:   shipment.MoveTaskOrder,
			MoveTaskOrderID: shipment.MoveTaskOrderID,
			MTOShipment:     shipment,
			MTOShipmentID:   &shipment.ID,
			ReService:       reServiceDOASIT,
			Status:          models.MTOServiceItemStatusSubmitted,
		}

		actualPickupAddress2 := factory.BuildAddress(nil, nil, []factory.Trait{factory.GetTraitAddress2})
		existingServiceItem := &serviceItemDOASIT
		existingServiceItem.SITOriginHHGActualAddress = &actualPickupAddress2

		createdServiceItems, verr, err := creator.CreateMTOServiceItem(suite.AppContextForTest(), existingServiceItem)
		suite.Nil(createdServiceItems)
		suite.Error(verr)
		suite.IsType(apperror.InvalidInputError{}, err)
	})

	suite.Run("Do not create DOFSIT if one already exists for the shipment", func() {
		// TESTCASE SCENARIO
		// Under test: CreateMTOServiceItem function
		// Set up:     Create DOFSIT service item successfully
		//             Create another DOFSIT item on the same shipment
		// Expected outcome: Conflict error, no new DOFSIT item created

		shipment := setupTestData()
		creator := setupDOFSIT(shipment)

		serviceItemDOFSIT := models.MTOServiceItem{
			MoveTaskOrder:   shipment.MoveTaskOrder,
			MoveTaskOrderID: shipment.MoveTaskOrderID,
			MTOShipment:     shipment,
			MTOShipmentID:   &shipment.ID,
			ReService:       reServiceDOFSIT,
			SITEntryDate:    &sitEntryDate,
			SITPostalCode:   &sitPostalCode,
			Reason:          &reason,
		}

		createdServiceItems, _, err := creator.CreateMTOServiceItem(suite.AppContextForTest(), &serviceItemDOFSIT)
		suite.Nil(createdServiceItems)
		suite.Error(err)
		suite.IsType(apperror.ConflictError{}, err)
	})

	suite.Run("Do not create DOFSIT if departure date is after entry date", func() {
		shipment := setupTestData()
		originAddress := factory.BuildAddress(suite.DB(), nil, nil)
		reServiceDOFSIT := factory.FetchReServiceByCode(suite.DB(), models.ReServiceCodeDOFSIT)
		serviceItemDOFSIT := factory.BuildMTOServiceItem(nil, []factory.Customization{
			{
				Model: models.MTOServiceItem{
					SITEntryDate:     models.TimePointer(time.Now().AddDate(0, 0, 1)),
					SITDepartureDate: models.TimePointer(time.Now()),
				},
			},
			{
				Model:    reServiceDOFSIT,
				LinkOnly: true,
			},
			{
				Model:    shipment,
				LinkOnly: true,
			},
			{
				Model:    originAddress,
				LinkOnly: true,
				Type:     &factory.Addresses.SITOriginHHGOriginalAddress,
			},
		}, nil)
		builder := query.NewQueryBuilder()
		moveRouter := moverouter.NewMoveRouter(transportationoffice.NewTransportationOfficesFetcher())
		planner := &mocks.Planner{}
		planner.On("ZipTransitDistance",
			mock.AnythingOfType("*appcontext.appContext"),
			mock.Anything,
			mock.Anything,
		).Return(400, nil)
		creator := NewMTOServiceItemCreator(planner, builder, moveRouter, ghcrateengine.NewDomesticUnpackPricer(), ghcrateengine.NewDomesticPackPricer(), ghcrateengine.NewDomesticLinehaulPricer(), ghcrateengine.NewDomesticShorthaulPricer(), ghcrateengine.NewDomesticOriginPricer(), ghcrateengine.NewDomesticDestinationPricer(), ghcrateengine.NewFuelSurchargePricer())
		_, _, err := creator.CreateMTOServiceItem(suite.AppContextForTest(), &serviceItemDOFSIT)
		suite.Error(err)
		expectedError := fmt.Sprintf(
			"the SIT Departure Date (%s) must be after the SIT Entry Date (%s)",
			serviceItemDOFSIT.SITDepartureDate.Format("2006-01-02"),
			serviceItemDOFSIT.SITEntryDate.Format("2006-01-02"),
		)
		suite.Contains(err.Error(), expectedError)
	})

	suite.Run("Do not create DOFSIT if departure date is the same as entry date", func() {
		today := models.TimePointer(time.Now())
		shipment := setupTestData()
		originAddress := factory.BuildAddress(suite.DB(), nil, nil)
		reServiceDOFSIT := factory.FetchReServiceByCode(suite.DB(), models.ReServiceCodeDOFSIT)
		serviceItemDOFSIT := factory.BuildMTOServiceItem(nil, []factory.Customization{
			{
				Model: models.MTOServiceItem{
					SITEntryDate:     today,
					SITDepartureDate: today,
				},
			},
			{
				Model:    reServiceDOFSIT,
				LinkOnly: true,
			},
			{
				Model:    shipment,
				LinkOnly: true,
			},
			{
				Model:    originAddress,
				LinkOnly: true,
				Type:     &factory.Addresses.SITOriginHHGOriginalAddress,
			},
		}, nil)
		builder := query.NewQueryBuilder()
		moveRouter := moverouter.NewMoveRouter(transportationoffice.NewTransportationOfficesFetcher())
		planner := &mocks.Planner{}
		planner.On("ZipTransitDistance",
			mock.AnythingOfType("*appcontext.appContext"),
			mock.Anything,
			mock.Anything,
		).Return(400, nil)
		creator := NewMTOServiceItemCreator(planner, builder, moveRouter, ghcrateengine.NewDomesticUnpackPricer(), ghcrateengine.NewDomesticPackPricer(), ghcrateengine.NewDomesticLinehaulPricer(), ghcrateengine.NewDomesticShorthaulPricer(), ghcrateengine.NewDomesticOriginPricer(), ghcrateengine.NewDomesticDestinationPricer(), ghcrateengine.NewFuelSurchargePricer())
		_, _, err := creator.CreateMTOServiceItem(suite.AppContextForTest(), &serviceItemDOFSIT)
		suite.Error(err)
		expectedError := fmt.Sprintf(
			"the SIT Departure Date (%s) must be after the SIT Entry Date (%s)",
			serviceItemDOFSIT.SITDepartureDate.Format("2006-01-02"),
			serviceItemDOFSIT.SITEntryDate.Format("2006-01-02"),
		)
		suite.Contains(err.Error(), expectedError)
	})

	suite.Run("Do not create standalone DOPSIT service item", func() {
		// TESTCASE SCENARIO
		// Under test: CreateMTOServiceItem function
		// Set up:     Create a shipment, then create a DOPSIT item on it
		// Expected outcome: Invalid input error, can't create standalone DOPSIT, no DOPSIT item created

		shipment := setupTestData()

		serviceItemDOPSIT := models.MTOServiceItem{
			MoveTaskOrder:   shipment.MoveTaskOrder,
			MoveTaskOrderID: shipment.MoveTaskOrderID,
			MTOShipment:     shipment,
			MTOShipmentID:   &shipment.ID,
			ReService:       reServiceDOPSIT,
		}

		builder := query.NewQueryBuilder()
		moveRouter := moverouter.NewMoveRouter(transportationoffice.NewTransportationOfficesFetcher())
		planner := &mocks.Planner{}
		planner.On("ZipTransitDistance",
			mock.AnythingOfType("*appcontext.appContext"),
			mock.Anything,
			mock.Anything,
		).Return(400, nil)
		creator := NewMTOServiceItemCreator(planner, builder, moveRouter, ghcrateengine.NewDomesticUnpackPricer(), ghcrateengine.NewDomesticPackPricer(), ghcrateengine.NewDomesticLinehaulPricer(), ghcrateengine.NewDomesticShorthaulPricer(), ghcrateengine.NewDomesticOriginPricer(), ghcrateengine.NewDomesticDestinationPricer(), ghcrateengine.NewFuelSurchargePricer())

		createdServiceItems, _, err := creator.CreateMTOServiceItem(suite.AppContextForTest(), &serviceItemDOPSIT)

		suite.Nil(createdServiceItems)
		suite.Error(err)
		suite.IsType(apperror.InvalidInputError{}, err)

	})

	suite.Run("Do not create standalone DOSFSC service item", func() {
		// TESTCASE SCENARIO
		// Under test: CreateMTOServiceItem function
		// Set up:     Create a shipment, then create a DOSFSC item on it
		// Expected outcome: Invalid input error, can't create standalone DOSFSC, no DOSFSC item created

		shipment := setupTestData()

		serviceItemDOPSIT := models.MTOServiceItem{
			MoveTaskOrder:   shipment.MoveTaskOrder,
			MoveTaskOrderID: shipment.MoveTaskOrderID,
			MTOShipment:     shipment,
			MTOShipmentID:   &shipment.ID,
			ReService:       reServiceDOSFSC,
		}

		builder := query.NewQueryBuilder()
		moveRouter := moverouter.NewMoveRouter(transportationoffice.NewTransportationOfficesFetcher())
		planner := &mocks.Planner{}
		planner.On("ZipTransitDistance",
			mock.AnythingOfType("*appcontext.appContext"),
			mock.Anything,
			mock.Anything,
		).Return(400, nil)
		creator := NewMTOServiceItemCreator(planner, builder, moveRouter, ghcrateengine.NewDomesticUnpackPricer(), ghcrateengine.NewDomesticPackPricer(), ghcrateengine.NewDomesticLinehaulPricer(), ghcrateengine.NewDomesticShorthaulPricer(), ghcrateengine.NewDomesticOriginPricer(), ghcrateengine.NewDomesticDestinationPricer(), ghcrateengine.NewFuelSurchargePricer())

		createdServiceItems, _, err := creator.CreateMTOServiceItem(suite.AppContextForTest(), &serviceItemDOPSIT)

		suite.Nil(createdServiceItems)
		suite.Error(err)
		suite.IsType(apperror.InvalidInputError{}, err)

	})

	suite.Run("Do not create standalone DOASIT if there is no DOFSIT on shipment", func() {
		// TESTCASE SCENARIO
		// Under test: CreateMTOServiceItem function
		// Set up:     Create a shipment, then create a DOASIT item on it
		// Expected outcome: Invalid input error, can't create standalone DOASIT, no DOASIT item created
		shipment := setupTestData()

		serviceItemDOASIT := models.MTOServiceItem{
			MoveTaskOrder:   shipment.MoveTaskOrder,
			MoveTaskOrderID: shipment.MoveTaskOrderID,
			MTOShipment:     shipment,
			MTOShipmentID:   &shipment.ID,
			ReService:       reServiceDOASIT,
		}

		builder := query.NewQueryBuilder()
		moveRouter := moverouter.NewMoveRouter(transportationoffice.NewTransportationOfficesFetcher())
		planner := &mocks.Planner{}
		planner.On("ZipTransitDistance",
			mock.AnythingOfType("*appcontext.appContext"),
			mock.Anything,
			mock.Anything,
		).Return(400, nil)
		creator := NewMTOServiceItemCreator(planner, builder, moveRouter, ghcrateengine.NewDomesticUnpackPricer(), ghcrateengine.NewDomesticPackPricer(), ghcrateengine.NewDomesticLinehaulPricer(), ghcrateengine.NewDomesticShorthaulPricer(), ghcrateengine.NewDomesticOriginPricer(), ghcrateengine.NewDomesticDestinationPricer(), ghcrateengine.NewFuelSurchargePricer())

		createdServiceItems, _, err := creator.CreateMTOServiceItem(suite.AppContextForTest(), &serviceItemDOASIT)

		suite.Nil(createdServiceItems)
		suite.Error(err)
		suite.IsType(apperror.NotFoundError{}, err)
	})

	suite.Run("Do not create DOASIT if the DOFSIT ReService Code is bad", func() {
		// TESTCASE SCENARIO
		// Under test: CreateMTOServiceItem function
		// Set up:     Create a shipment, then create a DOFSIT item on it
		//             Create a serviceItem with type DOASIT but a bad reServiceCode
		// Expected outcome: Not found error, can't create DOASIT
		shipment := setupTestData()
		creator := setupDOFSIT(shipment)
		badReService := models.ReService{
			Code: "bad code",
		}

		serviceItemDOASIT := models.MTOServiceItem{
			MoveTaskOrder:   shipment.MoveTaskOrder,
			MoveTaskOrderID: shipment.MoveTaskOrderID,
			MTOShipment:     shipment,
			MTOShipmentID:   &shipment.ID,
			ReService:       badReService,
		}

		createdServiceItems, _, err := creator.CreateMTOServiceItem(suite.AppContextForTest(), &serviceItemDOASIT)

		suite.Nil(createdServiceItems)
		suite.Error(err)
		suite.IsType(apperror.NotFoundError{}, err)
	})

}

func (suite *MTOServiceItemServiceSuite) TestCreateOriginSITServiceItemFailToCreateDOFSIT() {

	sitEntryDate := time.Date(2020, time.October, 24, 0, 0, 0, 0, time.UTC)
	sitPostalCode := "99999"
	reason := "lorem ipsum"

	suite.Run("Fail to create DOFSIT service item due to missing SITOriginHHGActualAddress", func() {
		// Set up data to use for all Origin SIT Service Item tests
		move := factory.BuildAvailableToPrimeMove(suite.DB(), nil, nil)
		move.Status = models.MoveStatusAPPROVED
		mtoShipment := factory.BuildMTOShipment(suite.DB(), []factory.Customization{
			{
				Model:    move,
				LinkOnly: true,
			},
		}, nil)

		reServiceDOFSIT := factory.FetchReServiceByCode(suite.DB(), models.ReServiceCodeDOFSIT)

		serviceItemDOFSIT := models.MTOServiceItem{
			MoveTaskOrder:   move,
			MoveTaskOrderID: move.ID,
			MTOShipment:     mtoShipment,
			MTOShipmentID:   &mtoShipment.ID,
			ReService:       reServiceDOFSIT,
			SITEntryDate:    &sitEntryDate,
			SITPostalCode:   &sitPostalCode,
			Reason:          &reason,
		}
		builder := query.NewQueryBuilder()
		moveRouter := moverouter.NewMoveRouter(transportationoffice.NewTransportationOfficesFetcher())
		planner := &mocks.Planner{}
		planner.On("ZipTransitDistance",
			mock.AnythingOfType("*appcontext.appContext"),
			mock.Anything,
			mock.Anything,
		).Return(400, nil)
		creator := NewMTOServiceItemCreator(planner, builder, moveRouter, ghcrateengine.NewDomesticUnpackPricer(), ghcrateengine.NewDomesticPackPricer(), ghcrateengine.NewDomesticLinehaulPricer(), ghcrateengine.NewDomesticShorthaulPricer(), ghcrateengine.NewDomesticOriginPricer(), ghcrateengine.NewDomesticDestinationPricer(), ghcrateengine.NewFuelSurchargePricer())

		createdServiceItems, _, err := creator.CreateMTOServiceItem(suite.AppContextForTest(), &serviceItemDOFSIT)
		suite.Nil(createdServiceItems)
		suite.Error(err)
		suite.IsType(apperror.InvalidInputError{}, err)
	})
}

// TestCreateDestSITServiceItem tests the creation of destination SIT service items
func (suite *MTOServiceItemServiceSuite) TestCreateDestSITServiceItem() {

	setupTestData := func() (models.MTOShipment, services.MTOServiceItemCreator, models.ReService) {
		move := factory.BuildMove(suite.DB(), []factory.Customization{
			{
				Model: models.Move{
					Status: models.MoveStatusAPPROVED,
				},
			},
		}, nil)
		shipment := factory.BuildMTOShipment(suite.DB(), []factory.Customization{
			{
				Model:    move,
				LinkOnly: true,
			},
		}, nil)
		builder := query.NewQueryBuilder()
		moveRouter := moverouter.NewMoveRouter(transportationoffice.NewTransportationOfficesFetcher())
		planner := &mocks.Planner{}
		planner.On("ZipTransitDistance",
			mock.AnythingOfType("*appcontext.appContext"),
			mock.Anything,
			mock.Anything,
		).Return(400, nil)
		creator := NewMTOServiceItemCreator(planner, builder, moveRouter, ghcrateengine.NewDomesticUnpackPricer(), ghcrateengine.NewDomesticPackPricer(), ghcrateengine.NewDomesticLinehaulPricer(), ghcrateengine.NewDomesticShorthaulPricer(), ghcrateengine.NewDomesticOriginPricer(), ghcrateengine.NewDomesticDestinationPricer(), ghcrateengine.NewFuelSurchargePricer())

		reServiceDDFSIT := factory.FetchReServiceByCode(suite.DB(), models.ReServiceCodeDDFSIT)
		return shipment, creator, reServiceDDFSIT

	}

	setupTestInternationalData := func() (models.MTOShipment, services.MTOServiceItemCreator, models.ReService) {
		move := factory.BuildMove(suite.DB(), []factory.Customization{
			{
				Model: models.Move{
					Status: models.MoveStatusAPPROVED,
				},
			},
		}, nil)

		pickupAddress := factory.BuildAddress(suite.DB(), []factory.Customization{
			{
				Model: models.Address{
					StreetAddress1: "JBER",
					City:           "Anchorage",
					State:          "AK",
					PostalCode:     "99505",
					IsOconus:       models.BoolPointer(true),
				},
			},
		}, nil)

		destinationAddress := factory.BuildAddress(suite.DB(), nil, nil)

		shipment := factory.BuildMTOShipment(suite.DB(), []factory.Customization{
			{
				Model:    move,
				LinkOnly: true,
			},
			{
				Model: models.MTOShipment{
					MarketCode:           models.MarketCodeInternational,
					PickupAddressID:      &pickupAddress.ID,
					DestinationAddressID: &destinationAddress.ID,
				},
			},
		}, nil)
		builder := query.NewQueryBuilder()
		moveRouter := moverouter.NewMoveRouter(transportationoffice.NewTransportationOfficesFetcher())
		planner := &mocks.Planner{}
		planner.On("ZipTransitDistance",
			mock.AnythingOfType("*appcontext.appContext"),
			mock.Anything,
			mock.Anything,
		).Return(125, nil)
		creator := NewMTOServiceItemCreator(planner, builder, moveRouter, ghcrateengine.NewDomesticUnpackPricer(), ghcrateengine.NewDomesticPackPricer(), ghcrateengine.NewDomesticLinehaulPricer(), ghcrateengine.NewDomesticShorthaulPricer(), ghcrateengine.NewDomesticOriginPricer(), ghcrateengine.NewDomesticDestinationPricer(), ghcrateengine.NewFuelSurchargePricer())

		reServiceIDFSIT := factory.FetchReServiceByCode(suite.DB(), models.ReServiceCodeIDFSIT)
		return shipment, creator, reServiceIDFSIT
	}

	setupAdditionalSIT := func() (models.ReService, models.ReService, models.ReService) {
		// These codes will be needed for the following tests:
		reServiceDDASIT := factory.FetchReServiceByCode(suite.DB(), models.ReServiceCodeDDASIT)
		reServiceDDDSIT := factory.FetchReServiceByCode(suite.DB(), models.ReServiceCodeDDDSIT)
		reServiceDDSFSC := factory.FetchReServiceByCode(suite.DB(), models.ReServiceCodeDDSFSC)
		return reServiceDDASIT, reServiceDDDSIT, reServiceDDSFSC
	}

	setupAdditionalInternationalSIT := func() (models.ReService, models.ReService, models.ReService) {
		// These codes will be needed for the following tests:
		reServiceIDASIT := factory.FetchReServiceByCode(suite.DB(), models.ReServiceCodeIDASIT)
		reServiceIDDSIT := factory.FetchReServiceByCode(suite.DB(), models.ReServiceCodeIDDSIT)
		reServiceIDSFSC := factory.FetchReServiceByCode(suite.DB(), models.ReServiceCodeIDSFSC)
		return reServiceIDASIT, reServiceIDDSIT, reServiceIDSFSC
	}

	getCustomerContacts := func() models.MTOServiceItemCustomerContacts {
		deliveryDate := time.Now()
		attemptedContact := time.Now()
		contact1 := models.MTOServiceItemCustomerContact{
			Type:                       models.CustomerContactTypeFirst,
			DateOfContact:              attemptedContact,
			FirstAvailableDeliveryDate: deliveryDate,
			TimeMilitary:               "0815Z",
		}
		contact2 := models.MTOServiceItemCustomerContact{
			Type:                       models.CustomerContactTypeSecond,
			DateOfContact:              attemptedContact,
			FirstAvailableDeliveryDate: deliveryDate,
			TimeMilitary:               "1430Z",
		}
		var contacts models.MTOServiceItemCustomerContacts
		contacts = append(contacts, contact1, contact2)
		return contacts
	}

	convertCustomerIDsToFindTestMap := func(contacts models.MTOServiceItemCustomerContacts) map[uuid.UUID]bool {
		customerContactIDMap := make(map[uuid.UUID]bool, len(contacts))
		// load all known customer IDs into map
		for _, contact := range contacts {
			customerContactIDMap[contact.ID] = true
		}
		return customerContactIDMap
	}

	sitEntryDate := time.Now().AddDate(0, 0, 1)
	sitDepartureDate := sitEntryDate.AddDate(0, 0, 7)
	attemptedContact := time.Now()

	// Successful creation of DDFSIT MTO service item.
	suite.Run("Success - Creation of DDFSIT MTO Service Item", func() {

		shipment, creator, reServiceDDFSIT := setupTestData()
		serviceItemDDFSIT := models.MTOServiceItem{
			MoveTaskOrderID:  shipment.MoveTaskOrderID,
			MoveTaskOrder:    shipment.MoveTaskOrder,
			MTOShipmentID:    &shipment.ID,
			MTOShipment:      shipment,
			ReService:        reServiceDDFSIT,
			SITEntryDate:     &sitEntryDate,
			CustomerContacts: getCustomerContacts(),
			Status:           models.MTOServiceItemStatusSubmitted,
		}

		_, _, err := creator.CreateMTOServiceItem(suite.AppContextForTest(), &serviceItemDDFSIT)
		suite.NoError(err)
	})

	// Failed creation of DDFSIT because CustomerContacts has invalid data
	suite.Run("Failure - bad CustomerContacts", func() {
		shipment, creator, reServiceDDFSIT := setupTestData()
		setupAdditionalSIT()

		badContact1 := models.MTOServiceItemCustomerContact{
			Type:                       models.CustomerContactTypeFirst,
			DateOfContact:              attemptedContact,
			FirstAvailableDeliveryDate: sitEntryDate,
			TimeMilitary:               "2611B",
		}
		badContact2 := models.MTOServiceItemCustomerContact{
			Type:                       models.CustomerContactTypeSecond,
			DateOfContact:              attemptedContact,
			FirstAvailableDeliveryDate: sitEntryDate,
			TimeMilitary:               "aaaaaaah",
		}
		var badContacts models.MTOServiceItemCustomerContacts
		badContacts = append(badContacts, badContact1, badContact2)

		serviceItemDDFSIT := models.MTOServiceItem{
			MoveTaskOrderID:  shipment.MoveTaskOrderID,
			MoveTaskOrder:    shipment.MoveTaskOrder,
			MTOShipmentID:    &shipment.ID,
			MTOShipment:      shipment,
			ReService:        reServiceDDFSIT,
			SITEntryDate:     &sitEntryDate,
			CustomerContacts: badContacts,
			Status:           models.MTOServiceItemStatusSubmitted,
		}

		createdServiceItems, _, err := creator.CreateMTOServiceItem(suite.AppContextForTest(), &serviceItemDDFSIT)
		suite.Nil(createdServiceItems)
		suite.Error(err)
		suite.IsType(apperror.InvalidInputError{}, err)
		suite.Contains(err.Error(), "timeMilitary")
	})

	// Successful creation of DDFSIT service item and the extra DDASIT/DDDSIT items
	suite.Run("Success - DDFSIT creation approved - no SITDestinationFinalAddress", func() {
		shipment, creator, reServiceDDFSIT := setupTestData()
		setupAdditionalSIT()

		serviceItemDDFSIT := models.MTOServiceItem{
			MoveTaskOrderID:  shipment.MoveTaskOrderID,
			MoveTaskOrder:    shipment.MoveTaskOrder,
			MTOShipmentID:    &shipment.ID,
			MTOShipment:      shipment,
			ReService:        reServiceDDFSIT,
			SITEntryDate:     &sitEntryDate,
			SITDepartureDate: &sitDepartureDate,
			CustomerContacts: getCustomerContacts(),
			Status:           models.MTOServiceItemStatusSubmitted,
		}

		createdServiceItems, _, err := creator.CreateMTOServiceItem(suite.AppContextForTest(), &serviceItemDDFSIT)
		suite.NotNil(createdServiceItems)
		suite.NoError(err)

		createdServiceItemList := *createdServiceItems
		suite.Equal(len(createdServiceItemList), 4)

		// check the returned items for the correct data
		numDDASITFound := 0
		numDDDSITFound := 0
		numDDFSITFound := 0
		numDDSFSCFound := 0
		for _, item := range createdServiceItemList {
			suite.Equal(item.MoveTaskOrderID, serviceItemDDFSIT.MoveTaskOrderID)
			suite.Equal(item.MTOShipmentID, serviceItemDDFSIT.MTOShipmentID)
			suite.Equal(item.SITEntryDate, serviceItemDDFSIT.SITEntryDate)
			suite.Equal(item.SITDepartureDate, serviceItemDDFSIT.SITDepartureDate)

			if item.ReService.Code == models.ReServiceCodeDDDSIT || item.ReService.Code == models.ReServiceCodeDDSFSC {
				suite.Equal(*item.SITDeliveryMiles, 400)
			}

			if item.ReService.Code == models.ReServiceCodeDDASIT {
				numDDASITFound++
			}
			if item.ReService.Code == models.ReServiceCodeDDDSIT {
				numDDDSITFound++
			}
			if item.ReService.Code == models.ReServiceCodeDDFSIT {
				numDDFSITFound++
				suite.Equal(len(item.CustomerContacts), len(serviceItemDDFSIT.CustomerContacts))
			}
			if item.ReService.Code == models.ReServiceCodeDDDSIT {
				numDDSFSCFound++
			}
		}
		suite.Equal(numDDASITFound, 1)
		suite.Equal(numDDDSITFound, 1)
		suite.Equal(numDDFSITFound, 1)
		suite.Equal(numDDSFSCFound, 1)

		// We create one set of customer contacts and attach them to each destination service item.
		// This portion verifies that.
		customerContactIDMap := convertCustomerIDsToFindTestMap(serviceItemDDFSIT.CustomerContacts)
		// Verify there are only 2 customers created
		suite.Equal(len(customerContactIDMap), 2)
		for _, createdServiceItem := range createdServiceItemList {
			for _, item := range createdServiceItem.CustomerContacts {
				// remove ID from map to denote it was found
				delete(customerContactIDMap, item.ID)
			}
		}
		// found all expected IDs. expect empty map
		suite.Equal(len(customerContactIDMap), 0)
	})

	// Successful creation of IDFSIT service item and the extra IDASIT/IDDSIT items
	suite.Run("Success - IDFSIT creation approved - no SITDestinationFinalAddress", func() {
		shipment, creator, reServiceIDFSIT := setupTestInternationalData()
		setupAdditionalInternationalSIT()

		serviceItemIDFSIT := models.MTOServiceItem{
			MoveTaskOrderID:  shipment.MoveTaskOrderID,
			MoveTaskOrder:    shipment.MoveTaskOrder,
			MTOShipmentID:    &shipment.ID,
			MTOShipment:      shipment,
			ReService:        reServiceIDFSIT,
			SITEntryDate:     &sitEntryDate,
			SITDepartureDate: &sitDepartureDate,
			CustomerContacts: getCustomerContacts(),
			Status:           models.MTOServiceItemStatusSubmitted,
		}

		createdServiceItems, _, err := creator.CreateMTOServiceItem(suite.AppContextForTest(), &serviceItemIDFSIT)
		suite.NotNil(createdServiceItems)
		suite.NoError(err)

		createdServiceItemList := *createdServiceItems
		suite.Equal(len(createdServiceItemList), 4)

		// check the returned items for the correct data
		numIDASITFound := 0
		numIDDSITFound := 0
		numIDFSITFound := 0
		numIDSFSCFound := 0
		for _, item := range createdServiceItemList {
			suite.Equal(item.MoveTaskOrderID, serviceItemIDFSIT.MoveTaskOrderID)
			suite.Equal(item.MTOShipmentID, serviceItemIDFSIT.MTOShipmentID)
			suite.Equal(item.SITEntryDate, serviceItemIDFSIT.SITEntryDate)
			suite.Equal(item.SITDepartureDate, serviceItemIDFSIT.SITDepartureDate)

			suite.Equal(item.SITDestinationOriginalAddressID, serviceItemIDFSIT.SITDestinationOriginalAddressID)
			suite.Equal(item.SITDestinationFinalAddressID, serviceItemIDFSIT.SITDestinationFinalAddressID)

			if item.ReService.Code == models.ReServiceCodeIDDSIT || item.ReService.Code == models.ReServiceCodeIDSFSC {
				// if this fails check the mock in the setupdata func and/or if destination address is OCONUS
				suite.Equal(*item.SITDeliveryMiles, 125)
			}

			if item.ReService.Code == models.ReServiceCodeIDASIT {
				numIDASITFound++
			}
			if item.ReService.Code == models.ReServiceCodeIDDSIT {
				numIDDSITFound++
			}
			if item.ReService.Code == models.ReServiceCodeIDFSIT {
				numIDFSITFound++
				suite.Equal(len(item.CustomerContacts), len(serviceItemIDFSIT.CustomerContacts))
			}
			if item.ReService.Code == models.ReServiceCodeIDDSIT {
				numIDSFSCFound++
			}
		}
		suite.Equal(numIDASITFound, 1)
		suite.Equal(numIDDSITFound, 1)
		suite.Equal(numIDFSITFound, 1)
		suite.Equal(numIDSFSCFound, 1)

		// We create one set of customer contacts and attach them to each destination service item.
		// This portion verifies that.
		customerContactIDMap := convertCustomerIDsToFindTestMap(serviceItemIDFSIT.CustomerContacts)
		// Verify there are only 2 customers created
		suite.Equal(len(customerContactIDMap), 2)
		for _, createdServiceItem := range createdServiceItemList {
			for _, item := range createdServiceItem.CustomerContacts {
				// remove ID from map to denote it was found
				delete(customerContactIDMap, item.ID)
			}
		}

		// found all expected IDs. expect empty map
		suite.Equal(len(customerContactIDMap), 0)
	})

	// Failed creation of DDFSIT because of duplicate service for shipment
	suite.Run("Failure - duplicate DDFSIT", func() {
		shipment, creator, reServiceDDFSIT := setupTestData()
		setupAdditionalSIT()

		serviceItemDDFSIT := models.MTOServiceItem{
			MoveTaskOrderID:  shipment.MoveTaskOrderID,
			MoveTaskOrder:    shipment.MoveTaskOrder,
			MTOShipmentID:    &shipment.ID,
			MTOShipment:      shipment,
			ReService:        reServiceDDFSIT,
			SITEntryDate:     &sitEntryDate,
			CustomerContacts: getCustomerContacts(),
			Status:           models.MTOServiceItemStatusSubmitted,
		}

		createdServiceItems, _, err := creator.CreateMTOServiceItem(suite.AppContextForTest(), &serviceItemDDFSIT)
		suite.NotNil(createdServiceItems)
		suite.NoError(err)

		// Make a second attempt to add a DDFSIT
		createdServiceItems, _, err = creator.CreateMTOServiceItem(suite.AppContextForTest(), &serviceItemDDFSIT)
		suite.Nil(createdServiceItems)
		suite.Error(err)
		suite.IsType(apperror.ConflictError{}, err)
		suite.Contains(err.Error(), fmt.Sprintf("A service item with reServiceCode %s already exists for this move and/or shipment.", models.ReServiceCodeDDFSIT))
	})

	suite.Run("Failure - SIT entry date is before FADD for DDFSIT creation", func() {
		shipment, creator, reServiceDDFSIT := setupTestData()
		setupAdditionalSIT()

		sitEntryDateBeforeToday := time.Now().AddDate(0, 0, -1)

		serviceItemDDFSIT := models.MTOServiceItem{
			MoveTaskOrderID:  shipment.MoveTaskOrderID,
			MoveTaskOrder:    shipment.MoveTaskOrder,
			MTOShipmentID:    &shipment.ID,
			MTOShipment:      shipment,
			ReService:        reServiceDDFSIT,
			SITEntryDate:     &sitEntryDateBeforeToday,
			CustomerContacts: getCustomerContacts(),
			Status:           models.MTOServiceItemStatusSubmitted,
		}

		// Make a second attempt to add a DDFSIT
		serviceItem, _, err := creator.CreateMTOServiceItem(suite.AppContextForTest(), &serviceItemDDFSIT)
		suite.Nil(serviceItem)
		suite.Error(err)
		suite.IsType(apperror.UnprocessableEntityError{}, err)
		expectedError := fmt.Sprintf(
			"the SIT Entry Date (%s) cannot be before the First Available Delivery Date (%s)",
			serviceItemDDFSIT.SITEntryDate.Format("2006-01-02"),
			serviceItemDDFSIT.CustomerContacts[0].FirstAvailableDeliveryDate.Format("2006-01-02"),
		)
		suite.Contains(err.Error(), expectedError)
	})

	suite.Run("Do not create DDFSIT if departure date is after entry date", func() {
		shipment, creator, reServiceDDFSIT := setupTestData()
		serviceItemDDFSIT := factory.BuildMTOServiceItem(nil, []factory.Customization{
			{
				Model: models.MTOServiceItem{
					SITEntryDate:     models.TimePointer(time.Now().AddDate(0, 0, 1)),
					SITDepartureDate: models.TimePointer(time.Now()),
				},
			},
			{
				Model:    reServiceDDFSIT,
				LinkOnly: true,
			},
			{
				Model:    shipment,
				LinkOnly: true,
			},
		}, nil)
		_, _, err := creator.CreateMTOServiceItem(suite.AppContextForTest(), &serviceItemDDFSIT)
		suite.Error(err)
		expectedError := fmt.Sprintf(
			"the SIT Departure Date (%s) must be after the SIT Entry Date (%s)",
			serviceItemDDFSIT.SITDepartureDate.Format("2006-01-02"),
			serviceItemDDFSIT.SITEntryDate.Format("2006-01-02"),
		)
		suite.Contains(err.Error(), expectedError)
	})

	suite.Run("Do not create DDFSIT if departure date is the same as entry date", func() {
		today := models.TimePointer(time.Now())
		shipment, creator, reServiceDDFSIT := setupTestData()
		serviceItemDDFSIT := factory.BuildMTOServiceItem(nil, []factory.Customization{
			{
				Model: models.MTOServiceItem{
					SITEntryDate:     today,
					SITDepartureDate: today,
				},
			},
			{
				Model:    reServiceDDFSIT,
				LinkOnly: true,
			},
			{
				Model:    shipment,
				LinkOnly: true,
			},
		}, nil)
		_, _, err := creator.CreateMTOServiceItem(suite.AppContextForTest(), &serviceItemDDFSIT)
		suite.Error(err)
		expectedError := fmt.Sprintf(
			"the SIT Departure Date (%s) must be after the SIT Entry Date (%s)",
			serviceItemDDFSIT.SITDepartureDate.Format("2006-01-02"),
			serviceItemDDFSIT.SITEntryDate.Format("2006-01-02"),
		)
		suite.Contains(err.Error(), expectedError)
	})

	// Successful creation of DDASIT service item
	suite.Run("Success - DDASIT creation approved", func() {
		shipment, creator, reServiceDDFSIT := setupTestData()
		reServiceDDASIT, _, _ := setupAdditionalSIT()

		// First create a DDFSIT because it's required to request a DDASIT
		serviceItemDDFSIT := models.MTOServiceItem{
			MoveTaskOrderID:  shipment.MoveTaskOrderID,
			MoveTaskOrder:    shipment.MoveTaskOrder,
			MTOShipmentID:    &shipment.ID,
			MTOShipment:      shipment,
			ReService:        reServiceDDFSIT,
			SITEntryDate:     &sitEntryDate,
			CustomerContacts: getCustomerContacts(),
			Status:           models.MTOServiceItemStatusSubmitted,
		}

		createdServiceItems, _, err := creator.CreateMTOServiceItem(suite.AppContextForTest(), &serviceItemDDFSIT)
		suite.NotNil(createdServiceItems)
		suite.NoError(err)

		// Then attempt to create a DDASIT
		serviceItemDDASIT := models.MTOServiceItem{
			MoveTaskOrderID: shipment.MoveTaskOrderID,
			MoveTaskOrder:   shipment.MoveTaskOrder,
			MTOShipmentID:   &shipment.ID,
			MTOShipment:     shipment,
			ReService:       reServiceDDASIT,
			Status:          models.MTOServiceItemStatusSubmitted,
		}

		createdServiceItems, _, err = creator.CreateMTOServiceItem(suite.AppContextForTest(), &serviceItemDDASIT)
		suite.NotNil(createdServiceItems)
		suite.NoError(err)
		suite.Equal(len(*createdServiceItems), 1)

		createdServiceItemsList := *createdServiceItems
		suite.Equal(createdServiceItemsList[0].ReService.Code, models.ReServiceCodeDDASIT)
		// The time on the date doesn't matter, so let's just check the date:
		suite.Equal(createdServiceItemsList[0].SITEntryDate.Day(), sitEntryDate.Day())
		suite.Equal(createdServiceItemsList[0].SITEntryDate.Month(), sitEntryDate.Month())
		suite.Equal(createdServiceItemsList[0].SITEntryDate.Year(), sitEntryDate.Year())
	})

	// Failed creation of DDASIT service item due to no DDFSIT on shipment
	suite.Run("Failure - DDASIT creation needs DDFSIT", func() {

		// Make the necessary SIT code objects
		reServiceDDASIT, _, _ := setupAdditionalSIT()
		factory.FetchReServiceByCode(suite.DB(), models.ReServiceCodeDDFSIT)

		// Make a shipment with no DDFSIT
		now := time.Now()
		shipmentNoDDFSIT := factory.BuildMTOShipment(suite.DB(), []factory.Customization{
			{
				Model: models.Move{
					AvailableToPrimeAt: &now,
					ApprovedAt:         &now,
					Status:             models.MoveStatusAPPROVED,
				},
			},
		}, nil)
		serviceItemDDASIT := models.MTOServiceItem{
			MoveTaskOrderID: shipmentNoDDFSIT.MoveTaskOrderID,
			MoveTaskOrder:   shipmentNoDDFSIT.MoveTaskOrder,
			MTOShipmentID:   &shipmentNoDDFSIT.ID,
			MTOShipment:     shipmentNoDDFSIT,
			ReService:       reServiceDDASIT,
			Status:          models.MTOServiceItemStatusSubmitted,
		}

		builder := query.NewQueryBuilder()
		moveRouter := moverouter.NewMoveRouter(transportationoffice.NewTransportationOfficesFetcher())
		planner := &mocks.Planner{}
		planner.On("ZipTransitDistance",
			mock.AnythingOfType("*appcontext.appContext"),
			mock.Anything,
			mock.Anything,
		).Return(400, nil)
		creator := NewMTOServiceItemCreator(planner, builder, moveRouter, ghcrateengine.NewDomesticUnpackPricer(), ghcrateengine.NewDomesticPackPricer(), ghcrateengine.NewDomesticLinehaulPricer(), ghcrateengine.NewDomesticShorthaulPricer(), ghcrateengine.NewDomesticOriginPricer(), ghcrateengine.NewDomesticDestinationPricer(), ghcrateengine.NewFuelSurchargePricer())
		createdServiceItems, _, err := creator.CreateMTOServiceItem(suite.AppContextForTest(), &serviceItemDDASIT)

		suite.Nil(createdServiceItems)
		suite.Error(err)
		suite.IsType(apperror.NotFoundError{}, err)
		suite.Contains(err.Error(), "No matching first-day SIT service item found")
		suite.Contains(err.Error(), shipmentNoDDFSIT.ID.String())
	})

	// Failed creation of DDDSIT service item
	suite.Run("Failure - cannot create DDDSIT", func() {
		shipment, creator, _ := setupTestData()
		_, reServiceDDDSIT, _ := setupAdditionalSIT()

		serviceItemDDDSIT := models.MTOServiceItem{
			MoveTaskOrder:    shipment.MoveTaskOrder,
			MoveTaskOrderID:  shipment.MoveTaskOrderID,
			MTOShipment:      shipment,
			MTOShipmentID:    &shipment.ID,
			ReService:        reServiceDDDSIT,
			SITEntryDate:     &sitEntryDate,
			CustomerContacts: getCustomerContacts(),
		}

		createdServiceItems, _, err := creator.CreateMTOServiceItem(suite.AppContextForTest(), &serviceItemDDDSIT)
		suite.Nil(createdServiceItems)
		suite.Error(err)
		suite.IsType(apperror.InvalidInputError{}, err)
		suite.Contains(err.Error(), models.ReServiceCodeDDDSIT)

		invalidInputError := err.(apperror.InvalidInputError)
		suite.NotEmpty(invalidInputError.ValidationErrors)
		suite.Contains(invalidInputError.ValidationErrors.Keys(), "reServiceCode")
	})

	// Failed creation of DDSFSC service item
	suite.Run("Failure - cannot create DDSFSC", func() {
		shipment, creator, _ := setupTestData()
		_, _, reServiceDDSFSC := setupAdditionalSIT()

		serviceItemDDSFSC := models.MTOServiceItem{
			MoveTaskOrder:    shipment.MoveTaskOrder,
			MoveTaskOrderID:  shipment.MoveTaskOrderID,
			MTOShipment:      shipment,
			MTOShipmentID:    &shipment.ID,
			ReService:        reServiceDDSFSC,
			SITEntryDate:     &sitEntryDate,
			CustomerContacts: getCustomerContacts(),
		}

		createdServiceItems, _, err := creator.CreateMTOServiceItem(suite.AppContextForTest(), &serviceItemDDSFSC)
		suite.Nil(createdServiceItems)
		suite.Error(err)
		suite.IsType(apperror.InvalidInputError{}, err)
		suite.Contains(err.Error(), models.ReServiceCodeDDSFSC)

		invalidInputError := err.(apperror.InvalidInputError)
		suite.NotEmpty(invalidInputError.ValidationErrors)
		suite.Contains(invalidInputError.ValidationErrors.Keys(), "reServiceCode")
	})

	suite.Run("Failure - cannot create domestic service item international domestic shipment", func() {
		move := factory.BuildAvailableToPrimeMove(suite.DB(), nil, nil)
		dimension := models.MTOServiceItemDimension{
			Type:      models.DimensionTypeItem,
			Length:    12000,
			Height:    12000,
			Width:     12000,
			CreatedAt: time.Now(),
			UpdatedAt: time.Now(),
		}

		// setup domestic shipment
		shipment := factory.BuildMTOShipment(suite.DB(), []factory.Customization{
			{
				Model:    move,
				LinkOnly: true,
			},
			{
				Model: models.MTOShipment{
					MarketCode: models.MarketCodeInternational,
				},
			},
		}, nil)
		destAddress := factory.BuildDefaultAddress(suite.DB())

		// setup international service item. must fail validation for a domestic shipment
		reServiceDDFSIT := factory.FetchReServiceByCode(suite.DB(), models.ReServiceCodeDDFSIT)
		internationalServiceItem := models.MTOServiceItem{
			MoveTaskOrderID:              move.ID,
			MoveTaskOrder:                move,
			ReService:                    reServiceDDFSIT,
			MTOShipmentID:                &shipment.ID,
			MTOShipment:                  shipment,
			Dimensions:                   models.MTOServiceItemDimensions{dimension},
			Status:                       models.MTOServiceItemStatusSubmitted,
			SITDestinationFinalAddressID: &destAddress.ID,
			SITDestinationFinalAddress:   &destAddress,
		}

		builder := query.NewQueryBuilder()
		moveRouter := moverouter.NewMoveRouter(transportationoffice.NewTransportationOfficesFetcher())
		planner := &mocks.Planner{}
		planner.On("ZipTransitDistance",
			mock.AnythingOfType("*appcontext.appContext"),
			mock.Anything,
			mock.Anything,
		).Return(400, nil)
		creator := NewMTOServiceItemCreator(planner, builder, moveRouter, ghcrateengine.NewDomesticUnpackPricer(), ghcrateengine.NewDomesticPackPricer(), ghcrateengine.NewDomesticLinehaulPricer(), ghcrateengine.NewDomesticShorthaulPricer(), ghcrateengine.NewDomesticOriginPricer(), ghcrateengine.NewDomesticDestinationPricer(), ghcrateengine.NewFuelSurchargePricer())

		createdServiceItems, _, err := creator.CreateMTOServiceItem(suite.AppContextForTest(), &internationalServiceItem)
		suite.Nil(createdServiceItems)
		suite.Error(err)
		suite.IsType(apperror.InvalidInputError{}, err)

		suite.Contains(err.Error(), "cannot create domestic service items for international shipment")
	})

	suite.Run("Failure - cannot create international service item for domestic shipment", func() {
		move := factory.BuildAvailableToPrimeMove(suite.DB(), nil, nil)
		dimension := models.MTOServiceItemDimension{
			Type:      models.DimensionTypeItem,
			Length:    12000,
			Height:    12000,
			Width:     12000,
			CreatedAt: time.Now(),
			UpdatedAt: time.Now(),
		}

		// setup domestic shipment
		shipment := factory.BuildMTOShipment(suite.DB(), []factory.Customization{
			{
				Model:    move,
				LinkOnly: true,
			},
			{
				Model: models.MTOShipment{
					MarketCode: models.MarketCodeDomestic,
				},
			},
		}, nil)
		destAddress := factory.BuildDefaultAddress(suite.DB())

		// setup international service item. must fail validation for a domestic shipment
		reServiceIDFSIT := factory.FetchReServiceByCode(suite.DB(), models.ReServiceCodeIDFSIT)
		internationalServiceItem := models.MTOServiceItem{
			MoveTaskOrderID:              move.ID,
			MoveTaskOrder:                move,
			ReService:                    reServiceIDFSIT,
			MTOShipmentID:                &shipment.ID,
			MTOShipment:                  shipment,
			Dimensions:                   models.MTOServiceItemDimensions{dimension},
			Status:                       models.MTOServiceItemStatusSubmitted,
			SITDestinationFinalAddressID: &destAddress.ID,
			SITDestinationFinalAddress:   &destAddress,
		}

		builder := query.NewQueryBuilder()
		moveRouter := moverouter.NewMoveRouter(transportationoffice.NewTransportationOfficesFetcher())
		planner := &mocks.Planner{}
		planner.On("ZipTransitDistance",
			mock.AnythingOfType("*appcontext.appContext"),
			mock.Anything,
			mock.Anything,
		).Return(400, nil)
		creator := NewMTOServiceItemCreator(planner, builder, moveRouter, ghcrateengine.NewDomesticUnpackPricer(), ghcrateengine.NewDomesticPackPricer(), ghcrateengine.NewDomesticLinehaulPricer(), ghcrateengine.NewDomesticShorthaulPricer(), ghcrateengine.NewDomesticOriginPricer(), ghcrateengine.NewDomesticDestinationPricer(), ghcrateengine.NewFuelSurchargePricer())

		createdServiceItems, _, err := creator.CreateMTOServiceItem(suite.AppContextForTest(), &internationalServiceItem)
		suite.Nil(createdServiceItems)
		suite.Error(err)
		suite.IsType(apperror.InvalidInputError{}, err)

		suite.Contains(err.Error(), "cannot create international service items for domestic shipment")
	})
}

func (suite *MTOServiceItemServiceSuite) TestPriceEstimator() {
	suite.Run("Calcuating price estimated on creation for HHG ", func() {
		setupTestData := func() models.MTOShipment {
			// Set up data to use for all Origin SIT Service Item tests

			move := factory.BuildAvailableToPrimeMove(suite.DB(), nil, nil)
			estimatedPrimeWeight := unit.Pound(6000)
			pickupDate := time.Date(2024, time.July, 31, 12, 0, 0, 0, time.UTC)
			pickupAddress := factory.BuildAddress(suite.DB(), nil, []factory.Trait{factory.GetTraitAddress2})
			deliveryAddress := factory.BuildAddress(suite.DB(), nil, []factory.Trait{factory.GetTraitAddress3})

			mtoShipment := factory.BuildMTOShipmentMinimal(suite.DB(), []factory.Customization{
				{
					Model:    move,
					LinkOnly: true,
				},
				{
					Model:    pickupAddress,
					LinkOnly: true,
					Type:     &factory.Addresses.PickupAddress,
				},
				{
					Model:    deliveryAddress,
					LinkOnly: true,
					Type:     &factory.Addresses.DeliveryAddress,
				},
				{
					Model: models.MTOShipment{
						PrimeEstimatedWeight: &estimatedPrimeWeight,
						RequestedPickupDate:  &pickupDate,
					},
				},
			}, nil)

			return mtoShipment
		}

		reServiceCodeDOP := factory.FetchReServiceByCode(suite.DB(), models.ReServiceCodeDOP)
		reServiceCodeDPK := factory.FetchReServiceByCode(suite.DB(), models.ReServiceCodeDPK)
		reServiceCodeDDP := factory.FetchReServiceByCode(suite.DB(), models.ReServiceCodeDDP)
		reServiceCodeDUPK := factory.FetchReServiceByCode(suite.DB(), models.ReServiceCodeDUPK)
		reServiceCodeDLH := factory.FetchReServiceByCode(suite.DB(), models.ReServiceCodeDLH)
		reServiceCodeDSH := factory.FetchReServiceByCode(suite.DB(), models.ReServiceCodeDSH)
		reServiceCodeFSC := factory.FetchReServiceByCode(suite.DB(), models.ReServiceCodeFSC)

		startDate := time.Now().AddDate(-1, 0, 0)
		endDate := startDate.AddDate(1, 1, 1)
		sitEntryDate := time.Date(2020, time.October, 24, 0, 0, 0, 0, time.UTC)
		sitPostalCode := "99999"
		reason := "lorem ipsum"

		contract := testdatagen.FetchOrMakeReContract(suite.DB(), testdatagen.Assertions{})
		contractYear := testdatagen.MakeReContractYear(suite.DB(),
			testdatagen.Assertions{
				ReContractYear: models.ReContractYear{
					Name:                 "Test Contract Year",
					EscalationCompounded: 1.125,
					StartDate:            startDate,
					EndDate:              endDate,
				},
			})

		serviceArea := testdatagen.MakeReDomesticServiceArea(suite.DB(),
			testdatagen.Assertions{
				ReDomesticServiceArea: models.ReDomesticServiceArea{
					Contract:         contractYear.Contract,
					ServiceArea:      "945",
					ServicesSchedule: 1,
				},
			})

		serviceAreaDest := testdatagen.MakeReDomesticServiceArea(suite.DB(),
			testdatagen.Assertions{
				ReDomesticServiceArea: models.ReDomesticServiceArea{
					Contract:         contractYear.Contract,
					ServiceArea:      "503",
					ServicesSchedule: 1,
				},
			})

		serviceAreaPriceDOP := models.ReDomesticServiceAreaPrice{
			ContractID:            contractYear.Contract.ID,
			ServiceID:             reServiceCodeDOP.ID,
			IsPeakPeriod:          true,
			DomesticServiceAreaID: serviceArea.ID,
			PriceCents:            unit.Cents(1234),
		}

		serviceAreaPriceDPK := factory.FetchOrMakeDomesticOtherPrice(suite.DB(), []factory.Customization{
			{
				Model: models.ReDomesticOtherPrice{
					ContractID:   contractYear.Contract.ID,
					ServiceID:    reServiceCodeDPK.ID,
					IsPeakPeriod: true,
					Schedule:     1,
					PriceCents:   unit.Cents(121),
				},
			},
		}, nil)

		serviceAreaPriceDDP := models.ReDomesticServiceAreaPrice{
			ContractID:            contractYear.Contract.ID,
			ServiceID:             reServiceCodeDDP.ID,
			IsPeakPeriod:          true,
			DomesticServiceAreaID: serviceAreaDest.ID,
			PriceCents:            unit.Cents(482),
		}

		serviceAreaPriceDUPK := factory.FetchOrMakeDomesticOtherPrice(suite.DB(), []factory.Customization{
			{
				Model: models.ReDomesticOtherPrice{
					ContractID:   contractYear.Contract.ID,
					ServiceID:    reServiceCodeDUPK.ID,
					IsPeakPeriod: true,
					Schedule:     1,
					PriceCents:   unit.Cents(945),
				},
			},
		}, nil)

		serviceAreaPriceDLH := models.ReDomesticLinehaulPrice{
			ContractID:            contractYear.Contract.ID,
			WeightLower:           500,
			WeightUpper:           10000,
			MilesLower:            1,
			MilesUpper:            10000,
			IsPeakPeriod:          true,
			DomesticServiceAreaID: serviceArea.ID,
			PriceMillicents:       unit.Millicents(482),
		}

		serviceAreaPriceDSH := models.ReDomesticServiceAreaPrice{
			ContractID:            contractYear.Contract.ID,
			ServiceID:             reServiceCodeDSH.ID,
			IsPeakPeriod:          true,
			DomesticServiceAreaID: serviceArea.ID,
			PriceCents:            unit.Cents(999),
		}

		testdatagen.FetchOrMakeGHCDieselFuelPrice(suite.DB(), testdatagen.Assertions{
			GHCDieselFuelPrice: models.GHCDieselFuelPrice{
				FuelPriceInMillicents: unit.Millicents(281400),
				PublicationDate:       time.Date(2020, time.March, 9, 0, 0, 0, 0, time.UTC),
				EffectiveDate:         time.Date(2020, time.March, 10, 0, 0, 0, 0, time.UTC),
				EndDate:               time.Date(2025, time.March, 17, 0, 0, 0, 0, time.UTC),
			},
		})

		suite.MustSave(&serviceAreaPriceDOP)
		suite.MustSave(&serviceAreaPriceDPK)
		suite.MustSave(&serviceAreaPriceDDP)
		suite.MustSave(&serviceAreaPriceDUPK)
		suite.MustSave(&serviceAreaPriceDLH)
		suite.MustSave(&serviceAreaPriceDSH)

		testdatagen.FetchOrMakeReZip3(suite.DB(), testdatagen.Assertions{
			ReZip3: models.ReZip3{
				Contract:            contract,
				ContractID:          contract.ID,
				DomesticServiceArea: serviceArea,
				Zip3:                "945",
			},
		})

		testdatagen.FetchOrMakeReZip3(suite.DB(), testdatagen.Assertions{
			ReZip3: models.ReZip3{
				Contract:            contract,
				ContractID:          contract.ID,
				DomesticServiceArea: serviceAreaDest,
				Zip3:                "503",
			},
		})

		shipment := setupTestData()
		actualPickupAddress := factory.BuildAddress(suite.DB(), nil, []factory.Trait{factory.GetTraitAddress2})
		serviceItemDOP := models.MTOServiceItem{
			MoveTaskOrder:             shipment.MoveTaskOrder,
			MoveTaskOrderID:           shipment.MoveTaskOrderID,
			MTOShipment:               shipment,
			MTOShipmentID:             &shipment.ID,
			ReService:                 reServiceCodeDOP,
			SITEntryDate:              &sitEntryDate,
			SITPostalCode:             &sitPostalCode,
			Reason:                    &reason,
			SITOriginHHGActualAddress: &actualPickupAddress,
			Status:                    models.MTOServiceItemStatusSubmitted,
		}

		serviceItemDPK := models.MTOServiceItem{
			MoveTaskOrder:             shipment.MoveTaskOrder,
			MoveTaskOrderID:           shipment.MoveTaskOrderID,
			MTOShipment:               shipment,
			MTOShipmentID:             &shipment.ID,
			ReService:                 reServiceCodeDPK,
			SITEntryDate:              &sitEntryDate,
			SITPostalCode:             &sitPostalCode,
			Reason:                    &reason,
			SITOriginHHGActualAddress: &actualPickupAddress,
			Status:                    models.MTOServiceItemStatusSubmitted,
		}

		serviceItemDDP := models.MTOServiceItem{
			MoveTaskOrder:             shipment.MoveTaskOrder,
			MoveTaskOrderID:           shipment.MoveTaskOrderID,
			MTOShipment:               shipment,
			MTOShipmentID:             &shipment.ID,
			ReService:                 reServiceCodeDDP,
			SITEntryDate:              &sitEntryDate,
			SITPostalCode:             &sitPostalCode,
			Reason:                    &reason,
			SITOriginHHGActualAddress: &actualPickupAddress,
			Status:                    models.MTOServiceItemStatusSubmitted,
		}

		serviceItemDUPK := models.MTOServiceItem{
			MoveTaskOrder:             shipment.MoveTaskOrder,
			MoveTaskOrderID:           shipment.MoveTaskOrderID,
			MTOShipment:               shipment,
			MTOShipmentID:             &shipment.ID,
			ReService:                 reServiceCodeDUPK,
			SITEntryDate:              &sitEntryDate,
			SITPostalCode:             &sitPostalCode,
			Reason:                    &reason,
			SITOriginHHGActualAddress: &actualPickupAddress,
			Status:                    models.MTOServiceItemStatusSubmitted,
		}

		serviceItemDLH := models.MTOServiceItem{
			MoveTaskOrder:             shipment.MoveTaskOrder,
			MoveTaskOrderID:           shipment.MoveTaskOrderID,
			MTOShipment:               shipment,
			MTOShipmentID:             &shipment.ID,
			ReService:                 reServiceCodeDLH,
			SITEntryDate:              &sitEntryDate,
			SITPostalCode:             &sitPostalCode,
			Reason:                    &reason,
			SITOriginHHGActualAddress: &actualPickupAddress,
			Status:                    models.MTOServiceItemStatusSubmitted,
		}

		serviceItemDSH := models.MTOServiceItem{
			MoveTaskOrder:             shipment.MoveTaskOrder,
			MoveTaskOrderID:           shipment.MoveTaskOrderID,
			MTOShipment:               shipment,
			MTOShipmentID:             &shipment.ID,
			ReService:                 reServiceCodeDSH,
			SITEntryDate:              &sitEntryDate,
			SITPostalCode:             &sitPostalCode,
			Reason:                    &reason,
			SITOriginHHGActualAddress: &actualPickupAddress,
			Status:                    models.MTOServiceItemStatusSubmitted,
		}

		serviceItemFSC := models.MTOServiceItem{
			MoveTaskOrder:             shipment.MoveTaskOrder,
			MoveTaskOrderID:           shipment.MoveTaskOrderID,
			MTOShipment:               shipment,
			MTOShipmentID:             &shipment.ID,
			ReService:                 reServiceCodeFSC,
			SITEntryDate:              &sitEntryDate,
			SITPostalCode:             &sitPostalCode,
			Reason:                    &reason,
			SITOriginHHGActualAddress: &actualPickupAddress,
			Status:                    models.MTOServiceItemStatusSubmitted,
		}

		builder := query.NewQueryBuilder()
		moveRouter := moverouter.NewMoveRouter(transportationoffice.NewTransportationOfficesFetcher())
		planner := &mocks.Planner{}
		planner.On("ZipTransitDistance",
			mock.AnythingOfType("*appcontext.appContext"),
			mock.Anything,
			mock.Anything,
		).Return(400, nil)
		creator := NewMTOServiceItemCreator(planner, builder, moveRouter, ghcrateengine.NewDomesticUnpackPricer(), ghcrateengine.NewDomesticPackPricer(), ghcrateengine.NewDomesticLinehaulPricer(), ghcrateengine.NewDomesticShorthaulPricer(), ghcrateengine.NewDomesticOriginPricer(), ghcrateengine.NewDomesticDestinationPricer(), ghcrateengine.NewFuelSurchargePricer())

		dopEstimatedPriceInCents, _ := creator.FindEstimatedPrice(suite.AppContextForTest(), &serviceItemDOP, shipment)
		suite.Equal(unit.Cents(67188), dopEstimatedPriceInCents)

		dpkEstimatedPriceInCents, _ := creator.FindEstimatedPrice(suite.AppContextForTest(), &serviceItemDPK, shipment)
		suite.Equal(unit.Cents(594000), dpkEstimatedPriceInCents)

		ddpEstimatedPriceInCents, _ := creator.FindEstimatedPrice(suite.AppContextForTest(), &serviceItemDDP, shipment)
		suite.Equal(unit.Cents(46464), ddpEstimatedPriceInCents)

		dupkEstimatedPriceInCents, _ := creator.FindEstimatedPrice(suite.AppContextForTest(), &serviceItemDUPK, shipment)
		suite.Equal(unit.Cents(48246), dupkEstimatedPriceInCents)

		dlhEstimatedPriceInCents, _ := creator.FindEstimatedPrice(suite.AppContextForTest(), &serviceItemDLH, shipment)
		suite.Equal(unit.Cents(13619760), dlhEstimatedPriceInCents)

		dshEstimatedPriceInCents, _ := creator.FindEstimatedPrice(suite.AppContextForTest(), &serviceItemDSH, shipment)
		suite.Equal(unit.Cents(11088000), dshEstimatedPriceInCents)

		fscEstimatedPriceInCents, _ := creator.FindEstimatedPrice(suite.AppContextForTest(), &serviceItemFSC, shipment)
		// negative because we are using 2020 fuel rates
		suite.Equal(unit.Cents(-168), fscEstimatedPriceInCents)
	})

	suite.Run("Calcuating price estimated on creation for NTS shipment ", func() {
		setupTestData := func() models.MTOShipment {
			// Set up data to use for all Origin SIT Service Item tests

			move := factory.BuildAvailableToPrimeMove(suite.DB(), nil, nil)
			estimatedPrimeWeight := unit.Pound(6000)
			pickupDate := time.Date(2024, time.July, 31, 12, 0, 0, 0, time.UTC)
			pickupAddress := factory.BuildAddress(suite.DB(), nil, []factory.Trait{factory.GetTraitAddress2})
			deliveryAddress := factory.BuildAddress(suite.DB(), nil, []factory.Trait{factory.GetTraitAddress3})

			mtoShipment := factory.BuildMTOShipmentMinimal(suite.DB(), []factory.Customization{
				{
					Model:    move,
					LinkOnly: true,
				},
				{
					Model:    pickupAddress,
					LinkOnly: true,
					Type:     &factory.Addresses.PickupAddress,
				},
				{
					Model:    deliveryAddress,
					LinkOnly: true,
					Type:     &factory.Addresses.DeliveryAddress,
				},
				{
					Model: models.MTOShipment{
						PrimeEstimatedWeight: &estimatedPrimeWeight,
						RequestedPickupDate:  &pickupDate,
						ShipmentType:         models.MTOShipmentTypeHHGOutOfNTS,
					},
				},
			}, nil)

			return mtoShipment
		}

		reServiceCodeDOP := factory.FetchReServiceByCode(suite.DB(), models.ReServiceCodeDOP)
		reServiceCodeDPK := factory.FetchReServiceByCode(suite.DB(), models.ReServiceCodeDPK)
		reServiceCodeDDP := factory.FetchReServiceByCode(suite.DB(), models.ReServiceCodeDDP)
		reServiceCodeDUPK := factory.FetchReServiceByCode(suite.DB(), models.ReServiceCodeDUPK)
		reServiceCodeDLH := factory.FetchReServiceByCode(suite.DB(), models.ReServiceCodeDLH)
		reServiceCodeDSH := factory.FetchReServiceByCode(suite.DB(), models.ReServiceCodeDSH)
		reServiceCodeFSC := factory.FetchReServiceByCode(suite.DB(), models.ReServiceCodeFSC)

		startDate := time.Now().AddDate(-1, 0, 0)
		endDate := startDate.AddDate(1, 1, 1)
		sitEntryDate := time.Date(2020, time.October, 24, 0, 0, 0, 0, time.UTC)
		sitPostalCode := "99999"
		reason := "lorem ipsum"

		contract := testdatagen.FetchOrMakeReContract(suite.DB(), testdatagen.Assertions{})
		contractYear := testdatagen.FetchOrMakeReContractYear(suite.DB(),
			testdatagen.Assertions{
				ReContractYear: models.ReContractYear{
					Name:                 "Test Contract Year",
					EscalationCompounded: 1.125,
					StartDate:            startDate,
					EndDate:              endDate,
				},
			})

		serviceArea := testdatagen.FetchOrMakeReDomesticServiceArea(suite.DB(),
			testdatagen.Assertions{
				ReDomesticServiceArea: models.ReDomesticServiceArea{
					Contract:         contractYear.Contract,
					ServiceArea:      "945",
					ServicesSchedule: 1,
				},
			})

		serviceAreaDest := testdatagen.MakeReDomesticServiceArea(suite.DB(),
			testdatagen.Assertions{
				ReDomesticServiceArea: models.ReDomesticServiceArea{
					Contract:         contractYear.Contract,
					ServiceArea:      "503",
					ServicesSchedule: 1,
				},
			})

		serviceAreaPriceDOP := models.ReDomesticServiceAreaPrice{
			ContractID:            contractYear.Contract.ID,
			ServiceID:             reServiceCodeDOP.ID,
			IsPeakPeriod:          true,
			DomesticServiceAreaID: serviceArea.ID,
			PriceCents:            unit.Cents(1234),
		}

		serviceAreaPriceDPK := factory.FetchOrMakeDomesticOtherPrice(suite.DB(), []factory.Customization{
			{
				Model: models.ReDomesticOtherPrice{
					ContractID:   contractYear.Contract.ID,
					ServiceID:    reServiceCodeDPK.ID,
					IsPeakPeriod: true,
					Schedule:     1,
					PriceCents:   unit.Cents(121),
				},
			},
		}, nil)

		serviceAreaPriceDDP := models.ReDomesticServiceAreaPrice{
			ContractID:            contractYear.Contract.ID,
			ServiceID:             reServiceCodeDDP.ID,
			IsPeakPeriod:          true,
			DomesticServiceAreaID: serviceAreaDest.ID,
			PriceCents:            unit.Cents(482),
		}

		serviceAreaPriceDUPK := factory.FetchOrMakeDomesticOtherPrice(suite.DB(), []factory.Customization{
			{
				Model: models.ReDomesticOtherPrice{
					ContractID:   contractYear.Contract.ID,
					ServiceID:    reServiceCodeDUPK.ID,
					IsPeakPeriod: true,
					Schedule:     1,
					PriceCents:   unit.Cents(945),
				},
			},
		}, nil)

		serviceAreaPriceDLH := models.ReDomesticLinehaulPrice{
			ContractID:            contractYear.Contract.ID,
			WeightLower:           500,
			WeightUpper:           10000,
			MilesLower:            1,
			MilesUpper:            10000,
			IsPeakPeriod:          true,
			DomesticServiceAreaID: serviceArea.ID,
			PriceMillicents:       unit.Millicents(482),
		}

		serviceAreaPriceDSH := models.ReDomesticServiceAreaPrice{
			ContractID:            contractYear.Contract.ID,
			ServiceID:             reServiceCodeDSH.ID,
			IsPeakPeriod:          true,
			DomesticServiceAreaID: serviceArea.ID,
			PriceCents:            unit.Cents(999),
		}

		testdatagen.FetchOrMakeGHCDieselFuelPrice(suite.DB(), testdatagen.Assertions{
			GHCDieselFuelPrice: models.GHCDieselFuelPrice{
				FuelPriceInMillicents: unit.Millicents(281400),
				PublicationDate:       time.Date(2020, time.March, 9, 0, 0, 0, 0, time.UTC),
				EffectiveDate:         time.Date(2020, time.March, 10, 0, 0, 0, 0, time.UTC),
				EndDate:               time.Date(2025, time.March, 17, 0, 0, 0, 0, time.UTC),
			},
		})

		suite.MustSave(&serviceAreaPriceDOP)
		suite.MustSave(&serviceAreaPriceDPK)
		suite.MustSave(&serviceAreaPriceDDP)
		suite.MustSave(&serviceAreaPriceDUPK)
		suite.MustSave(&serviceAreaPriceDLH)
		suite.MustSave(&serviceAreaPriceDSH)

		testdatagen.FetchOrMakeReZip3(suite.DB(), testdatagen.Assertions{
			ReZip3: models.ReZip3{
				Contract:            contract,
				ContractID:          contract.ID,
				DomesticServiceArea: serviceArea,
				Zip3:                "945",
			},
		})

		testdatagen.FetchOrMakeReZip3(suite.DB(), testdatagen.Assertions{
			ReZip3: models.ReZip3{
				Contract:            contract,
				ContractID:          contract.ID,
				DomesticServiceArea: serviceAreaDest,
				Zip3:                "503",
			},
		})

		shipment := setupTestData()
		actualPickupAddress := factory.BuildAddress(suite.DB(), nil, []factory.Trait{factory.GetTraitAddress2})
		serviceItemDOP := models.MTOServiceItem{
			MoveTaskOrder:             shipment.MoveTaskOrder,
			MoveTaskOrderID:           shipment.MoveTaskOrderID,
			MTOShipment:               shipment,
			MTOShipmentID:             &shipment.ID,
			ReService:                 reServiceCodeDOP,
			SITEntryDate:              &sitEntryDate,
			SITPostalCode:             &sitPostalCode,
			Reason:                    &reason,
			SITOriginHHGActualAddress: &actualPickupAddress,
			Status:                    models.MTOServiceItemStatusSubmitted,
		}

		serviceItemDPK := models.MTOServiceItem{
			MoveTaskOrder:             shipment.MoveTaskOrder,
			MoveTaskOrderID:           shipment.MoveTaskOrderID,
			MTOShipment:               shipment,
			MTOShipmentID:             &shipment.ID,
			ReService:                 reServiceCodeDPK,
			SITEntryDate:              &sitEntryDate,
			SITPostalCode:             &sitPostalCode,
			Reason:                    &reason,
			SITOriginHHGActualAddress: &actualPickupAddress,
			Status:                    models.MTOServiceItemStatusSubmitted,
		}

		serviceItemDDP := models.MTOServiceItem{
			MoveTaskOrder:             shipment.MoveTaskOrder,
			MoveTaskOrderID:           shipment.MoveTaskOrderID,
			MTOShipment:               shipment,
			MTOShipmentID:             &shipment.ID,
			ReService:                 reServiceCodeDDP,
			SITEntryDate:              &sitEntryDate,
			SITPostalCode:             &sitPostalCode,
			Reason:                    &reason,
			SITOriginHHGActualAddress: &actualPickupAddress,
			Status:                    models.MTOServiceItemStatusSubmitted,
		}

		serviceItemDUPK := models.MTOServiceItem{
			MoveTaskOrder:             shipment.MoveTaskOrder,
			MoveTaskOrderID:           shipment.MoveTaskOrderID,
			MTOShipment:               shipment,
			MTOShipmentID:             &shipment.ID,
			ReService:                 reServiceCodeDUPK,
			SITEntryDate:              &sitEntryDate,
			SITPostalCode:             &sitPostalCode,
			Reason:                    &reason,
			SITOriginHHGActualAddress: &actualPickupAddress,
			Status:                    models.MTOServiceItemStatusSubmitted,
		}

		serviceItemDLH := models.MTOServiceItem{
			MoveTaskOrder:             shipment.MoveTaskOrder,
			MoveTaskOrderID:           shipment.MoveTaskOrderID,
			MTOShipment:               shipment,
			MTOShipmentID:             &shipment.ID,
			ReService:                 reServiceCodeDLH,
			SITEntryDate:              &sitEntryDate,
			SITPostalCode:             &sitPostalCode,
			Reason:                    &reason,
			SITOriginHHGActualAddress: &actualPickupAddress,
			Status:                    models.MTOServiceItemStatusSubmitted,
		}

		serviceItemDSH := models.MTOServiceItem{
			MoveTaskOrder:             shipment.MoveTaskOrder,
			MoveTaskOrderID:           shipment.MoveTaskOrderID,
			MTOShipment:               shipment,
			MTOShipmentID:             &shipment.ID,
			ReService:                 reServiceCodeDSH,
			SITEntryDate:              &sitEntryDate,
			SITPostalCode:             &sitPostalCode,
			Reason:                    &reason,
			SITOriginHHGActualAddress: &actualPickupAddress,
			Status:                    models.MTOServiceItemStatusSubmitted,
		}

		serviceItemFSC := models.MTOServiceItem{
			MoveTaskOrder:             shipment.MoveTaskOrder,
			MoveTaskOrderID:           shipment.MoveTaskOrderID,
			MTOShipment:               shipment,
			MTOShipmentID:             &shipment.ID,
			ReService:                 reServiceCodeFSC,
			SITEntryDate:              &sitEntryDate,
			SITPostalCode:             &sitPostalCode,
			Reason:                    &reason,
			SITOriginHHGActualAddress: &actualPickupAddress,
			Status:                    models.MTOServiceItemStatusSubmitted,
		}

		builder := query.NewQueryBuilder()
		moveRouter := moverouter.NewMoveRouter(transportationoffice.NewTransportationOfficesFetcher())
		planner := &mocks.Planner{}
		planner.On("ZipTransitDistance",
			mock.AnythingOfType("*appcontext.appContext"),
			mock.Anything,
			mock.Anything,
		).Return(800, nil)
		creator := NewMTOServiceItemCreator(planner, builder, moveRouter, ghcrateengine.NewDomesticUnpackPricer(), ghcrateengine.NewDomesticPackPricer(), ghcrateengine.NewDomesticLinehaulPricer(), ghcrateengine.NewDomesticShorthaulPricer(), ghcrateengine.NewDomesticOriginPricer(), ghcrateengine.NewDomesticDestinationPricer(), ghcrateengine.NewFuelSurchargePricer())

		dopEstimatedPriceInCents, _ := creator.FindEstimatedPrice(suite.AppContextForTest(), &serviceItemDOP, shipment)
		suite.Equal(unit.Cents(67188), dopEstimatedPriceInCents)

		dpkEstimatedPriceInCents, _ := creator.FindEstimatedPrice(suite.AppContextForTest(), &serviceItemDPK, shipment)
		suite.Equal(unit.Cents(594000), dpkEstimatedPriceInCents)

		ddpEstimatedPriceInCents, _ := creator.FindEstimatedPrice(suite.AppContextForTest(), &serviceItemDDP, shipment)
		suite.Equal(unit.Cents(46464), ddpEstimatedPriceInCents)

		dupkEstimatedPriceInCents, _ := creator.FindEstimatedPrice(suite.AppContextForTest(), &serviceItemDUPK, shipment)
		suite.Equal(unit.Cents(48246), dupkEstimatedPriceInCents)

		dlhEstimatedPriceInCents, _ := creator.FindEstimatedPrice(suite.AppContextForTest(), &serviceItemDLH, shipment)
		suite.Equal(unit.Cents(29990400), dlhEstimatedPriceInCents)

		dshEstimatedPriceInCents, _ := creator.FindEstimatedPrice(suite.AppContextForTest(), &serviceItemDSH, shipment)
		suite.Equal(unit.Cents(22176000), dshEstimatedPriceInCents)

		fscEstimatedPriceInCents, _ := creator.FindEstimatedPrice(suite.AppContextForTest(), &serviceItemFSC, shipment)
		// negative because we are using 2020 fuel rate
		suite.Equal(unit.Cents(-335), fscEstimatedPriceInCents)
	})

}
func (suite *MTOServiceItemServiceSuite) TestGetAdjustedWeight() {
	suite.Run("If no weight is provided", func() {
		var incomingWeight unit.Pound
		adjustedWeight := GetAdjustedWeight(incomingWeight, false)
		suite.Equal(unit.Pound(0), *adjustedWeight)
	})
	suite.Run("If a weight of 0 is provided", func() {
		incomingWeight := unit.Pound(0)
		adjustedWeight := GetAdjustedWeight(incomingWeight, false)
		suite.Equal(unit.Pound(0), *adjustedWeight)
	})
	suite.Run("If weight of 100 is provided", func() {
		incomingWeight := unit.Pound(100)
		adjustedWeight := GetAdjustedWeight(incomingWeight, false)
		suite.Equal(unit.Pound(500), *adjustedWeight)
	})
	suite.Run("If weight of 454 is provided", func() {
		incomingWeight := unit.Pound(454)
		adjustedWeight := GetAdjustedWeight(incomingWeight, false)
		suite.Equal(unit.Pound(500), *adjustedWeight)
	})
	suite.Run("If weight of 456 is provided", func() {
		incomingWeight := unit.Pound(456)
		adjustedWeight := GetAdjustedWeight(incomingWeight, false)
		suite.Equal(unit.Pound(501), *adjustedWeight)
	})
	suite.Run("If weight of 1000 is provided", func() {
		incomingWeight := unit.Pound(1000)
		adjustedWeight := GetAdjustedWeight(incomingWeight, false)
		suite.Equal(unit.Pound(1100), *adjustedWeight)
	})

	suite.Run("If no weight is provided UB", func() {
		var incomingWeight unit.Pound
		adjustedWeight := GetAdjustedWeight(incomingWeight, true)
		suite.Equal(unit.Pound(0), *adjustedWeight)
	})
	suite.Run("If a weight of 0 is provided UB", func() {
		incomingWeight := unit.Pound(0)
		adjustedWeight := GetAdjustedWeight(incomingWeight, true)
		suite.Equal(unit.Pound(0), *adjustedWeight)
	})
	suite.Run("If weight of 100 is provided UB", func() {
		incomingWeight := unit.Pound(100)
		adjustedWeight := GetAdjustedWeight(incomingWeight, true)
		suite.Equal(unit.Pound(300), *adjustedWeight)
	})
	suite.Run("If weight of 272 is provided UB", func() {
		incomingWeight := unit.Pound(272)
		adjustedWeight := GetAdjustedWeight(incomingWeight, true)
		suite.Equal(unit.Pound(300), *adjustedWeight)
	})
	suite.Run("If weight of 274 is provided UB", func() {
		incomingWeight := unit.Pound(274)
		adjustedWeight := GetAdjustedWeight(incomingWeight, true)
		suite.Equal(unit.Pound(301), *adjustedWeight)
	})
	suite.Run("If weight of 1000 is provided UB", func() {
		incomingWeight := unit.Pound(1000)
		adjustedWeight := GetAdjustedWeight(incomingWeight, true)
		suite.Equal(unit.Pound(1100), *adjustedWeight)
	})
}<|MERGE_RESOLUTION|>--- conflicted
+++ resolved
@@ -1293,9 +1293,6 @@
 		// via the Prime API, the address will not have a valid database ID. And tests need to ensure
 		// that we properly create the address coming in from the API.
 		country := factory.FetchOrBuildCountry(suite.DB(), nil, nil)
-<<<<<<< HEAD
-		actualPickupAddress := factory.BuildAddress(nil, nil, []factory.Trait{factory.GetTraitAddress2})
-=======
 		usprcBeverlyHills, err := models.FindByZipCodeAndCity(suite.DB(), "90210", "Beverly Hills")
 		suite.NoError(err)
 		actualPickupAddress := factory.BuildAddress(nil, []factory.Customization{
@@ -1307,7 +1304,6 @@
 				},
 			},
 		}, []factory.Trait{factory.GetTraitAddress2})
->>>>>>> 7820311d
 		actualPickupAddress.ID = uuid.Nil
 		actualPickupAddress.CountryId = &country.ID
 		actualPickupAddress.Country = &country
