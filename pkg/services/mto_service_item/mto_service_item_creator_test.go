// RA Summary: gosec - errcheck - Unchecked return value
// RA: Linter flags errcheck error: Ignoring a method's return value can cause the program to overlook unexpected states and conditions.
// RA: Functions with unchecked return values in the file are used fetch data and assign data to a variable that is checked later on
// RA: Given the return value is being checked in a different line and the functions that are flagged by the linter are being used to assign variables
// RA: in a unit test, then there is no risk
// RA Developer Status: Mitigated
// RA Validator Status: Mitigated
// RA Modified Severity: N/A
// nolint:errcheck
package mtoserviceitem

import (
	"errors"
	"fmt"
	"time"

	"github.com/gobuffalo/validate/v3"
	"github.com/gofrs/uuid"
	"github.com/stretchr/testify/mock"

	"github.com/transcom/mymove/pkg/appcontext"
	"github.com/transcom/mymove/pkg/apperror"
	"github.com/transcom/mymove/pkg/factory"
	"github.com/transcom/mymove/pkg/models"
	"github.com/transcom/mymove/pkg/route/mocks"
	"github.com/transcom/mymove/pkg/services"
	"github.com/transcom/mymove/pkg/services/ghcrateengine"
	moverouter "github.com/transcom/mymove/pkg/services/move"
	"github.com/transcom/mymove/pkg/services/query"
	transportationoffice "github.com/transcom/mymove/pkg/services/transportation_office"
	"github.com/transcom/mymove/pkg/testdatagen"
	"github.com/transcom/mymove/pkg/unit"
)

type testCreateMTOServiceItemQueryBuilder struct {
	fakeCreateOne   func(appCtx appcontext.AppContext, model interface{}) (*validate.Errors, error)
	fakeFetchOne    func(appCtx appcontext.AppContext, model interface{}, filters []services.QueryFilter) error
	fakeTransaction func(appCtx appcontext.AppContext, fn func(txnAppCtx appcontext.AppContext) error) error
	fakeUpdateOne   func(appCtx appcontext.AppContext, models interface{}, eTag *string) (*validate.Errors, error)
}

func (t *testCreateMTOServiceItemQueryBuilder) CreateOne(appCtx appcontext.AppContext, model interface{}) (*validate.Errors, error) {
	return t.fakeCreateOne(appCtx, model)
}

func (t *testCreateMTOServiceItemQueryBuilder) UpdateOne(appCtx appcontext.AppContext, model interface{}, eTag *string) (*validate.Errors, error) {
	return t.fakeUpdateOne(appCtx, model, eTag)
}

func (t *testCreateMTOServiceItemQueryBuilder) FetchOne(appCtx appcontext.AppContext, model interface{}, filters []services.QueryFilter) error {
	return t.fakeFetchOne(appCtx, model, filters)
}

func (t *testCreateMTOServiceItemQueryBuilder) Transaction(appCtx appcontext.AppContext, fn func(txnAppCtx appcontext.AppContext) error) error {
	return t.fakeTransaction(appCtx, fn)
}

func (suite *MTOServiceItemServiceSuite) buildValidServiceItemWithInvalidMove() models.MTOServiceItem {
	// Default move has status DRAFT, which is invalid for this test because
	// service items can only be created if a Move's status is Approved or
	// Approvals Requested
	move := factory.BuildMove(suite.DB(), nil, nil)
	reServiceDDFSIT := factory.FetchReServiceByCode(suite.DB(), models.ReServiceCodeDDFSIT)
	shipment := factory.BuildMTOShipment(suite.DB(), []factory.Customization{
		{
			Model:    move,
			LinkOnly: true,
		},
	}, nil)

	serviceItemForUnapprovedMove := models.MTOServiceItem{
		MoveTaskOrderID: move.ID,
		MoveTaskOrder:   move,
		ReService:       reServiceDDFSIT,
		MTOShipmentID:   &shipment.ID,
		MTOShipment:     shipment,
	}

	return serviceItemForUnapprovedMove
}

func (suite *MTOServiceItemServiceSuite) buildValidDDFSITServiceItemWithValidMove() models.MTOServiceItem {
	move := factory.BuildAvailableToPrimeMove(suite.DB(), nil, nil)
	dimension := models.MTOServiceItemDimension{
		Type:      models.DimensionTypeItem,
		Length:    12000,
		Height:    12000,
		Width:     12000,
		CreatedAt: time.Now(),
		UpdatedAt: time.Now(),
	}
	reServiceDDFSIT := factory.FetchReServiceByCode(suite.DB(), models.ReServiceCodeDDFSIT)
	shipment := factory.BuildMTOShipment(suite.DB(), []factory.Customization{
		{
			Model:    move,
			LinkOnly: true,
		},
	}, nil)
	destAddress := factory.BuildDefaultAddress(suite.DB())

	serviceItem := models.MTOServiceItem{
		MoveTaskOrderID:              move.ID,
		MoveTaskOrder:                move,
		ReService:                    reServiceDDFSIT,
		MTOShipmentID:                &shipment.ID,
		MTOShipment:                  shipment,
		Dimensions:                   models.MTOServiceItemDimensions{dimension},
		Status:                       models.MTOServiceItemStatusSubmitted,
		SITDestinationFinalAddressID: &destAddress.ID,
		SITDestinationFinalAddress:   &destAddress,
	}

	return serviceItem
}

func (suite *MTOServiceItemServiceSuite) buildValidDOSHUTServiceItemWithValidMove() models.MTOServiceItem {
	move := factory.BuildAvailableToPrimeMove(suite.DB(), nil, nil)
	reServiceDOSHUT := factory.FetchReServiceByCode(suite.DB(), models.ReServiceCodeDOSHUT)

	estimatedPrimeWeight := unit.Pound(6000)
	shipment := factory.BuildMTOShipment(suite.DB(), []factory.Customization{
		{
			Model:    move,
			LinkOnly: true,
		},
		{
			Model: models.MTOShipment{
				PrimeEstimatedWeight: &estimatedPrimeWeight,
			},
		},
	}, nil)

	estimatedWeight := unit.Pound(4200)
	actualWeight := unit.Pound(4000)

	serviceItem := models.MTOServiceItem{
		MoveTaskOrderID: move.ID,
		MoveTaskOrder:   move,
		ReService:       reServiceDOSHUT,
		MTOShipmentID:   &shipment.ID,
		MTOShipment:     shipment,
		EstimatedWeight: &estimatedWeight,
		ActualWeight:    &actualWeight,
		Status:          models.MTOServiceItemStatusSubmitted,
	}

	return serviceItem
}

func (suite *MTOServiceItemServiceSuite) buildValidServiceItemWithNoStatusAndValidMove() models.MTOServiceItem {
	move := factory.BuildAvailableToPrimeMove(suite.DB(), nil, nil)
	dimension := models.MTOServiceItemDimension{
		Type:      models.DimensionTypeItem,
		Length:    12000,
		Height:    12000,
		Width:     12000,
		CreatedAt: time.Now(),
		UpdatedAt: time.Now(),
	}
	reService := factory.FetchReService(suite.DB(), nil, nil)
	shipment := factory.BuildMTOShipment(suite.DB(), []factory.Customization{
		{
			Model:    move,
			LinkOnly: true,
		},
	}, nil)

	serviceItem := models.MTOServiceItem{
		MoveTaskOrderID: move.ID,
		MoveTaskOrder:   move,
		ReService:       reService,
		MTOShipmentID:   &shipment.ID,
		MTOShipment:     shipment,
		Dimensions:      models.MTOServiceItemDimensions{dimension},
	}

	return serviceItem
}

// Should return a message stating that service items can't be created if
// the move is not in approved status.
func (suite *MTOServiceItemServiceSuite) TestCreateMTOServiceItemWithInvalidMove() {

	// TESTCASE SCENARIO
	// Under test: CreateMTOServiceItem function
	// Set up:     We create an unapproved move and attempt to create service items on it.
	// Expected outcome:
	//             Error because we cannot create service items before move is approved.

	builder := query.NewQueryBuilder()
	moveRouter := moverouter.NewMoveRouter(transportationoffice.NewTransportationOfficesFetcher())
	planner := &mocks.Planner{}
	planner.On("ZipTransitDistance",
		mock.AnythingOfType("*appcontext.appContext"),
		mock.Anything,
		mock.Anything,
		false,
		false,
	).Return(400, nil)
	creator := NewMTOServiceItemCreator(planner, builder, moveRouter, ghcrateengine.NewDomesticUnpackPricer(), ghcrateengine.NewDomesticPackPricer(), ghcrateengine.NewDomesticLinehaulPricer(), ghcrateengine.NewDomesticShorthaulPricer(), ghcrateengine.NewDomesticOriginPricer(), ghcrateengine.NewDomesticDestinationPricer(), ghcrateengine.NewFuelSurchargePricer())
	serviceItemForUnapprovedMove := suite.buildValidServiceItemWithInvalidMove()

	createdServiceItems, _, err := creator.CreateMTOServiceItem(suite.AppContextForTest(), &serviceItemForUnapprovedMove)

	move := serviceItemForUnapprovedMove.MoveTaskOrder
	suite.DB().Find(&move, move.ID)

	var serviceItem models.MTOServiceItem
	suite.DB().Where("move_id = ?", move.ID).First(&serviceItem)

	suite.Nil(createdServiceItems)
	suite.Zero(serviceItem.ID)
	suite.Error(err)
	suite.Contains(err.Error(), "Cannot create service items before a move has been approved")
	suite.Equal(models.MoveStatusDRAFT, move.Status)
}

func (suite *MTOServiceItemServiceSuite) TestCreateMTOServiceItem() {

	builder := query.NewQueryBuilder()
	moveRouter := moverouter.NewMoveRouter(transportationoffice.NewTransportationOfficesFetcher())
	planner := &mocks.Planner{}
	planner.On("ZipTransitDistance",
		mock.AnythingOfType("*appcontext.appContext"),
		mock.Anything,
		mock.Anything,
		false,
		false,
	).Return(400, nil)
	creator := NewMTOServiceItemCreator(planner, builder, moveRouter, ghcrateengine.NewDomesticUnpackPricer(), ghcrateengine.NewDomesticPackPricer(), ghcrateengine.NewDomesticLinehaulPricer(), ghcrateengine.NewDomesticShorthaulPricer(), ghcrateengine.NewDomesticOriginPricer(), ghcrateengine.NewDomesticDestinationPricer(), ghcrateengine.NewFuelSurchargePricer())

	// Happy path: If the service item is created successfully it should be returned
	suite.Run("200 Success - Destination SIT Service Item Creation", func() {

		// TESTCASE SCENARIO
		// Under test: CreateMTOServiceItem function
		// Set up:     We create an approved move and attempt to create DDFSIT service item on it. Includes Dimensions
		//             and a SITDestinationFinalAddress
		// Expected outcome:
		//             4 SIT items are created, status of move is APPROVALS_REQUESTED

		sitServiceItem := suite.buildValidDDFSITServiceItemWithValidMove()
		sitMove := sitServiceItem.MoveTaskOrder
		sitShipment := sitServiceItem.MTOShipment

		createdServiceItems, verrs, err := creator.CreateMTOServiceItem(suite.AppContextForTest(), &sitServiceItem)
		suite.NoError(err)
		suite.Nil(verrs)
		suite.NotNil(createdServiceItems)

		var foundMove models.Move
		err = suite.DB().Find(&foundMove, sitMove.ID)
		suite.NoError(err)

		createdServiceItemList := *createdServiceItems
		suite.Equal(len(createdServiceItemList), 4)
		suite.Equal(models.MoveStatusAPPROVALSREQUESTED, foundMove.Status)

		numDDFSITFound := 0
		numDDASITFound := 0
		numDDDSITFound := 0
		numDDSFSCFound := 0

		for _, createdServiceItem := range createdServiceItemList {
			// checking that the service item final destination address equals the shipment's final destination address
			suite.Equal(sitShipment.DestinationAddress.StreetAddress1, createdServiceItem.SITDestinationFinalAddress.StreetAddress1)
			suite.Equal(sitShipment.DestinationAddressID, createdServiceItem.SITDestinationFinalAddressID)

			switch createdServiceItem.ReService.Code {
			case models.ReServiceCodeDDFSIT:
				suite.NotEmpty(createdServiceItem.Dimensions)
				numDDFSITFound++
			case models.ReServiceCodeDDASIT:
				numDDASITFound++
			case models.ReServiceCodeDDDSIT:
				numDDDSITFound++
			case models.ReServiceCodeDDSFSC:
				numDDSFSCFound++
			}
		}
		suite.Equal(numDDASITFound, 1)
		suite.Equal(numDDDSITFound, 1)
		suite.Equal(numDDFSITFound, 1)
		suite.Equal(numDDSFSCFound, 1)
	})

	// Happy path: If the service item is created successfully it should be returned
	suite.Run("200 Success - SHUT Service Item Creation", func() {

		// TESTCASE SCENARIO
		// Under test: CreateMTOServiceItem function
		// Set up:     We create an approved move and attempt to create DOSHUT service item on it.
		// Expected outcome:
		//             DOSHUT service item is successfully created and returned

		shutServiceItem := suite.buildValidDOSHUTServiceItemWithValidMove()
		shutMove := shutServiceItem.MoveTaskOrder

		createdServiceItem, verrs, err := creator.CreateMTOServiceItem(suite.AppContextForTest(), &shutServiceItem)

		var foundMove models.Move
		suite.DB().Find(&foundMove, shutMove.ID)

		suite.NoError(err)
		suite.Nil(verrs)
		suite.NotNil(createdServiceItem)

		createdServiceItemList := *createdServiceItem
		suite.Require().Equal(len(createdServiceItemList), 1)
		suite.Equal(unit.Pound(4200), *createdServiceItemList[0].EstimatedWeight)
		suite.Equal(unit.Pound(4000), *createdServiceItemList[0].ActualWeight)
	})

	// Status default value: If we try to create an mto service item and haven't set the status, we default to SUBMITTED
	suite.Run("success using default status value", func() {
		// TESTCASE SCENARIO
		// Under test: CreateMTOServiceItem function
		// Set up:     We create an approved move and attempt to create a service item without a status
		// Expected outcome:
		//             Service item is created and has a status of Submitted

		serviceItemNoStatus := suite.buildValidServiceItemWithNoStatusAndValidMove()
		createdServiceItems, verrs, err := creator.CreateMTOServiceItem(suite.AppContextForTest(), &serviceItemNoStatus)
		suite.NoError(err)
		suite.NoVerrs(verrs)
		suite.NoError(err)
		serviceItemsToCheck := *createdServiceItems
		suite.Equal(models.MTOServiceItemStatusSubmitted, serviceItemsToCheck[0].Status)
	})

	// If error when trying to create, the create should fail.
	// Bad data which could be IDs that doesn't exist (MoveTaskOrderID or REServiceID)
	suite.Run("creation error", func() {
		// TESTCASE SCENARIO
		// Under test: CreateMTOServiceItem function
		// Mocked:     QueryBuilder
		// Set up:     We create an approved move and mock the query builder to return an error
		// Expected outcome:
		//             Handler returns an error

		sitServiceItem := suite.buildValidDDFSITServiceItemWithValidMove()

		expectedError := "Can't create service item for some reason"
		verrs := validate.NewErrors()
		verrs.Add("test", expectedError)

		fakeCreateOne := func(_ appcontext.AppContext, _ interface{}) (*validate.Errors, error) {
			return verrs, errors.New(expectedError)
		}
		fakeFetchOne := func(_ appcontext.AppContext, _ interface{}, _ []services.QueryFilter) error {
			return nil
		}
		fakeTx := func(appCtx appcontext.AppContext, fn func(txnAppCtx appcontext.AppContext) error) error {
			return fn(appCtx)
		}

		builder := &testCreateMTOServiceItemQueryBuilder{
			fakeCreateOne:   fakeCreateOne,
			fakeFetchOne:    fakeFetchOne,
			fakeTransaction: fakeTx,
		}

		fakeCreateNewBuilder := func() createMTOServiceItemQueryBuilder {
			return builder
		}

		creator := mtoServiceItemCreator{
			builder:          builder,
			createNewBuilder: fakeCreateNewBuilder,
		}

		createdServiceItems, verrs, _ := creator.CreateMTOServiceItem(suite.AppContextForTest(), &sitServiceItem)
		suite.Error(verrs)
		suite.Nil(createdServiceItems)
	})

	// Should return a "NotFoundError" if the MTO ID is nil
	suite.Run("moveID not found", func() {
		// TESTCASE SCENARIO
		// Under test: CreateMTOServiceItem function
		// Set up:     Create service item on a non-existent move ID
		// Expected outcome:
		//             Not found error returned, no new service items created
		notFoundID := uuid.Must(uuid.NewV4())
		serviceItemNoMTO := models.MTOServiceItem{
			MoveTaskOrderID: notFoundID,
		}

		createdServiceItemsNoMTO, _, err := creator.CreateMTOServiceItem(suite.AppContextForTest(), &serviceItemNoMTO)
		suite.Nil(createdServiceItemsNoMTO)
		suite.Error(err)
		suite.IsType(apperror.NotFoundError{}, err)
		suite.Contains(err.Error(), notFoundID.String())
	})

	// Should return a "NotFoundError" if the reServiceCode passed in isn't found on the table
	suite.Run("reServiceCode not found", func() {
		// TESTCASE SCENARIO
		// Under test: CreateMTOServiceItem function
		// Set up:     Create service item with a nonexistent service code
		// Expected outcome:
		//             Not found error returned, no new service items created

		sitServiceItem := suite.buildValidDDFSITServiceItemWithValidMove()
		sitMove := sitServiceItem.MoveTaskOrder

		fakeCode := models.ReServiceCode("FAKE")
		serviceItemBadCode := models.MTOServiceItem{
			MoveTaskOrderID: sitMove.ID,
			MoveTaskOrder:   sitMove,
			ReService: models.ReService{
				Code: fakeCode,
			},
		}

		createdServiceItemsBadCode, _, err := creator.CreateMTOServiceItem(suite.AppContextForTest(), &serviceItemBadCode)
		suite.Nil(createdServiceItemsBadCode)
		suite.Error(err)
		suite.IsType(apperror.NotFoundError{}, err)
		suite.Contains(err.Error(), fakeCode)
	})

	// Should be able to create a service item with code ReServiceCodeMS or ReServiceCodeCS that uses a shipment's requested pickup date,
	// and it should come back as "APPROVED"
	suite.Run("ReServiceCodeCS & ReServiceCodeMS creation approved", func() {
		// TESTCASE SCENARIO
		// Under test: CreateMTOServiceItem function
		// Set up:     Create an approved move with a shipment. Then create service items for CS & MS.
		// Expected outcome:
		//             Success, CS & MS can be created as long as requested pickup date exists on a shipment

		contract := testdatagen.FetchOrMakeReContract(suite.DB(), testdatagen.Assertions{})

		startDate := time.Date(2024, time.January, 1, 12, 0, 0, 0, time.UTC)
		endDate := time.Date(2024, time.December, 31, 12, 0, 0, 0, time.UTC)
		contractYear := testdatagen.FetchOrMakeReContractYear(suite.DB(), testdatagen.Assertions{
			ReContractYear: models.ReContractYear{
				Contract:             contract,
				ContractID:           contract.ID,
				StartDate:            startDate,
				EndDate:              endDate,
				Escalation:           1.0,
				EscalationCompounded: 1.0,
			},
		})

		reServiceCS := factory.FetchReServiceByCode(suite.DB(), "CS")
		csTaskOrderFee := models.ReTaskOrderFee{
			ContractYearID: contractYear.ID,
			ServiceID:      reServiceCS.ID,
			PriceCents:     90000,
		}
		suite.MustSave(&csTaskOrderFee)

		move := factory.BuildAvailableToPrimeMove(suite.DB(), nil, nil)
		pickupDate := time.Date(2024, time.July, 31, 12, 0, 0, 0, time.UTC)
		factory.BuildMTOShipment(suite.DB(), []factory.Customization{
			{
				Model:    move,
				LinkOnly: true,
			},
			{
				Model: models.MTOShipment{
					RequestedPickupDate: &pickupDate,
				},
			},
		}, nil)
		serviceItemCS := models.MTOServiceItem{
			MoveTaskOrderID: move.ID,
			MoveTaskOrder:   move,
			ReService:       reServiceCS,
		}

		createdServiceItemsCS, _, err := creator.CreateMTOServiceItem(suite.AppContextForTest(), &serviceItemCS)
		suite.NotNil(createdServiceItemsCS)
		suite.NoError(err)

		createdServiceItemCSList := *createdServiceItemsCS
		suite.Equal(createdServiceItemCSList[0].Status, models.MTOServiceItemStatus("APPROVED"))

		reServiceMS := factory.FetchReServiceByCode(suite.DB(), "MS")
		msTaskOrderFee := models.ReTaskOrderFee{
			ContractYearID: contractYear.ID,
			ServiceID:      reServiceMS.ID,
			PriceCents:     90000,
		}
		suite.MustSave(&msTaskOrderFee)

		serviceItemMS := models.MTOServiceItem{
			MoveTaskOrderID: move.ID,
			MoveTaskOrder:   move,
			ReService:       reServiceMS,
		}

		createdServiceItemsMS, _, err := creator.CreateMTOServiceItem(suite.AppContextForTest(), &serviceItemMS)
		suite.NotNil(createdServiceItemsMS)
		suite.NoError(err)

		createdServiceItemMSList := *createdServiceItemsMS
		suite.Equal(createdServiceItemMSList[0].Status, models.MTOServiceItemStatus("APPROVED"))
	})

	// Should not be able to create a service item with code ReServiceCodeMS if there is one already created for the move.
	suite.Run("ReServiceCodeMS multiple creation error", func() {
		// TESTCASE SCENARIO
		// Under test: CreateMTOServiceItem function
		// Set up:     Then create service items for CS or MS. Then try to create again.
		// Expected outcome:
		//             Fail, MS cannot be created if there is one already created for the move.

		contract := testdatagen.FetchOrMakeReContract(suite.DB(), testdatagen.Assertions{})

		startDate := time.Date(2024, time.January, 1, 12, 0, 0, 0, time.UTC)
		endDate := time.Date(2024, time.December, 31, 12, 0, 0, 0, time.UTC)
		contractYear := testdatagen.FetchOrMakeReContractYear(suite.DB(), testdatagen.Assertions{
			ReContractYear: models.ReContractYear{
				Contract:             contract,
				ContractID:           contract.ID,
				StartDate:            startDate,
				EndDate:              endDate,
				Escalation:           1.0,
				EscalationCompounded: 1.0,
			},
		})

		reServiceMS := factory.FetchReServiceByCode(suite.DB(), "MS")
		msTaskOrderFee := models.ReTaskOrderFee{
			ContractYearID: contractYear.ID,
			ServiceID:      reServiceMS.ID,
			PriceCents:     90000,
		}
		suite.MustSave(&msTaskOrderFee)

		move := factory.BuildAvailableToPrimeMove(suite.DB(), nil, nil)

		pickupDate := time.Date(2024, time.July, 31, 12, 0, 0, 0, time.UTC)
		factory.BuildMTOShipment(suite.DB(), []factory.Customization{
			{
				Model:    move,
				LinkOnly: true,
			},
			{
				Model: models.MTOShipment{
					RequestedPickupDate: &pickupDate,
				},
			},
		}, nil)

		serviceItemMS := models.MTOServiceItem{
			MoveTaskOrderID: move.ID,
			MoveTaskOrder:   move,
			ReService:       reServiceMS,
		}

		createdServiceItemsMS, _, err := creator.CreateMTOServiceItem(suite.AppContextForTest(), &serviceItemMS)
		suite.NotNil(createdServiceItemsMS)
		suite.NoError(err)

		createdServiceItemsMSDupe, _, err := creator.CreateMTOServiceItem(suite.AppContextForTest(), &serviceItemMS)

		fakeMTOShipmentRouterErr := apperror.NewConflictError(serviceItemMS.ID, fmt.Sprintf("for creating a service item. A service item with reServiceCode %s already exists for this move and/or shipment.", serviceItemMS.ReService.Code))

		suite.Nil(createdServiceItemsMSDupe)
		suite.Equal(fakeMTOShipmentRouterErr.Error(), err.Error())
	})

	// Should not be able to create CS or MS service items unless a shipment within the move has a requested pickup date
	suite.Run("ReServiceCodeCS & ReServiceCodeMS creation error due to lack of shipment requested pickup date", func() {
		// TESTCASE SCENARIO
		// Under test: CreateMTOServiceItem function
		// Set up:     Create an approved move with a shipment that does not have a requested pickup date. Then attempt to create service items for CS & MS.
		// Expected outcome:
		//             Error, CS & MS cannot be created unless a shipment within the move has a requested pickup date

		contract := testdatagen.FetchOrMakeReContract(suite.DB(), testdatagen.Assertions{})

		startDate := time.Date(2020, time.January, 1, 12, 0, 0, 0, time.UTC)
		endDate := time.Date(2020, time.December, 31, 12, 0, 0, 0, time.UTC)
		contractYear := testdatagen.FetchOrMakeReContractYear(suite.DB(), testdatagen.Assertions{
			ReContractYear: models.ReContractYear{
				Contract:             contract,
				ContractID:           contract.ID,
				StartDate:            startDate,
				EndDate:              endDate,
				Escalation:           1.0,
				EscalationCompounded: 1.0,
			},
		})

		reServiceCS := factory.FetchReServiceByCode(suite.DB(), "CS")
		csTaskOrderFee := models.ReTaskOrderFee{
			ContractYearID: contractYear.ID,
			ServiceID:      reServiceCS.ID,
			PriceCents:     90000,
		}
		suite.MustSave(&csTaskOrderFee)

		move := factory.BuildAvailableToPrimeMove(suite.DB(), nil, nil)
		shipment := factory.BuildMTOShipment(suite.DB(), []factory.Customization{
			{
				Model:    move,
				LinkOnly: true,
			},
			{
				Model: models.MTOShipment{
					RequestedPickupDate: nil,
				},
			},
		}, nil)
		shipment.RequestedPickupDate = nil
		suite.MustSave(&shipment)
		serviceItemCS := models.MTOServiceItem{
			MoveTaskOrderID: move.ID,
			MoveTaskOrder:   move,
			ReService:       reServiceCS,
		}

		createdServiceItemsCS, _, err := creator.CreateMTOServiceItem(suite.AppContextForTest(), &serviceItemCS)
		suite.Nil(createdServiceItemsCS)
		suite.Error(err)
		suite.Contains(err.Error(), "cannot create fee for service item CS: missing requested pickup date (non-PPMs) or expected departure date (PPMs) for shipment")

		reServiceMS := factory.FetchReServiceByCode(suite.DB(), "MS")
		msTaskOrderFee := models.ReTaskOrderFee{
			ContractYearID: contractYear.ID,
			ServiceID:      reServiceMS.ID,
			PriceCents:     90000,
		}
		suite.MustSave(&msTaskOrderFee)

		serviceItemMS := models.MTOServiceItem{
			MoveTaskOrderID: move.ID,
			MoveTaskOrder:   move,
			ReService:       reServiceMS,
		}

		createdServiceItemsMS, _, err := creator.CreateMTOServiceItem(suite.AppContextForTest(), &serviceItemMS)
		suite.Nil(createdServiceItemsMS)
		suite.Error(err)
		suite.Contains(err.Error(), "cannot create fee for service item MS: missing requested pickup date (non-PPMs) or expected departure date (PPMs) for shipment")
	})

	// Should be able to create CS service item for full PPM that has expected departure date
	suite.Run("ReServiceCodeCS creation for Full PPM", func() {
		// TESTCASE SCENARIO
		// Under test: CreateMTOServiceItem function
		// Set up:     Create an approved move with a PPM shipment that has an expected departure date
		//             Success, CS can be created

		contract := testdatagen.FetchOrMakeReContract(suite.DB(), testdatagen.Assertions{})

		startDate := time.Date(2020, time.January, 1, 12, 0, 0, 0, time.UTC)
		endDate := time.Date(2020, time.December, 31, 12, 0, 0, 0, time.UTC)
		contractYear := testdatagen.FetchOrMakeReContractYear(suite.DB(), testdatagen.Assertions{
			ReContractYear: models.ReContractYear{
				Contract:             contract,
				ContractID:           contract.ID,
				StartDate:            startDate,
				EndDate:              endDate,
				Escalation:           1.0,
				EscalationCompounded: 1.0,
			},
		})

		reServiceCS := factory.FetchReServiceByCode(suite.DB(), "CS")
		csTaskOrderFee := models.ReTaskOrderFee{
			ContractYearID: contractYear.ID,
			ServiceID:      reServiceCS.ID,
			PriceCents:     90000,
		}
		suite.MustSave(&csTaskOrderFee)

		move := factory.BuildAvailableToPrimeMove(suite.DB(), nil, nil)
		factory.BuildPPMShipment(suite.DB(), []factory.Customization{
			{
				Model:    move,
				LinkOnly: true,
			},
		}, nil)
		serviceItemCS := models.MTOServiceItem{
			MoveTaskOrderID: move.ID,
			MoveTaskOrder:   move,
			ReService:       reServiceCS,
		}

		createdServiceItemsCS, _, err := creator.CreateMTOServiceItem(suite.AppContextForTest(), &serviceItemCS)
		suite.NotNil(createdServiceItemsCS)
		suite.NoError(err)
	})

	suite.Run("ReServiceCodeCS & ReServiceCodeMS use the correct contract year based on a shipment's requested pickup date", func() {
		// TESTCASE SCENARIO
		// Under test: CreateMTOServiceItem function
		// Set up:     Create an approved move with a shipment that has a requested pickup date. Then create service items for CS & MS.
		// Expected outcome:
		//             Success and the service items should have the correct price based off of the contract year/requested pickup date

		contract := testdatagen.FetchOrMakeReContract(suite.DB(), testdatagen.Assertions{})

		startDate := time.Date(2020, time.January, 1, 12, 0, 0, 0, time.UTC)
		endDate := time.Date(2020, time.December, 31, 12, 0, 0, 0, time.UTC)
		contractYear := testdatagen.FetchOrMakeReContractYear(suite.DB(), testdatagen.Assertions{
			ReContractYear: models.ReContractYear{
				Contract:             contract,
				ContractID:           contract.ID,
				StartDate:            startDate,
				EndDate:              endDate,
				Escalation:           1.0,
				EscalationCompounded: 1.0,
			},
		})

		contract2 := testdatagen.FetchOrMakeReContract(suite.DB(), testdatagen.Assertions{})
		startDate2 := time.Date(2021, time.January, 1, 12, 0, 0, 0, time.UTC)
		endDate2 := time.Date(2021, time.December, 31, 12, 0, 0, 0, time.UTC)
		contractYear2 := testdatagen.FetchOrMakeReContractYear(suite.DB(), testdatagen.Assertions{
			ReContractYear: models.ReContractYear{
				Contract:             contract2,
				ContractID:           contract2.ID,
				StartDate:            startDate2,
				EndDate:              endDate2,
				Escalation:           1.0,
				EscalationCompounded: 1.0,
			},
		})

		reServiceCS := factory.FetchReServiceByCode(suite.DB(), "CS")
		csTaskOrderFee := models.ReTaskOrderFee{
			ContractYearID: contractYear.ID,
			ServiceID:      reServiceCS.ID,
			PriceCents:     90000,
		}
		suite.MustSave(&csTaskOrderFee)

		// creating second fee that we will test against
		csTaskOrderFee2 := models.ReTaskOrderFee{
			ContractYearID: contractYear2.ID,
			ServiceID:      reServiceCS.ID,
			PriceCents:     100000,
		}
		suite.MustSave(&csTaskOrderFee2)

		move := factory.BuildAvailableToPrimeMove(suite.DB(), nil, nil)
		// going to link a shipment that has a requested pickup date falling under the second contract period
		pickupDate := time.Date(2021, time.July, 1, 12, 0, 0, 0, time.UTC)
		factory.BuildMTOShipment(suite.DB(), []factory.Customization{
			{
				Model:    move,
				LinkOnly: true,
			},
			{
				Model: models.MTOShipment{
					RequestedPickupDate: &pickupDate,
				},
			},
		}, nil)
		serviceItemCS := models.MTOServiceItem{
			MoveTaskOrderID: move.ID,
			MoveTaskOrder:   move,
			ReService:       reServiceCS,
		}

		createdServiceItemsCS, _, err := creator.CreateMTOServiceItem(suite.AppContextForTest(), &serviceItemCS)
		suite.NotNil(createdServiceItemsCS)
		suite.NoError(err)
		createdServiceItemCSList := *createdServiceItemsCS
		suite.Equal(createdServiceItemCSList[0].Status, models.MTOServiceItemStatus("APPROVED"))
		suite.Equal(*createdServiceItemCSList[0].LockedPriceCents, csTaskOrderFee2.PriceCents)

		reServiceMS := factory.FetchReServiceByCode(suite.DB(), "MS")
		msTaskOrderFee := models.ReTaskOrderFee{
			ContractYearID: contractYear.ID,
			ServiceID:      reServiceMS.ID,
			PriceCents:     90000,
		}
		suite.MustSave(&msTaskOrderFee)
		msTaskOrderFee2 := models.ReTaskOrderFee{
			ContractYearID: contractYear2.ID,
			ServiceID:      reServiceMS.ID,
			PriceCents:     100000,
		}
		suite.MustSave(&msTaskOrderFee2)

		serviceItemMS := models.MTOServiceItem{
			MoveTaskOrderID: move.ID,
			MoveTaskOrder:   move,
			ReService:       reServiceMS,
		}

		createdServiceItemsMS, _, err := creator.CreateMTOServiceItem(suite.AppContextForTest(), &serviceItemMS)
		suite.NotNil(createdServiceItemsMS)
		suite.NoError(err)
		createdServiceItemMSList := *createdServiceItemsMS
		suite.Equal(createdServiceItemMSList[0].Status, models.MTOServiceItemStatus("APPROVED"))
		suite.Equal(*createdServiceItemMSList[0].LockedPriceCents, csTaskOrderFee2.PriceCents)
	})

	// Should return a "NotFoundError" if the mtoShipmentID isn't linked to the mtoID passed in
	suite.Run("mtoShipmentID not found", func() {
		// TESTCASE SCENARIO
		// Under test: CreateMTOServiceItem function
		// Set up:     Create service item on a shipment that is not related to the move
		// Expected outcome:
		//             Not found error returned, no new service items created

		move := factory.BuildAvailableToPrimeMove(suite.DB(), nil, nil)
		shipment := factory.BuildMTOShipment(suite.DB(), nil, nil)
		reService := factory.FetchReServiceByCode(suite.DB(), "ANY")
		serviceItemBadShip := models.MTOServiceItem{
			MoveTaskOrderID: move.ID,
			MoveTaskOrder:   move,
			MTOShipmentID:   &shipment.ID,
			MTOShipment:     shipment,
			ReService:       reService,
		}

		createdServiceItemsBadShip, _, err := creator.CreateMTOServiceItem(suite.AppContextForTest(), &serviceItemBadShip)
		suite.Nil(createdServiceItemsBadShip)
		suite.Error(err)
		suite.IsType(apperror.NotFoundError{}, err)
		suite.Contains(err.Error(), shipment.ID.String())
		suite.Contains(err.Error(), move.ID.String())
	})

	// If the service item we're trying to create is shuttle service and there is no estimated weight, it fails.
	suite.Run("MTOServiceItemShuttle no prime weight is okay", func() {
		// TESTCASE SCENARIO
		// Under test: CreateMTOServiceItem function
		// Set up:     Create DDSHUT service item on a shipment without estimated weight
		// Expected outcome:
		//             Conflict error returned, no new service items created

		move := factory.BuildAvailableToPrimeMove(suite.DB(), nil, nil)
		shipment := factory.BuildMTOShipment(suite.DB(), []factory.Customization{
			{
				Model:    move,
				LinkOnly: true,
			},
		}, nil)

		reService := factory.FetchReServiceByCode(suite.DB(), models.ReServiceCodeDDSHUT)

		serviceItemNoWeight := models.MTOServiceItem{
			MoveTaskOrderID: move.ID,
			MoveTaskOrder:   move,
			MTOShipment:     shipment,
			MTOShipmentID:   &shipment.ID,
			ReService:       reService,
			Status:          models.MTOServiceItemStatusSubmitted,
		}

		createdServiceItems, _, err := creator.CreateMTOServiceItem(suite.AppContextForTest(), &serviceItemNoWeight)
		suite.NotNil(createdServiceItems)
		suite.NoError(err)
	})

	setupDDFSITData := func() (models.MTOServiceItemCustomerContact, models.MTOServiceItemCustomerContact, models.MTOServiceItem) {
		move := factory.BuildAvailableToPrimeMove(suite.DB(), nil, nil)
		shipment := factory.BuildMTOShipment(suite.DB(), []factory.Customization{
			{
				Model:    move,
				LinkOnly: true,
			},
		}, nil)
		reServiceDDFSIT := factory.FetchReServiceByCode(suite.DB(), models.ReServiceCodeDDFSIT)

		contactOne := models.MTOServiceItemCustomerContact{
			Type:                       models.CustomerContactTypeFirst,
			DateOfContact:              time.Now(),
			FirstAvailableDeliveryDate: time.Now(),
		}

		contactTwo := models.MTOServiceItemCustomerContact{
			Type:                       models.CustomerContactTypeSecond,
			DateOfContact:              time.Now(),
			FirstAvailableDeliveryDate: time.Now(),
		}

		serviceItemDDFSIT := models.MTOServiceItem{
			MoveTaskOrderID: move.ID,
			MoveTaskOrder:   move,
			MTOShipment:     shipment,
			MTOShipmentID:   &shipment.ID,
			Status:          models.MTOServiceItemStatusSubmitted,
			ReService: models.ReService{
				Code: reServiceDDFSIT.Code,
			},
		}
		return contactOne, contactTwo, serviceItemDDFSIT
	}
	// The timeMilitary fields need to be in the correct format.
	suite.Run("Check DDFSIT timeMilitary=HH:MMZ", func() {
		// TESTCASE SCENARIO
		// Under test: CreateMTOServiceItem function
		// Set up:     Create DDFSIT service item with a bad time "10:30Z"
		// Expected outcome: InvalidInput error returned, no new service items created
		contactOne, contactTwo, serviceItemDDFSIT := setupDDFSITData()
		contactOne.TimeMilitary = "10:30Z"
		contactTwo.TimeMilitary = "14:00Z"
		serviceItemDDFSIT.CustomerContacts = models.MTOServiceItemCustomerContacts{contactOne, contactTwo}
		createdServiceItems, _, err := creator.CreateMTOServiceItem(suite.AppContextForTest(), &serviceItemDDFSIT)

		suite.Nil(createdServiceItems)
		suite.Error(err)
		suite.IsType(apperror.InvalidInputError{}, err)
		suite.Contains(err.Error(), "timeMilitary")
	})

	suite.Run("timeMilitary=XXMMZ bad hours", func() {
		// TESTCASE SCENARIO
		// Under test: CreateMTOServiceItem function
		// Set up:     Create DDFSIT service item with a bad time "2645Z"
		// Expected outcome: InvalidInput error returned, no new service items created
		contactOne, contactTwo, serviceItemDDFSIT := setupDDFSITData()
		contactOne.TimeMilitary = "2645Z"
		contactTwo.TimeMilitary = "3625Z"
		serviceItemDDFSIT.CustomerContacts = models.MTOServiceItemCustomerContacts{contactOne, contactTwo}
		createdServiceItems, _, err := creator.CreateMTOServiceItem(suite.AppContextForTest(), &serviceItemDDFSIT)

		suite.Nil(createdServiceItems)
		suite.Error(err)
		suite.IsType(apperror.InvalidInputError{}, err)
		suite.Contains(err.Error(), "timeMilitary")
		suite.Contains(err.Error(), "hours must be between 00 and 23")
	})

	suite.Run("timeMilitary=HHXXZ bad minutes", func() {
		// TESTCASE SCENARIO
		// Under test: CreateMTOServiceItem function
		// Set up:     Create DDFSIT service item with a bad time "2167Z"
		// Expected outcome: InvalidInput error returned, no new service items created
		contactOne, contactTwo, serviceItemDDFSIT := setupDDFSITData()
		contactOne.TimeMilitary = "2167Z"
		contactTwo.TimeMilitary = "1253Z"
		serviceItemDDFSIT.CustomerContacts = models.MTOServiceItemCustomerContacts{contactOne, contactTwo}
		createdServiceItems, _, err := creator.CreateMTOServiceItem(suite.AppContextForTest(), &serviceItemDDFSIT)

		suite.Nil(createdServiceItems)
		suite.Error(err)
		suite.IsType(apperror.InvalidInputError{}, err)
		suite.Contains(err.Error(), "timeMilitary")
		suite.Contains(err.Error(), "minutes must be between 00 and 59")
	})

	suite.Run("timeMilitary=HHMMX bad suffix", func() {
		// TESTCASE SCENARIO
		// Under test: CreateMTOServiceItem function
		// Set up:     Create DDFSIT service item with a bad time "2050M"
		// Expected outcome: InvalidInput error returned, no new service items created
		contactOne, contactTwo, serviceItemDDFSIT := setupDDFSITData()
		contactOne.TimeMilitary = "2050M"
		contactTwo.TimeMilitary = "1224M"
		serviceItemDDFSIT.CustomerContacts = models.MTOServiceItemCustomerContacts{contactOne, contactTwo}
		createdServiceItems, _, err := creator.CreateMTOServiceItem(suite.AppContextForTest(), &serviceItemDDFSIT)

		suite.Nil(createdServiceItems)
		suite.Error(err)
		suite.IsType(apperror.InvalidInputError{}, err)
		suite.Contains(err.Error(), "timeMilitary")
		suite.Contains(err.Error(), "must end with 'Z'")
	})

	suite.Run("timeMilitary=HHMMZ success", func() {
		// TESTCASE SCENARIO
		// Under test: CreateMTOServiceItem function
		// Set up:     Create DDFSIT service item with a correctly formatted time"
		// Expected outcome: Success, service items created.
		contactOne, contactTwo, serviceItemDDFSIT := setupDDFSITData()
		contactOne.TimeMilitary = "1405Z"
		contactTwo.TimeMilitary = "2013Z"
		serviceItemDDFSIT.CustomerContacts = models.MTOServiceItemCustomerContacts{contactOne, contactTwo}
		createdServiceItems, _, err := creator.CreateMTOServiceItem(suite.AppContextForTest(), &serviceItemDDFSIT)

		suite.NotNil(createdServiceItems)
		suite.NoError(err)
	})
}

func (suite *MTOServiceItemServiceSuite) TestCreateOriginSITServiceItem() {

	// Set up data to use for all Origin SIT Service Item tests
	var reServiceDOASIT models.ReService
	var reServiceDOFSIT models.ReService
	var reServiceDOPSIT models.ReService
	var reServiceDOSFSC models.ReService

	setupTestData := func() models.MTOShipment {
		move := factory.BuildAvailableToPrimeMove(suite.DB(), nil, nil)
		mtoShipment := factory.BuildMTOShipment(suite.DB(), []factory.Customization{
			{
				Model:    move,
				LinkOnly: true,
			},
		}, nil)

		reServiceDOASIT = factory.FetchReServiceByCode(suite.DB(), models.ReServiceCodeDOASIT)
		reServiceDOFSIT = factory.FetchReServiceByCode(suite.DB(), models.ReServiceCodeDOFSIT)
		reServiceDOPSIT = factory.FetchReServiceByCode(suite.DB(), models.ReServiceCodeDOPSIT)
		reServiceDOSFSC = factory.FetchReServiceByCode(suite.DB(), models.ReServiceCodeDOSFSC)

		return mtoShipment
	}

	sitEntryDate := time.Date(2020, time.October, 24, 0, 0, 0, 0, time.UTC)
	sitPostalCode := "99999"
	reason := "lorem ipsum"

	suite.Run("Failure - 422 Cannot create DOFSIT service item with non-null address.ID", func() {

		// TESTCASE SCENARIO
		// Under test: CreateMTOServiceItem function
		// Set up:     Create DOFSIT service item with a non-null address ID
		// Expected outcome: InvalidInput error returned, no new service items created
		shipment := setupTestData()

		// Create and address where ID != uuid.Nil
		actualPickupAddress := factory.BuildAddress(suite.DB(), nil, []factory.Trait{factory.GetTraitAddress2})

		serviceItemDOFSIT := models.MTOServiceItem{
			MoveTaskOrder:             shipment.MoveTaskOrder,
			MoveTaskOrderID:           shipment.MoveTaskOrderID,
			MTOShipment:               shipment,
			MTOShipmentID:             &shipment.ID,
			ReService:                 reServiceDOFSIT,
			SITEntryDate:              &sitEntryDate,
			SITPostalCode:             &sitPostalCode,
			Reason:                    &reason,
			SITOriginHHGActualAddress: &actualPickupAddress,
			Status:                    models.MTOServiceItemStatusSubmitted,
		}

		builder := query.NewQueryBuilder()
		moveRouter := moverouter.NewMoveRouter(transportationoffice.NewTransportationOfficesFetcher())
		planner := &mocks.Planner{}
		planner.On("ZipTransitDistance",
			mock.AnythingOfType("*appcontext.appContext"),
			mock.Anything,
			mock.Anything,
			false,
			false,
		).Return(400, nil)
		creator := NewMTOServiceItemCreator(planner, builder, moveRouter, ghcrateengine.NewDomesticUnpackPricer(), ghcrateengine.NewDomesticPackPricer(), ghcrateengine.NewDomesticLinehaulPricer(), ghcrateengine.NewDomesticShorthaulPricer(), ghcrateengine.NewDomesticOriginPricer(), ghcrateengine.NewDomesticDestinationPricer(), ghcrateengine.NewFuelSurchargePricer())

		createdServiceItems, verr, err := creator.CreateMTOServiceItem(suite.AppContextForTest(), &serviceItemDOFSIT)
		suite.Nil(createdServiceItems)
		suite.Error(verr)
		suite.IsType(apperror.InvalidInputError{}, err)

	})

	suite.Run("Create DOFSIT service item and auto-create DOASIT, DOPSIT, DOSFSC", func() {
		// TESTCASE SCENARIO
		// Under test: CreateMTOServiceItem function
		// Set up:     Create DOFSIT service item with a new address
		// Expected outcome: Success, 4 service items created

		// Customer gets new pickup address for SIT Origin Pickup (DOPSIT) which gets added when
		// creating DOFSIT (SIT origin first day).
		shipment := setupTestData()

		// Do not create Address in the database (Assertions.Stub = true) because if the information is coming from the Prime
		// via the Prime API, the address will not have a valid database ID. And tests need to ensure
		// that we properly create the address coming in from the API.
		country := factory.FetchOrBuildCountry(suite.DB(), nil, nil)
		actualPickupAddress := factory.BuildAddress(nil, nil, []factory.Trait{factory.GetTraitAddress2})
		actualPickupAddress.ID = uuid.Nil
		actualPickupAddress.CountryId = &country.ID
		actualPickupAddress.Country = &country

		serviceItemDOFSIT := models.MTOServiceItem{
			MoveTaskOrder:             shipment.MoveTaskOrder,
			MoveTaskOrderID:           shipment.MoveTaskOrderID,
			MTOShipment:               shipment,
			MTOShipmentID:             &shipment.ID,
			ReService:                 reServiceDOFSIT,
			SITEntryDate:              &sitEntryDate,
			SITPostalCode:             &sitPostalCode,
			Reason:                    &reason,
			SITOriginHHGActualAddress: &actualPickupAddress,
			Status:                    models.MTOServiceItemStatusSubmitted,
		}

		builder := query.NewQueryBuilder()
		moveRouter := moverouter.NewMoveRouter(transportationoffice.NewTransportationOfficesFetcher())
		planner := &mocks.Planner{}
		planner.On("ZipTransitDistance",
			mock.AnythingOfType("*appcontext.appContext"),
			mock.Anything,
			mock.Anything,
			false,
			false,
		).Return(400, nil)
		creator := NewMTOServiceItemCreator(planner, builder, moveRouter, ghcrateengine.NewDomesticUnpackPricer(), ghcrateengine.NewDomesticPackPricer(), ghcrateengine.NewDomesticLinehaulPricer(), ghcrateengine.NewDomesticShorthaulPricer(), ghcrateengine.NewDomesticOriginPricer(), ghcrateengine.NewDomesticDestinationPricer(), ghcrateengine.NewFuelSurchargePricer())

		createdServiceItems, _, err := creator.CreateMTOServiceItem(suite.AppContextForTest(), &serviceItemDOFSIT)
		suite.NotNil(createdServiceItems)
		suite.NoError(err)

		createdServiceItemsList := *createdServiceItems
		suite.Equal(4, len(createdServiceItemsList))

		numDOFSITFound := 0
		numDOASITFound := 0
		numDOPSITFound := 0
		numDOSFSCFound := 0

		for _, item := range createdServiceItemsList {
			suite.Equal(serviceItemDOFSIT.MoveTaskOrderID, item.MoveTaskOrderID)
			suite.Equal(serviceItemDOFSIT.MTOShipmentID, item.MTOShipmentID)
			suite.Equal(serviceItemDOFSIT.SITEntryDate, item.SITEntryDate)
			suite.Equal(serviceItemDOFSIT.Reason, item.Reason)
			suite.Equal(serviceItemDOFSIT.SITPostalCode, item.SITPostalCode)
			suite.Equal(actualPickupAddress.StreetAddress1, item.SITOriginHHGActualAddress.StreetAddress1)
			suite.Equal(actualPickupAddress.ID, *item.SITOriginHHGActualAddressID)

			if item.ReService.Code == models.ReServiceCodeDOPSIT || item.ReService.Code == models.ReServiceCodeDOSFSC {
				suite.Equal(*item.SITDeliveryMiles, 400)
			}

			switch item.ReService.Code {
			case models.ReServiceCodeDOFSIT:
				numDOFSITFound++
			case models.ReServiceCodeDOASIT:
				numDOASITFound++
			case models.ReServiceCodeDOPSIT:
				numDOPSITFound++
			case models.ReServiceCodeDOSFSC:
				numDOSFSCFound++
			}
		}

		suite.Equal(1, numDOFSITFound)
		suite.Equal(1, numDOASITFound)
		suite.Equal(1, numDOPSITFound)
		suite.Equal(1, numDOSFSCFound)
	})

	setupDOFSIT := func(shipment models.MTOShipment) services.MTOServiceItemCreator {
		// Create DOFSIT
		country := factory.FetchOrBuildCountry(suite.DB(), nil, nil)
		actualPickupAddress := factory.BuildAddress(nil, nil, []factory.Trait{factory.GetTraitAddress2})
		actualPickupAddress.ID = uuid.Nil
		actualPickupAddress.CountryId = &country.ID
		actualPickupAddress.Country = &country

		serviceItemDOFSIT := models.MTOServiceItem{
			MoveTaskOrder:             shipment.MoveTaskOrder,
			MoveTaskOrderID:           shipment.MoveTaskOrderID,
			MTOShipment:               shipment,
			MTOShipmentID:             &shipment.ID,
			ReService:                 reServiceDOFSIT,
			SITEntryDate:              &sitEntryDate,
			SITPostalCode:             &sitPostalCode,
			Reason:                    &reason,
			SITOriginHHGActualAddress: &actualPickupAddress,
			Status:                    models.MTOServiceItemStatusSubmitted,
		}

		builder := query.NewQueryBuilder()
		moveRouter := moverouter.NewMoveRouter(transportationoffice.NewTransportationOfficesFetcher())
		planner := &mocks.Planner{}
		planner.On("ZipTransitDistance",
			mock.AnythingOfType("*appcontext.appContext"),
			mock.Anything,
			mock.Anything,
			false,
			false,
		).Return(400, nil)
		creator := NewMTOServiceItemCreator(planner, builder, moveRouter, ghcrateengine.NewDomesticUnpackPricer(), ghcrateengine.NewDomesticPackPricer(), ghcrateengine.NewDomesticLinehaulPricer(), ghcrateengine.NewDomesticShorthaulPricer(), ghcrateengine.NewDomesticOriginPricer(), ghcrateengine.NewDomesticDestinationPricer(), ghcrateengine.NewFuelSurchargePricer())

		// Successful creation of DOFSIT
		createdServiceItems, _, err := creator.CreateMTOServiceItem(suite.AppContextForTest(), &serviceItemDOFSIT)
		suite.NotNil(createdServiceItems)
		suite.NoError(err)

		return creator
	}

	suite.Run("Create standalone DOASIT item for shipment if existing DOFSIT", func() {
		// TESTCASE SCENARIO
		// Under test: CreateMTOServiceItem function
		// Set up:     Create DOFSIT service item successfully
		//             Create DOASIT item on existing DOFSIT
		// Expected outcome: Success, DOASIT item created

		shipment := setupTestData()
		creator := setupDOFSIT(shipment)

		// Create DOASIT
		serviceItemDOASIT := models.MTOServiceItem{
			MoveTaskOrder:   shipment.MoveTaskOrder,
			MoveTaskOrderID: shipment.MoveTaskOrderID,
			MTOShipment:     shipment,
			MTOShipmentID:   &shipment.ID,
			ReService:       reServiceDOASIT,
			Status:          models.MTOServiceItemStatusSubmitted,
		}

		createdServiceItems, _, err := creator.CreateMTOServiceItem(suite.AppContextForTest(), &serviceItemDOASIT)

		createdDOASITItem := (*createdServiceItems)[0]
		originalDate, _ := sitEntryDate.MarshalText()
		returnedDate, _ := createdDOASITItem.SITEntryDate.MarshalText()

		// Item is created successfully
		suite.NotNil(createdServiceItems)
		suite.NoError(err)
		// Item contains fields copied over from DOFSIT parent
		suite.EqualValues(originalDate, returnedDate)
		suite.EqualValues(*createdDOASITItem.Reason, reason)
		suite.EqualValues(*createdDOASITItem.SITPostalCode, sitPostalCode)
	})

	suite.Run("Failure - 422 Create standalone DOASIT item for shipment does not match existing DOFSIT addresses", func() {
		// TESTCASE SCENARIO
		// Under test: CreateMTOServiceItem function
		// Set up:     Create DOFSIT service item successfully
		//             Create DOASIT item on existing DOFSIT but with non-matching address
		// Expected outcome: Invalid input error, no service items created

		shipment := setupTestData()
		creator := setupDOFSIT(shipment)

		// Change pickup address
		serviceItemDOASIT := models.MTOServiceItem{
			MoveTaskOrder:   shipment.MoveTaskOrder,
			MoveTaskOrderID: shipment.MoveTaskOrderID,
			MTOShipment:     shipment,
			MTOShipmentID:   &shipment.ID,
			ReService:       reServiceDOASIT,
			Status:          models.MTOServiceItemStatusSubmitted,
		}

		actualPickupAddress2 := factory.BuildAddress(nil, nil, []factory.Trait{factory.GetTraitAddress2})
		existingServiceItem := &serviceItemDOASIT
		existingServiceItem.SITOriginHHGActualAddress = &actualPickupAddress2

		createdServiceItems, verr, err := creator.CreateMTOServiceItem(suite.AppContextForTest(), existingServiceItem)
		suite.Nil(createdServiceItems)
		suite.Error(verr)
		suite.IsType(apperror.InvalidInputError{}, err)
	})

	suite.Run("Do not create DOFSIT if one already exists for the shipment", func() {
		// TESTCASE SCENARIO
		// Under test: CreateMTOServiceItem function
		// Set up:     Create DOFSIT service item successfully
		//             Create another DOFSIT item on the same shipment
		// Expected outcome: Conflict error, no new DOFSIT item created

		shipment := setupTestData()
		creator := setupDOFSIT(shipment)

		serviceItemDOFSIT := models.MTOServiceItem{
			MoveTaskOrder:   shipment.MoveTaskOrder,
			MoveTaskOrderID: shipment.MoveTaskOrderID,
			MTOShipment:     shipment,
			MTOShipmentID:   &shipment.ID,
			ReService:       reServiceDOFSIT,
			SITEntryDate:    &sitEntryDate,
			SITPostalCode:   &sitPostalCode,
			Reason:          &reason,
		}

		createdServiceItems, _, err := creator.CreateMTOServiceItem(suite.AppContextForTest(), &serviceItemDOFSIT)
		suite.Nil(createdServiceItems)
		suite.Error(err)
		suite.IsType(apperror.ConflictError{}, err)
	})

	suite.Run("Do not create standalone DOPSIT service item", func() {
		// TESTCASE SCENARIO
		// Under test: CreateMTOServiceItem function
		// Set up:     Create a shipment, then create a DOPSIT item on it
		// Expected outcome: Invalid input error, can't create standalone DOPSIT, no DOPSIT item created

		shipment := setupTestData()

		serviceItemDOPSIT := models.MTOServiceItem{
			MoveTaskOrder:   shipment.MoveTaskOrder,
			MoveTaskOrderID: shipment.MoveTaskOrderID,
			MTOShipment:     shipment,
			MTOShipmentID:   &shipment.ID,
			ReService:       reServiceDOPSIT,
		}

		builder := query.NewQueryBuilder()
		moveRouter := moverouter.NewMoveRouter(transportationoffice.NewTransportationOfficesFetcher())
		planner := &mocks.Planner{}
		planner.On("ZipTransitDistance",
			mock.AnythingOfType("*appcontext.appContext"),
			mock.Anything,
			mock.Anything,
			false,
			false,
		).Return(400, nil)
		creator := NewMTOServiceItemCreator(planner, builder, moveRouter, ghcrateengine.NewDomesticUnpackPricer(), ghcrateengine.NewDomesticPackPricer(), ghcrateengine.NewDomesticLinehaulPricer(), ghcrateengine.NewDomesticShorthaulPricer(), ghcrateengine.NewDomesticOriginPricer(), ghcrateengine.NewDomesticDestinationPricer(), ghcrateengine.NewFuelSurchargePricer())

		createdServiceItems, _, err := creator.CreateMTOServiceItem(suite.AppContextForTest(), &serviceItemDOPSIT)

		suite.Nil(createdServiceItems)
		suite.Error(err)
		suite.IsType(apperror.InvalidInputError{}, err)

	})

	suite.Run("Do not create standalone DOSFSC service item", func() {
		// TESTCASE SCENARIO
		// Under test: CreateMTOServiceItem function
		// Set up:     Create a shipment, then create a DOSFSC item on it
		// Expected outcome: Invalid input error, can't create standalone DOSFSC, no DOSFSC item created

		shipment := setupTestData()

		serviceItemDOPSIT := models.MTOServiceItem{
			MoveTaskOrder:   shipment.MoveTaskOrder,
			MoveTaskOrderID: shipment.MoveTaskOrderID,
			MTOShipment:     shipment,
			MTOShipmentID:   &shipment.ID,
			ReService:       reServiceDOSFSC,
		}

		builder := query.NewQueryBuilder()
		moveRouter := moverouter.NewMoveRouter(transportationoffice.NewTransportationOfficesFetcher())
		planner := &mocks.Planner{}
		planner.On("ZipTransitDistance",
			mock.AnythingOfType("*appcontext.appContext"),
			mock.Anything,
			mock.Anything,
			false,
			false,
		).Return(400, nil)
		creator := NewMTOServiceItemCreator(planner, builder, moveRouter, ghcrateengine.NewDomesticUnpackPricer(), ghcrateengine.NewDomesticPackPricer(), ghcrateengine.NewDomesticLinehaulPricer(), ghcrateengine.NewDomesticShorthaulPricer(), ghcrateengine.NewDomesticOriginPricer(), ghcrateengine.NewDomesticDestinationPricer(), ghcrateengine.NewFuelSurchargePricer())

		createdServiceItems, _, err := creator.CreateMTOServiceItem(suite.AppContextForTest(), &serviceItemDOPSIT)

		suite.Nil(createdServiceItems)
		suite.Error(err)
		suite.IsType(apperror.InvalidInputError{}, err)

	})

	suite.Run("Do not create standalone DOASIT if there is no DOFSIT on shipment", func() {
		// TESTCASE SCENARIO
		// Under test: CreateMTOServiceItem function
		// Set up:     Create a shipment, then create a DOASIT item on it
		// Expected outcome: Invalid input error, can't create standalone DOASIT, no DOASIT item created
		shipment := setupTestData()

		serviceItemDOASIT := models.MTOServiceItem{
			MoveTaskOrder:   shipment.MoveTaskOrder,
			MoveTaskOrderID: shipment.MoveTaskOrderID,
			MTOShipment:     shipment,
			MTOShipmentID:   &shipment.ID,
			ReService:       reServiceDOASIT,
		}

		builder := query.NewQueryBuilder()
		moveRouter := moverouter.NewMoveRouter(transportationoffice.NewTransportationOfficesFetcher())
		planner := &mocks.Planner{}
		planner.On("ZipTransitDistance",
			mock.AnythingOfType("*appcontext.appContext"),
			mock.Anything,
			mock.Anything,
			false,
			false,
		).Return(400, nil)
		creator := NewMTOServiceItemCreator(planner, builder, moveRouter, ghcrateengine.NewDomesticUnpackPricer(), ghcrateengine.NewDomesticPackPricer(), ghcrateengine.NewDomesticLinehaulPricer(), ghcrateengine.NewDomesticShorthaulPricer(), ghcrateengine.NewDomesticOriginPricer(), ghcrateengine.NewDomesticDestinationPricer(), ghcrateengine.NewFuelSurchargePricer())

		createdServiceItems, _, err := creator.CreateMTOServiceItem(suite.AppContextForTest(), &serviceItemDOASIT)

		suite.Nil(createdServiceItems)
		suite.Error(err)
		suite.IsType(apperror.NotFoundError{}, err)
	})

	suite.Run("Do not create DOASIT if the DOFSIT ReService Code is bad", func() {
		// TESTCASE SCENARIO
		// Under test: CreateMTOServiceItem function
		// Set up:     Create a shipment, then create a DOFSIT item on it
		//             Create a serviceItem with type DOASIT but a bad reServiceCode
		// Expected outcome: Not found error, can't create DOASIT
		shipment := setupTestData()
		creator := setupDOFSIT(shipment)
		badReService := models.ReService{
			Code: "bad code",
		}

		serviceItemDOASIT := models.MTOServiceItem{
			MoveTaskOrder:   shipment.MoveTaskOrder,
			MoveTaskOrderID: shipment.MoveTaskOrderID,
			MTOShipment:     shipment,
			MTOShipmentID:   &shipment.ID,
			ReService:       badReService,
		}

		createdServiceItems, _, err := creator.CreateMTOServiceItem(suite.AppContextForTest(), &serviceItemDOASIT)

		suite.Nil(createdServiceItems)
		suite.Error(err)
		suite.IsType(apperror.NotFoundError{}, err)
	})

}

func (suite *MTOServiceItemServiceSuite) TestCreateOriginSITServiceItemFailToCreateDOFSIT() {

	sitEntryDate := time.Date(2020, time.October, 24, 0, 0, 0, 0, time.UTC)
	sitPostalCode := "99999"
	reason := "lorem ipsum"

	suite.Run("Fail to create DOFSIT service item due to missing SITOriginHHGActualAddress", func() {
		// Set up data to use for all Origin SIT Service Item tests
		move := factory.BuildAvailableToPrimeMove(suite.DB(), nil, nil)
		move.Status = models.MoveStatusAPPROVED
		mtoShipment := factory.BuildMTOShipment(suite.DB(), []factory.Customization{
			{
				Model:    move,
				LinkOnly: true,
			},
		}, nil)

		reServiceDOFSIT := factory.FetchReServiceByCode(suite.DB(), models.ReServiceCodeDOFSIT)

		serviceItemDOFSIT := models.MTOServiceItem{
			MoveTaskOrder:   move,
			MoveTaskOrderID: move.ID,
			MTOShipment:     mtoShipment,
			MTOShipmentID:   &mtoShipment.ID,
			ReService:       reServiceDOFSIT,
			SITEntryDate:    &sitEntryDate,
			SITPostalCode:   &sitPostalCode,
			Reason:          &reason,
		}
		builder := query.NewQueryBuilder()
		moveRouter := moverouter.NewMoveRouter(transportationoffice.NewTransportationOfficesFetcher())
		planner := &mocks.Planner{}
		planner.On("ZipTransitDistance",
			mock.AnythingOfType("*appcontext.appContext"),
			mock.Anything,
			mock.Anything,
			false,
			false,
		).Return(400, nil)
		creator := NewMTOServiceItemCreator(planner, builder, moveRouter, ghcrateengine.NewDomesticUnpackPricer(), ghcrateengine.NewDomesticPackPricer(), ghcrateengine.NewDomesticLinehaulPricer(), ghcrateengine.NewDomesticShorthaulPricer(), ghcrateengine.NewDomesticOriginPricer(), ghcrateengine.NewDomesticDestinationPricer(), ghcrateengine.NewFuelSurchargePricer())

		createdServiceItems, _, err := creator.CreateMTOServiceItem(suite.AppContextForTest(), &serviceItemDOFSIT)
		suite.Nil(createdServiceItems)
		suite.Error(err)
		suite.IsType(apperror.InvalidInputError{}, err)
	})
}

// TestCreateDestSITServiceItem tests the creation of destination SIT service items
func (suite *MTOServiceItemServiceSuite) TestCreateDestSITServiceItem() {

	setupTestData := func() (models.MTOShipment, services.MTOServiceItemCreator, models.ReService) {
		move := factory.BuildMove(suite.DB(), []factory.Customization{
			{
				Model: models.Move{
					Status: models.MoveStatusAPPROVED,
				},
			},
		}, nil)
		shipment := factory.BuildMTOShipment(suite.DB(), []factory.Customization{
			{
				Model:    move,
				LinkOnly: true,
			},
		}, nil)
		builder := query.NewQueryBuilder()
		moveRouter := moverouter.NewMoveRouter(transportationoffice.NewTransportationOfficesFetcher())
		planner := &mocks.Planner{}
		planner.On("ZipTransitDistance",
			mock.AnythingOfType("*appcontext.appContext"),
			mock.Anything,
			mock.Anything,
			false,
			false,
		).Return(400, nil)
		creator := NewMTOServiceItemCreator(planner, builder, moveRouter, ghcrateengine.NewDomesticUnpackPricer(), ghcrateengine.NewDomesticPackPricer(), ghcrateengine.NewDomesticLinehaulPricer(), ghcrateengine.NewDomesticShorthaulPricer(), ghcrateengine.NewDomesticOriginPricer(), ghcrateengine.NewDomesticDestinationPricer(), ghcrateengine.NewFuelSurchargePricer())

		reServiceDDFSIT := factory.FetchReServiceByCode(suite.DB(), models.ReServiceCodeDDFSIT)
		return shipment, creator, reServiceDDFSIT

	}

	setupAdditionalSIT := func() (models.ReService, models.ReService, models.ReService) {
		// These codes will be needed for the following tests:
		reServiceDDASIT := factory.FetchReServiceByCode(suite.DB(), models.ReServiceCodeDDASIT)
		reServiceDDDSIT := factory.FetchReServiceByCode(suite.DB(), models.ReServiceCodeDDDSIT)
		reServiceDDSFSC := factory.FetchReServiceByCode(suite.DB(), models.ReServiceCodeDDSFSC)
		return reServiceDDASIT, reServiceDDDSIT, reServiceDDSFSC
	}

	getCustomerContacts := func() models.MTOServiceItemCustomerContacts {
		deliveryDate := time.Now()
		attemptedContact := time.Now()
		contact1 := models.MTOServiceItemCustomerContact{
			Type:                       models.CustomerContactTypeFirst,
			DateOfContact:              attemptedContact,
			FirstAvailableDeliveryDate: deliveryDate,
			TimeMilitary:               "0815Z",
		}
		contact2 := models.MTOServiceItemCustomerContact{
			Type:                       models.CustomerContactTypeSecond,
			DateOfContact:              attemptedContact,
			FirstAvailableDeliveryDate: deliveryDate,
			TimeMilitary:               "1430Z",
		}
		var contacts models.MTOServiceItemCustomerContacts
		contacts = append(contacts, contact1, contact2)
		return contacts
	}

	sitEntryDate := time.Now().AddDate(0, 0, 1)
	sitDepartureDate := sitEntryDate.AddDate(0, 0, 7)
	attemptedContact := time.Now()

	// Successful creation of DDFSIT MTO service item.
	suite.Run("Success - Creation of DDFSIT MTO Service Item", func() {

		shipment, creator, reServiceDDFSIT := setupTestData()
		serviceItemDDFSIT := models.MTOServiceItem{
			MoveTaskOrderID:  shipment.MoveTaskOrderID,
			MoveTaskOrder:    shipment.MoveTaskOrder,
			MTOShipmentID:    &shipment.ID,
			MTOShipment:      shipment,
			ReService:        reServiceDDFSIT,
			SITEntryDate:     &sitEntryDate,
			CustomerContacts: getCustomerContacts(),
			Status:           models.MTOServiceItemStatusSubmitted,
		}

		_, _, err := creator.CreateMTOServiceItem(suite.AppContextForTest(), &serviceItemDDFSIT)
		suite.NoError(err)
	})

	// Failed creation of DDFSIT because CustomerContacts has invalid data
	suite.Run("Failure - bad CustomerContacts", func() {
		shipment, creator, reServiceDDFSIT := setupTestData()
		setupAdditionalSIT()

		badContact1 := models.MTOServiceItemCustomerContact{
			Type:                       models.CustomerContactTypeFirst,
			DateOfContact:              attemptedContact,
			FirstAvailableDeliveryDate: sitEntryDate,
			TimeMilitary:               "2611B",
		}
		badContact2 := models.MTOServiceItemCustomerContact{
			Type:                       models.CustomerContactTypeSecond,
			DateOfContact:              attemptedContact,
			FirstAvailableDeliveryDate: sitEntryDate,
			TimeMilitary:               "aaaaaaah",
		}
		var badContacts models.MTOServiceItemCustomerContacts
		badContacts = append(badContacts, badContact1, badContact2)

		serviceItemDDFSIT := models.MTOServiceItem{
			MoveTaskOrderID:  shipment.MoveTaskOrderID,
			MoveTaskOrder:    shipment.MoveTaskOrder,
			MTOShipmentID:    &shipment.ID,
			MTOShipment:      shipment,
			ReService:        reServiceDDFSIT,
			SITEntryDate:     &sitEntryDate,
			CustomerContacts: badContacts,
			Status:           models.MTOServiceItemStatusSubmitted,
		}

		createdServiceItems, _, err := creator.CreateMTOServiceItem(suite.AppContextForTest(), &serviceItemDDFSIT)
		suite.Nil(createdServiceItems)
		suite.Error(err)
		suite.IsType(apperror.InvalidInputError{}, err)
		suite.Contains(err.Error(), "timeMilitary")
	})

	// Successful creation of DDFSIT service item and the extra DDASIT/DDDSIT items
	suite.Run("Success - DDFSIT creation approved - no SITDestinationFinalAddress", func() {
		shipment, creator, reServiceDDFSIT := setupTestData()
		setupAdditionalSIT()

		serviceItemDDFSIT := models.MTOServiceItem{
			MoveTaskOrderID:  shipment.MoveTaskOrderID,
			MoveTaskOrder:    shipment.MoveTaskOrder,
			MTOShipmentID:    &shipment.ID,
			MTOShipment:      shipment,
			ReService:        reServiceDDFSIT,
			SITEntryDate:     &sitEntryDate,
			SITDepartureDate: &sitDepartureDate,
			CustomerContacts: getCustomerContacts(),
			Status:           models.MTOServiceItemStatusSubmitted,
		}

		createdServiceItems, _, err := creator.CreateMTOServiceItem(suite.AppContextForTest(), &serviceItemDDFSIT)
		suite.NotNil(createdServiceItems)
		suite.NoError(err)

		createdServiceItemList := *createdServiceItems
		suite.Equal(len(createdServiceItemList), 4)

		// check the returned items for the correct data
		numDDASITFound := 0
		numDDDSITFound := 0
		numDDFSITFound := 0
		numDDSFSCFound := 0
		for _, item := range createdServiceItemList {
			suite.Equal(item.MoveTaskOrderID, serviceItemDDFSIT.MoveTaskOrderID)
			suite.Equal(item.MTOShipmentID, serviceItemDDFSIT.MTOShipmentID)
			suite.Equal(item.SITEntryDate, serviceItemDDFSIT.SITEntryDate)
			suite.Equal(item.SITDepartureDate, serviceItemDDFSIT.SITDepartureDate)

			if item.ReService.Code == models.ReServiceCodeDDDSIT || item.ReService.Code == models.ReServiceCodeDDSFSC {
				suite.Equal(*item.SITDeliveryMiles, 400)
			}

			if item.ReService.Code == models.ReServiceCodeDDASIT {
				numDDASITFound++
			}
			if item.ReService.Code == models.ReServiceCodeDDDSIT {
				numDDDSITFound++
			}
			if item.ReService.Code == models.ReServiceCodeDDFSIT {
				numDDFSITFound++
				suite.Equal(len(item.CustomerContacts), len(serviceItemDDFSIT.CustomerContacts))
			}
			if item.ReService.Code == models.ReServiceCodeDDDSIT {
				numDDSFSCFound++
			}
		}
		suite.Equal(numDDASITFound, 1)
		suite.Equal(numDDDSITFound, 1)
		suite.Equal(numDDFSITFound, 1)
		suite.Equal(numDDSFSCFound, 1)

		// We create one set of customer contacts and attach them to each destination service item.
		// This portion verifies that.
		suite.Equal(createdServiceItemList[1].CustomerContacts[0], serviceItemDDFSIT.CustomerContacts[0])
		suite.Equal(createdServiceItemList[1].CustomerContacts[1], serviceItemDDFSIT.CustomerContacts[1])
		suite.Equal(createdServiceItemList[2].CustomerContacts[0], serviceItemDDFSIT.CustomerContacts[0])
		suite.Equal(createdServiceItemList[2].CustomerContacts[1], serviceItemDDFSIT.CustomerContacts[1])
	})

	// Failed creation of DDFSIT because of duplicate service for shipment
	suite.Run("Failure - duplicate DDFSIT", func() {
		shipment, creator, reServiceDDFSIT := setupTestData()
		setupAdditionalSIT()

		serviceItemDDFSIT := models.MTOServiceItem{
			MoveTaskOrderID:  shipment.MoveTaskOrderID,
			MoveTaskOrder:    shipment.MoveTaskOrder,
			MTOShipmentID:    &shipment.ID,
			MTOShipment:      shipment,
			ReService:        reServiceDDFSIT,
			SITEntryDate:     &sitEntryDate,
			CustomerContacts: getCustomerContacts(),
			Status:           models.MTOServiceItemStatusSubmitted,
		}

		createdServiceItems, _, err := creator.CreateMTOServiceItem(suite.AppContextForTest(), &serviceItemDDFSIT)
		suite.NotNil(createdServiceItems)
		suite.NoError(err)

		// Make a second attempt to add a DDFSIT
		createdServiceItems, _, err = creator.CreateMTOServiceItem(suite.AppContextForTest(), &serviceItemDDFSIT)
		suite.Nil(createdServiceItems)
		suite.Error(err)
		suite.IsType(apperror.ConflictError{}, err)
		suite.Contains(err.Error(), fmt.Sprintf("A service item with reServiceCode %s already exists for this move and/or shipment.", models.ReServiceCodeDDFSIT))
	})

	suite.Run("Failure - SIT entry date is before FADD for DDFSIT creation", func() {
		shipment, creator, reServiceDDFSIT := setupTestData()
		setupAdditionalSIT()

		sitEntryDateBeforeToday := time.Now().AddDate(0, 0, -1)

		serviceItemDDFSIT := models.MTOServiceItem{
			MoveTaskOrderID:  shipment.MoveTaskOrderID,
			MoveTaskOrder:    shipment.MoveTaskOrder,
			MTOShipmentID:    &shipment.ID,
			MTOShipment:      shipment,
			ReService:        reServiceDDFSIT,
			SITEntryDate:     &sitEntryDateBeforeToday,
			CustomerContacts: getCustomerContacts(),
			Status:           models.MTOServiceItemStatusSubmitted,
		}

		// Make a second attempt to add a DDFSIT
		serviceItem, _, err := creator.CreateMTOServiceItem(suite.AppContextForTest(), &serviceItemDDFSIT)
		suite.Nil(serviceItem)
		suite.Error(err)
		suite.IsType(apperror.UnprocessableEntityError{}, err)
		expectedError := fmt.Sprintf(
			"the SIT Entry Date (%s) cannot be before the First Available Delivery Date (%s)",
			serviceItemDDFSIT.SITEntryDate.Format("2006-01-02"),
			serviceItemDDFSIT.CustomerContacts[0].FirstAvailableDeliveryDate.Format("2006-01-02"),
		)
		suite.Contains(err.Error(), expectedError)
	})

	// Successful creation of DDASIT service item
	suite.Run("Success - DDASIT creation approved", func() {
		shipment, creator, reServiceDDFSIT := setupTestData()
		reServiceDDASIT, _, _ := setupAdditionalSIT()

		// First create a DDFSIT because it's required to request a DDASIT
		serviceItemDDFSIT := models.MTOServiceItem{
			MoveTaskOrderID:  shipment.MoveTaskOrderID,
			MoveTaskOrder:    shipment.MoveTaskOrder,
			MTOShipmentID:    &shipment.ID,
			MTOShipment:      shipment,
			ReService:        reServiceDDFSIT,
			SITEntryDate:     &sitEntryDate,
			CustomerContacts: getCustomerContacts(),
			Status:           models.MTOServiceItemStatusSubmitted,
		}

		createdServiceItems, _, err := creator.CreateMTOServiceItem(suite.AppContextForTest(), &serviceItemDDFSIT)
		suite.NotNil(createdServiceItems)
		suite.NoError(err)

		// Then attempt to create a DDASIT
		serviceItemDDASIT := models.MTOServiceItem{
			MoveTaskOrderID: shipment.MoveTaskOrderID,
			MoveTaskOrder:   shipment.MoveTaskOrder,
			MTOShipmentID:   &shipment.ID,
			MTOShipment:     shipment,
			ReService:       reServiceDDASIT,
			Status:          models.MTOServiceItemStatusSubmitted,
		}

		createdServiceItems, _, err = creator.CreateMTOServiceItem(suite.AppContextForTest(), &serviceItemDDASIT)
		suite.NotNil(createdServiceItems)
		suite.NoError(err)
		suite.Equal(len(*createdServiceItems), 1)

		createdServiceItemsList := *createdServiceItems
		suite.Equal(createdServiceItemsList[0].ReService.Code, models.ReServiceCodeDDASIT)
		// The time on the date doesn't matter, so let's just check the date:
		suite.Equal(createdServiceItemsList[0].SITEntryDate.Day(), sitEntryDate.Day())
		suite.Equal(createdServiceItemsList[0].SITEntryDate.Month(), sitEntryDate.Month())
		suite.Equal(createdServiceItemsList[0].SITEntryDate.Year(), sitEntryDate.Year())
	})

	// Failed creation of DDASIT service item due to no DDFSIT on shipment
	suite.Run("Failure - DDASIT creation needs DDFSIT", func() {

		// Make the necessary SIT code objects
		reServiceDDASIT, _, _ := setupAdditionalSIT()
		factory.FetchReServiceByCode(suite.DB(), models.ReServiceCodeDDFSIT)

		// Make a shipment with no DDFSIT
		now := time.Now()
		shipmentNoDDFSIT := factory.BuildMTOShipment(suite.DB(), []factory.Customization{
			{
				Model: models.Move{
					AvailableToPrimeAt: &now,
					ApprovedAt:         &now,
					Status:             models.MoveStatusAPPROVED,
				},
			},
		}, nil)
		serviceItemDDASIT := models.MTOServiceItem{
			MoveTaskOrderID: shipmentNoDDFSIT.MoveTaskOrderID,
			MoveTaskOrder:   shipmentNoDDFSIT.MoveTaskOrder,
			MTOShipmentID:   &shipmentNoDDFSIT.ID,
			MTOShipment:     shipmentNoDDFSIT,
			ReService:       reServiceDDASIT,
			Status:          models.MTOServiceItemStatusSubmitted,
		}

		builder := query.NewQueryBuilder()
		moveRouter := moverouter.NewMoveRouter(transportationoffice.NewTransportationOfficesFetcher())
		planner := &mocks.Planner{}
		planner.On("ZipTransitDistance",
			mock.AnythingOfType("*appcontext.appContext"),
			mock.Anything,
			mock.Anything,
			false,
			false,
		).Return(400, nil)
		creator := NewMTOServiceItemCreator(planner, builder, moveRouter, ghcrateengine.NewDomesticUnpackPricer(), ghcrateengine.NewDomesticPackPricer(), ghcrateengine.NewDomesticLinehaulPricer(), ghcrateengine.NewDomesticShorthaulPricer(), ghcrateengine.NewDomesticOriginPricer(), ghcrateengine.NewDomesticDestinationPricer(), ghcrateengine.NewFuelSurchargePricer())
		createdServiceItems, _, err := creator.CreateMTOServiceItem(suite.AppContextForTest(), &serviceItemDDASIT)

		suite.Nil(createdServiceItems)
		suite.Error(err)
		suite.IsType(apperror.NotFoundError{}, err)
		suite.Contains(err.Error(), "No matching first-day SIT service item found")
		suite.Contains(err.Error(), shipmentNoDDFSIT.ID.String())
	})

	// Failed creation of DDDSIT service item
	suite.Run("Failure - cannot create DDDSIT", func() {
		shipment, creator, _ := setupTestData()
		_, reServiceDDDSIT, _ := setupAdditionalSIT()

		serviceItemDDDSIT := models.MTOServiceItem{
			MoveTaskOrder:    shipment.MoveTaskOrder,
			MoveTaskOrderID:  shipment.MoveTaskOrderID,
			MTOShipment:      shipment,
			MTOShipmentID:    &shipment.ID,
			ReService:        reServiceDDDSIT,
			SITEntryDate:     &sitEntryDate,
			CustomerContacts: getCustomerContacts(),
		}

		createdServiceItems, _, err := creator.CreateMTOServiceItem(suite.AppContextForTest(), &serviceItemDDDSIT)
		suite.Nil(createdServiceItems)
		suite.Error(err)
		suite.IsType(apperror.InvalidInputError{}, err)
		suite.Contains(err.Error(), models.ReServiceCodeDDDSIT)

		invalidInputError := err.(apperror.InvalidInputError)
		suite.NotEmpty(invalidInputError.ValidationErrors)
		suite.Contains(invalidInputError.ValidationErrors.Keys(), "reServiceCode")
	})

	// Failed creation of DDSFSC service item
	suite.Run("Failure - cannot create DDSFSC", func() {
		shipment, creator, _ := setupTestData()
		_, _, reServiceDDSFSC := setupAdditionalSIT()

		serviceItemDDSFSC := models.MTOServiceItem{
			MoveTaskOrder:    shipment.MoveTaskOrder,
			MoveTaskOrderID:  shipment.MoveTaskOrderID,
			MTOShipment:      shipment,
			MTOShipmentID:    &shipment.ID,
			ReService:        reServiceDDSFSC,
			SITEntryDate:     &sitEntryDate,
			CustomerContacts: getCustomerContacts(),
		}

		createdServiceItems, _, err := creator.CreateMTOServiceItem(suite.AppContextForTest(), &serviceItemDDSFSC)
		suite.Nil(createdServiceItems)
		suite.Error(err)
		suite.IsType(apperror.InvalidInputError{}, err)
		suite.Contains(err.Error(), models.ReServiceCodeDDSFSC)

		invalidInputError := err.(apperror.InvalidInputError)
		suite.NotEmpty(invalidInputError.ValidationErrors)
		suite.Contains(invalidInputError.ValidationErrors.Keys(), "reServiceCode")
	})
}

func (suite *MTOServiceItemServiceSuite) TestPriceEstimator() {
	suite.Run("Calcuating price estimated on creation for HHG ", func() {
		setupTestData := func() models.MTOShipment {
			// Set up data to use for all Origin SIT Service Item tests

			move := factory.BuildAvailableToPrimeMove(suite.DB(), nil, nil)
			estimatedPrimeWeight := unit.Pound(6000)
			pickupDate := time.Date(2024, time.July, 31, 12, 0, 0, 0, time.UTC)
			pickupAddress := factory.BuildAddress(suite.DB(), nil, []factory.Trait{factory.GetTraitAddress2})
			deliveryAddress := factory.BuildAddress(suite.DB(), nil, []factory.Trait{factory.GetTraitAddress3})

			mtoShipment := factory.BuildMTOShipmentMinimal(suite.DB(), []factory.Customization{
				{
					Model:    move,
					LinkOnly: true,
				},
				{
					Model:    pickupAddress,
					LinkOnly: true,
					Type:     &factory.Addresses.PickupAddress,
				},
				{
					Model:    deliveryAddress,
					LinkOnly: true,
					Type:     &factory.Addresses.DeliveryAddress,
				},
				{
					Model: models.MTOShipment{
						PrimeEstimatedWeight: &estimatedPrimeWeight,
						RequestedPickupDate:  &pickupDate,
					},
				},
			}, nil)

			return mtoShipment
		}

		reServiceCodeDOP := factory.FetchReServiceByCode(suite.DB(), models.ReServiceCodeDOP)
		reServiceCodeDPK := factory.FetchReServiceByCode(suite.DB(), models.ReServiceCodeDPK)
		reServiceCodeDDP := factory.FetchReServiceByCode(suite.DB(), models.ReServiceCodeDDP)
		reServiceCodeDUPK := factory.FetchReServiceByCode(suite.DB(), models.ReServiceCodeDUPK)
		reServiceCodeDLH := factory.FetchReServiceByCode(suite.DB(), models.ReServiceCodeDLH)
		reServiceCodeDSH := factory.FetchReServiceByCode(suite.DB(), models.ReServiceCodeDSH)
		reServiceCodeFSC := factory.FetchReServiceByCode(suite.DB(), models.ReServiceCodeFSC)

		startDate := time.Now().AddDate(-1, 0, 0)
		endDate := startDate.AddDate(1, 1, 1)
		sitEntryDate := time.Date(2020, time.October, 24, 0, 0, 0, 0, time.UTC)
		sitPostalCode := "99999"
		reason := "lorem ipsum"

		contract := testdatagen.FetchOrMakeReContract(suite.DB(), testdatagen.Assertions{})
		contractYear := testdatagen.MakeReContractYear(suite.DB(),
			testdatagen.Assertions{
				ReContractYear: models.ReContractYear{
					Name:                 "Test Contract Year",
					EscalationCompounded: 1.125,
					StartDate:            startDate,
					EndDate:              endDate,
				},
			})

		serviceArea := testdatagen.MakeReDomesticServiceArea(suite.DB(),
			testdatagen.Assertions{
				ReDomesticServiceArea: models.ReDomesticServiceArea{
					Contract:         contractYear.Contract,
					ServiceArea:      "945",
					ServicesSchedule: 1,
				},
			})

		serviceAreaDest := testdatagen.MakeReDomesticServiceArea(suite.DB(),
			testdatagen.Assertions{
				ReDomesticServiceArea: models.ReDomesticServiceArea{
					Contract:         contractYear.Contract,
					ServiceArea:      "503",
					ServicesSchedule: 1,
				},
			})

		serviceAreaPriceDOP := models.ReDomesticServiceAreaPrice{
			ContractID:            contractYear.Contract.ID,
			ServiceID:             reServiceCodeDOP.ID,
			IsPeakPeriod:          true,
			DomesticServiceAreaID: serviceArea.ID,
			PriceCents:            unit.Cents(1234),
		}

		serviceAreaPriceDPK := factory.FetchOrMakeDomesticOtherPrice(suite.DB(), []factory.Customization{
			{
				Model: models.ReDomesticOtherPrice{
					ContractID:   contractYear.Contract.ID,
					ServiceID:    reServiceCodeDPK.ID,
					IsPeakPeriod: true,
					Schedule:     1,
					PriceCents:   unit.Cents(121),
				},
			},
		}, nil)

		serviceAreaPriceDDP := models.ReDomesticServiceAreaPrice{
			ContractID:            contractYear.Contract.ID,
			ServiceID:             reServiceCodeDDP.ID,
			IsPeakPeriod:          true,
			DomesticServiceAreaID: serviceAreaDest.ID,
			PriceCents:            unit.Cents(482),
		}

		serviceAreaPriceDUPK := factory.FetchOrMakeDomesticOtherPrice(suite.DB(), []factory.Customization{
			{
				Model: models.ReDomesticOtherPrice{
					ContractID:   contractYear.Contract.ID,
					ServiceID:    reServiceCodeDUPK.ID,
					IsPeakPeriod: true,
					Schedule:     1,
					PriceCents:   unit.Cents(945),
				},
			},
		}, nil)

		serviceAreaPriceDLH := models.ReDomesticLinehaulPrice{
			ContractID:            contractYear.Contract.ID,
			WeightLower:           500,
			WeightUpper:           10000,
			MilesLower:            1,
			MilesUpper:            10000,
			IsPeakPeriod:          true,
			DomesticServiceAreaID: serviceArea.ID,
			PriceMillicents:       unit.Millicents(482),
		}

		serviceAreaPriceDSH := models.ReDomesticServiceAreaPrice{
			ContractID:            contractYear.Contract.ID,
			ServiceID:             reServiceCodeDSH.ID,
			IsPeakPeriod:          true,
			DomesticServiceAreaID: serviceArea.ID,
			PriceCents:            unit.Cents(999),
		}

		testdatagen.FetchOrMakeGHCDieselFuelPrice(suite.DB(), testdatagen.Assertions{
			GHCDieselFuelPrice: models.GHCDieselFuelPrice{
				FuelPriceInMillicents: unit.Millicents(281400),
				PublicationDate:       time.Date(2020, time.March, 9, 0, 0, 0, 0, time.UTC),
				EffectiveDate:         time.Date(2020, time.March, 10, 0, 0, 0, 0, time.UTC),
				EndDate:               time.Date(2025, time.March, 17, 0, 0, 0, 0, time.UTC),
			},
		})

		suite.MustSave(&serviceAreaPriceDOP)
		suite.MustSave(&serviceAreaPriceDPK)
		suite.MustSave(&serviceAreaPriceDDP)
		suite.MustSave(&serviceAreaPriceDUPK)
		suite.MustSave(&serviceAreaPriceDLH)
		suite.MustSave(&serviceAreaPriceDSH)

		testdatagen.FetchOrMakeReZip3(suite.DB(), testdatagen.Assertions{
			ReZip3: models.ReZip3{
				Contract:            contract,
				ContractID:          contract.ID,
				DomesticServiceArea: serviceArea,
				Zip3:                "945",
			},
		})

		testdatagen.FetchOrMakeReZip3(suite.DB(), testdatagen.Assertions{
			ReZip3: models.ReZip3{
				Contract:            contract,
				ContractID:          contract.ID,
				DomesticServiceArea: serviceAreaDest,
				Zip3:                "503",
			},
		})

		shipment := setupTestData()
		actualPickupAddress := factory.BuildAddress(suite.DB(), nil, []factory.Trait{factory.GetTraitAddress2})
		serviceItemDOP := models.MTOServiceItem{
			MoveTaskOrder:             shipment.MoveTaskOrder,
			MoveTaskOrderID:           shipment.MoveTaskOrderID,
			MTOShipment:               shipment,
			MTOShipmentID:             &shipment.ID,
			ReService:                 reServiceCodeDOP,
			SITEntryDate:              &sitEntryDate,
			SITPostalCode:             &sitPostalCode,
			Reason:                    &reason,
			SITOriginHHGActualAddress: &actualPickupAddress,
			Status:                    models.MTOServiceItemStatusSubmitted,
		}

		serviceItemDPK := models.MTOServiceItem{
			MoveTaskOrder:             shipment.MoveTaskOrder,
			MoveTaskOrderID:           shipment.MoveTaskOrderID,
			MTOShipment:               shipment,
			MTOShipmentID:             &shipment.ID,
			ReService:                 reServiceCodeDPK,
			SITEntryDate:              &sitEntryDate,
			SITPostalCode:             &sitPostalCode,
			Reason:                    &reason,
			SITOriginHHGActualAddress: &actualPickupAddress,
			Status:                    models.MTOServiceItemStatusSubmitted,
		}

		serviceItemDDP := models.MTOServiceItem{
			MoveTaskOrder:             shipment.MoveTaskOrder,
			MoveTaskOrderID:           shipment.MoveTaskOrderID,
			MTOShipment:               shipment,
			MTOShipmentID:             &shipment.ID,
			ReService:                 reServiceCodeDDP,
			SITEntryDate:              &sitEntryDate,
			SITPostalCode:             &sitPostalCode,
			Reason:                    &reason,
			SITOriginHHGActualAddress: &actualPickupAddress,
			Status:                    models.MTOServiceItemStatusSubmitted,
		}

		serviceItemDUPK := models.MTOServiceItem{
			MoveTaskOrder:             shipment.MoveTaskOrder,
			MoveTaskOrderID:           shipment.MoveTaskOrderID,
			MTOShipment:               shipment,
			MTOShipmentID:             &shipment.ID,
			ReService:                 reServiceCodeDUPK,
			SITEntryDate:              &sitEntryDate,
			SITPostalCode:             &sitPostalCode,
			Reason:                    &reason,
			SITOriginHHGActualAddress: &actualPickupAddress,
			Status:                    models.MTOServiceItemStatusSubmitted,
		}

		serviceItemDLH := models.MTOServiceItem{
			MoveTaskOrder:             shipment.MoveTaskOrder,
			MoveTaskOrderID:           shipment.MoveTaskOrderID,
			MTOShipment:               shipment,
			MTOShipmentID:             &shipment.ID,
			ReService:                 reServiceCodeDLH,
			SITEntryDate:              &sitEntryDate,
			SITPostalCode:             &sitPostalCode,
			Reason:                    &reason,
			SITOriginHHGActualAddress: &actualPickupAddress,
			Status:                    models.MTOServiceItemStatusSubmitted,
		}

		serviceItemDSH := models.MTOServiceItem{
			MoveTaskOrder:             shipment.MoveTaskOrder,
			MoveTaskOrderID:           shipment.MoveTaskOrderID,
			MTOShipment:               shipment,
			MTOShipmentID:             &shipment.ID,
			ReService:                 reServiceCodeDSH,
			SITEntryDate:              &sitEntryDate,
			SITPostalCode:             &sitPostalCode,
			Reason:                    &reason,
			SITOriginHHGActualAddress: &actualPickupAddress,
			Status:                    models.MTOServiceItemStatusSubmitted,
		}

		serviceItemFSC := models.MTOServiceItem{
			MoveTaskOrder:             shipment.MoveTaskOrder,
			MoveTaskOrderID:           shipment.MoveTaskOrderID,
			MTOShipment:               shipment,
			MTOShipmentID:             &shipment.ID,
			ReService:                 reServiceCodeFSC,
			SITEntryDate:              &sitEntryDate,
			SITPostalCode:             &sitPostalCode,
			Reason:                    &reason,
			SITOriginHHGActualAddress: &actualPickupAddress,
			Status:                    models.MTOServiceItemStatusSubmitted,
		}

		builder := query.NewQueryBuilder()
<<<<<<< HEAD
		moveRouter := moverouter.NewMoveRouter()
=======
		moveRouter := moverouter.NewMoveRouter(transportationoffice.NewTransportationOfficesFetcher())
>>>>>>> 01628a5b
		planner := &mocks.Planner{}
		planner.On("ZipTransitDistance",
			mock.AnythingOfType("*appcontext.appContext"),
			mock.Anything,
			mock.Anything,
			false,
			false,
		).Return(400, nil)
		creator := NewMTOServiceItemCreator(planner, builder, moveRouter, ghcrateengine.NewDomesticUnpackPricer(), ghcrateengine.NewDomesticPackPricer(), ghcrateengine.NewDomesticLinehaulPricer(), ghcrateengine.NewDomesticShorthaulPricer(), ghcrateengine.NewDomesticOriginPricer(), ghcrateengine.NewDomesticDestinationPricer(), ghcrateengine.NewFuelSurchargePricer())

		dopEstimatedPriceInCents, _ := creator.FindEstimatedPrice(suite.AppContextForTest(), &serviceItemDOP, shipment)
		suite.Equal(unit.Cents(61080), dopEstimatedPriceInCents)

		dpkEstimatedPriceInCents, _ := creator.FindEstimatedPrice(suite.AppContextForTest(), &serviceItemDPK, shipment)
		suite.Equal(unit.Cents(540000), dpkEstimatedPriceInCents)

		ddpEstimatedPriceInCents, _ := creator.FindEstimatedPrice(suite.AppContextForTest(), &serviceItemDDP, shipment)
		suite.Equal(unit.Cents(42240), ddpEstimatedPriceInCents)

		dupkEstimatedPriceInCents, _ := creator.FindEstimatedPrice(suite.AppContextForTest(), &serviceItemDUPK, shipment)
		suite.Equal(unit.Cents(43860), dupkEstimatedPriceInCents)

		dlhEstimatedPriceInCents, _ := creator.FindEstimatedPrice(suite.AppContextForTest(), &serviceItemDLH, shipment)
		suite.Equal(unit.Cents(12381600), dlhEstimatedPriceInCents)

		dshEstimatedPriceInCents, _ := creator.FindEstimatedPrice(suite.AppContextForTest(), &serviceItemDSH, shipment)
		suite.Equal(unit.Cents(10080000), dshEstimatedPriceInCents)

		fscEstimatedPriceInCents, _ := creator.FindEstimatedPrice(suite.AppContextForTest(), &serviceItemFSC, shipment)
		suite.Equal(unit.Cents(-168), fscEstimatedPriceInCents)
	})

	suite.Run("Calcuating price estimated on creation for NTS shipment ", func() {
		setupTestData := func() models.MTOShipment {
			// Set up data to use for all Origin SIT Service Item tests

			move := factory.BuildAvailableToPrimeMove(suite.DB(), nil, nil)
			estimatedPrimeWeight := unit.Pound(6000)
			pickupDate := time.Date(2024, time.July, 31, 12, 0, 0, 0, time.UTC)
			pickupAddress := factory.BuildAddress(suite.DB(), nil, []factory.Trait{factory.GetTraitAddress2})
			deliveryAddress := factory.BuildAddress(suite.DB(), nil, []factory.Trait{factory.GetTraitAddress3})

			mtoShipment := factory.BuildMTOShipmentMinimal(suite.DB(), []factory.Customization{
				{
					Model:    move,
					LinkOnly: true,
				},
				{
					Model:    pickupAddress,
					LinkOnly: true,
					Type:     &factory.Addresses.PickupAddress,
				},
				{
					Model:    deliveryAddress,
					LinkOnly: true,
					Type:     &factory.Addresses.DeliveryAddress,
				},
				{
					Model: models.MTOShipment{
						PrimeEstimatedWeight: &estimatedPrimeWeight,
						RequestedPickupDate:  &pickupDate,
						ShipmentType:         models.MTOShipmentTypeHHGOutOfNTSDom,
					},
				},
			}, nil)

			return mtoShipment
		}

		reServiceCodeDOP := factory.FetchReServiceByCode(suite.DB(), models.ReServiceCodeDOP)
		reServiceCodeDPK := factory.FetchReServiceByCode(suite.DB(), models.ReServiceCodeDPK)
		reServiceCodeDDP := factory.FetchReServiceByCode(suite.DB(), models.ReServiceCodeDDP)
		reServiceCodeDUPK := factory.FetchReServiceByCode(suite.DB(), models.ReServiceCodeDUPK)
		reServiceCodeDLH := factory.FetchReServiceByCode(suite.DB(), models.ReServiceCodeDLH)
		reServiceCodeDSH := factory.FetchReServiceByCode(suite.DB(), models.ReServiceCodeDSH)
		reServiceCodeFSC := factory.FetchReServiceByCode(suite.DB(), models.ReServiceCodeFSC)

		startDate := time.Now().AddDate(-1, 0, 0)
		endDate := startDate.AddDate(1, 1, 1)
		sitEntryDate := time.Date(2020, time.October, 24, 0, 0, 0, 0, time.UTC)
		sitPostalCode := "99999"
		reason := "lorem ipsum"

		contract := testdatagen.FetchOrMakeReContract(suite.DB(), testdatagen.Assertions{})
		contractYear := testdatagen.FetchOrMakeReContractYear(suite.DB(),
			testdatagen.Assertions{
				ReContractYear: models.ReContractYear{
					Name:                 "Test Contract Year",
					EscalationCompounded: 1.125,
					StartDate:            startDate,
					EndDate:              endDate,
				},
			})

		serviceArea := testdatagen.FetchOrMakeReDomesticServiceArea(suite.DB(),
			testdatagen.Assertions{
				ReDomesticServiceArea: models.ReDomesticServiceArea{
					Contract:         contractYear.Contract,
					ServiceArea:      "945",
					ServicesSchedule: 1,
				},
			})

		serviceAreaDest := testdatagen.MakeReDomesticServiceArea(suite.DB(),
			testdatagen.Assertions{
				ReDomesticServiceArea: models.ReDomesticServiceArea{
					Contract:         contractYear.Contract,
					ServiceArea:      "503",
					ServicesSchedule: 1,
				},
			})

		serviceAreaPriceDOP := models.ReDomesticServiceAreaPrice{
			ContractID:            contractYear.Contract.ID,
			ServiceID:             reServiceCodeDOP.ID,
			IsPeakPeriod:          true,
			DomesticServiceAreaID: serviceArea.ID,
			PriceCents:            unit.Cents(1234),
		}

		serviceAreaPriceDPK := factory.FetchOrMakeDomesticOtherPrice(suite.DB(), []factory.Customization{
			{
				Model: models.ReDomesticOtherPrice{
					ContractID:   contractYear.Contract.ID,
					ServiceID:    reServiceCodeDPK.ID,
					IsPeakPeriod: true,
					Schedule:     1,
					PriceCents:   unit.Cents(121),
				},
			},
		}, nil)

		serviceAreaPriceDDP := models.ReDomesticServiceAreaPrice{
			ContractID:            contractYear.Contract.ID,
			ServiceID:             reServiceCodeDDP.ID,
			IsPeakPeriod:          true,
			DomesticServiceAreaID: serviceAreaDest.ID,
			PriceCents:            unit.Cents(482),
		}

		serviceAreaPriceDUPK := factory.FetchOrMakeDomesticOtherPrice(suite.DB(), []factory.Customization{
			{
				Model: models.ReDomesticOtherPrice{
					ContractID:   contractYear.Contract.ID,
					ServiceID:    reServiceCodeDUPK.ID,
					IsPeakPeriod: true,
					Schedule:     1,
					PriceCents:   unit.Cents(945),
				},
			},
		}, nil)

		serviceAreaPriceDLH := models.ReDomesticLinehaulPrice{
			ContractID:            contractYear.Contract.ID,
			WeightLower:           500,
			WeightUpper:           10000,
			MilesLower:            1,
			MilesUpper:            10000,
			IsPeakPeriod:          true,
			DomesticServiceAreaID: serviceArea.ID,
			PriceMillicents:       unit.Millicents(482),
		}

		serviceAreaPriceDSH := models.ReDomesticServiceAreaPrice{
			ContractID:            contractYear.Contract.ID,
			ServiceID:             reServiceCodeDSH.ID,
			IsPeakPeriod:          true,
			DomesticServiceAreaID: serviceArea.ID,
			PriceCents:            unit.Cents(999),
		}

		testdatagen.FetchOrMakeGHCDieselFuelPrice(suite.DB(), testdatagen.Assertions{
			GHCDieselFuelPrice: models.GHCDieselFuelPrice{
				FuelPriceInMillicents: unit.Millicents(281400),
				PublicationDate:       time.Date(2020, time.March, 9, 0, 0, 0, 0, time.UTC),
				EffectiveDate:         time.Date(2020, time.March, 10, 0, 0, 0, 0, time.UTC),
				EndDate:               time.Date(2025, time.March, 17, 0, 0, 0, 0, time.UTC),
			},
		})

		suite.MustSave(&serviceAreaPriceDOP)
		suite.MustSave(&serviceAreaPriceDPK)
		suite.MustSave(&serviceAreaPriceDDP)
		suite.MustSave(&serviceAreaPriceDUPK)
		suite.MustSave(&serviceAreaPriceDLH)
		suite.MustSave(&serviceAreaPriceDSH)

		testdatagen.FetchOrMakeReZip3(suite.DB(), testdatagen.Assertions{
			ReZip3: models.ReZip3{
				Contract:            contract,
				ContractID:          contract.ID,
				DomesticServiceArea: serviceArea,
				Zip3:                "945",
			},
		})

		testdatagen.FetchOrMakeReZip3(suite.DB(), testdatagen.Assertions{
			ReZip3: models.ReZip3{
				Contract:            contract,
				ContractID:          contract.ID,
				DomesticServiceArea: serviceAreaDest,
				Zip3:                "503",
			},
		})

		shipment := setupTestData()
		actualPickupAddress := factory.BuildAddress(suite.DB(), nil, []factory.Trait{factory.GetTraitAddress2})
		serviceItemDOP := models.MTOServiceItem{
			MoveTaskOrder:             shipment.MoveTaskOrder,
			MoveTaskOrderID:           shipment.MoveTaskOrderID,
			MTOShipment:               shipment,
			MTOShipmentID:             &shipment.ID,
			ReService:                 reServiceCodeDOP,
			SITEntryDate:              &sitEntryDate,
			SITPostalCode:             &sitPostalCode,
			Reason:                    &reason,
			SITOriginHHGActualAddress: &actualPickupAddress,
			Status:                    models.MTOServiceItemStatusSubmitted,
		}

		serviceItemDPK := models.MTOServiceItem{
			MoveTaskOrder:             shipment.MoveTaskOrder,
			MoveTaskOrderID:           shipment.MoveTaskOrderID,
			MTOShipment:               shipment,
			MTOShipmentID:             &shipment.ID,
			ReService:                 reServiceCodeDPK,
			SITEntryDate:              &sitEntryDate,
			SITPostalCode:             &sitPostalCode,
			Reason:                    &reason,
			SITOriginHHGActualAddress: &actualPickupAddress,
			Status:                    models.MTOServiceItemStatusSubmitted,
		}

		serviceItemDDP := models.MTOServiceItem{
			MoveTaskOrder:             shipment.MoveTaskOrder,
			MoveTaskOrderID:           shipment.MoveTaskOrderID,
			MTOShipment:               shipment,
			MTOShipmentID:             &shipment.ID,
			ReService:                 reServiceCodeDDP,
			SITEntryDate:              &sitEntryDate,
			SITPostalCode:             &sitPostalCode,
			Reason:                    &reason,
			SITOriginHHGActualAddress: &actualPickupAddress,
			Status:                    models.MTOServiceItemStatusSubmitted,
		}

		serviceItemDUPK := models.MTOServiceItem{
			MoveTaskOrder:             shipment.MoveTaskOrder,
			MoveTaskOrderID:           shipment.MoveTaskOrderID,
			MTOShipment:               shipment,
			MTOShipmentID:             &shipment.ID,
			ReService:                 reServiceCodeDUPK,
			SITEntryDate:              &sitEntryDate,
			SITPostalCode:             &sitPostalCode,
			Reason:                    &reason,
			SITOriginHHGActualAddress: &actualPickupAddress,
			Status:                    models.MTOServiceItemStatusSubmitted,
		}

		serviceItemDLH := models.MTOServiceItem{
			MoveTaskOrder:             shipment.MoveTaskOrder,
			MoveTaskOrderID:           shipment.MoveTaskOrderID,
			MTOShipment:               shipment,
			MTOShipmentID:             &shipment.ID,
			ReService:                 reServiceCodeDLH,
			SITEntryDate:              &sitEntryDate,
			SITPostalCode:             &sitPostalCode,
			Reason:                    &reason,
			SITOriginHHGActualAddress: &actualPickupAddress,
			Status:                    models.MTOServiceItemStatusSubmitted,
		}

		serviceItemDSH := models.MTOServiceItem{
			MoveTaskOrder:             shipment.MoveTaskOrder,
			MoveTaskOrderID:           shipment.MoveTaskOrderID,
			MTOShipment:               shipment,
			MTOShipmentID:             &shipment.ID,
			ReService:                 reServiceCodeDSH,
			SITEntryDate:              &sitEntryDate,
			SITPostalCode:             &sitPostalCode,
			Reason:                    &reason,
			SITOriginHHGActualAddress: &actualPickupAddress,
			Status:                    models.MTOServiceItemStatusSubmitted,
		}

		serviceItemFSC := models.MTOServiceItem{
			MoveTaskOrder:             shipment.MoveTaskOrder,
			MoveTaskOrderID:           shipment.MoveTaskOrderID,
			MTOShipment:               shipment,
			MTOShipmentID:             &shipment.ID,
			ReService:                 reServiceCodeFSC,
			SITEntryDate:              &sitEntryDate,
			SITPostalCode:             &sitPostalCode,
			Reason:                    &reason,
			SITOriginHHGActualAddress: &actualPickupAddress,
			Status:                    models.MTOServiceItemStatusSubmitted,
		}

		builder := query.NewQueryBuilder()
<<<<<<< HEAD
		moveRouter := moverouter.NewMoveRouter()
=======
		moveRouter := moverouter.NewMoveRouter(transportationoffice.NewTransportationOfficesFetcher())
>>>>>>> 01628a5b
		planner := &mocks.Planner{}
		planner.On("ZipTransitDistance",
			mock.AnythingOfType("*appcontext.appContext"),
			mock.Anything,
			mock.Anything,
			false,
			false,
		).Return(800, nil)
		creator := NewMTOServiceItemCreator(planner, builder, moveRouter, ghcrateengine.NewDomesticUnpackPricer(), ghcrateengine.NewDomesticPackPricer(), ghcrateengine.NewDomesticLinehaulPricer(), ghcrateengine.NewDomesticShorthaulPricer(), ghcrateengine.NewDomesticOriginPricer(), ghcrateengine.NewDomesticDestinationPricer(), ghcrateengine.NewFuelSurchargePricer())

		dopEstimatedPriceInCents, _ := creator.FindEstimatedPrice(suite.AppContextForTest(), &serviceItemDOP, shipment)
		suite.Equal(unit.Cents(67188), dopEstimatedPriceInCents)

		dpkEstimatedPriceInCents, _ := creator.FindEstimatedPrice(suite.AppContextForTest(), &serviceItemDPK, shipment)
		suite.Equal(unit.Cents(594000), dpkEstimatedPriceInCents)

		ddpEstimatedPriceInCents, _ := creator.FindEstimatedPrice(suite.AppContextForTest(), &serviceItemDDP, shipment)
		suite.Equal(unit.Cents(46464), ddpEstimatedPriceInCents)

		dupkEstimatedPriceInCents, _ := creator.FindEstimatedPrice(suite.AppContextForTest(), &serviceItemDUPK, shipment)
		suite.Equal(unit.Cents(48246), dupkEstimatedPriceInCents)

		dlhEstimatedPriceInCents, _ := creator.FindEstimatedPrice(suite.AppContextForTest(), &serviceItemDLH, shipment)
		suite.Equal(unit.Cents(29990400), dlhEstimatedPriceInCents)

		dshEstimatedPriceInCents, _ := creator.FindEstimatedPrice(suite.AppContextForTest(), &serviceItemDSH, shipment)
		suite.Equal(unit.Cents(22176000), dshEstimatedPriceInCents)

		fscEstimatedPriceInCents, _ := creator.FindEstimatedPrice(suite.AppContextForTest(), &serviceItemFSC, shipment)
		suite.Equal(unit.Cents(-335), fscEstimatedPriceInCents)
	})

}<|MERGE_RESOLUTION|>--- conflicted
+++ resolved
@@ -194,6 +194,8 @@
 		mock.AnythingOfType("*appcontext.appContext"),
 		mock.Anything,
 		mock.Anything,
+		false,
+		false,
 		false,
 		false,
 	).Return(400, nil)
@@ -2109,11 +2111,7 @@
 		}
 
 		builder := query.NewQueryBuilder()
-<<<<<<< HEAD
-		moveRouter := moverouter.NewMoveRouter()
-=======
 		moveRouter := moverouter.NewMoveRouter(transportationoffice.NewTransportationOfficesFetcher())
->>>>>>> 01628a5b
 		planner := &mocks.Planner{}
 		planner.On("ZipTransitDistance",
 			mock.AnythingOfType("*appcontext.appContext"),
@@ -2413,11 +2411,7 @@
 		}
 
 		builder := query.NewQueryBuilder()
-<<<<<<< HEAD
-		moveRouter := moverouter.NewMoveRouter()
-=======
 		moveRouter := moverouter.NewMoveRouter(transportationoffice.NewTransportationOfficesFetcher())
->>>>>>> 01628a5b
 		planner := &mocks.Planner{}
 		planner.On("ZipTransitDistance",
 			mock.AnythingOfType("*appcontext.appContext"),
