--- conflicted
+++ resolved
@@ -659,13 +659,8 @@
 		// Loop through shipments to find the first requested pickup date
 		if serviceItem.ReService.Code == models.ReServiceCodeMS || serviceItem.ReService.Code == models.ReServiceCodeCS {
 			for _, shipment := range move.MTOShipments {
-<<<<<<< HEAD
-				if shipment.RequestedPickupDate != nil && shipment.DeletedAt == nil {
-					if feeDate == nil || shipment.RequestedPickupDate.Before(*feeDate) {
-=======
 				if shipment.DeletedAt == nil {
 					if feeDate == nil || shipment.RequestedPickupDate != nil && shipment.RequestedPickupDate.Before(*feeDate) {
->>>>>>> ecce4f07
 						feeDate = shipment.RequestedPickupDate
 					}
 
