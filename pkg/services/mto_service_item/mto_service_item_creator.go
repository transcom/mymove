package mtoserviceitem

import (
	"database/sql"
	"fmt"
	"strconv"
	"time"

	"github.com/gobuffalo/validate/v3"
	"github.com/gofrs/uuid"
	"go.uber.org/zap"

	"github.com/transcom/mymove/pkg/appcontext"
	"github.com/transcom/mymove/pkg/apperror"
	"github.com/transcom/mymove/pkg/models"
	"github.com/transcom/mymove/pkg/pricing"
	"github.com/transcom/mymove/pkg/route"
	"github.com/transcom/mymove/pkg/services"
	"github.com/transcom/mymove/pkg/services/query"
	"github.com/transcom/mymove/pkg/unit"
)

type createMTOServiceItemQueryBuilder interface {
	FetchOne(appCtx appcontext.AppContext, model interface{}, filters []services.QueryFilter) error
	CreateOne(appCtx appcontext.AppContext, model interface{}) (*validate.Errors, error)
	UpdateOne(appCtx appcontext.AppContext, model interface{}, eTag *string) (*validate.Errors, error)
}

type mtoServiceItemCreator struct {
	planner             route.Planner
	builder             createMTOServiceItemQueryBuilder
	createNewBuilder    func() createMTOServiceItemQueryBuilder
	moveRouter          services.MoveRouter
	unpackPricer        services.DomesticUnpackPricer
	packPricer          services.DomesticPackPricer
	linehaulPricer      services.DomesticLinehaulPricer
	shorthaulPricer     services.DomesticShorthaulPricer
	originPricer        services.DomesticOriginPricer
	destinationPricer   services.DomesticDestinationPricer
	fuelSurchargePricer services.FuelSurchargePricer
}

func (o *mtoServiceItemCreator) FindEstimatedPrice(appCtx appcontext.AppContext, serviceItem *models.MTOServiceItem, mtoShipment models.MTOShipment) (unit.Cents, error) {
<<<<<<< HEAD
	if serviceItem.ReService.Code == models.ReServiceCodeDOP ||
		serviceItem.ReService.Code == models.ReServiceCodeDPK ||
		serviceItem.ReService.Code == models.ReServiceCodeDDP ||
		serviceItem.ReService.Code == models.ReServiceCodeDUPK ||
		serviceItem.ReService.Code == models.ReServiceCodeDLH ||
		serviceItem.ReService.Code == models.ReServiceCodeDSH ||
		serviceItem.ReService.Code == models.ReServiceCodeFSC {

		isPPM := false
		if mtoShipment.ShipmentType == models.MTOShipmentTypePPM {
			isPPM = true
		}
		requestedPickupDate := *mtoShipment.RequestedPickupDate
		currTime := time.Now()
		var distance int
		primeEstimatedWeight := mtoShipment.PrimeEstimatedWeight
		if mtoShipment.ShipmentType == models.MTOShipmentTypeHHGOutOfNTSDom {
			newWeight := int(primeEstimatedWeight.Float64() * 1.1)
			primeEstimatedWeight = (*unit.Pound)(&newWeight)
		}

		contractCode, err := FetchContractCode(appCtx, currTime)
		if err != nil {
			contractCode, err = FetchContractCode(appCtx, requestedPickupDate)
			if err != nil {
				return 0, err
			}
		}

		var price unit.Cents

		// origin
		if serviceItem.ReService.Code == models.ReServiceCodeDOP {
			domesticServiceArea, err := fetchDomesticServiceArea(appCtx, contractCode, mtoShipment.PickupAddress.PostalCode)
			if err != nil {
				return 0, err
			}

			price, _, err = o.originPricer.Price(appCtx, contractCode, requestedPickupDate, *primeEstimatedWeight, domesticServiceArea.ServiceArea, isPPM)
			if err != nil {
				return 0, err
			}
		}
		if serviceItem.ReService.Code == models.ReServiceCodeDPK {
			domesticServiceArea, err := fetchDomesticServiceArea(appCtx, contractCode, mtoShipment.PickupAddress.PostalCode)
			if err != nil {
				return 0, err
			}

			servicesScheduleOrigin := domesticServiceArea.ServicesSchedule

			price, _, err = o.packPricer.Price(appCtx, contractCode, requestedPickupDate, *primeEstimatedWeight, servicesScheduleOrigin, isPPM)
			if err != nil {
				return 0, err
			}
		}
		// destination
		if serviceItem.ReService.Code == models.ReServiceCodeDDP {
			var domesticServiceArea models.ReDomesticServiceArea
			if mtoShipment.DestinationAddress != nil {
				domesticServiceArea, err = fetchDomesticServiceArea(appCtx, contractCode, mtoShipment.DestinationAddress.PostalCode)
				if err != nil {
					return 0, err
				}
			}

			price, _, err = o.destinationPricer.Price(appCtx, contractCode, requestedPickupDate, *primeEstimatedWeight, domesticServiceArea.ServiceArea, isPPM)
			if err != nil {
				return 0, err
			}
		}
		if serviceItem.ReService.Code == models.ReServiceCodeDUPK {
			domesticServiceArea, err := fetchDomesticServiceArea(appCtx, contractCode, mtoShipment.DestinationAddress.PostalCode)
			if err != nil {
				return 0, err
			}

			serviceScheduleDestination := domesticServiceArea.ServicesSchedule

			price, _, err = o.unpackPricer.Price(appCtx, contractCode, requestedPickupDate, *primeEstimatedWeight, serviceScheduleDestination, isPPM)
			if err != nil {
				return 0, err
			}
		}

		// linehaul/shorthaul
		if serviceItem.ReService.Code == models.ReServiceCodeDLH {
			domesticServiceArea, err := fetchDomesticServiceArea(appCtx, contractCode, mtoShipment.PickupAddress.PostalCode)
			if err != nil {
				return 0, err
			}
			if mtoShipment.PickupAddress != nil && mtoShipment.DestinationAddress != nil {
				distance, err = o.planner.ZipTransitDistance(appCtx, mtoShipment.PickupAddress.PostalCode, mtoShipment.DestinationAddress.PostalCode)
				if err != nil {
					return 0, err
				}
			}
			price, _, err = o.linehaulPricer.Price(appCtx, contractCode, requestedPickupDate, unit.Miles(distance), *primeEstimatedWeight, domesticServiceArea.ServiceArea, isPPM)
			if err != nil {
				return 0, err
			}
		}
		if serviceItem.ReService.Code == models.ReServiceCodeDSH {
			domesticServiceArea, err := fetchDomesticServiceArea(appCtx, contractCode, mtoShipment.PickupAddress.PostalCode)
			if err != nil {
				return 0, err
			}
			if mtoShipment.PickupAddress != nil && mtoShipment.DestinationAddress != nil {
				distance, err = o.planner.ZipTransitDistance(appCtx, mtoShipment.PickupAddress.PostalCode, mtoShipment.DestinationAddress.PostalCode)
				if err != nil {
					return 0, err
				}
			}
			price, _, err = o.shorthaulPricer.Price(appCtx, contractCode, requestedPickupDate, unit.Miles(distance), *primeEstimatedWeight, domesticServiceArea.ServiceArea)
			if err != nil {
				return 0, err
			}
		}
		// fuel surcharge
		if serviceItem.ReService.Code == models.ReServiceCodeFSC {
			var pickupDateForFSC time.Time

			// actual pickup date likely won't exist at the time of service item creation, but it could
			// use requested pickup date if no actual date exists
			if mtoShipment.ActualPickupDate != nil {
				pickupDateForFSC = *mtoShipment.ActualPickupDate
			} else {
				pickupDateForFSC = requestedPickupDate
			}

			if mtoShipment.PickupAddress != nil && mtoShipment.DestinationAddress != nil {
				distance, err = o.planner.ZipTransitDistance(appCtx, mtoShipment.PickupAddress.PostalCode, mtoShipment.DestinationAddress.PostalCode)
				if err != nil {
					return 0, err
				}
			}

			fscWeightBasedDistanceMultiplier, err := LookupFSCWeightBasedDistanceMultiplier(appCtx, *primeEstimatedWeight)
			if err != nil {
				return 0, err
			}
			fscWeightBasedDistanceMultiplierFloat, err := strconv.ParseFloat(fscWeightBasedDistanceMultiplier, 64)
			if err != nil {
				return 0, err
			}
			eiaFuelPrice, err := LookupEIAFuelPrice(appCtx, pickupDateForFSC)
			if err != nil {
				return 0, err
			}
			price, _, err = o.fuelSurchargePricer.Price(appCtx, pickupDateForFSC, unit.Miles(distance), *primeEstimatedWeight, fscWeightBasedDistanceMultiplierFloat, eiaFuelPrice, isPPM)
			if err != nil {
				return 0, err
			}

		}
		return price, nil
	}
	return 0, nil
=======
	return pricing.FetchServiceItemPrice(appCtx, serviceItem, mtoShipment, o.planner)
>>>>>>> 91e314dd
}

func fetchCurrentTaskOrderFee(appCtx appcontext.AppContext, serviceCode models.ReServiceCode, requestedPickupDate time.Time) (models.ReTaskOrderFee, error) {
	contractCode, err := FetchContractCode(appCtx, requestedPickupDate)
	if err != nil {
		return models.ReTaskOrderFee{}, err
	}
	var taskOrderFee models.ReTaskOrderFee
	err = appCtx.DB().Q().
		Join("re_contract_years cy", "re_task_order_fees.contract_year_id = cy.id").
		Join("re_contracts c", "cy.contract_id = c.id").
		Join("re_services s", "re_task_order_fees.service_id = s.id").
		Where("c.code = $1", contractCode).
		Where("s.code = $2", serviceCode).
		Where("$3 between cy.start_date and cy.end_date", requestedPickupDate).
		First(&taskOrderFee)

	if err != nil {
		return models.ReTaskOrderFee{}, err
	}

	return taskOrderFee, nil
}

func FetchContractCode(appCtx appcontext.AppContext, date time.Time) (string, error) {
	var contractYear models.ReContractYear
	err := appCtx.DB().EagerPreload("Contract").Where("? between start_date and end_date", date).
		First(&contractYear)
	if err != nil {
		if err == sql.ErrNoRows {
			return "", apperror.NewNotFoundError(uuid.Nil, fmt.Sprintf("no contract year found for %s", date.String()))
		}
		return "", err
	}

	contract := contractYear.Contract

	contractCode := contract.Code
	return contractCode, nil
}

const weightBasedDistanceMultiplierLevelOne = "0.000417"
const weightBasedDistanceMultiplierLevelTwo = "0.0006255"
const weightBasedDistanceMultiplierLevelThree = "0.000834"
const weightBasedDistanceMultiplierLevelFour = "0.00139"

func LookupFSCWeightBasedDistanceMultiplier(appCtx appcontext.AppContext, primeEstimatedWeight unit.Pound) (string, error) {
	weight := primeEstimatedWeight.Int()

	if weight <= 5000 {
		return weightBasedDistanceMultiplierLevelOne, nil
	} else if weight <= 10000 {
		return weightBasedDistanceMultiplierLevelTwo, nil
	} else if weight <= 24000 {
		return weightBasedDistanceMultiplierLevelThree, nil
		//nolint:revive
	} else {
		return weightBasedDistanceMultiplierLevelFour, nil
	}
}

func LookupEIAFuelPrice(appCtx appcontext.AppContext, pickupDate time.Time) (unit.Millicents, error) {
	db := appCtx.DB()

	// Find the GHCDieselFuelPrice object with the closest prior PublicationDate to the ActualPickupDate of the MTOShipment in question
	var ghcDieselFuelPrice models.GHCDieselFuelPrice
	err := db.Where("publication_date <= ?", pickupDate).Order("publication_date DESC").Last(&ghcDieselFuelPrice)
	if err != nil {
		switch err {
		case sql.ErrNoRows:
			return 0, apperror.NewNotFoundError(uuid.Nil, "Looking for GHCDieselFuelPrice")
		default:
			return 0, apperror.NewQueryError("GHCDieselFuelPrice", err, "")
		}
	}

	return ghcDieselFuelPrice.FuelPriceInMillicents, nil
}

func (o *mtoServiceItemCreator) calculateSITDeliveryMiles(appCtx appcontext.AppContext, serviceItem *models.MTOServiceItem, mtoShipment models.MTOShipment) (int, error) {
	var distance int
	var err error

	if serviceItem.ReService.Code == models.ReServiceCodeDOFSIT || serviceItem.ReService.Code == models.ReServiceCodeDOASIT || serviceItem.ReService.Code == models.ReServiceCodeDOSFSC || serviceItem.ReService.Code == models.ReServiceCodeDOPSIT {
		// Creation: Origin SIT: distance between shipment pickup address & service item pickup address
		// On creation, shipment pickup and service item pickup are the same
		var originalSITAddressZip string
		if mtoShipment.PickupAddress != nil {
			originalSITAddressZip = mtoShipment.PickupAddress.PostalCode
		}
		if mtoShipment.PickupAddress != nil && originalSITAddressZip != "" {
			distance, err = o.planner.ZipTransitDistance(appCtx, mtoShipment.PickupAddress.PostalCode, originalSITAddressZip)
		}
	}

	if serviceItem.ReService.Code == models.ReServiceCodeDDFSIT || serviceItem.ReService.Code == models.ReServiceCodeDDASIT || serviceItem.ReService.Code == models.ReServiceCodeDDSFSC || serviceItem.ReService.Code == models.ReServiceCodeDDDSIT {
		// Creation: Destination SIT: distance between shipment destination address & service item destination address
		if mtoShipment.DestinationAddress != nil && serviceItem.SITDestinationFinalAddress != nil {
			distance, err = o.planner.ZipTransitDistance(appCtx, mtoShipment.DestinationAddress.PostalCode, serviceItem.SITDestinationFinalAddress.PostalCode)
		}
	}
	if err != nil {
		return 0, err
	}

	return distance, err
}

// CreateMTOServiceItem creates a MTO Service Item
func (o *mtoServiceItemCreator) CreateMTOServiceItem(appCtx appcontext.AppContext, serviceItem *models.MTOServiceItem) (*models.MTOServiceItems, *validate.Errors, error) {
	var verrs *validate.Errors
	var err error
	var requestedServiceItems models.MTOServiceItems // used in case additional service items need to be auto-created
	var createdServiceItems models.MTOServiceItems

	var move models.Move
	moveID := serviceItem.MoveTaskOrderID
	err = appCtx.DB().Q().EagerPreload(
		"MTOShipments.PPMShipment",
	).Find(&move, moveID)
	if err != nil {
		switch err {
		case sql.ErrNoRows:
			return nil, nil, apperror.NewNotFoundError(moveID, "in Moves")
		default:
			return nil, nil, apperror.NewQueryError("Move", err, "")
		}
	}

	// Service items can only be created if a Move's status is either Approved
	// or Approvals Requested, so check and fail early.
	if move.Status != models.MoveStatusAPPROVED && move.Status != models.MoveStatusAPPROVALSREQUESTED {
		return nil, nil, apperror.NewConflictError(
			move.ID,
			fmt.Sprintf("Cannot create service items before a move has been approved. The current status for the move with ID %s is %s", move.ID, move.Status),
		)
	}

	// find the re service code id
	var reService models.ReService
	reServiceCode := serviceItem.ReService.Code
	queryFilters := []services.QueryFilter{
		query.NewQueryFilter("code", "=", reServiceCode),
	}
	err = o.builder.FetchOne(appCtx, &reService, queryFilters)
	if err != nil {
		switch err {
		case sql.ErrNoRows:
			return nil, nil, apperror.NewNotFoundError(uuid.Nil, fmt.Sprintf("for service item with code: %s", reServiceCode))
		default:
			return nil, nil, apperror.NewQueryError("ReService", err, "")
		}
	}
	// set re service fields for service item
	serviceItem.ReServiceID = reService.ID
	serviceItem.ReService.Name = reService.Name

	if serviceItem.ReService.Code == models.ReServiceCodeMS {
		// check if the MS exists already for the move
		err := o.checkDuplicateServiceCodes(appCtx, serviceItem)
		if err != nil {
			appCtx.Logger().Error(fmt.Sprintf("Error trying to create a duplicate MS service item for move ID: %s", move.ID), zap.Error(err))
			return nil, nil, err
		}
	}

	// We can have two service items that come in from a MTO approval that do not have an MTOShipmentID
	// they are MTO level service items. This should capture that and create them accordingly, they are thankfully
	// also rather basic.
	if serviceItem.MTOShipmentID == nil {
		if serviceItem.ReService.Code == models.ReServiceCodeMS || serviceItem.ReService.Code == models.ReServiceCodeCS {
			// we need to know the first shipment's requested pickup date OR a PPM's expected departure date to establish the correct base year for the fee
			// Loop through shipments to find the first requested pickup date
			var feeDate *time.Time
			for _, shipment := range move.MTOShipments {
				if shipment.RequestedPickupDate != nil {
					feeDate = shipment.RequestedPickupDate
					break
				}
				var nilTime time.Time
				if shipment.PPMShipment != nil && shipment.PPMShipment.ExpectedDepartureDate != nilTime {
					feeDate = &shipment.PPMShipment.ExpectedDepartureDate
				}
			}
			if feeDate == nil {
				return nil, nil, apperror.NewNotFoundError(moveID, fmt.Sprintf(
					"cannot create fee for service item %s: missing requested pickup date (non-PPMs) or expected departure date (PPMs) for shipment in move %s",
					serviceItem.ReService.Code, moveID.String()))
			}
			serviceItem.Status = "APPROVED"
			taskOrderFee, err := fetchCurrentTaskOrderFee(appCtx, serviceItem.ReService.Code, *feeDate)
			if err != nil {
				return nil, nil, err
			}
			serviceItem.LockedPriceCents = &taskOrderFee.PriceCents
		}
		verrs, err = o.builder.CreateOne(appCtx, serviceItem)
		if verrs != nil {
			return nil, verrs, nil
		}
		if err != nil {
			return nil, nil, err
		}

		createdServiceItems = append(createdServiceItems, *serviceItem)

		return &createdServiceItems, nil, nil
	}

	// By the time the serviceItem model object gets here to the creator it should have a status attached to it.
	// If for some reason that isn't the case we will set it
	if serviceItem.Status == "" {
		serviceItem.Status = models.MTOServiceItemStatusSubmitted
	}

	// check if shipment exists linked by MoveTaskOrderID
	var mtoShipment models.MTOShipment
	mtoShipmentID := *serviceItem.MTOShipmentID
	queryFilters = []services.QueryFilter{
		query.NewQueryFilter("id", "=", mtoShipmentID),
		query.NewQueryFilter("move_id", "=", moveID),
	}
	err = o.builder.FetchOne(appCtx, &mtoShipment, queryFilters)
	if err != nil {
		switch err {
		case sql.ErrNoRows:
			return nil, nil, apperror.NewNotFoundError(mtoShipmentID, fmt.Sprintf("for mtoShipment with moveID: %s", moveID.String()))
		default:
			return nil, nil, apperror.NewQueryError("MTOShipment", err, "")
		}
	}

	// checking to see if the service item being created is a destination SIT
	// if so, we want the destination address to be the same as the shipment's
	// which will later populate the additional dest SIT service items as well
	if serviceItem.ReService.Code == models.ReServiceCodeDDFSIT && mtoShipment.DestinationAddressID != nil {
		serviceItem.SITDestinationFinalAddress = mtoShipment.DestinationAddress
		serviceItem.SITDestinationFinalAddressID = mtoShipment.DestinationAddressID
	}

	if serviceItem.ReService.Code == models.ReServiceCodeDOASIT {
		// DOASIT must be associated with shipment that has DOFSIT
		serviceItem, err = o.validateSITStandaloneServiceItem(appCtx, serviceItem, models.ReServiceCodeDOFSIT)
		if err != nil {
			return nil, nil, err
		}
	}

	if serviceItem.ReService.Code == models.ReServiceCodeDDASIT {
		// DDASIT must be associated with shipment that has DDFSIT
		serviceItem, err = o.validateSITStandaloneServiceItem(appCtx, serviceItem, models.ReServiceCodeDDFSIT)
		if err != nil {
			return nil, nil, err
		}
	}

	for index := range serviceItem.CustomerContacts {
		createCustContacts := &serviceItem.CustomerContacts[index]
		err = validateTimeMilitaryField(appCtx, createCustContacts.TimeMilitary)
		if err != nil {
			return nil, nil, apperror.NewInvalidInputError(serviceItem.ID, err, nil, err.Error())
		}
	}

	if serviceItem.ReService.Code == models.ReServiceCodeDDDSIT || serviceItem.ReService.Code == models.ReServiceCodeDOPSIT ||
		serviceItem.ReService.Code == models.ReServiceCodeDDSFSC || serviceItem.ReService.Code == models.ReServiceCodeDOSFSC {
		verrs = validate.NewErrors()
		verrs.Add("reServiceCode", fmt.Sprintf("%s cannot be created", serviceItem.ReService.Code))
		return nil, nil, apperror.NewInvalidInputError(serviceItem.ID, nil, verrs,
			fmt.Sprintf("A service item with reServiceCode %s cannot be manually created.", serviceItem.ReService.Code))
	}

	updateShipmentPickupAddress := false
	if serviceItem.ReService.Code == models.ReServiceCodeDDFSIT || serviceItem.ReService.Code == models.ReServiceCodeDOFSIT {
		extraServiceItems, errSIT := o.validateFirstDaySITServiceItem(appCtx, serviceItem)
		if errSIT != nil {
			return nil, nil, errSIT
		}

		// update HHG origin address for ReServiceCodeDOFSIT service item
		if serviceItem.ReService.Code == models.ReServiceCodeDOFSIT {
			// When creating a DOFSIT, the prime must provide an HHG actual address for the move/shift in origin (pickup address)
			if serviceItem.SITOriginHHGActualAddress == nil {
				verrs = validate.NewErrors()
				verrs.Add("reServiceCode", fmt.Sprintf("%s cannot be created", serviceItem.ReService.Code))
				return nil, nil, apperror.NewInvalidInputError(serviceItem.ID, nil, verrs,
					fmt.Sprintf("A service item with reServiceCode %s must have the sitHHGActualOrigin field set.", serviceItem.ReService.Code))
			}

			county, errCounty := models.FindCountyByZipCode(appCtx.DB(), serviceItem.SITOriginHHGActualAddress.PostalCode)
			if errCounty != nil {
				return nil, nil, errCounty
			}
			serviceItem.SITOriginHHGActualAddress.County = county

			// if there is a country code provided, we will search for it - else we will create it for CONUS
			if serviceItem.SITOriginHHGActualAddress.Country != nil {
				country, errCountry := models.FetchCountryByCode(appCtx.DB(), serviceItem.SITOriginHHGActualAddress.Country.Country)
				if errCountry != nil {
					return nil, nil, errCounty
				}
				serviceItem.SITOriginHHGActualAddress.CountryId = &country.ID
			} else {
				country, errCountry := models.FetchCountryByCode(appCtx.DB(), "US")
				if errCountry != nil {
					return nil, nil, errCounty
				}
				serviceItem.SITOriginHHGActualAddress.CountryId = &country.ID
			}

			// Evaluate address and populate addresses isOconus value
			isOconus, err := models.IsAddressOconus(appCtx.DB(), *serviceItem.SITOriginHHGActualAddress)
			if err != nil {
				return nil, nil, err
			}
			serviceItem.SITOriginHHGActualAddress.IsOconus = &isOconus

			// update the SIT service item to track/save the HHG original pickup address (that came from the
			// MTO shipment
			serviceItem.SITOriginHHGOriginalAddress = mtoShipment.PickupAddress.Copy()
			serviceItem.SITOriginHHGOriginalAddress.ID = uuid.Nil
			serviceItem.SITOriginHHGOriginalAddressID = nil

			// update the MTO shipment with the new (actual) pickup address
			mtoShipment.PickupAddress = serviceItem.SITOriginHHGActualAddress.Copy()
			mtoShipment.PickupAddress.ID = *mtoShipment.PickupAddressID // Keep to same ID to be updated with new values

			// changes were made to the shipment, needs to be saved to the database
			updateShipmentPickupAddress = true

			// Find the DOPSIT service item and update the SIT related address fields. These fields
			// will be used for pricing when a payment request is created for DOPSIT
			for itemIndex := range *extraServiceItems {
				extraServiceItem := &(*extraServiceItems)[itemIndex]
				if extraServiceItem.ReService.Code == models.ReServiceCodeDOPSIT ||
					extraServiceItem.ReService.Code == models.ReServiceCodeDOASIT ||
					extraServiceItem.ReService.Code == models.ReServiceCodeDOSFSC {
					extraServiceItem.SITOriginHHGActualAddress = serviceItem.SITOriginHHGActualAddress
					extraServiceItem.SITOriginHHGActualAddressID = serviceItem.SITOriginHHGActualAddressID
					extraServiceItem.SITOriginHHGOriginalAddress = serviceItem.SITOriginHHGOriginalAddress
					extraServiceItem.SITOriginHHGOriginalAddressID = serviceItem.SITOriginHHGOriginalAddressID
				}
			}
		}

		// make sure SITDestinationFinalAddress is the same for all destination SIT related service item
		if serviceItem.ReService.Code == models.ReServiceCodeDDFSIT && serviceItem.SITDestinationFinalAddress != nil {
			for itemIndex := range *extraServiceItems {
				extraServiceItem := &(*extraServiceItems)[itemIndex]
				if extraServiceItem.ReService.Code == models.ReServiceCodeDDDSIT ||
					extraServiceItem.ReService.Code == models.ReServiceCodeDDASIT ||
					extraServiceItem.ReService.Code == models.ReServiceCodeDDSFSC {
					extraServiceItem.SITDestinationFinalAddress = serviceItem.SITDestinationFinalAddress
					extraServiceItem.SITDestinationFinalAddressID = serviceItem.SITDestinationFinalAddressID
				}
			}
		}

		milesCalculated, errCalcSITDelivery := o.calculateSITDeliveryMiles(appCtx, serviceItem, mtoShipment)

		// only calculate SITDeliveryMiles for DOPSIT and DOSFSC origin service items
		if serviceItem.ReService.Code == models.ReServiceCodeDOFSIT && milesCalculated != 0 {
			for itemIndex := range *extraServiceItems {
				extraServiceItem := &(*extraServiceItems)[itemIndex]
				if extraServiceItem.ReService.Code == models.ReServiceCodeDOPSIT ||
					extraServiceItem.ReService.Code == models.ReServiceCodeDOSFSC {
					if milesCalculated > 0 && errCalcSITDelivery == nil {
						extraServiceItem.SITDeliveryMiles = &milesCalculated
					}
				}
			}
		}

		// only calculate SITDeliveryMiles for DDDSIT and DDSFSC destination service items
		if serviceItem.ReService.Code == models.ReServiceCodeDDFSIT && milesCalculated != 0 {
			for itemIndex := range *extraServiceItems {
				extraServiceItem := &(*extraServiceItems)[itemIndex]
				if extraServiceItem.ReService.Code == models.ReServiceCodeDDDSIT ||
					extraServiceItem.ReService.Code == models.ReServiceCodeDDSFSC {
					if milesCalculated > 0 && errCalcSITDelivery == nil {
						extraServiceItem.SITDeliveryMiles = &milesCalculated
					}
				}
			}
		}

		requestedServiceItems = append(requestedServiceItems, *extraServiceItems...)
	}

	// if estimated weight for shipment provided by the prime, calculate the estimated prices for
	// DLH, DPK, DOP, DDP, DUPK
	if mtoShipment.PrimeEstimatedWeight != nil && mtoShipment.RequestedPickupDate != nil {
		serviceItemEstimatedPrice, err := o.FindEstimatedPrice(appCtx, serviceItem, mtoShipment)
		if serviceItemEstimatedPrice != 0 && err == nil {
			serviceItem.PricingEstimate = &serviceItemEstimatedPrice
		}
	}

	requestedServiceItems = append(requestedServiceItems, *serviceItem)

	// create new items in a transaction in case of failure
	transactionErr := appCtx.NewTransaction(func(txnAppCtx appcontext.AppContext) error {

		if err != nil {
			txnAppCtx.Logger().Error(fmt.Sprintf("error starting txn: %v", err))
			return err
		}
		for serviceItemIndex := range requestedServiceItems {
			requestedServiceItem := &requestedServiceItems[serviceItemIndex]

			// create address if ID (UUID) is Nil
			if requestedServiceItem.SITOriginHHGActualAddress != nil {
				address := requestedServiceItem.SITOriginHHGActualAddress
				if address.ID == uuid.Nil {
					verrs, err = o.builder.CreateOne(txnAppCtx, address)
					if verrs != nil || err != nil {
						return fmt.Errorf("failed to save SITOriginHHGActualAddress: %#v %e", verrs, err)
					}
				}
				requestedServiceItem.SITOriginHHGActualAddressID = &address.ID
			}

			// create address if ID (UUID) is Nil
			if requestedServiceItem.SITOriginHHGOriginalAddress != nil {
				address := requestedServiceItem.SITOriginHHGOriginalAddress
				if address.ID == uuid.Nil {
					verrs, err = o.builder.CreateOne(txnAppCtx, address)
					if verrs != nil || err != nil {
						return fmt.Errorf("failed to save SITOriginHHGOriginalAddress: %#v %e", verrs, err)
					}
				}
				requestedServiceItem.SITOriginHHGOriginalAddressID = &address.ID
			}

			// create SITDestinationFinalAddress address if ID (UUID) is Nil
			if requestedServiceItem.SITDestinationFinalAddress != nil {
				address := requestedServiceItem.SITDestinationFinalAddress
				if address.ID == uuid.Nil {
					verrs, err = o.builder.CreateOne(txnAppCtx, address)
					if verrs != nil || err != nil {
						return fmt.Errorf("failed to save SITOriginHHGOriginalAddress: %#v %e", verrs, err)
					}
				}
				requestedServiceItem.SITDestinationFinalAddressID = &address.ID
			}

			// create customer contacts if any
			for index := range requestedServiceItem.CustomerContacts {
				createCustContact := &requestedServiceItem.CustomerContacts[index]
				if createCustContact.ID == uuid.Nil {
					verrs, err = o.builder.CreateOne(txnAppCtx, createCustContact)
					if verrs != nil || err != nil {
						return fmt.Errorf("%#v %e", verrs, err)
					}
				}
			}

			verrs, err = o.builder.CreateOne(txnAppCtx, requestedServiceItem)
			if verrs != nil || err != nil {
				return fmt.Errorf("%#v %e", verrs, err)
			}

			// need isOconus information for InternationalCrates in model_to_payload
			if requestedServiceItem.ReService.Code == models.ReServiceCodeICRT || requestedServiceItem.ReService.Code == models.ReServiceCodeIUCRT {
				requestedServiceItem.MTOShipment = mtoShipment
			}

			createdServiceItems = append(createdServiceItems, *requestedServiceItem)

			// create dimensions if any
			for index := range requestedServiceItem.Dimensions {
				createDimension := &requestedServiceItem.Dimensions[index]
				createDimension.MTOServiceItemID = requestedServiceItem.ID
				verrs, err = o.builder.CreateOne(txnAppCtx, createDimension)
				if verrs != nil && verrs.HasAny() {
					return apperror.NewInvalidInputError(uuid.Nil, nil, verrs, "Failed to create dimensions")
				}
				if err != nil {
					return fmt.Errorf("%e", err)
				}
			}

		}

		// If updates were made to shipment, save update in the database
		if updateShipmentPickupAddress {
			verrs, err = o.builder.UpdateOne(txnAppCtx, mtoShipment.PickupAddress, nil)
			if verrs != nil || err != nil {
				return fmt.Errorf("failed to update mtoShipment.PickupAddress: %#v %e", verrs, err)
			}
		}

		if _, err = o.moveRouter.ApproveOrRequestApproval(txnAppCtx, move); err != nil {
			return err
		}

		return nil
	})

	if transactionErr != nil {
		return nil, nil, transactionErr
	} else if verrs != nil && verrs.HasAny() {
		return nil, verrs, nil
	} else if err != nil {
		return nil, verrs, apperror.NewQueryError("unknown", err, "")
	}

	return &createdServiceItems, nil, nil
}

// makeExtraSITServiceItem sets up extra SIT service items if a first-day SIT service item is being created.
func (o *mtoServiceItemCreator) makeExtraSITServiceItem(appCtx appcontext.AppContext, firstSIT *models.MTOServiceItem, reServiceCode models.ReServiceCode) (*models.MTOServiceItem, error) {
	var reService models.ReService

	queryFilters := []services.QueryFilter{
		query.NewQueryFilter("code", "=", reServiceCode),
	}
	err := o.builder.FetchOne(appCtx, &reService, queryFilters)
	if err != nil {
		switch err {
		case sql.ErrNoRows:
			return nil, apperror.NewNotFoundError(uuid.Nil, fmt.Sprintf("for service code: %s", reServiceCode))
		default:
			return nil, apperror.NewQueryError("ReService", err, "")
		}
	}

	// When a DDFSIT is created, this is where we auto create the accompanying DDASIT, DDDSIT, and DDSFSC.
	// These service items will be associated with the same customer contacts as the DDFSIT.
	contacts := firstSIT.CustomerContacts

	// Default requestedApprovalsRequestedStatus value
	requestedApprovalsRequestedStatus := false
	extraServiceItem := models.MTOServiceItem{
		MTOShipmentID:                     firstSIT.MTOShipmentID,
		MoveTaskOrderID:                   firstSIT.MoveTaskOrderID,
		ReServiceID:                       reService.ID,
		ReService:                         reService,
		SITEntryDate:                      firstSIT.SITEntryDate,
		SITDepartureDate:                  firstSIT.SITDepartureDate,
		SITPostalCode:                     firstSIT.SITPostalCode,
		Reason:                            firstSIT.Reason,
		Status:                            models.MTOServiceItemStatusSubmitted,
		CustomerContacts:                  contacts,
		RequestedApprovalsRequestedStatus: &requestedApprovalsRequestedStatus,
	}

	return &extraServiceItem, nil
}

// NewMTOServiceItemCreator returns a new MTO service item creator
func NewMTOServiceItemCreator(planner route.Planner, builder createMTOServiceItemQueryBuilder, moveRouter services.MoveRouter, unpackPricer services.DomesticUnpackPricer, packPricer services.DomesticPackPricer, linehaulPricer services.DomesticLinehaulPricer, shorthaulPricer services.DomesticShorthaulPricer, originPricer services.DomesticOriginPricer, destinationPricer services.DomesticDestinationPricer, fuelSurchargePricer services.FuelSurchargePricer) services.MTOServiceItemCreator {
	// used inside a transaction and mocking
	createNewBuilder := func() createMTOServiceItemQueryBuilder {
		return query.NewQueryBuilder()
	}

	return &mtoServiceItemCreator{planner: planner, builder: builder, createNewBuilder: createNewBuilder, moveRouter: moveRouter, unpackPricer: unpackPricer, packPricer: packPricer, linehaulPricer: linehaulPricer, shorthaulPricer: shorthaulPricer, originPricer: originPricer, destinationPricer: destinationPricer, fuelSurchargePricer: fuelSurchargePricer}
}

func validateTimeMilitaryField(_ appcontext.AppContext, timeMilitary string) error {
	if len(timeMilitary) == 0 {
		return nil
	} else if len(timeMilitary) != 5 {
		return fmt.Errorf("timeMilitary must be in format HHMMZ")
	}

	hours := timeMilitary[:2]
	minutes := timeMilitary[2:4]
	suffix := timeMilitary[len(timeMilitary)-1:]

	hoursInt, err := strconv.Atoi(hours)
	if err != nil {
		return fmt.Errorf("timeMilitary must have a valid number for hours")
	}

	minutesInt, err := strconv.Atoi(minutes)
	if err != nil {
		return fmt.Errorf("timeMilitary must have a valid number for minutes")
	}

	if !(0 <= hoursInt) || !(hoursInt < 24) {
		return fmt.Errorf("timeMilitary hours must be between 00 and 23")
	}
	if !(0 <= minutesInt) || !(minutesInt < 60) {
		return fmt.Errorf("timeMilitary minutes must be between 00 and 59")
	}

	if suffix != "Z" {
		return fmt.Errorf("timeMilitary must end with 'Z'")
	}

	return nil
}

// Check if and address has and ID, if it does, it needs to match OG SIT
func (o *mtoServiceItemCreator) validateSITStandaloneServiceItem(appCtx appcontext.AppContext, serviceItem *models.MTOServiceItem, reServiceCode models.ReServiceCode) (*models.MTOServiceItem, error) {
	var mtoServiceItem models.MTOServiceItem
	var mtoShipmentID uuid.UUID
	var validReService models.ReService
	mtoShipmentID = *serviceItem.MTOShipmentID

	queryFilter := []services.QueryFilter{
		query.NewQueryFilter("code", "=", reServiceCode),
	}

	// Fetch the ID for the ReServiceCode passed in, so we can check the shipment for its existence
	err := o.builder.FetchOne(appCtx, &validReService, queryFilter)

	if err != nil {
		switch err {
		case sql.ErrNoRows:
			return nil, apperror.NewNotFoundError(uuid.Nil, fmt.Sprintf("for service code: %s", validReService.Code))
		default:
			return nil, apperror.NewQueryError("ReService", err, "")
		}
	}

	mtoServiceItemQueryFilter := []services.QueryFilter{
		query.NewQueryFilter("mto_shipment_id", "=", mtoShipmentID),
		query.NewQueryFilter("re_service_id", "=", validReService.ID),
	}
	// Fetch the required first-day SIT item for the shipment
	err = o.builder.FetchOne(appCtx, &mtoServiceItem, mtoServiceItemQueryFilter)

	if err != nil {
		switch err {
		case sql.ErrNoRows:
			return nil, apperror.NewNotFoundError(uuid.Nil, fmt.Sprintf("No matching first-day SIT service item found for shipment: %s", mtoShipmentID))
		default:
			return nil, apperror.NewQueryError("MTOServiceItem", err, "")
		}
	}

	verrs := validate.NewErrors()

	// check if the address IDs are nil, if not they need to match the orginal SIT address
	if serviceItem.SITOriginHHGOriginalAddress != nil && serviceItem.SITOriginHHGOriginalAddress.ID != mtoServiceItem.SITOriginHHGOriginalAddress.ID {
		verrs.Add("SITOriginHHGOriginalAddressID", fmt.Sprintf("%s invalid SITOriginHHGOriginalAddressID", serviceItem.ReService.Code))
	}

	if serviceItem.SITOriginHHGActualAddress != nil && serviceItem.SITOriginHHGActualAddress.ID != mtoServiceItem.SITOriginHHGActualAddress.ID {
		verrs.Add("SITOriginHHGActualAddress", fmt.Sprintf("%s invalid SITOriginHHGActualAddressID", serviceItem.ReService.Code))
	}

	if verrs.HasAny() {
		return nil, apperror.NewInvalidInputError(serviceItem.ID, nil, verrs,
			fmt.Sprintf("There was invalid input in the standalone service item %s", serviceItem.ID))

	}

	// If the required first-day SIT item exists, we can update the related
	// service item passed in with the parent item's field values

	serviceItem.SITEntryDate = mtoServiceItem.SITEntryDate
	serviceItem.SITDepartureDate = mtoServiceItem.SITDepartureDate
	serviceItem.SITPostalCode = mtoServiceItem.SITPostalCode
	serviceItem.Reason = mtoServiceItem.Reason

	return serviceItem, nil
}

// check if an address has an ID
func (o *mtoServiceItemCreator) validateFirstDaySITServiceItem(appCtx appcontext.AppContext, serviceItem *models.MTOServiceItem) (*models.MTOServiceItems, error) {
	var extraServiceItems models.MTOServiceItems
	var extraServiceItem *models.MTOServiceItem

	// check if there's another First Day SIT item for this shipment
	err := o.checkDuplicateServiceCodes(appCtx, serviceItem)
	if err != nil {
		return nil, err
	}

	// check that the SIT entry date is ON or AFTER the First Available Delivery Date
	err = o.checkSITEntryDateAndFADD(serviceItem)
	if err != nil {
		return nil, err
	}

	verrs := validate.NewErrors()

	// check if the address IDs are nil
	if serviceItem.SITOriginHHGOriginalAddress != nil && serviceItem.SITOriginHHGOriginalAddress.ID != uuid.Nil {
		verrs.Add("SITOriginHHGOriginalAddressID", fmt.Sprintf("%s invalid SITOriginHHGOriginalAddressID", serviceItem.SITOriginHHGOriginalAddress.ID))
	}

	if serviceItem.SITOriginHHGActualAddress != nil && serviceItem.SITOriginHHGActualAddress.ID != uuid.Nil {
		verrs.Add("SITOriginHHGActualAddress", fmt.Sprintf("%s invalid SITOriginHHGActualAddressID", serviceItem.SITOriginHHGActualAddress.ID))
	}

	if verrs.HasAny() {
		return nil, apperror.NewInvalidInputError(serviceItem.ID, nil, verrs,
			fmt.Sprintf("There was invalid input in the service item %s", serviceItem.ID))
	}

	// create the extra service items for first day SIT
	var reServiceCodes []models.ReServiceCode

	switch serviceItem.ReService.Code {
	case models.ReServiceCodeDDFSIT:
		reServiceCodes = append(reServiceCodes, models.ReServiceCodeDDASIT, models.ReServiceCodeDDDSIT, models.ReServiceCodeDDSFSC)
	case models.ReServiceCodeDOFSIT:
		reServiceCodes = append(reServiceCodes, models.ReServiceCodeDOASIT, models.ReServiceCodeDOPSIT, models.ReServiceCodeDOSFSC)
	default:
		verrs := validate.NewErrors()
		verrs.Add("reServiceCode", fmt.Sprintf("%s invalid code", serviceItem.ReService.Code))
		return nil, apperror.NewInvalidInputError(serviceItem.ID, nil, verrs,
			fmt.Sprintf("No additional items can be created for this service item with code %s", serviceItem.ReService.Code))

	}

	for _, code := range reServiceCodes {
		extraServiceItem, err = o.makeExtraSITServiceItem(appCtx, serviceItem, code)
		if err != nil {
			return nil, err
		}
		if extraServiceItem != nil {
			extraServiceItems = append(extraServiceItems, *extraServiceItem)
		}
	}

	return &extraServiceItems, nil
}<|MERGE_RESOLUTION|>--- conflicted
+++ resolved
@@ -41,168 +41,7 @@
 }
 
 func (o *mtoServiceItemCreator) FindEstimatedPrice(appCtx appcontext.AppContext, serviceItem *models.MTOServiceItem, mtoShipment models.MTOShipment) (unit.Cents, error) {
-<<<<<<< HEAD
-	if serviceItem.ReService.Code == models.ReServiceCodeDOP ||
-		serviceItem.ReService.Code == models.ReServiceCodeDPK ||
-		serviceItem.ReService.Code == models.ReServiceCodeDDP ||
-		serviceItem.ReService.Code == models.ReServiceCodeDUPK ||
-		serviceItem.ReService.Code == models.ReServiceCodeDLH ||
-		serviceItem.ReService.Code == models.ReServiceCodeDSH ||
-		serviceItem.ReService.Code == models.ReServiceCodeFSC {
-
-		isPPM := false
-		if mtoShipment.ShipmentType == models.MTOShipmentTypePPM {
-			isPPM = true
-		}
-		requestedPickupDate := *mtoShipment.RequestedPickupDate
-		currTime := time.Now()
-		var distance int
-		primeEstimatedWeight := mtoShipment.PrimeEstimatedWeight
-		if mtoShipment.ShipmentType == models.MTOShipmentTypeHHGOutOfNTSDom {
-			newWeight := int(primeEstimatedWeight.Float64() * 1.1)
-			primeEstimatedWeight = (*unit.Pound)(&newWeight)
-		}
-
-		contractCode, err := FetchContractCode(appCtx, currTime)
-		if err != nil {
-			contractCode, err = FetchContractCode(appCtx, requestedPickupDate)
-			if err != nil {
-				return 0, err
-			}
-		}
-
-		var price unit.Cents
-
-		// origin
-		if serviceItem.ReService.Code == models.ReServiceCodeDOP {
-			domesticServiceArea, err := fetchDomesticServiceArea(appCtx, contractCode, mtoShipment.PickupAddress.PostalCode)
-			if err != nil {
-				return 0, err
-			}
-
-			price, _, err = o.originPricer.Price(appCtx, contractCode, requestedPickupDate, *primeEstimatedWeight, domesticServiceArea.ServiceArea, isPPM)
-			if err != nil {
-				return 0, err
-			}
-		}
-		if serviceItem.ReService.Code == models.ReServiceCodeDPK {
-			domesticServiceArea, err := fetchDomesticServiceArea(appCtx, contractCode, mtoShipment.PickupAddress.PostalCode)
-			if err != nil {
-				return 0, err
-			}
-
-			servicesScheduleOrigin := domesticServiceArea.ServicesSchedule
-
-			price, _, err = o.packPricer.Price(appCtx, contractCode, requestedPickupDate, *primeEstimatedWeight, servicesScheduleOrigin, isPPM)
-			if err != nil {
-				return 0, err
-			}
-		}
-		// destination
-		if serviceItem.ReService.Code == models.ReServiceCodeDDP {
-			var domesticServiceArea models.ReDomesticServiceArea
-			if mtoShipment.DestinationAddress != nil {
-				domesticServiceArea, err = fetchDomesticServiceArea(appCtx, contractCode, mtoShipment.DestinationAddress.PostalCode)
-				if err != nil {
-					return 0, err
-				}
-			}
-
-			price, _, err = o.destinationPricer.Price(appCtx, contractCode, requestedPickupDate, *primeEstimatedWeight, domesticServiceArea.ServiceArea, isPPM)
-			if err != nil {
-				return 0, err
-			}
-		}
-		if serviceItem.ReService.Code == models.ReServiceCodeDUPK {
-			domesticServiceArea, err := fetchDomesticServiceArea(appCtx, contractCode, mtoShipment.DestinationAddress.PostalCode)
-			if err != nil {
-				return 0, err
-			}
-
-			serviceScheduleDestination := domesticServiceArea.ServicesSchedule
-
-			price, _, err = o.unpackPricer.Price(appCtx, contractCode, requestedPickupDate, *primeEstimatedWeight, serviceScheduleDestination, isPPM)
-			if err != nil {
-				return 0, err
-			}
-		}
-
-		// linehaul/shorthaul
-		if serviceItem.ReService.Code == models.ReServiceCodeDLH {
-			domesticServiceArea, err := fetchDomesticServiceArea(appCtx, contractCode, mtoShipment.PickupAddress.PostalCode)
-			if err != nil {
-				return 0, err
-			}
-			if mtoShipment.PickupAddress != nil && mtoShipment.DestinationAddress != nil {
-				distance, err = o.planner.ZipTransitDistance(appCtx, mtoShipment.PickupAddress.PostalCode, mtoShipment.DestinationAddress.PostalCode)
-				if err != nil {
-					return 0, err
-				}
-			}
-			price, _, err = o.linehaulPricer.Price(appCtx, contractCode, requestedPickupDate, unit.Miles(distance), *primeEstimatedWeight, domesticServiceArea.ServiceArea, isPPM)
-			if err != nil {
-				return 0, err
-			}
-		}
-		if serviceItem.ReService.Code == models.ReServiceCodeDSH {
-			domesticServiceArea, err := fetchDomesticServiceArea(appCtx, contractCode, mtoShipment.PickupAddress.PostalCode)
-			if err != nil {
-				return 0, err
-			}
-			if mtoShipment.PickupAddress != nil && mtoShipment.DestinationAddress != nil {
-				distance, err = o.planner.ZipTransitDistance(appCtx, mtoShipment.PickupAddress.PostalCode, mtoShipment.DestinationAddress.PostalCode)
-				if err != nil {
-					return 0, err
-				}
-			}
-			price, _, err = o.shorthaulPricer.Price(appCtx, contractCode, requestedPickupDate, unit.Miles(distance), *primeEstimatedWeight, domesticServiceArea.ServiceArea)
-			if err != nil {
-				return 0, err
-			}
-		}
-		// fuel surcharge
-		if serviceItem.ReService.Code == models.ReServiceCodeFSC {
-			var pickupDateForFSC time.Time
-
-			// actual pickup date likely won't exist at the time of service item creation, but it could
-			// use requested pickup date if no actual date exists
-			if mtoShipment.ActualPickupDate != nil {
-				pickupDateForFSC = *mtoShipment.ActualPickupDate
-			} else {
-				pickupDateForFSC = requestedPickupDate
-			}
-
-			if mtoShipment.PickupAddress != nil && mtoShipment.DestinationAddress != nil {
-				distance, err = o.planner.ZipTransitDistance(appCtx, mtoShipment.PickupAddress.PostalCode, mtoShipment.DestinationAddress.PostalCode)
-				if err != nil {
-					return 0, err
-				}
-			}
-
-			fscWeightBasedDistanceMultiplier, err := LookupFSCWeightBasedDistanceMultiplier(appCtx, *primeEstimatedWeight)
-			if err != nil {
-				return 0, err
-			}
-			fscWeightBasedDistanceMultiplierFloat, err := strconv.ParseFloat(fscWeightBasedDistanceMultiplier, 64)
-			if err != nil {
-				return 0, err
-			}
-			eiaFuelPrice, err := LookupEIAFuelPrice(appCtx, pickupDateForFSC)
-			if err != nil {
-				return 0, err
-			}
-			price, _, err = o.fuelSurchargePricer.Price(appCtx, pickupDateForFSC, unit.Miles(distance), *primeEstimatedWeight, fscWeightBasedDistanceMultiplierFloat, eiaFuelPrice, isPPM)
-			if err != nil {
-				return 0, err
-			}
-
-		}
-		return price, nil
-	}
-	return 0, nil
-=======
 	return pricing.FetchServiceItemPrice(appCtx, serviceItem, mtoShipment, o.planner)
->>>>>>> 91e314dd
 }
 
 func fetchCurrentTaskOrderFee(appCtx appcontext.AppContext, serviceCode models.ReServiceCode, requestedPickupDate time.Time) (models.ReTaskOrderFee, error) {
