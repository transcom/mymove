package mtoserviceitem

import (
	"database/sql"
	"fmt"
	"slices"
	"strconv"
	"time"

	"github.com/gobuffalo/validate/v3"
	"github.com/gofrs/uuid"
	"go.uber.org/zap"

	"github.com/transcom/mymove/pkg/appcontext"
	"github.com/transcom/mymove/pkg/apperror"
	"github.com/transcom/mymove/pkg/models"
	"github.com/transcom/mymove/pkg/route"
	"github.com/transcom/mymove/pkg/services"
	"github.com/transcom/mymove/pkg/services/query"
	"github.com/transcom/mymove/pkg/unit"
)

type createMTOServiceItemQueryBuilder interface {
	FetchOne(appCtx appcontext.AppContext, model interface{}, filters []services.QueryFilter) error
	CreateOne(appCtx appcontext.AppContext, model interface{}) (*validate.Errors, error)
	UpdateOne(appCtx appcontext.AppContext, model interface{}, eTag *string) (*validate.Errors, error)
}

type mtoServiceItemCreator struct {
	planner             route.Planner
	builder             createMTOServiceItemQueryBuilder
	createNewBuilder    func() createMTOServiceItemQueryBuilder
	moveRouter          services.MoveRouter
	unpackPricer        services.DomesticUnpackPricer
	packPricer          services.DomesticPackPricer
	linehaulPricer      services.DomesticLinehaulPricer
	shorthaulPricer     services.DomesticShorthaulPricer
	originPricer        services.DomesticOriginPricer
	destinationPricer   services.DomesticDestinationPricer
	fuelSurchargePricer services.FuelSurchargePricer
}

// FindEstimatedPrice finds the estimated price for a service item
func (o *mtoServiceItemCreator) FindEstimatedPrice(appCtx appcontext.AppContext, serviceItem *models.MTOServiceItem, mtoShipment models.MTOShipment) (unit.Cents, error) {
	if serviceItem.ReService.Code == models.ReServiceCodeDOP ||
		serviceItem.ReService.Code == models.ReServiceCodeDPK ||
		serviceItem.ReService.Code == models.ReServiceCodeDDP ||
		serviceItem.ReService.Code == models.ReServiceCodeDUPK ||
		serviceItem.ReService.Code == models.ReServiceCodeDLH ||
		serviceItem.ReService.Code == models.ReServiceCodeDSH ||
		serviceItem.ReService.Code == models.ReServiceCodeFSC {

		isPPM := false
		if mtoShipment.ShipmentType == models.MTOShipmentTypePPM {
			isPPM = true
		}
		requestedPickupDate := *mtoShipment.RequestedPickupDate
		currTime := time.Now()
		var distance int

		adjustedWeight := GetAdjustedWeight(*mtoShipment.PrimeEstimatedWeight, mtoShipment.ShipmentType == models.MTOShipmentTypeUnaccompaniedBaggage)

		contractCode, err := FetchContractCode(appCtx, currTime)
		if err != nil {
			contractCode, err = FetchContractCode(appCtx, requestedPickupDate)
			if err != nil {
				return 0, err
			}
		}

		var price unit.Cents

		// origin
		if serviceItem.ReService.Code == models.ReServiceCodeDOP {
			domesticServiceArea, err := fetchDomesticServiceArea(appCtx, contractCode, mtoShipment.PickupAddress.PostalCode)
			if err != nil {
				return 0, err
			}

			price, _, err = o.originPricer.Price(appCtx, contractCode, requestedPickupDate, *adjustedWeight, domesticServiceArea.ServiceArea, isPPM)
			if err != nil {
				return 0, err
			}
		}
		if serviceItem.ReService.Code == models.ReServiceCodeDPK {
			domesticServiceArea, err := fetchDomesticServiceArea(appCtx, contractCode, mtoShipment.PickupAddress.PostalCode)
			if err != nil {
				return 0, err
			}

			servicesScheduleOrigin := domesticServiceArea.ServicesSchedule

			price, _, err = o.packPricer.Price(appCtx, contractCode, requestedPickupDate, *adjustedWeight, servicesScheduleOrigin, isPPM)
			if err != nil {
				return 0, err
			}
		}
		// destination
		if serviceItem.ReService.Code == models.ReServiceCodeDDP {
			var domesticServiceArea models.ReDomesticServiceArea
			if mtoShipment.DestinationAddress != nil {
				domesticServiceArea, err = fetchDomesticServiceArea(appCtx, contractCode, mtoShipment.DestinationAddress.PostalCode)
				if err != nil {
					return 0, err
				}
			}

			price, _, err = o.destinationPricer.Price(appCtx, contractCode, requestedPickupDate, *adjustedWeight, domesticServiceArea.ServiceArea, isPPM)
			if err != nil {
				return 0, err
			}
		}
		if serviceItem.ReService.Code == models.ReServiceCodeDUPK {
			domesticServiceArea, err := fetchDomesticServiceArea(appCtx, contractCode, mtoShipment.DestinationAddress.PostalCode)
			if err != nil {
				return 0, err
			}

			serviceScheduleDestination := domesticServiceArea.ServicesSchedule

			price, _, err = o.unpackPricer.Price(appCtx, contractCode, requestedPickupDate, *adjustedWeight, serviceScheduleDestination, isPPM)
			if err != nil {
				return 0, err
			}
		}

		// linehaul/shorthaul
		if serviceItem.ReService.Code == models.ReServiceCodeDLH {
			domesticServiceArea, err := fetchDomesticServiceArea(appCtx, contractCode, mtoShipment.PickupAddress.PostalCode)
			if err != nil {
				return 0, err
			}
			if mtoShipment.PickupAddress != nil && mtoShipment.DestinationAddress != nil {
				distance, err = o.planner.ZipTransitDistance(appCtx, mtoShipment.PickupAddress.PostalCode, mtoShipment.DestinationAddress.PostalCode, false)
				if err != nil {
					return 0, err
				}
			}
			price, _, err = o.linehaulPricer.Price(appCtx, contractCode, requestedPickupDate, unit.Miles(distance), *adjustedWeight, domesticServiceArea.ServiceArea, isPPM)
			if err != nil {
				return 0, err
			}
		}
		if serviceItem.ReService.Code == models.ReServiceCodeDSH {
			domesticServiceArea, err := fetchDomesticServiceArea(appCtx, contractCode, mtoShipment.PickupAddress.PostalCode)
			if err != nil {
				return 0, err
			}
			if mtoShipment.PickupAddress != nil && mtoShipment.DestinationAddress != nil {
				distance, err = o.planner.ZipTransitDistance(appCtx, mtoShipment.PickupAddress.PostalCode, mtoShipment.DestinationAddress.PostalCode, false)
				if err != nil {
					return 0, err
				}
			}
			price, _, err = o.shorthaulPricer.Price(appCtx, contractCode, requestedPickupDate, unit.Miles(distance), *adjustedWeight, domesticServiceArea.ServiceArea)
			if err != nil {
				return 0, err
			}
		}
		// fuel surcharge
		if serviceItem.ReService.Code == models.ReServiceCodeFSC {
			var pickupDateForFSC time.Time

			// actual pickup date likely won't exist at the time of service item creation, but it could
			// use requested pickup date if no actual date exists
			if mtoShipment.ActualPickupDate != nil {
				pickupDateForFSC = *mtoShipment.ActualPickupDate
			} else {
				pickupDateForFSC = requestedPickupDate
			}

			if mtoShipment.PickupAddress != nil && mtoShipment.DestinationAddress != nil {
				distance, err = o.planner.ZipTransitDistance(appCtx, mtoShipment.PickupAddress.PostalCode, mtoShipment.DestinationAddress.PostalCode, false)
				if err != nil {
					return 0, err
				}
			}

			fscWeightBasedDistanceMultiplier, err := LookupFSCWeightBasedDistanceMultiplier(appCtx, *adjustedWeight)
			if err != nil {
				return 0, err
			}
			fscWeightBasedDistanceMultiplierFloat, err := strconv.ParseFloat(fscWeightBasedDistanceMultiplier, 64)
			if err != nil {
				return 0, err
			}
			eiaFuelPrice, err := LookupEIAFuelPrice(appCtx, pickupDateForFSC)
			if err != nil {
				return 0, err
			}
			price, _, err = o.fuelSurchargePricer.Price(appCtx, pickupDateForFSC, unit.Miles(distance), *adjustedWeight, fscWeightBasedDistanceMultiplierFloat, eiaFuelPrice, isPPM)
			if err != nil {
				return 0, err
			}

		}
		return price, nil
	}
	return 0, nil
}

func fetchCurrentTaskOrderFee(appCtx appcontext.AppContext, serviceCode models.ReServiceCode, requestedPickupDate time.Time) (models.ReTaskOrderFee, error) {
	contractCode, err := FetchContractCode(appCtx, requestedPickupDate)
	if err != nil {
		return models.ReTaskOrderFee{}, err
	}
	var taskOrderFee models.ReTaskOrderFee
	err = appCtx.DB().Q().
		Join("re_contract_years cy", "re_task_order_fees.contract_year_id = cy.id").
		Join("re_contracts c", "cy.contract_id = c.id").
		Join("re_services s", "re_task_order_fees.service_id = s.id").
		Where("c.code = $1", contractCode).
		Where("s.code = $2", serviceCode).
		Where("$3 between cy.start_date and cy.end_date", requestedPickupDate).
		First(&taskOrderFee)

	if err != nil {
		return models.ReTaskOrderFee{}, err
	}

	return taskOrderFee, nil
}

func FetchContractCode(appCtx appcontext.AppContext, date time.Time) (string, error) {
	var contractYear models.ReContractYear
	err := appCtx.DB().EagerPreload("Contract").Where("? between start_date and end_date", date).
		First(&contractYear)
	if err != nil {
		if err == sql.ErrNoRows {
			return "", apperror.NewNotFoundError(uuid.Nil, fmt.Sprintf("no contract year found for %s", date.String()))
		}
		return "", err
	}

	contract := contractYear.Contract

	contractCode := contract.Code
	return contractCode, nil
}

func fetchDomesticServiceArea(appCtx appcontext.AppContext, contractCode string, shipmentPostalCode string) (models.ReDomesticServiceArea, error) {
	// find the service area by querying for the service area associated with the zip3
	zip := shipmentPostalCode
	zip3 := zip[0:3]
	var domesticServiceArea models.ReDomesticServiceArea
	err := appCtx.DB().Q().
		Join("re_zip3s", "re_zip3s.domestic_service_area_id = re_domestic_service_areas.id").
		Join("re_contracts", "re_contracts.id = re_domestic_service_areas.contract_id").
		Where("re_zip3s.zip3 = ?", zip3).
		Where("re_contracts.code = ?", contractCode).
		First(&domesticServiceArea)
	if err != nil {
		return domesticServiceArea, fmt.Errorf("unable to find domestic service area for %s under contract code %s", zip3, contractCode)
	}

	return domesticServiceArea, nil
}

const weightBasedDistanceMultiplierLevelOne = "0.000417"
const weightBasedDistanceMultiplierLevelTwo = "0.0006255"
const weightBasedDistanceMultiplierLevelThree = "0.000834"
const weightBasedDistanceMultiplierLevelFour = "0.00139"

func LookupFSCWeightBasedDistanceMultiplier(appCtx appcontext.AppContext, primeEstimatedWeight unit.Pound) (string, error) {
	weight := primeEstimatedWeight.Int()

	if weight <= 5000 {
		return weightBasedDistanceMultiplierLevelOne, nil
	} else if weight <= 10000 {
		return weightBasedDistanceMultiplierLevelTwo, nil
	} else if weight <= 24000 {
		return weightBasedDistanceMultiplierLevelThree, nil
		//nolint:revive
	} else {
		return weightBasedDistanceMultiplierLevelFour, nil
	}
}

func LookupEIAFuelPrice(appCtx appcontext.AppContext, pickupDate time.Time) (unit.Millicents, error) {
	db := appCtx.DB()

	// Find the GHCDieselFuelPrice object with the closest prior PublicationDate to the ActualPickupDate of the MTOShipment in question
	var ghcDieselFuelPrice models.GHCDieselFuelPrice
	err := db.Where("publication_date <= ?", pickupDate).Order("publication_date DESC").Last(&ghcDieselFuelPrice)
	if err != nil {
		switch err {
		case sql.ErrNoRows:
			return 0, apperror.NewNotFoundError(uuid.Nil, "Looking for GHCDieselFuelPrice")
		default:
			return 0, apperror.NewQueryError("GHCDieselFuelPrice", err, "")
		}
	}

	return ghcDieselFuelPrice.FuelPriceInMillicents, nil
}

func (o *mtoServiceItemCreator) calculateSITDeliveryMiles(appCtx appcontext.AppContext, serviceItem *models.MTOServiceItem, mtoShipment models.MTOShipment) (int, error) {
	var distance int
	var err error

	if serviceItem.ReService.Code == models.ReServiceCodeDOFSIT || serviceItem.ReService.Code == models.ReServiceCodeDOASIT || serviceItem.ReService.Code == models.ReServiceCodeDOSFSC || serviceItem.ReService.Code == models.ReServiceCodeDOPSIT {
		// Creation: Origin SIT: distance between shipment pickup address & service item pickup address
		// On creation, shipment pickup and service item pickup are the same
		var originalSITAddressZip string
		if mtoShipment.PickupAddress != nil {
			originalSITAddressZip = mtoShipment.PickupAddress.PostalCode
		}
		if mtoShipment.PickupAddress != nil && originalSITAddressZip != "" {
			distance, err = o.planner.ZipTransitDistance(appCtx, mtoShipment.PickupAddress.PostalCode, originalSITAddressZip, false)
		}
	}

	if serviceItem.ReService.Code == models.ReServiceCodeDDFSIT || serviceItem.ReService.Code == models.ReServiceCodeDDASIT || serviceItem.ReService.Code == models.ReServiceCodeDDSFSC || serviceItem.ReService.Code == models.ReServiceCodeDDDSIT {
		// Creation: Destination SIT: distance between shipment destination address & service item destination address
		if mtoShipment.DestinationAddress != nil && serviceItem.SITDestinationFinalAddress != nil {
			distance, err = o.planner.ZipTransitDistance(appCtx, mtoShipment.DestinationAddress.PostalCode, serviceItem.SITDestinationFinalAddress.PostalCode, false)
		}
	}
	if err != nil {
		return 0, err
	}

	return distance, err
}

// CreateMTOServiceItem creates a MTO Service Item
func (o *mtoServiceItemCreator) CreateMTOServiceItem(appCtx appcontext.AppContext, serviceItem *models.MTOServiceItem) (*models.MTOServiceItems, *validate.Errors, error) {
	var verrs *validate.Errors
	var err error
	var requestedServiceItems models.MTOServiceItems // used in case additional service items need to be auto-created
	var createdServiceItems models.MTOServiceItems
	var createdInternationalServiceItemIds []string

	var move models.Move
	moveID := serviceItem.MoveTaskOrderID
	err = appCtx.DB().Q().EagerPreload(
		"MTOShipments.PPMShipment",
	).Find(&move, moveID)
	if err != nil {
		switch err {
		case sql.ErrNoRows:
			return nil, nil, apperror.NewNotFoundError(moveID, "in Moves")
		default:
			return nil, nil, apperror.NewQueryError("Move", err, "")
		}
	}

	// Service items can only be created if a Move's status is either Approved
	// or Approvals Requested, so check and fail early.
	if move.Status != models.MoveStatusAPPROVED && move.Status != models.MoveStatusAPPROVALSREQUESTED {
		return nil, nil, apperror.NewConflictError(
			move.ID,
			fmt.Sprintf("Cannot create service items before a move has been approved. The current status for the move with ID %s is %s", move.ID, move.Status),
		)
	}

	// find the re service code id
	var reService models.ReService
	reServiceCode := serviceItem.ReService.Code
	queryFilters := []services.QueryFilter{
		query.NewQueryFilter("code", "=", reServiceCode),
	}
	err = o.builder.FetchOne(appCtx, &reService, queryFilters)
	if err != nil {
		switch err {
		case sql.ErrNoRows:
			return nil, nil, apperror.NewNotFoundError(uuid.Nil, fmt.Sprintf("for service item with code: %s", reServiceCode))
		default:
			return nil, nil, apperror.NewQueryError("ReService", err, "")
		}
	}
	// set re service fields for service item
	serviceItem.ReServiceID = reService.ID
	serviceItem.ReService.Name = reService.Name

	if serviceItem.ReService.Code == models.ReServiceCodeMS {
		// check if the MS exists already for the move
		err := o.checkDuplicateServiceCodes(appCtx, serviceItem)
		if err != nil {
			appCtx.Logger().Error(fmt.Sprintf("Error trying to create a duplicate MS service item for move ID: %s", move.ID), zap.Error(err))
			return &createdServiceItems, nil, nil
		}
	}

	// We can have two service items that come in from a MTO approval that do not have an MTOShipmentID
	// they are MTO level service items. This should capture that and create them accordingly, they are thankfully
	// also rather basic.
	if serviceItem.MTOShipmentID == nil {
		if serviceItem.ReService.Code == models.ReServiceCodeMS || serviceItem.ReService.Code == models.ReServiceCodeCS {
			// we need to know the first shipment's requested pickup date OR a PPM's expected departure date to establish the correct base year for the fee
			// Loop through shipments to find the first requested pickup date
			var feeDate *time.Time
			for _, shipment := range move.MTOShipments {
				if shipment.RequestedPickupDate != nil {
					feeDate = shipment.RequestedPickupDate
					break
				}
				var nilTime time.Time
				if shipment.PPMShipment != nil && shipment.PPMShipment.ExpectedDepartureDate != nilTime {
					feeDate = &shipment.PPMShipment.ExpectedDepartureDate
				}
			}
			if feeDate == nil {
				return nil, nil, apperror.NewNotFoundError(moveID, fmt.Sprintf(
					"cannot create fee for service item %s: missing requested pickup date (non-PPMs) or expected departure date (PPMs) for shipment in move %s",
					serviceItem.ReService.Code, moveID.String()))
			}
			serviceItem.Status = "APPROVED"
			taskOrderFee, err := fetchCurrentTaskOrderFee(appCtx, serviceItem.ReService.Code, *feeDate)
			if err != nil {
				return nil, nil, err
			}
			serviceItem.LockedPriceCents = &taskOrderFee.PriceCents
		}
		verrs, err = o.builder.CreateOne(appCtx, serviceItem)
		if verrs != nil {
			return nil, verrs, nil
		}
		if err != nil {
			return nil, nil, err
		}

		createdServiceItems = append(createdServiceItems, *serviceItem)

		return &createdServiceItems, nil, nil
	}

	// By the time the serviceItem model object gets here to the creator it should have a status attached to it.
	// If for some reason that isn't the case we will set it
	if serviceItem.Status == "" {
		serviceItem.Status = models.MTOServiceItemStatusSubmitted
	}

	// check if shipment exists linked by MoveTaskOrderID
	var mtoShipment models.MTOShipment
	mtoShipmentID := *serviceItem.MTOShipmentID
	queryFilters = []services.QueryFilter{
		query.NewQueryFilter("id", "=", mtoShipmentID),
		query.NewQueryFilter("move_id", "=", moveID),
	}
	err = o.builder.FetchOne(appCtx, &mtoShipment, queryFilters)
	if err != nil {
		switch err {
		case sql.ErrNoRows:
			return nil, nil, apperror.NewNotFoundError(mtoShipmentID, fmt.Sprintf("for mtoShipment with moveID: %s", moveID.String()))
		default:
			return nil, nil, apperror.NewQueryError("MTOShipment", err, "")
		}
	}

	// checking to see if the service item being created is a destination SIT
	// if so, we want the destination address to be the same as the shipment's
	// which will later populate the additional dest SIT service items as well
	if (serviceItem.ReService.Code == models.ReServiceCodeDDFSIT || serviceItem.ReService.Code == models.ReServiceCodeIDFSIT) &&
		mtoShipment.DestinationAddressID != nil {
		serviceItem.SITDestinationFinalAddress = mtoShipment.DestinationAddress
		serviceItem.SITDestinationFinalAddressID = mtoShipment.DestinationAddressID
	}

	if serviceItem.ReService.Code == models.ReServiceCodeDOASIT || serviceItem.ReService.Code == models.ReServiceCodeIOASIT {
		// validation mappings
		// DOASIT must be associated with shipment that has DOFSIT
		// IOASIT must be associated with shipment that has IOFSIT
		m := make(map[models.ReServiceCode]models.ReServiceCode)
		m[models.ReServiceCodeDOASIT] = models.ReServiceCodeDOFSIT
		m[models.ReServiceCodeIOASIT] = models.ReServiceCodeIOFSIT

		serviceItem, err = o.validateSITStandaloneServiceItem(appCtx, serviceItem, m[serviceItem.ReService.Code])
		if err != nil {
			return nil, nil, err
		}
	}

	if serviceItem.ReService.Code == models.ReServiceCodeDDASIT || serviceItem.ReService.Code == models.ReServiceCodeIDASIT {
		// validation mappings
		// DDASIT must be associated with shipment that has DDFSIT
		// IDASIT must be associated with shipment that has IDFSIT
		m := make(map[models.ReServiceCode]models.ReServiceCode)
		m[models.ReServiceCodeDDASIT] = models.ReServiceCodeDDFSIT
		m[models.ReServiceCodeIDASIT] = models.ReServiceCodeIDFSIT

		serviceItem, err = o.validateSITStandaloneServiceItem(appCtx, serviceItem, m[serviceItem.ReService.Code])
		if err != nil {
			return nil, nil, err
		}
	}

	for index := range serviceItem.CustomerContacts {
		createCustContacts := &serviceItem.CustomerContacts[index]
		err = validateTimeMilitaryField(appCtx, createCustContacts.TimeMilitary)
		if err != nil {
			return nil, nil, apperror.NewInvalidInputError(serviceItem.ID, err, nil, err.Error())
		}
	}

	if serviceItem.ReService.Code == models.ReServiceCodeDDDSIT || serviceItem.ReService.Code == models.ReServiceCodeDOPSIT ||
		serviceItem.ReService.Code == models.ReServiceCodeDDSFSC || serviceItem.ReService.Code == models.ReServiceCodeDOSFSC ||
		serviceItem.ReService.Code == models.ReServiceCodeIDDSIT || serviceItem.ReService.Code == models.ReServiceCodeIOPSIT ||
		serviceItem.ReService.Code == models.ReServiceCodeIDSFSC || serviceItem.ReService.Code == models.ReServiceCodeIOSFSC {
		verrs = validate.NewErrors()
		verrs.Add("reServiceCode", fmt.Sprintf("%s cannot be created", serviceItem.ReService.Code))
		return nil, nil, apperror.NewInvalidInputError(serviceItem.ID, nil, verrs,
			fmt.Sprintf("A service item with reServiceCode %s cannot be manually created.", serviceItem.ReService.Code))
	}

	updateShipmentPickupAddress := false
	if serviceItem.ReService.Code == models.ReServiceCodeDDFSIT ||
		serviceItem.ReService.Code == models.ReServiceCodeDOFSIT ||
		serviceItem.ReService.Code == models.ReServiceCodeIDFSIT ||
		serviceItem.ReService.Code == models.ReServiceCodeIOFSIT {
		extraServiceItems, errSIT := o.validateFirstDaySITServiceItem(appCtx, serviceItem)
		if errSIT != nil {
			return nil, nil, errSIT
		}

		// update HHG origin address for ReServiceCodeDOFSIT/ReServiceCodeIOFSIT service item
		if serviceItem.ReService.Code == models.ReServiceCodeDOFSIT ||
			serviceItem.ReService.Code == models.ReServiceCodeIOFSIT {
			// When creating a DOFSIT/IOFSIT, the prime must provide an HHG actual address for the move/shift in origin (pickup address)
			if serviceItem.SITOriginHHGActualAddress == nil {
				verrs = validate.NewErrors()
				verrs.Add("reServiceCode", fmt.Sprintf("%s cannot be created", serviceItem.ReService.Code))
				return nil, nil, apperror.NewInvalidInputError(serviceItem.ID, nil, verrs,
					fmt.Sprintf("A service item with reServiceCode %s must have the sitHHGActualOrigin field set.", serviceItem.ReService.Code))
			}

			county, errCounty := models.FindCountyByZipCode(appCtx.DB(), serviceItem.SITOriginHHGActualAddress.PostalCode)
			if errCounty != nil {
				return nil, nil, errCounty
			}
			serviceItem.SITOriginHHGActualAddress.County = county

			// if there is a country code provided, we will search for it - else we will create it for CONUS
			if serviceItem.SITOriginHHGActualAddress.Country != nil {
				country, errCountry := models.FetchCountryByCode(appCtx.DB(), serviceItem.SITOriginHHGActualAddress.Country.Country)
				if errCountry != nil {
					return nil, nil, errCounty
				}
				serviceItem.SITOriginHHGActualAddress.CountryId = &country.ID
			} else {
				country, errCountry := models.FetchCountryByCode(appCtx.DB(), "US")
				if errCountry != nil {
					return nil, nil, errCounty
				}
				serviceItem.SITOriginHHGActualAddress.CountryId = &country.ID
			}

			// Evaluate address and populate addresses isOconus value
			isOconus, err := models.IsAddressOconus(appCtx.DB(), *serviceItem.SITOriginHHGActualAddress)
			if err != nil {
				return nil, nil, err
			}
			serviceItem.SITOriginHHGActualAddress.IsOconus = &isOconus

			// update the SIT service item to track/save the HHG original pickup address (that came from the
			// MTO shipment
			serviceItem.SITOriginHHGOriginalAddress = mtoShipment.PickupAddress.Copy()
			serviceItem.SITOriginHHGOriginalAddress.ID = uuid.Nil
			serviceItem.SITOriginHHGOriginalAddressID = nil

			// update the MTO shipment with the new (actual) pickup address
			mtoShipment.PickupAddress = serviceItem.SITOriginHHGActualAddress.Copy()
			mtoShipment.PickupAddress.ID = *mtoShipment.PickupAddressID // Keep to same ID to be updated with new values

			// changes were made to the shipment, needs to be saved to the database
			updateShipmentPickupAddress = true

			// Find the DOPSIT/IOPSIT service item and update the SIT related address fields. These fields
			// will be used for pricing when a payment request is created for DOPSIT/IOPSIT
			for itemIndex := range *extraServiceItems {
				extraServiceItem := &(*extraServiceItems)[itemIndex]
				if extraServiceItem.ReService.Code == models.ReServiceCodeDOPSIT ||
					extraServiceItem.ReService.Code == models.ReServiceCodeDOASIT ||
					extraServiceItem.ReService.Code == models.ReServiceCodeDOSFSC ||
					extraServiceItem.ReService.Code == models.ReServiceCodeIOPSIT ||
					extraServiceItem.ReService.Code == models.ReServiceCodeIOASIT ||
					extraServiceItem.ReService.Code == models.ReServiceCodeIOSFSC {
					extraServiceItem.SITOriginHHGActualAddress = serviceItem.SITOriginHHGActualAddress
					extraServiceItem.SITOriginHHGActualAddressID = serviceItem.SITOriginHHGActualAddressID
					extraServiceItem.SITOriginHHGOriginalAddress = serviceItem.SITOriginHHGOriginalAddress
					extraServiceItem.SITOriginHHGOriginalAddressID = serviceItem.SITOriginHHGOriginalAddressID
				}
			}
		}

		// make sure SITDestinationFinalAddress is the same for all destination SIT related service item
		if (serviceItem.ReService.Code == models.ReServiceCodeDDFSIT || serviceItem.ReService.Code == models.ReServiceCodeIDFSIT) &&
			serviceItem.SITDestinationFinalAddress != nil {
			for itemIndex := range *extraServiceItems {
				extraServiceItem := &(*extraServiceItems)[itemIndex]
				// handle both domestic and internationl(OCONUS)
				if extraServiceItem.ReService.Code == models.ReServiceCodeDDDSIT ||
					extraServiceItem.ReService.Code == models.ReServiceCodeDDASIT ||
					extraServiceItem.ReService.Code == models.ReServiceCodeDDSFSC ||
					extraServiceItem.ReService.Code == models.ReServiceCodeIDDSIT ||
					extraServiceItem.ReService.Code == models.ReServiceCodeIDASIT ||
					extraServiceItem.ReService.Code == models.ReServiceCodeIDSFSC {
					extraServiceItem.SITDestinationFinalAddress = serviceItem.SITDestinationFinalAddress
					extraServiceItem.SITDestinationFinalAddressID = serviceItem.SITDestinationFinalAddressID
				}
			}
		}

		milesCalculated, errCalcSITDelivery := o.calculateSITDeliveryMiles(appCtx, serviceItem, mtoShipment)

		// only calculate SITDeliveryMiles for DOPSIT and DOSFSC origin service items
		if (serviceItem.ReService.Code == models.ReServiceCodeDOFSIT || serviceItem.ReService.Code == models.ReServiceCodeIOFSIT) &&
			milesCalculated != 0 {
			for itemIndex := range *extraServiceItems {
				extraServiceItem := &(*extraServiceItems)[itemIndex]
				if extraServiceItem.ReService.Code == models.ReServiceCodeDOPSIT || extraServiceItem.ReService.Code == models.ReServiceCodeIOPSIT ||
					extraServiceItem.ReService.Code == models.ReServiceCodeDOSFSC ||
					extraServiceItem.ReService.Code == models.ReServiceCodeIOSFSC {
					if milesCalculated > 0 && errCalcSITDelivery == nil {
						extraServiceItem.SITDeliveryMiles = &milesCalculated
					}
				}
			}
		}

		// only calculate SITDeliveryMiles for DDDSIT and DDSFSC destination service items
		if (serviceItem.ReService.Code == models.ReServiceCodeDDFSIT || serviceItem.ReService.Code == models.ReServiceCodeIDFSIT) && milesCalculated != 0 {
			for itemIndex := range *extraServiceItems {
				extraServiceItem := &(*extraServiceItems)[itemIndex]
				if extraServiceItem.ReService.Code == models.ReServiceCodeDDDSIT || extraServiceItem.ReService.Code == models.ReServiceCodeIDDSIT ||
					extraServiceItem.ReService.Code == models.ReServiceCodeDDSFSC ||
					extraServiceItem.ReService.Code == models.ReServiceCodeIDSFSC {
					if milesCalculated > 0 && errCalcSITDelivery == nil {
						extraServiceItem.SITDeliveryMiles = &milesCalculated
					}
				}
			}
		}

		requestedServiceItems = append(requestedServiceItems, *extraServiceItems...)
	}

	// if estimated weight for shipment provided by the prime, calculate the estimated prices for
	// DLH, DPK, DOP, DDP, DUPK

	// NTS-release requested pickup dates are for handle out, their pricing is handled differently as their locations are based on storage facilities, not pickup locations
	if mtoShipment.PrimeEstimatedWeight != nil && mtoShipment.RequestedPickupDate != nil {
		serviceItemEstimatedPrice, err := o.FindEstimatedPrice(appCtx, serviceItem, mtoShipment)
		if serviceItemEstimatedPrice != 0 && err == nil {
			serviceItem.PricingEstimate = &serviceItemEstimatedPrice
		}
	}

	requestedServiceItems = append(requestedServiceItems, *serviceItem)

	// create new items in a transaction in case of failure
	transactionErr := appCtx.NewTransaction(func(txnAppCtx appcontext.AppContext) error {

		if err != nil {
			txnAppCtx.Logger().Error(fmt.Sprintf("error starting txn: %v", err))
			return err
		}
		for serviceItemIndex := range requestedServiceItems {
			requestedServiceItem := &requestedServiceItems[serviceItemIndex]

			// create address if ID (UUID) is Nil
			if requestedServiceItem.SITOriginHHGActualAddress != nil {
				address := requestedServiceItem.SITOriginHHGActualAddress
				if address.ID == uuid.Nil {
					verrs, err = o.builder.CreateOne(txnAppCtx, address)
					if verrs != nil || err != nil {
						return fmt.Errorf("failed to save SITOriginHHGActualAddress: %#v %e", verrs, err)
					}
				}
				requestedServiceItem.SITOriginHHGActualAddressID = &address.ID
			}

			// create address if ID (UUID) is Nil
			if requestedServiceItem.SITOriginHHGOriginalAddress != nil {
				address := requestedServiceItem.SITOriginHHGOriginalAddress
				if address.ID == uuid.Nil {
					verrs, err = o.builder.CreateOne(txnAppCtx, address)
					if verrs != nil || err != nil {
						return fmt.Errorf("failed to save SITOriginHHGOriginalAddress: %#v %e", verrs, err)
					}
				}
				requestedServiceItem.SITOriginHHGOriginalAddressID = &address.ID
			}

			// create SITDestinationFinalAddress address if ID (UUID) is Nil
			if requestedServiceItem.SITDestinationFinalAddress != nil {
				address := requestedServiceItem.SITDestinationFinalAddress
				if address.ID == uuid.Nil {
					verrs, err = o.builder.CreateOne(txnAppCtx, address)
					if verrs != nil || err != nil {
						return fmt.Errorf("failed to save SITOriginHHGOriginalAddress: %#v %e", verrs, err)
					}
				}
				requestedServiceItem.SITDestinationFinalAddressID = &address.ID
			}

			// create customer contacts if any
			for index := range requestedServiceItem.CustomerContacts {
				createCustContact := &requestedServiceItem.CustomerContacts[index]
				if createCustContact.ID == uuid.Nil {
					verrs, err = o.builder.CreateOne(txnAppCtx, createCustContact)
					if verrs != nil || err != nil {
						return fmt.Errorf("%#v %e", verrs, err)
					}
				}
			}

			if mtoShipment.MarketCode == models.MarketCodeInternational {
				createdInternationalServiceItemIds, err = models.CreateInternationalAccessorialServiceItemsForShipment(appCtx.DB(), *requestedServiceItem.MTOShipmentID, models.MTOServiceItems{*requestedServiceItem})
				if err != nil {
					return err
				}
			} else {
				if isInternationalServiceItem(requestedServiceItem) {
					err := fmt.Errorf("cannot create international service items for domestic shipment: %s", mtoShipment.ID)
					return apperror.NewInvalidInputError(mtoShipment.ID, err, nil, err.Error())
				}
				verrs, err = o.builder.CreateOne(txnAppCtx, requestedServiceItem)
				if verrs != nil || err != nil {
					return fmt.Errorf("%#v %e", verrs, err)
				}
			}

			// need isOconus information for InternationalCrates in model_to_payload
			if requestedServiceItem.ReService.Code == models.ReServiceCodeICRT || requestedServiceItem.ReService.Code == models.ReServiceCodeIUCRT {
				requestedServiceItem.MTOShipment = mtoShipment
			}

			createdServiceItems = append(createdServiceItems, *requestedServiceItem)

			if mtoShipment.MarketCode == models.MarketCodeInternational {
				requestedServiceItem.ID, err = uuid.FromString(createdInternationalServiceItemIds[0])
				if err != nil {
					return fmt.Errorf("%e", err)
				}
			}

			// create dimensions if any
			for index := range requestedServiceItem.Dimensions {
				createDimension := &requestedServiceItem.Dimensions[index]
				createDimension.MTOServiceItemID = requestedServiceItem.ID
				verrs, err = o.builder.CreateOne(txnAppCtx, createDimension)
				if verrs != nil && verrs.HasAny() {
					return apperror.NewInvalidInputError(uuid.Nil, nil, verrs, "Failed to create dimensions")
				}
				if err != nil {
					return fmt.Errorf("%e", err)
				}
			}

		}

		// If updates were made to shipment, save update in the database
		if updateShipmentPickupAddress {
			verrs, err = o.builder.UpdateOne(txnAppCtx, mtoShipment.PickupAddress, nil)
			if verrs != nil || err != nil {
				return fmt.Errorf("failed to update mtoShipment.PickupAddress: %#v %e", verrs, err)
			}
		}

		if _, err = o.moveRouter.ApproveOrRequestApproval(txnAppCtx, move); err != nil {
			return err
		}

		return nil
	})

	if transactionErr != nil {
		return nil, nil, transactionErr
	} else if verrs != nil && verrs.HasAny() {
		return nil, verrs, nil
	} else if err != nil {
		return nil, verrs, apperror.NewQueryError("unknown", err, "")
	}

	return &createdServiceItems, nil, nil
}

// makeExtraSITServiceItem sets up extra SIT service items if a first-day SIT service item is being created.
func (o *mtoServiceItemCreator) makeExtraSITServiceItem(appCtx appcontext.AppContext, firstSIT *models.MTOServiceItem, reServiceCode models.ReServiceCode) (*models.MTOServiceItem, error) {
	var reService models.ReService

	queryFilters := []services.QueryFilter{
		query.NewQueryFilter("code", "=", reServiceCode),
	}
	err := o.builder.FetchOne(appCtx, &reService, queryFilters)
	if err != nil {
		switch err {
		case sql.ErrNoRows:
			return nil, apperror.NewNotFoundError(uuid.Nil, fmt.Sprintf("for service code: %s", reServiceCode))
		default:
			return nil, apperror.NewQueryError("ReService", err, "")
		}
	}

	// When a DDFSIT is created, this is where we auto create the accompanying DDASIT, DDDSIT, and DDSFSC.
	// These service items will be associated with the same customer contacts as the DDFSIT.
	contacts := firstSIT.CustomerContacts

	// Default requestedApprovalsRequestedStatus value
	requestedApprovalsRequestedStatus := false
	extraServiceItem := models.MTOServiceItem{
		MTOShipmentID:                     firstSIT.MTOShipmentID,
		MoveTaskOrderID:                   firstSIT.MoveTaskOrderID,
		ReServiceID:                       reService.ID,
		ReService:                         reService,
		SITEntryDate:                      firstSIT.SITEntryDate,
		SITDepartureDate:                  firstSIT.SITDepartureDate,
		SITPostalCode:                     firstSIT.SITPostalCode,
		Reason:                            firstSIT.Reason,
		Status:                            models.MTOServiceItemStatusSubmitted,
		CustomerContacts:                  contacts,
		RequestedApprovalsRequestedStatus: &requestedApprovalsRequestedStatus,
	}

	return &extraServiceItem, nil
}

// NewMTOServiceItemCreator returns a new MTO service item creator
func NewMTOServiceItemCreator(planner route.Planner, builder createMTOServiceItemQueryBuilder, moveRouter services.MoveRouter, unpackPricer services.DomesticUnpackPricer, packPricer services.DomesticPackPricer, linehaulPricer services.DomesticLinehaulPricer, shorthaulPricer services.DomesticShorthaulPricer, originPricer services.DomesticOriginPricer, destinationPricer services.DomesticDestinationPricer, fuelSurchargePricer services.FuelSurchargePricer) services.MTOServiceItemCreator {
	// used inside a transaction and mocking
	createNewBuilder := func() createMTOServiceItemQueryBuilder {
		return query.NewQueryBuilder()
	}

	return &mtoServiceItemCreator{planner: planner, builder: builder, createNewBuilder: createNewBuilder, moveRouter: moveRouter, unpackPricer: unpackPricer, packPricer: packPricer, linehaulPricer: linehaulPricer, shorthaulPricer: shorthaulPricer, originPricer: originPricer, destinationPricer: destinationPricer, fuelSurchargePricer: fuelSurchargePricer}
}

func validateTimeMilitaryField(_ appcontext.AppContext, timeMilitary string) error {
	if len(timeMilitary) == 0 {
		return nil
	} else if len(timeMilitary) != 5 {
		return fmt.Errorf("timeMilitary must be in format HHMMZ")
	}

	hours := timeMilitary[:2]
	minutes := timeMilitary[2:4]
	suffix := timeMilitary[len(timeMilitary)-1:]

	hoursInt, err := strconv.Atoi(hours)
	if err != nil {
		return fmt.Errorf("timeMilitary must have a valid number for hours")
	}

	minutesInt, err := strconv.Atoi(minutes)
	if err != nil {
		return fmt.Errorf("timeMilitary must have a valid number for minutes")
	}

	if !(0 <= hoursInt) || !(hoursInt < 24) {
		return fmt.Errorf("timeMilitary hours must be between 00 and 23")
	}
	if !(0 <= minutesInt) || !(minutesInt < 60) {
		return fmt.Errorf("timeMilitary minutes must be between 00 and 59")
	}

	if suffix != "Z" {
		return fmt.Errorf("timeMilitary must end with 'Z'")
	}

	return nil
}

// Check if and address has and ID, if it does, it needs to match OG SIT
func (o *mtoServiceItemCreator) validateSITStandaloneServiceItem(appCtx appcontext.AppContext, serviceItem *models.MTOServiceItem, reServiceCode models.ReServiceCode) (*models.MTOServiceItem, error) {
	var mtoServiceItem models.MTOServiceItem
	var mtoShipmentID uuid.UUID
	var validReService models.ReService
	mtoShipmentID = *serviceItem.MTOShipmentID

	queryFilter := []services.QueryFilter{
		query.NewQueryFilter("code", "=", reServiceCode),
	}

	// Fetch the ID for the ReServiceCode passed in, so we can check the shipment for its existence
	err := o.builder.FetchOne(appCtx, &validReService, queryFilter)

	if err != nil {
		switch err {
		case sql.ErrNoRows:
			return nil, apperror.NewNotFoundError(uuid.Nil, fmt.Sprintf("for service code: %s", validReService.Code))
		default:
			return nil, apperror.NewQueryError("ReService", err, "")
		}
	}

	mtoServiceItemQueryFilter := []services.QueryFilter{
		query.NewQueryFilter("mto_shipment_id", "=", mtoShipmentID),
		query.NewQueryFilter("re_service_id", "=", validReService.ID),
	}
	// Fetch the required first-day SIT item for the shipment
	err = o.builder.FetchOne(appCtx, &mtoServiceItem, mtoServiceItemQueryFilter)

	if err != nil {
		switch err {
		case sql.ErrNoRows:
			return nil, apperror.NewNotFoundError(uuid.Nil, fmt.Sprintf("No matching first-day SIT service item found for shipment: %s", mtoShipmentID))
		default:
			return nil, apperror.NewQueryError("MTOServiceItem", err, "")
		}
	}

	verrs := validate.NewErrors()

	// check if the address IDs are nil, if not they need to match the orginal SIT address
	if serviceItem.SITOriginHHGOriginalAddress != nil && serviceItem.SITOriginHHGOriginalAddress.ID != mtoServiceItem.SITOriginHHGOriginalAddress.ID {
		verrs.Add("SITOriginHHGOriginalAddressID", fmt.Sprintf("%s invalid SITOriginHHGOriginalAddressID", serviceItem.ReService.Code))
	}

	if serviceItem.SITOriginHHGActualAddress != nil && serviceItem.SITOriginHHGActualAddress.ID != mtoServiceItem.SITOriginHHGActualAddress.ID {
		verrs.Add("SITOriginHHGActualAddress", fmt.Sprintf("%s invalid SITOriginHHGActualAddressID", serviceItem.ReService.Code))
	}

	if verrs.HasAny() {
		return nil, apperror.NewInvalidInputError(serviceItem.ID, nil, verrs,
			fmt.Sprintf("There was invalid input in the standalone service item %s", serviceItem.ID))

	}

	// If the required first-day SIT item exists, we can update the related
	// service item passed in with the parent item's field values

	serviceItem.SITEntryDate = mtoServiceItem.SITEntryDate
	serviceItem.SITDepartureDate = mtoServiceItem.SITDepartureDate
	serviceItem.SITPostalCode = mtoServiceItem.SITPostalCode
	serviceItem.Reason = mtoServiceItem.Reason

	return serviceItem, nil
}

// check if an address has an ID
func (o *mtoServiceItemCreator) validateFirstDaySITServiceItem(appCtx appcontext.AppContext, serviceItem *models.MTOServiceItem) (*models.MTOServiceItems, error) {
	var extraServiceItems models.MTOServiceItems
	var extraServiceItem *models.MTOServiceItem

	// check if there's another First Day SIT item for this shipment
	err := o.checkDuplicateServiceCodes(appCtx, serviceItem)
	if err != nil {
		return nil, err
	}

	// check that the SIT entry date is ON or AFTER the First Available Delivery Date
	err = o.checkSITEntryDateAndFADD(serviceItem)
	if err != nil {
		return nil, err
	}

	verrs := validate.NewErrors()

	// check if the address IDs are nil
	if serviceItem.SITOriginHHGOriginalAddress != nil && serviceItem.SITOriginHHGOriginalAddress.ID != uuid.Nil {
		verrs.Add("SITOriginHHGOriginalAddressID", fmt.Sprintf("%s invalid SITOriginHHGOriginalAddressID", serviceItem.SITOriginHHGOriginalAddress.ID))
	}

	if serviceItem.SITOriginHHGActualAddress != nil && serviceItem.SITOriginHHGActualAddress.ID != uuid.Nil {
		verrs.Add("SITOriginHHGActualAddress", fmt.Sprintf("%s invalid SITOriginHHGActualAddressID", serviceItem.SITOriginHHGActualAddress.ID))
	}

	if verrs.HasAny() {
		return nil, apperror.NewInvalidInputError(serviceItem.ID, nil, verrs,
			fmt.Sprintf("There was invalid input in the service item %s", serviceItem.ID))
	}

	// create the extra service items for first day SIT
	var reServiceCodes []models.ReServiceCode

	switch serviceItem.ReService.Code {
	case models.ReServiceCodeDDFSIT:
		reServiceCodes = append(reServiceCodes, models.ReServiceCodeDDASIT, models.ReServiceCodeDDDSIT, models.ReServiceCodeDDSFSC)
	case models.ReServiceCodeDOFSIT:
		reServiceCodes = append(reServiceCodes, models.ReServiceCodeDOASIT, models.ReServiceCodeDOPSIT, models.ReServiceCodeDOSFSC)
	case models.ReServiceCodeIDFSIT:
		reServiceCodes = append(reServiceCodes, models.ReServiceCodeIDASIT, models.ReServiceCodeIDDSIT, models.ReServiceCodeIDSFSC)
	case models.ReServiceCodeIOFSIT:
		reServiceCodes = append(reServiceCodes, models.ReServiceCodeIOASIT, models.ReServiceCodeIOPSIT, models.ReServiceCodeIOSFSC)
	default:
		verrs := validate.NewErrors()
		verrs.Add("reServiceCode", fmt.Sprintf("%s invalid code", serviceItem.ReService.Code))
		return nil, apperror.NewInvalidInputError(serviceItem.ID, nil, verrs,
			fmt.Sprintf("No additional items can be created for this service item with code %s", serviceItem.ReService.Code))

	}

	for _, code := range reServiceCodes {
		extraServiceItem, err = o.makeExtraSITServiceItem(appCtx, serviceItem, code)
		if err != nil {
			return nil, err
		}
		if extraServiceItem != nil {
			extraServiceItems = append(extraServiceItems, *extraServiceItem)
		}
	}

	return &extraServiceItems, nil
}

<<<<<<< HEAD
func isInternationalServiceItem(serviceItem *models.MTOServiceItem) bool {
	var internationalAccessorialServiceItems = []models.ReServiceCode{
		models.ReServiceCodeICRT,
		models.ReServiceCodeIUCRT,
		models.ReServiceCodeIOASIT,
		models.ReServiceCodeIDASIT,
		models.ReServiceCodeIOFSIT,
		models.ReServiceCodeIDFSIT,
		models.ReServiceCodeIOPSIT,
		models.ReServiceCodeIDDSIT,
		models.ReServiceCodeIDSHUT,
		models.ReServiceCodeIOSHUT,
		models.ReServiceCodeIOSFSC,
		models.ReServiceCodeIDSFSC,
	}
	return slices.Contains(internationalAccessorialServiceItems, serviceItem.ReService.Code)
=======
// Get Adjusted weight for pricing. Returns the weight at 110% or the minimum billable weight whichever is higher, unless it's 0
func GetAdjustedWeight(incomingWeight unit.Pound, isUB bool) *unit.Pound {
	// minimum weight billed by GHC is 500 lbs unless it's Unaccompanied Baggage (UB)
	minimumBilledWeight := unit.Pound(500)
	if isUB {
		minimumBilledWeight = unit.Pound(300)
	}

	// add 110% modifier to billable weight
	newWeight := (int(incomingWeight.Float64() * 1.1))
	adjustedWeight := (*unit.Pound)(&newWeight)

	// if the adjusted weight is less than the minimum billable weight but is nonzero, set it to the minimum weight billed
	if *adjustedWeight < minimumBilledWeight && *adjustedWeight > 0 {
		*adjustedWeight = minimumBilledWeight
	}
	return adjustedWeight
>>>>>>> 21a0cc08
}<|MERGE_RESOLUTION|>--- conflicted
+++ resolved
@@ -994,7 +994,25 @@
 	return &extraServiceItems, nil
 }
 
-<<<<<<< HEAD
+// Get Adjusted weight for pricing. Returns the weight at 110% or the minimum billable weight whichever is higher, unless it's 0
+func GetAdjustedWeight(incomingWeight unit.Pound, isUB bool) *unit.Pound {
+	// minimum weight billed by GHC is 500 lbs unless it's Unaccompanied Baggage (UB)
+	minimumBilledWeight := unit.Pound(500)
+	if isUB {
+		minimumBilledWeight = unit.Pound(300)
+	}
+
+	// add 110% modifier to billable weight
+	newWeight := (int(incomingWeight.Float64() * 1.1))
+	adjustedWeight := (*unit.Pound)(&newWeight)
+
+	// if the adjusted weight is less than the minimum billable weight but is nonzero, set it to the minimum weight billed
+	if *adjustedWeight < minimumBilledWeight && *adjustedWeight > 0 {
+		*adjustedWeight = minimumBilledWeight
+	}
+	return adjustedWeight
+}
+
 func isInternationalServiceItem(serviceItem *models.MTOServiceItem) bool {
 	var internationalAccessorialServiceItems = []models.ReServiceCode{
 		models.ReServiceCodeICRT,
@@ -1011,23 +1029,4 @@
 		models.ReServiceCodeIDSFSC,
 	}
 	return slices.Contains(internationalAccessorialServiceItems, serviceItem.ReService.Code)
-=======
-// Get Adjusted weight for pricing. Returns the weight at 110% or the minimum billable weight whichever is higher, unless it's 0
-func GetAdjustedWeight(incomingWeight unit.Pound, isUB bool) *unit.Pound {
-	// minimum weight billed by GHC is 500 lbs unless it's Unaccompanied Baggage (UB)
-	minimumBilledWeight := unit.Pound(500)
-	if isUB {
-		minimumBilledWeight = unit.Pound(300)
-	}
-
-	// add 110% modifier to billable weight
-	newWeight := (int(incomingWeight.Float64() * 1.1))
-	adjustedWeight := (*unit.Pound)(&newWeight)
-
-	// if the adjusted weight is less than the minimum billable weight but is nonzero, set it to the minimum weight billed
-	if *adjustedWeight < minimumBilledWeight && *adjustedWeight > 0 {
-		*adjustedWeight = minimumBilledWeight
-	}
-	return adjustedWeight
->>>>>>> 21a0cc08
 }