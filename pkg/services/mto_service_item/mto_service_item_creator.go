--- conflicted
+++ resolved
@@ -607,13 +607,9 @@
 
 	// if estimated weight for shipment provided by the prime, calculate the estimated prices for
 	// DLH, DPK, DOP, DDP, DUPK
-<<<<<<< HEAD
-	if mtoShipment.PrimeEstimatedWeight != nil && mtoShipment.RequestedPickupDate != nil {
-=======
 
 	// NTS-release requested pickup dates are for handle out, their pricing is handled differently as their locations are based on storage facilities, not pickup locations
 	if mtoShipment.PrimeEstimatedWeight != nil && mtoShipment.RequestedPickupDate != nil && mtoShipment.ShipmentType != models.MTOShipmentTypeHHGOutOfNTSDom {
->>>>>>> 04be5cd6
 		serviceItemEstimatedPrice, err := o.FindEstimatedPrice(appCtx, serviceItem, mtoShipment)
 		if serviceItemEstimatedPrice != 0 && err == nil {
 			serviceItem.PricingEstimate = &serviceItemEstimatedPrice
