--- conflicted
+++ resolved
@@ -698,13 +698,8 @@
 				}
 			}
 
-<<<<<<< HEAD
 			if mtoShipment.MarketCode == models.MarketCodeInternational {
-				_, err = models.CreateInternationalAccessorialServiceItemsForShipment(appCtx.DB(), mtoShipment.ID, models.MTOServiceItems{*requestedServiceItem})
-=======
-			if requestedServiceItem.MTOShipment.MarketCode == models.MarketCodeInternational {
-				err := models.CreateInternationalAccessorialServiceItemsForShipment(appCtx.DB(), *serviceItem.MTOShipmentID, models.MTOServiceItems{*serviceItem})
->>>>>>> 8d4e018f
+				err := models.CreateInternationalAccessorialServiceItemsForShipment(appCtx.DB(), *serviceItem.MTOShipmentID, models.MTOServiceItems{*requestedServiceItem})
 				if err != nil {
 					return err
 				}
