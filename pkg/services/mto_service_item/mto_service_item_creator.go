package mtoserviceitem

import (
	"database/sql"
	"fmt"
	"strconv"
	"time"

	"github.com/gobuffalo/validate/v3"
	"github.com/gofrs/uuid"
	"go.uber.org/zap"

	"github.com/transcom/mymove/pkg/appcontext"
	"github.com/transcom/mymove/pkg/apperror"
	"github.com/transcom/mymove/pkg/models"
	"github.com/transcom/mymove/pkg/route"
	"github.com/transcom/mymove/pkg/services"
	"github.com/transcom/mymove/pkg/services/query"
	"github.com/transcom/mymove/pkg/unit"
)

type createMTOServiceItemQueryBuilder interface {
	FetchOne(appCtx appcontext.AppContext, model interface{}, filters []services.QueryFilter) error
	CreateOne(appCtx appcontext.AppContext, model interface{}) (*validate.Errors, error)
	UpdateOne(appCtx appcontext.AppContext, model interface{}, eTag *string) (*validate.Errors, error)
}

type mtoServiceItemCreator struct {
	planner             route.Planner
	builder             createMTOServiceItemQueryBuilder
	createNewBuilder    func() createMTOServiceItemQueryBuilder
	moveRouter          services.MoveRouter
	unpackPricer        services.DomesticUnpackPricer
	packPricer          services.DomesticPackPricer
	linehaulPricer      services.DomesticLinehaulPricer
	shorthaulPricer     services.DomesticShorthaulPricer
	originPricer        services.DomesticOriginPricer
	destinationPricer   services.DomesticDestinationPricer
	fuelSurchargePricer services.FuelSurchargePricer
}

// FindEstimatedPrice finds the estimated price for a service item
func (o *mtoServiceItemCreator) FindEstimatedPrice(appCtx appcontext.AppContext, serviceItem *models.MTOServiceItem, mtoShipment models.MTOShipment) (unit.Cents, error) {
	if serviceItem.ReService.Code == models.ReServiceCodeDOP ||
		serviceItem.ReService.Code == models.ReServiceCodeDPK ||
		serviceItem.ReService.Code == models.ReServiceCodeDDP ||
		serviceItem.ReService.Code == models.ReServiceCodeDUPK ||
		serviceItem.ReService.Code == models.ReServiceCodeDLH ||
		serviceItem.ReService.Code == models.ReServiceCodeDSH ||
		serviceItem.ReService.Code == models.ReServiceCodeFSC {

		isPPM := false
		if mtoShipment.ShipmentType == models.MTOShipmentTypePPM {
			isPPM = true
		}
		requestedPickupDate := *mtoShipment.RequestedPickupDate
		currTime := time.Now()
		var distance int
<<<<<<< HEAD
		primeEstimatedWeight := mtoShipment.PrimeEstimatedWeight
		if mtoShipment.ShipmentType == models.MTOShipmentTypeHHGOutOfNTS {
			newWeight := int(primeEstimatedWeight.Float64() * 1.1)
			primeEstimatedWeight = (*unit.Pound)(&newWeight)
=======

		if *mtoShipment.PrimeEstimatedWeight < 500 && *mtoShipment.PrimeEstimatedWeight > 0 {
			*mtoShipment.PrimeEstimatedWeight = 500
>>>>>>> 437ac4ac
		}

		contractCode, err := FetchContractCode(appCtx, currTime)
		if err != nil {
			contractCode, err = FetchContractCode(appCtx, requestedPickupDate)
			if err != nil {
				return 0, err
			}
		}

		var price unit.Cents

		// origin
		if serviceItem.ReService.Code == models.ReServiceCodeDOP {
			domesticServiceArea, err := fetchDomesticServiceArea(appCtx, contractCode, mtoShipment.PickupAddress.PostalCode)
			if err != nil {
				return 0, err
			}

			price, _, err = o.originPricer.Price(appCtx, contractCode, requestedPickupDate, *primeEstimatedWeight, domesticServiceArea.ServiceArea, isPPM)
			if err != nil {
				return 0, err
			}
		}
		if serviceItem.ReService.Code == models.ReServiceCodeDPK {
			domesticServiceArea, err := fetchDomesticServiceArea(appCtx, contractCode, mtoShipment.PickupAddress.PostalCode)
			if err != nil {
				return 0, err
			}

			servicesScheduleOrigin := domesticServiceArea.ServicesSchedule

			price, _, err = o.packPricer.Price(appCtx, contractCode, requestedPickupDate, *primeEstimatedWeight, servicesScheduleOrigin, isPPM)
			if err != nil {
				return 0, err
			}
		}
		// destination
		if serviceItem.ReService.Code == models.ReServiceCodeDDP {
			var domesticServiceArea models.ReDomesticServiceArea
			if mtoShipment.DestinationAddress != nil {
				domesticServiceArea, err = fetchDomesticServiceArea(appCtx, contractCode, mtoShipment.DestinationAddress.PostalCode)
				if err != nil {
					return 0, err
				}
			}

			price, _, err = o.destinationPricer.Price(appCtx, contractCode, requestedPickupDate, *primeEstimatedWeight, domesticServiceArea.ServiceArea, isPPM)
			if err != nil {
				return 0, err
			}
		}
		if serviceItem.ReService.Code == models.ReServiceCodeDUPK {
			domesticServiceArea, err := fetchDomesticServiceArea(appCtx, contractCode, mtoShipment.DestinationAddress.PostalCode)
			if err != nil {
				return 0, err
			}

			serviceScheduleDestination := domesticServiceArea.ServicesSchedule

			price, _, err = o.unpackPricer.Price(appCtx, contractCode, requestedPickupDate, *primeEstimatedWeight, serviceScheduleDestination, isPPM)
			if err != nil {
				return 0, err
			}
		}

		// linehaul/shorthaul
		if serviceItem.ReService.Code == models.ReServiceCodeDLH {
			domesticServiceArea, err := fetchDomesticServiceArea(appCtx, contractCode, mtoShipment.PickupAddress.PostalCode)
			if err != nil {
				return 0, err
			}
			if mtoShipment.PickupAddress != nil && mtoShipment.DestinationAddress != nil {
				distance, err = o.planner.ZipTransitDistance(appCtx, mtoShipment.PickupAddress.PostalCode, mtoShipment.DestinationAddress.PostalCode, false, false)
				if err != nil {
					return 0, err
				}
			}
			price, _, err = o.linehaulPricer.Price(appCtx, contractCode, requestedPickupDate, unit.Miles(distance), *primeEstimatedWeight, domesticServiceArea.ServiceArea, isPPM)
			if err != nil {
				return 0, err
			}
		}
		if serviceItem.ReService.Code == models.ReServiceCodeDSH {
			domesticServiceArea, err := fetchDomesticServiceArea(appCtx, contractCode, mtoShipment.PickupAddress.PostalCode)
			if err != nil {
				return 0, err
			}
			if mtoShipment.PickupAddress != nil && mtoShipment.DestinationAddress != nil {
				distance, err = o.planner.ZipTransitDistance(appCtx, mtoShipment.PickupAddress.PostalCode, mtoShipment.DestinationAddress.PostalCode, false, false)
				if err != nil {
					return 0, err
				}
			}
			price, _, err = o.shorthaulPricer.Price(appCtx, contractCode, requestedPickupDate, unit.Miles(distance), *primeEstimatedWeight, domesticServiceArea.ServiceArea)
			if err != nil {
				return 0, err
			}
		}
		// fuel surcharge
		if serviceItem.ReService.Code == models.ReServiceCodeFSC {
			var pickupDateForFSC time.Time

			// actual pickup date likely won't exist at the time of service item creation, but it could
			// use requested pickup date if no actual date exists
			if mtoShipment.ActualPickupDate != nil {
				pickupDateForFSC = *mtoShipment.ActualPickupDate
			} else {
				pickupDateForFSC = requestedPickupDate
			}

			if mtoShipment.PickupAddress != nil && mtoShipment.DestinationAddress != nil {
				distance, err = o.planner.ZipTransitDistance(appCtx, mtoShipment.PickupAddress.PostalCode, mtoShipment.DestinationAddress.PostalCode, false, false)
				if err != nil {
					return 0, err
				}
			}

<<<<<<< HEAD
			fscWeightBasedDistanceMultiplier, err := LookupFSCWeightBasedDistanceMultiplier(appCtx, *primeEstimatedWeight)
=======
			fscWeightBasedDistanceMultiplier, err := LookupFSCWeightBasedDistanceMultiplier(appCtx, *mtoShipment.PrimeEstimatedWeight)
>>>>>>> 437ac4ac
			if err != nil {
				return 0, err
			}
			fscWeightBasedDistanceMultiplierFloat, err := strconv.ParseFloat(fscWeightBasedDistanceMultiplier, 64)
			if err != nil {
				return 0, err
			}
			eiaFuelPrice, err := LookupEIAFuelPrice(appCtx, pickupDateForFSC)
			if err != nil {
				return 0, err
			}
<<<<<<< HEAD
			price, _, err = o.fuelSurchargePricer.Price(appCtx, pickupDateForFSC, unit.Miles(distance), *primeEstimatedWeight, fscWeightBasedDistanceMultiplierFloat, eiaFuelPrice, isPPM)
=======
			price, _, err = o.fuelSurchargePricer.Price(appCtx, pickupDateForFSC, unit.Miles(distance), *mtoShipment.PrimeEstimatedWeight, fscWeightBasedDistanceMultiplierFloat, eiaFuelPrice, isPPM)
>>>>>>> 437ac4ac
			if err != nil {
				return 0, err
			}

		}
		return price, nil
	}
	return 0, nil
}

func fetchCurrentTaskOrderFee(appCtx appcontext.AppContext, serviceCode models.ReServiceCode, requestedPickupDate time.Time) (models.ReTaskOrderFee, error) {
	contractCode, err := FetchContractCode(appCtx, requestedPickupDate)
	if err != nil {
		return models.ReTaskOrderFee{}, err
	}
	var taskOrderFee models.ReTaskOrderFee
	err = appCtx.DB().Q().
		Join("re_contract_years cy", "re_task_order_fees.contract_year_id = cy.id").
		Join("re_contracts c", "cy.contract_id = c.id").
		Join("re_services s", "re_task_order_fees.service_id = s.id").
		Where("c.code = $1", contractCode).
		Where("s.code = $2", serviceCode).
		Where("$3 between cy.start_date and cy.end_date", requestedPickupDate).
		First(&taskOrderFee)

	if err != nil {
		return models.ReTaskOrderFee{}, err
	}

	return taskOrderFee, nil
}

func FetchContractCode(appCtx appcontext.AppContext, date time.Time) (string, error) {
	var contractYear models.ReContractYear
	err := appCtx.DB().EagerPreload("Contract").Where("? between start_date and end_date", date).
		First(&contractYear)
	if err != nil {
		if err == sql.ErrNoRows {
			return "", apperror.NewNotFoundError(uuid.Nil, fmt.Sprintf("no contract year found for %s", date.String()))
		}
		return "", err
	}

	contract := contractYear.Contract

	contractCode := contract.Code
	return contractCode, nil
}

func fetchDomesticServiceArea(appCtx appcontext.AppContext, contractCode string, shipmentPostalCode string) (models.ReDomesticServiceArea, error) {
	// find the service area by querying for the service area associated with the zip3
	zip := shipmentPostalCode
	zip3 := zip[0:3]
	var domesticServiceArea models.ReDomesticServiceArea
	err := appCtx.DB().Q().
		Join("re_zip3s", "re_zip3s.domestic_service_area_id = re_domestic_service_areas.id").
		Join("re_contracts", "re_contracts.id = re_domestic_service_areas.contract_id").
		Where("re_zip3s.zip3 = ?", zip3).
		Where("re_contracts.code = ?", contractCode).
		First(&domesticServiceArea)
	if err != nil {
		return domesticServiceArea, fmt.Errorf("unable to find domestic service area for %s under contract code %s", zip3, contractCode)
	}

	return domesticServiceArea, nil
}

const weightBasedDistanceMultiplierLevelOne = "0.000417"
const weightBasedDistanceMultiplierLevelTwo = "0.0006255"
const weightBasedDistanceMultiplierLevelThree = "0.000834"
const weightBasedDistanceMultiplierLevelFour = "0.00139"

func LookupFSCWeightBasedDistanceMultiplier(appCtx appcontext.AppContext, primeEstimatedWeight unit.Pound) (string, error) {
	weight := primeEstimatedWeight.Int()

	if weight <= 5000 {
		return weightBasedDistanceMultiplierLevelOne, nil
	} else if weight <= 10000 {
		return weightBasedDistanceMultiplierLevelTwo, nil
	} else if weight <= 24000 {
		return weightBasedDistanceMultiplierLevelThree, nil
		//nolint:revive
	} else {
		return weightBasedDistanceMultiplierLevelFour, nil
	}
}

func LookupEIAFuelPrice(appCtx appcontext.AppContext, pickupDate time.Time) (unit.Millicents, error) {
	db := appCtx.DB()

	// Find the GHCDieselFuelPrice object with the closest prior PublicationDate to the ActualPickupDate of the MTOShipment in question
	var ghcDieselFuelPrice models.GHCDieselFuelPrice
	err := db.Where("publication_date <= ?", pickupDate).Order("publication_date DESC").Last(&ghcDieselFuelPrice)
	if err != nil {
		switch err {
		case sql.ErrNoRows:
			return 0, apperror.NewNotFoundError(uuid.Nil, "Looking for GHCDieselFuelPrice")
		default:
			return 0, apperror.NewQueryError("GHCDieselFuelPrice", err, "")
		}
	}

	return ghcDieselFuelPrice.FuelPriceInMillicents, nil
}

func (o *mtoServiceItemCreator) calculateSITDeliveryMiles(appCtx appcontext.AppContext, serviceItem *models.MTOServiceItem, mtoShipment models.MTOShipment) (int, error) {
	var distance int
	var err error

	if serviceItem.ReService.Code == models.ReServiceCodeDOFSIT || serviceItem.ReService.Code == models.ReServiceCodeDOASIT || serviceItem.ReService.Code == models.ReServiceCodeDOSFSC || serviceItem.ReService.Code == models.ReServiceCodeDOPSIT {
		// Creation: Origin SIT: distance between shipment pickup address & service item pickup address
		// On creation, shipment pickup and service item pickup are the same
		var originalSITAddressZip string
		if mtoShipment.PickupAddress != nil {
			originalSITAddressZip = mtoShipment.PickupAddress.PostalCode
		}
		if mtoShipment.PickupAddress != nil && originalSITAddressZip != "" {
			distance, err = o.planner.ZipTransitDistance(appCtx, mtoShipment.PickupAddress.PostalCode, originalSITAddressZip, false, false)
		}
	}

	if serviceItem.ReService.Code == models.ReServiceCodeDDFSIT || serviceItem.ReService.Code == models.ReServiceCodeDDASIT || serviceItem.ReService.Code == models.ReServiceCodeDDSFSC || serviceItem.ReService.Code == models.ReServiceCodeDDDSIT {
		// Creation: Destination SIT: distance between shipment destination address & service item destination address
		if mtoShipment.DestinationAddress != nil && serviceItem.SITDestinationFinalAddress != nil {
			distance, err = o.planner.ZipTransitDistance(appCtx, mtoShipment.DestinationAddress.PostalCode, serviceItem.SITDestinationFinalAddress.PostalCode, false, false)
		}
	}
	if err != nil {
		return 0, err
	}

	return distance, err
}

// CreateMTOServiceItem creates a MTO Service Item
func (o *mtoServiceItemCreator) CreateMTOServiceItem(appCtx appcontext.AppContext, serviceItem *models.MTOServiceItem) (*models.MTOServiceItems, *validate.Errors, error) {
	var verrs *validate.Errors
	var err error
	var requestedServiceItems models.MTOServiceItems // used in case additional service items need to be auto-created
	var createdServiceItems models.MTOServiceItems

	var move models.Move
	moveID := serviceItem.MoveTaskOrderID
	err = appCtx.DB().Q().EagerPreload(
		"MTOShipments.PPMShipment",
	).Find(&move, moveID)
	if err != nil {
		switch err {
		case sql.ErrNoRows:
			return nil, nil, apperror.NewNotFoundError(moveID, "in Moves")
		default:
			return nil, nil, apperror.NewQueryError("Move", err, "")
		}
	}

	// Service items can only be created if a Move's status is either Approved
	// or Approvals Requested, so check and fail early.
	if move.Status != models.MoveStatusAPPROVED && move.Status != models.MoveStatusAPPROVALSREQUESTED {
		return nil, nil, apperror.NewConflictError(
			move.ID,
			fmt.Sprintf("Cannot create service items before a move has been approved. The current status for the move with ID %s is %s", move.ID, move.Status),
		)
	}

	// find the re service code id
	var reService models.ReService
	reServiceCode := serviceItem.ReService.Code
	queryFilters := []services.QueryFilter{
		query.NewQueryFilter("code", "=", reServiceCode),
	}
	err = o.builder.FetchOne(appCtx, &reService, queryFilters)
	if err != nil {
		switch err {
		case sql.ErrNoRows:
			return nil, nil, apperror.NewNotFoundError(uuid.Nil, fmt.Sprintf("for service item with code: %s", reServiceCode))
		default:
			return nil, nil, apperror.NewQueryError("ReService", err, "")
		}
	}
	// set re service fields for service item
	serviceItem.ReServiceID = reService.ID
	serviceItem.ReService.Name = reService.Name

	if serviceItem.ReService.Code == models.ReServiceCodeMS {
		// check if the MS exists already for the move
		err := o.checkDuplicateServiceCodes(appCtx, serviceItem)
		if err != nil {
			appCtx.Logger().Error(fmt.Sprintf("Error trying to create a duplicate MS service item for move ID: %s", move.ID), zap.Error(err))
			return nil, nil, err
		}
	}

	// We can have two service items that come in from a MTO approval that do not have an MTOShipmentID
	// they are MTO level service items. This should capture that and create them accordingly, they are thankfully
	// also rather basic.
	if serviceItem.MTOShipmentID == nil {
		if serviceItem.ReService.Code == models.ReServiceCodeMS || serviceItem.ReService.Code == models.ReServiceCodeCS {
			// we need to know the first shipment's requested pickup date OR a PPM's expected departure date to establish the correct base year for the fee
			// Loop through shipments to find the first requested pickup date
			var feeDate *time.Time
			for _, shipment := range move.MTOShipments {
				if shipment.RequestedPickupDate != nil {
					feeDate = shipment.RequestedPickupDate
					break
				}
				var nilTime time.Time
				if shipment.PPMShipment != nil && shipment.PPMShipment.ExpectedDepartureDate != nilTime {
					feeDate = &shipment.PPMShipment.ExpectedDepartureDate
				}
			}
			if feeDate == nil {
				return nil, nil, apperror.NewNotFoundError(moveID, fmt.Sprintf(
					"cannot create fee for service item %s: missing requested pickup date (non-PPMs) or expected departure date (PPMs) for shipment in move %s",
					serviceItem.ReService.Code, moveID.String()))
			}
			serviceItem.Status = "APPROVED"
			taskOrderFee, err := fetchCurrentTaskOrderFee(appCtx, serviceItem.ReService.Code, *feeDate)
			if err != nil {
				return nil, nil, err
			}
			serviceItem.LockedPriceCents = &taskOrderFee.PriceCents
		}
		verrs, err = o.builder.CreateOne(appCtx, serviceItem)
		if verrs != nil {
			return nil, verrs, nil
		}
		if err != nil {
			return nil, nil, err
		}

		createdServiceItems = append(createdServiceItems, *serviceItem)

		return &createdServiceItems, nil, nil
	}

	// By the time the serviceItem model object gets here to the creator it should have a status attached to it.
	// If for some reason that isn't the case we will set it
	if serviceItem.Status == "" {
		serviceItem.Status = models.MTOServiceItemStatusSubmitted
	}

	// check if shipment exists linked by MoveTaskOrderID
	var mtoShipment models.MTOShipment
	mtoShipmentID := *serviceItem.MTOShipmentID
	queryFilters = []services.QueryFilter{
		query.NewQueryFilter("id", "=", mtoShipmentID),
		query.NewQueryFilter("move_id", "=", moveID),
	}
	err = o.builder.FetchOne(appCtx, &mtoShipment, queryFilters)
	if err != nil {
		switch err {
		case sql.ErrNoRows:
			return nil, nil, apperror.NewNotFoundError(mtoShipmentID, fmt.Sprintf("for mtoShipment with moveID: %s", moveID.String()))
		default:
			return nil, nil, apperror.NewQueryError("MTOShipment", err, "")
		}
	}

	// checking to see if the service item being created is a destination SIT
	// if so, we want the destination address to be the same as the shipment's
	// which will later populate the additional dest SIT service items as well
	if serviceItem.ReService.Code == models.ReServiceCodeDDFSIT && mtoShipment.DestinationAddressID != nil {
		serviceItem.SITDestinationFinalAddress = mtoShipment.DestinationAddress
		serviceItem.SITDestinationFinalAddressID = mtoShipment.DestinationAddressID
	}

	if serviceItem.ReService.Code == models.ReServiceCodeDOASIT {
		// DOASIT must be associated with shipment that has DOFSIT
		serviceItem, err = o.validateSITStandaloneServiceItem(appCtx, serviceItem, models.ReServiceCodeDOFSIT)
		if err != nil {
			return nil, nil, err
		}
	}

	if serviceItem.ReService.Code == models.ReServiceCodeDDASIT {
		// DDASIT must be associated with shipment that has DDFSIT
		serviceItem, err = o.validateSITStandaloneServiceItem(appCtx, serviceItem, models.ReServiceCodeDDFSIT)
		if err != nil {
			return nil, nil, err
		}
	}

	for index := range serviceItem.CustomerContacts {
		createCustContacts := &serviceItem.CustomerContacts[index]
		err = validateTimeMilitaryField(appCtx, createCustContacts.TimeMilitary)
		if err != nil {
			return nil, nil, apperror.NewInvalidInputError(serviceItem.ID, err, nil, err.Error())
		}
	}

	if serviceItem.ReService.Code == models.ReServiceCodeDDDSIT || serviceItem.ReService.Code == models.ReServiceCodeDOPSIT ||
		serviceItem.ReService.Code == models.ReServiceCodeDDSFSC || serviceItem.ReService.Code == models.ReServiceCodeDOSFSC {
		verrs = validate.NewErrors()
		verrs.Add("reServiceCode", fmt.Sprintf("%s cannot be created", serviceItem.ReService.Code))
		return nil, nil, apperror.NewInvalidInputError(serviceItem.ID, nil, verrs,
			fmt.Sprintf("A service item with reServiceCode %s cannot be manually created.", serviceItem.ReService.Code))
	}

	updateShipmentPickupAddress := false
	if serviceItem.ReService.Code == models.ReServiceCodeDDFSIT || serviceItem.ReService.Code == models.ReServiceCodeDOFSIT {
		extraServiceItems, errSIT := o.validateFirstDaySITServiceItem(appCtx, serviceItem)
		if errSIT != nil {
			return nil, nil, errSIT
		}

		// update HHG origin address for ReServiceCodeDOFSIT service item
		if serviceItem.ReService.Code == models.ReServiceCodeDOFSIT {
			// When creating a DOFSIT, the prime must provide an HHG actual address for the move/shift in origin (pickup address)
			if serviceItem.SITOriginHHGActualAddress == nil {
				verrs = validate.NewErrors()
				verrs.Add("reServiceCode", fmt.Sprintf("%s cannot be created", serviceItem.ReService.Code))
				return nil, nil, apperror.NewInvalidInputError(serviceItem.ID, nil, verrs,
					fmt.Sprintf("A service item with reServiceCode %s must have the sitHHGActualOrigin field set.", serviceItem.ReService.Code))
			}

			county, errCounty := models.FindCountyByZipCode(appCtx.DB(), serviceItem.SITOriginHHGActualAddress.PostalCode)
			if errCounty != nil {
				return nil, nil, errCounty
			}
			serviceItem.SITOriginHHGActualAddress.County = county

			// if there is a country code provided, we will search for it - else we will create it for CONUS
			if serviceItem.SITOriginHHGActualAddress.Country != nil {
				country, errCountry := models.FetchCountryByCode(appCtx.DB(), serviceItem.SITOriginHHGActualAddress.Country.Country)
				if errCountry != nil {
					return nil, nil, errCounty
				}
				serviceItem.SITOriginHHGActualAddress.CountryId = &country.ID
			} else {
				country, errCountry := models.FetchCountryByCode(appCtx.DB(), "US")
				if errCountry != nil {
					return nil, nil, errCounty
				}
				serviceItem.SITOriginHHGActualAddress.CountryId = &country.ID
			}

			// Evaluate address and populate addresses isOconus value
			isOconus, err := models.IsAddressOconus(appCtx.DB(), *serviceItem.SITOriginHHGActualAddress)
			if err != nil {
				return nil, nil, err
			}
			serviceItem.SITOriginHHGActualAddress.IsOconus = &isOconus

			// update the SIT service item to track/save the HHG original pickup address (that came from the
			// MTO shipment
			serviceItem.SITOriginHHGOriginalAddress = mtoShipment.PickupAddress.Copy()
			serviceItem.SITOriginHHGOriginalAddress.ID = uuid.Nil
			serviceItem.SITOriginHHGOriginalAddressID = nil

			// update the MTO shipment with the new (actual) pickup address
			mtoShipment.PickupAddress = serviceItem.SITOriginHHGActualAddress.Copy()
			mtoShipment.PickupAddress.ID = *mtoShipment.PickupAddressID // Keep to same ID to be updated with new values

			// changes were made to the shipment, needs to be saved to the database
			updateShipmentPickupAddress = true

			// Find the DOPSIT service item and update the SIT related address fields. These fields
			// will be used for pricing when a payment request is created for DOPSIT
			for itemIndex := range *extraServiceItems {
				extraServiceItem := &(*extraServiceItems)[itemIndex]
				if extraServiceItem.ReService.Code == models.ReServiceCodeDOPSIT ||
					extraServiceItem.ReService.Code == models.ReServiceCodeDOASIT ||
					extraServiceItem.ReService.Code == models.ReServiceCodeDOSFSC {
					extraServiceItem.SITOriginHHGActualAddress = serviceItem.SITOriginHHGActualAddress
					extraServiceItem.SITOriginHHGActualAddressID = serviceItem.SITOriginHHGActualAddressID
					extraServiceItem.SITOriginHHGOriginalAddress = serviceItem.SITOriginHHGOriginalAddress
					extraServiceItem.SITOriginHHGOriginalAddressID = serviceItem.SITOriginHHGOriginalAddressID
				}
			}
		}

		// make sure SITDestinationFinalAddress is the same for all destination SIT related service item
		if serviceItem.ReService.Code == models.ReServiceCodeDDFSIT && serviceItem.SITDestinationFinalAddress != nil {
			for itemIndex := range *extraServiceItems {
				extraServiceItem := &(*extraServiceItems)[itemIndex]
				if extraServiceItem.ReService.Code == models.ReServiceCodeDDDSIT ||
					extraServiceItem.ReService.Code == models.ReServiceCodeDDASIT ||
					extraServiceItem.ReService.Code == models.ReServiceCodeDDSFSC {
					extraServiceItem.SITDestinationFinalAddress = serviceItem.SITDestinationFinalAddress
					extraServiceItem.SITDestinationFinalAddressID = serviceItem.SITDestinationFinalAddressID
				}
			}
		}

		milesCalculated, errCalcSITDelivery := o.calculateSITDeliveryMiles(appCtx, serviceItem, mtoShipment)

		// only calculate SITDeliveryMiles for DOPSIT and DOSFSC origin service items
		if serviceItem.ReService.Code == models.ReServiceCodeDOFSIT && milesCalculated != 0 {
			for itemIndex := range *extraServiceItems {
				extraServiceItem := &(*extraServiceItems)[itemIndex]
				if extraServiceItem.ReService.Code == models.ReServiceCodeDOPSIT ||
					extraServiceItem.ReService.Code == models.ReServiceCodeDOSFSC {
					if milesCalculated > 0 && errCalcSITDelivery == nil {
						extraServiceItem.SITDeliveryMiles = &milesCalculated
					}
				}
			}
		}

		// only calculate SITDeliveryMiles for DDDSIT and DDSFSC destination service items
		if serviceItem.ReService.Code == models.ReServiceCodeDDFSIT && milesCalculated != 0 {
			for itemIndex := range *extraServiceItems {
				extraServiceItem := &(*extraServiceItems)[itemIndex]
				if extraServiceItem.ReService.Code == models.ReServiceCodeDDDSIT ||
					extraServiceItem.ReService.Code == models.ReServiceCodeDDSFSC {
					if milesCalculated > 0 && errCalcSITDelivery == nil {
						extraServiceItem.SITDeliveryMiles = &milesCalculated
					}
				}
			}
		}

		requestedServiceItems = append(requestedServiceItems, *extraServiceItems...)
	}

	// if estimated weight for shipment provided by the prime, calculate the estimated prices for
	// DLH, DPK, DOP, DDP, DUPK

	// NTS-release requested pickup dates are for handle out, their pricing is handled differently as their locations are based on storage facilities, not pickup locations
	if mtoShipment.PrimeEstimatedWeight != nil && mtoShipment.RequestedPickupDate != nil {
		serviceItemEstimatedPrice, err := o.FindEstimatedPrice(appCtx, serviceItem, mtoShipment)
		if serviceItemEstimatedPrice != 0 && err == nil {
			serviceItem.PricingEstimate = &serviceItemEstimatedPrice
		}
	}

	requestedServiceItems = append(requestedServiceItems, *serviceItem)

	// create new items in a transaction in case of failure
	transactionErr := appCtx.NewTransaction(func(txnAppCtx appcontext.AppContext) error {

		if err != nil {
			txnAppCtx.Logger().Error(fmt.Sprintf("error starting txn: %v", err))
			return err
		}
		for serviceItemIndex := range requestedServiceItems {
			requestedServiceItem := &requestedServiceItems[serviceItemIndex]

			// create address if ID (UUID) is Nil
			if requestedServiceItem.SITOriginHHGActualAddress != nil {
				address := requestedServiceItem.SITOriginHHGActualAddress
				if address.ID == uuid.Nil {
					verrs, err = o.builder.CreateOne(txnAppCtx, address)
					if verrs != nil || err != nil {
						return fmt.Errorf("failed to save SITOriginHHGActualAddress: %#v %e", verrs, err)
					}
				}
				requestedServiceItem.SITOriginHHGActualAddressID = &address.ID
			}

			// create address if ID (UUID) is Nil
			if requestedServiceItem.SITOriginHHGOriginalAddress != nil {
				address := requestedServiceItem.SITOriginHHGOriginalAddress
				if address.ID == uuid.Nil {
					verrs, err = o.builder.CreateOne(txnAppCtx, address)
					if verrs != nil || err != nil {
						return fmt.Errorf("failed to save SITOriginHHGOriginalAddress: %#v %e", verrs, err)
					}
				}
				requestedServiceItem.SITOriginHHGOriginalAddressID = &address.ID
			}

			// create SITDestinationFinalAddress address if ID (UUID) is Nil
			if requestedServiceItem.SITDestinationFinalAddress != nil {
				address := requestedServiceItem.SITDestinationFinalAddress
				if address.ID == uuid.Nil {
					verrs, err = o.builder.CreateOne(txnAppCtx, address)
					if verrs != nil || err != nil {
						return fmt.Errorf("failed to save SITOriginHHGOriginalAddress: %#v %e", verrs, err)
					}
				}
				requestedServiceItem.SITDestinationFinalAddressID = &address.ID
			}

			// create customer contacts if any
			for index := range requestedServiceItem.CustomerContacts {
				createCustContact := &requestedServiceItem.CustomerContacts[index]
				if createCustContact.ID == uuid.Nil {
					verrs, err = o.builder.CreateOne(txnAppCtx, createCustContact)
					if verrs != nil || err != nil {
						return fmt.Errorf("%#v %e", verrs, err)
					}
				}
			}

			verrs, err = o.builder.CreateOne(txnAppCtx, requestedServiceItem)
			if verrs != nil || err != nil {
				return fmt.Errorf("%#v %e", verrs, err)
			}

			// need isOconus information for InternationalCrates in model_to_payload
			if requestedServiceItem.ReService.Code == models.ReServiceCodeICRT || requestedServiceItem.ReService.Code == models.ReServiceCodeIUCRT {
				requestedServiceItem.MTOShipment = mtoShipment
			}

			createdServiceItems = append(createdServiceItems, *requestedServiceItem)

			// create dimensions if any
			for index := range requestedServiceItem.Dimensions {
				createDimension := &requestedServiceItem.Dimensions[index]
				createDimension.MTOServiceItemID = requestedServiceItem.ID
				verrs, err = o.builder.CreateOne(txnAppCtx, createDimension)
				if verrs != nil && verrs.HasAny() {
					return apperror.NewInvalidInputError(uuid.Nil, nil, verrs, "Failed to create dimensions")
				}
				if err != nil {
					return fmt.Errorf("%e", err)
				}
			}

		}

		// If updates were made to shipment, save update in the database
		if updateShipmentPickupAddress {
			verrs, err = o.builder.UpdateOne(txnAppCtx, mtoShipment.PickupAddress, nil)
			if verrs != nil || err != nil {
				return fmt.Errorf("failed to update mtoShipment.PickupAddress: %#v %e", verrs, err)
			}
		}

		if _, err = o.moveRouter.ApproveOrRequestApproval(txnAppCtx, move); err != nil {
			return err
		}

		return nil
	})

	if transactionErr != nil {
		return nil, nil, transactionErr
	} else if verrs != nil && verrs.HasAny() {
		return nil, verrs, nil
	} else if err != nil {
		return nil, verrs, apperror.NewQueryError("unknown", err, "")
	}

	return &createdServiceItems, nil, nil
}

// makeExtraSITServiceItem sets up extra SIT service items if a first-day SIT service item is being created.
func (o *mtoServiceItemCreator) makeExtraSITServiceItem(appCtx appcontext.AppContext, firstSIT *models.MTOServiceItem, reServiceCode models.ReServiceCode) (*models.MTOServiceItem, error) {
	var reService models.ReService

	queryFilters := []services.QueryFilter{
		query.NewQueryFilter("code", "=", reServiceCode),
	}
	err := o.builder.FetchOne(appCtx, &reService, queryFilters)
	if err != nil {
		switch err {
		case sql.ErrNoRows:
			return nil, apperror.NewNotFoundError(uuid.Nil, fmt.Sprintf("for service code: %s", reServiceCode))
		default:
			return nil, apperror.NewQueryError("ReService", err, "")
		}
	}

	// When a DDFSIT is created, this is where we auto create the accompanying DDASIT, DDDSIT, and DDSFSC.
	// These service items will be associated with the same customer contacts as the DDFSIT.
	contacts := firstSIT.CustomerContacts

	// Default requestedApprovalsRequestedStatus value
	requestedApprovalsRequestedStatus := false
	extraServiceItem := models.MTOServiceItem{
		MTOShipmentID:                     firstSIT.MTOShipmentID,
		MoveTaskOrderID:                   firstSIT.MoveTaskOrderID,
		ReServiceID:                       reService.ID,
		ReService:                         reService,
		SITEntryDate:                      firstSIT.SITEntryDate,
		SITDepartureDate:                  firstSIT.SITDepartureDate,
		SITPostalCode:                     firstSIT.SITPostalCode,
		Reason:                            firstSIT.Reason,
		Status:                            models.MTOServiceItemStatusSubmitted,
		CustomerContacts:                  contacts,
		RequestedApprovalsRequestedStatus: &requestedApprovalsRequestedStatus,
	}

	return &extraServiceItem, nil
}

// NewMTOServiceItemCreator returns a new MTO service item creator
func NewMTOServiceItemCreator(planner route.Planner, builder createMTOServiceItemQueryBuilder, moveRouter services.MoveRouter, unpackPricer services.DomesticUnpackPricer, packPricer services.DomesticPackPricer, linehaulPricer services.DomesticLinehaulPricer, shorthaulPricer services.DomesticShorthaulPricer, originPricer services.DomesticOriginPricer, destinationPricer services.DomesticDestinationPricer, fuelSurchargePricer services.FuelSurchargePricer) services.MTOServiceItemCreator {
	// used inside a transaction and mocking
	createNewBuilder := func() createMTOServiceItemQueryBuilder {
		return query.NewQueryBuilder()
	}

	return &mtoServiceItemCreator{planner: planner, builder: builder, createNewBuilder: createNewBuilder, moveRouter: moveRouter, unpackPricer: unpackPricer, packPricer: packPricer, linehaulPricer: linehaulPricer, shorthaulPricer: shorthaulPricer, originPricer: originPricer, destinationPricer: destinationPricer, fuelSurchargePricer: fuelSurchargePricer}
}

func validateTimeMilitaryField(_ appcontext.AppContext, timeMilitary string) error {
	if len(timeMilitary) == 0 {
		return nil
	} else if len(timeMilitary) != 5 {
		return fmt.Errorf("timeMilitary must be in format HHMMZ")
	}

	hours := timeMilitary[:2]
	minutes := timeMilitary[2:4]
	suffix := timeMilitary[len(timeMilitary)-1:]

	hoursInt, err := strconv.Atoi(hours)
	if err != nil {
		return fmt.Errorf("timeMilitary must have a valid number for hours")
	}

	minutesInt, err := strconv.Atoi(minutes)
	if err != nil {
		return fmt.Errorf("timeMilitary must have a valid number for minutes")
	}

	if !(0 <= hoursInt) || !(hoursInt < 24) {
		return fmt.Errorf("timeMilitary hours must be between 00 and 23")
	}
	if !(0 <= minutesInt) || !(minutesInt < 60) {
		return fmt.Errorf("timeMilitary minutes must be between 00 and 59")
	}

	if suffix != "Z" {
		return fmt.Errorf("timeMilitary must end with 'Z'")
	}

	return nil
}

// Check if and address has and ID, if it does, it needs to match OG SIT
func (o *mtoServiceItemCreator) validateSITStandaloneServiceItem(appCtx appcontext.AppContext, serviceItem *models.MTOServiceItem, reServiceCode models.ReServiceCode) (*models.MTOServiceItem, error) {
	var mtoServiceItem models.MTOServiceItem
	var mtoShipmentID uuid.UUID
	var validReService models.ReService
	mtoShipmentID = *serviceItem.MTOShipmentID

	queryFilter := []services.QueryFilter{
		query.NewQueryFilter("code", "=", reServiceCode),
	}

	// Fetch the ID for the ReServiceCode passed in, so we can check the shipment for its existence
	err := o.builder.FetchOne(appCtx, &validReService, queryFilter)

	if err != nil {
		switch err {
		case sql.ErrNoRows:
			return nil, apperror.NewNotFoundError(uuid.Nil, fmt.Sprintf("for service code: %s", validReService.Code))
		default:
			return nil, apperror.NewQueryError("ReService", err, "")
		}
	}

	mtoServiceItemQueryFilter := []services.QueryFilter{
		query.NewQueryFilter("mto_shipment_id", "=", mtoShipmentID),
		query.NewQueryFilter("re_service_id", "=", validReService.ID),
	}
	// Fetch the required first-day SIT item for the shipment
	err = o.builder.FetchOne(appCtx, &mtoServiceItem, mtoServiceItemQueryFilter)

	if err != nil {
		switch err {
		case sql.ErrNoRows:
			return nil, apperror.NewNotFoundError(uuid.Nil, fmt.Sprintf("No matching first-day SIT service item found for shipment: %s", mtoShipmentID))
		default:
			return nil, apperror.NewQueryError("MTOServiceItem", err, "")
		}
	}

	verrs := validate.NewErrors()

	// check if the address IDs are nil, if not they need to match the orginal SIT address
	if serviceItem.SITOriginHHGOriginalAddress != nil && serviceItem.SITOriginHHGOriginalAddress.ID != mtoServiceItem.SITOriginHHGOriginalAddress.ID {
		verrs.Add("SITOriginHHGOriginalAddressID", fmt.Sprintf("%s invalid SITOriginHHGOriginalAddressID", serviceItem.ReService.Code))
	}

	if serviceItem.SITOriginHHGActualAddress != nil && serviceItem.SITOriginHHGActualAddress.ID != mtoServiceItem.SITOriginHHGActualAddress.ID {
		verrs.Add("SITOriginHHGActualAddress", fmt.Sprintf("%s invalid SITOriginHHGActualAddressID", serviceItem.ReService.Code))
	}

	if verrs.HasAny() {
		return nil, apperror.NewInvalidInputError(serviceItem.ID, nil, verrs,
			fmt.Sprintf("There was invalid input in the standalone service item %s", serviceItem.ID))

	}

	// If the required first-day SIT item exists, we can update the related
	// service item passed in with the parent item's field values

	serviceItem.SITEntryDate = mtoServiceItem.SITEntryDate
	serviceItem.SITDepartureDate = mtoServiceItem.SITDepartureDate
	serviceItem.SITPostalCode = mtoServiceItem.SITPostalCode
	serviceItem.Reason = mtoServiceItem.Reason

	return serviceItem, nil
}

// check if an address has an ID
func (o *mtoServiceItemCreator) validateFirstDaySITServiceItem(appCtx appcontext.AppContext, serviceItem *models.MTOServiceItem) (*models.MTOServiceItems, error) {
	var extraServiceItems models.MTOServiceItems
	var extraServiceItem *models.MTOServiceItem

	// check if there's another First Day SIT item for this shipment
	err := o.checkDuplicateServiceCodes(appCtx, serviceItem)
	if err != nil {
		return nil, err
	}

	// check that the SIT entry date is ON or AFTER the First Available Delivery Date
	err = o.checkSITEntryDateAndFADD(serviceItem)
	if err != nil {
		return nil, err
	}

	verrs := validate.NewErrors()

	// check if the address IDs are nil
	if serviceItem.SITOriginHHGOriginalAddress != nil && serviceItem.SITOriginHHGOriginalAddress.ID != uuid.Nil {
		verrs.Add("SITOriginHHGOriginalAddressID", fmt.Sprintf("%s invalid SITOriginHHGOriginalAddressID", serviceItem.SITOriginHHGOriginalAddress.ID))
	}

	if serviceItem.SITOriginHHGActualAddress != nil && serviceItem.SITOriginHHGActualAddress.ID != uuid.Nil {
		verrs.Add("SITOriginHHGActualAddress", fmt.Sprintf("%s invalid SITOriginHHGActualAddressID", serviceItem.SITOriginHHGActualAddress.ID))
	}

	if verrs.HasAny() {
		return nil, apperror.NewInvalidInputError(serviceItem.ID, nil, verrs,
			fmt.Sprintf("There was invalid input in the service item %s", serviceItem.ID))
	}

	// create the extra service items for first day SIT
	var reServiceCodes []models.ReServiceCode

	switch serviceItem.ReService.Code {
	case models.ReServiceCodeDDFSIT:
		reServiceCodes = append(reServiceCodes, models.ReServiceCodeDDASIT, models.ReServiceCodeDDDSIT, models.ReServiceCodeDDSFSC)
	case models.ReServiceCodeDOFSIT:
		reServiceCodes = append(reServiceCodes, models.ReServiceCodeDOASIT, models.ReServiceCodeDOPSIT, models.ReServiceCodeDOSFSC)
	default:
		verrs := validate.NewErrors()
		verrs.Add("reServiceCode", fmt.Sprintf("%s invalid code", serviceItem.ReService.Code))
		return nil, apperror.NewInvalidInputError(serviceItem.ID, nil, verrs,
			fmt.Sprintf("No additional items can be created for this service item with code %s", serviceItem.ReService.Code))

	}

	for _, code := range reServiceCodes {
		extraServiceItem, err = o.makeExtraSITServiceItem(appCtx, serviceItem, code)
		if err != nil {
			return nil, err
		}
		if extraServiceItem != nil {
			extraServiceItems = append(extraServiceItems, *extraServiceItem)
		}
	}

	return &extraServiceItems, nil
}<|MERGE_RESOLUTION|>--- conflicted
+++ resolved
@@ -56,16 +56,13 @@
 		requestedPickupDate := *mtoShipment.RequestedPickupDate
 		currTime := time.Now()
 		var distance int
-<<<<<<< HEAD
-		primeEstimatedWeight := mtoShipment.PrimeEstimatedWeight
-		if mtoShipment.ShipmentType == models.MTOShipmentTypeHHGOutOfNTS {
-			newWeight := int(primeEstimatedWeight.Float64() * 1.1)
-			primeEstimatedWeight = (*unit.Pound)(&newWeight)
-=======
+
+		newWeight := int(mtoShipment.PrimeEstimatedWeight.Float64() * 1.1)
+		adjustedWeight := (*unit.Pound)(&newWeight)
+		*mtoShipment.PrimeEstimatedWeight = *adjustedWeight
 
 		if *mtoShipment.PrimeEstimatedWeight < 500 && *mtoShipment.PrimeEstimatedWeight > 0 {
 			*mtoShipment.PrimeEstimatedWeight = 500
->>>>>>> 437ac4ac
 		}
 
 		contractCode, err := FetchContractCode(appCtx, currTime)
@@ -85,7 +82,7 @@
 				return 0, err
 			}
 
-			price, _, err = o.originPricer.Price(appCtx, contractCode, requestedPickupDate, *primeEstimatedWeight, domesticServiceArea.ServiceArea, isPPM)
+			price, _, err = o.originPricer.Price(appCtx, contractCode, requestedPickupDate, *mtoShipment.PrimeEstimatedWeight, domesticServiceArea.ServiceArea, isPPM)
 			if err != nil {
 				return 0, err
 			}
@@ -98,7 +95,7 @@
 
 			servicesScheduleOrigin := domesticServiceArea.ServicesSchedule
 
-			price, _, err = o.packPricer.Price(appCtx, contractCode, requestedPickupDate, *primeEstimatedWeight, servicesScheduleOrigin, isPPM)
+			price, _, err = o.packPricer.Price(appCtx, contractCode, requestedPickupDate, *mtoShipment.PrimeEstimatedWeight, servicesScheduleOrigin, isPPM)
 			if err != nil {
 				return 0, err
 			}
@@ -113,7 +110,7 @@
 				}
 			}
 
-			price, _, err = o.destinationPricer.Price(appCtx, contractCode, requestedPickupDate, *primeEstimatedWeight, domesticServiceArea.ServiceArea, isPPM)
+			price, _, err = o.destinationPricer.Price(appCtx, contractCode, requestedPickupDate, *mtoShipment.PrimeEstimatedWeight, domesticServiceArea.ServiceArea, isPPM)
 			if err != nil {
 				return 0, err
 			}
@@ -126,7 +123,7 @@
 
 			serviceScheduleDestination := domesticServiceArea.ServicesSchedule
 
-			price, _, err = o.unpackPricer.Price(appCtx, contractCode, requestedPickupDate, *primeEstimatedWeight, serviceScheduleDestination, isPPM)
+			price, _, err = o.unpackPricer.Price(appCtx, contractCode, requestedPickupDate, *mtoShipment.PrimeEstimatedWeight, serviceScheduleDestination, isPPM)
 			if err != nil {
 				return 0, err
 			}
@@ -144,7 +141,7 @@
 					return 0, err
 				}
 			}
-			price, _, err = o.linehaulPricer.Price(appCtx, contractCode, requestedPickupDate, unit.Miles(distance), *primeEstimatedWeight, domesticServiceArea.ServiceArea, isPPM)
+			price, _, err = o.linehaulPricer.Price(appCtx, contractCode, requestedPickupDate, unit.Miles(distance), *mtoShipment.PrimeEstimatedWeight, domesticServiceArea.ServiceArea, isPPM)
 			if err != nil {
 				return 0, err
 			}
@@ -160,7 +157,7 @@
 					return 0, err
 				}
 			}
-			price, _, err = o.shorthaulPricer.Price(appCtx, contractCode, requestedPickupDate, unit.Miles(distance), *primeEstimatedWeight, domesticServiceArea.ServiceArea)
+			price, _, err = o.shorthaulPricer.Price(appCtx, contractCode, requestedPickupDate, unit.Miles(distance), *mtoShipment.PrimeEstimatedWeight, domesticServiceArea.ServiceArea)
 			if err != nil {
 				return 0, err
 			}
@@ -184,11 +181,7 @@
 				}
 			}
 
-<<<<<<< HEAD
-			fscWeightBasedDistanceMultiplier, err := LookupFSCWeightBasedDistanceMultiplier(appCtx, *primeEstimatedWeight)
-=======
 			fscWeightBasedDistanceMultiplier, err := LookupFSCWeightBasedDistanceMultiplier(appCtx, *mtoShipment.PrimeEstimatedWeight)
->>>>>>> 437ac4ac
 			if err != nil {
 				return 0, err
 			}
@@ -200,11 +193,7 @@
 			if err != nil {
 				return 0, err
 			}
-<<<<<<< HEAD
-			price, _, err = o.fuelSurchargePricer.Price(appCtx, pickupDateForFSC, unit.Miles(distance), *primeEstimatedWeight, fscWeightBasedDistanceMultiplierFloat, eiaFuelPrice, isPPM)
-=======
 			price, _, err = o.fuelSurchargePricer.Price(appCtx, pickupDateForFSC, unit.Miles(distance), *mtoShipment.PrimeEstimatedWeight, fscWeightBasedDistanceMultiplierFloat, eiaFuelPrice, isPPM)
->>>>>>> 437ac4ac
 			if err != nil {
 				return 0, err
 			}
