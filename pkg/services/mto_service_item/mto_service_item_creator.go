package mtoserviceitem

import (
	"database/sql"
	"fmt"
	"strconv"
	"time"

	"github.com/gobuffalo/validate/v3"
	"github.com/gofrs/uuid"

	"github.com/transcom/mymove/pkg/appcontext"
	"github.com/transcom/mymove/pkg/apperror"
	"github.com/transcom/mymove/pkg/models"
	"github.com/transcom/mymove/pkg/route"
	"github.com/transcom/mymove/pkg/services"
	"github.com/transcom/mymove/pkg/services/query"
	"github.com/transcom/mymove/pkg/unit"
)

type createMTOServiceItemQueryBuilder interface {
	FetchOne(appCtx appcontext.AppContext, model interface{}, filters []services.QueryFilter) error
	CreateOne(appCtx appcontext.AppContext, model interface{}) (*validate.Errors, error)
	UpdateOne(appCtx appcontext.AppContext, model interface{}, eTag *string) (*validate.Errors, error)
}

type mtoServiceItemCreator struct {
	planner             route.Planner
	builder             createMTOServiceItemQueryBuilder
	createNewBuilder    func() createMTOServiceItemQueryBuilder
	moveRouter          services.MoveRouter
	unpackPricer        services.DomesticUnpackPricer
	packPricer          services.DomesticPackPricer
	linehaulPricer      services.DomesticLinehaulPricer
	shorthaulPricer     services.DomesticShorthaulPricer
	originPricer        services.DomesticOriginPricer
	destinationPricer   services.DomesticDestinationPricer
	fuelSurchargePricer services.FuelSurchargePricer
}

func (o *mtoServiceItemCreator) findEstimatedPrice(appCtx appcontext.AppContext, serviceItem *models.MTOServiceItem, mtoShipment models.MTOShipment) (unit.Cents, error) {
	if serviceItem.ReService.Code == models.ReServiceCodeDOP ||
		serviceItem.ReService.Code == models.ReServiceCodeDPK ||
		serviceItem.ReService.Code == models.ReServiceCodeDDP ||
		serviceItem.ReService.Code == models.ReServiceCodeDUPK ||
		serviceItem.ReService.Code == models.ReServiceCodeDLH ||
		serviceItem.ReService.Code == models.ReServiceCodeDSH ||
		serviceItem.ReService.Code == models.ReServiceCodeFSC {

		isPPM := false
		if mtoShipment.ShipmentType == models.MTOShipmentTypePPM {
			isPPM = true
		}
		requestedPickupDate := *mtoShipment.RequestedPickupDate
		currTime := time.Now()
		var distance int
		primeEstimatedWeight := *mtoShipment.PrimeEstimatedWeight

		contractCode, err := FetchContractCode(appCtx, currTime)
		if err != nil {
			contractCode, err = FetchContractCode(appCtx, requestedPickupDate)
			if err != nil {
				return 0, err
			}
		}

		var price unit.Cents

		// origin
		if serviceItem.ReService.Code == models.ReServiceCodeDOP {
			domesticServiceArea, err := fetchDomesticServiceArea(appCtx, contractCode, mtoShipment.PickupAddress.PostalCode)
			if err != nil {
				return 0, err
			}

			price, _, err = o.originPricer.Price(appCtx, contractCode, requestedPickupDate, *mtoShipment.PrimeEstimatedWeight, domesticServiceArea.ServiceArea, isPPM)
			if err != nil {
				return 0, err
			}
		}
		if serviceItem.ReService.Code == models.ReServiceCodeDPK {
			domesticServiceArea, err := fetchDomesticServiceArea(appCtx, contractCode, mtoShipment.PickupAddress.PostalCode)
			if err != nil {
				return 0, err
			}

			servicesScheduleOrigin := domesticServiceArea.ServicesSchedule

			price, _, err = o.packPricer.Price(appCtx, contractCode, requestedPickupDate, *mtoShipment.PrimeEstimatedWeight, servicesScheduleOrigin, isPPM)
			if err != nil {
				return 0, err
			}
		}
		// destination
		if serviceItem.ReService.Code == models.ReServiceCodeDDP {
			var domesticServiceArea models.ReDomesticServiceArea
			if mtoShipment.DestinationAddress != nil {
				domesticServiceArea, err = fetchDomesticServiceArea(appCtx, contractCode, mtoShipment.DestinationAddress.PostalCode)
				if err != nil {
					return 0, err
				}
			}

			price, _, err = o.destinationPricer.Price(appCtx, contractCode, requestedPickupDate, *mtoShipment.PrimeEstimatedWeight, domesticServiceArea.ServiceArea, isPPM)
			if err != nil {
				return 0, err
			}
		}
		if serviceItem.ReService.Code == models.ReServiceCodeDUPK {
			domesticServiceArea, err := fetchDomesticServiceArea(appCtx, contractCode, mtoShipment.DestinationAddress.PostalCode)
			if err != nil {
				return 0, err
			}

			serviceScheduleDestination := domesticServiceArea.ServicesSchedule

			price, _, err = o.unpackPricer.Price(appCtx, contractCode, requestedPickupDate, *mtoShipment.PrimeEstimatedWeight, serviceScheduleDestination, isPPM)
			if err != nil {
				return 0, err
			}
		}

		// linehaul/shorthaul
		if serviceItem.ReService.Code == models.ReServiceCodeDLH {
			domesticServiceArea, err := fetchDomesticServiceArea(appCtx, contractCode, mtoShipment.PickupAddress.PostalCode)
			if err != nil {
				return 0, err
			}
			if mtoShipment.PickupAddress != nil && mtoShipment.DestinationAddress != nil {
				distance, err = o.planner.ZipTransitDistance(appCtx, mtoShipment.PickupAddress.PostalCode, mtoShipment.DestinationAddress.PostalCode)
				if err != nil {
					return 0, err
				}
			}
			price, _, err = o.linehaulPricer.Price(appCtx, contractCode, requestedPickupDate, unit.Miles(distance), *mtoShipment.PrimeEstimatedWeight, domesticServiceArea.ServiceArea, isPPM)
			if err != nil {
				return 0, err
			}
		}
		if serviceItem.ReService.Code == models.ReServiceCodeDSH {
			domesticServiceArea, err := fetchDomesticServiceArea(appCtx, contractCode, mtoShipment.PickupAddress.PostalCode)
			if err != nil {
				return 0, err
			}
			if mtoShipment.PickupAddress != nil && mtoShipment.DestinationAddress != nil {
				distance, err = o.planner.ZipTransitDistance(appCtx, mtoShipment.PickupAddress.PostalCode, mtoShipment.DestinationAddress.PostalCode)
				if err != nil {
					return 0, err
				}
			}
			price, _, err = o.shorthaulPricer.Price(appCtx, contractCode, requestedPickupDate, unit.Miles(distance), *mtoShipment.PrimeEstimatedWeight, domesticServiceArea.ServiceArea)
			if err != nil {
				return 0, err
			}
		}
		// fuel surcharge
		if serviceItem.ReService.Code == models.ReServiceCodeFSC {
			var pickupDateForFSC time.Time

			// actual pickup date likely won't exist at the time of service item creation, but it could
			// use requested pickup date if no actual date exists
			if mtoShipment.ActualPickupDate != nil {
				pickupDateForFSC = *mtoShipment.ActualPickupDate
			} else {
				pickupDateForFSC = requestedPickupDate
			}

			if mtoShipment.PickupAddress != nil && mtoShipment.DestinationAddress != nil {
				distance, err = o.planner.ZipTransitDistance(appCtx, mtoShipment.PickupAddress.PostalCode, mtoShipment.DestinationAddress.PostalCode)
				if err != nil {
					return 0, err
				}
			}

			fscWeightBasedDistanceMultiplier, err := LookupFSCWeightBasedDistanceMultiplier(appCtx, primeEstimatedWeight)
			if err != nil {
				return 0, err
			}
			fscWeightBasedDistanceMultiplierFloat, err := strconv.ParseFloat(fscWeightBasedDistanceMultiplier, 64)
			if err != nil {
				return 0, err
			}
			eiaFuelPrice, err := LookupEIAFuelPrice(appCtx, pickupDateForFSC)
			if err != nil {
				return 0, err
			}
			price, _, err = o.fuelSurchargePricer.Price(appCtx, pickupDateForFSC, unit.Miles(distance), primeEstimatedWeight, fscWeightBasedDistanceMultiplierFloat, eiaFuelPrice, isPPM)
			if err != nil {
				return 0, err
			}

		}
		return price, nil
	}
	return 0, nil
}

func fetchCurrentTaskOrderFee(appCtx appcontext.AppContext, serviceCode models.ReServiceCode, requestedPickupDate time.Time) (models.ReTaskOrderFee, error) {
	contractCode, err := FetchContractCode(appCtx, requestedPickupDate)
	if err != nil {
		return models.ReTaskOrderFee{}, err
	}
	var taskOrderFee models.ReTaskOrderFee
	err = appCtx.DB().Q().
		Join("re_contract_years cy", "re_task_order_fees.contract_year_id = cy.id").
		Join("re_contracts c", "cy.contract_id = c.id").
		Join("re_services s", "re_task_order_fees.service_id = s.id").
		Where("c.code = $1", contractCode).
		Where("s.code = $2", serviceCode).
		Where("$3 between cy.start_date and cy.end_date", requestedPickupDate).
		First(&taskOrderFee)

	if err != nil {
		return models.ReTaskOrderFee{}, err
	}

	return taskOrderFee, nil
}

func FetchContractCode(appCtx appcontext.AppContext, date time.Time) (string, error) {
	var contractYear models.ReContractYear
	err := appCtx.DB().EagerPreload("Contract").Where("? between start_date and end_date", date).
		First(&contractYear)
	if err != nil {
		if err == sql.ErrNoRows {
			return "", apperror.NewNotFoundError(uuid.Nil, fmt.Sprintf("no contract year found for %s", date.String()))
		}
		return "", err
	}

	contract := contractYear.Contract

	contractCode := contract.Code
	return contractCode, nil
}

func fetchDomesticServiceArea(appCtx appcontext.AppContext, contractCode string, shipmentPostalCode string) (models.ReDomesticServiceArea, error) {
	// find the service area by querying for the service area associated with the zip3
	zip := shipmentPostalCode
	zip3 := zip[0:3]
	var domesticServiceArea models.ReDomesticServiceArea
	err := appCtx.DB().Q().
		Join("re_zip3s", "re_zip3s.domestic_service_area_id = re_domestic_service_areas.id").
		Join("re_contracts", "re_contracts.id = re_domestic_service_areas.contract_id").
		Where("re_zip3s.zip3 = ?", zip3).
		Where("re_contracts.code = ?", contractCode).
		First(&domesticServiceArea)
	if err != nil {
		return domesticServiceArea, fmt.Errorf("unable to find domestic service area for %s under contract code %s", zip3, contractCode)
	}

	return domesticServiceArea, nil
}

const weightBasedDistanceMultiplierLevelOne = "0.000417"
const weightBasedDistanceMultiplierLevelTwo = "0.0006255"
const weightBasedDistanceMultiplierLevelThree = "0.000834"
const weightBasedDistanceMultiplierLevelFour = "0.00139"

func LookupFSCWeightBasedDistanceMultiplier(appCtx appcontext.AppContext, primeEstimatedWeight unit.Pound) (string, error) {
	weight := primeEstimatedWeight.Int()

	if weight <= 5000 {
		return weightBasedDistanceMultiplierLevelOne, nil
	} else if weight <= 10000 {
		return weightBasedDistanceMultiplierLevelTwo, nil
	} else if weight <= 24000 {
		return weightBasedDistanceMultiplierLevelThree, nil
		//nolint:revive
	} else {
		return weightBasedDistanceMultiplierLevelFour, nil
	}
}

func LookupEIAFuelPrice(appCtx appcontext.AppContext, pickupDate time.Time) (unit.Millicents, error) {
	db := appCtx.DB()

	// Find the GHCDieselFuelPrice object with the closest prior PublicationDate to the ActualPickupDate of the MTOShipment in question
	var ghcDieselFuelPrice models.GHCDieselFuelPrice
	err := db.Where("publication_date <= ?", pickupDate).Order("publication_date DESC").Last(&ghcDieselFuelPrice)
	if err != nil {
		switch err {
		case sql.ErrNoRows:
			return 0, apperror.NewNotFoundError(uuid.Nil, "Looking for GHCDieselFuelPrice")
		default:
			return 0, apperror.NewQueryError("GHCDieselFuelPrice", err, "")
		}
	}

	return ghcDieselFuelPrice.FuelPriceInMillicents, nil
}

func (o *mtoServiceItemCreator) calculateSITDeliveryMiles(appCtx appcontext.AppContext, serviceItem *models.MTOServiceItem, mtoShipment models.MTOShipment) (int, error) {
	var distance int
	var err error

	if serviceItem.ReService.Code == models.ReServiceCodeDOFSIT || serviceItem.ReService.Code == models.ReServiceCodeDOASIT || serviceItem.ReService.Code == models.ReServiceCodeDOSFSC || serviceItem.ReService.Code == models.ReServiceCodeDOPSIT {
		// Creation: Origin SIT: distance between shipment pickup address & service item pickup address
		// On creation, shipment pickup and service item pickup are the same
		var originalSITAddressZip string
		if mtoShipment.PickupAddress != nil {
			originalSITAddressZip = mtoShipment.PickupAddress.PostalCode
		}
		if mtoShipment.PickupAddress != nil && originalSITAddressZip != "" {
			distance, err = o.planner.ZipTransitDistance(appCtx, mtoShipment.PickupAddress.PostalCode, originalSITAddressZip)
		}
	}

	if serviceItem.ReService.Code == models.ReServiceCodeDDFSIT || serviceItem.ReService.Code == models.ReServiceCodeDDASIT || serviceItem.ReService.Code == models.ReServiceCodeDDSFSC || serviceItem.ReService.Code == models.ReServiceCodeDDDSIT {
		// Creation: Destination SIT: distance between shipment destination address & service item destination address
		if mtoShipment.DestinationAddress != nil && serviceItem.SITDestinationFinalAddress != nil {
			distance, err = o.planner.ZipTransitDistance(appCtx, mtoShipment.DestinationAddress.PostalCode, serviceItem.SITDestinationFinalAddress.PostalCode)
		}
	}
	if err != nil {
		return 0, err
	}

	return distance, err
}

// CreateMTOServiceItem creates a MTO Service Item
func (o *mtoServiceItemCreator) CreateMTOServiceItem(appCtx appcontext.AppContext, serviceItem *models.MTOServiceItem) (*models.MTOServiceItems, *validate.Errors, error) {
	var verrs *validate.Errors
	var err error
	var requestedServiceItems models.MTOServiceItems // used in case additional service items need to be auto-created
	var createdServiceItems models.MTOServiceItems

	var move models.Move
	moveID := serviceItem.MoveTaskOrderID
	queryFilters := []services.QueryFilter{
		query.NewQueryFilter("id", "=", moveID),
	}
	// check if Move exists
	err = o.builder.FetchOne(appCtx, &move, queryFilters)
	if err != nil {
		switch err {
		case sql.ErrNoRows:
			return nil, nil, apperror.NewNotFoundError(moveID, "in Moves")
		default:
			return nil, nil, apperror.NewQueryError("Move", err, "")
		}
	}

	// Service items can only be created if a Move's status is either Approved
	// or Approvals Requested, so check and fail early.
	if move.Status != models.MoveStatusAPPROVED && move.Status != models.MoveStatusAPPROVALSREQUESTED {
		return nil, nil, apperror.NewConflictError(
			move.ID,
			fmt.Sprintf("Cannot create service items before a move has been approved. The current status for the move with ID %s is %s", move.ID, move.Status),
		)
	}

	// find the re service code id
	var reService models.ReService
	reServiceCode := serviceItem.ReService.Code
	queryFilters = []services.QueryFilter{
		query.NewQueryFilter("code", "=", reServiceCode),
	}
	err = o.builder.FetchOne(appCtx, &reService, queryFilters)
	if err != nil {
		switch err {
		case sql.ErrNoRows:
			return nil, nil, apperror.NewNotFoundError(uuid.Nil, fmt.Sprintf("for service item with code: %s", reServiceCode))
		default:
			return nil, nil, apperror.NewQueryError("ReService", err, "")
		}
	}
	// set re service fields for service item
	serviceItem.ReServiceID = reService.ID
	serviceItem.ReService.Name = reService.Name

	// We can have two service items that come in from a MTO approval that do not have an MTOShipmentID
	// they are MTO level service items. This should capture that and create them accordingly, they are thankfully
	// also rather basic.
	if serviceItem.MTOShipmentID == nil {
		if serviceItem.ReService.Code == models.ReServiceCodeMS || serviceItem.ReService.Code == models.ReServiceCodeCS {
			// we need to know the first shipment's requested pickup date to establish the correct base year for the fee
			// Loop through shipments to find the first requested pickup date
			var requestedPickupDate *time.Time
			for _, shipment := range move.MTOShipments {
				if shipment.RequestedPickupDate != nil {
					requestedPickupDate = shipment.RequestedPickupDate
					break
				}
			}
			if requestedPickupDate == nil {
				return nil, nil, apperror.NewNotFoundError(moveID, fmt.Sprintf(
					"cannot create fee for service item %s: missing requested pickup date for shipment in move %s",
					serviceItem.ReService.Code, moveID.String()))
			}
			serviceItem.Status = "APPROVED"
			taskOrderFee, err := fetchCurrentTaskOrderFee(appCtx, serviceItem.ReService.Code, *requestedPickupDate)
			if err != nil {
				return nil, nil, err
			}
			serviceItem.LockedPriceCents = &taskOrderFee.PriceCents
		}
		verrs, err = o.builder.CreateOne(appCtx, serviceItem)
		if verrs != nil {
			return nil, verrs, nil
		}
		if err != nil {
			return nil, nil, err
		}

		createdServiceItems = append(createdServiceItems, *serviceItem)

		return &createdServiceItems, nil, nil
	}

	// By the time the serviceItem model object gets here to the creator it should have a status attached to it.
	// If for some reason that isn't the case we will set it
	if serviceItem.Status == "" {
		serviceItem.Status = models.MTOServiceItemStatusSubmitted
	}

	// check if shipment exists linked by MoveTaskOrderID
	var mtoShipment models.MTOShipment
	mtoShipmentID := *serviceItem.MTOShipmentID
	queryFilters = []services.QueryFilter{
		query.NewQueryFilter("id", "=", mtoShipmentID),
		query.NewQueryFilter("move_id", "=", moveID),
	}
	err = o.builder.FetchOne(appCtx, &mtoShipment, queryFilters)
	if err != nil {
		switch err {
		case sql.ErrNoRows:
			return nil, nil, apperror.NewNotFoundError(mtoShipmentID, fmt.Sprintf("for mtoShipment with moveID: %s", moveID.String()))
		default:
			return nil, nil, apperror.NewQueryError("MTOShipment", err, "")
		}
	}

	// checking to see if the service item being created is a destination SIT
	// if so, we want the destination address to be the same as the shipment's
	// which will later populate the additional dest SIT service items as well
	if serviceItem.ReService.Code == models.ReServiceCodeDDFSIT && mtoShipment.DestinationAddressID != nil {
		serviceItem.SITDestinationFinalAddress = mtoShipment.DestinationAddress
		serviceItem.SITDestinationFinalAddressID = mtoShipment.DestinationAddressID
	}

	if serviceItem.ReService.Code == models.ReServiceCodeDOASIT {
		// DOASIT must be associated with shipment that has DOFSIT
		serviceItem, err = o.validateSITStandaloneServiceItem(appCtx, serviceItem, models.ReServiceCodeDOFSIT)
		if err != nil {
			return nil, nil, err
		}
	}

	if serviceItem.ReService.Code == models.ReServiceCodeDDASIT {
		// DDASIT must be associated with shipment that has DDFSIT
		serviceItem, err = o.validateSITStandaloneServiceItem(appCtx, serviceItem, models.ReServiceCodeDDFSIT)
		if err != nil {
			return nil, nil, err
		}
	}

	for index := range serviceItem.CustomerContacts {
		createCustContacts := &serviceItem.CustomerContacts[index]
		err = validateTimeMilitaryField(appCtx, createCustContacts.TimeMilitary)
		if err != nil {
			return nil, nil, apperror.NewInvalidInputError(serviceItem.ID, err, nil, err.Error())
		}
	}

	if serviceItem.ReService.Code == models.ReServiceCodeDDDSIT || serviceItem.ReService.Code == models.ReServiceCodeDOPSIT ||
		serviceItem.ReService.Code == models.ReServiceCodeDDSFSC || serviceItem.ReService.Code == models.ReServiceCodeDOSFSC {
		verrs = validate.NewErrors()
		verrs.Add("reServiceCode", fmt.Sprintf("%s cannot be created", serviceItem.ReService.Code))
		return nil, nil, apperror.NewInvalidInputError(serviceItem.ID, nil, verrs,
			fmt.Sprintf("A service item with reServiceCode %s cannot be manually created.", serviceItem.ReService.Code))
	}

	updateShipmentPickupAddress := false
	if serviceItem.ReService.Code == models.ReServiceCodeDDFSIT || serviceItem.ReService.Code == models.ReServiceCodeDOFSIT {
		extraServiceItems, errSIT := o.validateFirstDaySITServiceItem(appCtx, serviceItem)
		if errSIT != nil {
			return nil, nil, errSIT
		}

		// update HHG origin address for ReServiceCodeDOFSIT service item
		if serviceItem.ReService.Code == models.ReServiceCodeDOFSIT {
			// When creating a DOFSIT, the prime must provide an HHG actual address for the move/shift in origin (pickup address)
			if serviceItem.SITOriginHHGActualAddress == nil {
				verrs = validate.NewErrors()
				verrs.Add("reServiceCode", fmt.Sprintf("%s cannot be created", serviceItem.ReService.Code))
				return nil, nil, apperror.NewInvalidInputError(serviceItem.ID, nil, verrs,
					fmt.Sprintf("A service item with reServiceCode %s must have the sitHHGActualOrigin field set.", serviceItem.ReService.Code))
			}

			county, errCounty := models.FindCountyByZipCode(appCtx.DB(), serviceItem.SITOriginHHGActualAddress.PostalCode)
			if errCounty != nil {
				return nil, nil, errCounty
			}
			serviceItem.SITOriginHHGActualAddress.County = county

			// if there is a country code provided, we will search for it - else we will create it for CONUS
			if serviceItem.SITOriginHHGActualAddress.Country != nil {
				country, errCountry := models.FetchCountryByCode(appCtx.DB(), serviceItem.SITOriginHHGActualAddress.Country.Country)
				if errCountry != nil {
					return nil, nil, errCounty
				}
				serviceItem.SITOriginHHGActualAddress.CountryId = &country.ID
			} else {
				country, errCountry := models.FetchCountryByCode(appCtx.DB(), "US")
				if errCountry != nil {
					return nil, nil, errCounty
				}
				serviceItem.SITOriginHHGActualAddress.CountryId = &country.ID
			}

<<<<<<< HEAD
=======
			// Evaluate address and populate addresses isOconus value
			isOconus, err := models.IsAddressOconus(appCtx.DB(), *serviceItem.SITOriginHHGActualAddress)
			if err != nil {
				return nil, nil, err
			}
			serviceItem.SITOriginHHGActualAddress.IsOconus = &isOconus

>>>>>>> ea3fdcd5
			// update the SIT service item to track/save the HHG original pickup address (that came from the
			// MTO shipment
			serviceItem.SITOriginHHGOriginalAddress = mtoShipment.PickupAddress.Copy()
			serviceItem.SITOriginHHGOriginalAddress.ID = uuid.Nil
			serviceItem.SITOriginHHGOriginalAddressID = nil

			// update the MTO shipment with the new (actual) pickup address
			mtoShipment.PickupAddress = serviceItem.SITOriginHHGActualAddress.Copy()
			mtoShipment.PickupAddress.ID = *mtoShipment.PickupAddressID // Keep to same ID to be updated with new values

			// changes were made to the shipment, needs to be saved to the database
			updateShipmentPickupAddress = true

			// Find the DOPSIT service item and update the SIT related address fields. These fields
			// will be used for pricing when a payment request is created for DOPSIT
			for itemIndex := range *extraServiceItems {
				extraServiceItem := &(*extraServiceItems)[itemIndex]
				if extraServiceItem.ReService.Code == models.ReServiceCodeDOPSIT ||
					extraServiceItem.ReService.Code == models.ReServiceCodeDOASIT ||
					extraServiceItem.ReService.Code == models.ReServiceCodeDOSFSC {
					extraServiceItem.SITOriginHHGActualAddress = serviceItem.SITOriginHHGActualAddress
					extraServiceItem.SITOriginHHGActualAddressID = serviceItem.SITOriginHHGActualAddressID
					extraServiceItem.SITOriginHHGOriginalAddress = serviceItem.SITOriginHHGOriginalAddress
					extraServiceItem.SITOriginHHGOriginalAddressID = serviceItem.SITOriginHHGOriginalAddressID
				}
			}
		}

		// make sure SITDestinationFinalAddress is the same for all destination SIT related service item
		if serviceItem.ReService.Code == models.ReServiceCodeDDFSIT && serviceItem.SITDestinationFinalAddress != nil {
			for itemIndex := range *extraServiceItems {
				extraServiceItem := &(*extraServiceItems)[itemIndex]
				if extraServiceItem.ReService.Code == models.ReServiceCodeDDDSIT ||
					extraServiceItem.ReService.Code == models.ReServiceCodeDDASIT ||
					extraServiceItem.ReService.Code == models.ReServiceCodeDDSFSC {
					extraServiceItem.SITDestinationFinalAddress = serviceItem.SITDestinationFinalAddress
					extraServiceItem.SITDestinationFinalAddressID = serviceItem.SITDestinationFinalAddressID
				}
			}
		}

		milesCalculated, errCalcSITDelivery := o.calculateSITDeliveryMiles(appCtx, serviceItem, mtoShipment)

		// only calculate SITDeliveryMiles for DOPSIT and DOSFSC origin service items
		if serviceItem.ReService.Code == models.ReServiceCodeDOFSIT && milesCalculated != 0 {
			for itemIndex := range *extraServiceItems {
				extraServiceItem := &(*extraServiceItems)[itemIndex]
				if extraServiceItem.ReService.Code == models.ReServiceCodeDOPSIT ||
					extraServiceItem.ReService.Code == models.ReServiceCodeDOSFSC {
					if milesCalculated > 0 && errCalcSITDelivery == nil {
						extraServiceItem.SITDeliveryMiles = &milesCalculated
					}
				}
			}
		}

		// only calculate SITDeliveryMiles for DDDSIT and DDSFSC destination service items
		if serviceItem.ReService.Code == models.ReServiceCodeDDFSIT && milesCalculated != 0 {
			for itemIndex := range *extraServiceItems {
				extraServiceItem := &(*extraServiceItems)[itemIndex]
				if extraServiceItem.ReService.Code == models.ReServiceCodeDDDSIT ||
					extraServiceItem.ReService.Code == models.ReServiceCodeDDSFSC {
					if milesCalculated > 0 && errCalcSITDelivery == nil {
						extraServiceItem.SITDeliveryMiles = &milesCalculated
					}
				}
			}
		}

		requestedServiceItems = append(requestedServiceItems, *extraServiceItems...)
	}

	// if estimated weight for shipment provided by the prime, calculate the estimated prices for
	// DLH, DPK, DOP, DDP, DUPK

	// NTS-release requested pickup dates are for handle out, their pricing is handled differently as their locations are based on storage facilities, not pickup locations
	if mtoShipment.PrimeEstimatedWeight != nil && mtoShipment.RequestedPickupDate != nil && mtoShipment.ShipmentType != models.MTOShipmentTypeHHGOutOfNTSDom {
		serviceItemEstimatedPrice, err := o.findEstimatedPrice(appCtx, serviceItem, mtoShipment)
		if serviceItemEstimatedPrice != 0 && err == nil {
			serviceItem.PricingEstimate = &serviceItemEstimatedPrice
		}
	}

	requestedServiceItems = append(requestedServiceItems, *serviceItem)

	// create new items in a transaction in case of failure
	transactionErr := appCtx.NewTransaction(func(txnAppCtx appcontext.AppContext) error {

		if err != nil {
			txnAppCtx.Logger().Error(fmt.Sprintf("error starting txn: %v", err))
			return err
		}
		for serviceItemIndex := range requestedServiceItems {
			requestedServiceItem := &requestedServiceItems[serviceItemIndex]

			// create address if ID (UUID) is Nil
			if requestedServiceItem.SITOriginHHGActualAddress != nil {
				address := requestedServiceItem.SITOriginHHGActualAddress
				if address.ID == uuid.Nil {
					verrs, err = o.builder.CreateOne(txnAppCtx, address)
					if verrs != nil || err != nil {
						return fmt.Errorf("failed to save SITOriginHHGActualAddress: %#v %e", verrs, err)
					}
				}
				requestedServiceItem.SITOriginHHGActualAddressID = &address.ID
			}

			// create address if ID (UUID) is Nil
			if requestedServiceItem.SITOriginHHGOriginalAddress != nil {
				address := requestedServiceItem.SITOriginHHGOriginalAddress
				if address.ID == uuid.Nil {
					verrs, err = o.builder.CreateOne(txnAppCtx, address)
					if verrs != nil || err != nil {
						return fmt.Errorf("failed to save SITOriginHHGOriginalAddress: %#v %e", verrs, err)
					}
				}
				requestedServiceItem.SITOriginHHGOriginalAddressID = &address.ID
			}

			// create SITDestinationFinalAddress address if ID (UUID) is Nil
			if requestedServiceItem.SITDestinationFinalAddress != nil {
				address := requestedServiceItem.SITDestinationFinalAddress
				if address.ID == uuid.Nil {
					verrs, err = o.builder.CreateOne(txnAppCtx, address)
					if verrs != nil || err != nil {
						return fmt.Errorf("failed to save SITOriginHHGOriginalAddress: %#v %e", verrs, err)
					}
				}
				requestedServiceItem.SITDestinationFinalAddressID = &address.ID
			}

			// create customer contacts if any
			for index := range requestedServiceItem.CustomerContacts {
				createCustContact := &requestedServiceItem.CustomerContacts[index]
				if createCustContact.ID == uuid.Nil {
					verrs, err = o.builder.CreateOne(txnAppCtx, createCustContact)
					if verrs != nil || err != nil {
						return fmt.Errorf("%#v %e", verrs, err)
					}
				}
			}

			verrs, err = o.builder.CreateOne(txnAppCtx, requestedServiceItem)
			if verrs != nil || err != nil {
				return fmt.Errorf("%#v %e", verrs, err)
			}

			createdServiceItems = append(createdServiceItems, *requestedServiceItem)

			// create dimensions if any
			for index := range requestedServiceItem.Dimensions {
				createDimension := &requestedServiceItem.Dimensions[index]
				createDimension.MTOServiceItemID = requestedServiceItem.ID
				verrs, err = o.builder.CreateOne(txnAppCtx, createDimension)
				if verrs != nil && verrs.HasAny() {
					return apperror.NewInvalidInputError(uuid.Nil, nil, verrs, "Failed to create dimensions")
				}
				if err != nil {
					return fmt.Errorf("%e", err)
				}
			}

		}

		// If updates were made to shipment, save update in the database
		if updateShipmentPickupAddress {
			verrs, err = o.builder.UpdateOne(txnAppCtx, mtoShipment.PickupAddress, nil)
			if verrs != nil || err != nil {
				return fmt.Errorf("failed to update mtoShipment.PickupAddress: %#v %e", verrs, err)
			}
		}

		if _, err = o.moveRouter.ApproveOrRequestApproval(txnAppCtx, move); err != nil {
			return err
		}

		return nil
	})

	if transactionErr != nil {
		return nil, nil, transactionErr
	} else if verrs != nil && verrs.HasAny() {
		return nil, verrs, nil
	} else if err != nil {
		return nil, verrs, apperror.NewQueryError("unknown", err, "")
	}

	return &createdServiceItems, nil, nil
}

// makeExtraSITServiceItem sets up extra SIT service items if a first-day SIT service item is being created.
func (o *mtoServiceItemCreator) makeExtraSITServiceItem(appCtx appcontext.AppContext, firstSIT *models.MTOServiceItem, reServiceCode models.ReServiceCode) (*models.MTOServiceItem, error) {
	var reService models.ReService

	queryFilters := []services.QueryFilter{
		query.NewQueryFilter("code", "=", reServiceCode),
	}
	err := o.builder.FetchOne(appCtx, &reService, queryFilters)
	if err != nil {
		switch err {
		case sql.ErrNoRows:
			return nil, apperror.NewNotFoundError(uuid.Nil, fmt.Sprintf("for service code: %s", reServiceCode))
		default:
			return nil, apperror.NewQueryError("ReService", err, "")
		}
	}

	// When a DDFSIT is created, this is where we auto create the accompanying DDASIT, DDDSIT, and DDSFSC.
	// These service items will be associated with the same customer contacts as the DDFSIT.
	contacts := firstSIT.CustomerContacts

	// Default requestedApprovalsRequestedStatus value
	requestedApprovalsRequestedStatus := false
	extraServiceItem := models.MTOServiceItem{
		MTOShipmentID:                     firstSIT.MTOShipmentID,
		MoveTaskOrderID:                   firstSIT.MoveTaskOrderID,
		ReServiceID:                       reService.ID,
		ReService:                         reService,
		SITEntryDate:                      firstSIT.SITEntryDate,
		SITDepartureDate:                  firstSIT.SITDepartureDate,
		SITPostalCode:                     firstSIT.SITPostalCode,
		Reason:                            firstSIT.Reason,
		Status:                            models.MTOServiceItemStatusSubmitted,
		CustomerContacts:                  contacts,
		RequestedApprovalsRequestedStatus: &requestedApprovalsRequestedStatus,
	}

	return &extraServiceItem, nil
}

// NewMTOServiceItemCreator returns a new MTO service item creator
func NewMTOServiceItemCreator(planner route.Planner, builder createMTOServiceItemQueryBuilder, moveRouter services.MoveRouter, unpackPricer services.DomesticUnpackPricer, packPricer services.DomesticPackPricer, linehaulPricer services.DomesticLinehaulPricer, shorthaulPricer services.DomesticShorthaulPricer, originPricer services.DomesticOriginPricer, destinationPricer services.DomesticDestinationPricer, fuelSurchargePricer services.FuelSurchargePricer) services.MTOServiceItemCreator {
	// used inside a transaction and mocking
	createNewBuilder := func() createMTOServiceItemQueryBuilder {
		return query.NewQueryBuilder()
	}

	return &mtoServiceItemCreator{planner: planner, builder: builder, createNewBuilder: createNewBuilder, moveRouter: moveRouter, unpackPricer: unpackPricer, packPricer: packPricer, linehaulPricer: linehaulPricer, shorthaulPricer: shorthaulPricer, originPricer: originPricer, destinationPricer: destinationPricer, fuelSurchargePricer: fuelSurchargePricer}
}

func validateTimeMilitaryField(_ appcontext.AppContext, timeMilitary string) error {
	if len(timeMilitary) == 0 {
		return nil
	} else if len(timeMilitary) != 5 {
		return fmt.Errorf("timeMilitary must be in format HHMMZ")
	}

	hours := timeMilitary[:2]
	minutes := timeMilitary[2:4]
	suffix := timeMilitary[len(timeMilitary)-1:]

	hoursInt, err := strconv.Atoi(hours)
	if err != nil {
		return fmt.Errorf("timeMilitary must have a valid number for hours")
	}

	minutesInt, err := strconv.Atoi(minutes)
	if err != nil {
		return fmt.Errorf("timeMilitary must have a valid number for minutes")
	}

	if !(0 <= hoursInt) || !(hoursInt < 24) {
		return fmt.Errorf("timeMilitary hours must be between 00 and 23")
	}
	if !(0 <= minutesInt) || !(minutesInt < 60) {
		return fmt.Errorf("timeMilitary minutes must be between 00 and 59")
	}

	if suffix != "Z" {
		return fmt.Errorf("timeMilitary must end with 'Z'")
	}

	return nil
}

// Check if and address has and ID, if it does, it needs to match OG SIT
func (o *mtoServiceItemCreator) validateSITStandaloneServiceItem(appCtx appcontext.AppContext, serviceItem *models.MTOServiceItem, reServiceCode models.ReServiceCode) (*models.MTOServiceItem, error) {
	var mtoServiceItem models.MTOServiceItem
	var mtoShipmentID uuid.UUID
	var validReService models.ReService
	mtoShipmentID = *serviceItem.MTOShipmentID

	queryFilter := []services.QueryFilter{
		query.NewQueryFilter("code", "=", reServiceCode),
	}

	// Fetch the ID for the ReServiceCode passed in, so we can check the shipment for its existence
	err := o.builder.FetchOne(appCtx, &validReService, queryFilter)

	if err != nil {
		switch err {
		case sql.ErrNoRows:
			return nil, apperror.NewNotFoundError(uuid.Nil, fmt.Sprintf("for service code: %s", validReService.Code))
		default:
			return nil, apperror.NewQueryError("ReService", err, "")
		}
	}

	mtoServiceItemQueryFilter := []services.QueryFilter{
		query.NewQueryFilter("mto_shipment_id", "=", mtoShipmentID),
		query.NewQueryFilter("re_service_id", "=", validReService.ID),
	}
	// Fetch the required first-day SIT item for the shipment
	err = o.builder.FetchOne(appCtx, &mtoServiceItem, mtoServiceItemQueryFilter)

	if err != nil {
		switch err {
		case sql.ErrNoRows:
			return nil, apperror.NewNotFoundError(uuid.Nil, fmt.Sprintf("No matching first-day SIT service item found for shipment: %s", mtoShipmentID))
		default:
			return nil, apperror.NewQueryError("MTOServiceItem", err, "")
		}
	}

	verrs := validate.NewErrors()

	// check if the address IDs are nil, if not they need to match the orginal SIT address
	if serviceItem.SITOriginHHGOriginalAddress != nil && serviceItem.SITOriginHHGOriginalAddress.ID != mtoServiceItem.SITOriginHHGOriginalAddress.ID {
		verrs.Add("SITOriginHHGOriginalAddressID", fmt.Sprintf("%s invalid SITOriginHHGOriginalAddressID", serviceItem.ReService.Code))
	}

	if serviceItem.SITOriginHHGActualAddress != nil && serviceItem.SITOriginHHGActualAddress.ID != mtoServiceItem.SITOriginHHGActualAddress.ID {
		verrs.Add("SITOriginHHGActualAddress", fmt.Sprintf("%s invalid SITOriginHHGActualAddressID", serviceItem.ReService.Code))
	}

	if verrs.HasAny() {
		return nil, apperror.NewInvalidInputError(serviceItem.ID, nil, verrs,
			fmt.Sprintf("There was invalid input in the standalone service item %s", serviceItem.ID))

	}

	// If the required first-day SIT item exists, we can update the related
	// service item passed in with the parent item's field values

	serviceItem.SITEntryDate = mtoServiceItem.SITEntryDate
	serviceItem.SITDepartureDate = mtoServiceItem.SITDepartureDate
	serviceItem.SITPostalCode = mtoServiceItem.SITPostalCode
	serviceItem.Reason = mtoServiceItem.Reason

	return serviceItem, nil
}

// check if an address has an ID
func (o *mtoServiceItemCreator) validateFirstDaySITServiceItem(appCtx appcontext.AppContext, serviceItem *models.MTOServiceItem) (*models.MTOServiceItems, error) {
	var extraServiceItems models.MTOServiceItems
	var extraServiceItem *models.MTOServiceItem

	// check if there's another First Day SIT item for this shipment
	err := o.checkDuplicateServiceCodes(appCtx, serviceItem)
	if err != nil {
		return nil, err
	}

	// check that the SIT entry date is ON or AFTER the First Available Delivery Date
	err = o.checkSITEntryDateAndFADD(serviceItem)
	if err != nil {
		return nil, err
	}

	verrs := validate.NewErrors()

	// check if the address IDs are nil
	if serviceItem.SITOriginHHGOriginalAddress != nil && serviceItem.SITOriginHHGOriginalAddress.ID != uuid.Nil {
		verrs.Add("SITOriginHHGOriginalAddressID", fmt.Sprintf("%s invalid SITOriginHHGOriginalAddressID", serviceItem.SITOriginHHGOriginalAddress.ID))
	}

	if serviceItem.SITOriginHHGActualAddress != nil && serviceItem.SITOriginHHGActualAddress.ID != uuid.Nil {
		verrs.Add("SITOriginHHGActualAddress", fmt.Sprintf("%s invalid SITOriginHHGActualAddressID", serviceItem.SITOriginHHGActualAddress.ID))
	}

	if verrs.HasAny() {
		return nil, apperror.NewInvalidInputError(serviceItem.ID, nil, verrs,
			fmt.Sprintf("There was invalid input in the service item %s", serviceItem.ID))
	}

	// create the extra service items for first day SIT
	var reServiceCodes []models.ReServiceCode

	switch serviceItem.ReService.Code {
	case models.ReServiceCodeDDFSIT:
		reServiceCodes = append(reServiceCodes, models.ReServiceCodeDDASIT, models.ReServiceCodeDDDSIT, models.ReServiceCodeDDSFSC)
	case models.ReServiceCodeDOFSIT:
		reServiceCodes = append(reServiceCodes, models.ReServiceCodeDOASIT, models.ReServiceCodeDOPSIT, models.ReServiceCodeDOSFSC)
	default:
		verrs := validate.NewErrors()
		verrs.Add("reServiceCode", fmt.Sprintf("%s invalid code", serviceItem.ReService.Code))
		return nil, apperror.NewInvalidInputError(serviceItem.ID, nil, verrs,
			fmt.Sprintf("No additional items can be created for this service item with code %s", serviceItem.ReService.Code))

	}

	for _, code := range reServiceCodes {
		extraServiceItem, err = o.makeExtraSITServiceItem(appCtx, serviceItem, code)
		if err != nil {
			return nil, err
		}
		if extraServiceItem != nil {
			extraServiceItems = append(extraServiceItems, *extraServiceItem)
		}
	}

	return &extraServiceItems, nil
}<|MERGE_RESOLUTION|>--- conflicted
+++ resolved
@@ -510,8 +510,6 @@
 				serviceItem.SITOriginHHGActualAddress.CountryId = &country.ID
 			}
 
-<<<<<<< HEAD
-=======
 			// Evaluate address and populate addresses isOconus value
 			isOconus, err := models.IsAddressOconus(appCtx.DB(), *serviceItem.SITOriginHHGActualAddress)
 			if err != nil {
@@ -519,7 +517,6 @@
 			}
 			serviceItem.SITOriginHHGActualAddress.IsOconus = &isOconus
 
->>>>>>> ea3fdcd5
 			// update the SIT service item to track/save the HHG original pickup address (that came from the
 			// MTO shipment
 			serviceItem.SITOriginHHGOriginalAddress = mtoShipment.PickupAddress.Copy()
