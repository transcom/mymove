--- conflicted
+++ resolved
@@ -39,10 +39,7 @@
 	fuelSurchargePricer services.FuelSurchargePricer
 }
 
-<<<<<<< HEAD
-=======
 // FindEstimatedPrice finds the estimated price for a service item
->>>>>>> fcb7da03
 func (o *mtoServiceItemCreator) FindEstimatedPrice(appCtx appcontext.AppContext, serviceItem *models.MTOServiceItem, mtoShipment models.MTOShipment) (unit.Cents, error) {
 	if serviceItem.ReService.Code == models.ReServiceCodeDOP ||
 		serviceItem.ReService.Code == models.ReServiceCodeDPK ||
@@ -59,16 +56,8 @@
 		requestedPickupDate := *mtoShipment.RequestedPickupDate
 		currTime := time.Now()
 		var distance int
-<<<<<<< HEAD
-		primeEstimatedWeight := mtoShipment.PrimeEstimatedWeight
-		if mtoShipment.ShipmentType == models.MTOShipmentTypeHHGOutOfNTS {
-			newWeight := int(primeEstimatedWeight.Float64() * 1.1)
-			primeEstimatedWeight = (*unit.Pound)(&newWeight)
-		}
-=======
 
 		adjustedWeight := GetAdjustedWeight(*mtoShipment.PrimeEstimatedWeight, mtoShipment.ShipmentType == models.MTOShipmentTypeUnaccompaniedBaggage)
->>>>>>> fcb7da03
 
 		contractCode, err := FetchContractCode(appCtx, currTime)
 		if err != nil {
@@ -87,11 +76,7 @@
 				return 0, err
 			}
 
-<<<<<<< HEAD
-			price, _, err = o.originPricer.Price(appCtx, contractCode, requestedPickupDate, *primeEstimatedWeight, domesticServiceArea.ServiceArea, isPPM)
-=======
 			price, _, err = o.originPricer.Price(appCtx, contractCode, requestedPickupDate, *adjustedWeight, domesticServiceArea.ServiceArea, isPPM)
->>>>>>> fcb7da03
 			if err != nil {
 				return 0, err
 			}
@@ -104,11 +89,7 @@
 
 			servicesScheduleOrigin := domesticServiceArea.ServicesSchedule
 
-<<<<<<< HEAD
-			price, _, err = o.packPricer.Price(appCtx, contractCode, requestedPickupDate, *primeEstimatedWeight, servicesScheduleOrigin, isPPM)
-=======
 			price, _, err = o.packPricer.Price(appCtx, contractCode, requestedPickupDate, *adjustedWeight, servicesScheduleOrigin, isPPM)
->>>>>>> fcb7da03
 			if err != nil {
 				return 0, err
 			}
@@ -123,11 +104,7 @@
 				}
 			}
 
-<<<<<<< HEAD
-			price, _, err = o.destinationPricer.Price(appCtx, contractCode, requestedPickupDate, *primeEstimatedWeight, domesticServiceArea.ServiceArea, isPPM)
-=======
 			price, _, err = o.destinationPricer.Price(appCtx, contractCode, requestedPickupDate, *adjustedWeight, domesticServiceArea.ServiceArea, isPPM)
->>>>>>> fcb7da03
 			if err != nil {
 				return 0, err
 			}
@@ -140,11 +117,7 @@
 
 			serviceScheduleDestination := domesticServiceArea.ServicesSchedule
 
-<<<<<<< HEAD
-			price, _, err = o.unpackPricer.Price(appCtx, contractCode, requestedPickupDate, *primeEstimatedWeight, serviceScheduleDestination, isPPM)
-=======
 			price, _, err = o.unpackPricer.Price(appCtx, contractCode, requestedPickupDate, *adjustedWeight, serviceScheduleDestination, isPPM)
->>>>>>> fcb7da03
 			if err != nil {
 				return 0, err
 			}
@@ -162,11 +135,7 @@
 					return 0, err
 				}
 			}
-<<<<<<< HEAD
-			price, _, err = o.linehaulPricer.Price(appCtx, contractCode, requestedPickupDate, unit.Miles(distance), *primeEstimatedWeight, domesticServiceArea.ServiceArea, isPPM)
-=======
 			price, _, err = o.linehaulPricer.Price(appCtx, contractCode, requestedPickupDate, unit.Miles(distance), *adjustedWeight, domesticServiceArea.ServiceArea, isPPM)
->>>>>>> fcb7da03
 			if err != nil {
 				return 0, err
 			}
@@ -182,11 +151,7 @@
 					return 0, err
 				}
 			}
-<<<<<<< HEAD
-			price, _, err = o.shorthaulPricer.Price(appCtx, contractCode, requestedPickupDate, unit.Miles(distance), *primeEstimatedWeight, domesticServiceArea.ServiceArea)
-=======
 			price, _, err = o.shorthaulPricer.Price(appCtx, contractCode, requestedPickupDate, unit.Miles(distance), *adjustedWeight, domesticServiceArea.ServiceArea)
->>>>>>> fcb7da03
 			if err != nil {
 				return 0, err
 			}
@@ -210,11 +175,7 @@
 				}
 			}
 
-<<<<<<< HEAD
-			fscWeightBasedDistanceMultiplier, err := LookupFSCWeightBasedDistanceMultiplier(appCtx, *primeEstimatedWeight)
-=======
 			fscWeightBasedDistanceMultiplier, err := LookupFSCWeightBasedDistanceMultiplier(appCtx, *adjustedWeight)
->>>>>>> fcb7da03
 			if err != nil {
 				return 0, err
 			}
@@ -226,11 +187,7 @@
 			if err != nil {
 				return 0, err
 			}
-<<<<<<< HEAD
-			price, _, err = o.fuelSurchargePricer.Price(appCtx, pickupDateForFSC, unit.Miles(distance), *primeEstimatedWeight, fscWeightBasedDistanceMultiplierFloat, eiaFuelPrice, isPPM)
-=======
 			price, _, err = o.fuelSurchargePricer.Price(appCtx, pickupDateForFSC, unit.Miles(distance), *adjustedWeight, fscWeightBasedDistanceMultiplierFloat, eiaFuelPrice, isPPM)
->>>>>>> fcb7da03
 			if err != nil {
 				return 0, err
 			}
@@ -650,10 +607,7 @@
 	// if estimated weight for shipment provided by the prime, calculate the estimated prices for
 	// DLH, DPK, DOP, DDP, DUPK
 
-<<<<<<< HEAD
-=======
 	// NTS-release requested pickup dates are for handle out, their pricing is handled differently as their locations are based on storage facilities, not pickup locations
->>>>>>> fcb7da03
 	if mtoShipment.PrimeEstimatedWeight != nil && mtoShipment.RequestedPickupDate != nil {
 		serviceItemEstimatedPrice, err := o.FindEstimatedPrice(appCtx, serviceItem, mtoShipment)
 		if serviceItemEstimatedPrice != 0 && err == nil {
