package mtoserviceitem

import (
	"database/sql"
	"fmt"
	"strconv"
	"time"

	"github.com/gobuffalo/validate/v3"
	"github.com/gofrs/uuid"
	"go.uber.org/zap"

	"github.com/transcom/mymove/pkg/appcontext"
	"github.com/transcom/mymove/pkg/apperror"
	"github.com/transcom/mymove/pkg/models"
	"github.com/transcom/mymove/pkg/route"
	"github.com/transcom/mymove/pkg/services"
	"github.com/transcom/mymove/pkg/services/query"
	"github.com/transcom/mymove/pkg/unit"
)

type createMTOServiceItemQueryBuilder interface {
	FetchOne(appCtx appcontext.AppContext, model interface{}, filters []services.QueryFilter) error
	CreateOne(appCtx appcontext.AppContext, model interface{}) (*validate.Errors, error)
	UpdateOne(appCtx appcontext.AppContext, model interface{}, eTag *string) (*validate.Errors, error)
}

type mtoServiceItemCreator struct {
	planner             route.Planner
	builder             createMTOServiceItemQueryBuilder
	createNewBuilder    func() createMTOServiceItemQueryBuilder
	moveRouter          services.MoveRouter
	unpackPricer        services.DomesticUnpackPricer
	packPricer          services.DomesticPackPricer
	linehaulPricer      services.DomesticLinehaulPricer
	shorthaulPricer     services.DomesticShorthaulPricer
	originPricer        services.DomesticOriginPricer
	destinationPricer   services.DomesticDestinationPricer
	fuelSurchargePricer services.FuelSurchargePricer
}

func (o *mtoServiceItemCreator) FindEstimatedPrice(appCtx appcontext.AppContext, serviceItem *models.MTOServiceItem, mtoShipment models.MTOShipment) (unit.Cents, error) {
	if serviceItem.ReService.Code == models.ReServiceCodeDOP ||
		serviceItem.ReService.Code == models.ReServiceCodeDPK ||
		serviceItem.ReService.Code == models.ReServiceCodeDDP ||
		serviceItem.ReService.Code == models.ReServiceCodeDUPK ||
		serviceItem.ReService.Code == models.ReServiceCodeDLH ||
		serviceItem.ReService.Code == models.ReServiceCodeDSH ||
		serviceItem.ReService.Code == models.ReServiceCodeFSC {

		isPPM := false
		if mtoShipment.ShipmentType == models.MTOShipmentTypePPM {
			isPPM = true
		}
		requestedPickupDate := *mtoShipment.RequestedPickupDate
		currTime := time.Now()
		var distance int
		primeEstimatedWeight := mtoShipment.PrimeEstimatedWeight
		if mtoShipment.ShipmentType == models.MTOShipmentTypeHHGOutOfNTSDom {
			newWeight := int(primeEstimatedWeight.Float64() * 1.1)
			primeEstimatedWeight = (*unit.Pound)(&newWeight)
		}

		contractCode, err := FetchContractCode(appCtx, currTime)
		if err != nil {
			contractCode, err = FetchContractCode(appCtx, requestedPickupDate)
			if err != nil {
				return 0, err
			}
		}

		var price unit.Cents

		// origin
		if serviceItem.ReService.Code == models.ReServiceCodeDOP {
			domesticServiceArea, err := fetchDomesticServiceArea(appCtx, contractCode, mtoShipment.PickupAddress.PostalCode)
			if err != nil {
				return 0, err
			}

			price, _, err = o.originPricer.Price(appCtx, contractCode, requestedPickupDate, *primeEstimatedWeight, domesticServiceArea.ServiceArea, isPPM)
			if err != nil {
				return 0, err
			}
		}
		if serviceItem.ReService.Code == models.ReServiceCodeDPK {
			domesticServiceArea, err := fetchDomesticServiceArea(appCtx, contractCode, mtoShipment.PickupAddress.PostalCode)
			if err != nil {
				return 0, err
			}

			servicesScheduleOrigin := domesticServiceArea.ServicesSchedule

			price, _, err = o.packPricer.Price(appCtx, contractCode, requestedPickupDate, *primeEstimatedWeight, servicesScheduleOrigin, isPPM)
			if err != nil {
				return 0, err
			}
		}
		// destination
		if serviceItem.ReService.Code == models.ReServiceCodeDDP {
			var domesticServiceArea models.ReDomesticServiceArea
			if mtoShipment.DestinationAddress != nil {
				domesticServiceArea, err = fetchDomesticServiceArea(appCtx, contractCode, mtoShipment.DestinationAddress.PostalCode)
				if err != nil {
					return 0, err
				}
			}

			price, _, err = o.destinationPricer.Price(appCtx, contractCode, requestedPickupDate, *primeEstimatedWeight, domesticServiceArea.ServiceArea, isPPM)
			if err != nil {
				return 0, err
			}
		}
		if serviceItem.ReService.Code == models.ReServiceCodeDUPK {
			domesticServiceArea, err := fetchDomesticServiceArea(appCtx, contractCode, mtoShipment.DestinationAddress.PostalCode)
			if err != nil {
				return 0, err
			}

			serviceScheduleDestination := domesticServiceArea.ServicesSchedule

			price, _, err = o.unpackPricer.Price(appCtx, contractCode, requestedPickupDate, *primeEstimatedWeight, serviceScheduleDestination, isPPM)
			if err != nil {
				return 0, err
			}
		}

		// linehaul/shorthaul
		if serviceItem.ReService.Code == models.ReServiceCodeDLH {
			domesticServiceArea, err := fetchDomesticServiceArea(appCtx, contractCode, mtoShipment.PickupAddress.PostalCode)
			if err != nil {
				return 0, err
			}
			if mtoShipment.PickupAddress != nil && mtoShipment.DestinationAddress != nil {
				distance, err = o.planner.ZipTransitDistance(appCtx, mtoShipment.PickupAddress.PostalCode, mtoShipment.DestinationAddress.PostalCode)
				if err != nil {
					return 0, err
				}
			}
			price, _, err = o.linehaulPricer.Price(appCtx, contractCode, requestedPickupDate, unit.Miles(distance), *primeEstimatedWeight, domesticServiceArea.ServiceArea, isPPM)
			if err != nil {
				return 0, err
			}
		}
		if serviceItem.ReService.Code == models.ReServiceCodeDSH {
			domesticServiceArea, err := fetchDomesticServiceArea(appCtx, contractCode, mtoShipment.PickupAddress.PostalCode)
			if err != nil {
				return 0, err
			}
			if mtoShipment.PickupAddress != nil && mtoShipment.DestinationAddress != nil {
				distance, err = o.planner.ZipTransitDistance(appCtx, mtoShipment.PickupAddress.PostalCode, mtoShipment.DestinationAddress.PostalCode)
				if err != nil {
					return 0, err
				}
			}
			price, _, err = o.shorthaulPricer.Price(appCtx, contractCode, requestedPickupDate, unit.Miles(distance), *primeEstimatedWeight, domesticServiceArea.ServiceArea)
			if err != nil {
				return 0, err
			}
		}
		// fuel surcharge
		if serviceItem.ReService.Code == models.ReServiceCodeFSC {
			var pickupDateForFSC time.Time

			// actual pickup date likely won't exist at the time of service item creation, but it could
			// use requested pickup date if no actual date exists
			if mtoShipment.ActualPickupDate != nil {
				pickupDateForFSC = *mtoShipment.ActualPickupDate
			} else {
				pickupDateForFSC = requestedPickupDate
			}

			if mtoShipment.PickupAddress != nil && mtoShipment.DestinationAddress != nil {
				distance, err = o.planner.ZipTransitDistance(appCtx, mtoShipment.PickupAddress.PostalCode, mtoShipment.DestinationAddress.PostalCode)
				if err != nil {
					return 0, err
				}
			}

			fscWeightBasedDistanceMultiplier, err := LookupFSCWeightBasedDistanceMultiplier(appCtx, *primeEstimatedWeight)
			if err != nil {
				return 0, err
			}
			fscWeightBasedDistanceMultiplierFloat, err := strconv.ParseFloat(fscWeightBasedDistanceMultiplier, 64)
			if err != nil {
				return 0, err
			}
			eiaFuelPrice, err := LookupEIAFuelPrice(appCtx, pickupDateForFSC)
			if err != nil {
				return 0, err
			}
			price, _, err = o.fuelSurchargePricer.Price(appCtx, pickupDateForFSC, unit.Miles(distance), *primeEstimatedWeight, fscWeightBasedDistanceMultiplierFloat, eiaFuelPrice, isPPM)
			if err != nil {
				return 0, err
			}

		}
		return price, nil
	}
	return 0, nil
}

func fetchCurrentTaskOrderFee(appCtx appcontext.AppContext, serviceCode models.ReServiceCode, requestedPickupDate time.Time) (models.ReTaskOrderFee, error) {
	contractCode, err := FetchContractCode(appCtx, requestedPickupDate)
	if err != nil {
		return models.ReTaskOrderFee{}, err
	}
	var taskOrderFee models.ReTaskOrderFee
	err = appCtx.DB().Q().
		Join("re_contract_years cy", "re_task_order_fees.contract_year_id = cy.id").
		Join("re_contracts c", "cy.contract_id = c.id").
		Join("re_services s", "re_task_order_fees.service_id = s.id").
		Where("c.code = $1", contractCode).
		Where("s.code = $2", serviceCode).
		Where("$3 between cy.start_date and cy.end_date", requestedPickupDate).
		First(&taskOrderFee)

	if err != nil {
		return models.ReTaskOrderFee{}, err
	}

	return taskOrderFee, nil
}

func FetchContractCode(appCtx appcontext.AppContext, date time.Time) (string, error) {
	var contractYear models.ReContractYear
	err := appCtx.DB().EagerPreload("Contract").Where("? between start_date and end_date", date).
		First(&contractYear)
	if err != nil {
		if err == sql.ErrNoRows {
			return "", apperror.NewNotFoundError(uuid.Nil, fmt.Sprintf("no contract year found for %s", date.String()))
		}
		return "", err
	}

	contract := contractYear.Contract

	contractCode := contract.Code
	return contractCode, nil
}

func fetchDomesticServiceArea(appCtx appcontext.AppContext, contractCode string, shipmentPostalCode string) (models.ReDomesticServiceArea, error) {
	// find the service area by querying for the service area associated with the zip3
	zip := shipmentPostalCode
	zip3 := zip[0:3]
	var domesticServiceArea models.ReDomesticServiceArea
	err := appCtx.DB().Q().
		Join("re_zip3s", "re_zip3s.domestic_service_area_id = re_domestic_service_areas.id").
		Join("re_contracts", "re_contracts.id = re_domestic_service_areas.contract_id").
		Where("re_zip3s.zip3 = ?", zip3).
		Where("re_contracts.code = ?", contractCode).
		First(&domesticServiceArea)
	if err != nil {
		return domesticServiceArea, fmt.Errorf("unable to find domestic service area for %s under contract code %s", zip3, contractCode)
	}

	return domesticServiceArea, nil
}

const weightBasedDistanceMultiplierLevelOne = "0.000417"
const weightBasedDistanceMultiplierLevelTwo = "0.0006255"
const weightBasedDistanceMultiplierLevelThree = "0.000834"
const weightBasedDistanceMultiplierLevelFour = "0.00139"

func LookupFSCWeightBasedDistanceMultiplier(appCtx appcontext.AppContext, primeEstimatedWeight unit.Pound) (string, error) {
	weight := primeEstimatedWeight.Int()

	if weight <= 5000 {
		return weightBasedDistanceMultiplierLevelOne, nil
	} else if weight <= 10000 {
		return weightBasedDistanceMultiplierLevelTwo, nil
	} else if weight <= 24000 {
		return weightBasedDistanceMultiplierLevelThree, nil
		//nolint:revive
	} else {
		return weightBasedDistanceMultiplierLevelFour, nil
	}
}

func LookupEIAFuelPrice(appCtx appcontext.AppContext, pickupDate time.Time) (unit.Millicents, error) {
	db := appCtx.DB()

	// Find the GHCDieselFuelPrice object with the closest prior PublicationDate to the ActualPickupDate of the MTOShipment in question
	var ghcDieselFuelPrice models.GHCDieselFuelPrice
	err := db.Where("publication_date <= ?", pickupDate).Order("publication_date DESC").Last(&ghcDieselFuelPrice)
	if err != nil {
		switch err {
		case sql.ErrNoRows:
			return 0, apperror.NewNotFoundError(uuid.Nil, "Looking for GHCDieselFuelPrice")
		default:
			return 0, apperror.NewQueryError("GHCDieselFuelPrice", err, "")
		}
	}

	return ghcDieselFuelPrice.FuelPriceInMillicents, nil
}

func (o *mtoServiceItemCreator) calculateSITDeliveryMiles(appCtx appcontext.AppContext, serviceItem *models.MTOServiceItem, mtoShipment models.MTOShipment) (int, error) {
	var distance int
	var err error

	if serviceItem.ReService.Code == models.ReServiceCodeDOFSIT || serviceItem.ReService.Code == models.ReServiceCodeDOASIT || serviceItem.ReService.Code == models.ReServiceCodeDOSFSC || serviceItem.ReService.Code == models.ReServiceCodeDOPSIT {
		// Creation: Origin SIT: distance between shipment pickup address & service item pickup address
		// On creation, shipment pickup and service item pickup are the same
		var originalSITAddressZip string
		if mtoShipment.PickupAddress != nil {
			originalSITAddressZip = mtoShipment.PickupAddress.PostalCode
		}
		if mtoShipment.PickupAddress != nil && originalSITAddressZip != "" {
			distance, err = o.planner.ZipTransitDistance(appCtx, mtoShipment.PickupAddress.PostalCode, originalSITAddressZip)
		}
	}

	if serviceItem.ReService.Code == models.ReServiceCodeDDFSIT || serviceItem.ReService.Code == models.ReServiceCodeDDASIT || serviceItem.ReService.Code == models.ReServiceCodeDDSFSC || serviceItem.ReService.Code == models.ReServiceCodeDDDSIT {
		// Creation: Destination SIT: distance between shipment destination address & service item destination address
		if mtoShipment.DestinationAddress != nil && serviceItem.SITDestinationFinalAddress != nil {
			distance, err = o.planner.ZipTransitDistance(appCtx, mtoShipment.DestinationAddress.PostalCode, serviceItem.SITDestinationFinalAddress.PostalCode)
		}
	}
	if err != nil {
		return 0, err
	}

	return distance, err
}

// CreateMTOServiceItem creates a MTO Service Item
func (o *mtoServiceItemCreator) CreateMTOServiceItem(appCtx appcontext.AppContext, serviceItem *models.MTOServiceItem) (*models.MTOServiceItems, *validate.Errors, error) {
	var verrs *validate.Errors
	var err error
	var requestedServiceItems models.MTOServiceItems // used in case additional service items need to be auto-created
	var createdServiceItems models.MTOServiceItems

	var move models.Move
	moveID := serviceItem.MoveTaskOrderID
	err = appCtx.DB().Q().EagerPreload(
		"MTOShipments.PPMShipment",
	).Find(&move, moveID)
	if err != nil {
		switch err {
		case sql.ErrNoRows:
			return nil, nil, apperror.NewNotFoundError(moveID, "in Moves")
		default:
			return nil, nil, apperror.NewQueryError("Move", err, "")
		}
	}

	// Service items can only be created if a Move's status is either Approved
	// or Approvals Requested, so check and fail early.
	if move.Status != models.MoveStatusAPPROVED && move.Status != models.MoveStatusAPPROVALSREQUESTED {
		return nil, nil, apperror.NewConflictError(
			move.ID,
			fmt.Sprintf("Cannot create service items before a move has been approved. The current status for the move with ID %s is %s", move.ID, move.Status),
		)
	}

	// find the re service code id
	var reService models.ReService
	reServiceCode := serviceItem.ReService.Code
	queryFilters := []services.QueryFilter{
		query.NewQueryFilter("code", "=", reServiceCode),
	}
	err = o.builder.FetchOne(appCtx, &reService, queryFilters)
	if err != nil {
		switch err {
		case sql.ErrNoRows:
			return nil, nil, apperror.NewNotFoundError(uuid.Nil, fmt.Sprintf("for service item with code: %s", reServiceCode))
		default:
			return nil, nil, apperror.NewQueryError("ReService", err, "")
		}
	}
	// set re service fields for service item
	serviceItem.ReServiceID = reService.ID
	serviceItem.ReService.Name = reService.Name

	if serviceItem.ReService.Code == models.ReServiceCodeMS {
		// check if the MS exists already for the move
		err := o.checkDuplicateServiceCodes(appCtx, serviceItem)
		if err != nil {
			appCtx.Logger().Error(fmt.Sprintf("Error trying to create a duplicate MS service item for move ID: %s", move.ID), zap.Error(err))
			return nil, nil, err
		}
	}

	// We can have two service items that come in from a MTO approval that do not have an MTOShipmentID
	// they are MTO level service items. This should capture that and create them accordingly, they are thankfully
	// also rather basic.
	if serviceItem.MTOShipmentID == nil {
		if serviceItem.ReService.Code == models.ReServiceCodeMS || serviceItem.ReService.Code == models.ReServiceCodeCS {
			// we need to know the first shipment's requested pickup date OR a PPM's expected departure date to establish the correct base year for the fee
			// Loop through shipments to find the first requested pickup date
			var feeDate *time.Time
			for _, shipment := range move.MTOShipments {
				if shipment.RequestedPickupDate != nil {
					feeDate = shipment.RequestedPickupDate
					break
				}
				var nilTime time.Time
				if shipment.PPMShipment != nil && shipment.PPMShipment.ExpectedDepartureDate != nilTime {
					feeDate = &shipment.PPMShipment.ExpectedDepartureDate
				}
			}
			if feeDate == nil {
				return nil, nil, apperror.NewNotFoundError(moveID, fmt.Sprintf(
					"cannot create fee for service item %s: missing requested pickup date (non-PPMs) or expected departure date (PPMs) for shipment in move %s",
					serviceItem.ReService.Code, moveID.String()))
			}
			serviceItem.Status = "APPROVED"
			taskOrderFee, err := fetchCurrentTaskOrderFee(appCtx, serviceItem.ReService.Code, *feeDate)
			if err != nil {
				return nil, nil, err
			}
			serviceItem.LockedPriceCents = &taskOrderFee.PriceCents
		}
		verrs, err = o.builder.CreateOne(appCtx, serviceItem)
		if verrs != nil {
			return nil, verrs, nil
		}
		if err != nil {
			return nil, nil, err
		}

		createdServiceItems = append(createdServiceItems, *serviceItem)

		return &createdServiceItems, nil, nil
	}

	// By the time the serviceItem model object gets here to the creator it should have a status attached to it.
	// If for some reason that isn't the case we will set it
	if serviceItem.Status == "" {
		serviceItem.Status = models.MTOServiceItemStatusSubmitted
	}

	// check if shipment exists linked by MoveTaskOrderID
	var mtoShipment models.MTOShipment
	mtoShipmentID := *serviceItem.MTOShipmentID
	queryFilters = []services.QueryFilter{
		query.NewQueryFilter("id", "=", mtoShipmentID),
		query.NewQueryFilter("move_id", "=", moveID),
	}
	err = o.builder.FetchOne(appCtx, &mtoShipment, queryFilters)
	if err != nil {
		switch err {
		case sql.ErrNoRows:
			return nil, nil, apperror.NewNotFoundError(mtoShipmentID, fmt.Sprintf("for mtoShipment with moveID: %s", moveID.String()))
		default:
			return nil, nil, apperror.NewQueryError("MTOShipment", err, "")
		}
	}

	// checking to see if the service item being created is a destination SIT
	// if so, we want the destination address to be the same as the shipment's
	// which will later populate the additional dest SIT service items as well
	if serviceItem.ReService.Code == models.ReServiceCodeDDFSIT && mtoShipment.DestinationAddressID != nil {
		serviceItem.SITDestinationFinalAddress = mtoShipment.DestinationAddress
		serviceItem.SITDestinationFinalAddressID = mtoShipment.DestinationAddressID
	}

	if serviceItem.ReService.Code == models.ReServiceCodeDOASIT {
		// DOASIT must be associated with shipment that has DOFSIT
		serviceItem, err = o.validateSITStandaloneServiceItem(appCtx, serviceItem, models.ReServiceCodeDOFSIT)
		if err != nil {
			return nil, nil, err
		}
	}

	if serviceItem.ReService.Code == models.ReServiceCodeDDASIT {
		// DDASIT must be associated with shipment that has DDFSIT
		serviceItem, err = o.validateSITStandaloneServiceItem(appCtx, serviceItem, models.ReServiceCodeDDFSIT)
		if err != nil {
			return nil, nil, err
		}
	}

	for index := range serviceItem.CustomerContacts {
		createCustContacts := &serviceItem.CustomerContacts[index]
		err = validateTimeMilitaryField(appCtx, createCustContacts.TimeMilitary)
		if err != nil {
			return nil, nil, apperror.NewInvalidInputError(serviceItem.ID, err, nil, err.Error())
		}
	}

	if serviceItem.ReService.Code == models.ReServiceCodeDDDSIT || serviceItem.ReService.Code == models.ReServiceCodeDOPSIT ||
		serviceItem.ReService.Code == models.ReServiceCodeDDSFSC || serviceItem.ReService.Code == models.ReServiceCodeDOSFSC {
		verrs = validate.NewErrors()
		verrs.Add("reServiceCode", fmt.Sprintf("%s cannot be created", serviceItem.ReService.Code))
		return nil, nil, apperror.NewInvalidInputError(serviceItem.ID, nil, verrs,
			fmt.Sprintf("A service item with reServiceCode %s cannot be manually created.", serviceItem.ReService.Code))
	}

	updateShipmentPickupAddress := false
	if serviceItem.ReService.Code == models.ReServiceCodeDDFSIT || serviceItem.ReService.Code == models.ReServiceCodeDOFSIT {
		extraServiceItems, errSIT := o.validateFirstDaySITServiceItem(appCtx, serviceItem)
		if errSIT != nil {
			return nil, nil, errSIT
		}

		// update HHG origin address for ReServiceCodeDOFSIT service item
		if serviceItem.ReService.Code == models.ReServiceCodeDOFSIT {
			// When creating a DOFSIT, the prime must provide an HHG actual address for the move/shift in origin (pickup address)
			if serviceItem.SITOriginHHGActualAddress == nil {
				verrs = validate.NewErrors()
				verrs.Add("reServiceCode", fmt.Sprintf("%s cannot be created", serviceItem.ReService.Code))
				return nil, nil, apperror.NewInvalidInputError(serviceItem.ID, nil, verrs,
					fmt.Sprintf("A service item with reServiceCode %s must have the sitHHGActualOrigin field set.", serviceItem.ReService.Code))
			}

			county, errCounty := models.FindCountyByZipCode(appCtx.DB(), serviceItem.SITOriginHHGActualAddress.PostalCode)
			if errCounty != nil {
				return nil, nil, errCounty
			}
			serviceItem.SITOriginHHGActualAddress.County = county

			// if there is a country code provided, we will search for it - else we will create it for CONUS
			if serviceItem.SITOriginHHGActualAddress.Country != nil {
				country, errCountry := models.FetchCountryByCode(appCtx.DB(), serviceItem.SITOriginHHGActualAddress.Country.Country)
				if errCountry != nil {
					return nil, nil, errCounty
				}
				serviceItem.SITOriginHHGActualAddress.CountryId = &country.ID
			} else {
				country, errCountry := models.FetchCountryByCode(appCtx.DB(), "US")
				if errCountry != nil {
					return nil, nil, errCounty
				}
				serviceItem.SITOriginHHGActualAddress.CountryId = &country.ID
			}

			// Evaluate address and populate addresses isOconus value
			isOconus, err := models.IsAddressOconus(appCtx.DB(), *serviceItem.SITOriginHHGActualAddress)
			if err != nil {
				return nil, nil, err
			}
			serviceItem.SITOriginHHGActualAddress.IsOconus = &isOconus

			// update the SIT service item to track/save the HHG original pickup address (that came from the
			// MTO shipment
			serviceItem.SITOriginHHGOriginalAddress = mtoShipment.PickupAddress.Copy()
			serviceItem.SITOriginHHGOriginalAddress.ID = uuid.Nil
			serviceItem.SITOriginHHGOriginalAddressID = nil

			// update the MTO shipment with the new (actual) pickup address
			mtoShipment.PickupAddress = serviceItem.SITOriginHHGActualAddress.Copy()
			mtoShipment.PickupAddress.ID = *mtoShipment.PickupAddressID // Keep to same ID to be updated with new values

			// changes were made to the shipment, needs to be saved to the database
			updateShipmentPickupAddress = true

			// Find the DOPSIT service item and update the SIT related address fields. These fields
			// will be used for pricing when a payment request is created for DOPSIT
			for itemIndex := range *extraServiceItems {
				extraServiceItem := &(*extraServiceItems)[itemIndex]
				if extraServiceItem.ReService.Code == models.ReServiceCodeDOPSIT ||
					extraServiceItem.ReService.Code == models.ReServiceCodeDOASIT ||
					extraServiceItem.ReService.Code == models.ReServiceCodeDOSFSC {
					extraServiceItem.SITOriginHHGActualAddress = serviceItem.SITOriginHHGActualAddress
					extraServiceItem.SITOriginHHGActualAddressID = serviceItem.SITOriginHHGActualAddressID
					extraServiceItem.SITOriginHHGOriginalAddress = serviceItem.SITOriginHHGOriginalAddress
					extraServiceItem.SITOriginHHGOriginalAddressID = serviceItem.SITOriginHHGOriginalAddressID
				}
			}
		}

		// make sure SITDestinationFinalAddress is the same for all destination SIT related service item
		if serviceItem.ReService.Code == models.ReServiceCodeDDFSIT && serviceItem.SITDestinationFinalAddress != nil {
			for itemIndex := range *extraServiceItems {
				extraServiceItem := &(*extraServiceItems)[itemIndex]
				if extraServiceItem.ReService.Code == models.ReServiceCodeDDDSIT ||
					extraServiceItem.ReService.Code == models.ReServiceCodeDDASIT ||
					extraServiceItem.ReService.Code == models.ReServiceCodeDDSFSC {
					extraServiceItem.SITDestinationFinalAddress = serviceItem.SITDestinationFinalAddress
					extraServiceItem.SITDestinationFinalAddressID = serviceItem.SITDestinationFinalAddressID
				}
			}
		}

		milesCalculated, errCalcSITDelivery := o.calculateSITDeliveryMiles(appCtx, serviceItem, mtoShipment)

		// only calculate SITDeliveryMiles for DOPSIT and DOSFSC origin service items
		if serviceItem.ReService.Code == models.ReServiceCodeDOFSIT && milesCalculated != 0 {
			for itemIndex := range *extraServiceItems {
				extraServiceItem := &(*extraServiceItems)[itemIndex]
				if extraServiceItem.ReService.Code == models.ReServiceCodeDOPSIT ||
					extraServiceItem.ReService.Code == models.ReServiceCodeDOSFSC {
					if milesCalculated > 0 && errCalcSITDelivery == nil {
						extraServiceItem.SITDeliveryMiles = &milesCalculated
					}
				}
			}
		}

		// only calculate SITDeliveryMiles for DDDSIT and DDSFSC destination service items
		if serviceItem.ReService.Code == models.ReServiceCodeDDFSIT && milesCalculated != 0 {
			for itemIndex := range *extraServiceItems {
				extraServiceItem := &(*extraServiceItems)[itemIndex]
				if extraServiceItem.ReService.Code == models.ReServiceCodeDDDSIT ||
					extraServiceItem.ReService.Code == models.ReServiceCodeDDSFSC {
					if milesCalculated > 0 && errCalcSITDelivery == nil {
						extraServiceItem.SITDeliveryMiles = &milesCalculated
					}
				}
			}
		}

		requestedServiceItems = append(requestedServiceItems, *extraServiceItems...)
	}

	// if estimated weight for shipment provided by the prime, calculate the estimated prices for
	// DLH, DPK, DOP, DDP, DUPK
	if mtoShipment.PrimeEstimatedWeight != nil && mtoShipment.RequestedPickupDate != nil {
<<<<<<< HEAD
		serviceItemEstimatedPrice, err := o.findEstimatedPrice(appCtx, serviceItem, mtoShipment)
=======
		serviceItemEstimatedPrice, err := o.FindEstimatedPrice(appCtx, serviceItem, mtoShipment)
>>>>>>> 8caea9ed
		if serviceItemEstimatedPrice != 0 && err == nil {
			serviceItem.PricingEstimate = &serviceItemEstimatedPrice
		}
	}

	requestedServiceItems = append(requestedServiceItems, *serviceItem)

	// create new items in a transaction in case of failure
	transactionErr := appCtx.NewTransaction(func(txnAppCtx appcontext.AppContext) error {

		if err != nil {
			txnAppCtx.Logger().Error(fmt.Sprintf("error starting txn: %v", err))
			return err
		}
		for serviceItemIndex := range requestedServiceItems {
			requestedServiceItem := &requestedServiceItems[serviceItemIndex]

			// create address if ID (UUID) is Nil
			if requestedServiceItem.SITOriginHHGActualAddress != nil {
				address := requestedServiceItem.SITOriginHHGActualAddress
				if address.ID == uuid.Nil {
					verrs, err = o.builder.CreateOne(txnAppCtx, address)
					if verrs != nil || err != nil {
						return fmt.Errorf("failed to save SITOriginHHGActualAddress: %#v %e", verrs, err)
					}
				}
				requestedServiceItem.SITOriginHHGActualAddressID = &address.ID
			}

			// create address if ID (UUID) is Nil
			if requestedServiceItem.SITOriginHHGOriginalAddress != nil {
				address := requestedServiceItem.SITOriginHHGOriginalAddress
				if address.ID == uuid.Nil {
					verrs, err = o.builder.CreateOne(txnAppCtx, address)
					if verrs != nil || err != nil {
						return fmt.Errorf("failed to save SITOriginHHGOriginalAddress: %#v %e", verrs, err)
					}
				}
				requestedServiceItem.SITOriginHHGOriginalAddressID = &address.ID
			}

			// create SITDestinationFinalAddress address if ID (UUID) is Nil
			if requestedServiceItem.SITDestinationFinalAddress != nil {
				address := requestedServiceItem.SITDestinationFinalAddress
				if address.ID == uuid.Nil {
					verrs, err = o.builder.CreateOne(txnAppCtx, address)
					if verrs != nil || err != nil {
						return fmt.Errorf("failed to save SITOriginHHGOriginalAddress: %#v %e", verrs, err)
					}
				}
				requestedServiceItem.SITDestinationFinalAddressID = &address.ID
			}

			// create customer contacts if any
			for index := range requestedServiceItem.CustomerContacts {
				createCustContact := &requestedServiceItem.CustomerContacts[index]
				if createCustContact.ID == uuid.Nil {
					verrs, err = o.builder.CreateOne(txnAppCtx, createCustContact)
					if verrs != nil || err != nil {
						return fmt.Errorf("%#v %e", verrs, err)
					}
				}
			}

			verrs, err = o.builder.CreateOne(txnAppCtx, requestedServiceItem)
			if verrs != nil || err != nil {
				return fmt.Errorf("%#v %e", verrs, err)
			}

			// need isOconus information for InternationalCrates in model_to_payload
			if requestedServiceItem.ReService.Code == models.ReServiceCodeICRT || requestedServiceItem.ReService.Code == models.ReServiceCodeIUCRT {
				requestedServiceItem.MTOShipment = mtoShipment
			}

			createdServiceItems = append(createdServiceItems, *requestedServiceItem)

			// create dimensions if any
			for index := range requestedServiceItem.Dimensions {
				createDimension := &requestedServiceItem.Dimensions[index]
				createDimension.MTOServiceItemID = requestedServiceItem.ID
				verrs, err = o.builder.CreateOne(txnAppCtx, createDimension)
				if verrs != nil && verrs.HasAny() {
					return apperror.NewInvalidInputError(uuid.Nil, nil, verrs, "Failed to create dimensions")
				}
				if err != nil {
					return fmt.Errorf("%e", err)
				}
			}

		}

		// If updates were made to shipment, save update in the database
		if updateShipmentPickupAddress {
			verrs, err = o.builder.UpdateOne(txnAppCtx, mtoShipment.PickupAddress, nil)
			if verrs != nil || err != nil {
				return fmt.Errorf("failed to update mtoShipment.PickupAddress: %#v %e", verrs, err)
			}
		}

		if _, err = o.moveRouter.ApproveOrRequestApproval(txnAppCtx, move); err != nil {
			return err
		}

		return nil
	})

	if transactionErr != nil {
		return nil, nil, transactionErr
	} else if verrs != nil && verrs.HasAny() {
		return nil, verrs, nil
	} else if err != nil {
		return nil, verrs, apperror.NewQueryError("unknown", err, "")
	}

	return &createdServiceItems, nil, nil
}

// makeExtraSITServiceItem sets up extra SIT service items if a first-day SIT service item is being created.
func (o *mtoServiceItemCreator) makeExtraSITServiceItem(appCtx appcontext.AppContext, firstSIT *models.MTOServiceItem, reServiceCode models.ReServiceCode) (*models.MTOServiceItem, error) {
	var reService models.ReService

	queryFilters := []services.QueryFilter{
		query.NewQueryFilter("code", "=", reServiceCode),
	}
	err := o.builder.FetchOne(appCtx, &reService, queryFilters)
	if err != nil {
		switch err {
		case sql.ErrNoRows:
			return nil, apperror.NewNotFoundError(uuid.Nil, fmt.Sprintf("for service code: %s", reServiceCode))
		default:
			return nil, apperror.NewQueryError("ReService", err, "")
		}
	}

	// When a DDFSIT is created, this is where we auto create the accompanying DDASIT, DDDSIT, and DDSFSC.
	// These service items will be associated with the same customer contacts as the DDFSIT.
	contacts := firstSIT.CustomerContacts

	// Default requestedApprovalsRequestedStatus value
	requestedApprovalsRequestedStatus := false
	extraServiceItem := models.MTOServiceItem{
		MTOShipmentID:                     firstSIT.MTOShipmentID,
		MoveTaskOrderID:                   firstSIT.MoveTaskOrderID,
		ReServiceID:                       reService.ID,
		ReService:                         reService,
		SITEntryDate:                      firstSIT.SITEntryDate,
		SITDepartureDate:                  firstSIT.SITDepartureDate,
		SITPostalCode:                     firstSIT.SITPostalCode,
		Reason:                            firstSIT.Reason,
		Status:                            models.MTOServiceItemStatusSubmitted,
		CustomerContacts:                  contacts,
		RequestedApprovalsRequestedStatus: &requestedApprovalsRequestedStatus,
	}

	return &extraServiceItem, nil
}

// NewMTOServiceItemCreator returns a new MTO service item creator
func NewMTOServiceItemCreator(planner route.Planner, builder createMTOServiceItemQueryBuilder, moveRouter services.MoveRouter, unpackPricer services.DomesticUnpackPricer, packPricer services.DomesticPackPricer, linehaulPricer services.DomesticLinehaulPricer, shorthaulPricer services.DomesticShorthaulPricer, originPricer services.DomesticOriginPricer, destinationPricer services.DomesticDestinationPricer, fuelSurchargePricer services.FuelSurchargePricer) services.MTOServiceItemCreator {
	// used inside a transaction and mocking
	createNewBuilder := func() createMTOServiceItemQueryBuilder {
		return query.NewQueryBuilder()
	}

	return &mtoServiceItemCreator{planner: planner, builder: builder, createNewBuilder: createNewBuilder, moveRouter: moveRouter, unpackPricer: unpackPricer, packPricer: packPricer, linehaulPricer: linehaulPricer, shorthaulPricer: shorthaulPricer, originPricer: originPricer, destinationPricer: destinationPricer, fuelSurchargePricer: fuelSurchargePricer}
}

func validateTimeMilitaryField(_ appcontext.AppContext, timeMilitary string) error {
	if len(timeMilitary) == 0 {
		return nil
	} else if len(timeMilitary) != 5 {
		return fmt.Errorf("timeMilitary must be in format HHMMZ")
	}

	hours := timeMilitary[:2]
	minutes := timeMilitary[2:4]
	suffix := timeMilitary[len(timeMilitary)-1:]

	hoursInt, err := strconv.Atoi(hours)
	if err != nil {
		return fmt.Errorf("timeMilitary must have a valid number for hours")
	}

	minutesInt, err := strconv.Atoi(minutes)
	if err != nil {
		return fmt.Errorf("timeMilitary must have a valid number for minutes")
	}

	if !(0 <= hoursInt) || !(hoursInt < 24) {
		return fmt.Errorf("timeMilitary hours must be between 00 and 23")
	}
	if !(0 <= minutesInt) || !(minutesInt < 60) {
		return fmt.Errorf("timeMilitary minutes must be between 00 and 59")
	}

	if suffix != "Z" {
		return fmt.Errorf("timeMilitary must end with 'Z'")
	}

	return nil
}

// Check if and address has and ID, if it does, it needs to match OG SIT
func (o *mtoServiceItemCreator) validateSITStandaloneServiceItem(appCtx appcontext.AppContext, serviceItem *models.MTOServiceItem, reServiceCode models.ReServiceCode) (*models.MTOServiceItem, error) {
	var mtoServiceItem models.MTOServiceItem
	var mtoShipmentID uuid.UUID
	var validReService models.ReService
	mtoShipmentID = *serviceItem.MTOShipmentID

	queryFilter := []services.QueryFilter{
		query.NewQueryFilter("code", "=", reServiceCode),
	}

	// Fetch the ID for the ReServiceCode passed in, so we can check the shipment for its existence
	err := o.builder.FetchOne(appCtx, &validReService, queryFilter)

	if err != nil {
		switch err {
		case sql.ErrNoRows:
			return nil, apperror.NewNotFoundError(uuid.Nil, fmt.Sprintf("for service code: %s", validReService.Code))
		default:
			return nil, apperror.NewQueryError("ReService", err, "")
		}
	}

	mtoServiceItemQueryFilter := []services.QueryFilter{
		query.NewQueryFilter("mto_shipment_id", "=", mtoShipmentID),
		query.NewQueryFilter("re_service_id", "=", validReService.ID),
	}
	// Fetch the required first-day SIT item for the shipment
	err = o.builder.FetchOne(appCtx, &mtoServiceItem, mtoServiceItemQueryFilter)

	if err != nil {
		switch err {
		case sql.ErrNoRows:
			return nil, apperror.NewNotFoundError(uuid.Nil, fmt.Sprintf("No matching first-day SIT service item found for shipment: %s", mtoShipmentID))
		default:
			return nil, apperror.NewQueryError("MTOServiceItem", err, "")
		}
	}

	verrs := validate.NewErrors()

	// check if the address IDs are nil, if not they need to match the orginal SIT address
	if serviceItem.SITOriginHHGOriginalAddress != nil && serviceItem.SITOriginHHGOriginalAddress.ID != mtoServiceItem.SITOriginHHGOriginalAddress.ID {
		verrs.Add("SITOriginHHGOriginalAddressID", fmt.Sprintf("%s invalid SITOriginHHGOriginalAddressID", serviceItem.ReService.Code))
	}

	if serviceItem.SITOriginHHGActualAddress != nil && serviceItem.SITOriginHHGActualAddress.ID != mtoServiceItem.SITOriginHHGActualAddress.ID {
		verrs.Add("SITOriginHHGActualAddress", fmt.Sprintf("%s invalid SITOriginHHGActualAddressID", serviceItem.ReService.Code))
	}

	if verrs.HasAny() {
		return nil, apperror.NewInvalidInputError(serviceItem.ID, nil, verrs,
			fmt.Sprintf("There was invalid input in the standalone service item %s", serviceItem.ID))

	}

	// If the required first-day SIT item exists, we can update the related
	// service item passed in with the parent item's field values

	serviceItem.SITEntryDate = mtoServiceItem.SITEntryDate
	serviceItem.SITDepartureDate = mtoServiceItem.SITDepartureDate
	serviceItem.SITPostalCode = mtoServiceItem.SITPostalCode
	serviceItem.Reason = mtoServiceItem.Reason

	return serviceItem, nil
}

// check if an address has an ID
func (o *mtoServiceItemCreator) validateFirstDaySITServiceItem(appCtx appcontext.AppContext, serviceItem *models.MTOServiceItem) (*models.MTOServiceItems, error) {
	var extraServiceItems models.MTOServiceItems
	var extraServiceItem *models.MTOServiceItem

	// check if there's another First Day SIT item for this shipment
	err := o.checkDuplicateServiceCodes(appCtx, serviceItem)
	if err != nil {
		return nil, err
	}

	// check that the SIT entry date is ON or AFTER the First Available Delivery Date
	err = o.checkSITEntryDateAndFADD(serviceItem)
	if err != nil {
		return nil, err
	}

	verrs := validate.NewErrors()

	// check if the address IDs are nil
	if serviceItem.SITOriginHHGOriginalAddress != nil && serviceItem.SITOriginHHGOriginalAddress.ID != uuid.Nil {
		verrs.Add("SITOriginHHGOriginalAddressID", fmt.Sprintf("%s invalid SITOriginHHGOriginalAddressID", serviceItem.SITOriginHHGOriginalAddress.ID))
	}

	if serviceItem.SITOriginHHGActualAddress != nil && serviceItem.SITOriginHHGActualAddress.ID != uuid.Nil {
		verrs.Add("SITOriginHHGActualAddress", fmt.Sprintf("%s invalid SITOriginHHGActualAddressID", serviceItem.SITOriginHHGActualAddress.ID))
	}

	if verrs.HasAny() {
		return nil, apperror.NewInvalidInputError(serviceItem.ID, nil, verrs,
			fmt.Sprintf("There was invalid input in the service item %s", serviceItem.ID))
	}

	// create the extra service items for first day SIT
	var reServiceCodes []models.ReServiceCode

	switch serviceItem.ReService.Code {
	case models.ReServiceCodeDDFSIT:
		reServiceCodes = append(reServiceCodes, models.ReServiceCodeDDASIT, models.ReServiceCodeDDDSIT, models.ReServiceCodeDDSFSC)
	case models.ReServiceCodeDOFSIT:
		reServiceCodes = append(reServiceCodes, models.ReServiceCodeDOASIT, models.ReServiceCodeDOPSIT, models.ReServiceCodeDOSFSC)
	default:
		verrs := validate.NewErrors()
		verrs.Add("reServiceCode", fmt.Sprintf("%s invalid code", serviceItem.ReService.Code))
		return nil, apperror.NewInvalidInputError(serviceItem.ID, nil, verrs,
			fmt.Sprintf("No additional items can be created for this service item with code %s", serviceItem.ReService.Code))

	}

	for _, code := range reServiceCodes {
		extraServiceItem, err = o.makeExtraSITServiceItem(appCtx, serviceItem, code)
		if err != nil {
			return nil, err
		}
		if extraServiceItem != nil {
			extraServiceItems = append(extraServiceItems, *extraServiceItem)
		}
	}

	return &extraServiceItems, nil
}<|MERGE_RESOLUTION|>--- conflicted
+++ resolved
@@ -608,11 +608,7 @@
 	// if estimated weight for shipment provided by the prime, calculate the estimated prices for
 	// DLH, DPK, DOP, DDP, DUPK
 	if mtoShipment.PrimeEstimatedWeight != nil && mtoShipment.RequestedPickupDate != nil {
-<<<<<<< HEAD
-		serviceItemEstimatedPrice, err := o.findEstimatedPrice(appCtx, serviceItem, mtoShipment)
-=======
 		serviceItemEstimatedPrice, err := o.FindEstimatedPrice(appCtx, serviceItem, mtoShipment)
->>>>>>> 8caea9ed
 		if serviceItemEstimatedPrice != 0 && err == nil {
 			serviceItem.PricingEstimate = &serviceItemEstimatedPrice
 		}
