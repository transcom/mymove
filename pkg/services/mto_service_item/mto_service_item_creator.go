--- conflicted
+++ resolved
@@ -39,6 +39,7 @@
 	fuelSurchargePricer services.FuelSurchargePricer
 }
 
+// FindEstimatedPrice finds the estimated price for a service item
 func (o *mtoServiceItemCreator) FindEstimatedPrice(appCtx appcontext.AppContext, serviceItem *models.MTOServiceItem, mtoShipment models.MTOShipment) (unit.Cents, error) {
 	if serviceItem.ReService.Code == models.ReServiceCodeDOP ||
 		serviceItem.ReService.Code == models.ReServiceCodeDPK ||
@@ -604,14 +605,9 @@
 	// if estimated weight for shipment provided by the prime, calculate the estimated prices for
 	// DLH, DPK, DOP, DDP, DUPK
 
-<<<<<<< HEAD
-	if mtoShipment.PrimeEstimatedWeight != nil && mtoShipment.RequestedPickupDate != nil {
-		serviceItemEstimatedPrice, err := o.FindEstimatedPrice(appCtx, serviceItem, mtoShipment)
-=======
 	// NTS-release requested pickup dates are for handle out, their pricing is handled differently as their locations are based on storage facilities, not pickup locations
 	if mtoShipment.PrimeEstimatedWeight != nil && mtoShipment.RequestedPickupDate != nil && mtoShipment.ShipmentType != models.MTOShipmentTypeHHGOutOfNTS {
-		serviceItemEstimatedPrice, err := o.findEstimatedPrice(appCtx, serviceItem, mtoShipment)
->>>>>>> adc98a33
+		serviceItemEstimatedPrice, err := o.FindEstimatedPrice(appCtx, serviceItem, mtoShipment)
 		if serviceItemEstimatedPrice != 0 && err == nil {
 			serviceItem.PricingEstimate = &serviceItemEstimatedPrice
 		}
