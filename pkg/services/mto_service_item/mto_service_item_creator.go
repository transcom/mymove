--- conflicted
+++ resolved
@@ -1017,8 +1017,6 @@
 		*adjustedWeight = minimumBilledWeight
 	}
 	return adjustedWeight
-<<<<<<< HEAD
-=======
 }
 
 func isInternationalServiceItem(serviceItem *models.MTOServiceItem) bool {
@@ -1037,5 +1035,4 @@
 		models.ReServiceCodeIDSFSC,
 	}
 	return slices.Contains(internationalAccessorialServiceItems, serviceItem.ReService.Code)
->>>>>>> 2574e3f8
 }