package mtoserviceitem

import (
	"database/sql"
	"fmt"
	"strconv"
	"time"

	"github.com/gobuffalo/validate/v3"
	"github.com/gofrs/uuid"

	"github.com/transcom/mymove/pkg/appcontext"
	"github.com/transcom/mymove/pkg/apperror"
	"github.com/transcom/mymove/pkg/models"
	"github.com/transcom/mymove/pkg/route"
	"github.com/transcom/mymove/pkg/services"
	"github.com/transcom/mymove/pkg/services/query"
	"github.com/transcom/mymove/pkg/unit"
)

type createMTOServiceItemQueryBuilder interface {
	FetchOne(appCtx appcontext.AppContext, model interface{}, filters []services.QueryFilter) error
	CreateOne(appCtx appcontext.AppContext, model interface{}) (*validate.Errors, error)
	UpdateOne(appCtx appcontext.AppContext, model interface{}, eTag *string) (*validate.Errors, error)
}

type mtoServiceItemCreator struct {
	planner             route.Planner
	builder             createMTOServiceItemQueryBuilder
	createNewBuilder    func() createMTOServiceItemQueryBuilder
	moveRouter          services.MoveRouter
	unpackPricer        services.DomesticUnpackPricer
	packPricer          services.DomesticPackPricer
	linehaulPricer      services.DomesticLinehaulPricer
	shorthaulPricer     services.DomesticShorthaulPricer
	originPricer        services.DomesticOriginPricer
	destinationPricer   services.DomesticDestinationPricer
	fuelSurchargePricer services.FuelSurchargePricer
}

func (o *mtoServiceItemCreator) findEstimatedPrice(appCtx appcontext.AppContext, serviceItem *models.MTOServiceItem, mtoShipment models.MTOShipment) (unit.Cents, error) {
	if serviceItem.ReService.Code == models.ReServiceCodeDOP ||
		serviceItem.ReService.Code == models.ReServiceCodeDPK ||
		serviceItem.ReService.Code == models.ReServiceCodeDDP ||
		serviceItem.ReService.Code == models.ReServiceCodeDUPK ||
		serviceItem.ReService.Code == models.ReServiceCodeDLH ||
		serviceItem.ReService.Code == models.ReServiceCodeDSH ||
		serviceItem.ReService.Code == models.ReServiceCodeFSC {

		isPPM := false
		if mtoShipment.ShipmentType == models.MTOShipmentTypePPM {
			isPPM = true
		}
		requestedPickupDate := *mtoShipment.RequestedPickupDate
		currTime := time.Now()
		var distance int
		primeEstimatedWeight := *mtoShipment.PrimeEstimatedWeight

		contractCode, err := FetchContractCode(appCtx, currTime)
		if err != nil {
			contractCode, err = FetchContractCode(appCtx, requestedPickupDate)
			if err != nil {
				return 0, err
			}
		}

		var price unit.Cents

		// origin
		if serviceItem.ReService.Code == models.ReServiceCodeDOP {
			domesticServiceArea, err := fetchDomesticServiceArea(appCtx, contractCode, mtoShipment.PickupAddress.PostalCode)
			if err != nil {
				return 0, err
			}

			price, _, err = o.originPricer.Price(appCtx, contractCode, requestedPickupDate, *mtoShipment.PrimeEstimatedWeight, domesticServiceArea.ServiceArea, isPPM)
			if err != nil {
				return 0, err
			}
		}
		if serviceItem.ReService.Code == models.ReServiceCodeDPK {
			domesticServiceArea, err := fetchDomesticServiceArea(appCtx, contractCode, mtoShipment.PickupAddress.PostalCode)
			if err != nil {
				return 0, err
			}

			servicesScheduleOrigin := domesticServiceArea.ServicesSchedule

			price, _, err = o.packPricer.Price(appCtx, contractCode, requestedPickupDate, *mtoShipment.PrimeEstimatedWeight, servicesScheduleOrigin, isPPM)
			if err != nil {
				return 0, err
			}
		}
		// destination
		if serviceItem.ReService.Code == models.ReServiceCodeDDP {
			var domesticServiceArea models.ReDomesticServiceArea
			if mtoShipment.DestinationAddress != nil {
				domesticServiceArea, err = fetchDomesticServiceArea(appCtx, contractCode, mtoShipment.DestinationAddress.PostalCode)
				if err != nil {
					return 0, err
				}
			}

			price, _, err = o.destinationPricer.Price(appCtx, contractCode, requestedPickupDate, *mtoShipment.PrimeEstimatedWeight, domesticServiceArea.ServiceArea, isPPM)
			if err != nil {
				return 0, err
			}
		}
		if serviceItem.ReService.Code == models.ReServiceCodeDUPK {
			domesticServiceArea, err := fetchDomesticServiceArea(appCtx, contractCode, mtoShipment.DestinationAddress.PostalCode)
			if err != nil {
				return 0, err
			}

			serviceScheduleDestination := domesticServiceArea.ServicesSchedule

			price, _, err = o.unpackPricer.Price(appCtx, contractCode, requestedPickupDate, *mtoShipment.PrimeEstimatedWeight, serviceScheduleDestination, isPPM)
			if err != nil {
				return 0, err
			}
		}

		// linehaul/shorthaul
		if serviceItem.ReService.Code == models.ReServiceCodeDLH {
			domesticServiceArea, err := fetchDomesticServiceArea(appCtx, contractCode, mtoShipment.PickupAddress.PostalCode)
			if err != nil {
				return 0, err
			}
			if mtoShipment.PickupAddress != nil && mtoShipment.DestinationAddress != nil {
				distance, err = o.planner.ZipTransitDistance(appCtx, mtoShipment.PickupAddress.PostalCode, mtoShipment.DestinationAddress.PostalCode)
				if err != nil {
					return 0, err
				}
			}
			price, _, err = o.linehaulPricer.Price(appCtx, contractCode, requestedPickupDate, unit.Miles(distance), *mtoShipment.PrimeEstimatedWeight, domesticServiceArea.ServiceArea, isPPM)
			if err != nil {
				return 0, err
			}
		}
		if serviceItem.ReService.Code == models.ReServiceCodeDSH {
			domesticServiceArea, err := fetchDomesticServiceArea(appCtx, contractCode, mtoShipment.PickupAddress.PostalCode)
			if err != nil {
				return 0, err
			}
			if mtoShipment.PickupAddress != nil && mtoShipment.DestinationAddress != nil {
				distance, err = o.planner.ZipTransitDistance(appCtx, mtoShipment.PickupAddress.PostalCode, mtoShipment.DestinationAddress.PostalCode)
				if err != nil {
					return 0, err
				}
			}
			price, _, err = o.shorthaulPricer.Price(appCtx, contractCode, requestedPickupDate, unit.Miles(distance), *mtoShipment.PrimeEstimatedWeight, domesticServiceArea.ServiceArea)
			if err != nil {
				return 0, err
			}
		}
		// fuel surcharge
		if serviceItem.ReService.Code == models.ReServiceCodeFSC {
			var pickupDateForFSC time.Time

			// actual pickup date likely won't exist at the time of service item creation, but it could
			// use requested pickup date if no actual date exists
			if mtoShipment.ActualPickupDate != nil {
				pickupDateForFSC = *mtoShipment.ActualPickupDate
			} else {
				pickupDateForFSC = requestedPickupDate
			}

			if mtoShipment.PickupAddress != nil && mtoShipment.DestinationAddress != nil {
				distance, err = o.planner.ZipTransitDistance(appCtx, mtoShipment.PickupAddress.PostalCode, mtoShipment.DestinationAddress.PostalCode)
				if err != nil {
					return 0, err
				}
			}

			fscWeightBasedDistanceMultiplier, err := LookupFSCWeightBasedDistanceMultiplier(appCtx, primeEstimatedWeight)
			if err != nil {
				return 0, err
			}
			fscWeightBasedDistanceMultiplierFloat, err := strconv.ParseFloat(fscWeightBasedDistanceMultiplier, 64)
			if err != nil {
				return 0, err
			}
			eiaFuelPrice, err := LookupEIAFuelPrice(appCtx, pickupDateForFSC)
			if err != nil {
				return 0, err
			}
			price, _, err = o.fuelSurchargePricer.Price(appCtx, pickupDateForFSC, unit.Miles(distance), primeEstimatedWeight, fscWeightBasedDistanceMultiplierFloat, eiaFuelPrice, isPPM)
			if err != nil {
				return 0, err
			}

		}
		return price, nil
	}
	return 0, nil
}

func fetchCurrentTaskOrderFee(appCtx appcontext.AppContext, serviceCode models.ReServiceCode) (models.ReTaskOrderFee, error) {
	currTime := time.Now()
	contractCode, err := FetchContractCode(appCtx, currTime)
	if err != nil {
		return models.ReTaskOrderFee{}, err
	}
	var taskOrderFee models.ReTaskOrderFee
	err = appCtx.DB().Q().
		Join("re_contract_years cy", "re_task_order_fees.contract_year_id = cy.id").
		Join("re_contracts c", "cy.contract_id = c.id").
		Join("re_services s", "re_task_order_fees.service_id = s.id").
		Where("c.code = $1", contractCode).
		Where("s.code = $2", serviceCode).
		Where("$3 between cy.start_date and cy.end_date", currTime).
		First(&taskOrderFee)

	if err != nil {
		return models.ReTaskOrderFee{}, err
	}

	return taskOrderFee, nil
}

func FetchContractCode(appCtx appcontext.AppContext, date time.Time) (string, error) {
	var contractYear models.ReContractYear
	err := appCtx.DB().EagerPreload("Contract").Where("? between start_date and end_date", date).
		First(&contractYear)
	if err != nil {
		if err == sql.ErrNoRows {
			return "", apperror.NewNotFoundError(uuid.Nil, fmt.Sprintf("no contract year found for %s", date.String()))
		}
		return "", err
	}

	contract := contractYear.Contract

	contractCode := contract.Code
	return contractCode, nil
}

func fetchDomesticServiceArea(appCtx appcontext.AppContext, contractCode string, shipmentPostalCode string) (models.ReDomesticServiceArea, error) {
	// find the service area by querying for the service area associated with the zip3
	zip := shipmentPostalCode
	zip3 := zip[0:3]
	var domesticServiceArea models.ReDomesticServiceArea
	err := appCtx.DB().Q().
		Join("re_zip3s", "re_zip3s.domestic_service_area_id = re_domestic_service_areas.id").
		Join("re_contracts", "re_contracts.id = re_domestic_service_areas.contract_id").
		Where("re_zip3s.zip3 = ?", zip3).
		Where("re_contracts.code = ?", contractCode).
		First(&domesticServiceArea)
	if err != nil {
		return domesticServiceArea, fmt.Errorf("unable to find domestic service area for %s under contract code %s", zip3, contractCode)
	}

	return domesticServiceArea, nil
}

const weightBasedDistanceMultiplierLevelOne = "0.000417"
const weightBasedDistanceMultiplierLevelTwo = "0.0006255"
const weightBasedDistanceMultiplierLevelThree = "0.000834"
const weightBasedDistanceMultiplierLevelFour = "0.00139"

func LookupFSCWeightBasedDistanceMultiplier(appCtx appcontext.AppContext, primeEstimatedWeight unit.Pound) (string, error) {
	weight := primeEstimatedWeight.Int()

	if weight <= 5000 {
		return weightBasedDistanceMultiplierLevelOne, nil
	} else if weight <= 10000 {
		return weightBasedDistanceMultiplierLevelTwo, nil
	} else if weight <= 24000 {
		return weightBasedDistanceMultiplierLevelThree, nil
		//nolint:revive
	} else {
		return weightBasedDistanceMultiplierLevelFour, nil
	}
}

func LookupEIAFuelPrice(appCtx appcontext.AppContext, pickupDate time.Time) (unit.Millicents, error) {
	db := appCtx.DB()

	// Find the GHCDieselFuelPrice object with the closest prior PublicationDate to the ActualPickupDate of the MTOShipment in question
	var ghcDieselFuelPrice models.GHCDieselFuelPrice
	err := db.Where("publication_date <= ?", pickupDate).Order("publication_date DESC").Last(&ghcDieselFuelPrice)
	if err != nil {
		switch err {
		case sql.ErrNoRows:
			return 0, apperror.NewNotFoundError(uuid.Nil, "Looking for GHCDieselFuelPrice")
		default:
			return 0, apperror.NewQueryError("GHCDieselFuelPrice", err, "")
		}
	}

	return ghcDieselFuelPrice.FuelPriceInMillicents, nil
}

func (o *mtoServiceItemCreator) calculateSITDeliveryMiles(appCtx appcontext.AppContext, serviceItem *models.MTOServiceItem, mtoShipment models.MTOShipment) (int, error) {
	var distance int
	var err error

	if serviceItem.ReService.Code == models.ReServiceCodeDOFSIT || serviceItem.ReService.Code == models.ReServiceCodeDOASIT || serviceItem.ReService.Code == models.ReServiceCodeDOSFSC || serviceItem.ReService.Code == models.ReServiceCodeDOPSIT {
		// Creation: Origin SIT: distance between shipment pickup address & service item pickup address
		// On creation, shipment pickup and service item pickup are the same
		var originalSITAddressZip string
		if mtoShipment.PickupAddress != nil {
			originalSITAddressZip = mtoShipment.PickupAddress.PostalCode
		}
		if mtoShipment.PickupAddress != nil && originalSITAddressZip != "" {
			distance, err = o.planner.ZipTransitDistance(appCtx, mtoShipment.PickupAddress.PostalCode, originalSITAddressZip)
		}
	}

	if serviceItem.ReService.Code == models.ReServiceCodeDDFSIT || serviceItem.ReService.Code == models.ReServiceCodeDDASIT || serviceItem.ReService.Code == models.ReServiceCodeDDSFSC || serviceItem.ReService.Code == models.ReServiceCodeDDDSIT {
		// Creation: Destination SIT: distance between shipment destination address & service item destination address
		if mtoShipment.DestinationAddress != nil && serviceItem.SITDestinationFinalAddress != nil {
			distance, err = o.planner.ZipTransitDistance(appCtx, mtoShipment.DestinationAddress.PostalCode, serviceItem.SITDestinationFinalAddress.PostalCode)
		}
	}
	if err != nil {
		return 0, err
	}

	return distance, err
}

// CreateMTOServiceItem creates a MTO Service Item
func (o *mtoServiceItemCreator) CreateMTOServiceItem(appCtx appcontext.AppContext, serviceItem *models.MTOServiceItem) (*models.MTOServiceItems, *validate.Errors, error) {
	var verrs *validate.Errors
	var err error
	var requestedServiceItems models.MTOServiceItems // used in case additional service items need to be auto-created
	var createdServiceItems models.MTOServiceItems

	var move models.Move
	moveID := serviceItem.MoveTaskOrderID
	queryFilters := []services.QueryFilter{
		query.NewQueryFilter("id", "=", moveID),
	}
	// check if Move exists
	err = o.builder.FetchOne(appCtx, &move, queryFilters)
	if err != nil {
		switch err {
		case sql.ErrNoRows:
			return nil, nil, apperror.NewNotFoundError(moveID, "in Moves")
		default:
			return nil, nil, apperror.NewQueryError("Move", err, "")
		}
	}

	// Service items can only be created if a Move's status is either Approved
	// or Approvals Requested, so check and fail early.
	if move.Status != models.MoveStatusAPPROVED && move.Status != models.MoveStatusAPPROVALSREQUESTED {
		return nil, nil, apperror.NewConflictError(
			move.ID,
			fmt.Sprintf("Cannot create service items before a move has been approved. The current status for the move with ID %s is %s", move.ID, move.Status),
		)
	}

	// find the re service code id
	var reService models.ReService
	reServiceCode := serviceItem.ReService.Code
	queryFilters = []services.QueryFilter{
		query.NewQueryFilter("code", "=", reServiceCode),
	}
	err = o.builder.FetchOne(appCtx, &reService, queryFilters)
	if err != nil {
		switch err {
		case sql.ErrNoRows:
			return nil, nil, apperror.NewNotFoundError(uuid.Nil, fmt.Sprintf("for service item with code: %s", reServiceCode))
		default:
			return nil, nil, apperror.NewQueryError("ReService", err, "")
		}
	}
	// set re service fields for service item
	serviceItem.ReServiceID = reService.ID
	serviceItem.ReService.Name = reService.Name

	// We can have two service items that come in from a MTO approval that do not have an MTOShipmentID
	// they are MTO level service items. This should capture that and create them accordingly, they are thankfully
	// also rather basic.
	if serviceItem.MTOShipmentID == nil {
		if serviceItem.ReService.Code == models.ReServiceCodeMS || serviceItem.ReService.Code == models.ReServiceCodeCS {
			serviceItem.Status = "APPROVED"
			taskOrderFee, err := fetchCurrentTaskOrderFee(appCtx, serviceItem.ReService.Code)
			if err != nil {
				return nil, nil, err
			}
			serviceItem.LockedPriceCents = &taskOrderFee.PriceCents
		}
		verrs, err = o.builder.CreateOne(appCtx, serviceItem)
		if verrs != nil {
			return nil, verrs, nil
		}
		if err != nil {
			return nil, nil, err
		}

		createdServiceItems = append(createdServiceItems, *serviceItem)

		return &createdServiceItems, nil, nil
	}

	// By the time the serviceItem model object gets here to the creator it should have a status attached to it.
	// If for some reason that isn't the case we will set it
	if serviceItem.Status == "" {
		serviceItem.Status = models.MTOServiceItemStatusSubmitted
	}

	// check if shipment exists linked by MoveTaskOrderID
	var mtoShipment models.MTOShipment
	mtoShipmentID := *serviceItem.MTOShipmentID
	queryFilters = []services.QueryFilter{
		query.NewQueryFilter("id", "=", mtoShipmentID),
		query.NewQueryFilter("move_id", "=", moveID),
	}
	err = o.builder.FetchOne(appCtx, &mtoShipment, queryFilters)
	if err != nil {
		switch err {
		case sql.ErrNoRows:
			return nil, nil, apperror.NewNotFoundError(mtoShipmentID, fmt.Sprintf("for mtoShipment with moveID: %s", moveID.String()))
		default:
			return nil, nil, apperror.NewQueryError("MTOShipment", err, "")
		}
	}

	// checking to see if the service item being created is a destination SIT
	// if so, we want the destination address to be the same as the shipment's
	// which will later populate the additional dest SIT service items as well
	if serviceItem.ReService.Code == models.ReServiceCodeDDFSIT && mtoShipment.DestinationAddressID != nil {
		serviceItem.SITDestinationFinalAddress = mtoShipment.DestinationAddress
		serviceItem.SITDestinationFinalAddressID = mtoShipment.DestinationAddressID
	}

	if serviceItem.ReService.Code == models.ReServiceCodeDOASIT {
		// DOASIT must be associated with shipment that has DOFSIT
		serviceItem, err = o.validateSITStandaloneServiceItem(appCtx, serviceItem, models.ReServiceCodeDOFSIT)
		if err != nil {
			return nil, nil, err
		}
	}

	if serviceItem.ReService.Code == models.ReServiceCodeDDASIT {
		// DDASIT must be associated with shipment that has DDFSIT
		serviceItem, err = o.validateSITStandaloneServiceItem(appCtx, serviceItem, models.ReServiceCodeDDFSIT)
		if err != nil {
			return nil, nil, err
		}
	}

	for index := range serviceItem.CustomerContacts {
		createCustContacts := &serviceItem.CustomerContacts[index]
		err = validateTimeMilitaryField(appCtx, createCustContacts.TimeMilitary)
		if err != nil {
			return nil, nil, apperror.NewInvalidInputError(serviceItem.ID, err, nil, err.Error())
		}
	}

	if serviceItem.ReService.Code == models.ReServiceCodeDDDSIT || serviceItem.ReService.Code == models.ReServiceCodeDOPSIT ||
		serviceItem.ReService.Code == models.ReServiceCodeDDSFSC || serviceItem.ReService.Code == models.ReServiceCodeDOSFSC {
		verrs = validate.NewErrors()
		verrs.Add("reServiceCode", fmt.Sprintf("%s cannot be created", serviceItem.ReService.Code))
		return nil, nil, apperror.NewInvalidInputError(serviceItem.ID, nil, verrs,
			fmt.Sprintf("A service item with reServiceCode %s cannot be manually created.", serviceItem.ReService.Code))
	}

	updateShipmentPickupAddress := false
	if serviceItem.ReService.Code == models.ReServiceCodeDDFSIT || serviceItem.ReService.Code == models.ReServiceCodeDOFSIT {
		extraServiceItems, errSIT := o.validateFirstDaySITServiceItem(appCtx, serviceItem)
		if errSIT != nil {
			return nil, nil, errSIT
		}

		// update HHG origin address for ReServiceCodeDOFSIT service item
		if serviceItem.ReService.Code == models.ReServiceCodeDOFSIT {
			// When creating a DOFSIT, the prime must provide an HHG actual address for the move/shift in origin (pickup address)
			if serviceItem.SITOriginHHGActualAddress == nil {
				verrs = validate.NewErrors()
				verrs.Add("reServiceCode", fmt.Sprintf("%s cannot be created", serviceItem.ReService.Code))
				return nil, nil, apperror.NewInvalidInputError(serviceItem.ID, nil, verrs,
					fmt.Sprintf("A service item with reServiceCode %s must have the sitHHGActualOrigin field set.", serviceItem.ReService.Code))
			}

			county, errCounty := models.FindCountyByZipCode(appCtx.DB(), serviceItem.SITOriginHHGActualAddress.PostalCode)
			if errCounty != nil {
				return nil, nil, errCounty
			}
			serviceItem.SITOriginHHGActualAddress.County = county

			// if there is a country code provided, we will search for it - else we will create it for CONUS
			if serviceItem.SITOriginHHGActualAddress.Country != nil {
				country, errCountry := models.FetchCountryByCode(appCtx.DB(), serviceItem.SITOriginHHGActualAddress.Country.Country)
				if errCountry != nil {
					return nil, nil, errCounty
				}
				serviceItem.SITOriginHHGActualAddress.CountryId = &country.ID
			} else {
				country, errCountry := models.FetchCountryByCode(appCtx.DB(), "US")
				if errCountry != nil {
					return nil, nil, errCounty
				}
				serviceItem.SITOriginHHGActualAddress.CountryId = &country.ID
			}

<<<<<<< HEAD
=======
			// Evaluate address and populate addresses isOconus value
			isOconus, err := models.IsAddressOconus(appCtx.DB(), *serviceItem.SITOriginHHGActualAddress)
			if err != nil {
				return nil, nil, err
			}
			serviceItem.SITOriginHHGActualAddress.IsOconus = &isOconus

>>>>>>> e5b5570e
			// update the SIT service item to track/save the HHG original pickup address (that came from the
			// MTO shipment
			serviceItem.SITOriginHHGOriginalAddress = mtoShipment.PickupAddress.Copy()
			serviceItem.SITOriginHHGOriginalAddress.ID = uuid.Nil
			serviceItem.SITOriginHHGOriginalAddressID = nil

			// update the MTO shipment with the new (actual) pickup address
			mtoShipment.PickupAddress = serviceItem.SITOriginHHGActualAddress.Copy()
			mtoShipment.PickupAddress.ID = *mtoShipment.PickupAddressID // Keep to same ID to be updated with new values

			// changes were made to the shipment, needs to be saved to the database
			updateShipmentPickupAddress = true

			// Find the DOPSIT service item and update the SIT related address fields. These fields
			// will be used for pricing when a payment request is created for DOPSIT
			for itemIndex := range *extraServiceItems {
				extraServiceItem := &(*extraServiceItems)[itemIndex]
				if extraServiceItem.ReService.Code == models.ReServiceCodeDOPSIT ||
					extraServiceItem.ReService.Code == models.ReServiceCodeDOASIT ||
					extraServiceItem.ReService.Code == models.ReServiceCodeDOSFSC {
					extraServiceItem.SITOriginHHGActualAddress = serviceItem.SITOriginHHGActualAddress
					extraServiceItem.SITOriginHHGActualAddressID = serviceItem.SITOriginHHGActualAddressID
					extraServiceItem.SITOriginHHGOriginalAddress = serviceItem.SITOriginHHGOriginalAddress
					extraServiceItem.SITOriginHHGOriginalAddressID = serviceItem.SITOriginHHGOriginalAddressID
				}
			}
		}

		// make sure SITDestinationFinalAddress is the same for all destination SIT related service item
		if serviceItem.ReService.Code == models.ReServiceCodeDDFSIT && serviceItem.SITDestinationFinalAddress != nil {
			for itemIndex := range *extraServiceItems {
				extraServiceItem := &(*extraServiceItems)[itemIndex]
				if extraServiceItem.ReService.Code == models.ReServiceCodeDDDSIT ||
					extraServiceItem.ReService.Code == models.ReServiceCodeDDASIT ||
					extraServiceItem.ReService.Code == models.ReServiceCodeDDSFSC {
					extraServiceItem.SITDestinationFinalAddress = serviceItem.SITDestinationFinalAddress
					extraServiceItem.SITDestinationFinalAddressID = serviceItem.SITDestinationFinalAddressID
				}
			}
		}

		milesCalculated, errCalcSITDelivery := o.calculateSITDeliveryMiles(appCtx, serviceItem, mtoShipment)

		// only calculate SITDeliveryMiles for DOPSIT and DOSFSC origin service items
		if serviceItem.ReService.Code == models.ReServiceCodeDOFSIT && milesCalculated != 0 {
			for itemIndex := range *extraServiceItems {
				extraServiceItem := &(*extraServiceItems)[itemIndex]
				if extraServiceItem.ReService.Code == models.ReServiceCodeDOPSIT ||
					extraServiceItem.ReService.Code == models.ReServiceCodeDOSFSC {
					if milesCalculated > 0 && errCalcSITDelivery == nil {
						extraServiceItem.SITDeliveryMiles = &milesCalculated
					}
				}
			}
		}

		// only calculate SITDeliveryMiles for DDDSIT and DDSFSC destination service items
		if serviceItem.ReService.Code == models.ReServiceCodeDDFSIT && milesCalculated != 0 {
			for itemIndex := range *extraServiceItems {
				extraServiceItem := &(*extraServiceItems)[itemIndex]
				if extraServiceItem.ReService.Code == models.ReServiceCodeDDDSIT ||
					extraServiceItem.ReService.Code == models.ReServiceCodeDDSFSC {
					if milesCalculated > 0 && errCalcSITDelivery == nil {
						extraServiceItem.SITDeliveryMiles = &milesCalculated
					}
				}
			}
		}

		requestedServiceItems = append(requestedServiceItems, *extraServiceItems...)
	}

	// if estimated weight for shipment provided by the prime, calculate the estimated prices for
	// DLH, DPK, DOP, DDP, DUPK

	// NTS-release requested pickup dates are for handle out, their pricing is handled differently as their locations are based on storage facilities, not pickup locations
	if mtoShipment.PrimeEstimatedWeight != nil && mtoShipment.RequestedPickupDate != nil && mtoShipment.ShipmentType != models.MTOShipmentTypeHHGOutOfNTSDom {
		serviceItemEstimatedPrice, err := o.findEstimatedPrice(appCtx, serviceItem, mtoShipment)
		if serviceItemEstimatedPrice != 0 && err == nil {
			serviceItem.PricingEstimate = &serviceItemEstimatedPrice
		}
	}

	requestedServiceItems = append(requestedServiceItems, *serviceItem)

	// create new items in a transaction in case of failure
	transactionErr := appCtx.NewTransaction(func(txnAppCtx appcontext.AppContext) error {

		if err != nil {
			txnAppCtx.Logger().Error(fmt.Sprintf("error starting txn: %v", err))
			return err
		}
		for serviceItemIndex := range requestedServiceItems {
			requestedServiceItem := &requestedServiceItems[serviceItemIndex]

			// create address if ID (UUID) is Nil
			if requestedServiceItem.SITOriginHHGActualAddress != nil {
				address := requestedServiceItem.SITOriginHHGActualAddress
				if address.ID == uuid.Nil {
					verrs, err = o.builder.CreateOne(txnAppCtx, address)
					if verrs != nil || err != nil {
						return fmt.Errorf("failed to save SITOriginHHGActualAddress: %#v %e", verrs, err)
					}
				}
				requestedServiceItem.SITOriginHHGActualAddressID = &address.ID
			}

			// create address if ID (UUID) is Nil
			if requestedServiceItem.SITOriginHHGOriginalAddress != nil {
				address := requestedServiceItem.SITOriginHHGOriginalAddress
				if address.ID == uuid.Nil {
					verrs, err = o.builder.CreateOne(txnAppCtx, address)
					if verrs != nil || err != nil {
						return fmt.Errorf("failed to save SITOriginHHGOriginalAddress: %#v %e", verrs, err)
					}
				}
				requestedServiceItem.SITOriginHHGOriginalAddressID = &address.ID
			}

			// create SITDestinationFinalAddress address if ID (UUID) is Nil
			if requestedServiceItem.SITDestinationFinalAddress != nil {
				address := requestedServiceItem.SITDestinationFinalAddress
				if address.ID == uuid.Nil {
					verrs, err = o.builder.CreateOne(txnAppCtx, address)
					if verrs != nil || err != nil {
						return fmt.Errorf("failed to save SITOriginHHGOriginalAddress: %#v %e", verrs, err)
					}
				}
				requestedServiceItem.SITDestinationFinalAddressID = &address.ID
			}

			// create customer contacts if any
			for index := range requestedServiceItem.CustomerContacts {
				createCustContact := &requestedServiceItem.CustomerContacts[index]
				if createCustContact.ID == uuid.Nil {
					verrs, err = o.builder.CreateOne(txnAppCtx, createCustContact)
					if verrs != nil || err != nil {
						return fmt.Errorf("%#v %e", verrs, err)
					}
				}
			}

			verrs, err = o.builder.CreateOne(txnAppCtx, requestedServiceItem)
			if verrs != nil || err != nil {
				return fmt.Errorf("%#v %e", verrs, err)
			}

			createdServiceItems = append(createdServiceItems, *requestedServiceItem)

			// create dimensions if any
			for index := range requestedServiceItem.Dimensions {
				createDimension := &requestedServiceItem.Dimensions[index]
				createDimension.MTOServiceItemID = requestedServiceItem.ID
				verrs, err = o.builder.CreateOne(txnAppCtx, createDimension)
				if verrs != nil && verrs.HasAny() {
					return apperror.NewInvalidInputError(uuid.Nil, nil, verrs, "Failed to create dimensions")
				}
				if err != nil {
					return fmt.Errorf("%e", err)
				}
			}

		}

		// If updates were made to shipment, save update in the database
		if updateShipmentPickupAddress {
			verrs, err = o.builder.UpdateOne(txnAppCtx, mtoShipment.PickupAddress, nil)
			if verrs != nil || err != nil {
				return fmt.Errorf("failed to update mtoShipment.PickupAddress: %#v %e", verrs, err)
			}
		}

		if _, err = o.moveRouter.ApproveOrRequestApproval(txnAppCtx, move); err != nil {
			return err
		}

		return nil
	})

	if transactionErr != nil {
		return nil, nil, transactionErr
	} else if verrs != nil && verrs.HasAny() {
		return nil, verrs, nil
	} else if err != nil {
		return nil, verrs, apperror.NewQueryError("unknown", err, "")
	}

	return &createdServiceItems, nil, nil
}

// makeExtraSITServiceItem sets up extra SIT service items if a first-day SIT service item is being created.
func (o *mtoServiceItemCreator) makeExtraSITServiceItem(appCtx appcontext.AppContext, firstSIT *models.MTOServiceItem, reServiceCode models.ReServiceCode) (*models.MTOServiceItem, error) {
	var reService models.ReService

	queryFilters := []services.QueryFilter{
		query.NewQueryFilter("code", "=", reServiceCode),
	}
	err := o.builder.FetchOne(appCtx, &reService, queryFilters)
	if err != nil {
		switch err {
		case sql.ErrNoRows:
			return nil, apperror.NewNotFoundError(uuid.Nil, fmt.Sprintf("for service code: %s", reServiceCode))
		default:
			return nil, apperror.NewQueryError("ReService", err, "")
		}
	}

	// When a DDFSIT is created, this is where we auto create the accompanying DDASIT, DDDSIT, and DDSFSC.
	// These service items will be associated with the same customer contacts as the DDFSIT.
	contacts := firstSIT.CustomerContacts

	// Default requestedApprovalsRequestedStatus value
	requestedApprovalsRequestedStatus := false
	extraServiceItem := models.MTOServiceItem{
		MTOShipmentID:                     firstSIT.MTOShipmentID,
		MoveTaskOrderID:                   firstSIT.MoveTaskOrderID,
		ReServiceID:                       reService.ID,
		ReService:                         reService,
		SITEntryDate:                      firstSIT.SITEntryDate,
		SITDepartureDate:                  firstSIT.SITDepartureDate,
		SITPostalCode:                     firstSIT.SITPostalCode,
		Reason:                            firstSIT.Reason,
		Status:                            models.MTOServiceItemStatusSubmitted,
		CustomerContacts:                  contacts,
		RequestedApprovalsRequestedStatus: &requestedApprovalsRequestedStatus,
	}

	return &extraServiceItem, nil
}

// NewMTOServiceItemCreator returns a new MTO service item creator
func NewMTOServiceItemCreator(planner route.Planner, builder createMTOServiceItemQueryBuilder, moveRouter services.MoveRouter, unpackPricer services.DomesticUnpackPricer, packPricer services.DomesticPackPricer, linehaulPricer services.DomesticLinehaulPricer, shorthaulPricer services.DomesticShorthaulPricer, originPricer services.DomesticOriginPricer, destinationPricer services.DomesticDestinationPricer, fuelSurchargePricer services.FuelSurchargePricer) services.MTOServiceItemCreator {
	// used inside a transaction and mocking
	createNewBuilder := func() createMTOServiceItemQueryBuilder {
		return query.NewQueryBuilder()
	}

	return &mtoServiceItemCreator{planner: planner, builder: builder, createNewBuilder: createNewBuilder, moveRouter: moveRouter, unpackPricer: unpackPricer, packPricer: packPricer, linehaulPricer: linehaulPricer, shorthaulPricer: shorthaulPricer, originPricer: originPricer, destinationPricer: destinationPricer, fuelSurchargePricer: fuelSurchargePricer}
}

func validateTimeMilitaryField(_ appcontext.AppContext, timeMilitary string) error {
	if len(timeMilitary) == 0 {
		return nil
	} else if len(timeMilitary) != 5 {
		return fmt.Errorf("timeMilitary must be in format HHMMZ")
	}

	hours := timeMilitary[:2]
	minutes := timeMilitary[2:4]
	suffix := timeMilitary[len(timeMilitary)-1:]

	hoursInt, err := strconv.Atoi(hours)
	if err != nil {
		return fmt.Errorf("timeMilitary must have a valid number for hours")
	}

	minutesInt, err := strconv.Atoi(minutes)
	if err != nil {
		return fmt.Errorf("timeMilitary must have a valid number for minutes")
	}

	if !(0 <= hoursInt) || !(hoursInt < 24) {
		return fmt.Errorf("timeMilitary hours must be between 00 and 23")
	}
	if !(0 <= minutesInt) || !(minutesInt < 60) {
		return fmt.Errorf("timeMilitary minutes must be between 00 and 59")
	}

	if suffix != "Z" {
		return fmt.Errorf("timeMilitary must end with 'Z'")
	}

	return nil
}

// Check if and address has and ID, if it does, it needs to match OG SIT
func (o *mtoServiceItemCreator) validateSITStandaloneServiceItem(appCtx appcontext.AppContext, serviceItem *models.MTOServiceItem, reServiceCode models.ReServiceCode) (*models.MTOServiceItem, error) {
	var mtoServiceItem models.MTOServiceItem
	var mtoShipmentID uuid.UUID
	var validReService models.ReService
	mtoShipmentID = *serviceItem.MTOShipmentID

	queryFilter := []services.QueryFilter{
		query.NewQueryFilter("code", "=", reServiceCode),
	}

	// Fetch the ID for the ReServiceCode passed in, so we can check the shipment for its existence
	err := o.builder.FetchOne(appCtx, &validReService, queryFilter)

	if err != nil {
		switch err {
		case sql.ErrNoRows:
			return nil, apperror.NewNotFoundError(uuid.Nil, fmt.Sprintf("for service code: %s", validReService.Code))
		default:
			return nil, apperror.NewQueryError("ReService", err, "")
		}
	}

	mtoServiceItemQueryFilter := []services.QueryFilter{
		query.NewQueryFilter("mto_shipment_id", "=", mtoShipmentID),
		query.NewQueryFilter("re_service_id", "=", validReService.ID),
	}
	// Fetch the required first-day SIT item for the shipment
	err = o.builder.FetchOne(appCtx, &mtoServiceItem, mtoServiceItemQueryFilter)

	if err != nil {
		switch err {
		case sql.ErrNoRows:
			return nil, apperror.NewNotFoundError(uuid.Nil, fmt.Sprintf("No matching first-day SIT service item found for shipment: %s", mtoShipmentID))
		default:
			return nil, apperror.NewQueryError("MTOServiceItem", err, "")
		}
	}

	verrs := validate.NewErrors()

	// check if the address IDs are nil, if not they need to match the orginal SIT address
	if serviceItem.SITOriginHHGOriginalAddress != nil && serviceItem.SITOriginHHGOriginalAddress.ID != mtoServiceItem.SITOriginHHGOriginalAddress.ID {
		verrs.Add("SITOriginHHGOriginalAddressID", fmt.Sprintf("%s invalid SITOriginHHGOriginalAddressID", serviceItem.ReService.Code))
	}

	if serviceItem.SITOriginHHGActualAddress != nil && serviceItem.SITOriginHHGActualAddress.ID != mtoServiceItem.SITOriginHHGActualAddress.ID {
		verrs.Add("SITOriginHHGActualAddress", fmt.Sprintf("%s invalid SITOriginHHGActualAddressID", serviceItem.ReService.Code))
	}

	if verrs.HasAny() {
		return nil, apperror.NewInvalidInputError(serviceItem.ID, nil, verrs,
			fmt.Sprintf("There was invalid input in the standalone service item %s", serviceItem.ID))

	}

	// If the required first-day SIT item exists, we can update the related
	// service item passed in with the parent item's field values

	serviceItem.SITEntryDate = mtoServiceItem.SITEntryDate
	serviceItem.SITDepartureDate = mtoServiceItem.SITDepartureDate
	serviceItem.SITPostalCode = mtoServiceItem.SITPostalCode
	serviceItem.Reason = mtoServiceItem.Reason

	return serviceItem, nil
}

// check if an address has an ID
func (o *mtoServiceItemCreator) validateFirstDaySITServiceItem(appCtx appcontext.AppContext, serviceItem *models.MTOServiceItem) (*models.MTOServiceItems, error) {
	var extraServiceItems models.MTOServiceItems
	var extraServiceItem *models.MTOServiceItem

	// check if there's another First Day SIT item for this shipment
	err := o.checkDuplicateServiceCodes(appCtx, serviceItem)
	if err != nil {
		return nil, err
	}

	// check that the SIT entry date is ON or AFTER the First Available Delivery Date
	err = o.checkSITEntryDateAndFADD(serviceItem)
	if err != nil {
		return nil, err
	}

	verrs := validate.NewErrors()

	// check if the address IDs are nil
	if serviceItem.SITOriginHHGOriginalAddress != nil && serviceItem.SITOriginHHGOriginalAddress.ID != uuid.Nil {
		verrs.Add("SITOriginHHGOriginalAddressID", fmt.Sprintf("%s invalid SITOriginHHGOriginalAddressID", serviceItem.SITOriginHHGOriginalAddress.ID))
	}

	if serviceItem.SITOriginHHGActualAddress != nil && serviceItem.SITOriginHHGActualAddress.ID != uuid.Nil {
		verrs.Add("SITOriginHHGActualAddress", fmt.Sprintf("%s invalid SITOriginHHGActualAddressID", serviceItem.SITOriginHHGActualAddress.ID))
	}

	if verrs.HasAny() {
		return nil, apperror.NewInvalidInputError(serviceItem.ID, nil, verrs,
			fmt.Sprintf("There was invalid input in the service item %s", serviceItem.ID))
	}

	// create the extra service items for first day SIT
	var reServiceCodes []models.ReServiceCode

	switch serviceItem.ReService.Code {
	case models.ReServiceCodeDDFSIT:
		reServiceCodes = append(reServiceCodes, models.ReServiceCodeDDASIT, models.ReServiceCodeDDDSIT, models.ReServiceCodeDDSFSC)
	case models.ReServiceCodeDOFSIT:
		reServiceCodes = append(reServiceCodes, models.ReServiceCodeDOASIT, models.ReServiceCodeDOPSIT, models.ReServiceCodeDOSFSC)
	default:
		verrs := validate.NewErrors()
		verrs.Add("reServiceCode", fmt.Sprintf("%s invalid code", serviceItem.ReService.Code))
		return nil, apperror.NewInvalidInputError(serviceItem.ID, nil, verrs,
			fmt.Sprintf("No additional items can be created for this service item with code %s", serviceItem.ReService.Code))

	}

	for _, code := range reServiceCodes {
		extraServiceItem, err = o.makeExtraSITServiceItem(appCtx, serviceItem, code)
		if err != nil {
			return nil, err
		}
		if extraServiceItem != nil {
			extraServiceItems = append(extraServiceItems, *extraServiceItem)
		}
	}

	return &extraServiceItems, nil
}<|MERGE_RESOLUTION|>--- conflicted
+++ resolved
@@ -497,8 +497,6 @@
 				serviceItem.SITOriginHHGActualAddress.CountryId = &country.ID
 			}
 
-<<<<<<< HEAD
-=======
 			// Evaluate address and populate addresses isOconus value
 			isOconus, err := models.IsAddressOconus(appCtx.DB(), *serviceItem.SITOriginHHGActualAddress)
 			if err != nil {
@@ -506,7 +504,6 @@
 			}
 			serviceItem.SITOriginHHGActualAddress.IsOconus = &isOconus
 
->>>>>>> e5b5570e
 			// update the SIT service item to track/save the HHG original pickup address (that came from the
 			// MTO shipment
 			serviceItem.SITOriginHHGOriginalAddress = mtoShipment.PickupAddress.Copy()
