package mtoserviceitem

import (
	"database/sql"
	"fmt"
	"strconv"
	"time"

	"github.com/gobuffalo/validate/v3"
	"github.com/gofrs/uuid"
	"go.uber.org/zap"

	"github.com/transcom/mymove/pkg/appcontext"
	"github.com/transcom/mymove/pkg/apperror"
	"github.com/transcom/mymove/pkg/models"
	"github.com/transcom/mymove/pkg/route"
	"github.com/transcom/mymove/pkg/services"
	"github.com/transcom/mymove/pkg/services/query"
	"github.com/transcom/mymove/pkg/unit"
)

type createMTOServiceItemQueryBuilder interface {
	FetchOne(appCtx appcontext.AppContext, model interface{}, filters []services.QueryFilter) error
	CreateOne(appCtx appcontext.AppContext, model interface{}) (*validate.Errors, error)
	UpdateOne(appCtx appcontext.AppContext, model interface{}, eTag *string) (*validate.Errors, error)
}

type mtoServiceItemCreator struct {
	planner             route.Planner
	builder             createMTOServiceItemQueryBuilder
	createNewBuilder    func() createMTOServiceItemQueryBuilder
	moveRouter          services.MoveRouter
	unpackPricer        services.DomesticUnpackPricer
	packPricer          services.DomesticPackPricer
	linehaulPricer      services.DomesticLinehaulPricer
	shorthaulPricer     services.DomesticShorthaulPricer
	originPricer        services.DomesticOriginPricer
	destinationPricer   services.DomesticDestinationPricer
	fuelSurchargePricer services.FuelSurchargePricer
}

func (o *mtoServiceItemCreator) findEstimatedPrice(appCtx appcontext.AppContext, serviceItem *models.MTOServiceItem, mtoShipment models.MTOShipment) (unit.Cents, error) {
	if serviceItem.ReService.Code == models.ReServiceCodeDOP ||
		serviceItem.ReService.Code == models.ReServiceCodeDPK ||
		serviceItem.ReService.Code == models.ReServiceCodeDDP ||
		serviceItem.ReService.Code == models.ReServiceCodeDUPK ||
		serviceItem.ReService.Code == models.ReServiceCodeDLH ||
		serviceItem.ReService.Code == models.ReServiceCodeDSH ||
		serviceItem.ReService.Code == models.ReServiceCodeFSC {

		isPPM := false
		if mtoShipment.ShipmentType == models.MTOShipmentTypePPM {
			isPPM = true
		}
		requestedPickupDate := *mtoShipment.RequestedPickupDate
		currTime := time.Now()
		var distance int
		primeEstimatedWeight := *mtoShipment.PrimeEstimatedWeight

		contractCode, err := FetchContractCode(appCtx, currTime)
		if err != nil {
			contractCode, err = FetchContractCode(appCtx, requestedPickupDate)
			if err != nil {
				return 0, err
			}
		}

		var price unit.Cents

		// origin
		if serviceItem.ReService.Code == models.ReServiceCodeDOP {
			domesticServiceArea, err := fetchDomesticServiceArea(appCtx, contractCode, mtoShipment.PickupAddress.PostalCode)
			if err != nil {
				return 0, err
			}

			price, _, err = o.originPricer.Price(appCtx, contractCode, requestedPickupDate, *mtoShipment.PrimeEstimatedWeight, domesticServiceArea.ServiceArea, isPPM)
			if err != nil {
				return 0, err
			}
		}
		if serviceItem.ReService.Code == models.ReServiceCodeDPK {
			domesticServiceArea, err := fetchDomesticServiceArea(appCtx, contractCode, mtoShipment.PickupAddress.PostalCode)
			if err != nil {
				return 0, err
			}

			servicesScheduleOrigin := domesticServiceArea.ServicesSchedule

			price, _, err = o.packPricer.Price(appCtx, contractCode, requestedPickupDate, *mtoShipment.PrimeEstimatedWeight, servicesScheduleOrigin, isPPM)
			if err != nil {
				return 0, err
			}
		}
		// destination
		if serviceItem.ReService.Code == models.ReServiceCodeDDP {
			var domesticServiceArea models.ReDomesticServiceArea
			if mtoShipment.DestinationAddress != nil {
				domesticServiceArea, err = fetchDomesticServiceArea(appCtx, contractCode, mtoShipment.DestinationAddress.PostalCode)
				if err != nil {
					return 0, err
				}
			}

			price, _, err = o.destinationPricer.Price(appCtx, contractCode, requestedPickupDate, *mtoShipment.PrimeEstimatedWeight, domesticServiceArea.ServiceArea, isPPM)
			if err != nil {
				return 0, err
			}
		}
		if serviceItem.ReService.Code == models.ReServiceCodeDUPK {
			domesticServiceArea, err := fetchDomesticServiceArea(appCtx, contractCode, mtoShipment.DestinationAddress.PostalCode)
			if err != nil {
				return 0, err
			}

			serviceScheduleDestination := domesticServiceArea.ServicesSchedule

			price, _, err = o.unpackPricer.Price(appCtx, contractCode, requestedPickupDate, *mtoShipment.PrimeEstimatedWeight, serviceScheduleDestination, isPPM)
			if err != nil {
				return 0, err
			}
		}

		// linehaul/shorthaul
		if serviceItem.ReService.Code == models.ReServiceCodeDLH {
			domesticServiceArea, err := fetchDomesticServiceArea(appCtx, contractCode, mtoShipment.PickupAddress.PostalCode)
			if err != nil {
				return 0, err
			}
			if mtoShipment.PickupAddress != nil && mtoShipment.DestinationAddress != nil {
				distance, err = o.planner.ZipTransitDistance(appCtx, mtoShipment.PickupAddress.PostalCode, mtoShipment.DestinationAddress.PostalCode)
				if err != nil {
					return 0, err
				}
			}
			price, _, err = o.linehaulPricer.Price(appCtx, contractCode, requestedPickupDate, unit.Miles(distance), *mtoShipment.PrimeEstimatedWeight, domesticServiceArea.ServiceArea, isPPM)
			if err != nil {
				return 0, err
			}
		}
		if serviceItem.ReService.Code == models.ReServiceCodeDSH {
			domesticServiceArea, err := fetchDomesticServiceArea(appCtx, contractCode, mtoShipment.PickupAddress.PostalCode)
			if err != nil {
				return 0, err
			}
			if mtoShipment.PickupAddress != nil && mtoShipment.DestinationAddress != nil {
				distance, err = o.planner.ZipTransitDistance(appCtx, mtoShipment.PickupAddress.PostalCode, mtoShipment.DestinationAddress.PostalCode)
				if err != nil {
					return 0, err
				}
			}
			price, _, err = o.shorthaulPricer.Price(appCtx, contractCode, requestedPickupDate, unit.Miles(distance), *mtoShipment.PrimeEstimatedWeight, domesticServiceArea.ServiceArea)
			if err != nil {
				return 0, err
			}
		}
		// fuel surcharge
		if serviceItem.ReService.Code == models.ReServiceCodeFSC {
			var pickupDateForFSC time.Time

			// actual pickup date likely won't exist at the time of service item creation, but it could
			// use requested pickup date if no actual date exists
			if mtoShipment.ActualPickupDate != nil {
				pickupDateForFSC = *mtoShipment.ActualPickupDate
			} else {
				pickupDateForFSC = requestedPickupDate
			}

			if mtoShipment.PickupAddress != nil && mtoShipment.DestinationAddress != nil {
				distance, err = o.planner.ZipTransitDistance(appCtx, mtoShipment.PickupAddress.PostalCode, mtoShipment.DestinationAddress.PostalCode)
				if err != nil {
					return 0, err
				}
			}

			fscWeightBasedDistanceMultiplier, err := LookupFSCWeightBasedDistanceMultiplier(appCtx, primeEstimatedWeight)
			if err != nil {
				return 0, err
			}
			fscWeightBasedDistanceMultiplierFloat, err := strconv.ParseFloat(fscWeightBasedDistanceMultiplier, 64)
			if err != nil {
				return 0, err
			}
			eiaFuelPrice, err := LookupEIAFuelPrice(appCtx, pickupDateForFSC)
			if err != nil {
				return 0, err
			}
			price, _, err = o.fuelSurchargePricer.Price(appCtx, pickupDateForFSC, unit.Miles(distance), primeEstimatedWeight, fscWeightBasedDistanceMultiplierFloat, eiaFuelPrice, isPPM)
			if err != nil {
				return 0, err
			}

		}
		return price, nil
	}
	return 0, nil
}

func fetchCurrentTaskOrderFee(appCtx appcontext.AppContext, serviceCode models.ReServiceCode, requestedPickupDate time.Time) (models.ReTaskOrderFee, error) {
	contractCode, err := FetchContractCode(appCtx, requestedPickupDate)
	if err != nil {
		return models.ReTaskOrderFee{}, err
	}
	var taskOrderFee models.ReTaskOrderFee
	err = appCtx.DB().Q().
		Join("re_contract_years cy", "re_task_order_fees.contract_year_id = cy.id").
		Join("re_contracts c", "cy.contract_id = c.id").
		Join("re_services s", "re_task_order_fees.service_id = s.id").
		Where("c.code = $1", contractCode).
		Where("s.code = $2", serviceCode).
		Where("$3 between cy.start_date and cy.end_date", requestedPickupDate).
		First(&taskOrderFee)

	if err != nil {
		return models.ReTaskOrderFee{}, err
	}

	return taskOrderFee, nil
}

func FetchContractCode(appCtx appcontext.AppContext, date time.Time) (string, error) {
	var contractYear models.ReContractYear
	err := appCtx.DB().EagerPreload("Contract").Where("? between start_date and end_date", date).
		First(&contractYear)
	if err != nil {
		if err == sql.ErrNoRows {
			return "", apperror.NewNotFoundError(uuid.Nil, fmt.Sprintf("no contract year found for %s", date.String()))
		}
		return "", err
	}

	contract := contractYear.Contract

	contractCode := contract.Code
	return contractCode, nil
}

func fetchDomesticServiceArea(appCtx appcontext.AppContext, contractCode string, shipmentPostalCode string) (models.ReDomesticServiceArea, error) {
	// find the service area by querying for the service area associated with the zip3
	zip := shipmentPostalCode
	zip3 := zip[0:3]
	var domesticServiceArea models.ReDomesticServiceArea
	err := appCtx.DB().Q().
		Join("re_zip3s", "re_zip3s.domestic_service_area_id = re_domestic_service_areas.id").
		Join("re_contracts", "re_contracts.id = re_domestic_service_areas.contract_id").
		Where("re_zip3s.zip3 = ?", zip3).
		Where("re_contracts.code = ?", contractCode).
		First(&domesticServiceArea)
	if err != nil {
		return domesticServiceArea, fmt.Errorf("unable to find domestic service area for %s under contract code %s", zip3, contractCode)
	}

	return domesticServiceArea, nil
}

const weightBasedDistanceMultiplierLevelOne = "0.000417"
const weightBasedDistanceMultiplierLevelTwo = "0.0006255"
const weightBasedDistanceMultiplierLevelThree = "0.000834"
const weightBasedDistanceMultiplierLevelFour = "0.00139"

func LookupFSCWeightBasedDistanceMultiplier(appCtx appcontext.AppContext, primeEstimatedWeight unit.Pound) (string, error) {
	weight := primeEstimatedWeight.Int()

	if weight <= 5000 {
		return weightBasedDistanceMultiplierLevelOne, nil
	} else if weight <= 10000 {
		return weightBasedDistanceMultiplierLevelTwo, nil
	} else if weight <= 24000 {
		return weightBasedDistanceMultiplierLevelThree, nil
		//nolint:revive
	} else {
		return weightBasedDistanceMultiplierLevelFour, nil
	}
}

func LookupEIAFuelPrice(appCtx appcontext.AppContext, pickupDate time.Time) (unit.Millicents, error) {
	db := appCtx.DB()

	// Find the GHCDieselFuelPrice object with the closest prior PublicationDate to the ActualPickupDate of the MTOShipment in question
	var ghcDieselFuelPrice models.GHCDieselFuelPrice
	err := db.Where("publication_date <= ?", pickupDate).Order("publication_date DESC").Last(&ghcDieselFuelPrice)
	if err != nil {
		switch err {
		case sql.ErrNoRows:
			return 0, apperror.NewNotFoundError(uuid.Nil, "Looking for GHCDieselFuelPrice")
		default:
			return 0, apperror.NewQueryError("GHCDieselFuelPrice", err, "")
		}
	}

	return ghcDieselFuelPrice.FuelPriceInMillicents, nil
}

func (o *mtoServiceItemCreator) calculateSITDeliveryMiles(appCtx appcontext.AppContext, serviceItem *models.MTOServiceItem, mtoShipment models.MTOShipment) (int, error) {
	var distance int
	var err error

	if serviceItem.ReService.Code == models.ReServiceCodeDOFSIT || serviceItem.ReService.Code == models.ReServiceCodeDOASIT || serviceItem.ReService.Code == models.ReServiceCodeDOSFSC || serviceItem.ReService.Code == models.ReServiceCodeDOPSIT {
		// Creation: Origin SIT: distance between shipment pickup address & service item pickup address
		// On creation, shipment pickup and service item pickup are the same
		var originalSITAddressZip string
		if mtoShipment.PickupAddress != nil {
			originalSITAddressZip = mtoShipment.PickupAddress.PostalCode
		}
		if mtoShipment.PickupAddress != nil && originalSITAddressZip != "" {
			distance, err = o.planner.ZipTransitDistance(appCtx, mtoShipment.PickupAddress.PostalCode, originalSITAddressZip)
		}
	}

	if serviceItem.ReService.Code == models.ReServiceCodeDDFSIT || serviceItem.ReService.Code == models.ReServiceCodeDDASIT || serviceItem.ReService.Code == models.ReServiceCodeDDSFSC || serviceItem.ReService.Code == models.ReServiceCodeDDDSIT {
		// Creation: Destination SIT: distance between shipment destination address & service item destination address
		if mtoShipment.DestinationAddress != nil && serviceItem.SITDestinationFinalAddress != nil {
			distance, err = o.planner.ZipTransitDistance(appCtx, mtoShipment.DestinationAddress.PostalCode, serviceItem.SITDestinationFinalAddress.PostalCode)
		}
	}
	if err != nil {
		return 0, err
	}

	return distance, err
}

// CreateMTOServiceItem creates a MTO Service Item
func (o *mtoServiceItemCreator) CreateMTOServiceItem(appCtx appcontext.AppContext, serviceItem *models.MTOServiceItem) (*models.MTOServiceItems, *validate.Errors, error) {
	var verrs *validate.Errors
	var err error
	var requestedServiceItems models.MTOServiceItems // used in case additional service items need to be auto-created
	var createdServiceItems models.MTOServiceItems

	var move models.Move
	moveID := serviceItem.MoveTaskOrderID
	err = appCtx.DB().Q().EagerPreload(
		"MTOShipments.PPMShipment",
	).Find(&move, moveID)
	if err != nil {
		switch err {
		case sql.ErrNoRows:
			return nil, nil, apperror.NewNotFoundError(moveID, "in Moves")
		default:
			return nil, nil, apperror.NewQueryError("Move", err, "")
		}
	}

	// Service items can only be created if a Move's status is either Approved
	// or Approvals Requested, so check and fail early.
	if move.Status != models.MoveStatusAPPROVED && move.Status != models.MoveStatusAPPROVALSREQUESTED {
		return nil, nil, apperror.NewConflictError(
			move.ID,
			fmt.Sprintf("Cannot create service items before a move has been approved. The current status for the move with ID %s is %s", move.ID, move.Status),
		)
	}

	// find the re service code id
	var reService models.ReService
	reServiceCode := serviceItem.ReService.Code
	queryFilters := []services.QueryFilter{
		query.NewQueryFilter("code", "=", reServiceCode),
	}
	err = o.builder.FetchOne(appCtx, &reService, queryFilters)
	if err != nil {
		switch err {
		case sql.ErrNoRows:
			return nil, nil, apperror.NewNotFoundError(uuid.Nil, fmt.Sprintf("for service item with code: %s", reServiceCode))
		default:
			return nil, nil, apperror.NewQueryError("ReService", err, "")
		}
	}
	// set re service fields for service item
	serviceItem.ReServiceID = reService.ID
	serviceItem.ReService.Name = reService.Name

	if serviceItem.ReService.Code == models.ReServiceCodeMS {
		// check if the MS exists already for the move
		err := o.checkDuplicateServiceCodes(appCtx, serviceItem)
		if err != nil {
			appCtx.Logger().Error(fmt.Sprintf("Error trying to create a duplicate MS service item for move ID: %s", move.ID), zap.Error(err))
			return nil, nil, err
		}
	}

	// We can have two service items that come in from a MTO approval that do not have an MTOShipmentID
	// they are MTO level service items. This should capture that and create them accordingly, they are thankfully
	// also rather basic.
	if serviceItem.MTOShipmentID == nil {
		if serviceItem.ReService.Code == models.ReServiceCodeMS || serviceItem.ReService.Code == models.ReServiceCodeCS {
<<<<<<< HEAD
			// we need to know the first shipment's requested pickup date to establish the correct base year for the fee
			// Loop through shipments to find the first requested pickup date
			var requestedPickupDate *time.Time
			for _, shipment := range move.MTOShipments {
				if shipment.RequestedPickupDate != nil {
					requestedPickupDate = shipment.RequestedPickupDate
					break
				}
			}
			if requestedPickupDate == nil {
				return nil, nil, apperror.NewNotFoundError(moveID, fmt.Sprintf(
					"cannot create fee for service item %s: missing requested pickup date for shipment in move %s",
					serviceItem.ReService.Code, moveID.String()))
			}
			serviceItem.Status = "APPROVED"
			taskOrderFee, err := fetchCurrentTaskOrderFee(appCtx, serviceItem.ReService.Code, *requestedPickupDate)
=======
			// we need to know the first shipment's requested pickup date OR a PPM's expected departure date to establish the correct base year for the fee
			// Loop through shipments to find the first requested pickup date
			var feeDate *time.Time
			for _, shipment := range move.MTOShipments {
				if shipment.RequestedPickupDate != nil {
					feeDate = shipment.RequestedPickupDate
					break
				}
				var nilTime time.Time
				if shipment.PPMShipment != nil && shipment.PPMShipment.ExpectedDepartureDate != nilTime {
					feeDate = &shipment.PPMShipment.ExpectedDepartureDate
				}
			}
			if feeDate == nil {
				return nil, nil, apperror.NewNotFoundError(moveID, fmt.Sprintf(
					"cannot create fee for service item %s: missing requested pickup date (non-PPMs) or expected departure date (PPMs) for shipment in move %s",
					serviceItem.ReService.Code, moveID.String()))
			}
			serviceItem.Status = "APPROVED"
			taskOrderFee, err := fetchCurrentTaskOrderFee(appCtx, serviceItem.ReService.Code, *feeDate)
>>>>>>> 4255f725
			if err != nil {
				return nil, nil, err
			}
			serviceItem.LockedPriceCents = &taskOrderFee.PriceCents
		}
		verrs, err = o.builder.CreateOne(appCtx, serviceItem)
		if verrs != nil {
			return nil, verrs, nil
		}
		if err != nil {
			return nil, nil, err
		}

		createdServiceItems = append(createdServiceItems, *serviceItem)

		return &createdServiceItems, nil, nil
	}

	// By the time the serviceItem model object gets here to the creator it should have a status attached to it.
	// If for some reason that isn't the case we will set it
	if serviceItem.Status == "" {
		serviceItem.Status = models.MTOServiceItemStatusSubmitted
	}

	// check if shipment exists linked by MoveTaskOrderID
	var mtoShipment models.MTOShipment
	mtoShipmentID := *serviceItem.MTOShipmentID
	queryFilters = []services.QueryFilter{
		query.NewQueryFilter("id", "=", mtoShipmentID),
		query.NewQueryFilter("move_id", "=", moveID),
	}
	err = o.builder.FetchOne(appCtx, &mtoShipment, queryFilters)
	if err != nil {
		switch err {
		case sql.ErrNoRows:
			return nil, nil, apperror.NewNotFoundError(mtoShipmentID, fmt.Sprintf("for mtoShipment with moveID: %s", moveID.String()))
		default:
			return nil, nil, apperror.NewQueryError("MTOShipment", err, "")
		}
	}

	// checking to see if the service item being created is a destination SIT
	// if so, we want the destination address to be the same as the shipment's
	// which will later populate the additional dest SIT service items as well
	if serviceItem.ReService.Code == models.ReServiceCodeDDFSIT && mtoShipment.DestinationAddressID != nil {
		serviceItem.SITDestinationFinalAddress = mtoShipment.DestinationAddress
		serviceItem.SITDestinationFinalAddressID = mtoShipment.DestinationAddressID
	}

	if serviceItem.ReService.Code == models.ReServiceCodeDOASIT {
		// DOASIT must be associated with shipment that has DOFSIT
		serviceItem, err = o.validateSITStandaloneServiceItem(appCtx, serviceItem, models.ReServiceCodeDOFSIT)
		if err != nil {
			return nil, nil, err
		}
	}

	if serviceItem.ReService.Code == models.ReServiceCodeDDASIT {
		// DDASIT must be associated with shipment that has DDFSIT
		serviceItem, err = o.validateSITStandaloneServiceItem(appCtx, serviceItem, models.ReServiceCodeDDFSIT)
		if err != nil {
			return nil, nil, err
		}
	}

	for index := range serviceItem.CustomerContacts {
		createCustContacts := &serviceItem.CustomerContacts[index]
		err = validateTimeMilitaryField(appCtx, createCustContacts.TimeMilitary)
		if err != nil {
			return nil, nil, apperror.NewInvalidInputError(serviceItem.ID, err, nil, err.Error())
		}
	}

	if serviceItem.ReService.Code == models.ReServiceCodeDDDSIT || serviceItem.ReService.Code == models.ReServiceCodeDOPSIT ||
		serviceItem.ReService.Code == models.ReServiceCodeDDSFSC || serviceItem.ReService.Code == models.ReServiceCodeDOSFSC {
		verrs = validate.NewErrors()
		verrs.Add("reServiceCode", fmt.Sprintf("%s cannot be created", serviceItem.ReService.Code))
		return nil, nil, apperror.NewInvalidInputError(serviceItem.ID, nil, verrs,
			fmt.Sprintf("A service item with reServiceCode %s cannot be manually created.", serviceItem.ReService.Code))
	}

	updateShipmentPickupAddress := false
	if serviceItem.ReService.Code == models.ReServiceCodeDDFSIT || serviceItem.ReService.Code == models.ReServiceCodeDOFSIT {
		extraServiceItems, errSIT := o.validateFirstDaySITServiceItem(appCtx, serviceItem)
		if errSIT != nil {
			return nil, nil, errSIT
		}

		// update HHG origin address for ReServiceCodeDOFSIT service item
		if serviceItem.ReService.Code == models.ReServiceCodeDOFSIT {
			// When creating a DOFSIT, the prime must provide an HHG actual address for the move/shift in origin (pickup address)
			if serviceItem.SITOriginHHGActualAddress == nil {
				verrs = validate.NewErrors()
				verrs.Add("reServiceCode", fmt.Sprintf("%s cannot be created", serviceItem.ReService.Code))
				return nil, nil, apperror.NewInvalidInputError(serviceItem.ID, nil, verrs,
					fmt.Sprintf("A service item with reServiceCode %s must have the sitHHGActualOrigin field set.", serviceItem.ReService.Code))
			}

			county, errCounty := models.FindCountyByZipCode(appCtx.DB(), serviceItem.SITOriginHHGActualAddress.PostalCode)
			if errCounty != nil {
				return nil, nil, errCounty
			}
			serviceItem.SITOriginHHGActualAddress.County = county

			// if there is a country code provided, we will search for it - else we will create it for CONUS
			if serviceItem.SITOriginHHGActualAddress.Country != nil {
				country, errCountry := models.FetchCountryByCode(appCtx.DB(), serviceItem.SITOriginHHGActualAddress.Country.Country)
				if errCountry != nil {
					return nil, nil, errCounty
				}
				serviceItem.SITOriginHHGActualAddress.CountryId = &country.ID
			} else {
				country, errCountry := models.FetchCountryByCode(appCtx.DB(), "US")
				if errCountry != nil {
					return nil, nil, errCounty
				}
				serviceItem.SITOriginHHGActualAddress.CountryId = &country.ID
			}

			// Evaluate address and populate addresses isOconus value
			isOconus, err := models.IsAddressOconus(appCtx.DB(), *serviceItem.SITOriginHHGActualAddress)
			if err != nil {
				return nil, nil, err
			}
			serviceItem.SITOriginHHGActualAddress.IsOconus = &isOconus

			// update the SIT service item to track/save the HHG original pickup address (that came from the
			// MTO shipment
			serviceItem.SITOriginHHGOriginalAddress = mtoShipment.PickupAddress.Copy()
			serviceItem.SITOriginHHGOriginalAddress.ID = uuid.Nil
			serviceItem.SITOriginHHGOriginalAddressID = nil

			// update the MTO shipment with the new (actual) pickup address
			mtoShipment.PickupAddress = serviceItem.SITOriginHHGActualAddress.Copy()
			mtoShipment.PickupAddress.ID = *mtoShipment.PickupAddressID // Keep to same ID to be updated with new values

			// changes were made to the shipment, needs to be saved to the database
			updateShipmentPickupAddress = true

			// Find the DOPSIT service item and update the SIT related address fields. These fields
			// will be used for pricing when a payment request is created for DOPSIT
			for itemIndex := range *extraServiceItems {
				extraServiceItem := &(*extraServiceItems)[itemIndex]
				if extraServiceItem.ReService.Code == models.ReServiceCodeDOPSIT ||
					extraServiceItem.ReService.Code == models.ReServiceCodeDOASIT ||
					extraServiceItem.ReService.Code == models.ReServiceCodeDOSFSC {
					extraServiceItem.SITOriginHHGActualAddress = serviceItem.SITOriginHHGActualAddress
					extraServiceItem.SITOriginHHGActualAddressID = serviceItem.SITOriginHHGActualAddressID
					extraServiceItem.SITOriginHHGOriginalAddress = serviceItem.SITOriginHHGOriginalAddress
					extraServiceItem.SITOriginHHGOriginalAddressID = serviceItem.SITOriginHHGOriginalAddressID
				}
			}
		}

		// make sure SITDestinationFinalAddress is the same for all destination SIT related service item
		if serviceItem.ReService.Code == models.ReServiceCodeDDFSIT && serviceItem.SITDestinationFinalAddress != nil {
			for itemIndex := range *extraServiceItems {
				extraServiceItem := &(*extraServiceItems)[itemIndex]
				if extraServiceItem.ReService.Code == models.ReServiceCodeDDDSIT ||
					extraServiceItem.ReService.Code == models.ReServiceCodeDDASIT ||
					extraServiceItem.ReService.Code == models.ReServiceCodeDDSFSC {
					extraServiceItem.SITDestinationFinalAddress = serviceItem.SITDestinationFinalAddress
					extraServiceItem.SITDestinationFinalAddressID = serviceItem.SITDestinationFinalAddressID
				}
			}
		}

		milesCalculated, errCalcSITDelivery := o.calculateSITDeliveryMiles(appCtx, serviceItem, mtoShipment)

		// only calculate SITDeliveryMiles for DOPSIT and DOSFSC origin service items
		if serviceItem.ReService.Code == models.ReServiceCodeDOFSIT && milesCalculated != 0 {
			for itemIndex := range *extraServiceItems {
				extraServiceItem := &(*extraServiceItems)[itemIndex]
				if extraServiceItem.ReService.Code == models.ReServiceCodeDOPSIT ||
					extraServiceItem.ReService.Code == models.ReServiceCodeDOSFSC {
					if milesCalculated > 0 && errCalcSITDelivery == nil {
						extraServiceItem.SITDeliveryMiles = &milesCalculated
					}
				}
			}
		}

		// only calculate SITDeliveryMiles for DDDSIT and DDSFSC destination service items
		if serviceItem.ReService.Code == models.ReServiceCodeDDFSIT && milesCalculated != 0 {
			for itemIndex := range *extraServiceItems {
				extraServiceItem := &(*extraServiceItems)[itemIndex]
				if extraServiceItem.ReService.Code == models.ReServiceCodeDDDSIT ||
					extraServiceItem.ReService.Code == models.ReServiceCodeDDSFSC {
					if milesCalculated > 0 && errCalcSITDelivery == nil {
						extraServiceItem.SITDeliveryMiles = &milesCalculated
					}
				}
			}
		}

		requestedServiceItems = append(requestedServiceItems, *extraServiceItems...)
	}

	// if estimated weight for shipment provided by the prime, calculate the estimated prices for
	// DLH, DPK, DOP, DDP, DUPK
	if mtoShipment.PrimeEstimatedWeight != nil && mtoShipment.RequestedPickupDate != nil {
		serviceItemEstimatedPrice, err := o.findEstimatedPrice(appCtx, serviceItem, mtoShipment)
		if serviceItemEstimatedPrice != 0 && err == nil {
			serviceItem.PricingEstimate = &serviceItemEstimatedPrice
		}
	}

	requestedServiceItems = append(requestedServiceItems, *serviceItem)

	// create new items in a transaction in case of failure
	transactionErr := appCtx.NewTransaction(func(txnAppCtx appcontext.AppContext) error {

		if err != nil {
			txnAppCtx.Logger().Error(fmt.Sprintf("error starting txn: %v", err))
			return err
		}
		for serviceItemIndex := range requestedServiceItems {
			requestedServiceItem := &requestedServiceItems[serviceItemIndex]

			// create address if ID (UUID) is Nil
			if requestedServiceItem.SITOriginHHGActualAddress != nil {
				address := requestedServiceItem.SITOriginHHGActualAddress
				if address.ID == uuid.Nil {
					verrs, err = o.builder.CreateOne(txnAppCtx, address)
					if verrs != nil || err != nil {
						return fmt.Errorf("failed to save SITOriginHHGActualAddress: %#v %e", verrs, err)
					}
				}
				requestedServiceItem.SITOriginHHGActualAddressID = &address.ID
			}

			// create address if ID (UUID) is Nil
			if requestedServiceItem.SITOriginHHGOriginalAddress != nil {
				address := requestedServiceItem.SITOriginHHGOriginalAddress
				if address.ID == uuid.Nil {
					verrs, err = o.builder.CreateOne(txnAppCtx, address)
					if verrs != nil || err != nil {
						return fmt.Errorf("failed to save SITOriginHHGOriginalAddress: %#v %e", verrs, err)
					}
				}
				requestedServiceItem.SITOriginHHGOriginalAddressID = &address.ID
			}

			// create SITDestinationFinalAddress address if ID (UUID) is Nil
			if requestedServiceItem.SITDestinationFinalAddress != nil {
				address := requestedServiceItem.SITDestinationFinalAddress
				if address.ID == uuid.Nil {
					verrs, err = o.builder.CreateOne(txnAppCtx, address)
					if verrs != nil || err != nil {
						return fmt.Errorf("failed to save SITOriginHHGOriginalAddress: %#v %e", verrs, err)
					}
				}
				requestedServiceItem.SITDestinationFinalAddressID = &address.ID
			}

			// create customer contacts if any
			for index := range requestedServiceItem.CustomerContacts {
				createCustContact := &requestedServiceItem.CustomerContacts[index]
				if createCustContact.ID == uuid.Nil {
					verrs, err = o.builder.CreateOne(txnAppCtx, createCustContact)
					if verrs != nil || err != nil {
						return fmt.Errorf("%#v %e", verrs, err)
					}
				}
			}

			verrs, err = o.builder.CreateOne(txnAppCtx, requestedServiceItem)
			if verrs != nil || err != nil {
				return fmt.Errorf("%#v %e", verrs, err)
			}

			createdServiceItems = append(createdServiceItems, *requestedServiceItem)

			// create dimensions if any
			for index := range requestedServiceItem.Dimensions {
				createDimension := &requestedServiceItem.Dimensions[index]
				createDimension.MTOServiceItemID = requestedServiceItem.ID
				verrs, err = o.builder.CreateOne(txnAppCtx, createDimension)
				if verrs != nil && verrs.HasAny() {
					return apperror.NewInvalidInputError(uuid.Nil, nil, verrs, "Failed to create dimensions")
				}
				if err != nil {
					return fmt.Errorf("%e", err)
				}
			}

		}

		// If updates were made to shipment, save update in the database
		if updateShipmentPickupAddress {
			verrs, err = o.builder.UpdateOne(txnAppCtx, mtoShipment.PickupAddress, nil)
			if verrs != nil || err != nil {
				return fmt.Errorf("failed to update mtoShipment.PickupAddress: %#v %e", verrs, err)
			}
		}

		if _, err = o.moveRouter.ApproveOrRequestApproval(txnAppCtx, move); err != nil {
			return err
		}

		return nil
	})

	if transactionErr != nil {
		return nil, nil, transactionErr
	} else if verrs != nil && verrs.HasAny() {
		return nil, verrs, nil
	} else if err != nil {
		return nil, verrs, apperror.NewQueryError("unknown", err, "")
	}

	return &createdServiceItems, nil, nil
}

// makeExtraSITServiceItem sets up extra SIT service items if a first-day SIT service item is being created.
func (o *mtoServiceItemCreator) makeExtraSITServiceItem(appCtx appcontext.AppContext, firstSIT *models.MTOServiceItem, reServiceCode models.ReServiceCode) (*models.MTOServiceItem, error) {
	var reService models.ReService

	queryFilters := []services.QueryFilter{
		query.NewQueryFilter("code", "=", reServiceCode),
	}
	err := o.builder.FetchOne(appCtx, &reService, queryFilters)
	if err != nil {
		switch err {
		case sql.ErrNoRows:
			return nil, apperror.NewNotFoundError(uuid.Nil, fmt.Sprintf("for service code: %s", reServiceCode))
		default:
			return nil, apperror.NewQueryError("ReService", err, "")
		}
	}

	// When a DDFSIT is created, this is where we auto create the accompanying DDASIT, DDDSIT, and DDSFSC.
	// These service items will be associated with the same customer contacts as the DDFSIT.
	contacts := firstSIT.CustomerContacts

	// Default requestedApprovalsRequestedStatus value
	requestedApprovalsRequestedStatus := false
	extraServiceItem := models.MTOServiceItem{
		MTOShipmentID:                     firstSIT.MTOShipmentID,
		MoveTaskOrderID:                   firstSIT.MoveTaskOrderID,
		ReServiceID:                       reService.ID,
		ReService:                         reService,
		SITEntryDate:                      firstSIT.SITEntryDate,
		SITDepartureDate:                  firstSIT.SITDepartureDate,
		SITPostalCode:                     firstSIT.SITPostalCode,
		Reason:                            firstSIT.Reason,
		Status:                            models.MTOServiceItemStatusSubmitted,
		CustomerContacts:                  contacts,
		RequestedApprovalsRequestedStatus: &requestedApprovalsRequestedStatus,
	}

	return &extraServiceItem, nil
}

// NewMTOServiceItemCreator returns a new MTO service item creator
func NewMTOServiceItemCreator(planner route.Planner, builder createMTOServiceItemQueryBuilder, moveRouter services.MoveRouter, unpackPricer services.DomesticUnpackPricer, packPricer services.DomesticPackPricer, linehaulPricer services.DomesticLinehaulPricer, shorthaulPricer services.DomesticShorthaulPricer, originPricer services.DomesticOriginPricer, destinationPricer services.DomesticDestinationPricer, fuelSurchargePricer services.FuelSurchargePricer) services.MTOServiceItemCreator {
	// used inside a transaction and mocking
	createNewBuilder := func() createMTOServiceItemQueryBuilder {
		return query.NewQueryBuilder()
	}

	return &mtoServiceItemCreator{planner: planner, builder: builder, createNewBuilder: createNewBuilder, moveRouter: moveRouter, unpackPricer: unpackPricer, packPricer: packPricer, linehaulPricer: linehaulPricer, shorthaulPricer: shorthaulPricer, originPricer: originPricer, destinationPricer: destinationPricer, fuelSurchargePricer: fuelSurchargePricer}
}

func validateTimeMilitaryField(_ appcontext.AppContext, timeMilitary string) error {
	if len(timeMilitary) == 0 {
		return nil
	} else if len(timeMilitary) != 5 {
		return fmt.Errorf("timeMilitary must be in format HHMMZ")
	}

	hours := timeMilitary[:2]
	minutes := timeMilitary[2:4]
	suffix := timeMilitary[len(timeMilitary)-1:]

	hoursInt, err := strconv.Atoi(hours)
	if err != nil {
		return fmt.Errorf("timeMilitary must have a valid number for hours")
	}

	minutesInt, err := strconv.Atoi(minutes)
	if err != nil {
		return fmt.Errorf("timeMilitary must have a valid number for minutes")
	}

	if !(0 <= hoursInt) || !(hoursInt < 24) {
		return fmt.Errorf("timeMilitary hours must be between 00 and 23")
	}
	if !(0 <= minutesInt) || !(minutesInt < 60) {
		return fmt.Errorf("timeMilitary minutes must be between 00 and 59")
	}

	if suffix != "Z" {
		return fmt.Errorf("timeMilitary must end with 'Z'")
	}

	return nil
}

// Check if and address has and ID, if it does, it needs to match OG SIT
func (o *mtoServiceItemCreator) validateSITStandaloneServiceItem(appCtx appcontext.AppContext, serviceItem *models.MTOServiceItem, reServiceCode models.ReServiceCode) (*models.MTOServiceItem, error) {
	var mtoServiceItem models.MTOServiceItem
	var mtoShipmentID uuid.UUID
	var validReService models.ReService
	mtoShipmentID = *serviceItem.MTOShipmentID

	queryFilter := []services.QueryFilter{
		query.NewQueryFilter("code", "=", reServiceCode),
	}

	// Fetch the ID for the ReServiceCode passed in, so we can check the shipment for its existence
	err := o.builder.FetchOne(appCtx, &validReService, queryFilter)

	if err != nil {
		switch err {
		case sql.ErrNoRows:
			return nil, apperror.NewNotFoundError(uuid.Nil, fmt.Sprintf("for service code: %s", validReService.Code))
		default:
			return nil, apperror.NewQueryError("ReService", err, "")
		}
	}

	mtoServiceItemQueryFilter := []services.QueryFilter{
		query.NewQueryFilter("mto_shipment_id", "=", mtoShipmentID),
		query.NewQueryFilter("re_service_id", "=", validReService.ID),
	}
	// Fetch the required first-day SIT item for the shipment
	err = o.builder.FetchOne(appCtx, &mtoServiceItem, mtoServiceItemQueryFilter)

	if err != nil {
		switch err {
		case sql.ErrNoRows:
			return nil, apperror.NewNotFoundError(uuid.Nil, fmt.Sprintf("No matching first-day SIT service item found for shipment: %s", mtoShipmentID))
		default:
			return nil, apperror.NewQueryError("MTOServiceItem", err, "")
		}
	}

	verrs := validate.NewErrors()

	// check if the address IDs are nil, if not they need to match the orginal SIT address
	if serviceItem.SITOriginHHGOriginalAddress != nil && serviceItem.SITOriginHHGOriginalAddress.ID != mtoServiceItem.SITOriginHHGOriginalAddress.ID {
		verrs.Add("SITOriginHHGOriginalAddressID", fmt.Sprintf("%s invalid SITOriginHHGOriginalAddressID", serviceItem.ReService.Code))
	}

	if serviceItem.SITOriginHHGActualAddress != nil && serviceItem.SITOriginHHGActualAddress.ID != mtoServiceItem.SITOriginHHGActualAddress.ID {
		verrs.Add("SITOriginHHGActualAddress", fmt.Sprintf("%s invalid SITOriginHHGActualAddressID", serviceItem.ReService.Code))
	}

	if verrs.HasAny() {
		return nil, apperror.NewInvalidInputError(serviceItem.ID, nil, verrs,
			fmt.Sprintf("There was invalid input in the standalone service item %s", serviceItem.ID))

	}

	// If the required first-day SIT item exists, we can update the related
	// service item passed in with the parent item's field values

	serviceItem.SITEntryDate = mtoServiceItem.SITEntryDate
	serviceItem.SITDepartureDate = mtoServiceItem.SITDepartureDate
	serviceItem.SITPostalCode = mtoServiceItem.SITPostalCode
	serviceItem.Reason = mtoServiceItem.Reason

	return serviceItem, nil
}

// check if an address has an ID
func (o *mtoServiceItemCreator) validateFirstDaySITServiceItem(appCtx appcontext.AppContext, serviceItem *models.MTOServiceItem) (*models.MTOServiceItems, error) {
	var extraServiceItems models.MTOServiceItems
	var extraServiceItem *models.MTOServiceItem

	// check if there's another First Day SIT item for this shipment
	err := o.checkDuplicateServiceCodes(appCtx, serviceItem)
	if err != nil {
		return nil, err
	}

	// check that the SIT entry date is ON or AFTER the First Available Delivery Date
	err = o.checkSITEntryDateAndFADD(serviceItem)
	if err != nil {
		return nil, err
	}

	verrs := validate.NewErrors()

	// check if the address IDs are nil
	if serviceItem.SITOriginHHGOriginalAddress != nil && serviceItem.SITOriginHHGOriginalAddress.ID != uuid.Nil {
		verrs.Add("SITOriginHHGOriginalAddressID", fmt.Sprintf("%s invalid SITOriginHHGOriginalAddressID", serviceItem.SITOriginHHGOriginalAddress.ID))
	}

	if serviceItem.SITOriginHHGActualAddress != nil && serviceItem.SITOriginHHGActualAddress.ID != uuid.Nil {
		verrs.Add("SITOriginHHGActualAddress", fmt.Sprintf("%s invalid SITOriginHHGActualAddressID", serviceItem.SITOriginHHGActualAddress.ID))
	}

	if verrs.HasAny() {
		return nil, apperror.NewInvalidInputError(serviceItem.ID, nil, verrs,
			fmt.Sprintf("There was invalid input in the service item %s", serviceItem.ID))
	}

	// create the extra service items for first day SIT
	var reServiceCodes []models.ReServiceCode

	switch serviceItem.ReService.Code {
	case models.ReServiceCodeDDFSIT:
		reServiceCodes = append(reServiceCodes, models.ReServiceCodeDDASIT, models.ReServiceCodeDDDSIT, models.ReServiceCodeDDSFSC)
	case models.ReServiceCodeDOFSIT:
		reServiceCodes = append(reServiceCodes, models.ReServiceCodeDOASIT, models.ReServiceCodeDOPSIT, models.ReServiceCodeDOSFSC)
	default:
		verrs := validate.NewErrors()
		verrs.Add("reServiceCode", fmt.Sprintf("%s invalid code", serviceItem.ReService.Code))
		return nil, apperror.NewInvalidInputError(serviceItem.ID, nil, verrs,
			fmt.Sprintf("No additional items can be created for this service item with code %s", serviceItem.ReService.Code))

	}

	for _, code := range reServiceCodes {
		extraServiceItem, err = o.makeExtraSITServiceItem(appCtx, serviceItem, code)
		if err != nil {
			return nil, err
		}
		if extraServiceItem != nil {
			extraServiceItems = append(extraServiceItems, *extraServiceItem)
		}
	}

	return &extraServiceItems, nil
}<|MERGE_RESOLUTION|>--- conflicted
+++ resolved
@@ -383,24 +383,6 @@
 	// also rather basic.
 	if serviceItem.MTOShipmentID == nil {
 		if serviceItem.ReService.Code == models.ReServiceCodeMS || serviceItem.ReService.Code == models.ReServiceCodeCS {
-<<<<<<< HEAD
-			// we need to know the first shipment's requested pickup date to establish the correct base year for the fee
-			// Loop through shipments to find the first requested pickup date
-			var requestedPickupDate *time.Time
-			for _, shipment := range move.MTOShipments {
-				if shipment.RequestedPickupDate != nil {
-					requestedPickupDate = shipment.RequestedPickupDate
-					break
-				}
-			}
-			if requestedPickupDate == nil {
-				return nil, nil, apperror.NewNotFoundError(moveID, fmt.Sprintf(
-					"cannot create fee for service item %s: missing requested pickup date for shipment in move %s",
-					serviceItem.ReService.Code, moveID.String()))
-			}
-			serviceItem.Status = "APPROVED"
-			taskOrderFee, err := fetchCurrentTaskOrderFee(appCtx, serviceItem.ReService.Code, *requestedPickupDate)
-=======
 			// we need to know the first shipment's requested pickup date OR a PPM's expected departure date to establish the correct base year for the fee
 			// Loop through shipments to find the first requested pickup date
 			var feeDate *time.Time
@@ -421,7 +403,6 @@
 			}
 			serviceItem.Status = "APPROVED"
 			taskOrderFee, err := fetchCurrentTaskOrderFee(appCtx, serviceItem.ReService.Code, *feeDate)
->>>>>>> 4255f725
 			if err != nil {
 				return nil, nil, err
 			}
