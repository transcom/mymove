package mtoserviceitem

import (
	"database/sql"
	"fmt"
	"strconv"
	"time"

	"github.com/gobuffalo/validate/v3"
	"github.com/gofrs/uuid"

	"github.com/transcom/mymove/pkg/appcontext"
	"github.com/transcom/mymove/pkg/apperror"
	"github.com/transcom/mymove/pkg/models"
	"github.com/transcom/mymove/pkg/route"
	"github.com/transcom/mymove/pkg/services"
	"github.com/transcom/mymove/pkg/services/query"
	"github.com/transcom/mymove/pkg/unit"
)

type createMTOServiceItemQueryBuilder interface {
	FetchOne(appCtx appcontext.AppContext, model interface{}, filters []services.QueryFilter) error
	CreateOne(appCtx appcontext.AppContext, model interface{}) (*validate.Errors, error)
	UpdateOne(appCtx appcontext.AppContext, model interface{}, eTag *string) (*validate.Errors, error)
}

type mtoServiceItemCreator struct {
	planner             route.Planner
	builder             createMTOServiceItemQueryBuilder
	createNewBuilder    func() createMTOServiceItemQueryBuilder
	moveRouter          services.MoveRouter
	unpackPricer        services.DomesticUnpackPricer
	packPricer          services.DomesticPackPricer
	linehaulPricer      services.DomesticLinehaulPricer
	shorthaulPricer     services.DomesticShorthaulPricer
	originPricer        services.DomesticOriginPricer
	destinationPricer   services.DomesticDestinationPricer
	fuelSurchargePricer services.FuelSurchargePricer
}

func (o *mtoServiceItemCreator) findEstimatedPrice(appCtx appcontext.AppContext, serviceItem *models.MTOServiceItem, mtoShipment models.MTOShipment) (unit.Cents, error) {
	if serviceItem.ReService.Code == models.ReServiceCodeDOP ||
		serviceItem.ReService.Code == models.ReServiceCodeDPK ||
		serviceItem.ReService.Code == models.ReServiceCodeDDP ||
		serviceItem.ReService.Code == models.ReServiceCodeDUPK ||
		serviceItem.ReService.Code == models.ReServiceCodeDLH ||
		serviceItem.ReService.Code == models.ReServiceCodeDSH ||
		serviceItem.ReService.Code == models.ReServiceCodeFSC {

		isPPM := false
		if mtoShipment.ShipmentType == models.MTOShipmentTypePPM {
			isPPM = true
		}
		requestedPickupDate := *mtoShipment.RequestedPickupDate
		currTime := time.Now()
		var distance int
		primeEstimatedWeight := *mtoShipment.PrimeEstimatedWeight

		contractCode, err := FetchContractCode(appCtx, currTime)
		if err != nil {
			contractCode, err = FetchContractCode(appCtx, requestedPickupDate)
			if err != nil {
				return 0, err
			}
		}

		var price unit.Cents

		// origin
		if serviceItem.ReService.Code == models.ReServiceCodeDOP {
			domesticServiceArea, err := fetchDomesticServiceArea(appCtx, contractCode, mtoShipment.PickupAddress.PostalCode)
			if err != nil {
				return 0, err
			}

			price, _, err = o.originPricer.Price(appCtx, contractCode, requestedPickupDate, *mtoShipment.PrimeEstimatedWeight, domesticServiceArea.ServiceArea, isPPM)
			if err != nil {
				return 0, err
			}
		}
		if serviceItem.ReService.Code == models.ReServiceCodeDPK {
			domesticServiceArea, err := fetchDomesticServiceArea(appCtx, contractCode, mtoShipment.PickupAddress.PostalCode)
			if err != nil {
				return 0, err
			}

			servicesScheduleOrigin := domesticServiceArea.ServicesSchedule

			price, _, err = o.packPricer.Price(appCtx, contractCode, requestedPickupDate, *mtoShipment.PrimeEstimatedWeight, servicesScheduleOrigin, isPPM)
			if err != nil {
				return 0, err
			}
		}
		// destination
		if serviceItem.ReService.Code == models.ReServiceCodeDDP {
			var domesticServiceArea models.ReDomesticServiceArea
			if mtoShipment.DestinationAddress != nil {
				domesticServiceArea, err = fetchDomesticServiceArea(appCtx, contractCode, mtoShipment.DestinationAddress.PostalCode)
				if err != nil {
					return 0, err
				}
			}

			price, _, err = o.destinationPricer.Price(appCtx, contractCode, requestedPickupDate, *mtoShipment.PrimeEstimatedWeight, domesticServiceArea.ServiceArea, isPPM)
			if err != nil {
				return 0, err
			}
		}
		if serviceItem.ReService.Code == models.ReServiceCodeDUPK {
			domesticServiceArea, err := fetchDomesticServiceArea(appCtx, contractCode, mtoShipment.DestinationAddress.PostalCode)
			if err != nil {
				return 0, err
			}

			serviceScheduleDestination := domesticServiceArea.ServicesSchedule

			price, _, err = o.unpackPricer.Price(appCtx, contractCode, requestedPickupDate, *mtoShipment.PrimeEstimatedWeight, serviceScheduleDestination, isPPM)
			if err != nil {
				return 0, err
			}
		}

		// linehaul/shorthaul
		if serviceItem.ReService.Code == models.ReServiceCodeDLH {
			domesticServiceArea, err := fetchDomesticServiceArea(appCtx, contractCode, mtoShipment.PickupAddress.PostalCode)
			if err != nil {
				return 0, err
			}
			if mtoShipment.PickupAddress != nil && mtoShipment.DestinationAddress != nil {
				distance, err = o.planner.ZipTransitDistance(appCtx, mtoShipment.PickupAddress.PostalCode, mtoShipment.DestinationAddress.PostalCode)
				if err != nil {
					return 0, err
				}
			}
			price, _, err = o.linehaulPricer.Price(appCtx, contractCode, requestedPickupDate, unit.Miles(distance), *mtoShipment.PrimeEstimatedWeight, domesticServiceArea.ServiceArea, isPPM)
			if err != nil {
				return 0, err
			}
		}
		if serviceItem.ReService.Code == models.ReServiceCodeDSH {
			domesticServiceArea, err := fetchDomesticServiceArea(appCtx, contractCode, mtoShipment.PickupAddress.PostalCode)
			if err != nil {
				return 0, err
			}
			if mtoShipment.PickupAddress != nil && mtoShipment.DestinationAddress != nil {
				distance, err = o.planner.ZipTransitDistance(appCtx, mtoShipment.PickupAddress.PostalCode, mtoShipment.DestinationAddress.PostalCode)
				if err != nil {
					return 0, err
				}
			}
			price, _, err = o.shorthaulPricer.Price(appCtx, contractCode, requestedPickupDate, unit.Miles(distance), *mtoShipment.PrimeEstimatedWeight, domesticServiceArea.ServiceArea)
			if err != nil {
				return 0, err
			}
		}
		// fuel surcharge
		if serviceItem.ReService.Code == models.ReServiceCodeFSC {
			var pickupDateForFSC time.Time

			// actual pickup date likely won't exist at the time of service item creation, but it could
			// use requested pickup date if no actual date exists
			if mtoShipment.ActualPickupDate != nil {
				pickupDateForFSC = *mtoShipment.ActualPickupDate
			} else {
				pickupDateForFSC = requestedPickupDate
			}

			if mtoShipment.PickupAddress != nil && mtoShipment.DestinationAddress != nil {
				distance, err = o.planner.ZipTransitDistance(appCtx, mtoShipment.PickupAddress.PostalCode, mtoShipment.DestinationAddress.PostalCode)
				if err != nil {
					return 0, err
				}
			}

			fscWeightBasedDistanceMultiplier, err := LookupFSCWeightBasedDistanceMultiplier(appCtx, primeEstimatedWeight)
			if err != nil {
				return 0, err
			}
			fscWeightBasedDistanceMultiplierFloat, err := strconv.ParseFloat(fscWeightBasedDistanceMultiplier, 64)
			if err != nil {
				return 0, err
			}
			eiaFuelPrice, err := LookupEIAFuelPrice(appCtx, pickupDateForFSC)
			if err != nil {
				return 0, err
			}
			price, _, err = o.fuelSurchargePricer.Price(appCtx, pickupDateForFSC, unit.Miles(distance), primeEstimatedWeight, fscWeightBasedDistanceMultiplierFloat, eiaFuelPrice, isPPM)
			if err != nil {
				return 0, err
			}

		}
		return price, nil
	}
	return 0, nil
}

func fetchCurrentTaskOrderFee(appCtx appcontext.AppContext, serviceCode models.ReServiceCode) (models.ReTaskOrderFee, error) {
	currTime := time.Now()
	contractCode, err := FetchContractCode(appCtx, currTime)
	if err != nil {
		return models.ReTaskOrderFee{}, err
	}
	var taskOrderFee models.ReTaskOrderFee
	err = appCtx.DB().Q().
		Join("re_contract_years cy", "re_task_order_fees.contract_year_id = cy.id").
		Join("re_contracts c", "cy.contract_id = c.id").
		Join("re_services s", "re_task_order_fees.service_id = s.id").
		Where("c.code = $1", contractCode).
		Where("s.code = $2", serviceCode).
		Where("$3 between cy.start_date and cy.end_date", currTime).
		First(&taskOrderFee)

	if err != nil {
		return models.ReTaskOrderFee{}, err
	}

	return taskOrderFee, nil
}

func FetchContractCode(appCtx appcontext.AppContext, date time.Time) (string, error) {
	var contractYear models.ReContractYear
	err := appCtx.DB().EagerPreload("Contract").Where("? between start_date and end_date", date).
		First(&contractYear)
	if err != nil {
		if err == sql.ErrNoRows {
			return "", apperror.NewNotFoundError(uuid.Nil, fmt.Sprintf("no contract year found for %s", date.String()))
		}
		return "", err
	}

	contract := contractYear.Contract

	contractCode := contract.Code
	return contractCode, nil
}

func fetchDomesticServiceArea(appCtx appcontext.AppContext, contractCode string, shipmentPostalCode string) (models.ReDomesticServiceArea, error) {
	// find the service area by querying for the service area associated with the zip3
	zip := shipmentPostalCode
	zip3 := zip[0:3]
	var domesticServiceArea models.ReDomesticServiceArea
	err := appCtx.DB().Q().
		Join("re_zip3s", "re_zip3s.domestic_service_area_id = re_domestic_service_areas.id").
		Join("re_contracts", "re_contracts.id = re_domestic_service_areas.contract_id").
		Where("re_zip3s.zip3 = ?", zip3).
		Where("re_contracts.code = ?", contractCode).
		First(&domesticServiceArea)
	if err != nil {
		return domesticServiceArea, fmt.Errorf("unable to find domestic service area for %s under contract code %s", zip3, contractCode)
	}

	return domesticServiceArea, nil
}

const weightBasedDistanceMultiplierLevelOne = "0.000417"
const weightBasedDistanceMultiplierLevelTwo = "0.0006255"
const weightBasedDistanceMultiplierLevelThree = "0.000834"
const weightBasedDistanceMultiplierLevelFour = "0.00139"

func LookupFSCWeightBasedDistanceMultiplier(appCtx appcontext.AppContext, primeEstimatedWeight unit.Pound) (string, error) {
	weight := primeEstimatedWeight.Int()

	if weight <= 5000 {
		return weightBasedDistanceMultiplierLevelOne, nil
	} else if weight <= 10000 {
		return weightBasedDistanceMultiplierLevelTwo, nil
	} else if weight <= 24000 {
		return weightBasedDistanceMultiplierLevelThree, nil
		//nolint:revive
	} else {
		return weightBasedDistanceMultiplierLevelFour, nil
	}
}

func LookupEIAFuelPrice(appCtx appcontext.AppContext, pickupDate time.Time) (unit.Millicents, error) {
	db := appCtx.DB()

	// Find the GHCDieselFuelPrice object with the closest prior PublicationDate to the ActualPickupDate of the MTOShipment in question
	var ghcDieselFuelPrice models.GHCDieselFuelPrice
	err := db.Where("publication_date <= ?", pickupDate).Order("publication_date DESC").Last(&ghcDieselFuelPrice)
	if err != nil {
		switch err {
		case sql.ErrNoRows:
			return 0, apperror.NewNotFoundError(uuid.Nil, "Looking for GHCDieselFuelPrice")
		default:
			return 0, apperror.NewQueryError("GHCDieselFuelPrice", err, "")
		}
	}

	return ghcDieselFuelPrice.FuelPriceInMillicents, nil
}

func (o *mtoServiceItemCreator) calculateSITDeliveryMiles(appCtx appcontext.AppContext, serviceItem *models.MTOServiceItem, mtoShipment models.MTOShipment) (int, error) {
	var distance int
	var err error

	if serviceItem.ReService.Code == models.ReServiceCodeDOFSIT || serviceItem.ReService.Code == models.ReServiceCodeDOASIT || serviceItem.ReService.Code == models.ReServiceCodeDOSFSC || serviceItem.ReService.Code == models.ReServiceCodeDOPSIT {
		// Creation: Origin SIT: distance between shipment pickup address & service item pickup address
		// On creation, shipment pickup and service item pickup are the same
		var originalSITAddressZip string
		if mtoShipment.PickupAddress != nil {
			originalSITAddressZip = mtoShipment.PickupAddress.PostalCode
		}
		if mtoShipment.PickupAddress != nil && originalSITAddressZip != "" {
			distance, err = o.planner.ZipTransitDistance(appCtx, mtoShipment.PickupAddress.PostalCode, originalSITAddressZip)
		}
	}

	if serviceItem.ReService.Code == models.ReServiceCodeDDFSIT || serviceItem.ReService.Code == models.ReServiceCodeDDASIT || serviceItem.ReService.Code == models.ReServiceCodeDDSFSC || serviceItem.ReService.Code == models.ReServiceCodeDDDSIT {
		// Creation: Destination SIT: distance between shipment destination address & service item destination address
		if mtoShipment.DestinationAddress != nil && serviceItem.SITDestinationFinalAddress != nil {
			distance, err = o.planner.ZipTransitDistance(appCtx, mtoShipment.DestinationAddress.PostalCode, serviceItem.SITDestinationFinalAddress.PostalCode)
		}
	}
	if err != nil {
		return 0, err
	}

	return distance, err
}

// CreateMTOServiceItem creates a MTO Service Item
func (o *mtoServiceItemCreator) CreateMTOServiceItem(appCtx appcontext.AppContext, serviceItem *models.MTOServiceItem) (*models.MTOServiceItems, *validate.Errors, error) {
	var verrs *validate.Errors
	var err error
	var requestedServiceItems models.MTOServiceItems // used in case additional service items need to be auto-created
	var createdServiceItems models.MTOServiceItems

	var move models.Move
	moveID := serviceItem.MoveTaskOrderID
	queryFilters := []services.QueryFilter{
		query.NewQueryFilter("id", "=", moveID),
	}
	// check if Move exists
	err = o.builder.FetchOne(appCtx, &move, queryFilters)
	if err != nil {
		switch err {
		case sql.ErrNoRows:
			return nil, nil, apperror.NewNotFoundError(moveID, "in Moves")
		default:
			return nil, nil, apperror.NewQueryError("Move", err, "")
		}
	}

	// Service items can only be created if a Move's status is either Approved
	// or Approvals Requested, so check and fail early.
	if move.Status != models.MoveStatusAPPROVED && move.Status != models.MoveStatusAPPROVALSREQUESTED {
		return nil, nil, apperror.NewConflictError(
			move.ID,
			fmt.Sprintf("Cannot create service items before a move has been approved. The current status for the move with ID %s is %s", move.ID, move.Status),
		)
	}

	// find the re service code id
	var reService models.ReService
	reServiceCode := serviceItem.ReService.Code
	queryFilters = []services.QueryFilter{
		query.NewQueryFilter("code", "=", reServiceCode),
	}
	err = o.builder.FetchOne(appCtx, &reService, queryFilters)
	if err != nil {
		switch err {
		case sql.ErrNoRows:
			return nil, nil, apperror.NewNotFoundError(uuid.Nil, fmt.Sprintf("for service item with code: %s", reServiceCode))
		default:
			return nil, nil, apperror.NewQueryError("ReService", err, "")
		}
	}
	// set re service fields for service item
	serviceItem.ReServiceID = reService.ID
	serviceItem.ReService.Name = reService.Name

	// We can have two service items that come in from a MTO approval that do not have an MTOShipmentID
	// they are MTO level service items. This should capture that and create them accordingly, they are thankfully
	// also rather basic.
	if serviceItem.MTOShipmentID == nil {
		if serviceItem.ReService.Code == models.ReServiceCodeMS || serviceItem.ReService.Code == models.ReServiceCodeCS {
			serviceItem.Status = "APPROVED"
			taskOrderFee, err := fetchCurrentTaskOrderFee(appCtx, serviceItem.ReService.Code)
			if err != nil {
				return nil, nil, err
			}
			serviceItem.LockedPriceCents = &taskOrderFee.PriceCents
		}
		verrs, err = o.builder.CreateOne(appCtx, serviceItem)
		if verrs != nil {
			return nil, verrs, nil
		}
		if err != nil {
			return nil, nil, err
		}

		createdServiceItems = append(createdServiceItems, *serviceItem)

		return &createdServiceItems, nil, nil
	}

	// By the time the serviceItem model object gets here to the creator it should have a status attached to it.
	// If for some reason that isn't the case we will set it
	if serviceItem.Status == "" {
		serviceItem.Status = models.MTOServiceItemStatusSubmitted
	}

	// check if shipment exists linked by MoveTaskOrderID
	var mtoShipment models.MTOShipment
	mtoShipmentID := *serviceItem.MTOShipmentID
	queryFilters = []services.QueryFilter{
		query.NewQueryFilter("id", "=", mtoShipmentID),
		query.NewQueryFilter("move_id", "=", moveID),
	}
	err = o.builder.FetchOne(appCtx, &mtoShipment, queryFilters)
	if err != nil {
		switch err {
		case sql.ErrNoRows:
			return nil, nil, apperror.NewNotFoundError(mtoShipmentID, fmt.Sprintf("for mtoShipment with moveID: %s", moveID.String()))
		default:
			return nil, nil, apperror.NewQueryError("MTOShipment", err, "")
		}
	}

	// checking to see if the service item being created is a destination SIT
	// if so, we want the destination address to be the same as the shipment's
	// which will later populate the additional dest SIT service items as well
	if serviceItem.ReService.Code == models.ReServiceCodeDDFSIT && mtoShipment.DestinationAddressID != nil {
		serviceItem.SITDestinationFinalAddress = mtoShipment.DestinationAddress
		serviceItem.SITDestinationFinalAddressID = mtoShipment.DestinationAddressID
	}

	if serviceItem.ReService.Code == models.ReServiceCodeDOASIT {
		// DOASIT must be associated with shipment that has DOFSIT
		serviceItem, err = o.validateSITStandaloneServiceItem(appCtx, serviceItem, models.ReServiceCodeDOFSIT)
		if err != nil {
			return nil, nil, err
		}
	}

	if serviceItem.ReService.Code == models.ReServiceCodeDDASIT {
		// DDASIT must be associated with shipment that has DDFSIT
		serviceItem, err = o.validateSITStandaloneServiceItem(appCtx, serviceItem, models.ReServiceCodeDDFSIT)
		if err != nil {
			return nil, nil, err
		}
	}

	for index := range serviceItem.CustomerContacts {
		createCustContacts := &serviceItem.CustomerContacts[index]
		err = validateTimeMilitaryField(appCtx, createCustContacts.TimeMilitary)
		if err != nil {
			return nil, nil, apperror.NewInvalidInputError(serviceItem.ID, err, nil, err.Error())
		}
	}

	if serviceItem.ReService.Code == models.ReServiceCodeDDDSIT || serviceItem.ReService.Code == models.ReServiceCodeDOPSIT ||
		serviceItem.ReService.Code == models.ReServiceCodeDDSFSC || serviceItem.ReService.Code == models.ReServiceCodeDOSFSC {
		verrs = validate.NewErrors()
		verrs.Add("reServiceCode", fmt.Sprintf("%s cannot be created", serviceItem.ReService.Code))
		return nil, nil, apperror.NewInvalidInputError(serviceItem.ID, nil, verrs,
			fmt.Sprintf("A service item with reServiceCode %s cannot be manually created.", serviceItem.ReService.Code))
	}

	updateShipmentPickupAddress := false
	if serviceItem.ReService.Code == models.ReServiceCodeDDFSIT || serviceItem.ReService.Code == models.ReServiceCodeDOFSIT {
		extraServiceItems, errSIT := o.validateFirstDaySITServiceItem(appCtx, serviceItem)
		if errSIT != nil {
			return nil, nil, errSIT
		}

		// update HHG origin address for ReServiceCodeDOFSIT service item
		if serviceItem.ReService.Code == models.ReServiceCodeDOFSIT {
			// When creating a DOFSIT, the prime must provide an HHG actual address for the move/shift in origin (pickup address)
			if serviceItem.SITOriginHHGActualAddress == nil {
				verrs = validate.NewErrors()
				verrs.Add("reServiceCode", fmt.Sprintf("%s cannot be created", serviceItem.ReService.Code))
				return nil, nil, apperror.NewInvalidInputError(serviceItem.ID, nil, verrs,
					fmt.Sprintf("A service item with reServiceCode %s must have the sitHHGActualOrigin field set.", serviceItem.ReService.Code))
			}

			county, errCounty := models.FindCountyByZipCode(appCtx.DB(), serviceItem.SITOriginHHGActualAddress.PostalCode)
			if errCounty != nil {
				return nil, nil, errCounty
			}
			serviceItem.SITOriginHHGActualAddress.County = county

<<<<<<< HEAD
			// Evaluate address and populate addresses isOconus value
			isOconus, err := models.IsAddressOconus(appCtx.DB(), *serviceItem.SITOriginHHGActualAddress)
			if err != nil {
				return nil, nil, err
			}
			serviceItem.SITOriginHHGActualAddress.IsOconus = &isOconus
=======
			// if there is a country code provided, we will search for it - else we will create it for CONUS
			if serviceItem.SITOriginHHGActualAddress.Country != nil {
				country, errCountry := models.FetchCountryByCode(appCtx.DB(), serviceItem.SITOriginHHGActualAddress.Country.Country)
				if errCountry != nil {
					return nil, nil, errCounty
				}
				serviceItem.SITOriginHHGActualAddress.CountryId = &country.ID
			} else {
				country, errCountry := models.FetchCountryByCode(appCtx.DB(), "US")
				if errCountry != nil {
					return nil, nil, errCounty
				}
				serviceItem.SITOriginHHGActualAddress.CountryId = &country.ID
			}
>>>>>>> b2b1ebbf

			// update the SIT service item to track/save the HHG original pickup address (that came from the
			// MTO shipment
			serviceItem.SITOriginHHGOriginalAddress = mtoShipment.PickupAddress.Copy()
			serviceItem.SITOriginHHGOriginalAddress.ID = uuid.Nil
			serviceItem.SITOriginHHGOriginalAddressID = nil

			// update the MTO shipment with the new (actual) pickup address
			mtoShipment.PickupAddress = serviceItem.SITOriginHHGActualAddress.Copy()
			mtoShipment.PickupAddress.ID = *mtoShipment.PickupAddressID // Keep to same ID to be updated with new values

			// changes were made to the shipment, needs to be saved to the database
			updateShipmentPickupAddress = true

			// Find the DOPSIT service item and update the SIT related address fields. These fields
			// will be used for pricing when a payment request is created for DOPSIT
			for itemIndex := range *extraServiceItems {
				extraServiceItem := &(*extraServiceItems)[itemIndex]
				if extraServiceItem.ReService.Code == models.ReServiceCodeDOPSIT ||
					extraServiceItem.ReService.Code == models.ReServiceCodeDOASIT ||
					extraServiceItem.ReService.Code == models.ReServiceCodeDOSFSC {
					extraServiceItem.SITOriginHHGActualAddress = serviceItem.SITOriginHHGActualAddress
					extraServiceItem.SITOriginHHGActualAddressID = serviceItem.SITOriginHHGActualAddressID
					extraServiceItem.SITOriginHHGOriginalAddress = serviceItem.SITOriginHHGOriginalAddress
					extraServiceItem.SITOriginHHGOriginalAddressID = serviceItem.SITOriginHHGOriginalAddressID
				}
			}
		}

		// make sure SITDestinationFinalAddress is the same for all destination SIT related service item
		if serviceItem.ReService.Code == models.ReServiceCodeDDFSIT && serviceItem.SITDestinationFinalAddress != nil {
			for itemIndex := range *extraServiceItems {
				extraServiceItem := &(*extraServiceItems)[itemIndex]
				if extraServiceItem.ReService.Code == models.ReServiceCodeDDDSIT ||
					extraServiceItem.ReService.Code == models.ReServiceCodeDDASIT ||
					extraServiceItem.ReService.Code == models.ReServiceCodeDDSFSC {
					extraServiceItem.SITDestinationFinalAddress = serviceItem.SITDestinationFinalAddress
					extraServiceItem.SITDestinationFinalAddressID = serviceItem.SITDestinationFinalAddressID
				}
			}
		}

		milesCalculated, errCalcSITDelivery := o.calculateSITDeliveryMiles(appCtx, serviceItem, mtoShipment)

		// only calculate SITDeliveryMiles for DOPSIT and DOSFSC origin service items
		if serviceItem.ReService.Code == models.ReServiceCodeDOFSIT && milesCalculated != 0 {
			for itemIndex := range *extraServiceItems {
				extraServiceItem := &(*extraServiceItems)[itemIndex]
				if extraServiceItem.ReService.Code == models.ReServiceCodeDOPSIT ||
					extraServiceItem.ReService.Code == models.ReServiceCodeDOSFSC {
					if milesCalculated > 0 && errCalcSITDelivery == nil {
						extraServiceItem.SITDeliveryMiles = &milesCalculated
					}
				}
			}
		}

		// only calculate SITDeliveryMiles for DDDSIT and DDSFSC destination service items
		if serviceItem.ReService.Code == models.ReServiceCodeDDFSIT && milesCalculated != 0 {
			for itemIndex := range *extraServiceItems {
				extraServiceItem := &(*extraServiceItems)[itemIndex]
				if extraServiceItem.ReService.Code == models.ReServiceCodeDDDSIT ||
					extraServiceItem.ReService.Code == models.ReServiceCodeDDSFSC {
					if milesCalculated > 0 && errCalcSITDelivery == nil {
						extraServiceItem.SITDeliveryMiles = &milesCalculated
					}
				}
			}
		}

		requestedServiceItems = append(requestedServiceItems, *extraServiceItems...)
	}

	// if estimated weight for shipment provided by the prime, calculate the estimated prices for
	// DLH, DPK, DOP, DDP, DUPK

	// NTS-release requested pickup dates are for handle out, their pricing is handled differently as their locations are based on storage facilities, not pickup locations
	if mtoShipment.PrimeEstimatedWeight != nil && mtoShipment.RequestedPickupDate != nil && mtoShipment.ShipmentType != models.MTOShipmentTypeHHGOutOfNTSDom {
		serviceItemEstimatedPrice, err := o.findEstimatedPrice(appCtx, serviceItem, mtoShipment)
		if serviceItemEstimatedPrice != 0 && err == nil {
			serviceItem.PricingEstimate = &serviceItemEstimatedPrice
		}
	}

	requestedServiceItems = append(requestedServiceItems, *serviceItem)

	// create new items in a transaction in case of failure
	transactionErr := appCtx.NewTransaction(func(txnAppCtx appcontext.AppContext) error {

		if err != nil {
			txnAppCtx.Logger().Error(fmt.Sprintf("error starting txn: %v", err))
			return err
		}
		for serviceItemIndex := range requestedServiceItems {
			requestedServiceItem := &requestedServiceItems[serviceItemIndex]

			// create address if ID (UUID) is Nil
			if requestedServiceItem.SITOriginHHGActualAddress != nil {
				address := requestedServiceItem.SITOriginHHGActualAddress
				if address.ID == uuid.Nil {
					verrs, err = o.builder.CreateOne(txnAppCtx, address)
					if verrs != nil || err != nil {
						return fmt.Errorf("failed to save SITOriginHHGActualAddress: %#v %e", verrs, err)
					}
				}
				requestedServiceItem.SITOriginHHGActualAddressID = &address.ID
			}

			// create address if ID (UUID) is Nil
			if requestedServiceItem.SITOriginHHGOriginalAddress != nil {
				address := requestedServiceItem.SITOriginHHGOriginalAddress
				if address.ID == uuid.Nil {
					verrs, err = o.builder.CreateOne(txnAppCtx, address)
					if verrs != nil || err != nil {
						return fmt.Errorf("failed to save SITOriginHHGOriginalAddress: %#v %e", verrs, err)
					}
				}
				requestedServiceItem.SITOriginHHGOriginalAddressID = &address.ID
			}

			// create SITDestinationFinalAddress address if ID (UUID) is Nil
			if requestedServiceItem.SITDestinationFinalAddress != nil {
				address := requestedServiceItem.SITDestinationFinalAddress
				if address.ID == uuid.Nil {
					verrs, err = o.builder.CreateOne(txnAppCtx, address)
					if verrs != nil || err != nil {
						return fmt.Errorf("failed to save SITOriginHHGOriginalAddress: %#v %e", verrs, err)
					}
				}
				requestedServiceItem.SITDestinationFinalAddressID = &address.ID
			}

			// create customer contacts if any
			for index := range requestedServiceItem.CustomerContacts {
				createCustContact := &requestedServiceItem.CustomerContacts[index]
				if createCustContact.ID == uuid.Nil {
					verrs, err = o.builder.CreateOne(txnAppCtx, createCustContact)
					if verrs != nil || err != nil {
						return fmt.Errorf("%#v %e", verrs, err)
					}
				}
			}

			verrs, err = o.builder.CreateOne(txnAppCtx, requestedServiceItem)
			if verrs != nil || err != nil {
				return fmt.Errorf("%#v %e", verrs, err)
			}

			createdServiceItems = append(createdServiceItems, *requestedServiceItem)

			// create dimensions if any
			for index := range requestedServiceItem.Dimensions {
				createDimension := &requestedServiceItem.Dimensions[index]
				createDimension.MTOServiceItemID = requestedServiceItem.ID
				verrs, err = o.builder.CreateOne(txnAppCtx, createDimension)
				if verrs != nil && verrs.HasAny() {
					return apperror.NewInvalidInputError(uuid.Nil, nil, verrs, "Failed to create dimensions")
				}
				if err != nil {
					return fmt.Errorf("%e", err)
				}
			}

		}

		// If updates were made to shipment, save update in the database
		if updateShipmentPickupAddress {
			verrs, err = o.builder.UpdateOne(txnAppCtx, mtoShipment.PickupAddress, nil)
			if verrs != nil || err != nil {
				return fmt.Errorf("failed to update mtoShipment.PickupAddress: %#v %e", verrs, err)
			}
		}

		if _, err = o.moveRouter.ApproveOrRequestApproval(txnAppCtx, move); err != nil {
			return err
		}

		return nil
	})

	if transactionErr != nil {
		return nil, nil, transactionErr
	} else if verrs != nil && verrs.HasAny() {
		return nil, verrs, nil
	} else if err != nil {
		return nil, verrs, apperror.NewQueryError("unknown", err, "")
	}

	return &createdServiceItems, nil, nil
}

// makeExtraSITServiceItem sets up extra SIT service items if a first-day SIT service item is being created.
func (o *mtoServiceItemCreator) makeExtraSITServiceItem(appCtx appcontext.AppContext, firstSIT *models.MTOServiceItem, reServiceCode models.ReServiceCode) (*models.MTOServiceItem, error) {
	var reService models.ReService

	queryFilters := []services.QueryFilter{
		query.NewQueryFilter("code", "=", reServiceCode),
	}
	err := o.builder.FetchOne(appCtx, &reService, queryFilters)
	if err != nil {
		switch err {
		case sql.ErrNoRows:
			return nil, apperror.NewNotFoundError(uuid.Nil, fmt.Sprintf("for service code: %s", reServiceCode))
		default:
			return nil, apperror.NewQueryError("ReService", err, "")
		}
	}

	// When a DDFSIT is created, this is where we auto create the accompanying DDASIT, DDDSIT, and DDSFSC.
	// These service items will be associated with the same customer contacts as the DDFSIT.
	contacts := firstSIT.CustomerContacts

	// Default requestedApprovalsRequestedStatus value
	requestedApprovalsRequestedStatus := false
	extraServiceItem := models.MTOServiceItem{
		MTOShipmentID:                     firstSIT.MTOShipmentID,
		MoveTaskOrderID:                   firstSIT.MoveTaskOrderID,
		ReServiceID:                       reService.ID,
		ReService:                         reService,
		SITEntryDate:                      firstSIT.SITEntryDate,
		SITDepartureDate:                  firstSIT.SITDepartureDate,
		SITPostalCode:                     firstSIT.SITPostalCode,
		Reason:                            firstSIT.Reason,
		Status:                            models.MTOServiceItemStatusSubmitted,
		CustomerContacts:                  contacts,
		RequestedApprovalsRequestedStatus: &requestedApprovalsRequestedStatus,
	}

	return &extraServiceItem, nil
}

// NewMTOServiceItemCreator returns a new MTO service item creator
func NewMTOServiceItemCreator(planner route.Planner, builder createMTOServiceItemQueryBuilder, moveRouter services.MoveRouter, unpackPricer services.DomesticUnpackPricer, packPricer services.DomesticPackPricer, linehaulPricer services.DomesticLinehaulPricer, shorthaulPricer services.DomesticShorthaulPricer, originPricer services.DomesticOriginPricer, destinationPricer services.DomesticDestinationPricer, fuelSurchargePricer services.FuelSurchargePricer) services.MTOServiceItemCreator {
	// used inside a transaction and mocking
	createNewBuilder := func() createMTOServiceItemQueryBuilder {
		return query.NewQueryBuilder()
	}

	return &mtoServiceItemCreator{planner: planner, builder: builder, createNewBuilder: createNewBuilder, moveRouter: moveRouter, unpackPricer: unpackPricer, packPricer: packPricer, linehaulPricer: linehaulPricer, shorthaulPricer: shorthaulPricer, originPricer: originPricer, destinationPricer: destinationPricer, fuelSurchargePricer: fuelSurchargePricer}
}

func validateTimeMilitaryField(_ appcontext.AppContext, timeMilitary string) error {
	if len(timeMilitary) == 0 {
		return nil
	} else if len(timeMilitary) != 5 {
		return fmt.Errorf("timeMilitary must be in format HHMMZ")
	}

	hours := timeMilitary[:2]
	minutes := timeMilitary[2:4]
	suffix := timeMilitary[len(timeMilitary)-1:]

	hoursInt, err := strconv.Atoi(hours)
	if err != nil {
		return fmt.Errorf("timeMilitary must have a valid number for hours")
	}

	minutesInt, err := strconv.Atoi(minutes)
	if err != nil {
		return fmt.Errorf("timeMilitary must have a valid number for minutes")
	}

	if !(0 <= hoursInt) || !(hoursInt < 24) {
		return fmt.Errorf("timeMilitary hours must be between 00 and 23")
	}
	if !(0 <= minutesInt) || !(minutesInt < 60) {
		return fmt.Errorf("timeMilitary minutes must be between 00 and 59")
	}

	if suffix != "Z" {
		return fmt.Errorf("timeMilitary must end with 'Z'")
	}

	return nil
}

// Check if and address has and ID, if it does, it needs to match OG SIT
func (o *mtoServiceItemCreator) validateSITStandaloneServiceItem(appCtx appcontext.AppContext, serviceItem *models.MTOServiceItem, reServiceCode models.ReServiceCode) (*models.MTOServiceItem, error) {
	var mtoServiceItem models.MTOServiceItem
	var mtoShipmentID uuid.UUID
	var validReService models.ReService
	mtoShipmentID = *serviceItem.MTOShipmentID

	queryFilter := []services.QueryFilter{
		query.NewQueryFilter("code", "=", reServiceCode),
	}

	// Fetch the ID for the ReServiceCode passed in, so we can check the shipment for its existence
	err := o.builder.FetchOne(appCtx, &validReService, queryFilter)

	if err != nil {
		switch err {
		case sql.ErrNoRows:
			return nil, apperror.NewNotFoundError(uuid.Nil, fmt.Sprintf("for service code: %s", validReService.Code))
		default:
			return nil, apperror.NewQueryError("ReService", err, "")
		}
	}

	mtoServiceItemQueryFilter := []services.QueryFilter{
		query.NewQueryFilter("mto_shipment_id", "=", mtoShipmentID),
		query.NewQueryFilter("re_service_id", "=", validReService.ID),
	}
	// Fetch the required first-day SIT item for the shipment
	err = o.builder.FetchOne(appCtx, &mtoServiceItem, mtoServiceItemQueryFilter)

	if err != nil {
		switch err {
		case sql.ErrNoRows:
			return nil, apperror.NewNotFoundError(uuid.Nil, fmt.Sprintf("No matching first-day SIT service item found for shipment: %s", mtoShipmentID))
		default:
			return nil, apperror.NewQueryError("MTOServiceItem", err, "")
		}
	}

	verrs := validate.NewErrors()

	// check if the address IDs are nil, if not they need to match the orginal SIT address
	if serviceItem.SITOriginHHGOriginalAddress != nil && serviceItem.SITOriginHHGOriginalAddress.ID != mtoServiceItem.SITOriginHHGOriginalAddress.ID {
		verrs.Add("SITOriginHHGOriginalAddressID", fmt.Sprintf("%s invalid SITOriginHHGOriginalAddressID", serviceItem.ReService.Code))
	}

	if serviceItem.SITOriginHHGActualAddress != nil && serviceItem.SITOriginHHGActualAddress.ID != mtoServiceItem.SITOriginHHGActualAddress.ID {
		verrs.Add("SITOriginHHGActualAddress", fmt.Sprintf("%s invalid SITOriginHHGActualAddressID", serviceItem.ReService.Code))
	}

	if verrs.HasAny() {
		return nil, apperror.NewInvalidInputError(serviceItem.ID, nil, verrs,
			fmt.Sprintf("There was invalid input in the standalone service item %s", serviceItem.ID))

	}

	// If the required first-day SIT item exists, we can update the related
	// service item passed in with the parent item's field values

	serviceItem.SITEntryDate = mtoServiceItem.SITEntryDate
	serviceItem.SITDepartureDate = mtoServiceItem.SITDepartureDate
	serviceItem.SITPostalCode = mtoServiceItem.SITPostalCode
	serviceItem.Reason = mtoServiceItem.Reason

	return serviceItem, nil
}

// check if an address has an ID
func (o *mtoServiceItemCreator) validateFirstDaySITServiceItem(appCtx appcontext.AppContext, serviceItem *models.MTOServiceItem) (*models.MTOServiceItems, error) {
	var extraServiceItems models.MTOServiceItems
	var extraServiceItem *models.MTOServiceItem

	// check if there's another First Day SIT item for this shipment
	err := o.checkDuplicateServiceCodes(appCtx, serviceItem)
	if err != nil {
		return nil, err
	}

	// check that the SIT entry date is ON or AFTER the First Available Delivery Date
	err = o.checkSITEntryDateAndFADD(serviceItem)
	if err != nil {
		return nil, err
	}

	verrs := validate.NewErrors()

	// check if the address IDs are nil
	if serviceItem.SITOriginHHGOriginalAddress != nil && serviceItem.SITOriginHHGOriginalAddress.ID != uuid.Nil {
		verrs.Add("SITOriginHHGOriginalAddressID", fmt.Sprintf("%s invalid SITOriginHHGOriginalAddressID", serviceItem.SITOriginHHGOriginalAddress.ID))
	}

	if serviceItem.SITOriginHHGActualAddress != nil && serviceItem.SITOriginHHGActualAddress.ID != uuid.Nil {
		verrs.Add("SITOriginHHGActualAddress", fmt.Sprintf("%s invalid SITOriginHHGActualAddressID", serviceItem.SITOriginHHGActualAddress.ID))
	}

	if verrs.HasAny() {
		return nil, apperror.NewInvalidInputError(serviceItem.ID, nil, verrs,
			fmt.Sprintf("There was invalid input in the service item %s", serviceItem.ID))
	}

	// create the extra service items for first day SIT
	var reServiceCodes []models.ReServiceCode

	switch serviceItem.ReService.Code {
	case models.ReServiceCodeDDFSIT:
		reServiceCodes = append(reServiceCodes, models.ReServiceCodeDDASIT, models.ReServiceCodeDDDSIT, models.ReServiceCodeDDSFSC)
	case models.ReServiceCodeDOFSIT:
		reServiceCodes = append(reServiceCodes, models.ReServiceCodeDOASIT, models.ReServiceCodeDOPSIT, models.ReServiceCodeDOSFSC)
	default:
		verrs := validate.NewErrors()
		verrs.Add("reServiceCode", fmt.Sprintf("%s invalid code", serviceItem.ReService.Code))
		return nil, apperror.NewInvalidInputError(serviceItem.ID, nil, verrs,
			fmt.Sprintf("No additional items can be created for this service item with code %s", serviceItem.ReService.Code))

	}

	for _, code := range reServiceCodes {
		extraServiceItem, err = o.makeExtraSITServiceItem(appCtx, serviceItem, code)
		if err != nil {
			return nil, err
		}
		if extraServiceItem != nil {
			extraServiceItems = append(extraServiceItems, *extraServiceItem)
		}
	}

	return &extraServiceItems, nil
}<|MERGE_RESOLUTION|>--- conflicted
+++ resolved
@@ -482,14 +482,6 @@
 			}
 			serviceItem.SITOriginHHGActualAddress.County = county
 
-<<<<<<< HEAD
-			// Evaluate address and populate addresses isOconus value
-			isOconus, err := models.IsAddressOconus(appCtx.DB(), *serviceItem.SITOriginHHGActualAddress)
-			if err != nil {
-				return nil, nil, err
-			}
-			serviceItem.SITOriginHHGActualAddress.IsOconus = &isOconus
-=======
 			// if there is a country code provided, we will search for it - else we will create it for CONUS
 			if serviceItem.SITOriginHHGActualAddress.Country != nil {
 				country, errCountry := models.FetchCountryByCode(appCtx.DB(), serviceItem.SITOriginHHGActualAddress.Country.Country)
@@ -504,7 +496,13 @@
 				}
 				serviceItem.SITOriginHHGActualAddress.CountryId = &country.ID
 			}
->>>>>>> b2b1ebbf
+
+			// Evaluate address and populate addresses isOconus value
+			isOconus, err := models.IsAddressOconus(appCtx.DB(), *serviceItem.SITOriginHHGActualAddress)
+			if err != nil {
+				return nil, nil, err
+			}
+			serviceItem.SITOriginHHGActualAddress.IsOconus = &isOconus
 
 			// update the SIT service item to track/save the HHG original pickup address (that came from the
 			// MTO shipment
