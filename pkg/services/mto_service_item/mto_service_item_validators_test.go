--- conflicted
+++ resolved
@@ -1234,6 +1234,7 @@
 			suite.Contains(serviceItemData.verrs.Keys(), "SITDepartureDate")
 			suite.Contains(serviceItemData.verrs.Get("SITDepartureDate"), "SIT departure date cannot be set before or equal to the SIT entry date.")
 		}
+
 	})
 
 	suite.Run("SITDepartureDate - errors when set before the SIT entry date - international", func() {
@@ -1286,8 +1287,6 @@
 
 	})
 
-<<<<<<< HEAD
-=======
 	suite.Run("SITDepartureDate - errors when set equal to the SIT entry date", func() {
 		mtoShipment := factory.BuildMTOShipment(suite.DB(), []factory.Customization{
 			{
@@ -1386,7 +1385,6 @@
 		}
 	})
 
->>>>>>> f46267dc
 	suite.Run("SITDepartureDate - errors when service item is missing a shipment ID", func() {
 
 		oldSITServiceItem := factory.BuildMTOServiceItem(nil, []factory.Customization{
