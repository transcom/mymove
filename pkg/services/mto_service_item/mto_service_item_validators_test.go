--- conflicted
+++ resolved
@@ -1089,8 +1089,6 @@
 				{
 					Model: models.MTOServiceItem{
 						SITEntryDate: &before,
-<<<<<<< HEAD
-=======
 					},
 				},
 			}, nil)
@@ -1156,8 +1154,7 @@
 				},
 				{
 					Model: models.MTOServiceItem{
-						SITEntryDate: &later,
->>>>>>> 286ecaf8
+						SITEntryDate: &before,
 					},
 				},
 			}, nil)
@@ -1333,8 +1330,6 @@
 			suite.True(serviceItemData.verrs.HasAny())
 			suite.Contains(serviceItemData.verrs.Keys(), "SITDepartureDate")
 			suite.Contains(serviceItemData.verrs.Get("SITDepartureDate"), "SIT departure date cannot be set before or equal to the SIT entry date.")
-<<<<<<< HEAD
-=======
 		}
 
 	})
@@ -1433,10 +1428,8 @@
 			suite.NoError(err) // Just verrs
 			suite.True(serviceItemData.verrs.HasAny())
 			suite.Contains(serviceItemData.verrs.Keys(), "SITDepartureDate")
-			suite.Contains(serviceItemData.verrs.Get("SITDepartureDate"), "SIT departure date cannot be set before the SIT entry date.")
->>>>>>> 286ecaf8
-		}
-
+			suite.Contains(serviceItemData.verrs.Get("SITDepartureDate"), "SIT departure date cannot be set before or equal to the SIT entry date.")
+		}
 	})
 
 	suite.Run("SITDepartureDate - errors when service item is missing a shipment ID", func() {
