package mtoserviceitem

import (
	"fmt"
	"time"

	"github.com/gobuffalo/validate/v3"
	"github.com/gofrs/uuid"

	"github.com/transcom/mymove/pkg/apperror"
	"github.com/transcom/mymove/pkg/factory"
	"github.com/transcom/mymove/pkg/handlers"
	"github.com/transcom/mymove/pkg/models"
	movetaskorder "github.com/transcom/mymove/pkg/services/move_task_order"
	"github.com/transcom/mymove/pkg/testdatagen"
)

func (suite *MTOServiceItemServiceSuite) TestUpdateMTOServiceItemData() {

	// Set up the data needed for updateMTOServiceItemData obj
	checker := movetaskorder.NewMoveTaskOrderChecker()
	now := time.Now()
	setupTestData := func() (models.MTOServiceItem, models.MTOServiceItem) {
		// Create a service item to serve as the old object
		oldServiceItem := testdatagen.MakeDefaultMTOServiceItem(suite.DB())
		oldServiceItem.CustomerContacts = models.MTOServiceItemCustomerContacts{
			models.MTOServiceItemCustomerContact{
				Type:                       models.CustomerContactTypeFirst,
				TimeMilitary:               "1300Z",
				FirstAvailableDeliveryDate: time.Now().AddDate(0, 0, 3),
			},
		}
		// Shallow copy service item to create the "updated" object
		updatedServiceItem := oldServiceItem
		return oldServiceItem, updatedServiceItem
	}

	// Test successful check for linked IDs
	suite.Run("checkLinkedIDs - success", func() {
		// Under test:  checkLinkedIDs function, which checks that two linked
		//              service items have the same move, shipment, or reService IDs
		// Set up:      Create a service item and compare against another
		// Expected outcome: PreconditionFailedError
		oldServiceItem, newServiceItem := setupTestData()
		serviceItemData := updateMTOServiceItemData{
			updatedServiceItem: newServiceItem, // as-is, should succeed
			oldServiceItem:     oldServiceItem,
			verrs:              validate.NewErrors(),
		}
		err := serviceItemData.checkLinkedIDs(suite.AppContextForTest())

		suite.NoError(err)
		suite.NoVerrs(serviceItemData.verrs)
	})

	// Test unsuccessful check for linked IDs
	suite.Run("checkLinkedIDs - failure", func() {
		oldServiceItem, newServiceItem := setupTestData()
		fakeUUID := uuid.FromStringOrNil("00010001-0001-0001-0001-000100010001")
		newServiceItem.MoveTaskOrderID = fakeUUID
		newServiceItem.MTOShipmentID = &fakeUUID
		newServiceItem.ReServiceID = fakeUUID

		serviceItemData := updateMTOServiceItemData{
			updatedServiceItem: newServiceItem,
			oldServiceItem:     oldServiceItem,
			verrs:              validate.NewErrors(),
		}
		err := serviceItemData.checkLinkedIDs(suite.AppContextForTest())

		suite.NoError(err)
		suite.True(serviceItemData.verrs.HasAny())
		suite.Contains(serviceItemData.verrs.Keys(), "moveTaskOrderID")
		suite.Contains(serviceItemData.verrs.Keys(), "mtoShipmentID")
		suite.Contains(serviceItemData.verrs.Keys(), "reServiceID")
	})

	// Test successful check for Prime availability
	suite.Run("checkPrimeAvailability - success", func() {
		oldServiceItemPrime := factory.BuildMTOServiceItem(suite.DB(), []factory.Customization{
			{
				Model:    factory.BuildAvailableToPrimeMove(suite.DB(), nil, nil),
				LinkOnly: true,
			},
		}, nil)
		newServiceItemPrime := oldServiceItemPrime // Shallow copy model

		serviceItemData := updateMTOServiceItemData{
			updatedServiceItem:  newServiceItemPrime,
			oldServiceItem:      oldServiceItemPrime,
			availabilityChecker: checker,
			verrs:               validate.NewErrors(),
		}
		err := serviceItemData.checkPrimeAvailability(suite.AppContextForTest())

		suite.NoError(err)
		suite.NoVerrs(serviceItemData.verrs)
	})

	// Test unsuccessful check for Prime availability
	suite.Run("checkPrimeAvailability - failure", func() {
		oldServiceItem, newServiceItem := setupTestData()

		serviceItemData := updateMTOServiceItemData{
			updatedServiceItem:  newServiceItem, // the default errorServiceItem should not be Prime-available
			oldServiceItem:      oldServiceItem,
			availabilityChecker: checker,
			verrs:               validate.NewErrors(),
		}
		err := serviceItemData.checkPrimeAvailability(suite.AppContextForTest())

		suite.Error(err)
		suite.IsType(apperror.NotFoundError{}, err)
		suite.NoVerrs(serviceItemData.verrs) // this check doesn't add a validation error
	})

	// Test successful check for non-Prime fields
	suite.Run("checkNonPrimeFields - success", func() {
		oldServiceItem, newServiceItem := setupTestData() // These

		serviceItemData := updateMTOServiceItemData{
			updatedServiceItem: newServiceItem, // as-is, should succeed because all the values are the same
			oldServiceItem:     oldServiceItem,
			verrs:              validate.NewErrors(),
		}
		err := serviceItemData.checkNonPrimeFields(suite.AppContextForTest())

		suite.NoError(err)
		suite.NoVerrs(serviceItemData.verrs)
	})

	// Test unsuccessful check for non-Prime fields
	suite.Run("checkNonPrimeFields - failure", func() {
		// Update the non-updateable fields:
		oldServiceItem, newServiceItem := setupTestData() // These

		newServiceItem.Status = models.MTOServiceItemStatusApproved
		newServiceItem.RejectionReason = handlers.FmtString("reason")
		newServiceItem.ApprovedAt = &now
		newServiceItem.RejectedAt = &now

		serviceItemData := updateMTOServiceItemData{
			updatedServiceItem: newServiceItem,
			oldServiceItem:     oldServiceItem,
			verrs:              validate.NewErrors(),
		}
		err := serviceItemData.checkNonPrimeFields(suite.AppContextForTest())

		suite.NoError(err)
		suite.True(serviceItemData.verrs.HasAny())
		suite.Contains(serviceItemData.verrs.Keys(), "status")
		suite.Contains(serviceItemData.verrs.Keys(), "rejectionReason")
		suite.Contains(serviceItemData.verrs.Keys(), "approvedAt")
		suite.Contains(serviceItemData.verrs.Keys(), "rejectedAt")
	})

	// Test successful check for SIT departure service item - not updating SITDepartureDate
	suite.Run("checkSITDeparture w/ no SITDepartureDate update - success", func() {
		oldServiceItem, newServiceItem := setupTestData() // These

		serviceItemData := updateMTOServiceItemData{
			updatedServiceItem: newServiceItem, // default is not DDDSIT/DOPSIT
			oldServiceItem:     oldServiceItem,
			verrs:              validate.NewErrors(),
		}
		err := serviceItemData.checkSITDeparture(suite.AppContextForTest())

		suite.NoError(err)
		suite.NoVerrs(serviceItemData.verrs)
	})

	// Test successful check for SIT departure service item - DDDSIT
	suite.Run("checkSITDeparture w/ DDDSIT - success", func() {
		// Under test:  checkSITDeparture checks that the service item is a
		//			    DDDSIT or DOPSIT if the user is trying to update the
		// 			    SITDepartureDate
		// Set up:      Create an old and new DDDSIT, with a new date and try to update.
		// Expected outcome: Success if both are DDDSIT
		oldDDDSIT := factory.BuildMTOServiceItem(nil, []factory.Customization{
			{
				Model: models.ReService{
					Code: models.ReServiceCodeDDDSIT,
				},
			},
		}, nil)
		newDDDSIT := oldDDDSIT
		newDDDSIT.SITDepartureDate = &now

		serviceItemData := updateMTOServiceItemData{
			updatedServiceItem: newDDDSIT,
			oldServiceItem:     oldDDDSIT,
			verrs:              validate.NewErrors(),
		}
		err := serviceItemData.checkSITDeparture(suite.AppContextForTest())

		suite.NoError(err)
		suite.NoVerrs(serviceItemData.verrs)
	})

	// Test unsuccessful check for SIT departure service item - not a departure SIT item
	suite.Run("checkSITDeparture w/ non-departure SIT - failure", func() {
		// Under test:  checkSITDeparture checks that the service item is a
		//			    DDDSIT or DOPSIT if the user is trying to update the
		// 			    SITDepartureDate
		// Set up:      Create any non DDDSIT service item
		// Expected outcome: Conflict Error
		oldDOFSIT := factory.BuildMTOServiceItem(nil, []factory.Customization{
			{
				Model: models.ReService{
					Code: models.ReServiceCodeDOFSIT,
				},
			},
		}, nil)
		newDOFSIT := oldDOFSIT
		newDOFSIT.SITDepartureDate = &now
		serviceItemData := updateMTOServiceItemData{
			updatedServiceItem: newDOFSIT, // default is not DDDSIT/DOPSIT
			oldServiceItem:     oldDOFSIT,
			verrs:              validate.NewErrors(),
		}
		err := serviceItemData.checkSITDeparture(suite.AppContextForTest())

		suite.Error(err)
		suite.IsType(apperror.ConflictError{}, err)
		suite.NoVerrs(serviceItemData.verrs) // this check doesn't add a validation error
		suite.Contains(err.Error(), fmt.Sprintf("SIT Departure Date may only be manually updated for %s and %s service items", models.ReServiceCodeDDDSIT, models.ReServiceCodeDOPSIT))
	})

	// Test successful check for service item w/out payment request
	suite.Run("checkPaymentRequests - success", func() {
		// Under test:  checkPaymentRequests checks if there are payment requests
		//			    associated with this service item and returns a conflict error if so
		// Set up:      Create any service item with no payment requests
		// Expected outcome: No error
		oldServiceItem, newServiceItem := setupTestData() // These

		serviceItemData := updateMTOServiceItemData{
			updatedServiceItem: newServiceItem, // as-is, should succeed
			oldServiceItem:     oldServiceItem,
			verrs:              validate.NewErrors(),
		}
		err := serviceItemData.checkPaymentRequests(suite.AppContextForTest())

		suite.NoError(err)
		suite.NoVerrs(serviceItemData.verrs)
	})

	// Test unsuccessful check service item with an existing payment request
	suite.Run("checkPaymentRequests - failure", func() {
		// Under test:  checkPaymentRequests checks if there are payment requests
		//			    associated with this service item and returns a conflict error if so
		// Set up:      Create any service item with associated payment requests
		// Expected outcome: ConflictError
		oldServiceItem, newServiceItem := setupTestData() // These
		newServiceItem.Description = models.StringPointer("1234")

		paymentRequest := factory.BuildPaymentRequest(suite.DB(), nil, nil)
		factory.BuildPaymentServiceItem(suite.DB(), []factory.Customization{
			{
				Model:    paymentRequest,
				LinkOnly: true,
			}, {
				Model:    oldServiceItem,
				LinkOnly: true,
			},
		}, nil)

		serviceItemData := updateMTOServiceItemData{
			updatedServiceItem: newServiceItem,
			oldServiceItem:     oldServiceItem,
			verrs:              validate.NewErrors(),
		}
		err := serviceItemData.checkPaymentRequests(suite.AppContextForTest())

		suite.Error(err)
		suite.IsType(apperror.ConflictError{}, err)
		suite.NoVerrs(serviceItemData.verrs) // this check doesn't add a validation error
		suite.Contains(err.Error(), "this service item has an existing payment request and can no longer be updated")
	})

	// Test getVerrs for successful example
	suite.Run("getVerrs - success", func() {
		// Under test:  getVerrs returns a list of validation errors
		// Set up:      Create a service item, run 2 validations that should pass
		// Expected outcome: No errors
		oldServiceItem, newServiceItem := setupTestData()

		serviceItemData := updateMTOServiceItemData{
			updatedServiceItem: newServiceItem,
			oldServiceItem:     oldServiceItem,
			verrs:              validate.NewErrors(),
		}
		_ = serviceItemData.checkLinkedIDs(suite.AppContextForTest()) // this test should pass regardless of potential errors here
		_ = serviceItemData.checkNonPrimeFields(suite.AppContextForTest())
		err := serviceItemData.getVerrs()

		suite.NoError(err)
		suite.NoVerrs(serviceItemData.verrs)
	})

	// Test getVerrs for unsuccessful example
	suite.Run("getVerrs - failure", func() {
		// Under test:  getVerrs returns a list of validation errors
		// Set up:      Create a service item, edit the non-prime fields and linked ids
		//              Run 2 validations that should fail
		// Expected outcome: InvalidInput error

		oldServiceItem, newServiceItem := setupTestData()

		// Change non prime fields
		newServiceItem.Status = models.MTOServiceItemStatusApproved
		newServiceItem.RejectionReason = handlers.FmtString("reason")
		newServiceItem.ApprovedAt = &now
		newServiceItem.RejectedAt = &now

		// Change linked ids
		fakeUUID := uuid.FromStringOrNil("00010001-0001-0001-0001-000100010001")
		newServiceItem.MoveTaskOrderID = fakeUUID
		newServiceItem.MTOShipmentID = &fakeUUID
		newServiceItem.ReServiceID = fakeUUID

		serviceItemData := updateMTOServiceItemData{
			updatedServiceItem: newServiceItem, // as-is, should fail
			oldServiceItem:     oldServiceItem,
			verrs:              validate.NewErrors(),
		}
		_ = serviceItemData.checkLinkedIDs(suite.AppContextForTest())
		_ = serviceItemData.checkNonPrimeFields(suite.AppContextForTest())
		err := serviceItemData.getVerrs()

		suite.Error(err)
		suite.IsType(apperror.InvalidInputError{}, err)
		suite.True(serviceItemData.verrs.HasAny())
		suite.Equal(7, serviceItemData.verrs.Count())
	})

	// Test setNewMTOServiceItem for successful example
	suite.Run("setNewMTOServiceItem - success", func() {
		oldServiceItem, editServiceItem := setupTestData() // These

		editServiceItem.Description = handlers.FmtString("testing update service item validators")
		editServiceItem.Reason = handlers.FmtString("")
		editServiceItem.SITEntryDate = &now
		editServiceItem.ApprovedAt = new(time.Time) // this is the zero time, what we need to nullify the field
		actualWeight := int64(4000)
		estimatedWeight := int64(4200)
		editServiceItem.ActualWeight = handlers.PoundPtrFromInt64Ptr(&actualWeight)
		editServiceItem.EstimatedWeight = handlers.PoundPtrFromInt64Ptr(&estimatedWeight)
		editServiceItem.CustomerContacts = models.MTOServiceItemCustomerContacts{
			models.MTOServiceItemCustomerContact{
				Type:                       models.CustomerContactTypeFirst,
				TimeMilitary:               "1400Z",
				FirstAvailableDeliveryDate: time.Now().AddDate(0, 0, 5),
			},
		}
		serviceItemData := updateMTOServiceItemData{
			updatedServiceItem: editServiceItem,
			oldServiceItem:     oldServiceItem,
			verrs:              validate.NewErrors(),
		}
		newServiceItem := serviceItemData.setNewMTOServiceItem()

		suite.NoVerrs(serviceItemData.verrs)
		suite.Nil(newServiceItem.Reason)
		suite.Nil(newServiceItem.ApprovedAt)
		suite.Equal(newServiceItem.SITEntryDate, editServiceItem.SITEntryDate)
		suite.Equal(newServiceItem.Description, editServiceItem.Description)
		suite.NotEqual(newServiceItem.Description, oldServiceItem.Description)
		suite.NotEqual(newServiceItem.Description, serviceItemData.oldServiceItem.Description)
		suite.NotEqual(newServiceItem.CustomerContacts[0].TimeMilitary, serviceItemData.oldServiceItem.CustomerContacts[0].TimeMilitary)
		suite.NotEqual(newServiceItem.CustomerContacts[0].FirstAvailableDeliveryDate, serviceItemData.oldServiceItem.CustomerContacts[0].FirstAvailableDeliveryDate)
	})

	suite.Run("setNewMTOServiceItem - success with updating a service item that already has a sit destination final address", func() {
		oldServiceItem, editServiceItem := setupTestData()

		// Create the old address that has been saved to the db
		oldSitDestinationFinalAddress := factory.BuildAddress(suite.DB(), nil, nil)
		// Create an address that has not yet been saved to the db
		newSitDestinationFinalAddress := models.Address{
			StreetAddress1: "123 Any Street",
			StreetAddress2: models.StringPointer("P.O. Box 12345"),
			StreetAddress3: models.StringPointer("c/o Some Person"),
			City:           "Beverly Hills",
			State:          "CA",
			PostalCode:     "90210",
			Country:        models.StringPointer("US"),
		}

		// Set the old address and id to the old service item
		oldServiceItem.SITDestinationFinalAddress = &oldSitDestinationFinalAddress
		oldServiceItem.SITDestinationFinalAddressID = &oldSitDestinationFinalAddress.ID

		// Set the address to the new service item. We don't need to set the ID here because this replicates when
		// we are updating a sitDestinationFinalAddress for a service item that already has one.
		editServiceItem.SITDestinationFinalAddress = &newSitDestinationFinalAddress

		serviceItemData := updateMTOServiceItemData{
			updatedServiceItem: editServiceItem,
			oldServiceItem:     oldServiceItem,
			verrs:              validate.NewErrors(),
		}
		newServiceItem := serviceItemData.setNewMTOServiceItem()

		// Check that the IDs do not match the old address since we want to replace the record.
		suite.NotEqual(newServiceItem.SITDestinationFinalAddressID, &oldSitDestinationFinalAddress.ID)
		suite.NotEqual(newServiceItem.SITDestinationFinalAddress.ID, oldSitDestinationFinalAddress.ID)

		// Check that the address information matches the new address.
		suite.Equal(newServiceItem.SITDestinationFinalAddress.PostalCode, newSitDestinationFinalAddress.PostalCode)
		suite.Equal(newServiceItem.SITDestinationFinalAddress.StreetAddress1, newSitDestinationFinalAddress.StreetAddress1)
		suite.Equal(newServiceItem.SITDestinationFinalAddress.City, newSitDestinationFinalAddress.City)
	})

	suite.Run("setNewMTOServiceItem - success with updating a service item that does not have a sit destination final address", func() {
		oldServiceItem, editServiceItem := setupTestData()

		// Create an address that has not yet been saved to the db
		newSitDestinationFinalAddress := models.Address{
			StreetAddress1: "123 Any Street",
			StreetAddress2: models.StringPointer("P.O. Box 12345"),
			StreetAddress3: models.StringPointer("c/o Some Person"),
			City:           "Beverly Hills",
			State:          "CA",
			PostalCode:     "90210",
			Country:        models.StringPointer("US"),
		}

		// Set the address to the new service item. We don't need to set the ID here because this replicates when
		// we are updating a sitDestinationFinalAddress for a service item that already has one.
		editServiceItem.SITDestinationFinalAddress = &newSitDestinationFinalAddress

		serviceItemData := updateMTOServiceItemData{
			updatedServiceItem: editServiceItem,
			oldServiceItem:     oldServiceItem,
			verrs:              validate.NewErrors(),
		}
		newServiceItem := serviceItemData.setNewMTOServiceItem()
		nilUUID := uuid.Nil

		// Check that the IDs match the new address and that both are nil.
		suite.Equal(newServiceItem.SITDestinationFinalAddress.ID, newSitDestinationFinalAddress.ID)
		suite.Equal(nilUUID, newServiceItem.SITDestinationFinalAddress.ID)

		// Check that the address information matches the new address.
		suite.Equal(newServiceItem.SITDestinationFinalAddress.PostalCode, newSitDestinationFinalAddress.PostalCode)
		suite.Equal(newServiceItem.SITDestinationFinalAddress.StreetAddress1, newSitDestinationFinalAddress.StreetAddress1)
		suite.Equal(newServiceItem.SITDestinationFinalAddress.City, newSitDestinationFinalAddress.City)
	})

<<<<<<< HEAD
	suite.Run("setNewCustomerContacts - success with one old and one updated", func() {
		oldServiceItem, editServiceItem := setupTestData()

		editServiceItem.CustomerContacts = models.MTOServiceItemCustomerContacts{
			models.MTOServiceItemCustomerContact{
				Type:                       models.CustomerContactTypeFirst,
				TimeMilitary:               "1400Z",
				FirstAvailableDeliveryDate: time.Now().AddDate(0, 0, 5),
			},
		}
		serviceItemData := updateMTOServiceItemData{
			updatedServiceItem: editServiceItem,
			oldServiceItem:     oldServiceItem,
			verrs:              validate.NewErrors(),
		}
		newCustomerContacts := serviceItemData.setNewCustomerContacts()

		suite.Equal(1, len(newCustomerContacts))
		suite.NotEqual(newCustomerContacts[0].TimeMilitary, serviceItemData.oldServiceItem.CustomerContacts[0].TimeMilitary)
		suite.NotEqual(newCustomerContacts[0].FirstAvailableDeliveryDate, serviceItemData.oldServiceItem.CustomerContacts[0].FirstAvailableDeliveryDate)

		suite.Equal(newCustomerContacts[0].TimeMilitary, serviceItemData.updatedServiceItem.CustomerContacts[0].TimeMilitary)
		suite.Equal(newCustomerContacts[0].FirstAvailableDeliveryDate, serviceItemData.updatedServiceItem.CustomerContacts[0].FirstAvailableDeliveryDate)
	})

	suite.Run("setNewCustomerContacts - success with one old and zero updated", func() {
		oldServiceItem, editServiceItem := setupTestData()

		editServiceItem.CustomerContacts = models.MTOServiceItemCustomerContacts{}
		serviceItemData := updateMTOServiceItemData{
			updatedServiceItem: editServiceItem,
			oldServiceItem:     oldServiceItem,
			verrs:              validate.NewErrors(),
		}
		newCustomerContacts := serviceItemData.setNewCustomerContacts()

		suite.Equal(1, len(newCustomerContacts))
		suite.Equal(newCustomerContacts, serviceItemData.oldServiceItem.CustomerContacts)
	})

	suite.Run("setNewCustomerContacts - success with zero old and one updated", func() {
		oldServiceItem, editServiceItem := setupTestData()
		oldServiceItem.CustomerContacts = models.MTOServiceItemCustomerContacts{}

		editServiceItem.CustomerContacts = models.MTOServiceItemCustomerContacts{
			models.MTOServiceItemCustomerContact{
				Type:                       models.CustomerContactTypeFirst,
				TimeMilitary:               "1400Z",
				FirstAvailableDeliveryDate: time.Now().AddDate(0, 0, 5),
			},
		}
		serviceItemData := updateMTOServiceItemData{
			updatedServiceItem: editServiceItem,
			oldServiceItem:     oldServiceItem,
			verrs:              validate.NewErrors(),
		}
		newCustomerContacts := serviceItemData.setNewCustomerContacts()

		suite.Equal(1, len(newCustomerContacts))
		suite.Equal(newCustomerContacts, serviceItemData.updatedServiceItem.CustomerContacts)
	})
	suite.Run("setNewCustomerContacts - success with updated having different type than old", func() {
		oldServiceItem, editServiceItem := setupTestData()

		editServiceItem.CustomerContacts = models.MTOServiceItemCustomerContacts{
			models.MTOServiceItemCustomerContact{
				Type:                       models.CustomerContactTypeSecond,
				TimeMilitary:               "1400Z",
				FirstAvailableDeliveryDate: time.Now().AddDate(0, 0, 5),
			},
		}
		serviceItemData := updateMTOServiceItemData{
			updatedServiceItem: editServiceItem,
			oldServiceItem:     oldServiceItem,
			verrs:              validate.NewErrors(),
		}
		newCustomerContacts := serviceItemData.setNewCustomerContacts()

		// There should be two customer contacts
		suite.Equal(2, len(newCustomerContacts))
		for _, newContact := range newCustomerContacts {
			if newContact.Type == models.CustomerContactTypeFirst {
				suite.Equal(newContact.TimeMilitary, serviceItemData.oldServiceItem.CustomerContacts[0].TimeMilitary)
				suite.Equal(newContact.FirstAvailableDeliveryDate, serviceItemData.oldServiceItem.CustomerContacts[0].FirstAvailableDeliveryDate)
				suite.NotEqual(newContact.TimeMilitary, serviceItemData.updatedServiceItem.CustomerContacts[0].TimeMilitary)
				suite.NotEqual(newContact.FirstAvailableDeliveryDate, serviceItemData.updatedServiceItem.CustomerContacts[0].FirstAvailableDeliveryDate)
			}
			if newContact.Type == models.CustomerContactTypeSecond {
				suite.NotEqual(newContact.TimeMilitary, serviceItemData.oldServiceItem.CustomerContacts[0].TimeMilitary)
				suite.NotEqual(newContact.FirstAvailableDeliveryDate, serviceItemData.oldServiceItem.CustomerContacts[0].FirstAvailableDeliveryDate)
				suite.Equal(newContact.TimeMilitary, serviceItemData.updatedServiceItem.CustomerContacts[0].TimeMilitary)
				suite.Equal(newContact.FirstAvailableDeliveryDate, serviceItemData.updatedServiceItem.CustomerContacts[0].FirstAvailableDeliveryDate)
			}
		}
	})

=======
	suite.Run("checkSITDestinationFinalAddress - adding SITDestinationFinalAddress", func() {
		oldServiceItemPrime := factory.BuildMTOServiceItem(suite.DB(), []factory.Customization{
			{
				Model:    factory.BuildAvailableToPrimeMove(suite.DB(), nil, nil),
				LinkOnly: true,
			},
			{
				Model: models.ReService{
					Code: models.ReServiceCodeDDDSIT,
				},
			},
		}, nil)
		newServiceItemPrime := oldServiceItemPrime

		// Try to update SITDestinationFinalAddress
		newAddress := factory.BuildAddress(suite.DB(), nil, []factory.Trait{factory.GetTraitAddress3})
		newServiceItemPrime.SITDestinationFinalAddress = &newAddress

		serviceItemData := updateMTOServiceItemData{
			updatedServiceItem:  newServiceItemPrime,
			oldServiceItem:      oldServiceItemPrime,
			verrs:               validate.NewErrors(),
			availabilityChecker: checker,
		}
		err := serviceItemData.checkSITDestinationFinalAddress(suite.AppContextForTest())

		suite.NoError(err)
	})

	suite.Run("checkSITDestinationFinalAddress - invalid input failure: SITDestinationFinalAddress", func() {
		oldServiceItemPrime := factory.BuildMTOServiceItem(suite.DB(), []factory.Customization{
			{
				Model:    factory.BuildAvailableToPrimeMove(suite.DB(), nil, nil),
				LinkOnly: true,
			},
			{
				Model: models.Address{},
				Type:  &factory.Addresses.SITDestinationFinalAddress,
			},
			{
				Model: models.ReService{
					Code: models.ReServiceCodeDDASIT,
				},
			},
		}, nil)
		newServiceItemPrime := oldServiceItemPrime

		// Try to update SITDestinationFinalAddress
		newAddress := factory.BuildAddress(suite.DB(), nil, []factory.Trait{factory.GetTraitAddress3})
		newServiceItemPrime.SITDestinationFinalAddress = &newAddress

		serviceItemData := updateMTOServiceItemData{
			updatedServiceItem:  newServiceItemPrime,
			oldServiceItem:      oldServiceItemPrime,
			verrs:               validate.NewErrors(),
			availabilityChecker: checker,
		}
		err := serviceItemData.checkSITDestinationFinalAddress(suite.AppContextForTest())

		suite.Error(err)
		conflictError := apperror.ConflictError{}
		suite.IsType(conflictError, err)
	})

	suite.Run("checkSITDestinationFinalAddress - invalid input failure: SITDestinationFinalAddress", func() {
		oldServiceItemPrime := factory.BuildMTOServiceItem(suite.DB(), []factory.Customization{
			{
				Model:    factory.BuildAvailableToPrimeMove(suite.DB(), nil, nil),
				LinkOnly: true,
			},
			{
				Model: models.Address{},
				Type:  &factory.Addresses.SITDestinationFinalAddress,
			},
			{
				Model: models.ReService{
					Code: models.ReServiceCodeDDDSIT,
				},
			},
		}, nil)
		newServiceItemPrime := oldServiceItemPrime

		// Try to update SITDestinationFinalAddress
		newAddress := factory.BuildAddress(suite.DB(), nil, []factory.Trait{factory.GetTraitAddress3})
		newServiceItemPrime.SITDestinationFinalAddress = &newAddress

		serviceItemData := updateMTOServiceItemData{
			updatedServiceItem:  newServiceItemPrime,
			oldServiceItem:      oldServiceItemPrime,
			verrs:               validate.NewErrors(),
			availabilityChecker: checker,
		}
		err := serviceItemData.checkSITDestinationFinalAddress(suite.AppContextForTest())

		suite.NoError(err)
		suite.True(serviceItemData.verrs.HasAny())
		suite.Contains(serviceItemData.verrs.Keys(), "SITDestinationFinalAddress")
	})

	suite.Run("checkSITDestinationOriginalAddress - invalid input failure: SITDestinationOriginalAddress", func() {
		oldServiceItemPrime := factory.BuildMTOServiceItem(suite.DB(), []factory.Customization{
			{
				Model:    factory.BuildAvailableToPrimeMove(suite.DB(), nil, nil),
				LinkOnly: true,
			},
			{
				Model: models.ReService{
					Code: models.ReServiceCodeDDDSIT,
				},
			},
		}, nil)
		newServiceItemPrime := oldServiceItemPrime

		// Try to update SITDestinationFinalAddress
		newAddress := factory.BuildAddress(suite.DB(), nil, []factory.Trait{factory.GetTraitAddress3})
		newServiceItemPrime.SITDestinationOriginalAddress = &newAddress

		serviceItemData := updateMTOServiceItemData{
			updatedServiceItem:  newServiceItemPrime,
			oldServiceItem:      oldServiceItemPrime,
			verrs:               validate.NewErrors(),
			availabilityChecker: checker,
		}
		err := serviceItemData.checkSITDestinationOriginalAddress(suite.AppContextForTest())

		suite.NoError(err)
		suite.True(serviceItemData.verrs.HasAny())
		suite.Contains(serviceItemData.verrs.Keys(), "SITDestinationOriginalAddress")
	})
>>>>>>> 6ecaf4f7
}<|MERGE_RESOLUTION|>--- conflicted
+++ resolved
@@ -448,7 +448,6 @@
 		suite.Equal(newServiceItem.SITDestinationFinalAddress.City, newSitDestinationFinalAddress.City)
 	})
 
-<<<<<<< HEAD
 	suite.Run("setNewCustomerContacts - success with one old and one updated", func() {
 		oldServiceItem, editServiceItem := setupTestData()
 
@@ -545,7 +544,6 @@
 		}
 	})
 
-=======
 	suite.Run("checkSITDestinationFinalAddress - adding SITDestinationFinalAddress", func() {
 		oldServiceItemPrime := factory.BuildMTOServiceItem(suite.DB(), []factory.Customization{
 			{
@@ -675,5 +673,4 @@
 		suite.True(serviceItemData.verrs.HasAny())
 		suite.Contains(serviceItemData.verrs.Keys(), "SITDestinationOriginalAddress")
 	})
->>>>>>> 6ecaf4f7
 }