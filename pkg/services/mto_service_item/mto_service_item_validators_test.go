--- conflicted
+++ resolved
@@ -1051,7 +1051,6 @@
 
 	})
 
-<<<<<<< HEAD
 	suite.Run("SITDepartureDate - Does not error or update shipment auth end date when set after the authorized end date - international", func() {
 		// Under test:  checkSITDepartureDate checks that
 		//				the SITDepartureDate is not later than the authorized end date
@@ -1119,9 +1118,6 @@
 	})
 
 	suite.Run("SITDepartureDate - errors when set before the SIT entry date", func() {
-=======
-	suite.Run("SITDepartureDate - errors when set before or equal the SIT entry date", func() {
->>>>>>> ec359ebf
 		mtoShipment := factory.BuildMTOShipment(suite.DB(), []factory.Customization{
 			{
 				Model: models.MTOShipment{OriginSITAuthEndDate: &now,
