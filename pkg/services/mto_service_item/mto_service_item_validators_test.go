package mtoserviceitem

import (
	"fmt"
	"time"

	"github.com/gobuffalo/validate/v3"
	"github.com/gofrs/uuid"

	"github.com/transcom/mymove/pkg/apperror"
	"github.com/transcom/mymove/pkg/factory"
	"github.com/transcom/mymove/pkg/handlers"
	"github.com/transcom/mymove/pkg/models"
	movetaskorder "github.com/transcom/mymove/pkg/services/move_task_order"
	"github.com/transcom/mymove/pkg/testdatagen"
)

func (suite *MTOServiceItemServiceSuite) TestUpdateMTOServiceItemData() {

	// Set up the data needed for updateMTOServiceItemData obj
	checker := movetaskorder.NewMoveTaskOrderChecker()
	now := time.Now()
	before := now.AddDate(0, 0, -3)
	later := now.AddDate(0, 0, 3)
	setupTestData := func() (models.MTOServiceItem, models.MTOServiceItem) {
		// Create a service item to serve as the old object
		oldServiceItem := testdatagen.MakeDefaultMTOServiceItem(suite.DB())
		oldServiceItem.CustomerContacts = models.MTOServiceItemCustomerContacts{
			models.MTOServiceItemCustomerContact{
				Type:                       models.CustomerContactTypeFirst,
				DateOfContact:              time.Now().AddDate(0, 0, 4),
				TimeMilitary:               "1300Z",
				FirstAvailableDeliveryDate: time.Now().AddDate(0, 0, 3),
			},
		}
		// Shallow copy service item to create the "updated" object
		updatedServiceItem := oldServiceItem
		return oldServiceItem, updatedServiceItem
	}

	// Test successful check for linked IDs
	suite.Run("checkLinkedIDs - success", func() {
		// Under test:  checkLinkedIDs function, which checks that two linked
		//              service items have the same move, shipment, or reService IDs
		// Set up:      Create a service item and compare against another
		// Expected outcome: PreconditionFailedError
		oldServiceItem, newServiceItem := setupTestData()
		serviceItemData := updateMTOServiceItemData{
			updatedServiceItem: newServiceItem, // as-is, should succeed
			oldServiceItem:     oldServiceItem,
			verrs:              validate.NewErrors(),
		}
		err := serviceItemData.checkLinkedIDs()

		suite.NoError(err)
		suite.NoVerrs(serviceItemData.verrs)
	})

	// Test unsuccessful check for linked IDs
	suite.Run("checkLinkedIDs - failure", func() {
		oldServiceItem, newServiceItem := setupTestData()
		fakeUUID := uuid.FromStringOrNil("00010001-0001-0001-0001-000100010001")
		newServiceItem.MoveTaskOrderID = fakeUUID
		newServiceItem.MTOShipmentID = &fakeUUID
		newServiceItem.ReServiceID = fakeUUID

		serviceItemData := updateMTOServiceItemData{
			updatedServiceItem: newServiceItem,
			oldServiceItem:     oldServiceItem,
			verrs:              validate.NewErrors(),
		}
		err := serviceItemData.checkLinkedIDs()

		suite.NoError(err)
		suite.True(serviceItemData.verrs.HasAny())
		suite.Contains(serviceItemData.verrs.Keys(), "moveTaskOrderID")
		suite.Contains(serviceItemData.verrs.Keys(), "mtoShipmentID")
		suite.Contains(serviceItemData.verrs.Keys(), "reServiceID")
	})

	// Test successful check for Prime availability
	suite.Run("checkPrimeAvailability - success", func() {
		oldServiceItemPrime := factory.BuildMTOServiceItem(suite.DB(), []factory.Customization{
			{
				Model:    factory.BuildAvailableToPrimeMove(suite.DB(), nil, nil),
				LinkOnly: true,
			},
		}, nil)
		newServiceItemPrime := oldServiceItemPrime // Shallow copy model

		serviceItemData := updateMTOServiceItemData{
			updatedServiceItem:  newServiceItemPrime,
			oldServiceItem:      oldServiceItemPrime,
			availabilityChecker: checker,
			verrs:               validate.NewErrors(),
		}
		err := serviceItemData.checkPrimeAvailability(suite.AppContextForTest())

		suite.NoError(err)
		suite.NoVerrs(serviceItemData.verrs)
	})

	// Test unsuccessful check for Prime availability
	suite.Run("checkPrimeAvailability - failure", func() {
		oldServiceItem, newServiceItem := setupTestData()

		serviceItemData := updateMTOServiceItemData{
			updatedServiceItem:  newServiceItem, // the default errorServiceItem should not be Prime-available
			oldServiceItem:      oldServiceItem,
			availabilityChecker: checker,
			verrs:               validate.NewErrors(),
		}
		err := serviceItemData.checkPrimeAvailability(suite.AppContextForTest())

		suite.Error(err)
		suite.IsType(apperror.NotFoundError{}, err)
		suite.NoVerrs(serviceItemData.verrs) // this check doesn't add a validation error
	})

	// Test successful check for non-Prime fields
	suite.Run("checkNonPrimeFields - success", func() {
		oldServiceItem, newServiceItem := setupTestData() // These

		serviceItemData := updateMTOServiceItemData{
			updatedServiceItem: newServiceItem, // as-is, should succeed because all the values are the same
			oldServiceItem:     oldServiceItem,
			verrs:              validate.NewErrors(),
		}
		err := serviceItemData.checkNonPrimeFields(suite.AppContextForTest())

		suite.NoError(err)
		suite.NoVerrs(serviceItemData.verrs)
	})

	// Test unsuccessful check for non-Prime fields
	suite.Run("checkNonPrimeFields - failure", func() {
		// Update the non-updateable fields:
		oldServiceItem, newServiceItem := setupTestData() // These

		newServiceItem.Status = models.MTOServiceItemStatusApproved
		newServiceItem.RejectionReason = handlers.FmtString("reason")
		newServiceItem.ApprovedAt = &now
		newServiceItem.RejectedAt = &now

		serviceItemData := updateMTOServiceItemData{
			updatedServiceItem: newServiceItem,
			oldServiceItem:     oldServiceItem,
			verrs:              validate.NewErrors(),
		}
		err := serviceItemData.checkNonPrimeFields(suite.AppContextForTest())

		suite.NoError(err)
		suite.True(serviceItemData.verrs.HasAny())
		suite.Contains(serviceItemData.verrs.Keys(), "status")
		suite.Contains(serviceItemData.verrs.Keys(), "rejectionReason")
		suite.Contains(serviceItemData.verrs.Keys(), "approvedAt")
		suite.Contains(serviceItemData.verrs.Keys(), "rejectedAt")
	})

	// Test unsuccessful check for checkForSITItemChanges
	suite.Run("checkForSITItemChanges - should not throw error when SIT Item is changed", func() {

		// Update the non-updateable fields:
		oldServiceItem, newServiceItem := setupTestData() // Create old and new service item

		// Make both sthe newServiceItem of type DOFSIT because this type of service item will be checked by checkForSITItemChanges
		newServiceItem.ReService.Code = models.ReServiceCodeDOFSIT

		// Sit Entry Date change. Need to make the newServiceItem different than the old.
		newSitEntryDate := time.Date(2023, time.October, 10, 10, 10, 0, 0, time.UTC)
		newServiceItem.SITEntryDate = &newSitEntryDate

		serviceItemData := updateMTOServiceItemData{
			updatedServiceItem: newServiceItem,
			oldServiceItem:     oldServiceItem,
			verrs:              validate.NewErrors(),
		}

		err := serviceItemData.checkForSITItemChanges(&serviceItemData)

		suite.NoError(err)
	})

	suite.Run("checkForSITItemChanges - should not throw error when SIT Item is changed - international", func() {

		// Update the non-updateable fields:
		oldServiceItem, newServiceItem := setupTestData() // Create old and new service item

		// Make both sthe newServiceItem of type DOFSIT because this type of service item will be checked by checkForSITItemChanges
		newServiceItem.ReService.Code = models.ReServiceCodeIOFSIT

		// Sit Entry Date change. Need to make the newServiceItem different than the old.
		newSitEntryDate := time.Date(2023, time.October, 10, 10, 10, 0, 0, time.UTC)
		newServiceItem.SITEntryDate = &newSitEntryDate

		serviceItemData := updateMTOServiceItemData{
			updatedServiceItem: newServiceItem,
			oldServiceItem:     oldServiceItem,
			verrs:              validate.NewErrors(),
		}

		err := serviceItemData.checkForSITItemChanges(&serviceItemData)

		suite.NoError(err)
	})

	suite.Run("checkForSITItemChanges - should throw error when SIT Item is not changed", func() {

		oldServiceItem, newServiceItem := setupTestData() // Create old and new service item

		// Make both service items of type DOFSIT because this type of service item will be checked by checkForSITItemChanges
		oldServiceItem.ReService.Code = models.ReServiceCodeDOFSIT
		newServiceItem.ReService.Code = models.ReServiceCodeDOFSIT
		oldServiceItem.SITDepartureDate, newServiceItem.SITDepartureDate = &now, &now

		serviceItemData := updateMTOServiceItemData{
			updatedServiceItem: newServiceItem,
			oldServiceItem:     oldServiceItem,
			verrs:              validate.NewErrors(),
		}

		err := serviceItemData.checkForSITItemChanges(&serviceItemData)

		// Should error with message if nothing has changed between the new service item and the old one
		suite.Error(err)
		suite.Contains(err.Error(), "To re-submit a SIT sevice item the new SIT service item must be different than the previous one.")

	})

	suite.Run("checkForSITItemChanges - should throw error when SIT Item is not changed - international", func() {

		oldServiceItem, newServiceItem := setupTestData() // Create old and new service item

		// Make both service items of type IOFSIT because this type of service item will be checked by checkForSITItemChanges
		oldServiceItem.ReService.Code = models.ReServiceCodeIOFSIT
		newServiceItem.ReService.Code = models.ReServiceCodeIOFSIT
		oldServiceItem.SITDepartureDate, newServiceItem.SITDepartureDate = &now, &now

		serviceItemData := updateMTOServiceItemData{
			updatedServiceItem: newServiceItem,
			oldServiceItem:     oldServiceItem,
			verrs:              validate.NewErrors(),
		}

		err := serviceItemData.checkForSITItemChanges(&serviceItemData)

		// Should error with message if nothing has changed between the new service item and the old one
		suite.Error(err)
		suite.Contains(err.Error(), "To re-submit a SIT sevice item the new SIT service item must be different than the previous one.")

	})

	// Test successful check for SIT departure service item - not updating SITDepartureDate
	suite.Run("checkSITDeparture w/ no SITDepartureDate update - success", func() {
		oldServiceItem, newServiceItem := setupTestData() // These

		serviceItemData := updateMTOServiceItemData{
			updatedServiceItem: newServiceItem, // default is not DDDSIT/DOPSIT
			oldServiceItem:     oldServiceItem,
			verrs:              validate.NewErrors(),
		}
		err := serviceItemData.checkSITDeparture(suite.AppContextForTest())

		suite.NoError(err)
		suite.NoVerrs(serviceItemData.verrs)
	})

	// Test successful check for SIT departure service item - DDDSIT
	suite.Run("checkSITDeparture w/ DDDSIT - success", func() {
		// Under test:  checkSITDeparture checks that the service item is a
		//			    DDDSIT or DOPSIT if the user is trying to update the
		// 			    SITDepartureDate
		// Set up:      Create an old and new DDDSIT, with a new date and try to update.
		// Expected outcome: Success if both are DDDSIT
		oldDDDSIT := factory.BuildMTOServiceItem(nil, []factory.Customization{
			{
				Model: models.ReService{
					Code: models.ReServiceCodeDDDSIT,
				},
			},
		}, nil)
		newDDDSIT := oldDDDSIT
		newDDDSIT.SITDepartureDate = &now

		serviceItemData := updateMTOServiceItemData{
			updatedServiceItem: newDDDSIT,
			oldServiceItem:     oldDDDSIT,
			verrs:              validate.NewErrors(),
		}
		err := serviceItemData.checkSITDeparture(suite.AppContextForTest())

		suite.NoError(err)
		suite.NoVerrs(serviceItemData.verrs)
	})

	// Test successful check for SIT departure service item - IDDSIT
	suite.Run("checkSITDeparture w/ IDDSIT - success", func() {
		// Under test:  checkSITDeparture checks that the service item is a
		//			    IDDSIT or IOPSIT if the user is trying to update the
		// 			    SITDepartureDate
		// Set up:      Create an old and new IDDSIT, with a new date and try to update.
		// Expected outcome: Success if both are IDDSIT
		oldIDDSIT := factory.BuildMTOServiceItem(nil, []factory.Customization{
			{
				Model: models.ReService{
					Code: models.ReServiceCodeIDDSIT,
				},
			},
		}, nil)
		newIDDSIT := oldIDDSIT
		newIDDSIT.SITDepartureDate = &now

		serviceItemData := updateMTOServiceItemData{
			updatedServiceItem: newIDDSIT,
			oldServiceItem:     oldIDDSIT,
			verrs:              validate.NewErrors(),
		}
		err := serviceItemData.checkSITDeparture(suite.AppContextForTest())

		suite.NoError(err)
		suite.NoVerrs(serviceItemData.verrs)
	})

	// Test successful check for SIT departure service item - IDDSIT
	suite.Run("checkSITDeparture w/ IDDSIT - success", func() {
		// Under test:  checkSITDeparture checks that the service item is a
		//			    IDDSIT or IOPSIT if the user is trying to update the
		// 			    SITDepartureDate
		// Set up:      Create an old and new IDDSIT, with a new date and try to update.
		// Expected outcome: Success if both are IDDSIT
		oldIDDSIT := factory.BuildMTOServiceItem(nil, []factory.Customization{
			{
				Model: models.ReService{
					Code: models.ReServiceCodeIDDSIT,
				},
			},
		}, nil)
		newIDDSIT := oldIDDSIT
		newIDDSIT.SITDepartureDate = &now

		serviceItemData := updateMTOServiceItemData{
			updatedServiceItem: newIDDSIT,
			oldServiceItem:     oldIDDSIT,
			verrs:              validate.NewErrors(),
		}
		err := serviceItemData.checkSITDeparture(suite.AppContextForTest())

		suite.NoError(err)
		suite.NoVerrs(serviceItemData.verrs)
	})

	// Test unsuccessful check for SIT departure service item - not a departure SIT item
	suite.Run("checkSITDeparture w/ non-departure SIT - failure", func() {
		// Under test:  checkSITDeparture checks that the service item is a
		//			    DDDSIT, DOPSIT, DOASIT or DOFSIT if the user is trying to update the
		// 			    SITDepartureDate
		// Set up:      Create any non DOPSIT, DOASIT, DOFSIT service item
		// Expected outcome: Conflict Error
		oldDDFSIT := factory.BuildMTOServiceItem(nil, []factory.Customization{
			{
				Model: models.ReService{
					Code: models.ReServiceCodeDDSHUT,
				},
			},
			{
				Model: models.MTOServiceItem{
					SITDepartureDate: &later,
				},
			},
		}, nil)
		newDDFSIT := oldDDFSIT
		newDDFSIT.SITDepartureDate = &now
		serviceItemData := updateMTOServiceItemData{
			updatedServiceItem: newDDFSIT, // default is not DDDSIT/DOPSIT
			oldServiceItem:     oldDDFSIT,
			verrs:              validate.NewErrors(),
		}
		err := serviceItemData.checkSITDeparture(suite.AppContextForTest())

		suite.Error(err)
		suite.IsType(apperror.ConflictError{}, err)
		suite.NoVerrs(serviceItemData.verrs) // this check doesn't add a validation error
		suite.Contains(err.Error(), fmt.Sprintf("SIT Departure Date may only be manually updated for the following service items: %s, %s, %s, %s, %s, %s, %s, %s",
			models.ReServiceCodeDDFSIT, models.ReServiceCodeDDASIT, models.ReServiceCodeDDDSIT, models.ReServiceCodeDOPSIT,
			models.ReServiceCodeDOFSIT, models.ReServiceCodeDOASIT, models.ReServiceCodeDDSFSC, models.ReServiceCodeDOSFSC))
	})

	// Test successful check for service item w/out payment request
	suite.Run("checkPaymentRequests - success", func() {
		// Under test:  checkPaymentRequests checks if there are payment requests
		//			    associated with this service item and returns a conflict error if so
		// Set up:      Create any service item with no payment requests
		// Expected outcome: No error
		oldServiceItem, newServiceItem := setupTestData() // These

		serviceItemData := updateMTOServiceItemData{
			updatedServiceItem: newServiceItem, // as-is, should succeed
			oldServiceItem:     oldServiceItem,
			verrs:              validate.NewErrors(),
		}
		err := serviceItemData.checkPaymentRequests(suite.AppContextForTest(), &serviceItemData)

		suite.NoError(err)
		suite.NoVerrs(serviceItemData.verrs)
	})

	// Test unsuccessful check service item with an existing payment request
	suite.Run("checkPaymentRequests - failure", func() {
		// Under test:  checkPaymentRequests checks if there are payment requests
		//			    associated with this service item and returns a conflict error if so
		// Set up:      Create any service item with associated payment requests
		// Expected outcome: ConflictError
		oldServiceItem, newServiceItem := setupTestData() // These
		newServiceItem.Description = models.StringPointer("1234")

		paymentRequest := factory.BuildPaymentRequest(suite.DB(), nil, nil)
		factory.BuildPaymentServiceItem(suite.DB(), []factory.Customization{
			{
				Model:    paymentRequest,
				LinkOnly: true,
			}, {
				Model:    oldServiceItem,
				LinkOnly: true,
			},
		}, nil)

		serviceItemData := updateMTOServiceItemData{
			updatedServiceItem: newServiceItem,
			oldServiceItem:     oldServiceItem,
			verrs:              validate.NewErrors(),
		}
		err := serviceItemData.checkPaymentRequests(suite.AppContextForTest(), &serviceItemData)

		suite.Error(err)
		suite.IsType(apperror.ConflictError{}, err)
		suite.NoVerrs(serviceItemData.verrs) // this check doesn't add a validation error
		suite.Contains(err.Error(), "this service item has an existing payment request and can no longer be updated")
	})

	// Test unsuccessful check service item when the reason isn't being updated
	suite.Run("checkReasonWasUpdatedOnRejectedSIT - failure", func() {
		// Under test:  checkReasonWasUpdatedOnRejectedSIT ensures that the reason value is being updated
		// Set up:      Create any SIT service item
		// Expected outcome: ConflictError
		oldServiceItem, newServiceItem := setupTestData()

		// only checks rejected SIT service items
		newServiceItem.Status = models.MTOServiceItemStatusSubmitted
		oldServiceItem.Status = models.MTOServiceItemStatusRejected

		// This only checks SIT service items
		newServiceItem.ReService.Code = models.ReServiceCodeDDFSIT
		oldServiceItem.ReService.Code = models.ReServiceCodeDDFSIT

		newServiceItem.Reason = models.StringPointer("same reason")
		oldServiceItem.Reason = models.StringPointer("same reason")

		serviceItemData := updateMTOServiceItemData{
			updatedServiceItem: newServiceItem,
			oldServiceItem:     oldServiceItem,
			verrs:              validate.NewErrors(),
		}
		err := serviceItemData.checkReasonWasUpdatedOnRejectedSIT(suite.AppContextForTest())

		suite.Error(err)
		suite.IsType(apperror.ConflictError{}, err)
		suite.NoVerrs(serviceItemData.verrs)
		suite.Contains(err.Error(), "- please provide a new reason when resubmitting a previously rejected SIT service item")
	})

	// Test unsuccessful check service item when the reason isn't being updated
	suite.Run("checkReasonWasUpdatedOnRejectedSIT - failure when empty string", func() {
		// Under test:  checkReasonWasUpdatedOnRejectedSIT ensures that the reason value is being updated
		// Set up:      Create any SIT service item
		// Expected outcome: ConflictError
		oldServiceItem, newServiceItem := setupTestData()

		// only checks rejected SIT service items
		newServiceItem.Status = models.MTOServiceItemStatusSubmitted
		oldServiceItem.Status = models.MTOServiceItemStatusRejected

		// This only checks SIT service items
		newServiceItem.ReService.Code = models.ReServiceCodeDDFSIT
		oldServiceItem.ReService.Code = models.ReServiceCodeDDFSIT

		newServiceItem.Reason = models.StringPointer("")
		oldServiceItem.Reason = models.StringPointer("a reason")

		serviceItemData := updateMTOServiceItemData{
			updatedServiceItem: newServiceItem,
			oldServiceItem:     oldServiceItem,
			verrs:              validate.NewErrors(),
		}
		err := serviceItemData.checkReasonWasUpdatedOnRejectedSIT(suite.AppContextForTest())

		suite.Error(err)
		suite.IsType(apperror.ConflictError{}, err)
		suite.NoVerrs(serviceItemData.verrs)
		suite.Contains(err.Error(), "- reason cannot be empty when resubmitting a previously rejected SIT service item")
	})

	// Test unsuccessful check service item when the reason isn't being updated
	suite.Run("checkReasonWasUpdatedOnRejectedSIT - failure when empty string - international", func() {
		// Under test:  checkReasonWasUpdatedOnRejectedSIT ensures that the reason value is being updated
		// Set up:      Create any SIT service item
		// Expected outcome: ConflictError
		oldServiceItem, newServiceItem := setupTestData()

		// only checks rejected SIT service items
		newServiceItem.Status = models.MTOServiceItemStatusSubmitted
		oldServiceItem.Status = models.MTOServiceItemStatusRejected

		// This only checks SIT service items
		newServiceItem.ReService.Code = models.ReServiceCodeIDFSIT
		oldServiceItem.ReService.Code = models.ReServiceCodeIDFSIT

		newServiceItem.Reason = models.StringPointer("")
		oldServiceItem.Reason = models.StringPointer("a reason")

		serviceItemData := updateMTOServiceItemData{
			updatedServiceItem: newServiceItem,
			oldServiceItem:     oldServiceItem,
			verrs:              validate.NewErrors(),
		}
		err := serviceItemData.checkReasonWasUpdatedOnRejectedSIT(suite.AppContextForTest())

		suite.Error(err)
		suite.IsType(apperror.ConflictError{}, err)
		suite.NoVerrs(serviceItemData.verrs)
		suite.Contains(err.Error(), "- reason cannot be empty when resubmitting a previously rejected SIT service item")
	})

	// Test unsuccessful check service item when the reason isn't being updated
	suite.Run("checkReasonWasUpdatedOnRejectedSIT - failure when no reason is provided", func() {
		// Under test:  checkReasonWasUpdatedOnRejectedSIT ensures that the reason value is being updated
		// Set up:      Create any SIT service item
		// Expected outcome: ConflictError
		oldServiceItem, newServiceItem := setupTestData()

		// only checks rejected SIT service items
		newServiceItem.Status = models.MTOServiceItemStatusSubmitted
		oldServiceItem.Status = models.MTOServiceItemStatusRejected

		// This only checks SIT service items
		newServiceItem.ReService.Code = models.ReServiceCodeDDFSIT
		oldServiceItem.ReService.Code = models.ReServiceCodeDDFSIT

		newServiceItem.Reason = nil
		oldServiceItem.Reason = models.StringPointer("a reason")

		serviceItemData := updateMTOServiceItemData{
			updatedServiceItem: newServiceItem,
			oldServiceItem:     oldServiceItem,
			verrs:              validate.NewErrors(),
		}
		err := serviceItemData.checkReasonWasUpdatedOnRejectedSIT(suite.AppContextForTest())

		suite.Error(err)
		suite.IsType(apperror.ConflictError{}, err)
		suite.NoVerrs(serviceItemData.verrs)
		suite.Contains(err.Error(), "- you must provide a new reason when resubmitting a previously rejected SIT service item")
	})

	// Test unsuccessful check service item when the reason isn't being updated
	suite.Run("checkReasonWasUpdatedOnRejectedSIT - failure when no reason is provided - international", func() {
		// Under test:  checkReasonWasUpdatedOnRejectedSIT ensures that the reason value is being updated
		// Set up:      Create any SIT service item
		// Expected outcome: ConflictError
		oldServiceItem, newServiceItem := setupTestData()

		// only checks rejected SIT service items
		newServiceItem.Status = models.MTOServiceItemStatusSubmitted
		oldServiceItem.Status = models.MTOServiceItemStatusRejected

		// This only checks SIT service items
		newServiceItem.ReService.Code = models.ReServiceCodeIDFSIT
		oldServiceItem.ReService.Code = models.ReServiceCodeIDFSIT

		newServiceItem.Reason = nil
		oldServiceItem.Reason = models.StringPointer("a reason")

		serviceItemData := updateMTOServiceItemData{
			updatedServiceItem: newServiceItem,
			oldServiceItem:     oldServiceItem,
			verrs:              validate.NewErrors(),
		}
		err := serviceItemData.checkReasonWasUpdatedOnRejectedSIT(suite.AppContextForTest())

		suite.Error(err)
		suite.IsType(apperror.ConflictError{}, err)
		suite.NoVerrs(serviceItemData.verrs)
		suite.Contains(err.Error(), "- you must provide a new reason when resubmitting a previously rejected SIT service item")
	})

	suite.Run("checkReasonWasUpdatedOnRejectedSIT - success", func() {
		// Under test:  checkReasonWasUpdatedOnRejectedSIT ensures that the reason value is being updated
		// Set up:      Create any SIT service item
		// Expected outcome: No errors
		oldServiceItem, newServiceItem := setupTestData()

		// only checks rejected SIT service items
		newServiceItem.Status = models.MTOServiceItemStatusSubmitted
		oldServiceItem.Status = models.MTOServiceItemStatusRejected

		// This only checks SIT service items
		newServiceItem.ReService.Code = models.ReServiceCodeDDFSIT
		oldServiceItem.ReService.Code = models.ReServiceCodeDDFSIT

		newServiceItem.Reason = models.StringPointer("one reason")
		oldServiceItem.Reason = models.StringPointer("another reason")

		serviceItemData := updateMTOServiceItemData{
			updatedServiceItem: newServiceItem,
			oldServiceItem:     oldServiceItem,
			verrs:              validate.NewErrors(),
		}
		err := serviceItemData.checkReasonWasUpdatedOnRejectedSIT(suite.AppContextForTest())

		suite.NoError(err)
		suite.NoVerrs(serviceItemData.verrs)
	})

	suite.Run("checkReasonWasUpdatedOnRejectedSIT - international - success", func() {
		// Under test:  checkReasonWasUpdatedOnRejectedSIT ensures that the reason value is being updated
		// Set up:      Create any SIT service item
		// Expected outcome: No errors
		oldServiceItem, newServiceItem := setupTestData()

		// only checks rejected SIT service items
		newServiceItem.Status = models.MTOServiceItemStatusSubmitted
		oldServiceItem.Status = models.MTOServiceItemStatusRejected

		// This only checks SIT service items
		newServiceItem.ReService.Code = models.ReServiceCodeIDFSIT
		oldServiceItem.ReService.Code = models.ReServiceCodeIDFSIT

		newServiceItem.Reason = models.StringPointer("one reason")
		oldServiceItem.Reason = models.StringPointer("another reason")

		serviceItemData := updateMTOServiceItemData{
			updatedServiceItem: newServiceItem,
			oldServiceItem:     oldServiceItem,
			verrs:              validate.NewErrors(),
		}
		err := serviceItemData.checkReasonWasUpdatedOnRejectedSIT(suite.AppContextForTest())

		suite.NoError(err)
		suite.NoVerrs(serviceItemData.verrs)
	})

	// Test getVerrs for successful example
	suite.Run("getVerrs - success", func() {
		// Under test:  getVerrs returns a list of validation errors
		// Set up:      Create a service item, run 2 validations that should pass
		// Expected outcome: No errors
		oldServiceItem, newServiceItem := setupTestData()

		serviceItemData := updateMTOServiceItemData{
			updatedServiceItem: newServiceItem,
			oldServiceItem:     oldServiceItem,
			verrs:              validate.NewErrors(),
		}
		_ = serviceItemData.checkLinkedIDs() // this test should pass regardless of potential errors here
		_ = serviceItemData.checkNonPrimeFields(suite.AppContextForTest())
		err := serviceItemData.getVerrs()

		suite.NoError(err)
		suite.NoVerrs(serviceItemData.verrs)
	})

	// Test getVerrs for unsuccessful example
	suite.Run("getVerrs - failure", func() {
		// Under test:  getVerrs returns a list of validation errors
		// Set up:      Create a service item, edit the non-prime fields and linked ids
		//              Run 2 validations that should fail
		// Expected outcome: InvalidInput error

		oldServiceItem, newServiceItem := setupTestData()

		// Change non prime fields
		newServiceItem.Status = models.MTOServiceItemStatusApproved
		newServiceItem.RejectionReason = handlers.FmtString("reason")
		newServiceItem.ApprovedAt = &now
		newServiceItem.RejectedAt = &now

		// Change linked ids
		fakeUUID := uuid.FromStringOrNil("00010001-0001-0001-0001-000100010001")
		newServiceItem.MoveTaskOrderID = fakeUUID
		newServiceItem.MTOShipmentID = &fakeUUID
		newServiceItem.ReServiceID = fakeUUID

		serviceItemData := updateMTOServiceItemData{
			updatedServiceItem: newServiceItem, // as-is, should fail
			oldServiceItem:     oldServiceItem,
			verrs:              validate.NewErrors(),
		}
		_ = serviceItemData.checkLinkedIDs()
		_ = serviceItemData.checkNonPrimeFields(suite.AppContextForTest())
		err := serviceItemData.getVerrs()

		suite.Error(err)
		suite.IsType(apperror.InvalidInputError{}, err)
		suite.True(serviceItemData.verrs.HasAny())
		suite.Equal(7, serviceItemData.verrs.Count())
	})

	// Test setNewMTOServiceItem for successful example
	suite.Run("setNewMTOServiceItem - success", func() {
		oldServiceItem, editServiceItem := setupTestData() // These

		editServiceItem.Description = handlers.FmtString("testing update service item validators")
		editServiceItem.Reason = handlers.FmtString("")
		editServiceItem.SITEntryDate = &now
		editServiceItem.ApprovedAt = new(time.Time) // this is the zero time, what we need to nullify the field
		actualWeight := int64(4000)
		estimatedWeight := int64(4200)
		editServiceItem.ActualWeight = handlers.PoundPtrFromInt64Ptr(&actualWeight)
		editServiceItem.EstimatedWeight = handlers.PoundPtrFromInt64Ptr(&estimatedWeight)
		editServiceItem.CustomerContacts = models.MTOServiceItemCustomerContacts{
			models.MTOServiceItemCustomerContact{
				Type:                       models.CustomerContactTypeFirst,
				DateOfContact:              time.Now().AddDate(0, 0, 6),
				TimeMilitary:               "1400Z",
				FirstAvailableDeliveryDate: time.Now().AddDate(0, 0, 5),
			},
		}
		editServiceItem.SITCustomerContacted = &now
		editServiceItem.SITRequestedDelivery = &later
		serviceItemData := updateMTOServiceItemData{
			updatedServiceItem: editServiceItem,
			oldServiceItem:     oldServiceItem,
			verrs:              validate.NewErrors(),
		}
		newServiceItem := serviceItemData.setNewMTOServiceItem()

		suite.NoVerrs(serviceItemData.verrs)
		suite.Nil(newServiceItem.Reason)
		suite.Nil(newServiceItem.ApprovedAt)
		suite.Equal(newServiceItem.SITEntryDate, editServiceItem.SITEntryDate)
		suite.Equal(newServiceItem.Description, editServiceItem.Description)
		suite.Equal(*newServiceItem.SITCustomerContacted, *editServiceItem.SITCustomerContacted)
		suite.Equal(*newServiceItem.SITRequestedDelivery, *editServiceItem.SITRequestedDelivery)
		suite.NotEqual(newServiceItem.Description, oldServiceItem.Description)
		suite.NotEqual(newServiceItem.Description, serviceItemData.oldServiceItem.Description)
		suite.NotEqual(newServiceItem.CustomerContacts[0].TimeMilitary, serviceItemData.oldServiceItem.CustomerContacts[0].TimeMilitary)
		suite.NotEqual(newServiceItem.CustomerContacts[0].DateOfContact, serviceItemData.oldServiceItem.CustomerContacts[0].DateOfContact)
		suite.NotEqual(newServiceItem.CustomerContacts[0].FirstAvailableDeliveryDate, serviceItemData.oldServiceItem.CustomerContacts[0].FirstAvailableDeliveryDate)
	})

	suite.Run("setNewMTOServiceItem - success with updating a service item that already has a sit destination final address", func() {
		oldServiceItem, editServiceItem := setupTestData()

		// Create the old address that has been saved to the db
		oldSitDestinationFinalAddress := factory.BuildAddress(suite.DB(), nil, nil)
		// Create an address that has not yet been saved to the db
		newSitDestinationFinalAddress := models.Address{
			StreetAddress1: "123 Any Street",
			StreetAddress2: models.StringPointer("P.O. Box 12345"),
			StreetAddress3: models.StringPointer("c/o Some Person"),
			City:           "Beverly Hills",
			State:          "CA",
			PostalCode:     "90210",
		}

		// Set the old address and id to the old service item
		oldServiceItem.SITDestinationFinalAddress = &oldSitDestinationFinalAddress
		oldServiceItem.SITDestinationFinalAddressID = &oldSitDestinationFinalAddress.ID

		// Set the address to the new service item. We don't need to set the ID here because this replicates when
		// we are updating a sitDestinationFinalAddress for a service item that already has one.
		editServiceItem.SITDestinationFinalAddress = &newSitDestinationFinalAddress

		serviceItemData := updateMTOServiceItemData{
			updatedServiceItem: editServiceItem,
			oldServiceItem:     oldServiceItem,
			verrs:              validate.NewErrors(),
		}
		newServiceItem := serviceItemData.setNewMTOServiceItem()

		// Check that the IDs do not match the old address since we want to replace the record.
		suite.NotEqual(newServiceItem.SITDestinationFinalAddressID, &oldSitDestinationFinalAddress.ID)
		suite.NotEqual(newServiceItem.SITDestinationFinalAddress.ID, oldSitDestinationFinalAddress.ID)

		// Check that the address information matches the new address.
		suite.Equal(newServiceItem.SITDestinationFinalAddress.PostalCode, newSitDestinationFinalAddress.PostalCode)
		suite.Equal(newServiceItem.SITDestinationFinalAddress.StreetAddress1, newSitDestinationFinalAddress.StreetAddress1)
		suite.Equal(newServiceItem.SITDestinationFinalAddress.City, newSitDestinationFinalAddress.City)
	})

	suite.Run("setNewMTOServiceItem - success with updating a service item that does not have a sit destination final address", func() {
		oldServiceItem, editServiceItem := setupTestData()

		// Create an address that has not yet been saved to the db
		newSitDestinationFinalAddress := models.Address{
			StreetAddress1: "123 Any Street",
			StreetAddress2: models.StringPointer("P.O. Box 12345"),
			StreetAddress3: models.StringPointer("c/o Some Person"),
			City:           "Beverly Hills",
			State:          "CA",
			PostalCode:     "90210",
		}

		// Set the address to the new service item. We don't need to set the ID here because this replicates when
		// we are updating a sitDestinationFinalAddress for a service item that already has one.
		editServiceItem.SITDestinationFinalAddress = &newSitDestinationFinalAddress

		serviceItemData := updateMTOServiceItemData{
			updatedServiceItem: editServiceItem,
			oldServiceItem:     oldServiceItem,
			verrs:              validate.NewErrors(),
		}
		newServiceItem := serviceItemData.setNewMTOServiceItem()
		nilUUID := uuid.Nil

		// Check that the IDs match the new address and that both are nil.
		suite.Equal(newServiceItem.SITDestinationFinalAddress.ID, newSitDestinationFinalAddress.ID)
		suite.Equal(nilUUID, newServiceItem.SITDestinationFinalAddress.ID)

		// Check that the address information matches the new address.
		suite.Equal(newServiceItem.SITDestinationFinalAddress.PostalCode, newSitDestinationFinalAddress.PostalCode)
		suite.Equal(newServiceItem.SITDestinationFinalAddress.StreetAddress1, newSitDestinationFinalAddress.StreetAddress1)
		suite.Equal(newServiceItem.SITDestinationFinalAddress.City, newSitDestinationFinalAddress.City)
	})

	suite.Run("setNewCustomerContacts - success with one old and one updated", func() {
		oldServiceItem, editServiceItem := setupTestData()

		editServiceItem.CustomerContacts = models.MTOServiceItemCustomerContacts{
			models.MTOServiceItemCustomerContact{
				Type:                       models.CustomerContactTypeFirst,
				DateOfContact:              time.Now().AddDate(0, 0, 6),
				TimeMilitary:               "1400Z",
				FirstAvailableDeliveryDate: time.Now().AddDate(0, 0, 5),
			},
		}
		serviceItemData := updateMTOServiceItemData{
			updatedServiceItem: editServiceItem,
			oldServiceItem:     oldServiceItem,
			verrs:              validate.NewErrors(),
		}
		newCustomerContacts := serviceItemData.setNewCustomerContacts()

		suite.Equal(1, len(newCustomerContacts))
		suite.NotEqual(newCustomerContacts[0].TimeMilitary, serviceItemData.oldServiceItem.CustomerContacts[0].TimeMilitary)
		suite.NotEqual(newCustomerContacts[0].DateOfContact, serviceItemData.oldServiceItem.CustomerContacts[0].DateOfContact)
		suite.NotEqual(newCustomerContacts[0].FirstAvailableDeliveryDate, serviceItemData.oldServiceItem.CustomerContacts[0].FirstAvailableDeliveryDate)

		suite.Equal(newCustomerContacts[0].TimeMilitary, serviceItemData.updatedServiceItem.CustomerContacts[0].TimeMilitary)
		suite.Equal(newCustomerContacts[0].DateOfContact, serviceItemData.updatedServiceItem.CustomerContacts[0].DateOfContact)
		suite.Equal(newCustomerContacts[0].FirstAvailableDeliveryDate, serviceItemData.updatedServiceItem.CustomerContacts[0].FirstAvailableDeliveryDate)
	})

	suite.Run("setNewCustomerContacts - success with one old and zero updated", func() {
		oldServiceItem, editServiceItem := setupTestData()

		editServiceItem.CustomerContacts = models.MTOServiceItemCustomerContacts{}
		serviceItemData := updateMTOServiceItemData{
			updatedServiceItem: editServiceItem,
			oldServiceItem:     oldServiceItem,
			verrs:              validate.NewErrors(),
		}
		newCustomerContacts := serviceItemData.setNewCustomerContacts()

		suite.Equal(1, len(newCustomerContacts))
		suite.Equal(newCustomerContacts, serviceItemData.oldServiceItem.CustomerContacts)
	})

	suite.Run("setNewCustomerContacts - success with zero old and one updated", func() {
		oldServiceItem, editServiceItem := setupTestData()
		oldServiceItem.CustomerContacts = models.MTOServiceItemCustomerContacts{}

		editServiceItem.CustomerContacts = models.MTOServiceItemCustomerContacts{
			models.MTOServiceItemCustomerContact{
				Type:                       models.CustomerContactTypeFirst,
				DateOfContact:              time.Now().AddDate(0, 0, 6),
				TimeMilitary:               "1400Z",
				FirstAvailableDeliveryDate: time.Now().AddDate(0, 0, 5),
			},
		}
		serviceItemData := updateMTOServiceItemData{
			updatedServiceItem: editServiceItem,
			oldServiceItem:     oldServiceItem,
			verrs:              validate.NewErrors(),
		}
		newCustomerContacts := serviceItemData.setNewCustomerContacts()

		suite.Equal(1, len(newCustomerContacts))
		suite.Equal(newCustomerContacts, serviceItemData.updatedServiceItem.CustomerContacts)
	})
	suite.Run("setNewCustomerContacts - success with updated having different type than old", func() {
		oldServiceItem, editServiceItem := setupTestData()

		editServiceItem.CustomerContacts = models.MTOServiceItemCustomerContacts{
			models.MTOServiceItemCustomerContact{
				Type:                       models.CustomerContactTypeSecond,
				DateOfContact:              time.Now().AddDate(0, 0, 6),
				TimeMilitary:               "1400Z",
				FirstAvailableDeliveryDate: time.Now().AddDate(0, 0, 5),
			},
		}
		serviceItemData := updateMTOServiceItemData{
			updatedServiceItem: editServiceItem,
			oldServiceItem:     oldServiceItem,
			verrs:              validate.NewErrors(),
		}
		newCustomerContacts := serviceItemData.setNewCustomerContacts()

		// There should be two customer contacts
		suite.Equal(2, len(newCustomerContacts))
		for _, newContact := range newCustomerContacts {
			if newContact.Type == models.CustomerContactTypeFirst {
				suite.Equal(newContact.TimeMilitary, serviceItemData.oldServiceItem.CustomerContacts[0].TimeMilitary)
				suite.Equal(newContact.DateOfContact, serviceItemData.oldServiceItem.CustomerContacts[0].DateOfContact)
				suite.Equal(newContact.FirstAvailableDeliveryDate, serviceItemData.oldServiceItem.CustomerContacts[0].FirstAvailableDeliveryDate)
				suite.NotEqual(newContact.TimeMilitary, serviceItemData.updatedServiceItem.CustomerContacts[0].TimeMilitary)
				suite.NotEqual(newContact.DateOfContact, serviceItemData.updatedServiceItem.CustomerContacts[0].DateOfContact)
				suite.NotEqual(newContact.FirstAvailableDeliveryDate, serviceItemData.updatedServiceItem.CustomerContacts[0].FirstAvailableDeliveryDate)
			}
			if newContact.Type == models.CustomerContactTypeSecond {
				suite.NotEqual(newContact.TimeMilitary, serviceItemData.oldServiceItem.CustomerContacts[0].TimeMilitary)
				suite.NotEqual(newContact.DateOfContact, serviceItemData.oldServiceItem.CustomerContacts[0].DateOfContact)
				suite.NotEqual(newContact.FirstAvailableDeliveryDate, serviceItemData.oldServiceItem.CustomerContacts[0].FirstAvailableDeliveryDate)
				suite.Equal(newContact.TimeMilitary, serviceItemData.updatedServiceItem.CustomerContacts[0].TimeMilitary)
				suite.Equal(newContact.DateOfContact, serviceItemData.updatedServiceItem.CustomerContacts[0].DateOfContact)
				suite.Equal(newContact.FirstAvailableDeliveryDate, serviceItemData.updatedServiceItem.CustomerContacts[0].FirstAvailableDeliveryDate)
			}
		}
	})

	suite.Run("SITDepartureDate - errors when set after the authorized end date", func() {
		suite.T().Skip("SITDepartureDate being an illegal action if set past the authorized end date is not current business logic")
		// Under test:  checkSITDepartureDate checks that
		//				the SITDepartureDate is not later than the authorized end date
		// Set up:      Create an old and new DOPSIT and DDDSIT, with a date later than the
		// 				shipment and try to update.
		// Expected outcome: ERROR if departure date comes after the end date
		mtoShipment := factory.BuildMTOShipment(suite.DB(), []factory.Customization{
			{
				Model: models.MTOShipment{OriginSITAuthEndDate: &now,
					DestinationSITAuthEndDate: &now},
			},
		}, nil)
		testCases := []struct {
			reServiceCode models.ReServiceCode
		}{
			{
				reServiceCode: models.ReServiceCodeDOPSIT,
			},
			{
				reServiceCode: models.ReServiceCodeDDDSIT,
			},
		}
		for _, tc := range testCases {
			oldSITServiceItem := factory.BuildMTOServiceItem(nil, []factory.Customization{
				{
					Model: models.ReService{
						Code: tc.reServiceCode,
					},
				},
				{
					Model:    mtoShipment,
					LinkOnly: true,
				},
				{
					Model: models.MTOServiceItem{
						SITEntryDate: &before,
					},
				},
			}, nil)
			newSITServiceItem := oldSITServiceItem
			newSITServiceItem.SITDepartureDate = &later
			serviceItemData := updateMTOServiceItemData{
				updatedServiceItem: newSITServiceItem,
				oldServiceItem:     oldSITServiceItem,
				verrs:              validate.NewErrors(),
			}
			err := serviceItemData.checkSITDepartureDate(suite.AppContextForTest())
			suite.NoError(err) // Just verrs
			suite.True(serviceItemData.verrs.HasAny())
			suite.Contains(serviceItemData.verrs.Keys(), "SITDepartureDate")
			suite.Contains(serviceItemData.verrs.Get("SITDepartureDate"), "SIT departure date cannot be set after the authorized end date.")
		}

	})

	suite.Run("SITDepartureDate - Does not error or update shipment auth end date when set after the authorized end date", func() {
		// Under test:  checkSITDepartureDate checks that
		//				the SITDepartureDate can be later than the authorized end date
		//				and that the authorized end dates is not updated when that occurs
		// Set up:      Create an old and new DOPSIT and DDDSIT, with a departure date later than the
		// 				shipment and try to update.
		// Expected outcome: No ERROR if departure date comes after the end date.
		//					 Shipment auth end date does not change
		mtoShipment := factory.BuildMTOShipment(suite.DB(), []factory.Customization{
			{
				Model: models.MTOShipment{OriginSITAuthEndDate: &now,
					DestinationSITAuthEndDate: &now},
			},
		}, nil)
		testCases := []struct {
			reServiceCode models.ReServiceCode
		}{
			{
				reServiceCode: models.ReServiceCodeDOPSIT,
			},
			{
				reServiceCode: models.ReServiceCodeDDDSIT,
			},
		}
		for _, tc := range testCases {
			oldSITServiceItem := factory.BuildMTOServiceItem(nil, []factory.Customization{
				{
					Model: models.ReService{
						Code: tc.reServiceCode,
					},
				},
				{
					Model:    mtoShipment,
					LinkOnly: true,
				},
				{
					Model: models.MTOServiceItem{
						SITEntryDate: &before,
					},
				},
			}, nil)
			newSITServiceItem := oldSITServiceItem
			newSITServiceItem.SITDepartureDate = &later
			serviceItemData := updateMTOServiceItemData{
				updatedServiceItem: newSITServiceItem,
				oldServiceItem:     oldSITServiceItem,
				verrs:              validate.NewErrors(),
			}
			err := serviceItemData.checkSITDepartureDate(suite.AppContextForTest())
			suite.NoError(err)
			suite.False(serviceItemData.verrs.HasAny())

			// Double check the shipment and ensure that the SITDepartureDate is after the authorized end date and does not alter the authorized end date
			var postUpdateShipment models.MTOShipment
			err = suite.DB().Find(&postUpdateShipment, mtoShipment.ID)
			suite.NoError(err)
			if tc.reServiceCode == models.ReServiceCodeDOPSIT {
				suite.True(mtoShipment.OriginSITAuthEndDate.Truncate(24 * time.Hour).Equal(postUpdateShipment.OriginSITAuthEndDate.Truncate(24 * time.Hour)))
				suite.True(newSITServiceItem.SITDepartureDate.Truncate(24 * time.Hour).After(postUpdateShipment.OriginSITAuthEndDate.Truncate(24 * time.Hour)))
			}
			if tc.reServiceCode == models.ReServiceCodeDDDSIT {
				suite.True(mtoShipment.DestinationSITAuthEndDate.Truncate(24 * time.Hour).Equal(postUpdateShipment.DestinationSITAuthEndDate.Truncate(24 * time.Hour)))
				suite.True(newSITServiceItem.SITDepartureDate.Truncate(24 * time.Hour).After(postUpdateShipment.DestinationSITAuthEndDate.Truncate(24 * time.Hour)))
			}
		}

	})

<<<<<<< HEAD
	suite.Run("SITDepartureDate - Does not error or update shipment auth end date when set after the authorized end date - international", func() {
		// Under test:  checkSITDepartureDate checks that
		//				the SITDepartureDate is not later than the authorized end date
		// Set up:      Create an old and new IOPSIT and IDDSIT, with a date later than the
		// 				shipment and try to update.
		// Expected outcome: No ERROR if departure date comes after the end date.
		//					 Shipment auth end date does not change
		mtoShipment := factory.BuildMTOShipment(suite.DB(), []factory.Customization{
			{
				Model: models.MTOShipment{OriginSITAuthEndDate: &now,
					DestinationSITAuthEndDate: &now},
			},
		}, nil)
		testCases := []struct {
			reServiceCode models.ReServiceCode
		}{
			{
				reServiceCode: models.ReServiceCodeIOPSIT,
			},
			{
				reServiceCode: models.ReServiceCodeIDDSIT,
			},
		}
		for _, tc := range testCases {
			oldSITServiceItem := factory.BuildMTOServiceItem(nil, []factory.Customization{
				{
					Model: models.ReService{
						Code: tc.reServiceCode,
					},
				},
				{
					Model:    mtoShipment,
					LinkOnly: true,
				},
				{
					Model: models.MTOServiceItem{
						SITEntryDate: &later,
					},
				},
			}, nil)
			newSITServiceItem := oldSITServiceItem
			newSITServiceItem.SITDepartureDate = &later
			serviceItemData := updateMTOServiceItemData{
				updatedServiceItem: newSITServiceItem,
				oldServiceItem:     oldSITServiceItem,
				verrs:              validate.NewErrors(),
			}
			err := serviceItemData.checkSITDepartureDate(suite.AppContextForTest())
			suite.NoError(err)
			suite.False(serviceItemData.verrs.HasAny())

			// Double check the shipment and ensure that the SITDepartureDate is in fact after the authorized end date
			var postUpdateShipment models.MTOShipment
			err = suite.DB().Find(&postUpdateShipment, mtoShipment.ID)
			suite.NoError(err)
			if tc.reServiceCode == models.ReServiceCodeIOPSIT {
				suite.True(mtoShipment.OriginSITAuthEndDate.Truncate(24 * time.Hour).Equal(postUpdateShipment.OriginSITAuthEndDate.Truncate(24 * time.Hour)))
				suite.True(newSITServiceItem.SITEntryDate.Truncate(24 * time.Hour).After(postUpdateShipment.OriginSITAuthEndDate.Truncate(24 * time.Hour)))
			}
			if tc.reServiceCode == models.ReServiceCodeIDDSIT {
				suite.True(mtoShipment.DestinationSITAuthEndDate.Truncate(24 * time.Hour).Equal(postUpdateShipment.DestinationSITAuthEndDate.Truncate(24 * time.Hour)))
				suite.True(newSITServiceItem.SITEntryDate.Truncate(24 * time.Hour).After(postUpdateShipment.DestinationSITAuthEndDate.Truncate(24 * time.Hour)))
			}
		}
	})

	suite.Run("SITDepartureDate - errors when set before the SIT entry date", func() {
=======
	suite.Run("SITDepartureDate - errors when set before or equal the SIT entry date", func() {
>>>>>>> 5f7aee19
		mtoShipment := factory.BuildMTOShipment(suite.DB(), []factory.Customization{
			{
				Model: models.MTOShipment{OriginSITAuthEndDate: &now,
					DestinationSITAuthEndDate: &now},
			},
		}, nil)
		testCases := []struct {
			reServiceCode models.ReServiceCode
		}{
			{
				reServiceCode: models.ReServiceCodeDOPSIT,
			},
			{
				reServiceCode: models.ReServiceCodeDDDSIT,
			},
		}
		for _, tc := range testCases {
			oldSITServiceItem := factory.BuildMTOServiceItem(nil, []factory.Customization{
				{
					Model: models.ReService{
						Code: tc.reServiceCode,
					},
				},
				{
					Model:    mtoShipment,
					LinkOnly: true,
				},
				{
					Model: models.MTOServiceItem{
						SITEntryDate: &later,
					},
				},
			}, nil)
			newSITServiceItem := oldSITServiceItem
			newSITServiceItem.SITDepartureDate = &before
			serviceItemData := updateMTOServiceItemData{
				updatedServiceItem: newSITServiceItem,
				oldServiceItem:     oldSITServiceItem,
				verrs:              validate.NewErrors(),
			}
			err := serviceItemData.checkSITDepartureDate(suite.AppContextForTest())
			suite.NoError(err) // Just verrs
			suite.True(serviceItemData.verrs.HasAny())
			suite.Contains(serviceItemData.verrs.Keys(), "SITDepartureDate")
			suite.Contains(serviceItemData.verrs.Get("SITDepartureDate"), "SIT departure date cannot be set before or equal to the SIT entry date.")
		}

	})

	suite.Run("SITDepartureDate - errors when set equal to the SIT entry date", func() {
		mtoShipment := factory.BuildMTOShipment(suite.DB(), []factory.Customization{
			{
				Model: models.MTOShipment{OriginSITAuthEndDate: &now,
					DestinationSITAuthEndDate: &now},
			},
		}, nil)
		testCases := []struct {
			reServiceCode models.ReServiceCode
		}{
			{
				reServiceCode: models.ReServiceCodeDOPSIT,
			},
			{
				reServiceCode: models.ReServiceCodeDDDSIT,
			},
		}
		for _, tc := range testCases {
			oldSITServiceItem := factory.BuildMTOServiceItem(nil, []factory.Customization{
				{
					Model: models.ReService{
						Code: tc.reServiceCode,
					},
				},
				{
					Model:    mtoShipment,
					LinkOnly: true,
				},
				{
					Model: models.MTOServiceItem{
						SITEntryDate: &now,
					},
				},
			}, nil)
			newSITServiceItem := oldSITServiceItem
			newSITServiceItem.SITDepartureDate = &now
			serviceItemData := updateMTOServiceItemData{
				updatedServiceItem: newSITServiceItem,
				oldServiceItem:     oldSITServiceItem,
				verrs:              validate.NewErrors(),
			}
			err := serviceItemData.checkSITDepartureDate(suite.AppContextForTest())
			suite.NoError(err) // Just verrs
			suite.True(serviceItemData.verrs.HasAny())
			suite.Contains(serviceItemData.verrs.Keys(), "SITDepartureDate")
			suite.Contains(serviceItemData.verrs.Get("SITDepartureDate"), "SIT departure date cannot be set before or equal to the SIT entry date.")
		}

	})

	suite.Run("SITDepartureDate - errors when set before the SIT entry date - international", func() {
		mtoShipment := factory.BuildMTOShipment(suite.DB(), []factory.Customization{
			{
				Model: models.MTOShipment{OriginSITAuthEndDate: &now,
					DestinationSITAuthEndDate: &now},
			},
		}, nil)
		testCases := []struct {
			reServiceCode models.ReServiceCode
		}{
			{
				reServiceCode: models.ReServiceCodeIOPSIT,
			},
			{
				reServiceCode: models.ReServiceCodeIDDSIT,
			},
		}
		for _, tc := range testCases {
			oldSITServiceItem := factory.BuildMTOServiceItem(nil, []factory.Customization{
				{
					Model: models.ReService{
						Code: tc.reServiceCode,
					},
				},
				{
					Model:    mtoShipment,
					LinkOnly: true,
				},
				{
					Model: models.MTOServiceItem{
						SITEntryDate: &later,
					},
				},
			}, nil)
			newSITServiceItem := oldSITServiceItem
			newSITServiceItem.SITDepartureDate = &before
			serviceItemData := updateMTOServiceItemData{
				updatedServiceItem: newSITServiceItem,
				oldServiceItem:     oldSITServiceItem,
				verrs:              validate.NewErrors(),
			}
			err := serviceItemData.checkSITDepartureDate(suite.AppContextForTest())
			suite.NoError(err) // Just verrs
			suite.True(serviceItemData.verrs.HasAny())
			suite.Contains(serviceItemData.verrs.Keys(), "SITDepartureDate")
			suite.Contains(serviceItemData.verrs.Get("SITDepartureDate"), "SIT departure date cannot be set before the SIT entry date.")
		}
	})

	suite.Run("SITDepartureDate - errors when service item is missing a shipment ID", func() {

		oldSITServiceItem := factory.BuildMTOServiceItem(nil, []factory.Customization{
			{
				Model: models.ReService{
					Code: models.ReServiceCodeDOPSIT,
				},
			},
		}, nil)
		newSITServiceItem := oldSITServiceItem
		newSITServiceItem.SITDepartureDate = &later
		serviceItemData := updateMTOServiceItemData{
			updatedServiceItem: newSITServiceItem,
			oldServiceItem:     oldSITServiceItem,
			verrs:              validate.NewErrors(),
		}
		err := serviceItemData.checkSITDepartureDate(suite.AppContextForTest())
		suite.Error(err)
		suite.IsType(apperror.InternalServerError{}, err)
		suite.False(serviceItemData.verrs.HasAny())
		suite.Contains(err.Error(), "did not have an attached MTO Shipment, preventing proper lookup of the authorized end date. This occurs on the server not preloading necessary data")
	})

	suite.Run("checkSITDestinationFinalAddress - adding SITDestinationFinalAddress for origin SIT service item", func() {
		oldServiceItemPrime := factory.BuildMTOServiceItem(suite.DB(), []factory.Customization{
			{
				Model:    factory.BuildAvailableToPrimeMove(suite.DB(), nil, nil),
				LinkOnly: true,
			},
			{
				Model: models.ReService{
					Code: models.ReServiceCodeDOPSIT,
				},
			},
		}, nil)
		newServiceItemPrime := oldServiceItemPrime

		// Try to update SITDestinationFinalAddress
		newAddress := factory.BuildAddress(suite.DB(), nil, []factory.Trait{factory.GetTraitAddress3})
		newServiceItemPrime.SITDestinationFinalAddress = &newAddress

		serviceItemData := updateMTOServiceItemData{
			updatedServiceItem:  newServiceItemPrime,
			oldServiceItem:      oldServiceItemPrime,
			verrs:               validate.NewErrors(),
			availabilityChecker: checker,
		}
		err := serviceItemData.checkSITDestinationFinalAddress(suite.AppContextForTest())

		suite.NoError(err)
	})

	suite.Run("checkSITDestinationFinalAddress - invalid input failure: updating SITDestinationFinalAddress for DDASIT", func() {
		oldServiceItemPrime := factory.BuildMTOServiceItem(suite.DB(), []factory.Customization{
			{
				Model:    factory.BuildAvailableToPrimeMove(suite.DB(), nil, nil),
				LinkOnly: true,
			},
			{
				Model: models.Address{},
				Type:  &factory.Addresses.SITDestinationFinalAddress,
			},
			{
				Model: models.ReService{
					Code: models.ReServiceCodeDDASIT,
				},
			},
		}, nil)
		newServiceItemPrime := oldServiceItemPrime

		// Try to update SITDestinationFinalAddress
		newAddress := factory.BuildAddress(suite.DB(), nil, []factory.Trait{factory.GetTraitAddress3})
		newServiceItemPrime.SITDestinationFinalAddress = &newAddress

		serviceItemData := updateMTOServiceItemData{
			updatedServiceItem:  newServiceItemPrime,
			oldServiceItem:      oldServiceItemPrime,
			verrs:               validate.NewErrors(),
			availabilityChecker: checker,
		}
		err := serviceItemData.checkSITDestinationFinalAddress(suite.AppContextForTest())

		suite.Error(err)
		suite.IsType(apperror.InvalidInputError{}, err)
	})

	suite.Run("checkSITDestinationFinalAddress - invalid input failure: updating SITDestinationFinalAddress for DDDSIT ", func() {
		oldServiceItemPrime := factory.BuildMTOServiceItem(suite.DB(), []factory.Customization{
			{
				Model:    factory.BuildAvailableToPrimeMove(suite.DB(), nil, nil),
				LinkOnly: true,
			},
			{
				Model: models.Address{},
				Type:  &factory.Addresses.SITDestinationFinalAddress,
			},
			{
				Model: models.ReService{
					Code: models.ReServiceCodeDDDSIT,
				},
			},
		}, nil)
		newServiceItemPrime := oldServiceItemPrime

		// Try to update SITDestinationFinalAddress
		newAddress := factory.BuildAddress(suite.DB(), nil, []factory.Trait{factory.GetTraitAddress3})
		newServiceItemPrime.SITDestinationFinalAddress = &newAddress

		serviceItemData := updateMTOServiceItemData{
			updatedServiceItem:  newServiceItemPrime,
			oldServiceItem:      oldServiceItemPrime,
			verrs:               validate.NewErrors(),
			availabilityChecker: checker,
		}
		err := serviceItemData.checkSITDestinationFinalAddress(suite.AppContextForTest())

		suite.Error(err)
		suite.IsType(apperror.InvalidInputError{}, err)
	})

	suite.Run("checkSITDestinationFinalAddress - invalid input failure: updating SITDestinationFinalAddress for DDFSIT ", func() {
		oldServiceItemPrime := factory.BuildMTOServiceItem(suite.DB(), []factory.Customization{
			{
				Model:    factory.BuildAvailableToPrimeMove(suite.DB(), nil, nil),
				LinkOnly: true,
			},
			{
				Model: models.Address{},
				Type:  &factory.Addresses.SITDestinationFinalAddress,
			},
			{
				Model: models.ReService{
					Code: models.ReServiceCodeDDFSIT,
				},
			},
		}, nil)
		newServiceItemPrime := oldServiceItemPrime

		// Try to update SITDestinationFinalAddress
		newAddress := factory.BuildAddress(suite.DB(), nil, []factory.Trait{factory.GetTraitAddress3})
		newServiceItemPrime.SITDestinationFinalAddress = &newAddress

		serviceItemData := updateMTOServiceItemData{
			updatedServiceItem:  newServiceItemPrime,
			oldServiceItem:      oldServiceItemPrime,
			verrs:               validate.NewErrors(),
			availabilityChecker: checker,
		}
		err := serviceItemData.checkSITDestinationFinalAddress(suite.AppContextForTest())

		suite.Error(err)
		suite.IsType(apperror.InvalidInputError{}, err)
	})

	suite.Run("checkSITDestinationFinalAddress - invalid input failure: updating SITDestinationFinalAddress for DDSFSC ", func() {
		oldServiceItemPrime := factory.BuildMTOServiceItem(suite.DB(), []factory.Customization{
			{
				Model:    factory.BuildAvailableToPrimeMove(suite.DB(), nil, nil),
				LinkOnly: true,
			},
			{
				Model: models.Address{},
				Type:  &factory.Addresses.SITDestinationFinalAddress,
			},
			{
				Model: models.ReService{
					Code: models.ReServiceCodeDDSFSC,
				},
			},
		}, nil)
		newServiceItemPrime := oldServiceItemPrime

		// Try to update SITDestinationFinalAddress
		newAddress := factory.BuildAddress(suite.DB(), nil, []factory.Trait{factory.GetTraitAddress3})
		newServiceItemPrime.SITDestinationFinalAddress = &newAddress

		serviceItemData := updateMTOServiceItemData{
			updatedServiceItem:  newServiceItemPrime,
			oldServiceItem:      oldServiceItemPrime,
			verrs:               validate.NewErrors(),
			availabilityChecker: checker,
		}
		err := serviceItemData.checkSITDestinationFinalAddress(suite.AppContextForTest())

		suite.Error(err)
		suite.IsType(apperror.InvalidInputError{}, err)
	})

	suite.Run("checkSITDestinationOriginalAddress - invalid input failure: adding SITDestinationOriginalAddress", func() {
		oldServiceItemPrime := factory.BuildMTOServiceItem(suite.DB(), []factory.Customization{
			{
				Model:    factory.BuildAvailableToPrimeMove(suite.DB(), nil, nil),
				LinkOnly: true,
			},
			{
				Model: models.ReService{
					Code: models.ReServiceCodeDDDSIT,
				},
			},
		}, nil)
		newServiceItemPrime := oldServiceItemPrime

		// Try to add SITDestinationOriginalAddress
		newAddress := factory.BuildAddress(suite.DB(), nil, []factory.Trait{factory.GetTraitAddress3})
		newServiceItemPrime.SITDestinationOriginalAddress = &newAddress

		serviceItemData := updateMTOServiceItemData{
			updatedServiceItem:  newServiceItemPrime,
			oldServiceItem:      oldServiceItemPrime,
			verrs:               validate.NewErrors(),
			availabilityChecker: checker,
		}
		err := serviceItemData.checkSITDestinationOriginalAddress(suite.AppContextForTest())

		suite.Error(err)
		suite.IsType(apperror.InvalidInputError{}, err)
	})

	suite.Run("checkSITDestinationOriginalAddress - invalid input failure: updating SITDestinationOriginalAddress", func() {
		oldServiceItemPrime := factory.BuildMTOServiceItem(suite.DB(), []factory.Customization{
			{
				Model:    factory.BuildAvailableToPrimeMove(suite.DB(), nil, nil),
				LinkOnly: true,
			},
			{
				Model: models.ReService{
					Code: models.ReServiceCodeDDDSIT,
				},
			},
			{
				Model: models.Address{},
				Type:  &factory.Addresses.SITDestinationOriginalAddress,
			},
		}, nil)
		newServiceItemPrime := oldServiceItemPrime

		// Try to update SITDestinationOriginalAddress
		newAddress := factory.BuildAddress(suite.DB(), nil, []factory.Trait{factory.GetTraitAddress3})
		newServiceItemPrime.SITDestinationOriginalAddress = &newAddress

		serviceItemData := updateMTOServiceItemData{
			updatedServiceItem:  newServiceItemPrime,
			oldServiceItem:      oldServiceItemPrime,
			verrs:               validate.NewErrors(),
			availabilityChecker: checker,
		}
		err := serviceItemData.checkSITDestinationOriginalAddress(suite.AppContextForTest())

		suite.Error(err)
		suite.IsType(apperror.InvalidInputError{}, err)
	})

	suite.Run("checkPortLocation - updating poe location succeeds for POEFSC service item", func() {
		oldServiceItemPrime := factory.BuildMTOServiceItem(suite.DB(), []factory.Customization{
			{
				Model:    factory.BuildAvailableToPrimeMove(suite.DB(), nil, nil),
				LinkOnly: true,
			},
			{
				Model: models.ReService{
					Code: models.ReServiceCodePOEFSC,
				},
			},
		}, nil)
		newServiceItemPrime := oldServiceItemPrime

		// Try to update SITDestinationOriginalAddress
		newPortLocation := models.PortLocation{}
		newServiceItemPrime.POELocation = &newPortLocation

		serviceItemData := updateMTOServiceItemData{
			updatedServiceItem:  newServiceItemPrime,
			oldServiceItem:      oldServiceItemPrime,
			verrs:               validate.NewErrors(),
			availabilityChecker: checker,
		}
		err := serviceItemData.checkPortLocation(suite.AppContextForTest())

		suite.NoError(err)
	})

	suite.Run("checkPortLocation - updating poe location fails for PODFSC service item", func() {
		oldServiceItemPrime := factory.BuildMTOServiceItem(suite.DB(), []factory.Customization{
			{
				Model:    factory.BuildAvailableToPrimeMove(suite.DB(), nil, nil),
				LinkOnly: true,
			},
			{
				Model: models.ReService{
					Code: models.ReServiceCodePODFSC,
				},
			},
		}, nil)
		newServiceItemPrime := oldServiceItemPrime

		// Try to update SITDestinationOriginalAddress
		newPortLocation := models.PortLocation{}
		newServiceItemPrime.POELocation = &newPortLocation

		serviceItemData := updateMTOServiceItemData{
			updatedServiceItem:  newServiceItemPrime,
			oldServiceItem:      oldServiceItemPrime,
			verrs:               validate.NewErrors(),
			availabilityChecker: checker,
		}
		err := serviceItemData.checkPortLocation(suite.AppContextForTest())

		suite.Error(err)
		suite.IsType(apperror.ConflictError{}, err)
	})

	suite.Run("checkPortLocation - updating poe location fails for other service items", func() {
		oldServiceItemPrime := factory.BuildMTOServiceItem(suite.DB(), []factory.Customization{
			{
				Model:    factory.BuildAvailableToPrimeMove(suite.DB(), nil, nil),
				LinkOnly: true,
			},
			{
				Model: models.ReService{
					Code: models.ReServiceCodeFSC,
				},
			},
		}, nil)
		newServiceItemPrime := oldServiceItemPrime

		// Try to update SITDestinationOriginalAddress
		newPortLocation := models.PortLocation{}
		newServiceItemPrime.POELocation = &newPortLocation

		serviceItemData := updateMTOServiceItemData{
			updatedServiceItem:  newServiceItemPrime,
			oldServiceItem:      oldServiceItemPrime,
			verrs:               validate.NewErrors(),
			availabilityChecker: checker,
		}
		err := serviceItemData.checkPortLocation(suite.AppContextForTest())

		suite.Error(err)
		suite.IsType(apperror.ConflictError{}, err)
		suite.Contains(err.Error(), "- Port Location may only be manually updated for the following service items: PODFSC, POEFSC")
	})

	suite.Run("checkPortLocation - updating pod location succeeds for PODFSC service item", func() {
		oldServiceItemPrime := factory.BuildMTOServiceItem(suite.DB(), []factory.Customization{
			{
				Model:    factory.BuildAvailableToPrimeMove(suite.DB(), nil, nil),
				LinkOnly: true,
			},
			{
				Model: models.ReService{
					Code: models.ReServiceCodePODFSC,
				},
			},
		}, nil)
		newServiceItemPrime := oldServiceItemPrime

		// Try to update SITDestinationOriginalAddress
		newPortLocation := models.PortLocation{}
		newServiceItemPrime.PODLocation = &newPortLocation

		serviceItemData := updateMTOServiceItemData{
			updatedServiceItem:  newServiceItemPrime,
			oldServiceItem:      oldServiceItemPrime,
			verrs:               validate.NewErrors(),
			availabilityChecker: checker,
		}
		err := serviceItemData.checkPortLocation(suite.AppContextForTest())

		suite.NoError(err)
	})

	suite.Run("checkPortLocation - updating pod location fails for POEFSC service item", func() {
		oldServiceItemPrime := factory.BuildMTOServiceItem(suite.DB(), []factory.Customization{
			{
				Model:    factory.BuildAvailableToPrimeMove(suite.DB(), nil, nil),
				LinkOnly: true,
			},
			{
				Model: models.ReService{
					Code: models.ReServiceCodePOEFSC,
				},
			},
		}, nil)
		newServiceItemPrime := oldServiceItemPrime

		// Try to update SITDestinationOriginalAddress
		newPortLocation := models.PortLocation{}
		newServiceItemPrime.PODLocation = &newPortLocation

		serviceItemData := updateMTOServiceItemData{
			updatedServiceItem:  newServiceItemPrime,
			oldServiceItem:      oldServiceItemPrime,
			verrs:               validate.NewErrors(),
			availabilityChecker: checker,
		}
		err := serviceItemData.checkPortLocation(suite.AppContextForTest())

		suite.Error(err)
		suite.IsType(apperror.ConflictError{}, err)
	})

	suite.Run("checkPortLocation - updating pod location fails for other service items", func() {
		oldServiceItemPrime := factory.BuildMTOServiceItem(suite.DB(), []factory.Customization{
			{
				Model:    factory.BuildAvailableToPrimeMove(suite.DB(), nil, nil),
				LinkOnly: true,
			},
			{
				Model: models.ReService{
					Code: models.ReServiceCodeFSC,
				},
			},
		}, nil)
		newServiceItemPrime := oldServiceItemPrime

		// Try to update SITDestinationOriginalAddress
		newPortLocation := models.PortLocation{}
		newServiceItemPrime.PODLocation = &newPortLocation

		serviceItemData := updateMTOServiceItemData{
			updatedServiceItem:  newServiceItemPrime,
			oldServiceItem:      oldServiceItemPrime,
			verrs:               validate.NewErrors(),
			availabilityChecker: checker,
		}
		err := serviceItemData.checkPortLocation(suite.AppContextForTest())

		suite.Error(err)
		suite.IsType(apperror.ConflictError{}, err)
		suite.Contains(err.Error(), "- Port Location may only be manually updated for the following service items: PODFSC, POEFSC")
	})
}

func (suite *MTOServiceItemServiceSuite) TestCreateMTOServiceItemValidators() {

	setupTestData := func() models.MTOServiceItem {
		serviceItem := testdatagen.MakeDefaultMTOServiceItem(suite.DB())
		serviceItem.CustomerContacts = models.MTOServiceItemCustomerContacts{
			models.MTOServiceItemCustomerContact{
				Type:                       models.CustomerContactTypeFirst,
				DateOfContact:              time.Now().AddDate(0, 0, 4),
				TimeMilitary:               "1200Z",
				FirstAvailableDeliveryDate: time.Now().AddDate(0, 0, 3),
			},
		}
		return serviceItem
	}

	suite.Run("checkSITEntryDateAndFADD - success", func() {
		s := mtoServiceItemCreator{}
		serviceItem := setupTestData()
		// will pass since the SIT entry date is AFTER the FADD
		serviceItem.SITEntryDate = models.TimePointer(time.Now().AddDate(0, 0, 4))
		err := s.checkSITEntryDateAndFADD(&serviceItem)

		suite.NoError(err)
	})

	suite.Run("checkSITEntryDateAndFADD - success when the SIT entry date is the same date as the FADD", func() {
		s := mtoServiceItemCreator{}
		serviceItem := setupTestData()
		// will pass since the SIT entry date is AFTER the FADD
		serviceItem.SITEntryDate = &serviceItem.CustomerContacts[0].FirstAvailableDeliveryDate
		err := s.checkSITEntryDateAndFADD(&serviceItem)

		suite.NoError(err)
	})

	suite.Run("checkSITEntryDateAndFADD - fail when SIT entry is before FADD", func() {
		s := mtoServiceItemCreator{}
		serviceItem := setupTestData()
		// will fail since the SIT entry date is BEFORE the FADD
		serviceItem.SITEntryDate = models.TimePointer(time.Now().AddDate(0, 0, 2))
		err := s.checkSITEntryDateAndFADD(&serviceItem)

		suite.Error(err)
		suite.IsType(apperror.UnprocessableEntityError{}, err)
		// Format the dates as "YYYY-MM-DD" to match the error message
		expectedError := fmt.Sprintf(
			"the SIT Entry Date (%s) cannot be before the First Available Delivery Date (%s)",
			serviceItem.SITEntryDate.Format("2006-01-02"),
			serviceItem.CustomerContacts[0].FirstAvailableDeliveryDate.Format("2006-01-02"),
		)
		suite.Contains(err.Error(), expectedError)
	})
}<|MERGE_RESOLUTION|>--- conflicted
+++ resolved
@@ -1051,7 +1051,72 @@
 
 	})
 
-<<<<<<< HEAD
+	suite.Run("SITDepartureDate - Does not error or update shipment auth end date when set after the authorized end date - international", func() {
+		// Under test:  checkSITDepartureDate checks that
+		//				the SITDepartureDate is not later than the authorized end date
+		// Set up:      Create an old and new IOPSIT and IDDSIT, with a date later than the
+		// 				shipment and try to update.
+		// Expected outcome: No ERROR if departure date comes after the end date.
+		//					 Shipment auth end date does not change
+		mtoShipment := factory.BuildMTOShipment(suite.DB(), []factory.Customization{
+			{
+				Model: models.MTOShipment{OriginSITAuthEndDate: &now,
+					DestinationSITAuthEndDate: &now},
+			},
+		}, nil)
+		testCases := []struct {
+			reServiceCode models.ReServiceCode
+		}{
+			{
+				reServiceCode: models.ReServiceCodeIOPSIT,
+			},
+			{
+				reServiceCode: models.ReServiceCodeIDDSIT,
+			},
+		}
+		for _, tc := range testCases {
+			oldSITServiceItem := factory.BuildMTOServiceItem(nil, []factory.Customization{
+				{
+					Model: models.ReService{
+						Code: tc.reServiceCode,
+					},
+				},
+				{
+					Model:    mtoShipment,
+					LinkOnly: true,
+				},
+				{
+					Model: models.MTOServiceItem{
+						SITEntryDate: &before,
+					},
+				},
+			}, nil)
+			newSITServiceItem := oldSITServiceItem
+			newSITServiceItem.SITDepartureDate = &later
+			serviceItemData := updateMTOServiceItemData{
+				updatedServiceItem: newSITServiceItem,
+				oldServiceItem:     oldSITServiceItem,
+				verrs:              validate.NewErrors(),
+			}
+			err := serviceItemData.checkSITDepartureDate(suite.AppContextForTest())
+			suite.NoError(err)
+			suite.False(serviceItemData.verrs.HasAny())
+
+			// Double check the shipment and ensure that the SITDepartureDate is after the authorized end date and does not alter the authorized end date
+			var postUpdateShipment models.MTOShipment
+			err = suite.DB().Find(&postUpdateShipment, mtoShipment.ID)
+			suite.NoError(err)
+			if tc.reServiceCode == models.ReServiceCodeIOPSIT {
+				suite.True(mtoShipment.OriginSITAuthEndDate.Truncate(24 * time.Hour).Equal(postUpdateShipment.OriginSITAuthEndDate.Truncate(24 * time.Hour)))
+				suite.True(newSITServiceItem.SITDepartureDate.Truncate(24 * time.Hour).After(postUpdateShipment.OriginSITAuthEndDate.Truncate(24 * time.Hour)))
+			}
+			if tc.reServiceCode == models.ReServiceCodeIDDSIT {
+				suite.True(mtoShipment.DestinationSITAuthEndDate.Truncate(24 * time.Hour).Equal(postUpdateShipment.DestinationSITAuthEndDate.Truncate(24 * time.Hour)))
+				suite.True(newSITServiceItem.SITDepartureDate.Truncate(24 * time.Hour).After(postUpdateShipment.DestinationSITAuthEndDate.Truncate(24 * time.Hour)))
+			}
+		}
+	})
+
 	suite.Run("SITDepartureDate - Does not error or update shipment auth end date when set after the authorized end date - international", func() {
 		// Under test:  checkSITDepartureDate checks that
 		//				the SITDepartureDate is not later than the authorized end date
@@ -1118,10 +1183,7 @@
 		}
 	})
 
-	suite.Run("SITDepartureDate - errors when set before the SIT entry date", func() {
-=======
 	suite.Run("SITDepartureDate - errors when set before or equal the SIT entry date", func() {
->>>>>>> 5f7aee19
 		mtoShipment := factory.BuildMTOShipment(suite.DB(), []factory.Customization{
 			{
 				Model: models.MTOShipment{OriginSITAuthEndDate: &now,
@@ -1266,6 +1328,105 @@
 			suite.NoError(err) // Just verrs
 			suite.True(serviceItemData.verrs.HasAny())
 			suite.Contains(serviceItemData.verrs.Keys(), "SITDepartureDate")
+			suite.Contains(serviceItemData.verrs.Get("SITDepartureDate"), "SIT departure date cannot be set before or equal to the SIT entry date.")
+		}
+
+	})
+
+	suite.Run("SITDepartureDate - errors when set equal to the SIT entry date", func() {
+		mtoShipment := factory.BuildMTOShipment(suite.DB(), []factory.Customization{
+			{
+				Model: models.MTOShipment{OriginSITAuthEndDate: &now,
+					DestinationSITAuthEndDate: &now},
+			},
+		}, nil)
+		testCases := []struct {
+			reServiceCode models.ReServiceCode
+		}{
+			{
+				reServiceCode: models.ReServiceCodeDOPSIT,
+			},
+			{
+				reServiceCode: models.ReServiceCodeDDDSIT,
+			},
+		}
+		for _, tc := range testCases {
+			oldSITServiceItem := factory.BuildMTOServiceItem(nil, []factory.Customization{
+				{
+					Model: models.ReService{
+						Code: tc.reServiceCode,
+					},
+				},
+				{
+					Model:    mtoShipment,
+					LinkOnly: true,
+				},
+				{
+					Model: models.MTOServiceItem{
+						SITEntryDate: &now,
+					},
+				},
+			}, nil)
+			newSITServiceItem := oldSITServiceItem
+			newSITServiceItem.SITDepartureDate = &now
+			serviceItemData := updateMTOServiceItemData{
+				updatedServiceItem: newSITServiceItem,
+				oldServiceItem:     oldSITServiceItem,
+				verrs:              validate.NewErrors(),
+			}
+			err := serviceItemData.checkSITDepartureDate(suite.AppContextForTest())
+			suite.NoError(err) // Just verrs
+			suite.True(serviceItemData.verrs.HasAny())
+			suite.Contains(serviceItemData.verrs.Keys(), "SITDepartureDate")
+			suite.Contains(serviceItemData.verrs.Get("SITDepartureDate"), "SIT departure date cannot be set before or equal to the SIT entry date.")
+		}
+	})
+
+	suite.Run("SITDepartureDate - errors when set before the SIT entry date - international", func() {
+		mtoShipment := factory.BuildMTOShipment(suite.DB(), []factory.Customization{
+			{
+				Model: models.MTOShipment{OriginSITAuthEndDate: &now,
+					DestinationSITAuthEndDate: &now},
+			},
+		}, nil)
+		testCases := []struct {
+			reServiceCode models.ReServiceCode
+		}{
+			{
+				reServiceCode: models.ReServiceCodeIOPSIT,
+			},
+			{
+				reServiceCode: models.ReServiceCodeIDDSIT,
+			},
+		}
+		for _, tc := range testCases {
+			oldSITServiceItem := factory.BuildMTOServiceItem(nil, []factory.Customization{
+				{
+					Model: models.ReService{
+						Code: tc.reServiceCode,
+					},
+				},
+				{
+					Model:    mtoShipment,
+					LinkOnly: true,
+				},
+				{
+					Model: models.MTOServiceItem{
+						SITEntryDate: &later,
+					},
+				},
+			}, nil)
+			newSITServiceItem := oldSITServiceItem
+			newSITServiceItem.SITDepartureDate = &before
+			serviceItemData := updateMTOServiceItemData{
+				updatedServiceItem: newSITServiceItem,
+				oldServiceItem:     oldSITServiceItem,
+				verrs:              validate.NewErrors(),
+			}
+			err := serviceItemData.checkSITDepartureDate(suite.AppContextForTest())
+			suite.NoError(err) // Just verrs
+			suite.True(serviceItemData.verrs.HasAny())
+			suite.Contains(serviceItemData.verrs.Keys(), "SITDepartureDate")
 			suite.Contains(serviceItemData.verrs.Get("SITDepartureDate"), "SIT departure date cannot be set before the SIT entry date.")
 		}
 	})
