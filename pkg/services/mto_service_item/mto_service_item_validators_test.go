package mtoserviceitem

import (
	"fmt"
	"time"

	"github.com/gobuffalo/validate/v3"
	"github.com/gofrs/uuid"

	"github.com/transcom/mymove/pkg/apperror"
	"github.com/transcom/mymove/pkg/factory"
	"github.com/transcom/mymove/pkg/handlers"
	"github.com/transcom/mymove/pkg/models"
	movetaskorder "github.com/transcom/mymove/pkg/services/move_task_order"
	"github.com/transcom/mymove/pkg/testdatagen"
)

func (suite *MTOServiceItemServiceSuite) TestUpdateMTOServiceItemData() {

	// Set up the data needed for updateMTOServiceItemData obj
	checker := movetaskorder.NewMoveTaskOrderChecker()
	now := time.Now()
	before := now.AddDate(0, 0, -3)
	later := now.AddDate(0, 0, 3)
	setupTestData := func() (models.MTOServiceItem, models.MTOServiceItem) {
		// Create a service item to serve as the old object
		oldServiceItem := testdatagen.MakeDefaultMTOServiceItem(suite.DB())
		oldServiceItem.CustomerContacts = models.MTOServiceItemCustomerContacts{
			models.MTOServiceItemCustomerContact{
				Type:                       models.CustomerContactTypeFirst,
				DateOfContact:              time.Now().AddDate(0, 0, 4),
				TimeMilitary:               "1300Z",
				FirstAvailableDeliveryDate: time.Now().AddDate(0, 0, 3),
			},
		}
		// Shallow copy service item to create the "updated" object
		updatedServiceItem := oldServiceItem
		return oldServiceItem, updatedServiceItem
	}

	// Test successful check for linked IDs
	suite.Run("checkLinkedIDs - success", func() {
		// Under test:  checkLinkedIDs function, which checks that two linked
		//              service items have the same move, shipment, or reService IDs
		// Set up:      Create a service item and compare against another
		// Expected outcome: PreconditionFailedError
		oldServiceItem, newServiceItem := setupTestData()
		serviceItemData := updateMTOServiceItemData{
			updatedServiceItem: newServiceItem, // as-is, should succeed
			oldServiceItem:     oldServiceItem,
			verrs:              validate.NewErrors(),
		}
		err := serviceItemData.checkLinkedIDs()

		suite.NoError(err)
		suite.NoVerrs(serviceItemData.verrs)
	})

	// Test unsuccessful check for linked IDs
	suite.Run("checkLinkedIDs - failure", func() {
		oldServiceItem, newServiceItem := setupTestData()
		fakeUUID := uuid.FromStringOrNil("00010001-0001-0001-0001-000100010001")
		newServiceItem.MoveTaskOrderID = fakeUUID
		newServiceItem.MTOShipmentID = &fakeUUID
		newServiceItem.ReServiceID = fakeUUID

		serviceItemData := updateMTOServiceItemData{
			updatedServiceItem: newServiceItem,
			oldServiceItem:     oldServiceItem,
			verrs:              validate.NewErrors(),
		}
		err := serviceItemData.checkLinkedIDs()

		suite.NoError(err)
		suite.True(serviceItemData.verrs.HasAny())
		suite.Contains(serviceItemData.verrs.Keys(), "moveTaskOrderID")
		suite.Contains(serviceItemData.verrs.Keys(), "mtoShipmentID")
		suite.Contains(serviceItemData.verrs.Keys(), "reServiceID")
	})

	// Test successful check for Prime availability
	suite.Run("checkPrimeAvailability - success", func() {
		oldServiceItemPrime := factory.BuildMTOServiceItem(suite.DB(), []factory.Customization{
			{
				Model:    factory.BuildAvailableToPrimeMove(suite.DB(), nil, nil),
				LinkOnly: true,
			},
		}, nil)
		newServiceItemPrime := oldServiceItemPrime // Shallow copy model

		serviceItemData := updateMTOServiceItemData{
			updatedServiceItem:  newServiceItemPrime,
			oldServiceItem:      oldServiceItemPrime,
			availabilityChecker: checker,
			verrs:               validate.NewErrors(),
		}
		err := serviceItemData.checkPrimeAvailability(suite.AppContextForTest())

		suite.NoError(err)
		suite.NoVerrs(serviceItemData.verrs)
	})

	// Test unsuccessful check for Prime availability
	suite.Run("checkPrimeAvailability - failure", func() {
		oldServiceItem, newServiceItem := setupTestData()

		serviceItemData := updateMTOServiceItemData{
			updatedServiceItem:  newServiceItem, // the default errorServiceItem should not be Prime-available
			oldServiceItem:      oldServiceItem,
			availabilityChecker: checker,
			verrs:               validate.NewErrors(),
		}
		err := serviceItemData.checkPrimeAvailability(suite.AppContextForTest())

		suite.Error(err)
		suite.IsType(apperror.NotFoundError{}, err)
		suite.NoVerrs(serviceItemData.verrs) // this check doesn't add a validation error
	})

	// Test successful check for non-Prime fields
	suite.Run("checkNonPrimeFields - success", func() {
		oldServiceItem, newServiceItem := setupTestData() // These

		serviceItemData := updateMTOServiceItemData{
			updatedServiceItem: newServiceItem, // as-is, should succeed because all the values are the same
			oldServiceItem:     oldServiceItem,
			verrs:              validate.NewErrors(),
		}
		err := serviceItemData.checkNonPrimeFields(suite.AppContextForTest())

		suite.NoError(err)
		suite.NoVerrs(serviceItemData.verrs)
	})

	// Test unsuccessful check for non-Prime fields
	suite.Run("checkNonPrimeFields - failure", func() {
		// Update the non-updateable fields:
		oldServiceItem, newServiceItem := setupTestData() // These

		newServiceItem.Status = models.MTOServiceItemStatusApproved
		newServiceItem.RejectionReason = handlers.FmtString("reason")
		newServiceItem.ApprovedAt = &now
		newServiceItem.RejectedAt = &now

		serviceItemData := updateMTOServiceItemData{
			updatedServiceItem: newServiceItem,
			oldServiceItem:     oldServiceItem,
			verrs:              validate.NewErrors(),
		}
		err := serviceItemData.checkNonPrimeFields(suite.AppContextForTest())

		suite.NoError(err)
		suite.True(serviceItemData.verrs.HasAny())
		suite.Contains(serviceItemData.verrs.Keys(), "status")
		suite.Contains(serviceItemData.verrs.Keys(), "rejectionReason")
		suite.Contains(serviceItemData.verrs.Keys(), "approvedAt")
		suite.Contains(serviceItemData.verrs.Keys(), "rejectedAt")
	})

	// Test unsuccessful check for checkForSITItemChanges
	suite.Run("checkForSITItemChanges - should not throw error when SIT Item is changed", func() {

		// Update the non-updateable fields:
		oldServiceItem, newServiceItem := setupTestData() // Create old and new service item

		// Make both sthe newServiceItem of type DOFSIT because this type of service item will be checked by checkForSITItemChanges
		newServiceItem.ReService.Code = models.ReServiceCodeDOFSIT

		// Sit Entry Date change. Need to make the newServiceItem different than the old.
		newSitEntryDate := time.Date(2023, time.October, 10, 10, 10, 0, 0, time.UTC)
		newServiceItem.SITEntryDate = &newSitEntryDate

		serviceItemData := updateMTOServiceItemData{
			updatedServiceItem: newServiceItem,
			oldServiceItem:     oldServiceItem,
			verrs:              validate.NewErrors(),
		}

		err := serviceItemData.checkForSITItemChanges(&serviceItemData)

		suite.NoError(err)
	})

	suite.Run("checkForSITItemChanges - should not throw error when SIT Item is changed - international", func() {

		// Update the non-updateable fields:
		oldServiceItem, newServiceItem := setupTestData() // Create old and new service item

		// Make both sthe newServiceItem of type DOFSIT because this type of service item will be checked by checkForSITItemChanges
		newServiceItem.ReService.Code = models.ReServiceCodeIOFSIT

		// Sit Entry Date change. Need to make the newServiceItem different than the old.
		newSitEntryDate := time.Date(2023, time.October, 10, 10, 10, 0, 0, time.UTC)
		newServiceItem.SITEntryDate = &newSitEntryDate

		serviceItemData := updateMTOServiceItemData{
			updatedServiceItem: newServiceItem,
			oldServiceItem:     oldServiceItem,
			verrs:              validate.NewErrors(),
		}

		err := serviceItemData.checkForSITItemChanges(&serviceItemData)

		suite.NoError(err)
	})

	suite.Run("checkForSITItemChanges - should throw error when SIT Item is not changed", func() {

		oldServiceItem, newServiceItem := setupTestData() // Create old and new service item

		// Make both service items of type DOFSIT because this type of service item will be checked by checkForSITItemChanges
		oldServiceItem.ReService.Code = models.ReServiceCodeDOFSIT
		newServiceItem.ReService.Code = models.ReServiceCodeDOFSIT
		oldServiceItem.SITDepartureDate, newServiceItem.SITDepartureDate = &now, &now

		serviceItemData := updateMTOServiceItemData{
			updatedServiceItem: newServiceItem,
			oldServiceItem:     oldServiceItem,
			verrs:              validate.NewErrors(),
		}

		err := serviceItemData.checkForSITItemChanges(&serviceItemData)

		// Should error with message if nothing has changed between the new service item and the old one
		suite.Error(err)
		suite.Contains(err.Error(), "To re-submit a SIT sevice item the new SIT service item must be different than the previous one.")

	})

	suite.Run("checkForSITItemChanges - should throw error when SIT Item is not changed - international", func() {

		oldServiceItem, newServiceItem := setupTestData() // Create old and new service item

		// Make both service items of type IOFSIT because this type of service item will be checked by checkForSITItemChanges
		oldServiceItem.ReService.Code = models.ReServiceCodeIOFSIT
		newServiceItem.ReService.Code = models.ReServiceCodeIOFSIT
		oldServiceItem.SITDepartureDate, newServiceItem.SITDepartureDate = &now, &now

		serviceItemData := updateMTOServiceItemData{
			updatedServiceItem: newServiceItem,
			oldServiceItem:     oldServiceItem,
			verrs:              validate.NewErrors(),
		}

		err := serviceItemData.checkForSITItemChanges(&serviceItemData)

		// Should error with message if nothing has changed between the new service item and the old one
		suite.Error(err)
		suite.Contains(err.Error(), "To re-submit a SIT sevice item the new SIT service item must be different than the previous one.")

	})

	// Test successful check for SIT departure service item - not updating SITDepartureDate
	suite.Run("checkSITDeparture w/ no SITDepartureDate update - success", func() {
		oldServiceItem, newServiceItem := setupTestData() // These

		serviceItemData := updateMTOServiceItemData{
			updatedServiceItem: newServiceItem, // default is not DDDSIT/DOPSIT
			oldServiceItem:     oldServiceItem,
			verrs:              validate.NewErrors(),
		}
		err := serviceItemData.checkSITDeparture(suite.AppContextForTest())

		suite.NoError(err)
		suite.NoVerrs(serviceItemData.verrs)
	})

	// Test successful check for SIT departure service item - DDDSIT
	suite.Run("checkSITDeparture w/ DDDSIT - success", func() {
		// Under test:  checkSITDeparture checks that the service item is a
		//			    DDDSIT or DOPSIT if the user is trying to update the
		// 			    SITDepartureDate
		// Set up:      Create an old and new DDDSIT, with a new date and try to update.
		// Expected outcome: Success if both are DDDSIT
		oldDDDSIT := factory.BuildMTOServiceItem(nil, []factory.Customization{
			{
				Model: models.ReService{
					Code: models.ReServiceCodeDDDSIT,
				},
			},
		}, nil)
		newDDDSIT := oldDDDSIT
		newDDDSIT.SITDepartureDate = &now

		serviceItemData := updateMTOServiceItemData{
			updatedServiceItem: newDDDSIT,
			oldServiceItem:     oldDDDSIT,
			verrs:              validate.NewErrors(),
		}
		err := serviceItemData.checkSITDeparture(suite.AppContextForTest())

		suite.NoError(err)
		suite.NoVerrs(serviceItemData.verrs)
	})

	// Test successful check for SIT departure service item - IDDSIT
	suite.Run("checkSITDeparture w/ IDDSIT - success", func() {
		// Under test:  checkSITDeparture checks that the service item is a
		//			    IDDSIT or IOPSIT if the user is trying to update the
		// 			    SITDepartureDate
		// Set up:      Create an old and new IDDSIT, with a new date and try to update.
		// Expected outcome: Success if both are IDDSIT
		oldIDDSIT := factory.BuildMTOServiceItem(nil, []factory.Customization{
			{
				Model: models.ReService{
					Code: models.ReServiceCodeIDDSIT,
				},
			},
		}, nil)
		newIDDSIT := oldIDDSIT
		newIDDSIT.SITDepartureDate = &now

		serviceItemData := updateMTOServiceItemData{
			updatedServiceItem: newIDDSIT,
			oldServiceItem:     oldIDDSIT,
			verrs:              validate.NewErrors(),
		}
		err := serviceItemData.checkSITDeparture(suite.AppContextForTest())

		suite.NoError(err)
		suite.NoVerrs(serviceItemData.verrs)
	})

	// Test successful check for SIT departure service item - IDDSIT
	suite.Run("checkSITDeparture w/ IDDSIT - success", func() {
		// Under test:  checkSITDeparture checks that the service item is a
		//			    IDDSIT or IOPSIT if the user is trying to update the
		// 			    SITDepartureDate
		// Set up:      Create an old and new IDDSIT, with a new date and try to update.
		// Expected outcome: Success if both are IDDSIT
		oldIDDSIT := factory.BuildMTOServiceItem(nil, []factory.Customization{
			{
				Model: models.ReService{
					Code: models.ReServiceCodeIDDSIT,
				},
			},
		}, nil)
		newIDDSIT := oldIDDSIT
		newIDDSIT.SITDepartureDate = &now

		serviceItemData := updateMTOServiceItemData{
			updatedServiceItem: newIDDSIT,
			oldServiceItem:     oldIDDSIT,
			verrs:              validate.NewErrors(),
		}
		err := serviceItemData.checkSITDeparture(suite.AppContextForTest())

		suite.NoError(err)
		suite.NoVerrs(serviceItemData.verrs)
	})

	// Test unsuccessful check for SIT departure service item - not a departure SIT item
	suite.Run("checkSITDeparture w/ non-departure SIT - failure", func() {
		// Under test:  checkSITDeparture checks that the service item is a
		//			    DDDSIT, DOPSIT, DOASIT or DOFSIT if the user is trying to update the
		// 			    SITDepartureDate
		// Set up:      Create any non DOPSIT, DOASIT, DOFSIT service item
		// Expected outcome: Conflict Error
		oldDDFSIT := factory.BuildMTOServiceItem(nil, []factory.Customization{
			{
				Model: models.ReService{
					Code: models.ReServiceCodeDDSHUT,
				},
			},
			{
				Model: models.MTOServiceItem{
					SITDepartureDate: &later,
				},
			},
		}, nil)
		newDDFSIT := oldDDFSIT
		newDDFSIT.SITDepartureDate = &now
		serviceItemData := updateMTOServiceItemData{
			updatedServiceItem: newDDFSIT, // default is not DDDSIT/DOPSIT
			oldServiceItem:     oldDDFSIT,
			verrs:              validate.NewErrors(),
		}
		err := serviceItemData.checkSITDeparture(suite.AppContextForTest())

		suite.Error(err)
		suite.IsType(apperror.ConflictError{}, err)
		suite.NoVerrs(serviceItemData.verrs) // this check doesn't add a validation error
		suite.Contains(err.Error(), fmt.Sprintf("SIT Departure Date may only be manually updated for the following service items: %s, %s, %s, %s, %s, %s, %s, %s",
			models.ReServiceCodeDDFSIT, models.ReServiceCodeDDASIT, models.ReServiceCodeDDDSIT, models.ReServiceCodeDOPSIT,
			models.ReServiceCodeDOFSIT, models.ReServiceCodeDOASIT, models.ReServiceCodeDDSFSC, models.ReServiceCodeDOSFSC))
	})

	// Test successful check for service item w/out payment request
	suite.Run("checkPaymentRequests - success", func() {
		// Under test:  checkPaymentRequests checks if there are payment requests
		//			    associated with this service item and returns a conflict error if so
		// Set up:      Create any service item with no payment requests
		// Expected outcome: No error
		oldServiceItem, newServiceItem := setupTestData() // These

		serviceItemData := updateMTOServiceItemData{
			updatedServiceItem: newServiceItem, // as-is, should succeed
			oldServiceItem:     oldServiceItem,
			verrs:              validate.NewErrors(),
		}
		err := serviceItemData.checkPaymentRequests(suite.AppContextForTest(), &serviceItemData)

		suite.NoError(err)
		suite.NoVerrs(serviceItemData.verrs)
	})

	// Test unsuccessful check service item with an existing payment request
	suite.Run("checkPaymentRequests - failure", func() {
		// Under test:  checkPaymentRequests checks if there are payment requests
		//			    associated with this service item and returns a conflict error if so
		// Set up:      Create any service item with associated payment requests
		// Expected outcome: ConflictError
		oldServiceItem, newServiceItem := setupTestData() // These
		newServiceItem.Description = models.StringPointer("1234")

		paymentRequest := factory.BuildPaymentRequest(suite.DB(), nil, nil)
		factory.BuildPaymentServiceItem(suite.DB(), []factory.Customization{
			{
				Model:    paymentRequest,
				LinkOnly: true,
			}, {
				Model:    oldServiceItem,
				LinkOnly: true,
			},
		}, nil)

		serviceItemData := updateMTOServiceItemData{
			updatedServiceItem: newServiceItem,
			oldServiceItem:     oldServiceItem,
			verrs:              validate.NewErrors(),
		}
		err := serviceItemData.checkPaymentRequests(suite.AppContextForTest(), &serviceItemData)

		suite.Error(err)
		suite.IsType(apperror.ConflictError{}, err)
		suite.NoVerrs(serviceItemData.verrs) // this check doesn't add a validation error
		suite.Contains(err.Error(), "this service item has an existing payment request and can no longer be updated")
	})

	// Test unsuccessful check service item when the reason isn't being updated
	suite.Run("checkReasonWasUpdatedOnRejectedSIT - failure", func() {
		// Under test:  checkReasonWasUpdatedOnRejectedSIT ensures that the reason value is being updated
		// Set up:      Create any SIT service item
		// Expected outcome: ConflictError
		oldServiceItem, newServiceItem := setupTestData()

		// only checks rejected SIT service items
		newServiceItem.Status = models.MTOServiceItemStatusSubmitted
		oldServiceItem.Status = models.MTOServiceItemStatusRejected

		// This only checks SIT service items
		newServiceItem.ReService.Code = models.ReServiceCodeDDFSIT
		oldServiceItem.ReService.Code = models.ReServiceCodeDDFSIT

		newServiceItem.Reason = models.StringPointer("same reason")
		oldServiceItem.Reason = models.StringPointer("same reason")

		serviceItemData := updateMTOServiceItemData{
			updatedServiceItem: newServiceItem,
			oldServiceItem:     oldServiceItem,
			verrs:              validate.NewErrors(),
		}
		err := serviceItemData.checkReasonWasUpdatedOnRejectedSIT(suite.AppContextForTest())

		suite.Error(err)
		suite.IsType(apperror.ConflictError{}, err)
		suite.NoVerrs(serviceItemData.verrs)
		suite.Contains(err.Error(), "- please provide a new reason when resubmitting a previously rejected SIT service item")
	})

	// Test unsuccessful check service item when the reason isn't being updated
	suite.Run("checkReasonWasUpdatedOnRejectedSIT - failure when empty string", func() {
		// Under test:  checkReasonWasUpdatedOnRejectedSIT ensures that the reason value is being updated
		// Set up:      Create any SIT service item
		// Expected outcome: ConflictError
		oldServiceItem, newServiceItem := setupTestData()

		// only checks rejected SIT service items
		newServiceItem.Status = models.MTOServiceItemStatusSubmitted
		oldServiceItem.Status = models.MTOServiceItemStatusRejected

		// This only checks SIT service items
		newServiceItem.ReService.Code = models.ReServiceCodeDDFSIT
		oldServiceItem.ReService.Code = models.ReServiceCodeDDFSIT

		newServiceItem.Reason = models.StringPointer("")
		oldServiceItem.Reason = models.StringPointer("a reason")

		serviceItemData := updateMTOServiceItemData{
			updatedServiceItem: newServiceItem,
			oldServiceItem:     oldServiceItem,
			verrs:              validate.NewErrors(),
		}
		err := serviceItemData.checkReasonWasUpdatedOnRejectedSIT(suite.AppContextForTest())

		suite.Error(err)
		suite.IsType(apperror.ConflictError{}, err)
		suite.NoVerrs(serviceItemData.verrs)
		suite.Contains(err.Error(), "- reason cannot be empty when resubmitting a previously rejected SIT service item")
	})

	// Test unsuccessful check service item when the reason isn't being updated
	suite.Run("checkReasonWasUpdatedOnRejectedSIT - failure when empty string - international", func() {
		// Under test:  checkReasonWasUpdatedOnRejectedSIT ensures that the reason value is being updated
		// Set up:      Create any SIT service item
		// Expected outcome: ConflictError
		oldServiceItem, newServiceItem := setupTestData()

		// only checks rejected SIT service items
		newServiceItem.Status = models.MTOServiceItemStatusSubmitted
		oldServiceItem.Status = models.MTOServiceItemStatusRejected

		// This only checks SIT service items
		newServiceItem.ReService.Code = models.ReServiceCodeIDFSIT
		oldServiceItem.ReService.Code = models.ReServiceCodeIDFSIT

		newServiceItem.Reason = models.StringPointer("")
		oldServiceItem.Reason = models.StringPointer("a reason")

		serviceItemData := updateMTOServiceItemData{
			updatedServiceItem: newServiceItem,
			oldServiceItem:     oldServiceItem,
			verrs:              validate.NewErrors(),
		}
		err := serviceItemData.checkReasonWasUpdatedOnRejectedSIT(suite.AppContextForTest())

		suite.Error(err)
		suite.IsType(apperror.ConflictError{}, err)
		suite.NoVerrs(serviceItemData.verrs)
		suite.Contains(err.Error(), "- reason cannot be empty when resubmitting a previously rejected SIT service item")
	})

	// Test unsuccessful check service item when the reason isn't being updated
	suite.Run("checkReasonWasUpdatedOnRejectedSIT - failure when no reason is provided", func() {
		// Under test:  checkReasonWasUpdatedOnRejectedSIT ensures that the reason value is being updated
		// Set up:      Create any SIT service item
		// Expected outcome: ConflictError
		oldServiceItem, newServiceItem := setupTestData()

		// only checks rejected SIT service items
		newServiceItem.Status = models.MTOServiceItemStatusSubmitted
		oldServiceItem.Status = models.MTOServiceItemStatusRejected

		// This only checks SIT service items
		newServiceItem.ReService.Code = models.ReServiceCodeDDFSIT
		oldServiceItem.ReService.Code = models.ReServiceCodeDDFSIT

		newServiceItem.Reason = nil
		oldServiceItem.Reason = models.StringPointer("a reason")

		serviceItemData := updateMTOServiceItemData{
			updatedServiceItem: newServiceItem,
			oldServiceItem:     oldServiceItem,
			verrs:              validate.NewErrors(),
		}
		err := serviceItemData.checkReasonWasUpdatedOnRejectedSIT(suite.AppContextForTest())

		suite.Error(err)
		suite.IsType(apperror.ConflictError{}, err)
		suite.NoVerrs(serviceItemData.verrs)
		suite.Contains(err.Error(), "- you must provide a new reason when resubmitting a previously rejected SIT service item")
	})

	// Test unsuccessful check service item when the reason isn't being updated
	suite.Run("checkReasonWasUpdatedOnRejectedSIT - failure when no reason is provided - international", func() {
		// Under test:  checkReasonWasUpdatedOnRejectedSIT ensures that the reason value is being updated
		// Set up:      Create any SIT service item
		// Expected outcome: ConflictError
		oldServiceItem, newServiceItem := setupTestData()

		// only checks rejected SIT service items
		newServiceItem.Status = models.MTOServiceItemStatusSubmitted
		oldServiceItem.Status = models.MTOServiceItemStatusRejected

		// This only checks SIT service items
		newServiceItem.ReService.Code = models.ReServiceCodeIDFSIT
		oldServiceItem.ReService.Code = models.ReServiceCodeIDFSIT

		newServiceItem.Reason = nil
		oldServiceItem.Reason = models.StringPointer("a reason")

		serviceItemData := updateMTOServiceItemData{
			updatedServiceItem: newServiceItem,
			oldServiceItem:     oldServiceItem,
			verrs:              validate.NewErrors(),
		}
		err := serviceItemData.checkReasonWasUpdatedOnRejectedSIT(suite.AppContextForTest())

		suite.Error(err)
		suite.IsType(apperror.ConflictError{}, err)
		suite.NoVerrs(serviceItemData.verrs)
		suite.Contains(err.Error(), "- you must provide a new reason when resubmitting a previously rejected SIT service item")
	})

	suite.Run("checkReasonWasUpdatedOnRejectedSIT - success", func() {
		// Under test:  checkReasonWasUpdatedOnRejectedSIT ensures that the reason value is being updated
		// Set up:      Create any SIT service item
		// Expected outcome: No errors
		oldServiceItem, newServiceItem := setupTestData()

		// only checks rejected SIT service items
		newServiceItem.Status = models.MTOServiceItemStatusSubmitted
		oldServiceItem.Status = models.MTOServiceItemStatusRejected

		// This only checks SIT service items
		newServiceItem.ReService.Code = models.ReServiceCodeDDFSIT
		oldServiceItem.ReService.Code = models.ReServiceCodeDDFSIT

		newServiceItem.Reason = models.StringPointer("one reason")
		oldServiceItem.Reason = models.StringPointer("another reason")

		serviceItemData := updateMTOServiceItemData{
			updatedServiceItem: newServiceItem,
			oldServiceItem:     oldServiceItem,
			verrs:              validate.NewErrors(),
		}
		err := serviceItemData.checkReasonWasUpdatedOnRejectedSIT(suite.AppContextForTest())

		suite.NoError(err)
		suite.NoVerrs(serviceItemData.verrs)
	})

	suite.Run("checkReasonWasUpdatedOnRejectedSIT - international - success", func() {
		// Under test:  checkReasonWasUpdatedOnRejectedSIT ensures that the reason value is being updated
		// Set up:      Create any SIT service item
		// Expected outcome: No errors
		oldServiceItem, newServiceItem := setupTestData()

		// only checks rejected SIT service items
		newServiceItem.Status = models.MTOServiceItemStatusSubmitted
		oldServiceItem.Status = models.MTOServiceItemStatusRejected

		// This only checks SIT service items
		newServiceItem.ReService.Code = models.ReServiceCodeIDFSIT
		oldServiceItem.ReService.Code = models.ReServiceCodeIDFSIT

		newServiceItem.Reason = models.StringPointer("one reason")
		oldServiceItem.Reason = models.StringPointer("another reason")

		serviceItemData := updateMTOServiceItemData{
			updatedServiceItem: newServiceItem,
			oldServiceItem:     oldServiceItem,
			verrs:              validate.NewErrors(),
		}
		err := serviceItemData.checkReasonWasUpdatedOnRejectedSIT(suite.AppContextForTest())

		suite.NoError(err)
		suite.NoVerrs(serviceItemData.verrs)
	})

	// Test getVerrs for successful example
	suite.Run("getVerrs - success", func() {
		// Under test:  getVerrs returns a list of validation errors
		// Set up:      Create a service item, run 2 validations that should pass
		// Expected outcome: No errors
		oldServiceItem, newServiceItem := setupTestData()

		serviceItemData := updateMTOServiceItemData{
			updatedServiceItem: newServiceItem,
			oldServiceItem:     oldServiceItem,
			verrs:              validate.NewErrors(),
		}
		_ = serviceItemData.checkLinkedIDs() // this test should pass regardless of potential errors here
		_ = serviceItemData.checkNonPrimeFields(suite.AppContextForTest())
		err := serviceItemData.getVerrs()

		suite.NoError(err)
		suite.NoVerrs(serviceItemData.verrs)
	})

	// Test getVerrs for unsuccessful example
	suite.Run("getVerrs - failure", func() {
		// Under test:  getVerrs returns a list of validation errors
		// Set up:      Create a service item, edit the non-prime fields and linked ids
		//              Run 2 validations that should fail
		// Expected outcome: InvalidInput error

		oldServiceItem, newServiceItem := setupTestData()

		// Change non prime fields
		newServiceItem.Status = models.MTOServiceItemStatusApproved
		newServiceItem.RejectionReason = handlers.FmtString("reason")
		newServiceItem.ApprovedAt = &now
		newServiceItem.RejectedAt = &now

		// Change linked ids
		fakeUUID := uuid.FromStringOrNil("00010001-0001-0001-0001-000100010001")
		newServiceItem.MoveTaskOrderID = fakeUUID
		newServiceItem.MTOShipmentID = &fakeUUID
		newServiceItem.ReServiceID = fakeUUID

		serviceItemData := updateMTOServiceItemData{
			updatedServiceItem: newServiceItem, // as-is, should fail
			oldServiceItem:     oldServiceItem,
			verrs:              validate.NewErrors(),
		}
		_ = serviceItemData.checkLinkedIDs()
		_ = serviceItemData.checkNonPrimeFields(suite.AppContextForTest())
		err := serviceItemData.getVerrs()

		suite.Error(err)
		suite.IsType(apperror.InvalidInputError{}, err)
		suite.True(serviceItemData.verrs.HasAny())
		suite.Equal(7, serviceItemData.verrs.Count())
	})

	// Test setNewMTOServiceItem for successful example
	suite.Run("setNewMTOServiceItem - success", func() {
		oldServiceItem, editServiceItem := setupTestData() // These

		editServiceItem.Description = handlers.FmtString("testing update service item validators")
		editServiceItem.Reason = handlers.FmtString("")
		editServiceItem.SITEntryDate = &now
		editServiceItem.ApprovedAt = new(time.Time) // this is the zero time, what we need to nullify the field
		actualWeight := int64(4000)
		estimatedWeight := int64(4200)
		editServiceItem.ActualWeight = handlers.PoundPtrFromInt64Ptr(&actualWeight)
		editServiceItem.EstimatedWeight = handlers.PoundPtrFromInt64Ptr(&estimatedWeight)
		editServiceItem.CustomerContacts = models.MTOServiceItemCustomerContacts{
			models.MTOServiceItemCustomerContact{
				Type:                       models.CustomerContactTypeFirst,
				DateOfContact:              time.Now().AddDate(0, 0, 6),
				TimeMilitary:               "1400Z",
				FirstAvailableDeliveryDate: time.Now().AddDate(0, 0, 5),
			},
		}
		editServiceItem.SITCustomerContacted = &now
		editServiceItem.SITRequestedDelivery = &later
		serviceItemData := updateMTOServiceItemData{
			updatedServiceItem: editServiceItem,
			oldServiceItem:     oldServiceItem,
			verrs:              validate.NewErrors(),
		}
		newServiceItem := serviceItemData.setNewMTOServiceItem()

		suite.NoVerrs(serviceItemData.verrs)
		suite.Nil(newServiceItem.Reason)
		suite.Nil(newServiceItem.ApprovedAt)
		suite.Equal(newServiceItem.SITEntryDate, editServiceItem.SITEntryDate)
		suite.Equal(newServiceItem.Description, editServiceItem.Description)
		suite.Equal(*newServiceItem.SITCustomerContacted, *editServiceItem.SITCustomerContacted)
		suite.Equal(*newServiceItem.SITRequestedDelivery, *editServiceItem.SITRequestedDelivery)
		suite.NotEqual(newServiceItem.Description, oldServiceItem.Description)
		suite.NotEqual(newServiceItem.Description, serviceItemData.oldServiceItem.Description)
		suite.NotEqual(newServiceItem.CustomerContacts[0].TimeMilitary, serviceItemData.oldServiceItem.CustomerContacts[0].TimeMilitary)
		suite.NotEqual(newServiceItem.CustomerContacts[0].DateOfContact, serviceItemData.oldServiceItem.CustomerContacts[0].DateOfContact)
		suite.NotEqual(newServiceItem.CustomerContacts[0].FirstAvailableDeliveryDate, serviceItemData.oldServiceItem.CustomerContacts[0].FirstAvailableDeliveryDate)
	})

	suite.Run("setNewMTOServiceItem - success with updating a service item that already has a sit destination final address", func() {
		oldServiceItem, editServiceItem := setupTestData()

		// Create the old address that has been saved to the db
		oldSitDestinationFinalAddress := factory.BuildAddress(suite.DB(), nil, nil)
		// Create an address that has not yet been saved to the db
		newSitDestinationFinalAddress := models.Address{
			StreetAddress1: "123 Any Street",
			StreetAddress2: models.StringPointer("P.O. Box 12345"),
			StreetAddress3: models.StringPointer("c/o Some Person"),
			City:           "Beverly Hills",
			State:          "CA",
			PostalCode:     "90210",
		}

		// Set the old address and id to the old service item
		oldServiceItem.SITDestinationFinalAddress = &oldSitDestinationFinalAddress
		oldServiceItem.SITDestinationFinalAddressID = &oldSitDestinationFinalAddress.ID

		// Set the address to the new service item. We don't need to set the ID here because this replicates when
		// we are updating a sitDestinationFinalAddress for a service item that already has one.
		editServiceItem.SITDestinationFinalAddress = &newSitDestinationFinalAddress

		serviceItemData := updateMTOServiceItemData{
			updatedServiceItem: editServiceItem,
			oldServiceItem:     oldServiceItem,
			verrs:              validate.NewErrors(),
		}
		newServiceItem := serviceItemData.setNewMTOServiceItem()

		// Check that the IDs do not match the old address since we want to replace the record.
		suite.NotEqual(newServiceItem.SITDestinationFinalAddressID, &oldSitDestinationFinalAddress.ID)
		suite.NotEqual(newServiceItem.SITDestinationFinalAddress.ID, oldSitDestinationFinalAddress.ID)

		// Check that the address information matches the new address.
		suite.Equal(newServiceItem.SITDestinationFinalAddress.PostalCode, newSitDestinationFinalAddress.PostalCode)
		suite.Equal(newServiceItem.SITDestinationFinalAddress.StreetAddress1, newSitDestinationFinalAddress.StreetAddress1)
		suite.Equal(newServiceItem.SITDestinationFinalAddress.City, newSitDestinationFinalAddress.City)
	})

	suite.Run("setNewMTOServiceItem - success with updating a service item that does not have a sit destination final address", func() {
		oldServiceItem, editServiceItem := setupTestData()

		// Create an address that has not yet been saved to the db
		newSitDestinationFinalAddress := models.Address{
			StreetAddress1: "123 Any Street",
			StreetAddress2: models.StringPointer("P.O. Box 12345"),
			StreetAddress3: models.StringPointer("c/o Some Person"),
			City:           "Beverly Hills",
			State:          "CA",
			PostalCode:     "90210",
		}

		// Set the address to the new service item. We don't need to set the ID here because this replicates when
		// we are updating a sitDestinationFinalAddress for a service item that already has one.
		editServiceItem.SITDestinationFinalAddress = &newSitDestinationFinalAddress

		serviceItemData := updateMTOServiceItemData{
			updatedServiceItem: editServiceItem,
			oldServiceItem:     oldServiceItem,
			verrs:              validate.NewErrors(),
		}
		newServiceItem := serviceItemData.setNewMTOServiceItem()
		nilUUID := uuid.Nil

		// Check that the IDs match the new address and that both are nil.
		suite.Equal(newServiceItem.SITDestinationFinalAddress.ID, newSitDestinationFinalAddress.ID)
		suite.Equal(nilUUID, newServiceItem.SITDestinationFinalAddress.ID)

		// Check that the address information matches the new address.
		suite.Equal(newServiceItem.SITDestinationFinalAddress.PostalCode, newSitDestinationFinalAddress.PostalCode)
		suite.Equal(newServiceItem.SITDestinationFinalAddress.StreetAddress1, newSitDestinationFinalAddress.StreetAddress1)
		suite.Equal(newServiceItem.SITDestinationFinalAddress.City, newSitDestinationFinalAddress.City)
	})

	suite.Run("setNewCustomerContacts - success with one old and one updated", func() {
		oldServiceItem, editServiceItem := setupTestData()

		editServiceItem.CustomerContacts = models.MTOServiceItemCustomerContacts{
			models.MTOServiceItemCustomerContact{
				Type:                       models.CustomerContactTypeFirst,
				DateOfContact:              time.Now().AddDate(0, 0, 6),
				TimeMilitary:               "1400Z",
				FirstAvailableDeliveryDate: time.Now().AddDate(0, 0, 5),
			},
		}
		serviceItemData := updateMTOServiceItemData{
			updatedServiceItem: editServiceItem,
			oldServiceItem:     oldServiceItem,
			verrs:              validate.NewErrors(),
		}
		newCustomerContacts := serviceItemData.setNewCustomerContacts()

		suite.Equal(1, len(newCustomerContacts))
		suite.NotEqual(newCustomerContacts[0].TimeMilitary, serviceItemData.oldServiceItem.CustomerContacts[0].TimeMilitary)
		suite.NotEqual(newCustomerContacts[0].DateOfContact, serviceItemData.oldServiceItem.CustomerContacts[0].DateOfContact)
		suite.NotEqual(newCustomerContacts[0].FirstAvailableDeliveryDate, serviceItemData.oldServiceItem.CustomerContacts[0].FirstAvailableDeliveryDate)

		suite.Equal(newCustomerContacts[0].TimeMilitary, serviceItemData.updatedServiceItem.CustomerContacts[0].TimeMilitary)
		suite.Equal(newCustomerContacts[0].DateOfContact, serviceItemData.updatedServiceItem.CustomerContacts[0].DateOfContact)
		suite.Equal(newCustomerContacts[0].FirstAvailableDeliveryDate, serviceItemData.updatedServiceItem.CustomerContacts[0].FirstAvailableDeliveryDate)
	})

	suite.Run("setNewCustomerContacts - success with one old and zero updated", func() {
		oldServiceItem, editServiceItem := setupTestData()

		editServiceItem.CustomerContacts = models.MTOServiceItemCustomerContacts{}
		serviceItemData := updateMTOServiceItemData{
			updatedServiceItem: editServiceItem,
			oldServiceItem:     oldServiceItem,
			verrs:              validate.NewErrors(),
		}
		newCustomerContacts := serviceItemData.setNewCustomerContacts()

		suite.Equal(1, len(newCustomerContacts))
		suite.Equal(newCustomerContacts, serviceItemData.oldServiceItem.CustomerContacts)
	})

	suite.Run("setNewCustomerContacts - success with zero old and one updated", func() {
		oldServiceItem, editServiceItem := setupTestData()
		oldServiceItem.CustomerContacts = models.MTOServiceItemCustomerContacts{}

		editServiceItem.CustomerContacts = models.MTOServiceItemCustomerContacts{
			models.MTOServiceItemCustomerContact{
				Type:                       models.CustomerContactTypeFirst,
				DateOfContact:              time.Now().AddDate(0, 0, 6),
				TimeMilitary:               "1400Z",
				FirstAvailableDeliveryDate: time.Now().AddDate(0, 0, 5),
			},
		}
		serviceItemData := updateMTOServiceItemData{
			updatedServiceItem: editServiceItem,
			oldServiceItem:     oldServiceItem,
			verrs:              validate.NewErrors(),
		}
		newCustomerContacts := serviceItemData.setNewCustomerContacts()

		suite.Equal(1, len(newCustomerContacts))
		suite.Equal(newCustomerContacts, serviceItemData.updatedServiceItem.CustomerContacts)
	})
	suite.Run("setNewCustomerContacts - success with updated having different type than old", func() {
		oldServiceItem, editServiceItem := setupTestData()

		editServiceItem.CustomerContacts = models.MTOServiceItemCustomerContacts{
			models.MTOServiceItemCustomerContact{
				Type:                       models.CustomerContactTypeSecond,
				DateOfContact:              time.Now().AddDate(0, 0, 6),
				TimeMilitary:               "1400Z",
				FirstAvailableDeliveryDate: time.Now().AddDate(0, 0, 5),
			},
		}
		serviceItemData := updateMTOServiceItemData{
			updatedServiceItem: editServiceItem,
			oldServiceItem:     oldServiceItem,
			verrs:              validate.NewErrors(),
		}
		newCustomerContacts := serviceItemData.setNewCustomerContacts()

		// There should be two customer contacts
		suite.Equal(2, len(newCustomerContacts))
		for _, newContact := range newCustomerContacts {
			if newContact.Type == models.CustomerContactTypeFirst {
				suite.Equal(newContact.TimeMilitary, serviceItemData.oldServiceItem.CustomerContacts[0].TimeMilitary)
				suite.Equal(newContact.DateOfContact, serviceItemData.oldServiceItem.CustomerContacts[0].DateOfContact)
				suite.Equal(newContact.FirstAvailableDeliveryDate, serviceItemData.oldServiceItem.CustomerContacts[0].FirstAvailableDeliveryDate)
				suite.NotEqual(newContact.TimeMilitary, serviceItemData.updatedServiceItem.CustomerContacts[0].TimeMilitary)
				suite.NotEqual(newContact.DateOfContact, serviceItemData.updatedServiceItem.CustomerContacts[0].DateOfContact)
				suite.NotEqual(newContact.FirstAvailableDeliveryDate, serviceItemData.updatedServiceItem.CustomerContacts[0].FirstAvailableDeliveryDate)
			}
			if newContact.Type == models.CustomerContactTypeSecond {
				suite.NotEqual(newContact.TimeMilitary, serviceItemData.oldServiceItem.CustomerContacts[0].TimeMilitary)
				suite.NotEqual(newContact.DateOfContact, serviceItemData.oldServiceItem.CustomerContacts[0].DateOfContact)
				suite.NotEqual(newContact.FirstAvailableDeliveryDate, serviceItemData.oldServiceItem.CustomerContacts[0].FirstAvailableDeliveryDate)
				suite.Equal(newContact.TimeMilitary, serviceItemData.updatedServiceItem.CustomerContacts[0].TimeMilitary)
				suite.Equal(newContact.DateOfContact, serviceItemData.updatedServiceItem.CustomerContacts[0].DateOfContact)
				suite.Equal(newContact.FirstAvailableDeliveryDate, serviceItemData.updatedServiceItem.CustomerContacts[0].FirstAvailableDeliveryDate)
			}
		}
	})

	suite.Run("SITDepartureDate - errors when set after the authorized end date", func() {
		suite.T().Skip("SITDepartureDate being an illegal action if set past the authorized end date is not current business logic")
		// Under test:  checkSITDepartureDate checks that
		//				the SITDepartureDate is not later than the authorized end date
		// Set up:      Create an old and new DOPSIT and DDDSIT, with a date later than the
		// 				shipment and try to update.
		// Expected outcome: ERROR if departure date comes after the end date
		mtoShipment := factory.BuildMTOShipment(suite.DB(), []factory.Customization{
			{
				Model: models.MTOShipment{OriginSITAuthEndDate: &now,
					DestinationSITAuthEndDate: &now},
			},
		}, nil)
		testCases := []struct {
			reServiceCode models.ReServiceCode
		}{
			{
				reServiceCode: models.ReServiceCodeDOPSIT,
			},
			{
				reServiceCode: models.ReServiceCodeDDDSIT,
			},
		}
		for _, tc := range testCases {
			oldSITServiceItem := factory.BuildMTOServiceItem(nil, []factory.Customization{
				{
					Model: models.ReService{
						Code: tc.reServiceCode,
					},
				},
				{
					Model:    mtoShipment,
					LinkOnly: true,
				},
				{
					Model: models.MTOServiceItem{
						SITEntryDate: &before,
					},
				},
			}, nil)
			newSITServiceItem := oldSITServiceItem
			newSITServiceItem.SITDepartureDate = &later
			serviceItemData := updateMTOServiceItemData{
				updatedServiceItem: newSITServiceItem,
				oldServiceItem:     oldSITServiceItem,
				verrs:              validate.NewErrors(),
			}
			err := serviceItemData.checkSITDepartureDate(suite.AppContextForTest())
			suite.NoError(err) // Just verrs
			suite.True(serviceItemData.verrs.HasAny())
			suite.Contains(serviceItemData.verrs.Keys(), "SITDepartureDate")
			suite.Contains(serviceItemData.verrs.Get("SITDepartureDate"), "SIT departure date cannot be set after the authorized end date.")
		}

	})

	suite.Run("SITDepartureDate - Does not error or update shipment auth end date when set after the authorized end date", func() {
		// Under test:  checkSITDepartureDate checks that
		//				the SITDepartureDate can be later than the authorized end date
		//				and that the authorized end dates is not updated when that occurs
		// Set up:      Create an old and new DOPSIT and DDDSIT, with a departure date later than the
		// 				shipment and try to update.
		// Expected outcome: No ERROR if departure date comes after the end date.
		//					 Shipment auth end date does not change
		mtoShipment := factory.BuildMTOShipment(suite.DB(), []factory.Customization{
			{
				Model: models.MTOShipment{OriginSITAuthEndDate: &now,
					DestinationSITAuthEndDate: &now},
			},
		}, nil)
		testCases := []struct {
			reServiceCode models.ReServiceCode
		}{
			{
				reServiceCode: models.ReServiceCodeDOPSIT,
			},
			{
				reServiceCode: models.ReServiceCodeDDDSIT,
			},
		}
		for _, tc := range testCases {
			oldSITServiceItem := factory.BuildMTOServiceItem(nil, []factory.Customization{
				{
					Model: models.ReService{
						Code: tc.reServiceCode,
					},
				},
				{
					Model:    mtoShipment,
					LinkOnly: true,
				},
				{
					Model: models.MTOServiceItem{
						SITEntryDate: &before,
					},
				},
			}, nil)
			newSITServiceItem := oldSITServiceItem
			newSITDepartureDate := later.AddDate(0, 0, 1)
			newSITServiceItem.SITDepartureDate = &newSITDepartureDate
			serviceItemData := updateMTOServiceItemData{
				updatedServiceItem: newSITServiceItem,
				oldServiceItem:     oldSITServiceItem,
				verrs:              validate.NewErrors(),
			}
			err := serviceItemData.checkSITDepartureDate(suite.AppContextForTest())
			suite.NoError(err)
			suite.False(serviceItemData.verrs.HasAny())

			// Double check the shipment and ensure that the SITDepartureDate is after the authorized end date and does not alter the authorized end date
			var postUpdateShipment models.MTOShipment
			err = suite.DB().Find(&postUpdateShipment, mtoShipment.ID)
			suite.NoError(err)
			if tc.reServiceCode == models.ReServiceCodeDOPSIT {
				suite.True(mtoShipment.OriginSITAuthEndDate.Truncate(24 * time.Hour).Equal(postUpdateShipment.OriginSITAuthEndDate.Truncate(24 * time.Hour)))
				suite.True(newSITServiceItem.SITDepartureDate.Truncate(24 * time.Hour).After(postUpdateShipment.OriginSITAuthEndDate.Truncate(24 * time.Hour)))
			}
			if tc.reServiceCode == models.ReServiceCodeDDDSIT {
				suite.True(mtoShipment.DestinationSITAuthEndDate.Truncate(24 * time.Hour).Equal(postUpdateShipment.DestinationSITAuthEndDate.Truncate(24 * time.Hour)))
				suite.True(newSITServiceItem.SITDepartureDate.Truncate(24 * time.Hour).After(postUpdateShipment.DestinationSITAuthEndDate.Truncate(24 * time.Hour)))
			}
		}

	})

	suite.Run("SITDepartureDate - Does not error or update shipment auth end date when set after the authorized end date - international", func() {
		// Under test:  checkSITDepartureDate checks that
		//				the SITDepartureDate is not later than the authorized end date
		// Set up:      Create an old and new IOPSIT and IDDSIT, with a date later than the
		// 				shipment and try to update.
		// Expected outcome: No ERROR if departure date comes after the end date.
		//					 Shipment auth end date does not change
		mtoShipment := factory.BuildMTOShipment(suite.DB(), []factory.Customization{
			{
				Model: models.MTOShipment{OriginSITAuthEndDate: &now,
					DestinationSITAuthEndDate: &now},
			},
		}, nil)
		testCases := []struct {
			reServiceCode models.ReServiceCode
		}{
			{
				reServiceCode: models.ReServiceCodeIOPSIT,
			},
			{
				reServiceCode: models.ReServiceCodeIDDSIT,
			},
		}
		for _, tc := range testCases {
			oldSITServiceItem := factory.BuildMTOServiceItem(nil, []factory.Customization{
				{
					Model: models.ReService{
						Code: tc.reServiceCode,
					},
				},
				{
					Model:    mtoShipment,
					LinkOnly: true,
				},
				{
					Model: models.MTOServiceItem{
<<<<<<< HEAD
=======
						SITEntryDate: &before,
					},
				},
			}, nil)
			newSITServiceItem := oldSITServiceItem
			newSITServiceItem.SITDepartureDate = &later
			serviceItemData := updateMTOServiceItemData{
				updatedServiceItem: newSITServiceItem,
				oldServiceItem:     oldSITServiceItem,
				verrs:              validate.NewErrors(),
			}
			err := serviceItemData.checkSITDepartureDate(suite.AppContextForTest())
			suite.NoError(err)
			suite.False(serviceItemData.verrs.HasAny())

			// Double check the shipment and ensure that the SITDepartureDate is after the authorized end date and does not alter the authorized end date
			var postUpdateShipment models.MTOShipment
			err = suite.DB().Find(&postUpdateShipment, mtoShipment.ID)
			suite.NoError(err)
			if tc.reServiceCode == models.ReServiceCodeIOPSIT {
				suite.True(mtoShipment.OriginSITAuthEndDate.Truncate(24 * time.Hour).Equal(postUpdateShipment.OriginSITAuthEndDate.Truncate(24 * time.Hour)))
				suite.True(newSITServiceItem.SITDepartureDate.Truncate(24 * time.Hour).After(postUpdateShipment.OriginSITAuthEndDate.Truncate(24 * time.Hour)))
			}
			if tc.reServiceCode == models.ReServiceCodeIDDSIT {
				suite.True(mtoShipment.DestinationSITAuthEndDate.Truncate(24 * time.Hour).Equal(postUpdateShipment.DestinationSITAuthEndDate.Truncate(24 * time.Hour)))
				suite.True(newSITServiceItem.SITDepartureDate.Truncate(24 * time.Hour).After(postUpdateShipment.DestinationSITAuthEndDate.Truncate(24 * time.Hour)))
			}
		}
	})

	suite.Run("SITDepartureDate - Does not error or update shipment auth end date when set after the authorized end date - international", func() {
		// Under test:  checkSITDepartureDate checks that
		//				the SITDepartureDate is not later than the authorized end date
		// Set up:      Create an old and new IOPSIT and IDDSIT, with a date later than the
		// 				shipment and try to update.
		// Expected outcome: No ERROR if departure date comes after the end date.
		//					 Shipment auth end date does not change
		mtoShipment := factory.BuildMTOShipment(suite.DB(), []factory.Customization{
			{
				Model: models.MTOShipment{OriginSITAuthEndDate: &now,
					DestinationSITAuthEndDate: &now},
			},
		}, nil)
		testCases := []struct {
			reServiceCode models.ReServiceCode
		}{
			{
				reServiceCode: models.ReServiceCodeIOPSIT,
			},
			{
				reServiceCode: models.ReServiceCodeIDDSIT,
			},
		}
		for _, tc := range testCases {
			oldSITServiceItem := factory.BuildMTOServiceItem(nil, []factory.Customization{
				{
					Model: models.ReService{
						Code: tc.reServiceCode,
					},
				},
				{
					Model:    mtoShipment,
					LinkOnly: true,
				},
				{
					Model: models.MTOServiceItem{
>>>>>>> dc3fd38f
						SITEntryDate: &later,
					},
				},
			}, nil)
			newSITServiceItem := oldSITServiceItem
			newSITServiceItem.SITDepartureDate = &later
			serviceItemData := updateMTOServiceItemData{
				updatedServiceItem: newSITServiceItem,
				oldServiceItem:     oldSITServiceItem,
				verrs:              validate.NewErrors(),
			}
			err := serviceItemData.checkSITDepartureDate(suite.AppContextForTest())
			suite.NoError(err)
			suite.False(serviceItemData.verrs.HasAny())

			// Double check the shipment and ensure that the SITDepartureDate is in fact after the authorized end date
			var postUpdateShipment models.MTOShipment
			err = suite.DB().Find(&postUpdateShipment, mtoShipment.ID)
			suite.NoError(err)
			if tc.reServiceCode == models.ReServiceCodeIOPSIT {
				suite.True(mtoShipment.OriginSITAuthEndDate.Truncate(24 * time.Hour).Equal(postUpdateShipment.OriginSITAuthEndDate.Truncate(24 * time.Hour)))
				suite.True(newSITServiceItem.SITEntryDate.Truncate(24 * time.Hour).After(postUpdateShipment.OriginSITAuthEndDate.Truncate(24 * time.Hour)))
			}
			if tc.reServiceCode == models.ReServiceCodeIDDSIT {
				suite.True(mtoShipment.DestinationSITAuthEndDate.Truncate(24 * time.Hour).Equal(postUpdateShipment.DestinationSITAuthEndDate.Truncate(24 * time.Hour)))
				suite.True(newSITServiceItem.SITEntryDate.Truncate(24 * time.Hour).After(postUpdateShipment.DestinationSITAuthEndDate.Truncate(24 * time.Hour)))
			}
		}
	})

<<<<<<< HEAD
	suite.Run("SITDepartureDate - errors when set before the SIT entry date", func() {
=======
	suite.Run("SITDepartureDate - errors when set before or equal the SIT entry date", func() {
>>>>>>> dc3fd38f
		mtoShipment := factory.BuildMTOShipment(suite.DB(), []factory.Customization{
			{
				Model: models.MTOShipment{OriginSITAuthEndDate: &now,
					DestinationSITAuthEndDate: &now},
			},
		}, nil)
		testCases := []struct {
			reServiceCode models.ReServiceCode
		}{
			{
				reServiceCode: models.ReServiceCodeDOPSIT,
			},
			{
				reServiceCode: models.ReServiceCodeDDDSIT,
			},
		}
		for _, tc := range testCases {
			oldSITServiceItem := factory.BuildMTOServiceItem(nil, []factory.Customization{
				{
					Model: models.ReService{
						Code: tc.reServiceCode,
					},
				},
				{
					Model:    mtoShipment,
					LinkOnly: true,
				},
				{
					Model: models.MTOServiceItem{
						SITEntryDate: &later,
					},
				},
			}, nil)
			newSITServiceItem := oldSITServiceItem
			newSITServiceItem.SITDepartureDate = &before
			serviceItemData := updateMTOServiceItemData{
				updatedServiceItem: newSITServiceItem,
				oldServiceItem:     oldSITServiceItem,
				verrs:              validate.NewErrors(),
			}
			err := serviceItemData.checkSITDepartureDate(suite.AppContextForTest())
			suite.NoError(err) // Just verrs
			suite.True(serviceItemData.verrs.HasAny())
			suite.Contains(serviceItemData.verrs.Keys(), "SITDepartureDate")
			suite.Contains(serviceItemData.verrs.Get("SITDepartureDate"), "SIT departure date cannot be set before or equal to the SIT entry date.")
		}

	})

	suite.Run("SITDepartureDate - errors when set equal to the SIT entry date", func() {
		mtoShipment := factory.BuildMTOShipment(suite.DB(), []factory.Customization{
			{
				Model: models.MTOShipment{OriginSITAuthEndDate: &now,
					DestinationSITAuthEndDate: &now},
			},
		}, nil)
		testCases := []struct {
			reServiceCode models.ReServiceCode
		}{
			{
				reServiceCode: models.ReServiceCodeDOPSIT,
			},
			{
				reServiceCode: models.ReServiceCodeDDDSIT,
			},
		}
		for _, tc := range testCases {
			oldSITServiceItem := factory.BuildMTOServiceItem(nil, []factory.Customization{
				{
					Model: models.ReService{
						Code: tc.reServiceCode,
					},
				},
				{
					Model:    mtoShipment,
					LinkOnly: true,
				},
				{
					Model: models.MTOServiceItem{
						SITEntryDate: &now,
					},
				},
			}, nil)
			newSITServiceItem := oldSITServiceItem
			newSITServiceItem.SITDepartureDate = &now
			serviceItemData := updateMTOServiceItemData{
				updatedServiceItem: newSITServiceItem,
				oldServiceItem:     oldSITServiceItem,
				verrs:              validate.NewErrors(),
			}
			err := serviceItemData.checkSITDepartureDate(suite.AppContextForTest())
			suite.NoError(err) // Just verrs
			suite.True(serviceItemData.verrs.HasAny())
			suite.Contains(serviceItemData.verrs.Keys(), "SITDepartureDate")
			suite.Contains(serviceItemData.verrs.Get("SITDepartureDate"), "SIT departure date cannot be set before or equal to the SIT entry date.")
		}

	})

	suite.Run("SITDepartureDate - errors when set before the SIT entry date - international", func() {
		mtoShipment := factory.BuildMTOShipment(suite.DB(), []factory.Customization{
			{
				Model: models.MTOShipment{OriginSITAuthEndDate: &now,
					DestinationSITAuthEndDate: &now},
			},
		}, nil)
		testCases := []struct {
			reServiceCode models.ReServiceCode
		}{
			{
				reServiceCode: models.ReServiceCodeIOPSIT,
			},
			{
				reServiceCode: models.ReServiceCodeIDDSIT,
			},
		}
		for _, tc := range testCases {
			oldSITServiceItem := factory.BuildMTOServiceItem(nil, []factory.Customization{
				{
					Model: models.ReService{
						Code: tc.reServiceCode,
					},
				},
				{
					Model:    mtoShipment,
					LinkOnly: true,
				},
				{
					Model: models.MTOServiceItem{
						SITEntryDate: &later,
					},
				},
			}, nil)
			newSITServiceItem := oldSITServiceItem
			newSITServiceItem.SITDepartureDate = &before
			serviceItemData := updateMTOServiceItemData{
				updatedServiceItem: newSITServiceItem,
				oldServiceItem:     oldSITServiceItem,
				verrs:              validate.NewErrors(),
			}
			err := serviceItemData.checkSITDepartureDate(suite.AppContextForTest())
			suite.NoError(err) // Just verrs
			suite.True(serviceItemData.verrs.HasAny())
			suite.Contains(serviceItemData.verrs.Keys(), "SITDepartureDate")
<<<<<<< HEAD
=======
			suite.Contains(serviceItemData.verrs.Get("SITDepartureDate"), "SIT departure date cannot be set before or equal to the SIT entry date.")
		}

	})

	suite.Run("SITDepartureDate - errors when set equal to the SIT entry date", func() {
		mtoShipment := factory.BuildMTOShipment(suite.DB(), []factory.Customization{
			{
				Model: models.MTOShipment{OriginSITAuthEndDate: &now,
					DestinationSITAuthEndDate: &now},
			},
		}, nil)
		testCases := []struct {
			reServiceCode models.ReServiceCode
		}{
			{
				reServiceCode: models.ReServiceCodeDOPSIT,
			},
			{
				reServiceCode: models.ReServiceCodeDDDSIT,
			},
		}
		for _, tc := range testCases {
			oldSITServiceItem := factory.BuildMTOServiceItem(nil, []factory.Customization{
				{
					Model: models.ReService{
						Code: tc.reServiceCode,
					},
				},
				{
					Model:    mtoShipment,
					LinkOnly: true,
				},
				{
					Model: models.MTOServiceItem{
						SITEntryDate: &now,
					},
				},
			}, nil)
			newSITServiceItem := oldSITServiceItem
			newSITServiceItem.SITDepartureDate = &now
			serviceItemData := updateMTOServiceItemData{
				updatedServiceItem: newSITServiceItem,
				oldServiceItem:     oldSITServiceItem,
				verrs:              validate.NewErrors(),
			}
			err := serviceItemData.checkSITDepartureDate(suite.AppContextForTest())
			suite.NoError(err) // Just verrs
			suite.True(serviceItemData.verrs.HasAny())
			suite.Contains(serviceItemData.verrs.Keys(), "SITDepartureDate")
			suite.Contains(serviceItemData.verrs.Get("SITDepartureDate"), "SIT departure date cannot be set before or equal to the SIT entry date.")
		}
	})

	suite.Run("SITDepartureDate - errors when set before the SIT entry date - international", func() {
		mtoShipment := factory.BuildMTOShipment(suite.DB(), []factory.Customization{
			{
				Model: models.MTOShipment{OriginSITAuthEndDate: &now,
					DestinationSITAuthEndDate: &now},
			},
		}, nil)
		testCases := []struct {
			reServiceCode models.ReServiceCode
		}{
			{
				reServiceCode: models.ReServiceCodeIOPSIT,
			},
			{
				reServiceCode: models.ReServiceCodeIDDSIT,
			},
		}
		for _, tc := range testCases {
			oldSITServiceItem := factory.BuildMTOServiceItem(nil, []factory.Customization{
				{
					Model: models.ReService{
						Code: tc.reServiceCode,
					},
				},
				{
					Model:    mtoShipment,
					LinkOnly: true,
				},
				{
					Model: models.MTOServiceItem{
						SITEntryDate: &later,
					},
				},
			}, nil)
			newSITServiceItem := oldSITServiceItem
			newSITServiceItem.SITDepartureDate = &before
			serviceItemData := updateMTOServiceItemData{
				updatedServiceItem: newSITServiceItem,
				oldServiceItem:     oldSITServiceItem,
				verrs:              validate.NewErrors(),
			}
			err := serviceItemData.checkSITDepartureDate(suite.AppContextForTest())
			suite.NoError(err) // Just verrs
			suite.True(serviceItemData.verrs.HasAny())
			suite.Contains(serviceItemData.verrs.Keys(), "SITDepartureDate")
>>>>>>> dc3fd38f
			suite.Contains(serviceItemData.verrs.Get("SITDepartureDate"), "SIT departure date cannot be set before the SIT entry date.")
		}
	})

	suite.Run("SITDepartureDate - errors when service item is missing a shipment ID", func() {

		oldSITServiceItem := factory.BuildMTOServiceItem(nil, []factory.Customization{
			{
				Model: models.ReService{
					Code: models.ReServiceCodeDOPSIT,
				},
			},
		}, nil)
		newSITServiceItem := oldSITServiceItem
		newSITServiceItem.SITDepartureDate = &later
		serviceItemData := updateMTOServiceItemData{
			updatedServiceItem: newSITServiceItem,
			oldServiceItem:     oldSITServiceItem,
			verrs:              validate.NewErrors(),
		}
		err := serviceItemData.checkSITDepartureDate(suite.AppContextForTest())
		suite.Error(err)
		suite.IsType(apperror.InternalServerError{}, err)
		suite.False(serviceItemData.verrs.HasAny())
		suite.Contains(err.Error(), "did not have an attached MTO Shipment, preventing proper lookup of the authorized end date. This occurs on the server not preloading necessary data")
	})

	suite.Run("checkSITDestinationFinalAddress - adding SITDestinationFinalAddress for origin SIT service item", func() {
		oldServiceItemPrime := factory.BuildMTOServiceItem(suite.DB(), []factory.Customization{
			{
				Model:    factory.BuildAvailableToPrimeMove(suite.DB(), nil, nil),
				LinkOnly: true,
			},
			{
				Model: models.ReService{
					Code: models.ReServiceCodeDOPSIT,
				},
			},
		}, nil)
		newServiceItemPrime := oldServiceItemPrime

		// Try to update SITDestinationFinalAddress
		newAddress := factory.BuildAddress(suite.DB(), nil, []factory.Trait{factory.GetTraitAddress3})
		newServiceItemPrime.SITDestinationFinalAddress = &newAddress

		serviceItemData := updateMTOServiceItemData{
			updatedServiceItem:  newServiceItemPrime,
			oldServiceItem:      oldServiceItemPrime,
			verrs:               validate.NewErrors(),
			availabilityChecker: checker,
		}
		err := serviceItemData.checkSITDestinationFinalAddress(suite.AppContextForTest())

		suite.NoError(err)
	})

	suite.Run("checkSITDestinationFinalAddress - invalid input failure: updating SITDestinationFinalAddress for DDASIT", func() {
		oldServiceItemPrime := factory.BuildMTOServiceItem(suite.DB(), []factory.Customization{
			{
				Model:    factory.BuildAvailableToPrimeMove(suite.DB(), nil, nil),
				LinkOnly: true,
			},
			{
				Model: models.Address{},
				Type:  &factory.Addresses.SITDestinationFinalAddress,
			},
			{
				Model: models.ReService{
					Code: models.ReServiceCodeDDASIT,
				},
			},
		}, nil)
		newServiceItemPrime := oldServiceItemPrime

		// Try to update SITDestinationFinalAddress
		newAddress := factory.BuildAddress(suite.DB(), nil, []factory.Trait{factory.GetTraitAddress3})
		newServiceItemPrime.SITDestinationFinalAddress = &newAddress

		serviceItemData := updateMTOServiceItemData{
			updatedServiceItem:  newServiceItemPrime,
			oldServiceItem:      oldServiceItemPrime,
			verrs:               validate.NewErrors(),
			availabilityChecker: checker,
		}
		err := serviceItemData.checkSITDestinationFinalAddress(suite.AppContextForTest())

		suite.Error(err)
		suite.IsType(apperror.InvalidInputError{}, err)
	})

	suite.Run("checkSITDestinationFinalAddress - invalid input failure: updating SITDestinationFinalAddress for DDDSIT ", func() {
		oldServiceItemPrime := factory.BuildMTOServiceItem(suite.DB(), []factory.Customization{
			{
				Model:    factory.BuildAvailableToPrimeMove(suite.DB(), nil, nil),
				LinkOnly: true,
			},
			{
				Model: models.Address{},
				Type:  &factory.Addresses.SITDestinationFinalAddress,
			},
			{
				Model: models.ReService{
					Code: models.ReServiceCodeDDDSIT,
				},
			},
		}, nil)
		newServiceItemPrime := oldServiceItemPrime

		// Try to update SITDestinationFinalAddress
		newAddress := factory.BuildAddress(suite.DB(), nil, []factory.Trait{factory.GetTraitAddress3})
		newServiceItemPrime.SITDestinationFinalAddress = &newAddress

		serviceItemData := updateMTOServiceItemData{
			updatedServiceItem:  newServiceItemPrime,
			oldServiceItem:      oldServiceItemPrime,
			verrs:               validate.NewErrors(),
			availabilityChecker: checker,
		}
		err := serviceItemData.checkSITDestinationFinalAddress(suite.AppContextForTest())

		suite.Error(err)
		suite.IsType(apperror.InvalidInputError{}, err)
	})

	suite.Run("checkSITDestinationFinalAddress - invalid input failure: updating SITDestinationFinalAddress for DDFSIT ", func() {
		oldServiceItemPrime := factory.BuildMTOServiceItem(suite.DB(), []factory.Customization{
			{
				Model:    factory.BuildAvailableToPrimeMove(suite.DB(), nil, nil),
				LinkOnly: true,
			},
			{
				Model: models.Address{},
				Type:  &factory.Addresses.SITDestinationFinalAddress,
			},
			{
				Model: models.ReService{
					Code: models.ReServiceCodeDDFSIT,
				},
			},
		}, nil)
		newServiceItemPrime := oldServiceItemPrime

		// Try to update SITDestinationFinalAddress
		newAddress := factory.BuildAddress(suite.DB(), nil, []factory.Trait{factory.GetTraitAddress3})
		newServiceItemPrime.SITDestinationFinalAddress = &newAddress

		serviceItemData := updateMTOServiceItemData{
			updatedServiceItem:  newServiceItemPrime,
			oldServiceItem:      oldServiceItemPrime,
			verrs:               validate.NewErrors(),
			availabilityChecker: checker,
		}
		err := serviceItemData.checkSITDestinationFinalAddress(suite.AppContextForTest())

		suite.Error(err)
		suite.IsType(apperror.InvalidInputError{}, err)
	})

	suite.Run("checkSITDestinationFinalAddress - invalid input failure: updating SITDestinationFinalAddress for DDSFSC ", func() {
		oldServiceItemPrime := factory.BuildMTOServiceItem(suite.DB(), []factory.Customization{
			{
				Model:    factory.BuildAvailableToPrimeMove(suite.DB(), nil, nil),
				LinkOnly: true,
			},
			{
				Model: models.Address{},
				Type:  &factory.Addresses.SITDestinationFinalAddress,
			},
			{
				Model: models.ReService{
					Code: models.ReServiceCodeDDSFSC,
				},
			},
		}, nil)
		newServiceItemPrime := oldServiceItemPrime

		// Try to update SITDestinationFinalAddress
		newAddress := factory.BuildAddress(suite.DB(), nil, []factory.Trait{factory.GetTraitAddress3})
		newServiceItemPrime.SITDestinationFinalAddress = &newAddress

		serviceItemData := updateMTOServiceItemData{
			updatedServiceItem:  newServiceItemPrime,
			oldServiceItem:      oldServiceItemPrime,
			verrs:               validate.NewErrors(),
			availabilityChecker: checker,
		}
		err := serviceItemData.checkSITDestinationFinalAddress(suite.AppContextForTest())

		suite.Error(err)
		suite.IsType(apperror.InvalidInputError{}, err)
	})

	suite.Run("checkSITDestinationOriginalAddress - invalid input failure: adding SITDestinationOriginalAddress", func() {
		oldServiceItemPrime := factory.BuildMTOServiceItem(suite.DB(), []factory.Customization{
			{
				Model:    factory.BuildAvailableToPrimeMove(suite.DB(), nil, nil),
				LinkOnly: true,
			},
			{
				Model: models.ReService{
					Code: models.ReServiceCodeDDDSIT,
				},
			},
		}, nil)
		newServiceItemPrime := oldServiceItemPrime

		// Try to add SITDestinationOriginalAddress
		newAddress := factory.BuildAddress(suite.DB(), nil, []factory.Trait{factory.GetTraitAddress3})
		newServiceItemPrime.SITDestinationOriginalAddress = &newAddress

		serviceItemData := updateMTOServiceItemData{
			updatedServiceItem:  newServiceItemPrime,
			oldServiceItem:      oldServiceItemPrime,
			verrs:               validate.NewErrors(),
			availabilityChecker: checker,
		}
		err := serviceItemData.checkSITDestinationOriginalAddress(suite.AppContextForTest())

		suite.Error(err)
		suite.IsType(apperror.InvalidInputError{}, err)
	})

	suite.Run("checkSITDestinationOriginalAddress - invalid input failure: updating SITDestinationOriginalAddress", func() {
		oldServiceItemPrime := factory.BuildMTOServiceItem(suite.DB(), []factory.Customization{
			{
				Model:    factory.BuildAvailableToPrimeMove(suite.DB(), nil, nil),
				LinkOnly: true,
			},
			{
				Model: models.ReService{
					Code: models.ReServiceCodeDDDSIT,
				},
			},
			{
				Model: models.Address{},
				Type:  &factory.Addresses.SITDestinationOriginalAddress,
			},
		}, nil)
		newServiceItemPrime := oldServiceItemPrime

		// Try to update SITDestinationOriginalAddress
		newAddress := factory.BuildAddress(suite.DB(), nil, []factory.Trait{factory.GetTraitAddress3})
		newServiceItemPrime.SITDestinationOriginalAddress = &newAddress

		serviceItemData := updateMTOServiceItemData{
			updatedServiceItem:  newServiceItemPrime,
			oldServiceItem:      oldServiceItemPrime,
			verrs:               validate.NewErrors(),
			availabilityChecker: checker,
		}
		err := serviceItemData.checkSITDestinationOriginalAddress(suite.AppContextForTest())

		suite.Error(err)
		suite.IsType(apperror.InvalidInputError{}, err)
	})

	suite.Run("checkPortLocation - updating poe location succeeds for POEFSC service item", func() {
		oldServiceItemPrime := factory.BuildMTOServiceItem(suite.DB(), []factory.Customization{
			{
				Model:    factory.BuildAvailableToPrimeMove(suite.DB(), nil, nil),
				LinkOnly: true,
			},
			{
				Model: models.ReService{
					Code: models.ReServiceCodePOEFSC,
				},
			},
		}, nil)
		newServiceItemPrime := oldServiceItemPrime

		// Try to update SITDestinationOriginalAddress
		newPortLocation := models.PortLocation{}
		newServiceItemPrime.POELocation = &newPortLocation

		serviceItemData := updateMTOServiceItemData{
			updatedServiceItem:  newServiceItemPrime,
			oldServiceItem:      oldServiceItemPrime,
			verrs:               validate.NewErrors(),
			availabilityChecker: checker,
		}
		err := serviceItemData.checkPortLocation(suite.AppContextForTest())

		suite.NoError(err)
	})

	suite.Run("checkPortLocation - updating poe location fails for PODFSC service item", func() {
		oldServiceItemPrime := factory.BuildMTOServiceItem(suite.DB(), []factory.Customization{
			{
				Model:    factory.BuildAvailableToPrimeMove(suite.DB(), nil, nil),
				LinkOnly: true,
			},
			{
				Model: models.ReService{
					Code: models.ReServiceCodePODFSC,
				},
			},
		}, nil)
		newServiceItemPrime := oldServiceItemPrime

		// Try to update SITDestinationOriginalAddress
		newPortLocation := models.PortLocation{}
		newServiceItemPrime.POELocation = &newPortLocation

		serviceItemData := updateMTOServiceItemData{
			updatedServiceItem:  newServiceItemPrime,
			oldServiceItem:      oldServiceItemPrime,
			verrs:               validate.NewErrors(),
			availabilityChecker: checker,
		}
		err := serviceItemData.checkPortLocation(suite.AppContextForTest())

		suite.Error(err)
		suite.IsType(apperror.ConflictError{}, err)
	})

	suite.Run("checkPortLocation - updating poe location fails for other service items", func() {
		oldServiceItemPrime := factory.BuildMTOServiceItem(suite.DB(), []factory.Customization{
			{
				Model:    factory.BuildAvailableToPrimeMove(suite.DB(), nil, nil),
				LinkOnly: true,
			},
			{
				Model: models.ReService{
					Code: models.ReServiceCodeFSC,
				},
			},
		}, nil)
		newServiceItemPrime := oldServiceItemPrime

		// Try to update SITDestinationOriginalAddress
		newPortLocation := models.PortLocation{}
		newServiceItemPrime.POELocation = &newPortLocation

		serviceItemData := updateMTOServiceItemData{
			updatedServiceItem:  newServiceItemPrime,
			oldServiceItem:      oldServiceItemPrime,
			verrs:               validate.NewErrors(),
			availabilityChecker: checker,
		}
		err := serviceItemData.checkPortLocation(suite.AppContextForTest())

		suite.Error(err)
		suite.IsType(apperror.ConflictError{}, err)
		suite.Contains(err.Error(), "- Port Location may only be manually updated for the following service items: PODFSC, POEFSC")
	})

	suite.Run("checkPortLocation - updating pod location succeeds for PODFSC service item", func() {
		oldServiceItemPrime := factory.BuildMTOServiceItem(suite.DB(), []factory.Customization{
			{
				Model:    factory.BuildAvailableToPrimeMove(suite.DB(), nil, nil),
				LinkOnly: true,
			},
			{
				Model: models.ReService{
					Code: models.ReServiceCodePODFSC,
				},
			},
		}, nil)
		newServiceItemPrime := oldServiceItemPrime

		// Try to update SITDestinationOriginalAddress
		newPortLocation := models.PortLocation{}
		newServiceItemPrime.PODLocation = &newPortLocation

		serviceItemData := updateMTOServiceItemData{
			updatedServiceItem:  newServiceItemPrime,
			oldServiceItem:      oldServiceItemPrime,
			verrs:               validate.NewErrors(),
			availabilityChecker: checker,
		}
		err := serviceItemData.checkPortLocation(suite.AppContextForTest())

		suite.NoError(err)
	})

	suite.Run("checkPortLocation - updating pod location fails for POEFSC service item", func() {
		oldServiceItemPrime := factory.BuildMTOServiceItem(suite.DB(), []factory.Customization{
			{
				Model:    factory.BuildAvailableToPrimeMove(suite.DB(), nil, nil),
				LinkOnly: true,
			},
			{
				Model: models.ReService{
					Code: models.ReServiceCodePOEFSC,
				},
			},
		}, nil)
		newServiceItemPrime := oldServiceItemPrime

		// Try to update SITDestinationOriginalAddress
		newPortLocation := models.PortLocation{}
		newServiceItemPrime.PODLocation = &newPortLocation

		serviceItemData := updateMTOServiceItemData{
			updatedServiceItem:  newServiceItemPrime,
			oldServiceItem:      oldServiceItemPrime,
			verrs:               validate.NewErrors(),
			availabilityChecker: checker,
		}
		err := serviceItemData.checkPortLocation(suite.AppContextForTest())

		suite.Error(err)
		suite.IsType(apperror.ConflictError{}, err)
	})

	suite.Run("checkPortLocation - updating pod location fails for other service items", func() {
		oldServiceItemPrime := factory.BuildMTOServiceItem(suite.DB(), []factory.Customization{
			{
				Model:    factory.BuildAvailableToPrimeMove(suite.DB(), nil, nil),
				LinkOnly: true,
			},
			{
				Model: models.ReService{
					Code: models.ReServiceCodeFSC,
				},
			},
		}, nil)
		newServiceItemPrime := oldServiceItemPrime

		// Try to update SITDestinationOriginalAddress
		newPortLocation := models.PortLocation{}
		newServiceItemPrime.PODLocation = &newPortLocation

		serviceItemData := updateMTOServiceItemData{
			updatedServiceItem:  newServiceItemPrime,
			oldServiceItem:      oldServiceItemPrime,
			verrs:               validate.NewErrors(),
			availabilityChecker: checker,
		}
		err := serviceItemData.checkPortLocation(suite.AppContextForTest())

		suite.Error(err)
		suite.IsType(apperror.ConflictError{}, err)
		suite.Contains(err.Error(), "- Port Location may only be manually updated for the following service items: PODFSC, POEFSC")
	})
}

func (suite *MTOServiceItemServiceSuite) TestCreateMTOServiceItemValidators() {

	setupTestData := func() models.MTOServiceItem {
		serviceItem := testdatagen.MakeDefaultMTOServiceItem(suite.DB())
		serviceItem.CustomerContacts = models.MTOServiceItemCustomerContacts{
			models.MTOServiceItemCustomerContact{
				Type:                       models.CustomerContactTypeFirst,
				DateOfContact:              time.Now().AddDate(0, 0, 4),
				TimeMilitary:               "1200Z",
				FirstAvailableDeliveryDate: time.Now().AddDate(0, 0, 3),
			},
		}
		return serviceItem
	}

	suite.Run("checkSITEntryDateAndFADD - success", func() {
		s := mtoServiceItemCreator{}
		serviceItem := setupTestData()
		// will pass since the SIT entry date is AFTER the FADD
		serviceItem.SITEntryDate = models.TimePointer(time.Now().AddDate(0, 0, 4))
		err := s.checkSITEntryDateAndFADD(&serviceItem)

		suite.NoError(err)
	})

	suite.Run("checkSITEntryDateAndFADD - success when the SIT entry date is the same date as the FADD", func() {
		s := mtoServiceItemCreator{}
		serviceItem := setupTestData()
		// will pass since the SIT entry date is AFTER the FADD
		serviceItem.SITEntryDate = &serviceItem.CustomerContacts[0].FirstAvailableDeliveryDate
		err := s.checkSITEntryDateAndFADD(&serviceItem)

		suite.NoError(err)
	})

	suite.Run("checkSITEntryDateAndFADD - fail when SIT entry is before FADD", func() {
		s := mtoServiceItemCreator{}
		serviceItem := setupTestData()
		// will fail since the SIT entry date is BEFORE the FADD
		serviceItem.SITEntryDate = models.TimePointer(time.Now().AddDate(0, 0, 2))
		err := s.checkSITEntryDateAndFADD(&serviceItem)

		suite.Error(err)
		suite.IsType(apperror.UnprocessableEntityError{}, err)
		// Format the dates as "YYYY-MM-DD" to match the error message
		expectedError := fmt.Sprintf(
			"the SIT Entry Date (%s) cannot be before the First Available Delivery Date (%s)",
			serviceItem.SITEntryDate.Format("2006-01-02"),
			serviceItem.CustomerContacts[0].FirstAvailableDeliveryDate.Format("2006-01-02"),
		)
		suite.Contains(err.Error(), expectedError)
	})

	suite.Run("checkSITEntryDateBeforeDepartureDate - success when the SIT entry date is before the SIT departure date", func() {
		s := mtoServiceItemCreator{}
		serviceItem := setupTestData()
		//Set SIT entry date = today, SIT departure date = tomorrow
		serviceItem.SITEntryDate = models.TimePointer(time.Now())
		serviceItem.SITDepartureDate = models.TimePointer(time.Now().AddDate(0, 0, 1))
		err := s.checkSITEntryDateBeforeDepartureDate(&serviceItem)
		suite.NoError(err)
	})

	suite.Run("checkSITEntryDateBeforeDepartureDate - error when the SIT entry date is after the SIT departure date", func() {
		s := mtoServiceItemCreator{}
		serviceItem := setupTestData()
		//Set SIT entry date = tomorrow, SIT departure date = today
		serviceItem.SITEntryDate = models.TimePointer(time.Now().AddDate(0, 0, 1))
		serviceItem.SITDepartureDate = models.TimePointer(time.Now())
		err := s.checkSITEntryDateBeforeDepartureDate(&serviceItem)
		suite.Error(err)
		suite.IsType(apperror.UnprocessableEntityError{}, err)
		expectedError := fmt.Sprintf(
			"the SIT Departure Date (%s) must be after the SIT Entry Date (%s)",
			serviceItem.SITDepartureDate.Format("2006-01-02"),
			serviceItem.SITEntryDate.Format("2006-01-02"),
		)
		suite.Contains(err.Error(), expectedError)
	})

	suite.Run("checkSITEntryDateBeforeDepartureDate - error when the SIT entry date is the same as the SIT departure date", func() {
		s := mtoServiceItemCreator{}
		serviceItem := setupTestData()
		//Set SIT entry date = today, SIT departure date = today
		today := models.TimePointer(time.Now())
		serviceItem.SITEntryDate = today
		serviceItem.SITDepartureDate = today
		err := s.checkSITEntryDateBeforeDepartureDate(&serviceItem)
		suite.Error(err)
		suite.IsType(apperror.UnprocessableEntityError{}, err)
		expectedError := fmt.Sprintf(
			"the SIT Departure Date (%s) must be after the SIT Entry Date (%s)",
			serviceItem.SITDepartureDate.Format("2006-01-02"),
			serviceItem.SITEntryDate.Format("2006-01-02"),
		)
		suite.Contains(err.Error(), expectedError)
	})
}<|MERGE_RESOLUTION|>--- conflicted
+++ resolved
@@ -1088,8 +1088,6 @@
 				},
 				{
 					Model: models.MTOServiceItem{
-<<<<<<< HEAD
-=======
 						SITEntryDate: &before,
 					},
 				},
@@ -1156,7 +1154,6 @@
 				},
 				{
 					Model: models.MTOServiceItem{
->>>>>>> dc3fd38f
 						SITEntryDate: &later,
 					},
 				},
@@ -1187,11 +1184,7 @@
 		}
 	})
 
-<<<<<<< HEAD
-	suite.Run("SITDepartureDate - errors when set before the SIT entry date", func() {
-=======
 	suite.Run("SITDepartureDate - errors when set before or equal the SIT entry date", func() {
->>>>>>> dc3fd38f
 		mtoShipment := factory.BuildMTOShipment(suite.DB(), []factory.Customization{
 			{
 				Model: models.MTOShipment{OriginSITAuthEndDate: &now,
@@ -1336,8 +1329,6 @@
 			suite.NoError(err) // Just verrs
 			suite.True(serviceItemData.verrs.HasAny())
 			suite.Contains(serviceItemData.verrs.Keys(), "SITDepartureDate")
-<<<<<<< HEAD
-=======
 			suite.Contains(serviceItemData.verrs.Get("SITDepartureDate"), "SIT departure date cannot be set before or equal to the SIT entry date.")
 		}
 
@@ -1437,7 +1428,6 @@
 			suite.NoError(err) // Just verrs
 			suite.True(serviceItemData.verrs.HasAny())
 			suite.Contains(serviceItemData.verrs.Keys(), "SITDepartureDate")
->>>>>>> dc3fd38f
 			suite.Contains(serviceItemData.verrs.Get("SITDepartureDate"), "SIT departure date cannot be set before the SIT entry date.")
 		}
 	})
