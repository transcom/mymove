--- conflicted
+++ resolved
@@ -1169,6 +1169,56 @@
 
 	})
 
+	suite.Run("SITDepartureDate - errors when set before the SIT entry date - international", func() {
+		mtoShipment := factory.BuildMTOShipment(suite.DB(), []factory.Customization{
+			{
+				Model: models.MTOShipment{OriginSITAuthEndDate: &now,
+					DestinationSITAuthEndDate: &now},
+			},
+		}, nil)
+		testCases := []struct {
+			reServiceCode models.ReServiceCode
+		}{
+			{
+				reServiceCode: models.ReServiceCodeIOPSIT,
+			},
+			{
+				reServiceCode: models.ReServiceCodeIDDSIT,
+			},
+		}
+		for _, tc := range testCases {
+			oldSITServiceItem := factory.BuildMTOServiceItem(nil, []factory.Customization{
+				{
+					Model: models.ReService{
+						Code: tc.reServiceCode,
+					},
+				},
+				{
+					Model:    mtoShipment,
+					LinkOnly: true,
+				},
+				{
+					Model: models.MTOServiceItem{
+						SITEntryDate: &later,
+					},
+				},
+			}, nil)
+			newSITServiceItem := oldSITServiceItem
+			newSITServiceItem.SITDepartureDate = &before
+			serviceItemData := updateMTOServiceItemData{
+				updatedServiceItem: newSITServiceItem,
+				oldServiceItem:     oldSITServiceItem,
+				verrs:              validate.NewErrors(),
+			}
+			err := serviceItemData.checkSITDepartureDate(suite.AppContextForTest())
+			suite.NoError(err) // Just verrs
+			suite.True(serviceItemData.verrs.HasAny())
+			suite.Contains(serviceItemData.verrs.Keys(), "SITDepartureDate")
+			suite.Contains(serviceItemData.verrs.Get("SITDepartureDate"), "SIT departure date cannot be set before or equal to the SIT entry date.")
+		}
+
+	})
+
 	suite.Run("SITDepartureDate - errors when set equal to the SIT entry date", func() {
 		mtoShipment := factory.BuildMTOShipment(suite.DB(), []factory.Customization{
 			{
@@ -1216,7 +1266,6 @@
 			suite.Contains(serviceItemData.verrs.Keys(), "SITDepartureDate")
 			suite.Contains(serviceItemData.verrs.Get("SITDepartureDate"), "SIT departure date cannot be set before or equal to the SIT entry date.")
 		}
-
 	})
 
 	suite.Run("SITDepartureDate - errors when set before the SIT entry date - international", func() {
@@ -1266,110 +1315,8 @@
 			suite.Contains(serviceItemData.verrs.Keys(), "SITDepartureDate")
 			suite.Contains(serviceItemData.verrs.Get("SITDepartureDate"), "SIT departure date cannot be set before or equal to the SIT entry date.")
 		}
-
-	})
-
-<<<<<<< HEAD
-=======
-	suite.Run("SITDepartureDate - errors when set equal to the SIT entry date", func() {
-		mtoShipment := factory.BuildMTOShipment(suite.DB(), []factory.Customization{
-			{
-				Model: models.MTOShipment{OriginSITAuthEndDate: &now,
-					DestinationSITAuthEndDate: &now},
-			},
-		}, nil)
-		testCases := []struct {
-			reServiceCode models.ReServiceCode
-		}{
-			{
-				reServiceCode: models.ReServiceCodeDOPSIT,
-			},
-			{
-				reServiceCode: models.ReServiceCodeDDDSIT,
-			},
-		}
-		for _, tc := range testCases {
-			oldSITServiceItem := factory.BuildMTOServiceItem(nil, []factory.Customization{
-				{
-					Model: models.ReService{
-						Code: tc.reServiceCode,
-					},
-				},
-				{
-					Model:    mtoShipment,
-					LinkOnly: true,
-				},
-				{
-					Model: models.MTOServiceItem{
-						SITEntryDate: &now,
-					},
-				},
-			}, nil)
-			newSITServiceItem := oldSITServiceItem
-			newSITServiceItem.SITDepartureDate = &now
-			serviceItemData := updateMTOServiceItemData{
-				updatedServiceItem: newSITServiceItem,
-				oldServiceItem:     oldSITServiceItem,
-				verrs:              validate.NewErrors(),
-			}
-			err := serviceItemData.checkSITDepartureDate(suite.AppContextForTest())
-			suite.NoError(err) // Just verrs
-			suite.True(serviceItemData.verrs.HasAny())
-			suite.Contains(serviceItemData.verrs.Keys(), "SITDepartureDate")
-			suite.Contains(serviceItemData.verrs.Get("SITDepartureDate"), "SIT departure date cannot be set before or equal to the SIT entry date.")
-		}
-	})
-
-	suite.Run("SITDepartureDate - errors when set before the SIT entry date - international", func() {
-		mtoShipment := factory.BuildMTOShipment(suite.DB(), []factory.Customization{
-			{
-				Model: models.MTOShipment{OriginSITAuthEndDate: &now,
-					DestinationSITAuthEndDate: &now},
-			},
-		}, nil)
-		testCases := []struct {
-			reServiceCode models.ReServiceCode
-		}{
-			{
-				reServiceCode: models.ReServiceCodeIOPSIT,
-			},
-			{
-				reServiceCode: models.ReServiceCodeIDDSIT,
-			},
-		}
-		for _, tc := range testCases {
-			oldSITServiceItem := factory.BuildMTOServiceItem(nil, []factory.Customization{
-				{
-					Model: models.ReService{
-						Code: tc.reServiceCode,
-					},
-				},
-				{
-					Model:    mtoShipment,
-					LinkOnly: true,
-				},
-				{
-					Model: models.MTOServiceItem{
-						SITEntryDate: &later,
-					},
-				},
-			}, nil)
-			newSITServiceItem := oldSITServiceItem
-			newSITServiceItem.SITDepartureDate = &before
-			serviceItemData := updateMTOServiceItemData{
-				updatedServiceItem: newSITServiceItem,
-				oldServiceItem:     oldSITServiceItem,
-				verrs:              validate.NewErrors(),
-			}
-			err := serviceItemData.checkSITDepartureDate(suite.AppContextForTest())
-			suite.NoError(err) // Just verrs
-			suite.True(serviceItemData.verrs.HasAny())
-			suite.Contains(serviceItemData.verrs.Keys(), "SITDepartureDate")
-			suite.Contains(serviceItemData.verrs.Get("SITDepartureDate"), "SIT departure date cannot be set before or equal to the SIT entry date.")
-		}
-	})
-
->>>>>>> 06e77d68
+	})
+
 	suite.Run("SITDepartureDate - errors when service item is missing a shipment ID", func() {
 
 		oldSITServiceItem := factory.BuildMTOServiceItem(nil, []factory.Customization{
