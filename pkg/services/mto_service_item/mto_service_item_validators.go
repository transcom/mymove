package mtoserviceitem

import (
	"fmt"
	"strings"

	"github.com/gobuffalo/validate/v3"
	"github.com/gofrs/uuid"
	"golang.org/x/exp/slices"

	"github.com/transcom/mymove/pkg/appcontext"
	"github.com/transcom/mymove/pkg/apperror"
	"github.com/transcom/mymove/pkg/models"
	"github.com/transcom/mymove/pkg/services"
	"github.com/transcom/mymove/pkg/services/query"
)

// UpdateMTOServiceItemBasicValidator is the key for generic validation on the MTO Service Item
const UpdateMTOServiceItemBasicValidator string = "UpdateMTOServiceItemBasicValidator"

// UpdateMTOServiceItemPrimeValidator is the key for validating the MTO Service Item for the Prime contractor
const UpdateMTOServiceItemPrimeValidator string = "UpdateMTOServiceItemPrimeValidator"

// UpdateMTOServiceItemValidators is the map connecting the constant keys to the correct validator
var UpdateMTOServiceItemValidators = map[string]updateMTOServiceItemValidator{
	UpdateMTOServiceItemBasicValidator: new(basicUpdateMTOServiceItemValidator),
	UpdateMTOServiceItemPrimeValidator: new(primeUpdateMTOServiceItemValidator),
}

// Manual updates to SIT Departure dates are allowed for these service items
var (
	OriginReServiceCodesAllowedForSITDepartureDateUpdate      = []models.ReServiceCode{models.ReServiceCodeDOPSIT, models.ReServiceCodeDOFSIT, models.ReServiceCodeDOASIT}
	DestinationReServiceCodesAllowedForSITDepartureDateUpdate = []models.ReServiceCode{models.ReServiceCodeDDDSIT, models.ReServiceCodeDDASIT}
	ReServiceCodesAllowedForSITDepartureDateUpdate            = append(DestinationReServiceCodesAllowedForSITDepartureDateUpdate, OriginReServiceCodesAllowedForSITDepartureDateUpdate...)
)

var allSITServiceItemsToCheck = []models.ReServiceCode{
	models.ReServiceCodeDDDSIT,
	models.ReServiceCodeDDASIT,
	models.ReServiceCodeDDFSIT,
	models.ReServiceCodeDDSFSC,
	models.ReServiceCodeDOPSIT,
	models.ReServiceCodeDOFSIT,
	models.ReServiceCodeDOASIT,
	models.ReServiceCodeDOSFSC,
}

var destSITServiceItems = []models.ReServiceCode{
	models.ReServiceCodeDDDSIT,
	models.ReServiceCodeDDASIT,
	models.ReServiceCodeDDFSIT,
	models.ReServiceCodeDDSFSC,
}

type updateMTOServiceItemValidator interface {
	validate(appCtx appcontext.AppContext, serviceItemData *updateMTOServiceItemData) error
}

// basicUpdateMTOServiceItemValidator is the type for validation that should happen no matter who uses this service object
type basicUpdateMTOServiceItemValidator struct{}

func (v *basicUpdateMTOServiceItemValidator) validate(appCtx appcontext.AppContext, serviceItemData *updateMTOServiceItemData) error {
	err := serviceItemData.checkLinkedIDs()
	if err != nil {
		return err
	}

	// Checks that SITDestinationOriginalAddress isn't added/or updated using the updater
	// Should only be set when approving a service item
	err = serviceItemData.checkSITDestinationOriginalAddress(appCtx)
	if err != nil {
		return err
	}

	err = serviceItemData.getVerrs()
	if err != nil {
		return err
	}

	return nil
}

// primeUpdateMTOServiceItemValidator is the type for validation that is just for updates from the Prime contractor
type primeUpdateMTOServiceItemValidator struct{}

func (v *primeUpdateMTOServiceItemValidator) validate(appCtx appcontext.AppContext, serviceItemData *updateMTOServiceItemData) error {
	// Checks that the MTO ID, Shipment ID, and ReService IDs haven't changed
	err := serviceItemData.checkLinkedIDs()
	if err != nil {
		return err
	}

	// Checks that the Service Item is indeed available to the Prime
	err = serviceItemData.checkPrimeAvailability(appCtx)
	if err != nil {
		return err
	}

	// Checks that none of the fields that the Prime cannot update have been changed
	err = serviceItemData.checkNonPrimeFields(appCtx)
	if err != nil {
		return err
	}

	// Checks that if the updated service item has customer contacts that
	// the time fields are in the expected military time
	for index := range serviceItemData.updatedServiceItem.CustomerContacts {
		customerContacts := &serviceItemData.updatedServiceItem.CustomerContacts[index]
		err = validateTimeMilitaryField(appCtx, customerContacts.TimeMilitary)
		if err != nil {
			return err
		}
	}

	// Checks that there aren't any pending payment requests for this service item
	err = serviceItemData.checkPaymentRequests(appCtx, serviceItemData)
	if err != nil {
		return err
	}

	// Checks that only SITDepartureDate is only updated for DDDSIT and DOPSIT objects
	err = serviceItemData.checkSITDeparture(appCtx)
	if err != nil {
		return err
	}

<<<<<<< HEAD
=======
	// Checks that the SITDepartureDate
	// - is not later than the authorized end date
	err = serviceItemData.checkSITDepartureDate(appCtx)
	if err != nil {
		return err
	}

>>>>>>> 1f96840f
	// Checks that only SIT Entry Date occurs AFTER the FADD
	err = serviceItemData.checkSITEntryDateAndFADD(appCtx)
	if err != nil {
		return err
	}

	// Checks that SITDestinationOriginalAddress isn't added/or updated using the updater
	// Should only be set when approving a service item
	err = serviceItemData.checkSITDestinationOriginalAddress(appCtx)
	if err != nil {
		return err
	}

	// Checks that SITDestinationFinalAddress isn't updated through this endpoint
	err = serviceItemData.checkSITDestinationFinalAddress(appCtx)
	if err != nil {
		return err
	}

	// Checks that the Old MTO SIT Service Item has a REJECTED status. If not the update req is rejected
	err = serviceItemData.checkOldServiceItemStatus(appCtx, serviceItemData)
	if err != nil {
		return err
	}

	// Check to see if the updated service item is different than the old one
	err = serviceItemData.checkForSITItemChanges(serviceItemData)
	if err != nil {
		return err
	}

	// Check to see if the updated service item is different than the old one
	err = serviceItemData.checkReasonWasUpdatedOnRejectedSIT(appCtx)
	if err != nil {
		return err
	}

	// Gets any validation errors from the above checks
	err = serviceItemData.getVerrs()
	if err != nil {
		return err
	}

	return nil
}

// updateMTOServiceItemData represents the data needed to validate an update on an MTOServiceItem
type updateMTOServiceItemData struct {
	updatedServiceItem  models.MTOServiceItem
	oldServiceItem      models.MTOServiceItem
	availabilityChecker services.MoveTaskOrderChecker
	verrs               *validate.Errors
}

// Check to see if the updatedSIT service item is different than the old one
// Turns out creating a custom comparsion method using if-statements has better performance than using a library in go
func (v *updateMTOServiceItemData) checkForSITItemChanges(serviceItemData *updateMTOServiceItemData) error {

	oldServiceItem := serviceItemData.oldServiceItem

	// Check will only be executed for serviceItems with reservice codes in the serviceItemsToCheck array
	if slices.Contains(allSITServiceItemsToCheck, oldServiceItem.ReService.Code) {

		updatedServiceItem := serviceItemData.updatedServiceItem

		// Start checking for differences. If a difference is found return nil. No need to reject the request if there are changes.
		// For now only check fields that the prime can actually submit a change for

		if updatedServiceItem.ReService.Code.String() != "" && updatedServiceItem.ReService.Code != oldServiceItem.ReService.Code {
			return nil
		}

		if updatedServiceItem.SITDepartureDate != nil && oldServiceItem.SITDepartureDate != nil {
			if updatedServiceItem.SITDepartureDate.UTC() != oldServiceItem.SITDepartureDate.UTC() {
				return nil
			}
		} else if updatedServiceItem.SITDepartureDate != nil && oldServiceItem.SITDepartureDate == nil {
			return nil
		}

		if updatedServiceItem.SITDestinationFinalAddress != nil && updatedServiceItem.SITDestinationFinalAddress != oldServiceItem.SITDestinationFinalAddress {
			return nil
		}

		if updatedServiceItem.SITCustomerContacted != nil && updatedServiceItem.SITCustomerContacted != oldServiceItem.SITCustomerContacted {
			return nil
		}

		if updatedServiceItem.SITRequestedDelivery != nil && oldServiceItem.SITRequestedDelivery != nil {
			if updatedServiceItem.SITRequestedDelivery.UTC() != oldServiceItem.SITRequestedDelivery.UTC() {
				return nil
			}
		} else if updatedServiceItem.SITRequestedDelivery != nil && oldServiceItem.SITRequestedDelivery == nil {
			return nil
		}

		if updatedServiceItem.SITEntryDate != nil && updatedServiceItem.SITEntryDate.UTC() != oldServiceItem.SITEntryDate.UTC() {
			return nil
		}

		if updatedServiceItem.Reason != nil && *updatedServiceItem.Reason != *oldServiceItem.Reason {
			return nil
		}

		if updatedServiceItem.SITPostalCode != nil && *updatedServiceItem.SITPostalCode != *oldServiceItem.SITPostalCode {
			return nil
		}

		if updatedServiceItem.RequestedApprovalsRequestedStatus != nil && *updatedServiceItem.RequestedApprovalsRequestedStatus != *oldServiceItem.RequestedApprovalsRequestedStatus {
			return nil
		}

		// If execution made it this far no changes were detected. Reject the request.
		return apperror.NewConflictError(oldServiceItem.ID,
			"- To re-submit a SIT sevice item the new SIT service item must be different than the previous one.")

	}

	return nil
}

// checkLinkedIDs checks that the user didn't attempt to change the service item's move, shipment, or reService IDs
func (v *updateMTOServiceItemData) checkLinkedIDs() error {
	if v.updatedServiceItem.MoveTaskOrderID != uuid.Nil && v.updatedServiceItem.MoveTaskOrderID != v.oldServiceItem.MoveTaskOrderID {
		v.verrs.Add("moveTaskOrderID", "cannot be updated")
	}
	if v.updatedServiceItem.MTOShipmentID != nil && *v.updatedServiceItem.MTOShipmentID != *v.oldServiceItem.MTOShipmentID {
		v.verrs.Add("mtoShipmentID", "cannot be updated")
	}
	if v.updatedServiceItem.ReServiceID != uuid.Nil && v.updatedServiceItem.ReServiceID != v.oldServiceItem.ReServiceID {
		v.verrs.Add("reServiceID", "cannot be updated")
	}

	return nil
}

// checkOldServiceItemStatus checks that the old service item has a REJECTED status
func (v *updateMTOServiceItemData) checkOldServiceItemStatus(_ appcontext.AppContext, serviceItemData *updateMTOServiceItemData) error {

	if slices.Contains(allSITServiceItemsToCheck, serviceItemData.oldServiceItem.ReService.Code) {
		if serviceItemData.oldServiceItem.Status == models.MTOServiceItemStatusRejected {
			return nil
		} else if serviceItemData.oldServiceItem.Status == models.MTOServiceItemStatusApproved {

			invalidFieldChange := false
			// Fields that are not allowed to change when status is approved

			if serviceItemData.updatedServiceItem.ReService.Code.String() != "" && serviceItemData.updatedServiceItem.ReService.Code.String() != serviceItemData.oldServiceItem.ReService.Code.String() {
				invalidFieldChange = true
			}

			if serviceItemData.updatedServiceItem.SITEntryDate != nil {
				invalidFieldChange = true
			}

			if serviceItemData.updatedServiceItem.Reason != nil {
				invalidFieldChange = true
			}

			if serviceItemData.updatedServiceItem.SITPostalCode != nil {
				invalidFieldChange = true
			}

			if serviceItemData.updatedServiceItem.RequestedApprovalsRequestedStatus != nil {
				invalidFieldChange = true
			}

			if invalidFieldChange {
				return apperror.NewConflictError(serviceItemData.oldServiceItem.ID,
					"- one or more fields is not allowed to be updated when the SIT service item has an approved status.")
			}

			// Fields allowed to changed when status is approved
			if serviceItemData.updatedServiceItem.SITDepartureDate != nil {
				serviceItemData.updatedServiceItem.Status = models.MTOServiceItemStatusApproved
				return nil
			}
			if serviceItemData.updatedServiceItem.SITRequestedDelivery != nil {
				serviceItemData.updatedServiceItem.Status = models.MTOServiceItemStatusApproved
				return nil
			}
			if serviceItemData.updatedServiceItem.SITCustomerContacted != nil {
				serviceItemData.updatedServiceItem.Status = models.MTOServiceItemStatusApproved
				return nil
			}

			return apperror.NewConflictError(serviceItemData.oldServiceItem.ID,
				"- unknown field or fields attempting to be updated.")
			//nolint:revive // This is intentionally returning an error
		} else {
			// Rejects the update if the original SIT does not have a REJECTED status
			return apperror.NewConflictError(serviceItemData.oldServiceItem.ID,
				"- this SIT service item cannot be updated because the status is not in an editable state.")
		}
	}

	return nil
}

// checkReasonWasUpdatedOnRejectedSIT checks that the reason provided is different from the previously rejected SIT service item
func (v *updateMTOServiceItemData) checkReasonWasUpdatedOnRejectedSIT(_ appcontext.AppContext) error {

	if slices.Contains(allSITServiceItemsToCheck, v.oldServiceItem.ReService.Code) {
		// if the SI is approved then we don't need to check this
		if v.oldServiceItem.Status == models.MTOServiceItemStatusApproved {
			return nil
		}
		if v.oldServiceItem.Status == models.MTOServiceItemStatusRejected && v.updatedServiceItem.Status == models.MTOServiceItemStatusSubmitted {
			if v.updatedServiceItem.Reason == nil {
				return apperror.NewConflictError(v.oldServiceItem.ID,
					"- you must provide a new reason when resubmitting a previously rejected SIT service item")
			}
			if *v.updatedServiceItem.Reason == "" {
				return apperror.NewConflictError(v.oldServiceItem.ID,
					"- reason cannot be empty when resubmitting a previously rejected SIT service item")
			}
			if v.updatedServiceItem.Reason != nil && *v.updatedServiceItem.Reason == *v.oldServiceItem.Reason {
				return apperror.NewConflictError(v.oldServiceItem.ID,
					"- please provide a new reason when resubmitting a previously rejected SIT service item")
			}
		}
	}

	return nil
}

// checkPrimeAvailability checks that the service item is connected to a Prime-available move
func (v *updateMTOServiceItemData) checkPrimeAvailability(appCtx appcontext.AppContext) error {
	isAvailable, err := v.availabilityChecker.MTOAvailableToPrime(appCtx, v.oldServiceItem.MoveTaskOrderID)

	if !isAvailable || err != nil {
		return apperror.NewNotFoundError(v.oldServiceItem.ID, "while looking for Prime-available MTOServiceItem")
	}

	return nil
}

// checkNonPrimeFields checks that no fields were modified that are not allowed to be updated by the Prime
func (v *updateMTOServiceItemData) checkNonPrimeFields(_ appcontext.AppContext) error {

	if v.updatedServiceItem.Status != "" && v.updatedServiceItem.Status != v.oldServiceItem.Status && (!slices.Contains(allSITServiceItemsToCheck, v.oldServiceItem.ReService.Code)) {
		v.verrs.Add("status", "cannot be updated")
	}

	if v.updatedServiceItem.RejectionReason != nil && v.updatedServiceItem.RejectionReason != v.oldServiceItem.RejectionReason {
		v.verrs.Add("rejectionReason", "cannot be updated")
	}

	if v.updatedServiceItem.ApprovedAt != nil && v.updatedServiceItem.ApprovedAt != v.oldServiceItem.ApprovedAt {
		v.verrs.Add("approvedAt", "cannot be updated")
	}

	if v.updatedServiceItem.RejectedAt != nil && v.updatedServiceItem.RejectedAt != v.oldServiceItem.RejectedAt {
		v.verrs.Add("rejectedAt", "cannot be updated")
	}

	return nil
}

// checkSITDeparture checks that the service item is a DDDSIT or DOPSIT if the user is trying to update the
// SITDepartureDate
func (v *updateMTOServiceItemData) checkSITDeparture(_ appcontext.AppContext) error {
	if v.updatedServiceItem.SITDepartureDate == nil || v.updatedServiceItem.SITDepartureDate == v.oldServiceItem.SITDepartureDate {
		return nil // the SITDepartureDate isn't being updated, so we're fine here
	}

	if slices.Contains(allSITServiceItemsToCheck, v.oldServiceItem.ReService.Code) {
		return nil // the service item is a SIT departure service or SIT Domestic origin 1st day SIT , so we're fine
	}

	return apperror.NewConflictError(v.updatedServiceItem.ID,
		fmt.Sprintf("- SIT Departure Date may only be manually updated for the following service items: %s, %s, %s, %s, %s, %s, %s, %s",
			models.ReServiceCodeDDFSIT, models.ReServiceCodeDDASIT, models.ReServiceCodeDDDSIT, models.ReServiceCodeDOPSIT,
			models.ReServiceCodeDOFSIT, models.ReServiceCodeDOASIT, models.ReServiceCodeDDSFSC, models.ReServiceCodeDOSFSC))
}

// checkSITEntryDateAndFADD checks that the SIT entry date occurs after the FADD for destination SIT
func (v *updateMTOServiceItemData) checkSITEntryDateAndFADD(_ appcontext.AppContext) error {
	if slices.Contains(destSITServiceItems, v.oldServiceItem.ReService.Code) {
		// if they are attempting to update the SIT entry date
		if v.updatedServiceItem.SITEntryDate != nil {
			var contacts models.MTOServiceItemCustomerContacts
			if v.updatedServiceItem.CustomerContacts != nil {
				contacts = v.updatedServiceItem.CustomerContacts
			} else if v.oldServiceItem.CustomerContacts != nil {
				contacts = v.oldServiceItem.CustomerContacts
			}

			for _, contact := range contacts {
				if !contact.FirstAvailableDeliveryDate.IsZero() &&
					v.updatedServiceItem.SITEntryDate.Before(contact.FirstAvailableDeliveryDate) {
					return apperror.NewUnprocessableEntityError(fmt.Sprintf("the SIT Entry Date (%s) cannot be before the First Available Delivery Date (%s)",
						v.updatedServiceItem.SITEntryDate.Format("2006-01-02"), contact.FirstAvailableDeliveryDate.Format("2006-01-02")))
				}
			}
		}
		return nil
	}
	return nil
}

<<<<<<< HEAD
=======
// checkSITDepartureDate checks that the SITDepartureDate:
// - is not later than the authorized end date
func (v *updateMTOServiceItemData) checkSITDepartureDate(_ appcontext.AppContext) error {
	if v.updatedServiceItem.SITDepartureDate == nil || v.updatedServiceItem.SITDepartureDate == v.oldServiceItem.SITDepartureDate {
		return nil // the SITDepartureDate isn't being updated, so we're fine here
	}

	if v.updatedServiceItem.SITDepartureDate != nil {
		if v.oldServiceItem.MTOShipmentID == nil || *v.oldServiceItem.MTOShipmentID == uuid.Nil {
			// If we are updating the SIT departure date, there must be an attached MTO shipment to this service item
			// Otherwise, authorized end dates cannot be calculated or validated properly
			return apperror.NewInternalServerError(fmt.Sprintf("The requested service item updates for ID %s did not have an attached MTO Shipment, preventing proper lookup of the authorized end date. This occurs on the server not preloading necessary data.", v.updatedServiceItem.ID))
		}
		// Set the SIT entry date we are going to use for comparison
		if v.updatedServiceItem.SITEntryDate == nil && v.oldServiceItem.SITEntryDate == nil {
			return apperror.NewInternalServerError(fmt.Sprintf("The requested service item updates for ID %s did not have a SIT entry date attached.", v.updatedServiceItem.ID))
		}
		SITEntryDate := v.oldServiceItem.SITEntryDate
		if v.updatedServiceItem.SITEntryDate != nil {
			SITEntryDate = v.updatedServiceItem.SITEntryDate
		}
		// Check that departure date is not before the current entry date
		if v.updatedServiceItem.SITDepartureDate.Before(*SITEntryDate) {
			v.verrs.Add("SITDepartureDate", "SIT departure date cannot be set before the SIT entry date.")
		}
	}
	return nil
}

>>>>>>> 1f96840f
// checkSITDestinationOriginalAddress checks that SITDestinationOriginalAddress isn't being changed
func (v *updateMTOServiceItemData) checkSITDestinationOriginalAddress(_ appcontext.AppContext) error {
	if v.updatedServiceItem.SITDestinationOriginalAddress == nil {
		return nil // SITDestinationOriginalAddress isn't being updated, so we're fine here
	}

	if v.oldServiceItem.SITDestinationOriginalAddressID == nil {
		v.verrs.Add("SITDestinationOriginalAddress", "cannot be manually set")
		return apperror.NewInvalidInputError(v.updatedServiceItem.ID, nil, v.verrs,
			"SITDestinationOriginalAddress cannot be manually set")
	}

	if *v.oldServiceItem.SITDestinationOriginalAddressID != uuid.Nil &&
		v.updatedServiceItem.SITDestinationOriginalAddress != nil &&
		v.updatedServiceItem.SITDestinationOriginalAddress.ID != *v.oldServiceItem.SITDestinationOriginalAddressID {
		v.verrs.Add("SITDestinationOriginalAddress", "cannot be updated")
		return apperror.NewInvalidInputError(v.updatedServiceItem.ID, nil, v.verrs,
			"SITDestinationOriginalAddress cannot be updated")
	}

	return nil
}

// checkSITDestinationFinalAddress checks that SITDestinationFinalAddress isn't being changed
func (v *updateMTOServiceItemData) checkSITDestinationFinalAddress(_ appcontext.AppContext) error {
	if v.updatedServiceItem.SITDestinationFinalAddress == nil {
		return nil // SITDestinationFinalAddress isn't being updated, so we're fine here
	}

	if v.oldServiceItem.SITDestinationFinalAddressID == nil {
		return nil // the SITDestinationFinalAddress is being created, so we're fine here
	}

	reServiceCodesDestination := []models.ReServiceCode{models.ReServiceCodeDDDSIT, models.ReServiceCodeDDASIT, models.ReServiceCodeDDFSIT, models.ReServiceCodeDDSFSC}
	if slices.Contains(reServiceCodesDestination, v.oldServiceItem.ReService.Code) {
		v.verrs.Add("SITDestinationFinalAddress", "Update the shipment destination address to update the service item's SIT final destination address.")
		return apperror.NewInvalidInputError(v.updatedServiceItem.ID, nil, v.verrs,
			"Update the shipment destination address to update the service item's SIT final destination address.")
	}

	if *v.oldServiceItem.SITDestinationFinalAddressID != uuid.Nil &&
		v.updatedServiceItem.SITDestinationFinalAddress != nil &&
		v.updatedServiceItem.SITDestinationFinalAddress.ID != *v.oldServiceItem.SITDestinationFinalAddressID {
		v.verrs.Add("SITDestinationFinalAddress", "Update the shipment destination address to update the service item's SIT final destination address.")
		return apperror.NewInvalidInputError(v.updatedServiceItem.ID, nil, v.verrs,
			"Update the shipment destination address to update the service item's SIT final destination address.")
	}

	return nil
}

// checkPaymentRequests looks for any existing payment requests connected to this service item and returns a
// Conflict Error if any are found
func (v *updateMTOServiceItemData) checkPaymentRequests(appCtx appcontext.AppContext, serviceItemData *updateMTOServiceItemData) error {
	var paymentServiceItem models.PaymentServiceItem

	// Check what fields are being updated to allow this update
	allowUpdateBasedOnAllowableFieldChange := paymentRequestCheckAllowableFieldCheck(serviceItemData)

	err := appCtx.DB().Where("mto_service_item_id = $1", v.updatedServiceItem.ID).First(&paymentServiceItem)

	if err == nil && paymentServiceItem.ID != uuid.Nil && !allowUpdateBasedOnAllowableFieldChange {
		return apperror.NewConflictError(v.updatedServiceItem.ID,
			"- this service item has an existing payment request and can no longer be updated.")
	} else if err != nil && !strings.Contains(err.Error(), "sql: no rows in result set") {
		return err
	}
	// NOTE the third error case is when there are no payment requests found, which is good in this case!

	return nil
}

// getVerrs looks for any validation errors and returns a formatted InvalidInputError if any are found.
// Should only be called after the other check methods have been called.
func (v *updateMTOServiceItemData) getVerrs() error {
	if v.verrs.HasAny() {
		return apperror.NewInvalidInputError(v.updatedServiceItem.ID, nil, v.verrs,
			"Invalid input found while validating the service item.")
	}

	return nil
}

// setNewMTOServiceItem compares updatedServiceItem and oldServiceItem and updates a new MTOServiceItem instance with
// all data (changed and unchanged) filled in. Does not return an error, data must be checked for validation before
// this step.
func (v *updateMTOServiceItemData) setNewMTOServiceItem() *models.MTOServiceItem {
	newMTOServiceItem := v.oldServiceItem

	if v.updatedServiceItem.Status != "" {
		newMTOServiceItem.Status = v.updatedServiceItem.Status
	}

	// If the updated RequestedApprovalsRequestedStatus param is not null/nil then update the new serviceItem
	if v.updatedServiceItem.RequestedApprovalsRequestedStatus != nil {
		newMTOServiceItem.RequestedApprovalsRequestedStatus = v.updatedServiceItem.RequestedApprovalsRequestedStatus
	}

	// Set string fields:
	newMTOServiceItem.Reason = services.SetOptionalStringField(v.updatedServiceItem.Reason, newMTOServiceItem.Reason)

	newMTOServiceItem.Description = services.SetOptionalStringField(
		v.updatedServiceItem.Description, newMTOServiceItem.Description)

	newMTOServiceItem.RejectionReason = services.SetOptionalStringField(
		v.updatedServiceItem.RejectionReason, newMTOServiceItem.RejectionReason)

	if v.updatedServiceItem.SITPostalCode != nil {
		newMTOServiceItem.SITPostalCode = services.SetOptionalStringField(
			v.updatedServiceItem.SITPostalCode, newMTOServiceItem.SITPostalCode)
	}

	newMTOServiceItem.SITPostalCode = services.SetOptionalStringField(
		v.updatedServiceItem.SITPostalCode, newMTOServiceItem.SITPostalCode)

	// TODO are we going to remove this field from the model at some point?
	newMTOServiceItem.PickupPostalCode = services.SetOptionalStringField(
		v.updatedServiceItem.PickupPostalCode, newMTOServiceItem.PickupPostalCode)

	// Set date fields:
	newMTOServiceItem.ApprovedAt = services.SetOptionalDateTimeField(v.updatedServiceItem.ApprovedAt, newMTOServiceItem.ApprovedAt)

	newMTOServiceItem.RejectedAt = services.SetOptionalDateTimeField(v.updatedServiceItem.RejectedAt, newMTOServiceItem.RejectedAt)

	if v.updatedServiceItem.SITEntryDate != nil {
		newMTOServiceItem.SITEntryDate = services.SetOptionalDateTimeField(
			v.updatedServiceItem.SITEntryDate, newMTOServiceItem.SITEntryDate)
	}

	newMTOServiceItem.SITEntryDate = services.SetOptionalDateTimeField(
		v.updatedServiceItem.SITEntryDate, newMTOServiceItem.SITEntryDate)

	if v.updatedServiceItem.SITDepartureDate != nil {
		newMTOServiceItem.SITDepartureDate = services.SetOptionalDateTimeField(
			v.updatedServiceItem.SITDepartureDate, newMTOServiceItem.SITDepartureDate)
	}

	newMTOServiceItem.SITCustomerContacted = services.SetOptionalDateTimeField(v.updatedServiceItem.SITCustomerContacted, newMTOServiceItem.SITCustomerContacted)
	newMTOServiceItem.SITRequestedDelivery = services.SetOptionalDateTimeField(v.updatedServiceItem.SITRequestedDelivery, newMTOServiceItem.SITRequestedDelivery)

	if v.updatedServiceItem.SITDestinationFinalAddress != nil {
		newMTOServiceItem.SITDestinationFinalAddress = v.updatedServiceItem.SITDestinationFinalAddress
		newMTOServiceItem.SITDestinationFinalAddressID = &v.updatedServiceItem.SITDestinationFinalAddress.ID
	}

	// Set customer contact fields
	newMTOServiceItem.CustomerContacts = v.setNewCustomerContacts()

	// Set weight fields:
	newMTOServiceItem.EstimatedWeight = services.SetOptionalPoundField(
		v.updatedServiceItem.EstimatedWeight, newMTOServiceItem.EstimatedWeight)

	newMTOServiceItem.ActualWeight = services.SetOptionalPoundField(
		v.updatedServiceItem.ActualWeight, newMTOServiceItem.ActualWeight)

	return &newMTOServiceItem
}

func (v *updateMTOServiceItemData) setNewCustomerContacts() models.MTOServiceItemCustomerContacts {
	// If there are no updated customer contacts we will just use the old ones, it doesn't matter if there are no old ones.
	if len(v.updatedServiceItem.CustomerContacts) == 0 {
		return v.oldServiceItem.CustomerContacts
	}

	// If there are no old customer contacts we will just use the updated ones.
	if len(v.oldServiceItem.CustomerContacts) == 0 {
		return v.updatedServiceItem.CustomerContacts
	}

	var newCustomerContacts models.MTOServiceItemCustomerContacts

	// Iterate through the updated and the old customer contacts to see if they correspond to one another.
	for _, updatedCustomerContact := range v.updatedServiceItem.CustomerContacts {
		foundCorrespondingOldContact := false
		var newCustomerContact models.MTOServiceItemCustomerContact
		for _, oldCustomerContact := range v.oldServiceItem.CustomerContacts {
			// We use the type field to determine if the CustomerContacts correspond to each other
			// If they correspond we update the information on the old CustomerContact
			if updatedCustomerContact.Type == oldCustomerContact.Type {
				newCustomerContact = oldCustomerContact
				newCustomerContact.DateOfContact = updatedCustomerContact.DateOfContact
				newCustomerContact.TimeMilitary = updatedCustomerContact.TimeMilitary
				newCustomerContact.FirstAvailableDeliveryDate = updatedCustomerContact.FirstAvailableDeliveryDate
				foundCorrespondingOldContact = true
			}
		}
		// If there is no corresponding old CustomerContact we use the updated CustomerContact
		if !foundCorrespondingOldContact {
			newCustomerContact = updatedCustomerContact
		}
		newCustomerContacts = append(newCustomerContacts, newCustomerContact)
	}

	// We need to iterate once more through the old CustomerContacts
	// to find any that don't have a corresponding updated CustomerContact
	for _, oldCustomerContact := range v.oldServiceItem.CustomerContacts {
		foundCorrespondingUpdatedContact := false
		for _, updatedCustomerContact := range v.updatedServiceItem.CustomerContacts {
			if updatedCustomerContact.Type == oldCustomerContact.Type {
				foundCorrespondingUpdatedContact = true
			}
		}
		if !foundCorrespondingUpdatedContact {
			newCustomerContact := oldCustomerContact
			newCustomerContacts = append(newCustomerContacts, newCustomerContact)
		}
	}
	return newCustomerContacts
}

func paymentRequestCheckAllowableFieldCheck(serviceItemData *updateMTOServiceItemData) bool {

	allowableFieldChange, disallowedFieldChange := false, false

	// Fields allowed to change when service item has a payment request
	if serviceItemData.updatedServiceItem.SITDepartureDate != nil ||
		serviceItemData.updatedServiceItem.SITRequestedDelivery != nil ||
		serviceItemData.updatedServiceItem.SITCustomerContacted != nil {
		allowableFieldChange = true
	}

	// Fields not allowed to change when service item has a payment request
	if serviceItemData.updatedServiceItem.ReService.Code.String() != "" &&
		serviceItemData.updatedServiceItem.ReService.Code.String() != serviceItemData.oldServiceItem.ReService.Code.String() ||
		serviceItemData.updatedServiceItem.SITEntryDate != nil ||
		serviceItemData.updatedServiceItem.Reason != nil ||
		serviceItemData.updatedServiceItem.SITPostalCode != nil ||
		serviceItemData.updatedServiceItem.RequestedApprovalsRequestedStatus != nil {
		disallowedFieldChange = true
	}

	if allowableFieldChange && !disallowedFieldChange {
		return true
	}

	return false
}

// checkDuplicateServiceCodes checks if the move or shipment has a duplicate service item with the same code as the one requested
func (o *mtoServiceItemCreator) checkDuplicateServiceCodes(appCtx appcontext.AppContext, serviceItem *models.MTOServiceItem) error {
	var duplicateServiceItem models.MTOServiceItem

	queryFilters := []services.QueryFilter{
		query.NewQueryFilter("move_id", "=", serviceItem.MoveTaskOrderID),
		query.NewQueryFilter("re_service_id", "=", serviceItem.ReServiceID),
	}
	if serviceItem.MTOShipmentID != nil {
		queryFilters = append(queryFilters, query.NewQueryFilter("mto_shipment_id", "=", serviceItem.MTOShipmentID))
	}

	// We DON'T want to find this service item:
	err := o.builder.FetchOne(appCtx, &duplicateServiceItem, queryFilters)
	if err == nil && duplicateServiceItem.ID != uuid.Nil {
		return apperror.NewConflictError(duplicateServiceItem.ID,
			fmt.Sprintf("for creating a service item. A service item with reServiceCode %s already exists for this move and/or shipment.", serviceItem.ReService.Code))
	} else if err != nil && !strings.Contains(err.Error(), "sql: no rows in result set") {
		return err
	}

	return nil
}

// checkSITEntryDateAndFADD checks that the SIT entry date is not before the First Available Delivery Date
func (o *mtoServiceItemCreator) checkSITEntryDateAndFADD(serviceItem *models.MTOServiceItem) error {
	if serviceItem.SITEntryDate == nil {
		return nil
	}

	for _, contact := range serviceItem.CustomerContacts {
		if !contact.FirstAvailableDeliveryDate.IsZero() &&
			serviceItem.SITEntryDate.Before(contact.FirstAvailableDeliveryDate) {
			return apperror.NewUnprocessableEntityError(fmt.Sprintf("the SIT Entry Date (%s) cannot be before the First Available Delivery Date (%s)",
				serviceItem.SITEntryDate.Format("2006-01-02"), contact.FirstAvailableDeliveryDate.Format("2006-01-02")))
		}
	}

	return nil
}<|MERGE_RESOLUTION|>--- conflicted
+++ resolved
@@ -124,8 +124,6 @@
 		return err
 	}
 
-<<<<<<< HEAD
-=======
 	// Checks that the SITDepartureDate
 	// - is not later than the authorized end date
 	err = serviceItemData.checkSITDepartureDate(appCtx)
@@ -133,7 +131,6 @@
 		return err
 	}
 
->>>>>>> 1f96840f
 	// Checks that only SIT Entry Date occurs AFTER the FADD
 	err = serviceItemData.checkSITEntryDateAndFADD(appCtx)
 	if err != nil {
@@ -435,8 +432,6 @@
 	return nil
 }
 
-<<<<<<< HEAD
-=======
 // checkSITDepartureDate checks that the SITDepartureDate:
 // - is not later than the authorized end date
 func (v *updateMTOServiceItemData) checkSITDepartureDate(_ appcontext.AppContext) error {
@@ -466,7 +461,6 @@
 	return nil
 }
 
->>>>>>> 1f96840f
 // checkSITDestinationOriginalAddress checks that SITDestinationOriginalAddress isn't being changed
 func (v *updateMTOServiceItemData) checkSITDestinationOriginalAddress(_ appcontext.AppContext) error {
 	if v.updatedServiceItem.SITDestinationOriginalAddress == nil {
