--- conflicted
+++ resolved
@@ -27,14 +27,13 @@
 	UpdateMTOServiceItemPrimeValidator: new(primeUpdateMTOServiceItemValidator),
 }
 
-<<<<<<< HEAD
 // Manual updates to SIT Departure dates are allowed for these service items
 var (
 	OriginReServiceCodesAllowedForSITDepartureDateUpdate      = []models.ReServiceCode{models.ReServiceCodeDOPSIT, models.ReServiceCodeDOFSIT, models.ReServiceCodeDOASIT}
 	DestinationReServiceCodesAllowedForSITDepartureDateUpdate = []models.ReServiceCode{models.ReServiceCodeDDDSIT, models.ReServiceCodeDDASIT}
 	ReServiceCodesAllowedForSITDepartureDateUpdate            = append(DestinationReServiceCodesAllowedForSITDepartureDateUpdate, OriginReServiceCodesAllowedForSITDepartureDateUpdate...)
 )
-=======
+
 var allSITServiceItemsToCheck = []models.ReServiceCode{
 	models.ReServiceCodeDDDSIT,
 	models.ReServiceCodeDDASIT,
@@ -52,7 +51,6 @@
 	models.ReServiceCodeDDFSIT,
 	models.ReServiceCodeDDSFSC,
 }
->>>>>>> 08cb7ecf
 
 type updateMTOServiceItemValidator interface {
 	validate(appCtx appcontext.AppContext, serviceItemData *updateMTOServiceItemData) error
@@ -126,15 +124,16 @@
 		return err
 	}
 
-<<<<<<< HEAD
 	// Checks that the SITDepartureDate
 	// - is not later than the authorized end date
 	// - is not before the current entry date
 	err = serviceItemData.checkSITDepartureDate(appCtx)
-=======
+	if err != nil {
+		return err
+	}
+
 	// Checks that only SIT Entry Date occurs AFTER the FADD
 	err = serviceItemData.checkSITEntryDateAndFADD(appCtx)
->>>>>>> 08cb7ecf
 	if err != nil {
 		return err
 	}
@@ -395,19 +394,11 @@
 // checkSITDeparture checks that the service item is a DDDSIT or DOPSIT if the user is trying to update the
 // SITDepartureDate
 func (v *updateMTOServiceItemData) checkSITDeparture(_ appcontext.AppContext) error {
-<<<<<<< HEAD
-=======
-
->>>>>>> 08cb7ecf
 	if v.updatedServiceItem.SITDepartureDate == nil || v.updatedServiceItem.SITDepartureDate == v.oldServiceItem.SITDepartureDate {
 		return nil // the SITDepartureDate isn't being updated, so we're fine here
 	}
 
-<<<<<<< HEAD
-	if slices.Contains(ReServiceCodesAllowedForSITDepartureDateUpdate, v.oldServiceItem.ReService.Code) {
-=======
 	if slices.Contains(allSITServiceItemsToCheck, v.oldServiceItem.ReService.Code) {
->>>>>>> 08cb7ecf
 		return nil // the service item is a SIT departure service or SIT Domestic origin 1st day SIT , so we're fine
 	}
 
