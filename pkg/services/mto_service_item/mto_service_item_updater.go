package mtoserviceitem

import (
	"database/sql"
	"fmt"
	"time"

	"github.com/gobuffalo/validate/v3"
	"github.com/gofrs/uuid"

	"github.com/transcom/mymove/pkg/appcontext"
	"github.com/transcom/mymove/pkg/apperror"
	"github.com/transcom/mymove/pkg/dates"
	"github.com/transcom/mymove/pkg/etag"
	"github.com/transcom/mymove/pkg/models"
	"github.com/transcom/mymove/pkg/route"
	"github.com/transcom/mymove/pkg/services"
	movetaskorder "github.com/transcom/mymove/pkg/services/move_task_order"
	"github.com/transcom/mymove/pkg/services/query"
	sitstatus "github.com/transcom/mymove/pkg/services/sit_status"
)

// OriginSITLocation is the constant representing when the shipment in storage occurs at the origin
const OriginSITLocation = "ORIGIN"

// DestinationSITLocation is the constant representing when the shipment in storage occurs at the destination
const DestinationSITLocation = "DESTINATION"

// Number of days of grace period after customer contacts prime for delivery out of SIT
const GracePeriodDays = 5

type mtoServiceItemQueryBuilder interface {
	FetchOne(appCtx appcontext.AppContext, model interface{}, filters []services.QueryFilter) error
	CreateOne(appCtx appcontext.AppContext, model interface{}) (*validate.Errors, error)
	UpdateOne(appCtx appcontext.AppContext, model interface{}, eTag *string) (*validate.Errors, error)
}

type mtoServiceItemUpdater struct {
	planner          route.Planner
	builder          mtoServiceItemQueryBuilder
	createNewBuilder func() mtoServiceItemQueryBuilder
	moveRouter       services.MoveRouter
	shipmentFetcher  services.MTOShipmentFetcher
	addressCreator   services.AddressCreator
}

// NewMTOServiceItemUpdater returns a new mto service item updater
func NewMTOServiceItemUpdater(planner route.Planner, builder mtoServiceItemQueryBuilder, moveRouter services.MoveRouter, shipmentFetcher services.MTOShipmentFetcher, addressCreator services.AddressCreator) services.MTOServiceItemUpdater {
	// used inside a transaction and mocking		return &mtoServiceItemUpdater{builder: builder}
	createNewBuilder := func() mtoServiceItemQueryBuilder {
		return query.NewQueryBuilder()
	}

	return &mtoServiceItemUpdater{planner, builder, createNewBuilder, moveRouter, shipmentFetcher, addressCreator}
}

func (p *mtoServiceItemUpdater) ApproveOrRejectServiceItem(
	appCtx appcontext.AppContext,
	mtoServiceItemID uuid.UUID,
	status models.MTOServiceItemStatus,
	rejectionReason *string,
	eTag string,
) (*models.MTOServiceItem, error) {
	mtoServiceItem, err := p.findServiceItem(appCtx, mtoServiceItemID)
	if err != nil {
		return &models.MTOServiceItem{}, err
	}

	return p.approveOrRejectServiceItem(appCtx, *mtoServiceItem, status, rejectionReason, eTag, checkMoveStatus(), checkETag())
}

func (p *mtoServiceItemUpdater) ConvertItemToCustomerExpense(
	appCtx appcontext.AppContext,
	shipment *models.MTOShipment,
	customerExpenseReason *string,
	convertToCustomerExpense bool,
) (*models.MTOServiceItem, error) {
	var DOFSITCodeID, DDFSITCodeID uuid.UUID
	DOFSITServiceErr := appCtx.DB().RawQuery(`SELECT id FROM re_services WHERE code = 'DOFSIT'`).First(&DOFSITCodeID) // First get uuid for DOFSIT service code
	if DOFSITServiceErr != nil {
		return nil, apperror.NewNotFoundError(uuid.Nil, "Couldn't find entry for DOFSIT ReService code in re_services table.")
	}
	DDFSITServiceErr := appCtx.DB().RawQuery(`SELECT id FROM re_services WHERE code = 'DOFSIT'`).First(&DDFSITCodeID)
	if DDFSITServiceErr != nil {
		return nil, apperror.NewNotFoundError(uuid.Nil, "Couldn't find entry for DDFSIT ReService code in re_services table.")
	}

	sitStatusService := sitstatus.NewShipmentSITStatus()
	shipmentSITStatus, err := sitStatusService.CalculateShipmentSITStatus(appCtx, *shipment)
	if err != nil {
		return nil, err
	} else if shipmentSITStatus == nil {
		return nil, apperror.NewNotFoundError(shipment.ID, "for current SIT MTO Service Item.")
	}

	// Now get the service item associated with the current mto_shipment
	var SITItem models.MTOServiceItem
	getSITItemErr := appCtx.DB().RawQuery(`SELECT * FROM mto_service_items WHERE id = ?`, shipmentSITStatus.CurrentSIT.ServiceItemID).First(&SITItem)
	if getSITItemErr != nil {
		switch getSITItemErr {
		case sql.ErrNoRows:
			return nil, apperror.NewNotFoundError(shipment.ID, "for MTO Service Item")
		default:
			return nil, getSITItemErr
		}
	}

	eTag := etag.GenerateEtag(SITItem.UpdatedAt)

	// Finally, update the mto_service_item with the members_expense flag set to TRUE
	SITItem.CustomerExpense = true
	mtoServiceItem, err := p.findServiceItem(appCtx, SITItem.ID)
	if err != nil {
		return &models.MTOServiceItem{}, err
	}

	return p.convertItemToCustomerExpense(appCtx, *mtoServiceItem, customerExpenseReason, convertToCustomerExpense, eTag, checkETag())
}

func (p *mtoServiceItemUpdater) findServiceItem(appCtx appcontext.AppContext, serviceItemID uuid.UUID) (*models.MTOServiceItem, error) {
	var serviceItem models.MTOServiceItem
	err := appCtx.DB().Q().EagerPreload(
		"MoveTaskOrder",
		"SITDestinationFinalAddress",
		"ReService",
		"SITOriginHHGOriginalAddress",
	).Find(&serviceItem, serviceItemID)
	if err != nil {
		switch err {
		case sql.ErrNoRows:
			return nil, apperror.NewNotFoundError(serviceItemID, "while looking for service item")
		default:
			return nil, apperror.NewQueryError("MTOServiceItem", err, "")
		}
	}

	return &serviceItem, nil
}

func (p *mtoServiceItemUpdater) approveOrRejectServiceItem(
	appCtx appcontext.AppContext,
	serviceItem models.MTOServiceItem,
	status models.MTOServiceItemStatus,
	rejectionReason *string,
	eTag string,
	checks ...validator,
) (*models.MTOServiceItem, error) {
	if verr := validateServiceItem(appCtx, &serviceItem, eTag, checks...); verr != nil {
		return nil, verr
	}

	var returnedServiceItem models.MTOServiceItem

	transactionError := appCtx.NewTransaction(func(txnAppCtx appcontext.AppContext) error {
		updatedServiceItem, err := p.updateServiceItem(txnAppCtx, serviceItem, status, rejectionReason)
		if err != nil {
			return err
		}
		move := serviceItem.MoveTaskOrder

		if _, err = p.moveRouter.ApproveOrRequestApproval(txnAppCtx, move); err != nil {
			return err
		}

		returnedServiceItem = *updatedServiceItem

		return nil
	})

	if transactionError != nil {
		return nil, transactionError
	}

	return &returnedServiceItem, nil
}

func (p *mtoServiceItemUpdater) updateServiceItem(appCtx appcontext.AppContext, serviceItem models.MTOServiceItem, status models.MTOServiceItemStatus, rejectionReason *string) (*models.MTOServiceItem, error) {
	serviceItem.Status = status
	now := time.Now()

	if status == models.MTOServiceItemStatusRejected {
		if rejectionReason == nil {
			verrs := validate.NewErrors()
			verrs.Add("rejectionReason", "field must be provided when status is set to REJECTED")
			err := apperror.NewInvalidInputError(serviceItem.ID, nil, verrs, "Invalid input found in the request.")
			return nil, err
		}

		serviceItem.RejectionReason = rejectionReason
		serviceItem.RejectedAt = &now
		// clear field if previously accepted
		serviceItem.ApprovedAt = nil
	} else if status == models.MTOServiceItemStatusApproved {
		// clear fields if previously rejected
		serviceItem.RejectionReason = nil
		serviceItem.RejectedAt = nil
		serviceItem.ApprovedAt = &now

<<<<<<< HEAD
		// Get the shipment destination address
		mtoShipment, err := p.shipmentFetcher.GetShipment(appCtx, *serviceItem.MTOShipmentID, "DestinationAddress", "PickupAddress", "MTOServiceItems.SITOriginHHGOriginalAddress")
		if err != nil {
			return nil, err
		}

		// Check to see if there is already a SIT Destination Original Address
		// by checking for the ID before trying to set one on the service item.
		// If there isn't one, then we set it. We will update all four destination
		// SIT service items that get created
		if (serviceItem.ReService.Code == models.ReServiceCodeDDDSIT ||
			serviceItem.ReService.Code == models.ReServiceCodeDDSFSC ||
			serviceItem.ReService.Code == models.ReServiceCodeDDASIT ||
			serviceItem.ReService.Code == models.ReServiceCodeDDFSIT) &&
			serviceItem.SITDestinationOriginalAddressID == nil {

			// Set the original address on a service item to the shipment's
			// destination address when approving destination SIT service items
			// Creating a new address record to ensure SITDestinationOriginalAddress
			// doesn't change if shipment destination address is updated
			shipmentDestinationAddress := &models.Address{
				StreetAddress1: mtoShipment.DestinationAddress.StreetAddress1,
				StreetAddress2: mtoShipment.DestinationAddress.StreetAddress2,
				StreetAddress3: mtoShipment.DestinationAddress.StreetAddress3,
				City:           mtoShipment.DestinationAddress.City,
				State:          mtoShipment.DestinationAddress.State,
				PostalCode:     mtoShipment.DestinationAddress.PostalCode,
				Country:        mtoShipment.DestinationAddress.Country,
			}
			shipmentDestinationAddress, err = p.addressCreator.CreateAddress(appCtx, shipmentDestinationAddress)
			if err != nil {
				return nil, err
			}
			serviceItem.SITDestinationOriginalAddressID = &shipmentDestinationAddress.ID
			serviceItem.SITDestinationOriginalAddress = shipmentDestinationAddress
=======
		if serviceItem.MTOShipmentID != nil {
			// Get the shipment destination address
			mtoShipment, err := p.shipmentFetcher.GetShipment(appCtx, *serviceItem.MTOShipmentID, "DestinationAddress", "PickupAddress", "MTOServiceItems.SITOriginHHGOriginalAddress")
			if err != nil {
				return nil, err
			}

			// Check to see if there is already a SIT Destination Original Address
			// by checking for the ID before trying to set one on the service item.
			// If there isn't one, then we set it. We will update all four destination
			// SIT service items that get created
			if (serviceItem.ReService.Code == models.ReServiceCodeDDDSIT ||
				serviceItem.ReService.Code == models.ReServiceCodeDDSFSC ||
				serviceItem.ReService.Code == models.ReServiceCodeDDASIT ||
				serviceItem.ReService.Code == models.ReServiceCodeDDFSIT) &&
				serviceItem.SITDestinationOriginalAddressID == nil {

				// Set the original address on a service item to the shipment's
				// destination address when approving destination SIT service items
				// Creating a new address record to ensure SITDestinationOriginalAddress
				// doesn't change if shipment destination address is updated
				shipmentDestinationAddress := &models.Address{
					StreetAddress1: mtoShipment.DestinationAddress.StreetAddress1,
					StreetAddress2: mtoShipment.DestinationAddress.StreetAddress2,
					StreetAddress3: mtoShipment.DestinationAddress.StreetAddress3,
					City:           mtoShipment.DestinationAddress.City,
					State:          mtoShipment.DestinationAddress.State,
					PostalCode:     mtoShipment.DestinationAddress.PostalCode,
					Country:        mtoShipment.DestinationAddress.Country,
				}
				shipmentDestinationAddress, err = p.addressCreator.CreateAddress(appCtx, shipmentDestinationAddress)
				if err != nil {
					return nil, err
				}
				serviceItem.SITDestinationOriginalAddressID = &shipmentDestinationAddress.ID
				serviceItem.SITDestinationOriginalAddress = shipmentDestinationAddress

				if serviceItem.SITDestinationFinalAddressID == nil {
					serviceItem.SITDestinationFinalAddressID = &shipmentDestinationAddress.ID
					serviceItem.SITDestinationFinalAddress = shipmentDestinationAddress
				}
>>>>>>> 310a4eac

				// Calculate SITDeliveryMiles for DDDSIT and DDSFSC origin SIT service items
				if serviceItem.ReService.Code == models.ReServiceCodeDDDSIT ||
					serviceItem.ReService.Code == models.ReServiceCodeDDSFSC {
					// Destination SIT: distance between shipment destination address & service item ORIGINAL destination address
					milesCalculated, err := p.planner.ZipTransitDistance(appCtx, mtoShipment.DestinationAddress.PostalCode, serviceItem.SITDestinationOriginalAddress.PostalCode)
					if err != nil {
						return nil, err
					}
					serviceItem.SITDeliveryMiles = &milesCalculated
				}

			}
			// Calculate SITDeliveryMiles for DOPSIT and DOSFSC origin SIT service items
			if serviceItem.ReService.Code == models.ReServiceCodeDOPSIT ||
				serviceItem.ReService.Code == models.ReServiceCodeDOSFSC {
				// Origin SIT: distance between shipment pickup address & service item ORIGINAL pickup address
				milesCalculated, err := p.planner.ZipTransitDistance(appCtx, mtoShipment.PickupAddress.PostalCode, serviceItem.SITOriginHHGOriginalAddress.PostalCode)
				if err != nil {
					return nil, err
				}
				serviceItem.SITDeliveryMiles = &milesCalculated
			}

			// Calculate SITDeliveryMiles for DDDSIT and DDSFSC origin SIT service items
			if serviceItem.ReService.Code == models.ReServiceCodeDDDSIT ||
				serviceItem.ReService.Code == models.ReServiceCodeDDSFSC {
				// Destination SIT: distance between shipment destination address & service item ORIGINAL destination address
				milesCalculated, err := p.planner.ZipTransitDistance(appCtx, mtoShipment.DestinationAddress.PostalCode, serviceItem.SITDestinationOriginalAddress.PostalCode)
				if err != nil {
					return nil, err
				}
				serviceItem.SITDeliveryMiles = &milesCalculated
			}
		}
		// Calculate SITDeliveryMiles for DOPSIT and DOSFSC origin SIT service items
		if serviceItem.ReService.Code == models.ReServiceCodeDOPSIT ||
			serviceItem.ReService.Code == models.ReServiceCodeDOSFSC {
			// Origin SIT: distance between shipment pickup address & service item ORIGINAL pickup address
			milesCalculated, err := p.planner.ZipTransitDistance(appCtx, mtoShipment.PickupAddress.PostalCode, serviceItem.SITOriginHHGOriginalAddress.PostalCode)
			if err != nil {
				return nil, err
			}
			serviceItem.SITDeliveryMiles = &milesCalculated
		}
	}

	verrs, err := appCtx.DB().ValidateAndUpdate(&serviceItem)
	if e := handleError(serviceItem.ID, verrs, err); e != nil {
		return nil, e
	}

	return &serviceItem, nil
}

func (p *mtoServiceItemUpdater) convertItemToCustomerExpense(
	appCtx appcontext.AppContext,
	serviceItem models.MTOServiceItem,
	customerExpenseReason *string,
	convertToCustomerExpense bool,
	eTag string,
	checks ...validator,
) (*models.MTOServiceItem, error) {
	if verr := validateServiceItem(appCtx, &serviceItem, eTag, checks...); verr != nil {
		return nil, verr
	}

	transactionError := appCtx.NewTransaction(func(txnAppCtx appcontext.AppContext) error {
		serviceItem.CustomerExpense = convertToCustomerExpense
		serviceItem.CustomerExpenseReason = customerExpenseReason
		verrs, err := appCtx.DB().ValidateAndUpdate(&serviceItem)
		e := handleError(serviceItem.ID, verrs, err)
		return e
	})

	if transactionError != nil {
		return nil, transactionError
	}

	return &serviceItem, nil
}

// UpdateMTOServiceItemBasic updates the MTO Service Item using base validators
func (p *mtoServiceItemUpdater) UpdateMTOServiceItemBasic(
	appCtx appcontext.AppContext,
	mtoServiceItem *models.MTOServiceItem,
	eTag string,
) (*models.MTOServiceItem, error) {
	return p.UpdateMTOServiceItem(appCtx, mtoServiceItem, eTag, UpdateMTOServiceItemBasicValidator)
}

// UpdateMTOServiceItemPrime updates the MTO Service Item using Prime API validators
func (p *mtoServiceItemUpdater) UpdateMTOServiceItemPrime(
	appCtx appcontext.AppContext,
	mtoServiceItem *models.MTOServiceItem,
	planner route.Planner,
	shipment models.MTOShipment,
	eTag string,
) (*models.MTOServiceItem, error) {
	updatedServiceItem, err := p.UpdateMTOServiceItem(appCtx, mtoServiceItem, eTag, UpdateMTOServiceItemPrimeValidator)

	if updatedServiceItem != nil {
		code := updatedServiceItem.ReService.Code

		// If this is an update to an Origin SIT or Destination SIT service item we need to recalculate the
		// Authorized End Date and Required Delivery Date
		if (code == models.ReServiceCodeDOASIT || code == models.ReServiceCodeDDASIT) &&
			updatedServiceItem.Status == models.MTOServiceItemStatusApproved {
			err = calculateSITDates(appCtx, mtoServiceItem, shipment, planner)
		}
	}

	return updatedServiceItem, err
}

// Calculate Required Delivery Date(RDD) from customer contact and requested delivery dates
// The RDD is calculated using the following business logic:
// If the SIT Departure Date is the same day or after the Customer Contact Date + GracePeriodDays then the RDD is Customer Contact Date + GracePeriodDays + GHC Transit Time
// If however the SIT Departure Date is before the Customer Contact Date + GracePeriodDays then the RDD is SIT Departure Date + GHC Transit Time
func calculateOriginSITRequiredDeliveryDate(appCtx appcontext.AppContext, shipment models.MTOShipment, planner route.Planner,
	sitCustomerContacted *time.Time, sitDepartureDate *time.Time) (*time.Time, error) {
	// Get a distance calculation between pickup and destination addresses.
	distance, err := planner.ZipTransitDistance(appCtx, shipment.PickupAddress.PostalCode, shipment.DestinationAddress.PostalCode)

	if err != nil {
		return nil, apperror.NewUnprocessableEntityError("cannot calculate distance between pickup and destination addresses")
	}

	weight := shipment.PrimeEstimatedWeight

	if shipment.ShipmentType == models.MTOShipmentTypeHHGOutOfNTSDom {
		weight = shipment.NTSRecordedWeight
	}

	// Query the ghc_domestic_transit_times table for the max transit time using the distance between location
	// and the weight to determine the number of days for transit
	var ghcDomesticTransitTime models.GHCDomesticTransitTime
	err = appCtx.DB().Where("distance_miles_lower <= ? "+
		"AND distance_miles_upper >= ? "+
		"AND weight_lbs_lower <= ? "+
		"AND (weight_lbs_upper >= ? OR weight_lbs_upper = 0)",
		distance, distance, weight, weight).First(&ghcDomesticTransitTime)

	if err != nil {
		switch err {
		case sql.ErrNoRows:
			return nil, apperror.NewNotFoundError(shipment.ID, fmt.Sprintf(
				"failed to find transit time for shipment of %d lbs weight and %d mile distance", weight.Int(), distance))
		default:
			return nil, apperror.NewQueryError("CalculateSITAllowanceRequestedDates", err, "failed to query for transit time")
		}
	}

	var requiredDeliveryDate time.Time
	customerContactDatePlusFive := sitCustomerContacted.AddDate(0, 0, GracePeriodDays)

	// we calculate required delivery date here using customer contact date and transit time
	if sitDepartureDate.Before(customerContactDatePlusFive) {
		requiredDeliveryDate = sitDepartureDate.AddDate(0, 0, ghcDomesticTransitTime.MaxDaysTransitTime)
	} else if sitDepartureDate.After(customerContactDatePlusFive) || sitDepartureDate.Equal(customerContactDatePlusFive) {
		requiredDeliveryDate = customerContactDatePlusFive.AddDate(0, 0, ghcDomesticTransitTime.MaxDaysTransitTime)
	}

	// Weekends and holidays are not allowable dates, find the next available workday
	var calendar = dates.NewUSCalendar()

	actual, observed, _ := calendar.IsHoliday(requiredDeliveryDate)

	if actual || observed || !calendar.IsWorkday(requiredDeliveryDate) {
		requiredDeliveryDate = dates.NextWorkday(*calendar, requiredDeliveryDate)
	}

	return &requiredDeliveryDate, nil
}

// Calculate the Required Delivery Date for the service item based on business logic using the
// Customer Contact Date, Customer Requested Delivery Date, and SIT Departure Date
func calculateSITDates(appCtx appcontext.AppContext, serviceItem *models.MTOServiceItem, shipment models.MTOShipment,
	planner route.Planner) error {
	location := DestinationSITLocation

	if serviceItem.ReService.Code == models.ReServiceCodeDOASIT {
		location = OriginSITLocation
	}

	sitDepartureDate := serviceItem.SITDepartureDate

	if location == OriginSITLocation {

		if sitDepartureDate != nil {
			requiredDeliveryDate, err := calculateOriginSITRequiredDeliveryDate(appCtx, shipment, planner,
				serviceItem.SITCustomerContacted, sitDepartureDate)

			if err != nil {
				return err
			}

			shipment.RequiredDeliveryDate = requiredDeliveryDate
		} else {
			return apperror.NewNotFoundError(shipment.ID, "sit departure date not found, cannot update Required Delivery Date")
		}
	}

	// For Origin SIT we need to update the Required Delivery Date which is stored with the shipment instead of the service item
	if location == OriginSITLocation {
		var verrs *validate.Errors

		verrs, err := appCtx.DB().ValidateAndUpdate(&shipment)

		if verrs != nil && verrs.HasAny() {
			return apperror.NewInvalidInputError(shipment.ID, err, verrs, "invalid input found while updating dates of shipment")
		} else if err != nil {
			return apperror.NewQueryError("Shipment", err, "")
		}
	}

	return nil
}

// UpdateMTOServiceItem updates the given service item
func (p *mtoServiceItemUpdater) UpdateMTOServiceItem(
	appCtx appcontext.AppContext,
	mtoServiceItem *models.MTOServiceItem,
	eTag string,
	validatorKey string,
) (*models.MTOServiceItem, error) {
	// Find the service item, return error if not found
	oldServiceItem, err := models.FetchServiceItem(appCtx.DB(), mtoServiceItem.ID)
	if err != nil {
		switch err {
		case models.ErrFetchNotFound:
			return nil, apperror.NewNotFoundError(mtoServiceItem.ID, "while looking for MTOServiceItem")
		default:
			return nil, apperror.NewQueryError("MTOServiceItem", err, "")
		}
	}

	checker := movetaskorder.NewMoveTaskOrderChecker()
	serviceItemData := updateMTOServiceItemData{
		updatedServiceItem:  *mtoServiceItem,
		oldServiceItem:      oldServiceItem,
		availabilityChecker: checker,
		verrs:               validate.NewErrors(),
	}

	validServiceItem, err := ValidateUpdateMTOServiceItem(appCtx, &serviceItemData, validatorKey)
	if err != nil {
		return nil, err
	}

	// If we have any Customer Contacts we need to make sure that they are associated with
	// all related destination SIT service items. This is especially important if we are creating new Customer Contacts.
	if len(validServiceItem.CustomerContacts) > 0 {
		relatedServiceItems, fetchErr := models.FetchRelatedDestinationSITServiceItems(appCtx.DB(), validServiceItem.ID)
		if fetchErr != nil {
			return nil, fetchErr
		}
		for i := range validServiceItem.CustomerContacts {
			validServiceItem.CustomerContacts[i].MTOServiceItems = relatedServiceItems
		}
	}

	// Check the If-Match header against existing eTag before updating
	encodedUpdatedAt := etag.GenerateEtag(oldServiceItem.UpdatedAt)
	if encodedUpdatedAt != eTag {
		return nil, apperror.NewPreconditionFailedError(validServiceItem.ID, nil)
	}

	// Create address record (if needed) and update service item in a single transaction
	transactionErr := appCtx.NewTransaction(func(txnAppCtx appcontext.AppContext) error {
		if validServiceItem.SITDestinationFinalAddress != nil {
			if validServiceItem.SITDestinationFinalAddressID == nil || *validServiceItem.SITDestinationFinalAddressID == uuid.Nil {
				verrs, createErr := p.builder.CreateOne(txnAppCtx, validServiceItem.SITDestinationFinalAddress)
				if verrs != nil && verrs.HasAny() {
					return apperror.NewInvalidInputError(
						validServiceItem.ID, createErr, verrs, "Invalid input found while creating a final Destination SIT address for service item.")
				} else if createErr != nil {
					// If the error is something else (this is unexpected), we create a QueryError
					return apperror.NewQueryError("MTOServiceItem", createErr, "")
				}
			}
			validServiceItem.SITDestinationFinalAddressID = &validServiceItem.SITDestinationFinalAddress.ID
		}
		for index := range validServiceItem.CustomerContacts {
			validCustomerContact := &validServiceItem.CustomerContacts[index]
			if validCustomerContact.ID == uuid.Nil {
				verrs, createErr := p.builder.CreateOne(txnAppCtx, validCustomerContact)
				if verrs != nil && verrs.HasAny() {
					return apperror.NewInvalidInputError(
						validServiceItem.ID, createErr, verrs, "Invalid input found while creating a Customer Contact for service item.")
				} else if createErr != nil {
					// If the error is something else (this is unexpected), we create a QueryError
					return apperror.NewQueryError("MTOServiceItem", createErr, "")
				}
			} else {
				verrs, updateErr := txnAppCtx.DB().ValidateAndUpdate(validCustomerContact)
				if verrs != nil && verrs.HasAny() {
					return apperror.NewInvalidInputError(validServiceItem.ID, updateErr, verrs, "Invalid input found while updating customer contact for the service item.")
				} else if updateErr != nil {
					// If the error is something else (this is unexpected), we create a QueryError
					return apperror.NewQueryError("MTOServiceItem", updateErr, "")
				}
			}
		}

		// Make the update and create a InvalidInputError if there were validation issues
		verrs, updateErr := txnAppCtx.DB().ValidateAndUpdate(validServiceItem)

		// If there were validation errors create an InvalidInputError type
		if verrs != nil && verrs.HasAny() {
			return apperror.NewInvalidInputError(validServiceItem.ID, updateErr, verrs, "Invalid input found while updating the service item.")
		} else if updateErr != nil {
			// If the error is something else (this is unexpected), we create a QueryError
			return apperror.NewQueryError("MTOServiceItem", updateErr, "")
		}
		return nil
	})

	if transactionErr != nil {
		return nil, transactionErr
	}

	return validServiceItem, nil
}

// ValidateUpdateMTOServiceItem checks the provided serviceItemData struct against the validator indicated by validatorKey.
// Defaults to base validation if the empty string is entered as the key.
// Returns an MTOServiceItem that has been set up for update.
func ValidateUpdateMTOServiceItem(appCtx appcontext.AppContext, serviceItemData *updateMTOServiceItemData, validatorKey string) (*models.MTOServiceItem, error) {
	if validatorKey == "" {
		validatorKey = UpdateMTOServiceItemBasicValidator
	}
	validator, ok := UpdateMTOServiceItemValidators[validatorKey]
	if !ok {
		err := fmt.Errorf("validator key %s was not found in update MTO Service Item validators", validatorKey)
		return nil, err
	}
	err := validator.validate(appCtx, serviceItemData)
	if err != nil {
		return nil, err
	}

	newServiceItem := serviceItemData.setNewMTOServiceItem()

	return newServiceItem, nil
}<|MERGE_RESOLUTION|>--- conflicted
+++ resolved
@@ -196,43 +196,6 @@
 		serviceItem.RejectedAt = nil
 		serviceItem.ApprovedAt = &now
 
-<<<<<<< HEAD
-		// Get the shipment destination address
-		mtoShipment, err := p.shipmentFetcher.GetShipment(appCtx, *serviceItem.MTOShipmentID, "DestinationAddress", "PickupAddress", "MTOServiceItems.SITOriginHHGOriginalAddress")
-		if err != nil {
-			return nil, err
-		}
-
-		// Check to see if there is already a SIT Destination Original Address
-		// by checking for the ID before trying to set one on the service item.
-		// If there isn't one, then we set it. We will update all four destination
-		// SIT service items that get created
-		if (serviceItem.ReService.Code == models.ReServiceCodeDDDSIT ||
-			serviceItem.ReService.Code == models.ReServiceCodeDDSFSC ||
-			serviceItem.ReService.Code == models.ReServiceCodeDDASIT ||
-			serviceItem.ReService.Code == models.ReServiceCodeDDFSIT) &&
-			serviceItem.SITDestinationOriginalAddressID == nil {
-
-			// Set the original address on a service item to the shipment's
-			// destination address when approving destination SIT service items
-			// Creating a new address record to ensure SITDestinationOriginalAddress
-			// doesn't change if shipment destination address is updated
-			shipmentDestinationAddress := &models.Address{
-				StreetAddress1: mtoShipment.DestinationAddress.StreetAddress1,
-				StreetAddress2: mtoShipment.DestinationAddress.StreetAddress2,
-				StreetAddress3: mtoShipment.DestinationAddress.StreetAddress3,
-				City:           mtoShipment.DestinationAddress.City,
-				State:          mtoShipment.DestinationAddress.State,
-				PostalCode:     mtoShipment.DestinationAddress.PostalCode,
-				Country:        mtoShipment.DestinationAddress.Country,
-			}
-			shipmentDestinationAddress, err = p.addressCreator.CreateAddress(appCtx, shipmentDestinationAddress)
-			if err != nil {
-				return nil, err
-			}
-			serviceItem.SITDestinationOriginalAddressID = &shipmentDestinationAddress.ID
-			serviceItem.SITDestinationOriginalAddress = shipmentDestinationAddress
-=======
 		if serviceItem.MTOShipmentID != nil {
 			// Get the shipment destination address
 			mtoShipment, err := p.shipmentFetcher.GetShipment(appCtx, *serviceItem.MTOShipmentID, "DestinationAddress", "PickupAddress", "MTOServiceItems.SITOriginHHGOriginalAddress")
@@ -274,7 +237,6 @@
 					serviceItem.SITDestinationFinalAddressID = &shipmentDestinationAddress.ID
 					serviceItem.SITDestinationFinalAddress = shipmentDestinationAddress
 				}
->>>>>>> 310a4eac
 
 				// Calculate SITDeliveryMiles for DDDSIT and DDSFSC origin SIT service items
 				if serviceItem.ReService.Code == models.ReServiceCodeDDDSIT ||
@@ -298,27 +260,6 @@
 				}
 				serviceItem.SITDeliveryMiles = &milesCalculated
 			}
-
-			// Calculate SITDeliveryMiles for DDDSIT and DDSFSC origin SIT service items
-			if serviceItem.ReService.Code == models.ReServiceCodeDDDSIT ||
-				serviceItem.ReService.Code == models.ReServiceCodeDDSFSC {
-				// Destination SIT: distance between shipment destination address & service item ORIGINAL destination address
-				milesCalculated, err := p.planner.ZipTransitDistance(appCtx, mtoShipment.DestinationAddress.PostalCode, serviceItem.SITDestinationOriginalAddress.PostalCode)
-				if err != nil {
-					return nil, err
-				}
-				serviceItem.SITDeliveryMiles = &milesCalculated
-			}
-		}
-		// Calculate SITDeliveryMiles for DOPSIT and DOSFSC origin SIT service items
-		if serviceItem.ReService.Code == models.ReServiceCodeDOPSIT ||
-			serviceItem.ReService.Code == models.ReServiceCodeDOSFSC {
-			// Origin SIT: distance between shipment pickup address & service item ORIGINAL pickup address
-			milesCalculated, err := p.planner.ZipTransitDistance(appCtx, mtoShipment.PickupAddress.PostalCode, serviceItem.SITOriginHHGOriginalAddress.PostalCode)
-			if err != nil {
-				return nil, err
-			}
-			serviceItem.SITDeliveryMiles = &milesCalculated
 		}
 	}
 
