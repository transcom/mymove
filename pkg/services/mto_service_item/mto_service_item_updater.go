package mtoserviceitem

import (
	"database/sql"
	"fmt"
	"time"

	"github.com/gobuffalo/validate/v3"
	"github.com/gofrs/uuid"

	"github.com/transcom/mymove/pkg/appcontext"
	"github.com/transcom/mymove/pkg/apperror"
	"github.com/transcom/mymove/pkg/dates"
	"github.com/transcom/mymove/pkg/etag"
	"github.com/transcom/mymove/pkg/models"
	"github.com/transcom/mymove/pkg/route"
	"github.com/transcom/mymove/pkg/services"
	movetaskorder "github.com/transcom/mymove/pkg/services/move_task_order"
	"github.com/transcom/mymove/pkg/services/query"
	sitstatus "github.com/transcom/mymove/pkg/services/sit_status"
)

// OriginSITLocation is the constant representing when the shipment in storage occurs at the origin
const OriginSITLocation = "ORIGIN"

// DestinationSITLocation is the constant representing when the shipment in storage occurs at the destination
const DestinationSITLocation = "DESTINATION"

// Number of days of grace period after customer contacts prime for delivery out of SIT
const GracePeriodDays = 5

type mtoServiceItemQueryBuilder interface {
	FetchOne(appCtx appcontext.AppContext, model interface{}, filters []services.QueryFilter) error
	CreateOne(appCtx appcontext.AppContext, model interface{}) (*validate.Errors, error)
	UpdateOne(appCtx appcontext.AppContext, model interface{}, eTag *string) (*validate.Errors, error)
}

type mtoServiceItemUpdater struct {
	builder          mtoServiceItemQueryBuilder
	createNewBuilder func() mtoServiceItemQueryBuilder
	moveRouter       services.MoveRouter
	shipmentFetcher  services.MTOShipmentFetcher
	addressCreator   services.AddressCreator
}

// NewMTOServiceItemUpdater returns a new mto service item updater
func NewMTOServiceItemUpdater(builder mtoServiceItemQueryBuilder, moveRouter services.MoveRouter, shipmentFetcher services.MTOShipmentFetcher, addressCreator services.AddressCreator) services.MTOServiceItemUpdater {
	// used inside a transaction and mocking		return &mtoServiceItemUpdater{builder: builder}
	createNewBuilder := func() mtoServiceItemQueryBuilder {
		return query.NewQueryBuilder()
	}

	return &mtoServiceItemUpdater{builder, createNewBuilder, moveRouter, shipmentFetcher, addressCreator}
}

func (p *mtoServiceItemUpdater) ApproveOrRejectServiceItem(
	appCtx appcontext.AppContext,
	mtoServiceItemID uuid.UUID,
	status models.MTOServiceItemStatus,
	rejectionReason *string,
	eTag string,
) (*models.MTOServiceItem, error) {
	mtoServiceItem, err := p.findServiceItem(appCtx, mtoServiceItemID)
	if err != nil {
		return &models.MTOServiceItem{}, err
	}

	return p.approveOrRejectServiceItem(appCtx, *mtoServiceItem, status, rejectionReason, eTag, checkMoveStatus(), checkETag())
}

func (p *mtoServiceItemUpdater) ConvertItemToCustomerExpense(
	appCtx appcontext.AppContext,
	shipment *models.MTOShipment,
	customerExpenseReason *string,
	convertToCustomerExpense bool,
) (*models.MTOServiceItem, error) {
	var DOFSITCodeID, DDFSITCodeID uuid.UUID
	DOFSITServiceErr := appCtx.DB().RawQuery(`SELECT id FROM re_services WHERE code = 'DOFSIT'`).First(&DOFSITCodeID) // First get uuid for DOFSIT service code
	if DOFSITServiceErr != nil {
		return nil, apperror.NewNotFoundError(uuid.Nil, "Couldn't find entry for DOFSIT ReService code in re_services table.")
	}
	DDFSITServiceErr := appCtx.DB().RawQuery(`SELECT id FROM re_services WHERE code = 'DOFSIT'`).First(&DDFSITCodeID)
	if DDFSITServiceErr != nil {
		return nil, apperror.NewNotFoundError(uuid.Nil, "Couldn't find entry for DDFSIT ReService code in re_services table.")
	}

	sitStatusService := sitstatus.NewShipmentSITStatus()
	shipmentSITStatus, err := sitStatusService.CalculateShipmentSITStatus(appCtx, *shipment)
	if err != nil {
		return nil, err
	} else if shipmentSITStatus == nil {
		return nil, apperror.NewNotFoundError(shipment.ID, "for current SIT MTO Service Item.")
	}

	// Now get the service item associated with the current mto_shipment
	var SITItem models.MTOServiceItem
	getSITItemErr := appCtx.DB().RawQuery(`SELECT * FROM mto_service_items WHERE id = ?`, shipmentSITStatus.CurrentSIT.ServiceItemID).First(&SITItem)
	if getSITItemErr != nil {
		switch getSITItemErr {
		case sql.ErrNoRows:
			return nil, apperror.NewNotFoundError(shipment.ID, "for MTO Service Item")
		default:
			return nil, getSITItemErr
		}
	}

	eTag := etag.GenerateEtag(SITItem.UpdatedAt)

	// Finally, update the mto_service_item with the members_expense flag set to TRUE
	SITItem.CustomerExpense = true
	mtoServiceItem, err := p.findServiceItem(appCtx, SITItem.ID)
	if err != nil {
		return &models.MTOServiceItem{}, err
	}

	return p.convertItemToCustomerExpense(appCtx, *mtoServiceItem, customerExpenseReason, convertToCustomerExpense, eTag, checkETag())
}

func (p *mtoServiceItemUpdater) findServiceItem(appCtx appcontext.AppContext, serviceItemID uuid.UUID) (*models.MTOServiceItem, error) {
	var serviceItem models.MTOServiceItem
	err := appCtx.DB().Q().EagerPreload(
		"MoveTaskOrder",
		"SITDestinationFinalAddress",
		"ReService",
	).Find(&serviceItem, serviceItemID)
	if err != nil {
		switch err {
		case sql.ErrNoRows:
			return nil, apperror.NewNotFoundError(serviceItemID, "while looking for service item")
		default:
			return nil, apperror.NewQueryError("MTOServiceItem", err, "")
		}
	}

	return &serviceItem, nil
}

func (p *mtoServiceItemUpdater) approveOrRejectServiceItem(
	appCtx appcontext.AppContext,
	serviceItem models.MTOServiceItem,
	status models.MTOServiceItemStatus,
	rejectionReason *string,
	eTag string,
	checks ...validator,
) (*models.MTOServiceItem, error) {
	if verr := validateServiceItem(appCtx, &serviceItem, eTag, checks...); verr != nil {
		return nil, verr
	}

	var returnedServiceItem models.MTOServiceItem

	transactionError := appCtx.NewTransaction(func(txnAppCtx appcontext.AppContext) error {
		updatedServiceItem, err := p.updateServiceItem(txnAppCtx, serviceItem, status, rejectionReason)
		if err != nil {
			return err
		}
		move := serviceItem.MoveTaskOrder

		if _, err = p.moveRouter.ApproveOrRequestApproval(txnAppCtx, move); err != nil {
			return err
		}

		returnedServiceItem = *updatedServiceItem

		return nil
	})

	if transactionError != nil {
		return nil, transactionError
	}

	return &returnedServiceItem, nil
}

func (p *mtoServiceItemUpdater) updateServiceItem(appCtx appcontext.AppContext, serviceItem models.MTOServiceItem, status models.MTOServiceItemStatus, rejectionReason *string) (*models.MTOServiceItem, error) {
	serviceItem.Status = status
	now := time.Now()

	if status == models.MTOServiceItemStatusRejected {
		if rejectionReason == nil {
			verrs := validate.NewErrors()
			verrs.Add("rejectionReason", "field must be provided when status is set to REJECTED")
			err := apperror.NewInvalidInputError(serviceItem.ID, nil, verrs, "Invalid input found in the request.")
			return nil, err
		}

		serviceItem.RejectionReason = rejectionReason
		serviceItem.RejectedAt = &now
		// clear field if previously accepted
		serviceItem.ApprovedAt = nil
	} else if status == models.MTOServiceItemStatusApproved {
		// clear fields if previously rejected
		serviceItem.RejectionReason = nil
		serviceItem.RejectedAt = nil
		serviceItem.ApprovedAt = &now

		// Check to see if there is already a SIT Destination Original Address
		// by checking for the ID before trying to set one on the service item.
		// If there isn't one, then we set it. We will update all four destination
		// SIT service items that get created
		if (serviceItem.ReService.Code == models.ReServiceCodeDDDSIT ||
			serviceItem.ReService.Code == models.ReServiceCodeDDSFSC ||
			serviceItem.ReService.Code == models.ReServiceCodeDDASIT ||
			serviceItem.ReService.Code == models.ReServiceCodeDDFSIT) &&
			serviceItem.SITDestinationOriginalAddressID == nil {

			// Get the shipment destination address
			mtoShipment, err := p.shipmentFetcher.GetShipment(appCtx, *serviceItem.MTOShipmentID, "DestinationAddress")
			if err != nil {
				return nil, err
			}

			// Set the original address on a service item to the shipment's
			// destination address when approving destination SIT service items
			// Creating a new address record to ensure SITDestinationOriginalAddress
			// doesn't change if shipment destination address is updated
			shipmentDestinationAddress := &models.Address{
				StreetAddress1: mtoShipment.DestinationAddress.StreetAddress1,
				StreetAddress2: mtoShipment.DestinationAddress.StreetAddress2,
				StreetAddress3: mtoShipment.DestinationAddress.StreetAddress3,
				City:           mtoShipment.DestinationAddress.City,
				State:          mtoShipment.DestinationAddress.State,
				PostalCode:     mtoShipment.DestinationAddress.PostalCode,
				Country:        mtoShipment.DestinationAddress.Country,
			}
			shipmentDestinationAddress, err = p.addressCreator.CreateAddress(appCtx, shipmentDestinationAddress)
			if err != nil {
				return nil, err
			}
			serviceItem.SITDestinationOriginalAddressID = &shipmentDestinationAddress.ID
			serviceItem.SITDestinationOriginalAddress = shipmentDestinationAddress

			if serviceItem.SITDestinationFinalAddressID == nil {
				serviceItem.SITDestinationFinalAddressID = &shipmentDestinationAddress.ID
				serviceItem.SITDestinationFinalAddress = shipmentDestinationAddress
			}
		}
	}

	verrs, err := appCtx.DB().ValidateAndUpdate(&serviceItem)
	if e := handleError(serviceItem.ID, verrs, err); e != nil {
		return nil, e
	}

	return &serviceItem, nil
}

func (p *mtoServiceItemUpdater) convertItemToCustomerExpense(
	appCtx appcontext.AppContext,
	serviceItem models.MTOServiceItem,
	customerExpenseReason *string,
	convertToCustomerExpense bool,
	eTag string,
	checks ...validator,
) (*models.MTOServiceItem, error) {
	if verr := validateServiceItem(appCtx, &serviceItem, eTag, checks...); verr != nil {
		return nil, verr
	}

	transactionError := appCtx.NewTransaction(func(txnAppCtx appcontext.AppContext) error {
		serviceItem.CustomerExpense = convertToCustomerExpense
		serviceItem.CustomerExpenseReason = customerExpenseReason
		verrs, err := appCtx.DB().ValidateAndUpdate(&serviceItem)
		e := handleError(serviceItem.ID, verrs, err)
		return e
	})

	if transactionError != nil {
		return nil, transactionError
	}

	return &serviceItem, nil
}

// UpdateMTOServiceItemBasic updates the MTO Service Item using base validators
func (p *mtoServiceItemUpdater) UpdateMTOServiceItemBasic(
	appCtx appcontext.AppContext,
	mtoServiceItem *models.MTOServiceItem,
	eTag string,
) (*models.MTOServiceItem, error) {
	return p.UpdateMTOServiceItem(appCtx, mtoServiceItem, eTag, UpdateMTOServiceItemBasicValidator)
}

// UpdateMTOServiceItemPrime updates the MTO Service Item using Prime API validators
func (p *mtoServiceItemUpdater) UpdateMTOServiceItemPrime(
	appCtx appcontext.AppContext,
	mtoServiceItem *models.MTOServiceItem,
	planner route.Planner,
	shipment models.MTOShipment,
	eTag string,
) (*models.MTOServiceItem, error) {
	updatedServiceItem, err := p.UpdateMTOServiceItem(appCtx, mtoServiceItem, eTag, UpdateMTOServiceItemPrimeValidator)

	if updatedServiceItem != nil {
		code := updatedServiceItem.ReService.Code

		// If this is an update to an Origin SIT or Destination SIT service item we need to recalculate the
		// Authorized End Date and Required Delivery Date
		if (code == models.ReServiceCodeDOFSIT || code == models.ReServiceCodeDDFSIT) &&
			updatedServiceItem.Status == models.MTOServiceItemStatusApproved {
			err = calculateSITAuthorizedAndRequirededDates(appCtx, mtoServiceItem, shipment, planner)
		}
	}

	return updatedServiceItem, err
}

// Calculate Required Delivery Date(RDD) from customer contact and requested delivery dates
// The RDD is calculated using the following business logic:
// If the SIT Departure Date is the same day or after the Customer Contact Date + GracePeriodDays then the RDD is Customer Contact Date + GracePeriodDays + GHC Transit Time
// If however the SIT Departure Date is before the Customer Contact Date + GracePeriodDays then the RDD is SIT Departure Date + GHC Transit Time
func calculateOriginSITRequiredDeliveryDate(appCtx appcontext.AppContext, shipment models.MTOShipment, planner route.Planner,
	sitCustomerContacted *time.Time, sitDepartureDate *time.Time) (*time.Time, error) {
	// Get a distance calculation between pickup and destination addresses.
	distance, err := planner.ZipTransitDistance(appCtx, shipment.PickupAddress.PostalCode, shipment.DestinationAddress.PostalCode)

	if err != nil {
		return nil, apperror.NewUnprocessableEntityError("cannot calculate distance between pickup and destination addresses")
	}

	weight := shipment.PrimeEstimatedWeight

	if shipment.ShipmentType == models.MTOShipmentTypeHHGOutOfNTSDom {
		weight = shipment.NTSRecordedWeight
	}

	// Query the ghc_domestic_transit_times table for the max transit time using the distance between location
	// and the weight to determine the number of days for transit
	var ghcDomesticTransitTime models.GHCDomesticTransitTime
	err = appCtx.DB().Where("distance_miles_lower <= ? "+
		"AND distance_miles_upper >= ? "+
		"AND weight_lbs_lower <= ? "+
		"AND (weight_lbs_upper >= ? OR weight_lbs_upper = 0)",
		distance, distance, weight, weight).First(&ghcDomesticTransitTime)

	if err != nil {
		switch err {
		case sql.ErrNoRows:
			return nil, apperror.NewNotFoundError(shipment.ID, fmt.Sprintf(
				"failed to find transit time for shipment of %d lbs weight and %d mile distance", weight.Int(), distance))
		default:
			return nil, apperror.NewQueryError("CalculateSITAllowanceRequestedDates", err, "failed to query for transit time")
		}
	}

	var requiredDeliveryDate time.Time
	customerContactDatePlusFive := sitCustomerContacted.AddDate(0, 0, GracePeriodDays)

	// we calculate required delivery date here using customer contact date and transit time
	if sitDepartureDate.Before(customerContactDatePlusFive) {
		requiredDeliveryDate = sitDepartureDate.AddDate(0, 0, ghcDomesticTransitTime.MaxDaysTransitTime)
	} else if sitDepartureDate.After(customerContactDatePlusFive) || sitDepartureDate.Equal(customerContactDatePlusFive) {
		requiredDeliveryDate = customerContactDatePlusFive.AddDate(0, 0, ghcDomesticTransitTime.MaxDaysTransitTime)
	}

	// Weekends and holidays are not allowable dates, find the next available workday
	var calendar = dates.NewUSCalendar()

	actual, observed, _ := calendar.IsHoliday(requiredDeliveryDate)

	if actual || observed || !calendar.IsWorkday(requiredDeliveryDate) {
		requiredDeliveryDate = dates.NextWorkday(*calendar, requiredDeliveryDate)
	}

	return &requiredDeliveryDate, nil
}

// Calculate the Authorized End Date and the Required Delivery Date for the service item based on business logic using the
// Customer Contact Date, Customer Requested Delivery Date, and SIT Departure Date
func calculateSITAuthorizedAndRequirededDates(appCtx appcontext.AppContext, serviceItem *models.MTOServiceItem, shipment models.MTOShipment,
	planner route.Planner) error {
<<<<<<< HEAD
	location := DestinationSITLocation

=======
	var verrs *validate.Errors
	location := DestinationSITLocation

	// We retrieve the old service item so we can get the required values to update with the new value for Authorized End Date
	oldServiceItem, err := models.FetchServiceItem(appCtx.DB(), serviceItem.ID)
	if err != nil {
		switch err {
		case models.ErrFetchNotFound:
			return apperror.NewNotFoundError(serviceItem.ID, "while looking for MTOServiceItem")
		default:
			return apperror.NewQueryError("MTOServiceItem", err, "")
		}
	}

	sitStatus, err := sitstatus.NewShipmentSITStatus().CalculateShipmentSITStatus(appCtx, shipment)

	if (oldServiceItem.SITAuthorizedEndDate == nil && serviceItem.SITRequestedDelivery.After(sitStatus.CurrentSIT.SITAllowanceEndDate)) ||
		(oldServiceItem.SITAuthorizedEndDate != nil && serviceItem.SITRequestedDelivery.After(*oldServiceItem.SITAuthorizedEndDate)) {
		return apperror.NewUnprocessableEntityError("customer requested delivery date cannot be after authorized end date")
	}

>>>>>>> 39b0d45d
	if serviceItem.ReService.Code == models.ReServiceCodeDOFSIT {
		location = OriginSITLocation
	}

	sitDepartureDate := serviceItem.SITDepartureDate

	// Calculate authorized end date and required delivery date based on sitCustomerContacted and sitRequestedDelivery
	// using the below business logic.
	sitAuthorizedEndDate := sitDepartureDate

	if location == OriginSITLocation {
<<<<<<< HEAD
		// Origin SIT: sitAuthorizedEndDate should be GracePeriodDays days after sitCustomerContacted or the sitDepartureDate whichever is earlier.
		calculatedAuthorizedEndDate := serviceItem.SITCustomerContacted.AddDate(0, 0, GracePeriodDays)

		if sitDepartureDate == nil || calculatedAuthorizedEndDate.Before(*sitDepartureDate) {
			sitAuthorizedEndDate = &calculatedAuthorizedEndDate
		}
=======
>>>>>>> 39b0d45d

		if sitDepartureDate != nil {
			requiredDeliveryDate, err := calculateOriginSITRequiredDeliveryDate(appCtx, shipment, planner,
				serviceItem.SITCustomerContacted, sitDepartureDate)

			if err != nil {
				return err
			}

			shipment.RequiredDeliveryDate = requiredDeliveryDate
		} else {
<<<<<<< HEAD
			return apperror.NewNotFoundError(shipment.ID, "sit departure date not found")
=======
			return apperror.NewNotFoundError(shipment.ID, "sit departure date not found, cannot update Required Delivery Date")
		}

		// Origin SIT: sitAuthorizedEndDate should be GracePeriodDays days after sitCustomerContacted or the sitDepartureDate whichever is earlier.
		calculatedAuthorizedEndDate := serviceItem.SITCustomerContacted.AddDate(0, 0, GracePeriodDays)

		if sitDepartureDate == nil || calculatedAuthorizedEndDate.Before(*sitDepartureDate) {
			sitAuthorizedEndDate = &calculatedAuthorizedEndDate
>>>>>>> 39b0d45d
		}
	} else if location == DestinationSITLocation {
		// Destination SIT: sitAuthorizedEndDate should be GracePeriodDays days after sitRequestedDelivery or the sitDepartureDate whichever is earlier.
		calculatedAuthorizedEndDate := serviceItem.SITRequestedDelivery.AddDate(0, 0, GracePeriodDays)

		if sitDepartureDate == nil || calculatedAuthorizedEndDate.Before(*sitDepartureDate) {
			sitAuthorizedEndDate = &calculatedAuthorizedEndDate
		}
	}

<<<<<<< HEAD
	var verrs *validate.Errors
	var err error

=======
>>>>>>> 39b0d45d
	// For Origin SIT we need to update the Required Delivery Date which is stored with the shipment instead of the service item
	if location == OriginSITLocation {
		verrs, err = appCtx.DB().ValidateAndUpdate(&shipment)

		if verrs != nil && verrs.HasAny() {
			return apperror.NewInvalidInputError(shipment.ID, err, verrs, "invalid input found while updating dates of shipment")
		} else if err != nil {
			return apperror.NewQueryError("Shipment", err, "")
		}
	}

<<<<<<< HEAD
	// We retrieve the old service item so we can get the required values to update with the new value for Authorized End Date
	oldServiceItem, err := models.FetchServiceItem(appCtx.DB(), serviceItem.ID)
	if err != nil {
		switch err {
		case models.ErrFetchNotFound:
			return apperror.NewNotFoundError(serviceItem.ID, "while looking for MTOServiceItem")
		default:
			return apperror.NewQueryError("MTOServiceItem", err, "")
		}
	}

=======
>>>>>>> 39b0d45d
	oldServiceItem.SITAuthorizedEndDate = sitAuthorizedEndDate
	verrs, err = appCtx.DB().ValidateAndUpdate(&oldServiceItem)

	if verrs != nil && verrs.HasAny() {
		return apperror.NewInvalidInputError(oldServiceItem.ID, err, verrs, "invalid input found while updating the sit service item")
	} else if err != nil {
		return apperror.NewQueryError("Service item", err, "")
	}

	return nil
}

// UpdateMTOServiceItem updates the given service item
func (p *mtoServiceItemUpdater) UpdateMTOServiceItem(
	appCtx appcontext.AppContext,
	mtoServiceItem *models.MTOServiceItem,
	eTag string,
	validatorKey string,
) (*models.MTOServiceItem, error) {
	// Find the service item, return error if not found
	oldServiceItem, err := models.FetchServiceItem(appCtx.DB(), mtoServiceItem.ID)
	if err != nil {
		switch err {
		case models.ErrFetchNotFound:
			return nil, apperror.NewNotFoundError(mtoServiceItem.ID, "while looking for MTOServiceItem")
		default:
			return nil, apperror.NewQueryError("MTOServiceItem", err, "")
		}
	}

	checker := movetaskorder.NewMoveTaskOrderChecker()
	serviceItemData := updateMTOServiceItemData{
		updatedServiceItem:  *mtoServiceItem,
		oldServiceItem:      oldServiceItem,
		availabilityChecker: checker,
		verrs:               validate.NewErrors(),
	}

	validServiceItem, err := ValidateUpdateMTOServiceItem(appCtx, &serviceItemData, validatorKey)
	if err != nil {
		return nil, err
	}

	// If we have any Customer Contacts we need to make sure that they are associated with
	// all related destination SIT service items. This is especially important if we are creating new Customer Contacts.
	if len(validServiceItem.CustomerContacts) > 0 {
		relatedServiceItems, fetchErr := models.FetchRelatedDestinationSITServiceItems(appCtx.DB(), validServiceItem.ID)
		if fetchErr != nil {
			return nil, fetchErr
		}
		for i := range validServiceItem.CustomerContacts {
			validServiceItem.CustomerContacts[i].MTOServiceItems = relatedServiceItems
		}
	}

	// Check the If-Match header against existing eTag before updating
	encodedUpdatedAt := etag.GenerateEtag(oldServiceItem.UpdatedAt)
	if encodedUpdatedAt != eTag {
		return nil, apperror.NewPreconditionFailedError(validServiceItem.ID, nil)
	}

	// Create address record (if needed) and update service item in a single transaction
	transactionErr := appCtx.NewTransaction(func(txnAppCtx appcontext.AppContext) error {
		if validServiceItem.SITDestinationFinalAddress != nil {
			if validServiceItem.SITDestinationFinalAddressID == nil || *validServiceItem.SITDestinationFinalAddressID == uuid.Nil {
				verrs, createErr := p.builder.CreateOne(txnAppCtx, validServiceItem.SITDestinationFinalAddress)
				if verrs != nil && verrs.HasAny() {
					return apperror.NewInvalidInputError(
						validServiceItem.ID, createErr, verrs, "Invalid input found while creating a final Destination SIT address for service item.")
				} else if createErr != nil {
					// If the error is something else (this is unexpected), we create a QueryError
					return apperror.NewQueryError("MTOServiceItem", createErr, "")
				}
			}
			validServiceItem.SITDestinationFinalAddressID = &validServiceItem.SITDestinationFinalAddress.ID
		}
		for index := range validServiceItem.CustomerContacts {
			validCustomerContact := &validServiceItem.CustomerContacts[index]
			if validCustomerContact.ID == uuid.Nil {
				verrs, createErr := p.builder.CreateOne(txnAppCtx, validCustomerContact)
				if verrs != nil && verrs.HasAny() {
					return apperror.NewInvalidInputError(
						validServiceItem.ID, createErr, verrs, "Invalid input found while creating a Customer Contact for service item.")
				} else if createErr != nil {
					// If the error is something else (this is unexpected), we create a QueryError
					return apperror.NewQueryError("MTOServiceItem", createErr, "")
				}
			} else {
				verrs, updateErr := txnAppCtx.DB().ValidateAndUpdate(validCustomerContact)
				if verrs != nil && verrs.HasAny() {
					return apperror.NewInvalidInputError(validServiceItem.ID, updateErr, verrs, "Invalid input found while updating customer contact for the service item.")
				} else if updateErr != nil {
					// If the error is something else (this is unexpected), we create a QueryError
					return apperror.NewQueryError("MTOServiceItem", updateErr, "")
				}
			}
		}

		// Make the update and create a InvalidInputError if there were validation issues
		verrs, updateErr := txnAppCtx.DB().ValidateAndUpdate(validServiceItem)

		// If there were validation errors create an InvalidInputError type
		if verrs != nil && verrs.HasAny() {
			return apperror.NewInvalidInputError(validServiceItem.ID, updateErr, verrs, "Invalid input found while updating the service item.")
		} else if updateErr != nil {
			// If the error is something else (this is unexpected), we create a QueryError
			return apperror.NewQueryError("MTOServiceItem", updateErr, "")
		}
		return nil
	})

	if transactionErr != nil {
		return nil, transactionErr
	}

	return validServiceItem, nil
}

// ValidateUpdateMTOServiceItem checks the provided serviceItemData struct against the validator indicated by validatorKey.
// Defaults to base validation if the empty string is entered as the key.
// Returns an MTOServiceItem that has been set up for update.
func ValidateUpdateMTOServiceItem(appCtx appcontext.AppContext, serviceItemData *updateMTOServiceItemData, validatorKey string) (*models.MTOServiceItem, error) {
	if validatorKey == "" {
		validatorKey = UpdateMTOServiceItemBasicValidator
	}
	validator, ok := UpdateMTOServiceItemValidators[validatorKey]
	if !ok {
		err := fmt.Errorf("validator key %s was not found in update MTO Service Item validators", validatorKey)
		return nil, err
	}
	err := validator.validate(appCtx, serviceItemData)
	if err != nil {
		return nil, err
	}

	newServiceItem := serviceItemData.setNewMTOServiceItem()

	return newServiceItem, nil
}<|MERGE_RESOLUTION|>--- conflicted
+++ resolved
@@ -369,10 +369,6 @@
 // Customer Contact Date, Customer Requested Delivery Date, and SIT Departure Date
 func calculateSITAuthorizedAndRequirededDates(appCtx appcontext.AppContext, serviceItem *models.MTOServiceItem, shipment models.MTOShipment,
 	planner route.Planner) error {
-<<<<<<< HEAD
-	location := DestinationSITLocation
-
-=======
 	var verrs *validate.Errors
 	location := DestinationSITLocation
 
@@ -394,7 +390,6 @@
 		return apperror.NewUnprocessableEntityError("customer requested delivery date cannot be after authorized end date")
 	}
 
->>>>>>> 39b0d45d
 	if serviceItem.ReService.Code == models.ReServiceCodeDOFSIT {
 		location = OriginSITLocation
 	}
@@ -406,15 +401,6 @@
 	sitAuthorizedEndDate := sitDepartureDate
 
 	if location == OriginSITLocation {
-<<<<<<< HEAD
-		// Origin SIT: sitAuthorizedEndDate should be GracePeriodDays days after sitCustomerContacted or the sitDepartureDate whichever is earlier.
-		calculatedAuthorizedEndDate := serviceItem.SITCustomerContacted.AddDate(0, 0, GracePeriodDays)
-
-		if sitDepartureDate == nil || calculatedAuthorizedEndDate.Before(*sitDepartureDate) {
-			sitAuthorizedEndDate = &calculatedAuthorizedEndDate
-		}
-=======
->>>>>>> 39b0d45d
 
 		if sitDepartureDate != nil {
 			requiredDeliveryDate, err := calculateOriginSITRequiredDeliveryDate(appCtx, shipment, planner,
@@ -426,9 +412,6 @@
 
 			shipment.RequiredDeliveryDate = requiredDeliveryDate
 		} else {
-<<<<<<< HEAD
-			return apperror.NewNotFoundError(shipment.ID, "sit departure date not found")
-=======
 			return apperror.NewNotFoundError(shipment.ID, "sit departure date not found, cannot update Required Delivery Date")
 		}
 
@@ -437,7 +420,6 @@
 
 		if sitDepartureDate == nil || calculatedAuthorizedEndDate.Before(*sitDepartureDate) {
 			sitAuthorizedEndDate = &calculatedAuthorizedEndDate
->>>>>>> 39b0d45d
 		}
 	} else if location == DestinationSITLocation {
 		// Destination SIT: sitAuthorizedEndDate should be GracePeriodDays days after sitRequestedDelivery or the sitDepartureDate whichever is earlier.
@@ -448,12 +430,6 @@
 		}
 	}
 
-<<<<<<< HEAD
-	var verrs *validate.Errors
-	var err error
-
-=======
->>>>>>> 39b0d45d
 	// For Origin SIT we need to update the Required Delivery Date which is stored with the shipment instead of the service item
 	if location == OriginSITLocation {
 		verrs, err = appCtx.DB().ValidateAndUpdate(&shipment)
@@ -465,20 +441,6 @@
 		}
 	}
 
-<<<<<<< HEAD
-	// We retrieve the old service item so we can get the required values to update with the new value for Authorized End Date
-	oldServiceItem, err := models.FetchServiceItem(appCtx.DB(), serviceItem.ID)
-	if err != nil {
-		switch err {
-		case models.ErrFetchNotFound:
-			return apperror.NewNotFoundError(serviceItem.ID, "while looking for MTOServiceItem")
-		default:
-			return apperror.NewQueryError("MTOServiceItem", err, "")
-		}
-	}
-
-=======
->>>>>>> 39b0d45d
 	oldServiceItem.SITAuthorizedEndDate = sitAuthorizedEndDate
 	verrs, err = appCtx.DB().ValidateAndUpdate(&oldServiceItem)
 
