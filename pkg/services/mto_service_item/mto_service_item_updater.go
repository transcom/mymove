package mtoserviceitem

import (
	"database/sql"
	"fmt"
	"time"

	"github.com/gobuffalo/validate/v3"
	"github.com/gofrs/uuid"

	"github.com/transcom/mymove/pkg/appcontext"
	"github.com/transcom/mymove/pkg/apperror"
	"github.com/transcom/mymove/pkg/dates"
	"github.com/transcom/mymove/pkg/etag"
	"github.com/transcom/mymove/pkg/models"
	"github.com/transcom/mymove/pkg/route"
	"github.com/transcom/mymove/pkg/services"
	movetaskorder "github.com/transcom/mymove/pkg/services/move_task_order"
	"github.com/transcom/mymove/pkg/services/query"
	sitstatus "github.com/transcom/mymove/pkg/services/sit_status"
)

// OriginSITLocation is the constant representing when the shipment in storage occurs at the origin
const OriginSITLocation = "ORIGIN"

// DestinationSITLocation is the constant representing when the shipment in storage occurs at the destination
const DestinationSITLocation = "DESTINATION"

// Number of days of grace period after customer contacts prime for delivery out of SIT
const GracePeriodDays = 5

type mtoServiceItemQueryBuilder interface {
	FetchOne(appCtx appcontext.AppContext, model interface{}, filters []services.QueryFilter) error
	CreateOne(appCtx appcontext.AppContext, model interface{}) (*validate.Errors, error)
	UpdateOne(appCtx appcontext.AppContext, model interface{}, eTag *string) (*validate.Errors, error)
}

type mtoServiceItemUpdater struct {
	planner          route.Planner
	builder          mtoServiceItemQueryBuilder
	createNewBuilder func() mtoServiceItemQueryBuilder
	moveRouter       services.MoveRouter
	shipmentFetcher  services.MTOShipmentFetcher
	addressCreator   services.AddressCreator
}

// NewMTOServiceItemUpdater returns a new mto service item updater
func NewMTOServiceItemUpdater(planner route.Planner, builder mtoServiceItemQueryBuilder, moveRouter services.MoveRouter, shipmentFetcher services.MTOShipmentFetcher, addressCreator services.AddressCreator) services.MTOServiceItemUpdater {
	// used inside a transaction and mocking		return &mtoServiceItemUpdater{builder: builder}
	createNewBuilder := func() mtoServiceItemQueryBuilder {
		return query.NewQueryBuilder()
	}

	return &mtoServiceItemUpdater{planner, builder, createNewBuilder, moveRouter, shipmentFetcher, addressCreator}
}

func (p *mtoServiceItemUpdater) ApproveOrRejectServiceItem(
	appCtx appcontext.AppContext,
	mtoServiceItemID uuid.UUID,
	status models.MTOServiceItemStatus,
	rejectionReason *string,
	eTag string,
) (*models.MTOServiceItem, error) {
	mtoServiceItem, err := p.findServiceItem(appCtx, mtoServiceItemID)
	if err != nil {
		return &models.MTOServiceItem{}, err
	}

	return p.approveOrRejectServiceItem(appCtx, *mtoServiceItem, status, rejectionReason, eTag, checkMoveStatus(), checkETag())
}

func (p *mtoServiceItemUpdater) ConvertItemToCustomerExpense(
	appCtx appcontext.AppContext,
	shipment *models.MTOShipment,
	customerExpenseReason *string,
	convertToCustomerExpense bool,
) (*models.MTOServiceItem, error) {
	var DOFSITCodeID, DDFSITCodeID uuid.UUID
	DOFSITServiceErr := appCtx.DB().RawQuery(`SELECT id FROM re_services WHERE code = 'DOFSIT'`).First(&DOFSITCodeID) // First get uuid for DOFSIT service code
	if DOFSITServiceErr != nil {
		return nil, apperror.NewNotFoundError(uuid.Nil, "Couldn't find entry for DOFSIT ReService code in re_services table.")
	}
	DDFSITServiceErr := appCtx.DB().RawQuery(`SELECT id FROM re_services WHERE code = 'DOFSIT'`).First(&DDFSITCodeID)
	if DDFSITServiceErr != nil {
		return nil, apperror.NewNotFoundError(uuid.Nil, "Couldn't find entry for DDFSIT ReService code in re_services table.")
	}

	sitStatusService := sitstatus.NewShipmentSITStatus()
	shipmentSITStatus, err := sitStatusService.CalculateShipmentSITStatus(appCtx, *shipment)
	if err != nil {
		return nil, err
	} else if shipmentSITStatus == nil {
		return nil, apperror.NewNotFoundError(shipment.ID, "for current SIT MTO Service Item.")
	}

	// Now get the service item associated with the current mto_shipment
	var SITItem models.MTOServiceItem
	getSITItemErr := appCtx.DB().RawQuery(`SELECT * FROM mto_service_items WHERE id = ?`, shipmentSITStatus.CurrentSIT.ServiceItemID).First(&SITItem)
	if getSITItemErr != nil {
		switch getSITItemErr {
		case sql.ErrNoRows:
			return nil, apperror.NewNotFoundError(shipment.ID, "for MTO Service Item")
		default:
			return nil, getSITItemErr
		}
	}

	eTag := etag.GenerateEtag(SITItem.UpdatedAt)

	// Finally, update the mto_service_item with the members_expense flag set to TRUE
	SITItem.CustomerExpense = true
	mtoServiceItem, err := p.findServiceItem(appCtx, SITItem.ID)
	if err != nil {
		return &models.MTOServiceItem{}, err
	}

	return p.convertItemToCustomerExpense(appCtx, *mtoServiceItem, customerExpenseReason, convertToCustomerExpense, eTag, checkETag())
}

func (p *mtoServiceItemUpdater) findServiceItem(appCtx appcontext.AppContext, serviceItemID uuid.UUID) (*models.MTOServiceItem, error) {
	var serviceItem models.MTOServiceItem
	err := appCtx.DB().Q().EagerPreload(
		"MoveTaskOrder",
		"SITDestinationFinalAddress",
		"ReService",
		"SITOriginHHGOriginalAddress",
	).Find(&serviceItem, serviceItemID)
	if err != nil {
		switch err {
		case sql.ErrNoRows:
			return nil, apperror.NewNotFoundError(serviceItemID, "while looking for service item")
		default:
			return nil, apperror.NewQueryError("MTOServiceItem", err, "")
		}
	}

	return &serviceItem, nil
}

func (p *mtoServiceItemUpdater) approveOrRejectServiceItem(
	appCtx appcontext.AppContext,
	serviceItem models.MTOServiceItem,
	status models.MTOServiceItemStatus,
	rejectionReason *string,
	eTag string,
	checks ...validator,
) (*models.MTOServiceItem, error) {
	if verr := validateServiceItem(appCtx, &serviceItem, eTag, checks...); verr != nil {
		return nil, verr
	}

	var returnedServiceItem models.MTOServiceItem

	transactionError := appCtx.NewTransaction(func(txnAppCtx appcontext.AppContext) error {
		updatedServiceItem, err := p.updateServiceItem(txnAppCtx, serviceItem, status, rejectionReason)
		if err != nil {
			return err
		}
		move := serviceItem.MoveTaskOrder

		if _, err = p.moveRouter.ApproveOrRequestApproval(txnAppCtx, move); err != nil {
			return err
		}

		returnedServiceItem = *updatedServiceItem

		return nil
	})

	if transactionError != nil {
		return nil, transactionError
	}

	return &returnedServiceItem, nil
}

func (p *mtoServiceItemUpdater) updateServiceItem(appCtx appcontext.AppContext, serviceItem models.MTOServiceItem, status models.MTOServiceItemStatus, rejectionReason *string) (*models.MTOServiceItem, error) {
	serviceItem.Status = status
	now := time.Now()

	if status == models.MTOServiceItemStatusRejected {
		if rejectionReason == nil {
			verrs := validate.NewErrors()
			verrs.Add("rejectionReason", "field must be provided when status is set to REJECTED")
			err := apperror.NewInvalidInputError(serviceItem.ID, nil, verrs, "Invalid input found in the request.")
			return nil, err
		}

		serviceItem.RejectionReason = rejectionReason
		serviceItem.RejectedAt = &now
		// clear field if previously accepted
		serviceItem.ApprovedAt = nil
	} else if status == models.MTOServiceItemStatusApproved {
		// clear fields if previously rejected
		serviceItem.RejectionReason = nil
		serviceItem.RejectedAt = nil
		serviceItem.ApprovedAt = &now

		if serviceItem.MTOShipmentID != nil {
			// Get the shipment destination address
			mtoShipment, err := p.shipmentFetcher.GetShipment(appCtx, *serviceItem.MTOShipmentID, "DestinationAddress", "PickupAddress", "MTOServiceItems.SITOriginHHGOriginalAddress")
			if err != nil {
				return nil, err
			}

			// Check to see if there is already a SIT Destination Original Address
			// by checking for the ID before trying to set one on the service item.
			// If there isn't one, then we set it. We will update all four destination
			// SIT service items that get created
			if (serviceItem.ReService.Code == models.ReServiceCodeDDDSIT ||
				serviceItem.ReService.Code == models.ReServiceCodeDDSFSC ||
				serviceItem.ReService.Code == models.ReServiceCodeDDASIT ||
				serviceItem.ReService.Code == models.ReServiceCodeDDFSIT) &&
				serviceItem.SITDestinationOriginalAddressID == nil {

				// Set the original address on a service item to the shipment's
				// destination address when approving destination SIT service items
				// Creating a new address record to ensure SITDestinationOriginalAddress
				// doesn't change if shipment destination address is updated
				shipmentDestinationAddress := &models.Address{
					StreetAddress1: mtoShipment.DestinationAddress.StreetAddress1,
					StreetAddress2: mtoShipment.DestinationAddress.StreetAddress2,
					StreetAddress3: mtoShipment.DestinationAddress.StreetAddress3,
					City:           mtoShipment.DestinationAddress.City,
					State:          mtoShipment.DestinationAddress.State,
					PostalCode:     mtoShipment.DestinationAddress.PostalCode,
					Country:        mtoShipment.DestinationAddress.Country,
				}
				shipmentDestinationAddress, err = p.addressCreator.CreateAddress(appCtx, shipmentDestinationAddress)
				if err != nil {
					return nil, err
				}
				serviceItem.SITDestinationOriginalAddressID = &shipmentDestinationAddress.ID
				serviceItem.SITDestinationOriginalAddress = shipmentDestinationAddress
<<<<<<< HEAD

				if serviceItem.SITDestinationFinalAddressID == nil {
					serviceItem.SITDestinationFinalAddressID = &shipmentDestinationAddress.ID
					serviceItem.SITDestinationFinalAddress = shipmentDestinationAddress
				}

=======

				if serviceItem.SITDestinationFinalAddressID == nil {
					serviceItem.SITDestinationFinalAddressID = &shipmentDestinationAddress.ID
					serviceItem.SITDestinationFinalAddress = shipmentDestinationAddress
				}

>>>>>>> 47813c96
				// Calculate SITDeliveryMiles for DDDSIT and DDSFSC origin SIT service items
				if serviceItem.ReService.Code == models.ReServiceCodeDDDSIT ||
					serviceItem.ReService.Code == models.ReServiceCodeDDSFSC {
					// Destination SIT: distance between shipment destination address & service item ORIGINAL destination address
					milesCalculated, err := p.planner.ZipTransitDistance(appCtx, mtoShipment.DestinationAddress.PostalCode, serviceItem.SITDestinationOriginalAddress.PostalCode)
					if err != nil {
						return nil, err
					}
					serviceItem.SITDeliveryMiles = &milesCalculated
				}

			}
			// Calculate SITDeliveryMiles for DOPSIT and DOSFSC origin SIT service items
			if serviceItem.ReService.Code == models.ReServiceCodeDOPSIT ||
				serviceItem.ReService.Code == models.ReServiceCodeDOSFSC {
				// Origin SIT: distance between shipment pickup address & service item ORIGINAL pickup address
				milesCalculated, err := p.planner.ZipTransitDistance(appCtx, mtoShipment.PickupAddress.PostalCode, serviceItem.SITOriginHHGOriginalAddress.PostalCode)
				if err != nil {
					return nil, err
				}
				serviceItem.SITDeliveryMiles = &milesCalculated
			}
		}
	}

	verrs, err := appCtx.DB().ValidateAndUpdate(&serviceItem)
	if e := handleError(serviceItem.ID, verrs, err); e != nil {
		return nil, e
	}

	return &serviceItem, nil
}

func (p *mtoServiceItemUpdater) convertItemToCustomerExpense(
	appCtx appcontext.AppContext,
	serviceItem models.MTOServiceItem,
	customerExpenseReason *string,
	convertToCustomerExpense bool,
	eTag string,
	checks ...validator,
) (*models.MTOServiceItem, error) {
	if verr := validateServiceItem(appCtx, &serviceItem, eTag, checks...); verr != nil {
		return nil, verr
	}

	transactionError := appCtx.NewTransaction(func(txnAppCtx appcontext.AppContext) error {
		serviceItem.CustomerExpense = convertToCustomerExpense
		serviceItem.CustomerExpenseReason = customerExpenseReason
		verrs, err := appCtx.DB().ValidateAndUpdate(&serviceItem)
		e := handleError(serviceItem.ID, verrs, err)
		return e
	})

	if transactionError != nil {
		return nil, transactionError
	}

	return &serviceItem, nil
}

// UpdateMTOServiceItemBasic updates the MTO Service Item using base validators
func (p *mtoServiceItemUpdater) UpdateMTOServiceItemBasic(
	appCtx appcontext.AppContext,
	mtoServiceItem *models.MTOServiceItem,
	eTag string,
) (*models.MTOServiceItem, error) {
	return p.UpdateMTOServiceItem(appCtx, mtoServiceItem, eTag, UpdateMTOServiceItemBasicValidator)
}

// UpdateMTOServiceItemPrime updates the MTO Service Item using Prime API validators
func (p *mtoServiceItemUpdater) UpdateMTOServiceItemPrime(
	appCtx appcontext.AppContext,
	mtoServiceItem *models.MTOServiceItem,
	planner route.Planner,
	shipment models.MTOShipment,
	eTag string,
) (*models.MTOServiceItem, error) {
	updatedServiceItem, err := p.UpdateMTOServiceItem(appCtx, mtoServiceItem, eTag, UpdateMTOServiceItemPrimeValidator)

	if updatedServiceItem != nil {
		code := updatedServiceItem.ReService.Code

		// If this is an update to an Origin SIT or Destination SIT service item we need to recalculate the
		// Authorized End Date and Required Delivery Date
		if (code == models.ReServiceCodeDOASIT || code == models.ReServiceCodeDDASIT) &&
			updatedServiceItem.Status == models.MTOServiceItemStatusApproved {
			err = calculateSITDates(appCtx, mtoServiceItem, shipment, planner)
		}
	}

	return updatedServiceItem, err
}

// Calculate Required Delivery Date(RDD) from customer contact and requested delivery dates
// The RDD is calculated using the following business logic:
// If the SIT Departure Date is the same day or after the Customer Contact Date + GracePeriodDays then the RDD is Customer Contact Date + GracePeriodDays + GHC Transit Time
// If however the SIT Departure Date is before the Customer Contact Date + GracePeriodDays then the RDD is SIT Departure Date + GHC Transit Time
func calculateOriginSITRequiredDeliveryDate(appCtx appcontext.AppContext, shipment models.MTOShipment, planner route.Planner,
	sitCustomerContacted *time.Time, sitDepartureDate *time.Time) (*time.Time, error) {
	// Get a distance calculation between pickup and destination addresses.
	distance, err := planner.ZipTransitDistance(appCtx, shipment.PickupAddress.PostalCode, shipment.DestinationAddress.PostalCode)

	if err != nil {
		return nil, apperror.NewUnprocessableEntityError("cannot calculate distance between pickup and destination addresses")
	}

	weight := shipment.PrimeEstimatedWeight

	if shipment.ShipmentType == models.MTOShipmentTypeHHGOutOfNTSDom {
		weight = shipment.NTSRecordedWeight
	}

	// Query the ghc_domestic_transit_times table for the max transit time using the distance between location
	// and the weight to determine the number of days for transit
	var ghcDomesticTransitTime models.GHCDomesticTransitTime
	err = appCtx.DB().Where("distance_miles_lower <= ? "+
		"AND distance_miles_upper >= ? "+
		"AND weight_lbs_lower <= ? "+
		"AND (weight_lbs_upper >= ? OR weight_lbs_upper = 0)",
		distance, distance, weight, weight).First(&ghcDomesticTransitTime)

	if err != nil {
		switch err {
		case sql.ErrNoRows:
			return nil, apperror.NewNotFoundError(shipment.ID, fmt.Sprintf(
				"failed to find transit time for shipment of %d lbs weight and %d mile distance", weight.Int(), distance))
		default:
			return nil, apperror.NewQueryError("CalculateSITAllowanceRequestedDates", err, "failed to query for transit time")
		}
	}

	var requiredDeliveryDate time.Time
	customerContactDatePlusFive := sitCustomerContacted.AddDate(0, 0, GracePeriodDays)

	// we calculate required delivery date here using customer contact date and transit time
	if sitDepartureDate.Before(customerContactDatePlusFive) {
		requiredDeliveryDate = sitDepartureDate.AddDate(0, 0, ghcDomesticTransitTime.MaxDaysTransitTime)
	} else if sitDepartureDate.After(customerContactDatePlusFive) || sitDepartureDate.Equal(customerContactDatePlusFive) {
		requiredDeliveryDate = customerContactDatePlusFive.AddDate(0, 0, ghcDomesticTransitTime.MaxDaysTransitTime)
	}

	// Weekends and holidays are not allowable dates, find the next available workday
	var calendar = dates.NewUSCalendar()

	actual, observed, _ := calendar.IsHoliday(requiredDeliveryDate)

	if actual || observed || !calendar.IsWorkday(requiredDeliveryDate) {
		requiredDeliveryDate = dates.NextWorkday(*calendar, requiredDeliveryDate)
	}

	return &requiredDeliveryDate, nil
}

// Calculate the Required Delivery Date for the service item based on business logic using the
// Customer Contact Date, Customer Requested Delivery Date, and SIT Departure Date
func calculateSITDates(appCtx appcontext.AppContext, serviceItem *models.MTOServiceItem, shipment models.MTOShipment,
	planner route.Planner) error {
	location := DestinationSITLocation

	if serviceItem.ReService.Code == models.ReServiceCodeDOASIT {
		location = OriginSITLocation
	}

	sitDepartureDate := serviceItem.SITDepartureDate

	if location == OriginSITLocation {

		if sitDepartureDate != nil {
			requiredDeliveryDate, err := calculateOriginSITRequiredDeliveryDate(appCtx, shipment, planner,
				serviceItem.SITCustomerContacted, sitDepartureDate)

			if err != nil {
				return err
			}

			shipment.RequiredDeliveryDate = requiredDeliveryDate
		} else {
			return apperror.NewNotFoundError(shipment.ID, "sit departure date not found, cannot update Required Delivery Date")
		}
	}

	// For Origin SIT we need to update the Required Delivery Date which is stored with the shipment instead of the service item
	if location == OriginSITLocation {
		var verrs *validate.Errors

		verrs, err := appCtx.DB().ValidateAndUpdate(&shipment)

		if verrs != nil && verrs.HasAny() {
			return apperror.NewInvalidInputError(shipment.ID, err, verrs, "invalid input found while updating dates of shipment")
		} else if err != nil {
			return apperror.NewQueryError("Shipment", err, "")
		}
	}

	return nil
}

// UpdateMTOServiceItem updates the given service item
func (p *mtoServiceItemUpdater) UpdateMTOServiceItem(
	appCtx appcontext.AppContext,
	mtoServiceItem *models.MTOServiceItem,
	eTag string,
	validatorKey string,
) (*models.MTOServiceItem, error) {
	// Find the service item, return error if not found
	oldServiceItem, err := models.FetchServiceItem(appCtx.DB(), mtoServiceItem.ID)
	if err != nil {
		switch err {
		case models.ErrFetchNotFound:
			return nil, apperror.NewNotFoundError(mtoServiceItem.ID, "while looking for MTOServiceItem")
		default:
			return nil, apperror.NewQueryError("MTOServiceItem", err, "")
		}
	}

	checker := movetaskorder.NewMoveTaskOrderChecker()
	serviceItemData := updateMTOServiceItemData{
		updatedServiceItem:  *mtoServiceItem,
		oldServiceItem:      oldServiceItem,
		availabilityChecker: checker,
		verrs:               validate.NewErrors(),
	}

	validServiceItem, err := ValidateUpdateMTOServiceItem(appCtx, &serviceItemData, validatorKey)
	if err != nil {
		return nil, err
	}

	// If we have any Customer Contacts we need to make sure that they are associated with
	// all related destination SIT service items. This is especially important if we are creating new Customer Contacts.
	if len(validServiceItem.CustomerContacts) > 0 {
		relatedServiceItems, fetchErr := models.FetchRelatedDestinationSITServiceItems(appCtx.DB(), validServiceItem.ID)
		if fetchErr != nil {
			return nil, fetchErr
		}
		for i := range validServiceItem.CustomerContacts {
			validServiceItem.CustomerContacts[i].MTOServiceItems = relatedServiceItems
		}
	}

	// Check the If-Match header against existing eTag before updating
	encodedUpdatedAt := etag.GenerateEtag(oldServiceItem.UpdatedAt)
	if encodedUpdatedAt != eTag {
		return nil, apperror.NewPreconditionFailedError(validServiceItem.ID, nil)
	}

	// Create address record (if needed) and update service item in a single transaction
	transactionErr := appCtx.NewTransaction(func(txnAppCtx appcontext.AppContext) error {
		if validServiceItem.SITDestinationFinalAddress != nil {
			if validServiceItem.SITDestinationFinalAddressID == nil || *validServiceItem.SITDestinationFinalAddressID == uuid.Nil {
				verrs, createErr := p.builder.CreateOne(txnAppCtx, validServiceItem.SITDestinationFinalAddress)
				if verrs != nil && verrs.HasAny() {
					return apperror.NewInvalidInputError(
						validServiceItem.ID, createErr, verrs, "Invalid input found while creating a final Destination SIT address for service item.")
				} else if createErr != nil {
					// If the error is something else (this is unexpected), we create a QueryError
					return apperror.NewQueryError("MTOServiceItem", createErr, "")
				}
			}
			validServiceItem.SITDestinationFinalAddressID = &validServiceItem.SITDestinationFinalAddress.ID
		}
		for index := range validServiceItem.CustomerContacts {
			validCustomerContact := &validServiceItem.CustomerContacts[index]
			if validCustomerContact.ID == uuid.Nil {
				verrs, createErr := p.builder.CreateOne(txnAppCtx, validCustomerContact)
				if verrs != nil && verrs.HasAny() {
					return apperror.NewInvalidInputError(
						validServiceItem.ID, createErr, verrs, "Invalid input found while creating a Customer Contact for service item.")
				} else if createErr != nil {
					// If the error is something else (this is unexpected), we create a QueryError
					return apperror.NewQueryError("MTOServiceItem", createErr, "")
				}
			} else {
				verrs, updateErr := txnAppCtx.DB().ValidateAndUpdate(validCustomerContact)
				if verrs != nil && verrs.HasAny() {
					return apperror.NewInvalidInputError(validServiceItem.ID, updateErr, verrs, "Invalid input found while updating customer contact for the service item.")
				} else if updateErr != nil {
					// If the error is something else (this is unexpected), we create a QueryError
					return apperror.NewQueryError("MTOServiceItem", updateErr, "")
				}
			}
		}

		// Make the update and create a InvalidInputError if there were validation issues
		verrs, updateErr := txnAppCtx.DB().ValidateAndUpdate(validServiceItem)

		// If there were validation errors create an InvalidInputError type
		if verrs != nil && verrs.HasAny() {
			return apperror.NewInvalidInputError(validServiceItem.ID, updateErr, verrs, "Invalid input found while updating the service item.")
		} else if updateErr != nil {
			// If the error is something else (this is unexpected), we create a QueryError
			return apperror.NewQueryError("MTOServiceItem", updateErr, "")
		}
		return nil
	})

	if transactionErr != nil {
		return nil, transactionErr
	}

	return validServiceItem, nil
}

// ValidateUpdateMTOServiceItem checks the provided serviceItemData struct against the validator indicated by validatorKey.
// Defaults to base validation if the empty string is entered as the key.
// Returns an MTOServiceItem that has been set up for update.
func ValidateUpdateMTOServiceItem(appCtx appcontext.AppContext, serviceItemData *updateMTOServiceItemData, validatorKey string) (*models.MTOServiceItem, error) {
	if validatorKey == "" {
		validatorKey = UpdateMTOServiceItemBasicValidator
	}
	validator, ok := UpdateMTOServiceItemValidators[validatorKey]
	if !ok {
		err := fmt.Errorf("validator key %s was not found in update MTO Service Item validators", validatorKey)
		return nil, err
	}
	err := validator.validate(appCtx, serviceItemData)
	if err != nil {
		return nil, err
	}

	newServiceItem := serviceItemData.setNewMTOServiceItem()

	return newServiceItem, nil
}<|MERGE_RESOLUTION|>--- conflicted
+++ resolved
@@ -232,21 +232,12 @@
 				}
 				serviceItem.SITDestinationOriginalAddressID = &shipmentDestinationAddress.ID
 				serviceItem.SITDestinationOriginalAddress = shipmentDestinationAddress
-<<<<<<< HEAD
 
 				if serviceItem.SITDestinationFinalAddressID == nil {
 					serviceItem.SITDestinationFinalAddressID = &shipmentDestinationAddress.ID
 					serviceItem.SITDestinationFinalAddress = shipmentDestinationAddress
 				}
 
-=======
-
-				if serviceItem.SITDestinationFinalAddressID == nil {
-					serviceItem.SITDestinationFinalAddressID = &shipmentDestinationAddress.ID
-					serviceItem.SITDestinationFinalAddress = shipmentDestinationAddress
-				}
-
->>>>>>> 47813c96
 				// Calculate SITDeliveryMiles for DDDSIT and DDSFSC origin SIT service items
 				if serviceItem.ReService.Code == models.ReServiceCodeDDDSIT ||
 					serviceItem.ReService.Code == models.ReServiceCodeDDSFSC {
