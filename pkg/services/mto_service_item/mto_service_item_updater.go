--- conflicted
+++ resolved
@@ -61,7 +61,7 @@
 	appCtx appcontext.AppContext,
 	shipment *models.MTOShipment,
 	customerExpenseReason *string,
-	convertToCustomerExpense *bool,
+	convertToCustomerExpense bool,
 ) (*models.MTOServiceItem, error) {
 	var DOFSITCodeID, DDFSITCodeID uuid.UUID
 	DOFSITServiceErr := appCtx.DB().RawQuery(`SELECT id FROM re_services WHERE code = 'DOFSIT'`).First(&DOFSITCodeID) // First get uuid for DOFSIT service code
@@ -238,7 +238,7 @@
 	appCtx appcontext.AppContext,
 	serviceItem models.MTOServiceItem,
 	customerExpenseReason *string,
-	convertToCustomerExpense *bool,
+	convertToCustomerExpense bool,
 	eTag string,
 	checks ...validator,
 ) (*models.MTOServiceItem, error) {
@@ -247,12 +247,8 @@
 	}
 
 	transactionError := appCtx.NewTransaction(func(txnAppCtx appcontext.AppContext) error {
-<<<<<<< HEAD
 		serviceItem.CustomerExpense = convertToCustomerExpense
 		serviceItem.CustomerExpenseReason = customerExpenseReason
-=======
-		serviceItem.CustomerExpense = true
->>>>>>> 8c0d5515
 		verrs, err := appCtx.DB().ValidateAndUpdate(&serviceItem)
 		e := handleError(serviceItem.ID, verrs, err)
 		return e
