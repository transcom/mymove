package mtoserviceitem

import (
	"database/sql"
	"fmt"
	"strconv"
	"time"

	"github.com/gobuffalo/validate/v3"
	"github.com/gofrs/uuid"
	"golang.org/x/exp/slices"

	"github.com/transcom/mymove/pkg/appcontext"
	"github.com/transcom/mymove/pkg/apperror"
	"github.com/transcom/mymove/pkg/dates"
	"github.com/transcom/mymove/pkg/etag"
	"github.com/transcom/mymove/pkg/models"
	"github.com/transcom/mymove/pkg/route"
	"github.com/transcom/mymove/pkg/services"
	movetaskorder "github.com/transcom/mymove/pkg/services/move_task_order"
	"github.com/transcom/mymove/pkg/services/query"
	sitstatus "github.com/transcom/mymove/pkg/services/sit_status"
	"github.com/transcom/mymove/pkg/unit"
)

// OriginSITLocation is the constant representing when the shipment in storage occurs at the origin
const OriginSITLocation = "ORIGIN"

// DestinationSITLocation is the constant representing when the shipment in storage occurs at the destination
const DestinationSITLocation = "DESTINATION"

// Number of days of grace period after customer contacts prime for delivery out of SIT
const GracePeriodDays = 5

type mtoServiceItemQueryBuilder interface {
	FetchOne(appCtx appcontext.AppContext, model interface{}, filters []services.QueryFilter) error
	CreateOne(appCtx appcontext.AppContext, model interface{}) (*validate.Errors, error)
	UpdateOne(appCtx appcontext.AppContext, model interface{}, eTag *string) (*validate.Errors, error)
}

type mtoServiceItemUpdater struct {
	planner             route.Planner
	builder             mtoServiceItemQueryBuilder
	createNewBuilder    func() mtoServiceItemQueryBuilder
	moveRouter          services.MoveRouter
	shipmentFetcher     services.MTOShipmentFetcher
	addressCreator      services.AddressCreator
	unpackPricer        services.DomesticUnpackPricer
	linehaulPricer      services.DomesticLinehaulPricer
	destinationPricer   services.DomesticDestinationPricer
	fuelSurchargePricer services.FuelSurchargePricer
	portLocationFetcher services.PortLocationFetcher
}

// NewMTOServiceItemUpdater returns a new mto service item updater
func NewMTOServiceItemUpdater(planner route.Planner, builder mtoServiceItemQueryBuilder, moveRouter services.MoveRouter, shipmentFetcher services.MTOShipmentFetcher, addressCreator services.AddressCreator, portLocationFetcher services.PortLocationFetcher, unpackPricer services.DomesticUnpackPricer, linehaulPricer services.DomesticLinehaulPricer, destinationPricer services.DomesticDestinationPricer, fuelSurchargePricer services.FuelSurchargePricer) services.MTOServiceItemUpdater {
	// used inside a transaction and mocking		return &mtoServiceItemUpdater{builder: builder}
	createNewBuilder := func() mtoServiceItemQueryBuilder {
		return query.NewQueryBuilder()
	}

	return &mtoServiceItemUpdater{planner, builder, createNewBuilder, moveRouter, shipmentFetcher, addressCreator, unpackPricer, linehaulPricer, destinationPricer, fuelSurchargePricer, portLocationFetcher}
}

func (p *mtoServiceItemUpdater) ApproveOrRejectServiceItem(
	appCtx appcontext.AppContext,
	mtoServiceItemID uuid.UUID,
	status models.MTOServiceItemStatus,
	rejectionReason *string,
	eTag string,
) (*models.MTOServiceItem, error) {
	mtoServiceItem, err := p.findServiceItem(appCtx, mtoServiceItemID)
	if err != nil {
		return &models.MTOServiceItem{}, err
	}

	return p.approveOrRejectServiceItem(appCtx, *mtoServiceItem, status, rejectionReason, eTag, checkMoveStatus(), checkETag())
}

func (p *mtoServiceItemUpdater) ConvertItemToCustomerExpense(
	appCtx appcontext.AppContext,
	shipment *models.MTOShipment,
	customerExpenseReason *string,
	convertToCustomerExpense bool,
) (*models.MTOServiceItem, error) {
	var DOFSITCodeID, DDFSITCodeID uuid.UUID
	DOFSITServiceErr := appCtx.DB().RawQuery(`SELECT id FROM re_services WHERE code = 'DOFSIT'`).First(&DOFSITCodeID) // First get uuid for DOFSIT service code
	if DOFSITServiceErr != nil {
		return nil, apperror.NewNotFoundError(uuid.Nil, "Couldn't find entry for DOFSIT ReService code in re_services table.")
	}
	DDFSITServiceErr := appCtx.DB().RawQuery(`SELECT id FROM re_services WHERE code = 'DOFSIT'`).First(&DDFSITCodeID)
	if DDFSITServiceErr != nil {
		return nil, apperror.NewNotFoundError(uuid.Nil, "Couldn't find entry for DDFSIT ReService code in re_services table.")
	}

	sitStatusService := sitstatus.NewShipmentSITStatus()
	shipmentSITStatus, _, err := sitStatusService.CalculateShipmentSITStatus(appCtx, *shipment)
	if err != nil {
		return nil, err
	} else if shipmentSITStatus == nil {
		return nil, apperror.NewNotFoundError(shipment.ID, "for current SIT MTO Service Item.")
	}

	// Now get the service item associated with the current mto_shipment
	var SITItem models.MTOServiceItem
	getSITItemErr := appCtx.DB().RawQuery(`SELECT * FROM mto_service_items WHERE id = ?`, shipmentSITStatus.CurrentSIT.ServiceItemID).First(&SITItem)
	if getSITItemErr != nil {
		switch getSITItemErr {
		case sql.ErrNoRows:
			return nil, apperror.NewNotFoundError(shipment.ID, "for MTO Service Item")
		default:
			return nil, getSITItemErr
		}
	}

	eTag := etag.GenerateEtag(SITItem.UpdatedAt)

	// Finally, update the mto_service_item with the members_expense flag set to TRUE
	SITItem.CustomerExpense = true
	mtoServiceItem, err := p.findServiceItem(appCtx, SITItem.ID)
	if err != nil {
		return &models.MTOServiceItem{}, err
	}

	return p.convertItemToCustomerExpense(appCtx, *mtoServiceItem, customerExpenseReason, convertToCustomerExpense, eTag, checkETag())
}

func (p *mtoServiceItemUpdater) findEstimatedPrice(appCtx appcontext.AppContext, serviceItem *models.MTOServiceItem, mtoShipment models.MTOShipment) (unit.Cents, error) {
	if serviceItem.ReService.Code == models.ReServiceCodeDDP ||
		serviceItem.ReService.Code == models.ReServiceCodeDUPK ||
		serviceItem.ReService.Code == models.ReServiceCodeDLH ||
		serviceItem.ReService.Code == models.ReServiceCodeFSC ||
		serviceItem.ReService.Code == models.ReServiceCodeDDDSIT ||
		serviceItem.ReService.Code == models.ReServiceCodeDDSFSC {

		isPPM := false
		if mtoShipment.ShipmentType == models.MTOShipmentTypePPM {
			isPPM = true
		}

		var pickupDate *time.Time
		if mtoShipment.ActualPickupDate != nil {
			pickupDate = mtoShipment.ActualPickupDate
		} else {
			if mtoShipment.RequestedPickupDate != nil {
				pickupDate = mtoShipment.RequestedPickupDate
			}
		}

		currTime := time.Now()
		var distance int

		var shipmentWeight unit.Pound
		if mtoShipment.PrimeActualWeight != nil {
			shipmentWeight = *mtoShipment.PrimeActualWeight
		} else {
			if mtoShipment.PrimeEstimatedWeight != nil {
				shipmentWeight = *mtoShipment.PrimeEstimatedWeight
			} else {
				return 0, apperror.NewInvalidInputError(serviceItem.ID, nil, nil, "No estimated or actual weight exists for this service item.")
			}
		}

		contractCode, err := FetchContractCode(appCtx, currTime)
		if err != nil && pickupDate != nil {
			contractCode, err = FetchContractCode(appCtx, *pickupDate)
			if err != nil {
				return 0, err
			}
		}

		var price unit.Cents

		// destination
		if serviceItem.ReService.Code == models.ReServiceCodeDDP {
			var domesticServiceArea models.ReDomesticServiceArea
			if mtoShipment.DestinationAddress != nil {
				domesticServiceArea, err = fetchDomesticServiceArea(appCtx, contractCode, mtoShipment.DestinationAddress.PostalCode)
				if err != nil {
					return 0, err
				}
			}

			adjustedWeight := GetAdjustedWeight(shipmentWeight, mtoShipment.ShipmentType == models.MTOShipmentTypeUnaccompaniedBaggage)
			price, _, err = p.destinationPricer.Price(appCtx, contractCode, *pickupDate, *adjustedWeight, domesticServiceArea.ServiceArea, isPPM)
			if err != nil {
				return 0, err
			}
		}
		// linehaul
		if serviceItem.ReService.Code == models.ReServiceCodeDLH {
			domesticServiceArea, err := fetchDomesticServiceArea(appCtx, contractCode, mtoShipment.PickupAddress.PostalCode)
			if err != nil {
				return 0, err
			}
			if mtoShipment.PickupAddress != nil && mtoShipment.DestinationAddress != nil {
				distance, err = p.planner.ZipTransitDistance(appCtx, mtoShipment.PickupAddress.PostalCode, mtoShipment.DestinationAddress.PostalCode)
				if err != nil {
					return 0, err
				}
			}

			adjustedWeight := GetAdjustedWeight(shipmentWeight, mtoShipment.ShipmentType == models.MTOShipmentTypeUnaccompaniedBaggage)
			price, _, err = p.linehaulPricer.Price(appCtx, contractCode, *pickupDate, unit.Miles(distance), *adjustedWeight, domesticServiceArea.ServiceArea, isPPM)
			if err != nil {
				return 0, err
			}
		}
		// unpacking
		if serviceItem.ReService.Code == models.ReServiceCodeDUPK {
			domesticServiceArea, err := fetchDomesticServiceArea(appCtx, contractCode, mtoShipment.DestinationAddress.PostalCode)
			if err != nil {
				return 0, err
			}

			adjustedWeight := GetAdjustedWeight(shipmentWeight, mtoShipment.ShipmentType == models.MTOShipmentTypeUnaccompaniedBaggage)
			price, _, err = p.unpackPricer.Price(appCtx, contractCode, *pickupDate, *adjustedWeight, domesticServiceArea.ServicesSchedule, isPPM)
			if err != nil {
				return 0, err
			}
		}
		// fuel surcharge
		if serviceItem.ReService.Code == models.ReServiceCodeFSC {
			if mtoShipment.PickupAddress != nil && mtoShipment.DestinationAddress != nil {
				distance, err = p.planner.ZipTransitDistance(appCtx, mtoShipment.PickupAddress.PostalCode, mtoShipment.DestinationAddress.PostalCode)
				if err != nil {
					return 0, err
				}
			}

			fscWeightBasedDistanceMultiplier, err := LookupFSCWeightBasedDistanceMultiplier(appCtx, shipmentWeight)
			if err != nil {
				return 0, err
			}
			fscWeightBasedDistanceMultiplierFloat, err := strconv.ParseFloat(fscWeightBasedDistanceMultiplier, 64)
			if err != nil {
				return 0, err
			}
			eiaFuelPrice, err := LookupEIAFuelPrice(appCtx, *pickupDate)
			if err != nil {
				return 0, err
			}

			adjustedWeight := GetAdjustedWeight(shipmentWeight, mtoShipment.ShipmentType == models.MTOShipmentTypeUnaccompaniedBaggage)
			price, _, err = p.fuelSurchargePricer.Price(appCtx, *pickupDate, unit.Miles(distance), *adjustedWeight, fscWeightBasedDistanceMultiplierFloat, eiaFuelPrice, isPPM)
			if err != nil {
				return 0, err
			}

		}
		return price, nil
	}
	return 0, nil
}

func (p *mtoServiceItemUpdater) findServiceItem(appCtx appcontext.AppContext, serviceItemID uuid.UUID) (*models.MTOServiceItem, error) {
	var serviceItem models.MTOServiceItem
	err := appCtx.DB().Q().EagerPreload(
		"MoveTaskOrder",
		"SITDestinationFinalAddress",
		"ReService",
		"SITOriginHHGOriginalAddress",
	).Find(&serviceItem, serviceItemID)
	if err != nil {
		switch err {
		case sql.ErrNoRows:
			return nil, apperror.NewNotFoundError(serviceItemID, "while looking for service item")
		default:
			return nil, apperror.NewQueryError("MTOServiceItem", err, "")
		}
	}

	return &serviceItem, nil
}

func (p *mtoServiceItemUpdater) approveOrRejectServiceItem(
	appCtx appcontext.AppContext,
	serviceItem models.MTOServiceItem,
	status models.MTOServiceItemStatus,
	rejectionReason *string,
	eTag string,
	checks ...validator,
) (*models.MTOServiceItem, error) {
	if verr := validateServiceItem(appCtx, &serviceItem, eTag, checks...); verr != nil {
		return nil, verr
	}

	var returnedServiceItem models.MTOServiceItem

	transactionError := appCtx.NewTransaction(func(txnAppCtx appcontext.AppContext) error {
		updatedServiceItem, err := p.updateServiceItem(txnAppCtx, serviceItem, status, rejectionReason)
		if err != nil {
			return err
		}

		move := serviceItem.MoveTaskOrder

		mtoshipmentID := serviceItem.MTOShipmentID
		var shipment models.MTOShipment
		err = appCtx.DB().Q().EagerPreload("MTOServiceItems", "SITDurationUpdates", "DeliveryAddressUpdate").Find(&shipment, mtoshipmentID)
		if err != nil {
			switch err {
			case sql.ErrNoRows:
				return apperror.NewNotFoundError(shipment.ID, "looking for MTOShipment")
			default:
				return apperror.NewQueryError("MTOShipment", err, "")
			}
		}
		if models.IsShipmentApprovable(shipment) {
			shipment.Status = models.MTOShipmentStatusApproved
			approvedDate := time.Now()
			shipment.ApprovedDate = &approvedDate

			verrs, err := appCtx.DB().ValidateAndUpdate(&shipment)
			if verrs != nil && verrs.HasAny() {
				return apperror.NewInvalidInputError(
					shipment.ID, err, verrs, "Invalid input found while updating shipment")
			}
			if err != nil {
				return err
			}
		}

		if _, err = p.moveRouter.ApproveOrRequestApproval(txnAppCtx, move); err != nil {
			return err
		}

		returnedServiceItem = *updatedServiceItem

		return nil
	})

	if transactionError != nil {
		return nil, transactionError
	}

	return &returnedServiceItem, nil
}

func (p *mtoServiceItemUpdater) updateServiceItem(appCtx appcontext.AppContext, serviceItem models.MTOServiceItem, status models.MTOServiceItemStatus, rejectionReason *string) (*models.MTOServiceItem, error) {
	serviceItem.Status = status
	now := time.Now()

	if status == models.MTOServiceItemStatusRejected {
		if rejectionReason == nil {
			verrs := validate.NewErrors()
			verrs.Add("rejectionReason", "field must be provided when status is set to REJECTED")
			err := apperror.NewInvalidInputError(serviceItem.ID, nil, verrs, "Invalid input found in the request.")
			return nil, err
		}

		serviceItem.RejectionReason = rejectionReason
		serviceItem.RejectedAt = &now
		// clear field if previously accepted
		serviceItem.ApprovedAt = nil
	} else if status == models.MTOServiceItemStatusApproved {
		// clear fields if previously rejected
		serviceItem.RejectionReason = nil
		serviceItem.RejectedAt = nil
		serviceItem.ApprovedAt = &now

		if serviceItem.MTOShipmentID != nil {
			// Get the shipment destination address
			mtoShipment, err := p.shipmentFetcher.GetShipment(appCtx, *serviceItem.MTOShipmentID, "DestinationAddress", "PickupAddress", "MTOServiceItems.SITOriginHHGOriginalAddress")
			if err != nil {
				return nil, err
			}

			// Check to see if there is already a SIT Destination Original Address
			// by checking for the ID before trying to set one on the service item.
			// If there isn't one, then we set it. We will update all four destination
			// SIT service items that get created
			if (serviceItem.ReService.Code == models.ReServiceCodeDDDSIT ||
				serviceItem.ReService.Code == models.ReServiceCodeDDSFSC ||
				serviceItem.ReService.Code == models.ReServiceCodeDDASIT ||
				serviceItem.ReService.Code == models.ReServiceCodeDDFSIT ||
				serviceItem.ReService.Code == models.ReServiceCodeIDDSIT ||
				serviceItem.ReService.Code == models.ReServiceCodeIDSFSC ||
				serviceItem.ReService.Code == models.ReServiceCodeIDASIT ||
				serviceItem.ReService.Code == models.ReServiceCodeIDFSIT) &&
				serviceItem.SITDestinationOriginalAddressID == nil {

				// Set the original address on a service item to the shipment's
				// destination address when approving destination SIT service items
				// Creating a new address record to ensure SITDestinationOriginalAddress
				// doesn't change if shipment destination address is updated
				shipmentDestinationAddress := &models.Address{
					StreetAddress1: mtoShipment.DestinationAddress.StreetAddress1,
					StreetAddress2: mtoShipment.DestinationAddress.StreetAddress2,
					StreetAddress3: mtoShipment.DestinationAddress.StreetAddress3,
					City:           mtoShipment.DestinationAddress.City,
					State:          mtoShipment.DestinationAddress.State,
					PostalCode:     mtoShipment.DestinationAddress.PostalCode,
					Country:        mtoShipment.DestinationAddress.Country,
				}
				shipmentDestinationAddress, err = p.addressCreator.CreateAddress(appCtx, shipmentDestinationAddress)
				if err != nil {
					return nil, err
				}
				serviceItem.SITDestinationOriginalAddressID = &shipmentDestinationAddress.ID
				serviceItem.SITDestinationOriginalAddress = shipmentDestinationAddress

				if serviceItem.SITDestinationFinalAddressID == nil {
					serviceItem.SITDestinationFinalAddressID = &shipmentDestinationAddress.ID
					serviceItem.SITDestinationFinalAddress = shipmentDestinationAddress
				}

				// Calculate SITDeliveryMiles for DDDSIT/DDSFSC, IDDSIT/IDSFSC origin SIT service items
				if serviceItem.ReService.Code == models.ReServiceCodeDDDSIT ||
					serviceItem.ReService.Code == models.ReServiceCodeDDSFSC ||
					serviceItem.ReService.Code == models.ReServiceCodeIDDSIT ||
					serviceItem.ReService.Code == models.ReServiceCodeIDSFSC {
					// Destination SIT: distance between shipment destination address & service item ORIGINAL destination address
					milesCalculated, err := p.planner.ZipTransitDistance(appCtx, mtoShipment.DestinationAddress.PostalCode, serviceItem.SITDestinationOriginalAddress.PostalCode)
					if err != nil {
						return nil, err
					}
					serviceItem.SITDeliveryMiles = &milesCalculated
				}

			}
			// Calculate SITDeliveryMiles for DOPSIT/DOSFSC, IOPSIT/IOSFSC origin SIT service items
			if serviceItem.ReService.Code == models.ReServiceCodeDOPSIT ||
				serviceItem.ReService.Code == models.ReServiceCodeDOSFSC ||
				serviceItem.ReService.Code == models.ReServiceCodeIOPSIT ||
				serviceItem.ReService.Code == models.ReServiceCodeIOSFSC {
				// Origin SIT: distance between shipment pickup address & service item ORIGINAL pickup address
				milesCalculated, err := p.planner.ZipTransitDistance(appCtx, mtoShipment.PickupAddress.PostalCode, serviceItem.SITOriginHHGOriginalAddress.PostalCode)
				if err != nil {
					return nil, err
				}
				serviceItem.SITDeliveryMiles = &milesCalculated
			}
		}
	}

	verrs, err := appCtx.DB().ValidateAndUpdate(&serviceItem)
	if e := handleError(serviceItem.ID, verrs, err); e != nil {
		return nil, e
	}

	return &serviceItem, nil
}

func (p *mtoServiceItemUpdater) convertItemToCustomerExpense(
	appCtx appcontext.AppContext,
	serviceItem models.MTOServiceItem,
	customerExpenseReason *string,
	convertToCustomerExpense bool,
	eTag string,
	checks ...validator,
) (*models.MTOServiceItem, error) {
	if verr := validateServiceItem(appCtx, &serviceItem, eTag, checks...); verr != nil {
		return nil, verr
	}

	transactionError := appCtx.NewTransaction(func(_ appcontext.AppContext) error {
		serviceItem.CustomerExpense = convertToCustomerExpense
		serviceItem.CustomerExpenseReason = customerExpenseReason
		verrs, err := appCtx.DB().ValidateAndUpdate(&serviceItem)
		e := handleError(serviceItem.ID, verrs, err)
		return e
	})

	if transactionError != nil {
		return nil, transactionError
	}

	return &serviceItem, nil
}

// UpdateMTOServiceItemPricingEstimate updates the MTO Service Item pricing estimate
func (p *mtoServiceItemUpdater) UpdateMTOServiceItemPricingEstimate(
	appCtx appcontext.AppContext,
	mtoServiceItem *models.MTOServiceItem,
	shipment models.MTOShipment,
	eTag string,
) (*models.MTOServiceItem, error) {
	estimatedPrice, err := p.findEstimatedPrice(appCtx, mtoServiceItem, shipment)
	if estimatedPrice != 0 && err == nil {
		mtoServiceItem.PricingEstimate = &estimatedPrice
		return p.UpdateMTOServiceItem(appCtx, mtoServiceItem, eTag, UpdateMTOServiceItemBasicValidator)
	}
	return mtoServiceItem, err
}

// UpdateMTOServiceItemBasic updates the MTO Service Item using base validators
func (p *mtoServiceItemUpdater) UpdateMTOServiceItemBasic(
	appCtx appcontext.AppContext,
	mtoServiceItem *models.MTOServiceItem,
	eTag string,
) (*models.MTOServiceItem, error) {
	return p.UpdateMTOServiceItem(appCtx, mtoServiceItem, eTag, UpdateMTOServiceItemBasicValidator)
}

// UpdateMTOServiceItemPrime updates the MTO Service Item using Prime API validators
func (p *mtoServiceItemUpdater) UpdateMTOServiceItemPrime(
	appCtx appcontext.AppContext,
	mtoServiceItem *models.MTOServiceItem,
	planner route.Planner,
	shipment models.MTOShipment,
	eTag string,
) (*models.MTOServiceItem, error) {
	checkMoveStatus := false
	if mtoServiceItem.RequestedApprovalsRequestedStatus != nil {
		checkMoveStatus = *mtoServiceItem.RequestedApprovalsRequestedStatus
	}

	updatedServiceItem, err := p.UpdateMTOServiceItem(appCtx, mtoServiceItem, eTag, UpdateMTOServiceItemPrimeValidator)
	if err != nil {
		return nil, err
	}

<<<<<<< HEAD
	// Only if service item types are DOASIT or DDASIT
	// if the SIT departure date is on or before the authorized end date
	// then REMOVE any pending sit extensions
	if len(shipment.SITDurationUpdates) > 0 {
		endDate := models.GetAuthorizedSITEndDateForSitExtension(shipment, updatedServiceItem.ReService.Code)
		if mtoServiceItem.SITDepartureDate != nil && !endDate.IsZero() {
=======
	// Check if valid service SIT service item to get correct authorized end date.
	var endDate *time.Time
	validOriginCodes := append(models.ValidDomesticOriginSITReServiceCodes, models.ValidInternationalOriginSITReServiceCodes...)
	validDestCodes := append(models.ValidDomesticDestinationSITReServiceCodes, models.ValidInternationalDestinationSITReServiceCodes...)

	if slices.Contains(validOriginCodes, updatedServiceItem.ReService.Code) &&
		shipment.OriginSITAuthEndDate != nil && shipment.DestinationSITAuthEndDate == nil {
		endDate = shipment.OriginSITAuthEndDate
	} else if (slices.Contains(validDestCodes, updatedServiceItem.ReService.Code)) && shipment.DestinationSITAuthEndDate != nil {
		endDate = shipment.DestinationSITAuthEndDate
	}

	// if the SIT departure date is on or before the authorized end date
	// then REMOVE any pending sit extensions
	if len(shipment.SITDurationUpdates) > 0 {
		if mtoServiceItem.SITDepartureDate != nil && endDate != nil {
>>>>>>> da67709f
			if mtoServiceItem.SITDepartureDate.Before(*endDate) || mtoServiceItem.SITDepartureDate.Equal(*endDate) {
				err = appCtx.DB().RawQuery("UPDATE sit_extensions SET status = ? WHERE status = ? AND mto_shipment_id = ?", models.SITExtensionStatusRemoved, models.SITExtensionStatusPending, updatedServiceItem.MTOShipmentID).Exec()
				if err != nil {
					return nil, err
				}
			}
		}
	}

	if updatedServiceItem != nil {
		code := updatedServiceItem.ReService.Code

		// If this is an update to an Origin SIT or Destination SIT service item we need to recalculate the
		// Authorized End Date and Required Delivery Date
		if (code == models.ReServiceCodeDOASIT || code == models.ReServiceCodeDDASIT) &&
			updatedServiceItem.Status == models.MTOServiceItemStatusApproved {
			err = calculateAndUpdateSITDatesForShipment(appCtx, mtoServiceItem, shipment, planner)
			if err != nil {
				return updatedServiceItem, err
			}
		}

	}

	if checkMoveStatus {
		move := &models.Move{}
		query := appCtx.DB().EagerPreload(
			"MTOServiceItems",
			"MTOShipments",
			"MTOShipments.SITDurationUpdates",
			"MTOShipments.DeliveryAddressUpdate",
			"Orders",
		)
		query.Where("id = $1", shipment.MoveTaskOrder.ID)
		err = query.First(move)
		if err != nil {
			return nil, err
		}

		// if the service item is being changed to SUBMITTED status, we want the TOO to know so they can review
		if move.Status == models.MoveStatusAPPROVALSREQUESTED || move.Status == models.MoveStatusAPPROVED {
			_, err = p.moveRouter.ApproveOrRequestApproval(appCtx, *move)
			if err != nil {
				return nil, err
			}
		}
	}

	if updatedServiceItem != nil {
		// If the service item was updated, then it will exist and be passed to this function
		// We want to check if the DepartureDate exists, and if it does and it is before
		// the authorized end date, we need to update the shipment authorized end date
		// to be equal to the departure date
		err = setShipmentAuthorizedEndDateToDepartureDate(appCtx, *updatedServiceItem, shipment)
	}

	return updatedServiceItem, err
}

// Calculate Required Delivery Date(RDD) from customer contact and requested delivery dates
// The RDD is calculated using the following business logic:
// If the SIT Departure Date is the same day or after the Customer Contact Date + GracePeriodDays then the RDD is Customer Contact Date + GracePeriodDays + GHC Transit Time
// If however the SIT Departure Date is before the Customer Contact Date + GracePeriodDays then the RDD is SIT Departure Date + GHC Transit Time
func calculateOriginSITRequiredDeliveryDate(appCtx appcontext.AppContext, shipment models.MTOShipment, planner route.Planner,
	sitCustomerContacted *time.Time, sitDepartureDate *time.Time) (*time.Time, error) {
	// Get a distance calculation between pickup and destination addresses.
	distance, err := planner.ZipTransitDistance(appCtx, shipment.PickupAddress.PostalCode, shipment.DestinationAddress.PostalCode)

	if err != nil {
		return nil, apperror.NewUnprocessableEntityError("cannot calculate distance between pickup and destination addresses")
	}

	weight := shipment.PrimeEstimatedWeight

	if shipment.ShipmentType == models.MTOShipmentTypeHHGOutOfNTS {
		weight = shipment.NTSRecordedWeight
	}

	// Query the ghc_domestic_transit_times table for the max transit time using the distance between location
	// and the weight to determine the number of days for transit
	var ghcDomesticTransitTime models.GHCDomesticTransitTime
	err = appCtx.DB().Where("distance_miles_lower <= ? "+
		"AND distance_miles_upper >= ? "+
		"AND weight_lbs_lower <= ? "+
		"AND (weight_lbs_upper >= ? OR weight_lbs_upper = 0)",
		distance, distance, weight, weight).First(&ghcDomesticTransitTime)

	if err != nil {
		switch err {
		case sql.ErrNoRows:
			if weight == nil {
				return nil, apperror.NewNotFoundError(shipment.ID, fmt.Sprintf(
					"failed to find transit time for shipment of nil lbs weight and %d mile distance", distance))
			}
			return nil, apperror.NewNotFoundError(shipment.ID, fmt.Sprintf(
				"failed to find transit time for shipment of %d lbs weight and %d mile distance", weight.Int(), distance))
		default:
			return nil, apperror.NewQueryError("CalculateSITAllowanceRequestedDates", err, "failed to query for transit time")
		}
	}

	var requiredDeliveryDate time.Time
	if sitCustomerContacted != nil {
		customerContactDatePlusGracePeriod := sitCustomerContacted.AddDate(0, 0, GracePeriodDays)

		// we calculate required delivery date here using customer contact date and transit time
		if sitDepartureDate.Before(customerContactDatePlusGracePeriod) {
			requiredDeliveryDate = sitDepartureDate.AddDate(0, 0, ghcDomesticTransitTime.MaxDaysTransitTime)
		} else if sitDepartureDate.After(customerContactDatePlusGracePeriod) || sitDepartureDate.Equal(customerContactDatePlusGracePeriod) {
			requiredDeliveryDate = customerContactDatePlusGracePeriod.AddDate(0, 0, ghcDomesticTransitTime.MaxDaysTransitTime)
		}
	}

	// Weekends and holidays are not allowable dates, find the next available workday
	var calendar = dates.NewUSCalendar()

	actual, observed, _ := calendar.IsHoliday(requiredDeliveryDate)

	if actual || observed || !calendar.IsWorkday(requiredDeliveryDate) {
		requiredDeliveryDate = dates.NextWorkday(*calendar, requiredDeliveryDate)
	}

	return &requiredDeliveryDate, nil
}

// Sets the shipment authorized end date to be equal to the SIT service item departure date
// if found and SIT service item departure date occurs before the authorized end date
func setShipmentAuthorizedEndDateToDepartureDate(appCtx appcontext.AppContext, serviceItem models.MTOServiceItem, shipment models.MTOShipment) error {
	if serviceItem.SITDepartureDate != nil {
		// SITDepartureDate case for origin SIT handling
		if slices.Contains(OriginReServiceCodesAllowedForSITDepartureDateUpdate, serviceItem.ReService.Code) && shipment.OriginSITAuthEndDate != nil {
			if serviceItem.SITDepartureDate.Before(*shipment.OriginSITAuthEndDate) {
				shipment.OriginSITAuthEndDate = serviceItem.SITDepartureDate
				verrs, err := appCtx.DB().ValidateAndUpdate(&shipment)
				if verrs != nil && verrs.HasAny() {
					return apperror.NewInvalidInputError(shipment.ID, err, verrs, "invalid input found while updating dates of shipment")
				} else if err != nil {
					return apperror.NewQueryError("Shipment", err, "")
				}
			}
		}
		// SITDepartureDate case for destination SIT handling
		if slices.Contains(DestinationReServiceCodesAllowedForSITDepartureDateUpdate, serviceItem.ReService.Code) && shipment.DestinationSITAuthEndDate != nil {
			if serviceItem.SITDepartureDate.Before(*shipment.DestinationSITAuthEndDate) {
				shipment.DestinationSITAuthEndDate = serviceItem.SITDepartureDate
				verrs, err := appCtx.DB().ValidateAndUpdate(&shipment)
				if verrs != nil && verrs.HasAny() {
					return apperror.NewInvalidInputError(shipment.ID, err, verrs, "invalid input found while updating dates of shipment")
				} else if err != nil {
					return apperror.NewQueryError("Shipment", err, "")
				}
			}
		}

	}
	return nil
}

// Calculate the Required Delivery Date and Authorized End Date for the service item based on business logic using the
// Customer Contact Date, Customer Requested Delivery Date, and SIT Departure Date
func calculateAndUpdateSITDatesForShipment(appCtx appcontext.AppContext, serviceItem *models.MTOServiceItem, shipment models.MTOShipment,
	planner route.Planner) error {
	location := DestinationSITLocation

	if serviceItem.ReService.Code == models.ReServiceCodeDOASIT {
		location = OriginSITLocation
	}

	sitDepartureDate := serviceItem.SITDepartureDate

	if location == OriginSITLocation {

		if sitDepartureDate != nil {
			requiredDeliveryDate, err := calculateOriginSITRequiredDeliveryDate(appCtx, shipment, planner,
				serviceItem.SITCustomerContacted, sitDepartureDate)

			if err != nil {
				return err
			}

			shipment.RequiredDeliveryDate = requiredDeliveryDate
		} else {
			return apperror.NewNotFoundError(shipment.ID, "sit departure date not found, cannot update Required Delivery Date")
		}
	}

	// For Origin SIT we need to update the Required Delivery Date which is stored with the shipment instead of the service item
	if location == OriginSITLocation {
		var verrs *validate.Errors

		verrs, err := appCtx.DB().ValidateAndUpdate(&shipment)

		if verrs != nil && verrs.HasAny() {
			return apperror.NewInvalidInputError(shipment.ID, err, verrs, "invalid input found while updating dates of shipment")
		} else if err != nil {
			return apperror.NewQueryError("Shipment", err, "")
		}
	}

	return nil
}

// UpdateMTOServiceItem updates the given service item
func (p *mtoServiceItemUpdater) UpdateMTOServiceItem(
	appCtx appcontext.AppContext,
	mtoServiceItem *models.MTOServiceItem,
	eTag string,
	validatorKey string,
) (*models.MTOServiceItem, error) {
	// Find the service item, return error if not found
	oldServiceItem, err := models.FetchServiceItem(appCtx.DB(), mtoServiceItem.ID)
	if err != nil {
		switch err {
		case models.ErrFetchNotFound:
			return nil, apperror.NewNotFoundError(mtoServiceItem.ID, "while looking for MTOServiceItem")
		default:
			return nil, apperror.NewQueryError("MTOServiceItem", err, "")
		}
	}

	// Populate port location info for POEFSC, PODFSC service item updates
	if (mtoServiceItem.PODLocation != nil || mtoServiceItem.POELocation != nil) && (mtoServiceItem.ReService.Code == models.ReServiceCodePODFSC || mtoServiceItem.ReService.Code == models.ReServiceCodePOEFSC) {
		err = populatePortLocation(mtoServiceItem, p, appCtx)
		if err != nil {
			return nil, err
		}
	}

	checker := movetaskorder.NewMoveTaskOrderChecker()
	serviceItemData := updateMTOServiceItemData{
		updatedServiceItem:  *mtoServiceItem,
		oldServiceItem:      oldServiceItem,
		availabilityChecker: checker,
		verrs:               validate.NewErrors(),
	}

	validServiceItem, err := ValidateUpdateMTOServiceItem(appCtx, &serviceItemData, validatorKey)
	if err != nil {
		return nil, err
	}

	// If we have any Customer Contacts we need to make sure that they are associated with
	// all related destination SIT service items. This is especially important if we are creating new Customer Contacts.
	if len(validServiceItem.CustomerContacts) > 0 {
		relatedServiceItems, fetchErr := models.FetchRelatedDestinationSITServiceItems(appCtx.DB(), validServiceItem.ID)
		if fetchErr != nil {
			return nil, fetchErr
		}
		for i := range validServiceItem.CustomerContacts {
			validServiceItem.CustomerContacts[i].MTOServiceItems = relatedServiceItems
		}
	}

	// Check the If-Match header against existing eTag before updating
	encodedUpdatedAt := etag.GenerateEtag(oldServiceItem.UpdatedAt)
	if encodedUpdatedAt != eTag {
		return nil, apperror.NewPreconditionFailedError(validServiceItem.ID, nil)
	}

	// Create address record (if needed) and update service item in a single transaction
	transactionErr := appCtx.NewTransaction(func(txnAppCtx appcontext.AppContext) error {
		if validServiceItem.SITDestinationFinalAddress != nil {
			if validServiceItem.SITDestinationFinalAddressID == nil || *validServiceItem.SITDestinationFinalAddressID == uuid.Nil {
				validServiceItem.SITDestinationFinalAddress, err = p.addressCreator.CreateAddress(txnAppCtx, validServiceItem.SITDestinationFinalAddress)
				if err != nil {
					// If the error is something else (this is unexpected), we create a QueryError
					return apperror.NewQueryError("MTOServiceItem", err, "")
				}
			}
			validServiceItem.SITDestinationFinalAddressID = &validServiceItem.SITDestinationFinalAddress.ID
		}
		for index := range validServiceItem.CustomerContacts {
			validCustomerContact := &validServiceItem.CustomerContacts[index]
			if validCustomerContact.ID == uuid.Nil {
				verrs, createErr := p.builder.CreateOne(txnAppCtx, validCustomerContact)
				if verrs != nil && verrs.HasAny() {
					return apperror.NewInvalidInputError(
						validServiceItem.ID, createErr, verrs, "Invalid input found while creating a Customer Contact for service item.")
				} else if createErr != nil {
					// If the error is something else (this is unexpected), we create a QueryError
					return apperror.NewQueryError("MTOServiceItem", createErr, "")
				}
			} else {
				verrs, updateErr := txnAppCtx.DB().ValidateAndUpdate(validCustomerContact)
				if verrs != nil && verrs.HasAny() {
					return apperror.NewInvalidInputError(validServiceItem.ID, updateErr, verrs, "Invalid input found while updating customer contact for the service item.")
				} else if updateErr != nil {
					// If the error is something else (this is unexpected), we create a QueryError
					return apperror.NewQueryError("MTOServiceItem", updateErr, "")
				}
			}
		}

		// Make the update and create a InvalidInputError if there were validation issues
		verrs, updateErr := txnAppCtx.DB().ValidateAndUpdate(validServiceItem)

		// if the port information was updated, then we need to update the basic service item pricing since distance has changed
		// this only applies to international shipments
		if oldServiceItem.POELocationID != mtoServiceItem.POELocationID || oldServiceItem.PODLocationID != mtoServiceItem.PODLocationID {
			shipment := oldServiceItem.MTOShipment
			if shipment.PickupAddress != nil && shipment.DestinationAddress != nil &&
				(mtoServiceItem.POELocation != nil && mtoServiceItem.POELocation.UsPostRegionCity.UsprZipID != "" ||
					mtoServiceItem.PODLocation != nil && mtoServiceItem.PODLocation.UsPostRegionCity.UsprZipID != "") {
				var pickupZip string
				var destZip string
				// if the port type is POEFSC this means the shipment is CONUS -> OCONUS (pickup -> port)
				// if the port type is PODFSC this means the shipment is OCONUS -> CONUS (port -> destination)
				if mtoServiceItem.POELocation != nil {
					pickupZip = shipment.PickupAddress.PostalCode
					destZip = mtoServiceItem.POELocation.UsPostRegionCity.UsprZipID
				} else if mtoServiceItem.PODLocation != nil {
					pickupZip = mtoServiceItem.PODLocation.UsPostRegionCity.UsprZipID
					destZip = shipment.DestinationAddress.PostalCode
				}
				// we need to get the mileage first, the db proc will consume that
				// only international shipments will have POE/PODFSC service items
				mileage, err := p.planner.ZipTransitDistance(appCtx, pickupZip, destZip)
				if err != nil {
					return err
				}

				// update the service item pricing if relevant fields have changed
				err = models.UpdateEstimatedPricingForShipmentBasicServiceItems(appCtx.DB(), &shipment, &mileage)
				if err != nil {
					return err
				}
			}
		}

		// If there were validation errors create an InvalidInputError type
		if verrs != nil && verrs.HasAny() {
			return apperror.NewInvalidInputError(validServiceItem.ID, updateErr, verrs, "Invalid input found while updating the service item.")
		} else if updateErr != nil {
			// If the error is something else (this is unexpected), we create a QueryError
			return apperror.NewQueryError("MTOServiceItem", updateErr, "")
		}
		return nil
	})

	if transactionErr != nil {
		return nil, transactionErr
	}

	return validServiceItem, nil
}

func populatePortLocation(mtoServiceItem *models.MTOServiceItem, p *mtoServiceItemUpdater, appCtx appcontext.AppContext) error {
	var reServiceCode = mtoServiceItem.ReService.Code
	var portCode string
	if reServiceCode == models.ReServiceCodePODFSC {
		portCode = mtoServiceItem.PODLocation.Port.PortCode
	} else if reServiceCode == models.ReServiceCodePOEFSC {
		portCode = mtoServiceItem.POELocation.Port.PortCode
	}
	portLocation, err := p.portLocationFetcher.FetchPortLocationByPortCode(appCtx, portCode)
	if err != nil {
		return apperror.NewUnsupportedPortCodeError(portCode, "No port location found for port code "+portCode)
	}
	if reServiceCode == models.ReServiceCodePODFSC {
		mtoServiceItem.PODLocationID = &portLocation.ID
		mtoServiceItem.PODLocation = portLocation
	} else if reServiceCode == models.ReServiceCodePOEFSC {
		mtoServiceItem.POELocationID = &portLocation.ID
		mtoServiceItem.POELocation = portLocation
	}
	return nil
}

// ValidateUpdateMTOServiceItem checks the provided serviceItemData struct against the validator indicated by validatorKey.
// Defaults to base validation if the empty string is entered as the key.
// Returns an MTOServiceItem that has been set up for update.
func ValidateUpdateMTOServiceItem(appCtx appcontext.AppContext, serviceItemData *updateMTOServiceItemData, validatorKey string) (*models.MTOServiceItem, error) {
	if validatorKey == "" {
		validatorKey = UpdateMTOServiceItemBasicValidator
	}
	validator, ok := UpdateMTOServiceItemValidators[validatorKey]
	if !ok {
		err := fmt.Errorf("validator key %s was not found in update MTO Service Item validators", validatorKey)
		return nil, err
	}
	err := validator.validate(appCtx, serviceItemData)
	if err != nil {
		return nil, err
	}

	newServiceItem := serviceItemData.setNewMTOServiceItem()

	return newServiceItem, nil
}<|MERGE_RESOLUTION|>--- conflicted
+++ resolved
@@ -511,14 +511,6 @@
 		return nil, err
 	}
 
-<<<<<<< HEAD
-	// Only if service item types are DOASIT or DDASIT
-	// if the SIT departure date is on or before the authorized end date
-	// then REMOVE any pending sit extensions
-	if len(shipment.SITDurationUpdates) > 0 {
-		endDate := models.GetAuthorizedSITEndDateForSitExtension(shipment, updatedServiceItem.ReService.Code)
-		if mtoServiceItem.SITDepartureDate != nil && !endDate.IsZero() {
-=======
 	// Check if valid service SIT service item to get correct authorized end date.
 	var endDate *time.Time
 	validOriginCodes := append(models.ValidDomesticOriginSITReServiceCodes, models.ValidInternationalOriginSITReServiceCodes...)
@@ -535,7 +527,6 @@
 	// then REMOVE any pending sit extensions
 	if len(shipment.SITDurationUpdates) > 0 {
 		if mtoServiceItem.SITDepartureDate != nil && endDate != nil {
->>>>>>> da67709f
 			if mtoServiceItem.SITDepartureDate.Before(*endDate) || mtoServiceItem.SITDepartureDate.Equal(*endDate) {
 				err = appCtx.DB().RawQuery("UPDATE sit_extensions SET status = ? WHERE status = ? AND mto_shipment_id = ?", models.SITExtensionStatusRemoved, models.SITExtensionStatusPending, updatedServiceItem.MTOShipmentID).Exec()
 				if err != nil {
