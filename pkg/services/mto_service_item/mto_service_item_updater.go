--- conflicted
+++ resolved
@@ -511,11 +511,7 @@
 		return nil, err
 	}
 
-<<<<<<< HEAD
 	// Check if valid SIT service item to get correct authorized end date.
-=======
-	// Check if valid service SIT service item to get correct authorized end date.
->>>>>>> bf740f56
 	var endDate *time.Time
 
 	if slices.Contains(models.ValidOriginSITReServiceCodes, updatedServiceItem.ReService.Code) &&
@@ -526,13 +522,6 @@
 	}
 
 	// if the SIT departure date is on or before the authorized end date
-<<<<<<< HEAD
-	// then REMOVE any pending sit extensions
-	if len(shipment.SITDurationUpdates) > 0 {
-		if mtoServiceItem.SITDepartureDate != nil && endDate != nil {
-			if mtoServiceItem.SITDepartureDate.Before(*endDate) || mtoServiceItem.SITDepartureDate.Equal(*endDate) {
-				err = appCtx.DB().RawQuery("UPDATE sit_extensions SET status = ?, decision_date = ? WHERE status = ? AND mto_shipment_id = ?", models.SITExtensionStatusRemoved, time.Now(), models.SITExtensionStatusPending, updatedServiceItem.MTOShipmentID).Exec()
-=======
 	// then REMOVE any pending sit extensions and update move status
 	if len(shipment.SITDurationUpdates) > 0 {
 		if mtoServiceItem.SITDepartureDate != nil && endDate != nil {
@@ -545,7 +534,6 @@
 
 				// Update move status from APPROVALS REQUESTED back to APPROVED
 				err = appCtx.DB().RawQuery("UPDATE moves SET status = ?, approved_at = ? WHERE id = ?", models.MoveStatusAPPROVED, today, shipment.MoveTaskOrderID).Exec()
->>>>>>> bf740f56
 				if err != nil {
 					return nil, err
 				}
