package mtoserviceitem

import (
	"database/sql"
	"fmt"
	"strconv"
	"time"

	"github.com/gobuffalo/validate/v3"
	"github.com/gofrs/uuid"
	"golang.org/x/exp/slices"

	"github.com/transcom/mymove/pkg/appcontext"
	"github.com/transcom/mymove/pkg/apperror"
	"github.com/transcom/mymove/pkg/dates"
	"github.com/transcom/mymove/pkg/etag"
	"github.com/transcom/mymove/pkg/models"
	"github.com/transcom/mymove/pkg/route"
	"github.com/transcom/mymove/pkg/services"
	movetaskorder "github.com/transcom/mymove/pkg/services/move_task_order"
	"github.com/transcom/mymove/pkg/services/query"
	sitstatus "github.com/transcom/mymove/pkg/services/sit_status"
	"github.com/transcom/mymove/pkg/unit"
)

// OriginSITLocation is the constant representing when the shipment in storage occurs at the origin
const OriginSITLocation = "ORIGIN"

// DestinationSITLocation is the constant representing when the shipment in storage occurs at the destination
const DestinationSITLocation = "DESTINATION"

// Number of days of grace period after customer contacts prime for delivery out of SIT
const GracePeriodDays = 5

type mtoServiceItemQueryBuilder interface {
	FetchOne(appCtx appcontext.AppContext, model interface{}, filters []services.QueryFilter) error
	CreateOne(appCtx appcontext.AppContext, model interface{}) (*validate.Errors, error)
	UpdateOne(appCtx appcontext.AppContext, model interface{}, eTag *string) (*validate.Errors, error)
}

type mtoServiceItemUpdater struct {
	planner             route.Planner
	builder             mtoServiceItemQueryBuilder
	createNewBuilder    func() mtoServiceItemQueryBuilder
	moveRouter          services.MoveRouter
	shipmentFetcher     services.MTOShipmentFetcher
	addressCreator      services.AddressCreator
	unpackPricer        services.DomesticUnpackPricer
	linehaulPricer      services.DomesticLinehaulPricer
	destinationPricer   services.DomesticDestinationPricer
	fuelSurchargePricer services.FuelSurchargePricer
	portLocationFetcher services.PortLocationFetcher
}

// NewMTOServiceItemUpdater returns a new mto service item updater
func NewMTOServiceItemUpdater(planner route.Planner, builder mtoServiceItemQueryBuilder, moveRouter services.MoveRouter, shipmentFetcher services.MTOShipmentFetcher, addressCreator services.AddressCreator, portLocationFetcher services.PortLocationFetcher, unpackPricer services.DomesticUnpackPricer, linehaulPricer services.DomesticLinehaulPricer, destinationPricer services.DomesticDestinationPricer, fuelSurchargePricer services.FuelSurchargePricer) services.MTOServiceItemUpdater {
	// used inside a transaction and mocking		return &mtoServiceItemUpdater{builder: builder}
	createNewBuilder := func() mtoServiceItemQueryBuilder {
		return query.NewQueryBuilder()
	}

	return &mtoServiceItemUpdater{planner, builder, createNewBuilder, moveRouter, shipmentFetcher, addressCreator, unpackPricer, linehaulPricer, destinationPricer, fuelSurchargePricer, portLocationFetcher}
}

func (p *mtoServiceItemUpdater) ApproveOrRejectServiceItem(
	appCtx appcontext.AppContext,
	mtoServiceItemID uuid.UUID,
	status models.MTOServiceItemStatus,
	rejectionReason *string,
	eTag string,
) (*models.MTOServiceItem, error) {
	mtoServiceItem, err := p.findServiceItem(appCtx, mtoServiceItemID)
	if err != nil {
		return &models.MTOServiceItem{}, err
	}

	return p.approveOrRejectServiceItem(appCtx, *mtoServiceItem, status, rejectionReason, eTag, checkMoveStatus(), checkETag())
}

func (p *mtoServiceItemUpdater) ConvertItemToCustomerExpense(
	appCtx appcontext.AppContext,
	shipment *models.MTOShipment,
	customerExpenseReason *string,
	convertToCustomerExpense bool,
) (*models.MTOServiceItem, error) {
	var DOFSITCodeID, DDFSITCodeID uuid.UUID
	DOFSITServiceErr := appCtx.DB().RawQuery(`SELECT id FROM re_services WHERE code = 'DOFSIT'`).First(&DOFSITCodeID) // First get uuid for DOFSIT service code
	if DOFSITServiceErr != nil {
		return nil, apperror.NewNotFoundError(uuid.Nil, "Couldn't find entry for DOFSIT ReService code in re_services table.")
	}
	DDFSITServiceErr := appCtx.DB().RawQuery(`SELECT id FROM re_services WHERE code = 'DOFSIT'`).First(&DDFSITCodeID)
	if DDFSITServiceErr != nil {
		return nil, apperror.NewNotFoundError(uuid.Nil, "Couldn't find entry for DDFSIT ReService code in re_services table.")
	}

	sitStatusService := sitstatus.NewShipmentSITStatus()
	shipmentSITStatus, _, err := sitStatusService.CalculateShipmentSITStatus(appCtx, *shipment)
	if err != nil {
		return nil, err
	} else if shipmentSITStatus == nil {
		return nil, apperror.NewNotFoundError(shipment.ID, "for current SIT MTO Service Item.")
	}

	// Now get the service item associated with the current mto_shipment
	var SITItem models.MTOServiceItem
	getSITItemErr := appCtx.DB().RawQuery(`SELECT * FROM mto_service_items WHERE id = ?`, shipmentSITStatus.CurrentSIT.ServiceItemID).First(&SITItem)
	if getSITItemErr != nil {
		switch getSITItemErr {
		case sql.ErrNoRows:
			return nil, apperror.NewNotFoundError(shipment.ID, "for MTO Service Item")
		default:
			return nil, getSITItemErr
		}
	}

	eTag := etag.GenerateEtag(SITItem.UpdatedAt)

	// Finally, update the mto_service_item with the members_expense flag set to TRUE
	SITItem.CustomerExpense = true
	mtoServiceItem, err := p.findServiceItem(appCtx, SITItem.ID)
	if err != nil {
		return &models.MTOServiceItem{}, err
	}

	return p.convertItemToCustomerExpense(appCtx, *mtoServiceItem, customerExpenseReason, convertToCustomerExpense, eTag, checkETag())
}

func (p *mtoServiceItemUpdater) findEstimatedPrice(appCtx appcontext.AppContext, serviceItem *models.MTOServiceItem, mtoShipment models.MTOShipment) (unit.Cents, error) {
	if serviceItem.ReService.Code == models.ReServiceCodeDDP ||
		serviceItem.ReService.Code == models.ReServiceCodeDUPK ||
		serviceItem.ReService.Code == models.ReServiceCodeDLH ||
		serviceItem.ReService.Code == models.ReServiceCodeFSC ||
		serviceItem.ReService.Code == models.ReServiceCodeDDDSIT ||
		serviceItem.ReService.Code == models.ReServiceCodeDDSFSC {

		isPPM := false
		if mtoShipment.ShipmentType == models.MTOShipmentTypePPM {
			isPPM = true
		}

		var pickupDate *time.Time
		if mtoShipment.ActualPickupDate != nil {
			pickupDate = mtoShipment.ActualPickupDate
		} else {
			if mtoShipment.RequestedPickupDate != nil {
				pickupDate = mtoShipment.RequestedPickupDate
			}
		}

		currTime := time.Now()
		var distance int

		var shipmentWeight unit.Pound
		if mtoShipment.PrimeActualWeight != nil {
			shipmentWeight = *mtoShipment.PrimeActualWeight
		} else {
			if mtoShipment.PrimeEstimatedWeight != nil {
				shipmentWeight = *mtoShipment.PrimeEstimatedWeight
			} else {
				return 0, apperror.NewInvalidInputError(serviceItem.ID, nil, nil, "No estimated or actual weight exists for this service item.")
			}
		}

		contractCode, err := FetchContractCode(appCtx, currTime)
		if err != nil && pickupDate != nil {
			contractCode, err = FetchContractCode(appCtx, *pickupDate)
			if err != nil {
				return 0, err
			}
		}

		var price unit.Cents

		// destination
		if serviceItem.ReService.Code == models.ReServiceCodeDDP {
			var domesticServiceArea models.ReDomesticServiceArea
			if mtoShipment.DestinationAddress != nil {
				domesticServiceArea, err = fetchDomesticServiceArea(appCtx, contractCode, mtoShipment.DestinationAddress.PostalCode)
				if err != nil {
					return 0, err
				}
			}

			adjustedWeight := GetAdjustedWeight(shipmentWeight, mtoShipment.ShipmentType == models.MTOShipmentTypeUnaccompaniedBaggage)
			price, _, err = p.destinationPricer.Price(appCtx, contractCode, *pickupDate, *adjustedWeight, domesticServiceArea.ServiceArea, isPPM)
			if err != nil {
				return 0, err
			}
		}
		// linehaul
		if serviceItem.ReService.Code == models.ReServiceCodeDLH {
			domesticServiceArea, err := fetchDomesticServiceArea(appCtx, contractCode, mtoShipment.PickupAddress.PostalCode)
			if err != nil {
				return 0, err
			}
			if mtoShipment.PickupAddress != nil && mtoShipment.DestinationAddress != nil {
				distance, err = p.planner.ZipTransitDistance(appCtx, mtoShipment.PickupAddress.PostalCode, mtoShipment.DestinationAddress.PostalCode)
				if err != nil {
					return 0, err
				}
			}

			adjustedWeight := GetAdjustedWeight(shipmentWeight, mtoShipment.ShipmentType == models.MTOShipmentTypeUnaccompaniedBaggage)
			price, _, err = p.linehaulPricer.Price(appCtx, contractCode, *pickupDate, unit.Miles(distance), *adjustedWeight, domesticServiceArea.ServiceArea, isPPM)
			if err != nil {
				return 0, err
			}
		}
		// unpacking
		if serviceItem.ReService.Code == models.ReServiceCodeDUPK {
			domesticServiceArea, err := fetchDomesticServiceArea(appCtx, contractCode, mtoShipment.DestinationAddress.PostalCode)
			if err != nil {
				return 0, err
			}

			adjustedWeight := GetAdjustedWeight(shipmentWeight, mtoShipment.ShipmentType == models.MTOShipmentTypeUnaccompaniedBaggage)
			price, _, err = p.unpackPricer.Price(appCtx, contractCode, *pickupDate, *adjustedWeight, domesticServiceArea.ServicesSchedule, isPPM)
			if err != nil {
				return 0, err
			}
		}
		// fuel surcharge
		if serviceItem.ReService.Code == models.ReServiceCodeFSC {
			if mtoShipment.PickupAddress != nil && mtoShipment.DestinationAddress != nil {
				distance, err = p.planner.ZipTransitDistance(appCtx, mtoShipment.PickupAddress.PostalCode, mtoShipment.DestinationAddress.PostalCode)
				if err != nil {
					return 0, err
				}
			}

			fscWeightBasedDistanceMultiplier, err := LookupFSCWeightBasedDistanceMultiplier(appCtx, shipmentWeight)
			if err != nil {
				return 0, err
			}
			fscWeightBasedDistanceMultiplierFloat, err := strconv.ParseFloat(fscWeightBasedDistanceMultiplier, 64)
			if err != nil {
				return 0, err
			}
			eiaFuelPrice, err := LookupEIAFuelPrice(appCtx, *pickupDate)
			if err != nil {
				return 0, err
			}

			adjustedWeight := GetAdjustedWeight(shipmentWeight, mtoShipment.ShipmentType == models.MTOShipmentTypeUnaccompaniedBaggage)
			price, _, err = p.fuelSurchargePricer.Price(appCtx, *pickupDate, unit.Miles(distance), *adjustedWeight, fscWeightBasedDistanceMultiplierFloat, eiaFuelPrice, isPPM)
			if err != nil {
				return 0, err
			}

		}
		return price, nil
	}
	return 0, nil
}

func (p *mtoServiceItemUpdater) findServiceItem(appCtx appcontext.AppContext, serviceItemID uuid.UUID) (*models.MTOServiceItem, error) {
	var serviceItem models.MTOServiceItem
	err := appCtx.DB().Q().EagerPreload(
		"MoveTaskOrder",
		"SITDestinationFinalAddress",
		"ReService",
		"SITOriginHHGOriginalAddress",
	).Find(&serviceItem, serviceItemID)
	if err != nil {
		switch err {
		case sql.ErrNoRows:
			return nil, apperror.NewNotFoundError(serviceItemID, "while looking for service item")
		default:
			return nil, apperror.NewQueryError("MTOServiceItem", err, "")
		}
	}

	return &serviceItem, nil
}

func (p *mtoServiceItemUpdater) approveOrRejectServiceItem(
	appCtx appcontext.AppContext,
	serviceItem models.MTOServiceItem,
	status models.MTOServiceItemStatus,
	rejectionReason *string,
	eTag string,
	checks ...validator,
) (*models.MTOServiceItem, error) {
	if verr := validateServiceItem(appCtx, &serviceItem, eTag, checks...); verr != nil {
		return nil, verr
	}

	var returnedServiceItem models.MTOServiceItem

	transactionError := appCtx.NewTransaction(func(txnAppCtx appcontext.AppContext) error {
		updatedServiceItem, err := p.updateServiceItem(txnAppCtx, serviceItem, status, rejectionReason)
		if err != nil {
			return err
		}

		move := serviceItem.MoveTaskOrder
		moveWithServiceItems, err := models.FetchMoveByMoveIDWithServiceItems(txnAppCtx.DB(), move.ID)
		if err != nil {
			return err
		}
		destServiceItemsNeedingReview := false
		originServiceItemsNeedingReview := false
		for _, request := range moveWithServiceItems.MTOServiceItems {
			if request.Status == models.MTOServiceItemStatusSubmitted {
				if _, isDestination := models.DestinationServiceItemCodesMap[request.ReService.Code]; isDestination {
					destServiceItemsNeedingReview = true
				} else if _, isOrigin := models.OriginServiceItemCodesMap[request.ReService.Code]; isOrigin {
					originServiceItemsNeedingReview = true
				}
			}
		}

		if serviceItem.ReService == (models.ReService{}) || serviceItem.ReService.Code == "" {
			return apperror.NewNotFoundError(move.ID, "ReService or ReService.Code is nil or empty.")
		}
		if _, isDestination := models.DestinationServiceItemCodesMap[updatedServiceItem.ReService.Code]; !destServiceItemsNeedingReview && isDestination {
			move.TOODestinationAssignedID = nil
		} else if _, isOrigin := models.OriginServiceItemCodesMap[updatedServiceItem.ReService.Code]; !originServiceItemsNeedingReview && isOrigin {
			move.TOOAssignedID = nil
		}

		//When updating a service item - remove the TOO assigned user
		verrs, err := appCtx.DB().ValidateAndSave(&move)
		if verrs != nil && verrs.HasAny() {
			return apperror.NewInvalidInputError(move.ID, nil, verrs, "")
		}
		if err != nil {
			return err
		}

		if _, err = p.moveRouter.ApproveOrRequestApproval(txnAppCtx, move); err != nil {
			return err
		}

		returnedServiceItem = *updatedServiceItem

		return nil
	})

	if transactionError != nil {
		return nil, transactionError
	}

	return &returnedServiceItem, nil
}

func (p *mtoServiceItemUpdater) updateServiceItem(appCtx appcontext.AppContext, serviceItem models.MTOServiceItem, status models.MTOServiceItemStatus, rejectionReason *string) (*models.MTOServiceItem, error) {
	serviceItem.Status = status
	now := time.Now()

	if status == models.MTOServiceItemStatusRejected {
		if rejectionReason == nil {
			verrs := validate.NewErrors()
			verrs.Add("rejectionReason", "field must be provided when status is set to REJECTED")
			err := apperror.NewInvalidInputError(serviceItem.ID, nil, verrs, "Invalid input found in the request.")
			return nil, err
		}

		serviceItem.RejectionReason = rejectionReason
		serviceItem.RejectedAt = &now
		// clear field if previously accepted
		serviceItem.ApprovedAt = nil
	} else if status == models.MTOServiceItemStatusApproved {
		// clear fields if previously rejected
		serviceItem.RejectionReason = nil
		serviceItem.RejectedAt = nil
		serviceItem.ApprovedAt = &now

		if serviceItem.MTOShipmentID != nil {
			// Get the shipment destination address
			mtoShipment, err := p.shipmentFetcher.GetShipment(appCtx, *serviceItem.MTOShipmentID, "DestinationAddress", "PickupAddress", "MTOServiceItems.SITOriginHHGOriginalAddress")
			if err != nil {
				return nil, err
			}

			// Check to see if there is already a SIT Destination Original Address
			// by checking for the ID before trying to set one on the service item.
			// If there isn't one, then we set it. We will update all four destination
			// SIT service items that get created
			if (serviceItem.ReService.Code == models.ReServiceCodeDDDSIT ||
				serviceItem.ReService.Code == models.ReServiceCodeDDSFSC ||
				serviceItem.ReService.Code == models.ReServiceCodeDDASIT ||
				serviceItem.ReService.Code == models.ReServiceCodeDDFSIT ||
				serviceItem.ReService.Code == models.ReServiceCodeIDDSIT ||
				serviceItem.ReService.Code == models.ReServiceCodeIDSFSC ||
				serviceItem.ReService.Code == models.ReServiceCodeIDASIT ||
				serviceItem.ReService.Code == models.ReServiceCodeIDFSIT) &&
				serviceItem.SITDestinationOriginalAddressID == nil {

				// Set the original address on a service item to the shipment's
				// destination address when approving destination SIT service items
				// Creating a new address record to ensure SITDestinationOriginalAddress
				// doesn't change if shipment destination address is updated
				shipmentDestinationAddress := &models.Address{
					StreetAddress1: mtoShipment.DestinationAddress.StreetAddress1,
					StreetAddress2: mtoShipment.DestinationAddress.StreetAddress2,
					StreetAddress3: mtoShipment.DestinationAddress.StreetAddress3,
					City:           mtoShipment.DestinationAddress.City,
					State:          mtoShipment.DestinationAddress.State,
					PostalCode:     mtoShipment.DestinationAddress.PostalCode,
					Country:        mtoShipment.DestinationAddress.Country,
				}
				shipmentDestinationAddress, err = p.addressCreator.CreateAddress(appCtx, shipmentDestinationAddress)
				if err != nil {
					return nil, err
				}
				serviceItem.SITDestinationOriginalAddressID = &shipmentDestinationAddress.ID
				serviceItem.SITDestinationOriginalAddress = shipmentDestinationAddress

				if serviceItem.SITDestinationFinalAddressID == nil {
					serviceItem.SITDestinationFinalAddressID = &shipmentDestinationAddress.ID
					serviceItem.SITDestinationFinalAddress = shipmentDestinationAddress
				}

				// Calculate SITDeliveryMiles for DDDSIT/DDSFSC, IDDSIT/IDSFSC origin SIT service items
				if serviceItem.ReService.Code == models.ReServiceCodeDDDSIT ||
					serviceItem.ReService.Code == models.ReServiceCodeDDSFSC ||
					serviceItem.ReService.Code == models.ReServiceCodeIDDSIT ||
					serviceItem.ReService.Code == models.ReServiceCodeIDSFSC {
					// Destination SIT: distance between shipment destination address & service item ORIGINAL destination address
					milesCalculated, err := p.planner.ZipTransitDistance(appCtx, mtoShipment.DestinationAddress.PostalCode, serviceItem.SITDestinationOriginalAddress.PostalCode)
					if err != nil {
						return nil, err
					}
					serviceItem.SITDeliveryMiles = &milesCalculated
				}

			}
			// Calculate SITDeliveryMiles for DOPSIT/DOSFSC, IOPSIT/IOSFSC origin SIT service items
			if serviceItem.ReService.Code == models.ReServiceCodeDOPSIT ||
				serviceItem.ReService.Code == models.ReServiceCodeDOSFSC ||
				serviceItem.ReService.Code == models.ReServiceCodeIOPSIT ||
				serviceItem.ReService.Code == models.ReServiceCodeIOSFSC {
				// Origin SIT: distance between shipment pickup address & service item ORIGINAL pickup address
				milesCalculated, err := p.planner.ZipTransitDistance(appCtx, mtoShipment.PickupAddress.PostalCode, serviceItem.SITOriginHHGOriginalAddress.PostalCode)
				if err != nil {
					return nil, err
				}
				serviceItem.SITDeliveryMiles = &milesCalculated
			}
		}
	}

	verrs, err := appCtx.DB().ValidateAndUpdate(&serviceItem)
	if e := handleError(serviceItem.ID, verrs, err); e != nil {
		return nil, e
	}

	return &serviceItem, nil
}

func (p *mtoServiceItemUpdater) convertItemToCustomerExpense(
	appCtx appcontext.AppContext,
	serviceItem models.MTOServiceItem,
	customerExpenseReason *string,
	convertToCustomerExpense bool,
	eTag string,
	checks ...validator,
) (*models.MTOServiceItem, error) {
	if verr := validateServiceItem(appCtx, &serviceItem, eTag, checks...); verr != nil {
		return nil, verr
	}

	transactionError := appCtx.NewTransaction(func(_ appcontext.AppContext) error {
		serviceItem.CustomerExpense = convertToCustomerExpense
		serviceItem.CustomerExpenseReason = customerExpenseReason
		verrs, err := appCtx.DB().ValidateAndUpdate(&serviceItem)
		e := handleError(serviceItem.ID, verrs, err)
		return e
	})

	if transactionError != nil {
		return nil, transactionError
	}

	return &serviceItem, nil
}

// UpdateMTOServiceItemPricingEstimate updates the MTO Service Item pricing estimate
func (p *mtoServiceItemUpdater) UpdateMTOServiceItemPricingEstimate(
	appCtx appcontext.AppContext,
	mtoServiceItem *models.MTOServiceItem,
	shipment models.MTOShipment,
	eTag string,
) (*models.MTOServiceItem, error) {
	estimatedPrice, err := p.findEstimatedPrice(appCtx, mtoServiceItem, shipment)
	if estimatedPrice != 0 && err == nil {
		mtoServiceItem.PricingEstimate = &estimatedPrice
		return p.UpdateMTOServiceItem(appCtx, mtoServiceItem, eTag, UpdateMTOServiceItemBasicValidator)
	}
	return mtoServiceItem, err
}

// UpdateMTOServiceItemBasic updates the MTO Service Item using base validators
func (p *mtoServiceItemUpdater) UpdateMTOServiceItemBasic(
	appCtx appcontext.AppContext,
	mtoServiceItem *models.MTOServiceItem,
	eTag string,
) (*models.MTOServiceItem, error) {
	return p.UpdateMTOServiceItem(appCtx, mtoServiceItem, eTag, UpdateMTOServiceItemBasicValidator)
}

// UpdateMTOServiceItemPrime updates the MTO Service Item using Prime API validators
func (p *mtoServiceItemUpdater) UpdateMTOServiceItemPrime(
	appCtx appcontext.AppContext,
	mtoServiceItem *models.MTOServiceItem,
	planner route.Planner,
	shipment models.MTOShipment,
	eTag string,
) (*models.MTOServiceItem, error) {
	checkMoveStatus := false
	if mtoServiceItem.RequestedApprovalsRequestedStatus != nil {
		checkMoveStatus = *mtoServiceItem.RequestedApprovalsRequestedStatus
	}

	updatedServiceItem, err := p.UpdateMTOServiceItem(appCtx, mtoServiceItem, eTag, UpdateMTOServiceItemPrimeValidator)
	if err != nil {
		return nil, err
	}

	// Regardless of SIT type if departure date is on or before
	// authorized end date delete any pending sit extensions
	endDate := models.GetAuthorizedSITEndDate(shipment)
	if mtoServiceItem.SITDepartureDate != nil && !endDate.IsZero() {
		if mtoServiceItem.SITDepartureDate.Before(*endDate) || mtoServiceItem.SITDepartureDate.Equal(*endDate) {
<<<<<<< HEAD
			err = appCtx.DB().RawQuery("DELETE FROM sit_extensions WHERE status = ? AND mto_shipment_id = ?", models.SITExtensionStatusPending, updatedServiceItem.MTOShipmentID).Exec()
=======
			err = appCtx.DB().RawQuery("UPDATE sit_extensions SET status = 'REMOVED' WHERE status = ? AND mto_shipment_id = ?", models.SITExtensionStatusPending, updatedServiceItem.MTOShipmentID).Exec()
>>>>>>> 864a18b9
			if err != nil {
				return nil, err
			}
		}
	}

	if updatedServiceItem != nil {
		code := updatedServiceItem.ReService.Code

		// If this is an update to an Origin SIT or Destination SIT service item we need to recalculate the
		// Authorized End Date and Required Delivery Date
		if (code == models.ReServiceCodeDOASIT || code == models.ReServiceCodeDDASIT) &&
			updatedServiceItem.Status == models.MTOServiceItemStatusApproved {
			err = calculateAndUpdateSITDatesForShipment(appCtx, mtoServiceItem, shipment, planner)
			if err != nil {
				return updatedServiceItem, err
			}
		}

	}

	if checkMoveStatus {
		move := &models.Move{}
		query := appCtx.DB().EagerPreload(
			"MTOServiceItems",
			"MTOShipments",
			"MTOShipments.SITDurationUpdates",
			"MTOShipments.DeliveryAddressUpdate",
			"Orders",
		)
		query.Where("id = $1", shipment.MoveTaskOrder.ID)
		err = query.First(move)
		if err != nil {
			return nil, err
		}

		// if the service item is being changed to SUBMITTED status, we want the TOO to know so they can review
		if move.Status == models.MoveStatusAPPROVALSREQUESTED || move.Status == models.MoveStatusAPPROVED {
			_, err = p.moveRouter.ApproveOrRequestApproval(appCtx, *move)
			if err != nil {
				return nil, err
			}
		}
	}

	if updatedServiceItem != nil {
		// If the service item was updated, then it will exist and be passed to this function
		// We want to check if the DepartureDate exists, and if it does and it is before
		// the authorized end date, we need to update the shipment authorized end date
		// to be equal to the departure date
		err = setShipmentAuthorizedEndDateToDepartureDate(appCtx, *updatedServiceItem, shipment)
	}

	return updatedServiceItem, err
}

// Calculate Required Delivery Date(RDD) from customer contact and requested delivery dates
// The RDD is calculated using the following business logic:
// If the SIT Departure Date is the same day or after the Customer Contact Date + GracePeriodDays then the RDD is Customer Contact Date + GracePeriodDays + GHC Transit Time
// If however the SIT Departure Date is before the Customer Contact Date + GracePeriodDays then the RDD is SIT Departure Date + GHC Transit Time
func calculateOriginSITRequiredDeliveryDate(appCtx appcontext.AppContext, shipment models.MTOShipment, planner route.Planner,
	sitCustomerContacted *time.Time, sitDepartureDate *time.Time) (*time.Time, error) {
	// Get a distance calculation between pickup and destination addresses.
	distance, err := planner.ZipTransitDistance(appCtx, shipment.PickupAddress.PostalCode, shipment.DestinationAddress.PostalCode)

	if err != nil {
		return nil, apperror.NewUnprocessableEntityError("cannot calculate distance between pickup and destination addresses")
	}

	weight := shipment.PrimeEstimatedWeight

	if shipment.ShipmentType == models.MTOShipmentTypeHHGOutOfNTS {
		weight = shipment.NTSRecordedWeight
	}

	// Query the ghc_domestic_transit_times table for the max transit time using the distance between location
	// and the weight to determine the number of days for transit
	var ghcDomesticTransitTime models.GHCDomesticTransitTime
	err = appCtx.DB().Where("distance_miles_lower <= ? "+
		"AND distance_miles_upper >= ? "+
		"AND weight_lbs_lower <= ? "+
		"AND (weight_lbs_upper >= ? OR weight_lbs_upper = 0)",
		distance, distance, weight, weight).First(&ghcDomesticTransitTime)

	if err != nil {
		switch err {
		case sql.ErrNoRows:
			if weight == nil {
				return nil, apperror.NewNotFoundError(shipment.ID, fmt.Sprintf(
					"failed to find transit time for shipment of nil lbs weight and %d mile distance", distance))
			}
			return nil, apperror.NewNotFoundError(shipment.ID, fmt.Sprintf(
				"failed to find transit time for shipment of %d lbs weight and %d mile distance", weight.Int(), distance))
		default:
			return nil, apperror.NewQueryError("CalculateSITAllowanceRequestedDates", err, "failed to query for transit time")
		}
	}

	var requiredDeliveryDate time.Time
	customerContactDatePlusFive := sitCustomerContacted.AddDate(0, 0, GracePeriodDays)

	// we calculate required delivery date here using customer contact date and transit time
	if sitDepartureDate.Before(customerContactDatePlusFive) {
		requiredDeliveryDate = sitDepartureDate.AddDate(0, 0, ghcDomesticTransitTime.MaxDaysTransitTime)
	} else if sitDepartureDate.After(customerContactDatePlusFive) || sitDepartureDate.Equal(customerContactDatePlusFive) {
		requiredDeliveryDate = customerContactDatePlusFive.AddDate(0, 0, ghcDomesticTransitTime.MaxDaysTransitTime)
	}

	// Weekends and holidays are not allowable dates, find the next available workday
	var calendar = dates.NewUSCalendar()

	actual, observed, _ := calendar.IsHoliday(requiredDeliveryDate)

	if actual || observed || !calendar.IsWorkday(requiredDeliveryDate) {
		requiredDeliveryDate = dates.NextWorkday(*calendar, requiredDeliveryDate)
	}

	return &requiredDeliveryDate, nil
}

// Sets the shipment authorized end date to be equal to the SIT service item departure date
// if found and SIT service item departure date occurs before the authorized end date
func setShipmentAuthorizedEndDateToDepartureDate(appCtx appcontext.AppContext, serviceItem models.MTOServiceItem, shipment models.MTOShipment) error {
	if serviceItem.SITDepartureDate != nil {
		// SITDepartureDate case for origin SIT handling
		if slices.Contains(OriginReServiceCodesAllowedForSITDepartureDateUpdate, serviceItem.ReService.Code) && shipment.OriginSITAuthEndDate != nil {
			if serviceItem.SITDepartureDate.Before(*shipment.OriginSITAuthEndDate) {
				shipment.OriginSITAuthEndDate = serviceItem.SITDepartureDate
				verrs, err := appCtx.DB().ValidateAndUpdate(&shipment)
				if verrs != nil && verrs.HasAny() {
					return apperror.NewInvalidInputError(shipment.ID, err, verrs, "invalid input found while updating dates of shipment")
				} else if err != nil {
					return apperror.NewQueryError("Shipment", err, "")
				}
			}
		}
		// SITDepartureDate case for destination SIT handling
		if slices.Contains(DestinationReServiceCodesAllowedForSITDepartureDateUpdate, serviceItem.ReService.Code) && shipment.DestinationSITAuthEndDate != nil {
			if serviceItem.SITDepartureDate.Before(*shipment.DestinationSITAuthEndDate) {
				shipment.DestinationSITAuthEndDate = serviceItem.SITDepartureDate
				verrs, err := appCtx.DB().ValidateAndUpdate(&shipment)
				if verrs != nil && verrs.HasAny() {
					return apperror.NewInvalidInputError(shipment.ID, err, verrs, "invalid input found while updating dates of shipment")
				} else if err != nil {
					return apperror.NewQueryError("Shipment", err, "")
				}
			}
		}

	}
	return nil
}

// Calculate the Required Delivery Date and Authorized End Date for the service item based on business logic using the
// Customer Contact Date, Customer Requested Delivery Date, and SIT Departure Date
func calculateAndUpdateSITDatesForShipment(appCtx appcontext.AppContext, serviceItem *models.MTOServiceItem, shipment models.MTOShipment,
	planner route.Planner) error {
	location := DestinationSITLocation

	if serviceItem.ReService.Code == models.ReServiceCodeDOASIT {
		location = OriginSITLocation
	}

	sitDepartureDate := serviceItem.SITDepartureDate

	if location == OriginSITLocation {

		if sitDepartureDate != nil {
			requiredDeliveryDate, err := calculateOriginSITRequiredDeliveryDate(appCtx, shipment, planner,
				serviceItem.SITCustomerContacted, sitDepartureDate)

			if err != nil {
				return err
			}

			shipment.RequiredDeliveryDate = requiredDeliveryDate
		} else {
			return apperror.NewNotFoundError(shipment.ID, "sit departure date not found, cannot update Required Delivery Date")
		}
	}

	// For Origin SIT we need to update the Required Delivery Date which is stored with the shipment instead of the service item
	if location == OriginSITLocation {
		var verrs *validate.Errors

		verrs, err := appCtx.DB().ValidateAndUpdate(&shipment)

		if verrs != nil && verrs.HasAny() {
			return apperror.NewInvalidInputError(shipment.ID, err, verrs, "invalid input found while updating dates of shipment")
		} else if err != nil {
			return apperror.NewQueryError("Shipment", err, "")
		}
	}

	return nil
}

// UpdateMTOServiceItem updates the given service item
func (p *mtoServiceItemUpdater) UpdateMTOServiceItem(
	appCtx appcontext.AppContext,
	mtoServiceItem *models.MTOServiceItem,
	eTag string,
	validatorKey string,
) (*models.MTOServiceItem, error) {
	// Find the service item, return error if not found
	oldServiceItem, err := models.FetchServiceItem(appCtx.DB(), mtoServiceItem.ID)
	if err != nil {
		switch err {
		case models.ErrFetchNotFound:
			return nil, apperror.NewNotFoundError(mtoServiceItem.ID, "while looking for MTOServiceItem")
		default:
			return nil, apperror.NewQueryError("MTOServiceItem", err, "")
		}
	}

	// Populate port location info for POEFSC, PODFSC service item updates
	if (mtoServiceItem.PODLocation != nil || mtoServiceItem.POELocation != nil) && (mtoServiceItem.ReService.Code == models.ReServiceCodePODFSC || mtoServiceItem.ReService.Code == models.ReServiceCodePOEFSC) {
		err = populatePortLocation(mtoServiceItem, p, appCtx)
		if err != nil {
			return nil, err
		}
	}

	checker := movetaskorder.NewMoveTaskOrderChecker()
	serviceItemData := updateMTOServiceItemData{
		updatedServiceItem:  *mtoServiceItem,
		oldServiceItem:      oldServiceItem,
		availabilityChecker: checker,
		verrs:               validate.NewErrors(),
	}

	validServiceItem, err := ValidateUpdateMTOServiceItem(appCtx, &serviceItemData, validatorKey)
	if err != nil {
		return nil, err
	}

	// If we have any Customer Contacts we need to make sure that they are associated with
	// all related destination SIT service items. This is especially important if we are creating new Customer Contacts.
	if len(validServiceItem.CustomerContacts) > 0 {
		relatedServiceItems, fetchErr := models.FetchRelatedDestinationSITServiceItems(appCtx.DB(), validServiceItem.ID)
		if fetchErr != nil {
			return nil, fetchErr
		}
		for i := range validServiceItem.CustomerContacts {
			validServiceItem.CustomerContacts[i].MTOServiceItems = relatedServiceItems
		}
	}

	// Check the If-Match header against existing eTag before updating
	encodedUpdatedAt := etag.GenerateEtag(oldServiceItem.UpdatedAt)
	if encodedUpdatedAt != eTag {
		return nil, apperror.NewPreconditionFailedError(validServiceItem.ID, nil)
	}

	// Create address record (if needed) and update service item in a single transaction
	transactionErr := appCtx.NewTransaction(func(txnAppCtx appcontext.AppContext) error {
		if validServiceItem.SITDestinationFinalAddress != nil {
			if validServiceItem.SITDestinationFinalAddressID == nil || *validServiceItem.SITDestinationFinalAddressID == uuid.Nil {
				validServiceItem.SITDestinationFinalAddress, err = p.addressCreator.CreateAddress(txnAppCtx, validServiceItem.SITDestinationFinalAddress)
				if err != nil {
					// If the error is something else (this is unexpected), we create a QueryError
					return apperror.NewQueryError("MTOServiceItem", err, "")
				}
			}
			validServiceItem.SITDestinationFinalAddressID = &validServiceItem.SITDestinationFinalAddress.ID
		}
		for index := range validServiceItem.CustomerContacts {
			validCustomerContact := &validServiceItem.CustomerContacts[index]
			if validCustomerContact.ID == uuid.Nil {
				verrs, createErr := p.builder.CreateOne(txnAppCtx, validCustomerContact)
				if verrs != nil && verrs.HasAny() {
					return apperror.NewInvalidInputError(
						validServiceItem.ID, createErr, verrs, "Invalid input found while creating a Customer Contact for service item.")
				} else if createErr != nil {
					// If the error is something else (this is unexpected), we create a QueryError
					return apperror.NewQueryError("MTOServiceItem", createErr, "")
				}
			} else {
				verrs, updateErr := txnAppCtx.DB().ValidateAndUpdate(validCustomerContact)
				if verrs != nil && verrs.HasAny() {
					return apperror.NewInvalidInputError(validServiceItem.ID, updateErr, verrs, "Invalid input found while updating customer contact for the service item.")
				} else if updateErr != nil {
					// If the error is something else (this is unexpected), we create a QueryError
					return apperror.NewQueryError("MTOServiceItem", updateErr, "")
				}
			}
		}

		// Make the update and create a InvalidInputError if there were validation issues
		verrs, updateErr := txnAppCtx.DB().ValidateAndUpdate(validServiceItem)

		// if the port information was updated, then we need to update the basic service item pricing since distance has changed
		// this only applies to international shipments
		if oldServiceItem.POELocationID != mtoServiceItem.POELocationID || oldServiceItem.PODLocationID != mtoServiceItem.PODLocationID {
			shipment := oldServiceItem.MTOShipment
			if shipment.PickupAddress != nil && shipment.DestinationAddress != nil &&
				(mtoServiceItem.POELocation != nil && mtoServiceItem.POELocation.UsPostRegionCity.UsprZipID != "" ||
					mtoServiceItem.PODLocation != nil && mtoServiceItem.PODLocation.UsPostRegionCity.UsprZipID != "") {
				var pickupZip string
				var destZip string
				// if the port type is POEFSC this means the shipment is CONUS -> OCONUS (pickup -> port)
				// if the port type is PODFSC this means the shipment is OCONUS -> CONUS (port -> destination)
				if mtoServiceItem.POELocation != nil {
					pickupZip = shipment.PickupAddress.PostalCode
					destZip = mtoServiceItem.POELocation.UsPostRegionCity.UsprZipID
				} else if mtoServiceItem.PODLocation != nil {
					pickupZip = mtoServiceItem.PODLocation.UsPostRegionCity.UsprZipID
					destZip = shipment.DestinationAddress.PostalCode
				}
				// we need to get the mileage first, the db proc will consume that
				// only international shipments will have POE/PODFSC service items
				mileage, err := p.planner.ZipTransitDistance(appCtx, pickupZip, destZip)
				if err != nil {
					return err
				}

				// update the service item pricing if relevant fields have changed
				err = models.UpdateEstimatedPricingForShipmentBasicServiceItems(appCtx.DB(), &shipment, &mileage)
				if err != nil {
					return err
				}
			}
		}

		// If there were validation errors create an InvalidInputError type
		if verrs != nil && verrs.HasAny() {
			return apperror.NewInvalidInputError(validServiceItem.ID, updateErr, verrs, "Invalid input found while updating the service item.")
		} else if updateErr != nil {
			// If the error is something else (this is unexpected), we create a QueryError
			return apperror.NewQueryError("MTOServiceItem", updateErr, "")
		}
		return nil
	})

	if transactionErr != nil {
		return nil, transactionErr
	}

	return validServiceItem, nil
}

func populatePortLocation(mtoServiceItem *models.MTOServiceItem, p *mtoServiceItemUpdater, appCtx appcontext.AppContext) error {
	var reServiceCode = mtoServiceItem.ReService.Code
	var portCode string
	if reServiceCode == models.ReServiceCodePODFSC {
		portCode = mtoServiceItem.PODLocation.Port.PortCode
	} else if reServiceCode == models.ReServiceCodePOEFSC {
		portCode = mtoServiceItem.POELocation.Port.PortCode
	}
	portLocation, err := p.portLocationFetcher.FetchPortLocationByPortCode(appCtx, portCode)
	if err != nil {
		return apperror.NewUnsupportedPortCodeError(portCode, "No port location found for port code "+portCode)
	}
	if reServiceCode == models.ReServiceCodePODFSC {
		mtoServiceItem.PODLocationID = &portLocation.ID
		mtoServiceItem.PODLocation = portLocation
	} else if reServiceCode == models.ReServiceCodePOEFSC {
		mtoServiceItem.POELocationID = &portLocation.ID
		mtoServiceItem.POELocation = portLocation
	}
	return nil
}

// ValidateUpdateMTOServiceItem checks the provided serviceItemData struct against the validator indicated by validatorKey.
// Defaults to base validation if the empty string is entered as the key.
// Returns an MTOServiceItem that has been set up for update.
func ValidateUpdateMTOServiceItem(appCtx appcontext.AppContext, serviceItemData *updateMTOServiceItemData, validatorKey string) (*models.MTOServiceItem, error) {
	if validatorKey == "" {
		validatorKey = UpdateMTOServiceItemBasicValidator
	}
	validator, ok := UpdateMTOServiceItemValidators[validatorKey]
	if !ok {
		err := fmt.Errorf("validator key %s was not found in update MTO Service Item validators", validatorKey)
		return nil, err
	}
	err := validator.validate(appCtx, serviceItemData)
	if err != nil {
		return nil, err
	}

	newServiceItem := serviceItemData.setNewMTOServiceItem()

	return newServiceItem, nil
}<|MERGE_RESOLUTION|>--- conflicted
+++ resolved
@@ -523,11 +523,7 @@
 	endDate := models.GetAuthorizedSITEndDate(shipment)
 	if mtoServiceItem.SITDepartureDate != nil && !endDate.IsZero() {
 		if mtoServiceItem.SITDepartureDate.Before(*endDate) || mtoServiceItem.SITDepartureDate.Equal(*endDate) {
-<<<<<<< HEAD
-			err = appCtx.DB().RawQuery("DELETE FROM sit_extensions WHERE status = ? AND mto_shipment_id = ?", models.SITExtensionStatusPending, updatedServiceItem.MTOShipmentID).Exec()
-=======
 			err = appCtx.DB().RawQuery("UPDATE sit_extensions SET status = 'REMOVED' WHERE status = ? AND mto_shipment_id = ?", models.SITExtensionStatusPending, updatedServiceItem.MTOShipmentID).Exec()
->>>>>>> 864a18b9
 			if err != nil {
 				return nil, err
 			}
