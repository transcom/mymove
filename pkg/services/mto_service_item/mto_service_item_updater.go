package mtoserviceitem

import (
	"database/sql"
	"fmt"
	"strconv"
	"time"

	"github.com/gobuffalo/validate/v3"
	"github.com/gofrs/uuid"
	"golang.org/x/exp/slices"

	"github.com/transcom/mymove/pkg/appcontext"
	"github.com/transcom/mymove/pkg/apperror"
	"github.com/transcom/mymove/pkg/dates"
	"github.com/transcom/mymove/pkg/etag"
	"github.com/transcom/mymove/pkg/models"
	"github.com/transcom/mymove/pkg/route"
	"github.com/transcom/mymove/pkg/services"
	movetaskorder "github.com/transcom/mymove/pkg/services/move_task_order"
	"github.com/transcom/mymove/pkg/services/query"
	sitstatus "github.com/transcom/mymove/pkg/services/sit_status"
	"github.com/transcom/mymove/pkg/unit"
)

// OriginSITLocation is the constant representing when the shipment in storage occurs at the origin
const OriginSITLocation = "ORIGIN"

// DestinationSITLocation is the constant representing when the shipment in storage occurs at the destination
const DestinationSITLocation = "DESTINATION"

// Number of days of grace period after customer contacts prime for delivery out of SIT
const GracePeriodDays = 5

type mtoServiceItemQueryBuilder interface {
	FetchOne(appCtx appcontext.AppContext, model interface{}, filters []services.QueryFilter) error
	CreateOne(appCtx appcontext.AppContext, model interface{}) (*validate.Errors, error)
	UpdateOne(appCtx appcontext.AppContext, model interface{}, eTag *string) (*validate.Errors, error)
}

type mtoServiceItemUpdater struct {
	planner             route.Planner
	builder             mtoServiceItemQueryBuilder
	createNewBuilder    func() mtoServiceItemQueryBuilder
	moveRouter          services.MoveRouter
	shipmentFetcher     services.MTOShipmentFetcher
	addressCreator      services.AddressCreator
	unpackPricer        services.DomesticUnpackPricer
	linehaulPricer      services.DomesticLinehaulPricer
	destinationPricer   services.DomesticDestinationPricer
	fuelSurchargePricer services.FuelSurchargePricer
	portLocationFetcher services.PortLocationFetcher
}

// NewMTOServiceItemUpdater returns a new mto service item updater
func NewMTOServiceItemUpdater(planner route.Planner, builder mtoServiceItemQueryBuilder, moveRouter services.MoveRouter, shipmentFetcher services.MTOShipmentFetcher, addressCreator services.AddressCreator, portLocationFetcher services.PortLocationFetcher, unpackPricer services.DomesticUnpackPricer, linehaulPricer services.DomesticLinehaulPricer, destinationPricer services.DomesticDestinationPricer, fuelSurchargePricer services.FuelSurchargePricer) services.MTOServiceItemUpdater {
	// used inside a transaction and mocking		return &mtoServiceItemUpdater{builder: builder}
	createNewBuilder := func() mtoServiceItemQueryBuilder {
		return query.NewQueryBuilder()
	}

	return &mtoServiceItemUpdater{planner, builder, createNewBuilder, moveRouter, shipmentFetcher, addressCreator, unpackPricer, linehaulPricer, destinationPricer, fuelSurchargePricer, portLocationFetcher}
}

func (p *mtoServiceItemUpdater) ApproveOrRejectServiceItem(
	appCtx appcontext.AppContext,
	mtoServiceItemID uuid.UUID,
	status models.MTOServiceItemStatus,
	rejectionReason *string,
	eTag string,
) (*models.MTOServiceItem, error) {
	mtoServiceItem, err := p.findServiceItem(appCtx, mtoServiceItemID)
	if err != nil {
		return &models.MTOServiceItem{}, err
	}

	return p.approveOrRejectServiceItem(appCtx, *mtoServiceItem, status, rejectionReason, eTag, checkMoveStatus(), checkETag())
}

func (p *mtoServiceItemUpdater) ConvertItemToCustomerExpense(
	appCtx appcontext.AppContext,
	shipment *models.MTOShipment,
	customerExpenseReason *string,
	convertToCustomerExpense bool,
) (*models.MTOServiceItem, error) {
	var DOFSITCodeID, DDFSITCodeID uuid.UUID
	DOFSITServiceErr := appCtx.DB().RawQuery(`SELECT id FROM re_services WHERE code = 'DOFSIT'`).First(&DOFSITCodeID) // First get uuid for DOFSIT service code
	if DOFSITServiceErr != nil {
		return nil, apperror.NewNotFoundError(uuid.Nil, "Couldn't find entry for DOFSIT ReService code in re_services table.")
	}
	DDFSITServiceErr := appCtx.DB().RawQuery(`SELECT id FROM re_services WHERE code = 'DOFSIT'`).First(&DDFSITCodeID)
	if DDFSITServiceErr != nil {
		return nil, apperror.NewNotFoundError(uuid.Nil, "Couldn't find entry for DDFSIT ReService code in re_services table.")
	}

	sitStatusService := sitstatus.NewShipmentSITStatus()
	shipmentSITStatus, _, err := sitStatusService.CalculateShipmentSITStatus(appCtx, *shipment)
	if err != nil {
		return nil, err
	} else if shipmentSITStatus == nil {
		return nil, apperror.NewNotFoundError(shipment.ID, "for current SIT MTO Service Item.")
	}

	// Now get the service item associated with the current mto_shipment
	var SITItem models.MTOServiceItem
	getSITItemErr := appCtx.DB().RawQuery(`SELECT * FROM mto_service_items WHERE id = ?`, shipmentSITStatus.CurrentSIT.ServiceItemID).First(&SITItem)
	if getSITItemErr != nil {
		switch getSITItemErr {
		case sql.ErrNoRows:
			return nil, apperror.NewNotFoundError(shipment.ID, "for MTO Service Item")
		default:
			return nil, getSITItemErr
		}
	}

	eTag := etag.GenerateEtag(SITItem.UpdatedAt)

	// Finally, update the mto_service_item with the members_expense flag set to TRUE
	SITItem.CustomerExpense = true
	mtoServiceItem, err := p.findServiceItem(appCtx, SITItem.ID)
	if err != nil {
		return &models.MTOServiceItem{}, err
	}

	return p.convertItemToCustomerExpense(appCtx, *mtoServiceItem, customerExpenseReason, convertToCustomerExpense, eTag, checkETag())
}

func (p *mtoServiceItemUpdater) findEstimatedPrice(appCtx appcontext.AppContext, serviceItem *models.MTOServiceItem, mtoShipment models.MTOShipment) (unit.Cents, error) {
	if serviceItem.ReService.Code == models.ReServiceCodeDDP ||
		serviceItem.ReService.Code == models.ReServiceCodeDUPK ||
		serviceItem.ReService.Code == models.ReServiceCodeDLH ||
		serviceItem.ReService.Code == models.ReServiceCodeFSC ||
		serviceItem.ReService.Code == models.ReServiceCodeDDDSIT ||
		serviceItem.ReService.Code == models.ReServiceCodeDDSFSC {

		isPPM := false
		if mtoShipment.ShipmentType == models.MTOShipmentTypePPM {
			isPPM = true
		}

		var pickupDate *time.Time
		if mtoShipment.ActualPickupDate != nil {
			pickupDate = mtoShipment.ActualPickupDate
		} else {
			if mtoShipment.RequestedPickupDate != nil {
				pickupDate = mtoShipment.RequestedPickupDate
			}
		}

		currTime := time.Now()
		var distance int

		var shipmentWeight unit.Pound
		if mtoShipment.PrimeActualWeight != nil {
			shipmentWeight = *mtoShipment.PrimeActualWeight
		} else {
			if mtoShipment.PrimeEstimatedWeight != nil {
				shipmentWeight = *mtoShipment.PrimeEstimatedWeight
			} else {
				return 0, apperror.NewInvalidInputError(serviceItem.ID, nil, nil, "No estimated or actual weight exists for this service item.")
			}
		}

		contractCode, err := FetchContractCode(appCtx, currTime)
		if err != nil && pickupDate != nil {
			contractCode, err = FetchContractCode(appCtx, *pickupDate)
			if err != nil {
				return 0, err
			}
		}

		var price unit.Cents

		// destination
		if serviceItem.ReService.Code == models.ReServiceCodeDDP {
			var domesticServiceArea models.ReDomesticServiceArea
			if mtoShipment.DestinationAddress != nil {
				domesticServiceArea, err = fetchDomesticServiceArea(appCtx, contractCode, mtoShipment.DestinationAddress.PostalCode)
				if err != nil {
					return 0, err
				}
			}

<<<<<<< HEAD
			price, _, err = p.destinationPricer.Price(appCtx, contractCode, *pickupDate, shipmentWeight, domesticServiceArea.ServiceArea, isPPM)
=======
			adjustedWeight := GetAdjustedWeight(shipmentWeight, mtoShipment.ShipmentType == models.MTOShipmentTypeUnaccompaniedBaggage)
			price, _, err = p.destinationPricer.Price(appCtx, contractCode, *pickupDate, *adjustedWeight, domesticServiceArea.ServiceArea, isPPM)
>>>>>>> 52137a28
			if err != nil {
				return 0, err
			}
		}
		// linehaul
		if serviceItem.ReService.Code == models.ReServiceCodeDLH {
			domesticServiceArea, err := fetchDomesticServiceArea(appCtx, contractCode, mtoShipment.PickupAddress.PostalCode)
			if err != nil {
				return 0, err
			}
			if mtoShipment.PickupAddress != nil && mtoShipment.DestinationAddress != nil {
				distance, err = p.planner.ZipTransitDistance(appCtx, mtoShipment.PickupAddress.PostalCode, mtoShipment.DestinationAddress.PostalCode, false)
				if err != nil {
					return 0, err
				}
			}
<<<<<<< HEAD
			price, _, err = p.linehaulPricer.Price(appCtx, contractCode, *pickupDate, unit.Miles(distance), shipmentWeight, domesticServiceArea.ServiceArea, isPPM)
=======

			adjustedWeight := GetAdjustedWeight(shipmentWeight, mtoShipment.ShipmentType == models.MTOShipmentTypeUnaccompaniedBaggage)
			price, _, err = p.linehaulPricer.Price(appCtx, contractCode, *pickupDate, unit.Miles(distance), *adjustedWeight, domesticServiceArea.ServiceArea, isPPM)
>>>>>>> 52137a28
			if err != nil {
				return 0, err
			}
		}
		// unpacking
		if serviceItem.ReService.Code == models.ReServiceCodeDUPK {
			domesticServiceArea, err := fetchDomesticServiceArea(appCtx, contractCode, mtoShipment.DestinationAddress.PostalCode)
			if err != nil {
				return 0, err
			}
<<<<<<< HEAD
			price, _, err = p.unpackPricer.Price(appCtx, contractCode, *pickupDate, shipmentWeight, domesticServiceArea.ServicesSchedule, isPPM)
=======

			adjustedWeight := GetAdjustedWeight(shipmentWeight, mtoShipment.ShipmentType == models.MTOShipmentTypeUnaccompaniedBaggage)
			price, _, err = p.unpackPricer.Price(appCtx, contractCode, *pickupDate, *adjustedWeight, domesticServiceArea.ServicesSchedule, isPPM)
>>>>>>> 52137a28
			if err != nil {
				return 0, err
			}
		}
		// fuel surcharge
		if serviceItem.ReService.Code == models.ReServiceCodeFSC {
			if mtoShipment.PickupAddress != nil && mtoShipment.DestinationAddress != nil {
				distance, err = p.planner.ZipTransitDistance(appCtx, mtoShipment.PickupAddress.PostalCode, mtoShipment.DestinationAddress.PostalCode, false)
				if err != nil {
					return 0, err
				}
			}

			fscWeightBasedDistanceMultiplier, err := LookupFSCWeightBasedDistanceMultiplier(appCtx, shipmentWeight)
			if err != nil {
				return 0, err
			}
			fscWeightBasedDistanceMultiplierFloat, err := strconv.ParseFloat(fscWeightBasedDistanceMultiplier, 64)
			if err != nil {
				return 0, err
			}
			eiaFuelPrice, err := LookupEIAFuelPrice(appCtx, *pickupDate)
			if err != nil {
				return 0, err
			}
<<<<<<< HEAD
			price, _, err = p.fuelSurchargePricer.Price(appCtx, *pickupDate, unit.Miles(distance), shipmentWeight, fscWeightBasedDistanceMultiplierFloat, eiaFuelPrice, isPPM)
=======

			adjustedWeight := GetAdjustedWeight(shipmentWeight, mtoShipment.ShipmentType == models.MTOShipmentTypeUnaccompaniedBaggage)
			price, _, err = p.fuelSurchargePricer.Price(appCtx, *pickupDate, unit.Miles(distance), *adjustedWeight, fscWeightBasedDistanceMultiplierFloat, eiaFuelPrice, isPPM)
>>>>>>> 52137a28
			if err != nil {
				return 0, err
			}

		}
		return price, nil
	}
	return 0, nil
}

func (p *mtoServiceItemUpdater) findServiceItem(appCtx appcontext.AppContext, serviceItemID uuid.UUID) (*models.MTOServiceItem, error) {
	var serviceItem models.MTOServiceItem
	err := appCtx.DB().Q().EagerPreload(
		"MoveTaskOrder",
		"SITDestinationFinalAddress",
		"ReService",
		"SITOriginHHGOriginalAddress",
	).Find(&serviceItem, serviceItemID)
	if err != nil {
		switch err {
		case sql.ErrNoRows:
			return nil, apperror.NewNotFoundError(serviceItemID, "while looking for service item")
		default:
			return nil, apperror.NewQueryError("MTOServiceItem", err, "")
		}
	}

	return &serviceItem, nil
}

func (p *mtoServiceItemUpdater) approveOrRejectServiceItem(
	appCtx appcontext.AppContext,
	serviceItem models.MTOServiceItem,
	status models.MTOServiceItemStatus,
	rejectionReason *string,
	eTag string,
	checks ...validator,
) (*models.MTOServiceItem, error) {
	if verr := validateServiceItem(appCtx, &serviceItem, eTag, checks...); verr != nil {
		return nil, verr
	}

	var returnedServiceItem models.MTOServiceItem

	transactionError := appCtx.NewTransaction(func(txnAppCtx appcontext.AppContext) error {
		updatedServiceItem, err := p.updateServiceItem(txnAppCtx, serviceItem, status, rejectionReason)
		if err != nil {
			return err
		}

		move := serviceItem.MoveTaskOrder
		moveWithServiceItems, err := models.FetchMoveByMoveIDWithServiceItems(txnAppCtx.DB(), move.ID)
		if err != nil {
			return err
		}

		serviceItemsNeedingReview := false
		for _, request := range moveWithServiceItems.MTOServiceItems {
			if request.Status == models.MTOServiceItemStatusSubmitted {
				serviceItemsNeedingReview = true
				break
			}
		}

		//remove assigned user when all service items have been reviewed
		if !serviceItemsNeedingReview {
			move.TOOAssignedID = nil
		}

		//When updating a service item - remove the TOO assigned user
		verrs, err := appCtx.DB().ValidateAndSave(&move)
		if verrs != nil && verrs.HasAny() {
			return apperror.NewInvalidInputError(move.ID, nil, verrs, "")
		}
		if err != nil {
			return err
		}

		if _, err = p.moveRouter.ApproveOrRequestApproval(txnAppCtx, move); err != nil {
			return err
		}

		returnedServiceItem = *updatedServiceItem

		return nil
	})

	if transactionError != nil {
		return nil, transactionError
	}

	return &returnedServiceItem, nil
}

func (p *mtoServiceItemUpdater) updateServiceItem(appCtx appcontext.AppContext, serviceItem models.MTOServiceItem, status models.MTOServiceItemStatus, rejectionReason *string) (*models.MTOServiceItem, error) {
	serviceItem.Status = status
	now := time.Now()

	if status == models.MTOServiceItemStatusRejected {
		if rejectionReason == nil {
			verrs := validate.NewErrors()
			verrs.Add("rejectionReason", "field must be provided when status is set to REJECTED")
			err := apperror.NewInvalidInputError(serviceItem.ID, nil, verrs, "Invalid input found in the request.")
			return nil, err
		}

		serviceItem.RejectionReason = rejectionReason
		serviceItem.RejectedAt = &now
		// clear field if previously accepted
		serviceItem.ApprovedAt = nil
	} else if status == models.MTOServiceItemStatusApproved {
		// clear fields if previously rejected
		serviceItem.RejectionReason = nil
		serviceItem.RejectedAt = nil
		serviceItem.ApprovedAt = &now

		if serviceItem.MTOShipmentID != nil {
			// Get the shipment destination address
			mtoShipment, err := p.shipmentFetcher.GetShipment(appCtx, *serviceItem.MTOShipmentID, "DestinationAddress", "PickupAddress", "MTOServiceItems.SITOriginHHGOriginalAddress")
			if err != nil {
				return nil, err
			}

			// Check to see if there is already a SIT Destination Original Address
			// by checking for the ID before trying to set one on the service item.
			// If there isn't one, then we set it. We will update all four destination
			// SIT service items that get created
			if (serviceItem.ReService.Code == models.ReServiceCodeDDDSIT ||
				serviceItem.ReService.Code == models.ReServiceCodeDDSFSC ||
				serviceItem.ReService.Code == models.ReServiceCodeDDASIT ||
				serviceItem.ReService.Code == models.ReServiceCodeDDFSIT) &&
				serviceItem.SITDestinationOriginalAddressID == nil {

				// Set the original address on a service item to the shipment's
				// destination address when approving destination SIT service items
				// Creating a new address record to ensure SITDestinationOriginalAddress
				// doesn't change if shipment destination address is updated
				shipmentDestinationAddress := &models.Address{
					StreetAddress1: mtoShipment.DestinationAddress.StreetAddress1,
					StreetAddress2: mtoShipment.DestinationAddress.StreetAddress2,
					StreetAddress3: mtoShipment.DestinationAddress.StreetAddress3,
					City:           mtoShipment.DestinationAddress.City,
					State:          mtoShipment.DestinationAddress.State,
					PostalCode:     mtoShipment.DestinationAddress.PostalCode,
					Country:        mtoShipment.DestinationAddress.Country,
				}
				shipmentDestinationAddress, err = p.addressCreator.CreateAddress(appCtx, shipmentDestinationAddress)
				if err != nil {
					return nil, err
				}
				serviceItem.SITDestinationOriginalAddressID = &shipmentDestinationAddress.ID
				serviceItem.SITDestinationOriginalAddress = shipmentDestinationAddress

				if serviceItem.SITDestinationFinalAddressID == nil {
					serviceItem.SITDestinationFinalAddressID = &shipmentDestinationAddress.ID
					serviceItem.SITDestinationFinalAddress = shipmentDestinationAddress
				}

				// Calculate SITDeliveryMiles for DDDSIT and DDSFSC origin SIT service items
				if serviceItem.ReService.Code == models.ReServiceCodeDDDSIT ||
					serviceItem.ReService.Code == models.ReServiceCodeDDSFSC {
					// Destination SIT: distance between shipment destination address & service item ORIGINAL destination address
					milesCalculated, err := p.planner.ZipTransitDistance(appCtx, mtoShipment.DestinationAddress.PostalCode, serviceItem.SITDestinationOriginalAddress.PostalCode, false)
					if err != nil {
						return nil, err
					}
					serviceItem.SITDeliveryMiles = &milesCalculated
				}

			}
			// Calculate SITDeliveryMiles for DOPSIT and DOSFSC origin SIT service items
			if serviceItem.ReService.Code == models.ReServiceCodeDOPSIT ||
				serviceItem.ReService.Code == models.ReServiceCodeDOSFSC {
				// Origin SIT: distance between shipment pickup address & service item ORIGINAL pickup address
				milesCalculated, err := p.planner.ZipTransitDistance(appCtx, mtoShipment.PickupAddress.PostalCode, serviceItem.SITOriginHHGOriginalAddress.PostalCode, false)
				if err != nil {
					return nil, err
				}
				serviceItem.SITDeliveryMiles = &milesCalculated
			}
		}
	}

	verrs, err := appCtx.DB().ValidateAndUpdate(&serviceItem)
	if e := handleError(serviceItem.ID, verrs, err); e != nil {
		return nil, e
	}

	return &serviceItem, nil
}

func (p *mtoServiceItemUpdater) convertItemToCustomerExpense(
	appCtx appcontext.AppContext,
	serviceItem models.MTOServiceItem,
	customerExpenseReason *string,
	convertToCustomerExpense bool,
	eTag string,
	checks ...validator,
) (*models.MTOServiceItem, error) {
	if verr := validateServiceItem(appCtx, &serviceItem, eTag, checks...); verr != nil {
		return nil, verr
	}

	transactionError := appCtx.NewTransaction(func(_ appcontext.AppContext) error {
		serviceItem.CustomerExpense = convertToCustomerExpense
		serviceItem.CustomerExpenseReason = customerExpenseReason
		verrs, err := appCtx.DB().ValidateAndUpdate(&serviceItem)
		e := handleError(serviceItem.ID, verrs, err)
		return e
	})

	if transactionError != nil {
		return nil, transactionError
	}

	return &serviceItem, nil
}

// UpdateMTOServiceItemPricingEstimate updates the MTO Service Item pricing estimate
func (p *mtoServiceItemUpdater) UpdateMTOServiceItemPricingEstimate(
	appCtx appcontext.AppContext,
	mtoServiceItem *models.MTOServiceItem,
	shipment models.MTOShipment,
	eTag string,
) (*models.MTOServiceItem, error) {
	estimatedPrice, err := p.findEstimatedPrice(appCtx, mtoServiceItem, shipment)
	if estimatedPrice != 0 && err == nil {
		mtoServiceItem.PricingEstimate = &estimatedPrice
		return p.UpdateMTOServiceItem(appCtx, mtoServiceItem, eTag, UpdateMTOServiceItemBasicValidator)
	}
	return mtoServiceItem, err
}

// UpdateMTOServiceItemBasic updates the MTO Service Item using base validators
func (p *mtoServiceItemUpdater) UpdateMTOServiceItemBasic(
	appCtx appcontext.AppContext,
	mtoServiceItem *models.MTOServiceItem,
	eTag string,
) (*models.MTOServiceItem, error) {
	return p.UpdateMTOServiceItem(appCtx, mtoServiceItem, eTag, UpdateMTOServiceItemBasicValidator)
}

// UpdateMTOServiceItemPrime updates the MTO Service Item using Prime API validators
func (p *mtoServiceItemUpdater) UpdateMTOServiceItemPrime(
	appCtx appcontext.AppContext,
	mtoServiceItem *models.MTOServiceItem,
	planner route.Planner,
	shipment models.MTOShipment,
	eTag string,
) (*models.MTOServiceItem, error) {
	checkMoveStatus := false
	if mtoServiceItem.RequestedApprovalsRequestedStatus != nil {
		checkMoveStatus = *mtoServiceItem.RequestedApprovalsRequestedStatus
	}

	updatedServiceItem, err := p.UpdateMTOServiceItem(appCtx, mtoServiceItem, eTag, UpdateMTOServiceItemPrimeValidator)
	if err != nil {
		return nil, err
	}

	if updatedServiceItem != nil {
		code := updatedServiceItem.ReService.Code

		// If this is an update to an Origin SIT or Destination SIT service item we need to recalculate the
		// Authorized End Date and Required Delivery Date
		if (code == models.ReServiceCodeDOASIT || code == models.ReServiceCodeDDASIT) &&
			updatedServiceItem.Status == models.MTOServiceItemStatusApproved {
			err = calculateAndUpdateSITDatesForShipment(appCtx, mtoServiceItem, shipment, planner)
			if err != nil {
				return updatedServiceItem, err
			}
		}

	}

	if checkMoveStatus {
		move := &models.Move{}
		query := appCtx.DB().EagerPreload(
			"MTOServiceItems",
			"MTOShipments",
			"MTOShipments.SITDurationUpdates",
			"MTOShipments.DeliveryAddressUpdate",
			"Orders",
		)
		query.Where("id = $1", shipment.MoveTaskOrder.ID)
		err = query.First(move)
		if err != nil {
			return nil, err
		}

		// if the service item is being changed to SUBMITTED status, we want the TOO to know so they can review
		if move.Status == models.MoveStatusAPPROVALSREQUESTED || move.Status == models.MoveStatusAPPROVED {
			_, err = p.moveRouter.ApproveOrRequestApproval(appCtx, *move)
			if err != nil {
				return nil, err
			}
		}
	}

	if updatedServiceItem != nil {
		// If the service item was updated, then it will exist and be passed to this function
		// We want to chick if the DepartureDate exists, and if it does and it is before
		// the authorized end date, we need to update the shipment authorized end date
		// to be equal to the departure date
		err = setShipmentAuthorizedEndDateToDepartureDate(appCtx, *updatedServiceItem, shipment)
	}

	return updatedServiceItem, err
}

// Calculate Required Delivery Date(RDD) from customer contact and requested delivery dates
// The RDD is calculated using the following business logic:
// If the SIT Departure Date is the same day or after the Customer Contact Date + GracePeriodDays then the RDD is Customer Contact Date + GracePeriodDays + GHC Transit Time
// If however the SIT Departure Date is before the Customer Contact Date + GracePeriodDays then the RDD is SIT Departure Date + GHC Transit Time
func calculateOriginSITRequiredDeliveryDate(appCtx appcontext.AppContext, shipment models.MTOShipment, planner route.Planner,
	sitCustomerContacted *time.Time, sitDepartureDate *time.Time) (*time.Time, error) {
	// Get a distance calculation between pickup and destination addresses.
	distance, err := planner.ZipTransitDistance(appCtx, shipment.PickupAddress.PostalCode, shipment.DestinationAddress.PostalCode, false)

	if err != nil {
		return nil, apperror.NewUnprocessableEntityError("cannot calculate distance between pickup and destination addresses")
	}

	weight := shipment.PrimeEstimatedWeight

	if shipment.ShipmentType == models.MTOShipmentTypeHHGOutOfNTS {
		weight = shipment.NTSRecordedWeight
	}

	// Query the ghc_domestic_transit_times table for the max transit time using the distance between location
	// and the weight to determine the number of days for transit
	var ghcDomesticTransitTime models.GHCDomesticTransitTime
	err = appCtx.DB().Where("distance_miles_lower <= ? "+
		"AND distance_miles_upper >= ? "+
		"AND weight_lbs_lower <= ? "+
		"AND (weight_lbs_upper >= ? OR weight_lbs_upper = 0)",
		distance, distance, weight, weight).First(&ghcDomesticTransitTime)

	if err != nil {
		switch err {
		case sql.ErrNoRows:
			if weight == nil {
				return nil, apperror.NewNotFoundError(shipment.ID, fmt.Sprintf(
					"failed to find transit time for shipment of nil lbs weight and %d mile distance", distance))
			}
			return nil, apperror.NewNotFoundError(shipment.ID, fmt.Sprintf(
				"failed to find transit time for shipment of %d lbs weight and %d mile distance", weight.Int(), distance))
		default:
			return nil, apperror.NewQueryError("CalculateSITAllowanceRequestedDates", err, "failed to query for transit time")
		}
	}

	var requiredDeliveryDate time.Time
	customerContactDatePlusFive := sitCustomerContacted.AddDate(0, 0, GracePeriodDays)

	// we calculate required delivery date here using customer contact date and transit time
	if sitDepartureDate.Before(customerContactDatePlusFive) {
		requiredDeliveryDate = sitDepartureDate.AddDate(0, 0, ghcDomesticTransitTime.MaxDaysTransitTime)
	} else if sitDepartureDate.After(customerContactDatePlusFive) || sitDepartureDate.Equal(customerContactDatePlusFive) {
		requiredDeliveryDate = customerContactDatePlusFive.AddDate(0, 0, ghcDomesticTransitTime.MaxDaysTransitTime)
	}

	// Weekends and holidays are not allowable dates, find the next available workday
	var calendar = dates.NewUSCalendar()

	actual, observed, _ := calendar.IsHoliday(requiredDeliveryDate)

	if actual || observed || !calendar.IsWorkday(requiredDeliveryDate) {
		requiredDeliveryDate = dates.NextWorkday(*calendar, requiredDeliveryDate)
	}

	return &requiredDeliveryDate, nil
}

// Sets the shipment authorized end date to be equal to the SIT service item departure date
// if found and SIT service item departure date occurs before the authorized end date
func setShipmentAuthorizedEndDateToDepartureDate(appCtx appcontext.AppContext, serviceItem models.MTOServiceItem, shipment models.MTOShipment) error {
	if serviceItem.SITDepartureDate != nil {
		// SITDepartureDate case for origin SIT handling
		if slices.Contains(OriginReServiceCodesAllowedForSITDepartureDateUpdate, serviceItem.ReService.Code) && shipment.OriginSITAuthEndDate != nil {
			if serviceItem.SITDepartureDate.Before(*shipment.OriginSITAuthEndDate) {
				shipment.OriginSITAuthEndDate = serviceItem.SITDepartureDate
				verrs, err := appCtx.DB().ValidateAndUpdate(&shipment)
				if verrs != nil && verrs.HasAny() {
					return apperror.NewInvalidInputError(shipment.ID, err, verrs, "invalid input found while updating dates of shipment")
				} else if err != nil {
					return apperror.NewQueryError("Shipment", err, "")
				}
			}
		}
		// SITDepartureDate case for destination SIT handling
		if slices.Contains(DestinationReServiceCodesAllowedForSITDepartureDateUpdate, serviceItem.ReService.Code) && shipment.DestinationSITAuthEndDate != nil {
			if serviceItem.SITDepartureDate.Before(*shipment.DestinationSITAuthEndDate) {
				shipment.DestinationSITAuthEndDate = serviceItem.SITDepartureDate
				verrs, err := appCtx.DB().ValidateAndUpdate(&shipment)
				if verrs != nil && verrs.HasAny() {
					return apperror.NewInvalidInputError(shipment.ID, err, verrs, "invalid input found while updating dates of shipment")
				} else if err != nil {
					return apperror.NewQueryError("Shipment", err, "")
				}
			}
		}

	}
	return nil
}

// Calculate the Required Delivery Date and Authorized End Date for the service item based on business logic using the
// Customer Contact Date, Customer Requested Delivery Date, and SIT Departure Date
func calculateAndUpdateSITDatesForShipment(appCtx appcontext.AppContext, serviceItem *models.MTOServiceItem, shipment models.MTOShipment,
	planner route.Planner) error {
	location := DestinationSITLocation

	if serviceItem.ReService.Code == models.ReServiceCodeDOASIT {
		location = OriginSITLocation
	}

	sitDepartureDate := serviceItem.SITDepartureDate

	if location == OriginSITLocation {

		if sitDepartureDate != nil {
			requiredDeliveryDate, err := calculateOriginSITRequiredDeliveryDate(appCtx, shipment, planner,
				serviceItem.SITCustomerContacted, sitDepartureDate)

			if err != nil {
				return err
			}

			shipment.RequiredDeliveryDate = requiredDeliveryDate
		} else {
			return apperror.NewNotFoundError(shipment.ID, "sit departure date not found, cannot update Required Delivery Date")
		}
	}

	// For Origin SIT we need to update the Required Delivery Date which is stored with the shipment instead of the service item
	if location == OriginSITLocation {
		var verrs *validate.Errors

		verrs, err := appCtx.DB().ValidateAndUpdate(&shipment)

		if verrs != nil && verrs.HasAny() {
			return apperror.NewInvalidInputError(shipment.ID, err, verrs, "invalid input found while updating dates of shipment")
		} else if err != nil {
			return apperror.NewQueryError("Shipment", err, "")
		}
	}

	return nil
}

// UpdateMTOServiceItem updates the given service item
func (p *mtoServiceItemUpdater) UpdateMTOServiceItem(
	appCtx appcontext.AppContext,
	mtoServiceItem *models.MTOServiceItem,
	eTag string,
	validatorKey string,
) (*models.MTOServiceItem, error) {
	// Find the service item, return error if not found
	oldServiceItem, err := models.FetchServiceItem(appCtx.DB(), mtoServiceItem.ID)
	if err != nil {
		switch err {
		case models.ErrFetchNotFound:
			return nil, apperror.NewNotFoundError(mtoServiceItem.ID, "while looking for MTOServiceItem")
		default:
			return nil, apperror.NewQueryError("MTOServiceItem", err, "")
		}
	}

	// Populate port location info for POEFSC, PODFSC service item updates
	if (mtoServiceItem.PODLocation != nil || mtoServiceItem.POELocation != nil) && (mtoServiceItem.ReService.Code == models.ReServiceCodePODFSC || mtoServiceItem.ReService.Code == models.ReServiceCodePOEFSC) {
		err = populatePortLocation(mtoServiceItem, p, appCtx)
		if err != nil {
			return nil, err
		}
	}

	checker := movetaskorder.NewMoveTaskOrderChecker()
	serviceItemData := updateMTOServiceItemData{
		updatedServiceItem:  *mtoServiceItem,
		oldServiceItem:      oldServiceItem,
		availabilityChecker: checker,
		verrs:               validate.NewErrors(),
	}

	validServiceItem, err := ValidateUpdateMTOServiceItem(appCtx, &serviceItemData, validatorKey)
	if err != nil {
		return nil, err
	}

	// If we have any Customer Contacts we need to make sure that they are associated with
	// all related destination SIT service items. This is especially important if we are creating new Customer Contacts.
	if len(validServiceItem.CustomerContacts) > 0 {
		relatedServiceItems, fetchErr := models.FetchRelatedDestinationSITServiceItems(appCtx.DB(), validServiceItem.ID)
		if fetchErr != nil {
			return nil, fetchErr
		}
		for i := range validServiceItem.CustomerContacts {
			validServiceItem.CustomerContacts[i].MTOServiceItems = relatedServiceItems
		}
	}

	// Check the If-Match header against existing eTag before updating
	encodedUpdatedAt := etag.GenerateEtag(oldServiceItem.UpdatedAt)
	if encodedUpdatedAt != eTag {
		return nil, apperror.NewPreconditionFailedError(validServiceItem.ID, nil)
	}

	// Create address record (if needed) and update service item in a single transaction
	transactionErr := appCtx.NewTransaction(func(txnAppCtx appcontext.AppContext) error {
		if validServiceItem.SITDestinationFinalAddress != nil {
			if validServiceItem.SITDestinationFinalAddressID == nil || *validServiceItem.SITDestinationFinalAddressID == uuid.Nil {
				validServiceItem.SITDestinationFinalAddress, err = p.addressCreator.CreateAddress(txnAppCtx, validServiceItem.SITDestinationFinalAddress)
				if err != nil {
					// If the error is something else (this is unexpected), we create a QueryError
					return apperror.NewQueryError("MTOServiceItem", err, "")
				}
			}
			validServiceItem.SITDestinationFinalAddressID = &validServiceItem.SITDestinationFinalAddress.ID
		}
		for index := range validServiceItem.CustomerContacts {
			validCustomerContact := &validServiceItem.CustomerContacts[index]
			if validCustomerContact.ID == uuid.Nil {
				verrs, createErr := p.builder.CreateOne(txnAppCtx, validCustomerContact)
				if verrs != nil && verrs.HasAny() {
					return apperror.NewInvalidInputError(
						validServiceItem.ID, createErr, verrs, "Invalid input found while creating a Customer Contact for service item.")
				} else if createErr != nil {
					// If the error is something else (this is unexpected), we create a QueryError
					return apperror.NewQueryError("MTOServiceItem", createErr, "")
				}
			} else {
				verrs, updateErr := txnAppCtx.DB().ValidateAndUpdate(validCustomerContact)
				if verrs != nil && verrs.HasAny() {
					return apperror.NewInvalidInputError(validServiceItem.ID, updateErr, verrs, "Invalid input found while updating customer contact for the service item.")
				} else if updateErr != nil {
					// If the error is something else (this is unexpected), we create a QueryError
					return apperror.NewQueryError("MTOServiceItem", updateErr, "")
				}
			}
		}

		// Make the update and create a InvalidInputError if there were validation issues
		verrs, updateErr := txnAppCtx.DB().ValidateAndUpdate(validServiceItem)

		// if the port information was updated, then we need to update the basic service item pricing since distance has changed
		// this only applies to international shipments
		if oldServiceItem.POELocationID != mtoServiceItem.POELocationID || oldServiceItem.PODLocationID != mtoServiceItem.PODLocationID {
			shipment := oldServiceItem.MTOShipment
			if shipment.PickupAddress != nil && shipment.DestinationAddress != nil &&
				(mtoServiceItem.POELocation != nil && mtoServiceItem.POELocation.UsPostRegionCity.UsprZipID != "" ||
					mtoServiceItem.PODLocation != nil && mtoServiceItem.PODLocation.UsPostRegionCity.UsprZipID != "") {
				var pickupZip string
				var destZip string
				// if the port type is POEFSC this means the shipment is CONUS -> OCONUS (pickup -> port)
				// if the port type is PODFSC this means the shipment is OCONUS -> CONUS (port -> destination)
				if mtoServiceItem.POELocation != nil {
					pickupZip = shipment.PickupAddress.PostalCode
					destZip = mtoServiceItem.POELocation.UsPostRegionCity.UsprZipID
				} else if mtoServiceItem.PODLocation != nil {
					pickupZip = mtoServiceItem.PODLocation.UsPostRegionCity.UsprZipID
					destZip = shipment.DestinationAddress.PostalCode
				}
				// we need to get the mileage from DTOD first, the db proc will consume that
				mileage, err := p.planner.ZipTransitDistance(appCtx, pickupZip, destZip, true)
				if err != nil {
					return err
				}

				// update the service item pricing if relevant fields have changed
				err = models.UpdateEstimatedPricingForShipmentBasicServiceItems(appCtx.DB(), &shipment, &mileage)
				if err != nil {
					return err
				}
			}
		}

		// If there were validation errors create an InvalidInputError type
		if verrs != nil && verrs.HasAny() {
			return apperror.NewInvalidInputError(validServiceItem.ID, updateErr, verrs, "Invalid input found while updating the service item.")
		} else if updateErr != nil {
			// If the error is something else (this is unexpected), we create a QueryError
			return apperror.NewQueryError("MTOServiceItem", updateErr, "")
		}
		return nil
	})

	if transactionErr != nil {
		return nil, transactionErr
	}

	return validServiceItem, nil
}

func populatePortLocation(mtoServiceItem *models.MTOServiceItem, p *mtoServiceItemUpdater, appCtx appcontext.AppContext) error {
	var reServiceCode = mtoServiceItem.ReService.Code
	var portCode string
	if reServiceCode == models.ReServiceCodePODFSC {
		portCode = mtoServiceItem.PODLocation.Port.PortCode
	} else if reServiceCode == models.ReServiceCodePOEFSC {
		portCode = mtoServiceItem.POELocation.Port.PortCode
	}
	portLocation, err := p.portLocationFetcher.FetchPortLocationByPortCode(appCtx, portCode)
	if err != nil {
		return apperror.NewUnsupportedPortCodeError(portCode, "No port location found for port code "+portCode)
	}
	if reServiceCode == models.ReServiceCodePODFSC {
		mtoServiceItem.PODLocationID = &portLocation.ID
		mtoServiceItem.PODLocation = portLocation
	} else if reServiceCode == models.ReServiceCodePOEFSC {
		mtoServiceItem.POELocationID = &portLocation.ID
		mtoServiceItem.POELocation = portLocation
	}
	return nil
}

// ValidateUpdateMTOServiceItem checks the provided serviceItemData struct against the validator indicated by validatorKey.
// Defaults to base validation if the empty string is entered as the key.
// Returns an MTOServiceItem that has been set up for update.
func ValidateUpdateMTOServiceItem(appCtx appcontext.AppContext, serviceItemData *updateMTOServiceItemData, validatorKey string) (*models.MTOServiceItem, error) {
	if validatorKey == "" {
		validatorKey = UpdateMTOServiceItemBasicValidator
	}
	validator, ok := UpdateMTOServiceItemValidators[validatorKey]
	if !ok {
		err := fmt.Errorf("validator key %s was not found in update MTO Service Item validators", validatorKey)
		return nil, err
	}
	err := validator.validate(appCtx, serviceItemData)
	if err != nil {
		return nil, err
	}

	newServiceItem := serviceItemData.setNewMTOServiceItem()

	return newServiceItem, nil
}<|MERGE_RESOLUTION|>--- conflicted
+++ resolved
@@ -181,12 +181,8 @@
 				}
 			}
 
-<<<<<<< HEAD
-			price, _, err = p.destinationPricer.Price(appCtx, contractCode, *pickupDate, shipmentWeight, domesticServiceArea.ServiceArea, isPPM)
-=======
 			adjustedWeight := GetAdjustedWeight(shipmentWeight, mtoShipment.ShipmentType == models.MTOShipmentTypeUnaccompaniedBaggage)
 			price, _, err = p.destinationPricer.Price(appCtx, contractCode, *pickupDate, *adjustedWeight, domesticServiceArea.ServiceArea, isPPM)
->>>>>>> 52137a28
 			if err != nil {
 				return 0, err
 			}
@@ -203,13 +199,9 @@
 					return 0, err
 				}
 			}
-<<<<<<< HEAD
-			price, _, err = p.linehaulPricer.Price(appCtx, contractCode, *pickupDate, unit.Miles(distance), shipmentWeight, domesticServiceArea.ServiceArea, isPPM)
-=======
 
 			adjustedWeight := GetAdjustedWeight(shipmentWeight, mtoShipment.ShipmentType == models.MTOShipmentTypeUnaccompaniedBaggage)
 			price, _, err = p.linehaulPricer.Price(appCtx, contractCode, *pickupDate, unit.Miles(distance), *adjustedWeight, domesticServiceArea.ServiceArea, isPPM)
->>>>>>> 52137a28
 			if err != nil {
 				return 0, err
 			}
@@ -220,13 +212,9 @@
 			if err != nil {
 				return 0, err
 			}
-<<<<<<< HEAD
-			price, _, err = p.unpackPricer.Price(appCtx, contractCode, *pickupDate, shipmentWeight, domesticServiceArea.ServicesSchedule, isPPM)
-=======
 
 			adjustedWeight := GetAdjustedWeight(shipmentWeight, mtoShipment.ShipmentType == models.MTOShipmentTypeUnaccompaniedBaggage)
 			price, _, err = p.unpackPricer.Price(appCtx, contractCode, *pickupDate, *adjustedWeight, domesticServiceArea.ServicesSchedule, isPPM)
->>>>>>> 52137a28
 			if err != nil {
 				return 0, err
 			}
@@ -252,13 +240,9 @@
 			if err != nil {
 				return 0, err
 			}
-<<<<<<< HEAD
-			price, _, err = p.fuelSurchargePricer.Price(appCtx, *pickupDate, unit.Miles(distance), shipmentWeight, fscWeightBasedDistanceMultiplierFloat, eiaFuelPrice, isPPM)
-=======
 
 			adjustedWeight := GetAdjustedWeight(shipmentWeight, mtoShipment.ShipmentType == models.MTOShipmentTypeUnaccompaniedBaggage)
 			price, _, err = p.fuelSurchargePricer.Price(appCtx, *pickupDate, unit.Miles(distance), *adjustedWeight, fscWeightBasedDistanceMultiplierFloat, eiaFuelPrice, isPPM)
->>>>>>> 52137a28
 			if err != nil {
 				return 0, err
 			}
