--- conflicted
+++ resolved
@@ -294,43 +294,6 @@
 		}
 
 		move := serviceItem.MoveTaskOrder
-<<<<<<< HEAD
-		moveWithServiceItems, err := models.FetchMoveByMoveIDWithServiceItems(txnAppCtx.DB(), move.ID)
-		if err != nil {
-			return err
-		}
-		destServiceItemsNeedingReview := false
-		originServiceItemsNeedingReview := false
-		for _, request := range moveWithServiceItems.MTOServiceItems {
-			if request.Status == models.MTOServiceItemStatusSubmitted {
-				if _, isDestination := models.DestinationServiceItemCodesMap[request.ReService.Code]; isDestination {
-					destServiceItemsNeedingReview = true
-				} else if _, isOrigin := models.OriginServiceItemCodesMap[request.ReService.Code]; isOrigin {
-					originServiceItemsNeedingReview = true
-				}
-			}
-		}
-
-		if serviceItem.ReService == (models.ReService{}) || serviceItem.ReService.Code == "" {
-			return apperror.NewNotFoundError(move.ID, "ReService or ReService.Code is nil or empty.")
-		}
-		if _, isDestination := models.DestinationServiceItemCodesMap[updatedServiceItem.ReService.Code]; !destServiceItemsNeedingReview && isDestination {
-			move.TOODestinationAssignedID = nil
-		} else if _, isOrigin := models.OriginServiceItemCodesMap[updatedServiceItem.ReService.Code]; !originServiceItemsNeedingReview && isOrigin {
-			move.TOOTaskOrderAssignedID = nil
-		}
-
-		//When updating a service item - remove the TOO assigned user
-		verrs, err := appCtx.DB().ValidateAndSave(&move)
-		if verrs != nil && verrs.HasAny() {
-			return apperror.NewInvalidInputError(move.ID, nil, verrs, "")
-		}
-		if err != nil {
-			return err
-		}
-
-=======
->>>>>>> fc7c25a7
 		if _, err = p.moveRouter.ApproveOrRequestApproval(txnAppCtx, move); err != nil {
 			return err
 		}
