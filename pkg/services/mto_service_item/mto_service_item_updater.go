package mtoserviceitem

import (
	"database/sql"
	"fmt"
	"time"

	"github.com/gobuffalo/validate/v3"
	"github.com/gofrs/uuid"
	"golang.org/x/exp/slices"

	"github.com/transcom/mymove/pkg/appcontext"
	"github.com/transcom/mymove/pkg/apperror"
	"github.com/transcom/mymove/pkg/dates"
	"github.com/transcom/mymove/pkg/etag"
	"github.com/transcom/mymove/pkg/models"
	"github.com/transcom/mymove/pkg/route"
	"github.com/transcom/mymove/pkg/services"
	movetaskorder "github.com/transcom/mymove/pkg/services/move_task_order"
	"github.com/transcom/mymove/pkg/services/query"
	sitstatus "github.com/transcom/mymove/pkg/services/sit_status"
)

// OriginSITLocation is the constant representing when the shipment in storage occurs at the origin
const OriginSITLocation = "ORIGIN"

// DestinationSITLocation is the constant representing when the shipment in storage occurs at the destination
const DestinationSITLocation = "DESTINATION"

// Number of days of grace period after customer contacts prime for delivery out of SIT
const GracePeriodDays = 5

type mtoServiceItemQueryBuilder interface {
	FetchOne(appCtx appcontext.AppContext, model interface{}, filters []services.QueryFilter) error
	CreateOne(appCtx appcontext.AppContext, model interface{}) (*validate.Errors, error)
	UpdateOne(appCtx appcontext.AppContext, model interface{}, eTag *string) (*validate.Errors, error)
}

type mtoServiceItemUpdater struct {
	planner          route.Planner
	builder          mtoServiceItemQueryBuilder
	createNewBuilder func() mtoServiceItemQueryBuilder
	moveRouter       services.MoveRouter
	shipmentFetcher  services.MTOShipmentFetcher
	addressCreator   services.AddressCreator
}

// NewMTOServiceItemUpdater returns a new mto service item updater
func NewMTOServiceItemUpdater(planner route.Planner, builder mtoServiceItemQueryBuilder, moveRouter services.MoveRouter, shipmentFetcher services.MTOShipmentFetcher, addressCreator services.AddressCreator) services.MTOServiceItemUpdater {
	// used inside a transaction and mocking		return &mtoServiceItemUpdater{builder: builder}
	createNewBuilder := func() mtoServiceItemQueryBuilder {
		return query.NewQueryBuilder()
	}

	return &mtoServiceItemUpdater{planner, builder, createNewBuilder, moveRouter, shipmentFetcher, addressCreator}
}

func (p *mtoServiceItemUpdater) ApproveOrRejectServiceItem(
	appCtx appcontext.AppContext,
	mtoServiceItemID uuid.UUID,
	status models.MTOServiceItemStatus,
	rejectionReason *string,
	eTag string,
) (*models.MTOServiceItem, error) {
	mtoServiceItem, err := p.findServiceItem(appCtx, mtoServiceItemID)
	if err != nil {
		return &models.MTOServiceItem{}, err
	}

	return p.approveOrRejectServiceItem(appCtx, *mtoServiceItem, status, rejectionReason, eTag, checkMoveStatus(), checkETag())
}

func (p *mtoServiceItemUpdater) ConvertItemToCustomerExpense(
	appCtx appcontext.AppContext,
	shipment *models.MTOShipment,
	customerExpenseReason *string,
	convertToCustomerExpense bool,
) (*models.MTOServiceItem, error) {
	var DOFSITCodeID, DDFSITCodeID uuid.UUID
	DOFSITServiceErr := appCtx.DB().RawQuery(`SELECT id FROM re_services WHERE code = 'DOFSIT'`).First(&DOFSITCodeID) // First get uuid for DOFSIT service code
	if DOFSITServiceErr != nil {
		return nil, apperror.NewNotFoundError(uuid.Nil, "Couldn't find entry for DOFSIT ReService code in re_services table.")
	}
	DDFSITServiceErr := appCtx.DB().RawQuery(`SELECT id FROM re_services WHERE code = 'DOFSIT'`).First(&DDFSITCodeID)
	if DDFSITServiceErr != nil {
		return nil, apperror.NewNotFoundError(uuid.Nil, "Couldn't find entry for DDFSIT ReService code in re_services table.")
	}

	sitStatusService := sitstatus.NewShipmentSITStatus()
	shipmentSITStatus, _, err := sitStatusService.CalculateShipmentSITStatus(appCtx, *shipment)
	if err != nil {
		return nil, err
	} else if shipmentSITStatus == nil {
		return nil, apperror.NewNotFoundError(shipment.ID, "for current SIT MTO Service Item.")
	}

	// Now get the service item associated with the current mto_shipment
	var SITItem models.MTOServiceItem
	getSITItemErr := appCtx.DB().RawQuery(`SELECT * FROM mto_service_items WHERE id = ?`, shipmentSITStatus.CurrentSIT.ServiceItemID).First(&SITItem)
	if getSITItemErr != nil {
		switch getSITItemErr {
		case sql.ErrNoRows:
			return nil, apperror.NewNotFoundError(shipment.ID, "for MTO Service Item")
		default:
			return nil, getSITItemErr
		}
	}

	eTag := etag.GenerateEtag(SITItem.UpdatedAt)

	// Finally, update the mto_service_item with the members_expense flag set to TRUE
	SITItem.CustomerExpense = true
	mtoServiceItem, err := p.findServiceItem(appCtx, SITItem.ID)
	if err != nil {
		return &models.MTOServiceItem{}, err
	}

	return p.convertItemToCustomerExpense(appCtx, *mtoServiceItem, customerExpenseReason, convertToCustomerExpense, eTag, checkETag())
}

func (p *mtoServiceItemUpdater) findServiceItem(appCtx appcontext.AppContext, serviceItemID uuid.UUID) (*models.MTOServiceItem, error) {
	var serviceItem models.MTOServiceItem
	err := appCtx.DB().Q().EagerPreload(
		"MoveTaskOrder",
		"SITDestinationFinalAddress",
		"ReService",
		"SITOriginHHGOriginalAddress",
	).Find(&serviceItem, serviceItemID)
	if err != nil {
		switch err {
		case sql.ErrNoRows:
			return nil, apperror.NewNotFoundError(serviceItemID, "while looking for service item")
		default:
			return nil, apperror.NewQueryError("MTOServiceItem", err, "")
		}
	}

	return &serviceItem, nil
}

func (p *mtoServiceItemUpdater) approveOrRejectServiceItem(
	appCtx appcontext.AppContext,
	serviceItem models.MTOServiceItem,
	status models.MTOServiceItemStatus,
	rejectionReason *string,
	eTag string,
	checks ...validator,
) (*models.MTOServiceItem, error) {
	if verr := validateServiceItem(appCtx, &serviceItem, eTag, checks...); verr != nil {
		return nil, verr
	}

	var returnedServiceItem models.MTOServiceItem

	transactionError := appCtx.NewTransaction(func(txnAppCtx appcontext.AppContext) error {
		updatedServiceItem, err := p.updateServiceItem(txnAppCtx, serviceItem, status, rejectionReason)
		if err != nil {
			return err
		}
		move := serviceItem.MoveTaskOrder

		if _, err = p.moveRouter.ApproveOrRequestApproval(txnAppCtx, move); err != nil {
			return err
		}

		returnedServiceItem = *updatedServiceItem

		return nil
	})

	if transactionError != nil {
		return nil, transactionError
	}

	return &returnedServiceItem, nil
}

func (p *mtoServiceItemUpdater) updateServiceItem(appCtx appcontext.AppContext, serviceItem models.MTOServiceItem, status models.MTOServiceItemStatus, rejectionReason *string) (*models.MTOServiceItem, error) {
	serviceItem.Status = status
	now := time.Now()

	if status == models.MTOServiceItemStatusRejected {
		if rejectionReason == nil {
			verrs := validate.NewErrors()
			verrs.Add("rejectionReason", "field must be provided when status is set to REJECTED")
			err := apperror.NewInvalidInputError(serviceItem.ID, nil, verrs, "Invalid input found in the request.")
			return nil, err
		}

		serviceItem.RejectionReason = rejectionReason
		serviceItem.RejectedAt = &now
		// clear field if previously accepted
		serviceItem.ApprovedAt = nil
	} else if status == models.MTOServiceItemStatusApproved {
		// clear fields if previously rejected
		serviceItem.RejectionReason = nil
		serviceItem.RejectedAt = nil
		serviceItem.ApprovedAt = &now

		if serviceItem.MTOShipmentID != nil {
			// Get the shipment destination address
			mtoShipment, err := p.shipmentFetcher.GetShipment(appCtx, *serviceItem.MTOShipmentID, "DestinationAddress", "PickupAddress", "MTOServiceItems.SITOriginHHGOriginalAddress")
			if err != nil {
				return nil, err
			}

			// Check to see if there is already a SIT Destination Original Address
			// by checking for the ID before trying to set one on the service item.
			// If there isn't one, then we set it. We will update all four destination
			// SIT service items that get created
			if (serviceItem.ReService.Code == models.ReServiceCodeDDDSIT ||
				serviceItem.ReService.Code == models.ReServiceCodeDDSFSC ||
				serviceItem.ReService.Code == models.ReServiceCodeDDASIT ||
				serviceItem.ReService.Code == models.ReServiceCodeDDFSIT) &&
				serviceItem.SITDestinationOriginalAddressID == nil {

				// Set the original address on a service item to the shipment's
				// destination address when approving destination SIT service items
				// Creating a new address record to ensure SITDestinationOriginalAddress
				// doesn't change if shipment destination address is updated
				shipmentDestinationAddress := &models.Address{
					StreetAddress1: mtoShipment.DestinationAddress.StreetAddress1,
					StreetAddress2: mtoShipment.DestinationAddress.StreetAddress2,
					StreetAddress3: mtoShipment.DestinationAddress.StreetAddress3,
					City:           mtoShipment.DestinationAddress.City,
					State:          mtoShipment.DestinationAddress.State,
					PostalCode:     mtoShipment.DestinationAddress.PostalCode,
					Country:        mtoShipment.DestinationAddress.Country,
				}
				shipmentDestinationAddress, err = p.addressCreator.CreateAddress(appCtx, shipmentDestinationAddress)
				if err != nil {
					return nil, err
				}
				serviceItem.SITDestinationOriginalAddressID = &shipmentDestinationAddress.ID
				serviceItem.SITDestinationOriginalAddress = shipmentDestinationAddress

				if serviceItem.SITDestinationFinalAddressID == nil {
					serviceItem.SITDestinationFinalAddressID = &shipmentDestinationAddress.ID
					serviceItem.SITDestinationFinalAddress = shipmentDestinationAddress
				}

				// Calculate SITDeliveryMiles for DDDSIT and DDSFSC origin SIT service items
				if serviceItem.ReService.Code == models.ReServiceCodeDDDSIT ||
					serviceItem.ReService.Code == models.ReServiceCodeDDSFSC {
					// Destination SIT: distance between shipment destination address & service item ORIGINAL destination address
					milesCalculated, err := p.planner.ZipTransitDistance(appCtx, mtoShipment.DestinationAddress.PostalCode, serviceItem.SITDestinationOriginalAddress.PostalCode)
					if err != nil {
						return nil, err
					}
					serviceItem.SITDeliveryMiles = &milesCalculated
				}

			}
			// Calculate SITDeliveryMiles for DOPSIT and DOSFSC origin SIT service items
			if serviceItem.ReService.Code == models.ReServiceCodeDOPSIT ||
				serviceItem.ReService.Code == models.ReServiceCodeDOSFSC {
				// Origin SIT: distance between shipment pickup address & service item ORIGINAL pickup address
				milesCalculated, err := p.planner.ZipTransitDistance(appCtx, mtoShipment.PickupAddress.PostalCode, serviceItem.SITOriginHHGOriginalAddress.PostalCode)
				if err != nil {
					return nil, err
				}
				serviceItem.SITDeliveryMiles = &milesCalculated
			}
		}
	}

	verrs, err := appCtx.DB().ValidateAndUpdate(&serviceItem)
	if e := handleError(serviceItem.ID, verrs, err); e != nil {
		return nil, e
	}

	return &serviceItem, nil
}

func (p *mtoServiceItemUpdater) convertItemToCustomerExpense(
	appCtx appcontext.AppContext,
	serviceItem models.MTOServiceItem,
	customerExpenseReason *string,
	convertToCustomerExpense bool,
	eTag string,
	checks ...validator,
) (*models.MTOServiceItem, error) {
	if verr := validateServiceItem(appCtx, &serviceItem, eTag, checks...); verr != nil {
		return nil, verr
	}

	transactionError := appCtx.NewTransaction(func(_ appcontext.AppContext) error {
		serviceItem.CustomerExpense = convertToCustomerExpense
		serviceItem.CustomerExpenseReason = customerExpenseReason
		verrs, err := appCtx.DB().ValidateAndUpdate(&serviceItem)
		e := handleError(serviceItem.ID, verrs, err)
		return e
	})

	if transactionError != nil {
		return nil, transactionError
	}

	return &serviceItem, nil
}

// UpdateMTOServiceItemBasic updates the MTO Service Item using base validators
func (p *mtoServiceItemUpdater) UpdateMTOServiceItemBasic(
	appCtx appcontext.AppContext,
	mtoServiceItem *models.MTOServiceItem,
	eTag string,
) (*models.MTOServiceItem, error) {
	return p.UpdateMTOServiceItem(appCtx, mtoServiceItem, eTag, UpdateMTOServiceItemBasicValidator)
}

// UpdateMTOServiceItemPrime updates the MTO Service Item using Prime API validators
func (p *mtoServiceItemUpdater) UpdateMTOServiceItemPrime(
	appCtx appcontext.AppContext,
	mtoServiceItem *models.MTOServiceItem,
	planner route.Planner,
	shipment models.MTOShipment,
	eTag string,
) (*models.MTOServiceItem, error) {
	checkMoveStatus := false
	if mtoServiceItem.RequestedApprovalsRequestedStatus != nil {
		checkMoveStatus = *mtoServiceItem.RequestedApprovalsRequestedStatus
	}

	updatedServiceItem, err := p.UpdateMTOServiceItem(appCtx, mtoServiceItem, eTag, UpdateMTOServiceItemPrimeValidator)
	if err != nil {
		return nil, err
	}

	if updatedServiceItem != nil {
		code := updatedServiceItem.ReService.Code

		// If this is an update to an Origin SIT or Destination SIT service item we need to recalculate the
		// Authorized End Date and Required Delivery Date
		if (code == models.ReServiceCodeDOASIT || code == models.ReServiceCodeDDASIT) &&
			updatedServiceItem.Status == models.MTOServiceItemStatusApproved {
			err = calculateAndUpdateSITDatesForShipment(appCtx, mtoServiceItem, shipment, planner)
			if err != nil {
				return updatedServiceItem, err
			}
		}
<<<<<<< HEAD
		if err != nil {
			return nil, err
		}
	}

	if checkMoveStatus {
		move := &models.Move{}
		query := appCtx.DB().EagerPreload(
			"MTOServiceItems",
			"MTOShipments",
			"MTOShipments.SITDurationUpdates",
			"MTOShipments.DeliveryAddressUpdate",
			"Orders",
		)
		query.Where("id = $1", shipment.MoveTaskOrder.ID)
		err = query.First(move)
		if err != nil {
			return nil, err
		}

		// if the service item is being changed to SUBMITTED status, we want the TOO to know so they can review
		if move.Status == models.MoveStatusAPPROVALSREQUESTED || move.Status == models.MoveStatusAPPROVED {
			_, err = p.moveRouter.ApproveOrRequestApproval(appCtx, *move)
			if err != nil {
				return nil, err
			}
		}
=======

		// If the service item was updated, then it will exist and be passed to this function
		// We want to chick if the DepartureDate exists, and if it does and it is before
		// the authorized end date, we need to update the shipment authorized end date
		// to be equal to the departure date
		err = setShipmentAuthorizedEndDateToDepartureDate(appCtx, *updatedServiceItem, shipment)
>>>>>>> 79899a2d
	}

	return updatedServiceItem, err
}

// Calculate Required Delivery Date(RDD) from customer contact and requested delivery dates
// The RDD is calculated using the following business logic:
// If the SIT Departure Date is the same day or after the Customer Contact Date + GracePeriodDays then the RDD is Customer Contact Date + GracePeriodDays + GHC Transit Time
// If however the SIT Departure Date is before the Customer Contact Date + GracePeriodDays then the RDD is SIT Departure Date + GHC Transit Time
func calculateOriginSITRequiredDeliveryDate(appCtx appcontext.AppContext, shipment models.MTOShipment, planner route.Planner,
	sitCustomerContacted *time.Time, sitDepartureDate *time.Time) (*time.Time, error) {
	// Get a distance calculation between pickup and destination addresses.
	distance, err := planner.ZipTransitDistance(appCtx, shipment.PickupAddress.PostalCode, shipment.DestinationAddress.PostalCode)

	if err != nil {
		return nil, apperror.NewUnprocessableEntityError("cannot calculate distance between pickup and destination addresses")
	}

	weight := shipment.PrimeEstimatedWeight

	if shipment.ShipmentType == models.MTOShipmentTypeHHGOutOfNTSDom {
		weight = shipment.NTSRecordedWeight
	}

	// Query the ghc_domestic_transit_times table for the max transit time using the distance between location
	// and the weight to determine the number of days for transit
	var ghcDomesticTransitTime models.GHCDomesticTransitTime
	err = appCtx.DB().Where("distance_miles_lower <= ? "+
		"AND distance_miles_upper >= ? "+
		"AND weight_lbs_lower <= ? "+
		"AND (weight_lbs_upper >= ? OR weight_lbs_upper = 0)",
		distance, distance, weight, weight).First(&ghcDomesticTransitTime)

	if err != nil {
		switch err {
		case sql.ErrNoRows:
			if weight == nil {
				return nil, apperror.NewNotFoundError(shipment.ID, fmt.Sprintf(
					"failed to find transit time for shipment of nil lbs weight and %d mile distance", distance))
			}
			return nil, apperror.NewNotFoundError(shipment.ID, fmt.Sprintf(
				"failed to find transit time for shipment of %d lbs weight and %d mile distance", weight.Int(), distance))
		default:
			return nil, apperror.NewQueryError("CalculateSITAllowanceRequestedDates", err, "failed to query for transit time")
		}
	}

	var requiredDeliveryDate time.Time
	customerContactDatePlusFive := sitCustomerContacted.AddDate(0, 0, GracePeriodDays)

	// we calculate required delivery date here using customer contact date and transit time
	if sitDepartureDate.Before(customerContactDatePlusFive) {
		requiredDeliveryDate = sitDepartureDate.AddDate(0, 0, ghcDomesticTransitTime.MaxDaysTransitTime)
	} else if sitDepartureDate.After(customerContactDatePlusFive) || sitDepartureDate.Equal(customerContactDatePlusFive) {
		requiredDeliveryDate = customerContactDatePlusFive.AddDate(0, 0, ghcDomesticTransitTime.MaxDaysTransitTime)
	}

	// Weekends and holidays are not allowable dates, find the next available workday
	var calendar = dates.NewUSCalendar()

	actual, observed, _ := calendar.IsHoliday(requiredDeliveryDate)

	if actual || observed || !calendar.IsWorkday(requiredDeliveryDate) {
		requiredDeliveryDate = dates.NextWorkday(*calendar, requiredDeliveryDate)
	}

	return &requiredDeliveryDate, nil
}

// Sets the shipment authorized end date to be equal to the SIT service item departure date
// if found and SIT service item departure date occurs before the authorized end date
func setShipmentAuthorizedEndDateToDepartureDate(appCtx appcontext.AppContext, serviceItem models.MTOServiceItem, shipment models.MTOShipment) error {
	if serviceItem.SITDepartureDate != nil {
		// SITDepartureDate case for origin SIT handling
		if slices.Contains(OriginReServiceCodesAllowedForSITDepartureDateUpdate, serviceItem.ReService.Code) && shipment.OriginSITAuthEndDate != nil {
			if serviceItem.SITDepartureDate.Before(*shipment.OriginSITAuthEndDate) {
				shipment.OriginSITAuthEndDate = serviceItem.SITDepartureDate
				verrs, err := appCtx.DB().ValidateAndUpdate(&shipment)
				if verrs != nil && verrs.HasAny() {
					return apperror.NewInvalidInputError(shipment.ID, err, verrs, "invalid input found while updating dates of shipment")
				} else if err != nil {
					return apperror.NewQueryError("Shipment", err, "")
				}
			}
		}
		// SITDepartureDate case for destination SIT handling
		if slices.Contains(DestinationReServiceCodesAllowedForSITDepartureDateUpdate, serviceItem.ReService.Code) && shipment.DestinationSITAuthEndDate != nil {
			if serviceItem.SITDepartureDate.Before(*shipment.DestinationSITAuthEndDate) {
				shipment.DestinationSITAuthEndDate = serviceItem.SITDepartureDate
				verrs, err := appCtx.DB().ValidateAndUpdate(&shipment)
				if verrs != nil && verrs.HasAny() {
					return apperror.NewInvalidInputError(shipment.ID, err, verrs, "invalid input found while updating dates of shipment")
				} else if err != nil {
					return apperror.NewQueryError("Shipment", err, "")
				}
			}
		}

	}
	return nil
}

// Calculate the Required Delivery Date and Authorized End Date for the service item based on business logic using the
// Customer Contact Date, Customer Requested Delivery Date, and SIT Departure Date
func calculateAndUpdateSITDatesForShipment(appCtx appcontext.AppContext, serviceItem *models.MTOServiceItem, shipment models.MTOShipment,
	planner route.Planner) error {
	location := DestinationSITLocation

	if serviceItem.ReService.Code == models.ReServiceCodeDOASIT {
		location = OriginSITLocation
	}

	sitDepartureDate := serviceItem.SITDepartureDate

	if location == OriginSITLocation {

		if sitDepartureDate != nil {
			requiredDeliveryDate, err := calculateOriginSITRequiredDeliveryDate(appCtx, shipment, planner,
				serviceItem.SITCustomerContacted, sitDepartureDate)

			if err != nil {
				return err
			}

			shipment.RequiredDeliveryDate = requiredDeliveryDate
		} else {
			return apperror.NewNotFoundError(shipment.ID, "sit departure date not found, cannot update Required Delivery Date")
		}
	}

	// For Origin SIT we need to update the Required Delivery Date which is stored with the shipment instead of the service item
	if location == OriginSITLocation {
		var verrs *validate.Errors

		verrs, err := appCtx.DB().ValidateAndUpdate(&shipment)

		if verrs != nil && verrs.HasAny() {
			return apperror.NewInvalidInputError(shipment.ID, err, verrs, "invalid input found while updating dates of shipment")
		} else if err != nil {
			return apperror.NewQueryError("Shipment", err, "")
		}
	}

	return nil
}

// UpdateMTOServiceItem updates the given service item
func (p *mtoServiceItemUpdater) UpdateMTOServiceItem(
	appCtx appcontext.AppContext,
	mtoServiceItem *models.MTOServiceItem,
	eTag string,
	validatorKey string,
) (*models.MTOServiceItem, error) {
	// Find the service item, return error if not found
	oldServiceItem, err := models.FetchServiceItem(appCtx.DB(), mtoServiceItem.ID)
	if err != nil {
		switch err {
		case models.ErrFetchNotFound:
			return nil, apperror.NewNotFoundError(mtoServiceItem.ID, "while looking for MTOServiceItem")
		default:
			return nil, apperror.NewQueryError("MTOServiceItem", err, "")
		}
	}

	checker := movetaskorder.NewMoveTaskOrderChecker()
	serviceItemData := updateMTOServiceItemData{
		updatedServiceItem:  *mtoServiceItem,
		oldServiceItem:      oldServiceItem,
		availabilityChecker: checker,
		verrs:               validate.NewErrors(),
	}

	validServiceItem, err := ValidateUpdateMTOServiceItem(appCtx, &serviceItemData, validatorKey)
	if err != nil {
		return nil, err
	}

	// If we have any Customer Contacts we need to make sure that they are associated with
	// all related destination SIT service items. This is especially important if we are creating new Customer Contacts.
	if len(validServiceItem.CustomerContacts) > 0 {
		relatedServiceItems, fetchErr := models.FetchRelatedDestinationSITServiceItems(appCtx.DB(), validServiceItem.ID)
		if fetchErr != nil {
			return nil, fetchErr
		}
		for i := range validServiceItem.CustomerContacts {
			validServiceItem.CustomerContacts[i].MTOServiceItems = relatedServiceItems
		}
	}

	// Check the If-Match header against existing eTag before updating
	encodedUpdatedAt := etag.GenerateEtag(oldServiceItem.UpdatedAt)
	if encodedUpdatedAt != eTag {
		return nil, apperror.NewPreconditionFailedError(validServiceItem.ID, nil)
	}

	// Create address record (if needed) and update service item in a single transaction
	transactionErr := appCtx.NewTransaction(func(txnAppCtx appcontext.AppContext) error {
		if validServiceItem.SITDestinationFinalAddress != nil {
			if validServiceItem.SITDestinationFinalAddressID == nil || *validServiceItem.SITDestinationFinalAddressID == uuid.Nil {
				validServiceItem.SITDestinationFinalAddress, err = p.addressCreator.CreateAddress(txnAppCtx, validServiceItem.SITDestinationFinalAddress)
				if err != nil {
					// If the error is something else (this is unexpected), we create a QueryError
					return apperror.NewQueryError("MTOServiceItem", err, "")
				}
			}
			validServiceItem.SITDestinationFinalAddressID = &validServiceItem.SITDestinationFinalAddress.ID
		}
		for index := range validServiceItem.CustomerContacts {
			validCustomerContact := &validServiceItem.CustomerContacts[index]
			if validCustomerContact.ID == uuid.Nil {
				verrs, createErr := p.builder.CreateOne(txnAppCtx, validCustomerContact)
				if verrs != nil && verrs.HasAny() {
					return apperror.NewInvalidInputError(
						validServiceItem.ID, createErr, verrs, "Invalid input found while creating a Customer Contact for service item.")
				} else if createErr != nil {
					// If the error is something else (this is unexpected), we create a QueryError
					return apperror.NewQueryError("MTOServiceItem", createErr, "")
				}
			} else {
				verrs, updateErr := txnAppCtx.DB().ValidateAndUpdate(validCustomerContact)
				if verrs != nil && verrs.HasAny() {
					return apperror.NewInvalidInputError(validServiceItem.ID, updateErr, verrs, "Invalid input found while updating customer contact for the service item.")
				} else if updateErr != nil {
					// If the error is something else (this is unexpected), we create a QueryError
					return apperror.NewQueryError("MTOServiceItem", updateErr, "")
				}
			}
		}

		// Make the update and create a InvalidInputError if there were validation issues
		verrs, updateErr := txnAppCtx.DB().ValidateAndUpdate(validServiceItem)

		// If there were validation errors create an InvalidInputError type
		if verrs != nil && verrs.HasAny() {
			return apperror.NewInvalidInputError(validServiceItem.ID, updateErr, verrs, "Invalid input found while updating the service item.")
		} else if updateErr != nil {
			// If the error is something else (this is unexpected), we create a QueryError
			return apperror.NewQueryError("MTOServiceItem", updateErr, "")
		}
		return nil
	})

	if transactionErr != nil {
		return nil, transactionErr
	}

	return validServiceItem, nil
}

// ValidateUpdateMTOServiceItem checks the provided serviceItemData struct against the validator indicated by validatorKey.
// Defaults to base validation if the empty string is entered as the key.
// Returns an MTOServiceItem that has been set up for update.
func ValidateUpdateMTOServiceItem(appCtx appcontext.AppContext, serviceItemData *updateMTOServiceItemData, validatorKey string) (*models.MTOServiceItem, error) {
	if validatorKey == "" {
		validatorKey = UpdateMTOServiceItemBasicValidator
	}
	validator, ok := UpdateMTOServiceItemValidators[validatorKey]
	if !ok {
		err := fmt.Errorf("validator key %s was not found in update MTO Service Item validators", validatorKey)
		return nil, err
	}
	err := validator.validate(appCtx, serviceItemData)
	if err != nil {
		return nil, err
	}

	newServiceItem := serviceItemData.setNewMTOServiceItem()

	return newServiceItem, nil
}<|MERGE_RESOLUTION|>--- conflicted
+++ resolved
@@ -338,7 +338,6 @@
 				return updatedServiceItem, err
 			}
 		}
-<<<<<<< HEAD
 		if err != nil {
 			return nil, err
 		}
@@ -366,14 +365,15 @@
 				return nil, err
 			}
 		}
-=======
-
+
+	}
+
+	if updatedServiceItem != nil {
 		// If the service item was updated, then it will exist and be passed to this function
 		// We want to chick if the DepartureDate exists, and if it does and it is before
 		// the authorized end date, we need to update the shipment authorized end date
 		// to be equal to the departure date
 		err = setShipmentAuthorizedEndDateToDepartureDate(appCtx, *updatedServiceItem, shipment)
->>>>>>> 79899a2d
 	}
 
 	return updatedServiceItem, err
