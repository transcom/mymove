package mtoserviceitem

import (
	"database/sql"
	"fmt"
	"strconv"
	"time"

	"github.com/gobuffalo/validate/v3"
	"github.com/gofrs/uuid"
	"golang.org/x/exp/slices"

	"github.com/transcom/mymove/pkg/appcontext"
	"github.com/transcom/mymove/pkg/apperror"
	"github.com/transcom/mymove/pkg/dates"
	"github.com/transcom/mymove/pkg/etag"
	"github.com/transcom/mymove/pkg/models"
	"github.com/transcom/mymove/pkg/route"
	"github.com/transcom/mymove/pkg/services"
	movetaskorder "github.com/transcom/mymove/pkg/services/move_task_order"
	"github.com/transcom/mymove/pkg/services/query"
	sitstatus "github.com/transcom/mymove/pkg/services/sit_status"
	"github.com/transcom/mymove/pkg/unit"
)

// OriginSITLocation is the constant representing when the shipment in storage occurs at the origin
const OriginSITLocation = "ORIGIN"

// DestinationSITLocation is the constant representing when the shipment in storage occurs at the destination
const DestinationSITLocation = "DESTINATION"

// Number of days of grace period after customer contacts prime for delivery out of SIT
const GracePeriodDays = 5

type mtoServiceItemQueryBuilder interface {
	FetchOne(appCtx appcontext.AppContext, model interface{}, filters []services.QueryFilter) error
	CreateOne(appCtx appcontext.AppContext, model interface{}) (*validate.Errors, error)
	UpdateOne(appCtx appcontext.AppContext, model interface{}, eTag *string) (*validate.Errors, error)
}

type mtoServiceItemUpdater struct {
	planner             route.Planner
	builder             mtoServiceItemQueryBuilder
	createNewBuilder    func() mtoServiceItemQueryBuilder
	moveRouter          services.MoveRouter
	shipmentFetcher     services.MTOShipmentFetcher
	addressCreator      services.AddressCreator
	unpackPricer        services.DomesticUnpackPricer
	linehaulPricer      services.DomesticLinehaulPricer
	destinationPricer   services.DomesticDestinationPricer
	fuelSurchargePricer services.FuelSurchargePricer
	portLocationFetcher services.PortLocationFetcher
}

// NewMTOServiceItemUpdater returns a new mto service item updater
func NewMTOServiceItemUpdater(planner route.Planner, builder mtoServiceItemQueryBuilder, moveRouter services.MoveRouter, shipmentFetcher services.MTOShipmentFetcher, addressCreator services.AddressCreator, portLocationFetcher services.PortLocationFetcher, unpackPricer services.DomesticUnpackPricer, linehaulPricer services.DomesticLinehaulPricer, destinationPricer services.DomesticDestinationPricer, fuelSurchargePricer services.FuelSurchargePricer) services.MTOServiceItemUpdater {
	// used inside a transaction and mocking		return &mtoServiceItemUpdater{builder: builder}
	createNewBuilder := func() mtoServiceItemQueryBuilder {
		return query.NewQueryBuilder()
	}

	return &mtoServiceItemUpdater{planner, builder, createNewBuilder, moveRouter, shipmentFetcher, addressCreator, unpackPricer, linehaulPricer, destinationPricer, fuelSurchargePricer, portLocationFetcher}
}

func (p *mtoServiceItemUpdater) ApproveOrRejectServiceItem(
	appCtx appcontext.AppContext,
	mtoServiceItemID uuid.UUID,
	status models.MTOServiceItemStatus,
	rejectionReason *string,
	eTag string,
) (*models.MTOServiceItem, error) {
	mtoServiceItem, err := p.findServiceItem(appCtx, mtoServiceItemID)
	if err != nil {
		return &models.MTOServiceItem{}, err
	}

	return p.approveOrRejectServiceItem(appCtx, *mtoServiceItem, status, rejectionReason, eTag, checkMoveStatus(), checkETag())
}

func (p *mtoServiceItemUpdater) ConvertItemToCustomerExpense(
	appCtx appcontext.AppContext,
	shipment *models.MTOShipment,
	customerExpenseReason *string,
	convertToCustomerExpense bool,
) (*models.MTOServiceItem, error) {
	var DOFSITCodeID, DDFSITCodeID uuid.UUID
	DOFSITServiceErr := appCtx.DB().RawQuery(`SELECT id FROM re_services WHERE code = 'DOFSIT'`).First(&DOFSITCodeID) // First get uuid for DOFSIT service code
	if DOFSITServiceErr != nil {
		return nil, apperror.NewNotFoundError(uuid.Nil, "Couldn't find entry for DOFSIT ReService code in re_services table.")
	}
	DDFSITServiceErr := appCtx.DB().RawQuery(`SELECT id FROM re_services WHERE code = 'DOFSIT'`).First(&DDFSITCodeID)
	if DDFSITServiceErr != nil {
		return nil, apperror.NewNotFoundError(uuid.Nil, "Couldn't find entry for DDFSIT ReService code in re_services table.")
	}

	sitStatusService := sitstatus.NewShipmentSITStatus()
	shipmentSITStatus, _, err := sitStatusService.CalculateShipmentSITStatus(appCtx, *shipment)
	if err != nil {
		return nil, err
	} else if shipmentSITStatus == nil {
		return nil, apperror.NewNotFoundError(shipment.ID, "for current SIT MTO Service Item.")
	}

	// Now get the service item associated with the current mto_shipment
	var SITItem models.MTOServiceItem
	getSITItemErr := appCtx.DB().RawQuery(`SELECT * FROM mto_service_items WHERE id = ?`, shipmentSITStatus.CurrentSIT.ServiceItemID).First(&SITItem)
	if getSITItemErr != nil {
		switch getSITItemErr {
		case sql.ErrNoRows:
			return nil, apperror.NewNotFoundError(shipment.ID, "for MTO Service Item")
		default:
			return nil, getSITItemErr
		}
	}

	eTag := etag.GenerateEtag(SITItem.UpdatedAt)

	// Finally, update the mto_service_item with the members_expense flag set to TRUE
	SITItem.CustomerExpense = true
	mtoServiceItem, err := p.findServiceItem(appCtx, SITItem.ID)
	if err != nil {
		return &models.MTOServiceItem{}, err
	}

	return p.convertItemToCustomerExpense(appCtx, *mtoServiceItem, customerExpenseReason, convertToCustomerExpense, eTag, checkETag())
}

func (p *mtoServiceItemUpdater) findEstimatedPrice(appCtx appcontext.AppContext, serviceItem *models.MTOServiceItem, mtoShipment models.MTOShipment) (unit.Cents, error) {
	if serviceItem.ReService.Code == models.ReServiceCodeDDP ||
		serviceItem.ReService.Code == models.ReServiceCodeDUPK ||
		serviceItem.ReService.Code == models.ReServiceCodeDLH ||
		serviceItem.ReService.Code == models.ReServiceCodeFSC ||
		serviceItem.ReService.Code == models.ReServiceCodeDDDSIT ||
		serviceItem.ReService.Code == models.ReServiceCodeDDSFSC {

		isPPM := false
		if mtoShipment.ShipmentType == models.MTOShipmentTypePPM {
			isPPM = true
		}

		var pickupDate *time.Time
		if mtoShipment.ActualPickupDate != nil {
			pickupDate = mtoShipment.ActualPickupDate
		} else {
			if mtoShipment.RequestedPickupDate != nil {
				pickupDate = mtoShipment.RequestedPickupDate
			}
		}

		currTime := time.Now()
		var distance int

		var shipmentWeight unit.Pound
		if mtoShipment.PrimeActualWeight != nil {
			shipmentWeight = *mtoShipment.PrimeActualWeight
		} else {
			if mtoShipment.PrimeEstimatedWeight != nil {
				shipmentWeight = *mtoShipment.PrimeEstimatedWeight
			} else {
				return 0, apperror.NewInvalidInputError(serviceItem.ID, nil, nil, "No estimated or actual weight exists for this service item.")
			}
		}

		contractCode, err := FetchContractCode(appCtx, currTime)
		if err != nil && pickupDate != nil {
			contractCode, err = FetchContractCode(appCtx, *pickupDate)
			if err != nil {
				return 0, err
			}
		}

		var price unit.Cents

		// destination
		if serviceItem.ReService.Code == models.ReServiceCodeDDP {
			var domesticServiceArea models.ReDomesticServiceArea
			if mtoShipment.DestinationAddress != nil {
				domesticServiceArea, err = fetchDomesticServiceArea(appCtx, contractCode, mtoShipment.DestinationAddress.PostalCode)
				if err != nil {
					return 0, err
				}
			}

			adjustedWeight := GetAdjustedWeight(shipmentWeight, mtoShipment.ShipmentType == models.MTOShipmentTypeUnaccompaniedBaggage)
			price, _, err = p.destinationPricer.Price(appCtx, contractCode, *pickupDate, *adjustedWeight, domesticServiceArea.ServiceArea, isPPM)
			if err != nil {
				return 0, err
			}
		}
		// linehaul
		if serviceItem.ReService.Code == models.ReServiceCodeDLH {
			domesticServiceArea, err := fetchDomesticServiceArea(appCtx, contractCode, mtoShipment.PickupAddress.PostalCode)
			if err != nil {
				return 0, err
			}
			if mtoShipment.PickupAddress != nil && mtoShipment.DestinationAddress != nil {
				distance, err = p.planner.ZipTransitDistance(appCtx, mtoShipment.PickupAddress.PostalCode, mtoShipment.DestinationAddress.PostalCode)
				if err != nil {
					return 0, err
				}
			}

			adjustedWeight := GetAdjustedWeight(shipmentWeight, mtoShipment.ShipmentType == models.MTOShipmentTypeUnaccompaniedBaggage)
			price, _, err = p.linehaulPricer.Price(appCtx, contractCode, *pickupDate, unit.Miles(distance), *adjustedWeight, domesticServiceArea.ServiceArea, isPPM)
			if err != nil {
				return 0, err
			}
		}
		// unpacking
		if serviceItem.ReService.Code == models.ReServiceCodeDUPK {
			domesticServiceArea, err := fetchDomesticServiceArea(appCtx, contractCode, mtoShipment.DestinationAddress.PostalCode)
			if err != nil {
				return 0, err
			}

			adjustedWeight := GetAdjustedWeight(shipmentWeight, mtoShipment.ShipmentType == models.MTOShipmentTypeUnaccompaniedBaggage)
			price, _, err = p.unpackPricer.Price(appCtx, contractCode, *pickupDate, *adjustedWeight, domesticServiceArea.ServicesSchedule, isPPM)
			if err != nil {
				return 0, err
			}
		}
		// fuel surcharge
		if serviceItem.ReService.Code == models.ReServiceCodeFSC {
			if mtoShipment.PickupAddress != nil && mtoShipment.DestinationAddress != nil {
				distance, err = p.planner.ZipTransitDistance(appCtx, mtoShipment.PickupAddress.PostalCode, mtoShipment.DestinationAddress.PostalCode)
				if err != nil {
					return 0, err
				}
			}

			fscWeightBasedDistanceMultiplier, err := LookupFSCWeightBasedDistanceMultiplier(appCtx, shipmentWeight)
			if err != nil {
				return 0, err
			}
			fscWeightBasedDistanceMultiplierFloat, err := strconv.ParseFloat(fscWeightBasedDistanceMultiplier, 64)
			if err != nil {
				return 0, err
			}
			eiaFuelPrice, err := LookupEIAFuelPrice(appCtx, *pickupDate)
			if err != nil {
				return 0, err
			}

			adjustedWeight := GetAdjustedWeight(shipmentWeight, mtoShipment.ShipmentType == models.MTOShipmentTypeUnaccompaniedBaggage)
			price, _, err = p.fuelSurchargePricer.Price(appCtx, *pickupDate, unit.Miles(distance), *adjustedWeight, fscWeightBasedDistanceMultiplierFloat, eiaFuelPrice, isPPM)
			if err != nil {
				return 0, err
			}

		}
		return price, nil
	}
	return 0, nil
}

func (p *mtoServiceItemUpdater) findServiceItem(appCtx appcontext.AppContext, serviceItemID uuid.UUID) (*models.MTOServiceItem, error) {
	var serviceItem models.MTOServiceItem
	err := appCtx.DB().Q().EagerPreload(
		"MoveTaskOrder",
		"SITDestinationFinalAddress",
		"ReService",
		"SITOriginHHGOriginalAddress",
	).Find(&serviceItem, serviceItemID)
	if err != nil {
		switch err {
		case sql.ErrNoRows:
			return nil, apperror.NewNotFoundError(serviceItemID, "while looking for service item")
		default:
			return nil, apperror.NewQueryError("MTOServiceItem", err, "")
		}
	}

	return &serviceItem, nil
}

func (p *mtoServiceItemUpdater) approveOrRejectServiceItem(
	appCtx appcontext.AppContext,
	serviceItem models.MTOServiceItem,
	status models.MTOServiceItemStatus,
	rejectionReason *string,
	eTag string,
	checks ...validator,
) (*models.MTOServiceItem, error) {
	if verr := validateServiceItem(appCtx, &serviceItem, eTag, checks...); verr != nil {
		return nil, verr
	}

	var returnedServiceItem models.MTOServiceItem

	transactionError := appCtx.NewTransaction(func(txnAppCtx appcontext.AppContext) error {
		updatedServiceItem, err := p.updateServiceItem(txnAppCtx, serviceItem, status, rejectionReason)
		if err != nil {
			return err
		}

		move := serviceItem.MoveTaskOrder
		moveWithServiceItems, err := models.FetchMoveByMoveIDWithServiceItems(txnAppCtx.DB(), move.ID)
		if err != nil {
			return err
		}
		destServiceItemsNeedingReview := false
		originServiceItemsNeedingReview := false
		for _, request := range moveWithServiceItems.MTOServiceItems {
			if request.Status == models.MTOServiceItemStatusSubmitted {
				if _, isDestination := models.DestinationServiceItemCodesMap[request.ReService.Code]; isDestination {
					destServiceItemsNeedingReview = true
				} else if _, isOrigin := models.OriginServiceItemCodesMap[request.ReService.Code]; isOrigin {
					originServiceItemsNeedingReview = true
				}
			}
		}

<<<<<<< HEAD
		//remove assigned user when all service items have been reviewed
		if !serviceItemsNeedingReview {
			if serviceItem.ReService == (models.ReService{}) || serviceItem.ReService.Code == "" {
				return apperror.NewNotFoundError(move.ID, "ReService or ReService.Code is nil or empty.")
			}
			if _, isDestination := models.DestinationServiceItemCodesMap[serviceItem.ReService.Code]; isDestination {
				move.TOODestinationAssignedID = nil
			} else if _, isOrigin := models.OriginServiceItemCodesMap[serviceItem.ReService.Code]; isOrigin {
				move.TOOAssignedID = nil
			}
=======
		if serviceItem.ReService == (models.ReService{}) || serviceItem.ReService.Code == "" {
			return apperror.NewNotFoundError(move.ID, "ReService or ReService.Code is nil or empty.")
		}
		if _, isDestination := models.DestinationServiceItemCodesMap[updatedServiceItem.ReService.Code]; !destServiceItemsNeedingReview && isDestination {
			move.TOODestinationAssignedID = nil
		} else if _, isOrigin := models.OriginServiceItemCodesMap[updatedServiceItem.ReService.Code]; !originServiceItemsNeedingReview && isOrigin {
			move.TOOAssignedID = nil
>>>>>>> d8bb09eb
		}

		//When updating a service item - remove the TOO assigned user
		verrs, err := appCtx.DB().ValidateAndSave(&move)
		if verrs != nil && verrs.HasAny() {
			return apperror.NewInvalidInputError(move.ID, nil, verrs, "")
		}
		if err != nil {
			return err
		}

		if _, err = p.moveRouter.ApproveOrRequestApproval(txnAppCtx, move); err != nil {
			return err
		}

		returnedServiceItem = *updatedServiceItem

		return nil
	})

	if transactionError != nil {
		return nil, transactionError
	}

	return &returnedServiceItem, nil
}

func (p *mtoServiceItemUpdater) updateServiceItem(appCtx appcontext.AppContext, serviceItem models.MTOServiceItem, status models.MTOServiceItemStatus, rejectionReason *string) (*models.MTOServiceItem, error) {
	serviceItem.Status = status
	now := time.Now()

	if status == models.MTOServiceItemStatusRejected {
		if rejectionReason == nil {
			verrs := validate.NewErrors()
			verrs.Add("rejectionReason", "field must be provided when status is set to REJECTED")
			err := apperror.NewInvalidInputError(serviceItem.ID, nil, verrs, "Invalid input found in the request.")
			return nil, err
		}

		serviceItem.RejectionReason = rejectionReason
		serviceItem.RejectedAt = &now
		// clear field if previously accepted
		serviceItem.ApprovedAt = nil
	} else if status == models.MTOServiceItemStatusApproved {
		// clear fields if previously rejected
		serviceItem.RejectionReason = nil
		serviceItem.RejectedAt = nil
		serviceItem.ApprovedAt = &now

		if serviceItem.MTOShipmentID != nil {
			// Get the shipment destination address
			mtoShipment, err := p.shipmentFetcher.GetShipment(appCtx, *serviceItem.MTOShipmentID, "DestinationAddress", "PickupAddress", "MTOServiceItems.SITOriginHHGOriginalAddress")
			if err != nil {
				return nil, err
			}

			// Check to see if there is already a SIT Destination Original Address
			// by checking for the ID before trying to set one on the service item.
			// If there isn't one, then we set it. We will update all four destination
			// SIT service items that get created
			if (serviceItem.ReService.Code == models.ReServiceCodeDDDSIT ||
				serviceItem.ReService.Code == models.ReServiceCodeDDSFSC ||
				serviceItem.ReService.Code == models.ReServiceCodeDDASIT ||
				serviceItem.ReService.Code == models.ReServiceCodeDDFSIT ||
				serviceItem.ReService.Code == models.ReServiceCodeIDDSIT ||
				serviceItem.ReService.Code == models.ReServiceCodeIDSFSC ||
				serviceItem.ReService.Code == models.ReServiceCodeIDASIT ||
				serviceItem.ReService.Code == models.ReServiceCodeIDFSIT) &&
				serviceItem.SITDestinationOriginalAddressID == nil {

				// Set the original address on a service item to the shipment's
				// destination address when approving destination SIT service items
				// Creating a new address record to ensure SITDestinationOriginalAddress
				// doesn't change if shipment destination address is updated
				shipmentDestinationAddress := &models.Address{
					StreetAddress1: mtoShipment.DestinationAddress.StreetAddress1,
					StreetAddress2: mtoShipment.DestinationAddress.StreetAddress2,
					StreetAddress3: mtoShipment.DestinationAddress.StreetAddress3,
					City:           mtoShipment.DestinationAddress.City,
					State:          mtoShipment.DestinationAddress.State,
					PostalCode:     mtoShipment.DestinationAddress.PostalCode,
					Country:        mtoShipment.DestinationAddress.Country,
				}
				shipmentDestinationAddress, err = p.addressCreator.CreateAddress(appCtx, shipmentDestinationAddress)
				if err != nil {
					return nil, err
				}
				serviceItem.SITDestinationOriginalAddressID = &shipmentDestinationAddress.ID
				serviceItem.SITDestinationOriginalAddress = shipmentDestinationAddress

				if serviceItem.SITDestinationFinalAddressID == nil {
					serviceItem.SITDestinationFinalAddressID = &shipmentDestinationAddress.ID
					serviceItem.SITDestinationFinalAddress = shipmentDestinationAddress
				}

				// Calculate SITDeliveryMiles for DDDSIT/DDSFSC, IDDSIT/IDSFSC origin SIT service items
				if serviceItem.ReService.Code == models.ReServiceCodeDDDSIT ||
					serviceItem.ReService.Code == models.ReServiceCodeDDSFSC ||
					serviceItem.ReService.Code == models.ReServiceCodeIDDSIT ||
					serviceItem.ReService.Code == models.ReServiceCodeIDSFSC {
					// Destination SIT: distance between shipment destination address & service item ORIGINAL destination address
					milesCalculated, err := p.planner.ZipTransitDistance(appCtx, mtoShipment.DestinationAddress.PostalCode, serviceItem.SITDestinationOriginalAddress.PostalCode)
					if err != nil {
						return nil, err
					}
					serviceItem.SITDeliveryMiles = &milesCalculated
				}

			}
			// Calculate SITDeliveryMiles for DOPSIT/DOSFSC, IOPSIT/IOSFSC origin SIT service items
			if serviceItem.ReService.Code == models.ReServiceCodeDOPSIT ||
				serviceItem.ReService.Code == models.ReServiceCodeDOSFSC ||
				serviceItem.ReService.Code == models.ReServiceCodeIOPSIT ||
				serviceItem.ReService.Code == models.ReServiceCodeIOSFSC {
				// Origin SIT: distance between shipment pickup address & service item ORIGINAL pickup address
				milesCalculated, err := p.planner.ZipTransitDistance(appCtx, mtoShipment.PickupAddress.PostalCode, serviceItem.SITOriginHHGOriginalAddress.PostalCode)
				if err != nil {
					return nil, err
				}
				serviceItem.SITDeliveryMiles = &milesCalculated
			}
		}
	}

	verrs, err := appCtx.DB().ValidateAndUpdate(&serviceItem)
	if e := handleError(serviceItem.ID, verrs, err); e != nil {
		return nil, e
	}

	return &serviceItem, nil
}

func (p *mtoServiceItemUpdater) convertItemToCustomerExpense(
	appCtx appcontext.AppContext,
	serviceItem models.MTOServiceItem,
	customerExpenseReason *string,
	convertToCustomerExpense bool,
	eTag string,
	checks ...validator,
) (*models.MTOServiceItem, error) {
	if verr := validateServiceItem(appCtx, &serviceItem, eTag, checks...); verr != nil {
		return nil, verr
	}

	transactionError := appCtx.NewTransaction(func(_ appcontext.AppContext) error {
		serviceItem.CustomerExpense = convertToCustomerExpense
		serviceItem.CustomerExpenseReason = customerExpenseReason
		verrs, err := appCtx.DB().ValidateAndUpdate(&serviceItem)
		e := handleError(serviceItem.ID, verrs, err)
		return e
	})

	if transactionError != nil {
		return nil, transactionError
	}

	return &serviceItem, nil
}

// UpdateMTOServiceItemPricingEstimate updates the MTO Service Item pricing estimate
func (p *mtoServiceItemUpdater) UpdateMTOServiceItemPricingEstimate(
	appCtx appcontext.AppContext,
	mtoServiceItem *models.MTOServiceItem,
	shipment models.MTOShipment,
	eTag string,
) (*models.MTOServiceItem, error) {
	estimatedPrice, err := p.findEstimatedPrice(appCtx, mtoServiceItem, shipment)
	if estimatedPrice != 0 && err == nil {
		mtoServiceItem.PricingEstimate = &estimatedPrice
		return p.UpdateMTOServiceItem(appCtx, mtoServiceItem, eTag, UpdateMTOServiceItemBasicValidator)
	}
	return mtoServiceItem, err
}

// UpdateMTOServiceItemBasic updates the MTO Service Item using base validators
func (p *mtoServiceItemUpdater) UpdateMTOServiceItemBasic(
	appCtx appcontext.AppContext,
	mtoServiceItem *models.MTOServiceItem,
	eTag string,
) (*models.MTOServiceItem, error) {
	return p.UpdateMTOServiceItem(appCtx, mtoServiceItem, eTag, UpdateMTOServiceItemBasicValidator)
}

// UpdateMTOServiceItemPrime updates the MTO Service Item using Prime API validators
func (p *mtoServiceItemUpdater) UpdateMTOServiceItemPrime(
	appCtx appcontext.AppContext,
	mtoServiceItem *models.MTOServiceItem,
	planner route.Planner,
	shipment models.MTOShipment,
	eTag string,
) (*models.MTOServiceItem, error) {
	checkMoveStatus := false
	if mtoServiceItem.RequestedApprovalsRequestedStatus != nil {
		checkMoveStatus = *mtoServiceItem.RequestedApprovalsRequestedStatus
	}

	updatedServiceItem, err := p.UpdateMTOServiceItem(appCtx, mtoServiceItem, eTag, UpdateMTOServiceItemPrimeValidator)
	if err != nil {
		return nil, err
	}

	if updatedServiceItem != nil {
		code := updatedServiceItem.ReService.Code

		// If this is an update to an Origin SIT or Destination SIT service item we need to recalculate the
		// Authorized End Date and Required Delivery Date
		if (code == models.ReServiceCodeDOASIT || code == models.ReServiceCodeDDASIT) &&
			updatedServiceItem.Status == models.MTOServiceItemStatusApproved {
			err = calculateAndUpdateSITDatesForShipment(appCtx, mtoServiceItem, shipment, planner)
			if err != nil {
				return updatedServiceItem, err
			}
		}

	}

	if checkMoveStatus {
		move := &models.Move{}
		query := appCtx.DB().EagerPreload(
			"MTOServiceItems",
			"MTOShipments",
			"MTOShipments.SITDurationUpdates",
			"MTOShipments.DeliveryAddressUpdate",
			"Orders",
		)
		query.Where("id = $1", shipment.MoveTaskOrder.ID)
		err = query.First(move)
		if err != nil {
			return nil, err
		}

		// if the service item is being changed to SUBMITTED status, we want the TOO to know so they can review
		if move.Status == models.MoveStatusAPPROVALSREQUESTED || move.Status == models.MoveStatusAPPROVED {
			_, err = p.moveRouter.ApproveOrRequestApproval(appCtx, *move)
			if err != nil {
				return nil, err
			}
		}
	}

	if updatedServiceItem != nil {
		// If the service item was updated, then it will exist and be passed to this function
		// We want to chick if the DepartureDate exists, and if it does and it is before
		// the authorized end date, we need to update the shipment authorized end date
		// to be equal to the departure date
		err = setShipmentAuthorizedEndDateToDepartureDate(appCtx, *updatedServiceItem, shipment)
	}

	return updatedServiceItem, err
}

// Calculate Required Delivery Date(RDD) from customer contact and requested delivery dates
// The RDD is calculated using the following business logic:
// If the SIT Departure Date is the same day or after the Customer Contact Date + GracePeriodDays then the RDD is Customer Contact Date + GracePeriodDays + GHC Transit Time
// If however the SIT Departure Date is before the Customer Contact Date + GracePeriodDays then the RDD is SIT Departure Date + GHC Transit Time
func calculateOriginSITRequiredDeliveryDate(appCtx appcontext.AppContext, shipment models.MTOShipment, planner route.Planner,
	sitCustomerContacted *time.Time, sitDepartureDate *time.Time) (*time.Time, error) {
	// Get a distance calculation between pickup and destination addresses.
	distance, err := planner.ZipTransitDistance(appCtx, shipment.PickupAddress.PostalCode, shipment.DestinationAddress.PostalCode)

	if err != nil {
		return nil, apperror.NewUnprocessableEntityError("cannot calculate distance between pickup and destination addresses")
	}

	weight := shipment.PrimeEstimatedWeight

	if shipment.ShipmentType == models.MTOShipmentTypeHHGOutOfNTS {
		weight = shipment.NTSRecordedWeight
	}

	// Query the ghc_domestic_transit_times table for the max transit time using the distance between location
	// and the weight to determine the number of days for transit
	var ghcDomesticTransitTime models.GHCDomesticTransitTime
	err = appCtx.DB().Where("distance_miles_lower <= ? "+
		"AND distance_miles_upper >= ? "+
		"AND weight_lbs_lower <= ? "+
		"AND (weight_lbs_upper >= ? OR weight_lbs_upper = 0)",
		distance, distance, weight, weight).First(&ghcDomesticTransitTime)

	if err != nil {
		switch err {
		case sql.ErrNoRows:
			if weight == nil {
				return nil, apperror.NewNotFoundError(shipment.ID, fmt.Sprintf(
					"failed to find transit time for shipment of nil lbs weight and %d mile distance", distance))
			}
			return nil, apperror.NewNotFoundError(shipment.ID, fmt.Sprintf(
				"failed to find transit time for shipment of %d lbs weight and %d mile distance", weight.Int(), distance))
		default:
			return nil, apperror.NewQueryError("CalculateSITAllowanceRequestedDates", err, "failed to query for transit time")
		}
	}

	var requiredDeliveryDate time.Time
	customerContactDatePlusFive := sitCustomerContacted.AddDate(0, 0, GracePeriodDays)

	// we calculate required delivery date here using customer contact date and transit time
	if sitDepartureDate.Before(customerContactDatePlusFive) {
		requiredDeliveryDate = sitDepartureDate.AddDate(0, 0, ghcDomesticTransitTime.MaxDaysTransitTime)
	} else if sitDepartureDate.After(customerContactDatePlusFive) || sitDepartureDate.Equal(customerContactDatePlusFive) {
		requiredDeliveryDate = customerContactDatePlusFive.AddDate(0, 0, ghcDomesticTransitTime.MaxDaysTransitTime)
	}

	// Weekends and holidays are not allowable dates, find the next available workday
	var calendar = dates.NewUSCalendar()

	actual, observed, _ := calendar.IsHoliday(requiredDeliveryDate)

	if actual || observed || !calendar.IsWorkday(requiredDeliveryDate) {
		requiredDeliveryDate = dates.NextWorkday(*calendar, requiredDeliveryDate)
	}

	return &requiredDeliveryDate, nil
}

// Sets the shipment authorized end date to be equal to the SIT service item departure date
// if found and SIT service item departure date occurs before the authorized end date
func setShipmentAuthorizedEndDateToDepartureDate(appCtx appcontext.AppContext, serviceItem models.MTOServiceItem, shipment models.MTOShipment) error {
	if serviceItem.SITDepartureDate != nil {
		// SITDepartureDate case for origin SIT handling
		if slices.Contains(OriginReServiceCodesAllowedForSITDepartureDateUpdate, serviceItem.ReService.Code) && shipment.OriginSITAuthEndDate != nil {
			if serviceItem.SITDepartureDate.Before(*shipment.OriginSITAuthEndDate) {
				shipment.OriginSITAuthEndDate = serviceItem.SITDepartureDate
				verrs, err := appCtx.DB().ValidateAndUpdate(&shipment)
				if verrs != nil && verrs.HasAny() {
					return apperror.NewInvalidInputError(shipment.ID, err, verrs, "invalid input found while updating dates of shipment")
				} else if err != nil {
					return apperror.NewQueryError("Shipment", err, "")
				}
			}
		}
		// SITDepartureDate case for destination SIT handling
		if slices.Contains(DestinationReServiceCodesAllowedForSITDepartureDateUpdate, serviceItem.ReService.Code) && shipment.DestinationSITAuthEndDate != nil {
			if serviceItem.SITDepartureDate.Before(*shipment.DestinationSITAuthEndDate) {
				shipment.DestinationSITAuthEndDate = serviceItem.SITDepartureDate
				verrs, err := appCtx.DB().ValidateAndUpdate(&shipment)
				if verrs != nil && verrs.HasAny() {
					return apperror.NewInvalidInputError(shipment.ID, err, verrs, "invalid input found while updating dates of shipment")
				} else if err != nil {
					return apperror.NewQueryError("Shipment", err, "")
				}
			}
		}

	}
	return nil
}

// Calculate the Required Delivery Date and Authorized End Date for the service item based on business logic using the
// Customer Contact Date, Customer Requested Delivery Date, and SIT Departure Date
func calculateAndUpdateSITDatesForShipment(appCtx appcontext.AppContext, serviceItem *models.MTOServiceItem, shipment models.MTOShipment,
	planner route.Planner) error {
	location := DestinationSITLocation

	if serviceItem.ReService.Code == models.ReServiceCodeDOASIT {
		location = OriginSITLocation
	}

	sitDepartureDate := serviceItem.SITDepartureDate

	if location == OriginSITLocation {

		if sitDepartureDate != nil {
			requiredDeliveryDate, err := calculateOriginSITRequiredDeliveryDate(appCtx, shipment, planner,
				serviceItem.SITCustomerContacted, sitDepartureDate)

			if err != nil {
				return err
			}

			shipment.RequiredDeliveryDate = requiredDeliveryDate
		} else {
			return apperror.NewNotFoundError(shipment.ID, "sit departure date not found, cannot update Required Delivery Date")
		}
	}

	// For Origin SIT we need to update the Required Delivery Date which is stored with the shipment instead of the service item
	if location == OriginSITLocation {
		var verrs *validate.Errors

		verrs, err := appCtx.DB().ValidateAndUpdate(&shipment)

		if verrs != nil && verrs.HasAny() {
			return apperror.NewInvalidInputError(shipment.ID, err, verrs, "invalid input found while updating dates of shipment")
		} else if err != nil {
			return apperror.NewQueryError("Shipment", err, "")
		}
	}

	return nil
}

// UpdateMTOServiceItem updates the given service item
func (p *mtoServiceItemUpdater) UpdateMTOServiceItem(
	appCtx appcontext.AppContext,
	mtoServiceItem *models.MTOServiceItem,
	eTag string,
	validatorKey string,
) (*models.MTOServiceItem, error) {
	// Find the service item, return error if not found
	oldServiceItem, err := models.FetchServiceItem(appCtx.DB(), mtoServiceItem.ID)
	if err != nil {
		switch err {
		case models.ErrFetchNotFound:
			return nil, apperror.NewNotFoundError(mtoServiceItem.ID, "while looking for MTOServiceItem")
		default:
			return nil, apperror.NewQueryError("MTOServiceItem", err, "")
		}
	}

	// Populate port location info for POEFSC, PODFSC service item updates
	if (mtoServiceItem.PODLocation != nil || mtoServiceItem.POELocation != nil) && (mtoServiceItem.ReService.Code == models.ReServiceCodePODFSC || mtoServiceItem.ReService.Code == models.ReServiceCodePOEFSC) {
		err = populatePortLocation(mtoServiceItem, p, appCtx)
		if err != nil {
			return nil, err
		}
	}

	checker := movetaskorder.NewMoveTaskOrderChecker()
	serviceItemData := updateMTOServiceItemData{
		updatedServiceItem:  *mtoServiceItem,
		oldServiceItem:      oldServiceItem,
		availabilityChecker: checker,
		verrs:               validate.NewErrors(),
	}

	validServiceItem, err := ValidateUpdateMTOServiceItem(appCtx, &serviceItemData, validatorKey)
	if err != nil {
		return nil, err
	}

	// If we have any Customer Contacts we need to make sure that they are associated with
	// all related destination SIT service items. This is especially important if we are creating new Customer Contacts.
	if len(validServiceItem.CustomerContacts) > 0 {
		relatedServiceItems, fetchErr := models.FetchRelatedDestinationSITServiceItems(appCtx.DB(), validServiceItem.ID)
		if fetchErr != nil {
			return nil, fetchErr
		}
		for i := range validServiceItem.CustomerContacts {
			validServiceItem.CustomerContacts[i].MTOServiceItems = relatedServiceItems
		}
	}

	// Check the If-Match header against existing eTag before updating
	encodedUpdatedAt := etag.GenerateEtag(oldServiceItem.UpdatedAt)
	if encodedUpdatedAt != eTag {
		return nil, apperror.NewPreconditionFailedError(validServiceItem.ID, nil)
	}

	// Create address record (if needed) and update service item in a single transaction
	transactionErr := appCtx.NewTransaction(func(txnAppCtx appcontext.AppContext) error {
		if validServiceItem.SITDestinationFinalAddress != nil {
			if validServiceItem.SITDestinationFinalAddressID == nil || *validServiceItem.SITDestinationFinalAddressID == uuid.Nil {
				validServiceItem.SITDestinationFinalAddress, err = p.addressCreator.CreateAddress(txnAppCtx, validServiceItem.SITDestinationFinalAddress)
				if err != nil {
					// If the error is something else (this is unexpected), we create a QueryError
					return apperror.NewQueryError("MTOServiceItem", err, "")
				}
			}
			validServiceItem.SITDestinationFinalAddressID = &validServiceItem.SITDestinationFinalAddress.ID
		}
		for index := range validServiceItem.CustomerContacts {
			validCustomerContact := &validServiceItem.CustomerContacts[index]
			if validCustomerContact.ID == uuid.Nil {
				verrs, createErr := p.builder.CreateOne(txnAppCtx, validCustomerContact)
				if verrs != nil && verrs.HasAny() {
					return apperror.NewInvalidInputError(
						validServiceItem.ID, createErr, verrs, "Invalid input found while creating a Customer Contact for service item.")
				} else if createErr != nil {
					// If the error is something else (this is unexpected), we create a QueryError
					return apperror.NewQueryError("MTOServiceItem", createErr, "")
				}
			} else {
				verrs, updateErr := txnAppCtx.DB().ValidateAndUpdate(validCustomerContact)
				if verrs != nil && verrs.HasAny() {
					return apperror.NewInvalidInputError(validServiceItem.ID, updateErr, verrs, "Invalid input found while updating customer contact for the service item.")
				} else if updateErr != nil {
					// If the error is something else (this is unexpected), we create a QueryError
					return apperror.NewQueryError("MTOServiceItem", updateErr, "")
				}
			}
		}

		// Make the update and create a InvalidInputError if there were validation issues
		verrs, updateErr := txnAppCtx.DB().ValidateAndUpdate(validServiceItem)

		// if the port information was updated, then we need to update the basic service item pricing since distance has changed
		// this only applies to international shipments
		if oldServiceItem.POELocationID != mtoServiceItem.POELocationID || oldServiceItem.PODLocationID != mtoServiceItem.PODLocationID {
			shipment := oldServiceItem.MTOShipment
			if shipment.PickupAddress != nil && shipment.DestinationAddress != nil &&
				(mtoServiceItem.POELocation != nil && mtoServiceItem.POELocation.UsPostRegionCity.UsprZipID != "" ||
					mtoServiceItem.PODLocation != nil && mtoServiceItem.PODLocation.UsPostRegionCity.UsprZipID != "") {
				var pickupZip string
				var destZip string
				// if the port type is POEFSC this means the shipment is CONUS -> OCONUS (pickup -> port)
				// if the port type is PODFSC this means the shipment is OCONUS -> CONUS (port -> destination)
				if mtoServiceItem.POELocation != nil {
					pickupZip = shipment.PickupAddress.PostalCode
					destZip = mtoServiceItem.POELocation.UsPostRegionCity.UsprZipID
				} else if mtoServiceItem.PODLocation != nil {
					pickupZip = mtoServiceItem.PODLocation.UsPostRegionCity.UsprZipID
					destZip = shipment.DestinationAddress.PostalCode
				}
				// we need to get the mileage first, the db proc will consume that
				// only international shipments will have POE/PODFSC service items
				mileage, err := p.planner.ZipTransitDistance(appCtx, pickupZip, destZip)
				if err != nil {
					return err
				}

				// update the service item pricing if relevant fields have changed
				err = models.UpdateEstimatedPricingForShipmentBasicServiceItems(appCtx.DB(), &shipment, &mileage)
				if err != nil {
					return err
				}
			}
		}

		// If there were validation errors create an InvalidInputError type
		if verrs != nil && verrs.HasAny() {
			return apperror.NewInvalidInputError(validServiceItem.ID, updateErr, verrs, "Invalid input found while updating the service item.")
		} else if updateErr != nil {
			// If the error is something else (this is unexpected), we create a QueryError
			return apperror.NewQueryError("MTOServiceItem", updateErr, "")
		}
		return nil
	})

	if transactionErr != nil {
		return nil, transactionErr
	}

	return validServiceItem, nil
}

func populatePortLocation(mtoServiceItem *models.MTOServiceItem, p *mtoServiceItemUpdater, appCtx appcontext.AppContext) error {
	var reServiceCode = mtoServiceItem.ReService.Code
	var portCode string
	if reServiceCode == models.ReServiceCodePODFSC {
		portCode = mtoServiceItem.PODLocation.Port.PortCode
	} else if reServiceCode == models.ReServiceCodePOEFSC {
		portCode = mtoServiceItem.POELocation.Port.PortCode
	}
	portLocation, err := p.portLocationFetcher.FetchPortLocationByPortCode(appCtx, portCode)
	if err != nil {
		return apperror.NewUnsupportedPortCodeError(portCode, "No port location found for port code "+portCode)
	}
	if reServiceCode == models.ReServiceCodePODFSC {
		mtoServiceItem.PODLocationID = &portLocation.ID
		mtoServiceItem.PODLocation = portLocation
	} else if reServiceCode == models.ReServiceCodePOEFSC {
		mtoServiceItem.POELocationID = &portLocation.ID
		mtoServiceItem.POELocation = portLocation
	}
	return nil
}

// ValidateUpdateMTOServiceItem checks the provided serviceItemData struct against the validator indicated by validatorKey.
// Defaults to base validation if the empty string is entered as the key.
// Returns an MTOServiceItem that has been set up for update.
func ValidateUpdateMTOServiceItem(appCtx appcontext.AppContext, serviceItemData *updateMTOServiceItemData, validatorKey string) (*models.MTOServiceItem, error) {
	if validatorKey == "" {
		validatorKey = UpdateMTOServiceItemBasicValidator
	}
	validator, ok := UpdateMTOServiceItemValidators[validatorKey]
	if !ok {
		err := fmt.Errorf("validator key %s was not found in update MTO Service Item validators", validatorKey)
		return nil, err
	}
	err := validator.validate(appCtx, serviceItemData)
	if err != nil {
		return nil, err
	}

	newServiceItem := serviceItemData.setNewMTOServiceItem()

	return newServiceItem, nil
}<|MERGE_RESOLUTION|>--- conflicted
+++ resolved
@@ -310,18 +310,6 @@
 			}
 		}
 
-<<<<<<< HEAD
-		//remove assigned user when all service items have been reviewed
-		if !serviceItemsNeedingReview {
-			if serviceItem.ReService == (models.ReService{}) || serviceItem.ReService.Code == "" {
-				return apperror.NewNotFoundError(move.ID, "ReService or ReService.Code is nil or empty.")
-			}
-			if _, isDestination := models.DestinationServiceItemCodesMap[serviceItem.ReService.Code]; isDestination {
-				move.TOODestinationAssignedID = nil
-			} else if _, isOrigin := models.OriginServiceItemCodesMap[serviceItem.ReService.Code]; isOrigin {
-				move.TOOAssignedID = nil
-			}
-=======
 		if serviceItem.ReService == (models.ReService{}) || serviceItem.ReService.Code == "" {
 			return apperror.NewNotFoundError(move.ID, "ReService or ReService.Code is nil or empty.")
 		}
@@ -329,7 +317,6 @@
 			move.TOODestinationAssignedID = nil
 		} else if _, isOrigin := models.OriginServiceItemCodesMap[updatedServiceItem.ReService.Code]; !originServiceItemsNeedingReview && isOrigin {
 			move.TOOAssignedID = nil
->>>>>>> d8bb09eb
 		}
 
 		//When updating a service item - remove the TOO assigned user
