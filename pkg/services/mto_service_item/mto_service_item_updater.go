package mtoserviceitem

import (
	"database/sql"
	"fmt"
	"strconv"
	"time"

	"github.com/gobuffalo/validate/v3"
	"github.com/gofrs/uuid"
	"golang.org/x/exp/slices"

	"github.com/transcom/mymove/pkg/appcontext"
	"github.com/transcom/mymove/pkg/apperror"
	"github.com/transcom/mymove/pkg/dates"
	"github.com/transcom/mymove/pkg/etag"
	"github.com/transcom/mymove/pkg/models"
	"github.com/transcom/mymove/pkg/route"
	"github.com/transcom/mymove/pkg/services"
	movetaskorder "github.com/transcom/mymove/pkg/services/move_task_order"
	"github.com/transcom/mymove/pkg/services/query"
	sitstatus "github.com/transcom/mymove/pkg/services/sit_status"
	"github.com/transcom/mymove/pkg/unit"
)

// OriginSITLocation is the constant representing when the shipment in storage occurs at the origin
const OriginSITLocation = "ORIGIN"

// DestinationSITLocation is the constant representing when the shipment in storage occurs at the destination
const DestinationSITLocation = "DESTINATION"

// Number of days of grace period after customer contacts prime for delivery out of SIT
const GracePeriodDays = 5

type mtoServiceItemQueryBuilder interface {
	FetchOne(appCtx appcontext.AppContext, model interface{}, filters []services.QueryFilter) error
	CreateOne(appCtx appcontext.AppContext, model interface{}) (*validate.Errors, error)
	UpdateOne(appCtx appcontext.AppContext, model interface{}, eTag *string) (*validate.Errors, error)
}

type mtoServiceItemUpdater struct {
	planner             route.Planner
	builder             mtoServiceItemQueryBuilder
	createNewBuilder    func() mtoServiceItemQueryBuilder
	moveRouter          services.MoveRouter
	shipmentFetcher     services.MTOShipmentFetcher
	addressCreator      services.AddressCreator
	unpackPricer        services.DomesticUnpackPricer
	linehaulPricer      services.DomesticLinehaulPricer
	destinationPricer   services.DomesticDestinationPricer
	fuelSurchargePricer services.FuelSurchargePricer
	portLocationFetcher services.PortLocationFetcher
}

// NewMTOServiceItemUpdater returns a new mto service item updater
func NewMTOServiceItemUpdater(planner route.Planner, builder mtoServiceItemQueryBuilder, moveRouter services.MoveRouter, shipmentFetcher services.MTOShipmentFetcher, addressCreator services.AddressCreator, portLocationFetcher services.PortLocationFetcher, unpackPricer services.DomesticUnpackPricer, linehaulPricer services.DomesticLinehaulPricer, destinationPricer services.DomesticDestinationPricer, fuelSurchargePricer services.FuelSurchargePricer) services.MTOServiceItemUpdater {
	// used inside a transaction and mocking		return &mtoServiceItemUpdater{builder: builder}
	createNewBuilder := func() mtoServiceItemQueryBuilder {
		return query.NewQueryBuilder()
	}

	return &mtoServiceItemUpdater{planner, builder, createNewBuilder, moveRouter, shipmentFetcher, addressCreator, unpackPricer, linehaulPricer, destinationPricer, fuelSurchargePricer, portLocationFetcher}
}

func (p *mtoServiceItemUpdater) ApproveOrRejectServiceItem(
	appCtx appcontext.AppContext,
	mtoServiceItemID uuid.UUID,
	status models.MTOServiceItemStatus,
	rejectionReason *string,
	eTag string,
) (*models.MTOServiceItem, error) {
	mtoServiceItem, err := p.findServiceItem(appCtx, mtoServiceItemID)
	if err != nil {
		return &models.MTOServiceItem{}, err
	}

	return p.approveOrRejectServiceItem(appCtx, *mtoServiceItem, status, rejectionReason, eTag, checkMoveStatus(), checkETag())
}

func (p *mtoServiceItemUpdater) ConvertItemToCustomerExpense(
	appCtx appcontext.AppContext,
	shipment *models.MTOShipment,
	customerExpenseReason *string,
	convertToCustomerExpense bool,
) (*models.MTOServiceItem, error) {
	var DOFSITCodeID, DDFSITCodeID uuid.UUID
	DOFSITServiceErr := appCtx.DB().RawQuery(`SELECT id FROM re_services WHERE code = 'DOFSIT'`).First(&DOFSITCodeID) // First get uuid for DOFSIT service code
	if DOFSITServiceErr != nil {
		return nil, apperror.NewNotFoundError(uuid.Nil, "Couldn't find entry for DOFSIT ReService code in re_services table.")
	}
	DDFSITServiceErr := appCtx.DB().RawQuery(`SELECT id FROM re_services WHERE code = 'DOFSIT'`).First(&DDFSITCodeID)
	if DDFSITServiceErr != nil {
		return nil, apperror.NewNotFoundError(uuid.Nil, "Couldn't find entry for DDFSIT ReService code in re_services table.")
	}

	sitStatusService := sitstatus.NewShipmentSITStatus()
	shipmentSITStatus, _, err := sitStatusService.CalculateShipmentSITStatus(appCtx, *shipment)
	if err != nil {
		return nil, err
	} else if shipmentSITStatus == nil {
		return nil, apperror.NewNotFoundError(shipment.ID, "for current SIT MTO Service Item.")
	}

	// Now get the service item associated with the current mto_shipment
	var SITItem models.MTOServiceItem
	getSITItemErr := appCtx.DB().RawQuery(`SELECT * FROM mto_service_items WHERE id = ?`, shipmentSITStatus.CurrentSIT.ServiceItemID).First(&SITItem)
	if getSITItemErr != nil {
		switch getSITItemErr {
		case sql.ErrNoRows:
			return nil, apperror.NewNotFoundError(shipment.ID, "for MTO Service Item")
		default:
			return nil, getSITItemErr
		}
	}

	eTag := etag.GenerateEtag(SITItem.UpdatedAt)

	// Finally, update the mto_service_item with the members_expense flag set to TRUE
	SITItem.CustomerExpense = true
	mtoServiceItem, err := p.findServiceItem(appCtx, SITItem.ID)
	if err != nil {
		return &models.MTOServiceItem{}, err
	}

	return p.convertItemToCustomerExpense(appCtx, *mtoServiceItem, customerExpenseReason, convertToCustomerExpense, eTag, checkETag())
}

func (p *mtoServiceItemUpdater) findEstimatedPrice(appCtx appcontext.AppContext, serviceItem *models.MTOServiceItem, mtoShipment models.MTOShipment) (unit.Cents, error) {
	if serviceItem.ReService.Code == models.ReServiceCodeDDP ||
		serviceItem.ReService.Code == models.ReServiceCodeDUPK ||
		serviceItem.ReService.Code == models.ReServiceCodeDLH ||
		serviceItem.ReService.Code == models.ReServiceCodeFSC ||
		serviceItem.ReService.Code == models.ReServiceCodeDDDSIT ||
		serviceItem.ReService.Code == models.ReServiceCodeDDSFSC {

		isPPM := false
		if mtoShipment.ShipmentType == models.MTOShipmentTypePPM {
			isPPM = true
		}

		var pickupDate *time.Time
		if mtoShipment.ActualPickupDate != nil {
			pickupDate = mtoShipment.ActualPickupDate
		} else {
			if mtoShipment.RequestedPickupDate != nil {
				pickupDate = mtoShipment.RequestedPickupDate
			}
		}

		currTime := time.Now()
		var distance int

		var shipmentWeight unit.Pound
		if mtoShipment.PrimeActualWeight != nil {
			shipmentWeight = *mtoShipment.PrimeActualWeight
		} else {
			if mtoShipment.PrimeEstimatedWeight != nil {
				shipmentWeight = *mtoShipment.PrimeEstimatedWeight
			} else {
				return 0, apperror.NewInvalidInputError(serviceItem.ID, nil, nil, "No estimated or actual weight exists for this service item.")
			}
		}

		contractCode, err := FetchContractCode(appCtx, currTime)
		if err != nil && pickupDate != nil {
			contractCode, err = FetchContractCode(appCtx, *pickupDate)
			if err != nil {
				return 0, err
			}
		}

		var price unit.Cents

		// destination
		if serviceItem.ReService.Code == models.ReServiceCodeDDP {
			var domesticServiceArea models.ReDomesticServiceArea
			if mtoShipment.DestinationAddress != nil {
				domesticServiceArea, err = fetchDomesticServiceArea(appCtx, contractCode, mtoShipment.DestinationAddress.PostalCode)
				if err != nil {
					return 0, err
				}
			}

			price, _, err = p.destinationPricer.Price(appCtx, contractCode, *pickupDate, shipmentWeight, domesticServiceArea.ServiceArea, isPPM)
			if err != nil {
				return 0, err
			}
		}
		if serviceItem.ReService.Code == models.ReServiceCodeDUPK {
			domesticServiceArea, err := fetchDomesticServiceArea(appCtx, contractCode, mtoShipment.DestinationAddress.PostalCode)
			if err != nil {
				return 0, err
			}

			serviceScheduleDestination := domesticServiceArea.ServicesSchedule

			price, _, err = p.unpackPricer.Price(appCtx, contractCode, *pickupDate, shipmentWeight, serviceScheduleDestination, isPPM)
			if err != nil {
				return 0, err
			}
		}

		// linehaul
		if serviceItem.ReService.Code == models.ReServiceCodeDLH {
			domesticServiceArea, err := fetchDomesticServiceArea(appCtx, contractCode, mtoShipment.PickupAddress.PostalCode)
			if err != nil {
				return 0, err
			}
			if mtoShipment.PickupAddress != nil && mtoShipment.DestinationAddress != nil {
<<<<<<< HEAD
				distance, err = p.planner.ZipTransitDistance(appCtx, mtoShipment.PickupAddress.PostalCode, mtoShipment.DestinationAddress.PostalCode, false, false)
=======
				distance, err = p.planner.ZipTransitDistance(appCtx, mtoShipment.PickupAddress.PostalCode, mtoShipment.DestinationAddress.PostalCode, false)
>>>>>>> ccdf4099
				if err != nil {
					return 0, err
				}
			}
			price, _, err = p.linehaulPricer.Price(appCtx, contractCode, *pickupDate, unit.Miles(distance), shipmentWeight, domesticServiceArea.ServiceArea, isPPM)
			if err != nil {
				return 0, err
			}
		}
		// unpacking
		if serviceItem.ReService.Code == models.ReServiceCodeDUPK {
			domesticServiceArea, err := fetchDomesticServiceArea(appCtx, contractCode, mtoShipment.DestinationAddress.PostalCode)
			if err != nil {
				return 0, err
			}
			price, _, err = p.unpackPricer.Price(appCtx, contractCode, *pickupDate, shipmentWeight, domesticServiceArea.ServicesSchedule, isPPM)
			if err != nil {
				return 0, err
			}
		}
		// fuel surcharge
		if serviceItem.ReService.Code == models.ReServiceCodeFSC {
			if mtoShipment.PickupAddress != nil && mtoShipment.DestinationAddress != nil {
<<<<<<< HEAD
				distance, err = p.planner.ZipTransitDistance(appCtx, mtoShipment.PickupAddress.PostalCode, mtoShipment.DestinationAddress.PostalCode, false, false)
=======
				distance, err = p.planner.ZipTransitDistance(appCtx, mtoShipment.PickupAddress.PostalCode, mtoShipment.DestinationAddress.PostalCode, false)
>>>>>>> ccdf4099
				if err != nil {
					return 0, err
				}
			}

			fscWeightBasedDistanceMultiplier, err := LookupFSCWeightBasedDistanceMultiplier(appCtx, shipmentWeight)
			if err != nil {
				return 0, err
			}
			fscWeightBasedDistanceMultiplierFloat, err := strconv.ParseFloat(fscWeightBasedDistanceMultiplier, 64)
			if err != nil {
				return 0, err
			}
			eiaFuelPrice, err := LookupEIAFuelPrice(appCtx, *pickupDate)
			if err != nil {
				return 0, err
			}
			price, _, err = p.fuelSurchargePricer.Price(appCtx, *pickupDate, unit.Miles(distance), shipmentWeight, fscWeightBasedDistanceMultiplierFloat, eiaFuelPrice, isPPM)
			if err != nil {
				return 0, err
			}

		}
		return price, nil
	}
	return 0, nil
}

func (p *mtoServiceItemUpdater) findServiceItem(appCtx appcontext.AppContext, serviceItemID uuid.UUID) (*models.MTOServiceItem, error) {
	var serviceItem models.MTOServiceItem
	err := appCtx.DB().Q().EagerPreload(
		"MoveTaskOrder",
		"SITDestinationFinalAddress",
		"ReService",
		"SITOriginHHGOriginalAddress",
	).Find(&serviceItem, serviceItemID)
	if err != nil {
		switch err {
		case sql.ErrNoRows:
			return nil, apperror.NewNotFoundError(serviceItemID, "while looking for service item")
		default:
			return nil, apperror.NewQueryError("MTOServiceItem", err, "")
		}
	}

	return &serviceItem, nil
}

func (p *mtoServiceItemUpdater) approveOrRejectServiceItem(
	appCtx appcontext.AppContext,
	serviceItem models.MTOServiceItem,
	status models.MTOServiceItemStatus,
	rejectionReason *string,
	eTag string,
	checks ...validator,
) (*models.MTOServiceItem, error) {
	if verr := validateServiceItem(appCtx, &serviceItem, eTag, checks...); verr != nil {
		return nil, verr
	}

	var returnedServiceItem models.MTOServiceItem

	transactionError := appCtx.NewTransaction(func(txnAppCtx appcontext.AppContext) error {
		updatedServiceItem, err := p.updateServiceItem(txnAppCtx, serviceItem, status, rejectionReason)
		if err != nil {
			return err
		}

		move := serviceItem.MoveTaskOrder
		moveWithServiceItems, err := models.FetchMoveByMoveIDWithServiceItems(txnAppCtx.DB(), move.ID)
		if err != nil {
			return err
		}

		serviceItemsNeedingReview := false
		for _, request := range moveWithServiceItems.MTOServiceItems {
			if request.Status == models.MTOServiceItemStatusSubmitted {
				serviceItemsNeedingReview = true
				break
			}
		}

		//remove assigned user when all service items have been reviewed
		if !serviceItemsNeedingReview {
			move.TOOAssignedID = nil
		}

		//When updating a service item - remove the TOO assigned user
		verrs, err := appCtx.DB().ValidateAndSave(&move)
		if verrs != nil && verrs.HasAny() {
			return apperror.NewInvalidInputError(move.ID, nil, verrs, "")
		}
		if err != nil {
			return err
		}

		if _, err = p.moveRouter.ApproveOrRequestApproval(txnAppCtx, move); err != nil {
			return err
		}

		returnedServiceItem = *updatedServiceItem

		return nil
	})

	if transactionError != nil {
		return nil, transactionError
	}

	return &returnedServiceItem, nil
}

func (p *mtoServiceItemUpdater) updateServiceItem(appCtx appcontext.AppContext, serviceItem models.MTOServiceItem, status models.MTOServiceItemStatus, rejectionReason *string) (*models.MTOServiceItem, error) {
	serviceItem.Status = status
	now := time.Now()

	if status == models.MTOServiceItemStatusRejected {
		if rejectionReason == nil {
			verrs := validate.NewErrors()
			verrs.Add("rejectionReason", "field must be provided when status is set to REJECTED")
			err := apperror.NewInvalidInputError(serviceItem.ID, nil, verrs, "Invalid input found in the request.")
			return nil, err
		}

		serviceItem.RejectionReason = rejectionReason
		serviceItem.RejectedAt = &now
		// clear field if previously accepted
		serviceItem.ApprovedAt = nil
	} else if status == models.MTOServiceItemStatusApproved {
		// clear fields if previously rejected
		serviceItem.RejectionReason = nil
		serviceItem.RejectedAt = nil
		serviceItem.ApprovedAt = &now

		if serviceItem.MTOShipmentID != nil {
			// Get the shipment destination address
			mtoShipment, err := p.shipmentFetcher.GetShipment(appCtx, *serviceItem.MTOShipmentID, "DestinationAddress", "PickupAddress", "MTOServiceItems.SITOriginHHGOriginalAddress")
			if err != nil {
				return nil, err
			}

			// Check to see if there is already a SIT Destination Original Address
			// by checking for the ID before trying to set one on the service item.
			// If there isn't one, then we set it. We will update all four destination
			// SIT service items that get created
			if (serviceItem.ReService.Code == models.ReServiceCodeDDDSIT ||
				serviceItem.ReService.Code == models.ReServiceCodeDDSFSC ||
				serviceItem.ReService.Code == models.ReServiceCodeDDASIT ||
				serviceItem.ReService.Code == models.ReServiceCodeDDFSIT) &&
				serviceItem.SITDestinationOriginalAddressID == nil {

				// Set the original address on a service item to the shipment's
				// destination address when approving destination SIT service items
				// Creating a new address record to ensure SITDestinationOriginalAddress
				// doesn't change if shipment destination address is updated
				shipmentDestinationAddress := &models.Address{
					StreetAddress1: mtoShipment.DestinationAddress.StreetAddress1,
					StreetAddress2: mtoShipment.DestinationAddress.StreetAddress2,
					StreetAddress3: mtoShipment.DestinationAddress.StreetAddress3,
					City:           mtoShipment.DestinationAddress.City,
					State:          mtoShipment.DestinationAddress.State,
					PostalCode:     mtoShipment.DestinationAddress.PostalCode,
					Country:        mtoShipment.DestinationAddress.Country,
				}
				shipmentDestinationAddress, err = p.addressCreator.CreateAddress(appCtx, shipmentDestinationAddress)
				if err != nil {
					return nil, err
				}
				serviceItem.SITDestinationOriginalAddressID = &shipmentDestinationAddress.ID
				serviceItem.SITDestinationOriginalAddress = shipmentDestinationAddress

				if serviceItem.SITDestinationFinalAddressID == nil {
					serviceItem.SITDestinationFinalAddressID = &shipmentDestinationAddress.ID
					serviceItem.SITDestinationFinalAddress = shipmentDestinationAddress
				}

				// Calculate SITDeliveryMiles for DDDSIT and DDSFSC origin SIT service items
				if serviceItem.ReService.Code == models.ReServiceCodeDDDSIT ||
					serviceItem.ReService.Code == models.ReServiceCodeDDSFSC {
					// Destination SIT: distance between shipment destination address & service item ORIGINAL destination address
					milesCalculated, err := p.planner.ZipTransitDistance(appCtx, mtoShipment.DestinationAddress.PostalCode, serviceItem.SITDestinationOriginalAddress.PostalCode, false)
					if err != nil {
						return nil, err
					}
					serviceItem.SITDeliveryMiles = &milesCalculated
				}

			}
			// Calculate SITDeliveryMiles for DOPSIT and DOSFSC origin SIT service items
			if serviceItem.ReService.Code == models.ReServiceCodeDOPSIT ||
				serviceItem.ReService.Code == models.ReServiceCodeDOSFSC {
				// Origin SIT: distance between shipment pickup address & service item ORIGINAL pickup address
				milesCalculated, err := p.planner.ZipTransitDistance(appCtx, mtoShipment.PickupAddress.PostalCode, serviceItem.SITOriginHHGOriginalAddress.PostalCode, false)
				if err != nil {
					return nil, err
				}
				serviceItem.SITDeliveryMiles = &milesCalculated
			}
		}
	}

	verrs, err := appCtx.DB().ValidateAndUpdate(&serviceItem)
	if e := handleError(serviceItem.ID, verrs, err); e != nil {
		return nil, e
	}

	return &serviceItem, nil
}

func (p *mtoServiceItemUpdater) convertItemToCustomerExpense(
	appCtx appcontext.AppContext,
	serviceItem models.MTOServiceItem,
	customerExpenseReason *string,
	convertToCustomerExpense bool,
	eTag string,
	checks ...validator,
) (*models.MTOServiceItem, error) {
	if verr := validateServiceItem(appCtx, &serviceItem, eTag, checks...); verr != nil {
		return nil, verr
	}

	transactionError := appCtx.NewTransaction(func(_ appcontext.AppContext) error {
		serviceItem.CustomerExpense = convertToCustomerExpense
		serviceItem.CustomerExpenseReason = customerExpenseReason
		verrs, err := appCtx.DB().ValidateAndUpdate(&serviceItem)
		e := handleError(serviceItem.ID, verrs, err)
		return e
	})

	if transactionError != nil {
		return nil, transactionError
	}

	return &serviceItem, nil
}

// UpdateMTOServiceItemPricingEstimate updates the MTO Service Item pricing estimate
func (p *mtoServiceItemUpdater) UpdateMTOServiceItemPricingEstimate(
	appCtx appcontext.AppContext,
	mtoServiceItem *models.MTOServiceItem,
	shipment models.MTOShipment,
	eTag string,
) (*models.MTOServiceItem, error) {
	estimatedPrice, err := p.findEstimatedPrice(appCtx, mtoServiceItem, shipment)
	if estimatedPrice != 0 && err == nil {
		mtoServiceItem.PricingEstimate = &estimatedPrice
		return p.UpdateMTOServiceItem(appCtx, mtoServiceItem, eTag, UpdateMTOServiceItemBasicValidator)
	}
	return mtoServiceItem, err
}

// UpdateMTOServiceItemBasic updates the MTO Service Item using base validators
func (p *mtoServiceItemUpdater) UpdateMTOServiceItemBasic(
	appCtx appcontext.AppContext,
	mtoServiceItem *models.MTOServiceItem,
	eTag string,
) (*models.MTOServiceItem, error) {
	return p.UpdateMTOServiceItem(appCtx, mtoServiceItem, eTag, UpdateMTOServiceItemBasicValidator)
}

// UpdateMTOServiceItemPrime updates the MTO Service Item using Prime API validators
func (p *mtoServiceItemUpdater) UpdateMTOServiceItemPrime(
	appCtx appcontext.AppContext,
	mtoServiceItem *models.MTOServiceItem,
	planner route.Planner,
	shipment models.MTOShipment,
	eTag string,
) (*models.MTOServiceItem, error) {
	checkMoveStatus := false
	if mtoServiceItem.RequestedApprovalsRequestedStatus != nil {
		checkMoveStatus = *mtoServiceItem.RequestedApprovalsRequestedStatus
	}

	updatedServiceItem, err := p.UpdateMTOServiceItem(appCtx, mtoServiceItem, eTag, UpdateMTOServiceItemPrimeValidator)
	if err != nil {
		return nil, err
	}

	if updatedServiceItem != nil {
		code := updatedServiceItem.ReService.Code

		// If this is an update to an Origin SIT or Destination SIT service item we need to recalculate the
		// Authorized End Date and Required Delivery Date
		if (code == models.ReServiceCodeDOASIT || code == models.ReServiceCodeDDASIT) &&
			updatedServiceItem.Status == models.MTOServiceItemStatusApproved {
			err = calculateAndUpdateSITDatesForShipment(appCtx, mtoServiceItem, shipment, planner)
			if err != nil {
				return updatedServiceItem, err
			}
		}

	}

	if checkMoveStatus {
		move := &models.Move{}
		query := appCtx.DB().EagerPreload(
			"MTOServiceItems",
			"MTOShipments",
			"MTOShipments.SITDurationUpdates",
			"MTOShipments.DeliveryAddressUpdate",
			"Orders",
		)
		query.Where("id = $1", shipment.MoveTaskOrder.ID)
		err = query.First(move)
		if err != nil {
			return nil, err
		}

		// if the service item is being changed to SUBMITTED status, we want the TOO to know so they can review
		if move.Status == models.MoveStatusAPPROVALSREQUESTED || move.Status == models.MoveStatusAPPROVED {
			_, err = p.moveRouter.ApproveOrRequestApproval(appCtx, *move)
			if err != nil {
				return nil, err
			}
		}
	}

	if updatedServiceItem != nil {
		// If the service item was updated, then it will exist and be passed to this function
		// We want to chick if the DepartureDate exists, and if it does and it is before
		// the authorized end date, we need to update the shipment authorized end date
		// to be equal to the departure date
		err = setShipmentAuthorizedEndDateToDepartureDate(appCtx, *updatedServiceItem, shipment)
	}

	return updatedServiceItem, err
}

// Calculate Required Delivery Date(RDD) from customer contact and requested delivery dates
// The RDD is calculated using the following business logic:
// If the SIT Departure Date is the same day or after the Customer Contact Date + GracePeriodDays then the RDD is Customer Contact Date + GracePeriodDays + GHC Transit Time
// If however the SIT Departure Date is before the Customer Contact Date + GracePeriodDays then the RDD is SIT Departure Date + GHC Transit Time
func calculateOriginSITRequiredDeliveryDate(appCtx appcontext.AppContext, shipment models.MTOShipment, planner route.Planner,
	sitCustomerContacted *time.Time, sitDepartureDate *time.Time) (*time.Time, error) {
	// Get a distance calculation between pickup and destination addresses.
	distance, err := planner.ZipTransitDistance(appCtx, shipment.PickupAddress.PostalCode, shipment.DestinationAddress.PostalCode, false)

	if err != nil {
		return nil, apperror.NewUnprocessableEntityError("cannot calculate distance between pickup and destination addresses")
	}

	weight := shipment.PrimeEstimatedWeight

	if shipment.ShipmentType == models.MTOShipmentTypeHHGOutOfNTS {
		weight = shipment.NTSRecordedWeight
	}

	// Query the ghc_domestic_transit_times table for the max transit time using the distance between location
	// and the weight to determine the number of days for transit
	var ghcDomesticTransitTime models.GHCDomesticTransitTime
	err = appCtx.DB().Where("distance_miles_lower <= ? "+
		"AND distance_miles_upper >= ? "+
		"AND weight_lbs_lower <= ? "+
		"AND (weight_lbs_upper >= ? OR weight_lbs_upper = 0)",
		distance, distance, weight, weight).First(&ghcDomesticTransitTime)

	if err != nil {
		switch err {
		case sql.ErrNoRows:
			if weight == nil {
				return nil, apperror.NewNotFoundError(shipment.ID, fmt.Sprintf(
					"failed to find transit time for shipment of nil lbs weight and %d mile distance", distance))
			}
			return nil, apperror.NewNotFoundError(shipment.ID, fmt.Sprintf(
				"failed to find transit time for shipment of %d lbs weight and %d mile distance", weight.Int(), distance))
		default:
			return nil, apperror.NewQueryError("CalculateSITAllowanceRequestedDates", err, "failed to query for transit time")
		}
	}

	var requiredDeliveryDate time.Time
	customerContactDatePlusFive := sitCustomerContacted.AddDate(0, 0, GracePeriodDays)

	// we calculate required delivery date here using customer contact date and transit time
	if sitDepartureDate.Before(customerContactDatePlusFive) {
		requiredDeliveryDate = sitDepartureDate.AddDate(0, 0, ghcDomesticTransitTime.MaxDaysTransitTime)
	} else if sitDepartureDate.After(customerContactDatePlusFive) || sitDepartureDate.Equal(customerContactDatePlusFive) {
		requiredDeliveryDate = customerContactDatePlusFive.AddDate(0, 0, ghcDomesticTransitTime.MaxDaysTransitTime)
	}

	// Weekends and holidays are not allowable dates, find the next available workday
	var calendar = dates.NewUSCalendar()

	actual, observed, _ := calendar.IsHoliday(requiredDeliveryDate)

	if actual || observed || !calendar.IsWorkday(requiredDeliveryDate) {
		requiredDeliveryDate = dates.NextWorkday(*calendar, requiredDeliveryDate)
	}

	return &requiredDeliveryDate, nil
}

// Sets the shipment authorized end date to be equal to the SIT service item departure date
// if found and SIT service item departure date occurs before the authorized end date
func setShipmentAuthorizedEndDateToDepartureDate(appCtx appcontext.AppContext, serviceItem models.MTOServiceItem, shipment models.MTOShipment) error {
	if serviceItem.SITDepartureDate != nil {
		// SITDepartureDate case for origin SIT handling
		if slices.Contains(OriginReServiceCodesAllowedForSITDepartureDateUpdate, serviceItem.ReService.Code) && shipment.OriginSITAuthEndDate != nil {
			if serviceItem.SITDepartureDate.Before(*shipment.OriginSITAuthEndDate) {
				shipment.OriginSITAuthEndDate = serviceItem.SITDepartureDate
				verrs, err := appCtx.DB().ValidateAndUpdate(&shipment)
				if verrs != nil && verrs.HasAny() {
					return apperror.NewInvalidInputError(shipment.ID, err, verrs, "invalid input found while updating dates of shipment")
				} else if err != nil {
					return apperror.NewQueryError("Shipment", err, "")
				}
			}
		}
		// SITDepartureDate case for destination SIT handling
		if slices.Contains(DestinationReServiceCodesAllowedForSITDepartureDateUpdate, serviceItem.ReService.Code) && shipment.DestinationSITAuthEndDate != nil {
			if serviceItem.SITDepartureDate.Before(*shipment.DestinationSITAuthEndDate) {
				shipment.DestinationSITAuthEndDate = serviceItem.SITDepartureDate
				verrs, err := appCtx.DB().ValidateAndUpdate(&shipment)
				if verrs != nil && verrs.HasAny() {
					return apperror.NewInvalidInputError(shipment.ID, err, verrs, "invalid input found while updating dates of shipment")
				} else if err != nil {
					return apperror.NewQueryError("Shipment", err, "")
				}
			}
		}

	}
	return nil
}

// Calculate the Required Delivery Date and Authorized End Date for the service item based on business logic using the
// Customer Contact Date, Customer Requested Delivery Date, and SIT Departure Date
func calculateAndUpdateSITDatesForShipment(appCtx appcontext.AppContext, serviceItem *models.MTOServiceItem, shipment models.MTOShipment,
	planner route.Planner) error {
	location := DestinationSITLocation

	if serviceItem.ReService.Code == models.ReServiceCodeDOASIT {
		location = OriginSITLocation
	}

	sitDepartureDate := serviceItem.SITDepartureDate

	if location == OriginSITLocation {

		if sitDepartureDate != nil {
			requiredDeliveryDate, err := calculateOriginSITRequiredDeliveryDate(appCtx, shipment, planner,
				serviceItem.SITCustomerContacted, sitDepartureDate)

			if err != nil {
				return err
			}

			shipment.RequiredDeliveryDate = requiredDeliveryDate
		} else {
			return apperror.NewNotFoundError(shipment.ID, "sit departure date not found, cannot update Required Delivery Date")
		}
	}

	// For Origin SIT we need to update the Required Delivery Date which is stored with the shipment instead of the service item
	if location == OriginSITLocation {
		var verrs *validate.Errors

		verrs, err := appCtx.DB().ValidateAndUpdate(&shipment)

		if verrs != nil && verrs.HasAny() {
			return apperror.NewInvalidInputError(shipment.ID, err, verrs, "invalid input found while updating dates of shipment")
		} else if err != nil {
			return apperror.NewQueryError("Shipment", err, "")
		}
	}

	return nil
}

// UpdateMTOServiceItem updates the given service item
func (p *mtoServiceItemUpdater) UpdateMTOServiceItem(
	appCtx appcontext.AppContext,
	mtoServiceItem *models.MTOServiceItem,
	eTag string,
	validatorKey string,
) (*models.MTOServiceItem, error) {
	// Find the service item, return error if not found
	oldServiceItem, err := models.FetchServiceItem(appCtx.DB(), mtoServiceItem.ID)
	if err != nil {
		switch err {
		case models.ErrFetchNotFound:
			return nil, apperror.NewNotFoundError(mtoServiceItem.ID, "while looking for MTOServiceItem")
		default:
			return nil, apperror.NewQueryError("MTOServiceItem", err, "")
		}
	}

	// Populate port location info for POEFSC, PODFSC service item updates
	if (mtoServiceItem.PODLocation != nil || mtoServiceItem.POELocation != nil) && (mtoServiceItem.ReService.Code == models.ReServiceCodePODFSC || mtoServiceItem.ReService.Code == models.ReServiceCodePOEFSC) {
		err = populatePortLocation(mtoServiceItem, p, appCtx)
		if err != nil {
			return nil, err
		}
	}

	checker := movetaskorder.NewMoveTaskOrderChecker()
	serviceItemData := updateMTOServiceItemData{
		updatedServiceItem:  *mtoServiceItem,
		oldServiceItem:      oldServiceItem,
		availabilityChecker: checker,
		verrs:               validate.NewErrors(),
	}

	validServiceItem, err := ValidateUpdateMTOServiceItem(appCtx, &serviceItemData, validatorKey)
	if err != nil {
		return nil, err
	}

	// If we have any Customer Contacts we need to make sure that they are associated with
	// all related destination SIT service items. This is especially important if we are creating new Customer Contacts.
	if len(validServiceItem.CustomerContacts) > 0 {
		relatedServiceItems, fetchErr := models.FetchRelatedDestinationSITServiceItems(appCtx.DB(), validServiceItem.ID)
		if fetchErr != nil {
			return nil, fetchErr
		}
		for i := range validServiceItem.CustomerContacts {
			validServiceItem.CustomerContacts[i].MTOServiceItems = relatedServiceItems
		}
	}

	// Check the If-Match header against existing eTag before updating
	encodedUpdatedAt := etag.GenerateEtag(oldServiceItem.UpdatedAt)
	if encodedUpdatedAt != eTag {
		return nil, apperror.NewPreconditionFailedError(validServiceItem.ID, nil)
	}

	// Create address record (if needed) and update service item in a single transaction
	transactionErr := appCtx.NewTransaction(func(txnAppCtx appcontext.AppContext) error {
		if validServiceItem.SITDestinationFinalAddress != nil {
			if validServiceItem.SITDestinationFinalAddressID == nil || *validServiceItem.SITDestinationFinalAddressID == uuid.Nil {
				validServiceItem.SITDestinationFinalAddress, err = p.addressCreator.CreateAddress(txnAppCtx, validServiceItem.SITDestinationFinalAddress)
				if err != nil {
					// If the error is something else (this is unexpected), we create a QueryError
					return apperror.NewQueryError("MTOServiceItem", err, "")
				}
			}
			validServiceItem.SITDestinationFinalAddressID = &validServiceItem.SITDestinationFinalAddress.ID
		}
		for index := range validServiceItem.CustomerContacts {
			validCustomerContact := &validServiceItem.CustomerContacts[index]
			if validCustomerContact.ID == uuid.Nil {
				verrs, createErr := p.builder.CreateOne(txnAppCtx, validCustomerContact)
				if verrs != nil && verrs.HasAny() {
					return apperror.NewInvalidInputError(
						validServiceItem.ID, createErr, verrs, "Invalid input found while creating a Customer Contact for service item.")
				} else if createErr != nil {
					// If the error is something else (this is unexpected), we create a QueryError
					return apperror.NewQueryError("MTOServiceItem", createErr, "")
				}
			} else {
				verrs, updateErr := txnAppCtx.DB().ValidateAndUpdate(validCustomerContact)
				if verrs != nil && verrs.HasAny() {
					return apperror.NewInvalidInputError(validServiceItem.ID, updateErr, verrs, "Invalid input found while updating customer contact for the service item.")
				} else if updateErr != nil {
					// If the error is something else (this is unexpected), we create a QueryError
					return apperror.NewQueryError("MTOServiceItem", updateErr, "")
				}
			}
		}

		// Make the update and create a InvalidInputError if there were validation issues
		verrs, updateErr := txnAppCtx.DB().ValidateAndUpdate(validServiceItem)

		// if the port information was updated, then we need to update the basic service item pricing since distance has changed
		// this only applies to international shipments
		if oldServiceItem.POELocationID != mtoServiceItem.POELocationID || oldServiceItem.PODLocationID != mtoServiceItem.PODLocationID {
			shipment := oldServiceItem.MTOShipment
			if shipment.PickupAddress != nil && shipment.DestinationAddress != nil &&
				(mtoServiceItem.POELocation != nil && mtoServiceItem.POELocation.UsPostRegionCity.UsprZipID != "" ||
					mtoServiceItem.PODLocation != nil && mtoServiceItem.PODLocation.UsPostRegionCity.UsprZipID != "") {
				var pickupZip string
				var destZip string
				// if the port type is POEFSC this means the shipment is CONUS -> OCONUS (pickup -> port)
				// if the port type is PODFSC this means the shipment is OCONUS -> CONUS (port -> destination)
				if mtoServiceItem.POELocation != nil {
					pickupZip = shipment.PickupAddress.PostalCode
					destZip = mtoServiceItem.POELocation.UsPostRegionCity.UsprZipID
				} else if mtoServiceItem.PODLocation != nil {
					pickupZip = mtoServiceItem.PODLocation.UsPostRegionCity.UsprZipID
					destZip = shipment.DestinationAddress.PostalCode
				}
				// we need to get the mileage from DTOD first, the db proc will consume that
				mileage, err := p.planner.ZipTransitDistance(appCtx, pickupZip, destZip, true)
				if err != nil {
					return err
				}

				// update the service item pricing if relevant fields have changed
				err = models.UpdateEstimatedPricingForShipmentBasicServiceItems(appCtx.DB(), &shipment, &mileage)
				if err != nil {
					return err
				}
			}
		}

		// If there were validation errors create an InvalidInputError type
		if verrs != nil && verrs.HasAny() {
			return apperror.NewInvalidInputError(validServiceItem.ID, updateErr, verrs, "Invalid input found while updating the service item.")
		} else if updateErr != nil {
			// If the error is something else (this is unexpected), we create a QueryError
			return apperror.NewQueryError("MTOServiceItem", updateErr, "")
		}
		return nil
	})

	if transactionErr != nil {
		return nil, transactionErr
	}

	return validServiceItem, nil
}

func populatePortLocation(mtoServiceItem *models.MTOServiceItem, p *mtoServiceItemUpdater, appCtx appcontext.AppContext) error {
	var reServiceCode = mtoServiceItem.ReService.Code
	var portCode string
	if reServiceCode == models.ReServiceCodePODFSC {
		portCode = mtoServiceItem.PODLocation.Port.PortCode
	} else if reServiceCode == models.ReServiceCodePOEFSC {
		portCode = mtoServiceItem.POELocation.Port.PortCode
	}
	portLocation, err := p.portLocationFetcher.FetchPortLocationByPortCode(appCtx, portCode)
	if err != nil {
		return apperror.NewUnsupportedPortCodeError(portCode, "No port location found for port code "+portCode)
	}
	if reServiceCode == models.ReServiceCodePODFSC {
		mtoServiceItem.PODLocationID = &portLocation.ID
		mtoServiceItem.PODLocation = portLocation
	} else if reServiceCode == models.ReServiceCodePOEFSC {
		mtoServiceItem.POELocationID = &portLocation.ID
		mtoServiceItem.POELocation = portLocation
	}
	return nil
}

// ValidateUpdateMTOServiceItem checks the provided serviceItemData struct against the validator indicated by validatorKey.
// Defaults to base validation if the empty string is entered as the key.
// Returns an MTOServiceItem that has been set up for update.
func ValidateUpdateMTOServiceItem(appCtx appcontext.AppContext, serviceItemData *updateMTOServiceItemData, validatorKey string) (*models.MTOServiceItem, error) {
	if validatorKey == "" {
		validatorKey = UpdateMTOServiceItemBasicValidator
	}
	validator, ok := UpdateMTOServiceItemValidators[validatorKey]
	if !ok {
		err := fmt.Errorf("validator key %s was not found in update MTO Service Item validators", validatorKey)
		return nil, err
	}
	err := validator.validate(appCtx, serviceItemData)
	if err != nil {
		return nil, err
	}

	newServiceItem := serviceItemData.setNewMTOServiceItem()

	return newServiceItem, nil
}<|MERGE_RESOLUTION|>--- conflicted
+++ resolved
@@ -207,11 +207,7 @@
 				return 0, err
 			}
 			if mtoShipment.PickupAddress != nil && mtoShipment.DestinationAddress != nil {
-<<<<<<< HEAD
-				distance, err = p.planner.ZipTransitDistance(appCtx, mtoShipment.PickupAddress.PostalCode, mtoShipment.DestinationAddress.PostalCode, false, false)
-=======
 				distance, err = p.planner.ZipTransitDistance(appCtx, mtoShipment.PickupAddress.PostalCode, mtoShipment.DestinationAddress.PostalCode, false)
->>>>>>> ccdf4099
 				if err != nil {
 					return 0, err
 				}
@@ -235,11 +231,7 @@
 		// fuel surcharge
 		if serviceItem.ReService.Code == models.ReServiceCodeFSC {
 			if mtoShipment.PickupAddress != nil && mtoShipment.DestinationAddress != nil {
-<<<<<<< HEAD
-				distance, err = p.planner.ZipTransitDistance(appCtx, mtoShipment.PickupAddress.PostalCode, mtoShipment.DestinationAddress.PostalCode, false, false)
-=======
 				distance, err = p.planner.ZipTransitDistance(appCtx, mtoShipment.PickupAddress.PostalCode, mtoShipment.DestinationAddress.PostalCode, false)
->>>>>>> ccdf4099
 				if err != nil {
 					return 0, err
 				}
