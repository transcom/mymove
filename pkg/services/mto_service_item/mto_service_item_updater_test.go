--- conflicted
+++ resolved
@@ -666,7 +666,6 @@
 					SITRequestedDelivery:              &sitRequestedDelivery,
 					Status:                            "REJECTED",
 					RequestedApprovalsRequestedStatus: &requestApproavalsRequestedStatus,
-<<<<<<< HEAD
 				},
 			},
 		}, nil)
@@ -700,165 +699,8 @@
 					PrimeEstimatedWeight: &estimatedWeight,
 					RequiredDeliveryDate: &aMonthAgo,
 					UpdatedAt:            aMonthAgo,
-=======
->>>>>>> 1fe4f06d
-				},
-			},
-		}, nil)
-		shipment.MTOServiceItems = append(shipment.MTOServiceItems, newServiceItemPrime)
-
-		_, err := updater.UpdateMTOServiceItemPrime(suite.AppContextForTest(), &newServiceItemPrime, planner, shipment, eTag)
-
-		suite.Error(err)
-		suite.IsType(apperror.UnprocessableEntityError{}, err)
-	})
-
-	suite.Run("failure test for sit delivery date after authorized end date", func() {
-		now := time.Now()
-		requestApproavalsRequestedStatus := false
-		year, month, day := now.Add(time.Hour * 24 * -30).Date()
-		aMonthAgo := time.Date(year, month, day, 0, 0, 0, 0, time.UTC)
-		contactDatePlusGracePeriod := now.AddDate(0, 0, GracePeriodDays)
-		sitRequestedDelivery := time.Now().AddDate(0, 0, 10)
-		sitAuthorizedEndDate := time.Now().AddDate(0, 0, 5)
-		oldServiceItemPrime := factory.BuildMTOServiceItem(suite.DB(), []factory.Customization{
-			{
-				Model:    factory.BuildAvailableToPrimeMove(suite.DB(), nil, nil),
-				LinkOnly: true,
-			},
-			{
-				Model: models.ReService{
-					Code: models.ReServiceCodeDOASIT,
-				},
-			},
-			{
-				Model: models.MTOServiceItem{
-					SITDepartureDate:                  &contactDatePlusGracePeriod,
-					SITEntryDate:                      &aMonthAgo,
-					SITCustomerContacted:              &now,
-					SITRequestedDelivery:              &sitRequestedDelivery,
-					SITAuthorizedEndDate:              &sitAuthorizedEndDate,
-					Status:                            "REJECTED",
-					RequestedApprovalsRequestedStatus: &requestApproavalsRequestedStatus,
-				},
-			},
-		}, nil)
-
-		planner := &mocks.Planner{}
-		planner.On("ZipTransitDistance",
-			mock.AnythingOfType("*appcontext.appContext"),
-			mock.Anything,
-			mock.Anything,
-		).Return(1234, nil)
-
-		ghcDomesticTransitTime := models.GHCDomesticTransitTime{
-			MaxDaysTransitTime: 12,
-			WeightLbsLower:     0,
-			WeightLbsUpper:     10000,
-			DistanceMilesLower: 1,
-			DistanceMilesUpper: 2000,
-		}
-		_, _ = suite.DB().ValidateAndCreate(&ghcDomesticTransitTime)
-		eTag := etag.GenerateEtag(oldServiceItemPrime.UpdatedAt)
-
-		newServiceItemPrime := oldServiceItemPrime
-		newServiceItemPrime.Status = models.MTOServiceItemStatusApproved
-		shipmentSITAllowance := int(90)
-<<<<<<< HEAD
-		estimatedWeight := unit.Pound(1400)
-		shipment := factory.BuildMTOShipment(suite.DB(), []factory.Customization{
-			{
-				Model: models.MTOShipment{
-					Status:               models.MTOShipmentStatusApproved,
-					SITDaysAllowance:     &shipmentSITAllowance,
-					PrimeEstimatedWeight: &estimatedWeight,
-					RequiredDeliveryDate: &aMonthAgo,
-					UpdatedAt:            aMonthAgo,
-				},
-			},
-		}, nil)
-		shipment.MTOServiceItems = append(shipment.MTOServiceItems, newServiceItemPrime)
-
-		_, err := updater.UpdateMTOServiceItemPrime(suite.AppContextForTest(), &newServiceItemPrime, planner, shipment, eTag)
-
-		suite.Error(err)
-		suite.IsType(apperror.UnprocessableEntityError{}, err)
-	})
-
-	suite.Run("failure test for sit delivery date after allowance end date", func() {
-		now := time.Now()
-		requestApproavalsRequestedStatus := false
-		year, month, day := now.Add(time.Hour * 24 * -30).Date()
-		aMonthAgo := time.Date(year, month, day, 0, 0, 0, 0, time.UTC)
-		sitEntryDate := now.AddDate(0, 0, -120)
-		sitCustomerContact := now.AddDate(0, 0, 120)
-		sitRequestedDelivery := time.Now().AddDate(0, 0, 10)
-		oldServiceItemPrime := factory.BuildMTOServiceItem(suite.DB(), []factory.Customization{
-			{
-				Model:    factory.BuildAvailableToPrimeMove(suite.DB(), nil, nil),
-				LinkOnly: true,
-			},
-			{
-				Model: models.ReService{
-					Code: models.ReServiceCodeDOASIT,
-				},
-			},
-			{
-				Model: models.MTOServiceItem{
-					SITDepartureDate:                  &now,
-					SITEntryDate:                      &sitEntryDate,
-					SITCustomerContacted:              &sitCustomerContact,
-					SITRequestedDelivery:              &sitRequestedDelivery,
-					Status:                            "REJECTED",
-					RequestedApprovalsRequestedStatus: &requestApproavalsRequestedStatus,
-				},
-			},
-		}, nil)
-
-		planner := &mocks.Planner{}
-		planner.On("ZipTransitDistance",
-			mock.AnythingOfType("*appcontext.appContext"),
-			mock.Anything,
-			mock.Anything,
-		).Return(1234, nil)
-
-		ghcDomesticTransitTime := models.GHCDomesticTransitTime{
-			MaxDaysTransitTime: 12,
-			WeightLbsLower:     0,
-			WeightLbsUpper:     10000,
-			DistanceMilesLower: 1,
-			DistanceMilesUpper: 2000,
-		}
-		_, _ = suite.DB().ValidateAndCreate(&ghcDomesticTransitTime)
-		eTag := etag.GenerateEtag(oldServiceItemPrime.UpdatedAt)
-
-		newServiceItemPrime := oldServiceItemPrime
-		newServiceItemPrime.Status = models.MTOServiceItemStatusApproved
-		shipmentSITAllowance := int(90)
-		estimatedWeight := unit.Pound(1400)
-		shipment := factory.BuildMTOShipment(suite.DB(), []factory.Customization{
-			{
-				Model: models.MTOShipment{
-					Status:               models.MTOShipmentStatusApproved,
-					SITDaysAllowance:     &shipmentSITAllowance,
-					PrimeEstimatedWeight: &estimatedWeight,
-					RequiredDeliveryDate: &aMonthAgo,
-					UpdatedAt:            aMonthAgo,
-				},
-			},
-=======
-		estimatedWeight := unit.Pound(20000)
-		shipment := factory.BuildMTOShipment(suite.DB(), []factory.Customization{
-			{
-				Model: models.MTOShipment{
-					Status:               models.MTOShipmentStatusApproved,
-					SITDaysAllowance:     &shipmentSITAllowance,
-					PrimeEstimatedWeight: &estimatedWeight,
-					RequiredDeliveryDate: &aMonthAgo,
-					UpdatedAt:            aMonthAgo,
-				},
-			},
->>>>>>> 1fe4f06d
+				},
+			},
 		}, nil)
 		shipment.MTOServiceItems = append(shipment.MTOServiceItems, newServiceItemPrime)
 
