--- conflicted
+++ resolved
@@ -1597,11 +1597,7 @@
 		suite.Equal(oldServiceItemPrime.PODLocationID, updatedServiceItem.PODLocationID)
 	})
 
-<<<<<<< HEAD
-	// Test failure Prime validation for Port of Embarkation
-=======
 	// Test failure Prime validation for Port of Debarkation
->>>>>>> a209ed62
 	suite.Run("UpdateMTOServiceItemPrimeValidator - Update Port of Debarkation - Port not updated wrong service code is supplied", func() {
 		oldServiceItemPrime := factory.BuildMTOServiceItem(suite.DB(), []factory.Customization{
 			{
