// RA Summary: gosec - errcheck - Unchecked return value
// RA: Linter flags errcheck error: Ignoring a method's return value can cause the program to overlook unexpected states and conditions.
// RA: Functions with unchecked return values in the file are used fetch data and assign data to a variable that is checked later on
// RA: Given the return value is being checked in a different line and the functions that are flagged by the linter are being used to assign variables
// RA: in a unit test, then there is no risk
// RA Developer Status: Mitigated
// RA Validator Status: Mitigated
// RA Modified Severity: N/A
// nolint:errcheck
package mtoserviceitem

import (
	"time"

	"github.com/gobuffalo/validate/v3"
	"github.com/gofrs/uuid"
	"github.com/stretchr/testify/mock"

	"github.com/transcom/mymove/pkg/apperror"
	"github.com/transcom/mymove/pkg/etag"
	"github.com/transcom/mymove/pkg/factory"
	"github.com/transcom/mymove/pkg/handlers"
	"github.com/transcom/mymove/pkg/models"
	"github.com/transcom/mymove/pkg/models/roles"
	mocks "github.com/transcom/mymove/pkg/route/mocks"
	"github.com/transcom/mymove/pkg/services/address"
	"github.com/transcom/mymove/pkg/services/ghcrateengine"
	moverouter "github.com/transcom/mymove/pkg/services/move"
	movetaskorder "github.com/transcom/mymove/pkg/services/move_task_order"
	mtoshipment "github.com/transcom/mymove/pkg/services/mto_shipment"
	portlocation "github.com/transcom/mymove/pkg/services/port_location"
	"github.com/transcom/mymove/pkg/services/query"
	sitstatus "github.com/transcom/mymove/pkg/services/sit_status"
	transportationoffice "github.com/transcom/mymove/pkg/services/transportation_office"
	storageTest "github.com/transcom/mymove/pkg/storage/test"
	"github.com/transcom/mymove/pkg/testdatagen"
	"github.com/transcom/mymove/pkg/unit"
	"github.com/transcom/mymove/pkg/uploader"
)

func (suite *MTOServiceItemServiceSuite) TestMTOServiceItemUpdater() {

	builder := query.NewQueryBuilder()
	moveRouter := moverouter.NewMoveRouter(transportationoffice.NewTransportationOfficesFetcher())
	shipmentFetcher := mtoshipment.NewMTOShipmentFetcher()
	addressCreator := address.NewAddressCreator()
	sitStatusService := sitstatus.NewShipmentSITStatus()
	portLocationFetcher := portlocation.NewPortLocationFetcher()

	planner := &mocks.Planner{}
	planner.On("ZipTransitDistance",
		mock.AnythingOfType("*appcontext.appContext"),
		mock.Anything,
		mock.Anything,
	).Return(400, nil)
	updater := NewMTOServiceItemUpdater(planner, builder, moveRouter, shipmentFetcher, addressCreator, portLocationFetcher, ghcrateengine.NewDomesticUnpackPricer(), ghcrateengine.NewDomesticLinehaulPricer(), ghcrateengine.NewDomesticDestinationPricer(), ghcrateengine.NewFuelSurchargePricer())

	setupServiceItem := func() (models.MTOServiceItem, string) {
		serviceItem, err := testdatagen.MakeDefaultMTOServiceItem(suite.DB())
		suite.NoError(err)

		eTag := etag.GenerateEtag(serviceItem.UpdatedAt)
		return serviceItem, eTag
	}

	// Test not found error
	suite.Run("Not Found Error", func() {
		serviceItem, eTag := setupServiceItem()
		notFoundUUID := "00000000-0000-0000-0000-000000000001"
		notFoundServiceItem := serviceItem
		notFoundServiceItem.ID = uuid.FromStringOrNil(notFoundUUID)

		updatedServiceItem, err := updater.UpdateMTOServiceItemBasic(suite.AppContextForTest(), &notFoundServiceItem, eTag)

		suite.Nil(updatedServiceItem)
		suite.Error(err)
		suite.IsType(apperror.NotFoundError{}, err)
		suite.Contains(err.Error(), notFoundUUID)
	})

	// Test validation error
	suite.Run("Validation Error", func() {
		serviceItem, eTag := setupServiceItem()
		invalidServiceItem := serviceItem
		invalidServiceItem.MoveTaskOrderID = serviceItem.ID // invalid Move ID

		updatedServiceItem, err := updater.UpdateMTOServiceItemBasic(suite.AppContextForTest(), &invalidServiceItem, eTag)

		suite.Nil(updatedServiceItem)
		suite.Error(err)
		suite.IsType(apperror.InvalidInputError{}, err)

		invalidInputError := err.(apperror.InvalidInputError)
		suite.True(invalidInputError.ValidationErrors.HasAny())
		suite.Contains(invalidInputError.ValidationErrors.Keys(), "moveTaskOrderID")
	})

	// Test precondition failed (stale eTag)
	suite.Run("Precondition Failed", func() {
		serviceItem, _ := setupServiceItem()
		newServiceItem := serviceItem
		updatedServiceItem, err := updater.UpdateMTOServiceItemBasic(suite.AppContextForTest(), &newServiceItem, "bloop")

		suite.Nil(updatedServiceItem)
		suite.Error(err)
		suite.IsType(apperror.PreconditionFailedError{}, err)
	})

	// Test successful update
	suite.Run("Successful update of service item ", func() {
		serviceItem, eTag := setupServiceItem()
		reason := "because we did this service"
		sitEntryDate := time.Date(2020, time.December, 02, 0, 0, 0, 0, time.UTC)

		country := factory.FetchOrBuildCountry(suite.DB(), nil, nil)
		newAddress := factory.BuildAddress(nil, nil, nil)
		newAddress.Country = &country
		newAddress.CountryId = &country.ID
		newServiceItem := serviceItem
		newServiceItem.Reason = &reason
		newServiceItem.SITEntryDate = &sitEntryDate
		newServiceItem.Status = "" // should keep the status from the original service item
		newServiceItem.SITDestinationFinalAddress = &newAddress
		actualWeight := int64(4000)
		estimatedWeight := int64(4200)
		newServiceItem.ActualWeight = handlers.PoundPtrFromInt64Ptr(&actualWeight)
		newServiceItem.ActualWeight = handlers.PoundPtrFromInt64Ptr(&estimatedWeight)

		updatedServiceItem, err := updater.UpdateMTOServiceItemBasic(suite.AppContextForTest(), &newServiceItem, eTag)

		suite.NoError(err)
		suite.NotNil(updatedServiceItem)
		suite.Equal(serviceItem.ID, updatedServiceItem.ID)
		suite.Equal(serviceItem.MTOShipmentID, updatedServiceItem.MTOShipmentID)
		suite.Equal(serviceItem.MoveTaskOrderID, updatedServiceItem.MoveTaskOrderID)
		suite.Equal(newServiceItem.Reason, updatedServiceItem.Reason)
		suite.Equal(newServiceItem.SITEntryDate.Local(), updatedServiceItem.SITEntryDate.Local())
		suite.Equal(serviceItem.Status, updatedServiceItem.Status) // should not have been updated
		suite.Equal(newAddress.StreetAddress1, updatedServiceItem.SITDestinationFinalAddress.StreetAddress1)
		suite.Equal(newAddress.City, updatedServiceItem.SITDestinationFinalAddress.City)
		suite.Equal(newAddress.State, updatedServiceItem.SITDestinationFinalAddress.State)
		suite.Equal(newAddress.Country, updatedServiceItem.SITDestinationFinalAddress.Country)
		suite.Equal(newAddress.PostalCode, updatedServiceItem.SITDestinationFinalAddress.PostalCode)
		suite.Equal(newServiceItem.ActualWeight, updatedServiceItem.ActualWeight)
		suite.Equal(newServiceItem.EstimatedWeight, updatedServiceItem.EstimatedWeight)
		suite.NotEqual(newServiceItem.Status, updatedServiceItem.Status)
	})

	// Success for DDDSIT
	suite.Run("Successful update of DDDSIT service item", func() {
		serviceItem, eTag := setupServiceItem()
		serviceItem.ReService.Code = models.ReServiceCodeDDDSIT
		reason := "because we did this service"
		sitEntryDate := time.Date(2020, time.December, 02, 0, 0, 0, 0, time.UTC)

		country := factory.FetchOrBuildCountry(suite.DB(), nil, nil)
		newAddress := factory.BuildAddress(nil, nil, nil)
		newAddress.Country = &country
		newAddress.CountryId = &country.ID
		newServiceItem := serviceItem
		newServiceItem.Reason = &reason
		newServiceItem.SITEntryDate = &sitEntryDate
		newServiceItem.Status = "" // should keep the status from the original service item
		newServiceItem.SITDestinationFinalAddress = &newAddress
		actualWeight := int64(4000)
		estimatedWeight := int64(4200)
		newServiceItem.ActualWeight = handlers.PoundPtrFromInt64Ptr(&actualWeight)
		newServiceItem.ActualWeight = handlers.PoundPtrFromInt64Ptr(&estimatedWeight)
		newServiceItem.CustomerContacts = models.MTOServiceItemCustomerContacts{
			models.MTOServiceItemCustomerContact{
				DateOfContact:              time.Date(2020, time.December, 04, 0, 0, 0, 0, time.UTC),
				TimeMilitary:               "1400Z",
				FirstAvailableDeliveryDate: time.Date(2020, time.December, 02, 0, 0, 0, 0, time.UTC),
				Type:                       models.CustomerContactTypeFirst,
			},
		}
		updatedServiceItem, err := updater.UpdateMTOServiceItemBasic(suite.AppContextForTest(), &newServiceItem, eTag)

		suite.NoError(err)
		suite.NotNil(updatedServiceItem)
		suite.Equal(serviceItem.ID, updatedServiceItem.ID)
		suite.Equal(serviceItem.MTOShipmentID, updatedServiceItem.MTOShipmentID)
		suite.Equal(serviceItem.MoveTaskOrderID, updatedServiceItem.MoveTaskOrderID)
		suite.Equal(newServiceItem.Reason, updatedServiceItem.Reason)
		suite.Equal(newServiceItem.SITEntryDate.Local(), updatedServiceItem.SITEntryDate.Local())
		suite.Equal(serviceItem.Status, updatedServiceItem.Status) // should not have been updated
		suite.Equal(newAddress.StreetAddress1, updatedServiceItem.SITDestinationFinalAddress.StreetAddress1)
		suite.Equal(newAddress.City, updatedServiceItem.SITDestinationFinalAddress.City)
		suite.Equal(newAddress.State, updatedServiceItem.SITDestinationFinalAddress.State)
		suite.Equal(newAddress.Country, updatedServiceItem.SITDestinationFinalAddress.Country)
		suite.Equal(newAddress.PostalCode, updatedServiceItem.SITDestinationFinalAddress.PostalCode)
		suite.Equal(newServiceItem.ActualWeight, updatedServiceItem.ActualWeight)
		suite.Equal(newServiceItem.EstimatedWeight, updatedServiceItem.EstimatedWeight)
		suite.Equal(newServiceItem.CustomerContacts[0].TimeMilitary, updatedServiceItem.CustomerContacts[0].TimeMilitary)
		suite.Equal(newServiceItem.CustomerContacts[0].FirstAvailableDeliveryDate, updatedServiceItem.CustomerContacts[0].FirstAvailableDeliveryDate)
		suite.Equal(newServiceItem.CustomerContacts[0].DateOfContact, updatedServiceItem.CustomerContacts[0].DateOfContact)
		suite.NotEqual(newServiceItem.Status, updatedServiceItem.Status)
	})

	// Success for DDDSIT with an existing customer contact
	suite.Run("Successful update of DDDSIT service item that already has Customer Contacts", func() {
		customerContact, err := testdatagen.MakeMTOServiceItemCustomerContact(suite.DB(), testdatagen.Assertions{
			MTOServiceItemCustomerContact: models.MTOServiceItemCustomerContact{
				Type:                       models.CustomerContactTypeFirst,
				DateOfContact:              time.Date(1984, time.March, 24, 0, 0, 0, 0, time.UTC),
				TimeMilitary:               "0400Z",
				FirstAvailableDeliveryDate: time.Date(1984, time.March, 20, 0, 0, 0, 0, time.UTC),
			},
		})
		suite.NoError(err)

		serviceItem := factory.BuildMTOServiceItem(suite.DB(), []factory.Customization{
			{
				Model: models.MTOServiceItem{
					CustomerContacts: models.MTOServiceItemCustomerContacts{customerContact},
				},
			},
			{
				Model: models.ReService{
					Code: models.ReServiceCodeDDDSIT,
				},
			},
		}, nil)
		eTag := etag.GenerateEtag(serviceItem.UpdatedAt)
		newServiceItem := serviceItem
		newServiceItem.CustomerContacts = models.MTOServiceItemCustomerContacts{
			models.MTOServiceItemCustomerContact{
				DateOfContact:              time.Date(2020, time.December, 04, 0, 0, 0, 0, time.UTC),
				TimeMilitary:               "1400Z",
				FirstAvailableDeliveryDate: time.Date(2020, time.December, 02, 0, 0, 0, 0, time.UTC),
				Type:                       models.CustomerContactTypeFirst,
			},
		}
		updatedServiceItem, err := updater.UpdateMTOServiceItemBasic(suite.AppContextForTest(), &newServiceItem, eTag)

		suite.NoError(err)
		suite.NotNil(updatedServiceItem)
		suite.Equal(serviceItem.ID, updatedServiceItem.ID)
		suite.Equal(serviceItem.MTOShipmentID, updatedServiceItem.MTOShipmentID)
		suite.Equal(serviceItem.MoveTaskOrderID, updatedServiceItem.MoveTaskOrderID)

		// We updated the old customer contact, so the ID should be the same
		suite.Equal(customerContact.ID, updatedServiceItem.CustomerContacts[0].ID)

		// And the new values should be reflected in the updated customer contact
		suite.NotEqual(customerContact.TimeMilitary, updatedServiceItem.CustomerContacts[0].TimeMilitary)
		suite.NotEqual(customerContact.DateOfContact, updatedServiceItem.CustomerContacts[0].DateOfContact)
		suite.NotEqual(customerContact.FirstAvailableDeliveryDate, updatedServiceItem.CustomerContacts[0].FirstAvailableDeliveryDate)
		suite.Equal(newServiceItem.CustomerContacts[0].TimeMilitary, updatedServiceItem.CustomerContacts[0].TimeMilitary)
		suite.Equal(newServiceItem.CustomerContacts[0].DateOfContact, updatedServiceItem.CustomerContacts[0].DateOfContact)
		suite.Equal(newServiceItem.CustomerContacts[0].FirstAvailableDeliveryDate, updatedServiceItem.CustomerContacts[0].FirstAvailableDeliveryDate)
	})

	suite.Run("Successful Prime update - adding SITDestinationFinalAddress", func() {
		now := time.Now()
		requestApproavalsRequestedStatus := false
		year, month, day := now.Add(time.Hour * 24 * -30).Date()
		aMonthAgo := time.Date(year, month, day, 0, 0, 0, 0, time.UTC)
		contactDatePlusGracePeriod := now.AddDate(0, 0, GracePeriodDays)
		sitRequestedDelivery := time.Date(year, month, day, 0, 0, 0, 0, time.UTC)
		move := factory.BuildAvailableToPrimeMove(suite.DB(), nil, nil)
		shipmentSITAllowance := int(90)
		estimatedWeight := unit.Pound(1400)
		shipment := factory.BuildMTOShipment(suite.DB(), []factory.Customization{
			{
				Model: models.MTOShipment{
					Status:               models.MTOShipmentStatusApproved,
					SITDaysAllowance:     &shipmentSITAllowance,
					PrimeEstimatedWeight: &estimatedWeight,
					RequiredDeliveryDate: &aMonthAgo,
					UpdatedAt:            aMonthAgo,
				},
			},
			{
				Model:    move,
				LinkOnly: true,
			},
		}, nil)
		// We need to create a destination first day sit in order to properly calculate authorized end date
		oldDDFSITServiceItemPrime := factory.BuildMTOServiceItem(suite.DB(), []factory.Customization{
			{
				Model:    move,
				LinkOnly: true,
			},
			{
				Model:    shipment,
				LinkOnly: true,
			},
			{
				Model: models.ReService{
					Code: models.ReServiceCodeDDFSIT,
				},
			},
			{
				Model: models.MTOServiceItem{
					SITDepartureDate:                  &contactDatePlusGracePeriod,
					SITEntryDate:                      &aMonthAgo,
					SITCustomerContacted:              &now,
					SITRequestedDelivery:              &sitRequestedDelivery,
					Status:                            "APPROVED",
					RequestedApprovalsRequestedStatus: &requestApproavalsRequestedStatus,
				},
			},
		}, nil)
		oldServiceItemPrime := factory.BuildMTOServiceItem(suite.DB(), []factory.Customization{
			{
				Model:    move,
				LinkOnly: true,
			},
			{
				Model:    shipment,
				LinkOnly: true,
			},
			{
				Model: models.ReService{
					Code: models.ReServiceCodeDDDSIT,
				},
			},
			{
				Model: models.MTOServiceItem{
					SITDepartureDate:                  &contactDatePlusGracePeriod,
					SITEntryDate:                      &aMonthAgo,
					SITCustomerContacted:              &now,
					SITRequestedDelivery:              &sitRequestedDelivery,
					Status:                            "REJECTED",
					RequestedApprovalsRequestedStatus: &requestApproavalsRequestedStatus,
				},
			},
		}, nil)

		planner := &mocks.Planner{}
		planner.On("ZipTransitDistance",
			mock.AnythingOfType("*appcontext.appContext"),
			mock.Anything,
			mock.Anything,
		).Return(1234, nil)

		ghcDomesticTransitTime := models.GHCDomesticTransitTime{
			MaxDaysTransitTime: 12,
			WeightLbsLower:     0,
			WeightLbsUpper:     10000,
			DistanceMilesLower: 1,
			DistanceMilesUpper: 2000,
		}
		_, _ = suite.DB().ValidateAndCreate(&ghcDomesticTransitTime)
		eTag := etag.GenerateEtag(oldServiceItemPrime.UpdatedAt)

		// Try to add SITDestinationFinalAddress
		newServiceItemPrime := oldServiceItemPrime
		newAddress := factory.BuildAddress(nil, nil, []factory.Trait{factory.GetTraitAddress3})
		newServiceItemPrime.SITDestinationFinalAddress = &newAddress

		// Set shipment SIT status
		shipment.MTOServiceItems = append(shipment.MTOServiceItems, oldServiceItemPrime, oldDDFSITServiceItemPrime)
		sitStatus, shipmentWithCalculatedStatus, err := sitStatusService.CalculateShipmentSITStatus(suite.AppContextForTest(), shipment)
		suite.MustSave(&shipmentWithCalculatedStatus)
		suite.NoError(err)
		suite.NotNil(sitStatus)

		// Update MTO service item
		updatedServiceItem, err := updater.UpdateMTOServiceItemPrime(suite.AppContextForTest(), &newServiceItemPrime, planner, shipment, eTag)

		suite.NoError(err)
		suite.NotNil(updatedServiceItem)
		suite.IsType(models.MTOServiceItem{}, *updatedServiceItem)
		suite.NotNil(updatedServiceItem.SITDestinationFinalAddress)
		suite.Equal(newAddress.StreetAddress1, updatedServiceItem.SITDestinationFinalAddress.StreetAddress1)
		suite.Equal(newAddress.StreetAddress2, updatedServiceItem.SITDestinationFinalAddress.StreetAddress2)
		suite.Equal(newAddress.StreetAddress3, updatedServiceItem.SITDestinationFinalAddress.StreetAddress3)
		suite.Equal(newAddress.City, updatedServiceItem.SITDestinationFinalAddress.City)
		suite.Equal(newAddress.State, updatedServiceItem.SITDestinationFinalAddress.State)
		suite.Equal(newAddress.PostalCode, updatedServiceItem.SITDestinationFinalAddress.PostalCode)
	})

	// Test that if a SITDepartureDate is provided successfully and it is a date before the shipments
	// authorized end date then the shipment's end date will be adjusted to be equal to the SITDepartureDate
	// DESTINATION
	suite.Run("Successful Prime update - adding SITDepartureDate adjusts shipment's Destination SIT authorized end date", func() {
		now := time.Now()
		requestApproavalsRequestedStatus := true
		year, month, day := now.Add(time.Hour * 24 * -30).Date()
		aMonthAgo := time.Date(year, month, day, 0, 0, 0, 0, time.UTC)
		contactDatePlusGracePeriod := now.AddDate(0, 0, GracePeriodDays)
		departureDate := contactDatePlusGracePeriod.Add(time.Hour * 24)
		sitRequestedDelivery := time.Date(year, month, day, 0, 0, 0, 0, time.UTC)
		move := factory.BuildAvailableToPrimeMove(suite.DB(), []factory.Customization{
			{
				Model: models.Move{
					Status: models.MoveStatusAPPROVALSREQUESTED,
				},
			},
		}, nil)
		shipmentSITAllowance := int(90)
		estimatedWeight := unit.Pound(1400)

		requestedDays := 90
		officeRemarks := "TESTING REMARKS"
		sitExtension := models.SITDurationUpdate{
			RequestedDays: requestedDays,
			RequestReason: models.SITExtensionRequestReasonAwaitingCompletionOfResidence,
			Status:        models.SITExtensionStatusPending,
			OfficeRemarks: &officeRemarks,
		}

		populatesitExtensions := []models.SITDurationUpdate{sitExtension}

		shipment := factory.BuildMTOShipment(suite.DB(), []factory.Customization{
			{
				Model: models.MTOShipment{
					Status:                    models.MTOShipmentStatusApproved,
					SITDaysAllowance:          &shipmentSITAllowance,
					PrimeEstimatedWeight:      &estimatedWeight,
					RequiredDeliveryDate:      &aMonthAgo,
					UpdatedAt:                 aMonthAgo,
					SITDurationUpdates:        populatesitExtensions,
					DestinationSITAuthEndDate: &departureDate,
				},
			},
			{
				Model:    move,
				LinkOnly: true,
			},
		}, nil)

		// Link sitExtension for existing shipment
		factory.BuildSITDurationUpdate(suite.DB(), []factory.Customization{
			{
				Model:    shipment,
				LinkOnly: true,
			},
		}, nil)

		// We need to create a destination first day sit in order to properly calculate authorized end date
		oldDDFSITServiceItemPrime := factory.BuildMTOServiceItem(suite.DB(), []factory.Customization{
			{
				Model:    move,
				LinkOnly: true,
			},
			{
				Model:    shipment,
				LinkOnly: true,
			},
			{
				Model: models.ReService{
					Code: models.ReServiceCodeDDFSIT,
				},
			},
			{
				Model: models.MTOServiceItem{
					SITDepartureDate:                  &contactDatePlusGracePeriod,
					SITEntryDate:                      &aMonthAgo,
					SITCustomerContacted:              &now,
					SITRequestedDelivery:              &sitRequestedDelivery,
					Status:                            "APPROVED",
					RequestedApprovalsRequestedStatus: &requestApproavalsRequestedStatus,
				},
			},
		}, nil)
		oldServiceItemPrime := factory.BuildMTOServiceItem(suite.DB(), []factory.Customization{
			{
				Model:    move,
				LinkOnly: true,
			},
			{
				Model:    shipment,
				LinkOnly: true,
			},
			{
				Model: models.ReService{
					Code: models.ReServiceCodeDDASIT,
				},
			},
			{
				Model: models.MTOServiceItem{
					SITDepartureDate:                  &contactDatePlusGracePeriod,
					SITEntryDate:                      &aMonthAgo,
					SITCustomerContacted:              &now,
					SITRequestedDelivery:              &sitRequestedDelivery,
					Status:                            "REJECTED",
					RequestedApprovalsRequestedStatus: &requestApproavalsRequestedStatus,
				},
			},
		}, nil)

		planner := &mocks.Planner{}
		planner.On("ZipTransitDistance",
			mock.AnythingOfType("*appcontext.appContext"),
			mock.Anything,
			mock.Anything,
		).Return(1234, nil)

		ghcDomesticTransitTime := models.GHCDomesticTransitTime{
			MaxDaysTransitTime: 12,
			WeightLbsLower:     0,
			WeightLbsUpper:     10000,
			DistanceMilesLower: 1,
			DistanceMilesUpper: 2000,
		}
		_, _ = suite.DB().ValidateAndCreate(&ghcDomesticTransitTime)
		eTag := etag.GenerateEtag(oldServiceItemPrime.UpdatedAt)

		// Try to add SITDestinationFinalAddress
		newServiceItemPrime := oldServiceItemPrime
		newAddress := factory.BuildAddress(nil, nil, []factory.Trait{factory.GetTraitAddress3})
		newServiceItemPrime.SITDestinationFinalAddress = &newAddress

		// Set shipment SIT status
		shipment.MTOServiceItems = append(shipment.MTOServiceItems, oldServiceItemPrime, oldDDFSITServiceItemPrime)
		sitStatus, shipmentWithCalculatedStatus, err := sitStatusService.CalculateShipmentSITStatus(suite.AppContextForTest(), shipment)
		suite.MustSave(&shipmentWithCalculatedStatus)
		suite.NoError(err)
		suite.NotNil(sitStatus)

		// Confirm sitExtension exists for the shipment
		var sitExtensions []models.SITDurationUpdate
		suite.DB().Q().All(&sitExtensions)
		suite.Equal(1, len(sitExtensions))
		suite.Equal(models.SITExtensionStatusPending, sitExtensions[0].Status)
		suite.Equal(shipment.ID, sitExtensions[0].MTOShipmentID)
<<<<<<< HEAD
=======
		suite.Equal(models.MoveStatusAPPROVALSREQUESTED, shipment.MoveTaskOrder.Status)

		// Confirm move status is APPROVALS REQUESTED before sit extension removal
		var moves []models.Move
		suite.DB().Q().All(&moves)
		suite.Equal(1, len(moves))
		suite.Equal(models.MoveStatusAPPROVALSREQUESTED, moves[0].Status)
>>>>>>> bf740f56

		// Update MTO service item
		updatedServiceItem, err := updater.UpdateMTOServiceItemPrime(suite.AppContextForTest(), &newServiceItemPrime, planner, shipmentWithCalculatedStatus, eTag)
		suite.NoError(err)
		suite.NotNil(updatedServiceItem)
		suite.IsType(models.MTOServiceItem{}, *updatedServiceItem)

		// Confirm sitExtension status was updated for the shipment
		suite.DB().Q().All(&sitExtensions)
<<<<<<< HEAD
=======
		suite.DB().Q().All(&moves)
>>>>>>> bf740f56
		suite.Equal(1, len(sitExtensions))
		suite.Equal(models.SITExtensionStatusRemoved, sitExtensions[0].Status)
		// Confirm decision date is set to today
		suite.Equal(time.Now().Truncate(time.Hour*24), sitExtensions[0].DecisionDate.Truncate(time.Hour*24).Local())
		suite.Equal(shipment.ID, sitExtensions[0].MTOShipmentID)

<<<<<<< HEAD
=======
		// Confirm move status is APPROVED after remove sit extension reomval
		suite.DB().Q().All(&moves)
		suite.Equal(1, len(moves))
		suite.Equal(models.MoveStatusAPPROVED, moves[0].Status)

>>>>>>> bf740f56
		// Verify that the shipment's SIT authorized end date has been adjusted to be equal
		// to the SIT departure date
		var postUpdatedServiceItemShipment models.MTOShipment
		suite.DB().Q().Find(&postUpdatedServiceItemShipment, shipment.ID)
		suite.NotNil(postUpdatedServiceItemShipment)
		// Verify the departure date is equal to the shipment SIT status departure date (Previously shipment SIT status would have an improper end date due to calc issues. This was fixed in B-20967)
		suite.True(updatedServiceItem.SITDepartureDate.Equal(*shipmentWithCalculatedStatus.DestinationSITAuthEndDate))
		// Verify the updated shipment authorized end date is equal to the departure date
		// Truncate to the nearest day. This is because the shipment only inherits the day, month, year from the service item, not the hour, minute, or second
		suite.True(updatedServiceItem.SITDepartureDate.Truncate(24 * time.Hour).Equal(postUpdatedServiceItemShipment.DestinationSITAuthEndDate.Truncate(24 * time.Hour)))
	})

	// Test that if a SITDepartureDate is provided successfully and it is a date before the shipments
	// authorized end date then the shipment's end date will be adjusted to be equal to the SITDepartureDate
	// ORIGIN
	suite.Run("Successful Prime update - adding SITDepartureDate adjusts shipment's Origin SIT authorized end date", func() {
		now := time.Now()
		requestApproavalsRequestedStatus := false
		year, month, day := now.Add(time.Hour * 24 * -30).Date()
		aMonthAgo := time.Date(year, month, day, 0, 0, 0, 0, time.UTC)
		contactDatePlusGracePeriod := now.AddDate(0, 0, GracePeriodDays)
		sitRequestedDelivery := time.Date(year, month, day, 0, 0, 0, 0, time.UTC)
		move := factory.BuildAvailableToPrimeMove(suite.DB(), nil, nil)
		shipmentSITAllowance := int(90)
		estimatedWeight := unit.Pound(1400)
		shipment := factory.BuildMTOShipment(suite.DB(), []factory.Customization{
			{
				Model: models.MTOShipment{
					Status:               models.MTOShipmentStatusApproved,
					SITDaysAllowance:     &shipmentSITAllowance,
					PrimeEstimatedWeight: &estimatedWeight,
					RequiredDeliveryDate: &aMonthAgo,
					UpdatedAt:            aMonthAgo,
				},
			},
			{
				Model:    move,
				LinkOnly: true,
			},
		}, nil)
		// We need to create a destination first day sit in order to properly calculate authorized end date
		oldDOFSITServiceItemPrime := factory.BuildMTOServiceItem(suite.DB(), []factory.Customization{
			{
				Model:    move,
				LinkOnly: true,
			},
			{
				Model:    shipment,
				LinkOnly: true,
			},
			{
				Model: models.ReService{
					Code: models.ReServiceCodeDOFSIT,
				},
			},
			{
				Model: models.MTOServiceItem{
					SITDepartureDate:                  &contactDatePlusGracePeriod,
					SITEntryDate:                      &aMonthAgo,
					SITCustomerContacted:              &now,
					SITRequestedDelivery:              &sitRequestedDelivery,
					Status:                            "APPROVED",
					RequestedApprovalsRequestedStatus: &requestApproavalsRequestedStatus,
				},
			},
		}, nil)
		oldServiceItemPrime := factory.BuildMTOServiceItem(suite.DB(), []factory.Customization{
			{
				Model:    move,
				LinkOnly: true,
			},
			{
				Model:    shipment,
				LinkOnly: true,
			},
			{
				Model: models.ReService{
					Code: models.ReServiceCodeDOPSIT,
				},
			},
			{
				Model: models.MTOServiceItem{
					SITDepartureDate:                  &contactDatePlusGracePeriod,
					SITEntryDate:                      &aMonthAgo,
					SITCustomerContacted:              &now,
					SITRequestedDelivery:              &sitRequestedDelivery,
					Status:                            "REJECTED",
					RequestedApprovalsRequestedStatus: &requestApproavalsRequestedStatus,
				},
			},
		}, nil)

		planner := &mocks.Planner{}
		planner.On("ZipTransitDistance",
			mock.AnythingOfType("*appcontext.appContext"),
			mock.Anything,
			mock.Anything,
		).Return(1234, nil)

		ghcDomesticTransitTime := models.GHCDomesticTransitTime{
			MaxDaysTransitTime: 12,
			WeightLbsLower:     0,
			WeightLbsUpper:     10000,
			DistanceMilesLower: 1,
			DistanceMilesUpper: 2000,
		}
		_, _ = suite.DB().ValidateAndCreate(&ghcDomesticTransitTime)
		eTag := etag.GenerateEtag(oldServiceItemPrime.UpdatedAt)

		// Try to add SITDestinationFinalAddress
		newServiceItemPrime := oldServiceItemPrime
		newAddress := factory.BuildAddress(nil, nil, []factory.Trait{factory.GetTraitAddress3})
		newServiceItemPrime.SITDestinationFinalAddress = &newAddress

		// Set shipment SIT status
		shipment.MTOServiceItems = append(shipment.MTOServiceItems, oldServiceItemPrime, oldDOFSITServiceItemPrime)
		sitStatus, shipmentWithCalculatedStatus, err := sitStatusService.CalculateShipmentSITStatus(suite.AppContextForTest(), shipment)
		suite.MustSave(&shipmentWithCalculatedStatus)
		suite.NoError(err)
		suite.NotNil(sitStatus)

		// Update MTO service item
		updatedServiceItem, err := updater.UpdateMTOServiceItemPrime(suite.AppContextForTest(), &newServiceItemPrime, planner, shipmentWithCalculatedStatus, eTag)
		suite.NoError(err)
		suite.NotNil(updatedServiceItem)
		suite.IsType(models.MTOServiceItem{}, *updatedServiceItem)

		// Verify that the shipment's SIT authorized end date has been adjusted to be equal
		// to the SIT departure date
		var postUpdatedServiceItemShipment models.MTOShipment
		suite.DB().Q().Find(&postUpdatedServiceItemShipment, shipment.ID)
		suite.NotNil(postUpdatedServiceItemShipment)
		// Verify the departure date is equal to the shipment SIT status departure date (Previously shipment SIT status would have an improper end date due to calc issues. This was fixed in B-20967)
		suite.True(updatedServiceItem.SITDepartureDate.Equal(*shipmentWithCalculatedStatus.OriginSITAuthEndDate))
		// Verify the updated shipment authorized end date is equal to the departure date
		// Truncate to the nearest day. This is because the shipment only inherits the day, month, year from the service item, not the hour, minute, or second
		suite.True(updatedServiceItem.SITDepartureDate.Truncate(24 * time.Hour).Equal(postUpdatedServiceItemShipment.OriginSITAuthEndDate.Truncate(24 * time.Hour)))

	})

	suite.Run("Unsuccessful Prime update - updating existing SITDestinationFinalAddres", func() {
		now := time.Now()
		year, month, day := now.Add(time.Hour * 24 * -30).Date()
		aMonthAgo := time.Date(year, month, day, 0, 0, 0, 0, time.UTC)
		contactDatePlusGracePeriod := now.AddDate(0, 0, GracePeriodDays)
		sitRequestedDelivery := time.Date(year, month, day, 0, 0, 0, 0, time.UTC)
		move := factory.BuildAvailableToPrimeMove(suite.DB(), nil, nil)
		shipmentSITAllowance := int(90)
		estimatedWeight := unit.Pound(1400)
		shipment := factory.BuildMTOShipment(suite.DB(), []factory.Customization{
			{
				Model:    move,
				LinkOnly: true,
			},
			{
				Model: models.MTOShipment{
					Status:               models.MTOShipmentStatusApproved,
					SITDaysAllowance:     &shipmentSITAllowance,
					PrimeEstimatedWeight: &estimatedWeight,
					RequiredDeliveryDate: &aMonthAgo,
					UpdatedAt:            aMonthAgo,
				},
			},
		}, nil)
		// We need to create a destination first day sit in order to properly calculate authorized end date
		oldDDFSITServiceItemPrime := factory.BuildMTOServiceItem(suite.DB(), []factory.Customization{
			{
				Model:    move,
				LinkOnly: true,
			},
			{
				Model:    shipment,
				LinkOnly: true,
			},
			{
				Model: models.ReService{
					Code: models.ReServiceCodeDDFSIT,
				},
			},
			{
				Model: models.MTOServiceItem{
					SITDepartureDate:     &contactDatePlusGracePeriod,
					SITEntryDate:         &aMonthAgo,
					SITCustomerContacted: &now,
					SITRequestedDelivery: &sitRequestedDelivery,
					Status:               "APPROVED",
				},
			},
		}, nil)
		oldServiceItemPrime := factory.BuildMTOServiceItem(suite.DB(), []factory.Customization{
			{
				Model:    move,
				LinkOnly: true,
			},
			{
				Model:    shipment,
				LinkOnly: true,
			},
			{
				Model: models.Address{},
				Type:  &factory.Addresses.SITDestinationFinalAddress,
			},
			{
				Model: models.ReService{
					Code: models.ReServiceCodeDDDSIT,
				},
			},
			{
				Model: models.MTOServiceItem{
					SITDepartureDate:     &contactDatePlusGracePeriod,
					SITEntryDate:         &aMonthAgo,
					SITCustomerContacted: &now,
					SITRequestedDelivery: &sitRequestedDelivery,
					Status:               models.MTOServiceItemStatusRejected,
				},
			},
		}, nil)

		planner := &mocks.Planner{}
		planner.On("ZipTransitDistance",
			mock.AnythingOfType("*appcontext.appContext"),
			mock.Anything,
			mock.Anything,
		).Return(1234, nil)

		ghcDomesticTransitTime := models.GHCDomesticTransitTime{
			MaxDaysTransitTime: 12,
			WeightLbsLower:     0,
			WeightLbsUpper:     10000,
			DistanceMilesLower: 1,
			DistanceMilesUpper: 2000,
		}
		_, _ = suite.DB().ValidateAndCreate(&ghcDomesticTransitTime)
		eTag := etag.GenerateEtag(oldServiceItemPrime.UpdatedAt)

		// Try to update SITDestinationFinalAddress
		newServiceItemPrime := oldServiceItemPrime
		newAddress := factory.BuildAddress(nil, nil, []factory.Trait{factory.GetTraitAddress3})
		newServiceItemPrime.SITDestinationFinalAddress = &newAddress

		// Set shipment SIT status
		shipment.MTOServiceItems = append(shipment.MTOServiceItems, oldServiceItemPrime, oldDDFSITServiceItemPrime)
		sitStatus, shipmentWithCalculatedStatus, err := sitStatusService.CalculateShipmentSITStatus(suite.AppContextForTest(), shipment)
		suite.MustSave(&shipmentWithCalculatedStatus)
		suite.NoError(err)
		suite.NotNil(sitStatus)

		// Update MTO service item
		updatedServiceItem, err := updater.UpdateMTOServiceItemPrime(suite.AppContextForTest(), &newServiceItemPrime, planner, shipment, eTag)

		suite.Nil(updatedServiceItem)
		suite.Error(err)
		suite.IsType(apperror.InvalidInputError{}, err)

		invalidInputError := err.(apperror.InvalidInputError)
		suite.True(invalidInputError.ValidationErrors.HasAny())
		suite.Contains(invalidInputError.ValidationErrors.Keys(), "SITDestinationFinalAddress")
	})

	suite.Run("Successful Prime update - resubmitting all rejected origin and destination SIT service item", func() {
		now := time.Now()
		requestApprovalsRequestedStatus := false
		year, month, day := now.Add(time.Hour * 24 * -30).Date()
		aMonthAgo := time.Date(year, month, day, 0, 0, 0, 0, time.UTC)
		contactDatePlusGracePeriod := now.AddDate(0, 0, GracePeriodDays)
		sitRequestedDelivery := time.Date(year, month, day, 0, 0, 0, 0, time.UTC)
		reason := "this is why the service item was created"

		// going to create and test all of these service items
		serviceItemCodes := []models.ReServiceCode{
			models.ReServiceCodeDDFSIT,
			models.ReServiceCodeDDASIT,
			models.ReServiceCodeDDDSIT,
			models.ReServiceCodeDDSFSC,
			models.ReServiceCodeDOASIT,
			models.ReServiceCodeDOPSIT,
			models.ReServiceCodeDOFSIT,
			models.ReServiceCodeDOSFSC,
			models.ReServiceCodeIDFSIT,
			models.ReServiceCodeIDASIT,
			models.ReServiceCodeIDDSIT,
			models.ReServiceCodeIDSFSC,
			models.ReServiceCodeIOASIT,
			models.ReServiceCodeIOPSIT,
			models.ReServiceCodeIOFSIT,
			models.ReServiceCodeIOSFSC,
		}

		shipmentSITAllowance := 90
		estimatedWeight := unit.Pound(1400)
		shipment := factory.BuildMTOShipment(suite.DB(), []factory.Customization{
			{
				Model: models.MTOShipment{
					Status:               models.MTOShipmentStatusApproved,
					SITDaysAllowance:     &shipmentSITAllowance,
					PrimeEstimatedWeight: &estimatedWeight,
					RequiredDeliveryDate: &aMonthAgo,
					UpdatedAt:            aMonthAgo,
				},
			},
		}, nil)

		planner := &mocks.Planner{}
		planner.On("ZipTransitDistance",
			mock.AnythingOfType("*appcontext.appContext"),
			mock.Anything,
			mock.Anything,
		).Return(1234, nil)

		ghcDomesticTransitTime := models.GHCDomesticTransitTime{
			MaxDaysTransitTime: 12,
			WeightLbsLower:     0,
			WeightLbsUpper:     10000,
			DistanceMilesLower: 1,
			DistanceMilesUpper: 2000,
		}
		_, err := suite.DB().ValidateAndCreate(&ghcDomesticTransitTime)
		suite.NoError(err)

		// build rejected SIT service items & update them with new reasons or else we will get an error
		for _, code := range serviceItemCodes {
			serviceItem := buildRejectedServiceItem(suite, code, reason, contactDatePlusGracePeriod, aMonthAgo, now, sitRequestedDelivery, requestApprovalsRequestedStatus)
			eTag := etag.GenerateEtag(serviceItem.UpdatedAt)

			updatedServiceItem := serviceItem
			updatedServiceItem.Reason = models.StringPointer("this is a new reason")
			updatedServiceItem.RequestedApprovalsRequestedStatus = models.BoolPointer(true)
			updatedServiceItem.Status = models.MTOServiceItemStatusSubmitted

			updatedServiceItemResult, err := updater.UpdateMTOServiceItemPrime(suite.AppContextForTest(), &updatedServiceItem, planner, shipment, eTag)

			suite.NoError(err)
			suite.NotNil(updatedServiceItemResult)
			suite.IsType(models.MTOServiceItem{}, *updatedServiceItemResult)
		}
	})

	suite.Run("Unsuccessful Prime update - resubmitting all rejected origin and destination SIT service without updating the reason", func() {
		now := time.Now()
		requestApprovalsRequestedStatus := false
		year, month, day := now.Add(time.Hour * 24 * -30).Date()
		aMonthAgo := time.Date(year, month, day, 0, 0, 0, 0, time.UTC)
		contactDatePlusGracePeriod := now.AddDate(0, 0, GracePeriodDays)
		sitRequestedDelivery := time.Date(year, month, day, 0, 0, 0, 0, time.UTC)
		reason := "this is why the service item was created"

		// going to create and test all of these service items
		serviceItemCodes := []models.ReServiceCode{
			models.ReServiceCodeDDFSIT,
			models.ReServiceCodeDDASIT,
			models.ReServiceCodeDDDSIT,
			models.ReServiceCodeDDSFSC,
			models.ReServiceCodeDOASIT,
			models.ReServiceCodeDOPSIT,
			models.ReServiceCodeDOFSIT,
			models.ReServiceCodeDOSFSC,
		}

		shipmentSITAllowance := 90
		estimatedWeight := unit.Pound(1400)
		shipment := factory.BuildMTOShipment(suite.DB(), []factory.Customization{
			{
				Model: models.MTOShipment{
					Status:               models.MTOShipmentStatusApproved,
					SITDaysAllowance:     &shipmentSITAllowance,
					PrimeEstimatedWeight: &estimatedWeight,
					RequiredDeliveryDate: &aMonthAgo,
					UpdatedAt:            aMonthAgo,
				},
			},
		}, nil)

		planner := &mocks.Planner{}
		planner.On("ZipTransitDistance",
			mock.AnythingOfType("*appcontext.appContext"),
			mock.Anything,
			mock.Anything,
		).Return(1234, nil)

		ghcDomesticTransitTime := models.GHCDomesticTransitTime{
			MaxDaysTransitTime: 12,
			WeightLbsLower:     0,
			WeightLbsUpper:     10000,
			DistanceMilesLower: 1,
			DistanceMilesUpper: 2000,
		}
		_, err := suite.DB().ValidateAndCreate(&ghcDomesticTransitTime)
		suite.NoError(err)

		// build rejected SIT service items & update them with new reasons or else we will get an error
		for _, code := range serviceItemCodes {
			serviceItem := buildRejectedServiceItem(suite, code, reason, contactDatePlusGracePeriod, aMonthAgo, now, sitRequestedDelivery, requestApprovalsRequestedStatus)
			eTag := etag.GenerateEtag(serviceItem.UpdatedAt)

			updatedServiceItem := serviceItem
			updatedServiceItem.RequestedApprovalsRequestedStatus = models.BoolPointer(true)
			updatedServiceItem.Status = models.MTOServiceItemStatusSubmitted

			updatedServiceItemResult, err := updater.UpdateMTOServiceItemPrime(suite.AppContextForTest(), &updatedServiceItem, planner, shipment, eTag)

			// we should get an error back since the reason MUST be changed
			suite.Nil(updatedServiceItemResult)
			suite.Error(err)
			suite.IsType(apperror.ConflictError{}, err)
		}
	})

	suite.Run("Unsuccessful basic update - adding SITDestinationOriginalAddress", func() {
		now := time.Now()
		year, month, day := now.Add(time.Hour * 24 * -30).Date()
		aMonthAgo := time.Date(year, month, day, 0, 0, 0, 0, time.UTC)
		contactDatePlusGracePeriod := now.AddDate(0, 0, GracePeriodDays)
		sitRequestedDelivery := time.Date(year, month, day, 0, 0, 0, 0, time.UTC)
		move := factory.BuildAvailableToPrimeMove(suite.DB(), nil, nil)
		shipmentSITAllowance := int(90)
		estimatedWeight := unit.Pound(1400)
		shipment := factory.BuildMTOShipment(suite.DB(), []factory.Customization{
			{
				Model: models.MTOShipment{
					Status:               models.MTOShipmentStatusApproved,
					SITDaysAllowance:     &shipmentSITAllowance,
					PrimeEstimatedWeight: &estimatedWeight,
					RequiredDeliveryDate: &aMonthAgo,
					UpdatedAt:            aMonthAgo,
				},
			},
			{
				Model:    move,
				LinkOnly: true,
			},
		}, nil)
		// We need to create a destination first day sit in order to properly calculate authorized end date
		oldDDFSITServiceItemPrime := factory.BuildMTOServiceItem(suite.DB(), []factory.Customization{
			{
				Model:    move,
				LinkOnly: true,
			},
			{
				Model:    shipment,
				LinkOnly: true,
			},
			{
				Model: models.ReService{
					Code: models.ReServiceCodeDDFSIT,
				},
			},
			{
				Model: models.MTOServiceItem{
					SITDepartureDate:     &contactDatePlusGracePeriod,
					SITEntryDate:         &aMonthAgo,
					SITCustomerContacted: &now,
					SITRequestedDelivery: &sitRequestedDelivery,
					Status:               "APPROVED",
				},
			},
		}, nil)
		oldServiceItemPrime := factory.BuildMTOServiceItem(suite.DB(), []factory.Customization{
			{
				Model:    move,
				LinkOnly: true,
			},
			{
				Model:    shipment,
				LinkOnly: true,
			},
			{
				Model: models.ReService{
					Code: models.ReServiceCodeDDDSIT,
				},
			},
			{
				Model: models.MTOServiceItem{
					SITDepartureDate:     &contactDatePlusGracePeriod,
					SITEntryDate:         &aMonthAgo,
					SITCustomerContacted: &now,
					SITRequestedDelivery: &sitRequestedDelivery,
				},
			},
		}, nil)

		planner := &mocks.Planner{}
		planner.On("ZipTransitDistance",
			mock.AnythingOfType("*appcontext.appContext"),
			mock.Anything,
			mock.Anything,
		).Return(1234, nil)

		ghcDomesticTransitTime := models.GHCDomesticTransitTime{
			MaxDaysTransitTime: 12,
			WeightLbsLower:     0,
			WeightLbsUpper:     10000,
			DistanceMilesLower: 1,
			DistanceMilesUpper: 2000,
		}
		_, _ = suite.DB().ValidateAndCreate(&ghcDomesticTransitTime)
		eTag := etag.GenerateEtag(oldServiceItemPrime.UpdatedAt)

		// Try to update SITDestinationOriginalAddress
		newServiceItemPrime := oldServiceItemPrime
		newAddress := factory.BuildAddress(nil, nil, []factory.Trait{factory.GetTraitAddress3})
		newServiceItemPrime.SITDestinationOriginalAddress = &newAddress
		newServiceItemPrime.SITDestinationOriginalAddressID = &newAddress.ID

		// Set shipment SIT status
		shipment.MTOServiceItems = append(shipment.MTOServiceItems, oldServiceItemPrime, oldDDFSITServiceItemPrime)
		sitStatus, shipmentWithCalculatedStatus, err := sitStatusService.CalculateShipmentSITStatus(suite.AppContextForTest(), shipment)
		suite.MustSave(&shipmentWithCalculatedStatus)
		suite.NoError(err)
		suite.NotNil(sitStatus)

		// Update MTO service item
		updatedServiceItem, err := updater.UpdateMTOServiceItemPrime(suite.AppContextForTest(), &newServiceItemPrime, planner, shipment, eTag)

		suite.Nil(updatedServiceItem)
		suite.Error(err)
		suite.IsType(apperror.InvalidInputError{}, err)

		invalidInputError := err.(apperror.InvalidInputError)
		suite.True(invalidInputError.ValidationErrors.HasAny())
		suite.Contains(invalidInputError.ValidationErrors.Keys(), "SITDestinationOriginalAddress")
	})

	suite.Run("Unsuccessful prime update - adding SITDestinationOriginalAddress", func() {
		now := time.Now()
		year, month, day := now.Add(time.Hour * 24 * -30).Date()
		aMonthAgo := time.Date(year, month, day, 0, 0, 0, 0, time.UTC)
		contactDatePlusGracePeriod := now.AddDate(0, 0, GracePeriodDays)
		sitRequestedDelivery := time.Date(year, month, day, 0, 0, 0, 0, time.UTC)
		move := factory.BuildAvailableToPrimeMove(suite.DB(), nil, nil)
		shipmentSITAllowance := int(90)
		estimatedWeight := unit.Pound(1400)
		shipment := factory.BuildMTOShipment(suite.DB(), []factory.Customization{
			{
				Model: models.MTOShipment{
					Status:               models.MTOShipmentStatusApproved,
					SITDaysAllowance:     &shipmentSITAllowance,
					PrimeEstimatedWeight: &estimatedWeight,
					RequiredDeliveryDate: &aMonthAgo,
					UpdatedAt:            aMonthAgo,
				},
			},
			{
				Model:    move,
				LinkOnly: true,
			},
		}, nil)
		// We need to create a destination first day sit in order to properly calculate authorized end date
		oldDDFSITServiceItemPrime := factory.BuildMTOServiceItem(suite.DB(), []factory.Customization{
			{
				Model:    move,
				LinkOnly: true,
			},
			{
				Model:    shipment,
				LinkOnly: true,
			},
			{
				Model: models.ReService{
					Code: models.ReServiceCodeDDFSIT,
				},
			},
			{
				Model: models.MTOServiceItem{
					SITDepartureDate:     &contactDatePlusGracePeriod,
					SITEntryDate:         &aMonthAgo,
					SITCustomerContacted: &now,
					SITRequestedDelivery: &sitRequestedDelivery,
					Status:               "APPROVED",
				},
			},
		}, nil)
		oldServiceItemPrime := factory.BuildMTOServiceItem(suite.DB(), []factory.Customization{
			{
				Model:    move,
				LinkOnly: true,
			},
			{
				Model:    shipment,
				LinkOnly: true,
			},
			{
				Model: models.ReService{
					Code: models.ReServiceCodeDDDSIT,
				},
			},
			{
				Model: models.MTOServiceItem{
					SITDepartureDate:     &contactDatePlusGracePeriod,
					SITEntryDate:         &aMonthAgo,
					SITCustomerContacted: &now,
					SITRequestedDelivery: &sitRequestedDelivery,
				},
			},
		}, nil)

		planner := &mocks.Planner{}
		planner.On("ZipTransitDistance",
			mock.AnythingOfType("*appcontext.appContext"),
			mock.Anything,
			mock.Anything,
		).Return(1234, nil)

		ghcDomesticTransitTime := models.GHCDomesticTransitTime{
			MaxDaysTransitTime: 12,
			WeightLbsLower:     0,
			WeightLbsUpper:     10000,
			DistanceMilesLower: 1,
			DistanceMilesUpper: 2000,
		}
		_, _ = suite.DB().ValidateAndCreate(&ghcDomesticTransitTime)
		eTag := etag.GenerateEtag(oldServiceItemPrime.UpdatedAt)

		// Try to update SITDestinationOriginalAddress
		newServiceItemPrime := oldServiceItemPrime
		newAddress := factory.BuildAddress(nil, nil, []factory.Trait{factory.GetTraitAddress3})
		newServiceItemPrime.SITDestinationOriginalAddress = &newAddress
		newServiceItemPrime.SITDestinationOriginalAddressID = &newAddress.ID

		// Set shipment SIT status
		shipment.MTOServiceItems = append(shipment.MTOServiceItems, oldServiceItemPrime, oldDDFSITServiceItemPrime)
		sitStatus, shipmentWithCalculatedStatus, err := sitStatusService.CalculateShipmentSITStatus(suite.AppContextForTest(), shipment)
		suite.MustSave(&shipmentWithCalculatedStatus)
		suite.NoError(err)
		suite.NotNil(sitStatus)

		// Update MTO service item
		updatedServiceItem, err := updater.UpdateMTOServiceItemPrime(suite.AppContextForTest(), &newServiceItemPrime, planner, shipment, eTag)

		suite.Nil(updatedServiceItem)
		suite.Error(err)
		suite.IsType(apperror.InvalidInputError{}, err)

		invalidInputError := err.(apperror.InvalidInputError)
		suite.True(invalidInputError.ValidationErrors.HasAny())
		suite.Contains(invalidInputError.ValidationErrors.Keys(), "SITDestinationOriginalAddress")
	})
	suite.Run("When TOO converts a SIT to customer expense", func() {
		// Build shipment with SIT
		shipmentSITAllowance := int(90)
		approvedShipment := factory.BuildMTOShipment(suite.DB(), []factory.Customization{
			{
				Model: models.MTOShipment{
					Status:           models.MTOShipmentStatusApproved,
					SITDaysAllowance: &shipmentSITAllowance,
				},
			},
		}, nil)

		year, month, day := time.Now().Add(time.Hour * 24 * -30).Date()
		aMonthAgo := time.Date(year, month, day, 0, 0, 0, 0, time.UTC)
		dofsit := factory.BuildMTOServiceItem(suite.DB(), []factory.Customization{
			{
				Model:    approvedShipment,
				LinkOnly: true,
			},
			{
				Model: models.MTOServiceItem{
					SITEntryDate: &aMonthAgo,
					Status:       models.MTOServiceItemStatusApproved,
				},
			},
			{
				Model: models.ReService{
					Code: models.ReServiceCodeDOFSIT,
				},
			},
		}, nil)

		approvedShipment.MTOServiceItems = models.MTOServiceItems{dofsit}

		// Update ConvertToCustomerExpense and CustomerExpenseReason
		updatedServiceItem, err := updater.ConvertItemToCustomerExpense(
			suite.AppContextForTest(), &approvedShipment, models.StringPointer("test"), true)
		suite.NoError(err)

		// Check the SIT for updated value
		suite.Equal(true, updatedServiceItem.CustomerExpense)
		suite.Equal(models.StringPointer("test"), updatedServiceItem.CustomerExpenseReason)
	})

	suite.Run("failure test for ghc transit time query", func() {
		now := time.Now()
		requestApproavalsRequestedStatus := false
		year, month, day := now.Add(time.Hour * 24 * -30).Date()
		aMonthAgo := time.Date(year, month, day, 0, 0, 0, 0, time.UTC)
		contactDatePlusGracePeriod := now.AddDate(0, 0, GracePeriodDays)
		sitRequestedDelivery := time.Now().AddDate(0, 0, 10)
		move := factory.BuildAvailableToPrimeMove(suite.DB(), nil, nil)
		shipmentSITAllowance := int(90)
		// Do not provide a custom prime estimated weight
		shipment := factory.BuildMTOShipment(suite.DB(), []factory.Customization{
			{
				Model: models.MTOShipment{
					Status:               models.MTOShipmentStatusApproved,
					SITDaysAllowance:     &shipmentSITAllowance,
					RequiredDeliveryDate: &aMonthAgo,
					UpdatedAt:            aMonthAgo,
				},
			},
			{
				Model:    move,
				LinkOnly: true,
			},
		}, nil)
		// We need to create a origin first day sit in order to properly calculate authorized end date
		oldDOFSITServiceItemPrime := factory.BuildMTOServiceItem(suite.DB(), []factory.Customization{
			{
				Model:    move,
				LinkOnly: true,
			},
			{
				Model:    shipment,
				LinkOnly: true,
			},
			{
				Model: models.ReService{
					Code: models.ReServiceCodeDOFSIT,
				},
			},
			{
				Model: models.MTOServiceItem{
					SITDepartureDate:     &contactDatePlusGracePeriod,
					SITEntryDate:         &aMonthAgo,
					SITCustomerContacted: &now,
					SITRequestedDelivery: &sitRequestedDelivery,
					Status:               "APPROVED",
				},
			},
		}, nil)
		oldServiceItemPrime := factory.BuildMTOServiceItem(suite.DB(), []factory.Customization{
			{
				Model:    move,
				LinkOnly: true,
			},
			{
				Model:    shipment,
				LinkOnly: true,
			},
			{
				Model: models.ReService{
					Code: models.ReServiceCodeDOASIT,
				},
			},
			{
				Model: models.MTOServiceItem{
					SITDepartureDate:                  &contactDatePlusGracePeriod,
					SITEntryDate:                      &aMonthAgo,
					SITCustomerContacted:              &now,
					SITRequestedDelivery:              &sitRequestedDelivery,
					Status:                            "REJECTED",
					RequestedApprovalsRequestedStatus: &requestApproavalsRequestedStatus,
				},
			},
		}, nil)

		planner := &mocks.Planner{}
		planner.On("ZipTransitDistance",
			mock.AnythingOfType("*appcontext.appContext"),
			mock.Anything,
			mock.Anything,
		).Return(1234, nil)

		ghcDomesticTransitTime := models.GHCDomesticTransitTime{
			MaxDaysTransitTime: 12,
			WeightLbsLower:     0,
			WeightLbsUpper:     10000,
			DistanceMilesLower: 1,
			DistanceMilesUpper: 2000,
		}
		_, _ = suite.DB().ValidateAndCreate(&ghcDomesticTransitTime)
		eTag := etag.GenerateEtag(oldServiceItemPrime.UpdatedAt)

		newServiceItemPrime := oldServiceItemPrime
		newServiceItemPrime.Status = models.MTOServiceItemStatusApproved
		// Set shipment SIT status
		shipment.MTOServiceItems = append(shipment.MTOServiceItems, oldServiceItemPrime, oldDOFSITServiceItemPrime)
		sitStatus, shipmentWithCalculatedStatus, err := sitStatusService.CalculateShipmentSITStatus(suite.AppContextForTest(), shipment)
		suite.MustSave(&shipmentWithCalculatedStatus)
		suite.NoError(err)
		suite.NotNil(sitStatus)

		// Update MTO service item
		shipment.MTOServiceItems = append(shipment.MTOServiceItems, newServiceItemPrime)
		_, err = updater.UpdateMTOServiceItemPrime(suite.AppContextForTest(), &newServiceItemPrime, planner, shipment, eTag)

		suite.Error(err)
		suite.IsType(apperror.NotFoundError{}, err)
	})

	suite.Run("failure test for ZipTransitDistance", func() {
		now := time.Now()
		requestApproavalsRequestedStatus := false
		year, month, day := now.Add(time.Hour * 24 * -30).Date()
		aMonthAgo := time.Date(year, month, day, 0, 0, 0, 0, time.UTC)
		contactDatePlusGracePeriod := now.AddDate(0, 0, GracePeriodDays)
		sitRequestedDelivery := time.Now().AddDate(0, 0, 10)
		move := factory.BuildAvailableToPrimeMove(suite.DB(), nil, nil)
		shipmentSITAllowance := int(90)
		estimatedWeight := unit.Pound(1400)
		shipment := factory.BuildMTOShipment(suite.DB(), []factory.Customization{
			{
				Model: models.MTOShipment{
					Status:               models.MTOShipmentStatusApproved,
					SITDaysAllowance:     &shipmentSITAllowance,
					PrimeEstimatedWeight: &estimatedWeight,
					RequiredDeliveryDate: &aMonthAgo,
					UpdatedAt:            aMonthAgo,
				},
			},
			{
				Model:    move,
				LinkOnly: true,
			},
		}, nil)
		// We need to create a destination first day sit in order to properly calculate authorized end date
		oldDOFSITServiceItemPrime := factory.BuildMTOServiceItem(suite.DB(), []factory.Customization{
			{
				Model:    move,
				LinkOnly: true,
			},
			{
				Model:    shipment,
				LinkOnly: true,
			},
			{
				Model: models.ReService{
					Code: models.ReServiceCodeDOFSIT,
				},
			},
			{
				Model: models.MTOServiceItem{
					SITDepartureDate:     &contactDatePlusGracePeriod,
					SITEntryDate:         &aMonthAgo,
					SITCustomerContacted: &now,
					SITRequestedDelivery: &sitRequestedDelivery,
					Status:               "APPROVED",
				},
			},
		}, nil)
		oldServiceItemPrime := factory.BuildMTOServiceItem(suite.DB(), []factory.Customization{
			{
				Model:    move,
				LinkOnly: true,
			},
			{
				Model:    shipment,
				LinkOnly: true,
			},
			{
				Model: models.ReService{
					Code: models.ReServiceCodeDOASIT,
				},
			},
			{
				Model: models.MTOServiceItem{
					SITDepartureDate:                  &contactDatePlusGracePeriod,
					SITEntryDate:                      &aMonthAgo,
					SITCustomerContacted:              &now,
					SITRequestedDelivery:              &sitRequestedDelivery,
					Status:                            "REJECTED",
					RequestedApprovalsRequestedStatus: &requestApproavalsRequestedStatus,
				},
			},
		}, nil)

		planner := &mocks.Planner{}
		planner.On("ZipTransitDistance",
			mock.AnythingOfType("*appcontext.appContext"),
			mock.Anything,
			mock.Anything,
		).Return(1234, apperror.UnprocessableEntityError{})

		ghcDomesticTransitTime := models.GHCDomesticTransitTime{
			MaxDaysTransitTime: 12,
			WeightLbsLower:     0,
			WeightLbsUpper:     10000,
			DistanceMilesLower: 1,
			DistanceMilesUpper: 2000,
		}
		_, _ = suite.DB().ValidateAndCreate(&ghcDomesticTransitTime)
		eTag := etag.GenerateEtag(oldServiceItemPrime.UpdatedAt)

		newServiceItemPrime := oldServiceItemPrime
		newServiceItemPrime.Status = models.MTOServiceItemStatusApproved
		// Set shipment SIT status
		shipment.MTOServiceItems = append(shipment.MTOServiceItems, oldServiceItemPrime, oldDOFSITServiceItemPrime)
		sitStatus, shipmentWithCalculatedStatus, err := sitStatusService.CalculateShipmentSITStatus(suite.AppContextForTest(), shipment)
		suite.MustSave(&shipmentWithCalculatedStatus)
		suite.NoError(err)
		suite.NotNil(sitStatus)

		// Update MTO service item

		_, err = updater.UpdateMTOServiceItemPrime(suite.AppContextForTest(), &newServiceItemPrime, planner, shipment, eTag)

		suite.Error(err)
		suite.IsType(apperror.UnprocessableEntityError{}, err)
	})

	suite.Run("Successful update of port service item with updated pricing estimates of basic iHHG service items ", func() {
		planner.On("ZipTransitDistance",
			mock.AnythingOfType("*appcontext.appContext"),
			"50314",
			"98158",
		).Return(1000, nil)

		ghcDomesticTransitTime := models.GHCDomesticTransitTime{
			MaxDaysTransitTime: 12,
			WeightLbsLower:     0,
			WeightLbsUpper:     10000,
			DistanceMilesLower: 0,
			DistanceMilesUpper: 10000,
		}
		_, _ = suite.DB().ValidateAndCreate(&ghcDomesticTransitTime)

		move := factory.BuildAvailableToPrimeMove(suite.DB(), nil, nil)

		pickupUSPRC, err := models.FindByZipCode(suite.AppContextForTest().DB(), "50314")
		suite.FatalNoError(err)
		pickupAddress := factory.BuildAddress(suite.DB(), []factory.Customization{
			{
				Model: models.Address{
					StreetAddress1:     "Tester Address",
					City:               "Des Moines",
					State:              "IA",
					PostalCode:         "50314",
					IsOconus:           models.BoolPointer(false),
					UsPostRegionCityID: &pickupUSPRC.ID,
				},
			},
		}, nil)

		destUSPRC, err := models.FindByZipCode(suite.AppContextForTest().DB(), "99505")
		suite.FatalNoError(err)
		destinationAddress := factory.BuildAddress(suite.DB(), []factory.Customization{
			{
				Model: models.Address{
					StreetAddress1:     "JBER",
					City:               "Anchorage",
					State:              "AK",
					PostalCode:         "99505",
					IsOconus:           models.BoolPointer(true),
					UsPostRegionCityID: &destUSPRC.ID,
				},
			},
		}, nil)

		pickupDate := time.Now()
		requestedPickup := time.Now()
		estimatedWeight := unit.Pound(1212)
		shipment := factory.BuildMTOShipment(suite.DB(), []factory.Customization{
			{
				Model: models.MTOShipment{
					Status:               models.MTOShipmentStatusApproved,
					PickupAddressID:      &pickupAddress.ID,
					DestinationAddressID: &destinationAddress.ID,
					ScheduledPickupDate:  &pickupDate,
					RequestedPickupDate:  &requestedPickup,
					PrimeEstimatedWeight: &estimatedWeight,
				},
			},
			{
				Model:    move,
				LinkOnly: true,
			},
		}, nil)

		// building service items with NO pricing estimates
		factory.BuildMTOServiceItem(suite.DB(), []factory.Customization{
			{
				Model:    move,
				LinkOnly: true,
			},
			{
				Model:    shipment,
				LinkOnly: true,
			},
			{
				Model: models.ReService{
					Code: models.ReServiceCodeISLH,
				},
			},
			{
				Model: models.MTOServiceItem{
					Status:          models.MTOServiceItemStatusApproved,
					PricingEstimate: nil,
				},
			},
		}, nil)
		factory.BuildMTOServiceItem(suite.DB(), []factory.Customization{
			{
				Model:    move,
				LinkOnly: true,
			},
			{
				Model:    shipment,
				LinkOnly: true,
			},
			{
				Model: models.ReService{
					Code: models.ReServiceCodeIHPK,
				},
			},
			{
				Model: models.MTOServiceItem{
					Status:          models.MTOServiceItemStatusApproved,
					PricingEstimate: nil,
				},
			},
		}, nil)
		factory.BuildMTOServiceItem(suite.DB(), []factory.Customization{
			{
				Model:    move,
				LinkOnly: true,
			},
			{
				Model:    shipment,
				LinkOnly: true,
			},
			{
				Model: models.ReService{
					Code: models.ReServiceCodeIHUPK,
				},
			},
			{
				Model: models.MTOServiceItem{
					Status:          models.MTOServiceItemStatusApproved,
					PricingEstimate: nil,
				},
			},
		}, nil)
		portLocation := factory.FetchPortLocation(suite.DB(), []factory.Customization{
			{
				Model: models.Port{
					PortCode: "PDX",
				},
			},
		}, nil)
		poefsc := factory.BuildMTOServiceItem(suite.DB(), []factory.Customization{
			{
				Model:    move,
				LinkOnly: true,
			},
			{
				Model:    shipment,
				LinkOnly: true,
			},
			{
				Model: models.ReService{
					Code: models.ReServiceCodePOEFSC,
				},
			},
			{
				Model: models.MTOServiceItem{
					Status:          models.MTOServiceItemStatusApproved,
					PricingEstimate: nil,
				},
			},
			{
				Model:    portLocation,
				LinkOnly: true,
				Type:     &factory.PortLocations.PortOfEmbarkation,
			},
		}, nil)

		eTag := etag.GenerateEtag(poefsc.UpdatedAt)

		// update the port
		newServiceItemPrime := poefsc
		newServiceItemPrime.POELocation.Port.PortCode = "SEA"

		// Update MTO service item
		_, err = updater.UpdateMTOServiceItemPrime(suite.AppContextForTest(), &newServiceItemPrime, planner, shipment, eTag)
		suite.NoError(err)

		// checking the service item data
		var serviceItems []models.MTOServiceItem
		err = suite.AppContextForTest().DB().EagerPreload("ReService").Where("mto_shipment_id = ?", shipment.ID).Order("created_at asc").All(&serviceItems)
		suite.NoError(err)

		suite.Equal(4, len(serviceItems))
		for i := 0; i < len(serviceItems); i++ {
			// because the estimated weight is provided & POEFSC has a port location now, estimated pricing should be updated
			suite.NotNil(serviceItems[i].PricingEstimate)
		}
	})
}

func (suite *MTOServiceItemServiceSuite) TestValidateUpdateMTOServiceItem() {
	// Set up the data needed for updateMTOServiceItemData obj
	checker := movetaskorder.NewMoveTaskOrderChecker()
	before := time.Now().AddDate(0, 0, -3)
	now := time.Now()
	sitStatusService := sitstatus.NewShipmentSITStatus()

	// Test with bad string key
	suite.Run("bad validatorKey - failure", func() {
		serviceItemData := updateMTOServiceItemData{}
		fakeKey := "FakeKey"
		updatedServiceItem, err := ValidateUpdateMTOServiceItem(suite.AppContextForTest(), &serviceItemData, fakeKey)

		suite.Nil(updatedServiceItem)
		suite.Error(err)
		suite.Contains(err.Error(), fakeKey)
	})

	// Test successful Basic validation
	suite.Run("UpdateMTOServiceItemBasicValidator - success", func() {
		oldServiceItem, err := testdatagen.MakeDefaultMTOServiceItem(suite.DB())
		suite.NoError(err)

		newServiceItem := models.MTOServiceItem{
			ID:              oldServiceItem.ID,
			MTOShipmentID:   oldServiceItem.MTOShipmentID,
			MoveTaskOrderID: oldServiceItem.MoveTaskOrderID,
		}
		serviceItemData := updateMTOServiceItemData{
			updatedServiceItem: newServiceItem,
			oldServiceItem:     oldServiceItem,
			verrs:              validate.NewErrors(),
		}
		updatedServiceItem, err := ValidateUpdateMTOServiceItem(suite.AppContextForTest(), &serviceItemData, UpdateMTOServiceItemBasicValidator)

		suite.NoError(err)
		suite.NotNil(updatedServiceItem)
		suite.IsType(models.MTOServiceItem{}, *updatedServiceItem)
	})

	// Test unsuccessful Basic validation
	suite.Run("UpdateMTOServiceItemBasicValidator - failure", func() {
		oldServiceItem, err := testdatagen.MakeDefaultMTOServiceItem(suite.DB())
		suite.NoError(err)

		newServiceItem := models.MTOServiceItem{
			ID:            oldServiceItem.ID,
			MTOShipmentID: &oldServiceItem.ID, // bad value
		}
		serviceItemData := updateMTOServiceItemData{
			updatedServiceItem: newServiceItem,
			oldServiceItem:     oldServiceItem,
			verrs:              validate.NewErrors(),
		}
		updatedServiceItem, err := ValidateUpdateMTOServiceItem(suite.AppContextForTest(), &serviceItemData, UpdateMTOServiceItemBasicValidator)

		suite.Nil(updatedServiceItem)
		suite.Error(err)
		suite.IsType(apperror.InvalidInputError{}, err)
	})

	// Test successful Prime validation for Port of Embarkation
	suite.Run("UpdateMTOServiceItemPrimeValidator - Update Port of Embarkation - success", func() {
		oldServiceItemPrime := factory.BuildMTOServiceItem(suite.DB(), []factory.Customization{
			{
				Model:    factory.BuildAvailableToPrimeMove(suite.DB(), nil, nil),
				LinkOnly: true,
			},
			{
				Model: models.ReService{
					Code: models.ReServiceCodePOEFSC,
				},
			},
		}, nil)
		newServiceItemPrime := oldServiceItemPrime
		poeId := uuid.FromStringOrNil("b6e94f5b-33c0-43f3-b960-7c7b2a4ee5fc")
		newServiceItemPrime.POELocationID = &poeId
		newServiceItemPrime.POELocation = &models.PortLocation{}

		serviceItemData := updateMTOServiceItemData{
			updatedServiceItem:  newServiceItemPrime,
			oldServiceItem:      oldServiceItemPrime,
			verrs:               validate.NewErrors(),
			availabilityChecker: checker,
		}
		updatedServiceItem, err := ValidateUpdateMTOServiceItem(suite.AppContextForTest(), &serviceItemData, UpdateMTOServiceItemPrimeValidator)

		suite.NoError(err)
		suite.NotNil(updatedServiceItem)
		suite.IsType(models.MTOServiceItem{}, *updatedServiceItem)
		suite.Equal(updatedServiceItem.POELocationID, newServiceItemPrime.POELocationID)
	})

	// Test success Prime validation for Port of Embarkation
	suite.Run("UpdateMTOServiceItemPrimeValidator - Update Port of Embarkation - Port not updated when new port ID is nil", func() {
		oldServiceItemPrime := factory.BuildMTOServiceItem(suite.DB(), []factory.Customization{
			{
				Model:    factory.BuildAvailableToPrimeMove(suite.DB(), nil, nil),
				LinkOnly: true,
			},
			{
				Model: models.ReService{
					Code: models.ReServiceCodePOEFSC,
				},
			},
		}, nil)
		poeId := uuid.FromStringOrNil("b6e94f5b-33c0-43f3-b960-7c7b2a4ee5fc")
		oldServiceItemPrime.POELocationID = &poeId

		newServiceItemPrime := oldServiceItemPrime
		newServiceItemPrime.POELocationID = nil
		newServiceItemPrime.POELocation = &models.PortLocation{}

		serviceItemData := updateMTOServiceItemData{
			updatedServiceItem:  newServiceItemPrime,
			oldServiceItem:      oldServiceItemPrime,
			verrs:               validate.NewErrors(),
			availabilityChecker: checker,
		}
		updatedServiceItem, err := ValidateUpdateMTOServiceItem(suite.AppContextForTest(), &serviceItemData, UpdateMTOServiceItemPrimeValidator)

		suite.NoError(err)
		suite.NotNil(updatedServiceItem)
		suite.IsType(models.MTOServiceItem{}, *updatedServiceItem)
		suite.NotEqual(oldServiceItemPrime.POELocationID, newServiceItemPrime.POELocationID)
		suite.Equal(oldServiceItemPrime.POELocationID, updatedServiceItem.POELocationID)
	})

	// Test failure Prime validation for Port of Embarkation
	suite.Run("UpdateMTOServiceItemPrimeValidator - Update Port of Embarkation - Port not updated wrong service code is supplied", func() {
		oldServiceItemPrime := factory.BuildMTOServiceItem(suite.DB(), []factory.Customization{
			{
				Model:    factory.BuildAvailableToPrimeMove(suite.DB(), nil, nil),
				LinkOnly: true,
			},
			{
				Model: models.ReService{
					Code: models.ReServiceCodePODFSC,
				},
			},
		}, nil)
		poeId := uuid.FromStringOrNil("b6e94f5b-33c0-43f3-b960-7c7b2a4ee5fc")
		oldServiceItemPrime.POELocationID = &poeId

		newServiceItemPrime := oldServiceItemPrime
		newServiceItemPrime.POELocationID = nil
		newServiceItemPrime.POELocation = &models.PortLocation{}

		serviceItemData := updateMTOServiceItemData{
			updatedServiceItem:  newServiceItemPrime,
			oldServiceItem:      oldServiceItemPrime,
			verrs:               validate.NewErrors(),
			availabilityChecker: checker,
		}
		updatedServiceItem, err := ValidateUpdateMTOServiceItem(suite.AppContextForTest(), &serviceItemData, UpdateMTOServiceItemPrimeValidator)

		suite.Error(err)
		suite.Empty(updatedServiceItem)
		suite.Contains(err.Error(), "is in a conflicting state POE Location can only be updated for service item POEFSC")
	})

	// Test successful Prime validation for Port of Debarkation
	suite.Run("UpdateMTOServiceItemPrimeValidator - Update Port of Debarkation - success", func() {
		oldServiceItemPrime := factory.BuildMTOServiceItem(suite.DB(), []factory.Customization{
			{
				Model:    factory.BuildAvailableToPrimeMove(suite.DB(), nil, nil),
				LinkOnly: true,
			},
			{
				Model: models.ReService{
					Code: models.ReServiceCodePODFSC,
				},
			},
		}, nil)
		newServiceItemPrime := oldServiceItemPrime
		podId := uuid.FromStringOrNil("b6e94f5b-33c0-43f3-b960-7c7b2a4ee5fc")
		newServiceItemPrime.PODLocationID = &podId
		newServiceItemPrime.PODLocation = &models.PortLocation{}

		serviceItemData := updateMTOServiceItemData{
			updatedServiceItem:  newServiceItemPrime,
			oldServiceItem:      oldServiceItemPrime,
			verrs:               validate.NewErrors(),
			availabilityChecker: checker,
		}
		updatedServiceItem, err := ValidateUpdateMTOServiceItem(suite.AppContextForTest(), &serviceItemData, UpdateMTOServiceItemPrimeValidator)

		suite.NoError(err)
		suite.NotNil(updatedServiceItem)
		suite.IsType(models.MTOServiceItem{}, *updatedServiceItem)
		suite.Equal(updatedServiceItem.PODLocationID, newServiceItemPrime.PODLocationID)
	})

	// Test successful Prime validation for Port of Debarkation
	suite.Run("UpdateMTOServiceItemPrimeValidator - Update Port of Debarkation - Port not updated when new port ID is nil", func() {
		oldServiceItemPrime := factory.BuildMTOServiceItem(suite.DB(), []factory.Customization{
			{
				Model:    factory.BuildAvailableToPrimeMove(suite.DB(), nil, nil),
				LinkOnly: true,
			},
			{
				Model: models.ReService{
					Code: models.ReServiceCodePODFSC,
				},
			},
		}, nil)
		podId := uuid.FromStringOrNil("b6e94f5b-33c0-43f3-b960-7c7b2a4ee5fc")
		oldServiceItemPrime.PODLocationID = &podId

		newServiceItemPrime := oldServiceItemPrime
		newServiceItemPrime.PODLocationID = nil
		newServiceItemPrime.PODLocation = &models.PortLocation{}

		serviceItemData := updateMTOServiceItemData{
			updatedServiceItem:  newServiceItemPrime,
			oldServiceItem:      oldServiceItemPrime,
			verrs:               validate.NewErrors(),
			availabilityChecker: checker,
		}
		updatedServiceItem, err := ValidateUpdateMTOServiceItem(suite.AppContextForTest(), &serviceItemData, UpdateMTOServiceItemPrimeValidator)

		suite.NoError(err)
		suite.NotNil(updatedServiceItem)
		suite.IsType(models.MTOServiceItem{}, *updatedServiceItem)
		suite.NotEqual(oldServiceItemPrime.PODLocationID, newServiceItemPrime.PODLocationID)
		suite.Equal(oldServiceItemPrime.PODLocationID, updatedServiceItem.PODLocationID)
	})

	// Test failure Prime validation for Port of Debarkation
	suite.Run("UpdateMTOServiceItemPrimeValidator - Update Port of Debarkation - Port not updated wrong service code is supplied", func() {
		oldServiceItemPrime := factory.BuildMTOServiceItem(suite.DB(), []factory.Customization{
			{
				Model:    factory.BuildAvailableToPrimeMove(suite.DB(), nil, nil),
				LinkOnly: true,
			},
			{
				Model: models.ReService{
					Code: models.ReServiceCodePOEFSC,
				},
			},
		}, nil)
		podId := uuid.FromStringOrNil("b6e94f5b-33c0-43f3-b960-7c7b2a4ee5fc")
		oldServiceItemPrime.PODLocationID = &podId

		newServiceItemPrime := oldServiceItemPrime
		newServiceItemPrime.PODLocationID = nil
		newServiceItemPrime.PODLocation = &models.PortLocation{}

		serviceItemData := updateMTOServiceItemData{
			updatedServiceItem:  newServiceItemPrime,
			oldServiceItem:      oldServiceItemPrime,
			verrs:               validate.NewErrors(),
			availabilityChecker: checker,
		}
		updatedServiceItem, err := ValidateUpdateMTOServiceItem(suite.AppContextForTest(), &serviceItemData, UpdateMTOServiceItemPrimeValidator)

		suite.Error(err)
		suite.Empty(updatedServiceItem)
		suite.Contains(err.Error(), "is in a conflicting state POD Location can only be updated for service item PODFSC")
	})

	// Test successful Prime validation
	suite.Run("UpdateMTOServiceItemPrimeValidator - success", func() {
		oldServiceItemPrime := factory.BuildMTOServiceItem(suite.DB(), []factory.Customization{
			{
				Model:    factory.BuildAvailableToPrimeMove(suite.DB(), nil, nil),
				LinkOnly: true,
			},
		}, nil)
		newServiceItemPrime := oldServiceItemPrime

		// Change something allowed by Prime:
		reason := "because"
		newServiceItemPrime.Reason = &reason
		newServiceItemPrime.CustomerContacts = models.MTOServiceItemCustomerContacts{
			models.MTOServiceItemCustomerContact{
				TimeMilitary:               "1300Z",
				DateOfContact:              time.Date(2020, time.December, 04, 0, 0, 0, 0, time.UTC),
				FirstAvailableDeliveryDate: time.Date(2020, time.December, 02, 0, 0, 0, 0, time.UTC),
			},
		}
		serviceItemData := updateMTOServiceItemData{
			updatedServiceItem:  newServiceItemPrime,
			oldServiceItem:      oldServiceItemPrime,
			verrs:               validate.NewErrors(),
			availabilityChecker: checker,
		}
		updatedServiceItem, err := ValidateUpdateMTOServiceItem(suite.AppContextForTest(), &serviceItemData, UpdateMTOServiceItemPrimeValidator)

		suite.NoError(err)
		suite.NotNil(updatedServiceItem)
		suite.IsType(models.MTOServiceItem{}, *updatedServiceItem)
		suite.Equal(updatedServiceItem.CustomerContacts[0].TimeMilitary, newServiceItemPrime.CustomerContacts[0].TimeMilitary)
		suite.Equal(updatedServiceItem.CustomerContacts[0].DateOfContact, newServiceItemPrime.CustomerContacts[0].DateOfContact)
		suite.Equal(updatedServiceItem.CustomerContacts[0].FirstAvailableDeliveryDate, newServiceItemPrime.CustomerContacts[0].FirstAvailableDeliveryDate)
	})

	// Test unsuccessful Prime validation - Not available to Prime
	suite.Run("UpdateMTOServiceItemPrimeValidator - not available failure", func() {
		oldServiceItem, err := testdatagen.MakeDefaultMTOServiceItem(suite.DB())
		suite.NoError(err)

		newServiceItemNotPrime := oldServiceItem // this service item should not be Prime-available

		serviceItemData := updateMTOServiceItemData{
			updatedServiceItem:  newServiceItemNotPrime,
			oldServiceItem:      oldServiceItem,
			verrs:               validate.NewErrors(),
			availabilityChecker: checker,
		}
		updatedServiceItem, err := ValidateUpdateMTOServiceItem(suite.AppContextForTest(), &serviceItemData, UpdateMTOServiceItemPrimeValidator)

		suite.Nil(updatedServiceItem)
		suite.Error(err)
		suite.IsType(apperror.NotFoundError{}, err)
	})

	// Test unsuccessful Prime validation - Invalid input
	suite.Run("UpdateMTOServiceItemPrimeValidator - invalid input failure", func() {
		oldServiceItemPrime := factory.BuildMTOServiceItem(suite.DB(), []factory.Customization{
			{
				Model:    factory.BuildAvailableToPrimeMove(suite.DB(), nil, nil),
				LinkOnly: true,
			},
		}, nil)
		newServiceItemPrime := oldServiceItemPrime

		// Change something unavailable to Prime:
		newServiceItemPrime.Status = models.MTOServiceItemStatusApproved
		newServiceItemPrime.ApprovedAt = &now

		serviceItemData := updateMTOServiceItemData{
			updatedServiceItem:  newServiceItemPrime,
			oldServiceItem:      oldServiceItemPrime,
			verrs:               validate.NewErrors(),
			availabilityChecker: checker,
		}
		updatedServiceItem, err := ValidateUpdateMTOServiceItem(suite.AppContextForTest(), &serviceItemData, UpdateMTOServiceItemPrimeValidator)

		suite.Nil(updatedServiceItem)
		suite.Error(err)
		suite.IsType(apperror.InvalidInputError{}, err)

		invalidInputError := err.(apperror.InvalidInputError)
		suite.True(invalidInputError.ValidationErrors.HasAny())
		suite.Contains(invalidInputError.ValidationErrors.Keys(), "status")
		suite.Contains(invalidInputError.ValidationErrors.Keys(), "approvedAt")
	})

	// Test unsuccessful Prime validation - Payment requests
	suite.Run("UpdateMTOServiceItemPrimeValidator - payment request failure", func() {
		oldServiceItemPrime := factory.BuildMTOServiceItem(suite.DB(), []factory.Customization{
			{
				Model:    factory.BuildAvailableToPrimeMove(suite.DB(), nil, nil),
				LinkOnly: true,
			},
		}, nil)
		newServiceItemPrime := oldServiceItemPrime

		// Create payment requests for service item:
		paymentRequest := factory.BuildPaymentRequest(suite.DB(), nil, nil)
		factory.BuildPaymentServiceItem(suite.DB(), []factory.Customization{
			{
				Model: paymentRequest, LinkOnly: true,
			}, {
				Model: oldServiceItemPrime, LinkOnly: true,
			},
		}, nil)

		serviceItemData := updateMTOServiceItemData{
			updatedServiceItem:  newServiceItemPrime,
			oldServiceItem:      oldServiceItemPrime,
			verrs:               validate.NewErrors(),
			availabilityChecker: checker,
		}
		updatedServiceItem, err := ValidateUpdateMTOServiceItem(suite.AppContextForTest(), &serviceItemData, UpdateMTOServiceItemPrimeValidator)

		suite.Nil(updatedServiceItem)
		suite.Error(err)
		suite.IsType(apperror.ConflictError{}, err)
	})

	// Test with empty string key (successful Base validation)
	suite.Run("empty validatorKey - success", func() {
		oldServiceItem, err := testdatagen.MakeDefaultMTOServiceItem(suite.DB())
		suite.NoError(err)

		newServiceItem := oldServiceItem
		serviceItemData := updateMTOServiceItemData{
			updatedServiceItem: newServiceItem,
			oldServiceItem:     oldServiceItem,
			verrs:              validate.NewErrors(),
		}
		updatedServiceItem, err := ValidateUpdateMTOServiceItem(suite.AppContextForTest(), &serviceItemData, "")

		suite.NoError(err)
		suite.NotNil(updatedServiceItem)
		suite.IsType(models.MTOServiceItem{}, *updatedServiceItem)
	})

	// Test that when an approved DDDSIT sitDestination is updated the serviceItem stays approved
	suite.Run("UpdateMTOServiceItemPrimeValidator - Successfully Update Approved ServiceItem sitDepartureDate", func() {
		year, month, day := now.Add(time.Hour * 24 * -30).Date()
		aMonthAgo := time.Date(year, month, day, 0, 0, 0, 0, time.UTC)
		contactDatePlusGracePeriod := now.AddDate(0, 0, GracePeriodDays)
		sitRequestedDelivery := time.Date(year, month, day, 0, 0, 0, 0, time.UTC)
		move := factory.BuildAvailableToPrimeMove(suite.DB(), nil, nil)
		shipmentSITAllowance := int(90)
		estimatedWeight := unit.Pound(1400)
		shipment := factory.BuildMTOShipment(suite.DB(), []factory.Customization{
			{
				Model: models.MTOShipment{
					Status:               models.MTOShipmentStatusApproved,
					SITDaysAllowance:     &shipmentSITAllowance,
					PrimeEstimatedWeight: &estimatedWeight,
					RequiredDeliveryDate: &aMonthAgo,
					UpdatedAt:            aMonthAgo,
				},
			},
			{
				Model:    move,
				LinkOnly: true,
			},
		}, nil)
		// We need to create a destination first day sit in order to properly calculate authorized end date
		oldDDFSITServiceItemPrime := factory.BuildMTOServiceItem(suite.DB(), []factory.Customization{
			{
				Model:    move,
				LinkOnly: true,
			},
			{
				Model:    shipment,
				LinkOnly: true,
			},
			{
				Model: models.ReService{
					Code: models.ReServiceCodeDDFSIT,
				},
			},
			{
				Model: models.MTOServiceItem{
					SITDepartureDate:     &contactDatePlusGracePeriod,
					SITEntryDate:         &aMonthAgo,
					SITCustomerContacted: &now,
					SITRequestedDelivery: &sitRequestedDelivery,
					Status:               "APPROVED",
				},
			},
		}, nil)
		oldServiceItemPrime := factory.BuildMTOServiceItem(suite.DB(), []factory.Customization{
			{
				Model:    move,
				LinkOnly: true,
			},
			{
				Model:    shipment,
				LinkOnly: true,
			},
			{
				Model: models.ReService{
					Code: models.ReServiceCodeDDDSIT,
				},
			},
			{
				Model: models.MTOServiceItem{
					SITDepartureDate: &now,
					SITEntryDate:     &before,
					Status:           models.MTOServiceItemStatusApproved,
				},
			},
		}, nil)

		newServiceItemPrime := oldServiceItemPrime
		newServiceItemPrime.SITEntryDate = nil
		newServiceItemPrime.RequestedApprovalsRequestedStatus = nil

		// Change sitDepartureDate:
		newDate := time.Now().AddDate(0, 0, 5)
		newServiceItemPrime.SITDepartureDate = &newDate

		serviceItemData := updateMTOServiceItemData{
			updatedServiceItem:  newServiceItemPrime,
			oldServiceItem:      oldServiceItemPrime,
			verrs:               validate.NewErrors(),
			availabilityChecker: checker,
		}
		// Set shipment SIT status
		shipment.MTOServiceItems = append(shipment.MTOServiceItems, oldServiceItemPrime, oldDDFSITServiceItemPrime)
		sitStatus, shipmentWithCalculatedStatus, err := sitStatusService.CalculateShipmentSITStatus(suite.AppContextForTest(), shipment)
		suite.MustSave(&shipmentWithCalculatedStatus)
		suite.NoError(err)
		suite.NotNil(sitStatus)

		// Update MTO service item
		updatedServiceItem, err := ValidateUpdateMTOServiceItem(suite.AppContextForTest(), &serviceItemData, UpdateMTOServiceItemPrimeValidator)

		suite.NoError(err)
		suite.NotNil(updatedServiceItem)
		suite.IsType(models.MTOServiceItem{}, *updatedServiceItem)
		suite.Equal(updatedServiceItem.Status, models.MTOServiceItemStatusApproved)
	})
}

func (suite *MTOServiceItemServiceSuite) createServiceItem() (string, models.MTOServiceItem, models.Move) {
	move := factory.BuildApprovalsRequestedMove(suite.DB(), nil, nil)

	serviceItem := factory.BuildMTOServiceItem(suite.DB(), []factory.Customization{
		{
			Model:    move,
			LinkOnly: true,
		},
	}, nil)

	eTag := etag.GenerateEtag(serviceItem.UpdatedAt)

	return eTag, serviceItem, move
}

func (suite *MTOServiceItemServiceSuite) createServiceItemForUnapprovedMove() (string, models.MTOServiceItem, models.Move) {
	move := factory.BuildMove(suite.DB(), nil, nil)

	serviceItem := factory.BuildMTOServiceItem(suite.DB(), []factory.Customization{
		{
			Model:    move,
			LinkOnly: true,
		},
	}, nil)

	eTag := etag.GenerateEtag(serviceItem.UpdatedAt)

	return eTag, serviceItem, move
}

func (suite *MTOServiceItemServiceSuite) createServiceItemForMoveWithUnacknowledgedAmendedOrders() (string, models.MTOServiceItem, models.Move) {
	storer := storageTest.NewFakeS3Storage(true)
	userUploader, err := uploader.NewUserUploader(storer, 100*uploader.MB)
	suite.NoError(err)
	amendedDocument := factory.BuildDocument(suite.DB(), nil, nil)
	amendedUpload := factory.BuildUserUpload(suite.DB(), []factory.Customization{
		{
			Model:    amendedDocument,
			LinkOnly: true,
		},
		{
			Model: models.UserUpload{},
			ExtendedParams: &factory.UserUploadExtendedParams{
				UserUploader: userUploader,
				AppContext:   suite.AppContextForTest(),
			},
		},
	}, nil)

	amendedDocument.UserUploads = append(amendedDocument.UserUploads, amendedUpload)
	now := time.Now()
	move := factory.BuildApprovalsRequestedMove(suite.DB(), []factory.Customization{
		{
			Model: models.Move{
				ExcessWeightQualifiedAt: &now,
			},
		},
		{
			Model:    amendedDocument,
			LinkOnly: true,
			Type:     &factory.Documents.UploadedAmendedOrders,
		},
		{
			Model:    amendedDocument.ServiceMember,
			LinkOnly: true,
		},
	}, nil)

	serviceItem := factory.BuildMTOServiceItem(suite.DB(), []factory.Customization{
		{
			Model:    move,
			LinkOnly: true,
		},
	}, nil)

	eTag := etag.GenerateEtag(serviceItem.UpdatedAt)

	return eTag, serviceItem, move
}

func (suite *MTOServiceItemServiceSuite) setupAssignmentTestData() (models.MTOServiceItems, []models.OfficeUser, models.Move) {
	officeUser1 := factory.BuildOfficeUserWithRoles(suite.DB(), nil, []roles.RoleType{roles.RoleTypeTOO})
	officeUser2 := factory.BuildOfficeUserWithRoles(suite.DB(), nil, []roles.RoleType{roles.RoleTypeTOO})
	move := factory.BuildMoveWithShipment(suite.DB(), []factory.Customization{
		{
			Model: models.Move{
				Status: models.MoveStatusAPPROVALSREQUESTED,
			},
		},
		{
			Model: models.MTOShipment{
				Status: models.MTOShipmentStatusApproved,
			},
		},
		{
			Model:    officeUser1,
			LinkOnly: true,
			Type:     &factory.OfficeUsers.TOOAssignedUser,
		},
		{
			Model:    officeUser2,
			LinkOnly: true,
			Type:     &factory.OfficeUsers.TOODestinationAssignedUser,
		},
	}, nil)

	now := time.Now()
	originServiceItem1 := factory.BuildMTOServiceItem(suite.DB(), []factory.Customization{
		{
			Model:    move,
			LinkOnly: true,
		},
		{
			Model: models.ReService{
				Code: models.ReServiceCodeDCRT,
			},
		},
		{
			Model: models.MTOServiceItem{
				Status:     models.MTOServiceItemStatusSubmitted,
				ApprovedAt: &now,
			},
		},
	}, nil)
	originServiceItem2 := factory.BuildMTOServiceItem(suite.DB(), []factory.Customization{
		{
			Model:    move,
			LinkOnly: true,
		},
		{
			Model: models.ReService{
				Code: models.ReServiceCodeDUCRT,
			},
		},
		{
			Model: models.MTOServiceItem{
				Status:     models.MTOServiceItemStatusSubmitted,
				ApprovedAt: &now,
			},
		},
	}, nil)
	destinationServiceItem1 := factory.BuildMTOServiceItem(suite.DB(), []factory.Customization{
		{
			Model:    move,
			LinkOnly: true,
		},
		{
			Model: models.ReService{
				Code: models.ReServiceCodeDDDSIT,
			},
		},
		{
			Model: models.MTOServiceItem{
				Status:     models.MTOServiceItemStatusSubmitted,
				ApprovedAt: &now,
			},
		},
	}, nil)
	destinationServiceItem2 := factory.BuildMTOServiceItem(suite.DB(), []factory.Customization{
		{
			Model:    move,
			LinkOnly: true,
		},
		{
			Model: models.ReService{
				Code: models.ReServiceCodeDDSHUT,
			},
		},
		{
			Model: models.MTOServiceItem{
				Status:     models.MTOServiceItemStatusSubmitted,
				ApprovedAt: &now,
			},
		},
	}, nil)

	serviceItems := models.MTOServiceItems{
		originServiceItem1,
		originServiceItem2,
		destinationServiceItem1,
		destinationServiceItem2,
	}
	officeUsers := models.OfficeUsers{
		officeUser1,
		officeUser2,
	}

	return serviceItems, officeUsers, move
}

func (suite *MTOServiceItemServiceSuite) TestUpdateMTOServiceItemStatus() {
	builder := query.NewQueryBuilder()
	moveRouter := moverouter.NewMoveRouter(transportationoffice.NewTransportationOfficesFetcher())
	shipmentFetcher := mtoshipment.NewMTOShipmentFetcher()
	addressCreator := address.NewAddressCreator()
	portLocationFetcher := portlocation.NewPortLocationFetcher()
	planner := &mocks.Planner{}
	planner.On("ZipTransitDistance",
		mock.AnythingOfType("*appcontext.appContext"),
		mock.Anything,
		mock.Anything,
	).Return(400, nil)
	updater := NewMTOServiceItemUpdater(planner, builder, moveRouter, shipmentFetcher, addressCreator, portLocationFetcher, ghcrateengine.NewDomesticUnpackPricer(), ghcrateengine.NewDomesticLinehaulPricer(), ghcrateengine.NewDomesticDestinationPricer(), ghcrateengine.NewFuelSurchargePricer())

	rejectionReason := models.StringPointer("")

	// Test that the move's status changes to Approved when the service item's
	// status is no longer SUBMITTED
	suite.Run("When TOO reviews move and approves service item", func() {
		eTag, serviceItem, move := suite.createServiceItem()

		updatedServiceItem, err := updater.ApproveOrRejectServiceItem(
			suite.AppContextForTest(), serviceItem.ID, models.MTOServiceItemStatusApproved, rejectionReason, eTag)
		suite.NoError(err)

		err = suite.DB().Find(&move, move.ID)
		suite.NoError(err)
		err = suite.DB().Find(&serviceItem, serviceItem.ID)
		suite.NoError(err)
		var shipment models.MTOShipment
		err = suite.DB().Find(&shipment, serviceItem.MTOShipmentID)
		suite.NoError(err)

		suite.Equal(models.MoveStatusAPPROVED, move.Status)
		suite.Equal(models.MTOShipmentStatusApproved, shipment.Status)
		suite.Equal(models.MTOServiceItemStatusApproved, updatedServiceItem.Status)
		suite.Equal(models.MTOServiceItemStatusApproved, serviceItem.Status)
		suite.NotNil(serviceItem.ApprovedAt)
		suite.Nil(serviceItem.RejectionReason)
		suite.Nil(serviceItem.RejectedAt)
		suite.NotNil(updatedServiceItem)
	})
	suite.Run("Handling assigned user When TOO reviews move and approves service item", func() {
		transportationOffice := factory.BuildTransportationOffice(suite.DB(), []factory.Customization{
			{
				Model: models.TransportationOffice{
					ProvidesCloseout: true,
				},
			},
		}, nil)

		officeUser := factory.BuildOfficeUserWithRoles(suite.DB(), []factory.Customization{
			{
				Model:    transportationOffice,
				LinkOnly: true,
				Type:     &factory.TransportationOffices.CloseoutOffice,
			},
		}, []roles.RoleType{roles.RoleTypeTOO})

		move := factory.BuildApprovalsRequestedMove(suite.DB(), []factory.Customization{
			{
				Model:    officeUser,
				LinkOnly: true,
				Type:     &factory.OfficeUsers.TOOAssignedUser,
			},
		}, nil)

		serviceItem := factory.BuildMTOServiceItem(suite.DB(), []factory.Customization{
			{
				Model:    move,
				LinkOnly: true,
			},
		}, nil)

		suite.NotNil(move.TOOAssignedUser)
		eTag := etag.GenerateEtag(serviceItem.UpdatedAt)
		updatedServiceItem, err := updater.ApproveOrRejectServiceItem(
			suite.AppContextForTest(), serviceItem.ID, models.MTOServiceItemStatusApproved, rejectionReason, eTag)
		suite.NoError(err)
		err = suite.DB().Find(&move, move.ID)
		suite.NoError(err)
		err = suite.DB().Find(&serviceItem, serviceItem.ID)
		suite.NoError(err)
		suite.Nil(move.TOOAssignedID)
		suite.Equal(models.MTOServiceItemStatusApproved, updatedServiceItem.Status)
	})

	suite.Run("When TOO approves a DDDSIT service item with an existing SITDestinationFinalAddress", func() {
		move := factory.BuildApprovalsRequestedMove(suite.DB(), nil, nil)
		sitDestinationFinalAddress := factory.BuildAddress(suite.DB(), nil, nil)
		serviceItem := factory.BuildMTOServiceItem(suite.DB(), []factory.Customization{
			{
				Model:    move,
				LinkOnly: true,
			},
			{
				Model: models.ReService{
					Code: models.ReServiceCodeDDDSIT,
				},
			},
			{
				Model: models.MTOServiceItem{
					Status: models.MTOServiceItemStatusSubmitted,
				},
			},
			{
				Model:    sitDestinationFinalAddress,
				LinkOnly: true,
				Type:     &factory.Addresses.SITDestinationFinalAddress,
			},
		}, nil)

		eTag := etag.GenerateEtag(serviceItem.UpdatedAt)

		updatedServiceItem, err := updater.ApproveOrRejectServiceItem(
			suite.AppContextForTest(), serviceItem.ID, models.MTOServiceItemStatusApproved, rejectionReason, eTag)
		suite.NoError(err)

		// ApproveOrRejectServiceItem doesn't return the service item with the updated move
		// get move from the db to check the updated status
		err = suite.DB().Find(&move, move.ID)
		suite.NoError(err)
		suite.Equal(models.MoveStatusAPPROVED, move.Status)

		suite.Equal(models.MTOServiceItemStatusApproved, updatedServiceItem.Status)
		suite.NotNil(updatedServiceItem.ApprovedAt)
		suite.Nil(updatedServiceItem.RejectionReason)
		suite.Nil(updatedServiceItem.RejectedAt)
		suite.NotNil(updatedServiceItem)

		destinationAddress := serviceItem.MTOShipment.DestinationAddress
		suite.Equal(destinationAddress.StreetAddress1, updatedServiceItem.SITDestinationOriginalAddress.StreetAddress1)
		suite.Equal(destinationAddress.City, updatedServiceItem.SITDestinationOriginalAddress.City)
		suite.Equal(destinationAddress.State, updatedServiceItem.SITDestinationOriginalAddress.State)
		suite.Equal(destinationAddress.PostalCode, updatedServiceItem.SITDestinationOriginalAddress.PostalCode)
	})

	suite.Run("When TOO approves a DDDSIT service item without a SITDestinationFinalAddress", func() {
		move := factory.BuildApprovalsRequestedMove(suite.DB(), nil, nil)
		shipment := factory.BuildMTOShipment(suite.DB(), []factory.Customization{
			{
				Model:    move,
				LinkOnly: true,
			},
		}, nil)
		serviceItem := factory.BuildMTOServiceItem(suite.DB(), []factory.Customization{
			{
				Model:    shipment,
				LinkOnly: true,
			},
			{
				Model: models.ReService{
					Code: models.ReServiceCodeDDDSIT,
				},
			},
			{
				Model: models.MTOServiceItem{
					Status: models.MTOServiceItemStatusSubmitted,
				},
			},
		}, nil)

		eTag := etag.GenerateEtag(serviceItem.UpdatedAt)

		updatedServiceItem, err := updater.ApproveOrRejectServiceItem(
			suite.AppContextForTest(), serviceItem.ID, models.MTOServiceItemStatusApproved, rejectionReason, eTag)
		suite.NoError(err)

		// ApproveOrRejectServiceItem doesn't return the service item with the updated move
		// get move from the db to check the updated status
		err = suite.DB().Find(&move, move.ID)
		suite.NoError(err)
		suite.Equal(models.MoveStatusAPPROVED, move.Status)

		suite.Equal(models.MTOServiceItemStatusApproved, updatedServiceItem.Status)
		suite.NotNil(updatedServiceItem.ApprovedAt)
		suite.Nil(updatedServiceItem.RejectionReason)
		suite.Nil(updatedServiceItem.RejectedAt)
		suite.NotNil(updatedServiceItem)
		suite.NotEqual(shipment.DestinationAddressID, *updatedServiceItem.SITDestinationOriginalAddressID)
		suite.NotEqual(shipment.DestinationAddress.ID, *updatedServiceItem.SITDestinationOriginalAddressID)
		suite.Equal(shipment.DestinationAddress.StreetAddress1, updatedServiceItem.SITDestinationOriginalAddress.StreetAddress1)
		suite.Equal(shipment.DestinationAddress.City, updatedServiceItem.SITDestinationOriginalAddress.City)
		suite.Equal(shipment.DestinationAddress.State, updatedServiceItem.SITDestinationOriginalAddress.State)
		suite.Equal(shipment.DestinationAddress.PostalCode, updatedServiceItem.SITDestinationOriginalAddress.PostalCode)
	})

	suite.Run("When TOO approves a DDSFSC service item with an existing SITDestinationFinalAddress", func() {
		move := factory.BuildApprovalsRequestedMove(suite.DB(), nil, nil)
		sitDestinationFinalAddress := factory.BuildAddress(suite.DB(), nil, nil)
		serviceItem := factory.BuildMTOServiceItem(suite.DB(), []factory.Customization{
			{
				Model:    move,
				LinkOnly: true,
			},
			{
				Model: models.ReService{
					Code: models.ReServiceCodeDDSFSC,
				},
			},
			{
				Model: models.MTOServiceItem{
					Status: models.MTOServiceItemStatusSubmitted,
				},
			},
			{
				Model:    sitDestinationFinalAddress,
				LinkOnly: true,
				Type:     &factory.Addresses.SITDestinationFinalAddress,
			},
		}, nil)

		eTag := etag.GenerateEtag(serviceItem.UpdatedAt)

		updatedServiceItem, err := updater.ApproveOrRejectServiceItem(
			suite.AppContextForTest(), serviceItem.ID, models.MTOServiceItemStatusApproved, rejectionReason, eTag)
		suite.NoError(err)

		// ApproveOrRejectServiceItem doesn't return the service item with the updated move
		// get move from the db to check the updated status
		err = suite.DB().Find(&move, move.ID)
		suite.NoError(err)
		suite.Equal(models.MoveStatusAPPROVED, move.Status)

		suite.Equal(models.MTOServiceItemStatusApproved, updatedServiceItem.Status)
		suite.NotNil(updatedServiceItem.ApprovedAt)
		suite.Nil(updatedServiceItem.RejectionReason)
		suite.Nil(updatedServiceItem.RejectedAt)
		suite.NotNil(updatedServiceItem)
		destinationAddress := serviceItem.MTOShipment.DestinationAddress
		suite.Equal(destinationAddress.StreetAddress1, updatedServiceItem.SITDestinationOriginalAddress.StreetAddress1)
		suite.Equal(destinationAddress.City, updatedServiceItem.SITDestinationOriginalAddress.City)
		suite.Equal(destinationAddress.State, updatedServiceItem.SITDestinationOriginalAddress.State)
		suite.Equal(destinationAddress.PostalCode, updatedServiceItem.SITDestinationOriginalAddress.PostalCode)
	})

	suite.Run("When TOO approves a IDSFSC service item with an existing SITDestinationFinalAddress", func() {
		move := factory.BuildApprovalsRequestedMove(suite.DB(), nil, nil)
		destUSPRC, _ := models.FindByZipCode(suite.AppContextForTest().DB(), "99505")
		sitDestinationFinalAddress := factory.BuildAddress(suite.DB(), []factory.Customization{
			{
				Model: models.Address{
					StreetAddress1:     "JBER",
					City:               "Anchorage",
					State:              "AK",
					PostalCode:         "99505",
					IsOconus:           models.BoolPointer(true),
					UsPostRegionCityID: &destUSPRC.ID,
				},
			},
		}, nil)

		serviceItem := factory.BuildMTOServiceItem(suite.DB(), []factory.Customization{
			{
				Model:    move,
				LinkOnly: true,
			},
			{
				Model: models.ReService{
					Code: models.ReServiceCodeIDSFSC,
				},
			},
			{
				Model: models.MTOServiceItem{
					Status: models.MTOServiceItemStatusSubmitted,
				},
			},
			{
				Model:    sitDestinationFinalAddress,
				LinkOnly: true,
				Type:     &factory.Addresses.SITDestinationFinalAddress,
			},
		}, nil)

		eTag := etag.GenerateEtag(serviceItem.UpdatedAt)

		updatedServiceItem, err := updater.ApproveOrRejectServiceItem(
			suite.AppContextForTest(), serviceItem.ID, models.MTOServiceItemStatusApproved, rejectionReason, eTag)
		suite.NoError(err)

		// ApproveOrRejectServiceItem doesn't return the service item with the updated move
		// get move from the db to check the updated status
		err = suite.DB().Find(&move, move.ID)
		suite.NoError(err)
		suite.Equal(models.MoveStatusAPPROVED, move.Status)

		suite.Equal(models.MTOServiceItemStatusApproved, updatedServiceItem.Status)
		suite.NotNil(updatedServiceItem.ApprovedAt)
		suite.Nil(updatedServiceItem.RejectionReason)
		suite.Nil(updatedServiceItem.RejectedAt)
		suite.NotNil(updatedServiceItem)
		destinationAddress := serviceItem.MTOShipment.DestinationAddress
		suite.Equal(destinationAddress.StreetAddress1, updatedServiceItem.SITDestinationOriginalAddress.StreetAddress1)
		suite.Equal(destinationAddress.City, updatedServiceItem.SITDestinationOriginalAddress.City)
		suite.Equal(destinationAddress.State, updatedServiceItem.SITDestinationOriginalAddress.State)
		suite.Equal(destinationAddress.PostalCode, updatedServiceItem.SITDestinationOriginalAddress.PostalCode)
	})

	suite.Run("When TOO approves a DDSFSC service item without a SITDestinationFinalAddress", func() {
		move := factory.BuildApprovalsRequestedMove(suite.DB(), nil, nil)
		shipment := factory.BuildMTOShipment(suite.DB(), []factory.Customization{
			{
				Model:    move,
				LinkOnly: true,
			},
		}, nil)
		serviceItem := factory.BuildMTOServiceItem(suite.DB(), []factory.Customization{
			{
				Model:    shipment,
				LinkOnly: true,
			},
			{
				Model: models.ReService{
					Code: models.ReServiceCodeDDSFSC,
				},
			},
			{
				Model: models.MTOServiceItem{
					Status: models.MTOServiceItemStatusSubmitted,
				},
			},
		}, nil)

		eTag := etag.GenerateEtag(serviceItem.UpdatedAt)

		updatedServiceItem, err := updater.ApproveOrRejectServiceItem(
			suite.AppContextForTest(), serviceItem.ID, models.MTOServiceItemStatusApproved, rejectionReason, eTag)
		suite.NoError(err)

		// ApproveOrRejectServiceItem doesn't return the service item with the updated move
		// get move from the db to check the updated status
		err = suite.DB().Find(&move, move.ID)
		suite.NoError(err)
		suite.Equal(models.MoveStatusAPPROVED, move.Status)

		suite.Equal(models.MTOServiceItemStatusApproved, updatedServiceItem.Status)
		suite.NotNil(updatedServiceItem.ApprovedAt)
		suite.Nil(updatedServiceItem.RejectionReason)
		suite.Nil(updatedServiceItem.RejectedAt)
		suite.NotNil(updatedServiceItem)
		suite.NotEqual(shipment.DestinationAddressID, *updatedServiceItem.SITDestinationOriginalAddressID)
		suite.NotEqual(shipment.DestinationAddress.ID, *updatedServiceItem.SITDestinationOriginalAddressID)
		suite.Equal(shipment.DestinationAddress.StreetAddress1, updatedServiceItem.SITDestinationOriginalAddress.StreetAddress1)
		suite.Equal(shipment.DestinationAddress.City, updatedServiceItem.SITDestinationOriginalAddress.City)
		suite.Equal(shipment.DestinationAddress.State, updatedServiceItem.SITDestinationOriginalAddress.State)
		suite.Equal(shipment.DestinationAddress.PostalCode, updatedServiceItem.SITDestinationOriginalAddress.PostalCode)
	})

	suite.Run("When TOO approves a DDASIT service item with an existing SITDestinationFinalAddress", func() {
		move := factory.BuildApprovalsRequestedMove(suite.DB(), nil, nil)
		sitDestinationFinalAddress := factory.BuildAddress(suite.DB(), nil, nil)
		serviceItem := factory.BuildMTOServiceItem(suite.DB(), []factory.Customization{
			{
				Model:    move,
				LinkOnly: true,
			},
			{
				Model: models.ReService{
					Code: models.ReServiceCodeDDASIT,
				},
			},
			{
				Model: models.MTOServiceItem{
					Status: models.MTOServiceItemStatusSubmitted,
				},
			},
			{
				Model:    sitDestinationFinalAddress,
				LinkOnly: true,
				Type:     &factory.Addresses.SITDestinationFinalAddress,
			},
		}, nil)

		eTag := etag.GenerateEtag(serviceItem.UpdatedAt)

		updatedServiceItem, err := updater.ApproveOrRejectServiceItem(
			suite.AppContextForTest(), serviceItem.ID, models.MTOServiceItemStatusApproved, rejectionReason, eTag)
		suite.NoError(err)

		// ApproveOrRejectServiceItem doesn't return the service item with the updated move
		// get move from the db to check the updated status
		err = suite.DB().Find(&move, move.ID)
		suite.NoError(err)
		suite.Equal(models.MoveStatusAPPROVED, move.Status)

		suite.Equal(models.MTOServiceItemStatusApproved, updatedServiceItem.Status)
		suite.NotNil(updatedServiceItem.ApprovedAt)
		suite.Nil(updatedServiceItem.RejectionReason)
		suite.Nil(updatedServiceItem.RejectedAt)
		suite.NotNil(updatedServiceItem)
		destinationAddress := serviceItem.MTOShipment.DestinationAddress
		suite.Equal(destinationAddress.StreetAddress1, updatedServiceItem.SITDestinationOriginalAddress.StreetAddress1)
		suite.Equal(destinationAddress.City, updatedServiceItem.SITDestinationOriginalAddress.City)
		suite.Equal(destinationAddress.State, updatedServiceItem.SITDestinationOriginalAddress.State)
		suite.Equal(destinationAddress.PostalCode, updatedServiceItem.SITDestinationOriginalAddress.PostalCode)
	})

	suite.Run("When TOO approves a IDASIT service item with an existing SITDestinationFinalAddress", func() {
		move := factory.BuildApprovalsRequestedMove(suite.DB(), nil, nil)
		sitDestinationFinalAddress := factory.BuildAddress(suite.DB(), nil, nil)
		serviceItem := factory.BuildMTOServiceItem(suite.DB(), []factory.Customization{
			{
				Model:    move,
				LinkOnly: true,
			},
			{
				Model: models.ReService{
					Code: models.ReServiceCodeIDASIT,
				},
			},
			{
				Model: models.MTOServiceItem{
					Status: models.MTOServiceItemStatusSubmitted,
				},
			},
			{
				Model:    sitDestinationFinalAddress,
				LinkOnly: true,
				Type:     &factory.Addresses.SITDestinationFinalAddress,
			},
		}, nil)

		eTag := etag.GenerateEtag(serviceItem.UpdatedAt)

		updatedServiceItem, err := updater.ApproveOrRejectServiceItem(
			suite.AppContextForTest(), serviceItem.ID, models.MTOServiceItemStatusApproved, rejectionReason, eTag)
		suite.NoError(err)

		// ApproveOrRejectServiceItem doesn't return the service item with the updated move
		// get move from the db to check the updated status
		err = suite.DB().Find(&move, move.ID)
		suite.NoError(err)
		suite.Equal(models.MoveStatusAPPROVED, move.Status)

		suite.Equal(models.MTOServiceItemStatusApproved, updatedServiceItem.Status)
		suite.NotNil(updatedServiceItem.ApprovedAt)
		suite.Nil(updatedServiceItem.RejectionReason)
		suite.Nil(updatedServiceItem.RejectedAt)
		suite.NotNil(updatedServiceItem)
		destinationAddress := serviceItem.MTOShipment.DestinationAddress
		suite.Equal(destinationAddress.StreetAddress1, updatedServiceItem.SITDestinationOriginalAddress.StreetAddress1)
		suite.Equal(destinationAddress.City, updatedServiceItem.SITDestinationOriginalAddress.City)
		suite.Equal(destinationAddress.State, updatedServiceItem.SITDestinationOriginalAddress.State)
		suite.Equal(destinationAddress.PostalCode, updatedServiceItem.SITDestinationOriginalAddress.PostalCode)
	})

	suite.Run("When TOO approves a DDASIT service item without a SITDestinationFinalAddress", func() {
		move := factory.BuildApprovalsRequestedMove(suite.DB(), nil, nil)
		shipment := factory.BuildMTOShipment(suite.DB(), []factory.Customization{
			{
				Model:    move,
				LinkOnly: true,
			},
		}, nil)
		serviceItem := factory.BuildMTOServiceItem(suite.DB(), []factory.Customization{
			{
				Model:    shipment,
				LinkOnly: true,
			},
			{
				Model: models.ReService{
					Code: models.ReServiceCodeDDASIT,
				},
			},
			{
				Model: models.MTOServiceItem{
					Status: models.MTOServiceItemStatusSubmitted,
				},
			},
		}, nil)

		eTag := etag.GenerateEtag(serviceItem.UpdatedAt)

		updatedServiceItem, err := updater.ApproveOrRejectServiceItem(
			suite.AppContextForTest(), serviceItem.ID, models.MTOServiceItemStatusApproved, rejectionReason, eTag)
		suite.NoError(err)

		// ApproveOrRejectServiceItem doesn't return the service item with the updated move
		// get move from the db to check the updated status
		err = suite.DB().Find(&move, move.ID)
		suite.NoError(err)
		suite.Equal(models.MoveStatusAPPROVED, move.Status)

		suite.Equal(models.MTOServiceItemStatusApproved, updatedServiceItem.Status)
		suite.NotNil(updatedServiceItem.ApprovedAt)
		suite.Nil(updatedServiceItem.RejectionReason)
		suite.Nil(updatedServiceItem.RejectedAt)
		suite.NotNil(updatedServiceItem)
		suite.NotEqual(shipment.DestinationAddressID, *updatedServiceItem.SITDestinationOriginalAddressID)
		suite.NotEqual(shipment.DestinationAddress.ID, *updatedServiceItem.SITDestinationOriginalAddressID)
		suite.Equal(shipment.DestinationAddress.StreetAddress1, updatedServiceItem.SITDestinationOriginalAddress.StreetAddress1)
		suite.Equal(shipment.DestinationAddress.City, updatedServiceItem.SITDestinationOriginalAddress.City)
		suite.Equal(shipment.DestinationAddress.State, updatedServiceItem.SITDestinationOriginalAddress.State)
		suite.Equal(shipment.DestinationAddress.PostalCode, updatedServiceItem.SITDestinationOriginalAddress.PostalCode)
	})

	suite.Run("When TOO approves a IDASIT service item without a SITDestinationFinalAddress", func() {
		move := factory.BuildApprovalsRequestedMove(suite.DB(), nil, nil)
		shipment := factory.BuildMTOShipment(suite.DB(), []factory.Customization{
			{
				Model:    move,
				LinkOnly: true,
			},
		}, nil)
		serviceItem := factory.BuildMTOServiceItem(suite.DB(), []factory.Customization{
			{
				Model:    shipment,
				LinkOnly: true,
			},
			{
				Model: models.ReService{
					Code: models.ReServiceCodeIDASIT,
				},
			},
			{
				Model: models.MTOServiceItem{
					Status: models.MTOServiceItemStatusSubmitted,
				},
			},
		}, nil)

		eTag := etag.GenerateEtag(serviceItem.UpdatedAt)

		updatedServiceItem, err := updater.ApproveOrRejectServiceItem(
			suite.AppContextForTest(), serviceItem.ID, models.MTOServiceItemStatusApproved, rejectionReason, eTag)
		suite.NoError(err)

		// ApproveOrRejectServiceItem doesn't return the service item with the updated move
		// get move from the db to check the updated status
		err = suite.DB().Find(&move, move.ID)
		suite.NoError(err)
		suite.Equal(models.MoveStatusAPPROVED, move.Status)

		suite.Equal(models.MTOServiceItemStatusApproved, updatedServiceItem.Status)
		suite.NotNil(updatedServiceItem.ApprovedAt)
		suite.Nil(updatedServiceItem.RejectionReason)
		suite.Nil(updatedServiceItem.RejectedAt)
		suite.NotNil(updatedServiceItem)
		suite.NotEqual(shipment.DestinationAddressID, *updatedServiceItem.SITDestinationOriginalAddressID)
		suite.NotEqual(shipment.DestinationAddress.ID, *updatedServiceItem.SITDestinationOriginalAddressID)
		suite.Equal(shipment.DestinationAddress.StreetAddress1, updatedServiceItem.SITDestinationOriginalAddress.StreetAddress1)
		suite.Equal(shipment.DestinationAddress.City, updatedServiceItem.SITDestinationOriginalAddress.City)
		suite.Equal(shipment.DestinationAddress.State, updatedServiceItem.SITDestinationOriginalAddress.State)
		suite.Equal(shipment.DestinationAddress.PostalCode, updatedServiceItem.SITDestinationOriginalAddress.PostalCode)
	})

	suite.Run("When TOO approves a DDFSIT service item with an existing SITDestinationFinalAddress", func() {
		move := factory.BuildApprovalsRequestedMove(suite.DB(), nil, nil)
		sitDestinationFinalAddress := factory.BuildAddress(suite.DB(), nil, nil)
		serviceItem := factory.BuildMTOServiceItem(suite.DB(), []factory.Customization{
			{
				Model:    move,
				LinkOnly: true,
			},
			{
				Model: models.ReService{
					Code: models.ReServiceCodeDDFSIT,
				},
			},
			{
				Model: models.MTOServiceItem{
					Status: models.MTOServiceItemStatusSubmitted,
				},
			},
			{
				Model:    sitDestinationFinalAddress,
				LinkOnly: true,
				Type:     &factory.Addresses.SITDestinationFinalAddress,
			},
		}, nil)

		eTag := etag.GenerateEtag(serviceItem.UpdatedAt)

		updatedServiceItem, err := updater.ApproveOrRejectServiceItem(
			suite.AppContextForTest(), serviceItem.ID, models.MTOServiceItemStatusApproved, rejectionReason, eTag)
		suite.NoError(err)

		// ApproveOrRejectServiceItem doesn't return the service item with the updated move
		// get move from the db to check the updated status
		err = suite.DB().Find(&move, move.ID)
		suite.NoError(err)
		suite.Equal(models.MoveStatusAPPROVED, move.Status)

		suite.Equal(models.MTOServiceItemStatusApproved, updatedServiceItem.Status)
		suite.NotNil(updatedServiceItem.ApprovedAt)
		suite.Nil(updatedServiceItem.RejectionReason)
		suite.Nil(updatedServiceItem.RejectedAt)
		suite.NotNil(updatedServiceItem)
		destinationAddress := serviceItem.MTOShipment.DestinationAddress
		suite.Equal(destinationAddress.StreetAddress1, updatedServiceItem.SITDestinationOriginalAddress.StreetAddress1)
		suite.Equal(destinationAddress.City, updatedServiceItem.SITDestinationOriginalAddress.City)
		suite.Equal(destinationAddress.State, updatedServiceItem.SITDestinationOriginalAddress.State)
		suite.Equal(destinationAddress.PostalCode, updatedServiceItem.SITDestinationOriginalAddress.PostalCode)
	})

	suite.Run("When TOO approves a IDFSIT service item with an existing SITDestinationFinalAddress", func() {
		move := factory.BuildApprovalsRequestedMove(suite.DB(), nil, nil)
		sitDestinationFinalAddress := factory.BuildAddress(suite.DB(), nil, nil)
		serviceItem := factory.BuildMTOServiceItem(suite.DB(), []factory.Customization{
			{
				Model:    move,
				LinkOnly: true,
			},
			{
				Model: models.ReService{
					Code: models.ReServiceCodeIDFSIT,
				},
			},
			{
				Model: models.MTOServiceItem{
					Status: models.MTOServiceItemStatusSubmitted,
				},
			},
			{
				Model:    sitDestinationFinalAddress,
				LinkOnly: true,
				Type:     &factory.Addresses.SITDestinationFinalAddress,
			},
		}, nil)

		eTag := etag.GenerateEtag(serviceItem.UpdatedAt)

		updatedServiceItem, err := updater.ApproveOrRejectServiceItem(
			suite.AppContextForTest(), serviceItem.ID, models.MTOServiceItemStatusApproved, rejectionReason, eTag)
		suite.NoError(err)

		// ApproveOrRejectServiceItem doesn't return the service item with the updated move
		// get move from the db to check the updated status
		err = suite.DB().Find(&move, move.ID)
		suite.NoError(err)
		suite.Equal(models.MoveStatusAPPROVED, move.Status)

		suite.Equal(models.MTOServiceItemStatusApproved, updatedServiceItem.Status)
		suite.NotNil(updatedServiceItem.ApprovedAt)
		suite.Nil(updatedServiceItem.RejectionReason)
		suite.Nil(updatedServiceItem.RejectedAt)
		suite.NotNil(updatedServiceItem)
		destinationAddress := serviceItem.MTOShipment.DestinationAddress
		suite.Equal(destinationAddress.StreetAddress1, updatedServiceItem.SITDestinationOriginalAddress.StreetAddress1)
		suite.Equal(destinationAddress.City, updatedServiceItem.SITDestinationOriginalAddress.City)
		suite.Equal(destinationAddress.State, updatedServiceItem.SITDestinationOriginalAddress.State)
		suite.Equal(destinationAddress.PostalCode, updatedServiceItem.SITDestinationOriginalAddress.PostalCode)
	})

	suite.Run("When TOO approves a DDFSIT service item without a SITDestinationFinalAddress", func() {
		move := factory.BuildApprovalsRequestedMove(suite.DB(), nil, nil)
		shipment := factory.BuildMTOShipment(suite.DB(), []factory.Customization{
			{
				Model:    move,
				LinkOnly: true,
			},
		}, nil)
		serviceItem := factory.BuildMTOServiceItem(suite.DB(), []factory.Customization{
			{
				Model:    shipment,
				LinkOnly: true,
			},
			{
				Model: models.ReService{
					Code: models.ReServiceCodeDDFSIT,
				},
			},
			{
				Model: models.MTOServiceItem{
					Status: models.MTOServiceItemStatusSubmitted,
				},
			},
		}, nil)

		eTag := etag.GenerateEtag(serviceItem.UpdatedAt)

		updatedServiceItem, err := updater.ApproveOrRejectServiceItem(
			suite.AppContextForTest(), serviceItem.ID, models.MTOServiceItemStatusApproved, rejectionReason, eTag)
		suite.NoError(err)

		// ApproveOrRejectServiceItem doesn't return the service item with the updated move
		// get move from the db to check the updated status
		err = suite.DB().Find(&move, move.ID)
		suite.NoError(err)
		suite.Equal(models.MoveStatusAPPROVED, move.Status)

		suite.Equal(models.MTOServiceItemStatusApproved, updatedServiceItem.Status)
		suite.NotNil(updatedServiceItem.ApprovedAt)
		suite.Nil(updatedServiceItem.RejectionReason)
		suite.Nil(updatedServiceItem.RejectedAt)
		suite.NotNil(updatedServiceItem)
		suite.NotEqual(shipment.DestinationAddressID, *updatedServiceItem.SITDestinationOriginalAddressID)
		suite.NotEqual(shipment.DestinationAddress.ID, *updatedServiceItem.SITDestinationOriginalAddressID)
		suite.Equal(shipment.DestinationAddress.StreetAddress1, updatedServiceItem.SITDestinationOriginalAddress.StreetAddress1)
		suite.Equal(shipment.DestinationAddress.City, updatedServiceItem.SITDestinationOriginalAddress.City)
		suite.Equal(shipment.DestinationAddress.State, updatedServiceItem.SITDestinationOriginalAddress.State)
		suite.Equal(shipment.DestinationAddress.PostalCode, updatedServiceItem.SITDestinationOriginalAddress.PostalCode)
	})

	suite.Run("When TOO approves a IDFSIT service item without a SITDestinationFinalAddress", func() {
		move := factory.BuildApprovalsRequestedMove(suite.DB(), nil, nil)
		shipment := factory.BuildMTOShipment(suite.DB(), []factory.Customization{
			{
				Model:    move,
				LinkOnly: true,
			},
		}, nil)
		serviceItem := factory.BuildMTOServiceItem(suite.DB(), []factory.Customization{
			{
				Model:    shipment,
				LinkOnly: true,
			},
			{
				Model: models.ReService{
					Code: models.ReServiceCodeIDFSIT,
				},
			},
			{
				Model: models.MTOServiceItem{
					Status: models.MTOServiceItemStatusSubmitted,
				},
			},
		}, nil)

		eTag := etag.GenerateEtag(serviceItem.UpdatedAt)

		updatedServiceItem, err := updater.ApproveOrRejectServiceItem(
			suite.AppContextForTest(), serviceItem.ID, models.MTOServiceItemStatusApproved, rejectionReason, eTag)
		suite.NoError(err)

		// ApproveOrRejectServiceItem doesn't return the service item with the updated move
		// get move from the db to check the updated status
		err = suite.DB().Find(&move, move.ID)
		suite.NoError(err)
		suite.Equal(models.MoveStatusAPPROVED, move.Status)

		suite.Equal(models.MTOServiceItemStatusApproved, updatedServiceItem.Status)
		suite.NotNil(updatedServiceItem.ApprovedAt)
		suite.Nil(updatedServiceItem.RejectionReason)
		suite.Nil(updatedServiceItem.RejectedAt)
		suite.NotNil(updatedServiceItem)
		suite.NotEqual(shipment.DestinationAddressID, *updatedServiceItem.SITDestinationOriginalAddressID)
		suite.NotEqual(shipment.DestinationAddress.ID, *updatedServiceItem.SITDestinationOriginalAddressID)
		suite.Equal(shipment.DestinationAddress.StreetAddress1, updatedServiceItem.SITDestinationOriginalAddress.StreetAddress1)
		suite.Equal(shipment.DestinationAddress.City, updatedServiceItem.SITDestinationOriginalAddress.City)
		suite.Equal(shipment.DestinationAddress.State, updatedServiceItem.SITDestinationOriginalAddress.State)
		suite.Equal(shipment.DestinationAddress.PostalCode, updatedServiceItem.SITDestinationOriginalAddress.PostalCode)
	})

	// Test that the move's status changes to Approvals Requested if any of its service
	// items' status is SUBMITTED
	suite.Run("When move is approved and service item is submitted", func() {
		eTag, serviceItem, move := suite.createServiceItem()
		move.Status = models.MoveStatusAPPROVED
		suite.MustSave(&move)

		updatedServiceItem, err := updater.ApproveOrRejectServiceItem(
			suite.AppContextForTest(), serviceItem.ID, models.MTOServiceItemStatusSubmitted, rejectionReason, eTag)
		suite.NoError(err)

		err = suite.DB().Find(&move, move.ID)
		suite.NoError(err)
		err = suite.DB().Find(&serviceItem, serviceItem.ID)
		suite.NoError(err)

		suite.Equal(models.MoveStatusAPPROVALSREQUESTED, move.Status)
		suite.Equal(models.MTOServiceItemStatusSubmitted, serviceItem.Status)
		suite.Nil(serviceItem.RejectionReason)
		suite.Nil(serviceItem.RejectedAt)
		suite.Nil(serviceItem.ApprovedAt)
		suite.NotNil(updatedServiceItem)
	})

	// Test that the move's status changes to Approved if the service item is
	// rejected
	suite.Run("When TOO reviews move and rejects service item", func() {
		eTag, serviceItem, move := suite.createServiceItem()
		rejectionReason = models.StringPointer("incomplete")

		updatedServiceItem, err := updater.ApproveOrRejectServiceItem(
			suite.AppContextForTest(), serviceItem.ID, models.MTOServiceItemStatusRejected, rejectionReason, eTag)
		suite.NoError(err)

		err = suite.DB().Find(&move, move.ID)
		suite.NoError(err)
		err = suite.DB().Find(&serviceItem, serviceItem.ID)
		suite.NoError(err)
		var shipment models.MTOShipment
		err = suite.DB().Find(&shipment, serviceItem.MTOShipmentID)
		suite.NoError(err)

		suite.Equal(models.MoveStatusAPPROVED, move.Status)
		suite.Equal(models.MTOShipmentStatusApproved, shipment.Status)
		suite.Equal(models.MTOServiceItemStatusRejected, serviceItem.Status)
		suite.Equal(rejectionReason, serviceItem.RejectionReason)
		suite.NotNil(serviceItem.RejectedAt)
		suite.Nil(serviceItem.ApprovedAt)
		suite.NotNil(updatedServiceItem)
	})

	// Test that a service item's status can only be updated if the Move's status
	// is either Approved or Approvals Requested. Neither the Move's status nor
	// the service item's status should be changed if the requirements aren't met.
	suite.Run("When the Move has not been approved yet", func() {
		eTag, serviceItem, move := suite.createServiceItemForUnapprovedMove()

		updatedServiceItem, err := updater.ApproveOrRejectServiceItem(
			suite.AppContextForTest(), serviceItem.ID, models.MTOServiceItemStatusApproved, rejectionReason, eTag)

		suite.Error(err)
		suite.Contains(err.Error(), "Cannot approve or reject a service item if the move's status is neither Approved nor Approvals Requested.")

		err = suite.DB().Find(&move, move.ID)
		suite.NoError(err)
		err = suite.DB().Find(&serviceItem, serviceItem.ID)
		suite.NoError(err)

		suite.Equal(models.MoveStatusDRAFT, move.Status)
		suite.Equal(models.MTOServiceItemStatusSubmitted, serviceItem.Status)
		suite.Nil(updatedServiceItem)
	})

	suite.Run("does not approve the move if unacknowledged amended orders exist", func() {

		eTag, serviceItem, move := suite.createServiceItemForMoveWithUnacknowledgedAmendedOrders()
		updatedServiceItem, err := updater.ApproveOrRejectServiceItem(
			suite.AppContextForTest(), serviceItem.ID, models.MTOServiceItemStatusApproved, rejectionReason, eTag)
		suite.NoError(err)

		err = suite.DB().Find(&move, move.ID)
		suite.NoError(err)
		err = suite.DB().Find(&serviceItem, serviceItem.ID)
		suite.NoError(err)

		suite.Equal(models.MoveStatusAPPROVALSREQUESTED, move.Status)
		suite.Equal(models.MTOServiceItemStatusApproved, serviceItem.Status)
		suite.Nil(serviceItem.RejectionReason)
		suite.Nil(serviceItem.RejectedAt)
		suite.NotNil(serviceItem.ApprovedAt)
		suite.NotNil(updatedServiceItem)
	})

	suite.Run("Returns an error when eTag is stale", func() {
		_, serviceItem, _ := suite.createServiceItem()
		rejectionReason = models.StringPointer("incomplete")

		_, err := updater.ApproveOrRejectServiceItem(
			suite.AppContextForTest(), serviceItem.ID, models.MTOServiceItemStatusRejected, rejectionReason, "")

		suite.Error(err)
		suite.IsType(apperror.PreconditionFailedError{}, err)
		suite.Contains(err.Error(), serviceItem.ID.String())
	})

	suite.Run("When TOO rejects a DOFSIT service item and converts it to the customer expense", func() {
		move := factory.BuildApprovalsRequestedMove(suite.DB(), nil, nil)
		serviceItem := factory.BuildMTOServiceItem(suite.DB(), []factory.Customization{
			{
				Model:    move,
				LinkOnly: true,
			},
			{
				Model: models.ReService{
					Code: models.ReServiceCodeDOFSIT,
				},
			},
			{
				Model: models.MTOServiceItem{
					Status: models.MTOServiceItemStatusApproved,
				},
			},
			{
				Model: models.Address{},
				Type:  &factory.Addresses.SITOriginHHGActualAddress,
			},
			{
				Model: models.Address{},
				Type:  &factory.Addresses.SITOriginHHGOriginalAddress,
			},
		}, nil)

		eTag := etag.GenerateEtag(serviceItem.UpdatedAt)

		updatedServiceItem, err := updater.ApproveOrRejectServiceItem(
			suite.AppContextForTest(), serviceItem.ID, models.MTOServiceItemStatusApproved, rejectionReason, eTag)
		suite.NoError(err)

		// ApproveOrRejectServiceItem doesn't return the service item with the updated move
		// get move from the db to check the updated status
		err = suite.DB().Find(&move, move.ID)
		suite.NoError(err)
		suite.Equal(models.MoveStatusAPPROVED, move.Status)

		var shipment models.MTOShipment
		err = suite.DB().Find(&shipment, serviceItem.MTOShipmentID)
		suite.NoError(err)
		suite.Equal(models.MTOShipmentStatusApproved, shipment.Status)

		suite.Equal(models.MTOServiceItemStatusApproved, updatedServiceItem.Status)
		suite.NotNil(updatedServiceItem.ApprovedAt)
		suite.Nil(updatedServiceItem.RejectionReason)
		suite.Nil(updatedServiceItem.RejectedAt)
		suite.NotNil(updatedServiceItem)
	})

	suite.Run("When TOO rejects a IOFSIT service item and converts it to the customer expense", func() {
		move := factory.BuildApprovalsRequestedMove(suite.DB(), nil, nil)
		serviceItem := factory.BuildMTOServiceItem(suite.DB(), []factory.Customization{
			{
				Model:    move,
				LinkOnly: true,
			},
			{
				Model: models.ReService{
					Code: models.ReServiceCodeIOFSIT,
				},
			},
			{
				Model: models.MTOServiceItem{
					Status: models.MTOServiceItemStatusApproved,
				},
			},
			{
				Model: models.Address{},
				Type:  &factory.Addresses.SITOriginHHGActualAddress,
			},
			{
				Model: models.Address{},
				Type:  &factory.Addresses.SITOriginHHGOriginalAddress,
			},
		}, nil)

		eTag := etag.GenerateEtag(serviceItem.UpdatedAt)

		updatedServiceItem, err := updater.ApproveOrRejectServiceItem(
			suite.AppContextForTest(), serviceItem.ID, models.MTOServiceItemStatusApproved, rejectionReason, eTag)
		suite.NoError(err)

		// ApproveOrRejectServiceItem doesn't return the service item with the updated move
		// get move from the db to check the updated status
		err = suite.DB().Find(&move, move.ID)
		suite.NoError(err)
		suite.Equal(models.MoveStatusAPPROVED, move.Status)

		var shipment models.MTOShipment
		err = suite.DB().Find(&shipment, serviceItem.MTOShipmentID)
		suite.NoError(err)
		suite.Equal(models.MTOShipmentStatusApproved, shipment.Status)

		suite.Equal(models.MTOServiceItemStatusApproved, updatedServiceItem.Status)
		suite.NotNil(updatedServiceItem.ApprovedAt)
		suite.Nil(updatedServiceItem.RejectionReason)
		suite.Nil(updatedServiceItem.RejectedAt)
		suite.NotNil(updatedServiceItem)
	})

	suite.Run("Returns a not found error if the updater can't find the ReService code for DOFSIT in the DB.", func() {
		_, err := updater.ConvertItemToCustomerExpense(
			suite.AppContextForTest(), &models.MTOShipment{}, models.StringPointer("test"), true)
		suite.Error(err)
		suite.IsType(apperror.NotFoundError{}, err)
	})

	suite.Run("Returns a not found error if the updater can't find the MTO Shipment in the DB.", func() {
		// Create ReService in DB so that ConvertItemToCustomerExpense makes it to the MTO Shipment check.
		testdatagen.FetchReService(suite.DB(), testdatagen.Assertions{ReService: models.ReService{Code: "DOFSIT"}})
		_, err := updater.ConvertItemToCustomerExpense(
			suite.AppContextForTest(), &models.MTOShipment{}, models.StringPointer("test"), true)
		suite.Error(err)
		suite.IsType(apperror.NotFoundError{}, err)
	})

	suite.Run("Handles TOO unassignment properly", func() {
		serviceItems, officeUsers, move := suite.setupAssignmentTestData()

		officeUser1 := officeUsers[0]
		officeUser2 := officeUsers[1]

		originServiceItem1 := serviceItems[0]
		originServiceItem2 := serviceItems[1]
		eTag1 := etag.GenerateEtag(originServiceItem1.UpdatedAt)
		eTag2 := etag.GenerateEtag(originServiceItem2.UpdatedAt)

		// confirm move has origin and destination assignments
		suite.Equal(officeUser1.ID, *move.TOOAssignedID)
		suite.Equal(officeUser2.ID, *move.TOODestinationAssignedID)

		_, err := updater.ApproveOrRejectServiceItem(
			suite.AppContextForTest(), originServiceItem1.ID, models.MTOServiceItemStatusApproved, rejectionReason, eTag1)
		suite.NoError(err)

		err = suite.DB().Find(&move, move.ID)
		suite.NoError(err)

		// confirm assignments have not changed
		suite.Equal(officeUser1.ID, *move.TOOAssignedID)
		suite.Equal(officeUser2.ID, *move.TOODestinationAssignedID)

		_, err = updater.ApproveOrRejectServiceItem(
			suite.AppContextForTest(), originServiceItem2.ID, models.MTOServiceItemStatusApproved, rejectionReason, eTag2)
		suite.NoError(err)

		err = suite.DB().Find(&move, move.ID)
		suite.NoError(err)

		// confirm origin TOO is now unassigned and destination TOO remains assigned
		suite.Nil(move.TOOAssignedID)
		suite.Equal(officeUser2.ID, *move.TOODestinationAssignedID)

		destinationServiceItem1 := serviceItems[2]
		destinationServiceItem2 := serviceItems[3]
		eTag3 := etag.GenerateEtag(destinationServiceItem1.UpdatedAt)
		eTag4 := etag.GenerateEtag(destinationServiceItem2.UpdatedAt)

		_, err = updater.ApproveOrRejectServiceItem(
			suite.AppContextForTest(), destinationServiceItem1.ID, models.MTOServiceItemStatusApproved, rejectionReason, eTag3)
		suite.NoError(err)

		err = suite.DB().Find(&move, move.ID)
		suite.NoError(err)

		// confirm destination TOO remains assigned
		suite.Equal(officeUser2.ID, *move.TOODestinationAssignedID)

		_, err = updater.ApproveOrRejectServiceItem(
			suite.AppContextForTest(), destinationServiceItem2.ID, models.MTOServiceItemStatusApproved, rejectionReason, eTag4)
		suite.NoError(err)

		err = suite.DB().Find(&move, move.ID)
		suite.NoError(err)

		// confirm destination TOO is now unassigned
		suite.Nil(move.TOODestinationAssignedID)
	})
}

func (suite *MTOServiceItemServiceSuite) setupServiceItemData() {
	startDate := time.Date(2020, time.January, 1, 12, 0, 0, 0, time.UTC)
	endDate := time.Date(2020, time.December, 31, 12, 0, 0, 0, time.UTC)

	testdatagen.FetchOrMakeReContractYear(suite.DB(), testdatagen.Assertions{
		ReContractYear: models.ReContractYear{
			StartDate: startDate,
			EndDate:   endDate,
		},
	})

	originalDomesticServiceArea := testdatagen.FetchOrMakeReDomesticServiceArea(suite.DB(), testdatagen.Assertions{
		ReDomesticServiceArea: models.ReDomesticServiceArea{
			ServiceArea:      "004",
			ServicesSchedule: 2,
		},
		ReContract: testdatagen.FetchOrMakeReContract(suite.DB(), testdatagen.Assertions{}),
	})

	testdatagen.FetchOrMakeReZip3(suite.DB(), testdatagen.Assertions{
		ReZip3: models.ReZip3{
			Contract:            originalDomesticServiceArea.Contract,
			ContractID:          originalDomesticServiceArea.ContractID,
			DomesticServiceArea: originalDomesticServiceArea,
			Zip3:                "902",
		},
	})

	testdatagen.FetchOrMakeReDomesticLinehaulPrice(suite.DB(), testdatagen.Assertions{
		ReDomesticLinehaulPrice: models.ReDomesticLinehaulPrice{
			Contract:              originalDomesticServiceArea.Contract,
			ContractID:            originalDomesticServiceArea.ContractID,
			DomesticServiceArea:   originalDomesticServiceArea,
			DomesticServiceAreaID: originalDomesticServiceArea.ID,
			WeightLower:           unit.Pound(500),
			WeightUpper:           unit.Pound(9999),
			MilesLower:            250,
			MilesUpper:            9999,
			PriceMillicents:       unit.Millicents(606800),
			IsPeakPeriod:          false,
		},
	})
}

func (suite *MTOServiceItemServiceSuite) TestUpdateMTOServiceItemPricingEstimate() {
	builder := query.NewQueryBuilder()
	moveRouter := moverouter.NewMoveRouter(transportationoffice.NewTransportationOfficesFetcher())
	shipmentFetcher := mtoshipment.NewMTOShipmentFetcher()
	addressCreator := address.NewAddressCreator()
	portLocationFetcher := portlocation.NewPortLocationFetcher()
	planner := &mocks.Planner{}
	planner.On("ZipTransitDistance",
		mock.AnythingOfType("*appcontext.appContext"),
		mock.Anything,
		mock.Anything,
	).Return(400, nil)
	updater := NewMTOServiceItemUpdater(planner, builder, moveRouter, shipmentFetcher, addressCreator, portLocationFetcher, ghcrateengine.NewDomesticUnpackPricer(), ghcrateengine.NewDomesticLinehaulPricer(), ghcrateengine.NewDomesticDestinationPricer(), ghcrateengine.NewFuelSurchargePricer())

	setupServiceItem := func() (models.MTOServiceItem, string) {
		serviceItem, err := testdatagen.MakeDefaultMTOServiceItem(suite.DB())
		suite.NoError(err)

		eTag := etag.GenerateEtag(serviceItem.UpdatedAt)
		return serviceItem, eTag
	}

	setupServiceItems := func() models.MTOServiceItems {
		serviceItems, err := testdatagen.MakeMTOServiceItems(suite.DB())
		suite.NoError(err)

		return serviceItems
	}

	suite.Run("Validation Error", func() {
		suite.setupServiceItemData()
		serviceItem, eTag := setupServiceItem()
		invalidServiceItem := serviceItem
		invalidServiceItem.MoveTaskOrderID = serviceItem.ID // invalid Move ID

		updatedServiceItem, err := updater.UpdateMTOServiceItemPricingEstimate(suite.AppContextForTest(), &invalidServiceItem, serviceItem.MTOShipment, eTag)

		suite.Nil(updatedServiceItem)
		suite.Error(err)
		suite.IsType(apperror.InvalidInputError{}, err)

		invalidInputError := err.(apperror.InvalidInputError)
		suite.True(invalidInputError.ValidationErrors.HasAny())
		suite.Contains(invalidInputError.ValidationErrors.Keys(), "moveTaskOrderID")
	})

	suite.Run("Returns updated service item on success wihtout error", func() {
		suite.setupServiceItemData()
		serviceItems := setupServiceItems()

		for _, serviceItem := range serviceItems {
			eTag := etag.GenerateEtag(serviceItem.UpdatedAt)
			updatedServiceItem, err := updater.UpdateMTOServiceItemPricingEstimate(suite.AppContextForTest(), &serviceItem, serviceItem.MTOShipment, eTag)

			suite.NotNil(updatedServiceItem)
			suite.Nil(err)
		}
	})
}

// Helper function to create a rejected service item
func buildRejectedServiceItem(suite *MTOServiceItemServiceSuite, reServiceCode models.ReServiceCode, reason string, contactDatePlusGracePeriod, aMonthAgo, now, sitRequestedDelivery time.Time, requestApprovalsRequestedStatus bool) models.MTOServiceItem {
	return factory.BuildMTOServiceItem(suite.DB(), []factory.Customization{
		{
			Model:    factory.BuildAvailableToPrimeMove(suite.DB(), nil, nil),
			LinkOnly: true,
		},
		{
			Model: models.ReService{
				Code: reServiceCode,
			},
		},
		{
			Model: models.MTOServiceItem{
				SITDepartureDate:                  &contactDatePlusGracePeriod,
				SITEntryDate:                      &aMonthAgo,
				SITCustomerContacted:              &now,
				SITRequestedDelivery:              &sitRequestedDelivery,
				Status:                            models.MTOServiceItemStatusRejected,
				RequestedApprovalsRequestedStatus: &requestApprovalsRequestedStatus,
				Reason:                            &reason,
			},
		},
	}, nil)
}<|MERGE_RESOLUTION|>--- conflicted
+++ resolved
@@ -517,8 +517,6 @@
 		suite.Equal(1, len(sitExtensions))
 		suite.Equal(models.SITExtensionStatusPending, sitExtensions[0].Status)
 		suite.Equal(shipment.ID, sitExtensions[0].MTOShipmentID)
-<<<<<<< HEAD
-=======
 		suite.Equal(models.MoveStatusAPPROVALSREQUESTED, shipment.MoveTaskOrder.Status)
 
 		// Confirm move status is APPROVALS REQUESTED before sit extension removal
@@ -526,7 +524,6 @@
 		suite.DB().Q().All(&moves)
 		suite.Equal(1, len(moves))
 		suite.Equal(models.MoveStatusAPPROVALSREQUESTED, moves[0].Status)
->>>>>>> bf740f56
 
 		// Update MTO service item
 		updatedServiceItem, err := updater.UpdateMTOServiceItemPrime(suite.AppContextForTest(), &newServiceItemPrime, planner, shipmentWithCalculatedStatus, eTag)
@@ -536,24 +533,18 @@
 
 		// Confirm sitExtension status was updated for the shipment
 		suite.DB().Q().All(&sitExtensions)
-<<<<<<< HEAD
-=======
 		suite.DB().Q().All(&moves)
->>>>>>> bf740f56
 		suite.Equal(1, len(sitExtensions))
 		suite.Equal(models.SITExtensionStatusRemoved, sitExtensions[0].Status)
 		// Confirm decision date is set to today
 		suite.Equal(time.Now().Truncate(time.Hour*24), sitExtensions[0].DecisionDate.Truncate(time.Hour*24).Local())
 		suite.Equal(shipment.ID, sitExtensions[0].MTOShipmentID)
 
-<<<<<<< HEAD
-=======
 		// Confirm move status is APPROVED after remove sit extension reomval
 		suite.DB().Q().All(&moves)
 		suite.Equal(1, len(moves))
 		suite.Equal(models.MoveStatusAPPROVED, moves[0].Status)
 
->>>>>>> bf740f56
 		// Verify that the shipment's SIT authorized end date has been adjusted to be equal
 		// to the SIT departure date
 		var postUpdatedServiceItemShipment models.MTOShipment
