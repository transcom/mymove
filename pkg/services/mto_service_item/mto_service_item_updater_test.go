--- conflicted
+++ resolved
@@ -567,26 +567,6 @@
 	})
 
 	suite.Run("failure test for ghc transit time query", func() {
-<<<<<<< HEAD
-		shipmentSITAllowance := int(90)
-		year, month, day := time.Now().Add(time.Hour * 24 * -30).Date()
-		aMonthAgo := time.Date(year, month, day, 0, 0, 0, 0, time.UTC)
-		sitCustomerContacted := time.Now()
-		estimatedWeight := unit.Pound(20000)
-		move := factory.BuildAvailableToPrimeMove(suite.DB(), nil, nil)
-		shipment := factory.BuildMTOShipment(suite.DB(), []factory.Customization{
-			{
-				Model:    move,
-				LinkOnly: true,
-			},
-			{
-				Model: models.MTOShipment{
-					Status:               models.MTOShipmentStatusApproved,
-					SITDaysAllowance:     &shipmentSITAllowance,
-					PrimeEstimatedWeight: &estimatedWeight,
-					RequiredDeliveryDate: &aMonthAgo,
-					UpdatedAt:            aMonthAgo,
-=======
 		now := time.Now()
 		requestApproavalsRequestedStatus := false
 		year, month, day := now.Add(time.Hour * 24 * -30).Date()
@@ -611,15 +591,10 @@
 					SITRequestedDelivery:              &sitRequestedDelivery,
 					Status:                            "REJECTED",
 					RequestedApprovalsRequestedStatus: &requestApproavalsRequestedStatus,
->>>>>>> 39b0d45d
-				},
-			},
-		}, nil)
-
-<<<<<<< HEAD
-		shipment.PrimeEstimatedWeight = &estimatedWeight
-=======
->>>>>>> 39b0d45d
+				},
+			},
+		}, nil)
+
 		planner := &mocks.Planner{}
 		planner.On("ZipTransitDistance",
 			mock.AnythingOfType("*appcontext.appContext"),
@@ -635,36 +610,6 @@
 			DistanceMilesUpper: 2000,
 		}
 		_, _ = suite.DB().ValidateAndCreate(&ghcDomesticTransitTime)
-<<<<<<< HEAD
-		customerContactDatePlusFive := sitCustomerContacted.AddDate(0, 0, GracePeriodDays)
-		sitRequestedDelivery := time.Date(year, month, day, 0, 0, 0, 0, time.UTC)
-
-		serviceItemPrime := factory.BuildMTOServiceItem(suite.DB(), []factory.Customization{
-			{
-				Model:    shipment,
-				LinkOnly: true,
-			},
-			{
-				Model: models.MTOServiceItem{
-					Status:               models.MTOServiceItemStatusApproved,
-					SITDepartureDate:     &customerContactDatePlusFive,
-					SITCustomerContacted: &sitCustomerContacted,
-					SITRequestedDelivery: &sitRequestedDelivery,
-					UpdatedAt:            aMonthAgo,
-				},
-			},
-			{
-				Model: models.ReService{
-					Code: models.ReServiceCodeDOFSIT,
-				},
-			},
-		}, nil)
-		serviceItemPrime.RequestedApprovalsRequestedStatus = nil
-		shipment.MTOServiceItems = models.MTOServiceItems{serviceItemPrime}
-		eTag := etag.GenerateEtag(serviceItemPrime.UpdatedAt)
-
-		_, err := updater.UpdateMTOServiceItemPrime(suite.AppContextForTest(), &serviceItemPrime, planner, shipment, eTag)
-=======
 		eTag := etag.GenerateEtag(oldServiceItemPrime.UpdatedAt)
 
 		newServiceItemPrime := oldServiceItemPrime
@@ -684,33 +629,12 @@
 		}, nil)
 		shipment.MTOServiceItems = append(shipment.MTOServiceItems, newServiceItemPrime)
 		_, err := updater.UpdateMTOServiceItemPrime(suite.AppContextForTest(), &newServiceItemPrime, planner, shipment, eTag)
->>>>>>> 39b0d45d
 
 		suite.Error(err)
 		suite.IsType(apperror.NotFoundError{}, err)
 	})
 
 	suite.Run("failure test for ZipTransitDistance", func() {
-<<<<<<< HEAD
-		shipmentSITAllowance := int(90)
-		year, month, day := time.Now().Add(time.Hour * 24 * -30).Date()
-		aMonthAgo := time.Date(year, month, day, 0, 0, 0, 0, time.UTC)
-		sitCustomerContacted := time.Now()
-		estimatedWeight := unit.Pound(1400)
-		move := factory.BuildAvailableToPrimeMove(suite.DB(), nil, nil)
-		shipment := factory.BuildMTOShipment(suite.DB(), []factory.Customization{
-			{
-				Model:    move,
-				LinkOnly: true,
-			},
-			{
-				Model: models.MTOShipment{
-					Status:               models.MTOShipmentStatusApproved,
-					SITDaysAllowance:     &shipmentSITAllowance,
-					PrimeEstimatedWeight: &estimatedWeight,
-					RequiredDeliveryDate: &aMonthAgo,
-					UpdatedAt:            aMonthAgo,
-=======
 		now := time.Now()
 		requestApproavalsRequestedStatus := false
 		year, month, day := now.Add(time.Hour * 24 * -30).Date()
@@ -735,7 +659,6 @@
 					SITRequestedDelivery:              &sitRequestedDelivery,
 					Status:                            "REJECTED",
 					RequestedApprovalsRequestedStatus: &requestApproavalsRequestedStatus,
->>>>>>> 39b0d45d
 				},
 			},
 		}, nil)
@@ -755,36 +678,6 @@
 			DistanceMilesUpper: 2000,
 		}
 		_, _ = suite.DB().ValidateAndCreate(&ghcDomesticTransitTime)
-<<<<<<< HEAD
-		customerContactDatePlusFive := sitCustomerContacted.AddDate(0, 0, GracePeriodDays)
-		sitRequestedDelivery := time.Date(year, month, day, 0, 0, 0, 0, time.UTC)
-
-		serviceItemPrime := factory.BuildMTOServiceItem(suite.DB(), []factory.Customization{
-			{
-				Model:    shipment,
-				LinkOnly: true,
-			},
-			{
-				Model: models.MTOServiceItem{
-					Status:               models.MTOServiceItemStatusApproved,
-					SITDepartureDate:     &customerContactDatePlusFive,
-					SITCustomerContacted: &sitCustomerContacted,
-					SITRequestedDelivery: &sitRequestedDelivery,
-					UpdatedAt:            aMonthAgo,
-				},
-			},
-			{
-				Model: models.ReService{
-					Code: models.ReServiceCodeDOFSIT,
-				},
-			},
-		}, nil)
-		serviceItemPrime.RequestedApprovalsRequestedStatus = nil
-		shipment.MTOServiceItems = models.MTOServiceItems{serviceItemPrime}
-		eTag := etag.GenerateEtag(serviceItemPrime.UpdatedAt)
-
-		_, err := updater.UpdateMTOServiceItemPrime(suite.AppContextForTest(), &serviceItemPrime, planner, shipment, eTag)
-=======
 		eTag := etag.GenerateEtag(oldServiceItemPrime.UpdatedAt)
 
 		newServiceItemPrime := oldServiceItemPrime
@@ -876,7 +769,6 @@
 		shipment.MTOServiceItems = append(shipment.MTOServiceItems, newServiceItemPrime)
 
 		_, err := updater.UpdateMTOServiceItemPrime(suite.AppContextForTest(), &newServiceItemPrime, planner, shipment, eTag)
->>>>>>> 39b0d45d
 
 		suite.Error(err)
 		suite.IsType(apperror.UnprocessableEntityError{}, err)
