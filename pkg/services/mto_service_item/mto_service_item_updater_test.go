// RA Summary: gosec - errcheck - Unchecked return value
// RA: Linter flags errcheck error: Ignoring a method's return value can cause the program to overlook unexpected states and conditions.
// RA: Functions with unchecked return values in the file are used fetch data and assign data to a variable that is checked later on
// RA: Given the return value is being checked in a different line and the functions that are flagged by the linter are being used to assign variables
// RA: in a unit test, then there is no risk
// RA Developer Status: Mitigated
// RA Validator Status: Mitigated
// RA Modified Severity: N/A
// nolint:errcheck
package mtoserviceitem

import (
	"time"

	"github.com/gobuffalo/validate/v3"
	"github.com/gofrs/uuid"
	"github.com/stretchr/testify/mock"

	"github.com/transcom/mymove/pkg/apperror"
	"github.com/transcom/mymove/pkg/etag"
	"github.com/transcom/mymove/pkg/factory"
	"github.com/transcom/mymove/pkg/handlers"
	"github.com/transcom/mymove/pkg/models"
	mocks "github.com/transcom/mymove/pkg/route/mocks"
	"github.com/transcom/mymove/pkg/services/address"
	moverouter "github.com/transcom/mymove/pkg/services/move"
	movetaskorder "github.com/transcom/mymove/pkg/services/move_task_order"
	mtoshipment "github.com/transcom/mymove/pkg/services/mto_shipment"
	"github.com/transcom/mymove/pkg/services/query"
	sitstatus "github.com/transcom/mymove/pkg/services/sit_status"
	storageTest "github.com/transcom/mymove/pkg/storage/test"
	"github.com/transcom/mymove/pkg/testdatagen"
	"github.com/transcom/mymove/pkg/unit"
	"github.com/transcom/mymove/pkg/uploader"
)

func (suite *MTOServiceItemServiceSuite) TestMTOServiceItemUpdater() {

	builder := query.NewQueryBuilder()
	moveRouter := moverouter.NewMoveRouter()
	shipmentFetcher := mtoshipment.NewMTOShipmentFetcher()
	addressCreator := address.NewAddressCreator()
	sitStatusService := sitstatus.NewShipmentSITStatus()

	planner := &mocks.Planner{}
	sitStatusService := sitstatus.NewShipmentSITStatus()

	planner.On("ZipTransitDistance",
		mock.AnythingOfType("*appcontext.appContext"),
		mock.Anything,
		mock.Anything,
	).Return(400, nil)
	updater := NewMTOServiceItemUpdater(planner, builder, moveRouter, shipmentFetcher, addressCreator)

	setupServiceItem := func() (models.MTOServiceItem, string) {
		serviceItem := testdatagen.MakeDefaultMTOServiceItem(suite.DB())
		eTag := etag.GenerateEtag(serviceItem.UpdatedAt)
		return serviceItem, eTag
	}

	// Test not found error
	suite.Run("Not Found Error", func() {
		serviceItem, eTag := setupServiceItem()
		notFoundUUID := "00000000-0000-0000-0000-000000000001"
		notFoundServiceItem := serviceItem
		notFoundServiceItem.ID = uuid.FromStringOrNil(notFoundUUID)

		updatedServiceItem, err := updater.UpdateMTOServiceItemBasic(suite.AppContextForTest(), &notFoundServiceItem, eTag)

		suite.Nil(updatedServiceItem)
		suite.Error(err)
		suite.IsType(apperror.NotFoundError{}, err)
		suite.Contains(err.Error(), notFoundUUID)
	})

	// Test validation error
	suite.Run("Validation Error", func() {
		serviceItem, eTag := setupServiceItem()
		invalidServiceItem := serviceItem
		invalidServiceItem.MoveTaskOrderID = serviceItem.ID // invalid Move ID

		updatedServiceItem, err := updater.UpdateMTOServiceItemBasic(suite.AppContextForTest(), &invalidServiceItem, eTag)

		suite.Nil(updatedServiceItem)
		suite.Error(err)
		suite.IsType(apperror.InvalidInputError{}, err)

		invalidInputError := err.(apperror.InvalidInputError)
		suite.True(invalidInputError.ValidationErrors.HasAny())
		suite.Contains(invalidInputError.ValidationErrors.Keys(), "moveTaskOrderID")
	})

	// Test precondition failed (stale eTag)
	suite.Run("Precondition Failed", func() {
		serviceItem, _ := setupServiceItem()
		newServiceItem := serviceItem
		updatedServiceItem, err := updater.UpdateMTOServiceItemBasic(suite.AppContextForTest(), &newServiceItem, "bloop")

		suite.Nil(updatedServiceItem)
		suite.Error(err)
		suite.IsType(apperror.PreconditionFailedError{}, err)
	})

	// Test successful update
	suite.Run("Successful update of service item ", func() {
		serviceItem, eTag := setupServiceItem()
		reason := "because we did this service"
		sitEntryDate := time.Date(2020, time.December, 02, 0, 0, 0, 0, time.UTC)

		newAddress := factory.BuildAddress(nil, nil, nil)
		newServiceItem := serviceItem
		newServiceItem.Reason = &reason
		newServiceItem.SITEntryDate = &sitEntryDate
		newServiceItem.Status = "" // should keep the status from the original service item
		newServiceItem.SITDestinationFinalAddress = &newAddress
		actualWeight := int64(4000)
		estimatedWeight := int64(4200)
		newServiceItem.ActualWeight = handlers.PoundPtrFromInt64Ptr(&actualWeight)
		newServiceItem.ActualWeight = handlers.PoundPtrFromInt64Ptr(&estimatedWeight)

		updatedServiceItem, err := updater.UpdateMTOServiceItemBasic(suite.AppContextForTest(), &newServiceItem, eTag)

		suite.NoError(err)
		suite.NotNil(updatedServiceItem)
		suite.Equal(serviceItem.ID, updatedServiceItem.ID)
		suite.Equal(serviceItem.MTOShipmentID, updatedServiceItem.MTOShipmentID)
		suite.Equal(serviceItem.MoveTaskOrderID, updatedServiceItem.MoveTaskOrderID)
		suite.Equal(newServiceItem.Reason, updatedServiceItem.Reason)
		suite.Equal(newServiceItem.SITEntryDate.Local(), updatedServiceItem.SITEntryDate.Local())
		suite.Equal(serviceItem.Status, updatedServiceItem.Status) // should not have been updated
		suite.Equal(newAddress.StreetAddress1, updatedServiceItem.SITDestinationFinalAddress.StreetAddress1)
		suite.Equal(newAddress.City, updatedServiceItem.SITDestinationFinalAddress.City)
		suite.Equal(newAddress.State, updatedServiceItem.SITDestinationFinalAddress.State)
		suite.Equal(newAddress.Country, updatedServiceItem.SITDestinationFinalAddress.Country)
		suite.Equal(newAddress.PostalCode, updatedServiceItem.SITDestinationFinalAddress.PostalCode)
		suite.Equal(newServiceItem.ActualWeight, updatedServiceItem.ActualWeight)
		suite.Equal(newServiceItem.EstimatedWeight, updatedServiceItem.EstimatedWeight)
		suite.NotEqual(newServiceItem.Status, updatedServiceItem.Status)
	})

	// Success for DDDSIT
	suite.Run("Successful update of DDDSIT service item", func() {
		serviceItem, eTag := setupServiceItem()
		serviceItem.ReService.Code = models.ReServiceCodeDDDSIT
		reason := "because we did this service"
		sitEntryDate := time.Date(2020, time.December, 02, 0, 0, 0, 0, time.UTC)

		newAddress := factory.BuildAddress(nil, nil, nil)
		newServiceItem := serviceItem
		newServiceItem.Reason = &reason
		newServiceItem.SITEntryDate = &sitEntryDate
		newServiceItem.Status = "" // should keep the status from the original service item
		newServiceItem.SITDestinationFinalAddress = &newAddress
		actualWeight := int64(4000)
		estimatedWeight := int64(4200)
		newServiceItem.ActualWeight = handlers.PoundPtrFromInt64Ptr(&actualWeight)
		newServiceItem.ActualWeight = handlers.PoundPtrFromInt64Ptr(&estimatedWeight)
		newServiceItem.CustomerContacts = models.MTOServiceItemCustomerContacts{
			models.MTOServiceItemCustomerContact{
				DateOfContact:              time.Date(2020, time.December, 04, 0, 0, 0, 0, time.UTC),
				TimeMilitary:               "1400Z",
				FirstAvailableDeliveryDate: time.Date(2020, time.December, 02, 0, 0, 0, 0, time.UTC),
				Type:                       models.CustomerContactTypeFirst,
			},
		}
		updatedServiceItem, err := updater.UpdateMTOServiceItemBasic(suite.AppContextForTest(), &newServiceItem, eTag)

		suite.NoError(err)
		suite.NotNil(updatedServiceItem)
		suite.Equal(serviceItem.ID, updatedServiceItem.ID)
		suite.Equal(serviceItem.MTOShipmentID, updatedServiceItem.MTOShipmentID)
		suite.Equal(serviceItem.MoveTaskOrderID, updatedServiceItem.MoveTaskOrderID)
		suite.Equal(newServiceItem.Reason, updatedServiceItem.Reason)
		suite.Equal(newServiceItem.SITEntryDate.Local(), updatedServiceItem.SITEntryDate.Local())
		suite.Equal(serviceItem.Status, updatedServiceItem.Status) // should not have been updated
		suite.Equal(newAddress.StreetAddress1, updatedServiceItem.SITDestinationFinalAddress.StreetAddress1)
		suite.Equal(newAddress.City, updatedServiceItem.SITDestinationFinalAddress.City)
		suite.Equal(newAddress.State, updatedServiceItem.SITDestinationFinalAddress.State)
		suite.Equal(newAddress.Country, updatedServiceItem.SITDestinationFinalAddress.Country)
		suite.Equal(newAddress.PostalCode, updatedServiceItem.SITDestinationFinalAddress.PostalCode)
		suite.Equal(newServiceItem.ActualWeight, updatedServiceItem.ActualWeight)
		suite.Equal(newServiceItem.EstimatedWeight, updatedServiceItem.EstimatedWeight)
		suite.Equal(newServiceItem.CustomerContacts[0].TimeMilitary, updatedServiceItem.CustomerContacts[0].TimeMilitary)
		suite.Equal(newServiceItem.CustomerContacts[0].FirstAvailableDeliveryDate, updatedServiceItem.CustomerContacts[0].FirstAvailableDeliveryDate)
		suite.Equal(newServiceItem.CustomerContacts[0].DateOfContact, updatedServiceItem.CustomerContacts[0].DateOfContact)
		suite.NotEqual(newServiceItem.Status, updatedServiceItem.Status)
	})

	// Success for DDDSIT with an existing customer contact
	suite.Run("Successful update of DDDSIT service item that already has Customer Contacts", func() {
		customerContact := testdatagen.MakeMTOServiceItemCustomerContact(suite.DB(), testdatagen.Assertions{
			MTOServiceItemCustomerContact: models.MTOServiceItemCustomerContact{
				Type:                       models.CustomerContactTypeFirst,
				DateOfContact:              time.Date(1984, time.March, 24, 0, 0, 0, 0, time.UTC),
				TimeMilitary:               "0400Z",
				FirstAvailableDeliveryDate: time.Date(1984, time.March, 20, 0, 0, 0, 0, time.UTC),
			},
		})
		serviceItem := factory.BuildMTOServiceItem(suite.DB(), []factory.Customization{
			{
				Model: models.MTOServiceItem{
					CustomerContacts: models.MTOServiceItemCustomerContacts{customerContact},
				},
			},
			{
				Model: models.ReService{
					Code: models.ReServiceCodeDDDSIT,
				},
			},
		}, nil)
		eTag := etag.GenerateEtag(serviceItem.UpdatedAt)
		newServiceItem := serviceItem
		newServiceItem.CustomerContacts = models.MTOServiceItemCustomerContacts{
			models.MTOServiceItemCustomerContact{
				DateOfContact:              time.Date(2020, time.December, 04, 0, 0, 0, 0, time.UTC),
				TimeMilitary:               "1400Z",
				FirstAvailableDeliveryDate: time.Date(2020, time.December, 02, 0, 0, 0, 0, time.UTC),
				Type:                       models.CustomerContactTypeFirst,
			},
		}
		updatedServiceItem, err := updater.UpdateMTOServiceItemBasic(suite.AppContextForTest(), &newServiceItem, eTag)

		suite.NoError(err)
		suite.NotNil(updatedServiceItem)
		suite.Equal(serviceItem.ID, updatedServiceItem.ID)
		suite.Equal(serviceItem.MTOShipmentID, updatedServiceItem.MTOShipmentID)
		suite.Equal(serviceItem.MoveTaskOrderID, updatedServiceItem.MoveTaskOrderID)

		// We updated the old customer contact, so the ID should be the same
		suite.Equal(customerContact.ID, updatedServiceItem.CustomerContacts[0].ID)

		// And the new values should be reflected in the updated customer contact
		suite.NotEqual(customerContact.TimeMilitary, updatedServiceItem.CustomerContacts[0].TimeMilitary)
		suite.NotEqual(customerContact.DateOfContact, updatedServiceItem.CustomerContacts[0].DateOfContact)
		suite.NotEqual(customerContact.FirstAvailableDeliveryDate, updatedServiceItem.CustomerContacts[0].FirstAvailableDeliveryDate)
		suite.Equal(newServiceItem.CustomerContacts[0].TimeMilitary, updatedServiceItem.CustomerContacts[0].TimeMilitary)
		suite.Equal(newServiceItem.CustomerContacts[0].DateOfContact, updatedServiceItem.CustomerContacts[0].DateOfContact)
		suite.Equal(newServiceItem.CustomerContacts[0].FirstAvailableDeliveryDate, updatedServiceItem.CustomerContacts[0].FirstAvailableDeliveryDate)
	})

	suite.Run("Successful Prime update - adding SITDestinationFinalAddress", func() {
		now := time.Now()
		requestApproavalsRequestedStatus := false
		year, month, day := now.Add(time.Hour * 24 * -30).Date()
		aMonthAgo := time.Date(year, month, day, 0, 0, 0, 0, time.UTC)
		contactDatePlusGracePeriod := now.AddDate(0, 0, GracePeriodDays)
		sitRequestedDelivery := time.Date(year, month, day, 0, 0, 0, 0, time.UTC)
		move := factory.BuildAvailableToPrimeMove(suite.DB(), nil, nil)
		shipmentSITAllowance := int(90)
		estimatedWeight := unit.Pound(1400)
		shipment := factory.BuildMTOShipment(suite.DB(), []factory.Customization{
			{
				Model: models.MTOShipment{
					Status:               models.MTOShipmentStatusApproved,
					SITDaysAllowance:     &shipmentSITAllowance,
					PrimeEstimatedWeight: &estimatedWeight,
					RequiredDeliveryDate: &aMonthAgo,
					UpdatedAt:            aMonthAgo,
				},
			},
			{
				Model:    move,
				LinkOnly: true,
			},
		}, nil)
		// We need to create a destination first day sit in order to properly calculate authorized end date
		oldDDFSITServiceItemPrime := factory.BuildMTOServiceItem(suite.DB(), []factory.Customization{
			{
				Model:    move,
				LinkOnly: true,
			},
			{
				Model:    shipment,
				LinkOnly: true,
			},
			{
				Model: models.ReService{
					Code: models.ReServiceCodeDDFSIT,
				},
			},
			{
				Model: models.MTOServiceItem{
					SITDepartureDate:                  &contactDatePlusGracePeriod,
					SITEntryDate:                      &aMonthAgo,
					SITCustomerContacted:              &now,
					SITRequestedDelivery:              &sitRequestedDelivery,
					Status:                            "APPROVED",
					RequestedApprovalsRequestedStatus: &requestApproavalsRequestedStatus,
				},
			},
		}, nil)
		oldServiceItemPrime := factory.BuildMTOServiceItem(suite.DB(), []factory.Customization{
			{
				Model:    move,
				LinkOnly: true,
			},
			{
				Model:    shipment,
				LinkOnly: true,
			},
			{
				Model: models.ReService{
					Code: models.ReServiceCodeDDDSIT,
				},
			},
			{
				Model: models.MTOServiceItem{
					SITDepartureDate:                  &contactDatePlusGracePeriod,
					SITEntryDate:                      &aMonthAgo,
					SITCustomerContacted:              &now,
					SITRequestedDelivery:              &sitRequestedDelivery,
					Status:                            "REJECTED",
					RequestedApprovalsRequestedStatus: &requestApproavalsRequestedStatus,
				},
			},
		}, nil)

		planner := &mocks.Planner{}
		planner.On("ZipTransitDistance",
			mock.AnythingOfType("*appcontext.appContext"),
			mock.Anything,
			mock.Anything,
		).Return(1234, nil)

		ghcDomesticTransitTime := models.GHCDomesticTransitTime{
			MaxDaysTransitTime: 12,
			WeightLbsLower:     0,
			WeightLbsUpper:     10000,
			DistanceMilesLower: 1,
			DistanceMilesUpper: 2000,
		}
		_, _ = suite.DB().ValidateAndCreate(&ghcDomesticTransitTime)
		eTag := etag.GenerateEtag(oldServiceItemPrime.UpdatedAt)

		// Try to add SITDestinationFinalAddress
		newServiceItemPrime := oldServiceItemPrime
		newAddress := factory.BuildAddress(nil, nil, []factory.Trait{factory.GetTraitAddress3})
		newServiceItemPrime.SITDestinationFinalAddress = &newAddress

		// Set shipment SIT status
		shipment.MTOServiceItems = append(shipment.MTOServiceItems, oldServiceItemPrime, oldDDFSITServiceItemPrime)
		sitStatus, shipmentWithCalculatedStatus, err := sitStatusService.CalculateShipmentSITStatus(suite.AppContextForTest(), shipment)
		suite.MustSave(&shipmentWithCalculatedStatus)
		suite.NoError(err)
		suite.NotNil(sitStatus)

		// Update MTO service item
		updatedServiceItem, err := updater.UpdateMTOServiceItemPrime(suite.AppContextForTest(), &newServiceItemPrime, planner, shipment, eTag)

		suite.NoError(err)
		suite.NotNil(updatedServiceItem)
		suite.IsType(models.MTOServiceItem{}, *updatedServiceItem)
		suite.NotNil(updatedServiceItem.SITDestinationFinalAddress)
		suite.Equal(newAddress.StreetAddress1, updatedServiceItem.SITDestinationFinalAddress.StreetAddress1)
		suite.Equal(newAddress.StreetAddress2, updatedServiceItem.SITDestinationFinalAddress.StreetAddress2)
		suite.Equal(newAddress.StreetAddress3, updatedServiceItem.SITDestinationFinalAddress.StreetAddress3)
		suite.Equal(newAddress.City, updatedServiceItem.SITDestinationFinalAddress.City)
		suite.Equal(newAddress.State, updatedServiceItem.SITDestinationFinalAddress.State)
		suite.Equal(newAddress.PostalCode, updatedServiceItem.SITDestinationFinalAddress.PostalCode)
	})

	// Test that if a SITDepartureDate is provided successfully and it is a date before the shipments
	// authorized end date then the shipment's end date will be adjusted to be equal to the SITDepartureDate
	// DESTINATION
	suite.Run("Successful Prime update - adding SITDepartureDate adjusts shipment's Destination SIT authorized end date", func() {
		now := time.Now()
		requestApproavalsRequestedStatus := false
		year, month, day := now.Add(time.Hour * 24 * -30).Date()
		aMonthAgo := time.Date(year, month, day, 0, 0, 0, 0, time.UTC)
		contactDatePlusGracePeriod := now.AddDate(0, 0, GracePeriodDays)
		sitRequestedDelivery := time.Date(year, month, day, 0, 0, 0, 0, time.UTC)
		move := factory.BuildAvailableToPrimeMove(suite.DB(), nil, nil)
		shipmentSITAllowance := int(90)
		estimatedWeight := unit.Pound(1400)
		shipment := factory.BuildMTOShipment(suite.DB(), []factory.Customization{
			{
				Model: models.MTOShipment{
					Status:               models.MTOShipmentStatusApproved,
					SITDaysAllowance:     &shipmentSITAllowance,
					PrimeEstimatedWeight: &estimatedWeight,
					RequiredDeliveryDate: &aMonthAgo,
					UpdatedAt:            aMonthAgo,
				},
			},
			{
				Model:    move,
				LinkOnly: true,
			},
<<<<<<< HEAD
		}, nil)
		// We need to create a destination first day sit in order to properly calculate authorized end date
		oldDDFSITServiceItemPrime := factory.BuildMTOServiceItem(suite.DB(), []factory.Customization{
			{
				Model:    move,
				LinkOnly: true,
			},
			{
				Model:    shipment,
				LinkOnly: true,
			},
			{
				Model: models.ReService{
					Code: models.ReServiceCodeDDFSIT,
				},
			},
			{
				Model: models.MTOServiceItem{
					SITDepartureDate:                  &contactDatePlusGracePeriod,
					SITEntryDate:                      &aMonthAgo,
					SITCustomerContacted:              &now,
					SITRequestedDelivery:              &sitRequestedDelivery,
					Status:                            "APPROVED",
					RequestedApprovalsRequestedStatus: &requestApproavalsRequestedStatus,
				},
			},
		}, nil)
		oldServiceItemPrime := factory.BuildMTOServiceItem(suite.DB(), []factory.Customization{
			{
				Model:    move,
				LinkOnly: true,
			},
			{
				Model:    shipment,
				LinkOnly: true,
			},
			{
				Model: models.ReService{
					Code: models.ReServiceCodeDDDSIT,
				},
			},
			{
				Model: models.MTOServiceItem{
					SITDepartureDate:                  &contactDatePlusGracePeriod,
					SITEntryDate:                      &aMonthAgo,
					SITCustomerContacted:              &now,
					SITRequestedDelivery:              &sitRequestedDelivery,
					Status:                            "REJECTED",
					RequestedApprovalsRequestedStatus: &requestApproavalsRequestedStatus,
				},
			},
		}, nil)

		planner := &mocks.Planner{}
		planner.On("ZipTransitDistance",
			mock.AnythingOfType("*appcontext.appContext"),
			mock.Anything,
			mock.Anything,
		).Return(1234, nil)

=======
		}, nil)
		// We need to create a destination first day sit in order to properly calculate authorized end date
		oldDDFSITServiceItemPrime := factory.BuildMTOServiceItem(suite.DB(), []factory.Customization{
			{
				Model:    move,
				LinkOnly: true,
			},
			{
				Model:    shipment,
				LinkOnly: true,
			},
			{
				Model: models.ReService{
					Code: models.ReServiceCodeDDFSIT,
				},
			},
			{
				Model: models.MTOServiceItem{
					SITDepartureDate:                  &contactDatePlusGracePeriod,
					SITEntryDate:                      &aMonthAgo,
					SITCustomerContacted:              &now,
					SITRequestedDelivery:              &sitRequestedDelivery,
					Status:                            "APPROVED",
					RequestedApprovalsRequestedStatus: &requestApproavalsRequestedStatus,
				},
			},
		}, nil)
		oldServiceItemPrime := factory.BuildMTOServiceItem(suite.DB(), []factory.Customization{
			{
				Model:    move,
				LinkOnly: true,
			},
			{
				Model:    shipment,
				LinkOnly: true,
			},
			{
				Model: models.ReService{
					Code: models.ReServiceCodeDDDSIT,
				},
			},
			{
				Model: models.MTOServiceItem{
					SITDepartureDate:                  &contactDatePlusGracePeriod,
					SITEntryDate:                      &aMonthAgo,
					SITCustomerContacted:              &now,
					SITRequestedDelivery:              &sitRequestedDelivery,
					Status:                            "REJECTED",
					RequestedApprovalsRequestedStatus: &requestApproavalsRequestedStatus,
				},
			},
		}, nil)

		planner := &mocks.Planner{}
		planner.On("ZipTransitDistance",
			mock.AnythingOfType("*appcontext.appContext"),
			mock.Anything,
			mock.Anything,
		).Return(1234, nil)

>>>>>>> f9a0d418
		ghcDomesticTransitTime := models.GHCDomesticTransitTime{
			MaxDaysTransitTime: 12,
			WeightLbsLower:     0,
			WeightLbsUpper:     10000,
			DistanceMilesLower: 1,
			DistanceMilesUpper: 2000,
		}
		_, _ = suite.DB().ValidateAndCreate(&ghcDomesticTransitTime)
		eTag := etag.GenerateEtag(oldServiceItemPrime.UpdatedAt)

		// Try to add SITDestinationFinalAddress
		newServiceItemPrime := oldServiceItemPrime
		newAddress := factory.BuildAddress(nil, nil, []factory.Trait{factory.GetTraitAddress3})
		newServiceItemPrime.SITDestinationFinalAddress = &newAddress

		// Set shipment SIT status
		shipment.MTOServiceItems = append(shipment.MTOServiceItems, oldServiceItemPrime, oldDDFSITServiceItemPrime)
		sitStatus, shipmentWithCalculatedStatus, err := sitStatusService.CalculateShipmentSITStatus(suite.AppContextForTest(), shipment)
		suite.MustSave(&shipmentWithCalculatedStatus)
		suite.NoError(err)
		suite.NotNil(sitStatus)

		// Update MTO service item
		updatedServiceItem, err := updater.UpdateMTOServiceItemPrime(suite.AppContextForTest(), &newServiceItemPrime, planner, shipmentWithCalculatedStatus, eTag)
		suite.NoError(err)
		suite.NotNil(updatedServiceItem)
		suite.IsType(models.MTOServiceItem{}, *updatedServiceItem)

		// Verify that the shipment's SIT authorized end date has been adjusted to be equal
		// to the SIT departure date
		var postUpdatedServiceItemShipment models.MTOShipment
		suite.DB().Q().Find(&postUpdatedServiceItemShipment, shipment.ID)
		suite.NotNil(postUpdatedServiceItemShipment)
<<<<<<< HEAD
		// Verify the departure date is equal to the shipment SIT status departure date (Previously shipment SIT status would have an improper end date due to calc issues. This was fixed in B-20967)
		suite.True(updatedServiceItem.SITDepartureDate.Equal(*shipmentWithCalculatedStatus.DestinationSITAuthEndDate))
		// Verify the updated shipment authorized end date is equal to the departure date
		// Truncate to the nearest day. This is because the shipment only inherits the day, month, year from the service item, not the hour, minute, or second
		suite.True(updatedServiceItem.SITDepartureDate.Truncate(24 * time.Hour).Equal(postUpdatedServiceItemShipment.DestinationSITAuthEndDate.Truncate(24 * time.Hour)))
=======
		// Verify the departure date is before the original shipment authorized end date
		suite.True(updatedServiceItem.SITDepartureDate.Before(*shipmentWithCalculatedStatus.DestinationSITAuthEndDate))
		// Verify the updated shipment authorized end date is equal to the departure date
		// Truncate to the nearest day. This is because the shipment only inherits the day, month, year from the service item, not the hour, minute, or second
		suite.True(updatedServiceItem.SITDepartureDate.Truncate(24 * time.Hour).Equal(postUpdatedServiceItemShipment.DestinationSITAuthEndDate.Truncate(24 * time.Hour)))

>>>>>>> f9a0d418
	})

	// Test that if a SITDepartureDate is provided successfully and it is a date before the shipments
	// authorized end date then the shipment's end date will be adjusted to be equal to the SITDepartureDate
	// ORIGIN
	suite.Run("Successful Prime update - adding SITDepartureDate adjusts shipment's Origin SIT authorized end date", func() {
		now := time.Now()
		requestApproavalsRequestedStatus := false
		year, month, day := now.Add(time.Hour * 24 * -30).Date()
		aMonthAgo := time.Date(year, month, day, 0, 0, 0, 0, time.UTC)
		contactDatePlusGracePeriod := now.AddDate(0, 0, GracePeriodDays)
		sitRequestedDelivery := time.Date(year, month, day, 0, 0, 0, 0, time.UTC)
		move := factory.BuildAvailableToPrimeMove(suite.DB(), nil, nil)
		shipmentSITAllowance := int(90)
		estimatedWeight := unit.Pound(1400)
		shipment := factory.BuildMTOShipment(suite.DB(), []factory.Customization{
			{
				Model: models.MTOShipment{
					Status:               models.MTOShipmentStatusApproved,
					SITDaysAllowance:     &shipmentSITAllowance,
					PrimeEstimatedWeight: &estimatedWeight,
					RequiredDeliveryDate: &aMonthAgo,
					UpdatedAt:            aMonthAgo,
				},
			},
			{
				Model:    move,
				LinkOnly: true,
			},
		}, nil)
		// We need to create a destination first day sit in order to properly calculate authorized end date
		oldDOFSITServiceItemPrime := factory.BuildMTOServiceItem(suite.DB(), []factory.Customization{
			{
				Model:    move,
				LinkOnly: true,
			},
			{
				Model:    shipment,
				LinkOnly: true,
			},
			{
				Model: models.ReService{
					Code: models.ReServiceCodeDOFSIT,
				},
			},
			{
				Model: models.MTOServiceItem{
					SITDepartureDate:                  &contactDatePlusGracePeriod,
					SITEntryDate:                      &aMonthAgo,
					SITCustomerContacted:              &now,
					SITRequestedDelivery:              &sitRequestedDelivery,
					Status:                            "APPROVED",
					RequestedApprovalsRequestedStatus: &requestApproavalsRequestedStatus,
				},
			},
		}, nil)
		oldServiceItemPrime := factory.BuildMTOServiceItem(suite.DB(), []factory.Customization{
			{
				Model:    move,
				LinkOnly: true,
			},
			{
				Model:    shipment,
				LinkOnly: true,
			},
			{
				Model: models.ReService{
					Code: models.ReServiceCodeDOPSIT,
				},
			},
			{
				Model: models.MTOServiceItem{
					SITDepartureDate:                  &contactDatePlusGracePeriod,
					SITEntryDate:                      &aMonthAgo,
					SITCustomerContacted:              &now,
					SITRequestedDelivery:              &sitRequestedDelivery,
					Status:                            "REJECTED",
					RequestedApprovalsRequestedStatus: &requestApproavalsRequestedStatus,
				},
			},
		}, nil)

		planner := &mocks.Planner{}
		planner.On("ZipTransitDistance",
			mock.AnythingOfType("*appcontext.appContext"),
			mock.Anything,
			mock.Anything,
		).Return(1234, nil)

		ghcDomesticTransitTime := models.GHCDomesticTransitTime{
			MaxDaysTransitTime: 12,
			WeightLbsLower:     0,
			WeightLbsUpper:     10000,
			DistanceMilesLower: 1,
			DistanceMilesUpper: 2000,
		}
		_, _ = suite.DB().ValidateAndCreate(&ghcDomesticTransitTime)
		eTag := etag.GenerateEtag(oldServiceItemPrime.UpdatedAt)

		// Try to add SITDestinationFinalAddress
		newServiceItemPrime := oldServiceItemPrime
		newAddress := factory.BuildAddress(nil, nil, []factory.Trait{factory.GetTraitAddress3})
		newServiceItemPrime.SITDestinationFinalAddress = &newAddress

		// Set shipment SIT status
		shipment.MTOServiceItems = append(shipment.MTOServiceItems, oldServiceItemPrime, oldDOFSITServiceItemPrime)
		sitStatus, shipmentWithCalculatedStatus, err := sitStatusService.CalculateShipmentSITStatus(suite.AppContextForTest(), shipment)
		suite.MustSave(&shipmentWithCalculatedStatus)
		suite.NoError(err)
		suite.NotNil(sitStatus)

		// Update MTO service item
		updatedServiceItem, err := updater.UpdateMTOServiceItemPrime(suite.AppContextForTest(), &newServiceItemPrime, planner, shipmentWithCalculatedStatus, eTag)
		suite.NoError(err)
		suite.NotNil(updatedServiceItem)
		suite.IsType(models.MTOServiceItem{}, *updatedServiceItem)

		// Verify that the shipment's SIT authorized end date has been adjusted to be equal
		// to the SIT departure date
		var postUpdatedServiceItemShipment models.MTOShipment
		suite.DB().Q().Find(&postUpdatedServiceItemShipment, shipment.ID)
		suite.NotNil(postUpdatedServiceItemShipment)
<<<<<<< HEAD
		// Verify the departure date is equal to the shipment SIT status departure date (Previously shipment SIT status would have an improper end date due to calc issues. This was fixed in B-20967)
		suite.True(updatedServiceItem.SITDepartureDate.Equal(*shipmentWithCalculatedStatus.OriginSITAuthEndDate))
=======
		// Verify the departure date is before the original shipment authorized end date
		suite.True(updatedServiceItem.SITDepartureDate.Before(*shipmentWithCalculatedStatus.OriginSITAuthEndDate))
>>>>>>> f9a0d418
		// Verify the updated shipment authorized end date is equal to the departure date
		// Truncate to the nearest day. This is because the shipment only inherits the day, month, year from the service item, not the hour, minute, or second
		suite.True(updatedServiceItem.SITDepartureDate.Truncate(24 * time.Hour).Equal(postUpdatedServiceItemShipment.OriginSITAuthEndDate.Truncate(24 * time.Hour)))

	})

	suite.Run("Unsuccessful Prime update - updating existing SITDestinationFinalAddres", func() {
		now := time.Now()
		year, month, day := now.Add(time.Hour * 24 * -30).Date()
		aMonthAgo := time.Date(year, month, day, 0, 0, 0, 0, time.UTC)
		contactDatePlusGracePeriod := now.AddDate(0, 0, GracePeriodDays)
		sitRequestedDelivery := time.Date(year, month, day, 0, 0, 0, 0, time.UTC)
		move := factory.BuildAvailableToPrimeMove(suite.DB(), nil, nil)
		shipmentSITAllowance := int(90)
		estimatedWeight := unit.Pound(1400)
		shipment := factory.BuildMTOShipment(suite.DB(), []factory.Customization{
			{
				Model:    move,
				LinkOnly: true,
			},
			{
				Model: models.MTOShipment{
					Status:               models.MTOShipmentStatusApproved,
					SITDaysAllowance:     &shipmentSITAllowance,
					PrimeEstimatedWeight: &estimatedWeight,
					RequiredDeliveryDate: &aMonthAgo,
					UpdatedAt:            aMonthAgo,
				},
			},
		}, nil)
		// We need to create a destination first day sit in order to properly calculate authorized end date
		oldDDFSITServiceItemPrime := factory.BuildMTOServiceItem(suite.DB(), []factory.Customization{
			{
				Model:    move,
				LinkOnly: true,
			},
			{
				Model:    shipment,
				LinkOnly: true,
			},
			{
				Model: models.ReService{
					Code: models.ReServiceCodeDDFSIT,
				},
			},
			{
				Model: models.MTOServiceItem{
					SITDepartureDate:     &contactDatePlusGracePeriod,
					SITEntryDate:         &aMonthAgo,
					SITCustomerContacted: &now,
					SITRequestedDelivery: &sitRequestedDelivery,
					Status:               "APPROVED",
				},
			},
		}, nil)
		oldServiceItemPrime := factory.BuildMTOServiceItem(suite.DB(), []factory.Customization{
			{
				Model:    move,
				LinkOnly: true,
			},
			{
				Model:    shipment,
				LinkOnly: true,
			},
			{
				Model: models.Address{},
				Type:  &factory.Addresses.SITDestinationFinalAddress,
			},
			{
				Model: models.ReService{
					Code: models.ReServiceCodeDDDSIT,
				},
			},
			{
				Model: models.MTOServiceItem{
					SITDepartureDate:     &contactDatePlusGracePeriod,
					SITEntryDate:         &aMonthAgo,
					SITCustomerContacted: &now,
					SITRequestedDelivery: &sitRequestedDelivery,
					Status:               models.MTOServiceItemStatusRejected,
				},
			},
		}, nil)

		planner := &mocks.Planner{}
		planner.On("ZipTransitDistance",
			mock.AnythingOfType("*appcontext.appContext"),
			mock.Anything,
			mock.Anything,
		).Return(1234, nil)

		ghcDomesticTransitTime := models.GHCDomesticTransitTime{
			MaxDaysTransitTime: 12,
			WeightLbsLower:     0,
			WeightLbsUpper:     10000,
			DistanceMilesLower: 1,
			DistanceMilesUpper: 2000,
		}
		_, _ = suite.DB().ValidateAndCreate(&ghcDomesticTransitTime)
		eTag := etag.GenerateEtag(oldServiceItemPrime.UpdatedAt)

		// Try to update SITDestinationFinalAddress
		newServiceItemPrime := oldServiceItemPrime
		newAddress := factory.BuildAddress(nil, nil, []factory.Trait{factory.GetTraitAddress3})
		newServiceItemPrime.SITDestinationFinalAddress = &newAddress

		// Set shipment SIT status
		shipment.MTOServiceItems = append(shipment.MTOServiceItems, oldServiceItemPrime, oldDDFSITServiceItemPrime)
		sitStatus, shipmentWithCalculatedStatus, err := sitStatusService.CalculateShipmentSITStatus(suite.AppContextForTest(), shipment)
		suite.MustSave(&shipmentWithCalculatedStatus)
		suite.NoError(err)
		suite.NotNil(sitStatus)

		// Update MTO service item
		updatedServiceItem, err := updater.UpdateMTOServiceItemPrime(suite.AppContextForTest(), &newServiceItemPrime, planner, shipment, eTag)

		suite.Nil(updatedServiceItem)
		suite.Error(err)
		suite.IsType(apperror.InvalidInputError{}, err)

		invalidInputError := err.(apperror.InvalidInputError)
		suite.True(invalidInputError.ValidationErrors.HasAny())
		suite.Contains(invalidInputError.ValidationErrors.Keys(), "SITDestinationFinalAddress")
	})

	suite.Run("Successful Prime update - resubmitting all rejected origin and destination SIT service item", func() {
		now := time.Now()
		requestApprovalsRequestedStatus := false
		year, month, day := now.Add(time.Hour * 24 * -30).Date()
		aMonthAgo := time.Date(year, month, day, 0, 0, 0, 0, time.UTC)
		contactDatePlusGracePeriod := now.AddDate(0, 0, GracePeriodDays)
		sitRequestedDelivery := time.Date(year, month, day, 0, 0, 0, 0, time.UTC)
		reason := "this is why the service item was created"

		// going to create and test all of these service items
		serviceItemCodes := []models.ReServiceCode{
			models.ReServiceCodeDDFSIT,
			models.ReServiceCodeDDASIT,
			models.ReServiceCodeDDDSIT,
			models.ReServiceCodeDDSFSC,
			models.ReServiceCodeDOASIT,
			models.ReServiceCodeDOPSIT,
			models.ReServiceCodeDOFSIT,
			models.ReServiceCodeDOSFSC,
		}

		shipmentSITAllowance := 90
		estimatedWeight := unit.Pound(1400)
		shipment := factory.BuildMTOShipment(suite.DB(), []factory.Customization{
			{
				Model: models.MTOShipment{
					Status:               models.MTOShipmentStatusApproved,
					SITDaysAllowance:     &shipmentSITAllowance,
					PrimeEstimatedWeight: &estimatedWeight,
					RequiredDeliveryDate: &aMonthAgo,
					UpdatedAt:            aMonthAgo,
				},
			},
		}, nil)

		planner := &mocks.Planner{}
		planner.On("ZipTransitDistance",
			mock.AnythingOfType("*appcontext.appContext"),
			mock.Anything,
			mock.Anything,
		).Return(1234, nil)

		ghcDomesticTransitTime := models.GHCDomesticTransitTime{
			MaxDaysTransitTime: 12,
			WeightLbsLower:     0,
			WeightLbsUpper:     10000,
			DistanceMilesLower: 1,
			DistanceMilesUpper: 2000,
		}
		_, err := suite.DB().ValidateAndCreate(&ghcDomesticTransitTime)
		suite.NoError(err)

		// build rejected SIT service items & update them with new reasons or else we will get an error
		for _, code := range serviceItemCodes {
			serviceItem := buildRejectedServiceItem(suite, code, reason, contactDatePlusGracePeriod, aMonthAgo, now, sitRequestedDelivery, requestApprovalsRequestedStatus)
			eTag := etag.GenerateEtag(serviceItem.UpdatedAt)

			updatedServiceItem := serviceItem
			updatedServiceItem.Reason = models.StringPointer("this is a new reason")
			updatedServiceItem.RequestedApprovalsRequestedStatus = models.BoolPointer(true)
			updatedServiceItem.Status = models.MTOServiceItemStatusSubmitted

			updatedServiceItemResult, err := updater.UpdateMTOServiceItemPrime(suite.AppContextForTest(), &updatedServiceItem, planner, shipment, eTag)

			suite.NoError(err)
			suite.NotNil(updatedServiceItemResult)
			suite.IsType(models.MTOServiceItem{}, *updatedServiceItemResult)
		}
	})

	suite.Run("Unsuccessful Prime update - resubmitting all rejected origin and destination SIT service without updating the reason", func() {
		now := time.Now()
		requestApprovalsRequestedStatus := false
		year, month, day := now.Add(time.Hour * 24 * -30).Date()
		aMonthAgo := time.Date(year, month, day, 0, 0, 0, 0, time.UTC)
		contactDatePlusGracePeriod := now.AddDate(0, 0, GracePeriodDays)
		sitRequestedDelivery := time.Date(year, month, day, 0, 0, 0, 0, time.UTC)
		reason := "this is why the service item was created"

		// going to create and test all of these service items
		serviceItemCodes := []models.ReServiceCode{
			models.ReServiceCodeDDFSIT,
			models.ReServiceCodeDDASIT,
			models.ReServiceCodeDDDSIT,
			models.ReServiceCodeDDSFSC,
			models.ReServiceCodeDOASIT,
			models.ReServiceCodeDOPSIT,
			models.ReServiceCodeDOFSIT,
			models.ReServiceCodeDOSFSC,
		}

		shipmentSITAllowance := 90
		estimatedWeight := unit.Pound(1400)
		shipment := factory.BuildMTOShipment(suite.DB(), []factory.Customization{
			{
				Model: models.MTOShipment{
					Status:               models.MTOShipmentStatusApproved,
					SITDaysAllowance:     &shipmentSITAllowance,
					PrimeEstimatedWeight: &estimatedWeight,
					RequiredDeliveryDate: &aMonthAgo,
					UpdatedAt:            aMonthAgo,
				},
			},
		}, nil)

		planner := &mocks.Planner{}
		planner.On("ZipTransitDistance",
			mock.AnythingOfType("*appcontext.appContext"),
			mock.Anything,
			mock.Anything,
		).Return(1234, nil)

		ghcDomesticTransitTime := models.GHCDomesticTransitTime{
			MaxDaysTransitTime: 12,
			WeightLbsLower:     0,
			WeightLbsUpper:     10000,
			DistanceMilesLower: 1,
			DistanceMilesUpper: 2000,
		}
		_, err := suite.DB().ValidateAndCreate(&ghcDomesticTransitTime)
		suite.NoError(err)

		// build rejected SIT service items & update them with new reasons or else we will get an error
		for _, code := range serviceItemCodes {
			serviceItem := buildRejectedServiceItem(suite, code, reason, contactDatePlusGracePeriod, aMonthAgo, now, sitRequestedDelivery, requestApprovalsRequestedStatus)
			eTag := etag.GenerateEtag(serviceItem.UpdatedAt)

			updatedServiceItem := serviceItem
			updatedServiceItem.RequestedApprovalsRequestedStatus = models.BoolPointer(true)
			updatedServiceItem.Status = models.MTOServiceItemStatusSubmitted

			updatedServiceItemResult, err := updater.UpdateMTOServiceItemPrime(suite.AppContextForTest(), &updatedServiceItem, planner, shipment, eTag)

			// we should get an error back since the reason MUST be changed
			suite.Nil(updatedServiceItemResult)
			suite.Error(err)
			suite.IsType(apperror.ConflictError{}, err)
		}
	})

	suite.Run("Unsuccessful basic update - adding SITDestinationOriginalAddress", func() {
		now := time.Now()
		year, month, day := now.Add(time.Hour * 24 * -30).Date()
		aMonthAgo := time.Date(year, month, day, 0, 0, 0, 0, time.UTC)
		contactDatePlusGracePeriod := now.AddDate(0, 0, GracePeriodDays)
		sitRequestedDelivery := time.Date(year, month, day, 0, 0, 0, 0, time.UTC)
		move := factory.BuildAvailableToPrimeMove(suite.DB(), nil, nil)
		shipmentSITAllowance := int(90)
		estimatedWeight := unit.Pound(1400)
		shipment := factory.BuildMTOShipment(suite.DB(), []factory.Customization{
			{
				Model: models.MTOShipment{
					Status:               models.MTOShipmentStatusApproved,
					SITDaysAllowance:     &shipmentSITAllowance,
					PrimeEstimatedWeight: &estimatedWeight,
					RequiredDeliveryDate: &aMonthAgo,
					UpdatedAt:            aMonthAgo,
				},
			},
			{
				Model:    move,
				LinkOnly: true,
			},
		}, nil)
		// We need to create a destination first day sit in order to properly calculate authorized end date
		oldDDFSITServiceItemPrime := factory.BuildMTOServiceItem(suite.DB(), []factory.Customization{
			{
				Model:    move,
				LinkOnly: true,
			},
			{
				Model:    shipment,
				LinkOnly: true,
			},
			{
				Model: models.ReService{
					Code: models.ReServiceCodeDDFSIT,
				},
			},
			{
				Model: models.MTOServiceItem{
					SITDepartureDate:     &contactDatePlusGracePeriod,
					SITEntryDate:         &aMonthAgo,
					SITCustomerContacted: &now,
					SITRequestedDelivery: &sitRequestedDelivery,
					Status:               "APPROVED",
				},
			},
		}, nil)
		oldServiceItemPrime := factory.BuildMTOServiceItem(suite.DB(), []factory.Customization{
			{
				Model:    move,
				LinkOnly: true,
			},
			{
				Model:    shipment,
				LinkOnly: true,
			},
			{
				Model: models.ReService{
					Code: models.ReServiceCodeDDDSIT,
				},
			},
			{
				Model: models.MTOServiceItem{
					SITDepartureDate:     &contactDatePlusGracePeriod,
					SITEntryDate:         &aMonthAgo,
					SITCustomerContacted: &now,
					SITRequestedDelivery: &sitRequestedDelivery,
				},
			},
		}, nil)

		planner := &mocks.Planner{}
		planner.On("ZipTransitDistance",
			mock.AnythingOfType("*appcontext.appContext"),
			mock.Anything,
			mock.Anything,
		).Return(1234, nil)

		ghcDomesticTransitTime := models.GHCDomesticTransitTime{
			MaxDaysTransitTime: 12,
			WeightLbsLower:     0,
			WeightLbsUpper:     10000,
			DistanceMilesLower: 1,
			DistanceMilesUpper: 2000,
		}
		_, _ = suite.DB().ValidateAndCreate(&ghcDomesticTransitTime)
		eTag := etag.GenerateEtag(oldServiceItemPrime.UpdatedAt)

		// Try to update SITDestinationOriginalAddress
		newServiceItemPrime := oldServiceItemPrime
		newAddress := factory.BuildAddress(nil, nil, []factory.Trait{factory.GetTraitAddress3})
		newServiceItemPrime.SITDestinationOriginalAddress = &newAddress
		newServiceItemPrime.SITDestinationOriginalAddressID = &newAddress.ID

		// Set shipment SIT status
		shipment.MTOServiceItems = append(shipment.MTOServiceItems, oldServiceItemPrime, oldDDFSITServiceItemPrime)
		sitStatus, shipmentWithCalculatedStatus, err := sitStatusService.CalculateShipmentSITStatus(suite.AppContextForTest(), shipment)
		suite.MustSave(&shipmentWithCalculatedStatus)
		suite.NoError(err)
		suite.NotNil(sitStatus)

		// Update MTO service item
		updatedServiceItem, err := updater.UpdateMTOServiceItemPrime(suite.AppContextForTest(), &newServiceItemPrime, planner, shipment, eTag)

		suite.Nil(updatedServiceItem)
		suite.Error(err)
		suite.IsType(apperror.InvalidInputError{}, err)

		invalidInputError := err.(apperror.InvalidInputError)
		suite.True(invalidInputError.ValidationErrors.HasAny())
		suite.Contains(invalidInputError.ValidationErrors.Keys(), "SITDestinationOriginalAddress")
	})

	suite.Run("Unsuccessful prime update - adding SITDestinationOriginalAddress", func() {
		now := time.Now()
		year, month, day := now.Add(time.Hour * 24 * -30).Date()
		aMonthAgo := time.Date(year, month, day, 0, 0, 0, 0, time.UTC)
		contactDatePlusGracePeriod := now.AddDate(0, 0, GracePeriodDays)
		sitRequestedDelivery := time.Date(year, month, day, 0, 0, 0, 0, time.UTC)
		move := factory.BuildAvailableToPrimeMove(suite.DB(), nil, nil)
		shipmentSITAllowance := int(90)
		estimatedWeight := unit.Pound(1400)
		shipment := factory.BuildMTOShipment(suite.DB(), []factory.Customization{
			{
				Model: models.MTOShipment{
					Status:               models.MTOShipmentStatusApproved,
					SITDaysAllowance:     &shipmentSITAllowance,
					PrimeEstimatedWeight: &estimatedWeight,
					RequiredDeliveryDate: &aMonthAgo,
					UpdatedAt:            aMonthAgo,
				},
			},
			{
				Model:    move,
				LinkOnly: true,
			},
		}, nil)
		// We need to create a destination first day sit in order to properly calculate authorized end date
		oldDDFSITServiceItemPrime := factory.BuildMTOServiceItem(suite.DB(), []factory.Customization{
			{
				Model:    move,
				LinkOnly: true,
			},
			{
				Model:    shipment,
				LinkOnly: true,
			},
			{
				Model: models.ReService{
					Code: models.ReServiceCodeDDFSIT,
				},
			},
			{
				Model: models.MTOServiceItem{
					SITDepartureDate:     &contactDatePlusGracePeriod,
					SITEntryDate:         &aMonthAgo,
					SITCustomerContacted: &now,
					SITRequestedDelivery: &sitRequestedDelivery,
					Status:               "APPROVED",
				},
			},
		}, nil)
		oldServiceItemPrime := factory.BuildMTOServiceItem(suite.DB(), []factory.Customization{
			{
				Model:    move,
				LinkOnly: true,
			},
			{
				Model:    shipment,
				LinkOnly: true,
			},
			{
				Model: models.ReService{
					Code: models.ReServiceCodeDDDSIT,
				},
			},
			{
				Model: models.MTOServiceItem{
					SITDepartureDate:     &contactDatePlusGracePeriod,
					SITEntryDate:         &aMonthAgo,
					SITCustomerContacted: &now,
					SITRequestedDelivery: &sitRequestedDelivery,
				},
			},
		}, nil)

		planner := &mocks.Planner{}
		planner.On("ZipTransitDistance",
			mock.AnythingOfType("*appcontext.appContext"),
			mock.Anything,
			mock.Anything,
		).Return(1234, nil)

		ghcDomesticTransitTime := models.GHCDomesticTransitTime{
			MaxDaysTransitTime: 12,
			WeightLbsLower:     0,
			WeightLbsUpper:     10000,
			DistanceMilesLower: 1,
			DistanceMilesUpper: 2000,
		}
		_, _ = suite.DB().ValidateAndCreate(&ghcDomesticTransitTime)
		eTag := etag.GenerateEtag(oldServiceItemPrime.UpdatedAt)

		// Try to update SITDestinationOriginalAddress
		newServiceItemPrime := oldServiceItemPrime
		newAddress := factory.BuildAddress(nil, nil, []factory.Trait{factory.GetTraitAddress3})
		newServiceItemPrime.SITDestinationOriginalAddress = &newAddress
		newServiceItemPrime.SITDestinationOriginalAddressID = &newAddress.ID

		// Set shipment SIT status
		shipment.MTOServiceItems = append(shipment.MTOServiceItems, oldServiceItemPrime, oldDDFSITServiceItemPrime)
		sitStatus, shipmentWithCalculatedStatus, err := sitStatusService.CalculateShipmentSITStatus(suite.AppContextForTest(), shipment)
		suite.MustSave(&shipmentWithCalculatedStatus)
		suite.NoError(err)
		suite.NotNil(sitStatus)

		// Update MTO service item
		updatedServiceItem, err := updater.UpdateMTOServiceItemPrime(suite.AppContextForTest(), &newServiceItemPrime, planner, shipment, eTag)

		suite.Nil(updatedServiceItem)
		suite.Error(err)
		suite.IsType(apperror.InvalidInputError{}, err)

		invalidInputError := err.(apperror.InvalidInputError)
		suite.True(invalidInputError.ValidationErrors.HasAny())
		suite.Contains(invalidInputError.ValidationErrors.Keys(), "SITDestinationOriginalAddress")
	})
	suite.Run("When TOO converts a SIT to customer expense", func() {
		// Build shipment with SIT
		shipmentSITAllowance := int(90)
		approvedShipment := factory.BuildMTOShipment(suite.DB(), []factory.Customization{
			{
				Model: models.MTOShipment{
					Status:           models.MTOShipmentStatusApproved,
					SITDaysAllowance: &shipmentSITAllowance,
				},
			},
		}, nil)

		year, month, day := time.Now().Add(time.Hour * 24 * -30).Date()
		aMonthAgo := time.Date(year, month, day, 0, 0, 0, 0, time.UTC)
		dofsit := factory.BuildMTOServiceItem(suite.DB(), []factory.Customization{
			{
				Model:    approvedShipment,
				LinkOnly: true,
			},
			{
				Model: models.MTOServiceItem{
					SITEntryDate: &aMonthAgo,
					Status:       models.MTOServiceItemStatusApproved,
				},
			},
			{
				Model: models.ReService{
					Code: models.ReServiceCodeDOFSIT,
				},
			},
		}, nil)

		approvedShipment.MTOServiceItems = models.MTOServiceItems{dofsit}

		// Update ConvertToCustomerExpense and CustomerExpenseReason
		updatedServiceItem, err := updater.ConvertItemToCustomerExpense(
			suite.AppContextForTest(), &approvedShipment, models.StringPointer("test"), true)
		suite.NoError(err)

		// Check the SIT for updated value
		suite.Equal(true, updatedServiceItem.CustomerExpense)
		suite.Equal(models.StringPointer("test"), updatedServiceItem.CustomerExpenseReason)
	})

	suite.Run("failure test for ghc transit time query", func() {
		now := time.Now()
		requestApproavalsRequestedStatus := false
		year, month, day := now.Add(time.Hour * 24 * -30).Date()
		aMonthAgo := time.Date(year, month, day, 0, 0, 0, 0, time.UTC)
		contactDatePlusGracePeriod := now.AddDate(0, 0, GracePeriodDays)
		sitRequestedDelivery := time.Now().AddDate(0, 0, 10)
		move := factory.BuildAvailableToPrimeMove(suite.DB(), nil, nil)
		shipmentSITAllowance := int(90)
		// Do not provide a custom prime estimated weight
		shipment := factory.BuildMTOShipment(suite.DB(), []factory.Customization{
			{
				Model: models.MTOShipment{
					Status:               models.MTOShipmentStatusApproved,
					SITDaysAllowance:     &shipmentSITAllowance,
					RequiredDeliveryDate: &aMonthAgo,
					UpdatedAt:            aMonthAgo,
				},
			},
			{
				Model:    move,
				LinkOnly: true,
			},
		}, nil)
		// We need to create a origin first day sit in order to properly calculate authorized end date
		oldDOFSITServiceItemPrime := factory.BuildMTOServiceItem(suite.DB(), []factory.Customization{
			{
				Model:    move,
				LinkOnly: true,
			},
			{
				Model:    shipment,
				LinkOnly: true,
			},
			{
				Model: models.ReService{
					Code: models.ReServiceCodeDOFSIT,
				},
			},
			{
				Model: models.MTOServiceItem{
					SITDepartureDate:     &contactDatePlusGracePeriod,
					SITEntryDate:         &aMonthAgo,
					SITCustomerContacted: &now,
					SITRequestedDelivery: &sitRequestedDelivery,
					Status:               "APPROVED",
				},
			},
		}, nil)
		oldServiceItemPrime := factory.BuildMTOServiceItem(suite.DB(), []factory.Customization{
			{
				Model:    move,
				LinkOnly: true,
			},
			{
				Model:    shipment,
				LinkOnly: true,
			},
			{
				Model: models.ReService{
					Code: models.ReServiceCodeDOASIT,
				},
			},
			{
				Model: models.MTOServiceItem{
					SITDepartureDate:                  &contactDatePlusGracePeriod,
					SITEntryDate:                      &aMonthAgo,
					SITCustomerContacted:              &now,
					SITRequestedDelivery:              &sitRequestedDelivery,
					Status:                            "REJECTED",
					RequestedApprovalsRequestedStatus: &requestApproavalsRequestedStatus,
				},
			},
		}, nil)

		planner := &mocks.Planner{}
		planner.On("ZipTransitDistance",
			mock.AnythingOfType("*appcontext.appContext"),
			mock.Anything,
			mock.Anything,
		).Return(1234, nil)

		ghcDomesticTransitTime := models.GHCDomesticTransitTime{
			MaxDaysTransitTime: 12,
			WeightLbsLower:     0,
			WeightLbsUpper:     10000,
			DistanceMilesLower: 1,
			DistanceMilesUpper: 2000,
		}
		_, _ = suite.DB().ValidateAndCreate(&ghcDomesticTransitTime)
		eTag := etag.GenerateEtag(oldServiceItemPrime.UpdatedAt)

		newServiceItemPrime := oldServiceItemPrime
		newServiceItemPrime.Status = models.MTOServiceItemStatusApproved
<<<<<<< HEAD

=======
>>>>>>> f9a0d418
		// Set shipment SIT status
		shipment.MTOServiceItems = append(shipment.MTOServiceItems, oldServiceItemPrime, oldDOFSITServiceItemPrime)
		sitStatus, shipmentWithCalculatedStatus, err := sitStatusService.CalculateShipmentSITStatus(suite.AppContextForTest(), shipment)
		suite.MustSave(&shipmentWithCalculatedStatus)
		suite.NoError(err)
		suite.NotNil(sitStatus)

		// Update MTO service item
		shipment.MTOServiceItems = append(shipment.MTOServiceItems, newServiceItemPrime)
		_, err = updater.UpdateMTOServiceItemPrime(suite.AppContextForTest(), &newServiceItemPrime, planner, shipment, eTag)

		suite.Error(err)
		suite.IsType(apperror.NotFoundError{}, err)
	})

	suite.Run("failure test for ZipTransitDistance", func() {
		now := time.Now()
		requestApproavalsRequestedStatus := false
		year, month, day := now.Add(time.Hour * 24 * -30).Date()
		aMonthAgo := time.Date(year, month, day, 0, 0, 0, 0, time.UTC)
		contactDatePlusGracePeriod := now.AddDate(0, 0, GracePeriodDays)
		sitRequestedDelivery := time.Now().AddDate(0, 0, 10)
		move := factory.BuildAvailableToPrimeMove(suite.DB(), nil, nil)
		shipmentSITAllowance := int(90)
		estimatedWeight := unit.Pound(1400)
		shipment := factory.BuildMTOShipment(suite.DB(), []factory.Customization{
			{
				Model: models.MTOShipment{
					Status:               models.MTOShipmentStatusApproved,
					SITDaysAllowance:     &shipmentSITAllowance,
					PrimeEstimatedWeight: &estimatedWeight,
					RequiredDeliveryDate: &aMonthAgo,
					UpdatedAt:            aMonthAgo,
				},
			},
			{
				Model:    move,
				LinkOnly: true,
			},
		}, nil)
		// We need to create a destination first day sit in order to properly calculate authorized end date
		oldDOFSITServiceItemPrime := factory.BuildMTOServiceItem(suite.DB(), []factory.Customization{
			{
				Model:    move,
				LinkOnly: true,
			},
			{
				Model:    shipment,
				LinkOnly: true,
			},
			{
				Model: models.ReService{
					Code: models.ReServiceCodeDOFSIT,
				},
			},
			{
				Model: models.MTOServiceItem{
					SITDepartureDate:     &contactDatePlusGracePeriod,
					SITEntryDate:         &aMonthAgo,
					SITCustomerContacted: &now,
					SITRequestedDelivery: &sitRequestedDelivery,
					Status:               "APPROVED",
				},
			},
		}, nil)
		oldServiceItemPrime := factory.BuildMTOServiceItem(suite.DB(), []factory.Customization{
			{
				Model:    move,
				LinkOnly: true,
			},
			{
				Model:    shipment,
				LinkOnly: true,
			},
			{
				Model: models.ReService{
					Code: models.ReServiceCodeDOASIT,
				},
			},
			{
				Model: models.MTOServiceItem{
					SITDepartureDate:                  &contactDatePlusGracePeriod,
					SITEntryDate:                      &aMonthAgo,
					SITCustomerContacted:              &now,
					SITRequestedDelivery:              &sitRequestedDelivery,
					Status:                            "REJECTED",
					RequestedApprovalsRequestedStatus: &requestApproavalsRequestedStatus,
				},
			},
		}, nil)

		planner := &mocks.Planner{}
		planner.On("ZipTransitDistance",
			mock.AnythingOfType("*appcontext.appContext"),
			mock.Anything,
			mock.Anything,
		).Return(1234, apperror.UnprocessableEntityError{})

		ghcDomesticTransitTime := models.GHCDomesticTransitTime{
			MaxDaysTransitTime: 12,
			WeightLbsLower:     0,
			WeightLbsUpper:     10000,
			DistanceMilesLower: 1,
			DistanceMilesUpper: 2000,
		}
		_, _ = suite.DB().ValidateAndCreate(&ghcDomesticTransitTime)
		eTag := etag.GenerateEtag(oldServiceItemPrime.UpdatedAt)

		newServiceItemPrime := oldServiceItemPrime
		newServiceItemPrime.Status = models.MTOServiceItemStatusApproved
		// Set shipment SIT status
		shipment.MTOServiceItems = append(shipment.MTOServiceItems, oldServiceItemPrime, oldDOFSITServiceItemPrime)
		sitStatus, shipmentWithCalculatedStatus, err := sitStatusService.CalculateShipmentSITStatus(suite.AppContextForTest(), shipment)
		suite.MustSave(&shipmentWithCalculatedStatus)
		suite.NoError(err)
		suite.NotNil(sitStatus)
<<<<<<< HEAD

		// Update MTO service item
		shipment.MTOServiceItems = append(shipment.MTOServiceItems, newServiceItemPrime)

=======

		// Update MTO service item

>>>>>>> f9a0d418
		_, err = updater.UpdateMTOServiceItemPrime(suite.AppContextForTest(), &newServiceItemPrime, planner, shipment, eTag)

		suite.Error(err)
		suite.IsType(apperror.UnprocessableEntityError{}, err)
	})
}

func (suite *MTOServiceItemServiceSuite) TestValidateUpdateMTOServiceItem() {
	// Set up the data needed for updateMTOServiceItemData obj
	checker := movetaskorder.NewMoveTaskOrderChecker()
	before := time.Now().AddDate(0, 0, -3)
	now := time.Now()
	sitStatusService := sitstatus.NewShipmentSITStatus()

	// Test with bad string key
	suite.Run("bad validatorKey - failure", func() {
		serviceItemData := updateMTOServiceItemData{}
		fakeKey := "FakeKey"
		updatedServiceItem, err := ValidateUpdateMTOServiceItem(suite.AppContextForTest(), &serviceItemData, fakeKey)

		suite.Nil(updatedServiceItem)
		suite.Error(err)
		suite.Contains(err.Error(), fakeKey)
	})

	// Test successful Basic validation
	suite.Run("UpdateMTOServiceItemBasicValidator - success", func() {
		oldServiceItem := testdatagen.MakeDefaultMTOServiceItem(suite.DB())
		newServiceItem := models.MTOServiceItem{
			ID:              oldServiceItem.ID,
			MTOShipmentID:   oldServiceItem.MTOShipmentID,
			MoveTaskOrderID: oldServiceItem.MoveTaskOrderID,
		}
		serviceItemData := updateMTOServiceItemData{
			updatedServiceItem: newServiceItem,
			oldServiceItem:     oldServiceItem,
			verrs:              validate.NewErrors(),
		}
		updatedServiceItem, err := ValidateUpdateMTOServiceItem(suite.AppContextForTest(), &serviceItemData, UpdateMTOServiceItemBasicValidator)

		suite.NoError(err)
		suite.NotNil(updatedServiceItem)
		suite.IsType(models.MTOServiceItem{}, *updatedServiceItem)
	})

	// Test unsuccessful Basic validation
	suite.Run("UpdateMTOServiceItemBasicValidator - failure", func() {
		oldServiceItem := testdatagen.MakeDefaultMTOServiceItem(suite.DB())
		newServiceItem := models.MTOServiceItem{
			ID:            oldServiceItem.ID,
			MTOShipmentID: &oldServiceItem.ID, // bad value
		}
		serviceItemData := updateMTOServiceItemData{
			updatedServiceItem: newServiceItem,
			oldServiceItem:     oldServiceItem,
			verrs:              validate.NewErrors(),
		}
		updatedServiceItem, err := ValidateUpdateMTOServiceItem(suite.AppContextForTest(), &serviceItemData, UpdateMTOServiceItemBasicValidator)

		suite.Nil(updatedServiceItem)
		suite.Error(err)
		suite.IsType(apperror.InvalidInputError{}, err)
	})

	// Test successful Prime validation
	suite.Run("UpdateMTOServiceItemPrimeValidator - success", func() {
		oldServiceItemPrime := factory.BuildMTOServiceItem(suite.DB(), []factory.Customization{
			{
				Model:    factory.BuildAvailableToPrimeMove(suite.DB(), nil, nil),
				LinkOnly: true,
			},
		}, nil)
		newServiceItemPrime := oldServiceItemPrime

		// Change something allowed by Prime:
		reason := "because"
		newServiceItemPrime.Reason = &reason
		newServiceItemPrime.CustomerContacts = models.MTOServiceItemCustomerContacts{
			models.MTOServiceItemCustomerContact{
				TimeMilitary:               "1300Z",
				DateOfContact:              time.Date(2020, time.December, 04, 0, 0, 0, 0, time.UTC),
				FirstAvailableDeliveryDate: time.Date(2020, time.December, 02, 0, 0, 0, 0, time.UTC),
			},
		}
		serviceItemData := updateMTOServiceItemData{
			updatedServiceItem:  newServiceItemPrime,
			oldServiceItem:      oldServiceItemPrime,
			verrs:               validate.NewErrors(),
			availabilityChecker: checker,
		}
		updatedServiceItem, err := ValidateUpdateMTOServiceItem(suite.AppContextForTest(), &serviceItemData, UpdateMTOServiceItemPrimeValidator)

		suite.NoError(err)
		suite.NotNil(updatedServiceItem)
		suite.IsType(models.MTOServiceItem{}, *updatedServiceItem)
		suite.Equal(updatedServiceItem.CustomerContacts[0].TimeMilitary, newServiceItemPrime.CustomerContacts[0].TimeMilitary)
		suite.Equal(updatedServiceItem.CustomerContacts[0].DateOfContact, newServiceItemPrime.CustomerContacts[0].DateOfContact)
		suite.Equal(updatedServiceItem.CustomerContacts[0].FirstAvailableDeliveryDate, newServiceItemPrime.CustomerContacts[0].FirstAvailableDeliveryDate)
	})

	// Test unsuccessful Prime validation - Not available to Prime
	suite.Run("UpdateMTOServiceItemPrimeValidator - not available failure", func() {
		oldServiceItem := testdatagen.MakeDefaultMTOServiceItem(suite.DB())
		newServiceItemNotPrime := oldServiceItem // this service item should not be Prime-available

		serviceItemData := updateMTOServiceItemData{
			updatedServiceItem:  newServiceItemNotPrime,
			oldServiceItem:      oldServiceItem,
			verrs:               validate.NewErrors(),
			availabilityChecker: checker,
		}
		updatedServiceItem, err := ValidateUpdateMTOServiceItem(suite.AppContextForTest(), &serviceItemData, UpdateMTOServiceItemPrimeValidator)

		suite.Nil(updatedServiceItem)
		suite.Error(err)
		suite.IsType(apperror.NotFoundError{}, err)
	})

	// Test unsuccessful Prime validation - Invalid input
	suite.Run("UpdateMTOServiceItemPrimeValidator - invalid input failure", func() {
		oldServiceItemPrime := factory.BuildMTOServiceItem(suite.DB(), []factory.Customization{
			{
				Model:    factory.BuildAvailableToPrimeMove(suite.DB(), nil, nil),
				LinkOnly: true,
			},
		}, nil)
		newServiceItemPrime := oldServiceItemPrime

		// Change something unavailable to Prime:
		newServiceItemPrime.Status = models.MTOServiceItemStatusApproved
		newServiceItemPrime.ApprovedAt = &now

		serviceItemData := updateMTOServiceItemData{
			updatedServiceItem:  newServiceItemPrime,
			oldServiceItem:      oldServiceItemPrime,
			verrs:               validate.NewErrors(),
			availabilityChecker: checker,
		}
		updatedServiceItem, err := ValidateUpdateMTOServiceItem(suite.AppContextForTest(), &serviceItemData, UpdateMTOServiceItemPrimeValidator)

		suite.Nil(updatedServiceItem)
		suite.Error(err)
		suite.IsType(apperror.InvalidInputError{}, err)

		invalidInputError := err.(apperror.InvalidInputError)
		suite.True(invalidInputError.ValidationErrors.HasAny())
		suite.Contains(invalidInputError.ValidationErrors.Keys(), "status")
		suite.Contains(invalidInputError.ValidationErrors.Keys(), "approvedAt")
	})

	// Test unsuccessful Prime validation - Payment requests
	suite.Run("UpdateMTOServiceItemPrimeValidator - payment request failure", func() {
		oldServiceItemPrime := factory.BuildMTOServiceItem(suite.DB(), []factory.Customization{
			{
				Model:    factory.BuildAvailableToPrimeMove(suite.DB(), nil, nil),
				LinkOnly: true,
			},
		}, nil)
		newServiceItemPrime := oldServiceItemPrime

		// Create payment requests for service item:
		paymentRequest := factory.BuildPaymentRequest(suite.DB(), nil, nil)
		factory.BuildPaymentServiceItem(suite.DB(), []factory.Customization{
			{
				Model: paymentRequest, LinkOnly: true,
			}, {
				Model: oldServiceItemPrime, LinkOnly: true,
			},
		}, nil)

		serviceItemData := updateMTOServiceItemData{
			updatedServiceItem:  newServiceItemPrime,
			oldServiceItem:      oldServiceItemPrime,
			verrs:               validate.NewErrors(),
			availabilityChecker: checker,
		}
		updatedServiceItem, err := ValidateUpdateMTOServiceItem(suite.AppContextForTest(), &serviceItemData, UpdateMTOServiceItemPrimeValidator)

		suite.Nil(updatedServiceItem)
		suite.Error(err)
		suite.IsType(apperror.ConflictError{}, err)
	})

	// Test with empty string key (successful Base validation)
	suite.Run("empty validatorKey - success", func() {
		oldServiceItem := testdatagen.MakeDefaultMTOServiceItem(suite.DB())
		newServiceItem := oldServiceItem
		serviceItemData := updateMTOServiceItemData{
			updatedServiceItem: newServiceItem,
			oldServiceItem:     oldServiceItem,
			verrs:              validate.NewErrors(),
		}
		updatedServiceItem, err := ValidateUpdateMTOServiceItem(suite.AppContextForTest(), &serviceItemData, "")

		suite.NoError(err)
		suite.NotNil(updatedServiceItem)
		suite.IsType(models.MTOServiceItem{}, *updatedServiceItem)
	})

	// Test that when an approved DDDSIT sitDestination is updated the serviceItem stays approved
	suite.Run("UpdateMTOServiceItemPrimeValidator - Successfully Update Approved ServiceItem sitDepartureDate", func() {
		year, month, day := now.Add(time.Hour * 24 * -30).Date()
		aMonthAgo := time.Date(year, month, day, 0, 0, 0, 0, time.UTC)
		contactDatePlusGracePeriod := now.AddDate(0, 0, GracePeriodDays)
		sitRequestedDelivery := time.Date(year, month, day, 0, 0, 0, 0, time.UTC)
		move := factory.BuildAvailableToPrimeMove(suite.DB(), nil, nil)
		shipmentSITAllowance := int(90)
		estimatedWeight := unit.Pound(1400)
		shipment := factory.BuildMTOShipment(suite.DB(), []factory.Customization{
			{
				Model: models.MTOShipment{
					Status:               models.MTOShipmentStatusApproved,
					SITDaysAllowance:     &shipmentSITAllowance,
					PrimeEstimatedWeight: &estimatedWeight,
					RequiredDeliveryDate: &aMonthAgo,
					UpdatedAt:            aMonthAgo,
				},
			},
			{
				Model:    move,
				LinkOnly: true,
			},
		}, nil)
		// We need to create a destination first day sit in order to properly calculate authorized end date
		oldDDFSITServiceItemPrime := factory.BuildMTOServiceItem(suite.DB(), []factory.Customization{
			{
				Model:    move,
				LinkOnly: true,
			},
			{
				Model:    shipment,
				LinkOnly: true,
			},
			{
				Model: models.ReService{
					Code: models.ReServiceCodeDDFSIT,
				},
			},
			{
				Model: models.MTOServiceItem{
					SITDepartureDate:     &contactDatePlusGracePeriod,
					SITEntryDate:         &aMonthAgo,
					SITCustomerContacted: &now,
					SITRequestedDelivery: &sitRequestedDelivery,
					Status:               "APPROVED",
				},
			},
		}, nil)
		oldServiceItemPrime := factory.BuildMTOServiceItem(suite.DB(), []factory.Customization{
			{
				Model:    move,
				LinkOnly: true,
			},
			{
				Model:    shipment,
				LinkOnly: true,
			},
			{
				Model: models.ReService{
					Code: models.ReServiceCodeDDDSIT,
				},
			},
			{
				Model: models.MTOServiceItem{
					SITDepartureDate: &now,
					SITEntryDate:     &before,
					Status:           models.MTOServiceItemStatusApproved,
				},
			},
		}, nil)

		newServiceItemPrime := oldServiceItemPrime
		newServiceItemPrime.SITEntryDate = nil
		newServiceItemPrime.RequestedApprovalsRequestedStatus = nil

		// Change sitDepartureDate:
		newDate := time.Now().AddDate(0, 0, 5)
		newServiceItemPrime.SITDepartureDate = &newDate

		serviceItemData := updateMTOServiceItemData{
			updatedServiceItem:  newServiceItemPrime,
			oldServiceItem:      oldServiceItemPrime,
			verrs:               validate.NewErrors(),
			availabilityChecker: checker,
		}
		// Set shipment SIT status
		shipment.MTOServiceItems = append(shipment.MTOServiceItems, oldServiceItemPrime, oldDDFSITServiceItemPrime)
		sitStatus, shipmentWithCalculatedStatus, err := sitStatusService.CalculateShipmentSITStatus(suite.AppContextForTest(), shipment)
		suite.MustSave(&shipmentWithCalculatedStatus)
		suite.NoError(err)
		suite.NotNil(sitStatus)

		// Update MTO service item
		updatedServiceItem, err := ValidateUpdateMTOServiceItem(suite.AppContextForTest(), &serviceItemData, UpdateMTOServiceItemPrimeValidator)

		suite.NoError(err)
		suite.NotNil(updatedServiceItem)
		suite.IsType(models.MTOServiceItem{}, *updatedServiceItem)
		suite.Equal(updatedServiceItem.Status, models.MTOServiceItemStatusApproved)
	})
}

func (suite *MTOServiceItemServiceSuite) createServiceItem() (string, models.MTOServiceItem, models.Move) {
	move := factory.BuildApprovalsRequestedMove(suite.DB(), nil, nil)

	serviceItem := factory.BuildMTOServiceItem(suite.DB(), []factory.Customization{
		{
			Model:    move,
			LinkOnly: true,
		},
	}, nil)

	eTag := etag.GenerateEtag(serviceItem.UpdatedAt)

	return eTag, serviceItem, move
}

func (suite *MTOServiceItemServiceSuite) createServiceItemForUnapprovedMove() (string, models.MTOServiceItem, models.Move) {
	move := factory.BuildMove(suite.DB(), nil, nil)

	serviceItem := factory.BuildMTOServiceItem(suite.DB(), []factory.Customization{
		{
			Model:    move,
			LinkOnly: true,
		},
	}, nil)

	eTag := etag.GenerateEtag(serviceItem.UpdatedAt)

	return eTag, serviceItem, move
}

func (suite *MTOServiceItemServiceSuite) createServiceItemForMoveWithUnacknowledgedAmendedOrders() (string, models.MTOServiceItem, models.Move) {
	storer := storageTest.NewFakeS3Storage(true)
	userUploader, err := uploader.NewUserUploader(storer, 100*uploader.MB)
	suite.NoError(err)
	amendedDocument := factory.BuildDocument(suite.DB(), nil, nil)
	amendedUpload := factory.BuildUserUpload(suite.DB(), []factory.Customization{
		{
			Model:    amendedDocument,
			LinkOnly: true,
		},
		{
			Model: models.UserUpload{},
			ExtendedParams: &factory.UserUploadExtendedParams{
				UserUploader: userUploader,
				AppContext:   suite.AppContextForTest(),
			},
		},
	}, nil)

	amendedDocument.UserUploads = append(amendedDocument.UserUploads, amendedUpload)
	now := time.Now()
	move := factory.BuildApprovalsRequestedMove(suite.DB(), []factory.Customization{
		{
			Model: models.Move{
				ExcessWeightQualifiedAt: &now,
			},
		},
		{
			Model:    amendedDocument,
			LinkOnly: true,
			Type:     &factory.Documents.UploadedAmendedOrders,
		},
		{
			Model:    amendedDocument.ServiceMember,
			LinkOnly: true,
		},
	}, nil)

	serviceItem := factory.BuildMTOServiceItem(suite.DB(), []factory.Customization{
		{
			Model:    move,
			LinkOnly: true,
		},
	}, nil)

	eTag := etag.GenerateEtag(serviceItem.UpdatedAt)

	return eTag, serviceItem, move
}

func (suite *MTOServiceItemServiceSuite) TestUpdateMTOServiceItemStatus() {
	builder := query.NewQueryBuilder()
	moveRouter := moverouter.NewMoveRouter()
	shipmentFetcher := mtoshipment.NewMTOShipmentFetcher()
	addressCreator := address.NewAddressCreator()
	planner := &mocks.Planner{}
	planner.On("ZipTransitDistance",
		mock.AnythingOfType("*appcontext.appContext"),
		mock.Anything,
		mock.Anything,
	).Return(400, nil)
	updater := NewMTOServiceItemUpdater(planner, builder, moveRouter, shipmentFetcher, addressCreator)

	rejectionReason := models.StringPointer("")

	// Test that the move's status changes to Approved when the service item's
	// status is no longer SUBMITTED
	suite.Run("When TOO reviews move and approves service item", func() {
		eTag, serviceItem, move := suite.createServiceItem()

		updatedServiceItem, err := updater.ApproveOrRejectServiceItem(
			suite.AppContextForTest(), serviceItem.ID, models.MTOServiceItemStatusApproved, rejectionReason, eTag)
		suite.NoError(err)

		err = suite.DB().Find(&move, move.ID)
		suite.NoError(err)
		err = suite.DB().Find(&serviceItem, serviceItem.ID)
		suite.NoError(err)

		suite.Equal(models.MoveStatusAPPROVED, move.Status)
		suite.Equal(models.MTOServiceItemStatusApproved, updatedServiceItem.Status)
		suite.Equal(models.MTOServiceItemStatusApproved, serviceItem.Status)
		suite.NotNil(serviceItem.ApprovedAt)
		suite.Nil(serviceItem.RejectionReason)
		suite.Nil(serviceItem.RejectedAt)
		suite.NotNil(updatedServiceItem)
	})

	suite.Run("When TOO approves a DDDSIT service item with an existing SITDestinationFinalAddress", func() {
		move := factory.BuildApprovalsRequestedMove(suite.DB(), nil, nil)
		sitDestinationFinalAddress := factory.BuildAddress(suite.DB(), nil, nil)
		serviceItem := factory.BuildMTOServiceItem(suite.DB(), []factory.Customization{
			{
				Model:    move,
				LinkOnly: true,
			},
			{
				Model: models.ReService{
					Code: models.ReServiceCodeDDDSIT,
				},
			},
			{
				Model: models.MTOServiceItem{
					Status: models.MTOServiceItemStatusSubmitted,
				},
			},
			{
				Model:    sitDestinationFinalAddress,
				LinkOnly: true,
				Type:     &factory.Addresses.SITDestinationFinalAddress,
			},
		}, nil)

		eTag := etag.GenerateEtag(serviceItem.UpdatedAt)

		updatedServiceItem, err := updater.ApproveOrRejectServiceItem(
			suite.AppContextForTest(), serviceItem.ID, models.MTOServiceItemStatusApproved, rejectionReason, eTag)
		suite.NoError(err)

		// ApproveOrRejectServiceItem doesn't return the service item with the updated move
		// get move from the db to check the updated status
		err = suite.DB().Find(&move, move.ID)
		suite.NoError(err)
		suite.Equal(models.MoveStatusAPPROVED, move.Status)

		suite.Equal(models.MTOServiceItemStatusApproved, updatedServiceItem.Status)
		suite.NotNil(updatedServiceItem.ApprovedAt)
		suite.Nil(updatedServiceItem.RejectionReason)
		suite.Nil(updatedServiceItem.RejectedAt)
		suite.NotNil(updatedServiceItem)

		destinationAddress := serviceItem.MTOShipment.DestinationAddress
		suite.Equal(destinationAddress.StreetAddress1, updatedServiceItem.SITDestinationOriginalAddress.StreetAddress1)
		suite.Equal(destinationAddress.City, updatedServiceItem.SITDestinationOriginalAddress.City)
		suite.Equal(destinationAddress.State, updatedServiceItem.SITDestinationOriginalAddress.State)
		suite.Equal(destinationAddress.PostalCode, updatedServiceItem.SITDestinationOriginalAddress.PostalCode)
	})

	suite.Run("When TOO approves a DDDSIT service item without a SITDestinationFinalAddress", func() {
		move := factory.BuildApprovalsRequestedMove(suite.DB(), nil, nil)
		shipment := factory.BuildMTOShipment(suite.DB(), []factory.Customization{
			{
				Model:    move,
				LinkOnly: true,
			},
		}, nil)
		serviceItem := factory.BuildMTOServiceItem(suite.DB(), []factory.Customization{
			{
				Model:    shipment,
				LinkOnly: true,
			},
			{
				Model: models.ReService{
					Code: models.ReServiceCodeDDDSIT,
				},
			},
			{
				Model: models.MTOServiceItem{
					Status: models.MTOServiceItemStatusSubmitted,
				},
			},
		}, nil)

		eTag := etag.GenerateEtag(serviceItem.UpdatedAt)

		updatedServiceItem, err := updater.ApproveOrRejectServiceItem(
			suite.AppContextForTest(), serviceItem.ID, models.MTOServiceItemStatusApproved, rejectionReason, eTag)
		suite.NoError(err)

		// ApproveOrRejectServiceItem doesn't return the service item with the updated move
		// get move from the db to check the updated status
		err = suite.DB().Find(&move, move.ID)
		suite.NoError(err)
		suite.Equal(models.MoveStatusAPPROVED, move.Status)

		suite.Equal(models.MTOServiceItemStatusApproved, updatedServiceItem.Status)
		suite.NotNil(updatedServiceItem.ApprovedAt)
		suite.Nil(updatedServiceItem.RejectionReason)
		suite.Nil(updatedServiceItem.RejectedAt)
		suite.NotNil(updatedServiceItem)
		suite.NotEqual(shipment.DestinationAddressID, *updatedServiceItem.SITDestinationOriginalAddressID)
		suite.NotEqual(shipment.DestinationAddress.ID, *updatedServiceItem.SITDestinationOriginalAddressID)
		suite.Equal(shipment.DestinationAddress.StreetAddress1, updatedServiceItem.SITDestinationOriginalAddress.StreetAddress1)
		suite.Equal(shipment.DestinationAddress.City, updatedServiceItem.SITDestinationOriginalAddress.City)
		suite.Equal(shipment.DestinationAddress.State, updatedServiceItem.SITDestinationOriginalAddress.State)
		suite.Equal(shipment.DestinationAddress.PostalCode, updatedServiceItem.SITDestinationOriginalAddress.PostalCode)
	})

	suite.Run("When TOO approves a DDSFSC service item with an existing SITDestinationFinalAddress", func() {
		move := factory.BuildApprovalsRequestedMove(suite.DB(), nil, nil)
		sitDestinationFinalAddress := factory.BuildAddress(suite.DB(), nil, nil)
		serviceItem := factory.BuildMTOServiceItem(suite.DB(), []factory.Customization{
			{
				Model:    move,
				LinkOnly: true,
			},
			{
				Model: models.ReService{
					Code: models.ReServiceCodeDDSFSC,
				},
			},
			{
				Model: models.MTOServiceItem{
					Status: models.MTOServiceItemStatusSubmitted,
				},
			},
			{
				Model:    sitDestinationFinalAddress,
				LinkOnly: true,
				Type:     &factory.Addresses.SITDestinationFinalAddress,
			},
		}, nil)

		eTag := etag.GenerateEtag(serviceItem.UpdatedAt)

		updatedServiceItem, err := updater.ApproveOrRejectServiceItem(
			suite.AppContextForTest(), serviceItem.ID, models.MTOServiceItemStatusApproved, rejectionReason, eTag)
		suite.NoError(err)

		// ApproveOrRejectServiceItem doesn't return the service item with the updated move
		// get move from the db to check the updated status
		err = suite.DB().Find(&move, move.ID)
		suite.NoError(err)
		suite.Equal(models.MoveStatusAPPROVED, move.Status)

		suite.Equal(models.MTOServiceItemStatusApproved, updatedServiceItem.Status)
		suite.NotNil(updatedServiceItem.ApprovedAt)
		suite.Nil(updatedServiceItem.RejectionReason)
		suite.Nil(updatedServiceItem.RejectedAt)
		suite.NotNil(updatedServiceItem)
		destinationAddress := serviceItem.MTOShipment.DestinationAddress
		suite.Equal(destinationAddress.StreetAddress1, updatedServiceItem.SITDestinationOriginalAddress.StreetAddress1)
		suite.Equal(destinationAddress.City, updatedServiceItem.SITDestinationOriginalAddress.City)
		suite.Equal(destinationAddress.State, updatedServiceItem.SITDestinationOriginalAddress.State)
		suite.Equal(destinationAddress.PostalCode, updatedServiceItem.SITDestinationOriginalAddress.PostalCode)
	})

	suite.Run("When TOO approves a DDSFSC service item without a SITDestinationFinalAddress", func() {
		move := factory.BuildApprovalsRequestedMove(suite.DB(), nil, nil)
		shipment := factory.BuildMTOShipment(suite.DB(), []factory.Customization{
			{
				Model:    move,
				LinkOnly: true,
			},
		}, nil)
		serviceItem := factory.BuildMTOServiceItem(suite.DB(), []factory.Customization{
			{
				Model:    shipment,
				LinkOnly: true,
			},
			{
				Model: models.ReService{
					Code: models.ReServiceCodeDDSFSC,
				},
			},
			{
				Model: models.MTOServiceItem{
					Status: models.MTOServiceItemStatusSubmitted,
				},
			},
		}, nil)

		eTag := etag.GenerateEtag(serviceItem.UpdatedAt)

		updatedServiceItem, err := updater.ApproveOrRejectServiceItem(
			suite.AppContextForTest(), serviceItem.ID, models.MTOServiceItemStatusApproved, rejectionReason, eTag)
		suite.NoError(err)

		// ApproveOrRejectServiceItem doesn't return the service item with the updated move
		// get move from the db to check the updated status
		err = suite.DB().Find(&move, move.ID)
		suite.NoError(err)
		suite.Equal(models.MoveStatusAPPROVED, move.Status)

		suite.Equal(models.MTOServiceItemStatusApproved, updatedServiceItem.Status)
		suite.NotNil(updatedServiceItem.ApprovedAt)
		suite.Nil(updatedServiceItem.RejectionReason)
		suite.Nil(updatedServiceItem.RejectedAt)
		suite.NotNil(updatedServiceItem)
		suite.NotEqual(shipment.DestinationAddressID, *updatedServiceItem.SITDestinationOriginalAddressID)
		suite.NotEqual(shipment.DestinationAddress.ID, *updatedServiceItem.SITDestinationOriginalAddressID)
		suite.Equal(shipment.DestinationAddress.StreetAddress1, updatedServiceItem.SITDestinationOriginalAddress.StreetAddress1)
		suite.Equal(shipment.DestinationAddress.City, updatedServiceItem.SITDestinationOriginalAddress.City)
		suite.Equal(shipment.DestinationAddress.State, updatedServiceItem.SITDestinationOriginalAddress.State)
		suite.Equal(shipment.DestinationAddress.PostalCode, updatedServiceItem.SITDestinationOriginalAddress.PostalCode)
	})

	suite.Run("When TOO approves a DDASIT service item with an existing SITDestinationFinalAddress", func() {
		move := factory.BuildApprovalsRequestedMove(suite.DB(), nil, nil)
		sitDestinationFinalAddress := factory.BuildAddress(suite.DB(), nil, nil)
		serviceItem := factory.BuildMTOServiceItem(suite.DB(), []factory.Customization{
			{
				Model:    move,
				LinkOnly: true,
			},
			{
				Model: models.ReService{
					Code: models.ReServiceCodeDDASIT,
				},
			},
			{
				Model: models.MTOServiceItem{
					Status: models.MTOServiceItemStatusSubmitted,
				},
			},
			{
				Model:    sitDestinationFinalAddress,
				LinkOnly: true,
				Type:     &factory.Addresses.SITDestinationFinalAddress,
			},
		}, nil)

		eTag := etag.GenerateEtag(serviceItem.UpdatedAt)

		updatedServiceItem, err := updater.ApproveOrRejectServiceItem(
			suite.AppContextForTest(), serviceItem.ID, models.MTOServiceItemStatusApproved, rejectionReason, eTag)
		suite.NoError(err)

		// ApproveOrRejectServiceItem doesn't return the service item with the updated move
		// get move from the db to check the updated status
		err = suite.DB().Find(&move, move.ID)
		suite.NoError(err)
		suite.Equal(models.MoveStatusAPPROVED, move.Status)

		suite.Equal(models.MTOServiceItemStatusApproved, updatedServiceItem.Status)
		suite.NotNil(updatedServiceItem.ApprovedAt)
		suite.Nil(updatedServiceItem.RejectionReason)
		suite.Nil(updatedServiceItem.RejectedAt)
		suite.NotNil(updatedServiceItem)
		destinationAddress := serviceItem.MTOShipment.DestinationAddress
		suite.Equal(destinationAddress.StreetAddress1, updatedServiceItem.SITDestinationOriginalAddress.StreetAddress1)
		suite.Equal(destinationAddress.City, updatedServiceItem.SITDestinationOriginalAddress.City)
		suite.Equal(destinationAddress.State, updatedServiceItem.SITDestinationOriginalAddress.State)
		suite.Equal(destinationAddress.PostalCode, updatedServiceItem.SITDestinationOriginalAddress.PostalCode)
	})

	suite.Run("When TOO approves a DDASIT service item without a SITDestinationFinalAddress", func() {
		move := factory.BuildApprovalsRequestedMove(suite.DB(), nil, nil)
		shipment := factory.BuildMTOShipment(suite.DB(), []factory.Customization{
			{
				Model:    move,
				LinkOnly: true,
			},
		}, nil)
		serviceItem := factory.BuildMTOServiceItem(suite.DB(), []factory.Customization{
			{
				Model:    shipment,
				LinkOnly: true,
			},
			{
				Model: models.ReService{
					Code: models.ReServiceCodeDDASIT,
				},
			},
			{
				Model: models.MTOServiceItem{
					Status: models.MTOServiceItemStatusSubmitted,
				},
			},
		}, nil)

		eTag := etag.GenerateEtag(serviceItem.UpdatedAt)

		updatedServiceItem, err := updater.ApproveOrRejectServiceItem(
			suite.AppContextForTest(), serviceItem.ID, models.MTOServiceItemStatusApproved, rejectionReason, eTag)
		suite.NoError(err)

		// ApproveOrRejectServiceItem doesn't return the service item with the updated move
		// get move from the db to check the updated status
		err = suite.DB().Find(&move, move.ID)
		suite.NoError(err)
		suite.Equal(models.MoveStatusAPPROVED, move.Status)

		suite.Equal(models.MTOServiceItemStatusApproved, updatedServiceItem.Status)
		suite.NotNil(updatedServiceItem.ApprovedAt)
		suite.Nil(updatedServiceItem.RejectionReason)
		suite.Nil(updatedServiceItem.RejectedAt)
		suite.NotNil(updatedServiceItem)
		suite.NotEqual(shipment.DestinationAddressID, *updatedServiceItem.SITDestinationOriginalAddressID)
		suite.NotEqual(shipment.DestinationAddress.ID, *updatedServiceItem.SITDestinationOriginalAddressID)
		suite.Equal(shipment.DestinationAddress.StreetAddress1, updatedServiceItem.SITDestinationOriginalAddress.StreetAddress1)
		suite.Equal(shipment.DestinationAddress.City, updatedServiceItem.SITDestinationOriginalAddress.City)
		suite.Equal(shipment.DestinationAddress.State, updatedServiceItem.SITDestinationOriginalAddress.State)
		suite.Equal(shipment.DestinationAddress.PostalCode, updatedServiceItem.SITDestinationOriginalAddress.PostalCode)
	})

	suite.Run("When TOO approves a DDFSIT service item with an existing SITDestinationFinalAddress", func() {
		move := factory.BuildApprovalsRequestedMove(suite.DB(), nil, nil)
		sitDestinationFinalAddress := factory.BuildAddress(suite.DB(), nil, nil)
		serviceItem := factory.BuildMTOServiceItem(suite.DB(), []factory.Customization{
			{
				Model:    move,
				LinkOnly: true,
			},
			{
				Model: models.ReService{
					Code: models.ReServiceCodeDDFSIT,
				},
			},
			{
				Model: models.MTOServiceItem{
					Status: models.MTOServiceItemStatusSubmitted,
				},
			},
			{
				Model:    sitDestinationFinalAddress,
				LinkOnly: true,
				Type:     &factory.Addresses.SITDestinationFinalAddress,
			},
		}, nil)

		eTag := etag.GenerateEtag(serviceItem.UpdatedAt)

		updatedServiceItem, err := updater.ApproveOrRejectServiceItem(
			suite.AppContextForTest(), serviceItem.ID, models.MTOServiceItemStatusApproved, rejectionReason, eTag)
		suite.NoError(err)

		// ApproveOrRejectServiceItem doesn't return the service item with the updated move
		// get move from the db to check the updated status
		err = suite.DB().Find(&move, move.ID)
		suite.NoError(err)
		suite.Equal(models.MoveStatusAPPROVED, move.Status)

		suite.Equal(models.MTOServiceItemStatusApproved, updatedServiceItem.Status)
		suite.NotNil(updatedServiceItem.ApprovedAt)
		suite.Nil(updatedServiceItem.RejectionReason)
		suite.Nil(updatedServiceItem.RejectedAt)
		suite.NotNil(updatedServiceItem)
		destinationAddress := serviceItem.MTOShipment.DestinationAddress
		suite.Equal(destinationAddress.StreetAddress1, updatedServiceItem.SITDestinationOriginalAddress.StreetAddress1)
		suite.Equal(destinationAddress.City, updatedServiceItem.SITDestinationOriginalAddress.City)
		suite.Equal(destinationAddress.State, updatedServiceItem.SITDestinationOriginalAddress.State)
		suite.Equal(destinationAddress.PostalCode, updatedServiceItem.SITDestinationOriginalAddress.PostalCode)
	})

	suite.Run("When TOO approves a DDFSIT service item without a SITDestinationFinalAddress", func() {
		move := factory.BuildApprovalsRequestedMove(suite.DB(), nil, nil)
		shipment := factory.BuildMTOShipment(suite.DB(), []factory.Customization{
			{
				Model:    move,
				LinkOnly: true,
			},
		}, nil)
		serviceItem := factory.BuildMTOServiceItem(suite.DB(), []factory.Customization{
			{
				Model:    shipment,
				LinkOnly: true,
			},
			{
				Model: models.ReService{
					Code: models.ReServiceCodeDDFSIT,
				},
			},
			{
				Model: models.MTOServiceItem{
					Status: models.MTOServiceItemStatusSubmitted,
				},
			},
		}, nil)

		eTag := etag.GenerateEtag(serviceItem.UpdatedAt)

		updatedServiceItem, err := updater.ApproveOrRejectServiceItem(
			suite.AppContextForTest(), serviceItem.ID, models.MTOServiceItemStatusApproved, rejectionReason, eTag)
		suite.NoError(err)

		// ApproveOrRejectServiceItem doesn't return the service item with the updated move
		// get move from the db to check the updated status
		err = suite.DB().Find(&move, move.ID)
		suite.NoError(err)
		suite.Equal(models.MoveStatusAPPROVED, move.Status)

		suite.Equal(models.MTOServiceItemStatusApproved, updatedServiceItem.Status)
		suite.NotNil(updatedServiceItem.ApprovedAt)
		suite.Nil(updatedServiceItem.RejectionReason)
		suite.Nil(updatedServiceItem.RejectedAt)
		suite.NotNil(updatedServiceItem)
		suite.NotEqual(shipment.DestinationAddressID, *updatedServiceItem.SITDestinationOriginalAddressID)
		suite.NotEqual(shipment.DestinationAddress.ID, *updatedServiceItem.SITDestinationOriginalAddressID)
		suite.Equal(shipment.DestinationAddress.StreetAddress1, updatedServiceItem.SITDestinationOriginalAddress.StreetAddress1)
		suite.Equal(shipment.DestinationAddress.City, updatedServiceItem.SITDestinationOriginalAddress.City)
		suite.Equal(shipment.DestinationAddress.State, updatedServiceItem.SITDestinationOriginalAddress.State)
		suite.Equal(shipment.DestinationAddress.PostalCode, updatedServiceItem.SITDestinationOriginalAddress.PostalCode)
	})

	// Test that the move's status changes to Approvals Requested if any of its service
	// items' status is SUBMITTED
	suite.Run("When move is approved and service item is submitted", func() {
		eTag, serviceItem, move := suite.createServiceItem()
		move.Status = models.MoveStatusAPPROVED
		suite.MustSave(&move)

		updatedServiceItem, err := updater.ApproveOrRejectServiceItem(
			suite.AppContextForTest(), serviceItem.ID, models.MTOServiceItemStatusSubmitted, rejectionReason, eTag)
		suite.NoError(err)

		err = suite.DB().Find(&move, move.ID)
		suite.NoError(err)
		err = suite.DB().Find(&serviceItem, serviceItem.ID)
		suite.NoError(err)

		suite.Equal(models.MoveStatusAPPROVALSREQUESTED, move.Status)
		suite.Equal(models.MTOServiceItemStatusSubmitted, serviceItem.Status)
		suite.Nil(serviceItem.RejectionReason)
		suite.Nil(serviceItem.RejectedAt)
		suite.Nil(serviceItem.ApprovedAt)
		suite.NotNil(updatedServiceItem)
	})

	// Test that the move's status changes to Approved if the service item is
	// rejected
	suite.Run("When TOO reviews move and rejects service item", func() {
		eTag, serviceItem, move := suite.createServiceItem()
		rejectionReason = models.StringPointer("incomplete")

		updatedServiceItem, err := updater.ApproveOrRejectServiceItem(
			suite.AppContextForTest(), serviceItem.ID, models.MTOServiceItemStatusRejected, rejectionReason, eTag)
		suite.NoError(err)

		err = suite.DB().Find(&move, move.ID)
		suite.NoError(err)
		err = suite.DB().Find(&serviceItem, serviceItem.ID)
		suite.NoError(err)

		suite.Equal(models.MoveStatusAPPROVED, move.Status)
		suite.Equal(models.MTOServiceItemStatusRejected, serviceItem.Status)
		suite.Equal(rejectionReason, serviceItem.RejectionReason)
		suite.NotNil(serviceItem.RejectedAt)
		suite.Nil(serviceItem.ApprovedAt)
		suite.NotNil(updatedServiceItem)
	})

	// Test that a service item's status can only be updated if the Move's status
	// is either Approved or Approvals Requested. Neither the Move's status nor
	// the service item's status should be changed if the requirements aren't met.
	suite.Run("When the Move has not been approved yet", func() {
		eTag, serviceItem, move := suite.createServiceItemForUnapprovedMove()

		updatedServiceItem, err := updater.ApproveOrRejectServiceItem(
			suite.AppContextForTest(), serviceItem.ID, models.MTOServiceItemStatusApproved, rejectionReason, eTag)

		suite.Error(err)
		suite.Contains(err.Error(), "Cannot approve or reject a service item if the move's status is neither Approved nor Approvals Requested.")

		err = suite.DB().Find(&move, move.ID)
		suite.NoError(err)
		err = suite.DB().Find(&serviceItem, serviceItem.ID)
		suite.NoError(err)

		suite.Equal(models.MoveStatusDRAFT, move.Status)
		suite.Equal(models.MTOServiceItemStatusSubmitted, serviceItem.Status)
		suite.Nil(updatedServiceItem)
	})

	suite.Run("does not approve the move if unacknowledged amended orders exist", func() {

		eTag, serviceItem, move := suite.createServiceItemForMoveWithUnacknowledgedAmendedOrders()
		updatedServiceItem, err := updater.ApproveOrRejectServiceItem(
			suite.AppContextForTest(), serviceItem.ID, models.MTOServiceItemStatusApproved, rejectionReason, eTag)
		suite.NoError(err)

		err = suite.DB().Find(&move, move.ID)
		suite.NoError(err)
		err = suite.DB().Find(&serviceItem, serviceItem.ID)
		suite.NoError(err)

		suite.Equal(models.MoveStatusAPPROVALSREQUESTED, move.Status)
		suite.Equal(models.MTOServiceItemStatusApproved, serviceItem.Status)
		suite.Nil(serviceItem.RejectionReason)
		suite.Nil(serviceItem.RejectedAt)
		suite.NotNil(serviceItem.ApprovedAt)
		suite.NotNil(updatedServiceItem)
	})

	suite.Run("Returns an error when eTag is stale", func() {
		_, serviceItem, _ := suite.createServiceItem()
		rejectionReason = models.StringPointer("incomplete")

		_, err := updater.ApproveOrRejectServiceItem(
			suite.AppContextForTest(), serviceItem.ID, models.MTOServiceItemStatusRejected, rejectionReason, "")

		suite.Error(err)
		suite.IsType(apperror.PreconditionFailedError{}, err)
		suite.Contains(err.Error(), serviceItem.ID.String())
	})

	suite.Run("When TOO rejects a DOFSIT service item and converts it to the customer expense", func() {
		move := factory.BuildApprovalsRequestedMove(suite.DB(), nil, nil)
		serviceItem := factory.BuildMTOServiceItem(suite.DB(), []factory.Customization{
			{
				Model:    move,
				LinkOnly: true,
			},
			{
				Model: models.ReService{
					Code: models.ReServiceCodeDOFSIT,
				},
			},
			{
				Model: models.MTOServiceItem{
					Status: models.MTOServiceItemStatusApproved,
				},
			},
			{
				Model: models.Address{},
				Type:  &factory.Addresses.SITOriginHHGActualAddress,
			},
			{
				Model: models.Address{},
				Type:  &factory.Addresses.SITOriginHHGOriginalAddress,
			},
		}, nil)

		eTag := etag.GenerateEtag(serviceItem.UpdatedAt)

		updatedServiceItem, err := updater.ApproveOrRejectServiceItem(
			suite.AppContextForTest(), serviceItem.ID, models.MTOServiceItemStatusApproved, rejectionReason, eTag)
		suite.NoError(err)

		// ApproveOrRejectServiceItem doesn't return the service item with the updated move
		// get move from the db to check the updated status
		err = suite.DB().Find(&move, move.ID)
		suite.NoError(err)
		suite.Equal(models.MoveStatusAPPROVED, move.Status)

		suite.Equal(models.MTOServiceItemStatusApproved, updatedServiceItem.Status)
		suite.NotNil(updatedServiceItem.ApprovedAt)
		suite.Nil(updatedServiceItem.RejectionReason)
		suite.Nil(updatedServiceItem.RejectedAt)
		suite.NotNil(updatedServiceItem)
	})

	suite.Run("Returns a not found error if the updater can't find the ReService code for DOFSIT in the DB.", func() {
		_, err := updater.ConvertItemToCustomerExpense(
			suite.AppContextForTest(), &models.MTOShipment{}, models.StringPointer("test"), true)
		suite.Error(err)
		suite.IsType(apperror.NotFoundError{}, err)
	})

	suite.Run("Returns a not found error if the updater can't find the MTO Shipment in the DB.", func() {
		// Create ReService in DB so that ConvertItemToCustomerExpense makes it to the MTO Shipment check.
		testdatagen.FetchOrMakeReService(suite.DB(), testdatagen.Assertions{ReService: models.ReService{Code: "DOFSIT"}})
		_, err := updater.ConvertItemToCustomerExpense(
			suite.AppContextForTest(), &models.MTOShipment{}, models.StringPointer("test"), true)
		suite.Error(err)
		suite.IsType(apperror.NotFoundError{}, err)
	})
}

// Helper function to create a rejected service item
func buildRejectedServiceItem(suite *MTOServiceItemServiceSuite, reServiceCode models.ReServiceCode, reason string, contactDatePlusGracePeriod, aMonthAgo, now, sitRequestedDelivery time.Time, requestApprovalsRequestedStatus bool) models.MTOServiceItem {
	return factory.BuildMTOServiceItem(suite.DB(), []factory.Customization{
		{
			Model:    factory.BuildAvailableToPrimeMove(suite.DB(), nil, nil),
			LinkOnly: true,
		},
		{
			Model: models.ReService{
				Code: reServiceCode,
			},
		},
		{
			Model: models.MTOServiceItem{
				SITDepartureDate:                  &contactDatePlusGracePeriod,
				SITEntryDate:                      &aMonthAgo,
				SITCustomerContacted:              &now,
				SITRequestedDelivery:              &sitRequestedDelivery,
				Status:                            models.MTOServiceItemStatusRejected,
				RequestedApprovalsRequestedStatus: &requestApprovalsRequestedStatus,
				Reason:                            &reason,
			},
		},
	}, nil)
}<|MERGE_RESOLUTION|>--- conflicted
+++ resolved
@@ -43,8 +43,6 @@
 	sitStatusService := sitstatus.NewShipmentSITStatus()
 
 	planner := &mocks.Planner{}
-	sitStatusService := sitstatus.NewShipmentSITStatus()
-
 	planner.On("ZipTransitDistance",
 		mock.AnythingOfType("*appcontext.appContext"),
 		mock.Anything,
@@ -386,7 +384,6 @@
 				Model:    move,
 				LinkOnly: true,
 			},
-<<<<<<< HEAD
 		}, nil)
 		// We need to create a destination first day sit in order to properly calculate authorized end date
 		oldDDFSITServiceItemPrime := factory.BuildMTOServiceItem(suite.DB(), []factory.Customization{
@@ -447,68 +444,6 @@
 			mock.Anything,
 		).Return(1234, nil)
 
-=======
-		}, nil)
-		// We need to create a destination first day sit in order to properly calculate authorized end date
-		oldDDFSITServiceItemPrime := factory.BuildMTOServiceItem(suite.DB(), []factory.Customization{
-			{
-				Model:    move,
-				LinkOnly: true,
-			},
-			{
-				Model:    shipment,
-				LinkOnly: true,
-			},
-			{
-				Model: models.ReService{
-					Code: models.ReServiceCodeDDFSIT,
-				},
-			},
-			{
-				Model: models.MTOServiceItem{
-					SITDepartureDate:                  &contactDatePlusGracePeriod,
-					SITEntryDate:                      &aMonthAgo,
-					SITCustomerContacted:              &now,
-					SITRequestedDelivery:              &sitRequestedDelivery,
-					Status:                            "APPROVED",
-					RequestedApprovalsRequestedStatus: &requestApproavalsRequestedStatus,
-				},
-			},
-		}, nil)
-		oldServiceItemPrime := factory.BuildMTOServiceItem(suite.DB(), []factory.Customization{
-			{
-				Model:    move,
-				LinkOnly: true,
-			},
-			{
-				Model:    shipment,
-				LinkOnly: true,
-			},
-			{
-				Model: models.ReService{
-					Code: models.ReServiceCodeDDDSIT,
-				},
-			},
-			{
-				Model: models.MTOServiceItem{
-					SITDepartureDate:                  &contactDatePlusGracePeriod,
-					SITEntryDate:                      &aMonthAgo,
-					SITCustomerContacted:              &now,
-					SITRequestedDelivery:              &sitRequestedDelivery,
-					Status:                            "REJECTED",
-					RequestedApprovalsRequestedStatus: &requestApproavalsRequestedStatus,
-				},
-			},
-		}, nil)
-
-		planner := &mocks.Planner{}
-		planner.On("ZipTransitDistance",
-			mock.AnythingOfType("*appcontext.appContext"),
-			mock.Anything,
-			mock.Anything,
-		).Return(1234, nil)
-
->>>>>>> f9a0d418
 		ghcDomesticTransitTime := models.GHCDomesticTransitTime{
 			MaxDaysTransitTime: 12,
 			WeightLbsLower:     0,
@@ -542,20 +477,11 @@
 		var postUpdatedServiceItemShipment models.MTOShipment
 		suite.DB().Q().Find(&postUpdatedServiceItemShipment, shipment.ID)
 		suite.NotNil(postUpdatedServiceItemShipment)
-<<<<<<< HEAD
 		// Verify the departure date is equal to the shipment SIT status departure date (Previously shipment SIT status would have an improper end date due to calc issues. This was fixed in B-20967)
 		suite.True(updatedServiceItem.SITDepartureDate.Equal(*shipmentWithCalculatedStatus.DestinationSITAuthEndDate))
 		// Verify the updated shipment authorized end date is equal to the departure date
 		// Truncate to the nearest day. This is because the shipment only inherits the day, month, year from the service item, not the hour, minute, or second
 		suite.True(updatedServiceItem.SITDepartureDate.Truncate(24 * time.Hour).Equal(postUpdatedServiceItemShipment.DestinationSITAuthEndDate.Truncate(24 * time.Hour)))
-=======
-		// Verify the departure date is before the original shipment authorized end date
-		suite.True(updatedServiceItem.SITDepartureDate.Before(*shipmentWithCalculatedStatus.DestinationSITAuthEndDate))
-		// Verify the updated shipment authorized end date is equal to the departure date
-		// Truncate to the nearest day. This is because the shipment only inherits the day, month, year from the service item, not the hour, minute, or second
-		suite.True(updatedServiceItem.SITDepartureDate.Truncate(24 * time.Hour).Equal(postUpdatedServiceItemShipment.DestinationSITAuthEndDate.Truncate(24 * time.Hour)))
-
->>>>>>> f9a0d418
 	})
 
 	// Test that if a SITDepartureDate is provided successfully and it is a date before the shipments
@@ -678,13 +604,8 @@
 		var postUpdatedServiceItemShipment models.MTOShipment
 		suite.DB().Q().Find(&postUpdatedServiceItemShipment, shipment.ID)
 		suite.NotNil(postUpdatedServiceItemShipment)
-<<<<<<< HEAD
 		// Verify the departure date is equal to the shipment SIT status departure date (Previously shipment SIT status would have an improper end date due to calc issues. This was fixed in B-20967)
 		suite.True(updatedServiceItem.SITDepartureDate.Equal(*shipmentWithCalculatedStatus.OriginSITAuthEndDate))
-=======
-		// Verify the departure date is before the original shipment authorized end date
-		suite.True(updatedServiceItem.SITDepartureDate.Before(*shipmentWithCalculatedStatus.OriginSITAuthEndDate))
->>>>>>> f9a0d418
 		// Verify the updated shipment authorized end date is equal to the departure date
 		// Truncate to the nearest day. This is because the shipment only inherits the day, month, year from the service item, not the hour, minute, or second
 		suite.True(updatedServiceItem.SITDepartureDate.Truncate(24 * time.Hour).Equal(postUpdatedServiceItemShipment.OriginSITAuthEndDate.Truncate(24 * time.Hour)))
@@ -1317,10 +1238,7 @@
 
 		newServiceItemPrime := oldServiceItemPrime
 		newServiceItemPrime.Status = models.MTOServiceItemStatusApproved
-<<<<<<< HEAD
-
-=======
->>>>>>> f9a0d418
+
 		// Set shipment SIT status
 		shipment.MTOServiceItems = append(shipment.MTOServiceItems, oldServiceItemPrime, oldDOFSITServiceItemPrime)
 		sitStatus, shipmentWithCalculatedStatus, err := sitStatusService.CalculateShipmentSITStatus(suite.AppContextForTest(), shipment)
@@ -1437,16 +1355,10 @@
 		suite.MustSave(&shipmentWithCalculatedStatus)
 		suite.NoError(err)
 		suite.NotNil(sitStatus)
-<<<<<<< HEAD
 
 		// Update MTO service item
 		shipment.MTOServiceItems = append(shipment.MTOServiceItems, newServiceItemPrime)
 
-=======
-
-		// Update MTO service item
-
->>>>>>> f9a0d418
 		_, err = updater.UpdateMTOServiceItemPrime(suite.AppContextForTest(), &newServiceItemPrime, planner, shipment, eTag)
 
 		suite.Error(err)
