package shipment

import (
	"github.com/transcom/mymove/pkg/appcontext"
	"github.com/transcom/mymove/pkg/models"
	"github.com/transcom/mymove/pkg/services"
)

// shipmentUpdater is the concrete struct implementing the services.ShipmentUpdater interface
type shipmentUpdater struct {
	checks              []shipmentValidator
	mtoShipmentUpdater  services.MTOShipmentUpdater
	ppmShipmentUpdater  services.PPMShipmentUpdater
	boatShipmentUpdater services.BoatShipmentUpdater
}

// NewShipmentUpdater creates a new shipmentUpdater struct with the basic checks and service dependencies.
func NewShipmentUpdater(mtoShipmentUpdater services.MTOShipmentUpdater, ppmShipmentUpdater services.PPMShipmentUpdater, boatShipmentUpdater services.BoatShipmentUpdater) services.ShipmentUpdater {
	return &shipmentUpdater{
		checks:              basicShipmentChecks(),
		mtoShipmentUpdater:  mtoShipmentUpdater,
		ppmShipmentUpdater:  ppmShipmentUpdater,
		boatShipmentUpdater: boatShipmentUpdater,
	}
}

// UpdateShipment updates a shipment, taking into account different shipment types and their needs.
func (s *shipmentUpdater) UpdateShipment(appCtx appcontext.AppContext, shipment *models.MTOShipment, eTag string, api string) (*models.MTOShipment, error) {
	if err := validateShipment(appCtx, *shipment, s.checks...); err != nil {
		return nil, err
	}

	var mtoShipment *models.MTOShipment

	txErr := appCtx.NewTransaction(func(txnAppCtx appcontext.AppContext) (err error) {
		mtoShipment, err = s.mtoShipmentUpdater.UpdateMTOShipment(txnAppCtx, shipment, eTag, api)

		if err != nil {
			return err
		}

		isBoatShipment := shipment.ShipmentType == models.MTOShipmentTypeBoatHaulAway || shipment.ShipmentType == models.MTOShipmentTypeBoatTowAway

		if shipment.ShipmentType == models.MTOShipmentTypePPM {
			shipment.PPMShipment.ShipmentID = mtoShipment.ID
			shipment.PPMShipment.Shipment = *mtoShipment

			ppmShipment, err := s.ppmShipmentUpdater.UpdatePPMShipmentWithDefaultCheck(txnAppCtx, shipment.PPMShipment, mtoShipment.ID)

			if err != nil {
				return err
			}

			// Update variables with latest versions
			mtoShipment = &ppmShipment.Shipment
			mtoShipment.PPMShipment = ppmShipment

			return nil
<<<<<<< HEAD
		} else if isBoatShipment {
=======
		} else if isBoatShipment && shipment.BoatShipment != nil {
>>>>>>> 7d3141c2
			shipment.BoatShipment.ShipmentID = mtoShipment.ID
			shipment.BoatShipment.Shipment = *mtoShipment

			// Match boatShipment.Type with shipmentType incase they are different
			if shipment.ShipmentType == models.MTOShipmentTypeBoatHaulAway && shipment.BoatShipment.Type != models.BoatShipmentTypeHaulAway {
				shipment.BoatShipment.Type = models.BoatShipmentTypeHaulAway
			} else if shipment.ShipmentType == models.MTOShipmentTypeBoatTowAway && shipment.BoatShipment.Type != models.BoatShipmentTypeTowAway {
				shipment.BoatShipment.Type = models.BoatShipmentTypeTowAway
			}

			boatShipment, err := s.boatShipmentUpdater.UpdateBoatShipmentWithDefaultCheck(txnAppCtx, shipment.BoatShipment, mtoShipment.ID)

			if err != nil {
				return err
			}

			// Update variables with latest versions
			mtoShipment = &boatShipment.Shipment
			mtoShipment.BoatShipment = boatShipment

			return nil
		}

		return nil

	})

	if txErr != nil {
		return nil, txErr
	}

	return mtoShipment, nil
}<|MERGE_RESOLUTION|>--- conflicted
+++ resolved
@@ -56,11 +56,7 @@
 			mtoShipment.PPMShipment = ppmShipment
 
 			return nil
-<<<<<<< HEAD
-		} else if isBoatShipment {
-=======
 		} else if isBoatShipment && shipment.BoatShipment != nil {
->>>>>>> 7d3141c2
 			shipment.BoatShipment.ShipmentID = mtoShipment.ID
 			shipment.BoatShipment.Shipment = *mtoShipment
 
