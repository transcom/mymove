--- conflicted
+++ resolved
@@ -5,7 +5,6 @@
 
 	"github.com/transcom/mymove/pkg/appcontext"
 	"github.com/transcom/mymove/pkg/models"
-	"github.com/transcom/mymove/pkg/route"
 	"github.com/transcom/mymove/pkg/services"
 	"github.com/transcom/mymove/pkg/unit"
 )
@@ -33,7 +32,7 @@
 }
 
 // UpdateShipment updates a shipment, taking into account different shipment types and their needs.
-func (s *shipmentUpdater) UpdateShipment(appCtx appcontext.AppContext, shipment *models.MTOShipment, eTag string, api string, planner route.Planner) (*models.MTOShipment, error) {
+func (s *shipmentUpdater) UpdateShipment(appCtx appcontext.AppContext, shipment *models.MTOShipment, eTag string, api string) (*models.MTOShipment, error) {
 	if err := validateShipment(appCtx, *shipment, s.checks...); err != nil {
 		return nil, err
 	}
@@ -47,31 +46,10 @@
 			return err
 		}
 
-<<<<<<< HEAD
-		if mtoShipment != nil && planner != nil {
-			if mtoShipment.ShipmentType != models.MTOShipmentTypePPM && (shipment.PrimeEstimatedWeight != nil || mtoShipment.PrimeEstimatedWeight != nil) && mtoShipment.Status == models.MTOShipmentStatusApproved {
-				for index, serviceItem := range mtoShipment.MTOServiceItems {
-					var estimatedWeightToUse unit.Pound
-					if shipment.PrimeEstimatedWeight != nil {
-						estimatedWeightToUse = *shipment.PrimeEstimatedWeight
-					} else {
-						estimatedWeightToUse = *mtoShipment.PrimeEstimatedWeight
-					}
-					mtoShipment.MTOServiceItems[index].EstimatedWeight = &estimatedWeightToUse
-					serviceItemEstimatedPrice, err := s.mtoServiceItemCreator.FindEstimatedPrice(appCtx, &serviceItem, *mtoShipment)
-					if serviceItemEstimatedPrice != 0 && err == nil {
-						mtoShipment.MTOServiceItems[index].PricingEstimate = &serviceItemEstimatedPrice
-					}
-					if err != nil {
-						return err
-					}
-				}
-=======
 		if mtoShipment != nil && (mtoShipment.ShipmentType != models.MTOShipmentTypePPM) && (shipment.PrimeEstimatedWeight != nil || mtoShipment.PrimeEstimatedWeight != nil) && mtoShipment.Status == models.MTOShipmentStatusApproved {
 			mtoShipment, err = AddPricingEstimatesToMTOServiceItems(appCtx, *s, mtoShipment, shipment)
 			if err != nil {
 				return err
->>>>>>> 44764c34
 			}
 		}
 
