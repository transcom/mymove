--- conflicted
+++ resolved
@@ -201,11 +201,7 @@
 
 		models.MTOShipmentTypeHHG,
 		models.MTOShipmentTypeHHGIntoNTS,
-<<<<<<< HEAD
-		models.MTOShipmentTypeHHGOutOfNTSDom,
-=======
 		models.MTOShipmentTypeHHGOutOfNTS,
->>>>>>> 1a7afc6f
 		models.MTOShipmentTypePPM,
 	}
 
