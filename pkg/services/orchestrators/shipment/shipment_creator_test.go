--- conflicted
+++ resolved
@@ -11,12 +11,9 @@
 	"github.com/transcom/mymove/pkg/auth"
 	"github.com/transcom/mymove/pkg/factory"
 	"github.com/transcom/mymove/pkg/models"
-<<<<<<< HEAD
 	"github.com/transcom/mymove/pkg/notifications"
 	notificationMocks "github.com/transcom/mymove/pkg/notifications/mocks"
-=======
 	"github.com/transcom/mymove/pkg/models/roles"
->>>>>>> 821b2711
 	"github.com/transcom/mymove/pkg/services"
 	"github.com/transcom/mymove/pkg/services/entitlements"
 	"github.com/transcom/mymove/pkg/services/mocks"
@@ -283,11 +280,7 @@
 				Roles:           roles.Roles{},
 			}
 
-<<<<<<< HEAD
 			mtoShipment, err := subtestData.shipmentCreatorOrchestrator.CreateShipment(suite.AppContextForTest(), &tc.shipment, false)
-=======
-			mtoShipment, err := subtestData.shipmentCreatorOrchestrator.CreateShipment(suite.AppContextWithSessionForTest(session), &tc.shipment)
->>>>>>> 821b2711
 
 			suite.Nil(err)
 
@@ -408,9 +401,6 @@
 			PPMShipment:  &models.PPMShipment{},
 		}
 
-<<<<<<< HEAD
-		mtoShipment, err := subtestData.shipmentCreatorOrchestrator.CreateShipment(suite.AppContextForTest(), shipment, false)
-=======
 		// Need a logged in user
 		lgu := uuid.Must(uuid.NewV4()).String()
 		user := models.User{
@@ -426,8 +416,7 @@
 			Roles:           roles.Roles{},
 		}
 
-		mtoShipment, err := subtestData.shipmentCreatorOrchestrator.CreateShipment(suite.AppContextWithSessionForTest(session), shipment)
->>>>>>> 821b2711
+		mtoShipment, err := subtestData.shipmentCreatorOrchestrator.CreateShipment(suite.AppContextWithSessionForTest(session), shipment, false)
 
 		suite.NoError(err)
 
@@ -479,9 +468,6 @@
 				shipment.PPMShipment = &models.PPMShipment{}
 			}
 
-<<<<<<< HEAD
-			mtoShipment, err := subtestData.shipmentCreatorOrchestrator.CreateShipment(suite.AppContextForTest(), &shipment, false)
-=======
 			// Need a logged in user
 			scOfficeUser := factory.BuildOfficeUserWithRoles(suite.DB(), nil, []roles.RoleType{roles.RoleTypeServicesCounselor})
 			identity, err := models.FetchUserIdentity(suite.DB(), scOfficeUser.User.OktaID)
@@ -495,8 +481,7 @@
 			session.Roles = append(session.Roles, identity.Roles...)
 			appCtx := suite.AppContextWithSessionForTest(session)
 
-			mtoShipment, err := subtestData.shipmentCreatorOrchestrator.CreateShipment(appCtx, &shipment)
->>>>>>> 821b2711
+			mtoShipment, err := subtestData.shipmentCreatorOrchestrator.CreateShipment(appCtx, &shipment, false)
 
 			suite.Nil(mtoShipment)
 
