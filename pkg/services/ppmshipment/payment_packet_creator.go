--- conflicted
+++ resolved
@@ -4,10 +4,7 @@
 	"fmt"
 	"io"
 	"os"
-<<<<<<< HEAD
-=======
 	"strings"
->>>>>>> d1324d0c
 	"syscall"
 
 	"github.com/gofrs/uuid"
@@ -61,18 +58,9 @@
 }
 
 func (p *paymentPacketCreator) Generate(appCtx appcontext.AppContext, ppmShipmentID uuid.UUID, addBookmarks bool, addWatermarks bool) (afero.File, string, error) {
-<<<<<<< HEAD
-	dirName := uuid.Must(uuid.NewV4()).String()
-	dirPath := p.pdfGenerator.GetWorkDir() + "/" + dirName
-
 	err := verifyPPMShipment(appCtx, ppmShipmentID)
 	if err != nil {
-		return nil, dirPath, err
-=======
-	err := verifyPPMShipment(appCtx, ppmShipmentID)
-	if err != nil {
 		return nil, "", err
->>>>>>> d1324d0c
 	}
 
 	errMsgPrefix := "error creating payment packet"
@@ -98,38 +86,21 @@
 	if err != nil {
 		errMsgPrefix = fmt.Sprintf("%s: %s", errMsgPrefix, "failed to load PPMShipment")
 		appCtx.Logger().Error(errMsgPrefix, zap.Error(err))
-<<<<<<< HEAD
-		return nil, dirPath, err
-=======
 		return nil, "", err
->>>>>>> d1324d0c
 	}
 
 	var pdfFilesToMerge []io.ReadSeeker
 
 	// use aoa creator to generated SSW and Orders PDF
-<<<<<<< HEAD
-	aoaPacketFile, aoaDirPath, err := p.aoaPacketCreator.CreateAOAPacket(appCtx, ppmShipmentID, true)
-=======
 	aoaPacketFile, dirPath, err := p.aoaPacketCreator.CreateAOAPacket(appCtx, ppmShipmentID, true)
->>>>>>> d1324d0c
-	if err != nil {
-		// cleanup any files that were created in memory prior to the failure
-		p.aoaPacketCreator.CleanupAOAPacketDir(aoaDirPath)
+	if err != nil {
 		errMsgPrefix = fmt.Sprintf("%s: %s", errMsgPrefix, fmt.Sprintf("failed to generate AOA packet for ppmShipmentID: %s", ppmShipmentID.String()))
 
 		appCtx.Logger().Error(errMsgPrefix, zap.Error(err))
 		return nil, dirPath, fmt.Errorf("%s: %w", errMsgPrefix, err)
 	}
 
-<<<<<<< HEAD
-	defer func() {
-		// no matter if there are any errors we need to remove the aoa packet from memory
-		p.aoaPacketCreator.CleanupAOAPacketDir(aoaDirPath)
-	}()
-=======
 	dirName := dirPath[strings.LastIndex(dirPath, "/")+1:]
->>>>>>> d1324d0c
 
 	// AOA packet will be appended at the beginning of the final pdf file
 	pdfFilesToMerge = append(pdfFilesToMerge, aoaPacketFile)
@@ -155,13 +126,8 @@
 		pdfFileNamesToMergePdf, perr = p.pdfGenerator.MergePDFFiles(appCtx, pdfFileNamesToMerge, dirName)
 		if perr != nil {
 			errMsgPrefix = fmt.Sprintf("%s: %s", errMsgPrefix, "failed pdfGenerator.MergePDFFiles")
-<<<<<<< HEAD
-			appCtx.Logger().Error(errMsgPrefix, zap.Error(err))
-			return nil, dirPath, fmt.Errorf("%s: %w", errMsgPrefix, err)
-=======
 			appCtx.Logger().Error(errMsgPrefix, zap.Error(perr))
 			return nil, dirPath, fmt.Errorf("%s: %w", errMsgPrefix, perr)
->>>>>>> d1324d0c
 		}
 		pdfFilesToMerge = append(pdfFilesToMerge, pdfFileNamesToMergePdf)
 	}
