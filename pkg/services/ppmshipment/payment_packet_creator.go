package ppmshipment

import (
	"fmt"
	"io"
	"os"
<<<<<<< HEAD
=======
	"syscall"
>>>>>>> 2ef88ab9

	"github.com/gofrs/uuid"
	"github.com/pdfcpu/pdfcpu/pkg/pdfcpu"
	"github.com/pkg/errors"
	"github.com/spf13/afero"
	"go.uber.org/zap"

	"github.com/transcom/mymove/pkg/appcontext"
	"github.com/transcom/mymove/pkg/apperror"
	"github.com/transcom/mymove/pkg/models"
	"github.com/transcom/mymove/pkg/paperwork"
	"github.com/transcom/mymove/pkg/services"
)

var sortedExpenseType = [8]string{"WEIGHING_FEE", "RENTAL_EQUIPMENT", "CONTRACTED_EXPENSE", "OIL", "PACKING_MATERIALS", "TOLLS", "STORAGE", "OTHER"}

type paymentPacketItem struct {
	Label    string
	Upload   models.Upload
	PageSize int
}

// NewFileInfo creates a new FileInfo struct.
func newPaymentPacketItem(label string, userUpload models.Upload) paymentPacketItem {
	return paymentPacketItem{
		Label:    label,
		Upload:   userUpload,
		PageSize: 0,
	}
}

// paymentPacketCreator is the concrete struct implementing the PaymentPacketCreator interface
type paymentPacketCreator struct {
	services.PPMShipmentFetcher
	pdfGenerator     paperwork.Generator
	aoaPacketCreator services.AOAPacketCreator
}

// NewPaymentPacketCreator creates a new PaymentPacketCreator with all of its dependencies
func NewPaymentPacketCreator(
	ppmShipmentFetcher services.PPMShipmentFetcher,
	pdfGenerator *paperwork.Generator,
	aoaPacketCreator services.AOAPacketCreator,
) services.PaymentPacketCreator {
	return &paymentPacketCreator{
		ppmShipmentFetcher,
		*pdfGenerator,
		aoaPacketCreator,
	}
}

func (p *paymentPacketCreator) Generate(appCtx appcontext.AppContext, ppmShipmentID uuid.UUID, addBookmarks bool, addWatermarks bool) (afero.File, error) {

	err := verifyPPMShipment(appCtx, ppmShipmentID)
	if err != nil {
		return nil, err
	}

	errMsgPrefix := "error creating payment packet"

	ppmShipment, err := p.PPMShipmentFetcher.GetPPMShipment(
		appCtx,
		ppmShipmentID,
		// Note: Orders will be generate via SSW creator service
		[]string{
			EagerPreloadAssociationServiceMember,
			EagerPreloadAssociationWeightTickets,
			EagerPreloadAssociationProgearWeightTickets,
			EagerPreloadAssociationMovingExpenses,
		},
		[]string{
			PostLoadAssociationWeightTicketUploads,
			PostLoadAssociationProgearWeightTicketUploads,
			PostLoadAssociationMovingExpenseUploads,
		},
	)

	// something bad happened on data retrieval of everything for PPM
	if err != nil {
		errMsgPrefix = fmt.Sprintf("%s: %s", errMsgPrefix, "failed to load PPMShipment")
		appCtx.Logger().Error(errMsgPrefix, zap.Error(err))
		return nil, err
	}

	var pdfFilesToMerge []io.ReadSeeker

	// use aoa creator to generated SSW and Orders PDF
	aoaPacketFile, dirPath, err := p.aoaPacketCreator.CreateAOAPacket(appCtx, ppmShipmentID, true)
	if err != nil {
		// cleanup any files that were created in memory prior to the failure
		p.aoaPacketCreator.CleanupAOAPacketDir(dirPath)
		errMsgPrefix = fmt.Sprintf("%s: %s", errMsgPrefix, fmt.Sprintf("failed to generate AOA packet for ppmShipmentID: %s", ppmShipmentID.String()))
		appCtx.Logger().Error(errMsgPrefix, zap.Error(err))
		return nil, fmt.Errorf("%s: %w", errMsgPrefix, err)
	}

	// AOA packet will be appended at the beginning of the final pdf file
	pdfFilesToMerge = append(pdfFilesToMerge, aoaPacketFile)

	// Start building individual PDFs for each expense/receipt docs. These files will then be merged as one PDF.
	var pdfFileNamesToMerge []string
	var pdfFileNamesToMergePdf afero.File
	var perr error

	sortedPaymentPacketItemsMap := buildPaymentPacketItemsMap(ppmShipment)

	for i := 0; i < len(sortedPaymentPacketItemsMap); i++ {
		pdfFileName, perr := p.pdfGenerator.ConvertUploadToPDF(appCtx, sortedPaymentPacketItemsMap[i].Upload)
		if perr != nil {
			errMsgPrefix = fmt.Sprintf("%s: %s", errMsgPrefix, "failed to generate pdf for upload")
			appCtx.Logger().Error(errMsgPrefix, zap.Error(err))
			return nil, fmt.Errorf("%s: %w", errMsgPrefix, err)
		}
		pdfFileNamesToMerge = append(pdfFileNamesToMerge, pdfFileName)
	}

	if len(pdfFileNamesToMerge) > 0 {
		pdfFileNamesToMergePdf, perr = p.pdfGenerator.MergePDFFiles(appCtx, pdfFileNamesToMerge)
		if perr != nil {
			errMsgPrefix = fmt.Sprintf("%s: %s", errMsgPrefix, "failed pdfGenerator.MergePDFFiles")
			appCtx.Logger().Error(errMsgPrefix, zap.Error(err))
			return nil, fmt.Errorf("%s: %w", errMsgPrefix, err)
		}
		pdfFilesToMerge = append(pdfFilesToMerge, pdfFileNamesToMergePdf)
	}

	// Do final merge of all PDFs into one.
	finalMergePdf, err := p.pdfGenerator.MergePDFFilesByContents(appCtx, pdfFilesToMerge)
	if err != nil {
		errMsgPrefix = fmt.Sprintf("%s: %s", errMsgPrefix, "failed to generated file merged pdf")
		appCtx.Logger().Error(errMsgPrefix, zap.Error(err))
		return nil, fmt.Errorf("%s: %w", errMsgPrefix, err)
	}

	// Start building bookmarks and watermarks
	bookmarks, err := buildBookMarks(pdfFileNamesToMerge, sortedPaymentPacketItemsMap, aoaPacketFile, p.pdfGenerator)
	if err != nil {
		errMsgPrefix = fmt.Sprintf("%s: %s", errMsgPrefix, "failed to generate bookmarks for PDF")
		appCtx.Logger().Error(errMsgPrefix, zap.Error(err))
		return nil, fmt.Errorf("%s: %w", errMsgPrefix, err)
	}

	// It was discovered during implementation of B-21938 that watermarks were not functional.
	// This is because the watermark func was using bookmarks, not watermarks.
	// See https://github.com/transcom/mymove/pull/14496 for removal

	if addBookmarks {
		return p.pdfGenerator.AddPdfBookmarks(finalMergePdf, bookmarks)
	}

	// cleanup files
	if err = p.CleanupPaymentPacketFile(aoaPacketFile, true); err != nil {
		return nil, fmt.Errorf("%s: %w", errMsgPrefix, err)
	}
	if err = p.CleanupPaymentPacketFile(pdfFileNamesToMergePdf, true); err != nil {
		return nil, fmt.Errorf("%s: %w", errMsgPrefix, err)
	}

	// bookmark and watermark both disabled
	return finalMergePdf, nil
}

func (p *paymentPacketCreator) GenerateDefault(appCtx appcontext.AppContext, ppmShipmentID uuid.UUID) (afero.File, error) {
	return p.Generate(appCtx, ppmShipmentID, true, true)
}

// remove all of the packet files from the temp directory associated with creating the payment packet
func (p *paymentPacketCreator) CleanupPaymentPacketFile(packetFile afero.File, closeFile bool) error {
	if closeFile {
		if err := packetFile.Close(); err != nil && !errors.Is(err, os.ErrClosed) {
			return err
		}
	}

<<<<<<< HEAD
	return p.pdfGenerator.FileSystem().Remove(packetFile.Name())
=======
	fs := p.pdfGenerator.FileSystem()
	exists, err := afero.Exists(fs, packetFile.Name())

	if err != nil {
		return err
	}

	if exists {
		err := fs.Remove(packetFile.Name())

		if err != nil {
			if errors.Is(err, os.ErrNotExist) || errors.Is(err, syscall.ENOENT) {
				// File does not exist treat it as non-error:
				return nil
			}

			// Return the error if it's not a "file not found" error
			return err
		}
	}

	return nil
>>>>>>> 2ef88ab9
}

func buildBookMarks(fileNamesToMerge []string, sortedPaymentPacketItems map[int]paymentPacketItem, aoaPacketFile io.ReadSeeker, pdfGenerator paperwork.Generator) ([]pdfcpu.Bookmark, error) {
	// go out and retrieve PDF file info for each file name
	for i := 0; i < len(fileNamesToMerge); i++ {
		pdfFileInfo, err := pdfGenerator.GetPdfFileInfo(fileNamesToMerge[i])
		if err != nil {
			return nil, fmt.Errorf("%s: %w", fmt.Sprintf("failed to retrieve PDF file info for: %s", fileNamesToMerge[i]), err)
		}
		item := sortedPaymentPacketItems[i]
		// we just want the pagesize. update sortedPaymentPacketItems
		item.PageSize = pdfFileInfo.PageCount
		sortedPaymentPacketItems[i] = item
	}

	var bookmarks []pdfcpu.Bookmark

	// retrieve file info for AOA packet file
	aoaPacketFileInfo, err := pdfGenerator.GetPdfFileInfoForReadSeeker(aoaPacketFile)
	if err != nil {
		return nil, fmt.Errorf("%s: %w", "failed to retrieve PDF file info for AOA packet file", err)
	}
	// add first bookmark for AOA content
	bookmarks = append(bookmarks, pdfcpu.Bookmark{PageFrom: 1, PageThru: aoaPacketFileInfo.PageCount, Title: "Shipment Summary Worksheet and Orders"})

	// build bookmarks for all file names
	var pageFrom int
	var pageThru int
	for i := 0; i < len(fileNamesToMerge); i++ {
		item := sortedPaymentPacketItems[i]
		pageFrom = bookmarks[i].PageThru + 1
		pageThru = bookmarks[i].PageThru + item.PageSize
		bookmarks = append(bookmarks, pdfcpu.Bookmark{PageFrom: pageFrom, PageThru: pageThru, Title: item.Label})
	}
	return bookmarks, nil
}

func buildPaymentPacketItemsMap(ppmShipment *models.PPMShipment) map[int]paymentPacketItem {
	// items are sorted based on key(int), key represents order index
	sortedPaymentPacketItems := make(map[int]paymentPacketItem)
	sortedPaymentPacketItemsIndex := 0

	var povRegistrationPaymentPacketItems []paymentPacketItem

	// process weight tickets
	weightTicketCnt := 1
	for _, weightTicket := range ppmShipment.WeightTickets {
		sectionLabel := fmt.Sprintf("Weight Moved: Trip #%s:", fmt.Sprint(weightTicketCnt))
		emptyWeightCnt := 1
		for _, uu := range weightTicket.EmptyDocument.UserUploads {
			sortedPaymentPacketItems[sortedPaymentPacketItemsIndex] = newPaymentPacketItem(fmt.Sprintf("%s Empty Weight Document #%s", sectionLabel, fmt.Sprint(emptyWeightCnt)), uu.Upload)
			sortedPaymentPacketItemsIndex++
			emptyWeightCnt++
		}
		fullWeightCnt := 1
		for _, uu := range weightTicket.FullDocument.UserUploads {
			sortedPaymentPacketItems[sortedPaymentPacketItemsIndex] = newPaymentPacketItem(fmt.Sprintf("%s Full Weight Document #%s", sectionLabel, fmt.Sprint(fullWeightCnt)), uu.Upload)
			sortedPaymentPacketItemsIndex++
			fullWeightCnt++
		}

		// povRegistrations will be order after the other weight tickets
		povCnt := 1
		for _, uu := range weightTicket.ProofOfTrailerOwnershipDocument.UserUploads {
			// stuff into array so we may render it later in the correct order
			povRegistrationPaymentPacketItems = append(povRegistrationPaymentPacketItems, newPaymentPacketItem(fmt.Sprintf("%s POV/Registration Document #%s", sectionLabel, fmt.Sprint(povCnt)), uu.Upload))
			povCnt++
		}

		weightTicketCnt++
	}

	// process pro-gear
	proGearWeightTicketCnt := 1
	for _, progearWeightTicket := range ppmShipment.ProgearWeightTickets {
		sectionLabel := fmt.Sprintf("Pro-gear: Set #%s:", fmt.Sprint(proGearWeightTicketCnt))
		proGearWeightTicketSetCnt := 1
		for _, uu := range progearWeightTicket.Document.UserUploads {
			var belongsToLabel = "Me"
			if !*progearWeightTicket.BelongsToSelf {
				belongsToLabel = "Spouse"
			}
			sortedPaymentPacketItems[sortedPaymentPacketItemsIndex] = newPaymentPacketItem(fmt.Sprintf("%s(%s) Weight Ticket Document #%s", sectionLabel, belongsToLabel, fmt.Sprint(proGearWeightTicketSetCnt)), uu.Upload)
			sortedPaymentPacketItemsIndex++
			proGearWeightTicketSetCnt++
		}
		proGearWeightTicketCnt++
	}

	// place povRegistration after the weight items
	for _, item := range povRegistrationPaymentPacketItems {
		sortedPaymentPacketItems[sortedPaymentPacketItemsIndex] = item
		sortedPaymentPacketItemsIndex++
	}

	// process expenses, group by type as array list
	expenseTypeMap := make(map[string][]models.MovingExpense)
	for _, movingExpense := range ppmShipment.MovingExpenses {
		if value, exists := expenseTypeMap[string(*movingExpense.MovingExpenseType)]; exists {
			// add to existing array
			value = append(value, movingExpense)
			expenseTypeMap[string(*movingExpense.MovingExpenseType)] = value
		} else {
			// create new array and add first item
			expenseTypeMap[string(*movingExpense.MovingExpenseType)] = make([]models.MovingExpense, 0)
			expenseTypeMap[string(*movingExpense.MovingExpenseType)] = append(expenseTypeMap[string(*movingExpense.MovingExpenseType)], movingExpense)
		}
	}

	expensesCnt := 1
	for _, expenseType := range sortedExpenseType {
		for _, item := range expenseTypeMap[expenseType] {
			expensesDocCnt := 1
			for _, uu := range item.Document.UserUploads {
				sectionLabel := fmt.Sprintf("Expenses: Receipt #%s:", fmt.Sprint(expensesCnt))
				sortedPaymentPacketItems[sortedPaymentPacketItemsIndex] = newPaymentPacketItem(fmt.Sprintf("%s %s Document #%s", sectionLabel, getExpenseTypeLabel(expenseType), fmt.Sprint(expensesDocCnt)), uu.Upload)
				sortedPaymentPacketItemsIndex++
				expensesDocCnt++
			}
			expensesCnt++
		}
	}

	return sortedPaymentPacketItems
}

// Helper method to verify if PPMShipment is accessible for current user. This is to prevent
// backdoor access for unauthorized users in INTERNAL.
func verifyPPMShipment(appCtx appcontext.AppContext, ppmShipmentID uuid.UUID) error {
	ppmShipment := models.PPMShipment{}
	dbQErr := appCtx.DB().Q().Eager(
		"Shipment.MoveTaskOrder.Orders.ServiceMember",
	).Find(&ppmShipment, ppmShipmentID)

	if dbQErr != nil {
		if errors.Cause(dbQErr).Error() == models.RecordNotFoundErrorString {
			return apperror.NewNotFoundError(ppmShipmentID, "PPMShipment")
		}
		return dbQErr
	}

	// if request is from INTERNAL verify if PPM belongs to user
	if appCtx.Session().IsMilApp() && ppmShipment.Shipment.MoveTaskOrder.Orders.ServiceMember.ID != appCtx.Session().ServiceMemberID {
		return apperror.NewForbiddenError(fmt.Sprintf("PPMShipmentId: %s", ppmShipmentID.String()))
	}

	return nil
}

func getExpenseTypeLabel(value string) string {
	switch value {
	case "CONTRACTED_EXPENSE":
		return "Contracted Expense"
	case "OIL":
		return "Oil"
	case "PACKING_MATERIALS":
		return "Packing Materials"
	case "RENTAL_EQUIPMENT":
		return "Rental Equipment"
	case "STORAGE":
		return "Storage"
	case "TOLLS":
		return "Tolls"
	case "WEIGHING_FEE":
		return "Weighing Fee"
	case "OTHER":
		return "Other"
	default:
		return "Unknown"
	}
}<|MERGE_RESOLUTION|>--- conflicted
+++ resolved
@@ -4,10 +4,7 @@
 	"fmt"
 	"io"
 	"os"
-<<<<<<< HEAD
-=======
 	"syscall"
->>>>>>> 2ef88ab9
 
 	"github.com/gofrs/uuid"
 	"github.com/pdfcpu/pdfcpu/pkg/pdfcpu"
@@ -182,9 +179,6 @@
 		}
 	}
 
-<<<<<<< HEAD
-	return p.pdfGenerator.FileSystem().Remove(packetFile.Name())
-=======
 	fs := p.pdfGenerator.FileSystem()
 	exists, err := afero.Exists(fs, packetFile.Name())
 
@@ -207,7 +201,6 @@
 	}
 
 	return nil
->>>>>>> 2ef88ab9
 }
 
 func buildBookMarks(fileNamesToMerge []string, sortedPaymentPacketItems map[int]paymentPacketItem, aoaPacketFile io.ReadSeeker, pdfGenerator paperwork.Generator) ([]pdfcpu.Bookmark, error) {
