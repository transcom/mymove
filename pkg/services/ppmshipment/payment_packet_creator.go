package ppmshipment

import (
	"fmt"
	"io"
	"os"
	"syscall"

	"github.com/gofrs/uuid"
	"github.com/pdfcpu/pdfcpu/pkg/pdfcpu"
	"github.com/pkg/errors"
	"github.com/spf13/afero"
	"go.uber.org/zap"

	"github.com/transcom/mymove/pkg/appcontext"
	"github.com/transcom/mymove/pkg/apperror"
	"github.com/transcom/mymove/pkg/models"
	"github.com/transcom/mymove/pkg/paperwork"
	"github.com/transcom/mymove/pkg/services"
)

var sortedExpenseType = [8]string{"WEIGHING_FEE", "RENTAL_EQUIPMENT", "CONTRACTED_EXPENSE", "OIL", "PACKING_MATERIALS", "TOLLS", "STORAGE", "OTHER"}

type paymentPacketItem struct {
	Label    string
	Upload   models.Upload
	PageSize int
}

// NewFileInfo creates a new FileInfo struct.
func newPaymentPacketItem(label string, userUpload models.Upload) paymentPacketItem {
	return paymentPacketItem{
		Label:    label,
		Upload:   userUpload,
		PageSize: 0,
	}
}

// paymentPacketCreator is the concrete struct implementing the PaymentPacketCreator interface
type paymentPacketCreator struct {
	services.PPMShipmentFetcher
	pdfGenerator     paperwork.Generator
	aoaPacketCreator services.AOAPacketCreator
}

// NewPaymentPacketCreator creates a new PaymentPacketCreator with all of its dependencies
func NewPaymentPacketCreator(
	ppmShipmentFetcher services.PPMShipmentFetcher,
	pdfGenerator *paperwork.Generator,
	aoaPacketCreator services.AOAPacketCreator,
) services.PaymentPacketCreator {
	return &paymentPacketCreator{
		ppmShipmentFetcher,
		*pdfGenerator,
		aoaPacketCreator,
	}
}

<<<<<<< HEAD
func (p *paymentPacketCreator) Generate(appCtx appcontext.AppContext, ppmShipmentID uuid.UUID, addBookmarks bool, addWatermarks bool) (afero.File, error) {
=======
func (p *paymentPacketCreator) Generate(appCtx appcontext.AppContext, ppmShipmentID uuid.UUID, addBookmarks bool, addWatermarks bool) (afero.File, string, error) {
	dirName := uuid.Must(uuid.NewV4()).String()
	dirPath := p.pdfGenerator.GetWorkDir() + "/" + dirName
>>>>>>> 9880d959

	err := verifyPPMShipment(appCtx, ppmShipmentID)
	if err != nil {
		return nil, dirPath, err
	}

	errMsgPrefix := "error creating payment packet"

	ppmShipment, err := p.PPMShipmentFetcher.GetPPMShipment(
		appCtx,
		ppmShipmentID,
		// Note: Orders will be generate via SSW creator service
		[]string{
			EagerPreloadAssociationServiceMember,
			EagerPreloadAssociationWeightTickets,
			EagerPreloadAssociationProgearWeightTickets,
			EagerPreloadAssociationMovingExpenses,
		},
		[]string{
			PostLoadAssociationWeightTicketUploads,
			PostLoadAssociationProgearWeightTicketUploads,
			PostLoadAssociationMovingExpenseUploads,
		},
	)

	// something bad happened on data retrieval of everything for PPM
	if err != nil {
		errMsgPrefix = fmt.Sprintf("%s: %s", errMsgPrefix, "failed to load PPMShipment")
		appCtx.Logger().Error(errMsgPrefix, zap.Error(err))
		return nil, dirPath, err
	}

	var pdfFilesToMerge []io.ReadSeeker

	// use aoa creator to generated SSW and Orders PDF
<<<<<<< HEAD
	aoaPacketFile, dirPath, err := p.aoaPacketCreator.CreateAOAPacket(appCtx, ppmShipmentID, true)
	if err != nil {
		// cleanup any files that were created in memory prior to the failure
		p.aoaPacketCreator.CleanupAOAPacketDir(dirPath)
=======
	aoaPacketFile, aoaDirPath, err := p.aoaPacketCreator.CreateAOAPacket(appCtx, ppmShipmentID, true)
	if err != nil {
		// cleanup any files that were created in memory prior to the failure
		p.aoaPacketCreator.CleanupAOAPacketDir(aoaDirPath)
>>>>>>> 9880d959
		errMsgPrefix = fmt.Sprintf("%s: %s", errMsgPrefix, fmt.Sprintf("failed to generate AOA packet for ppmShipmentID: %s", ppmShipmentID.String()))
		appCtx.Logger().Error(errMsgPrefix, zap.Error(err))
		return nil, dirPath, fmt.Errorf("%s: %w", errMsgPrefix, err)
	}

	defer func() {
		// no matter if there are any errors we need to remove the aoa packet from memory
		p.aoaPacketCreator.CleanupAOAPacketDir(aoaDirPath)
	}()

	// AOA packet will be appended at the beginning of the final pdf file
	pdfFilesToMerge = append(pdfFilesToMerge, aoaPacketFile)

	// Start building individual PDFs for each expense/receipt docs. These files will then be merged as one PDF.
	var pdfFileNamesToMerge []string
	var pdfFileNamesToMergePdf afero.File
	var perr error

	sortedPaymentPacketItemsMap := buildPaymentPacketItemsMap(ppmShipment)

	for i := 0; i < len(sortedPaymentPacketItemsMap); i++ {
		pdfFileName, perr := p.pdfGenerator.ConvertUploadToPDF(appCtx, sortedPaymentPacketItemsMap[i].Upload, dirName)
		if perr != nil {
			errMsgPrefix = fmt.Sprintf("%s: %s", errMsgPrefix, "failed to generate pdf for upload")
			appCtx.Logger().Error(errMsgPrefix, zap.Error(err))
			return nil, dirPath, fmt.Errorf("%s: %w", errMsgPrefix, err)
		}
		pdfFileNamesToMerge = append(pdfFileNamesToMerge, pdfFileName)
	}

	if len(pdfFileNamesToMerge) > 0 {
<<<<<<< HEAD
		pdfFileNamesToMergePdf, perr = p.pdfGenerator.MergePDFFiles(appCtx, pdfFileNamesToMerge)
=======
		pdfFileNamesToMergePdf, perr = p.pdfGenerator.MergePDFFiles(appCtx, pdfFileNamesToMerge, dirName)
>>>>>>> 9880d959
		if perr != nil {
			errMsgPrefix = fmt.Sprintf("%s: %s", errMsgPrefix, "failed pdfGenerator.MergePDFFiles")
			appCtx.Logger().Error(errMsgPrefix, zap.Error(err))
			return nil, dirPath, fmt.Errorf("%s: %w", errMsgPrefix, err)
		}
		pdfFilesToMerge = append(pdfFilesToMerge, pdfFileNamesToMergePdf)
	}

	// Do final merge of all PDFs into one.
	finalMergePdf, err := p.pdfGenerator.MergePDFFilesByContents(appCtx, pdfFilesToMerge, dirName)
	if err != nil {
		errMsgPrefix = fmt.Sprintf("%s: %s", errMsgPrefix, "failed to generated file merged pdf")
		appCtx.Logger().Error(errMsgPrefix, zap.Error(err))
		return nil, dirPath, fmt.Errorf("%s: %w", errMsgPrefix, err)
	}

	// Start building bookmarks and watermarks
	bookmarks, err := buildBookMarks(pdfFileNamesToMerge, sortedPaymentPacketItemsMap, aoaPacketFile, p.pdfGenerator)
	if err != nil {
		errMsgPrefix = fmt.Sprintf("%s: %s", errMsgPrefix, "failed to generate bookmarks for PDF")
		appCtx.Logger().Error(errMsgPrefix, zap.Error(err))
		return nil, dirPath, fmt.Errorf("%s: %w", errMsgPrefix, err)
	}

	// It was discovered during implementation of B-21938 that watermarks were not functional.
	// This is because the watermark func was using bookmarks, not watermarks.
	// See https://github.com/transcom/mymove/pull/14496 for removal

	if addBookmarks {
		outputFile, err := p.pdfGenerator.AddPdfBookmarks(finalMergePdf, bookmarks, dirName)

		if err != nil {
			errMsgPrefix = fmt.Sprintf("%s: %s", errMsgPrefix, "failed to add bookmarks for PDF")
			appCtx.Logger().Error(errMsgPrefix, zap.Error(err))
			return nil, dirPath, fmt.Errorf("%s: %w", errMsgPrefix, err)
		}

		return outputFile, dirPath, nil
	}

	// cleanup files
	if err = p.CleanupPaymentPacketFile(aoaPacketFile, true); err != nil {
		return nil, fmt.Errorf("%s: %w", errMsgPrefix, err)
	}
	if err = p.CleanupPaymentPacketFile(pdfFileNamesToMergePdf, true); err != nil {
		return nil, fmt.Errorf("%s: %w", errMsgPrefix, err)
	}

	// bookmark and watermark both disabled
	return finalMergePdf, dirPath, nil
}

<<<<<<< HEAD
func (p *paymentPacketCreator) GenerateDefault(appCtx appcontext.AppContext, ppmShipmentID uuid.UUID) (afero.File, error) {
=======
func (p *paymentPacketCreator) GenerateDefault(appCtx appcontext.AppContext, ppmShipmentID uuid.UUID) (afero.File, string, error) {
>>>>>>> 9880d959
	return p.Generate(appCtx, ppmShipmentID, true, true)
}

// remove all of the packet files from the temp directory associated with creating the payment packet
func (p *paymentPacketCreator) CleanupPaymentPacketFile(packetFile afero.File, closeFile bool) error {
	if closeFile {
		if err := packetFile.Close(); err != nil && !errors.Is(err, os.ErrClosed) {
			return err
		}
	}

	fs := p.pdfGenerator.FileSystem()
	exists, err := afero.Exists(fs, packetFile.Name())

	if err != nil {
		return err
	}

	if exists {
		err := fs.Remove(packetFile.Name())

		if err != nil {
			if errors.Is(err, os.ErrNotExist) || errors.Is(err, syscall.ENOENT) {
				// File does not exist treat it as non-error:
				return nil
			}

			// Return the error if it's not a "file not found" error
			return err
		}
	}

	return nil
}

<<<<<<< HEAD
=======
// remove all of the packet files from the temp directory associated with creating the Payment Packet
func (p *paymentPacketCreator) CleanupPaymentPacketDir(dirPath string) error {
	// RemoveAll does not return an error if the directory doesn't exist it will just do nothing and return nil
	return p.pdfGenerator.FileSystem().RemoveAll(dirPath)
}

>>>>>>> 9880d959
func buildBookMarks(fileNamesToMerge []string, sortedPaymentPacketItems map[int]paymentPacketItem, aoaPacketFile io.ReadSeeker, pdfGenerator paperwork.Generator) ([]pdfcpu.Bookmark, error) {
	// go out and retrieve PDF file info for each file name
	for i := 0; i < len(fileNamesToMerge); i++ {
		pdfFileInfo, err := pdfGenerator.GetPdfFileInfo(fileNamesToMerge[i])
		if err != nil {
			return nil, fmt.Errorf("%s: %w", fmt.Sprintf("failed to retrieve PDF file info for: %s", fileNamesToMerge[i]), err)
		}
		item := sortedPaymentPacketItems[i]
		// we just want the pagesize. update sortedPaymentPacketItems
		item.PageSize = pdfFileInfo.PageCount
		sortedPaymentPacketItems[i] = item
	}

	var bookmarks []pdfcpu.Bookmark

	// retrieve file info for AOA packet file
	aoaPacketFileInfo, err := pdfGenerator.GetPdfFileInfoForReadSeeker(aoaPacketFile)
	if err != nil {
		return nil, fmt.Errorf("%s: %w", "failed to retrieve PDF file info for AOA packet file", err)
	}
	// add first bookmark for AOA content
	bookmarks = append(bookmarks, pdfcpu.Bookmark{PageFrom: 1, PageThru: aoaPacketFileInfo.PageCount, Title: "Shipment Summary Worksheet and Orders"})

	// build bookmarks for all file names
	var pageFrom int
	var pageThru int
	for i := 0; i < len(fileNamesToMerge); i++ {
		item := sortedPaymentPacketItems[i]
		pageFrom = bookmarks[i].PageThru + 1
		pageThru = bookmarks[i].PageThru + item.PageSize
		bookmarks = append(bookmarks, pdfcpu.Bookmark{PageFrom: pageFrom, PageThru: pageThru, Title: item.Label})
	}
	return bookmarks, nil
}

func buildPaymentPacketItemsMap(ppmShipment *models.PPMShipment) map[int]paymentPacketItem {
	// items are sorted based on key(int), key represents order index
	sortedPaymentPacketItems := make(map[int]paymentPacketItem)
	sortedPaymentPacketItemsIndex := 0

	var povRegistrationPaymentPacketItems []paymentPacketItem

	// process weight tickets
	weightTicketCnt := 1
	for _, weightTicket := range ppmShipment.WeightTickets {
		sectionLabel := fmt.Sprintf("Weight Moved: Trip #%s:", fmt.Sprint(weightTicketCnt))
		emptyWeightCnt := 1
		for _, uu := range weightTicket.EmptyDocument.UserUploads {
			sortedPaymentPacketItems[sortedPaymentPacketItemsIndex] = newPaymentPacketItem(fmt.Sprintf("%s Empty Weight Document #%s", sectionLabel, fmt.Sprint(emptyWeightCnt)), uu.Upload)
			sortedPaymentPacketItemsIndex++
			emptyWeightCnt++
		}
		fullWeightCnt := 1
		for _, uu := range weightTicket.FullDocument.UserUploads {
			sortedPaymentPacketItems[sortedPaymentPacketItemsIndex] = newPaymentPacketItem(fmt.Sprintf("%s Full Weight Document #%s", sectionLabel, fmt.Sprint(fullWeightCnt)), uu.Upload)
			sortedPaymentPacketItemsIndex++
			fullWeightCnt++
		}

		// povRegistrations will be order after the other weight tickets
		povCnt := 1
		for _, uu := range weightTicket.ProofOfTrailerOwnershipDocument.UserUploads {
			// stuff into array so we may render it later in the correct order
			povRegistrationPaymentPacketItems = append(povRegistrationPaymentPacketItems, newPaymentPacketItem(fmt.Sprintf("%s POV/Registration Document #%s", sectionLabel, fmt.Sprint(povCnt)), uu.Upload))
			povCnt++
		}

		weightTicketCnt++
	}

	// process pro-gear
	proGearWeightTicketCnt := 1
	for _, progearWeightTicket := range ppmShipment.ProgearWeightTickets {
		sectionLabel := fmt.Sprintf("Pro-gear: Set #%s:", fmt.Sprint(proGearWeightTicketCnt))
		proGearWeightTicketSetCnt := 1
		for _, uu := range progearWeightTicket.Document.UserUploads {
			var belongsToLabel = "Me"
			if !*progearWeightTicket.BelongsToSelf {
				belongsToLabel = "Spouse"
			}
			sortedPaymentPacketItems[sortedPaymentPacketItemsIndex] = newPaymentPacketItem(fmt.Sprintf("%s(%s) Weight Ticket Document #%s", sectionLabel, belongsToLabel, fmt.Sprint(proGearWeightTicketSetCnt)), uu.Upload)
			sortedPaymentPacketItemsIndex++
			proGearWeightTicketSetCnt++
		}
		proGearWeightTicketCnt++
	}

	// place povRegistration after the weight items
	for _, item := range povRegistrationPaymentPacketItems {
		sortedPaymentPacketItems[sortedPaymentPacketItemsIndex] = item
		sortedPaymentPacketItemsIndex++
	}

	// process expenses, group by type as array list
	expenseTypeMap := make(map[string][]models.MovingExpense)
	for _, movingExpense := range ppmShipment.MovingExpenses {
		if value, exists := expenseTypeMap[string(*movingExpense.MovingExpenseType)]; exists {
			// add to existing array
			value = append(value, movingExpense)
			expenseTypeMap[string(*movingExpense.MovingExpenseType)] = value
		} else {
			// create new array and add first item
			expenseTypeMap[string(*movingExpense.MovingExpenseType)] = make([]models.MovingExpense, 0)
			expenseTypeMap[string(*movingExpense.MovingExpenseType)] = append(expenseTypeMap[string(*movingExpense.MovingExpenseType)], movingExpense)
		}
	}

	expensesCnt := 1
	for _, expenseType := range sortedExpenseType {
		for _, item := range expenseTypeMap[expenseType] {
			expensesDocCnt := 1
			for _, uu := range item.Document.UserUploads {
				sectionLabel := fmt.Sprintf("Expenses: Receipt #%s:", fmt.Sprint(expensesCnt))
				sortedPaymentPacketItems[sortedPaymentPacketItemsIndex] = newPaymentPacketItem(fmt.Sprintf("%s %s Document #%s", sectionLabel, getExpenseTypeLabel(expenseType), fmt.Sprint(expensesDocCnt)), uu.Upload)
				sortedPaymentPacketItemsIndex++
				expensesDocCnt++
			}
			expensesCnt++
		}
	}

	return sortedPaymentPacketItems
}

// Helper method to verify if PPMShipment is accessible for current user. This is to prevent
// backdoor access for unauthorized users in INTERNAL.
func verifyPPMShipment(appCtx appcontext.AppContext, ppmShipmentID uuid.UUID) error {
	ppmShipment := models.PPMShipment{}
	dbQErr := appCtx.DB().Q().Eager(
		"Shipment.MoveTaskOrder.Orders.ServiceMember",
	).Find(&ppmShipment, ppmShipmentID)

	if dbQErr != nil {
		if errors.Cause(dbQErr).Error() == models.RecordNotFoundErrorString {
			return apperror.NewNotFoundError(ppmShipmentID, "PPMShipment")
		}
		return dbQErr
	}

	// if request is from INTERNAL verify if PPM belongs to user
	if appCtx.Session().IsMilApp() && ppmShipment.Shipment.MoveTaskOrder.Orders.ServiceMember.ID != appCtx.Session().ServiceMemberID {
		return apperror.NewForbiddenError(fmt.Sprintf("PPMShipmentId: %s", ppmShipmentID.String()))
	}

	return nil
}

func getExpenseTypeLabel(value string) string {
	switch value {
	case "CONTRACTED_EXPENSE":
		return "Contracted Expense"
	case "OIL":
		return "Oil"
	case "PACKING_MATERIALS":
		return "Packing Materials"
	case "RENTAL_EQUIPMENT":
		return "Rental Equipment"
	case "STORAGE":
		return "Storage"
	case "TOLLS":
		return "Tolls"
	case "WEIGHING_FEE":
		return "Weighing Fee"
	case "OTHER":
		return "Other"
	default:
		return "Unknown"
	}
}<|MERGE_RESOLUTION|>--- conflicted
+++ resolved
@@ -56,13 +56,9 @@
 	}
 }
 
-<<<<<<< HEAD
-func (p *paymentPacketCreator) Generate(appCtx appcontext.AppContext, ppmShipmentID uuid.UUID, addBookmarks bool, addWatermarks bool) (afero.File, error) {
-=======
 func (p *paymentPacketCreator) Generate(appCtx appcontext.AppContext, ppmShipmentID uuid.UUID, addBookmarks bool, addWatermarks bool) (afero.File, string, error) {
 	dirName := uuid.Must(uuid.NewV4()).String()
 	dirPath := p.pdfGenerator.GetWorkDir() + "/" + dirName
->>>>>>> 9880d959
 
 	err := verifyPPMShipment(appCtx, ppmShipmentID)
 	if err != nil {
@@ -98,17 +94,10 @@
 	var pdfFilesToMerge []io.ReadSeeker
 
 	// use aoa creator to generated SSW and Orders PDF
-<<<<<<< HEAD
-	aoaPacketFile, dirPath, err := p.aoaPacketCreator.CreateAOAPacket(appCtx, ppmShipmentID, true)
-	if err != nil {
-		// cleanup any files that were created in memory prior to the failure
-		p.aoaPacketCreator.CleanupAOAPacketDir(dirPath)
-=======
 	aoaPacketFile, aoaDirPath, err := p.aoaPacketCreator.CreateAOAPacket(appCtx, ppmShipmentID, true)
 	if err != nil {
 		// cleanup any files that were created in memory prior to the failure
 		p.aoaPacketCreator.CleanupAOAPacketDir(aoaDirPath)
->>>>>>> 9880d959
 		errMsgPrefix = fmt.Sprintf("%s: %s", errMsgPrefix, fmt.Sprintf("failed to generate AOA packet for ppmShipmentID: %s", ppmShipmentID.String()))
 		appCtx.Logger().Error(errMsgPrefix, zap.Error(err))
 		return nil, dirPath, fmt.Errorf("%s: %w", errMsgPrefix, err)
@@ -140,11 +129,7 @@
 	}
 
 	if len(pdfFileNamesToMerge) > 0 {
-<<<<<<< HEAD
-		pdfFileNamesToMergePdf, perr = p.pdfGenerator.MergePDFFiles(appCtx, pdfFileNamesToMerge)
-=======
 		pdfFileNamesToMergePdf, perr = p.pdfGenerator.MergePDFFiles(appCtx, pdfFileNamesToMerge, dirName)
->>>>>>> 9880d959
 		if perr != nil {
 			errMsgPrefix = fmt.Sprintf("%s: %s", errMsgPrefix, "failed pdfGenerator.MergePDFFiles")
 			appCtx.Logger().Error(errMsgPrefix, zap.Error(err))
@@ -185,23 +170,11 @@
 		return outputFile, dirPath, nil
 	}
 
-	// cleanup files
-	if err = p.CleanupPaymentPacketFile(aoaPacketFile, true); err != nil {
-		return nil, fmt.Errorf("%s: %w", errMsgPrefix, err)
-	}
-	if err = p.CleanupPaymentPacketFile(pdfFileNamesToMergePdf, true); err != nil {
-		return nil, fmt.Errorf("%s: %w", errMsgPrefix, err)
-	}
-
 	// bookmark and watermark both disabled
 	return finalMergePdf, dirPath, nil
 }
 
-<<<<<<< HEAD
-func (p *paymentPacketCreator) GenerateDefault(appCtx appcontext.AppContext, ppmShipmentID uuid.UUID) (afero.File, error) {
-=======
 func (p *paymentPacketCreator) GenerateDefault(appCtx appcontext.AppContext, ppmShipmentID uuid.UUID) (afero.File, string, error) {
->>>>>>> 9880d959
 	return p.Generate(appCtx, ppmShipmentID, true, true)
 }
 
@@ -237,15 +210,12 @@
 	return nil
 }
 
-<<<<<<< HEAD
-=======
 // remove all of the packet files from the temp directory associated with creating the Payment Packet
 func (p *paymentPacketCreator) CleanupPaymentPacketDir(dirPath string) error {
 	// RemoveAll does not return an error if the directory doesn't exist it will just do nothing and return nil
 	return p.pdfGenerator.FileSystem().RemoveAll(dirPath)
 }
 
->>>>>>> 9880d959
 func buildBookMarks(fileNamesToMerge []string, sortedPaymentPacketItems map[int]paymentPacketItem, aoaPacketFile io.ReadSeeker, pdfGenerator paperwork.Generator) ([]pdfcpu.Bookmark, error) {
 	// go out and retrieve PDF file info for each file name
 	for i := 0; i < len(fileNamesToMerge); i++ {
