--- conflicted
+++ resolved
@@ -57,11 +57,7 @@
 	}
 }
 
-<<<<<<< HEAD
-func (p *paymentPacketCreator) Generate(appCtx appcontext.AppContext, ppmShipmentID uuid.UUID, addBookmarks bool, addWatermarks bool) (afero.File, string, error) {
-=======
 func (p *paymentPacketCreator) Generate(appCtx appcontext.AppContext, ppmShipmentID uuid.UUID, addBookmarks bool, addWatermarks bool) (mergedPdf afero.File, dirPath string, returnErr error) {
->>>>>>> 973e9a4d
 	err := verifyPPMShipment(appCtx, ppmShipmentID)
 	if err != nil {
 		return nil, "", err
