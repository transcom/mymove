package ppmshipment

import (
	"fmt"
	"time"

	"github.com/gofrs/uuid"

	"github.com/transcom/mymove/pkg/models"
	"github.com/transcom/mymove/pkg/unit"
)

<<<<<<< HEAD
type dataSetup struct {
	old models.PPMShipment
	new models.PPMShipment
}

func setupShipmentData() (data dataSetup) {
	id := uuid.Must(uuid.NewV4())
	shipmentID := uuid.Must(uuid.NewV4())
	SITLocationOrigin := models.SITLocationTypeOrigin
	data.old = models.PPMShipment{
		ID:                    id,
		ShipmentID:            shipmentID,
		ExpectedDepartureDate: time.Date(2020, time.March, 15, 0, 0, 0, 0, time.UTC),
		PickupPostalCode:      "90210",
		DestinationPostalCode: "08004",
		Advance:               nil,
		AdvanceRequested:      models.BoolPointer(false),
		SitExpected:           models.BoolPointer(false),
	}
	advanceCents := unit.Cents(10000)
	estimatedWeight := unit.Pound(4000)
	proGearWeight := unit.Pound(1500)
	spouseProGearWeight := unit.Pound(400)
	data.new = models.PPMShipment{
		EstimatedWeight:           &estimatedWeight,
		HasProGear:                models.BoolPointer(true),
		ProGearWeight:             &proGearWeight,
		SpouseProGearWeight:       &spouseProGearWeight,
		Advance:                   &advanceCents,
		AdvanceRequested:          models.BoolPointer(true),
		SitExpected:               models.BoolPointer(true),
		SITEstimatedWeight:        models.PoundPointer(1000),
		SITEstimatedEntryDate:     models.TimePointer(testdatagen.NextValidMoveDate),
		SITEstimatedDepartureDate: models.TimePointer(testdatagen.NextValidMoveDate.Add(testdatagen.OneWeek)),
		SITLocation:               &SITLocationOrigin,
	}
	return data
}

func (suite *PPMShipmentSuite) TestMergePPMShipment() {
	suite.Run("Basic merge", func() {
		data := setupShipmentData()
		oldPPMShipment := data.old
		newPPMShipment := data.new

		mergedPPMShipment := mergePPMShipment(newPPMShipment, &oldPPMShipment)

		// Check if new fields are added/changed
		suite.Equal(*newPPMShipment.EstimatedWeight, *mergedPPMShipment.EstimatedWeight)
		suite.Equal(*newPPMShipment.HasProGear, *mergedPPMShipment.HasProGear)
		suite.Equal(*newPPMShipment.ProGearWeight, *mergedPPMShipment.ProGearWeight)
		suite.Equal(*newPPMShipment.SpouseProGearWeight, *mergedPPMShipment.SpouseProGearWeight)
		suite.Equal(*newPPMShipment.AdvanceRequested, *mergedPPMShipment.AdvanceRequested)
		suite.Equal(*newPPMShipment.SitExpected, *mergedPPMShipment.SitExpected)
		suite.Equal(*newPPMShipment.SITEstimatedWeight, *mergedPPMShipment.SITEstimatedWeight)
		suite.Equal(*newPPMShipment.SITEstimatedEntryDate, *mergedPPMShipment.SITEstimatedEntryDate)
		suite.Equal(*newPPMShipment.SITEstimatedDepartureDate, *mergedPPMShipment.SITEstimatedDepartureDate)
		suite.Equal(*newPPMShipment.SITLocation, *mergedPPMShipment.SITLocation)

		// Check if old fields are not changed
		suite.Equal(oldPPMShipment.ID, mergedPPMShipment.ID)
		suite.Equal(oldPPMShipment.ShipmentID, mergedPPMShipment.ShipmentID)
		suite.Equal(oldPPMShipment.ExpectedDepartureDate, mergedPPMShipment.ExpectedDepartureDate)
		suite.Equal(oldPPMShipment.PickupPostalCode, mergedPPMShipment.PickupPostalCode)
		suite.Equal(oldPPMShipment.DestinationPostalCode, mergedPPMShipment.DestinationPostalCode)
	})

	suite.Run("Merge changes to required fields", func() {
		data := setupShipmentData()
		oldPPMShipment := data.old
		newPPMShipment := data.new
		newPPMShipment.SitExpected = models.BoolPointer(true)
		newPPMShipment.ExpectedDepartureDate = time.Date(2022, time.March, 15, 0, 0, 0, 0, time.UTC)
		newPPMShipment.PickupPostalCode = "79912"
		newPPMShipment.DestinationPostalCode = "94535"

		mergedPPMShipment := mergePPMShipment(newPPMShipment, &oldPPMShipment)

		// Check if new fields are added
		suite.Equal(newPPMShipment.ExpectedDepartureDate, mergedPPMShipment.ExpectedDepartureDate)
		suite.Equal(newPPMShipment.PickupPostalCode, mergedPPMShipment.PickupPostalCode)
		suite.Equal(newPPMShipment.DestinationPostalCode, mergedPPMShipment.DestinationPostalCode)
		suite.Equal(*newPPMShipment.SitExpected, *mergedPPMShipment.SitExpected)
		suite.Equal(*newPPMShipment.EstimatedWeight, *mergedPPMShipment.EstimatedWeight)
		suite.Equal(*newPPMShipment.HasProGear, *mergedPPMShipment.HasProGear)
		suite.Equal(*newPPMShipment.ProGearWeight, *mergedPPMShipment.ProGearWeight)
		suite.Equal(*newPPMShipment.SpouseProGearWeight, *mergedPPMShipment.SpouseProGearWeight)
		suite.Equal(*newPPMShipment.AdvanceRequested, *mergedPPMShipment.AdvanceRequested)

		// Check if old fields are not changed
		suite.Equal(oldPPMShipment.ID, mergedPPMShipment.ID)
		suite.Equal(oldPPMShipment.ShipmentID, mergedPPMShipment.ShipmentID)
	})

	suite.Run("Merge zeros", func() {
		data := setupShipmentData()
		oldPPMShipment := data.old
		oldProGearWeight := unit.Pound(1500)
		oldPPMShipment.ProGearWeight = &oldProGearWeight

		newProGearWeight := unit.Pound(0)
		newPPMShipment := models.PPMShipment{
			ProGearWeight: &newProGearWeight,
		}
=======
func (suite *PPMShipmentSuite) TestMergePPMShipment() {
	type PPMShipmentState int

	const (
		PPMShipmentStateDatesAndLocations         PPMShipmentState = 1
		PPMShipmentStateEstimatedWeights          PPMShipmentState = 2
		PPMShipmentStateAdvance                   PPMShipmentState = 3
		PPMShipmentStateActualDatesZipsAndAdvance PPMShipmentState = 4
	)
>>>>>>> de05fff7

	type flags struct {
		hasSecondaryZips    bool
		hasProGear          bool
		hasRequestedAdvance bool
		hasReceivedAdvance  bool
	}

	// setupShipmentData - sets up old shipment based on the expected state and flags that are passed in.
	setupShipmentData := func(ppmState PPMShipmentState, oldFlags flags) (oldShipment models.PPMShipment) {
		id := uuid.Must(uuid.NewV4())
		shipmentID := uuid.Must(uuid.NewV4())

		oldShipment = models.PPMShipment{
			ID:                    id,
			ShipmentID:            shipmentID,
			Status:                models.PPMShipmentStatusDraft,
			ExpectedDepartureDate: time.Date(2020, time.March, 15, 0, 0, 0, 0, time.UTC),
			PickupPostalCode:      "90210",
			DestinationPostalCode: "08004",
			SitExpected:           models.BoolPointer(false),
		}

		if oldFlags.hasSecondaryZips {
			oldShipment.SecondaryPickupPostalCode = models.StringPointer("90880")
			oldShipment.SecondaryDestinationPostalCode = models.StringPointer("08900")
		}

		if ppmState >= PPMShipmentStateEstimatedWeights {
			oldShipment.EstimatedWeight = models.PoundPointer(unit.Pound(4000))

			oldShipment.HasProGear = &oldFlags.hasProGear

<<<<<<< HEAD
	suite.Run("Can remove pro gear", func() {
		oldPPM := models.PPMShipment{
			ID:                    uuid.Must(uuid.NewV4()),
			ShipmentID:            uuid.Must(uuid.NewV4()),
			ExpectedDepartureDate: testdatagen.NextValidMoveDate,
			PickupPostalCode:      "79912",
			DestinationPostalCode: "90909",
			SitExpected:           models.BoolPointer(false),
			EstimatedWeight:       models.PoundPointer(4000),
			HasProGear:            models.BoolPointer(true),
			ProGearWeight:         models.PoundPointer(1000),
			SpouseProGearWeight:   models.PoundPointer(0),
=======
			if oldFlags.hasProGear {
				oldShipment.ProGearWeight = models.PoundPointer(unit.Pound(1500))
				oldShipment.SpouseProGearWeight = models.PoundPointer(unit.Pound(400))
			}
>>>>>>> de05fff7
		}

		if ppmState >= PPMShipmentStateAdvance {
			oldShipment.AdvanceRequested = models.BoolPointer(oldFlags.hasRequestedAdvance)
			oldShipment.HasRequestedAdvance = models.BoolPointer(oldFlags.hasRequestedAdvance)

			if oldFlags.hasRequestedAdvance {
				oldShipment.Advance = models.CentPointer(unit.Cents(300000))
				oldShipment.AdvanceAmountRequested = models.CentPointer(unit.Cents(300000))
			}
		}

		if ppmState >= PPMShipmentStateActualDatesZipsAndAdvance {
			oldShipment.ActualPickupPostalCode = models.StringPointer("90210")
			oldShipment.ActualDestinationPostalCode = models.StringPointer("79912")
			oldShipment.HasReceivedAdvance = &oldFlags.hasReceivedAdvance

			if oldFlags.hasReceivedAdvance {
				oldShipment.AdvanceAmountReceived = models.CentPointer(unit.Cents(300000))
			}
		}

<<<<<<< HEAD
	suite.Run("Can remove SIT", func() {
		SITLocationOrigin := models.SITLocationTypeOrigin
		oldPPM := models.PPMShipment{
			ID:                        uuid.Must(uuid.NewV4()),
			ShipmentID:                uuid.Must(uuid.NewV4()),
			ExpectedDepartureDate:     testdatagen.NextValidMoveDate,
			PickupPostalCode:          "79912",
			DestinationPostalCode:     "90909",
			EstimatedWeight:           models.PoundPointer(4000),
			HasProGear:                models.BoolPointer(true),
			ProGearWeight:             models.PoundPointer(1000),
			SpouseProGearWeight:       models.PoundPointer(0),
			SitExpected:               models.BoolPointer(true),
			SITEstimatedWeight:        models.PoundPointer(1000),
			SITEstimatedEntryDate:     models.TimePointer(testdatagen.NextValidMoveDate),
			SITEstimatedDepartureDate: models.TimePointer(testdatagen.NextValidMoveDate.Add(testdatagen.OneWeek)),
			SITLocation:               &SITLocationOrigin,
		}

		newPPM := models.PPMShipment{
			SitExpected: models.BoolPointer(false),
		}

		mergedPPMShipment := mergePPMShipment(newPPM, &oldPPM)

		suite.Equal(*newPPM.SitExpected, *mergedPPMShipment.SitExpected)
		suite.Nil(mergedPPMShipment.SITEstimatedWeight)
		suite.Nil(mergedPPMShipment.SITEstimatedEntryDate)
		suite.Nil(mergedPPMShipment.SITEstimatedDepartureDate)
		suite.Nil(mergedPPMShipment.SITLocation)
	})

	suite.Run("Passing nil to required fields", func() {
		data := setupShipmentData()
		oldPPMShipment := data.old
=======
		return oldShipment
	}
>>>>>>> de05fff7

	type runChecksFunc func(mergedShipment models.PPMShipment, oldShipment models.PPMShipment, newShipment models.PPMShipment)

	// checkDatesAndLocationsDidntChange - ensures dates and locations fields didn't change
	checkDatesAndLocationsDidntChange := func(mergedShipment models.PPMShipment, oldShipment models.PPMShipment) {
		suite.Equal(oldShipment.ExpectedDepartureDate, mergedShipment.ExpectedDepartureDate)
		suite.Equal(oldShipment.PickupPostalCode, mergedShipment.PickupPostalCode)
		suite.Equal(oldShipment.DestinationPostalCode, mergedShipment.DestinationPostalCode)
		suite.Equal(oldShipment.SitExpected, mergedShipment.SitExpected)
	}

	// checkEstimatedWeightsDidntChange - ensures estimated weights fields didn't change
	checkEstimatedWeightsDidntChange := func(mergedShipment models.PPMShipment, oldShipment models.PPMShipment) {
		suite.Equal(oldShipment.EstimatedWeight, mergedShipment.EstimatedWeight)
		suite.Equal(oldShipment.HasProGear, mergedShipment.HasProGear)
		suite.Equal(oldShipment.ProGearWeight, mergedShipment.ProGearWeight)
		suite.Equal(oldShipment.SpouseProGearWeight, mergedShipment.SpouseProGearWeight)
	}

	mergeTestCases := map[string]struct {
		oldState    PPMShipmentState
		oldFlags    flags
		newShipment models.PPMShipment
		runChecks   runChecksFunc
	}{
		"Doesn't set invalid data for required fields": {
			oldState: PPMShipmentStateDatesAndLocations,
			oldFlags: flags{
				hasSecondaryZips:    false,
				hasProGear:          false,
				hasRequestedAdvance: false,
				hasReceivedAdvance:  false,
			},
			newShipment: models.PPMShipment{
				ExpectedDepartureDate: time.Time{},
				PickupPostalCode:      "",
				DestinationPostalCode: "",
				SitExpected:           nil,
			},
			runChecks: func(mergedShipment models.PPMShipment, oldShipment models.PPMShipment, newShipment models.PPMShipment) {
				// ensure existing fields weren't changed
				checkDatesAndLocationsDidntChange(mergedShipment, oldShipment)
			},
		},
		"Edit required fields": {
			oldState: PPMShipmentStateDatesAndLocations,
			oldFlags: flags{
				hasSecondaryZips:    false,
				hasProGear:          false,
				hasRequestedAdvance: false,
				hasReceivedAdvance:  false,
			},
			newShipment: models.PPMShipment{
				ExpectedDepartureDate: time.Date(2020, time.May, 15, 0, 0, 0, 0, time.UTC),
				PickupPostalCode:      "90206",
				DestinationPostalCode: "79912",
				SitExpected:           models.BoolPointer(true),
			},
			runChecks: func(mergedShipment models.PPMShipment, oldShipment models.PPMShipment, newShipment models.PPMShipment) {
				// ensure existing fields were changed
				suite.Equal(newShipment.ExpectedDepartureDate, mergedShipment.ExpectedDepartureDate)
				suite.Equal(newShipment.PickupPostalCode, mergedShipment.PickupPostalCode)
				suite.Equal(newShipment.DestinationPostalCode, mergedShipment.DestinationPostalCode)
				suite.Equal(newShipment.SitExpected, mergedShipment.SitExpected)
			},
		},
		"Can add secondary ZIPs": {
			oldState: PPMShipmentStateDatesAndLocations,
			oldFlags: flags{
				hasSecondaryZips:    false,
				hasProGear:          false,
				hasRequestedAdvance: false,
				hasReceivedAdvance:  false,
			},
			newShipment: models.PPMShipment{
				SecondaryPickupPostalCode:      models.StringPointer("90880"),
				SecondaryDestinationPostalCode: models.StringPointer("79936"),
			},
			runChecks: func(mergedShipment models.PPMShipment, oldShipment models.PPMShipment, newShipment models.PPMShipment) {
				// ensure existing fields weren't changed
				checkDatesAndLocationsDidntChange(mergedShipment, oldShipment)

				// ensure fields were set correctly
				suite.Equal(newShipment.SecondaryPickupPostalCode, mergedShipment.SecondaryPickupPostalCode)
				suite.Equal(newShipment.SecondaryDestinationPostalCode, mergedShipment.SecondaryDestinationPostalCode)
			},
		},
		"Can remove secondary ZIPs": {
			oldState: PPMShipmentStateDatesAndLocations,
			oldFlags: flags{
				hasSecondaryZips:    true,
				hasProGear:          false,
				hasRequestedAdvance: false,
				hasReceivedAdvance:  false,
			},
			newShipment: models.PPMShipment{
				SecondaryPickupPostalCode:      models.StringPointer(""),
				SecondaryDestinationPostalCode: models.StringPointer(""),
			},
			runChecks: func(mergedShipment models.PPMShipment, oldShipment models.PPMShipment, newShipment models.PPMShipment) {
				// ensure existing fields weren't changed
				checkDatesAndLocationsDidntChange(mergedShipment, oldShipment)

				// ensure fields were set correctly
				suite.Nil(mergedShipment.SecondaryPickupPostalCode)
				suite.Nil(mergedShipment.SecondaryDestinationPostalCode)
			},
		},
		"Add estimated weights - no pro gear": {
			oldState: PPMShipmentStateDatesAndLocations,
			oldFlags: flags{
				hasSecondaryZips:    false,
				hasProGear:          false,
				hasRequestedAdvance: false,
				hasReceivedAdvance:  false,
			},
			newShipment: models.PPMShipment{
				EstimatedWeight: models.PoundPointer(3500),
				HasProGear:      models.BoolPointer(false),
			},
			runChecks: func(mergedShipment models.PPMShipment, oldShipment models.PPMShipment, newShipment models.PPMShipment) {
				// ensure existing fields weren't changed
				checkDatesAndLocationsDidntChange(mergedShipment, oldShipment)

				// ensure fields were set correctly
				suite.Equal(newShipment.EstimatedWeight, mergedShipment.EstimatedWeight)
				suite.Equal(newShipment.HasProGear, mergedShipment.HasProGear)
				suite.Nil(mergedShipment.ProGearWeight)
				suite.Nil(mergedShipment.SpouseProGearWeight)
			},
		},
		"Add estimated weights - yes pro gear": {
			oldState: PPMShipmentStateDatesAndLocations,
			oldFlags: flags{
				hasSecondaryZips:    false,
				hasProGear:          false,
				hasRequestedAdvance: false,
				hasReceivedAdvance:  false,
			},
			newShipment: models.PPMShipment{
				EstimatedWeight:     models.PoundPointer(3500),
				HasProGear:          models.BoolPointer(true),
				ProGearWeight:       models.PoundPointer(1740),
				SpouseProGearWeight: models.PoundPointer(220),
			},
			runChecks: func(mergedShipment models.PPMShipment, oldShipment models.PPMShipment, newShipment models.PPMShipment) {
				// ensure existing fields weren't changed
				checkDatesAndLocationsDidntChange(mergedShipment, oldShipment)

				// ensure fields were set correctly
				suite.Equal(newShipment.EstimatedWeight, mergedShipment.EstimatedWeight)
				suite.Equal(newShipment.HasProGear, mergedShipment.HasProGear)
				suite.Equal(newShipment.ProGearWeight, mergedShipment.ProGearWeight)
				suite.Equal(newShipment.SpouseProGearWeight, mergedShipment.SpouseProGearWeight)
			},
		},
		"Zero out pro gear weights": {
			oldState: PPMShipmentStateEstimatedWeights,
			oldFlags: flags{
				hasSecondaryZips:    false,
				hasProGear:          true,
				hasRequestedAdvance: false,
				hasReceivedAdvance:  false,
			},
			newShipment: models.PPMShipment{ // validation-wise, this shouldn't work in the end, but at the merge level, it should.
				ProGearWeight:       models.PoundPointer(unit.Pound(0)),
				SpouseProGearWeight: models.PoundPointer(unit.Pound(0)),
			},
			runChecks: func(mergedShipment models.PPMShipment, oldShipment models.PPMShipment, newShipment models.PPMShipment) {
				// ensure existing fields weren't changed
				checkDatesAndLocationsDidntChange(mergedShipment, oldShipment)

				suite.Equal(oldShipment.EstimatedWeight, mergedShipment.EstimatedWeight)
				suite.Equal(oldShipment.HasProGear, mergedShipment.HasProGear)

				// ensure fields were set correctly
				suite.Equal(newShipment.ProGearWeight, mergedShipment.ProGearWeight)
				suite.Equal(newShipment.SpouseProGearWeight, mergedShipment.SpouseProGearWeight)
			},
		},
		"Remove pro gear": {
			oldState: PPMShipmentStateEstimatedWeights,
			oldFlags: flags{
				hasSecondaryZips:    false,
				hasProGear:          true,
				hasRequestedAdvance: false,
				hasReceivedAdvance:  false,
			},
			newShipment: models.PPMShipment{
				HasProGear: models.BoolPointer(false),
			},
			runChecks: func(mergedShipment models.PPMShipment, oldShipment models.PPMShipment, newShipment models.PPMShipment) {
				// ensure existing fields weren't changed
				checkDatesAndLocationsDidntChange(mergedShipment, oldShipment)

				suite.Equal(oldShipment.EstimatedWeight, mergedShipment.EstimatedWeight)

				// ensure fields were set correctly
				suite.Equal(newShipment.HasProGear, mergedShipment.HasProGear)
				suite.Nil(mergedShipment.ProGearWeight)
				suite.Nil(mergedShipment.SpouseProGearWeight)
			},
		},
		"Add advance requested info - no advance": {
			oldState: PPMShipmentStateEstimatedWeights,
			oldFlags: flags{
				hasSecondaryZips:    false,
				hasProGear:          true,
				hasRequestedAdvance: false,
				hasReceivedAdvance:  false,
			},
			newShipment: models.PPMShipment{
				AdvanceRequested:    models.BoolPointer(false),
				HasRequestedAdvance: models.BoolPointer(false),
			},
			runChecks: func(mergedShipment models.PPMShipment, oldShipment models.PPMShipment, newShipment models.PPMShipment) {
				// ensure existing fields weren't changed
				checkDatesAndLocationsDidntChange(mergedShipment, oldShipment)
				checkEstimatedWeightsDidntChange(mergedShipment, oldShipment)

				// ensure fields were set correctly
				suite.Equal(newShipment.AdvanceRequested, mergedShipment.AdvanceRequested)
				suite.Equal(newShipment.HasRequestedAdvance, mergedShipment.HasRequestedAdvance)
				suite.Nil(mergedShipment.Advance)
				suite.Nil(mergedShipment.AdvanceAmountRequested)
			},
		},
		"Add advance requested info - yes advance": {
			oldState: PPMShipmentStateEstimatedWeights,
			oldFlags: flags{
				hasSecondaryZips:    false,
				hasProGear:          true,
				hasRequestedAdvance: false,
				hasReceivedAdvance:  false,
			},
			newShipment: models.PPMShipment{
				AdvanceRequested:       models.BoolPointer(true),
				HasRequestedAdvance:    models.BoolPointer(true),
				Advance:                models.CentPointer(unit.Cents(400000)),
				AdvanceAmountRequested: models.CentPointer(unit.Cents(400000)),
			},
			runChecks: func(mergedShipment models.PPMShipment, oldShipment models.PPMShipment, newShipment models.PPMShipment) {
				// ensure existing fields weren't changed
				checkDatesAndLocationsDidntChange(mergedShipment, oldShipment)
				checkEstimatedWeightsDidntChange(mergedShipment, oldShipment)

				// ensure fields were set correctly
				suite.Equal(newShipment.AdvanceRequested, mergedShipment.AdvanceRequested)
				suite.Equal(newShipment.HasRequestedAdvance, mergedShipment.HasRequestedAdvance)
				suite.Equal(newShipment.Advance, mergedShipment.Advance)
				suite.Equal(newShipment.AdvanceAmountRequested, mergedShipment.AdvanceAmountRequested)
			},
		},
		"Remove advance requested": {
			oldState: PPMShipmentStateAdvance,
			oldFlags: flags{
				hasSecondaryZips:    false,
				hasProGear:          true,
				hasRequestedAdvance: true,
				hasReceivedAdvance:  false,
			},
			newShipment: models.PPMShipment{
				AdvanceRequested:    models.BoolPointer(false),
				HasRequestedAdvance: models.BoolPointer(false),
			},
			runChecks: func(mergedShipment models.PPMShipment, oldShipment models.PPMShipment, newShipment models.PPMShipment) {
				// ensure existing fields weren't changed
				checkDatesAndLocationsDidntChange(mergedShipment, oldShipment)
				checkEstimatedWeightsDidntChange(mergedShipment, oldShipment)

				// ensure fields were set correctly
				suite.Equal(newShipment.AdvanceRequested, mergedShipment.AdvanceRequested)
				suite.Equal(newShipment.HasRequestedAdvance, mergedShipment.HasRequestedAdvance)
				suite.Nil(mergedShipment.Advance)
				suite.Nil(mergedShipment.AdvanceAmountRequested)
			},
		},
		"Add actual zips and advance info - no advance": {
			oldState: PPMShipmentStateAdvance,
			oldFlags: flags{
				hasSecondaryZips:    false,
				hasProGear:          true,
				hasRequestedAdvance: false,
				hasReceivedAdvance:  false,
			},
			newShipment: models.PPMShipment{
				ActualPickupPostalCode:      models.StringPointer("90210"),
				ActualDestinationPostalCode: models.StringPointer("79912"),
				HasReceivedAdvance:          models.BoolPointer(false),
			},
			runChecks: func(mergedShipment models.PPMShipment, oldShipment models.PPMShipment, newShipment models.PPMShipment) {
				// ensure existing fields weren't changed
				checkDatesAndLocationsDidntChange(mergedShipment, oldShipment)
				checkEstimatedWeightsDidntChange(mergedShipment, oldShipment)

				suite.Equal(oldShipment.AdvanceRequested, mergedShipment.AdvanceRequested)
				suite.Equal(oldShipment.HasRequestedAdvance, mergedShipment.HasRequestedAdvance)
				suite.Nil(mergedShipment.Advance)
				suite.Nil(mergedShipment.AdvanceAmountRequested)

				// ensure fields were set correctly
				suite.Equal(newShipment.ActualPickupPostalCode, mergedShipment.ActualPickupPostalCode)
				suite.Equal(newShipment.ActualDestinationPostalCode, mergedShipment.ActualDestinationPostalCode)
				suite.Equal(newShipment.HasReceivedAdvance, mergedShipment.HasReceivedAdvance)
				suite.Nil(mergedShipment.AdvanceAmountReceived)
			},
		},
		"Add actual zips and advance info - yes advance": {
			oldState: PPMShipmentStateAdvance,
			oldFlags: flags{
				hasSecondaryZips:    false,
				hasProGear:          true,
				hasRequestedAdvance: true,
				hasReceivedAdvance:  false,
			},
			newShipment: models.PPMShipment{
				ActualPickupPostalCode:      models.StringPointer("90210"),
				ActualDestinationPostalCode: models.StringPointer("79912"),
				HasReceivedAdvance:          models.BoolPointer(true),
				AdvanceAmountReceived:       models.CentPointer(unit.Cents(3300)),
			},
			runChecks: func(mergedShipment models.PPMShipment, oldShipment models.PPMShipment, newShipment models.PPMShipment) {
				// ensure existing fields weren't changed
				checkDatesAndLocationsDidntChange(mergedShipment, oldShipment)
				checkEstimatedWeightsDidntChange(mergedShipment, oldShipment)

				suite.Equal(oldShipment.AdvanceRequested, mergedShipment.AdvanceRequested)
				suite.Equal(oldShipment.HasRequestedAdvance, mergedShipment.HasRequestedAdvance)
				suite.Equal(oldShipment.Advance, mergedShipment.Advance)
				suite.Equal(oldShipment.AdvanceAmountRequested, mergedShipment.AdvanceAmountRequested)

				// ensure fields were set correctly
				suite.Equal(newShipment.ActualPickupPostalCode, mergedShipment.ActualPickupPostalCode)
				suite.Equal(newShipment.ActualDestinationPostalCode, mergedShipment.ActualDestinationPostalCode)
				suite.Equal(newShipment.HasReceivedAdvance, mergedShipment.HasReceivedAdvance)
				suite.Equal(newShipment.AdvanceAmountReceived, mergedShipment.AdvanceAmountReceived)
			},
		},
		"Remove actual advance": {
			oldState: PPMShipmentStateActualDatesZipsAndAdvance,
			oldFlags: flags{
				hasSecondaryZips:    false,
				hasProGear:          true,
				hasRequestedAdvance: true,
				hasReceivedAdvance:  true,
			},
			newShipment: models.PPMShipment{
				HasReceivedAdvance: models.BoolPointer(false),
			},
			runChecks: func(mergedShipment models.PPMShipment, oldShipment models.PPMShipment, newShipment models.PPMShipment) {
				// ensure existing fields weren't changed
				checkDatesAndLocationsDidntChange(mergedShipment, oldShipment)
				checkEstimatedWeightsDidntChange(mergedShipment, oldShipment)

				suite.Equal(oldShipment.AdvanceRequested, mergedShipment.AdvanceRequested)
				suite.Equal(oldShipment.HasRequestedAdvance, mergedShipment.HasRequestedAdvance)
				suite.Equal(oldShipment.Advance, mergedShipment.Advance)
				suite.Equal(oldShipment.AdvanceAmountRequested, mergedShipment.AdvanceAmountRequested)
				suite.Equal(oldShipment.ActualPickupPostalCode, mergedShipment.ActualPickupPostalCode)
				suite.Equal(oldShipment.ActualDestinationPostalCode, mergedShipment.ActualDestinationPostalCode)

				// ensure fields were set correctly
				suite.Equal(newShipment.HasReceivedAdvance, mergedShipment.HasReceivedAdvance)
				suite.Nil(mergedShipment.AdvanceAmountReceived)
			},
		},
	}

	for name, tc := range mergeTestCases {
		name := name
		tc := tc

		suite.Run(fmt.Sprintf("Can merge changes - %s", name), func() {
			oldShipment := setupShipmentData(tc.oldState, tc.oldFlags)

			mergedShipment := mergePPMShipment(tc.newShipment, &oldShipment)

			// these should never change
			suite.Equal(oldShipment.ID, mergedShipment.ID)
			suite.Equal(oldShipment.ShipmentID, mergedShipment.ShipmentID)
			suite.Equal(oldShipment.Status, mergedShipment.Status)

			// now run test case specific checks
			tc.runChecks(*mergedShipment, oldShipment, tc.newShipment)
		})
	}
}<|MERGE_RESOLUTION|>--- conflicted
+++ resolved
@@ -10,112 +10,6 @@
 	"github.com/transcom/mymove/pkg/unit"
 )
 
-<<<<<<< HEAD
-type dataSetup struct {
-	old models.PPMShipment
-	new models.PPMShipment
-}
-
-func setupShipmentData() (data dataSetup) {
-	id := uuid.Must(uuid.NewV4())
-	shipmentID := uuid.Must(uuid.NewV4())
-	SITLocationOrigin := models.SITLocationTypeOrigin
-	data.old = models.PPMShipment{
-		ID:                    id,
-		ShipmentID:            shipmentID,
-		ExpectedDepartureDate: time.Date(2020, time.March, 15, 0, 0, 0, 0, time.UTC),
-		PickupPostalCode:      "90210",
-		DestinationPostalCode: "08004",
-		Advance:               nil,
-		AdvanceRequested:      models.BoolPointer(false),
-		SitExpected:           models.BoolPointer(false),
-	}
-	advanceCents := unit.Cents(10000)
-	estimatedWeight := unit.Pound(4000)
-	proGearWeight := unit.Pound(1500)
-	spouseProGearWeight := unit.Pound(400)
-	data.new = models.PPMShipment{
-		EstimatedWeight:           &estimatedWeight,
-		HasProGear:                models.BoolPointer(true),
-		ProGearWeight:             &proGearWeight,
-		SpouseProGearWeight:       &spouseProGearWeight,
-		Advance:                   &advanceCents,
-		AdvanceRequested:          models.BoolPointer(true),
-		SitExpected:               models.BoolPointer(true),
-		SITEstimatedWeight:        models.PoundPointer(1000),
-		SITEstimatedEntryDate:     models.TimePointer(testdatagen.NextValidMoveDate),
-		SITEstimatedDepartureDate: models.TimePointer(testdatagen.NextValidMoveDate.Add(testdatagen.OneWeek)),
-		SITLocation:               &SITLocationOrigin,
-	}
-	return data
-}
-
-func (suite *PPMShipmentSuite) TestMergePPMShipment() {
-	suite.Run("Basic merge", func() {
-		data := setupShipmentData()
-		oldPPMShipment := data.old
-		newPPMShipment := data.new
-
-		mergedPPMShipment := mergePPMShipment(newPPMShipment, &oldPPMShipment)
-
-		// Check if new fields are added/changed
-		suite.Equal(*newPPMShipment.EstimatedWeight, *mergedPPMShipment.EstimatedWeight)
-		suite.Equal(*newPPMShipment.HasProGear, *mergedPPMShipment.HasProGear)
-		suite.Equal(*newPPMShipment.ProGearWeight, *mergedPPMShipment.ProGearWeight)
-		suite.Equal(*newPPMShipment.SpouseProGearWeight, *mergedPPMShipment.SpouseProGearWeight)
-		suite.Equal(*newPPMShipment.AdvanceRequested, *mergedPPMShipment.AdvanceRequested)
-		suite.Equal(*newPPMShipment.SitExpected, *mergedPPMShipment.SitExpected)
-		suite.Equal(*newPPMShipment.SITEstimatedWeight, *mergedPPMShipment.SITEstimatedWeight)
-		suite.Equal(*newPPMShipment.SITEstimatedEntryDate, *mergedPPMShipment.SITEstimatedEntryDate)
-		suite.Equal(*newPPMShipment.SITEstimatedDepartureDate, *mergedPPMShipment.SITEstimatedDepartureDate)
-		suite.Equal(*newPPMShipment.SITLocation, *mergedPPMShipment.SITLocation)
-
-		// Check if old fields are not changed
-		suite.Equal(oldPPMShipment.ID, mergedPPMShipment.ID)
-		suite.Equal(oldPPMShipment.ShipmentID, mergedPPMShipment.ShipmentID)
-		suite.Equal(oldPPMShipment.ExpectedDepartureDate, mergedPPMShipment.ExpectedDepartureDate)
-		suite.Equal(oldPPMShipment.PickupPostalCode, mergedPPMShipment.PickupPostalCode)
-		suite.Equal(oldPPMShipment.DestinationPostalCode, mergedPPMShipment.DestinationPostalCode)
-	})
-
-	suite.Run("Merge changes to required fields", func() {
-		data := setupShipmentData()
-		oldPPMShipment := data.old
-		newPPMShipment := data.new
-		newPPMShipment.SitExpected = models.BoolPointer(true)
-		newPPMShipment.ExpectedDepartureDate = time.Date(2022, time.March, 15, 0, 0, 0, 0, time.UTC)
-		newPPMShipment.PickupPostalCode = "79912"
-		newPPMShipment.DestinationPostalCode = "94535"
-
-		mergedPPMShipment := mergePPMShipment(newPPMShipment, &oldPPMShipment)
-
-		// Check if new fields are added
-		suite.Equal(newPPMShipment.ExpectedDepartureDate, mergedPPMShipment.ExpectedDepartureDate)
-		suite.Equal(newPPMShipment.PickupPostalCode, mergedPPMShipment.PickupPostalCode)
-		suite.Equal(newPPMShipment.DestinationPostalCode, mergedPPMShipment.DestinationPostalCode)
-		suite.Equal(*newPPMShipment.SitExpected, *mergedPPMShipment.SitExpected)
-		suite.Equal(*newPPMShipment.EstimatedWeight, *mergedPPMShipment.EstimatedWeight)
-		suite.Equal(*newPPMShipment.HasProGear, *mergedPPMShipment.HasProGear)
-		suite.Equal(*newPPMShipment.ProGearWeight, *mergedPPMShipment.ProGearWeight)
-		suite.Equal(*newPPMShipment.SpouseProGearWeight, *mergedPPMShipment.SpouseProGearWeight)
-		suite.Equal(*newPPMShipment.AdvanceRequested, *mergedPPMShipment.AdvanceRequested)
-
-		// Check if old fields are not changed
-		suite.Equal(oldPPMShipment.ID, mergedPPMShipment.ID)
-		suite.Equal(oldPPMShipment.ShipmentID, mergedPPMShipment.ShipmentID)
-	})
-
-	suite.Run("Merge zeros", func() {
-		data := setupShipmentData()
-		oldPPMShipment := data.old
-		oldProGearWeight := unit.Pound(1500)
-		oldPPMShipment.ProGearWeight = &oldProGearWeight
-
-		newProGearWeight := unit.Pound(0)
-		newPPMShipment := models.PPMShipment{
-			ProGearWeight: &newProGearWeight,
-		}
-=======
 func (suite *PPMShipmentSuite) TestMergePPMShipment() {
 	type PPMShipmentState int
 
@@ -125,7 +19,6 @@
 		PPMShipmentStateAdvance                   PPMShipmentState = 3
 		PPMShipmentStateActualDatesZipsAndAdvance PPMShipmentState = 4
 	)
->>>>>>> de05fff7
 
 	type flags struct {
 		hasSecondaryZips    bool
@@ -159,25 +52,10 @@
 
 			oldShipment.HasProGear = &oldFlags.hasProGear
 
-<<<<<<< HEAD
-	suite.Run("Can remove pro gear", func() {
-		oldPPM := models.PPMShipment{
-			ID:                    uuid.Must(uuid.NewV4()),
-			ShipmentID:            uuid.Must(uuid.NewV4()),
-			ExpectedDepartureDate: testdatagen.NextValidMoveDate,
-			PickupPostalCode:      "79912",
-			DestinationPostalCode: "90909",
-			SitExpected:           models.BoolPointer(false),
-			EstimatedWeight:       models.PoundPointer(4000),
-			HasProGear:            models.BoolPointer(true),
-			ProGearWeight:         models.PoundPointer(1000),
-			SpouseProGearWeight:   models.PoundPointer(0),
-=======
 			if oldFlags.hasProGear {
 				oldShipment.ProGearWeight = models.PoundPointer(unit.Pound(1500))
 				oldShipment.SpouseProGearWeight = models.PoundPointer(unit.Pound(400))
 			}
->>>>>>> de05fff7
 		}
 
 		if ppmState >= PPMShipmentStateAdvance {
@@ -200,46 +78,8 @@
 			}
 		}
 
-<<<<<<< HEAD
-	suite.Run("Can remove SIT", func() {
-		SITLocationOrigin := models.SITLocationTypeOrigin
-		oldPPM := models.PPMShipment{
-			ID:                        uuid.Must(uuid.NewV4()),
-			ShipmentID:                uuid.Must(uuid.NewV4()),
-			ExpectedDepartureDate:     testdatagen.NextValidMoveDate,
-			PickupPostalCode:          "79912",
-			DestinationPostalCode:     "90909",
-			EstimatedWeight:           models.PoundPointer(4000),
-			HasProGear:                models.BoolPointer(true),
-			ProGearWeight:             models.PoundPointer(1000),
-			SpouseProGearWeight:       models.PoundPointer(0),
-			SitExpected:               models.BoolPointer(true),
-			SITEstimatedWeight:        models.PoundPointer(1000),
-			SITEstimatedEntryDate:     models.TimePointer(testdatagen.NextValidMoveDate),
-			SITEstimatedDepartureDate: models.TimePointer(testdatagen.NextValidMoveDate.Add(testdatagen.OneWeek)),
-			SITLocation:               &SITLocationOrigin,
-		}
-
-		newPPM := models.PPMShipment{
-			SitExpected: models.BoolPointer(false),
-		}
-
-		mergedPPMShipment := mergePPMShipment(newPPM, &oldPPM)
-
-		suite.Equal(*newPPM.SitExpected, *mergedPPMShipment.SitExpected)
-		suite.Nil(mergedPPMShipment.SITEstimatedWeight)
-		suite.Nil(mergedPPMShipment.SITEstimatedEntryDate)
-		suite.Nil(mergedPPMShipment.SITEstimatedDepartureDate)
-		suite.Nil(mergedPPMShipment.SITLocation)
-	})
-
-	suite.Run("Passing nil to required fields", func() {
-		data := setupShipmentData()
-		oldPPMShipment := data.old
-=======
 		return oldShipment
 	}
->>>>>>> de05fff7
 
 	type runChecksFunc func(mergedShipment models.PPMShipment, oldShipment models.PPMShipment, newShipment models.PPMShipment)
 
