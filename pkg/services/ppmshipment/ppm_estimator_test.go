package ppmshipment

import (
	"fmt"
	"time"

	"github.com/gofrs/uuid"
	"github.com/stretchr/testify/mock"

	"github.com/transcom/mymove/pkg/factory"
	"github.com/transcom/mymove/pkg/models"
	prhelpermocks "github.com/transcom/mymove/pkg/payment_request/mocks"
	"github.com/transcom/mymove/pkg/route/mocks"
	storageTest "github.com/transcom/mymove/pkg/storage/test"
	"github.com/transcom/mymove/pkg/testdatagen"
	"github.com/transcom/mymove/pkg/unit"
	"github.com/transcom/mymove/pkg/uploader"
)

func (suite *PPMShipmentSuite) TestPPMEstimator() {
	mockedPlanner := &mocks.Planner{}
	mockedPaymentRequestHelper := &prhelpermocks.Helper{}
	ppmEstimator := NewEstimatePPM(mockedPlanner, mockedPaymentRequestHelper)
	validGccMultiplierDate, _ := time.Parse("2006-01-02", "2025-06-02")

	// To avoid creating all of the re_services and their corresponding params using factories, we can create this
	// mapping to help mock the response
	serviceParamKeys := map[models.ServiceItemParamName]models.ServiceItemParamKey{
		models.ServiceItemParamNameActualPickupDate:                 {Key: models.ServiceItemParamNameActualPickupDate, Type: models.ServiceItemParamTypeDate},
		models.ServiceItemParamNameContractCode:                     {Key: models.ServiceItemParamNameContractCode, Type: models.ServiceItemParamTypeString},
		models.ServiceItemParamNameDistanceZip:                      {Key: models.ServiceItemParamNameDistanceZip, Type: models.ServiceItemParamTypeInteger},
		models.ServiceItemParamNameEIAFuelPrice:                     {Key: models.ServiceItemParamNameEIAFuelPrice, Type: models.ServiceItemParamTypeInteger},
		models.ServiceItemParamNameFSCWeightBasedDistanceMultiplier: {Key: models.ServiceItemParamNameFSCWeightBasedDistanceMultiplier, Type: models.ServiceItemParamTypeDecimal},
		models.ServiceItemParamNameReferenceDate:                    {Key: models.ServiceItemParamNameReferenceDate, Type: models.ServiceItemParamTypeDate},
		models.ServiceItemParamNameRequestedPickupDate:              {Key: models.ServiceItemParamNameRequestedPickupDate, Type: models.ServiceItemParamTypeDate},
		models.ServiceItemParamNameServiceAreaDest:                  {Key: models.ServiceItemParamNameServiceAreaDest, Type: models.ServiceItemParamTypeString},
		models.ServiceItemParamNameServiceAreaOrigin:                {Key: models.ServiceItemParamNameServiceAreaOrigin, Type: models.ServiceItemParamTypeString},
		models.ServiceItemParamNameServicesScheduleDest:             {Key: models.ServiceItemParamNameServicesScheduleDest, Type: models.ServiceItemParamTypeInteger},
		models.ServiceItemParamNameServicesScheduleOrigin:           {Key: models.ServiceItemParamNameServicesScheduleOrigin, Type: models.ServiceItemParamTypeInteger},
		models.ServiceItemParamNameWeightAdjusted:                   {Key: models.ServiceItemParamNameWeightAdjusted, Type: models.ServiceItemParamTypeInteger},
		models.ServiceItemParamNameWeightBilled:                     {Key: models.ServiceItemParamNameWeightBilled, Type: models.ServiceItemParamTypeInteger},
		models.ServiceItemParamNameWeightEstimated:                  {Key: models.ServiceItemParamNameWeightEstimated, Type: models.ServiceItemParamTypeInteger},
		models.ServiceItemParamNameWeightOriginal:                   {Key: models.ServiceItemParamNameWeightOriginal, Type: models.ServiceItemParamTypeInteger},
		models.ServiceItemParamNameWeightReweigh:                    {Key: models.ServiceItemParamNameWeightReweigh, Type: models.ServiceItemParamTypeInteger},
		models.ServiceItemParamNameZipDestAddress:                   {Key: models.ServiceItemParamNameZipDestAddress, Type: models.ServiceItemParamTypeString},
		models.ServiceItemParamNameZipPickupAddress:                 {Key: models.ServiceItemParamNameZipPickupAddress, Type: models.ServiceItemParamTypeString},
	}

	serviceParams := models.ServiceParams{}
	// Domestic Linehaul
	for _, serviceParamKey := range []models.ServiceItemParamName{
		models.ServiceItemParamNameActualPickupDate,
		models.ServiceItemParamNameContractCode,
		models.ServiceItemParamNameDistanceZip,
		models.ServiceItemParamNameReferenceDate,
		models.ServiceItemParamNameRequestedPickupDate,
		models.ServiceItemParamNameServiceAreaOrigin,
		models.ServiceItemParamNameWeightAdjusted,
		models.ServiceItemParamNameWeightBilled,
		models.ServiceItemParamNameWeightEstimated,
		models.ServiceItemParamNameWeightOriginal,
		models.ServiceItemParamNameWeightReweigh,
		models.ServiceItemParamNameZipDestAddress,
		models.ServiceItemParamNameZipPickupAddress,
	} {
		serviceParams = append(serviceParams, models.ServiceParam{Service: models.ReService{Code: models.ReServiceCodeDLH}, ServiceItemParamKey: serviceParamKeys[serviceParamKey]})
	}

	// Fuel Surcharge
	for _, serviceParamKey := range []models.ServiceItemParamName{
		models.ServiceItemParamNameActualPickupDate,
		models.ServiceItemParamNameContractCode,
		models.ServiceItemParamNameDistanceZip,
		models.ServiceItemParamNameEIAFuelPrice,
		models.ServiceItemParamNameFSCWeightBasedDistanceMultiplier,
		models.ServiceItemParamNameWeightAdjusted,
		models.ServiceItemParamNameWeightBilled,
		models.ServiceItemParamNameWeightEstimated,
		models.ServiceItemParamNameWeightOriginal,
		models.ServiceItemParamNameWeightReweigh,
		models.ServiceItemParamNameZipDestAddress,
		models.ServiceItemParamNameZipPickupAddress,
	} {
		serviceParams = append(serviceParams, models.ServiceParam{Service: models.ReService{Code: models.ReServiceCodeFSC}, ServiceItemParamKey: serviceParamKeys[serviceParamKey]})
	}

	// Domestic Origin Price
	for _, serviceParamKey := range []models.ServiceItemParamName{
		models.ServiceItemParamNameActualPickupDate,
		models.ServiceItemParamNameContractCode,
		models.ServiceItemParamNameReferenceDate,
		models.ServiceItemParamNameRequestedPickupDate,
		models.ServiceItemParamNameServiceAreaOrigin,
		models.ServiceItemParamNameWeightAdjusted,
		models.ServiceItemParamNameWeightBilled,
		models.ServiceItemParamNameWeightEstimated,
		models.ServiceItemParamNameWeightOriginal,
		models.ServiceItemParamNameWeightReweigh,
		models.ServiceItemParamNameZipPickupAddress,
	} {
		serviceParams = append(serviceParams, models.ServiceParam{Service: models.ReService{Code: models.ReServiceCodeDOP}, ServiceItemParamKey: serviceParamKeys[serviceParamKey]})
	}

	// Domestic Destination Price
	for _, serviceParamKey := range []models.ServiceItemParamName{
		models.ServiceItemParamNameActualPickupDate,
		models.ServiceItemParamNameContractCode,
		models.ServiceItemParamNameReferenceDate,
		models.ServiceItemParamNameRequestedPickupDate,
		models.ServiceItemParamNameServiceAreaDest,
		models.ServiceItemParamNameWeightAdjusted,
		models.ServiceItemParamNameWeightBilled,
		models.ServiceItemParamNameWeightEstimated,
		models.ServiceItemParamNameWeightOriginal,
		models.ServiceItemParamNameWeightReweigh,
		models.ServiceItemParamNameZipDestAddress,
	} {
		serviceParams = append(serviceParams, models.ServiceParam{Service: models.ReService{Code: models.ReServiceCodeDDP}, ServiceItemParamKey: serviceParamKeys[serviceParamKey]})
	}

	// Domestic Packing
	for _, serviceParamKey := range []models.ServiceItemParamName{
		models.ServiceItemParamNameActualPickupDate,
		models.ServiceItemParamNameContractCode,
		models.ServiceItemParamNameReferenceDate,
		models.ServiceItemParamNameRequestedPickupDate,
		models.ServiceItemParamNameServiceAreaOrigin,
		models.ServiceItemParamNameServicesScheduleOrigin,
		models.ServiceItemParamNameWeightAdjusted,
		models.ServiceItemParamNameWeightBilled,
		models.ServiceItemParamNameWeightEstimated,
		models.ServiceItemParamNameWeightOriginal,
		models.ServiceItemParamNameWeightReweigh,
		models.ServiceItemParamNameZipPickupAddress,
	} {
		serviceParams = append(serviceParams, models.ServiceParam{Service: models.ReService{Code: models.ReServiceCodeDPK}, ServiceItemParamKey: serviceParamKeys[serviceParamKey]})
	}

	// Domestic Unpacking
	for _, serviceParamKey := range []models.ServiceItemParamName{
		models.ServiceItemParamNameActualPickupDate,
		models.ServiceItemParamNameContractCode,
		models.ServiceItemParamNameReferenceDate,
		models.ServiceItemParamNameRequestedPickupDate,
		models.ServiceItemParamNameServiceAreaDest,
		models.ServiceItemParamNameServicesScheduleDest,
		models.ServiceItemParamNameWeightAdjusted,
		models.ServiceItemParamNameWeightBilled,
		models.ServiceItemParamNameWeightEstimated,
		models.ServiceItemParamNameWeightOriginal,
		models.ServiceItemParamNameWeightReweigh,
		models.ServiceItemParamNameZipDestAddress,
	} {
		serviceParams = append(serviceParams, models.ServiceParam{Service: models.ReService{Code: models.ReServiceCodeDUPK}, ServiceItemParamKey: serviceParamKeys[serviceParamKey]})
	}

	setupPricerData := func() {
		testdatagen.FetchOrMakeGHCDieselFuelPrice(suite.DB(), testdatagen.Assertions{
			GHCDieselFuelPrice: models.GHCDieselFuelPrice{
				FuelPriceInMillicents: unit.Millicents(281400),
				PublicationDate:       time.Date(2020, time.March, 9, 0, 0, 0, 0, time.UTC),
				EffectiveDate:         time.Date(2020, time.March, 10, 0, 0, 0, 0, time.UTC),
				EndDate:               time.Date(2020, time.March, 16, 0, 0, 0, 0, time.UTC),
			},
		})

		originDomesticServiceArea := testdatagen.FetchOrMakeReDomesticServiceArea(suite.DB(), testdatagen.Assertions{
			ReDomesticServiceArea: models.ReDomesticServiceArea{
				ServiceArea:      "056",
				ServicesSchedule: 3,
				SITPDSchedule:    3,
			},
			ReContract: testdatagen.FetchOrMakeReContract(suite.DB(), testdatagen.Assertions{}),
		})

		testdatagen.FetchOrMakeReContractYear(suite.DB(), testdatagen.Assertions{
			ReContractYear: models.ReContractYear{
				Contract:             originDomesticServiceArea.Contract,
				ContractID:           originDomesticServiceArea.ContractID,
				StartDate:            time.Date(2019, time.June, 1, 0, 0, 0, 0, time.UTC),
				EndDate:              time.Date(2020, time.May, 31, 0, 0, 0, 0, time.UTC),
				Escalation:           1.0,
				EscalationCompounded: 1.0,
			},
		})

		testdatagen.FetchOrMakeReZip3(suite.DB(), testdatagen.Assertions{
			ReZip3: models.ReZip3{
				Contract:            originDomesticServiceArea.Contract,
				ContractID:          originDomesticServiceArea.ContractID,
				DomesticServiceArea: originDomesticServiceArea,
				Zip3:                "503",
			},
		})

		testdatagen.FetchOrMakeReZip3(suite.DB(), testdatagen.Assertions{
			ReZip3: models.ReZip3{
				Contract:            originDomesticServiceArea.Contract,
				ContractID:          originDomesticServiceArea.ContractID,
				DomesticServiceArea: originDomesticServiceArea,
				Zip3:                "902",
			},
		})

		destDomesticServiceArea := testdatagen.FetchOrMakeReDomesticServiceArea(suite.DB(), testdatagen.Assertions{
			ReDomesticServiceArea: models.ReDomesticServiceArea{
				Contract:    originDomesticServiceArea.Contract,
				ContractID:  originDomesticServiceArea.ContractID,
				ServiceArea: "208",
			},
		})

		testdatagen.FetchOrMakeReZip3(suite.DB(), testdatagen.Assertions{
			ReZip3: models.ReZip3{
				Contract:            destDomesticServiceArea.Contract,
				ContractID:          destDomesticServiceArea.ContractID,
				DomesticServiceArea: destDomesticServiceArea,
				Zip3:                "308",
			},
		})

		testdatagen.FetchOrMakeReDomesticLinehaulPrice(suite.DB(), testdatagen.Assertions{
			ReDomesticLinehaulPrice: models.ReDomesticLinehaulPrice{
				Contract:              originDomesticServiceArea.Contract,
				ContractID:            originDomesticServiceArea.ContractID,
				DomesticServiceArea:   originDomesticServiceArea,
				DomesticServiceAreaID: originDomesticServiceArea.ID,
				WeightLower:           unit.Pound(500),
				WeightUpper:           unit.Pound(4999),
				MilesLower:            2001,
				MilesUpper:            2500,
				PriceMillicents:       unit.Millicents(412400),
			},
		})

		testdatagen.FetchOrMakeReDomesticLinehaulPrice(suite.DB(), testdatagen.Assertions{
			ReDomesticLinehaulPrice: models.ReDomesticLinehaulPrice{
				Contract:              originDomesticServiceArea.Contract,
				ContractID:            originDomesticServiceArea.ContractID,
				DomesticServiceArea:   originDomesticServiceArea,
				DomesticServiceAreaID: originDomesticServiceArea.ID,
				WeightLower:           unit.Pound(500),
				WeightUpper:           unit.Pound(4999),
				MilesLower:            2001,
				MilesUpper:            2500,
				IsPeakPeriod:          true,
				PriceMillicents:       unit.Millicents(437600),
			},
		})

		testdatagen.FetchOrMakeReDomesticLinehaulPrice(suite.DB(), testdatagen.Assertions{
			ReDomesticLinehaulPrice: models.ReDomesticLinehaulPrice{
				Contract:              originDomesticServiceArea.Contract,
				ContractID:            originDomesticServiceArea.ContractID,
				DomesticServiceArea:   originDomesticServiceArea,
				DomesticServiceAreaID: originDomesticServiceArea.ID,
				WeightLower:           unit.Pound(5000),
				WeightUpper:           unit.Pound(9999),
				MilesLower:            2001,
				MilesUpper:            2500,
				PriceMillicents:       unit.Millicents(606800),
			},
		})

		dopService := factory.FetchReServiceByCode(suite.DB(), models.ReServiceCodeDOP)

		testdatagen.FetchOrMakeReDomesticServiceAreaPrice(suite.DB(), testdatagen.Assertions{
			ReDomesticServiceAreaPrice: models.ReDomesticServiceAreaPrice{
				ContractID:            originDomesticServiceArea.ContractID,
				Contract:              originDomesticServiceArea.Contract,
				ServiceID:             dopService.ID,
				Service:               dopService,
				DomesticServiceAreaID: originDomesticServiceArea.ID,
				DomesticServiceArea:   originDomesticServiceArea,
				IsPeakPeriod:          false,
				PriceCents:            unit.Cents(404),
			},
		})

		testdatagen.FetchOrMakeReDomesticServiceAreaPrice(suite.DB(), testdatagen.Assertions{
			ReDomesticServiceAreaPrice: models.ReDomesticServiceAreaPrice{
				ContractID:            originDomesticServiceArea.ContractID,
				Contract:              originDomesticServiceArea.Contract,
				ServiceID:             dopService.ID,
				Service:               dopService,
				DomesticServiceAreaID: originDomesticServiceArea.ID,
				DomesticServiceArea:   originDomesticServiceArea,
				IsPeakPeriod:          true,
				PriceCents:            unit.Cents(465),
			},
		})

		ddpService := factory.FetchReServiceByCode(suite.DB(), models.ReServiceCodeDDP)

		testdatagen.FetchOrMakeReDomesticServiceAreaPrice(suite.DB(), testdatagen.Assertions{
			ReDomesticServiceAreaPrice: models.ReDomesticServiceAreaPrice{
				ContractID:            destDomesticServiceArea.ContractID,
				Contract:              destDomesticServiceArea.Contract,
				ServiceID:             ddpService.ID,
				Service:               ddpService,
				DomesticServiceAreaID: destDomesticServiceArea.ID,
				DomesticServiceArea:   destDomesticServiceArea,
				IsPeakPeriod:          false,
				PriceCents:            unit.Cents(832),
			},
		})

		testdatagen.FetchOrMakeReDomesticServiceAreaPrice(suite.DB(), testdatagen.Assertions{
			ReDomesticServiceAreaPrice: models.ReDomesticServiceAreaPrice{
				ContractID:            destDomesticServiceArea.ContractID,
				Contract:              destDomesticServiceArea.Contract,
				ServiceID:             ddpService.ID,
				Service:               ddpService,
				DomesticServiceAreaID: destDomesticServiceArea.ID,
				DomesticServiceArea:   destDomesticServiceArea,
				IsPeakPeriod:          true,
				PriceCents:            unit.Cents(957),
			},
		})

		dpkService := factory.FetchReServiceByCode(suite.DB(), models.ReServiceCodeDPK)

		testdatagen.FetchOrMakeReDomesticOtherPrice(suite.DB(), testdatagen.Assertions{
			ReDomesticOtherPrice: models.ReDomesticOtherPrice{
				ContractID:   originDomesticServiceArea.ContractID,
				Contract:     originDomesticServiceArea.Contract,
				ServiceID:    dpkService.ID,
				Service:      dpkService,
				IsPeakPeriod: false,
				Schedule:     3,
				PriceCents:   7395,
			},
		})

		testdatagen.FetchOrMakeReDomesticOtherPrice(suite.DB(), testdatagen.Assertions{
			ReDomesticOtherPrice: models.ReDomesticOtherPrice{
				ContractID:   originDomesticServiceArea.ContractID,
				Contract:     originDomesticServiceArea.Contract,
				ServiceID:    dpkService.ID,
				Service:      dpkService,
				IsPeakPeriod: true,
				Schedule:     3,
				PriceCents:   8000,
			},
		})

		dupkService := factory.FetchReServiceByCode(suite.DB(), models.ReServiceCodeDUPK)

		testdatagen.FetchOrMakeReDomesticOtherPrice(suite.DB(), testdatagen.Assertions{
			ReDomesticOtherPrice: models.ReDomesticOtherPrice{
				ContractID:   destDomesticServiceArea.ContractID,
				Contract:     destDomesticServiceArea.Contract,
				ServiceID:    dupkService.ID,
				Service:      dupkService,
				IsPeakPeriod: false,
				Schedule:     2,
				PriceCents:   597,
			},
		})

		testdatagen.FetchOrMakeReDomesticOtherPrice(suite.DB(), testdatagen.Assertions{
			ReDomesticOtherPrice: models.ReDomesticOtherPrice{
				ContractID:   destDomesticServiceArea.ContractID,
				Contract:     destDomesticServiceArea.Contract,
				ServiceID:    dupkService.ID,
				Service:      dupkService,
				IsPeakPeriod: true,
				Schedule:     2,
				PriceCents:   650,
			},
		})

		dofsitService := factory.FetchReServiceByCode(suite.DB(), models.ReServiceCodeDOFSIT)

		testdatagen.FetchOrMakeReDomesticServiceAreaPrice(suite.DB(), testdatagen.Assertions{
			ReDomesticServiceAreaPrice: models.ReDomesticServiceAreaPrice{
				ContractID:            originDomesticServiceArea.ContractID,
				Contract:              originDomesticServiceArea.Contract,
				ServiceID:             dofsitService.ID,
				Service:               dofsitService,
				DomesticServiceAreaID: originDomesticServiceArea.ID,
				DomesticServiceArea:   originDomesticServiceArea,
				IsPeakPeriod:          false,
				PriceCents:            1153,
			},
		})

		testdatagen.FetchOrMakeReDomesticServiceAreaPrice(suite.DB(), testdatagen.Assertions{
			ReDomesticServiceAreaPrice: models.ReDomesticServiceAreaPrice{
				ContractID:            originDomesticServiceArea.ContractID,
				Contract:              originDomesticServiceArea.Contract,
				ServiceID:             dofsitService.ID,
				Service:               dofsitService,
				DomesticServiceAreaID: originDomesticServiceArea.ID,
				DomesticServiceArea:   originDomesticServiceArea,
				IsPeakPeriod:          true,
				PriceCents:            1326,
			},
		})

		doasitService := factory.FetchReServiceByCode(suite.DB(), models.ReServiceCodeDOASIT)

		testdatagen.FetchOrMakeReDomesticServiceAreaPrice(suite.DB(), testdatagen.Assertions{
			ReDomesticServiceAreaPrice: models.ReDomesticServiceAreaPrice{
				ContractID:            originDomesticServiceArea.ContractID,
				Contract:              originDomesticServiceArea.Contract,
				ServiceID:             doasitService.ID,
				Service:               doasitService,
				DomesticServiceAreaID: originDomesticServiceArea.ID,
				DomesticServiceArea:   originDomesticServiceArea,
				IsPeakPeriod:          false,
				PriceCents:            46,
			},
		})

		testdatagen.FetchOrMakeReDomesticServiceAreaPrice(suite.DB(), testdatagen.Assertions{
			ReDomesticServiceAreaPrice: models.ReDomesticServiceAreaPrice{
				ContractID:            originDomesticServiceArea.ContractID,
				Contract:              originDomesticServiceArea.Contract,
				ServiceID:             doasitService.ID,
				Service:               doasitService,
				DomesticServiceAreaID: originDomesticServiceArea.ID,
				DomesticServiceArea:   originDomesticServiceArea,
				IsPeakPeriod:          true,
				PriceCents:            53,
			},
		})

		ddfsitService := factory.FetchReServiceByCode(suite.DB(), models.ReServiceCodeDDFSIT)

		testdatagen.FetchOrMakeReDomesticServiceAreaPrice(suite.DB(), testdatagen.Assertions{
			ReDomesticServiceAreaPrice: models.ReDomesticServiceAreaPrice{
				ContractID:            destDomesticServiceArea.ContractID,
				Contract:              destDomesticServiceArea.Contract,
				ServiceID:             ddfsitService.ID,
				Service:               ddfsitService,
				DomesticServiceAreaID: destDomesticServiceArea.ID,
				DomesticServiceArea:   destDomesticServiceArea,
				IsPeakPeriod:          false,
				PriceCents:            1612,
			},
		})

		testdatagen.FetchOrMakeReDomesticServiceAreaPrice(suite.DB(), testdatagen.Assertions{
			ReDomesticServiceAreaPrice: models.ReDomesticServiceAreaPrice{
				ContractID:            destDomesticServiceArea.ContractID,
				Contract:              destDomesticServiceArea.Contract,
				ServiceID:             ddfsitService.ID,
				Service:               ddfsitService,
				DomesticServiceAreaID: destDomesticServiceArea.ID,
				DomesticServiceArea:   destDomesticServiceArea,
				IsPeakPeriod:          true,
				PriceCents:            1854,
			},
		})

		ddasitService := factory.FetchReServiceByCode(suite.DB(), models.ReServiceCodeDDASIT)

		testdatagen.FetchOrMakeReDomesticServiceAreaPrice(suite.DB(), testdatagen.Assertions{
			ReDomesticServiceAreaPrice: models.ReDomesticServiceAreaPrice{
				ContractID:            destDomesticServiceArea.ContractID,
				Contract:              destDomesticServiceArea.Contract,
				ServiceID:             ddasitService.ID,
				Service:               ddasitService,
				DomesticServiceAreaID: destDomesticServiceArea.ID,
				DomesticServiceArea:   destDomesticServiceArea,
				IsPeakPeriod:          false,
				PriceCents:            55,
			},
		})

		testdatagen.FetchOrMakeReDomesticServiceAreaPrice(suite.DB(), testdatagen.Assertions{
			ReDomesticServiceAreaPrice: models.ReDomesticServiceAreaPrice{
				ContractID:            destDomesticServiceArea.ContractID,
				Contract:              destDomesticServiceArea.Contract,
				ServiceID:             ddasitService.ID,
				Service:               ddasitService,
				DomesticServiceAreaID: destDomesticServiceArea.ID,
				DomesticServiceArea:   destDomesticServiceArea,
				IsPeakPeriod:          true,
				PriceCents:            63,
			},
		})
	}

	suite.Run("Price Breakdown - Incentive-based PPM", func() {
		ppmShipment := factory.BuildPPMShipmentWithApprovedDocuments(suite.DB())

		setupPricerData()

		mockedPaymentRequestHelper.On(
			"FetchServiceParamsForServiceItems",
			mock.AnythingOfType("*appcontext.appContext"),
			mock.AnythingOfType("[]models.MTOServiceItem")).Return(serviceParams, nil)

		// DTOD distance is going to be less than the HHG Rand McNally distance of 2361 miles
		mockedPlanner.On("ZipTransitDistance", mock.AnythingOfType("*appcontext.appContext"),
			"50309", "30813").Return(2294, nil)

		linehaul, fuel, origin, dest, packing, unpacking, _, err := ppmEstimator.PriceBreakdown(suite.AppContextForTest(), &ppmShipment)
		suite.NilOrNoVerrs(err)

		mockedPlanner.AssertCalled(suite.T(), "ZipTransitDistance", mock.AnythingOfType("*appcontext.appContext"),
			"50309", "30813")
		mockedPaymentRequestHelper.AssertCalled(suite.T(), "FetchServiceParamsForServiceItems", mock.AnythingOfType("*appcontext.appContext"), mock.AnythingOfType("[]models.MTOServiceItem"))

		suite.Equal(unit.Pound(4000), *ppmShipment.EstimatedWeight)
		suite.Equal(unit.Cents(48155648), linehaul)
		suite.Equal(unit.Cents(-641), fuel)
		suite.Equal(unit.Cents(24160), origin)
		suite.Equal(unit.Cents(36960), dest)
		suite.Equal(unit.Cents(321920), packing)
		suite.Equal(unit.Cents(26520), unpacking)
		suite.Equal(unit.Cents(48155648), linehaul)
		suite.Equal(unit.Cents(-641), fuel)
		suite.Equal(unit.Cents(24160), origin)
		suite.Equal(unit.Cents(36960), dest)
		suite.Equal(unit.Cents(321920), packing)
		suite.Equal(unit.Cents(26520), unpacking)

		total := linehaul + fuel + origin + dest + packing + unpacking
		suite.Equal(unit.Cents(48564567), total)

		// testing multiplier functionality when multiplier is not nil
		gccMultiplier := models.GCCMultiplier{
			Multiplier: 1.3,
		}
		ppmShipment.GCCMultiplier = &gccMultiplier

		linehaul, fuel, origin, dest, packing, unpacking, _, err = ppmEstimator.PriceBreakdown(suite.AppContextForTest(), &ppmShipment)
		suite.NilOrNoVerrs(err)

		suite.Equal(unit.Pound(4000), *ppmShipment.EstimatedWeight)
		suite.Equal(unit.Cents(62602342), linehaul)
		suite.Equal(unit.Cents(-641), fuel)
		suite.Equal(unit.Cents(31408), origin)
		suite.Equal(unit.Cents(48048), dest)
		suite.Equal(unit.Cents(418496), packing)
		suite.Equal(unit.Cents(34476), unpacking)

		totalWithMultiplier := linehaul + fuel + origin + dest + packing + unpacking
		suite.Equal(unit.Cents(63134129), totalWithMultiplier)
	})

	suite.Run("Price Breakdown - Small package PPM", func() {
		fakeS3 := storageTest.NewFakeS3Storage(true)
		userUploader, uploaderErr := uploader.NewUserUploader(fakeS3, uploader.MaxCustomerUserUploadFileSizeLimit)
		suite.FatalNoError(uploaderErr)

		// this factory has two moving expenses that total 4000 pounds
		// pricing should be the same as the above test
		ppmShipment := factory.BuildPPMSPRShipmentWithoutPaymentPacketTwoExpenses(suite.DB(), userUploader)

		setupPricerData()

		mockedPaymentRequestHelper.On(
			"FetchServiceParamsForServiceItems",
			mock.AnythingOfType("*appcontext.appContext"),
			mock.AnythingOfType("[]models.MTOServiceItem")).Return(serviceParams, nil)

		// DTOD distance is going to be less than the HHG Rand McNally distance of 2361 miles
		mockedPlanner.On("ZipTransitDistance", mock.AnythingOfType("*appcontext.appContext"),
			"50309", "30813").Return(2294, nil)

		linehaul, fuel, origin, dest, packing, unpacking, _, err := ppmEstimator.PriceBreakdown(suite.AppContextForTest(), &ppmShipment)
		suite.NilOrNoVerrs(err)

		mockedPlanner.AssertCalled(suite.T(), "ZipTransitDistance", mock.AnythingOfType("*appcontext.appContext"),
			"50309", "30813")
		mockedPaymentRequestHelper.AssertCalled(suite.T(), "FetchServiceParamsForServiceItems", mock.AnythingOfType("*appcontext.appContext"), mock.AnythingOfType("[]models.MTOServiceItem"))

		suite.Equal(unit.Pound(4000), *ppmShipment.EstimatedWeight)
		suite.Equal(unit.Cents(48155648), linehaul)
		suite.Equal(unit.Cents(-641), fuel)
		suite.Equal(unit.Cents(24160), origin)
		suite.Equal(unit.Cents(36960), dest)
		suite.Equal(unit.Cents(321920), packing)
		suite.Equal(unit.Cents(26520), unpacking)

		total := linehaul + fuel + origin + dest + packing + unpacking
		suite.Equal(unit.Cents(48564567), total)
	})

	suite.Run("Estimated Incentive", func() {
		suite.Run("Estimated Incentive - Success using estimated weight and not db authorized weight", func() {
			// when the PPM shipment is in draft, we use the estimated weight and not the db authorized weight
			oldPPMShipment := factory.BuildPPMShipment(suite.DB(), []factory.Customization{
				{
					Model: models.PPMShipment{
						Status: models.PPMShipmentStatusDraft,
					},
				},
			}, nil)
			setupPricerData()

			// shipment has locations and date but is now updating the estimated weight for the first time
			estimatedWeight := unit.Pound(5000)
			newPPM := oldPPMShipment
			newPPM.EstimatedWeight = &estimatedWeight

			mockedPaymentRequestHelper.On(
				"FetchServiceParamsForServiceItems",
				mock.AnythingOfType("*appcontext.appContext"),
				mock.AnythingOfType("[]models.MTOServiceItem")).Return(serviceParams, nil).Twice()
			// DTOD distance is going to be less than the HHG Rand McNally distance of 2361 miles
			mockedPlanner.On("ZipTransitDistance", mock.AnythingOfType("*appcontext.appContext"),
				"50309", "30813").Return(2294, nil)

			ppmEstimate, _, err := ppmEstimator.EstimateIncentiveWithDefaultChecks(suite.AppContextForTest(), oldPPMShipment, &newPPM)
			suite.NilOrNoVerrs(err)

			mockedPlanner.AssertCalled(suite.T(), "ZipTransitDistance", mock.AnythingOfType("*appcontext.appContext"),
				"50309", "30813")
			mockedPaymentRequestHelper.AssertCalled(suite.T(), "FetchServiceParamsForServiceItems", mock.AnythingOfType("*appcontext.appContext"), mock.AnythingOfType("[]models.MTOServiceItem"))

			suite.Equal(oldPPMShipment.PickupAddress.PostalCode, newPPM.PickupAddress.PostalCode)
			suite.Equal(unit.Pound(5000), *newPPM.EstimatedWeight)
			suite.Equal(unit.Cents(89071179), *ppmEstimate)

			// appending this to test functionality of the GCC multiplier
			ppmWithMultiplier := factory.BuildPPMShipment(suite.DB(), []factory.Customization{
				{
					Model: models.PPMShipment{
						ExpectedDepartureDate: validGccMultiplierDate,
					},
				},
			}, nil)
			newPPMWithMultiplier := ppmWithMultiplier
			newPPMWithMultiplier.EstimatedWeight = &estimatedWeight // setting weight to 5000
			ppmEstimatedWithMultiplier, _, err := ppmEstimator.EstimateIncentiveWithDefaultChecks(suite.AppContextForTest(), ppmWithMultiplier, &newPPMWithMultiplier)
			suite.NilOrNoVerrs(err)

			mockedPlanner.AssertCalled(suite.T(), "ZipTransitDistance", mock.AnythingOfType("*appcontext.appContext"),
				"50309", "30813")
			mockedPaymentRequestHelper.AssertCalled(suite.T(), "FetchServiceParamsForServiceItems", mock.AnythingOfType("*appcontext.appContext"), mock.AnythingOfType("[]models.MTOServiceItem"))

			suite.Equal(unit.Pound(5000), *newPPMWithMultiplier.EstimatedWeight)
			suite.NotEqual(unit.Cents(89071179), *ppmEstimatedWithMultiplier)
			suite.Equal(unit.Cents(120722169), *ppmEstimatedWithMultiplier)
		})

		suite.Run("Estimated Incentive - Success using db authorize weight and not estimated incentive", func() {
			// when the PPM shipment is NOT in draft, we use the db authorized weight and not the estimated weight
			oldPPMShipment := factory.BuildPPMShipment(suite.DB(), []factory.Customization{
				{
					Model: models.PPMShipment{
						Status: models.PPMShipmentStatusNeedsCloseout,
					},
				},
			}, nil)
			setupPricerData()

			// shipment has locations and date but is now updating the estimated weight for the first time
			estimatedWeight := unit.Pound(5000)
			newPPM := oldPPMShipment
			newPPM.EstimatedWeight = &estimatedWeight

			mockedPaymentRequestHelper.On(
				"FetchServiceParamsForServiceItems",
				mock.AnythingOfType("*appcontext.appContext"),
				mock.AnythingOfType("[]models.MTOServiceItem")).Return(serviceParams, nil)

			// DTOD distance is going to be less than the HHG Rand McNally distance of 2361 miles
			mockedPlanner.On("ZipTransitDistance", mock.AnythingOfType("*appcontext.appContext"),
				"50309", "30813").Return(2294, nil)

			ppmEstimate, _, err := ppmEstimator.EstimateIncentiveWithDefaultChecks(suite.AppContextForTest(), oldPPMShipment, &newPPM)
			suite.NilOrNoVerrs(err)

			mockedPlanner.AssertCalled(suite.T(), "ZipTransitDistance", mock.AnythingOfType("*appcontext.appContext"),
				"50309", "30813")
			mockedPaymentRequestHelper.AssertCalled(suite.T(), "FetchServiceParamsForServiceItems", mock.AnythingOfType("*appcontext.appContext"), mock.AnythingOfType("[]models.MTOServiceItem"))

			suite.Equal(oldPPMShipment.PickupAddress.PostalCode, newPPM.PickupAddress.PostalCode)
			suite.Equal(unit.Pound(5000), *newPPM.EstimatedWeight)
			suite.Equal(unit.Cents(1000000), *ppmEstimate)
		})

		suite.Run("Estimated Incentive - Success when old Estimated Incentive is zero", func() {
			oldPPMShipment := factory.BuildMinimalPPMShipment(suite.DB(), nil, nil)

			zeroIncentive := unit.Cents(0)
			oldPPMShipment.EstimatedIncentive = &zeroIncentive

			setupPricerData()

			// shipment has locations and date but is now updating the estimated weight for the first time
			estimatedWeight := unit.Pound(5000)
			newPPM := oldPPMShipment
			newPPM.EstimatedWeight = &estimatedWeight

			mockedPaymentRequestHelper.On(
				"FetchServiceParamsForServiceItems",
				mock.AnythingOfType("*appcontext.appContext"),
				mock.AnythingOfType("[]models.MTOServiceItem")).Return(serviceParams, nil)

			// DTOD distance is going to be less than the HHG Rand McNally distance of 2361 miles
			mockedPlanner.On("ZipTransitDistance", mock.AnythingOfType("*appcontext.appContext"),
				"50309", "30813").Return(2294, nil)

			ppmEstimate, _, err := ppmEstimator.EstimateIncentiveWithDefaultChecks(suite.AppContextForTest(), oldPPMShipment, &newPPM)
			suite.NilOrNoVerrs(err)

			mockedPlanner.AssertCalled(suite.T(), "ZipTransitDistance", mock.AnythingOfType("*appcontext.appContext"),
				"50309", "30813")
			mockedPaymentRequestHelper.AssertCalled(suite.T(), "FetchServiceParamsForServiceItems", mock.AnythingOfType("*appcontext.appContext"), mock.AnythingOfType("[]models.MTOServiceItem"))

			suite.Equal(oldPPMShipment.PickupAddress.PostalCode, newPPM.PickupAddress.PostalCode)
			suite.Equal(unit.Pound(5000), *newPPM.EstimatedWeight)
			suite.Equal(unit.Cents(89071179), *ppmEstimate)
		})

		suite.Run("Estimated Incentive - Success when old Estimated Incentive is zero", func() {
			oldPPMShipment := factory.BuildMinimalPPMShipment(suite.DB(), nil, nil)

			zeroIncentive := unit.Cents(0)
			oldPPMShipment.EstimatedIncentive = &zeroIncentive

			setupPricerData()

			// shipment has locations and date but is now updating the estimated weight for the first time
			estimatedWeight := unit.Pound(5000)
			newPPM := oldPPMShipment
			newPPM.EstimatedWeight = &estimatedWeight

			mockedPaymentRequestHelper.On(
				"FetchServiceParamsForServiceItems",
				mock.AnythingOfType("*appcontext.appContext"),
				mock.AnythingOfType("[]models.MTOServiceItem")).Return(serviceParams, nil)

			// DTOD distance is going to be less than the HHG Rand McNally distance of 2361 miles
			mockedPlanner.On("ZipTransitDistance", mock.AnythingOfType("*appcontext.appContext"),
				"50309", "30813").Return(2294, nil)

			ppmEstimate, _, err := ppmEstimator.EstimateIncentiveWithDefaultChecks(suite.AppContextForTest(), oldPPMShipment, &newPPM)
			suite.NilOrNoVerrs(err)

			mockedPlanner.AssertCalled(suite.T(), "ZipTransitDistance", mock.AnythingOfType("*appcontext.appContext"),
				"50309", "30813")
			mockedPaymentRequestHelper.AssertCalled(suite.T(), "FetchServiceParamsForServiceItems", mock.AnythingOfType("*appcontext.appContext"), mock.AnythingOfType("[]models.MTOServiceItem"))

			suite.Equal(oldPPMShipment.PickupAddress.PostalCode, newPPM.PickupAddress.PostalCode)
			suite.Equal(unit.Pound(5000), *newPPM.EstimatedWeight)
			suite.Equal(unit.Cents(89071179), *ppmEstimate)
		})

		suite.Run("Estimated Incentive - Success - clears advance and advance requested values", func() {
			oldPPMShipment := factory.BuildPPMShipment(suite.DB(), []factory.Customization{
				{
					Model: models.PPMShipment{
						Status: models.PPMShipmentStatusDraft,
					},
				},
			}, nil)
			setupPricerData()

			newPPM := oldPPMShipment

			// updating the departure date will re-calculate the estimate and clear the previously requested advance
			newPPM.ExpectedDepartureDate = time.Date(testdatagen.GHCTestYear, time.March, 30, 0, 0, 0, 0, time.UTC)

			mockedPaymentRequestHelper.On(
				"FetchServiceParamsForServiceItems",
				mock.AnythingOfType("*appcontext.appContext"),
				mock.AnythingOfType("[]models.MTOServiceItem")).Return(serviceParams, nil)

			// DTOD distance is going to be less than the HHG Rand McNally distance of 2361 miles
			mockedPlanner.On("ZipTransitDistance", mock.AnythingOfType("*appcontext.appContext"),
				"50309", "30813").Return(2294, nil).Once()

			ppmEstimate, _, err := ppmEstimator.EstimateIncentiveWithDefaultChecks(suite.AppContextForTest(), oldPPMShipment, &newPPM)
			suite.NilOrNoVerrs(err)
			suite.Nil(newPPM.HasRequestedAdvance)
			suite.Nil(newPPM.AdvanceAmountRequested)
			suite.Equal(unit.Cents(48564567), *ppmEstimate)
		})

		suite.Run("Estimated Incentive - does not change when required fields are the same", func() {
			oldPPMShipment := factory.BuildPPMShipment(suite.DB(), []factory.Customization{
				{
					Model: models.PPMShipment{
						Status:             models.PPMShipmentStatusDraft,
						EstimatedIncentive: models.CentPointer(unit.Cents(500000)),
					},
				},
			}, nil)
			setupPricerData()
			newPPM := oldPPMShipment
			newPPM.HasProGear = models.BoolPointer(false)

			estimatedIncentive, _, err := ppmEstimator.EstimateIncentiveWithDefaultChecks(suite.AppContextForTest(), oldPPMShipment, &newPPM)
			suite.NilOrNoVerrs(err)
			suite.Equal(oldPPMShipment.PickupAddress.PostalCode, newPPM.PickupAddress.PostalCode)
			suite.Equal(*oldPPMShipment.EstimatedWeight, *newPPM.EstimatedWeight)
			suite.Equal(oldPPMShipment.DestinationAddress.PostalCode, newPPM.DestinationAddress.PostalCode)
			suite.True(oldPPMShipment.ExpectedDepartureDate.Equal(newPPM.ExpectedDepartureDate))
			suite.Equal(*oldPPMShipment.EstimatedIncentive, *estimatedIncentive)
			suite.Equal(models.BoolPointer(true), newPPM.HasRequestedAdvance)
			suite.Equal(unit.Cents(598700), *newPPM.AdvanceAmountRequested)
		})

		suite.Run("Estimated Incentive - does not change when status is not DRAFT", func() {
			oldPPMShipment := factory.BuildPPMShipment(suite.DB(), []factory.Customization{
				{
					Model: models.PPMShipment{
						EstimatedIncentive: models.CentPointer(unit.Cents(500000)),
					},
				},
			}, nil)

			pickupAddress := models.Address{PostalCode: oldPPMShipment.PickupAddress.PostalCode}
			destinationAddress := models.Address{PostalCode: "94040"}
			newPPM := models.PPMShipment{
				ID:                    uuid.FromStringOrNil("575c25aa-b4eb-4024-9597-43483003c773"),
				ShipmentID:            oldPPMShipment.ShipmentID,
				Status:                models.PPMShipmentStatusCloseoutComplete,
				ExpectedDepartureDate: oldPPMShipment.ExpectedDepartureDate,
				PickupAddress:         &pickupAddress,
				DestinationAddress:    &destinationAddress,
				EstimatedWeight:       oldPPMShipment.EstimatedWeight,
				SITExpected:           oldPPMShipment.SITExpected,
				EstimatedIncentive:    models.CentPointer(unit.Cents(600000)),
			}

			ppmEstimate, _, err := ppmEstimator.EstimateIncentiveWithDefaultChecks(suite.AppContextForTest(), oldPPMShipment, &newPPM)
			suite.NilOrNoVerrs(err)
			suite.Equal(oldPPMShipment.EstimatedIncentive, ppmEstimate)
		})

		suite.Run("Estimated Incentive - Success - is skipped when Estimated Weight is missing", func() {
			oldPPMShipment := factory.BuildMinimalPPMShipment(suite.DB(), nil, nil)

			newPPM := oldPPMShipment
			newPPM.DestinationAddress.PostalCode = "94040"
			_, _, err := ppmEstimator.EstimateIncentiveWithDefaultChecks(suite.AppContextForTest(), oldPPMShipment, &newPPM)
			suite.NoError(err)
			suite.Nil(newPPM.EstimatedIncentive)
		})
	})

	suite.Run("Max Incentive", func() {
		suite.Run("Max Incentive - Success", func() {
			oldPPMShipment := factory.BuildPPMShipment(suite.DB(), nil, nil)
			setupPricerData()

			estimatedWeight := unit.Pound(5000)
			newPPM := oldPPMShipment
			newPPM.EstimatedWeight = &estimatedWeight

			mockedPaymentRequestHelper.On(
				"FetchServiceParamsForServiceItems",
				mock.AnythingOfType("*appcontext.appContext"),
				mock.AnythingOfType("[]models.MTOServiceItem")).Return(serviceParams, nil)

			mockedPlanner.On("ZipTransitDistance", mock.AnythingOfType("*appcontext.appContext"),
				"50309", "30813").Return(2294, nil).Twice()

			maxIncentive, err := ppmEstimator.MaxIncentive(suite.AppContextForTest(), oldPPMShipment, &newPPM)
			suite.NilOrNoVerrs(err)

			mockedPlanner.AssertCalled(suite.T(), "ZipTransitDistance", mock.AnythingOfType("*appcontext.appContext"),
				"50309", "30813")
			mockedPaymentRequestHelper.AssertCalled(suite.T(), "FetchServiceParamsForServiceItems", mock.AnythingOfType("*appcontext.appContext"), mock.AnythingOfType("[]models.MTOServiceItem"))

			suite.Equal(unit.Cents(142513951), *maxIncentive)

			// appending this to test functionality of the GCC multiplier
			ppmWithMultiplier := factory.BuildPPMShipment(suite.DB(), []factory.Customization{
				{
					Model: models.PPMShipment{
						ExpectedDepartureDate: validGccMultiplierDate,
					},
				},
			}, nil)
			newPPMWithMultiplier := ppmWithMultiplier
			newPPMWithMultiplier.EstimatedWeight = &estimatedWeight
			ppmMaxWithMultiplier, err := ppmEstimator.MaxIncentive(suite.AppContextForTest(), ppmWithMultiplier, &newPPMWithMultiplier)
			suite.NilOrNoVerrs(err)

			suite.NotEqual(unit.Cents(142513951), *ppmMaxWithMultiplier)
			suite.Equal(unit.Cents(193155535), *ppmMaxWithMultiplier)
		})

		suite.Run("Max Incentive - Success - is skipped when Estimated Weight is missing", func() {
			oldPPMShipment := factory.BuildMinimalPPMShipment(suite.DB(), nil, nil)

			newPPM := oldPPMShipment
			newPPM.DestinationAddress.PostalCode = "94040"
			_, err := ppmEstimator.MaxIncentive(suite.AppContextForTest(), oldPPMShipment, &newPPM)
			suite.NoError(err)
			suite.Nil(newPPM.MaxIncentive)
		})
	})

	suite.Run("Final Incentive", func() {
		actualMoveDate := time.Date(2020, time.March, 14, 0, 0, 0, 0, time.UTC)

		suite.Run("Final Incentive - Success", func() {
			setupPricerData()
			weightOverride := unit.Pound(19500)
			maxIncentive := unit.Cents(90000000)
			oldPPMShipment := factory.BuildPPMShipment(suite.DB(), []factory.Customization{
				{
					Model: models.PPMShipment{
						ActualMoveDate: models.TimePointer(actualMoveDate),
						Status:         models.PPMShipmentStatusWaitingOnCustomer,
						MaxIncentive:   &maxIncentive,
					},
				},
			}, []factory.Trait{factory.GetTraitApprovedPPMWithActualInfo})

			oldPPMShipment.WeightTickets = models.WeightTickets{
				factory.BuildWeightTicket(suite.DB(), []factory.Customization{
					{
						Model: models.WeightTicket{
							FullWeight: &weightOverride,
						},
					},
				}, nil),
			}

			newPPM := oldPPMShipment
			updatedMoveDate := time.Date(2020, time.March, 15, 0, 0, 0, 0, time.UTC)
			newPPM.ActualMoveDate = models.TimePointer(updatedMoveDate)

			mockedPaymentRequestHelper.On(
				"FetchServiceParamsForServiceItems",
				mock.AnythingOfType("*appcontext.appContext"),
				mock.AnythingOfType("[]models.MTOServiceItem")).Return(serviceParams, nil)

			// DTOD distance is going to be less than the HHG Rand McNally distance of 2361 miles
			mockedPlanner.On("ZipTransitDistance", mock.AnythingOfType("*appcontext.appContext"),
				"50309", "30813").Return(2294, nil).Twice()

			ppmFinal, err := ppmEstimator.FinalIncentiveWithDefaultChecks(suite.AppContextForTest(), oldPPMShipment, &newPPM)
			suite.NilOrNoVerrs(err)

			mockedPlanner.AssertCalled(suite.T(), "ZipTransitDistance", mock.AnythingOfType("*appcontext.appContext"),
				"50309", "30813")
			mockedPaymentRequestHelper.AssertCalled(suite.T(), "FetchServiceParamsForServiceItems", mock.AnythingOfType("*appcontext.appContext"), mock.AnythingOfType("[]models.MTOServiceItem"))

			suite.NotEqual(*oldPPMShipment.ActualMoveDate, newPPM.ActualMoveDate)
			originalWeight, newWeight := SumWeights(oldPPMShipment, newPPM)
			suite.Equal(unit.Pound(5000), originalWeight)
			suite.Equal(unit.Pound(5000), newWeight)
			suite.Equal(unit.Cents(80249474), *ppmFinal)

			// appending this to test functionality of the GCC multiplier
			maxIncentive2 := unit.Cents(900000000)
			ppmWithMultiplier := factory.BuildPPMShipment(suite.DB(), []factory.Customization{
				{
					Model: models.PPMShipment{
						ExpectedDepartureDate: validGccMultiplierDate,
						Status:                models.PPMShipmentStatusWaitingOnCustomer,
						MaxIncentive:          &maxIncentive2,
					},
				},
			}, nil)
			ppmWithMultiplier.WeightTickets = models.WeightTickets{
				factory.BuildWeightTicket(suite.DB(), []factory.Customization{
					{
						Model: models.WeightTicket{
							FullWeight: &weightOverride,
						},
					},
				}, nil),
			}

			newPPMWithMultiplier := ppmWithMultiplier
			newPPMWithMultiplier.ActualMoveDate = models.TimePointer(updatedMoveDate)
			ppmFinalWithMultiplier, err := ppmEstimator.FinalIncentiveWithDefaultChecks(suite.AppContextForTest(), ppmWithMultiplier, &newPPMWithMultiplier)
			suite.NilOrNoVerrs(err)

			suite.NotEqual(unit.Cents(80249474), *ppmFinalWithMultiplier)
			suite.Equal(unit.Cents(104324316), *ppmFinalWithMultiplier)
<<<<<<< HEAD
		})

		suite.Run("Final Incentive - Success when capped at max gcc", func() {
			setupPricerData()
			weightOverride := unit.Pound(19500)
			maxIncentive := unit.Cents(500)
			oldPPMShipment := factory.BuildPPMShipment(suite.DB(), []factory.Customization{
				{
					Model: models.PPMShipment{
						ActualMoveDate: models.TimePointer(actualMoveDate),
						Status:         models.PPMShipmentStatusWaitingOnCustomer,
						MaxIncentive:   &maxIncentive,
					},
				},
			}, []factory.Trait{factory.GetTraitApprovedPPMWithActualInfo})

			oldPPMShipment.WeightTickets = models.WeightTickets{
				factory.BuildWeightTicket(suite.DB(), []factory.Customization{
					{
						Model: models.WeightTicket{
							FullWeight: &weightOverride,
						},
					},
				}, nil),
			}

			newPPM := oldPPMShipment
			updatedMoveDate := time.Date(2020, time.March, 15, 0, 0, 0, 0, time.UTC)
			newPPM.ActualMoveDate = models.TimePointer(updatedMoveDate)

			mockedPaymentRequestHelper.On(
				"FetchServiceParamsForServiceItems",
				mock.AnythingOfType("*appcontext.appContext"),
				mock.AnythingOfType("[]models.MTOServiceItem")).Return(serviceParams, nil)

			// DTOD distance is going to be less than the HHG Rand McNally distance of 2361 miles
			mockedPlanner.On("ZipTransitDistance", mock.AnythingOfType("*appcontext.appContext"),
				"50309", "30813").Return(2294, nil)

			ppmFinal, err := ppmEstimator.FinalIncentiveWithDefaultChecks(suite.AppContextForTest(), oldPPMShipment, &newPPM)
			suite.NilOrNoVerrs(err)

			mockedPlanner.AssertCalled(suite.T(), "ZipTransitDistance", mock.AnythingOfType("*appcontext.appContext"),
				"50309", "30813")
			mockedPaymentRequestHelper.AssertCalled(suite.T(), "FetchServiceParamsForServiceItems", mock.AnythingOfType("*appcontext.appContext"), mock.AnythingOfType("[]models.MTOServiceItem"))

			suite.NotEqual(*oldPPMShipment.ActualMoveDate, newPPM.ActualMoveDate)
			originalWeight, newWeight := SumWeights(oldPPMShipment, newPPM)
			suite.Equal(unit.Pound(5000), originalWeight)
			suite.Equal(unit.Pound(5000), newWeight)
			suite.Equal(maxIncentive, *ppmFinal)
=======
>>>>>>> 521f9caa
		})

		suite.Run("Final Incentive - Success when capped at max gcc", func() {
			setupPricerData()
			weightOverride := unit.Pound(19500)
			maxIncentive := unit.Cents(500)
			oldPPMShipment := factory.BuildPPMShipment(suite.DB(), []factory.Customization{
				{
					Model: models.PPMShipment{
						ActualMoveDate: models.TimePointer(actualMoveDate),
						Status:         models.PPMShipmentStatusWaitingOnCustomer,
						MaxIncentive:   &maxIncentive,
					},
				},
			}, []factory.Trait{factory.GetTraitApprovedPPMWithActualInfo})

			oldPPMShipment.WeightTickets = models.WeightTickets{
				factory.BuildWeightTicket(suite.DB(), []factory.Customization{
					{
						Model: models.WeightTicket{
							FullWeight: &weightOverride,
						},
					},
				}, nil),
			}

			newPPM := oldPPMShipment
			updatedMoveDate := time.Date(2020, time.March, 15, 0, 0, 0, 0, time.UTC)
			newPPM.ActualMoveDate = models.TimePointer(updatedMoveDate)

			mockedPaymentRequestHelper.On(
				"FetchServiceParamsForServiceItems",
				mock.AnythingOfType("*appcontext.appContext"),
				mock.AnythingOfType("[]models.MTOServiceItem")).Return(serviceParams, nil)

			// DTOD distance is going to be less than the HHG Rand McNally distance of 2361 miles
			mockedPlanner.On("ZipTransitDistance", mock.AnythingOfType("*appcontext.appContext"),
				"50309", "30813").Return(2294, nil)

			ppmFinal, err := ppmEstimator.FinalIncentiveWithDefaultChecks(suite.AppContextForTest(), oldPPMShipment, &newPPM)
			suite.NilOrNoVerrs(err)

			mockedPlanner.AssertCalled(suite.T(), "ZipTransitDistance", mock.AnythingOfType("*appcontext.appContext"),
				"50309", "30813")
			mockedPaymentRequestHelper.AssertCalled(suite.T(), "FetchServiceParamsForServiceItems", mock.AnythingOfType("*appcontext.appContext"), mock.AnythingOfType("[]models.MTOServiceItem"))

			suite.NotEqual(*oldPPMShipment.ActualMoveDate, newPPM.ActualMoveDate)
			originalWeight, newWeight := SumWeights(oldPPMShipment, newPPM)
			suite.Equal(unit.Pound(5000), originalWeight)
			suite.Equal(unit.Pound(5000), newWeight)
			suite.Equal(maxIncentive, *ppmFinal)
		})

		suite.Run("Final Incentive - Success with allowable weight less than net weight", func() {
			setupPricerData()
			weightOverride := unit.Pound(19500)
			maxIncentive := unit.Cents(90000000)
			oldPPMShipment := factory.BuildPPMShipment(suite.DB(), []factory.Customization{
				{
					Model: models.PPMShipment{
						ActualMoveDate: models.TimePointer(actualMoveDate),
						Status:         models.PPMShipmentStatusWaitingOnCustomer,
						MaxIncentive:   &maxIncentive,
					},
				},
			}, []factory.Trait{factory.GetTraitApprovedPPMWithActualInfo})

			oldPPMShipment.WeightTickets = models.WeightTickets{
				factory.BuildWeightTicket(suite.DB(), []factory.Customization{
					{
						Model: models.WeightTicket{
							FullWeight: &weightOverride,
						},
					},
				}, nil),
			}

			newPPM := oldPPMShipment
			updatedMoveDate := time.Date(2020, time.March, 15, 0, 0, 0, 0, time.UTC)
			newPPM.ActualMoveDate = models.TimePointer(updatedMoveDate)

			mockedPaymentRequestHelper.On(
				"FetchServiceParamsForServiceItems",
				mock.AnythingOfType("*appcontext.appContext"),
				mock.AnythingOfType("[]models.MTOServiceItem")).Return(serviceParams, nil)

			// DTOD distance is going to be less than the HHG Rand McNally distance of 2361 miles
			mockedPlanner.On("ZipTransitDistance", mock.AnythingOfType("*appcontext.appContext"), "50309", "30813").Return(2294, nil)

			ppmFinal, err := ppmEstimator.FinalIncentiveWithDefaultChecks(suite.AppContextForTest(), oldPPMShipment, &newPPM)
			suite.NilOrNoVerrs(err)

			mockedPlanner.AssertCalled(suite.T(), "ZipTransitDistance", mock.AnythingOfType("*appcontext.appContext"), "50309", "30813")
			mockedPaymentRequestHelper.AssertCalled(suite.T(), "FetchServiceParamsForServiceItems", mock.AnythingOfType("*appcontext.appContext"), mock.AnythingOfType("[]models.MTOServiceItem"))

			suite.NotEqual(*oldPPMShipment.ActualMoveDate, newPPM.ActualMoveDate)
			originalWeight, newWeight := SumWeights(oldPPMShipment, newPPM)
			suite.Equal(unit.Pound(5000), originalWeight)
			suite.Equal(unit.Pound(5000), newWeight)
			suite.Equal(unit.Cents(80249474), *ppmFinal)

			// Repeat the above shipment with an allowable weight less than the net weight
			weightOverride = unit.Pound(19500)
			allowableWeightOverride := unit.Pound(4000)
			oldPPMShipment = factory.BuildPPMShipment(suite.DB(), []factory.Customization{
				{
					Model: models.PPMShipment{
						ActualMoveDate:  models.TimePointer(actualMoveDate),
						Status:          models.PPMShipmentStatusWaitingOnCustomer,
						AllowableWeight: &allowableWeightOverride,
						MaxIncentive:    &maxIncentive,
					},
				},
			}, []factory.Trait{factory.GetTraitApprovedPPMWithActualInfo})

			oldPPMShipment.WeightTickets = models.WeightTickets{
				factory.BuildWeightTicket(suite.DB(), []factory.Customization{
					{
						Model: models.WeightTicket{
							FullWeight: &weightOverride,
						},
					},
				}, nil),
			}

			newPPM = oldPPMShipment
			updatedMoveDate = time.Date(2020, time.March, 15, 0, 0, 0, 0, time.UTC)
			newPPM.ActualMoveDate = models.TimePointer(updatedMoveDate)

			mockedPaymentRequestHelper.On(
				"FetchServiceParamsForServiceItems",
				mock.AnythingOfType("*appcontext.appContext"),
				mock.AnythingOfType("[]models.MTOServiceItem")).Return(serviceParams, nil)

			// DTOD distance is going to be less than the HHG Rand McNally distance of 2361 miles
			mockedPlanner.On("ZipTransitDistance", mock.AnythingOfType("*appcontext.appContext"),
				"50309", "30813").Return(2294, nil)

			ppmFinalIncentiveLimitedByAllowableWeight, err := ppmEstimator.FinalIncentiveWithDefaultChecks(suite.AppContextForTest(), oldPPMShipment, &newPPM)
			suite.NilOrNoVerrs(err)

			mockedPlanner.AssertCalled(suite.T(), "ZipTransitDistance", mock.AnythingOfType("*appcontext.appContext"), "50309", "30813")
			mockedPaymentRequestHelper.AssertCalled(suite.T(), "FetchServiceParamsForServiceItems", mock.AnythingOfType("*appcontext.appContext"), mock.AnythingOfType("[]models.MTOServiceItem"))

			suite.NotEqual(*oldPPMShipment.ActualMoveDate, newPPM.ActualMoveDate)
			originalWeight, newWeight = SumWeights(oldPPMShipment, newPPM)
			suite.Equal(unit.Pound(5000), originalWeight)
			suite.Equal(unit.Pound(5000), newWeight)

			// Confirm the incentive is less than if all of the weight was allowable
			suite.Less(*ppmFinalIncentiveLimitedByAllowableWeight, *ppmFinal)
		})

		suite.Run("Final Incentive - Success with capping weight at total entitlement", func() {
			// The first half of this test tests the entitlement cap. The second half uses the allowable to check the entitlement cap.
			// The max entitlement for this test data is 8000 lbs.
			setupPricerData()
			weightOverride := unit.Pound(24500)
			maxIncentive := unit.Cents(900000000)
			oldPPMShipment := factory.BuildPPMShipment(suite.DB(), []factory.Customization{
				{
					Model: models.PPMShipment{
						ActualMoveDate: models.TimePointer(actualMoveDate),
						Status:         models.PPMShipmentStatusWaitingOnCustomer,
						MaxIncentive:   &maxIncentive,
					},
				},
			}, []factory.Trait{factory.GetTraitApprovedPPMWithActualInfo})

			oldPPMShipment.WeightTickets = models.WeightTickets{
				factory.BuildWeightTicket(suite.DB(), []factory.Customization{
					{
						Model: models.WeightTicket{
							FullWeight: &weightOverride,
						},
					},
				}, nil),
			}

			newPPM := oldPPMShipment
			updatedMoveDate := time.Date(2020, time.March, 15, 0, 0, 0, 0, time.UTC)
			newPPM.ActualMoveDate = models.TimePointer(updatedMoveDate)

			mockedPaymentRequestHelper.On(
				"FetchServiceParamsForServiceItems",
				mock.AnythingOfType("*appcontext.appContext"),
				mock.AnythingOfType("[]models.MTOServiceItem")).Return(serviceParams, nil)

			// DTOD distance is going to be less than the HHG Rand McNally distance of 2361 miles
			mockedPlanner.On("ZipTransitDistance", mock.AnythingOfType("*appcontext.appContext"), "50309", "30813").Return(2294, nil)

			ppmFinal, err := ppmEstimator.FinalIncentiveWithDefaultChecks(suite.AppContextForTest(), oldPPMShipment, &newPPM)
			suite.NilOrNoVerrs(err)

			mockedPlanner.AssertCalled(suite.T(), "ZipTransitDistance", mock.AnythingOfType("*appcontext.appContext"), "50309", "30813")
			mockedPaymentRequestHelper.AssertCalled(suite.T(), "FetchServiceParamsForServiceItems", mock.AnythingOfType("*appcontext.appContext"), mock.AnythingOfType("[]models.MTOServiceItem"))

			suite.NotEqual(*oldPPMShipment.ActualMoveDate, newPPM.ActualMoveDate)
			originalWeight, newWeight := SumWeights(oldPPMShipment, newPPM)
			// These two weights are passed in to final incentive calculation, but their values aren't returned. Therefore,
			// we're checking to make sure the value is 10000, same as before they've been sent. The ppmFinal will be calculated with
			// the allowable 8000 lbs. The second half of this test ensures that the calculation value is correct for 8k lbs.
			suite.Equal(unit.Pound(10000), originalWeight)
			suite.Equal(unit.Pound(10000), newWeight)
			suite.Equal(unit.Cents(128398858), *ppmFinal)

			// Repeat the above shipment with an allowable weight equal to the entitlement. Since the allowable is covered
			// by the test above, we can safely know that it's functioning to cap the value correctly. If we set the cap to
			// 8k, the same as the entitlement, we can then confirm that the final ppm incentive prices are equal, ensuring
			// that the entitlement calculation is adding up correctly.
			weightOverride = unit.Pound(24500)
			allowableWeightOverride := unit.Pound(8000)
			oldPPMShipment = factory.BuildPPMShipment(suite.DB(), []factory.Customization{
				{
					Model: models.PPMShipment{
						ActualMoveDate:  models.TimePointer(actualMoveDate),
						Status:          models.PPMShipmentStatusWaitingOnCustomer,
						AllowableWeight: &allowableWeightOverride,
						MaxIncentive:    &maxIncentive,
					},
				},
			}, []factory.Trait{factory.GetTraitApprovedPPMWithActualInfo})

			oldPPMShipment.WeightTickets = models.WeightTickets{
				factory.BuildWeightTicket(suite.DB(), []factory.Customization{
					{
						Model: models.WeightTicket{
							FullWeight: &weightOverride,
						},
					},
				}, nil),
			}

			newPPM = oldPPMShipment
			updatedMoveDate = time.Date(2020, time.March, 15, 0, 0, 0, 0, time.UTC)
			newPPM.ActualMoveDate = models.TimePointer(updatedMoveDate)

			mockedPaymentRequestHelper.On(
				"FetchServiceParamsForServiceItems",
				mock.AnythingOfType("*appcontext.appContext"),
				mock.AnythingOfType("[]models.MTOServiceItem")).Return(serviceParams, nil)

			// DTOD distance is going to be less than the HHG Rand McNally distance of 2361 miles
			mockedPlanner.On("ZipTransitDistance", mock.AnythingOfType("*appcontext.appContext"),
				"50309", "30813").Return(2294, nil)

			ppmFinalIncentiveLimitedByAllowableWeight, err := ppmEstimator.FinalIncentiveWithDefaultChecks(suite.AppContextForTest(), oldPPMShipment, &newPPM)
			suite.NilOrNoVerrs(err)

			mockedPlanner.AssertCalled(suite.T(), "ZipTransitDistance", mock.AnythingOfType("*appcontext.appContext"), "50309", "30813")
			mockedPaymentRequestHelper.AssertCalled(suite.T(), "FetchServiceParamsForServiceItems", mock.AnythingOfType("*appcontext.appContext"), mock.AnythingOfType("[]models.MTOServiceItem"))

			suite.NotEqual(*oldPPMShipment.ActualMoveDate, newPPM.ActualMoveDate)
			originalWeight, newWeight = SumWeights(oldPPMShipment, newPPM)
			suite.Equal(unit.Pound(10000), originalWeight)
			suite.Equal(unit.Pound(10000), newWeight)

			// Confirm the incentives are equal with the same value for allowable and entitlement weight caps with equal distances.
			suite.Equal(*ppmFinalIncentiveLimitedByAllowableWeight, *ppmFinal)
		})

		suite.Run("Final Incentive - Success with updated weights", func() {
			setupPricerData()
			moveDate := time.Date(2020, time.March, 15, 0, 0, 0, 0, time.UTC)
			maxIncentive := unit.Cents(90000000)
			oldPPMShipment := factory.BuildPPMShipment(suite.DB(), []factory.Customization{
				{
					Model: models.PPMShipment{
						ActualMoveDate: models.TimePointer(moveDate),
						Status:         models.PPMShipmentStatusWaitingOnCustomer,
						MaxIncentive:   &maxIncentive,
					},
				},
			}, []factory.Trait{factory.GetTraitApprovedPPMWithActualInfo})

			oldPPMShipment.WeightTickets = models.WeightTickets{
				factory.BuildWeightTicket(suite.DB(), nil, nil),
			}

			newPPM := oldPPMShipment
			weightOverride := unit.Pound(19500)
			newPPM.WeightTickets = models.WeightTickets{
				factory.BuildWeightTicket(suite.DB(), []factory.Customization{
					{
						Model: models.WeightTicket{
							FullWeight: &weightOverride,
						},
					},
				}, nil),
			}

			mockedPaymentRequestHelper.On(
				"FetchServiceParamsForServiceItems",
				mock.AnythingOfType("*appcontext.appContext"),
				mock.AnythingOfType("[]models.MTOServiceItem")).Return(serviceParams, nil)

			// DTOD distance is going to be less than the HHG Rand McNally distance of 2361 miles
			mockedPlanner.On("ZipTransitDistance", mock.AnythingOfType("*appcontext.appContext"),
				"50309", "30813").Return(2294, nil)

			ppmFinal, err := ppmEstimator.FinalIncentiveWithDefaultChecks(suite.AppContextForTest(), oldPPMShipment, &newPPM)
			suite.NilOrNoVerrs(err)

			mockedPlanner.AssertCalled(suite.T(), "ZipTransitDistance", mock.AnythingOfType("*appcontext.appContext"),
				"50309", "30813")
			mockedPaymentRequestHelper.AssertCalled(suite.T(), "FetchServiceParamsForServiceItems", mock.AnythingOfType("*appcontext.appContext"), mock.AnythingOfType("[]models.MTOServiceItem"))

			suite.NotEqual(*oldPPMShipment.ActualMoveDate, newPPM.ActualMoveDate)
			originalWeight, newWeight := SumWeights(oldPPMShipment, newPPM)
			suite.Equal(unit.Pound(4000), originalWeight)
			suite.Equal(unit.Pound(5000), newWeight)
			suite.Equal(unit.Cents(80249474), *ppmFinal)
		})

		suite.Run("Final Incentive - Success with disregarding rejected weight tickets", func() {
			setupPricerData()
			oldEmptyWeight := unit.Pound(6000)
			oldFullWeight := unit.Pound(10000)
			moveDate := time.Date(2020, time.March, 15, 0, 0, 0, 0, time.UTC)
			oldPPMShipment := factory.BuildPPMShipmentThatNeedsCloseout(suite.DB(), nil, []factory.Customization{
				{
					Model: models.PPMShipment{
						ActualMoveDate: models.TimePointer(moveDate),
					},
				},
				{
					Model: models.WeightTicket{
						FullWeight:  &oldFullWeight,
						EmptyWeight: &oldEmptyWeight,
					},
				},
			})

			// tests pass even if status is Needs Payment Approval,
			// but preserve in case it matters
			oldPPMShipment.Status = models.PPMShipmentStatusWaitingOnCustomer

			newPPM := oldPPMShipment
			newWeightTicket := newPPM.WeightTickets[0]
			rejected := models.PPMDocumentStatusRejected
			newWeightTicket.Status = &rejected
			newPPM.WeightTickets = models.WeightTickets{newWeightTicket}
			// At this point the updated weight tickets on the newPPMShipment could be saved to the DB
			// the save is being omitted here to reduce DB calls in our test

			mockedPaymentRequestHelper.On(
				"FetchServiceParamsForServiceItems",
				mock.AnythingOfType("*appcontext.appContext"),
				mock.AnythingOfType("[]models.MTOServiceItem")).Return(serviceParams, nil)

			// DTOD distance is going to be less than the HHG Rand McNally distance of 2361 miles
			mockedPlanner.On("ZipTransitDistance", mock.AnythingOfType("*appcontext.appContext"),
				"50309", "30813").Return(2294, nil)

			ppmFinal, err := ppmEstimator.FinalIncentiveWithDefaultChecks(suite.AppContextForTest(), oldPPMShipment, &newPPM)
			suite.NilOrNoVerrs(err)

			mockedPlanner.AssertCalled(suite.T(), "ZipTransitDistance", mock.AnythingOfType("*appcontext.appContext"),
				"50309", "30813")
			mockedPaymentRequestHelper.AssertCalled(suite.T(), "FetchServiceParamsForServiceItems", mock.AnythingOfType("*appcontext.appContext"), mock.AnythingOfType("[]models.MTOServiceItem"))

			originalWeight, newWeight := SumWeights(oldPPMShipment, newPPM)
			suite.Equal(unit.Pound(4000), originalWeight)
			suite.Equal(unit.Pound(0), newWeight)
			suite.Nil(ppmFinal)
		})

		suite.Run("Final Incentive - Success updating finalIncentive with rejected weight tickets", func() {
			setupPricerData()
			oldFullWeight := unit.Pound(10000)
			oldEmptyWeight := unit.Pound(6000)
			maxIncentive := unit.Cents(90000000)
			moveDate := time.Date(2020, time.March, 15, 0, 0, 0, 0, time.UTC)
			oldPPMShipment := factory.BuildPPMShipmentThatNeedsCloseout(suite.DB(), nil, []factory.Customization{
				{
					Model: models.PPMShipment{
						ActualMoveDate: models.TimePointer(moveDate),
						FinalIncentive: models.CentPointer(unit.Cents(500000)),
						MaxIncentive:   &maxIncentive,
					},
				},
				{
					Model: models.WeightTicket{
						FullWeight:  &oldFullWeight,
						EmptyWeight: &oldEmptyWeight,
					},
				},
			})

			// tests pass even if status is Needs Payment Approval,
			// but preserve in case it matters
			oldPPMShipment.Status = models.PPMShipmentStatusWaitingOnCustomer
			oldPPMShipment.WeightTickets = models.WeightTickets{
				oldPPMShipment.WeightTickets[0],
				factory.BuildWeightTicket(suite.DB(), nil, nil),
			}

			newPPM := oldPPMShipment
			rejected := models.PPMDocumentStatusRejected
			approved := models.PPMDocumentStatusApproved
			newWeightTicket1 := newPPM.WeightTickets[0]
			newWeightTicket1.Status = &rejected
			newWeightTicket2 := newPPM.WeightTickets[1]
			newWeightTicket2.Status = &approved
			newPPM.WeightTickets = models.WeightTickets{newWeightTicket1, newWeightTicket2}
			// At this point the updated weight tickets on the newPPMShipment could be saved to the DB
			// the save is being omitted here to reduce DB calls in our test
			mockedPaymentRequestHelper.On(
				"FetchServiceParamsForServiceItems",
				mock.AnythingOfType("*appcontext.appContext"),
				mock.AnythingOfType("[]models.MTOServiceItem")).Return(serviceParams, nil)

			// DTOD distance is going to be less than the HHG Rand McNally distance of 2361 miles
			mockedPlanner.On("ZipTransitDistance", mock.AnythingOfType("*appcontext.appContext"),
				"50309", "30813").Return(2294, nil)

			ppmFinal, err := ppmEstimator.FinalIncentiveWithDefaultChecks(suite.AppContextForTest(), oldPPMShipment, &newPPM)
			suite.NilOrNoVerrs(err)

			mockedPlanner.AssertCalled(suite.T(), "ZipTransitDistance", mock.AnythingOfType("*appcontext.appContext"),
				"50309", "30813")
			mockedPaymentRequestHelper.AssertCalled(suite.T(), "FetchServiceParamsForServiceItems", mock.AnythingOfType("*appcontext.appContext"), mock.AnythingOfType("[]models.MTOServiceItem"))

			originalWeight, newWeight := SumWeights(oldPPMShipment, newPPM)
			suite.Equal(unit.Pound(8000), originalWeight)
			suite.Equal(unit.Pound(4000), newWeight)
			suite.Equal(unit.Cents(48564567), *ppmFinal)
			suite.NotEqual(oldPPMShipment.FinalIncentive, *ppmFinal)
		})

		suite.Run("Final Incentive - Success updating finalIncentive when adjusted net weight is taken into account", func() {
			setupPricerData()
			oldFullWeight := unit.Pound(10000)
			oldEmptyWeight := unit.Pound(6000)
			maxIncentive := unit.Cents(90000000)
			moveDate := time.Date(2020, time.March, 15, 0, 0, 0, 0, time.UTC)
			oldPPMShipment := factory.BuildPPMShipmentThatNeedsCloseout(suite.DB(), nil, []factory.Customization{
				{
					Model: models.PPMShipment{
						ActualMoveDate: models.TimePointer(moveDate),
						FinalIncentive: models.CentPointer(unit.Cents(500000)),
						MaxIncentive:   &maxIncentive,
					},
				},
				{
					Model: models.WeightTicket{
						FullWeight:  &oldFullWeight,
						EmptyWeight: &oldEmptyWeight,
					},
				},
			})

			// tests pass even if status is Needs Payment Approval,
			// but preserve in case it matters
			oldPPMShipment.Status = models.PPMShipmentStatusWaitingOnCustomer
			oldPPMShipment.WeightTickets = models.WeightTickets{
				oldPPMShipment.WeightTickets[0],
				factory.BuildWeightTicket(suite.DB(), nil, nil),
			}

			newPPM := oldPPMShipment
			rejected := models.PPMDocumentStatusRejected
			approved := models.PPMDocumentStatusApproved
			adjustedNetWeight := unit.Pound(3000)

			newWeightTicket1 := newPPM.WeightTickets[0]
			newWeightTicket1.AdjustedNetWeight = &adjustedNetWeight
			newWeightTicket1.Status = &rejected

			newWeightTicket2 := newPPM.WeightTickets[1]
			newWeightTicket2.AdjustedNetWeight = &adjustedNetWeight
			newWeightTicket2.Status = &approved

			newPPM.WeightTickets = models.WeightTickets{newWeightTicket1, newWeightTicket2}

			// At this point the updated weight tickets on the newPPMShipment could be saved to the DB
			// the save is being omitted here to reduce DB calls in our test
			mockedPaymentRequestHelper.On(
				"FetchServiceParamsForServiceItems",
				mock.AnythingOfType("*appcontext.appContext"),
				mock.AnythingOfType("[]models.MTOServiceItem")).Return(serviceParams, nil)

			// DTOD distance is going to be less than the HHG Rand McNally distance of 2361 miles
			mockedPlanner.On("ZipTransitDistance", mock.AnythingOfType("*appcontext.appContext"),
				"50309", "30813").Return(2294, nil)

			ppmFinal, err := ppmEstimator.FinalIncentiveWithDefaultChecks(suite.AppContextForTest(), oldPPMShipment, &newPPM)
			suite.NilOrNoVerrs(err)

			mockedPlanner.AssertCalled(suite.T(), "ZipTransitDistance", mock.AnythingOfType("*appcontext.appContext"),
				"50309", "30813")
			mockedPaymentRequestHelper.AssertCalled(suite.T(), "FetchServiceParamsForServiceItems", mock.AnythingOfType("*appcontext.appContext"), mock.AnythingOfType("[]models.MTOServiceItem"))

			originalWeight, newWeight := SumWeights(oldPPMShipment, newPPM)
			suite.Equal(unit.Pound(8000), originalWeight)
			suite.Equal(unit.Pound(3000), newWeight)
			suite.Equal(unit.Cents(36423265), *ppmFinal)
			suite.NotEqual(oldPPMShipment.FinalIncentive, *ppmFinal)
		})

		suite.Run("Sum Weights - sum weights for original shipment with standard weight ticket and new shipment with standard weight ticket", func() {
			oldFullWeight := unit.Pound(10000)
			oldEmptyWeight := unit.Pound(6000)
			moveDate := time.Date(2020, time.March, 15, 0, 0, 0, 0, time.UTC)
			oldPPMShipment := factory.BuildPPMShipmentThatNeedsCloseout(suite.DB(), nil, []factory.Customization{
				{
					Model: models.PPMShipment{
						ActualMoveDate: models.TimePointer(moveDate),
						FinalIncentive: models.CentPointer(unit.Cents(500000)),
					},
				},
				{
					Model: models.WeightTicket{
						FullWeight:  &oldFullWeight,
						EmptyWeight: &oldEmptyWeight,
					},
				},
			})

			// tests pass even if status is Needs Payment Approval,
			// but preserve in case it matters
			oldPPMShipment.Status = models.PPMShipmentStatusWaitingOnCustomer
			newPPM := oldPPMShipment
			newFullWeight := unit.Pound(8000)
			newEmptyWeight := unit.Pound(3000)
			newWeightTicket1 := newPPM.WeightTickets[0]
			newWeightTicket1.FullWeight = &newFullWeight
			newWeightTicket1.EmptyWeight = &newEmptyWeight
			newPPM.WeightTickets = models.WeightTickets{newWeightTicket1}

			//Both PPM's have valid weight tickets so both should return properly calculated totals
			originalWeight, newWeight := SumWeights(oldPPMShipment, newPPM)
			suite.Equal(unit.Pound(4000), originalWeight)
			suite.Equal(unit.Pound(5000), newWeight)
		})

		suite.Run("Sum Weights - sum weights for original shipment with standard weight ticket and new shipment with standard weight ticket & rejected ticket", func() {
			oldFullWeight := unit.Pound(10000)
			oldEmptyWeight := unit.Pound(6000)
			moveDate := time.Date(2020, time.March, 15, 0, 0, 0, 0, time.UTC)
			oldPPMShipment := factory.BuildPPMShipmentThatNeedsCloseout(suite.DB(), nil, []factory.Customization{
				{
					Model: models.PPMShipment{
						ActualMoveDate: models.TimePointer(moveDate),
						FinalIncentive: models.CentPointer(unit.Cents(500000)),
					},
				},
				{
					Model: models.WeightTicket{
						FullWeight:  &oldFullWeight,
						EmptyWeight: &oldEmptyWeight,
					},
				},
			})

			// tests pass even if status is Needs Payment Approval,
			// but preserve in case it matters
			oldPPMShipment.Status = models.PPMShipmentStatusWaitingOnCustomer

			newPPM := oldPPMShipment
			newFullWeight1 := unit.Pound(8000)
			newEmptyWeight1 := unit.Pound(3000)
			newWeightTicket1 := newPPM.WeightTickets[0]
			newWeightTicket1.FullWeight = &newFullWeight1
			newWeightTicket1.EmptyWeight = &newEmptyWeight1

			newFullWeight2 := unit.Pound(12000)
			newEmptyWeight2 := unit.Pound(4000)
			rejected := models.PPMDocumentStatusRejected
			newWeightTicket2 := newPPM.WeightTickets[0]
			newWeightTicket2.FullWeight = &newFullWeight2
			newWeightTicket2.EmptyWeight = &newEmptyWeight2
			newWeightTicket2.Status = &rejected

			newPPM.WeightTickets = models.WeightTickets{newWeightTicket1, newWeightTicket2}

			//Weight for rejected ticket should NOT be included in newWeight total
			originalWeight, newWeight := SumWeights(oldPPMShipment, newPPM)
			suite.Equal(unit.Pound(4000), originalWeight)
			suite.Equal(unit.Pound(5000), newWeight)
		})

		suite.Run("Sum Weights - sum weights for original shipment with rejected weight ticket and new shipment with standard weight tickets", func() {
			oldFullWeight := unit.Pound(10000)
			oldEmptyWeight := unit.Pound(6000)
			rejected := models.PPMDocumentStatusRejected
			moveDate := time.Date(2020, time.March, 15, 0, 0, 0, 0, time.UTC)
			oldPPMShipment := factory.BuildPPMShipmentThatNeedsCloseout(suite.DB(), nil, []factory.Customization{
				{
					Model: models.PPMShipment{
						ActualMoveDate: models.TimePointer(moveDate),
						FinalIncentive: models.CentPointer(unit.Cents(500000)),
					},
				},
				{
					Model: models.WeightTicket{
						FullWeight:  &oldFullWeight,
						EmptyWeight: &oldEmptyWeight,
						Status:      &rejected,
					},
				},
			})

			// tests pass even if status is Needs Payment Approval,
			// but preserve in case it matters
			oldPPMShipment.Status = models.PPMShipmentStatusWaitingOnCustomer

			approved := models.PPMDocumentStatusApproved
			newPPM := oldPPMShipment
			newFullWeight1 := unit.Pound(8000)
			newEmptyWeight1 := unit.Pound(3000)
			newWeightTicket1 := newPPM.WeightTickets[0]
			newWeightTicket1.FullWeight = &newFullWeight1
			newWeightTicket1.EmptyWeight = &newEmptyWeight1
			newWeightTicket1.Status = &approved

			newFullWeight2 := unit.Pound(12000)
			newEmptyWeight2 := unit.Pound(4000)
			newWeightTicket2 := newPPM.WeightTickets[0]
			newWeightTicket2.FullWeight = &newFullWeight2
			newWeightTicket2.EmptyWeight = &newEmptyWeight2
			newWeightTicket2.Status = &approved

			newPPM.WeightTickets = models.WeightTickets{newWeightTicket1, newWeightTicket2}

			//Weight for rejected ticket should NOT be included in oldWeight total
			originalWeight, newWeight := SumWeights(oldPPMShipment, newPPM)
			suite.Equal(unit.Pound(0), originalWeight)
			suite.Equal(unit.Pound(13000), newWeight)
		})

		suite.Run("Sum Weights - sum weights for original shipment and new shipment with adjusted weight", func() {
			oldFullWeight := unit.Pound(10000)
			oldEmptyWeight := unit.Pound(6000)
			moveDate := time.Date(2020, time.March, 15, 0, 0, 0, 0, time.UTC)
			oldPPMShipment := factory.BuildPPMShipmentThatNeedsCloseout(suite.DB(), nil, []factory.Customization{
				{
					Model: models.PPMShipment{
						ActualMoveDate: models.TimePointer(moveDate),
						FinalIncentive: models.CentPointer(unit.Cents(500000)),
					},
				},
				{
					Model: models.WeightTicket{
						FullWeight:  &oldFullWeight,
						EmptyWeight: &oldEmptyWeight,
					},
				},
			})

			// tests pass even if status is Needs Payment Approval,
			// but preserve in case it matters
			oldPPMShipment.Status = models.PPMShipmentStatusWaitingOnCustomer

			approved := models.PPMDocumentStatusApproved
			newPPM := oldPPMShipment
			newFullWeight1 := unit.Pound(8000)
			newEmptyWeight1 := unit.Pound(3000)
			adjustedNetWeight1 := unit.Pound(4000)
			newWeightTicket1 := newPPM.WeightTickets[0]
			newWeightTicket1.FullWeight = &newFullWeight1
			newWeightTicket1.EmptyWeight = &newEmptyWeight1
			newWeightTicket1.AdjustedNetWeight = &adjustedNetWeight1
			newWeightTicket1.Status = &approved

			newFullWeight2 := unit.Pound(12000)
			newEmptyWeight2 := unit.Pound(4000)
			adjustedNetWeight2 := unit.Pound(5000)
			newWeightTicket2 := newPPM.WeightTickets[0]
			newWeightTicket2.FullWeight = &newFullWeight2
			newWeightTicket2.EmptyWeight = &newEmptyWeight2
			newWeightTicket2.AdjustedNetWeight = &adjustedNetWeight2
			newWeightTicket2.Status = &approved

			newPPM.WeightTickets = models.WeightTickets{newWeightTicket1, newWeightTicket2}

			//Weight for rejected ticket should NOT be included in oldWeight total
			originalWeight, newWeight := SumWeights(oldPPMShipment, newPPM)
			suite.Equal(unit.Pound(4000), originalWeight)
			//13000 comes from the full & empty weights being summed which we do not want in this scenario
			suite.NotEqual(unit.Pound(13000), newWeight)
			suite.Equal(unit.Pound(9000), newWeight)
		})

		suite.Run("Sum Weights - sum weights for original shipment and new shipment with 2 adjusted weights - one of them having a rejected status", func() {
			oldFullWeight := unit.Pound(10000)
			oldEmptyWeight := unit.Pound(6000)
			moveDate := time.Date(2020, time.March, 15, 0, 0, 0, 0, time.UTC)
			oldPPMShipment := factory.BuildPPMShipmentThatNeedsCloseout(suite.DB(), nil, []factory.Customization{
				{
					Model: models.PPMShipment{
						ActualMoveDate: models.TimePointer(moveDate),
						FinalIncentive: models.CentPointer(unit.Cents(500000)),
					},
				},
				{
					Model: models.WeightTicket{
						FullWeight:  &oldFullWeight,
						EmptyWeight: &oldEmptyWeight,
					},
				},
			})

			// tests pass even if status is Needs Payment Approval,
			// but preserve in case it matters
			oldPPMShipment.Status = models.PPMShipmentStatusWaitingOnCustomer

			newPPM := oldPPMShipment
			approved := models.PPMDocumentStatusApproved
			newFullWeight1 := unit.Pound(8000)
			newEmptyWeight1 := unit.Pound(3000)
			adjustedNetWeight1 := unit.Pound(4000)
			newWeightTicket1 := newPPM.WeightTickets[0]
			newWeightTicket1.FullWeight = &newFullWeight1
			newWeightTicket1.EmptyWeight = &newEmptyWeight1
			newWeightTicket1.AdjustedNetWeight = &adjustedNetWeight1
			newWeightTicket1.Status = &approved

			rejected := models.PPMDocumentStatusRejected
			newFullWeight2 := unit.Pound(12000)
			newEmptyWeight2 := unit.Pound(4000)
			adjustedNetWeight2 := unit.Pound(5000)
			newWeightTicket2 := newPPM.WeightTickets[0]
			newWeightTicket2.FullWeight = &newFullWeight2
			newWeightTicket2.EmptyWeight = &newEmptyWeight2
			newWeightTicket2.AdjustedNetWeight = &adjustedNetWeight2
			newWeightTicket2.Status = &rejected

			newPPM.WeightTickets = models.WeightTickets{newWeightTicket1, newWeightTicket2}

			//Weight for rejected ticket should NOT be included in oldWeight total
			originalWeight, newWeight := SumWeights(oldPPMShipment, newPPM)
			suite.Equal(unit.Pound(4000), originalWeight)
			//13000 comes from the full & empty weights being summed which we do not want in this scenario
			suite.NotEqual(unit.Pound(13000), newWeight)
			suite.Equal(unit.Pound(4000), newWeight)
		})

		suite.Run("Sum Weights - sum weights for original shipment and new shipment with 2 adjusted moving expense statuses - PPM-SPR", func() {
			trackingNumber := "TRK1234"
			isProGear := true
			proGearBelongsToSelf := true
			proGearDescription := "Pro gear updated description"
			weightShipped := 1000
			ppmSpr := models.PPMTypeSmallPackage
			spr := models.MovingExpenseReceiptTypeSmallPackage
			approvedStatus := models.PPMDocumentStatusApproved
			rejectedStatus := models.PPMDocumentStatusRejected
			moveDate := time.Date(2020, time.March, 15, 0, 0, 0, 0, time.UTC)
			oldPPMShipment := factory.BuildPPMShipmentThatNeedsCloseout(suite.DB(), nil, []factory.Customization{
				{
					Model: models.PPMShipment{
						PPMType:        ppmSpr,
						ActualMoveDate: models.TimePointer(moveDate),
					},
				},
			})

			expense1 := factory.BuildMovingExpense(suite.DB(), []factory.Customization{
				{
					Model:    oldPPMShipment,
					LinkOnly: true,
				},
				{
					Model: models.MovingExpense{
						MovingExpenseType:    &spr,
						Status:               &rejectedStatus,
						PaidWithGTCC:         models.BoolPointer(false),
						MissingReceipt:       models.BoolPointer(false),
						Amount:               models.CentPointer(unit.Cents(8675309)),
						TrackingNumber:       &trackingNumber,
						IsProGear:            &isProGear,
						ProGearBelongsToSelf: &proGearBelongsToSelf,
						ProGearDescription:   &proGearDescription,
						WeightShipped:        (*unit.Pound)(&weightShipped),
					},
				},
			}, nil)

			expense2 := factory.BuildMovingExpense(suite.DB(), []factory.Customization{
				{
					Model:    oldPPMShipment,
					LinkOnly: true,
				},
				{
					Model: models.MovingExpense{
						MovingExpenseType:    &spr,
						Status:               &rejectedStatus,
						PaidWithGTCC:         models.BoolPointer(false),
						MissingReceipt:       models.BoolPointer(false),
						Amount:               models.CentPointer(unit.Cents(8675309)),
						TrackingNumber:       &trackingNumber,
						IsProGear:            &isProGear,
						ProGearBelongsToSelf: &proGearBelongsToSelf,
						ProGearDescription:   &proGearDescription,
						WeightShipped:        (*unit.Pound)(&weightShipped),
					},
				},
			}, nil)

			oldPPMShipment.MovingExpenses = models.MovingExpenses{expense1, expense2}
			oldPPMShipment.Status = models.PPMShipmentStatusWaitingOnCustomer
			newPPM := oldPPMShipment

			// changing moving expense statuses to be approved
			newMovingExpense1 := newPPM.MovingExpenses[0]
			newMovingExpense1.Status = &approvedStatus

			newMovingExpense2 := newPPM.MovingExpenses[1]
			newMovingExpense2.Status = &approvedStatus

			newPPM.MovingExpenses = models.MovingExpenses{newMovingExpense1, newMovingExpense2}

			originalWeight, newWeight := SumWeights(oldPPMShipment, newPPM)
			// should be 0 because both were rejected
			suite.Equal(unit.Pound(0), originalWeight)
			// should be 2000 because both are now accepted so we add them together
			suite.Equal(unit.Pound(2000), newWeight)
		})

		suite.Run("Should Skip Calculating Final Incentive - should return false when the move date is changed", func() {
			oldFullWeight := unit.Pound(10000)
			oldEmptyWeight := unit.Pound(6000)
			moveDate := time.Date(2020, time.March, 15, 0, 0, 0, 0, time.UTC)
			oldPPMShipment := factory.BuildPPMShipmentThatNeedsCloseout(suite.DB(), nil, []factory.Customization{
				{
					Model: models.PPMShipment{
						ActualMoveDate: models.TimePointer(moveDate),
						FinalIncentive: models.CentPointer(unit.Cents(500000)),
					},
				},
				{
					Model: models.WeightTicket{
						FullWeight:  &oldFullWeight,
						EmptyWeight: &oldEmptyWeight,
					},
				},
			})

			// tests pass even if status is Needs Payment Approval,
			// but preserve in case it matters
			oldPPMShipment.Status = models.PPMShipmentStatusWaitingOnCustomer

			newPPMShipment := oldPPMShipment
			updatedMoveDate := time.Date(2020, time.March, 25, 0, 0, 0, 0, time.UTC)
			newPPMShipment.ActualMoveDate = models.TimePointer(updatedMoveDate)

			originalTotalWeight, newTotalWeight := SumWeights(oldPPMShipment, newPPMShipment)
			skipCalculateFinalIncentive := shouldSkipCalculatingFinalIncentive(&newPPMShipment, &oldPPMShipment, originalTotalWeight, newTotalWeight)
			suite.Equal(false, skipCalculateFinalIncentive)
		})

		suite.Run("Should Skip Calculating Final Incentive - should return false when the destination or pickup postal code is changed", func() {
			oldFullWeight := unit.Pound(10000)
			oldEmptyWeight := unit.Pound(6000)
			moveDate := time.Date(2020, time.March, 15, 0, 0, 0, 0, time.UTC)
			oldShipmentPickupAddress := factory.BuildAddress(suite.DB(), []factory.Customization{
				{
					Model: models.Address{
						StreetAddress1: "123 Main St",
						City:           "Beverly Hills",
						State:          "CA",
						PostalCode:     "90210",
					},
				},
			}, nil)
			oldShipmentDestinationAddress := factory.BuildAddress(suite.DB(), []factory.Customization{
				{
					Model: models.Address{
						StreetAddress1: "321 Turbo St",
						City:           "Augusta",
						State:          "GA",
						PostalCode:     "30813",
					},
				},
			}, nil)

			newShipment1DestinationAddress := factory.BuildAddress(suite.DB(), []factory.Customization{
				{
					Model: models.Address{
						StreetAddress1: "5 Jayden St",
						City:           "Augusta",
						State:          "GA",
						PostalCode:     "20906",
					},
				},
			}, nil)

			newShipment2PickupAddress := factory.BuildAddress(suite.DB(), []factory.Customization{
				{
					Model: models.Address{
						StreetAddress1: "8 Ovechkin Ave",
						City:           "Beverly Hills",
						State:          "CA",
						PostalCode:     "99011",
					},
				},
			}, nil)

			oldPPMShipment := factory.BuildPPMShipmentThatNeedsCloseout(suite.DB(), nil, []factory.Customization{
				{
					Model:    oldShipmentPickupAddress,
					LinkOnly: true,
					Type:     &factory.Addresses.PickupAddress,
				},
				{
					Model:    oldShipmentDestinationAddress,
					LinkOnly: true,
					Type:     &factory.Addresses.DeliveryAddress,
				},
				{
					Model: models.PPMShipment{
						ActualMoveDate: models.TimePointer(moveDate),
						FinalIncentive: models.CentPointer(unit.Cents(500000)),
					},
				},
				{
					Model: models.WeightTicket{
						FullWeight:  &oldFullWeight,
						EmptyWeight: &oldEmptyWeight,
					},
				},
			})
			newPPMShipment1 := factory.BuildPPMShipmentThatNeedsCloseout(suite.DB(), nil, []factory.Customization{
				{
					Model:    oldShipmentPickupAddress,
					LinkOnly: true,
					Type:     &factory.Addresses.PickupAddress,
				},
				{
					Model:    newShipment1DestinationAddress,
					LinkOnly: true,
					Type:     &factory.Addresses.DeliveryAddress,
				},
				{
					Model: models.PPMShipment{
						ActualMoveDate: models.TimePointer(moveDate),
						FinalIncentive: models.CentPointer(unit.Cents(500000)),
					},
				},
				{
					Model: models.WeightTicket{
						FullWeight:  &oldFullWeight,
						EmptyWeight: &oldEmptyWeight,
					},
				},
			})
			newPPMShipment2 := factory.BuildPPMShipmentThatNeedsCloseout(suite.DB(), nil, []factory.Customization{
				{
					Model:    newShipment2PickupAddress,
					LinkOnly: true,
					Type:     &factory.Addresses.PickupAddress,
				},
				{
					Model:    newShipment1DestinationAddress,
					LinkOnly: true,
					Type:     &factory.Addresses.DeliveryAddress,
				},
				{
					Model: models.PPMShipment{
						ActualMoveDate: models.TimePointer(moveDate),
						FinalIncentive: models.CentPointer(unit.Cents(500000)),
					},
				},
				{
					Model: models.WeightTicket{
						FullWeight:  &oldFullWeight,
						EmptyWeight: &oldEmptyWeight,
					},
				},
			})

			// tests pass even if status is Needs Payment Approval,
			// but preserve in case it matters
			oldPPMShipment.Status = models.PPMShipmentStatusWaitingOnCustomer

			// Assert false is returned when the actual destination address postal code is changed
			originalTotalWeight1, newTotalWeight1 := SumWeights(oldPPMShipment, newPPMShipment1)
			skipCalculateFinalIncentive1 := shouldSkipCalculatingFinalIncentive(&newPPMShipment1, &oldPPMShipment, originalTotalWeight1, newTotalWeight1)
			suite.Equal(false, skipCalculateFinalIncentive1)

			originalTotalWeight2, newTotalWeight2 := SumWeights(oldPPMShipment, newPPMShipment2)
			skipCalculateFinalIncentive2 := shouldSkipCalculatingFinalIncentive(&newPPMShipment2, &oldPPMShipment, originalTotalWeight2, newTotalWeight2)
			suite.Equal(false, skipCalculateFinalIncentive2)
		})

		suite.Run("Should Skip Calculating Final Incentive - should return false when adjustedNetWeight is taken into account", func() {
			oldFullWeight := unit.Pound(10000)
			oldEmptyWeight := unit.Pound(6000)
			moveDate := time.Date(2020, time.March, 15, 0, 0, 0, 0, time.UTC)
			oldPPMShipment := factory.BuildPPMShipmentThatNeedsCloseout(suite.DB(), nil, []factory.Customization{
				{
					Model: models.PPMShipment{
						ActualMoveDate: models.TimePointer(moveDate),
						FinalIncentive: models.CentPointer(unit.Cents(500000)),
					},
				},
				{
					Model: models.WeightTicket{
						FullWeight:  &oldFullWeight,
						EmptyWeight: &oldEmptyWeight,
					},
				},
			})

			// tests pass even if status is Needs Payment Approval,
			// but preserve in case it matters
			oldPPMShipment.Status = models.PPMShipmentStatusWaitingOnCustomer

			newPPMShipment := oldPPMShipment
			newFullWeight := unit.Pound(10000)
			newEmptyWeight := unit.Pound(3000)
			adjustedNetWeight := unit.Pound(6000)
			approved := models.PPMDocumentStatusApproved

			newWeightTicket := newPPMShipment.WeightTickets[0]
			newWeightTicket.FullWeight = &newFullWeight
			newWeightTicket.EmptyWeight = &newEmptyWeight
			newWeightTicket.AdjustedNetWeight = &adjustedNetWeight
			newWeightTicket.Status = &approved
			newPPMShipment.WeightTickets = models.WeightTickets{newWeightTicket}

			originalTotalWeight, newTotalWeight := SumWeights(oldPPMShipment, newPPMShipment)
			suite.Equal(unit.Pound(4000), originalTotalWeight)
			suite.Equal(unit.Pound(6000), newTotalWeight)

			//Func should notice one of the total weights are different, triggering the recalculation
			skipCalculateFinalIncentive := shouldSkipCalculatingFinalIncentive(&newPPMShipment, &oldPPMShipment, originalTotalWeight, newTotalWeight)
			suite.Equal(false, skipCalculateFinalIncentive)
		})

		suite.Run("Final Incentive - does not change when required fields are the same", func() {
			setupPricerData()
			oldPPMShipment := factory.BuildPPMShipment(suite.DB(), []factory.Customization{
				{
					Model: models.PPMShipment{
						Status:         models.PPMShipmentStatusWaitingOnCustomer,
						FinalIncentive: models.CentPointer(unit.Cents(500000)),
						ActualMoveDate: models.TimePointer(actualMoveDate),
					},
				},
			}, nil)
			oldPPMShipment.WeightTickets = models.WeightTickets{
				factory.BuildWeightTicket(suite.DB(), nil, nil),
			}
			newPPM := oldPPMShipment
			address := factory.BuildAddress(suite.DB(), nil, nil)
			newPPM.W2Address = &address

			finalIncentive, err := ppmEstimator.FinalIncentiveWithDefaultChecks(suite.AppContextForTest(), oldPPMShipment, &newPPM)
			suite.NilOrNoVerrs(err)
			suite.True(oldPPMShipment.ActualMoveDate.Equal(*newPPM.ActualMoveDate))
			suite.Equal(*oldPPMShipment.FinalIncentive, *finalIncentive)
		})

		suite.Run("Final Incentive - does not change when status is not WAITINGONCUSTOMER or NEEDSPAYMENTAPPROVAL", func() {
			oldPPMShipment := factory.BuildPPMShipment(suite.DB(), []factory.Customization{
				{
					Model: models.PPMShipment{
						Status:         models.PPMShipmentStatusNeedsAdvanceApproval,
						FinalIncentive: models.CentPointer(unit.Cents(500000)),
						ActualMoveDate: models.TimePointer(actualMoveDate),
					},
				},
			}, nil)

			newPPM := oldPPMShipment
			newPPM.Status = models.PPMShipmentStatusCloseoutComplete

			finalIncentive, err := ppmEstimator.FinalIncentiveWithDefaultChecks(suite.AppContextForTest(), oldPPMShipment, &newPPM)
			suite.NilOrNoVerrs(err)
			suite.Equal(oldPPMShipment.FinalIncentive, finalIncentive)
		})

		suite.Run("Final Incentive - set to nil when missing info", func() {
			setupPricerData()
			oldPPMShipment := factory.BuildPPMShipment(suite.DB(), []factory.Customization{
				{
					Model: models.PPMShipment{
						Status:         models.PPMShipmentStatusWaitingOnCustomer,
						FinalIncentive: models.CentPointer(unit.Cents(500000)),
						ActualMoveDate: models.TimePointer(actualMoveDate),
					},
				},
			}, nil)
			oldPPMShipment.WeightTickets = models.WeightTickets{
				factory.BuildWeightTicket(suite.DB(), nil, nil),
			}

			newPPM := oldPPMShipment
			newPPM.WeightTickets = nil

			finalIncentive, err := ppmEstimator.FinalIncentiveWithDefaultChecks(suite.AppContextForTest(), oldPPMShipment, &newPPM)
			suite.NilOrNoVerrs(err)
			suite.True(oldPPMShipment.ActualMoveDate.Equal(*newPPM.ActualMoveDate))
			suite.Nil(finalIncentive)
		})
	})

	suite.Run("SIT Estimated Cost", func() {
		// For comparison should be priced the same as ORGSIT in devseed
		suite.Run("Success - Origin First Day and Additional Day SIT", func() {
			setupPricerData()

			originLocation := models.SITLocationTypeOrigin
			entryDate := time.Date(2020, time.March, 15, 0, 0, 0, 0, time.UTC)
			mtoShipment := factory.BuildMTOShipment(suite.DB(), []factory.Customization{
				{
					Model: models.MTOShipment{
						ShipmentType: models.MTOShipmentTypePPM,
					},
				},
			}, nil)

			shipmentOriginSIT := factory.BuildPPMShipment(nil, []factory.Customization{
				{
					Model: models.PPMShipment{
						SITExpected:               models.BoolPointer(true),
						SITLocation:               &originLocation,
						SITEstimatedWeight:        models.PoundPointer(unit.Pound(2000)),
						SITEstimatedEntryDate:     &entryDate,
						SITEstimatedDepartureDate: models.TimePointer(entryDate.Add(time.Hour * 24 * 30)),
					},
				},
				{
					Model:    mtoShipment,
					LinkOnly: true,
				},
			}, nil)

			mockedPlanner.On("ZipTransitDistance", mock.AnythingOfType("*appcontext.appContext"),
				"50309", "30813").Return(2294, nil)

			_, estimatedSITCost, err := ppmEstimator.EstimateIncentiveWithDefaultChecks(suite.AppContextForTest(), models.PPMShipment{}, &shipmentOriginSIT)

			suite.NoError(err)
			suite.NotNil(estimatedSITCost)
			suite.Equal(62720, estimatedSITCost.Int())
		})

		suite.Run("Success - Destination First Day and Additional Day SIT", func() {
			setupPricerData()

			destinationLocation := models.SITLocationTypeDestination
			entryDate := time.Date(2020, time.March, 15, 0, 0, 0, 0, time.UTC)
			mtoShipment := factory.BuildMTOShipment(suite.DB(), []factory.Customization{
				{
					Model: models.MTOShipment{
						ShipmentType: models.MTOShipmentTypePPM,
					},
				},
			}, nil)
			shipmentDestinationSIT := factory.BuildPPMShipment(nil, []factory.Customization{
				{
					Model: models.PPMShipment{
						SITExpected:               models.BoolPointer(true),
						SITLocation:               &destinationLocation,
						SITEstimatedWeight:        models.PoundPointer(unit.Pound(2000)),
						SITEstimatedEntryDate:     &entryDate,
						SITEstimatedDepartureDate: models.TimePointer(entryDate.Add(time.Hour * 24 * 30)),
					},
				},
				{
					Model: models.Address{
						StreetAddress1: "987 Other Avenue",
						StreetAddress2: models.StringPointer("P.O. Box 1234"),
						StreetAddress3: models.StringPointer("c/o Another Person"),
						City:           "Des Moines",
						State:          "IA",
						PostalCode:     "50309",
						County:         models.StringPointer("POLK"),
					},
					Type: &factory.Addresses.PickupAddress,
				},
				{
					Model: models.Address{
						StreetAddress1: "987 Other Avenue",
						StreetAddress2: models.StringPointer("P.O. Box 12345"),
						StreetAddress3: models.StringPointer("c/o Another Person"),
						City:           "GROVETOWN",
						State:          "GA",
						PostalCode:     "30813",
						County:         models.StringPointer("COLUMBIA"),
					},
					Type: &factory.Addresses.DeliveryAddress,
				},
				{
					Model:    mtoShipment,
					LinkOnly: true,
				},
			}, nil)

			mockedPlanner.On("ZipTransitDistance", mock.AnythingOfType("*appcontext.appContext"),
				"50309", "30813").Return(2294, nil)

			_, estimatedSITCost, err := ppmEstimator.EstimateIncentiveWithDefaultChecks(suite.AppContextForTest(), models.PPMShipment{}, &shipmentDestinationSIT)

			suite.NoError(err)
			suite.NotNil(estimatedSITCost)
			suite.Equal(72380, estimatedSITCost.Int())
		})

		suite.Run("Success - same entry and departure dates only prices first day SIT", func() {
			setupPricerData()

			destinationLocation := models.SITLocationTypeDestination
			entryDate := time.Date(2020, time.March, 15, 0, 0, 0, 0, time.UTC)
			mtoShipment := factory.BuildMTOShipment(suite.DB(), []factory.Customization{
				{
					Model: models.MTOShipment{
						ShipmentType: models.MTOShipmentTypePPM,
					},
				},
			}, nil)

			shipmentOriginSIT := factory.BuildPPMShipment(nil, []factory.Customization{
				{
					Model: models.PPMShipment{
						SITExpected:               models.BoolPointer(true),
						SITLocation:               &destinationLocation,
						SITEstimatedWeight:        models.PoundPointer(unit.Pound(2000)),
						SITEstimatedEntryDate:     &entryDate,
						SITEstimatedDepartureDate: &entryDate,
					},
				},
				{
					Model:    mtoShipment,
					LinkOnly: true,
				},
			}, nil)
			mockedPlanner.On("ZipTransitDistance", mock.AnythingOfType("*appcontext.appContext"),
				"50309", "30813").Return(2294, nil)

			_, estimatedSITCost, err := ppmEstimator.EstimateIncentiveWithDefaultChecks(suite.AppContextForTest(), models.PPMShipment{}, &shipmentOriginSIT)

			suite.NoError(err)
			suite.NotNil(estimatedSITCost)
			suite.Equal(35780, estimatedSITCost.Int())
		})

		suite.Run("SIT cost is not calculated when required fields are missing", func() {
			setupPricerData()

			destinationSITLocation := models.SITLocationTypeDestination

			// an MTO Shipment ID is required for the shipment query
			shipmentSITFieldsNotUpdated := factory.BuildPPMShipment(suite.DB(), nil, nil)
			shipmentSITNotExpected := factory.BuildPPMShipment(nil, []factory.Customization{
				{
					Model:    shipmentSITFieldsNotUpdated.Shipment,
					LinkOnly: true,
				},
			}, nil)
			shipmentSITWeightMissing := factory.BuildPPMShipment(nil, []factory.Customization{
				{
					Model: models.PPMShipment{
						SITExpected:               models.BoolPointer(true),
						SITLocation:               &destinationSITLocation,
						SITEstimatedEntryDate:     models.TimePointer(time.Now()),
						SITEstimatedDepartureDate: models.TimePointer(time.Now().Add(time.Hour * 24)),
					},
				},
				{
					Model:    shipmentSITFieldsNotUpdated.Shipment,
					LinkOnly: true,
				},
			}, nil)
			shipmentSITEntryDateMissing := factory.BuildPPMShipment(nil, []factory.Customization{
				{
					Model: models.PPMShipment{
						SITExpected:               models.BoolPointer(true),
						SITLocation:               &destinationSITLocation,
						SITEstimatedDepartureDate: models.TimePointer(time.Now()),
						SITEstimatedWeight:        models.PoundPointer(unit.Pound(2999)),
					},
				},
				{
					Model:    shipmentSITFieldsNotUpdated.Shipment,
					LinkOnly: true,
				},
			}, nil)
			shipmentSITDepartureDateMissing := factory.BuildPPMShipment(nil, []factory.Customization{
				{
					Model: models.PPMShipment{
						SITExpected:           models.BoolPointer(true),
						SITLocation:           &destinationSITLocation,
						SITEstimatedEntryDate: models.TimePointer(time.Now()),
						SITEstimatedWeight:    models.PoundPointer(unit.Pound(2999)),
					},
				},
				{
					Model:    shipmentSITFieldsNotUpdated.Shipment,
					LinkOnly: true,
				},
			}, nil)
			shipmentTestCases := []struct {
				oldShipment models.PPMShipment
				newShipment models.PPMShipment
				name        string
			}{
				{
					models.PPMShipment{},
					shipmentSITNotExpected,
					"PPM Shipment with SITExpected set to false",
				},
				{
					models.PPMShipment{},
					shipmentSITWeightMissing,
					"PPM Shipment with SIT Estimated Weight missing",
				},
				{
					models.PPMShipment{},
					shipmentSITEntryDateMissing,
					"PPM Shipment with SIT Entry Date missing",
				},
				{
					models.PPMShipment{},
					shipmentSITDepartureDateMissing,
					"PPM Shipment with SIT Departure Date missing",
				},
				{
					models.PPMShipment{},
					shipmentSITDepartureDateMissing,
					"PPM Shipment with SIT Departure Date missing",
				},
				{
					shipmentSITFieldsNotUpdated,
					shipmentSITFieldsNotUpdated,
					"PPM Shipment fields were not updated",
				},
			}

			for _, testCase := range shipmentTestCases {
				_, estimatedSITCost, err := ppmEstimator.EstimateIncentiveWithDefaultChecks(suite.AppContextForTest(), testCase.oldShipment, &testCase.newShipment) //#nosec G601
				suite.NoError(err, fmt.Sprintf("unexpected error running test %q", testCase.name))
				suite.Nil(estimatedSITCost, fmt.Sprintf("SIT cost was calculated when it shouldnt't have been during test %q", testCase.name))
			}
		})

		suite.Run("SIT cost is not re-calculated when fields are unchanged", func() {
			setupPricerData()

			destinationLocation := models.SITLocationTypeDestination
			shipment := factory.BuildPPMShipment(suite.DB(), []factory.Customization{
				{
					Model: models.PPMShipment{
						SITExpected:               models.BoolPointer(true),
						SITLocation:               &destinationLocation,
						SITEstimatedWeight:        models.PoundPointer(unit.Pound(2999)),
						SITEstimatedEntryDate:     models.TimePointer(time.Now()),
						SITEstimatedDepartureDate: models.TimePointer(time.Now().Add(time.Hour * 24)),
						SITEstimatedCost:          models.CentPointer(unit.Cents(89900)),
					},
				},
			}, nil)
			_, estimatedSITCost, err := ppmEstimator.EstimateIncentiveWithDefaultChecks(suite.AppContextForTest(), shipment, &shipment)
			suite.NoError(err)
			suite.Equal(*shipment.SITEstimatedCost, *estimatedSITCost)
		})

		suite.Run("SIT cost is re-calculated when any dependent field is changed", func() {
			setupPricerData()

			destinationLocation := models.SITLocationTypeDestination
			move := factory.BuildMove(suite.DB(), []factory.Customization{
				{
					Model: models.Order{
						ID: uuid.Must(uuid.NewV4()),
					},
				},
				{
					Model: models.Entitlement{
						ID:                 uuid.Must(uuid.NewV4()),
						DBAuthorizedWeight: models.IntPointer(2000),
					},
				},
			}, nil)
			originalShipment := factory.BuildPPMShipment(suite.DB(), []factory.Customization{
				{
					Model:    move,
					LinkOnly: true,
				},
				{
					Model: models.PPMShipment{
						SITExpected:               models.BoolPointer(true),
						SITLocation:               &destinationLocation,
						SITEstimatedWeight:        models.PoundPointer(unit.Pound(2999)),
						SITEstimatedEntryDate:     models.TimePointer(time.Now()),
						SITEstimatedDepartureDate: models.TimePointer(time.Now().Add(time.Hour * 24)),
						SITEstimatedCost:          models.CentPointer(unit.Cents(89900)),
					},
				},
			}, nil)
			// PPM base shipment field changes will affect SIT pricing
			shipmentDifferentPickup := originalShipment
			pickupAddress := models.Address{
				StreetAddress1: originalShipment.PickupAddress.StreetAddress1,
				StreetAddress2: originalShipment.PickupAddress.StreetAddress2,
				StreetAddress3: originalShipment.PickupAddress.StreetAddress3,
				City:           originalShipment.PickupAddress.City,
				State:          originalShipment.PickupAddress.State,
				PostalCode:     "90211",
			}
			shipmentDifferentPickup.PickupAddress = &pickupAddress

			shipmentDifferentDestination := originalShipment
			destinationAddress := models.Address{
				StreetAddress1: originalShipment.PickupAddress.StreetAddress1,
				StreetAddress2: originalShipment.PickupAddress.StreetAddress2,
				StreetAddress3: originalShipment.PickupAddress.StreetAddress3,
				City:           originalShipment.PickupAddress.City,
				State:          originalShipment.PickupAddress.State,
				PostalCode:     "30814",
			}
			shipmentDifferentDestination.DestinationAddress = &destinationAddress

			shipmentDifferentDeparture := originalShipment
			// original date was Mar 15th so adding 3 months should affect the date peak period pricing
			shipmentDifferentDeparture.ExpectedDepartureDate = originalShipment.ExpectedDepartureDate.Add(time.Hour * 24 * 70)

			mockedPlanner.On("ZipTransitDistance", mock.AnythingOfType("*appcontext.appContext"),
				"90211", "30813").Return(2294, nil)

			mockedPlanner.On("ZipTransitDistance", mock.AnythingOfType("*appcontext.appContext"),
				"50309", "30814").Return(2290, nil)

			// SIT specific field changes will likely cause the price to change, although adjusting dates may not change
			// the total number of days in SIT.

			shipmentDifferentLocation := originalShipment
			originLocation := models.SITLocationTypeOrigin
			shipmentDifferentLocation.SITLocation = &originLocation

			shipmentDifferentSITWeight := originalShipment
			shipmentDifferentSITWeight.SITEstimatedWeight = models.PoundPointer(unit.Pound(4555))

			shipmentDifferentEntryDate := originalShipment
			previousDay := originalShipment.SITEstimatedEntryDate.Add(time.Hour * -24)
			shipmentDifferentEntryDate.SITEstimatedEntryDate = &previousDay

			shipmentDifferentSITDepartureDate := originalShipment
			nextDay := shipmentDifferentSITDepartureDate.SITEstimatedDepartureDate.Add(time.Hour * 24)
			shipmentDifferentSITDepartureDate.SITEstimatedDepartureDate = &nextDay

			for _, updatedShipment := range []models.PPMShipment{
				shipmentDifferentPickup,
				shipmentDifferentDestination,
				shipmentDifferentDeparture,
				shipmentDifferentLocation,
				shipmentDifferentSITWeight,
				shipmentDifferentEntryDate,
				shipmentDifferentSITDepartureDate,
			} {
				copyOfShipment := updatedShipment

				_, estimatedSITCost, err := ppmEstimator.EstimateIncentiveWithDefaultChecks(suite.AppContextForTest(), originalShipment, &copyOfShipment)

				suite.NoError(err)
				suite.NotNil(originalShipment.SITEstimatedCost)
				suite.NotNil(estimatedSITCost)
				suite.NotEqual(*originalShipment.SITEstimatedCost, *estimatedSITCost)
			}
		})

		suite.Run("SIT cost is set to nil when storage is no longer expected", func() {
			setupPricerData()

			destinationLocation := models.SITLocationTypeDestination
			originalShipment := factory.BuildPPMShipment(suite.DB(), []factory.Customization{
				{
					Model: models.PPMShipment{
						SITExpected:               models.BoolPointer(true),
						SITLocation:               &destinationLocation,
						SITEstimatedWeight:        models.PoundPointer(unit.Pound(2999)),
						SITEstimatedEntryDate:     models.TimePointer(time.Now()),
						SITEstimatedDepartureDate: models.TimePointer(time.Now().Add(time.Hour * 24)),
						SITEstimatedCost:          models.CentPointer(unit.Cents(89900)),
					},
				},
			}, nil)
			shipmentSITNotExpected := originalShipment
			shipmentSITNotExpected.SITExpected = models.BoolPointer(false)

			_, estimatedSITCost, err := ppmEstimator.EstimateIncentiveWithDefaultChecks(suite.AppContextForTest(), originalShipment, &shipmentSITNotExpected)
			suite.NoError(err)
			suite.Nil(shipmentSITNotExpected.SITEstimatedCost)
			suite.Nil(estimatedSITCost)
		})
	})
}

func (suite *PPMShipmentSuite) TestInternationalPPMEstimator() {
	planner := &mocks.Planner{}
	paymentRequestHelper := &prhelpermocks.Helper{}
	ppmEstimator := NewEstimatePPM(planner, paymentRequestHelper)

	setupPricerData := func() {
		contract := testdatagen.FetchOrMakeReContract(suite.DB(), testdatagen.Assertions{})
		startDate := time.Date(2020, time.January, 1, 12, 0, 0, 0, time.UTC)
		endDate := time.Date(2020, time.December, 31, 12, 0, 0, 0, time.UTC)
		testdatagen.FetchOrMakeReContractYear(suite.DB(), testdatagen.Assertions{
			ReContractYear: models.ReContractYear{
				Contract:             contract,
				ContractID:           contract.ID,
				StartDate:            startDate,
				EndDate:              endDate,
				Escalation:           1.0,
				EscalationCompounded: 1.0,
			},
		})
	}

	suite.Run("Estimated Incentive", func() {
		suite.Run("Estimated Incentive - Success using estimated weight and not db authorized weight for CONUS -> OCONUS", func() {
			ppm := factory.BuildPPMShipment(suite.DB(), []factory.Customization{
				{
					Model: models.MTOShipment{
						MarketCode: models.MarketCodeInternational,
					},
				},
				{
					Model: models.Address{
						StreetAddress1: "Tester Address",
						City:           "Tulsa",
						State:          "OK",
						PostalCode:     "74133",
					},
					Type: &factory.Addresses.PickupAddress,
				},
				{
					Model: models.Address{
						StreetAddress1: "JBER",
						City:           "JBER",
						State:          "AK",
						PostalCode:     "99505",
						IsOconus:       models.BoolPointer(true),
					},
					Type: &factory.Addresses.DeliveryAddress,
				},
			}, nil)

			setupPricerData()

			estimatedWeight := unit.Pound(5000)
			newPPM := ppm
			newPPM.EstimatedWeight = &estimatedWeight

			planner.On("ZipTransitDistance", mock.AnythingOfType("*appcontext.appContext"),
				"74133", "98421").Return(3000, nil).Twice()

			ppmEstimate, _, err := ppmEstimator.EstimateIncentiveWithDefaultChecks(suite.AppContextForTest(), ppm, &newPPM)
			suite.NilOrNoVerrs(err)
			suite.NotNil(ppmEstimate)

			// it should've called from the pickup -> port and NOT pickup -> dest
			planner.AssertCalled(suite.T(), "ZipTransitDistance", mock.AnythingOfType("*appcontext.appContext"),
				"74133", "98421")
<<<<<<< HEAD
			suite.Equal(unit.Cents(577912), *ppmEstimate)
=======
			suite.Equal(unit.Cents(504512), *ppmEstimate)
>>>>>>> 521f9caa

			// appending this to test functionality of the GCC multiplier
			validGccMultiplierDate, _ := time.Parse("2006-01-02", "2025-06-02")
			ppmWithMultiplier := factory.BuildPPMShipment(suite.DB(), []factory.Customization{
				{
					Model: models.PPMShipment{
						ExpectedDepartureDate: validGccMultiplierDate,
					},
				},
				{
					Model: models.MTOShipment{
						MarketCode: models.MarketCodeInternational,
					},
				},
				{
					Model: models.Address{
						StreetAddress1: "Tester Address",
						City:           "Tulsa",
						State:          "OK",
						PostalCode:     "74133",
					},
					Type: &factory.Addresses.PickupAddress,
				},
				{
					Model: models.Address{
						StreetAddress1: "JBER",
						City:           "JBER",
						State:          "AK",
						PostalCode:     "99505",
						IsOconus:       models.BoolPointer(true),
					},
					Type: &factory.Addresses.DeliveryAddress,
				},
			}, nil)
			newPPMWithMultiplier := ppmWithMultiplier
			newPPMWithMultiplier.EstimatedWeight = &estimatedWeight // setting weight to 5000
			ppmEstimateWithMultiplier, _, err := ppmEstimator.EstimateIncentiveWithDefaultChecks(suite.AppContextForTest(), ppmWithMultiplier, &newPPMWithMultiplier)
			suite.NilOrNoVerrs(err)

			suite.Equal(unit.Pound(5000), *newPPMWithMultiplier.EstimatedWeight)
			suite.NotEqual(unit.Cents(504512), *ppmEstimateWithMultiplier)
<<<<<<< HEAD
			suite.Equal(unit.Cents(884072), *ppmEstimateWithMultiplier)
=======
			suite.Equal(unit.Cents(771427), *ppmEstimateWithMultiplier)
>>>>>>> 521f9caa
		})

		suite.Run("Estimated Incentive - Success using estimated weight and not db authorized weight for OCONUS -> CONUS", func() {
			ppm := factory.BuildPPMShipment(suite.DB(), []factory.Customization{
				{
					Model: models.MTOShipment{
						MarketCode: models.MarketCodeInternational,
					},
				},
				{
					Model: models.Address{
						StreetAddress1: "Tester Address",
						City:           "Tulsa",
						State:          "OK",
						PostalCode:     "74133",
					},
					Type: &factory.Addresses.DeliveryAddress,
				},
				{
					Model: models.Address{
						StreetAddress1: "JBER",
						City:           "JBER",
						State:          "AK",
						PostalCode:     "99505",
						IsOconus:       models.BoolPointer(true),
					},
					Type: &factory.Addresses.PickupAddress,
				},
			}, nil)

			setupPricerData()

			estimatedWeight := unit.Pound(5000)
			newPPM := ppm
			newPPM.EstimatedWeight = &estimatedWeight

			planner.On("ZipTransitDistance", mock.AnythingOfType("*appcontext.appContext"),
				"98421", "74133").Return(3000, nil)

			ppmEstimate, _, err := ppmEstimator.EstimateIncentiveWithDefaultChecks(suite.AppContextForTest(), ppm, &newPPM)
			suite.NilOrNoVerrs(err)
			suite.NotNil(ppmEstimate)

			// it should've called from the pickup -> port and NOT pickup -> dest
			planner.AssertCalled(suite.T(), "ZipTransitDistance", mock.AnythingOfType("*appcontext.appContext"),
				"98421", "74133")
			suite.Equal(unit.Cents(463212), *ppmEstimate)
		})
	})

	suite.Run("Max Incentive", func() {
		suite.Run("Max Incentive - Success using db authorized weight and not estimated for CONUS -> OCONUS", func() {
			oconusAddress := factory.BuildAddress(suite.DB(), []factory.Customization{
				{
					Model: models.Address{
						StreetAddress1: "JBER",
						City:           "JBER",
						State:          "AK",
						PostalCode:     "99505",
						IsOconus:       models.BoolPointer(true),
					},
				},
			}, nil)
			destDutyLocation := factory.BuildDutyLocation(suite.DB(), []factory.Customization{
				{
					Model: models.DutyLocation{
						Name:      "Test OCONUS Duty Location",
						AddressID: oconusAddress.ID,
					},
				},
			}, nil)
			order := factory.BuildOrder(suite.DB(), []factory.Customization{
				{
					Model: models.Order{
						NewDutyLocationID: destDutyLocation.ID,
					},
				},
			}, nil)
			// when the PPM shipment is in draft, we use the estimated weight and not the db authorized weight
			ppm := factory.BuildPPMShipment(suite.DB(), []factory.Customization{
				{
					Model: models.Move{
						OrdersID: order.ID,
					},
				},
				{
					Model: models.MTOShipment{
						MarketCode: models.MarketCodeInternational,
					},
				},
				{
					Model: models.Address{
						StreetAddress1: "Tester Address",
						City:           "Tulsa",
						State:          "OK",
						PostalCode:     "74133",
					},
					Type: &factory.Addresses.PickupAddress,
				},
				{
					Model: models.Address{
						StreetAddress1: "JBER",
						City:           "JBER",
						State:          "AK",
						PostalCode:     "99505",
						IsOconus:       models.BoolPointer(true),
					},
					Type: &factory.Addresses.DeliveryAddress,
				},
			}, nil)

			setupPricerData()

			estimatedWeight := unit.Pound(5000)
			newPPM := ppm
			newPPM.EstimatedWeight = &estimatedWeight

			// DTOD will be called to get the distance between the origin duty location & the Tacoma Port ZIP
			planner.On("ZipTransitDistance", mock.AnythingOfType("*appcontext.appContext"),
				"50309", "98421").Return(3000, nil).Twice()

			ppmMaxIncentive, err := ppmEstimator.MaxIncentive(suite.AppContextForTest(), ppm, &newPPM)
			suite.NilOrNoVerrs(err)
			suite.NotNil(ppmMaxIncentive)

			// it should've called from the pickup -> port and NOT pickup -> dest
			planner.AssertCalled(suite.T(), "ZipTransitDistance", mock.AnythingOfType("*appcontext.appContext"),
				"50309", "98421")
<<<<<<< HEAD
			suite.Equal(unit.Cents(1223783), *ppmMaxIncentive)
=======
			suite.Equal(unit.Cents(720983), *ppmMaxIncentive)
>>>>>>> 521f9caa

			// appending this to test functionality of the GCC multiplier
			validGccMultiplierDate, _ := time.Parse("2006-01-02", "2025-06-02")
			ppmWithMultiplier := factory.BuildPPMShipment(suite.DB(), []factory.Customization{
				{
					Model: models.PPMShipment{
						ExpectedDepartureDate: validGccMultiplierDate,
					},
				},
				{
					Model: models.Move{
						OrdersID: order.ID,
					},
				},
				{
					Model: models.MTOShipment{
						MarketCode: models.MarketCodeInternational,
					},
				},
				{
					Model: models.Address{
						StreetAddress1: "Tester Address",
						City:           "Tulsa",
						State:          "OK",
						PostalCode:     "74133",
					},
					Type: &factory.Addresses.PickupAddress,
				},
				{
					Model: models.Address{
						StreetAddress1: "JBER",
						City:           "JBER",
						State:          "AK",
						PostalCode:     "99505",
						IsOconus:       models.BoolPointer(true),
					},
					Type: &factory.Addresses.DeliveryAddress,
				},
			}, nil)
			newPPMWithMultiplier := ppmWithMultiplier
			newPPMWithMultiplier.EstimatedWeight = &estimatedWeight // setting weight to 5000
			ppmEstimateWithMultiplier, err := ppmEstimator.MaxIncentive(suite.AppContextForTest(), ppmWithMultiplier, &newPPMWithMultiplier)
			suite.NilOrNoVerrs(err)

			suite.Equal(unit.Pound(5000), *newPPMWithMultiplier.EstimatedWeight)
			suite.NotEqual(unit.Cents(504512), *ppmEstimateWithMultiplier)
<<<<<<< HEAD
			suite.Equal(unit.Cents(1874487), *ppmEstimateWithMultiplier)
=======
			suite.Equal(unit.Cents(1103119), *ppmEstimateWithMultiplier)
>>>>>>> 521f9caa
		})

		suite.Run("Max Incentive - Success using db authorized weight and not estimated for OCONUS -> CONUS", func() {
			oconusAddress := factory.BuildAddress(suite.DB(), []factory.Customization{
				{
					Model: models.Address{
						StreetAddress1: "JBER",
						City:           "JBER",
						State:          "AK",
						PostalCode:     "99505",
						IsOconus:       models.BoolPointer(true),
					},
				},
			}, nil)
			pickupDutyLocation := factory.BuildDutyLocation(suite.DB(), []factory.Customization{
				{
					Model: models.DutyLocation{
						Name:      "Test OCONUS Duty Location",
						AddressID: oconusAddress.ID,
					},
				},
			}, nil)
			order := factory.BuildOrder(suite.DB(), []factory.Customization{
				{
					Model: models.Order{
						OriginDutyLocationID: &pickupDutyLocation.ID,
					},
				},
			}, nil)
			// when the PPM shipment is in draft, we use the estimated weight and not the db authorized weight
			ppm := factory.BuildPPMShipment(suite.DB(), []factory.Customization{
				{
					Model: models.Move{
						OrdersID: order.ID,
					},
				},
				{
					Model: models.MTOShipment{
						MarketCode: models.MarketCodeInternational,
					},
				},
				{
					Model: models.Address{
						StreetAddress1: "Tester Address",
						City:           "Tulsa",
						State:          "OK",
						PostalCode:     "74133",
					},
					Type: &factory.Addresses.PickupAddress,
				},
				{
					Model: models.Address{
						StreetAddress1: "JBER",
						City:           "JBER",
						State:          "AK",
						PostalCode:     "99505",
						IsOconus:       models.BoolPointer(true),
					},
					Type: &factory.Addresses.DeliveryAddress,
				},
			}, nil)

			setupPricerData()

			estimatedWeight := unit.Pound(5000)
			newPPM := ppm
			newPPM.EstimatedWeight = &estimatedWeight

			// DTOD will be called to get the distance between the origin duty location & the Tacoma Port ZIP
			planner.On("ZipTransitDistance", mock.AnythingOfType("*appcontext.appContext"),
				"98421", "30813").Return(3000, nil)

			ppmMaxIncentive, err := ppmEstimator.MaxIncentive(suite.AppContextForTest(), ppm, &newPPM)
			suite.NilOrNoVerrs(err)
			suite.NotNil(ppmMaxIncentive)

			// it should've called from the pickup -> port and NOT pickup -> dest
			planner.AssertCalled(suite.T(), "ZipTransitDistance", mock.AnythingOfType("*appcontext.appContext"),
				"98421", "30813")
			suite.Equal(unit.Cents(1031383), *ppmMaxIncentive)
		})
	})

	suite.Run("Final Incentive", func() {
		suite.Run("Final Incentive - Success using estimated weight for CONUS -> OCONUS", func() {
			updatedMoveDate := time.Date(2020, time.March, 15, 0, 0, 0, 0, time.UTC)
			ppm := factory.BuildPPMShipment(suite.DB(), []factory.Customization{
				{
					Model: models.PPMShipment{
						ActualMoveDate:  models.TimePointer(updatedMoveDate),
						Status:          models.PPMShipmentStatusWaitingOnCustomer,
						EstimatedWeight: models.PoundPointer(4000),
					},
				},
				{
					Model: models.MTOShipment{
						MarketCode: models.MarketCodeInternational,
					},
				},
				{
					Model: models.Address{
						StreetAddress1: "Tester Address",
						City:           "Tulsa",
						State:          "OK",
						PostalCode:     "74133",
					},
					Type: &factory.Addresses.PickupAddress,
				},
				{
					Model: models.Address{
						StreetAddress1: "JBER",
						City:           "JBER",
						State:          "AK",
						PostalCode:     "99505",
						IsOconus:       models.BoolPointer(true),
					},
					Type: &factory.Addresses.DeliveryAddress,
				},
			}, nil)

			newPPM := ppm
			newFullWeight := unit.Pound(8000)
			newEmptyWeight := unit.Pound(3000)
			newPPM.WeightTickets = models.WeightTickets{
				factory.BuildWeightTicket(suite.DB(), []factory.Customization{
					{
						Model: models.WeightTicket{
							FullWeight:  &newFullWeight,
							EmptyWeight: &newEmptyWeight,
						},
					},
				}, nil),
			}

			setupPricerData()

			planner.On("ZipTransitDistance", mock.AnythingOfType("*appcontext.appContext"),
				"74133", "98421").Return(3000, nil).Twice()

			ppmFinalIncentive, err := ppmEstimator.FinalIncentiveWithDefaultChecks(suite.AppContextForTest(), ppm, &newPPM)
			suite.NilOrNoVerrs(err)
			suite.NotNil(ppmFinalIncentive)

			// it should've called from the pickup -> port and NOT pickup -> dest
			planner.AssertCalled(suite.T(), "ZipTransitDistance", mock.AnythingOfType("*appcontext.appContext"),
				"74133", "98421")
<<<<<<< HEAD
			suite.Equal(unit.Cents(525328), *ppmFinalIncentive)
=======
			suite.Equal(unit.Cents(459178), *ppmFinalIncentive)
>>>>>>> 521f9caa

			// appending this to test functionality of the GCC multiplier
			validGccMultiplierDate, _ := time.Parse("2006-01-02", "2025-06-02")
			ppmWithMultiplier := factory.BuildPPMShipment(suite.DB(), []factory.Customization{
				{
					Model: models.PPMShipment{
						ActualMoveDate:        models.TimePointer(updatedMoveDate),
						Status:                models.PPMShipmentStatusWaitingOnCustomer,
						EstimatedWeight:       models.PoundPointer(4000),
						ExpectedDepartureDate: validGccMultiplierDate,
					},
				},
				{
					Model: models.MTOShipment{
						MarketCode: models.MarketCodeInternational,
					},
				},
				{
					Model: models.Address{
						StreetAddress1: "Tester Address",
						City:           "Tulsa",
						State:          "OK",
						PostalCode:     "74133",
					},
					Type: &factory.Addresses.PickupAddress,
				},
				{
					Model: models.Address{
						StreetAddress1: "JBER",
						City:           "JBER",
						State:          "AK",
						PostalCode:     "99505",
						IsOconus:       models.BoolPointer(true),
					},
					Type: &factory.Addresses.DeliveryAddress,
				},
			}, nil)
			newPPMWithMultiplier := ppmWithMultiplier
			newPPMWithMultiplier.WeightTickets = models.WeightTickets{
				factory.BuildWeightTicket(suite.DB(), []factory.Customization{
					{
						Model: models.WeightTicket{
							FullWeight:  &newFullWeight,
							EmptyWeight: &newEmptyWeight,
						},
					},
				}, nil),
			}
			ppmEstimateWithMultiplier, err := ppmEstimator.FinalIncentiveWithDefaultChecks(suite.AppContextForTest(), ppmWithMultiplier, &newPPMWithMultiplier)
			suite.NilOrNoVerrs(err)

			suite.Equal(unit.Pound(4000), *newPPMWithMultiplier.EstimatedWeight)
			suite.NotEqual(unit.Cents(459178), *ppmEstimateWithMultiplier)
<<<<<<< HEAD
			suite.Equal(unit.Cents(682926), *ppmEstimateWithMultiplier)
=======
			suite.Equal(unit.Cents(596931), *ppmEstimateWithMultiplier)
>>>>>>> 521f9caa
		})

		suite.Run("Final Incentive - Success using estimated weight for OCONUS -> CONUS", func() {
			updatedMoveDate := time.Date(2020, time.March, 15, 0, 0, 0, 0, time.UTC)
			ppm := factory.BuildPPMShipment(suite.DB(), []factory.Customization{
				{
					Model: models.PPMShipment{
						ActualMoveDate:  models.TimePointer(updatedMoveDate),
						Status:          models.PPMShipmentStatusWaitingOnCustomer,
						EstimatedWeight: models.PoundPointer(4000),
					},
				},
				{
					Model: models.MTOShipment{
						MarketCode: models.MarketCodeInternational,
					},
				},
				{
					Model: models.Address{
						StreetAddress1: "Tester Address",
						City:           "Tulsa",
						State:          "OK",
						PostalCode:     "74133",
					},
					Type: &factory.Addresses.DeliveryAddress,
				},
				{
					Model: models.Address{
						StreetAddress1: "JBER",
						City:           "JBER",
						State:          "AK",
						PostalCode:     "99505",
						IsOconus:       models.BoolPointer(true),
					},
					Type: &factory.Addresses.PickupAddress,
				},
			}, nil)

			newPPM := ppm
			newFullWeight := unit.Pound(8000)
			newEmptyWeight := unit.Pound(3000)
			newPPM.WeightTickets = models.WeightTickets{
				factory.BuildWeightTicket(suite.DB(), []factory.Customization{
					{
						Model: models.WeightTicket{
							FullWeight:  &newFullWeight,
							EmptyWeight: &newEmptyWeight,
						},
					},
				}, nil),
			}

			setupPricerData()

			planner.On("ZipTransitDistance", mock.AnythingOfType("*appcontext.appContext"),
				"98421", "74133").Return(3000, nil)

			ppmFinalIncentive, err := ppmEstimator.FinalIncentiveWithDefaultChecks(suite.AppContextForTest(), ppm, &newPPM)
			suite.NilOrNoVerrs(err)
			suite.NotNil(ppmFinalIncentive)

			// it should've called from the pickup -> port and NOT pickup -> dest
			planner.AssertCalled(suite.T(), "ZipTransitDistance", mock.AnythingOfType("*appcontext.appContext"),
				"98421", "74133")
			suite.Equal(unit.Cents(421978), *ppmFinalIncentive)
		})
	})

	suite.Run("SIT Costs for OCONUS PPMs", func() {
		suite.Run("CalculateSITCost - Success using estimated weight for CONUS -> OCONUS", func() {
			originLocation := models.SITLocationTypeOrigin
			entryDate := time.Date(2020, time.March, 15, 0, 0, 0, 0, time.UTC)
			ppm := factory.BuildPPMShipment(suite.DB(), []factory.Customization{
				{
					Model: models.PPMShipment{
						EstimatedWeight:           models.PoundPointer(4000),
						SITExpected:               models.BoolPointer(true),
						SITLocation:               &originLocation,
						SITEstimatedWeight:        models.PoundPointer(unit.Pound(2000)),
						SITEstimatedEntryDate:     &entryDate,
						SITEstimatedDepartureDate: models.TimePointer(entryDate.Add(time.Hour * 24 * 30)),
					},
				},
				{
					Model: models.MTOShipment{
						MarketCode: models.MarketCodeInternational,
					},
				},
				{
					Model: models.Address{
						StreetAddress1: "Tester Address",
						City:           "Tulsa",
						State:          "OK",
						PostalCode:     "74133",
					},
					Type: &factory.Addresses.PickupAddress,
				},
				{
					Model: models.Address{
						StreetAddress1: "JBER",
						City:           "JBER",
						State:          "AK",
						PostalCode:     "99505",
						IsOconus:       models.BoolPointer(true),
					},
					Type: &factory.Addresses.DeliveryAddress,
				},
			}, nil)

			newPPM := ppm
			newEstimatedWeight := models.PoundPointer(5500)
			newPPM.SITEstimatedWeight = newEstimatedWeight
			setupPricerData()

			_, estimatedSITCost, err := ppmEstimator.EstimateIncentiveWithDefaultChecks(suite.AppContextForTest(), ppm, &newPPM)
			suite.NilOrNoVerrs(err)
			suite.NotNil(estimatedSITCost)
			suite.Equal(unit.Cents(27040), *estimatedSITCost)
		})

		suite.Run("CalculateSITCost - Success using estimated weight for CONUS -> OCONUS", func() {
			originLocation := models.SITLocationTypeDestination
			entryDate := time.Date(2020, time.March, 15, 0, 0, 0, 0, time.UTC)
			ppm := factory.BuildPPMShipment(suite.DB(), []factory.Customization{
				{
					Model: models.PPMShipment{
						EstimatedWeight:           models.PoundPointer(4000),
						SITExpected:               models.BoolPointer(true),
						SITLocation:               &originLocation,
						SITEstimatedWeight:        models.PoundPointer(unit.Pound(2000)),
						SITEstimatedEntryDate:     &entryDate,
						SITEstimatedDepartureDate: models.TimePointer(entryDate.Add(time.Hour * 24 * 30)),
					},
				},
				{
					Model: models.MTOShipment{
						MarketCode: models.MarketCodeInternational,
					},
				},
				{
					Model: models.Address{
						StreetAddress1: "Tester Address",
						City:           "Tulsa",
						State:          "OK",
						PostalCode:     "74133",
					},
					Type: &factory.Addresses.PickupAddress,
				},
				{
					Model: models.Address{
						StreetAddress1: "JBER",
						City:           "JBER",
						State:          "AK",
						PostalCode:     "99505",
						IsOconus:       models.BoolPointer(true),
					},
					Type: &factory.Addresses.DeliveryAddress,
				},
			}, nil)

			newPPM := ppm
			newEstimatedWeight := models.PoundPointer(5500)
			newPPM.SITEstimatedWeight = newEstimatedWeight
			setupPricerData()

			_, estimatedSITCost, err := ppmEstimator.EstimateIncentiveWithDefaultChecks(suite.AppContextForTest(), ppm, &newPPM)
			suite.NilOrNoVerrs(err)
			suite.NotNil(estimatedSITCost)
			suite.Equal(unit.Cents(53000), *estimatedSITCost)
		})

		suite.Run("CalculatePPMSITEstimatedCost - Success for OCONUS PPM", func() {
			originLocation := models.SITLocationTypeDestination
			entryDate := time.Date(2020, time.March, 15, 0, 0, 0, 0, time.UTC)
			ppm := factory.BuildPPMShipment(suite.DB(), []factory.Customization{
				{
					Model: models.PPMShipment{
						EstimatedWeight:           models.PoundPointer(4000),
						SITExpected:               models.BoolPointer(true),
						SITLocation:               &originLocation,
						SITEstimatedWeight:        models.PoundPointer(unit.Pound(2000)),
						SITEstimatedEntryDate:     &entryDate,
						SITEstimatedDepartureDate: models.TimePointer(entryDate.Add(time.Hour * 24 * 30)),
					},
				},
				{
					Model: models.MTOShipment{
						MarketCode: models.MarketCodeInternational,
					},
				},
				{
					Model: models.Address{
						StreetAddress1: "Tester Address",
						City:           "Tulsa",
						State:          "OK",
						PostalCode:     "74133",
					},
					Type: &factory.Addresses.PickupAddress,
				},
				{
					Model: models.Address{
						StreetAddress1: "JBER",
						City:           "JBER",
						State:          "AK",
						PostalCode:     "99505",
						IsOconus:       models.BoolPointer(true),
					},
					Type: &factory.Addresses.DeliveryAddress,
				},
			}, nil)

			setupPricerData()

			estimatedSITCost, err := ppmEstimator.CalculatePPMSITEstimatedCost(suite.AppContextForTest(), &ppm)
			suite.NilOrNoVerrs(err)
			suite.NotNil(estimatedSITCost)
			suite.Equal(unit.Cents(26500), *estimatedSITCost)
		})

		suite.Run("CalculatePPMSITEstimatedCostBreakdown - Success for OCONUS PPM", func() {
			originLocation := models.SITLocationTypeDestination
			entryDate := time.Date(2020, time.March, 15, 0, 0, 0, 0, time.UTC)
			ppm := factory.BuildPPMShipment(suite.DB(), []factory.Customization{
				{
					Model: models.PPMShipment{
						EstimatedWeight:           models.PoundPointer(4000),
						SITExpected:               models.BoolPointer(true),
						SITLocation:               &originLocation,
						SITEstimatedWeight:        models.PoundPointer(unit.Pound(2000)),
						SITEstimatedEntryDate:     &entryDate,
						SITEstimatedDepartureDate: models.TimePointer(entryDate.Add(time.Hour * 24 * 30)),
					},
				},
				{
					Model: models.MTOShipment{
						MarketCode: models.MarketCodeInternational,
					},
				},
				{
					Model: models.Address{
						StreetAddress1: "Tester Address",
						City:           "Tulsa",
						State:          "OK",
						PostalCode:     "74133",
					},
					Type: &factory.Addresses.PickupAddress,
				},
				{
					Model: models.Address{
						StreetAddress1: "JBER",
						City:           "JBER",
						State:          "AK",
						PostalCode:     "99505",
						IsOconus:       models.BoolPointer(true),
					},
					Type: &factory.Addresses.DeliveryAddress,
				},
			}, nil)

			setupPricerData()

			sitCosts, err := ppmEstimator.CalculatePPMSITEstimatedCostBreakdown(suite.AppContextForTest(), &ppm)
			suite.NilOrNoVerrs(err)
			suite.NotNil(sitCosts)
			suite.Equal(unit.Cents(26500), *sitCosts.EstimatedSITCost)
			suite.Equal(unit.Cents(13300), *sitCosts.PriceFirstDaySIT)
			suite.Equal(unit.Cents(13200), *sitCosts.PriceAdditionalDaySIT)
		})
	})
}<|MERGE_RESOLUTION|>--- conflicted
+++ resolved
@@ -973,7 +973,6 @@
 
 			suite.NotEqual(unit.Cents(80249474), *ppmFinalWithMultiplier)
 			suite.Equal(unit.Cents(104324316), *ppmFinalWithMultiplier)
-<<<<<<< HEAD
 		})
 
 		suite.Run("Final Incentive - Success when capped at max gcc", func() {
@@ -1025,8 +1024,6 @@
 			suite.Equal(unit.Pound(5000), originalWeight)
 			suite.Equal(unit.Pound(5000), newWeight)
 			suite.Equal(maxIncentive, *ppmFinal)
-=======
->>>>>>> 521f9caa
 		})
 
 		suite.Run("Final Incentive - Success when capped at max gcc", func() {
@@ -2584,11 +2581,7 @@
 			// it should've called from the pickup -> port and NOT pickup -> dest
 			planner.AssertCalled(suite.T(), "ZipTransitDistance", mock.AnythingOfType("*appcontext.appContext"),
 				"74133", "98421")
-<<<<<<< HEAD
 			suite.Equal(unit.Cents(577912), *ppmEstimate)
-=======
-			suite.Equal(unit.Cents(504512), *ppmEstimate)
->>>>>>> 521f9caa
 
 			// appending this to test functionality of the GCC multiplier
 			validGccMultiplierDate, _ := time.Parse("2006-01-02", "2025-06-02")
@@ -2630,11 +2623,7 @@
 
 			suite.Equal(unit.Pound(5000), *newPPMWithMultiplier.EstimatedWeight)
 			suite.NotEqual(unit.Cents(504512), *ppmEstimateWithMultiplier)
-<<<<<<< HEAD
 			suite.Equal(unit.Cents(884072), *ppmEstimateWithMultiplier)
-=======
-			suite.Equal(unit.Cents(771427), *ppmEstimateWithMultiplier)
->>>>>>> 521f9caa
 		})
 
 		suite.Run("Estimated Incentive - Success using estimated weight and not db authorized weight for OCONUS -> CONUS", func() {
@@ -2763,11 +2752,7 @@
 			// it should've called from the pickup -> port and NOT pickup -> dest
 			planner.AssertCalled(suite.T(), "ZipTransitDistance", mock.AnythingOfType("*appcontext.appContext"),
 				"50309", "98421")
-<<<<<<< HEAD
 			suite.Equal(unit.Cents(1223783), *ppmMaxIncentive)
-=======
-			suite.Equal(unit.Cents(720983), *ppmMaxIncentive)
->>>>>>> 521f9caa
 
 			// appending this to test functionality of the GCC multiplier
 			validGccMultiplierDate, _ := time.Parse("2006-01-02", "2025-06-02")
@@ -2814,11 +2799,7 @@
 
 			suite.Equal(unit.Pound(5000), *newPPMWithMultiplier.EstimatedWeight)
 			suite.NotEqual(unit.Cents(504512), *ppmEstimateWithMultiplier)
-<<<<<<< HEAD
 			suite.Equal(unit.Cents(1874487), *ppmEstimateWithMultiplier)
-=======
-			suite.Equal(unit.Cents(1103119), *ppmEstimateWithMultiplier)
->>>>>>> 521f9caa
 		})
 
 		suite.Run("Max Incentive - Success using db authorized weight and not estimated for OCONUS -> CONUS", func() {
@@ -2965,11 +2946,7 @@
 			// it should've called from the pickup -> port and NOT pickup -> dest
 			planner.AssertCalled(suite.T(), "ZipTransitDistance", mock.AnythingOfType("*appcontext.appContext"),
 				"74133", "98421")
-<<<<<<< HEAD
 			suite.Equal(unit.Cents(525328), *ppmFinalIncentive)
-=======
-			suite.Equal(unit.Cents(459178), *ppmFinalIncentive)
->>>>>>> 521f9caa
 
 			// appending this to test functionality of the GCC multiplier
 			validGccMultiplierDate, _ := time.Parse("2006-01-02", "2025-06-02")
@@ -3023,11 +3000,7 @@
 
 			suite.Equal(unit.Pound(4000), *newPPMWithMultiplier.EstimatedWeight)
 			suite.NotEqual(unit.Cents(459178), *ppmEstimateWithMultiplier)
-<<<<<<< HEAD
 			suite.Equal(unit.Cents(682926), *ppmEstimateWithMultiplier)
-=======
-			suite.Equal(unit.Cents(596931), *ppmEstimateWithMultiplier)
->>>>>>> 521f9caa
 		})
 
 		suite.Run("Final Incentive - Success using estimated weight for OCONUS -> CONUS", func() {
