package ppmshipment

import (
	"fmt"
	"time"

	"github.com/gofrs/uuid"
	"github.com/stretchr/testify/mock"

	"github.com/transcom/mymove/pkg/factory"
	"github.com/transcom/mymove/pkg/models"
	prhelpermocks "github.com/transcom/mymove/pkg/payment_request/mocks"
	"github.com/transcom/mymove/pkg/route/mocks"
	storageTest "github.com/transcom/mymove/pkg/storage/test"
	"github.com/transcom/mymove/pkg/testdatagen"
	"github.com/transcom/mymove/pkg/unit"
	"github.com/transcom/mymove/pkg/uploader"
)

func (suite *PPMShipmentSuite) TestPPMEstimator() {
	mockedPlanner := &mocks.Planner{}
	mockedPaymentRequestHelper := &prhelpermocks.Helper{}
	ppmEstimator := NewEstimatePPM(mockedPlanner, mockedPaymentRequestHelper)
	validGccMultiplierDate, _ := time.Parse("2006-01-02", "2025-06-02")
<<<<<<< HEAD
=======
	invalidGccMultiplierDate, _ := time.Parse("2006-01-02", "2025-05-14")
>>>>>>> cba37c2c

	// To avoid creating all of the re_services and their corresponding params using factories, we can create this
	// mapping to help mock the response
	serviceParamKeys := map[models.ServiceItemParamName]models.ServiceItemParamKey{
		models.ServiceItemParamNameActualPickupDate:                 {Key: models.ServiceItemParamNameActualPickupDate, Type: models.ServiceItemParamTypeDate},
		models.ServiceItemParamNameContractCode:                     {Key: models.ServiceItemParamNameContractCode, Type: models.ServiceItemParamTypeString},
		models.ServiceItemParamNameDistanceZip:                      {Key: models.ServiceItemParamNameDistanceZip, Type: models.ServiceItemParamTypeInteger},
		models.ServiceItemParamNameEIAFuelPrice:                     {Key: models.ServiceItemParamNameEIAFuelPrice, Type: models.ServiceItemParamTypeInteger},
		models.ServiceItemParamNameFSCWeightBasedDistanceMultiplier: {Key: models.ServiceItemParamNameFSCWeightBasedDistanceMultiplier, Type: models.ServiceItemParamTypeDecimal},
		models.ServiceItemParamNameReferenceDate:                    {Key: models.ServiceItemParamNameReferenceDate, Type: models.ServiceItemParamTypeDate},
		models.ServiceItemParamNameRequestedPickupDate:              {Key: models.ServiceItemParamNameRequestedPickupDate, Type: models.ServiceItemParamTypeDate},
		models.ServiceItemParamNameServiceAreaDest:                  {Key: models.ServiceItemParamNameServiceAreaDest, Type: models.ServiceItemParamTypeString},
		models.ServiceItemParamNameServiceAreaOrigin:                {Key: models.ServiceItemParamNameServiceAreaOrigin, Type: models.ServiceItemParamTypeString},
		models.ServiceItemParamNameServicesScheduleDest:             {Key: models.ServiceItemParamNameServicesScheduleDest, Type: models.ServiceItemParamTypeInteger},
		models.ServiceItemParamNameServicesScheduleOrigin:           {Key: models.ServiceItemParamNameServicesScheduleOrigin, Type: models.ServiceItemParamTypeInteger},
		models.ServiceItemParamNameWeightAdjusted:                   {Key: models.ServiceItemParamNameWeightAdjusted, Type: models.ServiceItemParamTypeInteger},
		models.ServiceItemParamNameWeightBilled:                     {Key: models.ServiceItemParamNameWeightBilled, Type: models.ServiceItemParamTypeInteger},
		models.ServiceItemParamNameWeightEstimated:                  {Key: models.ServiceItemParamNameWeightEstimated, Type: models.ServiceItemParamTypeInteger},
		models.ServiceItemParamNameWeightOriginal:                   {Key: models.ServiceItemParamNameWeightOriginal, Type: models.ServiceItemParamTypeInteger},
		models.ServiceItemParamNameWeightReweigh:                    {Key: models.ServiceItemParamNameWeightReweigh, Type: models.ServiceItemParamTypeInteger},
		models.ServiceItemParamNameZipDestAddress:                   {Key: models.ServiceItemParamNameZipDestAddress, Type: models.ServiceItemParamTypeString},
		models.ServiceItemParamNameZipPickupAddress:                 {Key: models.ServiceItemParamNameZipPickupAddress, Type: models.ServiceItemParamTypeString},
	}

	serviceParams := models.ServiceParams{}
	// Domestic Linehaul
	for _, serviceParamKey := range []models.ServiceItemParamName{
		models.ServiceItemParamNameActualPickupDate,
		models.ServiceItemParamNameContractCode,
		models.ServiceItemParamNameDistanceZip,
		models.ServiceItemParamNameReferenceDate,
		models.ServiceItemParamNameRequestedPickupDate,
		models.ServiceItemParamNameServiceAreaOrigin,
		models.ServiceItemParamNameWeightAdjusted,
		models.ServiceItemParamNameWeightBilled,
		models.ServiceItemParamNameWeightEstimated,
		models.ServiceItemParamNameWeightOriginal,
		models.ServiceItemParamNameWeightReweigh,
		models.ServiceItemParamNameZipDestAddress,
		models.ServiceItemParamNameZipPickupAddress,
	} {
		serviceParams = append(serviceParams, models.ServiceParam{Service: models.ReService{Code: models.ReServiceCodeDLH}, ServiceItemParamKey: serviceParamKeys[serviceParamKey]})
	}

	// Fuel Surcharge
	for _, serviceParamKey := range []models.ServiceItemParamName{
		models.ServiceItemParamNameActualPickupDate,
		models.ServiceItemParamNameContractCode,
		models.ServiceItemParamNameDistanceZip,
		models.ServiceItemParamNameEIAFuelPrice,
		models.ServiceItemParamNameFSCWeightBasedDistanceMultiplier,
		models.ServiceItemParamNameWeightAdjusted,
		models.ServiceItemParamNameWeightBilled,
		models.ServiceItemParamNameWeightEstimated,
		models.ServiceItemParamNameWeightOriginal,
		models.ServiceItemParamNameWeightReweigh,
		models.ServiceItemParamNameZipDestAddress,
		models.ServiceItemParamNameZipPickupAddress,
	} {
		serviceParams = append(serviceParams, models.ServiceParam{Service: models.ReService{Code: models.ReServiceCodeFSC}, ServiceItemParamKey: serviceParamKeys[serviceParamKey]})
	}

	// Domestic Origin Price
	for _, serviceParamKey := range []models.ServiceItemParamName{
		models.ServiceItemParamNameActualPickupDate,
		models.ServiceItemParamNameContractCode,
		models.ServiceItemParamNameReferenceDate,
		models.ServiceItemParamNameRequestedPickupDate,
		models.ServiceItemParamNameServiceAreaOrigin,
		models.ServiceItemParamNameWeightAdjusted,
		models.ServiceItemParamNameWeightBilled,
		models.ServiceItemParamNameWeightEstimated,
		models.ServiceItemParamNameWeightOriginal,
		models.ServiceItemParamNameWeightReweigh,
		models.ServiceItemParamNameZipPickupAddress,
	} {
		serviceParams = append(serviceParams, models.ServiceParam{Service: models.ReService{Code: models.ReServiceCodeDOP}, ServiceItemParamKey: serviceParamKeys[serviceParamKey]})
	}

	// Domestic Destination Price
	for _, serviceParamKey := range []models.ServiceItemParamName{
		models.ServiceItemParamNameActualPickupDate,
		models.ServiceItemParamNameContractCode,
		models.ServiceItemParamNameReferenceDate,
		models.ServiceItemParamNameRequestedPickupDate,
		models.ServiceItemParamNameServiceAreaDest,
		models.ServiceItemParamNameWeightAdjusted,
		models.ServiceItemParamNameWeightBilled,
		models.ServiceItemParamNameWeightEstimated,
		models.ServiceItemParamNameWeightOriginal,
		models.ServiceItemParamNameWeightReweigh,
		models.ServiceItemParamNameZipDestAddress,
	} {
		serviceParams = append(serviceParams, models.ServiceParam{Service: models.ReService{Code: models.ReServiceCodeDDP}, ServiceItemParamKey: serviceParamKeys[serviceParamKey]})
	}

	// Domestic Packing
	for _, serviceParamKey := range []models.ServiceItemParamName{
		models.ServiceItemParamNameActualPickupDate,
		models.ServiceItemParamNameContractCode,
		models.ServiceItemParamNameReferenceDate,
		models.ServiceItemParamNameRequestedPickupDate,
		models.ServiceItemParamNameServiceAreaOrigin,
		models.ServiceItemParamNameServicesScheduleOrigin,
		models.ServiceItemParamNameWeightAdjusted,
		models.ServiceItemParamNameWeightBilled,
		models.ServiceItemParamNameWeightEstimated,
		models.ServiceItemParamNameWeightOriginal,
		models.ServiceItemParamNameWeightReweigh,
		models.ServiceItemParamNameZipPickupAddress,
	} {
		serviceParams = append(serviceParams, models.ServiceParam{Service: models.ReService{Code: models.ReServiceCodeDPK}, ServiceItemParamKey: serviceParamKeys[serviceParamKey]})
	}

	// Domestic Unpacking
	for _, serviceParamKey := range []models.ServiceItemParamName{
		models.ServiceItemParamNameActualPickupDate,
		models.ServiceItemParamNameContractCode,
		models.ServiceItemParamNameReferenceDate,
		models.ServiceItemParamNameRequestedPickupDate,
		models.ServiceItemParamNameServiceAreaDest,
		models.ServiceItemParamNameServicesScheduleDest,
		models.ServiceItemParamNameWeightAdjusted,
		models.ServiceItemParamNameWeightBilled,
		models.ServiceItemParamNameWeightEstimated,
		models.ServiceItemParamNameWeightOriginal,
		models.ServiceItemParamNameWeightReweigh,
		models.ServiceItemParamNameZipDestAddress,
	} {
		serviceParams = append(serviceParams, models.ServiceParam{Service: models.ReService{Code: models.ReServiceCodeDUPK}, ServiceItemParamKey: serviceParamKeys[serviceParamKey]})
	}

	setupPricerData := func() {
		testdatagen.FetchOrMakeGHCDieselFuelPrice(suite.DB(), testdatagen.Assertions{
			GHCDieselFuelPrice: models.GHCDieselFuelPrice{
				FuelPriceInMillicents: unit.Millicents(281400),
				PublicationDate:       time.Date(2020, time.March, 9, 0, 0, 0, 0, time.UTC),
				EffectiveDate:         time.Date(2020, time.March, 10, 0, 0, 0, 0, time.UTC),
				EndDate:               time.Date(2020, time.March, 16, 0, 0, 0, 0, time.UTC),
			},
		})

		originDomesticServiceArea := testdatagen.FetchOrMakeReDomesticServiceArea(suite.DB(), testdatagen.Assertions{
			ReDomesticServiceArea: models.ReDomesticServiceArea{
				ServiceArea:      "056",
				ServicesSchedule: 3,
				SITPDSchedule:    3,
			},
			ReContract: testdatagen.FetchOrMakeReContract(suite.DB(), testdatagen.Assertions{}),
		})

		testdatagen.FetchOrMakeReContractYear(suite.DB(), testdatagen.Assertions{
			ReContractYear: models.ReContractYear{
				Contract:             originDomesticServiceArea.Contract,
				ContractID:           originDomesticServiceArea.ContractID,
				StartDate:            time.Date(2019, time.June, 1, 0, 0, 0, 0, time.UTC),
				EndDate:              time.Date(2020, time.May, 31, 0, 0, 0, 0, time.UTC),
				Escalation:           1.0,
				EscalationCompounded: 1.0,
			},
		})

		testdatagen.FetchOrMakeReZip3(suite.DB(), testdatagen.Assertions{
			ReZip3: models.ReZip3{
				Contract:            originDomesticServiceArea.Contract,
				ContractID:          originDomesticServiceArea.ContractID,
				DomesticServiceArea: originDomesticServiceArea,
				Zip3:                "503",
			},
		})

		testdatagen.FetchOrMakeReZip3(suite.DB(), testdatagen.Assertions{
			ReZip3: models.ReZip3{
				Contract:            originDomesticServiceArea.Contract,
				ContractID:          originDomesticServiceArea.ContractID,
				DomesticServiceArea: originDomesticServiceArea,
				Zip3:                "902",
			},
		})

		destDomesticServiceArea := testdatagen.FetchOrMakeReDomesticServiceArea(suite.DB(), testdatagen.Assertions{
			ReDomesticServiceArea: models.ReDomesticServiceArea{
				Contract:    originDomesticServiceArea.Contract,
				ContractID:  originDomesticServiceArea.ContractID,
				ServiceArea: "208",
			},
		})

		testdatagen.FetchOrMakeReZip3(suite.DB(), testdatagen.Assertions{
			ReZip3: models.ReZip3{
				Contract:            destDomesticServiceArea.Contract,
				ContractID:          destDomesticServiceArea.ContractID,
				DomesticServiceArea: destDomesticServiceArea,
				Zip3:                "308",
			},
		})

		testdatagen.FetchOrMakeReDomesticLinehaulPrice(suite.DB(), testdatagen.Assertions{
			ReDomesticLinehaulPrice: models.ReDomesticLinehaulPrice{
				Contract:              originDomesticServiceArea.Contract,
				ContractID:            originDomesticServiceArea.ContractID,
				DomesticServiceArea:   originDomesticServiceArea,
				DomesticServiceAreaID: originDomesticServiceArea.ID,
				WeightLower:           unit.Pound(500),
				WeightUpper:           unit.Pound(4999),
				MilesLower:            2001,
				MilesUpper:            2500,
				PriceMillicents:       unit.Millicents(412400),
			},
		})

		testdatagen.FetchOrMakeReDomesticLinehaulPrice(suite.DB(), testdatagen.Assertions{
			ReDomesticLinehaulPrice: models.ReDomesticLinehaulPrice{
				Contract:              originDomesticServiceArea.Contract,
				ContractID:            originDomesticServiceArea.ContractID,
				DomesticServiceArea:   originDomesticServiceArea,
				DomesticServiceAreaID: originDomesticServiceArea.ID,
				WeightLower:           unit.Pound(500),
				WeightUpper:           unit.Pound(4999),
				MilesLower:            2001,
				MilesUpper:            2500,
				IsPeakPeriod:          true,
				PriceMillicents:       unit.Millicents(437600),
			},
		})

		testdatagen.FetchOrMakeReDomesticLinehaulPrice(suite.DB(), testdatagen.Assertions{
			ReDomesticLinehaulPrice: models.ReDomesticLinehaulPrice{
				Contract:              originDomesticServiceArea.Contract,
				ContractID:            originDomesticServiceArea.ContractID,
				DomesticServiceArea:   originDomesticServiceArea,
				DomesticServiceAreaID: originDomesticServiceArea.ID,
				WeightLower:           unit.Pound(5000),
				WeightUpper:           unit.Pound(9999),
				MilesLower:            2001,
				MilesUpper:            2500,
				PriceMillicents:       unit.Millicents(606800),
			},
		})

		dopService := factory.FetchReServiceByCode(suite.DB(), models.ReServiceCodeDOP)

		testdatagen.FetchOrMakeReDomesticServiceAreaPrice(suite.DB(), testdatagen.Assertions{
			ReDomesticServiceAreaPrice: models.ReDomesticServiceAreaPrice{
				ContractID:            originDomesticServiceArea.ContractID,
				Contract:              originDomesticServiceArea.Contract,
				ServiceID:             dopService.ID,
				Service:               dopService,
				DomesticServiceAreaID: originDomesticServiceArea.ID,
				DomesticServiceArea:   originDomesticServiceArea,
				IsPeakPeriod:          false,
				PriceCents:            unit.Cents(404),
			},
		})

		testdatagen.FetchOrMakeReDomesticServiceAreaPrice(suite.DB(), testdatagen.Assertions{
			ReDomesticServiceAreaPrice: models.ReDomesticServiceAreaPrice{
				ContractID:            originDomesticServiceArea.ContractID,
				Contract:              originDomesticServiceArea.Contract,
				ServiceID:             dopService.ID,
				Service:               dopService,
				DomesticServiceAreaID: originDomesticServiceArea.ID,
				DomesticServiceArea:   originDomesticServiceArea,
				IsPeakPeriod:          true,
				PriceCents:            unit.Cents(465),
			},
		})

		ddpService := factory.FetchReServiceByCode(suite.DB(), models.ReServiceCodeDDP)

		testdatagen.FetchOrMakeReDomesticServiceAreaPrice(suite.DB(), testdatagen.Assertions{
			ReDomesticServiceAreaPrice: models.ReDomesticServiceAreaPrice{
				ContractID:            destDomesticServiceArea.ContractID,
				Contract:              destDomesticServiceArea.Contract,
				ServiceID:             ddpService.ID,
				Service:               ddpService,
				DomesticServiceAreaID: destDomesticServiceArea.ID,
				DomesticServiceArea:   destDomesticServiceArea,
				IsPeakPeriod:          false,
				PriceCents:            unit.Cents(832),
			},
		})

		testdatagen.FetchOrMakeReDomesticServiceAreaPrice(suite.DB(), testdatagen.Assertions{
			ReDomesticServiceAreaPrice: models.ReDomesticServiceAreaPrice{
				ContractID:            destDomesticServiceArea.ContractID,
				Contract:              destDomesticServiceArea.Contract,
				ServiceID:             ddpService.ID,
				Service:               ddpService,
				DomesticServiceAreaID: destDomesticServiceArea.ID,
				DomesticServiceArea:   destDomesticServiceArea,
				IsPeakPeriod:          true,
				PriceCents:            unit.Cents(957),
			},
		})

		dpkService := factory.FetchReServiceByCode(suite.DB(), models.ReServiceCodeDPK)

		testdatagen.FetchOrMakeReDomesticOtherPrice(suite.DB(), testdatagen.Assertions{
			ReDomesticOtherPrice: models.ReDomesticOtherPrice{
				ContractID:   originDomesticServiceArea.ContractID,
				Contract:     originDomesticServiceArea.Contract,
				ServiceID:    dpkService.ID,
				Service:      dpkService,
				IsPeakPeriod: false,
				Schedule:     3,
				PriceCents:   7395,
			},
		})

		testdatagen.FetchOrMakeReDomesticOtherPrice(suite.DB(), testdatagen.Assertions{
			ReDomesticOtherPrice: models.ReDomesticOtherPrice{
				ContractID:   originDomesticServiceArea.ContractID,
				Contract:     originDomesticServiceArea.Contract,
				ServiceID:    dpkService.ID,
				Service:      dpkService,
				IsPeakPeriod: true,
				Schedule:     3,
				PriceCents:   8000,
			},
		})

		dupkService := factory.FetchReServiceByCode(suite.DB(), models.ReServiceCodeDUPK)

		testdatagen.FetchOrMakeReDomesticOtherPrice(suite.DB(), testdatagen.Assertions{
			ReDomesticOtherPrice: models.ReDomesticOtherPrice{
				ContractID:   destDomesticServiceArea.ContractID,
				Contract:     destDomesticServiceArea.Contract,
				ServiceID:    dupkService.ID,
				Service:      dupkService,
				IsPeakPeriod: false,
				Schedule:     2,
				PriceCents:   597,
			},
		})

		testdatagen.FetchOrMakeReDomesticOtherPrice(suite.DB(), testdatagen.Assertions{
			ReDomesticOtherPrice: models.ReDomesticOtherPrice{
				ContractID:   destDomesticServiceArea.ContractID,
				Contract:     destDomesticServiceArea.Contract,
				ServiceID:    dupkService.ID,
				Service:      dupkService,
				IsPeakPeriod: true,
				Schedule:     2,
				PriceCents:   650,
			},
		})

		dofsitService := factory.FetchReServiceByCode(suite.DB(), models.ReServiceCodeDOFSIT)

		testdatagen.FetchOrMakeReDomesticServiceAreaPrice(suite.DB(), testdatagen.Assertions{
			ReDomesticServiceAreaPrice: models.ReDomesticServiceAreaPrice{
				ContractID:            originDomesticServiceArea.ContractID,
				Contract:              originDomesticServiceArea.Contract,
				ServiceID:             dofsitService.ID,
				Service:               dofsitService,
				DomesticServiceAreaID: originDomesticServiceArea.ID,
				DomesticServiceArea:   originDomesticServiceArea,
				IsPeakPeriod:          false,
				PriceCents:            1153,
			},
		})

		testdatagen.FetchOrMakeReDomesticServiceAreaPrice(suite.DB(), testdatagen.Assertions{
			ReDomesticServiceAreaPrice: models.ReDomesticServiceAreaPrice{
				ContractID:            originDomesticServiceArea.ContractID,
				Contract:              originDomesticServiceArea.Contract,
				ServiceID:             dofsitService.ID,
				Service:               dofsitService,
				DomesticServiceAreaID: originDomesticServiceArea.ID,
				DomesticServiceArea:   originDomesticServiceArea,
				IsPeakPeriod:          true,
				PriceCents:            1326,
			},
		})

		doasitService := factory.FetchReServiceByCode(suite.DB(), models.ReServiceCodeDOASIT)

		testdatagen.FetchOrMakeReDomesticServiceAreaPrice(suite.DB(), testdatagen.Assertions{
			ReDomesticServiceAreaPrice: models.ReDomesticServiceAreaPrice{
				ContractID:            originDomesticServiceArea.ContractID,
				Contract:              originDomesticServiceArea.Contract,
				ServiceID:             doasitService.ID,
				Service:               doasitService,
				DomesticServiceAreaID: originDomesticServiceArea.ID,
				DomesticServiceArea:   originDomesticServiceArea,
				IsPeakPeriod:          false,
				PriceCents:            46,
			},
		})

		testdatagen.FetchOrMakeReDomesticServiceAreaPrice(suite.DB(), testdatagen.Assertions{
			ReDomesticServiceAreaPrice: models.ReDomesticServiceAreaPrice{
				ContractID:            originDomesticServiceArea.ContractID,
				Contract:              originDomesticServiceArea.Contract,
				ServiceID:             doasitService.ID,
				Service:               doasitService,
				DomesticServiceAreaID: originDomesticServiceArea.ID,
				DomesticServiceArea:   originDomesticServiceArea,
				IsPeakPeriod:          true,
				PriceCents:            53,
			},
		})

		ddfsitService := factory.FetchReServiceByCode(suite.DB(), models.ReServiceCodeDDFSIT)

		testdatagen.FetchOrMakeReDomesticServiceAreaPrice(suite.DB(), testdatagen.Assertions{
			ReDomesticServiceAreaPrice: models.ReDomesticServiceAreaPrice{
				ContractID:            destDomesticServiceArea.ContractID,
				Contract:              destDomesticServiceArea.Contract,
				ServiceID:             ddfsitService.ID,
				Service:               ddfsitService,
				DomesticServiceAreaID: destDomesticServiceArea.ID,
				DomesticServiceArea:   destDomesticServiceArea,
				IsPeakPeriod:          false,
				PriceCents:            1612,
			},
		})

		testdatagen.FetchOrMakeReDomesticServiceAreaPrice(suite.DB(), testdatagen.Assertions{
			ReDomesticServiceAreaPrice: models.ReDomesticServiceAreaPrice{
				ContractID:            destDomesticServiceArea.ContractID,
				Contract:              destDomesticServiceArea.Contract,
				ServiceID:             ddfsitService.ID,
				Service:               ddfsitService,
				DomesticServiceAreaID: destDomesticServiceArea.ID,
				DomesticServiceArea:   destDomesticServiceArea,
				IsPeakPeriod:          true,
				PriceCents:            1854,
			},
		})

		ddasitService := factory.FetchReServiceByCode(suite.DB(), models.ReServiceCodeDDASIT)

		testdatagen.FetchOrMakeReDomesticServiceAreaPrice(suite.DB(), testdatagen.Assertions{
			ReDomesticServiceAreaPrice: models.ReDomesticServiceAreaPrice{
				ContractID:            destDomesticServiceArea.ContractID,
				Contract:              destDomesticServiceArea.Contract,
				ServiceID:             ddasitService.ID,
				Service:               ddasitService,
				DomesticServiceAreaID: destDomesticServiceArea.ID,
				DomesticServiceArea:   destDomesticServiceArea,
				IsPeakPeriod:          false,
				PriceCents:            55,
			},
		})

		testdatagen.FetchOrMakeReDomesticServiceAreaPrice(suite.DB(), testdatagen.Assertions{
			ReDomesticServiceAreaPrice: models.ReDomesticServiceAreaPrice{
				ContractID:            destDomesticServiceArea.ContractID,
				Contract:              destDomesticServiceArea.Contract,
				ServiceID:             ddasitService.ID,
				Service:               ddasitService,
				DomesticServiceAreaID: destDomesticServiceArea.ID,
				DomesticServiceArea:   destDomesticServiceArea,
				IsPeakPeriod:          true,
				PriceCents:            63,
			},
		})
	}

	suite.Run("Price Breakdown - Incentive-based PPM", func() {
		ppmShipment := factory.BuildPPMShipmentWithApprovedDocuments(suite.DB())

		setupPricerData()

		mockedPaymentRequestHelper.On(
			"FetchServiceParamsForServiceItems",
			mock.AnythingOfType("*appcontext.appContext"),
			mock.AnythingOfType("[]models.MTOServiceItem")).Return(serviceParams, nil)

		// DTOD distance is going to be less than the HHG Rand McNally distance of 2361 miles
		mockedPlanner.On("ZipTransitDistance", mock.AnythingOfType("*appcontext.appContext"),
			"50309", "30813").Return(2294, nil)

		linehaul, fuel, origin, dest, packing, unpacking, _, err := ppmEstimator.PriceBreakdown(suite.AppContextForTest(), &ppmShipment)
		suite.NilOrNoVerrs(err)

		mockedPlanner.AssertCalled(suite.T(), "ZipTransitDistance", mock.AnythingOfType("*appcontext.appContext"),
			"50309", "30813")
		mockedPaymentRequestHelper.AssertCalled(suite.T(), "FetchServiceParamsForServiceItems", mock.AnythingOfType("*appcontext.appContext"), mock.AnythingOfType("[]models.MTOServiceItem"))

		suite.Equal(unit.Pound(4000), *ppmShipment.EstimatedWeight)
		suite.Equal(unit.Cents(48155648), linehaul)
		suite.Equal(unit.Cents(-641), fuel)
		suite.Equal(unit.Cents(24160), origin)
		suite.Equal(unit.Cents(36960), dest)
		suite.Equal(unit.Cents(321920), packing)
		suite.Equal(unit.Cents(26520), unpacking)

		total := linehaul + fuel + origin + dest + packing + unpacking
		suite.Equal(unit.Cents(48564567), total)

		// testing multiplier functionality when multiplier is not nil
		gccMultiplier := models.GCCMultiplier{
			Multiplier: 1.3,
		}
		ppmShipment.GCCMultiplier = &gccMultiplier

		linehaul, fuel, origin, dest, packing, unpacking, _, err = ppmEstimator.PriceBreakdown(suite.AppContextForTest(), &ppmShipment)
		suite.NilOrNoVerrs(err)

		suite.Equal(unit.Pound(4000), *ppmShipment.EstimatedWeight)
		suite.Equal(unit.Cents(62602342), linehaul)
		suite.Equal(unit.Cents(-641), fuel)
		suite.Equal(unit.Cents(31408), origin)
		suite.Equal(unit.Cents(48048), dest)
		suite.Equal(unit.Cents(418496), packing)
		suite.Equal(unit.Cents(34476), unpacking)

		totalWithMultiplier := linehaul + fuel + origin + dest + packing + unpacking
		suite.Equal(unit.Cents(63134129), totalWithMultiplier)
	})

	suite.Run("Price Breakdown - Small package PPM", func() {
		fakeS3 := storageTest.NewFakeS3Storage(true)
		userUploader, uploaderErr := uploader.NewUserUploader(fakeS3, uploader.MaxCustomerUserUploadFileSizeLimit)
		suite.FatalNoError(uploaderErr)

		// this factory has two moving expenses that total 4000 pounds
		// pricing should be the same as the above test
		ppmShipment := factory.BuildPPMSPRShipmentWithoutPaymentPacketTwoExpenses(suite.DB(), userUploader)

		setupPricerData()

		mockedPaymentRequestHelper.On(
			"FetchServiceParamsForServiceItems",
			mock.AnythingOfType("*appcontext.appContext"),
			mock.AnythingOfType("[]models.MTOServiceItem")).Return(serviceParams, nil)

		// DTOD distance is going to be less than the HHG Rand McNally distance of 2361 miles
		mockedPlanner.On("ZipTransitDistance", mock.AnythingOfType("*appcontext.appContext"),
			"50309", "30813").Return(2294, nil)

		linehaul, fuel, origin, dest, packing, unpacking, _, err := ppmEstimator.PriceBreakdown(suite.AppContextForTest(), &ppmShipment)
		suite.NilOrNoVerrs(err)

		mockedPlanner.AssertCalled(suite.T(), "ZipTransitDistance", mock.AnythingOfType("*appcontext.appContext"),
			"50309", "30813")
		mockedPaymentRequestHelper.AssertCalled(suite.T(), "FetchServiceParamsForServiceItems", mock.AnythingOfType("*appcontext.appContext"), mock.AnythingOfType("[]models.MTOServiceItem"))

		suite.Equal(unit.Pound(4000), *ppmShipment.EstimatedWeight)
		suite.Equal(unit.Cents(48155648), linehaul)
		suite.Equal(unit.Cents(-641), fuel)
		suite.Equal(unit.Cents(24160), origin)
		suite.Equal(unit.Cents(36960), dest)
		suite.Equal(unit.Cents(321920), packing)
		suite.Equal(unit.Cents(26520), unpacking)

		total := linehaul + fuel + origin + dest + packing + unpacking
		suite.Equal(unit.Cents(48564567), total)
	})

	suite.Run("Estimated Incentive", func() {
		suite.Run("Estimated Incentive - Success using estimated weight and not db authorized weight", func() {
			// when the PPM shipment is in draft, we use the estimated weight and not the db authorized weight
			oldPPMShipment := factory.BuildPPMShipment(suite.DB(), []factory.Customization{
				{
					Model: models.PPMShipment{
						Status: models.PPMShipmentStatusDraft,
					},
				},
			}, nil)
			setupPricerData()

			// shipment has locations and date but is now updating the estimated weight for the first time
			estimatedWeight := unit.Pound(5000)
			newPPM := oldPPMShipment
			newPPM.EstimatedWeight = &estimatedWeight

			mockedPaymentRequestHelper.On(
				"FetchServiceParamsForServiceItems",
				mock.AnythingOfType("*appcontext.appContext"),
				mock.AnythingOfType("[]models.MTOServiceItem")).Return(serviceParams, nil).Twice()
			// DTOD distance is going to be less than the HHG Rand McNally distance of 2361 miles
			mockedPlanner.On("ZipTransitDistance", mock.AnythingOfType("*appcontext.appContext"),
				"50309", "30813").Return(2294, nil)

			ppmEstimate, _, err := ppmEstimator.EstimateIncentiveWithDefaultChecks(suite.AppContextForTest(), oldPPMShipment, &newPPM)
			suite.NilOrNoVerrs(err)

			mockedPlanner.AssertCalled(suite.T(), "ZipTransitDistance", mock.AnythingOfType("*appcontext.appContext"),
				"50309", "30813")
			mockedPaymentRequestHelper.AssertCalled(suite.T(), "FetchServiceParamsForServiceItems", mock.AnythingOfType("*appcontext.appContext"), mock.AnythingOfType("[]models.MTOServiceItem"))

			suite.Equal(oldPPMShipment.PickupAddress.PostalCode, newPPM.PickupAddress.PostalCode)
			suite.Equal(unit.Pound(5000), *newPPM.EstimatedWeight)
			suite.Equal(unit.Cents(89071179), *ppmEstimate)

			// appending this to test functionality of the GCC multiplier
			ppmWithMultiplier := factory.BuildPPMShipment(suite.DB(), []factory.Customization{
				{
					Model: models.PPMShipment{
						ExpectedDepartureDate: validGccMultiplierDate,
					},
				},
			}, nil)
			newPPMWithMultiplier := ppmWithMultiplier
			newPPMWithMultiplier.EstimatedWeight = &estimatedWeight // setting weight to 5000
			ppmEstimatedWithMultiplier, _, err := ppmEstimator.EstimateIncentiveWithDefaultChecks(suite.AppContextForTest(), ppmWithMultiplier, &newPPMWithMultiplier)
			suite.NilOrNoVerrs(err)

			mockedPlanner.AssertCalled(suite.T(), "ZipTransitDistance", mock.AnythingOfType("*appcontext.appContext"),
				"50309", "30813")
			mockedPaymentRequestHelper.AssertCalled(suite.T(), "FetchServiceParamsForServiceItems", mock.AnythingOfType("*appcontext.appContext"), mock.AnythingOfType("[]models.MTOServiceItem"))

			suite.Equal(unit.Pound(5000), *newPPMWithMultiplier.EstimatedWeight)
			suite.NotEqual(unit.Cents(89071179), *ppmEstimatedWithMultiplier)
			suite.Equal(unit.Cents(120722169), *ppmEstimatedWithMultiplier)
		})

		suite.Run("Estimated Incentive - Success using db authorize weight and not estimated incentive", func() {
			// when the PPM shipment is NOT in draft, we use the db authorized weight and not the estimated weight
			oldPPMShipment := factory.BuildPPMShipment(suite.DB(), []factory.Customization{
				{
					Model: models.PPMShipment{
						Status: models.PPMShipmentStatusNeedsCloseout,
					},
				},
			}, nil)
			setupPricerData()

			// shipment has locations and date but is now updating the estimated weight for the first time
			estimatedWeight := unit.Pound(5000)
			newPPM := oldPPMShipment
			newPPM.EstimatedWeight = &estimatedWeight

			mockedPaymentRequestHelper.On(
				"FetchServiceParamsForServiceItems",
				mock.AnythingOfType("*appcontext.appContext"),
				mock.AnythingOfType("[]models.MTOServiceItem")).Return(serviceParams, nil)

			// DTOD distance is going to be less than the HHG Rand McNally distance of 2361 miles
			mockedPlanner.On("ZipTransitDistance", mock.AnythingOfType("*appcontext.appContext"),
				"50309", "30813").Return(2294, nil)

			ppmEstimate, _, err := ppmEstimator.EstimateIncentiveWithDefaultChecks(suite.AppContextForTest(), oldPPMShipment, &newPPM)
			suite.NilOrNoVerrs(err)

			mockedPlanner.AssertCalled(suite.T(), "ZipTransitDistance", mock.AnythingOfType("*appcontext.appContext"),
				"50309", "30813")
			mockedPaymentRequestHelper.AssertCalled(suite.T(), "FetchServiceParamsForServiceItems", mock.AnythingOfType("*appcontext.appContext"), mock.AnythingOfType("[]models.MTOServiceItem"))

			suite.Equal(oldPPMShipment.PickupAddress.PostalCode, newPPM.PickupAddress.PostalCode)
			suite.Equal(unit.Pound(5000), *newPPM.EstimatedWeight)
			suite.Equal(unit.Cents(1000000), *ppmEstimate)
		})

		suite.Run("Estimated Incentive - Success when old Estimated Incentive is zero", func() {
			oldPPMShipment := factory.BuildMinimalPPMShipment(suite.DB(), nil, nil)

			zeroIncentive := unit.Cents(0)
			oldPPMShipment.EstimatedIncentive = &zeroIncentive

			setupPricerData()

			// shipment has locations and date but is now updating the estimated weight for the first time
			estimatedWeight := unit.Pound(5000)
			newPPM := oldPPMShipment
			newPPM.EstimatedWeight = &estimatedWeight

			mockedPaymentRequestHelper.On(
				"FetchServiceParamsForServiceItems",
				mock.AnythingOfType("*appcontext.appContext"),
				mock.AnythingOfType("[]models.MTOServiceItem")).Return(serviceParams, nil)

			// DTOD distance is going to be less than the HHG Rand McNally distance of 2361 miles
			mockedPlanner.On("ZipTransitDistance", mock.AnythingOfType("*appcontext.appContext"),
				"50309", "30813").Return(2294, nil)

			ppmEstimate, _, err := ppmEstimator.EstimateIncentiveWithDefaultChecks(suite.AppContextForTest(), oldPPMShipment, &newPPM)
			suite.NilOrNoVerrs(err)

			mockedPlanner.AssertCalled(suite.T(), "ZipTransitDistance", mock.AnythingOfType("*appcontext.appContext"),
				"50309", "30813")
			mockedPaymentRequestHelper.AssertCalled(suite.T(), "FetchServiceParamsForServiceItems", mock.AnythingOfType("*appcontext.appContext"), mock.AnythingOfType("[]models.MTOServiceItem"))

			suite.Equal(oldPPMShipment.PickupAddress.PostalCode, newPPM.PickupAddress.PostalCode)
			suite.Equal(unit.Pound(5000), *newPPM.EstimatedWeight)
			suite.Equal(unit.Cents(89071179), *ppmEstimate)
		})

		suite.Run("Estimated Incentive - Success when old Estimated Incentive is zero", func() {
			oldPPMShipment := factory.BuildMinimalPPMShipment(suite.DB(), nil, nil)

			zeroIncentive := unit.Cents(0)
			oldPPMShipment.EstimatedIncentive = &zeroIncentive

			setupPricerData()

			// shipment has locations and date but is now updating the estimated weight for the first time
			estimatedWeight := unit.Pound(5000)
			newPPM := oldPPMShipment
			newPPM.EstimatedWeight = &estimatedWeight

			mockedPaymentRequestHelper.On(
				"FetchServiceParamsForServiceItems",
				mock.AnythingOfType("*appcontext.appContext"),
				mock.AnythingOfType("[]models.MTOServiceItem")).Return(serviceParams, nil)

			// DTOD distance is going to be less than the HHG Rand McNally distance of 2361 miles
			mockedPlanner.On("ZipTransitDistance", mock.AnythingOfType("*appcontext.appContext"),
				"50309", "30813").Return(2294, nil)

			ppmEstimate, _, err := ppmEstimator.EstimateIncentiveWithDefaultChecks(suite.AppContextForTest(), oldPPMShipment, &newPPM)
			suite.NilOrNoVerrs(err)

			mockedPlanner.AssertCalled(suite.T(), "ZipTransitDistance", mock.AnythingOfType("*appcontext.appContext"),
				"50309", "30813")
			mockedPaymentRequestHelper.AssertCalled(suite.T(), "FetchServiceParamsForServiceItems", mock.AnythingOfType("*appcontext.appContext"), mock.AnythingOfType("[]models.MTOServiceItem"))

			suite.Equal(oldPPMShipment.PickupAddress.PostalCode, newPPM.PickupAddress.PostalCode)
			suite.Equal(unit.Pound(5000), *newPPM.EstimatedWeight)
			suite.Equal(unit.Cents(89071179), *ppmEstimate)
		})

		suite.Run("Estimated Incentive - Success - clears advance and advance requested values", func() {
			oldPPMShipment := factory.BuildPPMShipment(suite.DB(), []factory.Customization{
				{
					Model: models.PPMShipment{
						Status: models.PPMShipmentStatusDraft,
					},
				},
			}, nil)
			setupPricerData()

			newPPM := oldPPMShipment

			// updating the departure date will re-calculate the estimate and clear the previously requested advance
			newPPM.ExpectedDepartureDate = time.Date(testdatagen.GHCTestYear, time.March, 30, 0, 0, 0, 0, time.UTC)

			mockedPaymentRequestHelper.On(
				"FetchServiceParamsForServiceItems",
				mock.AnythingOfType("*appcontext.appContext"),
				mock.AnythingOfType("[]models.MTOServiceItem")).Return(serviceParams, nil)

			// DTOD distance is going to be less than the HHG Rand McNally distance of 2361 miles
			mockedPlanner.On("ZipTransitDistance", mock.AnythingOfType("*appcontext.appContext"),
				"50309", "30813").Return(2294, nil).Once()

			ppmEstimate, _, err := ppmEstimator.EstimateIncentiveWithDefaultChecks(suite.AppContextForTest(), oldPPMShipment, &newPPM)
			suite.NilOrNoVerrs(err)
			suite.Nil(newPPM.HasRequestedAdvance)
			suite.Nil(newPPM.AdvanceAmountRequested)
			suite.Equal(unit.Cents(48564567), *ppmEstimate)
		})

		suite.Run("Estimated Incentive - does not change when required fields are the same", func() {
			oldPPMShipment := factory.BuildPPMShipment(suite.DB(), []factory.Customization{
				{
					Model: models.PPMShipment{
						Status:             models.PPMShipmentStatusDraft,
						EstimatedIncentive: models.CentPointer(unit.Cents(500000)),
					},
				},
			}, nil)
			setupPricerData()
			newPPM := oldPPMShipment
			newPPM.HasProGear = models.BoolPointer(false)

			estimatedIncentive, _, err := ppmEstimator.EstimateIncentiveWithDefaultChecks(suite.AppContextForTest(), oldPPMShipment, &newPPM)
			suite.NilOrNoVerrs(err)
			suite.Equal(oldPPMShipment.PickupAddress.PostalCode, newPPM.PickupAddress.PostalCode)
			suite.Equal(*oldPPMShipment.EstimatedWeight, *newPPM.EstimatedWeight)
			suite.Equal(oldPPMShipment.DestinationAddress.PostalCode, newPPM.DestinationAddress.PostalCode)
			suite.True(oldPPMShipment.ExpectedDepartureDate.Equal(newPPM.ExpectedDepartureDate))
			suite.Equal(*oldPPMShipment.EstimatedIncentive, *estimatedIncentive)
			suite.Equal(models.BoolPointer(true), newPPM.HasRequestedAdvance)
			suite.Equal(unit.Cents(598700), *newPPM.AdvanceAmountRequested)
		})

		suite.Run("Estimated Incentive - does not change when status is not DRAFT", func() {
			oldPPMShipment := factory.BuildPPMShipment(suite.DB(), []factory.Customization{
				{
					Model: models.PPMShipment{
						EstimatedIncentive: models.CentPointer(unit.Cents(500000)),
					},
				},
			}, nil)

			pickupAddress := models.Address{PostalCode: oldPPMShipment.PickupAddress.PostalCode}
			destinationAddress := models.Address{PostalCode: "94040"}
			newPPM := models.PPMShipment{
				ID:                    uuid.FromStringOrNil("575c25aa-b4eb-4024-9597-43483003c773"),
				ShipmentID:            oldPPMShipment.ShipmentID,
				Status:                models.PPMShipmentStatusCloseoutComplete,
				ExpectedDepartureDate: oldPPMShipment.ExpectedDepartureDate,
				PickupAddress:         &pickupAddress,
				DestinationAddress:    &destinationAddress,
				EstimatedWeight:       oldPPMShipment.EstimatedWeight,
				SITExpected:           oldPPMShipment.SITExpected,
				EstimatedIncentive:    models.CentPointer(unit.Cents(600000)),
			}

			ppmEstimate, _, err := ppmEstimator.EstimateIncentiveWithDefaultChecks(suite.AppContextForTest(), oldPPMShipment, &newPPM)
			suite.NilOrNoVerrs(err)
			suite.Equal(oldPPMShipment.EstimatedIncentive, ppmEstimate)
		})

		suite.Run("Estimated Incentive - Success - is skipped when Estimated Weight is missing", func() {
			oldPPMShipment := factory.BuildMinimalPPMShipment(suite.DB(), nil, nil)

			newPPM := oldPPMShipment
			newPPM.DestinationAddress.PostalCode = "94040"
			_, _, err := ppmEstimator.EstimateIncentiveWithDefaultChecks(suite.AppContextForTest(), oldPPMShipment, &newPPM)
			suite.NoError(err)
			suite.Nil(newPPM.EstimatedIncentive)
		})
	})

	suite.Run("Max Incentive", func() {
		suite.Run("Max Incentive - Success", func() {
			maxIncentive2 := unit.Cents(900000000)
			oldPPMShipment := factory.BuildPPMShipment(suite.DB(), []factory.Customization{
				{
					Model: models.PPMShipment{
						MaxIncentive: &maxIncentive2,
					},
				},
			}, nil)
			setupPricerData()

			estimatedWeight := unit.Pound(5000)
			newPPM := oldPPMShipment
			newPPM.EstimatedWeight = &estimatedWeight
			newDate, _ := time.Parse("2006-01-02", "2025-05-02")
			newPPM.ExpectedDepartureDate = newDate

			mockedPaymentRequestHelper.On(
				"FetchServiceParamsForServiceItems",
				mock.AnythingOfType("*appcontext.appContext"),
				mock.AnythingOfType("[]models.MTOServiceItem")).Return(serviceParams, nil)

			mockedPlanner.On("ZipTransitDistance", mock.AnythingOfType("*appcontext.appContext"),
				"50309", "30813").Return(2294, nil).Twice()

			maxIncentive, err := ppmEstimator.MaxIncentive(suite.AppContextForTest(), oldPPMShipment, &newPPM)
			suite.NilOrNoVerrs(err)

			mockedPlanner.AssertCalled(suite.T(), "ZipTransitDistance", mock.AnythingOfType("*appcontext.appContext"),
				"50309", "30813")
			mockedPaymentRequestHelper.AssertCalled(suite.T(), "FetchServiceParamsForServiceItems", mock.AnythingOfType("*appcontext.appContext"), mock.AnythingOfType("[]models.MTOServiceItem"))

			suite.Equal(unit.Cents(142513951), *maxIncentive)

			// appending this to test functionality of the GCC multiplier
			ppmWithMultiplier := factory.BuildPPMShipment(suite.DB(), []factory.Customization{
				{
					Model: models.PPMShipment{
						ExpectedDepartureDate: validGccMultiplierDate,
<<<<<<< HEAD
=======
						MaxIncentive:          &maxIncentive2,
>>>>>>> cba37c2c
					},
				},
			}, nil)
			newPPMWithMultiplier := ppmWithMultiplier
			newPPMWithMultiplier.EstimatedWeight = &estimatedWeight
<<<<<<< HEAD
=======
			newDateInMultiplier, _ := time.Parse("2006-01-02", "2025-05-30")
			newPPMWithMultiplier.ExpectedDepartureDate = newDateInMultiplier
>>>>>>> cba37c2c
			ppmMaxWithMultiplier, err := ppmEstimator.MaxIncentive(suite.AppContextForTest(), ppmWithMultiplier, &newPPMWithMultiplier)
			suite.NilOrNoVerrs(err)

			suite.NotEqual(unit.Cents(142513951), *ppmMaxWithMultiplier)
			suite.Equal(unit.Cents(193155535), *ppmMaxWithMultiplier)
		})

		suite.Run("Max Incentive - Success - is skipped when Estimated Weight is missing", func() {
			oldPPMShipment := factory.BuildMinimalPPMShipment(suite.DB(), nil, nil)

			newPPM := oldPPMShipment
			newPPM.DestinationAddress.PostalCode = "94040"
			_, err := ppmEstimator.MaxIncentive(suite.AppContextForTest(), oldPPMShipment, &newPPM)
			suite.NoError(err)
			suite.Nil(newPPM.MaxIncentive)
		})

		suite.Run("Max Incentive - Skips recalculation when GCC multiplier and departure date unchanged", func() {
			existingMaxIncentive := unit.Cents(123456789)
			oldPPMShipment := factory.BuildPPMShipment(suite.DB(), []factory.Customization{
				{
					Model: models.PPMShipment{
						ExpectedDepartureDate: time.Date(2025, 6, 10, 0, 0, 0, 0, time.UTC),
						MaxIncentive:          &existingMaxIncentive,
					},
				},
			}, nil)

			newPPM := oldPPMShipment
			estimatedWeight := unit.Pound(5000)
			newPPM.EstimatedWeight = &estimatedWeight

			// make sure departure date and GCC multiplier are the same
			newPPM.ExpectedDepartureDate = oldPPMShipment.ExpectedDepartureDate
			newPPM.GCCMultiplierID = oldPPMShipment.GCCMultiplierID

			maxIncentive, err := ppmEstimator.MaxIncentive(suite.AppContextForTest(), oldPPMShipment, &newPPM)
			suite.NoError(err)
			suite.Equal(*oldPPMShipment.MaxIncentive, *maxIncentive)
		})

		suite.Run("Max Incentive - recalculates when old multiplier is nil and new is valid", func() {
			validMultiplierID := uuid.Must(uuid.NewV4())
			maxIncentive2 := unit.Cents(123456789)

			oldPPMShipment := factory.BuildPPMShipment(suite.DB(), []factory.Customization{
				{
					Model: models.PPMShipment{
						GCCMultiplierID:       nil,
						MaxIncentive:          &maxIncentive2,
						ExpectedDepartureDate: time.Date(2025, 5, 10, 0, 0, 0, 0, time.UTC),
					},
				},
			}, nil)

			newPPM := oldPPMShipment
			estimatedWeight := unit.Pound(5000)
			newPPM.EstimatedWeight = &estimatedWeight
			newPPM.GCCMultiplierID = &validMultiplierID // introduce a new multiplier

			mockedPaymentRequestHelper.On(
				"FetchServiceParamsForServiceItems",
				mock.AnythingOfType("*appcontext.appContext"),
				mock.AnythingOfType("[]models.MTOServiceItem")).Return(serviceParams, nil)

			mockedPlanner.On("ZipTransitDistance", mock.AnythingOfType("*appcontext.appContext"),
				"50309", "30813").Return(2294, nil).Once()

			maxIncentive, err := ppmEstimator.MaxIncentive(suite.AppContextForTest(), oldPPMShipment, &newPPM)
			suite.NoError(err)

			suite.NotEqual(*oldPPMShipment.MaxIncentive, *maxIncentive)
		})

		suite.Run("Max Incentive - recalculates when actual move date is being updated", func() {
			maxIncentive2 := unit.Cents(123456789)

			// expected departure date is set to a multiplier of 1.3x
			oldPPMShipment := factory.BuildPPMShipment(suite.DB(), []factory.Customization{
				{
					Model: models.PPMShipment{
						MaxIncentive:          &maxIncentive2,
						ExpectedDepartureDate: validGccMultiplierDate,
					},
				},
			}, nil)

			// now we are updating the actual move date
			newPPM := oldPPMShipment
			// simulating an actual move date being updated with GCC multiplier of 1x
			newPPM.ActualMoveDate = &invalidGccMultiplierDate
			newPPM.GCCMultiplier = &models.GCCMultiplier{Multiplier: 1}

			mockedPaymentRequestHelper.On(
				"FetchServiceParamsForServiceItems",
				mock.AnythingOfType("*appcontext.appContext"),
				mock.AnythingOfType("[]models.MTOServiceItem")).Return(serviceParams, nil)

			mockedPlanner.On("ZipTransitDistance", mock.AnythingOfType("*appcontext.appContext"),
				"50309", "30813").Return(2294, nil).Once()

			maxIncentive, err := ppmEstimator.MaxIncentive(suite.AppContextForTest(), oldPPMShipment, &newPPM)
			suite.NoError(err)

			suite.NotEqual(*oldPPMShipment.MaxIncentive, *maxIncentive)
		})
	})

	suite.Run("Final Incentive", func() {
		actualMoveDate := time.Date(2020, time.March, 14, 0, 0, 0, 0, time.UTC)

		suite.Run("Final Incentive - Success", func() {
			setupPricerData()
			weightOverride := unit.Pound(19500)
			maxIncentive := unit.Cents(90000000)
			oldPPMShipment := factory.BuildPPMShipment(suite.DB(), []factory.Customization{
				{
					Model: models.PPMShipment{
						ActualMoveDate: models.TimePointer(actualMoveDate),
						Status:         models.PPMShipmentStatusWaitingOnCustomer,
						MaxIncentive:   &maxIncentive,
					},
				},
			}, []factory.Trait{factory.GetTraitApprovedPPMWithActualInfo})

			oldPPMShipment.WeightTickets = models.WeightTickets{
				factory.BuildWeightTicket(suite.DB(), []factory.Customization{
					{
						Model: models.WeightTicket{
							FullWeight: &weightOverride,
						},
					},
				}, nil),
			}

			newPPM := oldPPMShipment
			updatedMoveDate := time.Date(2020, time.March, 15, 0, 0, 0, 0, time.UTC)
			newPPM.ActualMoveDate = models.TimePointer(updatedMoveDate)

			mockedPaymentRequestHelper.On(
				"FetchServiceParamsForServiceItems",
				mock.AnythingOfType("*appcontext.appContext"),
				mock.AnythingOfType("[]models.MTOServiceItem")).Return(serviceParams, nil)

			// DTOD distance is going to be less than the HHG Rand McNally distance of 2361 miles
			mockedPlanner.On("ZipTransitDistance", mock.AnythingOfType("*appcontext.appContext"),
				"50309", "30813").Return(2294, nil).Twice()

			ppmFinal, err := ppmEstimator.FinalIncentiveWithDefaultChecks(suite.AppContextForTest(), oldPPMShipment, &newPPM)
			suite.NilOrNoVerrs(err)

			mockedPlanner.AssertCalled(suite.T(), "ZipTransitDistance", mock.AnythingOfType("*appcontext.appContext"),
				"50309", "30813")
			mockedPaymentRequestHelper.AssertCalled(suite.T(), "FetchServiceParamsForServiceItems", mock.AnythingOfType("*appcontext.appContext"), mock.AnythingOfType("[]models.MTOServiceItem"))

			suite.NotEqual(*oldPPMShipment.ActualMoveDate, newPPM.ActualMoveDate)
			originalWeight, newWeight := SumWeights(oldPPMShipment, newPPM)
			suite.Equal(unit.Pound(5000), originalWeight)
			suite.Equal(unit.Pound(5000), newWeight)
			suite.Equal(unit.Cents(80249474), *ppmFinal)

			// appending this to test functionality of the GCC multiplier
			maxIncentive2 := unit.Cents(900000000)
			ppmWithMultiplier := factory.BuildPPMShipment(suite.DB(), []factory.Customization{
				{
					Model: models.PPMShipment{
						ExpectedDepartureDate: validGccMultiplierDate,
						Status:                models.PPMShipmentStatusWaitingOnCustomer,
						MaxIncentive:          &maxIncentive2,
					},
				},
			}, nil)
			ppmWithMultiplier.WeightTickets = models.WeightTickets{
				factory.BuildWeightTicket(suite.DB(), []factory.Customization{
					{
						Model: models.WeightTicket{
							FullWeight: &weightOverride,
						},
					},
				}, nil),
			}

			newPPMWithMultiplier := ppmWithMultiplier
			newPPMWithMultiplier.ActualMoveDate = models.TimePointer(updatedMoveDate)
			ppmFinalWithMultiplier, err := ppmEstimator.FinalIncentiveWithDefaultChecks(suite.AppContextForTest(), ppmWithMultiplier, &newPPMWithMultiplier)
			suite.NilOrNoVerrs(err)

			suite.NotEqual(unit.Cents(80249474), *ppmFinalWithMultiplier)
			suite.Equal(unit.Cents(104324316), *ppmFinalWithMultiplier)
		})

		suite.Run("Final Incentive - Success when capped at max gcc", func() {
			setupPricerData()
			weightOverride := unit.Pound(19500)
			maxIncentive := unit.Cents(500)
			oldPPMShipment := factory.BuildPPMShipment(suite.DB(), []factory.Customization{
				{
					Model: models.PPMShipment{
						ActualMoveDate: models.TimePointer(actualMoveDate),
						Status:         models.PPMShipmentStatusWaitingOnCustomer,
						MaxIncentive:   &maxIncentive,
					},
				},
			}, []factory.Trait{factory.GetTraitApprovedPPMWithActualInfo})

			oldPPMShipment.WeightTickets = models.WeightTickets{
				factory.BuildWeightTicket(suite.DB(), []factory.Customization{
					{
						Model: models.WeightTicket{
							FullWeight: &weightOverride,
						},
					},
				}, nil),
			}

			newPPM := oldPPMShipment
			updatedMoveDate := time.Date(2020, time.March, 15, 0, 0, 0, 0, time.UTC)
			newPPM.ActualMoveDate = models.TimePointer(updatedMoveDate)

			mockedPaymentRequestHelper.On(
				"FetchServiceParamsForServiceItems",
				mock.AnythingOfType("*appcontext.appContext"),
				mock.AnythingOfType("[]models.MTOServiceItem")).Return(serviceParams, nil)

			// DTOD distance is going to be less than the HHG Rand McNally distance of 2361 miles
			mockedPlanner.On("ZipTransitDistance", mock.AnythingOfType("*appcontext.appContext"),
				"50309", "30813").Return(2294, nil)

			ppmFinal, err := ppmEstimator.FinalIncentiveWithDefaultChecks(suite.AppContextForTest(), oldPPMShipment, &newPPM)
			suite.NilOrNoVerrs(err)

			mockedPlanner.AssertCalled(suite.T(), "ZipTransitDistance", mock.AnythingOfType("*appcontext.appContext"),
				"50309", "30813")
			mockedPaymentRequestHelper.AssertCalled(suite.T(), "FetchServiceParamsForServiceItems", mock.AnythingOfType("*appcontext.appContext"), mock.AnythingOfType("[]models.MTOServiceItem"))

			suite.NotEqual(*oldPPMShipment.ActualMoveDate, newPPM.ActualMoveDate)
			originalWeight, newWeight := SumWeights(oldPPMShipment, newPPM)
			suite.Equal(unit.Pound(5000), originalWeight)
			suite.Equal(unit.Pound(5000), newWeight)
			suite.Equal(maxIncentive, *ppmFinal)
		})

		suite.Run("Final Incentive - Success with allowable weight less than net weight", func() {
			setupPricerData()
			weightOverride := unit.Pound(19500)
			maxIncentive := unit.Cents(90000000)
			oldPPMShipment := factory.BuildPPMShipment(suite.DB(), []factory.Customization{
				{
					Model: models.PPMShipment{
						ActualMoveDate: models.TimePointer(actualMoveDate),
						Status:         models.PPMShipmentStatusWaitingOnCustomer,
						MaxIncentive:   &maxIncentive,
					},
				},
			}, []factory.Trait{factory.GetTraitApprovedPPMWithActualInfo})

			oldPPMShipment.WeightTickets = models.WeightTickets{
				factory.BuildWeightTicket(suite.DB(), []factory.Customization{
					{
						Model: models.WeightTicket{
							FullWeight: &weightOverride,
						},
					},
				}, nil),
			}

			newPPM := oldPPMShipment
			updatedMoveDate := time.Date(2020, time.March, 15, 0, 0, 0, 0, time.UTC)
			newPPM.ActualMoveDate = models.TimePointer(updatedMoveDate)

			mockedPaymentRequestHelper.On(
				"FetchServiceParamsForServiceItems",
				mock.AnythingOfType("*appcontext.appContext"),
				mock.AnythingOfType("[]models.MTOServiceItem")).Return(serviceParams, nil)

			// DTOD distance is going to be less than the HHG Rand McNally distance of 2361 miles
			mockedPlanner.On("ZipTransitDistance", mock.AnythingOfType("*appcontext.appContext"), "50309", "30813").Return(2294, nil)

			ppmFinal, err := ppmEstimator.FinalIncentiveWithDefaultChecks(suite.AppContextForTest(), oldPPMShipment, &newPPM)
			suite.NilOrNoVerrs(err)

			mockedPlanner.AssertCalled(suite.T(), "ZipTransitDistance", mock.AnythingOfType("*appcontext.appContext"), "50309", "30813")
			mockedPaymentRequestHelper.AssertCalled(suite.T(), "FetchServiceParamsForServiceItems", mock.AnythingOfType("*appcontext.appContext"), mock.AnythingOfType("[]models.MTOServiceItem"))

			suite.NotEqual(*oldPPMShipment.ActualMoveDate, newPPM.ActualMoveDate)
			originalWeight, newWeight := SumWeights(oldPPMShipment, newPPM)
			suite.Equal(unit.Pound(5000), originalWeight)
			suite.Equal(unit.Pound(5000), newWeight)
			suite.Equal(unit.Cents(80249474), *ppmFinal)

			// Repeat the above shipment with an allowable weight less than the net weight
			weightOverride = unit.Pound(19500)
			allowableWeightOverride := unit.Pound(4000)
			oldPPMShipment = factory.BuildPPMShipment(suite.DB(), []factory.Customization{
				{
					Model: models.PPMShipment{
						ActualMoveDate:  models.TimePointer(actualMoveDate),
						Status:          models.PPMShipmentStatusWaitingOnCustomer,
						AllowableWeight: &allowableWeightOverride,
						MaxIncentive:    &maxIncentive,
					},
				},
			}, []factory.Trait{factory.GetTraitApprovedPPMWithActualInfo})

			oldPPMShipment.WeightTickets = models.WeightTickets{
				factory.BuildWeightTicket(suite.DB(), []factory.Customization{
					{
						Model: models.WeightTicket{
							FullWeight: &weightOverride,
						},
					},
				}, nil),
			}

			newPPM = oldPPMShipment
			updatedMoveDate = time.Date(2020, time.March, 15, 0, 0, 0, 0, time.UTC)
			newPPM.ActualMoveDate = models.TimePointer(updatedMoveDate)

			mockedPaymentRequestHelper.On(
				"FetchServiceParamsForServiceItems",
				mock.AnythingOfType("*appcontext.appContext"),
				mock.AnythingOfType("[]models.MTOServiceItem")).Return(serviceParams, nil)

			// DTOD distance is going to be less than the HHG Rand McNally distance of 2361 miles
			mockedPlanner.On("ZipTransitDistance", mock.AnythingOfType("*appcontext.appContext"),
				"50309", "30813").Return(2294, nil)

			ppmFinalIncentiveLimitedByAllowableWeight, err := ppmEstimator.FinalIncentiveWithDefaultChecks(suite.AppContextForTest(), oldPPMShipment, &newPPM)
			suite.NilOrNoVerrs(err)

			mockedPlanner.AssertCalled(suite.T(), "ZipTransitDistance", mock.AnythingOfType("*appcontext.appContext"), "50309", "30813")
			mockedPaymentRequestHelper.AssertCalled(suite.T(), "FetchServiceParamsForServiceItems", mock.AnythingOfType("*appcontext.appContext"), mock.AnythingOfType("[]models.MTOServiceItem"))

			suite.NotEqual(*oldPPMShipment.ActualMoveDate, newPPM.ActualMoveDate)
			originalWeight, newWeight = SumWeights(oldPPMShipment, newPPM)
			suite.Equal(unit.Pound(5000), originalWeight)
			suite.Equal(unit.Pound(5000), newWeight)

			// Confirm the incentive is less than if all of the weight was allowable
			suite.Less(*ppmFinalIncentiveLimitedByAllowableWeight, *ppmFinal)
		})

		suite.Run("Final Incentive - Success with capping weight at total entitlement", func() {
			// The first half of this test tests the entitlement cap. The second half uses the allowable to check the entitlement cap.
			// The max entitlement for this test data is 8000 lbs.
			setupPricerData()
			weightOverride := unit.Pound(24500)
			maxIncentive := unit.Cents(900000000)
			oldPPMShipment := factory.BuildPPMShipment(suite.DB(), []factory.Customization{
				{
					Model: models.PPMShipment{
						ActualMoveDate: models.TimePointer(actualMoveDate),
						Status:         models.PPMShipmentStatusWaitingOnCustomer,
						MaxIncentive:   &maxIncentive,
					},
				},
			}, []factory.Trait{factory.GetTraitApprovedPPMWithActualInfo})

			oldPPMShipment.WeightTickets = models.WeightTickets{
				factory.BuildWeightTicket(suite.DB(), []factory.Customization{
					{
						Model: models.WeightTicket{
							FullWeight: &weightOverride,
						},
					},
				}, nil),
			}

			newPPM := oldPPMShipment
			updatedMoveDate := time.Date(2020, time.March, 15, 0, 0, 0, 0, time.UTC)
			newPPM.ActualMoveDate = models.TimePointer(updatedMoveDate)

			mockedPaymentRequestHelper.On(
				"FetchServiceParamsForServiceItems",
				mock.AnythingOfType("*appcontext.appContext"),
				mock.AnythingOfType("[]models.MTOServiceItem")).Return(serviceParams, nil)

			// DTOD distance is going to be less than the HHG Rand McNally distance of 2361 miles
			mockedPlanner.On("ZipTransitDistance", mock.AnythingOfType("*appcontext.appContext"), "50309", "30813").Return(2294, nil)

			ppmFinal, err := ppmEstimator.FinalIncentiveWithDefaultChecks(suite.AppContextForTest(), oldPPMShipment, &newPPM)
			suite.NilOrNoVerrs(err)

			mockedPlanner.AssertCalled(suite.T(), "ZipTransitDistance", mock.AnythingOfType("*appcontext.appContext"), "50309", "30813")
			mockedPaymentRequestHelper.AssertCalled(suite.T(), "FetchServiceParamsForServiceItems", mock.AnythingOfType("*appcontext.appContext"), mock.AnythingOfType("[]models.MTOServiceItem"))

			suite.NotEqual(*oldPPMShipment.ActualMoveDate, newPPM.ActualMoveDate)
			originalWeight, newWeight := SumWeights(oldPPMShipment, newPPM)
			// These two weights are passed in to final incentive calculation, but their values aren't returned. Therefore,
			// we're checking to make sure the value is 10000, same as before they've been sent. The ppmFinal will be calculated with
			// the allowable 8000 lbs. The second half of this test ensures that the calculation value is correct for 8k lbs.
			suite.Equal(unit.Pound(10000), originalWeight)
			suite.Equal(unit.Pound(10000), newWeight)
			suite.Equal(unit.Cents(128398858), *ppmFinal)

			// Repeat the above shipment with an allowable weight equal to the entitlement. Since the allowable is covered
			// by the test above, we can safely know that it's functioning to cap the value correctly. If we set the cap to
			// 8k, the same as the entitlement, we can then confirm that the final ppm incentive prices are equal, ensuring
			// that the entitlement calculation is adding up correctly.
			weightOverride = unit.Pound(24500)
			allowableWeightOverride := unit.Pound(8000)
			oldPPMShipment = factory.BuildPPMShipment(suite.DB(), []factory.Customization{
				{
					Model: models.PPMShipment{
						ActualMoveDate:  models.TimePointer(actualMoveDate),
						Status:          models.PPMShipmentStatusWaitingOnCustomer,
						AllowableWeight: &allowableWeightOverride,
						MaxIncentive:    &maxIncentive,
					},
				},
			}, []factory.Trait{factory.GetTraitApprovedPPMWithActualInfo})

			oldPPMShipment.WeightTickets = models.WeightTickets{
				factory.BuildWeightTicket(suite.DB(), []factory.Customization{
					{
						Model: models.WeightTicket{
							FullWeight: &weightOverride,
						},
					},
				}, nil),
			}

			newPPM = oldPPMShipment
			updatedMoveDate = time.Date(2020, time.March, 15, 0, 0, 0, 0, time.UTC)
			newPPM.ActualMoveDate = models.TimePointer(updatedMoveDate)

			mockedPaymentRequestHelper.On(
				"FetchServiceParamsForServiceItems",
				mock.AnythingOfType("*appcontext.appContext"),
				mock.AnythingOfType("[]models.MTOServiceItem")).Return(serviceParams, nil)

			// DTOD distance is going to be less than the HHG Rand McNally distance of 2361 miles
			mockedPlanner.On("ZipTransitDistance", mock.AnythingOfType("*appcontext.appContext"),
				"50309", "30813").Return(2294, nil)

			ppmFinalIncentiveLimitedByAllowableWeight, err := ppmEstimator.FinalIncentiveWithDefaultChecks(suite.AppContextForTest(), oldPPMShipment, &newPPM)
			suite.NilOrNoVerrs(err)

			mockedPlanner.AssertCalled(suite.T(), "ZipTransitDistance", mock.AnythingOfType("*appcontext.appContext"), "50309", "30813")
			mockedPaymentRequestHelper.AssertCalled(suite.T(), "FetchServiceParamsForServiceItems", mock.AnythingOfType("*appcontext.appContext"), mock.AnythingOfType("[]models.MTOServiceItem"))

			suite.NotEqual(*oldPPMShipment.ActualMoveDate, newPPM.ActualMoveDate)
			originalWeight, newWeight = SumWeights(oldPPMShipment, newPPM)
			suite.Equal(unit.Pound(10000), originalWeight)
			suite.Equal(unit.Pound(10000), newWeight)

			// Confirm the incentives are equal with the same value for allowable and entitlement weight caps with equal distances.
			suite.Equal(*ppmFinalIncentiveLimitedByAllowableWeight, *ppmFinal)
		})

		suite.Run("Final Incentive - Success with updated weights", func() {
			setupPricerData()
			moveDate := time.Date(2020, time.March, 15, 0, 0, 0, 0, time.UTC)
			maxIncentive := unit.Cents(90000000)
			oldPPMShipment := factory.BuildPPMShipment(suite.DB(), []factory.Customization{
				{
					Model: models.PPMShipment{
						ActualMoveDate: models.TimePointer(moveDate),
						Status:         models.PPMShipmentStatusWaitingOnCustomer,
						MaxIncentive:   &maxIncentive,
					},
				},
			}, []factory.Trait{factory.GetTraitApprovedPPMWithActualInfo})

			oldPPMShipment.WeightTickets = models.WeightTickets{
				factory.BuildWeightTicket(suite.DB(), nil, nil),
			}

			newPPM := oldPPMShipment
			weightOverride := unit.Pound(19500)
			newPPM.WeightTickets = models.WeightTickets{
				factory.BuildWeightTicket(suite.DB(), []factory.Customization{
					{
						Model: models.WeightTicket{
							FullWeight: &weightOverride,
						},
					},
				}, nil),
			}

			mockedPaymentRequestHelper.On(
				"FetchServiceParamsForServiceItems",
				mock.AnythingOfType("*appcontext.appContext"),
				mock.AnythingOfType("[]models.MTOServiceItem")).Return(serviceParams, nil)

			// DTOD distance is going to be less than the HHG Rand McNally distance of 2361 miles
			mockedPlanner.On("ZipTransitDistance", mock.AnythingOfType("*appcontext.appContext"),
				"50309", "30813").Return(2294, nil)

			ppmFinal, err := ppmEstimator.FinalIncentiveWithDefaultChecks(suite.AppContextForTest(), oldPPMShipment, &newPPM)
			suite.NilOrNoVerrs(err)

			mockedPlanner.AssertCalled(suite.T(), "ZipTransitDistance", mock.AnythingOfType("*appcontext.appContext"),
				"50309", "30813")
			mockedPaymentRequestHelper.AssertCalled(suite.T(), "FetchServiceParamsForServiceItems", mock.AnythingOfType("*appcontext.appContext"), mock.AnythingOfType("[]models.MTOServiceItem"))

			suite.NotEqual(*oldPPMShipment.ActualMoveDate, newPPM.ActualMoveDate)
			originalWeight, newWeight := SumWeights(oldPPMShipment, newPPM)
			suite.Equal(unit.Pound(4000), originalWeight)
			suite.Equal(unit.Pound(5000), newWeight)
			suite.Equal(unit.Cents(80249474), *ppmFinal)
		})

		suite.Run("Final Incentive - Success with disregarding rejected weight tickets", func() {
			setupPricerData()
			oldEmptyWeight := unit.Pound(6000)
			oldFullWeight := unit.Pound(10000)
			moveDate := time.Date(2020, time.March, 15, 0, 0, 0, 0, time.UTC)
			oldPPMShipment := factory.BuildPPMShipmentThatNeedsCloseout(suite.DB(), nil, []factory.Customization{
				{
					Model: models.PPMShipment{
						ActualMoveDate: models.TimePointer(moveDate),
					},
				},
				{
					Model: models.WeightTicket{
						FullWeight:  &oldFullWeight,
						EmptyWeight: &oldEmptyWeight,
					},
				},
			})

			// tests pass even if status is Needs Payment Approval,
			// but preserve in case it matters
			oldPPMShipment.Status = models.PPMShipmentStatusWaitingOnCustomer

			newPPM := oldPPMShipment
			newWeightTicket := newPPM.WeightTickets[0]
			rejected := models.PPMDocumentStatusRejected
			newWeightTicket.Status = &rejected
			newPPM.WeightTickets = models.WeightTickets{newWeightTicket}
			// At this point the updated weight tickets on the newPPMShipment could be saved to the DB
			// the save is being omitted here to reduce DB calls in our test

			mockedPaymentRequestHelper.On(
				"FetchServiceParamsForServiceItems",
				mock.AnythingOfType("*appcontext.appContext"),
				mock.AnythingOfType("[]models.MTOServiceItem")).Return(serviceParams, nil)

			// DTOD distance is going to be less than the HHG Rand McNally distance of 2361 miles
			mockedPlanner.On("ZipTransitDistance", mock.AnythingOfType("*appcontext.appContext"),
				"50309", "30813").Return(2294, nil)

			ppmFinal, err := ppmEstimator.FinalIncentiveWithDefaultChecks(suite.AppContextForTest(), oldPPMShipment, &newPPM)
			suite.NilOrNoVerrs(err)

			mockedPlanner.AssertCalled(suite.T(), "ZipTransitDistance", mock.AnythingOfType("*appcontext.appContext"),
				"50309", "30813")
			mockedPaymentRequestHelper.AssertCalled(suite.T(), "FetchServiceParamsForServiceItems", mock.AnythingOfType("*appcontext.appContext"), mock.AnythingOfType("[]models.MTOServiceItem"))

			originalWeight, newWeight := SumWeights(oldPPMShipment, newPPM)
			suite.Equal(unit.Pound(4000), originalWeight)
			suite.Equal(unit.Pound(0), newWeight)
			suite.Nil(ppmFinal)
		})

		suite.Run("Final Incentive - Success updating finalIncentive with rejected weight tickets", func() {
			setupPricerData()
			oldFullWeight := unit.Pound(10000)
			oldEmptyWeight := unit.Pound(6000)
			maxIncentive := unit.Cents(90000000)
			moveDate := time.Date(2020, time.March, 15, 0, 0, 0, 0, time.UTC)
			oldPPMShipment := factory.BuildPPMShipmentThatNeedsCloseout(suite.DB(), nil, []factory.Customization{
				{
					Model: models.PPMShipment{
						ActualMoveDate: models.TimePointer(moveDate),
						FinalIncentive: models.CentPointer(unit.Cents(500000)),
						MaxIncentive:   &maxIncentive,
					},
				},
				{
					Model: models.WeightTicket{
						FullWeight:  &oldFullWeight,
						EmptyWeight: &oldEmptyWeight,
					},
				},
			})

			// tests pass even if status is Needs Payment Approval,
			// but preserve in case it matters
			oldPPMShipment.Status = models.PPMShipmentStatusWaitingOnCustomer
			oldPPMShipment.WeightTickets = models.WeightTickets{
				oldPPMShipment.WeightTickets[0],
				factory.BuildWeightTicket(suite.DB(), nil, nil),
			}

			newPPM := oldPPMShipment
			rejected := models.PPMDocumentStatusRejected
			approved := models.PPMDocumentStatusApproved
			newWeightTicket1 := newPPM.WeightTickets[0]
			newWeightTicket1.Status = &rejected
			newWeightTicket2 := newPPM.WeightTickets[1]
			newWeightTicket2.Status = &approved
			newPPM.WeightTickets = models.WeightTickets{newWeightTicket1, newWeightTicket2}
			// At this point the updated weight tickets on the newPPMShipment could be saved to the DB
			// the save is being omitted here to reduce DB calls in our test
			mockedPaymentRequestHelper.On(
				"FetchServiceParamsForServiceItems",
				mock.AnythingOfType("*appcontext.appContext"),
				mock.AnythingOfType("[]models.MTOServiceItem")).Return(serviceParams, nil)

			// DTOD distance is going to be less than the HHG Rand McNally distance of 2361 miles
			mockedPlanner.On("ZipTransitDistance", mock.AnythingOfType("*appcontext.appContext"),
				"50309", "30813").Return(2294, nil)

			ppmFinal, err := ppmEstimator.FinalIncentiveWithDefaultChecks(suite.AppContextForTest(), oldPPMShipment, &newPPM)
			suite.NilOrNoVerrs(err)

			mockedPlanner.AssertCalled(suite.T(), "ZipTransitDistance", mock.AnythingOfType("*appcontext.appContext"),
				"50309", "30813")
			mockedPaymentRequestHelper.AssertCalled(suite.T(), "FetchServiceParamsForServiceItems", mock.AnythingOfType("*appcontext.appContext"), mock.AnythingOfType("[]models.MTOServiceItem"))

			originalWeight, newWeight := SumWeights(oldPPMShipment, newPPM)
			suite.Equal(unit.Pound(8000), originalWeight)
			suite.Equal(unit.Pound(4000), newWeight)
			suite.Equal(unit.Cents(48564567), *ppmFinal)
			suite.NotEqual(oldPPMShipment.FinalIncentive, *ppmFinal)
		})

		suite.Run("Final Incentive - Success updating finalIncentive when adjusted net weight is taken into account", func() {
			setupPricerData()
			oldFullWeight := unit.Pound(10000)
			oldEmptyWeight := unit.Pound(6000)
			maxIncentive := unit.Cents(90000000)
			moveDate := time.Date(2020, time.March, 15, 0, 0, 0, 0, time.UTC)
			oldPPMShipment := factory.BuildPPMShipmentThatNeedsCloseout(suite.DB(), nil, []factory.Customization{
				{
					Model: models.PPMShipment{
						ActualMoveDate: models.TimePointer(moveDate),
						FinalIncentive: models.CentPointer(unit.Cents(500000)),
						MaxIncentive:   &maxIncentive,
					},
				},
				{
					Model: models.WeightTicket{
						FullWeight:  &oldFullWeight,
						EmptyWeight: &oldEmptyWeight,
					},
				},
			})

			// tests pass even if status is Needs Payment Approval,
			// but preserve in case it matters
			oldPPMShipment.Status = models.PPMShipmentStatusWaitingOnCustomer
			oldPPMShipment.WeightTickets = models.WeightTickets{
				oldPPMShipment.WeightTickets[0],
				factory.BuildWeightTicket(suite.DB(), nil, nil),
			}

			newPPM := oldPPMShipment
			rejected := models.PPMDocumentStatusRejected
			approved := models.PPMDocumentStatusApproved
			adjustedNetWeight := unit.Pound(3000)

			newWeightTicket1 := newPPM.WeightTickets[0]
			newWeightTicket1.AdjustedNetWeight = &adjustedNetWeight
			newWeightTicket1.Status = &rejected

			newWeightTicket2 := newPPM.WeightTickets[1]
			newWeightTicket2.AdjustedNetWeight = &adjustedNetWeight
			newWeightTicket2.Status = &approved

			newPPM.WeightTickets = models.WeightTickets{newWeightTicket1, newWeightTicket2}

			// At this point the updated weight tickets on the newPPMShipment could be saved to the DB
			// the save is being omitted here to reduce DB calls in our test
			mockedPaymentRequestHelper.On(
				"FetchServiceParamsForServiceItems",
				mock.AnythingOfType("*appcontext.appContext"),
				mock.AnythingOfType("[]models.MTOServiceItem")).Return(serviceParams, nil)

			// DTOD distance is going to be less than the HHG Rand McNally distance of 2361 miles
			mockedPlanner.On("ZipTransitDistance", mock.AnythingOfType("*appcontext.appContext"),
				"50309", "30813").Return(2294, nil)

			ppmFinal, err := ppmEstimator.FinalIncentiveWithDefaultChecks(suite.AppContextForTest(), oldPPMShipment, &newPPM)
			suite.NilOrNoVerrs(err)

			mockedPlanner.AssertCalled(suite.T(), "ZipTransitDistance", mock.AnythingOfType("*appcontext.appContext"),
				"50309", "30813")
			mockedPaymentRequestHelper.AssertCalled(suite.T(), "FetchServiceParamsForServiceItems", mock.AnythingOfType("*appcontext.appContext"), mock.AnythingOfType("[]models.MTOServiceItem"))

			originalWeight, newWeight := SumWeights(oldPPMShipment, newPPM)
			suite.Equal(unit.Pound(8000), originalWeight)
			suite.Equal(unit.Pound(3000), newWeight)
			suite.Equal(unit.Cents(36423265), *ppmFinal)
			suite.NotEqual(oldPPMShipment.FinalIncentive, *ppmFinal)
		})

		suite.Run("Sum Weights - sum weights for original shipment with standard weight ticket and new shipment with standard weight ticket", func() {
			oldFullWeight := unit.Pound(10000)
			oldEmptyWeight := unit.Pound(6000)
			moveDate := time.Date(2020, time.March, 15, 0, 0, 0, 0, time.UTC)
			oldPPMShipment := factory.BuildPPMShipmentThatNeedsCloseout(suite.DB(), nil, []factory.Customization{
				{
					Model: models.PPMShipment{
						ActualMoveDate: models.TimePointer(moveDate),
						FinalIncentive: models.CentPointer(unit.Cents(500000)),
					},
				},
				{
					Model: models.WeightTicket{
						FullWeight:  &oldFullWeight,
						EmptyWeight: &oldEmptyWeight,
					},
				},
			})

			// tests pass even if status is Needs Payment Approval,
			// but preserve in case it matters
			oldPPMShipment.Status = models.PPMShipmentStatusWaitingOnCustomer
			newPPM := oldPPMShipment
			newFullWeight := unit.Pound(8000)
			newEmptyWeight := unit.Pound(3000)
			newWeightTicket1 := newPPM.WeightTickets[0]
			newWeightTicket1.FullWeight = &newFullWeight
			newWeightTicket1.EmptyWeight = &newEmptyWeight
			newPPM.WeightTickets = models.WeightTickets{newWeightTicket1}

			//Both PPM's have valid weight tickets so both should return properly calculated totals
			originalWeight, newWeight := SumWeights(oldPPMShipment, newPPM)
			suite.Equal(unit.Pound(4000), originalWeight)
			suite.Equal(unit.Pound(5000), newWeight)
		})

		suite.Run("Sum Weights - sum weights for original shipment with standard weight ticket and new shipment with standard weight ticket & rejected ticket", func() {
			oldFullWeight := unit.Pound(10000)
			oldEmptyWeight := unit.Pound(6000)
			moveDate := time.Date(2020, time.March, 15, 0, 0, 0, 0, time.UTC)
			oldPPMShipment := factory.BuildPPMShipmentThatNeedsCloseout(suite.DB(), nil, []factory.Customization{
				{
					Model: models.PPMShipment{
						ActualMoveDate: models.TimePointer(moveDate),
						FinalIncentive: models.CentPointer(unit.Cents(500000)),
					},
				},
				{
					Model: models.WeightTicket{
						FullWeight:  &oldFullWeight,
						EmptyWeight: &oldEmptyWeight,
					},
				},
			})

			// tests pass even if status is Needs Payment Approval,
			// but preserve in case it matters
			oldPPMShipment.Status = models.PPMShipmentStatusWaitingOnCustomer

			newPPM := oldPPMShipment
			newFullWeight1 := unit.Pound(8000)
			newEmptyWeight1 := unit.Pound(3000)
			newWeightTicket1 := newPPM.WeightTickets[0]
			newWeightTicket1.FullWeight = &newFullWeight1
			newWeightTicket1.EmptyWeight = &newEmptyWeight1

			newFullWeight2 := unit.Pound(12000)
			newEmptyWeight2 := unit.Pound(4000)
			rejected := models.PPMDocumentStatusRejected
			newWeightTicket2 := newPPM.WeightTickets[0]
			newWeightTicket2.FullWeight = &newFullWeight2
			newWeightTicket2.EmptyWeight = &newEmptyWeight2
			newWeightTicket2.Status = &rejected

			newPPM.WeightTickets = models.WeightTickets{newWeightTicket1, newWeightTicket2}

			//Weight for rejected ticket should NOT be included in newWeight total
			originalWeight, newWeight := SumWeights(oldPPMShipment, newPPM)
			suite.Equal(unit.Pound(4000), originalWeight)
			suite.Equal(unit.Pound(5000), newWeight)
		})

		suite.Run("Sum Weights - sum weights for original shipment with rejected weight ticket and new shipment with standard weight tickets", func() {
			oldFullWeight := unit.Pound(10000)
			oldEmptyWeight := unit.Pound(6000)
			rejected := models.PPMDocumentStatusRejected
			moveDate := time.Date(2020, time.March, 15, 0, 0, 0, 0, time.UTC)
			oldPPMShipment := factory.BuildPPMShipmentThatNeedsCloseout(suite.DB(), nil, []factory.Customization{
				{
					Model: models.PPMShipment{
						ActualMoveDate: models.TimePointer(moveDate),
						FinalIncentive: models.CentPointer(unit.Cents(500000)),
					},
				},
				{
					Model: models.WeightTicket{
						FullWeight:  &oldFullWeight,
						EmptyWeight: &oldEmptyWeight,
						Status:      &rejected,
					},
				},
			})

			// tests pass even if status is Needs Payment Approval,
			// but preserve in case it matters
			oldPPMShipment.Status = models.PPMShipmentStatusWaitingOnCustomer

			approved := models.PPMDocumentStatusApproved
			newPPM := oldPPMShipment
			newFullWeight1 := unit.Pound(8000)
			newEmptyWeight1 := unit.Pound(3000)
			newWeightTicket1 := newPPM.WeightTickets[0]
			newWeightTicket1.FullWeight = &newFullWeight1
			newWeightTicket1.EmptyWeight = &newEmptyWeight1
			newWeightTicket1.Status = &approved

			newFullWeight2 := unit.Pound(12000)
			newEmptyWeight2 := unit.Pound(4000)
			newWeightTicket2 := newPPM.WeightTickets[0]
			newWeightTicket2.FullWeight = &newFullWeight2
			newWeightTicket2.EmptyWeight = &newEmptyWeight2
			newWeightTicket2.Status = &approved

			newPPM.WeightTickets = models.WeightTickets{newWeightTicket1, newWeightTicket2}

			//Weight for rejected ticket should NOT be included in oldWeight total
			originalWeight, newWeight := SumWeights(oldPPMShipment, newPPM)
			suite.Equal(unit.Pound(0), originalWeight)
			suite.Equal(unit.Pound(13000), newWeight)
		})

		suite.Run("Sum Weights - sum weights for original shipment and new shipment with adjusted weight", func() {
			oldFullWeight := unit.Pound(10000)
			oldEmptyWeight := unit.Pound(6000)
			moveDate := time.Date(2020, time.March, 15, 0, 0, 0, 0, time.UTC)
			oldPPMShipment := factory.BuildPPMShipmentThatNeedsCloseout(suite.DB(), nil, []factory.Customization{
				{
					Model: models.PPMShipment{
						ActualMoveDate: models.TimePointer(moveDate),
						FinalIncentive: models.CentPointer(unit.Cents(500000)),
					},
				},
				{
					Model: models.WeightTicket{
						FullWeight:  &oldFullWeight,
						EmptyWeight: &oldEmptyWeight,
					},
				},
			})

			// tests pass even if status is Needs Payment Approval,
			// but preserve in case it matters
			oldPPMShipment.Status = models.PPMShipmentStatusWaitingOnCustomer

			approved := models.PPMDocumentStatusApproved
			newPPM := oldPPMShipment
			newFullWeight1 := unit.Pound(8000)
			newEmptyWeight1 := unit.Pound(3000)
			adjustedNetWeight1 := unit.Pound(4000)
			newWeightTicket1 := newPPM.WeightTickets[0]
			newWeightTicket1.FullWeight = &newFullWeight1
			newWeightTicket1.EmptyWeight = &newEmptyWeight1
			newWeightTicket1.AdjustedNetWeight = &adjustedNetWeight1
			newWeightTicket1.Status = &approved

			newFullWeight2 := unit.Pound(12000)
			newEmptyWeight2 := unit.Pound(4000)
			adjustedNetWeight2 := unit.Pound(5000)
			newWeightTicket2 := newPPM.WeightTickets[0]
			newWeightTicket2.FullWeight = &newFullWeight2
			newWeightTicket2.EmptyWeight = &newEmptyWeight2
			newWeightTicket2.AdjustedNetWeight = &adjustedNetWeight2
			newWeightTicket2.Status = &approved

			newPPM.WeightTickets = models.WeightTickets{newWeightTicket1, newWeightTicket2}

			//Weight for rejected ticket should NOT be included in oldWeight total
			originalWeight, newWeight := SumWeights(oldPPMShipment, newPPM)
			suite.Equal(unit.Pound(4000), originalWeight)
			//13000 comes from the full & empty weights being summed which we do not want in this scenario
			suite.NotEqual(unit.Pound(13000), newWeight)
			suite.Equal(unit.Pound(9000), newWeight)
		})

		suite.Run("Sum Weights - sum weights for original shipment and new shipment with 2 adjusted weights - one of them having a rejected status", func() {
			oldFullWeight := unit.Pound(10000)
			oldEmptyWeight := unit.Pound(6000)
			moveDate := time.Date(2020, time.March, 15, 0, 0, 0, 0, time.UTC)
			oldPPMShipment := factory.BuildPPMShipmentThatNeedsCloseout(suite.DB(), nil, []factory.Customization{
				{
					Model: models.PPMShipment{
						ActualMoveDate: models.TimePointer(moveDate),
						FinalIncentive: models.CentPointer(unit.Cents(500000)),
					},
				},
				{
					Model: models.WeightTicket{
						FullWeight:  &oldFullWeight,
						EmptyWeight: &oldEmptyWeight,
					},
				},
			})

			// tests pass even if status is Needs Payment Approval,
			// but preserve in case it matters
			oldPPMShipment.Status = models.PPMShipmentStatusWaitingOnCustomer

			newPPM := oldPPMShipment
			approved := models.PPMDocumentStatusApproved
			newFullWeight1 := unit.Pound(8000)
			newEmptyWeight1 := unit.Pound(3000)
			adjustedNetWeight1 := unit.Pound(4000)
			newWeightTicket1 := newPPM.WeightTickets[0]
			newWeightTicket1.FullWeight = &newFullWeight1
			newWeightTicket1.EmptyWeight = &newEmptyWeight1
			newWeightTicket1.AdjustedNetWeight = &adjustedNetWeight1
			newWeightTicket1.Status = &approved

			rejected := models.PPMDocumentStatusRejected
			newFullWeight2 := unit.Pound(12000)
			newEmptyWeight2 := unit.Pound(4000)
			adjustedNetWeight2 := unit.Pound(5000)
			newWeightTicket2 := newPPM.WeightTickets[0]
			newWeightTicket2.FullWeight = &newFullWeight2
			newWeightTicket2.EmptyWeight = &newEmptyWeight2
			newWeightTicket2.AdjustedNetWeight = &adjustedNetWeight2
			newWeightTicket2.Status = &rejected

			newPPM.WeightTickets = models.WeightTickets{newWeightTicket1, newWeightTicket2}

			//Weight for rejected ticket should NOT be included in oldWeight total
			originalWeight, newWeight := SumWeights(oldPPMShipment, newPPM)
			suite.Equal(unit.Pound(4000), originalWeight)
			//13000 comes from the full & empty weights being summed which we do not want in this scenario
			suite.NotEqual(unit.Pound(13000), newWeight)
			suite.Equal(unit.Pound(4000), newWeight)
		})

		suite.Run("Sum Weights - sum weights for original shipment and new shipment with 2 adjusted moving expense statuses - PPM-SPR", func() {
			trackingNumber := "TRK1234"
			isProGear := true
			proGearBelongsToSelf := true
			proGearDescription := "Pro gear updated description"
			weightShipped := 1000
			ppmSpr := models.PPMTypeSmallPackage
			spr := models.MovingExpenseReceiptTypeSmallPackage
			approvedStatus := models.PPMDocumentStatusApproved
			rejectedStatus := models.PPMDocumentStatusRejected
			moveDate := time.Date(2020, time.March, 15, 0, 0, 0, 0, time.UTC)
			oldPPMShipment := factory.BuildPPMShipmentThatNeedsCloseout(suite.DB(), nil, []factory.Customization{
				{
					Model: models.PPMShipment{
						PPMType:        ppmSpr,
						ActualMoveDate: models.TimePointer(moveDate),
					},
				},
			})

			expense1 := factory.BuildMovingExpense(suite.DB(), []factory.Customization{
				{
					Model:    oldPPMShipment,
					LinkOnly: true,
				},
				{
					Model: models.MovingExpense{
						MovingExpenseType:    &spr,
						Status:               &rejectedStatus,
						PaidWithGTCC:         models.BoolPointer(false),
						MissingReceipt:       models.BoolPointer(false),
						Amount:               models.CentPointer(unit.Cents(8675309)),
						TrackingNumber:       &trackingNumber,
						IsProGear:            &isProGear,
						ProGearBelongsToSelf: &proGearBelongsToSelf,
						ProGearDescription:   &proGearDescription,
						WeightShipped:        (*unit.Pound)(&weightShipped),
					},
				},
			}, nil)

			expense2 := factory.BuildMovingExpense(suite.DB(), []factory.Customization{
				{
					Model:    oldPPMShipment,
					LinkOnly: true,
				},
				{
					Model: models.MovingExpense{
						MovingExpenseType:    &spr,
						Status:               &rejectedStatus,
						PaidWithGTCC:         models.BoolPointer(false),
						MissingReceipt:       models.BoolPointer(false),
						Amount:               models.CentPointer(unit.Cents(8675309)),
						TrackingNumber:       &trackingNumber,
						IsProGear:            &isProGear,
						ProGearBelongsToSelf: &proGearBelongsToSelf,
						ProGearDescription:   &proGearDescription,
						WeightShipped:        (*unit.Pound)(&weightShipped),
					},
				},
			}, nil)

			oldPPMShipment.MovingExpenses = models.MovingExpenses{expense1, expense2}
			oldPPMShipment.Status = models.PPMShipmentStatusWaitingOnCustomer
			newPPM := oldPPMShipment

			// changing moving expense statuses to be approved
			newMovingExpense1 := newPPM.MovingExpenses[0]
			newMovingExpense1.Status = &approvedStatus

			newMovingExpense2 := newPPM.MovingExpenses[1]
			newMovingExpense2.Status = &approvedStatus

			newPPM.MovingExpenses = models.MovingExpenses{newMovingExpense1, newMovingExpense2}

			originalWeight, newWeight := SumWeights(oldPPMShipment, newPPM)
			// should be 0 because both were rejected
			suite.Equal(unit.Pound(0), originalWeight)
			// should be 2000 because both are now accepted so we add them together
			suite.Equal(unit.Pound(2000), newWeight)
		})

		suite.Run("Should Skip Calculating Final Incentive - should return false when the move date is changed", func() {
			oldFullWeight := unit.Pound(10000)
			oldEmptyWeight := unit.Pound(6000)
			moveDate := time.Date(2020, time.March, 15, 0, 0, 0, 0, time.UTC)
			oldPPMShipment := factory.BuildPPMShipmentThatNeedsCloseout(suite.DB(), nil, []factory.Customization{
				{
					Model: models.PPMShipment{
						ActualMoveDate: models.TimePointer(moveDate),
						FinalIncentive: models.CentPointer(unit.Cents(500000)),
					},
				},
				{
					Model: models.WeightTicket{
						FullWeight:  &oldFullWeight,
						EmptyWeight: &oldEmptyWeight,
					},
				},
			})

			// tests pass even if status is Needs Payment Approval,
			// but preserve in case it matters
			oldPPMShipment.Status = models.PPMShipmentStatusWaitingOnCustomer

			newPPMShipment := oldPPMShipment
			updatedMoveDate := time.Date(2020, time.March, 25, 0, 0, 0, 0, time.UTC)
			newPPMShipment.ActualMoveDate = models.TimePointer(updatedMoveDate)

			originalTotalWeight, newTotalWeight := SumWeights(oldPPMShipment, newPPMShipment)
			skipCalculateFinalIncentive := shouldSkipCalculatingFinalIncentive(&newPPMShipment, &oldPPMShipment, originalTotalWeight, newTotalWeight)
			suite.Equal(false, skipCalculateFinalIncentive)
		})

		suite.Run("Should Skip Calculating Final Incentive - should return false when the destination or pickup postal code is changed", func() {
			oldFullWeight := unit.Pound(10000)
			oldEmptyWeight := unit.Pound(6000)
			moveDate := time.Date(2020, time.March, 15, 0, 0, 0, 0, time.UTC)
			oldShipmentPickupAddress := factory.BuildAddress(suite.DB(), []factory.Customization{
				{
					Model: models.Address{
						StreetAddress1: "123 Main St",
						City:           "Beverly Hills",
						State:          "CA",
						PostalCode:     "90210",
					},
				},
			}, nil)
			oldShipmentDestinationAddress := factory.BuildAddress(suite.DB(), []factory.Customization{
				{
					Model: models.Address{
						StreetAddress1: "321 Turbo St",
						City:           "Augusta",
						State:          "GA",
						PostalCode:     "30813",
					},
				},
			}, nil)

			newShipment1DestinationAddress := factory.BuildAddress(suite.DB(), []factory.Customization{
				{
					Model: models.Address{
						StreetAddress1: "5 Jayden St",
						City:           "Augusta",
						State:          "GA",
						PostalCode:     "20906",
					},
				},
			}, nil)

			newShipment2PickupAddress := factory.BuildAddress(suite.DB(), []factory.Customization{
				{
					Model: models.Address{
						StreetAddress1: "8 Ovechkin Ave",
						City:           "Beverly Hills",
						State:          "CA",
						PostalCode:     "99011",
					},
				},
			}, nil)

			oldPPMShipment := factory.BuildPPMShipmentThatNeedsCloseout(suite.DB(), nil, []factory.Customization{
				{
					Model:    oldShipmentPickupAddress,
					LinkOnly: true,
					Type:     &factory.Addresses.PickupAddress,
				},
				{
					Model:    oldShipmentDestinationAddress,
					LinkOnly: true,
					Type:     &factory.Addresses.DeliveryAddress,
				},
				{
					Model: models.PPMShipment{
						ActualMoveDate: models.TimePointer(moveDate),
						FinalIncentive: models.CentPointer(unit.Cents(500000)),
					},
				},
				{
					Model: models.WeightTicket{
						FullWeight:  &oldFullWeight,
						EmptyWeight: &oldEmptyWeight,
					},
				},
			})
			newPPMShipment1 := factory.BuildPPMShipmentThatNeedsCloseout(suite.DB(), nil, []factory.Customization{
				{
					Model:    oldShipmentPickupAddress,
					LinkOnly: true,
					Type:     &factory.Addresses.PickupAddress,
				},
				{
					Model:    newShipment1DestinationAddress,
					LinkOnly: true,
					Type:     &factory.Addresses.DeliveryAddress,
				},
				{
					Model: models.PPMShipment{
						ActualMoveDate: models.TimePointer(moveDate),
						FinalIncentive: models.CentPointer(unit.Cents(500000)),
					},
				},
				{
					Model: models.WeightTicket{
						FullWeight:  &oldFullWeight,
						EmptyWeight: &oldEmptyWeight,
					},
				},
			})
			newPPMShipment2 := factory.BuildPPMShipmentThatNeedsCloseout(suite.DB(), nil, []factory.Customization{
				{
					Model:    newShipment2PickupAddress,
					LinkOnly: true,
					Type:     &factory.Addresses.PickupAddress,
				},
				{
					Model:    newShipment1DestinationAddress,
					LinkOnly: true,
					Type:     &factory.Addresses.DeliveryAddress,
				},
				{
					Model: models.PPMShipment{
						ActualMoveDate: models.TimePointer(moveDate),
						FinalIncentive: models.CentPointer(unit.Cents(500000)),
					},
				},
				{
					Model: models.WeightTicket{
						FullWeight:  &oldFullWeight,
						EmptyWeight: &oldEmptyWeight,
					},
				},
			})

			// tests pass even if status is Needs Payment Approval,
			// but preserve in case it matters
			oldPPMShipment.Status = models.PPMShipmentStatusWaitingOnCustomer

			// Assert false is returned when the actual destination address postal code is changed
			originalTotalWeight1, newTotalWeight1 := SumWeights(oldPPMShipment, newPPMShipment1)
			skipCalculateFinalIncentive1 := shouldSkipCalculatingFinalIncentive(&newPPMShipment1, &oldPPMShipment, originalTotalWeight1, newTotalWeight1)
			suite.Equal(false, skipCalculateFinalIncentive1)

			originalTotalWeight2, newTotalWeight2 := SumWeights(oldPPMShipment, newPPMShipment2)
			skipCalculateFinalIncentive2 := shouldSkipCalculatingFinalIncentive(&newPPMShipment2, &oldPPMShipment, originalTotalWeight2, newTotalWeight2)
			suite.Equal(false, skipCalculateFinalIncentive2)
		})

		suite.Run("Should Skip Calculating Final Incentive - should return false when adjustedNetWeight is taken into account", func() {
			oldFullWeight := unit.Pound(10000)
			oldEmptyWeight := unit.Pound(6000)
			moveDate := time.Date(2020, time.March, 15, 0, 0, 0, 0, time.UTC)
			oldPPMShipment := factory.BuildPPMShipmentThatNeedsCloseout(suite.DB(), nil, []factory.Customization{
				{
					Model: models.PPMShipment{
						ActualMoveDate: models.TimePointer(moveDate),
						FinalIncentive: models.CentPointer(unit.Cents(500000)),
					},
				},
				{
					Model: models.WeightTicket{
						FullWeight:  &oldFullWeight,
						EmptyWeight: &oldEmptyWeight,
					},
				},
			})

			// tests pass even if status is Needs Payment Approval,
			// but preserve in case it matters
			oldPPMShipment.Status = models.PPMShipmentStatusWaitingOnCustomer

			newPPMShipment := oldPPMShipment
			newFullWeight := unit.Pound(10000)
			newEmptyWeight := unit.Pound(3000)
			adjustedNetWeight := unit.Pound(6000)
			approved := models.PPMDocumentStatusApproved

			newWeightTicket := newPPMShipment.WeightTickets[0]
			newWeightTicket.FullWeight = &newFullWeight
			newWeightTicket.EmptyWeight = &newEmptyWeight
			newWeightTicket.AdjustedNetWeight = &adjustedNetWeight
			newWeightTicket.Status = &approved
			newPPMShipment.WeightTickets = models.WeightTickets{newWeightTicket}

			originalTotalWeight, newTotalWeight := SumWeights(oldPPMShipment, newPPMShipment)
			suite.Equal(unit.Pound(4000), originalTotalWeight)
			suite.Equal(unit.Pound(6000), newTotalWeight)

			//Func should notice one of the total weights are different, triggering the recalculation
			skipCalculateFinalIncentive := shouldSkipCalculatingFinalIncentive(&newPPMShipment, &oldPPMShipment, originalTotalWeight, newTotalWeight)
			suite.Equal(false, skipCalculateFinalIncentive)
		})

		suite.Run("Final Incentive - does not change when required fields are the same", func() {
			setupPricerData()
			oldPPMShipment := factory.BuildPPMShipment(suite.DB(), []factory.Customization{
				{
					Model: models.PPMShipment{
						Status:         models.PPMShipmentStatusWaitingOnCustomer,
						FinalIncentive: models.CentPointer(unit.Cents(500000)),
						ActualMoveDate: models.TimePointer(actualMoveDate),
					},
				},
			}, nil)
			oldPPMShipment.WeightTickets = models.WeightTickets{
				factory.BuildWeightTicket(suite.DB(), nil, nil),
			}
			newPPM := oldPPMShipment
			address := factory.BuildAddress(suite.DB(), nil, nil)
			newPPM.W2Address = &address

			finalIncentive, err := ppmEstimator.FinalIncentiveWithDefaultChecks(suite.AppContextForTest(), oldPPMShipment, &newPPM)
			suite.NilOrNoVerrs(err)
			suite.True(oldPPMShipment.ActualMoveDate.Equal(*newPPM.ActualMoveDate))
			suite.Equal(*oldPPMShipment.FinalIncentive, *finalIncentive)
		})

		suite.Run("Final Incentive - does not change when status is not WAITINGONCUSTOMER or NEEDSPAYMENTAPPROVAL", func() {
			oldPPMShipment := factory.BuildPPMShipment(suite.DB(), []factory.Customization{
				{
					Model: models.PPMShipment{
						Status:         models.PPMShipmentStatusNeedsAdvanceApproval,
						FinalIncentive: models.CentPointer(unit.Cents(500000)),
						ActualMoveDate: models.TimePointer(actualMoveDate),
					},
				},
			}, nil)

			newPPM := oldPPMShipment
			newPPM.Status = models.PPMShipmentStatusCloseoutComplete

			finalIncentive, err := ppmEstimator.FinalIncentiveWithDefaultChecks(suite.AppContextForTest(), oldPPMShipment, &newPPM)
			suite.NilOrNoVerrs(err)
			suite.Equal(oldPPMShipment.FinalIncentive, finalIncentive)
		})

		suite.Run("Final Incentive - set to nil when missing info", func() {
			setupPricerData()
			oldPPMShipment := factory.BuildPPMShipment(suite.DB(), []factory.Customization{
				{
					Model: models.PPMShipment{
						Status:         models.PPMShipmentStatusWaitingOnCustomer,
						FinalIncentive: models.CentPointer(unit.Cents(500000)),
						ActualMoveDate: models.TimePointer(actualMoveDate),
					},
				},
			}, nil)
			oldPPMShipment.WeightTickets = models.WeightTickets{
				factory.BuildWeightTicket(suite.DB(), nil, nil),
			}

			newPPM := oldPPMShipment
			newPPM.WeightTickets = nil

			finalIncentive, err := ppmEstimator.FinalIncentiveWithDefaultChecks(suite.AppContextForTest(), oldPPMShipment, &newPPM)
			suite.NilOrNoVerrs(err)
			suite.True(oldPPMShipment.ActualMoveDate.Equal(*newPPM.ActualMoveDate))
			suite.Nil(finalIncentive)
		})
	})

	suite.Run("SIT Estimated Cost", func() {
		// For comparison should be priced the same as ORGSIT in devseed
		suite.Run("Success - Origin First Day and Additional Day SIT", func() {
			setupPricerData()

			originLocation := models.SITLocationTypeOrigin
			entryDate := time.Date(2020, time.March, 15, 0, 0, 0, 0, time.UTC)
			mtoShipment := factory.BuildMTOShipment(suite.DB(), []factory.Customization{
				{
					Model: models.MTOShipment{
						ShipmentType: models.MTOShipmentTypePPM,
					},
				},
			}, nil)

			shipmentOriginSIT := factory.BuildPPMShipment(nil, []factory.Customization{
				{
					Model: models.PPMShipment{
						SITExpected:               models.BoolPointer(true),
						SITLocation:               &originLocation,
						SITEstimatedWeight:        models.PoundPointer(unit.Pound(2000)),
						SITEstimatedEntryDate:     &entryDate,
						SITEstimatedDepartureDate: models.TimePointer(entryDate.Add(time.Hour * 24 * 30)),
					},
				},
				{
					Model:    mtoShipment,
					LinkOnly: true,
				},
			}, nil)

			mockedPlanner.On("ZipTransitDistance", mock.AnythingOfType("*appcontext.appContext"),
				"50309", "30813").Return(2294, nil)

			_, estimatedSITCost, err := ppmEstimator.EstimateIncentiveWithDefaultChecks(suite.AppContextForTest(), models.PPMShipment{}, &shipmentOriginSIT)

			suite.NoError(err)
			suite.NotNil(estimatedSITCost)
			suite.Equal(62720, estimatedSITCost.Int())
		})

		suite.Run("Success - Destination First Day and Additional Day SIT", func() {
			setupPricerData()

			destinationLocation := models.SITLocationTypeDestination
			entryDate := time.Date(2020, time.March, 15, 0, 0, 0, 0, time.UTC)
			mtoShipment := factory.BuildMTOShipment(suite.DB(), []factory.Customization{
				{
					Model: models.MTOShipment{
						ShipmentType: models.MTOShipmentTypePPM,
					},
				},
			}, nil)
			shipmentDestinationSIT := factory.BuildPPMShipment(nil, []factory.Customization{
				{
					Model: models.PPMShipment{
						SITExpected:               models.BoolPointer(true),
						SITLocation:               &destinationLocation,
						SITEstimatedWeight:        models.PoundPointer(unit.Pound(2000)),
						SITEstimatedEntryDate:     &entryDate,
						SITEstimatedDepartureDate: models.TimePointer(entryDate.Add(time.Hour * 24 * 30)),
					},
				},
				{
					Model: models.Address{
						StreetAddress1: "987 Other Avenue",
						StreetAddress2: models.StringPointer("P.O. Box 1234"),
						StreetAddress3: models.StringPointer("c/o Another Person"),
						City:           "Des Moines",
						State:          "IA",
						PostalCode:     "50309",
						County:         models.StringPointer("POLK"),
					},
					Type: &factory.Addresses.PickupAddress,
				},
				{
					Model: models.Address{
						StreetAddress1: "987 Other Avenue",
						StreetAddress2: models.StringPointer("P.O. Box 12345"),
						StreetAddress3: models.StringPointer("c/o Another Person"),
						City:           "Fort Eisenhower",
						State:          "GA",
						PostalCode:     "30813",
						County:         models.StringPointer("COLUMBIA"),
					},
					Type: &factory.Addresses.DeliveryAddress,
				},
				{
					Model:    mtoShipment,
					LinkOnly: true,
				},
			}, nil)

			mockedPlanner.On("ZipTransitDistance", mock.AnythingOfType("*appcontext.appContext"),
				"50309", "30813").Return(2294, nil)

			_, estimatedSITCost, err := ppmEstimator.EstimateIncentiveWithDefaultChecks(suite.AppContextForTest(), models.PPMShipment{}, &shipmentDestinationSIT)

			suite.NoError(err)
			suite.NotNil(estimatedSITCost)
			suite.Equal(72380, estimatedSITCost.Int())
		})

		suite.Run("Success - same entry and departure dates only prices first day SIT", func() {
			setupPricerData()

			destinationLocation := models.SITLocationTypeDestination
			entryDate := time.Date(2020, time.March, 15, 0, 0, 0, 0, time.UTC)
			mtoShipment := factory.BuildMTOShipment(suite.DB(), []factory.Customization{
				{
					Model: models.MTOShipment{
						ShipmentType: models.MTOShipmentTypePPM,
					},
				},
			}, nil)

			shipmentOriginSIT := factory.BuildPPMShipment(nil, []factory.Customization{
				{
					Model: models.PPMShipment{
						SITExpected:               models.BoolPointer(true),
						SITLocation:               &destinationLocation,
						SITEstimatedWeight:        models.PoundPointer(unit.Pound(2000)),
						SITEstimatedEntryDate:     &entryDate,
						SITEstimatedDepartureDate: &entryDate,
					},
				},
				{
					Model:    mtoShipment,
					LinkOnly: true,
				},
			}, nil)
			mockedPlanner.On("ZipTransitDistance", mock.AnythingOfType("*appcontext.appContext"),
				"50309", "30813").Return(2294, nil)

			_, estimatedSITCost, err := ppmEstimator.EstimateIncentiveWithDefaultChecks(suite.AppContextForTest(), models.PPMShipment{}, &shipmentOriginSIT)

			suite.NoError(err)
			suite.NotNil(estimatedSITCost)
			suite.Equal(35780, estimatedSITCost.Int())
		})

		suite.Run("SIT cost is not calculated when required fields are missing", func() {
			setupPricerData()

			destinationSITLocation := models.SITLocationTypeDestination

			// an MTO Shipment ID is required for the shipment query
			shipmentSITFieldsNotUpdated := factory.BuildPPMShipment(suite.DB(), nil, nil)
			shipmentSITNotExpected := factory.BuildPPMShipment(nil, []factory.Customization{
				{
					Model:    shipmentSITFieldsNotUpdated.Shipment,
					LinkOnly: true,
				},
			}, nil)
			shipmentSITWeightMissing := factory.BuildPPMShipment(nil, []factory.Customization{
				{
					Model: models.PPMShipment{
						SITExpected:               models.BoolPointer(true),
						SITLocation:               &destinationSITLocation,
						SITEstimatedEntryDate:     models.TimePointer(time.Now()),
						SITEstimatedDepartureDate: models.TimePointer(time.Now().Add(time.Hour * 24)),
					},
				},
				{
					Model:    shipmentSITFieldsNotUpdated.Shipment,
					LinkOnly: true,
				},
			}, nil)
			shipmentSITEntryDateMissing := factory.BuildPPMShipment(nil, []factory.Customization{
				{
					Model: models.PPMShipment{
						SITExpected:               models.BoolPointer(true),
						SITLocation:               &destinationSITLocation,
						SITEstimatedDepartureDate: models.TimePointer(time.Now()),
						SITEstimatedWeight:        models.PoundPointer(unit.Pound(2999)),
					},
				},
				{
					Model:    shipmentSITFieldsNotUpdated.Shipment,
					LinkOnly: true,
				},
			}, nil)
			shipmentSITDepartureDateMissing := factory.BuildPPMShipment(nil, []factory.Customization{
				{
					Model: models.PPMShipment{
						SITExpected:           models.BoolPointer(true),
						SITLocation:           &destinationSITLocation,
						SITEstimatedEntryDate: models.TimePointer(time.Now()),
						SITEstimatedWeight:    models.PoundPointer(unit.Pound(2999)),
					},
				},
				{
					Model:    shipmentSITFieldsNotUpdated.Shipment,
					LinkOnly: true,
				},
			}, nil)
			shipmentTestCases := []struct {
				oldShipment models.PPMShipment
				newShipment models.PPMShipment
				name        string
			}{
				{
					models.PPMShipment{},
					shipmentSITNotExpected,
					"PPM Shipment with SITExpected set to false",
				},
				{
					models.PPMShipment{},
					shipmentSITWeightMissing,
					"PPM Shipment with SIT Estimated Weight missing",
				},
				{
					models.PPMShipment{},
					shipmentSITEntryDateMissing,
					"PPM Shipment with SIT Entry Date missing",
				},
				{
					models.PPMShipment{},
					shipmentSITDepartureDateMissing,
					"PPM Shipment with SIT Departure Date missing",
				},
				{
					models.PPMShipment{},
					shipmentSITDepartureDateMissing,
					"PPM Shipment with SIT Departure Date missing",
				},
				{
					shipmentSITFieldsNotUpdated,
					shipmentSITFieldsNotUpdated,
					"PPM Shipment fields were not updated",
				},
			}

			for _, testCase := range shipmentTestCases {
				_, estimatedSITCost, err := ppmEstimator.EstimateIncentiveWithDefaultChecks(suite.AppContextForTest(), testCase.oldShipment, &testCase.newShipment) //#nosec G601
				suite.NoError(err, fmt.Sprintf("unexpected error running test %q", testCase.name))
				suite.Nil(estimatedSITCost, fmt.Sprintf("SIT cost was calculated when it shouldnt't have been during test %q", testCase.name))
			}
		})

		suite.Run("SIT cost is not re-calculated when fields are unchanged", func() {
			setupPricerData()

			destinationLocation := models.SITLocationTypeDestination
			shipment := factory.BuildPPMShipment(suite.DB(), []factory.Customization{
				{
					Model: models.PPMShipment{
						SITExpected:               models.BoolPointer(true),
						SITLocation:               &destinationLocation,
						SITEstimatedWeight:        models.PoundPointer(unit.Pound(2999)),
						SITEstimatedEntryDate:     models.TimePointer(time.Now()),
						SITEstimatedDepartureDate: models.TimePointer(time.Now().Add(time.Hour * 24)),
						SITEstimatedCost:          models.CentPointer(unit.Cents(89900)),
					},
				},
			}, nil)
			_, estimatedSITCost, err := ppmEstimator.EstimateIncentiveWithDefaultChecks(suite.AppContextForTest(), shipment, &shipment)
			suite.NoError(err)
			suite.Equal(*shipment.SITEstimatedCost, *estimatedSITCost)
		})

		suite.Run("SIT cost is re-calculated when any dependent field is changed", func() {
			setupPricerData()

			destinationLocation := models.SITLocationTypeDestination
			move := factory.BuildMove(suite.DB(), []factory.Customization{
				{
					Model: models.Order{
						ID: uuid.Must(uuid.NewV4()),
					},
				},
				{
					Model: models.Entitlement{
						ID:                 uuid.Must(uuid.NewV4()),
						DBAuthorizedWeight: models.IntPointer(2000),
					},
				},
			}, nil)
			originalShipment := factory.BuildPPMShipment(suite.DB(), []factory.Customization{
				{
					Model:    move,
					LinkOnly: true,
				},
				{
					Model: models.PPMShipment{
						SITExpected:               models.BoolPointer(true),
						SITLocation:               &destinationLocation,
						SITEstimatedWeight:        models.PoundPointer(unit.Pound(2999)),
						SITEstimatedEntryDate:     models.TimePointer(time.Now()),
						SITEstimatedDepartureDate: models.TimePointer(time.Now().Add(time.Hour * 24)),
						SITEstimatedCost:          models.CentPointer(unit.Cents(89900)),
					},
				},
			}, nil)
			// PPM base shipment field changes will affect SIT pricing
			shipmentDifferentPickup := originalShipment
			pickupAddress := models.Address{
				StreetAddress1: originalShipment.PickupAddress.StreetAddress1,
				StreetAddress2: originalShipment.PickupAddress.StreetAddress2,
				StreetAddress3: originalShipment.PickupAddress.StreetAddress3,
				City:           originalShipment.PickupAddress.City,
				State:          originalShipment.PickupAddress.State,
				PostalCode:     "90211",
			}
			shipmentDifferentPickup.PickupAddress = &pickupAddress

			shipmentDifferentDestination := originalShipment
			destinationAddress := models.Address{
				StreetAddress1: originalShipment.PickupAddress.StreetAddress1,
				StreetAddress2: originalShipment.PickupAddress.StreetAddress2,
				StreetAddress3: originalShipment.PickupAddress.StreetAddress3,
				City:           originalShipment.PickupAddress.City,
				State:          originalShipment.PickupAddress.State,
				PostalCode:     "30814",
			}
			shipmentDifferentDestination.DestinationAddress = &destinationAddress

			shipmentDifferentDeparture := originalShipment
			// original date was Mar 15th so adding 3 months should affect the date peak period pricing
			shipmentDifferentDeparture.ExpectedDepartureDate = originalShipment.ExpectedDepartureDate.Add(time.Hour * 24 * 70)

			mockedPlanner.On("ZipTransitDistance", mock.AnythingOfType("*appcontext.appContext"),
				"90211", "30813").Return(2294, nil)

			mockedPlanner.On("ZipTransitDistance", mock.AnythingOfType("*appcontext.appContext"),
				"50309", "30814").Return(2290, nil)

			// SIT specific field changes will likely cause the price to change, although adjusting dates may not change
			// the total number of days in SIT.

			shipmentDifferentLocation := originalShipment
			originLocation := models.SITLocationTypeOrigin
			shipmentDifferentLocation.SITLocation = &originLocation

			shipmentDifferentSITWeight := originalShipment
			shipmentDifferentSITWeight.SITEstimatedWeight = models.PoundPointer(unit.Pound(4555))

			shipmentDifferentEntryDate := originalShipment
			previousDay := originalShipment.SITEstimatedEntryDate.Add(time.Hour * -24)
			shipmentDifferentEntryDate.SITEstimatedEntryDate = &previousDay

			shipmentDifferentSITDepartureDate := originalShipment
			nextDay := shipmentDifferentSITDepartureDate.SITEstimatedDepartureDate.Add(time.Hour * 24)
			shipmentDifferentSITDepartureDate.SITEstimatedDepartureDate = &nextDay

			for _, updatedShipment := range []models.PPMShipment{
				shipmentDifferentPickup,
				shipmentDifferentDestination,
				shipmentDifferentDeparture,
				shipmentDifferentLocation,
				shipmentDifferentSITWeight,
				shipmentDifferentEntryDate,
				shipmentDifferentSITDepartureDate,
			} {
				copyOfShipment := updatedShipment

				_, estimatedSITCost, err := ppmEstimator.EstimateIncentiveWithDefaultChecks(suite.AppContextForTest(), originalShipment, &copyOfShipment)

				suite.NoError(err)
				suite.NotNil(originalShipment.SITEstimatedCost)
				suite.NotNil(estimatedSITCost)
				suite.NotEqual(*originalShipment.SITEstimatedCost, *estimatedSITCost)
			}
		})

		suite.Run("SIT cost is set to nil when storage is no longer expected", func() {
			setupPricerData()

			destinationLocation := models.SITLocationTypeDestination
			originalShipment := factory.BuildPPMShipment(suite.DB(), []factory.Customization{
				{
					Model: models.PPMShipment{
						SITExpected:               models.BoolPointer(true),
						SITLocation:               &destinationLocation,
						SITEstimatedWeight:        models.PoundPointer(unit.Pound(2999)),
						SITEstimatedEntryDate:     models.TimePointer(time.Now()),
						SITEstimatedDepartureDate: models.TimePointer(time.Now().Add(time.Hour * 24)),
						SITEstimatedCost:          models.CentPointer(unit.Cents(89900)),
					},
				},
			}, nil)
			shipmentSITNotExpected := originalShipment
			shipmentSITNotExpected.SITExpected = models.BoolPointer(false)

			_, estimatedSITCost, err := ppmEstimator.EstimateIncentiveWithDefaultChecks(suite.AppContextForTest(), originalShipment, &shipmentSITNotExpected)
			suite.NoError(err)
			suite.Nil(shipmentSITNotExpected.SITEstimatedCost)
			suite.Nil(estimatedSITCost)
		})
	})
}

func (suite *PPMShipmentSuite) TestInternationalPPMEstimator() {
	planner := &mocks.Planner{}
	paymentRequestHelper := &prhelpermocks.Helper{}
	ppmEstimator := NewEstimatePPM(planner, paymentRequestHelper)

	setupPricerData := func() {
		contract := testdatagen.FetchOrMakeReContract(suite.DB(), testdatagen.Assertions{})
		startDate := time.Date(2020, time.January, 1, 12, 0, 0, 0, time.UTC)
		endDate := time.Date(2020, time.December, 31, 12, 0, 0, 0, time.UTC)
		testdatagen.FetchOrMakeReContractYear(suite.DB(), testdatagen.Assertions{
			ReContractYear: models.ReContractYear{
				Contract:             contract,
				ContractID:           contract.ID,
				StartDate:            startDate,
				EndDate:              endDate,
				Escalation:           1.0,
				EscalationCompounded: 1.0,
			},
		})
	}

	suite.Run("Estimated Incentive", func() {
		suite.Run("Estimated Incentive - Success using estimated weight and not db authorized weight for CONUS -> OCONUS", func() {
			ppm := factory.BuildPPMShipment(suite.DB(), []factory.Customization{
				{
					Model: models.MTOShipment{
						MarketCode: models.MarketCodeInternational,
					},
				},
				{
					Model: models.Address{
						StreetAddress1: "Tester Address",
						City:           "Tulsa",
						State:          "OK",
						PostalCode:     "74133",
					},
					Type: &factory.Addresses.PickupAddress,
				},
				{
					Model: models.Address{
						StreetAddress1: "JBER",
						City:           "JBER",
						State:          "AK",
						PostalCode:     "99505",
						IsOconus:       models.BoolPointer(true),
					},
					Type: &factory.Addresses.DeliveryAddress,
				},
			}, nil)

			setupPricerData()

			estimatedWeight := unit.Pound(5000)
			newPPM := ppm
			newPPM.EstimatedWeight = &estimatedWeight

			planner.On("ZipTransitDistance", mock.AnythingOfType("*appcontext.appContext"),
				"74133", "98421").Return(3000, nil).Twice()

			ppmEstimate, _, err := ppmEstimator.EstimateIncentiveWithDefaultChecks(suite.AppContextForTest(), ppm, &newPPM)
			suite.NilOrNoVerrs(err)
			suite.NotNil(ppmEstimate)

			// it should've called from the pickup -> port and NOT pickup -> dest
			planner.AssertCalled(suite.T(), "ZipTransitDistance", mock.AnythingOfType("*appcontext.appContext"),
				"74133", "98421")
			suite.Equal(unit.Cents(504512), *ppmEstimate)

			// appending this to test functionality of the GCC multiplier
			validGccMultiplierDate, _ := time.Parse("2006-01-02", "2025-06-02")
			ppmWithMultiplier := factory.BuildPPMShipment(suite.DB(), []factory.Customization{
				{
					Model: models.PPMShipment{
						ExpectedDepartureDate: validGccMultiplierDate,
					},
				},
				{
					Model: models.MTOShipment{
						MarketCode: models.MarketCodeInternational,
					},
				},
				{
					Model: models.Address{
						StreetAddress1: "Tester Address",
						City:           "Tulsa",
						State:          "OK",
						PostalCode:     "74133",
					},
					Type: &factory.Addresses.PickupAddress,
				},
				{
					Model: models.Address{
						StreetAddress1: "JBER",
						City:           "JBER",
						State:          "AK",
						PostalCode:     "99505",
						IsOconus:       models.BoolPointer(true),
					},
					Type: &factory.Addresses.DeliveryAddress,
				},
			}, nil)
			newPPMWithMultiplier := ppmWithMultiplier
			newPPMWithMultiplier.EstimatedWeight = &estimatedWeight // setting weight to 5000
			ppmEstimateWithMultiplier, _, err := ppmEstimator.EstimateIncentiveWithDefaultChecks(suite.AppContextForTest(), ppmWithMultiplier, &newPPMWithMultiplier)
			suite.NilOrNoVerrs(err)

			suite.Equal(unit.Pound(5000), *newPPMWithMultiplier.EstimatedWeight)
			suite.NotEqual(unit.Cents(504512), *ppmEstimateWithMultiplier)
			suite.Equal(unit.Cents(771427), *ppmEstimateWithMultiplier)
		})

		suite.Run("Estimated Incentive - Success using estimated weight and not db authorized weight for OCONUS -> CONUS", func() {
			ppm := factory.BuildPPMShipment(suite.DB(), []factory.Customization{
				{
					Model: models.MTOShipment{
						MarketCode: models.MarketCodeInternational,
					},
				},
				{
					Model: models.Address{
						StreetAddress1: "Tester Address",
						City:           "Tulsa",
						State:          "OK",
						PostalCode:     "74133",
					},
					Type: &factory.Addresses.DeliveryAddress,
				},
				{
					Model: models.Address{
						StreetAddress1: "JBER",
						City:           "JBER",
						State:          "AK",
						PostalCode:     "99505",
						IsOconus:       models.BoolPointer(true),
					},
					Type: &factory.Addresses.PickupAddress,
				},
			}, nil)

			setupPricerData()

			estimatedWeight := unit.Pound(5000)
			newPPM := ppm
			newPPM.EstimatedWeight = &estimatedWeight

			planner.On("ZipTransitDistance", mock.AnythingOfType("*appcontext.appContext"),
				"98421", "74133").Return(3000, nil)

			ppmEstimate, _, err := ppmEstimator.EstimateIncentiveWithDefaultChecks(suite.AppContextForTest(), ppm, &newPPM)
			suite.NilOrNoVerrs(err)
			suite.NotNil(ppmEstimate)

			// it should've called from the pickup -> port and NOT pickup -> dest
			planner.AssertCalled(suite.T(), "ZipTransitDistance", mock.AnythingOfType("*appcontext.appContext"),
				"98421", "74133")
			suite.Equal(unit.Cents(464562), *ppmEstimate)
		})
	})

	suite.Run("Max Incentive", func() {
		suite.Run("Max Incentive - Success using db authorized weight and not estimated for CONUS -> OCONUS", func() {
			oconusAddress := factory.BuildAddress(suite.DB(), []factory.Customization{
				{
					Model: models.Address{
						StreetAddress1: "JBER",
						City:           "JBER",
						State:          "AK",
						PostalCode:     "99505",
						IsOconus:       models.BoolPointer(true),
					},
				},
			}, nil)
			destDutyLocation := factory.BuildDutyLocation(suite.DB(), []factory.Customization{
				{
					Model: models.DutyLocation{
						Name:      "Test OCONUS Duty Location",
						AddressID: oconusAddress.ID,
					},
				},
			}, nil)
			order := factory.BuildOrder(suite.DB(), []factory.Customization{
				{
					Model: models.Order{
						NewDutyLocationID: destDutyLocation.ID,
					},
				},
			}, nil)
			// when the PPM shipment is in draft, we use the estimated weight and not the db authorized weight
			ppm := factory.BuildPPMShipment(suite.DB(), []factory.Customization{
				{
					Model: models.Move{
						OrdersID: order.ID,
					},
				},
				{
					Model: models.MTOShipment{
						MarketCode: models.MarketCodeInternational,
					},
				},
				{
					Model: models.Address{
						StreetAddress1: "Tester Address",
						City:           "Tulsa",
						State:          "OK",
						PostalCode:     "74133",
					},
					Type: &factory.Addresses.PickupAddress,
				},
				{
					Model: models.Address{
						StreetAddress1: "JBER",
						City:           "JBER",
						State:          "AK",
						PostalCode:     "99505",
						IsOconus:       models.BoolPointer(true),
					},
					Type: &factory.Addresses.DeliveryAddress,
				},
			}, nil)

			setupPricerData()

			estimatedWeight := unit.Pound(5000)
			newPPM := ppm
			newPPM.EstimatedWeight = &estimatedWeight

			// DTOD will be called to get the distance between the origin duty location & the Tacoma Port ZIP
			planner.On("ZipTransitDistance", mock.AnythingOfType("*appcontext.appContext"),
				"50309", "98421").Return(3000, nil).Twice()

			ppmMaxIncentive, err := ppmEstimator.MaxIncentive(suite.AppContextForTest(), ppm, &newPPM)
			suite.NilOrNoVerrs(err)
			suite.NotNil(ppmMaxIncentive)

			// it should've called from the pickup -> port and NOT pickup -> dest
			planner.AssertCalled(suite.T(), "ZipTransitDistance", mock.AnythingOfType("*appcontext.appContext"),
				"50309", "98421")
			suite.Equal(unit.Cents(720983), *ppmMaxIncentive)

			// appending this to test functionality of the GCC multiplier
			validGccMultiplierDate, _ := time.Parse("2006-01-02", "2025-06-02")
			ppmWithMultiplier := factory.BuildPPMShipment(suite.DB(), []factory.Customization{
				{
					Model: models.PPMShipment{
						ExpectedDepartureDate: validGccMultiplierDate,
					},
				},
				{
					Model: models.Move{
						OrdersID: order.ID,
					},
				},
				{
					Model: models.MTOShipment{
						MarketCode: models.MarketCodeInternational,
					},
				},
				{
					Model: models.Address{
						StreetAddress1: "Tester Address",
						City:           "Tulsa",
						State:          "OK",
						PostalCode:     "74133",
					},
					Type: &factory.Addresses.PickupAddress,
				},
				{
					Model: models.Address{
						StreetAddress1: "JBER",
						City:           "JBER",
						State:          "AK",
						PostalCode:     "99505",
						IsOconus:       models.BoolPointer(true),
					},
					Type: &factory.Addresses.DeliveryAddress,
				},
			}, nil)
			newPPMWithMultiplier := ppmWithMultiplier
			newPPMWithMultiplier.EstimatedWeight = &estimatedWeight // setting weight to 5000
			ppmEstimateWithMultiplier, err := ppmEstimator.MaxIncentive(suite.AppContextForTest(), ppmWithMultiplier, &newPPMWithMultiplier)
			suite.NilOrNoVerrs(err)

			suite.Equal(unit.Pound(5000), *newPPMWithMultiplier.EstimatedWeight)
			suite.NotEqual(unit.Cents(504512), *ppmEstimateWithMultiplier)
			suite.Equal(unit.Cents(1103119), *ppmEstimateWithMultiplier)
		})

		suite.Run("Max Incentive - Success using db authorized weight and not estimated for OCONUS -> CONUS", func() {
			oconusAddress := factory.BuildAddress(suite.DB(), []factory.Customization{
				{
					Model: models.Address{
						StreetAddress1: "JBER",
						City:           "JBER",
						State:          "AK",
						PostalCode:     "99505",
						IsOconus:       models.BoolPointer(true),
					},
				},
			}, nil)
			pickupDutyLocation := factory.BuildDutyLocation(suite.DB(), []factory.Customization{
				{
					Model: models.DutyLocation{
						Name:      "Test OCONUS Duty Location",
						AddressID: oconusAddress.ID,
					},
				},
			}, nil)
			order := factory.BuildOrder(suite.DB(), []factory.Customization{
				{
					Model: models.Order{
						OriginDutyLocationID: &pickupDutyLocation.ID,
					},
				},
			}, nil)
			// when the PPM shipment is in draft, we use the estimated weight and not the db authorized weight
			ppm := factory.BuildPPMShipment(suite.DB(), []factory.Customization{
				{
					Model: models.Move{
						OrdersID: order.ID,
					},
				},
				{
					Model: models.MTOShipment{
						MarketCode: models.MarketCodeInternational,
					},
				},
				{
					Model: models.Address{
						StreetAddress1: "Tester Address",
						City:           "Tulsa",
						State:          "OK",
						PostalCode:     "74133",
					},
					Type: &factory.Addresses.PickupAddress,
				},
				{
					Model: models.Address{
						StreetAddress1: "JBER",
						City:           "JBER",
						State:          "AK",
						PostalCode:     "99505",
						IsOconus:       models.BoolPointer(true),
					},
					Type: &factory.Addresses.DeliveryAddress,
				},
			}, nil)

			setupPricerData()

			estimatedWeight := unit.Pound(5000)
			newPPM := ppm
			newPPM.EstimatedWeight = &estimatedWeight

			// DTOD will be called to get the distance between the origin duty location & the Tacoma Port ZIP
			planner.On("ZipTransitDistance", mock.AnythingOfType("*appcontext.appContext"),
				"98421", "30813").Return(3000, nil)

			ppmMaxIncentive, err := ppmEstimator.MaxIncentive(suite.AppContextForTest(), ppm, &newPPM)
			suite.NilOrNoVerrs(err)
			suite.NotNil(ppmMaxIncentive)

			// it should've called from the pickup -> port and NOT pickup -> dest
			planner.AssertCalled(suite.T(), "ZipTransitDistance", mock.AnythingOfType("*appcontext.appContext"),
				"98421", "30813")
			suite.Equal(unit.Cents(743383), *ppmMaxIncentive)
		})
	})

	suite.Run("Final Incentive", func() {
		suite.Run("Final Incentive - Success using estimated weight for CONUS -> OCONUS", func() {
			updatedMoveDate := time.Date(2020, time.March, 15, 0, 0, 0, 0, time.UTC)
			ppm := factory.BuildPPMShipment(suite.DB(), []factory.Customization{
				{
					Model: models.PPMShipment{
						ActualMoveDate:  models.TimePointer(updatedMoveDate),
						Status:          models.PPMShipmentStatusWaitingOnCustomer,
						EstimatedWeight: models.PoundPointer(4000),
					},
				},
				{
					Model: models.MTOShipment{
						MarketCode: models.MarketCodeInternational,
					},
				},
				{
					Model: models.Address{
						StreetAddress1: "Tester Address",
						City:           "Tulsa",
						State:          "OK",
						PostalCode:     "74133",
					},
					Type: &factory.Addresses.PickupAddress,
				},
				{
					Model: models.Address{
						StreetAddress1: "JBER",
						City:           "JBER",
						State:          "AK",
						PostalCode:     "99505",
						IsOconus:       models.BoolPointer(true),
					},
					Type: &factory.Addresses.DeliveryAddress,
				},
			}, nil)

			newPPM := ppm
			newFullWeight := unit.Pound(8000)
			newEmptyWeight := unit.Pound(3000)
			newPPM.WeightTickets = models.WeightTickets{
				factory.BuildWeightTicket(suite.DB(), []factory.Customization{
					{
						Model: models.WeightTicket{
							FullWeight:  &newFullWeight,
							EmptyWeight: &newEmptyWeight,
						},
					},
				}, nil),
			}

			setupPricerData()

			planner.On("ZipTransitDistance", mock.AnythingOfType("*appcontext.appContext"),
				"74133", "98421").Return(3000, nil).Twice()

			ppmFinalIncentive, err := ppmEstimator.FinalIncentiveWithDefaultChecks(suite.AppContextForTest(), ppm, &newPPM)
			suite.NilOrNoVerrs(err)
			suite.NotNil(ppmFinalIncentive)

			// it should've called from the pickup -> port and NOT pickup -> dest
			planner.AssertCalled(suite.T(), "ZipTransitDistance", mock.AnythingOfType("*appcontext.appContext"),
				"74133", "98421")
			suite.Equal(unit.Cents(459178), *ppmFinalIncentive)

			// appending this to test functionality of the GCC multiplier
			validGccMultiplierDate, _ := time.Parse("2006-01-02", "2025-06-02")
			ppmWithMultiplier := factory.BuildPPMShipment(suite.DB(), []factory.Customization{
				{
					Model: models.PPMShipment{
						ActualMoveDate:        models.TimePointer(updatedMoveDate),
						Status:                models.PPMShipmentStatusWaitingOnCustomer,
						EstimatedWeight:       models.PoundPointer(4000),
						ExpectedDepartureDate: validGccMultiplierDate,
					},
				},
				{
					Model: models.MTOShipment{
						MarketCode: models.MarketCodeInternational,
					},
				},
				{
					Model: models.Address{
						StreetAddress1: "Tester Address",
						City:           "Tulsa",
						State:          "OK",
						PostalCode:     "74133",
					},
					Type: &factory.Addresses.PickupAddress,
				},
				{
					Model: models.Address{
						StreetAddress1: "JBER",
						City:           "JBER",
						State:          "AK",
						PostalCode:     "99505",
						IsOconus:       models.BoolPointer(true),
					},
					Type: &factory.Addresses.DeliveryAddress,
				},
			}, nil)
			newPPMWithMultiplier := ppmWithMultiplier
			newPPMWithMultiplier.WeightTickets = models.WeightTickets{
				factory.BuildWeightTicket(suite.DB(), []factory.Customization{
					{
						Model: models.WeightTicket{
							FullWeight:  &newFullWeight,
							EmptyWeight: &newEmptyWeight,
						},
					},
				}, nil),
			}
			ppmEstimateWithMultiplier, err := ppmEstimator.FinalIncentiveWithDefaultChecks(suite.AppContextForTest(), ppmWithMultiplier, &newPPMWithMultiplier)
			suite.NilOrNoVerrs(err)

			suite.Equal(unit.Pound(4000), *newPPMWithMultiplier.EstimatedWeight)
			suite.NotEqual(unit.Cents(459178), *ppmEstimateWithMultiplier)
			suite.Equal(unit.Cents(596931), *ppmEstimateWithMultiplier)
		})

		suite.Run("Final Incentive - Success using estimated weight for OCONUS -> CONUS", func() {
			updatedMoveDate := time.Date(2020, time.March, 15, 0, 0, 0, 0, time.UTC)
			ppm := factory.BuildPPMShipment(suite.DB(), []factory.Customization{
				{
					Model: models.PPMShipment{
						ActualMoveDate:  models.TimePointer(updatedMoveDate),
						Status:          models.PPMShipmentStatusWaitingOnCustomer,
						EstimatedWeight: models.PoundPointer(4000),
					},
				},
				{
					Model: models.MTOShipment{
						MarketCode: models.MarketCodeInternational,
					},
				},
				{
					Model: models.Address{
						StreetAddress1: "Tester Address",
						City:           "Tulsa",
						State:          "OK",
						PostalCode:     "74133",
					},
					Type: &factory.Addresses.DeliveryAddress,
				},
				{
					Model: models.Address{
						StreetAddress1: "JBER",
						City:           "JBER",
						State:          "AK",
						PostalCode:     "99505",
						IsOconus:       models.BoolPointer(true),
					},
					Type: &factory.Addresses.PickupAddress,
				},
			}, nil)

			newPPM := ppm
			newFullWeight := unit.Pound(8000)
			newEmptyWeight := unit.Pound(3000)
			newPPM.WeightTickets = models.WeightTickets{
				factory.BuildWeightTicket(suite.DB(), []factory.Customization{
					{
						Model: models.WeightTicket{
							FullWeight:  &newFullWeight,
							EmptyWeight: &newEmptyWeight,
						},
					},
				}, nil),
			}

			setupPricerData()

			planner.On("ZipTransitDistance", mock.AnythingOfType("*appcontext.appContext"),
				"98421", "74133").Return(3000, nil)

			ppmFinalIncentive, err := ppmEstimator.FinalIncentiveWithDefaultChecks(suite.AppContextForTest(), ppm, &newPPM)
			suite.NilOrNoVerrs(err)
			suite.NotNil(ppmFinalIncentive)

			// it should've called from the pickup -> port and NOT pickup -> dest
			planner.AssertCalled(suite.T(), "ZipTransitDistance", mock.AnythingOfType("*appcontext.appContext"),
				"98421", "74133")
			suite.Equal(unit.Cents(423178), *ppmFinalIncentive)
		})
	})

	suite.Run("SIT Costs for OCONUS PPMs", func() {
		suite.Run("CalculateSITCost - Success using estimated weight for CONUS -> OCONUS", func() {
			originLocation := models.SITLocationTypeOrigin
			entryDate := time.Date(2020, time.March, 15, 0, 0, 0, 0, time.UTC)
			ppm := factory.BuildPPMShipment(suite.DB(), []factory.Customization{
				{
					Model: models.PPMShipment{
						EstimatedWeight:           models.PoundPointer(4000),
						SITExpected:               models.BoolPointer(true),
						SITLocation:               &originLocation,
						SITEstimatedWeight:        models.PoundPointer(unit.Pound(2000)),
						SITEstimatedEntryDate:     &entryDate,
						SITEstimatedDepartureDate: models.TimePointer(entryDate.Add(time.Hour * 24 * 30)),
					},
				},
				{
					Model: models.MTOShipment{
						MarketCode: models.MarketCodeInternational,
					},
				},
				{
					Model: models.Address{
						StreetAddress1: "Tester Address",
						City:           "Tulsa",
						State:          "OK",
						PostalCode:     "74133",
					},
					Type: &factory.Addresses.PickupAddress,
				},
				{
					Model: models.Address{
						StreetAddress1: "JBER",
						City:           "JBER",
						State:          "AK",
						PostalCode:     "99505",
						IsOconus:       models.BoolPointer(true),
					},
					Type: &factory.Addresses.DeliveryAddress,
				},
			}, nil)

			newPPM := ppm
			newEstimatedWeight := models.PoundPointer(5500)
			newPPM.SITEstimatedWeight = newEstimatedWeight
			setupPricerData()

			_, estimatedSITCost, err := ppmEstimator.EstimateIncentiveWithDefaultChecks(suite.AppContextForTest(), ppm, &newPPM)
			suite.NilOrNoVerrs(err)
			suite.NotNil(estimatedSITCost)
			suite.Equal(unit.Cents(27040), *estimatedSITCost)
		})

		suite.Run("CalculateSITCost - Success using estimated weight for CONUS -> OCONUS", func() {
			originLocation := models.SITLocationTypeDestination
			entryDate := time.Date(2020, time.March, 15, 0, 0, 0, 0, time.UTC)
			ppm := factory.BuildPPMShipment(suite.DB(), []factory.Customization{
				{
					Model: models.PPMShipment{
						EstimatedWeight:           models.PoundPointer(4000),
						SITExpected:               models.BoolPointer(true),
						SITLocation:               &originLocation,
						SITEstimatedWeight:        models.PoundPointer(unit.Pound(2000)),
						SITEstimatedEntryDate:     &entryDate,
						SITEstimatedDepartureDate: models.TimePointer(entryDate.Add(time.Hour * 24 * 30)),
					},
				},
				{
					Model: models.MTOShipment{
						MarketCode: models.MarketCodeInternational,
					},
				},
				{
					Model: models.Address{
						StreetAddress1: "Tester Address",
						City:           "Tulsa",
						State:          "OK",
						PostalCode:     "74133",
					},
					Type: &factory.Addresses.PickupAddress,
				},
				{
					Model: models.Address{
						StreetAddress1: "JBER",
						City:           "JBER",
						State:          "AK",
						PostalCode:     "99505",
						IsOconus:       models.BoolPointer(true),
					},
					Type: &factory.Addresses.DeliveryAddress,
				},
			}, nil)

			newPPM := ppm
			newEstimatedWeight := models.PoundPointer(5500)
			newPPM.SITEstimatedWeight = newEstimatedWeight
			setupPricerData()

			_, estimatedSITCost, err := ppmEstimator.EstimateIncentiveWithDefaultChecks(suite.AppContextForTest(), ppm, &newPPM)
			suite.NilOrNoVerrs(err)
			suite.NotNil(estimatedSITCost)
			suite.Equal(unit.Cents(46160), *estimatedSITCost)
		})

		suite.Run("CalculatePPMSITEstimatedCost - Success for OCONUS PPM", func() {
			originLocation := models.SITLocationTypeDestination
			entryDate := time.Date(2020, time.March, 15, 0, 0, 0, 0, time.UTC)
			ppm := factory.BuildPPMShipment(suite.DB(), []factory.Customization{
				{
					Model: models.PPMShipment{
						EstimatedWeight:           models.PoundPointer(4000),
						SITExpected:               models.BoolPointer(true),
						SITLocation:               &originLocation,
						SITEstimatedWeight:        models.PoundPointer(unit.Pound(2000)),
						SITEstimatedEntryDate:     &entryDate,
						SITEstimatedDepartureDate: models.TimePointer(entryDate.Add(time.Hour * 24 * 30)),
					},
				},
				{
					Model: models.MTOShipment{
						MarketCode: models.MarketCodeInternational,
					},
				},
				{
					Model: models.Address{
						StreetAddress1: "Tester Address",
						City:           "Tulsa",
						State:          "OK",
						PostalCode:     "74133",
					},
					Type: &factory.Addresses.PickupAddress,
				},
				{
					Model: models.Address{
						StreetAddress1: "JBER",
						City:           "JBER",
						State:          "AK",
						PostalCode:     "99505",
						IsOconus:       models.BoolPointer(true),
					},
					Type: &factory.Addresses.DeliveryAddress,
				},
			}, nil)

			setupPricerData()

			estimatedSITCost, err := ppmEstimator.CalculatePPMSITEstimatedCost(suite.AppContextForTest(), &ppm)
			suite.NilOrNoVerrs(err)
			suite.NotNil(estimatedSITCost)
			suite.Equal(unit.Cents(23080), *estimatedSITCost)
		})

		suite.Run("CalculatePPMSITEstimatedCostBreakdown - Success for OCONUS PPM", func() {
			originLocation := models.SITLocationTypeDestination
			entryDate := time.Date(2020, time.March, 15, 0, 0, 0, 0, time.UTC)
			ppm := factory.BuildPPMShipment(suite.DB(), []factory.Customization{
				{
					Model: models.PPMShipment{
						EstimatedWeight:           models.PoundPointer(4000),
						SITExpected:               models.BoolPointer(true),
						SITLocation:               &originLocation,
						SITEstimatedWeight:        models.PoundPointer(unit.Pound(2000)),
						SITEstimatedEntryDate:     &entryDate,
						SITEstimatedDepartureDate: models.TimePointer(entryDate.Add(time.Hour * 24 * 30)),
					},
				},
				{
					Model: models.MTOShipment{
						MarketCode: models.MarketCodeInternational,
					},
				},
				{
					Model: models.Address{
						StreetAddress1: "Tester Address",
						City:           "Tulsa",
						State:          "OK",
						PostalCode:     "74133",
					},
					Type: &factory.Addresses.PickupAddress,
				},
				{
					Model: models.Address{
						StreetAddress1: "JBER",
						City:           "JBER",
						State:          "AK",
						PostalCode:     "99505",
						IsOconus:       models.BoolPointer(true),
					},
					Type: &factory.Addresses.DeliveryAddress,
				},
			}, nil)

			setupPricerData()

			sitCosts, err := ppmEstimator.CalculatePPMSITEstimatedCostBreakdown(suite.AppContextForTest(), &ppm)
			suite.NilOrNoVerrs(err)
			suite.NotNil(sitCosts)
			suite.Equal(unit.Cents(23080), *sitCosts.EstimatedSITCost)
			suite.Equal(unit.Cents(13480), *sitCosts.PriceFirstDaySIT)
			suite.Equal(unit.Cents(9600), *sitCosts.PriceAdditionalDaySIT)
		})
	})
}<|MERGE_RESOLUTION|>--- conflicted
+++ resolved
@@ -22,10 +22,7 @@
 	mockedPaymentRequestHelper := &prhelpermocks.Helper{}
 	ppmEstimator := NewEstimatePPM(mockedPlanner, mockedPaymentRequestHelper)
 	validGccMultiplierDate, _ := time.Parse("2006-01-02", "2025-06-02")
-<<<<<<< HEAD
-=======
 	invalidGccMultiplierDate, _ := time.Parse("2006-01-02", "2025-05-14")
->>>>>>> cba37c2c
 
 	// To avoid creating all of the re_services and their corresponding params using factories, we can create this
 	// mapping to help mock the response
@@ -876,20 +873,14 @@
 				{
 					Model: models.PPMShipment{
 						ExpectedDepartureDate: validGccMultiplierDate,
-<<<<<<< HEAD
-=======
 						MaxIncentive:          &maxIncentive2,
->>>>>>> cba37c2c
 					},
 				},
 			}, nil)
 			newPPMWithMultiplier := ppmWithMultiplier
 			newPPMWithMultiplier.EstimatedWeight = &estimatedWeight
-<<<<<<< HEAD
-=======
 			newDateInMultiplier, _ := time.Parse("2006-01-02", "2025-05-30")
 			newPPMWithMultiplier.ExpectedDepartureDate = newDateInMultiplier
->>>>>>> cba37c2c
 			ppmMaxWithMultiplier, err := ppmEstimator.MaxIncentive(suite.AppContextForTest(), ppmWithMultiplier, &newPPMWithMultiplier)
 			suite.NilOrNoVerrs(err)
 
