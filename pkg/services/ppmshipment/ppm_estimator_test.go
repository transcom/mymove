--- conflicted
+++ resolved
@@ -622,7 +622,6 @@
 			suite.Equal(unit.Cents(70064364), *ppmEstimate)
 		})
 
-<<<<<<< HEAD
 		suite.Run("Estimated Incentive - Success when old Estimated Incentive is zero", func() {
 			oldPPMShipment := factory.BuildMinimalPPMShipment(suite.DB(), nil, nil)
 
@@ -654,11 +653,9 @@
 
 			suite.Equal(oldPPMShipment.PickupAddress.PostalCode, newPPM.PickupAddress.PostalCode)
 			suite.Equal(unit.Pound(5000), *newPPM.EstimatedWeight)
-			suite.Equal(unit.Cents(112102682), *ppmEstimate)
-		})
-
-=======
->>>>>>> 5ef42496
+			suite.Equal(unit.Cents(70064364), *ppmEstimate)
+		})
+
 		suite.Run("Estimated Incentive - Success - clears advance and advance requested values", func() {
 			oldPPMShipment := factory.BuildPPMShipment(suite.DB(), []factory.Customization{
 				{
