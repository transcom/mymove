--- conflicted
+++ resolved
@@ -2982,11 +2982,7 @@
 			// it should've called from the pickup -> port and NOT pickup -> dest
 			planner.AssertCalled(suite.T(), "ZipTransitDistance", mock.AnythingOfType("*appcontext.appContext"),
 				"98421", "30813")
-<<<<<<< HEAD
-			suite.Equal(unit.Cents(1031383), *ppmMaxIncentive)
-=======
 			suite.Equal(unit.Cents(1033863), *ppmMaxIncentive)
->>>>>>> b15dbce6
 		})
 	})
 
