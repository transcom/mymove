--- conflicted
+++ resolved
@@ -1024,6 +1024,57 @@
 			suite.Equal(maxIncentive, *ppmFinal)
 		})
 
+		suite.Run("Final Incentive - Success when capped at max gcc", func() {
+			setupPricerData()
+			weightOverride := unit.Pound(19500)
+			maxIncentive := unit.Cents(500)
+			oldPPMShipment := factory.BuildPPMShipment(suite.DB(), []factory.Customization{
+				{
+					Model: models.PPMShipment{
+						ActualMoveDate: models.TimePointer(actualMoveDate),
+						Status:         models.PPMShipmentStatusWaitingOnCustomer,
+						MaxIncentive:   &maxIncentive,
+					},
+				},
+			}, []factory.Trait{factory.GetTraitApprovedPPMWithActualInfo})
+
+			oldPPMShipment.WeightTickets = models.WeightTickets{
+				factory.BuildWeightTicket(suite.DB(), []factory.Customization{
+					{
+						Model: models.WeightTicket{
+							FullWeight: &weightOverride,
+						},
+					},
+				}, nil),
+			}
+
+			newPPM := oldPPMShipment
+			updatedMoveDate := time.Date(2020, time.March, 15, 0, 0, 0, 0, time.UTC)
+			newPPM.ActualMoveDate = models.TimePointer(updatedMoveDate)
+
+			mockedPaymentRequestHelper.On(
+				"FetchServiceParamsForServiceItems",
+				mock.AnythingOfType("*appcontext.appContext"),
+				mock.AnythingOfType("[]models.MTOServiceItem")).Return(serviceParams, nil)
+
+			// DTOD distance is going to be less than the HHG Rand McNally distance of 2361 miles
+			mockedPlanner.On("ZipTransitDistance", mock.AnythingOfType("*appcontext.appContext"),
+				"50309", "30813").Return(2294, nil)
+
+			ppmFinal, err := ppmEstimator.FinalIncentiveWithDefaultChecks(suite.AppContextForTest(), oldPPMShipment, &newPPM)
+			suite.NilOrNoVerrs(err)
+
+			mockedPlanner.AssertCalled(suite.T(), "ZipTransitDistance", mock.AnythingOfType("*appcontext.appContext"),
+				"50309", "30813")
+			mockedPaymentRequestHelper.AssertCalled(suite.T(), "FetchServiceParamsForServiceItems", mock.AnythingOfType("*appcontext.appContext"), mock.AnythingOfType("[]models.MTOServiceItem"))
+
+			suite.NotEqual(*oldPPMShipment.ActualMoveDate, newPPM.ActualMoveDate)
+			originalWeight, newWeight := SumWeights(oldPPMShipment, newPPM)
+			suite.Equal(unit.Pound(5000), originalWeight)
+			suite.Equal(unit.Pound(5000), newWeight)
+			suite.Equal(maxIncentive, *ppmFinal)
+		})
+
 		suite.Run("Final Incentive - Success with allowable weight less than net weight", func() {
 			setupPricerData()
 			weightOverride := unit.Pound(19500)
@@ -2528,10 +2579,7 @@
 			// it should've called from the pickup -> port and NOT pickup -> dest
 			planner.AssertCalled(suite.T(), "ZipTransitDistance", mock.AnythingOfType("*appcontext.appContext"),
 				"74133", "98421")
-<<<<<<< HEAD
 			suite.Equal(unit.Cents(577912), *ppmEstimate)
-=======
-			suite.Equal(unit.Cents(504512), *ppmEstimate)
 
 			// appending this to test functionality of the GCC multiplier
 			validGccMultiplierDate, _ := time.Parse("2006-01-02", "2025-06-02")
@@ -2574,7 +2622,6 @@
 			suite.Equal(unit.Pound(5000), *newPPMWithMultiplier.EstimatedWeight)
 			suite.NotEqual(unit.Cents(504512), *ppmEstimateWithMultiplier)
 			suite.Equal(unit.Cents(771427), *ppmEstimateWithMultiplier)
->>>>>>> 55d542f9
 		})
 
 		suite.Run("Estimated Incentive - Success using estimated weight and not db authorized weight for OCONUS -> CONUS", func() {
@@ -2703,10 +2750,7 @@
 			// it should've called from the pickup -> port and NOT pickup -> dest
 			planner.AssertCalled(suite.T(), "ZipTransitDistance", mock.AnythingOfType("*appcontext.appContext"),
 				"50309", "98421")
-<<<<<<< HEAD
 			suite.Equal(unit.Cents(1223783), *ppmMaxIncentive)
-=======
-			suite.Equal(unit.Cents(720983), *ppmMaxIncentive)
 
 			// appending this to test functionality of the GCC multiplier
 			validGccMultiplierDate, _ := time.Parse("2006-01-02", "2025-06-02")
@@ -2754,7 +2798,6 @@
 			suite.Equal(unit.Pound(5000), *newPPMWithMultiplier.EstimatedWeight)
 			suite.NotEqual(unit.Cents(504512), *ppmEstimateWithMultiplier)
 			suite.Equal(unit.Cents(1103119), *ppmEstimateWithMultiplier)
->>>>>>> 55d542f9
 		})
 
 		suite.Run("Max Incentive - Success using db authorized weight and not estimated for OCONUS -> CONUS", func() {
@@ -2901,10 +2944,7 @@
 			// it should've called from the pickup -> port and NOT pickup -> dest
 			planner.AssertCalled(suite.T(), "ZipTransitDistance", mock.AnythingOfType("*appcontext.appContext"),
 				"74133", "98421")
-<<<<<<< HEAD
 			suite.Equal(unit.Cents(525328), *ppmFinalIncentive)
-=======
-			suite.Equal(unit.Cents(459178), *ppmFinalIncentive)
 
 			// appending this to test functionality of the GCC multiplier
 			validGccMultiplierDate, _ := time.Parse("2006-01-02", "2025-06-02")
@@ -2959,7 +2999,6 @@
 			suite.Equal(unit.Pound(4000), *newPPMWithMultiplier.EstimatedWeight)
 			suite.NotEqual(unit.Cents(459178), *ppmEstimateWithMultiplier)
 			suite.Equal(unit.Cents(596931), *ppmEstimateWithMultiplier)
->>>>>>> 55d542f9
 		})
 
 		suite.Run("Final Incentive - Success using estimated weight for OCONUS -> CONUS", func() {
