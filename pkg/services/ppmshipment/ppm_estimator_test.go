package ppmshipment

import (
	"fmt"
	"time"

	"github.com/gofrs/uuid"
	"github.com/stretchr/testify/mock"

	"github.com/transcom/mymove/pkg/factory"
	"github.com/transcom/mymove/pkg/models"
	prhelpermocks "github.com/transcom/mymove/pkg/payment_request/mocks"
	"github.com/transcom/mymove/pkg/route/mocks"
	"github.com/transcom/mymove/pkg/testdatagen"
	"github.com/transcom/mymove/pkg/testhelpers"
	"github.com/transcom/mymove/pkg/unit"
)

func (suite *PPMShipmentSuite) TestPPMEstimator() {
	mockedPlanner := &mocks.Planner{}
	mockedPaymentRequestHelper := &prhelpermocks.Helper{}
	mockFeatureFlagFetcher := testhelpers.SetupMockFeatureFlagFetcher(true)
	ppmEstimator := NewEstimatePPM(mockedPlanner, mockedPaymentRequestHelper, mockFeatureFlagFetcher)

	// To avoid creating all of the re_services and their corresponding params using factories, we can create this
	// mapping to help mock the response
	serviceParamKeys := map[models.ServiceItemParamName]models.ServiceItemParamKey{
		models.ServiceItemParamNameActualPickupDate:                 {Key: models.ServiceItemParamNameActualPickupDate, Type: models.ServiceItemParamTypeDate},
		models.ServiceItemParamNameContractCode:                     {Key: models.ServiceItemParamNameContractCode, Type: models.ServiceItemParamTypeString},
		models.ServiceItemParamNameDistanceZip:                      {Key: models.ServiceItemParamNameDistanceZip, Type: models.ServiceItemParamTypeInteger},
		models.ServiceItemParamNameEIAFuelPrice:                     {Key: models.ServiceItemParamNameEIAFuelPrice, Type: models.ServiceItemParamTypeInteger},
		models.ServiceItemParamNameFSCWeightBasedDistanceMultiplier: {Key: models.ServiceItemParamNameFSCWeightBasedDistanceMultiplier, Type: models.ServiceItemParamTypeDecimal},
		models.ServiceItemParamNameReferenceDate:                    {Key: models.ServiceItemParamNameReferenceDate, Type: models.ServiceItemParamTypeDate},
		models.ServiceItemParamNameRequestedPickupDate:              {Key: models.ServiceItemParamNameRequestedPickupDate, Type: models.ServiceItemParamTypeDate},
		models.ServiceItemParamNameServiceAreaDest:                  {Key: models.ServiceItemParamNameServiceAreaDest, Type: models.ServiceItemParamTypeString},
		models.ServiceItemParamNameServiceAreaOrigin:                {Key: models.ServiceItemParamNameServiceAreaOrigin, Type: models.ServiceItemParamTypeString},
		models.ServiceItemParamNameServicesScheduleDest:             {Key: models.ServiceItemParamNameServicesScheduleDest, Type: models.ServiceItemParamTypeInteger},
		models.ServiceItemParamNameServicesScheduleOrigin:           {Key: models.ServiceItemParamNameServicesScheduleOrigin, Type: models.ServiceItemParamTypeInteger},
		models.ServiceItemParamNameWeightAdjusted:                   {Key: models.ServiceItemParamNameWeightAdjusted, Type: models.ServiceItemParamTypeInteger},
		models.ServiceItemParamNameWeightBilled:                     {Key: models.ServiceItemParamNameWeightBilled, Type: models.ServiceItemParamTypeInteger},
		models.ServiceItemParamNameWeightEstimated:                  {Key: models.ServiceItemParamNameWeightEstimated, Type: models.ServiceItemParamTypeInteger},
		models.ServiceItemParamNameWeightOriginal:                   {Key: models.ServiceItemParamNameWeightOriginal, Type: models.ServiceItemParamTypeInteger},
		models.ServiceItemParamNameWeightReweigh:                    {Key: models.ServiceItemParamNameWeightReweigh, Type: models.ServiceItemParamTypeInteger},
		models.ServiceItemParamNameZipDestAddress:                   {Key: models.ServiceItemParamNameZipDestAddress, Type: models.ServiceItemParamTypeString},
		models.ServiceItemParamNameZipPickupAddress:                 {Key: models.ServiceItemParamNameZipPickupAddress, Type: models.ServiceItemParamTypeString},
	}

	serviceParams := models.ServiceParams{}
	// Domestic Linehaul
	for _, serviceParamKey := range []models.ServiceItemParamName{
		models.ServiceItemParamNameActualPickupDate,
		models.ServiceItemParamNameContractCode,
		models.ServiceItemParamNameDistanceZip,
		models.ServiceItemParamNameReferenceDate,
		models.ServiceItemParamNameRequestedPickupDate,
		models.ServiceItemParamNameServiceAreaOrigin,
		models.ServiceItemParamNameWeightAdjusted,
		models.ServiceItemParamNameWeightBilled,
		models.ServiceItemParamNameWeightEstimated,
		models.ServiceItemParamNameWeightOriginal,
		models.ServiceItemParamNameWeightReweigh,
		models.ServiceItemParamNameZipDestAddress,
		models.ServiceItemParamNameZipPickupAddress,
	} {
		serviceParams = append(serviceParams, models.ServiceParam{Service: models.ReService{Code: models.ReServiceCodeDLH}, ServiceItemParamKey: serviceParamKeys[serviceParamKey]})
	}

	// Fuel Surcharge
	for _, serviceParamKey := range []models.ServiceItemParamName{
		models.ServiceItemParamNameActualPickupDate,
		models.ServiceItemParamNameContractCode,
		models.ServiceItemParamNameDistanceZip,
		models.ServiceItemParamNameEIAFuelPrice,
		models.ServiceItemParamNameFSCWeightBasedDistanceMultiplier,
		models.ServiceItemParamNameWeightAdjusted,
		models.ServiceItemParamNameWeightBilled,
		models.ServiceItemParamNameWeightEstimated,
		models.ServiceItemParamNameWeightOriginal,
		models.ServiceItemParamNameWeightReweigh,
		models.ServiceItemParamNameZipDestAddress,
		models.ServiceItemParamNameZipPickupAddress,
	} {
		serviceParams = append(serviceParams, models.ServiceParam{Service: models.ReService{Code: models.ReServiceCodeFSC}, ServiceItemParamKey: serviceParamKeys[serviceParamKey]})
	}

	// Domestic Origin Price
	for _, serviceParamKey := range []models.ServiceItemParamName{
		models.ServiceItemParamNameActualPickupDate,
		models.ServiceItemParamNameContractCode,
		models.ServiceItemParamNameReferenceDate,
		models.ServiceItemParamNameRequestedPickupDate,
		models.ServiceItemParamNameServiceAreaOrigin,
		models.ServiceItemParamNameWeightAdjusted,
		models.ServiceItemParamNameWeightBilled,
		models.ServiceItemParamNameWeightEstimated,
		models.ServiceItemParamNameWeightOriginal,
		models.ServiceItemParamNameWeightReweigh,
		models.ServiceItemParamNameZipPickupAddress,
	} {
		serviceParams = append(serviceParams, models.ServiceParam{Service: models.ReService{Code: models.ReServiceCodeDOP}, ServiceItemParamKey: serviceParamKeys[serviceParamKey]})
	}

	// Domestic Destination Price
	for _, serviceParamKey := range []models.ServiceItemParamName{
		models.ServiceItemParamNameActualPickupDate,
		models.ServiceItemParamNameContractCode,
		models.ServiceItemParamNameReferenceDate,
		models.ServiceItemParamNameRequestedPickupDate,
		models.ServiceItemParamNameServiceAreaDest,
		models.ServiceItemParamNameWeightAdjusted,
		models.ServiceItemParamNameWeightBilled,
		models.ServiceItemParamNameWeightEstimated,
		models.ServiceItemParamNameWeightOriginal,
		models.ServiceItemParamNameWeightReweigh,
		models.ServiceItemParamNameZipDestAddress,
	} {
		serviceParams = append(serviceParams, models.ServiceParam{Service: models.ReService{Code: models.ReServiceCodeDDP}, ServiceItemParamKey: serviceParamKeys[serviceParamKey]})
	}

	// Domestic Packing
	for _, serviceParamKey := range []models.ServiceItemParamName{
		models.ServiceItemParamNameActualPickupDate,
		models.ServiceItemParamNameContractCode,
		models.ServiceItemParamNameReferenceDate,
		models.ServiceItemParamNameRequestedPickupDate,
		models.ServiceItemParamNameServiceAreaOrigin,
		models.ServiceItemParamNameServicesScheduleOrigin,
		models.ServiceItemParamNameWeightAdjusted,
		models.ServiceItemParamNameWeightBilled,
		models.ServiceItemParamNameWeightEstimated,
		models.ServiceItemParamNameWeightOriginal,
		models.ServiceItemParamNameWeightReweigh,
		models.ServiceItemParamNameZipPickupAddress,
	} {
		serviceParams = append(serviceParams, models.ServiceParam{Service: models.ReService{Code: models.ReServiceCodeDPK}, ServiceItemParamKey: serviceParamKeys[serviceParamKey]})
	}

	// Domestic Unpacking
	for _, serviceParamKey := range []models.ServiceItemParamName{
		models.ServiceItemParamNameActualPickupDate,
		models.ServiceItemParamNameContractCode,
		models.ServiceItemParamNameReferenceDate,
		models.ServiceItemParamNameRequestedPickupDate,
		models.ServiceItemParamNameServiceAreaDest,
		models.ServiceItemParamNameServicesScheduleDest,
		models.ServiceItemParamNameWeightAdjusted,
		models.ServiceItemParamNameWeightBilled,
		models.ServiceItemParamNameWeightEstimated,
		models.ServiceItemParamNameWeightOriginal,
		models.ServiceItemParamNameWeightReweigh,
		models.ServiceItemParamNameZipDestAddress,
	} {
		serviceParams = append(serviceParams, models.ServiceParam{Service: models.ReService{Code: models.ReServiceCodeDUPK}, ServiceItemParamKey: serviceParamKeys[serviceParamKey]})
	}

	setupPricerData := func() {
		testdatagen.FetchOrMakeGHCDieselFuelPrice(suite.DB(), testdatagen.Assertions{
			GHCDieselFuelPrice: models.GHCDieselFuelPrice{
				FuelPriceInMillicents: unit.Millicents(281400),
				PublicationDate:       time.Date(2020, time.March, 9, 0, 0, 0, 0, time.UTC),
				EffectiveDate:         time.Date(2020, time.March, 10, 0, 0, 0, 0, time.UTC),
				EndDate:               time.Date(2020, time.March, 16, 0, 0, 0, 0, time.UTC),
			},
		})

		originDomesticServiceArea := testdatagen.FetchOrMakeReDomesticServiceArea(suite.DB(), testdatagen.Assertions{
			ReDomesticServiceArea: models.ReDomesticServiceArea{
				ServiceArea:      "056",
				ServicesSchedule: 3,
				SITPDSchedule:    3,
			},
			ReContract: testdatagen.FetchOrMakeReContract(suite.DB(), testdatagen.Assertions{}),
		})

		testdatagen.FetchOrMakeReContractYear(suite.DB(), testdatagen.Assertions{
			ReContractYear: models.ReContractYear{
				Contract:             originDomesticServiceArea.Contract,
				ContractID:           originDomesticServiceArea.ContractID,
				StartDate:            time.Date(2019, time.June, 1, 0, 0, 0, 0, time.UTC),
				EndDate:              time.Date(2020, time.May, 31, 0, 0, 0, 0, time.UTC),
				Escalation:           1.0,
				EscalationCompounded: 1.0,
			},
		})

		testdatagen.FetchOrMakeReZip3(suite.DB(), testdatagen.Assertions{
			ReZip3: models.ReZip3{
				Contract:            originDomesticServiceArea.Contract,
				ContractID:          originDomesticServiceArea.ContractID,
				DomesticServiceArea: originDomesticServiceArea,
				Zip3:                "503",
			},
		})

		testdatagen.FetchOrMakeReZip3(suite.DB(), testdatagen.Assertions{
			ReZip3: models.ReZip3{
				Contract:            originDomesticServiceArea.Contract,
				ContractID:          originDomesticServiceArea.ContractID,
				DomesticServiceArea: originDomesticServiceArea,
				Zip3:                "902",
			},
		})

		destDomesticServiceArea := testdatagen.FetchOrMakeReDomesticServiceArea(suite.DB(), testdatagen.Assertions{
			ReDomesticServiceArea: models.ReDomesticServiceArea{
				Contract:    originDomesticServiceArea.Contract,
				ContractID:  originDomesticServiceArea.ContractID,
				ServiceArea: "208",
			},
		})

		testdatagen.FetchOrMakeReZip3(suite.DB(), testdatagen.Assertions{
			ReZip3: models.ReZip3{
				Contract:            destDomesticServiceArea.Contract,
				ContractID:          destDomesticServiceArea.ContractID,
				DomesticServiceArea: destDomesticServiceArea,
				Zip3:                "308",
			},
		})

		testdatagen.FetchOrMakeReDomesticLinehaulPrice(suite.DB(), testdatagen.Assertions{
			ReDomesticLinehaulPrice: models.ReDomesticLinehaulPrice{
				Contract:              originDomesticServiceArea.Contract,
				ContractID:            originDomesticServiceArea.ContractID,
				DomesticServiceArea:   originDomesticServiceArea,
				DomesticServiceAreaID: originDomesticServiceArea.ID,
				WeightLower:           unit.Pound(500),
				WeightUpper:           unit.Pound(4999),
				MilesLower:            2001,
				MilesUpper:            2500,
				PriceMillicents:       unit.Millicents(412400),
			},
		})

		testdatagen.FetchOrMakeReDomesticLinehaulPrice(suite.DB(), testdatagen.Assertions{
			ReDomesticLinehaulPrice: models.ReDomesticLinehaulPrice{
				Contract:              originDomesticServiceArea.Contract,
				ContractID:            originDomesticServiceArea.ContractID,
				DomesticServiceArea:   originDomesticServiceArea,
				DomesticServiceAreaID: originDomesticServiceArea.ID,
				WeightLower:           unit.Pound(500),
				WeightUpper:           unit.Pound(4999),
				MilesLower:            2001,
				MilesUpper:            2500,
				IsPeakPeriod:          true,
				PriceMillicents:       unit.Millicents(437600),
			},
		})

		testdatagen.FetchOrMakeReDomesticLinehaulPrice(suite.DB(), testdatagen.Assertions{
			ReDomesticLinehaulPrice: models.ReDomesticLinehaulPrice{
				Contract:              originDomesticServiceArea.Contract,
				ContractID:            originDomesticServiceArea.ContractID,
				DomesticServiceArea:   originDomesticServiceArea,
				DomesticServiceAreaID: originDomesticServiceArea.ID,
				WeightLower:           unit.Pound(5000),
				WeightUpper:           unit.Pound(9999),
				MilesLower:            2001,
				MilesUpper:            2500,
				PriceMillicents:       unit.Millicents(606800),
			},
		})

		dopService := factory.FetchReServiceByCode(suite.DB(), models.ReServiceCodeDOP)

		testdatagen.FetchOrMakeReDomesticServiceAreaPrice(suite.DB(), testdatagen.Assertions{
			ReDomesticServiceAreaPrice: models.ReDomesticServiceAreaPrice{
				ContractID:            originDomesticServiceArea.ContractID,
				Contract:              originDomesticServiceArea.Contract,
				ServiceID:             dopService.ID,
				Service:               dopService,
				DomesticServiceAreaID: originDomesticServiceArea.ID,
				DomesticServiceArea:   originDomesticServiceArea,
				IsPeakPeriod:          false,
				PriceCents:            unit.Cents(404),
			},
		})

		testdatagen.FetchOrMakeReDomesticServiceAreaPrice(suite.DB(), testdatagen.Assertions{
			ReDomesticServiceAreaPrice: models.ReDomesticServiceAreaPrice{
				ContractID:            originDomesticServiceArea.ContractID,
				Contract:              originDomesticServiceArea.Contract,
				ServiceID:             dopService.ID,
				Service:               dopService,
				DomesticServiceAreaID: originDomesticServiceArea.ID,
				DomesticServiceArea:   originDomesticServiceArea,
				IsPeakPeriod:          true,
				PriceCents:            unit.Cents(465),
			},
		})

		ddpService := factory.FetchReServiceByCode(suite.DB(), models.ReServiceCodeDDP)

		testdatagen.FetchOrMakeReDomesticServiceAreaPrice(suite.DB(), testdatagen.Assertions{
			ReDomesticServiceAreaPrice: models.ReDomesticServiceAreaPrice{
				ContractID:            destDomesticServiceArea.ContractID,
				Contract:              destDomesticServiceArea.Contract,
				ServiceID:             ddpService.ID,
				Service:               ddpService,
				DomesticServiceAreaID: destDomesticServiceArea.ID,
				DomesticServiceArea:   destDomesticServiceArea,
				IsPeakPeriod:          false,
				PriceCents:            unit.Cents(832),
			},
		})

		testdatagen.FetchOrMakeReDomesticServiceAreaPrice(suite.DB(), testdatagen.Assertions{
			ReDomesticServiceAreaPrice: models.ReDomesticServiceAreaPrice{
				ContractID:            destDomesticServiceArea.ContractID,
				Contract:              destDomesticServiceArea.Contract,
				ServiceID:             ddpService.ID,
				Service:               ddpService,
				DomesticServiceAreaID: destDomesticServiceArea.ID,
				DomesticServiceArea:   destDomesticServiceArea,
				IsPeakPeriod:          true,
				PriceCents:            unit.Cents(957),
			},
		})

		dpkService := factory.FetchReServiceByCode(suite.DB(), models.ReServiceCodeDPK)

		testdatagen.FetchOrMakeReDomesticOtherPrice(suite.DB(), testdatagen.Assertions{
			ReDomesticOtherPrice: models.ReDomesticOtherPrice{
				ContractID:   originDomesticServiceArea.ContractID,
				Contract:     originDomesticServiceArea.Contract,
				ServiceID:    dpkService.ID,
				Service:      dpkService,
				IsPeakPeriod: false,
				Schedule:     3,
				PriceCents:   7395,
			},
		})

		testdatagen.FetchOrMakeReDomesticOtherPrice(suite.DB(), testdatagen.Assertions{
			ReDomesticOtherPrice: models.ReDomesticOtherPrice{
				ContractID:   originDomesticServiceArea.ContractID,
				Contract:     originDomesticServiceArea.Contract,
				ServiceID:    dpkService.ID,
				Service:      dpkService,
				IsPeakPeriod: true,
				Schedule:     3,
				PriceCents:   8000,
			},
		})

		dupkService := factory.FetchReServiceByCode(suite.DB(), models.ReServiceCodeDUPK)

		testdatagen.FetchOrMakeReDomesticOtherPrice(suite.DB(), testdatagen.Assertions{
			ReDomesticOtherPrice: models.ReDomesticOtherPrice{
				ContractID:   destDomesticServiceArea.ContractID,
				Contract:     destDomesticServiceArea.Contract,
				ServiceID:    dupkService.ID,
				Service:      dupkService,
				IsPeakPeriod: false,
				Schedule:     2,
				PriceCents:   597,
			},
		})

		testdatagen.FetchOrMakeReDomesticOtherPrice(suite.DB(), testdatagen.Assertions{
			ReDomesticOtherPrice: models.ReDomesticOtherPrice{
				ContractID:   destDomesticServiceArea.ContractID,
				Contract:     destDomesticServiceArea.Contract,
				ServiceID:    dupkService.ID,
				Service:      dupkService,
				IsPeakPeriod: true,
				Schedule:     2,
				PriceCents:   650,
			},
		})

		dofsitService := factory.FetchReServiceByCode(suite.DB(), models.ReServiceCodeDOFSIT)

		testdatagen.FetchOrMakeReDomesticServiceAreaPrice(suite.DB(), testdatagen.Assertions{
			ReDomesticServiceAreaPrice: models.ReDomesticServiceAreaPrice{
				ContractID:            originDomesticServiceArea.ContractID,
				Contract:              originDomesticServiceArea.Contract,
				ServiceID:             dofsitService.ID,
				Service:               dofsitService,
				DomesticServiceAreaID: originDomesticServiceArea.ID,
				DomesticServiceArea:   originDomesticServiceArea,
				IsPeakPeriod:          false,
				PriceCents:            1153,
			},
		})

		testdatagen.FetchOrMakeReDomesticServiceAreaPrice(suite.DB(), testdatagen.Assertions{
			ReDomesticServiceAreaPrice: models.ReDomesticServiceAreaPrice{
				ContractID:            originDomesticServiceArea.ContractID,
				Contract:              originDomesticServiceArea.Contract,
				ServiceID:             dofsitService.ID,
				Service:               dofsitService,
				DomesticServiceAreaID: originDomesticServiceArea.ID,
				DomesticServiceArea:   originDomesticServiceArea,
				IsPeakPeriod:          true,
				PriceCents:            1326,
			},
		})

		doasitService := factory.FetchReServiceByCode(suite.DB(), models.ReServiceCodeDOASIT)

		testdatagen.FetchOrMakeReDomesticServiceAreaPrice(suite.DB(), testdatagen.Assertions{
			ReDomesticServiceAreaPrice: models.ReDomesticServiceAreaPrice{
				ContractID:            originDomesticServiceArea.ContractID,
				Contract:              originDomesticServiceArea.Contract,
				ServiceID:             doasitService.ID,
				Service:               doasitService,
				DomesticServiceAreaID: originDomesticServiceArea.ID,
				DomesticServiceArea:   originDomesticServiceArea,
				IsPeakPeriod:          false,
				PriceCents:            46,
			},
		})

		testdatagen.FetchOrMakeReDomesticServiceAreaPrice(suite.DB(), testdatagen.Assertions{
			ReDomesticServiceAreaPrice: models.ReDomesticServiceAreaPrice{
				ContractID:            originDomesticServiceArea.ContractID,
				Contract:              originDomesticServiceArea.Contract,
				ServiceID:             doasitService.ID,
				Service:               doasitService,
				DomesticServiceAreaID: originDomesticServiceArea.ID,
				DomesticServiceArea:   originDomesticServiceArea,
				IsPeakPeriod:          true,
				PriceCents:            53,
			},
		})

		ddfsitService := factory.FetchReServiceByCode(suite.DB(), models.ReServiceCodeDDFSIT)

		testdatagen.FetchOrMakeReDomesticServiceAreaPrice(suite.DB(), testdatagen.Assertions{
			ReDomesticServiceAreaPrice: models.ReDomesticServiceAreaPrice{
				ContractID:            destDomesticServiceArea.ContractID,
				Contract:              destDomesticServiceArea.Contract,
				ServiceID:             ddfsitService.ID,
				Service:               ddfsitService,
				DomesticServiceAreaID: destDomesticServiceArea.ID,
				DomesticServiceArea:   destDomesticServiceArea,
				IsPeakPeriod:          false,
				PriceCents:            1612,
			},
		})

		testdatagen.FetchOrMakeReDomesticServiceAreaPrice(suite.DB(), testdatagen.Assertions{
			ReDomesticServiceAreaPrice: models.ReDomesticServiceAreaPrice{
				ContractID:            destDomesticServiceArea.ContractID,
				Contract:              destDomesticServiceArea.Contract,
				ServiceID:             ddfsitService.ID,
				Service:               ddfsitService,
				DomesticServiceAreaID: destDomesticServiceArea.ID,
				DomesticServiceArea:   destDomesticServiceArea,
				IsPeakPeriod:          true,
				PriceCents:            1854,
			},
		})

		ddasitService := factory.FetchReServiceByCode(suite.DB(), models.ReServiceCodeDDASIT)

		testdatagen.FetchOrMakeReDomesticServiceAreaPrice(suite.DB(), testdatagen.Assertions{
			ReDomesticServiceAreaPrice: models.ReDomesticServiceAreaPrice{
				ContractID:            destDomesticServiceArea.ContractID,
				Contract:              destDomesticServiceArea.Contract,
				ServiceID:             ddasitService.ID,
				Service:               ddasitService,
				DomesticServiceAreaID: destDomesticServiceArea.ID,
				DomesticServiceArea:   destDomesticServiceArea,
				IsPeakPeriod:          false,
				PriceCents:            55,
			},
		})

		testdatagen.FetchOrMakeReDomesticServiceAreaPrice(suite.DB(), testdatagen.Assertions{
			ReDomesticServiceAreaPrice: models.ReDomesticServiceAreaPrice{
				ContractID:            destDomesticServiceArea.ContractID,
				Contract:              destDomesticServiceArea.Contract,
				ServiceID:             ddasitService.ID,
				Service:               ddasitService,
				DomesticServiceAreaID: destDomesticServiceArea.ID,
				DomesticServiceArea:   destDomesticServiceArea,
				IsPeakPeriod:          true,
				PriceCents:            63,
			},
		})
	}

	suite.Run("Price Breakdown", func() {
		ppmShipment := factory.BuildPPMShipmentWithApprovedDocuments(suite.DB())

		setupPricerData()

		mockedPaymentRequestHelper.On(
			"FetchServiceParamsForServiceItems",
			mock.AnythingOfType("*appcontext.appContext"),
			mock.AnythingOfType("[]models.MTOServiceItem")).Return(serviceParams, nil)

		// DTOD distance is going to be less than the HHG Rand McNally distance of 2361 miles
		mockedPlanner.On("ZipTransitDistance", mock.AnythingOfType("*appcontext.appContext"),
			"50309", "30813").Return(2294, nil)

		linehaul, fuel, origin, dest, packing, unpacking, _, err := ppmEstimator.PriceBreakdown(suite.AppContextForTest(), &ppmShipment)
		suite.NilOrNoVerrs(err)

		mockedPlanner.AssertCalled(suite.T(), "ZipTransitDistance", mock.AnythingOfType("*appcontext.appContext"),
			"50309", "30813")
		mockedPaymentRequestHelper.AssertCalled(suite.T(), "FetchServiceParamsForServiceItems", mock.AnythingOfType("*appcontext.appContext"), mock.AnythingOfType("[]models.MTOServiceItem"))

		suite.Equal(unit.Pound(4000), *ppmShipment.EstimatedWeight)
		suite.Equal(unit.Cents(37841824), linehaul)
		suite.Equal(unit.Cents(3004), fuel)
		suite.Equal(unit.Cents(16160), origin)
		suite.Equal(unit.Cents(33280), dest)
		suite.Equal(unit.Cents(295800), packing)
		suite.Equal(unit.Cents(23880), unpacking)

		total := linehaul + fuel + origin + dest + packing + unpacking
		suite.Equal(unit.Cents(38213948), total)
	})

	suite.Run("Estimated Incentive", func() {
		suite.Run("Estimated Incentive - Success", func() {
			oldPPMShipment := factory.BuildMinimalPPMShipment(suite.DB(), nil, nil)

			setupPricerData()

			// shipment has locations and date but is now updating the estimated weight for the first time
			estimatedWeight := unit.Pound(5000)
			newPPM := oldPPMShipment
			newPPM.EstimatedWeight = &estimatedWeight

			mockedPaymentRequestHelper.On(
				"FetchServiceParamsForServiceItems",
				mock.AnythingOfType("*appcontext.appContext"),
				mock.AnythingOfType("[]models.MTOServiceItem")).Return(serviceParams, nil)

			// DTOD distance is going to be less than the HHG Rand McNally distance of 2361 miles
			mockedPlanner.On("ZipTransitDistance", mock.AnythingOfType("*appcontext.appContext"),
				"50309", "30813").Return(2294, nil)

			ppmEstimate, _, err := ppmEstimator.EstimateIncentiveWithDefaultChecks(suite.AppContextForTest(), oldPPMShipment, &newPPM)
			suite.NilOrNoVerrs(err)

			mockedPlanner.AssertCalled(suite.T(), "ZipTransitDistance", mock.AnythingOfType("*appcontext.appContext"),
				"50309", "30813")
			mockedPaymentRequestHelper.AssertCalled(suite.T(), "FetchServiceParamsForServiceItems", mock.AnythingOfType("*appcontext.appContext"), mock.AnythingOfType("[]models.MTOServiceItem"))

			suite.Equal(oldPPMShipment.PickupAddress.PostalCode, newPPM.PickupAddress.PostalCode)
			suite.Equal(unit.Pound(5000), *newPPM.EstimatedWeight)
			suite.Equal(unit.Cents(112102682), *ppmEstimate)
		})

		suite.Run("Estimated Incentive - Success - clears advance and advance requested values", func() {
			oldPPMShipment := factory.BuildPPMShipment(suite.DB(), []factory.Customization{
				{
					Model: models.PPMShipment{
						Status: models.PPMShipmentStatusDraft,
					},
				},
			}, nil)
			setupPricerData()

			newPPM := oldPPMShipment

			// updating the departure date will re-calculate the estimate and clear the previously requested advance
			newPPM.ExpectedDepartureDate = time.Date(testdatagen.GHCTestYear, time.March, 30, 0, 0, 0, 0, time.UTC)

			mockedPaymentRequestHelper.On(
				"FetchServiceParamsForServiceItems",
				mock.AnythingOfType("*appcontext.appContext"),
				mock.AnythingOfType("[]models.MTOServiceItem")).Return(serviceParams, nil)

			// DTOD distance is going to be less than the HHG Rand McNally distance of 2361 miles
			mockedPlanner.On("ZipTransitDistance", mock.AnythingOfType("*appcontext.appContext"),
				"50309", "30813").Return(2294, nil).Once()

			ppmEstimate, _, err := ppmEstimator.EstimateIncentiveWithDefaultChecks(suite.AppContextForTest(), oldPPMShipment, &newPPM)
			suite.NilOrNoVerrs(err)
			suite.Nil(newPPM.HasRequestedAdvance)
			suite.Nil(newPPM.AdvanceAmountRequested)
			suite.Equal(unit.Cents(112102682), *ppmEstimate)
		})

		suite.Run("Estimated Incentive - does not change when required fields are the same", func() {
			oldPPMShipment := factory.BuildPPMShipment(suite.DB(), []factory.Customization{
				{
					Model: models.PPMShipment{
						Status:             models.PPMShipmentStatusDraft,
						EstimatedIncentive: models.CentPointer(unit.Cents(500000)),
					},
				},
			}, nil)
			newPPM := oldPPMShipment
			newPPM.HasProGear = models.BoolPointer(false)

			estimatedIncentive, _, err := ppmEstimator.EstimateIncentiveWithDefaultChecks(suite.AppContextForTest(), oldPPMShipment, &newPPM)
			suite.NilOrNoVerrs(err)
			suite.Equal(oldPPMShipment.PickupAddress.PostalCode, newPPM.PickupAddress.PostalCode)
			suite.Equal(*oldPPMShipment.EstimatedWeight, *newPPM.EstimatedWeight)
			suite.Equal(oldPPMShipment.DestinationAddress.PostalCode, newPPM.DestinationAddress.PostalCode)
			suite.True(oldPPMShipment.ExpectedDepartureDate.Equal(newPPM.ExpectedDepartureDate))
			suite.Equal(*oldPPMShipment.EstimatedIncentive, *estimatedIncentive)
			suite.Equal(models.BoolPointer(true), newPPM.HasRequestedAdvance)
			suite.Equal(unit.Cents(598700), *newPPM.AdvanceAmountRequested)
		})

		suite.Run("Estimated Incentive - does not change when status is not DRAFT", func() {
			oldPPMShipment := factory.BuildPPMShipment(suite.DB(), []factory.Customization{
				{
					Model: models.PPMShipment{
						EstimatedIncentive: models.CentPointer(unit.Cents(500000)),
					},
				},
			}, nil)

			pickupAddress := models.Address{PostalCode: oldPPMShipment.PickupAddress.PostalCode}
			destinationAddress := models.Address{PostalCode: "94040"}
			newPPM := models.PPMShipment{
				ID:                    uuid.FromStringOrNil("575c25aa-b4eb-4024-9597-43483003c773"),
				ShipmentID:            oldPPMShipment.ShipmentID,
				Status:                models.PPMShipmentStatusCloseoutComplete,
				ExpectedDepartureDate: oldPPMShipment.ExpectedDepartureDate,
				PickupAddress:         &pickupAddress,
				DestinationAddress:    &destinationAddress,
				EstimatedWeight:       oldPPMShipment.EstimatedWeight,
				SITExpected:           oldPPMShipment.SITExpected,
				EstimatedIncentive:    models.CentPointer(unit.Cents(600000)),
			}

			ppmEstimate, _, err := ppmEstimator.EstimateIncentiveWithDefaultChecks(suite.AppContextForTest(), oldPPMShipment, &newPPM)
			suite.NilOrNoVerrs(err)
			suite.Equal(oldPPMShipment.EstimatedIncentive, ppmEstimate)
		})

		suite.Run("Estimated Incentive - Success - is skipped when Estimated Weight is missing", func() {
			oldPPMShipment := factory.BuildMinimalPPMShipment(suite.DB(), nil, nil)

			newPPM := oldPPMShipment
			newPPM.DestinationAddress.PostalCode = "94040"
			_, _, err := ppmEstimator.EstimateIncentiveWithDefaultChecks(suite.AppContextForTest(), oldPPMShipment, &newPPM)
			suite.NoError(err)
			suite.Nil(newPPM.EstimatedIncentive)
		})
	})

	suite.Run("Final Incentive", func() {
		actualMoveDate := time.Date(2020, time.March, 14, 0, 0, 0, 0, time.UTC)
		suite.Run("Final Incentive - Success", func() {
			setupPricerData()
			weightOverride := unit.Pound(19500)
			oldPPMShipment := factory.BuildPPMShipment(suite.DB(), []factory.Customization{
				{
					Model: models.PPMShipment{
						ActualPickupPostalCode:      models.StringPointer("50309"),
						ActualDestinationPostalCode: models.StringPointer("30813"),
						ActualMoveDate:              models.TimePointer(actualMoveDate),
						Status:                      models.PPMShipmentStatusWaitingOnCustomer,
					},
				},
			}, []factory.Trait{factory.GetTraitApprovedPPMWithActualInfo})

			oldPPMShipment.WeightTickets = models.WeightTickets{
				factory.BuildWeightTicket(suite.DB(), []factory.Customization{
					{
						Model: models.WeightTicket{
							FullWeight: &weightOverride,
						},
					},
				}, nil),
			}

			newPPM := oldPPMShipment
			updatedMoveDate := time.Date(2020, time.March, 15, 0, 0, 0, 0, time.UTC)
			newPPM.ActualMoveDate = models.TimePointer(updatedMoveDate)

			mockedPaymentRequestHelper.On(
				"FetchServiceParamsForServiceItems",
				mock.AnythingOfType("*appcontext.appContext"),
				mock.AnythingOfType("[]models.MTOServiceItem")).Return(serviceParams, nil)

			// DTOD distance is going to be less than the HHG Rand McNally distance of 2361 miles
			mockedPlanner.On("ZipTransitDistance", mock.AnythingOfType("*appcontext.appContext"),
				"50309", "30813").Return(2294, nil)

			ppmFinal, err := ppmEstimator.FinalIncentiveWithDefaultChecks(suite.AppContextForTest(), oldPPMShipment, &newPPM)
			suite.NilOrNoVerrs(err)

			mockedPlanner.AssertCalled(suite.T(), "ZipTransitDistance", mock.AnythingOfType("*appcontext.appContext"),
				"50309", "30813")
			mockedPaymentRequestHelper.AssertCalled(suite.T(), "FetchServiceParamsForServiceItems", mock.AnythingOfType("*appcontext.appContext"), mock.AnythingOfType("[]models.MTOServiceItem"))

			suite.Equal(oldPPMShipment.ActualPickupPostalCode, newPPM.ActualPickupPostalCode)
			suite.NotEqual(*oldPPMShipment.ActualMoveDate, newPPM.ActualMoveDate)
			originalWeight, newWeight := SumWeightTickets(oldPPMShipment, newPPM)
			suite.Equal(unit.Pound(5000), originalWeight)
			suite.Equal(unit.Pound(5000), newWeight)
			suite.Equal(unit.Cents(70064364), *ppmFinal)
		})

		suite.Run("Final Incentive - Success with updated weights", func() {
			setupPricerData()
			moveDate := time.Date(2020, time.March, 15, 0, 0, 0, 0, time.UTC)
			oldPPMShipment := factory.BuildPPMShipment(suite.DB(), []factory.Customization{
				{
					Model: models.PPMShipment{
						ActualPickupPostalCode:      models.StringPointer("50309"),
						ActualDestinationPostalCode: models.StringPointer("30813"),
						ActualMoveDate:              models.TimePointer(moveDate),
						Status:                      models.PPMShipmentStatusWaitingOnCustomer,
					},
				},
			}, []factory.Trait{factory.GetTraitApprovedPPMWithActualInfo})

			oldPPMShipment.WeightTickets = models.WeightTickets{
				factory.BuildWeightTicket(suite.DB(), nil, nil),
			}

			newPPM := oldPPMShipment
			weightOverride := unit.Pound(19500)
			newPPM.WeightTickets = models.WeightTickets{
				factory.BuildWeightTicket(suite.DB(), []factory.Customization{
					{
						Model: models.WeightTicket{
							FullWeight: &weightOverride,
						},
					},
				}, nil),
			}

			mockedPaymentRequestHelper.On(
				"FetchServiceParamsForServiceItems",
				mock.AnythingOfType("*appcontext.appContext"),
				mock.AnythingOfType("[]models.MTOServiceItem")).Return(serviceParams, nil)

			// DTOD distance is going to be less than the HHG Rand McNally distance of 2361 miles
			mockedPlanner.On("ZipTransitDistance", mock.AnythingOfType("*appcontext.appContext"),
				"50309", "30813").Return(2294, nil)

			ppmFinal, err := ppmEstimator.FinalIncentiveWithDefaultChecks(suite.AppContextForTest(), oldPPMShipment, &newPPM)
			suite.NilOrNoVerrs(err)

			mockedPlanner.AssertCalled(suite.T(), "ZipTransitDistance", mock.AnythingOfType("*appcontext.appContext"),
				"50309", "30813")
			mockedPaymentRequestHelper.AssertCalled(suite.T(), "FetchServiceParamsForServiceItems", mock.AnythingOfType("*appcontext.appContext"), mock.AnythingOfType("[]models.MTOServiceItem"))

			suite.Equal(oldPPMShipment.ActualPickupPostalCode, newPPM.ActualPickupPostalCode)
			suite.NotEqual(*oldPPMShipment.ActualMoveDate, newPPM.ActualMoveDate)
			originalWeight, newWeight := SumWeightTickets(oldPPMShipment, newPPM)
			suite.Equal(unit.Pound(4000), originalWeight)
			suite.Equal(unit.Pound(5000), newWeight)
			suite.Equal(unit.Cents(70064364), *ppmFinal)
		})

		suite.Run("Final Incentive - Success with disregarding rejected weight tickets", func() {
			setupPricerData()
			oldEmptyWeight := unit.Pound(6000)
			oldFullWeight := unit.Pound(10000)
			moveDate := time.Date(2020, time.March, 15, 0, 0, 0, 0, time.UTC)
			oldPPMShipment := factory.BuildPPMShipmentThatNeedsCloseout(suite.DB(), nil, []factory.Customization{
				{
					Model: models.PPMShipment{
						ActualPickupPostalCode:      models.StringPointer("50309"),
						ActualDestinationPostalCode: models.StringPointer("30813"),
						ActualMoveDate:              models.TimePointer(moveDate),
					},
				},
				{
					Model: models.WeightTicket{
						FullWeight:  &oldFullWeight,
						EmptyWeight: &oldEmptyWeight,
					},
				},
			})

			// tests pass even if status is Needs Payment Approval,
			// but preserve in case it matters
			oldPPMShipment.Status = models.PPMShipmentStatusWaitingOnCustomer

			newPPM := oldPPMShipment
			newWeightTicket := newPPM.WeightTickets[0]
			rejected := models.PPMDocumentStatusRejected
			newWeightTicket.Status = &rejected
			newPPM.WeightTickets = models.WeightTickets{newWeightTicket}
			// At this point the updated weight tickets on the newPPMShipment could be saved to the DB
			// the save is being omitted here to reduce DB calls in our test

			mockedPaymentRequestHelper.On(
				"FetchServiceParamsForServiceItems",
				mock.AnythingOfType("*appcontext.appContext"),
				mock.AnythingOfType("[]models.MTOServiceItem")).Return(serviceParams, nil)

			// DTOD distance is going to be less than the HHG Rand McNally distance of 2361 miles
			mockedPlanner.On("ZipTransitDistance", mock.AnythingOfType("*appcontext.appContext"),
				"50309", "30813").Return(2294, nil)

			ppmFinal, err := ppmEstimator.FinalIncentiveWithDefaultChecks(suite.AppContextForTest(), oldPPMShipment, &newPPM)
			suite.NilOrNoVerrs(err)

			mockedPlanner.AssertCalled(suite.T(), "ZipTransitDistance", mock.AnythingOfType("*appcontext.appContext"),
				"50309", "30813")
			mockedPaymentRequestHelper.AssertCalled(suite.T(), "FetchServiceParamsForServiceItems", mock.AnythingOfType("*appcontext.appContext"), mock.AnythingOfType("[]models.MTOServiceItem"))

			originalWeight, newWeight := SumWeightTickets(oldPPMShipment, newPPM)
			suite.Equal(unit.Pound(4000), originalWeight)
			suite.Equal(unit.Pound(0), newWeight)
			suite.Nil(ppmFinal)
		})

		suite.Run("Final Incentive - Success updating finalIncentive with rejected weight tickets", func() {
			setupPricerData()
			oldFullWeight := unit.Pound(10000)
			oldEmptyWeight := unit.Pound(6000)
			moveDate := time.Date(2020, time.March, 15, 0, 0, 0, 0, time.UTC)
			oldPPMShipment := factory.BuildPPMShipmentThatNeedsCloseout(suite.DB(), nil, []factory.Customization{
				{
					Model: models.PPMShipment{
						ActualPickupPostalCode:      models.StringPointer("50309"),
						ActualDestinationPostalCode: models.StringPointer("30813"),
						ActualMoveDate:              models.TimePointer(moveDate),
						FinalIncentive:              models.CentPointer(unit.Cents(500000)),
					},
				},
				{
					Model: models.WeightTicket{
						FullWeight:  &oldFullWeight,
						EmptyWeight: &oldEmptyWeight,
					},
				},
			})

			// tests pass even if status is Needs Payment Approval,
			// but preserve in case it matters
			oldPPMShipment.Status = models.PPMShipmentStatusWaitingOnCustomer
			oldPPMShipment.WeightTickets = models.WeightTickets{
				oldPPMShipment.WeightTickets[0],
				factory.BuildWeightTicket(suite.DB(), nil, nil),
			}

			newPPM := oldPPMShipment
			rejected := models.PPMDocumentStatusRejected
			approved := models.PPMDocumentStatusApproved
			newWeightTicket1 := newPPM.WeightTickets[0]
			newWeightTicket1.Status = &rejected
			newWeightTicket2 := newPPM.WeightTickets[1]
			newWeightTicket2.Status = &approved
			newPPM.WeightTickets = models.WeightTickets{newWeightTicket1, newWeightTicket2}
			// At this point the updated weight tickets on the newPPMShipment could be saved to the DB
			// the save is being omitted here to reduce DB calls in our test
			mockedPaymentRequestHelper.On(
				"FetchServiceParamsForServiceItems",
				mock.AnythingOfType("*appcontext.appContext"),
				mock.AnythingOfType("[]models.MTOServiceItem")).Return(serviceParams, nil)

			// DTOD distance is going to be less than the HHG Rand McNally distance of 2361 miles
			mockedPlanner.On("ZipTransitDistance", mock.AnythingOfType("*appcontext.appContext"),
				"50309", "30813").Return(2294, nil)

			ppmFinal, err := ppmEstimator.FinalIncentiveWithDefaultChecks(suite.AppContextForTest(), oldPPMShipment, &newPPM)
			suite.NilOrNoVerrs(err)

			mockedPlanner.AssertCalled(suite.T(), "ZipTransitDistance", mock.AnythingOfType("*appcontext.appContext"),
				"50309", "30813")
			mockedPaymentRequestHelper.AssertCalled(suite.T(), "FetchServiceParamsForServiceItems", mock.AnythingOfType("*appcontext.appContext"), mock.AnythingOfType("[]models.MTOServiceItem"))

			originalWeight, newWeight := SumWeightTickets(oldPPMShipment, newPPM)
			suite.Equal(unit.Pound(8000), originalWeight)
			suite.Equal(unit.Pound(4000), newWeight)
			suite.Equal(unit.Cents(38213948), *ppmFinal)
			suite.NotEqual(oldPPMShipment.FinalIncentive, *ppmFinal)
		})

		suite.Run("Final Incentive - Success updating finalIncentive when adjusted net weight is taken into account", func() {
			setupPricerData()
			oldFullWeight := unit.Pound(10000)
			oldEmptyWeight := unit.Pound(6000)
			moveDate := time.Date(2020, time.March, 15, 0, 0, 0, 0, time.UTC)
			oldPPMShipment := factory.BuildPPMShipmentThatNeedsCloseout(suite.DB(), nil, []factory.Customization{
				{
					Model: models.PPMShipment{
						ActualPickupPostalCode:      models.StringPointer("50309"),
						ActualDestinationPostalCode: models.StringPointer("30813"),
						ActualMoveDate:              models.TimePointer(moveDate),
						FinalIncentive:              models.CentPointer(unit.Cents(500000)),
					},
				},
				{
					Model: models.WeightTicket{
						FullWeight:  &oldFullWeight,
						EmptyWeight: &oldEmptyWeight,
					},
				},
			})

			// tests pass even if status is Needs Payment Approval,
			// but preserve in case it matters
			oldPPMShipment.Status = models.PPMShipmentStatusWaitingOnCustomer
			oldPPMShipment.WeightTickets = models.WeightTickets{
				oldPPMShipment.WeightTickets[0],
				factory.BuildWeightTicket(suite.DB(), nil, nil),
			}

			newPPM := oldPPMShipment
			rejected := models.PPMDocumentStatusRejected
			approved := models.PPMDocumentStatusApproved
			adjustedNetWeight := unit.Pound(3000)

			newWeightTicket1 := newPPM.WeightTickets[0]
			newWeightTicket1.AdjustedNetWeight = &adjustedNetWeight
			newWeightTicket1.Status = &rejected

			newWeightTicket2 := newPPM.WeightTickets[1]
			newWeightTicket2.AdjustedNetWeight = &adjustedNetWeight
			newWeightTicket2.Status = &approved

			newPPM.WeightTickets = models.WeightTickets{newWeightTicket1, newWeightTicket2}

			// At this point the updated weight tickets on the newPPMShipment could be saved to the DB
			// the save is being omitted here to reduce DB calls in our test
			mockedPaymentRequestHelper.On(
				"FetchServiceParamsForServiceItems",
				mock.AnythingOfType("*appcontext.appContext"),
				mock.AnythingOfType("[]models.MTOServiceItem")).Return(serviceParams, nil)

			// DTOD distance is going to be less than the HHG Rand McNally distance of 2361 miles
			mockedPlanner.On("ZipTransitDistance", mock.AnythingOfType("*appcontext.appContext"),
				"50309", "30813").Return(2294, nil)

			ppmFinal, err := ppmEstimator.FinalIncentiveWithDefaultChecks(suite.AppContextForTest(), oldPPMShipment, &newPPM)
			suite.NilOrNoVerrs(err)

			mockedPlanner.AssertCalled(suite.T(), "ZipTransitDistance", mock.AnythingOfType("*appcontext.appContext"),
				"50309", "30813")
			mockedPaymentRequestHelper.AssertCalled(suite.T(), "FetchServiceParamsForServiceItems", mock.AnythingOfType("*appcontext.appContext"), mock.AnythingOfType("[]models.MTOServiceItem"))

			originalWeight, newWeight := SumWeightTickets(oldPPMShipment, newPPM)
			suite.Equal(unit.Pound(8000), originalWeight)
			suite.Equal(unit.Pound(3000), newWeight)
			suite.Equal(unit.Cents(28661212), *ppmFinal)
			suite.NotEqual(oldPPMShipment.FinalIncentive, *ppmFinal)
		})

		suite.Run("Sum Weights - sum weights for original shipment with standard weight ticket and new shipment with standard weight ticket", func() {
			oldFullWeight := unit.Pound(10000)
			oldEmptyWeight := unit.Pound(6000)
			moveDate := time.Date(2020, time.March, 15, 0, 0, 0, 0, time.UTC)
			oldPPMShipment := factory.BuildPPMShipmentThatNeedsCloseout(suite.DB(), nil, []factory.Customization{
				{
					Model: models.PPMShipment{
						ActualPickupPostalCode:      models.StringPointer("50309"),
						ActualDestinationPostalCode: models.StringPointer("30813"),
						ActualMoveDate:              models.TimePointer(moveDate),
						FinalIncentive:              models.CentPointer(unit.Cents(500000)),
					},
				},
				{
					Model: models.WeightTicket{
						FullWeight:  &oldFullWeight,
						EmptyWeight: &oldEmptyWeight,
					},
				},
			})

			// tests pass even if status is Needs Payment Approval,
			// but preserve in case it matters
			oldPPMShipment.Status = models.PPMShipmentStatusWaitingOnCustomer
			newPPM := oldPPMShipment
			newFullWeight := unit.Pound(8000)
			newEmptyWeight := unit.Pound(3000)
			newWeightTicket1 := newPPM.WeightTickets[0]
			newWeightTicket1.FullWeight = &newFullWeight
			newWeightTicket1.EmptyWeight = &newEmptyWeight
			newPPM.WeightTickets = models.WeightTickets{newWeightTicket1}

			//Both PPM's have valid weight tickets so both should return properly calculated totals
			originalWeight, newWeight := SumWeightTickets(oldPPMShipment, newPPM)
			suite.Equal(unit.Pound(4000), originalWeight)
			suite.Equal(unit.Pound(5000), newWeight)
		})

		suite.Run("Sum Weights - sum weights for original shipment with standard weight ticket and new shipment with standard weight ticket & rejected ticket", func() {
			oldFullWeight := unit.Pound(10000)
			oldEmptyWeight := unit.Pound(6000)
			moveDate := time.Date(2020, time.March, 15, 0, 0, 0, 0, time.UTC)
			oldPPMShipment := factory.BuildPPMShipmentThatNeedsCloseout(suite.DB(), nil, []factory.Customization{
				{
					Model: models.PPMShipment{
						ActualPickupPostalCode:      models.StringPointer("90210"),
						ActualDestinationPostalCode: models.StringPointer("30813"),
						ActualMoveDate:              models.TimePointer(moveDate),
						FinalIncentive:              models.CentPointer(unit.Cents(500000)),
					},
				},
				{
					Model: models.WeightTicket{
						FullWeight:  &oldFullWeight,
						EmptyWeight: &oldEmptyWeight,
					},
				},
			})

			// tests pass even if status is Needs Payment Approval,
			// but preserve in case it matters
			oldPPMShipment.Status = models.PPMShipmentStatusWaitingOnCustomer

			newPPM := oldPPMShipment
			newFullWeight1 := unit.Pound(8000)
			newEmptyWeight1 := unit.Pound(3000)
			newWeightTicket1 := newPPM.WeightTickets[0]
			newWeightTicket1.FullWeight = &newFullWeight1
			newWeightTicket1.EmptyWeight = &newEmptyWeight1

			newFullWeight2 := unit.Pound(12000)
			newEmptyWeight2 := unit.Pound(4000)
			rejected := models.PPMDocumentStatusRejected
			newWeightTicket2 := newPPM.WeightTickets[0]
			newWeightTicket2.FullWeight = &newFullWeight2
			newWeightTicket2.EmptyWeight = &newEmptyWeight2
			newWeightTicket2.Status = &rejected

			newPPM.WeightTickets = models.WeightTickets{newWeightTicket1, newWeightTicket2}

			//Weight for rejected ticket should NOT be included in newWeight total
			originalWeight, newWeight := SumWeightTickets(oldPPMShipment, newPPM)
			suite.Equal(unit.Pound(4000), originalWeight)
			suite.Equal(unit.Pound(5000), newWeight)
		})

		suite.Run("Sum Weights - sum weights for original shipment with rejected weight ticket and new shipment with standard weight tickets", func() {
			oldFullWeight := unit.Pound(10000)
			oldEmptyWeight := unit.Pound(6000)
			rejected := models.PPMDocumentStatusRejected
			moveDate := time.Date(2020, time.March, 15, 0, 0, 0, 0, time.UTC)
			oldPPMShipment := factory.BuildPPMShipmentThatNeedsCloseout(suite.DB(), nil, []factory.Customization{
				{
					Model: models.PPMShipment{
						ActualPickupPostalCode:      models.StringPointer("90210"),
						ActualDestinationPostalCode: models.StringPointer("30813"),
						ActualMoveDate:              models.TimePointer(moveDate),
						FinalIncentive:              models.CentPointer(unit.Cents(500000)),
					},
				},
				{
					Model: models.WeightTicket{
						FullWeight:  &oldFullWeight,
						EmptyWeight: &oldEmptyWeight,
						Status:      &rejected,
					},
				},
			})

			// tests pass even if status is Needs Payment Approval,
			// but preserve in case it matters
			oldPPMShipment.Status = models.PPMShipmentStatusWaitingOnCustomer

			approved := models.PPMDocumentStatusApproved
			newPPM := oldPPMShipment
			newFullWeight1 := unit.Pound(8000)
			newEmptyWeight1 := unit.Pound(3000)
			newWeightTicket1 := newPPM.WeightTickets[0]
			newWeightTicket1.FullWeight = &newFullWeight1
			newWeightTicket1.EmptyWeight = &newEmptyWeight1
			newWeightTicket1.Status = &approved

			newFullWeight2 := unit.Pound(12000)
			newEmptyWeight2 := unit.Pound(4000)
			newWeightTicket2 := newPPM.WeightTickets[0]
			newWeightTicket2.FullWeight = &newFullWeight2
			newWeightTicket2.EmptyWeight = &newEmptyWeight2
			newWeightTicket2.Status = &approved

			newPPM.WeightTickets = models.WeightTickets{newWeightTicket1, newWeightTicket2}

			//Weight for rejected ticket should NOT be included in oldWeight total
			originalWeight, newWeight := SumWeightTickets(oldPPMShipment, newPPM)
			suite.Equal(unit.Pound(0), originalWeight)
			suite.Equal(unit.Pound(13000), newWeight)
		})

		suite.Run("Sum Weights - sum weights for original shipment and new shipment with adjusted weight", func() {
			oldFullWeight := unit.Pound(10000)
			oldEmptyWeight := unit.Pound(6000)
			moveDate := time.Date(2020, time.March, 15, 0, 0, 0, 0, time.UTC)
			oldPPMShipment := factory.BuildPPMShipmentThatNeedsCloseout(suite.DB(), nil, []factory.Customization{
				{
					Model: models.PPMShipment{
						ActualPickupPostalCode:      models.StringPointer("90210"),
						ActualDestinationPostalCode: models.StringPointer("30813"),
						ActualMoveDate:              models.TimePointer(moveDate),
						FinalIncentive:              models.CentPointer(unit.Cents(500000)),
					},
				},
				{
					Model: models.WeightTicket{
						FullWeight:  &oldFullWeight,
						EmptyWeight: &oldEmptyWeight,
					},
				},
			})

			// tests pass even if status is Needs Payment Approval,
			// but preserve in case it matters
			oldPPMShipment.Status = models.PPMShipmentStatusWaitingOnCustomer

			approved := models.PPMDocumentStatusApproved
			newPPM := oldPPMShipment
			newFullWeight1 := unit.Pound(8000)
			newEmptyWeight1 := unit.Pound(3000)
			adjustedNetWeight1 := unit.Pound(4000)
			newWeightTicket1 := newPPM.WeightTickets[0]
			newWeightTicket1.FullWeight = &newFullWeight1
			newWeightTicket1.EmptyWeight = &newEmptyWeight1
			newWeightTicket1.AdjustedNetWeight = &adjustedNetWeight1
			newWeightTicket1.Status = &approved

			newFullWeight2 := unit.Pound(12000)
			newEmptyWeight2 := unit.Pound(4000)
			adjustedNetWeight2 := unit.Pound(5000)
			newWeightTicket2 := newPPM.WeightTickets[0]
			newWeightTicket2.FullWeight = &newFullWeight2
			newWeightTicket2.EmptyWeight = &newEmptyWeight2
			newWeightTicket2.AdjustedNetWeight = &adjustedNetWeight2
			newWeightTicket2.Status = &approved

			newPPM.WeightTickets = models.WeightTickets{newWeightTicket1, newWeightTicket2}

			//Weight for rejected ticket should NOT be included in oldWeight total
			originalWeight, newWeight := SumWeightTickets(oldPPMShipment, newPPM)
			suite.Equal(unit.Pound(4000), originalWeight)
			//13000 comes from the full & empty weights being summed which we do not want in this scenario
			suite.NotEqual(unit.Pound(13000), newWeight)
			suite.Equal(unit.Pound(9000), newWeight)
		})

		suite.Run("Sum Weights - sum weights for original shipment and new shipment with 2 adjusted weights - one of them having a rejected status", func() {
			oldFullWeight := unit.Pound(10000)
			oldEmptyWeight := unit.Pound(6000)
			moveDate := time.Date(2020, time.March, 15, 0, 0, 0, 0, time.UTC)
			oldPPMShipment := factory.BuildPPMShipmentThatNeedsCloseout(suite.DB(), nil, []factory.Customization{
				{
					Model: models.PPMShipment{
						ActualPickupPostalCode:      models.StringPointer("90210"),
						ActualDestinationPostalCode: models.StringPointer("30813"),
						ActualMoveDate:              models.TimePointer(moveDate),
						FinalIncentive:              models.CentPointer(unit.Cents(500000)),
					},
				},
				{
					Model: models.WeightTicket{
						FullWeight:  &oldFullWeight,
						EmptyWeight: &oldEmptyWeight,
					},
				},
			})

			// tests pass even if status is Needs Payment Approval,
			// but preserve in case it matters
			oldPPMShipment.Status = models.PPMShipmentStatusWaitingOnCustomer

			newPPM := oldPPMShipment
			approved := models.PPMDocumentStatusApproved
			newFullWeight1 := unit.Pound(8000)
			newEmptyWeight1 := unit.Pound(3000)
			adjustedNetWeight1 := unit.Pound(4000)
			newWeightTicket1 := newPPM.WeightTickets[0]
			newWeightTicket1.FullWeight = &newFullWeight1
			newWeightTicket1.EmptyWeight = &newEmptyWeight1
			newWeightTicket1.AdjustedNetWeight = &adjustedNetWeight1
			newWeightTicket1.Status = &approved

			rejected := models.PPMDocumentStatusRejected
			newFullWeight2 := unit.Pound(12000)
			newEmptyWeight2 := unit.Pound(4000)
			adjustedNetWeight2 := unit.Pound(5000)
			newWeightTicket2 := newPPM.WeightTickets[0]
			newWeightTicket2.FullWeight = &newFullWeight2
			newWeightTicket2.EmptyWeight = &newEmptyWeight2
			newWeightTicket2.AdjustedNetWeight = &adjustedNetWeight2
			newWeightTicket2.Status = &rejected

			newPPM.WeightTickets = models.WeightTickets{newWeightTicket1, newWeightTicket2}

			//Weight for rejected ticket should NOT be included in oldWeight total
			originalWeight, newWeight := SumWeightTickets(oldPPMShipment, newPPM)
			suite.Equal(unit.Pound(4000), originalWeight)
			//13000 comes from the full & empty weights being summed which we do not want in this scenario
			suite.NotEqual(unit.Pound(13000), newWeight)
			suite.Equal(unit.Pound(4000), newWeight)
		})

		suite.Run("Should Skip Calculating Final Incentive - should return false when the move date is changed", func() {
			oldFullWeight := unit.Pound(10000)
			oldEmptyWeight := unit.Pound(6000)
			moveDate := time.Date(2020, time.March, 15, 0, 0, 0, 0, time.UTC)
			oldPPMShipment := factory.BuildPPMShipmentThatNeedsCloseout(suite.DB(), nil, []factory.Customization{
				{
					Model: models.PPMShipment{
						ActualPickupPostalCode:      models.StringPointer("90210"),
						ActualDestinationPostalCode: models.StringPointer("30813"),
						ActualMoveDate:              models.TimePointer(moveDate),
						FinalIncentive:              models.CentPointer(unit.Cents(500000)),
					},
				},
				{
					Model: models.WeightTicket{
						FullWeight:  &oldFullWeight,
						EmptyWeight: &oldEmptyWeight,
					},
				},
			})

			// tests pass even if status is Needs Payment Approval,
			// but preserve in case it matters
			oldPPMShipment.Status = models.PPMShipmentStatusWaitingOnCustomer

			newPPMShipment := oldPPMShipment
			updatedMoveDate := time.Date(2020, time.March, 25, 0, 0, 0, 0, time.UTC)
			newPPMShipment.ActualMoveDate = models.TimePointer(updatedMoveDate)

			originalTotalWeight, newTotalWeight := SumWeightTickets(oldPPMShipment, newPPMShipment)
			skipCalculateFinalIncentive := shouldSkipCalculatingFinalIncentive(&newPPMShipment, &oldPPMShipment, originalTotalWeight, newTotalWeight)
			suite.Equal(false, skipCalculateFinalIncentive)
		})

		suite.Run("Should Skip Calculating Final Incentive - should return false when the destination or pickup postal code is changed", func() {
			oldFullWeight := unit.Pound(10000)
			oldEmptyWeight := unit.Pound(6000)
			moveDate := time.Date(2020, time.March, 15, 0, 0, 0, 0, time.UTC)
			oldPPMShipment := factory.BuildPPMShipmentThatNeedsCloseout(suite.DB(), nil, []factory.Customization{
				{
					Model: models.PPMShipment{
						ActualPickupPostalCode:      models.StringPointer("90210"),
						ActualDestinationPostalCode: models.StringPointer("30813"),
						ActualMoveDate:              models.TimePointer(moveDate),
						FinalIncentive:              models.CentPointer(unit.Cents(500000)),
					},
				},
				{
					Model: models.WeightTicket{
						FullWeight:  &oldFullWeight,
						EmptyWeight: &oldEmptyWeight,
					},
				},
			})

			// tests pass even if status is Needs Payment Approval,
			// but preserve in case it matters
			oldPPMShipment.Status = models.PPMShipmentStatusWaitingOnCustomer

			//Assert false is returned when the ActualDestinationPostalCode is changed
			newPPMShipment1 := oldPPMShipment
			newPPMShipment1.ActualDestinationPostalCode = models.StringPointer("99011")

			originalTotalWeight1, newTotalWeight1 := SumWeightTickets(oldPPMShipment, newPPMShipment1)
			skipCalculateFinalIncentive1 := shouldSkipCalculatingFinalIncentive(&newPPMShipment1, &oldPPMShipment, originalTotalWeight1, newTotalWeight1)
			suite.Equal(false, skipCalculateFinalIncentive1)

			//Assert false is returned when the ActualPickupPostalCode is changed
			newPPMShipment2 := oldPPMShipment
			newPPMShipment2.ActualPickupPostalCode = models.StringPointer("99011")

			originalTotalWeight2, newTotalWeight2 := SumWeightTickets(oldPPMShipment, newPPMShipment2)
			skipCalculateFinalIncentive2 := shouldSkipCalculatingFinalIncentive(&newPPMShipment2, &oldPPMShipment, originalTotalWeight2, newTotalWeight2)
			suite.Equal(false, skipCalculateFinalIncentive2)
		})

		suite.Run("Should Skip Calculating Final Incentive - should return false when adjustedNetWeight is taken into account", func() {
			oldFullWeight := unit.Pound(10000)
			oldEmptyWeight := unit.Pound(6000)
			moveDate := time.Date(2020, time.March, 15, 0, 0, 0, 0, time.UTC)
			oldPPMShipment := factory.BuildPPMShipmentThatNeedsCloseout(suite.DB(), nil, []factory.Customization{
				{
					Model: models.PPMShipment{
						ActualPickupPostalCode:      models.StringPointer("90210"),
						ActualDestinationPostalCode: models.StringPointer("30813"),
						ActualMoveDate:              models.TimePointer(moveDate),
						FinalIncentive:              models.CentPointer(unit.Cents(500000)),
					},
				},
				{
					Model: models.WeightTicket{
						FullWeight:  &oldFullWeight,
						EmptyWeight: &oldEmptyWeight,
					},
				},
			})

			// tests pass even if status is Needs Payment Approval,
			// but preserve in case it matters
			oldPPMShipment.Status = models.PPMShipmentStatusWaitingOnCustomer

			newPPMShipment := oldPPMShipment
			newFullWeight := unit.Pound(10000)
			newEmptyWeight := unit.Pound(3000)
			adjustedNetWeight := unit.Pound(6000)
			approved := models.PPMDocumentStatusApproved

			newWeightTicket := newPPMShipment.WeightTickets[0]
			newWeightTicket.FullWeight = &newFullWeight
			newWeightTicket.EmptyWeight = &newEmptyWeight
			newWeightTicket.AdjustedNetWeight = &adjustedNetWeight
			newWeightTicket.Status = &approved
			newPPMShipment.WeightTickets = models.WeightTickets{newWeightTicket}

			originalTotalWeight, newTotalWeight := SumWeightTickets(oldPPMShipment, newPPMShipment)
			suite.Equal(unit.Pound(4000), originalTotalWeight)
			suite.Equal(unit.Pound(6000), newTotalWeight)

			//Func should notice one of the total weights are different, triggering the recalculation
			skipCalculateFinalIncentive := shouldSkipCalculatingFinalIncentive(&newPPMShipment, &oldPPMShipment, originalTotalWeight, newTotalWeight)
			suite.Equal(false, skipCalculateFinalIncentive)
		})

		suite.Run("Final Incentive - does not change when required fields are the same", func() {
			oldPPMShipment := factory.BuildPPMShipment(suite.DB(), []factory.Customization{
				{
					Model: models.PPMShipment{
						Status:                      models.PPMShipmentStatusWaitingOnCustomer,
						FinalIncentive:              models.CentPointer(unit.Cents(500000)),
						ActualPickupPostalCode:      models.StringPointer("90211"),
						ActualDestinationPostalCode: models.StringPointer("30814"),
						ActualMoveDate:              models.TimePointer(actualMoveDate),
					},
				},
			}, nil)
			oldPPMShipment.WeightTickets = models.WeightTickets{
				factory.BuildWeightTicket(suite.DB(), nil, nil),
			}
			newPPM := oldPPMShipment
			address := factory.BuildAddress(suite.DB(), nil, nil)
			newPPM.W2Address = &address

			finalIncentive, err := ppmEstimator.FinalIncentiveWithDefaultChecks(suite.AppContextForTest(), oldPPMShipment, &newPPM)
			suite.NilOrNoVerrs(err)
			suite.Equal(oldPPMShipment.ActualPickupPostalCode, newPPM.ActualPickupPostalCode)
			suite.Equal(oldPPMShipment.ActualDestinationPostalCode, newPPM.ActualDestinationPostalCode)
			suite.True(oldPPMShipment.ActualMoveDate.Equal(*newPPM.ActualMoveDate))
			suite.Equal(*oldPPMShipment.FinalIncentive, *finalIncentive)
		})

		suite.Run("Final Incentive - does not change when status is not WAITINGONCUSTOMER or NEEDSPAYMENTAPPROVAL", func() {
			oldPPMShipment := factory.BuildPPMShipment(suite.DB(), []factory.Customization{
				{
					Model: models.PPMShipment{
						Status:                      models.PPMShipmentStatusNeedsAdvanceApproval,
						FinalIncentive:              models.CentPointer(unit.Cents(500000)),
						ActualPickupPostalCode:      models.StringPointer("90211"),
						ActualDestinationPostalCode: models.StringPointer("30814"),
						ActualMoveDate:              models.TimePointer(actualMoveDate),
					},
				},
			}, nil)

			newPPM := oldPPMShipment
			newPPM.Status = models.PPMShipmentStatusCloseoutComplete

			finalIncentive, err := ppmEstimator.FinalIncentiveWithDefaultChecks(suite.AppContextForTest(), oldPPMShipment, &newPPM)
			suite.NilOrNoVerrs(err)
			suite.Equal(oldPPMShipment.FinalIncentive, finalIncentive)
		})

		suite.Run("Final Incentive - set to nil when missing info", func() {
			oldPPMShipment := factory.BuildPPMShipment(suite.DB(), []factory.Customization{
				{
					Model: models.PPMShipment{
						Status:                      models.PPMShipmentStatusWaitingOnCustomer,
						FinalIncentive:              models.CentPointer(unit.Cents(500000)),
						ActualPickupPostalCode:      models.StringPointer("90211"),
						ActualDestinationPostalCode: models.StringPointer("30814"),
						ActualMoveDate:              models.TimePointer(actualMoveDate),
					},
				},
			}, nil)
			oldPPMShipment.WeightTickets = models.WeightTickets{
				factory.BuildWeightTicket(suite.DB(), nil, nil),
			}

			newPPM := oldPPMShipment
			newPPM.WeightTickets = nil

			finalIncentive, err := ppmEstimator.FinalIncentiveWithDefaultChecks(suite.AppContextForTest(), oldPPMShipment, &newPPM)
			suite.NilOrNoVerrs(err)
			suite.Equal(oldPPMShipment.ActualPickupPostalCode, newPPM.ActualPickupPostalCode)
			suite.Equal(oldPPMShipment.ActualDestinationPostalCode, newPPM.ActualDestinationPostalCode)
			suite.True(oldPPMShipment.ActualMoveDate.Equal(*newPPM.ActualMoveDate))
			suite.Nil(finalIncentive)
		})
	})

	suite.Run("SIT Estimated Cost", func() {
		// For comparison should be priced the same as ORGSIT in devseed
		suite.Run("Success - Origin First Day and Additional Day SIT", func() {
			setupPricerData()

			originLocation := models.SITLocationTypeOrigin
			entryDate := time.Date(2020, time.March, 15, 0, 0, 0, 0, time.UTC)
			mtoShipment := factory.BuildMTOShipment(suite.DB(), []factory.Customization{
				{
					Model: models.MTOShipment{
						ShipmentType: models.MTOShipmentTypePPM,
					},
				},
			}, nil)

			shipmentOriginSIT := factory.BuildPPMShipment(nil, []factory.Customization{
				{
					Model: models.PPMShipment{
						SITExpected:               models.BoolPointer(true),
						SITLocation:               &originLocation,
						SITEstimatedWeight:        models.PoundPointer(unit.Pound(2000)),
						SITEstimatedEntryDate:     &entryDate,
						SITEstimatedDepartureDate: models.TimePointer(entryDate.Add(time.Hour * 24 * 30)),
					},
				},
				{
					Model:    mtoShipment,
					LinkOnly: true,
				},
			}, nil)

			mockedPlanner.On("ZipTransitDistance", mock.AnythingOfType("*appcontext.appContext"),
				"50309", "30813").Return(2294, nil)

			_, estimatedSITCost, err := ppmEstimator.EstimateIncentiveWithDefaultChecks(suite.AppContextForTest(), models.PPMShipment{}, &shipmentOriginSIT)

			suite.NoError(err)
			suite.NotNil(estimatedSITCost)
			suite.Equal(50660, estimatedSITCost.Int())
		})

		suite.Run("Success - Destination First Day and Additional Day SIT", func() {
			setupPricerData()

			destinationLocation := models.SITLocationTypeDestination
			entryDate := time.Date(2020, time.March, 15, 0, 0, 0, 0, time.UTC)
			mtoShipment := factory.BuildMTOShipment(suite.DB(), []factory.Customization{
				{
					Model: models.MTOShipment{
						ShipmentType: models.MTOShipmentTypePPM,
					},
				},
			}, nil)
			shipmentDestinationSIT := factory.BuildPPMShipment(nil, []factory.Customization{
				{
					Model: models.PPMShipment{
						SITExpected:               models.BoolPointer(true),
						SITLocation:               &destinationLocation,
						SITEstimatedWeight:        models.PoundPointer(unit.Pound(2000)),
						SITEstimatedEntryDate:     &entryDate,
						SITEstimatedDepartureDate: models.TimePointer(entryDate.Add(time.Hour * 24 * 30)),
					},
				},
				{
					Model: &models.Address{
						StreetAddress1: "987 Other Avenue",
						StreetAddress2: models.StringPointer("P.O. Box 1234"),
						StreetAddress3: models.StringPointer("c/o Another Person"),
						City:           "Des Moines",
						State:          "IA",
						PostalCode:     "50309",
<<<<<<< HEAD
=======
						County:         "POLK",
>>>>>>> 189bf4c4
					},
					Type: &factory.Addresses.PickupAddress,
				},
				{
					Model: &models.Address{
						StreetAddress1: "987 Other Avenue",
						StreetAddress2: models.StringPointer("P.O. Box 12345"),
						StreetAddress3: models.StringPointer("c/o Another Person"),
						City:           "Fort Eisenhower",
						State:          "GA",
						PostalCode:     "30813",
<<<<<<< HEAD
=======
						County:         "COLUMBIA",
>>>>>>> 189bf4c4
					},
					Type: &factory.Addresses.DeliveryAddress,
				},
				{
					Model:    mtoShipment,
					LinkOnly: true,
				},
			}, nil)

			mockedPlanner.On("ZipTransitDistance", mock.AnythingOfType("*appcontext.appContext"),
				"50309", "30813").Return(2294, nil)

			_, estimatedSITCost, err := ppmEstimator.EstimateIncentiveWithDefaultChecks(suite.AppContextForTest(), models.PPMShipment{}, &shipmentDestinationSIT)

			suite.NoError(err)
			suite.NotNil(estimatedSITCost)
			suite.Equal(65240, estimatedSITCost.Int())
		})

		suite.Run("Success - same entry and departure dates only prices first day SIT", func() {
			setupPricerData()

			destinationLocation := models.SITLocationTypeDestination
			entryDate := time.Date(2020, time.March, 15, 0, 0, 0, 0, time.UTC)
			mtoShipment := factory.BuildMTOShipment(suite.DB(), []factory.Customization{
				{
					Model: models.MTOShipment{
						ShipmentType: models.MTOShipmentTypePPM,
					},
				},
			}, nil)

			shipmentOriginSIT := factory.BuildPPMShipment(nil, []factory.Customization{
				{
					Model: models.PPMShipment{
						SITExpected:               models.BoolPointer(true),
						SITLocation:               &destinationLocation,
						SITEstimatedWeight:        models.PoundPointer(unit.Pound(2000)),
						SITEstimatedEntryDate:     &entryDate,
						SITEstimatedDepartureDate: &entryDate,
					},
				},
				{
					Model: models.Address{
						StreetAddress1: "987 Other Avenue",
						StreetAddress2: models.StringPointer("P.O. Box 1234"),
						StreetAddress3: models.StringPointer("c/o Another Person"),
						City:           "Des Moines",
						State:          "IA",
						PostalCode:     "50309",
<<<<<<< HEAD
=======
						County:         "POLK",
>>>>>>> 189bf4c4
					},
					Type: &factory.Addresses.PickupAddress,
				},
				{
					Model: models.Address{
						StreetAddress1: "987 Other Avenue",
						StreetAddress2: models.StringPointer("P.O. Box 12345"),
						StreetAddress3: models.StringPointer("c/o Another Person"),
						City:           "Fort Eisenhower",
						State:          "GA",
						PostalCode:     "50309",
<<<<<<< HEAD
=======
						County:         "COLUMBIA",
>>>>>>> 189bf4c4
					},
					Type: &factory.Addresses.DeliveryAddress,
				},
				{
					Model:    mtoShipment,
					LinkOnly: true,
				},
			}, nil)
			mockedPlanner.On("ZipTransitDistance", mock.AnythingOfType("*appcontext.appContext"),
				"50309", "30813").Return(2294, nil)

			_, estimatedSITCost, err := ppmEstimator.EstimateIncentiveWithDefaultChecks(suite.AppContextForTest(), models.PPMShipment{}, &shipmentOriginSIT)

			suite.NoError(err)
			suite.NotNil(estimatedSITCost)
			suite.Equal(32240, estimatedSITCost.Int())
		})

		suite.Run("SIT cost is not calculated when required fields are missing", func() {
			setupPricerData()

			destinationSITLocation := models.SITLocationTypeDestination

			// an MTO Shipment ID is required for the shipment query
			shipmentSITFieldsNotUpdated := factory.BuildPPMShipment(suite.DB(), nil, nil)
			shipmentSITNotExpected := factory.BuildPPMShipment(nil, []factory.Customization{
				{
					Model:    shipmentSITFieldsNotUpdated.Shipment,
					LinkOnly: true,
				},
			}, nil)
			shipmentSITWeightMissing := factory.BuildPPMShipment(nil, []factory.Customization{
				{
					Model: models.PPMShipment{
						SITExpected:               models.BoolPointer(true),
						SITLocation:               &destinationSITLocation,
						SITEstimatedEntryDate:     models.TimePointer(time.Now()),
						SITEstimatedDepartureDate: models.TimePointer(time.Now().Add(time.Hour * 24)),
					},
				},
				{
					Model:    shipmentSITFieldsNotUpdated.Shipment,
					LinkOnly: true,
				},
			}, nil)
			shipmentSITEntryDateMissing := factory.BuildPPMShipment(nil, []factory.Customization{
				{
					Model: models.PPMShipment{
						SITExpected:               models.BoolPointer(true),
						SITLocation:               &destinationSITLocation,
						SITEstimatedDepartureDate: models.TimePointer(time.Now()),
						SITEstimatedWeight:        models.PoundPointer(unit.Pound(2999)),
					},
				},
				{
					Model:    shipmentSITFieldsNotUpdated.Shipment,
					LinkOnly: true,
				},
			}, nil)
			shipmentSITDepartureDateMissing := factory.BuildPPMShipment(nil, []factory.Customization{
				{
					Model: models.PPMShipment{
						SITExpected:           models.BoolPointer(true),
						SITLocation:           &destinationSITLocation,
						SITEstimatedEntryDate: models.TimePointer(time.Now()),
						SITEstimatedWeight:    models.PoundPointer(unit.Pound(2999)),
					},
				},
				{
					Model:    shipmentSITFieldsNotUpdated.Shipment,
					LinkOnly: true,
				},
			}, nil)
			shipmentTestCases := []struct {
				oldShipment models.PPMShipment
				newShipment models.PPMShipment
				name        string
			}{
				{
					models.PPMShipment{},
					shipmentSITNotExpected,
					"PPM Shipment with SITExpected set to false",
				},
				{
					models.PPMShipment{},
					shipmentSITWeightMissing,
					"PPM Shipment with SIT Estimated Weight missing",
				},
				{
					models.PPMShipment{},
					shipmentSITEntryDateMissing,
					"PPM Shipment with SIT Entry Date missing",
				},
				{
					models.PPMShipment{},
					shipmentSITDepartureDateMissing,
					"PPM Shipment with SIT Departure Date missing",
				},
				{
					models.PPMShipment{},
					shipmentSITDepartureDateMissing,
					"PPM Shipment with SIT Departure Date missing",
				},
				{
					shipmentSITFieldsNotUpdated,
					shipmentSITFieldsNotUpdated,
					"PPM Shipment fields were not updated",
				},
			}

			for _, testCase := range shipmentTestCases {
				_, estimatedSITCost, err := ppmEstimator.EstimateIncentiveWithDefaultChecks(suite.AppContextForTest(), testCase.oldShipment, &testCase.newShipment) //#nosec G601
				suite.NoError(err, fmt.Sprintf("unexpected error running test %q", testCase.name))
				suite.Nil(estimatedSITCost, fmt.Sprintf("SIT cost was calculated when it shouldnt't have been during test %q", testCase.name))
			}
		})

		suite.Run("SIT cost is not re-calculated when fields are unchanged", func() {
			setupPricerData()

			destinationLocation := models.SITLocationTypeDestination
			shipment := factory.BuildPPMShipment(suite.DB(), []factory.Customization{
				{
					Model: models.PPMShipment{
						SITExpected:               models.BoolPointer(true),
						SITLocation:               &destinationLocation,
						SITEstimatedWeight:        models.PoundPointer(unit.Pound(2999)),
						SITEstimatedEntryDate:     models.TimePointer(time.Now()),
						SITEstimatedDepartureDate: models.TimePointer(time.Now().Add(time.Hour * 24)),
						SITEstimatedCost:          models.CentPointer(unit.Cents(89900)),
					},
				},
			}, nil)
			_, estimatedSITCost, err := ppmEstimator.EstimateIncentiveWithDefaultChecks(suite.AppContextForTest(), shipment, &shipment)
			suite.NoError(err)
			suite.Equal(*shipment.SITEstimatedCost, *estimatedSITCost)
		})

		suite.Run("SIT cost is re-calculated when any dependent field is changed", func() {
			setupPricerData()

			destinationLocation := models.SITLocationTypeDestination
			move := factory.BuildMove(suite.DB(), []factory.Customization{
				{
					Model: models.Order{
						ID: uuid.Must(uuid.NewV4()),
					},
				},
				{
					Model: models.Entitlement{
						ID:                 uuid.Must(uuid.NewV4()),
						DBAuthorizedWeight: models.IntPointer(2000),
					},
				},
			}, nil)
			originalShipment := factory.BuildPPMShipment(suite.DB(), []factory.Customization{
				{
					Model:    move,
					LinkOnly: true,
				},
				{
					Model: models.PPMShipment{
						SITExpected:               models.BoolPointer(true),
						SITLocation:               &destinationLocation,
						SITEstimatedWeight:        models.PoundPointer(unit.Pound(2999)),
						SITEstimatedEntryDate:     models.TimePointer(time.Now()),
						SITEstimatedDepartureDate: models.TimePointer(time.Now().Add(time.Hour * 24)),
						SITEstimatedCost:          models.CentPointer(unit.Cents(89900)),
					},
				},
			}, nil)
			// PPM base shipment field changes will affect SIT pricing
			shipmentDifferentPickup := originalShipment
			pickupAddress := models.Address{
				StreetAddress1: originalShipment.PickupAddress.StreetAddress1,
				StreetAddress2: originalShipment.PickupAddress.StreetAddress2,
				StreetAddress3: originalShipment.PickupAddress.StreetAddress3,
				City:           originalShipment.PickupAddress.City,
				State:          originalShipment.PickupAddress.State,
				PostalCode:     "90211",
			}
			shipmentDifferentPickup.PickupAddress = &pickupAddress

			shipmentDifferentDestination := originalShipment
			destinationAddress := models.Address{
				StreetAddress1: originalShipment.PickupAddress.StreetAddress1,
				StreetAddress2: originalShipment.PickupAddress.StreetAddress2,
				StreetAddress3: originalShipment.PickupAddress.StreetAddress3,
				City:           originalShipment.PickupAddress.City,
				State:          originalShipment.PickupAddress.State,
				PostalCode:     "30814",
			}
			shipmentDifferentDestination.DestinationAddress = &destinationAddress

			shipmentDifferentDeparture := originalShipment
			// original date was Mar 15th so adding 3 months should affect the date peak period pricing
			shipmentDifferentDeparture.ExpectedDepartureDate = originalShipment.ExpectedDepartureDate.Add(time.Hour * 24 * 70)

			mockedPlanner.On("ZipTransitDistance", mock.AnythingOfType("*appcontext.appContext"),
				"90211", "30813").Return(2294, nil)

			mockedPlanner.On("ZipTransitDistance", mock.AnythingOfType("*appcontext.appContext"),
				"50309", "30814").Return(2290, nil)

			// SIT specific field changes will likely cause the price to change, although adjusting dates may not change
			// the total number of days in SIT.

			shipmentDifferentLocation := originalShipment
			originLocation := models.SITLocationTypeOrigin
			shipmentDifferentLocation.SITLocation = &originLocation

			shipmentDifferentSITWeight := originalShipment
			shipmentDifferentSITWeight.SITEstimatedWeight = models.PoundPointer(unit.Pound(4555))

			shipmentDifferentEntryDate := originalShipment
			previousDay := originalShipment.SITEstimatedEntryDate.Add(time.Hour * -24)
			shipmentDifferentEntryDate.SITEstimatedEntryDate = &previousDay

			shipmentDifferentSITDepartureDate := originalShipment
			nextDay := shipmentDifferentSITDepartureDate.SITEstimatedDepartureDate.Add(time.Hour * 24)
			shipmentDifferentSITDepartureDate.SITEstimatedDepartureDate = &nextDay

			for _, updatedShipment := range []models.PPMShipment{
				shipmentDifferentPickup,
				shipmentDifferentDestination,
				shipmentDifferentDeparture,
				shipmentDifferentLocation,
				shipmentDifferentSITWeight,
				shipmentDifferentEntryDate,
				shipmentDifferentSITDepartureDate,
			} {
				copyOfShipment := updatedShipment

				_, estimatedSITCost, err := ppmEstimator.EstimateIncentiveWithDefaultChecks(suite.AppContextForTest(), originalShipment, &copyOfShipment)

				suite.NoError(err)
				suite.NotNil(originalShipment.SITEstimatedCost)
				suite.NotNil(estimatedSITCost)
				suite.NotEqual(*originalShipment.SITEstimatedCost, *estimatedSITCost)
			}
		})

		suite.Run("SIT cost is set to nil when storage is no longer expected", func() {
			setupPricerData()

			destinationLocation := models.SITLocationTypeDestination
			originalShipment := factory.BuildPPMShipment(suite.DB(), []factory.Customization{
				{
					Model: models.PPMShipment{
						SITExpected:               models.BoolPointer(true),
						SITLocation:               &destinationLocation,
						SITEstimatedWeight:        models.PoundPointer(unit.Pound(2999)),
						SITEstimatedEntryDate:     models.TimePointer(time.Now()),
						SITEstimatedDepartureDate: models.TimePointer(time.Now().Add(time.Hour * 24)),
						SITEstimatedCost:          models.CentPointer(unit.Cents(89900)),
					},
				},
			}, nil)
			shipmentSITNotExpected := originalShipment
			shipmentSITNotExpected.SITExpected = models.BoolPointer(false)

			_, estimatedSITCost, err := ppmEstimator.EstimateIncentiveWithDefaultChecks(suite.AppContextForTest(), originalShipment, &shipmentSITNotExpected)
			suite.NoError(err)
			suite.Nil(shipmentSITNotExpected.SITEstimatedCost)
			suite.Nil(estimatedSITCost)
		})
	})
}<|MERGE_RESOLUTION|>--- conflicted
+++ resolved
@@ -1454,10 +1454,7 @@
 						City:           "Des Moines",
 						State:          "IA",
 						PostalCode:     "50309",
-<<<<<<< HEAD
-=======
 						County:         "POLK",
->>>>>>> 189bf4c4
 					},
 					Type: &factory.Addresses.PickupAddress,
 				},
@@ -1469,10 +1466,7 @@
 						City:           "Fort Eisenhower",
 						State:          "GA",
 						PostalCode:     "30813",
-<<<<<<< HEAD
-=======
 						County:         "COLUMBIA",
->>>>>>> 189bf4c4
 					},
 					Type: &factory.Addresses.DeliveryAddress,
 				},
@@ -1523,10 +1517,7 @@
 						City:           "Des Moines",
 						State:          "IA",
 						PostalCode:     "50309",
-<<<<<<< HEAD
-=======
 						County:         "POLK",
->>>>>>> 189bf4c4
 					},
 					Type: &factory.Addresses.PickupAddress,
 				},
@@ -1538,10 +1529,7 @@
 						City:           "Fort Eisenhower",
 						State:          "GA",
 						PostalCode:     "50309",
-<<<<<<< HEAD
-=======
 						County:         "COLUMBIA",
->>>>>>> 189bf4c4
 					},
 					Type: &factory.Addresses.DeliveryAddress,
 				},
