--- conflicted
+++ resolved
@@ -472,12 +472,7 @@
 
 	suite.Run("Estimated Incentive", func() {
 		suite.Run("Estimated Incentive - Success", func() {
-<<<<<<< HEAD
-			// TODO this test actually uses the contract code lookup, whoa
-			oldPPMShipment := testdatagen.MakeMinimalPPMShipment(suite.DB(), testdatagen.Assertions{})
-=======
 			oldPPMShipment := factory.BuildMinimalPPMShipment(suite.DB(), nil, nil)
->>>>>>> 2a94c482
 
 			setupPricerData()
 
@@ -495,7 +490,6 @@
 			mockedPlanner.On("ZipTransitDistance", mock.AnythingOfType("*appcontext.appContext"),
 				"90210", "30813").Return(2294, nil)
 
-			// Uses lookup
 			ppmEstimate, _, err := ppmEstimator.EstimateIncentiveWithDefaultChecks(suite.AppContextForTest(), oldPPMShipment, &newPPM)
 			suite.NilOrNoVerrs(err)
 
