package ppmshipment

import (
	"fmt"
	"time"

	"github.com/gofrs/uuid"
	"github.com/stretchr/testify/mock"

	"github.com/transcom/mymove/pkg/factory"
	"github.com/transcom/mymove/pkg/models"
	prhelpermocks "github.com/transcom/mymove/pkg/payment_request/mocks"
	"github.com/transcom/mymove/pkg/route/mocks"
	storageTest "github.com/transcom/mymove/pkg/storage/test"
	"github.com/transcom/mymove/pkg/testdatagen"
	"github.com/transcom/mymove/pkg/unit"
	"github.com/transcom/mymove/pkg/uploader"
)

func (suite *PPMShipmentSuite) TestPPMEstimator() {
	mockedPlanner := &mocks.Planner{}
	mockedPaymentRequestHelper := &prhelpermocks.Helper{}
	ppmEstimator := NewEstimatePPM(mockedPlanner, mockedPaymentRequestHelper)

	// To avoid creating all of the re_services and their corresponding params using factories, we can create this
	// mapping to help mock the response
	serviceParamKeys := map[models.ServiceItemParamName]models.ServiceItemParamKey{
		models.ServiceItemParamNameActualPickupDate:                 {Key: models.ServiceItemParamNameActualPickupDate, Type: models.ServiceItemParamTypeDate},
		models.ServiceItemParamNameContractCode:                     {Key: models.ServiceItemParamNameContractCode, Type: models.ServiceItemParamTypeString},
		models.ServiceItemParamNameDistanceZip:                      {Key: models.ServiceItemParamNameDistanceZip, Type: models.ServiceItemParamTypeInteger},
		models.ServiceItemParamNameEIAFuelPrice:                     {Key: models.ServiceItemParamNameEIAFuelPrice, Type: models.ServiceItemParamTypeInteger},
		models.ServiceItemParamNameFSCWeightBasedDistanceMultiplier: {Key: models.ServiceItemParamNameFSCWeightBasedDistanceMultiplier, Type: models.ServiceItemParamTypeDecimal},
		models.ServiceItemParamNameReferenceDate:                    {Key: models.ServiceItemParamNameReferenceDate, Type: models.ServiceItemParamTypeDate},
		models.ServiceItemParamNameRequestedPickupDate:              {Key: models.ServiceItemParamNameRequestedPickupDate, Type: models.ServiceItemParamTypeDate},
		models.ServiceItemParamNameServiceAreaDest:                  {Key: models.ServiceItemParamNameServiceAreaDest, Type: models.ServiceItemParamTypeString},
		models.ServiceItemParamNameServiceAreaOrigin:                {Key: models.ServiceItemParamNameServiceAreaOrigin, Type: models.ServiceItemParamTypeString},
		models.ServiceItemParamNameServicesScheduleDest:             {Key: models.ServiceItemParamNameServicesScheduleDest, Type: models.ServiceItemParamTypeInteger},
		models.ServiceItemParamNameServicesScheduleOrigin:           {Key: models.ServiceItemParamNameServicesScheduleOrigin, Type: models.ServiceItemParamTypeInteger},
		models.ServiceItemParamNameWeightAdjusted:                   {Key: models.ServiceItemParamNameWeightAdjusted, Type: models.ServiceItemParamTypeInteger},
		models.ServiceItemParamNameWeightBilled:                     {Key: models.ServiceItemParamNameWeightBilled, Type: models.ServiceItemParamTypeInteger},
		models.ServiceItemParamNameWeightEstimated:                  {Key: models.ServiceItemParamNameWeightEstimated, Type: models.ServiceItemParamTypeInteger},
		models.ServiceItemParamNameWeightOriginal:                   {Key: models.ServiceItemParamNameWeightOriginal, Type: models.ServiceItemParamTypeInteger},
		models.ServiceItemParamNameWeightReweigh:                    {Key: models.ServiceItemParamNameWeightReweigh, Type: models.ServiceItemParamTypeInteger},
		models.ServiceItemParamNameZipDestAddress:                   {Key: models.ServiceItemParamNameZipDestAddress, Type: models.ServiceItemParamTypeString},
		models.ServiceItemParamNameZipPickupAddress:                 {Key: models.ServiceItemParamNameZipPickupAddress, Type: models.ServiceItemParamTypeString},
	}

	serviceParams := models.ServiceParams{}
	// Domestic Linehaul
	for _, serviceParamKey := range []models.ServiceItemParamName{
		models.ServiceItemParamNameActualPickupDate,
		models.ServiceItemParamNameContractCode,
		models.ServiceItemParamNameDistanceZip,
		models.ServiceItemParamNameReferenceDate,
		models.ServiceItemParamNameRequestedPickupDate,
		models.ServiceItemParamNameServiceAreaOrigin,
		models.ServiceItemParamNameWeightAdjusted,
		models.ServiceItemParamNameWeightBilled,
		models.ServiceItemParamNameWeightEstimated,
		models.ServiceItemParamNameWeightOriginal,
		models.ServiceItemParamNameWeightReweigh,
		models.ServiceItemParamNameZipDestAddress,
		models.ServiceItemParamNameZipPickupAddress,
	} {
		serviceParams = append(serviceParams, models.ServiceParam{Service: models.ReService{Code: models.ReServiceCodeDLH}, ServiceItemParamKey: serviceParamKeys[serviceParamKey]})
	}

	// Fuel Surcharge
	for _, serviceParamKey := range []models.ServiceItemParamName{
		models.ServiceItemParamNameActualPickupDate,
		models.ServiceItemParamNameContractCode,
		models.ServiceItemParamNameDistanceZip,
		models.ServiceItemParamNameEIAFuelPrice,
		models.ServiceItemParamNameFSCWeightBasedDistanceMultiplier,
		models.ServiceItemParamNameWeightAdjusted,
		models.ServiceItemParamNameWeightBilled,
		models.ServiceItemParamNameWeightEstimated,
		models.ServiceItemParamNameWeightOriginal,
		models.ServiceItemParamNameWeightReweigh,
		models.ServiceItemParamNameZipDestAddress,
		models.ServiceItemParamNameZipPickupAddress,
	} {
		serviceParams = append(serviceParams, models.ServiceParam{Service: models.ReService{Code: models.ReServiceCodeFSC}, ServiceItemParamKey: serviceParamKeys[serviceParamKey]})
	}

	// Domestic Origin Price
	for _, serviceParamKey := range []models.ServiceItemParamName{
		models.ServiceItemParamNameActualPickupDate,
		models.ServiceItemParamNameContractCode,
		models.ServiceItemParamNameReferenceDate,
		models.ServiceItemParamNameRequestedPickupDate,
		models.ServiceItemParamNameServiceAreaOrigin,
		models.ServiceItemParamNameWeightAdjusted,
		models.ServiceItemParamNameWeightBilled,
		models.ServiceItemParamNameWeightEstimated,
		models.ServiceItemParamNameWeightOriginal,
		models.ServiceItemParamNameWeightReweigh,
		models.ServiceItemParamNameZipPickupAddress,
	} {
		serviceParams = append(serviceParams, models.ServiceParam{Service: models.ReService{Code: models.ReServiceCodeDOP}, ServiceItemParamKey: serviceParamKeys[serviceParamKey]})
	}

	// Domestic Destination Price
	for _, serviceParamKey := range []models.ServiceItemParamName{
		models.ServiceItemParamNameActualPickupDate,
		models.ServiceItemParamNameContractCode,
		models.ServiceItemParamNameReferenceDate,
		models.ServiceItemParamNameRequestedPickupDate,
		models.ServiceItemParamNameServiceAreaDest,
		models.ServiceItemParamNameWeightAdjusted,
		models.ServiceItemParamNameWeightBilled,
		models.ServiceItemParamNameWeightEstimated,
		models.ServiceItemParamNameWeightOriginal,
		models.ServiceItemParamNameWeightReweigh,
		models.ServiceItemParamNameZipDestAddress,
	} {
		serviceParams = append(serviceParams, models.ServiceParam{Service: models.ReService{Code: models.ReServiceCodeDDP}, ServiceItemParamKey: serviceParamKeys[serviceParamKey]})
	}

	// Domestic Packing
	for _, serviceParamKey := range []models.ServiceItemParamName{
		models.ServiceItemParamNameActualPickupDate,
		models.ServiceItemParamNameContractCode,
		models.ServiceItemParamNameReferenceDate,
		models.ServiceItemParamNameRequestedPickupDate,
		models.ServiceItemParamNameServiceAreaOrigin,
		models.ServiceItemParamNameServicesScheduleOrigin,
		models.ServiceItemParamNameWeightAdjusted,
		models.ServiceItemParamNameWeightBilled,
		models.ServiceItemParamNameWeightEstimated,
		models.ServiceItemParamNameWeightOriginal,
		models.ServiceItemParamNameWeightReweigh,
		models.ServiceItemParamNameZipPickupAddress,
	} {
		serviceParams = append(serviceParams, models.ServiceParam{Service: models.ReService{Code: models.ReServiceCodeDPK}, ServiceItemParamKey: serviceParamKeys[serviceParamKey]})
	}

	// Domestic Unpacking
	for _, serviceParamKey := range []models.ServiceItemParamName{
		models.ServiceItemParamNameActualPickupDate,
		models.ServiceItemParamNameContractCode,
		models.ServiceItemParamNameReferenceDate,
		models.ServiceItemParamNameRequestedPickupDate,
		models.ServiceItemParamNameServiceAreaDest,
		models.ServiceItemParamNameServicesScheduleDest,
		models.ServiceItemParamNameWeightAdjusted,
		models.ServiceItemParamNameWeightBilled,
		models.ServiceItemParamNameWeightEstimated,
		models.ServiceItemParamNameWeightOriginal,
		models.ServiceItemParamNameWeightReweigh,
		models.ServiceItemParamNameZipDestAddress,
	} {
		serviceParams = append(serviceParams, models.ServiceParam{Service: models.ReService{Code: models.ReServiceCodeDUPK}, ServiceItemParamKey: serviceParamKeys[serviceParamKey]})
	}

	setupPricerData := func() {
		testdatagen.FetchOrMakeGHCDieselFuelPrice(suite.DB(), testdatagen.Assertions{
			GHCDieselFuelPrice: models.GHCDieselFuelPrice{
				FuelPriceInMillicents: unit.Millicents(281400),
				PublicationDate:       time.Date(2020, time.March, 9, 0, 0, 0, 0, time.UTC),
				EffectiveDate:         time.Date(2020, time.March, 10, 0, 0, 0, 0, time.UTC),
				EndDate:               time.Date(2020, time.March, 16, 0, 0, 0, 0, time.UTC),
			},
		})

		originDomesticServiceArea := testdatagen.FetchOrMakeReDomesticServiceArea(suite.DB(), testdatagen.Assertions{
			ReDomesticServiceArea: models.ReDomesticServiceArea{
				ServiceArea:      "056",
				ServicesSchedule: 3,
				SITPDSchedule:    3,
			},
			ReContract: testdatagen.FetchOrMakeReContract(suite.DB(), testdatagen.Assertions{}),
		})

		testdatagen.FetchOrMakeReContractYear(suite.DB(), testdatagen.Assertions{
			ReContractYear: models.ReContractYear{
				Contract:             originDomesticServiceArea.Contract,
				ContractID:           originDomesticServiceArea.ContractID,
				StartDate:            time.Date(2019, time.June, 1, 0, 0, 0, 0, time.UTC),
				EndDate:              time.Date(2020, time.May, 31, 0, 0, 0, 0, time.UTC),
				Escalation:           1.0,
				EscalationCompounded: 1.0,
			},
		})

		testdatagen.FetchOrMakeReZip3(suite.DB(), testdatagen.Assertions{
			ReZip3: models.ReZip3{
				Contract:            originDomesticServiceArea.Contract,
				ContractID:          originDomesticServiceArea.ContractID,
				DomesticServiceArea: originDomesticServiceArea,
				Zip3:                "503",
			},
		})

		testdatagen.FetchOrMakeReZip3(suite.DB(), testdatagen.Assertions{
			ReZip3: models.ReZip3{
				Contract:            originDomesticServiceArea.Contract,
				ContractID:          originDomesticServiceArea.ContractID,
				DomesticServiceArea: originDomesticServiceArea,
				Zip3:                "902",
			},
		})

		destDomesticServiceArea := testdatagen.FetchOrMakeReDomesticServiceArea(suite.DB(), testdatagen.Assertions{
			ReDomesticServiceArea: models.ReDomesticServiceArea{
				Contract:    originDomesticServiceArea.Contract,
				ContractID:  originDomesticServiceArea.ContractID,
				ServiceArea: "208",
			},
		})

		testdatagen.FetchOrMakeReZip3(suite.DB(), testdatagen.Assertions{
			ReZip3: models.ReZip3{
				Contract:            destDomesticServiceArea.Contract,
				ContractID:          destDomesticServiceArea.ContractID,
				DomesticServiceArea: destDomesticServiceArea,
				Zip3:                "308",
			},
		})

		testdatagen.FetchOrMakeReDomesticLinehaulPrice(suite.DB(), testdatagen.Assertions{
			ReDomesticLinehaulPrice: models.ReDomesticLinehaulPrice{
				Contract:              originDomesticServiceArea.Contract,
				ContractID:            originDomesticServiceArea.ContractID,
				DomesticServiceArea:   originDomesticServiceArea,
				DomesticServiceAreaID: originDomesticServiceArea.ID,
				WeightLower:           unit.Pound(500),
				WeightUpper:           unit.Pound(4999),
				MilesLower:            2001,
				MilesUpper:            2500,
				PriceMillicents:       unit.Millicents(412400),
			},
		})

		testdatagen.FetchOrMakeReDomesticLinehaulPrice(suite.DB(), testdatagen.Assertions{
			ReDomesticLinehaulPrice: models.ReDomesticLinehaulPrice{
				Contract:              originDomesticServiceArea.Contract,
				ContractID:            originDomesticServiceArea.ContractID,
				DomesticServiceArea:   originDomesticServiceArea,
				DomesticServiceAreaID: originDomesticServiceArea.ID,
				WeightLower:           unit.Pound(500),
				WeightUpper:           unit.Pound(4999),
				MilesLower:            2001,
				MilesUpper:            2500,
				IsPeakPeriod:          true,
				PriceMillicents:       unit.Millicents(437600),
			},
		})

		testdatagen.FetchOrMakeReDomesticLinehaulPrice(suite.DB(), testdatagen.Assertions{
			ReDomesticLinehaulPrice: models.ReDomesticLinehaulPrice{
				Contract:              originDomesticServiceArea.Contract,
				ContractID:            originDomesticServiceArea.ContractID,
				DomesticServiceArea:   originDomesticServiceArea,
				DomesticServiceAreaID: originDomesticServiceArea.ID,
				WeightLower:           unit.Pound(5000),
				WeightUpper:           unit.Pound(9999),
				MilesLower:            2001,
				MilesUpper:            2500,
				PriceMillicents:       unit.Millicents(606800),
			},
		})

		dopService := factory.FetchReServiceByCode(suite.DB(), models.ReServiceCodeDOP)

		testdatagen.FetchOrMakeReDomesticServiceAreaPrice(suite.DB(), testdatagen.Assertions{
			ReDomesticServiceAreaPrice: models.ReDomesticServiceAreaPrice{
				ContractID:            originDomesticServiceArea.ContractID,
				Contract:              originDomesticServiceArea.Contract,
				ServiceID:             dopService.ID,
				Service:               dopService,
				DomesticServiceAreaID: originDomesticServiceArea.ID,
				DomesticServiceArea:   originDomesticServiceArea,
				IsPeakPeriod:          false,
				PriceCents:            unit.Cents(404),
			},
		})

		testdatagen.FetchOrMakeReDomesticServiceAreaPrice(suite.DB(), testdatagen.Assertions{
			ReDomesticServiceAreaPrice: models.ReDomesticServiceAreaPrice{
				ContractID:            originDomesticServiceArea.ContractID,
				Contract:              originDomesticServiceArea.Contract,
				ServiceID:             dopService.ID,
				Service:               dopService,
				DomesticServiceAreaID: originDomesticServiceArea.ID,
				DomesticServiceArea:   originDomesticServiceArea,
				IsPeakPeriod:          true,
				PriceCents:            unit.Cents(465),
			},
		})

		ddpService := factory.FetchReServiceByCode(suite.DB(), models.ReServiceCodeDDP)

		testdatagen.FetchOrMakeReDomesticServiceAreaPrice(suite.DB(), testdatagen.Assertions{
			ReDomesticServiceAreaPrice: models.ReDomesticServiceAreaPrice{
				ContractID:            destDomesticServiceArea.ContractID,
				Contract:              destDomesticServiceArea.Contract,
				ServiceID:             ddpService.ID,
				Service:               ddpService,
				DomesticServiceAreaID: destDomesticServiceArea.ID,
				DomesticServiceArea:   destDomesticServiceArea,
				IsPeakPeriod:          false,
				PriceCents:            unit.Cents(832),
			},
		})

		testdatagen.FetchOrMakeReDomesticServiceAreaPrice(suite.DB(), testdatagen.Assertions{
			ReDomesticServiceAreaPrice: models.ReDomesticServiceAreaPrice{
				ContractID:            destDomesticServiceArea.ContractID,
				Contract:              destDomesticServiceArea.Contract,
				ServiceID:             ddpService.ID,
				Service:               ddpService,
				DomesticServiceAreaID: destDomesticServiceArea.ID,
				DomesticServiceArea:   destDomesticServiceArea,
				IsPeakPeriod:          true,
				PriceCents:            unit.Cents(957),
			},
		})

		dpkService := factory.FetchReServiceByCode(suite.DB(), models.ReServiceCodeDPK)

		testdatagen.FetchOrMakeReDomesticOtherPrice(suite.DB(), testdatagen.Assertions{
			ReDomesticOtherPrice: models.ReDomesticOtherPrice{
				ContractID:   originDomesticServiceArea.ContractID,
				Contract:     originDomesticServiceArea.Contract,
				ServiceID:    dpkService.ID,
				Service:      dpkService,
				IsPeakPeriod: false,
				Schedule:     3,
				PriceCents:   7395,
			},
		})

		testdatagen.FetchOrMakeReDomesticOtherPrice(suite.DB(), testdatagen.Assertions{
			ReDomesticOtherPrice: models.ReDomesticOtherPrice{
				ContractID:   originDomesticServiceArea.ContractID,
				Contract:     originDomesticServiceArea.Contract,
				ServiceID:    dpkService.ID,
				Service:      dpkService,
				IsPeakPeriod: true,
				Schedule:     3,
				PriceCents:   8000,
			},
		})

		dupkService := factory.FetchReServiceByCode(suite.DB(), models.ReServiceCodeDUPK)

		testdatagen.FetchOrMakeReDomesticOtherPrice(suite.DB(), testdatagen.Assertions{
			ReDomesticOtherPrice: models.ReDomesticOtherPrice{
				ContractID:   destDomesticServiceArea.ContractID,
				Contract:     destDomesticServiceArea.Contract,
				ServiceID:    dupkService.ID,
				Service:      dupkService,
				IsPeakPeriod: false,
				Schedule:     2,
				PriceCents:   597,
			},
		})

		testdatagen.FetchOrMakeReDomesticOtherPrice(suite.DB(), testdatagen.Assertions{
			ReDomesticOtherPrice: models.ReDomesticOtherPrice{
				ContractID:   destDomesticServiceArea.ContractID,
				Contract:     destDomesticServiceArea.Contract,
				ServiceID:    dupkService.ID,
				Service:      dupkService,
				IsPeakPeriod: true,
				Schedule:     2,
				PriceCents:   650,
			},
		})

		dofsitService := factory.FetchReServiceByCode(suite.DB(), models.ReServiceCodeDOFSIT)

		testdatagen.FetchOrMakeReDomesticServiceAreaPrice(suite.DB(), testdatagen.Assertions{
			ReDomesticServiceAreaPrice: models.ReDomesticServiceAreaPrice{
				ContractID:            originDomesticServiceArea.ContractID,
				Contract:              originDomesticServiceArea.Contract,
				ServiceID:             dofsitService.ID,
				Service:               dofsitService,
				DomesticServiceAreaID: originDomesticServiceArea.ID,
				DomesticServiceArea:   originDomesticServiceArea,
				IsPeakPeriod:          false,
				PriceCents:            1153,
			},
		})

		testdatagen.FetchOrMakeReDomesticServiceAreaPrice(suite.DB(), testdatagen.Assertions{
			ReDomesticServiceAreaPrice: models.ReDomesticServiceAreaPrice{
				ContractID:            originDomesticServiceArea.ContractID,
				Contract:              originDomesticServiceArea.Contract,
				ServiceID:             dofsitService.ID,
				Service:               dofsitService,
				DomesticServiceAreaID: originDomesticServiceArea.ID,
				DomesticServiceArea:   originDomesticServiceArea,
				IsPeakPeriod:          true,
				PriceCents:            1326,
			},
		})

		doasitService := factory.FetchReServiceByCode(suite.DB(), models.ReServiceCodeDOASIT)

		testdatagen.FetchOrMakeReDomesticServiceAreaPrice(suite.DB(), testdatagen.Assertions{
			ReDomesticServiceAreaPrice: models.ReDomesticServiceAreaPrice{
				ContractID:            originDomesticServiceArea.ContractID,
				Contract:              originDomesticServiceArea.Contract,
				ServiceID:             doasitService.ID,
				Service:               doasitService,
				DomesticServiceAreaID: originDomesticServiceArea.ID,
				DomesticServiceArea:   originDomesticServiceArea,
				IsPeakPeriod:          false,
				PriceCents:            46,
			},
		})

		testdatagen.FetchOrMakeReDomesticServiceAreaPrice(suite.DB(), testdatagen.Assertions{
			ReDomesticServiceAreaPrice: models.ReDomesticServiceAreaPrice{
				ContractID:            originDomesticServiceArea.ContractID,
				Contract:              originDomesticServiceArea.Contract,
				ServiceID:             doasitService.ID,
				Service:               doasitService,
				DomesticServiceAreaID: originDomesticServiceArea.ID,
				DomesticServiceArea:   originDomesticServiceArea,
				IsPeakPeriod:          true,
				PriceCents:            53,
			},
		})

		ddfsitService := factory.FetchReServiceByCode(suite.DB(), models.ReServiceCodeDDFSIT)

		testdatagen.FetchOrMakeReDomesticServiceAreaPrice(suite.DB(), testdatagen.Assertions{
			ReDomesticServiceAreaPrice: models.ReDomesticServiceAreaPrice{
				ContractID:            destDomesticServiceArea.ContractID,
				Contract:              destDomesticServiceArea.Contract,
				ServiceID:             ddfsitService.ID,
				Service:               ddfsitService,
				DomesticServiceAreaID: destDomesticServiceArea.ID,
				DomesticServiceArea:   destDomesticServiceArea,
				IsPeakPeriod:          false,
				PriceCents:            1612,
			},
		})

		testdatagen.FetchOrMakeReDomesticServiceAreaPrice(suite.DB(), testdatagen.Assertions{
			ReDomesticServiceAreaPrice: models.ReDomesticServiceAreaPrice{
				ContractID:            destDomesticServiceArea.ContractID,
				Contract:              destDomesticServiceArea.Contract,
				ServiceID:             ddfsitService.ID,
				Service:               ddfsitService,
				DomesticServiceAreaID: destDomesticServiceArea.ID,
				DomesticServiceArea:   destDomesticServiceArea,
				IsPeakPeriod:          true,
				PriceCents:            1854,
			},
		})

		ddasitService := factory.FetchReServiceByCode(suite.DB(), models.ReServiceCodeDDASIT)

		testdatagen.FetchOrMakeReDomesticServiceAreaPrice(suite.DB(), testdatagen.Assertions{
			ReDomesticServiceAreaPrice: models.ReDomesticServiceAreaPrice{
				ContractID:            destDomesticServiceArea.ContractID,
				Contract:              destDomesticServiceArea.Contract,
				ServiceID:             ddasitService.ID,
				Service:               ddasitService,
				DomesticServiceAreaID: destDomesticServiceArea.ID,
				DomesticServiceArea:   destDomesticServiceArea,
				IsPeakPeriod:          false,
				PriceCents:            55,
			},
		})

		testdatagen.FetchOrMakeReDomesticServiceAreaPrice(suite.DB(), testdatagen.Assertions{
			ReDomesticServiceAreaPrice: models.ReDomesticServiceAreaPrice{
				ContractID:            destDomesticServiceArea.ContractID,
				Contract:              destDomesticServiceArea.Contract,
				ServiceID:             ddasitService.ID,
				Service:               ddasitService,
				DomesticServiceAreaID: destDomesticServiceArea.ID,
				DomesticServiceArea:   destDomesticServiceArea,
				IsPeakPeriod:          true,
				PriceCents:            63,
			},
		})
	}

	suite.Run("Price Breakdown - Incentive-based PPM", func() {
		ppmShipment := factory.BuildPPMShipmentWithApprovedDocuments(suite.DB())

		setupPricerData()

		mockedPaymentRequestHelper.On(
			"FetchServiceParamsForServiceItems",
			mock.AnythingOfType("*appcontext.appContext"),
			mock.AnythingOfType("[]models.MTOServiceItem")).Return(serviceParams, nil)

		// DTOD distance is going to be less than the HHG Rand McNally distance of 2361 miles
		mockedPlanner.On("ZipTransitDistance", mock.AnythingOfType("*appcontext.appContext"),
			"50309", "30813").Return(2294, nil)

		linehaul, fuel, origin, dest, packing, unpacking, _, err := ppmEstimator.PriceBreakdown(suite.AppContextForTest(), &ppmShipment)
		suite.NilOrNoVerrs(err)

		mockedPlanner.AssertCalled(suite.T(), "ZipTransitDistance", mock.AnythingOfType("*appcontext.appContext"),
			"50309", "30813")
		mockedPaymentRequestHelper.AssertCalled(suite.T(), "FetchServiceParamsForServiceItems", mock.AnythingOfType("*appcontext.appContext"), mock.AnythingOfType("[]models.MTOServiceItem"))

		suite.Equal(unit.Pound(4000), *ppmShipment.EstimatedWeight)
		suite.Equal(unit.Cents(48155648), linehaul)
		suite.Equal(unit.Cents(-641), fuel)
		suite.Equal(unit.Cents(24160), origin)
		suite.Equal(unit.Cents(36960), dest)
		suite.Equal(unit.Cents(321920), packing)
		suite.Equal(unit.Cents(26520), unpacking)

		total := linehaul + fuel + origin + dest + packing + unpacking
		suite.Equal(unit.Cents(48564567), total)
	})

	suite.Run("Price Breakdown - Small package PPM", func() {
		fakeS3 := storageTest.NewFakeS3Storage(true)
		userUploader, uploaderErr := uploader.NewUserUploader(fakeS3, uploader.MaxCustomerUserUploadFileSizeLimit)
		suite.FatalNoError(uploaderErr)

		// this factory has two moving expenses that total 4000 pounds
		// pricing should be the same as the above test
		ppmShipment := factory.BuildPPMSPRShipmentWithoutPaymentPacketTwoExpenses(suite.DB(), userUploader)

		setupPricerData()

		mockedPaymentRequestHelper.On(
			"FetchServiceParamsForServiceItems",
			mock.AnythingOfType("*appcontext.appContext"),
			mock.AnythingOfType("[]models.MTOServiceItem")).Return(serviceParams, nil)

		// DTOD distance is going to be less than the HHG Rand McNally distance of 2361 miles
		mockedPlanner.On("ZipTransitDistance", mock.AnythingOfType("*appcontext.appContext"),
			"50309", "30813").Return(2294, nil)

		linehaul, fuel, origin, dest, packing, unpacking, _, err := ppmEstimator.PriceBreakdown(suite.AppContextForTest(), &ppmShipment)
		suite.NilOrNoVerrs(err)

		mockedPlanner.AssertCalled(suite.T(), "ZipTransitDistance", mock.AnythingOfType("*appcontext.appContext"),
			"50309", "30813")
		mockedPaymentRequestHelper.AssertCalled(suite.T(), "FetchServiceParamsForServiceItems", mock.AnythingOfType("*appcontext.appContext"), mock.AnythingOfType("[]models.MTOServiceItem"))

		suite.Equal(unit.Pound(4000), *ppmShipment.EstimatedWeight)
		suite.Equal(unit.Cents(48155648), linehaul)
		suite.Equal(unit.Cents(-641), fuel)
		suite.Equal(unit.Cents(24160), origin)
		suite.Equal(unit.Cents(36960), dest)
		suite.Equal(unit.Cents(321920), packing)
		suite.Equal(unit.Cents(26520), unpacking)

		total := linehaul + fuel + origin + dest + packing + unpacking
		suite.Equal(unit.Cents(48564567), total)
	})

	suite.Run("Estimated Incentive", func() {
		suite.Run("Estimated Incentive - Success using estimated weight and not db authorized weight", func() {
			// when the PPM shipment is in draft, we use the estimated weight and not the db authorized weight
			oldPPMShipment := factory.BuildPPMShipment(suite.DB(), []factory.Customization{
				{
					Model: models.PPMShipment{
						Status: models.PPMShipmentStatusDraft,
					},
				},
			}, nil)
			setupPricerData()

			// shipment has locations and date but is now updating the estimated weight for the first time
			estimatedWeight := unit.Pound(5000)
			newPPM := oldPPMShipment
			newPPM.EstimatedWeight = &estimatedWeight

			mockedPaymentRequestHelper.On(
				"FetchServiceParamsForServiceItems",
				mock.AnythingOfType("*appcontext.appContext"),
				mock.AnythingOfType("[]models.MTOServiceItem")).Return(serviceParams, nil)

			// DTOD distance is going to be less than the HHG Rand McNally distance of 2361 miles
			mockedPlanner.On("ZipTransitDistance", mock.AnythingOfType("*appcontext.appContext"),
				"50309", "30813").Return(2294, nil)

			ppmEstimate, _, err := ppmEstimator.EstimateIncentiveWithDefaultChecks(suite.AppContextForTest(), oldPPMShipment, &newPPM)
			suite.NilOrNoVerrs(err)

			mockedPlanner.AssertCalled(suite.T(), "ZipTransitDistance", mock.AnythingOfType("*appcontext.appContext"),
				"50309", "30813")
			mockedPaymentRequestHelper.AssertCalled(suite.T(), "FetchServiceParamsForServiceItems", mock.AnythingOfType("*appcontext.appContext"), mock.AnythingOfType("[]models.MTOServiceItem"))

			suite.Equal(oldPPMShipment.PickupAddress.PostalCode, newPPM.PickupAddress.PostalCode)
			suite.Equal(unit.Pound(5000), *newPPM.EstimatedWeight)
			suite.Equal(unit.Cents(89071179), *ppmEstimate)
		})

		suite.Run("Estimated Incentive - Success using db authorize weight and not estimated incentive", func() {
			// when the PPM shipment is NOT in draft, we use the db authorized weight and not the estimated weight
			oldPPMShipment := factory.BuildPPMShipment(suite.DB(), []factory.Customization{
				{
					Model: models.PPMShipment{
						Status: models.PPMShipmentStatusNeedsCloseout,
					},
				},
			}, nil)
			setupPricerData()

			// shipment has locations and date but is now updating the estimated weight for the first time
			estimatedWeight := unit.Pound(5000)
			newPPM := oldPPMShipment
			newPPM.EstimatedWeight = &estimatedWeight

			mockedPaymentRequestHelper.On(
				"FetchServiceParamsForServiceItems",
				mock.AnythingOfType("*appcontext.appContext"),
				mock.AnythingOfType("[]models.MTOServiceItem")).Return(serviceParams, nil)

			// DTOD distance is going to be less than the HHG Rand McNally distance of 2361 miles
			mockedPlanner.On("ZipTransitDistance", mock.AnythingOfType("*appcontext.appContext"),
				"50309", "30813").Return(2294, nil)

			ppmEstimate, _, err := ppmEstimator.EstimateIncentiveWithDefaultChecks(suite.AppContextForTest(), oldPPMShipment, &newPPM)
			suite.NilOrNoVerrs(err)

			mockedPlanner.AssertCalled(suite.T(), "ZipTransitDistance", mock.AnythingOfType("*appcontext.appContext"),
				"50309", "30813")
			mockedPaymentRequestHelper.AssertCalled(suite.T(), "FetchServiceParamsForServiceItems", mock.AnythingOfType("*appcontext.appContext"), mock.AnythingOfType("[]models.MTOServiceItem"))

			suite.Equal(oldPPMShipment.PickupAddress.PostalCode, newPPM.PickupAddress.PostalCode)
			suite.Equal(unit.Pound(5000), *newPPM.EstimatedWeight)
			suite.Equal(unit.Cents(1000000), *ppmEstimate)
		})

		suite.Run("Estimated Incentive - Success when old Estimated Incentive is zero", func() {
			oldPPMShipment := factory.BuildMinimalPPMShipment(suite.DB(), nil, nil)

			zeroIncentive := unit.Cents(0)
			oldPPMShipment.EstimatedIncentive = &zeroIncentive

			setupPricerData()

			// shipment has locations and date but is now updating the estimated weight for the first time
			estimatedWeight := unit.Pound(5000)
			newPPM := oldPPMShipment
			newPPM.EstimatedWeight = &estimatedWeight

			mockedPaymentRequestHelper.On(
				"FetchServiceParamsForServiceItems",
				mock.AnythingOfType("*appcontext.appContext"),
				mock.AnythingOfType("[]models.MTOServiceItem")).Return(serviceParams, nil)

			// DTOD distance is going to be less than the HHG Rand McNally distance of 2361 miles
			mockedPlanner.On("ZipTransitDistance", mock.AnythingOfType("*appcontext.appContext"),
				"50309", "30813").Return(2294, nil)

			ppmEstimate, _, err := ppmEstimator.EstimateIncentiveWithDefaultChecks(suite.AppContextForTest(), oldPPMShipment, &newPPM)
			suite.NilOrNoVerrs(err)

			mockedPlanner.AssertCalled(suite.T(), "ZipTransitDistance", mock.AnythingOfType("*appcontext.appContext"),
				"50309", "30813")
			mockedPaymentRequestHelper.AssertCalled(suite.T(), "FetchServiceParamsForServiceItems", mock.AnythingOfType("*appcontext.appContext"), mock.AnythingOfType("[]models.MTOServiceItem"))

			suite.Equal(oldPPMShipment.PickupAddress.PostalCode, newPPM.PickupAddress.PostalCode)
			suite.Equal(unit.Pound(5000), *newPPM.EstimatedWeight)
			suite.Equal(unit.Cents(89071179), *ppmEstimate)
		})

		suite.Run("Estimated Incentive - Success when old Estimated Incentive is zero", func() {
			oldPPMShipment := factory.BuildMinimalPPMShipment(suite.DB(), nil, nil)

			zeroIncentive := unit.Cents(0)
			oldPPMShipment.EstimatedIncentive = &zeroIncentive

			setupPricerData()

			// shipment has locations and date but is now updating the estimated weight for the first time
			estimatedWeight := unit.Pound(5000)
			newPPM := oldPPMShipment
			newPPM.EstimatedWeight = &estimatedWeight

			mockedPaymentRequestHelper.On(
				"FetchServiceParamsForServiceItems",
				mock.AnythingOfType("*appcontext.appContext"),
				mock.AnythingOfType("[]models.MTOServiceItem")).Return(serviceParams, nil)

			// DTOD distance is going to be less than the HHG Rand McNally distance of 2361 miles
			mockedPlanner.On("ZipTransitDistance", mock.AnythingOfType("*appcontext.appContext"),
				"50309", "30813").Return(2294, nil)

			ppmEstimate, _, err := ppmEstimator.EstimateIncentiveWithDefaultChecks(suite.AppContextForTest(), oldPPMShipment, &newPPM)
			suite.NilOrNoVerrs(err)

			mockedPlanner.AssertCalled(suite.T(), "ZipTransitDistance", mock.AnythingOfType("*appcontext.appContext"),
				"50309", "30813")
			mockedPaymentRequestHelper.AssertCalled(suite.T(), "FetchServiceParamsForServiceItems", mock.AnythingOfType("*appcontext.appContext"), mock.AnythingOfType("[]models.MTOServiceItem"))

			suite.Equal(oldPPMShipment.PickupAddress.PostalCode, newPPM.PickupAddress.PostalCode)
			suite.Equal(unit.Pound(5000), *newPPM.EstimatedWeight)
			suite.Equal(unit.Cents(89071179), *ppmEstimate)
		})

		suite.Run("Estimated Incentive - Success - clears advance and advance requested values", func() {
			oldPPMShipment := factory.BuildPPMShipment(suite.DB(), []factory.Customization{
				{
					Model: models.PPMShipment{
						Status: models.PPMShipmentStatusDraft,
					},
				},
			}, nil)
			setupPricerData()

			newPPM := oldPPMShipment

			// updating the departure date will re-calculate the estimate and clear the previously requested advance
			newPPM.ExpectedDepartureDate = time.Date(testdatagen.GHCTestYear, time.March, 30, 0, 0, 0, 0, time.UTC)

			mockedPaymentRequestHelper.On(
				"FetchServiceParamsForServiceItems",
				mock.AnythingOfType("*appcontext.appContext"),
				mock.AnythingOfType("[]models.MTOServiceItem")).Return(serviceParams, nil)

			// DTOD distance is going to be less than the HHG Rand McNally distance of 2361 miles
			mockedPlanner.On("ZipTransitDistance", mock.AnythingOfType("*appcontext.appContext"),
				"50309", "30813").Return(2294, nil).Once()

			ppmEstimate, _, err := ppmEstimator.EstimateIncentiveWithDefaultChecks(suite.AppContextForTest(), oldPPMShipment, &newPPM)
			suite.NilOrNoVerrs(err)
			suite.Nil(newPPM.HasRequestedAdvance)
			suite.Nil(newPPM.AdvanceAmountRequested)
			suite.Equal(unit.Cents(48564567), *ppmEstimate)
		})

		suite.Run("Estimated Incentive - does not change when required fields are the same", func() {
			oldPPMShipment := factory.BuildPPMShipment(suite.DB(), []factory.Customization{
				{
					Model: models.PPMShipment{
						Status:             models.PPMShipmentStatusDraft,
						EstimatedIncentive: models.CentPointer(unit.Cents(500000)),
					},
				},
			}, nil)
			setupPricerData()
			newPPM := oldPPMShipment
			newPPM.HasProGear = models.BoolPointer(false)

			estimatedIncentive, _, err := ppmEstimator.EstimateIncentiveWithDefaultChecks(suite.AppContextForTest(), oldPPMShipment, &newPPM)
			suite.NilOrNoVerrs(err)
			suite.Equal(oldPPMShipment.PickupAddress.PostalCode, newPPM.PickupAddress.PostalCode)
			suite.Equal(*oldPPMShipment.EstimatedWeight, *newPPM.EstimatedWeight)
			suite.Equal(oldPPMShipment.DestinationAddress.PostalCode, newPPM.DestinationAddress.PostalCode)
			suite.True(oldPPMShipment.ExpectedDepartureDate.Equal(newPPM.ExpectedDepartureDate))
			suite.Equal(*oldPPMShipment.EstimatedIncentive, *estimatedIncentive)
			suite.Equal(models.BoolPointer(true), newPPM.HasRequestedAdvance)
			suite.Equal(unit.Cents(598700), *newPPM.AdvanceAmountRequested)
		})

		suite.Run("Estimated Incentive - does not change when status is not DRAFT", func() {
			oldPPMShipment := factory.BuildPPMShipment(suite.DB(), []factory.Customization{
				{
					Model: models.PPMShipment{
						EstimatedIncentive: models.CentPointer(unit.Cents(500000)),
					},
				},
			}, nil)

			pickupAddress := models.Address{PostalCode: oldPPMShipment.PickupAddress.PostalCode}
			destinationAddress := models.Address{PostalCode: "94040"}
			newPPM := models.PPMShipment{
				ID:                    uuid.FromStringOrNil("575c25aa-b4eb-4024-9597-43483003c773"),
				ShipmentID:            oldPPMShipment.ShipmentID,
				Status:                models.PPMShipmentStatusCloseoutComplete,
				ExpectedDepartureDate: oldPPMShipment.ExpectedDepartureDate,
				PickupAddress:         &pickupAddress,
				DestinationAddress:    &destinationAddress,
				EstimatedWeight:       oldPPMShipment.EstimatedWeight,
				SITExpected:           oldPPMShipment.SITExpected,
				EstimatedIncentive:    models.CentPointer(unit.Cents(600000)),
			}

			ppmEstimate, _, err := ppmEstimator.EstimateIncentiveWithDefaultChecks(suite.AppContextForTest(), oldPPMShipment, &newPPM)
			suite.NilOrNoVerrs(err)
			suite.Equal(oldPPMShipment.EstimatedIncentive, ppmEstimate)
		})

		suite.Run("Estimated Incentive - Success - is skipped when Estimated Weight is missing", func() {
			oldPPMShipment := factory.BuildMinimalPPMShipment(suite.DB(), nil, nil)

			newPPM := oldPPMShipment
			newPPM.DestinationAddress.PostalCode = "94040"
			_, _, err := ppmEstimator.EstimateIncentiveWithDefaultChecks(suite.AppContextForTest(), oldPPMShipment, &newPPM)
			suite.NoError(err)
			suite.Nil(newPPM.EstimatedIncentive)
		})
	})

	suite.Run("Max Incentive", func() {
		suite.Run("Max Incentive - Success", func() {
			oldPPMShipment := factory.BuildPPMShipment(suite.DB(), nil, nil)
			setupPricerData()

			estimatedWeight := unit.Pound(5000)
			newPPM := oldPPMShipment
			newPPM.EstimatedWeight = &estimatedWeight

			mockedPaymentRequestHelper.On(
				"FetchServiceParamsForServiceItems",
				mock.AnythingOfType("*appcontext.appContext"),
				mock.AnythingOfType("[]models.MTOServiceItem")).Return(serviceParams, nil)

			mockedPlanner.On("ZipTransitDistance", mock.AnythingOfType("*appcontext.appContext"),
				"50309", "30813").Return(2294, nil)

			maxIncentive, err := ppmEstimator.MaxIncentive(suite.AppContextForTest(), oldPPMShipment, &newPPM)
			suite.NilOrNoVerrs(err)

			mockedPlanner.AssertCalled(suite.T(), "ZipTransitDistance", mock.AnythingOfType("*appcontext.appContext"),
				"50309", "30813")
			mockedPaymentRequestHelper.AssertCalled(suite.T(), "FetchServiceParamsForServiceItems", mock.AnythingOfType("*appcontext.appContext"), mock.AnythingOfType("[]models.MTOServiceItem"))

			suite.Equal(unit.Cents(142513951), *maxIncentive)
		})

		suite.Run("Max Incentive - Success - is skipped when Estimated Weight is missing", func() {
			oldPPMShipment := factory.BuildMinimalPPMShipment(suite.DB(), nil, nil)

			newPPM := oldPPMShipment
			newPPM.DestinationAddress.PostalCode = "94040"
			_, err := ppmEstimator.MaxIncentive(suite.AppContextForTest(), oldPPMShipment, &newPPM)
			suite.NoError(err)
			suite.Nil(newPPM.MaxIncentive)
		})
	})

	suite.Run("Final Incentive", func() {
		actualMoveDate := time.Date(2020, time.March, 14, 0, 0, 0, 0, time.UTC)

		suite.Run("Final Incentive - Success", func() {
			setupPricerData()
			weightOverride := unit.Pound(19500)
			maxIncentive := unit.Cents(90000000)
			oldPPMShipment := factory.BuildPPMShipment(suite.DB(), []factory.Customization{
				{
					Model: models.PPMShipment{
<<<<<<< HEAD
						ActualPickupPostalCode:      models.StringPointer("50309"),
						ActualDestinationPostalCode: models.StringPointer("30813"),
						ActualMoveDate:              models.TimePointer(actualMoveDate),
						Status:                      models.PPMShipmentStatusWaitingOnCustomer,
						MaxIncentive:                &maxIncentive,
=======
						ActualMoveDate: models.TimePointer(actualMoveDate),
						Status:         models.PPMShipmentStatusWaitingOnCustomer,
>>>>>>> e6056a0d
					},
				},
			}, []factory.Trait{factory.GetTraitApprovedPPMWithActualInfo})

			oldPPMShipment.WeightTickets = models.WeightTickets{
				factory.BuildWeightTicket(suite.DB(), []factory.Customization{
					{
						Model: models.WeightTicket{
							FullWeight: &weightOverride,
						},
					},
				}, nil),
			}

			newPPM := oldPPMShipment
			updatedMoveDate := time.Date(2020, time.March, 15, 0, 0, 0, 0, time.UTC)
			newPPM.ActualMoveDate = models.TimePointer(updatedMoveDate)

			mockedPaymentRequestHelper.On(
				"FetchServiceParamsForServiceItems",
				mock.AnythingOfType("*appcontext.appContext"),
				mock.AnythingOfType("[]models.MTOServiceItem")).Return(serviceParams, nil)

			// DTOD distance is going to be less than the HHG Rand McNally distance of 2361 miles
			mockedPlanner.On("ZipTransitDistance", mock.AnythingOfType("*appcontext.appContext"),
				"50309", "30813").Return(2294, nil)

			ppmFinal, err := ppmEstimator.FinalIncentiveWithDefaultChecks(suite.AppContextForTest(), oldPPMShipment, &newPPM)
			suite.NilOrNoVerrs(err)

			mockedPlanner.AssertCalled(suite.T(), "ZipTransitDistance", mock.AnythingOfType("*appcontext.appContext"),
				"50309", "30813")
			mockedPaymentRequestHelper.AssertCalled(suite.T(), "FetchServiceParamsForServiceItems", mock.AnythingOfType("*appcontext.appContext"), mock.AnythingOfType("[]models.MTOServiceItem"))

			suite.NotEqual(*oldPPMShipment.ActualMoveDate, newPPM.ActualMoveDate)
			originalWeight, newWeight := SumWeights(oldPPMShipment, newPPM)
			suite.Equal(unit.Pound(5000), originalWeight)
			suite.Equal(unit.Pound(5000), newWeight)
			suite.Equal(unit.Cents(80249474), *ppmFinal)
		})

		suite.Run("Final Incentive - Success when capped at max gcc", func() {
			setupPricerData()
			weightOverride := unit.Pound(19500)
			maxIncentive := unit.Cents(500)
			oldPPMShipment := factory.BuildPPMShipment(suite.DB(), []factory.Customization{
				{
					Model: models.PPMShipment{
						ActualPickupPostalCode:      models.StringPointer("50309"),
						ActualDestinationPostalCode: models.StringPointer("30813"),
						ActualMoveDate:              models.TimePointer(actualMoveDate),
						Status:                      models.PPMShipmentStatusWaitingOnCustomer,
						MaxIncentive:                &maxIncentive,
					},
				},
			}, []factory.Trait{factory.GetTraitApprovedPPMWithActualInfo})

			oldPPMShipment.WeightTickets = models.WeightTickets{
				factory.BuildWeightTicket(suite.DB(), []factory.Customization{
					{
						Model: models.WeightTicket{
							FullWeight: &weightOverride,
						},
					},
				}, nil),
			}

			newPPM := oldPPMShipment
			updatedMoveDate := time.Date(2020, time.March, 15, 0, 0, 0, 0, time.UTC)
			newPPM.ActualMoveDate = models.TimePointer(updatedMoveDate)

			mockedPaymentRequestHelper.On(
				"FetchServiceParamsForServiceItems",
				mock.AnythingOfType("*appcontext.appContext"),
				mock.AnythingOfType("[]models.MTOServiceItem")).Return(serviceParams, nil)

			// DTOD distance is going to be less than the HHG Rand McNally distance of 2361 miles
			mockedPlanner.On("ZipTransitDistance", mock.AnythingOfType("*appcontext.appContext"),
				"50309", "30813").Return(2294, nil)

			ppmFinal, err := ppmEstimator.FinalIncentiveWithDefaultChecks(suite.AppContextForTest(), oldPPMShipment, &newPPM)
			suite.NilOrNoVerrs(err)

			mockedPlanner.AssertCalled(suite.T(), "ZipTransitDistance", mock.AnythingOfType("*appcontext.appContext"),
				"50309", "30813")
			mockedPaymentRequestHelper.AssertCalled(suite.T(), "FetchServiceParamsForServiceItems", mock.AnythingOfType("*appcontext.appContext"), mock.AnythingOfType("[]models.MTOServiceItem"))

			suite.Equal(oldPPMShipment.ActualPickupPostalCode, newPPM.ActualPickupPostalCode)
			suite.NotEqual(*oldPPMShipment.ActualMoveDate, newPPM.ActualMoveDate)
			originalWeight, newWeight := SumWeights(oldPPMShipment, newPPM)
			suite.Equal(unit.Pound(5000), originalWeight)
			suite.Equal(unit.Pound(5000), newWeight)
			suite.Equal(maxIncentive, *ppmFinal)
		})

		suite.Run("Final Incentive - Success with allowable weight less than net weight", func() {
			setupPricerData()
			weightOverride := unit.Pound(19500)
			maxIncentive := unit.Cents(90000000)
			oldPPMShipment := factory.BuildPPMShipment(suite.DB(), []factory.Customization{
				{
					Model: models.PPMShipment{
<<<<<<< HEAD
						ActualPickupPostalCode:      models.StringPointer("50309"),
						ActualDestinationPostalCode: models.StringPointer("30813"),
						ActualMoveDate:              models.TimePointer(actualMoveDate),
						Status:                      models.PPMShipmentStatusWaitingOnCustomer,
						MaxIncentive:                &maxIncentive,
=======
						ActualMoveDate: models.TimePointer(actualMoveDate),
						Status:         models.PPMShipmentStatusWaitingOnCustomer,
>>>>>>> e6056a0d
					},
				},
			}, []factory.Trait{factory.GetTraitApprovedPPMWithActualInfo})

			oldPPMShipment.WeightTickets = models.WeightTickets{
				factory.BuildWeightTicket(suite.DB(), []factory.Customization{
					{
						Model: models.WeightTicket{
							FullWeight: &weightOverride,
						},
					},
				}, nil),
			}

			newPPM := oldPPMShipment
			updatedMoveDate := time.Date(2020, time.March, 15, 0, 0, 0, 0, time.UTC)
			newPPM.ActualMoveDate = models.TimePointer(updatedMoveDate)

			mockedPaymentRequestHelper.On(
				"FetchServiceParamsForServiceItems",
				mock.AnythingOfType("*appcontext.appContext"),
				mock.AnythingOfType("[]models.MTOServiceItem")).Return(serviceParams, nil)

			// DTOD distance is going to be less than the HHG Rand McNally distance of 2361 miles
			mockedPlanner.On("ZipTransitDistance", mock.AnythingOfType("*appcontext.appContext"), "50309", "30813").Return(2294, nil)

			ppmFinal, err := ppmEstimator.FinalIncentiveWithDefaultChecks(suite.AppContextForTest(), oldPPMShipment, &newPPM)
			suite.NilOrNoVerrs(err)

			mockedPlanner.AssertCalled(suite.T(), "ZipTransitDistance", mock.AnythingOfType("*appcontext.appContext"), "50309", "30813")
			mockedPaymentRequestHelper.AssertCalled(suite.T(), "FetchServiceParamsForServiceItems", mock.AnythingOfType("*appcontext.appContext"), mock.AnythingOfType("[]models.MTOServiceItem"))

			suite.NotEqual(*oldPPMShipment.ActualMoveDate, newPPM.ActualMoveDate)
			originalWeight, newWeight := SumWeights(oldPPMShipment, newPPM)
			suite.Equal(unit.Pound(5000), originalWeight)
			suite.Equal(unit.Pound(5000), newWeight)
			suite.Equal(unit.Cents(80249474), *ppmFinal)

			// Repeat the above shipment with an allowable weight less than the net weight
			weightOverride = unit.Pound(19500)
			allowableWeightOverride := unit.Pound(4000)
			oldPPMShipment = factory.BuildPPMShipment(suite.DB(), []factory.Customization{
				{
					Model: models.PPMShipment{
<<<<<<< HEAD
						ActualPickupPostalCode:      models.StringPointer("50309"),
						ActualDestinationPostalCode: models.StringPointer("30813"),
						ActualMoveDate:              models.TimePointer(actualMoveDate),
						Status:                      models.PPMShipmentStatusWaitingOnCustomer,
						AllowableWeight:             &allowableWeightOverride,
						MaxIncentive:                &maxIncentive,
=======
						ActualMoveDate:  models.TimePointer(actualMoveDate),
						Status:          models.PPMShipmentStatusWaitingOnCustomer,
						AllowableWeight: &allowableWeightOverride,
>>>>>>> e6056a0d
					},
				},
			}, []factory.Trait{factory.GetTraitApprovedPPMWithActualInfo})

			oldPPMShipment.WeightTickets = models.WeightTickets{
				factory.BuildWeightTicket(suite.DB(), []factory.Customization{
					{
						Model: models.WeightTicket{
							FullWeight: &weightOverride,
						},
					},
				}, nil),
			}

			newPPM = oldPPMShipment
			updatedMoveDate = time.Date(2020, time.March, 15, 0, 0, 0, 0, time.UTC)
			newPPM.ActualMoveDate = models.TimePointer(updatedMoveDate)

			mockedPaymentRequestHelper.On(
				"FetchServiceParamsForServiceItems",
				mock.AnythingOfType("*appcontext.appContext"),
				mock.AnythingOfType("[]models.MTOServiceItem")).Return(serviceParams, nil)

			// DTOD distance is going to be less than the HHG Rand McNally distance of 2361 miles
			mockedPlanner.On("ZipTransitDistance", mock.AnythingOfType("*appcontext.appContext"),
				"50309", "30813").Return(2294, nil)

			ppmFinalIncentiveLimitedByAllowableWeight, err := ppmEstimator.FinalIncentiveWithDefaultChecks(suite.AppContextForTest(), oldPPMShipment, &newPPM)
			suite.NilOrNoVerrs(err)

			mockedPlanner.AssertCalled(suite.T(), "ZipTransitDistance", mock.AnythingOfType("*appcontext.appContext"), "50309", "30813")
			mockedPaymentRequestHelper.AssertCalled(suite.T(), "FetchServiceParamsForServiceItems", mock.AnythingOfType("*appcontext.appContext"), mock.AnythingOfType("[]models.MTOServiceItem"))

			suite.NotEqual(*oldPPMShipment.ActualMoveDate, newPPM.ActualMoveDate)
			originalWeight, newWeight = SumWeights(oldPPMShipment, newPPM)
			suite.Equal(unit.Pound(5000), originalWeight)
			suite.Equal(unit.Pound(5000), newWeight)

			// Confirm the incentive is less than if all of the weight was allowable
			suite.Less(*ppmFinalIncentiveLimitedByAllowableWeight, *ppmFinal)
		})

		suite.Run("Final Incentive - Success with capping weight at total entitlement", func() {
			// The first half of this test tests the entitlement cap. The second half uses the allowable to check the entitlement cap.
			// The max entitlement for this test data is 8000 lbs.
			setupPricerData()
			weightOverride := unit.Pound(24500)
			maxIncentive := unit.Cents(900000000)
			oldPPMShipment := factory.BuildPPMShipment(suite.DB(), []factory.Customization{
				{
					Model: models.PPMShipment{
						ActualPickupPostalCode:      models.StringPointer("50309"),
						ActualDestinationPostalCode: models.StringPointer("30813"),
						ActualMoveDate:              models.TimePointer(actualMoveDate),
						Status:                      models.PPMShipmentStatusWaitingOnCustomer,
						MaxIncentive:                &maxIncentive,
					},
				},
			}, []factory.Trait{factory.GetTraitApprovedPPMWithActualInfo})

			oldPPMShipment.WeightTickets = models.WeightTickets{
				factory.BuildWeightTicket(suite.DB(), []factory.Customization{
					{
						Model: models.WeightTicket{
							FullWeight: &weightOverride,
						},
					},
				}, nil),
			}

			newPPM := oldPPMShipment
			updatedMoveDate := time.Date(2020, time.March, 15, 0, 0, 0, 0, time.UTC)
			newPPM.ActualMoveDate = models.TimePointer(updatedMoveDate)

			mockedPaymentRequestHelper.On(
				"FetchServiceParamsForServiceItems",
				mock.AnythingOfType("*appcontext.appContext"),
				mock.AnythingOfType("[]models.MTOServiceItem")).Return(serviceParams, nil)

			// DTOD distance is going to be less than the HHG Rand McNally distance of 2361 miles
			mockedPlanner.On("ZipTransitDistance", mock.AnythingOfType("*appcontext.appContext"), "50309", "30813").Return(2294, nil)

			ppmFinal, err := ppmEstimator.FinalIncentiveWithDefaultChecks(suite.AppContextForTest(), oldPPMShipment, &newPPM)
			suite.NilOrNoVerrs(err)

			mockedPlanner.AssertCalled(suite.T(), "ZipTransitDistance", mock.AnythingOfType("*appcontext.appContext"), "50309", "30813")
			mockedPaymentRequestHelper.AssertCalled(suite.T(), "FetchServiceParamsForServiceItems", mock.AnythingOfType("*appcontext.appContext"), mock.AnythingOfType("[]models.MTOServiceItem"))

			suite.Equal(oldPPMShipment.ActualPickupPostalCode, newPPM.ActualPickupPostalCode)
			suite.NotEqual(*oldPPMShipment.ActualMoveDate, newPPM.ActualMoveDate)
			originalWeight, newWeight := SumWeights(oldPPMShipment, newPPM)
			// These two weights are passed in to final incentive calculation, but their values aren't returned. Therefore,
			// we're checking to make sure the value is 10000, same as before they've been sent. The ppmFinal will be calculated with
			// the allowable 8000 lbs. The second half of this test ensures that the calculation value is correct for 8k lbs.
			suite.Equal(unit.Pound(10000), originalWeight)
			suite.Equal(unit.Pound(10000), newWeight)
			suite.Equal(unit.Cents(128398858), *ppmFinal)

			// Repeat the above shipment with an allowable weight equal to the entitlement. Since the allowable is covered
			// by the test above, we can safely know that it's functioning to cap the value correctly. If we set the cap to
			// 8k, the same as the entitlement, we can then confirm that the final ppm incentive prices are equal, ensuring
			// that the entitlement calculation is adding up correctly.
			weightOverride = unit.Pound(24500)
			allowableWeightOverride := unit.Pound(8000)
			oldPPMShipment = factory.BuildPPMShipment(suite.DB(), []factory.Customization{
				{
					Model: models.PPMShipment{
						ActualPickupPostalCode:      models.StringPointer("50309"),
						ActualDestinationPostalCode: models.StringPointer("30813"),
						ActualMoveDate:              models.TimePointer(actualMoveDate),
						Status:                      models.PPMShipmentStatusWaitingOnCustomer,
						AllowableWeight:             &allowableWeightOverride,
						MaxIncentive:                &maxIncentive,
					},
				},
			}, []factory.Trait{factory.GetTraitApprovedPPMWithActualInfo})

			oldPPMShipment.WeightTickets = models.WeightTickets{
				factory.BuildWeightTicket(suite.DB(), []factory.Customization{
					{
						Model: models.WeightTicket{
							FullWeight: &weightOverride,
						},
					},
				}, nil),
			}

			newPPM = oldPPMShipment
			updatedMoveDate = time.Date(2020, time.March, 15, 0, 0, 0, 0, time.UTC)
			newPPM.ActualMoveDate = models.TimePointer(updatedMoveDate)

			mockedPaymentRequestHelper.On(
				"FetchServiceParamsForServiceItems",
				mock.AnythingOfType("*appcontext.appContext"),
				mock.AnythingOfType("[]models.MTOServiceItem")).Return(serviceParams, nil)

			// DTOD distance is going to be less than the HHG Rand McNally distance of 2361 miles
			mockedPlanner.On("ZipTransitDistance", mock.AnythingOfType("*appcontext.appContext"),
				"50309", "30813").Return(2294, nil)

			ppmFinalIncentiveLimitedByAllowableWeight, err := ppmEstimator.FinalIncentiveWithDefaultChecks(suite.AppContextForTest(), oldPPMShipment, &newPPM)
			suite.NilOrNoVerrs(err)

			mockedPlanner.AssertCalled(suite.T(), "ZipTransitDistance", mock.AnythingOfType("*appcontext.appContext"), "50309", "30813")
			mockedPaymentRequestHelper.AssertCalled(suite.T(), "FetchServiceParamsForServiceItems", mock.AnythingOfType("*appcontext.appContext"), mock.AnythingOfType("[]models.MTOServiceItem"))

			suite.Equal(oldPPMShipment.ActualPickupPostalCode, newPPM.ActualPickupPostalCode)
			suite.NotEqual(*oldPPMShipment.ActualMoveDate, newPPM.ActualMoveDate)
			originalWeight, newWeight = SumWeights(oldPPMShipment, newPPM)
			suite.Equal(unit.Pound(10000), originalWeight)
			suite.Equal(unit.Pound(10000), newWeight)

			// Confirm the incentives are equal with the same value for allowable and entitlement weight caps with equal distances.
			suite.Equal(*ppmFinalIncentiveLimitedByAllowableWeight, *ppmFinal)
		})

		suite.Run("Final Incentive - Success with updated weights", func() {
			setupPricerData()
			moveDate := time.Date(2020, time.March, 15, 0, 0, 0, 0, time.UTC)
			maxIncentive := unit.Cents(90000000)
			oldPPMShipment := factory.BuildPPMShipment(suite.DB(), []factory.Customization{
				{
					Model: models.PPMShipment{
<<<<<<< HEAD
						ActualPickupPostalCode:      models.StringPointer("50309"),
						ActualDestinationPostalCode: models.StringPointer("30813"),
						ActualMoveDate:              models.TimePointer(moveDate),
						Status:                      models.PPMShipmentStatusWaitingOnCustomer,
						MaxIncentive:                &maxIncentive,
=======
						ActualMoveDate: models.TimePointer(moveDate),
						Status:         models.PPMShipmentStatusWaitingOnCustomer,
>>>>>>> e6056a0d
					},
				},
			}, []factory.Trait{factory.GetTraitApprovedPPMWithActualInfo})

			oldPPMShipment.WeightTickets = models.WeightTickets{
				factory.BuildWeightTicket(suite.DB(), nil, nil),
			}

			newPPM := oldPPMShipment
			weightOverride := unit.Pound(19500)
			newPPM.WeightTickets = models.WeightTickets{
				factory.BuildWeightTicket(suite.DB(), []factory.Customization{
					{
						Model: models.WeightTicket{
							FullWeight: &weightOverride,
						},
					},
				}, nil),
			}

			mockedPaymentRequestHelper.On(
				"FetchServiceParamsForServiceItems",
				mock.AnythingOfType("*appcontext.appContext"),
				mock.AnythingOfType("[]models.MTOServiceItem")).Return(serviceParams, nil)

			// DTOD distance is going to be less than the HHG Rand McNally distance of 2361 miles
			mockedPlanner.On("ZipTransitDistance", mock.AnythingOfType("*appcontext.appContext"),
				"50309", "30813").Return(2294, nil)

			ppmFinal, err := ppmEstimator.FinalIncentiveWithDefaultChecks(suite.AppContextForTest(), oldPPMShipment, &newPPM)
			suite.NilOrNoVerrs(err)

			mockedPlanner.AssertCalled(suite.T(), "ZipTransitDistance", mock.AnythingOfType("*appcontext.appContext"),
				"50309", "30813")
			mockedPaymentRequestHelper.AssertCalled(suite.T(), "FetchServiceParamsForServiceItems", mock.AnythingOfType("*appcontext.appContext"), mock.AnythingOfType("[]models.MTOServiceItem"))

			suite.NotEqual(*oldPPMShipment.ActualMoveDate, newPPM.ActualMoveDate)
			originalWeight, newWeight := SumWeights(oldPPMShipment, newPPM)
			suite.Equal(unit.Pound(4000), originalWeight)
			suite.Equal(unit.Pound(5000), newWeight)
			suite.Equal(unit.Cents(80249474), *ppmFinal)
		})

		suite.Run("Final Incentive - Success with disregarding rejected weight tickets", func() {
			setupPricerData()
			oldEmptyWeight := unit.Pound(6000)
			oldFullWeight := unit.Pound(10000)
			moveDate := time.Date(2020, time.March, 15, 0, 0, 0, 0, time.UTC)
			oldPPMShipment := factory.BuildPPMShipmentThatNeedsCloseout(suite.DB(), nil, []factory.Customization{
				{
					Model: models.PPMShipment{
						ActualMoveDate: models.TimePointer(moveDate),
					},
				},
				{
					Model: models.WeightTicket{
						FullWeight:  &oldFullWeight,
						EmptyWeight: &oldEmptyWeight,
					},
				},
			})

			// tests pass even if status is Needs Payment Approval,
			// but preserve in case it matters
			oldPPMShipment.Status = models.PPMShipmentStatusWaitingOnCustomer

			newPPM := oldPPMShipment
			newWeightTicket := newPPM.WeightTickets[0]
			rejected := models.PPMDocumentStatusRejected
			newWeightTicket.Status = &rejected
			newPPM.WeightTickets = models.WeightTickets{newWeightTicket}
			// At this point the updated weight tickets on the newPPMShipment could be saved to the DB
			// the save is being omitted here to reduce DB calls in our test

			mockedPaymentRequestHelper.On(
				"FetchServiceParamsForServiceItems",
				mock.AnythingOfType("*appcontext.appContext"),
				mock.AnythingOfType("[]models.MTOServiceItem")).Return(serviceParams, nil)

			// DTOD distance is going to be less than the HHG Rand McNally distance of 2361 miles
			mockedPlanner.On("ZipTransitDistance", mock.AnythingOfType("*appcontext.appContext"),
				"50309", "30813").Return(2294, nil)

			ppmFinal, err := ppmEstimator.FinalIncentiveWithDefaultChecks(suite.AppContextForTest(), oldPPMShipment, &newPPM)
			suite.NilOrNoVerrs(err)

			mockedPlanner.AssertCalled(suite.T(), "ZipTransitDistance", mock.AnythingOfType("*appcontext.appContext"),
				"50309", "30813")
			mockedPaymentRequestHelper.AssertCalled(suite.T(), "FetchServiceParamsForServiceItems", mock.AnythingOfType("*appcontext.appContext"), mock.AnythingOfType("[]models.MTOServiceItem"))

			originalWeight, newWeight := SumWeights(oldPPMShipment, newPPM)
			suite.Equal(unit.Pound(4000), originalWeight)
			suite.Equal(unit.Pound(0), newWeight)
			suite.Nil(ppmFinal)
		})

		suite.Run("Final Incentive - Success updating finalIncentive with rejected weight tickets", func() {
			setupPricerData()
			oldFullWeight := unit.Pound(10000)
			oldEmptyWeight := unit.Pound(6000)
			maxIncentive := unit.Cents(90000000)
			moveDate := time.Date(2020, time.March, 15, 0, 0, 0, 0, time.UTC)
			oldPPMShipment := factory.BuildPPMShipmentThatNeedsCloseout(suite.DB(), nil, []factory.Customization{
				{
					Model: models.PPMShipment{
<<<<<<< HEAD
						ActualPickupPostalCode:      models.StringPointer("50309"),
						ActualDestinationPostalCode: models.StringPointer("30813"),
						ActualMoveDate:              models.TimePointer(moveDate),
						FinalIncentive:              models.CentPointer(unit.Cents(500000)),
						MaxIncentive:                &maxIncentive,
=======
						ActualMoveDate: models.TimePointer(moveDate),
						FinalIncentive: models.CentPointer(unit.Cents(500000)),
>>>>>>> e6056a0d
					},
				},
				{
					Model: models.WeightTicket{
						FullWeight:  &oldFullWeight,
						EmptyWeight: &oldEmptyWeight,
					},
				},
			})

			// tests pass even if status is Needs Payment Approval,
			// but preserve in case it matters
			oldPPMShipment.Status = models.PPMShipmentStatusWaitingOnCustomer
			oldPPMShipment.WeightTickets = models.WeightTickets{
				oldPPMShipment.WeightTickets[0],
				factory.BuildWeightTicket(suite.DB(), nil, nil),
			}

			newPPM := oldPPMShipment
			rejected := models.PPMDocumentStatusRejected
			approved := models.PPMDocumentStatusApproved
			newWeightTicket1 := newPPM.WeightTickets[0]
			newWeightTicket1.Status = &rejected
			newWeightTicket2 := newPPM.WeightTickets[1]
			newWeightTicket2.Status = &approved
			newPPM.WeightTickets = models.WeightTickets{newWeightTicket1, newWeightTicket2}
			// At this point the updated weight tickets on the newPPMShipment could be saved to the DB
			// the save is being omitted here to reduce DB calls in our test
			mockedPaymentRequestHelper.On(
				"FetchServiceParamsForServiceItems",
				mock.AnythingOfType("*appcontext.appContext"),
				mock.AnythingOfType("[]models.MTOServiceItem")).Return(serviceParams, nil)

			// DTOD distance is going to be less than the HHG Rand McNally distance of 2361 miles
			mockedPlanner.On("ZipTransitDistance", mock.AnythingOfType("*appcontext.appContext"),
				"50309", "30813").Return(2294, nil)

			ppmFinal, err := ppmEstimator.FinalIncentiveWithDefaultChecks(suite.AppContextForTest(), oldPPMShipment, &newPPM)
			suite.NilOrNoVerrs(err)

			mockedPlanner.AssertCalled(suite.T(), "ZipTransitDistance", mock.AnythingOfType("*appcontext.appContext"),
				"50309", "30813")
			mockedPaymentRequestHelper.AssertCalled(suite.T(), "FetchServiceParamsForServiceItems", mock.AnythingOfType("*appcontext.appContext"), mock.AnythingOfType("[]models.MTOServiceItem"))

			originalWeight, newWeight := SumWeights(oldPPMShipment, newPPM)
			suite.Equal(unit.Pound(8000), originalWeight)
			suite.Equal(unit.Pound(4000), newWeight)
			suite.Equal(unit.Cents(48564567), *ppmFinal)
			suite.NotEqual(oldPPMShipment.FinalIncentive, *ppmFinal)
		})

		suite.Run("Final Incentive - Success updating finalIncentive when adjusted net weight is taken into account", func() {
			setupPricerData()
			oldFullWeight := unit.Pound(10000)
			oldEmptyWeight := unit.Pound(6000)
			maxIncentive := unit.Cents(90000000)
			moveDate := time.Date(2020, time.March, 15, 0, 0, 0, 0, time.UTC)
			oldPPMShipment := factory.BuildPPMShipmentThatNeedsCloseout(suite.DB(), nil, []factory.Customization{
				{
					Model: models.PPMShipment{
<<<<<<< HEAD
						ActualPickupPostalCode:      models.StringPointer("50309"),
						ActualDestinationPostalCode: models.StringPointer("30813"),
						ActualMoveDate:              models.TimePointer(moveDate),
						FinalIncentive:              models.CentPointer(unit.Cents(500000)),
						MaxIncentive:                &maxIncentive,
=======
						ActualMoveDate: models.TimePointer(moveDate),
						FinalIncentive: models.CentPointer(unit.Cents(500000)),
>>>>>>> e6056a0d
					},
				},
				{
					Model: models.WeightTicket{
						FullWeight:  &oldFullWeight,
						EmptyWeight: &oldEmptyWeight,
					},
				},
			})

			// tests pass even if status is Needs Payment Approval,
			// but preserve in case it matters
			oldPPMShipment.Status = models.PPMShipmentStatusWaitingOnCustomer
			oldPPMShipment.WeightTickets = models.WeightTickets{
				oldPPMShipment.WeightTickets[0],
				factory.BuildWeightTicket(suite.DB(), nil, nil),
			}

			newPPM := oldPPMShipment
			rejected := models.PPMDocumentStatusRejected
			approved := models.PPMDocumentStatusApproved
			adjustedNetWeight := unit.Pound(3000)

			newWeightTicket1 := newPPM.WeightTickets[0]
			newWeightTicket1.AdjustedNetWeight = &adjustedNetWeight
			newWeightTicket1.Status = &rejected

			newWeightTicket2 := newPPM.WeightTickets[1]
			newWeightTicket2.AdjustedNetWeight = &adjustedNetWeight
			newWeightTicket2.Status = &approved

			newPPM.WeightTickets = models.WeightTickets{newWeightTicket1, newWeightTicket2}

			// At this point the updated weight tickets on the newPPMShipment could be saved to the DB
			// the save is being omitted here to reduce DB calls in our test
			mockedPaymentRequestHelper.On(
				"FetchServiceParamsForServiceItems",
				mock.AnythingOfType("*appcontext.appContext"),
				mock.AnythingOfType("[]models.MTOServiceItem")).Return(serviceParams, nil)

			// DTOD distance is going to be less than the HHG Rand McNally distance of 2361 miles
			mockedPlanner.On("ZipTransitDistance", mock.AnythingOfType("*appcontext.appContext"),
				"50309", "30813").Return(2294, nil)

			ppmFinal, err := ppmEstimator.FinalIncentiveWithDefaultChecks(suite.AppContextForTest(), oldPPMShipment, &newPPM)
			suite.NilOrNoVerrs(err)

			mockedPlanner.AssertCalled(suite.T(), "ZipTransitDistance", mock.AnythingOfType("*appcontext.appContext"),
				"50309", "30813")
			mockedPaymentRequestHelper.AssertCalled(suite.T(), "FetchServiceParamsForServiceItems", mock.AnythingOfType("*appcontext.appContext"), mock.AnythingOfType("[]models.MTOServiceItem"))

			originalWeight, newWeight := SumWeights(oldPPMShipment, newPPM)
			suite.Equal(unit.Pound(8000), originalWeight)
			suite.Equal(unit.Pound(3000), newWeight)
			suite.Equal(unit.Cents(36423265), *ppmFinal)
			suite.NotEqual(oldPPMShipment.FinalIncentive, *ppmFinal)
		})

		suite.Run("Sum Weights - sum weights for original shipment with standard weight ticket and new shipment with standard weight ticket", func() {
			oldFullWeight := unit.Pound(10000)
			oldEmptyWeight := unit.Pound(6000)
			moveDate := time.Date(2020, time.March, 15, 0, 0, 0, 0, time.UTC)
			oldPPMShipment := factory.BuildPPMShipmentThatNeedsCloseout(suite.DB(), nil, []factory.Customization{
				{
					Model: models.PPMShipment{
						ActualMoveDate: models.TimePointer(moveDate),
						FinalIncentive: models.CentPointer(unit.Cents(500000)),
					},
				},
				{
					Model: models.WeightTicket{
						FullWeight:  &oldFullWeight,
						EmptyWeight: &oldEmptyWeight,
					},
				},
			})

			// tests pass even if status is Needs Payment Approval,
			// but preserve in case it matters
			oldPPMShipment.Status = models.PPMShipmentStatusWaitingOnCustomer
			newPPM := oldPPMShipment
			newFullWeight := unit.Pound(8000)
			newEmptyWeight := unit.Pound(3000)
			newWeightTicket1 := newPPM.WeightTickets[0]
			newWeightTicket1.FullWeight = &newFullWeight
			newWeightTicket1.EmptyWeight = &newEmptyWeight
			newPPM.WeightTickets = models.WeightTickets{newWeightTicket1}

			//Both PPM's have valid weight tickets so both should return properly calculated totals
			originalWeight, newWeight := SumWeights(oldPPMShipment, newPPM)
			suite.Equal(unit.Pound(4000), originalWeight)
			suite.Equal(unit.Pound(5000), newWeight)
		})

		suite.Run("Sum Weights - sum weights for original shipment with standard weight ticket and new shipment with standard weight ticket & rejected ticket", func() {
			oldFullWeight := unit.Pound(10000)
			oldEmptyWeight := unit.Pound(6000)
			moveDate := time.Date(2020, time.March, 15, 0, 0, 0, 0, time.UTC)
			oldPPMShipment := factory.BuildPPMShipmentThatNeedsCloseout(suite.DB(), nil, []factory.Customization{
				{
					Model: models.PPMShipment{
						ActualMoveDate: models.TimePointer(moveDate),
						FinalIncentive: models.CentPointer(unit.Cents(500000)),
					},
				},
				{
					Model: models.WeightTicket{
						FullWeight:  &oldFullWeight,
						EmptyWeight: &oldEmptyWeight,
					},
				},
			})

			// tests pass even if status is Needs Payment Approval,
			// but preserve in case it matters
			oldPPMShipment.Status = models.PPMShipmentStatusWaitingOnCustomer

			newPPM := oldPPMShipment
			newFullWeight1 := unit.Pound(8000)
			newEmptyWeight1 := unit.Pound(3000)
			newWeightTicket1 := newPPM.WeightTickets[0]
			newWeightTicket1.FullWeight = &newFullWeight1
			newWeightTicket1.EmptyWeight = &newEmptyWeight1

			newFullWeight2 := unit.Pound(12000)
			newEmptyWeight2 := unit.Pound(4000)
			rejected := models.PPMDocumentStatusRejected
			newWeightTicket2 := newPPM.WeightTickets[0]
			newWeightTicket2.FullWeight = &newFullWeight2
			newWeightTicket2.EmptyWeight = &newEmptyWeight2
			newWeightTicket2.Status = &rejected

			newPPM.WeightTickets = models.WeightTickets{newWeightTicket1, newWeightTicket2}

			//Weight for rejected ticket should NOT be included in newWeight total
			originalWeight, newWeight := SumWeights(oldPPMShipment, newPPM)
			suite.Equal(unit.Pound(4000), originalWeight)
			suite.Equal(unit.Pound(5000), newWeight)
		})

		suite.Run("Sum Weights - sum weights for original shipment with rejected weight ticket and new shipment with standard weight tickets", func() {
			oldFullWeight := unit.Pound(10000)
			oldEmptyWeight := unit.Pound(6000)
			rejected := models.PPMDocumentStatusRejected
			moveDate := time.Date(2020, time.March, 15, 0, 0, 0, 0, time.UTC)
			oldPPMShipment := factory.BuildPPMShipmentThatNeedsCloseout(suite.DB(), nil, []factory.Customization{
				{
					Model: models.PPMShipment{
						ActualMoveDate: models.TimePointer(moveDate),
						FinalIncentive: models.CentPointer(unit.Cents(500000)),
					},
				},
				{
					Model: models.WeightTicket{
						FullWeight:  &oldFullWeight,
						EmptyWeight: &oldEmptyWeight,
						Status:      &rejected,
					},
				},
			})

			// tests pass even if status is Needs Payment Approval,
			// but preserve in case it matters
			oldPPMShipment.Status = models.PPMShipmentStatusWaitingOnCustomer

			approved := models.PPMDocumentStatusApproved
			newPPM := oldPPMShipment
			newFullWeight1 := unit.Pound(8000)
			newEmptyWeight1 := unit.Pound(3000)
			newWeightTicket1 := newPPM.WeightTickets[0]
			newWeightTicket1.FullWeight = &newFullWeight1
			newWeightTicket1.EmptyWeight = &newEmptyWeight1
			newWeightTicket1.Status = &approved

			newFullWeight2 := unit.Pound(12000)
			newEmptyWeight2 := unit.Pound(4000)
			newWeightTicket2 := newPPM.WeightTickets[0]
			newWeightTicket2.FullWeight = &newFullWeight2
			newWeightTicket2.EmptyWeight = &newEmptyWeight2
			newWeightTicket2.Status = &approved

			newPPM.WeightTickets = models.WeightTickets{newWeightTicket1, newWeightTicket2}

			//Weight for rejected ticket should NOT be included in oldWeight total
			originalWeight, newWeight := SumWeights(oldPPMShipment, newPPM)
			suite.Equal(unit.Pound(0), originalWeight)
			suite.Equal(unit.Pound(13000), newWeight)
		})

		suite.Run("Sum Weights - sum weights for original shipment and new shipment with adjusted weight", func() {
			oldFullWeight := unit.Pound(10000)
			oldEmptyWeight := unit.Pound(6000)
			moveDate := time.Date(2020, time.March, 15, 0, 0, 0, 0, time.UTC)
			oldPPMShipment := factory.BuildPPMShipmentThatNeedsCloseout(suite.DB(), nil, []factory.Customization{
				{
					Model: models.PPMShipment{
						ActualMoveDate: models.TimePointer(moveDate),
						FinalIncentive: models.CentPointer(unit.Cents(500000)),
					},
				},
				{
					Model: models.WeightTicket{
						FullWeight:  &oldFullWeight,
						EmptyWeight: &oldEmptyWeight,
					},
				},
			})

			// tests pass even if status is Needs Payment Approval,
			// but preserve in case it matters
			oldPPMShipment.Status = models.PPMShipmentStatusWaitingOnCustomer

			approved := models.PPMDocumentStatusApproved
			newPPM := oldPPMShipment
			newFullWeight1 := unit.Pound(8000)
			newEmptyWeight1 := unit.Pound(3000)
			adjustedNetWeight1 := unit.Pound(4000)
			newWeightTicket1 := newPPM.WeightTickets[0]
			newWeightTicket1.FullWeight = &newFullWeight1
			newWeightTicket1.EmptyWeight = &newEmptyWeight1
			newWeightTicket1.AdjustedNetWeight = &adjustedNetWeight1
			newWeightTicket1.Status = &approved

			newFullWeight2 := unit.Pound(12000)
			newEmptyWeight2 := unit.Pound(4000)
			adjustedNetWeight2 := unit.Pound(5000)
			newWeightTicket2 := newPPM.WeightTickets[0]
			newWeightTicket2.FullWeight = &newFullWeight2
			newWeightTicket2.EmptyWeight = &newEmptyWeight2
			newWeightTicket2.AdjustedNetWeight = &adjustedNetWeight2
			newWeightTicket2.Status = &approved

			newPPM.WeightTickets = models.WeightTickets{newWeightTicket1, newWeightTicket2}

			//Weight for rejected ticket should NOT be included in oldWeight total
			originalWeight, newWeight := SumWeights(oldPPMShipment, newPPM)
			suite.Equal(unit.Pound(4000), originalWeight)
			//13000 comes from the full & empty weights being summed which we do not want in this scenario
			suite.NotEqual(unit.Pound(13000), newWeight)
			suite.Equal(unit.Pound(9000), newWeight)
		})

		suite.Run("Sum Weights - sum weights for original shipment and new shipment with 2 adjusted weights - one of them having a rejected status", func() {
			oldFullWeight := unit.Pound(10000)
			oldEmptyWeight := unit.Pound(6000)
			moveDate := time.Date(2020, time.March, 15, 0, 0, 0, 0, time.UTC)
			oldPPMShipment := factory.BuildPPMShipmentThatNeedsCloseout(suite.DB(), nil, []factory.Customization{
				{
					Model: models.PPMShipment{
						ActualMoveDate: models.TimePointer(moveDate),
						FinalIncentive: models.CentPointer(unit.Cents(500000)),
					},
				},
				{
					Model: models.WeightTicket{
						FullWeight:  &oldFullWeight,
						EmptyWeight: &oldEmptyWeight,
					},
				},
			})

			// tests pass even if status is Needs Payment Approval,
			// but preserve in case it matters
			oldPPMShipment.Status = models.PPMShipmentStatusWaitingOnCustomer

			newPPM := oldPPMShipment
			approved := models.PPMDocumentStatusApproved
			newFullWeight1 := unit.Pound(8000)
			newEmptyWeight1 := unit.Pound(3000)
			adjustedNetWeight1 := unit.Pound(4000)
			newWeightTicket1 := newPPM.WeightTickets[0]
			newWeightTicket1.FullWeight = &newFullWeight1
			newWeightTicket1.EmptyWeight = &newEmptyWeight1
			newWeightTicket1.AdjustedNetWeight = &adjustedNetWeight1
			newWeightTicket1.Status = &approved

			rejected := models.PPMDocumentStatusRejected
			newFullWeight2 := unit.Pound(12000)
			newEmptyWeight2 := unit.Pound(4000)
			adjustedNetWeight2 := unit.Pound(5000)
			newWeightTicket2 := newPPM.WeightTickets[0]
			newWeightTicket2.FullWeight = &newFullWeight2
			newWeightTicket2.EmptyWeight = &newEmptyWeight2
			newWeightTicket2.AdjustedNetWeight = &adjustedNetWeight2
			newWeightTicket2.Status = &rejected

			newPPM.WeightTickets = models.WeightTickets{newWeightTicket1, newWeightTicket2}

			//Weight for rejected ticket should NOT be included in oldWeight total
			originalWeight, newWeight := SumWeights(oldPPMShipment, newPPM)
			suite.Equal(unit.Pound(4000), originalWeight)
			//13000 comes from the full & empty weights being summed which we do not want in this scenario
			suite.NotEqual(unit.Pound(13000), newWeight)
			suite.Equal(unit.Pound(4000), newWeight)
		})

		suite.Run("Sum Weights - sum weights for original shipment and new shipment with 2 adjusted moving expense statuses - PPM-SPR", func() {
			trackingNumber := "TRK1234"
			isProGear := true
			proGearBelongsToSelf := true
			proGearDescription := "Pro gear updated description"
			weightShipped := 1000
			ppmSpr := models.PPMTypeSmallPackage
			spr := models.MovingExpenseReceiptTypeSmallPackage
			approvedStatus := models.PPMDocumentStatusApproved
			rejectedStatus := models.PPMDocumentStatusRejected
			moveDate := time.Date(2020, time.March, 15, 0, 0, 0, 0, time.UTC)
			oldPPMShipment := factory.BuildPPMShipmentThatNeedsCloseout(suite.DB(), nil, []factory.Customization{
				{
					Model: models.PPMShipment{
						PPMType:        ppmSpr,
						ActualMoveDate: models.TimePointer(moveDate),
					},
				},
			})

			expense1 := factory.BuildMovingExpense(suite.DB(), []factory.Customization{
				{
					Model:    oldPPMShipment,
					LinkOnly: true,
				},
				{
					Model: models.MovingExpense{
						MovingExpenseType:    &spr,
						Status:               &rejectedStatus,
						PaidWithGTCC:         models.BoolPointer(false),
						MissingReceipt:       models.BoolPointer(false),
						Amount:               models.CentPointer(unit.Cents(8675309)),
						TrackingNumber:       &trackingNumber,
						IsProGear:            &isProGear,
						ProGearBelongsToSelf: &proGearBelongsToSelf,
						ProGearDescription:   &proGearDescription,
						WeightShipped:        (*unit.Pound)(&weightShipped),
					},
				},
			}, nil)

			expense2 := factory.BuildMovingExpense(suite.DB(), []factory.Customization{
				{
					Model:    oldPPMShipment,
					LinkOnly: true,
				},
				{
					Model: models.MovingExpense{
						MovingExpenseType:    &spr,
						Status:               &rejectedStatus,
						PaidWithGTCC:         models.BoolPointer(false),
						MissingReceipt:       models.BoolPointer(false),
						Amount:               models.CentPointer(unit.Cents(8675309)),
						TrackingNumber:       &trackingNumber,
						IsProGear:            &isProGear,
						ProGearBelongsToSelf: &proGearBelongsToSelf,
						ProGearDescription:   &proGearDescription,
						WeightShipped:        (*unit.Pound)(&weightShipped),
					},
				},
			}, nil)

			oldPPMShipment.MovingExpenses = models.MovingExpenses{expense1, expense2}
			oldPPMShipment.Status = models.PPMShipmentStatusWaitingOnCustomer
			newPPM := oldPPMShipment

			// changing moving expense statuses to be approved
			newMovingExpense1 := newPPM.MovingExpenses[0]
			newMovingExpense1.Status = &approvedStatus

			newMovingExpense2 := newPPM.MovingExpenses[1]
			newMovingExpense2.Status = &approvedStatus

			newPPM.MovingExpenses = models.MovingExpenses{newMovingExpense1, newMovingExpense2}

			originalWeight, newWeight := SumWeights(oldPPMShipment, newPPM)
			// should be 0 because both were rejected
			suite.Equal(unit.Pound(0), originalWeight)
			// should be 2000 because both are now accepted so we add them together
			suite.Equal(unit.Pound(2000), newWeight)
		})

		suite.Run("Should Skip Calculating Final Incentive - should return false when the move date is changed", func() {
			oldFullWeight := unit.Pound(10000)
			oldEmptyWeight := unit.Pound(6000)
			moveDate := time.Date(2020, time.March, 15, 0, 0, 0, 0, time.UTC)
			oldPPMShipment := factory.BuildPPMShipmentThatNeedsCloseout(suite.DB(), nil, []factory.Customization{
				{
					Model: models.PPMShipment{
						ActualMoveDate: models.TimePointer(moveDate),
						FinalIncentive: models.CentPointer(unit.Cents(500000)),
					},
				},
				{
					Model: models.WeightTicket{
						FullWeight:  &oldFullWeight,
						EmptyWeight: &oldEmptyWeight,
					},
				},
			})

			// tests pass even if status is Needs Payment Approval,
			// but preserve in case it matters
			oldPPMShipment.Status = models.PPMShipmentStatusWaitingOnCustomer

			newPPMShipment := oldPPMShipment
			updatedMoveDate := time.Date(2020, time.March, 25, 0, 0, 0, 0, time.UTC)
			newPPMShipment.ActualMoveDate = models.TimePointer(updatedMoveDate)

			originalTotalWeight, newTotalWeight := SumWeights(oldPPMShipment, newPPMShipment)
			skipCalculateFinalIncentive := shouldSkipCalculatingFinalIncentive(&newPPMShipment, &oldPPMShipment, originalTotalWeight, newTotalWeight)
			suite.Equal(false, skipCalculateFinalIncentive)
		})

		suite.Run("Should Skip Calculating Final Incentive - should return false when the destination or pickup postal code is changed", func() {
			oldFullWeight := unit.Pound(10000)
			oldEmptyWeight := unit.Pound(6000)
			moveDate := time.Date(2020, time.March, 15, 0, 0, 0, 0, time.UTC)
			oldShipmentPickupAddress := factory.BuildAddress(suite.DB(), []factory.Customization{
				{
					Model: models.Address{
						StreetAddress1: "123 Main St",
						City:           "Beverly Hills",
						State:          "CA",
						PostalCode:     "90210",
					},
				},
			}, nil)
			oldShipmentDestinationAddress := factory.BuildAddress(suite.DB(), []factory.Customization{
				{
					Model: models.Address{
						StreetAddress1: "321 Turbo St",
						City:           "Augusta",
						State:          "GA",
						PostalCode:     "30813",
					},
				},
			}, nil)

			newShipment1DestinationAddress := factory.BuildAddress(suite.DB(), []factory.Customization{
				{
					Model: models.Address{
						StreetAddress1: "5 Jayden St",
						City:           "Augusta",
						State:          "GA",
						PostalCode:     "20906",
					},
				},
			}, nil)

			newShipment2PickupAddress := factory.BuildAddress(suite.DB(), []factory.Customization{
				{
					Model: models.Address{
						StreetAddress1: "8 Ovechkin Ave",
						City:           "Beverly Hills",
						State:          "CA",
						PostalCode:     "99011",
					},
				},
			}, nil)

			oldPPMShipment := factory.BuildPPMShipmentThatNeedsCloseout(suite.DB(), nil, []factory.Customization{
				{
					Model:    oldShipmentPickupAddress,
					LinkOnly: true,
					Type:     &factory.Addresses.PickupAddress,
				},
				{
					Model:    oldShipmentDestinationAddress,
					LinkOnly: true,
					Type:     &factory.Addresses.DeliveryAddress,
				},
				{
					Model: models.PPMShipment{
						ActualMoveDate: models.TimePointer(moveDate),
						FinalIncentive: models.CentPointer(unit.Cents(500000)),
					},
				},
				{
					Model: models.WeightTicket{
						FullWeight:  &oldFullWeight,
						EmptyWeight: &oldEmptyWeight,
					},
				},
			})
			newPPMShipment1 := factory.BuildPPMShipmentThatNeedsCloseout(suite.DB(), nil, []factory.Customization{
				{
					Model:    oldShipmentPickupAddress,
					LinkOnly: true,
					Type:     &factory.Addresses.PickupAddress,
				},
				{
					Model:    newShipment1DestinationAddress,
					LinkOnly: true,
					Type:     &factory.Addresses.DeliveryAddress,
				},
				{
					Model: models.PPMShipment{
						ActualMoveDate: models.TimePointer(moveDate),
						FinalIncentive: models.CentPointer(unit.Cents(500000)),
					},
				},
				{
					Model: models.WeightTicket{
						FullWeight:  &oldFullWeight,
						EmptyWeight: &oldEmptyWeight,
					},
				},
			})
			newPPMShipment2 := factory.BuildPPMShipmentThatNeedsCloseout(suite.DB(), nil, []factory.Customization{
				{
					Model:    newShipment2PickupAddress,
					LinkOnly: true,
					Type:     &factory.Addresses.PickupAddress,
				},
				{
					Model:    newShipment1DestinationAddress,
					LinkOnly: true,
					Type:     &factory.Addresses.DeliveryAddress,
				},
				{
					Model: models.PPMShipment{
						ActualMoveDate: models.TimePointer(moveDate),
						FinalIncentive: models.CentPointer(unit.Cents(500000)),
					},
				},
				{
					Model: models.WeightTicket{
						FullWeight:  &oldFullWeight,
						EmptyWeight: &oldEmptyWeight,
					},
				},
			})

			// tests pass even if status is Needs Payment Approval,
			// but preserve in case it matters
			oldPPMShipment.Status = models.PPMShipmentStatusWaitingOnCustomer

			// Assert false is returned when the actual destination address postal code is changed
			originalTotalWeight1, newTotalWeight1 := SumWeights(oldPPMShipment, newPPMShipment1)
			skipCalculateFinalIncentive1 := shouldSkipCalculatingFinalIncentive(&newPPMShipment1, &oldPPMShipment, originalTotalWeight1, newTotalWeight1)
			suite.Equal(false, skipCalculateFinalIncentive1)

			originalTotalWeight2, newTotalWeight2 := SumWeights(oldPPMShipment, newPPMShipment2)
			skipCalculateFinalIncentive2 := shouldSkipCalculatingFinalIncentive(&newPPMShipment2, &oldPPMShipment, originalTotalWeight2, newTotalWeight2)
			suite.Equal(false, skipCalculateFinalIncentive2)
		})

		suite.Run("Should Skip Calculating Final Incentive - should return false when adjustedNetWeight is taken into account", func() {
			oldFullWeight := unit.Pound(10000)
			oldEmptyWeight := unit.Pound(6000)
			moveDate := time.Date(2020, time.March, 15, 0, 0, 0, 0, time.UTC)
			oldPPMShipment := factory.BuildPPMShipmentThatNeedsCloseout(suite.DB(), nil, []factory.Customization{
				{
					Model: models.PPMShipment{
						ActualMoveDate: models.TimePointer(moveDate),
						FinalIncentive: models.CentPointer(unit.Cents(500000)),
					},
				},
				{
					Model: models.WeightTicket{
						FullWeight:  &oldFullWeight,
						EmptyWeight: &oldEmptyWeight,
					},
				},
			})

			// tests pass even if status is Needs Payment Approval,
			// but preserve in case it matters
			oldPPMShipment.Status = models.PPMShipmentStatusWaitingOnCustomer

			newPPMShipment := oldPPMShipment
			newFullWeight := unit.Pound(10000)
			newEmptyWeight := unit.Pound(3000)
			adjustedNetWeight := unit.Pound(6000)
			approved := models.PPMDocumentStatusApproved

			newWeightTicket := newPPMShipment.WeightTickets[0]
			newWeightTicket.FullWeight = &newFullWeight
			newWeightTicket.EmptyWeight = &newEmptyWeight
			newWeightTicket.AdjustedNetWeight = &adjustedNetWeight
			newWeightTicket.Status = &approved
			newPPMShipment.WeightTickets = models.WeightTickets{newWeightTicket}

			originalTotalWeight, newTotalWeight := SumWeights(oldPPMShipment, newPPMShipment)
			suite.Equal(unit.Pound(4000), originalTotalWeight)
			suite.Equal(unit.Pound(6000), newTotalWeight)

			//Func should notice one of the total weights are different, triggering the recalculation
			skipCalculateFinalIncentive := shouldSkipCalculatingFinalIncentive(&newPPMShipment, &oldPPMShipment, originalTotalWeight, newTotalWeight)
			suite.Equal(false, skipCalculateFinalIncentive)
		})

		suite.Run("Final Incentive - does not change when required fields are the same", func() {
			setupPricerData()
			oldPPMShipment := factory.BuildPPMShipment(suite.DB(), []factory.Customization{
				{
					Model: models.PPMShipment{
						Status:         models.PPMShipmentStatusWaitingOnCustomer,
						FinalIncentive: models.CentPointer(unit.Cents(500000)),
						ActualMoveDate: models.TimePointer(actualMoveDate),
					},
				},
			}, nil)
			oldPPMShipment.WeightTickets = models.WeightTickets{
				factory.BuildWeightTicket(suite.DB(), nil, nil),
			}
			newPPM := oldPPMShipment
			address := factory.BuildAddress(suite.DB(), nil, nil)
			newPPM.W2Address = &address

			finalIncentive, err := ppmEstimator.FinalIncentiveWithDefaultChecks(suite.AppContextForTest(), oldPPMShipment, &newPPM)
			suite.NilOrNoVerrs(err)
			suite.True(oldPPMShipment.ActualMoveDate.Equal(*newPPM.ActualMoveDate))
			suite.Equal(*oldPPMShipment.FinalIncentive, *finalIncentive)
		})

		suite.Run("Final Incentive - does not change when status is not WAITINGONCUSTOMER or NEEDSPAYMENTAPPROVAL", func() {
			oldPPMShipment := factory.BuildPPMShipment(suite.DB(), []factory.Customization{
				{
					Model: models.PPMShipment{
						Status:         models.PPMShipmentStatusNeedsAdvanceApproval,
						FinalIncentive: models.CentPointer(unit.Cents(500000)),
						ActualMoveDate: models.TimePointer(actualMoveDate),
					},
				},
			}, nil)

			newPPM := oldPPMShipment
			newPPM.Status = models.PPMShipmentStatusCloseoutComplete

			finalIncentive, err := ppmEstimator.FinalIncentiveWithDefaultChecks(suite.AppContextForTest(), oldPPMShipment, &newPPM)
			suite.NilOrNoVerrs(err)
			suite.Equal(oldPPMShipment.FinalIncentive, finalIncentive)
		})

		suite.Run("Final Incentive - set to nil when missing info", func() {
			setupPricerData()
			oldPPMShipment := factory.BuildPPMShipment(suite.DB(), []factory.Customization{
				{
					Model: models.PPMShipment{
						Status:         models.PPMShipmentStatusWaitingOnCustomer,
						FinalIncentive: models.CentPointer(unit.Cents(500000)),
						ActualMoveDate: models.TimePointer(actualMoveDate),
					},
				},
			}, nil)
			oldPPMShipment.WeightTickets = models.WeightTickets{
				factory.BuildWeightTicket(suite.DB(), nil, nil),
			}

			newPPM := oldPPMShipment
			newPPM.WeightTickets = nil

			finalIncentive, err := ppmEstimator.FinalIncentiveWithDefaultChecks(suite.AppContextForTest(), oldPPMShipment, &newPPM)
			suite.NilOrNoVerrs(err)
			suite.True(oldPPMShipment.ActualMoveDate.Equal(*newPPM.ActualMoveDate))
			suite.Nil(finalIncentive)
		})
	})

	suite.Run("SIT Estimated Cost", func() {
		// For comparison should be priced the same as ORGSIT in devseed
		suite.Run("Success - Origin First Day and Additional Day SIT", func() {
			setupPricerData()

			originLocation := models.SITLocationTypeOrigin
			entryDate := time.Date(2020, time.March, 15, 0, 0, 0, 0, time.UTC)
			mtoShipment := factory.BuildMTOShipment(suite.DB(), []factory.Customization{
				{
					Model: models.MTOShipment{
						ShipmentType: models.MTOShipmentTypePPM,
					},
				},
			}, nil)

			shipmentOriginSIT := factory.BuildPPMShipment(nil, []factory.Customization{
				{
					Model: models.PPMShipment{
						SITExpected:               models.BoolPointer(true),
						SITLocation:               &originLocation,
						SITEstimatedWeight:        models.PoundPointer(unit.Pound(2000)),
						SITEstimatedEntryDate:     &entryDate,
						SITEstimatedDepartureDate: models.TimePointer(entryDate.Add(time.Hour * 24 * 30)),
					},
				},
				{
					Model:    mtoShipment,
					LinkOnly: true,
				},
			}, nil)

			mockedPlanner.On("ZipTransitDistance", mock.AnythingOfType("*appcontext.appContext"),
				"50309", "30813").Return(2294, nil)

			_, estimatedSITCost, err := ppmEstimator.EstimateIncentiveWithDefaultChecks(suite.AppContextForTest(), models.PPMShipment{}, &shipmentOriginSIT)

			suite.NoError(err)
			suite.NotNil(estimatedSITCost)
			suite.Equal(62720, estimatedSITCost.Int())
		})

		suite.Run("Success - Destination First Day and Additional Day SIT", func() {
			setupPricerData()

			destinationLocation := models.SITLocationTypeDestination
			entryDate := time.Date(2020, time.March, 15, 0, 0, 0, 0, time.UTC)
			mtoShipment := factory.BuildMTOShipment(suite.DB(), []factory.Customization{
				{
					Model: models.MTOShipment{
						ShipmentType: models.MTOShipmentTypePPM,
					},
				},
			}, nil)
			shipmentDestinationSIT := factory.BuildPPMShipment(nil, []factory.Customization{
				{
					Model: models.PPMShipment{
						SITExpected:               models.BoolPointer(true),
						SITLocation:               &destinationLocation,
						SITEstimatedWeight:        models.PoundPointer(unit.Pound(2000)),
						SITEstimatedEntryDate:     &entryDate,
						SITEstimatedDepartureDate: models.TimePointer(entryDate.Add(time.Hour * 24 * 30)),
					},
				},
				{
					Model: models.Address{
						StreetAddress1: "987 Other Avenue",
						StreetAddress2: models.StringPointer("P.O. Box 1234"),
						StreetAddress3: models.StringPointer("c/o Another Person"),
						City:           "Des Moines",
						State:          "IA",
						PostalCode:     "50309",
						County:         models.StringPointer("POLK"),
					},
					Type: &factory.Addresses.PickupAddress,
				},
				{
					Model: models.Address{
						StreetAddress1: "987 Other Avenue",
						StreetAddress2: models.StringPointer("P.O. Box 12345"),
						StreetAddress3: models.StringPointer("c/o Another Person"),
						City:           "Fort Eisenhower",
						State:          "GA",
						PostalCode:     "30813",
						County:         models.StringPointer("COLUMBIA"),
					},
					Type: &factory.Addresses.DeliveryAddress,
				},
				{
					Model:    mtoShipment,
					LinkOnly: true,
				},
			}, nil)

			mockedPlanner.On("ZipTransitDistance", mock.AnythingOfType("*appcontext.appContext"),
				"50309", "30813").Return(2294, nil)

			_, estimatedSITCost, err := ppmEstimator.EstimateIncentiveWithDefaultChecks(suite.AppContextForTest(), models.PPMShipment{}, &shipmentDestinationSIT)

			suite.NoError(err)
			suite.NotNil(estimatedSITCost)
			suite.Equal(72380, estimatedSITCost.Int())
		})

		suite.Run("Success - same entry and departure dates only prices first day SIT", func() {
			setupPricerData()

			destinationLocation := models.SITLocationTypeDestination
			entryDate := time.Date(2020, time.March, 15, 0, 0, 0, 0, time.UTC)
			mtoShipment := factory.BuildMTOShipment(suite.DB(), []factory.Customization{
				{
					Model: models.MTOShipment{
						ShipmentType: models.MTOShipmentTypePPM,
					},
				},
			}, nil)

			shipmentOriginSIT := factory.BuildPPMShipment(nil, []factory.Customization{
				{
					Model: models.PPMShipment{
						SITExpected:               models.BoolPointer(true),
						SITLocation:               &destinationLocation,
						SITEstimatedWeight:        models.PoundPointer(unit.Pound(2000)),
						SITEstimatedEntryDate:     &entryDate,
						SITEstimatedDepartureDate: &entryDate,
					},
				},
				{
					Model:    mtoShipment,
					LinkOnly: true,
				},
			}, nil)
			mockedPlanner.On("ZipTransitDistance", mock.AnythingOfType("*appcontext.appContext"),
				"50309", "30813").Return(2294, nil)

			_, estimatedSITCost, err := ppmEstimator.EstimateIncentiveWithDefaultChecks(suite.AppContextForTest(), models.PPMShipment{}, &shipmentOriginSIT)

			suite.NoError(err)
			suite.NotNil(estimatedSITCost)
			suite.Equal(35780, estimatedSITCost.Int())
		})

		suite.Run("SIT cost is not calculated when required fields are missing", func() {
			setupPricerData()

			destinationSITLocation := models.SITLocationTypeDestination

			// an MTO Shipment ID is required for the shipment query
			shipmentSITFieldsNotUpdated := factory.BuildPPMShipment(suite.DB(), nil, nil)
			shipmentSITNotExpected := factory.BuildPPMShipment(nil, []factory.Customization{
				{
					Model:    shipmentSITFieldsNotUpdated.Shipment,
					LinkOnly: true,
				},
			}, nil)
			shipmentSITWeightMissing := factory.BuildPPMShipment(nil, []factory.Customization{
				{
					Model: models.PPMShipment{
						SITExpected:               models.BoolPointer(true),
						SITLocation:               &destinationSITLocation,
						SITEstimatedEntryDate:     models.TimePointer(time.Now()),
						SITEstimatedDepartureDate: models.TimePointer(time.Now().Add(time.Hour * 24)),
					},
				},
				{
					Model:    shipmentSITFieldsNotUpdated.Shipment,
					LinkOnly: true,
				},
			}, nil)
			shipmentSITEntryDateMissing := factory.BuildPPMShipment(nil, []factory.Customization{
				{
					Model: models.PPMShipment{
						SITExpected:               models.BoolPointer(true),
						SITLocation:               &destinationSITLocation,
						SITEstimatedDepartureDate: models.TimePointer(time.Now()),
						SITEstimatedWeight:        models.PoundPointer(unit.Pound(2999)),
					},
				},
				{
					Model:    shipmentSITFieldsNotUpdated.Shipment,
					LinkOnly: true,
				},
			}, nil)
			shipmentSITDepartureDateMissing := factory.BuildPPMShipment(nil, []factory.Customization{
				{
					Model: models.PPMShipment{
						SITExpected:           models.BoolPointer(true),
						SITLocation:           &destinationSITLocation,
						SITEstimatedEntryDate: models.TimePointer(time.Now()),
						SITEstimatedWeight:    models.PoundPointer(unit.Pound(2999)),
					},
				},
				{
					Model:    shipmentSITFieldsNotUpdated.Shipment,
					LinkOnly: true,
				},
			}, nil)
			shipmentTestCases := []struct {
				oldShipment models.PPMShipment
				newShipment models.PPMShipment
				name        string
			}{
				{
					models.PPMShipment{},
					shipmentSITNotExpected,
					"PPM Shipment with SITExpected set to false",
				},
				{
					models.PPMShipment{},
					shipmentSITWeightMissing,
					"PPM Shipment with SIT Estimated Weight missing",
				},
				{
					models.PPMShipment{},
					shipmentSITEntryDateMissing,
					"PPM Shipment with SIT Entry Date missing",
				},
				{
					models.PPMShipment{},
					shipmentSITDepartureDateMissing,
					"PPM Shipment with SIT Departure Date missing",
				},
				{
					models.PPMShipment{},
					shipmentSITDepartureDateMissing,
					"PPM Shipment with SIT Departure Date missing",
				},
				{
					shipmentSITFieldsNotUpdated,
					shipmentSITFieldsNotUpdated,
					"PPM Shipment fields were not updated",
				},
			}

			for _, testCase := range shipmentTestCases {
				_, estimatedSITCost, err := ppmEstimator.EstimateIncentiveWithDefaultChecks(suite.AppContextForTest(), testCase.oldShipment, &testCase.newShipment) //#nosec G601
				suite.NoError(err, fmt.Sprintf("unexpected error running test %q", testCase.name))
				suite.Nil(estimatedSITCost, fmt.Sprintf("SIT cost was calculated when it shouldnt't have been during test %q", testCase.name))
			}
		})

		suite.Run("SIT cost is not re-calculated when fields are unchanged", func() {
			setupPricerData()

			destinationLocation := models.SITLocationTypeDestination
			shipment := factory.BuildPPMShipment(suite.DB(), []factory.Customization{
				{
					Model: models.PPMShipment{
						SITExpected:               models.BoolPointer(true),
						SITLocation:               &destinationLocation,
						SITEstimatedWeight:        models.PoundPointer(unit.Pound(2999)),
						SITEstimatedEntryDate:     models.TimePointer(time.Now()),
						SITEstimatedDepartureDate: models.TimePointer(time.Now().Add(time.Hour * 24)),
						SITEstimatedCost:          models.CentPointer(unit.Cents(89900)),
					},
				},
			}, nil)
			_, estimatedSITCost, err := ppmEstimator.EstimateIncentiveWithDefaultChecks(suite.AppContextForTest(), shipment, &shipment)
			suite.NoError(err)
			suite.Equal(*shipment.SITEstimatedCost, *estimatedSITCost)
		})

		suite.Run("SIT cost is re-calculated when any dependent field is changed", func() {
			setupPricerData()

			destinationLocation := models.SITLocationTypeDestination
			move := factory.BuildMove(suite.DB(), []factory.Customization{
				{
					Model: models.Order{
						ID: uuid.Must(uuid.NewV4()),
					},
				},
				{
					Model: models.Entitlement{
						ID:                 uuid.Must(uuid.NewV4()),
						DBAuthorizedWeight: models.IntPointer(2000),
					},
				},
			}, nil)
			originalShipment := factory.BuildPPMShipment(suite.DB(), []factory.Customization{
				{
					Model:    move,
					LinkOnly: true,
				},
				{
					Model: models.PPMShipment{
						SITExpected:               models.BoolPointer(true),
						SITLocation:               &destinationLocation,
						SITEstimatedWeight:        models.PoundPointer(unit.Pound(2999)),
						SITEstimatedEntryDate:     models.TimePointer(time.Now()),
						SITEstimatedDepartureDate: models.TimePointer(time.Now().Add(time.Hour * 24)),
						SITEstimatedCost:          models.CentPointer(unit.Cents(89900)),
					},
				},
			}, nil)
			// PPM base shipment field changes will affect SIT pricing
			shipmentDifferentPickup := originalShipment
			pickupAddress := models.Address{
				StreetAddress1: originalShipment.PickupAddress.StreetAddress1,
				StreetAddress2: originalShipment.PickupAddress.StreetAddress2,
				StreetAddress3: originalShipment.PickupAddress.StreetAddress3,
				City:           originalShipment.PickupAddress.City,
				State:          originalShipment.PickupAddress.State,
				PostalCode:     "90211",
			}
			shipmentDifferentPickup.PickupAddress = &pickupAddress

			shipmentDifferentDestination := originalShipment
			destinationAddress := models.Address{
				StreetAddress1: originalShipment.PickupAddress.StreetAddress1,
				StreetAddress2: originalShipment.PickupAddress.StreetAddress2,
				StreetAddress3: originalShipment.PickupAddress.StreetAddress3,
				City:           originalShipment.PickupAddress.City,
				State:          originalShipment.PickupAddress.State,
				PostalCode:     "30814",
			}
			shipmentDifferentDestination.DestinationAddress = &destinationAddress

			shipmentDifferentDeparture := originalShipment
			// original date was Mar 15th so adding 3 months should affect the date peak period pricing
			shipmentDifferentDeparture.ExpectedDepartureDate = originalShipment.ExpectedDepartureDate.Add(time.Hour * 24 * 70)

			mockedPlanner.On("ZipTransitDistance", mock.AnythingOfType("*appcontext.appContext"),
				"90211", "30813").Return(2294, nil)

			mockedPlanner.On("ZipTransitDistance", mock.AnythingOfType("*appcontext.appContext"),
				"50309", "30814").Return(2290, nil)

			// SIT specific field changes will likely cause the price to change, although adjusting dates may not change
			// the total number of days in SIT.

			shipmentDifferentLocation := originalShipment
			originLocation := models.SITLocationTypeOrigin
			shipmentDifferentLocation.SITLocation = &originLocation

			shipmentDifferentSITWeight := originalShipment
			shipmentDifferentSITWeight.SITEstimatedWeight = models.PoundPointer(unit.Pound(4555))

			shipmentDifferentEntryDate := originalShipment
			previousDay := originalShipment.SITEstimatedEntryDate.Add(time.Hour * -24)
			shipmentDifferentEntryDate.SITEstimatedEntryDate = &previousDay

			shipmentDifferentSITDepartureDate := originalShipment
			nextDay := shipmentDifferentSITDepartureDate.SITEstimatedDepartureDate.Add(time.Hour * 24)
			shipmentDifferentSITDepartureDate.SITEstimatedDepartureDate = &nextDay

			for _, updatedShipment := range []models.PPMShipment{
				shipmentDifferentPickup,
				shipmentDifferentDestination,
				shipmentDifferentDeparture,
				shipmentDifferentLocation,
				shipmentDifferentSITWeight,
				shipmentDifferentEntryDate,
				shipmentDifferentSITDepartureDate,
			} {
				copyOfShipment := updatedShipment

				_, estimatedSITCost, err := ppmEstimator.EstimateIncentiveWithDefaultChecks(suite.AppContextForTest(), originalShipment, &copyOfShipment)

				suite.NoError(err)
				suite.NotNil(originalShipment.SITEstimatedCost)
				suite.NotNil(estimatedSITCost)
				suite.NotEqual(*originalShipment.SITEstimatedCost, *estimatedSITCost)
			}
		})

		suite.Run("SIT cost is set to nil when storage is no longer expected", func() {
			setupPricerData()

			destinationLocation := models.SITLocationTypeDestination
			originalShipment := factory.BuildPPMShipment(suite.DB(), []factory.Customization{
				{
					Model: models.PPMShipment{
						SITExpected:               models.BoolPointer(true),
						SITLocation:               &destinationLocation,
						SITEstimatedWeight:        models.PoundPointer(unit.Pound(2999)),
						SITEstimatedEntryDate:     models.TimePointer(time.Now()),
						SITEstimatedDepartureDate: models.TimePointer(time.Now().Add(time.Hour * 24)),
						SITEstimatedCost:          models.CentPointer(unit.Cents(89900)),
					},
				},
			}, nil)
			shipmentSITNotExpected := originalShipment
			shipmentSITNotExpected.SITExpected = models.BoolPointer(false)

			_, estimatedSITCost, err := ppmEstimator.EstimateIncentiveWithDefaultChecks(suite.AppContextForTest(), originalShipment, &shipmentSITNotExpected)
			suite.NoError(err)
			suite.Nil(shipmentSITNotExpected.SITEstimatedCost)
			suite.Nil(estimatedSITCost)
		})
	})
}

func (suite *PPMShipmentSuite) TestInternationalPPMEstimator() {
	planner := &mocks.Planner{}
	paymentRequestHelper := &prhelpermocks.Helper{}
	ppmEstimator := NewEstimatePPM(planner, paymentRequestHelper)

	setupPricerData := func() {
		contract := testdatagen.FetchOrMakeReContract(suite.DB(), testdatagen.Assertions{})
		startDate := time.Date(2020, time.January, 1, 12, 0, 0, 0, time.UTC)
		endDate := time.Date(2020, time.December, 31, 12, 0, 0, 0, time.UTC)
		testdatagen.FetchOrMakeReContractYear(suite.DB(), testdatagen.Assertions{
			ReContractYear: models.ReContractYear{
				Contract:             contract,
				ContractID:           contract.ID,
				StartDate:            startDate,
				EndDate:              endDate,
				Escalation:           1.0,
				EscalationCompounded: 1.0,
			},
		})
	}

	suite.Run("Estimated Incentive", func() {
		suite.Run("Estimated Incentive - Success using estimated weight and not db authorized weight for CONUS -> OCONUS", func() {
			ppm := factory.BuildPPMShipment(suite.DB(), []factory.Customization{
				{
					Model: models.MTOShipment{
						MarketCode: models.MarketCodeInternational,
					},
				},
				{
					Model: models.Address{
						StreetAddress1: "Tester Address",
						City:           "Tulsa",
						State:          "OK",
						PostalCode:     "74133",
					},
					Type: &factory.Addresses.PickupAddress,
				},
				{
					Model: models.Address{
						StreetAddress1: "JBER",
						City:           "JBER",
						State:          "AK",
						PostalCode:     "99505",
						IsOconus:       models.BoolPointer(true),
					},
					Type: &factory.Addresses.DeliveryAddress,
				},
			}, nil)

			setupPricerData()

			estimatedWeight := unit.Pound(5000)
			newPPM := ppm
			newPPM.EstimatedWeight = &estimatedWeight

			planner.On("ZipTransitDistance", mock.AnythingOfType("*appcontext.appContext"),
				"74133", "98421").Return(3000, nil)

			ppmEstimate, _, err := ppmEstimator.EstimateIncentiveWithDefaultChecks(suite.AppContextForTest(), ppm, &newPPM)
			suite.NilOrNoVerrs(err)
			suite.NotNil(ppmEstimate)

			// it should've called from the pickup -> port and NOT pickup -> dest
			planner.AssertCalled(suite.T(), "ZipTransitDistance", mock.AnythingOfType("*appcontext.appContext"),
				"74133", "98421")
			suite.Equal(unit.Cents(504512), *ppmEstimate)
		})

		suite.Run("Estimated Incentive - Success using estimated weight and not db authorized weight for OCONUS -> CONUS", func() {
			ppm := factory.BuildPPMShipment(suite.DB(), []factory.Customization{
				{
					Model: models.MTOShipment{
						MarketCode: models.MarketCodeInternational,
					},
				},
				{
					Model: models.Address{
						StreetAddress1: "Tester Address",
						City:           "Tulsa",
						State:          "OK",
						PostalCode:     "74133",
					},
					Type: &factory.Addresses.DeliveryAddress,
				},
				{
					Model: models.Address{
						StreetAddress1: "JBER",
						City:           "JBER",
						State:          "AK",
						PostalCode:     "99505",
						IsOconus:       models.BoolPointer(true),
					},
					Type: &factory.Addresses.PickupAddress,
				},
			}, nil)

			setupPricerData()

			estimatedWeight := unit.Pound(5000)
			newPPM := ppm
			newPPM.EstimatedWeight = &estimatedWeight

			planner.On("ZipTransitDistance", mock.AnythingOfType("*appcontext.appContext"),
				"98421", "74133").Return(3000, nil)

			ppmEstimate, _, err := ppmEstimator.EstimateIncentiveWithDefaultChecks(suite.AppContextForTest(), ppm, &newPPM)
			suite.NilOrNoVerrs(err)
			suite.NotNil(ppmEstimate)

			// it should've called from the pickup -> port and NOT pickup -> dest
			planner.AssertCalled(suite.T(), "ZipTransitDistance", mock.AnythingOfType("*appcontext.appContext"),
				"98421", "74133")
			suite.Equal(unit.Cents(464562), *ppmEstimate)
		})
	})

	suite.Run("Max Incentive", func() {
		suite.Run("Max Incentive - Success using db authorized weight and not estimated for CONUS -> OCONUS", func() {
			oconusAddress := factory.BuildAddress(suite.DB(), []factory.Customization{
				{
					Model: models.Address{
						StreetAddress1: "JBER",
						City:           "JBER",
						State:          "AK",
						PostalCode:     "99505",
						IsOconus:       models.BoolPointer(true),
					},
				},
			}, nil)
			destDutyLocation := factory.BuildDutyLocation(suite.DB(), []factory.Customization{
				{
					Model: models.DutyLocation{
						Name:      "Test OCONUS Duty Location",
						AddressID: oconusAddress.ID,
					},
				},
			}, nil)
			order := factory.BuildOrder(suite.DB(), []factory.Customization{
				{
					Model: models.Order{
						NewDutyLocationID: destDutyLocation.ID,
					},
				},
			}, nil)
			// when the PPM shipment is in draft, we use the estimated weight and not the db authorized weight
			ppm := factory.BuildPPMShipment(suite.DB(), []factory.Customization{
				{
					Model: models.Move{
						OrdersID: order.ID,
					},
				},
				{
					Model: models.MTOShipment{
						MarketCode: models.MarketCodeInternational,
					},
				},
				{
					Model: models.Address{
						StreetAddress1: "Tester Address",
						City:           "Tulsa",
						State:          "OK",
						PostalCode:     "74133",
					},
					Type: &factory.Addresses.PickupAddress,
				},
				{
					Model: models.Address{
						StreetAddress1: "JBER",
						City:           "JBER",
						State:          "AK",
						PostalCode:     "99505",
						IsOconus:       models.BoolPointer(true),
					},
					Type: &factory.Addresses.DeliveryAddress,
				},
			}, nil)

			setupPricerData()

			estimatedWeight := unit.Pound(5000)
			newPPM := ppm
			newPPM.EstimatedWeight = &estimatedWeight

			// DTOD will be called to get the distance between the origin duty location & the Tacoma Port ZIP
			planner.On("ZipTransitDistance", mock.AnythingOfType("*appcontext.appContext"),
				"50309", "98421").Return(3000, nil)

			ppmMaxIncentive, err := ppmEstimator.MaxIncentive(suite.AppContextForTest(), ppm, &newPPM)
			suite.NilOrNoVerrs(err)
			suite.NotNil(ppmMaxIncentive)

			// it should've called from the pickup -> port and NOT pickup -> dest
			planner.AssertCalled(suite.T(), "ZipTransitDistance", mock.AnythingOfType("*appcontext.appContext"),
				"50309", "98421")
			suite.Equal(unit.Cents(720983), *ppmMaxIncentive)
		})

		suite.Run("Max Incentive - Success using db authorized weight and not estimated for OCONUS -> CONUS", func() {
			oconusAddress := factory.BuildAddress(suite.DB(), []factory.Customization{
				{
					Model: models.Address{
						StreetAddress1: "JBER",
						City:           "JBER",
						State:          "AK",
						PostalCode:     "99505",
						IsOconus:       models.BoolPointer(true),
					},
				},
			}, nil)
			pickupDutyLocation := factory.BuildDutyLocation(suite.DB(), []factory.Customization{
				{
					Model: models.DutyLocation{
						Name:      "Test OCONUS Duty Location",
						AddressID: oconusAddress.ID,
					},
				},
			}, nil)
			order := factory.BuildOrder(suite.DB(), []factory.Customization{
				{
					Model: models.Order{
						OriginDutyLocationID: &pickupDutyLocation.ID,
					},
				},
			}, nil)
			// when the PPM shipment is in draft, we use the estimated weight and not the db authorized weight
			ppm := factory.BuildPPMShipment(suite.DB(), []factory.Customization{
				{
					Model: models.Move{
						OrdersID: order.ID,
					},
				},
				{
					Model: models.MTOShipment{
						MarketCode: models.MarketCodeInternational,
					},
				},
				{
					Model: models.Address{
						StreetAddress1: "Tester Address",
						City:           "Tulsa",
						State:          "OK",
						PostalCode:     "74133",
					},
					Type: &factory.Addresses.PickupAddress,
				},
				{
					Model: models.Address{
						StreetAddress1: "JBER",
						City:           "JBER",
						State:          "AK",
						PostalCode:     "99505",
						IsOconus:       models.BoolPointer(true),
					},
					Type: &factory.Addresses.DeliveryAddress,
				},
			}, nil)

			setupPricerData()

			estimatedWeight := unit.Pound(5000)
			newPPM := ppm
			newPPM.EstimatedWeight = &estimatedWeight

			// DTOD will be called to get the distance between the origin duty location & the Tacoma Port ZIP
			planner.On("ZipTransitDistance", mock.AnythingOfType("*appcontext.appContext"),
				"98421", "30813").Return(3000, nil)

			ppmMaxIncentive, err := ppmEstimator.MaxIncentive(suite.AppContextForTest(), ppm, &newPPM)
			suite.NilOrNoVerrs(err)
			suite.NotNil(ppmMaxIncentive)

			// it should've called from the pickup -> port and NOT pickup -> dest
			planner.AssertCalled(suite.T(), "ZipTransitDistance", mock.AnythingOfType("*appcontext.appContext"),
				"98421", "30813")
			suite.Equal(unit.Cents(743383), *ppmMaxIncentive)
		})
	})

	suite.Run("Final Incentive", func() {
		suite.Run("Final Incentive - Success using estimated weight for CONUS -> OCONUS", func() {
			updatedMoveDate := time.Date(2020, time.March, 15, 0, 0, 0, 0, time.UTC)
			ppm := factory.BuildPPMShipment(suite.DB(), []factory.Customization{
				{
					Model: models.PPMShipment{
						ActualMoveDate:  models.TimePointer(updatedMoveDate),
						Status:          models.PPMShipmentStatusWaitingOnCustomer,
						EstimatedWeight: models.PoundPointer(4000),
					},
				},
				{
					Model: models.MTOShipment{
						MarketCode: models.MarketCodeInternational,
					},
				},
				{
					Model: models.Address{
						StreetAddress1: "Tester Address",
						City:           "Tulsa",
						State:          "OK",
						PostalCode:     "74133",
					},
					Type: &factory.Addresses.PickupAddress,
				},
				{
					Model: models.Address{
						StreetAddress1: "JBER",
						City:           "JBER",
						State:          "AK",
						PostalCode:     "99505",
						IsOconus:       models.BoolPointer(true),
					},
					Type: &factory.Addresses.DeliveryAddress,
				},
			}, nil)

			newPPM := ppm
			newFullWeight := unit.Pound(8000)
			newEmptyWeight := unit.Pound(3000)
			newPPM.WeightTickets = models.WeightTickets{
				factory.BuildWeightTicket(suite.DB(), []factory.Customization{
					{
						Model: models.WeightTicket{
							FullWeight:  &newFullWeight,
							EmptyWeight: &newEmptyWeight,
						},
					},
				}, nil),
			}

			setupPricerData()

			planner.On("ZipTransitDistance", mock.AnythingOfType("*appcontext.appContext"),
				"74133", "98421").Return(3000, nil)

			ppmFinalIncentive, err := ppmEstimator.FinalIncentiveWithDefaultChecks(suite.AppContextForTest(), ppm, &newPPM)
			suite.NilOrNoVerrs(err)
			suite.NotNil(ppmFinalIncentive)

			// it should've called from the pickup -> port and NOT pickup -> dest
			planner.AssertCalled(suite.T(), "ZipTransitDistance", mock.AnythingOfType("*appcontext.appContext"),
				"74133", "98421")
			suite.Equal(unit.Cents(459178), *ppmFinalIncentive)
		})

		suite.Run("Final Incentive - Success using estimated weight for OCONUS -> CONUS", func() {
			updatedMoveDate := time.Date(2020, time.March, 15, 0, 0, 0, 0, time.UTC)
			ppm := factory.BuildPPMShipment(suite.DB(), []factory.Customization{
				{
					Model: models.PPMShipment{
						ActualMoveDate:  models.TimePointer(updatedMoveDate),
						Status:          models.PPMShipmentStatusWaitingOnCustomer,
						EstimatedWeight: models.PoundPointer(4000),
					},
				},
				{
					Model: models.MTOShipment{
						MarketCode: models.MarketCodeInternational,
					},
				},
				{
					Model: models.Address{
						StreetAddress1: "Tester Address",
						City:           "Tulsa",
						State:          "OK",
						PostalCode:     "74133",
					},
					Type: &factory.Addresses.DeliveryAddress,
				},
				{
					Model: models.Address{
						StreetAddress1: "JBER",
						City:           "JBER",
						State:          "AK",
						PostalCode:     "99505",
						IsOconus:       models.BoolPointer(true),
					},
					Type: &factory.Addresses.PickupAddress,
				},
			}, nil)

			newPPM := ppm
			newFullWeight := unit.Pound(8000)
			newEmptyWeight := unit.Pound(3000)
			newPPM.WeightTickets = models.WeightTickets{
				factory.BuildWeightTicket(suite.DB(), []factory.Customization{
					{
						Model: models.WeightTicket{
							FullWeight:  &newFullWeight,
							EmptyWeight: &newEmptyWeight,
						},
					},
				}, nil),
			}

			setupPricerData()

			planner.On("ZipTransitDistance", mock.AnythingOfType("*appcontext.appContext"),
				"98421", "74133").Return(3000, nil)

			ppmFinalIncentive, err := ppmEstimator.FinalIncentiveWithDefaultChecks(suite.AppContextForTest(), ppm, &newPPM)
			suite.NilOrNoVerrs(err)
			suite.NotNil(ppmFinalIncentive)

			// it should've called from the pickup -> port and NOT pickup -> dest
			planner.AssertCalled(suite.T(), "ZipTransitDistance", mock.AnythingOfType("*appcontext.appContext"),
				"98421", "74133")
			suite.Equal(unit.Cents(423178), *ppmFinalIncentive)
		})
	})

	suite.Run("SIT Costs for OCONUS PPMs", func() {
		suite.Run("CalculateSITCost - Success using estimated weight for CONUS -> OCONUS", func() {
			originLocation := models.SITLocationTypeOrigin
			entryDate := time.Date(2020, time.March, 15, 0, 0, 0, 0, time.UTC)
			ppm := factory.BuildPPMShipment(suite.DB(), []factory.Customization{
				{
					Model: models.PPMShipment{
						EstimatedWeight:           models.PoundPointer(4000),
						SITExpected:               models.BoolPointer(true),
						SITLocation:               &originLocation,
						SITEstimatedWeight:        models.PoundPointer(unit.Pound(2000)),
						SITEstimatedEntryDate:     &entryDate,
						SITEstimatedDepartureDate: models.TimePointer(entryDate.Add(time.Hour * 24 * 30)),
					},
				},
				{
					Model: models.MTOShipment{
						MarketCode: models.MarketCodeInternational,
					},
				},
				{
					Model: models.Address{
						StreetAddress1: "Tester Address",
						City:           "Tulsa",
						State:          "OK",
						PostalCode:     "74133",
					},
					Type: &factory.Addresses.PickupAddress,
				},
				{
					Model: models.Address{
						StreetAddress1: "JBER",
						City:           "JBER",
						State:          "AK",
						PostalCode:     "99505",
						IsOconus:       models.BoolPointer(true),
					},
					Type: &factory.Addresses.DeliveryAddress,
				},
			}, nil)

			newPPM := ppm
			newEstimatedWeight := models.PoundPointer(5500)
			newPPM.SITEstimatedWeight = newEstimatedWeight
			setupPricerData()

			_, estimatedSITCost, err := ppmEstimator.EstimateIncentiveWithDefaultChecks(suite.AppContextForTest(), ppm, &newPPM)
			suite.NilOrNoVerrs(err)
			suite.NotNil(estimatedSITCost)
			suite.Equal(unit.Cents(27040), *estimatedSITCost)
		})

		suite.Run("CalculateSITCost - Success using estimated weight for CONUS -> OCONUS", func() {
			originLocation := models.SITLocationTypeDestination
			entryDate := time.Date(2020, time.March, 15, 0, 0, 0, 0, time.UTC)
			ppm := factory.BuildPPMShipment(suite.DB(), []factory.Customization{
				{
					Model: models.PPMShipment{
						EstimatedWeight:           models.PoundPointer(4000),
						SITExpected:               models.BoolPointer(true),
						SITLocation:               &originLocation,
						SITEstimatedWeight:        models.PoundPointer(unit.Pound(2000)),
						SITEstimatedEntryDate:     &entryDate,
						SITEstimatedDepartureDate: models.TimePointer(entryDate.Add(time.Hour * 24 * 30)),
					},
				},
				{
					Model: models.MTOShipment{
						MarketCode: models.MarketCodeInternational,
					},
				},
				{
					Model: models.Address{
						StreetAddress1: "Tester Address",
						City:           "Tulsa",
						State:          "OK",
						PostalCode:     "74133",
					},
					Type: &factory.Addresses.PickupAddress,
				},
				{
					Model: models.Address{
						StreetAddress1: "JBER",
						City:           "JBER",
						State:          "AK",
						PostalCode:     "99505",
						IsOconus:       models.BoolPointer(true),
					},
					Type: &factory.Addresses.DeliveryAddress,
				},
			}, nil)

			newPPM := ppm
			newEstimatedWeight := models.PoundPointer(5500)
			newPPM.SITEstimatedWeight = newEstimatedWeight
			setupPricerData()

			_, estimatedSITCost, err := ppmEstimator.EstimateIncentiveWithDefaultChecks(suite.AppContextForTest(), ppm, &newPPM)
			suite.NilOrNoVerrs(err)
			suite.NotNil(estimatedSITCost)
			suite.Equal(unit.Cents(46160), *estimatedSITCost)
		})

		suite.Run("CalculatePPMSITEstimatedCost - Success for OCONUS PPM", func() {
			originLocation := models.SITLocationTypeDestination
			entryDate := time.Date(2020, time.March, 15, 0, 0, 0, 0, time.UTC)
			ppm := factory.BuildPPMShipment(suite.DB(), []factory.Customization{
				{
					Model: models.PPMShipment{
						EstimatedWeight:           models.PoundPointer(4000),
						SITExpected:               models.BoolPointer(true),
						SITLocation:               &originLocation,
						SITEstimatedWeight:        models.PoundPointer(unit.Pound(2000)),
						SITEstimatedEntryDate:     &entryDate,
						SITEstimatedDepartureDate: models.TimePointer(entryDate.Add(time.Hour * 24 * 30)),
					},
				},
				{
					Model: models.MTOShipment{
						MarketCode: models.MarketCodeInternational,
					},
				},
				{
					Model: models.Address{
						StreetAddress1: "Tester Address",
						City:           "Tulsa",
						State:          "OK",
						PostalCode:     "74133",
					},
					Type: &factory.Addresses.PickupAddress,
				},
				{
					Model: models.Address{
						StreetAddress1: "JBER",
						City:           "JBER",
						State:          "AK",
						PostalCode:     "99505",
						IsOconus:       models.BoolPointer(true),
					},
					Type: &factory.Addresses.DeliveryAddress,
				},
			}, nil)

			newPPM := ppm
			newEstimatedWeight := models.PoundPointer(5500)
			newPPM.SITEstimatedWeight = newEstimatedWeight
			setupPricerData()

			estimatedSITCost, err := ppmEstimator.CalculatePPMSITEstimatedCost(suite.AppContextForTest(), &ppm)
			suite.NilOrNoVerrs(err)
			suite.NotNil(estimatedSITCost)
			suite.Equal(unit.Cents(23080), *estimatedSITCost)
		})

		suite.Run("CalculatePPMSITEstimatedCostBreakdown - Success for OCONUS PPM", func() {
			originLocation := models.SITLocationTypeDestination
			entryDate := time.Date(2020, time.March, 15, 0, 0, 0, 0, time.UTC)
			ppm := factory.BuildPPMShipment(suite.DB(), []factory.Customization{
				{
					Model: models.PPMShipment{
						EstimatedWeight:           models.PoundPointer(4000),
						SITExpected:               models.BoolPointer(true),
						SITLocation:               &originLocation,
						SITEstimatedWeight:        models.PoundPointer(unit.Pound(2000)),
						SITEstimatedEntryDate:     &entryDate,
						SITEstimatedDepartureDate: models.TimePointer(entryDate.Add(time.Hour * 24 * 30)),
					},
				},
				{
					Model: models.MTOShipment{
						MarketCode: models.MarketCodeInternational,
					},
				},
				{
					Model: models.Address{
						StreetAddress1: "Tester Address",
						City:           "Tulsa",
						State:          "OK",
						PostalCode:     "74133",
					},
					Type: &factory.Addresses.PickupAddress,
				},
				{
					Model: models.Address{
						StreetAddress1: "JBER",
						City:           "JBER",
						State:          "AK",
						PostalCode:     "99505",
						IsOconus:       models.BoolPointer(true),
					},
					Type: &factory.Addresses.DeliveryAddress,
				},
			}, nil)

			newPPM := ppm
			newEstimatedWeight := models.PoundPointer(5500)
			newPPM.SITEstimatedWeight = newEstimatedWeight
			setupPricerData()

			sitCosts, err := ppmEstimator.CalculatePPMSITEstimatedCostBreakdown(suite.AppContextForTest(), &ppm)
			suite.NilOrNoVerrs(err)
			suite.NotNil(sitCosts)
			suite.Equal(unit.Cents(23080), *sitCosts.EstimatedSITCost)
			suite.Equal(unit.Cents(13480), *sitCosts.PriceFirstDaySIT)
			suite.Equal(unit.Cents(9600), *sitCosts.PriceAdditionalDaySIT)
		})
	})
}<|MERGE_RESOLUTION|>--- conflicted
+++ resolved
@@ -839,16 +839,9 @@
 			oldPPMShipment := factory.BuildPPMShipment(suite.DB(), []factory.Customization{
 				{
 					Model: models.PPMShipment{
-<<<<<<< HEAD
-						ActualPickupPostalCode:      models.StringPointer("50309"),
-						ActualDestinationPostalCode: models.StringPointer("30813"),
-						ActualMoveDate:              models.TimePointer(actualMoveDate),
-						Status:                      models.PPMShipmentStatusWaitingOnCustomer,
-						MaxIncentive:                &maxIncentive,
-=======
 						ActualMoveDate: models.TimePointer(actualMoveDate),
 						Status:         models.PPMShipmentStatusWaitingOnCustomer,
->>>>>>> e6056a0d
+						MaxIncentive:   &maxIncentive,
 					},
 				},
 			}, []factory.Trait{factory.GetTraitApprovedPPMWithActualInfo})
@@ -897,11 +890,9 @@
 			oldPPMShipment := factory.BuildPPMShipment(suite.DB(), []factory.Customization{
 				{
 					Model: models.PPMShipment{
-						ActualPickupPostalCode:      models.StringPointer("50309"),
-						ActualDestinationPostalCode: models.StringPointer("30813"),
-						ActualMoveDate:              models.TimePointer(actualMoveDate),
-						Status:                      models.PPMShipmentStatusWaitingOnCustomer,
-						MaxIncentive:                &maxIncentive,
+						ActualMoveDate: models.TimePointer(actualMoveDate),
+						Status:         models.PPMShipmentStatusWaitingOnCustomer,
+						MaxIncentive:   &maxIncentive,
 					},
 				},
 			}, []factory.Trait{factory.GetTraitApprovedPPMWithActualInfo})
@@ -936,7 +927,6 @@
 				"50309", "30813")
 			mockedPaymentRequestHelper.AssertCalled(suite.T(), "FetchServiceParamsForServiceItems", mock.AnythingOfType("*appcontext.appContext"), mock.AnythingOfType("[]models.MTOServiceItem"))
 
-			suite.Equal(oldPPMShipment.ActualPickupPostalCode, newPPM.ActualPickupPostalCode)
 			suite.NotEqual(*oldPPMShipment.ActualMoveDate, newPPM.ActualMoveDate)
 			originalWeight, newWeight := SumWeights(oldPPMShipment, newPPM)
 			suite.Equal(unit.Pound(5000), originalWeight)
@@ -951,16 +941,9 @@
 			oldPPMShipment := factory.BuildPPMShipment(suite.DB(), []factory.Customization{
 				{
 					Model: models.PPMShipment{
-<<<<<<< HEAD
-						ActualPickupPostalCode:      models.StringPointer("50309"),
-						ActualDestinationPostalCode: models.StringPointer("30813"),
-						ActualMoveDate:              models.TimePointer(actualMoveDate),
-						Status:                      models.PPMShipmentStatusWaitingOnCustomer,
-						MaxIncentive:                &maxIncentive,
-=======
 						ActualMoveDate: models.TimePointer(actualMoveDate),
 						Status:         models.PPMShipmentStatusWaitingOnCustomer,
->>>>>>> e6056a0d
+						MaxIncentive:   &maxIncentive,
 					},
 				},
 			}, []factory.Trait{factory.GetTraitApprovedPPMWithActualInfo})
@@ -1005,18 +988,10 @@
 			oldPPMShipment = factory.BuildPPMShipment(suite.DB(), []factory.Customization{
 				{
 					Model: models.PPMShipment{
-<<<<<<< HEAD
-						ActualPickupPostalCode:      models.StringPointer("50309"),
-						ActualDestinationPostalCode: models.StringPointer("30813"),
-						ActualMoveDate:              models.TimePointer(actualMoveDate),
-						Status:                      models.PPMShipmentStatusWaitingOnCustomer,
-						AllowableWeight:             &allowableWeightOverride,
-						MaxIncentive:                &maxIncentive,
-=======
 						ActualMoveDate:  models.TimePointer(actualMoveDate),
 						Status:          models.PPMShipmentStatusWaitingOnCustomer,
 						AllowableWeight: &allowableWeightOverride,
->>>>>>> e6056a0d
+						MaxIncentive:    &maxIncentive,
 					},
 				},
 			}, []factory.Trait{factory.GetTraitApprovedPPMWithActualInfo})
@@ -1068,11 +1043,9 @@
 			oldPPMShipment := factory.BuildPPMShipment(suite.DB(), []factory.Customization{
 				{
 					Model: models.PPMShipment{
-						ActualPickupPostalCode:      models.StringPointer("50309"),
-						ActualDestinationPostalCode: models.StringPointer("30813"),
-						ActualMoveDate:              models.TimePointer(actualMoveDate),
-						Status:                      models.PPMShipmentStatusWaitingOnCustomer,
-						MaxIncentive:                &maxIncentive,
+						ActualMoveDate: models.TimePointer(actualMoveDate),
+						Status:         models.PPMShipmentStatusWaitingOnCustomer,
+						MaxIncentive:   &maxIncentive,
 					},
 				},
 			}, []factory.Trait{factory.GetTraitApprovedPPMWithActualInfo})
@@ -1105,7 +1078,6 @@
 			mockedPlanner.AssertCalled(suite.T(), "ZipTransitDistance", mock.AnythingOfType("*appcontext.appContext"), "50309", "30813")
 			mockedPaymentRequestHelper.AssertCalled(suite.T(), "FetchServiceParamsForServiceItems", mock.AnythingOfType("*appcontext.appContext"), mock.AnythingOfType("[]models.MTOServiceItem"))
 
-			suite.Equal(oldPPMShipment.ActualPickupPostalCode, newPPM.ActualPickupPostalCode)
 			suite.NotEqual(*oldPPMShipment.ActualMoveDate, newPPM.ActualMoveDate)
 			originalWeight, newWeight := SumWeights(oldPPMShipment, newPPM)
 			// These two weights are passed in to final incentive calculation, but their values aren't returned. Therefore,
@@ -1124,12 +1096,10 @@
 			oldPPMShipment = factory.BuildPPMShipment(suite.DB(), []factory.Customization{
 				{
 					Model: models.PPMShipment{
-						ActualPickupPostalCode:      models.StringPointer("50309"),
-						ActualDestinationPostalCode: models.StringPointer("30813"),
-						ActualMoveDate:              models.TimePointer(actualMoveDate),
-						Status:                      models.PPMShipmentStatusWaitingOnCustomer,
-						AllowableWeight:             &allowableWeightOverride,
-						MaxIncentive:                &maxIncentive,
+						ActualMoveDate:  models.TimePointer(actualMoveDate),
+						Status:          models.PPMShipmentStatusWaitingOnCustomer,
+						AllowableWeight: &allowableWeightOverride,
+						MaxIncentive:    &maxIncentive,
 					},
 				},
 			}, []factory.Trait{factory.GetTraitApprovedPPMWithActualInfo})
@@ -1163,7 +1133,6 @@
 			mockedPlanner.AssertCalled(suite.T(), "ZipTransitDistance", mock.AnythingOfType("*appcontext.appContext"), "50309", "30813")
 			mockedPaymentRequestHelper.AssertCalled(suite.T(), "FetchServiceParamsForServiceItems", mock.AnythingOfType("*appcontext.appContext"), mock.AnythingOfType("[]models.MTOServiceItem"))
 
-			suite.Equal(oldPPMShipment.ActualPickupPostalCode, newPPM.ActualPickupPostalCode)
 			suite.NotEqual(*oldPPMShipment.ActualMoveDate, newPPM.ActualMoveDate)
 			originalWeight, newWeight = SumWeights(oldPPMShipment, newPPM)
 			suite.Equal(unit.Pound(10000), originalWeight)
@@ -1180,16 +1149,9 @@
 			oldPPMShipment := factory.BuildPPMShipment(suite.DB(), []factory.Customization{
 				{
 					Model: models.PPMShipment{
-<<<<<<< HEAD
-						ActualPickupPostalCode:      models.StringPointer("50309"),
-						ActualDestinationPostalCode: models.StringPointer("30813"),
-						ActualMoveDate:              models.TimePointer(moveDate),
-						Status:                      models.PPMShipmentStatusWaitingOnCustomer,
-						MaxIncentive:                &maxIncentive,
-=======
 						ActualMoveDate: models.TimePointer(moveDate),
 						Status:         models.PPMShipmentStatusWaitingOnCustomer,
->>>>>>> e6056a0d
+						MaxIncentive:   &maxIncentive,
 					},
 				},
 			}, []factory.Trait{factory.GetTraitApprovedPPMWithActualInfo})
@@ -1295,16 +1257,9 @@
 			oldPPMShipment := factory.BuildPPMShipmentThatNeedsCloseout(suite.DB(), nil, []factory.Customization{
 				{
 					Model: models.PPMShipment{
-<<<<<<< HEAD
-						ActualPickupPostalCode:      models.StringPointer("50309"),
-						ActualDestinationPostalCode: models.StringPointer("30813"),
-						ActualMoveDate:              models.TimePointer(moveDate),
-						FinalIncentive:              models.CentPointer(unit.Cents(500000)),
-						MaxIncentive:                &maxIncentive,
-=======
 						ActualMoveDate: models.TimePointer(moveDate),
 						FinalIncentive: models.CentPointer(unit.Cents(500000)),
->>>>>>> e6056a0d
+						MaxIncentive:   &maxIncentive,
 					},
 				},
 				{
@@ -1365,16 +1320,9 @@
 			oldPPMShipment := factory.BuildPPMShipmentThatNeedsCloseout(suite.DB(), nil, []factory.Customization{
 				{
 					Model: models.PPMShipment{
-<<<<<<< HEAD
-						ActualPickupPostalCode:      models.StringPointer("50309"),
-						ActualDestinationPostalCode: models.StringPointer("30813"),
-						ActualMoveDate:              models.TimePointer(moveDate),
-						FinalIncentive:              models.CentPointer(unit.Cents(500000)),
-						MaxIncentive:                &maxIncentive,
-=======
 						ActualMoveDate: models.TimePointer(moveDate),
 						FinalIncentive: models.CentPointer(unit.Cents(500000)),
->>>>>>> e6056a0d
+						MaxIncentive:   &maxIncentive,
 					},
 				},
 				{
