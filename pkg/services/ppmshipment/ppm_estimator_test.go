package ppmshipment

import (
	"fmt"
	"time"

	"github.com/gofrs/uuid"
	"github.com/stretchr/testify/mock"

	"github.com/transcom/mymove/pkg/factory"
	"github.com/transcom/mymove/pkg/models"
	prhelpermocks "github.com/transcom/mymove/pkg/payment_request/mocks"
	"github.com/transcom/mymove/pkg/route/mocks"
	storageTest "github.com/transcom/mymove/pkg/storage/test"
	"github.com/transcom/mymove/pkg/testdatagen"
	"github.com/transcom/mymove/pkg/unit"
	"github.com/transcom/mymove/pkg/uploader"
)

func (suite *PPMShipmentSuite) TestPPMEstimator() {
	mockedPlanner := &mocks.Planner{}
	mockedPaymentRequestHelper := &prhelpermocks.Helper{}
	ppmEstimator := NewEstimatePPM(mockedPlanner, mockedPaymentRequestHelper)
	validGccMultiplierDate, _ := time.Parse("2006-01-02", "2025-06-02")

	// To avoid creating all of the re_services and their corresponding params using factories, we can create this
	// mapping to help mock the response
	serviceParamKeys := map[models.ServiceItemParamName]models.ServiceItemParamKey{
		models.ServiceItemParamNameActualPickupDate:                 {Key: models.ServiceItemParamNameActualPickupDate, Type: models.ServiceItemParamTypeDate},
		models.ServiceItemParamNameContractCode:                     {Key: models.ServiceItemParamNameContractCode, Type: models.ServiceItemParamTypeString},
		models.ServiceItemParamNameDistanceZip:                      {Key: models.ServiceItemParamNameDistanceZip, Type: models.ServiceItemParamTypeInteger},
		models.ServiceItemParamNameEIAFuelPrice:                     {Key: models.ServiceItemParamNameEIAFuelPrice, Type: models.ServiceItemParamTypeInteger},
		models.ServiceItemParamNameFSCWeightBasedDistanceMultiplier: {Key: models.ServiceItemParamNameFSCWeightBasedDistanceMultiplier, Type: models.ServiceItemParamTypeDecimal},
		models.ServiceItemParamNameReferenceDate:                    {Key: models.ServiceItemParamNameReferenceDate, Type: models.ServiceItemParamTypeDate},
		models.ServiceItemParamNameRequestedPickupDate:              {Key: models.ServiceItemParamNameRequestedPickupDate, Type: models.ServiceItemParamTypeDate},
		models.ServiceItemParamNameServiceAreaDest:                  {Key: models.ServiceItemParamNameServiceAreaDest, Type: models.ServiceItemParamTypeString},
		models.ServiceItemParamNameServiceAreaOrigin:                {Key: models.ServiceItemParamNameServiceAreaOrigin, Type: models.ServiceItemParamTypeString},
		models.ServiceItemParamNameServicesScheduleDest:             {Key: models.ServiceItemParamNameServicesScheduleDest, Type: models.ServiceItemParamTypeInteger},
		models.ServiceItemParamNameServicesScheduleOrigin:           {Key: models.ServiceItemParamNameServicesScheduleOrigin, Type: models.ServiceItemParamTypeInteger},
		models.ServiceItemParamNameWeightAdjusted:                   {Key: models.ServiceItemParamNameWeightAdjusted, Type: models.ServiceItemParamTypeInteger},
		models.ServiceItemParamNameWeightBilled:                     {Key: models.ServiceItemParamNameWeightBilled, Type: models.ServiceItemParamTypeInteger},
		models.ServiceItemParamNameWeightEstimated:                  {Key: models.ServiceItemParamNameWeightEstimated, Type: models.ServiceItemParamTypeInteger},
		models.ServiceItemParamNameWeightOriginal:                   {Key: models.ServiceItemParamNameWeightOriginal, Type: models.ServiceItemParamTypeInteger},
		models.ServiceItemParamNameWeightReweigh:                    {Key: models.ServiceItemParamNameWeightReweigh, Type: models.ServiceItemParamTypeInteger},
		models.ServiceItemParamNameZipDestAddress:                   {Key: models.ServiceItemParamNameZipDestAddress, Type: models.ServiceItemParamTypeString},
		models.ServiceItemParamNameZipPickupAddress:                 {Key: models.ServiceItemParamNameZipPickupAddress, Type: models.ServiceItemParamTypeString},
	}

	serviceParams := models.ServiceParams{}
	// Domestic Linehaul
	for _, serviceParamKey := range []models.ServiceItemParamName{
		models.ServiceItemParamNameActualPickupDate,
		models.ServiceItemParamNameContractCode,
		models.ServiceItemParamNameDistanceZip,
		models.ServiceItemParamNameReferenceDate,
		models.ServiceItemParamNameRequestedPickupDate,
		models.ServiceItemParamNameServiceAreaOrigin,
		models.ServiceItemParamNameWeightAdjusted,
		models.ServiceItemParamNameWeightBilled,
		models.ServiceItemParamNameWeightEstimated,
		models.ServiceItemParamNameWeightOriginal,
		models.ServiceItemParamNameWeightReweigh,
		models.ServiceItemParamNameZipDestAddress,
		models.ServiceItemParamNameZipPickupAddress,
	} {
		serviceParams = append(serviceParams, models.ServiceParam{Service: models.ReService{Code: models.ReServiceCodeDLH}, ServiceItemParamKey: serviceParamKeys[serviceParamKey]})
	}

	// Fuel Surcharge
	for _, serviceParamKey := range []models.ServiceItemParamName{
		models.ServiceItemParamNameActualPickupDate,
		models.ServiceItemParamNameContractCode,
		models.ServiceItemParamNameDistanceZip,
		models.ServiceItemParamNameEIAFuelPrice,
		models.ServiceItemParamNameFSCWeightBasedDistanceMultiplier,
		models.ServiceItemParamNameWeightAdjusted,
		models.ServiceItemParamNameWeightBilled,
		models.ServiceItemParamNameWeightEstimated,
		models.ServiceItemParamNameWeightOriginal,
		models.ServiceItemParamNameWeightReweigh,
		models.ServiceItemParamNameZipDestAddress,
		models.ServiceItemParamNameZipPickupAddress,
	} {
		serviceParams = append(serviceParams, models.ServiceParam{Service: models.ReService{Code: models.ReServiceCodeFSC}, ServiceItemParamKey: serviceParamKeys[serviceParamKey]})
	}

	// Domestic Origin Price
	for _, serviceParamKey := range []models.ServiceItemParamName{
		models.ServiceItemParamNameActualPickupDate,
		models.ServiceItemParamNameContractCode,
		models.ServiceItemParamNameReferenceDate,
		models.ServiceItemParamNameRequestedPickupDate,
		models.ServiceItemParamNameServiceAreaOrigin,
		models.ServiceItemParamNameWeightAdjusted,
		models.ServiceItemParamNameWeightBilled,
		models.ServiceItemParamNameWeightEstimated,
		models.ServiceItemParamNameWeightOriginal,
		models.ServiceItemParamNameWeightReweigh,
		models.ServiceItemParamNameZipPickupAddress,
	} {
		serviceParams = append(serviceParams, models.ServiceParam{Service: models.ReService{Code: models.ReServiceCodeDOP}, ServiceItemParamKey: serviceParamKeys[serviceParamKey]})
	}

	// Domestic Destination Price
	for _, serviceParamKey := range []models.ServiceItemParamName{
		models.ServiceItemParamNameActualPickupDate,
		models.ServiceItemParamNameContractCode,
		models.ServiceItemParamNameReferenceDate,
		models.ServiceItemParamNameRequestedPickupDate,
		models.ServiceItemParamNameServiceAreaDest,
		models.ServiceItemParamNameWeightAdjusted,
		models.ServiceItemParamNameWeightBilled,
		models.ServiceItemParamNameWeightEstimated,
		models.ServiceItemParamNameWeightOriginal,
		models.ServiceItemParamNameWeightReweigh,
		models.ServiceItemParamNameZipDestAddress,
	} {
		serviceParams = append(serviceParams, models.ServiceParam{Service: models.ReService{Code: models.ReServiceCodeDDP}, ServiceItemParamKey: serviceParamKeys[serviceParamKey]})
	}

	// Domestic Packing
	for _, serviceParamKey := range []models.ServiceItemParamName{
		models.ServiceItemParamNameActualPickupDate,
		models.ServiceItemParamNameContractCode,
		models.ServiceItemParamNameReferenceDate,
		models.ServiceItemParamNameRequestedPickupDate,
		models.ServiceItemParamNameServiceAreaOrigin,
		models.ServiceItemParamNameServicesScheduleOrigin,
		models.ServiceItemParamNameWeightAdjusted,
		models.ServiceItemParamNameWeightBilled,
		models.ServiceItemParamNameWeightEstimated,
		models.ServiceItemParamNameWeightOriginal,
		models.ServiceItemParamNameWeightReweigh,
		models.ServiceItemParamNameZipPickupAddress,
	} {
		serviceParams = append(serviceParams, models.ServiceParam{Service: models.ReService{Code: models.ReServiceCodeDPK}, ServiceItemParamKey: serviceParamKeys[serviceParamKey]})
	}

	// Domestic Unpacking
	for _, serviceParamKey := range []models.ServiceItemParamName{
		models.ServiceItemParamNameActualPickupDate,
		models.ServiceItemParamNameContractCode,
		models.ServiceItemParamNameReferenceDate,
		models.ServiceItemParamNameRequestedPickupDate,
		models.ServiceItemParamNameServiceAreaDest,
		models.ServiceItemParamNameServicesScheduleDest,
		models.ServiceItemParamNameWeightAdjusted,
		models.ServiceItemParamNameWeightBilled,
		models.ServiceItemParamNameWeightEstimated,
		models.ServiceItemParamNameWeightOriginal,
		models.ServiceItemParamNameWeightReweigh,
		models.ServiceItemParamNameZipDestAddress,
	} {
		serviceParams = append(serviceParams, models.ServiceParam{Service: models.ReService{Code: models.ReServiceCodeDUPK}, ServiceItemParamKey: serviceParamKeys[serviceParamKey]})
	}

	setupPricerData := func() {
		testdatagen.FetchOrMakeGHCDieselFuelPrice(suite.DB(), testdatagen.Assertions{
			GHCDieselFuelPrice: models.GHCDieselFuelPrice{
				FuelPriceInMillicents: unit.Millicents(281400),
				PublicationDate:       time.Date(2020, time.March, 9, 0, 0, 0, 0, time.UTC),
				EffectiveDate:         time.Date(2020, time.March, 10, 0, 0, 0, 0, time.UTC),
				EndDate:               time.Date(2020, time.March, 16, 0, 0, 0, 0, time.UTC),
			},
		})

		originDomesticServiceArea := testdatagen.FetchOrMakeReDomesticServiceArea(suite.DB(), testdatagen.Assertions{
			ReDomesticServiceArea: models.ReDomesticServiceArea{
				ServiceArea:      "056",
				ServicesSchedule: 3,
				SITPDSchedule:    3,
			},
			ReContract: testdatagen.FetchOrMakeReContract(suite.DB(), testdatagen.Assertions{}),
		})

		testdatagen.FetchOrMakeReContractYear(suite.DB(), testdatagen.Assertions{
			ReContractYear: models.ReContractYear{
				Contract:             originDomesticServiceArea.Contract,
				ContractID:           originDomesticServiceArea.ContractID,
				StartDate:            time.Date(2019, time.June, 1, 0, 0, 0, 0, time.UTC),
				EndDate:              time.Date(2020, time.May, 31, 0, 0, 0, 0, time.UTC),
				Escalation:           1.0,
				EscalationCompounded: 1.0,
			},
		})

		testdatagen.FetchOrMakeReZip3(suite.DB(), testdatagen.Assertions{
			ReZip3: models.ReZip3{
				Contract:            originDomesticServiceArea.Contract,
				ContractID:          originDomesticServiceArea.ContractID,
				DomesticServiceArea: originDomesticServiceArea,
				Zip3:                "503",
			},
		})

		testdatagen.FetchOrMakeReZip3(suite.DB(), testdatagen.Assertions{
			ReZip3: models.ReZip3{
				Contract:            originDomesticServiceArea.Contract,
				ContractID:          originDomesticServiceArea.ContractID,
				DomesticServiceArea: originDomesticServiceArea,
				Zip3:                "902",
			},
		})

		destDomesticServiceArea := testdatagen.FetchOrMakeReDomesticServiceArea(suite.DB(), testdatagen.Assertions{
			ReDomesticServiceArea: models.ReDomesticServiceArea{
				Contract:    originDomesticServiceArea.Contract,
				ContractID:  originDomesticServiceArea.ContractID,
				ServiceArea: "208",
			},
		})

		testdatagen.FetchOrMakeReZip3(suite.DB(), testdatagen.Assertions{
			ReZip3: models.ReZip3{
				Contract:            destDomesticServiceArea.Contract,
				ContractID:          destDomesticServiceArea.ContractID,
				DomesticServiceArea: destDomesticServiceArea,
				Zip3:                "308",
			},
		})

		testdatagen.FetchOrMakeReDomesticLinehaulPrice(suite.DB(), testdatagen.Assertions{
			ReDomesticLinehaulPrice: models.ReDomesticLinehaulPrice{
				Contract:              originDomesticServiceArea.Contract,
				ContractID:            originDomesticServiceArea.ContractID,
				DomesticServiceArea:   originDomesticServiceArea,
				DomesticServiceAreaID: originDomesticServiceArea.ID,
				WeightLower:           unit.Pound(500),
				WeightUpper:           unit.Pound(4999),
				MilesLower:            2001,
				MilesUpper:            2500,
				PriceMillicents:       unit.Millicents(412400),
			},
		})

		testdatagen.FetchOrMakeReDomesticLinehaulPrice(suite.DB(), testdatagen.Assertions{
			ReDomesticLinehaulPrice: models.ReDomesticLinehaulPrice{
				Contract:              originDomesticServiceArea.Contract,
				ContractID:            originDomesticServiceArea.ContractID,
				DomesticServiceArea:   originDomesticServiceArea,
				DomesticServiceAreaID: originDomesticServiceArea.ID,
				WeightLower:           unit.Pound(500),
				WeightUpper:           unit.Pound(4999),
				MilesLower:            2001,
				MilesUpper:            2500,
				IsPeakPeriod:          true,
				PriceMillicents:       unit.Millicents(437600),
			},
		})

		testdatagen.FetchOrMakeReDomesticLinehaulPrice(suite.DB(), testdatagen.Assertions{
			ReDomesticLinehaulPrice: models.ReDomesticLinehaulPrice{
				Contract:              originDomesticServiceArea.Contract,
				ContractID:            originDomesticServiceArea.ContractID,
				DomesticServiceArea:   originDomesticServiceArea,
				DomesticServiceAreaID: originDomesticServiceArea.ID,
				WeightLower:           unit.Pound(5000),
				WeightUpper:           unit.Pound(9999),
				MilesLower:            2001,
				MilesUpper:            2500,
				PriceMillicents:       unit.Millicents(606800),
			},
		})

		dopService := factory.FetchReServiceByCode(suite.DB(), models.ReServiceCodeDOP)

		testdatagen.FetchOrMakeReDomesticServiceAreaPrice(suite.DB(), testdatagen.Assertions{
			ReDomesticServiceAreaPrice: models.ReDomesticServiceAreaPrice{
				ContractID:            originDomesticServiceArea.ContractID,
				Contract:              originDomesticServiceArea.Contract,
				ServiceID:             dopService.ID,
				Service:               dopService,
				DomesticServiceAreaID: originDomesticServiceArea.ID,
				DomesticServiceArea:   originDomesticServiceArea,
				IsPeakPeriod:          false,
				PriceCents:            unit.Cents(404),
			},
		})

		testdatagen.FetchOrMakeReDomesticServiceAreaPrice(suite.DB(), testdatagen.Assertions{
			ReDomesticServiceAreaPrice: models.ReDomesticServiceAreaPrice{
				ContractID:            originDomesticServiceArea.ContractID,
				Contract:              originDomesticServiceArea.Contract,
				ServiceID:             dopService.ID,
				Service:               dopService,
				DomesticServiceAreaID: originDomesticServiceArea.ID,
				DomesticServiceArea:   originDomesticServiceArea,
				IsPeakPeriod:          true,
				PriceCents:            unit.Cents(465),
			},
		})

		ddpService := factory.FetchReServiceByCode(suite.DB(), models.ReServiceCodeDDP)

		testdatagen.FetchOrMakeReDomesticServiceAreaPrice(suite.DB(), testdatagen.Assertions{
			ReDomesticServiceAreaPrice: models.ReDomesticServiceAreaPrice{
				ContractID:            destDomesticServiceArea.ContractID,
				Contract:              destDomesticServiceArea.Contract,
				ServiceID:             ddpService.ID,
				Service:               ddpService,
				DomesticServiceAreaID: destDomesticServiceArea.ID,
				DomesticServiceArea:   destDomesticServiceArea,
				IsPeakPeriod:          false,
				PriceCents:            unit.Cents(832),
			},
		})

		testdatagen.FetchOrMakeReDomesticServiceAreaPrice(suite.DB(), testdatagen.Assertions{
			ReDomesticServiceAreaPrice: models.ReDomesticServiceAreaPrice{
				ContractID:            destDomesticServiceArea.ContractID,
				Contract:              destDomesticServiceArea.Contract,
				ServiceID:             ddpService.ID,
				Service:               ddpService,
				DomesticServiceAreaID: destDomesticServiceArea.ID,
				DomesticServiceArea:   destDomesticServiceArea,
				IsPeakPeriod:          true,
				PriceCents:            unit.Cents(957),
			},
		})

		dpkService := factory.FetchReServiceByCode(suite.DB(), models.ReServiceCodeDPK)

		testdatagen.FetchOrMakeReDomesticOtherPrice(suite.DB(), testdatagen.Assertions{
			ReDomesticOtherPrice: models.ReDomesticOtherPrice{
				ContractID:   originDomesticServiceArea.ContractID,
				Contract:     originDomesticServiceArea.Contract,
				ServiceID:    dpkService.ID,
				Service:      dpkService,
				IsPeakPeriod: false,
				Schedule:     3,
				PriceCents:   7395,
			},
		})

		testdatagen.FetchOrMakeReDomesticOtherPrice(suite.DB(), testdatagen.Assertions{
			ReDomesticOtherPrice: models.ReDomesticOtherPrice{
				ContractID:   originDomesticServiceArea.ContractID,
				Contract:     originDomesticServiceArea.Contract,
				ServiceID:    dpkService.ID,
				Service:      dpkService,
				IsPeakPeriod: true,
				Schedule:     3,
				PriceCents:   8000,
			},
		})

		dupkService := factory.FetchReServiceByCode(suite.DB(), models.ReServiceCodeDUPK)

		testdatagen.FetchOrMakeReDomesticOtherPrice(suite.DB(), testdatagen.Assertions{
			ReDomesticOtherPrice: models.ReDomesticOtherPrice{
				ContractID:   destDomesticServiceArea.ContractID,
				Contract:     destDomesticServiceArea.Contract,
				ServiceID:    dupkService.ID,
				Service:      dupkService,
				IsPeakPeriod: false,
				Schedule:     2,
				PriceCents:   597,
			},
		})

		testdatagen.FetchOrMakeReDomesticOtherPrice(suite.DB(), testdatagen.Assertions{
			ReDomesticOtherPrice: models.ReDomesticOtherPrice{
				ContractID:   destDomesticServiceArea.ContractID,
				Contract:     destDomesticServiceArea.Contract,
				ServiceID:    dupkService.ID,
				Service:      dupkService,
				IsPeakPeriod: true,
				Schedule:     2,
				PriceCents:   650,
			},
		})

		dofsitService := factory.FetchReServiceByCode(suite.DB(), models.ReServiceCodeDOFSIT)

		testdatagen.FetchOrMakeReDomesticServiceAreaPrice(suite.DB(), testdatagen.Assertions{
			ReDomesticServiceAreaPrice: models.ReDomesticServiceAreaPrice{
				ContractID:            originDomesticServiceArea.ContractID,
				Contract:              originDomesticServiceArea.Contract,
				ServiceID:             dofsitService.ID,
				Service:               dofsitService,
				DomesticServiceAreaID: originDomesticServiceArea.ID,
				DomesticServiceArea:   originDomesticServiceArea,
				IsPeakPeriod:          false,
				PriceCents:            1153,
			},
		})

		testdatagen.FetchOrMakeReDomesticServiceAreaPrice(suite.DB(), testdatagen.Assertions{
			ReDomesticServiceAreaPrice: models.ReDomesticServiceAreaPrice{
				ContractID:            originDomesticServiceArea.ContractID,
				Contract:              originDomesticServiceArea.Contract,
				ServiceID:             dofsitService.ID,
				Service:               dofsitService,
				DomesticServiceAreaID: originDomesticServiceArea.ID,
				DomesticServiceArea:   originDomesticServiceArea,
				IsPeakPeriod:          true,
				PriceCents:            1326,
			},
		})

		doasitService := factory.FetchReServiceByCode(suite.DB(), models.ReServiceCodeDOASIT)

		testdatagen.FetchOrMakeReDomesticServiceAreaPrice(suite.DB(), testdatagen.Assertions{
			ReDomesticServiceAreaPrice: models.ReDomesticServiceAreaPrice{
				ContractID:            originDomesticServiceArea.ContractID,
				Contract:              originDomesticServiceArea.Contract,
				ServiceID:             doasitService.ID,
				Service:               doasitService,
				DomesticServiceAreaID: originDomesticServiceArea.ID,
				DomesticServiceArea:   originDomesticServiceArea,
				IsPeakPeriod:          false,
				PriceCents:            46,
			},
		})

		testdatagen.FetchOrMakeReDomesticServiceAreaPrice(suite.DB(), testdatagen.Assertions{
			ReDomesticServiceAreaPrice: models.ReDomesticServiceAreaPrice{
				ContractID:            originDomesticServiceArea.ContractID,
				Contract:              originDomesticServiceArea.Contract,
				ServiceID:             doasitService.ID,
				Service:               doasitService,
				DomesticServiceAreaID: originDomesticServiceArea.ID,
				DomesticServiceArea:   originDomesticServiceArea,
				IsPeakPeriod:          true,
				PriceCents:            53,
			},
		})

		ddfsitService := factory.FetchReServiceByCode(suite.DB(), models.ReServiceCodeDDFSIT)

		testdatagen.FetchOrMakeReDomesticServiceAreaPrice(suite.DB(), testdatagen.Assertions{
			ReDomesticServiceAreaPrice: models.ReDomesticServiceAreaPrice{
				ContractID:            destDomesticServiceArea.ContractID,
				Contract:              destDomesticServiceArea.Contract,
				ServiceID:             ddfsitService.ID,
				Service:               ddfsitService,
				DomesticServiceAreaID: destDomesticServiceArea.ID,
				DomesticServiceArea:   destDomesticServiceArea,
				IsPeakPeriod:          false,
				PriceCents:            1612,
			},
		})

		testdatagen.FetchOrMakeReDomesticServiceAreaPrice(suite.DB(), testdatagen.Assertions{
			ReDomesticServiceAreaPrice: models.ReDomesticServiceAreaPrice{
				ContractID:            destDomesticServiceArea.ContractID,
				Contract:              destDomesticServiceArea.Contract,
				ServiceID:             ddfsitService.ID,
				Service:               ddfsitService,
				DomesticServiceAreaID: destDomesticServiceArea.ID,
				DomesticServiceArea:   destDomesticServiceArea,
				IsPeakPeriod:          true,
				PriceCents:            1854,
			},
		})

		ddasitService := factory.FetchReServiceByCode(suite.DB(), models.ReServiceCodeDDASIT)

		testdatagen.FetchOrMakeReDomesticServiceAreaPrice(suite.DB(), testdatagen.Assertions{
			ReDomesticServiceAreaPrice: models.ReDomesticServiceAreaPrice{
				ContractID:            destDomesticServiceArea.ContractID,
				Contract:              destDomesticServiceArea.Contract,
				ServiceID:             ddasitService.ID,
				Service:               ddasitService,
				DomesticServiceAreaID: destDomesticServiceArea.ID,
				DomesticServiceArea:   destDomesticServiceArea,
				IsPeakPeriod:          false,
				PriceCents:            55,
			},
		})

		testdatagen.FetchOrMakeReDomesticServiceAreaPrice(suite.DB(), testdatagen.Assertions{
			ReDomesticServiceAreaPrice: models.ReDomesticServiceAreaPrice{
				ContractID:            destDomesticServiceArea.ContractID,
				Contract:              destDomesticServiceArea.Contract,
				ServiceID:             ddasitService.ID,
				Service:               ddasitService,
				DomesticServiceAreaID: destDomesticServiceArea.ID,
				DomesticServiceArea:   destDomesticServiceArea,
				IsPeakPeriod:          true,
				PriceCents:            63,
			},
		})
	}

	suite.Run("Price Breakdown - Incentive-based PPM", func() {
		ppmShipment := factory.BuildPPMShipmentWithApprovedDocuments(suite.DB())

		setupPricerData()

		mockedPaymentRequestHelper.On(
			"FetchServiceParamsForServiceItems",
			mock.AnythingOfType("*appcontext.appContext"),
			mock.AnythingOfType("[]models.MTOServiceItem")).Return(serviceParams, nil)

		// DTOD distance is going to be less than the HHG Rand McNally distance of 2361 miles
		mockedPlanner.On("ZipTransitDistance", mock.AnythingOfType("*appcontext.appContext"),
			"50309", "30813").Return(2294, nil)

		linehaul, fuel, origin, dest, packing, unpacking, _, err := ppmEstimator.PriceBreakdown(suite.AppContextForTest(), &ppmShipment)
		suite.NilOrNoVerrs(err)

		mockedPlanner.AssertCalled(suite.T(), "ZipTransitDistance", mock.AnythingOfType("*appcontext.appContext"),
			"50309", "30813")
		mockedPaymentRequestHelper.AssertCalled(suite.T(), "FetchServiceParamsForServiceItems", mock.AnythingOfType("*appcontext.appContext"), mock.AnythingOfType("[]models.MTOServiceItem"))

		suite.Equal(unit.Pound(4000), *ppmShipment.EstimatedWeight)
		suite.Equal(unit.Cents(48155648), linehaul)
		suite.Equal(unit.Cents(-641), fuel)
		suite.Equal(unit.Cents(24160), origin)
		suite.Equal(unit.Cents(36960), dest)
		suite.Equal(unit.Cents(321920), packing)
		suite.Equal(unit.Cents(26520), unpacking)
		suite.Equal(unit.Cents(48155648), linehaul)
		suite.Equal(unit.Cents(-641), fuel)
		suite.Equal(unit.Cents(24160), origin)
		suite.Equal(unit.Cents(36960), dest)
		suite.Equal(unit.Cents(321920), packing)
		suite.Equal(unit.Cents(26520), unpacking)

		total := linehaul + fuel + origin + dest + packing + unpacking
		suite.Equal(unit.Cents(48564567), total)

		// testing multiplier functionality when multiplier is not nil
		gccMultiplier := models.GCCMultiplier{
			Multiplier: 1.3,
		}
		ppmShipment.GCCMultiplier = &gccMultiplier

		linehaul, fuel, origin, dest, packing, unpacking, _, err = ppmEstimator.PriceBreakdown(suite.AppContextForTest(), &ppmShipment)
		suite.NilOrNoVerrs(err)

		suite.Equal(unit.Pound(4000), *ppmShipment.EstimatedWeight)
		suite.Equal(unit.Cents(62602342), linehaul)
		suite.Equal(unit.Cents(-641), fuel)
		suite.Equal(unit.Cents(31408), origin)
		suite.Equal(unit.Cents(48048), dest)
		suite.Equal(unit.Cents(418496), packing)
		suite.Equal(unit.Cents(34476), unpacking)

		totalWithMultiplier := linehaul + fuel + origin + dest + packing + unpacking
		suite.Equal(unit.Cents(63134129), totalWithMultiplier)
	})

	suite.Run("Price Breakdown - Small package PPM", func() {
		fakeS3 := storageTest.NewFakeS3Storage(true)
		userUploader, uploaderErr := uploader.NewUserUploader(fakeS3, uploader.MaxCustomerUserUploadFileSizeLimit)
		suite.FatalNoError(uploaderErr)

		// this factory has two moving expenses that total 4000 pounds
		// pricing should be the same as the above test
		ppmShipment := factory.BuildPPMSPRShipmentWithoutPaymentPacketTwoExpenses(suite.DB(), userUploader)

		setupPricerData()

		mockedPaymentRequestHelper.On(
			"FetchServiceParamsForServiceItems",
			mock.AnythingOfType("*appcontext.appContext"),
			mock.AnythingOfType("[]models.MTOServiceItem")).Return(serviceParams, nil)

		// DTOD distance is going to be less than the HHG Rand McNally distance of 2361 miles
		mockedPlanner.On("ZipTransitDistance", mock.AnythingOfType("*appcontext.appContext"),
			"50309", "30813").Return(2294, nil)

		linehaul, fuel, origin, dest, packing, unpacking, _, err := ppmEstimator.PriceBreakdown(suite.AppContextForTest(), &ppmShipment)
		suite.NilOrNoVerrs(err)

		mockedPlanner.AssertCalled(suite.T(), "ZipTransitDistance", mock.AnythingOfType("*appcontext.appContext"),
			"50309", "30813")
		mockedPaymentRequestHelper.AssertCalled(suite.T(), "FetchServiceParamsForServiceItems", mock.AnythingOfType("*appcontext.appContext"), mock.AnythingOfType("[]models.MTOServiceItem"))

		suite.Equal(unit.Pound(4000), *ppmShipment.EstimatedWeight)
		suite.Equal(unit.Cents(48155648), linehaul)
		suite.Equal(unit.Cents(-641), fuel)
		suite.Equal(unit.Cents(24160), origin)
		suite.Equal(unit.Cents(36960), dest)
		suite.Equal(unit.Cents(321920), packing)
		suite.Equal(unit.Cents(26520), unpacking)

		total := linehaul + fuel + origin + dest + packing + unpacking
		suite.Equal(unit.Cents(48564567), total)
	})

	suite.Run("Estimated Incentive", func() {
		suite.Run("Estimated Incentive - Success using estimated weight and not db authorized weight", func() {
			// when the PPM shipment is in draft, we use the estimated weight and not the db authorized weight
			oldPPMShipment := factory.BuildPPMShipment(suite.DB(), []factory.Customization{
				{
					Model: models.PPMShipment{
						Status: models.PPMShipmentStatusDraft,
					},
				},
			}, nil)
			setupPricerData()

			// shipment has locations and date but is now updating the estimated weight for the first time
			estimatedWeight := unit.Pound(5000)
			newPPM := oldPPMShipment
			newPPM.EstimatedWeight = &estimatedWeight

			mockedPaymentRequestHelper.On(
				"FetchServiceParamsForServiceItems",
				mock.AnythingOfType("*appcontext.appContext"),
				mock.AnythingOfType("[]models.MTOServiceItem")).Return(serviceParams, nil).Twice()
			// DTOD distance is going to be less than the HHG Rand McNally distance of 2361 miles
			mockedPlanner.On("ZipTransitDistance", mock.AnythingOfType("*appcontext.appContext"),
				"50309", "30813").Return(2294, nil)

			ppmEstimate, _, err := ppmEstimator.EstimateIncentiveWithDefaultChecks(suite.AppContextForTest(), oldPPMShipment, &newPPM)
			suite.NilOrNoVerrs(err)

			mockedPlanner.AssertCalled(suite.T(), "ZipTransitDistance", mock.AnythingOfType("*appcontext.appContext"),
				"50309", "30813")
			mockedPaymentRequestHelper.AssertCalled(suite.T(), "FetchServiceParamsForServiceItems", mock.AnythingOfType("*appcontext.appContext"), mock.AnythingOfType("[]models.MTOServiceItem"))

			suite.Equal(oldPPMShipment.PickupAddress.PostalCode, newPPM.PickupAddress.PostalCode)
			suite.Equal(unit.Pound(5000), *newPPM.EstimatedWeight)
			suite.Equal(unit.Cents(89071179), *ppmEstimate)

			// appending this to test functionality of the GCC multiplier
			ppmWithMultiplier := factory.BuildPPMShipment(suite.DB(), []factory.Customization{
				{
					Model: models.PPMShipment{
						ExpectedDepartureDate: validGccMultiplierDate,
					},
				},
			}, nil)
			newPPMWithMultiplier := ppmWithMultiplier
			newPPMWithMultiplier.EstimatedWeight = &estimatedWeight // setting weight to 5000
			ppmEstimatedWithMultiplier, _, err := ppmEstimator.EstimateIncentiveWithDefaultChecks(suite.AppContextForTest(), ppmWithMultiplier, &newPPMWithMultiplier)
			suite.NilOrNoVerrs(err)

			mockedPlanner.AssertCalled(suite.T(), "ZipTransitDistance", mock.AnythingOfType("*appcontext.appContext"),
				"50309", "30813")
			mockedPaymentRequestHelper.AssertCalled(suite.T(), "FetchServiceParamsForServiceItems", mock.AnythingOfType("*appcontext.appContext"), mock.AnythingOfType("[]models.MTOServiceItem"))

			suite.Equal(unit.Pound(5000), *newPPMWithMultiplier.EstimatedWeight)
			suite.NotEqual(unit.Cents(89071179), *ppmEstimatedWithMultiplier)
			suite.Equal(unit.Cents(120722169), *ppmEstimatedWithMultiplier)
		})

		suite.Run("Estimated Incentive - Success using db authorize weight and not estimated incentive", func() {
			// when the PPM shipment is NOT in draft, we use the db authorized weight and not the estimated weight
			oldPPMShipment := factory.BuildPPMShipment(suite.DB(), []factory.Customization{
				{
					Model: models.PPMShipment{
						Status: models.PPMShipmentStatusNeedsCloseout,
					},
				},
			}, nil)
			setupPricerData()

			// shipment has locations and date but is now updating the estimated weight for the first time
			estimatedWeight := unit.Pound(5000)
			newPPM := oldPPMShipment
			newPPM.EstimatedWeight = &estimatedWeight

			mockedPaymentRequestHelper.On(
				"FetchServiceParamsForServiceItems",
				mock.AnythingOfType("*appcontext.appContext"),
				mock.AnythingOfType("[]models.MTOServiceItem")).Return(serviceParams, nil)

			// DTOD distance is going to be less than the HHG Rand McNally distance of 2361 miles
			mockedPlanner.On("ZipTransitDistance", mock.AnythingOfType("*appcontext.appContext"),
				"50309", "30813").Return(2294, nil)

			ppmEstimate, _, err := ppmEstimator.EstimateIncentiveWithDefaultChecks(suite.AppContextForTest(), oldPPMShipment, &newPPM)
			suite.NilOrNoVerrs(err)

			mockedPlanner.AssertCalled(suite.T(), "ZipTransitDistance", mock.AnythingOfType("*appcontext.appContext"),
				"50309", "30813")
			mockedPaymentRequestHelper.AssertCalled(suite.T(), "FetchServiceParamsForServiceItems", mock.AnythingOfType("*appcontext.appContext"), mock.AnythingOfType("[]models.MTOServiceItem"))

			suite.Equal(oldPPMShipment.PickupAddress.PostalCode, newPPM.PickupAddress.PostalCode)
			suite.Equal(unit.Pound(5000), *newPPM.EstimatedWeight)
			suite.Equal(unit.Cents(1000000), *ppmEstimate)
		})

		suite.Run("Estimated Incentive - Success when old Estimated Incentive is zero", func() {
			oldPPMShipment := factory.BuildMinimalPPMShipment(suite.DB(), nil, nil)

			zeroIncentive := unit.Cents(0)
			oldPPMShipment.EstimatedIncentive = &zeroIncentive

			setupPricerData()

			// shipment has locations and date but is now updating the estimated weight for the first time
			estimatedWeight := unit.Pound(5000)
			newPPM := oldPPMShipment
			newPPM.EstimatedWeight = &estimatedWeight

			mockedPaymentRequestHelper.On(
				"FetchServiceParamsForServiceItems",
				mock.AnythingOfType("*appcontext.appContext"),
				mock.AnythingOfType("[]models.MTOServiceItem")).Return(serviceParams, nil)

			// DTOD distance is going to be less than the HHG Rand McNally distance of 2361 miles
			mockedPlanner.On("ZipTransitDistance", mock.AnythingOfType("*appcontext.appContext"),
				"50309", "30813").Return(2294, nil)

			ppmEstimate, _, err := ppmEstimator.EstimateIncentiveWithDefaultChecks(suite.AppContextForTest(), oldPPMShipment, &newPPM)
			suite.NilOrNoVerrs(err)

			mockedPlanner.AssertCalled(suite.T(), "ZipTransitDistance", mock.AnythingOfType("*appcontext.appContext"),
				"50309", "30813")
			mockedPaymentRequestHelper.AssertCalled(suite.T(), "FetchServiceParamsForServiceItems", mock.AnythingOfType("*appcontext.appContext"), mock.AnythingOfType("[]models.MTOServiceItem"))

			suite.Equal(oldPPMShipment.PickupAddress.PostalCode, newPPM.PickupAddress.PostalCode)
			suite.Equal(unit.Pound(5000), *newPPM.EstimatedWeight)
			suite.Equal(unit.Cents(89071179), *ppmEstimate)
		})

		suite.Run("Estimated Incentive - Success when old Estimated Incentive is zero", func() {
			oldPPMShipment := factory.BuildMinimalPPMShipment(suite.DB(), nil, nil)

			zeroIncentive := unit.Cents(0)
			oldPPMShipment.EstimatedIncentive = &zeroIncentive

			setupPricerData()

			// shipment has locations and date but is now updating the estimated weight for the first time
			estimatedWeight := unit.Pound(5000)
			newPPM := oldPPMShipment
			newPPM.EstimatedWeight = &estimatedWeight

			mockedPaymentRequestHelper.On(
				"FetchServiceParamsForServiceItems",
				mock.AnythingOfType("*appcontext.appContext"),
				mock.AnythingOfType("[]models.MTOServiceItem")).Return(serviceParams, nil)

			// DTOD distance is going to be less than the HHG Rand McNally distance of 2361 miles
			mockedPlanner.On("ZipTransitDistance", mock.AnythingOfType("*appcontext.appContext"),
				"50309", "30813").Return(2294, nil)

			ppmEstimate, _, err := ppmEstimator.EstimateIncentiveWithDefaultChecks(suite.AppContextForTest(), oldPPMShipment, &newPPM)
			suite.NilOrNoVerrs(err)

			mockedPlanner.AssertCalled(suite.T(), "ZipTransitDistance", mock.AnythingOfType("*appcontext.appContext"),
				"50309", "30813")
			mockedPaymentRequestHelper.AssertCalled(suite.T(), "FetchServiceParamsForServiceItems", mock.AnythingOfType("*appcontext.appContext"), mock.AnythingOfType("[]models.MTOServiceItem"))

			suite.Equal(oldPPMShipment.PickupAddress.PostalCode, newPPM.PickupAddress.PostalCode)
			suite.Equal(unit.Pound(5000), *newPPM.EstimatedWeight)
			suite.Equal(unit.Cents(89071179), *ppmEstimate)
		})

		suite.Run("Estimated Incentive - Success - clears advance and advance requested values", func() {
			oldPPMShipment := factory.BuildPPMShipment(suite.DB(), []factory.Customization{
				{
					Model: models.PPMShipment{
						Status: models.PPMShipmentStatusDraft,
					},
				},
			}, nil)
			setupPricerData()

			newPPM := oldPPMShipment

			// updating the departure date will re-calculate the estimate and clear the previously requested advance
			newPPM.ExpectedDepartureDate = time.Date(testdatagen.GHCTestYear, time.March, 30, 0, 0, 0, 0, time.UTC)

			mockedPaymentRequestHelper.On(
				"FetchServiceParamsForServiceItems",
				mock.AnythingOfType("*appcontext.appContext"),
				mock.AnythingOfType("[]models.MTOServiceItem")).Return(serviceParams, nil)

			// DTOD distance is going to be less than the HHG Rand McNally distance of 2361 miles
			mockedPlanner.On("ZipTransitDistance", mock.AnythingOfType("*appcontext.appContext"),
				"50309", "30813").Return(2294, nil).Once()

			ppmEstimate, _, err := ppmEstimator.EstimateIncentiveWithDefaultChecks(suite.AppContextForTest(), oldPPMShipment, &newPPM)
			suite.NilOrNoVerrs(err)
			suite.Nil(newPPM.HasRequestedAdvance)
			suite.Nil(newPPM.AdvanceAmountRequested)
			suite.Equal(unit.Cents(48564567), *ppmEstimate)
		})

		suite.Run("Estimated Incentive - does not change when required fields are the same", func() {
			oldPPMShipment := factory.BuildPPMShipment(suite.DB(), []factory.Customization{
				{
					Model: models.PPMShipment{
						Status:             models.PPMShipmentStatusDraft,
						EstimatedIncentive: models.CentPointer(unit.Cents(500000)),
					},
				},
			}, nil)
			setupPricerData()
			newPPM := oldPPMShipment
			newPPM.HasProGear = models.BoolPointer(false)

			estimatedIncentive, _, err := ppmEstimator.EstimateIncentiveWithDefaultChecks(suite.AppContextForTest(), oldPPMShipment, &newPPM)
			suite.NilOrNoVerrs(err)
			suite.Equal(oldPPMShipment.PickupAddress.PostalCode, newPPM.PickupAddress.PostalCode)
			suite.Equal(*oldPPMShipment.EstimatedWeight, *newPPM.EstimatedWeight)
			suite.Equal(oldPPMShipment.DestinationAddress.PostalCode, newPPM.DestinationAddress.PostalCode)
			suite.True(oldPPMShipment.ExpectedDepartureDate.Equal(newPPM.ExpectedDepartureDate))
			suite.Equal(*oldPPMShipment.EstimatedIncentive, *estimatedIncentive)
			suite.Equal(models.BoolPointer(true), newPPM.HasRequestedAdvance)
			suite.Equal(unit.Cents(598700), *newPPM.AdvanceAmountRequested)
		})

		suite.Run("Estimated Incentive - does not change when status is not DRAFT", func() {
			oldPPMShipment := factory.BuildPPMShipment(suite.DB(), []factory.Customization{
				{
					Model: models.PPMShipment{
						EstimatedIncentive: models.CentPointer(unit.Cents(500000)),
					},
				},
			}, nil)

			pickupAddress := models.Address{PostalCode: oldPPMShipment.PickupAddress.PostalCode}
			destinationAddress := models.Address{PostalCode: "94040"}
			newPPM := models.PPMShipment{
				ID:                    uuid.FromStringOrNil("575c25aa-b4eb-4024-9597-43483003c773"),
				ShipmentID:            oldPPMShipment.ShipmentID,
				Status:                models.PPMShipmentStatusCloseoutComplete,
				ExpectedDepartureDate: oldPPMShipment.ExpectedDepartureDate,
				PickupAddress:         &pickupAddress,
				DestinationAddress:    &destinationAddress,
				EstimatedWeight:       oldPPMShipment.EstimatedWeight,
				SITExpected:           oldPPMShipment.SITExpected,
				EstimatedIncentive:    models.CentPointer(unit.Cents(600000)),
			}

			ppmEstimate, _, err := ppmEstimator.EstimateIncentiveWithDefaultChecks(suite.AppContextForTest(), oldPPMShipment, &newPPM)
			suite.NilOrNoVerrs(err)
			suite.Equal(oldPPMShipment.EstimatedIncentive, ppmEstimate)
		})

		suite.Run("Estimated Incentive - Success - is skipped when Estimated Weight is missing", func() {
			oldPPMShipment := factory.BuildMinimalPPMShipment(suite.DB(), nil, nil)

			newPPM := oldPPMShipment
			newPPM.DestinationAddress.PostalCode = "94040"
			_, _, err := ppmEstimator.EstimateIncentiveWithDefaultChecks(suite.AppContextForTest(), oldPPMShipment, &newPPM)
			suite.NoError(err)
			suite.Nil(newPPM.EstimatedIncentive)
		})
	})

	suite.Run("Max Incentive", func() {
		suite.Run("Max Incentive - Success", func() {
			oldPPMShipment := factory.BuildPPMShipment(suite.DB(), nil, nil)
			setupPricerData()

			estimatedWeight := unit.Pound(5000)
			newPPM := oldPPMShipment
			newPPM.EstimatedWeight = &estimatedWeight

			mockedPaymentRequestHelper.On(
				"FetchServiceParamsForServiceItems",
				mock.AnythingOfType("*appcontext.appContext"),
				mock.AnythingOfType("[]models.MTOServiceItem")).Return(serviceParams, nil)

			mockedPlanner.On("ZipTransitDistance", mock.AnythingOfType("*appcontext.appContext"),
				"50309", "30813").Return(2294, nil).Twice()

			maxIncentive, err := ppmEstimator.MaxIncentive(suite.AppContextForTest(), oldPPMShipment, &newPPM)
			suite.NilOrNoVerrs(err)

			mockedPlanner.AssertCalled(suite.T(), "ZipTransitDistance", mock.AnythingOfType("*appcontext.appContext"),
				"50309", "30813")
			mockedPaymentRequestHelper.AssertCalled(suite.T(), "FetchServiceParamsForServiceItems", mock.AnythingOfType("*appcontext.appContext"), mock.AnythingOfType("[]models.MTOServiceItem"))

			suite.Equal(unit.Cents(142513951), *maxIncentive)

			// appending this to test functionality of the GCC multiplier
			ppmWithMultiplier := factory.BuildPPMShipment(suite.DB(), []factory.Customization{
				{
					Model: models.PPMShipment{
						ExpectedDepartureDate: validGccMultiplierDate,
					},
				},
			}, nil)
			newPPMWithMultiplier := ppmWithMultiplier
			newPPMWithMultiplier.EstimatedWeight = &estimatedWeight
			ppmMaxWithMultiplier, err := ppmEstimator.MaxIncentive(suite.AppContextForTest(), ppmWithMultiplier, &newPPMWithMultiplier)
			suite.NilOrNoVerrs(err)

			suite.NotEqual(unit.Cents(142513951), *ppmMaxWithMultiplier)
			suite.Equal(unit.Cents(193155535), *ppmMaxWithMultiplier)
		})

		suite.Run("Max Incentive - Success - is skipped when Estimated Weight is missing", func() {
			oldPPMShipment := factory.BuildMinimalPPMShipment(suite.DB(), nil, nil)

			newPPM := oldPPMShipment
			newPPM.DestinationAddress.PostalCode = "94040"
			_, err := ppmEstimator.MaxIncentive(suite.AppContextForTest(), oldPPMShipment, &newPPM)
			suite.NoError(err)
			suite.Nil(newPPM.MaxIncentive)
		})
	})

	suite.Run("Final Incentive", func() {
		actualMoveDate := time.Date(2020, time.March, 14, 0, 0, 0, 0, time.UTC)

		suite.Run("Final Incentive - Success", func() {
			setupPricerData()
			weightOverride := unit.Pound(19500)
			maxIncentive := unit.Cents(90000000)
			oldPPMShipment := factory.BuildPPMShipment(suite.DB(), []factory.Customization{
				{
					Model: models.PPMShipment{
						ActualMoveDate: models.TimePointer(actualMoveDate),
						Status:         models.PPMShipmentStatusWaitingOnCustomer,
						MaxIncentive:   &maxIncentive,
					},
				},
			}, []factory.Trait{factory.GetTraitApprovedPPMWithActualInfo})

			oldPPMShipment.WeightTickets = models.WeightTickets{
				factory.BuildWeightTicket(suite.DB(), []factory.Customization{
					{
						Model: models.WeightTicket{
							FullWeight: &weightOverride,
						},
					},
				}, nil),
			}

			newPPM := oldPPMShipment
			updatedMoveDate := time.Date(2020, time.March, 15, 0, 0, 0, 0, time.UTC)
			newPPM.ActualMoveDate = models.TimePointer(updatedMoveDate)

			mockedPaymentRequestHelper.On(
				"FetchServiceParamsForServiceItems",
				mock.AnythingOfType("*appcontext.appContext"),
				mock.AnythingOfType("[]models.MTOServiceItem")).Return(serviceParams, nil)

			// DTOD distance is going to be less than the HHG Rand McNally distance of 2361 miles
			mockedPlanner.On("ZipTransitDistance", mock.AnythingOfType("*appcontext.appContext"),
				"50309", "30813").Return(2294, nil).Twice()

			ppmFinal, err := ppmEstimator.FinalIncentiveWithDefaultChecks(suite.AppContextForTest(), oldPPMShipment, &newPPM)
			suite.NilOrNoVerrs(err)

			mockedPlanner.AssertCalled(suite.T(), "ZipTransitDistance", mock.AnythingOfType("*appcontext.appContext"),
				"50309", "30813")
			mockedPaymentRequestHelper.AssertCalled(suite.T(), "FetchServiceParamsForServiceItems", mock.AnythingOfType("*appcontext.appContext"), mock.AnythingOfType("[]models.MTOServiceItem"))

			suite.NotEqual(*oldPPMShipment.ActualMoveDate, newPPM.ActualMoveDate)
			originalWeight, newWeight := SumWeights(oldPPMShipment, newPPM)
			suite.Equal(unit.Pound(5000), originalWeight)
			suite.Equal(unit.Pound(5000), newWeight)
			suite.Equal(unit.Cents(80249474), *ppmFinal)

			// appending this to test functionality of the GCC multiplier
			maxIncentive2 := unit.Cents(900000000)
			ppmWithMultiplier := factory.BuildPPMShipment(suite.DB(), []factory.Customization{
				{
					Model: models.PPMShipment{
						ExpectedDepartureDate: validGccMultiplierDate,
						Status:                models.PPMShipmentStatusWaitingOnCustomer,
						MaxIncentive:          &maxIncentive2,
					},
				},
			}, nil)
			ppmWithMultiplier.WeightTickets = models.WeightTickets{
				factory.BuildWeightTicket(suite.DB(), []factory.Customization{
					{
						Model: models.WeightTicket{
							FullWeight: &weightOverride,
						},
					},
				}, nil),
			}

			newPPMWithMultiplier := ppmWithMultiplier
			newPPMWithMultiplier.ActualMoveDate = models.TimePointer(updatedMoveDate)
			ppmFinalWithMultiplier, err := ppmEstimator.FinalIncentiveWithDefaultChecks(suite.AppContextForTest(), ppmWithMultiplier, &newPPMWithMultiplier)
			suite.NilOrNoVerrs(err)

			suite.NotEqual(unit.Cents(80249474), *ppmFinalWithMultiplier)
			suite.Equal(unit.Cents(104324316), *ppmFinalWithMultiplier)
		})

		suite.Run("Final Incentive - Success when capped at max gcc", func() {
			setupPricerData()
			weightOverride := unit.Pound(19500)
			maxIncentive := unit.Cents(500)
			oldPPMShipment := factory.BuildPPMShipment(suite.DB(), []factory.Customization{
				{
					Model: models.PPMShipment{
						ActualMoveDate: models.TimePointer(actualMoveDate),
						Status:         models.PPMShipmentStatusWaitingOnCustomer,
						MaxIncentive:   &maxIncentive,
					},
				},
			}, []factory.Trait{factory.GetTraitApprovedPPMWithActualInfo})

			oldPPMShipment.WeightTickets = models.WeightTickets{
				factory.BuildWeightTicket(suite.DB(), []factory.Customization{
					{
						Model: models.WeightTicket{
							FullWeight: &weightOverride,
						},
					},
				}, nil),
			}

			newPPM := oldPPMShipment
			updatedMoveDate := time.Date(2020, time.March, 15, 0, 0, 0, 0, time.UTC)
			newPPM.ActualMoveDate = models.TimePointer(updatedMoveDate)

			mockedPaymentRequestHelper.On(
				"FetchServiceParamsForServiceItems",
				mock.AnythingOfType("*appcontext.appContext"),
				mock.AnythingOfType("[]models.MTOServiceItem")).Return(serviceParams, nil)

			// DTOD distance is going to be less than the HHG Rand McNally distance of 2361 miles
			mockedPlanner.On("ZipTransitDistance", mock.AnythingOfType("*appcontext.appContext"),
				"50309", "30813").Return(2294, nil)

			ppmFinal, err := ppmEstimator.FinalIncentiveWithDefaultChecks(suite.AppContextForTest(), oldPPMShipment, &newPPM)
			suite.NilOrNoVerrs(err)

			mockedPlanner.AssertCalled(suite.T(), "ZipTransitDistance", mock.AnythingOfType("*appcontext.appContext"),
				"50309", "30813")
			mockedPaymentRequestHelper.AssertCalled(suite.T(), "FetchServiceParamsForServiceItems", mock.AnythingOfType("*appcontext.appContext"), mock.AnythingOfType("[]models.MTOServiceItem"))

			suite.NotEqual(*oldPPMShipment.ActualMoveDate, newPPM.ActualMoveDate)
			originalWeight, newWeight := SumWeights(oldPPMShipment, newPPM)
			suite.Equal(unit.Pound(5000), originalWeight)
			suite.Equal(unit.Pound(5000), newWeight)
			suite.Equal(maxIncentive, *ppmFinal)
		})

		suite.Run("Final Incentive - Success when capped at max gcc", func() {
			setupPricerData()
			weightOverride := unit.Pound(19500)
			maxIncentive := unit.Cents(500)
			oldPPMShipment := factory.BuildPPMShipment(suite.DB(), []factory.Customization{
				{
					Model: models.PPMShipment{
						ActualMoveDate: models.TimePointer(actualMoveDate),
						Status:         models.PPMShipmentStatusWaitingOnCustomer,
						MaxIncentive:   &maxIncentive,
					},
				},
			}, []factory.Trait{factory.GetTraitApprovedPPMWithActualInfo})

			oldPPMShipment.WeightTickets = models.WeightTickets{
				factory.BuildWeightTicket(suite.DB(), []factory.Customization{
					{
						Model: models.WeightTicket{
							FullWeight: &weightOverride,
						},
					},
				}, nil),
			}

			newPPM := oldPPMShipment
			updatedMoveDate := time.Date(2020, time.March, 15, 0, 0, 0, 0, time.UTC)
			newPPM.ActualMoveDate = models.TimePointer(updatedMoveDate)

			mockedPaymentRequestHelper.On(
				"FetchServiceParamsForServiceItems",
				mock.AnythingOfType("*appcontext.appContext"),
				mock.AnythingOfType("[]models.MTOServiceItem")).Return(serviceParams, nil)

			// DTOD distance is going to be less than the HHG Rand McNally distance of 2361 miles
			mockedPlanner.On("ZipTransitDistance", mock.AnythingOfType("*appcontext.appContext"),
				"50309", "30813").Return(2294, nil)

			ppmFinal, err := ppmEstimator.FinalIncentiveWithDefaultChecks(suite.AppContextForTest(), oldPPMShipment, &newPPM)
			suite.NilOrNoVerrs(err)

			mockedPlanner.AssertCalled(suite.T(), "ZipTransitDistance", mock.AnythingOfType("*appcontext.appContext"),
				"50309", "30813")
			mockedPaymentRequestHelper.AssertCalled(suite.T(), "FetchServiceParamsForServiceItems", mock.AnythingOfType("*appcontext.appContext"), mock.AnythingOfType("[]models.MTOServiceItem"))

			suite.NotEqual(*oldPPMShipment.ActualMoveDate, newPPM.ActualMoveDate)
			originalWeight, newWeight := SumWeights(oldPPMShipment, newPPM)
			suite.Equal(unit.Pound(5000), originalWeight)
			suite.Equal(unit.Pound(5000), newWeight)
			suite.Equal(maxIncentive, *ppmFinal)
		})

		suite.Run("Final Incentive - Success with allowable weight less than net weight", func() {
			setupPricerData()
			weightOverride := unit.Pound(19500)
			maxIncentive := unit.Cents(90000000)
			oldPPMShipment := factory.BuildPPMShipment(suite.DB(), []factory.Customization{
				{
					Model: models.PPMShipment{
						ActualMoveDate: models.TimePointer(actualMoveDate),
						Status:         models.PPMShipmentStatusWaitingOnCustomer,
						MaxIncentive:   &maxIncentive,
					},
				},
			}, []factory.Trait{factory.GetTraitApprovedPPMWithActualInfo})

			oldPPMShipment.WeightTickets = models.WeightTickets{
				factory.BuildWeightTicket(suite.DB(), []factory.Customization{
					{
						Model: models.WeightTicket{
							FullWeight: &weightOverride,
						},
					},
				}, nil),
			}

			newPPM := oldPPMShipment
			updatedMoveDate := time.Date(2020, time.March, 15, 0, 0, 0, 0, time.UTC)
			newPPM.ActualMoveDate = models.TimePointer(updatedMoveDate)

			mockedPaymentRequestHelper.On(
				"FetchServiceParamsForServiceItems",
				mock.AnythingOfType("*appcontext.appContext"),
				mock.AnythingOfType("[]models.MTOServiceItem")).Return(serviceParams, nil)

			// DTOD distance is going to be less than the HHG Rand McNally distance of 2361 miles
			mockedPlanner.On("ZipTransitDistance", mock.AnythingOfType("*appcontext.appContext"), "50309", "30813").Return(2294, nil)

			ppmFinal, err := ppmEstimator.FinalIncentiveWithDefaultChecks(suite.AppContextForTest(), oldPPMShipment, &newPPM)
			suite.NilOrNoVerrs(err)

			mockedPlanner.AssertCalled(suite.T(), "ZipTransitDistance", mock.AnythingOfType("*appcontext.appContext"), "50309", "30813")
			mockedPaymentRequestHelper.AssertCalled(suite.T(), "FetchServiceParamsForServiceItems", mock.AnythingOfType("*appcontext.appContext"), mock.AnythingOfType("[]models.MTOServiceItem"))

			suite.NotEqual(*oldPPMShipment.ActualMoveDate, newPPM.ActualMoveDate)
			originalWeight, newWeight := SumWeights(oldPPMShipment, newPPM)
			suite.Equal(unit.Pound(5000), originalWeight)
			suite.Equal(unit.Pound(5000), newWeight)
			suite.Equal(unit.Cents(80249474), *ppmFinal)

			// Repeat the above shipment with an allowable weight less than the net weight
			weightOverride = unit.Pound(19500)
			allowableWeightOverride := unit.Pound(4000)
			oldPPMShipment = factory.BuildPPMShipment(suite.DB(), []factory.Customization{
				{
					Model: models.PPMShipment{
						ActualMoveDate:  models.TimePointer(actualMoveDate),
						Status:          models.PPMShipmentStatusWaitingOnCustomer,
						AllowableWeight: &allowableWeightOverride,
						MaxIncentive:    &maxIncentive,
					},
				},
			}, []factory.Trait{factory.GetTraitApprovedPPMWithActualInfo})

			oldPPMShipment.WeightTickets = models.WeightTickets{
				factory.BuildWeightTicket(suite.DB(), []factory.Customization{
					{
						Model: models.WeightTicket{
							FullWeight: &weightOverride,
						},
					},
				}, nil),
			}

			newPPM = oldPPMShipment
			updatedMoveDate = time.Date(2020, time.March, 15, 0, 0, 0, 0, time.UTC)
			newPPM.ActualMoveDate = models.TimePointer(updatedMoveDate)

			mockedPaymentRequestHelper.On(
				"FetchServiceParamsForServiceItems",
				mock.AnythingOfType("*appcontext.appContext"),
				mock.AnythingOfType("[]models.MTOServiceItem")).Return(serviceParams, nil)

			// DTOD distance is going to be less than the HHG Rand McNally distance of 2361 miles
			mockedPlanner.On("ZipTransitDistance", mock.AnythingOfType("*appcontext.appContext"),
				"50309", "30813").Return(2294, nil)

			ppmFinalIncentiveLimitedByAllowableWeight, err := ppmEstimator.FinalIncentiveWithDefaultChecks(suite.AppContextForTest(), oldPPMShipment, &newPPM)
			suite.NilOrNoVerrs(err)

			mockedPlanner.AssertCalled(suite.T(), "ZipTransitDistance", mock.AnythingOfType("*appcontext.appContext"), "50309", "30813")
			mockedPaymentRequestHelper.AssertCalled(suite.T(), "FetchServiceParamsForServiceItems", mock.AnythingOfType("*appcontext.appContext"), mock.AnythingOfType("[]models.MTOServiceItem"))

			suite.NotEqual(*oldPPMShipment.ActualMoveDate, newPPM.ActualMoveDate)
			originalWeight, newWeight = SumWeights(oldPPMShipment, newPPM)
			suite.Equal(unit.Pound(5000), originalWeight)
			suite.Equal(unit.Pound(5000), newWeight)

			// Confirm the incentive is less than if all of the weight was allowable
			suite.Less(*ppmFinalIncentiveLimitedByAllowableWeight, *ppmFinal)
		})

		suite.Run("Final Incentive - Success with capping weight at total entitlement", func() {
			// The first half of this test tests the entitlement cap. The second half uses the allowable to check the entitlement cap.
			// The max entitlement for this test data is 8000 lbs.
			setupPricerData()
			weightOverride := unit.Pound(24500)
			maxIncentive := unit.Cents(900000000)
			oldPPMShipment := factory.BuildPPMShipment(suite.DB(), []factory.Customization{
				{
					Model: models.PPMShipment{
						ActualMoveDate: models.TimePointer(actualMoveDate),
						Status:         models.PPMShipmentStatusWaitingOnCustomer,
						MaxIncentive:   &maxIncentive,
					},
				},
			}, []factory.Trait{factory.GetTraitApprovedPPMWithActualInfo})

			oldPPMShipment.WeightTickets = models.WeightTickets{
				factory.BuildWeightTicket(suite.DB(), []factory.Customization{
					{
						Model: models.WeightTicket{
							FullWeight: &weightOverride,
						},
					},
				}, nil),
			}

			newPPM := oldPPMShipment
			updatedMoveDate := time.Date(2020, time.March, 15, 0, 0, 0, 0, time.UTC)
			newPPM.ActualMoveDate = models.TimePointer(updatedMoveDate)

			mockedPaymentRequestHelper.On(
				"FetchServiceParamsForServiceItems",
				mock.AnythingOfType("*appcontext.appContext"),
				mock.AnythingOfType("[]models.MTOServiceItem")).Return(serviceParams, nil)

			// DTOD distance is going to be less than the HHG Rand McNally distance of 2361 miles
			mockedPlanner.On("ZipTransitDistance", mock.AnythingOfType("*appcontext.appContext"), "50309", "30813").Return(2294, nil)

			ppmFinal, err := ppmEstimator.FinalIncentiveWithDefaultChecks(suite.AppContextForTest(), oldPPMShipment, &newPPM)
			suite.NilOrNoVerrs(err)

			mockedPlanner.AssertCalled(suite.T(), "ZipTransitDistance", mock.AnythingOfType("*appcontext.appContext"), "50309", "30813")
			mockedPaymentRequestHelper.AssertCalled(suite.T(), "FetchServiceParamsForServiceItems", mock.AnythingOfType("*appcontext.appContext"), mock.AnythingOfType("[]models.MTOServiceItem"))

			suite.NotEqual(*oldPPMShipment.ActualMoveDate, newPPM.ActualMoveDate)
			originalWeight, newWeight := SumWeights(oldPPMShipment, newPPM)
			// These two weights are passed in to final incentive calculation, but their values aren't returned. Therefore,
			// we're checking to make sure the value is 10000, same as before they've been sent. The ppmFinal will be calculated with
			// the allowable 8000 lbs. The second half of this test ensures that the calculation value is correct for 8k lbs.
			suite.Equal(unit.Pound(10000), originalWeight)
			suite.Equal(unit.Pound(10000), newWeight)
			suite.Equal(unit.Cents(128398858), *ppmFinal)

			// Repeat the above shipment with an allowable weight equal to the entitlement. Since the allowable is covered
			// by the test above, we can safely know that it's functioning to cap the value correctly. If we set the cap to
			// 8k, the same as the entitlement, we can then confirm that the final ppm incentive prices are equal, ensuring
			// that the entitlement calculation is adding up correctly.
			weightOverride = unit.Pound(24500)
			allowableWeightOverride := unit.Pound(8000)
			oldPPMShipment = factory.BuildPPMShipment(suite.DB(), []factory.Customization{
				{
					Model: models.PPMShipment{
						ActualMoveDate:  models.TimePointer(actualMoveDate),
						Status:          models.PPMShipmentStatusWaitingOnCustomer,
						AllowableWeight: &allowableWeightOverride,
						MaxIncentive:    &maxIncentive,
					},
				},
			}, []factory.Trait{factory.GetTraitApprovedPPMWithActualInfo})

			oldPPMShipment.WeightTickets = models.WeightTickets{
				factory.BuildWeightTicket(suite.DB(), []factory.Customization{
					{
						Model: models.WeightTicket{
							FullWeight: &weightOverride,
						},
					},
				}, nil),
			}

			newPPM = oldPPMShipment
			updatedMoveDate = time.Date(2020, time.March, 15, 0, 0, 0, 0, time.UTC)
			newPPM.ActualMoveDate = models.TimePointer(updatedMoveDate)

			mockedPaymentRequestHelper.On(
				"FetchServiceParamsForServiceItems",
				mock.AnythingOfType("*appcontext.appContext"),
				mock.AnythingOfType("[]models.MTOServiceItem")).Return(serviceParams, nil)

			// DTOD distance is going to be less than the HHG Rand McNally distance of 2361 miles
			mockedPlanner.On("ZipTransitDistance", mock.AnythingOfType("*appcontext.appContext"),
				"50309", "30813").Return(2294, nil)

			ppmFinalIncentiveLimitedByAllowableWeight, err := ppmEstimator.FinalIncentiveWithDefaultChecks(suite.AppContextForTest(), oldPPMShipment, &newPPM)
			suite.NilOrNoVerrs(err)

			mockedPlanner.AssertCalled(suite.T(), "ZipTransitDistance", mock.AnythingOfType("*appcontext.appContext"), "50309", "30813")
			mockedPaymentRequestHelper.AssertCalled(suite.T(), "FetchServiceParamsForServiceItems", mock.AnythingOfType("*appcontext.appContext"), mock.AnythingOfType("[]models.MTOServiceItem"))

			suite.NotEqual(*oldPPMShipment.ActualMoveDate, newPPM.ActualMoveDate)
			originalWeight, newWeight = SumWeights(oldPPMShipment, newPPM)
			suite.Equal(unit.Pound(10000), originalWeight)
			suite.Equal(unit.Pound(10000), newWeight)

			// Confirm the incentives are equal with the same value for allowable and entitlement weight caps with equal distances.
			suite.Equal(*ppmFinalIncentiveLimitedByAllowableWeight, *ppmFinal)
		})

		suite.Run("Final Incentive - Success with updated weights", func() {
			setupPricerData()
			moveDate := time.Date(2020, time.March, 15, 0, 0, 0, 0, time.UTC)
			maxIncentive := unit.Cents(90000000)
			oldPPMShipment := factory.BuildPPMShipment(suite.DB(), []factory.Customization{
				{
					Model: models.PPMShipment{
						ActualMoveDate: models.TimePointer(moveDate),
						Status:         models.PPMShipmentStatusWaitingOnCustomer,
						MaxIncentive:   &maxIncentive,
					},
				},
			}, []factory.Trait{factory.GetTraitApprovedPPMWithActualInfo})

			oldPPMShipment.WeightTickets = models.WeightTickets{
				factory.BuildWeightTicket(suite.DB(), nil, nil),
			}

			newPPM := oldPPMShipment
			weightOverride := unit.Pound(19500)
			newPPM.WeightTickets = models.WeightTickets{
				factory.BuildWeightTicket(suite.DB(), []factory.Customization{
					{
						Model: models.WeightTicket{
							FullWeight: &weightOverride,
						},
					},
				}, nil),
			}

			mockedPaymentRequestHelper.On(
				"FetchServiceParamsForServiceItems",
				mock.AnythingOfType("*appcontext.appContext"),
				mock.AnythingOfType("[]models.MTOServiceItem")).Return(serviceParams, nil)

			// DTOD distance is going to be less than the HHG Rand McNally distance of 2361 miles
			mockedPlanner.On("ZipTransitDistance", mock.AnythingOfType("*appcontext.appContext"),
				"50309", "30813").Return(2294, nil)

			ppmFinal, err := ppmEstimator.FinalIncentiveWithDefaultChecks(suite.AppContextForTest(), oldPPMShipment, &newPPM)
			suite.NilOrNoVerrs(err)

			mockedPlanner.AssertCalled(suite.T(), "ZipTransitDistance", mock.AnythingOfType("*appcontext.appContext"),
				"50309", "30813")
			mockedPaymentRequestHelper.AssertCalled(suite.T(), "FetchServiceParamsForServiceItems", mock.AnythingOfType("*appcontext.appContext"), mock.AnythingOfType("[]models.MTOServiceItem"))

			suite.NotEqual(*oldPPMShipment.ActualMoveDate, newPPM.ActualMoveDate)
			originalWeight, newWeight := SumWeights(oldPPMShipment, newPPM)
			suite.Equal(unit.Pound(4000), originalWeight)
			suite.Equal(unit.Pound(5000), newWeight)
			suite.Equal(unit.Cents(80249474), *ppmFinal)
		})

		suite.Run("Final Incentive - Success with disregarding rejected weight tickets", func() {
			setupPricerData()
			oldEmptyWeight := unit.Pound(6000)
			oldFullWeight := unit.Pound(10000)
			moveDate := time.Date(2020, time.March, 15, 0, 0, 0, 0, time.UTC)
			oldPPMShipment := factory.BuildPPMShipmentThatNeedsCloseout(suite.DB(), nil, []factory.Customization{
				{
					Model: models.PPMShipment{
						ActualMoveDate: models.TimePointer(moveDate),
					},
				},
				{
					Model: models.WeightTicket{
						FullWeight:  &oldFullWeight,
						EmptyWeight: &oldEmptyWeight,
					},
				},
			})

			// tests pass even if status is Needs Payment Approval,
			// but preserve in case it matters
			oldPPMShipment.Status = models.PPMShipmentStatusWaitingOnCustomer

			newPPM := oldPPMShipment
			newWeightTicket := newPPM.WeightTickets[0]
			rejected := models.PPMDocumentStatusRejected
			newWeightTicket.Status = &rejected
			newPPM.WeightTickets = models.WeightTickets{newWeightTicket}
			// At this point the updated weight tickets on the newPPMShipment could be saved to the DB
			// the save is being omitted here to reduce DB calls in our test

			mockedPaymentRequestHelper.On(
				"FetchServiceParamsForServiceItems",
				mock.AnythingOfType("*appcontext.appContext"),
				mock.AnythingOfType("[]models.MTOServiceItem")).Return(serviceParams, nil)

			// DTOD distance is going to be less than the HHG Rand McNally distance of 2361 miles
			mockedPlanner.On("ZipTransitDistance", mock.AnythingOfType("*appcontext.appContext"),
				"50309", "30813").Return(2294, nil)

			ppmFinal, err := ppmEstimator.FinalIncentiveWithDefaultChecks(suite.AppContextForTest(), oldPPMShipment, &newPPM)
			suite.NilOrNoVerrs(err)

			mockedPlanner.AssertCalled(suite.T(), "ZipTransitDistance", mock.AnythingOfType("*appcontext.appContext"),
				"50309", "30813")
			mockedPaymentRequestHelper.AssertCalled(suite.T(), "FetchServiceParamsForServiceItems", mock.AnythingOfType("*appcontext.appContext"), mock.AnythingOfType("[]models.MTOServiceItem"))

			originalWeight, newWeight := SumWeights(oldPPMShipment, newPPM)
			suite.Equal(unit.Pound(4000), originalWeight)
			suite.Equal(unit.Pound(0), newWeight)
			suite.Nil(ppmFinal)
		})

		suite.Run("Final Incentive - Success updating finalIncentive with rejected weight tickets", func() {
			setupPricerData()
			oldFullWeight := unit.Pound(10000)
			oldEmptyWeight := unit.Pound(6000)
			maxIncentive := unit.Cents(90000000)
			moveDate := time.Date(2020, time.March, 15, 0, 0, 0, 0, time.UTC)
			oldPPMShipment := factory.BuildPPMShipmentThatNeedsCloseout(suite.DB(), nil, []factory.Customization{
				{
					Model: models.PPMShipment{
						ActualMoveDate: models.TimePointer(moveDate),
						FinalIncentive: models.CentPointer(unit.Cents(500000)),
						MaxIncentive:   &maxIncentive,
					},
				},
				{
					Model: models.WeightTicket{
						FullWeight:  &oldFullWeight,
						EmptyWeight: &oldEmptyWeight,
					},
				},
			})

			// tests pass even if status is Needs Payment Approval,
			// but preserve in case it matters
			oldPPMShipment.Status = models.PPMShipmentStatusWaitingOnCustomer
			oldPPMShipment.WeightTickets = models.WeightTickets{
				oldPPMShipment.WeightTickets[0],
				factory.BuildWeightTicket(suite.DB(), nil, nil),
			}

			newPPM := oldPPMShipment
			rejected := models.PPMDocumentStatusRejected
			approved := models.PPMDocumentStatusApproved
			newWeightTicket1 := newPPM.WeightTickets[0]
			newWeightTicket1.Status = &rejected
			newWeightTicket2 := newPPM.WeightTickets[1]
			newWeightTicket2.Status = &approved
			newPPM.WeightTickets = models.WeightTickets{newWeightTicket1, newWeightTicket2}
			// At this point the updated weight tickets on the newPPMShipment could be saved to the DB
			// the save is being omitted here to reduce DB calls in our test
			mockedPaymentRequestHelper.On(
				"FetchServiceParamsForServiceItems",
				mock.AnythingOfType("*appcontext.appContext"),
				mock.AnythingOfType("[]models.MTOServiceItem")).Return(serviceParams, nil)

			// DTOD distance is going to be less than the HHG Rand McNally distance of 2361 miles
			mockedPlanner.On("ZipTransitDistance", mock.AnythingOfType("*appcontext.appContext"),
				"50309", "30813").Return(2294, nil)

			ppmFinal, err := ppmEstimator.FinalIncentiveWithDefaultChecks(suite.AppContextForTest(), oldPPMShipment, &newPPM)
			suite.NilOrNoVerrs(err)

			mockedPlanner.AssertCalled(suite.T(), "ZipTransitDistance", mock.AnythingOfType("*appcontext.appContext"),
				"50309", "30813")
			mockedPaymentRequestHelper.AssertCalled(suite.T(), "FetchServiceParamsForServiceItems", mock.AnythingOfType("*appcontext.appContext"), mock.AnythingOfType("[]models.MTOServiceItem"))

			originalWeight, newWeight := SumWeights(oldPPMShipment, newPPM)
			suite.Equal(unit.Pound(8000), originalWeight)
			suite.Equal(unit.Pound(4000), newWeight)
			suite.Equal(unit.Cents(48564567), *ppmFinal)
			suite.NotEqual(oldPPMShipment.FinalIncentive, *ppmFinal)
		})

		suite.Run("Final Incentive - Success updating finalIncentive when adjusted net weight is taken into account", func() {
			setupPricerData()
			oldFullWeight := unit.Pound(10000)
			oldEmptyWeight := unit.Pound(6000)
			maxIncentive := unit.Cents(90000000)
			moveDate := time.Date(2020, time.March, 15, 0, 0, 0, 0, time.UTC)
			oldPPMShipment := factory.BuildPPMShipmentThatNeedsCloseout(suite.DB(), nil, []factory.Customization{
				{
					Model: models.PPMShipment{
						ActualMoveDate: models.TimePointer(moveDate),
						FinalIncentive: models.CentPointer(unit.Cents(500000)),
						MaxIncentive:   &maxIncentive,
					},
				},
				{
					Model: models.WeightTicket{
						FullWeight:  &oldFullWeight,
						EmptyWeight: &oldEmptyWeight,
					},
				},
			})

			// tests pass even if status is Needs Payment Approval,
			// but preserve in case it matters
			oldPPMShipment.Status = models.PPMShipmentStatusWaitingOnCustomer
			oldPPMShipment.WeightTickets = models.WeightTickets{
				oldPPMShipment.WeightTickets[0],
				factory.BuildWeightTicket(suite.DB(), nil, nil),
			}

			newPPM := oldPPMShipment
			rejected := models.PPMDocumentStatusRejected
			approved := models.PPMDocumentStatusApproved
			adjustedNetWeight := unit.Pound(3000)

			newWeightTicket1 := newPPM.WeightTickets[0]
			newWeightTicket1.AdjustedNetWeight = &adjustedNetWeight
			newWeightTicket1.Status = &rejected

			newWeightTicket2 := newPPM.WeightTickets[1]
			newWeightTicket2.AdjustedNetWeight = &adjustedNetWeight
			newWeightTicket2.Status = &approved

			newPPM.WeightTickets = models.WeightTickets{newWeightTicket1, newWeightTicket2}

			// At this point the updated weight tickets on the newPPMShipment could be saved to the DB
			// the save is being omitted here to reduce DB calls in our test
			mockedPaymentRequestHelper.On(
				"FetchServiceParamsForServiceItems",
				mock.AnythingOfType("*appcontext.appContext"),
				mock.AnythingOfType("[]models.MTOServiceItem")).Return(serviceParams, nil)

			// DTOD distance is going to be less than the HHG Rand McNally distance of 2361 miles
			mockedPlanner.On("ZipTransitDistance", mock.AnythingOfType("*appcontext.appContext"),
				"50309", "30813").Return(2294, nil)

			ppmFinal, err := ppmEstimator.FinalIncentiveWithDefaultChecks(suite.AppContextForTest(), oldPPMShipment, &newPPM)
			suite.NilOrNoVerrs(err)

			mockedPlanner.AssertCalled(suite.T(), "ZipTransitDistance", mock.AnythingOfType("*appcontext.appContext"),
				"50309", "30813")
			mockedPaymentRequestHelper.AssertCalled(suite.T(), "FetchServiceParamsForServiceItems", mock.AnythingOfType("*appcontext.appContext"), mock.AnythingOfType("[]models.MTOServiceItem"))

			originalWeight, newWeight := SumWeights(oldPPMShipment, newPPM)
			suite.Equal(unit.Pound(8000), originalWeight)
			suite.Equal(unit.Pound(3000), newWeight)
			suite.Equal(unit.Cents(36423265), *ppmFinal)
			suite.NotEqual(oldPPMShipment.FinalIncentive, *ppmFinal)
		})

		suite.Run("Sum Weights - sum weights for original shipment with standard weight ticket and new shipment with standard weight ticket", func() {
			oldFullWeight := unit.Pound(10000)
			oldEmptyWeight := unit.Pound(6000)
			moveDate := time.Date(2020, time.March, 15, 0, 0, 0, 0, time.UTC)
			oldPPMShipment := factory.BuildPPMShipmentThatNeedsCloseout(suite.DB(), nil, []factory.Customization{
				{
					Model: models.PPMShipment{
						ActualMoveDate: models.TimePointer(moveDate),
						FinalIncentive: models.CentPointer(unit.Cents(500000)),
					},
				},
				{
					Model: models.WeightTicket{
						FullWeight:  &oldFullWeight,
						EmptyWeight: &oldEmptyWeight,
					},
				},
			})

			// tests pass even if status is Needs Payment Approval,
			// but preserve in case it matters
			oldPPMShipment.Status = models.PPMShipmentStatusWaitingOnCustomer
			newPPM := oldPPMShipment
			newFullWeight := unit.Pound(8000)
			newEmptyWeight := unit.Pound(3000)
			newWeightTicket1 := newPPM.WeightTickets[0]
			newWeightTicket1.FullWeight = &newFullWeight
			newWeightTicket1.EmptyWeight = &newEmptyWeight
			newPPM.WeightTickets = models.WeightTickets{newWeightTicket1}

			//Both PPM's have valid weight tickets so both should return properly calculated totals
			originalWeight, newWeight := SumWeights(oldPPMShipment, newPPM)
			suite.Equal(unit.Pound(4000), originalWeight)
			suite.Equal(unit.Pound(5000), newWeight)
		})

		suite.Run("Sum Weights - sum weights for original shipment with standard weight ticket and new shipment with standard weight ticket & rejected ticket", func() {
			oldFullWeight := unit.Pound(10000)
			oldEmptyWeight := unit.Pound(6000)
			moveDate := time.Date(2020, time.March, 15, 0, 0, 0, 0, time.UTC)
			oldPPMShipment := factory.BuildPPMShipmentThatNeedsCloseout(suite.DB(), nil, []factory.Customization{
				{
					Model: models.PPMShipment{
						ActualMoveDate: models.TimePointer(moveDate),
						FinalIncentive: models.CentPointer(unit.Cents(500000)),
					},
				},
				{
					Model: models.WeightTicket{
						FullWeight:  &oldFullWeight,
						EmptyWeight: &oldEmptyWeight,
					},
				},
			})

			// tests pass even if status is Needs Payment Approval,
			// but preserve in case it matters
			oldPPMShipment.Status = models.PPMShipmentStatusWaitingOnCustomer

			newPPM := oldPPMShipment
			newFullWeight1 := unit.Pound(8000)
			newEmptyWeight1 := unit.Pound(3000)
			newWeightTicket1 := newPPM.WeightTickets[0]
			newWeightTicket1.FullWeight = &newFullWeight1
			newWeightTicket1.EmptyWeight = &newEmptyWeight1

			newFullWeight2 := unit.Pound(12000)
			newEmptyWeight2 := unit.Pound(4000)
			rejected := models.PPMDocumentStatusRejected
			newWeightTicket2 := newPPM.WeightTickets[0]
			newWeightTicket2.FullWeight = &newFullWeight2
			newWeightTicket2.EmptyWeight = &newEmptyWeight2
			newWeightTicket2.Status = &rejected

			newPPM.WeightTickets = models.WeightTickets{newWeightTicket1, newWeightTicket2}

			//Weight for rejected ticket should NOT be included in newWeight total
			originalWeight, newWeight := SumWeights(oldPPMShipment, newPPM)
			suite.Equal(unit.Pound(4000), originalWeight)
			suite.Equal(unit.Pound(5000), newWeight)
		})

		suite.Run("Sum Weights - sum weights for original shipment with rejected weight ticket and new shipment with standard weight tickets", func() {
			oldFullWeight := unit.Pound(10000)
			oldEmptyWeight := unit.Pound(6000)
			rejected := models.PPMDocumentStatusRejected
			moveDate := time.Date(2020, time.March, 15, 0, 0, 0, 0, time.UTC)
			oldPPMShipment := factory.BuildPPMShipmentThatNeedsCloseout(suite.DB(), nil, []factory.Customization{
				{
					Model: models.PPMShipment{
						ActualMoveDate: models.TimePointer(moveDate),
						FinalIncentive: models.CentPointer(unit.Cents(500000)),
					},
				},
				{
					Model: models.WeightTicket{
						FullWeight:  &oldFullWeight,
						EmptyWeight: &oldEmptyWeight,
						Status:      &rejected,
					},
				},
			})

			// tests pass even if status is Needs Payment Approval,
			// but preserve in case it matters
			oldPPMShipment.Status = models.PPMShipmentStatusWaitingOnCustomer

			approved := models.PPMDocumentStatusApproved
			newPPM := oldPPMShipment
			newFullWeight1 := unit.Pound(8000)
			newEmptyWeight1 := unit.Pound(3000)
			newWeightTicket1 := newPPM.WeightTickets[0]
			newWeightTicket1.FullWeight = &newFullWeight1
			newWeightTicket1.EmptyWeight = &newEmptyWeight1
			newWeightTicket1.Status = &approved

			newFullWeight2 := unit.Pound(12000)
			newEmptyWeight2 := unit.Pound(4000)
			newWeightTicket2 := newPPM.WeightTickets[0]
			newWeightTicket2.FullWeight = &newFullWeight2
			newWeightTicket2.EmptyWeight = &newEmptyWeight2
			newWeightTicket2.Status = &approved

			newPPM.WeightTickets = models.WeightTickets{newWeightTicket1, newWeightTicket2}

			//Weight for rejected ticket should NOT be included in oldWeight total
			originalWeight, newWeight := SumWeights(oldPPMShipment, newPPM)
			suite.Equal(unit.Pound(0), originalWeight)
			suite.Equal(unit.Pound(13000), newWeight)
		})

		suite.Run("Sum Weights - sum weights for original shipment and new shipment with adjusted weight", func() {
			oldFullWeight := unit.Pound(10000)
			oldEmptyWeight := unit.Pound(6000)
			moveDate := time.Date(2020, time.March, 15, 0, 0, 0, 0, time.UTC)
			oldPPMShipment := factory.BuildPPMShipmentThatNeedsCloseout(suite.DB(), nil, []factory.Customization{
				{
					Model: models.PPMShipment{
						ActualMoveDate: models.TimePointer(moveDate),
						FinalIncentive: models.CentPointer(unit.Cents(500000)),
					},
				},
				{
					Model: models.WeightTicket{
						FullWeight:  &oldFullWeight,
						EmptyWeight: &oldEmptyWeight,
					},
				},
			})

			// tests pass even if status is Needs Payment Approval,
			// but preserve in case it matters
			oldPPMShipment.Status = models.PPMShipmentStatusWaitingOnCustomer

			approved := models.PPMDocumentStatusApproved
			newPPM := oldPPMShipment
			newFullWeight1 := unit.Pound(8000)
			newEmptyWeight1 := unit.Pound(3000)
			adjustedNetWeight1 := unit.Pound(4000)
			newWeightTicket1 := newPPM.WeightTickets[0]
			newWeightTicket1.FullWeight = &newFullWeight1
			newWeightTicket1.EmptyWeight = &newEmptyWeight1
			newWeightTicket1.AdjustedNetWeight = &adjustedNetWeight1
			newWeightTicket1.Status = &approved

			newFullWeight2 := unit.Pound(12000)
			newEmptyWeight2 := unit.Pound(4000)
			adjustedNetWeight2 := unit.Pound(5000)
			newWeightTicket2 := newPPM.WeightTickets[0]
			newWeightTicket2.FullWeight = &newFullWeight2
			newWeightTicket2.EmptyWeight = &newEmptyWeight2
			newWeightTicket2.AdjustedNetWeight = &adjustedNetWeight2
			newWeightTicket2.Status = &approved

			newPPM.WeightTickets = models.WeightTickets{newWeightTicket1, newWeightTicket2}

			//Weight for rejected ticket should NOT be included in oldWeight total
			originalWeight, newWeight := SumWeights(oldPPMShipment, newPPM)
			suite.Equal(unit.Pound(4000), originalWeight)
			//13000 comes from the full & empty weights being summed which we do not want in this scenario
			suite.NotEqual(unit.Pound(13000), newWeight)
			suite.Equal(unit.Pound(9000), newWeight)
		})

		suite.Run("Sum Weights - sum weights for original shipment and new shipment with 2 adjusted weights - one of them having a rejected status", func() {
			oldFullWeight := unit.Pound(10000)
			oldEmptyWeight := unit.Pound(6000)
			moveDate := time.Date(2020, time.March, 15, 0, 0, 0, 0, time.UTC)
			oldPPMShipment := factory.BuildPPMShipmentThatNeedsCloseout(suite.DB(), nil, []factory.Customization{
				{
					Model: models.PPMShipment{
						ActualMoveDate: models.TimePointer(moveDate),
						FinalIncentive: models.CentPointer(unit.Cents(500000)),
					},
				},
				{
					Model: models.WeightTicket{
						FullWeight:  &oldFullWeight,
						EmptyWeight: &oldEmptyWeight,
					},
				},
			})

			// tests pass even if status is Needs Payment Approval,
			// but preserve in case it matters
			oldPPMShipment.Status = models.PPMShipmentStatusWaitingOnCustomer

			newPPM := oldPPMShipment
			approved := models.PPMDocumentStatusApproved
			newFullWeight1 := unit.Pound(8000)
			newEmptyWeight1 := unit.Pound(3000)
			adjustedNetWeight1 := unit.Pound(4000)
			newWeightTicket1 := newPPM.WeightTickets[0]
			newWeightTicket1.FullWeight = &newFullWeight1
			newWeightTicket1.EmptyWeight = &newEmptyWeight1
			newWeightTicket1.AdjustedNetWeight = &adjustedNetWeight1
			newWeightTicket1.Status = &approved

			rejected := models.PPMDocumentStatusRejected
			newFullWeight2 := unit.Pound(12000)
			newEmptyWeight2 := unit.Pound(4000)
			adjustedNetWeight2 := unit.Pound(5000)
			newWeightTicket2 := newPPM.WeightTickets[0]
			newWeightTicket2.FullWeight = &newFullWeight2
			newWeightTicket2.EmptyWeight = &newEmptyWeight2
			newWeightTicket2.AdjustedNetWeight = &adjustedNetWeight2
			newWeightTicket2.Status = &rejected

			newPPM.WeightTickets = models.WeightTickets{newWeightTicket1, newWeightTicket2}

			//Weight for rejected ticket should NOT be included in oldWeight total
			originalWeight, newWeight := SumWeights(oldPPMShipment, newPPM)
			suite.Equal(unit.Pound(4000), originalWeight)
			//13000 comes from the full & empty weights being summed which we do not want in this scenario
			suite.NotEqual(unit.Pound(13000), newWeight)
			suite.Equal(unit.Pound(4000), newWeight)
		})

		suite.Run("Sum Weights - sum weights for original shipment and new shipment with 2 adjusted moving expense statuses - PPM-SPR", func() {
			trackingNumber := "TRK1234"
			isProGear := true
			proGearBelongsToSelf := true
			proGearDescription := "Pro gear updated description"
			weightShipped := 1000
			ppmSpr := models.PPMTypeSmallPackage
			spr := models.MovingExpenseReceiptTypeSmallPackage
			approvedStatus := models.PPMDocumentStatusApproved
			rejectedStatus := models.PPMDocumentStatusRejected
			moveDate := time.Date(2020, time.March, 15, 0, 0, 0, 0, time.UTC)
			oldPPMShipment := factory.BuildPPMShipmentThatNeedsCloseout(suite.DB(), nil, []factory.Customization{
				{
					Model: models.PPMShipment{
						PPMType:        ppmSpr,
						ActualMoveDate: models.TimePointer(moveDate),
					},
				},
			})

			expense1 := factory.BuildMovingExpense(suite.DB(), []factory.Customization{
				{
					Model:    oldPPMShipment,
					LinkOnly: true,
				},
				{
					Model: models.MovingExpense{
						MovingExpenseType:    &spr,
						Status:               &rejectedStatus,
						PaidWithGTCC:         models.BoolPointer(false),
						MissingReceipt:       models.BoolPointer(false),
						Amount:               models.CentPointer(unit.Cents(8675309)),
						TrackingNumber:       &trackingNumber,
						IsProGear:            &isProGear,
						ProGearBelongsToSelf: &proGearBelongsToSelf,
						ProGearDescription:   &proGearDescription,
						WeightShipped:        (*unit.Pound)(&weightShipped),
					},
				},
			}, nil)

			expense2 := factory.BuildMovingExpense(suite.DB(), []factory.Customization{
				{
					Model:    oldPPMShipment,
					LinkOnly: true,
				},
				{
					Model: models.MovingExpense{
						MovingExpenseType:    &spr,
						Status:               &rejectedStatus,
						PaidWithGTCC:         models.BoolPointer(false),
						MissingReceipt:       models.BoolPointer(false),
						Amount:               models.CentPointer(unit.Cents(8675309)),
						TrackingNumber:       &trackingNumber,
						IsProGear:            &isProGear,
						ProGearBelongsToSelf: &proGearBelongsToSelf,
						ProGearDescription:   &proGearDescription,
						WeightShipped:        (*unit.Pound)(&weightShipped),
					},
				},
			}, nil)

			oldPPMShipment.MovingExpenses = models.MovingExpenses{expense1, expense2}
			oldPPMShipment.Status = models.PPMShipmentStatusWaitingOnCustomer
			newPPM := oldPPMShipment

			// changing moving expense statuses to be approved
			newMovingExpense1 := newPPM.MovingExpenses[0]
			newMovingExpense1.Status = &approvedStatus

			newMovingExpense2 := newPPM.MovingExpenses[1]
			newMovingExpense2.Status = &approvedStatus

			newPPM.MovingExpenses = models.MovingExpenses{newMovingExpense1, newMovingExpense2}

			originalWeight, newWeight := SumWeights(oldPPMShipment, newPPM)
			// should be 0 because both were rejected
			suite.Equal(unit.Pound(0), originalWeight)
			// should be 2000 because both are now accepted so we add them together
			suite.Equal(unit.Pound(2000), newWeight)
		})

		suite.Run("Should Skip Calculating Final Incentive - should return false when the move date is changed", func() {
			oldFullWeight := unit.Pound(10000)
			oldEmptyWeight := unit.Pound(6000)
			moveDate := time.Date(2020, time.March, 15, 0, 0, 0, 0, time.UTC)
			oldPPMShipment := factory.BuildPPMShipmentThatNeedsCloseout(suite.DB(), nil, []factory.Customization{
				{
					Model: models.PPMShipment{
						ActualMoveDate: models.TimePointer(moveDate),
						FinalIncentive: models.CentPointer(unit.Cents(500000)),
					},
				},
				{
					Model: models.WeightTicket{
						FullWeight:  &oldFullWeight,
						EmptyWeight: &oldEmptyWeight,
					},
				},
			})

			// tests pass even if status is Needs Payment Approval,
			// but preserve in case it matters
			oldPPMShipment.Status = models.PPMShipmentStatusWaitingOnCustomer

			newPPMShipment := oldPPMShipment
			updatedMoveDate := time.Date(2020, time.March, 25, 0, 0, 0, 0, time.UTC)
			newPPMShipment.ActualMoveDate = models.TimePointer(updatedMoveDate)

			originalTotalWeight, newTotalWeight := SumWeights(oldPPMShipment, newPPMShipment)
			skipCalculateFinalIncentive := shouldSkipCalculatingFinalIncentive(&newPPMShipment, &oldPPMShipment, originalTotalWeight, newTotalWeight)
			suite.Equal(false, skipCalculateFinalIncentive)
		})

		suite.Run("Should Skip Calculating Final Incentive - should return false when the destination or pickup postal code is changed", func() {
			oldFullWeight := unit.Pound(10000)
			oldEmptyWeight := unit.Pound(6000)
			moveDate := time.Date(2020, time.March, 15, 0, 0, 0, 0, time.UTC)
			oldShipmentPickupAddress := factory.BuildAddress(suite.DB(), []factory.Customization{
				{
					Model: models.Address{
						StreetAddress1: "123 Main St",
						City:           "Beverly Hills",
						State:          "CA",
						PostalCode:     "90210",
					},
				},
			}, nil)
			oldShipmentDestinationAddress := factory.BuildAddress(suite.DB(), []factory.Customization{
				{
					Model: models.Address{
						StreetAddress1: "321 Turbo St",
						City:           "Augusta",
						State:          "GA",
						PostalCode:     "30813",
					},
				},
			}, nil)

			newShipment1DestinationAddress := factory.BuildAddress(suite.DB(), []factory.Customization{
				{
					Model: models.Address{
						StreetAddress1: "5 Jayden St",
						City:           "Augusta",
						State:          "GA",
						PostalCode:     "20906",
					},
				},
			}, nil)

			newShipment2PickupAddress := factory.BuildAddress(suite.DB(), []factory.Customization{
				{
					Model: models.Address{
						StreetAddress1: "8 Ovechkin Ave",
						City:           "Beverly Hills",
						State:          "CA",
						PostalCode:     "99011",
					},
				},
			}, nil)

			oldPPMShipment := factory.BuildPPMShipmentThatNeedsCloseout(suite.DB(), nil, []factory.Customization{
				{
					Model:    oldShipmentPickupAddress,
					LinkOnly: true,
					Type:     &factory.Addresses.PickupAddress,
				},
				{
					Model:    oldShipmentDestinationAddress,
					LinkOnly: true,
					Type:     &factory.Addresses.DeliveryAddress,
				},
				{
					Model: models.PPMShipment{
						ActualMoveDate: models.TimePointer(moveDate),
						FinalIncentive: models.CentPointer(unit.Cents(500000)),
					},
				},
				{
					Model: models.WeightTicket{
						FullWeight:  &oldFullWeight,
						EmptyWeight: &oldEmptyWeight,
					},
				},
			})
			newPPMShipment1 := factory.BuildPPMShipmentThatNeedsCloseout(suite.DB(), nil, []factory.Customization{
				{
					Model:    oldShipmentPickupAddress,
					LinkOnly: true,
					Type:     &factory.Addresses.PickupAddress,
				},
				{
					Model:    newShipment1DestinationAddress,
					LinkOnly: true,
					Type:     &factory.Addresses.DeliveryAddress,
				},
				{
					Model: models.PPMShipment{
						ActualMoveDate: models.TimePointer(moveDate),
						FinalIncentive: models.CentPointer(unit.Cents(500000)),
					},
				},
				{
					Model: models.WeightTicket{
						FullWeight:  &oldFullWeight,
						EmptyWeight: &oldEmptyWeight,
					},
				},
			})
			newPPMShipment2 := factory.BuildPPMShipmentThatNeedsCloseout(suite.DB(), nil, []factory.Customization{
				{
					Model:    newShipment2PickupAddress,
					LinkOnly: true,
					Type:     &factory.Addresses.PickupAddress,
				},
				{
					Model:    newShipment1DestinationAddress,
					LinkOnly: true,
					Type:     &factory.Addresses.DeliveryAddress,
				},
				{
					Model: models.PPMShipment{
						ActualMoveDate: models.TimePointer(moveDate),
						FinalIncentive: models.CentPointer(unit.Cents(500000)),
					},
				},
				{
					Model: models.WeightTicket{
						FullWeight:  &oldFullWeight,
						EmptyWeight: &oldEmptyWeight,
					},
				},
			})

			// tests pass even if status is Needs Payment Approval,
			// but preserve in case it matters
			oldPPMShipment.Status = models.PPMShipmentStatusWaitingOnCustomer

			// Assert false is returned when the actual destination address postal code is changed
			originalTotalWeight1, newTotalWeight1 := SumWeights(oldPPMShipment, newPPMShipment1)
			skipCalculateFinalIncentive1 := shouldSkipCalculatingFinalIncentive(&newPPMShipment1, &oldPPMShipment, originalTotalWeight1, newTotalWeight1)
			suite.Equal(false, skipCalculateFinalIncentive1)

			originalTotalWeight2, newTotalWeight2 := SumWeights(oldPPMShipment, newPPMShipment2)
			skipCalculateFinalIncentive2 := shouldSkipCalculatingFinalIncentive(&newPPMShipment2, &oldPPMShipment, originalTotalWeight2, newTotalWeight2)
			suite.Equal(false, skipCalculateFinalIncentive2)
		})

		suite.Run("Should Skip Calculating Final Incentive - should return false when adjustedNetWeight is taken into account", func() {
			oldFullWeight := unit.Pound(10000)
			oldEmptyWeight := unit.Pound(6000)
			moveDate := time.Date(2020, time.March, 15, 0, 0, 0, 0, time.UTC)
			oldPPMShipment := factory.BuildPPMShipmentThatNeedsCloseout(suite.DB(), nil, []factory.Customization{
				{
					Model: models.PPMShipment{
						ActualMoveDate: models.TimePointer(moveDate),
						FinalIncentive: models.CentPointer(unit.Cents(500000)),
					},
				},
				{
					Model: models.WeightTicket{
						FullWeight:  &oldFullWeight,
						EmptyWeight: &oldEmptyWeight,
					},
				},
			})

			// tests pass even if status is Needs Payment Approval,
			// but preserve in case it matters
			oldPPMShipment.Status = models.PPMShipmentStatusWaitingOnCustomer

			newPPMShipment := oldPPMShipment
			newFullWeight := unit.Pound(10000)
			newEmptyWeight := unit.Pound(3000)
			adjustedNetWeight := unit.Pound(6000)
			approved := models.PPMDocumentStatusApproved

			newWeightTicket := newPPMShipment.WeightTickets[0]
			newWeightTicket.FullWeight = &newFullWeight
			newWeightTicket.EmptyWeight = &newEmptyWeight
			newWeightTicket.AdjustedNetWeight = &adjustedNetWeight
			newWeightTicket.Status = &approved
			newPPMShipment.WeightTickets = models.WeightTickets{newWeightTicket}

			originalTotalWeight, newTotalWeight := SumWeights(oldPPMShipment, newPPMShipment)
			suite.Equal(unit.Pound(4000), originalTotalWeight)
			suite.Equal(unit.Pound(6000), newTotalWeight)

			//Func should notice one of the total weights are different, triggering the recalculation
			skipCalculateFinalIncentive := shouldSkipCalculatingFinalIncentive(&newPPMShipment, &oldPPMShipment, originalTotalWeight, newTotalWeight)
			suite.Equal(false, skipCalculateFinalIncentive)
		})

		suite.Run("Final Incentive - does not change when required fields are the same", func() {
			setupPricerData()
			oldPPMShipment := factory.BuildPPMShipment(suite.DB(), []factory.Customization{
				{
					Model: models.PPMShipment{
						Status:         models.PPMShipmentStatusWaitingOnCustomer,
						FinalIncentive: models.CentPointer(unit.Cents(500000)),
						ActualMoveDate: models.TimePointer(actualMoveDate),
					},
				},
			}, nil)
			oldPPMShipment.WeightTickets = models.WeightTickets{
				factory.BuildWeightTicket(suite.DB(), nil, nil),
			}
			newPPM := oldPPMShipment
			address := factory.BuildAddress(suite.DB(), nil, nil)
			newPPM.W2Address = &address

			finalIncentive, err := ppmEstimator.FinalIncentiveWithDefaultChecks(suite.AppContextForTest(), oldPPMShipment, &newPPM)
			suite.NilOrNoVerrs(err)
			suite.True(oldPPMShipment.ActualMoveDate.Equal(*newPPM.ActualMoveDate))
			suite.Equal(*oldPPMShipment.FinalIncentive, *finalIncentive)
		})

		suite.Run("Final Incentive - does not change when status is not WAITINGONCUSTOMER or NEEDSPAYMENTAPPROVAL", func() {
			oldPPMShipment := factory.BuildPPMShipment(suite.DB(), []factory.Customization{
				{
					Model: models.PPMShipment{
						Status:         models.PPMShipmentStatusNeedsAdvanceApproval,
						FinalIncentive: models.CentPointer(unit.Cents(500000)),
						ActualMoveDate: models.TimePointer(actualMoveDate),
					},
				},
			}, nil)

			newPPM := oldPPMShipment
			newPPM.Status = models.PPMShipmentStatusCloseoutComplete

			finalIncentive, err := ppmEstimator.FinalIncentiveWithDefaultChecks(suite.AppContextForTest(), oldPPMShipment, &newPPM)
			suite.NilOrNoVerrs(err)
			suite.Equal(oldPPMShipment.FinalIncentive, finalIncentive)
		})

		suite.Run("Final Incentive - set to nil when missing info", func() {
			setupPricerData()
			oldPPMShipment := factory.BuildPPMShipment(suite.DB(), []factory.Customization{
				{
					Model: models.PPMShipment{
						Status:         models.PPMShipmentStatusWaitingOnCustomer,
						FinalIncentive: models.CentPointer(unit.Cents(500000)),
						ActualMoveDate: models.TimePointer(actualMoveDate),
					},
				},
			}, nil)
			oldPPMShipment.WeightTickets = models.WeightTickets{
				factory.BuildWeightTicket(suite.DB(), nil, nil),
			}

			newPPM := oldPPMShipment
			newPPM.WeightTickets = nil

			finalIncentive, err := ppmEstimator.FinalIncentiveWithDefaultChecks(suite.AppContextForTest(), oldPPMShipment, &newPPM)
			suite.NilOrNoVerrs(err)
			suite.True(oldPPMShipment.ActualMoveDate.Equal(*newPPM.ActualMoveDate))
			suite.Nil(finalIncentive)
		})
	})

	suite.Run("SIT Estimated Cost", func() {
		// For comparison should be priced the same as ORGSIT in devseed
		suite.Run("Success - Origin First Day and Additional Day SIT", func() {
			setupPricerData()

			originLocation := models.SITLocationTypeOrigin
			entryDate := time.Date(2020, time.March, 15, 0, 0, 0, 0, time.UTC)
			mtoShipment := factory.BuildMTOShipment(suite.DB(), []factory.Customization{
				{
					Model: models.MTOShipment{
						ShipmentType: models.MTOShipmentTypePPM,
					},
				},
			}, nil)

			shipmentOriginSIT := factory.BuildPPMShipment(nil, []factory.Customization{
				{
					Model: models.PPMShipment{
						SITExpected:               models.BoolPointer(true),
						SITLocation:               &originLocation,
						SITEstimatedWeight:        models.PoundPointer(unit.Pound(2000)),
						SITEstimatedEntryDate:     &entryDate,
						SITEstimatedDepartureDate: models.TimePointer(entryDate.Add(time.Hour * 24 * 30)),
					},
				},
				{
					Model:    mtoShipment,
					LinkOnly: true,
				},
			}, nil)

			mockedPlanner.On("ZipTransitDistance", mock.AnythingOfType("*appcontext.appContext"),
				"50309", "30813").Return(2294, nil)

			_, estimatedSITCost, err := ppmEstimator.EstimateIncentiveWithDefaultChecks(suite.AppContextForTest(), models.PPMShipment{}, &shipmentOriginSIT)

			suite.NoError(err)
			suite.NotNil(estimatedSITCost)
			suite.Equal(62720, estimatedSITCost.Int())
		})

		suite.Run("Success - Destination First Day and Additional Day SIT", func() {
			setupPricerData()

			destinationLocation := models.SITLocationTypeDestination
			entryDate := time.Date(2020, time.March, 15, 0, 0, 0, 0, time.UTC)
			mtoShipment := factory.BuildMTOShipment(suite.DB(), []factory.Customization{
				{
					Model: models.MTOShipment{
						ShipmentType: models.MTOShipmentTypePPM,
					},
				},
			}, nil)
			shipmentDestinationSIT := factory.BuildPPMShipment(nil, []factory.Customization{
				{
					Model: models.PPMShipment{
						SITExpected:               models.BoolPointer(true),
						SITLocation:               &destinationLocation,
						SITEstimatedWeight:        models.PoundPointer(unit.Pound(2000)),
						SITEstimatedEntryDate:     &entryDate,
						SITEstimatedDepartureDate: models.TimePointer(entryDate.Add(time.Hour * 24 * 30)),
					},
				},
				{
					Model: models.Address{
						StreetAddress1: "987 Other Avenue",
						StreetAddress2: models.StringPointer("P.O. Box 1234"),
						StreetAddress3: models.StringPointer("c/o Another Person"),
						City:           "Des Moines",
						State:          "IA",
						PostalCode:     "50309",
						County:         models.StringPointer("POLK"),
					},
					Type: &factory.Addresses.PickupAddress,
				},
				{
					Model: models.Address{
						StreetAddress1: "987 Other Avenue",
						StreetAddress2: models.StringPointer("P.O. Box 12345"),
						StreetAddress3: models.StringPointer("c/o Another Person"),
						City:           "GROVETOWN",
						State:          "GA",
						PostalCode:     "30813",
						County:         models.StringPointer("COLUMBIA"),
					},
					Type: &factory.Addresses.DeliveryAddress,
				},
				{
					Model:    mtoShipment,
					LinkOnly: true,
				},
			}, nil)

			mockedPlanner.On("ZipTransitDistance", mock.AnythingOfType("*appcontext.appContext"),
				"50309", "30813").Return(2294, nil)

			_, estimatedSITCost, err := ppmEstimator.EstimateIncentiveWithDefaultChecks(suite.AppContextForTest(), models.PPMShipment{}, &shipmentDestinationSIT)

			suite.NoError(err)
			suite.NotNil(estimatedSITCost)
			suite.Equal(72380, estimatedSITCost.Int())
		})

		suite.Run("Success - same entry and departure dates only prices first day SIT", func() {
			setupPricerData()

			destinationLocation := models.SITLocationTypeDestination
			entryDate := time.Date(2020, time.March, 15, 0, 0, 0, 0, time.UTC)
			mtoShipment := factory.BuildMTOShipment(suite.DB(), []factory.Customization{
				{
					Model: models.MTOShipment{
						ShipmentType: models.MTOShipmentTypePPM,
					},
				},
			}, nil)

			shipmentOriginSIT := factory.BuildPPMShipment(nil, []factory.Customization{
				{
					Model: models.PPMShipment{
						SITExpected:               models.BoolPointer(true),
						SITLocation:               &destinationLocation,
						SITEstimatedWeight:        models.PoundPointer(unit.Pound(2000)),
						SITEstimatedEntryDate:     &entryDate,
						SITEstimatedDepartureDate: &entryDate,
					},
				},
				{
					Model:    mtoShipment,
					LinkOnly: true,
				},
			}, nil)
			mockedPlanner.On("ZipTransitDistance", mock.AnythingOfType("*appcontext.appContext"),
				"50309", "30813").Return(2294, nil)

			_, estimatedSITCost, err := ppmEstimator.EstimateIncentiveWithDefaultChecks(suite.AppContextForTest(), models.PPMShipment{}, &shipmentOriginSIT)

			suite.NoError(err)
			suite.NotNil(estimatedSITCost)
			suite.Equal(35780, estimatedSITCost.Int())
		})

		suite.Run("SIT cost is not calculated when required fields are missing", func() {
			setupPricerData()

			destinationSITLocation := models.SITLocationTypeDestination

			// an MTO Shipment ID is required for the shipment query
			shipmentSITFieldsNotUpdated := factory.BuildPPMShipment(suite.DB(), nil, nil)
			shipmentSITNotExpected := factory.BuildPPMShipment(nil, []factory.Customization{
				{
					Model:    shipmentSITFieldsNotUpdated.Shipment,
					LinkOnly: true,
				},
			}, nil)
			shipmentSITWeightMissing := factory.BuildPPMShipment(nil, []factory.Customization{
				{
					Model: models.PPMShipment{
						SITExpected:               models.BoolPointer(true),
						SITLocation:               &destinationSITLocation,
						SITEstimatedEntryDate:     models.TimePointer(time.Now()),
						SITEstimatedDepartureDate: models.TimePointer(time.Now().Add(time.Hour * 24)),
					},
				},
				{
					Model:    shipmentSITFieldsNotUpdated.Shipment,
					LinkOnly: true,
				},
			}, nil)
			shipmentSITEntryDateMissing := factory.BuildPPMShipment(nil, []factory.Customization{
				{
					Model: models.PPMShipment{
						SITExpected:               models.BoolPointer(true),
						SITLocation:               &destinationSITLocation,
						SITEstimatedDepartureDate: models.TimePointer(time.Now()),
						SITEstimatedWeight:        models.PoundPointer(unit.Pound(2999)),
					},
				},
				{
					Model:    shipmentSITFieldsNotUpdated.Shipment,
					LinkOnly: true,
				},
			}, nil)
			shipmentSITDepartureDateMissing := factory.BuildPPMShipment(nil, []factory.Customization{
				{
					Model: models.PPMShipment{
						SITExpected:           models.BoolPointer(true),
						SITLocation:           &destinationSITLocation,
						SITEstimatedEntryDate: models.TimePointer(time.Now()),
						SITEstimatedWeight:    models.PoundPointer(unit.Pound(2999)),
					},
				},
				{
					Model:    shipmentSITFieldsNotUpdated.Shipment,
					LinkOnly: true,
				},
			}, nil)
			shipmentTestCases := []struct {
				oldShipment models.PPMShipment
				newShipment models.PPMShipment
				name        string
			}{
				{
					models.PPMShipment{},
					shipmentSITNotExpected,
					"PPM Shipment with SITExpected set to false",
				},
				{
					models.PPMShipment{},
					shipmentSITWeightMissing,
					"PPM Shipment with SIT Estimated Weight missing",
				},
				{
					models.PPMShipment{},
					shipmentSITEntryDateMissing,
					"PPM Shipment with SIT Entry Date missing",
				},
				{
					models.PPMShipment{},
					shipmentSITDepartureDateMissing,
					"PPM Shipment with SIT Departure Date missing",
				},
				{
					models.PPMShipment{},
					shipmentSITDepartureDateMissing,
					"PPM Shipment with SIT Departure Date missing",
				},
				{
					shipmentSITFieldsNotUpdated,
					shipmentSITFieldsNotUpdated,
					"PPM Shipment fields were not updated",
				},
			}

			for _, testCase := range shipmentTestCases {
				_, estimatedSITCost, err := ppmEstimator.EstimateIncentiveWithDefaultChecks(suite.AppContextForTest(), testCase.oldShipment, &testCase.newShipment) //#nosec G601
				suite.NoError(err, fmt.Sprintf("unexpected error running test %q", testCase.name))
				suite.Nil(estimatedSITCost, fmt.Sprintf("SIT cost was calculated when it shouldnt't have been during test %q", testCase.name))
			}
		})

		suite.Run("SIT cost is not re-calculated when fields are unchanged", func() {
			setupPricerData()

			destinationLocation := models.SITLocationTypeDestination
			shipment := factory.BuildPPMShipment(suite.DB(), []factory.Customization{
				{
					Model: models.PPMShipment{
						SITExpected:               models.BoolPointer(true),
						SITLocation:               &destinationLocation,
						SITEstimatedWeight:        models.PoundPointer(unit.Pound(2999)),
						SITEstimatedEntryDate:     models.TimePointer(time.Now()),
						SITEstimatedDepartureDate: models.TimePointer(time.Now().Add(time.Hour * 24)),
						SITEstimatedCost:          models.CentPointer(unit.Cents(89900)),
					},
				},
			}, nil)
			_, estimatedSITCost, err := ppmEstimator.EstimateIncentiveWithDefaultChecks(suite.AppContextForTest(), shipment, &shipment)
			suite.NoError(err)
			suite.Equal(*shipment.SITEstimatedCost, *estimatedSITCost)
		})

		suite.Run("SIT cost is re-calculated when any dependent field is changed", func() {
			setupPricerData()

			destinationLocation := models.SITLocationTypeDestination
			move := factory.BuildMove(suite.DB(), []factory.Customization{
				{
					Model: models.Order{
						ID: uuid.Must(uuid.NewV4()),
					},
				},
				{
					Model: models.Entitlement{
						ID:                 uuid.Must(uuid.NewV4()),
						DBAuthorizedWeight: models.IntPointer(2000),
					},
				},
			}, nil)
			originalShipment := factory.BuildPPMShipment(suite.DB(), []factory.Customization{
				{
					Model:    move,
					LinkOnly: true,
				},
				{
					Model: models.PPMShipment{
						SITExpected:               models.BoolPointer(true),
						SITLocation:               &destinationLocation,
						SITEstimatedWeight:        models.PoundPointer(unit.Pound(2999)),
						SITEstimatedEntryDate:     models.TimePointer(time.Now()),
						SITEstimatedDepartureDate: models.TimePointer(time.Now().Add(time.Hour * 24)),
						SITEstimatedCost:          models.CentPointer(unit.Cents(89900)),
					},
				},
			}, nil)
			// PPM base shipment field changes will affect SIT pricing
			shipmentDifferentPickup := originalShipment
			pickupAddress := models.Address{
				StreetAddress1: originalShipment.PickupAddress.StreetAddress1,
				StreetAddress2: originalShipment.PickupAddress.StreetAddress2,
				StreetAddress3: originalShipment.PickupAddress.StreetAddress3,
				City:           originalShipment.PickupAddress.City,
				State:          originalShipment.PickupAddress.State,
				PostalCode:     "90211",
			}
			shipmentDifferentPickup.PickupAddress = &pickupAddress

			shipmentDifferentDestination := originalShipment
			destinationAddress := models.Address{
				StreetAddress1: originalShipment.PickupAddress.StreetAddress1,
				StreetAddress2: originalShipment.PickupAddress.StreetAddress2,
				StreetAddress3: originalShipment.PickupAddress.StreetAddress3,
				City:           originalShipment.PickupAddress.City,
				State:          originalShipment.PickupAddress.State,
				PostalCode:     "30814",
			}
			shipmentDifferentDestination.DestinationAddress = &destinationAddress

			shipmentDifferentDeparture := originalShipment
			// original date was Mar 15th so adding 3 months should affect the date peak period pricing
			shipmentDifferentDeparture.ExpectedDepartureDate = originalShipment.ExpectedDepartureDate.Add(time.Hour * 24 * 70)

			mockedPlanner.On("ZipTransitDistance", mock.AnythingOfType("*appcontext.appContext"),
				"90211", "30813").Return(2294, nil)

			mockedPlanner.On("ZipTransitDistance", mock.AnythingOfType("*appcontext.appContext"),
				"50309", "30814").Return(2290, nil)

			// SIT specific field changes will likely cause the price to change, although adjusting dates may not change
			// the total number of days in SIT.

			shipmentDifferentLocation := originalShipment
			originLocation := models.SITLocationTypeOrigin
			shipmentDifferentLocation.SITLocation = &originLocation

			shipmentDifferentSITWeight := originalShipment
			shipmentDifferentSITWeight.SITEstimatedWeight = models.PoundPointer(unit.Pound(4555))

			shipmentDifferentEntryDate := originalShipment
			previousDay := originalShipment.SITEstimatedEntryDate.Add(time.Hour * -24)
			shipmentDifferentEntryDate.SITEstimatedEntryDate = &previousDay

			shipmentDifferentSITDepartureDate := originalShipment
			nextDay := shipmentDifferentSITDepartureDate.SITEstimatedDepartureDate.Add(time.Hour * 24)
			shipmentDifferentSITDepartureDate.SITEstimatedDepartureDate = &nextDay

			for _, updatedShipment := range []models.PPMShipment{
				shipmentDifferentPickup,
				shipmentDifferentDestination,
				shipmentDifferentDeparture,
				shipmentDifferentLocation,
				shipmentDifferentSITWeight,
				shipmentDifferentEntryDate,
				shipmentDifferentSITDepartureDate,
			} {
				copyOfShipment := updatedShipment

				_, estimatedSITCost, err := ppmEstimator.EstimateIncentiveWithDefaultChecks(suite.AppContextForTest(), originalShipment, &copyOfShipment)

				suite.NoError(err)
				suite.NotNil(originalShipment.SITEstimatedCost)
				suite.NotNil(estimatedSITCost)
				suite.NotEqual(*originalShipment.SITEstimatedCost, *estimatedSITCost)
			}
		})

		suite.Run("SIT cost is set to nil when storage is no longer expected", func() {
			setupPricerData()

			destinationLocation := models.SITLocationTypeDestination
			originalShipment := factory.BuildPPMShipment(suite.DB(), []factory.Customization{
				{
					Model: models.PPMShipment{
						SITExpected:               models.BoolPointer(true),
						SITLocation:               &destinationLocation,
						SITEstimatedWeight:        models.PoundPointer(unit.Pound(2999)),
						SITEstimatedEntryDate:     models.TimePointer(time.Now()),
						SITEstimatedDepartureDate: models.TimePointer(time.Now().Add(time.Hour * 24)),
						SITEstimatedCost:          models.CentPointer(unit.Cents(89900)),
					},
				},
			}, nil)
			shipmentSITNotExpected := originalShipment
			shipmentSITNotExpected.SITExpected = models.BoolPointer(false)

			_, estimatedSITCost, err := ppmEstimator.EstimateIncentiveWithDefaultChecks(suite.AppContextForTest(), originalShipment, &shipmentSITNotExpected)
			suite.NoError(err)
			suite.Nil(shipmentSITNotExpected.SITEstimatedCost)
			suite.Nil(estimatedSITCost)
		})
	})
}

func (suite *PPMShipmentSuite) TestInternationalPPMEstimator() {
	planner := &mocks.Planner{}
	paymentRequestHelper := &prhelpermocks.Helper{}
	ppmEstimator := NewEstimatePPM(planner, paymentRequestHelper)

	setupPricerData := func() {
		contract := testdatagen.FetchOrMakeReContract(suite.DB(), testdatagen.Assertions{})
		startDate := time.Date(2020, time.January, 1, 12, 0, 0, 0, time.UTC)
		endDate := time.Date(2020, time.December, 31, 12, 0, 0, 0, time.UTC)
		testdatagen.FetchOrMakeReContractYear(suite.DB(), testdatagen.Assertions{
			ReContractYear: models.ReContractYear{
				Contract:             contract,
				ContractID:           contract.ID,
				StartDate:            startDate,
				EndDate:              endDate,
				Escalation:           1.0,
				EscalationCompounded: 1.0,
			},
		})
	}

	suite.Run("Estimated Incentive", func() {
		suite.Run("Estimated Incentive - Success using estimated weight and not db authorized weight for CONUS -> OCONUS", func() {
			ppm := factory.BuildPPMShipment(suite.DB(), []factory.Customization{
				{
					Model: models.MTOShipment{
						MarketCode: models.MarketCodeInternational,
					},
				},
				{
					Model: models.Address{
						StreetAddress1: "Tester Address",
						City:           "Tulsa",
						State:          "OK",
						PostalCode:     "74133",
					},
					Type: &factory.Addresses.PickupAddress,
				},
				{
					Model: models.Address{
						StreetAddress1: "JBER",
						City:           "JBER",
						State:          "AK",
						PostalCode:     "99505",
						IsOconus:       models.BoolPointer(true),
					},
					Type: &factory.Addresses.DeliveryAddress,
				},
			}, nil)

			setupPricerData()

			estimatedWeight := unit.Pound(5000)
			newPPM := ppm
			newPPM.EstimatedWeight = &estimatedWeight

			planner.On("ZipTransitDistance", mock.AnythingOfType("*appcontext.appContext"),
				"74133", "98421").Return(3000, nil).Twice()

			ppmEstimate, _, err := ppmEstimator.EstimateIncentiveWithDefaultChecks(suite.AppContextForTest(), ppm, &newPPM)
			suite.NilOrNoVerrs(err)
			suite.NotNil(ppmEstimate)

			// it should've called from the pickup -> port and NOT pickup -> dest
			planner.AssertCalled(suite.T(), "ZipTransitDistance", mock.AnythingOfType("*appcontext.appContext"),
				"74133", "98421")
			suite.Equal(unit.Cents(577912), *ppmEstimate)
<<<<<<< HEAD
=======

			// appending this to test functionality of the GCC multiplier
			validGccMultiplierDate, _ := time.Parse("2006-01-02", "2025-06-02")
			ppmWithMultiplier := factory.BuildPPMShipment(suite.DB(), []factory.Customization{
				{
					Model: models.PPMShipment{
						ExpectedDepartureDate: validGccMultiplierDate,
					},
				},
				{
					Model: models.MTOShipment{
						MarketCode: models.MarketCodeInternational,
					},
				},
				{
					Model: models.Address{
						StreetAddress1: "Tester Address",
						City:           "Tulsa",
						State:          "OK",
						PostalCode:     "74133",
					},
					Type: &factory.Addresses.PickupAddress,
				},
				{
					Model: models.Address{
						StreetAddress1: "JBER",
						City:           "JBER",
						State:          "AK",
						PostalCode:     "99505",
						IsOconus:       models.BoolPointer(true),
					},
					Type: &factory.Addresses.DeliveryAddress,
				},
			}, nil)
			newPPMWithMultiplier := ppmWithMultiplier
			newPPMWithMultiplier.EstimatedWeight = &estimatedWeight // setting weight to 5000
			ppmEstimateWithMultiplier, _, err := ppmEstimator.EstimateIncentiveWithDefaultChecks(suite.AppContextForTest(), ppmWithMultiplier, &newPPMWithMultiplier)
			suite.NilOrNoVerrs(err)

			suite.Equal(unit.Pound(5000), *newPPMWithMultiplier.EstimatedWeight)
			suite.NotEqual(unit.Cents(504512), *ppmEstimateWithMultiplier)
			suite.Equal(unit.Cents(884072), *ppmEstimateWithMultiplier)
>>>>>>> c6277656
		})

		suite.Run("Estimated Incentive - Success using estimated weight and not db authorized weight for OCONUS -> CONUS", func() {
			ppm := factory.BuildPPMShipment(suite.DB(), []factory.Customization{
				{
					Model: models.MTOShipment{
						MarketCode: models.MarketCodeInternational,
					},
				},
				{
					Model: models.Address{
						StreetAddress1: "Tester Address",
						City:           "Tulsa",
						State:          "OK",
						PostalCode:     "74133",
					},
					Type: &factory.Addresses.DeliveryAddress,
				},
				{
					Model: models.Address{
						StreetAddress1: "JBER",
						City:           "JBER",
						State:          "AK",
						PostalCode:     "99505",
						IsOconus:       models.BoolPointer(true),
					},
					Type: &factory.Addresses.PickupAddress,
				},
			}, nil)

			setupPricerData()

			estimatedWeight := unit.Pound(5000)
			newPPM := ppm
			newPPM.EstimatedWeight = &estimatedWeight

			planner.On("ZipTransitDistance", mock.AnythingOfType("*appcontext.appContext"),
				"98421", "74133").Return(3000, nil)

			ppmEstimate, _, err := ppmEstimator.EstimateIncentiveWithDefaultChecks(suite.AppContextForTest(), ppm, &newPPM)
			suite.NilOrNoVerrs(err)
			suite.NotNil(ppmEstimate)

			// it should've called from the pickup -> port and NOT pickup -> dest
			planner.AssertCalled(suite.T(), "ZipTransitDistance", mock.AnythingOfType("*appcontext.appContext"),
				"98421", "74133")
			suite.Equal(unit.Cents(463212), *ppmEstimate)
		})
	})

	suite.Run("Max Incentive", func() {
		suite.Run("Max Incentive - Success using db authorized weight and not estimated for CONUS -> OCONUS", func() {
			oconusAddress := factory.BuildAddress(suite.DB(), []factory.Customization{
				{
					Model: models.Address{
						StreetAddress1: "JBER",
						City:           "JBER",
						State:          "AK",
						PostalCode:     "99505",
						IsOconus:       models.BoolPointer(true),
					},
				},
			}, nil)
			destDutyLocation := factory.BuildDutyLocation(suite.DB(), []factory.Customization{
				{
					Model: models.DutyLocation{
						Name:      "Test OCONUS Duty Location",
						AddressID: oconusAddress.ID,
					},
				},
			}, nil)
			order := factory.BuildOrder(suite.DB(), []factory.Customization{
				{
					Model: models.Order{
						NewDutyLocationID: destDutyLocation.ID,
					},
				},
			}, nil)
			// when the PPM shipment is in draft, we use the estimated weight and not the db authorized weight
			ppm := factory.BuildPPMShipment(suite.DB(), []factory.Customization{
				{
					Model: models.Move{
						OrdersID: order.ID,
					},
				},
				{
					Model: models.MTOShipment{
						MarketCode: models.MarketCodeInternational,
					},
				},
				{
					Model: models.Address{
						StreetAddress1: "Tester Address",
						City:           "Tulsa",
						State:          "OK",
						PostalCode:     "74133",
					},
					Type: &factory.Addresses.PickupAddress,
				},
				{
					Model: models.Address{
						StreetAddress1: "JBER",
						City:           "JBER",
						State:          "AK",
						PostalCode:     "99505",
						IsOconus:       models.BoolPointer(true),
					},
					Type: &factory.Addresses.DeliveryAddress,
				},
			}, nil)

			setupPricerData()

			estimatedWeight := unit.Pound(5000)
			newPPM := ppm
			newPPM.EstimatedWeight = &estimatedWeight

			// DTOD will be called to get the distance between the origin duty location & the Tacoma Port ZIP
			planner.On("ZipTransitDistance", mock.AnythingOfType("*appcontext.appContext"),
				"50309", "98421").Return(3000, nil).Twice()

			ppmMaxIncentive, err := ppmEstimator.MaxIncentive(suite.AppContextForTest(), ppm, &newPPM)
			suite.NilOrNoVerrs(err)
			suite.NotNil(ppmMaxIncentive)

			// it should've called from the pickup -> port and NOT pickup -> dest
			planner.AssertCalled(suite.T(), "ZipTransitDistance", mock.AnythingOfType("*appcontext.appContext"),
				"50309", "98421")
			suite.Equal(unit.Cents(1223783), *ppmMaxIncentive)
<<<<<<< HEAD
=======

			// appending this to test functionality of the GCC multiplier
			validGccMultiplierDate, _ := time.Parse("2006-01-02", "2025-06-02")
			ppmWithMultiplier := factory.BuildPPMShipment(suite.DB(), []factory.Customization{
				{
					Model: models.PPMShipment{
						ExpectedDepartureDate: validGccMultiplierDate,
					},
				},
				{
					Model: models.Move{
						OrdersID: order.ID,
					},
				},
				{
					Model: models.MTOShipment{
						MarketCode: models.MarketCodeInternational,
					},
				},
				{
					Model: models.Address{
						StreetAddress1: "Tester Address",
						City:           "Tulsa",
						State:          "OK",
						PostalCode:     "74133",
					},
					Type: &factory.Addresses.PickupAddress,
				},
				{
					Model: models.Address{
						StreetAddress1: "JBER",
						City:           "JBER",
						State:          "AK",
						PostalCode:     "99505",
						IsOconus:       models.BoolPointer(true),
					},
					Type: &factory.Addresses.DeliveryAddress,
				},
			}, nil)
			newPPMWithMultiplier := ppmWithMultiplier
			newPPMWithMultiplier.EstimatedWeight = &estimatedWeight // setting weight to 5000
			ppmEstimateWithMultiplier, err := ppmEstimator.MaxIncentive(suite.AppContextForTest(), ppmWithMultiplier, &newPPMWithMultiplier)
			suite.NilOrNoVerrs(err)

			suite.Equal(unit.Pound(5000), *newPPMWithMultiplier.EstimatedWeight)
			suite.NotEqual(unit.Cents(504512), *ppmEstimateWithMultiplier)
			suite.Equal(unit.Cents(1874487), *ppmEstimateWithMultiplier)
>>>>>>> c6277656
		})

		suite.Run("Max Incentive - Success using db authorized weight and not estimated for OCONUS -> CONUS", func() {
			oconusAddress := factory.BuildAddress(suite.DB(), []factory.Customization{
				{
					Model: models.Address{
						StreetAddress1: "JBER",
						City:           "JBER",
						State:          "AK",
						PostalCode:     "99505",
						IsOconus:       models.BoolPointer(true),
					},
				},
			}, nil)
			pickupDutyLocation := factory.BuildDutyLocation(suite.DB(), []factory.Customization{
				{
					Model: models.DutyLocation{
						Name:      "Test OCONUS Duty Location",
						AddressID: oconusAddress.ID,
					},
				},
			}, nil)
			order := factory.BuildOrder(suite.DB(), []factory.Customization{
				{
					Model: models.Order{
						OriginDutyLocationID: &pickupDutyLocation.ID,
					},
				},
			}, nil)
			// when the PPM shipment is in draft, we use the estimated weight and not the db authorized weight
			ppm := factory.BuildPPMShipment(suite.DB(), []factory.Customization{
				{
					Model: models.Move{
						OrdersID: order.ID,
					},
				},
				{
					Model: models.MTOShipment{
						MarketCode: models.MarketCodeInternational,
					},
				},
				{
					Model: models.Address{
						StreetAddress1: "Tester Address",
						City:           "Tulsa",
						State:          "OK",
						PostalCode:     "74133",
					},
					Type: &factory.Addresses.PickupAddress,
				},
				{
					Model: models.Address{
						StreetAddress1: "JBER",
						City:           "JBER",
						State:          "AK",
						PostalCode:     "99505",
						IsOconus:       models.BoolPointer(true),
					},
					Type: &factory.Addresses.DeliveryAddress,
				},
			}, nil)

			setupPricerData()

			estimatedWeight := unit.Pound(5000)
			newPPM := ppm
			newPPM.EstimatedWeight = &estimatedWeight

			// DTOD will be called to get the distance between the origin duty location & the Tacoma Port ZIP
			planner.On("ZipTransitDistance", mock.AnythingOfType("*appcontext.appContext"),
				"98421", "30813").Return(3000, nil)

			ppmMaxIncentive, err := ppmEstimator.MaxIncentive(suite.AppContextForTest(), ppm, &newPPM)
			suite.NilOrNoVerrs(err)
			suite.NotNil(ppmMaxIncentive)

			// it should've called from the pickup -> port and NOT pickup -> dest
			planner.AssertCalled(suite.T(), "ZipTransitDistance", mock.AnythingOfType("*appcontext.appContext"),
				"98421", "30813")
			suite.Equal(unit.Cents(1031383), *ppmMaxIncentive)
		})
	})

	suite.Run("Final Incentive", func() {
		suite.Run("Final Incentive - Success using estimated weight for CONUS -> OCONUS", func() {
			updatedMoveDate := time.Date(2020, time.March, 15, 0, 0, 0, 0, time.UTC)
			ppm := factory.BuildPPMShipment(suite.DB(), []factory.Customization{
				{
					Model: models.PPMShipment{
						ActualMoveDate:  models.TimePointer(updatedMoveDate),
						Status:          models.PPMShipmentStatusWaitingOnCustomer,
						EstimatedWeight: models.PoundPointer(4000),
					},
				},
				{
					Model: models.MTOShipment{
						MarketCode: models.MarketCodeInternational,
					},
				},
				{
					Model: models.Address{
						StreetAddress1: "Tester Address",
						City:           "Tulsa",
						State:          "OK",
						PostalCode:     "74133",
					},
					Type: &factory.Addresses.PickupAddress,
				},
				{
					Model: models.Address{
						StreetAddress1: "JBER",
						City:           "JBER",
						State:          "AK",
						PostalCode:     "99505",
						IsOconus:       models.BoolPointer(true),
					},
					Type: &factory.Addresses.DeliveryAddress,
				},
			}, nil)

			newPPM := ppm
			newFullWeight := unit.Pound(8000)
			newEmptyWeight := unit.Pound(3000)
			newPPM.WeightTickets = models.WeightTickets{
				factory.BuildWeightTicket(suite.DB(), []factory.Customization{
					{
						Model: models.WeightTicket{
							FullWeight:  &newFullWeight,
							EmptyWeight: &newEmptyWeight,
						},
					},
				}, nil),
			}

			setupPricerData()

			planner.On("ZipTransitDistance", mock.AnythingOfType("*appcontext.appContext"),
				"74133", "98421").Return(3000, nil).Twice()

			ppmFinalIncentive, err := ppmEstimator.FinalIncentiveWithDefaultChecks(suite.AppContextForTest(), ppm, &newPPM)
			suite.NilOrNoVerrs(err)
			suite.NotNil(ppmFinalIncentive)

			// it should've called from the pickup -> port and NOT pickup -> dest
			planner.AssertCalled(suite.T(), "ZipTransitDistance", mock.AnythingOfType("*appcontext.appContext"),
				"74133", "98421")
			suite.Equal(unit.Cents(525328), *ppmFinalIncentive)
<<<<<<< HEAD
=======

			// appending this to test functionality of the GCC multiplier
			validGccMultiplierDate, _ := time.Parse("2006-01-02", "2025-06-02")
			ppmWithMultiplier := factory.BuildPPMShipment(suite.DB(), []factory.Customization{
				{
					Model: models.PPMShipment{
						ActualMoveDate:        models.TimePointer(updatedMoveDate),
						Status:                models.PPMShipmentStatusWaitingOnCustomer,
						EstimatedWeight:       models.PoundPointer(4000),
						ExpectedDepartureDate: validGccMultiplierDate,
					},
				},
				{
					Model: models.MTOShipment{
						MarketCode: models.MarketCodeInternational,
					},
				},
				{
					Model: models.Address{
						StreetAddress1: "Tester Address",
						City:           "Tulsa",
						State:          "OK",
						PostalCode:     "74133",
					},
					Type: &factory.Addresses.PickupAddress,
				},
				{
					Model: models.Address{
						StreetAddress1: "JBER",
						City:           "JBER",
						State:          "AK",
						PostalCode:     "99505",
						IsOconus:       models.BoolPointer(true),
					},
					Type: &factory.Addresses.DeliveryAddress,
				},
			}, nil)
			newPPMWithMultiplier := ppmWithMultiplier
			newPPMWithMultiplier.WeightTickets = models.WeightTickets{
				factory.BuildWeightTicket(suite.DB(), []factory.Customization{
					{
						Model: models.WeightTicket{
							FullWeight:  &newFullWeight,
							EmptyWeight: &newEmptyWeight,
						},
					},
				}, nil),
			}
			ppmEstimateWithMultiplier, err := ppmEstimator.FinalIncentiveWithDefaultChecks(suite.AppContextForTest(), ppmWithMultiplier, &newPPMWithMultiplier)
			suite.NilOrNoVerrs(err)

			suite.Equal(unit.Pound(4000), *newPPMWithMultiplier.EstimatedWeight)
			suite.NotEqual(unit.Cents(459178), *ppmEstimateWithMultiplier)
			suite.Equal(unit.Cents(682926), *ppmEstimateWithMultiplier)
>>>>>>> c6277656
		})

		suite.Run("Final Incentive - Success using estimated weight for OCONUS -> CONUS", func() {
			updatedMoveDate := time.Date(2020, time.March, 15, 0, 0, 0, 0, time.UTC)
			ppm := factory.BuildPPMShipment(suite.DB(), []factory.Customization{
				{
					Model: models.PPMShipment{
						ActualMoveDate:  models.TimePointer(updatedMoveDate),
						Status:          models.PPMShipmentStatusWaitingOnCustomer,
						EstimatedWeight: models.PoundPointer(4000),
					},
				},
				{
					Model: models.MTOShipment{
						MarketCode: models.MarketCodeInternational,
					},
				},
				{
					Model: models.Address{
						StreetAddress1: "Tester Address",
						City:           "Tulsa",
						State:          "OK",
						PostalCode:     "74133",
					},
					Type: &factory.Addresses.DeliveryAddress,
				},
				{
					Model: models.Address{
						StreetAddress1: "JBER",
						City:           "JBER",
						State:          "AK",
						PostalCode:     "99505",
						IsOconus:       models.BoolPointer(true),
					},
					Type: &factory.Addresses.PickupAddress,
				},
			}, nil)

			newPPM := ppm
			newFullWeight := unit.Pound(8000)
			newEmptyWeight := unit.Pound(3000)
			newPPM.WeightTickets = models.WeightTickets{
				factory.BuildWeightTicket(suite.DB(), []factory.Customization{
					{
						Model: models.WeightTicket{
							FullWeight:  &newFullWeight,
							EmptyWeight: &newEmptyWeight,
						},
					},
				}, nil),
			}

			setupPricerData()

			planner.On("ZipTransitDistance", mock.AnythingOfType("*appcontext.appContext"),
				"98421", "74133").Return(3000, nil)

			ppmFinalIncentive, err := ppmEstimator.FinalIncentiveWithDefaultChecks(suite.AppContextForTest(), ppm, &newPPM)
			suite.NilOrNoVerrs(err)
			suite.NotNil(ppmFinalIncentive)

			// it should've called from the pickup -> port and NOT pickup -> dest
			planner.AssertCalled(suite.T(), "ZipTransitDistance", mock.AnythingOfType("*appcontext.appContext"),
				"98421", "74133")
			suite.Equal(unit.Cents(421978), *ppmFinalIncentive)
		})
	})

	suite.Run("SIT Costs for OCONUS PPMs", func() {
		suite.Run("CalculateSITCost - Success using estimated weight for CONUS -> OCONUS", func() {
			originLocation := models.SITLocationTypeOrigin
			entryDate := time.Date(2020, time.March, 15, 0, 0, 0, 0, time.UTC)
			ppm := factory.BuildPPMShipment(suite.DB(), []factory.Customization{
				{
					Model: models.PPMShipment{
						EstimatedWeight:           models.PoundPointer(4000),
						SITExpected:               models.BoolPointer(true),
						SITLocation:               &originLocation,
						SITEstimatedWeight:        models.PoundPointer(unit.Pound(2000)),
						SITEstimatedEntryDate:     &entryDate,
						SITEstimatedDepartureDate: models.TimePointer(entryDate.Add(time.Hour * 24 * 30)),
					},
				},
				{
					Model: models.MTOShipment{
						MarketCode: models.MarketCodeInternational,
					},
				},
				{
					Model: models.Address{
						StreetAddress1: "Tester Address",
						City:           "Tulsa",
						State:          "OK",
						PostalCode:     "74133",
					},
					Type: &factory.Addresses.PickupAddress,
				},
				{
					Model: models.Address{
						StreetAddress1: "JBER",
						City:           "JBER",
						State:          "AK",
						PostalCode:     "99505",
						IsOconus:       models.BoolPointer(true),
					},
					Type: &factory.Addresses.DeliveryAddress,
				},
			}, nil)

			newPPM := ppm
			newEstimatedWeight := models.PoundPointer(5500)
			newPPM.SITEstimatedWeight = newEstimatedWeight
			setupPricerData()

			_, estimatedSITCost, err := ppmEstimator.EstimateIncentiveWithDefaultChecks(suite.AppContextForTest(), ppm, &newPPM)
			suite.NilOrNoVerrs(err)
			suite.NotNil(estimatedSITCost)
			suite.Equal(unit.Cents(27040), *estimatedSITCost)
		})

		suite.Run("CalculateSITCost - Success using estimated weight for CONUS -> OCONUS", func() {
			originLocation := models.SITLocationTypeDestination
			entryDate := time.Date(2020, time.March, 15, 0, 0, 0, 0, time.UTC)
			ppm := factory.BuildPPMShipment(suite.DB(), []factory.Customization{
				{
					Model: models.PPMShipment{
						EstimatedWeight:           models.PoundPointer(4000),
						SITExpected:               models.BoolPointer(true),
						SITLocation:               &originLocation,
						SITEstimatedWeight:        models.PoundPointer(unit.Pound(2000)),
						SITEstimatedEntryDate:     &entryDate,
						SITEstimatedDepartureDate: models.TimePointer(entryDate.Add(time.Hour * 24 * 30)),
					},
				},
				{
					Model: models.MTOShipment{
						MarketCode: models.MarketCodeInternational,
					},
				},
				{
					Model: models.Address{
						StreetAddress1: "Tester Address",
						City:           "Tulsa",
						State:          "OK",
						PostalCode:     "74133",
					},
					Type: &factory.Addresses.PickupAddress,
				},
				{
					Model: models.Address{
						StreetAddress1: "JBER",
						City:           "JBER",
						State:          "AK",
						PostalCode:     "99505",
						IsOconus:       models.BoolPointer(true),
					},
					Type: &factory.Addresses.DeliveryAddress,
				},
			}, nil)

			newPPM := ppm
			newEstimatedWeight := models.PoundPointer(5500)
			newPPM.SITEstimatedWeight = newEstimatedWeight
			setupPricerData()

			_, estimatedSITCost, err := ppmEstimator.EstimateIncentiveWithDefaultChecks(suite.AppContextForTest(), ppm, &newPPM)
			suite.NilOrNoVerrs(err)
			suite.NotNil(estimatedSITCost)
			suite.Equal(unit.Cents(53000), *estimatedSITCost)
		})

		suite.Run("CalculatePPMSITEstimatedCost - Success for OCONUS PPM", func() {
			originLocation := models.SITLocationTypeDestination
			entryDate := time.Date(2020, time.March, 15, 0, 0, 0, 0, time.UTC)
			ppm := factory.BuildPPMShipment(suite.DB(), []factory.Customization{
				{
					Model: models.PPMShipment{
						EstimatedWeight:           models.PoundPointer(4000),
						SITExpected:               models.BoolPointer(true),
						SITLocation:               &originLocation,
						SITEstimatedWeight:        models.PoundPointer(unit.Pound(2000)),
						SITEstimatedEntryDate:     &entryDate,
						SITEstimatedDepartureDate: models.TimePointer(entryDate.Add(time.Hour * 24 * 30)),
					},
				},
				{
					Model: models.MTOShipment{
						MarketCode: models.MarketCodeInternational,
					},
				},
				{
					Model: models.Address{
						StreetAddress1: "Tester Address",
						City:           "Tulsa",
						State:          "OK",
						PostalCode:     "74133",
					},
					Type: &factory.Addresses.PickupAddress,
				},
				{
					Model: models.Address{
						StreetAddress1: "JBER",
						City:           "JBER",
						State:          "AK",
						PostalCode:     "99505",
						IsOconus:       models.BoolPointer(true),
					},
					Type: &factory.Addresses.DeliveryAddress,
				},
			}, nil)

			newPPM := ppm
			newEstimatedWeight := models.PoundPointer(5500)
			newPPM.SITEstimatedWeight = newEstimatedWeight
			setupPricerData()

			estimatedSITCost, err := ppmEstimator.CalculatePPMSITEstimatedCost(suite.AppContextForTest(), &ppm)
			suite.NilOrNoVerrs(err)
			suite.NotNil(estimatedSITCost)
			suite.Equal(unit.Cents(26500), *estimatedSITCost)
		})

		suite.Run("CalculatePPMSITEstimatedCostBreakdown - Success for OCONUS PPM", func() {
			originLocation := models.SITLocationTypeDestination
			entryDate := time.Date(2020, time.March, 15, 0, 0, 0, 0, time.UTC)
			ppm := factory.BuildPPMShipment(suite.DB(), []factory.Customization{
				{
					Model: models.PPMShipment{
						EstimatedWeight:           models.PoundPointer(4000),
						SITExpected:               models.BoolPointer(true),
						SITLocation:               &originLocation,
						SITEstimatedWeight:        models.PoundPointer(unit.Pound(2000)),
						SITEstimatedEntryDate:     &entryDate,
						SITEstimatedDepartureDate: models.TimePointer(entryDate.Add(time.Hour * 24 * 30)),
					},
				},
				{
					Model: models.MTOShipment{
						MarketCode: models.MarketCodeInternational,
					},
				},
				{
					Model: models.Address{
						StreetAddress1: "Tester Address",
						City:           "Tulsa",
						State:          "OK",
						PostalCode:     "74133",
					},
					Type: &factory.Addresses.PickupAddress,
				},
				{
					Model: models.Address{
						StreetAddress1: "JBER",
						City:           "JBER",
						State:          "AK",
						PostalCode:     "99505",
						IsOconus:       models.BoolPointer(true),
					},
					Type: &factory.Addresses.DeliveryAddress,
				},
			}, nil)

			newPPM := ppm
			newEstimatedWeight := models.PoundPointer(5500)
			newPPM.SITEstimatedWeight = newEstimatedWeight
			setupPricerData()

			sitCosts, err := ppmEstimator.CalculatePPMSITEstimatedCostBreakdown(suite.AppContextForTest(), &ppm)
			suite.NilOrNoVerrs(err)
			suite.NotNil(sitCosts)
			suite.Equal(unit.Cents(26500), *sitCosts.EstimatedSITCost)
			suite.Equal(unit.Cents(13300), *sitCosts.PriceFirstDaySIT)
			suite.Equal(unit.Cents(13200), *sitCosts.PriceAdditionalDaySIT)
		})
	})
}<|MERGE_RESOLUTION|>--- conflicted
+++ resolved
@@ -2582,8 +2582,6 @@
 			planner.AssertCalled(suite.T(), "ZipTransitDistance", mock.AnythingOfType("*appcontext.appContext"),
 				"74133", "98421")
 			suite.Equal(unit.Cents(577912), *ppmEstimate)
-<<<<<<< HEAD
-=======
 
 			// appending this to test functionality of the GCC multiplier
 			validGccMultiplierDate, _ := time.Parse("2006-01-02", "2025-06-02")
@@ -2626,7 +2624,6 @@
 			suite.Equal(unit.Pound(5000), *newPPMWithMultiplier.EstimatedWeight)
 			suite.NotEqual(unit.Cents(504512), *ppmEstimateWithMultiplier)
 			suite.Equal(unit.Cents(884072), *ppmEstimateWithMultiplier)
->>>>>>> c6277656
 		})
 
 		suite.Run("Estimated Incentive - Success using estimated weight and not db authorized weight for OCONUS -> CONUS", func() {
@@ -2756,8 +2753,6 @@
 			planner.AssertCalled(suite.T(), "ZipTransitDistance", mock.AnythingOfType("*appcontext.appContext"),
 				"50309", "98421")
 			suite.Equal(unit.Cents(1223783), *ppmMaxIncentive)
-<<<<<<< HEAD
-=======
 
 			// appending this to test functionality of the GCC multiplier
 			validGccMultiplierDate, _ := time.Parse("2006-01-02", "2025-06-02")
@@ -2805,7 +2800,6 @@
 			suite.Equal(unit.Pound(5000), *newPPMWithMultiplier.EstimatedWeight)
 			suite.NotEqual(unit.Cents(504512), *ppmEstimateWithMultiplier)
 			suite.Equal(unit.Cents(1874487), *ppmEstimateWithMultiplier)
->>>>>>> c6277656
 		})
 
 		suite.Run("Max Incentive - Success using db authorized weight and not estimated for OCONUS -> CONUS", func() {
@@ -2953,8 +2947,6 @@
 			planner.AssertCalled(suite.T(), "ZipTransitDistance", mock.AnythingOfType("*appcontext.appContext"),
 				"74133", "98421")
 			suite.Equal(unit.Cents(525328), *ppmFinalIncentive)
-<<<<<<< HEAD
-=======
 
 			// appending this to test functionality of the GCC multiplier
 			validGccMultiplierDate, _ := time.Parse("2006-01-02", "2025-06-02")
@@ -3009,7 +3001,6 @@
 			suite.Equal(unit.Pound(4000), *newPPMWithMultiplier.EstimatedWeight)
 			suite.NotEqual(unit.Cents(459178), *ppmEstimateWithMultiplier)
 			suite.Equal(unit.Cents(682926), *ppmEstimateWithMultiplier)
->>>>>>> c6277656
 		})
 
 		suite.Run("Final Incentive - Success using estimated weight for OCONUS -> CONUS", func() {
