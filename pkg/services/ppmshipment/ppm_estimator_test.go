package ppmshipment

import (
	"fmt"
	"time"

	"github.com/gofrs/uuid"
	"github.com/stretchr/testify/mock"

	"github.com/transcom/mymove/pkg/factory"
	"github.com/transcom/mymove/pkg/models"
	prhelpermocks "github.com/transcom/mymove/pkg/payment_request/mocks"
	"github.com/transcom/mymove/pkg/route/mocks"
	storageTest "github.com/transcom/mymove/pkg/storage/test"
	"github.com/transcom/mymove/pkg/testdatagen"
	"github.com/transcom/mymove/pkg/unit"
	"github.com/transcom/mymove/pkg/uploader"
)

func (suite *PPMShipmentSuite) TestPPMEstimator() {
	mockedPlanner := &mocks.Planner{}
	mockedPaymentRequestHelper := &prhelpermocks.Helper{}
	ppmEstimator := NewEstimatePPM(mockedPlanner, mockedPaymentRequestHelper)
	validGccMultiplierDate, _ := time.Parse("2006-01-02", "2025-06-02")
	invalidGccMultiplierDate, _ := time.Parse("2006-01-02", "2025-05-14")

	// To avoid creating all of the re_services and their corresponding params using factories, we can create this
	// mapping to help mock the response
	serviceParamKeys := map[models.ServiceItemParamName]models.ServiceItemParamKey{
		models.ServiceItemParamNameActualPickupDate:                 {Key: models.ServiceItemParamNameActualPickupDate, Type: models.ServiceItemParamTypeDate},
		models.ServiceItemParamNameContractCode:                     {Key: models.ServiceItemParamNameContractCode, Type: models.ServiceItemParamTypeString},
		models.ServiceItemParamNameDistanceZip:                      {Key: models.ServiceItemParamNameDistanceZip, Type: models.ServiceItemParamTypeInteger},
		models.ServiceItemParamNameEIAFuelPrice:                     {Key: models.ServiceItemParamNameEIAFuelPrice, Type: models.ServiceItemParamTypeInteger},
		models.ServiceItemParamNameFSCWeightBasedDistanceMultiplier: {Key: models.ServiceItemParamNameFSCWeightBasedDistanceMultiplier, Type: models.ServiceItemParamTypeDecimal},
		models.ServiceItemParamNameReferenceDate:                    {Key: models.ServiceItemParamNameReferenceDate, Type: models.ServiceItemParamTypeDate},
		models.ServiceItemParamNameRequestedPickupDate:              {Key: models.ServiceItemParamNameRequestedPickupDate, Type: models.ServiceItemParamTypeDate},
		models.ServiceItemParamNameServiceAreaDest:                  {Key: models.ServiceItemParamNameServiceAreaDest, Type: models.ServiceItemParamTypeString},
		models.ServiceItemParamNameServiceAreaOrigin:                {Key: models.ServiceItemParamNameServiceAreaOrigin, Type: models.ServiceItemParamTypeString},
		models.ServiceItemParamNameServicesScheduleDest:             {Key: models.ServiceItemParamNameServicesScheduleDest, Type: models.ServiceItemParamTypeInteger},
		models.ServiceItemParamNameServicesScheduleOrigin:           {Key: models.ServiceItemParamNameServicesScheduleOrigin, Type: models.ServiceItemParamTypeInteger},
		models.ServiceItemParamNameWeightAdjusted:                   {Key: models.ServiceItemParamNameWeightAdjusted, Type: models.ServiceItemParamTypeInteger},
		models.ServiceItemParamNameWeightBilled:                     {Key: models.ServiceItemParamNameWeightBilled, Type: models.ServiceItemParamTypeInteger},
		models.ServiceItemParamNameWeightEstimated:                  {Key: models.ServiceItemParamNameWeightEstimated, Type: models.ServiceItemParamTypeInteger},
		models.ServiceItemParamNameWeightOriginal:                   {Key: models.ServiceItemParamNameWeightOriginal, Type: models.ServiceItemParamTypeInteger},
		models.ServiceItemParamNameWeightReweigh:                    {Key: models.ServiceItemParamNameWeightReweigh, Type: models.ServiceItemParamTypeInteger},
		models.ServiceItemParamNameZipDestAddress:                   {Key: models.ServiceItemParamNameZipDestAddress, Type: models.ServiceItemParamTypeString},
		models.ServiceItemParamNameZipPickupAddress:                 {Key: models.ServiceItemParamNameZipPickupAddress, Type: models.ServiceItemParamTypeString},
	}

	serviceParams := models.ServiceParams{}
	// Domestic Linehaul
	for _, serviceParamKey := range []models.ServiceItemParamName{
		models.ServiceItemParamNameActualPickupDate,
		models.ServiceItemParamNameContractCode,
		models.ServiceItemParamNameDistanceZip,
		models.ServiceItemParamNameReferenceDate,
		models.ServiceItemParamNameRequestedPickupDate,
		models.ServiceItemParamNameServiceAreaOrigin,
		models.ServiceItemParamNameWeightAdjusted,
		models.ServiceItemParamNameWeightBilled,
		models.ServiceItemParamNameWeightEstimated,
		models.ServiceItemParamNameWeightOriginal,
		models.ServiceItemParamNameWeightReweigh,
		models.ServiceItemParamNameZipDestAddress,
		models.ServiceItemParamNameZipPickupAddress,
	} {
		serviceParams = append(serviceParams, models.ServiceParam{Service: models.ReService{Code: models.ReServiceCodeDLH}, ServiceItemParamKey: serviceParamKeys[serviceParamKey]})
	}

	// Fuel Surcharge
	for _, serviceParamKey := range []models.ServiceItemParamName{
		models.ServiceItemParamNameActualPickupDate,
		models.ServiceItemParamNameContractCode,
		models.ServiceItemParamNameDistanceZip,
		models.ServiceItemParamNameEIAFuelPrice,
		models.ServiceItemParamNameFSCWeightBasedDistanceMultiplier,
		models.ServiceItemParamNameWeightAdjusted,
		models.ServiceItemParamNameWeightBilled,
		models.ServiceItemParamNameWeightEstimated,
		models.ServiceItemParamNameWeightOriginal,
		models.ServiceItemParamNameWeightReweigh,
		models.ServiceItemParamNameZipDestAddress,
		models.ServiceItemParamNameZipPickupAddress,
	} {
		serviceParams = append(serviceParams, models.ServiceParam{Service: models.ReService{Code: models.ReServiceCodeFSC}, ServiceItemParamKey: serviceParamKeys[serviceParamKey]})
	}

	// Domestic Origin Price
	for _, serviceParamKey := range []models.ServiceItemParamName{
		models.ServiceItemParamNameActualPickupDate,
		models.ServiceItemParamNameContractCode,
		models.ServiceItemParamNameReferenceDate,
		models.ServiceItemParamNameRequestedPickupDate,
		models.ServiceItemParamNameServiceAreaOrigin,
		models.ServiceItemParamNameWeightAdjusted,
		models.ServiceItemParamNameWeightBilled,
		models.ServiceItemParamNameWeightEstimated,
		models.ServiceItemParamNameWeightOriginal,
		models.ServiceItemParamNameWeightReweigh,
		models.ServiceItemParamNameZipPickupAddress,
	} {
		serviceParams = append(serviceParams, models.ServiceParam{Service: models.ReService{Code: models.ReServiceCodeDOP}, ServiceItemParamKey: serviceParamKeys[serviceParamKey]})
	}

	// Domestic Destination Price
	for _, serviceParamKey := range []models.ServiceItemParamName{
		models.ServiceItemParamNameActualPickupDate,
		models.ServiceItemParamNameContractCode,
		models.ServiceItemParamNameReferenceDate,
		models.ServiceItemParamNameRequestedPickupDate,
		models.ServiceItemParamNameServiceAreaDest,
		models.ServiceItemParamNameWeightAdjusted,
		models.ServiceItemParamNameWeightBilled,
		models.ServiceItemParamNameWeightEstimated,
		models.ServiceItemParamNameWeightOriginal,
		models.ServiceItemParamNameWeightReweigh,
		models.ServiceItemParamNameZipDestAddress,
	} {
		serviceParams = append(serviceParams, models.ServiceParam{Service: models.ReService{Code: models.ReServiceCodeDDP}, ServiceItemParamKey: serviceParamKeys[serviceParamKey]})
	}

	// Domestic Packing
	for _, serviceParamKey := range []models.ServiceItemParamName{
		models.ServiceItemParamNameActualPickupDate,
		models.ServiceItemParamNameContractCode,
		models.ServiceItemParamNameReferenceDate,
		models.ServiceItemParamNameRequestedPickupDate,
		models.ServiceItemParamNameServiceAreaOrigin,
		models.ServiceItemParamNameServicesScheduleOrigin,
		models.ServiceItemParamNameWeightAdjusted,
		models.ServiceItemParamNameWeightBilled,
		models.ServiceItemParamNameWeightEstimated,
		models.ServiceItemParamNameWeightOriginal,
		models.ServiceItemParamNameWeightReweigh,
		models.ServiceItemParamNameZipPickupAddress,
	} {
		serviceParams = append(serviceParams, models.ServiceParam{Service: models.ReService{Code: models.ReServiceCodeDPK}, ServiceItemParamKey: serviceParamKeys[serviceParamKey]})
	}

	// Domestic Unpacking
	for _, serviceParamKey := range []models.ServiceItemParamName{
		models.ServiceItemParamNameActualPickupDate,
		models.ServiceItemParamNameContractCode,
		models.ServiceItemParamNameReferenceDate,
		models.ServiceItemParamNameRequestedPickupDate,
		models.ServiceItemParamNameServiceAreaDest,
		models.ServiceItemParamNameServicesScheduleDest,
		models.ServiceItemParamNameWeightAdjusted,
		models.ServiceItemParamNameWeightBilled,
		models.ServiceItemParamNameWeightEstimated,
		models.ServiceItemParamNameWeightOriginal,
		models.ServiceItemParamNameWeightReweigh,
		models.ServiceItemParamNameZipDestAddress,
	} {
		serviceParams = append(serviceParams, models.ServiceParam{Service: models.ReService{Code: models.ReServiceCodeDUPK}, ServiceItemParamKey: serviceParamKeys[serviceParamKey]})
	}

	setupPricerData := func() {
		testdatagen.FetchOrMakeGHCDieselFuelPrice(suite.DB(), testdatagen.Assertions{
			GHCDieselFuelPrice: models.GHCDieselFuelPrice{
				FuelPriceInMillicents: unit.Millicents(281400),
				PublicationDate:       time.Date(2020, time.March, 9, 0, 0, 0, 0, time.UTC),
				EffectiveDate:         time.Date(2020, time.March, 10, 0, 0, 0, 0, time.UTC),
				EndDate:               time.Date(2020, time.March, 16, 0, 0, 0, 0, time.UTC),
			},
		})

		originDomesticServiceArea := testdatagen.FetchOrMakeReDomesticServiceArea(suite.DB(), testdatagen.Assertions{
			ReDomesticServiceArea: models.ReDomesticServiceArea{
				ServiceArea:      "056",
				ServicesSchedule: 3,
				SITPDSchedule:    3,
			},
			ReContract: testdatagen.FetchOrMakeReContract(suite.DB(), testdatagen.Assertions{}),
		})

		testdatagen.FetchOrMakeReContractYear(suite.DB(), testdatagen.Assertions{
			ReContractYear: models.ReContractYear{
				Contract:             originDomesticServiceArea.Contract,
				ContractID:           originDomesticServiceArea.ContractID,
				StartDate:            time.Date(2019, time.June, 1, 0, 0, 0, 0, time.UTC),
				EndDate:              time.Date(2020, time.May, 31, 0, 0, 0, 0, time.UTC),
				Escalation:           1.0,
				EscalationCompounded: 1.0,
			},
		})

		testdatagen.FetchOrMakeReZip3(suite.DB(), testdatagen.Assertions{
			ReZip3: models.ReZip3{
				Contract:            originDomesticServiceArea.Contract,
				ContractID:          originDomesticServiceArea.ContractID,
				DomesticServiceArea: originDomesticServiceArea,
				Zip3:                "503",
			},
		})

		testdatagen.FetchOrMakeReZip3(suite.DB(), testdatagen.Assertions{
			ReZip3: models.ReZip3{
				Contract:            originDomesticServiceArea.Contract,
				ContractID:          originDomesticServiceArea.ContractID,
				DomesticServiceArea: originDomesticServiceArea,
				Zip3:                "902",
			},
		})

		destDomesticServiceArea := testdatagen.FetchOrMakeReDomesticServiceArea(suite.DB(), testdatagen.Assertions{
			ReDomesticServiceArea: models.ReDomesticServiceArea{
				Contract:    originDomesticServiceArea.Contract,
				ContractID:  originDomesticServiceArea.ContractID,
				ServiceArea: "208",
			},
		})

		testdatagen.FetchOrMakeReZip3(suite.DB(), testdatagen.Assertions{
			ReZip3: models.ReZip3{
				Contract:            destDomesticServiceArea.Contract,
				ContractID:          destDomesticServiceArea.ContractID,
				DomesticServiceArea: destDomesticServiceArea,
				Zip3:                "308",
			},
		})

		testdatagen.FetchOrMakeReDomesticLinehaulPrice(suite.DB(), testdatagen.Assertions{
			ReDomesticLinehaulPrice: models.ReDomesticLinehaulPrice{
				Contract:              originDomesticServiceArea.Contract,
				ContractID:            originDomesticServiceArea.ContractID,
				DomesticServiceArea:   originDomesticServiceArea,
				DomesticServiceAreaID: originDomesticServiceArea.ID,
				WeightLower:           unit.Pound(500),
				WeightUpper:           unit.Pound(4999),
				MilesLower:            2001,
				MilesUpper:            2500,
				PriceMillicents:       unit.Millicents(412400),
			},
		})

		testdatagen.FetchOrMakeReDomesticLinehaulPrice(suite.DB(), testdatagen.Assertions{
			ReDomesticLinehaulPrice: models.ReDomesticLinehaulPrice{
				Contract:              originDomesticServiceArea.Contract,
				ContractID:            originDomesticServiceArea.ContractID,
				DomesticServiceArea:   originDomesticServiceArea,
				DomesticServiceAreaID: originDomesticServiceArea.ID,
				WeightLower:           unit.Pound(500),
				WeightUpper:           unit.Pound(4999),
				MilesLower:            2001,
				MilesUpper:            2500,
				IsPeakPeriod:          true,
				PriceMillicents:       unit.Millicents(437600),
			},
		})

		testdatagen.FetchOrMakeReDomesticLinehaulPrice(suite.DB(), testdatagen.Assertions{
			ReDomesticLinehaulPrice: models.ReDomesticLinehaulPrice{
				Contract:              originDomesticServiceArea.Contract,
				ContractID:            originDomesticServiceArea.ContractID,
				DomesticServiceArea:   originDomesticServiceArea,
				DomesticServiceAreaID: originDomesticServiceArea.ID,
				WeightLower:           unit.Pound(5000),
				WeightUpper:           unit.Pound(9999),
				MilesLower:            2001,
				MilesUpper:            2500,
				PriceMillicents:       unit.Millicents(606800),
			},
		})

		dopService := factory.FetchReServiceByCode(suite.DB(), models.ReServiceCodeDOP)

		testdatagen.FetchOrMakeReDomesticServiceAreaPrice(suite.DB(), testdatagen.Assertions{
			ReDomesticServiceAreaPrice: models.ReDomesticServiceAreaPrice{
				ContractID:            originDomesticServiceArea.ContractID,
				Contract:              originDomesticServiceArea.Contract,
				ServiceID:             dopService.ID,
				Service:               dopService,
				DomesticServiceAreaID: originDomesticServiceArea.ID,
				DomesticServiceArea:   originDomesticServiceArea,
				IsPeakPeriod:          false,
				PriceCents:            unit.Cents(404),
			},
		})

		testdatagen.FetchOrMakeReDomesticServiceAreaPrice(suite.DB(), testdatagen.Assertions{
			ReDomesticServiceAreaPrice: models.ReDomesticServiceAreaPrice{
				ContractID:            originDomesticServiceArea.ContractID,
				Contract:              originDomesticServiceArea.Contract,
				ServiceID:             dopService.ID,
				Service:               dopService,
				DomesticServiceAreaID: originDomesticServiceArea.ID,
				DomesticServiceArea:   originDomesticServiceArea,
				IsPeakPeriod:          true,
				PriceCents:            unit.Cents(465),
			},
		})

		ddpService := factory.FetchReServiceByCode(suite.DB(), models.ReServiceCodeDDP)

		testdatagen.FetchOrMakeReDomesticServiceAreaPrice(suite.DB(), testdatagen.Assertions{
			ReDomesticServiceAreaPrice: models.ReDomesticServiceAreaPrice{
				ContractID:            destDomesticServiceArea.ContractID,
				Contract:              destDomesticServiceArea.Contract,
				ServiceID:             ddpService.ID,
				Service:               ddpService,
				DomesticServiceAreaID: destDomesticServiceArea.ID,
				DomesticServiceArea:   destDomesticServiceArea,
				IsPeakPeriod:          false,
				PriceCents:            unit.Cents(832),
			},
		})

		testdatagen.FetchOrMakeReDomesticServiceAreaPrice(suite.DB(), testdatagen.Assertions{
			ReDomesticServiceAreaPrice: models.ReDomesticServiceAreaPrice{
				ContractID:            destDomesticServiceArea.ContractID,
				Contract:              destDomesticServiceArea.Contract,
				ServiceID:             ddpService.ID,
				Service:               ddpService,
				DomesticServiceAreaID: destDomesticServiceArea.ID,
				DomesticServiceArea:   destDomesticServiceArea,
				IsPeakPeriod:          true,
				PriceCents:            unit.Cents(957),
			},
		})

		dpkService := factory.FetchReServiceByCode(suite.DB(), models.ReServiceCodeDPK)

		testdatagen.FetchOrMakeReDomesticOtherPrice(suite.DB(), testdatagen.Assertions{
			ReDomesticOtherPrice: models.ReDomesticOtherPrice{
				ContractID:   originDomesticServiceArea.ContractID,
				Contract:     originDomesticServiceArea.Contract,
				ServiceID:    dpkService.ID,
				Service:      dpkService,
				IsPeakPeriod: false,
				Schedule:     3,
				PriceCents:   7395,
			},
		})

		testdatagen.FetchOrMakeReDomesticOtherPrice(suite.DB(), testdatagen.Assertions{
			ReDomesticOtherPrice: models.ReDomesticOtherPrice{
				ContractID:   originDomesticServiceArea.ContractID,
				Contract:     originDomesticServiceArea.Contract,
				ServiceID:    dpkService.ID,
				Service:      dpkService,
				IsPeakPeriod: true,
				Schedule:     3,
				PriceCents:   8000,
			},
		})

		dupkService := factory.FetchReServiceByCode(suite.DB(), models.ReServiceCodeDUPK)

		testdatagen.FetchOrMakeReDomesticOtherPrice(suite.DB(), testdatagen.Assertions{
			ReDomesticOtherPrice: models.ReDomesticOtherPrice{
				ContractID:   destDomesticServiceArea.ContractID,
				Contract:     destDomesticServiceArea.Contract,
				ServiceID:    dupkService.ID,
				Service:      dupkService,
				IsPeakPeriod: false,
				Schedule:     2,
				PriceCents:   597,
			},
		})

		testdatagen.FetchOrMakeReDomesticOtherPrice(suite.DB(), testdatagen.Assertions{
			ReDomesticOtherPrice: models.ReDomesticOtherPrice{
				ContractID:   destDomesticServiceArea.ContractID,
				Contract:     destDomesticServiceArea.Contract,
				ServiceID:    dupkService.ID,
				Service:      dupkService,
				IsPeakPeriod: true,
				Schedule:     2,
				PriceCents:   650,
			},
		})

		dofsitService := factory.FetchReServiceByCode(suite.DB(), models.ReServiceCodeDOFSIT)

		testdatagen.FetchOrMakeReDomesticServiceAreaPrice(suite.DB(), testdatagen.Assertions{
			ReDomesticServiceAreaPrice: models.ReDomesticServiceAreaPrice{
				ContractID:            originDomesticServiceArea.ContractID,
				Contract:              originDomesticServiceArea.Contract,
				ServiceID:             dofsitService.ID,
				Service:               dofsitService,
				DomesticServiceAreaID: originDomesticServiceArea.ID,
				DomesticServiceArea:   originDomesticServiceArea,
				IsPeakPeriod:          false,
				PriceCents:            1153,
			},
		})

		testdatagen.FetchOrMakeReDomesticServiceAreaPrice(suite.DB(), testdatagen.Assertions{
			ReDomesticServiceAreaPrice: models.ReDomesticServiceAreaPrice{
				ContractID:            originDomesticServiceArea.ContractID,
				Contract:              originDomesticServiceArea.Contract,
				ServiceID:             dofsitService.ID,
				Service:               dofsitService,
				DomesticServiceAreaID: originDomesticServiceArea.ID,
				DomesticServiceArea:   originDomesticServiceArea,
				IsPeakPeriod:          true,
				PriceCents:            1326,
			},
		})

		doasitService := factory.FetchReServiceByCode(suite.DB(), models.ReServiceCodeDOASIT)

		testdatagen.FetchOrMakeReDomesticServiceAreaPrice(suite.DB(), testdatagen.Assertions{
			ReDomesticServiceAreaPrice: models.ReDomesticServiceAreaPrice{
				ContractID:            originDomesticServiceArea.ContractID,
				Contract:              originDomesticServiceArea.Contract,
				ServiceID:             doasitService.ID,
				Service:               doasitService,
				DomesticServiceAreaID: originDomesticServiceArea.ID,
				DomesticServiceArea:   originDomesticServiceArea,
				IsPeakPeriod:          false,
				PriceCents:            46,
			},
		})

		testdatagen.FetchOrMakeReDomesticServiceAreaPrice(suite.DB(), testdatagen.Assertions{
			ReDomesticServiceAreaPrice: models.ReDomesticServiceAreaPrice{
				ContractID:            originDomesticServiceArea.ContractID,
				Contract:              originDomesticServiceArea.Contract,
				ServiceID:             doasitService.ID,
				Service:               doasitService,
				DomesticServiceAreaID: originDomesticServiceArea.ID,
				DomesticServiceArea:   originDomesticServiceArea,
				IsPeakPeriod:          true,
				PriceCents:            53,
			},
		})

		ddfsitService := factory.FetchReServiceByCode(suite.DB(), models.ReServiceCodeDDFSIT)

		testdatagen.FetchOrMakeReDomesticServiceAreaPrice(suite.DB(), testdatagen.Assertions{
			ReDomesticServiceAreaPrice: models.ReDomesticServiceAreaPrice{
				ContractID:            destDomesticServiceArea.ContractID,
				Contract:              destDomesticServiceArea.Contract,
				ServiceID:             ddfsitService.ID,
				Service:               ddfsitService,
				DomesticServiceAreaID: destDomesticServiceArea.ID,
				DomesticServiceArea:   destDomesticServiceArea,
				IsPeakPeriod:          false,
				PriceCents:            1612,
			},
		})

		testdatagen.FetchOrMakeReDomesticServiceAreaPrice(suite.DB(), testdatagen.Assertions{
			ReDomesticServiceAreaPrice: models.ReDomesticServiceAreaPrice{
				ContractID:            destDomesticServiceArea.ContractID,
				Contract:              destDomesticServiceArea.Contract,
				ServiceID:             ddfsitService.ID,
				Service:               ddfsitService,
				DomesticServiceAreaID: destDomesticServiceArea.ID,
				DomesticServiceArea:   destDomesticServiceArea,
				IsPeakPeriod:          true,
				PriceCents:            1854,
			},
		})

		ddasitService := factory.FetchReServiceByCode(suite.DB(), models.ReServiceCodeDDASIT)

		testdatagen.FetchOrMakeReDomesticServiceAreaPrice(suite.DB(), testdatagen.Assertions{
			ReDomesticServiceAreaPrice: models.ReDomesticServiceAreaPrice{
				ContractID:            destDomesticServiceArea.ContractID,
				Contract:              destDomesticServiceArea.Contract,
				ServiceID:             ddasitService.ID,
				Service:               ddasitService,
				DomesticServiceAreaID: destDomesticServiceArea.ID,
				DomesticServiceArea:   destDomesticServiceArea,
				IsPeakPeriod:          false,
				PriceCents:            55,
			},
		})

		testdatagen.FetchOrMakeReDomesticServiceAreaPrice(suite.DB(), testdatagen.Assertions{
			ReDomesticServiceAreaPrice: models.ReDomesticServiceAreaPrice{
				ContractID:            destDomesticServiceArea.ContractID,
				Contract:              destDomesticServiceArea.Contract,
				ServiceID:             ddasitService.ID,
				Service:               ddasitService,
				DomesticServiceAreaID: destDomesticServiceArea.ID,
				DomesticServiceArea:   destDomesticServiceArea,
				IsPeakPeriod:          true,
				PriceCents:            63,
			},
		})
	}

	suite.Run("Price Breakdown - Incentive-based PPM", func() {
		ppmShipment := factory.BuildPPMShipmentWithApprovedDocuments(suite.DB())

		setupPricerData()

		mockedPaymentRequestHelper.On(
			"FetchServiceParamsForServiceItems",
			mock.AnythingOfType("*appcontext.appContext"),
			mock.AnythingOfType("[]models.MTOServiceItem")).Return(serviceParams, nil)

		// DTOD distance is going to be less than the HHG Rand McNally distance of 2361 miles
		mockedPlanner.On("ZipTransitDistance", mock.AnythingOfType("*appcontext.appContext"),
			"50309", "30813").Return(2294, nil)

		linehaul, fuel, origin, dest, packing, unpacking, _, err := ppmEstimator.PriceBreakdown(suite.AppContextForTest(), &ppmShipment)
		suite.NilOrNoVerrs(err)

		mockedPlanner.AssertCalled(suite.T(), "ZipTransitDistance", mock.AnythingOfType("*appcontext.appContext"),
			"50309", "30813")
		mockedPaymentRequestHelper.AssertCalled(suite.T(), "FetchServiceParamsForServiceItems", mock.AnythingOfType("*appcontext.appContext"), mock.AnythingOfType("[]models.MTOServiceItem"))

		suite.Equal(unit.Pound(4000), *ppmShipment.EstimatedWeight)
		suite.Equal(unit.Cents(48155648), linehaul)
		suite.Equal(unit.Cents(-641), fuel)
		suite.Equal(unit.Cents(24160), origin)
		suite.Equal(unit.Cents(36960), dest)
		suite.Equal(unit.Cents(321920), packing)
		suite.Equal(unit.Cents(26520), unpacking)
		suite.Equal(unit.Cents(48155648), linehaul)
		suite.Equal(unit.Cents(-641), fuel)
		suite.Equal(unit.Cents(24160), origin)
		suite.Equal(unit.Cents(36960), dest)
		suite.Equal(unit.Cents(321920), packing)
		suite.Equal(unit.Cents(26520), unpacking)

		total := linehaul + fuel + origin + dest + packing + unpacking
		suite.Equal(unit.Cents(48564567), total)

		// testing multiplier functionality when multiplier is not nil
		gccMultiplier := models.GCCMultiplier{
			Multiplier: 1.3,
		}
		ppmShipment.GCCMultiplier = &gccMultiplier

		linehaul, fuel, origin, dest, packing, unpacking, _, err = ppmEstimator.PriceBreakdown(suite.AppContextForTest(), &ppmShipment)
		suite.NilOrNoVerrs(err)

		suite.Equal(unit.Pound(4000), *ppmShipment.EstimatedWeight)
		suite.Equal(unit.Cents(62602342), linehaul)
		suite.Equal(unit.Cents(-641), fuel)
		suite.Equal(unit.Cents(31408), origin)
		suite.Equal(unit.Cents(48048), dest)
		suite.Equal(unit.Cents(418496), packing)
		suite.Equal(unit.Cents(34476), unpacking)

		totalWithMultiplier := linehaul + fuel + origin + dest + packing + unpacking
		suite.Equal(unit.Cents(63134129), totalWithMultiplier)
	})

	suite.Run("Price Breakdown - Small package PPM", func() {
		fakeS3 := storageTest.NewFakeS3Storage(true)
		userUploader, uploaderErr := uploader.NewUserUploader(fakeS3, uploader.MaxCustomerUserUploadFileSizeLimit)
		suite.FatalNoError(uploaderErr)

		// this factory has two moving expenses that total 4000 pounds
		// pricing should be the same as the above test
		ppmShipment := factory.BuildPPMSPRShipmentWithoutPaymentPacketTwoExpenses(suite.DB(), userUploader)

		setupPricerData()

		mockedPaymentRequestHelper.On(
			"FetchServiceParamsForServiceItems",
			mock.AnythingOfType("*appcontext.appContext"),
			mock.AnythingOfType("[]models.MTOServiceItem")).Return(serviceParams, nil)

		// DTOD distance is going to be less than the HHG Rand McNally distance of 2361 miles
		mockedPlanner.On("ZipTransitDistance", mock.AnythingOfType("*appcontext.appContext"),
			"50309", "30813").Return(2294, nil)

		linehaul, fuel, origin, dest, packing, unpacking, _, err := ppmEstimator.PriceBreakdown(suite.AppContextForTest(), &ppmShipment)
		suite.NilOrNoVerrs(err)

		mockedPlanner.AssertCalled(suite.T(), "ZipTransitDistance", mock.AnythingOfType("*appcontext.appContext"),
			"50309", "30813")
		mockedPaymentRequestHelper.AssertCalled(suite.T(), "FetchServiceParamsForServiceItems", mock.AnythingOfType("*appcontext.appContext"), mock.AnythingOfType("[]models.MTOServiceItem"))

		suite.Equal(unit.Pound(4000), *ppmShipment.EstimatedWeight)
		suite.Equal(unit.Cents(48155648), linehaul)
		suite.Equal(unit.Cents(-641), fuel)
		suite.Equal(unit.Cents(24160), origin)
		suite.Equal(unit.Cents(36960), dest)
		suite.Equal(unit.Cents(321920), packing)
		suite.Equal(unit.Cents(26520), unpacking)

		total := linehaul + fuel + origin + dest + packing + unpacking
		suite.Equal(unit.Cents(48564567), total)
	})

	suite.Run("Estimated Incentive", func() {
		suite.Run("Estimated Incentive - Success using estimated weight and not db authorized weight", func() {
			// when the PPM shipment is in draft, we use the estimated weight and not the db authorized weight
			oldPPMShipment := factory.BuildPPMShipment(suite.DB(), []factory.Customization{
				{
					Model: models.PPMShipment{
						Status: models.PPMShipmentStatusDraft,
					},
				},
			}, nil)
			setupPricerData()

			// shipment has locations and date but is now updating the estimated weight for the first time
			estimatedWeight := unit.Pound(5000)
			newPPM := oldPPMShipment
			newPPM.EstimatedWeight = &estimatedWeight

			mockedPaymentRequestHelper.On(
				"FetchServiceParamsForServiceItems",
				mock.AnythingOfType("*appcontext.appContext"),
				mock.AnythingOfType("[]models.MTOServiceItem")).Return(serviceParams, nil).Twice()
			// DTOD distance is going to be less than the HHG Rand McNally distance of 2361 miles
			mockedPlanner.On("ZipTransitDistance", mock.AnythingOfType("*appcontext.appContext"),
				"50309", "30813").Return(2294, nil)

			ppmEstimate, _, err := ppmEstimator.EstimateIncentiveWithDefaultChecks(suite.AppContextForTest(), oldPPMShipment, &newPPM)
			suite.NilOrNoVerrs(err)

			mockedPlanner.AssertCalled(suite.T(), "ZipTransitDistance", mock.AnythingOfType("*appcontext.appContext"),
				"50309", "30813")
			mockedPaymentRequestHelper.AssertCalled(suite.T(), "FetchServiceParamsForServiceItems", mock.AnythingOfType("*appcontext.appContext"), mock.AnythingOfType("[]models.MTOServiceItem"))

			suite.Equal(oldPPMShipment.PickupAddress.PostalCode, newPPM.PickupAddress.PostalCode)
			suite.Equal(unit.Pound(5000), *newPPM.EstimatedWeight)
			suite.Equal(unit.Cents(89071179), *ppmEstimate)

			// appending this to test functionality of the GCC multiplier
			ppmWithMultiplier := factory.BuildPPMShipment(suite.DB(), []factory.Customization{
				{
					Model: models.PPMShipment{
						ExpectedDepartureDate: validGccMultiplierDate,
					},
				},
			}, nil)
			newPPMWithMultiplier := ppmWithMultiplier
			newPPMWithMultiplier.EstimatedWeight = &estimatedWeight // setting weight to 5000
			ppmEstimatedWithMultiplier, _, err := ppmEstimator.EstimateIncentiveWithDefaultChecks(suite.AppContextForTest(), ppmWithMultiplier, &newPPMWithMultiplier)
			suite.NilOrNoVerrs(err)

			mockedPlanner.AssertCalled(suite.T(), "ZipTransitDistance", mock.AnythingOfType("*appcontext.appContext"),
				"50309", "30813")
			mockedPaymentRequestHelper.AssertCalled(suite.T(), "FetchServiceParamsForServiceItems", mock.AnythingOfType("*appcontext.appContext"), mock.AnythingOfType("[]models.MTOServiceItem"))

			suite.Equal(unit.Pound(5000), *newPPMWithMultiplier.EstimatedWeight)
			suite.NotEqual(unit.Cents(89071179), *ppmEstimatedWithMultiplier)
			suite.Equal(unit.Cents(120722169), *ppmEstimatedWithMultiplier)
		})

		suite.Run("Estimated Incentive - Success using db authorize weight and not estimated incentive", func() {
			// when the PPM shipment is NOT in draft, we use the db authorized weight and not the estimated weight
			oldPPMShipment := factory.BuildPPMShipment(suite.DB(), []factory.Customization{
				{
					Model: models.PPMShipment{
						Status: models.PPMShipmentStatusNeedsCloseout,
					},
				},
			}, nil)
			setupPricerData()

			// shipment has locations and date but is now updating the estimated weight for the first time
			estimatedWeight := unit.Pound(5000)
			newPPM := oldPPMShipment
			newPPM.EstimatedWeight = &estimatedWeight

			mockedPaymentRequestHelper.On(
				"FetchServiceParamsForServiceItems",
				mock.AnythingOfType("*appcontext.appContext"),
				mock.AnythingOfType("[]models.MTOServiceItem")).Return(serviceParams, nil)

			// DTOD distance is going to be less than the HHG Rand McNally distance of 2361 miles
			mockedPlanner.On("ZipTransitDistance", mock.AnythingOfType("*appcontext.appContext"),
				"50309", "30813").Return(2294, nil)

			ppmEstimate, _, err := ppmEstimator.EstimateIncentiveWithDefaultChecks(suite.AppContextForTest(), oldPPMShipment, &newPPM)
			suite.NilOrNoVerrs(err)

			mockedPlanner.AssertCalled(suite.T(), "ZipTransitDistance", mock.AnythingOfType("*appcontext.appContext"),
				"50309", "30813")
			mockedPaymentRequestHelper.AssertCalled(suite.T(), "FetchServiceParamsForServiceItems", mock.AnythingOfType("*appcontext.appContext"), mock.AnythingOfType("[]models.MTOServiceItem"))

			suite.Equal(oldPPMShipment.PickupAddress.PostalCode, newPPM.PickupAddress.PostalCode)
			suite.Equal(unit.Pound(5000), *newPPM.EstimatedWeight)
			suite.Equal(unit.Cents(1000000), *ppmEstimate)
		})

		suite.Run("Estimated Incentive - Success when old Estimated Incentive is zero", func() {
			oldPPMShipment := factory.BuildMinimalPPMShipment(suite.DB(), nil, nil)

			zeroIncentive := unit.Cents(0)
			oldPPMShipment.EstimatedIncentive = &zeroIncentive

			setupPricerData()

			// shipment has locations and date but is now updating the estimated weight for the first time
			estimatedWeight := unit.Pound(5000)
			newPPM := oldPPMShipment
			newPPM.EstimatedWeight = &estimatedWeight

			mockedPaymentRequestHelper.On(
				"FetchServiceParamsForServiceItems",
				mock.AnythingOfType("*appcontext.appContext"),
				mock.AnythingOfType("[]models.MTOServiceItem")).Return(serviceParams, nil)

			// DTOD distance is going to be less than the HHG Rand McNally distance of 2361 miles
			mockedPlanner.On("ZipTransitDistance", mock.AnythingOfType("*appcontext.appContext"),
				"50309", "30813").Return(2294, nil)

			ppmEstimate, _, err := ppmEstimator.EstimateIncentiveWithDefaultChecks(suite.AppContextForTest(), oldPPMShipment, &newPPM)
			suite.NilOrNoVerrs(err)

			mockedPlanner.AssertCalled(suite.T(), "ZipTransitDistance", mock.AnythingOfType("*appcontext.appContext"),
				"50309", "30813")
			mockedPaymentRequestHelper.AssertCalled(suite.T(), "FetchServiceParamsForServiceItems", mock.AnythingOfType("*appcontext.appContext"), mock.AnythingOfType("[]models.MTOServiceItem"))

			suite.Equal(oldPPMShipment.PickupAddress.PostalCode, newPPM.PickupAddress.PostalCode)
			suite.Equal(unit.Pound(5000), *newPPM.EstimatedWeight)
			suite.Equal(unit.Cents(89071179), *ppmEstimate)
		})

		suite.Run("Estimated Incentive - Success when old Estimated Incentive is zero", func() {
			oldPPMShipment := factory.BuildMinimalPPMShipment(suite.DB(), nil, nil)

			zeroIncentive := unit.Cents(0)
			oldPPMShipment.EstimatedIncentive = &zeroIncentive

			setupPricerData()

			// shipment has locations and date but is now updating the estimated weight for the first time
			estimatedWeight := unit.Pound(5000)
			newPPM := oldPPMShipment
			newPPM.EstimatedWeight = &estimatedWeight

			mockedPaymentRequestHelper.On(
				"FetchServiceParamsForServiceItems",
				mock.AnythingOfType("*appcontext.appContext"),
				mock.AnythingOfType("[]models.MTOServiceItem")).Return(serviceParams, nil)

			// DTOD distance is going to be less than the HHG Rand McNally distance of 2361 miles
			mockedPlanner.On("ZipTransitDistance", mock.AnythingOfType("*appcontext.appContext"),
				"50309", "30813").Return(2294, nil)

			ppmEstimate, _, err := ppmEstimator.EstimateIncentiveWithDefaultChecks(suite.AppContextForTest(), oldPPMShipment, &newPPM)
			suite.NilOrNoVerrs(err)

			mockedPlanner.AssertCalled(suite.T(), "ZipTransitDistance", mock.AnythingOfType("*appcontext.appContext"),
				"50309", "30813")
			mockedPaymentRequestHelper.AssertCalled(suite.T(), "FetchServiceParamsForServiceItems", mock.AnythingOfType("*appcontext.appContext"), mock.AnythingOfType("[]models.MTOServiceItem"))

			suite.Equal(oldPPMShipment.PickupAddress.PostalCode, newPPM.PickupAddress.PostalCode)
			suite.Equal(unit.Pound(5000), *newPPM.EstimatedWeight)
			suite.Equal(unit.Cents(89071179), *ppmEstimate)
		})

		suite.Run("Estimated Incentive - Success - clears advance and advance requested values", func() {
			oldPPMShipment := factory.BuildPPMShipment(suite.DB(), []factory.Customization{
				{
					Model: models.PPMShipment{
						Status: models.PPMShipmentStatusDraft,
					},
				},
			}, nil)
			setupPricerData()

			newPPM := oldPPMShipment

			// updating the departure date will re-calculate the estimate and clear the previously requested advance
			newPPM.ExpectedDepartureDate = time.Date(testdatagen.GHCTestYear, time.March, 30, 0, 0, 0, 0, time.UTC)

			mockedPaymentRequestHelper.On(
				"FetchServiceParamsForServiceItems",
				mock.AnythingOfType("*appcontext.appContext"),
				mock.AnythingOfType("[]models.MTOServiceItem")).Return(serviceParams, nil)

			// DTOD distance is going to be less than the HHG Rand McNally distance of 2361 miles
			mockedPlanner.On("ZipTransitDistance", mock.AnythingOfType("*appcontext.appContext"),
				"50309", "30813").Return(2294, nil).Once()

			ppmEstimate, _, err := ppmEstimator.EstimateIncentiveWithDefaultChecks(suite.AppContextForTest(), oldPPMShipment, &newPPM)
			suite.NilOrNoVerrs(err)
			suite.Nil(newPPM.HasRequestedAdvance)
			suite.Nil(newPPM.AdvanceAmountRequested)
			suite.Equal(unit.Cents(48564567), *ppmEstimate)
		})

		suite.Run("Estimated Incentive - does not change when required fields are the same", func() {
			oldPPMShipment := factory.BuildPPMShipment(suite.DB(), []factory.Customization{
				{
					Model: models.PPMShipment{
						Status:             models.PPMShipmentStatusDraft,
						EstimatedIncentive: models.CentPointer(unit.Cents(500000)),
					},
				},
			}, nil)
			setupPricerData()
			newPPM := oldPPMShipment
			newPPM.HasProGear = models.BoolPointer(false)

			estimatedIncentive, _, err := ppmEstimator.EstimateIncentiveWithDefaultChecks(suite.AppContextForTest(), oldPPMShipment, &newPPM)
			suite.NilOrNoVerrs(err)
			suite.Equal(oldPPMShipment.PickupAddress.PostalCode, newPPM.PickupAddress.PostalCode)
			suite.Equal(*oldPPMShipment.EstimatedWeight, *newPPM.EstimatedWeight)
			suite.Equal(oldPPMShipment.DestinationAddress.PostalCode, newPPM.DestinationAddress.PostalCode)
			suite.True(oldPPMShipment.ExpectedDepartureDate.Equal(newPPM.ExpectedDepartureDate))
			suite.Equal(*oldPPMShipment.EstimatedIncentive, *estimatedIncentive)
			suite.Equal(models.BoolPointer(true), newPPM.HasRequestedAdvance)
			suite.Equal(unit.Cents(598700), *newPPM.AdvanceAmountRequested)
		})

		suite.Run("Estimated Incentive - does not change when status is not DRAFT", func() {
			oldPPMShipment := factory.BuildPPMShipment(suite.DB(), []factory.Customization{
				{
					Model: models.PPMShipment{
						EstimatedIncentive: models.CentPointer(unit.Cents(500000)),
					},
				},
			}, nil)

			pickupAddress := models.Address{PostalCode: oldPPMShipment.PickupAddress.PostalCode}
			destinationAddress := models.Address{PostalCode: "94040"}
			newPPM := models.PPMShipment{
				ID:                    uuid.FromStringOrNil("575c25aa-b4eb-4024-9597-43483003c773"),
				ShipmentID:            oldPPMShipment.ShipmentID,
				Status:                models.PPMShipmentStatusCloseoutComplete,
				ExpectedDepartureDate: oldPPMShipment.ExpectedDepartureDate,
				PickupAddress:         &pickupAddress,
				DestinationAddress:    &destinationAddress,
				EstimatedWeight:       oldPPMShipment.EstimatedWeight,
				SITExpected:           oldPPMShipment.SITExpected,
				EstimatedIncentive:    models.CentPointer(unit.Cents(600000)),
			}

			ppmEstimate, _, err := ppmEstimator.EstimateIncentiveWithDefaultChecks(suite.AppContextForTest(), oldPPMShipment, &newPPM)
			suite.NilOrNoVerrs(err)
			suite.Equal(oldPPMShipment.EstimatedIncentive, ppmEstimate)
		})

		suite.Run("Estimated Incentive - Success - is skipped when Estimated Weight is missing", func() {
			oldPPMShipment := factory.BuildMinimalPPMShipment(suite.DB(), nil, nil)

			newPPM := oldPPMShipment
			newPPM.DestinationAddress.PostalCode = "94040"
			_, _, err := ppmEstimator.EstimateIncentiveWithDefaultChecks(suite.AppContextForTest(), oldPPMShipment, &newPPM)
			suite.NoError(err)
			suite.Nil(newPPM.EstimatedIncentive)
		})
	})

	suite.Run("Max Incentive", func() {
		suite.Run("Max Incentive - Success", func() {
			maxIncentive2 := unit.Cents(900000000)
			oldPPMShipment := factory.BuildPPMShipment(suite.DB(), []factory.Customization{
				{
					Model: models.PPMShipment{
						MaxIncentive: &maxIncentive2,
					},
				},
			}, nil)
			setupPricerData()

			estimatedWeight := unit.Pound(5000)
			newPPM := oldPPMShipment
			newPPM.EstimatedWeight = &estimatedWeight
			newDate, _ := time.Parse("2006-01-02", "2025-05-02")
			newPPM.ExpectedDepartureDate = newDate

			mockedPaymentRequestHelper.On(
				"FetchServiceParamsForServiceItems",
				mock.AnythingOfType("*appcontext.appContext"),
				mock.AnythingOfType("[]models.MTOServiceItem")).Return(serviceParams, nil)

			mockedPlanner.On("ZipTransitDistance", mock.AnythingOfType("*appcontext.appContext"),
				"50309", "30813").Return(2294, nil).Twice()

			maxIncentive, err := ppmEstimator.MaxIncentive(suite.AppContextForTest(), oldPPMShipment, &newPPM)
			suite.NilOrNoVerrs(err)

			mockedPlanner.AssertCalled(suite.T(), "ZipTransitDistance", mock.AnythingOfType("*appcontext.appContext"),
				"50309", "30813")
			mockedPaymentRequestHelper.AssertCalled(suite.T(), "FetchServiceParamsForServiceItems", mock.AnythingOfType("*appcontext.appContext"), mock.AnythingOfType("[]models.MTOServiceItem"))

			suite.Equal(unit.Cents(365726906), *maxIncentive)

			// appending this to test functionality of the GCC multiplier
			ppmWithMultiplier := factory.BuildPPMShipment(suite.DB(), []factory.Customization{
				{
					Model: models.PPMShipment{
						ExpectedDepartureDate: validGccMultiplierDate,
						MaxIncentive:          &maxIncentive2,
					},
				},
			}, nil)
			newPPMWithMultiplier := ppmWithMultiplier
			newPPMWithMultiplier.EstimatedWeight = &estimatedWeight
			newDateInMultiplier, _ := time.Parse("2006-01-02", "2025-05-30")
			newPPMWithMultiplier.ExpectedDepartureDate = newDateInMultiplier
			ppmMaxWithMultiplier, err := ppmEstimator.MaxIncentive(suite.AppContextForTest(), ppmWithMultiplier, &newPPMWithMultiplier)
			suite.NilOrNoVerrs(err)

			suite.NotEqual(unit.Cents(142513951), *ppmMaxWithMultiplier)
			suite.Equal(unit.Cents(495692135), *ppmMaxWithMultiplier)
		})

		suite.Run("Max Incentive - Success - is skipped when Estimated Weight is missing", func() {
			oldPPMShipment := factory.BuildMinimalPPMShipment(suite.DB(), nil, nil)

			newPPM := oldPPMShipment
			newPPM.DestinationAddress.PostalCode = "94040"
			_, err := ppmEstimator.MaxIncentive(suite.AppContextForTest(), oldPPMShipment, &newPPM)
			suite.NoError(err)
			suite.Nil(newPPM.MaxIncentive)
		})

		suite.Run("Max Incentive - Skips recalculation when GCC multiplier and departure date unchanged", func() {
			existingMaxIncentive := unit.Cents(123456789)
			oldPPMShipment := factory.BuildPPMShipment(suite.DB(), []factory.Customization{
				{
					Model: models.PPMShipment{
						ExpectedDepartureDate: time.Date(2025, 6, 10, 0, 0, 0, 0, time.UTC),
						MaxIncentive:          &existingMaxIncentive,
					},
				},
			}, nil)

			newPPM := oldPPMShipment
			estimatedWeight := unit.Pound(5000)
			newPPM.EstimatedWeight = &estimatedWeight

			// make sure departure date and GCC multiplier are the same
			newPPM.ExpectedDepartureDate = oldPPMShipment.ExpectedDepartureDate
			newPPM.GCCMultiplierID = oldPPMShipment.GCCMultiplierID

			maxIncentive, err := ppmEstimator.MaxIncentive(suite.AppContextForTest(), oldPPMShipment, &newPPM)
			suite.NoError(err)
			suite.Equal(*oldPPMShipment.MaxIncentive, *maxIncentive)
		})

		suite.Run("Max Incentive - recalculates when old multiplier is nil and new is valid", func() {
			validMultiplierID := uuid.Must(uuid.NewV4())
			maxIncentive2 := unit.Cents(123456789)

			oldPPMShipment := factory.BuildPPMShipment(suite.DB(), []factory.Customization{
				{
					Model: models.PPMShipment{
						GCCMultiplierID:       nil,
						MaxIncentive:          &maxIncentive2,
						ExpectedDepartureDate: time.Date(2025, 5, 10, 0, 0, 0, 0, time.UTC),
					},
				},
			}, nil)

			newPPM := oldPPMShipment
			estimatedWeight := unit.Pound(5000)
			newPPM.EstimatedWeight = &estimatedWeight
			newPPM.GCCMultiplierID = &validMultiplierID // introduce a new multiplier

			mockedPaymentRequestHelper.On(
				"FetchServiceParamsForServiceItems",
				mock.AnythingOfType("*appcontext.appContext"),
				mock.AnythingOfType("[]models.MTOServiceItem")).Return(serviceParams, nil)

			mockedPlanner.On("ZipTransitDistance", mock.AnythingOfType("*appcontext.appContext"),
				"50309", "30813").Return(2294, nil).Once()

			maxIncentive, err := ppmEstimator.MaxIncentive(suite.AppContextForTest(), oldPPMShipment, &newPPM)
			suite.NoError(err)

			suite.NotEqual(*oldPPMShipment.MaxIncentive, *maxIncentive)
		})

		suite.Run("Max Incentive - recalculates when actual move date is being updated", func() {
			maxIncentive2 := unit.Cents(123456789)

			// expected departure date is set to a multiplier of 1.3x
			oldPPMShipment := factory.BuildPPMShipment(suite.DB(), []factory.Customization{
				{
					Model: models.PPMShipment{
						MaxIncentive:          &maxIncentive2,
						ExpectedDepartureDate: validGccMultiplierDate,
					},
				},
			}, nil)

			// now we are updating the actual move date
			newPPM := oldPPMShipment
			// simulating an actual move date being updated with GCC multiplier of 1x
			newPPM.ActualMoveDate = &invalidGccMultiplierDate
			newPPM.GCCMultiplier = &models.GCCMultiplier{Multiplier: 1}

			mockedPaymentRequestHelper.On(
				"FetchServiceParamsForServiceItems",
				mock.AnythingOfType("*appcontext.appContext"),
				mock.AnythingOfType("[]models.MTOServiceItem")).Return(serviceParams, nil)

			mockedPlanner.On("ZipTransitDistance", mock.AnythingOfType("*appcontext.appContext"),
				"50309", "30813").Return(2294, nil).Once()

			maxIncentive, err := ppmEstimator.MaxIncentive(suite.AppContextForTest(), oldPPMShipment, &newPPM)
			suite.NoError(err)

			suite.NotEqual(*oldPPMShipment.MaxIncentive, *maxIncentive)
		})
	})

	suite.Run("Final Incentive", func() {
		actualMoveDate := time.Date(2020, time.March, 14, 0, 0, 0, 0, time.UTC)

		suite.Run("Final Incentive - Success", func() {
			setupPricerData()
			weightOverride := unit.Pound(19500)
			maxIncentive := unit.Cents(90000000)
			oldPPMShipment := factory.BuildPPMShipment(suite.DB(), []factory.Customization{
				{
					Model: models.PPMShipment{
						ActualMoveDate: models.TimePointer(actualMoveDate),
						Status:         models.PPMShipmentStatusWaitingOnCustomer,
						MaxIncentive:   &maxIncentive,
					},
				},
			}, []factory.Trait{factory.GetTraitApprovedPPMWithActualInfo})

			oldPPMShipment.WeightTickets = models.WeightTickets{
				factory.BuildWeightTicket(suite.DB(), []factory.Customization{
					{
						Model: models.WeightTicket{
							FullWeight: &weightOverride,
						},
					},
				}, nil),
			}

			newPPM := oldPPMShipment
			updatedMoveDate := time.Date(2020, time.March, 15, 0, 0, 0, 0, time.UTC)
			newPPM.ActualMoveDate = models.TimePointer(updatedMoveDate)

			mockedPaymentRequestHelper.On(
				"FetchServiceParamsForServiceItems",
				mock.AnythingOfType("*appcontext.appContext"),
				mock.AnythingOfType("[]models.MTOServiceItem")).Return(serviceParams, nil)

			// DTOD distance is going to be less than the HHG Rand McNally distance of 2361 miles
			mockedPlanner.On("ZipTransitDistance", mock.AnythingOfType("*appcontext.appContext"),
				"50309", "30813").Return(2294, nil).Twice()

			ppmFinal, err := ppmEstimator.FinalIncentiveWithDefaultChecks(suite.AppContextForTest(), oldPPMShipment, &newPPM)
			suite.NilOrNoVerrs(err)

			mockedPlanner.AssertCalled(suite.T(), "ZipTransitDistance", mock.AnythingOfType("*appcontext.appContext"),
				"50309", "30813")
			mockedPaymentRequestHelper.AssertCalled(suite.T(), "FetchServiceParamsForServiceItems", mock.AnythingOfType("*appcontext.appContext"), mock.AnythingOfType("[]models.MTOServiceItem"))

			suite.NotEqual(*oldPPMShipment.ActualMoveDate, newPPM.ActualMoveDate)
			originalWeight, newWeight := SumWeights(oldPPMShipment, newPPM)
			suite.Equal(unit.Pound(5000), originalWeight)
			suite.Equal(unit.Pound(5000), newWeight)
			suite.Equal(unit.Cents(80249474), *ppmFinal)

			// appending this to test functionality of the GCC multiplier
			maxIncentive2 := unit.Cents(900000000)
			ppmWithMultiplier := factory.BuildPPMShipment(suite.DB(), []factory.Customization{
				{
					Model: models.PPMShipment{
						ExpectedDepartureDate: validGccMultiplierDate,
						Status:                models.PPMShipmentStatusWaitingOnCustomer,
						MaxIncentive:          &maxIncentive2,
					},
				},
			}, nil)
			ppmWithMultiplier.WeightTickets = models.WeightTickets{
				factory.BuildWeightTicket(suite.DB(), []factory.Customization{
					{
						Model: models.WeightTicket{
							FullWeight: &weightOverride,
						},
					},
				}, nil),
			}

			newPPMWithMultiplier := ppmWithMultiplier
			newPPMWithMultiplier.ActualMoveDate = models.TimePointer(updatedMoveDate)
			ppmFinalWithMultiplier, err := ppmEstimator.FinalIncentiveWithDefaultChecks(suite.AppContextForTest(), ppmWithMultiplier, &newPPMWithMultiplier)
			suite.NilOrNoVerrs(err)

			suite.NotEqual(unit.Cents(80249474), *ppmFinalWithMultiplier)
			suite.Equal(unit.Cents(104324316), *ppmFinalWithMultiplier)
		})

		suite.Run("Final Incentive - Success when capped at max gcc", func() {
			setupPricerData()
			weightOverride := unit.Pound(19500)
			maxIncentive := unit.Cents(500)
			oldPPMShipment := factory.BuildPPMShipment(suite.DB(), []factory.Customization{
				{
					Model: models.PPMShipment{
						ActualMoveDate: models.TimePointer(actualMoveDate),
						Status:         models.PPMShipmentStatusWaitingOnCustomer,
						MaxIncentive:   &maxIncentive,
					},
				},
			}, []factory.Trait{factory.GetTraitApprovedPPMWithActualInfo})

			oldPPMShipment.WeightTickets = models.WeightTickets{
				factory.BuildWeightTicket(suite.DB(), []factory.Customization{
					{
						Model: models.WeightTicket{
							FullWeight: &weightOverride,
						},
					},
				}, nil),
			}

			newPPM := oldPPMShipment
			updatedMoveDate := time.Date(2020, time.March, 15, 0, 0, 0, 0, time.UTC)
			newPPM.ActualMoveDate = models.TimePointer(updatedMoveDate)

			mockedPaymentRequestHelper.On(
				"FetchServiceParamsForServiceItems",
				mock.AnythingOfType("*appcontext.appContext"),
				mock.AnythingOfType("[]models.MTOServiceItem")).Return(serviceParams, nil)

			// DTOD distance is going to be less than the HHG Rand McNally distance of 2361 miles
			mockedPlanner.On("ZipTransitDistance", mock.AnythingOfType("*appcontext.appContext"),
				"50309", "30813").Return(2294, nil)

			ppmFinal, err := ppmEstimator.FinalIncentiveWithDefaultChecks(suite.AppContextForTest(), oldPPMShipment, &newPPM)
			suite.NilOrNoVerrs(err)

			mockedPlanner.AssertCalled(suite.T(), "ZipTransitDistance", mock.AnythingOfType("*appcontext.appContext"),
				"50309", "30813")
			mockedPaymentRequestHelper.AssertCalled(suite.T(), "FetchServiceParamsForServiceItems", mock.AnythingOfType("*appcontext.appContext"), mock.AnythingOfType("[]models.MTOServiceItem"))

			suite.NotEqual(*oldPPMShipment.ActualMoveDate, newPPM.ActualMoveDate)
			originalWeight, newWeight := SumWeights(oldPPMShipment, newPPM)
			suite.Equal(unit.Pound(5000), originalWeight)
			suite.Equal(unit.Pound(5000), newWeight)
			suite.Equal(maxIncentive, *ppmFinal)
		})

		suite.Run("Final Incentive - Success when capped at max gcc", func() {
			setupPricerData()
			weightOverride := unit.Pound(19500)
			maxIncentive := unit.Cents(500)
			oldPPMShipment := factory.BuildPPMShipment(suite.DB(), []factory.Customization{
				{
					Model: models.PPMShipment{
						ActualMoveDate: models.TimePointer(actualMoveDate),
						Status:         models.PPMShipmentStatusWaitingOnCustomer,
						MaxIncentive:   &maxIncentive,
					},
				},
			}, []factory.Trait{factory.GetTraitApprovedPPMWithActualInfo})

			oldPPMShipment.WeightTickets = models.WeightTickets{
				factory.BuildWeightTicket(suite.DB(), []factory.Customization{
					{
						Model: models.WeightTicket{
							FullWeight: &weightOverride,
						},
					},
				}, nil),
			}

			newPPM := oldPPMShipment
			updatedMoveDate := time.Date(2020, time.March, 15, 0, 0, 0, 0, time.UTC)
			newPPM.ActualMoveDate = models.TimePointer(updatedMoveDate)

			mockedPaymentRequestHelper.On(
				"FetchServiceParamsForServiceItems",
				mock.AnythingOfType("*appcontext.appContext"),
				mock.AnythingOfType("[]models.MTOServiceItem")).Return(serviceParams, nil)

			// DTOD distance is going to be less than the HHG Rand McNally distance of 2361 miles
			mockedPlanner.On("ZipTransitDistance", mock.AnythingOfType("*appcontext.appContext"),
				"50309", "30813").Return(2294, nil)

			ppmFinal, err := ppmEstimator.FinalIncentiveWithDefaultChecks(suite.AppContextForTest(), oldPPMShipment, &newPPM)
			suite.NilOrNoVerrs(err)

			mockedPlanner.AssertCalled(suite.T(), "ZipTransitDistance", mock.AnythingOfType("*appcontext.appContext"),
				"50309", "30813")
			mockedPaymentRequestHelper.AssertCalled(suite.T(), "FetchServiceParamsForServiceItems", mock.AnythingOfType("*appcontext.appContext"), mock.AnythingOfType("[]models.MTOServiceItem"))

			suite.NotEqual(*oldPPMShipment.ActualMoveDate, newPPM.ActualMoveDate)
			originalWeight, newWeight := SumWeights(oldPPMShipment, newPPM)
			suite.Equal(unit.Pound(5000), originalWeight)
			suite.Equal(unit.Pound(5000), newWeight)
			suite.Equal(maxIncentive, *ppmFinal)
		})

		suite.Run("Final Incentive - Success with allowable weight less than net weight", func() {
			setupPricerData()
			weightOverride := unit.Pound(19500)
			maxIncentive := unit.Cents(90000000)
			oldPPMShipment := factory.BuildPPMShipment(suite.DB(), []factory.Customization{
				{
					Model: models.PPMShipment{
						ActualMoveDate: models.TimePointer(actualMoveDate),
						Status:         models.PPMShipmentStatusWaitingOnCustomer,
						MaxIncentive:   &maxIncentive,
					},
				},
			}, []factory.Trait{factory.GetTraitApprovedPPMWithActualInfo})

			oldPPMShipment.WeightTickets = models.WeightTickets{
				factory.BuildWeightTicket(suite.DB(), []factory.Customization{
					{
						Model: models.WeightTicket{
							FullWeight: &weightOverride,
						},
					},
				}, nil),
			}

			newPPM := oldPPMShipment
			updatedMoveDate := time.Date(2020, time.March, 15, 0, 0, 0, 0, time.UTC)
			newPPM.ActualMoveDate = models.TimePointer(updatedMoveDate)

			mockedPaymentRequestHelper.On(
				"FetchServiceParamsForServiceItems",
				mock.AnythingOfType("*appcontext.appContext"),
				mock.AnythingOfType("[]models.MTOServiceItem")).Return(serviceParams, nil)

			// DTOD distance is going to be less than the HHG Rand McNally distance of 2361 miles
			mockedPlanner.On("ZipTransitDistance", mock.AnythingOfType("*appcontext.appContext"), "50309", "30813").Return(2294, nil)

			ppmFinal, err := ppmEstimator.FinalIncentiveWithDefaultChecks(suite.AppContextForTest(), oldPPMShipment, &newPPM)
			suite.NilOrNoVerrs(err)

			mockedPlanner.AssertCalled(suite.T(), "ZipTransitDistance", mock.AnythingOfType("*appcontext.appContext"), "50309", "30813")
			mockedPaymentRequestHelper.AssertCalled(suite.T(), "FetchServiceParamsForServiceItems", mock.AnythingOfType("*appcontext.appContext"), mock.AnythingOfType("[]models.MTOServiceItem"))

			suite.NotEqual(*oldPPMShipment.ActualMoveDate, newPPM.ActualMoveDate)
			originalWeight, newWeight := SumWeights(oldPPMShipment, newPPM)
			suite.Equal(unit.Pound(5000), originalWeight)
			suite.Equal(unit.Pound(5000), newWeight)
			suite.Equal(unit.Cents(80249474), *ppmFinal)

			// Repeat the above shipment with an allowable weight less than the net weight
			weightOverride = unit.Pound(19500)
			allowableWeightOverride := unit.Pound(4000)
			oldPPMShipment = factory.BuildPPMShipment(suite.DB(), []factory.Customization{
				{
					Model: models.PPMShipment{
						ActualMoveDate:  models.TimePointer(actualMoveDate),
						Status:          models.PPMShipmentStatusWaitingOnCustomer,
						AllowableWeight: &allowableWeightOverride,
						MaxIncentive:    &maxIncentive,
					},
				},
			}, []factory.Trait{factory.GetTraitApprovedPPMWithActualInfo})

			oldPPMShipment.WeightTickets = models.WeightTickets{
				factory.BuildWeightTicket(suite.DB(), []factory.Customization{
					{
						Model: models.WeightTicket{
							FullWeight: &weightOverride,
						},
					},
				}, nil),
			}

			newPPM = oldPPMShipment
			updatedMoveDate = time.Date(2020, time.March, 15, 0, 0, 0, 0, time.UTC)
			newPPM.ActualMoveDate = models.TimePointer(updatedMoveDate)

			mockedPaymentRequestHelper.On(
				"FetchServiceParamsForServiceItems",
				mock.AnythingOfType("*appcontext.appContext"),
				mock.AnythingOfType("[]models.MTOServiceItem")).Return(serviceParams, nil)

			// DTOD distance is going to be less than the HHG Rand McNally distance of 2361 miles
			mockedPlanner.On("ZipTransitDistance", mock.AnythingOfType("*appcontext.appContext"),
				"50309", "30813").Return(2294, nil)

			ppmFinalIncentiveLimitedByAllowableWeight, err := ppmEstimator.FinalIncentiveWithDefaultChecks(suite.AppContextForTest(), oldPPMShipment, &newPPM)
			suite.NilOrNoVerrs(err)

			mockedPlanner.AssertCalled(suite.T(), "ZipTransitDistance", mock.AnythingOfType("*appcontext.appContext"), "50309", "30813")
			mockedPaymentRequestHelper.AssertCalled(suite.T(), "FetchServiceParamsForServiceItems", mock.AnythingOfType("*appcontext.appContext"), mock.AnythingOfType("[]models.MTOServiceItem"))

			suite.NotEqual(*oldPPMShipment.ActualMoveDate, newPPM.ActualMoveDate)
			originalWeight, newWeight = SumWeights(oldPPMShipment, newPPM)
			suite.Equal(unit.Pound(5000), originalWeight)
			suite.Equal(unit.Pound(5000), newWeight)

			// Confirm the incentive is less than if all of the weight was allowable
			suite.Less(*ppmFinalIncentiveLimitedByAllowableWeight, *ppmFinal)
		})

		suite.Run("Final Incentive - Success with capping weight at total entitlement", func() {
			// The first half of this test tests the entitlement cap. The second half uses the allowable to check the entitlement cap.
			// The max entitlement for this test data is 8000 lbs.
			setupPricerData()
			weightOverride := unit.Pound(24500)
			maxIncentive := unit.Cents(900000000)
			oldPPMShipment := factory.BuildPPMShipment(suite.DB(), []factory.Customization{
				{
					Model: models.PPMShipment{
						ActualMoveDate: models.TimePointer(actualMoveDate),
						Status:         models.PPMShipmentStatusWaitingOnCustomer,
						MaxIncentive:   &maxIncentive,
					},
				},
			}, []factory.Trait{factory.GetTraitApprovedPPMWithActualInfo})

			oldPPMShipment.WeightTickets = models.WeightTickets{
				factory.BuildWeightTicket(suite.DB(), []factory.Customization{
					{
						Model: models.WeightTicket{
							FullWeight: &weightOverride,
						},
					},
				}, nil),
			}

			newPPM := oldPPMShipment
			updatedMoveDate := time.Date(2020, time.March, 15, 0, 0, 0, 0, time.UTC)
			newPPM.ActualMoveDate = models.TimePointer(updatedMoveDate)

			mockedPaymentRequestHelper.On(
				"FetchServiceParamsForServiceItems",
				mock.AnythingOfType("*appcontext.appContext"),
				mock.AnythingOfType("[]models.MTOServiceItem")).Return(serviceParams, nil)

			// DTOD distance is going to be less than the HHG Rand McNally distance of 2361 miles
			mockedPlanner.On("ZipTransitDistance", mock.AnythingOfType("*appcontext.appContext"), "50309", "30813").Return(2294, nil)

			ppmFinal, err := ppmEstimator.FinalIncentiveWithDefaultChecks(suite.AppContextForTest(), oldPPMShipment, &newPPM)
			suite.NilOrNoVerrs(err)

			mockedPlanner.AssertCalled(suite.T(), "ZipTransitDistance", mock.AnythingOfType("*appcontext.appContext"), "50309", "30813")
			mockedPaymentRequestHelper.AssertCalled(suite.T(), "FetchServiceParamsForServiceItems", mock.AnythingOfType("*appcontext.appContext"), mock.AnythingOfType("[]models.MTOServiceItem"))

			suite.NotEqual(*oldPPMShipment.ActualMoveDate, newPPM.ActualMoveDate)
			originalWeight, newWeight := SumWeights(oldPPMShipment, newPPM)
			// These two weights are passed in to final incentive calculation, but their values aren't returned. Therefore,
			// we're checking to make sure the value is 10000, same as before they've been sent. The ppmFinal will be calculated with
			// the allowable 8000 lbs. The second half of this test ensures that the calculation value is correct for 8k lbs.
			suite.Equal(unit.Pound(10000), originalWeight)
			suite.Equal(unit.Pound(10000), newWeight)
			suite.Equal(unit.Cents(128398858), *ppmFinal)

			// Repeat the above shipment with an allowable weight equal to the entitlement. Since the allowable is covered
			// by the test above, we can safely know that it's functioning to cap the value correctly. If we set the cap to
			// 8k, the same as the entitlement, we can then confirm that the final ppm incentive prices are equal, ensuring
			// that the entitlement calculation is adding up correctly.
			weightOverride = unit.Pound(24500)
			allowableWeightOverride := unit.Pound(8000)
			oldPPMShipment = factory.BuildPPMShipment(suite.DB(), []factory.Customization{
				{
					Model: models.PPMShipment{
						ActualMoveDate:  models.TimePointer(actualMoveDate),
						Status:          models.PPMShipmentStatusWaitingOnCustomer,
						AllowableWeight: &allowableWeightOverride,
						MaxIncentive:    &maxIncentive,
					},
				},
			}, []factory.Trait{factory.GetTraitApprovedPPMWithActualInfo})

			oldPPMShipment.WeightTickets = models.WeightTickets{
				factory.BuildWeightTicket(suite.DB(), []factory.Customization{
					{
						Model: models.WeightTicket{
							FullWeight: &weightOverride,
						},
					},
				}, nil),
			}

			newPPM = oldPPMShipment
			updatedMoveDate = time.Date(2020, time.March, 15, 0, 0, 0, 0, time.UTC)
			newPPM.ActualMoveDate = models.TimePointer(updatedMoveDate)

			mockedPaymentRequestHelper.On(
				"FetchServiceParamsForServiceItems",
				mock.AnythingOfType("*appcontext.appContext"),
				mock.AnythingOfType("[]models.MTOServiceItem")).Return(serviceParams, nil)

			// DTOD distance is going to be less than the HHG Rand McNally distance of 2361 miles
			mockedPlanner.On("ZipTransitDistance", mock.AnythingOfType("*appcontext.appContext"),
				"50309", "30813").Return(2294, nil)

			ppmFinalIncentiveLimitedByAllowableWeight, err := ppmEstimator.FinalIncentiveWithDefaultChecks(suite.AppContextForTest(), oldPPMShipment, &newPPM)
			suite.NilOrNoVerrs(err)

			mockedPlanner.AssertCalled(suite.T(), "ZipTransitDistance", mock.AnythingOfType("*appcontext.appContext"), "50309", "30813")
			mockedPaymentRequestHelper.AssertCalled(suite.T(), "FetchServiceParamsForServiceItems", mock.AnythingOfType("*appcontext.appContext"), mock.AnythingOfType("[]models.MTOServiceItem"))

			suite.NotEqual(*oldPPMShipment.ActualMoveDate, newPPM.ActualMoveDate)
			originalWeight, newWeight = SumWeights(oldPPMShipment, newPPM)
			suite.Equal(unit.Pound(10000), originalWeight)
			suite.Equal(unit.Pound(10000), newWeight)

			// Confirm the incentives are equal with the same value for allowable and entitlement weight caps with equal distances.
			suite.Equal(*ppmFinalIncentiveLimitedByAllowableWeight, *ppmFinal)
		})

		suite.Run("Final Incentive - Success with updated weights", func() {
			setupPricerData()
			moveDate := time.Date(2020, time.March, 15, 0, 0, 0, 0, time.UTC)
			maxIncentive := unit.Cents(90000000)
			oldPPMShipment := factory.BuildPPMShipment(suite.DB(), []factory.Customization{
				{
					Model: models.PPMShipment{
						ActualMoveDate: models.TimePointer(moveDate),
						Status:         models.PPMShipmentStatusWaitingOnCustomer,
						MaxIncentive:   &maxIncentive,
					},
				},
			}, []factory.Trait{factory.GetTraitApprovedPPMWithActualInfo})

			oldPPMShipment.WeightTickets = models.WeightTickets{
				factory.BuildWeightTicket(suite.DB(), nil, nil),
			}

			newPPM := oldPPMShipment
			weightOverride := unit.Pound(19500)
			newPPM.WeightTickets = models.WeightTickets{
				factory.BuildWeightTicket(suite.DB(), []factory.Customization{
					{
						Model: models.WeightTicket{
							FullWeight: &weightOverride,
						},
					},
				}, nil),
			}

			mockedPaymentRequestHelper.On(
				"FetchServiceParamsForServiceItems",
				mock.AnythingOfType("*appcontext.appContext"),
				mock.AnythingOfType("[]models.MTOServiceItem")).Return(serviceParams, nil)

			// DTOD distance is going to be less than the HHG Rand McNally distance of 2361 miles
			mockedPlanner.On("ZipTransitDistance", mock.AnythingOfType("*appcontext.appContext"),
				"50309", "30813").Return(2294, nil)

			ppmFinal, err := ppmEstimator.FinalIncentiveWithDefaultChecks(suite.AppContextForTest(), oldPPMShipment, &newPPM)
			suite.NilOrNoVerrs(err)

			mockedPlanner.AssertCalled(suite.T(), "ZipTransitDistance", mock.AnythingOfType("*appcontext.appContext"),
				"50309", "30813")
			mockedPaymentRequestHelper.AssertCalled(suite.T(), "FetchServiceParamsForServiceItems", mock.AnythingOfType("*appcontext.appContext"), mock.AnythingOfType("[]models.MTOServiceItem"))

			suite.NotEqual(*oldPPMShipment.ActualMoveDate, newPPM.ActualMoveDate)
			originalWeight, newWeight := SumWeights(oldPPMShipment, newPPM)
			suite.Equal(unit.Pound(4000), originalWeight)
			suite.Equal(unit.Pound(5000), newWeight)
			suite.Equal(unit.Cents(80249474), *ppmFinal)
		})

		suite.Run("Final Incentive - Success with disregarding rejected weight tickets", func() {
			setupPricerData()
			oldEmptyWeight := unit.Pound(6000)
			oldFullWeight := unit.Pound(10000)
			moveDate := time.Date(2020, time.March, 15, 0, 0, 0, 0, time.UTC)
			oldPPMShipment := factory.BuildPPMShipmentThatNeedsCloseout(suite.DB(), nil, []factory.Customization{
				{
					Model: models.PPMShipment{
						ActualMoveDate: models.TimePointer(moveDate),
					},
				},
				{
					Model: models.WeightTicket{
						FullWeight:  &oldFullWeight,
						EmptyWeight: &oldEmptyWeight,
					},
				},
			})

			// tests pass even if status is Needs Payment Approval,
			// but preserve in case it matters
			oldPPMShipment.Status = models.PPMShipmentStatusWaitingOnCustomer

			newPPM := oldPPMShipment
			newWeightTicket := newPPM.WeightTickets[0]
			rejected := models.PPMDocumentStatusRejected
			newWeightTicket.Status = &rejected
			newPPM.WeightTickets = models.WeightTickets{newWeightTicket}
			// At this point the updated weight tickets on the newPPMShipment could be saved to the DB
			// the save is being omitted here to reduce DB calls in our test

			mockedPaymentRequestHelper.On(
				"FetchServiceParamsForServiceItems",
				mock.AnythingOfType("*appcontext.appContext"),
				mock.AnythingOfType("[]models.MTOServiceItem")).Return(serviceParams, nil)

			// DTOD distance is going to be less than the HHG Rand McNally distance of 2361 miles
			mockedPlanner.On("ZipTransitDistance", mock.AnythingOfType("*appcontext.appContext"),
				"50309", "30813").Return(2294, nil)

			ppmFinal, err := ppmEstimator.FinalIncentiveWithDefaultChecks(suite.AppContextForTest(), oldPPMShipment, &newPPM)
			suite.NilOrNoVerrs(err)

			mockedPlanner.AssertCalled(suite.T(), "ZipTransitDistance", mock.AnythingOfType("*appcontext.appContext"),
				"50309", "30813")
			mockedPaymentRequestHelper.AssertCalled(suite.T(), "FetchServiceParamsForServiceItems", mock.AnythingOfType("*appcontext.appContext"), mock.AnythingOfType("[]models.MTOServiceItem"))

			originalWeight, newWeight := SumWeights(oldPPMShipment, newPPM)
			suite.Equal(unit.Pound(4000), originalWeight)
			suite.Equal(unit.Pound(0), newWeight)
			suite.Nil(ppmFinal)
		})

		suite.Run("Final Incentive - Success updating finalIncentive with rejected weight tickets", func() {
			setupPricerData()
			oldFullWeight := unit.Pound(10000)
			oldEmptyWeight := unit.Pound(6000)
			maxIncentive := unit.Cents(90000000)
			moveDate := time.Date(2020, time.March, 15, 0, 0, 0, 0, time.UTC)
			oldPPMShipment := factory.BuildPPMShipmentThatNeedsCloseout(suite.DB(), nil, []factory.Customization{
				{
					Model: models.PPMShipment{
						ActualMoveDate: models.TimePointer(moveDate),
						FinalIncentive: models.CentPointer(unit.Cents(500000)),
						MaxIncentive:   &maxIncentive,
					},
				},
				{
					Model: models.WeightTicket{
						FullWeight:  &oldFullWeight,
						EmptyWeight: &oldEmptyWeight,
					},
				},
			})

			// tests pass even if status is Needs Payment Approval,
			// but preserve in case it matters
			oldPPMShipment.Status = models.PPMShipmentStatusWaitingOnCustomer
			oldPPMShipment.WeightTickets = models.WeightTickets{
				oldPPMShipment.WeightTickets[0],
				factory.BuildWeightTicket(suite.DB(), nil, nil),
			}

			newPPM := oldPPMShipment
			rejected := models.PPMDocumentStatusRejected
			approved := models.PPMDocumentStatusApproved
			newWeightTicket1 := newPPM.WeightTickets[0]
			newWeightTicket1.Status = &rejected
			newWeightTicket2 := newPPM.WeightTickets[1]
			newWeightTicket2.Status = &approved
			newPPM.WeightTickets = models.WeightTickets{newWeightTicket1, newWeightTicket2}
			// At this point the updated weight tickets on the newPPMShipment could be saved to the DB
			// the save is being omitted here to reduce DB calls in our test
			mockedPaymentRequestHelper.On(
				"FetchServiceParamsForServiceItems",
				mock.AnythingOfType("*appcontext.appContext"),
				mock.AnythingOfType("[]models.MTOServiceItem")).Return(serviceParams, nil)

			// DTOD distance is going to be less than the HHG Rand McNally distance of 2361 miles
			mockedPlanner.On("ZipTransitDistance", mock.AnythingOfType("*appcontext.appContext"),
				"50309", "30813").Return(2294, nil)

			ppmFinal, err := ppmEstimator.FinalIncentiveWithDefaultChecks(suite.AppContextForTest(), oldPPMShipment, &newPPM)
			suite.NilOrNoVerrs(err)

			mockedPlanner.AssertCalled(suite.T(), "ZipTransitDistance", mock.AnythingOfType("*appcontext.appContext"),
				"50309", "30813")
			mockedPaymentRequestHelper.AssertCalled(suite.T(), "FetchServiceParamsForServiceItems", mock.AnythingOfType("*appcontext.appContext"), mock.AnythingOfType("[]models.MTOServiceItem"))

			originalWeight, newWeight := SumWeights(oldPPMShipment, newPPM)
			suite.Equal(unit.Pound(8000), originalWeight)
			suite.Equal(unit.Pound(4000), newWeight)
			suite.Equal(unit.Cents(48564567), *ppmFinal)
			suite.NotEqual(oldPPMShipment.FinalIncentive, *ppmFinal)
		})

		suite.Run("Final Incentive - Success updating finalIncentive when adjusted net weight is taken into account", func() {
			setupPricerData()
			oldFullWeight := unit.Pound(10000)
			oldEmptyWeight := unit.Pound(6000)
			maxIncentive := unit.Cents(90000000)
			moveDate := time.Date(2020, time.March, 15, 0, 0, 0, 0, time.UTC)
			oldPPMShipment := factory.BuildPPMShipmentThatNeedsCloseout(suite.DB(), nil, []factory.Customization{
				{
					Model: models.PPMShipment{
						ActualMoveDate: models.TimePointer(moveDate),
						FinalIncentive: models.CentPointer(unit.Cents(500000)),
						MaxIncentive:   &maxIncentive,
					},
				},
				{
					Model: models.WeightTicket{
						FullWeight:  &oldFullWeight,
						EmptyWeight: &oldEmptyWeight,
					},
				},
			})

			// tests pass even if status is Needs Payment Approval,
			// but preserve in case it matters
			oldPPMShipment.Status = models.PPMShipmentStatusWaitingOnCustomer
			oldPPMShipment.WeightTickets = models.WeightTickets{
				oldPPMShipment.WeightTickets[0],
				factory.BuildWeightTicket(suite.DB(), nil, nil),
			}

			newPPM := oldPPMShipment
			rejected := models.PPMDocumentStatusRejected
			approved := models.PPMDocumentStatusApproved
			adjustedNetWeight := unit.Pound(3000)

			newWeightTicket1 := newPPM.WeightTickets[0]
			newWeightTicket1.AdjustedNetWeight = &adjustedNetWeight
			newWeightTicket1.Status = &rejected

			newWeightTicket2 := newPPM.WeightTickets[1]
			newWeightTicket2.AdjustedNetWeight = &adjustedNetWeight
			newWeightTicket2.Status = &approved

			newPPM.WeightTickets = models.WeightTickets{newWeightTicket1, newWeightTicket2}

			// At this point the updated weight tickets on the newPPMShipment could be saved to the DB
			// the save is being omitted here to reduce DB calls in our test
			mockedPaymentRequestHelper.On(
				"FetchServiceParamsForServiceItems",
				mock.AnythingOfType("*appcontext.appContext"),
				mock.AnythingOfType("[]models.MTOServiceItem")).Return(serviceParams, nil)

			// DTOD distance is going to be less than the HHG Rand McNally distance of 2361 miles
			mockedPlanner.On("ZipTransitDistance", mock.AnythingOfType("*appcontext.appContext"),
				"50309", "30813").Return(2294, nil)

			ppmFinal, err := ppmEstimator.FinalIncentiveWithDefaultChecks(suite.AppContextForTest(), oldPPMShipment, &newPPM)
			suite.NilOrNoVerrs(err)

			mockedPlanner.AssertCalled(suite.T(), "ZipTransitDistance", mock.AnythingOfType("*appcontext.appContext"),
				"50309", "30813")
			mockedPaymentRequestHelper.AssertCalled(suite.T(), "FetchServiceParamsForServiceItems", mock.AnythingOfType("*appcontext.appContext"), mock.AnythingOfType("[]models.MTOServiceItem"))

			originalWeight, newWeight := SumWeights(oldPPMShipment, newPPM)
			suite.Equal(unit.Pound(8000), originalWeight)
			suite.Equal(unit.Pound(3000), newWeight)
			suite.Equal(unit.Cents(36423265), *ppmFinal)
			suite.NotEqual(oldPPMShipment.FinalIncentive, *ppmFinal)
		})

		suite.Run("Final Incentive - Skips recalculation when GCC multiplier and actual move date unchanged", func() {
			setupPricerData()
			weightOverride := unit.Pound(19500)
			maxIncentive := unit.Cents(90000000)
			oldPPMShipment := factory.BuildPPMShipment(suite.DB(), []factory.Customization{
				{
					Model: models.PPMShipment{
						ActualMoveDate: models.TimePointer(actualMoveDate),
						Status:         models.PPMShipmentStatusWaitingOnCustomer,
						MaxIncentive:   &maxIncentive,
						FinalIncentive: models.CentPointer(unit.Cents(500000)),
					},
				},
			}, []factory.Trait{factory.GetTraitApprovedPPMWithActualInfo})

			oldPPMShipment.WeightTickets = models.WeightTickets{
				factory.BuildWeightTicket(suite.DB(), []factory.Customization{
					{
						Model: models.WeightTicket{
							FullWeight: &weightOverride,
						},
					},
				}, nil),
			}

			newPPM := oldPPMShipment
			// make sure actual move date and GCC multiplier are the same (I know this isn't needed but adding for test clarity)
			newPPM.ActualMoveDate = oldPPMShipment.ActualMoveDate
			newPPM.GCCMultiplierID = oldPPMShipment.GCCMultiplierID

			finalIncentive, err := ppmEstimator.FinalIncentiveWithDefaultChecks(suite.AppContextForTest(), oldPPMShipment, &newPPM)
			suite.NoError(err)
			suite.Equal(*oldPPMShipment.FinalIncentive, *finalIncentive)
		})

		suite.Run("Final Incentive - recalculates when old multiplier is nil and new is valid", func() {
			validMultiplierID := uuid.Must(uuid.NewV4())
			setupPricerData()
			weightOverride := unit.Pound(19500)
			maxIncentive := unit.Cents(90000000)
			oldPPMShipment := factory.BuildPPMShipment(suite.DB(), []factory.Customization{
				{
					Model: models.PPMShipment{
						ActualMoveDate: models.TimePointer(actualMoveDate),
						Status:         models.PPMShipmentStatusWaitingOnCustomer,
						MaxIncentive:   &maxIncentive,
						FinalIncentive: models.CentPointer(unit.Cents(500000)),
					},
				},
			}, []factory.Trait{factory.GetTraitApprovedPPMWithActualInfo})

			oldPPMShipment.WeightTickets = models.WeightTickets{
				factory.BuildWeightTicket(suite.DB(), []factory.Customization{
					{
						Model: models.WeightTicket{
							FullWeight: &weightOverride,
						},
					},
				}, nil),
			}

			newPPM := oldPPMShipment
			newPPM.GCCMultiplierID = &validMultiplierID // introduce a new multiplier

			mockedPaymentRequestHelper.On(
				"FetchServiceParamsForServiceItems",
				mock.AnythingOfType("*appcontext.appContext"),
				mock.AnythingOfType("[]models.MTOServiceItem")).Return(serviceParams, nil)

			mockedPlanner.On("ZipTransitDistance", mock.AnythingOfType("*appcontext.appContext"),
				"50309", "30813").Return(2294, nil).Once()

			finalIncentive, err := ppmEstimator.FinalIncentiveWithDefaultChecks(suite.AppContextForTest(), oldPPMShipment, &newPPM)
			suite.NoError(err)

			suite.NotEqual(*oldPPMShipment.FinalIncentive, *finalIncentive)
		})

		suite.Run("Sum Weights - sum weights for original shipment with standard weight ticket and new shipment with standard weight ticket", func() {
			oldFullWeight := unit.Pound(10000)
			oldEmptyWeight := unit.Pound(6000)
			moveDate := time.Date(2020, time.March, 15, 0, 0, 0, 0, time.UTC)
			oldPPMShipment := factory.BuildPPMShipmentThatNeedsCloseout(suite.DB(), nil, []factory.Customization{
				{
					Model: models.PPMShipment{
						ActualMoveDate: models.TimePointer(moveDate),
						FinalIncentive: models.CentPointer(unit.Cents(500000)),
					},
				},
				{
					Model: models.WeightTicket{
						FullWeight:  &oldFullWeight,
						EmptyWeight: &oldEmptyWeight,
					},
				},
			})

			// tests pass even if status is Needs Payment Approval,
			// but preserve in case it matters
			oldPPMShipment.Status = models.PPMShipmentStatusWaitingOnCustomer
			newPPM := oldPPMShipment
			newFullWeight := unit.Pound(8000)
			newEmptyWeight := unit.Pound(3000)
			newWeightTicket1 := newPPM.WeightTickets[0]
			newWeightTicket1.FullWeight = &newFullWeight
			newWeightTicket1.EmptyWeight = &newEmptyWeight
			newPPM.WeightTickets = models.WeightTickets{newWeightTicket1}

			//Both PPM's have valid weight tickets so both should return properly calculated totals
			originalWeight, newWeight := SumWeights(oldPPMShipment, newPPM)
			suite.Equal(unit.Pound(4000), originalWeight)
			suite.Equal(unit.Pound(5000), newWeight)
		})

		suite.Run("Sum Weights - sum weights for original shipment with standard weight ticket and new shipment with standard weight ticket & rejected ticket", func() {
			oldFullWeight := unit.Pound(10000)
			oldEmptyWeight := unit.Pound(6000)
			moveDate := time.Date(2020, time.March, 15, 0, 0, 0, 0, time.UTC)
			oldPPMShipment := factory.BuildPPMShipmentThatNeedsCloseout(suite.DB(), nil, []factory.Customization{
				{
					Model: models.PPMShipment{
						ActualMoveDate: models.TimePointer(moveDate),
						FinalIncentive: models.CentPointer(unit.Cents(500000)),
					},
				},
				{
					Model: models.WeightTicket{
						FullWeight:  &oldFullWeight,
						EmptyWeight: &oldEmptyWeight,
					},
				},
			})

			// tests pass even if status is Needs Payment Approval,
			// but preserve in case it matters
			oldPPMShipment.Status = models.PPMShipmentStatusWaitingOnCustomer

			newPPM := oldPPMShipment
			newFullWeight1 := unit.Pound(8000)
			newEmptyWeight1 := unit.Pound(3000)
			newWeightTicket1 := newPPM.WeightTickets[0]
			newWeightTicket1.FullWeight = &newFullWeight1
			newWeightTicket1.EmptyWeight = &newEmptyWeight1

			newFullWeight2 := unit.Pound(12000)
			newEmptyWeight2 := unit.Pound(4000)
			rejected := models.PPMDocumentStatusRejected
			newWeightTicket2 := newPPM.WeightTickets[0]
			newWeightTicket2.FullWeight = &newFullWeight2
			newWeightTicket2.EmptyWeight = &newEmptyWeight2
			newWeightTicket2.Status = &rejected

			newPPM.WeightTickets = models.WeightTickets{newWeightTicket1, newWeightTicket2}

			//Weight for rejected ticket should NOT be included in newWeight total
			originalWeight, newWeight := SumWeights(oldPPMShipment, newPPM)
			suite.Equal(unit.Pound(4000), originalWeight)
			suite.Equal(unit.Pound(5000), newWeight)
		})

		suite.Run("Sum Weights - sum weights for original shipment with rejected weight ticket and new shipment with standard weight tickets", func() {
			oldFullWeight := unit.Pound(10000)
			oldEmptyWeight := unit.Pound(6000)
			rejected := models.PPMDocumentStatusRejected
			moveDate := time.Date(2020, time.March, 15, 0, 0, 0, 0, time.UTC)
			oldPPMShipment := factory.BuildPPMShipmentThatNeedsCloseout(suite.DB(), nil, []factory.Customization{
				{
					Model: models.PPMShipment{
						ActualMoveDate: models.TimePointer(moveDate),
						FinalIncentive: models.CentPointer(unit.Cents(500000)),
					},
				},
				{
					Model: models.WeightTicket{
						FullWeight:  &oldFullWeight,
						EmptyWeight: &oldEmptyWeight,
						Status:      &rejected,
					},
				},
			})

			// tests pass even if status is Needs Payment Approval,
			// but preserve in case it matters
			oldPPMShipment.Status = models.PPMShipmentStatusWaitingOnCustomer

			approved := models.PPMDocumentStatusApproved
			newPPM := oldPPMShipment
			newFullWeight1 := unit.Pound(8000)
			newEmptyWeight1 := unit.Pound(3000)
			newWeightTicket1 := newPPM.WeightTickets[0]
			newWeightTicket1.FullWeight = &newFullWeight1
			newWeightTicket1.EmptyWeight = &newEmptyWeight1
			newWeightTicket1.Status = &approved

			newFullWeight2 := unit.Pound(12000)
			newEmptyWeight2 := unit.Pound(4000)
			newWeightTicket2 := newPPM.WeightTickets[0]
			newWeightTicket2.FullWeight = &newFullWeight2
			newWeightTicket2.EmptyWeight = &newEmptyWeight2
			newWeightTicket2.Status = &approved

			newPPM.WeightTickets = models.WeightTickets{newWeightTicket1, newWeightTicket2}

			//Weight for rejected ticket should NOT be included in oldWeight total
			originalWeight, newWeight := SumWeights(oldPPMShipment, newPPM)
			suite.Equal(unit.Pound(0), originalWeight)
			suite.Equal(unit.Pound(13000), newWeight)
		})

		suite.Run("Sum Weights - sum weights for original shipment and new shipment with adjusted weight", func() {
			oldFullWeight := unit.Pound(10000)
			oldEmptyWeight := unit.Pound(6000)
			moveDate := time.Date(2020, time.March, 15, 0, 0, 0, 0, time.UTC)
			oldPPMShipment := factory.BuildPPMShipmentThatNeedsCloseout(suite.DB(), nil, []factory.Customization{
				{
					Model: models.PPMShipment{
						ActualMoveDate: models.TimePointer(moveDate),
						FinalIncentive: models.CentPointer(unit.Cents(500000)),
					},
				},
				{
					Model: models.WeightTicket{
						FullWeight:  &oldFullWeight,
						EmptyWeight: &oldEmptyWeight,
					},
				},
			})

			// tests pass even if status is Needs Payment Approval,
			// but preserve in case it matters
			oldPPMShipment.Status = models.PPMShipmentStatusWaitingOnCustomer

			approved := models.PPMDocumentStatusApproved
			newPPM := oldPPMShipment
			newFullWeight1 := unit.Pound(8000)
			newEmptyWeight1 := unit.Pound(3000)
			adjustedNetWeight1 := unit.Pound(4000)
			newWeightTicket1 := newPPM.WeightTickets[0]
			newWeightTicket1.FullWeight = &newFullWeight1
			newWeightTicket1.EmptyWeight = &newEmptyWeight1
			newWeightTicket1.AdjustedNetWeight = &adjustedNetWeight1
			newWeightTicket1.Status = &approved

			newFullWeight2 := unit.Pound(12000)
			newEmptyWeight2 := unit.Pound(4000)
			adjustedNetWeight2 := unit.Pound(5000)
			newWeightTicket2 := newPPM.WeightTickets[0]
			newWeightTicket2.FullWeight = &newFullWeight2
			newWeightTicket2.EmptyWeight = &newEmptyWeight2
			newWeightTicket2.AdjustedNetWeight = &adjustedNetWeight2
			newWeightTicket2.Status = &approved

			newPPM.WeightTickets = models.WeightTickets{newWeightTicket1, newWeightTicket2}

			//Weight for rejected ticket should NOT be included in oldWeight total
			originalWeight, newWeight := SumWeights(oldPPMShipment, newPPM)
			suite.Equal(unit.Pound(4000), originalWeight)
			//13000 comes from the full & empty weights being summed which we do not want in this scenario
			suite.NotEqual(unit.Pound(13000), newWeight)
			suite.Equal(unit.Pound(9000), newWeight)
		})

		suite.Run("Sum Weights - sum weights for original shipment and new shipment with 2 adjusted weights - one of them having a rejected status", func() {
			oldFullWeight := unit.Pound(10000)
			oldEmptyWeight := unit.Pound(6000)
			moveDate := time.Date(2020, time.March, 15, 0, 0, 0, 0, time.UTC)
			oldPPMShipment := factory.BuildPPMShipmentThatNeedsCloseout(suite.DB(), nil, []factory.Customization{
				{
					Model: models.PPMShipment{
						ActualMoveDate: models.TimePointer(moveDate),
						FinalIncentive: models.CentPointer(unit.Cents(500000)),
					},
				},
				{
					Model: models.WeightTicket{
						FullWeight:  &oldFullWeight,
						EmptyWeight: &oldEmptyWeight,
					},
				},
			})

			// tests pass even if status is Needs Payment Approval,
			// but preserve in case it matters
			oldPPMShipment.Status = models.PPMShipmentStatusWaitingOnCustomer

			newPPM := oldPPMShipment
			approved := models.PPMDocumentStatusApproved
			newFullWeight1 := unit.Pound(8000)
			newEmptyWeight1 := unit.Pound(3000)
			adjustedNetWeight1 := unit.Pound(4000)
			newWeightTicket1 := newPPM.WeightTickets[0]
			newWeightTicket1.FullWeight = &newFullWeight1
			newWeightTicket1.EmptyWeight = &newEmptyWeight1
			newWeightTicket1.AdjustedNetWeight = &adjustedNetWeight1
			newWeightTicket1.Status = &approved

			rejected := models.PPMDocumentStatusRejected
			newFullWeight2 := unit.Pound(12000)
			newEmptyWeight2 := unit.Pound(4000)
			adjustedNetWeight2 := unit.Pound(5000)
			newWeightTicket2 := newPPM.WeightTickets[0]
			newWeightTicket2.FullWeight = &newFullWeight2
			newWeightTicket2.EmptyWeight = &newEmptyWeight2
			newWeightTicket2.AdjustedNetWeight = &adjustedNetWeight2
			newWeightTicket2.Status = &rejected

			newPPM.WeightTickets = models.WeightTickets{newWeightTicket1, newWeightTicket2}

			//Weight for rejected ticket should NOT be included in oldWeight total
			originalWeight, newWeight := SumWeights(oldPPMShipment, newPPM)
			suite.Equal(unit.Pound(4000), originalWeight)
			//13000 comes from the full & empty weights being summed which we do not want in this scenario
			suite.NotEqual(unit.Pound(13000), newWeight)
			suite.Equal(unit.Pound(4000), newWeight)
		})

		suite.Run("Sum Weights - sum weights for original shipment and new shipment with 2 adjusted moving expense statuses - PPM-SPR", func() {
			trackingNumber := "TRK1234"
			isProGear := true
			proGearBelongsToSelf := true
			proGearDescription := "Pro gear updated description"
			weightShipped := 1000
			ppmSpr := models.PPMTypeSmallPackage
			spr := models.MovingExpenseReceiptTypeSmallPackage
			approvedStatus := models.PPMDocumentStatusApproved
			rejectedStatus := models.PPMDocumentStatusRejected
			moveDate := time.Date(2020, time.March, 15, 0, 0, 0, 0, time.UTC)
			oldPPMShipment := factory.BuildPPMShipmentThatNeedsCloseout(suite.DB(), nil, []factory.Customization{
				{
					Model: models.PPMShipment{
						PPMType:        ppmSpr,
						ActualMoveDate: models.TimePointer(moveDate),
					},
				},
			})

			expense1 := factory.BuildMovingExpense(suite.DB(), []factory.Customization{
				{
					Model:    oldPPMShipment,
					LinkOnly: true,
				},
				{
					Model: models.MovingExpense{
						MovingExpenseType:    &spr,
						Status:               &rejectedStatus,
						PaidWithGTCC:         models.BoolPointer(false),
						MissingReceipt:       models.BoolPointer(false),
						Amount:               models.CentPointer(unit.Cents(8675309)),
						TrackingNumber:       &trackingNumber,
						IsProGear:            &isProGear,
						ProGearBelongsToSelf: &proGearBelongsToSelf,
						ProGearDescription:   &proGearDescription,
						WeightShipped:        (*unit.Pound)(&weightShipped),
					},
				},
			}, nil)

			expense2 := factory.BuildMovingExpense(suite.DB(), []factory.Customization{
				{
					Model:    oldPPMShipment,
					LinkOnly: true,
				},
				{
					Model: models.MovingExpense{
						MovingExpenseType:    &spr,
						Status:               &rejectedStatus,
						PaidWithGTCC:         models.BoolPointer(false),
						MissingReceipt:       models.BoolPointer(false),
						Amount:               models.CentPointer(unit.Cents(8675309)),
						TrackingNumber:       &trackingNumber,
						IsProGear:            &isProGear,
						ProGearBelongsToSelf: &proGearBelongsToSelf,
						ProGearDescription:   &proGearDescription,
						WeightShipped:        (*unit.Pound)(&weightShipped),
					},
				},
			}, nil)

			oldPPMShipment.MovingExpenses = models.MovingExpenses{expense1, expense2}
			oldPPMShipment.Status = models.PPMShipmentStatusWaitingOnCustomer
			newPPM := oldPPMShipment

			// changing moving expense statuses to be approved
			newMovingExpense1 := newPPM.MovingExpenses[0]
			newMovingExpense1.Status = &approvedStatus

			newMovingExpense2 := newPPM.MovingExpenses[1]
			newMovingExpense2.Status = &approvedStatus

			newPPM.MovingExpenses = models.MovingExpenses{newMovingExpense1, newMovingExpense2}

			originalWeight, newWeight := SumWeights(oldPPMShipment, newPPM)
			// should be 0 because both were rejected
			suite.Equal(unit.Pound(0), originalWeight)
			// should be 2000 because both are now accepted so we add them together
			suite.Equal(unit.Pound(2000), newWeight)
		})

		suite.Run("Should Skip Calculating Final Incentive - should return false when the move date is changed", func() {
			oldFullWeight := unit.Pound(10000)
			oldEmptyWeight := unit.Pound(6000)
			moveDate := time.Date(2020, time.March, 15, 0, 0, 0, 0, time.UTC)
			oldPPMShipment := factory.BuildPPMShipmentThatNeedsCloseout(suite.DB(), nil, []factory.Customization{
				{
					Model: models.PPMShipment{
						ActualMoveDate: models.TimePointer(moveDate),
						FinalIncentive: models.CentPointer(unit.Cents(500000)),
					},
				},
				{
					Model: models.WeightTicket{
						FullWeight:  &oldFullWeight,
						EmptyWeight: &oldEmptyWeight,
					},
				},
			})

			// tests pass even if status is Needs Payment Approval,
			// but preserve in case it matters
			oldPPMShipment.Status = models.PPMShipmentStatusWaitingOnCustomer

			newPPMShipment := oldPPMShipment
			updatedMoveDate := time.Date(2020, time.March, 25, 0, 0, 0, 0, time.UTC)
			newPPMShipment.ActualMoveDate = models.TimePointer(updatedMoveDate)

			originalTotalWeight, newTotalWeight := SumWeights(oldPPMShipment, newPPMShipment)
			skipCalculateFinalIncentive := shouldSkipCalculatingFinalIncentive(&newPPMShipment, &oldPPMShipment, originalTotalWeight, newTotalWeight)
			suite.Equal(false, skipCalculateFinalIncentive)
		})

		suite.Run("Should Skip Calculating Final Incentive - should return false when the destination or pickup postal code is changed", func() {
			oldFullWeight := unit.Pound(10000)
			oldEmptyWeight := unit.Pound(6000)
			moveDate := time.Date(2020, time.March, 15, 0, 0, 0, 0, time.UTC)
			oldShipmentPickupAddress := factory.BuildAddress(suite.DB(), []factory.Customization{
				{
					Model: models.Address{
						StreetAddress1: "123 Main St",
						City:           "Beverly Hills",
						State:          "CA",
						PostalCode:     "90210",
					},
				},
			}, nil)
			oldShipmentDestinationAddress := factory.BuildAddress(suite.DB(), []factory.Customization{
				{
					Model: models.Address{
						StreetAddress1: "321 Turbo St",
						City:           "Augusta",
						State:          "GA",
						PostalCode:     "30813",
					},
				},
			}, nil)

			newShipment1DestinationAddress := factory.BuildAddress(suite.DB(), []factory.Customization{
				{
					Model: models.Address{
						StreetAddress1: "5 Jayden St",
						City:           "Augusta",
						State:          "GA",
						PostalCode:     "20906",
					},
				},
			}, nil)

			newShipment2PickupAddress := factory.BuildAddress(suite.DB(), []factory.Customization{
				{
					Model: models.Address{
						StreetAddress1: "8 Ovechkin Ave",
						City:           "Beverly Hills",
						State:          "CA",
						PostalCode:     "99011",
					},
				},
			}, nil)

			oldPPMShipment := factory.BuildPPMShipmentThatNeedsCloseout(suite.DB(), nil, []factory.Customization{
				{
					Model:    oldShipmentPickupAddress,
					LinkOnly: true,
					Type:     &factory.Addresses.PickupAddress,
				},
				{
					Model:    oldShipmentDestinationAddress,
					LinkOnly: true,
					Type:     &factory.Addresses.DeliveryAddress,
				},
				{
					Model: models.PPMShipment{
						ActualMoveDate: models.TimePointer(moveDate),
						FinalIncentive: models.CentPointer(unit.Cents(500000)),
					},
				},
				{
					Model: models.WeightTicket{
						FullWeight:  &oldFullWeight,
						EmptyWeight: &oldEmptyWeight,
					},
				},
			})
			newPPMShipment1 := factory.BuildPPMShipmentThatNeedsCloseout(suite.DB(), nil, []factory.Customization{
				{
					Model:    oldShipmentPickupAddress,
					LinkOnly: true,
					Type:     &factory.Addresses.PickupAddress,
				},
				{
					Model:    newShipment1DestinationAddress,
					LinkOnly: true,
					Type:     &factory.Addresses.DeliveryAddress,
				},
				{
					Model: models.PPMShipment{
						ActualMoveDate: models.TimePointer(moveDate),
						FinalIncentive: models.CentPointer(unit.Cents(500000)),
					},
				},
				{
					Model: models.WeightTicket{
						FullWeight:  &oldFullWeight,
						EmptyWeight: &oldEmptyWeight,
					},
				},
			})
			newPPMShipment2 := factory.BuildPPMShipmentThatNeedsCloseout(suite.DB(), nil, []factory.Customization{
				{
					Model:    newShipment2PickupAddress,
					LinkOnly: true,
					Type:     &factory.Addresses.PickupAddress,
				},
				{
					Model:    newShipment1DestinationAddress,
					LinkOnly: true,
					Type:     &factory.Addresses.DeliveryAddress,
				},
				{
					Model: models.PPMShipment{
						ActualMoveDate: models.TimePointer(moveDate),
						FinalIncentive: models.CentPointer(unit.Cents(500000)),
					},
				},
				{
					Model: models.WeightTicket{
						FullWeight:  &oldFullWeight,
						EmptyWeight: &oldEmptyWeight,
					},
				},
			})

			// tests pass even if status is Needs Payment Approval,
			// but preserve in case it matters
			oldPPMShipment.Status = models.PPMShipmentStatusWaitingOnCustomer

			// Assert false is returned when the actual destination address postal code is changed
			originalTotalWeight1, newTotalWeight1 := SumWeights(oldPPMShipment, newPPMShipment1)
			skipCalculateFinalIncentive1 := shouldSkipCalculatingFinalIncentive(&newPPMShipment1, &oldPPMShipment, originalTotalWeight1, newTotalWeight1)
			suite.Equal(false, skipCalculateFinalIncentive1)

			originalTotalWeight2, newTotalWeight2 := SumWeights(oldPPMShipment, newPPMShipment2)
			skipCalculateFinalIncentive2 := shouldSkipCalculatingFinalIncentive(&newPPMShipment2, &oldPPMShipment, originalTotalWeight2, newTotalWeight2)
			suite.Equal(false, skipCalculateFinalIncentive2)
		})

		suite.Run("Should Skip Calculating Final Incentive - should return false when adjustedNetWeight is taken into account", func() {
			oldFullWeight := unit.Pound(10000)
			oldEmptyWeight := unit.Pound(6000)
			moveDate := time.Date(2020, time.March, 15, 0, 0, 0, 0, time.UTC)
			oldPPMShipment := factory.BuildPPMShipmentThatNeedsCloseout(suite.DB(), nil, []factory.Customization{
				{
					Model: models.PPMShipment{
						ActualMoveDate: models.TimePointer(moveDate),
						FinalIncentive: models.CentPointer(unit.Cents(500000)),
					},
				},
				{
					Model: models.WeightTicket{
						FullWeight:  &oldFullWeight,
						EmptyWeight: &oldEmptyWeight,
					},
				},
			})

			// tests pass even if status is Needs Payment Approval,
			// but preserve in case it matters
			oldPPMShipment.Status = models.PPMShipmentStatusWaitingOnCustomer

			newPPMShipment := oldPPMShipment
			newFullWeight := unit.Pound(10000)
			newEmptyWeight := unit.Pound(3000)
			adjustedNetWeight := unit.Pound(6000)
			approved := models.PPMDocumentStatusApproved

			newWeightTicket := newPPMShipment.WeightTickets[0]
			newWeightTicket.FullWeight = &newFullWeight
			newWeightTicket.EmptyWeight = &newEmptyWeight
			newWeightTicket.AdjustedNetWeight = &adjustedNetWeight
			newWeightTicket.Status = &approved
			newPPMShipment.WeightTickets = models.WeightTickets{newWeightTicket}

			originalTotalWeight, newTotalWeight := SumWeights(oldPPMShipment, newPPMShipment)
			suite.Equal(unit.Pound(4000), originalTotalWeight)
			suite.Equal(unit.Pound(6000), newTotalWeight)

			//Func should notice one of the total weights are different, triggering the recalculation
			skipCalculateFinalIncentive := shouldSkipCalculatingFinalIncentive(&newPPMShipment, &oldPPMShipment, originalTotalWeight, newTotalWeight)
			suite.Equal(false, skipCalculateFinalIncentive)
		})

		suite.Run("Final Incentive - does not change when required fields are the same", func() {
			setupPricerData()
			oldPPMShipment := factory.BuildPPMShipment(suite.DB(), []factory.Customization{
				{
					Model: models.PPMShipment{
						Status:         models.PPMShipmentStatusWaitingOnCustomer,
						FinalIncentive: models.CentPointer(unit.Cents(500000)),
						ActualMoveDate: models.TimePointer(actualMoveDate),
					},
				},
			}, nil)
			oldPPMShipment.WeightTickets = models.WeightTickets{
				factory.BuildWeightTicket(suite.DB(), nil, nil),
			}
			newPPM := oldPPMShipment
			address := factory.BuildAddress(suite.DB(), nil, nil)
			newPPM.W2Address = &address

			finalIncentive, err := ppmEstimator.FinalIncentiveWithDefaultChecks(suite.AppContextForTest(), oldPPMShipment, &newPPM)
			suite.NilOrNoVerrs(err)
			suite.True(oldPPMShipment.ActualMoveDate.Equal(*newPPM.ActualMoveDate))
			suite.Equal(*oldPPMShipment.FinalIncentive, *finalIncentive)
		})

		suite.Run("Final Incentive - does not change when status is not WAITINGONCUSTOMER or NEEDSPAYMENTAPPROVAL", func() {
			oldPPMShipment := factory.BuildPPMShipment(suite.DB(), []factory.Customization{
				{
					Model: models.PPMShipment{
						Status:         models.PPMShipmentStatusNeedsAdvanceApproval,
						FinalIncentive: models.CentPointer(unit.Cents(500000)),
						ActualMoveDate: models.TimePointer(actualMoveDate),
					},
				},
			}, nil)

			newPPM := oldPPMShipment
			newPPM.Status = models.PPMShipmentStatusCloseoutComplete

			finalIncentive, err := ppmEstimator.FinalIncentiveWithDefaultChecks(suite.AppContextForTest(), oldPPMShipment, &newPPM)
			suite.NilOrNoVerrs(err)
			suite.Equal(oldPPMShipment.FinalIncentive, finalIncentive)
		})

		suite.Run("Final Incentive - set to nil when missing info", func() {
			setupPricerData()
			oldPPMShipment := factory.BuildPPMShipment(suite.DB(), []factory.Customization{
				{
					Model: models.PPMShipment{
						Status:         models.PPMShipmentStatusWaitingOnCustomer,
						FinalIncentive: models.CentPointer(unit.Cents(500000)),
						ActualMoveDate: models.TimePointer(actualMoveDate),
					},
				},
			}, nil)
			oldPPMShipment.WeightTickets = models.WeightTickets{
				factory.BuildWeightTicket(suite.DB(), nil, nil),
			}

			newPPM := oldPPMShipment
			newPPM.WeightTickets = nil

			finalIncentive, err := ppmEstimator.FinalIncentiveWithDefaultChecks(suite.AppContextForTest(), oldPPMShipment, &newPPM)
			suite.NilOrNoVerrs(err)
			suite.True(oldPPMShipment.ActualMoveDate.Equal(*newPPM.ActualMoveDate))
			suite.Nil(finalIncentive)
		})
	})

	suite.Run("SIT Estimated Cost", func() {
		// For comparison should be priced the same as ORGSIT in devseed
		suite.Run("Success - Origin First Day and Additional Day SIT", func() {
			setupPricerData()

			originLocation := models.SITLocationTypeOrigin
			entryDate := time.Date(2020, time.March, 15, 0, 0, 0, 0, time.UTC)
			mtoShipment := factory.BuildMTOShipment(suite.DB(), []factory.Customization{
				{
					Model: models.MTOShipment{
						ShipmentType: models.MTOShipmentTypePPM,
					},
				},
			}, nil)

			shipmentOriginSIT := factory.BuildPPMShipment(nil, []factory.Customization{
				{
					Model: models.PPMShipment{
						SITExpected:               models.BoolPointer(true),
						SITLocation:               &originLocation,
						SITEstimatedWeight:        models.PoundPointer(unit.Pound(2000)),
						SITEstimatedEntryDate:     &entryDate,
						SITEstimatedDepartureDate: models.TimePointer(entryDate.Add(time.Hour * 24 * 30)),
					},
				},
				{
					Model:    mtoShipment,
					LinkOnly: true,
				},
			}, nil)

			mockedPlanner.On("ZipTransitDistance", mock.AnythingOfType("*appcontext.appContext"),
				"50309", "30813").Return(2294, nil)

			_, estimatedSITCost, err := ppmEstimator.EstimateIncentiveWithDefaultChecks(suite.AppContextForTest(), models.PPMShipment{}, &shipmentOriginSIT)

			suite.NoError(err)
			suite.NotNil(estimatedSITCost)
			suite.Equal(62720, estimatedSITCost.Int())
		})

		suite.Run("Success - Destination First Day and Additional Day SIT", func() {
			setupPricerData()

			destinationLocation := models.SITLocationTypeDestination
			entryDate := time.Date(2020, time.March, 15, 0, 0, 0, 0, time.UTC)
			mtoShipment := factory.BuildMTOShipment(suite.DB(), []factory.Customization{
				{
					Model: models.MTOShipment{
						ShipmentType: models.MTOShipmentTypePPM,
					},
				},
			}, nil)
			shipmentDestinationSIT := factory.BuildPPMShipment(nil, []factory.Customization{
				{
					Model: models.PPMShipment{
						SITExpected:               models.BoolPointer(true),
						SITLocation:               &destinationLocation,
						SITEstimatedWeight:        models.PoundPointer(unit.Pound(2000)),
						SITEstimatedEntryDate:     &entryDate,
						SITEstimatedDepartureDate: models.TimePointer(entryDate.Add(time.Hour * 24 * 30)),
					},
				},
				{
					Model: models.Address{
						StreetAddress1: "987 Other Avenue",
						StreetAddress2: models.StringPointer("P.O. Box 1234"),
						StreetAddress3: models.StringPointer("c/o Another Person"),
						City:           "Des Moines",
						State:          "IA",
						PostalCode:     "50309",
						County:         models.StringPointer("POLK"),
					},
					Type: &factory.Addresses.PickupAddress,
				},
				{
					Model: models.Address{
						StreetAddress1: "987 Other Avenue",
						StreetAddress2: models.StringPointer("P.O. Box 12345"),
						StreetAddress3: models.StringPointer("c/o Another Person"),
						City:           "GROVETOWN",
						State:          "GA",
						PostalCode:     "30813",
						County:         models.StringPointer("COLUMBIA"),
					},
					Type: &factory.Addresses.DeliveryAddress,
				},
				{
					Model:    mtoShipment,
					LinkOnly: true,
				},
			}, nil)

			mockedPlanner.On("ZipTransitDistance", mock.AnythingOfType("*appcontext.appContext"),
				"50309", "30813").Return(2294, nil)

			_, estimatedSITCost, err := ppmEstimator.EstimateIncentiveWithDefaultChecks(suite.AppContextForTest(), models.PPMShipment{}, &shipmentDestinationSIT)

			suite.NoError(err)
			suite.NotNil(estimatedSITCost)
			suite.Equal(72380, estimatedSITCost.Int())
		})

		suite.Run("Success - same entry and departure dates only prices first day SIT", func() {
			setupPricerData()

			destinationLocation := models.SITLocationTypeDestination
			entryDate := time.Date(2020, time.March, 15, 0, 0, 0, 0, time.UTC)
			mtoShipment := factory.BuildMTOShipment(suite.DB(), []factory.Customization{
				{
					Model: models.MTOShipment{
						ShipmentType: models.MTOShipmentTypePPM,
					},
				},
			}, nil)

			shipmentOriginSIT := factory.BuildPPMShipment(nil, []factory.Customization{
				{
					Model: models.PPMShipment{
						SITExpected:               models.BoolPointer(true),
						SITLocation:               &destinationLocation,
						SITEstimatedWeight:        models.PoundPointer(unit.Pound(2000)),
						SITEstimatedEntryDate:     &entryDate,
						SITEstimatedDepartureDate: &entryDate,
					},
				},
				{
					Model:    mtoShipment,
					LinkOnly: true,
				},
			}, nil)
			mockedPlanner.On("ZipTransitDistance", mock.AnythingOfType("*appcontext.appContext"),
				"50309", "30813").Return(2294, nil)

			_, estimatedSITCost, err := ppmEstimator.EstimateIncentiveWithDefaultChecks(suite.AppContextForTest(), models.PPMShipment{}, &shipmentOriginSIT)

			suite.NoError(err)
			suite.NotNil(estimatedSITCost)
			suite.Equal(35780, estimatedSITCost.Int())
		})

		suite.Run("SIT cost is not calculated when required fields are missing", func() {
			setupPricerData()

			destinationSITLocation := models.SITLocationTypeDestination

			// an MTO Shipment ID is required for the shipment query
			shipmentSITFieldsNotUpdated := factory.BuildPPMShipment(suite.DB(), nil, nil)
			shipmentSITNotExpected := factory.BuildPPMShipment(nil, []factory.Customization{
				{
					Model:    shipmentSITFieldsNotUpdated.Shipment,
					LinkOnly: true,
				},
			}, nil)
			shipmentSITWeightMissing := factory.BuildPPMShipment(nil, []factory.Customization{
				{
					Model: models.PPMShipment{
						SITExpected:               models.BoolPointer(true),
						SITLocation:               &destinationSITLocation,
						SITEstimatedEntryDate:     models.TimePointer(time.Now()),
						SITEstimatedDepartureDate: models.TimePointer(time.Now().Add(time.Hour * 24)),
					},
				},
				{
					Model:    shipmentSITFieldsNotUpdated.Shipment,
					LinkOnly: true,
				},
			}, nil)
			shipmentSITEntryDateMissing := factory.BuildPPMShipment(nil, []factory.Customization{
				{
					Model: models.PPMShipment{
						SITExpected:               models.BoolPointer(true),
						SITLocation:               &destinationSITLocation,
						SITEstimatedDepartureDate: models.TimePointer(time.Now()),
						SITEstimatedWeight:        models.PoundPointer(unit.Pound(2999)),
					},
				},
				{
					Model:    shipmentSITFieldsNotUpdated.Shipment,
					LinkOnly: true,
				},
			}, nil)
			shipmentSITDepartureDateMissing := factory.BuildPPMShipment(nil, []factory.Customization{
				{
					Model: models.PPMShipment{
						SITExpected:           models.BoolPointer(true),
						SITLocation:           &destinationSITLocation,
						SITEstimatedEntryDate: models.TimePointer(time.Now()),
						SITEstimatedWeight:    models.PoundPointer(unit.Pound(2999)),
					},
				},
				{
					Model:    shipmentSITFieldsNotUpdated.Shipment,
					LinkOnly: true,
				},
			}, nil)
			shipmentTestCases := []struct {
				oldShipment models.PPMShipment
				newShipment models.PPMShipment
				name        string
			}{
				{
					models.PPMShipment{},
					shipmentSITNotExpected,
					"PPM Shipment with SITExpected set to false",
				},
				{
					models.PPMShipment{},
					shipmentSITWeightMissing,
					"PPM Shipment with SIT Estimated Weight missing",
				},
				{
					models.PPMShipment{},
					shipmentSITEntryDateMissing,
					"PPM Shipment with SIT Entry Date missing",
				},
				{
					models.PPMShipment{},
					shipmentSITDepartureDateMissing,
					"PPM Shipment with SIT Departure Date missing",
				},
				{
					models.PPMShipment{},
					shipmentSITDepartureDateMissing,
					"PPM Shipment with SIT Departure Date missing",
				},
				{
					shipmentSITFieldsNotUpdated,
					shipmentSITFieldsNotUpdated,
					"PPM Shipment fields were not updated",
				},
			}

			for _, testCase := range shipmentTestCases {
				_, estimatedSITCost, err := ppmEstimator.EstimateIncentiveWithDefaultChecks(suite.AppContextForTest(), testCase.oldShipment, &testCase.newShipment) //#nosec G601
				suite.NoError(err, fmt.Sprintf("unexpected error running test %q", testCase.name))
				suite.Nil(estimatedSITCost, fmt.Sprintf("SIT cost was calculated when it shouldnt't have been during test %q", testCase.name))
			}
		})

		suite.Run("SIT cost is not re-calculated when fields are unchanged", func() {
			setupPricerData()

			destinationLocation := models.SITLocationTypeDestination
			shipment := factory.BuildPPMShipment(suite.DB(), []factory.Customization{
				{
					Model: models.PPMShipment{
						SITExpected:               models.BoolPointer(true),
						SITLocation:               &destinationLocation,
						SITEstimatedWeight:        models.PoundPointer(unit.Pound(2999)),
						SITEstimatedEntryDate:     models.TimePointer(time.Now()),
						SITEstimatedDepartureDate: models.TimePointer(time.Now().Add(time.Hour * 24)),
						SITEstimatedCost:          models.CentPointer(unit.Cents(89900)),
					},
				},
			}, nil)
			_, estimatedSITCost, err := ppmEstimator.EstimateIncentiveWithDefaultChecks(suite.AppContextForTest(), shipment, &shipment)
			suite.NoError(err)
			suite.Equal(*shipment.SITEstimatedCost, *estimatedSITCost)
		})

		suite.Run("SIT cost is re-calculated when any dependent field is changed", func() {
			setupPricerData()

			destinationLocation := models.SITLocationTypeDestination
			move := factory.BuildMove(suite.DB(), []factory.Customization{
				{
					Model: models.Order{
						ID: uuid.Must(uuid.NewV4()),
					},
				},
				{
					Model: models.Entitlement{
						ID:                 uuid.Must(uuid.NewV4()),
						DBAuthorizedWeight: models.IntPointer(2000),
					},
				},
			}, nil)
			originalShipment := factory.BuildPPMShipment(suite.DB(), []factory.Customization{
				{
					Model:    move,
					LinkOnly: true,
				},
				{
					Model: models.PPMShipment{
						SITExpected:               models.BoolPointer(true),
						SITLocation:               &destinationLocation,
						SITEstimatedWeight:        models.PoundPointer(unit.Pound(2999)),
						SITEstimatedEntryDate:     models.TimePointer(time.Now()),
						SITEstimatedDepartureDate: models.TimePointer(time.Now().Add(time.Hour * 24)),
						SITEstimatedCost:          models.CentPointer(unit.Cents(89900)),
					},
				},
			}, nil)
			// PPM base shipment field changes will affect SIT pricing
			shipmentDifferentPickup := originalShipment
			pickupAddress := models.Address{
				StreetAddress1: originalShipment.PickupAddress.StreetAddress1,
				StreetAddress2: originalShipment.PickupAddress.StreetAddress2,
				StreetAddress3: originalShipment.PickupAddress.StreetAddress3,
				City:           originalShipment.PickupAddress.City,
				State:          originalShipment.PickupAddress.State,
				PostalCode:     "90211",
			}
			shipmentDifferentPickup.PickupAddress = &pickupAddress

			shipmentDifferentDestination := originalShipment
			destinationAddress := models.Address{
				StreetAddress1: originalShipment.PickupAddress.StreetAddress1,
				StreetAddress2: originalShipment.PickupAddress.StreetAddress2,
				StreetAddress3: originalShipment.PickupAddress.StreetAddress3,
				City:           originalShipment.PickupAddress.City,
				State:          originalShipment.PickupAddress.State,
				PostalCode:     "30814",
			}
			shipmentDifferentDestination.DestinationAddress = &destinationAddress

			shipmentDifferentDeparture := originalShipment
			// original date was Mar 15th so adding 3 months should affect the date peak period pricing
			shipmentDifferentDeparture.ExpectedDepartureDate = originalShipment.ExpectedDepartureDate.Add(time.Hour * 24 * 70)

			mockedPlanner.On("ZipTransitDistance", mock.AnythingOfType("*appcontext.appContext"),
				"90211", "30813").Return(2294, nil)

			mockedPlanner.On("ZipTransitDistance", mock.AnythingOfType("*appcontext.appContext"),
				"50309", "30814").Return(2290, nil)

			// SIT specific field changes will likely cause the price to change, although adjusting dates may not change
			// the total number of days in SIT.

			shipmentDifferentLocation := originalShipment
			originLocation := models.SITLocationTypeOrigin
			shipmentDifferentLocation.SITLocation = &originLocation

			shipmentDifferentSITWeight := originalShipment
			shipmentDifferentSITWeight.SITEstimatedWeight = models.PoundPointer(unit.Pound(4555))

			shipmentDifferentEntryDate := originalShipment
			previousDay := originalShipment.SITEstimatedEntryDate.Add(time.Hour * -24)
			shipmentDifferentEntryDate.SITEstimatedEntryDate = &previousDay

			shipmentDifferentSITDepartureDate := originalShipment
			nextDay := shipmentDifferentSITDepartureDate.SITEstimatedDepartureDate.Add(time.Hour * 24)
			shipmentDifferentSITDepartureDate.SITEstimatedDepartureDate = &nextDay

			for _, updatedShipment := range []models.PPMShipment{
				shipmentDifferentPickup,
				shipmentDifferentDestination,
				shipmentDifferentDeparture,
				shipmentDifferentLocation,
				shipmentDifferentSITWeight,
				shipmentDifferentEntryDate,
				shipmentDifferentSITDepartureDate,
			} {
				copyOfShipment := updatedShipment

				_, estimatedSITCost, err := ppmEstimator.EstimateIncentiveWithDefaultChecks(suite.AppContextForTest(), originalShipment, &copyOfShipment)

				suite.NoError(err)
				suite.NotNil(originalShipment.SITEstimatedCost)
				suite.NotNil(estimatedSITCost)
				suite.NotEqual(*originalShipment.SITEstimatedCost, *estimatedSITCost)
			}
		})

		suite.Run("SIT cost is set to nil when storage is no longer expected", func() {
			setupPricerData()

			destinationLocation := models.SITLocationTypeDestination
			originalShipment := factory.BuildPPMShipment(suite.DB(), []factory.Customization{
				{
					Model: models.PPMShipment{
						SITExpected:               models.BoolPointer(true),
						SITLocation:               &destinationLocation,
						SITEstimatedWeight:        models.PoundPointer(unit.Pound(2999)),
						SITEstimatedEntryDate:     models.TimePointer(time.Now()),
						SITEstimatedDepartureDate: models.TimePointer(time.Now().Add(time.Hour * 24)),
						SITEstimatedCost:          models.CentPointer(unit.Cents(89900)),
					},
				},
			}, nil)
			shipmentSITNotExpected := originalShipment
			shipmentSITNotExpected.SITExpected = models.BoolPointer(false)

			_, estimatedSITCost, err := ppmEstimator.EstimateIncentiveWithDefaultChecks(suite.AppContextForTest(), originalShipment, &shipmentSITNotExpected)
			suite.NoError(err)
			suite.Nil(shipmentSITNotExpected.SITEstimatedCost)
			suite.Nil(estimatedSITCost)
		})
	})
}

func (suite *PPMShipmentSuite) TestInternationalPPMEstimator() {
	planner := &mocks.Planner{}
	paymentRequestHelper := &prhelpermocks.Helper{}
	ppmEstimator := NewEstimatePPM(planner, paymentRequestHelper)

	setupPricerData := func() {
		contract := testdatagen.FetchOrMakeReContract(suite.DB(), testdatagen.Assertions{})
		startDate := time.Date(2020, time.January, 1, 12, 0, 0, 0, time.UTC)
		endDate := time.Date(2020, time.December, 31, 12, 0, 0, 0, time.UTC)
		testdatagen.FetchOrMakeReContractYear(suite.DB(), testdatagen.Assertions{
			ReContractYear: models.ReContractYear{
				Contract:             contract,
				ContractID:           contract.ID,
				StartDate:            startDate,
				EndDate:              endDate,
				Escalation:           1.0,
				EscalationCompounded: 1.0,
			},
		})
	}

	suite.Run("Estimated Incentive", func() {
		suite.Run("Estimated Incentive - Success using estimated weight and not db authorized weight for CONUS -> OCONUS", func() {
			ppm := factory.BuildPPMShipment(suite.DB(), []factory.Customization{
				{
					Model: models.MTOShipment{
						MarketCode: models.MarketCodeInternational,
					},
				},
				{
					Model: models.Address{
						StreetAddress1: "Tester Address",
						City:           "Tulsa",
						State:          "OK",
						PostalCode:     "74133",
					},
					Type: &factory.Addresses.PickupAddress,
				},
				{
					Model: models.Address{
						StreetAddress1: "JBER",
						City:           "JBER",
						State:          "AK",
						PostalCode:     "99505",
						IsOconus:       models.BoolPointer(true),
					},
					Type: &factory.Addresses.DeliveryAddress,
				},
			}, nil)

			setupPricerData()

			estimatedWeight := unit.Pound(5000)
			newPPM := ppm
			newPPM.EstimatedWeight = &estimatedWeight

			planner.On("ZipTransitDistance", mock.AnythingOfType("*appcontext.appContext"),
				"74133", "98421").Return(3000, nil).Twice()

			ppmEstimate, _, err := ppmEstimator.EstimateIncentiveWithDefaultChecks(suite.AppContextForTest(), ppm, &newPPM)
			suite.NilOrNoVerrs(err)
			suite.NotNil(ppmEstimate)

			// it should've called from the pickup -> port and NOT pickup -> dest
			planner.AssertCalled(suite.T(), "ZipTransitDistance", mock.AnythingOfType("*appcontext.appContext"),
				"74133", "98421")
			suite.Equal(unit.Cents(577912), *ppmEstimate)

			// appending this to test functionality of the GCC multiplier
			validGccMultiplierDate, _ := time.Parse("2006-01-02", "2025-06-02")
			ppmWithMultiplier := factory.BuildPPMShipment(suite.DB(), []factory.Customization{
				{
					Model: models.PPMShipment{
						ExpectedDepartureDate: validGccMultiplierDate,
					},
				},
				{
					Model: models.MTOShipment{
						MarketCode: models.MarketCodeInternational,
					},
				},
				{
					Model: models.Address{
						StreetAddress1: "Tester Address",
						City:           "Tulsa",
						State:          "OK",
						PostalCode:     "74133",
					},
					Type: &factory.Addresses.PickupAddress,
				},
				{
					Model: models.Address{
						StreetAddress1: "JBER",
						City:           "JBER",
						State:          "AK",
						PostalCode:     "99505",
						IsOconus:       models.BoolPointer(true),
					},
					Type: &factory.Addresses.DeliveryAddress,
				},
			}, nil)
			newPPMWithMultiplier := ppmWithMultiplier
			newPPMWithMultiplier.EstimatedWeight = &estimatedWeight // setting weight to 5000
			ppmEstimateWithMultiplier, _, err := ppmEstimator.EstimateIncentiveWithDefaultChecks(suite.AppContextForTest(), ppmWithMultiplier, &newPPMWithMultiplier)
			suite.NilOrNoVerrs(err)

			suite.Equal(unit.Pound(5000), *newPPMWithMultiplier.EstimatedWeight)
			suite.NotEqual(unit.Cents(504512), *ppmEstimateWithMultiplier)
			suite.Equal(unit.Cents(884072), *ppmEstimateWithMultiplier)
		})

		suite.Run("Estimated Incentive - Success using estimated weight and not db authorized weight for OCONUS -> CONUS", func() {
			ppm := factory.BuildPPMShipment(suite.DB(), []factory.Customization{
				{
					Model: models.MTOShipment{
						MarketCode: models.MarketCodeInternational,
					},
				},
				{
					Model: models.Address{
						StreetAddress1: "Tester Address",
						City:           "Tulsa",
						State:          "OK",
						PostalCode:     "74133",
					},
					Type: &factory.Addresses.DeliveryAddress,
				},
				{
					Model: models.Address{
						StreetAddress1: "JBER",
						City:           "JBER",
						State:          "AK",
						PostalCode:     "99505",
						IsOconus:       models.BoolPointer(true),
					},
					Type: &factory.Addresses.PickupAddress,
				},
			}, nil)

			setupPricerData()

			estimatedWeight := unit.Pound(5000)
			newPPM := ppm
			newPPM.EstimatedWeight = &estimatedWeight

			planner.On("ZipTransitDistance", mock.AnythingOfType("*appcontext.appContext"),
				"98421", "74133").Return(3000, nil)

			ppmEstimate, _, err := ppmEstimator.EstimateIncentiveWithDefaultChecks(suite.AppContextForTest(), ppm, &newPPM)
			suite.NilOrNoVerrs(err)
			suite.NotNil(ppmEstimate)

			// it should've called from the pickup -> port and NOT pickup -> dest
			planner.AssertCalled(suite.T(), "ZipTransitDistance", mock.AnythingOfType("*appcontext.appContext"),
				"98421", "74133")
			suite.Equal(unit.Cents(463212), *ppmEstimate)
		})
	})

	suite.Run("Max Incentive", func() {
		suite.Run("Max Incentive - Success using db authorized weight and not estimated for CONUS -> OCONUS", func() {
			oconusAddress := factory.BuildAddress(suite.DB(), []factory.Customization{
				{
					Model: models.Address{
						StreetAddress1: "JBER",
						City:           "JBER",
						State:          "AK",
						PostalCode:     "99505",
						IsOconus:       models.BoolPointer(true),
					},
				},
			}, nil)
			destDutyLocation := factory.BuildDutyLocation(suite.DB(), []factory.Customization{
				{
					Model: models.DutyLocation{
						Name:      "Test OCONUS Duty Location",
						AddressID: oconusAddress.ID,
					},
				},
			}, nil)
			order := factory.BuildOrder(suite.DB(), []factory.Customization{
				{
					Model: models.Order{
						NewDutyLocationID: destDutyLocation.ID,
					},
				},
			}, nil)
			// when the PPM shipment is in draft, we use the estimated weight and not the db authorized weight
			ppm := factory.BuildPPMShipment(suite.DB(), []factory.Customization{
				{
					Model: models.Move{
						OrdersID: order.ID,
					},
				},
				{
					Model: models.MTOShipment{
						MarketCode: models.MarketCodeInternational,
					},
				},
				{
					Model: models.Address{
						StreetAddress1: "Tester Address",
						City:           "Tulsa",
						State:          "OK",
						PostalCode:     "74133",
					},
					Type: &factory.Addresses.PickupAddress,
				},
				{
					Model: models.Address{
						StreetAddress1: "JBER",
						City:           "JBER",
						State:          "AK",
						PostalCode:     "99505",
						IsOconus:       models.BoolPointer(true),
					},
					Type: &factory.Addresses.DeliveryAddress,
				},
			}, nil)

			setupPricerData()

			estimatedWeight := unit.Pound(5000)
			newPPM := ppm
			newPPM.EstimatedWeight = &estimatedWeight

			// DTOD will be called to get the distance between the origin duty location & the Tacoma Port ZIP
			planner.On("ZipTransitDistance", mock.AnythingOfType("*appcontext.appContext"),
				"50309", "98421").Return(3000, nil).Twice()

			ppmMaxIncentive, err := ppmEstimator.MaxIncentive(suite.AppContextForTest(), ppm, &newPPM)
			suite.NilOrNoVerrs(err)
			suite.NotNil(ppmMaxIncentive)

			// it should've called from the pickup -> port and NOT pickup -> dest
			planner.AssertCalled(suite.T(), "ZipTransitDistance", mock.AnythingOfType("*appcontext.appContext"),
				"50309", "98421")
<<<<<<< HEAD
			suite.Equal(unit.Cents(1606189), *ppmMaxIncentive)
=======
			suite.Equal(unit.Cents(1223783), *ppmMaxIncentive)
>>>>>>> 8b51052d

			// appending this to test functionality of the GCC multiplier
			validGccMultiplierDate, _ := time.Parse("2006-01-02", "2025-06-02")
			ppmWithMultiplier := factory.BuildPPMShipment(suite.DB(), []factory.Customization{
				{
					Model: models.PPMShipment{
						ExpectedDepartureDate: validGccMultiplierDate,
					},
				},
				{
					Model: models.Move{
						OrdersID: order.ID,
					},
				},
				{
					Model: models.MTOShipment{
						MarketCode: models.MarketCodeInternational,
					},
				},
				{
					Model: models.Address{
						StreetAddress1: "Tester Address",
						City:           "Tulsa",
						State:          "OK",
						PostalCode:     "74133",
					},
					Type: &factory.Addresses.PickupAddress,
				},
				{
					Model: models.Address{
						StreetAddress1: "JBER",
						City:           "JBER",
						State:          "AK",
						PostalCode:     "99505",
						IsOconus:       models.BoolPointer(true),
					},
					Type: &factory.Addresses.DeliveryAddress,
				},
			}, nil)
			newPPMWithMultiplier := ppmWithMultiplier
			newPPMWithMultiplier.EstimatedWeight = &estimatedWeight // setting weight to 5000
			ppmEstimateWithMultiplier, err := ppmEstimator.MaxIncentive(suite.AppContextForTest(), ppmWithMultiplier, &newPPMWithMultiplier)
			suite.NilOrNoVerrs(err)

			suite.Equal(unit.Pound(5000), *newPPMWithMultiplier.EstimatedWeight)
			suite.NotEqual(unit.Cents(504512), *ppmEstimateWithMultiplier)
<<<<<<< HEAD
			suite.Equal(unit.Cents(2460239), *ppmEstimateWithMultiplier)
=======
			suite.Equal(unit.Cents(1874487), *ppmEstimateWithMultiplier)
>>>>>>> 8b51052d
		})

		suite.Run("Max Incentive - Success using db authorized weight and not estimated for OCONUS -> CONUS", func() {
			oconusAddress := factory.BuildAddress(suite.DB(), []factory.Customization{
				{
					Model: models.Address{
						StreetAddress1: "JBER",
						City:           "JBER",
						State:          "AK",
						PostalCode:     "99505",
						IsOconus:       models.BoolPointer(true),
					},
				},
			}, nil)
			pickupDutyLocation := factory.BuildDutyLocation(suite.DB(), []factory.Customization{
				{
					Model: models.DutyLocation{
						Name:      "Test OCONUS Duty Location",
						AddressID: oconusAddress.ID,
					},
				},
			}, nil)
			order := factory.BuildOrder(suite.DB(), []factory.Customization{
				{
					Model: models.Order{
						OriginDutyLocationID: &pickupDutyLocation.ID,
					},
				},
			}, nil)
			// when the PPM shipment is in draft, we use the estimated weight and not the db authorized weight
			ppm := factory.BuildPPMShipment(suite.DB(), []factory.Customization{
				{
					Model: models.Move{
						OrdersID: order.ID,
					},
				},
				{
					Model: models.MTOShipment{
						MarketCode: models.MarketCodeInternational,
					},
				},
				{
					Model: models.Address{
						StreetAddress1: "Tester Address",
						City:           "Tulsa",
						State:          "OK",
						PostalCode:     "74133",
					},
					Type: &factory.Addresses.PickupAddress,
				},
				{
					Model: models.Address{
						StreetAddress1: "JBER",
						City:           "JBER",
						State:          "AK",
						PostalCode:     "99505",
						IsOconus:       models.BoolPointer(true),
					},
					Type: &factory.Addresses.DeliveryAddress,
				},
			}, nil)

			setupPricerData()

			estimatedWeight := unit.Pound(5000)
			newPPM := ppm
			newPPM.EstimatedWeight = &estimatedWeight

			// DTOD will be called to get the distance between the origin duty location & the Tacoma Port ZIP
			planner.On("ZipTransitDistance", mock.AnythingOfType("*appcontext.appContext"),
				"98421", "30813").Return(3000, nil)

			ppmMaxIncentive, err := ppmEstimator.MaxIncentive(suite.AppContextForTest(), ppm, &newPPM)
			suite.NilOrNoVerrs(err)
			suite.NotNil(ppmMaxIncentive)

			// it should've called from the pickup -> port and NOT pickup -> dest
			planner.AssertCalled(suite.T(), "ZipTransitDistance", mock.AnythingOfType("*appcontext.appContext"),
				"98421", "30813")
<<<<<<< HEAD
			suite.Equal(unit.Cents(1033863), *ppmMaxIncentive)
=======
			suite.Equal(unit.Cents(1356919), *ppmMaxIncentive)
>>>>>>> 8b51052d
		})
	})

	suite.Run("Final Incentive", func() {
		suite.Run("Final Incentive - Success using estimated weight for CONUS -> OCONUS", func() {
			updatedMoveDate := time.Date(2020, time.March, 15, 0, 0, 0, 0, time.UTC)
			ppm := factory.BuildPPMShipment(suite.DB(), []factory.Customization{
				{
					Model: models.PPMShipment{
						ActualMoveDate:  models.TimePointer(updatedMoveDate),
						Status:          models.PPMShipmentStatusWaitingOnCustomer,
						EstimatedWeight: models.PoundPointer(4000),
					},
				},
				{
					Model: models.MTOShipment{
						MarketCode: models.MarketCodeInternational,
					},
				},
				{
					Model: models.Address{
						StreetAddress1: "Tester Address",
						City:           "Tulsa",
						State:          "OK",
						PostalCode:     "74133",
					},
					Type: &factory.Addresses.PickupAddress,
				},
				{
					Model: models.Address{
						StreetAddress1: "JBER",
						City:           "JBER",
						State:          "AK",
						PostalCode:     "99505",
						IsOconus:       models.BoolPointer(true),
					},
					Type: &factory.Addresses.DeliveryAddress,
				},
			}, nil)

			newPPM := ppm
			newFullWeight := unit.Pound(8000)
			newEmptyWeight := unit.Pound(3000)
			newPPM.WeightTickets = models.WeightTickets{
				factory.BuildWeightTicket(suite.DB(), []factory.Customization{
					{
						Model: models.WeightTicket{
							FullWeight:  &newFullWeight,
							EmptyWeight: &newEmptyWeight,
						},
					},
				}, nil),
			}

			setupPricerData()

			planner.On("ZipTransitDistance", mock.AnythingOfType("*appcontext.appContext"),
				"74133", "98421").Return(3000, nil).Twice()

			ppmFinalIncentive, err := ppmEstimator.FinalIncentiveWithDefaultChecks(suite.AppContextForTest(), ppm, &newPPM)
			suite.NilOrNoVerrs(err)
			suite.NotNil(ppmFinalIncentive)

			// it should've called from the pickup -> port and NOT pickup -> dest
			planner.AssertCalled(suite.T(), "ZipTransitDistance", mock.AnythingOfType("*appcontext.appContext"),
				"74133", "98421")
			suite.Equal(unit.Cents(525328), *ppmFinalIncentive)

			// appending this to test functionality of the GCC multiplier
			validGccMultiplierDate, _ := time.Parse("2006-01-02", "2025-06-02")
			ppmWithMultiplier := factory.BuildPPMShipment(suite.DB(), []factory.Customization{
				{
					Model: models.PPMShipment{
						ActualMoveDate:        models.TimePointer(updatedMoveDate),
						Status:                models.PPMShipmentStatusWaitingOnCustomer,
						EstimatedWeight:       models.PoundPointer(4000),
						ExpectedDepartureDate: validGccMultiplierDate,
					},
				},
				{
					Model: models.MTOShipment{
						MarketCode: models.MarketCodeInternational,
					},
				},
				{
					Model: models.Address{
						StreetAddress1: "Tester Address",
						City:           "Tulsa",
						State:          "OK",
						PostalCode:     "74133",
					},
					Type: &factory.Addresses.PickupAddress,
				},
				{
					Model: models.Address{
						StreetAddress1: "JBER",
						City:           "JBER",
						State:          "AK",
						PostalCode:     "99505",
						IsOconus:       models.BoolPointer(true),
					},
					Type: &factory.Addresses.DeliveryAddress,
				},
			}, nil)
			newPPMWithMultiplier := ppmWithMultiplier
			newPPMWithMultiplier.WeightTickets = models.WeightTickets{
				factory.BuildWeightTicket(suite.DB(), []factory.Customization{
					{
						Model: models.WeightTicket{
							FullWeight:  &newFullWeight,
							EmptyWeight: &newEmptyWeight,
						},
					},
				}, nil),
			}
			ppmEstimateWithMultiplier, err := ppmEstimator.FinalIncentiveWithDefaultChecks(suite.AppContextForTest(), ppmWithMultiplier, &newPPMWithMultiplier)
			suite.NilOrNoVerrs(err)

			suite.Equal(unit.Pound(4000), *newPPMWithMultiplier.EstimatedWeight)
			suite.NotEqual(unit.Cents(459178), *ppmEstimateWithMultiplier)
			suite.Equal(unit.Cents(682926), *ppmEstimateWithMultiplier)
		})

		suite.Run("Final Incentive - Success using estimated weight for OCONUS -> CONUS", func() {
			updatedMoveDate := time.Date(2020, time.March, 15, 0, 0, 0, 0, time.UTC)
			ppm := factory.BuildPPMShipment(suite.DB(), []factory.Customization{
				{
					Model: models.PPMShipment{
						ActualMoveDate:  models.TimePointer(updatedMoveDate),
						Status:          models.PPMShipmentStatusWaitingOnCustomer,
						EstimatedWeight: models.PoundPointer(4000),
					},
				},
				{
					Model: models.MTOShipment{
						MarketCode: models.MarketCodeInternational,
					},
				},
				{
					Model: models.Address{
						StreetAddress1: "Tester Address",
						City:           "Tulsa",
						State:          "OK",
						PostalCode:     "74133",
					},
					Type: &factory.Addresses.DeliveryAddress,
				},
				{
					Model: models.Address{
						StreetAddress1: "JBER",
						City:           "JBER",
						State:          "AK",
						PostalCode:     "99505",
						IsOconus:       models.BoolPointer(true),
					},
					Type: &factory.Addresses.PickupAddress,
				},
			}, nil)

			newPPM := ppm
			newFullWeight := unit.Pound(8000)
			newEmptyWeight := unit.Pound(3000)
			newPPM.WeightTickets = models.WeightTickets{
				factory.BuildWeightTicket(suite.DB(), []factory.Customization{
					{
						Model: models.WeightTicket{
							FullWeight:  &newFullWeight,
							EmptyWeight: &newEmptyWeight,
						},
					},
				}, nil),
			}

			setupPricerData()

			planner.On("ZipTransitDistance", mock.AnythingOfType("*appcontext.appContext"),
				"98421", "74133").Return(3000, nil)

			ppmFinalIncentive, err := ppmEstimator.FinalIncentiveWithDefaultChecks(suite.AppContextForTest(), ppm, &newPPM)
			suite.NilOrNoVerrs(err)
			suite.NotNil(ppmFinalIncentive)

			// it should've called from the pickup -> port and NOT pickup -> dest
			planner.AssertCalled(suite.T(), "ZipTransitDistance", mock.AnythingOfType("*appcontext.appContext"),
				"98421", "74133")
			suite.Equal(unit.Cents(421978), *ppmFinalIncentive)
		})
	})

	suite.Run("SIT Costs for OCONUS PPMs", func() {
		suite.Run("CalculateSITCost - Success using estimated weight for CONUS -> OCONUS", func() {
			originLocation := models.SITLocationTypeOrigin
			entryDate := time.Date(2020, time.March, 15, 0, 0, 0, 0, time.UTC)
			ppm := factory.BuildPPMShipment(suite.DB(), []factory.Customization{
				{
					Model: models.PPMShipment{
						EstimatedWeight:           models.PoundPointer(4000),
						SITExpected:               models.BoolPointer(true),
						SITLocation:               &originLocation,
						SITEstimatedWeight:        models.PoundPointer(unit.Pound(2000)),
						SITEstimatedEntryDate:     &entryDate,
						SITEstimatedDepartureDate: models.TimePointer(entryDate.Add(time.Hour * 24 * 30)),
					},
				},
				{
					Model: models.MTOShipment{
						MarketCode: models.MarketCodeInternational,
					},
				},
				{
					Model: models.Address{
						StreetAddress1: "Tester Address",
						City:           "Tulsa",
						State:          "OK",
						PostalCode:     "74133",
					},
					Type: &factory.Addresses.PickupAddress,
				},
				{
					Model: models.Address{
						StreetAddress1: "JBER",
						City:           "JBER",
						State:          "AK",
						PostalCode:     "99505",
						IsOconus:       models.BoolPointer(true),
					},
					Type: &factory.Addresses.DeliveryAddress,
				},
			}, nil)

			newPPM := ppm
			newEstimatedWeight := models.PoundPointer(5500)
			newPPM.SITEstimatedWeight = newEstimatedWeight
			setupPricerData()

			_, estimatedSITCost, err := ppmEstimator.EstimateIncentiveWithDefaultChecks(suite.AppContextForTest(), ppm, &newPPM)
			suite.NilOrNoVerrs(err)
			suite.NotNil(estimatedSITCost)
			suite.Equal(unit.Cents(27040), *estimatedSITCost)
		})

		suite.Run("CalculateSITCost - Success using estimated weight for CONUS -> OCONUS", func() {
			originLocation := models.SITLocationTypeDestination
			entryDate := time.Date(2020, time.March, 15, 0, 0, 0, 0, time.UTC)
			ppm := factory.BuildPPMShipment(suite.DB(), []factory.Customization{
				{
					Model: models.PPMShipment{
						EstimatedWeight:           models.PoundPointer(4000),
						SITExpected:               models.BoolPointer(true),
						SITLocation:               &originLocation,
						SITEstimatedWeight:        models.PoundPointer(unit.Pound(2000)),
						SITEstimatedEntryDate:     &entryDate,
						SITEstimatedDepartureDate: models.TimePointer(entryDate.Add(time.Hour * 24 * 30)),
					},
				},
				{
					Model: models.MTOShipment{
						MarketCode: models.MarketCodeInternational,
					},
				},
				{
					Model: models.Address{
						StreetAddress1: "Tester Address",
						City:           "Tulsa",
						State:          "OK",
						PostalCode:     "74133",
					},
					Type: &factory.Addresses.PickupAddress,
				},
				{
					Model: models.Address{
						StreetAddress1: "JBER",
						City:           "JBER",
						State:          "AK",
						PostalCode:     "99505",
						IsOconus:       models.BoolPointer(true),
					},
					Type: &factory.Addresses.DeliveryAddress,
				},
			}, nil)

			newPPM := ppm
			newEstimatedWeight := models.PoundPointer(5500)
			newPPM.SITEstimatedWeight = newEstimatedWeight
			setupPricerData()

			_, estimatedSITCost, err := ppmEstimator.EstimateIncentiveWithDefaultChecks(suite.AppContextForTest(), ppm, &newPPM)
			suite.NilOrNoVerrs(err)
			suite.NotNil(estimatedSITCost)
			suite.Equal(unit.Cents(53000), *estimatedSITCost)
		})

		suite.Run("CalculatePPMSITEstimatedCost - Success for OCONUS PPM", func() {
			originLocation := models.SITLocationTypeDestination
			entryDate := time.Date(2020, time.March, 15, 0, 0, 0, 0, time.UTC)
			ppm := factory.BuildPPMShipment(suite.DB(), []factory.Customization{
				{
					Model: models.PPMShipment{
						EstimatedWeight:           models.PoundPointer(4000),
						SITExpected:               models.BoolPointer(true),
						SITLocation:               &originLocation,
						SITEstimatedWeight:        models.PoundPointer(unit.Pound(2000)),
						SITEstimatedEntryDate:     &entryDate,
						SITEstimatedDepartureDate: models.TimePointer(entryDate.Add(time.Hour * 24 * 30)),
					},
				},
				{
					Model: models.MTOShipment{
						MarketCode: models.MarketCodeInternational,
					},
				},
				{
					Model: models.Address{
						StreetAddress1: "Tester Address",
						City:           "Tulsa",
						State:          "OK",
						PostalCode:     "74133",
					},
					Type: &factory.Addresses.PickupAddress,
				},
				{
					Model: models.Address{
						StreetAddress1: "JBER",
						City:           "JBER",
						State:          "AK",
						PostalCode:     "99505",
						IsOconus:       models.BoolPointer(true),
					},
					Type: &factory.Addresses.DeliveryAddress,
				},
			}, nil)

			setupPricerData()

			estimatedSITCost, err := ppmEstimator.CalculatePPMSITEstimatedCost(suite.AppContextForTest(), &ppm)
			suite.NilOrNoVerrs(err)
			suite.NotNil(estimatedSITCost)
			suite.Equal(unit.Cents(26500), *estimatedSITCost)
		})

		suite.Run("CalculatePPMSITEstimatedCostBreakdown - Success for OCONUS PPM", func() {
			originLocation := models.SITLocationTypeDestination
			entryDate := time.Date(2020, time.March, 15, 0, 0, 0, 0, time.UTC)
			ppm := factory.BuildPPMShipment(suite.DB(), []factory.Customization{
				{
					Model: models.PPMShipment{
						EstimatedWeight:           models.PoundPointer(4000),
						SITExpected:               models.BoolPointer(true),
						SITLocation:               &originLocation,
						SITEstimatedWeight:        models.PoundPointer(unit.Pound(2000)),
						SITEstimatedEntryDate:     &entryDate,
						SITEstimatedDepartureDate: models.TimePointer(entryDate.Add(time.Hour * 24 * 30)),
					},
				},
				{
					Model: models.MTOShipment{
						MarketCode: models.MarketCodeInternational,
					},
				},
				{
					Model: models.Address{
						StreetAddress1: "Tester Address",
						City:           "Tulsa",
						State:          "OK",
						PostalCode:     "74133",
					},
					Type: &factory.Addresses.PickupAddress,
				},
				{
					Model: models.Address{
						StreetAddress1: "JBER",
						City:           "JBER",
						State:          "AK",
						PostalCode:     "99505",
						IsOconus:       models.BoolPointer(true),
					},
					Type: &factory.Addresses.DeliveryAddress,
				},
			}, nil)

			setupPricerData()

			sitCosts, err := ppmEstimator.CalculatePPMSITEstimatedCostBreakdown(suite.AppContextForTest(), &ppm)
			suite.NilOrNoVerrs(err)
			suite.NotNil(sitCosts)
			suite.Equal(unit.Cents(26500), *sitCosts.EstimatedSITCost)
			suite.Equal(unit.Cents(13300), *sitCosts.PriceFirstDaySIT)
			suite.Equal(unit.Cents(13200), *sitCosts.PriceAdditionalDaySIT)
		})
	})
}<|MERGE_RESOLUTION|>--- conflicted
+++ resolved
@@ -2933,11 +2933,7 @@
 			// it should've called from the pickup -> port and NOT pickup -> dest
 			planner.AssertCalled(suite.T(), "ZipTransitDistance", mock.AnythingOfType("*appcontext.appContext"),
 				"50309", "98421")
-<<<<<<< HEAD
 			suite.Equal(unit.Cents(1606189), *ppmMaxIncentive)
-=======
-			suite.Equal(unit.Cents(1223783), *ppmMaxIncentive)
->>>>>>> 8b51052d
 
 			// appending this to test functionality of the GCC multiplier
 			validGccMultiplierDate, _ := time.Parse("2006-01-02", "2025-06-02")
@@ -2984,11 +2980,7 @@
 
 			suite.Equal(unit.Pound(5000), *newPPMWithMultiplier.EstimatedWeight)
 			suite.NotEqual(unit.Cents(504512), *ppmEstimateWithMultiplier)
-<<<<<<< HEAD
 			suite.Equal(unit.Cents(2460239), *ppmEstimateWithMultiplier)
-=======
-			suite.Equal(unit.Cents(1874487), *ppmEstimateWithMultiplier)
->>>>>>> 8b51052d
 		})
 
 		suite.Run("Max Incentive - Success using db authorized weight and not estimated for OCONUS -> CONUS", func() {
@@ -3068,11 +3060,7 @@
 			// it should've called from the pickup -> port and NOT pickup -> dest
 			planner.AssertCalled(suite.T(), "ZipTransitDistance", mock.AnythingOfType("*appcontext.appContext"),
 				"98421", "30813")
-<<<<<<< HEAD
-			suite.Equal(unit.Cents(1033863), *ppmMaxIncentive)
-=======
 			suite.Equal(unit.Cents(1356919), *ppmMaxIncentive)
->>>>>>> 8b51052d
 		})
 	})
 
