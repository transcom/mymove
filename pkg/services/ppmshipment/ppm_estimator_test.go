--- conflicted
+++ resolved
@@ -513,8 +513,6 @@
 
 		total := linehaul + fuel + origin + dest + packing + unpacking
 		suite.Equal(unit.Cents(48564567), total)
-<<<<<<< HEAD
-=======
 	})
 
 	suite.Run("Price Breakdown - Small package PPM", func() {
@@ -554,7 +552,6 @@
 
 		total := linehaul + fuel + origin + dest + packing + unpacking
 		suite.Equal(unit.Cents(48564567), total)
->>>>>>> c5e683a2
 	})
 
 	suite.Run("Estimated Incentive", func() {
