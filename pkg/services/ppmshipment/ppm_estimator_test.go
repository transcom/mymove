package ppmshipment

import (
	"fmt"
	"time"

	"github.com/gofrs/uuid"
	"github.com/stretchr/testify/mock"

	"github.com/transcom/mymove/pkg/factory"
	"github.com/transcom/mymove/pkg/models"
	prhelpermocks "github.com/transcom/mymove/pkg/payment_request/mocks"
	"github.com/transcom/mymove/pkg/route/mocks"
	storageTest "github.com/transcom/mymove/pkg/storage/test"
	"github.com/transcom/mymove/pkg/testdatagen"
	"github.com/transcom/mymove/pkg/unit"
	"github.com/transcom/mymove/pkg/uploader"
)

func (suite *PPMShipmentSuite) TestPPMEstimator() {
	mockedPlanner := &mocks.Planner{}
	mockedPaymentRequestHelper := &prhelpermocks.Helper{}
	ppmEstimator := NewEstimatePPM(mockedPlanner, mockedPaymentRequestHelper)

	// To avoid creating all of the re_services and their corresponding params using factories, we can create this
	// mapping to help mock the response
	serviceParamKeys := map[models.ServiceItemParamName]models.ServiceItemParamKey{
		models.ServiceItemParamNameActualPickupDate:                 {Key: models.ServiceItemParamNameActualPickupDate, Type: models.ServiceItemParamTypeDate},
		models.ServiceItemParamNameContractCode:                     {Key: models.ServiceItemParamNameContractCode, Type: models.ServiceItemParamTypeString},
		models.ServiceItemParamNameDistanceZip:                      {Key: models.ServiceItemParamNameDistanceZip, Type: models.ServiceItemParamTypeInteger},
		models.ServiceItemParamNameEIAFuelPrice:                     {Key: models.ServiceItemParamNameEIAFuelPrice, Type: models.ServiceItemParamTypeInteger},
		models.ServiceItemParamNameFSCWeightBasedDistanceMultiplier: {Key: models.ServiceItemParamNameFSCWeightBasedDistanceMultiplier, Type: models.ServiceItemParamTypeDecimal},
		models.ServiceItemParamNameReferenceDate:                    {Key: models.ServiceItemParamNameReferenceDate, Type: models.ServiceItemParamTypeDate},
		models.ServiceItemParamNameRequestedPickupDate:              {Key: models.ServiceItemParamNameRequestedPickupDate, Type: models.ServiceItemParamTypeDate},
		models.ServiceItemParamNameServiceAreaDest:                  {Key: models.ServiceItemParamNameServiceAreaDest, Type: models.ServiceItemParamTypeString},
		models.ServiceItemParamNameServiceAreaOrigin:                {Key: models.ServiceItemParamNameServiceAreaOrigin, Type: models.ServiceItemParamTypeString},
		models.ServiceItemParamNameServicesScheduleDest:             {Key: models.ServiceItemParamNameServicesScheduleDest, Type: models.ServiceItemParamTypeInteger},
		models.ServiceItemParamNameServicesScheduleOrigin:           {Key: models.ServiceItemParamNameServicesScheduleOrigin, Type: models.ServiceItemParamTypeInteger},
		models.ServiceItemParamNameWeightAdjusted:                   {Key: models.ServiceItemParamNameWeightAdjusted, Type: models.ServiceItemParamTypeInteger},
		models.ServiceItemParamNameWeightBilled:                     {Key: models.ServiceItemParamNameWeightBilled, Type: models.ServiceItemParamTypeInteger},
		models.ServiceItemParamNameWeightEstimated:                  {Key: models.ServiceItemParamNameWeightEstimated, Type: models.ServiceItemParamTypeInteger},
		models.ServiceItemParamNameWeightOriginal:                   {Key: models.ServiceItemParamNameWeightOriginal, Type: models.ServiceItemParamTypeInteger},
		models.ServiceItemParamNameWeightReweigh:                    {Key: models.ServiceItemParamNameWeightReweigh, Type: models.ServiceItemParamTypeInteger},
		models.ServiceItemParamNameZipDestAddress:                   {Key: models.ServiceItemParamNameZipDestAddress, Type: models.ServiceItemParamTypeString},
		models.ServiceItemParamNameZipPickupAddress:                 {Key: models.ServiceItemParamNameZipPickupAddress, Type: models.ServiceItemParamTypeString},
	}

	serviceParams := models.ServiceParams{}
	// Domestic Linehaul
	for _, serviceParamKey := range []models.ServiceItemParamName{
		models.ServiceItemParamNameActualPickupDate,
		models.ServiceItemParamNameContractCode,
		models.ServiceItemParamNameDistanceZip,
		models.ServiceItemParamNameReferenceDate,
		models.ServiceItemParamNameRequestedPickupDate,
		models.ServiceItemParamNameServiceAreaOrigin,
		models.ServiceItemParamNameWeightAdjusted,
		models.ServiceItemParamNameWeightBilled,
		models.ServiceItemParamNameWeightEstimated,
		models.ServiceItemParamNameWeightOriginal,
		models.ServiceItemParamNameWeightReweigh,
		models.ServiceItemParamNameZipDestAddress,
		models.ServiceItemParamNameZipPickupAddress,
	} {
		serviceParams = append(serviceParams, models.ServiceParam{Service: models.ReService{Code: models.ReServiceCodeDLH}, ServiceItemParamKey: serviceParamKeys[serviceParamKey]})
	}

	// Fuel Surcharge
	for _, serviceParamKey := range []models.ServiceItemParamName{
		models.ServiceItemParamNameActualPickupDate,
		models.ServiceItemParamNameContractCode,
		models.ServiceItemParamNameDistanceZip,
		models.ServiceItemParamNameEIAFuelPrice,
		models.ServiceItemParamNameFSCWeightBasedDistanceMultiplier,
		models.ServiceItemParamNameWeightAdjusted,
		models.ServiceItemParamNameWeightBilled,
		models.ServiceItemParamNameWeightEstimated,
		models.ServiceItemParamNameWeightOriginal,
		models.ServiceItemParamNameWeightReweigh,
		models.ServiceItemParamNameZipDestAddress,
		models.ServiceItemParamNameZipPickupAddress,
	} {
		serviceParams = append(serviceParams, models.ServiceParam{Service: models.ReService{Code: models.ReServiceCodeFSC}, ServiceItemParamKey: serviceParamKeys[serviceParamKey]})
	}

	// Domestic Origin Price
	for _, serviceParamKey := range []models.ServiceItemParamName{
		models.ServiceItemParamNameActualPickupDate,
		models.ServiceItemParamNameContractCode,
		models.ServiceItemParamNameReferenceDate,
		models.ServiceItemParamNameRequestedPickupDate,
		models.ServiceItemParamNameServiceAreaOrigin,
		models.ServiceItemParamNameWeightAdjusted,
		models.ServiceItemParamNameWeightBilled,
		models.ServiceItemParamNameWeightEstimated,
		models.ServiceItemParamNameWeightOriginal,
		models.ServiceItemParamNameWeightReweigh,
		models.ServiceItemParamNameZipPickupAddress,
	} {
		serviceParams = append(serviceParams, models.ServiceParam{Service: models.ReService{Code: models.ReServiceCodeDOP}, ServiceItemParamKey: serviceParamKeys[serviceParamKey]})
	}

	// Domestic Destination Price
	for _, serviceParamKey := range []models.ServiceItemParamName{
		models.ServiceItemParamNameActualPickupDate,
		models.ServiceItemParamNameContractCode,
		models.ServiceItemParamNameReferenceDate,
		models.ServiceItemParamNameRequestedPickupDate,
		models.ServiceItemParamNameServiceAreaDest,
		models.ServiceItemParamNameWeightAdjusted,
		models.ServiceItemParamNameWeightBilled,
		models.ServiceItemParamNameWeightEstimated,
		models.ServiceItemParamNameWeightOriginal,
		models.ServiceItemParamNameWeightReweigh,
		models.ServiceItemParamNameZipDestAddress,
	} {
		serviceParams = append(serviceParams, models.ServiceParam{Service: models.ReService{Code: models.ReServiceCodeDDP}, ServiceItemParamKey: serviceParamKeys[serviceParamKey]})
	}

	// Domestic Packing
	for _, serviceParamKey := range []models.ServiceItemParamName{
		models.ServiceItemParamNameActualPickupDate,
		models.ServiceItemParamNameContractCode,
		models.ServiceItemParamNameReferenceDate,
		models.ServiceItemParamNameRequestedPickupDate,
		models.ServiceItemParamNameServiceAreaOrigin,
		models.ServiceItemParamNameServicesScheduleOrigin,
		models.ServiceItemParamNameWeightAdjusted,
		models.ServiceItemParamNameWeightBilled,
		models.ServiceItemParamNameWeightEstimated,
		models.ServiceItemParamNameWeightOriginal,
		models.ServiceItemParamNameWeightReweigh,
		models.ServiceItemParamNameZipPickupAddress,
	} {
		serviceParams = append(serviceParams, models.ServiceParam{Service: models.ReService{Code: models.ReServiceCodeDPK}, ServiceItemParamKey: serviceParamKeys[serviceParamKey]})
	}

	// Domestic Unpacking
	for _, serviceParamKey := range []models.ServiceItemParamName{
		models.ServiceItemParamNameActualPickupDate,
		models.ServiceItemParamNameContractCode,
		models.ServiceItemParamNameReferenceDate,
		models.ServiceItemParamNameRequestedPickupDate,
		models.ServiceItemParamNameServiceAreaDest,
		models.ServiceItemParamNameServicesScheduleDest,
		models.ServiceItemParamNameWeightAdjusted,
		models.ServiceItemParamNameWeightBilled,
		models.ServiceItemParamNameWeightEstimated,
		models.ServiceItemParamNameWeightOriginal,
		models.ServiceItemParamNameWeightReweigh,
		models.ServiceItemParamNameZipDestAddress,
	} {
		serviceParams = append(serviceParams, models.ServiceParam{Service: models.ReService{Code: models.ReServiceCodeDUPK}, ServiceItemParamKey: serviceParamKeys[serviceParamKey]})
	}

	setupPricerData := func() {
		testdatagen.FetchOrMakeGHCDieselFuelPrice(suite.DB(), testdatagen.Assertions{
			GHCDieselFuelPrice: models.GHCDieselFuelPrice{
				FuelPriceInMillicents: unit.Millicents(281400),
				PublicationDate:       time.Date(2020, time.March, 9, 0, 0, 0, 0, time.UTC),
				EffectiveDate:         time.Date(2020, time.March, 10, 0, 0, 0, 0, time.UTC),
				EndDate:               time.Date(2020, time.March, 16, 0, 0, 0, 0, time.UTC),
			},
		})

		originDomesticServiceArea := testdatagen.FetchOrMakeReDomesticServiceArea(suite.DB(), testdatagen.Assertions{
			ReDomesticServiceArea: models.ReDomesticServiceArea{
				ServiceArea:      "056",
				ServicesSchedule: 3,
				SITPDSchedule:    3,
			},
			ReContract: testdatagen.FetchOrMakeReContract(suite.DB(), testdatagen.Assertions{}),
		})

		testdatagen.FetchOrMakeReContractYear(suite.DB(), testdatagen.Assertions{
			ReContractYear: models.ReContractYear{
				Contract:             originDomesticServiceArea.Contract,
				ContractID:           originDomesticServiceArea.ContractID,
				StartDate:            time.Date(2019, time.June, 1, 0, 0, 0, 0, time.UTC),
				EndDate:              time.Date(2020, time.May, 31, 0, 0, 0, 0, time.UTC),
				Escalation:           1.0,
				EscalationCompounded: 1.0,
			},
		})

		testdatagen.FetchOrMakeReZip3(suite.DB(), testdatagen.Assertions{
			ReZip3: models.ReZip3{
				Contract:            originDomesticServiceArea.Contract,
				ContractID:          originDomesticServiceArea.ContractID,
				DomesticServiceArea: originDomesticServiceArea,
				Zip3:                "503",
			},
		})

		testdatagen.FetchOrMakeReZip3(suite.DB(), testdatagen.Assertions{
			ReZip3: models.ReZip3{
				Contract:            originDomesticServiceArea.Contract,
				ContractID:          originDomesticServiceArea.ContractID,
				DomesticServiceArea: originDomesticServiceArea,
				Zip3:                "902",
			},
		})

		destDomesticServiceArea := testdatagen.FetchOrMakeReDomesticServiceArea(suite.DB(), testdatagen.Assertions{
			ReDomesticServiceArea: models.ReDomesticServiceArea{
				Contract:    originDomesticServiceArea.Contract,
				ContractID:  originDomesticServiceArea.ContractID,
				ServiceArea: "208",
			},
		})

		testdatagen.FetchOrMakeReZip3(suite.DB(), testdatagen.Assertions{
			ReZip3: models.ReZip3{
				Contract:            destDomesticServiceArea.Contract,
				ContractID:          destDomesticServiceArea.ContractID,
				DomesticServiceArea: destDomesticServiceArea,
				Zip3:                "308",
			},
		})

		testdatagen.FetchOrMakeReDomesticLinehaulPrice(suite.DB(), testdatagen.Assertions{
			ReDomesticLinehaulPrice: models.ReDomesticLinehaulPrice{
				Contract:              originDomesticServiceArea.Contract,
				ContractID:            originDomesticServiceArea.ContractID,
				DomesticServiceArea:   originDomesticServiceArea,
				DomesticServiceAreaID: originDomesticServiceArea.ID,
				WeightLower:           unit.Pound(500),
				WeightUpper:           unit.Pound(4999),
				MilesLower:            2001,
				MilesUpper:            2500,
				PriceMillicents:       unit.Millicents(412400),
			},
		})

		testdatagen.FetchOrMakeReDomesticLinehaulPrice(suite.DB(), testdatagen.Assertions{
			ReDomesticLinehaulPrice: models.ReDomesticLinehaulPrice{
				Contract:              originDomesticServiceArea.Contract,
				ContractID:            originDomesticServiceArea.ContractID,
				DomesticServiceArea:   originDomesticServiceArea,
				DomesticServiceAreaID: originDomesticServiceArea.ID,
				WeightLower:           unit.Pound(500),
				WeightUpper:           unit.Pound(4999),
				MilesLower:            2001,
				MilesUpper:            2500,
				IsPeakPeriod:          true,
				PriceMillicents:       unit.Millicents(437600),
			},
		})

		testdatagen.FetchOrMakeReDomesticLinehaulPrice(suite.DB(), testdatagen.Assertions{
			ReDomesticLinehaulPrice: models.ReDomesticLinehaulPrice{
				Contract:              originDomesticServiceArea.Contract,
				ContractID:            originDomesticServiceArea.ContractID,
				DomesticServiceArea:   originDomesticServiceArea,
				DomesticServiceAreaID: originDomesticServiceArea.ID,
				WeightLower:           unit.Pound(5000),
				WeightUpper:           unit.Pound(9999),
				MilesLower:            2001,
				MilesUpper:            2500,
				PriceMillicents:       unit.Millicents(606800),
			},
		})

		dopService := factory.FetchReServiceByCode(suite.DB(), models.ReServiceCodeDOP)

		testdatagen.FetchOrMakeReDomesticServiceAreaPrice(suite.DB(), testdatagen.Assertions{
			ReDomesticServiceAreaPrice: models.ReDomesticServiceAreaPrice{
				ContractID:            originDomesticServiceArea.ContractID,
				Contract:              originDomesticServiceArea.Contract,
				ServiceID:             dopService.ID,
				Service:               dopService,
				DomesticServiceAreaID: originDomesticServiceArea.ID,
				DomesticServiceArea:   originDomesticServiceArea,
				IsPeakPeriod:          false,
				PriceCents:            unit.Cents(404),
			},
		})

		testdatagen.FetchOrMakeReDomesticServiceAreaPrice(suite.DB(), testdatagen.Assertions{
			ReDomesticServiceAreaPrice: models.ReDomesticServiceAreaPrice{
				ContractID:            originDomesticServiceArea.ContractID,
				Contract:              originDomesticServiceArea.Contract,
				ServiceID:             dopService.ID,
				Service:               dopService,
				DomesticServiceAreaID: originDomesticServiceArea.ID,
				DomesticServiceArea:   originDomesticServiceArea,
				IsPeakPeriod:          true,
				PriceCents:            unit.Cents(465),
			},
		})

		ddpService := factory.FetchReServiceByCode(suite.DB(), models.ReServiceCodeDDP)

		testdatagen.FetchOrMakeReDomesticServiceAreaPrice(suite.DB(), testdatagen.Assertions{
			ReDomesticServiceAreaPrice: models.ReDomesticServiceAreaPrice{
				ContractID:            destDomesticServiceArea.ContractID,
				Contract:              destDomesticServiceArea.Contract,
				ServiceID:             ddpService.ID,
				Service:               ddpService,
				DomesticServiceAreaID: destDomesticServiceArea.ID,
				DomesticServiceArea:   destDomesticServiceArea,
				IsPeakPeriod:          false,
				PriceCents:            unit.Cents(832),
			},
		})

		testdatagen.FetchOrMakeReDomesticServiceAreaPrice(suite.DB(), testdatagen.Assertions{
			ReDomesticServiceAreaPrice: models.ReDomesticServiceAreaPrice{
				ContractID:            destDomesticServiceArea.ContractID,
				Contract:              destDomesticServiceArea.Contract,
				ServiceID:             ddpService.ID,
				Service:               ddpService,
				DomesticServiceAreaID: destDomesticServiceArea.ID,
				DomesticServiceArea:   destDomesticServiceArea,
				IsPeakPeriod:          true,
				PriceCents:            unit.Cents(957),
			},
		})

		dpkService := factory.FetchReServiceByCode(suite.DB(), models.ReServiceCodeDPK)

		testdatagen.FetchOrMakeReDomesticOtherPrice(suite.DB(), testdatagen.Assertions{
			ReDomesticOtherPrice: models.ReDomesticOtherPrice{
				ContractID:   originDomesticServiceArea.ContractID,
				Contract:     originDomesticServiceArea.Contract,
				ServiceID:    dpkService.ID,
				Service:      dpkService,
				IsPeakPeriod: false,
				Schedule:     3,
				PriceCents:   7395,
			},
		})

		testdatagen.FetchOrMakeReDomesticOtherPrice(suite.DB(), testdatagen.Assertions{
			ReDomesticOtherPrice: models.ReDomesticOtherPrice{
				ContractID:   originDomesticServiceArea.ContractID,
				Contract:     originDomesticServiceArea.Contract,
				ServiceID:    dpkService.ID,
				Service:      dpkService,
				IsPeakPeriod: true,
				Schedule:     3,
				PriceCents:   8000,
			},
		})

		dupkService := factory.FetchReServiceByCode(suite.DB(), models.ReServiceCodeDUPK)

		testdatagen.FetchOrMakeReDomesticOtherPrice(suite.DB(), testdatagen.Assertions{
			ReDomesticOtherPrice: models.ReDomesticOtherPrice{
				ContractID:   destDomesticServiceArea.ContractID,
				Contract:     destDomesticServiceArea.Contract,
				ServiceID:    dupkService.ID,
				Service:      dupkService,
				IsPeakPeriod: false,
				Schedule:     2,
				PriceCents:   597,
			},
		})

		testdatagen.FetchOrMakeReDomesticOtherPrice(suite.DB(), testdatagen.Assertions{
			ReDomesticOtherPrice: models.ReDomesticOtherPrice{
				ContractID:   destDomesticServiceArea.ContractID,
				Contract:     destDomesticServiceArea.Contract,
				ServiceID:    dupkService.ID,
				Service:      dupkService,
				IsPeakPeriod: true,
				Schedule:     2,
				PriceCents:   650,
			},
		})

		dofsitService := factory.FetchReServiceByCode(suite.DB(), models.ReServiceCodeDOFSIT)

		testdatagen.FetchOrMakeReDomesticServiceAreaPrice(suite.DB(), testdatagen.Assertions{
			ReDomesticServiceAreaPrice: models.ReDomesticServiceAreaPrice{
				ContractID:            originDomesticServiceArea.ContractID,
				Contract:              originDomesticServiceArea.Contract,
				ServiceID:             dofsitService.ID,
				Service:               dofsitService,
				DomesticServiceAreaID: originDomesticServiceArea.ID,
				DomesticServiceArea:   originDomesticServiceArea,
				IsPeakPeriod:          false,
				PriceCents:            1153,
			},
		})

		testdatagen.FetchOrMakeReDomesticServiceAreaPrice(suite.DB(), testdatagen.Assertions{
			ReDomesticServiceAreaPrice: models.ReDomesticServiceAreaPrice{
				ContractID:            originDomesticServiceArea.ContractID,
				Contract:              originDomesticServiceArea.Contract,
				ServiceID:             dofsitService.ID,
				Service:               dofsitService,
				DomesticServiceAreaID: originDomesticServiceArea.ID,
				DomesticServiceArea:   originDomesticServiceArea,
				IsPeakPeriod:          true,
				PriceCents:            1326,
			},
		})

		doasitService := factory.FetchReServiceByCode(suite.DB(), models.ReServiceCodeDOASIT)

		testdatagen.FetchOrMakeReDomesticServiceAreaPrice(suite.DB(), testdatagen.Assertions{
			ReDomesticServiceAreaPrice: models.ReDomesticServiceAreaPrice{
				ContractID:            originDomesticServiceArea.ContractID,
				Contract:              originDomesticServiceArea.Contract,
				ServiceID:             doasitService.ID,
				Service:               doasitService,
				DomesticServiceAreaID: originDomesticServiceArea.ID,
				DomesticServiceArea:   originDomesticServiceArea,
				IsPeakPeriod:          false,
				PriceCents:            46,
			},
		})

		testdatagen.FetchOrMakeReDomesticServiceAreaPrice(suite.DB(), testdatagen.Assertions{
			ReDomesticServiceAreaPrice: models.ReDomesticServiceAreaPrice{
				ContractID:            originDomesticServiceArea.ContractID,
				Contract:              originDomesticServiceArea.Contract,
				ServiceID:             doasitService.ID,
				Service:               doasitService,
				DomesticServiceAreaID: originDomesticServiceArea.ID,
				DomesticServiceArea:   originDomesticServiceArea,
				IsPeakPeriod:          true,
				PriceCents:            53,
			},
		})

		ddfsitService := factory.FetchReServiceByCode(suite.DB(), models.ReServiceCodeDDFSIT)

		testdatagen.FetchOrMakeReDomesticServiceAreaPrice(suite.DB(), testdatagen.Assertions{
			ReDomesticServiceAreaPrice: models.ReDomesticServiceAreaPrice{
				ContractID:            destDomesticServiceArea.ContractID,
				Contract:              destDomesticServiceArea.Contract,
				ServiceID:             ddfsitService.ID,
				Service:               ddfsitService,
				DomesticServiceAreaID: destDomesticServiceArea.ID,
				DomesticServiceArea:   destDomesticServiceArea,
				IsPeakPeriod:          false,
				PriceCents:            1612,
			},
		})

		testdatagen.FetchOrMakeReDomesticServiceAreaPrice(suite.DB(), testdatagen.Assertions{
			ReDomesticServiceAreaPrice: models.ReDomesticServiceAreaPrice{
				ContractID:            destDomesticServiceArea.ContractID,
				Contract:              destDomesticServiceArea.Contract,
				ServiceID:             ddfsitService.ID,
				Service:               ddfsitService,
				DomesticServiceAreaID: destDomesticServiceArea.ID,
				DomesticServiceArea:   destDomesticServiceArea,
				IsPeakPeriod:          true,
				PriceCents:            1854,
			},
		})

		ddasitService := factory.FetchReServiceByCode(suite.DB(), models.ReServiceCodeDDASIT)

		testdatagen.FetchOrMakeReDomesticServiceAreaPrice(suite.DB(), testdatagen.Assertions{
			ReDomesticServiceAreaPrice: models.ReDomesticServiceAreaPrice{
				ContractID:            destDomesticServiceArea.ContractID,
				Contract:              destDomesticServiceArea.Contract,
				ServiceID:             ddasitService.ID,
				Service:               ddasitService,
				DomesticServiceAreaID: destDomesticServiceArea.ID,
				DomesticServiceArea:   destDomesticServiceArea,
				IsPeakPeriod:          false,
				PriceCents:            55,
			},
		})

		testdatagen.FetchOrMakeReDomesticServiceAreaPrice(suite.DB(), testdatagen.Assertions{
			ReDomesticServiceAreaPrice: models.ReDomesticServiceAreaPrice{
				ContractID:            destDomesticServiceArea.ContractID,
				Contract:              destDomesticServiceArea.Contract,
				ServiceID:             ddasitService.ID,
				Service:               ddasitService,
				DomesticServiceAreaID: destDomesticServiceArea.ID,
				DomesticServiceArea:   destDomesticServiceArea,
				IsPeakPeriod:          true,
				PriceCents:            63,
			},
		})
	}

	suite.Run("Price Breakdown - Incentive-based PPM", func() {
		ppmShipment := factory.BuildPPMShipmentWithApprovedDocuments(suite.DB())

		setupPricerData()

		mockedPaymentRequestHelper.On(
			"FetchServiceParamsForServiceItems",
			mock.AnythingOfType("*appcontext.appContext"),
			mock.AnythingOfType("[]models.MTOServiceItem")).Return(serviceParams, nil)

		// DTOD distance is going to be less than the HHG Rand McNally distance of 2361 miles
		mockedPlanner.On("ZipTransitDistance", mock.AnythingOfType("*appcontext.appContext"),
			"50309", "30813").Return(2294, nil)

		linehaul, fuel, origin, dest, packing, unpacking, _, err := ppmEstimator.PriceBreakdown(suite.AppContextForTest(), &ppmShipment)
		suite.NilOrNoVerrs(err)

		mockedPlanner.AssertCalled(suite.T(), "ZipTransitDistance", mock.AnythingOfType("*appcontext.appContext"),
			"50309", "30813")
		mockedPaymentRequestHelper.AssertCalled(suite.T(), "FetchServiceParamsForServiceItems", mock.AnythingOfType("*appcontext.appContext"), mock.AnythingOfType("[]models.MTOServiceItem"))

		suite.Equal(unit.Pound(4000), *ppmShipment.EstimatedWeight)
		suite.Equal(unit.Cents(48155648), linehaul)
		suite.Equal(unit.Cents(-641), fuel)
		suite.Equal(unit.Cents(24160), origin)
		suite.Equal(unit.Cents(36960), dest)
		suite.Equal(unit.Cents(321920), packing)
		suite.Equal(unit.Cents(26520), unpacking)
		suite.Equal(unit.Cents(48155648), linehaul)
		suite.Equal(unit.Cents(-641), fuel)
		suite.Equal(unit.Cents(24160), origin)
		suite.Equal(unit.Cents(36960), dest)
		suite.Equal(unit.Cents(321920), packing)
		suite.Equal(unit.Cents(26520), unpacking)

		total := linehaul + fuel + origin + dest + packing + unpacking
		suite.Equal(unit.Cents(48564567), total)
	})

	suite.Run("Price Breakdown - Small package PPM", func() {
		fakeS3 := storageTest.NewFakeS3Storage(true)
		userUploader, uploaderErr := uploader.NewUserUploader(fakeS3, uploader.MaxCustomerUserUploadFileSizeLimit)
		suite.FatalNoError(uploaderErr)

		// this factory has two moving expenses that total 4000 pounds
		// pricing should be the same as the above test
		ppmShipment := factory.BuildPPMSPRShipmentWithoutPaymentPacketTwoExpenses(suite.DB(), userUploader)

		setupPricerData()

		mockedPaymentRequestHelper.On(
			"FetchServiceParamsForServiceItems",
			mock.AnythingOfType("*appcontext.appContext"),
			mock.AnythingOfType("[]models.MTOServiceItem")).Return(serviceParams, nil)

		// DTOD distance is going to be less than the HHG Rand McNally distance of 2361 miles
		mockedPlanner.On("ZipTransitDistance", mock.AnythingOfType("*appcontext.appContext"),
			"50309", "30813").Return(2294, nil)

		linehaul, fuel, origin, dest, packing, unpacking, _, err := ppmEstimator.PriceBreakdown(suite.AppContextForTest(), &ppmShipment)
		suite.NilOrNoVerrs(err)

		mockedPlanner.AssertCalled(suite.T(), "ZipTransitDistance", mock.AnythingOfType("*appcontext.appContext"),
			"50309", "30813")
		mockedPaymentRequestHelper.AssertCalled(suite.T(), "FetchServiceParamsForServiceItems", mock.AnythingOfType("*appcontext.appContext"), mock.AnythingOfType("[]models.MTOServiceItem"))

		suite.Equal(unit.Pound(4000), *ppmShipment.EstimatedWeight)
		suite.Equal(unit.Cents(48155648), linehaul)
		suite.Equal(unit.Cents(-641), fuel)
		suite.Equal(unit.Cents(24160), origin)
		suite.Equal(unit.Cents(36960), dest)
		suite.Equal(unit.Cents(321920), packing)
		suite.Equal(unit.Cents(26520), unpacking)

		total := linehaul + fuel + origin + dest + packing + unpacking
		suite.Equal(unit.Cents(48564567), total)
	})

	suite.Run("Estimated Incentive", func() {
		suite.Run("Estimated Incentive - Success using estimated weight and not db authorized weight", func() {
			// when the PPM shipment is in draft, we use the estimated weight and not the db authorized weight
			oldPPMShipment := factory.BuildPPMShipment(suite.DB(), []factory.Customization{
				{
					Model: models.PPMShipment{
						Status: models.PPMShipmentStatusDraft,
					},
				},
			}, nil)
			setupPricerData()

			// shipment has locations and date but is now updating the estimated weight for the first time
			estimatedWeight := unit.Pound(5000)
			newPPM := oldPPMShipment
			newPPM.EstimatedWeight = &estimatedWeight

			mockedPaymentRequestHelper.On(
				"FetchServiceParamsForServiceItems",
				mock.AnythingOfType("*appcontext.appContext"),
				mock.AnythingOfType("[]models.MTOServiceItem")).Return(serviceParams, nil)

			// DTOD distance is going to be less than the HHG Rand McNally distance of 2361 miles
			mockedPlanner.On("ZipTransitDistance", mock.AnythingOfType("*appcontext.appContext"),
				"50309", "30813").Return(2294, nil)

			ppmEstimate, _, err := ppmEstimator.EstimateIncentiveWithDefaultChecks(suite.AppContextForTest(), oldPPMShipment, &newPPM)
			suite.NilOrNoVerrs(err)

			mockedPlanner.AssertCalled(suite.T(), "ZipTransitDistance", mock.AnythingOfType("*appcontext.appContext"),
				"50309", "30813")
			mockedPaymentRequestHelper.AssertCalled(suite.T(), "FetchServiceParamsForServiceItems", mock.AnythingOfType("*appcontext.appContext"), mock.AnythingOfType("[]models.MTOServiceItem"))

			suite.Equal(oldPPMShipment.PickupAddress.PostalCode, newPPM.PickupAddress.PostalCode)
			suite.Equal(unit.Pound(5000), *newPPM.EstimatedWeight)
			suite.Equal(unit.Cents(89071179), *ppmEstimate)
		})

		suite.Run("Estimated Incentive - Success using db authorize weight and not estimated incentive", func() {
			// when the PPM shipment is NOT in draft, we use the db authorized weight and not the estimated weight
			oldPPMShipment := factory.BuildPPMShipment(suite.DB(), []factory.Customization{
				{
					Model: models.PPMShipment{
						Status: models.PPMShipmentStatusNeedsCloseout,
					},
				},
			}, nil)
			setupPricerData()

			// shipment has locations and date but is now updating the estimated weight for the first time
			estimatedWeight := unit.Pound(5000)
			newPPM := oldPPMShipment
			newPPM.EstimatedWeight = &estimatedWeight

			mockedPaymentRequestHelper.On(
				"FetchServiceParamsForServiceItems",
				mock.AnythingOfType("*appcontext.appContext"),
				mock.AnythingOfType("[]models.MTOServiceItem")).Return(serviceParams, nil)

			// DTOD distance is going to be less than the HHG Rand McNally distance of 2361 miles
			mockedPlanner.On("ZipTransitDistance", mock.AnythingOfType("*appcontext.appContext"),
				"50309", "30813").Return(2294, nil)

			ppmEstimate, _, err := ppmEstimator.EstimateIncentiveWithDefaultChecks(suite.AppContextForTest(), oldPPMShipment, &newPPM)
			suite.NilOrNoVerrs(err)

			mockedPlanner.AssertCalled(suite.T(), "ZipTransitDistance", mock.AnythingOfType("*appcontext.appContext"),
				"50309", "30813")
			mockedPaymentRequestHelper.AssertCalled(suite.T(), "FetchServiceParamsForServiceItems", mock.AnythingOfType("*appcontext.appContext"), mock.AnythingOfType("[]models.MTOServiceItem"))

			suite.Equal(oldPPMShipment.PickupAddress.PostalCode, newPPM.PickupAddress.PostalCode)
			suite.Equal(unit.Pound(5000), *newPPM.EstimatedWeight)
			suite.Equal(unit.Cents(1000000), *ppmEstimate)
		})

		suite.Run("Estimated Incentive - Success when old Estimated Incentive is zero", func() {
			oldPPMShipment := factory.BuildMinimalPPMShipment(suite.DB(), nil, nil)

			zeroIncentive := unit.Cents(0)
			oldPPMShipment.EstimatedIncentive = &zeroIncentive

			setupPricerData()

			// shipment has locations and date but is now updating the estimated weight for the first time
			estimatedWeight := unit.Pound(5000)
			newPPM := oldPPMShipment
			newPPM.EstimatedWeight = &estimatedWeight

			mockedPaymentRequestHelper.On(
				"FetchServiceParamsForServiceItems",
				mock.AnythingOfType("*appcontext.appContext"),
				mock.AnythingOfType("[]models.MTOServiceItem")).Return(serviceParams, nil)

			// DTOD distance is going to be less than the HHG Rand McNally distance of 2361 miles
			mockedPlanner.On("ZipTransitDistance", mock.AnythingOfType("*appcontext.appContext"),
				"50309", "30813").Return(2294, nil)

			ppmEstimate, _, err := ppmEstimator.EstimateIncentiveWithDefaultChecks(suite.AppContextForTest(), oldPPMShipment, &newPPM)
			suite.NilOrNoVerrs(err)

			mockedPlanner.AssertCalled(suite.T(), "ZipTransitDistance", mock.AnythingOfType("*appcontext.appContext"),
				"50309", "30813")
			mockedPaymentRequestHelper.AssertCalled(suite.T(), "FetchServiceParamsForServiceItems", mock.AnythingOfType("*appcontext.appContext"), mock.AnythingOfType("[]models.MTOServiceItem"))

			suite.Equal(oldPPMShipment.PickupAddress.PostalCode, newPPM.PickupAddress.PostalCode)
			suite.Equal(unit.Pound(5000), *newPPM.EstimatedWeight)
			suite.Equal(unit.Cents(89071179), *ppmEstimate)
		})

		suite.Run("Estimated Incentive - Success when old Estimated Incentive is zero", func() {
			oldPPMShipment := factory.BuildMinimalPPMShipment(suite.DB(), nil, nil)

			zeroIncentive := unit.Cents(0)
			oldPPMShipment.EstimatedIncentive = &zeroIncentive

			setupPricerData()

			// shipment has locations and date but is now updating the estimated weight for the first time
			estimatedWeight := unit.Pound(5000)
			newPPM := oldPPMShipment
			newPPM.EstimatedWeight = &estimatedWeight

			mockedPaymentRequestHelper.On(
				"FetchServiceParamsForServiceItems",
				mock.AnythingOfType("*appcontext.appContext"),
				mock.AnythingOfType("[]models.MTOServiceItem")).Return(serviceParams, nil)

			// DTOD distance is going to be less than the HHG Rand McNally distance of 2361 miles
			mockedPlanner.On("ZipTransitDistance", mock.AnythingOfType("*appcontext.appContext"),
				"50309", "30813").Return(2294, nil)

			ppmEstimate, _, err := ppmEstimator.EstimateIncentiveWithDefaultChecks(suite.AppContextForTest(), oldPPMShipment, &newPPM)
			suite.NilOrNoVerrs(err)

			mockedPlanner.AssertCalled(suite.T(), "ZipTransitDistance", mock.AnythingOfType("*appcontext.appContext"),
				"50309", "30813")
			mockedPaymentRequestHelper.AssertCalled(suite.T(), "FetchServiceParamsForServiceItems", mock.AnythingOfType("*appcontext.appContext"), mock.AnythingOfType("[]models.MTOServiceItem"))

			suite.Equal(oldPPMShipment.PickupAddress.PostalCode, newPPM.PickupAddress.PostalCode)
			suite.Equal(unit.Pound(5000), *newPPM.EstimatedWeight)
			suite.Equal(unit.Cents(89071179), *ppmEstimate)
		})

		suite.Run("Estimated Incentive - Success - clears advance and advance requested values", func() {
			oldPPMShipment := factory.BuildPPMShipment(suite.DB(), []factory.Customization{
				{
					Model: models.PPMShipment{
						Status: models.PPMShipmentStatusDraft,
					},
				},
			}, nil)
			setupPricerData()

			newPPM := oldPPMShipment

			// updating the departure date will re-calculate the estimate and clear the previously requested advance
			newPPM.ExpectedDepartureDate = time.Date(testdatagen.GHCTestYear, time.March, 30, 0, 0, 0, 0, time.UTC)

			mockedPaymentRequestHelper.On(
				"FetchServiceParamsForServiceItems",
				mock.AnythingOfType("*appcontext.appContext"),
				mock.AnythingOfType("[]models.MTOServiceItem")).Return(serviceParams, nil)

			// DTOD distance is going to be less than the HHG Rand McNally distance of 2361 miles
			mockedPlanner.On("ZipTransitDistance", mock.AnythingOfType("*appcontext.appContext"),
				"50309", "30813").Return(2294, nil).Once()

			ppmEstimate, _, err := ppmEstimator.EstimateIncentiveWithDefaultChecks(suite.AppContextForTest(), oldPPMShipment, &newPPM)
			suite.NilOrNoVerrs(err)
			suite.Nil(newPPM.HasRequestedAdvance)
			suite.Nil(newPPM.AdvanceAmountRequested)
			suite.Equal(unit.Cents(48564567), *ppmEstimate)
		})

		suite.Run("Estimated Incentive - does not change when required fields are the same", func() {
			oldPPMShipment := factory.BuildPPMShipment(suite.DB(), []factory.Customization{
				{
					Model: models.PPMShipment{
						Status:             models.PPMShipmentStatusDraft,
						EstimatedIncentive: models.CentPointer(unit.Cents(500000)),
					},
				},
			}, nil)
			setupPricerData()
			newPPM := oldPPMShipment
			newPPM.HasProGear = models.BoolPointer(false)

			estimatedIncentive, _, err := ppmEstimator.EstimateIncentiveWithDefaultChecks(suite.AppContextForTest(), oldPPMShipment, &newPPM)
			suite.NilOrNoVerrs(err)
			suite.Equal(oldPPMShipment.PickupAddress.PostalCode, newPPM.PickupAddress.PostalCode)
			suite.Equal(*oldPPMShipment.EstimatedWeight, *newPPM.EstimatedWeight)
			suite.Equal(oldPPMShipment.DestinationAddress.PostalCode, newPPM.DestinationAddress.PostalCode)
			suite.True(oldPPMShipment.ExpectedDepartureDate.Equal(newPPM.ExpectedDepartureDate))
			suite.Equal(*oldPPMShipment.EstimatedIncentive, *estimatedIncentive)
			suite.Equal(models.BoolPointer(true), newPPM.HasRequestedAdvance)
			suite.Equal(unit.Cents(598700), *newPPM.AdvanceAmountRequested)
		})

		suite.Run("Estimated Incentive - does not change when status is not DRAFT", func() {
			oldPPMShipment := factory.BuildPPMShipment(suite.DB(), []factory.Customization{
				{
					Model: models.PPMShipment{
						EstimatedIncentive: models.CentPointer(unit.Cents(500000)),
					},
				},
			}, nil)

			pickupAddress := models.Address{PostalCode: oldPPMShipment.PickupAddress.PostalCode}
			destinationAddress := models.Address{PostalCode: "94040"}
			newPPM := models.PPMShipment{
				ID:                    uuid.FromStringOrNil("575c25aa-b4eb-4024-9597-43483003c773"),
				ShipmentID:            oldPPMShipment.ShipmentID,
				Status:                models.PPMShipmentStatusCloseoutComplete,
				ExpectedDepartureDate: oldPPMShipment.ExpectedDepartureDate,
				PickupAddress:         &pickupAddress,
				DestinationAddress:    &destinationAddress,
				EstimatedWeight:       oldPPMShipment.EstimatedWeight,
				SITExpected:           oldPPMShipment.SITExpected,
				EstimatedIncentive:    models.CentPointer(unit.Cents(600000)),
			}

			ppmEstimate, _, err := ppmEstimator.EstimateIncentiveWithDefaultChecks(suite.AppContextForTest(), oldPPMShipment, &newPPM)
			suite.NilOrNoVerrs(err)
			suite.Equal(oldPPMShipment.EstimatedIncentive, ppmEstimate)
		})

		suite.Run("Estimated Incentive - Success - is skipped when Estimated Weight is missing", func() {
			oldPPMShipment := factory.BuildMinimalPPMShipment(suite.DB(), nil, nil)

			newPPM := oldPPMShipment
			newPPM.DestinationAddress.PostalCode = "94040"
			_, _, err := ppmEstimator.EstimateIncentiveWithDefaultChecks(suite.AppContextForTest(), oldPPMShipment, &newPPM)
			suite.NoError(err)
			suite.Nil(newPPM.EstimatedIncentive)
		})
	})

	suite.Run("Max Incentive", func() {
		suite.Run("Max Incentive - Success", func() {
			oldPPMShipment := factory.BuildPPMShipment(suite.DB(), nil, nil)
			setupPricerData()

			estimatedWeight := unit.Pound(5000)
			newPPM := oldPPMShipment
			newPPM.EstimatedWeight = &estimatedWeight

			mockedPaymentRequestHelper.On(
				"FetchServiceParamsForServiceItems",
				mock.AnythingOfType("*appcontext.appContext"),
				mock.AnythingOfType("[]models.MTOServiceItem")).Return(serviceParams, nil)

			mockedPlanner.On("ZipTransitDistance", mock.AnythingOfType("*appcontext.appContext"),
				"50309", "30813").Return(2294, nil)

			maxIncentive, err := ppmEstimator.MaxIncentive(suite.AppContextForTest(), oldPPMShipment, &newPPM)
			suite.NilOrNoVerrs(err)

			mockedPlanner.AssertCalled(suite.T(), "ZipTransitDistance", mock.AnythingOfType("*appcontext.appContext"),
				"50309", "30813")
			mockedPaymentRequestHelper.AssertCalled(suite.T(), "FetchServiceParamsForServiceItems", mock.AnythingOfType("*appcontext.appContext"), mock.AnythingOfType("[]models.MTOServiceItem"))

			suite.Equal(unit.Cents(142513951), *maxIncentive)
		})

		suite.Run("Max Incentive - Success - is skipped when Estimated Weight is missing", func() {
			oldPPMShipment := factory.BuildMinimalPPMShipment(suite.DB(), nil, nil)

			newPPM := oldPPMShipment
			newPPM.DestinationAddress.PostalCode = "94040"
			_, err := ppmEstimator.MaxIncentive(suite.AppContextForTest(), oldPPMShipment, &newPPM)
			suite.NoError(err)
			suite.Nil(newPPM.MaxIncentive)
		})
	})

	suite.Run("Final Incentive", func() {
		actualMoveDate := time.Date(2020, time.March, 14, 0, 0, 0, 0, time.UTC)

		suite.Run("Final Incentive - Success", func() {
			setupPricerData()
			weightOverride := unit.Pound(19500)
			maxIncentive := unit.Cents(90000000)
			oldPPMShipment := factory.BuildPPMShipment(suite.DB(), []factory.Customization{
				{
					Model: models.PPMShipment{
						ActualMoveDate: models.TimePointer(actualMoveDate),
						Status:         models.PPMShipmentStatusWaitingOnCustomer,
<<<<<<< HEAD
=======
						MaxIncentive:   &maxIncentive,
>>>>>>> 94794053
					},
				},
			}, []factory.Trait{factory.GetTraitApprovedPPMWithActualInfo})

			oldPPMShipment.WeightTickets = models.WeightTickets{
				factory.BuildWeightTicket(suite.DB(), []factory.Customization{
					{
						Model: models.WeightTicket{
							FullWeight: &weightOverride,
						},
					},
				}, nil),
			}

			newPPM := oldPPMShipment
			updatedMoveDate := time.Date(2020, time.March, 15, 0, 0, 0, 0, time.UTC)
			newPPM.ActualMoveDate = models.TimePointer(updatedMoveDate)

			mockedPaymentRequestHelper.On(
				"FetchServiceParamsForServiceItems",
				mock.AnythingOfType("*appcontext.appContext"),
				mock.AnythingOfType("[]models.MTOServiceItem")).Return(serviceParams, nil)

			// DTOD distance is going to be less than the HHG Rand McNally distance of 2361 miles
			mockedPlanner.On("ZipTransitDistance", mock.AnythingOfType("*appcontext.appContext"),
				"50309", "30813").Return(2294, nil)

			ppmFinal, err := ppmEstimator.FinalIncentiveWithDefaultChecks(suite.AppContextForTest(), oldPPMShipment, &newPPM)
			suite.NilOrNoVerrs(err)

			mockedPlanner.AssertCalled(suite.T(), "ZipTransitDistance", mock.AnythingOfType("*appcontext.appContext"),
				"50309", "30813")
			mockedPaymentRequestHelper.AssertCalled(suite.T(), "FetchServiceParamsForServiceItems", mock.AnythingOfType("*appcontext.appContext"), mock.AnythingOfType("[]models.MTOServiceItem"))

			suite.NotEqual(*oldPPMShipment.ActualMoveDate, newPPM.ActualMoveDate)
			originalWeight, newWeight := SumWeights(oldPPMShipment, newPPM)
			suite.Equal(unit.Pound(5000), originalWeight)
			suite.Equal(unit.Pound(5000), newWeight)
			suite.Equal(unit.Cents(80249474), *ppmFinal)
		})

		suite.Run("Final Incentive - Success when capped at max gcc", func() {
			setupPricerData()
			weightOverride := unit.Pound(19500)
			maxIncentive := unit.Cents(500)
			oldPPMShipment := factory.BuildPPMShipment(suite.DB(), []factory.Customization{
				{
					Model: models.PPMShipment{
						ActualMoveDate: models.TimePointer(actualMoveDate),
						Status:         models.PPMShipmentStatusWaitingOnCustomer,
						MaxIncentive:   &maxIncentive,
					},
				},
			}, []factory.Trait{factory.GetTraitApprovedPPMWithActualInfo})

			oldPPMShipment.WeightTickets = models.WeightTickets{
				factory.BuildWeightTicket(suite.DB(), []factory.Customization{
					{
						Model: models.WeightTicket{
							FullWeight: &weightOverride,
						},
					},
				}, nil),
			}

			newPPM := oldPPMShipment
			updatedMoveDate := time.Date(2020, time.March, 15, 0, 0, 0, 0, time.UTC)
			newPPM.ActualMoveDate = models.TimePointer(updatedMoveDate)

			mockedPaymentRequestHelper.On(
				"FetchServiceParamsForServiceItems",
				mock.AnythingOfType("*appcontext.appContext"),
				mock.AnythingOfType("[]models.MTOServiceItem")).Return(serviceParams, nil)

			// DTOD distance is going to be less than the HHG Rand McNally distance of 2361 miles
			mockedPlanner.On("ZipTransitDistance", mock.AnythingOfType("*appcontext.appContext"),
				"50309", "30813").Return(2294, nil)

			ppmFinal, err := ppmEstimator.FinalIncentiveWithDefaultChecks(suite.AppContextForTest(), oldPPMShipment, &newPPM)
			suite.NilOrNoVerrs(err)

			mockedPlanner.AssertCalled(suite.T(), "ZipTransitDistance", mock.AnythingOfType("*appcontext.appContext"),
				"50309", "30813")
			mockedPaymentRequestHelper.AssertCalled(suite.T(), "FetchServiceParamsForServiceItems", mock.AnythingOfType("*appcontext.appContext"), mock.AnythingOfType("[]models.MTOServiceItem"))

			suite.NotEqual(*oldPPMShipment.ActualMoveDate, newPPM.ActualMoveDate)
			originalWeight, newWeight := SumWeights(oldPPMShipment, newPPM)
			suite.Equal(unit.Pound(5000), originalWeight)
			suite.Equal(unit.Pound(5000), newWeight)
			suite.Equal(maxIncentive, *ppmFinal)
		})

		suite.Run("Final Incentive - Success with allowable weight less than net weight", func() {
			setupPricerData()
			weightOverride := unit.Pound(19500)
			maxIncentive := unit.Cents(90000000)
			oldPPMShipment := factory.BuildPPMShipment(suite.DB(), []factory.Customization{
				{
					Model: models.PPMShipment{
						ActualMoveDate: models.TimePointer(actualMoveDate),
						Status:         models.PPMShipmentStatusWaitingOnCustomer,
<<<<<<< HEAD
=======
						MaxIncentive:   &maxIncentive,
>>>>>>> 94794053
					},
				},
			}, []factory.Trait{factory.GetTraitApprovedPPMWithActualInfo})

			oldPPMShipment.WeightTickets = models.WeightTickets{
				factory.BuildWeightTicket(suite.DB(), []factory.Customization{
					{
						Model: models.WeightTicket{
							FullWeight: &weightOverride,
						},
					},
				}, nil),
			}

			newPPM := oldPPMShipment
			updatedMoveDate := time.Date(2020, time.March, 15, 0, 0, 0, 0, time.UTC)
			newPPM.ActualMoveDate = models.TimePointer(updatedMoveDate)

			mockedPaymentRequestHelper.On(
				"FetchServiceParamsForServiceItems",
				mock.AnythingOfType("*appcontext.appContext"),
				mock.AnythingOfType("[]models.MTOServiceItem")).Return(serviceParams, nil)

			// DTOD distance is going to be less than the HHG Rand McNally distance of 2361 miles
			mockedPlanner.On("ZipTransitDistance", mock.AnythingOfType("*appcontext.appContext"), "50309", "30813").Return(2294, nil)

			ppmFinal, err := ppmEstimator.FinalIncentiveWithDefaultChecks(suite.AppContextForTest(), oldPPMShipment, &newPPM)
			suite.NilOrNoVerrs(err)

			mockedPlanner.AssertCalled(suite.T(), "ZipTransitDistance", mock.AnythingOfType("*appcontext.appContext"), "50309", "30813")
			mockedPaymentRequestHelper.AssertCalled(suite.T(), "FetchServiceParamsForServiceItems", mock.AnythingOfType("*appcontext.appContext"), mock.AnythingOfType("[]models.MTOServiceItem"))

			suite.NotEqual(*oldPPMShipment.ActualMoveDate, newPPM.ActualMoveDate)
			originalWeight, newWeight := SumWeights(oldPPMShipment, newPPM)
			suite.Equal(unit.Pound(5000), originalWeight)
			suite.Equal(unit.Pound(5000), newWeight)
			suite.Equal(unit.Cents(80249474), *ppmFinal)

			// Repeat the above shipment with an allowable weight less than the net weight
			weightOverride = unit.Pound(19500)
			allowableWeightOverride := unit.Pound(4000)
			oldPPMShipment = factory.BuildPPMShipment(suite.DB(), []factory.Customization{
				{
					Model: models.PPMShipment{
						ActualMoveDate:  models.TimePointer(actualMoveDate),
						Status:          models.PPMShipmentStatusWaitingOnCustomer,
						AllowableWeight: &allowableWeightOverride,
<<<<<<< HEAD
=======
						MaxIncentive:    &maxIncentive,
>>>>>>> 94794053
					},
				},
			}, []factory.Trait{factory.GetTraitApprovedPPMWithActualInfo})

			oldPPMShipment.WeightTickets = models.WeightTickets{
				factory.BuildWeightTicket(suite.DB(), []factory.Customization{
					{
						Model: models.WeightTicket{
							FullWeight: &weightOverride,
						},
					},
				}, nil),
			}

			newPPM = oldPPMShipment
			updatedMoveDate = time.Date(2020, time.March, 15, 0, 0, 0, 0, time.UTC)
			newPPM.ActualMoveDate = models.TimePointer(updatedMoveDate)

			mockedPaymentRequestHelper.On(
				"FetchServiceParamsForServiceItems",
				mock.AnythingOfType("*appcontext.appContext"),
				mock.AnythingOfType("[]models.MTOServiceItem")).Return(serviceParams, nil)

			// DTOD distance is going to be less than the HHG Rand McNally distance of 2361 miles
			mockedPlanner.On("ZipTransitDistance", mock.AnythingOfType("*appcontext.appContext"),
				"50309", "30813").Return(2294, nil)

			ppmFinalIncentiveLimitedByAllowableWeight, err := ppmEstimator.FinalIncentiveWithDefaultChecks(suite.AppContextForTest(), oldPPMShipment, &newPPM)
			suite.NilOrNoVerrs(err)

			mockedPlanner.AssertCalled(suite.T(), "ZipTransitDistance", mock.AnythingOfType("*appcontext.appContext"), "50309", "30813")
			mockedPaymentRequestHelper.AssertCalled(suite.T(), "FetchServiceParamsForServiceItems", mock.AnythingOfType("*appcontext.appContext"), mock.AnythingOfType("[]models.MTOServiceItem"))

			suite.NotEqual(*oldPPMShipment.ActualMoveDate, newPPM.ActualMoveDate)
			originalWeight, newWeight = SumWeights(oldPPMShipment, newPPM)
			suite.Equal(unit.Pound(5000), originalWeight)
			suite.Equal(unit.Pound(5000), newWeight)

			// Confirm the incentive is less than if all of the weight was allowable
			suite.Less(*ppmFinalIncentiveLimitedByAllowableWeight, *ppmFinal)
		})

		suite.Run("Final Incentive - Success with capping weight at total entitlement", func() {
			// The first half of this test tests the entitlement cap. The second half uses the allowable to check the entitlement cap.
			// The max entitlement for this test data is 8000 lbs.
			setupPricerData()
			weightOverride := unit.Pound(24500)
			maxIncentive := unit.Cents(900000000)
			oldPPMShipment := factory.BuildPPMShipment(suite.DB(), []factory.Customization{
				{
					Model: models.PPMShipment{
						ActualMoveDate: models.TimePointer(actualMoveDate),
						Status:         models.PPMShipmentStatusWaitingOnCustomer,
						MaxIncentive:   &maxIncentive,
					},
				},
			}, []factory.Trait{factory.GetTraitApprovedPPMWithActualInfo})

			oldPPMShipment.WeightTickets = models.WeightTickets{
				factory.BuildWeightTicket(suite.DB(), []factory.Customization{
					{
						Model: models.WeightTicket{
							FullWeight: &weightOverride,
						},
					},
				}, nil),
			}

			newPPM := oldPPMShipment
			updatedMoveDate := time.Date(2020, time.March, 15, 0, 0, 0, 0, time.UTC)
			newPPM.ActualMoveDate = models.TimePointer(updatedMoveDate)

			mockedPaymentRequestHelper.On(
				"FetchServiceParamsForServiceItems",
				mock.AnythingOfType("*appcontext.appContext"),
				mock.AnythingOfType("[]models.MTOServiceItem")).Return(serviceParams, nil)

			// DTOD distance is going to be less than the HHG Rand McNally distance of 2361 miles
			mockedPlanner.On("ZipTransitDistance", mock.AnythingOfType("*appcontext.appContext"), "50309", "30813").Return(2294, nil)

			ppmFinal, err := ppmEstimator.FinalIncentiveWithDefaultChecks(suite.AppContextForTest(), oldPPMShipment, &newPPM)
			suite.NilOrNoVerrs(err)

			mockedPlanner.AssertCalled(suite.T(), "ZipTransitDistance", mock.AnythingOfType("*appcontext.appContext"), "50309", "30813")
			mockedPaymentRequestHelper.AssertCalled(suite.T(), "FetchServiceParamsForServiceItems", mock.AnythingOfType("*appcontext.appContext"), mock.AnythingOfType("[]models.MTOServiceItem"))

			suite.NotEqual(*oldPPMShipment.ActualMoveDate, newPPM.ActualMoveDate)
			originalWeight, newWeight := SumWeights(oldPPMShipment, newPPM)
			// These two weights are passed in to final incentive calculation, but their values aren't returned. Therefore,
			// we're checking to make sure the value is 10000, same as before they've been sent. The ppmFinal will be calculated with
			// the allowable 8000 lbs. The second half of this test ensures that the calculation value is correct for 8k lbs.
			suite.Equal(unit.Pound(10000), originalWeight)
			suite.Equal(unit.Pound(10000), newWeight)
			suite.Equal(unit.Cents(128398858), *ppmFinal)

			// Repeat the above shipment with an allowable weight equal to the entitlement. Since the allowable is covered
			// by the test above, we can safely know that it's functioning to cap the value correctly. If we set the cap to
			// 8k, the same as the entitlement, we can then confirm that the final ppm incentive prices are equal, ensuring
			// that the entitlement calculation is adding up correctly.
			weightOverride = unit.Pound(24500)
			allowableWeightOverride := unit.Pound(8000)
			oldPPMShipment = factory.BuildPPMShipment(suite.DB(), []factory.Customization{
				{
					Model: models.PPMShipment{
						ActualMoveDate:  models.TimePointer(actualMoveDate),
						Status:          models.PPMShipmentStatusWaitingOnCustomer,
						AllowableWeight: &allowableWeightOverride,
						MaxIncentive:    &maxIncentive,
					},
				},
			}, []factory.Trait{factory.GetTraitApprovedPPMWithActualInfo})

			oldPPMShipment.WeightTickets = models.WeightTickets{
				factory.BuildWeightTicket(suite.DB(), []factory.Customization{
					{
						Model: models.WeightTicket{
							FullWeight: &weightOverride,
						},
					},
				}, nil),
			}

			newPPM = oldPPMShipment
			updatedMoveDate = time.Date(2020, time.March, 15, 0, 0, 0, 0, time.UTC)
			newPPM.ActualMoveDate = models.TimePointer(updatedMoveDate)

			mockedPaymentRequestHelper.On(
				"FetchServiceParamsForServiceItems",
				mock.AnythingOfType("*appcontext.appContext"),
				mock.AnythingOfType("[]models.MTOServiceItem")).Return(serviceParams, nil)

			// DTOD distance is going to be less than the HHG Rand McNally distance of 2361 miles
			mockedPlanner.On("ZipTransitDistance", mock.AnythingOfType("*appcontext.appContext"),
				"50309", "30813").Return(2294, nil)

			ppmFinalIncentiveLimitedByAllowableWeight, err := ppmEstimator.FinalIncentiveWithDefaultChecks(suite.AppContextForTest(), oldPPMShipment, &newPPM)
			suite.NilOrNoVerrs(err)

			mockedPlanner.AssertCalled(suite.T(), "ZipTransitDistance", mock.AnythingOfType("*appcontext.appContext"), "50309", "30813")
			mockedPaymentRequestHelper.AssertCalled(suite.T(), "FetchServiceParamsForServiceItems", mock.AnythingOfType("*appcontext.appContext"), mock.AnythingOfType("[]models.MTOServiceItem"))

			suite.NotEqual(*oldPPMShipment.ActualMoveDate, newPPM.ActualMoveDate)
			originalWeight, newWeight = SumWeights(oldPPMShipment, newPPM)
			suite.Equal(unit.Pound(10000), originalWeight)
			suite.Equal(unit.Pound(10000), newWeight)

			// Confirm the incentives are equal with the same value for allowable and entitlement weight caps with equal distances.
			suite.Equal(*ppmFinalIncentiveLimitedByAllowableWeight, *ppmFinal)
		})

		suite.Run("Final Incentive - Success with updated weights", func() {
			setupPricerData()
			moveDate := time.Date(2020, time.March, 15, 0, 0, 0, 0, time.UTC)
			maxIncentive := unit.Cents(90000000)
			oldPPMShipment := factory.BuildPPMShipment(suite.DB(), []factory.Customization{
				{
					Model: models.PPMShipment{
						ActualMoveDate: models.TimePointer(moveDate),
						Status:         models.PPMShipmentStatusWaitingOnCustomer,
<<<<<<< HEAD
=======
						MaxIncentive:   &maxIncentive,
>>>>>>> 94794053
					},
				},
			}, []factory.Trait{factory.GetTraitApprovedPPMWithActualInfo})

			oldPPMShipment.WeightTickets = models.WeightTickets{
				factory.BuildWeightTicket(suite.DB(), nil, nil),
			}

			newPPM := oldPPMShipment
			weightOverride := unit.Pound(19500)
			newPPM.WeightTickets = models.WeightTickets{
				factory.BuildWeightTicket(suite.DB(), []factory.Customization{
					{
						Model: models.WeightTicket{
							FullWeight: &weightOverride,
						},
					},
				}, nil),
			}

			mockedPaymentRequestHelper.On(
				"FetchServiceParamsForServiceItems",
				mock.AnythingOfType("*appcontext.appContext"),
				mock.AnythingOfType("[]models.MTOServiceItem")).Return(serviceParams, nil)

			// DTOD distance is going to be less than the HHG Rand McNally distance of 2361 miles
			mockedPlanner.On("ZipTransitDistance", mock.AnythingOfType("*appcontext.appContext"),
				"50309", "30813").Return(2294, nil)

			ppmFinal, err := ppmEstimator.FinalIncentiveWithDefaultChecks(suite.AppContextForTest(), oldPPMShipment, &newPPM)
			suite.NilOrNoVerrs(err)

			mockedPlanner.AssertCalled(suite.T(), "ZipTransitDistance", mock.AnythingOfType("*appcontext.appContext"),
				"50309", "30813")
			mockedPaymentRequestHelper.AssertCalled(suite.T(), "FetchServiceParamsForServiceItems", mock.AnythingOfType("*appcontext.appContext"), mock.AnythingOfType("[]models.MTOServiceItem"))

			suite.NotEqual(*oldPPMShipment.ActualMoveDate, newPPM.ActualMoveDate)
			originalWeight, newWeight := SumWeights(oldPPMShipment, newPPM)
			suite.Equal(unit.Pound(4000), originalWeight)
			suite.Equal(unit.Pound(5000), newWeight)
			suite.Equal(unit.Cents(80249474), *ppmFinal)
		})

		suite.Run("Final Incentive - Success with disregarding rejected weight tickets", func() {
			setupPricerData()
			oldEmptyWeight := unit.Pound(6000)
			oldFullWeight := unit.Pound(10000)
			moveDate := time.Date(2020, time.March, 15, 0, 0, 0, 0, time.UTC)
			oldPPMShipment := factory.BuildPPMShipmentThatNeedsCloseout(suite.DB(), nil, []factory.Customization{
				{
					Model: models.PPMShipment{
						ActualMoveDate: models.TimePointer(moveDate),
					},
				},
				{
					Model: models.WeightTicket{
						FullWeight:  &oldFullWeight,
						EmptyWeight: &oldEmptyWeight,
					},
				},
			})

			// tests pass even if status is Needs Payment Approval,
			// but preserve in case it matters
			oldPPMShipment.Status = models.PPMShipmentStatusWaitingOnCustomer

			newPPM := oldPPMShipment
			newWeightTicket := newPPM.WeightTickets[0]
			rejected := models.PPMDocumentStatusRejected
			newWeightTicket.Status = &rejected
			newPPM.WeightTickets = models.WeightTickets{newWeightTicket}
			// At this point the updated weight tickets on the newPPMShipment could be saved to the DB
			// the save is being omitted here to reduce DB calls in our test

			mockedPaymentRequestHelper.On(
				"FetchServiceParamsForServiceItems",
				mock.AnythingOfType("*appcontext.appContext"),
				mock.AnythingOfType("[]models.MTOServiceItem")).Return(serviceParams, nil)

			// DTOD distance is going to be less than the HHG Rand McNally distance of 2361 miles
			mockedPlanner.On("ZipTransitDistance", mock.AnythingOfType("*appcontext.appContext"),
				"50309", "30813").Return(2294, nil)

			ppmFinal, err := ppmEstimator.FinalIncentiveWithDefaultChecks(suite.AppContextForTest(), oldPPMShipment, &newPPM)
			suite.NilOrNoVerrs(err)

			mockedPlanner.AssertCalled(suite.T(), "ZipTransitDistance", mock.AnythingOfType("*appcontext.appContext"),
				"50309", "30813")
			mockedPaymentRequestHelper.AssertCalled(suite.T(), "FetchServiceParamsForServiceItems", mock.AnythingOfType("*appcontext.appContext"), mock.AnythingOfType("[]models.MTOServiceItem"))

			originalWeight, newWeight := SumWeights(oldPPMShipment, newPPM)
			suite.Equal(unit.Pound(4000), originalWeight)
			suite.Equal(unit.Pound(0), newWeight)
			suite.Nil(ppmFinal)
		})

		suite.Run("Final Incentive - Success updating finalIncentive with rejected weight tickets", func() {
			setupPricerData()
			oldFullWeight := unit.Pound(10000)
			oldEmptyWeight := unit.Pound(6000)
			maxIncentive := unit.Cents(90000000)
			moveDate := time.Date(2020, time.March, 15, 0, 0, 0, 0, time.UTC)
			oldPPMShipment := factory.BuildPPMShipmentThatNeedsCloseout(suite.DB(), nil, []factory.Customization{
				{
					Model: models.PPMShipment{
						ActualMoveDate: models.TimePointer(moveDate),
						FinalIncentive: models.CentPointer(unit.Cents(500000)),
<<<<<<< HEAD
=======
						MaxIncentive:   &maxIncentive,
>>>>>>> 94794053
					},
				},
				{
					Model: models.WeightTicket{
						FullWeight:  &oldFullWeight,
						EmptyWeight: &oldEmptyWeight,
					},
				},
			})

			// tests pass even if status is Needs Payment Approval,
			// but preserve in case it matters
			oldPPMShipment.Status = models.PPMShipmentStatusWaitingOnCustomer
			oldPPMShipment.WeightTickets = models.WeightTickets{
				oldPPMShipment.WeightTickets[0],
				factory.BuildWeightTicket(suite.DB(), nil, nil),
			}

			newPPM := oldPPMShipment
			rejected := models.PPMDocumentStatusRejected
			approved := models.PPMDocumentStatusApproved
			newWeightTicket1 := newPPM.WeightTickets[0]
			newWeightTicket1.Status = &rejected
			newWeightTicket2 := newPPM.WeightTickets[1]
			newWeightTicket2.Status = &approved
			newPPM.WeightTickets = models.WeightTickets{newWeightTicket1, newWeightTicket2}
			// At this point the updated weight tickets on the newPPMShipment could be saved to the DB
			// the save is being omitted here to reduce DB calls in our test
			mockedPaymentRequestHelper.On(
				"FetchServiceParamsForServiceItems",
				mock.AnythingOfType("*appcontext.appContext"),
				mock.AnythingOfType("[]models.MTOServiceItem")).Return(serviceParams, nil)

			// DTOD distance is going to be less than the HHG Rand McNally distance of 2361 miles
			mockedPlanner.On("ZipTransitDistance", mock.AnythingOfType("*appcontext.appContext"),
				"50309", "30813").Return(2294, nil)

			ppmFinal, err := ppmEstimator.FinalIncentiveWithDefaultChecks(suite.AppContextForTest(), oldPPMShipment, &newPPM)
			suite.NilOrNoVerrs(err)

			mockedPlanner.AssertCalled(suite.T(), "ZipTransitDistance", mock.AnythingOfType("*appcontext.appContext"),
				"50309", "30813")
			mockedPaymentRequestHelper.AssertCalled(suite.T(), "FetchServiceParamsForServiceItems", mock.AnythingOfType("*appcontext.appContext"), mock.AnythingOfType("[]models.MTOServiceItem"))

			originalWeight, newWeight := SumWeights(oldPPMShipment, newPPM)
			suite.Equal(unit.Pound(8000), originalWeight)
			suite.Equal(unit.Pound(4000), newWeight)
			suite.Equal(unit.Cents(48564567), *ppmFinal)
			suite.NotEqual(oldPPMShipment.FinalIncentive, *ppmFinal)
		})

		suite.Run("Final Incentive - Success updating finalIncentive when adjusted net weight is taken into account", func() {
			setupPricerData()
			oldFullWeight := unit.Pound(10000)
			oldEmptyWeight := unit.Pound(6000)
			maxIncentive := unit.Cents(90000000)
			moveDate := time.Date(2020, time.March, 15, 0, 0, 0, 0, time.UTC)
			oldPPMShipment := factory.BuildPPMShipmentThatNeedsCloseout(suite.DB(), nil, []factory.Customization{
				{
					Model: models.PPMShipment{
						ActualMoveDate: models.TimePointer(moveDate),
						FinalIncentive: models.CentPointer(unit.Cents(500000)),
<<<<<<< HEAD
=======
						MaxIncentive:   &maxIncentive,
>>>>>>> 94794053
					},
				},
				{
					Model: models.WeightTicket{
						FullWeight:  &oldFullWeight,
						EmptyWeight: &oldEmptyWeight,
					},
				},
			})

			// tests pass even if status is Needs Payment Approval,
			// but preserve in case it matters
			oldPPMShipment.Status = models.PPMShipmentStatusWaitingOnCustomer
			oldPPMShipment.WeightTickets = models.WeightTickets{
				oldPPMShipment.WeightTickets[0],
				factory.BuildWeightTicket(suite.DB(), nil, nil),
			}

			newPPM := oldPPMShipment
			rejected := models.PPMDocumentStatusRejected
			approved := models.PPMDocumentStatusApproved
			adjustedNetWeight := unit.Pound(3000)

			newWeightTicket1 := newPPM.WeightTickets[0]
			newWeightTicket1.AdjustedNetWeight = &adjustedNetWeight
			newWeightTicket1.Status = &rejected

			newWeightTicket2 := newPPM.WeightTickets[1]
			newWeightTicket2.AdjustedNetWeight = &adjustedNetWeight
			newWeightTicket2.Status = &approved

			newPPM.WeightTickets = models.WeightTickets{newWeightTicket1, newWeightTicket2}

			// At this point the updated weight tickets on the newPPMShipment could be saved to the DB
			// the save is being omitted here to reduce DB calls in our test
			mockedPaymentRequestHelper.On(
				"FetchServiceParamsForServiceItems",
				mock.AnythingOfType("*appcontext.appContext"),
				mock.AnythingOfType("[]models.MTOServiceItem")).Return(serviceParams, nil)

			// DTOD distance is going to be less than the HHG Rand McNally distance of 2361 miles
			mockedPlanner.On("ZipTransitDistance", mock.AnythingOfType("*appcontext.appContext"),
				"50309", "30813").Return(2294, nil)

			ppmFinal, err := ppmEstimator.FinalIncentiveWithDefaultChecks(suite.AppContextForTest(), oldPPMShipment, &newPPM)
			suite.NilOrNoVerrs(err)

			mockedPlanner.AssertCalled(suite.T(), "ZipTransitDistance", mock.AnythingOfType("*appcontext.appContext"),
				"50309", "30813")
			mockedPaymentRequestHelper.AssertCalled(suite.T(), "FetchServiceParamsForServiceItems", mock.AnythingOfType("*appcontext.appContext"), mock.AnythingOfType("[]models.MTOServiceItem"))

			originalWeight, newWeight := SumWeights(oldPPMShipment, newPPM)
			suite.Equal(unit.Pound(8000), originalWeight)
			suite.Equal(unit.Pound(3000), newWeight)
			suite.Equal(unit.Cents(36423265), *ppmFinal)
			suite.NotEqual(oldPPMShipment.FinalIncentive, *ppmFinal)
		})

		suite.Run("Sum Weights - sum weights for original shipment with standard weight ticket and new shipment with standard weight ticket", func() {
			oldFullWeight := unit.Pound(10000)
			oldEmptyWeight := unit.Pound(6000)
			moveDate := time.Date(2020, time.March, 15, 0, 0, 0, 0, time.UTC)
			oldPPMShipment := factory.BuildPPMShipmentThatNeedsCloseout(suite.DB(), nil, []factory.Customization{
				{
					Model: models.PPMShipment{
						ActualMoveDate: models.TimePointer(moveDate),
						FinalIncentive: models.CentPointer(unit.Cents(500000)),
					},
				},
				{
					Model: models.WeightTicket{
						FullWeight:  &oldFullWeight,
						EmptyWeight: &oldEmptyWeight,
					},
				},
			})

			// tests pass even if status is Needs Payment Approval,
			// but preserve in case it matters
			oldPPMShipment.Status = models.PPMShipmentStatusWaitingOnCustomer
			newPPM := oldPPMShipment
			newFullWeight := unit.Pound(8000)
			newEmptyWeight := unit.Pound(3000)
			newWeightTicket1 := newPPM.WeightTickets[0]
			newWeightTicket1.FullWeight = &newFullWeight
			newWeightTicket1.EmptyWeight = &newEmptyWeight
			newPPM.WeightTickets = models.WeightTickets{newWeightTicket1}

			//Both PPM's have valid weight tickets so both should return properly calculated totals
			originalWeight, newWeight := SumWeights(oldPPMShipment, newPPM)
			suite.Equal(unit.Pound(4000), originalWeight)
			suite.Equal(unit.Pound(5000), newWeight)
		})

		suite.Run("Sum Weights - sum weights for original shipment with standard weight ticket and new shipment with standard weight ticket & rejected ticket", func() {
			oldFullWeight := unit.Pound(10000)
			oldEmptyWeight := unit.Pound(6000)
			moveDate := time.Date(2020, time.March, 15, 0, 0, 0, 0, time.UTC)
			oldPPMShipment := factory.BuildPPMShipmentThatNeedsCloseout(suite.DB(), nil, []factory.Customization{
				{
					Model: models.PPMShipment{
						ActualMoveDate: models.TimePointer(moveDate),
						FinalIncentive: models.CentPointer(unit.Cents(500000)),
					},
				},
				{
					Model: models.WeightTicket{
						FullWeight:  &oldFullWeight,
						EmptyWeight: &oldEmptyWeight,
					},
				},
			})

			// tests pass even if status is Needs Payment Approval,
			// but preserve in case it matters
			oldPPMShipment.Status = models.PPMShipmentStatusWaitingOnCustomer

			newPPM := oldPPMShipment
			newFullWeight1 := unit.Pound(8000)
			newEmptyWeight1 := unit.Pound(3000)
			newWeightTicket1 := newPPM.WeightTickets[0]
			newWeightTicket1.FullWeight = &newFullWeight1
			newWeightTicket1.EmptyWeight = &newEmptyWeight1

			newFullWeight2 := unit.Pound(12000)
			newEmptyWeight2 := unit.Pound(4000)
			rejected := models.PPMDocumentStatusRejected
			newWeightTicket2 := newPPM.WeightTickets[0]
			newWeightTicket2.FullWeight = &newFullWeight2
			newWeightTicket2.EmptyWeight = &newEmptyWeight2
			newWeightTicket2.Status = &rejected

			newPPM.WeightTickets = models.WeightTickets{newWeightTicket1, newWeightTicket2}

			//Weight for rejected ticket should NOT be included in newWeight total
			originalWeight, newWeight := SumWeights(oldPPMShipment, newPPM)
			suite.Equal(unit.Pound(4000), originalWeight)
			suite.Equal(unit.Pound(5000), newWeight)
		})

		suite.Run("Sum Weights - sum weights for original shipment with rejected weight ticket and new shipment with standard weight tickets", func() {
			oldFullWeight := unit.Pound(10000)
			oldEmptyWeight := unit.Pound(6000)
			rejected := models.PPMDocumentStatusRejected
			moveDate := time.Date(2020, time.March, 15, 0, 0, 0, 0, time.UTC)
			oldPPMShipment := factory.BuildPPMShipmentThatNeedsCloseout(suite.DB(), nil, []factory.Customization{
				{
					Model: models.PPMShipment{
						ActualMoveDate: models.TimePointer(moveDate),
						FinalIncentive: models.CentPointer(unit.Cents(500000)),
					},
				},
				{
					Model: models.WeightTicket{
						FullWeight:  &oldFullWeight,
						EmptyWeight: &oldEmptyWeight,
						Status:      &rejected,
					},
				},
			})

			// tests pass even if status is Needs Payment Approval,
			// but preserve in case it matters
			oldPPMShipment.Status = models.PPMShipmentStatusWaitingOnCustomer

			approved := models.PPMDocumentStatusApproved
			newPPM := oldPPMShipment
			newFullWeight1 := unit.Pound(8000)
			newEmptyWeight1 := unit.Pound(3000)
			newWeightTicket1 := newPPM.WeightTickets[0]
			newWeightTicket1.FullWeight = &newFullWeight1
			newWeightTicket1.EmptyWeight = &newEmptyWeight1
			newWeightTicket1.Status = &approved

			newFullWeight2 := unit.Pound(12000)
			newEmptyWeight2 := unit.Pound(4000)
			newWeightTicket2 := newPPM.WeightTickets[0]
			newWeightTicket2.FullWeight = &newFullWeight2
			newWeightTicket2.EmptyWeight = &newEmptyWeight2
			newWeightTicket2.Status = &approved

			newPPM.WeightTickets = models.WeightTickets{newWeightTicket1, newWeightTicket2}

			//Weight for rejected ticket should NOT be included in oldWeight total
			originalWeight, newWeight := SumWeights(oldPPMShipment, newPPM)
			suite.Equal(unit.Pound(0), originalWeight)
			suite.Equal(unit.Pound(13000), newWeight)
		})

		suite.Run("Sum Weights - sum weights for original shipment and new shipment with adjusted weight", func() {
			oldFullWeight := unit.Pound(10000)
			oldEmptyWeight := unit.Pound(6000)
			moveDate := time.Date(2020, time.March, 15, 0, 0, 0, 0, time.UTC)
			oldPPMShipment := factory.BuildPPMShipmentThatNeedsCloseout(suite.DB(), nil, []factory.Customization{
				{
					Model: models.PPMShipment{
						ActualMoveDate: models.TimePointer(moveDate),
						FinalIncentive: models.CentPointer(unit.Cents(500000)),
					},
				},
				{
					Model: models.WeightTicket{
						FullWeight:  &oldFullWeight,
						EmptyWeight: &oldEmptyWeight,
					},
				},
			})

			// tests pass even if status is Needs Payment Approval,
			// but preserve in case it matters
			oldPPMShipment.Status = models.PPMShipmentStatusWaitingOnCustomer

			approved := models.PPMDocumentStatusApproved
			newPPM := oldPPMShipment
			newFullWeight1 := unit.Pound(8000)
			newEmptyWeight1 := unit.Pound(3000)
			adjustedNetWeight1 := unit.Pound(4000)
			newWeightTicket1 := newPPM.WeightTickets[0]
			newWeightTicket1.FullWeight = &newFullWeight1
			newWeightTicket1.EmptyWeight = &newEmptyWeight1
			newWeightTicket1.AdjustedNetWeight = &adjustedNetWeight1
			newWeightTicket1.Status = &approved

			newFullWeight2 := unit.Pound(12000)
			newEmptyWeight2 := unit.Pound(4000)
			adjustedNetWeight2 := unit.Pound(5000)
			newWeightTicket2 := newPPM.WeightTickets[0]
			newWeightTicket2.FullWeight = &newFullWeight2
			newWeightTicket2.EmptyWeight = &newEmptyWeight2
			newWeightTicket2.AdjustedNetWeight = &adjustedNetWeight2
			newWeightTicket2.Status = &approved

			newPPM.WeightTickets = models.WeightTickets{newWeightTicket1, newWeightTicket2}

			//Weight for rejected ticket should NOT be included in oldWeight total
			originalWeight, newWeight := SumWeights(oldPPMShipment, newPPM)
			suite.Equal(unit.Pound(4000), originalWeight)
			//13000 comes from the full & empty weights being summed which we do not want in this scenario
			suite.NotEqual(unit.Pound(13000), newWeight)
			suite.Equal(unit.Pound(9000), newWeight)
		})

		suite.Run("Sum Weights - sum weights for original shipment and new shipment with 2 adjusted weights - one of them having a rejected status", func() {
			oldFullWeight := unit.Pound(10000)
			oldEmptyWeight := unit.Pound(6000)
			moveDate := time.Date(2020, time.March, 15, 0, 0, 0, 0, time.UTC)
			oldPPMShipment := factory.BuildPPMShipmentThatNeedsCloseout(suite.DB(), nil, []factory.Customization{
				{
					Model: models.PPMShipment{
						ActualMoveDate: models.TimePointer(moveDate),
						FinalIncentive: models.CentPointer(unit.Cents(500000)),
					},
				},
				{
					Model: models.WeightTicket{
						FullWeight:  &oldFullWeight,
						EmptyWeight: &oldEmptyWeight,
					},
				},
			})

			// tests pass even if status is Needs Payment Approval,
			// but preserve in case it matters
			oldPPMShipment.Status = models.PPMShipmentStatusWaitingOnCustomer

			newPPM := oldPPMShipment
			approved := models.PPMDocumentStatusApproved
			newFullWeight1 := unit.Pound(8000)
			newEmptyWeight1 := unit.Pound(3000)
			adjustedNetWeight1 := unit.Pound(4000)
			newWeightTicket1 := newPPM.WeightTickets[0]
			newWeightTicket1.FullWeight = &newFullWeight1
			newWeightTicket1.EmptyWeight = &newEmptyWeight1
			newWeightTicket1.AdjustedNetWeight = &adjustedNetWeight1
			newWeightTicket1.Status = &approved

			rejected := models.PPMDocumentStatusRejected
			newFullWeight2 := unit.Pound(12000)
			newEmptyWeight2 := unit.Pound(4000)
			adjustedNetWeight2 := unit.Pound(5000)
			newWeightTicket2 := newPPM.WeightTickets[0]
			newWeightTicket2.FullWeight = &newFullWeight2
			newWeightTicket2.EmptyWeight = &newEmptyWeight2
			newWeightTicket2.AdjustedNetWeight = &adjustedNetWeight2
			newWeightTicket2.Status = &rejected

			newPPM.WeightTickets = models.WeightTickets{newWeightTicket1, newWeightTicket2}

			//Weight for rejected ticket should NOT be included in oldWeight total
			originalWeight, newWeight := SumWeights(oldPPMShipment, newPPM)
			suite.Equal(unit.Pound(4000), originalWeight)
			//13000 comes from the full & empty weights being summed which we do not want in this scenario
			suite.NotEqual(unit.Pound(13000), newWeight)
			suite.Equal(unit.Pound(4000), newWeight)
		})

		suite.Run("Sum Weights - sum weights for original shipment and new shipment with 2 adjusted moving expense statuses - PPM-SPR", func() {
			trackingNumber := "TRK1234"
			isProGear := true
			proGearBelongsToSelf := true
			proGearDescription := "Pro gear updated description"
			weightShipped := 1000
			ppmSpr := models.PPMTypeSmallPackage
			spr := models.MovingExpenseReceiptTypeSmallPackage
			approvedStatus := models.PPMDocumentStatusApproved
			rejectedStatus := models.PPMDocumentStatusRejected
			moveDate := time.Date(2020, time.March, 15, 0, 0, 0, 0, time.UTC)
			oldPPMShipment := factory.BuildPPMShipmentThatNeedsCloseout(suite.DB(), nil, []factory.Customization{
				{
					Model: models.PPMShipment{
						PPMType:        ppmSpr,
						ActualMoveDate: models.TimePointer(moveDate),
					},
				},
			})

			expense1 := factory.BuildMovingExpense(suite.DB(), []factory.Customization{
				{
					Model:    oldPPMShipment,
					LinkOnly: true,
				},
				{
					Model: models.MovingExpense{
						MovingExpenseType:    &spr,
						Status:               &rejectedStatus,
						PaidWithGTCC:         models.BoolPointer(false),
						MissingReceipt:       models.BoolPointer(false),
						Amount:               models.CentPointer(unit.Cents(8675309)),
						TrackingNumber:       &trackingNumber,
						IsProGear:            &isProGear,
						ProGearBelongsToSelf: &proGearBelongsToSelf,
						ProGearDescription:   &proGearDescription,
						WeightShipped:        (*unit.Pound)(&weightShipped),
					},
				},
			}, nil)

			expense2 := factory.BuildMovingExpense(suite.DB(), []factory.Customization{
				{
					Model:    oldPPMShipment,
					LinkOnly: true,
				},
				{
					Model: models.MovingExpense{
						MovingExpenseType:    &spr,
						Status:               &rejectedStatus,
						PaidWithGTCC:         models.BoolPointer(false),
						MissingReceipt:       models.BoolPointer(false),
						Amount:               models.CentPointer(unit.Cents(8675309)),
						TrackingNumber:       &trackingNumber,
						IsProGear:            &isProGear,
						ProGearBelongsToSelf: &proGearBelongsToSelf,
						ProGearDescription:   &proGearDescription,
						WeightShipped:        (*unit.Pound)(&weightShipped),
					},
				},
			}, nil)

			oldPPMShipment.MovingExpenses = models.MovingExpenses{expense1, expense2}
			oldPPMShipment.Status = models.PPMShipmentStatusWaitingOnCustomer
			newPPM := oldPPMShipment

			// changing moving expense statuses to be approved
			newMovingExpense1 := newPPM.MovingExpenses[0]
			newMovingExpense1.Status = &approvedStatus

			newMovingExpense2 := newPPM.MovingExpenses[1]
			newMovingExpense2.Status = &approvedStatus

			newPPM.MovingExpenses = models.MovingExpenses{newMovingExpense1, newMovingExpense2}

			originalWeight, newWeight := SumWeights(oldPPMShipment, newPPM)
			// should be 0 because both were rejected
			suite.Equal(unit.Pound(0), originalWeight)
			// should be 2000 because both are now accepted so we add them together
			suite.Equal(unit.Pound(2000), newWeight)
		})

		suite.Run("Should Skip Calculating Final Incentive - should return false when the move date is changed", func() {
			oldFullWeight := unit.Pound(10000)
			oldEmptyWeight := unit.Pound(6000)
			moveDate := time.Date(2020, time.March, 15, 0, 0, 0, 0, time.UTC)
			oldPPMShipment := factory.BuildPPMShipmentThatNeedsCloseout(suite.DB(), nil, []factory.Customization{
				{
					Model: models.PPMShipment{
						ActualMoveDate: models.TimePointer(moveDate),
						FinalIncentive: models.CentPointer(unit.Cents(500000)),
					},
				},
				{
					Model: models.WeightTicket{
						FullWeight:  &oldFullWeight,
						EmptyWeight: &oldEmptyWeight,
					},
				},
			})

			// tests pass even if status is Needs Payment Approval,
			// but preserve in case it matters
			oldPPMShipment.Status = models.PPMShipmentStatusWaitingOnCustomer

			newPPMShipment := oldPPMShipment
			updatedMoveDate := time.Date(2020, time.March, 25, 0, 0, 0, 0, time.UTC)
			newPPMShipment.ActualMoveDate = models.TimePointer(updatedMoveDate)

			originalTotalWeight, newTotalWeight := SumWeights(oldPPMShipment, newPPMShipment)
			skipCalculateFinalIncentive := shouldSkipCalculatingFinalIncentive(&newPPMShipment, &oldPPMShipment, originalTotalWeight, newTotalWeight)
			suite.Equal(false, skipCalculateFinalIncentive)
		})

		suite.Run("Should Skip Calculating Final Incentive - should return false when the destination or pickup postal code is changed", func() {
			oldFullWeight := unit.Pound(10000)
			oldEmptyWeight := unit.Pound(6000)
			moveDate := time.Date(2020, time.March, 15, 0, 0, 0, 0, time.UTC)
			oldShipmentPickupAddress := factory.BuildAddress(suite.DB(), []factory.Customization{
				{
					Model: models.Address{
						StreetAddress1: "123 Main St",
						City:           "Beverly Hills",
						State:          "CA",
						PostalCode:     "90210",
					},
				},
			}, nil)
			oldShipmentDestinationAddress := factory.BuildAddress(suite.DB(), []factory.Customization{
				{
					Model: models.Address{
						StreetAddress1: "321 Turbo St",
						City:           "Augusta",
						State:          "GA",
						PostalCode:     "30813",
					},
				},
			}, nil)

			newShipment1DestinationAddress := factory.BuildAddress(suite.DB(), []factory.Customization{
				{
					Model: models.Address{
						StreetAddress1: "5 Jayden St",
						City:           "Augusta",
						State:          "GA",
						PostalCode:     "20906",
					},
				},
			}, nil)

			newShipment2PickupAddress := factory.BuildAddress(suite.DB(), []factory.Customization{
				{
					Model: models.Address{
						StreetAddress1: "8 Ovechkin Ave",
						City:           "Beverly Hills",
						State:          "CA",
						PostalCode:     "99011",
					},
				},
			}, nil)

			oldPPMShipment := factory.BuildPPMShipmentThatNeedsCloseout(suite.DB(), nil, []factory.Customization{
				{
					Model:    oldShipmentPickupAddress,
					LinkOnly: true,
					Type:     &factory.Addresses.PickupAddress,
				},
				{
					Model:    oldShipmentDestinationAddress,
					LinkOnly: true,
					Type:     &factory.Addresses.DeliveryAddress,
				},
				{
<<<<<<< HEAD
=======
					Model: models.PPMShipment{
						ActualMoveDate: models.TimePointer(moveDate),
						FinalIncentive: models.CentPointer(unit.Cents(500000)),
					},
				},
				{
					Model: models.WeightTicket{
						FullWeight:  &oldFullWeight,
						EmptyWeight: &oldEmptyWeight,
					},
				},
			})
			newPPMShipment1 := factory.BuildPPMShipmentThatNeedsCloseout(suite.DB(), nil, []factory.Customization{
				{
					Model:    oldShipmentPickupAddress,
					LinkOnly: true,
					Type:     &factory.Addresses.PickupAddress,
				},
				{
					Model:    newShipment1DestinationAddress,
					LinkOnly: true,
					Type:     &factory.Addresses.DeliveryAddress,
				},
				{
>>>>>>> 94794053
					Model: models.PPMShipment{
						ActualMoveDate: models.TimePointer(moveDate),
						FinalIncentive: models.CentPointer(unit.Cents(500000)),
					},
				},
				{
					Model: models.WeightTicket{
						FullWeight:  &oldFullWeight,
						EmptyWeight: &oldEmptyWeight,
					},
				},
			})
<<<<<<< HEAD
			newPPMShipment1 := factory.BuildPPMShipmentThatNeedsCloseout(suite.DB(), nil, []factory.Customization{
				{
					Model:    oldShipmentPickupAddress,
					LinkOnly: true,
					Type:     &factory.Addresses.PickupAddress,
				},
				{
					Model:    newShipment1DestinationAddress,
					LinkOnly: true,
					Type:     &factory.Addresses.DeliveryAddress,
				},
				{
					Model: models.PPMShipment{
						ActualMoveDate: models.TimePointer(moveDate),
						FinalIncentive: models.CentPointer(unit.Cents(500000)),
					},
				},
				{
					Model: models.WeightTicket{
						FullWeight:  &oldFullWeight,
						EmptyWeight: &oldEmptyWeight,
					},
				},
			})
=======
>>>>>>> 94794053
			newPPMShipment2 := factory.BuildPPMShipmentThatNeedsCloseout(suite.DB(), nil, []factory.Customization{
				{
					Model:    newShipment2PickupAddress,
					LinkOnly: true,
					Type:     &factory.Addresses.PickupAddress,
				},
				{
					Model:    newShipment1DestinationAddress,
					LinkOnly: true,
					Type:     &factory.Addresses.DeliveryAddress,
				},
				{
					Model: models.PPMShipment{
						ActualMoveDate: models.TimePointer(moveDate),
						FinalIncentive: models.CentPointer(unit.Cents(500000)),
					},
				},
				{
					Model: models.WeightTicket{
						FullWeight:  &oldFullWeight,
						EmptyWeight: &oldEmptyWeight,
					},
				},
			})

			// tests pass even if status is Needs Payment Approval,
			// but preserve in case it matters
			oldPPMShipment.Status = models.PPMShipmentStatusWaitingOnCustomer

			// Assert false is returned when the actual destination address postal code is changed
			originalTotalWeight1, newTotalWeight1 := SumWeights(oldPPMShipment, newPPMShipment1)
			skipCalculateFinalIncentive1 := shouldSkipCalculatingFinalIncentive(&newPPMShipment1, &oldPPMShipment, originalTotalWeight1, newTotalWeight1)
			suite.Equal(false, skipCalculateFinalIncentive1)

			originalTotalWeight2, newTotalWeight2 := SumWeights(oldPPMShipment, newPPMShipment2)
			skipCalculateFinalIncentive2 := shouldSkipCalculatingFinalIncentive(&newPPMShipment2, &oldPPMShipment, originalTotalWeight2, newTotalWeight2)
			suite.Equal(false, skipCalculateFinalIncentive2)
		})

		suite.Run("Should Skip Calculating Final Incentive - should return false when adjustedNetWeight is taken into account", func() {
			oldFullWeight := unit.Pound(10000)
			oldEmptyWeight := unit.Pound(6000)
			moveDate := time.Date(2020, time.March, 15, 0, 0, 0, 0, time.UTC)
			oldPPMShipment := factory.BuildPPMShipmentThatNeedsCloseout(suite.DB(), nil, []factory.Customization{
				{
					Model: models.PPMShipment{
						ActualMoveDate: models.TimePointer(moveDate),
						FinalIncentive: models.CentPointer(unit.Cents(500000)),
					},
				},
				{
					Model: models.WeightTicket{
						FullWeight:  &oldFullWeight,
						EmptyWeight: &oldEmptyWeight,
					},
				},
			})

			// tests pass even if status is Needs Payment Approval,
			// but preserve in case it matters
			oldPPMShipment.Status = models.PPMShipmentStatusWaitingOnCustomer

			newPPMShipment := oldPPMShipment
			newFullWeight := unit.Pound(10000)
			newEmptyWeight := unit.Pound(3000)
			adjustedNetWeight := unit.Pound(6000)
			approved := models.PPMDocumentStatusApproved

			newWeightTicket := newPPMShipment.WeightTickets[0]
			newWeightTicket.FullWeight = &newFullWeight
			newWeightTicket.EmptyWeight = &newEmptyWeight
			newWeightTicket.AdjustedNetWeight = &adjustedNetWeight
			newWeightTicket.Status = &approved
			newPPMShipment.WeightTickets = models.WeightTickets{newWeightTicket}

			originalTotalWeight, newTotalWeight := SumWeights(oldPPMShipment, newPPMShipment)
			suite.Equal(unit.Pound(4000), originalTotalWeight)
			suite.Equal(unit.Pound(6000), newTotalWeight)

			//Func should notice one of the total weights are different, triggering the recalculation
			skipCalculateFinalIncentive := shouldSkipCalculatingFinalIncentive(&newPPMShipment, &oldPPMShipment, originalTotalWeight, newTotalWeight)
			suite.Equal(false, skipCalculateFinalIncentive)
		})

		suite.Run("Final Incentive - does not change when required fields are the same", func() {
			setupPricerData()
			oldPPMShipment := factory.BuildPPMShipment(suite.DB(), []factory.Customization{
				{
					Model: models.PPMShipment{
						Status:         models.PPMShipmentStatusWaitingOnCustomer,
						FinalIncentive: models.CentPointer(unit.Cents(500000)),
						ActualMoveDate: models.TimePointer(actualMoveDate),
					},
				},
			}, nil)
			oldPPMShipment.WeightTickets = models.WeightTickets{
				factory.BuildWeightTicket(suite.DB(), nil, nil),
			}
			newPPM := oldPPMShipment
			address := factory.BuildAddress(suite.DB(), nil, nil)
			newPPM.W2Address = &address

			finalIncentive, err := ppmEstimator.FinalIncentiveWithDefaultChecks(suite.AppContextForTest(), oldPPMShipment, &newPPM)
			suite.NilOrNoVerrs(err)
			suite.True(oldPPMShipment.ActualMoveDate.Equal(*newPPM.ActualMoveDate))
			suite.Equal(*oldPPMShipment.FinalIncentive, *finalIncentive)
		})

		suite.Run("Final Incentive - does not change when status is not WAITINGONCUSTOMER or NEEDSPAYMENTAPPROVAL", func() {
			oldPPMShipment := factory.BuildPPMShipment(suite.DB(), []factory.Customization{
				{
					Model: models.PPMShipment{
						Status:         models.PPMShipmentStatusNeedsAdvanceApproval,
						FinalIncentive: models.CentPointer(unit.Cents(500000)),
						ActualMoveDate: models.TimePointer(actualMoveDate),
					},
				},
			}, nil)

			newPPM := oldPPMShipment
			newPPM.Status = models.PPMShipmentStatusCloseoutComplete

			finalIncentive, err := ppmEstimator.FinalIncentiveWithDefaultChecks(suite.AppContextForTest(), oldPPMShipment, &newPPM)
			suite.NilOrNoVerrs(err)
			suite.Equal(oldPPMShipment.FinalIncentive, finalIncentive)
		})

		suite.Run("Final Incentive - set to nil when missing info", func() {
			setupPricerData()
			oldPPMShipment := factory.BuildPPMShipment(suite.DB(), []factory.Customization{
				{
					Model: models.PPMShipment{
						Status:         models.PPMShipmentStatusWaitingOnCustomer,
						FinalIncentive: models.CentPointer(unit.Cents(500000)),
						ActualMoveDate: models.TimePointer(actualMoveDate),
					},
				},
			}, nil)
			oldPPMShipment.WeightTickets = models.WeightTickets{
				factory.BuildWeightTicket(suite.DB(), nil, nil),
			}

			newPPM := oldPPMShipment
			newPPM.WeightTickets = nil

			finalIncentive, err := ppmEstimator.FinalIncentiveWithDefaultChecks(suite.AppContextForTest(), oldPPMShipment, &newPPM)
			suite.NilOrNoVerrs(err)
			suite.True(oldPPMShipment.ActualMoveDate.Equal(*newPPM.ActualMoveDate))
			suite.Nil(finalIncentive)
		})
	})

	suite.Run("SIT Estimated Cost", func() {
		// For comparison should be priced the same as ORGSIT in devseed
		suite.Run("Success - Origin First Day and Additional Day SIT", func() {
			setupPricerData()

			originLocation := models.SITLocationTypeOrigin
			entryDate := time.Date(2020, time.March, 15, 0, 0, 0, 0, time.UTC)
			mtoShipment := factory.BuildMTOShipment(suite.DB(), []factory.Customization{
				{
					Model: models.MTOShipment{
						ShipmentType: models.MTOShipmentTypePPM,
					},
				},
			}, nil)

			shipmentOriginSIT := factory.BuildPPMShipment(nil, []factory.Customization{
				{
					Model: models.PPMShipment{
						SITExpected:               models.BoolPointer(true),
						SITLocation:               &originLocation,
						SITEstimatedWeight:        models.PoundPointer(unit.Pound(2000)),
						SITEstimatedEntryDate:     &entryDate,
						SITEstimatedDepartureDate: models.TimePointer(entryDate.Add(time.Hour * 24 * 30)),
					},
				},
				{
					Model:    mtoShipment,
					LinkOnly: true,
				},
			}, nil)

			mockedPlanner.On("ZipTransitDistance", mock.AnythingOfType("*appcontext.appContext"),
				"50309", "30813").Return(2294, nil)

			_, estimatedSITCost, err := ppmEstimator.EstimateIncentiveWithDefaultChecks(suite.AppContextForTest(), models.PPMShipment{}, &shipmentOriginSIT)

			suite.NoError(err)
			suite.NotNil(estimatedSITCost)
			suite.Equal(62720, estimatedSITCost.Int())
		})

		suite.Run("Success - Destination First Day and Additional Day SIT", func() {
			setupPricerData()

			destinationLocation := models.SITLocationTypeDestination
			entryDate := time.Date(2020, time.March, 15, 0, 0, 0, 0, time.UTC)
			mtoShipment := factory.BuildMTOShipment(suite.DB(), []factory.Customization{
				{
					Model: models.MTOShipment{
						ShipmentType: models.MTOShipmentTypePPM,
					},
				},
			}, nil)
			shipmentDestinationSIT := factory.BuildPPMShipment(nil, []factory.Customization{
				{
					Model: models.PPMShipment{
						SITExpected:               models.BoolPointer(true),
						SITLocation:               &destinationLocation,
						SITEstimatedWeight:        models.PoundPointer(unit.Pound(2000)),
						SITEstimatedEntryDate:     &entryDate,
						SITEstimatedDepartureDate: models.TimePointer(entryDate.Add(time.Hour * 24 * 30)),
					},
				},
				{
					Model: models.Address{
						StreetAddress1: "987 Other Avenue",
						StreetAddress2: models.StringPointer("P.O. Box 1234"),
						StreetAddress3: models.StringPointer("c/o Another Person"),
						City:           "Des Moines",
						State:          "IA",
						PostalCode:     "50309",
						County:         models.StringPointer("POLK"),
					},
					Type: &factory.Addresses.PickupAddress,
				},
				{
					Model: models.Address{
						StreetAddress1: "987 Other Avenue",
						StreetAddress2: models.StringPointer("P.O. Box 12345"),
						StreetAddress3: models.StringPointer("c/o Another Person"),
						City:           "GROVETOWN",
						State:          "GA",
						PostalCode:     "30813",
						County:         models.StringPointer("COLUMBIA"),
					},
					Type: &factory.Addresses.DeliveryAddress,
				},
				{
					Model:    mtoShipment,
					LinkOnly: true,
				},
			}, nil)

			mockedPlanner.On("ZipTransitDistance", mock.AnythingOfType("*appcontext.appContext"),
				"50309", "30813").Return(2294, nil)

			_, estimatedSITCost, err := ppmEstimator.EstimateIncentiveWithDefaultChecks(suite.AppContextForTest(), models.PPMShipment{}, &shipmentDestinationSIT)

			suite.NoError(err)
			suite.NotNil(estimatedSITCost)
			suite.Equal(72380, estimatedSITCost.Int())
		})

		suite.Run("Success - same entry and departure dates only prices first day SIT", func() {
			setupPricerData()

			destinationLocation := models.SITLocationTypeDestination
			entryDate := time.Date(2020, time.March, 15, 0, 0, 0, 0, time.UTC)
			mtoShipment := factory.BuildMTOShipment(suite.DB(), []factory.Customization{
				{
					Model: models.MTOShipment{
						ShipmentType: models.MTOShipmentTypePPM,
					},
				},
			}, nil)

			shipmentOriginSIT := factory.BuildPPMShipment(nil, []factory.Customization{
				{
					Model: models.PPMShipment{
						SITExpected:               models.BoolPointer(true),
						SITLocation:               &destinationLocation,
						SITEstimatedWeight:        models.PoundPointer(unit.Pound(2000)),
						SITEstimatedEntryDate:     &entryDate,
						SITEstimatedDepartureDate: &entryDate,
					},
				},
				{
					Model:    mtoShipment,
					LinkOnly: true,
				},
			}, nil)
			mockedPlanner.On("ZipTransitDistance", mock.AnythingOfType("*appcontext.appContext"),
				"50309", "30813").Return(2294, nil)

			_, estimatedSITCost, err := ppmEstimator.EstimateIncentiveWithDefaultChecks(suite.AppContextForTest(), models.PPMShipment{}, &shipmentOriginSIT)

			suite.NoError(err)
			suite.NotNil(estimatedSITCost)
			suite.Equal(35780, estimatedSITCost.Int())
		})

		suite.Run("SIT cost is not calculated when required fields are missing", func() {
			setupPricerData()

			destinationSITLocation := models.SITLocationTypeDestination

			// an MTO Shipment ID is required for the shipment query
			shipmentSITFieldsNotUpdated := factory.BuildPPMShipment(suite.DB(), nil, nil)
			shipmentSITNotExpected := factory.BuildPPMShipment(nil, []factory.Customization{
				{
					Model:    shipmentSITFieldsNotUpdated.Shipment,
					LinkOnly: true,
				},
			}, nil)
			shipmentSITWeightMissing := factory.BuildPPMShipment(nil, []factory.Customization{
				{
					Model: models.PPMShipment{
						SITExpected:               models.BoolPointer(true),
						SITLocation:               &destinationSITLocation,
						SITEstimatedEntryDate:     models.TimePointer(time.Now()),
						SITEstimatedDepartureDate: models.TimePointer(time.Now().Add(time.Hour * 24)),
					},
				},
				{
					Model:    shipmentSITFieldsNotUpdated.Shipment,
					LinkOnly: true,
				},
			}, nil)
			shipmentSITEntryDateMissing := factory.BuildPPMShipment(nil, []factory.Customization{
				{
					Model: models.PPMShipment{
						SITExpected:               models.BoolPointer(true),
						SITLocation:               &destinationSITLocation,
						SITEstimatedDepartureDate: models.TimePointer(time.Now()),
						SITEstimatedWeight:        models.PoundPointer(unit.Pound(2999)),
					},
				},
				{
					Model:    shipmentSITFieldsNotUpdated.Shipment,
					LinkOnly: true,
				},
			}, nil)
			shipmentSITDepartureDateMissing := factory.BuildPPMShipment(nil, []factory.Customization{
				{
					Model: models.PPMShipment{
						SITExpected:           models.BoolPointer(true),
						SITLocation:           &destinationSITLocation,
						SITEstimatedEntryDate: models.TimePointer(time.Now()),
						SITEstimatedWeight:    models.PoundPointer(unit.Pound(2999)),
					},
				},
				{
					Model:    shipmentSITFieldsNotUpdated.Shipment,
					LinkOnly: true,
				},
			}, nil)
			shipmentTestCases := []struct {
				oldShipment models.PPMShipment
				newShipment models.PPMShipment
				name        string
			}{
				{
					models.PPMShipment{},
					shipmentSITNotExpected,
					"PPM Shipment with SITExpected set to false",
				},
				{
					models.PPMShipment{},
					shipmentSITWeightMissing,
					"PPM Shipment with SIT Estimated Weight missing",
				},
				{
					models.PPMShipment{},
					shipmentSITEntryDateMissing,
					"PPM Shipment with SIT Entry Date missing",
				},
				{
					models.PPMShipment{},
					shipmentSITDepartureDateMissing,
					"PPM Shipment with SIT Departure Date missing",
				},
				{
					models.PPMShipment{},
					shipmentSITDepartureDateMissing,
					"PPM Shipment with SIT Departure Date missing",
				},
				{
					shipmentSITFieldsNotUpdated,
					shipmentSITFieldsNotUpdated,
					"PPM Shipment fields were not updated",
				},
			}

			for _, testCase := range shipmentTestCases {
				_, estimatedSITCost, err := ppmEstimator.EstimateIncentiveWithDefaultChecks(suite.AppContextForTest(), testCase.oldShipment, &testCase.newShipment) //#nosec G601
				suite.NoError(err, fmt.Sprintf("unexpected error running test %q", testCase.name))
				suite.Nil(estimatedSITCost, fmt.Sprintf("SIT cost was calculated when it shouldnt't have been during test %q", testCase.name))
			}
		})

		suite.Run("SIT cost is not re-calculated when fields are unchanged", func() {
			setupPricerData()

			destinationLocation := models.SITLocationTypeDestination
			shipment := factory.BuildPPMShipment(suite.DB(), []factory.Customization{
				{
					Model: models.PPMShipment{
						SITExpected:               models.BoolPointer(true),
						SITLocation:               &destinationLocation,
						SITEstimatedWeight:        models.PoundPointer(unit.Pound(2999)),
						SITEstimatedEntryDate:     models.TimePointer(time.Now()),
						SITEstimatedDepartureDate: models.TimePointer(time.Now().Add(time.Hour * 24)),
						SITEstimatedCost:          models.CentPointer(unit.Cents(89900)),
					},
				},
			}, nil)
			_, estimatedSITCost, err := ppmEstimator.EstimateIncentiveWithDefaultChecks(suite.AppContextForTest(), shipment, &shipment)
			suite.NoError(err)
			suite.Equal(*shipment.SITEstimatedCost, *estimatedSITCost)
		})

		suite.Run("SIT cost is re-calculated when any dependent field is changed", func() {
			setupPricerData()

			destinationLocation := models.SITLocationTypeDestination
			move := factory.BuildMove(suite.DB(), []factory.Customization{
				{
					Model: models.Order{
						ID: uuid.Must(uuid.NewV4()),
					},
				},
				{
					Model: models.Entitlement{
						ID:                 uuid.Must(uuid.NewV4()),
						DBAuthorizedWeight: models.IntPointer(2000),
					},
				},
			}, nil)
			originalShipment := factory.BuildPPMShipment(suite.DB(), []factory.Customization{
				{
					Model:    move,
					LinkOnly: true,
				},
				{
					Model: models.PPMShipment{
						SITExpected:               models.BoolPointer(true),
						SITLocation:               &destinationLocation,
						SITEstimatedWeight:        models.PoundPointer(unit.Pound(2999)),
						SITEstimatedEntryDate:     models.TimePointer(time.Now()),
						SITEstimatedDepartureDate: models.TimePointer(time.Now().Add(time.Hour * 24)),
						SITEstimatedCost:          models.CentPointer(unit.Cents(89900)),
					},
				},
			}, nil)
			// PPM base shipment field changes will affect SIT pricing
			shipmentDifferentPickup := originalShipment
			pickupAddress := models.Address{
				StreetAddress1: originalShipment.PickupAddress.StreetAddress1,
				StreetAddress2: originalShipment.PickupAddress.StreetAddress2,
				StreetAddress3: originalShipment.PickupAddress.StreetAddress3,
				City:           originalShipment.PickupAddress.City,
				State:          originalShipment.PickupAddress.State,
				PostalCode:     "90211",
			}
			shipmentDifferentPickup.PickupAddress = &pickupAddress

			shipmentDifferentDestination := originalShipment
			destinationAddress := models.Address{
				StreetAddress1: originalShipment.PickupAddress.StreetAddress1,
				StreetAddress2: originalShipment.PickupAddress.StreetAddress2,
				StreetAddress3: originalShipment.PickupAddress.StreetAddress3,
				City:           originalShipment.PickupAddress.City,
				State:          originalShipment.PickupAddress.State,
				PostalCode:     "30814",
			}
			shipmentDifferentDestination.DestinationAddress = &destinationAddress

			shipmentDifferentDeparture := originalShipment
			// original date was Mar 15th so adding 3 months should affect the date peak period pricing
			shipmentDifferentDeparture.ExpectedDepartureDate = originalShipment.ExpectedDepartureDate.Add(time.Hour * 24 * 70)

			mockedPlanner.On("ZipTransitDistance", mock.AnythingOfType("*appcontext.appContext"),
				"90211", "30813").Return(2294, nil)

			mockedPlanner.On("ZipTransitDistance", mock.AnythingOfType("*appcontext.appContext"),
				"50309", "30814").Return(2290, nil)

			// SIT specific field changes will likely cause the price to change, although adjusting dates may not change
			// the total number of days in SIT.

			shipmentDifferentLocation := originalShipment
			originLocation := models.SITLocationTypeOrigin
			shipmentDifferentLocation.SITLocation = &originLocation

			shipmentDifferentSITWeight := originalShipment
			shipmentDifferentSITWeight.SITEstimatedWeight = models.PoundPointer(unit.Pound(4555))

			shipmentDifferentEntryDate := originalShipment
			previousDay := originalShipment.SITEstimatedEntryDate.Add(time.Hour * -24)
			shipmentDifferentEntryDate.SITEstimatedEntryDate = &previousDay

			shipmentDifferentSITDepartureDate := originalShipment
			nextDay := shipmentDifferentSITDepartureDate.SITEstimatedDepartureDate.Add(time.Hour * 24)
			shipmentDifferentSITDepartureDate.SITEstimatedDepartureDate = &nextDay

			for _, updatedShipment := range []models.PPMShipment{
				shipmentDifferentPickup,
				shipmentDifferentDestination,
				shipmentDifferentDeparture,
				shipmentDifferentLocation,
				shipmentDifferentSITWeight,
				shipmentDifferentEntryDate,
				shipmentDifferentSITDepartureDate,
			} {
				copyOfShipment := updatedShipment

				_, estimatedSITCost, err := ppmEstimator.EstimateIncentiveWithDefaultChecks(suite.AppContextForTest(), originalShipment, &copyOfShipment)

				suite.NoError(err)
				suite.NotNil(originalShipment.SITEstimatedCost)
				suite.NotNil(estimatedSITCost)
				suite.NotEqual(*originalShipment.SITEstimatedCost, *estimatedSITCost)
			}
		})

		suite.Run("SIT cost is set to nil when storage is no longer expected", func() {
			setupPricerData()

			destinationLocation := models.SITLocationTypeDestination
			originalShipment := factory.BuildPPMShipment(suite.DB(), []factory.Customization{
				{
					Model: models.PPMShipment{
						SITExpected:               models.BoolPointer(true),
						SITLocation:               &destinationLocation,
						SITEstimatedWeight:        models.PoundPointer(unit.Pound(2999)),
						SITEstimatedEntryDate:     models.TimePointer(time.Now()),
						SITEstimatedDepartureDate: models.TimePointer(time.Now().Add(time.Hour * 24)),
						SITEstimatedCost:          models.CentPointer(unit.Cents(89900)),
					},
				},
			}, nil)
			shipmentSITNotExpected := originalShipment
			shipmentSITNotExpected.SITExpected = models.BoolPointer(false)

			_, estimatedSITCost, err := ppmEstimator.EstimateIncentiveWithDefaultChecks(suite.AppContextForTest(), originalShipment, &shipmentSITNotExpected)
			suite.NoError(err)
			suite.Nil(shipmentSITNotExpected.SITEstimatedCost)
			suite.Nil(estimatedSITCost)
		})
	})
}

func (suite *PPMShipmentSuite) TestInternationalPPMEstimator() {
	planner := &mocks.Planner{}
	paymentRequestHelper := &prhelpermocks.Helper{}
	ppmEstimator := NewEstimatePPM(planner, paymentRequestHelper)

	setupPricerData := func() {
		contract := testdatagen.FetchOrMakeReContract(suite.DB(), testdatagen.Assertions{})
		startDate := time.Date(2020, time.January, 1, 12, 0, 0, 0, time.UTC)
		endDate := time.Date(2020, time.December, 31, 12, 0, 0, 0, time.UTC)
		testdatagen.FetchOrMakeReContractYear(suite.DB(), testdatagen.Assertions{
			ReContractYear: models.ReContractYear{
				Contract:             contract,
				ContractID:           contract.ID,
				StartDate:            startDate,
				EndDate:              endDate,
				Escalation:           1.0,
				EscalationCompounded: 1.0,
			},
		})
	}

	suite.Run("Estimated Incentive", func() {
		suite.Run("Estimated Incentive - Success using estimated weight and not db authorized weight for CONUS -> OCONUS", func() {
			ppm := factory.BuildPPMShipment(suite.DB(), []factory.Customization{
				{
					Model: models.MTOShipment{
						MarketCode: models.MarketCodeInternational,
					},
				},
				{
					Model: models.Address{
						StreetAddress1: "Tester Address",
						City:           "Tulsa",
						State:          "OK",
						PostalCode:     "74133",
					},
					Type: &factory.Addresses.PickupAddress,
				},
				{
					Model: models.Address{
						StreetAddress1: "JBER",
						City:           "JBER",
						State:          "AK",
						PostalCode:     "99505",
						IsOconus:       models.BoolPointer(true),
					},
					Type: &factory.Addresses.DeliveryAddress,
				},
			}, nil)

			setupPricerData()

			estimatedWeight := unit.Pound(5000)
			newPPM := ppm
			newPPM.EstimatedWeight = &estimatedWeight

			planner.On("ZipTransitDistance", mock.AnythingOfType("*appcontext.appContext"),
				"74133", "98421").Return(3000, nil)

			ppmEstimate, _, err := ppmEstimator.EstimateIncentiveWithDefaultChecks(suite.AppContextForTest(), ppm, &newPPM)
			suite.NilOrNoVerrs(err)
			suite.NotNil(ppmEstimate)

			// it should've called from the pickup -> port and NOT pickup -> dest
			planner.AssertCalled(suite.T(), "ZipTransitDistance", mock.AnythingOfType("*appcontext.appContext"),
				"74133", "98421")
			suite.Equal(unit.Cents(577912), *ppmEstimate)
		})

		suite.Run("Estimated Incentive - Success using estimated weight and not db authorized weight for OCONUS -> CONUS", func() {
			ppm := factory.BuildPPMShipment(suite.DB(), []factory.Customization{
				{
					Model: models.MTOShipment{
						MarketCode: models.MarketCodeInternational,
					},
				},
				{
					Model: models.Address{
						StreetAddress1: "Tester Address",
						City:           "Tulsa",
						State:          "OK",
						PostalCode:     "74133",
					},
					Type: &factory.Addresses.DeliveryAddress,
				},
				{
					Model: models.Address{
						StreetAddress1: "JBER",
						City:           "JBER",
						State:          "AK",
						PostalCode:     "99505",
						IsOconus:       models.BoolPointer(true),
					},
					Type: &factory.Addresses.PickupAddress,
				},
			}, nil)

			setupPricerData()

			estimatedWeight := unit.Pound(5000)
			newPPM := ppm
			newPPM.EstimatedWeight = &estimatedWeight

			planner.On("ZipTransitDistance", mock.AnythingOfType("*appcontext.appContext"),
				"98421", "74133").Return(3000, nil)

			ppmEstimate, _, err := ppmEstimator.EstimateIncentiveWithDefaultChecks(suite.AppContextForTest(), ppm, &newPPM)
			suite.NilOrNoVerrs(err)
			suite.NotNil(ppmEstimate)

			// it should've called from the pickup -> port and NOT pickup -> dest
			planner.AssertCalled(suite.T(), "ZipTransitDistance", mock.AnythingOfType("*appcontext.appContext"),
				"98421", "74133")
			suite.Equal(unit.Cents(463212), *ppmEstimate)
		})
	})

	suite.Run("Max Incentive", func() {
		suite.Run("Max Incentive - Success using db authorized weight and not estimated for CONUS -> OCONUS", func() {
			oconusAddress := factory.BuildAddress(suite.DB(), []factory.Customization{
				{
					Model: models.Address{
						StreetAddress1: "JBER",
						City:           "JBER",
						State:          "AK",
						PostalCode:     "99505",
						IsOconus:       models.BoolPointer(true),
					},
				},
			}, nil)
			destDutyLocation := factory.BuildDutyLocation(suite.DB(), []factory.Customization{
				{
					Model: models.DutyLocation{
						Name:      "Test OCONUS Duty Location",
						AddressID: oconusAddress.ID,
					},
				},
			}, nil)
			order := factory.BuildOrder(suite.DB(), []factory.Customization{
				{
					Model: models.Order{
						NewDutyLocationID: destDutyLocation.ID,
					},
				},
			}, nil)
			// when the PPM shipment is in draft, we use the estimated weight and not the db authorized weight
			ppm := factory.BuildPPMShipment(suite.DB(), []factory.Customization{
				{
					Model: models.Move{
						OrdersID: order.ID,
					},
				},
				{
					Model: models.MTOShipment{
						MarketCode: models.MarketCodeInternational,
					},
				},
				{
					Model: models.Address{
						StreetAddress1: "Tester Address",
						City:           "Tulsa",
						State:          "OK",
						PostalCode:     "74133",
					},
					Type: &factory.Addresses.PickupAddress,
				},
				{
					Model: models.Address{
						StreetAddress1: "JBER",
						City:           "JBER",
						State:          "AK",
						PostalCode:     "99505",
						IsOconus:       models.BoolPointer(true),
					},
					Type: &factory.Addresses.DeliveryAddress,
				},
			}, nil)

			setupPricerData()

			estimatedWeight := unit.Pound(5000)
			newPPM := ppm
			newPPM.EstimatedWeight = &estimatedWeight

			// DTOD will be called to get the distance between the origin duty location & the Tacoma Port ZIP
			planner.On("ZipTransitDistance", mock.AnythingOfType("*appcontext.appContext"),
				"50309", "98421").Return(3000, nil)

			ppmMaxIncentive, err := ppmEstimator.MaxIncentive(suite.AppContextForTest(), ppm, &newPPM)
			suite.NilOrNoVerrs(err)
			suite.NotNil(ppmMaxIncentive)

			// it should've called from the pickup -> port and NOT pickup -> dest
			planner.AssertCalled(suite.T(), "ZipTransitDistance", mock.AnythingOfType("*appcontext.appContext"),
				"50309", "98421")
			suite.Equal(unit.Cents(1223783), *ppmMaxIncentive)
		})

		suite.Run("Max Incentive - Success using db authorized weight and not estimated for OCONUS -> CONUS", func() {
			oconusAddress := factory.BuildAddress(suite.DB(), []factory.Customization{
				{
					Model: models.Address{
						StreetAddress1: "JBER",
						City:           "JBER",
						State:          "AK",
						PostalCode:     "99505",
						IsOconus:       models.BoolPointer(true),
					},
				},
			}, nil)
			pickupDutyLocation := factory.BuildDutyLocation(suite.DB(), []factory.Customization{
				{
					Model: models.DutyLocation{
						Name:      "Test OCONUS Duty Location",
						AddressID: oconusAddress.ID,
					},
				},
			}, nil)
			order := factory.BuildOrder(suite.DB(), []factory.Customization{
				{
					Model: models.Order{
						OriginDutyLocationID: &pickupDutyLocation.ID,
					},
				},
			}, nil)
			// when the PPM shipment is in draft, we use the estimated weight and not the db authorized weight
			ppm := factory.BuildPPMShipment(suite.DB(), []factory.Customization{
				{
					Model: models.Move{
						OrdersID: order.ID,
					},
				},
				{
					Model: models.MTOShipment{
						MarketCode: models.MarketCodeInternational,
					},
				},
				{
					Model: models.Address{
						StreetAddress1: "Tester Address",
						City:           "Tulsa",
						State:          "OK",
						PostalCode:     "74133",
					},
					Type: &factory.Addresses.PickupAddress,
				},
				{
					Model: models.Address{
						StreetAddress1: "JBER",
						City:           "JBER",
						State:          "AK",
						PostalCode:     "99505",
						IsOconus:       models.BoolPointer(true),
					},
					Type: &factory.Addresses.DeliveryAddress,
				},
			}, nil)

			setupPricerData()

			estimatedWeight := unit.Pound(5000)
			newPPM := ppm
			newPPM.EstimatedWeight = &estimatedWeight

			// DTOD will be called to get the distance between the origin duty location & the Tacoma Port ZIP
			planner.On("ZipTransitDistance", mock.AnythingOfType("*appcontext.appContext"),
				"98421", "30813").Return(3000, nil)

			ppmMaxIncentive, err := ppmEstimator.MaxIncentive(suite.AppContextForTest(), ppm, &newPPM)
			suite.NilOrNoVerrs(err)
			suite.NotNil(ppmMaxIncentive)

			// it should've called from the pickup -> port and NOT pickup -> dest
			planner.AssertCalled(suite.T(), "ZipTransitDistance", mock.AnythingOfType("*appcontext.appContext"),
				"98421", "30813")
			suite.Equal(unit.Cents(1031383), *ppmMaxIncentive)
		})
	})

	suite.Run("Final Incentive", func() {
		suite.Run("Final Incentive - Success using estimated weight for CONUS -> OCONUS", func() {
			updatedMoveDate := time.Date(2020, time.March, 15, 0, 0, 0, 0, time.UTC)
			ppm := factory.BuildPPMShipment(suite.DB(), []factory.Customization{
				{
					Model: models.PPMShipment{
						ActualMoveDate:  models.TimePointer(updatedMoveDate),
						Status:          models.PPMShipmentStatusWaitingOnCustomer,
						EstimatedWeight: models.PoundPointer(4000),
					},
				},
				{
					Model: models.MTOShipment{
						MarketCode: models.MarketCodeInternational,
					},
				},
				{
					Model: models.Address{
						StreetAddress1: "Tester Address",
						City:           "Tulsa",
						State:          "OK",
						PostalCode:     "74133",
					},
					Type: &factory.Addresses.PickupAddress,
				},
				{
					Model: models.Address{
						StreetAddress1: "JBER",
						City:           "JBER",
						State:          "AK",
						PostalCode:     "99505",
						IsOconus:       models.BoolPointer(true),
					},
					Type: &factory.Addresses.DeliveryAddress,
				},
			}, nil)

			newPPM := ppm
			newFullWeight := unit.Pound(8000)
			newEmptyWeight := unit.Pound(3000)
			newPPM.WeightTickets = models.WeightTickets{
				factory.BuildWeightTicket(suite.DB(), []factory.Customization{
					{
						Model: models.WeightTicket{
							FullWeight:  &newFullWeight,
							EmptyWeight: &newEmptyWeight,
						},
					},
				}, nil),
			}

			setupPricerData()

			planner.On("ZipTransitDistance", mock.AnythingOfType("*appcontext.appContext"),
				"74133", "98421").Return(3000, nil)

			ppmFinalIncentive, err := ppmEstimator.FinalIncentiveWithDefaultChecks(suite.AppContextForTest(), ppm, &newPPM)
			suite.NilOrNoVerrs(err)
			suite.NotNil(ppmFinalIncentive)

			// it should've called from the pickup -> port and NOT pickup -> dest
			planner.AssertCalled(suite.T(), "ZipTransitDistance", mock.AnythingOfType("*appcontext.appContext"),
				"74133", "98421")
			suite.Equal(unit.Cents(525328), *ppmFinalIncentive)
		})

		suite.Run("Final Incentive - Success using estimated weight for OCONUS -> CONUS", func() {
			updatedMoveDate := time.Date(2020, time.March, 15, 0, 0, 0, 0, time.UTC)
			ppm := factory.BuildPPMShipment(suite.DB(), []factory.Customization{
				{
					Model: models.PPMShipment{
						ActualMoveDate:  models.TimePointer(updatedMoveDate),
						Status:          models.PPMShipmentStatusWaitingOnCustomer,
						EstimatedWeight: models.PoundPointer(4000),
					},
				},
				{
					Model: models.MTOShipment{
						MarketCode: models.MarketCodeInternational,
					},
				},
				{
					Model: models.Address{
						StreetAddress1: "Tester Address",
						City:           "Tulsa",
						State:          "OK",
						PostalCode:     "74133",
					},
					Type: &factory.Addresses.DeliveryAddress,
				},
				{
					Model: models.Address{
						StreetAddress1: "JBER",
						City:           "JBER",
						State:          "AK",
						PostalCode:     "99505",
						IsOconus:       models.BoolPointer(true),
					},
					Type: &factory.Addresses.PickupAddress,
				},
			}, nil)

			newPPM := ppm
			newFullWeight := unit.Pound(8000)
			newEmptyWeight := unit.Pound(3000)
			newPPM.WeightTickets = models.WeightTickets{
				factory.BuildWeightTicket(suite.DB(), []factory.Customization{
					{
						Model: models.WeightTicket{
							FullWeight:  &newFullWeight,
							EmptyWeight: &newEmptyWeight,
						},
					},
				}, nil),
			}

			setupPricerData()

			planner.On("ZipTransitDistance", mock.AnythingOfType("*appcontext.appContext"),
				"98421", "74133").Return(3000, nil)

			ppmFinalIncentive, err := ppmEstimator.FinalIncentiveWithDefaultChecks(suite.AppContextForTest(), ppm, &newPPM)
			suite.NilOrNoVerrs(err)
			suite.NotNil(ppmFinalIncentive)

			// it should've called from the pickup -> port and NOT pickup -> dest
			planner.AssertCalled(suite.T(), "ZipTransitDistance", mock.AnythingOfType("*appcontext.appContext"),
				"98421", "74133")
			suite.Equal(unit.Cents(421978), *ppmFinalIncentive)
		})
	})

	suite.Run("SIT Costs for OCONUS PPMs", func() {
		suite.Run("CalculateSITCost - Success using estimated weight for CONUS -> OCONUS", func() {
			originLocation := models.SITLocationTypeOrigin
			entryDate := time.Date(2020, time.March, 15, 0, 0, 0, 0, time.UTC)
			ppm := factory.BuildPPMShipment(suite.DB(), []factory.Customization{
				{
					Model: models.PPMShipment{
						EstimatedWeight:           models.PoundPointer(4000),
						SITExpected:               models.BoolPointer(true),
						SITLocation:               &originLocation,
						SITEstimatedWeight:        models.PoundPointer(unit.Pound(2000)),
						SITEstimatedEntryDate:     &entryDate,
						SITEstimatedDepartureDate: models.TimePointer(entryDate.Add(time.Hour * 24 * 30)),
					},
				},
				{
					Model: models.MTOShipment{
						MarketCode: models.MarketCodeInternational,
					},
				},
				{
					Model: models.Address{
						StreetAddress1: "Tester Address",
						City:           "Tulsa",
						State:          "OK",
						PostalCode:     "74133",
					},
					Type: &factory.Addresses.PickupAddress,
				},
				{
					Model: models.Address{
						StreetAddress1: "JBER",
						City:           "JBER",
						State:          "AK",
						PostalCode:     "99505",
						IsOconus:       models.BoolPointer(true),
					},
					Type: &factory.Addresses.DeliveryAddress,
				},
			}, nil)

			newPPM := ppm
			newEstimatedWeight := models.PoundPointer(5500)
			newPPM.SITEstimatedWeight = newEstimatedWeight
			setupPricerData()

			_, estimatedSITCost, err := ppmEstimator.EstimateIncentiveWithDefaultChecks(suite.AppContextForTest(), ppm, &newPPM)
			suite.NilOrNoVerrs(err)
			suite.NotNil(estimatedSITCost)
			suite.Equal(unit.Cents(27040), *estimatedSITCost)
		})

		suite.Run("CalculateSITCost - Success using estimated weight for CONUS -> OCONUS", func() {
			originLocation := models.SITLocationTypeDestination
			entryDate := time.Date(2020, time.March, 15, 0, 0, 0, 0, time.UTC)
			ppm := factory.BuildPPMShipment(suite.DB(), []factory.Customization{
				{
					Model: models.PPMShipment{
						EstimatedWeight:           models.PoundPointer(4000),
						SITExpected:               models.BoolPointer(true),
						SITLocation:               &originLocation,
						SITEstimatedWeight:        models.PoundPointer(unit.Pound(2000)),
						SITEstimatedEntryDate:     &entryDate,
						SITEstimatedDepartureDate: models.TimePointer(entryDate.Add(time.Hour * 24 * 30)),
					},
				},
				{
					Model: models.MTOShipment{
						MarketCode: models.MarketCodeInternational,
					},
				},
				{
					Model: models.Address{
						StreetAddress1: "Tester Address",
						City:           "Tulsa",
						State:          "OK",
						PostalCode:     "74133",
					},
					Type: &factory.Addresses.PickupAddress,
				},
				{
					Model: models.Address{
						StreetAddress1: "JBER",
						City:           "JBER",
						State:          "AK",
						PostalCode:     "99505",
						IsOconus:       models.BoolPointer(true),
					},
					Type: &factory.Addresses.DeliveryAddress,
				},
			}, nil)

			newPPM := ppm
			newEstimatedWeight := models.PoundPointer(5500)
			newPPM.SITEstimatedWeight = newEstimatedWeight
			setupPricerData()

			_, estimatedSITCost, err := ppmEstimator.EstimateIncentiveWithDefaultChecks(suite.AppContextForTest(), ppm, &newPPM)
			suite.NilOrNoVerrs(err)
			suite.NotNil(estimatedSITCost)
			suite.Equal(unit.Cents(53000), *estimatedSITCost)
		})

		suite.Run("CalculatePPMSITEstimatedCost - Success for OCONUS PPM", func() {
			originLocation := models.SITLocationTypeDestination
			entryDate := time.Date(2020, time.March, 15, 0, 0, 0, 0, time.UTC)
			ppm := factory.BuildPPMShipment(suite.DB(), []factory.Customization{
				{
					Model: models.PPMShipment{
						EstimatedWeight:           models.PoundPointer(4000),
						SITExpected:               models.BoolPointer(true),
						SITLocation:               &originLocation,
						SITEstimatedWeight:        models.PoundPointer(unit.Pound(2000)),
						SITEstimatedEntryDate:     &entryDate,
						SITEstimatedDepartureDate: models.TimePointer(entryDate.Add(time.Hour * 24 * 30)),
					},
				},
				{
					Model: models.MTOShipment{
						MarketCode: models.MarketCodeInternational,
					},
				},
				{
					Model: models.Address{
						StreetAddress1: "Tester Address",
						City:           "Tulsa",
						State:          "OK",
						PostalCode:     "74133",
					},
					Type: &factory.Addresses.PickupAddress,
				},
				{
					Model: models.Address{
						StreetAddress1: "JBER",
						City:           "JBER",
						State:          "AK",
						PostalCode:     "99505",
						IsOconus:       models.BoolPointer(true),
					},
					Type: &factory.Addresses.DeliveryAddress,
				},
			}, nil)

			newPPM := ppm
			newEstimatedWeight := models.PoundPointer(5500)
			newPPM.SITEstimatedWeight = newEstimatedWeight
			setupPricerData()

			estimatedSITCost, err := ppmEstimator.CalculatePPMSITEstimatedCost(suite.AppContextForTest(), &ppm)
			suite.NilOrNoVerrs(err)
			suite.NotNil(estimatedSITCost)
			suite.Equal(unit.Cents(26500), *estimatedSITCost)
		})

		suite.Run("CalculatePPMSITEstimatedCostBreakdown - Success for OCONUS PPM", func() {
			originLocation := models.SITLocationTypeDestination
			entryDate := time.Date(2020, time.March, 15, 0, 0, 0, 0, time.UTC)
			ppm := factory.BuildPPMShipment(suite.DB(), []factory.Customization{
				{
					Model: models.PPMShipment{
						EstimatedWeight:           models.PoundPointer(4000),
						SITExpected:               models.BoolPointer(true),
						SITLocation:               &originLocation,
						SITEstimatedWeight:        models.PoundPointer(unit.Pound(2000)),
						SITEstimatedEntryDate:     &entryDate,
						SITEstimatedDepartureDate: models.TimePointer(entryDate.Add(time.Hour * 24 * 30)),
					},
				},
				{
					Model: models.MTOShipment{
						MarketCode: models.MarketCodeInternational,
					},
				},
				{
					Model: models.Address{
						StreetAddress1: "Tester Address",
						City:           "Tulsa",
						State:          "OK",
						PostalCode:     "74133",
					},
					Type: &factory.Addresses.PickupAddress,
				},
				{
					Model: models.Address{
						StreetAddress1: "JBER",
						City:           "JBER",
						State:          "AK",
						PostalCode:     "99505",
						IsOconus:       models.BoolPointer(true),
					},
					Type: &factory.Addresses.DeliveryAddress,
				},
			}, nil)

			newPPM := ppm
			newEstimatedWeight := models.PoundPointer(5500)
			newPPM.SITEstimatedWeight = newEstimatedWeight
			setupPricerData()

			sitCosts, err := ppmEstimator.CalculatePPMSITEstimatedCostBreakdown(suite.AppContextForTest(), &ppm)
			suite.NilOrNoVerrs(err)
			suite.NotNil(sitCosts)
			suite.Equal(unit.Cents(26500), *sitCosts.EstimatedSITCost)
			suite.Equal(unit.Cents(13300), *sitCosts.PriceFirstDaySIT)
			suite.Equal(unit.Cents(13200), *sitCosts.PriceAdditionalDaySIT)
		})
	})
}<|MERGE_RESOLUTION|>--- conflicted
+++ resolved
@@ -847,10 +847,7 @@
 					Model: models.PPMShipment{
 						ActualMoveDate: models.TimePointer(actualMoveDate),
 						Status:         models.PPMShipmentStatusWaitingOnCustomer,
-<<<<<<< HEAD
-=======
 						MaxIncentive:   &maxIncentive,
->>>>>>> 94794053
 					},
 				},
 			}, []factory.Trait{factory.GetTraitApprovedPPMWithActualInfo})
@@ -952,10 +949,7 @@
 					Model: models.PPMShipment{
 						ActualMoveDate: models.TimePointer(actualMoveDate),
 						Status:         models.PPMShipmentStatusWaitingOnCustomer,
-<<<<<<< HEAD
-=======
 						MaxIncentive:   &maxIncentive,
->>>>>>> 94794053
 					},
 				},
 			}, []factory.Trait{factory.GetTraitApprovedPPMWithActualInfo})
@@ -1003,10 +997,7 @@
 						ActualMoveDate:  models.TimePointer(actualMoveDate),
 						Status:          models.PPMShipmentStatusWaitingOnCustomer,
 						AllowableWeight: &allowableWeightOverride,
-<<<<<<< HEAD
-=======
 						MaxIncentive:    &maxIncentive,
->>>>>>> 94794053
 					},
 				},
 			}, []factory.Trait{factory.GetTraitApprovedPPMWithActualInfo})
@@ -1166,10 +1157,7 @@
 					Model: models.PPMShipment{
 						ActualMoveDate: models.TimePointer(moveDate),
 						Status:         models.PPMShipmentStatusWaitingOnCustomer,
-<<<<<<< HEAD
-=======
 						MaxIncentive:   &maxIncentive,
->>>>>>> 94794053
 					},
 				},
 			}, []factory.Trait{factory.GetTraitApprovedPPMWithActualInfo})
@@ -1277,10 +1265,7 @@
 					Model: models.PPMShipment{
 						ActualMoveDate: models.TimePointer(moveDate),
 						FinalIncentive: models.CentPointer(unit.Cents(500000)),
-<<<<<<< HEAD
-=======
 						MaxIncentive:   &maxIncentive,
->>>>>>> 94794053
 					},
 				},
 				{
@@ -1343,10 +1328,7 @@
 					Model: models.PPMShipment{
 						ActualMoveDate: models.TimePointer(moveDate),
 						FinalIncentive: models.CentPointer(unit.Cents(500000)),
-<<<<<<< HEAD
-=======
 						MaxIncentive:   &maxIncentive,
->>>>>>> 94794053
 					},
 				},
 				{
@@ -1816,8 +1798,6 @@
 					Type:     &factory.Addresses.DeliveryAddress,
 				},
 				{
-<<<<<<< HEAD
-=======
 					Model: models.PPMShipment{
 						ActualMoveDate: models.TimePointer(moveDate),
 						FinalIncentive: models.CentPointer(unit.Cents(500000)),
@@ -1842,7 +1822,6 @@
 					Type:     &factory.Addresses.DeliveryAddress,
 				},
 				{
->>>>>>> 94794053
 					Model: models.PPMShipment{
 						ActualMoveDate: models.TimePointer(moveDate),
 						FinalIncentive: models.CentPointer(unit.Cents(500000)),
@@ -1855,33 +1834,6 @@
 					},
 				},
 			})
-<<<<<<< HEAD
-			newPPMShipment1 := factory.BuildPPMShipmentThatNeedsCloseout(suite.DB(), nil, []factory.Customization{
-				{
-					Model:    oldShipmentPickupAddress,
-					LinkOnly: true,
-					Type:     &factory.Addresses.PickupAddress,
-				},
-				{
-					Model:    newShipment1DestinationAddress,
-					LinkOnly: true,
-					Type:     &factory.Addresses.DeliveryAddress,
-				},
-				{
-					Model: models.PPMShipment{
-						ActualMoveDate: models.TimePointer(moveDate),
-						FinalIncentive: models.CentPointer(unit.Cents(500000)),
-					},
-				},
-				{
-					Model: models.WeightTicket{
-						FullWeight:  &oldFullWeight,
-						EmptyWeight: &oldEmptyWeight,
-					},
-				},
-			})
-=======
->>>>>>> 94794053
 			newPPMShipment2 := factory.BuildPPMShipmentThatNeedsCloseout(suite.DB(), nil, []factory.Customization{
 				{
 					Model:    newShipment2PickupAddress,
