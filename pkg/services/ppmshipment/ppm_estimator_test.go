--- conflicted
+++ resolved
@@ -1463,10 +1463,8 @@
 			oldPPMShipment := factory.BuildPPMShipmentThatNeedsCloseout(suite.DB(), nil, []factory.Customization{
 				{
 					Model: models.PPMShipment{
-						PPMType:                     ppmSpr,
-						ActualPickupPostalCode:      models.StringPointer("90210"),
-						ActualDestinationPostalCode: models.StringPointer("30813"),
-						ActualMoveDate:              models.TimePointer(moveDate),
+						PPMType:        ppmSpr,
+						ActualMoveDate: models.TimePointer(moveDate),
 					},
 				},
 			})
@@ -1689,28 +1687,12 @@
 			// but preserve in case it matters
 			oldPPMShipment.Status = models.PPMShipmentStatusWaitingOnCustomer
 
-<<<<<<< HEAD
 			// Assert false is returned when the actual destination address postal code is changed
-			originalTotalWeight1, newTotalWeight1 := SumWeightTickets(oldPPMShipment, newPPMShipment1)
-			skipCalculateFinalIncentive1 := shouldSkipCalculatingFinalIncentive(&newPPMShipment1, &oldPPMShipment, originalTotalWeight1, newTotalWeight1)
-			suite.Equal(false, skipCalculateFinalIncentive1)
-
-			originalTotalWeight2, newTotalWeight2 := SumWeightTickets(oldPPMShipment, newPPMShipment2)
-=======
-			//Assert false is returned when the ActualDestinationPostalCode is changed
-			newPPMShipment1 := oldPPMShipment
-			newPPMShipment1.ActualDestinationPostalCode = models.StringPointer("99011")
-
 			originalTotalWeight1, newTotalWeight1 := SumWeights(oldPPMShipment, newPPMShipment1)
 			skipCalculateFinalIncentive1 := shouldSkipCalculatingFinalIncentive(&newPPMShipment1, &oldPPMShipment, originalTotalWeight1, newTotalWeight1)
 			suite.Equal(false, skipCalculateFinalIncentive1)
 
-			//Assert false is returned when the ActualPickupPostalCode is changed
-			newPPMShipment2 := oldPPMShipment
-			newPPMShipment2.ActualPickupPostalCode = models.StringPointer("99011")
-
 			originalTotalWeight2, newTotalWeight2 := SumWeights(oldPPMShipment, newPPMShipment2)
->>>>>>> 19b300fd
 			skipCalculateFinalIncentive2 := shouldSkipCalculatingFinalIncentive(&newPPMShipment2, &oldPPMShipment, originalTotalWeight2, newTotalWeight2)
 			suite.Equal(false, skipCalculateFinalIncentive2)
 		})
