--- conflicted
+++ resolved
@@ -105,11 +105,7 @@
 		verrs := validate.NewErrors()
 		squenceIsValid := isPPMShipmentAddressCreateSequenceValid(newer)
 		if !squenceIsValid {
-<<<<<<< HEAD
-			verrs.Add("error validating ppm shipment", "PPM Shipment cannot have a tertiary address without a secondary address present")
-=======
 			verrs.Add("error validating ppm shipment", "Shipment cannot have a third address without a second address present")
->>>>>>> 2c497323
 			return verrs
 		}
 		return nil
@@ -121,11 +117,7 @@
 		verrs := validate.NewErrors()
 		sequenceIsValid := isPPMAddressUpdateSequenceValid(&newer, older)
 		if !sequenceIsValid {
-<<<<<<< HEAD
-			verrs.Add("error validating ppm shipment", "PPM Shipment cannot have a tertiary address without a secondary address present")
-=======
 			verrs.Add("error validating ppm shipment", "Shipment cannot have a third address without a second address present")
->>>>>>> 2c497323
 			return verrs
 		}
 		return nil
