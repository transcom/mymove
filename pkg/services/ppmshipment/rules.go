--- conflicted
+++ resolved
@@ -60,8 +60,6 @@
 	return ppmShipmentValidatorFunc(func(_ appcontext.AppContext, newPPMShipment models.PPMShipment, _ *models.PPMShipment, _ *models.MTOShipment) error {
 		verrs := validate.NewErrors()
 
-<<<<<<< HEAD
-=======
 		// Check that we have something in the pickupPostalCode field:
 		if newPPMShipment.PickupAddressID == nil || newPPMShipment.PickupAddressID == models.UUIDPointer(uuid.Nil) {
 			verrs.Add("pickupAddressID", "cannot be nil or empty")
@@ -72,7 +70,6 @@
 			verrs.Add("destinationAddressID", "cannot be nil or empty")
 		}
 
->>>>>>> 89547700
 		// Check that we have something in the expectedDepartureDate field:
 		if newPPMShipment.ExpectedDepartureDate.IsZero() {
 			verrs.Add("expectedDepartureDate", "cannot be a zero value")
