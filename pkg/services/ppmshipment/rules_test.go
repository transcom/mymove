--- conflicted
+++ resolved
@@ -481,11 +481,7 @@
 		suite.Run("success estimatedWeight set", func() {
 			shipmentID := uuid.Must(uuid.NewV4())
 			estimatedWeight := unit.Pound(4000)
-<<<<<<< HEAD
-			estimatedIncentive := int32(17000)
-=======
-			estimatedIncentive := unit.Cents(17000)
->>>>>>> 5eb97dcf
+			estimatedIncentive := unit.Cents(17000)
 
 			oldPPMShipment := models.PPMShipment{
 				ShipmentID:      shipmentID,
@@ -504,10 +500,6 @@
 
 		suite.Run("failure estimatedWeight cannot be nil", func() {
 			shipmentID := uuid.Must(uuid.NewV4())
-<<<<<<< HEAD
-			estimatedWeight := unit.Pound(4000)
-=======
->>>>>>> 5eb97dcf
 
 			oldPPMShipment := models.PPMShipment{
 				ShipmentID:      shipmentID,
@@ -516,20 +508,11 @@
 
 			newPPMShipment := models.PPMShipment{
 				ShipmentID:      shipmentID,
-<<<<<<< HEAD
-				EstimatedWeight: &estimatedWeight,
-			}
-
-			err := checkEstimatedWeight().Validate(suite.AppContextForTest(), newPPMShipment, &oldPPMShipment, nil)
-			suite.Error(err)
-			suite.Equal("", err.Error())
-=======
 				EstimatedWeight: nil,
 			}
 
 			err := checkEstimatedWeight().Validate(suite.AppContextForTest(), newPPMShipment, &oldPPMShipment, nil)
 			suite.Equal("cannot be empty", err.Error())
->>>>>>> 5eb97dcf
 		})
 	})
 }