package ppmshipment

import (
	"strings"
	"time"

	"github.com/gobuffalo/validate/v3"
	"github.com/gofrs/uuid"

	"github.com/transcom/mymove/pkg/models"
	"github.com/transcom/mymove/pkg/unit"
)

func (suite *PPMShipmentSuite) TestValidationRules() {
	suite.Run("checkShipmentType", func() {
		suite.Run("success", func() {
			err := checkShipmentType().Validate(suite.AppContextForTest(), models.PPMShipment{}, nil, &models.MTOShipment{ShipmentType: models.MTOShipmentTypePPM})
			suite.NilOrNoVerrs(err)
		})

		suite.Run("failure", func() {
			err := checkShipmentType().Validate(suite.AppContextForTest(), models.PPMShipment{}, nil, &models.MTOShipment{ShipmentType: models.MTOShipmentTypeHHG})
			switch verr := err.(type) {
			case *validate.Errors:
				suite.True(verr.HasAny())
				suite.Contains(verr.Keys(), "ShipmentType")
			default:
				suite.Failf("expected *validate.Errors", "%t - %v", err, err)
			}
		})
	})

	suite.Run("checkMTOShipmentID", func() {
		suite.Run("success", func() {
			newPPMShipment := models.PPMShipment{ShipmentID: uuid.Must(uuid.NewV4())}
			testCases := map[string]struct {
				newPPMShipment models.PPMShipment
				oldPPMShipment *models.PPMShipment
			}{
				"create": {
					newPPMShipment: newPPMShipment,
					oldPPMShipment: nil,
				},
				"update": {
					newPPMShipment: newPPMShipment,
					oldPPMShipment: &models.PPMShipment{ShipmentID: newPPMShipment.ShipmentID},
				},
			}
			for name, testCase := range testCases {
				suite.Run(name, func() {
					err := checkShipmentID().Validate(suite.AppContextForTest(), testCase.newPPMShipment, testCase.oldPPMShipment, nil)
					suite.NilOrNoVerrs(err)
				})
			}
		})

		suite.Run("failure", func() {
			id1 := uuid.Must(uuid.NewV4())
			id2 := uuid.Must(uuid.NewV4())

			testCases := map[string]struct {
				newPPMShipment models.PPMShipment
				oldPPMShipment *models.PPMShipment
			}{
				"create": {
					newPPMShipment: models.PPMShipment{},
					oldPPMShipment: nil,
				},
				"update": {
					newPPMShipment: models.PPMShipment{ShipmentID: id1},
					oldPPMShipment: &models.PPMShipment{ShipmentID: id2},
				},
			}
			for name, testCase := range testCases {
				suite.Run(name, func() {
					err := checkShipmentID().Validate(suite.AppContextForTest(), testCase.newPPMShipment, testCase.oldPPMShipment, nil)
					switch verr := err.(type) {
					case *validate.Errors:
						suite.True(verr.HasAny())
						suite.Contains(verr.Keys(), "ShipmentID")
					default:
						suite.Failf("expected *validate.Errors", "%t - %v", err, err)
					}
				})
			}
		})
	})

	suite.Run("checkPPMShipmentID", func() {
		suite.Run("success", func() {
			id := uuid.Must(uuid.NewV4())
			testCases := map[string]struct {
				newPPMShipment models.PPMShipment
				oldPPMShipment *models.PPMShipment
			}{
				"create": {
					newPPMShipment: models.PPMShipment{},
					oldPPMShipment: nil,
				},
				"update": {
					newPPMShipment: models.PPMShipment{ID: id},
					oldPPMShipment: &models.PPMShipment{ID: id},
				},
			}
			for name, testCase := range testCases {
				suite.Run(name, func() {
					err := checkPPMShipmentID().Validate(suite.AppContextForTest(), testCase.newPPMShipment, testCase.oldPPMShipment, nil)
					suite.NilOrNoVerrs(err)
				})
			}
		})

		suite.Run("failure", func() {
			id1 := uuid.Must(uuid.NewV4())
			id2 := uuid.Must(uuid.NewV4())

			testCases := map[string]struct {
				newPPMShipment models.PPMShipment
				oldPPMShipment *models.PPMShipment
				verr           bool
			}{
				"create": {
					newPPMShipment: models.PPMShipment{ID: id1},
					oldPPMShipment: nil,
					verr:           true,
				},
				"update": {
					newPPMShipment: models.PPMShipment{ID: id1},
					oldPPMShipment: &models.PPMShipment{ID: id2},
					verr:           true,
				}}
			for name, testCase := range testCases {
				suite.Run(name, func() {
					err := checkPPMShipmentID().Validate(suite.AppContextForTest(), testCase.newPPMShipment, testCase.oldPPMShipment, nil)
					switch verr := err.(type) {
					case *validate.Errors:
						suite.True(verr.HasAny())
						suite.Contains(verr.Keys(), "ID")
					default:
						suite.Failf("expected *validate.Errors", "%t - %v", err, err)
					}
				})
			}

		})
	})

	suite.Run("CheckRequiredFields()", func() {
		expectedTime := time.Now()
		sitExpected := false
		shipmentID := uuid.Must(uuid.NewV4())
		pickupAddressID, _ := uuid.NewV4()
		destinationAddressID, _ := uuid.NewV4()
		pickupAddress := &models.Address{
			StreetAddress1: "987 Other Avenue",
			StreetAddress2: models.StringPointer("P.O. Box 1234"),
			StreetAddress3: models.StringPointer("c/o Another Person"),
			City:           "Des Moines",
			State:          "IA",
			PostalCode:     "50309",
<<<<<<< HEAD
=======
			County:         "POLK",
>>>>>>> d01d4a2d
		}
		destinationAddress := &models.Address{
			StreetAddress1: "987 Other Avenue",
			StreetAddress2: models.StringPointer("P.O. Box 12345"),
			StreetAddress3: models.StringPointer("c/o Another Person"),
			City:           "Fort Eisenhower",
			State:          "GA",
			PostalCode:     "50309",
<<<<<<< HEAD
=======
			County:         "COLUMBIA",
>>>>>>> d01d4a2d
		}

		suite.Run("success", func() {
			newPPMShipment := models.PPMShipment{
				ShipmentID:            shipmentID,
				ExpectedDepartureDate: expectedTime,
				SITExpected:           &sitExpected,
				PickupAddress:         pickupAddress,
				PickupAddressID:       &pickupAddressID,
				DestinationAddress:    destinationAddress,
				DestinationAddressID:  &destinationAddressID,
			}

			err := checkRequiredFields().Validate(suite.AppContextForTest(), newPPMShipment, nil, nil)
			suite.NilOrNoVerrs(err)
		})

		suite.Run("Failure - New shipment", func() {
			testCases := []struct {
				desc     string
				shipment models.PPMShipment
				errorKey string
				errorMsg string
			}{
				{
					"Missing expected departure date",
					models.PPMShipment{
						ShipmentID:           shipmentID,
						SITExpected:          &sitExpected,
						PickupAddress:        pickupAddress,
						PickupAddressID:      &pickupAddressID,
						DestinationAddress:   destinationAddress,
						DestinationAddressID: &destinationAddressID,
					},
					"expectedDepartureDate",
					"cannot be a zero value"},
				{
					"Missing SIT Expected value",
					models.PPMShipment{
						ShipmentID:            shipmentID,
						ExpectedDepartureDate: expectedTime,
						SITExpected:           nil,
						PickupAddress:         pickupAddress,
						PickupAddressID:       &pickupAddressID,
						DestinationAddress:    destinationAddress,
						DestinationAddressID:  &destinationAddressID,
					},
					"sitExpected",
					"cannot be nil",
				},
				{
					"Missing PickupAddressID Expected value",
					models.PPMShipment{
						ShipmentID:            shipmentID,
						ExpectedDepartureDate: expectedTime,
						SITExpected:           &sitExpected,
						PickupAddress:         pickupAddress,
						DestinationAddress:    destinationAddress,
						DestinationAddressID:  &destinationAddressID,
					},
					"pickupAddressID",
					"cannot be nil or empty",
				},
				{
					"Missing DestinationAddressID Expected value",
					models.PPMShipment{
						ShipmentID:            shipmentID,
						ExpectedDepartureDate: expectedTime,
						SITExpected:           &sitExpected,
						PickupAddress:         pickupAddress,
						PickupAddressID:       &pickupAddressID,
						DestinationAddress:    destinationAddress,
					},
					"destinationAddressID",
					"cannot be nil or empty",
				},
			}

			for _, tc := range testCases {
				tc := tc
				suite.Run(tc.desc, func() {
					err := checkRequiredFields().Validate(suite.AppContextForTest(), tc.shipment, nil, nil)

					switch verr := err.(type) {
					case *validate.Errors:
						suite.Equal(1, verr.Count())

						errorMsg, hasErrKey := verr.Errors[tc.errorKey]

						suite.True(hasErrKey)
						suite.Equal(tc.errorMsg, strings.Join(errorMsg, ""))
					default:
						suite.Failf("expected *validate.Errs", "%v", err)
					}
				})
			}
		})
	})

	suite.Run("CheckAdvance()", func() {
		suite.Run("Success", func() {
			suite.Run("advance set", func() {
				shipmentID := uuid.Must(uuid.NewV4())
				estimatedIncentive := unit.Cents(17000)

				oldPPMShipment := models.PPMShipment{
					ShipmentID:             shipmentID,
					EstimatedIncentive:     &estimatedIncentive,
					HasRequestedAdvance:    models.BoolPointer(false),
					AdvanceAmountRequested: nil,
				}

				newPPMShipment := models.PPMShipment{
					ShipmentID:             shipmentID,
					EstimatedIncentive:     &estimatedIncentive,
					HasRequestedAdvance:    models.BoolPointer(true),
					AdvanceAmountRequested: models.CentPointer(10000),
				}

				err := checkAdvanceAmountRequested().Validate(suite.AppContextForTest(), newPPMShipment, &oldPPMShipment, nil)

				suite.NilOrNoVerrs(err)
			})

			suite.Run("advance set for first time", func() {
				shipmentID := uuid.Must(uuid.NewV4())
				newAdvance := unit.Cents(10000)
				newAdvanceRequested := true
				estimatedIncentive := unit.Cents(17000)

				oldPPMShipment := models.PPMShipment{
					ShipmentID:             shipmentID,
					EstimatedIncentive:     &estimatedIncentive,
					HasRequestedAdvance:    nil,
					AdvanceAmountRequested: nil,
				}

				newPPMShipment := models.PPMShipment{
					ShipmentID:             shipmentID,
					EstimatedIncentive:     &estimatedIncentive,
					HasRequestedAdvance:    &newAdvanceRequested,
					AdvanceAmountRequested: &newAdvance,
				}

				err := checkAdvanceAmountRequested().Validate(suite.AppContextForTest(), newPPMShipment, &oldPPMShipment, nil)
				suite.NilOrNoVerrs(err)
			})

			suite.Run("HasRequestedAdvance set from true to nil", func() {
				shipmentID := uuid.Must(uuid.NewV4())
				estimatedIncentive := unit.Cents(17000)

				oldPPMShipment := models.PPMShipment{
					ShipmentID:             shipmentID,
					EstimatedIncentive:     &estimatedIncentive,
					HasRequestedAdvance:    models.BoolPointer(true),
					AdvanceAmountRequested: models.CentPointer(unit.Cents(10000)),
				}

				newPPMShipment := models.PPMShipment{
					ShipmentID:             shipmentID,
					EstimatedIncentive:     &estimatedIncentive,
					HasRequestedAdvance:    models.BoolPointer(false),
					AdvanceAmountRequested: nil,
				}

				err := checkAdvanceAmountRequested().Validate(suite.AppContextForTest(), newPPMShipment, &oldPPMShipment, nil)
				suite.NilOrNoVerrs(err)
			})

			suite.Run("HasRequestedAdvance set from nil to false", func() {
				shipmentID := uuid.Must(uuid.NewV4())
				estimatedIncentive := unit.Cents(17000)

				oldPPMShipment := models.PPMShipment{
					ShipmentID:             shipmentID,
					EstimatedIncentive:     &estimatedIncentive,
					HasRequestedAdvance:    nil,
					AdvanceAmountRequested: nil,
				}

				newPPMShipment := models.PPMShipment{
					ShipmentID:             shipmentID,
					EstimatedIncentive:     &estimatedIncentive,
					HasRequestedAdvance:    models.BoolPointer(false),
					AdvanceAmountRequested: nil,
				}

				err := checkAdvanceAmountRequested().Validate(suite.AppContextForTest(), newPPMShipment, &oldPPMShipment, nil)
				suite.NilOrNoVerrs(err)
			})

			suite.Run("advance stays nil during update", func() {
				shipmentID := uuid.Must(uuid.NewV4())
				estimatedIncentive := unit.Cents(17000)

				oldPPMShipment := models.PPMShipment{
					ShipmentID:             shipmentID,
					EstimatedIncentive:     &estimatedIncentive,
					HasRequestedAdvance:    nil,
					AdvanceAmountRequested: nil,
				}

				newPPMShipment := models.PPMShipment{
					ShipmentID:             shipmentID,
					EstimatedIncentive:     &estimatedIncentive,
					HasRequestedAdvance:    nil,
					AdvanceAmountRequested: nil,
				}

				err := checkAdvanceAmountRequested().Validate(suite.AppContextForTest(), newPPMShipment, &oldPPMShipment, nil)
				suite.NilOrNoVerrs(err)
			})
		})

		suite.Run("Failure", func() {
			id := uuid.Must(uuid.NewV4())
			estimatedIncentive := unit.Cents(17000)
			falsePointer := models.BoolPointer(false)
			truePointer := models.BoolPointer(true)
			negativeAdvance := unit.Cents(-1)
			lessThanOneAdvance := unit.Cents(-1) // amount less than $1
			normalAdvance := unit.Cents(10000)   // below 60%
			highAdvance := unit.Cents(12000)     // above 60%

			defaultOldShipmentValues := models.PPMShipment{
				ShipmentID:             id,
				EstimatedIncentive:     &estimatedIncentive,
				HasRequestedAdvance:    nil,
				AdvanceAmountRequested: nil,
			}

			testCases := map[string]struct {
				oldPPMShipment   models.PPMShipment
				newPPMShipment   models.PPMShipment
				expectedErrorMsg string
			}{
				"advance was requested but amount set to 0": {
					oldPPMShipment: models.PPMShipment{
						ShipmentID:             id,
						EstimatedIncentive:     &estimatedIncentive,
						HasRequestedAdvance:    falsePointer,
						AdvanceAmountRequested: nil,
					},
					newPPMShipment: models.PPMShipment{
						ShipmentID:             id,
						EstimatedIncentive:     &estimatedIncentive,
						HasRequestedAdvance:    truePointer,
						AdvanceAmountRequested: &negativeAdvance,
					},
					expectedErrorMsg: "Advance amount requested cannot be negative.",
				},
				"advance wasn't requested but amount isn't nil": {
					oldPPMShipment: defaultOldShipmentValues,
					newPPMShipment: models.PPMShipment{
						ShipmentID:             id,
						EstimatedIncentive:     &estimatedIncentive,
						HasRequestedAdvance:    falsePointer,
						AdvanceAmountRequested: &normalAdvance,
					},
					expectedErrorMsg: "Advance amount requested must be nil because of the value of the field indicating if an advance was requested",
				},
				"advance set for greater than 60% of estimated incentive": {
					oldPPMShipment: defaultOldShipmentValues,
					newPPMShipment: models.PPMShipment{
						ShipmentID:             id,
						EstimatedIncentive:     &estimatedIncentive,
						HasRequestedAdvance:    truePointer,
						AdvanceAmountRequested: &highAdvance,
					},
					expectedErrorMsg: "Advance amount requested can not be greater than 60% of the estimated incentive",
				},
				"advance amount less than 1": {
					oldPPMShipment: defaultOldShipmentValues,
					newPPMShipment: models.PPMShipment{
						ShipmentID:             id,
						EstimatedIncentive:     &estimatedIncentive,
						HasRequestedAdvance:    truePointer,
						AdvanceAmountRequested: &lessThanOneAdvance,
					},
					expectedErrorMsg: "Advance amount requested cannot be negative.",
				},
				"advance requested is nil but amount is not nil": {
					oldPPMShipment: defaultOldShipmentValues,
					newPPMShipment: models.PPMShipment{
						ShipmentID:             id,
						EstimatedIncentive:     &estimatedIncentive,
						HasRequestedAdvance:    nil,
						AdvanceAmountRequested: &normalAdvance,
					},
					expectedErrorMsg: "Advance amount requested must be nil because of the value of the field indicating if an advance was requested",
				},
				"advance requested is true while advance is nil": {
					oldPPMShipment: defaultOldShipmentValues,
					newPPMShipment: models.PPMShipment{
						ShipmentID:             id,
						EstimatedIncentive:     &estimatedIncentive,
						HasRequestedAdvance:    truePointer,
						AdvanceAmountRequested: nil,
					},
					expectedErrorMsg: "An advance amount is required",
				},
			}

			for name, testCase := range testCases {
				name := name
				testCase := testCase

				suite.Run(name, func() {
					err := checkAdvanceAmountRequested().Validate(suite.AppContextForTest(), testCase.newPPMShipment, &testCase.oldPPMShipment, nil)

					switch verr := err.(type) {
					case *validate.Errors:
						suite.True(verr.HasAny())
						suite.Contains(verr.Keys(), "advanceAmountRequested")
						suite.Equal(testCase.expectedErrorMsg, verr.Error())
					default:
						suite.Failf("expected *validate.Errors", "%t - %v", err, err)
					}
				})
			}
		})
	})

	suite.Run("CheckEstimatedWeight()", func() {
		suite.Run("success estimatedWeight set", func() {
			shipmentID := uuid.Must(uuid.NewV4())
			estimatedWeight := unit.Pound(4000)
			estimatedIncentive := unit.Cents(17000)

			oldPPMShipment := models.PPMShipment{
				ShipmentID:      shipmentID,
				EstimatedWeight: &estimatedWeight,
			}

			newPPMShipment := models.PPMShipment{
				ShipmentID:         shipmentID,
				EstimatedWeight:    &estimatedWeight,
				EstimatedIncentive: &estimatedIncentive,
			}

			err := checkEstimatedWeight().Validate(suite.AppContextForTest(), newPPMShipment, &oldPPMShipment, nil)
			suite.NilOrNoVerrs(err)
		})

		suite.Run("failure estimatedWeight cannot be nil", func() {
			shipmentID := uuid.Must(uuid.NewV4())

			oldPPMShipment := models.PPMShipment{
				ShipmentID:      shipmentID,
				EstimatedWeight: nil,
			}

			newPPMShipment := models.PPMShipment{
				ShipmentID:      shipmentID,
				EstimatedWeight: nil,
			}

			err := checkEstimatedWeight().Validate(suite.AppContextForTest(), newPPMShipment, &oldPPMShipment, nil)
			suite.Equal("cannot be empty", err.Error())
		})
	})

	suite.Run("CheckSITRequiredFields()", func() {
		suite.Run("success SITExpected is nil", func() {
			shipmentID := uuid.Must(uuid.NewV4())

			newPPMShipment := models.PPMShipment{
				ShipmentID: shipmentID,
			}

			err := checkSITRequiredFields().Validate(suite.AppContextForTest(), newPPMShipment, &models.PPMShipment{}, nil)
			suite.NilOrNoVerrs(err)
		})

		suite.Run("success SITExpected is false", func() {
			shipmentID := uuid.Must(uuid.NewV4())

			newPPMShipment := models.PPMShipment{
				ShipmentID:  shipmentID,
				SITExpected: models.BoolPointer(false),
			}

			err := checkSITRequiredFields().Validate(suite.AppContextForTest(), newPPMShipment, &models.PPMShipment{}, nil)
			suite.NilOrNoVerrs(err)
		})

		suite.Run("success SITExpected is true without other SIT values", func() {
			shipmentID := uuid.Must(uuid.NewV4())

			newPPMShipment := models.PPMShipment{
				ShipmentID:  shipmentID,
				SITExpected: models.BoolPointer(true),
			}

			err := checkSITRequiredFields().Validate(suite.AppContextForTest(), newPPMShipment, &models.PPMShipment{}, nil)
			suite.NilOrNoVerrs(err)
		})

		suite.Run("failure", func() {
			ppmMissingSITLocation := models.PPMShipment{
				SITExpected:               models.BoolPointer(true),
				SITEstimatedWeight:        models.PoundPointer(unit.Pound(2999)),
				SITEstimatedEntryDate:     models.TimePointer(time.Now()),
				SITEstimatedDepartureDate: models.TimePointer(time.Now()),
			}

			destinationLocation := models.SITLocationTypeDestination
			ppmMissingSITEstimatedWeight := models.PPMShipment{
				SITExpected:               models.BoolPointer(true),
				SITLocation:               &destinationLocation,
				SITEstimatedEntryDate:     models.TimePointer(time.Now()),
				SITEstimatedDepartureDate: models.TimePointer(time.Now()),
			}

			ppmMissingSITEstimatedEntryDate := models.PPMShipment{
				SITExpected:               models.BoolPointer(true),
				SITLocation:               &destinationLocation,
				SITEstimatedWeight:        models.PoundPointer(unit.Pound(2999)),
				SITEstimatedDepartureDate: models.TimePointer(time.Now()),
			}

			ppmMissingSITEstimatedDepartureDate := models.PPMShipment{
				SITExpected:           models.BoolPointer(true),
				SITLocation:           &destinationLocation,
				SITEstimatedWeight:    models.PoundPointer(unit.Pound(2999)),
				SITEstimatedEntryDate: models.TimePointer(time.Now()),
			}

			ppmSITDepartureBeforeEntry := models.PPMShipment{
				SITExpected:               models.BoolPointer(true),
				SITLocation:               &destinationLocation,
				SITEstimatedWeight:        models.PoundPointer(unit.Pound(2999)),
				SITEstimatedEntryDate:     models.TimePointer(time.Now()),
				SITEstimatedDepartureDate: models.TimePointer(time.Now().Add(time.Hour * -24)),
			}

			for _, ppmShipment := range []models.PPMShipment{
				ppmMissingSITLocation,
				ppmMissingSITEstimatedWeight,
				ppmMissingSITEstimatedEntryDate,
				ppmMissingSITEstimatedDepartureDate,
				ppmSITDepartureBeforeEntry,
			} {
				err := checkSITRequiredFields().Validate(suite.AppContextForTest(), ppmShipment, &models.PPMShipment{}, nil)
				suite.Error(err)
			}
		})
	})
}<|MERGE_RESOLUTION|>--- conflicted
+++ resolved
@@ -158,10 +158,7 @@
 			City:           "Des Moines",
 			State:          "IA",
 			PostalCode:     "50309",
-<<<<<<< HEAD
-=======
 			County:         "POLK",
->>>>>>> d01d4a2d
 		}
 		destinationAddress := &models.Address{
 			StreetAddress1: "987 Other Avenue",
@@ -170,10 +167,7 @@
 			City:           "Fort Eisenhower",
 			State:          "GA",
 			PostalCode:     "50309",
-<<<<<<< HEAD
-=======
 			County:         "COLUMBIA",
->>>>>>> d01d4a2d
 		}
 
 		suite.Run("success", func() {
