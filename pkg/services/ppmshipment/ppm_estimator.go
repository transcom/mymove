--- conflicted
+++ resolved
@@ -769,11 +769,7 @@
 // this simulates the reimbursement for an iHHG move with ISLH, IHPK, IHUPK, and CONUS portion of FSC
 func (f *estimatePPM) CalculateOCONUSIncentive(appCtx appcontext.AppContext, ppmShipmentID uuid.UUID, pickupAddress models.Address, destinationAddress models.Address, moveDate time.Time, weight int, isEstimated bool, isActual bool, isMax bool) (*unit.Cents, error) {
 	var mileage int
-<<<<<<< HEAD
-	ppmPort, err := models.FetchPortLocationByCode(appCtx.DB(), "3002") // Tacoma, WA port
-=======
 	ppmPort, err := models.FetchPortLocationByCode(appCtx.DB(), "4E1") // Tacoma, WA port
->>>>>>> 4a84e7eb
 	if err != nil {
 		return nil, fmt.Errorf("failed to fetch port location: %w", err)
 	}
