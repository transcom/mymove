package ppmshipment

import (
	"fmt"
	"strconv"
	"time"

	"github.com/gofrs/uuid"
	"github.com/pkg/errors"
	"go.uber.org/zap"

	"github.com/transcom/mymove/pkg/appcontext"
	"github.com/transcom/mymove/pkg/apperror"
	"github.com/transcom/mymove/pkg/models"
	paymentrequesthelper "github.com/transcom/mymove/pkg/payment_request"
	serviceparamvaluelookups "github.com/transcom/mymove/pkg/payment_request/service_param_value_lookups"
	"github.com/transcom/mymove/pkg/route"
	"github.com/transcom/mymove/pkg/services"
	"github.com/transcom/mymove/pkg/services/ghcrateengine"
	"github.com/transcom/mymove/pkg/unit"
)

// estimatePPM Struct
type estimatePPM struct {
	checks               []ppmShipmentValidator
	planner              route.Planner
	paymentRequestHelper paymentrequesthelper.Helper
}

// NewEstimatePPM returns the estimatePPM (pass in checkRequiredFields() and checkEstimatedWeight)
func NewEstimatePPM(planner route.Planner, paymentRequestHelper paymentrequesthelper.Helper) services.PPMEstimator {
	return &estimatePPM{
		checks: []ppmShipmentValidator{
			checkRequiredFields(),
			checkEstimatedWeight(),
			checkSITRequiredFields(),
		},
		planner:              planner,
		paymentRequestHelper: paymentRequestHelper,
	}
}

func (f *estimatePPM) CalculatePPMSITEstimatedCost(appCtx appcontext.AppContext, ppmShipment *models.PPMShipment) (*unit.Cents, error) {
	if ppmShipment == nil {
		return nil, nil
	}

	oldPPMShipment, err := FindPPMShipment(appCtx, ppmShipment.ID)
	if err != nil {
		return nil, err
	}

	updatedPPMShipment, err := mergePPMShipment(*ppmShipment, oldPPMShipment)
	if err != nil {
		return nil, err
	}

	err = validatePPMShipment(appCtx, *updatedPPMShipment, oldPPMShipment, &oldPPMShipment.Shipment, f.checks...)
	if err != nil {
		return nil, err
	}

	contractDate := ppmShipment.ExpectedDepartureDate
	contract, err := serviceparamvaluelookups.FetchContract(appCtx, contractDate)
	if err != nil {
		return nil, err
	}

	estimatedSITCost, err := CalculateSITCost(appCtx, updatedPPMShipment, contract)
	if err != nil {
		return nil, err
	}

	return estimatedSITCost, nil
}

func (f *estimatePPM) CalculatePPMSITEstimatedCostBreakdown(appCtx appcontext.AppContext, ppmShipment *models.PPMShipment) (*models.PPMSITEstimatedCostInfo, error) {

	if ppmShipment == nil {
		return nil, nil
	}

	oldPPMShipment, err := FindPPMShipment(appCtx, ppmShipment.ID)
	if err != nil {
		return nil, err
	}

	updatedPPMShipment, err := mergePPMShipment(*ppmShipment, oldPPMShipment)
	if err != nil {
		return nil, err
	}

	err = validatePPMShipment(appCtx, *updatedPPMShipment, oldPPMShipment, &oldPPMShipment.Shipment, f.checks...)
	if err != nil {
		return nil, err
	}

	// Use actual departure date if possible
	contractDate := ppmShipment.ExpectedDepartureDate
	if ppmShipment.ActualMoveDate != nil {
		contractDate = *ppmShipment.ActualMoveDate
	}
	contract, err := serviceparamvaluelookups.FetchContract(appCtx, contractDate)
	if err != nil {
		return nil, err
	}

	ppmSITEstimatedCostInfoData, err := CalculateSITCostBreakdown(appCtx, updatedPPMShipment, contract)
	if err != nil {
		return nil, err
	}

	return ppmSITEstimatedCostInfoData, nil
}

func (f *estimatePPM) EstimateIncentiveWithDefaultChecks(appCtx appcontext.AppContext, oldPPMShipment models.PPMShipment, newPPMShipment *models.PPMShipment) (*unit.Cents, *unit.Cents, error) {
	return f.estimateIncentive(appCtx, oldPPMShipment, newPPMShipment, f.checks...)
}

func (f *estimatePPM) MaxIncentive(appCtx appcontext.AppContext, oldPPMShipment models.PPMShipment, newPPMShipment *models.PPMShipment) (*unit.Cents, error) {
	return f.maxIncentive(appCtx, oldPPMShipment, newPPMShipment, f.checks...)
}

func (f *estimatePPM) FinalIncentiveWithDefaultChecks(appCtx appcontext.AppContext, oldPPMShipment models.PPMShipment, newPPMShipment *models.PPMShipment) (*unit.Cents, error) {
	return f.finalIncentive(appCtx, oldPPMShipment, newPPMShipment, f.checks...)
}

func (f *estimatePPM) PriceBreakdown(appCtx appcontext.AppContext, ppmShipment *models.PPMShipment) (unit.Cents, unit.Cents, unit.Cents, unit.Cents, unit.Cents, unit.Cents, unit.Cents, error) {
	return f.priceBreakdown(appCtx, ppmShipment)
}

func shouldSkipEstimatingIncentive(newPPMShipment *models.PPMShipment, oldPPMShipment *models.PPMShipment) bool {
	if oldPPMShipment.Status != models.PPMShipmentStatusDraft && oldPPMShipment.EstimatedIncentive != nil && *newPPMShipment.EstimatedIncentive == 0 || oldPPMShipment.MaxIncentive == nil {
		return false
	} else {
		return oldPPMShipment.ExpectedDepartureDate.Equal(newPPMShipment.ExpectedDepartureDate) &&
			newPPMShipment.PickupAddress.PostalCode == oldPPMShipment.PickupAddress.PostalCode &&
			newPPMShipment.DestinationAddress.PostalCode == oldPPMShipment.DestinationAddress.PostalCode &&
			((newPPMShipment.EstimatedWeight == nil && oldPPMShipment.EstimatedWeight == nil) || (oldPPMShipment.EstimatedWeight != nil && newPPMShipment.EstimatedWeight.Int() == oldPPMShipment.EstimatedWeight.Int()))
	}
}

func shouldSkipCalculatingFinalIncentive(newPPMShipment *models.PPMShipment, oldPPMShipment *models.PPMShipment, originalTotalWeight unit.Pound, newTotalWeight unit.Pound) bool {
	// If oldPPMShipment field value is nil we know that the value has been updated and we should return false - the adjusted net weight is accounted for in the
	// SumWeightTickets function and the change in weight is then checked with `newTotalWeight == originalTotalWeight`
	return (oldPPMShipment.ActualMoveDate != nil && newPPMShipment.ActualMoveDate.Equal(*oldPPMShipment.ActualMoveDate)) &&
		(oldPPMShipment.ActualPickupPostalCode != nil && *newPPMShipment.ActualPickupPostalCode == *oldPPMShipment.ActualPickupPostalCode) &&
		(oldPPMShipment.ActualDestinationPostalCode != nil && *newPPMShipment.ActualDestinationPostalCode == *oldPPMShipment.ActualDestinationPostalCode) &&
		newTotalWeight == originalTotalWeight
}

func shouldSetFinalIncentiveToNil(newPPMShipment *models.PPMShipment, newTotalWeight unit.Pound) bool {
	if newPPMShipment.ActualMoveDate == nil || newPPMShipment.ActualPickupPostalCode == nil || newPPMShipment.ActualDestinationPostalCode == nil || newTotalWeight <= 0 {
		return true
	}

	return false
}

func shouldCalculateSITCost(newPPMShipment *models.PPMShipment, oldPPMShipment *models.PPMShipment) bool {
	// storage has not been selected yet or storage is not needed
	if newPPMShipment.SITExpected == nil || !*newPPMShipment.SITExpected {
		return false
	}

	// the service member could request storage but it can't be calculated until the services counselor provides info
	if newPPMShipment.SITLocation == nil {
		return false
	}

	// storage inputs weren't previously saved so we're calculating the cost for the first time
	if oldPPMShipment.SITLocation == nil ||
		oldPPMShipment.SITEstimatedWeight == nil ||
		oldPPMShipment.SITEstimatedEntryDate == nil ||
		oldPPMShipment.SITEstimatedDepartureDate == nil {
		return true
	}

	// the shipment had a previous storage cost but some of the inputs have changed, including some of the shipment
	// locations or departure date
	return *newPPMShipment.SITLocation != *oldPPMShipment.SITLocation ||
		*newPPMShipment.SITEstimatedWeight != *oldPPMShipment.SITEstimatedWeight ||
		*newPPMShipment.SITEstimatedEntryDate != *oldPPMShipment.SITEstimatedEntryDate ||
		*newPPMShipment.SITEstimatedDepartureDate != *oldPPMShipment.SITEstimatedDepartureDate ||
		newPPMShipment.PickupAddress.PostalCode != oldPPMShipment.PickupAddress.PostalCode ||
		newPPMShipment.DestinationAddress.PostalCode != oldPPMShipment.DestinationAddress.PostalCode ||
		newPPMShipment.ExpectedDepartureDate != oldPPMShipment.ExpectedDepartureDate
}

func (f *estimatePPM) estimateIncentive(appCtx appcontext.AppContext, oldPPMShipment models.PPMShipment, newPPMShipment *models.PPMShipment, checks ...ppmShipmentValidator) (*unit.Cents, *unit.Cents, error) {
	if newPPMShipment.Status != models.PPMShipmentStatusDraft && newPPMShipment.Status != models.PPMShipmentStatusSubmitted {
		return oldPPMShipment.EstimatedIncentive, oldPPMShipment.SITEstimatedCost, nil
	}
	// Check that all the required fields we need are present.
	err := validatePPMShipment(appCtx, *newPPMShipment, &oldPPMShipment, &oldPPMShipment.Shipment, checks...)
	// If a field does not pass validation return nil as error handling is happening in the validator
	if err != nil {
		switch err.(type) {
		case apperror.InvalidInputError:
			return nil, nil, nil
		default:
			return nil, nil, err
		}
	}

	calculateSITEstimate := shouldCalculateSITCost(newPPMShipment, &oldPPMShipment)

	// Clear out any previously calculated SIT estimated costs, if SIT is no longer expected
	if newPPMShipment.SITExpected != nil && !*newPPMShipment.SITExpected {
		newPPMShipment.SITEstimatedCost = nil
	}

	skipCalculatingEstimatedIncentive := shouldSkipEstimatingIncentive(newPPMShipment, &oldPPMShipment)

	if skipCalculatingEstimatedIncentive && !calculateSITEstimate {
		return oldPPMShipment.EstimatedIncentive, newPPMShipment.SITEstimatedCost, nil
	}

	contractDate := newPPMShipment.ExpectedDepartureDate
	contract, err := serviceparamvaluelookups.FetchContract(appCtx, contractDate)
	if err != nil {
		return nil, nil, err
	}

	estimatedIncentive := oldPPMShipment.EstimatedIncentive
	if !skipCalculatingEstimatedIncentive {
		// Clear out advance and advance requested fields when the estimated incentive is reset.
		newPPMShipment.HasRequestedAdvance = nil
		newPPMShipment.AdvanceAmountRequested = nil

		estimatedIncentive, err = f.calculatePrice(appCtx, newPPMShipment, 0, contract, false)
		if err != nil {
			return nil, nil, err
		}
	}

	estimatedSITCost := oldPPMShipment.SITEstimatedCost
	if calculateSITEstimate {
		estimatedSITCost, err = CalculateSITCost(appCtx, newPPMShipment, contract)
		if err != nil {
			return nil, nil, err
		}
	}

	return estimatedIncentive, estimatedSITCost, nil
}

func (f *estimatePPM) maxIncentive(appCtx appcontext.AppContext, oldPPMShipment models.PPMShipment, newPPMShipment *models.PPMShipment, checks ...ppmShipmentValidator) (*unit.Cents, error) {
	// Check that all the required fields we need are present.
	err := validatePPMShipment(appCtx, *newPPMShipment, &oldPPMShipment, &oldPPMShipment.Shipment, checks...)
	// If a field does not pass validation return nil as error handling is happening in the validator
	if err != nil {
		switch err.(type) {
		case apperror.InvalidInputError:
			return nil, nil
		default:
			return nil, err
		}
	}

	// we have access to the MoveTaskOrderID in the ppmShipment object so we can use that to get the customer's maximum weight entitlement
	var move models.Move
	err = appCtx.DB().Q().Eager(
		"Orders.Entitlement",
	).Where("show = TRUE").Find(&move, newPPMShipment.Shipment.MoveTaskOrderID)
	if err != nil {
		return nil, apperror.NewNotFoundError(newPPMShipment.ID, " error querying move")
	}
	orders := move.Orders
	if orders.Entitlement.DBAuthorizedWeight == nil {
		return nil, apperror.NewNotFoundError(newPPMShipment.ID, " DB authorized weight cannot be nil")
	}

	contractDate := newPPMShipment.ExpectedDepartureDate
	contract, err := serviceparamvaluelookups.FetchContract(appCtx, contractDate)
	if err != nil {
		return nil, err
	}

	// since the max incentive is based off of the authorized weight entitlement and that value CAN change
	// we will calculate the max incentive each time it is called
	maxIncentive, err := f.calculatePrice(appCtx, newPPMShipment, unit.Pound(*orders.Entitlement.DBAuthorizedWeight), contract, true)
	if err != nil {
		return nil, err
	}

	return maxIncentive, nil
}

func (f *estimatePPM) finalIncentive(appCtx appcontext.AppContext, oldPPMShipment models.PPMShipment, newPPMShipment *models.PPMShipment, checks ...ppmShipmentValidator) (*unit.Cents, error) {
	if newPPMShipment.Status != models.PPMShipmentStatusWaitingOnCustomer && newPPMShipment.Status != models.PPMShipmentStatusNeedsCloseout {
		return oldPPMShipment.FinalIncentive, nil
	}

	err := validatePPMShipment(appCtx, *newPPMShipment, &oldPPMShipment, &oldPPMShipment.Shipment, checks...)
	if err != nil {
		switch err.(type) {
		case apperror.InvalidInputError:
			return nil, err
		default:
			return nil, err
		}
	}
	originalTotalWeight, newTotalWeight := SumWeightTickets(oldPPMShipment, *newPPMShipment)

	if newPPMShipment.AllowableWeight != nil && *newPPMShipment.AllowableWeight < newTotalWeight {
		newTotalWeight = *newPPMShipment.AllowableWeight
	}

	isMissingInfo := shouldSetFinalIncentiveToNil(newPPMShipment, newTotalWeight)
	var skipCalculateFinalIncentive bool
	finalIncentive := oldPPMShipment.FinalIncentive

	if !isMissingInfo {
		skipCalculateFinalIncentive = shouldSkipCalculatingFinalIncentive(newPPMShipment, &oldPPMShipment, originalTotalWeight, newTotalWeight)
		if !skipCalculateFinalIncentive {
			contractDate := newPPMShipment.ExpectedDepartureDate
			if newPPMShipment.ActualMoveDate != nil {
				contractDate = *newPPMShipment.ActualMoveDate
			}
			contract, err := serviceparamvaluelookups.FetchContract(appCtx, contractDate)
			if err != nil {
				return nil, err
			}

			finalIncentive, err = f.calculatePrice(appCtx, newPPMShipment, newTotalWeight, contract, false)
			if err != nil {
				return nil, err
			}
		}
	} else {
		finalIncentive = nil
	}

	return finalIncentive, nil
}

// SumWeightTickets return the total weight of all weightTickets associated with a PPMShipment, returns 0 if there is no valid weight
func SumWeightTickets(ppmShipment, newPPMShipment models.PPMShipment) (originalTotalWeight, newTotalWeight unit.Pound) {
	if len(ppmShipment.WeightTickets) >= 1 {
		for _, weightTicket := range ppmShipment.WeightTickets {
			if weightTicket.Status != nil && *weightTicket.Status == models.PPMDocumentStatusRejected {
				originalTotalWeight += 0
			} else if weightTicket.AdjustedNetWeight != nil {
				originalTotalWeight += *weightTicket.AdjustedNetWeight
			} else if weightTicket.FullWeight != nil && weightTicket.EmptyWeight != nil {
				originalTotalWeight += *weightTicket.FullWeight - *weightTicket.EmptyWeight
			}
		}
	}

	if len(newPPMShipment.WeightTickets) >= 1 {
		for _, weightTicket := range newPPMShipment.WeightTickets {
			if weightTicket.Status != nil && *weightTicket.Status == models.PPMDocumentStatusRejected {
				newTotalWeight += 0
			} else if weightTicket.AdjustedNetWeight != nil {
				newTotalWeight += *weightTicket.AdjustedNetWeight
			} else if weightTicket.FullWeight != nil && weightTicket.EmptyWeight != nil {
				newTotalWeight += *weightTicket.FullWeight - *weightTicket.EmptyWeight
			}
		}
	}

	return originalTotalWeight, newTotalWeight
}

// calculatePrice returns an incentive value for the ppm shipment as if we were pricing the service items for
// an HHG shipment with the same values for a payment request.  In this case we're not persisting service items,
// MTOServiceItems or PaymentRequestServiceItems, to the database to avoid unnecessary work and get a quicker result.
// we use this when calculating the estimated, final, and max incentive values
func (f estimatePPM) calculatePrice(appCtx appcontext.AppContext, ppmShipment *models.PPMShipment, totalWeight unit.Pound, contract models.ReContract, isMaxIncentiveCheck bool) (*unit.Cents, error) {
	logger := appCtx.Logger()

	zeroTotal := false
	serviceItemsToPrice := BaseServiceItems(ppmShipment.ShipmentID)

	var move models.Move
	err := appCtx.DB().Q().Eager(
		"Orders.Entitlement",
		"Orders.OriginDutyLocation.Address",
		"Orders.NewDutyLocation.Address",
	).Where("show = TRUE").Find(&move, ppmShipment.Shipment.MoveTaskOrderID)
	if err != nil {
		return nil, apperror.NewNotFoundError(ppmShipment.ID, " error querying move")
	}
	orders := move.Orders
	if orders.Entitlement.DBAuthorizedWeight == nil {
		return nil, apperror.NewNotFoundError(ppmShipment.ID, " DB authorized weight cannot be nil")
	}

	// Replace linehaul pricer with shorthaul pricer if move is within the same Zip3
	var pickupPostal, destPostal string

	// if we are getting the max incentive, we want to use the addresses on the orders, else use what's on the shipment
	if isMaxIncentiveCheck {
		if orders.OriginDutyLocation.Address.PostalCode != "" {
			pickupPostal = orders.OriginDutyLocation.Address.PostalCode
		} else {
			return nil, apperror.NewNotFoundError(ppmShipment.ID, " No postal code for origin duty location on orders when comparing postal codes")
		}

		if orders.NewDutyLocation.Address.PostalCode != "" {
			destPostal = orders.NewDutyLocation.Address.PostalCode
		} else {
			return nil, apperror.NewNotFoundError(ppmShipment.ID, " No postal code for destination duty location on orders when comparing postal codes")
		}
	} else {
		if ppmShipment.ActualPickupPostalCode != nil {
			pickupPostal = *ppmShipment.ActualPickupPostalCode
		} else if ppmShipment.PickupAddress.PostalCode != "" {
			pickupPostal = ppmShipment.PickupAddress.PostalCode
		}

		if ppmShipment.ActualDestinationPostalCode != nil {
			destPostal = *ppmShipment.ActualDestinationPostalCode
		} else if ppmShipment.DestinationAddress.PostalCode != "" {
			destPostal = ppmShipment.DestinationAddress.PostalCode
		}
	}

	if pickupPostal[0:3] == destPostal[0:3] {
		serviceItemsToPrice[0] = models.MTOServiceItem{ReService: models.ReService{Code: models.ReServiceCodeDSH}, MTOShipmentID: &ppmShipment.ShipmentID}
	}

	// Get a list of all the pricing params needed to calculate the price for each service item
	paramsForServiceItems, err := f.paymentRequestHelper.FetchServiceParamsForServiceItems(appCtx, serviceItemsToPrice)
	if err != nil {
		logger.Error("fetching PPM estimate ServiceParams failed", zap.Error(err))
		return nil, err
	}

	var mtoShipment models.MTOShipment
	if totalWeight > 0 && !isMaxIncentiveCheck {
		// Reassign ppm shipment fields to their expected location on the mto shipment for dates, addresses, weights ...
		mtoShipment = MapPPMShipmentFinalFields(*ppmShipment, totalWeight)
	} else if totalWeight > 0 && isMaxIncentiveCheck {
		mtoShipment, err = MapPPMShipmentMaxIncentiveFields(appCtx, *ppmShipment, totalWeight)
		if err != nil {
			logger.Error("unable to map PPM fields for max incentive", zap.Error(err))
			return nil, err
		}
	} else {
		// Reassign ppm shipment fields to their expected location on the mto shipment for dates, addresses, weights ...
		mtoShipment, err = MapPPMShipmentEstimatedFields(appCtx, *ppmShipment)
		if err != nil {
			logger.Error("unable to map PPM estimated fields", zap.Error(err))
			return nil, err
		}
	}

	totalPrice := unit.Cents(0)
	for _, serviceItem := range serviceItemsToPrice {
		pricer, err := ghcrateengine.PricerForServiceItem(serviceItem.ReService.Code)
		if err != nil {
			logger.Error("unable to find pricer for service item", zap.Error(err))
			return nil, err
		}

		// For the non-accessorial service items there isn't any initialization that is going to change between lookups
		// for the same param. However, this is how the payment request does things and we'd want to know if it breaks
		// rather than optimizing I think.
		serviceItemLookups := serviceparamvaluelookups.InitializeLookups(appCtx, mtoShipment, serviceItem)

		// This is the struct that gets passed to every param lookup() method that was initialized above
		keyData := serviceparamvaluelookups.NewServiceItemParamKeyData(f.planner, serviceItemLookups, serviceItem, mtoShipment, contract.Code)

		// The distance value gets saved to the mto shipment model to reduce repeated api calls.
		var shipmentWithDistance models.MTOShipment
		err = appCtx.DB().Find(&shipmentWithDistance, mtoShipment.ID)
		if err != nil {
			logger.Error("could not find shipment in the database")
			return nil, err
		}
		serviceItem.MTOShipment = shipmentWithDistance
		// set this to avoid potential eTag errors because the MTOShipment.Distance field was likely updated
		ppmShipment.Shipment = shipmentWithDistance

		var paramValues models.PaymentServiceItemParams
		for _, param := range paramsForServiceCode(serviceItem.ReService.Code, paramsForServiceItems) {
			paramKey := param.ServiceItemParamKey
			// This is where the lookup() method of each service item param is actually evaluated
			paramValue, valueErr := keyData.ServiceParamValue(appCtx, paramKey.Key)
			if valueErr != nil {
				logger.Error("could not calculate param value lookup", zap.Error(valueErr))
				return nil, valueErr
			}

			// Gather all the param values for the service item to pass to the pricer's Price() method
			paymentServiceItemParam := models.PaymentServiceItemParam{
				// Some pricers like Fuel Surcharge try to requery the shipment through the service item, this is a
				// workaround to avoid a not found error because our PPM shipment has no service items saved in the db.
				// I think the FSC service item should really be relying on one of the zip distance params.
				PaymentServiceItem: models.PaymentServiceItem{
					MTOServiceItem: serviceItem,
				},
				ServiceItemParamKey: paramKey,
				Value:               paramValue,
			}
			paramValues = append(paramValues, paymentServiceItemParam)
		}

		if len(paramValues) == 0 {
			return nil, fmt.Errorf("no params were found for service item %s", serviceItem.ReService.Code)
		}

		centsValue, paymentParams, err := pricer.PriceUsingParams(appCtx, paramValues)
		logger.Debug(fmt.Sprintf("Service item price %s %d", serviceItem.ReService.Code, centsValue))
		logger.Debug(fmt.Sprintf("Payment service item params %+v", paymentParams))

		if err != nil {
			if appCtx.Session().IsServiceMember() && ppmShipment.Shipment.Distance != nil && *ppmShipment.Shipment.Distance == unit.Miles(0) {
				zeroTotal = true
			} else {
				logger.Error("unable to calculate service item price", zap.Error(err))
				return nil, err
			}
		}

		totalPrice = totalPrice.AddCents(centsValue)
	}

	if zeroTotal {
		totalPrice = unit.Cents(0)
		return &totalPrice, nil
	}

	return &totalPrice, nil
}

// returns the final price breakdown of a ppm into linehaul, fuel, packing, unpacking, destination, and origin costs
func (f estimatePPM) priceBreakdown(appCtx appcontext.AppContext, ppmShipment *models.PPMShipment) (unit.Cents, unit.Cents, unit.Cents, unit.Cents, unit.Cents, unit.Cents, unit.Cents, error) {
	logger := appCtx.Logger()

	var emptyPrice unit.Cents
	var linehaul unit.Cents
	var fuel unit.Cents
	var origin unit.Cents
	var dest unit.Cents
	var packing unit.Cents
	var unpacking unit.Cents
	var storage unit.Cents

	serviceItemsToPrice := BaseServiceItems(ppmShipment.ShipmentID)

	// Replace linehaul pricer with shorthaul pricer if move is within the same Zip3
	var pickupPostal, destPostal string

	// Check different address values for a postal code
	if ppmShipment.ActualPickupPostalCode != nil {
		pickupPostal = *ppmShipment.ActualPickupPostalCode
	} else if ppmShipment.PickupAddress.PostalCode != "" {
		pickupPostal = ppmShipment.PickupAddress.PostalCode
	}

	// Same for destination
	if ppmShipment.ActualDestinationPostalCode != nil {
		destPostal = *ppmShipment.ActualDestinationPostalCode
	} else if ppmShipment.DestinationAddress.PostalCode != "" {
		destPostal = ppmShipment.DestinationAddress.PostalCode
	}

	if len(pickupPostal) >= 3 && len(destPostal) >= 3 && pickupPostal[:3] == destPostal[:3] {
		if pickupPostal[0:3] == destPostal[0:3] {
			serviceItemsToPrice[0] = models.MTOServiceItem{ReService: models.ReService{Code: models.ReServiceCodeDSH}, MTOShipmentID: &ppmShipment.ShipmentID}
		}
	}

	// Get a list of all the pricing params needed to calculate the price for each service item
	paramsForServiceItems, err := f.paymentRequestHelper.FetchServiceParamsForServiceItems(appCtx, serviceItemsToPrice)
	if err != nil {
		logger.Error("fetching PPM estimate ServiceParams failed", zap.Error(err))
		return emptyPrice, emptyPrice, emptyPrice, emptyPrice, emptyPrice, emptyPrice, emptyPrice, err
	}

	contractDate := ppmShipment.ExpectedDepartureDate
	if ppmShipment.ActualMoveDate != nil {
		contractDate = *ppmShipment.ActualMoveDate
	}
	contract, err := serviceparamvaluelookups.FetchContract(appCtx, contractDate)
	if err != nil {
		return emptyPrice, emptyPrice, emptyPrice, emptyPrice, emptyPrice, emptyPrice, emptyPrice, err
	}

	var totalWeightFromWeightTickets unit.Pound
	var blankPPM models.PPMShipment
	if ppmShipment.WeightTickets != nil {
		_, totalWeightFromWeightTickets = SumWeightTickets(blankPPM, *ppmShipment)
	} else {
		return emptyPrice, emptyPrice, emptyPrice, emptyPrice, emptyPrice, emptyPrice, emptyPrice, apperror.NewPPMNoWeightTicketsError(ppmShipment.ID, " no weight tickets")
	}

	var mtoShipment models.MTOShipment
	if totalWeightFromWeightTickets > 0 {
		// Reassign ppm shipment fields to their expected location on the mto shipment for dates, addresses, weights ...
		mtoShipment = MapPPMShipmentFinalFields(*ppmShipment, totalWeightFromWeightTickets)
	} else {
		mtoShipment, err = MapPPMShipmentEstimatedFields(appCtx, *ppmShipment)
		if err != nil {
			return emptyPrice, emptyPrice, emptyPrice, emptyPrice, emptyPrice, emptyPrice, emptyPrice, err
		}
	}

	doSITCalculation := *ppmShipment.SITExpected
	if doSITCalculation {
		estimatedSITCost, err := CalculateSITCost(appCtx, ppmShipment, contract)
		if err != nil {
			return emptyPrice, emptyPrice, emptyPrice, emptyPrice, emptyPrice, emptyPrice, emptyPrice, err
		}

		if *estimatedSITCost > unit.Cents(0) {
			storage = *estimatedSITCost
		}
	}

	for _, serviceItem := range serviceItemsToPrice {
		pricer, err := ghcrateengine.PricerForServiceItem(serviceItem.ReService.Code)
		if err != nil {
			logger.Error("unable to find pricer for service item", zap.Error(err))
			return emptyPrice, emptyPrice, emptyPrice, emptyPrice, emptyPrice, emptyPrice, emptyPrice, err
		}

		// For the non-accessorial service items there isn't any initialization that is going to change between lookups
		// for the same param. However, this is how the payment request does things and we'd want to know if it breaks
		// rather than optimizing I think.
		serviceItemLookups := serviceparamvaluelookups.InitializeLookups(appCtx, mtoShipment, serviceItem)

		// This is the struct that gets passed to every param lookup() method that was initialized above
		keyData := serviceparamvaluelookups.NewServiceItemParamKeyData(f.planner, serviceItemLookups, serviceItem, mtoShipment, contract.Code)

		// The distance value gets saved to the mto shipment model to reduce repeated api calls.
		var shipmentWithDistance models.MTOShipment
		err = appCtx.DB().Find(&shipmentWithDistance, ppmShipment.ShipmentID)
		if err != nil {
			logger.Error("could not find shipment in the database")
			return emptyPrice, emptyPrice, emptyPrice, emptyPrice, emptyPrice, emptyPrice, emptyPrice, err
		}
		serviceItem.MTOShipment = shipmentWithDistance
		// set this to avoid potential eTag errors because the MTOShipment.Distance field was likely updated
		ppmShipment.Shipment = shipmentWithDistance

		var paramValues models.PaymentServiceItemParams
		for _, param := range paramsForServiceCode(serviceItem.ReService.Code, paramsForServiceItems) {
			paramKey := param.ServiceItemParamKey
			// This is where the lookup() method of each service item param is actually evaluated
			paramValue, valueErr := keyData.ServiceParamValue(appCtx, paramKey.Key)
			if valueErr != nil {
				logger.Error("could not calculate param value lookup", zap.Error(valueErr))
				return emptyPrice, emptyPrice, emptyPrice, emptyPrice, emptyPrice, emptyPrice, emptyPrice, err
			}

			// Gather all the param values for the service item to pass to the pricer's Price() method
			paymentServiceItemParam := models.PaymentServiceItemParam{
				// Some pricers like Fuel Surcharge try to requery the shipment through the service item, this is a
				// workaround to avoid a not found error because our PPM shipment has no service items saved in the db.
				// I think the FSC service item should really be relying on one of the zip distance params.
				PaymentServiceItem: models.PaymentServiceItem{
					MTOServiceItem: serviceItem,
				},
				ServiceItemParamKey: paramKey,
				Value:               paramValue,
			}
			paramValues = append(paramValues, paymentServiceItemParam)
		}

		if len(paramValues) == 0 {
			return emptyPrice, emptyPrice, emptyPrice, emptyPrice, emptyPrice, emptyPrice, emptyPrice, fmt.Errorf("no params were found for service item %s", serviceItem.ReService.Code)
		}

		centsValue, _, err := pricer.PriceUsingParams(appCtx, paramValues)

		if err != nil {
			logger.Error("unable to calculate service item price", zap.Error(err))
			return emptyPrice, emptyPrice, emptyPrice, emptyPrice, emptyPrice, emptyPrice, emptyPrice, err
		}

		switch serviceItem.ReService.Code {
		case models.ReServiceCodeDSH:
		case models.ReServiceCodeDLH:
			linehaul = centsValue
		case models.ReServiceCodeFSC:
			fuel = centsValue
		case models.ReServiceCodeDOP:
			origin = centsValue
		case models.ReServiceCodeDDP:
			dest = centsValue
		case models.ReServiceCodeDPK:
			packing = centsValue
		case models.ReServiceCodeDUPK:
			unpacking = centsValue
		}
	}

	return linehaul, fuel, origin, dest, packing, unpacking, storage, nil
}

<<<<<<< HEAD
// function for calculating incentives for OCONUS PPM shipments
// this uses a db function that takes in values needed to come up with the estimated/actual/max incentives
// this simulates the reimbursement for an iHHG move with ISLH, IHPK, IHUPK, and CONUS portion of FSC
func (f *estimatePPM) CalculateOCONUSIncentive(appCtx appcontext.AppContext, ppmShipmentID uuid.UUID, pickupAddress models.Address, destinationAddress models.Address, moveDate time.Time, weight int, isEstimated bool, isActual bool, isMax bool) (*unit.Cents, error) {
	var mileage int
	ppmPort, err := models.FetchPortLocationByCode(appCtx.DB(), "4E1") // Tacoma, WA port
	if err != nil {
		return nil, fmt.Errorf("failed to fetch port location: %w", err)
	}

	// check if addresses are OCONUS or CONUS -> this determines how we check mileage to/from the authorized port
	isPickupOconus := pickupAddress.IsOconus != nil && *pickupAddress.IsOconus
	isDestinationOconus := destinationAddress.IsOconus != nil && *destinationAddress.IsOconus

	switch {
	case isPickupOconus && isDestinationOconus:
		// OCONUS -> OCONUS, we only reimburse for the CONUS mileage of the PPM
		mileage = 0
	case isPickupOconus && !isDestinationOconus:
		// OCONUS -> CONUS (port ZIP -> address ZIP)
		mileage, err = f.planner.ZipTransitDistance(appCtx, ppmPort.UsPostRegionCity.UsprZipID, destinationAddress.PostalCode, true)
		if err != nil {
			return nil, fmt.Errorf("failed to calculate OCONUS to CONUS mileage: %w", err)
		}
	case !isPickupOconus && isDestinationOconus:
		// CONUS -> OCONUS (address ZIP -> port ZIP)
		mileage, err = f.planner.ZipTransitDistance(appCtx, pickupAddress.PostalCode, ppmPort.UsPostRegionCity.UsprZipID, true)
		if err != nil {
			return nil, fmt.Errorf("failed to calculate CONUS to OCONUS mileage: %w", err)
		}
	default:
		// covering down on CONUS -> CONUS moves - they should not appear here
		return nil, fmt.Errorf("invalid pickup and destination configuration: pickup isOconus=%v, destination isOconus=%v", isPickupOconus, isDestinationOconus)
	}

	incentive, err := models.CalculatePPMIncentive(appCtx.DB(), ppmShipmentID, pickupAddress.ID, destinationAddress.ID, moveDate, mileage, weight, isEstimated, isActual, isMax)
	if err != nil {
		return nil, fmt.Errorf("failed to calculate PPM incentive: %w", err)
	}

	return (*unit.Cents)(&incentive.TotalIncentive), nil
}

func (f *estimatePPM) CalculateOCONUSSITCosts(appCtx appcontext.AppContext, ppmID uuid.UUID, addressID uuid.UUID, isOrigin bool, moveDate time.Time, weight int, sitDays int) (*unit.Cents, error) {
	if sitDays <= 0 {
		return nil, fmt.Errorf("SIT days must be greater than zero")
	}

	if weight <= 0 {
		return nil, fmt.Errorf("weight must be greater than zero")
	}

	sitCosts, err := models.CalculatePPMSITCost(appCtx.DB(), ppmID, addressID, isOrigin, moveDate, weight, sitDays)
	if err != nil {
		return nil, fmt.Errorf("failed to calculate SIT costs: %w", err)
	}

	return (*unit.Cents)(&sitCosts.TotalSITCost), nil
}

=======
>>>>>>> 3377f7e1
func CalculateSITCost(appCtx appcontext.AppContext, ppmShipment *models.PPMShipment, contract models.ReContract) (*unit.Cents, error) {
	logger := appCtx.Logger()

	additionalDaysInSIT := additionalDaysInSIT(*ppmShipment.SITEstimatedEntryDate, *ppmShipment.SITEstimatedDepartureDate)

	serviceItemsToPrice := StorageServiceItems(ppmShipment.ShipmentID, *ppmShipment.SITLocation, additionalDaysInSIT)

	totalPrice := unit.Cents(0)
	for _, serviceItem := range serviceItemsToPrice {
		pricer, err := ghcrateengine.PricerForServiceItem(serviceItem.ReService.Code)
		if err != nil {
			logger.Error("unable to find pricer for service item", zap.Error(err))
			return nil, err
		}

		var price *unit.Cents
		switch serviceItemPricer := pricer.(type) {
		case services.DomesticOriginFirstDaySITPricer, services.DomesticDestinationFirstDaySITPricer:
			price, _, err = priceFirstDaySIT(appCtx, serviceItemPricer, serviceItem, ppmShipment, contract)
		case services.DomesticOriginAdditionalDaysSITPricer, services.DomesticDestinationAdditionalDaysSITPricer:
			price, _, err = priceAdditionalDaySIT(appCtx, serviceItemPricer, serviceItem, ppmShipment, additionalDaysInSIT, contract)
		default:
			return nil, fmt.Errorf("unknown SIT pricer type found for service item code %s", serviceItem.ReService.Code)
		}

		if err != nil {
			return nil, err
		}

		logger.Debug(fmt.Sprintf("Price of service item %s %d", serviceItem.ReService.Code, *price))
		totalPrice += *price
	}

	return &totalPrice, nil
}

func CalculateSITCostBreakdown(appCtx appcontext.AppContext, ppmShipment *models.PPMShipment, contract models.ReContract) (*models.PPMSITEstimatedCostInfo, error) {
	logger := appCtx.Logger()

	ppmSITEstimatedCostInfoData := &models.PPMSITEstimatedCostInfo{}

	additionalDaysInSIT := additionalDaysInSIT(*ppmShipment.SITEstimatedEntryDate, *ppmShipment.SITEstimatedDepartureDate)

	serviceItemsToPrice := StorageServiceItems(ppmShipment.ShipmentID, *ppmShipment.SITLocation, additionalDaysInSIT)

	totalPrice := unit.Cents(0)
	for _, serviceItem := range serviceItemsToPrice {
		pricer, err := ghcrateengine.PricerForServiceItem(serviceItem.ReService.Code)
		if err != nil {
			logger.Error("unable to find pricer for service item", zap.Error(err))
			return nil, err
		}

		var price *unit.Cents
		switch serviceItemPricer := pricer.(type) {
		case services.DomesticOriginFirstDaySITPricer, services.DomesticDestinationFirstDaySITPricer:
			price, ppmSITEstimatedCostInfoData, err = calculateFirstDaySITCostBreakdown(appCtx, serviceItemPricer, serviceItem, ppmShipment, contract, ppmSITEstimatedCostInfoData, logger)
		case services.DomesticOriginAdditionalDaysSITPricer, services.DomesticDestinationAdditionalDaysSITPricer:
			price, ppmSITEstimatedCostInfoData, err = calculateAdditionalDaySITCostBreakdown(appCtx, serviceItemPricer, serviceItem, ppmShipment, contract, additionalDaysInSIT, ppmSITEstimatedCostInfoData, logger)
		default:
			return nil, fmt.Errorf("unknown SIT pricer type found for service item code %s", serviceItem.ReService.Code)
		}

		if err != nil {
			return nil, err
		}

		logger.Debug(fmt.Sprintf("Price of service item %s %d", serviceItem.ReService.Code, price))
		totalPrice += *price
	}

	ppmSITEstimatedCostInfoData.EstimatedSITCost = &totalPrice
	return ppmSITEstimatedCostInfoData, nil
}

func calculateFirstDaySITCostBreakdown(appCtx appcontext.AppContext, serviceItemPricer services.ParamsPricer, serviceItem models.MTOServiceItem, ppmShipment *models.PPMShipment, contract models.ReContract, ppmSITEstimatedCostInfoData *models.PPMSITEstimatedCostInfo, logger *zap.Logger) (*unit.Cents, *models.PPMSITEstimatedCostInfo, error) {
	price, priceParams, err := priceFirstDaySIT(appCtx, serviceItemPricer, serviceItem, ppmShipment, contract)
	if err != nil {
		return nil, nil, err
	}
	ppmSITEstimatedCostInfoData.PriceFirstDaySIT = price
	for _, param := range priceParams {
		switch param.Key {
		case models.ServiceItemParamNameServiceAreaOrigin:
			ppmSITEstimatedCostInfoData.ParamsFirstDaySIT.ServiceAreaOrigin = param.Value
		case models.ServiceItemParamNameServiceAreaDest:
			ppmSITEstimatedCostInfoData.ParamsFirstDaySIT.ServiceAreaDestination = param.Value
		case models.ServiceItemParamNameIsPeak:
			ppmSITEstimatedCostInfoData.ParamsFirstDaySIT.IsPeak = param.Value
		case models.ServiceItemParamNameContractYearName:
			ppmSITEstimatedCostInfoData.ParamsFirstDaySIT.ContractYearName = param.Value
		case models.ServiceItemParamNamePriceRateOrFactor:
			ppmSITEstimatedCostInfoData.ParamsFirstDaySIT.PriceRateOrFactor = param.Value
		case models.ServiceItemParamNameEscalationCompounded:
			ppmSITEstimatedCostInfoData.ParamsFirstDaySIT.EscalationCompounded = param.Value
		default:
			logger.Debug(fmt.Sprintf("Unexpected ServiceItemParam in PPM First Day SIT: %s, %s", param.Key, param.Value))
		}
	}
	return price, ppmSITEstimatedCostInfoData, nil
}

func calculateAdditionalDaySITCostBreakdown(appCtx appcontext.AppContext, serviceItemPricer services.ParamsPricer, serviceItem models.MTOServiceItem, ppmShipment *models.PPMShipment, contract models.ReContract, additionalDaysInSIT int, ppmSITEstimatedCostInfoData *models.PPMSITEstimatedCostInfo, logger *zap.Logger) (*unit.Cents, *models.PPMSITEstimatedCostInfo, error) {
	price, priceParams, err := priceAdditionalDaySIT(appCtx, serviceItemPricer, serviceItem, ppmShipment, additionalDaysInSIT, contract)
	if err != nil {
		return nil, nil, err
	}
	ppmSITEstimatedCostInfoData.PriceAdditionalDaySIT = price
	for _, param := range priceParams {
		switch param.Key {
		case models.ServiceItemParamNameServiceAreaOrigin:
			ppmSITEstimatedCostInfoData.ParamsAdditionalDaySIT.ServiceAreaOrigin = param.Value
		case models.ServiceItemParamNameServiceAreaDest:
			ppmSITEstimatedCostInfoData.ParamsAdditionalDaySIT.ServiceAreaDestination = param.Value
		case models.ServiceItemParamNameIsPeak:
			ppmSITEstimatedCostInfoData.ParamsAdditionalDaySIT.IsPeak = param.Value
		case models.ServiceItemParamNameContractYearName:
			ppmSITEstimatedCostInfoData.ParamsAdditionalDaySIT.ContractYearName = param.Value
		case models.ServiceItemParamNamePriceRateOrFactor:
			ppmSITEstimatedCostInfoData.ParamsAdditionalDaySIT.PriceRateOrFactor = param.Value
		case models.ServiceItemParamNameEscalationCompounded:
			ppmSITEstimatedCostInfoData.ParamsAdditionalDaySIT.EscalationCompounded = param.Value
		case models.ServiceItemParamNameNumberDaysSIT:
			ppmSITEstimatedCostInfoData.ParamsAdditionalDaySIT.NumberDaysSIT = param.Value
		default:
			logger.Debug(fmt.Sprintf("Unexpected ServiceItemParam in PPM Additional Day SIT: %s, %s", param.Key, param.Value))
		}
	}
	return price, ppmSITEstimatedCostInfoData, nil
}

func priceFirstDaySIT(appCtx appcontext.AppContext, pricer services.ParamsPricer, serviceItem models.MTOServiceItem, ppmShipment *models.PPMShipment, contract models.ReContract) (*unit.Cents, services.PricingDisplayParams, error) {
	firstDayPricer, ok := pricer.(services.DomesticFirstDaySITPricer)
	if !ok {
		return nil, nil, errors.New("ppm estimate pricer for SIT service item does not implement the first day pricer interface")
	}

	// Need to declare if origin or destination for the serviceAreaLookup, otherwise we already have it
	serviceAreaPostalCode := ppmShipment.PickupAddress.PostalCode
	serviceAreaKey := models.ServiceItemParamNameServiceAreaOrigin
	if serviceItem.ReService.Code == models.ReServiceCodeDDFSIT {
		serviceAreaPostalCode = ppmShipment.DestinationAddress.PostalCode
		serviceAreaKey = models.ServiceItemParamNameServiceAreaDest
	}

	serviceAreaLookup := serviceparamvaluelookups.ServiceAreaLookup{
		Address: models.Address{PostalCode: serviceAreaPostalCode},
	}
	serviceArea, err := serviceAreaLookup.ParamValue(appCtx, contract.Code)
	if err != nil {
		return nil, nil, err
	}

	serviceAreaParam := services.PricingDisplayParam{
		Key:   serviceAreaKey,
		Value: serviceArea,
	}

	// Since this function may be ran before closeout, we need to account for if there's no actual move date yet.
	if ppmShipment.ActualMoveDate != nil {
		price, pricingParams, err := firstDayPricer.Price(appCtx, contract.Code, *ppmShipment.ActualMoveDate, *ppmShipment.SITEstimatedWeight, serviceArea, true)
		if err != nil {
			return nil, nil, err
		}

		pricingParams = append(pricingParams, serviceAreaParam)

		appCtx.Logger().Debug(fmt.Sprintf("Pricing params for first day SIT %+v", pricingParams), zap.String("shipmentId", ppmShipment.ShipmentID.String()))

		return &price, pricingParams, nil
	}
	price, pricingParams, err := firstDayPricer.Price(appCtx, contract.Code, ppmShipment.ExpectedDepartureDate, *ppmShipment.SITEstimatedWeight, serviceArea, true)
	if err != nil {
		return nil, nil, err
	}

	pricingParams = append(pricingParams, serviceAreaParam)

	appCtx.Logger().Debug(fmt.Sprintf("Pricing params for first day SIT %+v", pricingParams), zap.String("shipmentId", ppmShipment.ShipmentID.String()))

	return &price, pricingParams, nil
}

func additionalDaysInSIT(sitEntryDate time.Time, sitDepartureDate time.Time) int {
	// The cost of first day SIT is already accounted for in DOFSIT or DDFSIT service items
	if sitEntryDate.Equal(sitDepartureDate) {
		return 0
	}

	difference := sitDepartureDate.Sub(sitEntryDate)
	return int(difference.Hours() / 24)
}

func priceAdditionalDaySIT(appCtx appcontext.AppContext, pricer services.ParamsPricer, serviceItem models.MTOServiceItem, ppmShipment *models.PPMShipment, additionalDaysInSIT int, contract models.ReContract) (*unit.Cents, services.PricingDisplayParams, error) {
	additionalDaysPricer, ok := pricer.(services.DomesticAdditionalDaysSITPricer)
	if !ok {
		return nil, nil, errors.New("ppm estimate pricer for SIT service item does not implement the additional days pricer interface")
	}

	// Need to declare if origin or destination for the serviceAreaLookup, otherwise we already have it
	serviceAreaPostalCode := ppmShipment.PickupAddress.PostalCode
	serviceAreaKey := models.ServiceItemParamNameServiceAreaOrigin
	if serviceItem.ReService.Code == models.ReServiceCodeDDASIT {
		serviceAreaPostalCode = ppmShipment.DestinationAddress.PostalCode
		serviceAreaKey = models.ServiceItemParamNameServiceAreaDest
	}
	serviceAreaLookup := serviceparamvaluelookups.ServiceAreaLookup{
		Address: models.Address{PostalCode: serviceAreaPostalCode},
	}

	serviceArea, err := serviceAreaLookup.ParamValue(appCtx, contract.Code)
	if err != nil {
		return nil, nil, err
	}

	serviceAreaParam := services.PricingDisplayParam{
		Key:   serviceAreaKey,
		Value: serviceArea,
	}

	sitDaysParam := services.PricingDisplayParam{
		Key:   models.ServiceItemParamNameNumberDaysSIT,
		Value: strconv.Itoa(additionalDaysInSIT),
	}

	// Since this function may be ran before closeout, we need to account for if there's no actual move date yet.
	if ppmShipment.ActualMoveDate != nil {
		price, pricingParams, err := additionalDaysPricer.Price(appCtx, contract.Code, *ppmShipment.ActualMoveDate, *ppmShipment.SITEstimatedWeight, serviceArea, additionalDaysInSIT, true)
		if err != nil {
			return nil, nil, err
		}

		pricingParams = append(pricingParams, serviceAreaParam, sitDaysParam)

		appCtx.Logger().Debug(fmt.Sprintf("Pricing params for additional day SIT %+v", pricingParams), zap.String("shipmentId", ppmShipment.ShipmentID.String()))

		return &price, pricingParams, nil
	}
	price, pricingParams, err := additionalDaysPricer.Price(appCtx, contract.Code, ppmShipment.ExpectedDepartureDate, *ppmShipment.SITEstimatedWeight, serviceArea, additionalDaysInSIT, true)
	if err != nil {
		return nil, nil, err
	}

	pricingParams = append(pricingParams, serviceAreaParam, sitDaysParam)

	appCtx.Logger().Debug(fmt.Sprintf("Pricing params for additional day SIT %+v", pricingParams), zap.String("shipmentId", ppmShipment.ShipmentID.String()))

	return &price, pricingParams, nil
}

// mapPPMShipmentEstimatedFields remaps our PPMShipment specific information into the fields where the service param lookups
// expect to find them on the MTOShipment model.  This is only in-memory and shouldn't get saved to the database.
func MapPPMShipmentEstimatedFields(appCtx appcontext.AppContext, ppmShipment models.PPMShipment) (models.MTOShipment, error) {

	ppmShipment.Shipment.ActualPickupDate = &ppmShipment.ExpectedDepartureDate
	ppmShipment.Shipment.RequestedPickupDate = &ppmShipment.ExpectedDepartureDate
	ppmShipment.Shipment.PickupAddress = &models.Address{PostalCode: ppmShipment.PickupAddress.PostalCode}
	ppmShipment.Shipment.DestinationAddress = &models.Address{PostalCode: ppmShipment.DestinationAddress.PostalCode}
	ppmShipment.Shipment.PrimeActualWeight = ppmShipment.EstimatedWeight

	return ppmShipment.Shipment, nil
}

// MapPPMShipmentMaxIncentiveFields remaps our PPMShipment specific information into the fields where the service param lookups
// expect to find them on the MTOShipment model.  This is only in-memory and shouldn't get saved to the database.
func MapPPMShipmentMaxIncentiveFields(appCtx appcontext.AppContext, ppmShipment models.PPMShipment, totalWeight unit.Pound) (models.MTOShipment, error) {
	var move models.Move
	err := appCtx.DB().Q().Eager(
		"Orders.Entitlement",
		"Orders.OriginDutyLocation.Address",
		"Orders.NewDutyLocation.Address",
	).Where("show = TRUE").Find(&move, ppmShipment.Shipment.MoveTaskOrderID)
	if err != nil {
		return models.MTOShipment{}, apperror.NewNotFoundError(ppmShipment.ID, " error querying move")
	}
	orders := move.Orders
	if orders.Entitlement.DBAuthorizedWeight == nil {
		return models.MTOShipment{}, apperror.NewNotFoundError(ppmShipment.ID, " DB authorized weight cannot be nil")
	}

	ppmShipment.Shipment.ActualPickupDate = &ppmShipment.ExpectedDepartureDate
	ppmShipment.Shipment.RequestedPickupDate = &ppmShipment.ExpectedDepartureDate
	ppmShipment.Shipment.PickupAddress = &models.Address{PostalCode: orders.OriginDutyLocation.Address.PostalCode}
	ppmShipment.Shipment.DestinationAddress = &models.Address{PostalCode: orders.NewDutyLocation.Address.PostalCode}
	ppmShipment.Shipment.PrimeActualWeight = &totalWeight

	return ppmShipment.Shipment, nil
}

// mapPPMShipmentFinalFields remaps our PPMShipment specific information into the fields where the service param lookups
// expect to find them on the MTOShipment model.  This is only in-memory and shouldn't get saved to the database.
func MapPPMShipmentFinalFields(ppmShipment models.PPMShipment, totalWeight unit.Pound) models.MTOShipment {

	ppmShipment.Shipment.ActualPickupDate = ppmShipment.ActualMoveDate
	ppmShipment.Shipment.RequestedPickupDate = ppmShipment.ActualMoveDate
	ppmShipment.Shipment.PickupAddress = &models.Address{PostalCode: *ppmShipment.ActualPickupPostalCode}
	ppmShipment.Shipment.DestinationAddress = &models.Address{PostalCode: *ppmShipment.ActualDestinationPostalCode}
	ppmShipment.Shipment.PrimeActualWeight = &totalWeight

	return ppmShipment.Shipment
}

// baseServiceItems returns a list of the MTOServiceItems that makeup the price of the estimated incentive.  These
// are the same non-accesorial service items that get auto-created and approved when the TOO approves an HHG shipment.
func BaseServiceItems(mtoShipmentID uuid.UUID) []models.MTOServiceItem {
	return []models.MTOServiceItem{
		{ReService: models.ReService{Code: models.ReServiceCodeDLH}, MTOShipmentID: &mtoShipmentID},
		{ReService: models.ReService{Code: models.ReServiceCodeFSC}, MTOShipmentID: &mtoShipmentID},
		{ReService: models.ReService{Code: models.ReServiceCodeDOP}, MTOShipmentID: &mtoShipmentID},
		{ReService: models.ReService{Code: models.ReServiceCodeDDP}, MTOShipmentID: &mtoShipmentID},
		{ReService: models.ReService{Code: models.ReServiceCodeDPK}, MTOShipmentID: &mtoShipmentID},
		{ReService: models.ReService{Code: models.ReServiceCodeDUPK}, MTOShipmentID: &mtoShipmentID},
	}
}

func StorageServiceItems(mtoShipmentID uuid.UUID, locationType models.SITLocationType, additionalDaysInSIT int) []models.MTOServiceItem {
	if locationType == models.SITLocationTypeOrigin {
		if additionalDaysInSIT > 0 {
			return []models.MTOServiceItem{
				{ReService: models.ReService{Code: models.ReServiceCodeDOFSIT}, MTOShipmentID: &mtoShipmentID},
				{ReService: models.ReService{Code: models.ReServiceCodeDOASIT}, MTOShipmentID: &mtoShipmentID},
			}
		}
		return []models.MTOServiceItem{
			{ReService: models.ReService{Code: models.ReServiceCodeDOFSIT}, MTOShipmentID: &mtoShipmentID}}
	}

	if additionalDaysInSIT > 0 {
		return []models.MTOServiceItem{
			{ReService: models.ReService{Code: models.ReServiceCodeDDFSIT}, MTOShipmentID: &mtoShipmentID},
			{ReService: models.ReService{Code: models.ReServiceCodeDDASIT}, MTOShipmentID: &mtoShipmentID},
		}
	}

	return []models.MTOServiceItem{
		{ReService: models.ReService{Code: models.ReServiceCodeDDFSIT}, MTOShipmentID: &mtoShipmentID}}
}

// paramsForServiceCode filters the list of all service params for service items, to only those matching the service
// item code.  This allows us to make one initial query to the database instead of six just to filter by service item.
func paramsForServiceCode(code models.ReServiceCode, serviceParams models.ServiceParams) models.ServiceParams {
	var serviceItemParams models.ServiceParams
	for _, serviceParam := range serviceParams {
		if serviceParam.Service.Code == code {
			serviceItemParams = append(serviceItemParams, serviceParam)
		}
	}
	return serviceItemParams
}<|MERGE_RESOLUTION|>--- conflicted
+++ resolved
@@ -693,69 +693,6 @@
 	return linehaul, fuel, origin, dest, packing, unpacking, storage, nil
 }
 
-<<<<<<< HEAD
-// function for calculating incentives for OCONUS PPM shipments
-// this uses a db function that takes in values needed to come up with the estimated/actual/max incentives
-// this simulates the reimbursement for an iHHG move with ISLH, IHPK, IHUPK, and CONUS portion of FSC
-func (f *estimatePPM) CalculateOCONUSIncentive(appCtx appcontext.AppContext, ppmShipmentID uuid.UUID, pickupAddress models.Address, destinationAddress models.Address, moveDate time.Time, weight int, isEstimated bool, isActual bool, isMax bool) (*unit.Cents, error) {
-	var mileage int
-	ppmPort, err := models.FetchPortLocationByCode(appCtx.DB(), "4E1") // Tacoma, WA port
-	if err != nil {
-		return nil, fmt.Errorf("failed to fetch port location: %w", err)
-	}
-
-	// check if addresses are OCONUS or CONUS -> this determines how we check mileage to/from the authorized port
-	isPickupOconus := pickupAddress.IsOconus != nil && *pickupAddress.IsOconus
-	isDestinationOconus := destinationAddress.IsOconus != nil && *destinationAddress.IsOconus
-
-	switch {
-	case isPickupOconus && isDestinationOconus:
-		// OCONUS -> OCONUS, we only reimburse for the CONUS mileage of the PPM
-		mileage = 0
-	case isPickupOconus && !isDestinationOconus:
-		// OCONUS -> CONUS (port ZIP -> address ZIP)
-		mileage, err = f.planner.ZipTransitDistance(appCtx, ppmPort.UsPostRegionCity.UsprZipID, destinationAddress.PostalCode, true)
-		if err != nil {
-			return nil, fmt.Errorf("failed to calculate OCONUS to CONUS mileage: %w", err)
-		}
-	case !isPickupOconus && isDestinationOconus:
-		// CONUS -> OCONUS (address ZIP -> port ZIP)
-		mileage, err = f.planner.ZipTransitDistance(appCtx, pickupAddress.PostalCode, ppmPort.UsPostRegionCity.UsprZipID, true)
-		if err != nil {
-			return nil, fmt.Errorf("failed to calculate CONUS to OCONUS mileage: %w", err)
-		}
-	default:
-		// covering down on CONUS -> CONUS moves - they should not appear here
-		return nil, fmt.Errorf("invalid pickup and destination configuration: pickup isOconus=%v, destination isOconus=%v", isPickupOconus, isDestinationOconus)
-	}
-
-	incentive, err := models.CalculatePPMIncentive(appCtx.DB(), ppmShipmentID, pickupAddress.ID, destinationAddress.ID, moveDate, mileage, weight, isEstimated, isActual, isMax)
-	if err != nil {
-		return nil, fmt.Errorf("failed to calculate PPM incentive: %w", err)
-	}
-
-	return (*unit.Cents)(&incentive.TotalIncentive), nil
-}
-
-func (f *estimatePPM) CalculateOCONUSSITCosts(appCtx appcontext.AppContext, ppmID uuid.UUID, addressID uuid.UUID, isOrigin bool, moveDate time.Time, weight int, sitDays int) (*unit.Cents, error) {
-	if sitDays <= 0 {
-		return nil, fmt.Errorf("SIT days must be greater than zero")
-	}
-
-	if weight <= 0 {
-		return nil, fmt.Errorf("weight must be greater than zero")
-	}
-
-	sitCosts, err := models.CalculatePPMSITCost(appCtx.DB(), ppmID, addressID, isOrigin, moveDate, weight, sitDays)
-	if err != nil {
-		return nil, fmt.Errorf("failed to calculate SIT costs: %w", err)
-	}
-
-	return (*unit.Cents)(&sitCosts.TotalSITCost), nil
-}
-
-=======
->>>>>>> 3377f7e1
 func CalculateSITCost(appCtx appcontext.AppContext, ppmShipment *models.PPMShipment, contract models.ReContract) (*unit.Cents, error) {
 	logger := appCtx.Logger()
 
