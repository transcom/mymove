package ppmshipment

import (
	"fmt"
	"math"
	"strconv"
	"time"

	"github.com/gofrs/uuid"
	"github.com/pkg/errors"
	"go.uber.org/zap"

	"github.com/transcom/mymove/pkg/appcontext"
	"github.com/transcom/mymove/pkg/apperror"
	"github.com/transcom/mymove/pkg/models"
	paymentrequesthelper "github.com/transcom/mymove/pkg/payment_request"
	serviceparamvaluelookups "github.com/transcom/mymove/pkg/payment_request/service_param_value_lookups"
	"github.com/transcom/mymove/pkg/route"
	"github.com/transcom/mymove/pkg/services"
	"github.com/transcom/mymove/pkg/services/entitlements"
	"github.com/transcom/mymove/pkg/services/ghcrateengine"
	"github.com/transcom/mymove/pkg/unit"
)

// estimatePPM Struct
type estimatePPM struct {
	checks               []ppmShipmentValidator
	planner              route.Planner
	paymentRequestHelper paymentrequesthelper.Helper
}

// NewEstimatePPM returns the estimatePPM (pass in checkRequiredFields() and checkEstimatedWeight)
func NewEstimatePPM(planner route.Planner, paymentRequestHelper paymentrequesthelper.Helper) services.PPMEstimator {
	return &estimatePPM{
		checks: []ppmShipmentValidator{
			checkRequiredFields(),
			checkEstimatedWeight(),
			checkSITRequiredFields(),
		},
		planner:              planner,
		paymentRequestHelper: paymentRequestHelper,
	}
}

func (f *estimatePPM) CalculatePPMSITEstimatedCost(appCtx appcontext.AppContext, ppmShipment *models.PPMShipment) (*unit.Cents, error) {
	if ppmShipment == nil {
		return nil, nil
	}

	oldPPMShipment, err := FindPPMShipment(appCtx, ppmShipment.ID)
	if err != nil {
		return nil, err
	}

	updatedPPMShipment, err := mergePPMShipment(*ppmShipment, oldPPMShipment)
	if err != nil {
		return nil, err
	}

	err = validatePPMShipment(appCtx, *updatedPPMShipment, oldPPMShipment, &oldPPMShipment.Shipment, f.checks...)
	if err != nil {
		return nil, err
	}

	contractDate := ppmShipment.ExpectedDepartureDate
	contract, err := serviceparamvaluelookups.FetchContract(appCtx, contractDate)
	if err != nil {
		return nil, err
	}

	estimatedSITCost, err := CalculateSITCost(appCtx, updatedPPMShipment, contract)
	if err != nil {
		return nil, err
	}

	return estimatedSITCost, nil
}

func (f *estimatePPM) CalculatePPMSITEstimatedCostBreakdown(appCtx appcontext.AppContext, ppmShipment *models.PPMShipment) (*models.PPMSITEstimatedCostInfo, error) {

	if ppmShipment == nil {
		return nil, nil
	}

	oldPPMShipment, err := FindPPMShipment(appCtx, ppmShipment.ID)
	if err != nil {
		return nil, err
	}

	updatedPPMShipment, err := mergePPMShipment(*ppmShipment, oldPPMShipment)
	if err != nil {
		return nil, err
	}

	err = validatePPMShipment(appCtx, *updatedPPMShipment, oldPPMShipment, &oldPPMShipment.Shipment, f.checks...)
	if err != nil {
		return nil, err
	}

	// Use actual departure date if possible
	contractDate := ppmShipment.ExpectedDepartureDate
	if ppmShipment.ActualMoveDate != nil {
		contractDate = *ppmShipment.ActualMoveDate
	}
	contract, err := serviceparamvaluelookups.FetchContract(appCtx, contractDate)
	if err != nil {
		return nil, err
	}

	ppmSITEstimatedCostInfoData, err := CalculateSITCostBreakdown(appCtx, updatedPPMShipment, contract)
	if err != nil {
		return nil, err
	}

	return ppmSITEstimatedCostInfoData, nil
}

func (f *estimatePPM) EstimateIncentiveWithDefaultChecks(appCtx appcontext.AppContext, oldPPMShipment models.PPMShipment, newPPMShipment *models.PPMShipment) (*unit.Cents, *unit.Cents, error) {
	return f.estimateIncentive(appCtx, oldPPMShipment, newPPMShipment, f.checks...)
}

func (f *estimatePPM) MaxIncentive(appCtx appcontext.AppContext, oldPPMShipment models.PPMShipment, newPPMShipment *models.PPMShipment) (*unit.Cents, error) {
	return f.maxIncentive(appCtx, oldPPMShipment, newPPMShipment, f.checks...)
}

func (f *estimatePPM) FinalIncentiveWithDefaultChecks(appCtx appcontext.AppContext, oldPPMShipment models.PPMShipment, newPPMShipment *models.PPMShipment) (*unit.Cents, error) {
	return f.finalIncentive(appCtx, oldPPMShipment, newPPMShipment, f.checks...)
}

func (f *estimatePPM) PriceBreakdown(appCtx appcontext.AppContext, ppmShipment *models.PPMShipment) (unit.Cents, unit.Cents, unit.Cents, unit.Cents, unit.Cents, unit.Cents, unit.Cents, error) {
	return f.priceBreakdown(appCtx, ppmShipment)
}

func shouldSkipEstimatingIncentive(newPPMShipment *models.PPMShipment, oldPPMShipment *models.PPMShipment) bool {
	// check if GCC multipliers have changed or do not match
	if newPPMShipment.GCCMultiplierID != nil && oldPPMShipment.GCCMultiplierID != nil && *newPPMShipment.GCCMultiplierID != *oldPPMShipment.GCCMultiplierID {
		return false
	}
	if oldPPMShipment.Status != models.PPMShipmentStatusDraft && oldPPMShipment.EstimatedIncentive != nil && *newPPMShipment.EstimatedIncentive == 0 || oldPPMShipment.MaxIncentive == nil {
		return false
	} else {
		return oldPPMShipment.ExpectedDepartureDate.Equal(newPPMShipment.ExpectedDepartureDate) &&
			newPPMShipment.PickupAddress.PostalCode == oldPPMShipment.PickupAddress.PostalCode &&
			newPPMShipment.DestinationAddress.PostalCode == oldPPMShipment.DestinationAddress.PostalCode &&
			((newPPMShipment.EstimatedWeight == nil && oldPPMShipment.EstimatedWeight == nil) || (oldPPMShipment.EstimatedWeight != nil && newPPMShipment.EstimatedWeight.Int() == oldPPMShipment.EstimatedWeight.Int()))
	}
}

func shouldSkipCalculatingFinalIncentive(newPPMShipment *models.PPMShipment, oldPPMShipment *models.PPMShipment, originalTotalWeight unit.Pound, newTotalWeight unit.Pound) bool {
	// If oldPPMShipment field value is nil we know that the value has been updated and we should return false - the adjusted net weight is accounted for in the
	// SumWeights function and the change in weight is then checked with `newTotalWeight == originalTotalWeight`
	return (oldPPMShipment.ActualMoveDate != nil && newPPMShipment.ActualMoveDate.Equal(*oldPPMShipment.ActualMoveDate)) &&
		(oldPPMShipment.PickupAddress != nil && oldPPMShipment.DestinationAddress != nil && newPPMShipment.PickupAddress != nil && newPPMShipment.DestinationAddress != nil) &&
		(oldPPMShipment.PickupAddress.PostalCode != "" && newPPMShipment.PickupAddress.PostalCode == oldPPMShipment.PickupAddress.PostalCode) &&
		(oldPPMShipment.DestinationAddress.PostalCode != "" && newPPMShipment.DestinationAddress.PostalCode == oldPPMShipment.DestinationAddress.PostalCode) &&
		newTotalWeight == originalTotalWeight
}

func shouldSetFinalIncentiveToNil(newPPMShipment *models.PPMShipment, newTotalWeight unit.Pound) bool {
	if newPPMShipment.ActualMoveDate == nil ||
		newPPMShipment.PickupAddress == nil ||
		newPPMShipment.DestinationAddress == nil ||
		newPPMShipment.PickupAddress.PostalCode == "" ||
		newPPMShipment.DestinationAddress.PostalCode == "" ||
		newTotalWeight <= 0 {
		return true
	}

	return false
}

func shouldCalculateSITCost(newPPMShipment *models.PPMShipment, oldPPMShipment *models.PPMShipment) bool {
	// storage has not been selected yet or storage is not needed
	if newPPMShipment.SITExpected == nil || !*newPPMShipment.SITExpected {
		return false
	}

	// the service member could request storage but it can't be calculated until the services counselor provides info
	if newPPMShipment.SITLocation == nil {
		return false
	}

	// storage inputs weren't previously saved so we're calculating the cost for the first time
	if oldPPMShipment.SITLocation == nil ||
		oldPPMShipment.SITEstimatedWeight == nil ||
		oldPPMShipment.SITEstimatedEntryDate == nil ||
		oldPPMShipment.SITEstimatedDepartureDate == nil {
		return true
	}

	// the shipment had a previous storage cost but some of the inputs have changed, including some of the shipment
	// locations or departure date
	return *newPPMShipment.SITLocation != *oldPPMShipment.SITLocation ||
		*newPPMShipment.SITEstimatedWeight != *oldPPMShipment.SITEstimatedWeight ||
		*newPPMShipment.SITEstimatedEntryDate != *oldPPMShipment.SITEstimatedEntryDate ||
		*newPPMShipment.SITEstimatedDepartureDate != *oldPPMShipment.SITEstimatedDepartureDate ||
		newPPMShipment.PickupAddress.PostalCode != oldPPMShipment.PickupAddress.PostalCode ||
		newPPMShipment.DestinationAddress.PostalCode != oldPPMShipment.DestinationAddress.PostalCode ||
		newPPMShipment.ExpectedDepartureDate != oldPPMShipment.ExpectedDepartureDate
}

func (f *estimatePPM) estimateIncentive(appCtx appcontext.AppContext, oldPPMShipment models.PPMShipment, newPPMShipment *models.PPMShipment, checks ...ppmShipmentValidator) (*unit.Cents, *unit.Cents, error) {
	if newPPMShipment.Status != models.PPMShipmentStatusDraft && newPPMShipment.Status != models.PPMShipmentStatusSubmitted {
		return oldPPMShipment.EstimatedIncentive, oldPPMShipment.SITEstimatedCost, nil
	}
	// Check that all the required fields we need are present.
	err := validatePPMShipment(appCtx, *newPPMShipment, &oldPPMShipment, &oldPPMShipment.Shipment, checks...)
	// If a field does not pass validation return nil as error handling is happening in the validator
	if err != nil {
		switch err.(type) {
		case apperror.InvalidInputError:
			return nil, nil, nil
		default:
			return nil, nil, err
		}
	}

	contractDate := newPPMShipment.ExpectedDepartureDate
	contract, err := serviceparamvaluelookups.FetchContract(appCtx, contractDate)
	if err != nil {
		return nil, nil, err
	}

	calculateSITEstimate := shouldCalculateSITCost(newPPMShipment, &oldPPMShipment)

	// Clear out any previously calculated SIT estimated costs, if SIT is no longer expected
	if newPPMShipment.SITExpected != nil && !*newPPMShipment.SITExpected {
		newPPMShipment.SITEstimatedCost = nil
	}

	skipCalculatingEstimatedIncentive := shouldSkipEstimatingIncentive(newPPMShipment, &oldPPMShipment)

	if skipCalculatingEstimatedIncentive && !calculateSITEstimate {
		return oldPPMShipment.EstimatedIncentive, newPPMShipment.SITEstimatedCost, nil
	}

	estimatedIncentive := oldPPMShipment.EstimatedIncentive
	estimatedSITCost := oldPPMShipment.SITEstimatedCost

	// if the PPM is international, we will use a db func
	if newPPMShipment.Shipment.MarketCode != models.MarketCodeInternational {
		if !skipCalculatingEstimatedIncentive {
			// Clear out advance and advance requested fields when the estimated incentive is reset.
			newPPMShipment.HasRequestedAdvance = nil
			newPPMShipment.AdvanceAmountRequested = nil

			estimatedIncentive, err = f.calculatePrice(appCtx, newPPMShipment, 0, contract, false)
			if err != nil {
				return nil, nil, err
			}
		}

		if calculateSITEstimate {
			estimatedSITCost, err = CalculateSITCost(appCtx, newPPMShipment, contract)
			if err != nil {
				return nil, nil, err
			}
		}

		return estimatedIncentive, estimatedSITCost, nil

	} else {
		pickupAddress := newPPMShipment.PickupAddress
		destinationAddress := newPPMShipment.DestinationAddress

		if !skipCalculatingEstimatedIncentive {
			// Clear out advance and advance requested fields when the estimated incentive is reset.
			newPPMShipment.HasRequestedAdvance = nil
			newPPMShipment.AdvanceAmountRequested = nil

			estimatedIncentive, err = f.CalculateOCONUSIncentive(appCtx, newPPMShipment.ID, *pickupAddress, *destinationAddress, contractDate, newPPMShipment.EstimatedWeight.Int(), true, false, false)
			if err != nil {
				return nil, nil, fmt.Errorf("failed to calculate estimated PPM incentive: %w", err)
			}
		}

		if calculateSITEstimate {
			var sitAddress models.Address
			isOrigin := *newPPMShipment.SITLocation == models.SITLocationTypeOrigin
			if isOrigin {
				sitAddress = *newPPMShipment.PickupAddress
			} else if !isOrigin {
				sitAddress = *newPPMShipment.DestinationAddress
			} else {
				return estimatedIncentive, estimatedSITCost, nil
			}
			daysInSIT := additionalDaysInSIT(*newPPMShipment.SITEstimatedEntryDate, *newPPMShipment.SITEstimatedDepartureDate)
			estimatedSITCost, err = f.CalculateOCONUSSITCosts(appCtx, newPPMShipment.ID, sitAddress.ID, isOrigin, contractDate, newPPMShipment.EstimatedWeight.Int(), daysInSIT)
			if err != nil {
				return nil, nil, fmt.Errorf("failed to calculate estimated PPM incentive: %w", err)
			}
		}

		return estimatedIncentive, estimatedSITCost, nil
	}
}

func (f *estimatePPM) maxIncentive(appCtx appcontext.AppContext, oldPPMShipment models.PPMShipment, newPPMShipment *models.PPMShipment, checks ...ppmShipmentValidator) (*unit.Cents, error) {
	// Check that all the required fields we need are present.
	err := validatePPMShipment(appCtx, *newPPMShipment, &oldPPMShipment, &oldPPMShipment.Shipment, checks...)
	// If a field does not pass validation return nil as error handling is happening in the validator
	if err != nil {
		switch err.(type) {
		case apperror.InvalidInputError:
			return nil, nil
		default:
			return nil, err
		}
	}

	// we have access to the MoveTaskOrderID in the ppmShipment object so we can use that to get the customer's maximum weight entitlement
	var move models.Move
	err = appCtx.DB().Q().Eager(
		"Orders.Entitlement", "Orders.OriginDutyLocation.Address", "Orders.NewDutyLocation.Address",
	).Where("show = TRUE").Find(&move, newPPMShipment.Shipment.MoveTaskOrderID)
	if err != nil {
		return nil, apperror.NewNotFoundError(newPPMShipment.ID, " error querying move")
	}
	orders := move.Orders
	if orders.Entitlement.DBAuthorizedWeight == nil {
		return nil, apperror.NewNotFoundError(newPPMShipment.ID, " DB authorized weight cannot be nil")
	}

	contractDate := newPPMShipment.ExpectedDepartureDate
	contract, err := serviceparamvaluelookups.FetchContract(appCtx, contractDate)
	if err != nil {
		return nil, err
	}

	if newPPMShipment.Shipment.MarketCode != models.MarketCodeInternational {

		// since the max incentive is based off of the authorized weight entitlement and that value CAN change
		// we will calculate the max incentive each time it is called
		maxIncentive, err := f.calculatePrice(appCtx, newPPMShipment, unit.Pound(*orders.Entitlement.DBAuthorizedWeight), contract, true)
		if err != nil {
			return nil, err
		}

		return maxIncentive, nil
	} else {
		pickupAddress := orders.OriginDutyLocation.Address
		destinationAddress := orders.NewDutyLocation.Address

		maxIncentive, err := f.CalculateOCONUSIncentive(appCtx, newPPMShipment.ID, pickupAddress, destinationAddress, contractDate, *orders.Entitlement.DBAuthorizedWeight, false, false, true)
		if err != nil {
			return nil, fmt.Errorf("failed to calculate estimated PPM incentive: %w", err)
		}

		return maxIncentive, nil
	}
}

func (f *estimatePPM) finalIncentive(appCtx appcontext.AppContext, oldPPMShipment models.PPMShipment, newPPMShipment *models.PPMShipment, checks ...ppmShipmentValidator) (*unit.Cents, error) {
	if newPPMShipment.Status != models.PPMShipmentStatusWaitingOnCustomer && newPPMShipment.Status != models.PPMShipmentStatusNeedsCloseout {
		return oldPPMShipment.FinalIncentive, nil
	}

	err := validatePPMShipment(appCtx, *newPPMShipment, &oldPPMShipment, &oldPPMShipment.Shipment, checks...)
	if err != nil {
		switch err.(type) {
		case apperror.InvalidInputError:
			return nil, err
		default:
			return nil, err
		}
	}
	originalTotalWeight, newTotalWeight := SumWeights(oldPPMShipment, *newPPMShipment)

	if newPPMShipment.AllowableWeight != nil && *newPPMShipment.AllowableWeight < newTotalWeight {
		newTotalWeight = *newPPMShipment.AllowableWeight
	}

	// we have access to the MoveTaskOrderID in the ppmShipment object so we can use that to get the orders and allotment
	// This allows us to ensure the final incentive calculates with the actual weight, allowable weight, or total weight,
	// whichever is lowest.
	var move models.Move
	var entitlement models.WeightAllotment
	err = appCtx.DB().Q().Eager(
		"Orders.Entitlement",
	).Where("show = TRUE").Find(&move, newPPMShipment.Shipment.MoveTaskOrderID)
	if err != nil {
		return nil, apperror.NewNotFoundError(newPPMShipment.ID, " error querying move")
	}
	if move.Orders.Grade != nil {
		waf := entitlements.NewWeightAllotmentFetcher()
		entitlement, err = waf.GetWeightAllotment(appCtx, string(*move.Orders.Grade), move.Orders.OrdersType)
	} else {
		return nil, apperror.NewNotFoundError(move.ID, " orders.grade nil when getting weight allotment")
	}
	if err != nil {
		return nil, err
	}

	allotment := entitlement.TotalWeightSelfPlusDependents

	if newTotalWeight > unit.Pound(allotment) {
		newTotalWeight = unit.Pound(allotment)
	}

	contractDate := newPPMShipment.ExpectedDepartureDate
	if newPPMShipment.ActualMoveDate != nil {
		contractDate = *newPPMShipment.ActualMoveDate
	}
	contract, err := serviceparamvaluelookups.FetchContract(appCtx, contractDate)
	if err != nil {
		return nil, err
	}

	if newPPMShipment.Shipment.MarketCode != models.MarketCodeInternational {
		isMissingInfo := shouldSetFinalIncentiveToNil(newPPMShipment, newTotalWeight)
		var skipCalculateFinalIncentive bool
		finalIncentive := oldPPMShipment.FinalIncentive
		if !isMissingInfo {
			skipCalculateFinalIncentive = shouldSkipCalculatingFinalIncentive(newPPMShipment, &oldPPMShipment, originalTotalWeight, newTotalWeight)
			if !skipCalculateFinalIncentive {

				finalIncentive, err := f.calculatePrice(appCtx, newPPMShipment, newTotalWeight, contract, false)
				if err != nil {
					return nil, err
				}
				return capFinalIncentive(finalIncentive, newPPMShipment)
			}
		} else {
			finalIncentive = nil

			return finalIncentive, nil
		}
		return capFinalIncentive(finalIncentive, newPPMShipment)
	} else {
		pickupAddress := newPPMShipment.PickupAddress
		destinationAddress := newPPMShipment.DestinationAddress

		// we can't calculate actual incentive without the weight
		if newTotalWeight != 0 {
			finalIncentive, err := f.CalculateOCONUSIncentive(appCtx, newPPMShipment.ID, *pickupAddress, *destinationAddress, contractDate, newTotalWeight.Int(), false, true, false)
			if err != nil {
				return nil, fmt.Errorf("failed to calculate estimated PPM incentive: %w", err)
			}
			return capFinalIncentive(finalIncentive, newPPMShipment)
		} else {
			return nil, nil
		}
	}
}

func capFinalIncentive(finalIncentive *unit.Cents, newPPMShipment *models.PPMShipment) (*unit.Cents, error) {
	if finalIncentive != nil && newPPMShipment.MaxIncentive != nil {
		if *finalIncentive > *newPPMShipment.MaxIncentive {
			finalIncentive = newPPMShipment.MaxIncentive
		}
		return finalIncentive, nil
	} else {
		return nil, apperror.NewNotFoundError(newPPMShipment.ID, " MaxIncentive missing and/or finalIncentive nil when comparing")
	}

}

// SumWeights return the total weight of all weightTickets associated with a PPMShipment, returns 0 if there is no valid weight
func SumWeights(ppmShipment, newPPMShipment models.PPMShipment) (originalTotalWeight, newTotalWeight unit.Pound) {
	// small package PPMs will not have weight tickets, so we need to instead use moving expenses
	if newPPMShipment.PPMType != models.PPMTypeSmallPackage {
		if len(ppmShipment.WeightTickets) >= 1 {
			for _, weightTicket := range ppmShipment.WeightTickets {
				if weightTicket.Status != nil && *weightTicket.Status == models.PPMDocumentStatusRejected {
					originalTotalWeight += 0
				} else if weightTicket.AdjustedNetWeight != nil {
					originalTotalWeight += *weightTicket.AdjustedNetWeight
				} else if weightTicket.FullWeight != nil && weightTicket.EmptyWeight != nil {
					originalTotalWeight += *weightTicket.FullWeight - *weightTicket.EmptyWeight
				}
			}
		}

		if len(newPPMShipment.WeightTickets) >= 1 {
			for _, weightTicket := range newPPMShipment.WeightTickets {
				if weightTicket.Status != nil && *weightTicket.Status == models.PPMDocumentStatusRejected {
					newTotalWeight += 0
				} else if weightTicket.AdjustedNetWeight != nil {
					newTotalWeight += *weightTicket.AdjustedNetWeight
				} else if weightTicket.FullWeight != nil && weightTicket.EmptyWeight != nil {
					newTotalWeight += *weightTicket.FullWeight - *weightTicket.EmptyWeight
				}
			}
		}
	} else {
		for _, expense := range ppmShipment.MovingExpenses {
			if expense.Status != nil && *expense.Status == models.PPMDocumentStatusRejected {
				originalTotalWeight += 0
			} else if expense.WeightShipped != nil {
				originalTotalWeight += *expense.WeightShipped
			}
		}

		for _, expense := range newPPMShipment.MovingExpenses {
			if expense.Status != nil && *expense.Status == models.PPMDocumentStatusRejected {
				newTotalWeight += 0
			} else if expense.WeightShipped != nil {
				newTotalWeight += *expense.WeightShipped
			}
		}
	}

	return originalTotalWeight, newTotalWeight
}

// calculatePrice returns an incentive value for the ppm shipment as if we were pricing the service items for
// an HHG shipment with the same values for a payment request.  In this case we're not persisting service items,
// MTOServiceItems or PaymentRequestServiceItems, to the database to avoid unnecessary work and get a quicker result.
// we use this when calculating the estimated, final, and max incentive values
func (f estimatePPM) calculatePrice(appCtx appcontext.AppContext, ppmShipment *models.PPMShipment, totalWeight unit.Pound, contract models.ReContract, isMaxIncentiveCheck bool) (*unit.Cents, error) {
	logger := appCtx.Logger()

	zeroTotal := false
	serviceItemsToPrice := BaseServiceItems(*ppmShipment)

	var move models.Move
	err := appCtx.DB().Q().Eager(
		"Orders.Entitlement",
		"Orders.OriginDutyLocation.Address",
		"Orders.NewDutyLocation.Address",
	).Where("show = TRUE").Find(&move, ppmShipment.Shipment.MoveTaskOrderID)
	if err != nil {
		return nil, apperror.NewNotFoundError(ppmShipment.ID, " error querying move")
	}
	orders := move.Orders
	if orders.Entitlement.DBAuthorizedWeight == nil {
		return nil, apperror.NewNotFoundError(ppmShipment.ID, " DB authorized weight cannot be nil")
	}

	// Replace linehaul pricer with shorthaul pricer if move is within the same Zip3
	var pickupPostal, destPostal string

	gccMultiplier := ppmShipment.GCCMultiplier

	// if we are getting the max incentive, we want to use the addresses on the orders, else use what's on the shipment
	if isMaxIncentiveCheck {
		if orders.OriginDutyLocation.Address.PostalCode != "" {
			pickupPostal = orders.OriginDutyLocation.Address.PostalCode
		} else {
			return nil, apperror.NewNotFoundError(ppmShipment.ID, " No postal code for origin duty location on orders when comparing postal codes")
		}

		if orders.NewDutyLocation.Address.PostalCode != "" {
			destPostal = orders.NewDutyLocation.Address.PostalCode
		} else {
			return nil, apperror.NewNotFoundError(ppmShipment.ID, " No postal code for destination duty location on orders when comparing postal codes")
		}
	} else {
		if ppmShipment.PickupAddress != nil && ppmShipment.PickupAddress.PostalCode != "" {
			pickupPostal = ppmShipment.PickupAddress.PostalCode
		} else {
			return nil, apperror.NewNotFoundError(ppmShipment.ID, " no pickup address or zip on PPM - unable to calculate incentive")
		}

		if ppmShipment.DestinationAddress != nil && ppmShipment.DestinationAddress.PostalCode != "" {
			destPostal = ppmShipment.DestinationAddress.PostalCode
		} else {
			return nil, apperror.NewNotFoundError(ppmShipment.ID, " no destination address or zip on PPM - unable to calculate incentive")
		}
	}

	// if the ZIPs are the same, we need to replace the DLH service item with DSH
	if len(pickupPostal) >= 3 && len(destPostal) >= 3 && pickupPostal[:3] == destPostal[:3] {
		if pickupPostal[0:3] == destPostal[0:3] {
			for i, serviceItem := range serviceItemsToPrice {
				if serviceItem.ReService.Code == models.ReServiceCodeDLH {
					serviceItemsToPrice[i] = models.MTOServiceItem{ReService: models.ReService{Code: models.ReServiceCodeDSH}, MTOShipmentID: &ppmShipment.ShipmentID}
					break
				}
			}
		}
	}

	// Get a list of all the pricing params needed to calculate the price for each service item
	paramsForServiceItems, err := f.paymentRequestHelper.FetchServiceParamsForServiceItems(appCtx, serviceItemsToPrice)
	if err != nil {
		logger.Error("fetching PPM estimate ServiceParams failed", zap.Error(err))
		return nil, err
	}

	var mtoShipment models.MTOShipment
	if totalWeight > 0 && !isMaxIncentiveCheck {
		// Reassign ppm shipment fields to their expected location on the mto shipment for dates, addresses, weights ...
		mtoShipment = MapPPMShipmentFinalFields(*ppmShipment, totalWeight)
	} else if totalWeight > 0 && isMaxIncentiveCheck {
		mtoShipment, err = MapPPMShipmentMaxIncentiveFields(appCtx, *ppmShipment, totalWeight)
		if err != nil {
			logger.Error("unable to map PPM fields for max incentive", zap.Error(err))
			return nil, err
		}
	} else {
		// Reassign ppm shipment fields to their expected location on the mto shipment for dates, addresses, weights ...
		mtoShipment, err = MapPPMShipmentEstimatedFields(appCtx, *ppmShipment)
		if err != nil {
			logger.Error("unable to map PPM estimated fields", zap.Error(err))
			return nil, err
		}
	}

	totalPrice := unit.Cents(0)
	for _, serviceItem := range serviceItemsToPrice {
		pricer, err := ghcrateengine.PricerForServiceItem(serviceItem.ReService.Code)
		if err != nil {
			logger.Error("unable to find pricer for service item", zap.Error(err))
			return nil, err
		}

		// For the non-accessorial service items there isn't any initialization that is going to change between lookups
		// for the same param. However, this is how the payment request does things and we'd want to know if it breaks
		// rather than optimizing I think.
		serviceItemLookups := serviceparamvaluelookups.InitializeLookups(appCtx, mtoShipment, serviceItem)

		// This is the struct that gets passed to every param lookup() method that was initialized above
		keyData := serviceparamvaluelookups.NewServiceItemParamKeyData(f.planner, serviceItemLookups, serviceItem, mtoShipment, contract.Code, contract.ID)

		// The distance value gets saved to the mto shipment model to reduce repeated api calls.
		var shipmentWithDistance models.MTOShipment
		err = appCtx.DB().Find(&shipmentWithDistance, mtoShipment.ID)
		if err != nil {
			logger.Error("could not find shipment in the database")
			return nil, err
		}
		serviceItem.MTOShipment = shipmentWithDistance
		// set this to avoid potential eTag errors because the MTOShipment.Distance field was likely updated
		ppmShipment.Shipment = shipmentWithDistance

		var paramValues models.PaymentServiceItemParams
		for _, param := range paramsForServiceCode(serviceItem.ReService.Code, paramsForServiceItems) {
			paramKey := param.ServiceItemParamKey
			// This is where the lookup() method of each service item param is actually evaluated
			paramValue, valueErr := keyData.ServiceParamValue(appCtx, paramKey.Key)
			if valueErr != nil {
				logger.Error("could not calculate param value lookup", zap.Error(valueErr))
				return nil, valueErr
			}

			// Gather all the param values for the service item to pass to the pricer's Price() method
			paymentServiceItemParam := models.PaymentServiceItemParam{
				// Some pricers like Fuel Surcharge try to requery the shipment through the service item, this is a
				// workaround to avoid a not found error because our PPM shipment has no service items saved in the db.
				// I think the FSC service item should really be relying on one of the zip distance params.
				PaymentServiceItem: models.PaymentServiceItem{
					MTOServiceItem: serviceItem,
				},
				ServiceItemParamKey: paramKey,
				Value:               paramValue,
			}
			paramValues = append(paramValues, paymentServiceItemParam)
		}

		if len(paramValues) == 0 {
			return nil, fmt.Errorf("no params were found for service item %s", serviceItem.ReService.Code)
		}

		centsValue, paymentParams, err := pricer.PriceUsingParams(appCtx, paramValues)
		// only apply the multiplier if centsValue is positive
		if gccMultiplier != nil && gccMultiplier.Multiplier > 0 && centsValue > 0 {
			oldCentsValue := centsValue
			multiplier := gccMultiplier.Multiplier
			multipliedPrice := float64(centsValue) * multiplier
<<<<<<< HEAD
			centsValue = unit.Cents(int(multipliedPrice))
=======
			centsValue = unit.Cents(int(math.Round(multipliedPrice)))
>>>>>>> 521f9caa
			logger.Debug(fmt.Sprintf("Applying GCC multiplier: %f to service item price %s, original price: %d, new price: %d", multiplier, serviceItem.ReService.Code, oldCentsValue, centsValue))
		} else {
			logger.Debug(fmt.Sprintf("Service item price %s %d, no GCC multiplier applied (negative price or no multiplier)",
				serviceItem.ReService.Code, centsValue))
		}
		logger.Debug(fmt.Sprintf("Payment service item params %+v", paymentParams))

		if err != nil {
			if appCtx.Session().IsServiceMember() && ppmShipment.Shipment.Distance != nil && *ppmShipment.Shipment.Distance == unit.Miles(0) {
				zeroTotal = true
			} else {
				logger.Error("unable to calculate service item price", zap.Error(err))
				return nil, err
			}
		}

		totalPrice = totalPrice.AddCents(centsValue)
	}

	if zeroTotal {
		totalPrice = unit.Cents(0)
		return &totalPrice, nil
	}

	return &totalPrice, nil
}

// returns the final price breakdown of a ppm into linehaul, fuel, packing, unpacking, destination, and origin costs
func (f estimatePPM) priceBreakdown(appCtx appcontext.AppContext, ppmShipment *models.PPMShipment) (unit.Cents, unit.Cents, unit.Cents, unit.Cents, unit.Cents, unit.Cents, unit.Cents, error) {
	logger := appCtx.Logger()

	var emptyPrice unit.Cents
	var linehaul unit.Cents
	var fuel unit.Cents
	var origin unit.Cents
	var dest unit.Cents
	var packing unit.Cents
	var unpacking unit.Cents
	var storage unit.Cents

	serviceItemsToPrice := BaseServiceItems(*ppmShipment)

	// Replace linehaul pricer with shorthaul pricer if move is within the same Zip3
	var pickupPostal, destPostal string
	gccMultiplier := ppmShipment.GCCMultiplier

	// Check different address values for a postal code
	if ppmShipment.PickupAddress != nil && ppmShipment.PickupAddress.PostalCode != "" {
		pickupPostal = ppmShipment.PickupAddress.PostalCode
	} else {
		return emptyPrice, emptyPrice, emptyPrice, emptyPrice, emptyPrice, emptyPrice, emptyPrice, apperror.NewNotFoundError(ppmShipment.ID, " no pickup address or zip on PPM - unable to calculate incentive")
	}

	// Same for destination
	if ppmShipment.DestinationAddress != nil && ppmShipment.DestinationAddress.PostalCode != "" {
		destPostal = ppmShipment.DestinationAddress.PostalCode
	} else {
		return emptyPrice, emptyPrice, emptyPrice, emptyPrice, emptyPrice, emptyPrice, emptyPrice, apperror.NewNotFoundError(ppmShipment.ID, " no destination address or zip on PPM - unable to calculate incentive")
	}

	// if the ZIPs are the same, we need to replace the DLH service item with DSH
	if len(pickupPostal) >= 3 && len(destPostal) >= 3 && pickupPostal[:3] == destPostal[:3] {
		if pickupPostal[0:3] == destPostal[0:3] {
			for i, serviceItem := range serviceItemsToPrice {
				if serviceItem.ReService.Code == models.ReServiceCodeDLH {
					serviceItemsToPrice[i] = models.MTOServiceItem{ReService: models.ReService{Code: models.ReServiceCodeDSH}, MTOShipmentID: &ppmShipment.ShipmentID}
					break
				}
			}
		}
	}

	// Get a list of all the pricing params needed to calculate the price for each service item
	paramsForServiceItems, err := f.paymentRequestHelper.FetchServiceParamsForServiceItems(appCtx, serviceItemsToPrice)
	if err != nil {
		logger.Error("fetching PPM estimate ServiceParams failed", zap.Error(err))
		return emptyPrice, emptyPrice, emptyPrice, emptyPrice, emptyPrice, emptyPrice, emptyPrice, err
	}

	contractDate := ppmShipment.ExpectedDepartureDate
	if ppmShipment.ActualMoveDate != nil {
		contractDate = *ppmShipment.ActualMoveDate
	}
	contract, err := serviceparamvaluelookups.FetchContract(appCtx, contractDate)
	if err != nil {
		return emptyPrice, emptyPrice, emptyPrice, emptyPrice, emptyPrice, emptyPrice, emptyPrice, err
	}

	var totalWeightFromWeightTicketsOrExpenses unit.Pound
	var blankPPM models.PPMShipment
	if ppmShipment.PPMType != models.PPMTypeSmallPackage {
		// for incentive-based/actual expense PPMs, weight tickets are required
		if ppmShipment.WeightTickets == nil {
			return emptyPrice, emptyPrice, emptyPrice, emptyPrice, emptyPrice, emptyPrice, emptyPrice,
				apperror.NewPPMNoWeightTicketsError(ppmShipment.ID, " no weight tickets")
		}
		_, totalWeightFromWeightTicketsOrExpenses = SumWeights(blankPPM, *ppmShipment)
	} else {
		// for small package PPM-SPRs, moving expenses are used
		if ppmShipment.MovingExpenses == nil {
			return emptyPrice, emptyPrice, emptyPrice, emptyPrice, emptyPrice, emptyPrice, emptyPrice,
				apperror.NewPPMNoMovingExpensesError(ppmShipment.ID, " no moving expenses")
		}
		_, totalWeightFromWeightTicketsOrExpenses = SumWeights(blankPPM, *ppmShipment)
	}

	var mtoShipment models.MTOShipment
	if totalWeightFromWeightTicketsOrExpenses > 0 {
		// Reassign ppm shipment fields to their expected location on the mto shipment for dates, addresses, weights ...
		mtoShipment = MapPPMShipmentFinalFields(*ppmShipment, totalWeightFromWeightTicketsOrExpenses)
	} else {
		mtoShipment, err = MapPPMShipmentEstimatedFields(appCtx, *ppmShipment)
		if err != nil {
			return emptyPrice, emptyPrice, emptyPrice, emptyPrice, emptyPrice, emptyPrice, emptyPrice, err
		}
	}

	doSITCalculation := *ppmShipment.SITExpected
	if doSITCalculation {
		estimatedSITCost, err := CalculateSITCost(appCtx, ppmShipment, contract)
		if err != nil {
			return emptyPrice, emptyPrice, emptyPrice, emptyPrice, emptyPrice, emptyPrice, emptyPrice, err
		}

		if *estimatedSITCost > unit.Cents(0) {
			storage = *estimatedSITCost
		}
	}

	for _, serviceItem := range serviceItemsToPrice {
		pricer, err := ghcrateengine.PricerForServiceItem(serviceItem.ReService.Code)
		if err != nil {
			logger.Error("unable to find pricer for service item", zap.Error(err))
			return emptyPrice, emptyPrice, emptyPrice, emptyPrice, emptyPrice, emptyPrice, emptyPrice, err
		}

		// For the non-accessorial service items there isn't any initialization that is going to change between lookups
		// for the same param. However, this is how the payment request does things and we'd want to know if it breaks
		// rather than optimizing I think.
		serviceItemLookups := serviceparamvaluelookups.InitializeLookups(appCtx, mtoShipment, serviceItem)

		// This is the struct that gets passed to every param lookup() method that was initialized above
		keyData := serviceparamvaluelookups.NewServiceItemParamKeyData(f.planner, serviceItemLookups, serviceItem, mtoShipment, contract.Code, contract.ID)

		// The distance value gets saved to the mto shipment model to reduce repeated api calls.
		var shipmentWithDistance models.MTOShipment
		err = appCtx.DB().Find(&shipmentWithDistance, ppmShipment.ShipmentID)
		if err != nil {
			logger.Error("could not find shipment in the database")
			return emptyPrice, emptyPrice, emptyPrice, emptyPrice, emptyPrice, emptyPrice, emptyPrice, err
		}
		serviceItem.MTOShipment = shipmentWithDistance
		// set this to avoid potential eTag errors because the MTOShipment.Distance field was likely updated
		ppmShipment.Shipment = shipmentWithDistance

		var paramValues models.PaymentServiceItemParams
		for _, param := range paramsForServiceCode(serviceItem.ReService.Code, paramsForServiceItems) {
			paramKey := param.ServiceItemParamKey
			// This is where the lookup() method of each service item param is actually evaluated
			paramValue, valueErr := keyData.ServiceParamValue(appCtx, paramKey.Key)
			if valueErr != nil {
				logger.Error("could not calculate param value lookup", zap.Error(valueErr))
				return emptyPrice, emptyPrice, emptyPrice, emptyPrice, emptyPrice, emptyPrice, emptyPrice, err
			}

			// Gather all the param values for the service item to pass to the pricer's Price() method
			paymentServiceItemParam := models.PaymentServiceItemParam{
				// Some pricers like Fuel Surcharge try to requery the shipment through the service item, this is a
				// workaround to avoid a not found error because our PPM shipment has no service items saved in the db.
				// I think the FSC service item should really be relying on one of the zip distance params.
				PaymentServiceItem: models.PaymentServiceItem{
					MTOServiceItem: serviceItem,
				},
				ServiceItemParamKey: paramKey,
				Value:               paramValue,
			}
			paramValues = append(paramValues, paymentServiceItemParam)
		}

		if len(paramValues) == 0 {
			return emptyPrice, emptyPrice, emptyPrice, emptyPrice, emptyPrice, emptyPrice, emptyPrice, fmt.Errorf("no params were found for service item %s", serviceItem.ReService.Code)
		}

		centsValue, _, err := pricer.PriceUsingParams(appCtx, paramValues)
		// only apply the multiplier if centsValue is positive
		if gccMultiplier != nil && gccMultiplier.Multiplier > 0 && centsValue > 0 {
			multiplier := gccMultiplier.Multiplier
			multipliedPrice := float64(centsValue) * multiplier
<<<<<<< HEAD
			centsValue = unit.Cents(int(multipliedPrice))
=======
			centsValue = unit.Cents(int(math.Round(multipliedPrice)))
>>>>>>> 521f9caa
		}

		if err != nil {
			logger.Error("unable to calculate service item price", zap.Error(err))
			return emptyPrice, emptyPrice, emptyPrice, emptyPrice, emptyPrice, emptyPrice, emptyPrice, err
		}

		switch serviceItem.ReService.Code {
		case models.ReServiceCodeDSH:
		case models.ReServiceCodeDLH:
			linehaul = centsValue
		case models.ReServiceCodeFSC:
			fuel = centsValue
		case models.ReServiceCodeDOP:
			origin = centsValue
		case models.ReServiceCodeDDP:
			dest = centsValue
		case models.ReServiceCodeDPK:
			packing = centsValue
		case models.ReServiceCodeDUPK:
			unpacking = centsValue
		}
	}

	return linehaul, fuel, origin, dest, packing, unpacking, storage, nil
}

// function for calculating incentives for OCONUS PPM shipments
// this uses a db function that takes in values needed to come up with the estimated/actual/max incentives
// this simulates the reimbursement for an iHHG move with ISLH, IHPK, IHUPK, and CONUS portion of FSC
func (f *estimatePPM) CalculateOCONUSIncentive(appCtx appcontext.AppContext, ppmShipmentID uuid.UUID, pickupAddress models.Address, destinationAddress models.Address, moveDate time.Time, weight int, isEstimated bool, isActual bool, isMax bool) (*unit.Cents, error) {
	var mileage int
	ppmPort, err := models.FetchPortLocationByCode(appCtx.DB(), "4E1") // Tacoma, WA port
	if err != nil {
		return nil, fmt.Errorf("failed to fetch port location: %w", err)
	}

	// check if addresses are OCONUS or CONUS -> this determines how we check mileage to/from the authorized port
	isPickupOconus := pickupAddress.IsOconus != nil && *pickupAddress.IsOconus
	isDestinationOconus := destinationAddress.IsOconus != nil && *destinationAddress.IsOconus

	switch {
	case isPickupOconus && isDestinationOconus:
		// OCONUS -> OCONUS, we only reimburse for the CONUS mileage of the PPM
		mileage = 0
	case isPickupOconus && !isDestinationOconus:
		// OCONUS -> CONUS (port ZIP -> address ZIP)
		mileage, err = f.planner.ZipTransitDistance(appCtx, ppmPort.UsPostRegionCity.UsprZipID, destinationAddress.PostalCode)
		if err != nil {
			return nil, fmt.Errorf("failed to calculate OCONUS to CONUS mileage: %w", err)
		}
	case !isPickupOconus && isDestinationOconus:
		// CONUS -> OCONUS (address ZIP -> port ZIP)
		mileage, err = f.planner.ZipTransitDistance(appCtx, pickupAddress.PostalCode, ppmPort.UsPostRegionCity.UsprZipID)
		if err != nil {
			return nil, fmt.Errorf("failed to calculate CONUS to OCONUS mileage: %w", err)
		}
	default:
		// covering down on CONUS -> CONUS moves - they should not appear here
		return nil, fmt.Errorf("invalid pickup and destination configuration: pickup isOconus=%v, destination isOconus=%v", isPickupOconus, isDestinationOconus)
	}

	incentive, err := models.CalculatePPMIncentive(appCtx.DB(), ppmShipmentID, pickupAddress.ID, destinationAddress.ID, moveDate, mileage, weight, isEstimated, isActual, isMax)
	if err != nil {
		return nil, fmt.Errorf("failed to calculate PPM incentive: %w", err)
	}

	return (*unit.Cents)(&incentive.TotalIncentive), nil
}

func (f *estimatePPM) CalculateOCONUSSITCosts(appCtx appcontext.AppContext, ppmID uuid.UUID, addressID uuid.UUID, isOrigin bool, moveDate time.Time, weight int, sitDays int) (*unit.Cents, error) {
	if sitDays <= 0 {
		return nil, fmt.Errorf("SIT days must be greater than zero")
	}

	if weight <= 0 {
		return nil, fmt.Errorf("weight must be greater than zero")
	}

	sitCosts, err := models.CalculatePPMSITCost(appCtx.DB(), ppmID, addressID, isOrigin, moveDate, weight, sitDays)
	if err != nil {
		return nil, fmt.Errorf("failed to calculate SIT costs: %w", err)
	}

	return (*unit.Cents)(&sitCosts.TotalSITCost), nil
}

func CalculateSITCost(appCtx appcontext.AppContext, ppmShipment *models.PPMShipment, contract models.ReContract) (*unit.Cents, error) {
	additionalDaysInSIT := additionalDaysInSIT(*ppmShipment.SITEstimatedEntryDate, *ppmShipment.SITEstimatedDepartureDate)

	if ppmShipment.Shipment.MarketCode != models.MarketCodeInternational {
		logger := appCtx.Logger()

		serviceItemsToPrice := StorageServiceItems(*ppmShipment, *ppmShipment.SITLocation, additionalDaysInSIT)

		totalPrice := unit.Cents(0)
		for _, serviceItem := range serviceItemsToPrice {
			pricer, err := ghcrateengine.PricerForServiceItem(serviceItem.ReService.Code)
			if err != nil {
				logger.Error("unable to find pricer for service item", zap.Error(err))
				return nil, err
			}

			var price *unit.Cents
			switch serviceItemPricer := pricer.(type) {
			case services.DomesticOriginFirstDaySITPricer, services.DomesticDestinationFirstDaySITPricer:
				price, _, err = priceFirstDaySIT(appCtx, serviceItemPricer, serviceItem, ppmShipment, contract)
			case services.DomesticOriginAdditionalDaysSITPricer, services.DomesticDestinationAdditionalDaysSITPricer:
				price, _, err = priceAdditionalDaySIT(appCtx, serviceItemPricer, serviceItem, ppmShipment, additionalDaysInSIT, contract)
			default:
				return nil, fmt.Errorf("unknown SIT pricer type found for service item code %s", serviceItem.ReService.Code)
			}

			if err != nil {
				return nil, err
			}

			logger.Debug(fmt.Sprintf("Price of service item %s %d", serviceItem.ReService.Code, *price))
			totalPrice += *price
		}

		return &totalPrice, nil
	} else {
		var sitAddress models.Address
		isOrigin := *ppmShipment.SITLocation == models.SITLocationTypeOrigin
		if isOrigin {
			sitAddress = *ppmShipment.PickupAddress
		} else {
			sitAddress = *ppmShipment.DestinationAddress
		}

		contractDate := ppmShipment.ExpectedDepartureDate
		totalSITCost, err := models.CalculatePPMSITCost(appCtx.DB(), ppmShipment.ID, sitAddress.ID, isOrigin, contractDate, ppmShipment.SITEstimatedWeight.Int(), additionalDaysInSIT)
		if err != nil {
			return nil, fmt.Errorf("failed to calculate PPM SIT incentive: %w", err)
		}
		return (*unit.Cents)(&totalSITCost.TotalSITCost), nil
	}
}

func CalculateSITCostBreakdown(appCtx appcontext.AppContext, ppmShipment *models.PPMShipment, contract models.ReContract) (*models.PPMSITEstimatedCostInfo, error) {
	logger := appCtx.Logger()

	ppmSITEstimatedCostInfoData := &models.PPMSITEstimatedCostInfo{}

	additionalDaysInSIT := additionalDaysInSIT(*ppmShipment.SITEstimatedEntryDate, *ppmShipment.SITEstimatedDepartureDate)

	serviceItemsToPrice := StorageServiceItems(*ppmShipment, *ppmShipment.SITLocation, additionalDaysInSIT)

	totalPrice := unit.Cents(0)
	for _, serviceItem := range serviceItemsToPrice {
		pricer, err := ghcrateengine.PricerForServiceItem(serviceItem.ReService.Code)
		if err != nil {
			logger.Error("unable to find pricer for service item", zap.Error(err))
			return nil, err
		}

		var price *unit.Cents
		switch serviceItemPricer := pricer.(type) {
		case services.DomesticOriginFirstDaySITPricer, services.DomesticDestinationFirstDaySITPricer:
			price, ppmSITEstimatedCostInfoData, err = calculateFirstDaySITCostBreakdown(appCtx, serviceItemPricer, serviceItem, ppmShipment, contract, ppmSITEstimatedCostInfoData, logger)
		case services.IntlOriginFirstDaySITPricer, services.IntlDestinationFirstDaySITPricer:
			price, ppmSITEstimatedCostInfoData, err = calculateIntlFirstDaySITCostBreakdown(appCtx, serviceItemPricer, serviceItem, ppmShipment, contract, ppmSITEstimatedCostInfoData, logger)
		case services.DomesticOriginAdditionalDaysSITPricer, services.DomesticDestinationAdditionalDaysSITPricer:
			price, ppmSITEstimatedCostInfoData, err = calculateAdditionalDaySITCostBreakdown(appCtx, serviceItemPricer, serviceItem, ppmShipment, contract, additionalDaysInSIT, ppmSITEstimatedCostInfoData, logger)
		case services.IntlOriginAdditionalDaySITPricer, services.IntlDestinationAdditionalDaySITPricer:
			price, ppmSITEstimatedCostInfoData, err = calculateIntlAdditionalDaySITCostBreakdown(appCtx, serviceItemPricer, serviceItem, ppmShipment, contract, additionalDaysInSIT, ppmSITEstimatedCostInfoData, logger)
		default:
			return nil, fmt.Errorf("unknown SIT pricer type found for service item code %s", serviceItem.ReService.Code)
		}

		if err != nil {
			return nil, err
		}

		logger.Debug(fmt.Sprintf("Price of service item %s %d", serviceItem.ReService.Code, price))
		totalPrice += *price
	}

	ppmSITEstimatedCostInfoData.EstimatedSITCost = &totalPrice
	return ppmSITEstimatedCostInfoData, nil
}

func calculateFirstDaySITCostBreakdown(appCtx appcontext.AppContext, serviceItemPricer services.ParamsPricer, serviceItem models.MTOServiceItem, ppmShipment *models.PPMShipment, contract models.ReContract, ppmSITEstimatedCostInfoData *models.PPMSITEstimatedCostInfo, logger *zap.Logger) (*unit.Cents, *models.PPMSITEstimatedCostInfo, error) {
	price, priceParams, err := priceFirstDaySIT(appCtx, serviceItemPricer, serviceItem, ppmShipment, contract)
	if err != nil {
		return nil, nil, err
	}
	ppmSITEstimatedCostInfoData.PriceFirstDaySIT = price
	for _, param := range priceParams {
		switch param.Key {
		case models.ServiceItemParamNameServiceAreaOrigin:
			ppmSITEstimatedCostInfoData.ParamsFirstDaySIT.ServiceAreaOrigin = param.Value
		case models.ServiceItemParamNameServiceAreaDest:
			ppmSITEstimatedCostInfoData.ParamsFirstDaySIT.ServiceAreaDestination = param.Value
		case models.ServiceItemParamNameIsPeak:
			ppmSITEstimatedCostInfoData.ParamsFirstDaySIT.IsPeak = param.Value
		case models.ServiceItemParamNameContractYearName:
			ppmSITEstimatedCostInfoData.ParamsFirstDaySIT.ContractYearName = param.Value
		case models.ServiceItemParamNamePriceRateOrFactor:
			ppmSITEstimatedCostInfoData.ParamsFirstDaySIT.PriceRateOrFactor = param.Value
		case models.ServiceItemParamNameEscalationCompounded:
			ppmSITEstimatedCostInfoData.ParamsFirstDaySIT.EscalationCompounded = param.Value
		default:
			logger.Debug(fmt.Sprintf("Unexpected ServiceItemParam in PPM First Day SIT: %s, %s", param.Key, param.Value))
		}
	}
	return price, ppmSITEstimatedCostInfoData, nil
}

func calculateIntlFirstDaySITCostBreakdown(appCtx appcontext.AppContext, serviceItemPricer services.ParamsPricer, serviceItem models.MTOServiceItem, ppmShipment *models.PPMShipment, contract models.ReContract, ppmSITEstimatedCostInfoData *models.PPMSITEstimatedCostInfo, logger *zap.Logger) (*unit.Cents, *models.PPMSITEstimatedCostInfo, error) {
	price, priceParams, err := priceFirstDaySIT(appCtx, serviceItemPricer, serviceItem, ppmShipment, contract)
	if err != nil {
		return nil, nil, err
	}
	ppmSITEstimatedCostInfoData.PriceFirstDaySIT = price
	for _, param := range priceParams {
		switch param.Key {
		case models.ServiceItemParamNameServiceAreaOrigin:
			ppmSITEstimatedCostInfoData.ParamsFirstDaySIT.ServiceAreaOrigin = param.Value
		case models.ServiceItemParamNameServiceAreaDest:
			ppmSITEstimatedCostInfoData.ParamsFirstDaySIT.ServiceAreaDestination = param.Value
		case models.ServiceItemParamNameIsPeak:
			ppmSITEstimatedCostInfoData.ParamsFirstDaySIT.IsPeak = param.Value
		case models.ServiceItemParamNameContractYearName:
			ppmSITEstimatedCostInfoData.ParamsFirstDaySIT.ContractYearName = param.Value
		case models.ServiceItemParamNamePriceRateOrFactor:
			ppmSITEstimatedCostInfoData.ParamsFirstDaySIT.PriceRateOrFactor = param.Value
		case models.ServiceItemParamNameEscalationCompounded:
			ppmSITEstimatedCostInfoData.ParamsFirstDaySIT.EscalationCompounded = param.Value
		default:
			logger.Debug(fmt.Sprintf("Unexpected ServiceItemParam in PPM First Day SIT: %s, %s", param.Key, param.Value))
		}
	}
	return price, ppmSITEstimatedCostInfoData, nil
}

func calculateAdditionalDaySITCostBreakdown(appCtx appcontext.AppContext, serviceItemPricer services.ParamsPricer, serviceItem models.MTOServiceItem, ppmShipment *models.PPMShipment, contract models.ReContract, additionalDaysInSIT int, ppmSITEstimatedCostInfoData *models.PPMSITEstimatedCostInfo, logger *zap.Logger) (*unit.Cents, *models.PPMSITEstimatedCostInfo, error) {
	price, priceParams, err := priceAdditionalDaySIT(appCtx, serviceItemPricer, serviceItem, ppmShipment, additionalDaysInSIT, contract)
	if err != nil {
		return nil, nil, err
	}
	ppmSITEstimatedCostInfoData.PriceAdditionalDaySIT = price
	for _, param := range priceParams {
		switch param.Key {
		case models.ServiceItemParamNameServiceAreaOrigin:
			ppmSITEstimatedCostInfoData.ParamsAdditionalDaySIT.ServiceAreaOrigin = param.Value
		case models.ServiceItemParamNameServiceAreaDest:
			ppmSITEstimatedCostInfoData.ParamsAdditionalDaySIT.ServiceAreaDestination = param.Value
		case models.ServiceItemParamNameIsPeak:
			ppmSITEstimatedCostInfoData.ParamsAdditionalDaySIT.IsPeak = param.Value
		case models.ServiceItemParamNameContractYearName:
			ppmSITEstimatedCostInfoData.ParamsAdditionalDaySIT.ContractYearName = param.Value
		case models.ServiceItemParamNamePriceRateOrFactor:
			ppmSITEstimatedCostInfoData.ParamsAdditionalDaySIT.PriceRateOrFactor = param.Value
		case models.ServiceItemParamNameEscalationCompounded:
			ppmSITEstimatedCostInfoData.ParamsAdditionalDaySIT.EscalationCompounded = param.Value
		case models.ServiceItemParamNameNumberDaysSIT:
			ppmSITEstimatedCostInfoData.ParamsAdditionalDaySIT.NumberDaysSIT = param.Value
		default:
			logger.Debug(fmt.Sprintf("Unexpected ServiceItemParam in PPM Additional Day SIT: %s, %s", param.Key, param.Value))
		}
	}
	return price, ppmSITEstimatedCostInfoData, nil
}

func calculateIntlAdditionalDaySITCostBreakdown(appCtx appcontext.AppContext, serviceItemPricer services.ParamsPricer, serviceItem models.MTOServiceItem, ppmShipment *models.PPMShipment, contract models.ReContract, additionalDaysInSIT int, ppmSITEstimatedCostInfoData *models.PPMSITEstimatedCostInfo, logger *zap.Logger) (*unit.Cents, *models.PPMSITEstimatedCostInfo, error) {
	price, priceParams, err := priceAdditionalDaySIT(appCtx, serviceItemPricer, serviceItem, ppmShipment, additionalDaysInSIT, contract)
	if err != nil {
		return nil, nil, err
	}
	ppmSITEstimatedCostInfoData.PriceAdditionalDaySIT = price
	for _, param := range priceParams {
		switch param.Key {
		case models.ServiceItemParamNameServiceAreaOrigin:
			ppmSITEstimatedCostInfoData.ParamsAdditionalDaySIT.ServiceAreaOrigin = param.Value
		case models.ServiceItemParamNameServiceAreaDest:
			ppmSITEstimatedCostInfoData.ParamsAdditionalDaySIT.ServiceAreaDestination = param.Value
		case models.ServiceItemParamNameIsPeak:
			ppmSITEstimatedCostInfoData.ParamsAdditionalDaySIT.IsPeak = param.Value
		case models.ServiceItemParamNameContractYearName:
			ppmSITEstimatedCostInfoData.ParamsAdditionalDaySIT.ContractYearName = param.Value
		case models.ServiceItemParamNamePriceRateOrFactor:
			ppmSITEstimatedCostInfoData.ParamsAdditionalDaySIT.PriceRateOrFactor = param.Value
		case models.ServiceItemParamNameEscalationCompounded:
			ppmSITEstimatedCostInfoData.ParamsAdditionalDaySIT.EscalationCompounded = param.Value
		case models.ServiceItemParamNameNumberDaysSIT:
			ppmSITEstimatedCostInfoData.ParamsAdditionalDaySIT.NumberDaysSIT = param.Value
		default:
			logger.Debug(fmt.Sprintf("Unexpected ServiceItemParam in PPM Additional Day SIT: %s, %s", param.Key, param.Value))
		}
	}
	return price, ppmSITEstimatedCostInfoData, nil
}

func priceFirstDaySIT(appCtx appcontext.AppContext, pricer services.ParamsPricer, serviceItem models.MTOServiceItem, ppmShipment *models.PPMShipment, contract models.ReContract) (*unit.Cents, services.PricingDisplayParams, error) {
	if serviceItem.ReService.Code == models.ReServiceCodeIOFSIT || serviceItem.ReService.Code == models.ReServiceCodeIDFSIT {
		var addressID uuid.UUID
		if serviceItem.ReService.Code == models.ReServiceCodeIOFSIT {
			addressID = *ppmShipment.PickupAddressID
		} else {
			addressID = *ppmShipment.DestinationAddressID
		}
		reServiceID, _ := models.FetchReServiceByCode(appCtx.DB(), serviceItem.ReService.Code)
		intlOtherPrice, _ := models.FetchReIntlOtherPrice(appCtx.DB(), addressID, reServiceID.ID, contract.ID, &ppmShipment.ExpectedDepartureDate)
		firstDayPricer, ok := pricer.(services.IntlOriginFirstDaySITPricer)
		if !ok {
			return nil, nil, errors.New("ppm estimate pricer for SIT service item does not implement the first day pricer interface")
		}
		if ppmShipment.ActualMoveDate != nil {
			price, pricingParams, err := firstDayPricer.Price(appCtx, contract.Code, *ppmShipment.ActualMoveDate, *ppmShipment.SITEstimatedWeight, intlOtherPrice.PerUnitCents.Int())
			if err != nil {
				return nil, nil, err
			}

			appCtx.Logger().Debug(fmt.Sprintf("Pricing params for first day SIT %+v", pricingParams), zap.String("shipmentId", ppmShipment.ShipmentID.String()))

			return &price, pricingParams, nil
		}

		price, pricingParams, err := firstDayPricer.Price(appCtx, contract.Code, ppmShipment.ExpectedDepartureDate, *ppmShipment.SITEstimatedWeight, intlOtherPrice.PerUnitCents.Int())
		if err != nil {
			return nil, nil, err
		}

		appCtx.Logger().Debug(fmt.Sprintf("Pricing params for first day SIT %+v", pricingParams), zap.String("shipmentId", ppmShipment.ShipmentID.String()))

		return &price, pricingParams, nil
	} else {
		firstDayPricer, ok := pricer.(services.DomesticFirstDaySITPricer)
		if !ok {
			return nil, nil, errors.New("ppm estimate pricer for SIT service item does not implement the first day pricer interface")
		}

		// Need to declare if origin or destination for the serviceAreaLookup, otherwise we already have it
		serviceAreaPostalCode := ppmShipment.PickupAddress.PostalCode
		serviceAreaKey := models.ServiceItemParamNameServiceAreaOrigin
		if serviceItem.ReService.Code == models.ReServiceCodeDDFSIT {
			serviceAreaPostalCode = ppmShipment.DestinationAddress.PostalCode
			serviceAreaKey = models.ServiceItemParamNameServiceAreaDest
		}

		serviceAreaLookup := serviceparamvaluelookups.ServiceAreaLookup{
			Address: models.Address{PostalCode: serviceAreaPostalCode},
		}
		serviceArea, err := serviceAreaLookup.ParamValue(appCtx, contract.Code)
		if err != nil {
			return nil, nil, err
		}

		serviceAreaParam := services.PricingDisplayParam{
			Key:   serviceAreaKey,
			Value: serviceArea,
		}

		// Since this function may be ran before closeout, we need to account for if there's no actual move date yet.
		if ppmShipment.ActualMoveDate != nil {
			price, pricingParams, err := firstDayPricer.Price(appCtx, contract.Code, *ppmShipment.ActualMoveDate, *ppmShipment.SITEstimatedWeight, serviceArea, true)
			if err != nil {
				return nil, nil, err
			}

			pricingParams = append(pricingParams, serviceAreaParam)

			appCtx.Logger().Debug(fmt.Sprintf("Pricing params for first day SIT %+v", pricingParams), zap.String("shipmentId", ppmShipment.ShipmentID.String()))

			return &price, pricingParams, nil
		}
		price, pricingParams, err := firstDayPricer.Price(appCtx, contract.Code, ppmShipment.ExpectedDepartureDate, *ppmShipment.SITEstimatedWeight, serviceArea, true)
		if err != nil {
			return nil, nil, err
		}

		pricingParams = append(pricingParams, serviceAreaParam)

		appCtx.Logger().Debug(fmt.Sprintf("Pricing params for first day SIT %+v", pricingParams), zap.String("shipmentId", ppmShipment.ShipmentID.String()))

		return &price, pricingParams, nil
	}
}

func additionalDaysInSIT(sitEntryDate time.Time, sitDepartureDate time.Time) int {
	// The cost of first day SIT is already accounted for in DOFSIT or DDFSIT service items
	if sitEntryDate.Equal(sitDepartureDate) {
		return 0
	}

	difference := sitDepartureDate.Sub(sitEntryDate)
	return int(difference.Hours() / 24)
}

func priceAdditionalDaySIT(appCtx appcontext.AppContext, pricer services.ParamsPricer, serviceItem models.MTOServiceItem, ppmShipment *models.PPMShipment, additionalDaysInSIT int, contract models.ReContract) (*unit.Cents, services.PricingDisplayParams, error) {
	// international shipment logic
	if serviceItem.ReService.Code == models.ReServiceCodeIOASIT || serviceItem.ReService.Code == models.ReServiceCodeIDASIT {
		// address we need for the per_unit_cents is dependent on if it's origin/destination SIT
		var addressID uuid.UUID
		if serviceItem.ReService.Code == models.ReServiceCodeIOASIT {
			addressID = *ppmShipment.PickupAddressID
		} else {
			addressID = *ppmShipment.DestinationAddressID
		}

		var moveDate time.Time
		if ppmShipment.ActualMoveDate != nil {
			moveDate = *ppmShipment.ActualMoveDate
		} else {
			moveDate = ppmShipment.ExpectedDepartureDate
		}

		reServiceID, _ := models.FetchReServiceByCode(appCtx.DB(), serviceItem.ReService.Code)
		intlOtherPrice, _ := models.FetchReIntlOtherPrice(appCtx.DB(), addressID, reServiceID.ID, contract.ID, &moveDate)

		sitDaysParam := services.PricingDisplayParam{
			Key:   models.ServiceItemParamNameNumberDaysSIT,
			Value: strconv.Itoa(additionalDaysInSIT),
		}

		additionalDayPricer, ok := pricer.(services.IntlOriginAdditionalDaySITPricer)
		if !ok {
			return nil, nil, errors.New("ppm estimate pricer for SIT service item does not implement the first day pricer interface")
		}

		price, pricingParams, err := additionalDayPricer.Price(appCtx, contract.Code, moveDate, additionalDaysInSIT, *ppmShipment.SITEstimatedWeight, intlOtherPrice.PerUnitCents.Int())
		if err != nil {
			return nil, nil, err
		}

		pricingParams = append(pricingParams, sitDaysParam)

		appCtx.Logger().Debug(fmt.Sprintf("Pricing params for additional day SIT %+v", pricingParams), zap.String("shipmentId", ppmShipment.ShipmentID.String()))

		return &price, pricingParams, nil
	} else {
		// domestic PPMs
		additionalDaysPricer, ok := pricer.(services.DomesticAdditionalDaysSITPricer)
		if !ok {
			return nil, nil, errors.New("ppm estimate pricer for SIT service item does not implement the additional days pricer interface")
		}

		// Need to declare if origin or destination for the serviceAreaLookup, otherwise we already have it
		serviceAreaPostalCode := ppmShipment.PickupAddress.PostalCode
		serviceAreaKey := models.ServiceItemParamNameServiceAreaOrigin
		if serviceItem.ReService.Code == models.ReServiceCodeDDASIT {
			serviceAreaPostalCode = ppmShipment.DestinationAddress.PostalCode
			serviceAreaKey = models.ServiceItemParamNameServiceAreaDest
		}
		serviceAreaLookup := serviceparamvaluelookups.ServiceAreaLookup{
			Address: models.Address{PostalCode: serviceAreaPostalCode},
		}

		serviceArea, err := serviceAreaLookup.ParamValue(appCtx, contract.Code)
		if err != nil {
			return nil, nil, err
		}

		serviceAreaParam := services.PricingDisplayParam{
			Key:   serviceAreaKey,
			Value: serviceArea,
		}

		sitDaysParam := services.PricingDisplayParam{
			Key:   models.ServiceItemParamNameNumberDaysSIT,
			Value: strconv.Itoa(additionalDaysInSIT),
		}

		// Since this function may be ran before closeout, we need to account for if there's no actual move date yet.
		if ppmShipment.ActualMoveDate != nil {
			price, pricingParams, err := additionalDaysPricer.Price(appCtx, contract.Code, *ppmShipment.ActualMoveDate, *ppmShipment.SITEstimatedWeight, serviceArea, additionalDaysInSIT, true)
			if err != nil {
				return nil, nil, err
			}

			pricingParams = append(pricingParams, serviceAreaParam, sitDaysParam)

			appCtx.Logger().Debug(fmt.Sprintf("Pricing params for additional day SIT %+v", pricingParams), zap.String("shipmentId", ppmShipment.ShipmentID.String()))

			return &price, pricingParams, nil
		}
		price, pricingParams, err := additionalDaysPricer.Price(appCtx, contract.Code, ppmShipment.ExpectedDepartureDate, *ppmShipment.SITEstimatedWeight, serviceArea, additionalDaysInSIT, true)
		if err != nil {
			return nil, nil, err
		}

		pricingParams = append(pricingParams, serviceAreaParam, sitDaysParam)

		appCtx.Logger().Debug(fmt.Sprintf("Pricing params for additional day SIT %+v", pricingParams), zap.String("shipmentId", ppmShipment.ShipmentID.String()))

		return &price, pricingParams, nil
	}
}

// mapPPMShipmentEstimatedFields remaps our PPMShipment specific information into the fields where the service param lookups
// expect to find them on the MTOShipment model.  This is only in-memory and shouldn't get saved to the database.
func MapPPMShipmentEstimatedFields(appCtx appcontext.AppContext, ppmShipment models.PPMShipment) (models.MTOShipment, error) {

	ppmShipment.Shipment.PPMShipment = &ppmShipment
	ppmShipment.Shipment.ShipmentType = models.MTOShipmentTypePPM
	ppmShipment.Shipment.ActualPickupDate = &ppmShipment.ExpectedDepartureDate
	ppmShipment.Shipment.RequestedPickupDate = &ppmShipment.ExpectedDepartureDate
	ppmShipment.Shipment.PickupAddress = ppmShipment.PickupAddress
	ppmShipment.Shipment.PickupAddress = &models.Address{PostalCode: ppmShipment.PickupAddress.PostalCode}
	ppmShipment.Shipment.DestinationAddress = ppmShipment.DestinationAddress
	ppmShipment.Shipment.DestinationAddress = &models.Address{PostalCode: ppmShipment.DestinationAddress.PostalCode}
	ppmShipment.Shipment.PrimeActualWeight = ppmShipment.EstimatedWeight

	return ppmShipment.Shipment, nil
}

// MapPPMShipmentMaxIncentiveFields remaps our PPMShipment specific information into the fields where the service param lookups
// expect to find them on the MTOShipment model.  This is only in-memory and shouldn't get saved to the database.
func MapPPMShipmentMaxIncentiveFields(appCtx appcontext.AppContext, ppmShipment models.PPMShipment, totalWeight unit.Pound) (models.MTOShipment, error) {
	var move models.Move
	err := appCtx.DB().Q().Eager(
		"Orders.Entitlement",
		"Orders.OriginDutyLocation.Address",
		"Orders.NewDutyLocation.Address",
	).Where("show = TRUE").Find(&move, ppmShipment.Shipment.MoveTaskOrderID)
	if err != nil {
		return models.MTOShipment{}, apperror.NewNotFoundError(ppmShipment.ID, " error querying move")
	}
	orders := move.Orders
	if orders.Entitlement.DBAuthorizedWeight == nil {
		return models.MTOShipment{}, apperror.NewNotFoundError(ppmShipment.ID, " DB authorized weight cannot be nil")
	}

	ppmShipment.Shipment.ActualPickupDate = &ppmShipment.ExpectedDepartureDate
	ppmShipment.Shipment.RequestedPickupDate = &ppmShipment.ExpectedDepartureDate
	ppmShipment.Shipment.PickupAddress = &models.Address{PostalCode: orders.OriginDutyLocation.Address.PostalCode}
	ppmShipment.Shipment.DestinationAddress = &models.Address{PostalCode: orders.NewDutyLocation.Address.PostalCode}
	ppmShipment.Shipment.PrimeActualWeight = &totalWeight

	return ppmShipment.Shipment, nil
}

// mapPPMShipmentFinalFields remaps our PPMShipment specific information into the fields where the service param lookups
// expect to find them on the MTOShipment model.  This is only in-memory and shouldn't get saved to the database.
func MapPPMShipmentFinalFields(ppmShipment models.PPMShipment, totalWeight unit.Pound) models.MTOShipment {

	ppmShipment.Shipment.PPMShipment = &ppmShipment
	ppmShipment.Shipment.ShipmentType = models.MTOShipmentTypePPM
	ppmShipment.Shipment.ActualPickupDate = ppmShipment.ActualMoveDate
	ppmShipment.Shipment.RequestedPickupDate = ppmShipment.ActualMoveDate
	ppmShipment.Shipment.PickupAddress = ppmShipment.PickupAddress
	ppmShipment.Shipment.DestinationAddress = ppmShipment.DestinationAddress
	ppmShipment.Shipment.PrimeActualWeight = &totalWeight

	return ppmShipment.Shipment
}

// baseServiceItems returns a list of the MTOServiceItems that makeup the price of the estimated incentive.  These
// are the same non-accesorial service items that get auto-created and approved when the TOO approves an HHG shipment.
func BaseServiceItems(ppmShipment models.PPMShipment) []models.MTOServiceItem {
	mtoShipmentID := ppmShipment.ShipmentID
	isInternationalShipment := ppmShipment.Shipment.MarketCode == models.MarketCodeInternational

	if isInternationalShipment {
		return []models.MTOServiceItem{
			{ReService: models.ReService{Code: models.ReServiceCodeFSC}, MTOShipmentID: &mtoShipmentID},
			{ReService: models.ReService{Code: models.ReServiceCodeIHPK}, MTOShipmentID: &mtoShipmentID},
			{ReService: models.ReService{Code: models.ReServiceCodeIHUPK}, MTOShipmentID: &mtoShipmentID},
			{ReService: models.ReService{Code: models.ReServiceCodeISLH}, MTOShipmentID: &mtoShipmentID},
		}
	} else {
		return []models.MTOServiceItem{
			{ReService: models.ReService{Code: models.ReServiceCodeDLH}, MTOShipmentID: &mtoShipmentID},
			{ReService: models.ReService{Code: models.ReServiceCodeFSC}, MTOShipmentID: &mtoShipmentID},
			{ReService: models.ReService{Code: models.ReServiceCodeDOP}, MTOShipmentID: &mtoShipmentID},
			{ReService: models.ReService{Code: models.ReServiceCodeDDP}, MTOShipmentID: &mtoShipmentID},
			{ReService: models.ReService{Code: models.ReServiceCodeDPK}, MTOShipmentID: &mtoShipmentID},
			{ReService: models.ReService{Code: models.ReServiceCodeDUPK}, MTOShipmentID: &mtoShipmentID},
		}
	}
}

func StorageServiceItems(ppmShipment models.PPMShipment, locationType models.SITLocationType, additionalDaysInSIT int) []models.MTOServiceItem {
	mtoShipmentID := ppmShipment.ShipmentID
	isInternationalShipment := ppmShipment.Shipment.MarketCode == models.MarketCodeInternational

	// domestic shipments
	if locationType == models.SITLocationTypeOrigin && !isInternationalShipment {
		if additionalDaysInSIT > 0 {
			return []models.MTOServiceItem{
				{ReService: models.ReService{Code: models.ReServiceCodeDOFSIT}, MTOShipmentID: &mtoShipmentID},
				{ReService: models.ReService{Code: models.ReServiceCodeDOASIT}, MTOShipmentID: &mtoShipmentID},
			}
		}
		return []models.MTOServiceItem{
			{ReService: models.ReService{Code: models.ReServiceCodeDOFSIT}, MTOShipmentID: &mtoShipmentID}}
	}

	if locationType == models.SITLocationTypeDestination && !isInternationalShipment {
		if additionalDaysInSIT > 0 {
			return []models.MTOServiceItem{
				{ReService: models.ReService{Code: models.ReServiceCodeDDFSIT}, MTOShipmentID: &mtoShipmentID},
				{ReService: models.ReService{Code: models.ReServiceCodeDDASIT}, MTOShipmentID: &mtoShipmentID},
			}
		}
		return []models.MTOServiceItem{
			{ReService: models.ReService{Code: models.ReServiceCodeDDFSIT}, MTOShipmentID: &mtoShipmentID}}
	}

	// international shipments
	if locationType == models.SITLocationTypeOrigin && isInternationalShipment {
		if additionalDaysInSIT > 0 {
			return []models.MTOServiceItem{
				{ReService: models.ReService{Code: models.ReServiceCodeIOFSIT}, MTOShipmentID: &mtoShipmentID},
				{ReService: models.ReService{Code: models.ReServiceCodeIOASIT}, MTOShipmentID: &mtoShipmentID},
			}
		}
		return []models.MTOServiceItem{
			{ReService: models.ReService{Code: models.ReServiceCodeIOFSIT}, MTOShipmentID: &mtoShipmentID}}
	}

	if locationType == models.SITLocationTypeDestination && isInternationalShipment {
		if additionalDaysInSIT > 0 {
			return []models.MTOServiceItem{
				{ReService: models.ReService{Code: models.ReServiceCodeIDFSIT}, MTOShipmentID: &mtoShipmentID},
				{ReService: models.ReService{Code: models.ReServiceCodeIDASIT}, MTOShipmentID: &mtoShipmentID},
			}
		}
		return []models.MTOServiceItem{
			{ReService: models.ReService{Code: models.ReServiceCodeIDFSIT}, MTOShipmentID: &mtoShipmentID}}
	}

	return nil
}

// paramsForServiceCode filters the list of all service params for service items, to only those matching the service
// item code.  This allows us to make one initial query to the database instead of six just to filter by service item.
func paramsForServiceCode(code models.ReServiceCode, serviceParams models.ServiceParams) models.ServiceParams {
	var serviceItemParams models.ServiceParams
	for _, serviceParam := range serviceParams {
		if serviceParam.Service.Code == code {
			serviceItemParams = append(serviceItemParams, serviceParam)
		}
	}
	return serviceItemParams
}<|MERGE_RESOLUTION|>--- conflicted
+++ resolved
@@ -658,11 +658,7 @@
 			oldCentsValue := centsValue
 			multiplier := gccMultiplier.Multiplier
 			multipliedPrice := float64(centsValue) * multiplier
-<<<<<<< HEAD
-			centsValue = unit.Cents(int(multipliedPrice))
-=======
 			centsValue = unit.Cents(int(math.Round(multipliedPrice)))
->>>>>>> 521f9caa
 			logger.Debug(fmt.Sprintf("Applying GCC multiplier: %f to service item price %s, original price: %d, new price: %d", multiplier, serviceItem.ReService.Code, oldCentsValue, centsValue))
 		} else {
 			logger.Debug(fmt.Sprintf("Service item price %s %d, no GCC multiplier applied (negative price or no multiplier)",
@@ -851,11 +847,7 @@
 		if gccMultiplier != nil && gccMultiplier.Multiplier > 0 && centsValue > 0 {
 			multiplier := gccMultiplier.Multiplier
 			multipliedPrice := float64(centsValue) * multiplier
-<<<<<<< HEAD
-			centsValue = unit.Cents(int(multipliedPrice))
-=======
 			centsValue = unit.Cents(int(math.Round(multipliedPrice)))
->>>>>>> 521f9caa
 		}
 
 		if err != nil {
