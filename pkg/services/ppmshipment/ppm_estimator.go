package ppmshipment

import (
	"fmt"
	"time"

	"github.com/gofrs/uuid"
	"github.com/pkg/errors"
	"go.uber.org/zap"

	"github.com/transcom/mymove/pkg/appcontext"
	"github.com/transcom/mymove/pkg/apperror"
	"github.com/transcom/mymove/pkg/models"
	paymentrequesthelper "github.com/transcom/mymove/pkg/payment_request"
	serviceparamvaluelookups "github.com/transcom/mymove/pkg/payment_request/service_param_value_lookups"
	"github.com/transcom/mymove/pkg/route"
	"github.com/transcom/mymove/pkg/services"
	"github.com/transcom/mymove/pkg/services/ghcrateengine"
	"github.com/transcom/mymove/pkg/unit"
)

// estimatePPM Struct
type estimatePPM struct {
	checks               []ppmShipmentValidator
	planner              route.Planner
	paymentRequestHelper paymentrequesthelper.Helper
}

// NewEstimatePPM returns the estimatePPM (pass in checkRequiredFields() and checkEstimatedWeight)
func NewEstimatePPM(planner route.Planner, paymentRequestHelper paymentrequesthelper.Helper) services.PPMEstimator {
	return &estimatePPM{
		checks: []ppmShipmentValidator{
			checkRequiredFields(),
			checkEstimatedWeight(),
			checkSITRequiredFields(),
		},
		planner:              planner,
		paymentRequestHelper: paymentRequestHelper,
	}
}

func (f *estimatePPM) CalculatePPMSITEstimatedCost(appCtx appcontext.AppContext, ppmShipment *models.PPMShipment) (*unit.Cents, error) {
	if ppmShipment == nil {
		return nil, nil
	}

	oldPPMShipment, err := FindPPMShipment(appCtx, ppmShipment.ID)
	if err != nil {
		return nil, err
	}

	updatedPPMShipment, err := mergePPMShipment(*ppmShipment, oldPPMShipment)
	if err != nil {
		return nil, err
	}

	err = validatePPMShipment(appCtx, *updatedPPMShipment, oldPPMShipment, &oldPPMShipment.Shipment, f.checks...)
	if err != nil {
		return nil, err
	}

	contractDate := ppmShipment.ExpectedDepartureDate
	contract, err := serviceparamvaluelookups.FetchContract(appCtx, contractDate)
	if err != nil {
		return nil, err
	}

	estimatedSITCost, err := CalculateSITCost(appCtx, updatedPPMShipment, contract)
	if err != nil {
		return nil, err
	}

	return estimatedSITCost, nil
}

// EstimateIncentiveWithDefaultChecks func that returns the estimate hard coded to 12K (because it'll be clear that the value is coming from the service)
func (f *estimatePPM) EstimateIncentiveWithDefaultChecks(appCtx appcontext.AppContext, oldPPMShipment models.PPMShipment, newPPMShipment *models.PPMShipment) (*unit.Cents, *unit.Cents, error) {
	return f.estimateIncentive(appCtx, oldPPMShipment, newPPMShipment, f.checks...)
}

func (f *estimatePPM) FinalIncentiveWithDefaultChecks(appCtx appcontext.AppContext, oldPPMShipment models.PPMShipment, newPPMShipment *models.PPMShipment) (*unit.Cents, error) {
	return f.finalIncentive(appCtx, oldPPMShipment, newPPMShipment, f.checks...)
}

func (f *estimatePPM) PriceBreakdown(appCtx appcontext.AppContext, ppmShipment *models.PPMShipment) (unit.Cents, unit.Cents, unit.Cents, unit.Cents, unit.Cents, unit.Cents, error) {
	return f.priceBreakdown(appCtx, ppmShipment)
}

func shouldSkipEstimatingIncentive(newPPMShipment *models.PPMShipment, oldPPMShipment *models.PPMShipment) bool {
	return oldPPMShipment.ExpectedDepartureDate.Equal(newPPMShipment.ExpectedDepartureDate) &&
		newPPMShipment.PickupAddress.PostalCode == oldPPMShipment.PickupAddress.PostalCode &&
		newPPMShipment.DestinationAddress.PostalCode == oldPPMShipment.DestinationAddress.PostalCode &&
		((newPPMShipment.EstimatedWeight == nil && oldPPMShipment.EstimatedWeight == nil) || (oldPPMShipment.EstimatedWeight != nil && newPPMShipment.EstimatedWeight.Int() == oldPPMShipment.EstimatedWeight.Int()))
}

func shouldSkipCalculatingFinalIncentive(newPPMShipment *models.PPMShipment, oldPPMShipment *models.PPMShipment, originalTotalWeight unit.Pound, newTotalWeight unit.Pound) bool {
	// If oldPPMShipment field value is nil we know that the value has been updated and we should return false - the adjusted net weight is accounted for in the
	// SumWeightTickets function and the change in weight is then checked with `newTotalWeight == originalTotalWeight`
	return (oldPPMShipment.ActualMoveDate != nil && newPPMShipment.ActualMoveDate.Equal(*oldPPMShipment.ActualMoveDate)) &&
		(oldPPMShipment.ActualPickupPostalCode != nil && *newPPMShipment.ActualPickupPostalCode == *oldPPMShipment.ActualPickupPostalCode) &&
		(oldPPMShipment.ActualDestinationPostalCode != nil && *newPPMShipment.ActualDestinationPostalCode == *oldPPMShipment.ActualDestinationPostalCode) &&
		newTotalWeight == originalTotalWeight
}

func shouldSetFinalIncentiveToNil(newPPMShipment *models.PPMShipment, newTotalWeight unit.Pound) bool {
	if newPPMShipment.ActualMoveDate == nil || newPPMShipment.ActualPickupPostalCode == nil || newPPMShipment.ActualDestinationPostalCode == nil || newTotalWeight <= 0 {
		return true
	}

	return false
}

func shouldCalculateSITCost(newPPMShipment *models.PPMShipment, oldPPMShipment *models.PPMShipment) bool {
	// storage has not been selected yet or storage is not needed
	if newPPMShipment.SITExpected == nil || !*newPPMShipment.SITExpected {
		return false
	}

	// the service member could request storage but it can't be calculated until the services counselor provides info
	if newPPMShipment.SITLocation == nil {
		return false
	}

	// storage inputs weren't previously saved so we're calculating the cost for the first time
	if oldPPMShipment.SITLocation == nil ||
		oldPPMShipment.SITEstimatedWeight == nil ||
		oldPPMShipment.SITEstimatedEntryDate == nil ||
		oldPPMShipment.SITEstimatedDepartureDate == nil {
		return true
	}

	// the shipment had a previous storage cost but some of the inputs have changed, including some of the shipment
	// locations or departure date
	return *newPPMShipment.SITLocation != *oldPPMShipment.SITLocation ||
		*newPPMShipment.SITEstimatedWeight != *oldPPMShipment.SITEstimatedWeight ||
		*newPPMShipment.SITEstimatedEntryDate != *oldPPMShipment.SITEstimatedEntryDate ||
		*newPPMShipment.SITEstimatedDepartureDate != *oldPPMShipment.SITEstimatedDepartureDate ||
		newPPMShipment.PickupAddress.PostalCode != oldPPMShipment.PickupAddress.PostalCode ||
		newPPMShipment.DestinationAddress.PostalCode != oldPPMShipment.DestinationAddress.PostalCode ||
		newPPMShipment.ExpectedDepartureDate != oldPPMShipment.ExpectedDepartureDate
}

func (f *estimatePPM) estimateIncentive(appCtx appcontext.AppContext, oldPPMShipment models.PPMShipment, newPPMShipment *models.PPMShipment, checks ...ppmShipmentValidator) (*unit.Cents, *unit.Cents, error) {
	if newPPMShipment.Status != models.PPMShipmentStatusDraft && newPPMShipment.Status != models.PPMShipmentStatusSubmitted {
		return oldPPMShipment.EstimatedIncentive, oldPPMShipment.SITEstimatedCost, nil
	}
	// Check that all the required fields we need are present.
	err := validatePPMShipment(appCtx, *newPPMShipment, &oldPPMShipment, &oldPPMShipment.Shipment, checks...)
	// If a field does not pass validation return nil as error handling is happening in the validator
	if err != nil {
		switch err.(type) {
		case apperror.InvalidInputError:
			return nil, nil, nil
		default:
			return nil, nil, err
		}
	}

	calculateSITEstimate := shouldCalculateSITCost(newPPMShipment, &oldPPMShipment)

	// Clear out any previously calculated SIT estimated costs, if SIT is no longer expected
	if newPPMShipment.SITExpected != nil && !*newPPMShipment.SITExpected {
		newPPMShipment.SITEstimatedCost = nil
	}

	skipCalculatingEstimatedIncentive := shouldSkipEstimatingIncentive(newPPMShipment, &oldPPMShipment)

	if skipCalculatingEstimatedIncentive && !calculateSITEstimate {
		return oldPPMShipment.EstimatedIncentive, newPPMShipment.SITEstimatedCost, nil
	}

	contractDate := newPPMShipment.ExpectedDepartureDate
	contract, err := serviceparamvaluelookups.FetchContract(appCtx, contractDate)
	if err != nil {
		return nil, nil, err
	}

	estimatedIncentive := oldPPMShipment.EstimatedIncentive
	if !skipCalculatingEstimatedIncentive {
		// Clear out advance and advance requested fields when the estimated incentive is reset.
		newPPMShipment.HasRequestedAdvance = nil
		newPPMShipment.AdvanceAmountRequested = nil

		estimatedIncentive, err = f.calculatePrice(appCtx, newPPMShipment, 0, contract)
		if err != nil {
			return nil, nil, err
		}
	}

	estimatedSITCost := oldPPMShipment.SITEstimatedCost
	if calculateSITEstimate {
		estimatedSITCost, err = CalculateSITCost(appCtx, newPPMShipment, contract)
		if err != nil {
			return nil, nil, err
		}
	}

	return estimatedIncentive, estimatedSITCost, nil
}

func (f *estimatePPM) finalIncentive(appCtx appcontext.AppContext, oldPPMShipment models.PPMShipment, newPPMShipment *models.PPMShipment, checks ...ppmShipmentValidator) (*unit.Cents, error) {
	if newPPMShipment.Status != models.PPMShipmentStatusWaitingOnCustomer && newPPMShipment.Status != models.PPMShipmentStatusNeedsCloseout {
		return oldPPMShipment.FinalIncentive, nil
	}

	err := validatePPMShipment(appCtx, *newPPMShipment, &oldPPMShipment, &oldPPMShipment.Shipment, checks...)
	if err != nil {
		switch err.(type) {
		case apperror.InvalidInputError:
			return nil, err
		default:
			return nil, err
		}
	}
	originalTotalWeight, newTotalWeight := SumWeightTickets(oldPPMShipment, *newPPMShipment)

	isMissingInfo := shouldSetFinalIncentiveToNil(newPPMShipment, newTotalWeight)
	var skipCalculateFinalIncentive bool
	finalIncentive := oldPPMShipment.FinalIncentive

	if !isMissingInfo {
		skipCalculateFinalIncentive = shouldSkipCalculatingFinalIncentive(newPPMShipment, &oldPPMShipment, originalTotalWeight, newTotalWeight)
		if !skipCalculateFinalIncentive {
			contractDate := newPPMShipment.ExpectedDepartureDate
			if newPPMShipment.ActualMoveDate != nil {
				contractDate = *newPPMShipment.ActualMoveDate
			}
			contract, err := serviceparamvaluelookups.FetchContract(appCtx, contractDate)
			if err != nil {
				return nil, err
			}

			finalIncentive, err = f.calculatePrice(appCtx, newPPMShipment, newTotalWeight, contract)
			if err != nil {
				return nil, err
			}
		}
	} else {
		finalIncentive = nil
	}

	return finalIncentive, nil
}

// SumWeightTickets return the total weight of all weightTickets associated with a PPMShipment, returns 0 if there is no valid weight
func SumWeightTickets(ppmShipment, newPPMShipment models.PPMShipment) (originalTotalWeight, newTotalWeight unit.Pound) {
	if len(ppmShipment.WeightTickets) >= 1 {
		for _, weightTicket := range ppmShipment.WeightTickets {
			if weightTicket.Status != nil && *weightTicket.Status == models.PPMDocumentStatusRejected {
				originalTotalWeight += 0
			} else if weightTicket.AdjustedNetWeight != nil {
				originalTotalWeight += *weightTicket.AdjustedNetWeight
			} else if weightTicket.FullWeight != nil && weightTicket.EmptyWeight != nil {
				originalTotalWeight += *weightTicket.FullWeight - *weightTicket.EmptyWeight
			}
		}
	}

	if len(newPPMShipment.WeightTickets) >= 1 {
		for _, weightTicket := range newPPMShipment.WeightTickets {
			if weightTicket.Status != nil && *weightTicket.Status == models.PPMDocumentStatusRejected {
				newTotalWeight += 0
			} else if weightTicket.AdjustedNetWeight != nil {
				newTotalWeight += *weightTicket.AdjustedNetWeight
			} else if weightTicket.FullWeight != nil && weightTicket.EmptyWeight != nil {
				newTotalWeight += *weightTicket.FullWeight - *weightTicket.EmptyWeight
			}
		}
	}

	return originalTotalWeight, newTotalWeight
}

// calculatePrice returns an incentive value for the ppm shipment as if we were pricing the service items for
// an HHG shipment with the same values for a payment request.  In this case we're not persisting service items,
// MTOServiceItems or PaymentRequestServiceItems, to the database to avoid unnecessary work and get a quicker result.
func (f estimatePPM) calculatePrice(appCtx appcontext.AppContext, ppmShipment *models.PPMShipment, totalWeightFromWeightTickets unit.Pound, contract models.ReContract) (*unit.Cents, error) {
	logger := appCtx.Logger()

	serviceItemsToPrice := BaseServiceItems(ppmShipment.ShipmentID)

	// Replace linehaul pricer with shorthaul pricer if move is within the same Zip3
	var pickupPostal, destPostal string

	// Check different address values for a postal code
	if ppmShipment.ActualPickupPostalCode != nil {
		pickupPostal = *ppmShipment.ActualPickupPostalCode
	} else if ppmShipment.PickupAddress.PostalCode != "" {
		pickupPostal = ppmShipment.PickupAddress.PostalCode
	}

	// Same for destination
	if ppmShipment.ActualDestinationPostalCode != nil {
		destPostal = *ppmShipment.ActualDestinationPostalCode
	} else if ppmShipment.DestinationAddress.PostalCode != "" {
		destPostal = ppmShipment.DestinationAddress.PostalCode
	}

	if pickupPostal[0:3] == destPostal[0:3] {
		serviceItemsToPrice[0] = models.MTOServiceItem{ReService: models.ReService{Code: models.ReServiceCodeDSH}, MTOShipmentID: &ppmShipment.ShipmentID}
	}

	// Get a list of all the pricing params needed to calculate the price for each service item
	paramsForServiceItems, err := f.paymentRequestHelper.FetchServiceParamsForServiceItems(appCtx, serviceItemsToPrice)
	if err != nil {
		logger.Error("fetching PPM estimate ServiceParams failed", zap.Error(err))
		return nil, err
	}

	var mtoShipment models.MTOShipment
	if totalWeightFromWeightTickets > 0 {
		// Reassign ppm shipment fields to their expected location on the mto shipment for dates, addresses, weights ...
		mtoShipment = MapPPMShipmentFinalFields(*ppmShipment, totalWeightFromWeightTickets)
	} else {
		// Reassign ppm shipment fields to their expected location on the mto shipment for dates, addresses, weights ...
		mtoShipment = MapPPMShipmentEstimatedFields(*ppmShipment)
	}

	totalPrice := unit.Cents(0)
	for _, serviceItem := range serviceItemsToPrice {
		pricer, err := ghcrateengine.PricerForServiceItem(serviceItem.ReService.Code)
		if err != nil {
			logger.Error("unable to find pricer for service item", zap.Error(err))
			return nil, err
		}

		// For the non-accessorial service items there isn't any initialization that is going to change between lookups
		// for the same param. However, this is how the payment request does things and we'd want to know if it breaks
		// rather than optimizing I think.
		serviceItemLookups := serviceparamvaluelookups.InitializeLookups(appCtx, mtoShipment, serviceItem)

		// This is the struct that gets passed to every param lookup() method that was initialized above
		keyData := serviceparamvaluelookups.NewServiceItemParamKeyData(f.planner, serviceItemLookups, serviceItem, mtoShipment, contract.Code)

		// The distance value gets saved to the mto shipment model to reduce repeated api calls.
		var shipmentWithDistance models.MTOShipment
		err = appCtx.DB().Find(&shipmentWithDistance, mtoShipment.ID)
		if err != nil {
			logger.Error("could not find shipment in the database")
			return nil, err
		}
		serviceItem.MTOShipment = shipmentWithDistance
		// set this to avoid potential eTag errors because the MTOShipment.Distance field was likely updated
		ppmShipment.Shipment = shipmentWithDistance

		var paramValues models.PaymentServiceItemParams
		for _, param := range paramsForServiceCode(serviceItem.ReService.Code, paramsForServiceItems) {
			paramKey := param.ServiceItemParamKey
			// This is where the lookup() method of each service item param is actually evaluated
			paramValue, valueErr := keyData.ServiceParamValue(appCtx, paramKey.Key)
			if valueErr != nil {
				logger.Error("could not calculate param value lookup", zap.Error(valueErr))
				return nil, valueErr
			}

			// Gather all the param values for the service item to pass to the pricer's Price() method
			paymentServiceItemParam := models.PaymentServiceItemParam{
				// Some pricers like Fuel Surcharge try to requery the shipment through the service item, this is a
				// workaround to avoid a not found error because our PPM shipment has no service items saved in the db.
				// I think the FSC service item should really be relying on one of the zip distance params.
				PaymentServiceItem: models.PaymentServiceItem{
					MTOServiceItem: serviceItem,
				},
				ServiceItemParamKey: paramKey,
				Value:               paramValue,
			}
			paramValues = append(paramValues, paymentServiceItemParam)
		}

		if len(paramValues) == 0 {
			return nil, fmt.Errorf("no params were found for service item %s", serviceItem.ReService.Code)
		}

		centsValue, paymentParams, err := pricer.PriceUsingParams(appCtx, paramValues)
		logger.Debug(fmt.Sprintf("Service item price %s %d", serviceItem.ReService.Code, centsValue))
		logger.Debug(fmt.Sprintf("Payment service item params %+v", paymentParams))

		if err != nil {
			logger.Error("unable to calculate service item price", zap.Error(err))
			return nil, err
		}

		totalPrice = totalPrice.AddCents(centsValue)
	}

	return &totalPrice, nil
}

// returns the price breakdown of a ppm into linehaul, fuel, packing, unpacking, destination, and origin costs
<<<<<<< HEAD
func (f estimatePPM) PriceBreakdown(appCtx appcontext.AppContext, ppmShipment *models.PPMShipment) (unit.Cents, unit.Cents, unit.Cents, unit.Cents, unit.Cents, unit.Cents, error) {
=======
func (f estimatePPM) priceBreakdown(appCtx appcontext.AppContext, ppmShipment *models.PPMShipment) (unit.Cents, unit.Cents, unit.Cents, unit.Cents, unit.Cents, unit.Cents, error) {
>>>>>>> 84195edf
	logger := appCtx.Logger()

	var emptyPrice unit.Cents
	var linehaul unit.Cents
	var fuel unit.Cents
	var origin unit.Cents
	var dest unit.Cents
	var packing unit.Cents
	var unpacking unit.Cents

	serviceItemsToPrice := BaseServiceItems(ppmShipment.ShipmentID)

	// Replace linehaul pricer with shorthaul pricer if move is within the same Zip3
	var pickupPostal, destPostal string

	// Check different address values for a postal code
	if ppmShipment.ActualPickupPostalCode != nil {
		pickupPostal = *ppmShipment.ActualPickupPostalCode
	} else if ppmShipment.PickupAddress.PostalCode != "" {
		pickupPostal = ppmShipment.PickupAddress.PostalCode
	}

	// Same for destination
	if ppmShipment.ActualDestinationPostalCode != nil {
		destPostal = *ppmShipment.ActualDestinationPostalCode
	} else if ppmShipment.DestinationAddress.PostalCode != "" {
		destPostal = ppmShipment.DestinationAddress.PostalCode
	}

	if pickupPostal[0:3] == destPostal[0:3] {
		serviceItemsToPrice[0] = models.MTOServiceItem{ReService: models.ReService{Code: models.ReServiceCodeDSH}, MTOShipmentID: &ppmShipment.ShipmentID}
	}

	// Get a list of all the pricing params needed to calculate the price for each service item
	paramsForServiceItems, err := f.paymentRequestHelper.FetchServiceParamsForServiceItems(appCtx, serviceItemsToPrice)
	if err != nil {
		logger.Error("fetching PPM estimate ServiceParams failed", zap.Error(err))
		return emptyPrice, emptyPrice, emptyPrice, emptyPrice, emptyPrice, emptyPrice, err
	}

	contractDate := ppmShipment.ExpectedDepartureDate
	if ppmShipment.ActualMoveDate != nil {
		contractDate = *ppmShipment.ActualMoveDate
	}
	contract, err := serviceparamvaluelookups.FetchContract(appCtx, contractDate)
	if err != nil {
		return emptyPrice, emptyPrice, emptyPrice, emptyPrice, emptyPrice, emptyPrice, err
	}

	var blankPPM models.PPMShipment
	_, totalWeightFromWeightTickets := SumWeightTickets(blankPPM, *ppmShipment)

	var mtoShipment models.MTOShipment
	if totalWeightFromWeightTickets > 0 {
		// Reassign ppm shipment fields to their expected location on the mto shipment for dates, addresses, weights ...
		mtoShipment = MapPPMShipmentFinalFields(*ppmShipment, totalWeightFromWeightTickets)
	} else {
<<<<<<< HEAD
		// Reassign ppm shipment fields to their expected location on the mto shipment for dates, addresses, weights ...
=======
>>>>>>> 84195edf
		mtoShipment = MapPPMShipmentEstimatedFields(*ppmShipment)
	}

	for _, serviceItem := range serviceItemsToPrice {
		pricer, err := ghcrateengine.PricerForServiceItem(serviceItem.ReService.Code)
		if err != nil {
			logger.Error("unable to find pricer for service item", zap.Error(err))
			return emptyPrice, emptyPrice, emptyPrice, emptyPrice, emptyPrice, emptyPrice, err
		}

		// For the non-accessorial service items there isn't any initialization that is going to change between lookups
		// for the same param. However, this is how the payment request does things and we'd want to know if it breaks
		// rather than optimizing I think.
		serviceItemLookups := serviceparamvaluelookups.InitializeLookups(appCtx, mtoShipment, serviceItem)

		// This is the struct that gets passed to every param lookup() method that was initialized above
		keyData := serviceparamvaluelookups.NewServiceItemParamKeyData(f.planner, serviceItemLookups, serviceItem, mtoShipment, contract.Code)

		// The distance value gets saved to the mto shipment model to reduce repeated api calls.
		var shipmentWithDistance models.MTOShipment
<<<<<<< HEAD
		err = appCtx.DB().Find(&shipmentWithDistance, mtoShipment.ID)
=======
		err = appCtx.DB().Find(&shipmentWithDistance, ppmShipment.ShipmentID)
>>>>>>> 84195edf
		if err != nil {
			logger.Error("could not find shipment in the database")
			return emptyPrice, emptyPrice, emptyPrice, emptyPrice, emptyPrice, emptyPrice, err
		}
		serviceItem.MTOShipment = shipmentWithDistance
		// set this to avoid potential eTag errors because the MTOShipment.Distance field was likely updated
		ppmShipment.Shipment = shipmentWithDistance

		var paramValues models.PaymentServiceItemParams
		for _, param := range paramsForServiceCode(serviceItem.ReService.Code, paramsForServiceItems) {
			paramKey := param.ServiceItemParamKey
			// This is where the lookup() method of each service item param is actually evaluated
			paramValue, valueErr := keyData.ServiceParamValue(appCtx, paramKey.Key)
			if valueErr != nil {
				logger.Error("could not calculate param value lookup", zap.Error(valueErr))
				return emptyPrice, emptyPrice, emptyPrice, emptyPrice, emptyPrice, emptyPrice, err
			}

			// Gather all the param values for the service item to pass to the pricer's Price() method
			paymentServiceItemParam := models.PaymentServiceItemParam{
				// Some pricers like Fuel Surcharge try to requery the shipment through the service item, this is a
				// workaround to avoid a not found error because our PPM shipment has no service items saved in the db.
				// I think the FSC service item should really be relying on one of the zip distance params.
				PaymentServiceItem: models.PaymentServiceItem{
					MTOServiceItem: serviceItem,
				},
				ServiceItemParamKey: paramKey,
				Value:               paramValue,
			}
			paramValues = append(paramValues, paymentServiceItemParam)
		}

		if len(paramValues) == 0 {
			return emptyPrice, emptyPrice, emptyPrice, emptyPrice, emptyPrice, emptyPrice, fmt.Errorf("no params were found for service item %s", serviceItem.ReService.Code)
		}

		centsValue, paymentParams, err := pricer.PriceUsingParams(appCtx, paramValues)
		logger.Debug(fmt.Sprintf("Service item price %s %d", serviceItem.ReService.Code, centsValue))
		logger.Debug(fmt.Sprintf("Payment service item params %+v", paymentParams))

		if err != nil {
			logger.Error("unable to calculate service item price", zap.Error(err))
			return emptyPrice, emptyPrice, emptyPrice, emptyPrice, emptyPrice, emptyPrice, err
		}

		switch serviceItem.ReService.Code {
		case models.ReServiceCodeDSH:
		case models.ReServiceCodeDLH:
			linehaul = centsValue
		case models.ReServiceCodeFSC:
			fuel = centsValue
		case models.ReServiceCodeDOP:
			origin = centsValue
		case models.ReServiceCodeDDP:
			dest = centsValue
		case models.ReServiceCodeDPK:
			packing = centsValue
		case models.ReServiceCodeDUPK:
			unpacking = centsValue
		}
	}

	return linehaul, fuel, origin, dest, packing, unpacking, nil
}

func CalculateSITCost(appCtx appcontext.AppContext, ppmShipment *models.PPMShipment, contract models.ReContract) (*unit.Cents, error) {
	logger := appCtx.Logger()

	additionalDaysInSIT := additionalDaysInSIT(*ppmShipment.SITEstimatedEntryDate, *ppmShipment.SITEstimatedDepartureDate)

	serviceItemsToPrice := StorageServiceItems(ppmShipment.ShipmentID, *ppmShipment.SITLocation, additionalDaysInSIT)

	totalPrice := unit.Cents(0)
	for _, serviceItem := range serviceItemsToPrice {
		pricer, err := ghcrateengine.PricerForServiceItem(serviceItem.ReService.Code)
		if err != nil {
			logger.Error("unable to find pricer for service item", zap.Error(err))
			return nil, err
		}

		var price *unit.Cents
		switch serviceItemPricer := pricer.(type) {
		case services.DomesticOriginFirstDaySITPricer, services.DomesticDestinationFirstDaySITPricer:
			price, err = priceFirstDaySIT(appCtx, serviceItemPricer, serviceItem, ppmShipment, contract)
		case services.DomesticOriginAdditionalDaysSITPricer, services.DomesticDestinationAdditionalDaysSITPricer:
			price, err = priceAdditionalDaySIT(appCtx, serviceItemPricer, serviceItem, ppmShipment, additionalDaysInSIT, contract)
		default:
			return nil, fmt.Errorf("unknown SIT pricer type found for service item code %s", serviceItem.ReService.Code)
		}

		if err != nil {
			return nil, err
		}

		logger.Debug(fmt.Sprintf("Price of service item %s %d", serviceItem.ReService.Code, *price))
		totalPrice += *price
	}

	return &totalPrice, nil
}

func priceFirstDaySIT(appCtx appcontext.AppContext, pricer services.ParamsPricer, serviceItem models.MTOServiceItem, ppmShipment *models.PPMShipment, contract models.ReContract) (*unit.Cents, error) {
	firstDayPricer, ok := pricer.(services.DomesticFirstDaySITPricer)
	if !ok {
		return nil, errors.New("ppm estimate pricer for SIT service item does not implement the first day pricer interface")
	}

	serviceAreaPostalCode := ppmShipment.PickupAddress.PostalCode
	if serviceItem.ReService.Code == models.ReServiceCodeDDFSIT {
		serviceAreaPostalCode = ppmShipment.DestinationAddress.PostalCode
	}

	serviceAreaLookup := serviceparamvaluelookups.ServiceAreaLookup{
		Address: models.Address{PostalCode: serviceAreaPostalCode},
	}
	serviceArea, err := serviceAreaLookup.ParamValue(appCtx, contract.Code)
	if err != nil {
		return nil, err
	}

	price, pricingParams, err := firstDayPricer.Price(appCtx, contract.Code, ppmShipment.ExpectedDepartureDate, *ppmShipment.SITEstimatedWeight, serviceArea, true)
	if err != nil {
		return nil, err
	}

	appCtx.Logger().Debug(fmt.Sprintf("Pricing params for first day SIT %+v", pricingParams), zap.String("shipmentId", ppmShipment.ShipmentID.String()))

	return &price, nil
}

func additionalDaysInSIT(sitEntryDate time.Time, sitDepartureDate time.Time) int {
	// The cost of first day SIT is already accounted for in DOFSIT or DDFSIT service items
	if sitEntryDate.Equal(sitDepartureDate) {
		return 0
	}

	difference := sitDepartureDate.Sub(sitEntryDate)
	return int(difference.Hours() / 24)
}

func priceAdditionalDaySIT(appCtx appcontext.AppContext, pricer services.ParamsPricer, serviceItem models.MTOServiceItem, ppmShipment *models.PPMShipment, additionalDaysInSIT int, contract models.ReContract) (*unit.Cents, error) {
	additionalDaysPricer, ok := pricer.(services.DomesticAdditionalDaysSITPricer)
	if !ok {
		return nil, errors.New("ppm estimate pricer for SIT service item does not implement the additional days pricer interface")
	}

	serviceAreaPostalCode := ppmShipment.PickupAddress.PostalCode
	if serviceItem.ReService.Code == models.ReServiceCodeDDASIT {
		serviceAreaPostalCode = ppmShipment.DestinationAddress.PostalCode
	}
	serviceAreaLookup := serviceparamvaluelookups.ServiceAreaLookup{
		Address: models.Address{PostalCode: serviceAreaPostalCode},
	}

	serviceArea, err := serviceAreaLookup.ParamValue(appCtx, contract.Code)
	if err != nil {
		return nil, err
	}

	price, pricingParams, err := additionalDaysPricer.Price(appCtx, contract.Code, ppmShipment.ExpectedDepartureDate, *ppmShipment.SITEstimatedWeight, serviceArea, additionalDaysInSIT, true)
	if err != nil {
		return nil, err
	}

	appCtx.Logger().Debug(fmt.Sprintf("Pricing params for additional day SIT %+v", pricingParams), zap.String("shipmentId", ppmShipment.ShipmentID.String()))

	return &price, nil
}

// mapPPMShipmentEstimatedFields remaps our PPMShipment specific information into the fields where the service param lookups
// expect to find them on the MTOShipment model.  This is only in-memory and shouldn't get saved to the database.
func MapPPMShipmentEstimatedFields(ppmShipment models.PPMShipment) models.MTOShipment {

	ppmShipment.Shipment.ActualPickupDate = &ppmShipment.ExpectedDepartureDate
	ppmShipment.Shipment.RequestedPickupDate = &ppmShipment.ExpectedDepartureDate
	ppmShipment.Shipment.PickupAddress = &models.Address{PostalCode: ppmShipment.PickupAddress.PostalCode}
	ppmShipment.Shipment.DestinationAddress = &models.Address{PostalCode: ppmShipment.DestinationAddress.PostalCode}
	ppmShipment.Shipment.PrimeActualWeight = ppmShipment.EstimatedWeight

	return ppmShipment.Shipment
}

// mapPPMShipmentFinalFields remaps our PPMShipment specific information into the fields where the service param lookups
// expect to find them on the MTOShipment model.  This is only in-memory and shouldn't get saved to the database.
func MapPPMShipmentFinalFields(ppmShipment models.PPMShipment, totalWeight unit.Pound) models.MTOShipment {

	ppmShipment.Shipment.ActualPickupDate = ppmShipment.ActualMoveDate
	ppmShipment.Shipment.RequestedPickupDate = ppmShipment.ActualMoveDate
	ppmShipment.Shipment.PickupAddress = &models.Address{PostalCode: *ppmShipment.ActualPickupPostalCode}
	ppmShipment.Shipment.DestinationAddress = &models.Address{PostalCode: *ppmShipment.ActualDestinationPostalCode}
	ppmShipment.Shipment.PrimeActualWeight = &totalWeight

	return ppmShipment.Shipment
}

// baseServiceItems returns a list of the MTOServiceItems that makeup the price of the estimated incentive.  These
// are the same non-accesorial service items that get auto-created and approved when the TOO approves an HHG shipment.
func BaseServiceItems(mtoShipmentID uuid.UUID) []models.MTOServiceItem {
	return []models.MTOServiceItem{
		{ReService: models.ReService{Code: models.ReServiceCodeDLH}, MTOShipmentID: &mtoShipmentID},
		{ReService: models.ReService{Code: models.ReServiceCodeFSC}, MTOShipmentID: &mtoShipmentID},
		{ReService: models.ReService{Code: models.ReServiceCodeDOP}, MTOShipmentID: &mtoShipmentID},
		{ReService: models.ReService{Code: models.ReServiceCodeDDP}, MTOShipmentID: &mtoShipmentID},
		{ReService: models.ReService{Code: models.ReServiceCodeDPK}, MTOShipmentID: &mtoShipmentID},
		{ReService: models.ReService{Code: models.ReServiceCodeDUPK}, MTOShipmentID: &mtoShipmentID},
	}
}

func StorageServiceItems(mtoShipmentID uuid.UUID, locationType models.SITLocationType, additionalDaysInSIT int) []models.MTOServiceItem {
	if locationType == models.SITLocationTypeOrigin {
		if additionalDaysInSIT > 0 {
			return []models.MTOServiceItem{
				{ReService: models.ReService{Code: models.ReServiceCodeDOFSIT}, MTOShipmentID: &mtoShipmentID},
				{ReService: models.ReService{Code: models.ReServiceCodeDOASIT}, MTOShipmentID: &mtoShipmentID},
			}
		}
		return []models.MTOServiceItem{
			{ReService: models.ReService{Code: models.ReServiceCodeDOFSIT}, MTOShipmentID: &mtoShipmentID}}
	}

	if additionalDaysInSIT > 0 {
		return []models.MTOServiceItem{
			{ReService: models.ReService{Code: models.ReServiceCodeDDFSIT}, MTOShipmentID: &mtoShipmentID},
			{ReService: models.ReService{Code: models.ReServiceCodeDDASIT}, MTOShipmentID: &mtoShipmentID},
		}
	}

	return []models.MTOServiceItem{
		{ReService: models.ReService{Code: models.ReServiceCodeDDFSIT}, MTOShipmentID: &mtoShipmentID}}
}

// paramsForServiceCode filters the list of all service params for service items, to only those matching the service
// item code.  This allows us to make one initial query to the database instead of six just to filter by service item.
func paramsForServiceCode(code models.ReServiceCode, serviceParams models.ServiceParams) models.ServiceParams {
	var serviceItemParams models.ServiceParams
	for _, serviceParam := range serviceParams {
		if serviceParam.Service.Code == code {
			serviceItemParams = append(serviceItemParams, serviceParam)
		}
	}
	return serviceItemParams
}<|MERGE_RESOLUTION|>--- conflicted
+++ resolved
@@ -387,11 +387,7 @@
 }
 
 // returns the price breakdown of a ppm into linehaul, fuel, packing, unpacking, destination, and origin costs
-<<<<<<< HEAD
-func (f estimatePPM) PriceBreakdown(appCtx appcontext.AppContext, ppmShipment *models.PPMShipment) (unit.Cents, unit.Cents, unit.Cents, unit.Cents, unit.Cents, unit.Cents, error) {
-=======
 func (f estimatePPM) priceBreakdown(appCtx appcontext.AppContext, ppmShipment *models.PPMShipment) (unit.Cents, unit.Cents, unit.Cents, unit.Cents, unit.Cents, unit.Cents, error) {
->>>>>>> 84195edf
 	logger := appCtx.Logger()
 
 	var emptyPrice unit.Cents
@@ -449,10 +445,6 @@
 		// Reassign ppm shipment fields to their expected location on the mto shipment for dates, addresses, weights ...
 		mtoShipment = MapPPMShipmentFinalFields(*ppmShipment, totalWeightFromWeightTickets)
 	} else {
-<<<<<<< HEAD
-		// Reassign ppm shipment fields to their expected location on the mto shipment for dates, addresses, weights ...
-=======
->>>>>>> 84195edf
 		mtoShipment = MapPPMShipmentEstimatedFields(*ppmShipment)
 	}
 
@@ -473,11 +465,7 @@
 
 		// The distance value gets saved to the mto shipment model to reduce repeated api calls.
 		var shipmentWithDistance models.MTOShipment
-<<<<<<< HEAD
-		err = appCtx.DB().Find(&shipmentWithDistance, mtoShipment.ID)
-=======
 		err = appCtx.DB().Find(&shipmentWithDistance, ppmShipment.ShipmentID)
->>>>>>> 84195edf
 		if err != nil {
 			logger.Error("could not find shipment in the database")
 			return emptyPrice, emptyPrice, emptyPrice, emptyPrice, emptyPrice, emptyPrice, err
