package ppmshipment

import (
	"fmt"
	"strconv"
	"time"

	"github.com/gofrs/uuid"
	"github.com/pkg/errors"
	"go.uber.org/zap"

	"github.com/transcom/mymove/pkg/appcontext"
	"github.com/transcom/mymove/pkg/apperror"
	"github.com/transcom/mymove/pkg/models"
	paymentrequesthelper "github.com/transcom/mymove/pkg/payment_request"
	serviceparamvaluelookups "github.com/transcom/mymove/pkg/payment_request/service_param_value_lookups"
	"github.com/transcom/mymove/pkg/route"
	"github.com/transcom/mymove/pkg/services"
	"github.com/transcom/mymove/pkg/services/ghcrateengine"
	"github.com/transcom/mymove/pkg/unit"
)

// estimatePPM Struct
type estimatePPM struct {
	checks               []ppmShipmentValidator
	planner              route.Planner
	paymentRequestHelper paymentrequesthelper.Helper
}

// NewEstimatePPM returns the estimatePPM (pass in checkRequiredFields() and checkEstimatedWeight)
func NewEstimatePPM(planner route.Planner, paymentRequestHelper paymentrequesthelper.Helper) services.PPMEstimator {
	return &estimatePPM{
		checks: []ppmShipmentValidator{
			checkRequiredFields(),
			checkEstimatedWeight(),
			checkSITRequiredFields(),
		},
		planner:              planner,
		paymentRequestHelper: paymentRequestHelper,
	}
}

func (f *estimatePPM) CalculatePPMSITEstimatedCost(appCtx appcontext.AppContext, ppmShipment *models.PPMShipment) (*unit.Cents, error) {
	if ppmShipment == nil {
		return nil, nil
	}

	oldPPMShipment, err := FindPPMShipment(appCtx, ppmShipment.ID)
	if err != nil {
		return nil, err
	}

	updatedPPMShipment, err := mergePPMShipment(*ppmShipment, oldPPMShipment)
	if err != nil {
		return nil, err
	}

	err = validatePPMShipment(appCtx, *updatedPPMShipment, oldPPMShipment, &oldPPMShipment.Shipment, f.checks...)
	if err != nil {
		return nil, err
	}

	contractDate := ppmShipment.ExpectedDepartureDate
	contract, err := serviceparamvaluelookups.FetchContract(appCtx, contractDate)
	if err != nil {
		return nil, err
	}

	estimatedSITCost, err := CalculateSITCost(appCtx, updatedPPMShipment, contract)
	if err != nil {
		return nil, err
	}

	return estimatedSITCost, nil
}

func (f *estimatePPM) CalculatePPMSITEstimatedCostBreakdown(appCtx appcontext.AppContext, ppmShipment *models.PPMShipment) (*models.PPMSITEstimatedCostInfo, error) {

	if ppmShipment == nil {
		return nil, nil
	}

	oldPPMShipment, err := FindPPMShipment(appCtx, ppmShipment.ID)
	if err != nil {
		return nil, err
	}

	updatedPPMShipment, err := mergePPMShipment(*ppmShipment, oldPPMShipment)
	if err != nil {
		return nil, err
	}

	err = validatePPMShipment(appCtx, *updatedPPMShipment, oldPPMShipment, &oldPPMShipment.Shipment, f.checks...)
	if err != nil {
		return nil, err
	}

	// Use actual departure date if possible
	contractDate := ppmShipment.ExpectedDepartureDate
	if ppmShipment.ActualMoveDate != nil {
		contractDate = *ppmShipment.ActualMoveDate
	}
	contract, err := serviceparamvaluelookups.FetchContract(appCtx, contractDate)
	if err != nil {
		return nil, err
	}

	ppmSITEstimatedCostInfoData, err := CalculateSITCostBreakdown(appCtx, updatedPPMShipment, contract)
	if err != nil {
		return nil, err
	}

	return ppmSITEstimatedCostInfoData, nil
}

// EstimateIncentiveWithDefaultChecks func that returns the estimate hard coded to 12K (because it'll be clear that the value is coming from the service)
func (f *estimatePPM) EstimateIncentiveWithDefaultChecks(appCtx appcontext.AppContext, oldPPMShipment models.PPMShipment, newPPMShipment *models.PPMShipment) (*unit.Cents, *unit.Cents, error) {
	return f.estimateIncentive(appCtx, oldPPMShipment, newPPMShipment, f.checks...)
}

func (f *estimatePPM) FinalIncentiveWithDefaultChecks(appCtx appcontext.AppContext, oldPPMShipment models.PPMShipment, newPPMShipment *models.PPMShipment) (*unit.Cents, error) {
	return f.finalIncentive(appCtx, oldPPMShipment, newPPMShipment, f.checks...)
}

<<<<<<< HEAD
func (f *estimatePPM) PriceBreakdown(appCtx appcontext.AppContext, ppmShipment *models.PPMShipment) (unit.Cents, unit.Cents, unit.Cents, unit.Cents, unit.Cents, unit.Cents, error) {
=======
func (f *estimatePPM) PriceBreakdown(appCtx appcontext.AppContext, ppmShipment *models.PPMShipment) (unit.Cents, unit.Cents, unit.Cents, unit.Cents, unit.Cents, unit.Cents, unit.Cents, error) {
>>>>>>> 3f58b17d
	return f.priceBreakdown(appCtx, ppmShipment)
}

func shouldSkipEstimatingIncentive(newPPMShipment *models.PPMShipment, oldPPMShipment *models.PPMShipment) bool {
	return oldPPMShipment.ExpectedDepartureDate.Equal(newPPMShipment.ExpectedDepartureDate) &&
		newPPMShipment.PickupAddress.PostalCode == oldPPMShipment.PickupAddress.PostalCode &&
		newPPMShipment.DestinationAddress.PostalCode == oldPPMShipment.DestinationAddress.PostalCode &&
		((newPPMShipment.EstimatedWeight == nil && oldPPMShipment.EstimatedWeight == nil) || (oldPPMShipment.EstimatedWeight != nil && newPPMShipment.EstimatedWeight.Int() == oldPPMShipment.EstimatedWeight.Int()))
}

func shouldSkipCalculatingFinalIncentive(newPPMShipment *models.PPMShipment, oldPPMShipment *models.PPMShipment, originalTotalWeight unit.Pound, newTotalWeight unit.Pound) bool {
	// If oldPPMShipment field value is nil we know that the value has been updated and we should return false - the adjusted net weight is accounted for in the
	// SumWeightTickets function and the change in weight is then checked with `newTotalWeight == originalTotalWeight`
	return (oldPPMShipment.ActualMoveDate != nil && newPPMShipment.ActualMoveDate.Equal(*oldPPMShipment.ActualMoveDate)) &&
		(oldPPMShipment.ActualPickupPostalCode != nil && *newPPMShipment.ActualPickupPostalCode == *oldPPMShipment.ActualPickupPostalCode) &&
		(oldPPMShipment.ActualDestinationPostalCode != nil && *newPPMShipment.ActualDestinationPostalCode == *oldPPMShipment.ActualDestinationPostalCode) &&
		newTotalWeight == originalTotalWeight
}

func shouldSetFinalIncentiveToNil(newPPMShipment *models.PPMShipment, newTotalWeight unit.Pound) bool {
	if newPPMShipment.ActualMoveDate == nil || newPPMShipment.ActualPickupPostalCode == nil || newPPMShipment.ActualDestinationPostalCode == nil || newTotalWeight <= 0 {
		return true
	}

	return false
}

func shouldCalculateSITCost(newPPMShipment *models.PPMShipment, oldPPMShipment *models.PPMShipment) bool {
	// storage has not been selected yet or storage is not needed
	if newPPMShipment.SITExpected == nil || !*newPPMShipment.SITExpected {
		return false
	}

	// the service member could request storage but it can't be calculated until the services counselor provides info
	if newPPMShipment.SITLocation == nil {
		return false
	}

	// storage inputs weren't previously saved so we're calculating the cost for the first time
	if oldPPMShipment.SITLocation == nil ||
		oldPPMShipment.SITEstimatedWeight == nil ||
		oldPPMShipment.SITEstimatedEntryDate == nil ||
		oldPPMShipment.SITEstimatedDepartureDate == nil {
		return true
	}

	// the shipment had a previous storage cost but some of the inputs have changed, including some of the shipment
	// locations or departure date
	return *newPPMShipment.SITLocation != *oldPPMShipment.SITLocation ||
		*newPPMShipment.SITEstimatedWeight != *oldPPMShipment.SITEstimatedWeight ||
		*newPPMShipment.SITEstimatedEntryDate != *oldPPMShipment.SITEstimatedEntryDate ||
		*newPPMShipment.SITEstimatedDepartureDate != *oldPPMShipment.SITEstimatedDepartureDate ||
		newPPMShipment.PickupAddress.PostalCode != oldPPMShipment.PickupAddress.PostalCode ||
		newPPMShipment.DestinationAddress.PostalCode != oldPPMShipment.DestinationAddress.PostalCode ||
		newPPMShipment.ExpectedDepartureDate != oldPPMShipment.ExpectedDepartureDate
}

func (f *estimatePPM) estimateIncentive(appCtx appcontext.AppContext, oldPPMShipment models.PPMShipment, newPPMShipment *models.PPMShipment, checks ...ppmShipmentValidator) (*unit.Cents, *unit.Cents, error) {
	if newPPMShipment.Status != models.PPMShipmentStatusDraft && newPPMShipment.Status != models.PPMShipmentStatusSubmitted {
		return oldPPMShipment.EstimatedIncentive, oldPPMShipment.SITEstimatedCost, nil
	}
	// Check that all the required fields we need are present.
	err := validatePPMShipment(appCtx, *newPPMShipment, &oldPPMShipment, &oldPPMShipment.Shipment, checks...)
	// If a field does not pass validation return nil as error handling is happening in the validator
	if err != nil {
		switch err.(type) {
		case apperror.InvalidInputError:
			return nil, nil, nil
		default:
			return nil, nil, err
		}
	}

	calculateSITEstimate := shouldCalculateSITCost(newPPMShipment, &oldPPMShipment)

	// Clear out any previously calculated SIT estimated costs, if SIT is no longer expected
	if newPPMShipment.SITExpected != nil && !*newPPMShipment.SITExpected {
		newPPMShipment.SITEstimatedCost = nil
	}

	skipCalculatingEstimatedIncentive := shouldSkipEstimatingIncentive(newPPMShipment, &oldPPMShipment)

	if skipCalculatingEstimatedIncentive && !calculateSITEstimate {
		return oldPPMShipment.EstimatedIncentive, newPPMShipment.SITEstimatedCost, nil
	}

	contractDate := newPPMShipment.ExpectedDepartureDate
	contract, err := serviceparamvaluelookups.FetchContract(appCtx, contractDate)
	if err != nil {
		return nil, nil, err
	}

	estimatedIncentive := oldPPMShipment.EstimatedIncentive
	if !skipCalculatingEstimatedIncentive {
		// Clear out advance and advance requested fields when the estimated incentive is reset.
		newPPMShipment.HasRequestedAdvance = nil
		newPPMShipment.AdvanceAmountRequested = nil

		estimatedIncentive, err = f.calculatePrice(appCtx, newPPMShipment, 0, contract)
		if err != nil {
			return nil, nil, err
		}
	}

	estimatedSITCost := oldPPMShipment.SITEstimatedCost
	if calculateSITEstimate {
		estimatedSITCost, err = CalculateSITCost(appCtx, newPPMShipment, contract)
		if err != nil {
			return nil, nil, err
		}
	}

	return estimatedIncentive, estimatedSITCost, nil
}

func (f *estimatePPM) finalIncentive(appCtx appcontext.AppContext, oldPPMShipment models.PPMShipment, newPPMShipment *models.PPMShipment, checks ...ppmShipmentValidator) (*unit.Cents, error) {
	if newPPMShipment.Status != models.PPMShipmentStatusWaitingOnCustomer && newPPMShipment.Status != models.PPMShipmentStatusNeedsCloseout {
		return oldPPMShipment.FinalIncentive, nil
	}

	err := validatePPMShipment(appCtx, *newPPMShipment, &oldPPMShipment, &oldPPMShipment.Shipment, checks...)
	if err != nil {
		switch err.(type) {
		case apperror.InvalidInputError:
			return nil, err
		default:
			return nil, err
		}
	}
	originalTotalWeight, newTotalWeight := SumWeightTickets(oldPPMShipment, *newPPMShipment)

	isMissingInfo := shouldSetFinalIncentiveToNil(newPPMShipment, newTotalWeight)
	var skipCalculateFinalIncentive bool
	finalIncentive := oldPPMShipment.FinalIncentive

	if !isMissingInfo {
		skipCalculateFinalIncentive = shouldSkipCalculatingFinalIncentive(newPPMShipment, &oldPPMShipment, originalTotalWeight, newTotalWeight)
		if !skipCalculateFinalIncentive {
			contractDate := newPPMShipment.ExpectedDepartureDate
			if newPPMShipment.ActualMoveDate != nil {
				contractDate = *newPPMShipment.ActualMoveDate
			}
			contract, err := serviceparamvaluelookups.FetchContract(appCtx, contractDate)
			if err != nil {
				return nil, err
			}

			finalIncentive, err = f.calculatePrice(appCtx, newPPMShipment, newTotalWeight, contract)
			if err != nil {
				return nil, err
			}
		}
	} else {
		finalIncentive = nil
	}

	return finalIncentive, nil
}

// SumWeightTickets return the total weight of all weightTickets associated with a PPMShipment, returns 0 if there is no valid weight
func SumWeightTickets(ppmShipment, newPPMShipment models.PPMShipment) (originalTotalWeight, newTotalWeight unit.Pound) {
	if len(ppmShipment.WeightTickets) >= 1 {
		for _, weightTicket := range ppmShipment.WeightTickets {
			if weightTicket.Status != nil && *weightTicket.Status == models.PPMDocumentStatusRejected {
				originalTotalWeight += 0
			} else if weightTicket.AdjustedNetWeight != nil {
				originalTotalWeight += *weightTicket.AdjustedNetWeight
			} else if weightTicket.FullWeight != nil && weightTicket.EmptyWeight != nil {
				originalTotalWeight += *weightTicket.FullWeight - *weightTicket.EmptyWeight
			}
		}
	}

	if len(newPPMShipment.WeightTickets) >= 1 {
		for _, weightTicket := range newPPMShipment.WeightTickets {
			if weightTicket.Status != nil && *weightTicket.Status == models.PPMDocumentStatusRejected {
				newTotalWeight += 0
			} else if weightTicket.AdjustedNetWeight != nil {
				newTotalWeight += *weightTicket.AdjustedNetWeight
			} else if weightTicket.FullWeight != nil && weightTicket.EmptyWeight != nil {
				newTotalWeight += *weightTicket.FullWeight - *weightTicket.EmptyWeight
			}
		}
	}

	return originalTotalWeight, newTotalWeight
}

// calculatePrice returns an incentive value for the ppm shipment as if we were pricing the service items for
// an HHG shipment with the same values for a payment request.  In this case we're not persisting service items,
// MTOServiceItems or PaymentRequestServiceItems, to the database to avoid unnecessary work and get a quicker result.
func (f estimatePPM) calculatePrice(appCtx appcontext.AppContext, ppmShipment *models.PPMShipment, totalWeightFromWeightTickets unit.Pound, contract models.ReContract) (*unit.Cents, error) {
	logger := appCtx.Logger()

	serviceItemsToPrice := BaseServiceItems(ppmShipment.ShipmentID)

	// Replace linehaul pricer with shorthaul pricer if move is within the same Zip3
	var pickupPostal, destPostal string

	// Check different address values for a postal code
	if ppmShipment.ActualPickupPostalCode != nil {
		pickupPostal = *ppmShipment.ActualPickupPostalCode
	} else if ppmShipment.PickupAddress.PostalCode != "" {
		pickupPostal = ppmShipment.PickupAddress.PostalCode
	}

	// Same for destination
	if ppmShipment.ActualDestinationPostalCode != nil {
		destPostal = *ppmShipment.ActualDestinationPostalCode
	} else if ppmShipment.DestinationAddress.PostalCode != "" {
		destPostal = ppmShipment.DestinationAddress.PostalCode
	}

	if pickupPostal[0:3] == destPostal[0:3] {
		serviceItemsToPrice[0] = models.MTOServiceItem{ReService: models.ReService{Code: models.ReServiceCodeDSH}, MTOShipmentID: &ppmShipment.ShipmentID}
	}

	// Get a list of all the pricing params needed to calculate the price for each service item
	paramsForServiceItems, err := f.paymentRequestHelper.FetchServiceParamsForServiceItems(appCtx, serviceItemsToPrice)
	if err != nil {
		logger.Error("fetching PPM estimate ServiceParams failed", zap.Error(err))
		return nil, err
	}

	var mtoShipment models.MTOShipment
	if totalWeightFromWeightTickets > 0 {
		// Reassign ppm shipment fields to their expected location on the mto shipment for dates, addresses, weights ...
		mtoShipment = MapPPMShipmentFinalFields(*ppmShipment, totalWeightFromWeightTickets)
	} else {
		// Reassign ppm shipment fields to their expected location on the mto shipment for dates, addresses, weights ...
		mtoShipment = MapPPMShipmentEstimatedFields(*ppmShipment)
	}

	totalPrice := unit.Cents(0)
	for _, serviceItem := range serviceItemsToPrice {
		pricer, err := ghcrateengine.PricerForServiceItem(serviceItem.ReService.Code)
		if err != nil {
			logger.Error("unable to find pricer for service item", zap.Error(err))
			return nil, err
		}

		// For the non-accessorial service items there isn't any initialization that is going to change between lookups
		// for the same param. However, this is how the payment request does things and we'd want to know if it breaks
		// rather than optimizing I think.
		serviceItemLookups := serviceparamvaluelookups.InitializeLookups(appCtx, mtoShipment, serviceItem)

		// This is the struct that gets passed to every param lookup() method that was initialized above
		keyData := serviceparamvaluelookups.NewServiceItemParamKeyData(f.planner, serviceItemLookups, serviceItem, mtoShipment, contract.Code)

		// The distance value gets saved to the mto shipment model to reduce repeated api calls.
		var shipmentWithDistance models.MTOShipment
		err = appCtx.DB().Find(&shipmentWithDistance, mtoShipment.ID)
		if err != nil {
			logger.Error("could not find shipment in the database")
			return nil, err
		}
		serviceItem.MTOShipment = shipmentWithDistance
		// set this to avoid potential eTag errors because the MTOShipment.Distance field was likely updated
		ppmShipment.Shipment = shipmentWithDistance

		var paramValues models.PaymentServiceItemParams
		for _, param := range paramsForServiceCode(serviceItem.ReService.Code, paramsForServiceItems) {
			paramKey := param.ServiceItemParamKey
			// This is where the lookup() method of each service item param is actually evaluated
			paramValue, valueErr := keyData.ServiceParamValue(appCtx, paramKey.Key)
			if valueErr != nil {
				logger.Error("could not calculate param value lookup", zap.Error(valueErr))
				return nil, valueErr
			}

			// Gather all the param values for the service item to pass to the pricer's Price() method
			paymentServiceItemParam := models.PaymentServiceItemParam{
				// Some pricers like Fuel Surcharge try to requery the shipment through the service item, this is a
				// workaround to avoid a not found error because our PPM shipment has no service items saved in the db.
				// I think the FSC service item should really be relying on one of the zip distance params.
				PaymentServiceItem: models.PaymentServiceItem{
					MTOServiceItem: serviceItem,
				},
				ServiceItemParamKey: paramKey,
				Value:               paramValue,
			}
			paramValues = append(paramValues, paymentServiceItemParam)
		}

		if len(paramValues) == 0 {
			return nil, fmt.Errorf("no params were found for service item %s", serviceItem.ReService.Code)
		}

		centsValue, paymentParams, err := pricer.PriceUsingParams(appCtx, paramValues)
		logger.Debug(fmt.Sprintf("Service item price %s %d", serviceItem.ReService.Code, centsValue))
		logger.Debug(fmt.Sprintf("Payment service item params %+v", paymentParams))

		if err != nil {
			logger.Error("unable to calculate service item price", zap.Error(err))
			return nil, err
		}

		totalPrice = totalPrice.AddCents(centsValue)
	}

	return &totalPrice, nil
}

// returns the final price breakdown of a ppm into linehaul, fuel, packing, unpacking, destination, and origin costs
<<<<<<< HEAD
func (f estimatePPM) priceBreakdown(appCtx appcontext.AppContext, ppmShipment *models.PPMShipment) (unit.Cents, unit.Cents, unit.Cents, unit.Cents, unit.Cents, unit.Cents, error) {
=======
func (f estimatePPM) priceBreakdown(appCtx appcontext.AppContext, ppmShipment *models.PPMShipment) (unit.Cents, unit.Cents, unit.Cents, unit.Cents, unit.Cents, unit.Cents, unit.Cents, error) {
>>>>>>> 3f58b17d
	logger := appCtx.Logger()

	var emptyPrice unit.Cents
	var linehaul unit.Cents
	var fuel unit.Cents
	var origin unit.Cents
	var dest unit.Cents
	var packing unit.Cents
	var unpacking unit.Cents
<<<<<<< HEAD
=======
	var storage unit.Cents
>>>>>>> 3f58b17d

	serviceItemsToPrice := BaseServiceItems(ppmShipment.ShipmentID)

	// Replace linehaul pricer with shorthaul pricer if move is within the same Zip3
	var pickupPostal, destPostal string

	// Check different address values for a postal code
	if ppmShipment.ActualPickupPostalCode != nil {
		pickupPostal = *ppmShipment.ActualPickupPostalCode
	} else if ppmShipment.PickupAddress.PostalCode != "" {
		pickupPostal = ppmShipment.PickupAddress.PostalCode
	}

	// Same for destination
	if ppmShipment.ActualDestinationPostalCode != nil {
		destPostal = *ppmShipment.ActualDestinationPostalCode
	} else if ppmShipment.DestinationAddress.PostalCode != "" {
		destPostal = ppmShipment.DestinationAddress.PostalCode
	}

	if len(pickupPostal) >= 3 && len(destPostal) >= 3 && pickupPostal[:3] == destPostal[:3] {
		if pickupPostal[0:3] == destPostal[0:3] {
			serviceItemsToPrice[0] = models.MTOServiceItem{ReService: models.ReService{Code: models.ReServiceCodeDSH}, MTOShipmentID: &ppmShipment.ShipmentID}
		}
	}

	// Get a list of all the pricing params needed to calculate the price for each service item
	paramsForServiceItems, err := f.paymentRequestHelper.FetchServiceParamsForServiceItems(appCtx, serviceItemsToPrice)
	if err != nil {
		logger.Error("fetching PPM estimate ServiceParams failed", zap.Error(err))
<<<<<<< HEAD
		return emptyPrice, emptyPrice, emptyPrice, emptyPrice, emptyPrice, emptyPrice, err
=======
		return emptyPrice, emptyPrice, emptyPrice, emptyPrice, emptyPrice, emptyPrice, emptyPrice, err
>>>>>>> 3f58b17d
	}

	contractDate := ppmShipment.ExpectedDepartureDate
	if ppmShipment.ActualMoveDate != nil {
		contractDate = *ppmShipment.ActualMoveDate
	}
	contract, err := serviceparamvaluelookups.FetchContract(appCtx, contractDate)
	if err != nil {
<<<<<<< HEAD
		return emptyPrice, emptyPrice, emptyPrice, emptyPrice, emptyPrice, emptyPrice, err
	}

	var totalWeightFromWeightTickets unit.Pound
	if ppmShipment.WeightTickets != nil {
		var blankPPM models.PPMShipment
		_, totalWeightFromWeightTickets = SumWeightTickets(blankPPM, *ppmShipment)
	} else {
		return emptyPrice, emptyPrice, emptyPrice, emptyPrice, emptyPrice, emptyPrice, apperror.NewPPMNoWeightTicketsError(ppmShipment.ID, " no weight tickets")
=======
		return emptyPrice, emptyPrice, emptyPrice, emptyPrice, emptyPrice, emptyPrice, emptyPrice, err
	}

	var totalWeightFromWeightTickets unit.Pound
	var blankPPM models.PPMShipment
	if ppmShipment.WeightTickets != nil {
		_, totalWeightFromWeightTickets = SumWeightTickets(blankPPM, *ppmShipment)
	} else {
		return emptyPrice, emptyPrice, emptyPrice, emptyPrice, emptyPrice, emptyPrice, emptyPrice, apperror.NewPPMNoWeightTicketsError(ppmShipment.ID, " no weight tickets")
>>>>>>> 3f58b17d
	}

	var mtoShipment models.MTOShipment
	if totalWeightFromWeightTickets > 0 {
		// Reassign ppm shipment fields to their expected location on the mto shipment for dates, addresses, weights ...
		mtoShipment = MapPPMShipmentFinalFields(*ppmShipment, totalWeightFromWeightTickets)
	} else {
		mtoShipment = MapPPMShipmentEstimatedFields(*ppmShipment)
	}

<<<<<<< HEAD
=======
	doSITCalculation := *ppmShipment.SITExpected
	if doSITCalculation {
		estimatedSITCost, err := CalculateSITCost(appCtx, ppmShipment, contract)
		if err != nil {
			return emptyPrice, emptyPrice, emptyPrice, emptyPrice, emptyPrice, emptyPrice, emptyPrice, err
		}

		if *estimatedSITCost > unit.Cents(0) {
			storage = *estimatedSITCost
		}
	}

>>>>>>> 3f58b17d
	for _, serviceItem := range serviceItemsToPrice {
		pricer, err := ghcrateengine.PricerForServiceItem(serviceItem.ReService.Code)
		if err != nil {
			logger.Error("unable to find pricer for service item", zap.Error(err))
<<<<<<< HEAD
			return emptyPrice, emptyPrice, emptyPrice, emptyPrice, emptyPrice, emptyPrice, err
=======
			return emptyPrice, emptyPrice, emptyPrice, emptyPrice, emptyPrice, emptyPrice, emptyPrice, err
>>>>>>> 3f58b17d
		}

		// For the non-accessorial service items there isn't any initialization that is going to change between lookups
		// for the same param. However, this is how the payment request does things and we'd want to know if it breaks
		// rather than optimizing I think.
		serviceItemLookups := serviceparamvaluelookups.InitializeLookups(appCtx, mtoShipment, serviceItem)

		// This is the struct that gets passed to every param lookup() method that was initialized above
		keyData := serviceparamvaluelookups.NewServiceItemParamKeyData(f.planner, serviceItemLookups, serviceItem, mtoShipment, contract.Code)

		// The distance value gets saved to the mto shipment model to reduce repeated api calls.
		var shipmentWithDistance models.MTOShipment
		err = appCtx.DB().Find(&shipmentWithDistance, ppmShipment.ShipmentID)
		if err != nil {
			logger.Error("could not find shipment in the database")
<<<<<<< HEAD
			return emptyPrice, emptyPrice, emptyPrice, emptyPrice, emptyPrice, emptyPrice, err
=======
			return emptyPrice, emptyPrice, emptyPrice, emptyPrice, emptyPrice, emptyPrice, emptyPrice, err
>>>>>>> 3f58b17d
		}
		serviceItem.MTOShipment = shipmentWithDistance
		// set this to avoid potential eTag errors because the MTOShipment.Distance field was likely updated
		ppmShipment.Shipment = shipmentWithDistance

		var paramValues models.PaymentServiceItemParams
		for _, param := range paramsForServiceCode(serviceItem.ReService.Code, paramsForServiceItems) {
			paramKey := param.ServiceItemParamKey
			// This is where the lookup() method of each service item param is actually evaluated
			paramValue, valueErr := keyData.ServiceParamValue(appCtx, paramKey.Key)
			if valueErr != nil {
				logger.Error("could not calculate param value lookup", zap.Error(valueErr))
<<<<<<< HEAD
				return emptyPrice, emptyPrice, emptyPrice, emptyPrice, emptyPrice, emptyPrice, err
=======
				return emptyPrice, emptyPrice, emptyPrice, emptyPrice, emptyPrice, emptyPrice, emptyPrice, err
>>>>>>> 3f58b17d
			}

			// Gather all the param values for the service item to pass to the pricer's Price() method
			paymentServiceItemParam := models.PaymentServiceItemParam{
				// Some pricers like Fuel Surcharge try to requery the shipment through the service item, this is a
				// workaround to avoid a not found error because our PPM shipment has no service items saved in the db.
				// I think the FSC service item should really be relying on one of the zip distance params.
				PaymentServiceItem: models.PaymentServiceItem{
					MTOServiceItem: serviceItem,
				},
				ServiceItemParamKey: paramKey,
				Value:               paramValue,
			}
			paramValues = append(paramValues, paymentServiceItemParam)
		}

		if len(paramValues) == 0 {
<<<<<<< HEAD
			return emptyPrice, emptyPrice, emptyPrice, emptyPrice, emptyPrice, emptyPrice, fmt.Errorf("no params were found for service item %s", serviceItem.ReService.Code)
=======
			return emptyPrice, emptyPrice, emptyPrice, emptyPrice, emptyPrice, emptyPrice, emptyPrice, fmt.Errorf("no params were found for service item %s", serviceItem.ReService.Code)
>>>>>>> 3f58b17d
		}

		centsValue, _, err := pricer.PriceUsingParams(appCtx, paramValues)

		if err != nil {
			logger.Error("unable to calculate service item price", zap.Error(err))
<<<<<<< HEAD
			return emptyPrice, emptyPrice, emptyPrice, emptyPrice, emptyPrice, emptyPrice, err
=======
			return emptyPrice, emptyPrice, emptyPrice, emptyPrice, emptyPrice, emptyPrice, emptyPrice, err
>>>>>>> 3f58b17d
		}

		switch serviceItem.ReService.Code {
		case models.ReServiceCodeDSH:
		case models.ReServiceCodeDLH:
			linehaul = centsValue
		case models.ReServiceCodeFSC:
			fuel = centsValue
		case models.ReServiceCodeDOP:
			origin = centsValue
		case models.ReServiceCodeDDP:
			dest = centsValue
		case models.ReServiceCodeDPK:
			packing = centsValue
		case models.ReServiceCodeDUPK:
			unpacking = centsValue
		}
	}

<<<<<<< HEAD
	return linehaul, fuel, origin, dest, packing, unpacking, nil
=======
	return linehaul, fuel, origin, dest, packing, unpacking, storage, nil
>>>>>>> 3f58b17d
}

func CalculateSITCost(appCtx appcontext.AppContext, ppmShipment *models.PPMShipment, contract models.ReContract) (*unit.Cents, error) {
	logger := appCtx.Logger()

	additionalDaysInSIT := additionalDaysInSIT(*ppmShipment.SITEstimatedEntryDate, *ppmShipment.SITEstimatedDepartureDate)

	serviceItemsToPrice := StorageServiceItems(ppmShipment.ShipmentID, *ppmShipment.SITLocation, additionalDaysInSIT)

	totalPrice := unit.Cents(0)
	for _, serviceItem := range serviceItemsToPrice {
		pricer, err := ghcrateengine.PricerForServiceItem(serviceItem.ReService.Code)
		if err != nil {
			logger.Error("unable to find pricer for service item", zap.Error(err))
			return nil, err
		}

		var price *unit.Cents
		switch serviceItemPricer := pricer.(type) {
		case services.DomesticOriginFirstDaySITPricer, services.DomesticDestinationFirstDaySITPricer:
			price, _, err = priceFirstDaySIT(appCtx, serviceItemPricer, serviceItem, ppmShipment, contract)
		case services.DomesticOriginAdditionalDaysSITPricer, services.DomesticDestinationAdditionalDaysSITPricer:
			price, _, err = priceAdditionalDaySIT(appCtx, serviceItemPricer, serviceItem, ppmShipment, additionalDaysInSIT, contract)
		default:
			return nil, fmt.Errorf("unknown SIT pricer type found for service item code %s", serviceItem.ReService.Code)
		}

		if err != nil {
			return nil, err
		}

		logger.Debug(fmt.Sprintf("Price of service item %s %d", serviceItem.ReService.Code, *price))
		totalPrice += *price
	}

	return &totalPrice, nil
}

func CalculateSITCostBreakdown(appCtx appcontext.AppContext, ppmShipment *models.PPMShipment, contract models.ReContract) (*models.PPMSITEstimatedCostInfo, error) {
	logger := appCtx.Logger()

	ppmSITEstimatedCostInfoData := &models.PPMSITEstimatedCostInfo{}

	additionalDaysInSIT := additionalDaysInSIT(*ppmShipment.SITEstimatedEntryDate, *ppmShipment.SITEstimatedDepartureDate)

	serviceItemsToPrice := StorageServiceItems(ppmShipment.ShipmentID, *ppmShipment.SITLocation, additionalDaysInSIT)

	totalPrice := unit.Cents(0)
	for _, serviceItem := range serviceItemsToPrice {
		pricer, err := ghcrateengine.PricerForServiceItem(serviceItem.ReService.Code)
		if err != nil {
			logger.Error("unable to find pricer for service item", zap.Error(err))
			return nil, err
		}

		var price *unit.Cents
		switch serviceItemPricer := pricer.(type) {
		case services.DomesticOriginFirstDaySITPricer, services.DomesticDestinationFirstDaySITPricer:
			price, ppmSITEstimatedCostInfoData, err = calculateFirstDaySITCostBreakdown(appCtx, serviceItemPricer, serviceItem, ppmShipment, contract, ppmSITEstimatedCostInfoData, logger)
		case services.DomesticOriginAdditionalDaysSITPricer, services.DomesticDestinationAdditionalDaysSITPricer:
			price, ppmSITEstimatedCostInfoData, err = calculateAdditionalDaySITCostBreakdown(appCtx, serviceItemPricer, serviceItem, ppmShipment, contract, additionalDaysInSIT, ppmSITEstimatedCostInfoData, logger)
		default:
			return nil, fmt.Errorf("unknown SIT pricer type found for service item code %s", serviceItem.ReService.Code)
		}

		if err != nil {
			return nil, err
		}

		logger.Debug(fmt.Sprintf("Price of service item %s %d", serviceItem.ReService.Code, price))
		totalPrice += *price
	}

	ppmSITEstimatedCostInfoData.EstimatedSITCost = &totalPrice
	return ppmSITEstimatedCostInfoData, nil
}

func calculateFirstDaySITCostBreakdown(appCtx appcontext.AppContext, serviceItemPricer services.ParamsPricer, serviceItem models.MTOServiceItem, ppmShipment *models.PPMShipment, contract models.ReContract, ppmSITEstimatedCostInfoData *models.PPMSITEstimatedCostInfo, logger *zap.Logger) (*unit.Cents, *models.PPMSITEstimatedCostInfo, error) {
	price, priceParams, err := priceFirstDaySIT(appCtx, serviceItemPricer, serviceItem, ppmShipment, contract)
	if err != nil {
		return nil, nil, err
	}
	ppmSITEstimatedCostInfoData.PriceFirstDaySIT = price
	for _, param := range priceParams {
		switch param.Key {
		case models.ServiceItemParamNameServiceAreaOrigin:
			ppmSITEstimatedCostInfoData.ParamsFirstDaySIT.ServiceAreaOrigin = param.Value
		case models.ServiceItemParamNameServiceAreaDest:
			ppmSITEstimatedCostInfoData.ParamsFirstDaySIT.ServiceAreaDestination = param.Value
		case models.ServiceItemParamNameIsPeak:
			ppmSITEstimatedCostInfoData.ParamsFirstDaySIT.IsPeak = param.Value
		case models.ServiceItemParamNameContractYearName:
			ppmSITEstimatedCostInfoData.ParamsFirstDaySIT.ContractYearName = param.Value
		case models.ServiceItemParamNamePriceRateOrFactor:
			ppmSITEstimatedCostInfoData.ParamsFirstDaySIT.PriceRateOrFactor = param.Value
		case models.ServiceItemParamNameEscalationCompounded:
			ppmSITEstimatedCostInfoData.ParamsFirstDaySIT.EscalationCompounded = param.Value
		default:
			logger.Debug(fmt.Sprintf("Unexpected ServiceItemParam in PPM First Day SIT: %s, %s", param.Key, param.Value))
		}
	}
	return price, ppmSITEstimatedCostInfoData, nil
}

func calculateAdditionalDaySITCostBreakdown(appCtx appcontext.AppContext, serviceItemPricer services.ParamsPricer, serviceItem models.MTOServiceItem, ppmShipment *models.PPMShipment, contract models.ReContract, additionalDaysInSIT int, ppmSITEstimatedCostInfoData *models.PPMSITEstimatedCostInfo, logger *zap.Logger) (*unit.Cents, *models.PPMSITEstimatedCostInfo, error) {
	price, priceParams, err := priceAdditionalDaySIT(appCtx, serviceItemPricer, serviceItem, ppmShipment, additionalDaysInSIT, contract)
	if err != nil {
		return nil, nil, err
	}
	ppmSITEstimatedCostInfoData.PriceAdditionalDaySIT = price
	for _, param := range priceParams {
		switch param.Key {
		case models.ServiceItemParamNameServiceAreaOrigin:
			ppmSITEstimatedCostInfoData.ParamsAdditionalDaySIT.ServiceAreaOrigin = param.Value
		case models.ServiceItemParamNameServiceAreaDest:
			ppmSITEstimatedCostInfoData.ParamsAdditionalDaySIT.ServiceAreaDestination = param.Value
		case models.ServiceItemParamNameIsPeak:
			ppmSITEstimatedCostInfoData.ParamsAdditionalDaySIT.IsPeak = param.Value
		case models.ServiceItemParamNameContractYearName:
			ppmSITEstimatedCostInfoData.ParamsAdditionalDaySIT.ContractYearName = param.Value
		case models.ServiceItemParamNamePriceRateOrFactor:
			ppmSITEstimatedCostInfoData.ParamsAdditionalDaySIT.PriceRateOrFactor = param.Value
		case models.ServiceItemParamNameEscalationCompounded:
			ppmSITEstimatedCostInfoData.ParamsAdditionalDaySIT.EscalationCompounded = param.Value
		case models.ServiceItemParamNameNumberDaysSIT:
			ppmSITEstimatedCostInfoData.ParamsAdditionalDaySIT.NumberDaysSIT = param.Value
		default:
			logger.Debug(fmt.Sprintf("Unexpected ServiceItemParam in PPM Additional Day SIT: %s, %s", param.Key, param.Value))
		}
	}
	return price, ppmSITEstimatedCostInfoData, nil
}

func priceFirstDaySIT(appCtx appcontext.AppContext, pricer services.ParamsPricer, serviceItem models.MTOServiceItem, ppmShipment *models.PPMShipment, contract models.ReContract) (*unit.Cents, services.PricingDisplayParams, error) {
	firstDayPricer, ok := pricer.(services.DomesticFirstDaySITPricer)
	if !ok {
		return nil, nil, errors.New("ppm estimate pricer for SIT service item does not implement the first day pricer interface")
	}

	// Need to declare if origin or destination for the serviceAreaLookup, otherwise we already have it
	serviceAreaPostalCode := ppmShipment.PickupAddress.PostalCode
	serviceAreaKey := models.ServiceItemParamNameServiceAreaOrigin
	if serviceItem.ReService.Code == models.ReServiceCodeDDFSIT {
		serviceAreaPostalCode = ppmShipment.DestinationAddress.PostalCode
		serviceAreaKey = models.ServiceItemParamNameServiceAreaDest
	}

	serviceAreaLookup := serviceparamvaluelookups.ServiceAreaLookup{
		Address: models.Address{PostalCode: serviceAreaPostalCode},
	}
	serviceArea, err := serviceAreaLookup.ParamValue(appCtx, contract.Code)
	if err != nil {
		return nil, nil, err
	}

	serviceAreaParam := services.PricingDisplayParam{
		Key:   serviceAreaKey,
		Value: serviceArea,
	}

	// Since this function may be ran before closeout, we need to account for if there's no actual move date yet.
	if ppmShipment.ActualMoveDate != nil {
		price, pricingParams, err := firstDayPricer.Price(appCtx, contract.Code, *ppmShipment.ActualMoveDate, *ppmShipment.SITEstimatedWeight, serviceArea, true)
		if err != nil {
			return nil, nil, err
		}

		pricingParams = append(pricingParams, serviceAreaParam)

		appCtx.Logger().Debug(fmt.Sprintf("Pricing params for first day SIT %+v", pricingParams), zap.String("shipmentId", ppmShipment.ShipmentID.String()))

		return &price, pricingParams, nil
	}
	price, pricingParams, err := firstDayPricer.Price(appCtx, contract.Code, ppmShipment.ExpectedDepartureDate, *ppmShipment.SITEstimatedWeight, serviceArea, true)
	if err != nil {
		return nil, nil, err
	}

	pricingParams = append(pricingParams, serviceAreaParam)

	appCtx.Logger().Debug(fmt.Sprintf("Pricing params for first day SIT %+v", pricingParams), zap.String("shipmentId", ppmShipment.ShipmentID.String()))

	return &price, pricingParams, nil
}

func additionalDaysInSIT(sitEntryDate time.Time, sitDepartureDate time.Time) int {
	// The cost of first day SIT is already accounted for in DOFSIT or DDFSIT service items
	if sitEntryDate.Equal(sitDepartureDate) {
		return 0
	}

	difference := sitDepartureDate.Sub(sitEntryDate)
	return int(difference.Hours() / 24)
}

func priceAdditionalDaySIT(appCtx appcontext.AppContext, pricer services.ParamsPricer, serviceItem models.MTOServiceItem, ppmShipment *models.PPMShipment, additionalDaysInSIT int, contract models.ReContract) (*unit.Cents, services.PricingDisplayParams, error) {
	additionalDaysPricer, ok := pricer.(services.DomesticAdditionalDaysSITPricer)
	if !ok {
		return nil, nil, errors.New("ppm estimate pricer for SIT service item does not implement the additional days pricer interface")
	}

	// Need to declare if origin or destination for the serviceAreaLookup, otherwise we already have it
	serviceAreaPostalCode := ppmShipment.PickupAddress.PostalCode
	serviceAreaKey := models.ServiceItemParamNameServiceAreaOrigin
	if serviceItem.ReService.Code == models.ReServiceCodeDDASIT {
		serviceAreaPostalCode = ppmShipment.DestinationAddress.PostalCode
		serviceAreaKey = models.ServiceItemParamNameServiceAreaDest
	}
	serviceAreaLookup := serviceparamvaluelookups.ServiceAreaLookup{
		Address: models.Address{PostalCode: serviceAreaPostalCode},
	}

	serviceArea, err := serviceAreaLookup.ParamValue(appCtx, contract.Code)
	if err != nil {
		return nil, nil, err
	}

	serviceAreaParam := services.PricingDisplayParam{
		Key:   serviceAreaKey,
		Value: serviceArea,
	}

	sitDaysParam := services.PricingDisplayParam{
		Key:   models.ServiceItemParamNameNumberDaysSIT,
		Value: strconv.Itoa(additionalDaysInSIT),
	}

	// Since this function may be ran before closeout, we need to account for if there's no actual move date yet.
	if ppmShipment.ActualMoveDate != nil {
		price, pricingParams, err := additionalDaysPricer.Price(appCtx, contract.Code, *ppmShipment.ActualMoveDate, *ppmShipment.SITEstimatedWeight, serviceArea, additionalDaysInSIT, true)
		if err != nil {
			return nil, nil, err
		}

		pricingParams = append(pricingParams, serviceAreaParam, sitDaysParam)

		appCtx.Logger().Debug(fmt.Sprintf("Pricing params for additional day SIT %+v", pricingParams), zap.String("shipmentId", ppmShipment.ShipmentID.String()))

		return &price, pricingParams, nil
	}
	price, pricingParams, err := additionalDaysPricer.Price(appCtx, contract.Code, ppmShipment.ExpectedDepartureDate, *ppmShipment.SITEstimatedWeight, serviceArea, additionalDaysInSIT, true)
	if err != nil {
		return nil, nil, err
	}

	pricingParams = append(pricingParams, serviceAreaParam, sitDaysParam)

	appCtx.Logger().Debug(fmt.Sprintf("Pricing params for additional day SIT %+v", pricingParams), zap.String("shipmentId", ppmShipment.ShipmentID.String()))

	return &price, pricingParams, nil
}

// mapPPMShipmentEstimatedFields remaps our PPMShipment specific information into the fields where the service param lookups
// expect to find them on the MTOShipment model.  This is only in-memory and shouldn't get saved to the database.
func MapPPMShipmentEstimatedFields(ppmShipment models.PPMShipment) models.MTOShipment {

	ppmShipment.Shipment.ActualPickupDate = &ppmShipment.ExpectedDepartureDate
	ppmShipment.Shipment.RequestedPickupDate = &ppmShipment.ExpectedDepartureDate
	ppmShipment.Shipment.PickupAddress = &models.Address{PostalCode: ppmShipment.PickupAddress.PostalCode}
	ppmShipment.Shipment.DestinationAddress = &models.Address{PostalCode: ppmShipment.DestinationAddress.PostalCode}
	ppmShipment.Shipment.PrimeActualWeight = ppmShipment.EstimatedWeight

	return ppmShipment.Shipment
}

// mapPPMShipmentFinalFields remaps our PPMShipment specific information into the fields where the service param lookups
// expect to find them on the MTOShipment model.  This is only in-memory and shouldn't get saved to the database.
func MapPPMShipmentFinalFields(ppmShipment models.PPMShipment, totalWeight unit.Pound) models.MTOShipment {

	ppmShipment.Shipment.ActualPickupDate = ppmShipment.ActualMoveDate
	ppmShipment.Shipment.RequestedPickupDate = ppmShipment.ActualMoveDate
	ppmShipment.Shipment.PickupAddress = &models.Address{PostalCode: *ppmShipment.ActualPickupPostalCode}
	ppmShipment.Shipment.DestinationAddress = &models.Address{PostalCode: *ppmShipment.ActualDestinationPostalCode}
	ppmShipment.Shipment.PrimeActualWeight = &totalWeight

	return ppmShipment.Shipment
}

// baseServiceItems returns a list of the MTOServiceItems that makeup the price of the estimated incentive.  These
// are the same non-accesorial service items that get auto-created and approved when the TOO approves an HHG shipment.
func BaseServiceItems(mtoShipmentID uuid.UUID) []models.MTOServiceItem {
	return []models.MTOServiceItem{
		{ReService: models.ReService{Code: models.ReServiceCodeDLH}, MTOShipmentID: &mtoShipmentID},
		{ReService: models.ReService{Code: models.ReServiceCodeFSC}, MTOShipmentID: &mtoShipmentID},
		{ReService: models.ReService{Code: models.ReServiceCodeDOP}, MTOShipmentID: &mtoShipmentID},
		{ReService: models.ReService{Code: models.ReServiceCodeDDP}, MTOShipmentID: &mtoShipmentID},
		{ReService: models.ReService{Code: models.ReServiceCodeDPK}, MTOShipmentID: &mtoShipmentID},
		{ReService: models.ReService{Code: models.ReServiceCodeDUPK}, MTOShipmentID: &mtoShipmentID},
	}
}

func StorageServiceItems(mtoShipmentID uuid.UUID, locationType models.SITLocationType, additionalDaysInSIT int) []models.MTOServiceItem {
	if locationType == models.SITLocationTypeOrigin {
		if additionalDaysInSIT > 0 {
			return []models.MTOServiceItem{
				{ReService: models.ReService{Code: models.ReServiceCodeDOFSIT}, MTOShipmentID: &mtoShipmentID},
				{ReService: models.ReService{Code: models.ReServiceCodeDOASIT}, MTOShipmentID: &mtoShipmentID},
			}
		}
		return []models.MTOServiceItem{
			{ReService: models.ReService{Code: models.ReServiceCodeDOFSIT}, MTOShipmentID: &mtoShipmentID}}
	}

	if additionalDaysInSIT > 0 {
		return []models.MTOServiceItem{
			{ReService: models.ReService{Code: models.ReServiceCodeDDFSIT}, MTOShipmentID: &mtoShipmentID},
			{ReService: models.ReService{Code: models.ReServiceCodeDDASIT}, MTOShipmentID: &mtoShipmentID},
		}
	}

	return []models.MTOServiceItem{
		{ReService: models.ReService{Code: models.ReServiceCodeDDFSIT}, MTOShipmentID: &mtoShipmentID}}
}

// paramsForServiceCode filters the list of all service params for service items, to only those matching the service
// item code.  This allows us to make one initial query to the database instead of six just to filter by service item.
func paramsForServiceCode(code models.ReServiceCode, serviceParams models.ServiceParams) models.ServiceParams {
	var serviceItemParams models.ServiceParams
	for _, serviceParam := range serviceParams {
		if serviceParam.Service.Code == code {
			serviceItemParams = append(serviceItemParams, serviceParam)
		}
	}
	return serviceItemParams
}<|MERGE_RESOLUTION|>--- conflicted
+++ resolved
@@ -122,11 +122,7 @@
 	return f.finalIncentive(appCtx, oldPPMShipment, newPPMShipment, f.checks...)
 }
 
-<<<<<<< HEAD
-func (f *estimatePPM) PriceBreakdown(appCtx appcontext.AppContext, ppmShipment *models.PPMShipment) (unit.Cents, unit.Cents, unit.Cents, unit.Cents, unit.Cents, unit.Cents, error) {
-=======
 func (f *estimatePPM) PriceBreakdown(appCtx appcontext.AppContext, ppmShipment *models.PPMShipment) (unit.Cents, unit.Cents, unit.Cents, unit.Cents, unit.Cents, unit.Cents, unit.Cents, error) {
->>>>>>> 3f58b17d
 	return f.priceBreakdown(appCtx, ppmShipment)
 }
 
@@ -431,11 +427,7 @@
 }
 
 // returns the final price breakdown of a ppm into linehaul, fuel, packing, unpacking, destination, and origin costs
-<<<<<<< HEAD
-func (f estimatePPM) priceBreakdown(appCtx appcontext.AppContext, ppmShipment *models.PPMShipment) (unit.Cents, unit.Cents, unit.Cents, unit.Cents, unit.Cents, unit.Cents, error) {
-=======
 func (f estimatePPM) priceBreakdown(appCtx appcontext.AppContext, ppmShipment *models.PPMShipment) (unit.Cents, unit.Cents, unit.Cents, unit.Cents, unit.Cents, unit.Cents, unit.Cents, error) {
->>>>>>> 3f58b17d
 	logger := appCtx.Logger()
 
 	var emptyPrice unit.Cents
@@ -445,10 +437,7 @@
 	var dest unit.Cents
 	var packing unit.Cents
 	var unpacking unit.Cents
-<<<<<<< HEAD
-=======
 	var storage unit.Cents
->>>>>>> 3f58b17d
 
 	serviceItemsToPrice := BaseServiceItems(ppmShipment.ShipmentID)
 
@@ -479,11 +468,7 @@
 	paramsForServiceItems, err := f.paymentRequestHelper.FetchServiceParamsForServiceItems(appCtx, serviceItemsToPrice)
 	if err != nil {
 		logger.Error("fetching PPM estimate ServiceParams failed", zap.Error(err))
-<<<<<<< HEAD
-		return emptyPrice, emptyPrice, emptyPrice, emptyPrice, emptyPrice, emptyPrice, err
-=======
 		return emptyPrice, emptyPrice, emptyPrice, emptyPrice, emptyPrice, emptyPrice, emptyPrice, err
->>>>>>> 3f58b17d
 	}
 
 	contractDate := ppmShipment.ExpectedDepartureDate
@@ -492,17 +477,6 @@
 	}
 	contract, err := serviceparamvaluelookups.FetchContract(appCtx, contractDate)
 	if err != nil {
-<<<<<<< HEAD
-		return emptyPrice, emptyPrice, emptyPrice, emptyPrice, emptyPrice, emptyPrice, err
-	}
-
-	var totalWeightFromWeightTickets unit.Pound
-	if ppmShipment.WeightTickets != nil {
-		var blankPPM models.PPMShipment
-		_, totalWeightFromWeightTickets = SumWeightTickets(blankPPM, *ppmShipment)
-	} else {
-		return emptyPrice, emptyPrice, emptyPrice, emptyPrice, emptyPrice, emptyPrice, apperror.NewPPMNoWeightTicketsError(ppmShipment.ID, " no weight tickets")
-=======
 		return emptyPrice, emptyPrice, emptyPrice, emptyPrice, emptyPrice, emptyPrice, emptyPrice, err
 	}
 
@@ -512,7 +486,6 @@
 		_, totalWeightFromWeightTickets = SumWeightTickets(blankPPM, *ppmShipment)
 	} else {
 		return emptyPrice, emptyPrice, emptyPrice, emptyPrice, emptyPrice, emptyPrice, emptyPrice, apperror.NewPPMNoWeightTicketsError(ppmShipment.ID, " no weight tickets")
->>>>>>> 3f58b17d
 	}
 
 	var mtoShipment models.MTOShipment
@@ -523,8 +496,6 @@
 		mtoShipment = MapPPMShipmentEstimatedFields(*ppmShipment)
 	}
 
-<<<<<<< HEAD
-=======
 	doSITCalculation := *ppmShipment.SITExpected
 	if doSITCalculation {
 		estimatedSITCost, err := CalculateSITCost(appCtx, ppmShipment, contract)
@@ -537,16 +508,11 @@
 		}
 	}
 
->>>>>>> 3f58b17d
 	for _, serviceItem := range serviceItemsToPrice {
 		pricer, err := ghcrateengine.PricerForServiceItem(serviceItem.ReService.Code)
 		if err != nil {
 			logger.Error("unable to find pricer for service item", zap.Error(err))
-<<<<<<< HEAD
-			return emptyPrice, emptyPrice, emptyPrice, emptyPrice, emptyPrice, emptyPrice, err
-=======
 			return emptyPrice, emptyPrice, emptyPrice, emptyPrice, emptyPrice, emptyPrice, emptyPrice, err
->>>>>>> 3f58b17d
 		}
 
 		// For the non-accessorial service items there isn't any initialization that is going to change between lookups
@@ -562,11 +528,7 @@
 		err = appCtx.DB().Find(&shipmentWithDistance, ppmShipment.ShipmentID)
 		if err != nil {
 			logger.Error("could not find shipment in the database")
-<<<<<<< HEAD
-			return emptyPrice, emptyPrice, emptyPrice, emptyPrice, emptyPrice, emptyPrice, err
-=======
 			return emptyPrice, emptyPrice, emptyPrice, emptyPrice, emptyPrice, emptyPrice, emptyPrice, err
->>>>>>> 3f58b17d
 		}
 		serviceItem.MTOShipment = shipmentWithDistance
 		// set this to avoid potential eTag errors because the MTOShipment.Distance field was likely updated
@@ -579,11 +541,7 @@
 			paramValue, valueErr := keyData.ServiceParamValue(appCtx, paramKey.Key)
 			if valueErr != nil {
 				logger.Error("could not calculate param value lookup", zap.Error(valueErr))
-<<<<<<< HEAD
-				return emptyPrice, emptyPrice, emptyPrice, emptyPrice, emptyPrice, emptyPrice, err
-=======
 				return emptyPrice, emptyPrice, emptyPrice, emptyPrice, emptyPrice, emptyPrice, emptyPrice, err
->>>>>>> 3f58b17d
 			}
 
 			// Gather all the param values for the service item to pass to the pricer's Price() method
@@ -601,22 +559,14 @@
 		}
 
 		if len(paramValues) == 0 {
-<<<<<<< HEAD
-			return emptyPrice, emptyPrice, emptyPrice, emptyPrice, emptyPrice, emptyPrice, fmt.Errorf("no params were found for service item %s", serviceItem.ReService.Code)
-=======
 			return emptyPrice, emptyPrice, emptyPrice, emptyPrice, emptyPrice, emptyPrice, emptyPrice, fmt.Errorf("no params were found for service item %s", serviceItem.ReService.Code)
->>>>>>> 3f58b17d
 		}
 
 		centsValue, _, err := pricer.PriceUsingParams(appCtx, paramValues)
 
 		if err != nil {
 			logger.Error("unable to calculate service item price", zap.Error(err))
-<<<<<<< HEAD
-			return emptyPrice, emptyPrice, emptyPrice, emptyPrice, emptyPrice, emptyPrice, err
-=======
 			return emptyPrice, emptyPrice, emptyPrice, emptyPrice, emptyPrice, emptyPrice, emptyPrice, err
->>>>>>> 3f58b17d
 		}
 
 		switch serviceItem.ReService.Code {
@@ -636,11 +586,7 @@
 		}
 	}
 
-<<<<<<< HEAD
-	return linehaul, fuel, origin, dest, packing, unpacking, nil
-=======
 	return linehaul, fuel, origin, dest, packing, unpacking, storage, nil
->>>>>>> 3f58b17d
 }
 
 func CalculateSITCost(appCtx appcontext.AppContext, ppmShipment *models.PPMShipment, contract models.ReContract) (*unit.Cents, error) {
