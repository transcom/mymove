package ppmshipment

import (
	"fmt"
	"io"

	"github.com/gofrs/uuid"
	"github.com/stretchr/testify/mock"

	"github.com/transcom/mymove/pkg/appcontext"
	"github.com/transcom/mymove/pkg/apperror"
	"github.com/transcom/mymove/pkg/auth"
	"github.com/transcom/mymove/pkg/factory"
	"github.com/transcom/mymove/pkg/models"
	paperworkgenerator "github.com/transcom/mymove/pkg/paperwork"
	"github.com/transcom/mymove/pkg/services/mocks"
	storageTest "github.com/transcom/mymove/pkg/storage/test"
	"github.com/transcom/mymove/pkg/uploader"
)

func (suite *PPMShipmentSuite) TestCreatePaymentPacket() {
	//--------------------//--------------------//--------------------
	fakeS3 := storageTest.NewFakeS3Storage(true)
	userUploader, _ := uploader.NewUserUploader(fakeS3, uploader.MaxCustomerUserUploadFileSizeLimit)
	generator, err := paperworkgenerator.NewGenerator(userUploader.Uploader())
	suite.FatalNil(err)

	mockPPMShipmentFetcher := &mocks.PPMShipmentFetcher{}
	mockAoaPacketCreator := &mocks.AOAPacketCreator{}
	paymentPacketCreator := NewPaymentPacketCreator(
		mockPPMShipmentFetcher,
		generator,
		mockAoaPacketCreator,
	)

	setUpMockPPMShipmentFetcherForPayment := func(appCtx appcontext.AppContext, ppmShipmentID uuid.UUID, returnValue ...interface{}) {
		setUpMockPPMShipmentFetcher(
			mockPPMShipmentFetcher,
			appCtx,
			ppmShipmentID,
			[]string{
				EagerPreloadAssociationServiceMember,
				EagerPreloadAssociationWeightTickets,
				EagerPreloadAssociationProgearWeightTickets,
				EagerPreloadAssociationMovingExpenses,
			},
			[]string{
				PostLoadAssociationWeightTicketUploads,
				PostLoadAssociationProgearWeightTicketUploads,
				PostLoadAssociationMovingExpenseUploads,
			},
			returnValue...,
		)
	}

	file, err := suite.openLocalFile("../../paperwork/testdata/orders1.pdf", generator.FileSystem())
	suite.FatalNil(err)
	mockAoaPacketCreator.On("CreateAOAPacket", mock.AnythingOfType("*appcontext.appContext"), mock.AnythingOfType("uuid.UUID"), mock.AnythingOfType("bool")).Return(file, "testDir", nil)

	suite.Run("generate pdf - INTERNAL", func() {

		ppmShipment := factory.BuildPPMShipmentThatNeedsCloseout(suite.DB(), userUploader, nil)
		// initial test data will have one trip(as trip #1) containing:
		// 1 empty weight with 1 doc
		// 1 full weight with 1 doc
		// 1 POV/Registration with 1 doc
		// total = 3

		appCtx := suite.AppContextWithSessionForTest(&auth.Session{
			ServiceMemberID: ppmShipment.Shipment.MoveTaskOrder.Orders.ServiceMember.ID,
			ApplicationName: auth.MilApp,
		})

		suite.NotNil(ppmShipment)

		// append another empty weight document to trip #1
		// updated: total = 4  (3 + 1)
		ppmShipment.WeightTickets[0].EmptyDocument.UserUploads = append(
			ppmShipment.WeightTickets[0].EmptyDocument.UserUploads,
			factory.BuildUserUpload(suite.DB(), []factory.Customization{
				{
					Model:    ppmShipment.WeightTickets[0].EmptyDocument,
					LinkOnly: true,
				},
				{
					Model: models.UserUpload{},
					ExtendedParams: &factory.UserUploadExtendedParams{
						UserUploader: userUploader,
						AppContext:   suite.AppContextForTest(),
					},
				},
			}, nil),
		)

		// append another full weight document to trip #1
		// updated: total = 5  (4 + 1)
		ppmShipment.WeightTickets[0].FullDocument.UserUploads = append(
			ppmShipment.WeightTickets[0].FullDocument.UserUploads,
			factory.BuildUserUpload(suite.DB(), []factory.Customization{
				{
					Model:    ppmShipment.WeightTickets[0].FullDocument,
					LinkOnly: true,
				},
				{
					Model: models.UserUpload{},
					ExtendedParams: &factory.UserUploadExtendedParams{
						UserUploader: userUploader,
						AppContext:   suite.AppContextForTest(),
					},
				},
			}, nil),
		)

		// append a new weight ticket (trip #2)
		// it will have:
		// 1 empty weight with 1 doc
		// 1 full weight with 1 doc
		// 1 pov/registration with 1 doc
		// updated: total = 8  (5 + 3)
		ppmShipment.WeightTickets = append(
			ppmShipment.WeightTickets,
			factory.BuildWeightTicket(suite.DB(), []factory.Customization{
				{
					Model:    ppmShipment.Shipment.MoveTaskOrder.Orders.ServiceMember,
					LinkOnly: true,
				},
				{
					Model:    ppmShipment,
					LinkOnly: true,
				},
				{
					Model: models.UserUpload{},
					ExtendedParams: &factory.UserUploadExtendedParams{
						UserUploader: userUploader,
						AppContext:   suite.AppContextForTest(),
					},
				},
			}, nil),
		)

		// append 1 pro-gear set for ME
		// it will have:
		// 1 pro weight with 1 doc
		// updated: total = 9  (8 + 1)
		ppmShipment.ProgearWeightTickets = append(
			ppmShipment.ProgearWeightTickets,
			factory.BuildProgearWeightTicket(suite.DB(), []factory.Customization{
				{
					Model:    ppmShipment.Shipment.MoveTaskOrder.Orders.ServiceMember,
					LinkOnly: true,
				},
				{
					Model:    ppmShipment,
					LinkOnly: true,
				},
				{
					Model: models.UserUpload{},
					ExtendedParams: &factory.UserUploadExtendedParams{
						UserUploader: userUploader,
						AppContext:   suite.AppContextForTest(),
					},
				},
			}, nil),
		)

		// append 1 expense
		// it will have:
		// 1 expense with 1 doc
		// updated: total = 10  (9 + 1)
		ppmShipment.MovingExpenses = append(
			ppmShipment.MovingExpenses,
			factory.BuildMovingExpense(suite.DB(), []factory.Customization{
				{
					Model:    ppmShipment.Shipment.MoveTaskOrder.Orders.ServiceMember,
					LinkOnly: true,
				},
				{
					Model:    ppmShipment,
					LinkOnly: true,
				},
				{
					Model: models.UserUpload{},
					ExtendedParams: &factory.UserUploadExtendedParams{
						UserUploader: userUploader,
						AppContext:   suite.AppContextForTest(),
					},
				},
			}, nil),
		)
		// note: factory data is created as Packing Material type expense. we will
		// just manually set the type to CONTRACTED_EXPENSE
		var movingExpenseReceiptTypeContractedExpense models.MovingExpenseReceiptType = models.MovingExpenseReceiptTypeContractedExpense
		ppmShipment.MovingExpenses[len(ppmShipment.MovingExpenses)-1].MovingExpenseType = &movingExpenseReceiptTypeContractedExpense

		// append 1 expense
		// it will have:
		// 1 expense with 1 doc
		// updated: total = 11  (10 + 1)
		ppmShipment.MovingExpenses = append(
			ppmShipment.MovingExpenses,
			factory.BuildMovingExpense(suite.DB(), []factory.Customization{
				{
					Model:    ppmShipment.Shipment.MoveTaskOrder.Orders.ServiceMember,
					LinkOnly: true,
				},
				{
					Model:    ppmShipment,
					LinkOnly: true,
				},
				{
					Model: models.UserUpload{},
					ExtendedParams: &factory.UserUploadExtendedParams{
						UserUploader: userUploader,
						AppContext:   suite.AppContextForTest(),
					},
				},
			}, nil),
		)
		// note: factory data is created as Packing Material type expense. we will
		// just manually set the type to OIL
		var movingExpenseReceiptTypeOil models.MovingExpenseReceiptType = models.MovingExpenseReceiptTypeOil
		ppmShipment.MovingExpenses[len(ppmShipment.MovingExpenses)-1].MovingExpenseType = &movingExpenseReceiptTypeOil

		// append 1 expense
		// it will have:
		// 1 expense with 1 doc
		// updated: total = 12  (11 + 1)
		ppmShipment.MovingExpenses = append(
			ppmShipment.MovingExpenses,
			factory.BuildMovingExpense(suite.DB(), []factory.Customization{
				{
					Model:    ppmShipment.Shipment.MoveTaskOrder.Orders.ServiceMember,
					LinkOnly: true,
				},
				{
					Model:    ppmShipment,
					LinkOnly: true,
				},
				{
					Model: models.UserUpload{},
					ExtendedParams: &factory.UserUploadExtendedParams{
						UserUploader: userUploader,
						AppContext:   suite.AppContextForTest(),
					},
				},
			}, nil),
		)
		// note: factory data is created as Packing Material type expense. we will
		// just manually set the type to PACKING_MATERIALS
		var movingExpenseReceiptTypePackingMaterials models.MovingExpenseReceiptType = models.MovingExpenseReceiptTypePackingMaterials
		ppmShipment.MovingExpenses[len(ppmShipment.MovingExpenses)-1].MovingExpenseType = &movingExpenseReceiptTypePackingMaterials

		// append 1 expense
		// it will have:
		// 1 expense with 1 doc
		// updated: total = 13  (12 + 1)
		ppmShipment.MovingExpenses = append(
			ppmShipment.MovingExpenses,
			factory.BuildMovingExpense(suite.DB(), []factory.Customization{
				{
					Model:    ppmShipment.Shipment.MoveTaskOrder.Orders.ServiceMember,
					LinkOnly: true,
				},
				{
					Model:    ppmShipment,
					LinkOnly: true,
				},
				{
					Model: models.UserUpload{},
					ExtendedParams: &factory.UserUploadExtendedParams{
						UserUploader: userUploader,
						AppContext:   suite.AppContextForTest(),
					},
				},
			}, nil),
		)
		// note: factory data is created as Packing Material type expense. we will
		// just manually set the type to RENTAL_EQUIPMENT
		var movingExpenseReceiptTypeRentalEquipment models.MovingExpenseReceiptType = models.MovingExpenseReceiptTypeRentalEquipment
		ppmShipment.MovingExpenses[len(ppmShipment.MovingExpenses)-1].MovingExpenseType = &movingExpenseReceiptTypeRentalEquipment

		// append 1 expense
		// it will have:
		// 1 expense with 1 doc
		// updated: total = 14  (13 + 1)
		ppmShipment.MovingExpenses = append(
			ppmShipment.MovingExpenses,
			factory.BuildMovingExpense(suite.DB(), []factory.Customization{
				{
					Model:    ppmShipment.Shipment.MoveTaskOrder.Orders.ServiceMember,
					LinkOnly: true,
				},
				{
					Model:    ppmShipment,
					LinkOnly: true,
				},
				{
					Model: models.UserUpload{},
					ExtendedParams: &factory.UserUploadExtendedParams{
						UserUploader: userUploader,
						AppContext:   suite.AppContextForTest(),
					},
				},
			}, nil),
		)
		// note: factory data is created as Packing Material type expense. we will
		// just manually set the type to STORAGE
		var movingExpenseReceiptTypeStorage models.MovingExpenseReceiptType = models.MovingExpenseReceiptTypeStorage
		ppmShipment.MovingExpenses[len(ppmShipment.MovingExpenses)-1].MovingExpenseType = &movingExpenseReceiptTypeStorage

		// append 1 expense
		// it will have:
		// 1 expense with 1 doc
		// updated: total = 15  (14 + 1)
		ppmShipment.MovingExpenses = append(
			ppmShipment.MovingExpenses,
			factory.BuildMovingExpense(suite.DB(), []factory.Customization{
				{
					Model:    ppmShipment.Shipment.MoveTaskOrder.Orders.ServiceMember,
					LinkOnly: true,
				},
				{
					Model:    ppmShipment,
					LinkOnly: true,
				},
				{
					Model: models.UserUpload{},
					ExtendedParams: &factory.UserUploadExtendedParams{
						UserUploader: userUploader,
						AppContext:   suite.AppContextForTest(),
					},
				},
			}, nil),
		)
		// note: factory data is created as Packing Material type expense. we will
		// just manually set the type to TOLLS
		var movingExpenseReceiptTypeTolls models.MovingExpenseReceiptType = models.MovingExpenseReceiptTypeTolls
		ppmShipment.MovingExpenses[len(ppmShipment.MovingExpenses)-1].MovingExpenseType = &movingExpenseReceiptTypeTolls

		// append 1 expense
		// it will have:
		// 1 expense with 1 doc
		// updated: total = 16  (15 + 1)
		ppmShipment.MovingExpenses = append(
			ppmShipment.MovingExpenses,
			factory.BuildMovingExpense(suite.DB(), []factory.Customization{
				{
					Model:    ppmShipment.Shipment.MoveTaskOrder.Orders.ServiceMember,
					LinkOnly: true,
				},
				{
					Model:    ppmShipment,
					LinkOnly: true,
				},
				{
					Model: models.UserUpload{},
					ExtendedParams: &factory.UserUploadExtendedParams{
						UserUploader: userUploader,
						AppContext:   suite.AppContextForTest(),
					},
				},
			}, nil),
		)
		// note: factory data is created as Packing Material type expense. we will
		// just manually set the type to WEIGHING_FEE
		var movingExpenseReceiptTypeWeighingFee models.MovingExpenseReceiptType = models.MovingExpenseReceiptTypeWeighingFee
		ppmShipment.MovingExpenses[len(ppmShipment.MovingExpenses)-1].MovingExpenseType = &movingExpenseReceiptTypeWeighingFee

		// append 1 expense
		// it will have:
		// 1 expense with 1 doc
		// updated: total = 17  (16 + 1)
		ppmShipment.MovingExpenses = append(
			ppmShipment.MovingExpenses,
			factory.BuildMovingExpense(suite.DB(), []factory.Customization{
				{
					Model:    ppmShipment.Shipment.MoveTaskOrder.Orders.ServiceMember,
					LinkOnly: true,
				},
				{
					Model:    ppmShipment,
					LinkOnly: true,
				},
				{
					Model: models.UserUpload{},
					ExtendedParams: &factory.UserUploadExtendedParams{
						UserUploader: userUploader,
						AppContext:   suite.AppContextForTest(),
					},
				},
			}, nil),
		)
		// note: factory data is created as Packing Material type expense. we will
		// just manually set the type to OTHER
		var movingExpenseReceiptTypeOther models.MovingExpenseReceiptType = models.MovingExpenseReceiptTypeOther
		ppmShipment.MovingExpenses[len(ppmShipment.MovingExpenses)-1].MovingExpenseType = &movingExpenseReceiptTypeOther

		// append 1 expense
		// it will have:
		// 1 expense with 1 doc
		// updated: total = 18  (17 + 1)
		ppmShipment.MovingExpenses = append(
			ppmShipment.MovingExpenses,
			factory.BuildMovingExpense(suite.DB(), []factory.Customization{
				{
					Model:    ppmShipment.Shipment.MoveTaskOrder.Orders.ServiceMember,
					LinkOnly: true,
				},
				{
					Model:    ppmShipment,
					LinkOnly: true,
				},
				{
					Model: models.UserUpload{},
					ExtendedParams: &factory.UserUploadExtendedParams{
						UserUploader: userUploader,
						AppContext:   suite.AppContextForTest(),
					},
				},
			}, nil),
		)
		// note: factory data is created as Packing Material type expense. we will
		// just manually set the type to OTHER
		ppmShipment.MovingExpenses[len(ppmShipment.MovingExpenses)-1].MovingExpenseType = &movingExpenseReceiptTypeOther

		setUpMockPPMShipmentFetcherForPayment(appCtx, ppmShipment.ID, &ppmShipment, nil)

		//nolint:staticcheck
		_, dirPath, err := paymentPacketCreator.GenerateDefault(appCtx, ppmShipment.ID)
		suite.FatalNil(err)

		err = paymentPacketCreator.CleanupPaymentPacketDir(dirPath)
		suite.NoError(err)
	})

	suite.Run("returns a NotFoundError if the ppmShipment is not found", func() {
		appCtx := suite.AppContextForTest()

		ppmShipmentID := uuid.Must(uuid.NewV4())

		fakeErr := apperror.NewNotFoundError(ppmShipmentID, "PPMShipment")

		setUpMockPPMShipmentFetcherForPayment(appCtx, ppmShipmentID, nil, fakeErr)

		_, dirPath, err := paymentPacketCreator.GenerateDefault(appCtx, ppmShipmentID)

		if suite.Error(err) {
			suite.ErrorIs(err, fakeErr)
		}

		err = paymentPacketCreator.CleanupPaymentPacketDir(dirPath)
		suite.NoError(err)
	})

	suite.Run("returns a ForbiddenError if the ppmShipment does not belong to user in INTERNAL context", func() {
		serviceMemberID := uuid.Must(uuid.NewV4())
		ppmShipment := factory.BuildPPMShipmentThatNeedsCloseout(suite.DB(), userUploader, nil)
		appCtx := suite.AppContextWithSessionForTest(&auth.Session{
			ServiceMemberID: serviceMemberID,
			ApplicationName: auth.MilApp,
		})

		fakeErr := apperror.NewForbiddenError(fmt.Sprintf("PPMShipmentId: %s", ppmShipment.ID.String()))

		setUpMockPPMShipmentFetcherForPayment(appCtx, ppmShipment.ID, nil, fakeErr)

		_, dirPath, err := paymentPacketCreator.GenerateDefault(appCtx, ppmShipment.ID)

		if suite.Error(err) {
			suite.ErrorIs(err, fakeErr)
		}

		err = paymentPacketCreator.CleanupPaymentPacketDir(dirPath)
		suite.NoError(err)
	})

	suite.Run("generation even if PPM is not current user's - NON INTERNAL CONTEXT (Office/Admin)", func() {
		var apps = []auth.Application{
			auth.OfficeApp,
			auth.AdminApp,
		}

		ppmShipment := factory.BuildPPMShipmentThatNeedsCloseout(suite.DB(), userUploader, nil)
		suite.NotNil(ppmShipment)

		notOwnerServiceMemberID := uuid.Must(uuid.NewV4())
		for _, app := range apps {
			appCtx := suite.AppContextWithSessionForTest(&auth.Session{
				ServiceMemberID: notOwnerServiceMemberID,
				ApplicationName: app,
			})

			setUpMockPPMShipmentFetcherForPayment(appCtx, ppmShipment.ID, &ppmShipment, nil)

			// should still generate even if PPM belongs to different user in office/admin
			pdf, dirPath, err := paymentPacketCreator.GenerateDefault(appCtx, ppmShipment.ID)
			suite.FatalNil(err)

			mergedBytes, err := io.ReadAll(pdf)
			suite.FatalNil(err)
			suite.True(len(mergedBytes) > 0)
			err = paymentPacketCreator.CleanupPaymentPacketDir(dirPath)
			suite.NoError(err)
		}
	})

	suite.Run("should still generate PDF if PPM has no uploaded docs (orders, expenses/receipts)", func() {
		ppmShipment := factory.BuildMinimalPPMShipment(suite.DB(), nil, nil)
		suite.NotNil(ppmShipment)
		notOwnerServiceMemberID := uuid.Must(uuid.NewV4())
		appCtx := suite.AppContextWithSessionForTest(&auth.Session{
			ServiceMemberID: notOwnerServiceMemberID,
			ApplicationName: auth.OfficeApp,
		})

		setUpMockPPMShipmentFetcherForPayment(appCtx, ppmShipment.ID, &ppmShipment, nil)

		// should still generate even if PPM belongs to different user in office/admin
		pdf, dirPath, err := paymentPacketCreator.GenerateDefault(appCtx, ppmShipment.ID)
		suite.FatalNil(err)

		mergedBytes, err := io.ReadAll(pdf)
		suite.FatalNil(err)
		suite.True(len(mergedBytes) > 0)
		err = paymentPacketCreator.CleanupPaymentPacketDir(dirPath)
		suite.NoError(err)
	})
<<<<<<< HEAD

	suite.Run("generate with disabled bookmark and watermark", func() {
		ppmShipment := factory.BuildPPMShipmentThatNeedsCloseout(suite.DB(), userUploader, nil)
		suite.NotNil(ppmShipment)
		notOwnerServiceMemberID := uuid.Must(uuid.NewV4())
		appCtx := suite.AppContextWithSessionForTest(&auth.Session{
			ServiceMemberID: notOwnerServiceMemberID,
			ApplicationName: auth.OfficeApp,
		})

		setUpMockPPMShipmentFetcherForPayment(appCtx, ppmShipment.ID, &ppmShipment, nil)

		// disable bookmark and watermark
		// TODO -- figure out how to determine if watermark was generated
		pdf, dirPath, err := paymentPacketCreator.Generate(appCtx, ppmShipment.ID, false, false)
		suite.FatalNil(err)

		mergedBytes, err := io.ReadAll(pdf)
		suite.FatalNil(err)
		suite.True(len(mergedBytes) > 0)
		err = paymentPacketCreator.CleanupPaymentPacketDir(dirPath)
		suite.NoError(err)
	})

	suite.Run("generate with enable bookmark, disable watermark", func() {
		ppmShipment := factory.BuildPPMShipmentThatNeedsCloseout(suite.DB(), userUploader, nil)
		suite.NotNil(ppmShipment)
		notOwnerServiceMemberID := uuid.Must(uuid.NewV4())
		appCtx := suite.AppContextWithSessionForTest(&auth.Session{
			ServiceMemberID: notOwnerServiceMemberID,
			ApplicationName: auth.OfficeApp,
		})

		setUpMockPPMShipmentFetcherForPayment(appCtx, ppmShipment.ID, &ppmShipment, nil)

		// enable bookmark, disable watermark
		// nolint:staticcheck
		pdf, dirPath, err := paymentPacketCreator.Generate(appCtx, ppmShipment.ID, true, false)
		suite.FatalNil(err)

		// nolint:staticcheck
		bookmarks := extractBookmarks(suite, *generator, pdf)
		suite.T().Skip(`Skipping test - after HDT 2617 patched negative seeking
		this now errors due to the context not having outlines which is likely from the
		test PDFs not following standard PDF guidelines (Corrupted in terms of proper PDF formatting)`)

		suite.True(len(bookmarks.Bookmarks) > 0)
		err = paymentPacketCreator.CleanupPaymentPacketDir(dirPath)
		suite.NoError(err)
	})

	suite.Run("generate with disable bookmark, enable watermark", func() {
		ppmShipment := factory.BuildPPMShipmentThatNeedsCloseout(suite.DB(), userUploader, nil)
		suite.NotNil(ppmShipment)
		notOwnerServiceMemberID := uuid.Must(uuid.NewV4())
		appCtx := suite.AppContextWithSessionForTest(&auth.Session{
			ServiceMemberID: notOwnerServiceMemberID,
			ApplicationName: auth.OfficeApp,
		})

		setUpMockPPMShipmentFetcherForPayment(appCtx, ppmShipment.ID, &ppmShipment, nil)

		// disable bookmark, enable watermark
		// TODO -- figure out how to determine if watermark was generated
		pdf, dirPath, err := paymentPacketCreator.Generate(appCtx, ppmShipment.ID, false, true)
		suite.FatalNil(err)

		bookmarks := extractBookmarks(suite, *generator, pdf)
		suite.True(bookmarks == nil)
		err = paymentPacketCreator.CleanupPaymentPacketDir(dirPath)
		suite.NoError(err)
	})
}

func extractBookmarks(suite *PPMShipmentSuite, generator paperworkgenerator.Generator, pdf io.ReadCloser) *pdfBookmarks {
	mergedBytes, err := io.ReadAll(pdf)
	suite.FatalNil(err)
	suite.True(len(mergedBytes) > 0)

	memorybasedFs := afero.NewMemMapFs()

	outFile, err := memorybasedFs.Create("test")
	suite.FatalNil(err)
	defer outFile.Close()

	buf := new(bytes.Buffer)
	buf.Write(mergedBytes)

	_, err = io.Copy(outFile, buf)
	suite.FatalNil(err)

	info, err := generator.GetPdfFileInfoForReadSeeker(outFile)
	suite.FatalNil(err)
	suite.True(info.PageCount > 0)

	buf = new(bytes.Buffer)
	err = api.ExportBookmarksJSON(outFile, buf, "", nil)
	if err != nil {
		// no bookmarks
		return nil
	}

	pb := pdfBookmarks{}

	err = json.Unmarshal(buf.Bytes(), &pb)
	suite.FatalNil(err)

	return &pb
}

type pdfBookmarks struct {
	Bookmarks []bookmarks
}
type bookmarks struct {
	Title string `json:"title"`
	Page  int    `json:"page"`
=======
>>>>>>> fde2b9b3
}<|MERGE_RESOLUTION|>--- conflicted
+++ resolved
@@ -525,123 +525,4 @@
 		err = paymentPacketCreator.CleanupPaymentPacketDir(dirPath)
 		suite.NoError(err)
 	})
-<<<<<<< HEAD
-
-	suite.Run("generate with disabled bookmark and watermark", func() {
-		ppmShipment := factory.BuildPPMShipmentThatNeedsCloseout(suite.DB(), userUploader, nil)
-		suite.NotNil(ppmShipment)
-		notOwnerServiceMemberID := uuid.Must(uuid.NewV4())
-		appCtx := suite.AppContextWithSessionForTest(&auth.Session{
-			ServiceMemberID: notOwnerServiceMemberID,
-			ApplicationName: auth.OfficeApp,
-		})
-
-		setUpMockPPMShipmentFetcherForPayment(appCtx, ppmShipment.ID, &ppmShipment, nil)
-
-		// disable bookmark and watermark
-		// TODO -- figure out how to determine if watermark was generated
-		pdf, dirPath, err := paymentPacketCreator.Generate(appCtx, ppmShipment.ID, false, false)
-		suite.FatalNil(err)
-
-		mergedBytes, err := io.ReadAll(pdf)
-		suite.FatalNil(err)
-		suite.True(len(mergedBytes) > 0)
-		err = paymentPacketCreator.CleanupPaymentPacketDir(dirPath)
-		suite.NoError(err)
-	})
-
-	suite.Run("generate with enable bookmark, disable watermark", func() {
-		ppmShipment := factory.BuildPPMShipmentThatNeedsCloseout(suite.DB(), userUploader, nil)
-		suite.NotNil(ppmShipment)
-		notOwnerServiceMemberID := uuid.Must(uuid.NewV4())
-		appCtx := suite.AppContextWithSessionForTest(&auth.Session{
-			ServiceMemberID: notOwnerServiceMemberID,
-			ApplicationName: auth.OfficeApp,
-		})
-
-		setUpMockPPMShipmentFetcherForPayment(appCtx, ppmShipment.ID, &ppmShipment, nil)
-
-		// enable bookmark, disable watermark
-		// nolint:staticcheck
-		pdf, dirPath, err := paymentPacketCreator.Generate(appCtx, ppmShipment.ID, true, false)
-		suite.FatalNil(err)
-
-		// nolint:staticcheck
-		bookmarks := extractBookmarks(suite, *generator, pdf)
-		suite.T().Skip(`Skipping test - after HDT 2617 patched negative seeking
-		this now errors due to the context not having outlines which is likely from the
-		test PDFs not following standard PDF guidelines (Corrupted in terms of proper PDF formatting)`)
-
-		suite.True(len(bookmarks.Bookmarks) > 0)
-		err = paymentPacketCreator.CleanupPaymentPacketDir(dirPath)
-		suite.NoError(err)
-	})
-
-	suite.Run("generate with disable bookmark, enable watermark", func() {
-		ppmShipment := factory.BuildPPMShipmentThatNeedsCloseout(suite.DB(), userUploader, nil)
-		suite.NotNil(ppmShipment)
-		notOwnerServiceMemberID := uuid.Must(uuid.NewV4())
-		appCtx := suite.AppContextWithSessionForTest(&auth.Session{
-			ServiceMemberID: notOwnerServiceMemberID,
-			ApplicationName: auth.OfficeApp,
-		})
-
-		setUpMockPPMShipmentFetcherForPayment(appCtx, ppmShipment.ID, &ppmShipment, nil)
-
-		// disable bookmark, enable watermark
-		// TODO -- figure out how to determine if watermark was generated
-		pdf, dirPath, err := paymentPacketCreator.Generate(appCtx, ppmShipment.ID, false, true)
-		suite.FatalNil(err)
-
-		bookmarks := extractBookmarks(suite, *generator, pdf)
-		suite.True(bookmarks == nil)
-		err = paymentPacketCreator.CleanupPaymentPacketDir(dirPath)
-		suite.NoError(err)
-	})
-}
-
-func extractBookmarks(suite *PPMShipmentSuite, generator paperworkgenerator.Generator, pdf io.ReadCloser) *pdfBookmarks {
-	mergedBytes, err := io.ReadAll(pdf)
-	suite.FatalNil(err)
-	suite.True(len(mergedBytes) > 0)
-
-	memorybasedFs := afero.NewMemMapFs()
-
-	outFile, err := memorybasedFs.Create("test")
-	suite.FatalNil(err)
-	defer outFile.Close()
-
-	buf := new(bytes.Buffer)
-	buf.Write(mergedBytes)
-
-	_, err = io.Copy(outFile, buf)
-	suite.FatalNil(err)
-
-	info, err := generator.GetPdfFileInfoForReadSeeker(outFile)
-	suite.FatalNil(err)
-	suite.True(info.PageCount > 0)
-
-	buf = new(bytes.Buffer)
-	err = api.ExportBookmarksJSON(outFile, buf, "", nil)
-	if err != nil {
-		// no bookmarks
-		return nil
-	}
-
-	pb := pdfBookmarks{}
-
-	err = json.Unmarshal(buf.Bytes(), &pb)
-	suite.FatalNil(err)
-
-	return &pb
-}
-
-type pdfBookmarks struct {
-	Bookmarks []bookmarks
-}
-type bookmarks struct {
-	Title string `json:"title"`
-	Page  int    `json:"page"`
-=======
->>>>>>> fde2b9b3
 }