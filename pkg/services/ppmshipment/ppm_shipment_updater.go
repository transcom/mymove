--- conflicted
+++ resolved
@@ -37,11 +37,7 @@
 
 func (f *ppmShipmentUpdater) UpdatePPMShipmentSITEstimatedCost(appCtx appcontext.AppContext, ppmShipment *models.PPMShipment) (*models.PPMShipment, error) {
 	if ppmShipment == nil {
-<<<<<<< HEAD
-		return nil, nil
-=======
 		return nil, apperror.NewInternalServerError("No ppmShipment supplied")
->>>>>>> e6a5c570
 	}
 
 	oldPPMShipment, err := FindPPMShipment(appCtx, ppmShipment.ID)
