--- conflicted
+++ resolved
@@ -226,10 +226,6 @@
 
 		// if the expected departure date falls within a multiplier window, we need to apply that here
 		// but only if the expected departure date is being changed
-<<<<<<< HEAD
-		updatedDate := updatedPPMShipment.ExpectedDepartureDate.Truncate(time.Hour * 24)
-		oldDate := oldPPMShipment.ExpectedDepartureDate.Truncate(time.Hour * 24)
-=======
 		// if the actual move date is being updated, we need to refer to that instead
 		var updatedDate time.Time
 		var oldDate time.Time
@@ -244,7 +240,6 @@
 			updatedDate = updatedPPMShipment.ExpectedDepartureDate.Truncate(time.Hour * 24)
 			oldDate = oldPPMShipment.ExpectedDepartureDate.Truncate(time.Hour * 24)
 		}
->>>>>>> cba37c2c
 		if !updatedDate.Equal(oldDate) {
 			gccMultiplier, err := models.FetchGccMultiplier(appCtx.DB(), *updatedPPMShipment)
 			if err != nil {
