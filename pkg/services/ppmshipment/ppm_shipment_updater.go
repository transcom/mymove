package ppmshipment

import (
<<<<<<< HEAD
	"fmt"
=======
	"time"
>>>>>>> 365f3cea

	"github.com/gofrs/uuid"

	"github.com/transcom/mymove/pkg/appcontext"
	"github.com/transcom/mymove/pkg/apperror"
	"github.com/transcom/mymove/pkg/etag"
	"github.com/transcom/mymove/pkg/models"
	serviceparamvaluelookups "github.com/transcom/mymove/pkg/payment_request/service_param_value_lookups"
	"github.com/transcom/mymove/pkg/services"
)

type ppmShipmentUpdater struct {
	checks         []ppmShipmentValidator
	estimator      services.PPMEstimator
	addressCreator services.AddressCreator
	addressUpdater services.AddressUpdater
}

var PPMShipmentUpdaterChecks = []ppmShipmentValidator{
	checkShipmentType(),
	checkShipmentID(),
	checkPPMShipmentID(),
	checkRequiredFields(),
	checkAdvanceAmountRequested(),
	checkPPMShipmentSequenceValidForUpdate(),
}

func NewPPMShipmentUpdater(ppmEstimator services.PPMEstimator, addressCreator services.AddressCreator, addressUpdater services.AddressUpdater) services.PPMShipmentUpdater {
	return &ppmShipmentUpdater{
		checks:         PPMShipmentUpdaterChecks,
		estimator:      ppmEstimator,
		addressCreator: addressCreator,
		addressUpdater: addressUpdater,
	}
}

func (f *ppmShipmentUpdater) UpdatePPMShipmentSITEstimatedCost(appCtx appcontext.AppContext, ppmShipment *models.PPMShipment) (*models.PPMShipment, error) {
	if ppmShipment == nil {
		return nil, apperror.NewInternalServerError("No ppmShipment supplied")
	}

	oldPPMShipment, err := FindPPMShipment(appCtx, ppmShipment.ID)
	if err != nil {
		return nil, err
	}

	updatedPPMShipment, err := mergePPMShipment(*ppmShipment, oldPPMShipment)
	if err != nil {
		return nil, err
	}

	err = validatePPMShipment(appCtx, *updatedPPMShipment, oldPPMShipment, &oldPPMShipment.Shipment, f.checks...)
	if err != nil {
		return nil, err
	}

	transactionError := appCtx.NewTransaction(func(txnAppCtx appcontext.AppContext) error {
		contractDate := ppmShipment.ExpectedDepartureDate
		contract, err := serviceparamvaluelookups.FetchContract(appCtx, contractDate)
		if err != nil {
			return err
		}

		estimatedSITCost, err := CalculateSITCost(appCtx, updatedPPMShipment, contract)
		if err != nil {
			return err
		}

		updatedPPMShipment.SITEstimatedCost = estimatedSITCost

		verrs, err := appCtx.DB().ValidateAndUpdate(updatedPPMShipment)

		if verrs != nil && verrs.HasAny() {
			return apperror.NewInvalidInputError(updatedPPMShipment.ID, err, verrs, "Invalid input found while updating the PPMShipments.")
		} else if err != nil {
			return apperror.NewQueryError("PPMShipments", err, "")
		}
		return nil
	})

	if transactionError != nil {
		return nil, transactionError
	}

	return updatedPPMShipment, nil
}

func (f *ppmShipmentUpdater) UpdatePPMShipmentWithDefaultCheck(appCtx appcontext.AppContext, ppmShipment *models.PPMShipment, mtoShipmentID uuid.UUID) (*models.PPMShipment, error) {
	return f.updatePPMShipment(appCtx, ppmShipment, mtoShipmentID, f.checks...)
}

func (f *ppmShipmentUpdater) updatePPMShipment(appCtx appcontext.AppContext, ppmShipment *models.PPMShipment, mtoShipmentID uuid.UUID, checks ...ppmShipmentValidator) (*models.PPMShipment, error) {
	if ppmShipment == nil {
		return nil, nil
	}

	oldPPMShipment, err := FindPPMShipmentByMTOID(appCtx, mtoShipmentID)
	if err != nil {
		return nil, err
	}

	isPrimeCounseled, err := IsPrimeCounseledPPM(appCtx, mtoShipmentID)
	if err != nil {
		return nil, err
	}

	updatedPPMShipment, err := mergePPMShipment(*ppmShipment, oldPPMShipment)
	if err != nil {
		return nil, err
	}

	err = validatePPMShipment(appCtx, *updatedPPMShipment, oldPPMShipment, &oldPPMShipment.Shipment, checks...)
	if err != nil {
		return nil, err
	}

	transactionError := appCtx.NewTransaction(func(txnAppCtx appcontext.AppContext) error {
		if updatedPPMShipment.W2Address != nil {
			var updatedAddress *models.Address
			var createOrUpdateErr error
			if updatedPPMShipment.W2Address.ID.IsNil() {
				updatedAddress, createOrUpdateErr = f.addressCreator.CreateAddress(txnAppCtx, updatedPPMShipment.W2Address)
			} else {
				updatedAddress, createOrUpdateErr = f.addressUpdater.UpdateAddress(txnAppCtx, updatedPPMShipment.W2Address, etag.GenerateEtag(oldPPMShipment.W2Address.UpdatedAt))
			}
			if createOrUpdateErr != nil {
				return createOrUpdateErr
			}
			updatedPPMShipment.W2AddressID = &updatedAddress.ID
			updatedPPMShipment.W2Address = updatedAddress
		}

		if updatedPPMShipment.PickupAddress != nil {
			var updatedAddress *models.Address
			var createOrUpdateErr error
			if updatedPPMShipment.PickupAddress.ID.IsNil() {
				updatedAddress, createOrUpdateErr = f.addressCreator.CreateAddress(txnAppCtx, updatedPPMShipment.PickupAddress)
			} else {
				updatedAddress, createOrUpdateErr = f.addressUpdater.UpdateAddress(txnAppCtx, updatedPPMShipment.PickupAddress, etag.GenerateEtag(oldPPMShipment.PickupAddress.UpdatedAt))
			}
			if createOrUpdateErr != nil {
				return createOrUpdateErr
			}
			updatedPPMShipment.PickupAddressID = &updatedAddress.ID
			updatedPPMShipment.PickupAddress = updatedAddress
		}

		if updatedPPMShipment.SecondaryPickupAddress != nil {
			var updatedAddress *models.Address
			var createOrUpdateErr error
			if updatedPPMShipment.SecondaryPickupAddress.ID.IsNil() {
				updatedAddress, createOrUpdateErr = f.addressCreator.CreateAddress(txnAppCtx, updatedPPMShipment.SecondaryPickupAddress)
			} else {
				updatedAddress, createOrUpdateErr = f.addressUpdater.UpdateAddress(txnAppCtx, updatedPPMShipment.SecondaryPickupAddress, etag.GenerateEtag(oldPPMShipment.SecondaryPickupAddress.UpdatedAt))
			}
			if createOrUpdateErr != nil {
				return createOrUpdateErr
			}
			updatedPPMShipment.SecondaryPickupAddressID = &updatedAddress.ID
			updatedPPMShipment.SecondaryPickupAddress = updatedAddress
		}

		if updatedPPMShipment.TertiaryPickupAddress != nil {
			var updatedAddress *models.Address
			var createOrUpdateErr error
			if updatedPPMShipment.TertiaryPickupAddress.ID.IsNil() {
				updatedAddress, createOrUpdateErr = f.addressCreator.CreateAddress(txnAppCtx, updatedPPMShipment.TertiaryPickupAddress)
			} else {
				updatedAddress, createOrUpdateErr = f.addressUpdater.UpdateAddress(txnAppCtx, updatedPPMShipment.TertiaryPickupAddress, etag.GenerateEtag(oldPPMShipment.TertiaryPickupAddress.UpdatedAt))
			}
			if createOrUpdateErr != nil {
				return createOrUpdateErr
			}
			updatedPPMShipment.TertiaryPickupAddressID = &updatedAddress.ID
			updatedPPMShipment.TertiaryPickupAddress = updatedAddress
		}

		if updatedPPMShipment.DestinationAddress != nil {
			var updatedAddress *models.Address
			var createOrUpdateErr error
			if updatedPPMShipment.DestinationAddress.ID.IsNil() {
				updatedAddress, createOrUpdateErr = f.addressCreator.CreateAddress(txnAppCtx, updatedPPMShipment.DestinationAddress)
			} else {
				updatedAddress, createOrUpdateErr = f.addressUpdater.UpdateAddress(txnAppCtx, updatedPPMShipment.DestinationAddress, etag.GenerateEtag(oldPPMShipment.DestinationAddress.UpdatedAt))
			}
			if createOrUpdateErr != nil {
				return createOrUpdateErr
			}
			updatedPPMShipment.DestinationAddressID = &updatedAddress.ID
			updatedPPMShipment.DestinationAddress = updatedAddress
		}

		if updatedPPMShipment.SecondaryDestinationAddress != nil {
			var updatedAddress *models.Address
			var createOrUpdateErr error
			if updatedPPMShipment.SecondaryDestinationAddress.ID.IsNil() {
				updatedAddress, createOrUpdateErr = f.addressCreator.CreateAddress(txnAppCtx, updatedPPMShipment.SecondaryDestinationAddress)
			} else {
				updatedAddress, createOrUpdateErr = f.addressUpdater.UpdateAddress(txnAppCtx, updatedPPMShipment.SecondaryDestinationAddress, etag.GenerateEtag(oldPPMShipment.SecondaryDestinationAddress.UpdatedAt))
			}
			if createOrUpdateErr != nil {
				return createOrUpdateErr
			}
			updatedPPMShipment.SecondaryDestinationAddressID = &updatedAddress.ID
			updatedPPMShipment.SecondaryDestinationAddress = updatedAddress
		}

		if updatedPPMShipment.TertiaryDestinationAddress != nil {
			var updatedAddress *models.Address
			var createOrUpdateErr error
			if updatedPPMShipment.TertiaryDestinationAddress.ID.IsNil() {
				updatedAddress, createOrUpdateErr = f.addressCreator.CreateAddress(txnAppCtx, updatedPPMShipment.TertiaryDestinationAddress)
			} else {
				updatedAddress, createOrUpdateErr = f.addressUpdater.UpdateAddress(txnAppCtx, updatedPPMShipment.TertiaryDestinationAddress, etag.GenerateEtag(oldPPMShipment.TertiaryDestinationAddress.UpdatedAt))
			}
			if createOrUpdateErr != nil {
				return createOrUpdateErr
			}
			updatedPPMShipment.TertiaryDestinationAddressID = &updatedAddress.ID
			updatedPPMShipment.TertiaryDestinationAddress = updatedAddress
		}

		// if the expected departure date falls within a multiplier window, we need to apply that here
		// but only if the expected departure date is being changed
		updatedDate := updatedPPMShipment.ExpectedDepartureDate.Truncate(time.Hour * 24)
		oldDate := oldPPMShipment.ExpectedDepartureDate.Truncate(time.Hour * 24)
		if !updatedDate.Equal(oldDate) {
			gccMultiplier, err := models.FetchGccMultiplier(appCtx.DB(), *updatedPPMShipment)
			if err != nil {
				return err
			}
			// check if there's a valid gccMultiplier and if it's different from the current one (if there is one)
			if gccMultiplier.ID != uuid.Nil &&
				(updatedPPMShipment.GCCMultiplierID == nil || *oldPPMShipment.GCCMultiplierID != gccMultiplier.ID) {
				updatedPPMShipment.GCCMultiplierID = &gccMultiplier.ID
				updatedPPMShipment.GCCMultiplier = &gccMultiplier
			} else {
				// only reset if there is no valid GCCMultiplierID and there's currently one on the PPM
				if updatedPPMShipment.GCCMultiplierID != nil {
					updatedPPMShipment.GCCMultiplierID = nil
					updatedPPMShipment.GCCMultiplier = nil
				}
			}
		}

		// if the actual move date is being provided, we no longer need to calculate the estimate - it has already happened
		if updatedPPMShipment.ActualMoveDate == nil {
			estimatedIncentive, estimatedSITCost, err := f.estimator.EstimateIncentiveWithDefaultChecks(appCtx, *oldPPMShipment, updatedPPMShipment)
			if err != nil {
				return err
			}
			updatedPPMShipment.EstimatedIncentive = estimatedIncentive
			updatedPPMShipment.SITEstimatedCost = estimatedSITCost
		}

		// if the PPM shipment is past closeout then we should not calculate the max incentive, it is already set in stone
		if oldPPMShipment.Status != models.PPMShipmentStatusWaitingOnCustomer &&
			oldPPMShipment.Status != models.PPMShipmentStatusCloseoutComplete &&
			oldPPMShipment.Status != models.PPMShipmentStatusComplete &&
			oldPPMShipment.Status != models.PPMShipmentStatusNeedsCloseout {
			maxIncentive, err := f.estimator.MaxIncentive(appCtx, *oldPPMShipment, updatedPPMShipment)
			if err != nil {
				return err
			}
			updatedPPMShipment.MaxIncentive = maxIncentive

			// Estimated Incentive cannot be more than maxIncentive
			if updatedPPMShipment.EstimatedIncentive != nil && updatedPPMShipment.MaxIncentive != nil &&
				*updatedPPMShipment.EstimatedIncentive > *updatedPPMShipment.MaxIncentive {
				updatedPPMShipment.EstimatedIncentive = updatedPPMShipment.MaxIncentive
			}
		}

		if appCtx.Session() != nil {
			if appCtx.Session().IsMilApp() {
				if isPrimeCounseled && updatedPPMShipment.HasRequestedAdvance != nil {
					received := models.PPMAdvanceStatusReceived
					notReceived := models.PPMAdvanceStatusNotReceived

					if updatedPPMShipment.HasReceivedAdvance != nil && *updatedPPMShipment.HasRequestedAdvance {
						if *updatedPPMShipment.HasReceivedAdvance {
							updatedPPMShipment.AdvanceStatus = &received
						}
						if !*updatedPPMShipment.HasReceivedAdvance {
							updatedPPMShipment.AdvanceStatus = &notReceived
						}
					}
				}
			}
		}

		if updatedPPMShipment.ActualMoveDate != nil {
			finalIncentive, err := f.estimator.FinalIncentiveWithDefaultChecks(appCtx, *oldPPMShipment, updatedPPMShipment)
			if err != nil {
				return err
			}
			updatedPPMShipment.FinalIncentive = finalIncentive
		}

		verrs, err := appCtx.DB().ValidateAndUpdate(updatedPPMShipment)
		if verrs != nil && verrs.HasAny() {
			return apperror.NewInvalidInputError(updatedPPMShipment.ID, err, verrs, "Invalid input found while updating the PPMShipments.")
		} else if err != nil {
			return apperror.NewQueryError("PPMShipments", err, "")
		}

		// updating the shipment after PPM creation due to addresses not being created until PPM shipment is created
		// when populating the market_code column, it is considered domestic if both pickup & dest on the PPM are CONUS addresses
		var mtoShipment models.MTOShipment
		if err := txnAppCtx.DB().Find(&mtoShipment, updatedPPMShipment.ShipmentID); err != nil {
			return err
		}
		if updatedPPMShipment.PickupAddress != nil && updatedPPMShipment.DestinationAddress != nil &&
			updatedPPMShipment.PickupAddress.IsOconus != nil && updatedPPMShipment.DestinationAddress.IsOconus != nil {
			pickupAddress := updatedPPMShipment.PickupAddress
			destAddress := updatedPPMShipment.DestinationAddress
			marketCode, err := models.DetermineMarketCode(pickupAddress, destAddress)
			if err != nil {
				return err
			}
			mtoShipment.MarketCode = marketCode
			if err := txnAppCtx.DB().Update(&mtoShipment); err != nil {
				return err
			}
			ppmShipment.Shipment = mtoShipment
		}

		// authorize gunsafe in orders.Entitlement if customer has selected that they have gun safe when creating a ppm shipment
		if ppmShipment.HasGunSafe != nil {
			oldHasGunSafeValue := false

			if oldPPMShipment.HasGunSafe != nil {
				oldHasGunSafeValue = *oldPPMShipment.HasGunSafe
			}

			if oldHasGunSafeValue != *ppmShipment.HasGunSafe {
				move, err := models.FetchMoveByMoveIDWithOrders(appCtx.DB(), mtoShipment.MoveTaskOrderID)
				if err != nil {
					return err
				}

				entitlement := move.Orders.Entitlement
				if entitlement == nil {
					return apperror.NewQueryError("Entitlement", fmt.Errorf("entitlement is nil after fetching move with ID %s", move.ID), "Move is missing an associated entitlement.")
				}

				entitlement.GunSafe = *updatedPPMShipment.HasGunSafe

				verrs, err := appCtx.DB().ValidateAndUpdate(entitlement)
				if verrs != nil && verrs.HasAny() {
					return apperror.NewInvalidInputError(entitlement.ID, err, verrs, "Invalid input found while updating the gun safe entitlement.")
				}
				if err != nil {
					return apperror.NewQueryError("Entitlement", err, "")
				}
			}
		}

		return nil
	})

	if transactionError != nil {
		return nil, transactionError
	}

	return updatedPPMShipment, nil
}<|MERGE_RESOLUTION|>--- conflicted
+++ resolved
@@ -1,11 +1,8 @@
 package ppmshipment
 
 import (
-<<<<<<< HEAD
 	"fmt"
-=======
 	"time"
->>>>>>> 365f3cea
 
 	"github.com/gofrs/uuid"
 
