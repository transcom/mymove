--- conflicted
+++ resolved
@@ -17,7 +17,6 @@
 	addressUpdater services.AddressUpdater
 }
 
-<<<<<<< HEAD
 var PPMShipmentUpdaterChecks = []ppmShipmentValidator{
 	checkShipmentType(),
 	checkShipmentID(),
@@ -26,24 +25,12 @@
 	checkAdvanceAmountRequested(),
 }
 
-func NewPPMShipmentUpdater(ppmEstimator services.PPMEstimator) services.PPMShipmentUpdater {
-	return &ppmShipmentUpdater{
-		checks:    PPMShipmentUpdaterChecks,
-		estimator: ppmEstimator,
-=======
 func NewPPMShipmentUpdater(ppmEstimator services.PPMEstimator, addressCreator services.AddressCreator, addressUpdater services.AddressUpdater) services.PPMShipmentUpdater {
 	return &ppmShipmentUpdater{
-		checks: []ppmShipmentValidator{
-			checkShipmentType(),
-			checkShipmentID(),
-			checkPPMShipmentID(),
-			checkRequiredFields(),
-			checkAdvanceAmountRequested(),
-		},
+		checks:         PPMShipmentUpdaterChecks,
 		estimator:      ppmEstimator,
 		addressCreator: addressCreator,
 		addressUpdater: addressUpdater,
->>>>>>> 9cf84895
 	}
 }
 
