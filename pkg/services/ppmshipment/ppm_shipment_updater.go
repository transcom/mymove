package ppmshipment

import (
	"github.com/gofrs/uuid"

	"github.com/transcom/mymove/pkg/appcontext"
	"github.com/transcom/mymove/pkg/apperror"
	"github.com/transcom/mymove/pkg/etag"
	"github.com/transcom/mymove/pkg/models"
	serviceparamvaluelookups "github.com/transcom/mymove/pkg/payment_request/service_param_value_lookups"
	"github.com/transcom/mymove/pkg/services"
)

type ppmShipmentUpdater struct {
	checks         []ppmShipmentValidator
	estimator      services.PPMEstimator
	addressCreator services.AddressCreator
	addressUpdater services.AddressUpdater
}

var PPMShipmentUpdaterChecks = []ppmShipmentValidator{
	checkShipmentType(),
	checkShipmentID(),
	checkPPMShipmentID(),
	checkRequiredFields(),
	checkAdvanceAmountRequested(),
	checkPPMShipmentSequenceValidForUpdate(),
}

func NewPPMShipmentUpdater(ppmEstimator services.PPMEstimator, addressCreator services.AddressCreator, addressUpdater services.AddressUpdater) services.PPMShipmentUpdater {
	return &ppmShipmentUpdater{
		checks:         PPMShipmentUpdaterChecks,
		estimator:      ppmEstimator,
		addressCreator: addressCreator,
		addressUpdater: addressUpdater,
	}
}

func (f *ppmShipmentUpdater) UpdatePPMShipmentSITEstimatedCost(appCtx appcontext.AppContext, ppmShipment *models.PPMShipment) (*models.PPMShipment, error) {
	if ppmShipment == nil {
		return nil, apperror.NewInternalServerError("No ppmShipment supplied")
	}

	oldPPMShipment, err := FindPPMShipment(appCtx, ppmShipment.ID)
	if err != nil {
		return nil, err
	}

	updatedPPMShipment, err := mergePPMShipment(*ppmShipment, oldPPMShipment)
	if err != nil {
		return nil, err
	}

	err = validatePPMShipment(appCtx, *updatedPPMShipment, oldPPMShipment, &oldPPMShipment.Shipment, f.checks...)
	if err != nil {
		return nil, err
	}

	transactionError := appCtx.NewTransaction(func(txnAppCtx appcontext.AppContext) error {
		contractDate := ppmShipment.ExpectedDepartureDate
		contract, err := serviceparamvaluelookups.FetchContract(appCtx, contractDate)
		if err != nil {
			return err
		}

		estimatedSITCost, err := CalculateSITCost(appCtx, updatedPPMShipment, contract)
		if err != nil {
			return err
		}

		updatedPPMShipment.SITEstimatedCost = estimatedSITCost

		verrs, err := appCtx.DB().ValidateAndUpdate(updatedPPMShipment)

		if verrs != nil && verrs.HasAny() {
			return apperror.NewInvalidInputError(updatedPPMShipment.ID, err, verrs, "Invalid input found while updating the PPMShipments.")
		} else if err != nil {
			return apperror.NewQueryError("PPMShipments", err, "")
		}
		return nil
	})

	if transactionError != nil {
		return nil, transactionError
	}

	return updatedPPMShipment, nil
}

func (f *ppmShipmentUpdater) UpdatePPMShipmentWithDefaultCheck(appCtx appcontext.AppContext, ppmShipment *models.PPMShipment, mtoShipmentID uuid.UUID) (*models.PPMShipment, error) {
	return f.updatePPMShipment(appCtx, ppmShipment, mtoShipmentID, f.checks...)
}

func (f *ppmShipmentUpdater) updatePPMShipment(appCtx appcontext.AppContext, ppmShipment *models.PPMShipment, mtoShipmentID uuid.UUID, checks ...ppmShipmentValidator) (*models.PPMShipment, error) {
	if ppmShipment == nil {
		return nil, nil
	}

	oldPPMShipment, err := FindPPMShipmentByMTOID(appCtx, mtoShipmentID)
	if err != nil {
		return nil, err
	}

	isPrimeCounseled, err := IsPrimeCounseledPPM(appCtx, mtoShipmentID)
	if err != nil {
		return nil, err
	}

	updatedPPMShipment, err := mergePPMShipment(*ppmShipment, oldPPMShipment)
	if err != nil {
		return nil, err
	}

	err = validatePPMShipment(appCtx, *updatedPPMShipment, oldPPMShipment, &oldPPMShipment.Shipment, checks...)
	if err != nil {
		return nil, err
	}

	transactionError := appCtx.NewTransaction(func(txnAppCtx appcontext.AppContext) error {
		if updatedPPMShipment.W2Address != nil {
			var updatedAddress *models.Address
			var createOrUpdateErr error
			if updatedPPMShipment.W2Address.ID.IsNil() {
				updatedAddress, createOrUpdateErr = f.addressCreator.CreateAddress(txnAppCtx, updatedPPMShipment.W2Address)
			} else {
				updatedAddress, createOrUpdateErr = f.addressUpdater.UpdateAddress(txnAppCtx, updatedPPMShipment.W2Address, etag.GenerateEtag(oldPPMShipment.W2Address.UpdatedAt))
			}
			if createOrUpdateErr != nil {
				return createOrUpdateErr
			}
			updatedPPMShipment.W2AddressID = &updatedAddress.ID
			updatedPPMShipment.W2Address = updatedAddress
		}

		if updatedPPMShipment.PickupAddress != nil {
			var updatedAddress *models.Address
			var createOrUpdateErr error
			if updatedPPMShipment.PickupAddress.ID.IsNil() {
				updatedAddress, createOrUpdateErr = f.addressCreator.CreateAddress(txnAppCtx, updatedPPMShipment.PickupAddress)
			} else {
				updatedAddress, createOrUpdateErr = f.addressUpdater.UpdateAddress(txnAppCtx, updatedPPMShipment.PickupAddress, etag.GenerateEtag(oldPPMShipment.PickupAddress.UpdatedAt))
			}
			if createOrUpdateErr != nil {
				return createOrUpdateErr
			}
			updatedPPMShipment.PickupAddressID = &updatedAddress.ID
			updatedPPMShipment.PickupAddress = updatedAddress
		}

		if updatedPPMShipment.SecondaryPickupAddress != nil {
			var updatedAddress *models.Address
			var createOrUpdateErr error
			if updatedPPMShipment.SecondaryPickupAddress.ID.IsNil() {
				updatedAddress, createOrUpdateErr = f.addressCreator.CreateAddress(txnAppCtx, updatedPPMShipment.SecondaryPickupAddress)
			} else {
				updatedAddress, createOrUpdateErr = f.addressUpdater.UpdateAddress(txnAppCtx, updatedPPMShipment.SecondaryPickupAddress, etag.GenerateEtag(oldPPMShipment.SecondaryPickupAddress.UpdatedAt))
			}
			if createOrUpdateErr != nil {
				return createOrUpdateErr
			}
			updatedPPMShipment.SecondaryPickupAddressID = &updatedAddress.ID
			updatedPPMShipment.SecondaryPickupAddress = updatedAddress
		}

		if updatedPPMShipment.TertiaryPickupAddress != nil {
			var updatedAddress *models.Address
			var createOrUpdateErr error
			if updatedPPMShipment.TertiaryPickupAddress.ID.IsNil() {
				updatedAddress, createOrUpdateErr = f.addressCreator.CreateAddress(txnAppCtx, updatedPPMShipment.TertiaryPickupAddress)
			} else {
				updatedAddress, createOrUpdateErr = f.addressUpdater.UpdateAddress(txnAppCtx, updatedPPMShipment.TertiaryPickupAddress, etag.GenerateEtag(oldPPMShipment.TertiaryPickupAddress.UpdatedAt))
			}
			if createOrUpdateErr != nil {
				return createOrUpdateErr
			}
			updatedPPMShipment.TertiaryPickupAddressID = &updatedAddress.ID
			updatedPPMShipment.TertiaryPickupAddress = updatedAddress
		}

		if updatedPPMShipment.DestinationAddress != nil {
			var updatedAddress *models.Address
			var createOrUpdateErr error
			if updatedPPMShipment.DestinationAddress.ID.IsNil() {
				updatedAddress, createOrUpdateErr = f.addressCreator.CreateAddress(txnAppCtx, updatedPPMShipment.DestinationAddress)
			} else {
				updatedAddress, createOrUpdateErr = f.addressUpdater.UpdateAddress(txnAppCtx, updatedPPMShipment.DestinationAddress, etag.GenerateEtag(oldPPMShipment.DestinationAddress.UpdatedAt))
			}
			if createOrUpdateErr != nil {
				return createOrUpdateErr
			}
			updatedPPMShipment.DestinationAddressID = &updatedAddress.ID
			updatedPPMShipment.DestinationAddress = updatedAddress
		}

		if updatedPPMShipment.SecondaryDestinationAddress != nil {
			var updatedAddress *models.Address
			var createOrUpdateErr error
			if updatedPPMShipment.SecondaryDestinationAddress.ID.IsNil() {
				updatedAddress, createOrUpdateErr = f.addressCreator.CreateAddress(txnAppCtx, updatedPPMShipment.SecondaryDestinationAddress)
			} else {
				updatedAddress, createOrUpdateErr = f.addressUpdater.UpdateAddress(txnAppCtx, updatedPPMShipment.SecondaryDestinationAddress, etag.GenerateEtag(oldPPMShipment.SecondaryDestinationAddress.UpdatedAt))
			}
			if createOrUpdateErr != nil {
				return createOrUpdateErr
			}
			updatedPPMShipment.SecondaryDestinationAddressID = &updatedAddress.ID
			updatedPPMShipment.SecondaryDestinationAddress = updatedAddress
		}

		if updatedPPMShipment.TertiaryDestinationAddress != nil {
			var updatedAddress *models.Address
			var createOrUpdateErr error
			if updatedPPMShipment.TertiaryDestinationAddress.ID.IsNil() {
				updatedAddress, createOrUpdateErr = f.addressCreator.CreateAddress(txnAppCtx, updatedPPMShipment.TertiaryDestinationAddress)
			} else {
				updatedAddress, createOrUpdateErr = f.addressUpdater.UpdateAddress(txnAppCtx, updatedPPMShipment.TertiaryDestinationAddress, etag.GenerateEtag(oldPPMShipment.TertiaryDestinationAddress.UpdatedAt))
			}
			if createOrUpdateErr != nil {
				return createOrUpdateErr
			}
			updatedPPMShipment.TertiaryDestinationAddressID = &updatedAddress.ID
			updatedPPMShipment.TertiaryDestinationAddress = updatedAddress
		}

		// if the actual move date is being provided, we no longer need to calculate the estimate - it has already happened
		if updatedPPMShipment.ActualMoveDate == nil {
			estimatedIncentive, estimatedSITCost, err := f.estimator.EstimateIncentiveWithDefaultChecks(appCtx, *oldPPMShipment, updatedPPMShipment)
			if err != nil {
				return err
			}
			updatedPPMShipment.EstimatedIncentive = estimatedIncentive
			updatedPPMShipment.SITEstimatedCost = estimatedSITCost
		}

		// if the actual move date is being provided, we need to calculate the final incentive
		if updatedPPMShipment.ActualMoveDate != nil {
			finalIncentive, err := f.estimator.FinalIncentiveWithDefaultChecks(appCtx, *oldPPMShipment, updatedPPMShipment)
			if err != nil {
				return err
			}
			updatedPPMShipment.FinalIncentive = finalIncentive
		}

		// if the PPM shipment is past closeout then we should not calculate the max incentive, it is already set in stone
		if oldPPMShipment.Status != models.PPMShipmentStatusWaitingOnCustomer &&
			oldPPMShipment.Status != models.PPMShipmentStatusCloseoutComplete &&
			oldPPMShipment.Status != models.PPMShipmentStatusComplete &&
			oldPPMShipment.Status != models.PPMShipmentStatusNeedsCloseout {
			maxIncentive, err := f.estimator.MaxIncentive(appCtx, *oldPPMShipment, updatedPPMShipment)
			if err != nil {
				return err
			}
			updatedPPMShipment.MaxIncentive = maxIncentive

			// Estimated Incentive cannot be more than maxIncentive
			if updatedPPMShipment.EstimatedIncentive != nil && updatedPPMShipment.MaxIncentive != nil &&
				*updatedPPMShipment.EstimatedIncentive > *updatedPPMShipment.MaxIncentive {
				updatedPPMShipment.EstimatedIncentive = updatedPPMShipment.MaxIncentive
			}
<<<<<<< HEAD
=======

			// Final Incentive cannot be more than maxIncentive
			if updatedPPMShipment.FinalIncentive != nil && updatedPPMShipment.MaxIncentive != nil &&
				*updatedPPMShipment.FinalIncentive > *updatedPPMShipment.MaxIncentive {
				updatedPPMShipment.FinalIncentive = updatedPPMShipment.MaxIncentive
			}
>>>>>>> 6af9cfc2
		}

		if appCtx.Session() != nil {
			if appCtx.Session().IsOfficeUser() {
				edited := models.PPMAdvanceStatusEdited
				if oldPPMShipment.HasRequestedAdvance != nil && updatedPPMShipment.HasRequestedAdvance != nil {
					if !*oldPPMShipment.HasRequestedAdvance && *updatedPPMShipment.HasRequestedAdvance {
						updatedPPMShipment.AdvanceStatus = &edited
					} else if *oldPPMShipment.HasRequestedAdvance && !*updatedPPMShipment.HasRequestedAdvance {
						updatedPPMShipment.AdvanceStatus = &edited
					}
				}
				if oldPPMShipment.AdvanceAmountRequested != nil && updatedPPMShipment.AdvanceAmountRequested != nil {
					if *oldPPMShipment.AdvanceAmountRequested != *updatedPPMShipment.AdvanceAmountRequested {
						updatedPPMShipment.AdvanceStatus = &edited
					}
				}
			}
			if appCtx.Session().IsMilApp() {
				if isPrimeCounseled && updatedPPMShipment.HasRequestedAdvance != nil {
					received := models.PPMAdvanceStatusReceived
					notReceived := models.PPMAdvanceStatusNotReceived

					if updatedPPMShipment.HasReceivedAdvance != nil && *updatedPPMShipment.HasRequestedAdvance {
						if *updatedPPMShipment.HasReceivedAdvance {
							updatedPPMShipment.AdvanceStatus = &received
						}
						if !*updatedPPMShipment.HasReceivedAdvance {
							updatedPPMShipment.AdvanceStatus = &notReceived
						}
					}
				}
			}
		}

		verrs, err := appCtx.DB().ValidateAndUpdate(updatedPPMShipment)
		if verrs != nil && verrs.HasAny() {
			return apperror.NewInvalidInputError(updatedPPMShipment.ID, err, verrs, "Invalid input found while updating the PPMShipments.")
		} else if err != nil {
			return apperror.NewQueryError("PPMShipments", err, "")
		}

		// updating the shipment after PPM creation due to addresses not being created until PPM shipment is created
		// when populating the market_code column, it is considered domestic if both pickup & dest on the PPM are CONUS addresses
		var mtoShipment models.MTOShipment
		if err := txnAppCtx.DB().Find(&mtoShipment, updatedPPMShipment.ShipmentID); err != nil {
			return err
		}
		if updatedPPMShipment.PickupAddress != nil && updatedPPMShipment.DestinationAddress != nil &&
			updatedPPMShipment.PickupAddress.IsOconus != nil && updatedPPMShipment.DestinationAddress.IsOconus != nil {
			pickupAddress := updatedPPMShipment.PickupAddress
			destAddress := updatedPPMShipment.DestinationAddress
			marketCode, err := models.DetermineMarketCode(pickupAddress, destAddress)
			if err != nil {
				return err
			}
			mtoShipment.MarketCode = marketCode
			if err := txnAppCtx.DB().Update(&mtoShipment); err != nil {
				return err
			}
			ppmShipment.Shipment = mtoShipment
		}

		return nil
	})

	if transactionError != nil {
		return nil, transactionError
	}

	return updatedPPMShipment, nil
}<|MERGE_RESOLUTION|>--- conflicted
+++ resolved
@@ -257,15 +257,12 @@
 				*updatedPPMShipment.EstimatedIncentive > *updatedPPMShipment.MaxIncentive {
 				updatedPPMShipment.EstimatedIncentive = updatedPPMShipment.MaxIncentive
 			}
-<<<<<<< HEAD
-=======
 
 			// Final Incentive cannot be more than maxIncentive
 			if updatedPPMShipment.FinalIncentive != nil && updatedPPMShipment.MaxIncentive != nil &&
 				*updatedPPMShipment.FinalIncentive > *updatedPPMShipment.MaxIncentive {
 				updatedPPMShipment.FinalIncentive = updatedPPMShipment.MaxIncentive
 			}
->>>>>>> 6af9cfc2
 		}
 
 		if appCtx.Session() != nil {
