--- conflicted
+++ resolved
@@ -27,11 +27,7 @@
 			checkShipmentID(),
 			checkPPMShipmentID(),
 			checkRequiredFields(),
-<<<<<<< HEAD
-			checkThatPPMShipmentHasTertiaryAddressWithNoSecondaryAddress(),
-=======
 			checkIfPPMShipmentHasTertiaryAddressWithNoSecondaryAddress(),
->>>>>>> fc276554
 		},
 	}
 }
