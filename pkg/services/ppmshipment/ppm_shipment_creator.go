--- conflicted
+++ resolved
@@ -187,16 +187,7 @@
 		}
 		ppmShipment.MaxIncentive = maxIncentive
 
-<<<<<<< HEAD
-		var mtoShipment models.MTOShipment
-		if err := txnAppCtx.DB().Find(&mtoShipment, ppmShipment.ShipmentID); err != nil {
-			return err
-		}
-
 		if appCtx.Session().ActiveRole.RoleType == roles.RoleTypeServicesCounselor {
-=======
-		if appCtx.Session().Roles.HasRole(roles.RoleTypeServicesCounselor) {
->>>>>>> 4e9c5cc7
 			mtoShipment.Status = models.MTOShipmentStatusApproved
 			ppmShipment.Status = models.PPMShipmentStatusWaitingOnCustomer
 			now := time.Now()
