--- conflicted
+++ resolved
@@ -160,7 +160,6 @@
 			ppmShipment.Shipment = mtoShipment
 		}
 
-<<<<<<< HEAD
 		moveStatus := mtoShipment.MoveTaskOrder.Status
 		switch moveStatus {
 		case models.MoveStatusDRAFT:
@@ -173,7 +172,8 @@
 			ppmShipment.Status = models.PPMShipmentStatusWaitingOnCustomer
 		default:
 			ppmShipment.Status = models.PPMShipmentStatusWaitingOnCustomer
-=======
+		}
+
 		// if the expected departure date falls within a multiplier window, we need to apply that here
 		gccMultiplier, err := models.FetchGccMultiplier(appCtx.DB(), *ppmShipment)
 		if err != nil {
@@ -183,7 +183,6 @@
 		if gccMultiplier.ID != uuid.Nil {
 			ppmShipment.GCCMultiplierID = &gccMultiplier.ID
 			ppmShipment.GCCMultiplier = &gccMultiplier
->>>>>>> 5a5e5829
 		}
 
 		verrs, err := txnAppCtx.DB().ValidateAndCreate(ppmShipment)
