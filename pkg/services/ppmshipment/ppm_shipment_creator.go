--- conflicted
+++ resolved
@@ -58,8 +58,6 @@
 			return apperror.NewInvalidInputError(uuid.Nil, nil, nil, "Must have a DRAFT or SUBMITTED status associated with PPM shipment")
 		}
 
-<<<<<<< HEAD
-=======
 		var mtoShipment models.MTOShipment
 		if err := txnAppCtx.DB().Find(&mtoShipment, ppmShipment.ShipmentID); err != nil {
 			return err
@@ -72,7 +70,6 @@
 			ppmShipment.ApprovedAt = &now
 		}
 
->>>>>>> 88145ad3
 		// default PPM type is incentive based
 		if ppmShipment.PPMType == "" {
 			ppmShipment.PPMType = models.PPMType(models.PPMTypeIncentiveBased)
