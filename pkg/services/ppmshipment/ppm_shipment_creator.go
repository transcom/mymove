package ppmshipment

import (
	"fmt"

	"github.com/gofrs/uuid"

	"github.com/transcom/mymove/pkg/appcontext"
	"github.com/transcom/mymove/pkg/apperror"
	"github.com/transcom/mymove/pkg/models"
	"github.com/transcom/mymove/pkg/services"
)

// ppmShipmentCreator sets up the service object, and passes in
type ppmShipmentCreator struct {
	estimator      services.PPMEstimator
	checks         []ppmShipmentValidator
	addressCreator services.AddressCreator
}

// NewPPMShipmentCreator creates a new struct with the service dependencies
func NewPPMShipmentCreator(estimator services.PPMEstimator, addressCreator services.AddressCreator) services.PPMShipmentCreator {
	return &ppmShipmentCreator{
		estimator:      estimator,
		addressCreator: addressCreator,
		checks: []ppmShipmentValidator{
			checkShipmentID(),
			checkPPMShipmentID(),
			checkRequiredFields(),
		},
	}
}

// CreatePPMShipmentWithDefaultCheck passes a validator key to CreatePPMShipment
func (f *ppmShipmentCreator) CreatePPMShipmentWithDefaultCheck(appCtx appcontext.AppContext, ppmShipment *models.PPMShipment) (*models.PPMShipment, error) {
	return f.createPPMShipment(appCtx, ppmShipment, f.checks...)
}

func (f *ppmShipmentCreator) createPPMShipment(appCtx appcontext.AppContext, ppmShipment *models.PPMShipment, checks ...ppmShipmentValidator) (*models.PPMShipment, error) {
	var address *models.Address
	var err error

	transactionError := appCtx.NewTransaction(func(txnAppCtx appcontext.AppContext) error {
		if ppmShipment.Shipment.ShipmentType != models.MTOShipmentTypePPM {
			return apperror.NewInvalidInputError(uuid.Nil, nil, nil, "MTO shipment type must be PPM shipment")
		}

		if ppmShipment.Shipment.Status != models.MTOShipmentStatusDraft && ppmShipment.Shipment.Status != models.MTOShipmentStatusSubmitted {
			return apperror.NewInvalidInputError(uuid.Nil, nil, nil, "Must have a DRAFT or SUBMITTED status associated with MTO shipment")
		}

		if ppmShipment.Status == "" {
			ppmShipment.Status = models.PPMShipmentStatusDraft
		} else if ppmShipment.Status != models.PPMShipmentStatusDraft && ppmShipment.Status != models.PPMShipmentStatusSubmitted {
			return apperror.NewInvalidInputError(uuid.Nil, nil, nil, "Must have a DRAFT or SUBMITTED status associated with PPM shipment")
		}

		// create pickup and destination addresses
		if ppmShipment.PickupAddress != nil {
			address, err = f.addressCreator.CreateAddress(txnAppCtx, ppmShipment.PickupAddress)
			if err != nil {
				return fmt.Errorf("failed to create pickup address %e", err)
			}
			ppmShipment.PickupAddressID = &address.ID
		}

		if ppmShipment.SecondaryPickupAddress != nil {
			address, err = f.addressCreator.CreateAddress(txnAppCtx, ppmShipment.SecondaryPickupAddress)
			if err != nil {
				return fmt.Errorf("failed to create secondary pickup address %e", err)
			}
			ppmShipment.SecondaryPickupAddressID = &address.ID
<<<<<<< HEAD
=======
			// ensure HasSecondaryPickupAddress property is set true on create
			ppmShipment.HasSecondaryPickupAddress = models.BoolPointer(true)
>>>>>>> 705dd2d8
		}

		if ppmShipment.DestinationAddress != nil {
			address, err = f.addressCreator.CreateAddress(txnAppCtx, ppmShipment.DestinationAddress)
			if err != nil {
				return fmt.Errorf("failed to create destination address %e", err)
			}
			ppmShipment.DestinationAddressID = &address.ID
		}

		if ppmShipment.SecondaryDestinationAddress != nil {
			address, err = f.addressCreator.CreateAddress(txnAppCtx, ppmShipment.SecondaryDestinationAddress)
			if err != nil {
				return fmt.Errorf("failed to create secondary delivery address %e", err)
			}
			ppmShipment.SecondaryDestinationAddressID = &address.ID
<<<<<<< HEAD
=======
			// ensure HasSecondaryDestinationAddress property is set true on create
			ppmShipment.HasSecondaryDestinationAddress = models.BoolPointer(true)
>>>>>>> 705dd2d8
		}

		// Validate the ppmShipment, and return an error
		if err := validatePPMShipment(txnAppCtx, *ppmShipment, nil, &ppmShipment.Shipment, checks...); err != nil {
			return err
		}

		estimatedIncentive, estimatedSITCost, err := f.estimator.EstimateIncentiveWithDefaultChecks(appCtx, models.PPMShipment{}, ppmShipment)
		if err != nil {
			return err
		}
		ppmShipment.EstimatedIncentive = estimatedIncentive
		ppmShipment.SITEstimatedCost = estimatedSITCost

		// Validate ppm shipment model object and save it to DB
		verrs, err := txnAppCtx.DB().ValidateAndCreate(ppmShipment)

		// Check validation errors
		if verrs != nil && verrs.HasAny() {
			return apperror.NewInvalidInputError(uuid.Nil, err, verrs, "Invalid input found while creating the PPM shipment.")
		} else if err != nil {
			// If the error is something else (this is unexpected), we create a QueryError
			return apperror.NewQueryError("PPM Shipment", err, "")
		}

		return err
	})

	if transactionError != nil {
		return nil, transactionError
	}

	return ppmShipment, nil
}<|MERGE_RESOLUTION|>--- conflicted
+++ resolved
@@ -70,11 +70,8 @@
 				return fmt.Errorf("failed to create secondary pickup address %e", err)
 			}
 			ppmShipment.SecondaryPickupAddressID = &address.ID
-<<<<<<< HEAD
-=======
 			// ensure HasSecondaryPickupAddress property is set true on create
 			ppmShipment.HasSecondaryPickupAddress = models.BoolPointer(true)
->>>>>>> 705dd2d8
 		}
 
 		if ppmShipment.DestinationAddress != nil {
@@ -91,11 +88,8 @@
 				return fmt.Errorf("failed to create secondary delivery address %e", err)
 			}
 			ppmShipment.SecondaryDestinationAddressID = &address.ID
-<<<<<<< HEAD
-=======
 			// ensure HasSecondaryDestinationAddress property is set true on create
 			ppmShipment.HasSecondaryDestinationAddress = models.BoolPointer(true)
->>>>>>> 705dd2d8
 		}
 
 		// Validate the ppmShipment, and return an error
