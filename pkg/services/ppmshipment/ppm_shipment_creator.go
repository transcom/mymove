--- conflicted
+++ resolved
@@ -174,8 +174,6 @@
 			ppmShipment.Status = models.PPMShipmentStatusWaitingOnCustomer
 		}
 
-<<<<<<< HEAD
-=======
 		// if the expected departure date falls within a multiplier window, we need to apply that here
 		gccMultiplier, err := models.FetchGccMultiplier(appCtx.DB(), *ppmShipment)
 		if err != nil {
@@ -187,7 +185,6 @@
 			ppmShipment.GCCMultiplier = &gccMultiplier
 		}
 
->>>>>>> 55d542f9
 		verrs, err := txnAppCtx.DB().ValidateAndCreate(ppmShipment)
 		if verrs != nil && verrs.HasAny() {
 			return apperror.NewInvalidInputError(uuid.Nil, err, verrs, "Invalid input found while creating the PPM shipment.")
