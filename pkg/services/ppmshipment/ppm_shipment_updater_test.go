--- conflicted
+++ resolved
@@ -450,10 +450,7 @@
 					City:           "Des Moines",
 					State:          "IA",
 					PostalCode:     "50309",
-<<<<<<< HEAD
-=======
 					County:         "POLK",
->>>>>>> 189bf4c4
 				},
 				Type: &factory.Addresses.PickupAddress,
 			},
@@ -465,10 +462,7 @@
 					City:           "Fort Eisenhower",
 					State:          "GA",
 					PostalCode:     "50309",
-<<<<<<< HEAD
-=======
 					County:         "COLUMBIA",
->>>>>>> 189bf4c4
 				},
 				Type: &factory.Addresses.DeliveryAddress,
 			},
@@ -483,10 +477,7 @@
 				City:           "Des Moines",
 				State:          "IA",
 				PostalCode:     "50308",
-<<<<<<< HEAD
-=======
 				County:         "POLK",
->>>>>>> 189bf4c4
 			},
 			DestinationAddress: &models.Address{
 				StreetAddress1: "987 Other Avenue",
@@ -495,10 +486,7 @@
 				City:           "Fort Eisenhower",
 				State:          "GA",
 				PostalCode:     "30183",
-<<<<<<< HEAD
-=======
 				County:         "COLUMBIA",
->>>>>>> 189bf4c4
 			},
 		}
 
