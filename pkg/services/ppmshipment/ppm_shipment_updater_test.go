package ppmshipment

import (
	"errors"
	"fmt"
	"time"

	"github.com/gofrs/uuid"
	"github.com/stretchr/testify/mock"

	"github.com/transcom/mymove/pkg/apperror"
	"github.com/transcom/mymove/pkg/auth"
	"github.com/transcom/mymove/pkg/factory"
	"github.com/transcom/mymove/pkg/models"
	routemocks "github.com/transcom/mymove/pkg/route/mocks"
	"github.com/transcom/mymove/pkg/services"
	"github.com/transcom/mymove/pkg/services/address"
	"github.com/transcom/mymove/pkg/services/mocks"
	"github.com/transcom/mymove/pkg/testdatagen"
	"github.com/transcom/mymove/pkg/unit"
)

const dateOnly = "2006-01-02"

func (suite *PPMShipmentSuite) TestUpdatePPMShipment() {

	// One-time test setup

	fakeEstimatedIncentive := models.CentPointer(unit.Cents(1000000))

	type updateSubtestData struct {
		ppmShipmentUpdater services.PPMShipmentUpdater
	}

	// setUpForTests - Sets up objects/mocks that need to be set up on a per-test basis.
	setUpForTests := func(estimatedIncentiveAmount *unit.Cents, sitEstimatedCost *unit.Cents, maxIncentiveAmount *unit.Cents, estimatedIncentiveError error) (subtestData updateSubtestData) {
		ppmEstimator := mocks.PPMEstimator{}
		ppmEstimator.
			On(
				"FinalIncentiveWithDefaultChecks",
				mock.AnythingOfType("*appcontext.appContext"),
				mock.AnythingOfType("models.PPMShipment"),
				mock.AnythingOfType("*models.PPMShipment"),
			).
			Return(nil, nil)

		ppmEstimator.
			On(
				"EstimateIncentiveWithDefaultChecks",
				mock.AnythingOfType("*appcontext.appContext"),
				mock.AnythingOfType("models.PPMShipment"),
				mock.AnythingOfType("*models.PPMShipment"),
			).
			Return(estimatedIncentiveAmount, sitEstimatedCost, estimatedIncentiveError)

		ppmEstimator.
			On(
				"MaxIncentive",
				mock.AnythingOfType("*appcontext.appContext"),
				mock.AnythingOfType("models.PPMShipment"),
				mock.AnythingOfType("*models.PPMShipment"),
			).
			Return(maxIncentiveAmount, nil)

		addressCreator := address.NewAddressCreator()
		addressUpdater := address.NewAddressUpdater()
		subtestData.ppmShipmentUpdater = NewPPMShipmentUpdater(&ppmEstimator, addressCreator, addressUpdater)

		return subtestData
	}

	setUpForFinalIncentiveTests := func(finalIncentiveAmount *unit.Cents, finalIncentiveError error, estimatedIncentiveAmount *unit.Cents, sitEstimatedCost *unit.Cents, estimatedIncentiveError error) (subtestData updateSubtestData) {
		ppmEstimator := mocks.PPMEstimator{}
		ppmEstimator.
			On(
				"FinalIncentiveWithDefaultChecks",
				mock.AnythingOfType("*appcontext.appContext"),
				mock.AnythingOfType("models.PPMShipment"),
				mock.AnythingOfType("*models.PPMShipment"),
			).
			Return(finalIncentiveAmount, finalIncentiveError)

		ppmEstimator.
			On(
				"EstimateIncentiveWithDefaultChecks",
				mock.AnythingOfType("*appcontext.appContext"),
				mock.AnythingOfType("models.PPMShipment"),
				mock.AnythingOfType("*models.PPMShipment"),
			).
			Return(estimatedIncentiveAmount, sitEstimatedCost, estimatedIncentiveError)

		ppmEstimator.
			On(
				"MaxIncentive",
				mock.AnythingOfType("*appcontext.appContext"),
				mock.AnythingOfType("models.PPMShipment"),
				mock.AnythingOfType("*models.PPMShipment"),
			).
			Return(nil, nil)

		addressCreator := address.NewAddressCreator()
		addressUpdater := address.NewAddressUpdater()
		subtestData.ppmShipmentUpdater = NewPPMShipmentUpdater(&ppmEstimator, addressCreator, addressUpdater)

		return subtestData
	}
	setupPricerData := func() {
		testdatagen.FetchOrMakeGHCDieselFuelPrice(suite.DB(), testdatagen.Assertions{
			GHCDieselFuelPrice: models.GHCDieselFuelPrice{
				FuelPriceInMillicents: unit.Millicents(281400),
				PublicationDate:       time.Date(2020, time.March, 9, 0, 0, 0, 0, time.UTC),
			},
		})

		originDomesticServiceArea := testdatagen.FetchOrMakeReDomesticServiceArea(suite.DB(), testdatagen.Assertions{
			ReDomesticServiceArea: models.ReDomesticServiceArea{
				ServiceArea:      "056",
				ServicesSchedule: 3,
				SITPDSchedule:    3,
			},
			ReContract: testdatagen.FetchOrMakeReContract(suite.DB(), testdatagen.Assertions{}),
		})

		testdatagen.FetchOrMakeReContractYear(suite.DB(), testdatagen.Assertions{
			ReContractYear: models.ReContractYear{
				Contract:             originDomesticServiceArea.Contract,
				ContractID:           originDomesticServiceArea.ContractID,
				StartDate:            time.Date(2019, time.June, 1, 0, 0, 0, 0, time.UTC),
				EndDate:              time.Date(2020, time.May, 31, 0, 0, 0, 0, time.UTC),
				Escalation:           1.0,
				EscalationCompounded: 1.0,
			},
		})

		testdatagen.FetchOrMakeReZip3(suite.DB(), testdatagen.Assertions{
			ReZip3: models.ReZip3{
				Contract:            originDomesticServiceArea.Contract,
				ContractID:          originDomesticServiceArea.ContractID,
				DomesticServiceArea: originDomesticServiceArea,
				Zip3:                "902",
			},
		})

		destDomesticServiceArea := testdatagen.FetchOrMakeReDomesticServiceArea(suite.DB(), testdatagen.Assertions{
			ReDomesticServiceArea: models.ReDomesticServiceArea{
				Contract:    originDomesticServiceArea.Contract,
				ContractID:  originDomesticServiceArea.ContractID,
				ServiceArea: "208",
			},
		})

		testdatagen.FetchOrMakeReZip3(suite.DB(), testdatagen.Assertions{
			ReZip3: models.ReZip3{
				Contract:            destDomesticServiceArea.Contract,
				ContractID:          destDomesticServiceArea.ContractID,
				DomesticServiceArea: destDomesticServiceArea,
				Zip3:                "308",
			},
		})

		testdatagen.FetchOrMakeReDomesticLinehaulPrice(suite.DB(), testdatagen.Assertions{
			ReDomesticLinehaulPrice: models.ReDomesticLinehaulPrice{
				Contract:              originDomesticServiceArea.Contract,
				ContractID:            originDomesticServiceArea.ContractID,
				DomesticServiceArea:   originDomesticServiceArea,
				DomesticServiceAreaID: originDomesticServiceArea.ID,
				WeightLower:           unit.Pound(500),
				WeightUpper:           unit.Pound(4999),
				MilesLower:            2001,
				MilesUpper:            2500,
				PriceMillicents:       unit.Millicents(412400),
			},
		})

		testdatagen.FetchOrMakeReDomesticLinehaulPrice(suite.DB(), testdatagen.Assertions{
			ReDomesticLinehaulPrice: models.ReDomesticLinehaulPrice{
				Contract:              originDomesticServiceArea.Contract,
				ContractID:            originDomesticServiceArea.ContractID,
				DomesticServiceArea:   originDomesticServiceArea,
				DomesticServiceAreaID: originDomesticServiceArea.ID,
				WeightLower:           unit.Pound(500),
				WeightUpper:           unit.Pound(4999),
				MilesLower:            2001,
				MilesUpper:            2500,
				IsPeakPeriod:          true,
				PriceMillicents:       unit.Millicents(437600),
			},
		})

		testdatagen.FetchOrMakeReDomesticLinehaulPrice(suite.DB(), testdatagen.Assertions{
			ReDomesticLinehaulPrice: models.ReDomesticLinehaulPrice{
				Contract:              originDomesticServiceArea.Contract,
				ContractID:            originDomesticServiceArea.ContractID,
				DomesticServiceArea:   originDomesticServiceArea,
				DomesticServiceAreaID: originDomesticServiceArea.ID,
				WeightLower:           unit.Pound(5000),
				WeightUpper:           unit.Pound(9999),
				MilesLower:            2001,
				MilesUpper:            2500,
				PriceMillicents:       unit.Millicents(606800),
			},
		})

		dopService := factory.FetchReServiceByCode(suite.DB(), models.ReServiceCodeDOP)

		testdatagen.FetchOrMakeReDomesticServiceAreaPrice(suite.DB(), testdatagen.Assertions{
			ReDomesticServiceAreaPrice: models.ReDomesticServiceAreaPrice{
				ContractID:            originDomesticServiceArea.ContractID,
				Contract:              originDomesticServiceArea.Contract,
				ServiceID:             dopService.ID,
				Service:               dopService,
				DomesticServiceAreaID: originDomesticServiceArea.ID,
				DomesticServiceArea:   originDomesticServiceArea,
				IsPeakPeriod:          false,
				PriceCents:            unit.Cents(404),
			},
		})

		testdatagen.FetchOrMakeReDomesticServiceAreaPrice(suite.DB(), testdatagen.Assertions{
			ReDomesticServiceAreaPrice: models.ReDomesticServiceAreaPrice{
				ContractID:            originDomesticServiceArea.ContractID,
				Contract:              originDomesticServiceArea.Contract,
				ServiceID:             dopService.ID,
				Service:               dopService,
				DomesticServiceAreaID: originDomesticServiceArea.ID,
				DomesticServiceArea:   originDomesticServiceArea,
				IsPeakPeriod:          true,
				PriceCents:            unit.Cents(465),
			},
		})

		ddpService := factory.FetchReServiceByCode(suite.DB(), models.ReServiceCodeDDP)

		testdatagen.FetchOrMakeReDomesticServiceAreaPrice(suite.DB(), testdatagen.Assertions{
			ReDomesticServiceAreaPrice: models.ReDomesticServiceAreaPrice{
				ContractID:            destDomesticServiceArea.ContractID,
				Contract:              destDomesticServiceArea.Contract,
				ServiceID:             ddpService.ID,
				Service:               ddpService,
				DomesticServiceAreaID: destDomesticServiceArea.ID,
				DomesticServiceArea:   destDomesticServiceArea,
				IsPeakPeriod:          false,
				PriceCents:            unit.Cents(832),
			},
		})

		testdatagen.FetchOrMakeReDomesticServiceAreaPrice(suite.DB(), testdatagen.Assertions{
			ReDomesticServiceAreaPrice: models.ReDomesticServiceAreaPrice{
				ContractID:            destDomesticServiceArea.ContractID,
				Contract:              destDomesticServiceArea.Contract,
				ServiceID:             ddpService.ID,
				Service:               ddpService,
				DomesticServiceAreaID: destDomesticServiceArea.ID,
				DomesticServiceArea:   destDomesticServiceArea,
				IsPeakPeriod:          true,
				PriceCents:            unit.Cents(957),
			},
		})

		dpkService := factory.FetchReServiceByCode(suite.DB(), models.ReServiceCodeDPK)

		testdatagen.FetchOrMakeReDomesticOtherPrice(suite.DB(), testdatagen.Assertions{
			ReDomesticOtherPrice: models.ReDomesticOtherPrice{
				ContractID:   originDomesticServiceArea.ContractID,
				Contract:     originDomesticServiceArea.Contract,
				ServiceID:    dpkService.ID,
				Service:      dpkService,
				IsPeakPeriod: false,
				Schedule:     3,
				PriceCents:   7395,
			},
		})

		testdatagen.FetchOrMakeReDomesticOtherPrice(suite.DB(), testdatagen.Assertions{
			ReDomesticOtherPrice: models.ReDomesticOtherPrice{
				ContractID:   originDomesticServiceArea.ContractID,
				Contract:     originDomesticServiceArea.Contract,
				ServiceID:    dpkService.ID,
				Service:      dpkService,
				IsPeakPeriod: true,
				Schedule:     3,
				PriceCents:   8000,
			},
		})

		dupkService := factory.FetchReServiceByCode(suite.DB(), models.ReServiceCodeDUPK)

		testdatagen.FetchOrMakeReDomesticOtherPrice(suite.DB(), testdatagen.Assertions{
			ReDomesticOtherPrice: models.ReDomesticOtherPrice{
				ContractID:   destDomesticServiceArea.ContractID,
				Contract:     destDomesticServiceArea.Contract,
				ServiceID:    dupkService.ID,
				Service:      dupkService,
				IsPeakPeriod: false,
				Schedule:     2,
				PriceCents:   597,
			},
		})

		testdatagen.FetchOrMakeReDomesticOtherPrice(suite.DB(), testdatagen.Assertions{
			ReDomesticOtherPrice: models.ReDomesticOtherPrice{
				ContractID:   destDomesticServiceArea.ContractID,
				Contract:     destDomesticServiceArea.Contract,
				ServiceID:    dupkService.ID,
				Service:      dupkService,
				IsPeakPeriod: true,
				Schedule:     2,
				PriceCents:   650,
			},
		})

		dofsitService := factory.FetchReServiceByCode(suite.DB(), models.ReServiceCodeDOFSIT)

		testdatagen.FetchOrMakeReDomesticServiceAreaPrice(suite.DB(), testdatagen.Assertions{
			ReDomesticServiceAreaPrice: models.ReDomesticServiceAreaPrice{
				ContractID:            originDomesticServiceArea.ContractID,
				Contract:              originDomesticServiceArea.Contract,
				ServiceID:             dofsitService.ID,
				Service:               dofsitService,
				DomesticServiceAreaID: originDomesticServiceArea.ID,
				DomesticServiceArea:   originDomesticServiceArea,
				IsPeakPeriod:          false,
				PriceCents:            1153,
			},
		})

		testdatagen.FetchOrMakeReDomesticServiceAreaPrice(suite.DB(), testdatagen.Assertions{
			ReDomesticServiceAreaPrice: models.ReDomesticServiceAreaPrice{
				ContractID:            originDomesticServiceArea.ContractID,
				Contract:              originDomesticServiceArea.Contract,
				ServiceID:             dofsitService.ID,
				Service:               dofsitService,
				DomesticServiceAreaID: originDomesticServiceArea.ID,
				DomesticServiceArea:   originDomesticServiceArea,
				IsPeakPeriod:          true,
				PriceCents:            1326,
			},
		})

		doasitService := factory.FetchReServiceByCode(suite.DB(), models.ReServiceCodeDOASIT)

		testdatagen.FetchOrMakeReDomesticServiceAreaPrice(suite.DB(), testdatagen.Assertions{
			ReDomesticServiceAreaPrice: models.ReDomesticServiceAreaPrice{
				ContractID:            originDomesticServiceArea.ContractID,
				Contract:              originDomesticServiceArea.Contract,
				ServiceID:             doasitService.ID,
				Service:               doasitService,
				DomesticServiceAreaID: originDomesticServiceArea.ID,
				DomesticServiceArea:   originDomesticServiceArea,
				IsPeakPeriod:          false,
				PriceCents:            46,
			},
		})

		testdatagen.FetchOrMakeReDomesticServiceAreaPrice(suite.DB(), testdatagen.Assertions{
			ReDomesticServiceAreaPrice: models.ReDomesticServiceAreaPrice{
				ContractID:            originDomesticServiceArea.ContractID,
				Contract:              originDomesticServiceArea.Contract,
				ServiceID:             doasitService.ID,
				Service:               doasitService,
				DomesticServiceAreaID: originDomesticServiceArea.ID,
				DomesticServiceArea:   originDomesticServiceArea,
				IsPeakPeriod:          true,
				PriceCents:            53,
			},
		})

		ddfsitService := factory.FetchReServiceByCode(suite.DB(), models.ReServiceCodeDDFSIT)

		testdatagen.FetchOrMakeReDomesticServiceAreaPrice(suite.DB(), testdatagen.Assertions{
			ReDomesticServiceAreaPrice: models.ReDomesticServiceAreaPrice{
				ContractID:            destDomesticServiceArea.ContractID,
				Contract:              destDomesticServiceArea.Contract,
				ServiceID:             ddfsitService.ID,
				Service:               ddfsitService,
				DomesticServiceAreaID: destDomesticServiceArea.ID,
				DomesticServiceArea:   destDomesticServiceArea,
				IsPeakPeriod:          false,
				PriceCents:            1612,
			},
		})

		testdatagen.FetchOrMakeReDomesticServiceAreaPrice(suite.DB(), testdatagen.Assertions{
			ReDomesticServiceAreaPrice: models.ReDomesticServiceAreaPrice{
				ContractID:            destDomesticServiceArea.ContractID,
				Contract:              destDomesticServiceArea.Contract,
				ServiceID:             ddfsitService.ID,
				Service:               ddfsitService,
				DomesticServiceAreaID: destDomesticServiceArea.ID,
				DomesticServiceArea:   destDomesticServiceArea,
				IsPeakPeriod:          true,
				PriceCents:            1854,
			},
		})

		ddasitService := factory.FetchReServiceByCode(suite.DB(), models.ReServiceCodeDDASIT)

		testdatagen.FetchOrMakeReDomesticServiceAreaPrice(suite.DB(), testdatagen.Assertions{
			ReDomesticServiceAreaPrice: models.ReDomesticServiceAreaPrice{
				ContractID:            destDomesticServiceArea.ContractID,
				Contract:              destDomesticServiceArea.Contract,
				ServiceID:             ddasitService.ID,
				Service:               ddasitService,
				DomesticServiceAreaID: destDomesticServiceArea.ID,
				DomesticServiceArea:   destDomesticServiceArea,
				IsPeakPeriod:          false,
				PriceCents:            55,
			},
		})

		testdatagen.FetchOrMakeReDomesticServiceAreaPrice(suite.DB(), testdatagen.Assertions{
			ReDomesticServiceAreaPrice: models.ReDomesticServiceAreaPrice{
				ContractID:            destDomesticServiceArea.ContractID,
				Contract:              destDomesticServiceArea.Contract,
				ServiceID:             ddasitService.ID,
				Service:               ddasitService,
				DomesticServiceAreaID: destDomesticServiceArea.ID,
				DomesticServiceArea:   destDomesticServiceArea,
				IsPeakPeriod:          true,
				PriceCents:            63,
			},
		})
	}

	suite.Run("Can successfully update a PPMShipment - edit estimated dates & locations", func() {
		appCtx := suite.AppContextWithSessionForTest(&auth.Session{})

		subtestData := setUpForTests(nil, nil, nil, nil)

		originalPPM := factory.BuildPPMShipment(appCtx.DB(), []factory.Customization{
			{
				Model: models.PPMShipment{
					ExpectedDepartureDate: testdatagen.NextValidMoveDate,
					SITExpected:           models.BoolPointer(false),
				},
			},
			{
				Model: models.Address{
					StreetAddress1: "987 Other Avenue",
					StreetAddress2: models.StringPointer("P.O. Box 1234"),
					StreetAddress3: models.StringPointer("c/o Another Person"),
					City:           "Des Moines",
					State:          "IA",
					PostalCode:     "50309",
					County:         models.StringPointer("POLK"),
				},
				Type: &factory.Addresses.PickupAddress,
			},
			{
				Model: models.Address{
					StreetAddress1: "987 Other Avenue",
					StreetAddress2: models.StringPointer("P.O. Box 12345"),
					StreetAddress3: models.StringPointer("c/o Another Person"),
					City:           "DES MOINES",
					State:          "IA",
					PostalCode:     "50309",
					County:         models.StringPointer("COLUMBIA"),
				},
				Type: &factory.Addresses.DeliveryAddress,
			},
		}, nil)
		newPPM := models.PPMShipment{
			ExpectedDepartureDate: testdatagen.NextValidMoveDate.Add(testdatagen.OneWeek),
			SITExpected:           models.BoolPointer(true),
			PickupAddress: &models.Address{
				StreetAddress1: "987 Other Avenue",
				StreetAddress2: models.StringPointer("P.O. Box 1234"),
				StreetAddress3: models.StringPointer("c/o Another Person"),
				City:           "Des Moines",
				State:          "IA",
				PostalCode:     "50308",
				County:         models.StringPointer("POLK"),
			},
			DestinationAddress: &models.Address{
				StreetAddress1: "987 Other Avenue",
				StreetAddress2: models.StringPointer("P.O. Box 12345"),
				StreetAddress3: models.StringPointer("c/o Another Person"),
				City:           "WALESKA",
				State:          "GA",
				PostalCode:     "30183",
				County:         models.StringPointer("COLUMBIA"),
			},
		}

		updatedPPM, err := subtestData.ppmShipmentUpdater.UpdatePPMShipmentWithDefaultCheck(appCtx, &newPPM, originalPPM.ShipmentID)

		suite.NilOrNoVerrs(err)

		// Fields that should now be updated
		suite.Equal(newPPM.ExpectedDepartureDate.Format(dateOnly), updatedPPM.ExpectedDepartureDate.Format(dateOnly))
		suite.Equal(newPPM.PickupAddress.PostalCode, updatedPPM.PickupAddress.PostalCode)
		suite.Equal(newPPM.DestinationAddress.PostalCode, updatedPPM.DestinationAddress.PostalCode)
		suite.Equal(newPPM.SITExpected, updatedPPM.SITExpected)

		// Estimated Incentive shouldn't be set since we don't have all the necessary fields.
		suite.Nil(updatedPPM.EstimatedIncentive)
	})

	suite.Run("Can successfully update a PPMShipment and shipment market code reflects international shipment", func() {
		appCtx := suite.AppContextWithSessionForTest(&auth.Session{})

		subtestData := setUpForTests(nil, nil, nil, nil)

		originalPPM := factory.BuildPPMShipment(appCtx.DB(), []factory.Customization{
			{
				Model: models.PPMShipment{
					ExpectedDepartureDate: testdatagen.NextValidMoveDate,
					SITExpected:           models.BoolPointer(false),
				},
			},
			{
				Model: models.Address{
					StreetAddress1: "987 Other Avenue",
					StreetAddress2: models.StringPointer("P.O. Box 1234"),
					StreetAddress3: models.StringPointer("c/o Another Person"),
					City:           "Des Moines",
					State:          "IA",
					PostalCode:     "50309",
				},
				Type: &factory.Addresses.PickupAddress,
			},
			{
				Model: models.Address{
					StreetAddress1: "987 Other Avenue",
					StreetAddress2: models.StringPointer("P.O. Box 12345"),
					StreetAddress3: models.StringPointer("c/o Another Person"),
					City:           "DES MOINES",
					State:          "IA",
					PostalCode:     "50309",
				},
				Type: &factory.Addresses.DeliveryAddress,
			},
		}, nil)
		newPPM := models.PPMShipment{
			PickupAddress: &models.Address{
				StreetAddress1: "987 Cold Avenue",
				City:           "Anchorage",
				State:          "AK",
				PostalCode:     "99501",
			},
			DestinationAddress: &models.Address{
				StreetAddress1: "987 Other Avenue",
				StreetAddress2: models.StringPointer("P.O. Box 12345"),
				StreetAddress3: models.StringPointer("c/o Another Person"),
				City:           "WALESKA",
				State:          "GA",
				PostalCode:     "30183",
			},
		}

		updatedPPM, err := subtestData.ppmShipmentUpdater.UpdatePPMShipmentWithDefaultCheck(appCtx, &newPPM, originalPPM.ShipmentID)
		suite.NilOrNoVerrs(err)

		// since one of the addresses is being updated to be OCONUS, the shipment's market code should change
		updatedShipment := models.MTOShipment{}
		err = suite.DB().Find(&updatedShipment, updatedPPM.ShipmentID)
		suite.NoError(err)
		suite.Equal(updatedShipment.MarketCode, models.MarketCodeInternational)
	})

	suite.Run("Can successfully update a PPMShipment - edit estimated dates & locations - weights already set", func() {
		appCtx := suite.AppContextWithSessionForTest(&auth.Session{})

		newFakeEstimatedIncentive := models.CentPointer(unit.Cents(2000000))
		newFakeMaxIncentive := models.CentPointer(unit.Cents(5000000))

		subtestData := setUpForTests(newFakeEstimatedIncentive, nil, newFakeMaxIncentive, nil)

		originalPPM := factory.BuildMinimalPPMShipment(appCtx.DB(), []factory.Customization{
			{
				Model: models.PPMShipment{
					ExpectedDepartureDate: testdatagen.NextValidMoveDate,
					SITExpected:           models.BoolPointer(false),
					EstimatedWeight:       models.PoundPointer(4000),
					HasProGear:            models.BoolPointer(false),
					EstimatedIncentive:    fakeEstimatedIncentive,
				},
			},
		}, nil)

		newPPM := models.PPMShipment{
			ExpectedDepartureDate: testdatagen.NextValidMoveDate.Add(testdatagen.OneWeek),
			SITExpected:           models.BoolPointer(true),
		}

		updatedPPM, err := subtestData.ppmShipmentUpdater.UpdatePPMShipmentWithDefaultCheck(appCtx, &newPPM, originalPPM.ShipmentID)

		suite.NilOrNoVerrs(err)

		// Fields that shouldn't have changed
		suite.Equal(*originalPPM.EstimatedWeight, *updatedPPM.EstimatedWeight)
		suite.Equal(*originalPPM.HasProGear, *updatedPPM.HasProGear)

		// Fields that should now be updated
		suite.Equal(newPPM.ExpectedDepartureDate.Format(dateOnly), updatedPPM.ExpectedDepartureDate.Format(dateOnly))
		suite.Equal(newPPM.SITExpected, updatedPPM.SITExpected)
		suite.Equal(*newFakeEstimatedIncentive, *updatedPPM.EstimatedIncentive)
		suite.Equal(*newFakeMaxIncentive, *updatedPPM.MaxIncentive)
		suite.Equal(updatedPPM.Shipment.MarketCode, models.MarketCodeDomestic)
	})

	suite.Run("Can successfully update a PPMShipment - add estimated weights - no pro gear", func() {
		appCtx := suite.AppContextWithSessionForTest(&auth.Session{})

		subtestData := setUpForTests(fakeEstimatedIncentive, nil, nil, nil)

		originalPPM := factory.BuildMinimalPPMShipment(appCtx.DB(), nil, nil)

		newPPM := models.PPMShipment{
			EstimatedWeight: models.PoundPointer(4000),
			HasProGear:      models.BoolPointer(false),
		}

		updatedPPM, err := subtestData.ppmShipmentUpdater.UpdatePPMShipmentWithDefaultCheck(appCtx, &newPPM, originalPPM.ShipmentID)

		suite.NilOrNoVerrs(err)

		// Fields that shouldn't have changed
		suite.Equal(originalPPM.ExpectedDepartureDate.Format(dateOnly), updatedPPM.ExpectedDepartureDate.Format(dateOnly))
		suite.Equal(originalPPM.SITExpected, updatedPPM.SITExpected)

		// Fields that should now be updated
		suite.Equal(*newPPM.EstimatedWeight, *updatedPPM.EstimatedWeight)
		suite.Equal(*newPPM.HasProGear, *updatedPPM.HasProGear)
		suite.Nil(updatedPPM.ProGearWeight)
		suite.Nil(updatedPPM.SpouseProGearWeight)

		// EstimatedIncentive should have been calculated and set
		suite.Nil(originalPPM.EstimatedIncentive)
		suite.Equal(*fakeEstimatedIncentive, *updatedPPM.EstimatedIncentive)
	})

	suite.Run("Can successfully update a PPMShipment - add estimated weights - has pro gear", func() {
		appCtx := suite.AppContextWithSessionForTest(&auth.Session{})

		subtestData := setUpForTests(fakeEstimatedIncentive, nil, nil, nil)

		originalPPM := factory.BuildMinimalPPMShipment(appCtx.DB(), nil, nil)

		newPPM := models.PPMShipment{
			EstimatedWeight:     models.PoundPointer(4000),
			HasProGear:          models.BoolPointer(true),
			ProGearWeight:       models.PoundPointer(1000),
			SpouseProGearWeight: models.PoundPointer(0),
		}

		updatedPPM, err := subtestData.ppmShipmentUpdater.UpdatePPMShipmentWithDefaultCheck(appCtx, &newPPM, originalPPM.ShipmentID)

		suite.NilOrNoVerrs(err)

		// Fields that shouldn't have changed
		suite.Equal(originalPPM.ExpectedDepartureDate.Format(dateOnly), updatedPPM.ExpectedDepartureDate.Format(dateOnly))
		suite.Equal(originalPPM.SITExpected, updatedPPM.SITExpected)

		// Fields that should now be updated
		suite.Equal(*newPPM.EstimatedWeight, *updatedPPM.EstimatedWeight)
		suite.Equal(*newPPM.HasProGear, *updatedPPM.HasProGear)
		suite.Equal(*newPPM.ProGearWeight, *updatedPPM.ProGearWeight)
		suite.Equal(*newPPM.SpouseProGearWeight, *updatedPPM.SpouseProGearWeight)

		// EstimatedIncentive should have been calculated and set
		suite.Nil(originalPPM.EstimatedIncentive)
		suite.Equal(*fakeEstimatedIncentive, *updatedPPM.EstimatedIncentive)
	})

	suite.Run("Can successfully update a PPMShipment - edit estimated weights - pro gear no to yes", func() {
		appCtx := suite.AppContextWithSessionForTest(&auth.Session{})

		newFakeEstimatedIncentive := models.CentPointer(unit.Cents(2000000))

		subtestData := setUpForTests(newFakeEstimatedIncentive, nil, nil, nil)

		originalPPM := factory.BuildMinimalPPMShipment(appCtx.DB(), []factory.Customization{
			{
				Model: models.PPMShipment{
					EstimatedWeight:    models.PoundPointer(4000),
					HasProGear:         models.BoolPointer(false),
					EstimatedIncentive: fakeEstimatedIncentive,
				},
			},
		}, nil)
		newPPM := models.PPMShipment{
			EstimatedWeight:     models.PoundPointer(4500),
			HasProGear:          models.BoolPointer(true),
			ProGearWeight:       models.PoundPointer(1000),
			SpouseProGearWeight: models.PoundPointer(0),
		}

		updatedPPM, err := subtestData.ppmShipmentUpdater.UpdatePPMShipmentWithDefaultCheck(appCtx, &newPPM, originalPPM.ShipmentID)

		suite.NilOrNoVerrs(err)

		// Fields that shouldn't have changed
		suite.Equal(originalPPM.ExpectedDepartureDate.Format(dateOnly), updatedPPM.ExpectedDepartureDate.Format(dateOnly))
		suite.Equal(originalPPM.SITExpected, updatedPPM.SITExpected)

		// Fields that should now be updated
		suite.Equal(*newPPM.EstimatedWeight, *updatedPPM.EstimatedWeight)
		suite.Equal(*newPPM.HasProGear, *updatedPPM.HasProGear)
		suite.Equal(*newPPM.ProGearWeight, *updatedPPM.ProGearWeight)
		suite.Equal(*newPPM.SpouseProGearWeight, *updatedPPM.SpouseProGearWeight)
		suite.Equal(*newFakeEstimatedIncentive, *updatedPPM.EstimatedIncentive)
	})

	suite.Run("Can successfully update a PPMShipment - edit estimated weights - pro gear yes to no", func() {
		appCtx := suite.AppContextWithSessionForTest(&auth.Session{})

		newFakeEstimatedIncentive := models.CentPointer(unit.Cents(2000000))

		subtestData := setUpForTests(newFakeEstimatedIncentive, nil, nil, nil)

		originalPPM := factory.BuildMinimalPPMShipment(appCtx.DB(), []factory.Customization{
			{
				Model: models.PPMShipment{
					EstimatedWeight:     models.PoundPointer(4000),
					HasProGear:          models.BoolPointer(true),
					ProGearWeight:       models.PoundPointer(1000),
					SpouseProGearWeight: models.PoundPointer(0),
					EstimatedIncentive:  fakeEstimatedIncentive,
				},
			},
		}, nil)

		newPPM := models.PPMShipment{
			EstimatedWeight: models.PoundPointer(4500),
			HasProGear:      models.BoolPointer(false),
		}

		updatedPPM, err := subtestData.ppmShipmentUpdater.UpdatePPMShipmentWithDefaultCheck(appCtx, &newPPM, originalPPM.ShipmentID)

		suite.NilOrNoVerrs(err)

		// Fields that shouldn't have changed
		suite.Equal(originalPPM.ExpectedDepartureDate.Format(dateOnly), updatedPPM.ExpectedDepartureDate.Format(dateOnly))
		suite.Equal(originalPPM.SITExpected, updatedPPM.SITExpected)

		// Fields that should now be updated
		suite.Equal(*newPPM.EstimatedWeight, *updatedPPM.EstimatedWeight)
		suite.Equal(*newPPM.HasProGear, *updatedPPM.HasProGear)
		suite.Nil(updatedPPM.ProGearWeight)
		suite.Nil(updatedPPM.SpouseProGearWeight)
		suite.Equal(*newFakeEstimatedIncentive, *updatedPPM.EstimatedIncentive)
	})

	suite.Run("Can successfully update a PPMShipment - edit just allowable weight", func() {
		appCtx := suite.AppContextWithSessionForTest(&auth.Session{})

		subtestData := setUpForTests(nil, nil, nil, nil)

		originalPPM := factory.BuildMinimalPPMShipment(appCtx.DB(), []factory.Customization{
			{
				Model: models.PPMShipment{
					EstimatedWeight: models.PoundPointer(4000),
					AllowableWeight: models.PoundPointer(3000),
				},
			},
		}, nil)

		newPPM := models.PPMShipment{
			AllowableWeight: models.PoundPointer(4545),
		}

		updatedPPM, err := subtestData.ppmShipmentUpdater.UpdatePPMShipmentWithDefaultCheck(appCtx, &newPPM, originalPPM.ShipmentID)

		suite.NilOrNoVerrs(err)

		// Fields that shouldn't have changed
		suite.Equal(originalPPM.EstimatedWeight, updatedPPM.EstimatedWeight)

		// Fields that should now be updated
		suite.Equal(*newPPM.AllowableWeight, *updatedPPM.AllowableWeight)
	})

	suite.Run("Can successfully update a PPMShipment - add advance info - no advance", func() {
		appCtx := suite.AppContextWithSessionForTest(&auth.Session{})

		originalPPM := factory.BuildMinimalPPMShipment(appCtx.DB(), []factory.Customization{
			{
				Model: models.PPMShipment{
					EstimatedWeight:    models.PoundPointer(4000),
					HasProGear:         models.BoolPointer(false),
					EstimatedIncentive: fakeEstimatedIncentive,
				},
			},
		}, nil)
		newPPM := models.PPMShipment{
			HasRequestedAdvance: models.BoolPointer(false),
		}

		subtestData := setUpForTests(originalPPM.EstimatedIncentive, nil, nil, nil)

		updatedPPM, err := subtestData.ppmShipmentUpdater.UpdatePPMShipmentWithDefaultCheck(appCtx, &newPPM, originalPPM.ShipmentID)

		suite.NilOrNoVerrs(err)

		// Fields that shouldn't have changed
		suite.Equal(originalPPM.ExpectedDepartureDate.Format(dateOnly), updatedPPM.ExpectedDepartureDate.Format(dateOnly))
		suite.Equal(originalPPM.SITExpected, updatedPPM.SITExpected)
		suite.Equal(*originalPPM.EstimatedWeight, *updatedPPM.EstimatedWeight)
		suite.Equal(*originalPPM.HasProGear, *updatedPPM.HasProGear)
		suite.Nil(updatedPPM.ProGearWeight)
		suite.Nil(updatedPPM.SpouseProGearWeight)
		suite.Equal(*originalPPM.EstimatedIncentive, *updatedPPM.EstimatedIncentive)

		// Fields that should now be updated
		suite.Equal(*newPPM.HasRequestedAdvance, *updatedPPM.HasRequestedAdvance)
		suite.Nil(updatedPPM.AdvanceAmountRequested)
	})

	suite.Run("Can successfully update a PPMShipment - add advance info - yes advance", func() {
		appCtx := suite.AppContextWithSessionForTest(&auth.Session{})

		originalPPM := factory.BuildMinimalPPMShipment(appCtx.DB(), []factory.Customization{
			{
				Model: models.PPMShipment{
					EstimatedWeight:    models.PoundPointer(4000),
					HasProGear:         models.BoolPointer(false),
					EstimatedIncentive: fakeEstimatedIncentive,
				},
			},
		}, nil)
		newPPM := models.PPMShipment{
			HasRequestedAdvance:    models.BoolPointer(true),
			AdvanceAmountRequested: models.CentPointer(unit.Cents(300000)),
		}

		subtestData := setUpForTests(originalPPM.EstimatedIncentive, nil, nil, nil)

		updatedPPM, err := subtestData.ppmShipmentUpdater.UpdatePPMShipmentWithDefaultCheck(appCtx, &newPPM, originalPPM.ShipmentID)

		suite.NilOrNoVerrs(err)

		// Fields that shouldn't have changed
		suite.Equal(originalPPM.ExpectedDepartureDate.Format(dateOnly), updatedPPM.ExpectedDepartureDate.Format(dateOnly))
		suite.Equal(originalPPM.SITExpected, updatedPPM.SITExpected)
		suite.Equal(*originalPPM.EstimatedWeight, *updatedPPM.EstimatedWeight)
		suite.Equal(*originalPPM.HasProGear, *updatedPPM.HasProGear)
		suite.Equal(*originalPPM.EstimatedIncentive, *updatedPPM.EstimatedIncentive)
		suite.Nil(updatedPPM.ProGearWeight)
		suite.Nil(updatedPPM.SpouseProGearWeight)

		// Fields that should now be updated
		suite.Equal(*newPPM.HasRequestedAdvance, *updatedPPM.HasRequestedAdvance)
		suite.Equal(*newPPM.AdvanceAmountRequested, *updatedPPM.AdvanceAmountRequested)
	})

	suite.Run("Can successfully update a PPMShipment - office user edits requested advance", func() {
		appCtx := suite.AppContextWithSessionForTest(&auth.Session{
			OfficeUserID: uuid.Must(uuid.NewV4()),
		})
		approved := models.PPMAdvanceStatusApproved
		originalPPM := factory.BuildPPMShipment(suite.DB(), []factory.Customization{
			{
				Model: models.PPMShipment{
					EstimatedIncentive:     fakeEstimatedIncentive,
					HasRequestedAdvance:    models.BoolPointer(true),
					AdvanceAmountRequested: models.CentPointer(unit.Cents(400000)),
					AdvanceStatus:          &approved,
				},
			},
		}, nil)
		newPPM := models.PPMShipment{
			HasRequestedAdvance:    models.BoolPointer(true),
			AdvanceAmountRequested: models.CentPointer(unit.Cents(200000)),
		}

		subtestData := setUpForTests(originalPPM.EstimatedIncentive, nil, nil, nil)

		updatedPPM, err := subtestData.ppmShipmentUpdater.UpdatePPMShipmentWithDefaultCheck(appCtx, &newPPM, originalPPM.ShipmentID)

		suite.NilOrNoVerrs(err)

		// Fields that shouldn't have changed
		suite.Equal(originalPPM.ExpectedDepartureDate.Format(dateOnly), updatedPPM.ExpectedDepartureDate.Format(dateOnly))
		suite.Equal(originalPPM.SITExpected, updatedPPM.SITExpected)
		suite.Equal(*originalPPM.EstimatedWeight, *updatedPPM.EstimatedWeight)
		suite.Equal(*originalPPM.HasProGear, *updatedPPM.HasProGear)
		suite.Equal(*originalPPM.ProGearWeight, *updatedPPM.ProGearWeight)
		suite.Equal(*originalPPM.SpouseProGearWeight, *updatedPPM.SpouseProGearWeight)
		suite.Equal(*originalPPM.EstimatedIncentive, *updatedPPM.EstimatedIncentive)

		// Fields that should now be updated
		suite.Equal(*newPPM.HasRequestedAdvance, *updatedPPM.HasRequestedAdvance)
		suite.Equal(*newPPM.AdvanceAmountRequested, *updatedPPM.AdvanceAmountRequested)
		suite.Equal(&approved, updatedPPM.AdvanceStatus)
	})

	suite.Run("Can successfully update a PPMShipment - office user approves advance request", func() {
		appCtx := suite.AppContextWithSessionForTest(&auth.Session{
			OfficeUserID: uuid.Must(uuid.NewV4()),
		})
		originalPPM := factory.BuildPPMShipment(suite.DB(), []factory.Customization{
			{
				Model: models.PPMShipment{
					EstimatedIncentive:     fakeEstimatedIncentive,
					HasRequestedAdvance:    models.BoolPointer(true),
					AdvanceAmountRequested: models.CentPointer(unit.Cents(400000)),
				},
			},
		}, nil)

		approved := models.PPMAdvanceStatusApproved

		newPPM := models.PPMShipment{
			HasRequestedAdvance:    models.BoolPointer(true),
			AdvanceAmountRequested: models.CentPointer(unit.Cents(400000)),
			AdvanceStatus:          &approved,
		}

		subtestData := setUpForTests(originalPPM.EstimatedIncentive, nil, nil, nil)

		updatedPPM, err := subtestData.ppmShipmentUpdater.UpdatePPMShipmentWithDefaultCheck(appCtx, &newPPM, originalPPM.ShipmentID)

		suite.NilOrNoVerrs(err)

		// Fields that shouldn't have changed
		suite.Equal(originalPPM.ExpectedDepartureDate.Format(dateOnly), updatedPPM.ExpectedDepartureDate.Format(dateOnly))
		suite.Equal(originalPPM.SITExpected, updatedPPM.SITExpected)
		suite.Equal(*originalPPM.EstimatedWeight, *updatedPPM.EstimatedWeight)
		suite.Equal(*originalPPM.HasProGear, *updatedPPM.HasProGear)
		suite.Equal(*originalPPM.ProGearWeight, *updatedPPM.ProGearWeight)
		suite.Equal(*originalPPM.SpouseProGearWeight, *updatedPPM.SpouseProGearWeight)
		suite.Equal(*originalPPM.EstimatedIncentive, *updatedPPM.EstimatedIncentive)

		// Fields that should now be updated
		suite.Equal(*newPPM.HasRequestedAdvance, *updatedPPM.HasRequestedAdvance)
		suite.Equal(*newPPM.AdvanceAmountRequested, *updatedPPM.AdvanceAmountRequested)
		suite.Equal(&approved, updatedPPM.AdvanceStatus)
	})

	suite.Run("Can successfully update a PPMShipment - office user rejects advance request", func() {
		appCtx := suite.AppContextWithSessionForTest(&auth.Session{
			OfficeUserID: uuid.Must(uuid.NewV4()),
		})
		originalPPM := factory.BuildPPMShipment(suite.DB(), []factory.Customization{
			{
				Model: models.PPMShipment{
					EstimatedIncentive:     fakeEstimatedIncentive,
					HasRequestedAdvance:    models.BoolPointer(true),
					AdvanceAmountRequested: models.CentPointer(unit.Cents(400000)),
				},
			},
		}, nil)
		rejected := models.PPMAdvanceStatusRejected

		newPPM := models.PPMShipment{
			HasRequestedAdvance:    models.BoolPointer(true),
			AdvanceAmountRequested: models.CentPointer(unit.Cents(400000)),
			AdvanceStatus:          &rejected,
		}

		subtestData := setUpForTests(originalPPM.EstimatedIncentive, nil, nil, nil)

		updatedPPM, err := subtestData.ppmShipmentUpdater.UpdatePPMShipmentWithDefaultCheck(appCtx, &newPPM, originalPPM.ShipmentID)

		suite.NilOrNoVerrs(err)

		// Fields that shouldn't have changed
		suite.Equal(originalPPM.ExpectedDepartureDate.Format(dateOnly), updatedPPM.ExpectedDepartureDate.Format(dateOnly))
		suite.Equal(originalPPM.SITExpected, updatedPPM.SITExpected)
		suite.Equal(*originalPPM.EstimatedWeight, *updatedPPM.EstimatedWeight)
		suite.Equal(*originalPPM.HasProGear, *updatedPPM.HasProGear)
		suite.Equal(*originalPPM.ProGearWeight, *updatedPPM.ProGearWeight)
		suite.Equal(*originalPPM.SpouseProGearWeight, *updatedPPM.SpouseProGearWeight)
		suite.Equal(*originalPPM.EstimatedIncentive, *updatedPPM.EstimatedIncentive)

		// Fields that should now be updated
		suite.Equal(*newPPM.HasRequestedAdvance, *updatedPPM.HasRequestedAdvance)
		suite.Equal(*newPPM.AdvanceAmountRequested, *updatedPPM.AdvanceAmountRequested)
		suite.Equal(&rejected, updatedPPM.AdvanceStatus)
	})

	suite.Run("Can successfully update a PPMShipment - edit advance - advance requested no to yes", func() {
		appCtx := suite.AppContextWithSessionForTest(&auth.Session{
			OfficeUserID: uuid.Must(uuid.NewV4()),
		})

		originalPPM := factory.BuildPPMShipment(suite.DB(), []factory.Customization{
			{
				Model: models.PPMShipment{
					EstimatedIncentive:  fakeEstimatedIncentive,
					HasRequestedAdvance: models.BoolPointer(false),
				},
			},
		}, nil)
		approved := models.PPMAdvanceStatusApproved

		newPPM := models.PPMShipment{
			HasRequestedAdvance:    models.BoolPointer(true),
			AdvanceAmountRequested: models.CentPointer(unit.Cents(400000)),
			AdvanceStatus:          &approved,
		}

		subtestData := setUpForTests(originalPPM.EstimatedIncentive, nil, nil, nil)

		updatedPPM, err := subtestData.ppmShipmentUpdater.UpdatePPMShipmentWithDefaultCheck(appCtx, &newPPM, originalPPM.ShipmentID)

		suite.NilOrNoVerrs(err)

		// Fields that shouldn't have changed
		suite.Equal(originalPPM.ExpectedDepartureDate.Format(dateOnly), updatedPPM.ExpectedDepartureDate.Format(dateOnly))
		suite.Equal(originalPPM.SITExpected, updatedPPM.SITExpected)
		suite.Equal(*originalPPM.EstimatedWeight, *updatedPPM.EstimatedWeight)
		suite.Equal(*originalPPM.HasProGear, *updatedPPM.HasProGear)
		suite.Equal(*originalPPM.ProGearWeight, *updatedPPM.ProGearWeight)
		suite.Equal(*originalPPM.SpouseProGearWeight, *updatedPPM.SpouseProGearWeight)
		suite.Equal(*originalPPM.EstimatedIncentive, *updatedPPM.EstimatedIncentive)

		// Fields that should now be updated
		suite.Equal(*newPPM.HasRequestedAdvance, *updatedPPM.HasRequestedAdvance)
		suite.Equal(*newPPM.AdvanceAmountRequested, *updatedPPM.AdvanceAmountRequested)
		suite.Equal(&approved, updatedPPM.AdvanceStatus)
	})

	suite.Run("Can successfully update a PPMShipment - edit SIT - yes to no", func() {
		appCtx := suite.AppContextWithSessionForTest(&auth.Session{})

		newFakeEstimatedIncentive := models.CentPointer(unit.Cents(2000000))

		subtestData := setUpForTests(newFakeEstimatedIncentive, nil, nil, nil)
		sitLocation := models.SITLocationTypeOrigin

		originalPPM := factory.BuildPPMShipment(suite.DB(), []factory.Customization{
			{
				Model: models.PPMShipment{
					SITExpected:               models.BoolPointer(true),
					SITLocation:               &sitLocation,
					SITEstimatedEntryDate:     models.TimePointer(testdatagen.NextValidMoveDate),
					SITEstimatedDepartureDate: models.TimePointer(testdatagen.NextValidMoveDate.Add(testdatagen.OneWeek)),
					SITEstimatedWeight:        models.PoundPointer(1000),
					SITEstimatedCost:          models.CentPointer(unit.Cents(69900)),
				},
			},
		}, nil)
		newPPM := models.PPMShipment{
			SITExpected: models.BoolPointer(false),
		}

		updatedPPM, err := subtestData.ppmShipmentUpdater.UpdatePPMShipmentWithDefaultCheck(appCtx, &newPPM, originalPPM.ShipmentID)

		suite.NilOrNoVerrs(err)

		// Fields that shouldn't have changed
		suite.Equal(originalPPM.ExpectedDepartureDate.Format(dateOnly), updatedPPM.ExpectedDepartureDate.Format(dateOnly))
		suite.Equal(*originalPPM.EstimatedWeight, *updatedPPM.EstimatedWeight)
		suite.Equal(*originalPPM.HasProGear, *updatedPPM.HasProGear)
		suite.Equal(*originalPPM.ProGearWeight, *updatedPPM.ProGearWeight)
		suite.Equal(*originalPPM.SpouseProGearWeight, *updatedPPM.SpouseProGearWeight)
		suite.Equal(*originalPPM.AdvanceAmountRequested, *updatedPPM.AdvanceAmountRequested)
		suite.Equal(*originalPPM.HasRequestedAdvance, *updatedPPM.HasRequestedAdvance)

		// Fields that should now be updated
		suite.Equal(*newPPM.SITExpected, *updatedPPM.SITExpected)
		suite.Nil(updatedPPM.SITLocation)
		suite.Nil(updatedPPM.SITEstimatedEntryDate)
		suite.Nil(updatedPPM.SITEstimatedDepartureDate)
		suite.Nil(updatedPPM.SITEstimatedWeight)
		suite.Nil(updatedPPM.SITEstimatedCost)
	})

	suite.Run("Can successfully update a PPMShipment - edit SIT - no to yes", func() {
		appCtx := suite.AppContextWithSessionForTest(&auth.Session{})

		newFakeEstimatedIncentive := models.CentPointer(unit.Cents(2000000))
		newFakeSITEstimatedCost := models.CentPointer(unit.Cents(62500))

		subtestData := setUpForTests(newFakeEstimatedIncentive, newFakeSITEstimatedCost, nil, nil)
		sitLocation := models.SITLocationTypeOrigin

		originalPPM := factory.BuildPPMShipment(suite.DB(), []factory.Customization{
			{
				Model: models.PPMShipment{
					SITExpected: models.BoolPointer(false),
				},
			},
		}, nil)
		newPPM := models.PPMShipment{
			SITExpected:               models.BoolPointer(true),
			SITLocation:               &sitLocation,
			SITEstimatedEntryDate:     models.TimePointer(testdatagen.NextValidMoveDate),
			SITEstimatedDepartureDate: models.TimePointer(testdatagen.NextValidMoveDate.Add(testdatagen.OneWeek)),
			SITEstimatedWeight:        models.PoundPointer(1000),
		}

		updatedPPM, err := subtestData.ppmShipmentUpdater.UpdatePPMShipmentWithDefaultCheck(appCtx, &newPPM, originalPPM.ShipmentID)

		suite.NilOrNoVerrs(err)

		// Fields that shouldn't have changed
		suite.Equal(originalPPM.ExpectedDepartureDate.Format(dateOnly), updatedPPM.ExpectedDepartureDate.Format(dateOnly))
		suite.Equal(*originalPPM.EstimatedWeight, *updatedPPM.EstimatedWeight)
		suite.Equal(*originalPPM.HasProGear, *updatedPPM.HasProGear)
		suite.Equal(*originalPPM.ProGearWeight, *updatedPPM.ProGearWeight)
		suite.Equal(*originalPPM.SpouseProGearWeight, *updatedPPM.SpouseProGearWeight)
		suite.Equal(*originalPPM.AdvanceAmountRequested, *updatedPPM.AdvanceAmountRequested)
		suite.Equal(*originalPPM.HasRequestedAdvance, *updatedPPM.HasRequestedAdvance)

		// Fields that should now be updated
		suite.Equal(*newPPM.SITExpected, *updatedPPM.SITExpected)
		suite.Equal(*newPPM.SITLocation, *updatedPPM.SITLocation)
		suite.Equal(*newPPM.SITEstimatedEntryDate, *updatedPPM.SITEstimatedEntryDate)
		suite.Equal(*newPPM.SITEstimatedDepartureDate, *updatedPPM.SITEstimatedDepartureDate)
		suite.Equal(*newPPM.SITEstimatedWeight, *updatedPPM.SITEstimatedWeight)
		suite.Equal(*newFakeSITEstimatedCost, *updatedPPM.SITEstimatedCost)
	})

	suite.Run("Can successfully update a PPMShipment - final incentive and actual move date", func() {
		appCtx := suite.AppContextWithSessionForTest(&auth.Session{})

		subtestData := setUpForFinalIncentiveTests(nil, nil, nil, nil, nil)

		today := time.Now()

		originalPPM := factory.BuildMinimalPPMShipment(appCtx.DB(), []factory.Customization{
			{
				Model: models.PPMShipment{
					ActualMoveDate:  &today,
					EstimatedWeight: models.PoundPointer(unit.Pound(5000)),
				},
			},
		}, nil)

		newPPM := originalPPM

		updatedPPM, err := subtestData.ppmShipmentUpdater.UpdatePPMShipmentWithDefaultCheck(appCtx, &newPPM, originalPPM.ShipmentID)

		suite.NilOrNoVerrs(err)

		// Fields that should now be updated
		suite.Equal(newPPM.FinalIncentive, updatedPPM.FinalIncentive)
		suite.Equal(newPPM.ActualMoveDate, updatedPPM.ActualMoveDate)
	})

	suite.Run("Can't update if Shipment can't be found", func() {
		badMTOShipmentID := uuid.Must(uuid.NewV4())

		subtestData := setUpForTests(nil, nil, nil, nil)

		updatedPPMShipment, err := subtestData.ppmShipmentUpdater.UpdatePPMShipmentWithDefaultCheck(suite.AppContextWithSessionForTest(&auth.Session{}), &models.PPMShipment{}, badMTOShipmentID)

		suite.Nil(updatedPPMShipment)

		suite.Error(err)
		suite.IsType(apperror.NotFoundError{}, err)
		suite.Equal(fmt.Sprintf("ID: %s not found while looking for PPMShipment by MTO ShipmentID", badMTOShipmentID.String()), err.Error())
	})

	suite.Run("Can't update if there is invalid input", func() {
		appCtx := suite.AppContextWithSessionForTest(&auth.Session{})

		subtestData := setUpForTests(nil, nil, nil, nil)

		originalPPMShipment := factory.BuildPPMShipment(appCtx.DB(), nil, nil)

		// Easiest invalid input to trigger is to set an invalid AdvanceAmountRequested value. The rest are harder to
		// trigger based on how the service object is set up.
		newPPMShipment := models.PPMShipment{
			AdvanceAmountRequested: models.CentPointer(unit.Cents(3000000)),
		}

		updatedPPMShipment, err := subtestData.ppmShipmentUpdater.UpdatePPMShipmentWithDefaultCheck(appCtx, &newPPMShipment, originalPPMShipment.ShipmentID)

		suite.Nil(updatedPPMShipment)

		suite.Error(err)
		suite.IsType(apperror.InvalidInputError{}, err)
		suite.Equal("Invalid input found while validating the PPM shipment.", err.Error())
	})

	suite.Run("Can't update if there is an error calculating incentive", func() {
		appCtx := suite.AppContextWithSessionForTest(&auth.Session{})

		fakeEstimatedIncentiveError := errors.New("failed to calculate incentive")
		subtestData := setUpForTests(nil, nil, nil, fakeEstimatedIncentiveError)

		originalPPMShipment := factory.BuildPPMShipment(appCtx.DB(), nil, nil)

		newPPMShipment := models.PPMShipment{
			HasRequestedAdvance: models.BoolPointer(false),
		}

		updatedPPMShipment, err := subtestData.ppmShipmentUpdater.UpdatePPMShipmentWithDefaultCheck(appCtx, &newPPMShipment, originalPPMShipment.ShipmentID)

		suite.Nil(updatedPPMShipment)

		suite.Error(err)
		suite.Equal(fakeEstimatedIncentiveError, err)
	})

	suite.Run("Can successfully update a PPMShipment - add W-2 address", func() {
		appCtx := suite.AppContextWithSessionForTest(&auth.Session{})

		subtestData := setUpForTests(fakeEstimatedIncentive, nil, nil, nil)

		originalPPM := factory.BuildMinimalPPMShipment(appCtx.DB(), nil, nil)

		streetAddress1 := "10642 N Second Ave"
		streetAddress2 := "Apt. 308"
		city := "Atco"
		state := "NJ"
		postalCode := "08004"

		newPPM := models.PPMShipment{
			W2Address: &models.Address{
				StreetAddress1: streetAddress1,
				StreetAddress2: &streetAddress2,
				City:           city,
				State:          state,
				PostalCode:     postalCode,
			},
		}

		updatedPPM, err := subtestData.ppmShipmentUpdater.UpdatePPMShipmentWithDefaultCheck(appCtx, &newPPM, originalPPM.ShipmentID)

		suite.NilOrNoVerrs(err)

		suite.NotNil(updatedPPM.W2AddressID)
		suite.Equal(streetAddress1, updatedPPM.W2Address.StreetAddress1)
		suite.Equal(streetAddress2, *updatedPPM.W2Address.StreetAddress2)
		suite.Equal(city, updatedPPM.W2Address.City)
		suite.Equal(state, updatedPPM.W2Address.State)
		suite.Equal(postalCode, updatedPPM.W2Address.PostalCode)
	})

	suite.Run("Can successfully update a PPMShipment - add W-2 address with empty strings for optional fields", func() {
		appCtx := suite.AppContextWithSessionForTest(&auth.Session{})

		subtestData := setUpForTests(fakeEstimatedIncentive, nil, nil, nil)

		originalPPM := factory.BuildMinimalPPMShipment(appCtx.DB(), nil, nil)

		streetAddress1 := "1819 S Cedar Street"
		city := "Fayetteville"
		state := "NC"
		postalCode := "28314"

		newPPM := models.PPMShipment{
			W2Address: &models.Address{
				StreetAddress1: streetAddress1,
				StreetAddress2: models.StringPointer(""),
				StreetAddress3: models.StringPointer(""),
				City:           city,
				State:          state,
				PostalCode:     postalCode,
			},
		}
		updatedPPM, err := subtestData.ppmShipmentUpdater.UpdatePPMShipmentWithDefaultCheck(appCtx, &newPPM, originalPPM.ShipmentID)

		suite.NilOrNoVerrs(err)

		suite.NotNil(updatedPPM.W2AddressID)
		suite.Equal(streetAddress1, updatedPPM.W2Address.StreetAddress1)
		suite.Equal(city, updatedPPM.W2Address.City)
		suite.Equal(state, updatedPPM.W2Address.State)
		suite.Equal(postalCode, updatedPPM.W2Address.PostalCode)
		suite.Nil(updatedPPM.W2Address.StreetAddress2)
		suite.Nil(updatedPPM.W2Address.StreetAddress3)
		suite.NotNil(updatedPPM.W2Address.Country)
	})

	suite.Run("Can successfully update a PPMShipment - modify W-2 address", func() {
		appCtx := suite.AppContextWithSessionForTest(&auth.Session{})

		subtestData := setUpForTests(fakeEstimatedIncentive, nil, nil, nil)

		address := factory.BuildAddress(appCtx.DB(), nil, nil)
		originalPPM := factory.BuildMinimalPPMShipment(appCtx.DB(), []factory.Customization{
			{
				Model:    address,
				LinkOnly: true,
				Type:     &factory.Addresses.W2Address,
			},
		}, nil)
		streetAddress1 := "10642 N Second Ave"
		streetAddress2 := "Apt. 308"
		city := "Cookstown"
		state := "NJ"
		postalCode := "08511"

		newPPM := models.PPMShipment{
			W2Address: &models.Address{
				StreetAddress1: streetAddress1,
				StreetAddress2: &streetAddress2,
				City:           city,
				State:          state,
				PostalCode:     postalCode,
			},
		}

		updatedPPM, err := subtestData.ppmShipmentUpdater.UpdatePPMShipmentWithDefaultCheck(appCtx, &newPPM, originalPPM.ShipmentID)

		suite.NilOrNoVerrs(err)

		suite.Equal(address.ID, *updatedPPM.W2AddressID)
		suite.Equal(streetAddress1, updatedPPM.W2Address.StreetAddress1)
		suite.Equal(streetAddress2, *updatedPPM.W2Address.StreetAddress2)
		suite.Equal(city, updatedPPM.W2Address.City)
		suite.Equal(state, updatedPPM.W2Address.State)
		suite.Equal(postalCode, updatedPPM.W2Address.PostalCode)
		suite.Equal(*address.StreetAddress3, *updatedPPM.W2Address.StreetAddress3)
		suite.Equal(address.CountryId, updatedPPM.W2Address.CountryId)
	})

	suite.Run("Can successfully update a PPMShipment - add Pickup and Destination address", func() {
		appCtx := suite.AppContextWithSessionForTest(&auth.Session{})

		subtestData := setUpForTests(fakeEstimatedIncentive, nil, nil, nil)

		originalPPM := factory.BuildMinimalPPMShipment(appCtx.DB(), nil, nil)

		streetAddress1 := "10642 N Second Ave"
		streetAddress2 := "Apt. 308"
		city := "Atco"
		state := "NJ"
		postalCode := "08004"

		newPPM := models.PPMShipment{
			PickupAddress: &models.Address{
				StreetAddress1: streetAddress1,
				StreetAddress2: &streetAddress2,
				City:           city,
				State:          state,
				PostalCode:     postalCode,
			},
			DestinationAddress: &models.Address{
				StreetAddress1: streetAddress1,
				StreetAddress2: &streetAddress2,
				City:           city,
				State:          state,
				PostalCode:     postalCode,
			},
			SecondaryPickupAddress: &models.Address{
				StreetAddress1: streetAddress1,
				StreetAddress2: &streetAddress2,
				City:           city,
				State:          state,
				PostalCode:     postalCode,
			},
			SecondaryDestinationAddress: &models.Address{
				StreetAddress1: streetAddress1,
				StreetAddress2: &streetAddress2,
				City:           city,
				State:          state,
				PostalCode:     postalCode,
			},
			TertiaryPickupAddress: &models.Address{
				StreetAddress1: streetAddress1,
				StreetAddress2: &streetAddress2,
				City:           city,
				State:          state,
				PostalCode:     postalCode,
			},
			TertiaryDestinationAddress: &models.Address{
				StreetAddress1: streetAddress1,
				StreetAddress2: &streetAddress2,
				City:           city,
				State:          state,
				PostalCode:     postalCode,
			},
		}

		updatedPPM, err := subtestData.ppmShipmentUpdater.UpdatePPMShipmentWithDefaultCheck(appCtx, &newPPM, originalPPM.ShipmentID)

		suite.NilOrNoVerrs(err)

		suite.NotNil(updatedPPM.PickupAddressID)
		suite.NotNil(updatedPPM.PickupAddress)
		suite.Equal(streetAddress1, updatedPPM.PickupAddress.StreetAddress1)
		suite.Equal(streetAddress2, *updatedPPM.PickupAddress.StreetAddress2)
		suite.Equal(city, updatedPPM.PickupAddress.City)
		suite.Equal(state, updatedPPM.PickupAddress.State)
		suite.Equal(postalCode, updatedPPM.PickupAddress.PostalCode)

		suite.NotNil(updatedPPM.DestinationAddressID)
		suite.NotNil(updatedPPM.DestinationAddress)
		suite.Equal(streetAddress1, updatedPPM.DestinationAddress.StreetAddress1)
		suite.Equal(streetAddress2, *updatedPPM.DestinationAddress.StreetAddress2)
		suite.Equal(city, updatedPPM.DestinationAddress.City)
		suite.Equal(state, updatedPPM.DestinationAddress.State)
		suite.Equal(postalCode, updatedPPM.DestinationAddress.PostalCode)

		suite.NotNil(updatedPPM.SecondaryPickupAddressID)
		suite.NotNil(updatedPPM.SecondaryPickupAddress)
		suite.Equal(streetAddress1, updatedPPM.SecondaryPickupAddress.StreetAddress1)
		suite.Equal(streetAddress2, *updatedPPM.SecondaryPickupAddress.StreetAddress2)
		suite.Equal(city, updatedPPM.SecondaryPickupAddress.City)
		suite.Equal(state, updatedPPM.SecondaryPickupAddress.State)
		suite.Equal(postalCode, updatedPPM.SecondaryPickupAddress.PostalCode)

		suite.NotNil(updatedPPM.SecondaryDestinationAddressID)
		suite.NotNil(updatedPPM.SecondaryDestinationAddress)
		suite.Equal(streetAddress1, updatedPPM.SecondaryDestinationAddress.StreetAddress1)
		suite.Equal(streetAddress2, *updatedPPM.SecondaryDestinationAddress.StreetAddress2)
		suite.Equal(city, updatedPPM.SecondaryDestinationAddress.City)
		suite.Equal(state, updatedPPM.SecondaryDestinationAddress.State)
		suite.Equal(postalCode, updatedPPM.SecondaryDestinationAddress.PostalCode)

		suite.NotNil(updatedPPM.TertiaryPickupAddressID)
		suite.NotNil(updatedPPM.TertiaryPickupAddress)
		suite.Equal(streetAddress1, updatedPPM.TertiaryPickupAddress.StreetAddress1)
		suite.Equal(streetAddress2, *updatedPPM.TertiaryPickupAddress.StreetAddress2)
		suite.Equal(city, updatedPPM.TertiaryPickupAddress.City)
		suite.Equal(state, updatedPPM.TertiaryPickupAddress.State)
		suite.Equal(postalCode, updatedPPM.TertiaryPickupAddress.PostalCode)

		suite.NotNil(updatedPPM.TertiaryDestinationAddressID)
		suite.NotNil(updatedPPM.TertiaryDestinationAddress)
		suite.Equal(streetAddress1, updatedPPM.TertiaryDestinationAddress.StreetAddress1)
		suite.Equal(streetAddress2, *updatedPPM.TertiaryDestinationAddress.StreetAddress2)
		suite.Equal(city, updatedPPM.TertiaryDestinationAddress.City)
		suite.Equal(state, updatedPPM.TertiaryDestinationAddress.State)
		suite.Equal(postalCode, updatedPPM.TertiaryDestinationAddress.PostalCode)
	})
	suite.Run("Can successfully update a PPM Shipment SIT estimated cost", func() {
		appCtx := suite.AppContextWithSessionForTest(&auth.Session{})
		setupPricerData()
		newFakeEstimatedIncentive := models.CentPointer(unit.Cents(2000000))
		newFakeSITEstimatedCost := models.CentPointer(unit.Cents(62500))

		subtestData := setUpForTests(newFakeEstimatedIncentive, newFakeSITEstimatedCost, nil, nil)
		sitLocationDestination := models.SITLocationTypeDestination
		entryDate := time.Date(2020, time.March, 15, 0, 0, 0, 0, time.UTC)
		mtoShipment := factory.BuildMTOShipment(suite.DB(), []factory.Customization{
			{
				Model: models.MTOShipment{
					ShipmentType: models.MTOShipmentTypePPM,
				},
			},
		}, nil)
		streetAddress1 := "10642 N Second Ave"
		streetAddress2 := "Apt. 308"
		city := "GROVETOWN"
		state := "GA"
		postalCode := "30813"
		destinationAddress := &models.Address{
			StreetAddress1: streetAddress1,
			StreetAddress2: &streetAddress2,
			City:           city,
			State:          state,
			PostalCode:     postalCode,
		}
		originalPPM := factory.BuildPPMShipment(suite.DB(), []factory.Customization{
			{
				Model: models.PPMShipment{
					ExpectedDepartureDate:     entryDate.Add(time.Hour * 24 * 30),
					SITExpected:               models.BoolPointer(true),
					SITLocation:               &sitLocationDestination,
					SITEstimatedEntryDate:     &entryDate,
					SITEstimatedDepartureDate: models.TimePointer(entryDate.Add(time.Hour * 24 * 30)),
					SITEstimatedWeight:        models.PoundPointer(1000),
					SITEstimatedCost:          newFakeSITEstimatedCost,
				},
			},
			{
				Model:    mtoShipment,
				LinkOnly: true,
			},
		}, nil)

		originalPPM.DestinationAddress = destinationAddress
		mockedPlanner := &routemocks.Planner{}
		mockedPlanner.On("ZipTransitDistance", mock.AnythingOfType("*appcontext.appContext"),
			"90210", "30813").Return(2294, nil)

		updatedPPM, err := subtestData.ppmShipmentUpdater.UpdatePPMShipmentSITEstimatedCost(appCtx, &originalPPM)

		suite.NilOrNoVerrs(err)
		suite.NotEqual(*updatedPPM.SITEstimatedCost, newFakeSITEstimatedCost)
	})
	suite.Run("Can't find contract for PPM SIT Estimated Cost calculation", func() {
		appCtx := suite.AppContextWithSessionForTest(&auth.Session{})

		newFakeEstimatedIncentive := models.CentPointer(unit.Cents(2000000))
		newFakeSITEstimatedCost := models.CentPointer(unit.Cents(62500))

		subtestData := setUpForTests(newFakeEstimatedIncentive, newFakeSITEstimatedCost, nil, nil)
		sitLocationDestination := models.SITLocationTypeDestination
		entryDate := time.Date(2020, time.March, 15, 0, 0, 0, 0, time.UTC)
		// we do not have a contract for this date
		invalidDate := time.Date(2017, time.March, 15, 0, 0, 0, 0, time.UTC)
		streetAddress1 := "10642 N Second Ave"
		streetAddress2 := "Apt. 308"
		city := "GROVETOWN"
		state := "GA"
		postalCode := "30813"
		destinationAddress := &models.Address{
			StreetAddress1: streetAddress1,
			StreetAddress2: &streetAddress2,
			City:           city,
			State:          state,
			PostalCode:     postalCode,
		}
		mtoShipment := factory.BuildMTOShipment(suite.DB(), []factory.Customization{
			{
				Model: models.MTOShipment{
					ShipmentType: models.MTOShipmentTypePPM,
				},
			},
		}, nil)
		originalPPM := factory.BuildPPMShipment(suite.DB(), []factory.Customization{
			{
				Model: models.PPMShipment{
					ExpectedDepartureDate:     invalidDate,
					SITExpected:               models.BoolPointer(true),
					SITLocation:               &sitLocationDestination,
					SITEstimatedEntryDate:     &entryDate,
					SITEstimatedDepartureDate: models.TimePointer(entryDate.Add(time.Hour * 24 * 30)),
					SITEstimatedWeight:        models.PoundPointer(1000),
					SITEstimatedCost:          newFakeSITEstimatedCost,
				},
			},
			{
				Model:    mtoShipment,
				LinkOnly: true,
			},
		}, nil)

		originalPPM.DestinationAddress = destinationAddress
		mockedPlanner := &routemocks.Planner{}
		mockedPlanner.On("ZipTransitDistance", mock.AnythingOfType("*appcontext.appContext"),
			"90210", "30813").Return(2294, nil)

		updatedPPM, err := subtestData.ppmShipmentUpdater.UpdatePPMShipmentSITEstimatedCost(appCtx, &originalPPM)

		suite.Error(err)
		suite.Nil(updatedPPM)
	})
	suite.Run("Can't successfully find the PPM Shipment to update SIT estimated cost", func() {
		appCtx := suite.AppContextWithSessionForTest(&auth.Session{})
		newFakeEstimatedIncentive := models.CentPointer(unit.Cents(2000000))
		newFakeSITEstimatedCost := models.CentPointer(unit.Cents(62500))

		subtestData := setUpForTests(newFakeEstimatedIncentive, newFakeSITEstimatedCost, nil, nil)
		sitLocationDestination := models.SITLocationTypeDestination
		entryDate := time.Date(2020, time.March, 15, 0, 0, 0, 0, time.UTC)
		mtoShipment := factory.BuildMTOShipment(suite.DB(), []factory.Customization{
			{
				Model: models.MTOShipment{
					ShipmentType: models.MTOShipmentTypePPM,
				},
			},
		}, nil)
		streetAddress1 := "10642 N Second Ave"
		streetAddress2 := "Apt. 308"
		city := "GROVETOWN"
		state := "GA"
		postalCode := "30813"
		destinationAddress := &models.Address{
			StreetAddress1: streetAddress1,
			StreetAddress2: &streetAddress2,
			City:           city,
			State:          state,
			PostalCode:     postalCode,
		}
		originalPPM := factory.BuildPPMShipment(suite.DB(), []factory.Customization{
			{
				Model: models.PPMShipment{
					ExpectedDepartureDate:     entryDate.Add(time.Hour * 24 * 30),
					SITExpected:               models.BoolPointer(true),
					SITLocation:               &sitLocationDestination,
					SITEstimatedEntryDate:     &entryDate,
					SITEstimatedDepartureDate: models.TimePointer(entryDate.Add(time.Hour * 24 * 30)),
					SITEstimatedWeight:        models.PoundPointer(1000),
					SITEstimatedCost:          newFakeSITEstimatedCost,
				},
			},
			{
				Model:    mtoShipment,
				LinkOnly: true,
			},
		}, nil)

		originalPPM.DestinationAddress = destinationAddress
		originalPPM.ID = uuid.Nil
		updatedPPM, err := subtestData.ppmShipmentUpdater.UpdatePPMShipmentSITEstimatedCost(appCtx, &originalPPM)

		suite.Error(err)
		suite.Nil(updatedPPM)
	})
	suite.Run("Can successfully update a PPMShipment - cap estimated incentive to max incentive value", func() {
		appCtx := suite.AppContextWithSessionForTest(&auth.Session{})
<<<<<<< HEAD

		newFakeEstimatedIncentive := models.CentPointer(unit.Cents(8000000))
		newFakeMaxIncentive := models.CentPointer(unit.Cents(5000000))

		subtestData := setUpForTests(newFakeEstimatedIncentive, nil, newFakeMaxIncentive, nil)

		originalPPM := factory.BuildMinimalPPMShipment(appCtx.DB(), []factory.Customization{
			{
				Model: models.PPMShipment{
					ExpectedDepartureDate: testdatagen.NextValidMoveDate,
					SITExpected:           models.BoolPointer(false),
					EstimatedWeight:       models.PoundPointer(4000),
					HasProGear:            models.BoolPointer(false),
					EstimatedIncentive:    fakeEstimatedIncentive,
				},
			},
		}, nil)

		newPPM := models.PPMShipment{
			ExpectedDepartureDate: testdatagen.NextValidMoveDate.Add(testdatagen.OneWeek),
			SITExpected:           models.BoolPointer(true),
		}

		updatedPPM, err := subtestData.ppmShipmentUpdater.UpdatePPMShipmentWithDefaultCheck(appCtx, &newPPM, originalPPM.ShipmentID)

		suite.NilOrNoVerrs(err)

		// Verify estimated incentive is capped at the max
		suite.Equal(*newFakeMaxIncentive, *updatedPPM.EstimatedIncentive)
	})
=======
>>>>>>> ea1a249c

		newFakeEstimatedIncentive := models.CentPointer(unit.Cents(8000000))
		newFakeMaxIncentive := models.CentPointer(unit.Cents(5000000))

		subtestData := setUpForTests(newFakeEstimatedIncentive, nil, newFakeMaxIncentive, nil)

		originalPPM := factory.BuildMinimalPPMShipment(appCtx.DB(), []factory.Customization{
			{
				Model: models.PPMShipment{
					ExpectedDepartureDate: testdatagen.NextValidMoveDate,
					SITExpected:           models.BoolPointer(false),
					EstimatedWeight:       models.PoundPointer(4000),
					HasProGear:            models.BoolPointer(false),
					EstimatedIncentive:    fakeEstimatedIncentive,
				},
			},
		}, nil)

		newPPM := models.PPMShipment{
			ExpectedDepartureDate: testdatagen.NextValidMoveDate.Add(testdatagen.OneWeek),
			SITExpected:           models.BoolPointer(true),
		}

		updatedPPM, err := subtestData.ppmShipmentUpdater.UpdatePPMShipmentWithDefaultCheck(appCtx, &newPPM, originalPPM.ShipmentID)

		suite.NilOrNoVerrs(err)

		// Verify estimated incentive is capped at the max
		suite.Equal(*newFakeMaxIncentive, *updatedPPM.EstimatedIncentive)
	})

	suite.Run("Can update gun safe authorized when HasGunSafe value changes", func() {
		appCtx := suite.AppContextWithSessionForTest(&auth.Session{
			OfficeUserID: uuid.Must(uuid.NewV4()),
		})

		originalPPM := factory.BuildMinimalPPMShipment(appCtx.DB(), []factory.Customization{
			{
				Model: models.PPMShipment{
					HasGunSafe: models.BoolPointer(false),
				},
			},
		}, nil)

		newPPM := models.PPMShipment{
			HasGunSafe: models.BoolPointer(true),
		}

		subtestData := setUpForTests(nil, nil, nil, nil)
		updatedPPM, err := subtestData.ppmShipmentUpdater.UpdatePPMShipmentWithDefaultCheck(appCtx, &newPPM, originalPPM.ShipmentID)
		suite.NotNil(updatedPPM)
		suite.NilOrNoVerrs(err)

		var updatedEntitlement models.Entitlement
		err = appCtx.DB().Find(&updatedEntitlement, originalPPM.Shipment.MoveTaskOrder.Orders.EntitlementID)
		suite.NoError(err)

		suite.True(updatedEntitlement.GunSafe)
	})

	suite.Run("Returns error if entitlement is nil when updating gun safe", func() {
		appCtx := suite.AppContextWithSessionForTest(&auth.Session{
			OfficeUserID: uuid.Must(uuid.NewV4()),
		})

		// Create an order and link it to the entitlement
		orders := factory.BuildOrder(suite.DB(), nil, nil)

		// Manually set EntitlementID to a fake UUID to simulate broken preload
		orders.EntitlementID = nil
		orders.Entitlement = nil
		suite.MustSave(&orders)

		// Create a move and link it to the order
		move := factory.BuildMove(suite.DB(), []factory.Customization{
			{
				Model:    orders,
				LinkOnly: true,
			},
		}, nil)

		// Create an MTOShipment linked to the move
		mtoShipment := factory.BuildMTOShipment(suite.DB(), []factory.Customization{
			{
				Model:    move,
				LinkOnly: true,
			},
			{
				Model: models.MTOShipment{
					ShipmentType: models.MTOShipmentTypePPM,
					Status:       models.MTOShipmentStatusDraft,
				},
			},
		}, nil)

		originalPPM := factory.BuildMinimalPPMShipment(appCtx.DB(), []factory.Customization{
			{
				Model:    mtoShipment,
				LinkOnly: true,
			},
			{
				Model: models.PPMShipment{
					HasGunSafe: models.BoolPointer(false),
				},
			},
		}, nil)

		newPPM := models.PPMShipment{
			HasGunSafe: models.BoolPointer(true),
		}

		subtestData := setUpForTests(nil, nil, nil, nil)
		updatedPPM, err := subtestData.ppmShipmentUpdater.UpdatePPMShipmentWithDefaultCheck(appCtx, &newPPM, originalPPM.ShipmentID)

		suite.Nil(updatedPPM)
		suite.Error(err)
		suite.IsType(apperror.QueryError{}, err)
		suite.Contains(err.Error(), "Move is missing an associated entitlement.")

	})
	suite.Run("updating PPM with valid GCC multiplier date updates PPM - expected departure date", func() {
		validGccMultiplierDate, _ := time.Parse("2006-01-02", "2025-06-02")
		appCtx := suite.AppContextWithSessionForTest(&auth.Session{
			OfficeUserID: uuid.Must(uuid.NewV4()),
		})

		originalPPM := factory.BuildPPMShipment(appCtx.DB(), nil, nil)

		newPPM := models.PPMShipment{
			ExpectedDepartureDate: validGccMultiplierDate,
			GCCMultiplierID:       nil,
		}

		subtestData := setUpForTests(nil, nil, nil, nil)
		updatedPPM, err := subtestData.ppmShipmentUpdater.UpdatePPMShipmentWithDefaultCheck(appCtx, &newPPM, originalPPM.ShipmentID)
		suite.NilOrNoVerrs(err)
		suite.NotNil(updatedPPM.GCCMultiplierID)
	})
	suite.Run("updating PPM with invalid GCC multiplier date updates PPM multiplier to nil - expected departure date", func() {
		validGccMultiplierDate, _ := time.Parse("2006-01-02", "2025-06-02")
		invalidGccMultiplierDate, _ := time.Parse("2006-01-02", "2025-04-02")
		appCtx := suite.AppContextWithSessionForTest(&auth.Session{
			OfficeUserID: uuid.Must(uuid.NewV4()),
		})

		originalPPM := factory.BuildPPMShipment(suite.DB(), []factory.Customization{
			{
				Model: models.PPMShipment{
					ExpectedDepartureDate: validGccMultiplierDate,
				},
			},
		}, nil)

		newPPM := models.PPMShipment{
			ExpectedDepartureDate: invalidGccMultiplierDate,
		}

		subtestData := setUpForTests(nil, nil, nil, nil)
		updatedPPM, err := subtestData.ppmShipmentUpdater.UpdatePPMShipmentWithDefaultCheck(appCtx, &newPPM, originalPPM.ShipmentID)
		suite.NilOrNoVerrs(err)
		suite.Nil(updatedPPM.GCCMultiplierID)
	})

	suite.Run("updating PPM with valid GCC multiplier date updates PPM multiplier - actual move date", func() {
		validGccMultiplierDate, _ := time.Parse("2006-01-02", "2025-06-02")
		invalidGccMultiplierDate, _ := time.Parse("2006-01-02", "2025-04-02")
		appCtx := suite.AppContextWithSessionForTest(&auth.Session{
			OfficeUserID: uuid.Must(uuid.NewV4()),
		})

		// this PPM will have a 1x multiplier (nil)
		originalPPM := factory.BuildPPMShipment(suite.DB(), []factory.Customization{
			{
				Model: models.PPMShipment{
					ExpectedDepartureDate: invalidGccMultiplierDate,
					GCCMultiplierID:       nil,
				},
			},
		}, nil)

		// this should change it to 1.3x (not nil)
		newPPM := models.PPMShipment{
			ActualMoveDate:  &validGccMultiplierDate,
			GCCMultiplierID: nil,
		}

		subtestData := setUpForTests(nil, nil, nil, nil)
		updatedPPM, err := subtestData.ppmShipmentUpdater.UpdatePPMShipmentWithDefaultCheck(appCtx, &newPPM, originalPPM.ShipmentID)
		suite.NilOrNoVerrs(err)
		suite.NotNil(updatedPPM.GCCMultiplierID)
	})
	suite.Run("updating PPM with invalid GCC multiplier date updates PPM multiplier - actual move date", func() {
		validGccMultiplierDate, _ := time.Parse("2006-01-02", "2025-06-02")
		invalidGccMultiplierDate, _ := time.Parse("2006-01-02", "2025-04-02")
		appCtx := suite.AppContextWithSessionForTest(&auth.Session{
			OfficeUserID: uuid.Must(uuid.NewV4()),
		})

		// this PPM should have a 1.3x multiplier (not nil)
		originalPPM := factory.BuildPPMShipment(suite.DB(), []factory.Customization{
			{
				Model: models.PPMShipment{
					ExpectedDepartureDate: validGccMultiplierDate,
				},
			},
		}, nil)

		// this should change it to 1x (nil)
		newPPM := models.PPMShipment{
			ActualMoveDate:  &invalidGccMultiplierDate,
			GCCMultiplierID: nil,
		}

		subtestData := setUpForTests(nil, nil, nil, nil)
		updatedPPM, err := subtestData.ppmShipmentUpdater.UpdatePPMShipmentWithDefaultCheck(appCtx, &newPPM, originalPPM.ShipmentID)
		suite.NilOrNoVerrs(err)
		suite.Nil(updatedPPM.GCCMultiplierID)
	})
}<|MERGE_RESOLUTION|>--- conflicted
+++ resolved
@@ -1579,7 +1579,6 @@
 	})
 	suite.Run("Can successfully update a PPMShipment - cap estimated incentive to max incentive value", func() {
 		appCtx := suite.AppContextWithSessionForTest(&auth.Session{})
-<<<<<<< HEAD
 
 		newFakeEstimatedIncentive := models.CentPointer(unit.Cents(8000000))
 		newFakeMaxIncentive := models.CentPointer(unit.Cents(5000000))
@@ -1610,38 +1609,6 @@
 		// Verify estimated incentive is capped at the max
 		suite.Equal(*newFakeMaxIncentive, *updatedPPM.EstimatedIncentive)
 	})
-=======
->>>>>>> ea1a249c
-
-		newFakeEstimatedIncentive := models.CentPointer(unit.Cents(8000000))
-		newFakeMaxIncentive := models.CentPointer(unit.Cents(5000000))
-
-		subtestData := setUpForTests(newFakeEstimatedIncentive, nil, newFakeMaxIncentive, nil)
-
-		originalPPM := factory.BuildMinimalPPMShipment(appCtx.DB(), []factory.Customization{
-			{
-				Model: models.PPMShipment{
-					ExpectedDepartureDate: testdatagen.NextValidMoveDate,
-					SITExpected:           models.BoolPointer(false),
-					EstimatedWeight:       models.PoundPointer(4000),
-					HasProGear:            models.BoolPointer(false),
-					EstimatedIncentive:    fakeEstimatedIncentive,
-				},
-			},
-		}, nil)
-
-		newPPM := models.PPMShipment{
-			ExpectedDepartureDate: testdatagen.NextValidMoveDate.Add(testdatagen.OneWeek),
-			SITExpected:           models.BoolPointer(true),
-		}
-
-		updatedPPM, err := subtestData.ppmShipmentUpdater.UpdatePPMShipmentWithDefaultCheck(appCtx, &newPPM, originalPPM.ShipmentID)
-
-		suite.NilOrNoVerrs(err)
-
-		// Verify estimated incentive is capped at the max
-		suite.Equal(*newFakeMaxIncentive, *updatedPPM.EstimatedIncentive)
-	})
 
 	suite.Run("Can update gun safe authorized when HasGunSafe value changes", func() {
 		appCtx := suite.AppContextWithSessionForTest(&auth.Session{
