--- conflicted
+++ resolved
@@ -1609,8 +1609,6 @@
 		// Verify estimated incentive is capped at the max
 		suite.Equal(*newFakeMaxIncentive, *updatedPPM.EstimatedIncentive)
 	})
-<<<<<<< HEAD
-=======
 
 	suite.Run("Can update entitlement when HasGunSafe value changes", func() {
 		appCtx := suite.AppContextWithSessionForTest(&auth.Session{
@@ -1652,5 +1650,4 @@
 		suite.True(*updatedEntitlement.DBAuthorizedWeight > 0)
 	})
 
->>>>>>> 20f23084
 }