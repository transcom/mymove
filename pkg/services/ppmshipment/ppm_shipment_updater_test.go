package ppmshipment

import (
	"errors"
	"fmt"
	"time"

	"github.com/gofrs/uuid"
	"github.com/stretchr/testify/mock"

	"github.com/transcom/mymove/pkg/apperror"
	"github.com/transcom/mymove/pkg/auth"
	"github.com/transcom/mymove/pkg/factory"
	"github.com/transcom/mymove/pkg/models"
	routemocks "github.com/transcom/mymove/pkg/route/mocks"
	"github.com/transcom/mymove/pkg/services"
	"github.com/transcom/mymove/pkg/services/address"
	"github.com/transcom/mymove/pkg/services/mocks"
	"github.com/transcom/mymove/pkg/testdatagen"
	"github.com/transcom/mymove/pkg/unit"
)

const dateOnly = "2006-01-02"

func (suite *PPMShipmentSuite) TestUpdatePPMShipment() {

	// One-time test setup

	fakeEstimatedIncentive := models.CentPointer(unit.Cents(1000000))

	type updateSubtestData struct {
		ppmShipmentUpdater services.PPMShipmentUpdater
	}

	// setUpForTests - Sets up objects/mocks that need to be set up on a per-test basis.
	setUpForTests := func(estimatedIncentiveAmount *unit.Cents, sitEstimatedCost *unit.Cents, maxIncentiveAmount *unit.Cents, estimatedIncentiveError error) (subtestData updateSubtestData) {
		ppmEstimator := mocks.PPMEstimator{}
		ppmEstimator.
			On(
				"FinalIncentiveWithDefaultChecks",
				mock.AnythingOfType("*appcontext.appContext"),
				mock.AnythingOfType("models.PPMShipment"),
				mock.AnythingOfType("*models.PPMShipment"),
			).
			Return(nil, nil)

		ppmEstimator.
			On(
				"EstimateIncentiveWithDefaultChecks",
				mock.AnythingOfType("*appcontext.appContext"),
				mock.AnythingOfType("models.PPMShipment"),
				mock.AnythingOfType("*models.PPMShipment"),
			).
			Return(estimatedIncentiveAmount, sitEstimatedCost, estimatedIncentiveError)

		ppmEstimator.
			On(
				"MaxIncentive",
				mock.AnythingOfType("*appcontext.appContext"),
				mock.AnythingOfType("models.PPMShipment"),
				mock.AnythingOfType("*models.PPMShipment"),
			).
			Return(maxIncentiveAmount, nil)

		addressCreator := address.NewAddressCreator()
		addressUpdater := address.NewAddressUpdater()
		subtestData.ppmShipmentUpdater = NewPPMShipmentUpdater(&ppmEstimator, addressCreator, addressUpdater)

		return subtestData
	}

	setUpForFinalIncentiveTests := func(finalIncentiveAmount *unit.Cents, finalIncentiveError error, estimatedIncentiveAmount *unit.Cents, sitEstimatedCost *unit.Cents, estimatedIncentiveError error) (subtestData updateSubtestData) {
		ppmEstimator := mocks.PPMEstimator{}
		ppmEstimator.
			On(
				"FinalIncentiveWithDefaultChecks",
				mock.AnythingOfType("*appcontext.appContext"),
				mock.AnythingOfType("models.PPMShipment"),
				mock.AnythingOfType("*models.PPMShipment"),
			).
			Return(finalIncentiveAmount, finalIncentiveError)

		ppmEstimator.
			On(
				"EstimateIncentiveWithDefaultChecks",
				mock.AnythingOfType("*appcontext.appContext"),
				mock.AnythingOfType("models.PPMShipment"),
				mock.AnythingOfType("*models.PPMShipment"),
			).
			Return(estimatedIncentiveAmount, sitEstimatedCost, estimatedIncentiveError)

		ppmEstimator.
			On(
				"MaxIncentive",
				mock.AnythingOfType("*appcontext.appContext"),
				mock.AnythingOfType("models.PPMShipment"),
				mock.AnythingOfType("*models.PPMShipment"),
			).
			Return(nil, nil)

		addressCreator := address.NewAddressCreator()
		addressUpdater := address.NewAddressUpdater()
		subtestData.ppmShipmentUpdater = NewPPMShipmentUpdater(&ppmEstimator, addressCreator, addressUpdater)

		return subtestData
	}
	setupPricerData := func() {
		testdatagen.FetchOrMakeGHCDieselFuelPrice(suite.DB(), testdatagen.Assertions{
			GHCDieselFuelPrice: models.GHCDieselFuelPrice{
				FuelPriceInMillicents: unit.Millicents(281400),
				PublicationDate:       time.Date(2020, time.March, 9, 0, 0, 0, 0, time.UTC),
			},
		})

		originDomesticServiceArea := testdatagen.FetchOrMakeReDomesticServiceArea(suite.DB(), testdatagen.Assertions{
			ReDomesticServiceArea: models.ReDomesticServiceArea{
				ServiceArea:      "056",
				ServicesSchedule: 3,
				SITPDSchedule:    3,
			},
			ReContract: testdatagen.FetchOrMakeReContract(suite.DB(), testdatagen.Assertions{}),
		})

		testdatagen.FetchOrMakeReContractYear(suite.DB(), testdatagen.Assertions{
			ReContractYear: models.ReContractYear{
				Contract:             originDomesticServiceArea.Contract,
				ContractID:           originDomesticServiceArea.ContractID,
				StartDate:            time.Date(2019, time.June, 1, 0, 0, 0, 0, time.UTC),
				EndDate:              time.Date(2020, time.May, 31, 0, 0, 0, 0, time.UTC),
				Escalation:           1.0,
				EscalationCompounded: 1.0,
			},
		})

		testdatagen.FetchOrMakeReZip3(suite.DB(), testdatagen.Assertions{
			ReZip3: models.ReZip3{
				Contract:            originDomesticServiceArea.Contract,
				ContractID:          originDomesticServiceArea.ContractID,
				DomesticServiceArea: originDomesticServiceArea,
				Zip3:                "902",
			},
		})

		destDomesticServiceArea := testdatagen.FetchOrMakeReDomesticServiceArea(suite.DB(), testdatagen.Assertions{
			ReDomesticServiceArea: models.ReDomesticServiceArea{
				Contract:    originDomesticServiceArea.Contract,
				ContractID:  originDomesticServiceArea.ContractID,
				ServiceArea: "208",
			},
		})

		testdatagen.FetchOrMakeReZip3(suite.DB(), testdatagen.Assertions{
			ReZip3: models.ReZip3{
				Contract:            destDomesticServiceArea.Contract,
				ContractID:          destDomesticServiceArea.ContractID,
				DomesticServiceArea: destDomesticServiceArea,
				Zip3:                "308",
			},
		})

		testdatagen.FetchOrMakeReDomesticLinehaulPrice(suite.DB(), testdatagen.Assertions{
			ReDomesticLinehaulPrice: models.ReDomesticLinehaulPrice{
				Contract:              originDomesticServiceArea.Contract,
				ContractID:            originDomesticServiceArea.ContractID,
				DomesticServiceArea:   originDomesticServiceArea,
				DomesticServiceAreaID: originDomesticServiceArea.ID,
				WeightLower:           unit.Pound(500),
				WeightUpper:           unit.Pound(4999),
				MilesLower:            2001,
				MilesUpper:            2500,
				PriceMillicents:       unit.Millicents(412400),
			},
		})

		testdatagen.FetchOrMakeReDomesticLinehaulPrice(suite.DB(), testdatagen.Assertions{
			ReDomesticLinehaulPrice: models.ReDomesticLinehaulPrice{
				Contract:              originDomesticServiceArea.Contract,
				ContractID:            originDomesticServiceArea.ContractID,
				DomesticServiceArea:   originDomesticServiceArea,
				DomesticServiceAreaID: originDomesticServiceArea.ID,
				WeightLower:           unit.Pound(500),
				WeightUpper:           unit.Pound(4999),
				MilesLower:            2001,
				MilesUpper:            2500,
				IsPeakPeriod:          true,
				PriceMillicents:       unit.Millicents(437600),
			},
		})

		testdatagen.FetchOrMakeReDomesticLinehaulPrice(suite.DB(), testdatagen.Assertions{
			ReDomesticLinehaulPrice: models.ReDomesticLinehaulPrice{
				Contract:              originDomesticServiceArea.Contract,
				ContractID:            originDomesticServiceArea.ContractID,
				DomesticServiceArea:   originDomesticServiceArea,
				DomesticServiceAreaID: originDomesticServiceArea.ID,
				WeightLower:           unit.Pound(5000),
				WeightUpper:           unit.Pound(9999),
				MilesLower:            2001,
				MilesUpper:            2500,
				PriceMillicents:       unit.Millicents(606800),
			},
		})

		dopService := factory.FetchReServiceByCode(suite.DB(), models.ReServiceCodeDOP)

		testdatagen.FetchOrMakeReDomesticServiceAreaPrice(suite.DB(), testdatagen.Assertions{
			ReDomesticServiceAreaPrice: models.ReDomesticServiceAreaPrice{
				ContractID:            originDomesticServiceArea.ContractID,
				Contract:              originDomesticServiceArea.Contract,
				ServiceID:             dopService.ID,
				Service:               dopService,
				DomesticServiceAreaID: originDomesticServiceArea.ID,
				DomesticServiceArea:   originDomesticServiceArea,
				IsPeakPeriod:          false,
				PriceCents:            unit.Cents(404),
			},
		})

		testdatagen.FetchOrMakeReDomesticServiceAreaPrice(suite.DB(), testdatagen.Assertions{
			ReDomesticServiceAreaPrice: models.ReDomesticServiceAreaPrice{
				ContractID:            originDomesticServiceArea.ContractID,
				Contract:              originDomesticServiceArea.Contract,
				ServiceID:             dopService.ID,
				Service:               dopService,
				DomesticServiceAreaID: originDomesticServiceArea.ID,
				DomesticServiceArea:   originDomesticServiceArea,
				IsPeakPeriod:          true,
				PriceCents:            unit.Cents(465),
			},
		})

		ddpService := factory.FetchReServiceByCode(suite.DB(), models.ReServiceCodeDDP)

		testdatagen.FetchOrMakeReDomesticServiceAreaPrice(suite.DB(), testdatagen.Assertions{
			ReDomesticServiceAreaPrice: models.ReDomesticServiceAreaPrice{
				ContractID:            destDomesticServiceArea.ContractID,
				Contract:              destDomesticServiceArea.Contract,
				ServiceID:             ddpService.ID,
				Service:               ddpService,
				DomesticServiceAreaID: destDomesticServiceArea.ID,
				DomesticServiceArea:   destDomesticServiceArea,
				IsPeakPeriod:          false,
				PriceCents:            unit.Cents(832),
			},
		})

		testdatagen.FetchOrMakeReDomesticServiceAreaPrice(suite.DB(), testdatagen.Assertions{
			ReDomesticServiceAreaPrice: models.ReDomesticServiceAreaPrice{
				ContractID:            destDomesticServiceArea.ContractID,
				Contract:              destDomesticServiceArea.Contract,
				ServiceID:             ddpService.ID,
				Service:               ddpService,
				DomesticServiceAreaID: destDomesticServiceArea.ID,
				DomesticServiceArea:   destDomesticServiceArea,
				IsPeakPeriod:          true,
				PriceCents:            unit.Cents(957),
			},
		})

		dpkService := factory.FetchReServiceByCode(suite.DB(), models.ReServiceCodeDPK)

		testdatagen.FetchOrMakeReDomesticOtherPrice(suite.DB(), testdatagen.Assertions{
			ReDomesticOtherPrice: models.ReDomesticOtherPrice{
				ContractID:   originDomesticServiceArea.ContractID,
				Contract:     originDomesticServiceArea.Contract,
				ServiceID:    dpkService.ID,
				Service:      dpkService,
				IsPeakPeriod: false,
				Schedule:     3,
				PriceCents:   7395,
			},
		})

		testdatagen.FetchOrMakeReDomesticOtherPrice(suite.DB(), testdatagen.Assertions{
			ReDomesticOtherPrice: models.ReDomesticOtherPrice{
				ContractID:   originDomesticServiceArea.ContractID,
				Contract:     originDomesticServiceArea.Contract,
				ServiceID:    dpkService.ID,
				Service:      dpkService,
				IsPeakPeriod: true,
				Schedule:     3,
				PriceCents:   8000,
			},
		})

		dupkService := factory.FetchReServiceByCode(suite.DB(), models.ReServiceCodeDUPK)

		testdatagen.FetchOrMakeReDomesticOtherPrice(suite.DB(), testdatagen.Assertions{
			ReDomesticOtherPrice: models.ReDomesticOtherPrice{
				ContractID:   destDomesticServiceArea.ContractID,
				Contract:     destDomesticServiceArea.Contract,
				ServiceID:    dupkService.ID,
				Service:      dupkService,
				IsPeakPeriod: false,
				Schedule:     2,
				PriceCents:   597,
			},
		})

		testdatagen.FetchOrMakeReDomesticOtherPrice(suite.DB(), testdatagen.Assertions{
			ReDomesticOtherPrice: models.ReDomesticOtherPrice{
				ContractID:   destDomesticServiceArea.ContractID,
				Contract:     destDomesticServiceArea.Contract,
				ServiceID:    dupkService.ID,
				Service:      dupkService,
				IsPeakPeriod: true,
				Schedule:     2,
				PriceCents:   650,
			},
		})

		dofsitService := factory.FetchReServiceByCode(suite.DB(), models.ReServiceCodeDOFSIT)

		testdatagen.FetchOrMakeReDomesticServiceAreaPrice(suite.DB(), testdatagen.Assertions{
			ReDomesticServiceAreaPrice: models.ReDomesticServiceAreaPrice{
				ContractID:            originDomesticServiceArea.ContractID,
				Contract:              originDomesticServiceArea.Contract,
				ServiceID:             dofsitService.ID,
				Service:               dofsitService,
				DomesticServiceAreaID: originDomesticServiceArea.ID,
				DomesticServiceArea:   originDomesticServiceArea,
				IsPeakPeriod:          false,
				PriceCents:            1153,
			},
		})

		testdatagen.FetchOrMakeReDomesticServiceAreaPrice(suite.DB(), testdatagen.Assertions{
			ReDomesticServiceAreaPrice: models.ReDomesticServiceAreaPrice{
				ContractID:            originDomesticServiceArea.ContractID,
				Contract:              originDomesticServiceArea.Contract,
				ServiceID:             dofsitService.ID,
				Service:               dofsitService,
				DomesticServiceAreaID: originDomesticServiceArea.ID,
				DomesticServiceArea:   originDomesticServiceArea,
				IsPeakPeriod:          true,
				PriceCents:            1326,
			},
		})

		doasitService := factory.FetchReServiceByCode(suite.DB(), models.ReServiceCodeDOASIT)

		testdatagen.FetchOrMakeReDomesticServiceAreaPrice(suite.DB(), testdatagen.Assertions{
			ReDomesticServiceAreaPrice: models.ReDomesticServiceAreaPrice{
				ContractID:            originDomesticServiceArea.ContractID,
				Contract:              originDomesticServiceArea.Contract,
				ServiceID:             doasitService.ID,
				Service:               doasitService,
				DomesticServiceAreaID: originDomesticServiceArea.ID,
				DomesticServiceArea:   originDomesticServiceArea,
				IsPeakPeriod:          false,
				PriceCents:            46,
			},
		})

		testdatagen.FetchOrMakeReDomesticServiceAreaPrice(suite.DB(), testdatagen.Assertions{
			ReDomesticServiceAreaPrice: models.ReDomesticServiceAreaPrice{
				ContractID:            originDomesticServiceArea.ContractID,
				Contract:              originDomesticServiceArea.Contract,
				ServiceID:             doasitService.ID,
				Service:               doasitService,
				DomesticServiceAreaID: originDomesticServiceArea.ID,
				DomesticServiceArea:   originDomesticServiceArea,
				IsPeakPeriod:          true,
				PriceCents:            53,
			},
		})

		ddfsitService := factory.FetchReServiceByCode(suite.DB(), models.ReServiceCodeDDFSIT)

		testdatagen.FetchOrMakeReDomesticServiceAreaPrice(suite.DB(), testdatagen.Assertions{
			ReDomesticServiceAreaPrice: models.ReDomesticServiceAreaPrice{
				ContractID:            destDomesticServiceArea.ContractID,
				Contract:              destDomesticServiceArea.Contract,
				ServiceID:             ddfsitService.ID,
				Service:               ddfsitService,
				DomesticServiceAreaID: destDomesticServiceArea.ID,
				DomesticServiceArea:   destDomesticServiceArea,
				IsPeakPeriod:          false,
				PriceCents:            1612,
			},
		})

		testdatagen.FetchOrMakeReDomesticServiceAreaPrice(suite.DB(), testdatagen.Assertions{
			ReDomesticServiceAreaPrice: models.ReDomesticServiceAreaPrice{
				ContractID:            destDomesticServiceArea.ContractID,
				Contract:              destDomesticServiceArea.Contract,
				ServiceID:             ddfsitService.ID,
				Service:               ddfsitService,
				DomesticServiceAreaID: destDomesticServiceArea.ID,
				DomesticServiceArea:   destDomesticServiceArea,
				IsPeakPeriod:          true,
				PriceCents:            1854,
			},
		})

		ddasitService := factory.FetchReServiceByCode(suite.DB(), models.ReServiceCodeDDASIT)

		testdatagen.FetchOrMakeReDomesticServiceAreaPrice(suite.DB(), testdatagen.Assertions{
			ReDomesticServiceAreaPrice: models.ReDomesticServiceAreaPrice{
				ContractID:            destDomesticServiceArea.ContractID,
				Contract:              destDomesticServiceArea.Contract,
				ServiceID:             ddasitService.ID,
				Service:               ddasitService,
				DomesticServiceAreaID: destDomesticServiceArea.ID,
				DomesticServiceArea:   destDomesticServiceArea,
				IsPeakPeriod:          false,
				PriceCents:            55,
			},
		})

		testdatagen.FetchOrMakeReDomesticServiceAreaPrice(suite.DB(), testdatagen.Assertions{
			ReDomesticServiceAreaPrice: models.ReDomesticServiceAreaPrice{
				ContractID:            destDomesticServiceArea.ContractID,
				Contract:              destDomesticServiceArea.Contract,
				ServiceID:             ddasitService.ID,
				Service:               ddasitService,
				DomesticServiceAreaID: destDomesticServiceArea.ID,
				DomesticServiceArea:   destDomesticServiceArea,
				IsPeakPeriod:          true,
				PriceCents:            63,
			},
		})
	}

	suite.Run("Can successfully update a PPMShipment - edit estimated dates & locations", func() {
		appCtx := suite.AppContextWithSessionForTest(&auth.Session{})

		subtestData := setUpForTests(nil, nil, nil, nil)

		originalPPM := factory.BuildPPMShipment(appCtx.DB(), []factory.Customization{
			{
				Model: models.PPMShipment{
					ExpectedDepartureDate: testdatagen.NextValidMoveDate,
					SITExpected:           models.BoolPointer(false),
				},
			},
			{
				Model: models.Address{
					StreetAddress1: "987 Other Avenue",
					StreetAddress2: models.StringPointer("P.O. Box 1234"),
					StreetAddress3: models.StringPointer("c/o Another Person"),
					City:           "Des Moines",
					State:          "IA",
					PostalCode:     "50309",
					County:         models.StringPointer("POLK"),
				},
				Type: &factory.Addresses.PickupAddress,
			},
			{
				Model: models.Address{
					StreetAddress1: "987 Other Avenue",
					StreetAddress2: models.StringPointer("P.O. Box 12345"),
					StreetAddress3: models.StringPointer("c/o Another Person"),
					City:           "DES MOINES",
					State:          "IA",
					PostalCode:     "50309",
					County:         models.StringPointer("COLUMBIA"),
				},
				Type: &factory.Addresses.DeliveryAddress,
			},
		}, nil)
		newPPM := models.PPMShipment{
			ExpectedDepartureDate: testdatagen.NextValidMoveDate.Add(testdatagen.OneWeek),
			SITExpected:           models.BoolPointer(true),
			PickupAddress: &models.Address{
				StreetAddress1: "987 Other Avenue",
				StreetAddress2: models.StringPointer("P.O. Box 1234"),
				StreetAddress3: models.StringPointer("c/o Another Person"),
				City:           "Des Moines",
				State:          "IA",
				PostalCode:     "50308",
				County:         models.StringPointer("POLK"),
			},
			DestinationAddress: &models.Address{
				StreetAddress1: "987 Other Avenue",
				StreetAddress2: models.StringPointer("P.O. Box 12345"),
				StreetAddress3: models.StringPointer("c/o Another Person"),
				City:           "WALESKA",
				State:          "GA",
				PostalCode:     "30183",
				County:         models.StringPointer("COLUMBIA"),
			},
		}

		updatedPPM, err := subtestData.ppmShipmentUpdater.UpdatePPMShipmentWithDefaultCheck(appCtx, &newPPM, originalPPM.ShipmentID)

		suite.NilOrNoVerrs(err)

		// Fields that should now be updated
		suite.Equal(newPPM.ExpectedDepartureDate.Format(dateOnly), updatedPPM.ExpectedDepartureDate.Format(dateOnly))
		suite.Equal(newPPM.PickupAddress.PostalCode, updatedPPM.PickupAddress.PostalCode)
		suite.Equal(newPPM.DestinationAddress.PostalCode, updatedPPM.DestinationAddress.PostalCode)
		suite.Equal(newPPM.SITExpected, updatedPPM.SITExpected)

		// Estimated Incentive shouldn't be set since we don't have all the necessary fields.
		suite.Nil(updatedPPM.EstimatedIncentive)
	})

	suite.Run("Can successfully update a PPMShipment and shipment market code reflects international shipment", func() {
		appCtx := suite.AppContextWithSessionForTest(&auth.Session{})

		subtestData := setUpForTests(nil, nil, nil, nil)

		originalPPM := factory.BuildPPMShipment(appCtx.DB(), []factory.Customization{
			{
				Model: models.PPMShipment{
					ExpectedDepartureDate: testdatagen.NextValidMoveDate,
					SITExpected:           models.BoolPointer(false),
				},
			},
			{
				Model: models.Address{
					StreetAddress1: "987 Other Avenue",
					StreetAddress2: models.StringPointer("P.O. Box 1234"),
					StreetAddress3: models.StringPointer("c/o Another Person"),
					City:           "Des Moines",
					State:          "IA",
					PostalCode:     "50309",
				},
				Type: &factory.Addresses.PickupAddress,
			},
			{
				Model: models.Address{
					StreetAddress1: "987 Other Avenue",
					StreetAddress2: models.StringPointer("P.O. Box 12345"),
					StreetAddress3: models.StringPointer("c/o Another Person"),
					City:           "DES MOINES",
					State:          "IA",
					PostalCode:     "50309",
				},
				Type: &factory.Addresses.DeliveryAddress,
			},
		}, nil)
		newPPM := models.PPMShipment{
			PickupAddress: &models.Address{
				StreetAddress1: "987 Cold Avenue",
				City:           "Anchorage",
				State:          "AK",
				PostalCode:     "99501",
			},
			DestinationAddress: &models.Address{
				StreetAddress1: "987 Other Avenue",
				StreetAddress2: models.StringPointer("P.O. Box 12345"),
				StreetAddress3: models.StringPointer("c/o Another Person"),
				City:           "WALESKA",
				State:          "GA",
				PostalCode:     "30183",
			},
		}

		updatedPPM, err := subtestData.ppmShipmentUpdater.UpdatePPMShipmentWithDefaultCheck(appCtx, &newPPM, originalPPM.ShipmentID)
		suite.NilOrNoVerrs(err)

		// since one of the addresses is being updated to be OCONUS, the shipment's market code should change
		updatedShipment := models.MTOShipment{}
		err = suite.DB().Find(&updatedShipment, updatedPPM.ShipmentID)
		suite.NoError(err)
		suite.Equal(updatedShipment.MarketCode, models.MarketCodeInternational)
	})

	suite.Run("Can successfully update a PPMShipment - edit estimated dates & locations - weights already set", func() {
		appCtx := suite.AppContextWithSessionForTest(&auth.Session{})

		newFakeEstimatedIncentive := models.CentPointer(unit.Cents(2000000))
		newFakeMaxIncentive := models.CentPointer(unit.Cents(5000000))

		subtestData := setUpForTests(newFakeEstimatedIncentive, nil, newFakeMaxIncentive, nil)

		originalPPM := factory.BuildMinimalPPMShipment(appCtx.DB(), []factory.Customization{
			{
				Model: models.PPMShipment{
					ExpectedDepartureDate: testdatagen.NextValidMoveDate,
					SITExpected:           models.BoolPointer(false),
					EstimatedWeight:       models.PoundPointer(4000),
					HasProGear:            models.BoolPointer(false),
					EstimatedIncentive:    fakeEstimatedIncentive,
				},
			},
		}, nil)

		newPPM := models.PPMShipment{
			ExpectedDepartureDate: testdatagen.NextValidMoveDate.Add(testdatagen.OneWeek),
			SITExpected:           models.BoolPointer(true),
		}

		updatedPPM, err := subtestData.ppmShipmentUpdater.UpdatePPMShipmentWithDefaultCheck(appCtx, &newPPM, originalPPM.ShipmentID)

		suite.NilOrNoVerrs(err)

		// Fields that shouldn't have changed
		suite.Equal(*originalPPM.EstimatedWeight, *updatedPPM.EstimatedWeight)
		suite.Equal(*originalPPM.HasProGear, *updatedPPM.HasProGear)

		// Fields that should now be updated
		suite.Equal(newPPM.ExpectedDepartureDate.Format(dateOnly), updatedPPM.ExpectedDepartureDate.Format(dateOnly))
		suite.Equal(newPPM.SITExpected, updatedPPM.SITExpected)
		suite.Equal(*newFakeEstimatedIncentive, *updatedPPM.EstimatedIncentive)
		suite.Equal(*newFakeMaxIncentive, *updatedPPM.MaxIncentive)
		suite.Equal(updatedPPM.Shipment.MarketCode, models.MarketCodeDomestic)
	})

	suite.Run("Can successfully update a PPMShipment - add estimated weights - no pro gear", func() {
		appCtx := suite.AppContextWithSessionForTest(&auth.Session{})

		subtestData := setUpForTests(fakeEstimatedIncentive, nil, nil, nil)

		originalPPM := factory.BuildMinimalPPMShipment(appCtx.DB(), nil, nil)

		newPPM := models.PPMShipment{
			EstimatedWeight: models.PoundPointer(4000),
			HasProGear:      models.BoolPointer(false),
		}

		updatedPPM, err := subtestData.ppmShipmentUpdater.UpdatePPMShipmentWithDefaultCheck(appCtx, &newPPM, originalPPM.ShipmentID)

		suite.NilOrNoVerrs(err)

		// Fields that shouldn't have changed
		suite.Equal(originalPPM.ExpectedDepartureDate.Format(dateOnly), updatedPPM.ExpectedDepartureDate.Format(dateOnly))
		suite.Equal(originalPPM.SITExpected, updatedPPM.SITExpected)

		// Fields that should now be updated
		suite.Equal(*newPPM.EstimatedWeight, *updatedPPM.EstimatedWeight)
		suite.Equal(*newPPM.HasProGear, *updatedPPM.HasProGear)
		suite.Nil(updatedPPM.ProGearWeight)
		suite.Nil(updatedPPM.SpouseProGearWeight)

		// EstimatedIncentive should have been calculated and set
		suite.Nil(originalPPM.EstimatedIncentive)
		suite.Equal(*fakeEstimatedIncentive, *updatedPPM.EstimatedIncentive)
	})

	suite.Run("Can successfully update a PPMShipment - add estimated weights - has pro gear", func() {
		appCtx := suite.AppContextWithSessionForTest(&auth.Session{})

		subtestData := setUpForTests(fakeEstimatedIncentive, nil, nil, nil)

		originalPPM := factory.BuildMinimalPPMShipment(appCtx.DB(), nil, nil)

		newPPM := models.PPMShipment{
			EstimatedWeight:     models.PoundPointer(4000),
			HasProGear:          models.BoolPointer(true),
			ProGearWeight:       models.PoundPointer(1000),
			SpouseProGearWeight: models.PoundPointer(0),
		}

		updatedPPM, err := subtestData.ppmShipmentUpdater.UpdatePPMShipmentWithDefaultCheck(appCtx, &newPPM, originalPPM.ShipmentID)

		suite.NilOrNoVerrs(err)

		// Fields that shouldn't have changed
		suite.Equal(originalPPM.ExpectedDepartureDate.Format(dateOnly), updatedPPM.ExpectedDepartureDate.Format(dateOnly))
		suite.Equal(originalPPM.SITExpected, updatedPPM.SITExpected)

		// Fields that should now be updated
		suite.Equal(*newPPM.EstimatedWeight, *updatedPPM.EstimatedWeight)
		suite.Equal(*newPPM.HasProGear, *updatedPPM.HasProGear)
		suite.Equal(*newPPM.ProGearWeight, *updatedPPM.ProGearWeight)
		suite.Equal(*newPPM.SpouseProGearWeight, *updatedPPM.SpouseProGearWeight)

		// EstimatedIncentive should have been calculated and set
		suite.Nil(originalPPM.EstimatedIncentive)
		suite.Equal(*fakeEstimatedIncentive, *updatedPPM.EstimatedIncentive)
	})

	suite.Run("Can successfully update a PPMShipment - edit estimated weights - pro gear no to yes", func() {
		appCtx := suite.AppContextWithSessionForTest(&auth.Session{})

		newFakeEstimatedIncentive := models.CentPointer(unit.Cents(2000000))

		subtestData := setUpForTests(newFakeEstimatedIncentive, nil, nil, nil)

		originalPPM := factory.BuildMinimalPPMShipment(appCtx.DB(), []factory.Customization{
			{
				Model: models.PPMShipment{
					EstimatedWeight:    models.PoundPointer(4000),
					HasProGear:         models.BoolPointer(false),
					EstimatedIncentive: fakeEstimatedIncentive,
				},
			},
		}, nil)
		newPPM := models.PPMShipment{
			EstimatedWeight:     models.PoundPointer(4500),
			HasProGear:          models.BoolPointer(true),
			ProGearWeight:       models.PoundPointer(1000),
			SpouseProGearWeight: models.PoundPointer(0),
		}

		updatedPPM, err := subtestData.ppmShipmentUpdater.UpdatePPMShipmentWithDefaultCheck(appCtx, &newPPM, originalPPM.ShipmentID)

		suite.NilOrNoVerrs(err)

		// Fields that shouldn't have changed
		suite.Equal(originalPPM.ExpectedDepartureDate.Format(dateOnly), updatedPPM.ExpectedDepartureDate.Format(dateOnly))
		suite.Equal(originalPPM.SITExpected, updatedPPM.SITExpected)

		// Fields that should now be updated
		suite.Equal(*newPPM.EstimatedWeight, *updatedPPM.EstimatedWeight)
		suite.Equal(*newPPM.HasProGear, *updatedPPM.HasProGear)
		suite.Equal(*newPPM.ProGearWeight, *updatedPPM.ProGearWeight)
		suite.Equal(*newPPM.SpouseProGearWeight, *updatedPPM.SpouseProGearWeight)
		suite.Equal(*newFakeEstimatedIncentive, *updatedPPM.EstimatedIncentive)
	})

	suite.Run("Can successfully update a PPMShipment - edit estimated weights - pro gear yes to no", func() {
		appCtx := suite.AppContextWithSessionForTest(&auth.Session{})

		newFakeEstimatedIncentive := models.CentPointer(unit.Cents(2000000))

		subtestData := setUpForTests(newFakeEstimatedIncentive, nil, nil, nil)

		originalPPM := factory.BuildMinimalPPMShipment(appCtx.DB(), []factory.Customization{
			{
				Model: models.PPMShipment{
					EstimatedWeight:     models.PoundPointer(4000),
					HasProGear:          models.BoolPointer(true),
					ProGearWeight:       models.PoundPointer(1000),
					SpouseProGearWeight: models.PoundPointer(0),
					EstimatedIncentive:  fakeEstimatedIncentive,
				},
			},
		}, nil)

		newPPM := models.PPMShipment{
			EstimatedWeight: models.PoundPointer(4500),
			HasProGear:      models.BoolPointer(false),
		}

		updatedPPM, err := subtestData.ppmShipmentUpdater.UpdatePPMShipmentWithDefaultCheck(appCtx, &newPPM, originalPPM.ShipmentID)

		suite.NilOrNoVerrs(err)

		// Fields that shouldn't have changed
		suite.Equal(originalPPM.ExpectedDepartureDate.Format(dateOnly), updatedPPM.ExpectedDepartureDate.Format(dateOnly))
		suite.Equal(originalPPM.SITExpected, updatedPPM.SITExpected)

		// Fields that should now be updated
		suite.Equal(*newPPM.EstimatedWeight, *updatedPPM.EstimatedWeight)
		suite.Equal(*newPPM.HasProGear, *updatedPPM.HasProGear)
		suite.Nil(updatedPPM.ProGearWeight)
		suite.Nil(updatedPPM.SpouseProGearWeight)
		suite.Equal(*newFakeEstimatedIncentive, *updatedPPM.EstimatedIncentive)
	})

	suite.Run("Can successfully update a PPMShipment - edit just allowable weight", func() {
		appCtx := suite.AppContextWithSessionForTest(&auth.Session{})

		subtestData := setUpForTests(nil, nil, nil, nil)

		originalPPM := factory.BuildMinimalPPMShipment(appCtx.DB(), []factory.Customization{
			{
				Model: models.PPMShipment{
					EstimatedWeight: models.PoundPointer(4000),
					AllowableWeight: models.PoundPointer(3000),
				},
			},
		}, nil)

		newPPM := models.PPMShipment{
			AllowableWeight: models.PoundPointer(4545),
		}

		updatedPPM, err := subtestData.ppmShipmentUpdater.UpdatePPMShipmentWithDefaultCheck(appCtx, &newPPM, originalPPM.ShipmentID)

		suite.NilOrNoVerrs(err)

		// Fields that shouldn't have changed
		suite.Equal(originalPPM.EstimatedWeight, updatedPPM.EstimatedWeight)

		// Fields that should now be updated
		suite.Equal(*newPPM.AllowableWeight, *updatedPPM.AllowableWeight)
	})

	suite.Run("Can successfully update a PPMShipment - add advance info - no advance", func() {
		appCtx := suite.AppContextWithSessionForTest(&auth.Session{})

		originalPPM := factory.BuildMinimalPPMShipment(appCtx.DB(), []factory.Customization{
			{
				Model: models.PPMShipment{
					EstimatedWeight:    models.PoundPointer(4000),
					HasProGear:         models.BoolPointer(false),
					EstimatedIncentive: fakeEstimatedIncentive,
				},
			},
		}, nil)
		newPPM := models.PPMShipment{
			HasRequestedAdvance: models.BoolPointer(false),
		}

		subtestData := setUpForTests(originalPPM.EstimatedIncentive, nil, nil, nil)

		updatedPPM, err := subtestData.ppmShipmentUpdater.UpdatePPMShipmentWithDefaultCheck(appCtx, &newPPM, originalPPM.ShipmentID)

		suite.NilOrNoVerrs(err)

		// Fields that shouldn't have changed
		suite.Equal(originalPPM.ExpectedDepartureDate.Format(dateOnly), updatedPPM.ExpectedDepartureDate.Format(dateOnly))
		suite.Equal(originalPPM.SITExpected, updatedPPM.SITExpected)
		suite.Equal(*originalPPM.EstimatedWeight, *updatedPPM.EstimatedWeight)
		suite.Equal(*originalPPM.HasProGear, *updatedPPM.HasProGear)
		suite.Nil(updatedPPM.ProGearWeight)
		suite.Nil(updatedPPM.SpouseProGearWeight)
		suite.Equal(*originalPPM.EstimatedIncentive, *updatedPPM.EstimatedIncentive)

		// Fields that should now be updated
		suite.Equal(*newPPM.HasRequestedAdvance, *updatedPPM.HasRequestedAdvance)
		suite.Nil(updatedPPM.AdvanceAmountRequested)
	})

	suite.Run("Can successfully update a PPMShipment - add advance info - yes advance", func() {
		appCtx := suite.AppContextWithSessionForTest(&auth.Session{})

		originalPPM := factory.BuildMinimalPPMShipment(appCtx.DB(), []factory.Customization{
			{
				Model: models.PPMShipment{
					EstimatedWeight:    models.PoundPointer(4000),
					HasProGear:         models.BoolPointer(false),
					EstimatedIncentive: fakeEstimatedIncentive,
				},
			},
		}, nil)
		newPPM := models.PPMShipment{
			HasRequestedAdvance:    models.BoolPointer(true),
			AdvanceAmountRequested: models.CentPointer(unit.Cents(300000)),
		}

		subtestData := setUpForTests(originalPPM.EstimatedIncentive, nil, nil, nil)

		updatedPPM, err := subtestData.ppmShipmentUpdater.UpdatePPMShipmentWithDefaultCheck(appCtx, &newPPM, originalPPM.ShipmentID)

		suite.NilOrNoVerrs(err)

		// Fields that shouldn't have changed
		suite.Equal(originalPPM.ExpectedDepartureDate.Format(dateOnly), updatedPPM.ExpectedDepartureDate.Format(dateOnly))
		suite.Equal(originalPPM.SITExpected, updatedPPM.SITExpected)
		suite.Equal(*originalPPM.EstimatedWeight, *updatedPPM.EstimatedWeight)
		suite.Equal(*originalPPM.HasProGear, *updatedPPM.HasProGear)
		suite.Equal(*originalPPM.EstimatedIncentive, *updatedPPM.EstimatedIncentive)
		suite.Nil(updatedPPM.ProGearWeight)
		suite.Nil(updatedPPM.SpouseProGearWeight)

		// Fields that should now be updated
		suite.Equal(*newPPM.HasRequestedAdvance, *updatedPPM.HasRequestedAdvance)
		suite.Equal(*newPPM.AdvanceAmountRequested, *updatedPPM.AdvanceAmountRequested)
	})

	suite.Run("Can successfully update a PPMShipment - office user edits requested advance", func() {
		appCtx := suite.AppContextWithSessionForTest(&auth.Session{
			OfficeUserID: uuid.Must(uuid.NewV4()),
		})
		approved := models.PPMAdvanceStatusApproved
		originalPPM := factory.BuildPPMShipment(suite.DB(), []factory.Customization{
			{
				Model: models.PPMShipment{
					EstimatedIncentive:     fakeEstimatedIncentive,
					HasRequestedAdvance:    models.BoolPointer(true),
					AdvanceAmountRequested: models.CentPointer(unit.Cents(400000)),
					AdvanceStatus:          &approved,
				},
			},
		}, nil)
		newPPM := models.PPMShipment{
			HasRequestedAdvance:    models.BoolPointer(true),
			AdvanceAmountRequested: models.CentPointer(unit.Cents(200000)),
		}

		subtestData := setUpForTests(originalPPM.EstimatedIncentive, nil, nil, nil)

		updatedPPM, err := subtestData.ppmShipmentUpdater.UpdatePPMShipmentWithDefaultCheck(appCtx, &newPPM, originalPPM.ShipmentID)

		suite.NilOrNoVerrs(err)

		// Fields that shouldn't have changed
		suite.Equal(originalPPM.ExpectedDepartureDate.Format(dateOnly), updatedPPM.ExpectedDepartureDate.Format(dateOnly))
		suite.Equal(originalPPM.SITExpected, updatedPPM.SITExpected)
		suite.Equal(*originalPPM.EstimatedWeight, *updatedPPM.EstimatedWeight)
		suite.Equal(*originalPPM.HasProGear, *updatedPPM.HasProGear)
		suite.Equal(*originalPPM.ProGearWeight, *updatedPPM.ProGearWeight)
		suite.Equal(*originalPPM.SpouseProGearWeight, *updatedPPM.SpouseProGearWeight)
		suite.Equal(*originalPPM.EstimatedIncentive, *updatedPPM.EstimatedIncentive)

		// Fields that should now be updated
		suite.Equal(*newPPM.HasRequestedAdvance, *updatedPPM.HasRequestedAdvance)
		suite.Equal(*newPPM.AdvanceAmountRequested, *updatedPPM.AdvanceAmountRequested)
		suite.Equal(&approved, updatedPPM.AdvanceStatus)
	})

	suite.Run("Can successfully update a PPMShipment - office user approves advance request", func() {
		appCtx := suite.AppContextWithSessionForTest(&auth.Session{
			OfficeUserID: uuid.Must(uuid.NewV4()),
		})
		originalPPM := factory.BuildPPMShipment(suite.DB(), []factory.Customization{
			{
				Model: models.PPMShipment{
					EstimatedIncentive:     fakeEstimatedIncentive,
					HasRequestedAdvance:    models.BoolPointer(true),
					AdvanceAmountRequested: models.CentPointer(unit.Cents(400000)),
				},
			},
		}, nil)

		approved := models.PPMAdvanceStatusApproved

		newPPM := models.PPMShipment{
			HasRequestedAdvance:    models.BoolPointer(true),
			AdvanceAmountRequested: models.CentPointer(unit.Cents(400000)),
			AdvanceStatus:          &approved,
		}

		subtestData := setUpForTests(originalPPM.EstimatedIncentive, nil, nil, nil)

		updatedPPM, err := subtestData.ppmShipmentUpdater.UpdatePPMShipmentWithDefaultCheck(appCtx, &newPPM, originalPPM.ShipmentID)

		suite.NilOrNoVerrs(err)

		// Fields that shouldn't have changed
		suite.Equal(originalPPM.ExpectedDepartureDate.Format(dateOnly), updatedPPM.ExpectedDepartureDate.Format(dateOnly))
		suite.Equal(originalPPM.SITExpected, updatedPPM.SITExpected)
		suite.Equal(*originalPPM.EstimatedWeight, *updatedPPM.EstimatedWeight)
		suite.Equal(*originalPPM.HasProGear, *updatedPPM.HasProGear)
		suite.Equal(*originalPPM.ProGearWeight, *updatedPPM.ProGearWeight)
		suite.Equal(*originalPPM.SpouseProGearWeight, *updatedPPM.SpouseProGearWeight)
		suite.Equal(*originalPPM.EstimatedIncentive, *updatedPPM.EstimatedIncentive)

		// Fields that should now be updated
		suite.Equal(*newPPM.HasRequestedAdvance, *updatedPPM.HasRequestedAdvance)
		suite.Equal(*newPPM.AdvanceAmountRequested, *updatedPPM.AdvanceAmountRequested)
		suite.Equal(&approved, updatedPPM.AdvanceStatus)
	})

	suite.Run("Can successfully update a PPMShipment - office user rejects advance request", func() {
		appCtx := suite.AppContextWithSessionForTest(&auth.Session{
			OfficeUserID: uuid.Must(uuid.NewV4()),
		})
		originalPPM := factory.BuildPPMShipment(suite.DB(), []factory.Customization{
			{
				Model: models.PPMShipment{
					EstimatedIncentive:     fakeEstimatedIncentive,
					HasRequestedAdvance:    models.BoolPointer(true),
					AdvanceAmountRequested: models.CentPointer(unit.Cents(400000)),
				},
			},
		}, nil)
		rejected := models.PPMAdvanceStatusRejected

		newPPM := models.PPMShipment{
			HasRequestedAdvance:    models.BoolPointer(true),
			AdvanceAmountRequested: models.CentPointer(unit.Cents(400000)),
			AdvanceStatus:          &rejected,
		}

		subtestData := setUpForTests(originalPPM.EstimatedIncentive, nil, nil, nil)

		updatedPPM, err := subtestData.ppmShipmentUpdater.UpdatePPMShipmentWithDefaultCheck(appCtx, &newPPM, originalPPM.ShipmentID)

		suite.NilOrNoVerrs(err)

		// Fields that shouldn't have changed
		suite.Equal(originalPPM.ExpectedDepartureDate.Format(dateOnly), updatedPPM.ExpectedDepartureDate.Format(dateOnly))
		suite.Equal(originalPPM.SITExpected, updatedPPM.SITExpected)
		suite.Equal(*originalPPM.EstimatedWeight, *updatedPPM.EstimatedWeight)
		suite.Equal(*originalPPM.HasProGear, *updatedPPM.HasProGear)
		suite.Equal(*originalPPM.ProGearWeight, *updatedPPM.ProGearWeight)
		suite.Equal(*originalPPM.SpouseProGearWeight, *updatedPPM.SpouseProGearWeight)
		suite.Equal(*originalPPM.EstimatedIncentive, *updatedPPM.EstimatedIncentive)

		// Fields that should now be updated
		suite.Equal(*newPPM.HasRequestedAdvance, *updatedPPM.HasRequestedAdvance)
		suite.Equal(*newPPM.AdvanceAmountRequested, *updatedPPM.AdvanceAmountRequested)
		suite.Equal(&rejected, updatedPPM.AdvanceStatus)
	})

	suite.Run("Can successfully update a PPMShipment - edit advance - advance requested no to yes", func() {
		appCtx := suite.AppContextWithSessionForTest(&auth.Session{
			OfficeUserID: uuid.Must(uuid.NewV4()),
		})

		originalPPM := factory.BuildPPMShipment(suite.DB(), []factory.Customization{
			{
				Model: models.PPMShipment{
					EstimatedIncentive:  fakeEstimatedIncentive,
					HasRequestedAdvance: models.BoolPointer(false),
				},
			},
		}, nil)
		approved := models.PPMAdvanceStatusApproved

		newPPM := models.PPMShipment{
			HasRequestedAdvance:    models.BoolPointer(true),
			AdvanceAmountRequested: models.CentPointer(unit.Cents(400000)),
			AdvanceStatus:          &approved,
		}

		subtestData := setUpForTests(originalPPM.EstimatedIncentive, nil, nil, nil)

		updatedPPM, err := subtestData.ppmShipmentUpdater.UpdatePPMShipmentWithDefaultCheck(appCtx, &newPPM, originalPPM.ShipmentID)

		suite.NilOrNoVerrs(err)

		// Fields that shouldn't have changed
		suite.Equal(originalPPM.ExpectedDepartureDate.Format(dateOnly), updatedPPM.ExpectedDepartureDate.Format(dateOnly))
		suite.Equal(originalPPM.SITExpected, updatedPPM.SITExpected)
		suite.Equal(*originalPPM.EstimatedWeight, *updatedPPM.EstimatedWeight)
		suite.Equal(*originalPPM.HasProGear, *updatedPPM.HasProGear)
		suite.Equal(*originalPPM.ProGearWeight, *updatedPPM.ProGearWeight)
		suite.Equal(*originalPPM.SpouseProGearWeight, *updatedPPM.SpouseProGearWeight)
		suite.Equal(*originalPPM.EstimatedIncentive, *updatedPPM.EstimatedIncentive)

		// Fields that should now be updated
		suite.Equal(*newPPM.HasRequestedAdvance, *updatedPPM.HasRequestedAdvance)
		suite.Equal(*newPPM.AdvanceAmountRequested, *updatedPPM.AdvanceAmountRequested)
		suite.Equal(&approved, updatedPPM.AdvanceStatus)
	})

	suite.Run("Can successfully update a PPMShipment - edit SIT - yes to no", func() {
		appCtx := suite.AppContextWithSessionForTest(&auth.Session{})

		newFakeEstimatedIncentive := models.CentPointer(unit.Cents(2000000))

		subtestData := setUpForTests(newFakeEstimatedIncentive, nil, nil, nil)
		sitLocation := models.SITLocationTypeOrigin

		originalPPM := factory.BuildPPMShipment(suite.DB(), []factory.Customization{
			{
				Model: models.PPMShipment{
					SITExpected:               models.BoolPointer(true),
					SITLocation:               &sitLocation,
					SITEstimatedEntryDate:     models.TimePointer(testdatagen.NextValidMoveDate),
					SITEstimatedDepartureDate: models.TimePointer(testdatagen.NextValidMoveDate.Add(testdatagen.OneWeek)),
					SITEstimatedWeight:        models.PoundPointer(1000),
					SITEstimatedCost:          models.CentPointer(unit.Cents(69900)),
				},
			},
		}, nil)
		newPPM := models.PPMShipment{
			SITExpected: models.BoolPointer(false),
		}

		updatedPPM, err := subtestData.ppmShipmentUpdater.UpdatePPMShipmentWithDefaultCheck(appCtx, &newPPM, originalPPM.ShipmentID)

		suite.NilOrNoVerrs(err)

		// Fields that shouldn't have changed
		suite.Equal(originalPPM.ExpectedDepartureDate.Format(dateOnly), updatedPPM.ExpectedDepartureDate.Format(dateOnly))
		suite.Equal(*originalPPM.EstimatedWeight, *updatedPPM.EstimatedWeight)
		suite.Equal(*originalPPM.HasProGear, *updatedPPM.HasProGear)
		suite.Equal(*originalPPM.ProGearWeight, *updatedPPM.ProGearWeight)
		suite.Equal(*originalPPM.SpouseProGearWeight, *updatedPPM.SpouseProGearWeight)
		suite.Equal(*originalPPM.AdvanceAmountRequested, *updatedPPM.AdvanceAmountRequested)
		suite.Equal(*originalPPM.HasRequestedAdvance, *updatedPPM.HasRequestedAdvance)

		// Fields that should now be updated
		suite.Equal(*newPPM.SITExpected, *updatedPPM.SITExpected)
		suite.Nil(updatedPPM.SITLocation)
		suite.Nil(updatedPPM.SITEstimatedEntryDate)
		suite.Nil(updatedPPM.SITEstimatedDepartureDate)
		suite.Nil(updatedPPM.SITEstimatedWeight)
		suite.Nil(updatedPPM.SITEstimatedCost)
	})

	suite.Run("Can successfully update a PPMShipment - edit SIT - no to yes", func() {
		appCtx := suite.AppContextWithSessionForTest(&auth.Session{})

		newFakeEstimatedIncentive := models.CentPointer(unit.Cents(2000000))
		newFakeSITEstimatedCost := models.CentPointer(unit.Cents(62500))

		subtestData := setUpForTests(newFakeEstimatedIncentive, newFakeSITEstimatedCost, nil, nil)
		sitLocation := models.SITLocationTypeOrigin

		originalPPM := factory.BuildPPMShipment(suite.DB(), []factory.Customization{
			{
				Model: models.PPMShipment{
					SITExpected: models.BoolPointer(false),
				},
			},
		}, nil)
		newPPM := models.PPMShipment{
			SITExpected:               models.BoolPointer(true),
			SITLocation:               &sitLocation,
			SITEstimatedEntryDate:     models.TimePointer(testdatagen.NextValidMoveDate),
			SITEstimatedDepartureDate: models.TimePointer(testdatagen.NextValidMoveDate.Add(testdatagen.OneWeek)),
			SITEstimatedWeight:        models.PoundPointer(1000),
		}

		updatedPPM, err := subtestData.ppmShipmentUpdater.UpdatePPMShipmentWithDefaultCheck(appCtx, &newPPM, originalPPM.ShipmentID)

		suite.NilOrNoVerrs(err)

		// Fields that shouldn't have changed
		suite.Equal(originalPPM.ExpectedDepartureDate.Format(dateOnly), updatedPPM.ExpectedDepartureDate.Format(dateOnly))
		suite.Equal(*originalPPM.EstimatedWeight, *updatedPPM.EstimatedWeight)
		suite.Equal(*originalPPM.HasProGear, *updatedPPM.HasProGear)
		suite.Equal(*originalPPM.ProGearWeight, *updatedPPM.ProGearWeight)
		suite.Equal(*originalPPM.SpouseProGearWeight, *updatedPPM.SpouseProGearWeight)
		suite.Equal(*originalPPM.AdvanceAmountRequested, *updatedPPM.AdvanceAmountRequested)
		suite.Equal(*originalPPM.HasRequestedAdvance, *updatedPPM.HasRequestedAdvance)

		// Fields that should now be updated
		suite.Equal(*newPPM.SITExpected, *updatedPPM.SITExpected)
		suite.Equal(*newPPM.SITLocation, *updatedPPM.SITLocation)
		suite.Equal(*newPPM.SITEstimatedEntryDate, *updatedPPM.SITEstimatedEntryDate)
		suite.Equal(*newPPM.SITEstimatedDepartureDate, *updatedPPM.SITEstimatedDepartureDate)
		suite.Equal(*newPPM.SITEstimatedWeight, *updatedPPM.SITEstimatedWeight)
		suite.Equal(*newFakeSITEstimatedCost, *updatedPPM.SITEstimatedCost)
	})

	suite.Run("Can successfully update a PPMShipment - final incentive and actual move date", func() {
		appCtx := suite.AppContextWithSessionForTest(&auth.Session{})

		subtestData := setUpForFinalIncentiveTests(nil, nil, nil, nil, nil)

		today := time.Now()

		originalPPM := factory.BuildMinimalPPMShipment(appCtx.DB(), []factory.Customization{
			{
				Model: models.PPMShipment{
					ActualMoveDate:  &today,
					EstimatedWeight: models.PoundPointer(unit.Pound(5000)),
				},
			},
		}, nil)

		newPPM := originalPPM

		updatedPPM, err := subtestData.ppmShipmentUpdater.UpdatePPMShipmentWithDefaultCheck(appCtx, &newPPM, originalPPM.ShipmentID)

		suite.NilOrNoVerrs(err)

		// Fields that should now be updated
		suite.Equal(newPPM.FinalIncentive, updatedPPM.FinalIncentive)
		suite.Equal(newPPM.ActualMoveDate, updatedPPM.ActualMoveDate)
	})

	suite.Run("Can't update if Shipment can't be found", func() {
		badMTOShipmentID := uuid.Must(uuid.NewV4())

		subtestData := setUpForTests(nil, nil, nil, nil)

		updatedPPMShipment, err := subtestData.ppmShipmentUpdater.UpdatePPMShipmentWithDefaultCheck(suite.AppContextWithSessionForTest(&auth.Session{}), &models.PPMShipment{}, badMTOShipmentID)

		suite.Nil(updatedPPMShipment)

		suite.Error(err)
		suite.IsType(apperror.NotFoundError{}, err)
		suite.Equal(fmt.Sprintf("ID: %s not found while looking for PPMShipment by MTO ShipmentID", badMTOShipmentID.String()), err.Error())
	})

	suite.Run("Can't update if there is invalid input", func() {
		appCtx := suite.AppContextWithSessionForTest(&auth.Session{})

		subtestData := setUpForTests(nil, nil, nil, nil)

		originalPPMShipment := factory.BuildPPMShipment(appCtx.DB(), nil, nil)

		// Easiest invalid input to trigger is to set an invalid AdvanceAmountRequested value. The rest are harder to
		// trigger based on how the service object is set up.
		newPPMShipment := models.PPMShipment{
			AdvanceAmountRequested: models.CentPointer(unit.Cents(3000000)),
		}

		updatedPPMShipment, err := subtestData.ppmShipmentUpdater.UpdatePPMShipmentWithDefaultCheck(appCtx, &newPPMShipment, originalPPMShipment.ShipmentID)

		suite.Nil(updatedPPMShipment)

		suite.Error(err)
		suite.IsType(apperror.InvalidInputError{}, err)
		suite.Equal("Invalid input found while validating the PPM shipment.", err.Error())
	})

	suite.Run("Can't update if there is an error calculating incentive", func() {
		appCtx := suite.AppContextWithSessionForTest(&auth.Session{})

		fakeEstimatedIncentiveError := errors.New("failed to calculate incentive")
		subtestData := setUpForTests(nil, nil, nil, fakeEstimatedIncentiveError)

		originalPPMShipment := factory.BuildPPMShipment(appCtx.DB(), nil, nil)

		newPPMShipment := models.PPMShipment{
			HasRequestedAdvance: models.BoolPointer(false),
		}

		updatedPPMShipment, err := subtestData.ppmShipmentUpdater.UpdatePPMShipmentWithDefaultCheck(appCtx, &newPPMShipment, originalPPMShipment.ShipmentID)

		suite.Nil(updatedPPMShipment)

		suite.Error(err)
		suite.Equal(fakeEstimatedIncentiveError, err)
	})

	suite.Run("Can successfully update a PPMShipment - add W-2 address", func() {
		appCtx := suite.AppContextWithSessionForTest(&auth.Session{})

		subtestData := setUpForTests(fakeEstimatedIncentive, nil, nil, nil)

		originalPPM := factory.BuildMinimalPPMShipment(appCtx.DB(), nil, nil)

		streetAddress1 := "10642 N Second Ave"
		streetAddress2 := "Apt. 308"
		city := "Atco"
		state := "NJ"
		postalCode := "08004"

		newPPM := models.PPMShipment{
			W2Address: &models.Address{
				StreetAddress1: streetAddress1,
				StreetAddress2: &streetAddress2,
				City:           city,
				State:          state,
				PostalCode:     postalCode,
			},
		}

		updatedPPM, err := subtestData.ppmShipmentUpdater.UpdatePPMShipmentWithDefaultCheck(appCtx, &newPPM, originalPPM.ShipmentID)

		suite.NilOrNoVerrs(err)

		suite.NotNil(updatedPPM.W2AddressID)
		suite.Equal(streetAddress1, updatedPPM.W2Address.StreetAddress1)
		suite.Equal(streetAddress2, *updatedPPM.W2Address.StreetAddress2)
		suite.Equal(city, updatedPPM.W2Address.City)
		suite.Equal(state, updatedPPM.W2Address.State)
		suite.Equal(postalCode, updatedPPM.W2Address.PostalCode)
	})

	suite.Run("Can successfully update a PPMShipment - add W-2 address with empty strings for optional fields", func() {
		appCtx := suite.AppContextWithSessionForTest(&auth.Session{})

		subtestData := setUpForTests(fakeEstimatedIncentive, nil, nil, nil)

		originalPPM := factory.BuildMinimalPPMShipment(appCtx.DB(), nil, nil)

		streetAddress1 := "1819 S Cedar Street"
		city := "Fayetteville"
		state := "NC"
		postalCode := "28314"

		newPPM := models.PPMShipment{
			W2Address: &models.Address{
				StreetAddress1: streetAddress1,
				StreetAddress2: models.StringPointer(""),
				StreetAddress3: models.StringPointer(""),
				City:           city,
				State:          state,
				PostalCode:     postalCode,
			},
		}
		updatedPPM, err := subtestData.ppmShipmentUpdater.UpdatePPMShipmentWithDefaultCheck(appCtx, &newPPM, originalPPM.ShipmentID)

		suite.NilOrNoVerrs(err)

		suite.NotNil(updatedPPM.W2AddressID)
		suite.Equal(streetAddress1, updatedPPM.W2Address.StreetAddress1)
		suite.Equal(city, updatedPPM.W2Address.City)
		suite.Equal(state, updatedPPM.W2Address.State)
		suite.Equal(postalCode, updatedPPM.W2Address.PostalCode)
		suite.Nil(updatedPPM.W2Address.StreetAddress2)
		suite.Nil(updatedPPM.W2Address.StreetAddress3)
		suite.NotNil(updatedPPM.W2Address.Country)
	})

	suite.Run("Can successfully update a PPMShipment - modify W-2 address", func() {
		appCtx := suite.AppContextWithSessionForTest(&auth.Session{})

		subtestData := setUpForTests(fakeEstimatedIncentive, nil, nil, nil)

		address := factory.BuildAddress(appCtx.DB(), nil, nil)
		originalPPM := factory.BuildMinimalPPMShipment(appCtx.DB(), []factory.Customization{
			{
				Model:    address,
				LinkOnly: true,
				Type:     &factory.Addresses.W2Address,
			},
		}, nil)
		streetAddress1 := "10642 N Second Ave"
		streetAddress2 := "Apt. 308"
		city := "Cookstown"
		state := "NJ"
		postalCode := "08511"

		newPPM := models.PPMShipment{
			W2Address: &models.Address{
				StreetAddress1: streetAddress1,
				StreetAddress2: &streetAddress2,
				City:           city,
				State:          state,
				PostalCode:     postalCode,
			},
		}

		updatedPPM, err := subtestData.ppmShipmentUpdater.UpdatePPMShipmentWithDefaultCheck(appCtx, &newPPM, originalPPM.ShipmentID)

		suite.NilOrNoVerrs(err)

		suite.Equal(address.ID, *updatedPPM.W2AddressID)
		suite.Equal(streetAddress1, updatedPPM.W2Address.StreetAddress1)
		suite.Equal(streetAddress2, *updatedPPM.W2Address.StreetAddress2)
		suite.Equal(city, updatedPPM.W2Address.City)
		suite.Equal(state, updatedPPM.W2Address.State)
		suite.Equal(postalCode, updatedPPM.W2Address.PostalCode)
		suite.Equal(*address.StreetAddress3, *updatedPPM.W2Address.StreetAddress3)
		suite.Equal(address.CountryId, updatedPPM.W2Address.CountryId)
	})

	suite.Run("Can successfully update a PPMShipment - add Pickup and Destination address", func() {
		appCtx := suite.AppContextWithSessionForTest(&auth.Session{})

		subtestData := setUpForTests(fakeEstimatedIncentive, nil, nil, nil)

		originalPPM := factory.BuildMinimalPPMShipment(appCtx.DB(), nil, nil)

		streetAddress1 := "10642 N Second Ave"
		streetAddress2 := "Apt. 308"
		city := "Atco"
		state := "NJ"
		postalCode := "08004"

		newPPM := models.PPMShipment{
			PickupAddress: &models.Address{
				StreetAddress1: streetAddress1,
				StreetAddress2: &streetAddress2,
				City:           city,
				State:          state,
				PostalCode:     postalCode,
			},
			DestinationAddress: &models.Address{
				StreetAddress1: streetAddress1,
				StreetAddress2: &streetAddress2,
				City:           city,
				State:          state,
				PostalCode:     postalCode,
			},
			SecondaryPickupAddress: &models.Address{
				StreetAddress1: streetAddress1,
				StreetAddress2: &streetAddress2,
				City:           city,
				State:          state,
				PostalCode:     postalCode,
			},
			SecondaryDestinationAddress: &models.Address{
				StreetAddress1: streetAddress1,
				StreetAddress2: &streetAddress2,
				City:           city,
				State:          state,
				PostalCode:     postalCode,
			},
			TertiaryPickupAddress: &models.Address{
				StreetAddress1: streetAddress1,
				StreetAddress2: &streetAddress2,
				City:           city,
				State:          state,
				PostalCode:     postalCode,
			},
			TertiaryDestinationAddress: &models.Address{
				StreetAddress1: streetAddress1,
				StreetAddress2: &streetAddress2,
				City:           city,
				State:          state,
				PostalCode:     postalCode,
			},
		}

		updatedPPM, err := subtestData.ppmShipmentUpdater.UpdatePPMShipmentWithDefaultCheck(appCtx, &newPPM, originalPPM.ShipmentID)

		suite.NilOrNoVerrs(err)

		suite.NotNil(updatedPPM.PickupAddressID)
		suite.NotNil(updatedPPM.PickupAddress)
		suite.Equal(streetAddress1, updatedPPM.PickupAddress.StreetAddress1)
		suite.Equal(streetAddress2, *updatedPPM.PickupAddress.StreetAddress2)
		suite.Equal(city, updatedPPM.PickupAddress.City)
		suite.Equal(state, updatedPPM.PickupAddress.State)
		suite.Equal(postalCode, updatedPPM.PickupAddress.PostalCode)

		suite.NotNil(updatedPPM.DestinationAddressID)
		suite.NotNil(updatedPPM.DestinationAddress)
		suite.Equal(streetAddress1, updatedPPM.DestinationAddress.StreetAddress1)
		suite.Equal(streetAddress2, *updatedPPM.DestinationAddress.StreetAddress2)
		suite.Equal(city, updatedPPM.DestinationAddress.City)
		suite.Equal(state, updatedPPM.DestinationAddress.State)
		suite.Equal(postalCode, updatedPPM.DestinationAddress.PostalCode)

		suite.NotNil(updatedPPM.SecondaryPickupAddressID)
		suite.NotNil(updatedPPM.SecondaryPickupAddress)
		suite.Equal(streetAddress1, updatedPPM.SecondaryPickupAddress.StreetAddress1)
		suite.Equal(streetAddress2, *updatedPPM.SecondaryPickupAddress.StreetAddress2)
		suite.Equal(city, updatedPPM.SecondaryPickupAddress.City)
		suite.Equal(state, updatedPPM.SecondaryPickupAddress.State)
		suite.Equal(postalCode, updatedPPM.SecondaryPickupAddress.PostalCode)

		suite.NotNil(updatedPPM.SecondaryDestinationAddressID)
		suite.NotNil(updatedPPM.SecondaryDestinationAddress)
		suite.Equal(streetAddress1, updatedPPM.SecondaryDestinationAddress.StreetAddress1)
		suite.Equal(streetAddress2, *updatedPPM.SecondaryDestinationAddress.StreetAddress2)
		suite.Equal(city, updatedPPM.SecondaryDestinationAddress.City)
		suite.Equal(state, updatedPPM.SecondaryDestinationAddress.State)
		suite.Equal(postalCode, updatedPPM.SecondaryDestinationAddress.PostalCode)

		suite.NotNil(updatedPPM.TertiaryPickupAddressID)
		suite.NotNil(updatedPPM.TertiaryPickupAddress)
		suite.Equal(streetAddress1, updatedPPM.TertiaryPickupAddress.StreetAddress1)
		suite.Equal(streetAddress2, *updatedPPM.TertiaryPickupAddress.StreetAddress2)
		suite.Equal(city, updatedPPM.TertiaryPickupAddress.City)
		suite.Equal(state, updatedPPM.TertiaryPickupAddress.State)
		suite.Equal(postalCode, updatedPPM.TertiaryPickupAddress.PostalCode)

		suite.NotNil(updatedPPM.TertiaryDestinationAddressID)
		suite.NotNil(updatedPPM.TertiaryDestinationAddress)
		suite.Equal(streetAddress1, updatedPPM.TertiaryDestinationAddress.StreetAddress1)
		suite.Equal(streetAddress2, *updatedPPM.TertiaryDestinationAddress.StreetAddress2)
		suite.Equal(city, updatedPPM.TertiaryDestinationAddress.City)
		suite.Equal(state, updatedPPM.TertiaryDestinationAddress.State)
		suite.Equal(postalCode, updatedPPM.TertiaryDestinationAddress.PostalCode)
	})
	suite.Run("Can successfully update a PPM Shipment SIT estimated cost", func() {
		appCtx := suite.AppContextWithSessionForTest(&auth.Session{})
		setupPricerData()
		newFakeEstimatedIncentive := models.CentPointer(unit.Cents(2000000))
		newFakeSITEstimatedCost := models.CentPointer(unit.Cents(62500))

		subtestData := setUpForTests(newFakeEstimatedIncentive, newFakeSITEstimatedCost, nil, nil)
		sitLocationDestination := models.SITLocationTypeDestination
		entryDate := time.Date(2020, time.March, 15, 0, 0, 0, 0, time.UTC)
		mtoShipment := factory.BuildMTOShipment(suite.DB(), []factory.Customization{
			{
				Model: models.MTOShipment{
					ShipmentType: models.MTOShipmentTypePPM,
				},
			},
		}, nil)
		streetAddress1 := "10642 N Second Ave"
		streetAddress2 := "Apt. 308"
		city := "GROVETOWN"
		state := "GA"
		postalCode := "30813"
		destinationAddress := &models.Address{
			StreetAddress1: streetAddress1,
			StreetAddress2: &streetAddress2,
			City:           city,
			State:          state,
			PostalCode:     postalCode,
		}
		originalPPM := factory.BuildPPMShipment(suite.DB(), []factory.Customization{
			{
				Model: models.PPMShipment{
					ExpectedDepartureDate:     entryDate.Add(time.Hour * 24 * 30),
					SITExpected:               models.BoolPointer(true),
					SITLocation:               &sitLocationDestination,
					SITEstimatedEntryDate:     &entryDate,
					SITEstimatedDepartureDate: models.TimePointer(entryDate.Add(time.Hour * 24 * 30)),
					SITEstimatedWeight:        models.PoundPointer(1000),
					SITEstimatedCost:          newFakeSITEstimatedCost,
				},
			},
			{
				Model:    mtoShipment,
				LinkOnly: true,
			},
		}, nil)

		originalPPM.DestinationAddress = destinationAddress
		mockedPlanner := &routemocks.Planner{}
		mockedPlanner.On("ZipTransitDistance", mock.AnythingOfType("*appcontext.appContext"),
			"90210", "30813").Return(2294, nil)

		updatedPPM, err := subtestData.ppmShipmentUpdater.UpdatePPMShipmentSITEstimatedCost(appCtx, &originalPPM)

		suite.NilOrNoVerrs(err)
		suite.NotEqual(*updatedPPM.SITEstimatedCost, newFakeSITEstimatedCost)
	})
	suite.Run("Can't find contract for PPM SIT Estimated Cost calculation", func() {
		appCtx := suite.AppContextWithSessionForTest(&auth.Session{})

		newFakeEstimatedIncentive := models.CentPointer(unit.Cents(2000000))
		newFakeSITEstimatedCost := models.CentPointer(unit.Cents(62500))

		subtestData := setUpForTests(newFakeEstimatedIncentive, newFakeSITEstimatedCost, nil, nil)
		sitLocationDestination := models.SITLocationTypeDestination
		entryDate := time.Date(2020, time.March, 15, 0, 0, 0, 0, time.UTC)
		// we do not have a contract for this date
		invalidDate := time.Date(2017, time.March, 15, 0, 0, 0, 0, time.UTC)
		streetAddress1 := "10642 N Second Ave"
		streetAddress2 := "Apt. 308"
		city := "GROVETOWN"
		state := "GA"
		postalCode := "30813"
		destinationAddress := &models.Address{
			StreetAddress1: streetAddress1,
			StreetAddress2: &streetAddress2,
			City:           city,
			State:          state,
			PostalCode:     postalCode,
		}
		mtoShipment := factory.BuildMTOShipment(suite.DB(), []factory.Customization{
			{
				Model: models.MTOShipment{
					ShipmentType: models.MTOShipmentTypePPM,
				},
			},
		}, nil)
		originalPPM := factory.BuildPPMShipment(suite.DB(), []factory.Customization{
			{
				Model: models.PPMShipment{
					ExpectedDepartureDate:     invalidDate,
					SITExpected:               models.BoolPointer(true),
					SITLocation:               &sitLocationDestination,
					SITEstimatedEntryDate:     &entryDate,
					SITEstimatedDepartureDate: models.TimePointer(entryDate.Add(time.Hour * 24 * 30)),
					SITEstimatedWeight:        models.PoundPointer(1000),
					SITEstimatedCost:          newFakeSITEstimatedCost,
				},
			},
			{
				Model:    mtoShipment,
				LinkOnly: true,
			},
		}, nil)

		originalPPM.DestinationAddress = destinationAddress
		mockedPlanner := &routemocks.Planner{}
		mockedPlanner.On("ZipTransitDistance", mock.AnythingOfType("*appcontext.appContext"),
			"90210", "30813").Return(2294, nil)

		updatedPPM, err := subtestData.ppmShipmentUpdater.UpdatePPMShipmentSITEstimatedCost(appCtx, &originalPPM)

		suite.Error(err)
		suite.Nil(updatedPPM)
	})
	suite.Run("Can't successfully find the PPM Shipment to update SIT estimated cost", func() {
		appCtx := suite.AppContextWithSessionForTest(&auth.Session{})
		newFakeEstimatedIncentive := models.CentPointer(unit.Cents(2000000))
		newFakeSITEstimatedCost := models.CentPointer(unit.Cents(62500))

		subtestData := setUpForTests(newFakeEstimatedIncentive, newFakeSITEstimatedCost, nil, nil)
		sitLocationDestination := models.SITLocationTypeDestination
		entryDate := time.Date(2020, time.March, 15, 0, 0, 0, 0, time.UTC)
		mtoShipment := factory.BuildMTOShipment(suite.DB(), []factory.Customization{
			{
				Model: models.MTOShipment{
					ShipmentType: models.MTOShipmentTypePPM,
				},
			},
		}, nil)
		streetAddress1 := "10642 N Second Ave"
		streetAddress2 := "Apt. 308"
		city := "GROVETOWN"
		state := "GA"
		postalCode := "30813"
		destinationAddress := &models.Address{
			StreetAddress1: streetAddress1,
			StreetAddress2: &streetAddress2,
			City:           city,
			State:          state,
			PostalCode:     postalCode,
		}
		originalPPM := factory.BuildPPMShipment(suite.DB(), []factory.Customization{
			{
				Model: models.PPMShipment{
					ExpectedDepartureDate:     entryDate.Add(time.Hour * 24 * 30),
					SITExpected:               models.BoolPointer(true),
					SITLocation:               &sitLocationDestination,
					SITEstimatedEntryDate:     &entryDate,
					SITEstimatedDepartureDate: models.TimePointer(entryDate.Add(time.Hour * 24 * 30)),
					SITEstimatedWeight:        models.PoundPointer(1000),
					SITEstimatedCost:          newFakeSITEstimatedCost,
				},
			},
			{
				Model:    mtoShipment,
				LinkOnly: true,
			},
		}, nil)

		originalPPM.DestinationAddress = destinationAddress
		originalPPM.ID = uuid.Nil
		updatedPPM, err := subtestData.ppmShipmentUpdater.UpdatePPMShipmentSITEstimatedCost(appCtx, &originalPPM)

		suite.Error(err)
		suite.Nil(updatedPPM)
	})
	suite.Run("Can successfully update a PPMShipment - cap estimated incentive to max incentive value", func() {
		appCtx := suite.AppContextWithSessionForTest(&auth.Session{})

		newFakeEstimatedIncentive := models.CentPointer(unit.Cents(8000000))
		newFakeMaxIncentive := models.CentPointer(unit.Cents(5000000))

		subtestData := setUpForTests(newFakeEstimatedIncentive, nil, newFakeMaxIncentive, nil)

		originalPPM := factory.BuildMinimalPPMShipment(appCtx.DB(), []factory.Customization{
			{
				Model: models.PPMShipment{
					ExpectedDepartureDate: testdatagen.NextValidMoveDate,
					SITExpected:           models.BoolPointer(false),
					EstimatedWeight:       models.PoundPointer(4000),
					HasProGear:            models.BoolPointer(false),
					EstimatedIncentive:    fakeEstimatedIncentive,
				},
			},
		}, nil)

		newPPM := models.PPMShipment{
			ExpectedDepartureDate: testdatagen.NextValidMoveDate.Add(testdatagen.OneWeek),
			SITExpected:           models.BoolPointer(true),
		}

		updatedPPM, err := subtestData.ppmShipmentUpdater.UpdatePPMShipmentWithDefaultCheck(appCtx, &newPPM, originalPPM.ShipmentID)

		suite.NilOrNoVerrs(err)

		// Verify estimated incentive is capped at the max
		suite.Equal(*newFakeMaxIncentive, *updatedPPM.EstimatedIncentive)
	})

	suite.Run("Can update gun safe authorized when HasGunSafe value changes", func() {
		appCtx := suite.AppContextWithSessionForTest(&auth.Session{
			OfficeUserID: uuid.Must(uuid.NewV4()),
		})

		originalPPM := factory.BuildMinimalPPMShipment(appCtx.DB(), []factory.Customization{
			{
				Model: models.PPMShipment{
					HasGunSafe: models.BoolPointer(false),
				},
			},
		}, nil)

		newPPM := models.PPMShipment{
			HasGunSafe: models.BoolPointer(true),
		}

		subtestData := setUpForTests(nil, nil, nil, nil)
		updatedPPM, err := subtestData.ppmShipmentUpdater.UpdatePPMShipmentWithDefaultCheck(appCtx, &newPPM, originalPPM.ShipmentID)
		suite.NotNil(updatedPPM)
		suite.NilOrNoVerrs(err)

		var updatedEntitlement models.Entitlement
		err = appCtx.DB().Find(&updatedEntitlement, originalPPM.Shipment.MoveTaskOrder.Orders.EntitlementID)
		suite.NoError(err)

		suite.True(updatedEntitlement.GunSafe)
	})

<<<<<<< HEAD
	suite.Run("Returns error if entitlement is nil when updating gun safe", func() {
=======
	suite.Run("updating PPM with valid GCC multiplier date updates PPM", func() {
		validGccMultiplierDate, _ := time.Parse("2006-01-02", "2025-06-02")
>>>>>>> 55d542f9
		appCtx := suite.AppContextWithSessionForTest(&auth.Session{
			OfficeUserID: uuid.Must(uuid.NewV4()),
		})

<<<<<<< HEAD
		// Create an order and link it to the entitlement
		orders := factory.BuildOrder(suite.DB(), nil, nil)

		// Manually set EntitlementID to a fake UUID to simulate broken preload
		orders.EntitlementID = nil
		orders.Entitlement = nil
		suite.MustSave(&orders)

		// Create a move and link it to the order
		move := factory.BuildMove(suite.DB(), []factory.Customization{
			{
				Model:    orders,
				LinkOnly: true,
			},
		}, nil)

		// Create an MTOShipment linked to the move
		mtoShipment := factory.BuildMTOShipment(suite.DB(), []factory.Customization{
			{
				Model:    move,
				LinkOnly: true,
			},
			{
				Model: models.MTOShipment{
					ShipmentType: models.MTOShipmentTypePPM,
					Status:       models.MTOShipmentStatusDraft,
				},
			},
		}, nil)

		originalPPM := factory.BuildMinimalPPMShipment(appCtx.DB(), []factory.Customization{
			{
				Model:    mtoShipment,
				LinkOnly: true,
			},
			{
				Model: models.PPMShipment{
					HasGunSafe: models.BoolPointer(false),
=======
		originalPPM := factory.BuildPPMShipment(appCtx.DB(), nil, nil)

		newPPM := models.PPMShipment{
			ExpectedDepartureDate: validGccMultiplierDate,
			GCCMultiplierID:       nil,
		}

		subtestData := setUpForTests(nil, nil, nil, nil)
		updatedPPM, err := subtestData.ppmShipmentUpdater.UpdatePPMShipmentWithDefaultCheck(appCtx, &newPPM, originalPPM.ShipmentID)
		suite.NilOrNoVerrs(err)
		suite.NotNil(updatedPPM.GCCMultiplierID)
	})
	suite.Run("updating PPM with invalid GCC multiplier date updates PPM multiplier to nil", func() {
		validGccMultiplierDate, _ := time.Parse("2006-01-02", "2025-06-02")
		invalidGccMultiplierDate, _ := time.Parse("2006-01-02", "2025-04-02")
		appCtx := suite.AppContextWithSessionForTest(&auth.Session{
			OfficeUserID: uuid.Must(uuid.NewV4()),
		})

		originalPPM := factory.BuildPPMShipment(suite.DB(), []factory.Customization{
			{
				Model: models.PPMShipment{
					ExpectedDepartureDate: validGccMultiplierDate,
>>>>>>> 55d542f9
				},
			},
		}, nil)

		newPPM := models.PPMShipment{
<<<<<<< HEAD
			HasGunSafe: models.BoolPointer(true),
=======
			ExpectedDepartureDate: invalidGccMultiplierDate,
>>>>>>> 55d542f9
		}

		subtestData := setUpForTests(nil, nil, nil, nil)
		updatedPPM, err := subtestData.ppmShipmentUpdater.UpdatePPMShipmentWithDefaultCheck(appCtx, &newPPM, originalPPM.ShipmentID)
<<<<<<< HEAD

		suite.Nil(updatedPPM)
		suite.Error(err)
		suite.IsType(apperror.QueryError{}, err)
		suite.Contains(err.Error(), "Move is missing an associated entitlement.")

=======
		suite.NilOrNoVerrs(err)
		suite.Nil(updatedPPM.GCCMultiplierID)
>>>>>>> 55d542f9
	})
}<|MERGE_RESOLUTION|>--- conflicted
+++ resolved
@@ -1639,17 +1639,11 @@
 		suite.True(updatedEntitlement.GunSafe)
 	})
 
-<<<<<<< HEAD
 	suite.Run("Returns error if entitlement is nil when updating gun safe", func() {
-=======
-	suite.Run("updating PPM with valid GCC multiplier date updates PPM", func() {
-		validGccMultiplierDate, _ := time.Parse("2006-01-02", "2025-06-02")
->>>>>>> 55d542f9
 		appCtx := suite.AppContextWithSessionForTest(&auth.Session{
 			OfficeUserID: uuid.Must(uuid.NewV4()),
 		})
 
-<<<<<<< HEAD
 		// Create an order and link it to the entitlement
 		orders := factory.BuildOrder(suite.DB(), nil, nil)
 
@@ -1688,7 +1682,29 @@
 			{
 				Model: models.PPMShipment{
 					HasGunSafe: models.BoolPointer(false),
-=======
+				},
+			},
+		}, nil)
+
+		newPPM := models.PPMShipment{
+			HasGunSafe: models.BoolPointer(true),
+		}
+
+		subtestData := setUpForTests(nil, nil, nil, nil)
+		updatedPPM, err := subtestData.ppmShipmentUpdater.UpdatePPMShipmentWithDefaultCheck(appCtx, &newPPM, originalPPM.ShipmentID)
+
+		suite.Nil(updatedPPM)
+		suite.Error(err)
+		suite.IsType(apperror.QueryError{}, err)
+		suite.Contains(err.Error(), "Move is missing an associated entitlement.")
+
+	})
+	suite.Run("updating PPM with valid GCC multiplier date updates PPM", func() {
+		validGccMultiplierDate, _ := time.Parse("2006-01-02", "2025-06-02")
+		appCtx := suite.AppContextWithSessionForTest(&auth.Session{
+			OfficeUserID: uuid.Must(uuid.NewV4()),
+		})
+
 		originalPPM := factory.BuildPPMShipment(appCtx.DB(), nil, nil)
 
 		newPPM := models.PPMShipment{
@@ -1712,31 +1728,17 @@
 			{
 				Model: models.PPMShipment{
 					ExpectedDepartureDate: validGccMultiplierDate,
->>>>>>> 55d542f9
-				},
-			},
-		}, nil)
-
-		newPPM := models.PPMShipment{
-<<<<<<< HEAD
-			HasGunSafe: models.BoolPointer(true),
-=======
+				},
+			},
+		}, nil)
+
+		newPPM := models.PPMShipment{
 			ExpectedDepartureDate: invalidGccMultiplierDate,
->>>>>>> 55d542f9
 		}
 
 		subtestData := setUpForTests(nil, nil, nil, nil)
 		updatedPPM, err := subtestData.ppmShipmentUpdater.UpdatePPMShipmentWithDefaultCheck(appCtx, &newPPM, originalPPM.ShipmentID)
-<<<<<<< HEAD
-
-		suite.Nil(updatedPPM)
-		suite.Error(err)
-		suite.IsType(apperror.QueryError{}, err)
-		suite.Contains(err.Error(), "Move is missing an associated entitlement.")
-
-=======
 		suite.NilOrNoVerrs(err)
 		suite.Nil(updatedPPM.GCCMultiplierID)
->>>>>>> 55d542f9
 	})
 }