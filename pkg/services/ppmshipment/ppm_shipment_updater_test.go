package ppmshipment

import (
	"errors"
	"fmt"
	"time"

	"github.com/gofrs/uuid"
	"github.com/stretchr/testify/mock"

	"github.com/transcom/mymove/pkg/apperror"
	"github.com/transcom/mymove/pkg/auth"
	"github.com/transcom/mymove/pkg/factory"
	"github.com/transcom/mymove/pkg/models"
	routemocks "github.com/transcom/mymove/pkg/route/mocks"
	"github.com/transcom/mymove/pkg/services"
	"github.com/transcom/mymove/pkg/services/address"
	"github.com/transcom/mymove/pkg/services/mocks"
	"github.com/transcom/mymove/pkg/testdatagen"
	"github.com/transcom/mymove/pkg/unit"
)

const dateOnly = "2006-01-02"

func (suite *PPMShipmentSuite) TestUpdatePPMShipment() {

	// One-time test setup

	fakeEstimatedIncentive := models.CentPointer(unit.Cents(1000000))

	type updateSubtestData struct {
		ppmShipmentUpdater services.PPMShipmentUpdater
	}

	// setUpForTests - Sets up objects/mocks that need to be set up on a per-test basis.
	setUpForTests := func(estimatedIncentiveAmount *unit.Cents, sitEstimatedCost *unit.Cents, maxIncentiveAmount *unit.Cents, estimatedIncentiveError error) (subtestData updateSubtestData) {
		ppmEstimator := mocks.PPMEstimator{}
		ppmEstimator.
			On(
				"FinalIncentiveWithDefaultChecks",
				mock.AnythingOfType("*appcontext.appContext"),
				mock.AnythingOfType("models.PPMShipment"),
				mock.AnythingOfType("*models.PPMShipment"),
			).
			Return(nil, nil)

		ppmEstimator.
			On(
				"EstimateIncentiveWithDefaultChecks",
				mock.AnythingOfType("*appcontext.appContext"),
				mock.AnythingOfType("models.PPMShipment"),
				mock.AnythingOfType("*models.PPMShipment"),
			).
			Return(estimatedIncentiveAmount, sitEstimatedCost, estimatedIncentiveError)

		ppmEstimator.
			On(
				"MaxIncentive",
				mock.AnythingOfType("*appcontext.appContext"),
				mock.AnythingOfType("models.PPMShipment"),
				mock.AnythingOfType("*models.PPMShipment"),
			).
			Return(maxIncentiveAmount, nil)

		addressCreator := address.NewAddressCreator()
		addressUpdater := address.NewAddressUpdater()
		subtestData.ppmShipmentUpdater = NewPPMShipmentUpdater(&ppmEstimator, addressCreator, addressUpdater)

		return subtestData
	}

	setUpForFinalIncentiveTests := func(finalIncentiveAmount *unit.Cents, finalIncentiveError error, estimatedIncentiveAmount *unit.Cents, sitEstimatedCost *unit.Cents, estimatedIncentiveError error) (subtestData updateSubtestData) {
		ppmEstimator := mocks.PPMEstimator{}
		ppmEstimator.
			On(
				"FinalIncentiveWithDefaultChecks",
				mock.AnythingOfType("*appcontext.appContext"),
				mock.AnythingOfType("models.PPMShipment"),
				mock.AnythingOfType("*models.PPMShipment"),
			).
			Return(finalIncentiveAmount, finalIncentiveError)

		ppmEstimator.
			On(
				"EstimateIncentiveWithDefaultChecks",
				mock.AnythingOfType("*appcontext.appContext"),
				mock.AnythingOfType("models.PPMShipment"),
				mock.AnythingOfType("*models.PPMShipment"),
			).
			Return(estimatedIncentiveAmount, sitEstimatedCost, estimatedIncentiveError)

		ppmEstimator.
			On(
				"MaxIncentive",
				mock.AnythingOfType("*appcontext.appContext"),
				mock.AnythingOfType("models.PPMShipment"),
				mock.AnythingOfType("*models.PPMShipment"),
			).
			Return(nil, nil)

		addressCreator := address.NewAddressCreator()
		addressUpdater := address.NewAddressUpdater()
		subtestData.ppmShipmentUpdater = NewPPMShipmentUpdater(&ppmEstimator, addressCreator, addressUpdater)

		return subtestData
	}
	setupPricerData := func() {
		testdatagen.FetchOrMakeGHCDieselFuelPrice(suite.DB(), testdatagen.Assertions{
			GHCDieselFuelPrice: models.GHCDieselFuelPrice{
				FuelPriceInMillicents: unit.Millicents(281400),
				PublicationDate:       time.Date(2020, time.March, 9, 0, 0, 0, 0, time.UTC),
			},
		})

		originDomesticServiceArea := testdatagen.FetchOrMakeReDomesticServiceArea(suite.DB(), testdatagen.Assertions{
			ReDomesticServiceArea: models.ReDomesticServiceArea{
				ServiceArea:      "056",
				ServicesSchedule: 3,
				SITPDSchedule:    3,
			},
			ReContract: testdatagen.FetchOrMakeReContract(suite.DB(), testdatagen.Assertions{}),
		})

		testdatagen.FetchOrMakeReContractYear(suite.DB(), testdatagen.Assertions{
			ReContractYear: models.ReContractYear{
				Contract:             originDomesticServiceArea.Contract,
				ContractID:           originDomesticServiceArea.ContractID,
				StartDate:            time.Date(2019, time.June, 1, 0, 0, 0, 0, time.UTC),
				EndDate:              time.Date(2020, time.May, 31, 0, 0, 0, 0, time.UTC),
				Escalation:           1.0,
				EscalationCompounded: 1.0,
			},
		})

		testdatagen.FetchOrMakeReZip3(suite.DB(), testdatagen.Assertions{
			ReZip3: models.ReZip3{
				Contract:            originDomesticServiceArea.Contract,
				ContractID:          originDomesticServiceArea.ContractID,
				DomesticServiceArea: originDomesticServiceArea,
				Zip3:                "902",
			},
		})

		destDomesticServiceArea := testdatagen.FetchOrMakeReDomesticServiceArea(suite.DB(), testdatagen.Assertions{
			ReDomesticServiceArea: models.ReDomesticServiceArea{
				Contract:    originDomesticServiceArea.Contract,
				ContractID:  originDomesticServiceArea.ContractID,
				ServiceArea: "208",
			},
		})

		testdatagen.FetchOrMakeReZip3(suite.DB(), testdatagen.Assertions{
			ReZip3: models.ReZip3{
				Contract:            destDomesticServiceArea.Contract,
				ContractID:          destDomesticServiceArea.ContractID,
				DomesticServiceArea: destDomesticServiceArea,
				Zip3:                "308",
			},
		})

		testdatagen.FetchOrMakeReDomesticLinehaulPrice(suite.DB(), testdatagen.Assertions{
			ReDomesticLinehaulPrice: models.ReDomesticLinehaulPrice{
				Contract:              originDomesticServiceArea.Contract,
				ContractID:            originDomesticServiceArea.ContractID,
				DomesticServiceArea:   originDomesticServiceArea,
				DomesticServiceAreaID: originDomesticServiceArea.ID,
				WeightLower:           unit.Pound(500),
				WeightUpper:           unit.Pound(4999),
				MilesLower:            2001,
				MilesUpper:            2500,
				PriceMillicents:       unit.Millicents(412400),
			},
		})

		testdatagen.FetchOrMakeReDomesticLinehaulPrice(suite.DB(), testdatagen.Assertions{
			ReDomesticLinehaulPrice: models.ReDomesticLinehaulPrice{
				Contract:              originDomesticServiceArea.Contract,
				ContractID:            originDomesticServiceArea.ContractID,
				DomesticServiceArea:   originDomesticServiceArea,
				DomesticServiceAreaID: originDomesticServiceArea.ID,
				WeightLower:           unit.Pound(500),
				WeightUpper:           unit.Pound(4999),
				MilesLower:            2001,
				MilesUpper:            2500,
				IsPeakPeriod:          true,
				PriceMillicents:       unit.Millicents(437600),
			},
		})

		testdatagen.FetchOrMakeReDomesticLinehaulPrice(suite.DB(), testdatagen.Assertions{
			ReDomesticLinehaulPrice: models.ReDomesticLinehaulPrice{
				Contract:              originDomesticServiceArea.Contract,
				ContractID:            originDomesticServiceArea.ContractID,
				DomesticServiceArea:   originDomesticServiceArea,
				DomesticServiceAreaID: originDomesticServiceArea.ID,
				WeightLower:           unit.Pound(5000),
				WeightUpper:           unit.Pound(9999),
				MilesLower:            2001,
				MilesUpper:            2500,
				PriceMillicents:       unit.Millicents(606800),
			},
		})

		dopService := factory.FetchReServiceByCode(suite.DB(), models.ReServiceCodeDOP)

		testdatagen.FetchOrMakeReDomesticServiceAreaPrice(suite.DB(), testdatagen.Assertions{
			ReDomesticServiceAreaPrice: models.ReDomesticServiceAreaPrice{
				ContractID:            originDomesticServiceArea.ContractID,
				Contract:              originDomesticServiceArea.Contract,
				ServiceID:             dopService.ID,
				Service:               dopService,
				DomesticServiceAreaID: originDomesticServiceArea.ID,
				DomesticServiceArea:   originDomesticServiceArea,
				IsPeakPeriod:          false,
				PriceCents:            unit.Cents(404),
			},
		})

		testdatagen.FetchOrMakeReDomesticServiceAreaPrice(suite.DB(), testdatagen.Assertions{
			ReDomesticServiceAreaPrice: models.ReDomesticServiceAreaPrice{
				ContractID:            originDomesticServiceArea.ContractID,
				Contract:              originDomesticServiceArea.Contract,
				ServiceID:             dopService.ID,
				Service:               dopService,
				DomesticServiceAreaID: originDomesticServiceArea.ID,
				DomesticServiceArea:   originDomesticServiceArea,
				IsPeakPeriod:          true,
				PriceCents:            unit.Cents(465),
			},
		})

		ddpService := factory.FetchReServiceByCode(suite.DB(), models.ReServiceCodeDDP)

		testdatagen.FetchOrMakeReDomesticServiceAreaPrice(suite.DB(), testdatagen.Assertions{
			ReDomesticServiceAreaPrice: models.ReDomesticServiceAreaPrice{
				ContractID:            destDomesticServiceArea.ContractID,
				Contract:              destDomesticServiceArea.Contract,
				ServiceID:             ddpService.ID,
				Service:               ddpService,
				DomesticServiceAreaID: destDomesticServiceArea.ID,
				DomesticServiceArea:   destDomesticServiceArea,
				IsPeakPeriod:          false,
				PriceCents:            unit.Cents(832),
			},
		})

		testdatagen.FetchOrMakeReDomesticServiceAreaPrice(suite.DB(), testdatagen.Assertions{
			ReDomesticServiceAreaPrice: models.ReDomesticServiceAreaPrice{
				ContractID:            destDomesticServiceArea.ContractID,
				Contract:              destDomesticServiceArea.Contract,
				ServiceID:             ddpService.ID,
				Service:               ddpService,
				DomesticServiceAreaID: destDomesticServiceArea.ID,
				DomesticServiceArea:   destDomesticServiceArea,
				IsPeakPeriod:          true,
				PriceCents:            unit.Cents(957),
			},
		})

		dpkService := factory.FetchReServiceByCode(suite.DB(), models.ReServiceCodeDPK)

		testdatagen.FetchOrMakeReDomesticOtherPrice(suite.DB(), testdatagen.Assertions{
			ReDomesticOtherPrice: models.ReDomesticOtherPrice{
				ContractID:   originDomesticServiceArea.ContractID,
				Contract:     originDomesticServiceArea.Contract,
				ServiceID:    dpkService.ID,
				Service:      dpkService,
				IsPeakPeriod: false,
				Schedule:     3,
				PriceCents:   7395,
			},
		})

		testdatagen.FetchOrMakeReDomesticOtherPrice(suite.DB(), testdatagen.Assertions{
			ReDomesticOtherPrice: models.ReDomesticOtherPrice{
				ContractID:   originDomesticServiceArea.ContractID,
				Contract:     originDomesticServiceArea.Contract,
				ServiceID:    dpkService.ID,
				Service:      dpkService,
				IsPeakPeriod: true,
				Schedule:     3,
				PriceCents:   8000,
			},
		})

		dupkService := factory.FetchReServiceByCode(suite.DB(), models.ReServiceCodeDUPK)

		testdatagen.FetchOrMakeReDomesticOtherPrice(suite.DB(), testdatagen.Assertions{
			ReDomesticOtherPrice: models.ReDomesticOtherPrice{
				ContractID:   destDomesticServiceArea.ContractID,
				Contract:     destDomesticServiceArea.Contract,
				ServiceID:    dupkService.ID,
				Service:      dupkService,
				IsPeakPeriod: false,
				Schedule:     2,
				PriceCents:   597,
			},
		})

		testdatagen.FetchOrMakeReDomesticOtherPrice(suite.DB(), testdatagen.Assertions{
			ReDomesticOtherPrice: models.ReDomesticOtherPrice{
				ContractID:   destDomesticServiceArea.ContractID,
				Contract:     destDomesticServiceArea.Contract,
				ServiceID:    dupkService.ID,
				Service:      dupkService,
				IsPeakPeriod: true,
				Schedule:     2,
				PriceCents:   650,
			},
		})

		dofsitService := factory.FetchReServiceByCode(suite.DB(), models.ReServiceCodeDOFSIT)

		testdatagen.FetchOrMakeReDomesticServiceAreaPrice(suite.DB(), testdatagen.Assertions{
			ReDomesticServiceAreaPrice: models.ReDomesticServiceAreaPrice{
				ContractID:            originDomesticServiceArea.ContractID,
				Contract:              originDomesticServiceArea.Contract,
				ServiceID:             dofsitService.ID,
				Service:               dofsitService,
				DomesticServiceAreaID: originDomesticServiceArea.ID,
				DomesticServiceArea:   originDomesticServiceArea,
				IsPeakPeriod:          false,
				PriceCents:            1153,
			},
		})

		testdatagen.FetchOrMakeReDomesticServiceAreaPrice(suite.DB(), testdatagen.Assertions{
			ReDomesticServiceAreaPrice: models.ReDomesticServiceAreaPrice{
				ContractID:            originDomesticServiceArea.ContractID,
				Contract:              originDomesticServiceArea.Contract,
				ServiceID:             dofsitService.ID,
				Service:               dofsitService,
				DomesticServiceAreaID: originDomesticServiceArea.ID,
				DomesticServiceArea:   originDomesticServiceArea,
				IsPeakPeriod:          true,
				PriceCents:            1326,
			},
		})

		doasitService := factory.FetchReServiceByCode(suite.DB(), models.ReServiceCodeDOASIT)

		testdatagen.FetchOrMakeReDomesticServiceAreaPrice(suite.DB(), testdatagen.Assertions{
			ReDomesticServiceAreaPrice: models.ReDomesticServiceAreaPrice{
				ContractID:            originDomesticServiceArea.ContractID,
				Contract:              originDomesticServiceArea.Contract,
				ServiceID:             doasitService.ID,
				Service:               doasitService,
				DomesticServiceAreaID: originDomesticServiceArea.ID,
				DomesticServiceArea:   originDomesticServiceArea,
				IsPeakPeriod:          false,
				PriceCents:            46,
			},
		})

		testdatagen.FetchOrMakeReDomesticServiceAreaPrice(suite.DB(), testdatagen.Assertions{
			ReDomesticServiceAreaPrice: models.ReDomesticServiceAreaPrice{
				ContractID:            originDomesticServiceArea.ContractID,
				Contract:              originDomesticServiceArea.Contract,
				ServiceID:             doasitService.ID,
				Service:               doasitService,
				DomesticServiceAreaID: originDomesticServiceArea.ID,
				DomesticServiceArea:   originDomesticServiceArea,
				IsPeakPeriod:          true,
				PriceCents:            53,
			},
		})

		ddfsitService := factory.FetchReServiceByCode(suite.DB(), models.ReServiceCodeDDFSIT)

		testdatagen.FetchOrMakeReDomesticServiceAreaPrice(suite.DB(), testdatagen.Assertions{
			ReDomesticServiceAreaPrice: models.ReDomesticServiceAreaPrice{
				ContractID:            destDomesticServiceArea.ContractID,
				Contract:              destDomesticServiceArea.Contract,
				ServiceID:             ddfsitService.ID,
				Service:               ddfsitService,
				DomesticServiceAreaID: destDomesticServiceArea.ID,
				DomesticServiceArea:   destDomesticServiceArea,
				IsPeakPeriod:          false,
				PriceCents:            1612,
			},
		})

		testdatagen.FetchOrMakeReDomesticServiceAreaPrice(suite.DB(), testdatagen.Assertions{
			ReDomesticServiceAreaPrice: models.ReDomesticServiceAreaPrice{
				ContractID:            destDomesticServiceArea.ContractID,
				Contract:              destDomesticServiceArea.Contract,
				ServiceID:             ddfsitService.ID,
				Service:               ddfsitService,
				DomesticServiceAreaID: destDomesticServiceArea.ID,
				DomesticServiceArea:   destDomesticServiceArea,
				IsPeakPeriod:          true,
				PriceCents:            1854,
			},
		})

		ddasitService := factory.FetchReServiceByCode(suite.DB(), models.ReServiceCodeDDASIT)

		testdatagen.FetchOrMakeReDomesticServiceAreaPrice(suite.DB(), testdatagen.Assertions{
			ReDomesticServiceAreaPrice: models.ReDomesticServiceAreaPrice{
				ContractID:            destDomesticServiceArea.ContractID,
				Contract:              destDomesticServiceArea.Contract,
				ServiceID:             ddasitService.ID,
				Service:               ddasitService,
				DomesticServiceAreaID: destDomesticServiceArea.ID,
				DomesticServiceArea:   destDomesticServiceArea,
				IsPeakPeriod:          false,
				PriceCents:            55,
			},
		})

		testdatagen.FetchOrMakeReDomesticServiceAreaPrice(suite.DB(), testdatagen.Assertions{
			ReDomesticServiceAreaPrice: models.ReDomesticServiceAreaPrice{
				ContractID:            destDomesticServiceArea.ContractID,
				Contract:              destDomesticServiceArea.Contract,
				ServiceID:             ddasitService.ID,
				Service:               ddasitService,
				DomesticServiceAreaID: destDomesticServiceArea.ID,
				DomesticServiceArea:   destDomesticServiceArea,
				IsPeakPeriod:          true,
				PriceCents:            63,
			},
		})
	}

	suite.Run("Can successfully update a PPMShipment - edit estimated dates & locations", func() {
		appCtx := suite.AppContextWithSessionForTest(&auth.Session{})

		subtestData := setUpForTests(nil, nil, nil, nil)

		originalPPM := factory.BuildPPMShipment(appCtx.DB(), []factory.Customization{
			{
				Model: models.PPMShipment{
					ExpectedDepartureDate: testdatagen.NextValidMoveDate,
					SITExpected:           models.BoolPointer(false),
				},
			},
			{
				Model: models.Address{
					StreetAddress1: "987 Other Avenue",
					StreetAddress2: models.StringPointer("P.O. Box 1234"),
					StreetAddress3: models.StringPointer("c/o Another Person"),
					City:           "Des Moines",
					State:          "IA",
					PostalCode:     "50309",
					County:         models.StringPointer("POLK"),
				},
				Type: &factory.Addresses.PickupAddress,
			},
			{
				Model: models.Address{
					StreetAddress1: "987 Other Avenue",
					StreetAddress2: models.StringPointer("P.O. Box 12345"),
					StreetAddress3: models.StringPointer("c/o Another Person"),
					City:           "Fort Eisenhower",
					State:          "GA",
					PostalCode:     "50309",
					County:         models.StringPointer("COLUMBIA"),
				},
				Type: &factory.Addresses.DeliveryAddress,
			},
		}, nil)
		newPPM := models.PPMShipment{
			ExpectedDepartureDate: testdatagen.NextValidMoveDate.Add(testdatagen.OneWeek),
			SITExpected:           models.BoolPointer(true),
			PickupAddress: &models.Address{
				StreetAddress1: "987 Other Avenue",
				StreetAddress2: models.StringPointer("P.O. Box 1234"),
				StreetAddress3: models.StringPointer("c/o Another Person"),
				City:           "Des Moines",
				State:          "IA",
				PostalCode:     "50308",
				County:         models.StringPointer("POLK"),
			},
			DestinationAddress: &models.Address{
				StreetAddress1: "987 Other Avenue",
				StreetAddress2: models.StringPointer("P.O. Box 12345"),
				StreetAddress3: models.StringPointer("c/o Another Person"),
				City:           "Fort Eisenhower",
				State:          "GA",
				PostalCode:     "30183",
				County:         models.StringPointer("COLUMBIA"),
			},
		}

		updatedPPM, err := subtestData.ppmShipmentUpdater.UpdatePPMShipmentWithDefaultCheck(appCtx, &newPPM, originalPPM.ShipmentID)

		suite.NilOrNoVerrs(err)

		// Fields that should now be updated
		suite.Equal(newPPM.ExpectedDepartureDate.Format(dateOnly), updatedPPM.ExpectedDepartureDate.Format(dateOnly))
		suite.Equal(newPPM.PickupAddress.PostalCode, updatedPPM.PickupAddress.PostalCode)
		suite.Equal(newPPM.DestinationAddress.PostalCode, updatedPPM.DestinationAddress.PostalCode)
		suite.Equal(newPPM.SITExpected, updatedPPM.SITExpected)

		// Estimated Incentive shouldn't be set since we don't have all the necessary fields.
		suite.Nil(updatedPPM.EstimatedIncentive)
	})

	suite.Run("Can successfully update a PPMShipment and shipment market code reflects international shipment", func() {
		appCtx := suite.AppContextWithSessionForTest(&auth.Session{})

		subtestData := setUpForTests(nil, nil, nil, nil)

		originalPPM := factory.BuildPPMShipment(appCtx.DB(), []factory.Customization{
			{
				Model: models.PPMShipment{
					ExpectedDepartureDate: testdatagen.NextValidMoveDate,
					SITExpected:           models.BoolPointer(false),
				},
			},
			{
				Model: models.Address{
					StreetAddress1: "987 Other Avenue",
					StreetAddress2: models.StringPointer("P.O. Box 1234"),
					StreetAddress3: models.StringPointer("c/o Another Person"),
					City:           "Des Moines",
					State:          "IA",
					PostalCode:     "50309",
				},
				Type: &factory.Addresses.PickupAddress,
			},
			{
				Model: models.Address{
					StreetAddress1: "987 Other Avenue",
					StreetAddress2: models.StringPointer("P.O. Box 12345"),
					StreetAddress3: models.StringPointer("c/o Another Person"),
					City:           "Fort Eisenhower",
					State:          "GA",
					PostalCode:     "50309",
				},
				Type: &factory.Addresses.DeliveryAddress,
			},
		}, nil)
		newPPM := models.PPMShipment{
			PickupAddress: &models.Address{
				StreetAddress1: "987 Cold Avenue",
				City:           "Anchorage",
				State:          "AK",
				PostalCode:     "99501",
			},
			DestinationAddress: &models.Address{
				StreetAddress1: "987 Other Avenue",
				StreetAddress2: models.StringPointer("P.O. Box 12345"),
				StreetAddress3: models.StringPointer("c/o Another Person"),
				City:           "Fort Eisenhower",
				State:          "GA",
				PostalCode:     "30183",
			},
		}

		updatedPPM, err := subtestData.ppmShipmentUpdater.UpdatePPMShipmentWithDefaultCheck(appCtx, &newPPM, originalPPM.ShipmentID)
		suite.NilOrNoVerrs(err)

		// since one of the addresses is being updated to be OCONUS, the shipment's market code should change
		updatedShipment := models.MTOShipment{}
		err = suite.DB().Find(&updatedShipment, updatedPPM.ShipmentID)
		suite.NoError(err)
		suite.Equal(updatedShipment.MarketCode, models.MarketCodeInternational)
	})

	suite.Run("Can successfully update a PPMShipment - edit estimated dates & locations - weights already set", func() {
		appCtx := suite.AppContextWithSessionForTest(&auth.Session{})

		newFakeEstimatedIncentive := models.CentPointer(unit.Cents(2000000))
		newFakeMaxIncentive := models.CentPointer(unit.Cents(5000000))

		subtestData := setUpForTests(newFakeEstimatedIncentive, nil, newFakeMaxIncentive, nil)

		originalPPM := factory.BuildMinimalPPMShipment(appCtx.DB(), []factory.Customization{
			{
				Model: models.PPMShipment{
					ExpectedDepartureDate: testdatagen.NextValidMoveDate,
					SITExpected:           models.BoolPointer(false),
					EstimatedWeight:       models.PoundPointer(4000),
					HasProGear:            models.BoolPointer(false),
					EstimatedIncentive:    fakeEstimatedIncentive,
				},
			},
		}, nil)

		newPPM := models.PPMShipment{
			ExpectedDepartureDate: testdatagen.NextValidMoveDate.Add(testdatagen.OneWeek),
			SITExpected:           models.BoolPointer(true),
		}

		updatedPPM, err := subtestData.ppmShipmentUpdater.UpdatePPMShipmentWithDefaultCheck(appCtx, &newPPM, originalPPM.ShipmentID)

		suite.NilOrNoVerrs(err)

		// Fields that shouldn't have changed
		suite.Equal(*originalPPM.EstimatedWeight, *updatedPPM.EstimatedWeight)
		suite.Equal(*originalPPM.HasProGear, *updatedPPM.HasProGear)

		// Fields that should now be updated
		suite.Equal(newPPM.ExpectedDepartureDate.Format(dateOnly), updatedPPM.ExpectedDepartureDate.Format(dateOnly))
		suite.Equal(newPPM.SITExpected, updatedPPM.SITExpected)
		suite.Equal(*newFakeEstimatedIncentive, *updatedPPM.EstimatedIncentive)
		suite.Equal(*newFakeMaxIncentive, *updatedPPM.MaxIncentive)
		suite.Equal(updatedPPM.Shipment.MarketCode, models.MarketCodeDomestic)
	})

	suite.Run("Can successfully update a PPMShipment - add estimated weights - no pro gear", func() {
		appCtx := suite.AppContextWithSessionForTest(&auth.Session{})

		subtestData := setUpForTests(fakeEstimatedIncentive, nil, nil, nil)

		originalPPM := factory.BuildMinimalPPMShipment(appCtx.DB(), nil, nil)

		newPPM := models.PPMShipment{
			EstimatedWeight: models.PoundPointer(4000),
			HasProGear:      models.BoolPointer(false),
		}

		updatedPPM, err := subtestData.ppmShipmentUpdater.UpdatePPMShipmentWithDefaultCheck(appCtx, &newPPM, originalPPM.ShipmentID)

		suite.NilOrNoVerrs(err)

		// Fields that shouldn't have changed
		suite.Equal(originalPPM.ExpectedDepartureDate.Format(dateOnly), updatedPPM.ExpectedDepartureDate.Format(dateOnly))
		suite.Equal(originalPPM.SITExpected, updatedPPM.SITExpected)

		// Fields that should now be updated
		suite.Equal(*newPPM.EstimatedWeight, *updatedPPM.EstimatedWeight)
		suite.Equal(*newPPM.HasProGear, *updatedPPM.HasProGear)
		suite.Nil(updatedPPM.ProGearWeight)
		suite.Nil(updatedPPM.SpouseProGearWeight)

		// EstimatedIncentive should have been calculated and set
		suite.Nil(originalPPM.EstimatedIncentive)
		suite.Equal(*fakeEstimatedIncentive, *updatedPPM.EstimatedIncentive)
	})

	suite.Run("Can successfully update a PPMShipment - add estimated weights - has pro gear", func() {
		appCtx := suite.AppContextWithSessionForTest(&auth.Session{})

		subtestData := setUpForTests(fakeEstimatedIncentive, nil, nil, nil)

		originalPPM := factory.BuildMinimalPPMShipment(appCtx.DB(), nil, nil)

		newPPM := models.PPMShipment{
			EstimatedWeight:     models.PoundPointer(4000),
			HasProGear:          models.BoolPointer(true),
			ProGearWeight:       models.PoundPointer(1000),
			SpouseProGearWeight: models.PoundPointer(0),
		}

		updatedPPM, err := subtestData.ppmShipmentUpdater.UpdatePPMShipmentWithDefaultCheck(appCtx, &newPPM, originalPPM.ShipmentID)

		suite.NilOrNoVerrs(err)

		// Fields that shouldn't have changed
		suite.Equal(originalPPM.ExpectedDepartureDate.Format(dateOnly), updatedPPM.ExpectedDepartureDate.Format(dateOnly))
		suite.Equal(originalPPM.SITExpected, updatedPPM.SITExpected)

		// Fields that should now be updated
		suite.Equal(*newPPM.EstimatedWeight, *updatedPPM.EstimatedWeight)
		suite.Equal(*newPPM.HasProGear, *updatedPPM.HasProGear)
		suite.Equal(*newPPM.ProGearWeight, *updatedPPM.ProGearWeight)
		suite.Equal(*newPPM.SpouseProGearWeight, *updatedPPM.SpouseProGearWeight)

		// EstimatedIncentive should have been calculated and set
		suite.Nil(originalPPM.EstimatedIncentive)
		suite.Equal(*fakeEstimatedIncentive, *updatedPPM.EstimatedIncentive)
	})

	suite.Run("Can successfully update a PPMShipment - edit estimated weights - pro gear no to yes", func() {
		appCtx := suite.AppContextWithSessionForTest(&auth.Session{})

		newFakeEstimatedIncentive := models.CentPointer(unit.Cents(2000000))

		subtestData := setUpForTests(newFakeEstimatedIncentive, nil, nil, nil)

		originalPPM := factory.BuildMinimalPPMShipment(appCtx.DB(), []factory.Customization{
			{
				Model: models.PPMShipment{
					EstimatedWeight:    models.PoundPointer(4000),
					HasProGear:         models.BoolPointer(false),
					EstimatedIncentive: fakeEstimatedIncentive,
				},
			},
		}, nil)
		newPPM := models.PPMShipment{
			EstimatedWeight:     models.PoundPointer(4500),
			HasProGear:          models.BoolPointer(true),
			ProGearWeight:       models.PoundPointer(1000),
			SpouseProGearWeight: models.PoundPointer(0),
		}

		updatedPPM, err := subtestData.ppmShipmentUpdater.UpdatePPMShipmentWithDefaultCheck(appCtx, &newPPM, originalPPM.ShipmentID)

		suite.NilOrNoVerrs(err)

		// Fields that shouldn't have changed
		suite.Equal(originalPPM.ExpectedDepartureDate.Format(dateOnly), updatedPPM.ExpectedDepartureDate.Format(dateOnly))
		suite.Equal(originalPPM.SITExpected, updatedPPM.SITExpected)

		// Fields that should now be updated
		suite.Equal(*newPPM.EstimatedWeight, *updatedPPM.EstimatedWeight)
		suite.Equal(*newPPM.HasProGear, *updatedPPM.HasProGear)
		suite.Equal(*newPPM.ProGearWeight, *updatedPPM.ProGearWeight)
		suite.Equal(*newPPM.SpouseProGearWeight, *updatedPPM.SpouseProGearWeight)
		suite.Equal(*newFakeEstimatedIncentive, *updatedPPM.EstimatedIncentive)
	})

	suite.Run("Can successfully update a PPMShipment - edit estimated weights - pro gear yes to no", func() {
		appCtx := suite.AppContextWithSessionForTest(&auth.Session{})

		newFakeEstimatedIncentive := models.CentPointer(unit.Cents(2000000))

		subtestData := setUpForTests(newFakeEstimatedIncentive, nil, nil, nil)

		originalPPM := factory.BuildMinimalPPMShipment(appCtx.DB(), []factory.Customization{
			{
				Model: models.PPMShipment{
					EstimatedWeight:     models.PoundPointer(4000),
					HasProGear:          models.BoolPointer(true),
					ProGearWeight:       models.PoundPointer(1000),
					SpouseProGearWeight: models.PoundPointer(0),
					EstimatedIncentive:  fakeEstimatedIncentive,
				},
			},
		}, nil)

		newPPM := models.PPMShipment{
			EstimatedWeight: models.PoundPointer(4500),
			HasProGear:      models.BoolPointer(false),
		}

		updatedPPM, err := subtestData.ppmShipmentUpdater.UpdatePPMShipmentWithDefaultCheck(appCtx, &newPPM, originalPPM.ShipmentID)

		suite.NilOrNoVerrs(err)

		// Fields that shouldn't have changed
		suite.Equal(originalPPM.ExpectedDepartureDate.Format(dateOnly), updatedPPM.ExpectedDepartureDate.Format(dateOnly))
		suite.Equal(originalPPM.SITExpected, updatedPPM.SITExpected)

		// Fields that should now be updated
		suite.Equal(*newPPM.EstimatedWeight, *updatedPPM.EstimatedWeight)
		suite.Equal(*newPPM.HasProGear, *updatedPPM.HasProGear)
		suite.Nil(updatedPPM.ProGearWeight)
		suite.Nil(updatedPPM.SpouseProGearWeight)
		suite.Equal(*newFakeEstimatedIncentive, *updatedPPM.EstimatedIncentive)
	})

	suite.Run("Can successfully update a PPMShipment - edit just allowable weight", func() {
		appCtx := suite.AppContextWithSessionForTest(&auth.Session{})

		subtestData := setUpForTests(nil, nil, nil, nil)

		originalPPM := factory.BuildMinimalPPMShipment(appCtx.DB(), []factory.Customization{
			{
				Model: models.PPMShipment{
					EstimatedWeight: models.PoundPointer(4000),
					AllowableWeight: models.PoundPointer(3000),
				},
			},
		}, nil)

		newPPM := models.PPMShipment{
			AllowableWeight: models.PoundPointer(4545),
		}

		updatedPPM, err := subtestData.ppmShipmentUpdater.UpdatePPMShipmentWithDefaultCheck(appCtx, &newPPM, originalPPM.ShipmentID)

		suite.NilOrNoVerrs(err)

		// Fields that shouldn't have changed
		suite.Equal(originalPPM.EstimatedWeight, updatedPPM.EstimatedWeight)

		// Fields that should now be updated
		suite.Equal(*newPPM.AllowableWeight, *updatedPPM.AllowableWeight)
	})

	suite.Run("Can successfully update a PPMShipment - add advance info - no advance", func() {
		appCtx := suite.AppContextWithSessionForTest(&auth.Session{})

		originalPPM := factory.BuildMinimalPPMShipment(appCtx.DB(), []factory.Customization{
			{
				Model: models.PPMShipment{
					EstimatedWeight:    models.PoundPointer(4000),
					HasProGear:         models.BoolPointer(false),
					EstimatedIncentive: fakeEstimatedIncentive,
				},
			},
		}, nil)
		newPPM := models.PPMShipment{
			HasRequestedAdvance: models.BoolPointer(false),
		}

		subtestData := setUpForTests(originalPPM.EstimatedIncentive, nil, nil, nil)

		updatedPPM, err := subtestData.ppmShipmentUpdater.UpdatePPMShipmentWithDefaultCheck(appCtx, &newPPM, originalPPM.ShipmentID)

		suite.NilOrNoVerrs(err)

		// Fields that shouldn't have changed
		suite.Equal(originalPPM.ExpectedDepartureDate.Format(dateOnly), updatedPPM.ExpectedDepartureDate.Format(dateOnly))
		suite.Equal(originalPPM.SITExpected, updatedPPM.SITExpected)
		suite.Equal(*originalPPM.EstimatedWeight, *updatedPPM.EstimatedWeight)
		suite.Equal(*originalPPM.HasProGear, *updatedPPM.HasProGear)
		suite.Nil(updatedPPM.ProGearWeight)
		suite.Nil(updatedPPM.SpouseProGearWeight)
		suite.Equal(*originalPPM.EstimatedIncentive, *updatedPPM.EstimatedIncentive)

		// Fields that should now be updated
		suite.Equal(*newPPM.HasRequestedAdvance, *updatedPPM.HasRequestedAdvance)
		suite.Nil(updatedPPM.AdvanceAmountRequested)
	})

	suite.Run("Can successfully update a PPMShipment - add advance info - yes advance", func() {
		appCtx := suite.AppContextWithSessionForTest(&auth.Session{})

		originalPPM := factory.BuildMinimalPPMShipment(appCtx.DB(), []factory.Customization{
			{
				Model: models.PPMShipment{
					EstimatedWeight:    models.PoundPointer(4000),
					HasProGear:         models.BoolPointer(false),
					EstimatedIncentive: fakeEstimatedIncentive,
				},
			},
		}, nil)
		newPPM := models.PPMShipment{
			HasRequestedAdvance:    models.BoolPointer(true),
			AdvanceAmountRequested: models.CentPointer(unit.Cents(300000)),
		}

		subtestData := setUpForTests(originalPPM.EstimatedIncentive, nil, nil, nil)

		updatedPPM, err := subtestData.ppmShipmentUpdater.UpdatePPMShipmentWithDefaultCheck(appCtx, &newPPM, originalPPM.ShipmentID)

		suite.NilOrNoVerrs(err)

		// Fields that shouldn't have changed
		suite.Equal(originalPPM.ExpectedDepartureDate.Format(dateOnly), updatedPPM.ExpectedDepartureDate.Format(dateOnly))
		suite.Equal(originalPPM.SITExpected, updatedPPM.SITExpected)
		suite.Equal(*originalPPM.EstimatedWeight, *updatedPPM.EstimatedWeight)
		suite.Equal(*originalPPM.HasProGear, *updatedPPM.HasProGear)
		suite.Equal(*originalPPM.EstimatedIncentive, *updatedPPM.EstimatedIncentive)
		suite.Nil(updatedPPM.ProGearWeight)
		suite.Nil(updatedPPM.SpouseProGearWeight)

		// Fields that should now be updated
		suite.Equal(*newPPM.HasRequestedAdvance, *updatedPPM.HasRequestedAdvance)
		suite.Equal(*newPPM.AdvanceAmountRequested, *updatedPPM.AdvanceAmountRequested)
	})

	suite.Run("Can successfully update a PPMShipment - office user edits requested advance", func() {
		appCtx := suite.AppContextWithSessionForTest(&auth.Session{
			OfficeUserID: uuid.Must(uuid.NewV4()),
		})
		approved := models.PPMAdvanceStatusApproved
		originalPPM := factory.BuildPPMShipment(suite.DB(), []factory.Customization{
			{
				Model: models.PPMShipment{
					EstimatedIncentive:     fakeEstimatedIncentive,
					HasRequestedAdvance:    models.BoolPointer(true),
					AdvanceAmountRequested: models.CentPointer(unit.Cents(400000)),
					AdvanceStatus:          &approved,
				},
			},
		}, nil)
		newPPM := models.PPMShipment{
			HasRequestedAdvance:    models.BoolPointer(true),
			AdvanceAmountRequested: models.CentPointer(unit.Cents(200000)),
		}

		subtestData := setUpForTests(originalPPM.EstimatedIncentive, nil, nil, nil)

		updatedPPM, err := subtestData.ppmShipmentUpdater.UpdatePPMShipmentWithDefaultCheck(appCtx, &newPPM, originalPPM.ShipmentID)

		suite.NilOrNoVerrs(err)

		// Fields that shouldn't have changed
		suite.Equal(originalPPM.ExpectedDepartureDate.Format(dateOnly), updatedPPM.ExpectedDepartureDate.Format(dateOnly))
		suite.Equal(originalPPM.SITExpected, updatedPPM.SITExpected)
		suite.Equal(*originalPPM.EstimatedWeight, *updatedPPM.EstimatedWeight)
		suite.Equal(*originalPPM.HasProGear, *updatedPPM.HasProGear)
		suite.Equal(*originalPPM.ProGearWeight, *updatedPPM.ProGearWeight)
		suite.Equal(*originalPPM.SpouseProGearWeight, *updatedPPM.SpouseProGearWeight)
		suite.Equal(*originalPPM.EstimatedIncentive, *updatedPPM.EstimatedIncentive)

		// Fields that should now be updated
		suite.Equal(*newPPM.HasRequestedAdvance, *updatedPPM.HasRequestedAdvance)
		suite.Equal(*newPPM.AdvanceAmountRequested, *updatedPPM.AdvanceAmountRequested)
		suite.Equal(&approved, updatedPPM.AdvanceStatus)
	})

	suite.Run("Can successfully update a PPMShipment - office user approves advance request", func() {
		appCtx := suite.AppContextWithSessionForTest(&auth.Session{
			OfficeUserID: uuid.Must(uuid.NewV4()),
		})
		originalPPM := factory.BuildPPMShipment(suite.DB(), []factory.Customization{
			{
				Model: models.PPMShipment{
					EstimatedIncentive:     fakeEstimatedIncentive,
					HasRequestedAdvance:    models.BoolPointer(true),
					AdvanceAmountRequested: models.CentPointer(unit.Cents(400000)),
				},
			},
		}, nil)

		approved := models.PPMAdvanceStatusApproved

		newPPM := models.PPMShipment{
			HasRequestedAdvance:    models.BoolPointer(true),
			AdvanceAmountRequested: models.CentPointer(unit.Cents(400000)),
			AdvanceStatus:          &approved,
		}

		subtestData := setUpForTests(originalPPM.EstimatedIncentive, nil, nil, nil)

		updatedPPM, err := subtestData.ppmShipmentUpdater.UpdatePPMShipmentWithDefaultCheck(appCtx, &newPPM, originalPPM.ShipmentID)

		suite.NilOrNoVerrs(err)

		// Fields that shouldn't have changed
		suite.Equal(originalPPM.ExpectedDepartureDate.Format(dateOnly), updatedPPM.ExpectedDepartureDate.Format(dateOnly))
		suite.Equal(originalPPM.SITExpected, updatedPPM.SITExpected)
		suite.Equal(*originalPPM.EstimatedWeight, *updatedPPM.EstimatedWeight)
		suite.Equal(*originalPPM.HasProGear, *updatedPPM.HasProGear)
		suite.Equal(*originalPPM.ProGearWeight, *updatedPPM.ProGearWeight)
		suite.Equal(*originalPPM.SpouseProGearWeight, *updatedPPM.SpouseProGearWeight)
		suite.Equal(*originalPPM.EstimatedIncentive, *updatedPPM.EstimatedIncentive)

		// Fields that should now be updated
		suite.Equal(*newPPM.HasRequestedAdvance, *updatedPPM.HasRequestedAdvance)
		suite.Equal(*newPPM.AdvanceAmountRequested, *updatedPPM.AdvanceAmountRequested)
		suite.Equal(&approved, updatedPPM.AdvanceStatus)
	})

	suite.Run("Can successfully update a PPMShipment - office user rejects advance request", func() {
		appCtx := suite.AppContextWithSessionForTest(&auth.Session{
			OfficeUserID: uuid.Must(uuid.NewV4()),
		})
		originalPPM := factory.BuildPPMShipment(suite.DB(), []factory.Customization{
			{
				Model: models.PPMShipment{
					EstimatedIncentive:     fakeEstimatedIncentive,
					HasRequestedAdvance:    models.BoolPointer(true),
					AdvanceAmountRequested: models.CentPointer(unit.Cents(400000)),
				},
			},
		}, nil)
		rejected := models.PPMAdvanceStatusRejected

		newPPM := models.PPMShipment{
			HasRequestedAdvance:    models.BoolPointer(true),
			AdvanceAmountRequested: models.CentPointer(unit.Cents(400000)),
			AdvanceStatus:          &rejected,
		}

		subtestData := setUpForTests(originalPPM.EstimatedIncentive, nil, nil, nil)

		updatedPPM, err := subtestData.ppmShipmentUpdater.UpdatePPMShipmentWithDefaultCheck(appCtx, &newPPM, originalPPM.ShipmentID)

		suite.NilOrNoVerrs(err)

		// Fields that shouldn't have changed
		suite.Equal(originalPPM.ExpectedDepartureDate.Format(dateOnly), updatedPPM.ExpectedDepartureDate.Format(dateOnly))
		suite.Equal(originalPPM.SITExpected, updatedPPM.SITExpected)
		suite.Equal(*originalPPM.EstimatedWeight, *updatedPPM.EstimatedWeight)
		suite.Equal(*originalPPM.HasProGear, *updatedPPM.HasProGear)
		suite.Equal(*originalPPM.ProGearWeight, *updatedPPM.ProGearWeight)
		suite.Equal(*originalPPM.SpouseProGearWeight, *updatedPPM.SpouseProGearWeight)
		suite.Equal(*originalPPM.EstimatedIncentive, *updatedPPM.EstimatedIncentive)

		// Fields that should now be updated
		suite.Equal(*newPPM.HasRequestedAdvance, *updatedPPM.HasRequestedAdvance)
		suite.Equal(*newPPM.AdvanceAmountRequested, *updatedPPM.AdvanceAmountRequested)
		suite.Equal(&rejected, updatedPPM.AdvanceStatus)
	})

	suite.Run("Can successfully update a PPMShipment - edit advance - advance requested no to yes", func() {
		appCtx := suite.AppContextWithSessionForTest(&auth.Session{
			OfficeUserID: uuid.Must(uuid.NewV4()),
		})

		originalPPM := factory.BuildPPMShipment(suite.DB(), []factory.Customization{
			{
				Model: models.PPMShipment{
					EstimatedIncentive:  fakeEstimatedIncentive,
					HasRequestedAdvance: models.BoolPointer(false),
				},
			},
		}, nil)
		approved := models.PPMAdvanceStatusApproved

		newPPM := models.PPMShipment{
			HasRequestedAdvance:    models.BoolPointer(true),
			AdvanceAmountRequested: models.CentPointer(unit.Cents(400000)),
			AdvanceStatus:          &approved,
		}

		subtestData := setUpForTests(originalPPM.EstimatedIncentive, nil, nil, nil)

		updatedPPM, err := subtestData.ppmShipmentUpdater.UpdatePPMShipmentWithDefaultCheck(appCtx, &newPPM, originalPPM.ShipmentID)

		suite.NilOrNoVerrs(err)

		// Fields that shouldn't have changed
		suite.Equal(originalPPM.ExpectedDepartureDate.Format(dateOnly), updatedPPM.ExpectedDepartureDate.Format(dateOnly))
		suite.Equal(originalPPM.SITExpected, updatedPPM.SITExpected)
		suite.Equal(*originalPPM.EstimatedWeight, *updatedPPM.EstimatedWeight)
		suite.Equal(*originalPPM.HasProGear, *updatedPPM.HasProGear)
		suite.Equal(*originalPPM.ProGearWeight, *updatedPPM.ProGearWeight)
		suite.Equal(*originalPPM.SpouseProGearWeight, *updatedPPM.SpouseProGearWeight)
		suite.Equal(*originalPPM.EstimatedIncentive, *updatedPPM.EstimatedIncentive)

		// Fields that should now be updated
		suite.Equal(*newPPM.HasRequestedAdvance, *updatedPPM.HasRequestedAdvance)
		suite.Equal(*newPPM.AdvanceAmountRequested, *updatedPPM.AdvanceAmountRequested)
		suite.Equal(&approved, updatedPPM.AdvanceStatus)
	})

	suite.Run("Can successfully update a PPMShipment - edit SIT - yes to no", func() {
		appCtx := suite.AppContextWithSessionForTest(&auth.Session{})

		newFakeEstimatedIncentive := models.CentPointer(unit.Cents(2000000))

		subtestData := setUpForTests(newFakeEstimatedIncentive, nil, nil, nil)
		sitLocation := models.SITLocationTypeOrigin

		originalPPM := factory.BuildPPMShipment(suite.DB(), []factory.Customization{
			{
				Model: models.PPMShipment{
					SITExpected:               models.BoolPointer(true),
					SITLocation:               &sitLocation,
					SITEstimatedEntryDate:     models.TimePointer(testdatagen.NextValidMoveDate),
					SITEstimatedDepartureDate: models.TimePointer(testdatagen.NextValidMoveDate.Add(testdatagen.OneWeek)),
					SITEstimatedWeight:        models.PoundPointer(1000),
					SITEstimatedCost:          models.CentPointer(unit.Cents(69900)),
				},
			},
		}, nil)
		newPPM := models.PPMShipment{
			SITExpected: models.BoolPointer(false),
		}

		updatedPPM, err := subtestData.ppmShipmentUpdater.UpdatePPMShipmentWithDefaultCheck(appCtx, &newPPM, originalPPM.ShipmentID)

		suite.NilOrNoVerrs(err)

		// Fields that shouldn't have changed
		suite.Equal(originalPPM.ExpectedDepartureDate.Format(dateOnly), updatedPPM.ExpectedDepartureDate.Format(dateOnly))
		suite.Equal(*originalPPM.EstimatedWeight, *updatedPPM.EstimatedWeight)
		suite.Equal(*originalPPM.HasProGear, *updatedPPM.HasProGear)
		suite.Equal(*originalPPM.ProGearWeight, *updatedPPM.ProGearWeight)
		suite.Equal(*originalPPM.SpouseProGearWeight, *updatedPPM.SpouseProGearWeight)
		suite.Equal(*originalPPM.AdvanceAmountRequested, *updatedPPM.AdvanceAmountRequested)
		suite.Equal(*originalPPM.HasRequestedAdvance, *updatedPPM.HasRequestedAdvance)

		// Fields that should now be updated
		suite.Equal(*newPPM.SITExpected, *updatedPPM.SITExpected)
		suite.Nil(updatedPPM.SITLocation)
		suite.Nil(updatedPPM.SITEstimatedEntryDate)
		suite.Nil(updatedPPM.SITEstimatedDepartureDate)
		suite.Nil(updatedPPM.SITEstimatedWeight)
		suite.Nil(updatedPPM.SITEstimatedCost)
	})

	suite.Run("Can successfully update a PPMShipment - edit SIT - no to yes", func() {
		appCtx := suite.AppContextWithSessionForTest(&auth.Session{})

		newFakeEstimatedIncentive := models.CentPointer(unit.Cents(2000000))
		newFakeSITEstimatedCost := models.CentPointer(unit.Cents(62500))

		subtestData := setUpForTests(newFakeEstimatedIncentive, newFakeSITEstimatedCost, nil, nil)
		sitLocation := models.SITLocationTypeOrigin

		originalPPM := factory.BuildPPMShipment(suite.DB(), []factory.Customization{
			{
				Model: models.PPMShipment{
					SITExpected: models.BoolPointer(false),
				},
			},
		}, nil)
		newPPM := models.PPMShipment{
			SITExpected:               models.BoolPointer(true),
			SITLocation:               &sitLocation,
			SITEstimatedEntryDate:     models.TimePointer(testdatagen.NextValidMoveDate),
			SITEstimatedDepartureDate: models.TimePointer(testdatagen.NextValidMoveDate.Add(testdatagen.OneWeek)),
			SITEstimatedWeight:        models.PoundPointer(1000),
		}

		updatedPPM, err := subtestData.ppmShipmentUpdater.UpdatePPMShipmentWithDefaultCheck(appCtx, &newPPM, originalPPM.ShipmentID)

		suite.NilOrNoVerrs(err)

		// Fields that shouldn't have changed
		suite.Equal(originalPPM.ExpectedDepartureDate.Format(dateOnly), updatedPPM.ExpectedDepartureDate.Format(dateOnly))
		suite.Equal(*originalPPM.EstimatedWeight, *updatedPPM.EstimatedWeight)
		suite.Equal(*originalPPM.HasProGear, *updatedPPM.HasProGear)
		suite.Equal(*originalPPM.ProGearWeight, *updatedPPM.ProGearWeight)
		suite.Equal(*originalPPM.SpouseProGearWeight, *updatedPPM.SpouseProGearWeight)
		suite.Equal(*originalPPM.AdvanceAmountRequested, *updatedPPM.AdvanceAmountRequested)
		suite.Equal(*originalPPM.HasRequestedAdvance, *updatedPPM.HasRequestedAdvance)

		// Fields that should now be updated
		suite.Equal(*newPPM.SITExpected, *updatedPPM.SITExpected)
		suite.Equal(*newPPM.SITLocation, *updatedPPM.SITLocation)
		suite.Equal(*newPPM.SITEstimatedEntryDate, *updatedPPM.SITEstimatedEntryDate)
		suite.Equal(*newPPM.SITEstimatedDepartureDate, *updatedPPM.SITEstimatedDepartureDate)
		suite.Equal(*newPPM.SITEstimatedWeight, *updatedPPM.SITEstimatedWeight)
		suite.Equal(*newFakeSITEstimatedCost, *updatedPPM.SITEstimatedCost)
	})

	suite.Run("Can successfully update a PPMShipment - final incentive and actual move date", func() {
		appCtx := suite.AppContextWithSessionForTest(&auth.Session{})

		subtestData := setUpForFinalIncentiveTests(nil, nil, nil, nil, nil)

		today := time.Now()

		originalPPM := factory.BuildMinimalPPMShipment(appCtx.DB(), []factory.Customization{
			{
				Model: models.PPMShipment{
					ActualMoveDate:  &today,
					EstimatedWeight: models.PoundPointer(unit.Pound(5000)),
				},
			},
		}, nil)

		newPPM := originalPPM

		updatedPPM, err := subtestData.ppmShipmentUpdater.UpdatePPMShipmentWithDefaultCheck(appCtx, &newPPM, originalPPM.ShipmentID)

		suite.NilOrNoVerrs(err)

		// Fields that should now be updated
		suite.Equal(newPPM.FinalIncentive, updatedPPM.FinalIncentive)
		suite.Equal(newPPM.ActualMoveDate, updatedPPM.ActualMoveDate)
	})

	suite.Run("Can't update if Shipment can't be found", func() {
		badMTOShipmentID := uuid.Must(uuid.NewV4())

		subtestData := setUpForTests(nil, nil, nil, nil)

		updatedPPMShipment, err := subtestData.ppmShipmentUpdater.UpdatePPMShipmentWithDefaultCheck(suite.AppContextWithSessionForTest(&auth.Session{}), &models.PPMShipment{}, badMTOShipmentID)

		suite.Nil(updatedPPMShipment)

		suite.Error(err)
		suite.IsType(apperror.NotFoundError{}, err)
		suite.Equal(fmt.Sprintf("ID: %s not found while looking for PPMShipment by MTO ShipmentID", badMTOShipmentID.String()), err.Error())
	})

	suite.Run("Can't update if there is invalid input", func() {
		appCtx := suite.AppContextWithSessionForTest(&auth.Session{})

		subtestData := setUpForTests(nil, nil, nil, nil)

		originalPPMShipment := factory.BuildPPMShipment(appCtx.DB(), nil, nil)

		// Easiest invalid input to trigger is to set an invalid AdvanceAmountRequested value. The rest are harder to
		// trigger based on how the service object is set up.
		newPPMShipment := models.PPMShipment{
			AdvanceAmountRequested: models.CentPointer(unit.Cents(3000000)),
		}

		updatedPPMShipment, err := subtestData.ppmShipmentUpdater.UpdatePPMShipmentWithDefaultCheck(appCtx, &newPPMShipment, originalPPMShipment.ShipmentID)

		suite.Nil(updatedPPMShipment)

		suite.Error(err)
		suite.IsType(apperror.InvalidInputError{}, err)
		suite.Equal("Invalid input found while validating the PPM shipment.", err.Error())
	})

	suite.Run("Can't update if there is an error calculating incentive", func() {
		appCtx := suite.AppContextWithSessionForTest(&auth.Session{})

		fakeEstimatedIncentiveError := errors.New("failed to calculate incentive")
		subtestData := setUpForTests(nil, nil, nil, fakeEstimatedIncentiveError)

		originalPPMShipment := factory.BuildPPMShipment(appCtx.DB(), nil, nil)

		newPPMShipment := models.PPMShipment{
			HasRequestedAdvance: models.BoolPointer(false),
		}

		updatedPPMShipment, err := subtestData.ppmShipmentUpdater.UpdatePPMShipmentWithDefaultCheck(appCtx, &newPPMShipment, originalPPMShipment.ShipmentID)

		suite.Nil(updatedPPMShipment)

		suite.Error(err)
		suite.Equal(fakeEstimatedIncentiveError, err)
	})

	suite.Run("Can successfully update a PPMShipment - add W-2 address", func() {
		appCtx := suite.AppContextWithSessionForTest(&auth.Session{})

		subtestData := setUpForTests(fakeEstimatedIncentive, nil, nil, nil)

		originalPPM := factory.BuildMinimalPPMShipment(appCtx.DB(), nil, nil)

		streetAddress1 := "10642 N Second Ave"
		streetAddress2 := "Apt. 308"
		city := "Atco"
		state := "NJ"
		postalCode := "08004"

		newPPM := models.PPMShipment{
			W2Address: &models.Address{
				StreetAddress1: streetAddress1,
				StreetAddress2: &streetAddress2,
				City:           city,
				State:          state,
				PostalCode:     postalCode,
			},
		}

		updatedPPM, err := subtestData.ppmShipmentUpdater.UpdatePPMShipmentWithDefaultCheck(appCtx, &newPPM, originalPPM.ShipmentID)

		suite.NilOrNoVerrs(err)

		suite.NotNil(updatedPPM.W2AddressID)
		suite.Equal(streetAddress1, updatedPPM.W2Address.StreetAddress1)
		suite.Equal(streetAddress2, *updatedPPM.W2Address.StreetAddress2)
		suite.Equal(city, updatedPPM.W2Address.City)
		suite.Equal(state, updatedPPM.W2Address.State)
		suite.Equal(postalCode, updatedPPM.W2Address.PostalCode)
	})

	suite.Run("Can successfully update a PPMShipment - add W-2 address with empty strings for optional fields", func() {
		appCtx := suite.AppContextWithSessionForTest(&auth.Session{})

		subtestData := setUpForTests(fakeEstimatedIncentive, nil, nil, nil)

		originalPPM := factory.BuildMinimalPPMShipment(appCtx.DB(), nil, nil)

		streetAddress1 := "1819 S Cedar Street"
		city := "Fayetteville"
		state := "NC"
		postalCode := "28314"

		newPPM := models.PPMShipment{
			W2Address: &models.Address{
				StreetAddress1: streetAddress1,
				StreetAddress2: models.StringPointer(""),
				StreetAddress3: models.StringPointer(""),
				City:           city,
				State:          state,
				PostalCode:     postalCode,
			},
		}
		updatedPPM, err := subtestData.ppmShipmentUpdater.UpdatePPMShipmentWithDefaultCheck(appCtx, &newPPM, originalPPM.ShipmentID)

		suite.NilOrNoVerrs(err)

		suite.NotNil(updatedPPM.W2AddressID)
		suite.Equal(streetAddress1, updatedPPM.W2Address.StreetAddress1)
		suite.Equal(city, updatedPPM.W2Address.City)
		suite.Equal(state, updatedPPM.W2Address.State)
		suite.Equal(postalCode, updatedPPM.W2Address.PostalCode)
		suite.Nil(updatedPPM.W2Address.StreetAddress2)
		suite.Nil(updatedPPM.W2Address.StreetAddress3)
		suite.NotNil(updatedPPM.W2Address.Country)
	})

	suite.Run("Can successfully update a PPMShipment - modify W-2 address", func() {
		appCtx := suite.AppContextWithSessionForTest(&auth.Session{})

		subtestData := setUpForTests(fakeEstimatedIncentive, nil, nil, nil)

		address := factory.BuildAddress(appCtx.DB(), nil, nil)
		originalPPM := factory.BuildMinimalPPMShipment(appCtx.DB(), []factory.Customization{
			{
				Model:    address,
				LinkOnly: true,
				Type:     &factory.Addresses.W2Address,
			},
		}, nil)
		streetAddress1 := "10642 N Second Ave"
		streetAddress2 := "Apt. 308"
		city := "Cookstown"
		state := "NJ"
		postalCode := "08511"

		newPPM := models.PPMShipment{
			W2Address: &models.Address{
				StreetAddress1: streetAddress1,
				StreetAddress2: &streetAddress2,
				City:           city,
				State:          state,
				PostalCode:     postalCode,
			},
		}

		updatedPPM, err := subtestData.ppmShipmentUpdater.UpdatePPMShipmentWithDefaultCheck(appCtx, &newPPM, originalPPM.ShipmentID)

		suite.NilOrNoVerrs(err)

		suite.Equal(address.ID, *updatedPPM.W2AddressID)
		suite.Equal(streetAddress1, updatedPPM.W2Address.StreetAddress1)
		suite.Equal(streetAddress2, *updatedPPM.W2Address.StreetAddress2)
		suite.Equal(city, updatedPPM.W2Address.City)
		suite.Equal(state, updatedPPM.W2Address.State)
		suite.Equal(postalCode, updatedPPM.W2Address.PostalCode)
		suite.Equal(*address.StreetAddress3, *updatedPPM.W2Address.StreetAddress3)
		suite.Equal(address.CountryId, updatedPPM.W2Address.CountryId)
	})

	suite.Run("Can successfully update a PPMShipment - add Pickup and Destination address", func() {
		appCtx := suite.AppContextWithSessionForTest(&auth.Session{})

		subtestData := setUpForTests(fakeEstimatedIncentive, nil, nil, nil)

		originalPPM := factory.BuildMinimalPPMShipment(appCtx.DB(), nil, nil)

		streetAddress1 := "10642 N Second Ave"
		streetAddress2 := "Apt. 308"
		city := "Atco"
		state := "NJ"
		postalCode := "08004"

		newPPM := models.PPMShipment{
			PickupAddress: &models.Address{
				StreetAddress1: streetAddress1,
				StreetAddress2: &streetAddress2,
				City:           city,
				State:          state,
				PostalCode:     postalCode,
			},
			DestinationAddress: &models.Address{
				StreetAddress1: streetAddress1,
				StreetAddress2: &streetAddress2,
				City:           city,
				State:          state,
				PostalCode:     postalCode,
			},
			SecondaryPickupAddress: &models.Address{
				StreetAddress1: streetAddress1,
				StreetAddress2: &streetAddress2,
				City:           city,
				State:          state,
				PostalCode:     postalCode,
			},
			SecondaryDestinationAddress: &models.Address{
				StreetAddress1: streetAddress1,
				StreetAddress2: &streetAddress2,
				City:           city,
				State:          state,
				PostalCode:     postalCode,
			},
			TertiaryPickupAddress: &models.Address{
				StreetAddress1: streetAddress1,
				StreetAddress2: &streetAddress2,
				City:           city,
				State:          state,
				PostalCode:     postalCode,
			},
			TertiaryDestinationAddress: &models.Address{
				StreetAddress1: streetAddress1,
				StreetAddress2: &streetAddress2,
				City:           city,
				State:          state,
				PostalCode:     postalCode,
			},
		}

		updatedPPM, err := subtestData.ppmShipmentUpdater.UpdatePPMShipmentWithDefaultCheck(appCtx, &newPPM, originalPPM.ShipmentID)

		suite.NilOrNoVerrs(err)

		suite.NotNil(updatedPPM.PickupAddressID)
		suite.NotNil(updatedPPM.PickupAddress)
		suite.Equal(streetAddress1, updatedPPM.PickupAddress.StreetAddress1)
		suite.Equal(streetAddress2, *updatedPPM.PickupAddress.StreetAddress2)
		suite.Equal(city, updatedPPM.PickupAddress.City)
		suite.Equal(state, updatedPPM.PickupAddress.State)
		suite.Equal(postalCode, updatedPPM.PickupAddress.PostalCode)

		suite.NotNil(updatedPPM.DestinationAddressID)
		suite.NotNil(updatedPPM.DestinationAddress)
		suite.Equal(streetAddress1, updatedPPM.DestinationAddress.StreetAddress1)
		suite.Equal(streetAddress2, *updatedPPM.DestinationAddress.StreetAddress2)
		suite.Equal(city, updatedPPM.DestinationAddress.City)
		suite.Equal(state, updatedPPM.DestinationAddress.State)
		suite.Equal(postalCode, updatedPPM.DestinationAddress.PostalCode)

		suite.NotNil(updatedPPM.SecondaryPickupAddressID)
		suite.NotNil(updatedPPM.SecondaryPickupAddress)
		suite.Equal(streetAddress1, updatedPPM.SecondaryPickupAddress.StreetAddress1)
		suite.Equal(streetAddress2, *updatedPPM.SecondaryPickupAddress.StreetAddress2)
		suite.Equal(city, updatedPPM.SecondaryPickupAddress.City)
		suite.Equal(state, updatedPPM.SecondaryPickupAddress.State)
		suite.Equal(postalCode, updatedPPM.SecondaryPickupAddress.PostalCode)

		suite.NotNil(updatedPPM.SecondaryDestinationAddressID)
		suite.NotNil(updatedPPM.SecondaryDestinationAddress)
		suite.Equal(streetAddress1, updatedPPM.SecondaryDestinationAddress.StreetAddress1)
		suite.Equal(streetAddress2, *updatedPPM.SecondaryDestinationAddress.StreetAddress2)
		suite.Equal(city, updatedPPM.SecondaryDestinationAddress.City)
		suite.Equal(state, updatedPPM.SecondaryDestinationAddress.State)
		suite.Equal(postalCode, updatedPPM.SecondaryDestinationAddress.PostalCode)

		suite.NotNil(updatedPPM.TertiaryPickupAddressID)
		suite.NotNil(updatedPPM.TertiaryPickupAddress)
		suite.Equal(streetAddress1, updatedPPM.TertiaryPickupAddress.StreetAddress1)
		suite.Equal(streetAddress2, *updatedPPM.TertiaryPickupAddress.StreetAddress2)
		suite.Equal(city, updatedPPM.TertiaryPickupAddress.City)
		suite.Equal(state, updatedPPM.TertiaryPickupAddress.State)
		suite.Equal(postalCode, updatedPPM.TertiaryPickupAddress.PostalCode)

		suite.NotNil(updatedPPM.TertiaryDestinationAddressID)
		suite.NotNil(updatedPPM.TertiaryDestinationAddress)
		suite.Equal(streetAddress1, updatedPPM.TertiaryDestinationAddress.StreetAddress1)
		suite.Equal(streetAddress2, *updatedPPM.TertiaryDestinationAddress.StreetAddress2)
		suite.Equal(city, updatedPPM.TertiaryDestinationAddress.City)
		suite.Equal(state, updatedPPM.TertiaryDestinationAddress.State)
		suite.Equal(postalCode, updatedPPM.TertiaryDestinationAddress.PostalCode)
	})
	suite.Run("Can successfully update a PPM Shipment SIT estimated cost", func() {
		appCtx := suite.AppContextWithSessionForTest(&auth.Session{})
		setupPricerData()
		newFakeEstimatedIncentive := models.CentPointer(unit.Cents(2000000))
		newFakeSITEstimatedCost := models.CentPointer(unit.Cents(62500))

		subtestData := setUpForTests(newFakeEstimatedIncentive, newFakeSITEstimatedCost, nil, nil)
		sitLocationDestination := models.SITLocationTypeDestination
		entryDate := time.Date(2020, time.March, 15, 0, 0, 0, 0, time.UTC)
		mtoShipment := factory.BuildMTOShipment(suite.DB(), []factory.Customization{
			{
				Model: models.MTOShipment{
					ShipmentType: models.MTOShipmentTypePPM,
				},
			},
		}, nil)
		streetAddress1 := "10642 N Second Ave"
		streetAddress2 := "Apt. 308"
		city := "Atco"
		state := "NJ"
		postalCode := "30813"
		destinationAddress := &models.Address{
			StreetAddress1: streetAddress1,
			StreetAddress2: &streetAddress2,
			City:           city,
			State:          state,
			PostalCode:     postalCode,
		}
		originalPPM := factory.BuildPPMShipment(suite.DB(), []factory.Customization{
			{
				Model: models.PPMShipment{
					ExpectedDepartureDate:     entryDate.Add(time.Hour * 24 * 30),
					SITExpected:               models.BoolPointer(true),
					SITLocation:               &sitLocationDestination,
					SITEstimatedEntryDate:     &entryDate,
					SITEstimatedDepartureDate: models.TimePointer(entryDate.Add(time.Hour * 24 * 30)),
					SITEstimatedWeight:        models.PoundPointer(1000),
					SITEstimatedCost:          newFakeSITEstimatedCost,
				},
			},
			{
				Model:    mtoShipment,
				LinkOnly: true,
			},
		}, nil)

		originalPPM.DestinationAddress = destinationAddress
		mockedPlanner := &routemocks.Planner{}
		mockedPlanner.On("ZipTransitDistance", mock.AnythingOfType("*appcontext.appContext"),
			"90210", "30813").Return(2294, nil)

		updatedPPM, err := subtestData.ppmShipmentUpdater.UpdatePPMShipmentSITEstimatedCost(appCtx, &originalPPM)

		suite.NilOrNoVerrs(err)
		suite.NotEqual(*updatedPPM.SITEstimatedCost, newFakeSITEstimatedCost)
	})
	suite.Run("Can't find contract for PPM SIT Estimated Cost calculation", func() {
		appCtx := suite.AppContextWithSessionForTest(&auth.Session{})

		newFakeEstimatedIncentive := models.CentPointer(unit.Cents(2000000))
		newFakeSITEstimatedCost := models.CentPointer(unit.Cents(62500))

		subtestData := setUpForTests(newFakeEstimatedIncentive, newFakeSITEstimatedCost, nil, nil)
		sitLocationDestination := models.SITLocationTypeDestination
		entryDate := time.Date(2020, time.March, 15, 0, 0, 0, 0, time.UTC)
		// we do not have a contract for this date
		invalidDate := time.Date(2017, time.March, 15, 0, 0, 0, 0, time.UTC)
		streetAddress1 := "10642 N Second Ave"
		streetAddress2 := "Apt. 308"
		city := "Atco"
		state := "NJ"
		postalCode := "30813"
		destinationAddress := &models.Address{
			StreetAddress1: streetAddress1,
			StreetAddress2: &streetAddress2,
			City:           city,
			State:          state,
			PostalCode:     postalCode,
		}
		mtoShipment := factory.BuildMTOShipment(suite.DB(), []factory.Customization{
			{
				Model: models.MTOShipment{
					ShipmentType: models.MTOShipmentTypePPM,
				},
			},
		}, nil)
		originalPPM := factory.BuildPPMShipment(suite.DB(), []factory.Customization{
			{
				Model: models.PPMShipment{
					ExpectedDepartureDate:     invalidDate,
					SITExpected:               models.BoolPointer(true),
					SITLocation:               &sitLocationDestination,
					SITEstimatedEntryDate:     &entryDate,
					SITEstimatedDepartureDate: models.TimePointer(entryDate.Add(time.Hour * 24 * 30)),
					SITEstimatedWeight:        models.PoundPointer(1000),
					SITEstimatedCost:          newFakeSITEstimatedCost,
				},
			},
			{
				Model:    mtoShipment,
				LinkOnly: true,
			},
		}, nil)

		originalPPM.DestinationAddress = destinationAddress
		mockedPlanner := &routemocks.Planner{}
		mockedPlanner.On("ZipTransitDistance", mock.AnythingOfType("*appcontext.appContext"),
			"90210", "30813").Return(2294, nil)

		updatedPPM, err := subtestData.ppmShipmentUpdater.UpdatePPMShipmentSITEstimatedCost(appCtx, &originalPPM)

		suite.Error(err)
		suite.Nil(updatedPPM)
	})
	suite.Run("Can't successfully find the PPM Shipment to update SIT estimated cost", func() {
		appCtx := suite.AppContextWithSessionForTest(&auth.Session{})
		newFakeEstimatedIncentive := models.CentPointer(unit.Cents(2000000))
		newFakeSITEstimatedCost := models.CentPointer(unit.Cents(62500))

		subtestData := setUpForTests(newFakeEstimatedIncentive, newFakeSITEstimatedCost, nil, nil)
		sitLocationDestination := models.SITLocationTypeDestination
		entryDate := time.Date(2020, time.March, 15, 0, 0, 0, 0, time.UTC)
		mtoShipment := factory.BuildMTOShipment(suite.DB(), []factory.Customization{
			{
				Model: models.MTOShipment{
					ShipmentType: models.MTOShipmentTypePPM,
				},
			},
		}, nil)
		streetAddress1 := "10642 N Second Ave"
		streetAddress2 := "Apt. 308"
		city := "Atco"
		state := "NJ"
		postalCode := "30813"
		destinationAddress := &models.Address{
			StreetAddress1: streetAddress1,
			StreetAddress2: &streetAddress2,
			City:           city,
			State:          state,
			PostalCode:     postalCode,
		}
		originalPPM := factory.BuildPPMShipment(suite.DB(), []factory.Customization{
			{
				Model: models.PPMShipment{
					ExpectedDepartureDate:     entryDate.Add(time.Hour * 24 * 30),
					SITExpected:               models.BoolPointer(true),
					SITLocation:               &sitLocationDestination,
					SITEstimatedEntryDate:     &entryDate,
					SITEstimatedDepartureDate: models.TimePointer(entryDate.Add(time.Hour * 24 * 30)),
					SITEstimatedWeight:        models.PoundPointer(1000),
					SITEstimatedCost:          newFakeSITEstimatedCost,
				},
			},
			{
				Model:    mtoShipment,
				LinkOnly: true,
			},
		}, nil)

		originalPPM.DestinationAddress = destinationAddress
		originalPPM.ID = uuid.Nil
		updatedPPM, err := subtestData.ppmShipmentUpdater.UpdatePPMShipmentSITEstimatedCost(appCtx, &originalPPM)

		suite.Error(err)
		suite.Nil(updatedPPM)
	})

	suite.Run("Can successfully update a PPMShipment - cap estimated incentive to max incentive value", func() {
		appCtx := suite.AppContextWithSessionForTest(&auth.Session{})

		newFakeEstimatedIncentive := models.CentPointer(unit.Cents(8000000))
		newFakeMaxIncentive := models.CentPointer(unit.Cents(5000000))

		subtestData := setUpForTests(newFakeEstimatedIncentive, nil, newFakeMaxIncentive, nil)

		originalPPM := factory.BuildMinimalPPMShipment(appCtx.DB(), []factory.Customization{
			{
				Model: models.PPMShipment{
					ExpectedDepartureDate: testdatagen.NextValidMoveDate,
					SITExpected:           models.BoolPointer(false),
					EstimatedWeight:       models.PoundPointer(4000),
					HasProGear:            models.BoolPointer(false),
					EstimatedIncentive:    fakeEstimatedIncentive,
				},
			},
		}, nil)

		newPPM := models.PPMShipment{
			ExpectedDepartureDate: testdatagen.NextValidMoveDate.Add(testdatagen.OneWeek),
			SITExpected:           models.BoolPointer(true),
		}

		updatedPPM, err := subtestData.ppmShipmentUpdater.UpdatePPMShipmentWithDefaultCheck(appCtx, &newPPM, originalPPM.ShipmentID)

		suite.NilOrNoVerrs(err)

		// Verify estimated incentive is capped at the max
		suite.Equal(*newFakeMaxIncentive, *updatedPPM.EstimatedIncentive)
	})

	suite.Run("Can update entitlement when HasGunSafe value changes", func() {
		appCtx := suite.AppContextWithSessionForTest(&auth.Session{
			OfficeUserID: uuid.Must(uuid.NewV4()),
		})

		parameterName := "maxGunSafeAllowance"
		parameterValue := "500"
		param := models.ApplicationParameters{
			ParameterName:  &parameterName,
			ParameterValue: &parameterValue,
		}
		suite.MustSave(&param)

		originalPPM := factory.BuildMinimalPPMShipment(appCtx.DB(), []factory.Customization{
			{
				Model: models.PPMShipment{
					HasGunSafe: models.BoolPointer(false),
				},
			},
		}, nil)

		newPPM := models.PPMShipment{
			HasGunSafe: models.BoolPointer(true),
		}

		subtestData := setUpForTests(nil, nil, nil, nil)
		updatedPPM, err := subtestData.ppmShipmentUpdater.UpdatePPMShipmentWithDefaultCheck(appCtx, &newPPM, originalPPM.ShipmentID)
		suite.NotNil(updatedPPM)
		suite.NilOrNoVerrs(err)

		var updatedEntitlement models.Entitlement
		err = appCtx.DB().Find(&updatedEntitlement, originalPPM.Shipment.MoveTaskOrder.Orders.EntitlementID)
		suite.NoError(err)

		suite.True(updatedEntitlement.GunSafe)
		suite.Equal(500, updatedEntitlement.GunSafeWeight)
		suite.NotNil(updatedEntitlement.DBAuthorizedWeight)
		suite.True(*updatedEntitlement.DBAuthorizedWeight > 0)
	})
<<<<<<< HEAD
	suite.Run("updating PPM with valid GCC multiplier date updates PPM", func() {
		validGccMultiplierDate, _ := time.Parse("2006-01-02", "2025-06-02")
		appCtx := suite.AppContextWithSessionForTest(&auth.Session{
			OfficeUserID: uuid.Must(uuid.NewV4()),
		})

		originalPPM := factory.BuildPPMShipment(appCtx.DB(), nil, nil)

		newPPM := models.PPMShipment{
			ExpectedDepartureDate: validGccMultiplierDate,
			GCCMultiplierID:       nil,
		}

		subtestData := setUpForTests(nil, nil, nil, nil)
		updatedPPM, err := subtestData.ppmShipmentUpdater.UpdatePPMShipmentWithDefaultCheck(appCtx, &newPPM, originalPPM.ShipmentID)
		suite.NilOrNoVerrs(err)
		suite.NotNil(updatedPPM.GCCMultiplierID)
	})
	suite.Run("updating PPM with invalid GCC multiplier date updates PPM multiplier to nil", func() {
		validGccMultiplierDate, _ := time.Parse("2006-01-02", "2025-06-02")
		invalidGccMultiplierDate, _ := time.Parse("2006-01-02", "2025-04-02")
		appCtx := suite.AppContextWithSessionForTest(&auth.Session{
			OfficeUserID: uuid.Must(uuid.NewV4()),
		})

		originalPPM := factory.BuildPPMShipment(suite.DB(), []factory.Customization{
			{
				Model: models.PPMShipment{
					ExpectedDepartureDate: validGccMultiplierDate,
				},
			},
		}, nil)

		newPPM := models.PPMShipment{
			ExpectedDepartureDate: invalidGccMultiplierDate,
		}

		subtestData := setUpForTests(nil, nil, nil, nil)
		updatedPPM, err := subtestData.ppmShipmentUpdater.UpdatePPMShipmentWithDefaultCheck(appCtx, &newPPM, originalPPM.ShipmentID)
		suite.NilOrNoVerrs(err)
		suite.Nil(updatedPPM.GCCMultiplierID)
	})
=======
>>>>>>> 447f1add
}<|MERGE_RESOLUTION|>--- conflicted
+++ resolved
@@ -1650,7 +1650,6 @@
 		suite.NotNil(updatedEntitlement.DBAuthorizedWeight)
 		suite.True(*updatedEntitlement.DBAuthorizedWeight > 0)
 	})
-<<<<<<< HEAD
 	suite.Run("updating PPM with valid GCC multiplier date updates PPM", func() {
 		validGccMultiplierDate, _ := time.Parse("2006-01-02", "2025-06-02")
 		appCtx := suite.AppContextWithSessionForTest(&auth.Session{
@@ -1693,6 +1692,4 @@
 		suite.NilOrNoVerrs(err)
 		suite.Nil(updatedPPM.GCCMultiplierID)
 	})
-=======
->>>>>>> 447f1add
 }