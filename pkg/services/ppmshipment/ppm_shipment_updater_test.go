package ppmshipment

import (
	"errors"
	"fmt"
	"time"

	"github.com/gofrs/uuid"
	"github.com/stretchr/testify/mock"

	"github.com/transcom/mymove/pkg/apperror"
	"github.com/transcom/mymove/pkg/auth"
	"github.com/transcom/mymove/pkg/factory"
	"github.com/transcom/mymove/pkg/models"
	routemocks "github.com/transcom/mymove/pkg/route/mocks"
	"github.com/transcom/mymove/pkg/services"
	"github.com/transcom/mymove/pkg/services/address"
	"github.com/transcom/mymove/pkg/services/mocks"
	"github.com/transcom/mymove/pkg/testdatagen"
	"github.com/transcom/mymove/pkg/unit"
)

const dateOnly = "2006-01-02"

func (suite *PPMShipmentSuite) TestUpdatePPMShipment() {

	// One-time test setup

	fakeEstimatedIncentive := models.CentPointer(unit.Cents(1000000))

	type updateSubtestData struct {
		ppmShipmentUpdater services.PPMShipmentUpdater
	}

	// setUpForTests - Sets up objects/mocks that need to be set up on a per-test basis.
	setUpForTests := func(estimatedIncentiveAmount *unit.Cents, sitEstimatedCost *unit.Cents, maxIncentiveAmount *unit.Cents, estimatedIncentiveError error) (subtestData updateSubtestData) {
		ppmEstimator := mocks.PPMEstimator{}
		ppmEstimator.
			On(
				"FinalIncentiveWithDefaultChecks",
				mock.AnythingOfType("*appcontext.appContext"),
				mock.AnythingOfType("models.PPMShipment"),
				mock.AnythingOfType("*models.PPMShipment"),
			).
			Return(nil, nil)

		ppmEstimator.
			On(
				"EstimateIncentiveWithDefaultChecks",
				mock.AnythingOfType("*appcontext.appContext"),
				mock.AnythingOfType("models.PPMShipment"),
				mock.AnythingOfType("*models.PPMShipment"),
			).
			Return(estimatedIncentiveAmount, sitEstimatedCost, estimatedIncentiveError)

		ppmEstimator.
			On(
				"MaxIncentive",
				mock.AnythingOfType("*appcontext.appContext"),
				mock.AnythingOfType("models.PPMShipment"),
				mock.AnythingOfType("*models.PPMShipment"),
			).
			Return(maxIncentiveAmount, nil)

		addressCreator := address.NewAddressCreator()
		addressUpdater := address.NewAddressUpdater()
		subtestData.ppmShipmentUpdater = NewPPMShipmentUpdater(&ppmEstimator, addressCreator, addressUpdater)

		return subtestData
	}

	setUpForFinalIncentiveTests := func(finalIncentiveAmount *unit.Cents, finalIncentiveError error, estimatedIncentiveAmount *unit.Cents, sitEstimatedCost *unit.Cents, estimatedIncentiveError error) (subtestData updateSubtestData) {
		ppmEstimator := mocks.PPMEstimator{}
		ppmEstimator.
			On(
				"FinalIncentiveWithDefaultChecks",
				mock.AnythingOfType("*appcontext.appContext"),
				mock.AnythingOfType("models.PPMShipment"),
				mock.AnythingOfType("*models.PPMShipment"),
			).
			Return(finalIncentiveAmount, finalIncentiveError)

		ppmEstimator.
			On(
				"EstimateIncentiveWithDefaultChecks",
				mock.AnythingOfType("*appcontext.appContext"),
				mock.AnythingOfType("models.PPMShipment"),
				mock.AnythingOfType("*models.PPMShipment"),
			).
			Return(estimatedIncentiveAmount, sitEstimatedCost, estimatedIncentiveError)

		ppmEstimator.
			On(
				"MaxIncentive",
				mock.AnythingOfType("*appcontext.appContext"),
				mock.AnythingOfType("models.PPMShipment"),
				mock.AnythingOfType("*models.PPMShipment"),
			).
			Return(nil, nil)

		addressCreator := address.NewAddressCreator()
		addressUpdater := address.NewAddressUpdater()
		subtestData.ppmShipmentUpdater = NewPPMShipmentUpdater(&ppmEstimator, addressCreator, addressUpdater)

		return subtestData
	}
	setupPricerData := func() {
		testdatagen.FetchOrMakeGHCDieselFuelPrice(suite.DB(), testdatagen.Assertions{
			GHCDieselFuelPrice: models.GHCDieselFuelPrice{
				FuelPriceInMillicents: unit.Millicents(281400),
				PublicationDate:       time.Date(2020, time.March, 9, 0, 0, 0, 0, time.UTC),
			},
		})

		originDomesticServiceArea := testdatagen.FetchOrMakeReDomesticServiceArea(suite.DB(), testdatagen.Assertions{
			ReDomesticServiceArea: models.ReDomesticServiceArea{
				ServiceArea:      "056",
				ServicesSchedule: 3,
				SITPDSchedule:    3,
			},
			ReContract: testdatagen.FetchOrMakeReContract(suite.DB(), testdatagen.Assertions{}),
		})

		testdatagen.FetchOrMakeReContractYear(suite.DB(), testdatagen.Assertions{
			ReContractYear: models.ReContractYear{
				Contract:             originDomesticServiceArea.Contract,
				ContractID:           originDomesticServiceArea.ContractID,
				StartDate:            time.Date(2019, time.June, 1, 0, 0, 0, 0, time.UTC),
				EndDate:              time.Date(2020, time.May, 31, 0, 0, 0, 0, time.UTC),
				Escalation:           1.0,
				EscalationCompounded: 1.0,
			},
		})

		testdatagen.FetchOrMakeReZip3(suite.DB(), testdatagen.Assertions{
			ReZip3: models.ReZip3{
				Contract:            originDomesticServiceArea.Contract,
				ContractID:          originDomesticServiceArea.ContractID,
				DomesticServiceArea: originDomesticServiceArea,
				Zip3:                "902",
			},
		})

		destDomesticServiceArea := testdatagen.FetchOrMakeReDomesticServiceArea(suite.DB(), testdatagen.Assertions{
			ReDomesticServiceArea: models.ReDomesticServiceArea{
				Contract:    originDomesticServiceArea.Contract,
				ContractID:  originDomesticServiceArea.ContractID,
				ServiceArea: "208",
			},
		})

		testdatagen.FetchOrMakeReZip3(suite.DB(), testdatagen.Assertions{
			ReZip3: models.ReZip3{
				Contract:            destDomesticServiceArea.Contract,
				ContractID:          destDomesticServiceArea.ContractID,
				DomesticServiceArea: destDomesticServiceArea,
				Zip3:                "308",
			},
		})

		testdatagen.FetchOrMakeReDomesticLinehaulPrice(suite.DB(), testdatagen.Assertions{
			ReDomesticLinehaulPrice: models.ReDomesticLinehaulPrice{
				Contract:              originDomesticServiceArea.Contract,
				ContractID:            originDomesticServiceArea.ContractID,
				DomesticServiceArea:   originDomesticServiceArea,
				DomesticServiceAreaID: originDomesticServiceArea.ID,
				WeightLower:           unit.Pound(500),
				WeightUpper:           unit.Pound(4999),
				MilesLower:            2001,
				MilesUpper:            2500,
				PriceMillicents:       unit.Millicents(412400),
			},
		})

		testdatagen.FetchOrMakeReDomesticLinehaulPrice(suite.DB(), testdatagen.Assertions{
			ReDomesticLinehaulPrice: models.ReDomesticLinehaulPrice{
				Contract:              originDomesticServiceArea.Contract,
				ContractID:            originDomesticServiceArea.ContractID,
				DomesticServiceArea:   originDomesticServiceArea,
				DomesticServiceAreaID: originDomesticServiceArea.ID,
				WeightLower:           unit.Pound(500),
				WeightUpper:           unit.Pound(4999),
				MilesLower:            2001,
				MilesUpper:            2500,
				IsPeakPeriod:          true,
				PriceMillicents:       unit.Millicents(437600),
			},
		})

		testdatagen.FetchOrMakeReDomesticLinehaulPrice(suite.DB(), testdatagen.Assertions{
			ReDomesticLinehaulPrice: models.ReDomesticLinehaulPrice{
				Contract:              originDomesticServiceArea.Contract,
				ContractID:            originDomesticServiceArea.ContractID,
				DomesticServiceArea:   originDomesticServiceArea,
				DomesticServiceAreaID: originDomesticServiceArea.ID,
				WeightLower:           unit.Pound(5000),
				WeightUpper:           unit.Pound(9999),
				MilesLower:            2001,
				MilesUpper:            2500,
				PriceMillicents:       unit.Millicents(606800),
			},
		})

		dopService := factory.FetchReServiceByCode(suite.DB(), models.ReServiceCodeDOP)

		testdatagen.FetchOrMakeReDomesticServiceAreaPrice(suite.DB(), testdatagen.Assertions{
			ReDomesticServiceAreaPrice: models.ReDomesticServiceAreaPrice{
				ContractID:            originDomesticServiceArea.ContractID,
				Contract:              originDomesticServiceArea.Contract,
				ServiceID:             dopService.ID,
				Service:               dopService,
				DomesticServiceAreaID: originDomesticServiceArea.ID,
				DomesticServiceArea:   originDomesticServiceArea,
				IsPeakPeriod:          false,
				PriceCents:            unit.Cents(404),
			},
		})

		testdatagen.FetchOrMakeReDomesticServiceAreaPrice(suite.DB(), testdatagen.Assertions{
			ReDomesticServiceAreaPrice: models.ReDomesticServiceAreaPrice{
				ContractID:            originDomesticServiceArea.ContractID,
				Contract:              originDomesticServiceArea.Contract,
				ServiceID:             dopService.ID,
				Service:               dopService,
				DomesticServiceAreaID: originDomesticServiceArea.ID,
				DomesticServiceArea:   originDomesticServiceArea,
				IsPeakPeriod:          true,
				PriceCents:            unit.Cents(465),
			},
		})

		ddpService := factory.FetchReServiceByCode(suite.DB(), models.ReServiceCodeDDP)

		testdatagen.FetchOrMakeReDomesticServiceAreaPrice(suite.DB(), testdatagen.Assertions{
			ReDomesticServiceAreaPrice: models.ReDomesticServiceAreaPrice{
				ContractID:            destDomesticServiceArea.ContractID,
				Contract:              destDomesticServiceArea.Contract,
				ServiceID:             ddpService.ID,
				Service:               ddpService,
				DomesticServiceAreaID: destDomesticServiceArea.ID,
				DomesticServiceArea:   destDomesticServiceArea,
				IsPeakPeriod:          false,
				PriceCents:            unit.Cents(832),
			},
		})

		testdatagen.FetchOrMakeReDomesticServiceAreaPrice(suite.DB(), testdatagen.Assertions{
			ReDomesticServiceAreaPrice: models.ReDomesticServiceAreaPrice{
				ContractID:            destDomesticServiceArea.ContractID,
				Contract:              destDomesticServiceArea.Contract,
				ServiceID:             ddpService.ID,
				Service:               ddpService,
				DomesticServiceAreaID: destDomesticServiceArea.ID,
				DomesticServiceArea:   destDomesticServiceArea,
				IsPeakPeriod:          true,
				PriceCents:            unit.Cents(957),
			},
		})

		dpkService := factory.FetchReServiceByCode(suite.DB(), models.ReServiceCodeDPK)

		testdatagen.FetchOrMakeReDomesticOtherPrice(suite.DB(), testdatagen.Assertions{
			ReDomesticOtherPrice: models.ReDomesticOtherPrice{
				ContractID:   originDomesticServiceArea.ContractID,
				Contract:     originDomesticServiceArea.Contract,
				ServiceID:    dpkService.ID,
				Service:      dpkService,
				IsPeakPeriod: false,
				Schedule:     3,
				PriceCents:   7395,
			},
		})

		testdatagen.FetchOrMakeReDomesticOtherPrice(suite.DB(), testdatagen.Assertions{
			ReDomesticOtherPrice: models.ReDomesticOtherPrice{
				ContractID:   originDomesticServiceArea.ContractID,
				Contract:     originDomesticServiceArea.Contract,
				ServiceID:    dpkService.ID,
				Service:      dpkService,
				IsPeakPeriod: true,
				Schedule:     3,
				PriceCents:   8000,
			},
		})

		dupkService := factory.FetchReServiceByCode(suite.DB(), models.ReServiceCodeDUPK)

		testdatagen.FetchOrMakeReDomesticOtherPrice(suite.DB(), testdatagen.Assertions{
			ReDomesticOtherPrice: models.ReDomesticOtherPrice{
				ContractID:   destDomesticServiceArea.ContractID,
				Contract:     destDomesticServiceArea.Contract,
				ServiceID:    dupkService.ID,
				Service:      dupkService,
				IsPeakPeriod: false,
				Schedule:     2,
				PriceCents:   597,
			},
		})

		testdatagen.FetchOrMakeReDomesticOtherPrice(suite.DB(), testdatagen.Assertions{
			ReDomesticOtherPrice: models.ReDomesticOtherPrice{
				ContractID:   destDomesticServiceArea.ContractID,
				Contract:     destDomesticServiceArea.Contract,
				ServiceID:    dupkService.ID,
				Service:      dupkService,
				IsPeakPeriod: true,
				Schedule:     2,
				PriceCents:   650,
			},
		})

		dofsitService := factory.FetchReServiceByCode(suite.DB(), models.ReServiceCodeDOFSIT)

		testdatagen.FetchOrMakeReDomesticServiceAreaPrice(suite.DB(), testdatagen.Assertions{
			ReDomesticServiceAreaPrice: models.ReDomesticServiceAreaPrice{
				ContractID:            originDomesticServiceArea.ContractID,
				Contract:              originDomesticServiceArea.Contract,
				ServiceID:             dofsitService.ID,
				Service:               dofsitService,
				DomesticServiceAreaID: originDomesticServiceArea.ID,
				DomesticServiceArea:   originDomesticServiceArea,
				IsPeakPeriod:          false,
				PriceCents:            1153,
			},
		})

		testdatagen.FetchOrMakeReDomesticServiceAreaPrice(suite.DB(), testdatagen.Assertions{
			ReDomesticServiceAreaPrice: models.ReDomesticServiceAreaPrice{
				ContractID:            originDomesticServiceArea.ContractID,
				Contract:              originDomesticServiceArea.Contract,
				ServiceID:             dofsitService.ID,
				Service:               dofsitService,
				DomesticServiceAreaID: originDomesticServiceArea.ID,
				DomesticServiceArea:   originDomesticServiceArea,
				IsPeakPeriod:          true,
				PriceCents:            1326,
			},
		})

		doasitService := factory.FetchReServiceByCode(suite.DB(), models.ReServiceCodeDOASIT)

		testdatagen.FetchOrMakeReDomesticServiceAreaPrice(suite.DB(), testdatagen.Assertions{
			ReDomesticServiceAreaPrice: models.ReDomesticServiceAreaPrice{
				ContractID:            originDomesticServiceArea.ContractID,
				Contract:              originDomesticServiceArea.Contract,
				ServiceID:             doasitService.ID,
				Service:               doasitService,
				DomesticServiceAreaID: originDomesticServiceArea.ID,
				DomesticServiceArea:   originDomesticServiceArea,
				IsPeakPeriod:          false,
				PriceCents:            46,
			},
		})

		testdatagen.FetchOrMakeReDomesticServiceAreaPrice(suite.DB(), testdatagen.Assertions{
			ReDomesticServiceAreaPrice: models.ReDomesticServiceAreaPrice{
				ContractID:            originDomesticServiceArea.ContractID,
				Contract:              originDomesticServiceArea.Contract,
				ServiceID:             doasitService.ID,
				Service:               doasitService,
				DomesticServiceAreaID: originDomesticServiceArea.ID,
				DomesticServiceArea:   originDomesticServiceArea,
				IsPeakPeriod:          true,
				PriceCents:            53,
			},
		})

		ddfsitService := factory.FetchReServiceByCode(suite.DB(), models.ReServiceCodeDDFSIT)

		testdatagen.FetchOrMakeReDomesticServiceAreaPrice(suite.DB(), testdatagen.Assertions{
			ReDomesticServiceAreaPrice: models.ReDomesticServiceAreaPrice{
				ContractID:            destDomesticServiceArea.ContractID,
				Contract:              destDomesticServiceArea.Contract,
				ServiceID:             ddfsitService.ID,
				Service:               ddfsitService,
				DomesticServiceAreaID: destDomesticServiceArea.ID,
				DomesticServiceArea:   destDomesticServiceArea,
				IsPeakPeriod:          false,
				PriceCents:            1612,
			},
		})

		testdatagen.FetchOrMakeReDomesticServiceAreaPrice(suite.DB(), testdatagen.Assertions{
			ReDomesticServiceAreaPrice: models.ReDomesticServiceAreaPrice{
				ContractID:            destDomesticServiceArea.ContractID,
				Contract:              destDomesticServiceArea.Contract,
				ServiceID:             ddfsitService.ID,
				Service:               ddfsitService,
				DomesticServiceAreaID: destDomesticServiceArea.ID,
				DomesticServiceArea:   destDomesticServiceArea,
				IsPeakPeriod:          true,
				PriceCents:            1854,
			},
		})

		ddasitService := factory.FetchReServiceByCode(suite.DB(), models.ReServiceCodeDDASIT)

		testdatagen.FetchOrMakeReDomesticServiceAreaPrice(suite.DB(), testdatagen.Assertions{
			ReDomesticServiceAreaPrice: models.ReDomesticServiceAreaPrice{
				ContractID:            destDomesticServiceArea.ContractID,
				Contract:              destDomesticServiceArea.Contract,
				ServiceID:             ddasitService.ID,
				Service:               ddasitService,
				DomesticServiceAreaID: destDomesticServiceArea.ID,
				DomesticServiceArea:   destDomesticServiceArea,
				IsPeakPeriod:          false,
				PriceCents:            55,
			},
		})

		testdatagen.FetchOrMakeReDomesticServiceAreaPrice(suite.DB(), testdatagen.Assertions{
			ReDomesticServiceAreaPrice: models.ReDomesticServiceAreaPrice{
				ContractID:            destDomesticServiceArea.ContractID,
				Contract:              destDomesticServiceArea.Contract,
				ServiceID:             ddasitService.ID,
				Service:               ddasitService,
				DomesticServiceAreaID: destDomesticServiceArea.ID,
				DomesticServiceArea:   destDomesticServiceArea,
				IsPeakPeriod:          true,
				PriceCents:            63,
			},
		})
	}

	suite.Run("Can successfully update a PPMShipment - edit estimated dates & locations", func() {
		appCtx := suite.AppContextWithSessionForTest(&auth.Session{})

		subtestData := setUpForTests(nil, nil, nil, nil)

		originalPPM := factory.BuildPPMShipment(appCtx.DB(), []factory.Customization{
			{
				Model: models.PPMShipment{
					ExpectedDepartureDate: testdatagen.NextValidMoveDate,
					SITExpected:           models.BoolPointer(false),
				},
			},
			{
				Model: models.Address{
					StreetAddress1: "987 Other Avenue",
					StreetAddress2: models.StringPointer("P.O. Box 1234"),
					StreetAddress3: models.StringPointer("c/o Another Person"),
					City:           "Des Moines",
					State:          "IA",
					PostalCode:     "50309",
					County:         models.StringPointer("POLK"),
				},
				Type: &factory.Addresses.PickupAddress,
			},
			{
				Model: models.Address{
					StreetAddress1: "987 Other Avenue",
					StreetAddress2: models.StringPointer("P.O. Box 12345"),
					StreetAddress3: models.StringPointer("c/o Another Person"),
					City:           "DES MOINES",
					State:          "IA",
					PostalCode:     "50309",
					County:         models.StringPointer("COLUMBIA"),
				},
				Type: &factory.Addresses.DeliveryAddress,
			},
		}, nil)
		newPPM := models.PPMShipment{
			ExpectedDepartureDate: testdatagen.NextValidMoveDate.Add(testdatagen.OneWeek),
			SITExpected:           models.BoolPointer(true),
			PickupAddress: &models.Address{
				StreetAddress1: "987 Other Avenue",
				StreetAddress2: models.StringPointer("P.O. Box 1234"),
				StreetAddress3: models.StringPointer("c/o Another Person"),
				City:           "Des Moines",
				State:          "IA",
				PostalCode:     "50308",
				County:         models.StringPointer("POLK"),
			},
			DestinationAddress: &models.Address{
				StreetAddress1: "987 Other Avenue",
				StreetAddress2: models.StringPointer("P.O. Box 12345"),
				StreetAddress3: models.StringPointer("c/o Another Person"),
				City:           "WALESKA",
				State:          "GA",
				PostalCode:     "30183",
				County:         models.StringPointer("COLUMBIA"),
			},
		}

		updatedPPM, err := subtestData.ppmShipmentUpdater.UpdatePPMShipmentWithDefaultCheck(appCtx, &newPPM, originalPPM.ShipmentID)

		suite.NilOrNoVerrs(err)

		// Fields that should now be updated
		suite.Equal(newPPM.ExpectedDepartureDate.Format(dateOnly), updatedPPM.ExpectedDepartureDate.Format(dateOnly))
		suite.Equal(newPPM.PickupAddress.PostalCode, updatedPPM.PickupAddress.PostalCode)
		suite.Equal(newPPM.DestinationAddress.PostalCode, updatedPPM.DestinationAddress.PostalCode)
		suite.Equal(newPPM.SITExpected, updatedPPM.SITExpected)

		// Estimated Incentive shouldn't be set since we don't have all the necessary fields.
		suite.Nil(updatedPPM.EstimatedIncentive)
	})

	suite.Run("Can successfully update a PPMShipment and shipment market code reflects international shipment", func() {
		appCtx := suite.AppContextWithSessionForTest(&auth.Session{})

		subtestData := setUpForTests(nil, nil, nil, nil)

		originalPPM := factory.BuildPPMShipment(appCtx.DB(), []factory.Customization{
			{
				Model: models.PPMShipment{
					ExpectedDepartureDate: testdatagen.NextValidMoveDate,
					SITExpected:           models.BoolPointer(false),
				},
			},
			{
				Model: models.Address{
					StreetAddress1: "987 Other Avenue",
					StreetAddress2: models.StringPointer("P.O. Box 1234"),
					StreetAddress3: models.StringPointer("c/o Another Person"),
					City:           "Des Moines",
					State:          "IA",
					PostalCode:     "50309",
				},
				Type: &factory.Addresses.PickupAddress,
			},
			{
				Model: models.Address{
					StreetAddress1: "987 Other Avenue",
					StreetAddress2: models.StringPointer("P.O. Box 12345"),
					StreetAddress3: models.StringPointer("c/o Another Person"),
					City:           "DES MOINES",
					State:          "IA",
					PostalCode:     "50309",
				},
				Type: &factory.Addresses.DeliveryAddress,
			},
		}, nil)
		newPPM := models.PPMShipment{
			PickupAddress: &models.Address{
				StreetAddress1: "987 Cold Avenue",
				City:           "Anchorage",
				State:          "AK",
				PostalCode:     "99501",
			},
			DestinationAddress: &models.Address{
				StreetAddress1: "987 Other Avenue",
				StreetAddress2: models.StringPointer("P.O. Box 12345"),
				StreetAddress3: models.StringPointer("c/o Another Person"),
				City:           "WALESKA",
				State:          "GA",
				PostalCode:     "30183",
			},
		}

		updatedPPM, err := subtestData.ppmShipmentUpdater.UpdatePPMShipmentWithDefaultCheck(appCtx, &newPPM, originalPPM.ShipmentID)
		suite.NilOrNoVerrs(err)

		// since one of the addresses is being updated to be OCONUS, the shipment's market code should change
		updatedShipment := models.MTOShipment{}
		err = suite.DB().Find(&updatedShipment, updatedPPM.ShipmentID)
		suite.NoError(err)
		suite.Equal(updatedShipment.MarketCode, models.MarketCodeInternational)
	})

	suite.Run("Can successfully update a PPMShipment - edit estimated dates & locations - weights already set", func() {
		appCtx := suite.AppContextWithSessionForTest(&auth.Session{})

		newFakeEstimatedIncentive := models.CentPointer(unit.Cents(2000000))
		newFakeMaxIncentive := models.CentPointer(unit.Cents(5000000))

		subtestData := setUpForTests(newFakeEstimatedIncentive, nil, newFakeMaxIncentive, nil)

		originalPPM := factory.BuildMinimalPPMShipment(appCtx.DB(), []factory.Customization{
			{
				Model: models.PPMShipment{
					ExpectedDepartureDate: testdatagen.NextValidMoveDate,
					SITExpected:           models.BoolPointer(false),
					EstimatedWeight:       models.PoundPointer(4000),
					HasProGear:            models.BoolPointer(false),
					EstimatedIncentive:    fakeEstimatedIncentive,
				},
			},
		}, nil)

		newPPM := models.PPMShipment{
			ExpectedDepartureDate: testdatagen.NextValidMoveDate.Add(testdatagen.OneWeek),
			SITExpected:           models.BoolPointer(true),
		}

		updatedPPM, err := subtestData.ppmShipmentUpdater.UpdatePPMShipmentWithDefaultCheck(appCtx, &newPPM, originalPPM.ShipmentID)

		suite.NilOrNoVerrs(err)

		// Fields that shouldn't have changed
		suite.Equal(*originalPPM.EstimatedWeight, *updatedPPM.EstimatedWeight)
		suite.Equal(*originalPPM.HasProGear, *updatedPPM.HasProGear)

		// Fields that should now be updated
		suite.Equal(newPPM.ExpectedDepartureDate.Format(dateOnly), updatedPPM.ExpectedDepartureDate.Format(dateOnly))
		suite.Equal(newPPM.SITExpected, updatedPPM.SITExpected)
		suite.Equal(*newFakeEstimatedIncentive, *updatedPPM.EstimatedIncentive)
		suite.Equal(*newFakeMaxIncentive, *updatedPPM.MaxIncentive)
		suite.Equal(updatedPPM.Shipment.MarketCode, models.MarketCodeDomestic)
	})

	suite.Run("Can successfully update a PPMShipment - add estimated weights - no pro gear", func() {
		appCtx := suite.AppContextWithSessionForTest(&auth.Session{})

		subtestData := setUpForTests(fakeEstimatedIncentive, nil, nil, nil)

		originalPPM := factory.BuildMinimalPPMShipment(appCtx.DB(), nil, nil)

		newPPM := models.PPMShipment{
			EstimatedWeight: models.PoundPointer(4000),
			HasProGear:      models.BoolPointer(false),
		}

		updatedPPM, err := subtestData.ppmShipmentUpdater.UpdatePPMShipmentWithDefaultCheck(appCtx, &newPPM, originalPPM.ShipmentID)

		suite.NilOrNoVerrs(err)

		// Fields that shouldn't have changed
		suite.Equal(originalPPM.ExpectedDepartureDate.Format(dateOnly), updatedPPM.ExpectedDepartureDate.Format(dateOnly))
		suite.Equal(originalPPM.SITExpected, updatedPPM.SITExpected)

		// Fields that should now be updated
		suite.Equal(*newPPM.EstimatedWeight, *updatedPPM.EstimatedWeight)
		suite.Equal(*newPPM.HasProGear, *updatedPPM.HasProGear)
		suite.Nil(updatedPPM.ProGearWeight)
		suite.Nil(updatedPPM.SpouseProGearWeight)

		// EstimatedIncentive should have been calculated and set
		suite.Nil(originalPPM.EstimatedIncentive)
		suite.Equal(*fakeEstimatedIncentive, *updatedPPM.EstimatedIncentive)
	})

	suite.Run("Can successfully update a PPMShipment - add estimated weights - has pro gear", func() {
		appCtx := suite.AppContextWithSessionForTest(&auth.Session{})

		subtestData := setUpForTests(fakeEstimatedIncentive, nil, nil, nil)

		originalPPM := factory.BuildMinimalPPMShipment(appCtx.DB(), nil, nil)

		newPPM := models.PPMShipment{
			EstimatedWeight:     models.PoundPointer(4000),
			HasProGear:          models.BoolPointer(true),
			ProGearWeight:       models.PoundPointer(1000),
			SpouseProGearWeight: models.PoundPointer(0),
		}

		updatedPPM, err := subtestData.ppmShipmentUpdater.UpdatePPMShipmentWithDefaultCheck(appCtx, &newPPM, originalPPM.ShipmentID)

		suite.NilOrNoVerrs(err)

		// Fields that shouldn't have changed
		suite.Equal(originalPPM.ExpectedDepartureDate.Format(dateOnly), updatedPPM.ExpectedDepartureDate.Format(dateOnly))
		suite.Equal(originalPPM.SITExpected, updatedPPM.SITExpected)

		// Fields that should now be updated
		suite.Equal(*newPPM.EstimatedWeight, *updatedPPM.EstimatedWeight)
		suite.Equal(*newPPM.HasProGear, *updatedPPM.HasProGear)
		suite.Equal(*newPPM.ProGearWeight, *updatedPPM.ProGearWeight)
		suite.Equal(*newPPM.SpouseProGearWeight, *updatedPPM.SpouseProGearWeight)

		// EstimatedIncentive should have been calculated and set
		suite.Nil(originalPPM.EstimatedIncentive)
		suite.Equal(*fakeEstimatedIncentive, *updatedPPM.EstimatedIncentive)
	})

	suite.Run("Can successfully update a PPMShipment - edit estimated weights - pro gear no to yes", func() {
		appCtx := suite.AppContextWithSessionForTest(&auth.Session{})

		newFakeEstimatedIncentive := models.CentPointer(unit.Cents(2000000))

		subtestData := setUpForTests(newFakeEstimatedIncentive, nil, nil, nil)

		originalPPM := factory.BuildMinimalPPMShipment(appCtx.DB(), []factory.Customization{
			{
				Model: models.PPMShipment{
					EstimatedWeight:    models.PoundPointer(4000),
					HasProGear:         models.BoolPointer(false),
					EstimatedIncentive: fakeEstimatedIncentive,
				},
			},
		}, nil)
		newPPM := models.PPMShipment{
			EstimatedWeight:     models.PoundPointer(4500),
			HasProGear:          models.BoolPointer(true),
			ProGearWeight:       models.PoundPointer(1000),
			SpouseProGearWeight: models.PoundPointer(0),
		}

		updatedPPM, err := subtestData.ppmShipmentUpdater.UpdatePPMShipmentWithDefaultCheck(appCtx, &newPPM, originalPPM.ShipmentID)

		suite.NilOrNoVerrs(err)

		// Fields that shouldn't have changed
		suite.Equal(originalPPM.ExpectedDepartureDate.Format(dateOnly), updatedPPM.ExpectedDepartureDate.Format(dateOnly))
		suite.Equal(originalPPM.SITExpected, updatedPPM.SITExpected)

		// Fields that should now be updated
		suite.Equal(*newPPM.EstimatedWeight, *updatedPPM.EstimatedWeight)
		suite.Equal(*newPPM.HasProGear, *updatedPPM.HasProGear)
		suite.Equal(*newPPM.ProGearWeight, *updatedPPM.ProGearWeight)
		suite.Equal(*newPPM.SpouseProGearWeight, *updatedPPM.SpouseProGearWeight)
		suite.Equal(*newFakeEstimatedIncentive, *updatedPPM.EstimatedIncentive)
	})

	suite.Run("Can successfully update a PPMShipment - edit estimated weights - pro gear yes to no", func() {
		appCtx := suite.AppContextWithSessionForTest(&auth.Session{})

		newFakeEstimatedIncentive := models.CentPointer(unit.Cents(2000000))

		subtestData := setUpForTests(newFakeEstimatedIncentive, nil, nil, nil)

		originalPPM := factory.BuildMinimalPPMShipment(appCtx.DB(), []factory.Customization{
			{
				Model: models.PPMShipment{
					EstimatedWeight:     models.PoundPointer(4000),
					HasProGear:          models.BoolPointer(true),
					ProGearWeight:       models.PoundPointer(1000),
					SpouseProGearWeight: models.PoundPointer(0),
					EstimatedIncentive:  fakeEstimatedIncentive,
				},
			},
		}, nil)

		newPPM := models.PPMShipment{
			EstimatedWeight: models.PoundPointer(4500),
			HasProGear:      models.BoolPointer(false),
		}

		updatedPPM, err := subtestData.ppmShipmentUpdater.UpdatePPMShipmentWithDefaultCheck(appCtx, &newPPM, originalPPM.ShipmentID)

		suite.NilOrNoVerrs(err)

		// Fields that shouldn't have changed
		suite.Equal(originalPPM.ExpectedDepartureDate.Format(dateOnly), updatedPPM.ExpectedDepartureDate.Format(dateOnly))
		suite.Equal(originalPPM.SITExpected, updatedPPM.SITExpected)

		// Fields that should now be updated
		suite.Equal(*newPPM.EstimatedWeight, *updatedPPM.EstimatedWeight)
		suite.Equal(*newPPM.HasProGear, *updatedPPM.HasProGear)
		suite.Nil(updatedPPM.ProGearWeight)
		suite.Nil(updatedPPM.SpouseProGearWeight)
		suite.Equal(*newFakeEstimatedIncentive, *updatedPPM.EstimatedIncentive)
	})

	suite.Run("Can successfully update a PPMShipment - edit just allowable weight", func() {
		appCtx := suite.AppContextWithSessionForTest(&auth.Session{})

		subtestData := setUpForTests(nil, nil, nil, nil)

		originalPPM := factory.BuildMinimalPPMShipment(appCtx.DB(), []factory.Customization{
			{
				Model: models.PPMShipment{
					EstimatedWeight: models.PoundPointer(4000),
					AllowableWeight: models.PoundPointer(3000),
				},
			},
		}, nil)

		newPPM := models.PPMShipment{
			AllowableWeight: models.PoundPointer(4545),
		}

		updatedPPM, err := subtestData.ppmShipmentUpdater.UpdatePPMShipmentWithDefaultCheck(appCtx, &newPPM, originalPPM.ShipmentID)

		suite.NilOrNoVerrs(err)

		// Fields that shouldn't have changed
		suite.Equal(originalPPM.EstimatedWeight, updatedPPM.EstimatedWeight)

		// Fields that should now be updated
		suite.Equal(*newPPM.AllowableWeight, *updatedPPM.AllowableWeight)
	})

	suite.Run("Can successfully update a PPMShipment - add advance info - no advance", func() {
		appCtx := suite.AppContextWithSessionForTest(&auth.Session{})

		originalPPM := factory.BuildMinimalPPMShipment(appCtx.DB(), []factory.Customization{
			{
				Model: models.PPMShipment{
					EstimatedWeight:    models.PoundPointer(4000),
					HasProGear:         models.BoolPointer(false),
					EstimatedIncentive: fakeEstimatedIncentive,
				},
			},
		}, nil)
		newPPM := models.PPMShipment{
			HasRequestedAdvance: models.BoolPointer(false),
		}

		subtestData := setUpForTests(originalPPM.EstimatedIncentive, nil, nil, nil)

		updatedPPM, err := subtestData.ppmShipmentUpdater.UpdatePPMShipmentWithDefaultCheck(appCtx, &newPPM, originalPPM.ShipmentID)

		suite.NilOrNoVerrs(err)

		// Fields that shouldn't have changed
		suite.Equal(originalPPM.ExpectedDepartureDate.Format(dateOnly), updatedPPM.ExpectedDepartureDate.Format(dateOnly))
		suite.Equal(originalPPM.SITExpected, updatedPPM.SITExpected)
		suite.Equal(*originalPPM.EstimatedWeight, *updatedPPM.EstimatedWeight)
		suite.Equal(*originalPPM.HasProGear, *updatedPPM.HasProGear)
		suite.Nil(updatedPPM.ProGearWeight)
		suite.Nil(updatedPPM.SpouseProGearWeight)
		suite.Equal(*originalPPM.EstimatedIncentive, *updatedPPM.EstimatedIncentive)

		// Fields that should now be updated
		suite.Equal(*newPPM.HasRequestedAdvance, *updatedPPM.HasRequestedAdvance)
		suite.Nil(updatedPPM.AdvanceAmountRequested)
	})

	suite.Run("Can successfully update a PPMShipment - add advance info - yes advance", func() {
		appCtx := suite.AppContextWithSessionForTest(&auth.Session{})

		originalPPM := factory.BuildMinimalPPMShipment(appCtx.DB(), []factory.Customization{
			{
				Model: models.PPMShipment{
					EstimatedWeight:    models.PoundPointer(4000),
					HasProGear:         models.BoolPointer(false),
					EstimatedIncentive: fakeEstimatedIncentive,
				},
			},
		}, nil)
		newPPM := models.PPMShipment{
			HasRequestedAdvance:    models.BoolPointer(true),
			AdvanceAmountRequested: models.CentPointer(unit.Cents(300000)),
		}

		subtestData := setUpForTests(originalPPM.EstimatedIncentive, nil, nil, nil)

		updatedPPM, err := subtestData.ppmShipmentUpdater.UpdatePPMShipmentWithDefaultCheck(appCtx, &newPPM, originalPPM.ShipmentID)

		suite.NilOrNoVerrs(err)

		// Fields that shouldn't have changed
		suite.Equal(originalPPM.ExpectedDepartureDate.Format(dateOnly), updatedPPM.ExpectedDepartureDate.Format(dateOnly))
		suite.Equal(originalPPM.SITExpected, updatedPPM.SITExpected)
		suite.Equal(*originalPPM.EstimatedWeight, *updatedPPM.EstimatedWeight)
		suite.Equal(*originalPPM.HasProGear, *updatedPPM.HasProGear)
		suite.Equal(*originalPPM.EstimatedIncentive, *updatedPPM.EstimatedIncentive)
		suite.Nil(updatedPPM.ProGearWeight)
		suite.Nil(updatedPPM.SpouseProGearWeight)

		// Fields that should now be updated
		suite.Equal(*newPPM.HasRequestedAdvance, *updatedPPM.HasRequestedAdvance)
		suite.Equal(*newPPM.AdvanceAmountRequested, *updatedPPM.AdvanceAmountRequested)
	})

	suite.Run("Can successfully update a PPMShipment - office user edits requested advance", func() {
		appCtx := suite.AppContextWithSessionForTest(&auth.Session{
			OfficeUserID: uuid.Must(uuid.NewV4()),
		})
		approved := models.PPMAdvanceStatusApproved
		originalPPM := factory.BuildPPMShipment(suite.DB(), []factory.Customization{
			{
				Model: models.PPMShipment{
					EstimatedIncentive:     fakeEstimatedIncentive,
					HasRequestedAdvance:    models.BoolPointer(true),
					AdvanceAmountRequested: models.CentPointer(unit.Cents(400000)),
					AdvanceStatus:          &approved,
				},
			},
		}, nil)
		newPPM := models.PPMShipment{
			HasRequestedAdvance:    models.BoolPointer(true),
			AdvanceAmountRequested: models.CentPointer(unit.Cents(200000)),
		}

		subtestData := setUpForTests(originalPPM.EstimatedIncentive, nil, nil, nil)

		updatedPPM, err := subtestData.ppmShipmentUpdater.UpdatePPMShipmentWithDefaultCheck(appCtx, &newPPM, originalPPM.ShipmentID)

		suite.NilOrNoVerrs(err)

		// Fields that shouldn't have changed
		suite.Equal(originalPPM.ExpectedDepartureDate.Format(dateOnly), updatedPPM.ExpectedDepartureDate.Format(dateOnly))
		suite.Equal(originalPPM.SITExpected, updatedPPM.SITExpected)
		suite.Equal(*originalPPM.EstimatedWeight, *updatedPPM.EstimatedWeight)
		suite.Equal(*originalPPM.HasProGear, *updatedPPM.HasProGear)
		suite.Equal(*originalPPM.ProGearWeight, *updatedPPM.ProGearWeight)
		suite.Equal(*originalPPM.SpouseProGearWeight, *updatedPPM.SpouseProGearWeight)
		suite.Equal(*originalPPM.EstimatedIncentive, *updatedPPM.EstimatedIncentive)

		// Fields that should now be updated
		suite.Equal(*newPPM.HasRequestedAdvance, *updatedPPM.HasRequestedAdvance)
		suite.Equal(*newPPM.AdvanceAmountRequested, *updatedPPM.AdvanceAmountRequested)
		suite.Equal(&approved, updatedPPM.AdvanceStatus)
	})

	suite.Run("Can successfully update a PPMShipment - office user approves advance request", func() {
		appCtx := suite.AppContextWithSessionForTest(&auth.Session{
			OfficeUserID: uuid.Must(uuid.NewV4()),
		})
		originalPPM := factory.BuildPPMShipment(suite.DB(), []factory.Customization{
			{
				Model: models.PPMShipment{
					EstimatedIncentive:     fakeEstimatedIncentive,
					HasRequestedAdvance:    models.BoolPointer(true),
					AdvanceAmountRequested: models.CentPointer(unit.Cents(400000)),
				},
			},
		}, nil)

		approved := models.PPMAdvanceStatusApproved

		newPPM := models.PPMShipment{
			HasRequestedAdvance:    models.BoolPointer(true),
			AdvanceAmountRequested: models.CentPointer(unit.Cents(400000)),
			AdvanceStatus:          &approved,
		}

		subtestData := setUpForTests(originalPPM.EstimatedIncentive, nil, nil, nil)

		updatedPPM, err := subtestData.ppmShipmentUpdater.UpdatePPMShipmentWithDefaultCheck(appCtx, &newPPM, originalPPM.ShipmentID)

		suite.NilOrNoVerrs(err)

		// Fields that shouldn't have changed
		suite.Equal(originalPPM.ExpectedDepartureDate.Format(dateOnly), updatedPPM.ExpectedDepartureDate.Format(dateOnly))
		suite.Equal(originalPPM.SITExpected, updatedPPM.SITExpected)
		suite.Equal(*originalPPM.EstimatedWeight, *updatedPPM.EstimatedWeight)
		suite.Equal(*originalPPM.HasProGear, *updatedPPM.HasProGear)
		suite.Equal(*originalPPM.ProGearWeight, *updatedPPM.ProGearWeight)
		suite.Equal(*originalPPM.SpouseProGearWeight, *updatedPPM.SpouseProGearWeight)
		suite.Equal(*originalPPM.EstimatedIncentive, *updatedPPM.EstimatedIncentive)

		// Fields that should now be updated
		suite.Equal(*newPPM.HasRequestedAdvance, *updatedPPM.HasRequestedAdvance)
		suite.Equal(*newPPM.AdvanceAmountRequested, *updatedPPM.AdvanceAmountRequested)
		suite.Equal(&approved, updatedPPM.AdvanceStatus)
	})

	suite.Run("Can successfully update a PPMShipment - office user rejects advance request", func() {
		appCtx := suite.AppContextWithSessionForTest(&auth.Session{
			OfficeUserID: uuid.Must(uuid.NewV4()),
		})
		originalPPM := factory.BuildPPMShipment(suite.DB(), []factory.Customization{
			{
				Model: models.PPMShipment{
					EstimatedIncentive:     fakeEstimatedIncentive,
					HasRequestedAdvance:    models.BoolPointer(true),
					AdvanceAmountRequested: models.CentPointer(unit.Cents(400000)),
				},
			},
		}, nil)
		rejected := models.PPMAdvanceStatusRejected

		newPPM := models.PPMShipment{
			HasRequestedAdvance:    models.BoolPointer(true),
			AdvanceAmountRequested: models.CentPointer(unit.Cents(400000)),
			AdvanceStatus:          &rejected,
		}

		subtestData := setUpForTests(originalPPM.EstimatedIncentive, nil, nil, nil)

		updatedPPM, err := subtestData.ppmShipmentUpdater.UpdatePPMShipmentWithDefaultCheck(appCtx, &newPPM, originalPPM.ShipmentID)

		suite.NilOrNoVerrs(err)

		// Fields that shouldn't have changed
		suite.Equal(originalPPM.ExpectedDepartureDate.Format(dateOnly), updatedPPM.ExpectedDepartureDate.Format(dateOnly))
		suite.Equal(originalPPM.SITExpected, updatedPPM.SITExpected)
		suite.Equal(*originalPPM.EstimatedWeight, *updatedPPM.EstimatedWeight)
		suite.Equal(*originalPPM.HasProGear, *updatedPPM.HasProGear)
		suite.Equal(*originalPPM.ProGearWeight, *updatedPPM.ProGearWeight)
		suite.Equal(*originalPPM.SpouseProGearWeight, *updatedPPM.SpouseProGearWeight)
		suite.Equal(*originalPPM.EstimatedIncentive, *updatedPPM.EstimatedIncentive)

		// Fields that should now be updated
		suite.Equal(*newPPM.HasRequestedAdvance, *updatedPPM.HasRequestedAdvance)
		suite.Equal(*newPPM.AdvanceAmountRequested, *updatedPPM.AdvanceAmountRequested)
		suite.Equal(&rejected, updatedPPM.AdvanceStatus)
	})

	suite.Run("Can successfully update a PPMShipment - edit advance - advance requested no to yes", func() {
		appCtx := suite.AppContextWithSessionForTest(&auth.Session{
			OfficeUserID: uuid.Must(uuid.NewV4()),
		})

		originalPPM := factory.BuildPPMShipment(suite.DB(), []factory.Customization{
			{
				Model: models.PPMShipment{
					EstimatedIncentive:  fakeEstimatedIncentive,
					HasRequestedAdvance: models.BoolPointer(false),
				},
			},
		}, nil)
		approved := models.PPMAdvanceStatusApproved

		newPPM := models.PPMShipment{
			HasRequestedAdvance:    models.BoolPointer(true),
			AdvanceAmountRequested: models.CentPointer(unit.Cents(400000)),
			AdvanceStatus:          &approved,
		}

		subtestData := setUpForTests(originalPPM.EstimatedIncentive, nil, nil, nil)

		updatedPPM, err := subtestData.ppmShipmentUpdater.UpdatePPMShipmentWithDefaultCheck(appCtx, &newPPM, originalPPM.ShipmentID)

		suite.NilOrNoVerrs(err)

		// Fields that shouldn't have changed
		suite.Equal(originalPPM.ExpectedDepartureDate.Format(dateOnly), updatedPPM.ExpectedDepartureDate.Format(dateOnly))
		suite.Equal(originalPPM.SITExpected, updatedPPM.SITExpected)
		suite.Equal(*originalPPM.EstimatedWeight, *updatedPPM.EstimatedWeight)
		suite.Equal(*originalPPM.HasProGear, *updatedPPM.HasProGear)
		suite.Equal(*originalPPM.ProGearWeight, *updatedPPM.ProGearWeight)
		suite.Equal(*originalPPM.SpouseProGearWeight, *updatedPPM.SpouseProGearWeight)
		suite.Equal(*originalPPM.EstimatedIncentive, *updatedPPM.EstimatedIncentive)

		// Fields that should now be updated
		suite.Equal(*newPPM.HasRequestedAdvance, *updatedPPM.HasRequestedAdvance)
		suite.Equal(*newPPM.AdvanceAmountRequested, *updatedPPM.AdvanceAmountRequested)
		suite.Equal(&approved, updatedPPM.AdvanceStatus)
	})

	suite.Run("Can successfully update a PPMShipment - edit SIT - yes to no", func() {
		appCtx := suite.AppContextWithSessionForTest(&auth.Session{})

		newFakeEstimatedIncentive := models.CentPointer(unit.Cents(2000000))

		subtestData := setUpForTests(newFakeEstimatedIncentive, nil, nil, nil)
		sitLocation := models.SITLocationTypeOrigin

		originalPPM := factory.BuildPPMShipment(suite.DB(), []factory.Customization{
			{
				Model: models.PPMShipment{
					SITExpected:               models.BoolPointer(true),
					SITLocation:               &sitLocation,
					SITEstimatedEntryDate:     models.TimePointer(testdatagen.NextValidMoveDate),
					SITEstimatedDepartureDate: models.TimePointer(testdatagen.NextValidMoveDate.Add(testdatagen.OneWeek)),
					SITEstimatedWeight:        models.PoundPointer(1000),
					SITEstimatedCost:          models.CentPointer(unit.Cents(69900)),
				},
			},
		}, nil)
		newPPM := models.PPMShipment{
			SITExpected: models.BoolPointer(false),
		}

		updatedPPM, err := subtestData.ppmShipmentUpdater.UpdatePPMShipmentWithDefaultCheck(appCtx, &newPPM, originalPPM.ShipmentID)

		suite.NilOrNoVerrs(err)

		// Fields that shouldn't have changed
		suite.Equal(originalPPM.ExpectedDepartureDate.Format(dateOnly), updatedPPM.ExpectedDepartureDate.Format(dateOnly))
		suite.Equal(*originalPPM.EstimatedWeight, *updatedPPM.EstimatedWeight)
		suite.Equal(*originalPPM.HasProGear, *updatedPPM.HasProGear)
		suite.Equal(*originalPPM.ProGearWeight, *updatedPPM.ProGearWeight)
		suite.Equal(*originalPPM.SpouseProGearWeight, *updatedPPM.SpouseProGearWeight)
		suite.Equal(*originalPPM.AdvanceAmountRequested, *updatedPPM.AdvanceAmountRequested)
		suite.Equal(*originalPPM.HasRequestedAdvance, *updatedPPM.HasRequestedAdvance)

		// Fields that should now be updated
		suite.Equal(*newPPM.SITExpected, *updatedPPM.SITExpected)
		suite.Nil(updatedPPM.SITLocation)
		suite.Nil(updatedPPM.SITEstimatedEntryDate)
		suite.Nil(updatedPPM.SITEstimatedDepartureDate)
		suite.Nil(updatedPPM.SITEstimatedWeight)
		suite.Nil(updatedPPM.SITEstimatedCost)
	})

	suite.Run("Can successfully update a PPMShipment - edit SIT - no to yes", func() {
		appCtx := suite.AppContextWithSessionForTest(&auth.Session{})

		newFakeEstimatedIncentive := models.CentPointer(unit.Cents(2000000))
		newFakeSITEstimatedCost := models.CentPointer(unit.Cents(62500))

		subtestData := setUpForTests(newFakeEstimatedIncentive, newFakeSITEstimatedCost, nil, nil)
		sitLocation := models.SITLocationTypeOrigin

		originalPPM := factory.BuildPPMShipment(suite.DB(), []factory.Customization{
			{
				Model: models.PPMShipment{
					SITExpected: models.BoolPointer(false),
				},
			},
		}, nil)
		newPPM := models.PPMShipment{
			SITExpected:               models.BoolPointer(true),
			SITLocation:               &sitLocation,
			SITEstimatedEntryDate:     models.TimePointer(testdatagen.NextValidMoveDate),
			SITEstimatedDepartureDate: models.TimePointer(testdatagen.NextValidMoveDate.Add(testdatagen.OneWeek)),
			SITEstimatedWeight:        models.PoundPointer(1000),
		}

		updatedPPM, err := subtestData.ppmShipmentUpdater.UpdatePPMShipmentWithDefaultCheck(appCtx, &newPPM, originalPPM.ShipmentID)

		suite.NilOrNoVerrs(err)

		// Fields that shouldn't have changed
		suite.Equal(originalPPM.ExpectedDepartureDate.Format(dateOnly), updatedPPM.ExpectedDepartureDate.Format(dateOnly))
		suite.Equal(*originalPPM.EstimatedWeight, *updatedPPM.EstimatedWeight)
		suite.Equal(*originalPPM.HasProGear, *updatedPPM.HasProGear)
		suite.Equal(*originalPPM.ProGearWeight, *updatedPPM.ProGearWeight)
		suite.Equal(*originalPPM.SpouseProGearWeight, *updatedPPM.SpouseProGearWeight)
		suite.Equal(*originalPPM.AdvanceAmountRequested, *updatedPPM.AdvanceAmountRequested)
		suite.Equal(*originalPPM.HasRequestedAdvance, *updatedPPM.HasRequestedAdvance)

		// Fields that should now be updated
		suite.Equal(*newPPM.SITExpected, *updatedPPM.SITExpected)
		suite.Equal(*newPPM.SITLocation, *updatedPPM.SITLocation)
		suite.Equal(*newPPM.SITEstimatedEntryDate, *updatedPPM.SITEstimatedEntryDate)
		suite.Equal(*newPPM.SITEstimatedDepartureDate, *updatedPPM.SITEstimatedDepartureDate)
		suite.Equal(*newPPM.SITEstimatedWeight, *updatedPPM.SITEstimatedWeight)
		suite.Equal(*newFakeSITEstimatedCost, *updatedPPM.SITEstimatedCost)
	})

	suite.Run("Can successfully update a PPMShipment - final incentive and actual move date", func() {
		appCtx := suite.AppContextWithSessionForTest(&auth.Session{})

		subtestData := setUpForFinalIncentiveTests(nil, nil, nil, nil, nil)

		today := time.Now()

		originalPPM := factory.BuildMinimalPPMShipment(appCtx.DB(), []factory.Customization{
			{
				Model: models.PPMShipment{
					ActualMoveDate:  &today,
					EstimatedWeight: models.PoundPointer(unit.Pound(5000)),
				},
			},
		}, nil)

		newPPM := originalPPM

		updatedPPM, err := subtestData.ppmShipmentUpdater.UpdatePPMShipmentWithDefaultCheck(appCtx, &newPPM, originalPPM.ShipmentID)

		suite.NilOrNoVerrs(err)

		// Fields that should now be updated
		suite.Equal(newPPM.FinalIncentive, updatedPPM.FinalIncentive)
		suite.Equal(newPPM.ActualMoveDate, updatedPPM.ActualMoveDate)
	})

	suite.Run("Can't update if Shipment can't be found", func() {
		badMTOShipmentID := uuid.Must(uuid.NewV4())

		subtestData := setUpForTests(nil, nil, nil, nil)

		updatedPPMShipment, err := subtestData.ppmShipmentUpdater.UpdatePPMShipmentWithDefaultCheck(suite.AppContextWithSessionForTest(&auth.Session{}), &models.PPMShipment{}, badMTOShipmentID)

		suite.Nil(updatedPPMShipment)

		suite.Error(err)
		suite.IsType(apperror.NotFoundError{}, err)
		suite.Equal(fmt.Sprintf("ID: %s not found while looking for PPMShipment by MTO ShipmentID", badMTOShipmentID.String()), err.Error())
	})

	suite.Run("Can't update if there is invalid input", func() {
		appCtx := suite.AppContextWithSessionForTest(&auth.Session{})

		subtestData := setUpForTests(nil, nil, nil, nil)

		originalPPMShipment := factory.BuildPPMShipment(appCtx.DB(), nil, nil)

		// Easiest invalid input to trigger is to set an invalid AdvanceAmountRequested value. The rest are harder to
		// trigger based on how the service object is set up.
		newPPMShipment := models.PPMShipment{
			AdvanceAmountRequested: models.CentPointer(unit.Cents(3000000)),
		}

		updatedPPMShipment, err := subtestData.ppmShipmentUpdater.UpdatePPMShipmentWithDefaultCheck(appCtx, &newPPMShipment, originalPPMShipment.ShipmentID)

		suite.Nil(updatedPPMShipment)

		suite.Error(err)
		suite.IsType(apperror.InvalidInputError{}, err)
		suite.Equal("Invalid input found while validating the PPM shipment.", err.Error())
	})

	suite.Run("Can't update if there is an error calculating incentive", func() {
		appCtx := suite.AppContextWithSessionForTest(&auth.Session{})

		fakeEstimatedIncentiveError := errors.New("failed to calculate incentive")
		subtestData := setUpForTests(nil, nil, nil, fakeEstimatedIncentiveError)

		originalPPMShipment := factory.BuildPPMShipment(appCtx.DB(), nil, nil)

		newPPMShipment := models.PPMShipment{
			HasRequestedAdvance: models.BoolPointer(false),
		}

		updatedPPMShipment, err := subtestData.ppmShipmentUpdater.UpdatePPMShipmentWithDefaultCheck(appCtx, &newPPMShipment, originalPPMShipment.ShipmentID)

		suite.Nil(updatedPPMShipment)

		suite.Error(err)
		suite.Equal(fakeEstimatedIncentiveError, err)
	})

	suite.Run("Can successfully update a PPMShipment - add W-2 address", func() {
		appCtx := suite.AppContextWithSessionForTest(&auth.Session{})

		subtestData := setUpForTests(fakeEstimatedIncentive, nil, nil, nil)

		originalPPM := factory.BuildMinimalPPMShipment(appCtx.DB(), nil, nil)

		streetAddress1 := "10642 N Second Ave"
		streetAddress2 := "Apt. 308"
		city := "Atco"
		state := "NJ"
		postalCode := "08004"

		newPPM := models.PPMShipment{
			W2Address: &models.Address{
				StreetAddress1: streetAddress1,
				StreetAddress2: &streetAddress2,
				City:           city,
				State:          state,
				PostalCode:     postalCode,
			},
		}

		updatedPPM, err := subtestData.ppmShipmentUpdater.UpdatePPMShipmentWithDefaultCheck(appCtx, &newPPM, originalPPM.ShipmentID)

		suite.NilOrNoVerrs(err)

		suite.NotNil(updatedPPM.W2AddressID)
		suite.Equal(streetAddress1, updatedPPM.W2Address.StreetAddress1)
		suite.Equal(streetAddress2, *updatedPPM.W2Address.StreetAddress2)
		suite.Equal(city, updatedPPM.W2Address.City)
		suite.Equal(state, updatedPPM.W2Address.State)
		suite.Equal(postalCode, updatedPPM.W2Address.PostalCode)
	})

	suite.Run("Can successfully update a PPMShipment - add W-2 address with empty strings for optional fields", func() {
		appCtx := suite.AppContextWithSessionForTest(&auth.Session{})

		subtestData := setUpForTests(fakeEstimatedIncentive, nil, nil, nil)

		originalPPM := factory.BuildMinimalPPMShipment(appCtx.DB(), nil, nil)

		streetAddress1 := "1819 S Cedar Street"
		city := "Fayetteville"
		state := "NC"
		postalCode := "28314"

		newPPM := models.PPMShipment{
			W2Address: &models.Address{
				StreetAddress1: streetAddress1,
				StreetAddress2: models.StringPointer(""),
				StreetAddress3: models.StringPointer(""),
				City:           city,
				State:          state,
				PostalCode:     postalCode,
			},
		}
		updatedPPM, err := subtestData.ppmShipmentUpdater.UpdatePPMShipmentWithDefaultCheck(appCtx, &newPPM, originalPPM.ShipmentID)

		suite.NilOrNoVerrs(err)

		suite.NotNil(updatedPPM.W2AddressID)
		suite.Equal(streetAddress1, updatedPPM.W2Address.StreetAddress1)
		suite.Equal(city, updatedPPM.W2Address.City)
		suite.Equal(state, updatedPPM.W2Address.State)
		suite.Equal(postalCode, updatedPPM.W2Address.PostalCode)
		suite.Nil(updatedPPM.W2Address.StreetAddress2)
		suite.Nil(updatedPPM.W2Address.StreetAddress3)
		suite.NotNil(updatedPPM.W2Address.Country)
	})

	suite.Run("Can successfully update a PPMShipment - modify W-2 address", func() {
		appCtx := suite.AppContextWithSessionForTest(&auth.Session{})

		subtestData := setUpForTests(fakeEstimatedIncentive, nil, nil, nil)

		address := factory.BuildAddress(appCtx.DB(), nil, nil)
		originalPPM := factory.BuildMinimalPPMShipment(appCtx.DB(), []factory.Customization{
			{
				Model:    address,
				LinkOnly: true,
				Type:     &factory.Addresses.W2Address,
			},
		}, nil)
		streetAddress1 := "10642 N Second Ave"
		streetAddress2 := "Apt. 308"
		city := "Cookstown"
		state := "NJ"
		postalCode := "08511"

		newPPM := models.PPMShipment{
			W2Address: &models.Address{
				StreetAddress1: streetAddress1,
				StreetAddress2: &streetAddress2,
				City:           city,
				State:          state,
				PostalCode:     postalCode,
			},
		}

		updatedPPM, err := subtestData.ppmShipmentUpdater.UpdatePPMShipmentWithDefaultCheck(appCtx, &newPPM, originalPPM.ShipmentID)

		suite.NilOrNoVerrs(err)

		suite.Equal(address.ID, *updatedPPM.W2AddressID)
		suite.Equal(streetAddress1, updatedPPM.W2Address.StreetAddress1)
		suite.Equal(streetAddress2, *updatedPPM.W2Address.StreetAddress2)
		suite.Equal(city, updatedPPM.W2Address.City)
		suite.Equal(state, updatedPPM.W2Address.State)
		suite.Equal(postalCode, updatedPPM.W2Address.PostalCode)
		suite.Equal(*address.StreetAddress3, *updatedPPM.W2Address.StreetAddress3)
		suite.Equal(address.CountryId, updatedPPM.W2Address.CountryId)
	})

	suite.Run("Can successfully update a PPMShipment - add Pickup and Destination address", func() {
		appCtx := suite.AppContextWithSessionForTest(&auth.Session{})

		subtestData := setUpForTests(fakeEstimatedIncentive, nil, nil, nil)

		originalPPM := factory.BuildMinimalPPMShipment(appCtx.DB(), nil, nil)

		streetAddress1 := "10642 N Second Ave"
		streetAddress2 := "Apt. 308"
		city := "Atco"
		state := "NJ"
		postalCode := "08004"

		newPPM := models.PPMShipment{
			PickupAddress: &models.Address{
				StreetAddress1: streetAddress1,
				StreetAddress2: &streetAddress2,
				City:           city,
				State:          state,
				PostalCode:     postalCode,
			},
			DestinationAddress: &models.Address{
				StreetAddress1: streetAddress1,
				StreetAddress2: &streetAddress2,
				City:           city,
				State:          state,
				PostalCode:     postalCode,
			},
			SecondaryPickupAddress: &models.Address{
				StreetAddress1: streetAddress1,
				StreetAddress2: &streetAddress2,
				City:           city,
				State:          state,
				PostalCode:     postalCode,
			},
			SecondaryDestinationAddress: &models.Address{
				StreetAddress1: streetAddress1,
				StreetAddress2: &streetAddress2,
				City:           city,
				State:          state,
				PostalCode:     postalCode,
			},
			TertiaryPickupAddress: &models.Address{
				StreetAddress1: streetAddress1,
				StreetAddress2: &streetAddress2,
				City:           city,
				State:          state,
				PostalCode:     postalCode,
			},
			TertiaryDestinationAddress: &models.Address{
				StreetAddress1: streetAddress1,
				StreetAddress2: &streetAddress2,
				City:           city,
				State:          state,
				PostalCode:     postalCode,
			},
		}

		updatedPPM, err := subtestData.ppmShipmentUpdater.UpdatePPMShipmentWithDefaultCheck(appCtx, &newPPM, originalPPM.ShipmentID)

		suite.NilOrNoVerrs(err)

		suite.NotNil(updatedPPM.PickupAddressID)
		suite.NotNil(updatedPPM.PickupAddress)
		suite.Equal(streetAddress1, updatedPPM.PickupAddress.StreetAddress1)
		suite.Equal(streetAddress2, *updatedPPM.PickupAddress.StreetAddress2)
		suite.Equal(city, updatedPPM.PickupAddress.City)
		suite.Equal(state, updatedPPM.PickupAddress.State)
		suite.Equal(postalCode, updatedPPM.PickupAddress.PostalCode)

		suite.NotNil(updatedPPM.DestinationAddressID)
		suite.NotNil(updatedPPM.DestinationAddress)
		suite.Equal(streetAddress1, updatedPPM.DestinationAddress.StreetAddress1)
		suite.Equal(streetAddress2, *updatedPPM.DestinationAddress.StreetAddress2)
		suite.Equal(city, updatedPPM.DestinationAddress.City)
		suite.Equal(state, updatedPPM.DestinationAddress.State)
		suite.Equal(postalCode, updatedPPM.DestinationAddress.PostalCode)

		suite.NotNil(updatedPPM.SecondaryPickupAddressID)
		suite.NotNil(updatedPPM.SecondaryPickupAddress)
		suite.Equal(streetAddress1, updatedPPM.SecondaryPickupAddress.StreetAddress1)
		suite.Equal(streetAddress2, *updatedPPM.SecondaryPickupAddress.StreetAddress2)
		suite.Equal(city, updatedPPM.SecondaryPickupAddress.City)
		suite.Equal(state, updatedPPM.SecondaryPickupAddress.State)
		suite.Equal(postalCode, updatedPPM.SecondaryPickupAddress.PostalCode)

		suite.NotNil(updatedPPM.SecondaryDestinationAddressID)
		suite.NotNil(updatedPPM.SecondaryDestinationAddress)
		suite.Equal(streetAddress1, updatedPPM.SecondaryDestinationAddress.StreetAddress1)
		suite.Equal(streetAddress2, *updatedPPM.SecondaryDestinationAddress.StreetAddress2)
		suite.Equal(city, updatedPPM.SecondaryDestinationAddress.City)
		suite.Equal(state, updatedPPM.SecondaryDestinationAddress.State)
		suite.Equal(postalCode, updatedPPM.SecondaryDestinationAddress.PostalCode)

		suite.NotNil(updatedPPM.TertiaryPickupAddressID)
		suite.NotNil(updatedPPM.TertiaryPickupAddress)
		suite.Equal(streetAddress1, updatedPPM.TertiaryPickupAddress.StreetAddress1)
		suite.Equal(streetAddress2, *updatedPPM.TertiaryPickupAddress.StreetAddress2)
		suite.Equal(city, updatedPPM.TertiaryPickupAddress.City)
		suite.Equal(state, updatedPPM.TertiaryPickupAddress.State)
		suite.Equal(postalCode, updatedPPM.TertiaryPickupAddress.PostalCode)

		suite.NotNil(updatedPPM.TertiaryDestinationAddressID)
		suite.NotNil(updatedPPM.TertiaryDestinationAddress)
		suite.Equal(streetAddress1, updatedPPM.TertiaryDestinationAddress.StreetAddress1)
		suite.Equal(streetAddress2, *updatedPPM.TertiaryDestinationAddress.StreetAddress2)
		suite.Equal(city, updatedPPM.TertiaryDestinationAddress.City)
		suite.Equal(state, updatedPPM.TertiaryDestinationAddress.State)
		suite.Equal(postalCode, updatedPPM.TertiaryDestinationAddress.PostalCode)
	})
	suite.Run("Can successfully update a PPM Shipment SIT estimated cost", func() {
		appCtx := suite.AppContextWithSessionForTest(&auth.Session{})
		setupPricerData()
		newFakeEstimatedIncentive := models.CentPointer(unit.Cents(2000000))
		newFakeSITEstimatedCost := models.CentPointer(unit.Cents(62500))

		subtestData := setUpForTests(newFakeEstimatedIncentive, newFakeSITEstimatedCost, nil, nil)
		sitLocationDestination := models.SITLocationTypeDestination
		entryDate := time.Date(2020, time.March, 15, 0, 0, 0, 0, time.UTC)
		mtoShipment := factory.BuildMTOShipment(suite.DB(), []factory.Customization{
			{
				Model: models.MTOShipment{
					ShipmentType: models.MTOShipmentTypePPM,
				},
			},
		}, nil)
		streetAddress1 := "10642 N Second Ave"
		streetAddress2 := "Apt. 308"
		city := "GROVETOWN"
		state := "GA"
		postalCode := "30813"
		destinationAddress := &models.Address{
			StreetAddress1: streetAddress1,
			StreetAddress2: &streetAddress2,
			City:           city,
			State:          state,
			PostalCode:     postalCode,
		}
		originalPPM := factory.BuildPPMShipment(suite.DB(), []factory.Customization{
			{
				Model: models.PPMShipment{
					ExpectedDepartureDate:     entryDate.Add(time.Hour * 24 * 30),
					SITExpected:               models.BoolPointer(true),
					SITLocation:               &sitLocationDestination,
					SITEstimatedEntryDate:     &entryDate,
					SITEstimatedDepartureDate: models.TimePointer(entryDate.Add(time.Hour * 24 * 30)),
					SITEstimatedWeight:        models.PoundPointer(1000),
					SITEstimatedCost:          newFakeSITEstimatedCost,
				},
			},
			{
				Model:    mtoShipment,
				LinkOnly: true,
			},
		}, nil)

		originalPPM.DestinationAddress = destinationAddress
		mockedPlanner := &routemocks.Planner{}
		mockedPlanner.On("ZipTransitDistance", mock.AnythingOfType("*appcontext.appContext"),
			"90210", "30813").Return(2294, nil)

		updatedPPM, err := subtestData.ppmShipmentUpdater.UpdatePPMShipmentSITEstimatedCost(appCtx, &originalPPM)

		suite.NilOrNoVerrs(err)
		suite.NotEqual(*updatedPPM.SITEstimatedCost, newFakeSITEstimatedCost)
	})
	suite.Run("Can't find contract for PPM SIT Estimated Cost calculation", func() {
		appCtx := suite.AppContextWithSessionForTest(&auth.Session{})

		newFakeEstimatedIncentive := models.CentPointer(unit.Cents(2000000))
		newFakeSITEstimatedCost := models.CentPointer(unit.Cents(62500))

		subtestData := setUpForTests(newFakeEstimatedIncentive, newFakeSITEstimatedCost, nil, nil)
		sitLocationDestination := models.SITLocationTypeDestination
		entryDate := time.Date(2020, time.March, 15, 0, 0, 0, 0, time.UTC)
		// we do not have a contract for this date
		invalidDate := time.Date(2017, time.March, 15, 0, 0, 0, 0, time.UTC)
		streetAddress1 := "10642 N Second Ave"
		streetAddress2 := "Apt. 308"
		city := "GROVETOWN"
		state := "GA"
		postalCode := "30813"
		destinationAddress := &models.Address{
			StreetAddress1: streetAddress1,
			StreetAddress2: &streetAddress2,
			City:           city,
			State:          state,
			PostalCode:     postalCode,
		}
		mtoShipment := factory.BuildMTOShipment(suite.DB(), []factory.Customization{
			{
				Model: models.MTOShipment{
					ShipmentType: models.MTOShipmentTypePPM,
				},
			},
		}, nil)
		originalPPM := factory.BuildPPMShipment(suite.DB(), []factory.Customization{
			{
				Model: models.PPMShipment{
					ExpectedDepartureDate:     invalidDate,
					SITExpected:               models.BoolPointer(true),
					SITLocation:               &sitLocationDestination,
					SITEstimatedEntryDate:     &entryDate,
					SITEstimatedDepartureDate: models.TimePointer(entryDate.Add(time.Hour * 24 * 30)),
					SITEstimatedWeight:        models.PoundPointer(1000),
					SITEstimatedCost:          newFakeSITEstimatedCost,
				},
			},
			{
				Model:    mtoShipment,
				LinkOnly: true,
			},
		}, nil)

		originalPPM.DestinationAddress = destinationAddress
		mockedPlanner := &routemocks.Planner{}
		mockedPlanner.On("ZipTransitDistance", mock.AnythingOfType("*appcontext.appContext"),
			"90210", "30813").Return(2294, nil)

		updatedPPM, err := subtestData.ppmShipmentUpdater.UpdatePPMShipmentSITEstimatedCost(appCtx, &originalPPM)

		suite.Error(err)
		suite.Nil(updatedPPM)
	})
	suite.Run("Can't successfully find the PPM Shipment to update SIT estimated cost", func() {
		appCtx := suite.AppContextWithSessionForTest(&auth.Session{})
		newFakeEstimatedIncentive := models.CentPointer(unit.Cents(2000000))
		newFakeSITEstimatedCost := models.CentPointer(unit.Cents(62500))

		subtestData := setUpForTests(newFakeEstimatedIncentive, newFakeSITEstimatedCost, nil, nil)
		sitLocationDestination := models.SITLocationTypeDestination
		entryDate := time.Date(2020, time.March, 15, 0, 0, 0, 0, time.UTC)
		mtoShipment := factory.BuildMTOShipment(suite.DB(), []factory.Customization{
			{
				Model: models.MTOShipment{
					ShipmentType: models.MTOShipmentTypePPM,
				},
			},
		}, nil)
		streetAddress1 := "10642 N Second Ave"
		streetAddress2 := "Apt. 308"
		city := "GROVETOWN"
		state := "GA"
		postalCode := "30813"
		destinationAddress := &models.Address{
			StreetAddress1: streetAddress1,
			StreetAddress2: &streetAddress2,
			City:           city,
			State:          state,
			PostalCode:     postalCode,
		}
		originalPPM := factory.BuildPPMShipment(suite.DB(), []factory.Customization{
			{
				Model: models.PPMShipment{
					ExpectedDepartureDate:     entryDate.Add(time.Hour * 24 * 30),
					SITExpected:               models.BoolPointer(true),
					SITLocation:               &sitLocationDestination,
					SITEstimatedEntryDate:     &entryDate,
					SITEstimatedDepartureDate: models.TimePointer(entryDate.Add(time.Hour * 24 * 30)),
					SITEstimatedWeight:        models.PoundPointer(1000),
					SITEstimatedCost:          newFakeSITEstimatedCost,
				},
			},
			{
				Model:    mtoShipment,
				LinkOnly: true,
			},
		}, nil)

		originalPPM.DestinationAddress = destinationAddress
		originalPPM.ID = uuid.Nil
		updatedPPM, err := subtestData.ppmShipmentUpdater.UpdatePPMShipmentSITEstimatedCost(appCtx, &originalPPM)

		suite.Error(err)
		suite.Nil(updatedPPM)
	})
	suite.Run("Can successfully update a PPMShipment - cap estimated incentive to max incentive value", func() {
		appCtx := suite.AppContextWithSessionForTest(&auth.Session{})

		newFakeEstimatedIncentive := models.CentPointer(unit.Cents(8000000))
		newFakeMaxIncentive := models.CentPointer(unit.Cents(5000000))

		subtestData := setUpForTests(newFakeEstimatedIncentive, nil, newFakeMaxIncentive, nil)

		originalPPM := factory.BuildMinimalPPMShipment(appCtx.DB(), []factory.Customization{
			{
				Model: models.PPMShipment{
					ExpectedDepartureDate: testdatagen.NextValidMoveDate,
					SITExpected:           models.BoolPointer(false),
					EstimatedWeight:       models.PoundPointer(4000),
					HasProGear:            models.BoolPointer(false),
					EstimatedIncentive:    fakeEstimatedIncentive,
				},
			},
		}, nil)

		newPPM := models.PPMShipment{
			ExpectedDepartureDate: testdatagen.NextValidMoveDate.Add(testdatagen.OneWeek),
			SITExpected:           models.BoolPointer(true),
		}

		updatedPPM, err := subtestData.ppmShipmentUpdater.UpdatePPMShipmentWithDefaultCheck(appCtx, &newPPM, originalPPM.ShipmentID)

		suite.NilOrNoVerrs(err)

		// Verify estimated incentive is capped at the max
		suite.Equal(*newFakeMaxIncentive, *updatedPPM.EstimatedIncentive)
	})

<<<<<<< HEAD
	suite.Run("Can update gun safe authorized when HasGunSafe value changes", func() {
=======
	suite.Run("Can successfully update a PPMShipment - cap estimated incentive to max incentive value", func() {
		appCtx := suite.AppContextWithSessionForTest(&auth.Session{})

		newFakeEstimatedIncentive := models.CentPointer(unit.Cents(8000000))
		newFakeMaxIncentive := models.CentPointer(unit.Cents(5000000))

		subtestData := setUpForTests(newFakeEstimatedIncentive, nil, newFakeMaxIncentive, nil)

		originalPPM := factory.BuildMinimalPPMShipment(appCtx.DB(), []factory.Customization{
			{
				Model: models.PPMShipment{
					ExpectedDepartureDate: testdatagen.NextValidMoveDate,
					SITExpected:           models.BoolPointer(false),
					EstimatedWeight:       models.PoundPointer(4000),
					HasProGear:            models.BoolPointer(false),
					EstimatedIncentive:    fakeEstimatedIncentive,
				},
			},
		}, nil)

		newPPM := models.PPMShipment{
			ExpectedDepartureDate: testdatagen.NextValidMoveDate.Add(testdatagen.OneWeek),
			SITExpected:           models.BoolPointer(true),
		}

		updatedPPM, err := subtestData.ppmShipmentUpdater.UpdatePPMShipmentWithDefaultCheck(appCtx, &newPPM, originalPPM.ShipmentID)

		suite.NilOrNoVerrs(err)

		// Verify estimated incentive is capped at the max
		suite.Equal(*newFakeMaxIncentive, *updatedPPM.EstimatedIncentive)
	})

	suite.Run("Can update entitlement when HasGunSafe value changes", func() {
>>>>>>> 3cb94d77
		appCtx := suite.AppContextWithSessionForTest(&auth.Session{
			OfficeUserID: uuid.Must(uuid.NewV4()),
		})

		originalPPM := factory.BuildMinimalPPMShipment(appCtx.DB(), []factory.Customization{
			{
				Model: models.PPMShipment{
					HasGunSafe: models.BoolPointer(false),
				},
			},
		}, nil)

		newPPM := models.PPMShipment{
			HasGunSafe: models.BoolPointer(true),
		}

		subtestData := setUpForTests(nil, nil, nil, nil)
		updatedPPM, err := subtestData.ppmShipmentUpdater.UpdatePPMShipmentWithDefaultCheck(appCtx, &newPPM, originalPPM.ShipmentID)
		suite.NotNil(updatedPPM)
		suite.NilOrNoVerrs(err)

		var updatedEntitlement models.Entitlement
		err = appCtx.DB().Find(&updatedEntitlement, originalPPM.Shipment.MoveTaskOrder.Orders.EntitlementID)
		suite.NoError(err)

		suite.True(updatedEntitlement.GunSafe)
	})
<<<<<<< HEAD

	suite.Run("Returns error if entitlement is nil when updating gun safe", func() {
		appCtx := suite.AppContextWithSessionForTest(&auth.Session{
			OfficeUserID: uuid.Must(uuid.NewV4()),
		})

		// Create an order and link it to the entitlement
		orders := factory.BuildOrder(suite.DB(), nil, nil)

		// Manually set EntitlementID to a fake UUID to simulate broken preload
		orders.EntitlementID = nil
		orders.Entitlement = nil
		suite.MustSave(&orders)

		// Create a move and link it to the order
		move := factory.BuildMove(suite.DB(), []factory.Customization{
			{
				Model:    orders,
				LinkOnly: true,
			},
		}, nil)

		// Create an MTOShipment linked to the move
		mtoShipment := factory.BuildMTOShipment(suite.DB(), []factory.Customization{
			{
				Model:    move,
				LinkOnly: true,
			},
			{
				Model: models.MTOShipment{
					ShipmentType: models.MTOShipmentTypePPM,
					Status:       models.MTOShipmentStatusDraft,
				},
			},
		}, nil)

		originalPPM := factory.BuildMinimalPPMShipment(appCtx.DB(), []factory.Customization{
			{
				Model:    mtoShipment,
				LinkOnly: true,
			},
			{
				Model: models.PPMShipment{
					HasGunSafe: models.BoolPointer(false),
				},
			},
		}, nil)

		newPPM := models.PPMShipment{
			HasGunSafe: models.BoolPointer(true),
		}

		subtestData := setUpForTests(nil, nil, nil, nil)
		updatedPPM, err := subtestData.ppmShipmentUpdater.UpdatePPMShipmentWithDefaultCheck(appCtx, &newPPM, originalPPM.ShipmentID)

		suite.Nil(updatedPPM)
		suite.Error(err)
		suite.IsType(apperror.QueryError{}, err)
		suite.Contains(err.Error(), "Move is missing an associated entitlement.")

	})
=======
>>>>>>> 3cb94d77
}<|MERGE_RESOLUTION|>--- conflicted
+++ resolved
@@ -1577,6 +1577,7 @@
 		suite.Error(err)
 		suite.Nil(updatedPPM)
 	})
+
 	suite.Run("Can successfully update a PPMShipment - cap estimated incentive to max incentive value", func() {
 		appCtx := suite.AppContextWithSessionForTest(&auth.Session{})
 
@@ -1610,44 +1611,7 @@
 		suite.Equal(*newFakeMaxIncentive, *updatedPPM.EstimatedIncentive)
 	})
 
-<<<<<<< HEAD
 	suite.Run("Can update gun safe authorized when HasGunSafe value changes", func() {
-=======
-	suite.Run("Can successfully update a PPMShipment - cap estimated incentive to max incentive value", func() {
-		appCtx := suite.AppContextWithSessionForTest(&auth.Session{})
-
-		newFakeEstimatedIncentive := models.CentPointer(unit.Cents(8000000))
-		newFakeMaxIncentive := models.CentPointer(unit.Cents(5000000))
-
-		subtestData := setUpForTests(newFakeEstimatedIncentive, nil, newFakeMaxIncentive, nil)
-
-		originalPPM := factory.BuildMinimalPPMShipment(appCtx.DB(), []factory.Customization{
-			{
-				Model: models.PPMShipment{
-					ExpectedDepartureDate: testdatagen.NextValidMoveDate,
-					SITExpected:           models.BoolPointer(false),
-					EstimatedWeight:       models.PoundPointer(4000),
-					HasProGear:            models.BoolPointer(false),
-					EstimatedIncentive:    fakeEstimatedIncentive,
-				},
-			},
-		}, nil)
-
-		newPPM := models.PPMShipment{
-			ExpectedDepartureDate: testdatagen.NextValidMoveDate.Add(testdatagen.OneWeek),
-			SITExpected:           models.BoolPointer(true),
-		}
-
-		updatedPPM, err := subtestData.ppmShipmentUpdater.UpdatePPMShipmentWithDefaultCheck(appCtx, &newPPM, originalPPM.ShipmentID)
-
-		suite.NilOrNoVerrs(err)
-
-		// Verify estimated incentive is capped at the max
-		suite.Equal(*newFakeMaxIncentive, *updatedPPM.EstimatedIncentive)
-	})
-
-	suite.Run("Can update entitlement when HasGunSafe value changes", func() {
->>>>>>> 3cb94d77
 		appCtx := suite.AppContextWithSessionForTest(&auth.Session{
 			OfficeUserID: uuid.Must(uuid.NewV4()),
 		})
@@ -1675,7 +1639,6 @@
 
 		suite.True(updatedEntitlement.GunSafe)
 	})
-<<<<<<< HEAD
 
 	suite.Run("Returns error if entitlement is nil when updating gun safe", func() {
 		appCtx := suite.AppContextWithSessionForTest(&auth.Session{
@@ -1737,6 +1700,4 @@
 		suite.Contains(err.Error(), "Move is missing an associated entitlement.")
 
 	})
-=======
->>>>>>> 3cb94d77
 }