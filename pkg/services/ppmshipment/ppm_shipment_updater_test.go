--- conflicted
+++ resolved
@@ -745,11 +745,7 @@
 	suite.Run("Can successfully update a PPMShipment - edit just allowable weight", func() {
 		appCtx := suite.AppContextWithSessionForTest(&auth.Session{})
 
-<<<<<<< HEAD
-		subtestData := setUpForTests(nil, nil, nil)
-=======
 		subtestData := setUpForTests(nil, nil, nil, nil)
->>>>>>> eb4a21d3
 
 		originalPPM := factory.BuildMinimalPPMShipment(appCtx.DB(), []factory.Customization{
 			{
