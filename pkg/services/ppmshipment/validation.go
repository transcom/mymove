--- conflicted
+++ resolved
@@ -110,18 +110,6 @@
 		}
 	}
 
-<<<<<<< HEAD
-	if newPPMShipment.SecondaryPickupAddress != nil {
-		ppmShipment.SecondaryPickupAddress = newPPMShipment.SecondaryPickupAddress
-		if ppmShipment.SecondaryPickupAddressID != nil {
-			ppmShipment.SecondaryPickupAddress.ID = *ppmShipment.SecondaryPickupAddressID
-		} else {
-			ppmShipment.SecondaryPickupAddress.ID = uuid.Nil
-		}
-	} else {
-		ppmShipment.SecondaryPickupAddress = nil
-		ppmShipment.SecondaryPickupAddressID = nil
-=======
 	// If HasSecondaryPickupAddress is false, we want to remove the address
 	// Otherwise, if a non-nil address is in the payload, we should save it
 	if newPPMShipment.HasSecondaryPickupAddress != nil && !*newPPMShipment.HasSecondaryPickupAddress {
@@ -131,7 +119,6 @@
 	} else if newPPMShipment.SecondaryPickupAddress != nil {
 		ppmShipment.SecondaryPickupAddress = newPPMShipment.SecondaryPickupAddress
 		ppmShipment.HasSecondaryPickupAddress = models.BoolPointer(true)
->>>>>>> dad965dc
 	}
 
 	if newPPMShipment.DestinationAddress != nil {
@@ -143,18 +130,6 @@
 		}
 	}
 
-<<<<<<< HEAD
-	if newPPMShipment.SecondaryDestinationAddress != nil {
-		ppmShipment.SecondaryDestinationAddress = newPPMShipment.SecondaryDestinationAddress
-		if ppmShipment.SecondaryDestinationAddressID != nil {
-			ppmShipment.SecondaryDestinationAddress.ID = *ppmShipment.SecondaryDestinationAddressID
-		} else {
-			ppmShipment.SecondaryDestinationAddress.ID = uuid.Nil
-		}
-	} else {
-		ppmShipment.SecondaryDestinationAddress = nil
-		ppmShipment.SecondaryDestinationAddressID = nil
-=======
 	// If HasSecondaryDestinationAddress is false, we want to remove the address
 	// Otherwise, if a non-nil address is in the payload, we should save it
 	if newPPMShipment.HasSecondaryDestinationAddress != nil && !*newPPMShipment.HasSecondaryDestinationAddress {
@@ -164,7 +139,6 @@
 	} else if newPPMShipment.SecondaryDestinationAddress != nil {
 		ppmShipment.SecondaryDestinationAddress = newPPMShipment.SecondaryDestinationAddress
 		ppmShipment.HasSecondaryDestinationAddress = models.BoolPointer(true)
->>>>>>> dad965dc
 	}
 
 	if ppmShipment.SITExpected != nil && !*ppmShipment.SITExpected {
