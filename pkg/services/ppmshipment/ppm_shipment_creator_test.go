--- conflicted
+++ resolved
@@ -174,11 +174,7 @@
 				StreetAddress1: "987 Other Avenue",
 				StreetAddress2: models.StringPointer("P.O. Box 12345"),
 				StreetAddress3: models.StringPointer("c/o Another Person"),
-<<<<<<< HEAD
 				City:           "HONOLULU",
-=======
-				City:           "Honolulu",
->>>>>>> ed78b59e
 				State:          "HI",
 				PostalCode:     "96821",
 			},
