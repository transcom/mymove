--- conflicted
+++ resolved
@@ -696,11 +696,6 @@
 		IDToken:         "fake token",
 		ActiveRole:      sc.User.Roles[0],
 	}
-<<<<<<< HEAD
-	suite.NotEmpty(sc.User.Roles)
-	session.ActiveRole = sc.User.Roles[0]
-=======
->>>>>>> 56f72db4
 	appCtx := suite.AppContextWithSessionForTest(session)
 
 	makePPM := func(ms models.MoveStatus) *models.PPMShipment {
