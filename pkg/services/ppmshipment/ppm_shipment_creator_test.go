package ppmshipment

import (
	"fmt"
	"time"

	"github.com/gofrs/uuid"
	"github.com/stretchr/testify/mock"

	"github.com/transcom/mymove/pkg/apperror"
	"github.com/transcom/mymove/pkg/auth"
	"github.com/transcom/mymove/pkg/factory"
	"github.com/transcom/mymove/pkg/models"
	"github.com/transcom/mymove/pkg/models/roles"
	"github.com/transcom/mymove/pkg/services/address"
	"github.com/transcom/mymove/pkg/services/mocks"
	"github.com/transcom/mymove/pkg/testdatagen"
	"github.com/transcom/mymove/pkg/unit"
)

func (suite *PPMShipmentSuite) TestPPMShipmentCreator() {

	// One-time test setup
	ppmEstimator := mocks.PPMEstimator{}
	addressCreator := address.NewAddressCreator()
	ppmShipmentCreator := NewPPMShipmentCreator(&ppmEstimator, addressCreator)

	type createShipmentSubtestData struct {
		move           models.Move
		newPPMShipment *models.PPMShipment
	}

	// createSubtestData - Sets up objects/data that need to be set up on a per-test basis.
	createSubtestData := func(ppmShipmentTemplate models.PPMShipment, mtoShipmentTemplate *models.MTOShipment) (subtestData *createShipmentSubtestData) {
		subtestData = &createShipmentSubtestData{}

		subtestData.move = factory.BuildMove(suite.DB(), nil, nil)

		customMTOShipment := models.MTOShipment{
			MoveTaskOrderID: subtestData.move.ID,
			ShipmentType:    models.MTOShipmentTypePPM,
			Status:          models.MTOShipmentStatusDraft,
		}

		if mtoShipmentTemplate != nil {
			testdatagen.MergeModels(&customMTOShipment, *mtoShipmentTemplate)
		}

		mtoShipment := factory.BuildMTOShipment(suite.DB(), []factory.Customization{
			{
				Model: customMTOShipment,
			},
		}, nil)

		// adding existing HHG shipment to move
		factory.BuildMTOShipment(nil, []factory.Customization{
			{
				Model:    subtestData.move,
				LinkOnly: true,
			},
		}, nil)

		// Initialize a valid PPMShipment properly with the MTOShipment
		subtestData.newPPMShipment = &models.PPMShipment{
			ShipmentID: mtoShipment.ID,
			Shipment:   mtoShipment,
		}

		testdatagen.MergeModels(subtestData.newPPMShipment, ppmShipmentTemplate)

		return subtestData
	}

	suite.Run("Can successfully create a domestic PPMShipment", func() {
		// Under test:	CreatePPMShipment
		// Set up:		Established valid shipment and valid new PPM shipment
		// Expected:	New PPM shipment successfully created, market code is "d" on the parent shipment
		// Need a logged in user
		lgu := uuid.Must(uuid.NewV4()).String()
		user := models.User{
			OktaID:    lgu,
			OktaEmail: "email@example.com",
		}
		suite.MustSave(&user)

		session := &auth.Session{
			ApplicationName: auth.OfficeApp,
			UserID:          user.ID,
			IDToken:         "fake token",
			ActiveRole:      roles.Role{},
		}

		appCtx := suite.AppContextWithSessionForTest(session)

		// Set required fields for PPMShipment
		subtestData := createSubtestData(models.PPMShipment{
			ExpectedDepartureDate: testdatagen.NextValidMoveDate,
			SITExpected:           models.BoolPointer(false),
			PickupAddress: &models.Address{
				StreetAddress1: "987 Other Avenue",
				StreetAddress2: models.StringPointer("P.O. Box 1234"),
				StreetAddress3: models.StringPointer("c/o Another Person"),
				City:           "Des Moines",
				State:          "IA",
				PostalCode:     "50308",
				County:         models.StringPointer("POLK"),
			},
			DestinationAddress: &models.Address{
				StreetAddress1: "987 Other Avenue",
				StreetAddress2: models.StringPointer("P.O. Box 12345"),
				StreetAddress3: models.StringPointer("c/o Another Person"),
				City:           "WALESKA",
				State:          "GA",
				PostalCode:     "30183",
				County:         models.StringPointer("COLUMBIA"),
			},
		}, nil)

		ppmEstimator.On(
			"EstimateIncentiveWithDefaultChecks",
			mock.AnythingOfType("*appcontext.appContext"),
			mock.AnythingOfType("models.PPMShipment"),
			mock.AnythingOfType("*models.PPMShipment"),
		).Return(nil, nil, nil).Once()

		ppmEstimator.On(
			"MaxIncentive",
			mock.AnythingOfType("*appcontext.appContext"),
			mock.AnythingOfType("models.PPMShipment"),
			mock.AnythingOfType("*models.PPMShipment"),
		).Return(nil, nil).Once()

		createdPPMShipment, err := ppmShipmentCreator.CreatePPMShipmentWithDefaultCheck(appCtx, subtestData.newPPMShipment)

		suite.Nil(err)
		suite.NotNil(createdPPMShipment)
		suite.Equal(createdPPMShipment.PPMType, models.PPMTypeIncentiveBased)
		suite.Equal(createdPPMShipment.Shipment.MarketCode, models.MarketCodeDomestic)
	})

	suite.Run("Can successfully create a domestic PPMShipment with applicable GCC multiplier", func() {
		lgu := uuid.Must(uuid.NewV4()).String()
		user := models.User{
			OktaID:    lgu,
			OktaEmail: "email@example.com",
		}
		suite.MustSave(&user)

		session := &auth.Session{
			ApplicationName: auth.OfficeApp,
			UserID:          user.ID,
			IDToken:         "fake token",
			ActiveRole:      roles.Role{},
		}

		appCtx := suite.AppContextWithSessionForTest(session)
		validGccMultiplierDate, _ := time.Parse("2006-01-02", "2025-06-02")

		// Set required fields for PPMShipment
		subtestData := createSubtestData(models.PPMShipment{
			ExpectedDepartureDate: validGccMultiplierDate,
			SITExpected:           models.BoolPointer(false),
			PickupAddress: &models.Address{
				StreetAddress1: "987 Other Avenue",
				StreetAddress2: models.StringPointer("P.O. Box 1234"),
				StreetAddress3: models.StringPointer("c/o Another Person"),
				City:           "Des Moines",
				State:          "IA",
				PostalCode:     "50308",
				County:         models.StringPointer("POLK"),
			},
			DestinationAddress: &models.Address{
				StreetAddress1: "987 Other Avenue",
				StreetAddress2: models.StringPointer("P.O. Box 12345"),
				StreetAddress3: models.StringPointer("c/o Another Person"),
				City:           "WALESKA",
				State:          "GA",
				PostalCode:     "30183",
				County:         models.StringPointer("COLUMBIA"),
			},
		}, nil)

		ppmEstimator.On(
			"EstimateIncentiveWithDefaultChecks",
			mock.AnythingOfType("*appcontext.appContext"),
			mock.AnythingOfType("models.PPMShipment"),
			mock.AnythingOfType("*models.PPMShipment"),
		).Return(nil, nil, nil).Once()

		ppmEstimator.On(
			"MaxIncentive",
			mock.AnythingOfType("*appcontext.appContext"),
			mock.AnythingOfType("models.PPMShipment"),
			mock.AnythingOfType("*models.PPMShipment"),
		).Return(nil, nil).Once()

		createdPPMShipment, err := ppmShipmentCreator.CreatePPMShipmentWithDefaultCheck(appCtx, subtestData.newPPMShipment)

		suite.Nil(err)
		suite.NotNil(createdPPMShipment)
		suite.Equal(createdPPMShipment.PPMType, models.PPMTypeIncentiveBased)
		suite.Equal(createdPPMShipment.Shipment.MarketCode, models.MarketCodeDomestic)
		suite.NotNil(createdPPMShipment.GCCMultiplier)
		suite.NotNil(createdPPMShipment.GCCMultiplierID)
	})

	suite.Run("Can successfully create an international PPMShipment", func() {
		// Under test:	CreatePPMShipment
		// Set up:		Established valid shipment and valid new PPM shipment
		// Expected:	New PPM shipment successfully created, market code is "i" on the parent shipment
		// Need a logged in user
		lgu := uuid.Must(uuid.NewV4()).String()
		user := models.User{
			OktaID:    lgu,
			OktaEmail: "email@example.com",
		}
		suite.MustSave(&user)

		session := &auth.Session{
			ApplicationName: auth.OfficeApp,
			UserID:          user.ID,
			IDToken:         "fake token",
			ActiveRole:      roles.Role{},
		}

		appCtx := suite.AppContextWithSessionForTest(session)

		// Set required fields for PPMShipment
		subtestData := createSubtestData(models.PPMShipment{
			ExpectedDepartureDate: testdatagen.NextValidMoveDate,
			SITExpected:           models.BoolPointer(false),
			PickupAddress: &models.Address{
				StreetAddress1: "987 Other Avenue",
				StreetAddress2: models.StringPointer("P.O. Box 1234"),
				StreetAddress3: models.StringPointer("c/o Another Person"),
				City:           "ANCHORAGE",
				State:          "AK",
				PostalCode:     "99507",
			},
			DestinationAddress: &models.Address{
				StreetAddress1: "987 Other Avenue",
				StreetAddress2: models.StringPointer("P.O. Box 12345"),
				StreetAddress3: models.StringPointer("c/o Another Person"),
				City:           "HONOLULU",
				State:          "HI",
				PostalCode:     "96821",
			},
		}, nil)

		ppmEstimator.On(
			"EstimateIncentiveWithDefaultChecks",
			mock.AnythingOfType("*appcontext.appContext"),
			mock.AnythingOfType("models.PPMShipment"),
			mock.AnythingOfType("*models.PPMShipment"),
		).Return(nil, nil, nil).Once()

		ppmEstimator.On(
			"MaxIncentive",
			mock.AnythingOfType("*appcontext.appContext"),
			mock.AnythingOfType("models.PPMShipment"),
			mock.AnythingOfType("*models.PPMShipment"),
		).Return(nil, nil).Once()

		createdPPMShipment, err := ppmShipmentCreator.CreatePPMShipmentWithDefaultCheck(appCtx, subtestData.newPPMShipment)

		suite.Nil(err)
		suite.NotNil(createdPPMShipment)
		suite.Equal(createdPPMShipment.Shipment.MarketCode, models.MarketCodeInternational)
	})

	var invalidInputTests = []struct {
		name                string
		mtoShipmentTemplate *models.MTOShipment
		ppmShipmentTemplate models.PPMShipment
		expectedErrorMsg    string
	}{
		{
			"MTOShipment type is not PPM",
			&models.MTOShipment{
				ShipmentType: models.MTOShipmentTypeHHG,
			},
			models.PPMShipment{},
			"MTO shipment type must be PPM shipment",
		},
		{
			"MTOShipment is not a draft or submitted shipment",
			&models.MTOShipment{
				Status: models.MTOShipmentStatusApproved,
			},
			models.PPMShipment{},
			"Must have a DRAFT or SUBMITTED status associated with MTO shipment",
		},
		{
			"missing MTOShipment ID",
			nil,
			models.PPMShipment{
				ShipmentID: uuid.Nil,
			},
			"Invalid input found while validating the PPM shipment.",
		},
		{
			"already has a PPMShipment ID",
			nil,
			models.PPMShipment{
				ID: uuid.Must(uuid.NewV4()),
			},
			"Invalid input found while validating the PPM shipment.",
		},
		{
			"missing a required field",
			// Passing in blank assertions, leaving out required
			// fields.
			nil,
			models.PPMShipment{},
			"Invalid input found while validating the PPM shipment.",
		},
	}

	for _, tt := range invalidInputTests {
		tt := tt

		suite.Run(fmt.Sprintf("Returns an InvalidInputError if %s", tt.name), func() {
			// Need a logged in user
			lgu := uuid.Must(uuid.NewV4()).String()
			user := models.User{
				OktaID:    lgu,
				OktaEmail: "email@example.com",
			}
			suite.MustSave(&user)

			session := &auth.Session{
				ApplicationName: auth.OfficeApp,
				UserID:          user.ID,
				IDToken:         "fake token",
				ActiveRole:      roles.Role{},
			}

			appCtx := suite.AppContextWithSessionForTest(session)

			subtestData := createSubtestData(tt.ppmShipmentTemplate, tt.mtoShipmentTemplate)

			createdPPMShipment, err := ppmShipmentCreator.CreatePPMShipmentWithDefaultCheck(appCtx, subtestData.newPPMShipment)

			suite.Error(err)
			suite.Nil(createdPPMShipment)

			suite.IsType(apperror.InvalidInputError{}, err)

			suite.Equal(tt.expectedErrorMsg, err.Error())
		})
	}

	suite.Run("Can successfully create and auto-approve a PPMShipment as SC", func() {
		// Need a logged in user
		scOfficeUser := factory.BuildOfficeUserWithRoles(suite.DB(), nil, []roles.RoleType{roles.RoleTypeServicesCounselor})
		identity, err := models.FetchUserIdentity(suite.DB(), scOfficeUser.User.OktaID)
		suite.NoError(err)

		session := &auth.Session{
			ApplicationName: auth.OfficeApp,
			UserID:          *scOfficeUser.UserID,
			IDToken:         "fake token",
		}
		defaultRole, err := identity.Roles.Default()
		suite.FatalNoError(err)
		session.ActiveRole = *defaultRole

		appCtx := suite.AppContextWithSessionForTest(session)

		// Set required fields for PPMShipment
		expectedDepartureDate := testdatagen.NextValidMoveDate
		sitExpected := false
		estimatedWeight := unit.Pound(2450)
		hasProGear := false
		estimatedIncentive := unit.Cents(123456)
		maxIncentive := unit.Cents(123456)

		pickupAddress := models.Address{
			StreetAddress1: "123 Any Pickup Street",
			City:           "BEVERLY HILLS",
			State:          "CA",
			PostalCode:     "90210",
		}

		secondaryPickupAddress := models.Address{
			StreetAddress1: "123 Any Secondary Pickup Street",
			City:           "BEVERLY HILLS",
			State:          "CA",
			PostalCode:     "90210",
		}

		tertiaryPickupAddress := models.Address{
			StreetAddress1: "123 Any Tertiary Pickup Street",
			City:           "BEVERLY HILLS",
			State:          "CA",
			PostalCode:     "90210",
		}

		destinationAddress := models.Address{
			StreetAddress1: "123 Any Destination Street",
			City:           "BEVERLY HILLS",
			State:          "CA",
			PostalCode:     "90210",
		}

		secondaryDestinationAddress := models.Address{
			StreetAddress1: "123 Any Secondary Destination Street",
			City:           "BEVERLY HILLS",
			State:          "CA",
			PostalCode:     "90210",
		}
		tertiaryDestinationAddress := models.Address{
			StreetAddress1: "123 Any Tertiary Destination Street",
			City:           "BEVERLY HILLS",
			State:          "CA",
			PostalCode:     "90210",
		}

		subtestData := createSubtestData(models.PPMShipment{
			Status:                      models.PPMShipmentStatusSubmitted,
			ExpectedDepartureDate:       expectedDepartureDate,
			SITExpected:                 &sitExpected,
			EstimatedWeight:             &estimatedWeight,
			HasProGear:                  &hasProGear,
			PickupAddress:               &pickupAddress,
			DestinationAddress:          &destinationAddress,
			SecondaryPickupAddress:      &secondaryPickupAddress,
			SecondaryDestinationAddress: &secondaryDestinationAddress,
			TertiaryPickupAddress:       &tertiaryPickupAddress,
			TertiaryDestinationAddress:  &tertiaryDestinationAddress,
		}, nil)

		ppmEstimator.On(
			"EstimateIncentiveWithDefaultChecks",
			mock.AnythingOfType("*appcontext.appContext"),
			mock.AnythingOfType("models.PPMShipment"),
			mock.AnythingOfType("*models.PPMShipment"),
		).Return(&estimatedIncentive, nil, nil).Once()

		ppmEstimator.On(
			"MaxIncentive",
			mock.AnythingOfType("*appcontext.appContext"),
			mock.AnythingOfType("models.PPMShipment"),
			mock.AnythingOfType("*models.PPMShipment"),
		).Return(&maxIncentive, nil).Once()

		createdPPMShipment, err := ppmShipmentCreator.CreatePPMShipmentWithDefaultCheck(appCtx, subtestData.newPPMShipment)

		suite.Nil(err)
		if suite.NotNil(createdPPMShipment) {
			suite.NotZero(createdPPMShipment.ID)
			suite.NotEqual(uuid.Nil.String(), createdPPMShipment.ID.String())
			suite.Equal(expectedDepartureDate, createdPPMShipment.ExpectedDepartureDate)
			suite.Equal(&sitExpected, createdPPMShipment.SITExpected)
			suite.Equal(&estimatedWeight, createdPPMShipment.EstimatedWeight)
			suite.Equal(&hasProGear, createdPPMShipment.HasProGear)
			suite.Equal(models.PPMShipmentStatusDraft, createdPPMShipment.Status)
			suite.Equal(&estimatedIncentive, createdPPMShipment.EstimatedIncentive)
			suite.Equal(&maxIncentive, createdPPMShipment.MaxIncentive)
			suite.NotZero(createdPPMShipment.CreatedAt)
			suite.NotZero(createdPPMShipment.UpdatedAt)
			suite.Equal(pickupAddress.StreetAddress1, createdPPMShipment.PickupAddress.StreetAddress1)
			suite.Equal(secondaryPickupAddress.StreetAddress1, createdPPMShipment.SecondaryPickupAddress.StreetAddress1)
			suite.Equal(tertiaryPickupAddress.StreetAddress1, createdPPMShipment.TertiaryPickupAddress.StreetAddress1)
			suite.Equal(destinationAddress.StreetAddress1, createdPPMShipment.DestinationAddress.StreetAddress1)
			suite.Equal(secondaryDestinationAddress.StreetAddress1, createdPPMShipment.SecondaryDestinationAddress.StreetAddress1)
			suite.Equal(tertiaryDestinationAddress.StreetAddress1, createdPPMShipment.TertiaryDestinationAddress.StreetAddress1)
			suite.NotNil(createdPPMShipment.PickupAddressID)
			suite.NotNil(createdPPMShipment.DestinationAddressID)
			suite.NotNil(createdPPMShipment.SecondaryPickupAddressID)
			suite.NotNil(createdPPMShipment.SecondaryDestinationAddressID)
			suite.NotNil(createdPPMShipment.TertiaryPickupAddressID)
			suite.NotNil(createdPPMShipment.TertiaryDestinationAddressID)
			//ensure HasSecondaryPickupAddress/HasSecondaryDestinationAddress are set even if not initially provided
			suite.True(createdPPMShipment.HasSecondaryPickupAddress != nil)
			suite.True(createdPPMShipment.HasTertiaryPickupAddress != nil)
			suite.Equal(models.BoolPointer(true), createdPPMShipment.HasSecondaryPickupAddress)
			suite.Equal(models.BoolPointer(true), createdPPMShipment.HasTertiaryPickupAddress)
			suite.True(createdPPMShipment.HasSecondaryDestinationAddress != nil)
			suite.True(createdPPMShipment.HasTertiaryDestinationAddress != nil)
			suite.Equal(models.BoolPointer(true), createdPPMShipment.HasSecondaryDestinationAddress)
			suite.Equal(models.BoolPointer(true), createdPPMShipment.HasTertiaryDestinationAddress)
		}
	})

	suite.Run("Can successfully create an international PPM with incentives when existing iHHG shipment is on move", func() {
		scOfficeUser := factory.BuildOfficeUserWithRoles(suite.DB(), nil, []roles.RoleType{roles.RoleTypeServicesCounselor})
		identity, err := models.FetchUserIdentity(suite.DB(), scOfficeUser.User.OktaID)
		suite.NotEmpty(identity.Roles)
		suite.NoError(err)

		session := &auth.Session{
			ApplicationName: auth.OfficeApp,
			UserID:          *scOfficeUser.UserID,
			IDToken:         "fake token",
			ActiveRole:      identity.Roles[0],
		}

		appCtx := suite.AppContextWithSessionForTest(session)

		subtestData := createSubtestData(models.PPMShipment{
			ExpectedDepartureDate: testdatagen.NextValidMoveDate,
			SITExpected:           models.BoolPointer(false),
			PickupAddress: &models.Address{
				StreetAddress1: "987 Other Avenue",
				City:           "ANCHORAGE",
				State:          "AK",
				PostalCode:     "99507",
			},
			DestinationAddress: &models.Address{
				StreetAddress1: "987 Other Avenue",
				City:           "Tulsa",
				State:          "OK",
				PostalCode:     "74133",
			},
		}, nil)

		estimatedIncentive := 123456
		maxIncentive := 7890123
		ppmEstimator.On("EstimateIncentiveWithDefaultChecks",
			mock.AnythingOfType("*appcontext.appContext"),
			mock.AnythingOfType("models.PPMShipment"),
			mock.AnythingOfType("*models.PPMShipment")).
			Return(models.CentPointer(unit.Cents(estimatedIncentive)), nil, nil).Once()

		ppmEstimator.On("MaxIncentive",
			mock.AnythingOfType("*appcontext.appContext"),
			mock.AnythingOfType("models.PPMShipment"),
			mock.AnythingOfType("*models.PPMShipment")).
			Return(models.CentPointer(unit.Cents(maxIncentive)), nil, nil).Once()

		createdPPMShipment, err := ppmShipmentCreator.CreatePPMShipmentWithDefaultCheck(appCtx, subtestData.newPPMShipment)

		suite.Nil(err)
		suite.NotNil(createdPPMShipment)
		suite.Equal(createdPPMShipment.PPMType, models.PPMTypeIncentiveBased)
		suite.Equal(createdPPMShipment.Shipment.MarketCode, models.MarketCodeInternational)
		suite.NotNil(createdPPMShipment.EstimatedIncentive)
		suite.Equal(*createdPPMShipment.EstimatedIncentive, unit.Cents(estimatedIncentive))
		suite.NotNil(createdPPMShipment.MaxIncentive)
		suite.Equal(*createdPPMShipment.MaxIncentive, unit.Cents(maxIncentive))
	})

	suite.Run("Can update gun safe authorized when HasGunSafe value changes", func() {
		appCtx := suite.AppContextWithSessionForTest(&auth.Session{
			OfficeUserID: uuid.Must(uuid.NewV4()),
		})

		// Set required fields for PPMShipment
		subtestData := createSubtestData(models.PPMShipment{
			ExpectedDepartureDate: testdatagen.NextValidMoveDate,
			SITExpected:           models.BoolPointer(false),
			PickupAddress: &models.Address{
				StreetAddress1: "987 Other Avenue",
				StreetAddress2: models.StringPointer("P.O. Box 1234"),
				StreetAddress3: models.StringPointer("c/o Another Person"),
				City:           "Des Moines",
				State:          "IA",
				PostalCode:     "50308",
				County:         models.StringPointer("POLK"),
			},
			DestinationAddress: &models.Address{
				StreetAddress1: "987 Other Avenue",
				StreetAddress2: models.StringPointer("P.O. Box 12345"),
				StreetAddress3: models.StringPointer("c/o Another Person"),
				City:           "WALESKA",
				State:          "GA",
				PostalCode:     "30183",
				County:         models.StringPointer("COLUMBIA"),
			},
			HasGunSafe: models.BoolPointer(true),
		}, nil)

		ppmEstimator.On(
			"EstimateIncentiveWithDefaultChecks",
			mock.AnythingOfType("*appcontext.appContext"),
			mock.AnythingOfType("models.PPMShipment"),
			mock.AnythingOfType("*models.PPMShipment"),
		).Return(nil, nil, nil).Once()

		ppmEstimator.On(
			"MaxIncentive",
			mock.AnythingOfType("*appcontext.appContext"),
			mock.AnythingOfType("models.PPMShipment"),
			mock.AnythingOfType("*models.PPMShipment"),
		).Return(nil, nil).Once()

		newPPMShipment := subtestData.newPPMShipment

		createdPPMShipment, err := ppmShipmentCreator.CreatePPMShipmentWithDefaultCheck(appCtx, newPPMShipment)
		suite.NotNil(createdPPMShipment)
		suite.NilOrNoVerrs(err)

		var updatedEntitlement models.Entitlement
		err = appCtx.DB().Find(&updatedEntitlement, subtestData.move.Orders.EntitlementID)
		suite.NoError(err)

		suite.True(updatedEntitlement.GunSafe)
	})

	suite.Run("Returns QueryError When Entitlement Is Nil", func() {
		appCtx := suite.AppContextWithSessionForTest(&auth.Session{
			OfficeUserID: uuid.Must(uuid.NewV4()),
		})

		// Create an order and link it to the entitlement
		orders := factory.BuildOrder(suite.DB(), nil, nil)

		// Manually set EntitlementID to a fake UUID to simulate broken preload
		orders.EntitlementID = nil
		orders.Entitlement = nil
		suite.MustSave(&orders)

		// Create a move and link it to the order
		move := factory.BuildMove(suite.DB(), []factory.Customization{
			{
				Model:    orders,
				LinkOnly: true,
			},
		}, nil)

		// Create an MTOShipment linked to the move
		mtoShipment := factory.BuildMTOShipment(suite.DB(), []factory.Customization{
			{
				Model:    move,
				LinkOnly: true,
			},
			{
				Model: models.MTOShipment{
					ShipmentType: models.MTOShipmentTypePPM,
					Status:       models.MTOShipmentStatusDraft,
				},
			},
		}, nil)

		// Initialize a valid PPMShipment properly with the MTOShipment
		newPPMShipment := &models.PPMShipment{
			ShipmentID:            mtoShipment.ID,
			Shipment:              mtoShipment,
			ExpectedDepartureDate: testdatagen.NextValidMoveDate,
			SITExpected:           models.BoolPointer(false),
			PickupAddress: &models.Address{
				StreetAddress1: "987 Other Avenue",
				StreetAddress2: models.StringPointer("P.O. Box 1234"),
				StreetAddress3: models.StringPointer("c/o Another Person"),
				City:           "Des Moines",
				State:          "IA",
				PostalCode:     "50308",
				County:         models.StringPointer("POLK"),
			},
			DestinationAddress: &models.Address{
				StreetAddress1: "987 Other Avenue",
				StreetAddress2: models.StringPointer("P.O. Box 12345"),
				StreetAddress3: models.StringPointer("c/o Another Person"),
				City:           "WALESKA",
				State:          "GA",
				PostalCode:     "30183",
				County:         models.StringPointer("COLUMBIA"),
			},
			HasGunSafe: models.BoolPointer(true),
		}

		ppmEstimator.On(
			"EstimateIncentiveWithDefaultChecks",
			mock.AnythingOfType("*appcontext.appContext"),
			mock.AnythingOfType("models.PPMShipment"),
			mock.AnythingOfType("*models.PPMShipment"),
		).Return(nil, nil, nil).Once()

		ppmEstimator.On(
			"MaxIncentive",
			mock.AnythingOfType("*appcontext.appContext"),
			mock.AnythingOfType("models.PPMShipment"),
			mock.AnythingOfType("*models.PPMShipment"),
		).Return(nil, nil).Once()

		createdPPMShipment, err := ppmShipmentCreator.CreatePPMShipmentWithDefaultCheck(appCtx, newPPMShipment)

		suite.Nil(createdPPMShipment)
		suite.Error(err)
		suite.IsType(apperror.QueryError{}, err)
		suite.Contains(err.Error(), "Move is missing an associated entitlement.")

	})
}

func (suite *PPMShipmentSuite) TestPPMShipmentCreator_StatusMapping() {
	ppmEstimator := &mocks.PPMEstimator{}

	creator := NewPPMShipmentCreator(ppmEstimator, address.NewAddressCreator())

	sc := factory.BuildOfficeUserWithRoles(suite.DB(), nil, []roles.RoleType{roles.RoleTypeServicesCounselor})
	session := &auth.Session{
		ApplicationName: auth.OfficeApp,
		UserID:          *sc.UserID,
		IDToken:         "fake token",
		ActiveRole:      sc.User.Roles[0],
	}
<<<<<<< HEAD
=======
	session.ActiveRole.RoleType = roles.RoleTypeServicesCounselor
>>>>>>> 3891f7d3
	appCtx := suite.AppContextWithSessionForTest(session)

	makePPM := func(ms models.MoveStatus) *models.PPMShipment {
		move := factory.BuildMove(suite.DB(), []factory.Customization{{
			Model: models.Move{Status: ms},
		}}, nil)
		shipment := factory.BuildMTOShipment(suite.DB(), []factory.Customization{
			{Model: models.MTOShipment{
				ShipmentType: models.MTOShipmentTypePPM,
				Status:       models.MTOShipmentStatusDraft,
			}},
			{Model: move, LinkOnly: true},
		}, nil)
		return &models.PPMShipment{
			ShipmentID:            shipment.ID,
			Shipment:              shipment,
			ExpectedDepartureDate: testdatagen.NextValidMoveDate,
			SITExpected:           models.BoolPointer(false),
			PPMType:               models.PPMTypeIncentiveBased,
			PickupAddress: &models.Address{
				StreetAddress1: "123 Test St",
				City:           "Tulsa",
				State:          "OK",
				PostalCode:     "74133",
			},
			DestinationAddress: &models.Address{
				StreetAddress1: "456 Test Ave",
				City:           "Beverly Hills",
				State:          "CA",
				PostalCode:     "90210",
			},
		}
	}

	cases := []struct {
		name          string
		moveStatus    models.MoveStatus
		wantPPMStatus models.PPMShipmentStatus
	}{
		{"draft → draft", models.MoveStatusDRAFT, models.PPMShipmentStatusDraft},
		{"needs service counseling → submitted", models.MoveStatusNeedsServiceCounseling, models.PPMShipmentStatusSubmitted},
		{"submitted → waiting on customer", models.MoveStatusSUBMITTED, models.PPMShipmentStatusWaitingOnCustomer},
		{"approvals requested → waiting on customer", models.MoveStatusAPPROVALSREQUESTED, models.PPMShipmentStatusWaitingOnCustomer},
		{"approved → waiting on customer", models.MoveStatusAPPROVED, models.PPMShipmentStatusWaitingOnCustomer},
		{"service counseling completed → waiting on customer", models.MoveStatusServiceCounselingCompleted, models.PPMShipmentStatusWaitingOnCustomer},
	}

	for _, tc := range cases {
		ppmEstimator.On("EstimateIncentiveWithDefaultChecks",
			mock.AnythingOfType("*appcontext.appContext"),
			mock.AnythingOfType("models.PPMShipment"),
			mock.AnythingOfType("*models.PPMShipment")).
			Return(nil, nil, nil).Once()

		ppmEstimator.On("MaxIncentive",
			mock.AnythingOfType("*appcontext.appContext"),
			mock.AnythingOfType("models.PPMShipment"),
			mock.AnythingOfType("*models.PPMShipment")).
			Return(nil, nil, nil).Once()
		ppm := makePPM(tc.moveStatus)
		created, err := creator.CreatePPMShipmentWithDefaultCheck(appCtx, ppm)
		suite.NoError(err, tc.name)
		suite.Equal(tc.wantPPMStatus, created.Status, tc.name)
	}
}<|MERGE_RESOLUTION|>--- conflicted
+++ resolved
@@ -696,10 +696,7 @@
 		IDToken:         "fake token",
 		ActiveRole:      sc.User.Roles[0],
 	}
-<<<<<<< HEAD
-=======
 	session.ActiveRole.RoleType = roles.RoleTypeServicesCounselor
->>>>>>> 3891f7d3
 	appCtx := suite.AppContextWithSessionForTest(session)
 
 	makePPM := func(ms models.MoveStatus) *models.PPMShipment {
