package ppmshipment

import (
	"fmt"
	"time"

	"github.com/gofrs/uuid"
	"github.com/stretchr/testify/mock"

	"github.com/transcom/mymove/pkg/apperror"
	"github.com/transcom/mymove/pkg/auth"
	"github.com/transcom/mymove/pkg/factory"
	"github.com/transcom/mymove/pkg/models"
	"github.com/transcom/mymove/pkg/models/roles"
	"github.com/transcom/mymove/pkg/services/address"
	"github.com/transcom/mymove/pkg/services/mocks"
	"github.com/transcom/mymove/pkg/testdatagen"
	"github.com/transcom/mymove/pkg/unit"
)

func (suite *PPMShipmentSuite) TestPPMShipmentCreator() {

	// One-time test setup
	ppmEstimator := mocks.PPMEstimator{}
	addressCreator := address.NewAddressCreator()
	ppmShipmentCreator := NewPPMShipmentCreator(&ppmEstimator, addressCreator)

	type createShipmentSubtestData struct {
		move           models.Move
		newPPMShipment *models.PPMShipment
	}

	// createSubtestData - Sets up objects/data that need to be set up on a per-test basis.
	createSubtestData := func(ppmShipmentTemplate models.PPMShipment, mtoShipmentTemplate *models.MTOShipment) (subtestData *createShipmentSubtestData) {
		subtestData = &createShipmentSubtestData{}

		subtestData.move = factory.BuildMove(suite.DB(), nil, nil)

		customMTOShipment := models.MTOShipment{
			MoveTaskOrderID: subtestData.move.ID,
			ShipmentType:    models.MTOShipmentTypePPM,
			Status:          models.MTOShipmentStatusDraft,
		}

		if mtoShipmentTemplate != nil {
			testdatagen.MergeModels(&customMTOShipment, *mtoShipmentTemplate)
		}

		mtoShipment := factory.BuildMTOShipment(suite.DB(), []factory.Customization{
			{
				Model: customMTOShipment,
			},
		}, nil)

		// adding existing HHG shipment to move
		factory.BuildMTOShipment(nil, []factory.Customization{
			{
				Model:    subtestData.move,
				LinkOnly: true,
			},
		}, nil)

		// Initialize a valid PPMShipment properly with the MTOShipment
		subtestData.newPPMShipment = &models.PPMShipment{
			ShipmentID: mtoShipment.ID,
			Shipment:   mtoShipment,
		}

		testdatagen.MergeModels(subtestData.newPPMShipment, ppmShipmentTemplate)

		return subtestData
	}

	suite.Run("Can successfully create a domestic PPMShipment", func() {
		// Under test:	CreatePPMShipment
		// Set up:		Established valid shipment and valid new PPM shipment
		// Expected:	New PPM shipment successfully created, market code is "d" on the parent shipment
		// Need a logged in user
		lgu := uuid.Must(uuid.NewV4()).String()
		user := models.User{
			OktaID:    lgu,
			OktaEmail: "email@example.com",
		}
		suite.MustSave(&user)

		session := &auth.Session{
			ApplicationName: auth.OfficeApp,
			UserID:          user.ID,
			IDToken:         "fake token",
			ActiveRole:      roles.Role{},
		}

		appCtx := suite.AppContextWithSessionForTest(session)

		// Set required fields for PPMShipment
		subtestData := createSubtestData(models.PPMShipment{
			ExpectedDepartureDate: testdatagen.NextValidMoveDate,
			SITExpected:           models.BoolPointer(false),
			PickupAddress: &models.Address{
				StreetAddress1: "987 Other Avenue",
				StreetAddress2: models.StringPointer("P.O. Box 1234"),
				StreetAddress3: models.StringPointer("c/o Another Person"),
				City:           "Des Moines",
				State:          "IA",
				PostalCode:     "50308",
				County:         models.StringPointer("POLK"),
			},
			DestinationAddress: &models.Address{
				StreetAddress1: "987 Other Avenue",
				StreetAddress2: models.StringPointer("P.O. Box 12345"),
				StreetAddress3: models.StringPointer("c/o Another Person"),
				City:           "WALESKA",
				State:          "GA",
				PostalCode:     "30183",
				County:         models.StringPointer("COLUMBIA"),
			},
		}, nil)

		ppmEstimator.On(
			"EstimateIncentiveWithDefaultChecks",
			mock.AnythingOfType("*appcontext.appContext"),
			mock.AnythingOfType("models.PPMShipment"),
			mock.AnythingOfType("*models.PPMShipment"),
		).Return(nil, nil, nil).Once()

		ppmEstimator.On(
			"MaxIncentive",
			mock.AnythingOfType("*appcontext.appContext"),
			mock.AnythingOfType("models.PPMShipment"),
			mock.AnythingOfType("*models.PPMShipment"),
		).Return(nil, nil).Once()

		createdPPMShipment, err := ppmShipmentCreator.CreatePPMShipmentWithDefaultCheck(appCtx, subtestData.newPPMShipment)

		suite.Nil(err)
		suite.NotNil(createdPPMShipment)
		suite.Equal(createdPPMShipment.PPMType, models.PPMTypeIncentiveBased)
		suite.Equal(createdPPMShipment.Shipment.MarketCode, models.MarketCodeDomestic)
	})

	suite.Run("Can successfully create a domestic PPMShipment with applicable GCC multiplier", func() {
		lgu := uuid.Must(uuid.NewV4()).String()
		user := models.User{
			OktaID:    lgu,
			OktaEmail: "email@example.com",
		}
		suite.MustSave(&user)

		session := &auth.Session{
			ApplicationName: auth.OfficeApp,
			UserID:          user.ID,
			IDToken:         "fake token",
			Roles:           roles.Roles{},
		}

		appCtx := suite.AppContextWithSessionForTest(session)
		validGccMultiplierDate, _ := time.Parse("2006-01-02", "2025-06-02")

		// Set required fields for PPMShipment
		subtestData := createSubtestData(models.PPMShipment{
			ExpectedDepartureDate: validGccMultiplierDate,
			SITExpected:           models.BoolPointer(false),
			PickupAddress: &models.Address{
				StreetAddress1: "987 Other Avenue",
				StreetAddress2: models.StringPointer("P.O. Box 1234"),
				StreetAddress3: models.StringPointer("c/o Another Person"),
				City:           "Des Moines",
				State:          "IA",
				PostalCode:     "50308",
				County:         models.StringPointer("POLK"),
			},
			DestinationAddress: &models.Address{
				StreetAddress1: "987 Other Avenue",
				StreetAddress2: models.StringPointer("P.O. Box 12345"),
				StreetAddress3: models.StringPointer("c/o Another Person"),
				City:           "Fort Eisenhower",
				State:          "GA",
				PostalCode:     "30183",
				County:         models.StringPointer("COLUMBIA"),
			},
		}, nil)

		ppmEstimator.On(
			"EstimateIncentiveWithDefaultChecks",
			mock.AnythingOfType("*appcontext.appContext"),
			mock.AnythingOfType("models.PPMShipment"),
			mock.AnythingOfType("*models.PPMShipment"),
		).Return(nil, nil, nil).Once()

		ppmEstimator.On(
			"MaxIncentive",
			mock.AnythingOfType("*appcontext.appContext"),
			mock.AnythingOfType("models.PPMShipment"),
			mock.AnythingOfType("*models.PPMShipment"),
		).Return(nil, nil).Once()

		createdPPMShipment, err := ppmShipmentCreator.CreatePPMShipmentWithDefaultCheck(appCtx, subtestData.newPPMShipment)

		suite.Nil(err)
		suite.NotNil(createdPPMShipment)
		suite.Equal(createdPPMShipment.PPMType, models.PPMTypeIncentiveBased)
		suite.Equal(createdPPMShipment.Shipment.MarketCode, models.MarketCodeDomestic)
		suite.NotNil(createdPPMShipment.GCCMultiplier)
		suite.NotNil(createdPPMShipment.GCCMultiplierID)
	})

	suite.Run("Can successfully create an international PPMShipment", func() {
		// Under test:	CreatePPMShipment
		// Set up:		Established valid shipment and valid new PPM shipment
		// Expected:	New PPM shipment successfully created, market code is "i" on the parent shipment
		// Need a logged in user
		lgu := uuid.Must(uuid.NewV4()).String()
		user := models.User{
			OktaID:    lgu,
			OktaEmail: "email@example.com",
		}
		suite.MustSave(&user)

		session := &auth.Session{
			ApplicationName: auth.OfficeApp,
			UserID:          user.ID,
			IDToken:         "fake token",
			ActiveRole:      roles.Role{},
		}

		appCtx := suite.AppContextWithSessionForTest(session)

		// Set required fields for PPMShipment
		subtestData := createSubtestData(models.PPMShipment{
			ExpectedDepartureDate: testdatagen.NextValidMoveDate,
			SITExpected:           models.BoolPointer(false),
			PickupAddress: &models.Address{
				StreetAddress1: "987 Other Avenue",
				StreetAddress2: models.StringPointer("P.O. Box 1234"),
				StreetAddress3: models.StringPointer("c/o Another Person"),
				City:           "ANCHORAGE",
				State:          "AK",
				PostalCode:     "99507",
			},
			DestinationAddress: &models.Address{
				StreetAddress1: "987 Other Avenue",
				StreetAddress2: models.StringPointer("P.O. Box 12345"),
				StreetAddress3: models.StringPointer("c/o Another Person"),
				City:           "HONOLULU",
				State:          "HI",
				PostalCode:     "96821",
			},
		}, nil)

		ppmEstimator.On(
			"EstimateIncentiveWithDefaultChecks",
			mock.AnythingOfType("*appcontext.appContext"),
			mock.AnythingOfType("models.PPMShipment"),
			mock.AnythingOfType("*models.PPMShipment"),
		).Return(nil, nil, nil).Once()

		ppmEstimator.On(
			"MaxIncentive",
			mock.AnythingOfType("*appcontext.appContext"),
			mock.AnythingOfType("models.PPMShipment"),
			mock.AnythingOfType("*models.PPMShipment"),
		).Return(nil, nil).Once()

		createdPPMShipment, err := ppmShipmentCreator.CreatePPMShipmentWithDefaultCheck(appCtx, subtestData.newPPMShipment)

		suite.Nil(err)
		suite.NotNil(createdPPMShipment)
		suite.Equal(createdPPMShipment.Shipment.MarketCode, models.MarketCodeInternational)
	})

	var invalidInputTests = []struct {
		name                string
		mtoShipmentTemplate *models.MTOShipment
		ppmShipmentTemplate models.PPMShipment
		expectedErrorMsg    string
	}{
		{
			"MTOShipment type is not PPM",
			&models.MTOShipment{
				ShipmentType: models.MTOShipmentTypeHHG,
			},
			models.PPMShipment{},
			"MTO shipment type must be PPM shipment",
		},
		{
			"MTOShipment is not a draft or submitted shipment",
			&models.MTOShipment{
				Status: models.MTOShipmentStatusApproved,
			},
			models.PPMShipment{},
			"Must have a DRAFT or SUBMITTED status associated with MTO shipment",
		},
		{
			"missing MTOShipment ID",
			nil,
			models.PPMShipment{
				ShipmentID: uuid.Nil,
			},
			"Invalid input found while validating the PPM shipment.",
		},
		{
			"already has a PPMShipment ID",
			nil,
			models.PPMShipment{
				ID: uuid.Must(uuid.NewV4()),
			},
			"Invalid input found while validating the PPM shipment.",
		},
		{
			"missing a required field",
			// Passing in blank assertions, leaving out required
			// fields.
			nil,
			models.PPMShipment{},
			"Invalid input found while validating the PPM shipment.",
		},
	}

	for _, tt := range invalidInputTests {
		tt := tt

		suite.Run(fmt.Sprintf("Returns an InvalidInputError if %s", tt.name), func() {
			// Need a logged in user
			lgu := uuid.Must(uuid.NewV4()).String()
			user := models.User{
				OktaID:    lgu,
				OktaEmail: "email@example.com",
			}
			suite.MustSave(&user)

			session := &auth.Session{
				ApplicationName: auth.OfficeApp,
				UserID:          user.ID,
				IDToken:         "fake token",
				ActiveRole:      roles.Role{},
			}

			appCtx := suite.AppContextWithSessionForTest(session)

			subtestData := createSubtestData(tt.ppmShipmentTemplate, tt.mtoShipmentTemplate)

			createdPPMShipment, err := ppmShipmentCreator.CreatePPMShipmentWithDefaultCheck(appCtx, subtestData.newPPMShipment)

			suite.Error(err)
			suite.Nil(createdPPMShipment)

			suite.IsType(apperror.InvalidInputError{}, err)

			suite.Equal(tt.expectedErrorMsg, err.Error())
		})
	}

	suite.Run("Can successfully create and auto-approve a PPMShipment as SC", func() {
		// Need a logged in user
		scOfficeUser := factory.BuildOfficeUserWithRoles(suite.DB(), nil, []roles.RoleType{roles.RoleTypeServicesCounselor})
		identity, err := models.FetchUserIdentity(suite.DB(), scOfficeUser.User.OktaID)
		suite.NoError(err)

		session := &auth.Session{
			ApplicationName: auth.OfficeApp,
			UserID:          *scOfficeUser.UserID,
			IDToken:         "fake token",
		}
		defaultRole, err := identity.Roles.Default()
		suite.FatalNoError(err)
		session.ActiveRole = *defaultRole

		appCtx := suite.AppContextWithSessionForTest(session)

		// Set required fields for PPMShipment
		expectedDepartureDate := testdatagen.NextValidMoveDate
		sitExpected := false
		estimatedWeight := unit.Pound(2450)
		hasProGear := false
		estimatedIncentive := unit.Cents(123456)
		maxIncentive := unit.Cents(123456)

		pickupAddress := models.Address{
			StreetAddress1: "123 Any Pickup Street",
			City:           "BEVERLY HILLS",
			State:          "CA",
			PostalCode:     "90210",
		}

		secondaryPickupAddress := models.Address{
			StreetAddress1: "123 Any Secondary Pickup Street",
			City:           "BEVERLY HILLS",
			State:          "CA",
			PostalCode:     "90210",
		}

		tertiaryPickupAddress := models.Address{
			StreetAddress1: "123 Any Tertiary Pickup Street",
			City:           "BEVERLY HILLS",
			State:          "CA",
			PostalCode:     "90210",
		}

		destinationAddress := models.Address{
			StreetAddress1: "123 Any Destination Street",
			City:           "BEVERLY HILLS",
			State:          "CA",
			PostalCode:     "90210",
		}

		secondaryDestinationAddress := models.Address{
			StreetAddress1: "123 Any Secondary Destination Street",
			City:           "BEVERLY HILLS",
			State:          "CA",
			PostalCode:     "90210",
		}
		tertiaryDestinationAddress := models.Address{
			StreetAddress1: "123 Any Tertiary Destination Street",
			City:           "BEVERLY HILLS",
			State:          "CA",
			PostalCode:     "90210",
		}

		subtestData := createSubtestData(models.PPMShipment{
			Status:                      models.PPMShipmentStatusSubmitted,
			ExpectedDepartureDate:       expectedDepartureDate,
			SITExpected:                 &sitExpected,
			EstimatedWeight:             &estimatedWeight,
			HasProGear:                  &hasProGear,
			PickupAddress:               &pickupAddress,
			DestinationAddress:          &destinationAddress,
			SecondaryPickupAddress:      &secondaryPickupAddress,
			SecondaryDestinationAddress: &secondaryDestinationAddress,
			TertiaryPickupAddress:       &tertiaryPickupAddress,
			TertiaryDestinationAddress:  &tertiaryDestinationAddress,
		}, nil)

		ppmEstimator.On(
			"EstimateIncentiveWithDefaultChecks",
			mock.AnythingOfType("*appcontext.appContext"),
			mock.AnythingOfType("models.PPMShipment"),
			mock.AnythingOfType("*models.PPMShipment"),
		).Return(&estimatedIncentive, nil, nil).Once()

		ppmEstimator.On(
			"MaxIncentive",
			mock.AnythingOfType("*appcontext.appContext"),
			mock.AnythingOfType("models.PPMShipment"),
			mock.AnythingOfType("*models.PPMShipment"),
		).Return(&maxIncentive, nil).Once()

		createdPPMShipment, err := ppmShipmentCreator.CreatePPMShipmentWithDefaultCheck(appCtx, subtestData.newPPMShipment)

		suite.Nil(err)
		if suite.NotNil(createdPPMShipment) {
			suite.NotZero(createdPPMShipment.ID)
			suite.NotEqual(uuid.Nil.String(), createdPPMShipment.ID.String())
			suite.Equal(expectedDepartureDate, createdPPMShipment.ExpectedDepartureDate)
			suite.Equal(&sitExpected, createdPPMShipment.SITExpected)
			suite.Equal(&estimatedWeight, createdPPMShipment.EstimatedWeight)
			suite.Equal(&hasProGear, createdPPMShipment.HasProGear)
			suite.Equal(models.PPMShipmentStatusDraft, createdPPMShipment.Status)
			suite.Equal(&estimatedIncentive, createdPPMShipment.EstimatedIncentive)
			suite.Equal(&maxIncentive, createdPPMShipment.MaxIncentive)
			suite.NotZero(createdPPMShipment.CreatedAt)
			suite.NotZero(createdPPMShipment.UpdatedAt)
			suite.Equal(pickupAddress.StreetAddress1, createdPPMShipment.PickupAddress.StreetAddress1)
			suite.Equal(secondaryPickupAddress.StreetAddress1, createdPPMShipment.SecondaryPickupAddress.StreetAddress1)
			suite.Equal(tertiaryPickupAddress.StreetAddress1, createdPPMShipment.TertiaryPickupAddress.StreetAddress1)
			suite.Equal(destinationAddress.StreetAddress1, createdPPMShipment.DestinationAddress.StreetAddress1)
			suite.Equal(secondaryDestinationAddress.StreetAddress1, createdPPMShipment.SecondaryDestinationAddress.StreetAddress1)
			suite.Equal(tertiaryDestinationAddress.StreetAddress1, createdPPMShipment.TertiaryDestinationAddress.StreetAddress1)
			suite.NotNil(createdPPMShipment.PickupAddressID)
			suite.NotNil(createdPPMShipment.DestinationAddressID)
			suite.NotNil(createdPPMShipment.SecondaryPickupAddressID)
			suite.NotNil(createdPPMShipment.SecondaryDestinationAddressID)
			suite.NotNil(createdPPMShipment.TertiaryPickupAddressID)
			suite.NotNil(createdPPMShipment.TertiaryDestinationAddressID)
			//ensure HasSecondaryPickupAddress/HasSecondaryDestinationAddress are set even if not initially provided
			suite.True(createdPPMShipment.HasSecondaryPickupAddress != nil)
			suite.True(createdPPMShipment.HasTertiaryPickupAddress != nil)
			suite.Equal(models.BoolPointer(true), createdPPMShipment.HasSecondaryPickupAddress)
			suite.Equal(models.BoolPointer(true), createdPPMShipment.HasTertiaryPickupAddress)
			suite.True(createdPPMShipment.HasSecondaryDestinationAddress != nil)
			suite.True(createdPPMShipment.HasTertiaryDestinationAddress != nil)
			suite.Equal(models.BoolPointer(true), createdPPMShipment.HasSecondaryDestinationAddress)
			suite.Equal(models.BoolPointer(true), createdPPMShipment.HasTertiaryDestinationAddress)
		}
	})

	suite.Run("Can successfully create an international PPM with incentives when existing iHHG shipment is on move", func() {
		scOfficeUser := factory.BuildOfficeUserWithRoles(suite.DB(), nil, []roles.RoleType{roles.RoleTypeServicesCounselor})
		identity, err := models.FetchUserIdentity(suite.DB(), scOfficeUser.User.OktaID)
		suite.NotEmpty(identity.Roles)
		suite.NoError(err)

		session := &auth.Session{
			ApplicationName: auth.OfficeApp,
			UserID:          *scOfficeUser.UserID,
			IDToken:         "fake token",
			ActiveRole:      identity.Roles[0],
		}

		appCtx := suite.AppContextWithSessionForTest(session)

		subtestData := createSubtestData(models.PPMShipment{
			ExpectedDepartureDate: testdatagen.NextValidMoveDate,
			SITExpected:           models.BoolPointer(false),
			PickupAddress: &models.Address{
				StreetAddress1: "987 Other Avenue",
				City:           "ANCHORAGE",
				State:          "AK",
				PostalCode:     "99507",
			},
			DestinationAddress: &models.Address{
				StreetAddress1: "987 Other Avenue",
				City:           "Tulsa",
				State:          "OK",
				PostalCode:     "74133",
			},
		}, nil)

		estimatedIncentive := 123456
		maxIncentive := 7890123
		ppmEstimator.On("EstimateIncentiveWithDefaultChecks",
			mock.AnythingOfType("*appcontext.appContext"),
			mock.AnythingOfType("models.PPMShipment"),
			mock.AnythingOfType("*models.PPMShipment")).
			Return(models.CentPointer(unit.Cents(estimatedIncentive)), nil, nil).Once()

		ppmEstimator.On("MaxIncentive",
			mock.AnythingOfType("*appcontext.appContext"),
			mock.AnythingOfType("models.PPMShipment"),
			mock.AnythingOfType("*models.PPMShipment")).
			Return(models.CentPointer(unit.Cents(maxIncentive)), nil, nil).Once()

		createdPPMShipment, err := ppmShipmentCreator.CreatePPMShipmentWithDefaultCheck(appCtx, subtestData.newPPMShipment)

		suite.Nil(err)
		suite.NotNil(createdPPMShipment)
		suite.Equal(createdPPMShipment.PPMType, models.PPMTypeIncentiveBased)
		suite.Equal(createdPPMShipment.Shipment.MarketCode, models.MarketCodeInternational)
		suite.NotNil(createdPPMShipment.EstimatedIncentive)
		suite.Equal(*createdPPMShipment.EstimatedIncentive, unit.Cents(estimatedIncentive))
		suite.NotNil(createdPPMShipment.MaxIncentive)
		suite.Equal(*createdPPMShipment.MaxIncentive, unit.Cents(maxIncentive))
	})
<<<<<<< HEAD

	suite.Run("Can update gun safe authorized when HasGunSafe value changes", func() {
		appCtx := suite.AppContextWithSessionForTest(&auth.Session{
			OfficeUserID: uuid.Must(uuid.NewV4()),
		})

		// Set required fields for PPMShipment
		subtestData := createSubtestData(models.PPMShipment{
			ExpectedDepartureDate: testdatagen.NextValidMoveDate,
			SITExpected:           models.BoolPointer(false),
			PickupAddress: &models.Address{
				StreetAddress1: "987 Other Avenue",
				StreetAddress2: models.StringPointer("P.O. Box 1234"),
				StreetAddress3: models.StringPointer("c/o Another Person"),
				City:           "Des Moines",
				State:          "IA",
				PostalCode:     "50308",
				County:         models.StringPointer("POLK"),
			},
			DestinationAddress: &models.Address{
				StreetAddress1: "987 Other Avenue",
				StreetAddress2: models.StringPointer("P.O. Box 12345"),
				StreetAddress3: models.StringPointer("c/o Another Person"),
				City:           "WALESKA",
				State:          "GA",
				PostalCode:     "30183",
				County:         models.StringPointer("COLUMBIA"),
			},
			HasGunSafe: models.BoolPointer(true),
		}, nil)

		ppmEstimator.On(
			"EstimateIncentiveWithDefaultChecks",
			mock.AnythingOfType("*appcontext.appContext"),
			mock.AnythingOfType("models.PPMShipment"),
			mock.AnythingOfType("*models.PPMShipment"),
		).Return(nil, nil, nil).Once()

		ppmEstimator.On(
			"MaxIncentive",
			mock.AnythingOfType("*appcontext.appContext"),
			mock.AnythingOfType("models.PPMShipment"),
			mock.AnythingOfType("*models.PPMShipment"),
		).Return(nil, nil).Once()

		newPPMShipment := subtestData.newPPMShipment

		createdPPMShipment, err := ppmShipmentCreator.CreatePPMShipmentWithDefaultCheck(appCtx, newPPMShipment)
		suite.NotNil(createdPPMShipment)
		suite.NilOrNoVerrs(err)

		var updatedEntitlement models.Entitlement
		err = appCtx.DB().Find(&updatedEntitlement, subtestData.move.Orders.EntitlementID)
		suite.NoError(err)

		suite.True(updatedEntitlement.GunSafe)
	})

	suite.Run("Returns QueryError When Entitlement Is Nil", func() {
		appCtx := suite.AppContextWithSessionForTest(&auth.Session{
			OfficeUserID: uuid.Must(uuid.NewV4()),
		})

		// Create an order and link it to the entitlement
		orders := factory.BuildOrder(suite.DB(), nil, nil)

		// Manually set EntitlementID to a fake UUID to simulate broken preload
		orders.EntitlementID = nil
		orders.Entitlement = nil
		suite.MustSave(&orders)

		// Create a move and link it to the order
		move := factory.BuildMove(suite.DB(), []factory.Customization{
			{
				Model:    orders,
				LinkOnly: true,
			},
		}, nil)

		// Create an MTOShipment linked to the move
		mtoShipment := factory.BuildMTOShipment(suite.DB(), []factory.Customization{
			{
				Model:    move,
				LinkOnly: true,
			},
			{
				Model: models.MTOShipment{
					ShipmentType: models.MTOShipmentTypePPM,
					Status:       models.MTOShipmentStatusDraft,
				},
			},
		}, nil)

		// Initialize a valid PPMShipment properly with the MTOShipment
		newPPMShipment := &models.PPMShipment{
			ShipmentID:            mtoShipment.ID,
			Shipment:              mtoShipment,
			ExpectedDepartureDate: testdatagen.NextValidMoveDate,
			SITExpected:           models.BoolPointer(false),
			PickupAddress: &models.Address{
				StreetAddress1: "987 Other Avenue",
				StreetAddress2: models.StringPointer("P.O. Box 1234"),
				StreetAddress3: models.StringPointer("c/o Another Person"),
				City:           "Des Moines",
				State:          "IA",
				PostalCode:     "50308",
				County:         models.StringPointer("POLK"),
			},
			DestinationAddress: &models.Address{
				StreetAddress1: "987 Other Avenue",
				StreetAddress2: models.StringPointer("P.O. Box 12345"),
				StreetAddress3: models.StringPointer("c/o Another Person"),
				City:           "WALESKA",
				State:          "GA",
				PostalCode:     "30183",
				County:         models.StringPointer("COLUMBIA"),
			},
			HasGunSafe: models.BoolPointer(true),
		}

		ppmEstimator.On(
			"EstimateIncentiveWithDefaultChecks",
			mock.AnythingOfType("*appcontext.appContext"),
			mock.AnythingOfType("models.PPMShipment"),
			mock.AnythingOfType("*models.PPMShipment"),
		).Return(nil, nil, nil).Once()

		ppmEstimator.On(
			"MaxIncentive",
			mock.AnythingOfType("*appcontext.appContext"),
			mock.AnythingOfType("models.PPMShipment"),
			mock.AnythingOfType("*models.PPMShipment"),
		).Return(nil, nil).Once()

		createdPPMShipment, err := ppmShipmentCreator.CreatePPMShipmentWithDefaultCheck(appCtx, newPPMShipment)

		suite.Nil(createdPPMShipment)
		suite.Error(err)
		suite.IsType(apperror.QueryError{}, err)
		suite.Contains(err.Error(), "Move is missing an associated entitlement.")

	})
=======
>>>>>>> 55d542f9
}

func (suite *PPMShipmentSuite) TestPPMShipmentCreator_StatusMapping() {
	ppmEstimator := &mocks.PPMEstimator{}

	creator := NewPPMShipmentCreator(ppmEstimator, address.NewAddressCreator())

	sc := factory.BuildOfficeUserWithRoles(suite.DB(), nil, []roles.RoleType{roles.RoleTypeServicesCounselor})
	session := &auth.Session{
		ApplicationName: auth.OfficeApp,
		UserID:          *sc.UserID,
		IDToken:         "fake token",
	}
<<<<<<< HEAD
	suite.NotEmpty(sc.User.Roles)
	session.ActiveRole = sc.User.Roles[0]
=======
	session.Roles = append(session.Roles, sc.User.Roles...)
>>>>>>> 55d542f9
	appCtx := suite.AppContextWithSessionForTest(session)

	makePPM := func(ms models.MoveStatus) *models.PPMShipment {
		move := factory.BuildMove(suite.DB(), []factory.Customization{{
			Model: models.Move{Status: ms},
		}}, nil)
		shipment := factory.BuildMTOShipment(suite.DB(), []factory.Customization{
			{Model: models.MTOShipment{
				ShipmentType: models.MTOShipmentTypePPM,
				Status:       models.MTOShipmentStatusDraft,
			}},
			{Model: move, LinkOnly: true},
		}, nil)
		return &models.PPMShipment{
			ShipmentID:            shipment.ID,
			Shipment:              shipment,
			ExpectedDepartureDate: testdatagen.NextValidMoveDate,
			SITExpected:           models.BoolPointer(false),
			PPMType:               models.PPMTypeIncentiveBased,
			PickupAddress: &models.Address{
				StreetAddress1: "123 Test St",
				City:           "Tulsa",
				State:          "OK",
				PostalCode:     "74133",
			},
			DestinationAddress: &models.Address{
				StreetAddress1: "456 Test Ave",
				City:           "Beverly Hills",
				State:          "CA",
				PostalCode:     "90210",
			},
		}
	}

	cases := []struct {
		name          string
		moveStatus    models.MoveStatus
		wantPPMStatus models.PPMShipmentStatus
	}{
		{"draft → draft", models.MoveStatusDRAFT, models.PPMShipmentStatusDraft},
		{"needs service counseling → submitted", models.MoveStatusNeedsServiceCounseling, models.PPMShipmentStatusSubmitted},
		{"submitted → waiting on customer", models.MoveStatusSUBMITTED, models.PPMShipmentStatusWaitingOnCustomer},
		{"approvals requested → waiting on customer", models.MoveStatusAPPROVALSREQUESTED, models.PPMShipmentStatusWaitingOnCustomer},
		{"approved → waiting on customer", models.MoveStatusAPPROVED, models.PPMShipmentStatusWaitingOnCustomer},
		{"service counseling completed → waiting on customer", models.MoveStatusServiceCounselingCompleted, models.PPMShipmentStatusWaitingOnCustomer},
	}

	for _, tc := range cases {
		ppmEstimator.On("EstimateIncentiveWithDefaultChecks",
			mock.AnythingOfType("*appcontext.appContext"),
			mock.AnythingOfType("models.PPMShipment"),
			mock.AnythingOfType("*models.PPMShipment")).
			Return(nil, nil, nil).Once()

		ppmEstimator.On("MaxIncentive",
			mock.AnythingOfType("*appcontext.appContext"),
			mock.AnythingOfType("models.PPMShipment"),
			mock.AnythingOfType("*models.PPMShipment")).
			Return(nil, nil, nil).Once()
		ppm := makePPM(tc.moveStatus)
		created, err := creator.CreatePPMShipmentWithDefaultCheck(appCtx, ppm)
		suite.NoError(err, tc.name)
		suite.Equal(tc.wantPPMStatus, created.Status, tc.name)
	}
}<|MERGE_RESOLUTION|>--- conflicted
+++ resolved
@@ -150,7 +150,7 @@
 			ApplicationName: auth.OfficeApp,
 			UserID:          user.ID,
 			IDToken:         "fake token",
-			Roles:           roles.Roles{},
+			ActiveRole:      roles.Role{},
 		}
 
 		appCtx := suite.AppContextWithSessionForTest(session)
@@ -540,7 +540,6 @@
 		suite.NotNil(createdPPMShipment.MaxIncentive)
 		suite.Equal(*createdPPMShipment.MaxIncentive, unit.Cents(maxIncentive))
 	})
-<<<<<<< HEAD
 
 	suite.Run("Can update gun safe authorized when HasGunSafe value changes", func() {
 		appCtx := suite.AppContextWithSessionForTest(&auth.Session{
@@ -683,8 +682,6 @@
 		suite.Contains(err.Error(), "Move is missing an associated entitlement.")
 
 	})
-=======
->>>>>>> 55d542f9
 }
 
 func (suite *PPMShipmentSuite) TestPPMShipmentCreator_StatusMapping() {
@@ -698,12 +695,8 @@
 		UserID:          *sc.UserID,
 		IDToken:         "fake token",
 	}
-<<<<<<< HEAD
 	suite.NotEmpty(sc.User.Roles)
 	session.ActiveRole = sc.User.Roles[0]
-=======
-	session.Roles = append(session.Roles, sc.User.Roles...)
->>>>>>> 55d542f9
 	appCtx := suite.AppContextWithSessionForTest(session)
 
 	makePPM := func(ms models.MoveStatus) *models.PPMShipment {
