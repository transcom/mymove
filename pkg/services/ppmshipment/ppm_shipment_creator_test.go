--- conflicted
+++ resolved
@@ -78,10 +78,7 @@
 				City:           "Des Moines",
 				State:          "IA",
 				PostalCode:     "50308",
-<<<<<<< HEAD
-=======
 				County:         "POLK",
->>>>>>> 57b463dc
 			},
 			DestinationAddress: &models.Address{
 				StreetAddress1: "987 Other Avenue",
@@ -90,10 +87,7 @@
 				City:           "Fort Eisenhower",
 				State:          "GA",
 				PostalCode:     "30183",
-<<<<<<< HEAD
-=======
 				County:         "COLUMBIA",
->>>>>>> 57b463dc
 			},
 		}, nil)
 
