--- conflicted
+++ resolved
@@ -150,10 +150,7 @@
 			ApplicationName: auth.OfficeApp,
 			UserID:          user.ID,
 			IDToken:         "fake token",
-<<<<<<< HEAD
 			ActiveRole:      roles.Role{},
-=======
->>>>>>> 89e831e0
 		}
 
 		appCtx := suite.AppContextWithSessionForTest(session)
@@ -698,11 +695,7 @@
 		IDToken:         "fake token",
 		ActiveRole:      sc.User.Roles[0],
 	}
-<<<<<<< HEAD
 	session.ActiveRole.RoleType = roles.RoleTypeServicesCounselor
-=======
-
->>>>>>> 89e831e0
 	appCtx := suite.AppContextWithSessionForTest(session)
 
 	makePPM := func(ms models.MoveStatus) *models.PPMShipment {
