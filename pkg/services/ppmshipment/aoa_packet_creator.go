--- conflicted
+++ resolved
@@ -84,7 +84,6 @@
 		return nil, dirPath, fmt.Errorf("%s: %w", errMsgPrefix, err)
 	}
 
-<<<<<<< HEAD
 	var closeoutSummary models.PPMCloseoutSummary
 	if isPaymentPacket {
 		closeoutSummary, err = models.GetPPMCloseoutSummary(appCtx.DB(), ppmShipmentID, false)
@@ -92,10 +91,7 @@
 			return nil, dirPath, fmt.Errorf("%s: %w", errMsgPrefix, err)
 		}
 	}
-	page1Data, page2Data, page3Data, err := a.SSWPPMComputer.FormatValuesShipmentSummaryWorksheet(*ssfd, &closeoutSummary, isPaymentPacket)
-=======
-	page1Data, page2Data, page3Data, err := a.SSWPPMComputer.FormatValuesShipmentSummaryWorksheet(appCtx, *ssfd, isPaymentPacket)
->>>>>>> d9bbb640
+	page1Data, page2Data, page3Data, err := a.SSWPPMComputer.FormatValuesShipmentSummaryWorksheet(appCtx, *ssfd, &closeoutSummary, isPaymentPacket)
 	if err != nil {
 		return nil, dirPath, fmt.Errorf("%s: %w", errMsgPrefix, err)
 	}
