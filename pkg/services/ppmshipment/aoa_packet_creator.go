--- conflicted
+++ resolved
@@ -5,10 +5,7 @@
 	"io"
 
 	"github.com/gofrs/uuid"
-<<<<<<< HEAD
-=======
 	"github.com/pkg/errors"
->>>>>>> a1b6501d
 	"github.com/spf13/afero"
 	"go.uber.org/zap"
 
@@ -109,11 +106,7 @@
 	// Find move attached to PPM Shipment
 	move := models.Move(ppmShipment.Shipment.MoveTaskOrder)
 	// This function retrieves all orders and amendments, converts and merges them into one PDF with bookmarks
-<<<<<<< HEAD
-	ordersFile, err := a.PrimeDownloadMoveUploadPDFGenerator.GenerateOrdersWithoutBookmarks(appCtx, services.MoveOrderUploadAll, move)
-=======
 	ordersFile, err := a.PrimeDownloadMoveUploadPDFGenerator.GenerateDownloadMoveUserUploadPDF(appCtx, services.MoveOrderUploadAll, move, false)
->>>>>>> a1b6501d
 	if err != nil {
 		return nil, fmt.Errorf("%s: %w", errMsgPrefix, err)
 	}
