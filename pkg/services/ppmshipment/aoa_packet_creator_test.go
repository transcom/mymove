--- conflicted
+++ resolved
@@ -102,7 +102,6 @@
 
 	err = a.VerifyAOAPacketInternal(appCtx, ppmShipmentID)
 	suite.Error(err)
-<<<<<<< HEAD
 
 }
 
@@ -148,53 +147,6 @@
 
 }
 
-=======
-
-}
-
-func (suite *PPMShipmentSuite) TestCreateAOAPacketNotFound() {
-	mockSSWPPMGenerator := &mocks.SSWPPMGenerator{}
-	mockSSWPPMComputer := &mocks.SSWPPMComputer{}
-	mockPrimeDownloadMoveUploadPDFGenerator := &mocks.PrimeDownloadMoveUploadPDFGenerator{}
-	// mockAOAPacketCreator := &mocks.AOAPacketCreator{}
-	fakeS3 := storageTest.NewFakeS3Storage(true)
-	userUploader, uploaderErr := uploader.NewUserUploader(fakeS3, 25*uploader.MB)
-	suite.FatalNoError(uploaderErr)
-
-	suite.Run("returns an error if the FetchDataShipmentSummaryWorksheet returns an error", func() {
-
-		appCtx := suite.AppContextForTest()
-
-		ppmshipment := factory.BuildPPMShipmentReadyForFinalCustomerCloseOutWithAllDocTypes(suite.DB(), userUploader)
-
-		ppmShipmentID := ppmshipment.ID
-		errMsgPrefix := "error creating AOA packet"
-
-		// Create an instance of aoaPacketCreator with mock dependencies
-		a := &aoaPacketCreator{
-			SSWPPMGenerator:                     mockSSWPPMGenerator,
-			SSWPPMComputer:                      mockSSWPPMComputer,
-			PrimeDownloadMoveUploadPDFGenerator: mockPrimeDownloadMoveUploadPDFGenerator,
-			UserUploader:                        *userUploader,
-		}
-		fakeErr := apperror.NewNotFoundError(ppmShipmentID, "while looking for PPMShipment")
-		fakeErrWithWrap := fmt.Errorf("%s: %w", errMsgPrefix, fakeErr)
-
-		// Define mock behavior for FetchDataShipmentSummaryWorksheetFormData
-		mockSSWPPMComputer.On("FetchDataShipmentSummaryWorksheetFormData", mock.AnythingOfType("*appcontext.appContext"), mock.AnythingOfType("*auth.Session"), mock.AnythingOfType("uuid.UUID")).Return(nil, fakeErr)
-
-		// Test case: returns an error if FetchDataShipmentSummaryWorksheetFormData returns an error
-		packet, err := a.CreateAOAPacket(appCtx, ppmShipmentID)
-		suite.Error(err, err)
-		suite.Equal(fakeErrWithWrap, err)
-		if packet != nil {
-			println("packet exists")
-		}
-	})
-
-}
-
->>>>>>> 166a667b
 func (suite *PPMShipmentSuite) TestCreateAOAPacketFull() {
 	SSWPPMComputer := shipmentsummaryworksheet.NewSSWPPMComputer()
 	ppmGenerator, err := shipmentsummaryworksheet.NewSSWPPMGenerator()
@@ -229,21 +181,12 @@
 	ordersType := internalmessages.OrdersTypePERMANENTCHANGEOFSTATION
 	yuma := factory.FetchOrBuildCurrentDutyLocation(suite.DB())
 	fortGordon := factory.FetchOrBuildOrdersDutyLocation(suite.DB())
-<<<<<<< HEAD
-	rank := models.ServiceMemberRankE9
-=======
 	grade := models.ServiceMemberGradeE9
->>>>>>> 166a667b
 	ppmShipment := factory.BuildPPMShipment(suite.DB(), []factory.Customization{
 		{
 			Model: models.Order{
 				OrdersType: ordersType,
-<<<<<<< HEAD
-				// UploadedOrders:          document,
-				UploadedAmendedOrdersID: &order.UploadedOrdersID,
-=======
 				Grade:      &grade,
->>>>>>> 166a667b
 			},
 		},
 		{
@@ -257,14 +200,6 @@
 			Type:     &factory.DutyLocations.OriginDutyLocation,
 		},
 		{
-<<<<<<< HEAD
-			Model: models.ServiceMember{
-				Rank: &rank,
-			},
-		},
-		{
-=======
->>>>>>> 166a667b
 			Model: models.SignedCertification{},
 		},
 	}, nil)
