package order

import (
	"database/sql"
	"fmt"
	"strings"
	"time"

	"github.com/gobuffalo/pop/v6"
	"github.com/gofrs/uuid"
	"go.uber.org/zap"

	"github.com/transcom/mymove/pkg/appcontext"
	"github.com/transcom/mymove/pkg/apperror"
	"github.com/transcom/mymove/pkg/db/utilities"
	"github.com/transcom/mymove/pkg/models"
	"github.com/transcom/mymove/pkg/models/roles"
	"github.com/transcom/mymove/pkg/services"
	officeuser "github.com/transcom/mymove/pkg/services/office_user"
)

// Since timestamps in a postgres DB are stored with at the microsecond precision, we want to ensure that we are checking all timestamps up until that point to prevent moves from not showing up
// If we only checked values to the second mark, moves towards the end of the day (post 23:59:59 but before 00:00:00) would be lost and not properly show up in the associated filter
const RFC3339Micro = "2006-01-02T15:04:05.999999Z07:00"

type orderFetcher struct {
}

// QueryOption defines the type for the functional arguments used for private functions in OrderFetcher
type QueryOption func(*pop.Query)

func (f orderFetcher) ListOrders(appCtx appcontext.AppContext, officeUserID uuid.UUID, params *services.ListOrderParams) ([]models.Move, int, error) {
	var moves []models.Move

	var officeUserGbloc string
	if params.ViewAsGBLOC != nil {
		officeUserGbloc = *params.ViewAsGBLOC
	} else {
		var gblocErr error
		gblocFetcher := officeuser.NewOfficeUserGblocFetcher()
		officeUserGbloc, gblocErr = gblocFetcher.FetchGblocForOfficeUser(appCtx, officeUserID)
		if gblocErr != nil {
			return []models.Move{}, 0, gblocErr
		}
	}

	privileges, err := models.FetchPrivilegesForUser(appCtx.DB(), appCtx.Session().UserID)
	if err != nil {
		appCtx.Logger().Error("Error retreiving user privileges", zap.Error(err))
	}

	// Alright let's build our query based on the filters we got from the handler. These use the FilterOption type above.
	// Essentially these are private functions that return query objects that we can mash together to form a complete
	// query from modular parts.

	// The services counselor queue does not base exclude marine results.
	// Only the TIO and TOO queues should.
	needsCounseling := false
	if len(params.Status) > 0 {
		for _, status := range params.Status {
			if status == string(models.MoveStatusNeedsServiceCounseling) {
				needsCounseling = true
			}
		}
	}

	ppmCloseoutGblocs := officeUserGbloc == "NAVY" || officeUserGbloc == "TVCB" || officeUserGbloc == "USCG"

	// Services Counselors in closeout GBLOCs should only see closeout moves
	if needsCounseling && ppmCloseoutGblocs && params.NeedsPPMCloseout != nil && !*params.NeedsPPMCloseout {
		return []models.Move{}, 0, nil
	}

	branchQuery := branchFilter(params.Branch, needsCounseling, ppmCloseoutGblocs)

	// If the user is associated with the USMC GBLOC we want to show them ALL the USMC moves, so let's override here.
	// We also only want to do the gbloc filtering thing if we aren't a USMC user, which we cover with the else.
	// var gblocQuery QueryOption
	var gblocToFilterBy *string
	if officeUserGbloc == "USMC" && !needsCounseling {
		branchQuery = branchFilter(models.StringPointer(string(models.AffiliationMARINES)), needsCounseling, ppmCloseoutGblocs)
		gblocToFilterBy = params.OriginGBLOC
	} else {
		gblocToFilterBy = &officeUserGbloc
	}

	// We need to use three different GBLOC filter queries because:
	//  - The Services Counselor queue filters based on the GBLOC of the origin duty location's
	//    transportation office
	//  - There is a separate queue for the GBLOCs: NAVY, TVCB and USCG. These GBLOCs are used by SC doing PPM Closeout
	//  - The TOO queue uses the GBLOC we get from examining the postal code of the first shipment's
	//    pickup address. However, if that shipment happens to be an NTS-Release, we instead drop
	//    back to the GBLOC of the origin duty location's transportation office since an NTS-Release
	//    does not populate the pickup address field.
	var gblocQuery QueryOption
	if ppmCloseoutGblocs {
		gblocQuery = gblocFilterForPPMCloseoutForNavyMarineAndCG(gblocToFilterBy)
	} else if needsCounseling {
		gblocQuery = gblocFilterForSC(gblocToFilterBy)
	} else if params.NeedsPPMCloseout != nil && *params.NeedsPPMCloseout {
		gblocQuery = gblocFilterForSCinArmyAirForce(gblocToFilterBy)
	} else {
		gblocQuery = gblocFilterForTOO(gblocToFilterBy)
	}
	locatorQuery := locatorFilter(params.Locator)
	dodIDQuery := dodIDFilter(params.DodID)
	emplidQuery := emplidFilter(params.Emplid)
	lastNameQuery := lastNameFilter(params.LastName)
	originDutyLocationQuery := originDutyLocationFilter(params.OriginDutyLocation)
	destinationDutyLocationQuery := destinationDutyLocationFilter(params.DestinationDutyLocation)
	moveStatusQuery := moveStatusFilter(params.Status)
	submittedAtQuery := submittedAtFilter(params.SubmittedAt)
	appearedInTOOAtQuery := appearedInTOOAtFilter(params.AppearedInTOOAt)
	requestedMoveDateQuery := requestedMoveDateFilter(params.RequestedMoveDate)
	closeoutInitiatedQuery := closeoutInitiatedFilter(params.CloseoutInitiated)
	closeoutLocationQuery := closeoutLocationFilter(params.CloseoutLocation, ppmCloseoutGblocs)
	ppmTypeQuery := ppmTypeFilter(params.PPMType)
	ppmStatusQuery := ppmStatusFilter(params.PPMStatus)
	SCAssignedUserQuery := SCAssignedUserFilter(params.SCAssignedUser)
	sortOrderQuery := sortOrder(params.Sort, params.Order, ppmCloseoutGblocs)
	counselingQuery := counselingOfficeFilter(params.CounselingOffice)
	// Adding to an array so we can iterate over them and apply the filters after the query structure is set below
<<<<<<< HEAD
	options := [18]QueryOption{branchQuery, locatorQuery, dodIDQuery, emplidQuery, lastNameQuery, originDutyLocationQuery, destinationDutyLocationQuery, moveStatusQuery, gblocQuery, submittedAtQuery, appearedInTOOAtQuery, requestedMoveDateQuery, ppmTypeQuery, closeoutInitiatedQuery, closeoutLocationQuery, ppmStatusQuery, sortOrderQuery, counselingQuery}
=======
	options := [19]QueryOption{branchQuery, locatorQuery, dodIDQuery, emplidQuery, lastNameQuery, originDutyLocationQuery, destinationDutyLocationQuery, moveStatusQuery, gblocQuery, submittedAtQuery, appearedInTOOAtQuery, requestedMoveDateQuery, ppmTypeQuery, closeoutInitiatedQuery, closeoutLocationQuery, ppmStatusQuery, sortOrderQuery, SCAssignedUserQuery, counselingQuery}

>>>>>>> 00088cb6
	var query *pop.Query
	if ppmCloseoutGblocs {
		query = appCtx.DB().Q().Scope(utilities.ExcludeDeletedScope(models.MTOShipment{})).EagerPreload(
			"Orders.ServiceMember",
			"Orders.NewDutyLocation.Address",
			"Orders.OriginDutyLocation.Address",
			"Orders.Entitlement",
			"Orders.OrdersType",
			"MTOShipments.PPMShipment",
			"LockedByOfficeUser",
		).InnerJoin("orders", "orders.id = moves.orders_id").
			InnerJoin("service_members", "orders.service_member_id = service_members.id").
			InnerJoin("mto_shipments", "moves.id = mto_shipments.move_id").
			InnerJoin("ppm_shipments", "ppm_shipments.shipment_id = mto_shipments.id").
			InnerJoin("duty_locations as origin_dl", "orders.origin_duty_location_id = origin_dl.id").
			LeftJoin("duty_locations as dest_dl", "dest_dl.id = orders.new_duty_location_id").
			LeftJoin("office_users", "office_users.id = moves.locked_by").
			Where("show = ?", models.BoolPointer(true))

		if !privileges.HasPrivilege(models.PrivilegeTypeSafety) {
			query.Where("orders.orders_type != (?)", "SAFETY")
		}
	} else {
		query = appCtx.DB().Q().Scope(utilities.ExcludeDeletedScope(models.MTOShipment{})).EagerPreload(
			"Orders.ServiceMember",
			"Orders.NewDutyLocation.Address",
			"Orders.OriginDutyLocation.Address",
			// See note further below about having to do this in a separate Load call due to a Pop issue.
			// "Orders.OriginDutyLocation.TransportationOffice",
			"Orders.Entitlement",
			"Orders.OrdersType",
			"MTOShipments",
			"MTOServiceItems",
			"ShipmentGBLOC",
			"MTOShipments.PPMShipment",
			"CloseoutOffice",
			"LockedByOfficeUser",
			"CounselingOffice",
			"SCAssignedUser",
		).InnerJoin("orders", "orders.id = moves.orders_id").
			InnerJoin("service_members", "orders.service_member_id = service_members.id").
			InnerJoin("mto_shipments", "moves.id = mto_shipments.move_id").
			InnerJoin("duty_locations as origin_dl", "orders.origin_duty_location_id = origin_dl.id").
			// Need to use left join because some duty locations do not have transportation offices
			LeftJoin("transportation_offices as origin_to", "origin_dl.transportation_office_id = origin_to.id").
			// If a customer puts in an invalid ZIP for their pickup address, it won't show up in this view,
			// and we don't want it to get hidden from services counselors.
			LeftJoin("move_to_gbloc", "move_to_gbloc.move_id = moves.id").
			LeftJoin("duty_locations as dest_dl", "dest_dl.id = orders.new_duty_location_id").
			LeftJoin("office_users", "office_users.id = moves.locked_by").
			LeftJoin("transportation_offices", "moves.counseling_transportation_office_id = transportation_offices.id").
<<<<<<< HEAD
=======
			LeftJoin("office_users as assigned_user", "moves.sc_assigned_id  = assigned_user.id").
>>>>>>> 00088cb6
			Where("show = ?", models.BoolPointer(true))

		if !privileges.HasPrivilege(models.PrivilegeTypeSafety) {
			query.Where("orders.orders_type != (?)", "SAFETY")
		}
		if params.NeedsPPMCloseout != nil {
			if *params.NeedsPPMCloseout {
				query.InnerJoin("ppm_shipments", "ppm_shipments.shipment_id = mto_shipments.id").
					LeftJoin("transportation_offices as closeout_to", "closeout_to.id = moves.closeout_office_id").
					Where("ppm_shipments.status IN (?)", models.PPMShipmentStatusWaitingOnCustomer, models.PPMShipmentStatusNeedsCloseout).
					Where("service_members.affiliation NOT IN (?)", models.AffiliationNAVY, models.AffiliationMARINES, models.AffiliationCOASTGUARD)
			} else {
				query.LeftJoin("ppm_shipments", "ppm_shipments.shipment_id = mto_shipments.id").
					Where("(ppm_shipments.status IS NULL OR ppm_shipments.status NOT IN (?))", models.PPMShipmentStatusWaitingOnCustomer, models.PPMShipmentStatusNeedsCloseout, models.PPMShipmentStatusCloseoutComplete)
			}
		} else {
			if appCtx.Session().Roles.HasRole(roles.RoleTypeTOO) {
				query.Where("(moves.ppm_type IS NULL OR (moves.ppm_type = 'PARTIAL' or (moves.ppm_type = 'FULL' and origin_dl.provides_services_counseling = 'false')))")
			}
			// TODO  not sure we'll need this once we're in a situation where closeout param is always passed
			query.LeftJoin("ppm_shipments", "ppm_shipments.shipment_id = mto_shipments.id")
		}
	}

	for _, option := range options {
		if option != nil {
			option(query) // mutates
		}
	}

	// Pass zeros into paginate in this case. Which will give us 1 page and 20 per page respectively
	if params.Page == nil {
		params.Page = models.Int64Pointer(0)
	}
	if params.PerPage == nil {
		params.PerPage = models.Int64Pointer(0)
	}

	var groupByColumms []string
	groupByColumms = append(groupByColumms, "service_members.id", "orders.id", "origin_dl.id")

	if params.Sort != nil && *params.Sort == "originDutyLocation" {
		groupByColumms = append(groupByColumms, "origin_dl.name")
	}

	if params.Sort != nil && *params.Sort == "destinationDutyLocation" {
		groupByColumms = append(groupByColumms, "dest_dl.name")
	}

	if params.Sort != nil && *params.Sort == "originGBLOC" {
		groupByColumms = append(groupByColumms, "origin_to.id")
	}

	if params.Sort != nil && *params.Sort == "closeoutLocation" && !ppmCloseoutGblocs {
		groupByColumms = append(groupByColumms, "closeout_to.id")
	}

	if params.Sort != nil && *params.Sort == "ppmStatus" {
		groupByColumms = append(groupByColumms, "ppm_shipments.id")
	}

	if params.Sort != nil && *params.Sort == "counselingOffice" {
		groupByColumms = append(groupByColumms, "transportation_offices.id")
	}
<<<<<<< HEAD
=======
	if params.Sort != nil && *params.Sort == "assignedTo" {
		groupByColumms = append(groupByColumms, "assigned_user.last_name", "assigned_user.first_name")
	}
>>>>>>> 00088cb6

	err = query.GroupBy("moves.id", groupByColumms...).Paginate(int(*params.Page), int(*params.PerPage)).All(&moves)
	if err != nil {
		return []models.Move{}, 0, err
	}
	// Get the count
	count := query.Paginator.TotalEntriesSize

	// Services Counselors in PPM Closeout GBLOCs should see their closeout GBLOC in the CloseoutOffice field for every
	// move.
	// We send that field back as a Transportation Office, and the transportation office's name gets displayed.
	// There are transportation offices corresponding to each of the closeout GBLOCs, but their names don't match what
	// we want displayed. So our options are to either fake a transportation office here that has the closeout GBLOC for
	// its name, or use a real transportation office, and have the frontend render it differently if it detects that
	// it's a closeout office. We went with the former approach to keep the logic contained on the backend.
	overwriteCloseoutOfficeWithGBLOC := ppmCloseoutGblocs && params.NeedsPPMCloseout != nil && *params.NeedsPPMCloseout
	closeoutOffice := models.TransportationOffice{
		Name: officeUserGbloc,
	}

	for i := range moves {
		// There appears to be a bug in Pop for EagerPreload when you have two or more eager paths with 3+ levels
		// where the first 2 levels match.  For example:
		//   "Orders.OriginDutyLocation.Address" and "Orders.OriginDutyLocation.TransportationOffice"
		// In those cases, only the last relationship is loaded in the results.  So, we can only do one of the paths
		// in the EagerPreload above and request the second one explicitly with a separate Load call.
		//
		// Note that we also had a problem before with Eager as well.  Here's what we found with it:
		//   Due to a bug in pop (https://github.com/gobuffalo/pop/issues/578), we
		//   cannot eager load the address as "OriginDutyLocation.Address" because
		//   OriginDutyLocation is a pointer.
		if moves[i].Orders.OriginDutyLocation != nil {
			loadErr := appCtx.DB().Load(moves[i].Orders.OriginDutyLocation, "TransportationOffice")
			if loadErr != nil {
				return []models.Move{}, 0, err
			}
		}

		err := appCtx.DB().Load(&moves[i].Orders.ServiceMember, "BackupContacts")
		if err != nil {
			return []models.Move{}, 0, err
		}

		// Overwrite each move's closeout office if we are in a PPM closeout GBLOC
		if overwriteCloseoutOfficeWithGBLOC {
			moves[i].CloseoutOffice = &closeoutOffice
		}
	}

	return moves, count, nil
}

func (f orderFetcher) ListAllOrderLocations(appCtx appcontext.AppContext, officeUserID uuid.UUID, params *services.ListOrderParams) ([]models.Move, error) {
	var moves []models.Move
	var transportationOffice models.TransportationOffice
	// select the GBLOC associated with the transportation office of the session's current office user
	err := appCtx.DB().Q().
		Join("office_users", "transportation_offices.id = office_users.transportation_office_id").
		Where("office_users.id = ?", officeUserID).First(&transportationOffice)

	if err != nil {
		return []models.Move{}, err
	}

	privileges, err := models.FetchPrivilegesForUser(appCtx.DB(), appCtx.Session().UserID)
	if err != nil {
		appCtx.Logger().Error("Error retreiving user privileges", zap.Error(err))
	}

	officeUserGbloc := transportationOffice.Gbloc

	// Alright let's build our query based on the filters we got from the handler. These use the FilterOption type above.
	// Essentially these are private functions that return query objects that we can mash together to form a complete
	// query from modular parts.

	// The services counselor queue does not base exclude marine results.
	// Only the TIO and TOO queues should.
	needsCounseling := false
	if len(params.Status) > 0 {
		for _, status := range params.Status {
			if status == string(models.MoveStatusNeedsServiceCounseling) {
				needsCounseling = true
			}
		}
	}

	ppmCloseoutGblocs := officeUserGbloc == "NAVY" || officeUserGbloc == "TVCB" || officeUserGbloc == "USCG"

	// Services Counselors in closeout GBLOCs should only see closeout moves
	if needsCounseling && ppmCloseoutGblocs && params.NeedsPPMCloseout != nil && !*params.NeedsPPMCloseout {
		return []models.Move{}, nil
	}

	branchQuery := branchFilter(params.Branch, needsCounseling, ppmCloseoutGblocs)

	// If the user is associated with the USMC GBLOC we want to show them ALL the USMC moves, so let's override here.
	// We also only want to do the gbloc filtering thing if we aren't a USMC user, which we cover with the else.
	// var gblocQuery QueryOption
	var gblocToFilterBy *string
	if officeUserGbloc == "USMC" && !needsCounseling {
		branchQuery = branchFilter(models.StringPointer(string(models.AffiliationMARINES)), needsCounseling, ppmCloseoutGblocs)
		gblocToFilterBy = &officeUserGbloc
	}

	// We need to use three different GBLOC filter queries because:
	//  - The Services Counselor queue filters based on the GBLOC of the origin duty location's
	//    transportation office
	//  - There is a separate queue for the GBLOCs: NAVY, TVCB and USCG. These GBLOCs are used by SC doing PPM Closeout
	//  - The TOO queue uses the GBLOC we get from examining the postal code of the first shipment's
	//    pickup address. However, if that shipment happens to be an NTS-Release, we instead drop
	//    back to the GBLOC of the origin duty location's transportation office since an NTS-Release
	//    does not populate the pickup address field.
	var gblocQuery QueryOption
	if ppmCloseoutGblocs {
		gblocQuery = gblocFilterForPPMCloseoutForNavyMarineAndCG(gblocToFilterBy)
	} else if needsCounseling {
		gblocQuery = gblocFilterForSC(gblocToFilterBy)
	} else if params.NeedsPPMCloseout != nil && *params.NeedsPPMCloseout {
		gblocQuery = gblocFilterForSCinArmyAirForce(gblocToFilterBy)
	} else {
		gblocQuery = gblocFilterForTOO(gblocToFilterBy)
	}
	moveStatusQuery := moveStatusFilter(params.Status)
	// Adding to an array so we can iterate over them and apply the filters after the query structure is set below
	options := [15]QueryOption{branchQuery, moveStatusQuery, gblocQuery}

	var query *pop.Query
	if ppmCloseoutGblocs {
		query = appCtx.DB().Q().Scope(utilities.ExcludeDeletedScope(models.MTOShipment{})).EagerPreload(
			"Orders.ServiceMember",
			"Orders.NewDutyLocation.Address",
			"Orders.OriginDutyLocation.Address",
			"Orders.Entitlement",
			"Orders.OrdersType",
			"MTOShipments.PPMShipment",
			"LockedByOfficeUser",
		).InnerJoin("orders", "orders.id = moves.orders_id").
			InnerJoin("service_members", "orders.service_member_id = service_members.id").
			InnerJoin("mto_shipments", "moves.id = mto_shipments.move_id").
			InnerJoin("ppm_shipments", "ppm_shipments.shipment_id = mto_shipments.id").
			InnerJoin("duty_locations as origin_dl", "orders.origin_duty_location_id = origin_dl.id").
			LeftJoin("duty_locations as dest_dl", "dest_dl.id = orders.new_duty_location_id").
			LeftJoin("office_users", "office_users.id = moves.locked_by").
			Where("show = ?", models.BoolPointer(true))

		if !privileges.HasPrivilege(models.PrivilegeTypeSafety) {
			query.Where("orders.orders_type != (?)", models.PrivilegeSearchTypeSafety)
		}
	} else {
		query = appCtx.DB().Q().Scope(utilities.ExcludeDeletedScope(models.MTOShipment{})).EagerPreload(
			"Orders.ServiceMember",
			"Orders.NewDutyLocation.Address",
			"Orders.OriginDutyLocation.Address",
			"Orders.Entitlement",
			"Orders.OrdersType",
			"MTOShipments",
			"MTOServiceItems",
			"ShipmentGBLOC",
			"MTOShipments.PPMShipment",
			"CloseoutOffice",
			"LockedByOfficeUser",
		).InnerJoin("orders", "orders.id = moves.orders_id").
			InnerJoin("service_members", "orders.service_member_id = service_members.id").
			InnerJoin("mto_shipments", "moves.id = mto_shipments.move_id").
			InnerJoin("duty_locations as origin_dl", "orders.origin_duty_location_id = origin_dl.id").
			// Need to use left join because some duty locations do not have transportation offices
			LeftJoin("transportation_offices as origin_to", "origin_dl.transportation_office_id = origin_to.id").
			// If a customer puts in an invalid ZIP for their pickup address, it won't show up in this view,
			// and we don't want it to get hidden from services counselors.
			LeftJoin("move_to_gbloc", "move_to_gbloc.move_id = moves.id").
			LeftJoin("duty_locations as dest_dl", "dest_dl.id = orders.new_duty_location_id").
			LeftJoin("office_users", "office_users.id = moves.locked_by").
			Where("show = ?", models.BoolPointer(true))

		if !privileges.HasPrivilege(models.PrivilegeTypeSafety) {
			query.Where("orders.orders_type != (?)", models.PrivilegeSearchTypeSafety)
		}

		if params.NeedsPPMCloseout != nil {
			if *params.NeedsPPMCloseout {
				query.InnerJoin("ppm_shipments", "ppm_shipments.shipment_id = mto_shipments.id").
					Where("ppm_shipments.status IN (?)", models.PPMShipmentStatusWaitingOnCustomer, models.PPMShipmentStatusNeedsCloseout, models.PPMShipmentStatusCloseoutComplete).
					Where("service_members.affiliation NOT IN (?)", models.AffiliationNAVY, models.AffiliationMARINES, models.AffiliationCOASTGUARD)
			} else {
				query.LeftJoin("ppm_shipments", "ppm_shipments.shipment_id = mto_shipments.id").
					Where("(ppm_shipments.status IS NULL OR ppm_shipments.status NOT IN (?))", models.PPMShipmentStatusWaitingOnCustomer, models.PPMShipmentStatusNeedsCloseout, models.PPMShipmentStatusCloseoutComplete)
			}
		} else {
			if appCtx.Session().Roles.HasRole(roles.RoleTypeTOO) {
				query.Where("(moves.ppm_type IS NULL OR (moves.ppm_type = (?) or (moves.ppm_type = (?) and origin_dl.provides_services_counseling = 'false')))", models.MovePPMTypePARTIAL, models.MovePPMTypeFULL)
			}
			query.LeftJoin("ppm_shipments", "ppm_shipments.shipment_id = mto_shipments.id")
		}
	}

	for _, option := range options {
		if option != nil {
			option(query) // mutates
		}
	}

	var groupByColumms []string
	groupByColumms = append(groupByColumms, "service_members.id", "orders.id", "origin_dl.id")

	err = query.GroupBy("moves.id", groupByColumms...).All(&moves)
	if err != nil {
		return []models.Move{}, err
	}

	return moves, nil
}

// NewOrderFetcher creates a new struct with the service dependencies
func NewOrderFetcher() services.OrderFetcher {
	return &orderFetcher{}
}

// FetchOrder retrieves an Order for a given UUID
func (f orderFetcher) FetchOrder(appCtx appcontext.AppContext, orderID uuid.UUID) (*models.Order, error) {
	order := &models.Order{}
	err := appCtx.DB().Q().Eager(
		"ServiceMember.BackupContacts",
		"ServiceMember.ResidentialAddress",
		"NewDutyLocation.Address",
		"OriginDutyLocation",
		"Entitlement",
		"Moves",
	).Find(order, orderID)

	if err != nil {
		switch err {
		case sql.ErrNoRows:
			return &models.Order{}, apperror.NewNotFoundError(orderID, "")
		default:
			return &models.Order{}, apperror.NewQueryError("Order", err, "")
		}
	}

	// Due to a bug in pop (https://github.com/gobuffalo/pop/issues/578), we
	// cannot eager load the address as "OriginDutyLocation.Address" because
	// OriginDutyLocation is a pointer.
	if order.OriginDutyLocation != nil {
		err = appCtx.DB().Load(order.OriginDutyLocation, "Address")
		if err != nil {
			return order, err
		}
	}

	return order, nil
}

// These are a bunch of private functions that are used to cobble our list Orders filters together.
func branchFilter(branch *string, needsCounseling bool, ppmCloseoutGblocs bool) QueryOption {
	return func(query *pop.Query) {
		if branch == nil && !needsCounseling && !ppmCloseoutGblocs {
			query.Where("service_members.affiliation != ?", models.AffiliationMARINES)
		}
		if branch != nil {
			query.Where("service_members.affiliation ILIKE ?", *branch)
		}
	}
}

func lastNameFilter(lastName *string) QueryOption {
	return func(query *pop.Query) {
		if lastName != nil {
			nameSearch := fmt.Sprintf("%s%%", *lastName)
			query.Where("service_members.last_name ILIKE ?", nameSearch)
		}
	}
}

func dodIDFilter(dodID *string) QueryOption {
	return func(query *pop.Query) {
		if dodID != nil {
			query.Where("service_members.edipi = ?", dodID)
		}
	}
}

func emplidFilter(emplid *string) QueryOption {
	return func(query *pop.Query) {
		if emplid != nil {
			query.Where("service_members.emplid = ?", emplid)
		}
	}
}

func locatorFilter(locator *string) QueryOption {
	return func(query *pop.Query) {
		if locator != nil {
			query.Where("moves.locator = ?", strings.ToUpper(*locator))
		}
	}
}

func originDutyLocationFilter(originDutyLocation []string) QueryOption {
	return func(query *pop.Query) {
		if len(originDutyLocation) > 0 {
			query.Where("origin_dl.name IN (?)", originDutyLocation)
		}
	}
}

func destinationDutyLocationFilter(destinationDutyLocation *string) QueryOption {
	return func(query *pop.Query) {
		if destinationDutyLocation != nil {
			nameSearch := fmt.Sprintf("%s%%", *destinationDutyLocation)
			query.Where("dest_dl.name ILIKE ?", nameSearch)
		}
	}
}

func counselingOfficeFilter(office *string) QueryOption {
	return func(query *pop.Query) {
		if office != nil {
			query.Where("transportation_offices.name ILIKE ?", "%"+*office+"%")
		}
	}
}

func moveStatusFilter(statuses []string) QueryOption {
	return func(query *pop.Query) {
		// If we have statuses let's use them
		if len(statuses) > 0 {
			query.Where("moves.status IN (?)", statuses)
		}
	}
}

func submittedAtFilter(submittedAt *time.Time) QueryOption {
	return func(query *pop.Query) {
		if submittedAt != nil {
			// Between is inclusive, so the end date is set to 1 milsecond prior to the next day
			submittedAtEnd := submittedAt.AddDate(0, 0, 1).Add(-1 * time.Millisecond)
			query.Where("moves.submitted_at between ? and ?", submittedAt.Format(time.RFC3339), submittedAtEnd.Format(time.RFC3339))
		}
	}
}

func appearedInTOOAtFilter(appearedInTOOAt *time.Time) QueryOption {
	return func(query *pop.Query) {
		if appearedInTOOAt != nil {
			start := appearedInTOOAt.Format(RFC3339Micro)
			// Between is inclusive, so the end date is set to 1 microsecond prior to the next day
			appearedInTOOAtEnd := appearedInTOOAt.AddDate(0, 0, 1).Add(-1 * time.Microsecond)
			end := appearedInTOOAtEnd.Format(RFC3339Micro)
			query.Where("(moves.submitted_at between ? AND ? OR moves.service_counseling_completed_at between ? AND ? OR moves.approvals_requested_at between ? AND ?)", start, end, start, end, start, end)
		}
	}
}

func requestedMoveDateFilter(requestedMoveDate *string) QueryOption {
	return func(query *pop.Query) {
		if requestedMoveDate != nil {
			query.Where("(mto_shipments.requested_pickup_date = ? OR ppm_shipments.expected_departure_date = ? OR (mto_shipments.shipment_type = 'HHG_OUTOF_NTS_DOMESTIC' AND mto_shipments.requested_delivery_date = ?))", *requestedMoveDate, *requestedMoveDate, *requestedMoveDate)
		}
	}
}

func closeoutInitiatedFilter(closeoutInitiated *time.Time) QueryOption {
	return func(query *pop.Query) {
		if closeoutInitiated != nil {
			// Between is inclusive, so the end date is set to 1 microsecond prior to the next day
			closeoutInitiatedEnd := closeoutInitiated.AddDate(0, 0, 1).Add(-1 * time.Microsecond)
			query.Having("MAX(ppm_shipments.submitted_at) between ? and ?", closeoutInitiated.Format(RFC3339Micro), closeoutInitiatedEnd.Format(RFC3339Micro))
		}
	}
}

func ppmTypeFilter(ppmType *string) QueryOption {
	return func(query *pop.Query) {
		if ppmType != nil {
			query.Where("moves.ppm_type = ?", *ppmType)
		}
	}
}

func ppmStatusFilter(ppmStatus *string) QueryOption {
	return func(query *pop.Query) {
		if ppmStatus != nil {
			query.Where("ppm_shipments.status = ?", *ppmStatus)
		}
	}
}
func SCAssignedUserFilter(scAssigned *string) QueryOption {
	return func(query *pop.Query) {
		if scAssigned != nil {
			query.Where("f_unaccent(lower(?)) % searchable_full_name(assigned_user.first_name, assigned_user.last_name)", *scAssigned)
		}
	}
}

func closeoutLocationFilter(closeoutLocation *string, ppmCloseoutGblocs bool) QueryOption {
	return func(query *pop.Query) {
		// If the office user is in a closeout gbloc, every single result they're seeing will have
		// the same closeout location, which will be identical to their gbloc, so there's no reason
		// to do this search.
		if closeoutLocation != nil && !ppmCloseoutGblocs {
			nameSearch := fmt.Sprintf("%s%%", *closeoutLocation)
			query.Where("closeout_to.name ILIKE ?", nameSearch)
		}
	}
}

func gblocFilterForSC(gbloc *string) QueryOption {
	// The SC should only see moves where the origin duty location's GBLOC matches the given GBLOC.
	return func(query *pop.Query) {
		if gbloc != nil {
			query.Where("orders.gbloc = ?", *gbloc)
		}
	}
}

func gblocFilterForTOO(gbloc *string) QueryOption {
	// The TOO should only see moves where the GBLOC for the first shipment's pickup address matches the given GBLOC
	// unless we're dealing with an NTS-Release shipment. For NTS-Release shipments, we drop back to looking at the
	// origin duty location's GBLOC since an NTS-Release does not populate the pickup address.
	return func(query *pop.Query) {
		if gbloc != nil {
			// Note: extra parens necessary to keep precedence correct when AND'ing all filters together.
			query.Where("((mto_shipments.shipment_type != ? AND move_to_gbloc.gbloc = ?) OR (mto_shipments.shipment_type = ? AND orders.gbloc = ?))",
				models.MTOShipmentTypeHHGOutOfNTSDom, *gbloc, models.MTOShipmentTypeHHGOutOfNTSDom, *gbloc)
		}
	}
}

func gblocFilterForSCinArmyAirForce(gbloc *string) QueryOption {
	// A services counselor in a transportation office that provides Services Counseling should see all moves with PPMs that have selected a closeout office that matches the GBLOC of their transportation office that is in waiting for customer, needs payment approval, or payment approved statuses. The Army and Air Force SCs should see moves in the PPM closeout Tab when the postal code or origin duty station is in a different GBLOC.
	return func(query *pop.Query) {
		if gbloc != nil {
			query.Where("mto_shipments.shipment_type = ? AND closeout_to.gbloc = ?", models.MTOShipmentTypePPM, *gbloc)
		}
	}
}

func gblocFilterForPPMCloseoutForNavyMarineAndCG(gbloc *string) QueryOption {
	// For PPM Closeout the SC should see moves that have ppm shipments
	// And the GBLOC should map to the service member's affiliation
	navyGbloc := "NAVY"
	tvcbGbloc := "TVCB"
	uscgGbloc := "USCG"
	return func(query *pop.Query) {
		if gbloc != nil {
			if *gbloc == navyGbloc {
				query.Where("mto_shipments.shipment_type = ? AND service_members.affiliation = ? AND ppm_shipments.status = ?", models.MTOShipmentTypePPM, models.AffiliationNAVY, models.PPMShipmentStatusNeedsCloseout)
			} else if *gbloc == tvcbGbloc {
				query.Where("mto_shipments.shipment_type = ? AND service_members.affiliation = ? AND ppm_shipments.status = ?", models.MTOShipmentTypePPM, models.AffiliationMARINES, models.PPMShipmentStatusNeedsCloseout)
			} else if *gbloc == uscgGbloc {
				query.Where("mto_shipments.shipment_type = ? AND service_members.affiliation = ? AND ppm_shipments.status = ?", models.MTOShipmentTypePPM, models.AffiliationCOASTGUARD, models.PPMShipmentStatusNeedsCloseout)
			}
		}
	}
}

func sortOrder(sort *string, order *string, ppmCloseoutGblocs bool) QueryOption {
	parameters := map[string]string{
		"lastName":                "service_members.last_name",
		"dodID":                   "service_members.edipi",
		"emplid":                  "service_members.emplid",
		"branch":                  "service_members.affiliation",
		"locator":                 "moves.locator",
		"status":                  "moves.status",
		"submittedAt":             "moves.submitted_at",
		"appearedInTooAt":         "GREATEST(moves.submitted_at, moves.service_counseling_completed_at, moves.approvals_requested_at)",
		"originDutyLocation":      "origin_dl.name",
		"destinationDutyLocation": "dest_dl.name",
		"requestedMoveDate":       "LEAST(COALESCE(MIN(mto_shipments.requested_pickup_date), 'infinity'), COALESCE(MIN(ppm_shipments.expected_departure_date), 'infinity'), COALESCE(MIN(mto_shipments.requested_delivery_date), 'infinity'))",
		"originGBLOC":             "origin_to.gbloc",
		"ppmType":                 "moves.ppm_type",
		"ppmStatus":               "ppm_shipments.status",
		"closeoutLocation":        "closeout_to.name",
		"closeoutInitiated":       "MAX(ppm_shipments.submitted_at)",
		"counselingOffice":        "transportation_offices.name",
<<<<<<< HEAD
=======
		"assignedTo":              "assigned_user.last_name,assigned_user.first_name",
>>>>>>> 00088cb6
	}

	return func(query *pop.Query) {
		// If we have a sort and order defined let's use it. Otherwise we'll use our default status desc sort order.
		if sort != nil && order != nil {
			// If an office user is in a closeout GBLOC, every move they see will have the same closeout location
			// so we can skip the sorting.
			if *sort == "closeoutLocation" && ppmCloseoutGblocs {
				return
			}
			if sortTerm, ok := parameters[*sort]; ok {
				if *sort == "lastName" {
					query.Order(fmt.Sprintf("service_members.last_name %s, service_members.first_name %s", *order, *order))
				} else if *sort == "assignedTo" {
					query.Order(fmt.Sprintf("assigned_user.last_name %s, assigned_user.first_name %s", *order, *order))
				} else {
					query.Order(fmt.Sprintf("%s %s", sortTerm, *order))
				}
			} else {
				query.Order("moves.status desc")
			}
		} else {
			query.Order("moves.status desc")
		}
	}
}<|MERGE_RESOLUTION|>--- conflicted
+++ resolved
@@ -120,12 +120,8 @@
 	sortOrderQuery := sortOrder(params.Sort, params.Order, ppmCloseoutGblocs)
 	counselingQuery := counselingOfficeFilter(params.CounselingOffice)
 	// Adding to an array so we can iterate over them and apply the filters after the query structure is set below
-<<<<<<< HEAD
-	options := [18]QueryOption{branchQuery, locatorQuery, dodIDQuery, emplidQuery, lastNameQuery, originDutyLocationQuery, destinationDutyLocationQuery, moveStatusQuery, gblocQuery, submittedAtQuery, appearedInTOOAtQuery, requestedMoveDateQuery, ppmTypeQuery, closeoutInitiatedQuery, closeoutLocationQuery, ppmStatusQuery, sortOrderQuery, counselingQuery}
-=======
 	options := [19]QueryOption{branchQuery, locatorQuery, dodIDQuery, emplidQuery, lastNameQuery, originDutyLocationQuery, destinationDutyLocationQuery, moveStatusQuery, gblocQuery, submittedAtQuery, appearedInTOOAtQuery, requestedMoveDateQuery, ppmTypeQuery, closeoutInitiatedQuery, closeoutLocationQuery, ppmStatusQuery, sortOrderQuery, SCAssignedUserQuery, counselingQuery}
 
->>>>>>> 00088cb6
 	var query *pop.Query
 	if ppmCloseoutGblocs {
 		query = appCtx.DB().Q().Scope(utilities.ExcludeDeletedScope(models.MTOShipment{})).EagerPreload(
@@ -177,10 +173,7 @@
 			LeftJoin("duty_locations as dest_dl", "dest_dl.id = orders.new_duty_location_id").
 			LeftJoin("office_users", "office_users.id = moves.locked_by").
 			LeftJoin("transportation_offices", "moves.counseling_transportation_office_id = transportation_offices.id").
-<<<<<<< HEAD
-=======
 			LeftJoin("office_users as assigned_user", "moves.sc_assigned_id  = assigned_user.id").
->>>>>>> 00088cb6
 			Where("show = ?", models.BoolPointer(true))
 
 		if !privileges.HasPrivilege(models.PrivilegeTypeSafety) {
@@ -245,12 +238,9 @@
 	if params.Sort != nil && *params.Sort == "counselingOffice" {
 		groupByColumms = append(groupByColumms, "transportation_offices.id")
 	}
-<<<<<<< HEAD
-=======
 	if params.Sort != nil && *params.Sort == "assignedTo" {
 		groupByColumms = append(groupByColumms, "assigned_user.last_name", "assigned_user.first_name")
 	}
->>>>>>> 00088cb6
 
 	err = query.GroupBy("moves.id", groupByColumms...).Paginate(int(*params.Page), int(*params.PerPage)).All(&moves)
 	if err != nil {
@@ -725,10 +715,7 @@
 		"closeoutLocation":        "closeout_to.name",
 		"closeoutInitiated":       "MAX(ppm_shipments.submitted_at)",
 		"counselingOffice":        "transportation_offices.name",
-<<<<<<< HEAD
-=======
 		"assignedTo":              "assigned_user.last_name,assigned_user.first_name",
->>>>>>> 00088cb6
 	}
 
 	return func(query *pop.Query) {
