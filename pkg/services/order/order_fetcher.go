--- conflicted
+++ resolved
@@ -106,13 +106,10 @@
 		groupByColumms = append(groupByColumms, "dest_ds.name")
 	}
 
-<<<<<<< HEAD
-=======
 	if params.Sort != nil && *params.Sort == "originDutyLocation" {
 		groupByColumms = append(groupByColumms, "origin_ds.name")
 	}
 
->>>>>>> 026cf48c
 	if params.Sort != nil && *params.Sort == "originGBLOC" {
 		groupByColumms = append(groupByColumms, "origin_to.id")
 	}
