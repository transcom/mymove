package order

import (
	"database/sql"
	"fmt"
	"regexp"
	"strings"
	"time"

	"github.com/gobuffalo/pop/v6"
	"github.com/gofrs/uuid"
	"go.uber.org/zap"

	"github.com/transcom/mymove/pkg/appcontext"
	"github.com/transcom/mymove/pkg/apperror"
	"github.com/transcom/mymove/pkg/db/utilities"
	"github.com/transcom/mymove/pkg/models"
	"github.com/transcom/mymove/pkg/models/roles"
	"github.com/transcom/mymove/pkg/services"
	officeuser "github.com/transcom/mymove/pkg/services/office_user"
)

// Since timestamps in a postgres DB are stored with at the microsecond precision, we want to ensure that we are checking all timestamps up until that point to prevent moves from not showing up
// If we only checked values to the second mark, moves towards the end of the day (post 23:59:59 but before 00:00:00) would be lost and not properly show up in the associated filter
const RFC3339Micro = "2006-01-02T15:04:05.999999Z07:00"

type orderFetcher struct {
}

// QueryOption defines the type for the functional arguments used for private functions in OrderFetcher
type QueryOption func(*pop.Query)

func (f orderFetcher) ListOrders(appCtx appcontext.AppContext, officeUserID uuid.UUID, role roles.RoleType, params *services.ListOrderParams) ([]models.Move, int, error) {
	var moves []models.Move

	var officeUserGbloc string
	if params.ViewAsGBLOC != nil {
		officeUserGbloc = *params.ViewAsGBLOC
	} else {
		var gblocErr error
		gblocFetcher := officeuser.NewOfficeUserGblocFetcher()
		officeUserGbloc, gblocErr = gblocFetcher.FetchGblocForOfficeUser(appCtx, officeUserID)
		if gblocErr != nil {
			return []models.Move{}, 0, gblocErr
		}
	}

	privileges, err := models.FetchPrivilegesForUser(appCtx.DB(), appCtx.Session().UserID)
	if err != nil {
		appCtx.Logger().Error("Error retreiving user privileges", zap.Error(err))
	}

	// Alright let's build our query based on the filters we got from the handler. These use the FilterOption type above.
	// Essentially these are private functions that return query objects that we can mash together to form a complete
	// query from modular parts.

	// The services counselor queue does not base exclude marine results.
	// Only the TIO and TOO queues should.
	needsCounseling := false
	if len(params.Status) > 0 {
		for _, status := range params.Status {
			if status == string(models.MoveStatusNeedsServiceCounseling) {
				needsCounseling = true
			}
		}
	}

	ppmCloseoutGblocs := officeUserGbloc == "NAVY" || officeUserGbloc == "TVCB" || officeUserGbloc == "USCG"

	// Services Counselors in closeout GBLOCs should only see closeout moves
	if needsCounseling && ppmCloseoutGblocs && params.NeedsPPMCloseout != nil && !*params.NeedsPPMCloseout {
		return []models.Move{}, 0, nil
	}

	branchQuery := branchFilter(params.Branch, needsCounseling, ppmCloseoutGblocs)

	// If the user is associated with the USMC GBLOC we want to show them ALL the USMC moves, so let's override here.
	// We also only want to do the gbloc filtering thing if we aren't a USMC user, which we cover with the else.
	// var gblocQuery QueryOption
	var gblocToFilterBy *string
	if officeUserGbloc == "USMC" && !needsCounseling {
		branchQuery = branchFilter(models.StringPointer(string(models.AffiliationMARINES)), needsCounseling, ppmCloseoutGblocs)
		gblocToFilterBy = params.OriginGBLOC
	} else {
		gblocToFilterBy = &officeUserGbloc
	}

	// We need to use three different GBLOC filter queries because:
	//  - The Services Counselor queue filters based on the GBLOC of the origin duty location's
	//    transportation office
	//  - There is a separate queue for the GBLOCs: NAVY, TVCB and USCG. These GBLOCs are used by SC doing PPM Closeout
	//  - The TOO queue uses the GBLOC we get from examining the postal code of the first shipment's
	//    pickup address. However, if that shipment happens to be an NTS-Release, we instead drop
	//    back to the GBLOC of the origin duty location's transportation office since an NTS-Release
	//    does not populate the pickup address field.
	var gblocQuery QueryOption
	if ppmCloseoutGblocs {
		gblocQuery = gblocFilterForPPMCloseoutForNavyMarineAndCG(gblocToFilterBy)
	} else if needsCounseling {
		gblocQuery = gblocFilterForSC(gblocToFilterBy)
	} else if params.NeedsPPMCloseout != nil && *params.NeedsPPMCloseout {
		gblocQuery = gblocFilterForSCinArmyAirForce(gblocToFilterBy)
	} else {
		gblocQuery = gblocFilterForTOO(gblocToFilterBy)
	}
	locatorQuery := locatorFilter(params.Locator)
	dodIDQuery := dodIDFilter(params.Edipi)
	emplidQuery := emplidFilter(params.Emplid)
	customerNameQuery := customerNameFilter(params.CustomerName)
	originDutyLocationQuery := originDutyLocationFilter(params.OriginDutyLocation)
	destinationDutyLocationQuery := destinationDutyLocationFilter(params.DestinationDutyLocation)
	moveStatusQuery := moveStatusFilter(params.Status)
	submittedAtQuery := submittedAtFilter(params.SubmittedAt)
	appearedInTOOAtQuery := appearedInTOOAtFilter(params.AppearedInTOOAt)
	requestedMoveDateQuery := requestedMoveDateFilter(params.RequestedMoveDate)
	closeoutInitiatedQuery := closeoutInitiatedFilter(params.CloseoutInitiated)
	closeoutLocationQuery := closeoutLocationFilter(params.CloseoutLocation, ppmCloseoutGblocs)
	ppmTypeQuery := ppmTypeFilter(params.PPMType)
	ppmStatusQuery := ppmStatusFilter(params.PPMStatus)
	scAssignedUserQuery := scAssignedUserFilter(params.SCAssignedUser)
	tooAssignedUserQuery := tooAssignedUserFilter(params.TOOAssignedUser)
	sortOrderQuery := sortOrder(params.Sort, params.Order, ppmCloseoutGblocs)
	counselingQuery := counselingOfficeFilter(params.CounselingOffice)
	tooDestinationRequestsQuery := tooDestinationOnlyRequestsFilter(role)
	// Adding to an array so we can iterate over them and apply the filters after the query structure is set below
	options := [21]QueryOption{branchQuery, locatorQuery, dodIDQuery, emplidQuery, customerNameQuery, originDutyLocationQuery, destinationDutyLocationQuery, moveStatusQuery, tooDestinationRequestsQuery, gblocQuery, submittedAtQuery, appearedInTOOAtQuery, requestedMoveDateQuery, ppmTypeQuery, closeoutInitiatedQuery, closeoutLocationQuery, ppmStatusQuery, sortOrderQuery, scAssignedUserQuery, tooAssignedUserQuery, counselingQuery}

	var query *pop.Query
	if ppmCloseoutGblocs {
		query = appCtx.DB().Q().Scope(utilities.ExcludeDeletedScope(models.MTOShipment{})).EagerPreload(
			"Orders.ServiceMember",
			"Orders.NewDutyLocation.Address",
			"Orders.OriginDutyLocation.Address",
			"Orders.Entitlement",
			"Orders.OrdersType",
			"MTOShipments.PPMShipment",
			"LockedByOfficeUser",
			"SCAssignedUser",
			"CounselingOffice",
		).InnerJoin("orders", "orders.id = moves.orders_id").
			InnerJoin("service_members", "orders.service_member_id = service_members.id").
			InnerJoin("mto_shipments", "moves.id = mto_shipments.move_id").
			InnerJoin("ppm_shipments", "ppm_shipments.shipment_id = mto_shipments.id").
			InnerJoin("duty_locations as origin_dl", "orders.origin_duty_location_id = origin_dl.id").
			LeftJoin("duty_locations as dest_dl", "dest_dl.id = orders.new_duty_location_id").
			LeftJoin("office_users", "office_users.id = moves.locked_by").
			LeftJoin("office_users as assigned_user", "moves.sc_assigned_id  = assigned_user.id").
			LeftJoin("transportation_offices", "moves.counseling_transportation_office_id = transportation_offices.id").
			Where("show = ?", models.BoolPointer(true))

		if !privileges.HasPrivilege(models.PrivilegeTypeSafety) {
			query.Where("orders.orders_type != (?)", "SAFETY")
		}
	} else {
		query = appCtx.DB().Q().Scope(utilities.ExcludeDeletedScope(models.MTOShipment{})).EagerPreload(
			"Orders.ServiceMember",
			"Orders.NewDutyLocation.Address",
			"Orders.OriginDutyLocation.Address",
			// See note further below about having to do this in a separate Load call due to a Pop issue.
			// "Orders.OriginDutyLocation.TransportationOffice",
			"Orders.Entitlement",
			"Orders.OrdersType",
			"MTOShipments",
			"MTOServiceItems",
			"ShipmentGBLOC",
			"MTOShipments.PPMShipment",
			"CloseoutOffice",
			"LockedByOfficeUser",
			"CounselingOffice",
			"SCAssignedUser",
			"TOOAssignedUser",
		).InnerJoin("orders", "orders.id = moves.orders_id").
			InnerJoin("service_members", "orders.service_member_id = service_members.id").
			InnerJoin("mto_shipments", "moves.id = mto_shipments.move_id").
			InnerJoin("duty_locations as origin_dl", "orders.origin_duty_location_id = origin_dl.id").
			// Need to use left join because some duty locations do not have transportation offices
			LeftJoin("transportation_offices as origin_to", "origin_dl.transportation_office_id = origin_to.id").
			// If a customer puts in an invalid ZIP for their pickup address, it won't show up in this view,
			// and we don't want it to get hidden from services counselors.
			LeftJoin("move_to_gbloc", "move_to_gbloc.move_id = moves.id").
			LeftJoin("duty_locations as dest_dl", "dest_dl.id = orders.new_duty_location_id").
			LeftJoin("office_users", "office_users.id = moves.locked_by").
			LeftJoin("transportation_offices", "moves.counseling_transportation_office_id = transportation_offices.id").
			Where("show = ?", models.BoolPointer(true))

		if !privileges.HasPrivilege(models.PrivilegeTypeSafety) {
			query.Where("orders.orders_type != (?)", "SAFETY")
		}
		if role == roles.RoleTypeServicesCounselor {
			query.LeftJoin("office_users as assigned_user", "moves.sc_assigned_id  = assigned_user.id")
		}
		if role == roles.RoleTypeTOO {
			query.LeftJoin("office_users as assigned_user", "moves.too_assigned_id  = assigned_user.id")
			query.LeftJoin("mto_service_items", "mto_shipments.id = mto_service_items.mto_shipment_id").
				LeftJoin("re_services", "mto_service_items.re_service_id = re_services.id").
				LeftJoin("shipment_address_updates", "shipment_address_updates.shipment_id = mto_shipments.id AND shipment_address_updates.new_address_id != mto_shipments.destination_address_id")
		}

		if params.NeedsPPMCloseout != nil {
			if *params.NeedsPPMCloseout {
				query.InnerJoin("ppm_shipments", "ppm_shipments.shipment_id = mto_shipments.id").
					LeftJoin("transportation_offices as closeout_to", "closeout_to.id = moves.closeout_office_id").
					Where("ppm_shipments.status IN (?)", models.PPMShipmentStatusNeedsCloseout).
					Where("service_members.affiliation NOT IN (?)", models.AffiliationNAVY, models.AffiliationMARINES, models.AffiliationCOASTGUARD)
			} else {
				query.LeftJoin("ppm_shipments", "ppm_shipments.shipment_id = mto_shipments.id").
					Where("(ppm_shipments.status IS NULL OR ppm_shipments.status NOT IN (?))", models.PPMShipmentStatusWaitingOnCustomer, models.PPMShipmentStatusNeedsCloseout, models.PPMShipmentStatusCloseoutComplete)
			}
		} else {
			if appCtx.Session().Roles.HasRole(roles.RoleTypeTOO) {
				query.Where("(moves.ppm_type IS NULL OR (moves.ppm_type = 'PARTIAL' or (moves.ppm_type = 'FULL' and origin_dl.provides_services_counseling = 'false')))")
			}
			// TODO  not sure we'll need this once we're in a situation where closeout param is always passed
			query.LeftJoin("ppm_shipments", "ppm_shipments.shipment_id = mto_shipments.id")
		}
	}

	for _, option := range options {
		if option != nil {
			option(query) // mutates
		}
	}

	// Pass zeros into paginate in this case. Which will give us 1 page and 20 per page respectively
	if params.Page == nil {
		params.Page = models.Int64Pointer(0)
	}
	if params.PerPage == nil {
		params.PerPage = models.Int64Pointer(0)
	}

	var groupByColumms []string
	groupByColumms = append(groupByColumms, "service_members.id", "orders.id", "origin_dl.id")

	if params.Sort != nil && *params.Sort == "originDutyLocation" {
		groupByColumms = append(groupByColumms, "origin_dl.name")
	}

	if params.Sort != nil && *params.Sort == "destinationDutyLocation" {
		groupByColumms = append(groupByColumms, "dest_dl.name")
	}

	if params.Sort != nil && *params.Sort == "originGBLOC" {
		groupByColumms = append(groupByColumms, "origin_to.id")
	}

	if params.Sort != nil && *params.Sort == "closeoutLocation" && !ppmCloseoutGblocs {
		groupByColumms = append(groupByColumms, "closeout_to.id")
	}

	if params.Sort != nil && *params.Sort == "ppmStatus" {
		groupByColumms = append(groupByColumms, "ppm_shipments.id")
	}

	if params.Sort != nil && *params.Sort == "counselingOffice" {
		groupByColumms = append(groupByColumms, "transportation_offices.id")
	}
	if params.Sort != nil && *params.Sort == "assignedTo" {
		groupByColumms = append(groupByColumms, "assigned_user.last_name", "assigned_user.first_name")
	}

	err = query.GroupBy("moves.id", groupByColumms...).Paginate(int(*params.Page), int(*params.PerPage)).All(&moves)
	if err != nil {
		return []models.Move{}, 0, err
	}
	// Get the count
	count := query.Paginator.TotalEntriesSize

	// Services Counselors in PPM Closeout GBLOCs should see their closeout GBLOC in the CloseoutOffice field for every
	// move.
	// We send that field back as a Transportation Office, and the transportation office's name gets displayed.
	// There are transportation offices corresponding to each of the closeout GBLOCs, but their names don't match what
	// we want displayed. So our options are to either fake a transportation office here that has the closeout GBLOC for
	// its name, or use a real transportation office, and have the frontend render it differently if it detects that
	// it's a closeout office. We went with the former approach to keep the logic contained on the backend.
	overwriteCloseoutOfficeWithGBLOC := ppmCloseoutGblocs && params.NeedsPPMCloseout != nil && *params.NeedsPPMCloseout
	closeoutOffice := models.TransportationOffice{
		Name: officeUserGbloc,
	}

	for i := range moves {
		// There appears to be a bug in Pop for EagerPreload when you have two or more eager paths with 3+ levels
		// where the first 2 levels match.  For example:
		//   "Orders.OriginDutyLocation.Address" and "Orders.OriginDutyLocation.TransportationOffice"
		// In those cases, only the last relationship is loaded in the results.  So, we can only do one of the paths
		// in the EagerPreload above and request the second one explicitly with a separate Load call.
		//
		// Note that we also had a problem before with Eager as well.  Here's what we found with it:
		//   Due to a bug in pop (https://github.com/gobuffalo/pop/issues/578), we
		//   cannot eager load the address as "OriginDutyLocation.Address" because
		//   OriginDutyLocation is a pointer.
		if moves[i].Orders.OriginDutyLocation != nil {
			loadErr := appCtx.DB().Load(moves[i].Orders.OriginDutyLocation, "TransportationOffice")
			if loadErr != nil {
				return []models.Move{}, 0, err
			}
		}

		err := appCtx.DB().Load(&moves[i].Orders.ServiceMember, "BackupContacts")
		if err != nil {
			return []models.Move{}, 0, err
		}

		// Overwrite each move's closeout office if we are in a PPM closeout GBLOC
		if overwriteCloseoutOfficeWithGBLOC {
			moves[i].CloseoutOffice = &closeoutOffice
		}
	}

	return moves, count, nil
}

func (f orderFetcher) ListDestinationRequestsOrders(appCtx appcontext.AppContext, officeUserID uuid.UUID, role roles.RoleType, params *services.ListOrderParams) ([]models.Move, int, error) {
	var moves []models.Move

	var officeUserGbloc string
	if params.ViewAsGBLOC != nil {
		officeUserGbloc = *params.ViewAsGBLOC
	} else {
		var gblocErr error
		gblocFetcher := officeuser.NewOfficeUserGblocFetcher()
		officeUserGbloc, gblocErr = gblocFetcher.FetchGblocForOfficeUser(appCtx, officeUserID)
		if gblocErr != nil {
			return []models.Move{}, 0, gblocErr
		}
	}

	// if the user is in the USMC GBLOC, then we want to show them all the USMC moves
	// if the user is in MBFL, we need to send them USAF/SF moves that are in Alaska Zone II as well as other MBFL moves
	// if the user is in JEAT, we need to exclude Alaska Zone II USAF/SF moves (which go to MBFL) and include all other branches in Zone II
	// else, we'll look at their GBLOC that matches the shipment's destination address
	var gblocQuery QueryOption
	branchQuery := branchFilter(params.Branch, false, false)
	if officeUserGbloc == "USMC" {
		branchQuery = branchFilter(models.StringPointer(string(models.AffiliationMARINES)), false, false)
	} else if officeUserGbloc == "MBFL" || officeUserGbloc == "JEAT" {
		gblocQuery = alaskaZoneIIFilter(officeUserGbloc)
	} else {
		gblocQuery = destinationGBLOCFilter(&officeUserGbloc)
	}

	locatorQuery := locatorFilter(params.Locator)
	dodIDQuery := dodIDFilter(params.Edipi)
	emplidQuery := emplidFilter(params.Emplid)
	customerNameQuery := customerNameFilter(params.CustomerName)
	originDutyLocationQuery := originDutyLocationFilter(params.OriginDutyLocation)
	moveStatusQuery := moveStatusFilter(params.Status)
	submittedAtQuery := submittedAtFilter(params.SubmittedAt)
	appearedInTOOAtQuery := appearedInTOOAtFilter(params.AppearedInTOOAt)
	requestedMoveDateQuery := requestedMoveDateFilter(params.RequestedMoveDate)
	scAssignedUserQuery := scAssignedUserFilter(params.SCAssignedUser)
	tooAssignedUserQuery := tooAssignedUserFilter(params.TOOAssignedUser)
	sortOrderQuery := sortOrder(params.Sort, params.Order, false)
	counselingQuery := counselingOfficeFilter(params.CounselingOffice)

	// adding each filter here so we can append the big fat query below
	options := [20]QueryOption{gblocQuery, branchQuery, locatorQuery, dodIDQuery, emplidQuery, customerNameQuery, originDutyLocationQuery, moveStatusQuery, submittedAtQuery, appearedInTOOAtQuery, requestedMoveDateQuery, sortOrderQuery, scAssignedUserQuery, tooAssignedUserQuery, counselingQuery}

	// for destination requests we want to show moves that have requests on the shipment destination address GBLOC
	// this applies to SIT & Shuttle service items, as well as destination address requests that have yet to be approved
	query := appCtx.DB().Q().Scope(utilities.ExcludeDeletedScope(models.MTOShipment{})).EagerPreload(
		"Orders.ServiceMember",
		"Orders.NewDutyLocation.Address",
		"Orders.OriginDutyLocation.Address",
		"Orders.Entitlement",
		"MTOShipments.DeliveryAddressUpdate",
		"MTOShipments.DestinationAddress",
		"MTOServiceItems.ReService.Code",
		"ShipmentGBLOC",
		"MTOShipments.PPMShipment",
		"CloseoutOffice",
		"LockedByOfficeUser",
		"CounselingOffice",
		"SCAssignedUser",
		"TOOAssignedUser",
	).
		InnerJoin("orders", "orders.id = moves.orders_id").
		InnerJoin("service_members", "orders.service_member_id = service_members.id").
		InnerJoin("duty_locations as origin_dl", "orders.origin_duty_location_id = origin_dl.id").
		LeftJoin("mto_shipments", "moves.id = mto_shipments.move_id").
		LeftJoin("mto_service_items", "mto_shipments.id = mto_service_items.mto_shipment_id").
		LeftJoin("re_services", "mto_service_items.re_service_id = re_services.id").
		LeftJoin("duty_locations as dest_dl", "dest_dl.id = orders.new_duty_location_id").
		LeftJoin("office_users", "office_users.id = moves.locked_by").
		LeftJoin("office_users as assigned_user", "moves.too_assigned_id  = assigned_user.id").
		LeftJoin("transportation_offices", "moves.counseling_transportation_office_id = transportation_offices.id").
		LeftJoin("ppm_shipments", "ppm_shipments.shipment_id = mto_shipments.id").
		LeftJoin("shipment_address_updates", "shipment_address_updates.shipment_id = mto_shipments.id").
		LeftJoin("addresses", "mto_shipments.destination_address_id = addresses.id").
		LeftJoin("postal_code_to_gblocs", "addresses.postal_code = postal_code_to_gblocs.postal_code").
		Where("moves.show = ?", models.BoolPointer(true)).
		Where(
			"(shipment_address_updates.status = 'REQUESTED' "+
				"OR (mto_service_items.status = 'SUBMITTED' AND re_services.code IN ('DDFSIT', 'DDASIT', 'DDDSIT', 'DDSHUT', 'DDSFSC', 'IDFSIT', 'IDASIT', 'IDDSIT', 'IDSHUT')))",
		).
		Where("moves.status = ?", "APPROVALS REQUESTED")

	for _, option := range options {
		if option != nil {
			option(query)
		}
	}

	// Pass zeros into paginate in this case. Which will give us 1 page and 20 per page respectively
	if params.Page == nil {
		params.Page = models.Int64Pointer(0)
	}
	if params.PerPage == nil {
		params.PerPage = models.Int64Pointer(0)
	}

	var groupByColumms []string
	groupByColumms = append(groupByColumms, "service_members.id", "orders.id", "origin_dl.id")

	if params.Sort != nil && *params.Sort == "originDutyLocation" {
		groupByColumms = append(groupByColumms, "origin_dl.name")
	}
	if params.Sort != nil && *params.Sort == "destinationDutyLocation" {
		groupByColumms = append(groupByColumms, "dest_dl.name")
	}
	if params.Sort != nil && *params.Sort == "originGBLOC" {
		groupByColumms = append(groupByColumms, "origin_to.id")
	}
	if params.Sort != nil && *params.Sort == "counselingOffice" {
		groupByColumms = append(groupByColumms, "transportation_offices.id")
	}
	if params.Sort != nil && *params.Sort == "assignedTo" {
		groupByColumms = append(groupByColumms, "assigned_user.last_name", "assigned_user.first_name")
	}

	err := query.GroupBy("moves.id", groupByColumms...).Paginate(int(*params.Page), int(*params.PerPage)).All(&moves)
	if err != nil {
		return []models.Move{}, 0, err
	}

	count := query.Paginator.TotalEntriesSize

	for i := range moves {
		if moves[i].Orders.OriginDutyLocation != nil {
			loadErr := appCtx.DB().Load(moves[i].Orders.OriginDutyLocation, "TransportationOffice")
			if loadErr != nil {
				return []models.Move{}, 0, err
			}
		}

		err := appCtx.DB().Load(&moves[i].Orders.ServiceMember, "BackupContacts")
		if err != nil {
			return []models.Move{}, 0, err
		}
	}

	return moves, count, nil
}

<<<<<<< HEAD
=======
// TODO: Update query to select distinct duty locations
>>>>>>> 60bc2f6d
func (f orderFetcher) ListAllOrderLocations(appCtx appcontext.AppContext, officeUserID uuid.UUID, params *services.ListOrderParams) ([]models.Move, error) {
	var moves []models.Move
	var err error
	var officeUserGbloc string

	if params.ViewAsGBLOC != nil {
		officeUserGbloc = *params.ViewAsGBLOC
	} else {
		gblocFetcher := officeuser.NewOfficeUserGblocFetcher()
		officeUserGbloc, err = gblocFetcher.FetchGblocForOfficeUser(appCtx, officeUserID)
	}

	if err != nil {
		return []models.Move{}, err
	}

	privileges, err := models.FetchPrivilegesForUser(appCtx.DB(), appCtx.Session().UserID)
	if err != nil {
		appCtx.Logger().Error("Error retreiving user privileges", zap.Error(err))
	}

	needsCounseling := false
	if len(params.Status) > 0 {
		for _, status := range params.Status {
			if status == string(models.MoveStatusNeedsServiceCounseling) {
				needsCounseling = true
			}
		}
	}

	ppmCloseoutGblocs := officeUserGbloc == "NAVY" || officeUserGbloc == "TVCB" || officeUserGbloc == "USCG"

	// Services Counselors in closeout GBLOCs should only see closeout moves
	if needsCounseling && ppmCloseoutGblocs && params.NeedsPPMCloseout != nil && !*params.NeedsPPMCloseout {
		return []models.Move{}, nil
	}

	branchQuery := branchFilter(params.Branch, needsCounseling, ppmCloseoutGblocs)

	// If the user is associated with the USMC GBLOC we want to show them ALL the USMC moves, so let's override here.
	// We also only want to do the gbloc filtering thing if we aren't a USMC user, which we cover with the else.
	// var gblocQuery QueryOption
	if officeUserGbloc == "USMC" && !needsCounseling {
		branchQuery = branchFilter(models.StringPointer(string(models.AffiliationMARINES)), needsCounseling, ppmCloseoutGblocs)
	}

	// We need to use three different GBLOC filter queries because:
	//  - The Services Counselor queue filters based on the GBLOC of the origin duty location's
	//    transportation office
	//  - There is a separate queue for the GBLOCs: NAVY, TVCB and USCG. These GBLOCs are used by SC doing PPM Closeout
	//  - The TOO queue uses the GBLOC we get from examining the postal code of the first shipment's
	//    pickup address. However, if that shipment happens to be an NTS-Release, we instead drop
	//    back to the GBLOC of the origin duty location's transportation office since an NTS-Release
	//    does not populate the pickup address field.
	var gblocQuery QueryOption
	if ppmCloseoutGblocs {
		gblocQuery = gblocFilterForPPMCloseoutForNavyMarineAndCG(&officeUserGbloc)
	} else if needsCounseling {
		gblocQuery = gblocFilterForSC(&officeUserGbloc)
	} else if params.NeedsPPMCloseout != nil && *params.NeedsPPMCloseout {
		gblocQuery = gblocFilterForSCinArmyAirForce(&officeUserGbloc)
	} else {
		gblocQuery = gblocFilterForTOO(&officeUserGbloc)
	}
	moveStatusQuery := moveStatusFilter(params.Status)
	// Adding to an array so we can iterate over them and apply the filters after the query structure is set below
	options := [15]QueryOption{branchQuery, moveStatusQuery, gblocQuery}

	var query *pop.Query
	if ppmCloseoutGblocs {
		query = appCtx.DB().Q().Scope(utilities.ExcludeDeletedScope(models.MTOShipment{})).EagerPreload(
			"Orders.ServiceMember",
			"Orders.NewDutyLocation.Address",
			"Orders.OriginDutyLocation.Address",
			"Orders.Entitlement",
			"Orders.OrdersType",
			"MTOShipments.PPMShipment",
			"LockedByOfficeUser",
		).InnerJoin("orders", "orders.id = moves.orders_id").
			InnerJoin("service_members", "orders.service_member_id = service_members.id").
			InnerJoin("mto_shipments", "moves.id = mto_shipments.move_id").
			InnerJoin("ppm_shipments", "ppm_shipments.shipment_id = mto_shipments.id").
			InnerJoin("duty_locations as origin_dl", "orders.origin_duty_location_id = origin_dl.id").
			LeftJoin("duty_locations as dest_dl", "dest_dl.id = orders.new_duty_location_id").
			LeftJoin("transportation_offices as closeout_to", "closeout_to.id = moves.closeout_office_id").
			LeftJoin("office_users", "office_users.id = moves.locked_by").
			Where("show = ?", models.BoolPointer(true))

		if !privileges.HasPrivilege(models.PrivilegeTypeSafety) {
			query.Where("orders.orders_type != (?)", models.PrivilegeSearchTypeSafety)
		}
	} else {
		query = appCtx.DB().Q().Scope(utilities.ExcludeDeletedScope(models.MTOShipment{})).EagerPreload(
			"Orders.ServiceMember",
			"Orders.NewDutyLocation.Address",
			"Orders.OriginDutyLocation.Address",
			"Orders.Entitlement",
			"Orders.OrdersType",
			"MTOShipments",
			"MTOServiceItems",
			"ShipmentGBLOC",
			"MTOShipments.PPMShipment",
			"CloseoutOffice",
			"LockedByOfficeUser",
		).InnerJoin("orders", "orders.id = moves.orders_id").
			InnerJoin("service_members", "orders.service_member_id = service_members.id").
			InnerJoin("mto_shipments", "moves.id = mto_shipments.move_id").
			InnerJoin("duty_locations as origin_dl", "orders.origin_duty_location_id = origin_dl.id").
			// Need to use left join because some duty locations do not have transportation offices
			LeftJoin("transportation_offices as origin_to", "origin_dl.transportation_office_id = origin_to.id").
			// If a customer puts in an invalid ZIP for their pickup address, it won't show up in this view,
			// and we don't want it to get hidden from services counselors.
			LeftJoin("move_to_gbloc", "move_to_gbloc.move_id = moves.id").
			LeftJoin("duty_locations as dest_dl", "dest_dl.id = orders.new_duty_location_id").
			LeftJoin("transportation_offices as closeout_to", "closeout_to.id = moves.closeout_office_id").
			LeftJoin("office_users", "office_users.id = moves.locked_by").
			Where("show = ?", models.BoolPointer(true))

		if !privileges.HasPrivilege(models.PrivilegeTypeSafety) {
			query.Where("orders.orders_type != (?)", models.PrivilegeSearchTypeSafety)
		}

		if params.NeedsPPMCloseout != nil {
			if *params.NeedsPPMCloseout {
				query.InnerJoin("ppm_shipments", "ppm_shipments.shipment_id = mto_shipments.id").
					Where("ppm_shipments.status IN (?)", models.PPMShipmentStatusNeedsCloseout, models.PPMShipmentStatusCloseoutComplete).
					Where("service_members.affiliation NOT IN (?)", models.AffiliationNAVY, models.AffiliationMARINES, models.AffiliationCOASTGUARD)
			} else {
				query.LeftJoin("ppm_shipments", "ppm_shipments.shipment_id = mto_shipments.id").
					Where("(ppm_shipments.status IS NULL OR ppm_shipments.status NOT IN (?))", models.PPMShipmentStatusWaitingOnCustomer, models.PPMShipmentStatusNeedsCloseout, models.PPMShipmentStatusCloseoutComplete)
			}
		} else {
			if appCtx.Session().Roles.HasRole(roles.RoleTypeTOO) {
				query.Where("(moves.ppm_type IS NULL OR (moves.ppm_type = (?) or (moves.ppm_type = (?) and origin_dl.provides_services_counseling = 'false')))", models.MovePPMTypePARTIAL, models.MovePPMTypeFULL)
			}
			query.LeftJoin("ppm_shipments", "ppm_shipments.shipment_id = mto_shipments.id")
		}
	}

	for _, option := range options {
		if option != nil {
			option(query) // mutates
		}
	}

	var groupByColumms []string
	groupByColumms = append(groupByColumms, "service_members.id", "orders.id", "origin_dl.id")

	err = query.GroupBy("moves.id", groupByColumms...).All(&moves)
	if err != nil {
		return []models.Move{}, err
	}

	return moves, nil
}

// NewOrderFetcher creates a new struct with the service dependencies
func NewOrderFetcher() services.OrderFetcher {
	return &orderFetcher{}
}

// FetchOrder retrieves an Order for a given UUID
func (f orderFetcher) FetchOrder(appCtx appcontext.AppContext, orderID uuid.UUID) (*models.Order, error) {
	order := &models.Order{}
	err := appCtx.DB().Q().Eager(
		"ServiceMember.BackupContacts",
		"ServiceMember.ResidentialAddress",
		"NewDutyLocation.Address.Country",
		"OriginDutyLocation",
		"Entitlement",
		"Moves",
	).Find(order, orderID)

	if err != nil {
		switch err {
		case sql.ErrNoRows:
			return &models.Order{}, apperror.NewNotFoundError(orderID, "")
		default:
			return &models.Order{}, apperror.NewQueryError("Order", err, "")
		}
	}

	// Due to a bug in pop (https://github.com/gobuffalo/pop/issues/578), we
	// cannot eager load the address as "OriginDutyLocation.Address" because
	// OriginDutyLocation is a pointer.
	if order.OriginDutyLocation != nil {
		err = appCtx.DB().Load(order.OriginDutyLocation, "Address", "Address.Country")
		if err != nil {
			return order, err
		}
	}

	return order, nil
}

// These are a bunch of private functions that are used to cobble our list Orders filters together.
func branchFilter(branch *string, needsCounseling bool, ppmCloseoutGblocs bool) QueryOption {
	return func(query *pop.Query) {
		if branch == nil && !needsCounseling && !ppmCloseoutGblocs {
			query.Where("service_members.affiliation != ?", models.AffiliationMARINES)
		}
		if branch != nil {
			query.Where("service_members.affiliation ILIKE ?", *branch)
		}
	}
}

func customerNameFilter(name *string) QueryOption {
	return func(query *pop.Query) {
		if name == nil {
			return
		}

		// Remove "," that user may enter between names (displayed on frontend column)
		nameQueryParam := *name
		removeCharsRegex := regexp.MustCompile("[,]+")
		nameQueryParam = removeCharsRegex.ReplaceAllString(nameQueryParam, "")
		nameQueryParam = fmt.Sprintf("%%%s%%", nameQueryParam)

		// Search for partial within both (last first) and (first last) in one go
		query.Where("(service_members.last_name || ' ' || service_members.first_name || service_members.first_name || ' ' || service_members.last_name) ILIKE ?", nameQueryParam)
	}
}

func dodIDFilter(dodID *string) QueryOption {
	return func(query *pop.Query) {
		if dodID != nil {
			query.Where("service_members.edipi = ?", dodID)
		}
	}
}

func emplidFilter(emplid *string) QueryOption {
	return func(query *pop.Query) {
		if emplid != nil {
			query.Where("service_members.emplid = ?", emplid)
		}
	}
}

func locatorFilter(locator *string) QueryOption {
	return func(query *pop.Query) {
		if locator != nil {
			query.Where("moves.locator = ?", strings.ToUpper(*locator))
		}
	}
}

func originDutyLocationFilter(originDutyLocation []string) QueryOption {
	return func(query *pop.Query) {
		if len(originDutyLocation) > 0 {
			query.Where("origin_dl.name ILIKE ?", "%"+strings.Join(originDutyLocation, " ")+"%")
		}
	}
}

func destinationDutyLocationFilter(destinationDutyLocation *string) QueryOption {
	return func(query *pop.Query) {
		if destinationDutyLocation != nil {
			nameSearch := fmt.Sprintf("%s%%", *destinationDutyLocation)
			query.Where("dest_dl.name ILIKE ?", nameSearch)
		}
	}
}

func counselingOfficeFilter(office *string) QueryOption {
	return func(query *pop.Query) {
		if office != nil {
			query.Where("transportation_offices.name ILIKE ?", "%"+*office+"%")
		}
	}
}

func moveStatusFilter(statuses []string) QueryOption {
	return func(query *pop.Query) {
		// If we have statuses let's use them
		if len(statuses) > 0 {
			query.Where("moves.status IN (?)", statuses)
		}
	}
}

func submittedAtFilter(submittedAt *time.Time) QueryOption {
	return func(query *pop.Query) {
		if submittedAt != nil {
			// Between is inclusive, so the end date is set to 1 milsecond prior to the next day
			submittedAtEnd := submittedAt.AddDate(0, 0, 1).Add(-1 * time.Millisecond)
			query.Where("moves.submitted_at between ? and ?", submittedAt.Format(time.RFC3339), submittedAtEnd.Format(time.RFC3339))
		}
	}
}

func appearedInTOOAtFilter(appearedInTOOAt *time.Time) QueryOption {
	return func(query *pop.Query) {
		if appearedInTOOAt != nil {
			start := appearedInTOOAt.Format(RFC3339Micro)
			// Between is inclusive, so the end date is set to 1 microsecond prior to the next day
			appearedInTOOAtEnd := appearedInTOOAt.AddDate(0, 0, 1).Add(-1 * time.Microsecond)
			end := appearedInTOOAtEnd.Format(RFC3339Micro)
			query.Where("(moves.submitted_at between ? AND ? OR moves.service_counseling_completed_at between ? AND ? OR moves.approvals_requested_at between ? AND ?)", start, end, start, end, start, end)
		}
	}
}

func requestedMoveDateFilter(requestedMoveDate *string) QueryOption {
	return func(query *pop.Query) {
		if requestedMoveDate != nil {
			query.Where("(mto_shipments.requested_pickup_date = ? OR ppm_shipments.expected_departure_date = ? OR (mto_shipments.shipment_type = 'HHG_OUTOF_NTS_DOMESTIC' AND mto_shipments.requested_delivery_date = ?))", *requestedMoveDate, *requestedMoveDate, *requestedMoveDate)
		}
	}
}

func closeoutInitiatedFilter(closeoutInitiated *time.Time) QueryOption {
	return func(query *pop.Query) {
		if closeoutInitiated != nil {
			// Between is inclusive, so the end date is set to 1 microsecond prior to the next day
			closeoutInitiatedEnd := closeoutInitiated.AddDate(0, 0, 1).Add(-1 * time.Microsecond)
			query.Having("MAX(ppm_shipments.submitted_at) between ? and ?", closeoutInitiated.Format(RFC3339Micro), closeoutInitiatedEnd.Format(RFC3339Micro))
		}
	}
}

func ppmTypeFilter(ppmType *string) QueryOption {
	return func(query *pop.Query) {
		if ppmType != nil {
			query.Where("moves.ppm_type = ?", *ppmType)
		}
	}
}

func ppmStatusFilter(ppmStatus *string) QueryOption {
	return func(query *pop.Query) {
		if ppmStatus != nil {
			query.Where("ppm_shipments.status = ?", *ppmStatus)
		}
	}
}

func destinationGBLOCFilter(gbloc *string) QueryOption {
	return func(query *pop.Query) {
		if gbloc != nil {
			query.Where("postal_code_to_gblocs.gbloc = ?", gbloc)
		}
	}
}

// if the user is in MBFL GBLOC, we want to include USAF/SF moves in Alaska Zone II but exclude all other branches (while also including postal_code_to_gbloc)
// since Alaska Zone II can only be for OCONUS addresses, we need to query the re_oconus_rate_areas table
// if the user is in JEAT GBLOC, we want to include all other branches within Alaska Zone II but NOT show USAF/SF in Zone II or USMC
func alaskaZoneIIFilter(gbloc string) QueryOption {
	return func(query *pop.Query) {
		if gbloc == "MBFL" {
			query.Where(`
			(
				postal_code_to_gblocs.gbloc = ?
				OR EXISTS (
					SELECT 1
					FROM addresses a
					JOIN re_oconus_rate_areas ro
						ON a.us_post_region_cities_id = ro.us_post_region_cities_id
					JOIN re_rate_areas ra
						ON ro.rate_area_id = ra.id
					WHERE a.id = mto_shipments.destination_address_id
					  AND ra.code = ?
					  AND a.is_oconus = true
					  AND service_members.affiliation IN (?, ?)
				)
			)
			AND NOT EXISTS (
				SELECT 1
				FROM addresses a
				JOIN re_oconus_rate_areas ro
					ON a.us_post_region_cities_id = ro.us_post_region_cities_id
				JOIN re_rate_areas ra
					ON ro.rate_area_id = ra.id
				WHERE a.id = mto_shipments.destination_address_id
				  AND ra.code = ?
				  AND a.is_oconus = true
				  AND service_members.affiliation NOT IN (?, ?)
			)
		`, gbloc, "US8190100", models.AffiliationAIRFORCE, models.AffiliationSPACEFORCE, "US8190100", models.AffiliationAIRFORCE, models.AffiliationSPACEFORCE)
		} else if gbloc == "JEAT" {
			query.Where(`
			(
				postal_code_to_gblocs.gbloc = ?
				OR EXISTS (
					SELECT 1
					FROM addresses a
					JOIN re_oconus_rate_areas ro
						ON a.us_post_region_cities_id = ro.us_post_region_cities_id
					JOIN re_rate_areas ra
						ON ro.rate_area_id = ra.id
					WHERE a.id = mto_shipments.destination_address_id
					  AND ra.code = ?
					  AND a.is_oconus = true
					  AND service_members.affiliation NOT IN (?, ?)
				)
			)
			AND NOT EXISTS (
				SELECT 1
				FROM addresses a
				JOIN re_oconus_rate_areas ro
					ON a.us_post_region_cities_id = ro.us_post_region_cities_id
				JOIN re_rate_areas ra
					ON ro.rate_area_id = ra.id
				WHERE a.id = mto_shipments.destination_address_id
				  AND ra.code = ?
				  AND a.is_oconus = true
				  AND service_members.affiliation IN (?, ?)
			)
		`, gbloc, "US8190100", models.AffiliationAIRFORCE, models.AffiliationSPACEFORCE, "US8190100", models.AffiliationAIRFORCE, models.AffiliationSPACEFORCE)
		}
	}
}

func scAssignedUserFilter(scAssigned *string) QueryOption {
	return func(query *pop.Query) {
		if scAssigned != nil {
			nameSearch := fmt.Sprintf("%s%%", *scAssigned)
			query.Where("assigned_user.last_name ILIKE ?", nameSearch)
		}
	}
}

func tooAssignedUserFilter(tooAssigned *string) QueryOption {
	return func(query *pop.Query) {
		if tooAssigned != nil {
			nameSearch := fmt.Sprintf("%s%%", *tooAssigned)
			query.Where("assigned_user.last_name ILIKE ?", nameSearch)
		}
	}
}

func closeoutLocationFilter(closeoutLocation *string, ppmCloseoutGblocs bool) QueryOption {
	return func(query *pop.Query) {
		// If the office user is in a closeout gbloc, every single result they're seeing will have
		// the same closeout location, which will be identical to their gbloc, so there's no reason
		// to do this search.
		if closeoutLocation != nil && !ppmCloseoutGblocs {
			nameSearch := fmt.Sprintf("%s%%", *closeoutLocation)
			query.Where("closeout_to.name ILIKE ?", nameSearch)
		}
	}
}

func gblocFilterForSC(gbloc *string) QueryOption {
	// The SC should only see moves where the origin duty location's GBLOC matches the given GBLOC.
	return func(query *pop.Query) {
		if gbloc != nil {
			query.Where("orders.gbloc = ?", *gbloc)
		}
	}
}

func gblocFilterForTOO(gbloc *string) QueryOption {
	// The TOO should only see moves where the GBLOC for the first shipment's pickup address matches the given GBLOC
	// unless we're dealing with an NTS-Release shipment. For NTS-Release shipments, we drop back to looking at the
	// origin duty location's GBLOC since an NTS-Release does not populate the pickup address.
	return func(query *pop.Query) {
		if gbloc != nil {
			// Note: extra parens necessary to keep precedence correct when AND'ing all filters together.
			query.Where("((mto_shipments.shipment_type != ? AND move_to_gbloc.gbloc = ?) OR (mto_shipments.shipment_type = ? AND orders.gbloc = ?))",
				models.MTOShipmentTypeHHGOutOfNTSDom, *gbloc, models.MTOShipmentTypeHHGOutOfNTSDom, *gbloc)
		}
	}
}

func gblocFilterForSCinArmyAirForce(gbloc *string) QueryOption {
	// A services counselor in a transportation office that provides Services Counseling should see all moves with PPMs that have selected a closeout office that matches the GBLOC of their transportation office that is in waiting for customer, needs payment approval, or payment approved statuses. The Army and Air Force SCs should see moves in the PPM closeout Tab when the postal code or origin duty station is in a different GBLOC.
	return func(query *pop.Query) {
		if gbloc != nil {
			query.Where("mto_shipments.shipment_type = ? AND closeout_to.gbloc = ?", models.MTOShipmentTypePPM, *gbloc)
		}
	}
}

func gblocFilterForPPMCloseoutForNavyMarineAndCG(gbloc *string) QueryOption {
	// For PPM Closeout the SC should see moves that have ppm shipments
	// And the GBLOC should map to the service member's affiliation
	navyGbloc := "NAVY"
	tvcbGbloc := "TVCB"
	uscgGbloc := "USCG"
	return func(query *pop.Query) {
		if gbloc != nil {
			if *gbloc == navyGbloc {
				query.Where("mto_shipments.shipment_type = ? AND service_members.affiliation = ? AND ppm_shipments.status = ?", models.MTOShipmentTypePPM, models.AffiliationNAVY, models.PPMShipmentStatusNeedsCloseout)
			} else if *gbloc == tvcbGbloc {
				query.Where("mto_shipments.shipment_type = ? AND service_members.affiliation = ? AND ppm_shipments.status = ?", models.MTOShipmentTypePPM, models.AffiliationMARINES, models.PPMShipmentStatusNeedsCloseout)
			} else if *gbloc == uscgGbloc {
				query.Where("mto_shipments.shipment_type = ? AND service_members.affiliation = ? AND ppm_shipments.status = ?", models.MTOShipmentTypePPM, models.AffiliationCOASTGUARD, models.PPMShipmentStatusNeedsCloseout)
			}
		}
	}
}

func sortOrder(sort *string, order *string, ppmCloseoutGblocs bool) QueryOption {
	parameters := map[string]string{
		"customerName":            "(service_members.last_name || ' ' || service_members.first_name)",
		"edipi":                   "service_members.edipi",
		"emplid":                  "service_members.emplid",
		"branch":                  "service_members.affiliation",
		"locator":                 "moves.locator",
		"status":                  "moves.status",
		"submittedAt":             "moves.submitted_at",
		"appearedInTooAt":         "GREATEST(moves.submitted_at, moves.service_counseling_completed_at, moves.approvals_requested_at)",
		"originDutyLocation":      "origin_dl.name",
		"destinationDutyLocation": "dest_dl.name",
		"requestedMoveDate":       "LEAST(COALESCE(MIN(mto_shipments.requested_pickup_date), 'infinity'), COALESCE(MIN(ppm_shipments.expected_departure_date), 'infinity'), COALESCE(MIN(mto_shipments.requested_delivery_date), 'infinity'))",
		"originGBLOC":             "origin_to.gbloc",
		"ppmType":                 "moves.ppm_type",
		"ppmStatus":               "ppm_shipments.status",
		"closeoutLocation":        "closeout_to.name",
		"closeoutInitiated":       "MAX(ppm_shipments.submitted_at)",
		"counselingOffice":        "transportation_offices.name",
		"assignedTo":              "assigned_user.last_name,assigned_user.first_name",
	}

	return func(query *pop.Query) {
		// If we have a sort and order defined let's use it. Otherwise we'll use our default status desc sort order.
		if sort != nil && order != nil {
			// If an office user is in a closeout GBLOC, every move they see will have the same closeout location
			// so we can skip the sorting.
			if *sort == "closeoutLocation" && ppmCloseoutGblocs {
				return
			}
			if sortTerm, ok := parameters[*sort]; ok {
				if *sort == "customerName" {
					query.Order(fmt.Sprintf("service_members.last_name %s, service_members.first_name %s", *order, *order))
				} else if *sort == "assignedTo" {
					query.Order(fmt.Sprintf("assigned_user.last_name %s, assigned_user.first_name %s", *order, *order))
				} else {
					query.Order(fmt.Sprintf("%s %s", sortTerm, *order))
				}
			} else {
				query.Order("moves.status desc")
			}
		} else {
			query.Order("moves.status desc")
		}
	}
}

func tooDestinationOnlyRequestsFilter(role roles.RoleType) QueryOption {
	return func(query *pop.Query) {
		if role == roles.RoleTypeTOO {
			query.Where(`
			(
				(mto_service_items.status IS NULL OR (mto_service_items.status = 'SUBMITTED' AND re_services.code NOT IN ('DOFSIT', 'DOASIT', 'DDDSIT', 'DDSHUT', 'DDSFSC', 'IDFSIT', 'IDASIT', 'IDDSIT', 'IDSHUT')))
			)
			`)
			// `)
			// OR  --excess weight
			// 	(
			// 	(moves.excess_weight_qualified_at IS NOT NULL AND moves.excess_weight_acknowledged_at IS NULL)
			// 	AND (moves.status = 'SUBMITTED' OR moves.status = 'SERVICE COUNSELING COMPLETED' OR moves.status = 'APPROVALS REQUESTED')
			// )
			// OR 	--excess ub weight
			// (
			// 	(moves.excess_unaccompanied_baggage_weight_qualified_at IS NOT NULL AND moves.excess_unaccompanied_baggage_weight_acknowledged_at IS NULL)
			// 	AND (moves.status = 'SUBMITTED' OR moves.status = 'SERVICE COUNSELING COMPLETED' OR moves.status = 'APPROVALS REQUESTED')
			// )
		}
	}
}<|MERGE_RESOLUTION|>--- conflicted
+++ resolved
@@ -452,10 +452,6 @@
 	return moves, count, nil
 }
 
-<<<<<<< HEAD
-=======
-// TODO: Update query to select distinct duty locations
->>>>>>> 60bc2f6d
 func (f orderFetcher) ListAllOrderLocations(appCtx appcontext.AppContext, officeUserID uuid.UUID, params *services.ListOrderParams) ([]models.Move, error) {
 	var moves []models.Move
 	var err error
