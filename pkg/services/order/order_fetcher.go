--- conflicted
+++ resolved
@@ -157,11 +157,8 @@
 			"MTOShipments.PPMShipment",
 			"CloseoutOffice",
 			"LockedByOfficeUser",
-<<<<<<< HEAD
 			"CounselingOffice",
-=======
 			"SCAssignedUser",
->>>>>>> 0113c7e3
 		).InnerJoin("orders", "orders.id = moves.orders_id").
 			InnerJoin("service_members", "orders.service_member_id = service_members.id").
 			InnerJoin("mto_shipments", "moves.id = mto_shipments.move_id").
