package order

import (
	"database/sql"
	"fmt"
	"strings"
	"time"

	"github.com/gobuffalo/pop/v6"
	"github.com/gofrs/uuid"
	"go.uber.org/zap"

	"github.com/transcom/mymove/pkg/appcontext"
	"github.com/transcom/mymove/pkg/apperror"
	"github.com/transcom/mymove/pkg/db/utilities"
	"github.com/transcom/mymove/pkg/models"
	"github.com/transcom/mymove/pkg/models/roles"
	"github.com/transcom/mymove/pkg/services"
)

// Since timestamps in a postgres DB are stored with at the microsecond precision, we want to ensure that we are checking all timestamps up until that point to prevent moves from not showing up
// If we only checked values to the second mark, moves towards the end of the day (post 23:59:59 but before 00:00:00) would be lost and not properly show up in the associated filter
const RFC3339Micro = "2006-01-02T15:04:05.999999Z07:00"

type orderFetcher struct {
}

// QueryOption defines the type for the functional arguments used for private functions in OrderFetcher
type QueryOption func(*pop.Query)

func (f orderFetcher) ListOrders(appCtx appcontext.AppContext, officeUserID uuid.UUID, params *services.ListOrderParams) ([]models.Move, int, error) {
	var moves []models.Move
	var transportationOffice models.TransportationOffice
	// select the GBLOC associated with the transportation office of the session's current office user
	err := appCtx.DB().Q().
		Join("office_users", "transportation_offices.id = office_users.transportation_office_id").
		Where("office_users.id = ?", officeUserID).First(&transportationOffice)

	if err != nil {
		return []models.Move{}, 0, err
	}

	privileges, err := models.FetchPrivilegesForUser(appCtx.DB(), appCtx.Session().UserID)
	if err != nil {
		appCtx.Logger().Error("Error retreiving user privileges", zap.Error(err))
	}

	officeUserGbloc := transportationOffice.Gbloc

	// Alright let's build our query based on the filters we got from the handler. These use the FilterOption type above.
	// Essentially these are private functions that return query objects that we can mash together to form a complete
	// query from modular parts.

	// The services counselor queue does not base exclude marine results.
	// Only the TIO and TOO queues should.
	needsCounseling := false
	if len(params.Status) > 0 {
		for _, status := range params.Status {
			if status == string(models.MoveStatusNeedsServiceCounseling) {
				needsCounseling = true
			}
		}
	}

	ppmCloseoutGblocs := officeUserGbloc == "NAVY" || officeUserGbloc == "TVCB" || officeUserGbloc == "USCG"

	// Services Counselors in closeout GBLOCs should only see closeout moves
	if needsCounseling && ppmCloseoutGblocs && params.NeedsPPMCloseout != nil && !*params.NeedsPPMCloseout {
		return []models.Move{}, 0, nil
	}

	branchQuery := branchFilter(params.Branch, needsCounseling, ppmCloseoutGblocs)

	// If the user is associated with the USMC GBLOC we want to show them ALL the USMC moves, so let's override here.
	// We also only want to do the gbloc filtering thing if we aren't a USMC user, which we cover with the else.
	// var gblocQuery QueryOption
	var gblocToFilterBy *string
	if officeUserGbloc == "USMC" && !needsCounseling {
		branchQuery = branchFilter(models.StringPointer(string(models.AffiliationMARINES)), needsCounseling, ppmCloseoutGblocs)
		gblocToFilterBy = params.OriginGBLOC
	} else {
		gblocToFilterBy = &officeUserGbloc
	}

	// We need to use three different GBLOC filter queries because:
	//  - The Services Counselor queue filters based on the GBLOC of the origin duty location's
	//    transportation office
	//  - There is a separate queue for the GBLOCs: NAVY, TVCB and USCG. These GBLOCs are used by SC doing PPM Closeout
	//  - The TOO queue uses the GBLOC we get from examining the postal code of the first shipment's
	//    pickup address. However, if that shipment happens to be an NTS-Release, we instead drop
	//    back to the GBLOC of the origin duty location's transportation office since an NTS-Release
	//    does not populate the pickup address field.
	var gblocQuery QueryOption
	if ppmCloseoutGblocs {
		gblocQuery = gblocFilterForPPMCloseoutForNavyMarineAndCG(gblocToFilterBy)
	} else if needsCounseling {
		gblocQuery = gblocFilterForSC(gblocToFilterBy)
	} else if params.NeedsPPMCloseout != nil && *params.NeedsPPMCloseout {
		gblocQuery = gblocFilterForSCinArmyAirForce(gblocToFilterBy)
	} else {
		gblocQuery = gblocFilterForTOO(gblocToFilterBy)
	}
	locatorQuery := locatorFilter(params.Locator)
	dodIDQuery := dodIDFilter(params.DodID)
	lastNameQuery := lastNameFilter(params.LastName)
	originDutyLocationQuery := originDutyLocationFilter(params.OriginDutyLocation)
	destinationDutyLocationQuery := destinationDutyLocationFilter(params.DestinationDutyLocation)
	moveStatusQuery := moveStatusFilter(params.Status)
	submittedAtQuery := submittedAtFilter(params.SubmittedAt)
	appearedInTOOAtQuery := appearedInTOOAtFilter(params.AppearedInTOOAt)
	requestedMoveDateQuery := requestedMoveDateFilter(params.RequestedMoveDate)
	closeoutInitiatedQuery := closeoutInitiatedFilter(params.CloseoutInitiated)
	closeoutLocationQuery := closeoutLocationFilter(params.CloseoutLocation, ppmCloseoutGblocs)
	ppmTypeQuery := ppmTypeFilter(params.PPMType)
	ppmStatusQuery := ppmStatusFilter(params.PPMStatus)
	sortOrderQuery := sortOrder(params.Sort, params.Order, ppmCloseoutGblocs)
	// Adding to an array so we can iterate over them and apply the filters after the query structure is set below
	options := [16]QueryOption{branchQuery, locatorQuery, dodIDQuery, lastNameQuery, originDutyLocationQuery, destinationDutyLocationQuery, moveStatusQuery, gblocQuery, submittedAtQuery, appearedInTOOAtQuery, requestedMoveDateQuery, ppmTypeQuery, closeoutInitiatedQuery, closeoutLocationQuery, ppmStatusQuery, sortOrderQuery}

	var query *pop.Query
	if ppmCloseoutGblocs {
		query = appCtx.DB().Q().Scope(utilities.ExcludeDeletedScope(models.MTOShipment{})).EagerPreload(
			"Orders.ServiceMember",
			"Orders.NewDutyLocation.Address",
			"Orders.OriginDutyLocation.Address",
			"Orders.Entitlement",
			"Orders.OrdersType",
			"MTOShipments.PPMShipment",
			"LockedByOfficeUser",
		).InnerJoin("orders", "orders.id = moves.orders_id").
			InnerJoin("service_members", "orders.service_member_id = service_members.id").
			InnerJoin("mto_shipments", "moves.id = mto_shipments.move_id").
			InnerJoin("ppm_shipments", "ppm_shipments.shipment_id = mto_shipments.id").
			InnerJoin("duty_locations as origin_dl", "orders.origin_duty_location_id = origin_dl.id").
			LeftJoin("duty_locations as dest_dl", "dest_dl.id = orders.new_duty_location_id").
			LeftJoin("office_users", "office_users.id = moves.locked_by").
			Where("show = ?", models.BoolPointer(true))

		if !privileges.HasPrivilege(models.PrivilegeTypeSafety) {
			query.Where("orders.orders_type != (?)", "SAFETY")
		}
	} else {
		query = appCtx.DB().Q().Scope(utilities.ExcludeDeletedScope(models.MTOShipment{})).EagerPreload(
			"Orders.ServiceMember",
			"Orders.NewDutyLocation.Address",
			"Orders.OriginDutyLocation.Address",
			// See note further below about having to do this in a separate Load call due to a Pop issue.
			// "Orders.OriginDutyLocation.TransportationOffice",
			"Orders.Entitlement",
			"Orders.OrdersType",
			"MTOShipments",
			"MTOServiceItems",
			"ShipmentGBLOC",
			"MTOShipments.PPMShipment",
			"CloseoutOffice",
			"LockedByOfficeUser",
		).InnerJoin("orders", "orders.id = moves.orders_id").
			InnerJoin("service_members", "orders.service_member_id = service_members.id").
			InnerJoin("mto_shipments", "moves.id = mto_shipments.move_id").
			InnerJoin("duty_locations as origin_dl", "orders.origin_duty_location_id = origin_dl.id").
			// Need to use left join because some duty locations do not have transportation offices
			LeftJoin("transportation_offices as origin_to", "origin_dl.transportation_office_id = origin_to.id").
			// If a customer puts in an invalid ZIP for their pickup address, it won't show up in this view,
			// and we don't want it to get hidden from services counselors.
			LeftJoin("move_to_gbloc", "move_to_gbloc.move_id = moves.id").
			LeftJoin("duty_locations as dest_dl", "dest_dl.id = orders.new_duty_location_id").
			LeftJoin("office_users", "office_users.id = moves.locked_by").
			Where("show = ?", models.BoolPointer(true))

		if !privileges.HasPrivilege(models.PrivilegeTypeSafety) {
			query.Where("orders.orders_type != (?)", "SAFETY")
		}

		if params.NeedsPPMCloseout != nil {
			if *params.NeedsPPMCloseout {
				query.InnerJoin("ppm_shipments", "ppm_shipments.shipment_id = mto_shipments.id").
					LeftJoin("transportation_offices as closeout_to", "closeout_to.id = moves.closeout_office_id").
					Where("ppm_shipments.status IN (?)", models.PPMShipmentStatusWaitingOnCustomer, models.PPMShipmentStatusNeedsCloseout).
					Where("service_members.affiliation NOT IN (?)", models.AffiliationNAVY, models.AffiliationMARINES, models.AffiliationCOASTGUARD)
			} else {
				query.LeftJoin("ppm_shipments", "ppm_shipments.shipment_id = mto_shipments.id").
					Where("(ppm_shipments.status IS NULL OR ppm_shipments.status NOT IN (?))", models.PPMShipmentStatusWaitingOnCustomer, models.PPMShipmentStatusNeedsCloseout, models.PPMShipmentStatusCloseoutComplete)
			}
		} else {
			if appCtx.Session().Roles.HasRole(roles.RoleTypeTOO) {
				query.Where("(moves.ppm_type IS NULL OR (moves.ppm_type = 'PARTIAL' or (moves.ppm_type = 'FULL' and origin_dl.provides_services_counseling = 'false')))")
			}
			// TODO  not sure we'll need this once we're in a situation where closeout param is always passed
			query.LeftJoin("ppm_shipments", "ppm_shipments.shipment_id = mto_shipments.id")
		}
	}

	for _, option := range options {
		if option != nil {
			option(query) // mutates
		}
	}

	// Pass zeros into paginate in this case. Which will give us 1 page and 20 per page respectively
	if params.Page == nil {
		params.Page = models.Int64Pointer(0)
	}
	if params.PerPage == nil {
		params.PerPage = models.Int64Pointer(0)
	}

	var groupByColumms []string
	groupByColumms = append(groupByColumms, "service_members.id", "orders.id", "origin_dl.id")

	if params.Sort != nil && *params.Sort == "originDutyLocation" {
		groupByColumms = append(groupByColumms, "origin_dl.name")
	}

	if params.Sort != nil && *params.Sort == "destinationDutyLocation" {
		groupByColumms = append(groupByColumms, "dest_dl.name")
	}

	if params.Sort != nil && *params.Sort == "originGBLOC" {
		groupByColumms = append(groupByColumms, "origin_to.id")
	}

	if params.Sort != nil && *params.Sort == "closeoutLocation" && !ppmCloseoutGblocs {
		groupByColumms = append(groupByColumms, "closeout_to.id")
	}

	if params.Sort != nil && *params.Sort == "ppmStatus" {
		groupByColumms = append(groupByColumms, "ppm_shipments.id")
	}

	err = query.GroupBy("moves.id", groupByColumms...).Paginate(int(*params.Page), int(*params.PerPage)).All(&moves)
	if err != nil {
		return []models.Move{}, 0, err
	}
	// Get the count
	count := query.Paginator.TotalEntriesSize

	// Services Counselors in PPM Closeout GBLOCs should see their closeout GBLOC in the CloseoutOffice field for every
	// move.
	// We send that field back as a Transportation Office, and the transportation office's name gets displayed.
	// There are transportation offices corresponding to each of the closeout GBLOCs, but their names don't match what
	// we want displayed. So our options are to either fake a transportation office here that has the closeout GBLOC for
	// its name, or use a real transportation office, and have the frontend render it differently if it detects that
	// it's a closeout office. We went with the former approach to keep the logic contained on the backend.
	overwriteCloseoutOfficeWithGBLOC := ppmCloseoutGblocs && params.NeedsPPMCloseout != nil && *params.NeedsPPMCloseout
	closeoutOffice := models.TransportationOffice{
		Name: officeUserGbloc,
	}

	for i := range moves {
		// There appears to be a bug in Pop for EagerPreload when you have two or more eager paths with 3+ levels
		// where the first 2 levels match.  For example:
		//   "Orders.OriginDutyLocation.Address" and "Orders.OriginDutyLocation.TransportationOffice"
		// In those cases, only the last relationship is loaded in the results.  So, we can only do one of the paths
		// in the EagerPreload above and request the second one explicitly with a separate Load call.
		//
		// Note that we also had a problem before with Eager as well.  Here's what we found with it:
		//   Due to a bug in pop (https://github.com/gobuffalo/pop/issues/578), we
		//   cannot eager load the address as "OriginDutyLocation.Address" because
		//   OriginDutyLocation is a pointer.
		if moves[i].Orders.OriginDutyLocation != nil {
			loadErr := appCtx.DB().Load(moves[i].Orders.OriginDutyLocation, "TransportationOffice")
			if loadErr != nil {
				return []models.Move{}, 0, err
			}
		}

		err := appCtx.DB().Load(&moves[i].Orders.ServiceMember, "BackupContacts")
		if err != nil {
			return []models.Move{}, 0, err
		}

		// Overwrite each move's closeout office if we are in a PPM closeout GBLOC
		if overwriteCloseoutOfficeWithGBLOC {
			moves[i].CloseoutOffice = &closeoutOffice
		}
	}

	return moves, count, nil
}

func (f orderFetcher) ListAllOrderLocations(appCtx appcontext.AppContext, officeUserID uuid.UUID, params *services.ListOrderParams) ([]models.Move, error) {
	var moves []models.Move
	var transportationOffice models.TransportationOffice
	// select the GBLOC associated with the transportation office of the session's current office user
	err := appCtx.DB().Q().
		Join("office_users", "transportation_offices.id = office_users.transportation_office_id").
		Where("office_users.id = ?", officeUserID).First(&transportationOffice)

	if err != nil {
		return []models.Move{}, err
	}

	privileges, err := models.FetchPrivilegesForUser(appCtx.DB(), appCtx.Session().UserID)
	if err != nil {
		appCtx.Logger().Error("Error retreiving user privileges", zap.Error(err))
	}

	officeUserGbloc := transportationOffice.Gbloc

	// Alright let's build our query based on the filters we got from the handler. These use the FilterOption type above.
	// Essentially these are private functions that return query objects that we can mash together to form a complete
	// query from modular parts.

	// The services counselor queue does not base exclude marine results.
	// Only the TIO and TOO queues should.
	needsCounseling := false
	if len(params.Status) > 0 {
		for _, status := range params.Status {
			if status == string(models.MoveStatusNeedsServiceCounseling) {
				needsCounseling = true
			}
		}
	}

	ppmCloseoutGblocs := officeUserGbloc == "NAVY" || officeUserGbloc == "TVCB" || officeUserGbloc == "USCG"

	// Services Counselors in closeout GBLOCs should only see closeout moves
	if needsCounseling && ppmCloseoutGblocs && params.NeedsPPMCloseout != nil && !*params.NeedsPPMCloseout {
		return []models.Move{}, nil
	}

	branchQuery := branchFilter(params.Branch, needsCounseling, ppmCloseoutGblocs)

	// If the user is associated with the USMC GBLOC we want to show them ALL the USMC moves, so let's override here.
	// We also only want to do the gbloc filtering thing if we aren't a USMC user, which we cover with the else.
	// var gblocQuery QueryOption
	var gblocToFilterBy *string
	if officeUserGbloc == "USMC" && !needsCounseling {
		branchQuery = branchFilter(models.StringPointer(string(models.AffiliationMARINES)), needsCounseling, ppmCloseoutGblocs)
		gblocToFilterBy = &officeUserGbloc
	}

	// We need to use three different GBLOC filter queries because:
	//  - The Services Counselor queue filters based on the GBLOC of the origin duty location's
	//    transportation office
	//  - There is a separate queue for the GBLOCs: NAVY, TVCB and USCG. These GBLOCs are used by SC doing PPM Closeout
	//  - The TOO queue uses the GBLOC we get from examining the postal code of the first shipment's
	//    pickup address. However, if that shipment happens to be an NTS-Release, we instead drop
	//    back to the GBLOC of the origin duty location's transportation office since an NTS-Release
	//    does not populate the pickup address field.
	var gblocQuery QueryOption
	if ppmCloseoutGblocs {
		gblocQuery = gblocFilterForPPMCloseoutForNavyMarineAndCG(gblocToFilterBy)
	} else if needsCounseling {
		gblocQuery = gblocFilterForSC(gblocToFilterBy)
	} else if params.NeedsPPMCloseout != nil && *params.NeedsPPMCloseout {
		gblocQuery = gblocFilterForSCinArmyAirForce(gblocToFilterBy)
	} else {
		gblocQuery = gblocFilterForTOO(gblocToFilterBy)
	}
	moveStatusQuery := moveStatusFilter(params.Status)
	// Adding to an array so we can iterate over them and apply the filters after the query structure is set below
	options := [15]QueryOption{branchQuery, moveStatusQuery, gblocQuery}

	var query *pop.Query
	if ppmCloseoutGblocs {
		query = appCtx.DB().Q().Scope(utilities.ExcludeDeletedScope(models.MTOShipment{})).EagerPreload(
			"Orders.ServiceMember",
			"Orders.NewDutyLocation.Address",
			"Orders.OriginDutyLocation.Address",
			"Orders.Entitlement",
			"Orders.OrdersType",
			"MTOShipments.PPMShipment",
			"LockedByOfficeUser",
		).InnerJoin("orders", "orders.id = moves.orders_id").
			InnerJoin("service_members", "orders.service_member_id = service_members.id").
			InnerJoin("mto_shipments", "moves.id = mto_shipments.move_id").
			InnerJoin("ppm_shipments", "ppm_shipments.shipment_id = mto_shipments.id").
			InnerJoin("duty_locations as origin_dl", "orders.origin_duty_location_id = origin_dl.id").
			LeftJoin("duty_locations as dest_dl", "dest_dl.id = orders.new_duty_location_id").
			LeftJoin("office_users", "office_users.id = moves.locked_by").
			Where("show = ?", models.BoolPointer(true))

		if !privileges.HasPrivilege(models.PrivilegeTypeSafety) {
<<<<<<< HEAD
			query.Where("orders.orders_type != (?)", "SAFETY")
=======
			query.Where("orders.orders_type != (?)", models.PrivilegeSearchTypeSafety)
>>>>>>> dc39f89b
		}
	} else {
		query = appCtx.DB().Q().Scope(utilities.ExcludeDeletedScope(models.MTOShipment{})).EagerPreload(
			"Orders.ServiceMember",
			"Orders.NewDutyLocation.Address",
			"Orders.OriginDutyLocation.Address",
			"Orders.Entitlement",
			"Orders.OrdersType",
			"MTOShipments",
			"MTOServiceItems",
			"ShipmentGBLOC",
			"MTOShipments.PPMShipment",
			"CloseoutOffice",
			"LockedByOfficeUser",
		).InnerJoin("orders", "orders.id = moves.orders_id").
			InnerJoin("service_members", "orders.service_member_id = service_members.id").
			InnerJoin("mto_shipments", "moves.id = mto_shipments.move_id").
			InnerJoin("duty_locations as origin_dl", "orders.origin_duty_location_id = origin_dl.id").
			// Need to use left join because some duty locations do not have transportation offices
			LeftJoin("transportation_offices as origin_to", "origin_dl.transportation_office_id = origin_to.id").
			// If a customer puts in an invalid ZIP for their pickup address, it won't show up in this view,
			// and we don't want it to get hidden from services counselors.
			LeftJoin("move_to_gbloc", "move_to_gbloc.move_id = moves.id").
			LeftJoin("duty_locations as dest_dl", "dest_dl.id = orders.new_duty_location_id").
			LeftJoin("office_users", "office_users.id = moves.locked_by").
			Where("show = ?", models.BoolPointer(true))

		if !privileges.HasPrivilege(models.PrivilegeTypeSafety) {
<<<<<<< HEAD
			query.Where("orders.orders_type != (?)", "SAFETY")
=======
			query.Where("orders.orders_type != (?)", models.PrivilegeSearchTypeSafety)
>>>>>>> dc39f89b
		}

		if params.NeedsPPMCloseout != nil {
			if *params.NeedsPPMCloseout {
				query.InnerJoin("ppm_shipments", "ppm_shipments.shipment_id = mto_shipments.id").
					Where("ppm_shipments.status IN (?)", models.PPMShipmentStatusWaitingOnCustomer, models.PPMShipmentStatusNeedsCloseout, models.PPMShipmentStatusCloseoutComplete).
					Where("service_members.affiliation NOT IN (?)", models.AffiliationNAVY, models.AffiliationMARINES, models.AffiliationCOASTGUARD)
			} else {
				query.LeftJoin("ppm_shipments", "ppm_shipments.shipment_id = mto_shipments.id").
					Where("(ppm_shipments.status IS NULL OR ppm_shipments.status NOT IN (?))", models.PPMShipmentStatusWaitingOnCustomer, models.PPMShipmentStatusNeedsCloseout, models.PPMShipmentStatusCloseoutComplete)
			}
		} else {
			if appCtx.Session().Roles.HasRole(roles.RoleTypeTOO) {
<<<<<<< HEAD
				query.Where("(moves.ppm_type IS NULL OR (moves.ppm_type = 'PARTIAL' or (moves.ppm_type = 'FULL' and origin_dl.provides_services_counseling = 'false')))")
=======
				query.Where("(moves.ppm_type IS NULL OR (moves.ppm_type = (?) or (moves.ppm_type = (?) and origin_dl.provides_services_counseling = 'false')))", models.MovePPMTypePARTIAL, models.MovePPMTypeFULL)
>>>>>>> dc39f89b
			}
			query.LeftJoin("ppm_shipments", "ppm_shipments.shipment_id = mto_shipments.id")
		}
	}

	for _, option := range options {
		if option != nil {
			option(query) // mutates
		}
	}

	var groupByColumms []string
	groupByColumms = append(groupByColumms, "service_members.id", "orders.id", "origin_dl.id")

	err = query.GroupBy("moves.id", groupByColumms...).All(&moves)
	if err != nil {
		return []models.Move{}, err
	}

	return moves, nil
}

// NewOrderFetcher creates a new struct with the service dependencies
func NewOrderFetcher() services.OrderFetcher {
	return &orderFetcher{}
}

// FetchOrder retrieves an Order for a given UUID
func (f orderFetcher) FetchOrder(appCtx appcontext.AppContext, orderID uuid.UUID) (*models.Order, error) {
	order := &models.Order{}
	err := appCtx.DB().Q().Eager(
		"ServiceMember.BackupContacts",
		"ServiceMember.ResidentialAddress",
		"NewDutyLocation.Address",
		"OriginDutyLocation",
		"Entitlement",
		"Moves",
	).Find(order, orderID)

	if err != nil {
		switch err {
		case sql.ErrNoRows:
			return &models.Order{}, apperror.NewNotFoundError(orderID, "")
		default:
			return &models.Order{}, apperror.NewQueryError("Order", err, "")
		}
	}

	// Due to a bug in pop (https://github.com/gobuffalo/pop/issues/578), we
	// cannot eager load the address as "OriginDutyLocation.Address" because
	// OriginDutyLocation is a pointer.
	if order.OriginDutyLocation != nil {
		err = appCtx.DB().Load(order.OriginDutyLocation, "Address")
		if err != nil {
			return order, err
		}
	}

	return order, nil
}

// These are a bunch of private functions that are used to cobble our list Orders filters together.
func branchFilter(branch *string, needsCounseling bool, ppmCloseoutGblocs bool) QueryOption {
	return func(query *pop.Query) {
		if branch == nil && !needsCounseling && !ppmCloseoutGblocs {
			query.Where("service_members.affiliation != ?", models.AffiliationMARINES)
		}
		if branch != nil {
			query.Where("service_members.affiliation ILIKE ?", *branch)
		}
	}
}

func lastNameFilter(lastName *string) QueryOption {
	return func(query *pop.Query) {
		if lastName != nil {
			nameSearch := fmt.Sprintf("%s%%", *lastName)
			query.Where("service_members.last_name ILIKE ?", nameSearch)
		}
	}
}

func dodIDFilter(dodID *string) QueryOption {
	return func(query *pop.Query) {
		if dodID != nil {
			query.Where("service_members.edipi = ?", dodID)
		}
	}
}

func locatorFilter(locator *string) QueryOption {
	return func(query *pop.Query) {
		if locator != nil {
			query.Where("moves.locator = ?", strings.ToUpper(*locator))
		}
	}
}

func originDutyLocationFilter(originDutyLocation []string) QueryOption {
	return func(query *pop.Query) {
		if len(originDutyLocation) > 0 {
			query.Where("origin_dl.name IN (?)", originDutyLocation)
		}
	}
}

func destinationDutyLocationFilter(destinationDutyLocation *string) QueryOption {
	return func(query *pop.Query) {
		if destinationDutyLocation != nil {
			nameSearch := fmt.Sprintf("%s%%", *destinationDutyLocation)
			query.Where("dest_dl.name ILIKE ?", nameSearch)
		}
	}
}

func moveStatusFilter(statuses []string) QueryOption {
	return func(query *pop.Query) {
		// If we have statuses let's use them
		if len(statuses) > 0 {
			query.Where("moves.status IN (?)", statuses)
		}
	}
}

func submittedAtFilter(submittedAt *time.Time) QueryOption {
	return func(query *pop.Query) {
		if submittedAt != nil {
			// Between is inclusive, so the end date is set to 1 milsecond prior to the next day
			submittedAtEnd := submittedAt.AddDate(0, 0, 1).Add(-1 * time.Millisecond)
			query.Where("moves.submitted_at between ? and ?", submittedAt.Format(time.RFC3339), submittedAtEnd.Format(time.RFC3339))
		}
	}
}

func appearedInTOOAtFilter(appearedInTOOAt *time.Time) QueryOption {
	return func(query *pop.Query) {
		if appearedInTOOAt != nil {
			start := appearedInTOOAt.Format(RFC3339Micro)
			// Between is inclusive, so the end date is set to 1 microsecond prior to the next day
			appearedInTOOAtEnd := appearedInTOOAt.AddDate(0, 0, 1).Add(-1 * time.Microsecond)
			end := appearedInTOOAtEnd.Format(RFC3339Micro)
			query.Where("(moves.submitted_at between ? AND ? OR moves.service_counseling_completed_at between ? AND ? OR moves.approvals_requested_at between ? AND ?)", start, end, start, end, start, end)
		}
	}
}

func requestedMoveDateFilter(requestedMoveDate *string) QueryOption {
	return func(query *pop.Query) {
		if requestedMoveDate != nil {
			query.Where("(mto_shipments.requested_pickup_date = ? OR ppm_shipments.expected_departure_date = ? OR (mto_shipments.shipment_type = 'HHG_OUTOF_NTS_DOMESTIC' AND mto_shipments.requested_delivery_date = ?))", *requestedMoveDate, *requestedMoveDate, *requestedMoveDate)
		}
	}
}

func closeoutInitiatedFilter(closeoutInitiated *time.Time) QueryOption {
	return func(query *pop.Query) {
		if closeoutInitiated != nil {
			// Between is inclusive, so the end date is set to 1 microsecond prior to the next day
			closeoutInitiatedEnd := closeoutInitiated.AddDate(0, 0, 1).Add(-1 * time.Microsecond)
			query.Having("MAX(ppm_shipments.submitted_at) between ? and ?", closeoutInitiated.Format(RFC3339Micro), closeoutInitiatedEnd.Format(RFC3339Micro))
		}
	}
}

func ppmTypeFilter(ppmType *string) QueryOption {
	return func(query *pop.Query) {
		if ppmType != nil {
			query.Where("moves.ppm_type = ?", *ppmType)
		}
	}
}

func ppmStatusFilter(ppmStatus *string) QueryOption {
	return func(query *pop.Query) {
		if ppmStatus != nil {
			query.Where("ppm_shipments.status = ?", *ppmStatus)
		}
	}
}

func closeoutLocationFilter(closeoutLocation *string, ppmCloseoutGblocs bool) QueryOption {
	return func(query *pop.Query) {
		// If the office user is in a closeout gbloc, every single result they're seeing will have
		// the same closeout location, which will be identical to their gbloc, so there's no reason
		// to do this search.
		if closeoutLocation != nil && !ppmCloseoutGblocs {
			nameSearch := fmt.Sprintf("%s%%", *closeoutLocation)
			query.Where("closeout_to.name ILIKE ?", nameSearch)
		}
	}
}

func gblocFilterForSC(gbloc *string) QueryOption {
	// The SC should only see moves where the origin duty location's GBLOC matches the given GBLOC.
	return func(query *pop.Query) {
		if gbloc != nil {
			query.Where("orders.gbloc = ?", *gbloc)
		}
	}
}

func gblocFilterForTOO(gbloc *string) QueryOption {
	// The TOO should only see moves where the GBLOC for the first shipment's pickup address matches the given GBLOC
	// unless we're dealing with an NTS-Release shipment. For NTS-Release shipments, we drop back to looking at the
	// origin duty location's GBLOC since an NTS-Release does not populate the pickup address.
	return func(query *pop.Query) {
		if gbloc != nil {
			// Note: extra parens necessary to keep precedence correct when AND'ing all filters together.
			query.Where("((mto_shipments.shipment_type != ? AND move_to_gbloc.gbloc = ?) OR (mto_shipments.shipment_type = ? AND orders.gbloc = ?))",
				models.MTOShipmentTypeHHGOutOfNTSDom, *gbloc, models.MTOShipmentTypeHHGOutOfNTSDom, *gbloc)
		}
	}
}

func gblocFilterForSCinArmyAirForce(gbloc *string) QueryOption {
	// A services counselor in a transportation office that provides Services Counseling should see all moves with PPMs that have selected a closeout office that matches the GBLOC of their transportation office that is in waiting for customer, needs payment approval, or payment approved statuses. The Army and Air Force SCs should see moves in the PPM closeout Tab when the postal code or origin duty station is in a different GBLOC.
	return func(query *pop.Query) {
		if gbloc != nil {
			query.Where("mto_shipments.shipment_type = ? AND closeout_to.gbloc = ?", models.MTOShipmentTypePPM, *gbloc)
		}
	}
}

func gblocFilterForPPMCloseoutForNavyMarineAndCG(gbloc *string) QueryOption {
	// For PPM Closeout the SC should see moves that have ppm shipments
	// And the GBLOC should map to the service member's affiliation
	navyGbloc := "NAVY"
	tvcbGbloc := "TVCB"
	uscgGbloc := "USCG"
	return func(query *pop.Query) {
		if gbloc != nil {
			if *gbloc == navyGbloc {
				query.Where("mto_shipments.shipment_type = ? AND service_members.affiliation = ? AND ppm_shipments.status = ?", models.MTOShipmentTypePPM, models.AffiliationNAVY, models.PPMShipmentStatusNeedsCloseout)
			} else if *gbloc == tvcbGbloc {
				query.Where("mto_shipments.shipment_type = ? AND service_members.affiliation = ? AND ppm_shipments.status = ?", models.MTOShipmentTypePPM, models.AffiliationMARINES, models.PPMShipmentStatusNeedsCloseout)
			} else if *gbloc == uscgGbloc {
				query.Where("mto_shipments.shipment_type = ? AND service_members.affiliation = ? AND ppm_shipments.status = ?", models.MTOShipmentTypePPM, models.AffiliationCOASTGUARD, models.PPMShipmentStatusNeedsCloseout)
			}
		}
	}
}

func sortOrder(sort *string, order *string, ppmCloseoutGblocs bool) QueryOption {
	parameters := map[string]string{
		"lastName":                "service_members.last_name",
		"dodID":                   "service_members.edipi",
		"branch":                  "service_members.affiliation",
		"locator":                 "moves.locator",
		"status":                  "moves.status",
		"submittedAt":             "moves.submitted_at",
		"appearedInTooAt":         "GREATEST(moves.submitted_at, moves.service_counseling_completed_at, moves.approvals_requested_at)",
		"originDutyLocation":      "origin_dl.name",
		"destinationDutyLocation": "dest_dl.name",
		"requestedMoveDate":       "LEAST(COALESCE(MIN(mto_shipments.requested_pickup_date), 'infinity'), COALESCE(MIN(ppm_shipments.expected_departure_date), 'infinity'), COALESCE(MIN(mto_shipments.requested_delivery_date), 'infinity'))",
		"originGBLOC":             "origin_to.gbloc",
		"ppmType":                 "moves.ppm_type",
		"ppmStatus":               "ppm_shipments.status",
		"closeoutLocation":        "closeout_to.name",
		"closeoutInitiated":       "MAX(ppm_shipments.submitted_at)",
	}

	return func(query *pop.Query) {
		// If we have a sort and order defined let's use it. Otherwise we'll use our default status desc sort order.
		if sort != nil && order != nil {
			// If an office user is in a closeout GBLOC, every move they see will have the same closeout location
			// so we can skip the sorting.
			if *sort == "closeoutLocation" && ppmCloseoutGblocs {
				return
			}
			if sortTerm, ok := parameters[*sort]; ok {
				if *sort == "lastName" {
					query.Order(fmt.Sprintf("service_members.last_name %s, service_members.first_name %s", *order, *order))
				} else {
					query.Order(fmt.Sprintf("%s %s", sortTerm, *order))
				}
			} else {
				query.Order("moves.status desc")
			}
		} else {
			query.Order("moves.status desc")
		}
	}
}<|MERGE_RESOLUTION|>--- conflicted
+++ resolved
@@ -372,11 +372,7 @@
 			Where("show = ?", models.BoolPointer(true))
 
 		if !privileges.HasPrivilege(models.PrivilegeTypeSafety) {
-<<<<<<< HEAD
-			query.Where("orders.orders_type != (?)", "SAFETY")
-=======
 			query.Where("orders.orders_type != (?)", models.PrivilegeSearchTypeSafety)
->>>>>>> dc39f89b
 		}
 	} else {
 		query = appCtx.DB().Q().Scope(utilities.ExcludeDeletedScope(models.MTOShipment{})).EagerPreload(
@@ -405,11 +401,7 @@
 			Where("show = ?", models.BoolPointer(true))
 
 		if !privileges.HasPrivilege(models.PrivilegeTypeSafety) {
-<<<<<<< HEAD
-			query.Where("orders.orders_type != (?)", "SAFETY")
-=======
 			query.Where("orders.orders_type != (?)", models.PrivilegeSearchTypeSafety)
->>>>>>> dc39f89b
 		}
 
 		if params.NeedsPPMCloseout != nil {
@@ -423,11 +415,7 @@
 			}
 		} else {
 			if appCtx.Session().Roles.HasRole(roles.RoleTypeTOO) {
-<<<<<<< HEAD
-				query.Where("(moves.ppm_type IS NULL OR (moves.ppm_type = 'PARTIAL' or (moves.ppm_type = 'FULL' and origin_dl.provides_services_counseling = 'false')))")
-=======
 				query.Where("(moves.ppm_type IS NULL OR (moves.ppm_type = (?) or (moves.ppm_type = (?) and origin_dl.provides_services_counseling = 'false')))", models.MovePPMTypePARTIAL, models.MovePPMTypeFULL)
->>>>>>> dc39f89b
 			}
 			query.LeftJoin("ppm_shipments", "ppm_shipments.shipment_id = mto_shipments.id")
 		}
