--- conflicted
+++ resolved
@@ -134,11 +134,8 @@
 			"Orders.OrdersType",
 			"MTOShipments.PPMShipment",
 			"LockedByOfficeUser",
-<<<<<<< HEAD
 			"SCAssignedUser",
-=======
 			"CounselingOffice",
->>>>>>> 546f56aa
 		).InnerJoin("orders", "orders.id = moves.orders_id").
 			InnerJoin("service_members", "orders.service_member_id = service_members.id").
 			InnerJoin("mto_shipments", "moves.id = mto_shipments.move_id").
@@ -146,11 +143,8 @@
 			InnerJoin("duty_locations as origin_dl", "orders.origin_duty_location_id = origin_dl.id").
 			LeftJoin("duty_locations as dest_dl", "dest_dl.id = orders.new_duty_location_id").
 			LeftJoin("office_users", "office_users.id = moves.locked_by").
-<<<<<<< HEAD
 			LeftJoin("office_users as assigned_user", "moves.sc_assigned_id  = assigned_user.id").
-=======
 			LeftJoin("transportation_offices", "moves.counseling_transportation_office_id = transportation_offices.id").
->>>>>>> 546f56aa
 			Where("show = ?", models.BoolPointer(true))
 
 		if !privileges.HasPrivilege(models.PrivilegeTypeSafety) {
