--- conflicted
+++ resolved
@@ -157,10 +157,7 @@
 			"MTOShipments.PPMShipment",
 			"CloseoutOffice",
 			"LockedByOfficeUser",
-<<<<<<< HEAD
-=======
 			"CounselingOffice",
->>>>>>> 9df187bf
 			"SCAssignedUser",
 		).InnerJoin("orders", "orders.id = moves.orders_id").
 			InnerJoin("service_members", "orders.service_member_id = service_members.id").
