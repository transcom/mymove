--- conflicted
+++ resolved
@@ -54,17 +54,11 @@
 	lastNameQuery := lastNameFilter(params.LastName)
 	dutyStationQuery := destinationDutyStationFilter(params.DestinationDutyStation)
 	moveStatusQuery := moveStatusFilter(params.Status)
-<<<<<<< HEAD
 	submittedAtQuery := submittedAtFilter(params.SubmittedAt)
-	sortOrderQuery := sortOrder(params.Sort, params.Order)
-	// Adding to an array so we can iterate over them and apply the filters after the query structure is set below
-	options := [9]QueryOption{branchQuery, locatorQuery, dodIDQuery, lastNameQuery, dutyStationQuery, moveStatusQuery, gblocQuery, submittedAtQuery, sortOrderQuery}
-=======
 	requestedMoveDateQuery := requestedMoveDateFilter(params.RequestedMoveDate)
 	sortOrderQuery := sortOrder(params.Sort, params.Order)
 	// Adding to an array so we can iterate over them and apply the filters after the query structure is set below
-	options := [9]QueryOption{branchQuery, locatorQuery, dodIDQuery, lastNameQuery, dutyStationQuery, moveStatusQuery, requestedMoveDateQuery, gblocQuery, sortOrderQuery}
->>>>>>> a51cebd2
+	options := [10]QueryOption{branchQuery, locatorQuery, dodIDQuery, lastNameQuery, dutyStationQuery, moveStatusQuery, gblocQuery, submittedAtQuery, requestedMoveDateQuery, sortOrderQuery}
 
 	query := f.db.Q().EagerPreload(
 		"Orders.ServiceMember",
@@ -245,17 +239,18 @@
 	}
 }
 
-<<<<<<< HEAD
 func submittedAtFilter(submittedAt *string) QueryOption {
 	return func(query *pop.Query) {
 		if submittedAt != nil {
 			query.Where("CAST(moves.submitted_at AS DATE) = ?", *submittedAt)
-=======
+		}
+	}
+}
+
 func requestedMoveDateFilter(requestedMoveDate *string) QueryOption {
 	return func(query *pop.Query) {
 		if requestedMoveDate != nil {
 			query.Where("mto_shipments.requested_pickup_date = ?", *requestedMoveDate)
->>>>>>> a51cebd2
 		}
 	}
 }
