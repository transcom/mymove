--- conflicted
+++ resolved
@@ -373,10 +373,7 @@
 		strings.Join(params.OriginDutyLocation, " "),
 		params.CounselingOffice,
 		params.TOODestinationAssignedUser,
-<<<<<<< HEAD
-=======
 		hasSafetyPrivilege,
->>>>>>> f46267dc
 		params.Page,
 		params.PerPage,
 		params.Sort,
