--- conflicted
+++ resolved
@@ -376,11 +376,7 @@
 		params.Branch,
 		strings.Join(params.OriginDutyLocation, " "),
 		params.CounselingOffice,
-<<<<<<< HEAD
-		params.TOOAssignedUser,
-=======
 		params.AssignedTo,
->>>>>>> e826e955
 		hasSafetyPrivilege,
 		params.Page,
 		params.PerPage,
