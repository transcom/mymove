--- conflicted
+++ resolved
@@ -370,10 +370,7 @@
 		strings.Join(params.OriginDutyLocation, " "),
 		params.CounselingOffice,
 		params.TOODestinationAssignedUser,
-<<<<<<< HEAD
-=======
 		hasSafetyPrivilege,
->>>>>>> 67820498
 		params.Page,
 		params.PerPage,
 		params.Sort,
