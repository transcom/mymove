--- conflicted
+++ resolved
@@ -638,12 +638,8 @@
 func SCAssignedUserFilter(scAssigned *string) QueryOption {
 	return func(query *pop.Query) {
 		if scAssigned != nil {
-<<<<<<< HEAD
-			query.Where("f_unaccent(lower(?)) % searchable_full_name(assigned_user.first_name, assigned_user.last_name)", *scAssigned)
-=======
 			nameSearch := fmt.Sprintf("%s%%", *scAssigned)
 			query.Where("assigned_user.last_name ILIKE ?", nameSearch)
->>>>>>> d01d4a2d
 		}
 	}
 }
@@ -651,12 +647,8 @@
 func TOOAssignedUserFilter(tooAssigned *string) QueryOption {
 	return func(query *pop.Query) {
 		if tooAssigned != nil {
-<<<<<<< HEAD
-			query.Where("f_unaccent(lower(?)) % searchable_full_name(assigned_user.first_name, assigned_user.last_name)", *tooAssigned)
-=======
 			nameSearch := fmt.Sprintf("%s%%", *tooAssigned)
 			query.Where("assigned_user.last_name ILIKE ?", nameSearch)
->>>>>>> d01d4a2d
 		}
 	}
 }
