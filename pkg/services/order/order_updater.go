package order

import (
	"database/sql"
	"io"
	"strings"
	"time"

	"github.com/gobuffalo/validate/v3"
	"github.com/gofrs/uuid"
	"go.uber.org/zap"

	"github.com/transcom/mymove/pkg/appcontext"
	"github.com/transcom/mymove/pkg/apperror"
	"github.com/transcom/mymove/pkg/etag"
	"github.com/transcom/mymove/pkg/gen/ghcmessages"
	"github.com/transcom/mymove/pkg/gen/internalmessages"
	"github.com/transcom/mymove/pkg/models"
	"github.com/transcom/mymove/pkg/services"
	"github.com/transcom/mymove/pkg/services/entitlements"
	"github.com/transcom/mymove/pkg/services/query"
	"github.com/transcom/mymove/pkg/storage"
	"github.com/transcom/mymove/pkg/uploader"
)

type orderUpdater struct {
	moveRouter services.MoveRouter
}

// NewOrderUpdater creates a new struct with the service dependencies
func NewOrderUpdater(moveRouter services.MoveRouter) services.OrderUpdater {
	return &orderUpdater{moveRouter}
}

// UpdateOrderAsTOO updates an order as permitted by a TOO
func (f *orderUpdater) UpdateOrderAsTOO(appCtx appcontext.AppContext, orderID uuid.UUID, payload ghcmessages.UpdateOrderPayload, eTag string) (*models.Order, uuid.UUID, error) {
	const SAC_LIMIT = 80
	order, err := f.findOrder(appCtx, orderID)
	if err != nil {
		return &models.Order{}, uuid.Nil, err
	}

	existingETag := etag.GenerateEtag(order.UpdatedAt)
	if existingETag != eTag {
		return &models.Order{}, uuid.Nil, apperror.NewPreconditionFailedError(orderID, query.StaleIdentifierError{StaleIdentifier: eTag})
	}

	if payload.Sac.Present && payload.Sac.Value != nil && len(*payload.Sac.Value) > SAC_LIMIT {
		return &models.Order{}, uuid.Nil, apperror.NewInvalidInputError(orderID, nil, nil, "SAC cannot be more than 80 characters")
	}

	orderToUpdate, err := orderFromTOOPayload(appCtx, *order, payload)
	if err != nil {
		return nil, uuid.Nil, err
	}

	return f.updateOrderAsTOO(appCtx, orderToUpdate, CheckRequiredFields())
}

// UpdateOrderAsCounselor updates an order as permitted by a service counselor
func (f *orderUpdater) UpdateOrderAsCounselor(appCtx appcontext.AppContext, orderID uuid.UUID, payload ghcmessages.CounselingUpdateOrderPayload, eTag string) (*models.Order, uuid.UUID, error) {
	const SAC_LIMIT = 80
	order, err := f.findOrder(appCtx, orderID)
	if err != nil {
		return &models.Order{}, uuid.Nil, err
	}

	existingETag := etag.GenerateEtag(order.UpdatedAt)
	if existingETag != eTag {
		return &models.Order{}, uuid.Nil, apperror.NewPreconditionFailedError(orderID, query.StaleIdentifierError{StaleIdentifier: eTag})
	}

	if payload.Sac.Present && payload.Sac.Value != nil && len(*payload.Sac.Value) > SAC_LIMIT {
		return &models.Order{}, uuid.Nil, apperror.NewInvalidInputError(orderID, nil, nil, "SAC cannot be more than 80 characters")
	}

	orderToUpdate, err := orderFromCounselingPayload(appCtx, *order, payload)
	if err != nil {
		return &models.Order{}, uuid.Nil, nil
	}

	return f.updateOrder(appCtx, orderToUpdate, CheckRequiredFields())
}

// UpdateAllowanceAsTOO updates an allowance as permitted by a service counselor
func (f *orderUpdater) UpdateAllowanceAsTOO(appCtx appcontext.AppContext, orderID uuid.UUID, payload ghcmessages.UpdateAllowancePayload, eTag string) (*models.Order, uuid.UUID, error) {
	order, err := f.findOrder(appCtx, orderID)
	if err != nil {
		return &models.Order{}, uuid.Nil, err
	}

	existingETag := etag.GenerateEtag(order.UpdatedAt)
	if existingETag != eTag {
		return &models.Order{}, uuid.Nil, apperror.NewPreconditionFailedError(orderID, query.StaleIdentifierError{StaleIdentifier: eTag})
	}

	orderToUpdate, err := allowanceFromTOOPayload(appCtx, *order, payload)
	if err != nil {
		return &models.Order{}, uuid.Nil, err
	}

	return f.updateOrder(appCtx, orderToUpdate)
}

// UpdateAllowanceAsCounselor updates an allowance as permitted by a service counselor
func (f *orderUpdater) UpdateAllowanceAsCounselor(appCtx appcontext.AppContext, orderID uuid.UUID, payload ghcmessages.CounselingUpdateAllowancePayload, eTag string) (*models.Order, uuid.UUID, error) {
	order, err := f.findOrder(appCtx, orderID)
	if err != nil {
		return &models.Order{}, uuid.Nil, err
	}

	existingETag := etag.GenerateEtag(order.UpdatedAt)
	if existingETag != eTag {
		return &models.Order{}, uuid.Nil, apperror.NewPreconditionFailedError(orderID, query.StaleIdentifierError{StaleIdentifier: eTag})
	}

	orderToUpdate, err := allowanceFromCounselingPayload(appCtx, *order, payload)
	if err != nil {
		return &models.Order{}, uuid.Nil, err
	}

	return f.updateOrder(appCtx, orderToUpdate)
}

// UploadAmendedOrdersAsCustomer add amended order documents to an existing order
func (f *orderUpdater) UploadAmendedOrdersAsCustomer(appCtx appcontext.AppContext, userID uuid.UUID, orderID uuid.UUID, file io.ReadCloser, filename string, storer storage.FileStorer) (models.Upload, string, *validate.Errors, error) {
	orderToUpdate, findErr := f.findOrderWithAmendedOrders(appCtx, orderID)
	if findErr != nil {
		return models.Upload{}, "", nil, findErr
	}

	userUpload, url, verrs, err := f.amendedOrder(appCtx, userID, *orderToUpdate, file, filename, storer, models.UploadTypeUSER)
	if verrs.HasAny() || err != nil {
		return models.Upload{}, "", verrs, err
	}

	return userUpload.Upload, url, nil, nil
}

// UploadAmendedOrdersAsOffice add amended order documents to an existing order
func (f *orderUpdater) UploadAmendedOrdersAsOffice(appCtx appcontext.AppContext, userID uuid.UUID, orderID uuid.UUID, file io.ReadCloser, filename string, storer storage.FileStorer) (models.Upload, string, *validate.Errors, error) {
	orderToUpdate, findErr := f.findOrderWithAmendedOrders(appCtx, orderID)
	if findErr != nil {
		return models.Upload{}, "", nil, findErr
	}

	userUpload, url, verrs, err := f.amendedOrder(appCtx, userID, *orderToUpdate, file, filename, storer, models.UploadTypeOFFICE)
	if verrs.HasAny() || err != nil {
		return models.Upload{}, "", verrs, err
	}

	return userUpload.Upload, url, nil, nil
}

func (f *orderUpdater) findOrder(appCtx appcontext.AppContext, orderID uuid.UUID) (*models.Order, error) {
	var order models.Order
	err := appCtx.DB().Q().EagerPreload("Moves", "ServiceMember", "Entitlement").Find(&order, orderID)
	if err != nil {
		switch err {
		case sql.ErrNoRows:
			return nil, apperror.NewNotFoundError(orderID, "while looking for order")
		default:
			return nil, apperror.NewQueryError("Order", err, "")
		}
	}

	return &order, nil
}

func (f *orderUpdater) findOrderWithAmendedOrders(appCtx appcontext.AppContext, orderID uuid.UUID) (*models.Order, error) {
	var order models.Order

	query := appCtx.DB().Q().EagerPreload("ServiceMember", "UploadedAmendedOrders")

	if appCtx.Session().IsMilApp() {
		query = query.Where("orders.service_member_id = ?", appCtx.Session().ServiceMemberID)
	}

	err := query.Find(&order, orderID)

	if err != nil {
		switch err {
		case sql.ErrNoRows:
			return nil, apperror.NewNotFoundError(orderID, "while looking for order")
		default:
			return nil, apperror.NewQueryError("Order", err, "")
		}
	}

	return &order, nil
}

func orderFromTOOPayload(appCtx appcontext.AppContext, existingOrder models.Order, payload ghcmessages.UpdateOrderPayload) (models.Order, error) {
	order := existingOrder
	waf := entitlements.NewWeightAllotmentFetcher()

	// update order origin duty location
	if payload.OriginDutyLocationID != nil {
		originDutyLocationID := uuid.FromStringOrNil(payload.OriginDutyLocationID.String())
		order.OriginDutyLocationID = &originDutyLocationID
	}

	if payload.NewDutyLocationID != nil {
		newDutyLocationID := uuid.FromStringOrNil(payload.NewDutyLocationID.String())
		order.NewDutyLocationID = newDutyLocationID
	}

	if payload.DepartmentIndicator != nil {
		departmentIndicator := (*string)(payload.DepartmentIndicator)
		order.DepartmentIndicator = departmentIndicator
	}

	if payload.IssueDate != nil {
		order.IssueDate = time.Time(*payload.IssueDate)
	}

	if payload.OrdersNumber != nil {
		order.OrdersNumber = payload.OrdersNumber
	}

	if payload.OrdersTypeDetail != nil {
		orderTypeDetail := internalmessages.OrdersTypeDetail(*payload.OrdersTypeDetail)
		order.OrdersTypeDetail = &orderTypeDetail
	}

	if payload.ReportByDate != nil {
		order.ReportByDate = time.Time(*payload.ReportByDate)
	}

	if payload.Sac.Present {
		if payload.Sac.Value != nil && *payload.Sac.Value == "" {
			order.SAC = nil
		} else {
			order.SAC = payload.Sac.Value
		}

	}

	if payload.Tac != nil {
		normalizedTac := strings.ToUpper(*payload.Tac)
		order.TAC = &normalizedTac
	}

	if payload.NtsSac.Present {
		if payload.NtsSac.Value != nil && *payload.NtsSac.Value == "" {
			order.NtsSAC = nil
		} else {
			order.NtsSAC = payload.NtsSac.Value
		}
	}

	if payload.NtsTac.Present {
		if payload.NtsTac.Value != nil && *payload.NtsTac.Value != "" {
			normalizedNtsTac := strings.ToUpper(*payload.NtsTac.Value)
			order.NtsTAC = &normalizedNtsTac
		} else {
			order.NtsTAC = nil
		}
	}

	if payload.OrdersType != nil {
		order.OrdersType = internalmessages.OrdersType(*payload.OrdersType)
	}

	// if the order has amended order documents and it has not been previously acknowledged record the current timestamp
	if payload.OrdersAcknowledgement != nil && *payload.OrdersAcknowledgement && existingOrder.UploadedAmendedOrdersID != nil && existingOrder.AmendedOrdersAcknowledgedAt == nil {
		acknowledgedAt := time.Now()
		order.AmendedOrdersAcknowledgedAt = &acknowledgedAt
	}

	if payload.Grade != nil {
		order.Grade = (*internalmessages.OrderPayGrade)(payload.Grade)
		// Calculate new DBWeightAuthorized based on the new grade
		weightAllotment, err := waf.GetWeightAllotment(appCtx, string(*order.Grade), order.OrdersType)
		if err != nil {
			return models.Order{}, err
		}
		weight := weightAllotment.TotalWeightSelf
		// Payload does not have this information, retrieve dependents from the existing order
		if existingOrder.HasDependents && *order.Entitlement.DependentsAuthorized {
			// Only utilize dependent weight authorized if dependents are both present and authorized
			weight = weightAllotment.TotalWeightSelfPlusDependents
		}
		order.Entitlement.DBAuthorizedWeight = &weight
	}

	return order, nil
}

func (f *orderUpdater) amendedOrder(appCtx appcontext.AppContext, userID uuid.UUID, order models.Order, file io.ReadCloser, filename string, storer storage.FileStorer, uploadType models.UploadType) (models.UserUpload, string, *validate.Errors, error) {
	// If Order does not have a Document for amended orders uploads, then create a new one
	var err error
	savedAmendedOrdersDoc := order.UploadedAmendedOrders
	if order.UploadedAmendedOrders == nil {
		amendedOrdersDoc := &models.Document{
			ServiceMemberID: order.ServiceMemberID,
		}
		savedAmendedOrdersDoc, err = f.saveDocumentForAmendedOrder(appCtx, amendedOrdersDoc)
		if err != nil {
			return models.UserUpload{}, "", nil, err
		}

		// save new UploadedAmendedOrdersID (document ID) to orders
		order.UploadedAmendedOrders = savedAmendedOrdersDoc
		order.UploadedAmendedOrdersID = &savedAmendedOrdersDoc.ID
		_, _, err = f.updateOrder(appCtx, order)
		if err != nil {
			return models.UserUpload{}, "", nil, err
		}
	}

	// Create new user upload for amended order
	var userUpload *models.UserUpload
	var verrs *validate.Errors
	var url string
	userUpload, url, verrs, err = uploader.CreateUserUploadForDocumentWrapper(
		appCtx,
		userID,
		storer,
		file,
		filename,
		uploader.MaxCustomerUserUploadFileSizeLimit,
		uploader.AllowedTypesServiceMember,
		&savedAmendedOrdersDoc.ID,
		uploadType,
	)

	if verrs.HasAny() || err != nil {
		return models.UserUpload{}, "", verrs, err
	}

	order.UploadedAmendedOrders.UserUploads = append(order.UploadedAmendedOrders.UserUploads, *userUpload)

	return *userUpload, url, nil, nil
}

func orderFromCounselingPayload(appCtx appcontext.AppContext, existingOrder models.Order, payload ghcmessages.CounselingUpdateOrderPayload) (models.Order, error) {
	order := existingOrder
	waf := entitlements.NewWeightAllotmentFetcher()

	// update order origin duty location
	if payload.OriginDutyLocationID != nil {
		originDutyLocationID := uuid.FromStringOrNil(payload.OriginDutyLocationID.String())
		order.OriginDutyLocationID = &originDutyLocationID
	}

	if payload.NewDutyLocationID != nil {
		newDutyLocationID := uuid.FromStringOrNil(payload.NewDutyLocationID.String())
		order.NewDutyLocationID = newDutyLocationID
	}

	if payload.DepartmentIndicator != nil {
		departmentIndicator := (*string)(payload.DepartmentIndicator)
		order.DepartmentIndicator = departmentIndicator
	}

	if payload.IssueDate != nil {
		order.IssueDate = time.Time(*payload.IssueDate)
	}

	if payload.OrdersNumber != nil {
		order.OrdersNumber = payload.OrdersNumber
	}

	if payload.OrdersTypeDetail != nil {
		orderTypeDetail := internalmessages.OrdersTypeDetail(*payload.OrdersTypeDetail)
		order.OrdersTypeDetail = &orderTypeDetail
	}

	if payload.ReportByDate != nil {
		order.ReportByDate = time.Time(*payload.ReportByDate)
	}

	if payload.Sac.Present {
		if payload.Sac.Value != nil && *payload.Sac.Value == "" {
			order.SAC = nil
		} else {
			order.SAC = payload.Sac.Value
		}
	}

	if payload.Tac != nil {
		normalizedTac := strings.ToUpper(*payload.Tac)
		order.TAC = &normalizedTac
	}

	if payload.NtsSac.Present {
		if payload.NtsSac.Value != nil && *payload.NtsSac.Value == "" {
			order.NtsSAC = nil
		} else {
			order.NtsSAC = payload.NtsSac.Value
		}
	}

	if payload.NtsTac.Present {
		if payload.NtsTac.Value != nil && *payload.NtsTac.Value != "" {
			normalizedNtsTac := strings.ToUpper(*payload.NtsTac.Value)
			order.NtsTAC = &normalizedNtsTac
		} else {
			order.NtsTAC = nil
		}
	}

	if payload.OrdersType != nil {
		order.OrdersType = internalmessages.OrdersType(*payload.OrdersType)
	}

	if payload.Grade != nil {
		order.Grade = (*internalmessages.OrderPayGrade)(payload.Grade)
		// Calculate new DBWeightAuthorized based on the new grade
		weightAllotment, err := waf.GetWeightAllotment(appCtx, string(*order.Grade), order.OrdersType)
		if err != nil {
			return models.Order{}, err
		}
		weight := weightAllotment.TotalWeightSelf
		// Payload does not have this information, retrieve dependents from the existing order
		if existingOrder.HasDependents && *order.Entitlement.DependentsAuthorized {
			// Only utilize dependent weight authorized if dependents are both present and authorized
			weight = weightAllotment.TotalWeightSelfPlusDependents
		}
		order.Entitlement.DBAuthorizedWeight = &weight
	}

<<<<<<< HEAD
=======
	if payload.HasDependents != nil {
		order.HasDependents = *payload.HasDependents
	}

>>>>>>> e79c3f61
	return order, nil
}

func allowanceFromTOOPayload(appCtx appcontext.AppContext, existingOrder models.Order, payload ghcmessages.UpdateAllowancePayload) (models.Order, error) {
	order := existingOrder
	waf := entitlements.NewWeightAllotmentFetcher()

	if payload.ProGearWeight != nil {
		order.Entitlement.ProGearWeight = int(*payload.ProGearWeight)
	}

	if payload.ProGearWeightSpouse != nil {
		order.Entitlement.ProGearWeightSpouse = int(*payload.ProGearWeightSpouse)
	}

	if payload.RequiredMedicalEquipmentWeight != nil {
		order.Entitlement.RequiredMedicalEquipmentWeight = int(*payload.RequiredMedicalEquipmentWeight)
	}

	// branch for service member
	if payload.Agency != nil {
		order.ServiceMember.Affiliation = (*models.ServiceMemberAffiliation)(payload.Agency)
	}

	// grade
	if payload.Grade != nil {
		grade := internalmessages.OrderPayGrade(*payload.Grade)
		order.Grade = &grade
	}

	// Calculate new DBWeightAuthorized based on the new grade
	weightAllotment, err := waf.GetWeightAllotment(appCtx, string(*order.Grade), order.OrdersType)
	if err != nil {
		return models.Order{}, err
	}
	weight := weightAllotment.TotalWeightSelf
	// Payload does not have this information, retrieve dependents from the existing order
	if existingOrder.HasDependents && *payload.DependentsAuthorized {
		// Only utilize dependent weight authorized if dependents are both present and authorized
		weight = weightAllotment.TotalWeightSelfPlusDependents
	}
	order.Entitlement.DBAuthorizedWeight = &weight

	if payload.OrganizationalClothingAndIndividualEquipment != nil {
		order.Entitlement.OrganizationalClothingAndIndividualEquipment = *payload.OrganizationalClothingAndIndividualEquipment
	}

	if payload.DependentsAuthorized != nil {
		order.Entitlement.DependentsAuthorized = payload.DependentsAuthorized
	}

	if payload.StorageInTransit != nil {
		newSITAllowance := int(*payload.StorageInTransit)
		order.Entitlement.StorageInTransit = &newSITAllowance
	}

	if payload.GunSafe != nil {
		order.Entitlement.GunSafe = *payload.GunSafe
	}

	if payload.WeightRestriction != nil {
		weightRestriction := int(*payload.WeightRestriction)
		order.Entitlement.WeightRestriction = &weightRestriction
	}

	if payload.AccompaniedTour != nil {
		order.Entitlement.AccompaniedTour = payload.AccompaniedTour
	}

	if payload.DependentsUnderTwelve != nil {
		order.Entitlement.DependentsUnderTwelve = models.IntPointer(int(*payload.DependentsUnderTwelve))
	}

	if payload.DependentsTwelveAndOver != nil {
		order.Entitlement.DependentsTwelveAndOver = models.IntPointer(int(*payload.DependentsTwelveAndOver))
	}

	if order.OriginDutyLocationID != nil {
		var originDutyLocation models.DutyLocation
		originDutyLocation, err := models.FetchDutyLocation(appCtx.DB(), *order.OriginDutyLocationID)
		if err == nil {
			order.OriginDutyLocationID = &originDutyLocation.ID
			order.OriginDutyLocation = &originDutyLocation
		}
	}

	if order.NewDutyLocationID != uuid.Nil {
		var newDutyLocation models.DutyLocation
		newDutyLocation, err := models.FetchDutyLocation(appCtx.DB(), order.NewDutyLocationID)
		if err == nil {
			order.NewDutyLocationID = newDutyLocation.ID
			order.NewDutyLocation = newDutyLocation
		}
	}

	// Recalculate UB allowance of order entitlement
	hasDepedents := false
	if order.Entitlement != nil && order.Entitlement.DependentsAuthorized != nil && *order.Entitlement.DependentsAuthorized {
		hasDepedents = true
	} else if order.HasDependents {
		hasDepedents = true
	}
	if order.Entitlement != nil {
		unaccompaniedBaggageAllowance, err := models.GetUBWeightAllowance(appCtx, order.OriginDutyLocation.Address.IsOconus, order.NewDutyLocation.Address.IsOconus, order.ServiceMember.Affiliation, order.Grade, &order.OrdersType, &hasDepedents, order.Entitlement.AccompaniedTour, order.Entitlement.DependentsUnderTwelve, order.Entitlement.DependentsTwelveAndOver)
		if err == nil {
			order.Entitlement.UBAllowance = &unaccompaniedBaggageAllowance
		}
	}

	return order, nil
}
<<<<<<< HEAD
=======

>>>>>>> e79c3f61
func allowanceFromCounselingPayload(appCtx appcontext.AppContext, existingOrder models.Order, payload ghcmessages.CounselingUpdateAllowancePayload) (models.Order, error) {
	order := existingOrder
	waf := entitlements.NewWeightAllotmentFetcher()

	if payload.ProGearWeight != nil {
		order.Entitlement.ProGearWeight = int(*payload.ProGearWeight)
	}

	if payload.ProGearWeightSpouse != nil {
		order.Entitlement.ProGearWeightSpouse = int(*payload.ProGearWeightSpouse)
	}

	if payload.RequiredMedicalEquipmentWeight != nil {
		order.Entitlement.RequiredMedicalEquipmentWeight = int(*payload.RequiredMedicalEquipmentWeight)
	}

	// branch for service member
	if payload.Agency != nil {
		order.ServiceMember.Affiliation = (*models.ServiceMemberAffiliation)(payload.Agency)
	}

	// grade
	if payload.Grade != nil {
		grade := internalmessages.OrderPayGrade(*payload.Grade)
		order.Grade = &grade
	}

	// Calculate new DBWeightAuthorized based on the new grade
	weightAllotment, err := waf.GetWeightAllotment(appCtx, string(*order.Grade), order.OrdersType)
	if err != nil {
		return models.Order{}, err
	}
	weight := weightAllotment.TotalWeightSelf
	// Payload does not have this information, retrieve dependents from the existing order
	if existingOrder.HasDependents && *payload.DependentsAuthorized {
		// Only utilize dependent weight authorized if dependents are both present and authorized
		weight = weightAllotment.TotalWeightSelfPlusDependents
	}
	order.Entitlement.DBAuthorizedWeight = &weight

	if payload.OrganizationalClothingAndIndividualEquipment != nil {
		order.Entitlement.OrganizationalClothingAndIndividualEquipment = *payload.OrganizationalClothingAndIndividualEquipment
	}

	if payload.DependentsAuthorized != nil {
		order.Entitlement.DependentsAuthorized = payload.DependentsAuthorized
	}

	if payload.StorageInTransit != nil {
		newSITAllowance := int(*payload.StorageInTransit)
		order.Entitlement.StorageInTransit = &newSITAllowance
	}

	if payload.GunSafe != nil {
		order.Entitlement.GunSafe = *payload.GunSafe
	}

	if payload.WeightRestriction != nil {
		weightRestriction := int(*payload.WeightRestriction)
		order.Entitlement.WeightRestriction = &weightRestriction
	}

	if payload.AccompaniedTour != nil {
		order.Entitlement.AccompaniedTour = payload.AccompaniedTour
	}

	if payload.DependentsUnderTwelve != nil {
		order.Entitlement.DependentsUnderTwelve = models.IntPointer(int(*payload.DependentsUnderTwelve))
	}

	if payload.DependentsTwelveAndOver != nil {
		order.Entitlement.DependentsTwelveAndOver = models.IntPointer(int(*payload.DependentsTwelveAndOver))
	}

	if order.OriginDutyLocationID != nil {
		var originDutyLocation models.DutyLocation
		originDutyLocation, err := models.FetchDutyLocation(appCtx.DB(), *order.OriginDutyLocationID)
		if err == nil {
			order.OriginDutyLocationID = &originDutyLocation.ID
			order.OriginDutyLocation = &originDutyLocation
		}
	}

	if order.NewDutyLocationID != uuid.Nil {
		var newDutyLocation models.DutyLocation
		newDutyLocation, err := models.FetchDutyLocation(appCtx.DB(), order.NewDutyLocationID)
		if err != nil {
			return models.Order{}, err
		}
		order.NewDutyLocationID = newDutyLocation.ID
		order.NewDutyLocation = newDutyLocation
	}

	// Recalculate UB allowance of order entitlement
	if order.Entitlement != nil {
		unaccompaniedBaggageAllowance, err := models.GetUBWeightAllowance(appCtx, order.OriginDutyLocation.Address.IsOconus, order.NewDutyLocation.Address.IsOconus, order.ServiceMember.Affiliation, order.Grade, &order.OrdersType, payload.DependentsAuthorized, order.Entitlement.AccompaniedTour, order.Entitlement.DependentsUnderTwelve, order.Entitlement.DependentsTwelveAndOver)
		if err != nil {
			return models.Order{}, err
		}
		order.Entitlement.UBAllowance = &unaccompaniedBaggageAllowance
	}

	return order, nil
}

func (f *orderUpdater) saveDocumentForAmendedOrder(appCtx appcontext.AppContext, doc *models.Document) (*models.Document, error) {
	var docID uuid.UUID
	if doc != nil {
		docID = doc.ID
	}

	transactionError := appCtx.NewTransaction(func(txnAppCtx appcontext.AppContext) error {
		var verrs *validate.Errors
		var err error
		verrs, err = txnAppCtx.DB().ValidateAndSave(doc)
		return handleError(docID, verrs, err)
	})

	if transactionError != nil {
		return nil, transactionError
	}

	return doc, nil
}

func (f *orderUpdater) updateOrder(appCtx appcontext.AppContext, order models.Order, checks ...Validator) (*models.Order, uuid.UUID, error) {
	var returnedOrder *models.Order
	var err error

	transactionError := appCtx.NewTransaction(func(txnAppCtx appcontext.AppContext) error {
		returnedOrder, err = updateOrderInTx(txnAppCtx, order, checks...)
		if err != nil {
			return err
		}

		return nil
	})

	if transactionError != nil {
		return nil, uuid.Nil, transactionError
	}

	var moveID uuid.UUID
	if len(order.Moves) > 0 {
		moveID = order.Moves[0].ID
	}
	return returnedOrder, moveID, nil
}

func (f *orderUpdater) updateOrderAsTOO(appCtx appcontext.AppContext, order models.Order, checks ...Validator) (*models.Order, uuid.UUID, error) {
	move := order.Moves[0]
	var returnedOrder *models.Order
	var err error

	transactionError := appCtx.NewTransaction(func(txnAppCtx appcontext.AppContext) error {
		returnedOrder, err = updateOrderInTx(txnAppCtx, order, checks...)
		if err != nil {
			return err
		}

		return f.updateMoveInTx(txnAppCtx, move)
	})

	if transactionError != nil {
		return nil, uuid.Nil, transactionError
	}

	return returnedOrder, move.ID, nil
}

func (f *orderUpdater) updateMoveInTx(appCtx appcontext.AppContext, move models.Move) error {
	if move.Status == models.MoveStatusAPPROVALSREQUESTED {
		if _, err := f.moveRouter.ApproveOrRequestApproval(appCtx, move); err != nil {
			return err
		}
	}

	return nil
}

func updateOrderInTx(appCtx appcontext.AppContext, order models.Order, checks ...Validator) (*models.Order, error) {
	var verrs *validate.Errors
	var err error

	if verr := ValidateOrder(&order, checks...); verr != nil {
		return nil, verr
	}

	if order.OriginDutyLocationID != nil {
		// TODO refactor to use service objects to fetch duty location
		var originDutyLocation models.DutyLocation
		originDutyLocation, err = models.FetchDutyLocation(appCtx.DB(), *order.OriginDutyLocationID)
		if err != nil {
			switch err {
			case sql.ErrNoRows:
				return nil, apperror.NewNotFoundError(*order.OriginDutyLocationID, "while looking for OriginDutyLocation")
			default:
				return nil, apperror.NewQueryError("DutyLocation", err, "")
			}
		}
		order.OriginDutyLocationID = &originDutyLocation.ID
		order.OriginDutyLocation = &originDutyLocation

		dutyLocationGBLOC, err2 := models.FetchGBLOCForPostalCode(appCtx.DB(), originDutyLocation.Address.PostalCode)
		if err2 != nil {
			switch err2 {
			case sql.ErrNoRows:
				return nil, apperror.NewNotFoundError(originDutyLocation.ID, "while looking for Duty Location PostalCodeToGBLOC")
			default:
				return nil, apperror.NewQueryError("PostalCodeToGBLOC", err, "")
			}
		}
		order.OriginDutyLocationGBLOC = &dutyLocationGBLOC.GBLOC
	}

	if order.Grade != nil || order.OriginDutyLocationID != nil {
		verrs, err = appCtx.DB().ValidateAndUpdate(&order.ServiceMember)
		if e := handleError(order.ID, verrs, err); e != nil {
			return nil, e
		}
	}

	if order.NewDutyLocationID != uuid.Nil {
		// TODO refactor to use service objects to fetch duty location
		var newDutyLocation models.DutyLocation
		newDutyLocation, err = models.FetchDutyLocation(appCtx.DB(), order.NewDutyLocationID)
		if err != nil {
			switch err {
			case sql.ErrNoRows:
				return nil, apperror.NewNotFoundError(order.NewDutyLocationID, "while looking for NewDutyLocation")
			default:
				return nil, apperror.NewQueryError("DutyLocation", err, "")
			}
		}

		newDestinationGBLOC, err := models.FetchGBLOCForPostalCode(appCtx.DB(), newDutyLocation.Address.PostalCode)
		if err != nil {
			switch err {
			case sql.ErrNoRows:
				return nil, apperror.NewNotFoundError(order.NewDutyLocationID, "while looking for DestinationGBLOC")
			default:
				return nil, apperror.NewQueryError("DestinationGBLOC", err, "")
			}
		}

		order.NewDutyLocationID = newDutyLocation.ID
		order.NewDutyLocation = newDutyLocation
		order.DestinationGBLOC = &newDestinationGBLOC.GBLOC
	}

	// Recalculate UB allowance of order entitlement
	if order.Entitlement != nil {
		unaccompaniedBaggageAllowance, err := models.GetUBWeightAllowance(appCtx, order.OriginDutyLocation.Address.IsOconus, order.NewDutyLocation.Address.IsOconus, order.ServiceMember.Affiliation, order.Grade, &order.OrdersType, order.Entitlement.DependentsAuthorized, order.Entitlement.AccompaniedTour, order.Entitlement.DependentsUnderTwelve, order.Entitlement.DependentsTwelveAndOver)
		if err == nil {
			order.Entitlement.UBAllowance = &unaccompaniedBaggageAllowance
		}
	}

	// update entitlement
	if order.Entitlement != nil {
		verrs, err = appCtx.DB().ValidateAndUpdate(order.Entitlement)
		if e := handleError(order.ID, verrs, err); e != nil {
			return nil, e
		}
	}

	verrs, err = appCtx.DB().ValidateAndUpdate(&order)
	if e := handleError(order.ID, verrs, err); e != nil {
		return nil, e
	}

	// change actual expense reimbursement to 'true' for all PPM shipments if pay grade is civilian
	if order.Grade != nil && *order.Grade == models.ServiceMemberGradeCIVILIANEMPLOYEE {
		moves, fetchErr := models.FetchMovesByOrderID(appCtx.DB(), order.ID)
		if fetchErr != nil || len(moves) == 0 {
			appCtx.Logger().Error("failure encountered querying for move associated with the order", zap.Error(err))
		} else {
			move := moves[0]
			for i := range move.MTOShipments {
				shipment := &move.MTOShipments[i]

				if shipment.ShipmentType == models.MTOShipmentTypePPM {
					if shipment.PPMShipment == nil {
						appCtx.Logger().Warn("PPM shipment not found for MTO shipment", zap.String("shipmentID", shipment.ID.String()))
						continue
					}
					shipment.PPMShipment.IsActualExpenseReimbursement = models.BoolPointer(true)

					if verrs, err := appCtx.DB().ValidateAndUpdate(shipment.PPMShipment); verrs.HasAny() || err != nil {
						msg := "failure saving PPM shipment when updating orders"
						appCtx.Logger().Error(msg, zap.Error(err))
					}
				}
			}
		}
	}

	return &order, nil
}<|MERGE_RESOLUTION|>--- conflicted
+++ resolved
@@ -421,13 +421,10 @@
 		order.Entitlement.DBAuthorizedWeight = &weight
 	}
 
-<<<<<<< HEAD
-=======
 	if payload.HasDependents != nil {
 		order.HasDependents = *payload.HasDependents
 	}
 
->>>>>>> e79c3f61
 	return order, nil
 }
 
@@ -539,10 +536,6 @@
 
 	return order, nil
 }
-<<<<<<< HEAD
-=======
-
->>>>>>> e79c3f61
 func allowanceFromCounselingPayload(appCtx appcontext.AppContext, existingOrder models.Order, payload ghcmessages.CounselingUpdateAllowancePayload) (models.Order, error) {
 	order := existingOrder
 	waf := entitlements.NewWeightAllotmentFetcher()
