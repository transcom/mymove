package order

import (
	"database/sql"
	"io"
	"strings"
	"time"

	"github.com/gobuffalo/validate/v3"
	"github.com/gofrs/uuid"
	"go.uber.org/zap"

	"github.com/transcom/mymove/pkg/appcontext"
	"github.com/transcom/mymove/pkg/apperror"
	"github.com/transcom/mymove/pkg/etag"
	"github.com/transcom/mymove/pkg/gen/ghcmessages"
	"github.com/transcom/mymove/pkg/gen/internalmessages"
	"github.com/transcom/mymove/pkg/models"
	"github.com/transcom/mymove/pkg/services"
	"github.com/transcom/mymove/pkg/services/entitlements"
	"github.com/transcom/mymove/pkg/services/query"
	"github.com/transcom/mymove/pkg/storage"
	"github.com/transcom/mymove/pkg/uploader"
)

type orderUpdater struct {
	moveRouter services.MoveRouter
}

// NewOrderUpdater creates a new struct with the service dependencies
func NewOrderUpdater(moveRouter services.MoveRouter) services.OrderUpdater {
	return &orderUpdater{moveRouter}
}

// UpdateOrderAsTOO updates an order as permitted by a TOO
func (f *orderUpdater) UpdateOrderAsTOO(appCtx appcontext.AppContext, orderID uuid.UUID, payload ghcmessages.UpdateOrderPayload, eTag string) (*models.Order, uuid.UUID, error) {
	const SAC_LIMIT = 80
	order, err := f.findOrder(appCtx, orderID)
	if err != nil {
		return &models.Order{}, uuid.Nil, err
	}

	existingETag := etag.GenerateEtag(order.UpdatedAt)
	if existingETag != eTag {
		return &models.Order{}, uuid.Nil, apperror.NewPreconditionFailedError(orderID, query.StaleIdentifierError{StaleIdentifier: eTag})
	}

	if payload.Sac.Present && payload.Sac.Value != nil && len(*payload.Sac.Value) > SAC_LIMIT {
		return &models.Order{}, uuid.Nil, apperror.NewInvalidInputError(orderID, nil, nil, "SAC cannot be more than 80 characters")
	}

	orderToUpdate, err := orderFromTOOPayload(appCtx, *order, payload)
	if err != nil {
		return nil, uuid.Nil, err
	}

	return f.updateOrderAsTOO(appCtx, orderToUpdate, CheckRequiredFields())
}

// UpdateOrderAsCounselor updates an order as permitted by a service counselor
func (f *orderUpdater) UpdateOrderAsCounselor(appCtx appcontext.AppContext, orderID uuid.UUID, payload ghcmessages.CounselingUpdateOrderPayload, eTag string) (*models.Order, uuid.UUID, error) {
	const SAC_LIMIT = 80
	order, err := f.findOrder(appCtx, orderID)
	if err != nil {
		return &models.Order{}, uuid.Nil, err
	}

	existingETag := etag.GenerateEtag(order.UpdatedAt)
	if existingETag != eTag {
		return &models.Order{}, uuid.Nil, apperror.NewPreconditionFailedError(orderID, query.StaleIdentifierError{StaleIdentifier: eTag})
	}

	if payload.Sac.Present && payload.Sac.Value != nil && len(*payload.Sac.Value) > SAC_LIMIT {
		return &models.Order{}, uuid.Nil, apperror.NewInvalidInputError(orderID, nil, nil, "SAC cannot be more than 80 characters")
	}

	orderToUpdate, err := orderFromCounselingPayload(appCtx, *order, payload)
	if err != nil {
		return &models.Order{}, uuid.Nil, nil
	}

	return f.updateOrder(appCtx, orderToUpdate, CheckRequiredFields())
}

// UpdateAllowanceAsTOO updates an allowance as permitted by a service counselor
func (f *orderUpdater) UpdateAllowanceAsTOO(appCtx appcontext.AppContext, orderID uuid.UUID, payload ghcmessages.UpdateAllowancePayload, eTag string) (*models.Order, uuid.UUID, error) {
	order, err := f.findOrder(appCtx, orderID)
	if err != nil {
		return &models.Order{}, uuid.Nil, err
	}

	existingETag := etag.GenerateEtag(order.UpdatedAt)
	if existingETag != eTag {
		return &models.Order{}, uuid.Nil, apperror.NewPreconditionFailedError(orderID, query.StaleIdentifierError{StaleIdentifier: eTag})
	}

	orderToUpdate, err := allowanceFromTOOPayload(appCtx, *order, payload)
	if err != nil {
		return &models.Order{}, uuid.Nil, err
	}

	return f.updateOrder(appCtx, orderToUpdate)
}

// UpdateAllowanceAsCounselor updates an allowance as permitted by a service counselor
func (f *orderUpdater) UpdateAllowanceAsCounselor(appCtx appcontext.AppContext, orderID uuid.UUID, payload ghcmessages.CounselingUpdateAllowancePayload, eTag string) (*models.Order, uuid.UUID, error) {
	order, err := f.findOrder(appCtx, orderID)
	if err != nil {
		return &models.Order{}, uuid.Nil, err
	}

	existingETag := etag.GenerateEtag(order.UpdatedAt)
	if existingETag != eTag {
		return &models.Order{}, uuid.Nil, apperror.NewPreconditionFailedError(orderID, query.StaleIdentifierError{StaleIdentifier: eTag})
	}

	orderToUpdate, err := allowanceFromCounselingPayload(appCtx, *order, payload)
	if err != nil {
		return &models.Order{}, uuid.Nil, err
	}

	return f.updateOrder(appCtx, orderToUpdate)
}

// UploadAmendedOrdersAsCustomer add amended order documents to an existing order
func (f *orderUpdater) UploadAmendedOrdersAsCustomer(appCtx appcontext.AppContext, userID uuid.UUID, orderID uuid.UUID, file io.ReadCloser, filename string, storer storage.FileStorer) (models.Upload, string, *validate.Errors, error) {
	orderToUpdate, findErr := f.findOrderWithAmendedOrders(appCtx, orderID)
	if findErr != nil {
		return models.Upload{}, "", nil, findErr
	}

	userUpload, url, verrs, err := f.amendedOrder(appCtx, userID, *orderToUpdate, file, filename, storer, models.UploadTypeUSER)
	if verrs.HasAny() || err != nil {
		return models.Upload{}, "", verrs, err
	}

	return userUpload.Upload, url, nil, nil
}

// UploadAmendedOrdersAsOffice add amended order documents to an existing order
func (f *orderUpdater) UploadAmendedOrdersAsOffice(appCtx appcontext.AppContext, userID uuid.UUID, orderID uuid.UUID, file io.ReadCloser, filename string, storer storage.FileStorer) (models.Upload, string, *validate.Errors, error) {
	orderToUpdate, findErr := f.findOrderWithAmendedOrders(appCtx, orderID)
	if findErr != nil {
		return models.Upload{}, "", nil, findErr
	}

	userUpload, url, verrs, err := f.amendedOrder(appCtx, userID, *orderToUpdate, file, filename, storer, models.UploadTypeOFFICE)
	if verrs.HasAny() || err != nil {
		return models.Upload{}, "", verrs, err
	}

	return userUpload.Upload, url, nil, nil
}

func (f *orderUpdater) findOrder(appCtx appcontext.AppContext, orderID uuid.UUID) (*models.Order, error) {
	var order models.Order
	err := appCtx.DB().Q().EagerPreload("Moves", "ServiceMember", "Entitlement").Find(&order, orderID)
	if err != nil {
		switch err {
		case sql.ErrNoRows:
			return nil, apperror.NewNotFoundError(orderID, "while looking for order")
		default:
			return nil, apperror.NewQueryError("Order", err, "")
		}
	}

	return &order, nil
}

func (f *orderUpdater) findOrderWithAmendedOrders(appCtx appcontext.AppContext, orderID uuid.UUID) (*models.Order, error) {
	var order models.Order

	query := appCtx.DB().Q().EagerPreload("ServiceMember", "UploadedAmendedOrders")

	if appCtx.Session().IsMilApp() {
		query = query.Where("orders.service_member_id = ?", appCtx.Session().ServiceMemberID)
	}

	err := query.Find(&order, orderID)

	if err != nil {
		switch err {
		case sql.ErrNoRows:
			return nil, apperror.NewNotFoundError(orderID, "while looking for order")
		default:
			return nil, apperror.NewQueryError("Order", err, "")
		}
	}

	return &order, nil
}

func orderFromTOOPayload(appCtx appcontext.AppContext, existingOrder models.Order, payload ghcmessages.UpdateOrderPayload) (models.Order, error) {
	order := existingOrder
	waf := entitlements.NewWeightAllotmentFetcher()

	// update order origin duty location
	if payload.OriginDutyLocationID != nil {
		originDutyLocationID := uuid.FromStringOrNil(payload.OriginDutyLocationID.String())
		order.OriginDutyLocationID = &originDutyLocationID
	}

	if payload.NewDutyLocationID != nil {
		newDutyLocationID := uuid.FromStringOrNil(payload.NewDutyLocationID.String())
		order.NewDutyLocationID = newDutyLocationID
	}

	if payload.DepartmentIndicator != nil {
		departmentIndicator := (*string)(payload.DepartmentIndicator)
		order.DepartmentIndicator = departmentIndicator
	}

	if payload.IssueDate != nil {
		order.IssueDate = time.Time(*payload.IssueDate)
	}

	if payload.OrdersNumber != nil {
		order.OrdersNumber = payload.OrdersNumber
	}

	if payload.OrdersTypeDetail != nil {
		orderTypeDetail := internalmessages.OrdersTypeDetail(*payload.OrdersTypeDetail)
		order.OrdersTypeDetail = &orderTypeDetail
	}

	if payload.ReportByDate != nil {
		order.ReportByDate = time.Time(*payload.ReportByDate)
	}

	if payload.Sac.Present {
		if payload.Sac.Value != nil && *payload.Sac.Value == "" {
			order.SAC = nil
		} else {
			order.SAC = payload.Sac.Value
		}

	}

	if payload.Tac != nil {
		normalizedTac := strings.ToUpper(*payload.Tac)
		order.TAC = &normalizedTac
	}

	if payload.NtsSac.Present {
		if payload.NtsSac.Value != nil && *payload.NtsSac.Value == "" {
			order.NtsSAC = nil
		} else {
			order.NtsSAC = payload.NtsSac.Value
		}
	}

	if payload.NtsTac.Present {
		if payload.NtsTac.Value != nil && *payload.NtsTac.Value != "" {
			normalizedNtsTac := strings.ToUpper(*payload.NtsTac.Value)
			order.NtsTAC = &normalizedNtsTac
		} else {
			order.NtsTAC = nil
		}
	}

	if payload.OrdersType != nil {
		order.OrdersType = internalmessages.OrdersType(*payload.OrdersType)
	}

	// if the order has amended order documents and it has not been previously acknowledged record the current timestamp
	if payload.OrdersAcknowledgement != nil && *payload.OrdersAcknowledgement && existingOrder.UploadedAmendedOrdersID != nil && existingOrder.AmendedOrdersAcknowledgedAt == nil {
		acknowledgedAt := time.Now()
		order.AmendedOrdersAcknowledgedAt = &acknowledgedAt
	}

	if payload.Grade != nil {
		order.Grade = (*internalmessages.OrderPayGrade)(payload.Grade)
		// Calculate new DBWeightAuthorized based on the new grade
		weightAllotment, err := waf.GetWeightAllotment(appCtx, string(*order.Grade), order.OrdersType)
		if err != nil {
			return models.Order{}, err
		}
		weight := weightAllotment.TotalWeightSelf
		// Payload does not have this information, retrieve dependents from the existing order
		if existingOrder.HasDependents && *order.Entitlement.DependentsAuthorized {
			// Only utilize dependent weight authorized if dependents are both present and authorized
			weight = weightAllotment.TotalWeightSelfPlusDependents
		}
		order.Entitlement.DBAuthorizedWeight = &weight
	}

	return order, nil
}

func (f *orderUpdater) amendedOrder(appCtx appcontext.AppContext, userID uuid.UUID, order models.Order, file io.ReadCloser, filename string, storer storage.FileStorer, uploadType models.UploadType) (models.UserUpload, string, *validate.Errors, error) {
	// If Order does not have a Document for amended orders uploads, then create a new one
	var err error
	savedAmendedOrdersDoc := order.UploadedAmendedOrders
	if order.UploadedAmendedOrders == nil {
		amendedOrdersDoc := &models.Document{
			ServiceMemberID: order.ServiceMemberID,
		}
		savedAmendedOrdersDoc, err = f.saveDocumentForAmendedOrder(appCtx, amendedOrdersDoc)
		if err != nil {
			return models.UserUpload{}, "", nil, err
		}

		// save new UploadedAmendedOrdersID (document ID) to orders
		order.UploadedAmendedOrders = savedAmendedOrdersDoc
		order.UploadedAmendedOrdersID = &savedAmendedOrdersDoc.ID
		_, _, err = f.updateOrder(appCtx, order)
		if err != nil {
			return models.UserUpload{}, "", nil, err
		}
	}

	// Create new user upload for amended order
	var userUpload *models.UserUpload
	var verrs *validate.Errors
	var url string
	userUpload, url, verrs, err = uploader.CreateUserUploadForDocumentWrapper(
		appCtx,
		userID,
		storer,
		file,
		filename,
		uploader.MaxCustomerUserUploadFileSizeLimit,
		uploader.AllowedTypesServiceMember,
		&savedAmendedOrdersDoc.ID,
		uploadType,
	)

	if verrs.HasAny() || err != nil {
		return models.UserUpload{}, "", verrs, err
	}

	order.UploadedAmendedOrders.UserUploads = append(order.UploadedAmendedOrders.UserUploads, *userUpload)

	return *userUpload, url, nil, nil
}

func orderFromCounselingPayload(appCtx appcontext.AppContext, existingOrder models.Order, payload ghcmessages.CounselingUpdateOrderPayload) (models.Order, error) {
	order := existingOrder
	waf := entitlements.NewWeightAllotmentFetcher()

	// update order origin duty location
	if payload.OriginDutyLocationID != nil {
		originDutyLocationID := uuid.FromStringOrNil(payload.OriginDutyLocationID.String())
		order.OriginDutyLocationID = &originDutyLocationID
	}

	if payload.NewDutyLocationID != nil {
		newDutyLocationID := uuid.FromStringOrNil(payload.NewDutyLocationID.String())
		order.NewDutyLocationID = newDutyLocationID
	}

	if payload.DepartmentIndicator != nil {
		departmentIndicator := (*string)(payload.DepartmentIndicator)
		order.DepartmentIndicator = departmentIndicator
	}

	if payload.IssueDate != nil {
		order.IssueDate = time.Time(*payload.IssueDate)
	}

	if payload.OrdersNumber != nil {
		order.OrdersNumber = payload.OrdersNumber
	}

	if payload.OrdersTypeDetail != nil {
		orderTypeDetail := internalmessages.OrdersTypeDetail(*payload.OrdersTypeDetail)
		order.OrdersTypeDetail = &orderTypeDetail
	}

	if payload.ReportByDate != nil {
		order.ReportByDate = time.Time(*payload.ReportByDate)
	}

	if payload.Sac.Present {
		if payload.Sac.Value != nil && *payload.Sac.Value == "" {
			order.SAC = nil
		} else {
			order.SAC = payload.Sac.Value
		}
	}

	if payload.Tac != nil {
		normalizedTac := strings.ToUpper(*payload.Tac)
		order.TAC = &normalizedTac
	}

	if payload.NtsSac.Present {
		if payload.NtsSac.Value != nil && *payload.NtsSac.Value == "" {
			order.NtsSAC = nil
		} else {
			order.NtsSAC = payload.NtsSac.Value
		}
	}

	if payload.NtsTac.Present {
		if payload.NtsTac.Value != nil && *payload.NtsTac.Value != "" {
			normalizedNtsTac := strings.ToUpper(*payload.NtsTac.Value)
			order.NtsTAC = &normalizedNtsTac
		} else {
			order.NtsTAC = nil
		}
	}

	if payload.OrdersType != nil {
		order.OrdersType = internalmessages.OrdersType(*payload.OrdersType)
	}

	if payload.Grade != nil {
		order.Grade = (*internalmessages.OrderPayGrade)(payload.Grade)
		// Calculate new DBWeightAuthorized based on the new grade
		weightAllotment, err := waf.GetWeightAllotment(appCtx, string(*order.Grade), order.OrdersType)
		if err != nil {
			return models.Order{}, err
		}
		weight := weightAllotment.TotalWeightSelf
		// Payload does not have this information, retrieve dependents from the existing order
		if existingOrder.HasDependents && *order.Entitlement.DependentsAuthorized {
			// Only utilize dependent weight authorized if dependents are both present and authorized
			weight = weightAllotment.TotalWeightSelfPlusDependents
		}
		order.Entitlement.DBAuthorizedWeight = &weight
	}

	if payload.HasDependents != nil {
		order.HasDependents = *payload.HasDependents
	}

<<<<<<< HEAD
	return order
=======
	return order, nil
>>>>>>> 0bb2b269
}

func allowanceFromTOOPayload(appCtx appcontext.AppContext, existingOrder models.Order, payload ghcmessages.UpdateAllowancePayload) (models.Order, error) {
	order := existingOrder
	waf := entitlements.NewWeightAllotmentFetcher()

	if payload.ProGearWeight != nil {
		order.Entitlement.ProGearWeight = int(*payload.ProGearWeight)
	}

	if payload.ProGearWeightSpouse != nil {
		order.Entitlement.ProGearWeightSpouse = int(*payload.ProGearWeightSpouse)
	}

	if payload.RequiredMedicalEquipmentWeight != nil {
		order.Entitlement.RequiredMedicalEquipmentWeight = int(*payload.RequiredMedicalEquipmentWeight)
	}

	// branch for service member
	if payload.Agency != nil {
		order.ServiceMember.Affiliation = (*models.ServiceMemberAffiliation)(payload.Agency)
	}

	// grade
	if payload.Grade != nil {
		grade := internalmessages.OrderPayGrade(*payload.Grade)
		order.Grade = &grade
	}

	// Calculate new DBWeightAuthorized based on the new grade
	weightAllotment, err := waf.GetWeightAllotment(appCtx, string(*order.Grade), order.OrdersType)
	if err != nil {
		return models.Order{}, err
	}
	weight := weightAllotment.TotalWeightSelf
	// Payload does not have this information, retrieve dependents from the existing order
	if existingOrder.HasDependents && *payload.DependentsAuthorized {
		// Only utilize dependent weight authorized if dependents are both present and authorized
		weight = weightAllotment.TotalWeightSelfPlusDependents
	}
	order.Entitlement.DBAuthorizedWeight = &weight

	if payload.OrganizationalClothingAndIndividualEquipment != nil {
		order.Entitlement.OrganizationalClothingAndIndividualEquipment = *payload.OrganizationalClothingAndIndividualEquipment
	}

	if payload.DependentsAuthorized != nil {
		order.Entitlement.DependentsAuthorized = payload.DependentsAuthorized
	}

	if payload.StorageInTransit != nil {
		newSITAllowance := int(*payload.StorageInTransit)
		order.Entitlement.StorageInTransit = &newSITAllowance
	}

	if payload.GunSafe != nil {
		order.Entitlement.GunSafe = *payload.GunSafe
	}

	if payload.AccompaniedTour != nil {
		order.Entitlement.AccompaniedTour = payload.AccompaniedTour
	}

	if payload.DependentsUnderTwelve != nil {
		order.Entitlement.DependentsUnderTwelve = models.IntPointer(int(*payload.DependentsUnderTwelve))
	}

	if payload.DependentsTwelveAndOver != nil {
		order.Entitlement.DependentsTwelveAndOver = models.IntPointer(int(*payload.DependentsTwelveAndOver))
	}

	if order.OriginDutyLocationID != nil {
		var originDutyLocation models.DutyLocation
		originDutyLocation, err := models.FetchDutyLocation(appCtx.DB(), *order.OriginDutyLocationID)
		if err == nil {
			order.OriginDutyLocationID = &originDutyLocation.ID
			order.OriginDutyLocation = &originDutyLocation
		}
	}

	if order.NewDutyLocationID != uuid.Nil {
		var newDutyLocation models.DutyLocation
		newDutyLocation, err := models.FetchDutyLocation(appCtx.DB(), order.NewDutyLocationID)
		if err == nil {
			order.NewDutyLocationID = newDutyLocation.ID
			order.NewDutyLocation = newDutyLocation
		}
	}

	// Recalculate UB allowance of order entitlement
	hasDepedents := false
	if order.Entitlement != nil && order.Entitlement.DependentsAuthorized != nil && *order.Entitlement.DependentsAuthorized {
		hasDepedents = true
	} else if order.HasDependents {
		hasDepedents = true
	}
	if order.Entitlement != nil {
		unaccompaniedBaggageAllowance, err := models.GetUBWeightAllowance(appCtx, order.OriginDutyLocation.Address.IsOconus, order.NewDutyLocation.Address.IsOconus, order.ServiceMember.Affiliation, order.Grade, &order.OrdersType, &hasDepedents, order.Entitlement.AccompaniedTour, order.Entitlement.DependentsUnderTwelve, order.Entitlement.DependentsTwelveAndOver)
		if err == nil {
			order.Entitlement.UBAllowance = &unaccompaniedBaggageAllowance
		}
	}

	return order, nil
}

func allowanceFromCounselingPayload(appCtx appcontext.AppContext, existingOrder models.Order, payload ghcmessages.CounselingUpdateAllowancePayload) (models.Order, error) {
	order := existingOrder
	waf := entitlements.NewWeightAllotmentFetcher()

	if payload.ProGearWeight != nil {
		order.Entitlement.ProGearWeight = int(*payload.ProGearWeight)
	}

	if payload.ProGearWeightSpouse != nil {
		order.Entitlement.ProGearWeightSpouse = int(*payload.ProGearWeightSpouse)
	}

	if payload.RequiredMedicalEquipmentWeight != nil {
		order.Entitlement.RequiredMedicalEquipmentWeight = int(*payload.RequiredMedicalEquipmentWeight)
	}

	// branch for service member
	if payload.Agency != nil {
		order.ServiceMember.Affiliation = (*models.ServiceMemberAffiliation)(payload.Agency)
	}

	// grade
	if payload.Grade != nil {
		grade := internalmessages.OrderPayGrade(*payload.Grade)
		order.Grade = &grade
	}

	// Calculate new DBWeightAuthorized based on the new grade
	weightAllotment, err := waf.GetWeightAllotment(appCtx, string(*order.Grade), order.OrdersType)
	if err != nil {
		return models.Order{}, err
	}
	weight := weightAllotment.TotalWeightSelf
	// Payload does not have this information, retrieve dependents from the existing order
	if existingOrder.HasDependents && *payload.DependentsAuthorized {
		// Only utilize dependent weight authorized if dependents are both present and authorized
		weight = weightAllotment.TotalWeightSelfPlusDependents
	}
	order.Entitlement.DBAuthorizedWeight = &weight

	if payload.OrganizationalClothingAndIndividualEquipment != nil {
		order.Entitlement.OrganizationalClothingAndIndividualEquipment = *payload.OrganizationalClothingAndIndividualEquipment
	}

	if payload.DependentsAuthorized != nil {
		order.Entitlement.DependentsAuthorized = payload.DependentsAuthorized
	}

	if payload.StorageInTransit != nil {
		newSITAllowance := int(*payload.StorageInTransit)
		order.Entitlement.StorageInTransit = &newSITAllowance
	}

	if payload.GunSafe != nil {
		order.Entitlement.GunSafe = *payload.GunSafe
	}

	if payload.AccompaniedTour != nil {
		order.Entitlement.AccompaniedTour = payload.AccompaniedTour
	}

	if payload.DependentsUnderTwelve != nil {
		order.Entitlement.DependentsUnderTwelve = models.IntPointer(int(*payload.DependentsUnderTwelve))
	}

	if payload.DependentsTwelveAndOver != nil {
		order.Entitlement.DependentsTwelveAndOver = models.IntPointer(int(*payload.DependentsTwelveAndOver))
	}

	if order.OriginDutyLocationID != nil {
		var originDutyLocation models.DutyLocation
		originDutyLocation, err := models.FetchDutyLocation(appCtx.DB(), *order.OriginDutyLocationID)
		if err == nil {
			order.OriginDutyLocationID = &originDutyLocation.ID
			order.OriginDutyLocation = &originDutyLocation
		}
	}

	if order.NewDutyLocationID != uuid.Nil {
		var newDutyLocation models.DutyLocation
		newDutyLocation, err := models.FetchDutyLocation(appCtx.DB(), order.NewDutyLocationID)
		if err != nil {
			return models.Order{}, err
		}
		order.NewDutyLocationID = newDutyLocation.ID
		order.NewDutyLocation = newDutyLocation
	}

	// Recalculate UB allowance of order entitlement
	if order.Entitlement != nil {
		unaccompaniedBaggageAllowance, err := models.GetUBWeightAllowance(appCtx, order.OriginDutyLocation.Address.IsOconus, order.NewDutyLocation.Address.IsOconus, order.ServiceMember.Affiliation, order.Grade, &order.OrdersType, payload.DependentsAuthorized, order.Entitlement.AccompaniedTour, order.Entitlement.DependentsUnderTwelve, order.Entitlement.DependentsTwelveAndOver)
		if err != nil {
			return models.Order{}, err
		}
		order.Entitlement.UBAllowance = &unaccompaniedBaggageAllowance
	}

	return order, nil
}

func (f *orderUpdater) saveDocumentForAmendedOrder(appCtx appcontext.AppContext, doc *models.Document) (*models.Document, error) {
	var docID uuid.UUID
	if doc != nil {
		docID = doc.ID
	}

	transactionError := appCtx.NewTransaction(func(txnAppCtx appcontext.AppContext) error {
		var verrs *validate.Errors
		var err error
		verrs, err = txnAppCtx.DB().ValidateAndSave(doc)
		return handleError(docID, verrs, err)
	})

	if transactionError != nil {
		return nil, transactionError
	}

	return doc, nil
}

func (f *orderUpdater) updateOrder(appCtx appcontext.AppContext, order models.Order, checks ...Validator) (*models.Order, uuid.UUID, error) {
	var returnedOrder *models.Order
	var err error

	transactionError := appCtx.NewTransaction(func(txnAppCtx appcontext.AppContext) error {
		returnedOrder, err = updateOrderInTx(txnAppCtx, order, checks...)
		if err != nil {
			return err
		}

		return nil
	})

	if transactionError != nil {
		return nil, uuid.Nil, transactionError
	}

	var moveID uuid.UUID
	if len(order.Moves) > 0 {
		moveID = order.Moves[0].ID
	}
	return returnedOrder, moveID, nil
}

func (f *orderUpdater) updateOrderAsTOO(appCtx appcontext.AppContext, order models.Order, checks ...Validator) (*models.Order, uuid.UUID, error) {
	move := order.Moves[0]
	var returnedOrder *models.Order
	var err error

	transactionError := appCtx.NewTransaction(func(txnAppCtx appcontext.AppContext) error {
		returnedOrder, err = updateOrderInTx(txnAppCtx, order, checks...)
		if err != nil {
			return err
		}

		return f.updateMoveInTx(txnAppCtx, move)
	})

	if transactionError != nil {
		return nil, uuid.Nil, transactionError
	}

	return returnedOrder, move.ID, nil
}

func (f *orderUpdater) updateMoveInTx(appCtx appcontext.AppContext, move models.Move) error {
	if move.Status == models.MoveStatusAPPROVALSREQUESTED {
		if _, err := f.moveRouter.ApproveOrRequestApproval(appCtx, move); err != nil {
			return err
		}
	}

	return nil
}

func updateOrderInTx(appCtx appcontext.AppContext, order models.Order, checks ...Validator) (*models.Order, error) {
	var verrs *validate.Errors
	var err error

	if verr := ValidateOrder(&order, checks...); verr != nil {
		return nil, verr
	}

	if order.OriginDutyLocationID != nil {
		// TODO refactor to use service objects to fetch duty location
		var originDutyLocation models.DutyLocation
		originDutyLocation, err = models.FetchDutyLocation(appCtx.DB(), *order.OriginDutyLocationID)
		if err != nil {
			switch err {
			case sql.ErrNoRows:
				return nil, apperror.NewNotFoundError(*order.OriginDutyLocationID, "while looking for OriginDutyLocation")
			default:
				return nil, apperror.NewQueryError("DutyLocation", err, "")
			}
		}
		order.OriginDutyLocationID = &originDutyLocation.ID
		order.OriginDutyLocation = &originDutyLocation

		dutyLocationGBLOC, err2 := models.FetchGBLOCForPostalCode(appCtx.DB(), originDutyLocation.Address.PostalCode)
		if err2 != nil {
			switch err2 {
			case sql.ErrNoRows:
				return nil, apperror.NewNotFoundError(originDutyLocation.ID, "while looking for Duty Location PostalCodeToGBLOC")
			default:
				return nil, apperror.NewQueryError("PostalCodeToGBLOC", err, "")
			}
		}
		order.OriginDutyLocationGBLOC = &dutyLocationGBLOC.GBLOC
	}

	if order.Grade != nil || order.OriginDutyLocationID != nil {
		verrs, err = appCtx.DB().ValidateAndUpdate(&order.ServiceMember)
		if e := handleError(order.ID, verrs, err); e != nil {
			return nil, e
		}
	}

	if order.NewDutyLocationID != uuid.Nil {
		// TODO refactor to use service objects to fetch duty location
		var newDutyLocation models.DutyLocation
		newDutyLocation, err = models.FetchDutyLocation(appCtx.DB(), order.NewDutyLocationID)
		if err != nil {
			switch err {
			case sql.ErrNoRows:
				return nil, apperror.NewNotFoundError(order.NewDutyLocationID, "while looking for NewDutyLocation")
			default:
				return nil, apperror.NewQueryError("DutyLocation", err, "")
			}
		}

		newDestinationGBLOC, err := models.FetchGBLOCForPostalCode(appCtx.DB(), newDutyLocation.Address.PostalCode)
		if err != nil {
			switch err {
			case sql.ErrNoRows:
				return nil, apperror.NewNotFoundError(order.NewDutyLocationID, "while looking for DestinationGBLOC")
			default:
				return nil, apperror.NewQueryError("DestinationGBLOC", err, "")
			}
		}

		order.NewDutyLocationID = newDutyLocation.ID
		order.NewDutyLocation = newDutyLocation
		order.DestinationGBLOC = &newDestinationGBLOC.GBLOC
	}

	// Recalculate UB allowance of order entitlement
	if order.Entitlement != nil {
		unaccompaniedBaggageAllowance, err := models.GetUBWeightAllowance(appCtx, order.OriginDutyLocation.Address.IsOconus, order.NewDutyLocation.Address.IsOconus, order.ServiceMember.Affiliation, order.Grade, &order.OrdersType, order.Entitlement.DependentsAuthorized, order.Entitlement.AccompaniedTour, order.Entitlement.DependentsUnderTwelve, order.Entitlement.DependentsTwelveAndOver)
		if err == nil {
			order.Entitlement.UBAllowance = &unaccompaniedBaggageAllowance
		}
	}

	// update entitlement
	if order.Entitlement != nil {
		verrs, err = appCtx.DB().ValidateAndUpdate(order.Entitlement)
		if e := handleError(order.ID, verrs, err); e != nil {
			return nil, e
		}
	}

	verrs, err = appCtx.DB().ValidateAndUpdate(&order)
	if e := handleError(order.ID, verrs, err); e != nil {
		return nil, e
	}

	// change actual expense reimbursement to 'true' for all PPM shipments if pay grade is civilian
	if order.Grade != nil && *order.Grade == models.ServiceMemberGradeCIVILIANEMPLOYEE {
		moves, fetchErr := models.FetchMovesByOrderID(appCtx.DB(), order.ID)
		if fetchErr != nil || len(moves) == 0 {
			appCtx.Logger().Error("failure encountered querying for move associated with the order", zap.Error(err))
		} else {
			move := moves[0]
			for i := range move.MTOShipments {
				shipment := &move.MTOShipments[i]

				if shipment.ShipmentType == models.MTOShipmentTypePPM {
					if shipment.PPMShipment == nil {
						appCtx.Logger().Warn("PPM shipment not found for MTO shipment", zap.String("shipmentID", shipment.ID.String()))
						continue
					}
					shipment.PPMShipment.IsActualExpenseReimbursement = models.BoolPointer(true)

					if verrs, err := appCtx.DB().ValidateAndUpdate(shipment.PPMShipment); verrs.HasAny() || err != nil {
						msg := "failure saving PPM shipment when updating orders"
						appCtx.Logger().Error(msg, zap.Error(err))
					}
				}
			}
		}
	}

	return &order, nil
}<|MERGE_RESOLUTION|>--- conflicted
+++ resolved
@@ -425,11 +425,7 @@
 		order.HasDependents = *payload.HasDependents
 	}
 
-<<<<<<< HEAD
-	return order
-=======
 	return order, nil
->>>>>>> 0bb2b269
 }
 
 func allowanceFromTOOPayload(appCtx appcontext.AppContext, existingOrder models.Order, payload ghcmessages.UpdateAllowancePayload) (models.Order, error) {
