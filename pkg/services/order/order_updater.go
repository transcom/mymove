--- conflicted
+++ resolved
@@ -421,13 +421,10 @@
 		order.Entitlement.DBAuthorizedWeight = &weight
 	}
 
-<<<<<<< HEAD
 	if payload.HasDependents != nil {
 		order.HasDependents = *payload.HasDependents
 	}
 
-=======
->>>>>>> 13764bce
 	return order, nil
 }
 
@@ -543,10 +540,6 @@
 
 	return order, nil
 }
-<<<<<<< HEAD
-
-=======
->>>>>>> 13764bce
 func allowanceFromCounselingPayload(appCtx appcontext.AppContext, existingOrder models.Order, payload ghcmessages.CounselingUpdateAllowancePayload) (models.Order, error) {
 	order := existingOrder
 	waf := entitlements.NewWeightAllotmentFetcher()
