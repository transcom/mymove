--- conflicted
+++ resolved
@@ -482,13 +482,6 @@
 	}
 
 	if payload.AdminRestrictedWeightLocation != nil {
-<<<<<<< HEAD
-		order.Entitlement.AdminRestrictedWeightLocation = payload.AdminRestrictedWeightLocation
-	}
-
-	weightRestriction := int(payload.WeightRestriction)
-	order.Entitlement.WeightRestriction = &weightRestriction
-=======
 		order.Entitlement.AdminRestrictedWeightLocation = *payload.AdminRestrictedWeightLocation
 	}
 
@@ -496,7 +489,6 @@
 		weightRestriction := int(*payload.WeightRestriction)
 		order.Entitlement.WeightRestriction = &weightRestriction
 	}
->>>>>>> 13764bce
 
 	if payload.AccompaniedTour != nil {
 		order.Entitlement.AccompaniedTour = payload.AccompaniedTour
@@ -542,16 +534,9 @@
 		}
 	}
 
-<<<<<<< HEAD
-	return order
-
-}
-func allowanceFromCounselingPayload(appCtx appcontext.AppContext, existingOrder models.Order, payload ghcmessages.CounselingUpdateAllowancePayload) models.Order {
-=======
 	return order, nil
 }
 func allowanceFromCounselingPayload(appCtx appcontext.AppContext, existingOrder models.Order, payload ghcmessages.CounselingUpdateAllowancePayload) (models.Order, error) {
->>>>>>> 13764bce
 	order := existingOrder
 	waf := entitlements.NewWeightAllotmentFetcher()
 
@@ -609,11 +594,7 @@
 	}
 
 	if payload.AdminRestrictedWeightLocation != nil {
-<<<<<<< HEAD
-		order.Entitlement.AdminRestrictedWeightLocation = payload.AdminRestrictedWeightLocation
-=======
 		order.Entitlement.AdminRestrictedWeightLocation = *payload.AdminRestrictedWeightLocation
->>>>>>> 13764bce
 	}
 
 	if payload.WeightRestriction != nil {
