package order

import (
	"fmt"
	"reflect"
	"time"

	"github.com/go-openapi/runtime"
	"github.com/go-openapi/strfmt"
	"github.com/gofrs/uuid"

	"github.com/transcom/mymove/pkg/apperror"
	"github.com/transcom/mymove/pkg/auth"
	"github.com/transcom/mymove/pkg/etag"
	"github.com/transcom/mymove/pkg/factory"
	"github.com/transcom/mymove/pkg/gen/ghcmessages"
	"github.com/transcom/mymove/pkg/gen/internalmessages"
	"github.com/transcom/mymove/pkg/handlers"
	"github.com/transcom/mymove/pkg/models"
	"github.com/transcom/mymove/pkg/services/move"
	transportationoffice "github.com/transcom/mymove/pkg/services/transportation_office"
	storageTest "github.com/transcom/mymove/pkg/storage/test"
	"github.com/transcom/mymove/pkg/swagger/nullable"
	"github.com/transcom/mymove/pkg/testdatagen"
)

func (suite *OrderServiceSuite) TestUpdateOrderAsTOO() {
	suite.Run("Returns an error when order is not found", func() {
		moveRouter := move.NewMoveRouter(transportationoffice.NewTransportationOfficesFetcher())
		orderUpdater := NewOrderUpdater(moveRouter)
		nonexistentUUID := uuid.Must(uuid.NewV4())

		payload := ghcmessages.UpdateOrderPayload{}
		eTag := ""

		_, _, err := orderUpdater.UpdateOrderAsTOO(suite.AppContextForTest(), nonexistentUUID, payload, eTag)

		suite.Error(err)
		suite.IsType(apperror.NotFoundError{}, err)
	})

	suite.Run("Returns an error when origin duty location is not found", func() {
		moveRouter := move.NewMoveRouter(transportationoffice.NewTransportationOfficesFetcher())
		orderUpdater := NewOrderUpdater(moveRouter)
		order := factory.BuildMove(suite.DB(), nil, nil).Orders
		newDutyLocation := factory.BuildDutyLocation(suite.DB(), nil, nil)
		nonexistentUUID := uuid.Must(uuid.NewV4())

		payload := ghcmessages.UpdateOrderPayload{
			NewDutyLocationID:    handlers.FmtUUID(newDutyLocation.ID),
			OriginDutyLocationID: handlers.FmtUUID(nonexistentUUID),
		}
		eTag := etag.GenerateEtag(order.UpdatedAt)

		_, _, err := orderUpdater.UpdateOrderAsTOO(suite.AppContextForTest(), order.ID, payload, eTag)

		suite.Error(err)
		suite.IsType(apperror.NotFoundError{}, err)
	})

	suite.Run("Returns an error when new duty location is not found", func() {
		moveRouter := move.NewMoveRouter(transportationoffice.NewTransportationOfficesFetcher())
		orderUpdater := NewOrderUpdater(moveRouter)
		order := factory.BuildMove(suite.DB(), nil, nil).Orders
		originDutyLocation := factory.BuildDutyLocation(suite.DB(), nil, nil)
		nonexistentUUID := uuid.Must(uuid.NewV4())

		payload := ghcmessages.UpdateOrderPayload{
			NewDutyLocationID:    handlers.FmtUUID(nonexistentUUID),
			OriginDutyLocationID: handlers.FmtUUID(originDutyLocation.ID),
		}
		eTag := etag.GenerateEtag(order.UpdatedAt)

		_, _, err := orderUpdater.UpdateOrderAsTOO(suite.AppContextForTest(), order.ID, payload, eTag)

		suite.Error(err)
		suite.IsType(apperror.NotFoundError{}, err)
	})

	suite.Run("Returns an error when the etag does not match", func() {
		moveRouter := move.NewMoveRouter(transportationoffice.NewTransportationOfficesFetcher())
		orderUpdater := NewOrderUpdater(moveRouter)
		order := factory.BuildMove(suite.DB(), nil, nil).Orders

		payload := ghcmessages.UpdateOrderPayload{}
		eTag := ""

		_, _, err := orderUpdater.UpdateOrderAsTOO(suite.AppContextForTest(), order.ID, payload, eTag)

		suite.Error(err)
		suite.IsType(apperror.PreconditionFailedError{}, err)
	})

	suite.Run("Updates the order when all fields are valid", func() {
		moveRouter := move.NewMoveRouter(transportationoffice.NewTransportationOfficesFetcher())
		orderUpdater := NewOrderUpdater(moveRouter)
		move := factory.BuildServiceCounselingCompletedMove(suite.DB(), nil, nil)
		order := move.Orders

		dateIssued := strfmt.Date(time.Now().Add(-48 * time.Hour))
		reportByDate := strfmt.Date(time.Now().Add(72 * time.Hour))
		updatedDestinationDutyLocation := factory.BuildDutyLocation(suite.DB(), nil, nil)

		updatedOriginDutyLocation := factory.BuildDutyLocation(suite.DB(), nil, nil)
		updatedGbloc := factory.FetchOrBuildPostalCodeToGBLOC(suite.DB(), updatedOriginDutyLocation.Address.PostalCode, "UUUU")
		ordersType := ghcmessages.OrdersTypeSEPARATION
		deptIndicator := ghcmessages.DeptIndicatorCOASTGUARD
		ordersTypeDetail := ghcmessages.OrdersTypeDetail("INSTRUCTION_20_WEEKS")
		eTag := etag.GenerateEtag(order.UpdatedAt)

		payload := ghcmessages.UpdateOrderPayload{
			DepartmentIndicator:  &deptIndicator,
			IssueDate:            &dateIssued,
			NewDutyLocationID:    handlers.FmtUUID(updatedDestinationDutyLocation.ID),
			OriginDutyLocationID: handlers.FmtUUID(updatedOriginDutyLocation.ID),
			OrdersNumber:         handlers.FmtString("ORDER100"),
			OrdersType:           ghcmessages.NewOrdersType(ordersType),
			OrdersTypeDetail:     &ordersTypeDetail,
			ReportByDate:         &reportByDate,
			Tac:                  handlers.FmtString("E19A"),
			Sac:                  nullable.NewString("987654321"),
			DependentsAuthorized: models.BoolPointer(true),
		}

		updatedOrder, _, err := orderUpdater.UpdateOrderAsTOO(suite.AppContextForTest(), order.ID, payload, eTag)
		suite.NoError(err)

		var orderInDB models.Order
		err = suite.DB().Find(&orderInDB, order.ID)

		fetchedSM := models.ServiceMember{}
		_ = suite.DB().EagerPreload("DutyLocation").Find(&fetchedSM, order.ServiceMember.ID)

		suite.NoError(err)
		suite.Equal(order.ID.String(), updatedOrder.ID.String())
		suite.Equal(payload.NewDutyLocationID.String(), updatedOrder.NewDutyLocation.ID.String())
		suite.Equal(payload.OriginDutyLocationID.String(), updatedOrder.OriginDutyLocation.ID.String())
		suite.Equal(time.Time(*payload.IssueDate), updatedOrder.IssueDate)
		suite.Equal(time.Time(*payload.ReportByDate), updatedOrder.ReportByDate)
		suite.EqualValues(*payload.OrdersType, updatedOrder.OrdersType)
		suite.EqualValues(payload.OrdersTypeDetail, updatedOrder.OrdersTypeDetail)
		suite.Equal(payload.OrdersNumber, updatedOrder.OrdersNumber)
		suite.EqualValues(payload.DepartmentIndicator, updatedOrder.DepartmentIndicator)
		suite.Equal(payload.Tac, updatedOrder.TAC)
		suite.Equal(payload.Sac.Value, updatedOrder.SAC)
		suite.EqualValues(updatedGbloc.GBLOC, *updatedOrder.OriginDutyLocationGBLOC)
		suite.Equal(payload.DependentsAuthorized, updatedOrder.Entitlement.DependentsAuthorized)

		var moveInDB models.Move
		err = suite.DB().Find(&moveInDB, move.ID)
		suite.NoError(err)
		suite.Equal(move.Status, moveInDB.Status)
	})

	suite.Run("Rolls back transaction if Order is invalid", func() {
		moveRouter := move.NewMoveRouter(transportationoffice.NewTransportationOfficesFetcher())
		orderUpdater := NewOrderUpdater(moveRouter)
		order := factory.BuildServiceCounselingCompletedMove(suite.DB(), nil, nil).Orders

		dateIssued := strfmt.Date(time.Now().Add(-48 * time.Hour))
		reportByDate := strfmt.Date(time.Now().Add(72 * time.Hour))
		updatedDestinationDutyLocation := factory.BuildDutyLocation(suite.DB(), nil, nil)
		updatedOriginDutyLocation := factory.BuildDutyLocation(suite.DB(), nil, nil)
		ordersType := ghcmessages.OrdersTypeSEPARATION
		deptIndicator := ghcmessages.DeptIndicatorCOASTGUARD
		ordersTypeDetail := ghcmessages.OrdersTypeDetail("INSTRUCTION_20_WEEKS")
		eTag := etag.GenerateEtag(order.UpdatedAt)

		payload := ghcmessages.UpdateOrderPayload{
			DepartmentIndicator:  &deptIndicator,
			IssueDate:            &dateIssued,
			NewDutyLocationID:    handlers.FmtUUID(updatedDestinationDutyLocation.ID),
			OriginDutyLocationID: handlers.FmtUUID(updatedOriginDutyLocation.ID),
			OrdersNumber:         handlers.FmtString("ORDER100"),
			OrdersType:           ghcmessages.NewOrdersType(ordersType),
			OrdersTypeDetail:     &ordersTypeDetail,
			ReportByDate:         &reportByDate,
			Tac:                  handlers.FmtString(""), // this will trigger a validation error on Order model
		}

		updatedOrder, _, err := orderUpdater.UpdateOrderAsTOO(suite.AppContextForTest(), order.ID, payload, eTag)

		// check that we get back a validation error
		suite.EqualError(err, fmt.Sprintf("Invalid input for ID: %s. TransportationAccountingCode cannot be blank.", order.ID))
		suite.Nil(updatedOrder)
		suite.IsType(apperror.InvalidInputError{}, err)
	})

	suite.Run("Allow Order update to have a missing HHG SAC", func() {
		moveRouter := move.NewMoveRouter(transportationoffice.NewTransportationOfficesFetcher())
		orderUpdater := NewOrderUpdater(moveRouter)
		order := factory.BuildServiceCounselingCompletedMove(suite.DB(), nil, nil).Orders

		dateIssued := strfmt.Date(time.Now().Add(-48 * time.Hour))
		reportByDate := strfmt.Date(time.Now().Add(72 * time.Hour))
		updatedDestinationDutyLocation := factory.BuildDutyLocation(suite.DB(), nil, nil)
		updatedOriginDutyLocation := factory.BuildDutyLocation(suite.DB(), nil, nil)
		ordersType := ghcmessages.OrdersTypeSEPARATION
		deptIndicator := ghcmessages.DeptIndicatorCOASTGUARD
		ordersTypeDetail := ghcmessages.OrdersTypeDetail("INSTRUCTION_20_WEEKS")
		eTag := etag.GenerateEtag(order.UpdatedAt)

		payload := ghcmessages.UpdateOrderPayload{
			DepartmentIndicator:  &deptIndicator,
			IssueDate:            &dateIssued,
			NewDutyLocationID:    handlers.FmtUUID(updatedDestinationDutyLocation.ID),
			OriginDutyLocationID: handlers.FmtUUID(updatedOriginDutyLocation.ID),
			OrdersNumber:         handlers.FmtString("ORDER100"),
			OrdersType:           ghcmessages.NewOrdersType(ordersType),
			OrdersTypeDetail:     &ordersTypeDetail,
			ReportByDate:         &reportByDate,
			Tac:                  handlers.FmtString("E19A"),
			Sac:                  nullable.NewNullString(),
		}

		updatedOrder, _, err := orderUpdater.UpdateOrderAsTOO(suite.AppContextForTest(), order.ID, payload, eTag)

		// check that we get back a validation error
		suite.NoError(err)
		suite.Equal(order.ID.String(), updatedOrder.ID.String())
		suite.Equal(payload.NewDutyLocationID.String(), updatedOrder.NewDutyLocation.ID.String())
		suite.Equal(payload.OriginDutyLocationID.String(), updatedOrder.OriginDutyLocation.ID.String())
		suite.Equal(time.Time(*payload.IssueDate), updatedOrder.IssueDate)
		suite.Equal(time.Time(*payload.ReportByDate), updatedOrder.ReportByDate)
		suite.EqualValues(*payload.OrdersType, updatedOrder.OrdersType)
		suite.EqualValues(payload.OrdersTypeDetail, updatedOrder.OrdersTypeDetail)
		suite.Equal(payload.OrdersNumber, updatedOrder.OrdersNumber)
		suite.EqualValues(payload.DepartmentIndicator, updatedOrder.DepartmentIndicator)
		suite.Equal(payload.Tac, updatedOrder.TAC)
		suite.Nil(updatedOrder.SAC)
	})

	suite.Run("Allow Order update to have a missing NTS SAC", func() {
		moveRouter := move.NewMoveRouter(transportationoffice.NewTransportationOfficesFetcher())
		orderUpdater := NewOrderUpdater(moveRouter)
		order := factory.BuildServiceCounselingCompletedMove(suite.DB(), nil, nil).Orders

		dateIssued := strfmt.Date(time.Now().Add(-48 * time.Hour))
		reportByDate := strfmt.Date(time.Now().Add(72 * time.Hour))
		updatedDestinationDutyLocation := factory.BuildDutyLocation(suite.DB(), nil, nil)
		updatedOriginDutyLocation := factory.BuildDutyLocation(suite.DB(), nil, nil)
		ordersType := ghcmessages.OrdersTypeSEPARATION
		deptIndicator := ghcmessages.DeptIndicatorCOASTGUARD
		ordersTypeDetail := ghcmessages.OrdersTypeDetail("INSTRUCTION_20_WEEKS")
		eTag := etag.GenerateEtag(order.UpdatedAt)

		payload := ghcmessages.UpdateOrderPayload{
			DepartmentIndicator:  &deptIndicator,
			IssueDate:            &dateIssued,
			NewDutyLocationID:    handlers.FmtUUID(updatedDestinationDutyLocation.ID),
			OriginDutyLocationID: handlers.FmtUUID(updatedOriginDutyLocation.ID),
			OrdersNumber:         handlers.FmtString("ORDER100"),
			OrdersType:           ghcmessages.NewOrdersType(ordersType),
			OrdersTypeDetail:     &ordersTypeDetail,
			ReportByDate:         &reportByDate,
			Tac:                  handlers.FmtString("E19A"),
			NtsSac:               nullable.NewNullString(),
		}

		updatedOrder, _, err := orderUpdater.UpdateOrderAsTOO(suite.AppContextForTest(), order.ID, payload, eTag)

		// check that we get back a validation error
		suite.NoError(err)
		suite.Equal(order.ID.String(), updatedOrder.ID.String())
		suite.Equal(payload.NewDutyLocationID.String(), updatedOrder.NewDutyLocation.ID.String())
		suite.Equal(payload.OriginDutyLocationID.String(), updatedOrder.OriginDutyLocation.ID.String())
		suite.Equal(time.Time(*payload.IssueDate), updatedOrder.IssueDate)
		suite.Equal(time.Time(*payload.ReportByDate), updatedOrder.ReportByDate)
		suite.EqualValues(*payload.OrdersType, updatedOrder.OrdersType)
		suite.EqualValues(payload.OrdersTypeDetail, updatedOrder.OrdersTypeDetail)
		suite.Equal(payload.OrdersNumber, updatedOrder.OrdersNumber)
		suite.EqualValues(payload.DepartmentIndicator, updatedOrder.DepartmentIndicator)
		suite.Equal(payload.Tac, updatedOrder.TAC)
		suite.Nil(updatedOrder.NtsSAC)
	})

	suite.Run("Allow Order update to have a missing NTS TAC", func() {
		moveRouter := move.NewMoveRouter(transportationoffice.NewTransportationOfficesFetcher())
		orderUpdater := NewOrderUpdater(moveRouter)
		order := factory.BuildServiceCounselingCompletedMove(suite.DB(), nil, nil).Orders

		dateIssued := strfmt.Date(time.Now().Add(-48 * time.Hour))
		reportByDate := strfmt.Date(time.Now().Add(72 * time.Hour))
		updatedDestinationDutyLocation := factory.BuildDutyLocation(suite.DB(), nil, nil)
		updatedOriginDutyLocation := factory.BuildDutyLocation(suite.DB(), nil, nil)
		ordersType := ghcmessages.OrdersTypeSEPARATION
		deptIndicator := ghcmessages.DeptIndicatorCOASTGUARD
		ordersTypeDetail := ghcmessages.OrdersTypeDetail("INSTRUCTION_20_WEEKS")
		eTag := etag.GenerateEtag(order.UpdatedAt)

		payload := ghcmessages.UpdateOrderPayload{
			DepartmentIndicator:  &deptIndicator,
			IssueDate:            &dateIssued,
			NewDutyLocationID:    handlers.FmtUUID(updatedDestinationDutyLocation.ID),
			OriginDutyLocationID: handlers.FmtUUID(updatedOriginDutyLocation.ID),
			OrdersNumber:         handlers.FmtString("ORDER100"),
			OrdersType:           ghcmessages.NewOrdersType(ordersType),
			OrdersTypeDetail:     &ordersTypeDetail,
			ReportByDate:         &reportByDate,
			Tac:                  handlers.FmtString("E19A"),
			NtsTac:               nullable.NewNullString(),
		}

		updatedOrder, _, err := orderUpdater.UpdateOrderAsTOO(suite.AppContextForTest(), order.ID, payload, eTag)

		// check that we get back a validation error
		suite.NoError(err)
		suite.Equal(order.ID.String(), updatedOrder.ID.String())
		suite.Equal(payload.NewDutyLocationID.String(), updatedOrder.NewDutyLocation.ID.String())
		suite.Equal(payload.OriginDutyLocationID.String(), updatedOrder.OriginDutyLocation.ID.String())
		suite.Equal(time.Time(*payload.IssueDate), updatedOrder.IssueDate)
		suite.Equal(time.Time(*payload.ReportByDate), updatedOrder.ReportByDate)
		suite.EqualValues(*payload.OrdersType, updatedOrder.OrdersType)
		suite.EqualValues(payload.OrdersTypeDetail, updatedOrder.OrdersTypeDetail)
		suite.Equal(payload.OrdersNumber, updatedOrder.OrdersNumber)
		suite.EqualValues(payload.DepartmentIndicator, updatedOrder.DepartmentIndicator)
		suite.Equal(payload.Tac, updatedOrder.TAC)
		suite.Nil(updatedOrder.NtsTAC)
	})

	suite.Run("Rolls back transaction if Order is invalid", func() {
		moveRouter := move.NewMoveRouter(transportationoffice.NewTransportationOfficesFetcher())
		orderUpdater := NewOrderUpdater(moveRouter)
		order := factory.BuildServiceCounselingCompletedMove(suite.DB(), nil, nil).Orders

		dateIssued := strfmt.Date(time.Now().Add(-48 * time.Hour))
		reportByDate := strfmt.Date(time.Now().Add(72 * time.Hour))
		updatedDestinationDutyLocation := factory.BuildDutyLocation(suite.DB(), nil, nil)
		updatedOriginDutyLocation := factory.BuildDutyLocation(suite.DB(), nil, nil)
		ordersType := ghcmessages.OrdersTypeSEPARATION
		deptIndicator := ghcmessages.DeptIndicatorCOASTGUARD
		ordersTypeDetail := ghcmessages.OrdersTypeDetail("INSTRUCTION_20_WEEKS")
		eTag := etag.GenerateEtag(order.UpdatedAt)

		payload := ghcmessages.UpdateOrderPayload{
			DepartmentIndicator:  &deptIndicator,
			IssueDate:            &dateIssued,
			NewDutyLocationID:    handlers.FmtUUID(updatedDestinationDutyLocation.ID),
			OriginDutyLocationID: handlers.FmtUUID(updatedOriginDutyLocation.ID),
			OrdersNumber:         handlers.FmtString("ORDER100"),
			OrdersType:           ghcmessages.NewOrdersType(ordersType),
			OrdersTypeDetail:     &ordersTypeDetail,
			ReportByDate:         &reportByDate,
			Tac:                  handlers.FmtString(""), // this will trigger a validation error on Order model
			Sac:                  nullable.NewString(""),
		}

		updatedOrder, _, err := orderUpdater.UpdateOrderAsTOO(suite.AppContextForTest(), order.ID, payload, eTag)

		// check that we get back a validation error
		suite.EqualError(err, fmt.Sprintf("Invalid input for ID: %s. TransportationAccountingCode cannot be blank.", order.ID))
		suite.Nil(updatedOrder)
		suite.IsType(apperror.InvalidInputError{}, err)
	})

	suite.Run("Rolls back transaction if Order is missing required fields", func() {
		moveRouter := move.NewMoveRouter(transportationoffice.NewTransportationOfficesFetcher())
		orderUpdater := NewOrderUpdater(moveRouter)
		orderWithoutDefaults := factory.BuildOrderWithoutDefaults(suite.DB(), nil, nil)

		factory.BuildServiceCounselingCompletedMove(suite.DB(), []factory.Customization{
			{
				Model:    orderWithoutDefaults,
				LinkOnly: true,
			},
		}, nil)

		eTag := etag.GenerateEtag(orderWithoutDefaults.UpdatedAt)

		dateIssued := strfmt.Date(time.Now().Add(-48 * time.Hour))
		reportByDate := strfmt.Date(time.Now().Add(72 * time.Hour))
		updatedDestinationDutyLocation := factory.BuildDutyLocation(suite.DB(), nil, nil)
		updatedOriginDutyLocation := factory.BuildDutyLocation(suite.DB(), nil, nil)
		ordersType := ghcmessages.OrdersTypeSEPARATION

		payload := ghcmessages.UpdateOrderPayload{
			IssueDate:            &dateIssued,
			NewDutyLocationID:    handlers.FmtUUID(updatedDestinationDutyLocation.ID),
			OriginDutyLocationID: handlers.FmtUUID(updatedOriginDutyLocation.ID),
			OrdersType:           ghcmessages.NewOrdersType(ordersType),
			ReportByDate:         &reportByDate,
		}

		suite.NoError(payload.Validate(strfmt.Default))

		updatedOrder, _, err := orderUpdater.UpdateOrderAsTOO(suite.AppContextForTest(), orderWithoutDefaults.ID, payload, eTag)

		suite.Contains(err.Error(), fmt.Sprintf("Invalid input for ID: %s.", orderWithoutDefaults.ID))
		suite.Contains(err.Error(), "DepartmentIndicator cannot be blank.")
		suite.Contains(err.Error(), "OrdersTypeDetail cannot be blank.")
		suite.Contains(err.Error(), "TransportationAccountingCode cannot be blank.")
		suite.Contains(err.Error(), "OrdersNumber cannot be blank.")
		suite.Nil(updatedOrder)
		suite.IsType(apperror.InvalidInputError{}, err)
	})
}

func (suite *OrderServiceSuite) TestUpdateOrderAsCounselor() {
	suite.Run("Returns an error when order is not found", func() {
		moveRouter := move.NewMoveRouter(transportationoffice.NewTransportationOfficesFetcher())
		orderUpdater := NewOrderUpdater(moveRouter)
		nonexistentUUID := uuid.Must(uuid.NewV4())

		payload := ghcmessages.CounselingUpdateOrderPayload{}
		eTag := ""

		_, _, err := orderUpdater.UpdateOrderAsCounselor(suite.AppContextForTest(), nonexistentUUID, payload, eTag)

		suite.Error(err)
		suite.IsType(apperror.NotFoundError{}, err)
	})

	suite.Run("Returns an error when the etag does not match", func() {
		moveRouter := move.NewMoveRouter(transportationoffice.NewTransportationOfficesFetcher())
		orderUpdater := NewOrderUpdater(moveRouter)
		order := factory.BuildMove(suite.DB(), nil, nil).Orders

		payload := ghcmessages.CounselingUpdateOrderPayload{}
		eTag := ""

		_, _, err := orderUpdater.UpdateOrderAsCounselor(suite.AppContextForTest(), order.ID, payload, eTag)

		suite.Error(err)
		suite.IsType(apperror.PreconditionFailedError{}, err)
	})

	suite.Run("Updates the order when it is found", func() {
		moveRouter := move.NewMoveRouter(transportationoffice.NewTransportationOfficesFetcher())
		orderUpdater := NewOrderUpdater(moveRouter)
		order := factory.BuildNeedsServiceCounselingMove(suite.DB(), nil, nil).Orders

		dateIssued := strfmt.Date(time.Now().Add(-48 * time.Hour))
		updatedDestinationDutyLocation := factory.BuildDutyLocation(suite.DB(), nil, nil)
		updatedOriginDutyLocation := factory.BuildDutyLocation(suite.DB(), nil, nil)
		ordersType := ghcmessages.OrdersTypeSEPARATION
		reportByDate := strfmt.Date(time.Now().Add(72 * time.Hour))
		deptIndicator := ghcmessages.DeptIndicatorCOASTGUARD
		ordersTypeDetail := ghcmessages.OrdersTypeDetail("INSTRUCTION_20_WEEKS")
		grade := ghcmessages.GradeO5

		body := ghcmessages.CounselingUpdateOrderPayload{
			IssueDate:            &dateIssued,
			NewDutyLocationID:    handlers.FmtUUID(updatedDestinationDutyLocation.ID),
			OriginDutyLocationID: handlers.FmtUUID(updatedOriginDutyLocation.ID),
			OrdersType:           ghcmessages.NewOrdersType(ordersType),
			ReportByDate:         &reportByDate,
			DepartmentIndicator:  &deptIndicator,
			OrdersNumber:         handlers.FmtString("ORDER100"),
			OrdersTypeDetail:     &ordersTypeDetail,
			Tac:                  handlers.FmtString("E19A"),
			Sac:                  nullable.NewString("987654321"),
			Grade:                &grade,
			DependentsAuthorized: models.BoolPointer(true),
		}

		eTag := etag.GenerateEtag(order.UpdatedAt)

		updatedOrder, _, err := orderUpdater.UpdateOrderAsCounselor(suite.AppContextForTest(), order.ID, body, eTag)
		suite.NoError(err)

		var orderInDB models.Order
		err = suite.DB().Find(&orderInDB, order.ID)

		suite.NoError(err)
		suite.Equal(order.ID.String(), updatedOrder.ID.String())
		suite.Equal(body.NewDutyLocationID.String(), updatedOrder.NewDutyLocation.ID.String())
		suite.Equal(body.OriginDutyLocationID.String(), updatedOrder.OriginDutyLocation.ID.String())
		suite.Equal(time.Time(*body.IssueDate), updatedOrder.IssueDate)
		suite.Equal(time.Time(*body.ReportByDate), updatedOrder.ReportByDate)
		suite.EqualValues(*body.OrdersType, updatedOrder.OrdersType)
		suite.EqualValues(*body.OrdersTypeDetail, *updatedOrder.OrdersTypeDetail)
		suite.EqualValues(body.OrdersNumber, updatedOrder.OrdersNumber)
		suite.EqualValues(body.DepartmentIndicator, updatedOrder.DepartmentIndicator)
		suite.EqualValues(body.Tac, updatedOrder.TAC)
		suite.EqualValues(body.Sac.Value, updatedOrder.SAC)
		suite.Equal(*updatedOrder.Entitlement.DBAuthorizedWeight, 16000)
		suite.Equal(body.DependentsAuthorized, updatedOrder.Entitlement.DependentsAuthorized)
	})

	suite.Run("Updates the PPM actual expense reimbursement when pay grade is civilian", func() {
		moveRouter := move.NewMoveRouter(transportationoffice.NewTransportationOfficesFetcher())
		orderUpdater := NewOrderUpdater(moveRouter)

		ppmShipment := factory.BuildPPMShipment(suite.DB(), []factory.Customization{
			{
				Model: models.PPMShipment{
					PPMType: models.PPMTypeIncentiveBased,
					Status:  models.PPMShipmentStatusSubmitted,
				},
			},
		}, nil)
		move := ppmShipment.Shipment.MoveTaskOrder

		order := move.Orders
		grade := ghcmessages.GradeCIVILIANEMPLOYEE
		body := ghcmessages.CounselingUpdateOrderPayload{
			Grade: &grade,
		}
		eTag := etag.GenerateEtag(order.UpdatedAt)

		var moved models.Move
		err := suite.DB().Find(&moved, move.ID)
		suite.NoError(err)

		_, _, errs := orderUpdater.UpdateOrderAsCounselor(suite.AppContextForTest(), order.ID, body, eTag)
		suite.NoError(errs)

		var updatedPPMShipment models.PPMShipment
		err = suite.DB().Find(&updatedPPMShipment, ppmShipment.ID)

		suite.NoError(err)
		suite.EqualValues(true, *updatedPPMShipment.IsActualExpenseReimbursement)
	})

	suite.Run("Rolls back transaction if Order is invalid", func() {
		moveRouter := move.NewMoveRouter(transportationoffice.NewTransportationOfficesFetcher())
		orderUpdater := NewOrderUpdater(moveRouter)
		order := factory.BuildOrderWithoutDefaults(suite.DB(), nil, nil)

		dateIssued := strfmt.Date(time.Now().Add(-48 * time.Hour))
		reportByDate := strfmt.Date(time.Now().Add(72 * time.Hour))
		updatedDestinationDutyLocation := factory.BuildDutyLocation(suite.DB(), nil, nil)
		updatedOriginDutyLocation := factory.BuildDutyLocation(suite.DB(), nil, nil)
		ordersType := ghcmessages.OrdersTypePERMANENTCHANGEOFSTATION
		deptIndicator := ghcmessages.DeptIndicatorCOASTGUARD
		ordersTypeDetail := ghcmessages.OrdersTypeDetail("INSTRUCTION_20_WEEKS")
		eTag := etag.GenerateEtag(order.UpdatedAt)

		payload := ghcmessages.CounselingUpdateOrderPayload{
			DepartmentIndicator:  &deptIndicator,
			IssueDate:            &dateIssued,
			NewDutyLocationID:    handlers.FmtUUID(updatedDestinationDutyLocation.ID),
			OriginDutyLocationID: handlers.FmtUUID(updatedOriginDutyLocation.ID),
			OrdersNumber:         handlers.FmtString("ORDER100"),
			OrdersType:           ghcmessages.NewOrdersType(ordersType),
			OrdersTypeDetail:     &ordersTypeDetail,
			ReportByDate:         &reportByDate,
		}

		updatedOrder, _, err := orderUpdater.UpdateOrderAsCounselor(suite.AppContextForTest(), order.ID, payload, eTag)

		// check that we get back a validation error
		suite.EqualError(err, fmt.Sprintf("Invalid input for ID: %s. TransportationAccountingCode cannot be blank.", order.ID))
		suite.Nil(updatedOrder)
		suite.IsType(apperror.InvalidInputError{}, err)
	})

	suite.Run("Updating order grade to civilian changes submitted PPMs to PPM type ACTUAL_EXPENSE", func() {
		moveRouter := move.NewMoveRouter(transportationoffice.NewTransportationOfficesFetcher())
		orderUpdater := NewOrderUpdater(moveRouter)
		ppmShipment := factory.BuildPPMShipment(suite.DB(), []factory.Customization{
			{
				Model: models.PPMShipment{
					PPMType: models.PPMTypeIncentiveBased,
					Status:  models.PPMShipmentStatusSubmitted,
				},
			},
		}, nil)
		move := ppmShipment.Shipment.MoveTaskOrder
		order := move.Orders

		grade := ghcmessages.GradeCIVILIANEMPLOYEE
		body := ghcmessages.CounselingUpdateOrderPayload{
			Grade: &grade,
		}
		eTag := etag.GenerateEtag(order.UpdatedAt)

		var moved models.Move
		err := suite.DB().Find(&moved, move.ID)
		suite.NoError(err)

		_, _, errs := orderUpdater.UpdateOrderAsCounselor(suite.AppContextForTest(), order.ID, body, eTag)
		suite.NoError(errs)

		var updatedPPMShipment models.PPMShipment
		err = suite.DB().Find(&updatedPPMShipment, ppmShipment.ID)

		suite.NoError(err)
		suite.EqualValues(true, *updatedPPMShipment.IsActualExpenseReimbursement)
		suite.Equal(updatedPPMShipment.PPMType, models.PPMTypeActualExpense)
	})
}

func (suite *OrderServiceSuite) TestUpdateAllowanceAsTOO() {
	suite.Run("Returns an error when order is not found", func() {
		moveRouter := move.NewMoveRouter(transportationoffice.NewTransportationOfficesFetcher())
		orderUpdater := NewOrderUpdater(moveRouter)
		nonexistentUUID := uuid.Must(uuid.NewV4())

		payload := ghcmessages.UpdateAllowancePayload{}
		eTag := ""

		_, _, err := orderUpdater.UpdateAllowanceAsTOO(suite.AppContextForTest(), nonexistentUUID, payload, eTag)

		suite.Error(err)
		suite.IsType(apperror.NotFoundError{}, err)
	})

	suite.Run("Returns an error when the etag does not match", func() {
		moveRouter := move.NewMoveRouter(transportationoffice.NewTransportationOfficesFetcher())
		orderUpdater := NewOrderUpdater(moveRouter)
		order := factory.BuildMove(suite.DB(), nil, nil).Orders

		payload := ghcmessages.UpdateAllowancePayload{}
		eTag := ""

		_, _, err := orderUpdater.UpdateAllowanceAsTOO(suite.AppContextForTest(), order.ID, payload, eTag)

		suite.Error(err)
		suite.IsType(apperror.PreconditionFailedError{}, err)
	})

	suite.Run("Updates the allowance when all fields are valid and no dependents", func() {
		moveRouter := move.NewMoveRouter(transportationoffice.NewTransportationOfficesFetcher())
		orderUpdater := NewOrderUpdater(moveRouter)
		order := factory.BuildServiceCounselingCompletedMove(suite.DB(), nil, nil).Orders

		grade := ghcmessages.GradeO5
		affiliation := ghcmessages.AffiliationAIRFORCE
		ocie := false
		proGearWeight := models.Int64Pointer(100)
		proGearWeightSpouse := models.Int64Pointer(10)
		rmeWeight := models.Int64Pointer(10000)
		eTag := etag.GenerateEtag(order.UpdatedAt)

		payload := ghcmessages.UpdateAllowancePayload{
			Agency: &affiliation,
			Grade:  &grade,
			OrganizationalClothingAndIndividualEquipment: &ocie,
			ProGearWeight:                  proGearWeight,
			ProGearWeightSpouse:            proGearWeightSpouse,
			RequiredMedicalEquipmentWeight: rmeWeight,
		}

		updatedOrder, _, err := orderUpdater.UpdateAllowanceAsTOO(suite.AppContextForTest(), order.ID, payload, eTag)
		suite.NoError(err)

		var orderInDB models.Order
		err = suite.DB().Find(&orderInDB, order.ID)

		suite.NoError(err)
		suite.Equal(order.ID.String(), updatedOrder.ID.String())
		suite.Equal(*payload.ProGearWeight, int64(updatedOrder.Entitlement.ProGearWeight))
		suite.Equal(*payload.ProGearWeightSpouse, int64(updatedOrder.Entitlement.ProGearWeightSpouse))
		suite.Equal(*payload.RequiredMedicalEquipmentWeight, int64(updatedOrder.Entitlement.RequiredMedicalEquipmentWeight))
		suite.Equal(*payload.OrganizationalClothingAndIndividualEquipment, updatedOrder.Entitlement.OrganizationalClothingAndIndividualEquipment)
		suite.Equal(*updatedOrder.Entitlement.DBAuthorizedWeight, 16000)
	})

	suite.Run("Updates the allowance when all OCONUS fields are valid with dependents", func() {
		moveRouter := move.NewMoveRouter(transportationoffice.NewTransportationOfficesFetcher())
		orderUpdater := NewOrderUpdater(moveRouter)
		order := factory.BuildServiceCounselingCompletedMove(suite.DB(), nil, nil).Orders

		grade := ghcmessages.GradeO5
		affiliation := ghcmessages.AffiliationAIRFORCE
		ocie := false
		proGearWeight := models.Int64Pointer(100)
		proGearWeightSpouse := models.Int64Pointer(10)
		rmeWeight := models.Int64Pointer(10000)
		eTag := etag.GenerateEtag(order.UpdatedAt)

		payload := ghcmessages.UpdateAllowancePayload{
			Agency: &affiliation,
			Grade:  &grade,
			OrganizationalClothingAndIndividualEquipment: &ocie,
			ProGearWeight:                  proGearWeight,
			ProGearWeightSpouse:            proGearWeightSpouse,
			RequiredMedicalEquipmentWeight: rmeWeight,
			AccompaniedTour:                models.BoolPointer(true),
			DependentsTwelveAndOver:        models.Int64Pointer(2),
			DependentsUnderTwelve:          models.Int64Pointer(4),
		}

		updatedOrder, _, err := orderUpdater.UpdateAllowanceAsTOO(suite.AppContextForTest(), order.ID, payload, eTag)
		suite.NoError(err)

		var orderInDB models.Order
		err = suite.DB().Find(&orderInDB, order.ID)

		suite.NoError(err)
		suite.Equal(order.ID.String(), updatedOrder.ID.String())
		suite.Equal(*payload.ProGearWeight, int64(updatedOrder.Entitlement.ProGearWeight))
		suite.Equal(*payload.ProGearWeightSpouse, int64(updatedOrder.Entitlement.ProGearWeightSpouse))
		suite.Equal(*payload.RequiredMedicalEquipmentWeight, int64(updatedOrder.Entitlement.RequiredMedicalEquipmentWeight))
		suite.Equal(*payload.OrganizationalClothingAndIndividualEquipment, updatedOrder.Entitlement.OrganizationalClothingAndIndividualEquipment)
		suite.Equal(*updatedOrder.Entitlement.DBAuthorizedWeight, 16000)
		suite.Equal(*payload.DependentsTwelveAndOver, int64(*updatedOrder.Entitlement.DependentsTwelveAndOver))
		suite.Equal(*payload.AccompaniedTour, *updatedOrder.Entitlement.AccompaniedTour)
		suite.Equal(*payload.DependentsUnderTwelve, int64(*updatedOrder.Entitlement.DependentsUnderTwelve))
	})

	suite.Run("Updates the allowance when weightRestriction is null", func() {
		moveRouter := move.NewMoveRouter(transportationoffice.NewTransportationOfficesFetcher())
		orderUpdater := NewOrderUpdater(moveRouter)
		order := factory.BuildNeedsServiceCounselingMove(suite.DB(), []factory.Customization{
			{
				Model: models.Entitlement{
					WeightRestriction: models.IntPointer(1000),
				},
			},
		}, nil).Orders

		eTag := etag.GenerateEtag(order.UpdatedAt)

		payload := ghcmessages.UpdateAllowancePayload{
			WeightRestriction: nil,
		}

		updatedOrder, _, err := orderUpdater.UpdateAllowanceAsTOO(suite.AppContextForTest(), order.ID, payload, eTag)
		suite.NoError(err)

		var orderInDB models.Order
		err = suite.DB().Find(&orderInDB, order.ID)
		suite.NoError(err)
		suite.Nil(updatedOrder.Entitlement.WeightRestriction)
	})

	suite.Run("Updates the UB allowance when ubWeightRestriction is null", func() {
		moveRouter := move.NewMoveRouter(transportationoffice.NewTransportationOfficesFetcher())
		orderUpdater := NewOrderUpdater(moveRouter)
		order := factory.BuildNeedsServiceCounselingMove(suite.DB(), []factory.Customization{
			{
				Model: models.Entitlement{
					UBWeightRestriction: models.IntPointer(1200),
				},
			},
		}, nil).Orders

		eTag := etag.GenerateEtag(order.UpdatedAt)

		payload := ghcmessages.UpdateAllowancePayload{
			UbWeightRestriction: nil,
		}

		updatedOrder, _, err := orderUpdater.UpdateAllowanceAsTOO(suite.AppContextForTest(), order.ID, payload, eTag)
		suite.NoError(err)

		var orderInDB models.Order
		err = suite.DB().Find(&orderInDB, order.ID)
		suite.NoError(err)
		suite.Nil(updatedOrder.Entitlement.UBWeightRestriction)
	})

	suite.Run("Updates the UB allowance when ubAllowance is specified by TOO for civilian TDY moves", func() {
		moveRouter := move.NewMoveRouter(transportationoffice.NewTransportationOfficesFetcher())
		orderUpdater := NewOrderUpdater(moveRouter)

		address := factory.BuildAddress(suite.DB(), []factory.Customization{
			{
				Model: models.Address{
<<<<<<< HEAD
					IsOconus:           models.BoolPointer(true),
					UsPostRegionCityID: &usprc.ID,
					PostalCode:         usprc.UsprZipID,
					City:               usprc.USPostRegionCityNm,
=======
					IsOconus:   models.BoolPointer(true),
					PostalCode: "99801",
					City:       "JUNEAU",
>>>>>>> f23a3c26
				},
			},
		}, nil)

		originDutyLocation := factory.BuildDutyLocation(suite.DB(), []factory.Customization{
			{
				Model: models.DutyLocation{
					Name:      factory.MakeRandomString(8),
					AddressID: address.ID,
				},
			},
		}, nil)

		order := factory.BuildNeedsServiceCounselingMove(suite.DB(), []factory.Customization{
			{
				Model: models.Entitlement{
					UBAllowance: models.IntPointer(134),
				},
			},
			{Model: models.Order{
				OrdersType:        internalmessages.OrdersTypeTEMPORARYDUTY,
				Grade:             internalmessages.OrderPayGradeCIVILIANEMPLOYEE.Pointer(),
				NewDutyLocationID: originDutyLocation.ID,
			}},
		}, nil).Orders

		eTag := etag.GenerateEtag(order.UpdatedAt)

		civilianTDYUBAllowance := 351
		payload := ghcmessages.UpdateAllowancePayload{
			UbAllowance: models.Int64Pointer(351),
		}

		updatedOrder, _, err := orderUpdater.UpdateAllowanceAsTOO(suite.AppContextForTest(), order.ID, payload, eTag)
		suite.NoError(err)

		var orderInDB models.Order
		err = suite.DB().Find(&orderInDB, order.ID)
		suite.NoError(err)
		suite.Equal(internalmessages.OrderPayGradeCIVILIANEMPLOYEE, *updatedOrder.Grade)
		suite.Equal(true, *updatedOrder.NewDutyLocation.Address.IsOconus)
		suite.Equal(internalmessages.OrdersTypeTEMPORARYDUTY, updatedOrder.OrdersType)
		suite.Equal(civilianTDYUBAllowance, *updatedOrder.Entitlement.UBAllowance)
	})

	suite.Run("Updates the allowance when all fields are valid with dependents", func() {
		moveRouter := move.NewMoveRouter(transportationoffice.NewTransportationOfficesFetcher())
		orderUpdater := NewOrderUpdater(moveRouter)
		// Build with dependents trait
		order := factory.BuildServiceCounselingCompletedMove(suite.DB(), nil, []factory.Trait{
			factory.GetTraitHasDependents,
		}).Orders

		grade := ghcmessages.GradeO5
		affiliation := ghcmessages.AffiliationAIRFORCE
		ocie := false
		proGearWeight := models.Int64Pointer(100)
		proGearWeightSpouse := models.Int64Pointer(10)
		rmeWeight := models.Int64Pointer(10000)
		eTag := etag.GenerateEtag(order.UpdatedAt)

		payload := ghcmessages.UpdateAllowancePayload{
			Agency: &affiliation,
			Grade:  &grade,
			OrganizationalClothingAndIndividualEquipment: &ocie,
			ProGearWeight:                  proGearWeight,
			ProGearWeightSpouse:            proGearWeightSpouse,
			RequiredMedicalEquipmentWeight: rmeWeight,
		}

		updatedOrder, _, err := orderUpdater.UpdateAllowanceAsTOO(suite.AppContextForTest(), order.ID, payload, eTag)
		suite.NoError(err)

		var orderInDB models.Order
		err = suite.DB().Find(&orderInDB, order.ID)

		suite.NoError(err)
		suite.Equal(order.ID.String(), updatedOrder.ID.String())
		suite.Equal(*payload.ProGearWeight, int64(updatedOrder.Entitlement.ProGearWeight))
		suite.Equal(*payload.ProGearWeightSpouse, int64(updatedOrder.Entitlement.ProGearWeightSpouse))
		suite.Equal(*payload.RequiredMedicalEquipmentWeight, int64(updatedOrder.Entitlement.RequiredMedicalEquipmentWeight))
		suite.Equal(*payload.OrganizationalClothingAndIndividualEquipment, updatedOrder.Entitlement.OrganizationalClothingAndIndividualEquipment)
		suite.Equal(*updatedOrder.Entitlement.DBAuthorizedWeight, 17500)
	})
}

func (suite *OrderServiceSuite) TestUpdateAllowanceAsCounselor() {
	suite.Run("Returns an error when order is not found", func() {
		moveRouter := move.NewMoveRouter(transportationoffice.NewTransportationOfficesFetcher())
		orderUpdater := NewOrderUpdater(moveRouter)
		nonexistentUUID := uuid.Must(uuid.NewV4())

		payload := ghcmessages.CounselingUpdateAllowancePayload{}
		eTag := ""

		_, _, err := orderUpdater.UpdateAllowanceAsCounselor(suite.AppContextForTest(), nonexistentUUID, payload, eTag)

		suite.Error(err)
		suite.IsType(apperror.NotFoundError{}, err)
	})

	suite.Run("Returns an error when the etag does not match", func() {
		moveRouter := move.NewMoveRouter(transportationoffice.NewTransportationOfficesFetcher())
		orderUpdater := NewOrderUpdater(moveRouter)
		order := factory.BuildMove(suite.DB(), nil, nil).Orders

		payload := ghcmessages.CounselingUpdateAllowancePayload{}
		eTag := ""

		_, _, err := orderUpdater.UpdateAllowanceAsCounselor(suite.AppContextForTest(), order.ID, payload, eTag)

		suite.Error(err)
		suite.IsType(apperror.PreconditionFailedError{}, err)
	})

	suite.Run("Updates the entitlement of OCONUS fields", func() {
		moveRouter := move.NewMoveRouter(transportationoffice.NewTransportationOfficesFetcher())
		orderUpdater := NewOrderUpdater(moveRouter)
		order := factory.BuildNeedsServiceCounselingMove(suite.DB(), nil, nil).Orders

		grade := ghcmessages.GradeO5
		affiliation := ghcmessages.AffiliationAIRFORCE
		ocie := false
		proGearWeight := models.Int64Pointer(100)
		proGearWeightSpouse := models.Int64Pointer(10)
		rmeWeight := models.Int64Pointer(10000)
		eTag := etag.GenerateEtag(order.UpdatedAt)

		payload := ghcmessages.CounselingUpdateAllowancePayload{
			Agency: &affiliation,
			Grade:  &grade,
			OrganizationalClothingAndIndividualEquipment: &ocie,
			ProGearWeight:                  proGearWeight,
			ProGearWeightSpouse:            proGearWeightSpouse,
			RequiredMedicalEquipmentWeight: rmeWeight,
			AccompaniedTour:                models.BoolPointer(true),
			DependentsTwelveAndOver:        models.Int64Pointer(1),
			DependentsUnderTwelve:          models.Int64Pointer(2),
			WeightRestriction:              models.Int64Pointer(0),
			UbWeightRestriction:            models.Int64Pointer(0),
		}

		updatedOrder, _, err := orderUpdater.UpdateAllowanceAsCounselor(suite.AppContextForTest(), order.ID, payload, eTag)
		suite.NoError(err)

		suite.Equal(order.ID.String(), updatedOrder.ID.String())
		suite.Equal(*payload.ProGearWeight, int64(updatedOrder.Entitlement.ProGearWeight))
		suite.Equal(*payload.ProGearWeightSpouse, int64(updatedOrder.Entitlement.ProGearWeightSpouse))
		suite.Equal(*payload.RequiredMedicalEquipmentWeight, int64(updatedOrder.Entitlement.RequiredMedicalEquipmentWeight))
		suite.Equal(*payload.OrganizationalClothingAndIndividualEquipment, updatedOrder.Entitlement.OrganizationalClothingAndIndividualEquipment)
		suite.Equal(*payload.AccompaniedTour, *updatedOrder.Entitlement.AccompaniedTour)
		suite.Equal(*payload.DependentsUnderTwelve, int64(*updatedOrder.Entitlement.DependentsUnderTwelve))
		suite.Equal(*payload.DependentsTwelveAndOver, int64(*updatedOrder.Entitlement.DependentsTwelveAndOver))
	})

	suite.Run("Updates the allowance when all fields are valid with dependents authorized but not present", func() {
		moveRouter := move.NewMoveRouter(transportationoffice.NewTransportationOfficesFetcher())
		orderUpdater := NewOrderUpdater(moveRouter)
		order := factory.BuildNeedsServiceCounselingMove(suite.DB(), nil, nil).Orders

		grade := ghcmessages.GradeO5
		affiliation := ghcmessages.AffiliationAIRFORCE
		ocie := false
		proGearWeight := models.Int64Pointer(100)
		proGearWeightSpouse := models.Int64Pointer(10)
		rmeWeight := models.Int64Pointer(10000)
		eTag := etag.GenerateEtag(order.UpdatedAt)
		weightRestriction := models.Int64Pointer(5000)
		ubWeightRestriction := models.Int64Pointer(2000)

		payload := ghcmessages.CounselingUpdateAllowancePayload{
			Agency: &affiliation,
			Grade:  &grade,
			OrganizationalClothingAndIndividualEquipment: &ocie,
			ProGearWeight:                  proGearWeight,
			ProGearWeightSpouse:            proGearWeightSpouse,
			RequiredMedicalEquipmentWeight: rmeWeight,
			WeightRestriction:              weightRestriction,
			UbWeightRestriction:            ubWeightRestriction,
		}

		updatedOrder, _, err := orderUpdater.UpdateAllowanceAsCounselor(suite.AppContextForTest(), order.ID, payload, eTag)
		suite.NoError(err)

		var orderInDB models.Order
		err = suite.DB().Find(&orderInDB, order.ID)

		fetchedSM := models.ServiceMember{}
		_ = suite.DB().Find(&fetchedSM, order.ServiceMember.ID)

		suite.NoError(err)
		suite.Equal(order.ID.String(), updatedOrder.ID.String())
		suite.Equal(*payload.ProGearWeight, int64(updatedOrder.Entitlement.ProGearWeight))
		suite.Equal(*payload.ProGearWeightSpouse, int64(updatedOrder.Entitlement.ProGearWeightSpouse))
		suite.Equal(*payload.RequiredMedicalEquipmentWeight, int64(updatedOrder.Entitlement.RequiredMedicalEquipmentWeight))
		suite.Equal(*payload.OrganizationalClothingAndIndividualEquipment, updatedOrder.Entitlement.OrganizationalClothingAndIndividualEquipment)
		suite.EqualValues(payload.Agency, fetchedSM.Affiliation)
		suite.Equal(*updatedOrder.Entitlement.DBAuthorizedWeight, 16000)
		suite.Equal(*payload.WeightRestriction, int64(*updatedOrder.Entitlement.WeightRestriction))
		suite.Equal(*payload.UbWeightRestriction, int64(*updatedOrder.Entitlement.UBWeightRestriction))
	})

	suite.Run("Updates the allowance when weightRestriction is null", func() {
		moveRouter := move.NewMoveRouter(transportationoffice.NewTransportationOfficesFetcher())
		orderUpdater := NewOrderUpdater(moveRouter)
		order := factory.BuildNeedsServiceCounselingMove(suite.DB(), []factory.Customization{
			{
				Model: models.Entitlement{
					WeightRestriction: models.IntPointer(1000),
				},
			},
		}, nil).Orders

		eTag := etag.GenerateEtag(order.UpdatedAt)

		payload := ghcmessages.CounselingUpdateAllowancePayload{
			WeightRestriction: nil,
		}

		updatedOrder, _, err := orderUpdater.UpdateAllowanceAsCounselor(suite.AppContextForTest(), order.ID, payload, eTag)
		suite.NoError(err)

		var orderInDB models.Order
		err = suite.DB().Find(&orderInDB, order.ID)
		suite.NoError(err)
		suite.Nil(updatedOrder.Entitlement.WeightRestriction)
	})

	suite.Run("Updates the UB allowance when ubWeightRestriction is null", func() {
		moveRouter := move.NewMoveRouter(transportationoffice.NewTransportationOfficesFetcher())
		orderUpdater := NewOrderUpdater(moveRouter)
		order := factory.BuildNeedsServiceCounselingMove(suite.DB(), []factory.Customization{
			{
				Model: models.Entitlement{
					UBWeightRestriction: models.IntPointer(1200),
				},
			},
		}, nil).Orders

		eTag := etag.GenerateEtag(order.UpdatedAt)

		payload := ghcmessages.CounselingUpdateAllowancePayload{
			UbWeightRestriction: nil,
		}

		updatedOrder, _, err := orderUpdater.UpdateAllowanceAsCounselor(suite.AppContextForTest(), order.ID, payload, eTag)
		suite.NoError(err)

		var orderInDB models.Order
		err = suite.DB().Find(&orderInDB, order.ID)
		suite.NoError(err)
		suite.Nil(updatedOrder.Entitlement.UBWeightRestriction)
	})

	suite.Run("Updates the allowance when all fields are valid with dependents present and authorized", func() {
		moveRouter := move.NewMoveRouter(transportationoffice.NewTransportationOfficesFetcher())
		orderUpdater := NewOrderUpdater(moveRouter)
		order := factory.BuildNeedsServiceCounselingMove(suite.DB(), nil, []factory.Trait{
			factory.GetTraitHasDependents,
		}).Orders

		grade := ghcmessages.GradeO5
		affiliation := ghcmessages.AffiliationAIRFORCE
		ocie := false
		proGearWeight := models.Int64Pointer(100)
		proGearWeightSpouse := models.Int64Pointer(10)
		rmeWeight := models.Int64Pointer(10000)
		eTag := etag.GenerateEtag(order.UpdatedAt)

		payload := ghcmessages.CounselingUpdateAllowancePayload{
			Agency: &affiliation,
			Grade:  &grade,
			OrganizationalClothingAndIndividualEquipment: &ocie,
			ProGearWeight:                  proGearWeight,
			ProGearWeightSpouse:            proGearWeightSpouse,
			RequiredMedicalEquipmentWeight: rmeWeight,
			WeightRestriction:              models.Int64Pointer(0),
		}

		updatedOrder, _, err := orderUpdater.UpdateAllowanceAsCounselor(suite.AppContextForTest(), order.ID, payload, eTag)
		suite.NoError(err)

		var orderInDB models.Order
		err = suite.DB().Find(&orderInDB, order.ID)

		fetchedSM := models.ServiceMember{}
		_ = suite.DB().Find(&fetchedSM, order.ServiceMember.ID)

		suite.NoError(err)
		suite.Equal(order.ID.String(), updatedOrder.ID.String())
		suite.Equal(*payload.ProGearWeight, int64(updatedOrder.Entitlement.ProGearWeight))
		suite.Equal(*payload.ProGearWeightSpouse, int64(updatedOrder.Entitlement.ProGearWeightSpouse))
		suite.Equal(*payload.RequiredMedicalEquipmentWeight, int64(updatedOrder.Entitlement.RequiredMedicalEquipmentWeight))
		suite.Equal(*payload.OrganizationalClothingAndIndividualEquipment, updatedOrder.Entitlement.OrganizationalClothingAndIndividualEquipment)
		suite.EqualValues(payload.Agency, fetchedSM.Affiliation)
		suite.Equal(*updatedOrder.Entitlement.DBAuthorizedWeight, 17500)
	})

	suite.Run("Updates the allowance when move needs service counseling and order fields are missing", func() {
		moveRouter := move.NewMoveRouter(transportationoffice.NewTransportationOfficesFetcher())
		orderUpdater := NewOrderUpdater(moveRouter)
		orderWithoutDefaults := factory.BuildOrderWithoutDefaults(suite.DB(), nil, nil)
		move := factory.BuildNeedsServiceCounselingMove(suite.DB(), []factory.Customization{
			{
				Model:    orderWithoutDefaults,
				LinkOnly: true,
			},
		}, nil)

		grade := ghcmessages.GradeO5
		affiliation := ghcmessages.AffiliationAIRFORCE
		ocie := false
		proGearWeight := models.Int64Pointer(100)
		proGearWeightSpouse := models.Int64Pointer(10)
		rmeWeight := models.Int64Pointer(10000)
		eTag := etag.GenerateEtag(orderWithoutDefaults.UpdatedAt)

		payload := ghcmessages.CounselingUpdateAllowancePayload{
			Agency: &affiliation,
			Grade:  &grade,
			OrganizationalClothingAndIndividualEquipment: &ocie,
			ProGearWeight:                  proGearWeight,
			ProGearWeightSpouse:            proGearWeightSpouse,
			RequiredMedicalEquipmentWeight: rmeWeight,
			WeightRestriction:              models.Int64Pointer(0),
		}

		updatedOrder, _, err := orderUpdater.UpdateAllowanceAsCounselor(suite.AppContextForTest(), orderWithoutDefaults.ID, payload, eTag)
		suite.NoError(err)

		var orderInDB models.Order
		err = suite.DB().Find(&orderInDB, orderWithoutDefaults.ID)

		fetchedSM := models.ServiceMember{}
		_ = suite.DB().Find(&fetchedSM, orderWithoutDefaults.ServiceMember.ID)

		suite.NoError(err)
		suite.Equal(orderWithoutDefaults.ID.String(), updatedOrder.ID.String())
		suite.Equal(*payload.ProGearWeight, int64(updatedOrder.Entitlement.ProGearWeight))
		suite.Equal(*payload.ProGearWeightSpouse, int64(updatedOrder.Entitlement.ProGearWeightSpouse))
		suite.Equal(*payload.RequiredMedicalEquipmentWeight, int64(updatedOrder.Entitlement.RequiredMedicalEquipmentWeight))
		suite.Equal(*payload.OrganizationalClothingAndIndividualEquipment, updatedOrder.Entitlement.OrganizationalClothingAndIndividualEquipment)
		suite.EqualValues(payload.Agency, fetchedSM.Affiliation)

		// make sure that there are missing submission fields and move is in correct status
		fetchedMove := models.Move{}
		_ = suite.DB().Find(&fetchedMove, move.ID)
		suite.Equal(models.MoveStatusNeedsServiceCounseling, fetchedMove.Status)
		suite.Nil(updatedOrder.TAC)
		suite.Nil(updatedOrder.SAC)
		suite.Nil(updatedOrder.DepartmentIndicator)
		suite.Nil(updatedOrder.OrdersTypeDetail)
	})

	suite.Run("Entire update is aborted when ProGearWeight is over max amount", func() {
		moveRouter := move.NewMoveRouter(transportationoffice.NewTransportationOfficesFetcher())
		orderUpdater := NewOrderUpdater(moveRouter)
		order := factory.BuildNeedsServiceCounselingMove(suite.DB(), nil, nil).Orders

		grade := ghcmessages.GradeO5
		affiliation := ghcmessages.AffiliationAIRFORCE
		ocie := false
		proGearWeight := models.Int64Pointer(2001)
		proGearWeightSpouse := models.Int64Pointer(10)
		rmeWeight := models.Int64Pointer(10000)
		eTag := etag.GenerateEtag(order.UpdatedAt)

		payload := ghcmessages.CounselingUpdateAllowancePayload{
			Agency: &affiliation,
			Grade:  &grade,
			OrganizationalClothingAndIndividualEquipment: &ocie,
			ProGearWeight:                  proGearWeight,
			ProGearWeightSpouse:            proGearWeightSpouse,
			RequiredMedicalEquipmentWeight: rmeWeight,
			WeightRestriction:              models.Int64Pointer(0),
		}

		updatedOrder, _, err := orderUpdater.UpdateAllowanceAsCounselor(suite.AppContextForTest(), order.ID, payload, eTag)

		suite.Error(err)
		suite.IsType(apperror.InvalidInputError{}, err)

		var orderInDB models.Order
		err = suite.DB().EagerPreload("Entitlement").Find(&orderInDB, order.ID)

		suite.NoError(err)
		suite.NotEqual(payload.ProGearWeight, orderInDB.Entitlement.ProGearWeight)
		suite.Nil(updatedOrder)
	})

	suite.Run("Entire update is aborted when ProGearWeightSpouse is over max amount", func() {
		moveRouter := move.NewMoveRouter(transportationoffice.NewTransportationOfficesFetcher())
		orderUpdater := NewOrderUpdater(moveRouter)
		order := factory.BuildNeedsServiceCounselingMove(suite.DB(), nil, nil).Orders

		grade := ghcmessages.GradeO5
		affiliation := ghcmessages.AffiliationAIRFORCE
		ocie := false
		proGearWeight := models.Int64Pointer(100)
		proGearWeightSpouse := models.Int64Pointer(501)
		rmeWeight := models.Int64Pointer(10000)
		eTag := etag.GenerateEtag(order.UpdatedAt)

		payload := ghcmessages.CounselingUpdateAllowancePayload{
			Agency: &affiliation,
			Grade:  &grade,
			OrganizationalClothingAndIndividualEquipment: &ocie,
			ProGearWeight:                  proGearWeight,
			ProGearWeightSpouse:            proGearWeightSpouse,
			RequiredMedicalEquipmentWeight: rmeWeight,
			WeightRestriction:              models.Int64Pointer(0),
		}

		updatedOrder, _, err := orderUpdater.UpdateAllowanceAsCounselor(suite.AppContextForTest(), order.ID, payload, eTag)

		suite.Error(err)
		suite.IsType(apperror.InvalidInputError{}, err)

		var orderInDB models.Order
		err = suite.DB().EagerPreload("Entitlement").Find(&orderInDB, order.ID)

		suite.NoError(err)
		suite.NotEqual(payload.ProGearWeightSpouse, orderInDB.Entitlement.ProGearWeightSpouse)
		suite.Nil(updatedOrder)
	})

	suite.Run("Updates the UB allowance when ubAllowance is specified by SC for civilian TDY moves", func() {
		moveRouter := move.NewMoveRouter(transportationoffice.NewTransportationOfficesFetcher())
		orderUpdater := NewOrderUpdater(moveRouter)

		address := factory.BuildAddress(suite.DB(), []factory.Customization{
			{
				Model: models.Address{
<<<<<<< HEAD
					IsOconus:           models.BoolPointer(true),
					UsPostRegionCityID: &usprc.ID,
					PostalCode:         usprc.UsprZipID,
					City:               usprc.USPostRegionCityNm,
=======
					IsOconus:   models.BoolPointer(true),
					PostalCode: "99801",
					City:       "JUNEAU",
>>>>>>> f23a3c26
				},
			},
		}, nil)

		originDutyLocation := factory.BuildDutyLocation(suite.DB(), []factory.Customization{
			{
				Model: models.DutyLocation{
					Name:      factory.MakeRandomString(8),
					AddressID: address.ID,
				},
			},
		}, nil)

		order := factory.BuildNeedsServiceCounselingMove(suite.DB(), []factory.Customization{
			{
				Model: models.Entitlement{
					UBAllowance: models.IntPointer(134),
				},
			},
			{Model: models.Order{
				OrdersType:        internalmessages.OrdersTypeTEMPORARYDUTY,
				Grade:             internalmessages.OrderPayGradeCIVILIANEMPLOYEE.Pointer(),
				NewDutyLocationID: originDutyLocation.ID,
			}},
		}, nil).Orders

		eTag := etag.GenerateEtag(order.UpdatedAt)

		civilianTDYUBAllowance := 351
		payload := ghcmessages.UpdateAllowancePayload{
			UbAllowance: models.Int64Pointer(351),
		}

		updatedOrder, _, err := orderUpdater.UpdateAllowanceAsTOO(suite.AppContextForTest(), order.ID, payload, eTag)
		suite.NoError(err)

		var orderInDB models.Order
		err = suite.DB().Find(&orderInDB, order.ID)
		suite.NoError(err)
		suite.Equal(internalmessages.OrderPayGradeCIVILIANEMPLOYEE, *updatedOrder.Grade)
		suite.Equal(true, *updatedOrder.NewDutyLocation.Address.IsOconus)
		suite.Equal(internalmessages.OrdersTypeTEMPORARYDUTY, updatedOrder.OrdersType)
		suite.Equal(civilianTDYUBAllowance, *updatedOrder.Entitlement.UBAllowance)
	})
}

func (suite *OrderServiceSuite) TestUploadAmendedOrdersForCustomer() {
	moveRouter := move.NewMoveRouter(transportationoffice.NewTransportationOfficesFetcher())
	orderUpdater := NewOrderUpdater(moveRouter)

	setUpOrders := func(setUpPreExistingAmendedOrders bool) *models.Order {
		dutyLocation := factory.BuildDutyLocation(suite.DB(), []factory.Customization{
			{
				Model:    factory.BuildAddress(suite.DB(), nil, []factory.Trait{factory.GetTraitAddress2}),
				LinkOnly: true,
			},
		}, nil)
		var moves models.Moves

		customs := []factory.Customization{
			{
				Model:    dutyLocation,
				LinkOnly: true,
				Type:     &factory.DutyLocations.OriginDutyLocation,
			},
		}

		if setUpPreExistingAmendedOrders {
			customs = append(
				customs,
				factory.Customization{
					Model: models.Document{},
					Type:  &factory.Documents.UploadedAmendedOrders,
				},
			)
		}

		mto := factory.BuildServiceCounselingCompletedMove(suite.DB(), customs, nil)

		order := mto.Orders
		order.Moves = append(moves, mto)

		return &order
	}

	setUpFileToUpload := func() (*runtime.File, func()) {
		file := testdatagen.FixtureRuntimeFile("filled-out-orders.pdf")

		cleanUpFunc := func() {
			fileCloseErr := file.Close()
			suite.NoError(fileCloseErr)
		}

		return file, cleanUpFunc
	}

	suite.Run("Returns a NotFoundErr if the orders are not associated with the service member attempting to upload amended orders", func() {
		order := setUpOrders(false)
		otherServiceMember := factory.BuildExtendedServiceMember(suite.DB(), nil, nil)

		appCtx := suite.AppContextWithSessionForTest(&auth.Session{
			ApplicationName: auth.MilApp,
			ServiceMemberID: otherServiceMember.ID,
		})

		file, cleanUpFunc := setUpFileToUpload()
		defer cleanUpFunc()

		fakeS3 := storageTest.NewFakeS3Storage(true)

		upload, url, verrs, err := orderUpdater.UploadAmendedOrdersAsCustomer(
			appCtx,
			order.ServiceMember.UserID,
			order.ID,
			file.Data,
			file.Header.Filename,
			fakeS3,
		)

		if suite.Error(err) {
			suite.True(reflect.DeepEqual(models.Upload{}, upload), "Upload should be empty")
			suite.Equal("", url, "URL should be empty")
			suite.NoVerrs(verrs)

			suite.IsType(apperror.NotFoundError{}, err)
			suite.Contains(err.Error(), "not found while looking for order")
		}
	})

	suite.Run("Creates and saves new amendedOrder doc when the order.UploadedAmendedOrders is nil", func() {
		order := setUpOrders(false)
		appCtx := suite.AppContextWithSessionForTest(&auth.Session{
			ApplicationName: auth.MilApp,
			ServiceMemberID: order.ServiceMemberID,
		})

		file, cleanUpFunc := setUpFileToUpload()
		defer cleanUpFunc()

		fakeS3 := storageTest.NewFakeS3Storage(true)

		suite.NotEqual(uuid.Nil, order.ServiceMemberID, "ServiceMember has ID that is not 0/empty")
		suite.NotEqual(uuid.Nil, order.ServiceMember.UserID, "ServiceMember.UserID has ID that is not 0/empty")

		upload, url, verrs, err := orderUpdater.UploadAmendedOrdersAsCustomer(
			appCtx,
			order.ServiceMember.UserID,
			order.ID,
			file.Data,
			file.Header.Filename,
			fakeS3)
		suite.NoError(err)
		suite.NoVerrs(verrs)

		expectedChecksum := "+XM59C3+hSg3Qrs0dPRuUhng5IQTWdYZtmcXhEH0SYU="
		if upload.Checksum != expectedChecksum {
			suite.Fail("Did not calculate the correct MD5: expected %s, got %s", expectedChecksum, upload.Checksum)
		}

		var orderInDB models.Order
		err = suite.DB().
			EagerPreload("UploadedAmendedOrders").
			Find(&orderInDB, order.ID)

		suite.NoError(err)
		suite.Equal(orderInDB.ID.String(), order.ID.String())
		suite.NotNil(orderInDB.UploadedAmendedOrders)

		findUpload := models.Upload{}
		err = suite.DB().Find(&findUpload, upload.ID)
		if err != nil {
			suite.Fail("Couldn't find expected upload.")
		}
		suite.Equal(upload.ID.String(), findUpload.ID.String(), "found upload in db")
		suite.NotEmpty(url, "URL is populated")
	})

	suite.Run("Returns an error when order is not found", func() {
		order := setUpOrders(false)

		nonexistentOrdersUUID := uuid.Must(uuid.NewV4())

		// No need for a service member in this case because it'll fail on to
		appCtx := suite.AppContextWithSessionForTest(&auth.Session{
			ApplicationName: auth.MilApp,
			ServiceMemberID: order.ServiceMemberID,
		})

		file, cleanUpFunc := setUpFileToUpload()
		defer cleanUpFunc()

		fakeS3 := storageTest.NewFakeS3Storage(true)

		_, _, verrs, err := orderUpdater.UploadAmendedOrdersAsCustomer(
			appCtx,
			order.ServiceMember.UserID,
			nonexistentOrdersUUID,
			file.Data,
			file.Header.Filename,
			fakeS3)

		suite.Error(err)
		suite.IsType(apperror.NotFoundError{}, err)
		suite.Contains(err.Error(), "not found while looking for order")
		suite.NoVerrs(verrs)
	})

	suite.Run("Saves userUpload payload to order.UploadedAmendedOrders if the document already exists", func() {
		order := setUpOrders(true)

		appCtx := suite.AppContextWithSessionForTest(&auth.Session{
			ApplicationName: auth.MilApp,
			ServiceMemberID: order.ServiceMemberID,
		})

		file, cleanUpFunc := setUpFileToUpload()
		defer cleanUpFunc()

		fakeS3 := storageTest.NewFakeS3Storage(true)

		suite.NotEqual(uuid.Nil, order.ServiceMemberID, "ServiceMember has ID that is not 0/empty")
		suite.NotEqual(uuid.Nil, order.ServiceMember.UserID, "ServiceMember.UserID has ID that is not 0/empty")

		_, _, verrs, err := orderUpdater.UploadAmendedOrdersAsCustomer(
			appCtx,
			order.ServiceMember.UserID,
			order.ID,
			file.Data,
			file.Header.Filename,
			fakeS3)
		suite.NoError(err)
		suite.NoVerrs(verrs)
		suite.NoError(err)

		var orderInDB models.Order
		err = suite.DB().
			EagerPreload("UploadedAmendedOrders").
			Find(&orderInDB, order.ID)

		suite.NoError(err)
		suite.NotNil(orderInDB.ID)
		suite.NotNil(orderInDB.UploadedAmendedOrders)
		suite.Equal(order.UploadedAmendedOrdersID, orderInDB.UploadedAmendedOrdersID)
		suite.NotNil(order.UploadedAmendedOrders)
		suite.NotNil(orderInDB.UploadedAmendedOrders)
	})
}<|MERGE_RESOLUTION|>--- conflicted
+++ resolved
@@ -749,16 +749,9 @@
 		address := factory.BuildAddress(suite.DB(), []factory.Customization{
 			{
 				Model: models.Address{
-<<<<<<< HEAD
-					IsOconus:           models.BoolPointer(true),
-					UsPostRegionCityID: &usprc.ID,
-					PostalCode:         usprc.UsprZipID,
-					City:               usprc.USPostRegionCityNm,
-=======
 					IsOconus:   models.BoolPointer(true),
 					PostalCode: "99801",
 					City:       "JUNEAU",
->>>>>>> f23a3c26
 				},
 			},
 		}, nil)
@@ -1192,16 +1185,9 @@
 		address := factory.BuildAddress(suite.DB(), []factory.Customization{
 			{
 				Model: models.Address{
-<<<<<<< HEAD
-					IsOconus:           models.BoolPointer(true),
-					UsPostRegionCityID: &usprc.ID,
-					PostalCode:         usprc.UsprZipID,
-					City:               usprc.USPostRegionCityNm,
-=======
 					IsOconus:   models.BoolPointer(true),
 					PostalCode: "99801",
 					City:       "JUNEAU",
->>>>>>> f23a3c26
 				},
 			},
 		}, nil)
