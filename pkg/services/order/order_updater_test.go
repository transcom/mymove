--- conflicted
+++ resolved
@@ -110,10 +110,7 @@
 				Model: models.Address{
 					PostalCode:         usprc.UsprZipID,
 					UsPostRegionCityID: &usprc.ID,
-<<<<<<< HEAD
-=======
 					City:               usprc.USPostRegionCityNm,
->>>>>>> 68a9dd64
 				},
 			},
 		}, nil)
