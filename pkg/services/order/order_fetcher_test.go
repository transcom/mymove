package order

import (
	"fmt"
	"strings"
	"time"

	"github.com/go-openapi/swag"
	"github.com/gofrs/uuid"
	"github.com/stretchr/testify/mock"

	"github.com/transcom/mymove/pkg/auth"
	"github.com/transcom/mymove/pkg/factory"
	"github.com/transcom/mymove/pkg/models"
	"github.com/transcom/mymove/pkg/models/roles"
	"github.com/transcom/mymove/pkg/services"
	"github.com/transcom/mymove/pkg/services/entitlements"
	"github.com/transcom/mymove/pkg/services/mocks"
	moveservice "github.com/transcom/mymove/pkg/services/move"
	officeuserservice "github.com/transcom/mymove/pkg/services/office_user"
	"github.com/transcom/mymove/pkg/testdatagen"
)

func (suite *OrderServiceSuite) TestFetchOrder() {
	expectedMove := factory.BuildMove(suite.DB(), nil, nil)
	expectedOrder := expectedMove.Orders
	waf := entitlements.NewWeightAllotmentFetcher()
	orderFetcher := NewOrderFetcher(waf)

	order, err := orderFetcher.FetchOrder(suite.AppContextForTest(), expectedOrder.ID)
	suite.FatalNoError(err)

	suite.Equal(expectedOrder.ID, order.ID)
	suite.Equal(expectedOrder.ServiceMemberID, order.ServiceMemberID)
	suite.NotNil(order.NewDutyLocation)
	suite.Equal(expectedOrder.NewDutyLocationID, order.NewDutyLocation.ID)
	suite.Equal(expectedOrder.NewDutyLocation.AddressID, order.NewDutyLocation.AddressID)
	suite.Equal(expectedOrder.NewDutyLocation.Address.StreetAddress1, order.NewDutyLocation.Address.StreetAddress1)
	suite.NotNil(order.Entitlement)
	suite.Equal(*expectedOrder.EntitlementID, order.Entitlement.ID)
	suite.Equal(expectedOrder.OriginDutyLocation.ID, order.OriginDutyLocation.ID)
	suite.Equal(expectedOrder.OriginDutyLocation.AddressID, order.OriginDutyLocation.AddressID)
	suite.Equal(expectedOrder.OriginDutyLocation.Address.StreetAddress1, order.OriginDutyLocation.Address.StreetAddress1)
	suite.NotZero(order.OriginDutyLocation)
	suite.Equal(expectedMove.Locator, order.Moves[0].Locator)
}

func (suite *OrderServiceSuite) TestFetchOrderWithEmptyFields() {
	// When move_orders and orders were consolidated, we moved the OriginDutyLocation
	// field that used to only exist on the move_orders table into the orders table.
	// This means that existing orders in production won't have any values in the
	// OriginDutyLocation column. To mimic that and to surface any issues, we didn't
	// update the testdatagen MakeOrder function so that new orders would have
	// an empty OriginDutyLocation. During local testing in the office app, we
	// noticed an exception due to trying to load empty OriginDutyLocations.
	// This was not caught by any tests, so we're adding one now.
	expectedOrder := factory.BuildOrder(suite.DB(), nil, nil)
	waf := entitlements.NewWeightAllotmentFetcher()
	expectedOrder.Entitlement = nil
	expectedOrder.EntitlementID = nil
	expectedOrder.Grade = nil
	expectedOrder.OriginDutyLocation = nil
	expectedOrder.OriginDutyLocationID = nil
	suite.MustSave(&expectedOrder)

	factory.BuildMove(suite.DB(), []factory.Customization{
		{
			Model:    expectedOrder,
			LinkOnly: true,
		},
	}, nil)

	orderFetcher := NewOrderFetcher(waf)
	order, err := orderFetcher.FetchOrder(suite.AppContextForTest(), expectedOrder.ID)

	suite.FatalNoError(err)
	suite.Nil(order.Entitlement)
	suite.Nil(order.OriginDutyLocation)
	suite.Nil(order.Grade)
}

func (suite *OrderServiceSuite) TestListOrders() {
	waf := entitlements.NewWeightAllotmentFetcher()
	agfmPostalCode := "06001"
	setupTestData := func() (models.OfficeUser, models.Move, auth.Session) {

		// Make an office user → GBLOC X
		officeUser := factory.BuildOfficeUserWithRoles(suite.DB(), nil, []roles.RoleType{roles.RoleTypeTOO})
		session := auth.Session{
			ApplicationName: auth.OfficeApp,
			ActiveRole:      officeUser.User.Roles[0],
			OfficeUserID:    officeUser.ID,
			IDToken:         "fake_token",
			AccessToken:     "fakeAccessToken",
		}

		// Create a move with a shipment → GBLOC X
		move := factory.BuildMoveWithShipment(suite.DB(), nil, nil)

		// Make a postal code and GBLOC → AGFM
		factory.FetchOrBuildPostalCodeToGBLOC(suite.DB(), agfmPostalCode, "AGFM")
		return officeUser, move, session
	}
	orderFetcher := NewOrderFetcher(waf)

	suite.Run("returns moves", func() {
		// Under test: ListOriginRequestsOrders
		// Mocked:           None
		// Set up:           Make 2 moves, one with a shipment and one without.
		//                   The shipment should have a pickup GBLOC that matches the office users transportation GBLOC
		//                   In other words, shipment should originate from same GBLOC as the office user
		// Expected outcome: Only the move with a shipment should be returned by ListOriginRequestsOrders
		officeUser, expectedMove, session := setupTestData()

		// Create a Move without a shipment
		factory.BuildMove(suite.DB(), nil, nil)

		moves, moveCount, err := orderFetcher.ListOriginRequestsOrders(suite.AppContextWithSessionForTest(&session), officeUser.ID, &services.ListOrderParams{})

		// Expect a single move returned
		suite.FatalNoError(err)
		suite.Equal(1, moveCount)
		suite.Len(moves, 1)

		// Check that move matches
		move := moves[0]
		suite.NotNil(move.Orders.ServiceMember)
		suite.Equal(expectedMove.Orders.ServiceMember.FirstName, move.Orders.ServiceMember.FirstName)
		suite.Equal(expectedMove.Orders.ServiceMember.LastName, move.Orders.ServiceMember.LastName)
		suite.Equal(expectedMove.Orders.ID, move.Orders.ID)
		suite.Equal(expectedMove.Orders.ServiceMemberID, move.Orders.ServiceMember.ID)
		suite.NotNil(move.Orders.NewDutyLocation)
		suite.Equal(expectedMove.Orders.OriginDutyLocation.ID, move.Orders.OriginDutyLocation.ID)
		suite.NotNil(move.Orders.OriginDutyLocation)
		suite.Equal(expectedMove.Orders.OriginDutyLocation.Address.StreetAddress1, move.Orders.OriginDutyLocation.Address.StreetAddress1)
	})

<<<<<<< HEAD
=======
	suite.Run("returns moves with all required locked information", func() {
		officeUser := factory.BuildOfficeUserWithRoles(suite.DB(), nil, []roles.RoleType{roles.RoleTypeTOO})
		session := auth.Session{
			ApplicationName: auth.OfficeApp,
			ActiveRole:      officeUser.User.Roles[0],
			OfficeUserID:    officeUser.ID,
			IDToken:         "fake_token",
			AccessToken:     "fakeAccessToken",
		}
		factory.FetchOrBuildPostalCodeToGBLOC(suite.DB(), agfmPostalCode, "AGFM")
		tooUser := factory.BuildOfficeUserWithRoles(suite.DB(), nil, []roles.RoleType{roles.RoleTypeTOO})
		now := time.Now()

		// build a move that's locked
		lockedMove := factory.BuildMoveWithShipment(suite.DB(), []factory.Customization{
			{
				Model: models.Move{
					LockedByOfficeUserID: &tooUser.ID,
					LockExpiresAt:        &now,
					Show:                 models.BoolPointer(true),
				},
			},
		}, nil)

		moves, moveCount, err := orderFetcher.ListOriginRequestsOrders(suite.AppContextWithSessionForTest(&session), officeUser.ID, &services.ListOrderParams{Page: models.Int64Pointer(1)})

		suite.FatalNoError(err)
		suite.Equal(1, moveCount)
		suite.Len(moves, 1)

		// Check that move matches
		move := moves[0]
		suite.Equal(move.Locator, lockedMove.Locator)
		suite.NotNil(move.LockedByOfficeUserID)
		suite.NotNil(move.LockExpiresAt)
	})

>>>>>>> c6277656
	suite.Run("returns moves filtered by GBLOC", func() {
		// Under test: ListOriginRequestsOrders
		// Set up:           Make 2 moves, one with a pickup GBLOC that matches the office users transportation GBLOC
		//                   (which is done in setupTestData) and one with a pickup GBLOC that doesn't
		// Expected outcome: Only the move with the correct GBLOC should be returned by ListOriginRequestsOrders
		officeUser, expectedMove, session := setupTestData()

		// This move's pickup GBLOC of the office user's GBLOC, so it should not be returned
		factory.BuildMoveWithShipment(suite.DB(), []factory.Customization{
			{
				Model: models.Address{
					PostalCode: agfmPostalCode,
				},
				Type: &factory.Addresses.PickupAddress,
			},
		}, nil)

		moves, _, err := orderFetcher.ListOriginRequestsOrders(suite.AppContextWithSessionForTest(&session), officeUser.ID, &services.ListOrderParams{Page: models.Int64Pointer(1)})

		suite.FatalNoError(err)
		suite.Equal(1, len(moves))
		move := moves[0]
		suite.Equal(expectedMove.ID, move.ID)

	})

	suite.Run("only returns visible moves (where show = True)", func() {
		// Under test: ListOriginRequestsOrders
		// Set up:           Make 2 moves, one correctly setup in setupTestData (show = True)
		//                   and one with show = False
		// Expected outcome: Only the move with show = True should be returned by ListOriginRequestsOrders
		officeUser, expectedMove, session := setupTestData()

		params := services.ListOrderParams{}
		factory.BuildMoveWithShipment(suite.DB(), []factory.Customization{
			{
				Model: models.Move{
					Show: models.BoolPointer(false),
				},
			},
		}, nil)
		moves, _, err := orderFetcher.ListOriginRequestsOrders(suite.AppContextWithSessionForTest(&session), officeUser.ID, &params)

		suite.FatalNoError(err)
		suite.Equal(1, len(moves))
		move := moves[0]
		suite.Equal(expectedMove.ID, move.ID)

	})

	suite.Run("includes combo hhg and ppm moves", func() {
		// Under test: ListOriginRequestsOrders
		// Set up:           Make 2 moves, one default move setup in setupTestData (show = True)
		//                   and one a combination HHG and PPM move and make sure it's included
		// Expected outcome: Both moves should be returned by ListOriginRequestsOrders
		officeUser, expectedMove, session := setupTestData()
		expectedComboMove := factory.BuildMoveWithShipment(suite.DB(), nil, nil)

		moves, moveCount, err := orderFetcher.ListOriginRequestsOrders(suite.AppContextWithSessionForTest(&session), officeUser.ID, &services.ListOrderParams{})

		suite.FatalNoError(err)
		suite.Equal(2, moveCount)
		suite.Len(moves, 2)

		var moveIDs []uuid.UUID
		for _, move := range moves {
			moveIDs = append(moveIDs, move.ID)
		}
		suite.Contains(moveIDs, expectedComboMove.ID)
		suite.Contains(moveIDs, expectedMove.ID)
	})

	suite.Run("returns moves filtered by service member affiliation", func() {
		// Under test: ListOriginRequestsOrders
		// Set up:           Make 2 moves, one default move setup in setupTestData (show = True)
		//                   and one specific to Airforce and make sure it's included
		//                   Fetch filtered to Airforce moves.
		// Expected outcome: Only the Airforce move should be returned
		officeUser, _, session := setupTestData()

		// Create the airforce move
		airForce := models.AffiliationAIRFORCE
		airForceString := "AIR_FORCE"
		airForceMove := factory.BuildMoveWithShipment(suite.DB(), []factory.Customization{
			{
				Model: models.ServiceMember{
					Affiliation: &airForce,
				},
			},
		}, nil)
		// Filter by airforce move
		params := services.ListOrderParams{Branch: &airForceString, Page: models.Int64Pointer(1)}
		moves, _, err := orderFetcher.ListOriginRequestsOrders(suite.AppContextWithSessionForTest(&session), officeUser.ID, &params)

		suite.FatalNoError(err)
		suite.Equal(1, len(moves))
		move := moves[0]
		suite.Equal(airForceMove.ID, move.ID)

	})

	suite.Run("returns moves filtered appeared in TOO at", func() {
		// Under test: ListOriginRequestsOrders
		// Expected outcome: Only the three move with the right date should be returned
		officeUser, _, session := setupTestData()

		// Moves with specified timestamp
		specifiedDay := time.Date(2022, 04, 01, 0, 0, 0, 0, time.UTC)
		specifiedTimestamp1 := time.Date(2022, 04, 01, 1, 0, 0, 0, time.UTC)
		specifiedTimestamp2 := time.Date(2022, 04, 01, 23, 59, 59, 999999000, time.UTC) // the upper bound is 999999499 nanoseconds but the DB only stores microseconds

		matchingSubmittedAt := factory.BuildMoveWithShipment(suite.DB(), []factory.Customization{
			{
				Model: models.Move{
					SubmittedAt: &specifiedDay,
				},
			},
		}, nil)
		matchingSCCompletedAt := factory.BuildMoveWithShipment(suite.DB(), []factory.Customization{
			{
				Model: models.Move{
					ServiceCounselingCompletedAt: &specifiedTimestamp1,
				},
			},
		}, nil)
		matchingApprovalsRequestedAt := factory.BuildMoveWithShipment(suite.DB(), []factory.Customization{
			{
				Model: models.Move{
					ApprovalsRequestedAt: &specifiedTimestamp2,
				},
			},
		}, nil)
		// Test non dates matching
		nonMatchingDate1 := time.Date(2022, 04, 02, 0, 0, 0, 0, time.UTC)
		nonMatchingDate2 := time.Date(2022, 03, 31, 23, 59, 59, 999999000, time.UTC) // the upper bound is 999999499 nanoseconds but the DB only stores microseconds
		nonMatchingDate3 := time.Date(2023, 04, 01, 0, 0, 0, 0, time.UTC)
		factory.BuildMoveWithShipment(suite.DB(), []factory.Customization{
			{
				Model: models.Move{
					SubmittedAt:                  &nonMatchingDate1,
					ServiceCounselingCompletedAt: &nonMatchingDate2,
					ApprovalsRequestedAt:         &nonMatchingDate3,
				},
			},
		}, nil)
		// Filter by AppearedInTOOAt timestamp
		params := services.ListOrderParams{AppearedInTOOAt: &specifiedDay}
		moves, _, err := orderFetcher.ListOriginRequestsOrders(suite.AppContextWithSessionForTest(&session), officeUser.ID, &params)

		suite.FatalNoError(err)
		suite.Equal(3, len(moves))
		var foundIDs []uuid.UUID
		for _, move := range moves {
			foundIDs = append(foundIDs, move.ID)
		}
		suite.Contains(foundIDs, matchingSubmittedAt.ID)
		suite.Contains(foundIDs, matchingSCCompletedAt.ID)
		suite.Contains(foundIDs, matchingApprovalsRequestedAt.ID)
	})

	suite.Run("returns moves filtered by requested pickup date", func() {
		// Under test: ListOriginRequestsOrders
		// Set up:           Make 3 moves, with different submitted_at times, and search for a specific move
		// Expected outcome: Only the one move with the right date should be returned
		officeUser, _, session := setupTestData()

		requestedPickupDate := time.Date(2022, 04, 01, 0, 0, 0, 0, time.UTC)
		createdMove := factory.BuildMoveWithShipment(suite.DB(), []factory.Customization{
			{
				Model: models.MTOShipment{
					RequestedPickupDate: &requestedPickupDate,
				},
			},
		}, nil)
		requestedMoveDateString := createdMove.MTOShipments[0].RequestedPickupDate.Format("2006-01-02")
		moves, _, err := orderFetcher.ListOriginRequestsOrders(suite.AppContextWithSessionForTest(&session), officeUser.ID, &services.ListOrderParams{
			RequestedMoveDate: &requestedMoveDateString,
		})

		suite.FatalNoError(err)
		suite.Equal(1, len(moves))
	})

	suite.Run("returns moves filtered by ppm expected_departure_date", func() {
		officeUser, _, session := setupTestData()

		move2 := factory.BuildMoveWithShipment(suite.DB(), nil, nil)

		ppmDate := time.Date(2024, 4, 2, 0, 0, 0, 0, time.UTC)
		factory.BuildPPMShipment(suite.DB(), []factory.Customization{
			{
				Model:    move2,
				LinkOnly: true,
			},
			{
				Model: models.PPMShipment{
					ExpectedDepartureDate: ppmDate,
				},
			},
		}, nil)

		dateStr := ppmDate.Format("2006-01-02")
		moves, _, err := orderFetcher.ListOriginRequestsOrders(
			suite.AppContextWithSessionForTest(&session),
			officeUser.ID,
			&services.ListOrderParams{RequestedMoveDate: &dateStr},
		)
		suite.NoError(err)
		suite.Len(moves, 1)
		suite.Equal(move2.ID, moves[0].ID)
	})

	suite.Run("returns moves filtered by NTS requested_delivery_date", func() {
		officeUser, _, session := setupTestData()

		ntsrDate := time.Date(2024, 4, 3, 0, 0, 0, 0, time.UTC)
		move3 := factory.BuildMoveWithShipment(suite.DB(), []factory.Customization{
			{
				Model: models.MTOShipment{
					ShipmentType:          models.MTOShipmentTypeHHGOutOfNTS,
					RequestedDeliveryDate: &ntsrDate,
				},
			},
		}, nil)

		dateStr := ntsrDate.Format("2006-01-02")
		moves, _, err := orderFetcher.ListOriginRequestsOrders(
			suite.AppContextWithSessionForTest(&session),
			officeUser.ID,
			&services.ListOrderParams{RequestedMoveDate: &dateStr},
		)
		suite.NoError(err)
		suite.Len(moves, 1)
		suite.Equal(move3.ID, moves[0].ID)
	})

	suite.Run("returns moves filtered by ppm type", func() {
		// Under test: ListOriginRequestsOrders
		// Set up:           Make 2 moves, with different ppm types, and search for both types
		// Expected outcome: search results should only include the move with the PPM type that was searched for
		postalCode := "50309"
		officeUser, partialPPMMove, session := setupTestData()
		suite.Equal("PARTIAL", *partialPPMMove.PPMType)
		ppmShipment := factory.BuildPPMShipmentThatNeedsCloseout(suite.DB(), nil, []factory.Customization{
			{
				Model: models.Move{
					PPMType: models.StringPointer("FULL"),
					Locator: "FULLLL",
				},
			},
			{
				Model: models.Address{
					PostalCode: postalCode,
				},
				Type: &factory.Addresses.PickupAddress,
			},
		})
		fullPPMMove := ppmShipment.Shipment.MoveTaskOrder

		// Search for PARTIAL PPM moves
		moves, _, err := orderFetcher.ListOrders(suite.AppContextWithSessionForTest(&session), officeUser.ID, roles.RoleTypeServicesCounselor, &services.ListOrderParams{
			PPMType: models.StringPointer("PARTIAL"),
		})

		suite.FatalNoError(err)
		suite.Equal(1, len(moves))
		suite.Equal(partialPPMMove.Locator, moves[0].Locator)

		// Search for FULL PPM moves
		moves, _, err = orderFetcher.ListOrders(suite.AppContextWithSessionForTest(&session), officeUser.ID, roles.RoleTypeServicesCounselor, &services.ListOrderParams{
			PPMType: models.StringPointer("FULL"),
		})

		suite.FatalNoError(err)
		suite.Equal(1, len(moves))
		suite.Equal(fullPPMMove.Locator, moves[0].Locator)
	})

	suite.Run("returns moves filtered by ppm status", func() {
		// Under test: ListOrders
		// Set up:           Make 2 moves, with different ppm status, and search for both statues
		// Expected outcome: search results should only include the move with the PPM status that was searched for
		officeUser, partialPPMMove, session := setupTestData()
		suite.Equal("PARTIAL", *partialPPMMove.PPMType)
		postalCode := "50309"

		ppmShipmentNeedsCloseout := factory.BuildPPMShipmentThatNeedsCloseout(suite.DB(), nil, []factory.Customization{
			{
				Model: models.Address{
					PostalCode: postalCode,
				},
				Type: &factory.Addresses.PickupAddress,
			},
		})
		// Search for PARTIAL PPM moves
		moves, _, err := orderFetcher.ListOrders(suite.AppContextWithSessionForTest(&session), officeUser.ID, roles.RoleTypeServicesCounselor, &services.ListOrderParams{
			PPMStatus: models.StringPointer("NEEDS_CLOSEOUT"),
		})

		suite.FatalNoError(err)
		suite.Equal(1, len(moves))
		suite.Equal(moves[0].MTOShipments[0].PPMShipment.Status, ppmShipmentNeedsCloseout.Shipment.PPMShipment.Status)

		ppmShipmentWaiting := factory.BuildPPMShipmentThatNeedsToBeResubmitted(suite.DB(), nil, []factory.Customization{
			{
				Model: models.Address{
					PostalCode: postalCode,
				},
				Type: &factory.Addresses.PickupAddress,
			},
		})
		// Search for FULL PPM moves
		moves, _, err = orderFetcher.ListOrders(suite.AppContextWithSessionForTest(&session), officeUser.ID, roles.RoleTypeServicesCounselor, &services.ListOrderParams{
			PPMStatus: models.StringPointer("WAITING_ON_CUSTOMER"),
		})

		suite.FatalNoError(err)
		suite.Equal(1, len(moves))
		suite.Equal(moves[0].MTOShipments[0].PPMShipment.Status, ppmShipmentWaiting.Shipment.PPMShipment.Status)
	})

	suite.Run("returns moves filtered by closeout location", func() {
		// Under test: ListOrders
		// Set up:           Make a move with a closeout office. Search for that closeout office.
		// Expected outcome: Only the one ppmShipment with the right closeout office should be returned
		officeUser, _, session := setupTestData()

		ftBragg := factory.BuildTransportationOffice(suite.DB(), []factory.Customization{
			{
				Model: models.TransportationOffice{
					Name: "Ft Bragg",
				},
			},
		}, nil)
		ppmShipment := factory.BuildPPMShipmentThatNeedsCloseout(suite.DB(), nil, []factory.Customization{
			{
				Model: models.Move{
					CloseoutOfficeID: &ftBragg.ID,
				},
			},
		})

		// Search should be case insensitive and allow partial matches
		moves, _, err := orderFetcher.ListOrders(suite.AppContextWithSessionForTest(&session), officeUser.ID, roles.RoleTypeServicesCounselor, &services.ListOrderParams{
			CloseoutLocation: models.StringPointer("fT bR"),
			NeedsPPMCloseout: models.BoolPointer(true),
		})

		suite.FatalNoError(err)
		suite.Equal(1, len(moves))
		suite.Equal(ppmShipment.Shipment.MoveTaskOrder.Locator, moves[0].Locator)
	})

	suite.Run("returns moves filtered by closeout initiated date", func() {
		// Under test: ListOriginRequestsOrders
		// Set up:           Make 2 moves with PPM shipments ready for closeout, with different submitted_at times,
		//                   and search for a specific move
		// Expected outcome: Only the one move with the right date should be returned
		postalCode := "50309"
		officeUser, _, session := setupTestData()

		// Create a PPM submitted on April 1st
		closeoutInitiatedDate := time.Date(2022, 04, 01, 0, 0, 0, 0, time.UTC)
		createdPPM := factory.BuildPPMShipmentThatNeedsCloseout(suite.DB(), nil, []factory.Customization{
			{
				Model: models.PPMShipment{
					SubmittedAt: &closeoutInitiatedDate,
				},
			},
			{
				Model: models.Address{
					PostalCode: postalCode,
				},
				Type: &factory.Addresses.PickupAddress,
			},
		})

		// Create a PPM submitted on April 2nd
		closeoutInitiatedDate2 := time.Date(2022, 04, 02, 0, 0, 0, 0, time.UTC)
		createdPPM2 := factory.BuildPPMShipmentThatNeedsCloseout(suite.DB(), nil, []factory.Customization{
			{
				Model: models.PPMShipment{
					SubmittedAt: &closeoutInitiatedDate2,
				},
			},
		})

		// Search for PPMs submitted on April 1st
		moves, _, err := orderFetcher.ListOrders(suite.AppContextWithSessionForTest(&session), officeUser.ID, roles.RoleTypeServicesCounselor, &services.ListOrderParams{
			CloseoutInitiated: &closeoutInitiatedDate,
		})

		suite.FatalNoError(err)
		suite.Equal(1, len(moves))
		suite.Equal(createdPPM.Shipment.MoveTaskOrder.Locator, moves[0].Locator)
		suite.NotEqual(createdPPM2.Shipment.MoveTaskOrder.Locator, moves[0].Locator)
	})

	suite.Run("latest closeout initiated date is used for filter", func() {
		// Under test: ListOriginRequestsOrders
		// Set up:           Make one move with multiple ppm shipments with different closeout initiated times, and
		//                   search for multiple different times
		// Expected outcome: Only a search for the latest of the closeout dates should find the move
		postalCode := "50309"
		officeUser, _, session := setupTestData()

		// Create a PPM submitted on April 1st
		closeoutInitiatedDate := time.Date(2022, 04, 01, 0, 0, 0, 0, time.UTC)
		createdPPM := factory.BuildPPMShipmentThatNeedsCloseout(suite.DB(), nil, []factory.Customization{
			{
				Model: models.PPMShipment{
					SubmittedAt: &closeoutInitiatedDate,
				},
			},
			{
				Model: models.Address{
					PostalCode: postalCode,
				},
				Type: &factory.Addresses.PickupAddress,
			},
		})
		// Add another PPM for the same move submitted on April 1st
		closeoutInitiatedDate2 := time.Date(2022, 04, 02, 0, 0, 0, 0, time.UTC)

		factory.BuildMinimalPPMShipment(suite.DB(), []factory.Customization{
			{
				Model: models.PPMShipment{
					SubmittedAt: &closeoutInitiatedDate2,
					Status:      models.PPMShipmentStatusNeedsCloseout,
				},
			},
			{
				Model:    createdPPM.Shipment.MoveTaskOrder,
				LinkOnly: true,
			},
		}, nil)

		// Search for PPMs submitted on April 1st
		moves, _, err := orderFetcher.ListOrders(suite.AppContextWithSessionForTest(&session), officeUser.ID, roles.RoleTypeServicesCounselor, &services.ListOrderParams{
			CloseoutInitiated: &closeoutInitiatedDate,
		})
		suite.Empty(moves)
		suite.FatalNoError(err)

		// Search for PPMs submitted on April 2nd
		moves, _, err = orderFetcher.ListOrders(suite.AppContextWithSessionForTest(&session), officeUser.ID, roles.RoleTypeServicesCounselor, &services.ListOrderParams{
			CloseoutInitiated: &closeoutInitiatedDate2,
		})

		suite.FatalNoError(err)
		suite.Equal(1, len(moves))
		suite.Equal(createdPPM.Shipment.MoveTaskOrder.Locator, moves[0].Locator)
	})

	suite.Run("task order queue does not return move with ONLY a destination address update request", func() {
		officeUser, _, session := setupTestData()
		move := factory.BuildMove(suite.DB(), []factory.Customization{
			{
				Model: models.Move{
					Status: models.MoveStatusAPPROVALSREQUESTED,
					Show:   models.BoolPointer(true),
				},
			}}, nil)

		testUUID := uuid.UUID{}
		shipment := factory.BuildMTOShipment(suite.DB(), []factory.Customization{
			{
				Model:    move,
				LinkOnly: true,
			},
			{
				Model: models.MTOShipment{
					DestinationAddressID: &testUUID,
				},
			},
		}, nil)

		suite.NotNil(shipment)

		shipmentAddressUpdate := factory.BuildShipmentAddressUpdate(suite.DB(), []factory.Customization{
			{
				Model:    shipment,
				LinkOnly: true,
			},
			{
				Model:    move,
				LinkOnly: true,
			},
			{
				Model: models.ShipmentAddressUpdate{
					NewAddressID: testUUID,
				},
			},
		}, []factory.Trait{factory.GetTraitShipmentAddressUpdateRequested})
		suite.NotNil(shipmentAddressUpdate)

		moves, moveCount, err := orderFetcher.ListOriginRequestsOrders(suite.AppContextWithSessionForTest(&session), officeUser.ID, &services.ListOrderParams{})

		suite.FatalNoError(err)
		// even though 2 moves were created, one by setupTestData(), only one will be returned from the call to List Orders since we filter out
		// the one with only a shipment address update to be routed to the destination requests queue
		suite.Equal(1, moveCount)
		suite.Equal(1, len(moves))
	})

	suite.Run("task order queue returns a move with origin service items and destination address update request", func() {
		officeUser := factory.BuildOfficeUserWithRoles(suite.DB(), nil, []roles.RoleType{roles.RoleTypeTOO})
		session := auth.Session{
			ApplicationName: auth.OfficeApp,
			ActiveRole:      officeUser.User.Roles[0],
			OfficeUserID:    officeUser.ID,
			IDToken:         "fake_token",
			AccessToken:     "fakeAccessToken",
		}

		// build a move with only destination shuttle service item
		move := factory.BuildMove(suite.DB(), []factory.Customization{
			{
				Model: models.Move{
					Status: models.MoveStatusAPPROVALSREQUESTED,
					Show:   models.BoolPointer(true),
				},
			}}, nil)

		shipment := factory.BuildMTOShipment(suite.DB(), []factory.Customization{
			{
				Model:    move,
				LinkOnly: true,
			},
		}, []factory.Trait{factory.GetTraitApprovalsRequestedShipment})
		suite.NotNil(shipment)
		originSITServiceItem := factory.BuildMTOServiceItem(suite.DB(), []factory.Customization{
			{
				Model:    shipment,
				LinkOnly: true,
			},
			{
				Model: models.ReService{
					Code: models.ReServiceCodeDOASIT,
				},
			},
		}, nil)
		suite.NotNil(originSITServiceItem)

		testUUID := uuid.UUID{}
		shipmentAddressUpdate := factory.BuildShipmentAddressUpdate(suite.DB(), []factory.Customization{
			{
				Model:    shipment,
				LinkOnly: true,
			},
			{
				Model:    move,
				LinkOnly: true,
			},
			{
				Model: models.ShipmentAddressUpdate{
					NewAddressID: testUUID,
				},
			},
		}, []factory.Trait{factory.GetTraitShipmentAddressUpdateRequested})
		suite.NotNil(shipmentAddressUpdate)

		moves, moveCount, err := orderFetcher.ListOriginRequestsOrders(suite.AppContextWithSessionForTest(&session), officeUser.ID, &services.ListOrderParams{})

		suite.FatalNoError(err)
		suite.Equal(1, moveCount)
		suite.Equal(1, len(moves))
	})

	suite.Run("task order queue does not return move with ONLY requested destination SIT service items", func() {
		officeUser := factory.BuildOfficeUserWithRoles(suite.DB(), nil, []roles.RoleType{roles.RoleTypeTOO})
		session := auth.Session{
			ApplicationName: auth.OfficeApp,
			ActiveRole:      officeUser.User.Roles[0],
			OfficeUserID:    officeUser.ID,
			IDToken:         "fake_token",
			AccessToken:     "fakeAccessToken",
		}

		// build a move with only origin service items
		move := factory.BuildMove(suite.DB(), []factory.Customization{
			{
				Model: models.Move{
					Status: models.MoveStatusAPPROVALSREQUESTED,
					Show:   models.BoolPointer(true),
				},
			}}, nil)

		shipment := factory.BuildMTOShipment(suite.DB(), []factory.Customization{
			{
				Model:    move,
				LinkOnly: true,
			},
		}, []factory.Trait{factory.GetTraitApprovalsRequestedShipment})
		suite.NotNil(shipment)
		originSITServiceItem := factory.BuildMTOServiceItem(suite.DB(), []factory.Customization{
			{
				Model:    shipment,
				LinkOnly: true,
			},
			{
				Model: models.ReService{
					Code: models.ReServiceCodeDOFSIT,
				},
			},
		}, nil)
		suite.NotNil(originSITServiceItem)

		// build a move with destination service items
		move2 := factory.BuildMove(suite.DB(), []factory.Customization{
			{
				Model: models.Move{
					Status: models.MoveStatusAPPROVALSREQUESTED,
					Show:   models.BoolPointer(true),
				},
			}}, nil)
		shipment2 := factory.BuildMTOShipment(suite.DB(), []factory.Customization{
			{
				Model:    move2,
				LinkOnly: true,
			},
		}, []factory.Trait{factory.GetTraitApprovalsRequestedShipment})

		destinationSITServiceItem := factory.BuildMTOServiceItem(suite.DB(), []factory.Customization{
			{
				Model:    shipment2,
				LinkOnly: true,
			},
			{
				Model: models.ReService{
					Code: models.ReServiceCodeDDFSIT,
				},
			},
		}, nil)

		moves, moveCount, err := orderFetcher.ListOriginRequestsOrders(suite.AppContextWithSessionForTest(&session), officeUser.ID, &services.ListOrderParams{})

		suite.Equal(models.MTOServiceItemStatusSubmitted, destinationSITServiceItem.Status)

		suite.FatalNoError(err)
		// even though 2 moves were created, only one will be returned from the call to List Orders since we filter out
		// the one with only destination service items
		suite.Equal(1, moveCount)
		suite.Equal(1, len(moves))
	})

	suite.Run("task order queue returns a move with service item names", func() {
		officeUser := factory.BuildOfficeUserWithRoles(suite.DB(), nil, []roles.RoleType{roles.RoleTypeTOO})
		session := auth.Session{
			ApplicationName: auth.OfficeApp,
			ActiveRole:      officeUser.User.Roles[0],
			OfficeUserID:    officeUser.ID,
			IDToken:         "fake_token",
			AccessToken:     "fakeAccessToken",
		}

		// build a move with only origin service items
		move := factory.BuildMove(suite.DB(), []factory.Customization{
			{
				Model: models.Move{
					Status: models.MoveStatusAPPROVALSREQUESTED,
					Show:   models.BoolPointer(true),
				},
			}}, nil)

		shipment := factory.BuildMTOShipment(suite.DB(), []factory.Customization{
			{
				Model:    move,
				LinkOnly: true,
			},
		}, []factory.Trait{factory.GetTraitApprovalsRequestedShipment})
		suite.NotNil(shipment)
		originSITServiceItem := factory.BuildMTOServiceItem(suite.DB(), []factory.Customization{
			{
				Model:    shipment,
				LinkOnly: true,
			},
			{
				Model: models.ReService{
					Code: models.ReServiceCodeDOFSIT,
				},
			},
		}, nil)
		cratingServiceItem := factory.BuildMTOServiceItem(suite.DB(), []factory.Customization{
			{
				Model:    shipment,
				LinkOnly: true,
			},
			{
				Model: models.ReService{
					Code: models.ReServiceCodeDCRT,
				},
			},
		}, nil)
		suite.NotNil(originSITServiceItem)
		suite.NotNil(cratingServiceItem)

		moves, moveCount, err := orderFetcher.ListOriginRequestsOrders(suite.AppContextWithSessionForTest(&session), officeUser.ID, &services.ListOrderParams{})

		suite.FatalNoError(err)
		suite.Equal(1, moveCount)
		suite.Equal(1, len(moves))
		move = moves[0]
		suite.Len(move.MTOServiceItems, 2)

		var foundDOFSIT, foundDCRT bool
		for _, serviceItem := range move.MTOServiceItems {
			switch serviceItem.ReService.Code {
			case models.ReServiceCode("DOFSIT"):
				foundDOFSIT = true
			case models.ReServiceCode("DCRT"):
				foundDCRT = true
			}
		}
		suite.True(foundDOFSIT, "expected DOFSIT service item was not found")
		suite.True(foundDCRT, "expected DCRT service item was not found")
	})

	suite.Run("task order queue returns a move with origin requested SIT service items", func() {
		officeUser := factory.BuildOfficeUserWithRoles(suite.DB(), nil, []roles.RoleType{roles.RoleTypeTOO})
		session := auth.Session{
			ApplicationName: auth.OfficeApp,
			ActiveRole:      officeUser.User.Roles[0],
			OfficeUserID:    officeUser.ID,
			IDToken:         "fake_token",
			AccessToken:     "fakeAccessToken",
		}

		// build a move with only origin service items
		move := factory.BuildMove(suite.DB(), []factory.Customization{
			{
				Model: models.Move{
					Status: models.MoveStatusAPPROVALSREQUESTED,
					Show:   models.BoolPointer(true),
				},
			}}, nil)

		shipment := factory.BuildMTOShipment(suite.DB(), []factory.Customization{
			{
				Model:    move,
				LinkOnly: true,
			},
		}, []factory.Trait{factory.GetTraitApprovalsRequestedShipment})
		suite.NotNil(shipment)
		originSITServiceItem := factory.BuildMTOServiceItem(suite.DB(), []factory.Customization{
			{
				Model:    shipment,
				LinkOnly: true,
			},
			{
				Model: models.ReService{
					Code: models.ReServiceCodeDOFSIT,
				},
			},
		}, nil)
		suite.NotNil(originSITServiceItem)

		moves, moveCount, err := orderFetcher.ListOriginRequestsOrders(suite.AppContextWithSessionForTest(&session), officeUser.ID, &services.ListOrderParams{})

		suite.FatalNoError(err)
		suite.Equal(1, moveCount)
		suite.Equal(1, len(moves))
	})

	suite.Run("task order queue returns a move with both origin and destination requested SIT service items", func() {
		officeUser := factory.BuildOfficeUserWithRoles(suite.DB(), nil, []roles.RoleType{roles.RoleTypeTOO})
		session := auth.Session{
			ApplicationName: auth.OfficeApp,
			ActiveRole:      officeUser.User.Roles[0],
			OfficeUserID:    officeUser.ID,
			IDToken:         "fake_token",
			AccessToken:     "fakeAccessToken",
		}

		// build a move with only origin service items
		move := factory.BuildMove(suite.DB(), []factory.Customization{
			{
				Model: models.Move{
					Status: models.MoveStatusAPPROVALSREQUESTED,
					Show:   models.BoolPointer(true),
				},
			}}, nil)

		shipment := factory.BuildMTOShipment(suite.DB(), []factory.Customization{
			{
				Model:    move,
				LinkOnly: true,
			},
		}, []factory.Trait{factory.GetTraitApprovalsRequestedShipment})
		suite.NotNil(shipment)
		originSITServiceItem := factory.BuildMTOServiceItem(suite.DB(), []factory.Customization{
			{
				Model:    shipment,
				LinkOnly: true,
			},
			{
				Model: models.ReService{
					Code: models.ReServiceCodeDOFSIT,
				},
			},
		}, nil)
		suite.NotNil(originSITServiceItem)

		destinationSITServiceItem := factory.BuildMTOServiceItem(suite.DB(), []factory.Customization{
			{
				Model:    shipment,
				LinkOnly: true,
			},
			{
				Model: models.ReService{
					Code: models.ReServiceCodeDDFSIT,
				},
			},
		}, nil)

		moves, moveCount, err := orderFetcher.ListOriginRequestsOrders(suite.AppContextWithSessionForTest(&session), officeUser.ID, &services.ListOrderParams{})

		suite.Equal(models.MTOServiceItemStatusSubmitted, destinationSITServiceItem.Status)
		suite.FatalNoError(err)
		suite.Equal(1, moveCount)
		suite.Equal(1, len(moves))
	})

	suite.Run("task order queue returns a move with origin shuttle service item", func() {
		officeUser := factory.BuildOfficeUserWithRoles(suite.DB(), nil, []roles.RoleType{roles.RoleTypeTOO})
		session := auth.Session{
			ApplicationName: auth.OfficeApp,
			ActiveRole:      officeUser.User.Roles[0],
			OfficeUserID:    officeUser.ID,
			IDToken:         "fake_token",
			AccessToken:     "fakeAccessToken",
		}

		// build a move with only origin shuttle service item
		move := factory.BuildMove(suite.DB(), []factory.Customization{
			{
				Model: models.Move{
					Status: models.MoveStatusAPPROVALSREQUESTED,
					Show:   models.BoolPointer(true),
				},
			}}, nil)

		shipment := factory.BuildMTOShipment(suite.DB(), []factory.Customization{
			{
				Model:    move,
				LinkOnly: true,
			},
		}, []factory.Trait{factory.GetTraitApprovalsRequestedShipment})
		suite.NotNil(shipment)
		internationalOriginShuttleServiceItem := factory.BuildMTOServiceItem(suite.DB(), []factory.Customization{
			{
				Model:    shipment,
				LinkOnly: true,
			},
			{
				Model: models.ReService{
					Code: models.ReServiceCodeIOSHUT,
				},
			},
		}, nil)
		suite.NotNil(internationalOriginShuttleServiceItem)

		moves, moveCount, err := orderFetcher.ListOriginRequestsOrders(suite.AppContextWithSessionForTest(&session), officeUser.ID, &services.ListOrderParams{})

		suite.FatalNoError(err)
		suite.Equal(1, moveCount)
		suite.Equal(1, len(moves))
	})

	suite.Run("task order queue does not return a move with ONLY destination shuttle service item", func() {
		officeUser := factory.BuildOfficeUserWithRoles(suite.DB(), nil, []roles.RoleType{roles.RoleTypeTOO})
		session := auth.Session{
			ApplicationName: auth.OfficeApp,
			ActiveRole:      officeUser.User.Roles[0],
			OfficeUserID:    officeUser.ID,
			IDToken:         "fake_token",
			AccessToken:     "fakeAccessToken",
		}

		// build a move with only destination shuttle service item
		move := factory.BuildMove(suite.DB(), []factory.Customization{
			{
				Model: models.Move{
					Status: models.MoveStatusAPPROVALSREQUESTED,
					Show:   models.BoolPointer(true),
				},
			}}, nil)

		shipment := factory.BuildMTOShipment(suite.DB(), []factory.Customization{
			{
				Model:    move,
				LinkOnly: true,
			},
		}, []factory.Trait{factory.GetTraitApprovalsRequestedShipment})
		suite.NotNil(shipment)
		domesticDestinationShuttleServiceItem := factory.BuildMTOServiceItem(suite.DB(), []factory.Customization{
			{
				Model:    shipment,
				LinkOnly: true,
			},
			{
				Model: models.ReService{
					Code: models.ReServiceCodeDDSHUT,
				},
			},
		}, nil)
		suite.NotNil(domesticDestinationShuttleServiceItem)

		moves, moveCount, err := orderFetcher.ListOriginRequestsOrders(suite.AppContextWithSessionForTest(&session), officeUser.ID, &services.ListOrderParams{})

		suite.FatalNoError(err)
		suite.Equal(0, moveCount)
		suite.Equal(0, len(moves))
	})

	suite.Run("task order queue returns a move with both origin and destination shuttle service item", func() {
		officeUser := factory.BuildOfficeUserWithRoles(suite.DB(), nil, []roles.RoleType{roles.RoleTypeTOO})
		session := auth.Session{
			ApplicationName: auth.OfficeApp,
			ActiveRole:      officeUser.User.Roles[0],
			OfficeUserID:    officeUser.ID,
			IDToken:         "fake_token",
			AccessToken:     "fakeAccessToken",
		}

		// build a move with only destination shuttle service item
		move := factory.BuildMove(suite.DB(), []factory.Customization{
			{
				Model: models.Move{
					Status: models.MoveStatusAPPROVALSREQUESTED,
					Show:   models.BoolPointer(true),
				},
			}}, nil)

		shipment := factory.BuildMTOShipment(suite.DB(), []factory.Customization{
			{
				Model:    move,
				LinkOnly: true,
			},
		}, []factory.Trait{factory.GetTraitApprovalsRequestedShipment})
		suite.NotNil(shipment)
		domesticOriginShuttleServiceItem := factory.BuildMTOServiceItem(suite.DB(), []factory.Customization{
			{
				Model:    shipment,
				LinkOnly: true,
			},
			{
				Model: models.ReService{
					Code: models.ReServiceCodeDOSHUT,
				},
			},
		}, nil)
		suite.NotNil(domesticOriginShuttleServiceItem)

		internationalDestinationShuttleServiceItem := factory.BuildMTOServiceItem(suite.DB(), []factory.Customization{
			{
				Model:    shipment,
				LinkOnly: true,
			},
			{
				Model: models.ReService{
					Code: models.ReServiceCodeIDSHUT,
				},
			},
		}, nil)
		suite.NotNil(internationalDestinationShuttleServiceItem)

		moves, moveCount, err := orderFetcher.ListOriginRequestsOrders(suite.AppContextWithSessionForTest(&session), officeUser.ID, &services.ListOrderParams{})

		suite.FatalNoError(err)
		suite.Equal(1, moveCount)
		suite.Equal(1, len(moves))
	})

	suite.Run("task order queue returns a move with excess weight flagged for review", func() {
		officeUser := factory.BuildOfficeUserWithRoles(suite.DB(), nil, []roles.RoleType{roles.RoleTypeTOO})
		session := auth.Session{
			ApplicationName: auth.OfficeApp,
			ActiveRole:      officeUser.User.Roles[0],
			OfficeUserID:    officeUser.ID,
			IDToken:         "fake_token",
			AccessToken:     "fakeAccessToken",
		}

		now := time.Now()
		// build a move with a ExcessWeightQualifiedAt value
		move := factory.BuildMove(suite.DB(), []factory.Customization{
			{
				Model: models.Move{
					Status:                  models.MoveStatusAPPROVALSREQUESTED,
					Show:                    models.BoolPointer(true),
					ExcessWeightQualifiedAt: &now,
				},
			}}, nil)

		shipment := factory.BuildMTOShipment(suite.DB(), []factory.Customization{
			{
				Model:    move,
				LinkOnly: true,
			},
		}, []factory.Trait{factory.GetTraitApprovalsRequestedShipment})
		suite.NotNil(shipment)

		moves, moveCount, err := orderFetcher.ListOriginRequestsOrders(suite.AppContextWithSessionForTest(&session), officeUser.ID, &services.ListOrderParams{})

		suite.FatalNoError(err)
		suite.Equal(1, moveCount)
		suite.Equal(1, len(moves))
	})

	suite.Run("task order queue returns a move with unaccompanied baggage excess weight flagged for review", func() {
		officeUser := factory.BuildOfficeUserWithRoles(suite.DB(), nil, []roles.RoleType{roles.RoleTypeTOO})
		session := auth.Session{
			ApplicationName: auth.OfficeApp,
			ActiveRole:      officeUser.User.Roles[0],
			OfficeUserID:    officeUser.ID,
			IDToken:         "fake_token",
			AccessToken:     "fakeAccessToken",
		}

		now := time.Now()
		// build a move with a ExcessUnaccompaniedBaggageWeightQualifiedAt value
		move := factory.BuildMove(suite.DB(), []factory.Customization{
			{
				Model: models.Move{
					Status: models.MoveStatusAPPROVALSREQUESTED,
					Show:   models.BoolPointer(true),
					ExcessUnaccompaniedBaggageWeightQualifiedAt: &now,
				},
			}}, nil)

		shipment := factory.BuildMTOShipment(suite.DB(), []factory.Customization{
			{
				Model:    move,
				LinkOnly: true,
			},
		}, []factory.Trait{factory.GetTraitApprovalsRequestedShipment})
		suite.NotNil(shipment)

		moves, moveCount, err := orderFetcher.ListOriginRequestsOrders(suite.AppContextWithSessionForTest(&session), officeUser.ID, &services.ListOrderParams{})

		suite.FatalNoError(err)
		suite.Equal(1, moveCount)
		suite.Equal(1, len(moves))
	})

	suite.Run("task order queue returns a move with a pending SIT extension and origin service items to review", func() {
		officeUser := factory.BuildOfficeUserWithRoles(suite.DB(), nil, []roles.RoleType{roles.RoleTypeTOO})
		session := auth.Session{
			ApplicationName: auth.OfficeApp,
			ActiveRole:      officeUser.User.Roles[0],
			OfficeUserID:    officeUser.ID,
			IDToken:         "fake_token",
			AccessToken:     "fakeAccessToken",
		}

		// build a move with origin service items
		move := factory.BuildMove(suite.DB(), []factory.Customization{
			{
				Model: models.Move{
					Status: models.MoveStatusAPPROVALSREQUESTED,
					Show:   models.BoolPointer(true),
				},
			}}, nil)

		shipment := factory.BuildMTOShipment(suite.DB(), []factory.Customization{
			{
				Model:    move,
				LinkOnly: true,
			},
		}, []factory.Trait{factory.GetTraitApprovalsRequestedShipment})
		suite.NotNil(shipment)
		originSITServiceItem := factory.BuildMTOServiceItem(suite.DB(), []factory.Customization{
			{
				Model: models.MTOServiceItem{
					Status: models.MTOServiceItemStatusApproved,
				},
			},
			{
				Model:    shipment,
				LinkOnly: true,
			},
			{
				Model: models.ReService{
					Code: models.ReServiceCodeDOFSIT,
				},
			},
		}, nil)
		suite.NotNil(originSITServiceItem)
		sitExtension := factory.BuildSITDurationUpdate(suite.DB(), []factory.Customization{
			{
				Model:    shipment,
				LinkOnly: true,
			},
			{
				Model: models.SITDurationUpdate{
					Status: models.SITExtensionStatusPending,
				},
			},
		}, nil)
		suite.NotNil(sitExtension)

		moves, moveCount, err := orderFetcher.ListOriginRequestsOrders(suite.AppContextWithSessionForTest(&session), officeUser.ID, &services.ListOrderParams{})

		suite.FatalNoError(err)
		suite.Equal(1, moveCount)
		suite.Equal(1, len(moves))
	})

	suite.Run("task order queue returns a move with pending amended orders", func() {
		officeUser := factory.BuildOfficeUserWithRoles(suite.DB(), nil, []roles.RoleType{roles.RoleTypeTOO})
		session := auth.Session{
			ApplicationName: auth.OfficeApp,
			ActiveRole:      officeUser.User.Roles[0],
			OfficeUserID:    officeUser.ID,
			IDToken:         "fake_token",
			AccessToken:     "fakeAccessToken",
		}

		order := factory.BuildOrder(suite.DB(), []factory.Customization{
			{
				Model: models.Document{},
				Type:  &factory.Documents.UploadedAmendedOrders,
			},
		}, nil)
		move := factory.BuildMove(suite.DB(), []factory.Customization{
			{
				Model: models.Move{
					Status: models.MoveStatusAPPROVALSREQUESTED,
					Show:   models.BoolPointer(true),
				},
			},
			{
				Model:    order,
				LinkOnly: true,
			},
		}, nil)

		shipment := factory.BuildMTOShipment(suite.DB(), []factory.Customization{
			{
				Model:    move,
				LinkOnly: true,
			},
		}, nil)
		suite.NotNil(shipment)
		originSITServiceItem := factory.BuildMTOServiceItem(suite.DB(), []factory.Customization{
			{
				Model: models.MTOServiceItem{
					Status: models.MTOServiceItemStatusApproved,
				},
			},
			{
				Model:    shipment,
				LinkOnly: true,
			},
			{
				Model: models.ReService{
					Code: models.ReServiceCodeDOFSIT,
				},
			},
		}, nil)
		suite.NotNil(originSITServiceItem)

		moves, moveCount, err := orderFetcher.ListOriginRequestsOrders(suite.AppContextWithSessionForTest(&session), officeUser.ID, &services.ListOrderParams{})

		suite.FatalNoError(err)
		suite.Equal(1, moveCount)
		suite.Equal(1, len(moves))
	})

	suite.Run("task order queue does NOT return a move with a pending SIT extension and only destination service items to review", func() {
		officeUser := factory.BuildOfficeUserWithRoles(suite.DB(), nil, []roles.RoleType{roles.RoleTypeTOO})
		session := auth.Session{
			ApplicationName: auth.OfficeApp,
			ActiveRole:      officeUser.User.Roles[0],
			OfficeUserID:    officeUser.ID,
			IDToken:         "fake_token",
			AccessToken:     "fakeAccessToken",
		}

		// build a move with destination service items
		move := factory.BuildMove(suite.DB(), []factory.Customization{
			{
				Model: models.Move{
					Status: models.MoveStatusAPPROVALSREQUESTED,
					Show:   models.BoolPointer(true),
				},
			}}, nil)

		shipment := factory.BuildMTOShipment(suite.DB(), []factory.Customization{
			{
				Model:    move,
				LinkOnly: true,
			},
		}, []factory.Trait{factory.GetTraitApprovalsRequestedShipment})
		suite.NotNil(shipment)
		destinationSITServiceItem := factory.BuildMTOServiceItem(suite.DB(), []factory.Customization{
			{
				Model: models.MTOServiceItem{
					Status: models.MTOServiceItemStatusApproved,
				},
			},
			{
				Model:    shipment,
				LinkOnly: true,
			},
			{
				Model: models.ReService{
					Code: models.ReServiceCodeDDFSIT,
				},
			},
		}, nil)
		suite.NotNil(destinationSITServiceItem)
		sitExtension := factory.BuildSITDurationUpdate(suite.DB(), []factory.Customization{
			{
				Model:    shipment,
				LinkOnly: true,
			},
			{
				Model: models.SITDurationUpdate{
					Status: models.SITExtensionStatusPending,
				},
			},
		}, nil)
		suite.NotNil(sitExtension)

		moves, moveCount, err := orderFetcher.ListOriginRequestsOrders(suite.AppContextWithSessionForTest(&session), officeUser.ID, &services.ListOrderParams{})

		suite.FatalNoError(err)
		suite.Equal(0, moveCount)
		suite.Equal(0, len(moves))
	})

	suite.Run("task order queue returns a move with a pending SIT extension and BOTH origin and destination service items to review", func() {
		officeUser := factory.BuildOfficeUserWithRoles(suite.DB(), nil, []roles.RoleType{roles.RoleTypeTOO})
		session := auth.Session{
			ApplicationName: auth.OfficeApp,
			ActiveRole:      officeUser.User.Roles[0],
			OfficeUserID:    officeUser.ID,
			IDToken:         "fake_token",
			AccessToken:     "fakeAccessToken",
		}

		// build a move with only origin service items
		move := factory.BuildMove(suite.DB(), []factory.Customization{
			{
				Model: models.Move{
					Status: models.MoveStatusAPPROVALSREQUESTED,
					Show:   models.BoolPointer(true),
				},
			}}, nil)

		shipment := factory.BuildMTOShipment(suite.DB(), []factory.Customization{
			{
				Model:    move,
				LinkOnly: true,
			},
		}, []factory.Trait{factory.GetTraitApprovalsRequestedShipment})
		suite.NotNil(shipment)
		originSITServiceItem := factory.BuildMTOServiceItem(suite.DB(), []factory.Customization{
			{
				Model:    shipment,
				LinkOnly: true,
			},
			{
				Model: models.ReService{
					Code: models.ReServiceCodeDOFSIT,
				},
			},
		}, nil)
		suite.NotNil(originSITServiceItem)

		destinationSITServiceItem := factory.BuildMTOServiceItem(suite.DB(), []factory.Customization{
			{
				Model:    shipment,
				LinkOnly: true,
			},
			{
				Model: models.ReService{
					Code: models.ReServiceCodeDDFSIT,
				},
			},
		}, nil)

		sitExtension := factory.BuildSITDurationUpdate(suite.DB(), []factory.Customization{
			{
				Model:    shipment,
				LinkOnly: true,
			},
			{
				Model: models.SITDurationUpdate{
					Status: models.SITExtensionStatusPending,
				},
			},
		}, nil)
		suite.NotNil(sitExtension)

		moves, moveCount, err := orderFetcher.ListOriginRequestsOrders(suite.AppContextWithSessionForTest(&session), officeUser.ID, &services.ListOrderParams{})

		suite.Equal(models.MTOServiceItemStatusSubmitted, destinationSITServiceItem.Status)
		suite.FatalNoError(err)
		suite.Equal(1, moveCount)
		suite.Equal(1, len(moves))
	})
}
func (suite *OrderServiceSuite) TestListOrderWithAssignedUserSingle() {
	// Under test: ListOriginRequestsOrders
	// Set up:           Make a move, assign one to an SC office user
	// Expected outcome: Only the one move with the assigned user should be returned
	assignedOfficeUserUpdater := moveservice.NewAssignedOfficeUserUpdater(moveservice.NewMoveFetcher())
	scUser := factory.BuildOfficeUserWithRoles(suite.DB(), nil, []roles.RoleType{roles.RoleTypeServicesCounselor})
	var orderFetcherTest orderFetcher
	session := auth.Session{
		ApplicationName: auth.OfficeApp,
		ActiveRole:      scUser.User.Roles[0],
		OfficeUserID:    scUser.ID,
		IDToken:         "fake_token",
		AccessToken:     "fakeAccessToken",
	}

	appCtx := suite.AppContextWithSessionForTest(&session)

	createdMove := factory.BuildMoveWithShipment(suite.DB(), nil, nil)
	createdMove.SCCounselingAssignedID = &scUser.ID
	createdMove.SCCounselingAssignedUser = &scUser
	_, updateError := assignedOfficeUserUpdater.UpdateAssignedOfficeUser(appCtx, createdMove.ID, &scUser, models.QueueTypeCounseling)

	moves, _, err := orderFetcherTest.ListOrders(suite.AppContextWithSessionForTest(&session), scUser.ID, roles.RoleTypeServicesCounselor, &services.ListOrderParams{
		AssignedTo: &scUser.LastName, NeedsPPMCloseout: models.BoolPointer(false),
	})

	suite.FatalNoError(err)
	suite.FatalNoError(updateError)
	suite.Equal(1, len(moves))
	suite.Equal(moves[0].SCCounselingAssignedID, createdMove.SCCounselingAssignedID)
	suite.Equal(createdMove.SCCounselingAssignedUser.ID, moves[0].SCCounselingAssignedUser.ID)
	suite.Equal(createdMove.SCCounselingAssignedUser.FirstName, moves[0].SCCounselingAssignedUser.FirstName)
	suite.Equal(createdMove.SCCounselingAssignedUser.LastName, moves[0].SCCounselingAssignedUser.LastName)
}
func (suite *OrderServiceSuite) TestListOrdersUSMCGBLOC() {
	waf := entitlements.NewWeightAllotmentFetcher()
	orderFetcher := NewOrderFetcher(waf)

	suite.Run("returns USMC order for USMC office user", func() {
		marines := models.AffiliationMARINES
		// It doesn't matter what the Origin GBLOC is for the move. Only the Marines
		// affiliation matters for office users who are tied to the USMC GBLOC.
		factory.BuildMoveWithShipment(suite.DB(), []factory.Customization{
			{
				Model: models.ServiceMember{
					Affiliation: &marines,
				},
			},
		}, nil)
		// Create move where service member has the default ARMY affiliation
		factory.BuildMoveWithShipment(suite.DB(), nil, nil)

		tioRole := roles.Role{RoleType: roles.RoleTypeTIO}
		tooRole := roles.Role{RoleType: roles.RoleTypeTOO}
		officeUserOooRah := factory.BuildOfficeUser(suite.DB(), []factory.Customization{
			{
				Model: models.TransportationOffice{
					Gbloc: "USMC",
				},
			},
			{
				Model: models.User{
					Roles: []roles.Role{tioRole, tooRole},
				},
			},
		}, nil)
		// Create office user tied to the default KKFA GBLOC
		officeUser := factory.BuildOfficeUserWithRoles(suite.DB(), nil, []roles.RoleType{roles.RoleTypeTOO})
		session := auth.Session{
			ApplicationName: auth.OfficeApp,
			ActiveRole:      officeUser.User.Roles[0],
			OfficeUserID:    officeUser.ID,
			IDToken:         "fake_token",
			AccessToken:     "fakeAccessToken",
		}

		params := services.ListOrderParams{PerPage: models.Int64Pointer(2), Page: models.Int64Pointer(1)}
		moves, _, err := orderFetcher.ListOrders(suite.AppContextWithSessionForTest(&session), officeUserOooRah.ID, roles.RoleTypeServicesCounselor, &params)

		suite.FatalNoError(err)
		suite.Equal(1, len(moves))
		suite.Equal(models.AffiliationMARINES, *moves[0].Orders.ServiceMember.Affiliation)

		params = services.ListOrderParams{PerPage: models.Int64Pointer(2), Page: models.Int64Pointer(1)}
		moves, _, err = orderFetcher.ListOrders(suite.AppContextWithSessionForTest(&session), officeUser.ID, roles.RoleTypeServicesCounselor, &params)

		suite.FatalNoError(err)
		suite.Equal(1, len(moves))
		suite.Equal(models.AffiliationARMY, *moves[0].Orders.ServiceMember.Affiliation)
	})
}

func getMoveNeedsServiceCounseling(suite *OrderServiceSuite, showMove bool, affiliation models.ServiceMemberAffiliation) models.Move {
	nonCloseoutMove := factory.BuildMove(suite.DB(), []factory.Customization{
		{
			Model: models.Move{
				Status: models.MoveStatusNeedsServiceCounseling,
				Show:   &showMove,
			},
		},
		{
			Model: models.ServiceMember{
				Affiliation: &affiliation,
			},
		},
	}, nil)

	return nonCloseoutMove
}

func getSubmittedMove(suite *OrderServiceSuite, showMove bool, affiliation models.ServiceMemberAffiliation) models.Move {
	move := factory.BuildMove(suite.DB(), []factory.Customization{
		{
			Model: models.Move{
				Status: models.MoveStatusSUBMITTED,
				Show:   &showMove,
			},
		},
		{
			Model: models.ServiceMember{
				Affiliation: &affiliation,
			},
		},
	}, nil)
	return move
}

func buildPPMShipmentNeedsCloseout(suite *OrderServiceSuite, move models.Move) models.PPMShipment {
	ppm := factory.BuildMinimalPPMShipment(suite.DB(), []factory.Customization{
		{
			Model: models.PPMShipment{
				Status: models.PPMShipmentStatusNeedsCloseout,
			},
		},
		{
			Model:    move,
			LinkOnly: true,
		},
	}, nil)
	return ppm
}

func buildPPMShipmentDraft(suite *OrderServiceSuite, move models.Move) models.PPMShipment {
	ppm := factory.BuildMinimalPPMShipment(suite.DB(), []factory.Customization{
		{
			Model: models.PPMShipment{
				Status: models.PPMShipmentStatusDraft,
			},
		},
		{
			Model:    move,
			LinkOnly: true,
		},
	}, nil)
	return ppm
}

func buildPPMShipmentCloseoutComplete(suite *OrderServiceSuite, move models.Move) models.PPMShipment {
	ppm := factory.BuildMinimalPPMShipment(suite.DB(), []factory.Customization{
		{
			Model: models.PPMShipment{
				Status: models.PPMShipmentStatusCloseoutComplete,
			},
		},
		{
			Model:    move,
			LinkOnly: true,
		},
	}, nil)
	return ppm
}
func (suite *OrderServiceSuite) TestListOrdersPPMCloseoutForArmyAirforce() {
	waf := entitlements.NewWeightAllotmentFetcher()
	orderFetcher := NewOrderFetcher(waf)

	var session auth.Session

	suite.Run("office user in normal GBLOC should only see non-Navy/Marines/CoastGuard moves that need closeout in closeout tab", func() {
		officeUserSC := factory.BuildOfficeUserWithRoles(suite.DB(), nil, []roles.RoleType{roles.RoleTypeServicesCounselor})

		session = auth.Session{
			ApplicationName: auth.OfficeApp,
			ActiveRole:      officeUserSC.User.Roles[0],
			OfficeUserID:    officeUserSC.ID,
			IDToken:         "fake_token",
			AccessToken:     "fakeAccessToken",
		}

		move := getMoveNeedsServiceCounseling(suite, true, models.AffiliationARMY)
		buildPPMShipmentNeedsCloseout(suite, move)

		afMove := getMoveNeedsServiceCounseling(suite, true, models.AffiliationAIRFORCE)
		buildPPMShipmentDraft(suite, afMove)

		cgMove := getMoveNeedsServiceCounseling(suite, true, models.AffiliationCOASTGUARD)
		buildPPMShipmentNeedsCloseout(suite, cgMove)

		params := services.ListOrderParams{PerPage: models.Int64Pointer(9), Page: models.Int64Pointer(1), NeedsPPMCloseout: models.BoolPointer(true), Status: []string{string(models.MoveStatusNeedsServiceCounseling)}}
		moves, _, err := orderFetcher.ListOrders(suite.AppContextWithSessionForTest(&session), officeUserSC.ID, roles.RoleTypeServicesCounselor, &params)

		suite.FatalNoError(err)
		suite.Equal(1, len(moves))
		suite.Equal(move.Locator, moves[0].Locator)
	})

	suite.Run("office user in normal GBLOC should not see moves that require closeout in counseling tab", func() {
		officeUserSC := factory.BuildOfficeUserWithRoles(suite.DB(), nil, []roles.RoleType{roles.RoleTypeServicesCounselor})

		session = auth.Session{
			ApplicationName: auth.OfficeApp,
			ActiveRole:      officeUserSC.User.Roles[0],
			OfficeUserID:    officeUserSC.ID,
			IDToken:         "fake_token",
			AccessToken:     "fakeAccessToken",
		}

		closeoutMove := getMoveNeedsServiceCounseling(suite, true, models.AffiliationARMY)
		buildPPMShipmentCloseoutComplete(suite, closeoutMove)

		// PPM moves that are not in one of the closeout statuses
		nonCloseoutMove := getMoveNeedsServiceCounseling(suite, true, models.AffiliationAIRFORCE)
		buildPPMShipmentDraft(suite, nonCloseoutMove)

		params := services.ListOrderParams{PerPage: models.Int64Pointer(9), Page: models.Int64Pointer(1), NeedsPPMCloseout: models.BoolPointer(false), Status: []string{string(models.MoveStatusNeedsServiceCounseling)}}

		moves, _, err := orderFetcher.ListOrders(suite.AppContextWithSessionForTest(&session), officeUserSC.ID, roles.RoleTypeServicesCounselor, &params)

		suite.FatalNoError(err)
		suite.Equal(1, len(moves))
		suite.Equal(nonCloseoutMove.Locator, moves[0].Locator)
	})
}

func (suite *OrderServiceSuite) TestListOrdersPPMCloseoutForNavyCoastGuardAndMarines() {
	waf := entitlements.NewWeightAllotmentFetcher()
	orderFetcher := NewOrderFetcher(waf)

	suite.Run("returns Navy order for NAVY office user when there's a ppm shipment in closeout", func() {
		// It doesn't matter what the Origin GBLOC is for the move. Only the navy
		// affiliation matters for SC  who are tied to the NAVY GBLOC.
		move := getSubmittedMove(suite, true, models.AffiliationNAVY)
		buildPPMShipmentNeedsCloseout(suite, move)

		cgMove := getSubmittedMove(suite, true, models.AffiliationCOASTGUARD)
		buildPPMShipmentNeedsCloseout(suite, cgMove)

		officeUserSC := factory.BuildOfficeUserWithRoles(suite.DB(), []factory.Customization{
			{
				Model: models.TransportationOffice{
					Gbloc: "NAVY",
				},
			},
		}, []roles.RoleType{roles.RoleTypeServicesCounselor})

		session := auth.Session{
			ApplicationName: auth.OfficeApp,
			ActiveRole:      officeUserSC.User.Roles[0],
			OfficeUserID:    officeUserSC.ID,
			IDToken:         "fake_token",
			AccessToken:     "fakeAccessToken",
		}

		params := services.ListOrderParams{PerPage: models.Int64Pointer(9), Page: models.Int64Pointer(1)}
		moves, _, err := orderFetcher.ListOrders(suite.AppContextWithSessionForTest(&session), officeUserSC.ID, roles.RoleTypeServicesCounselor, &params)

		suite.FatalNoError(err)
		suite.Equal(1, len(moves))
		suite.Equal(models.AffiliationNAVY, *moves[0].Orders.ServiceMember.Affiliation)

	})

	suite.Run("returns TVCB order for TVCB office user when there's a ppm shipment in closeout", func() {
		// It doesn't matter what the Origin GBLOC is for the move. Only the marines
		// affiliation matters for SC  who are tied to the TVCB GBLOC.
		move := getSubmittedMove(suite, true, models.AffiliationMARINES)
		buildPPMShipmentNeedsCloseout(suite, move)

		nonMarineMove := getSubmittedMove(suite, true, models.AffiliationARMY)
		buildPPMShipmentNeedsCloseout(suite, nonMarineMove)

		officeUserSC := factory.BuildOfficeUserWithRoles(suite.DB(), []factory.Customization{
			{
				Model: models.TransportationOffice{
					Gbloc: "TVCB",
				},
			},
		}, []roles.RoleType{roles.RoleTypeServicesCounselor})

		session := auth.Session{
			ApplicationName: auth.OfficeApp,
			ActiveRole:      officeUserSC.User.Roles[0],
			OfficeUserID:    officeUserSC.ID,
			IDToken:         "fake_token",
			AccessToken:     "fakeAccessToken",
		}

		params := services.ListOrderParams{PerPage: models.Int64Pointer(2), Page: models.Int64Pointer(1)}
		moves, _, err := orderFetcher.ListOrders(suite.AppContextWithSessionForTest(&session), officeUserSC.ID, roles.RoleTypeServicesCounselor, &params)

		suite.FatalNoError(err)
		suite.Equal(1, len(moves))
		suite.Equal(models.AffiliationMARINES, *moves[0].Orders.ServiceMember.Affiliation)

	})

	suite.Run("returns coast guard order for USCG office user when there's a ppm shipment in closeout and filters out non coast guard moves", func() {
		// It doesn't matter what the Origin GBLOC is for the move. Only the coast guard
		// affiliation matters for SC  who are tied to the USCG GBLOC.
		move := getSubmittedMove(suite, true, models.AffiliationCOASTGUARD)
		buildPPMShipmentNeedsCloseout(suite, move)

		armyMove := getSubmittedMove(suite, true, models.AffiliationARMY)
		buildPPMShipmentNeedsCloseout(suite, armyMove)

		officeUserSC := factory.BuildOfficeUserWithRoles(suite.DB(), []factory.Customization{
			{
				Model: models.TransportationOffice{
					Gbloc: "USCG",
				},
			},
		}, []roles.RoleType{roles.RoleTypeServicesCounselor})

		session := auth.Session{
			ApplicationName: auth.OfficeApp,
			ActiveRole:      officeUserSC.User.Roles[0],
			OfficeUserID:    officeUserSC.ID,
			IDToken:         "fake_token",
			AccessToken:     "fakeAccessToken",
		}

		params := services.ListOrderParams{PerPage: models.Int64Pointer(2), Page: models.Int64Pointer(1)}
		moves, _, err := orderFetcher.ListOrders(suite.AppContextWithSessionForTest(&session), officeUserSC.ID, roles.RoleTypeServicesCounselor, &params)

		suite.FatalNoError(err)
		suite.Equal(1, len(moves))
		suite.Equal(models.AffiliationCOASTGUARD, *moves[0].Orders.ServiceMember.Affiliation)
	})

	suite.Run("Filters out moves with PPM shipments not in the status of NeedsApproval", func() {

		cgMoveInWrongStatus := getSubmittedMove(suite, true, models.AffiliationCOASTGUARD)
		buildPPMShipmentCloseoutComplete(suite, cgMoveInWrongStatus)

		officeUserSC := factory.BuildOfficeUserWithRoles(suite.DB(), []factory.Customization{
			{
				Model: models.TransportationOffice{
					Gbloc: "USCG",
				},
			},
		}, []roles.RoleType{roles.RoleTypeServicesCounselor})
		var session auth.Session
		params := services.ListOrderParams{PerPage: models.Int64Pointer(2), Page: models.Int64Pointer(1)}
		moves, _, err := orderFetcher.ListOrders(suite.AppContextWithSessionForTest(&session), officeUserSC.ID, roles.RoleTypeServicesCounselor, &params)

		suite.FatalNoError(err)
		suite.Equal(0, len(moves))
	})

	suite.Run("Filters out moves with no PPM shipment", func() {

		moveWithHHG := getSubmittedMove(suite, true, models.AffiliationCOASTGUARD)
		factory.BuildMTOShipment(suite.DB(), []factory.Customization{
			{
				Model: models.MTOShipment{
					ShipmentType: models.MTOShipmentTypeHHG,
				},
			},
			{
				Model:    moveWithHHG,
				LinkOnly: true,
			},
		}, nil)

		officeUserSC := factory.BuildOfficeUserWithRoles(suite.DB(), []factory.Customization{
			{
				Model: models.TransportationOffice{
					Gbloc: "USCG",
				},
			},
		}, []roles.RoleType{roles.RoleTypeServicesCounselor})

		session := auth.Session{
			ApplicationName: auth.OfficeApp,
			ActiveRole:      officeUserSC.User.Roles[0],
			OfficeUserID:    officeUserSC.ID,
			IDToken:         "fake_token",
			AccessToken:     "fakeAccessToken",
		}

		params := services.ListOrderParams{PerPage: models.Int64Pointer(2), Page: models.Int64Pointer(1)}
		moves, _, err := orderFetcher.ListOrders(suite.AppContextWithSessionForTest(&session), officeUserSC.ID, roles.RoleTypeServicesCounselor, &params)

		suite.FatalNoError(err)
		suite.Equal(0, len(moves))
	})
}

func (suite *OrderServiceSuite) TestListOrdersMarines() {
	waf := entitlements.NewWeightAllotmentFetcher()
	suite.Run("does not return moves where the service member affiliation is Marines for non-USMC office user", func() {

		orderFetcher := NewOrderFetcher(waf)
		marines := models.AffiliationMARINES
		factory.BuildMoveWithShipment(suite.DB(), []factory.Customization{
			{
				Model: models.ServiceMember{
					Affiliation: &marines,
				},
			},
		}, nil)
		officeUser := factory.BuildOfficeUserWithRoles(suite.DB(), nil, []roles.RoleType{roles.RoleTypeTOO})
		session := auth.Session{
			ApplicationName: auth.OfficeApp,
			ActiveRole:      officeUser.User.Roles[0],
			OfficeUserID:    officeUser.ID,
			IDToken:         "fake_token",
			AccessToken:     "fakeAccessToken",
		}

		params := services.ListOrderParams{PerPage: models.Int64Pointer(2), Page: models.Int64Pointer(1)}
		moves, _, err := orderFetcher.ListOriginRequestsOrders(suite.AppContextWithSessionForTest(&session), officeUser.ID, &params)

		suite.FatalNoError(err)
		suite.Equal(0, len(moves))
	})
}

func (suite *OrderServiceSuite) TestListOrdersWithEmptyFields() {
	expectedOrder := factory.BuildOrder(suite.DB(), nil, nil)
	waf := entitlements.NewWeightAllotmentFetcher()
	expectedOrder.Entitlement = nil
	expectedOrder.EntitlementID = nil
	expectedOrder.Grade = nil
	expectedOrder.OriginDutyLocation = nil
	expectedOrder.OriginDutyLocationID = nil
	suite.MustSave(&expectedOrder)

	move := factory.BuildMove(suite.DB(), []factory.Customization{
		{
			Model:    expectedOrder,
			LinkOnly: true,
		},
	}, nil)
	// Only orders with shipments are returned, so we need to add a shipment
	// to the move we just created
	factory.BuildMTOShipment(suite.DB(), []factory.Customization{
		{
			Model:    move,
			LinkOnly: true,
		},
		{
			Model: models.MTOShipment{
				Status: models.MTOShipmentStatusSubmitted,
			},
		},
	}, nil)
	// Add a second shipment to make sure we only return 1 order even if its
	// move has more than one shipment
	factory.BuildMTOShipment(suite.DB(), []factory.Customization{
		{
			Model:    move,
			LinkOnly: true,
		},
		{
			Model: models.MTOShipment{
				Status: models.MTOShipmentStatusSubmitted,
			},
		},
	}, nil)

	officeUser := factory.BuildOfficeUserWithRoles(suite.DB(), nil, []roles.RoleType{roles.RoleTypeServicesCounselor})
	suite.NotEmpty(officeUser.User.Roles)
	session := auth.Session{
		ApplicationName: auth.OfficeApp,
		ActiveRole:      officeUser.User.Roles[0],
		OfficeUserID:    officeUser.ID,
		IDToken:         "fake_token",
		AccessToken:     "fakeAccessToken",
	}

	orderFetcher := NewOrderFetcher(waf)
	moves, _, err := orderFetcher.ListOriginRequestsOrders(suite.AppContextWithSessionForTest(&session), officeUser.ID, &services.ListOrderParams{PerPage: models.Int64Pointer(1), Page: models.Int64Pointer(1)})

	suite.FatalNoError(err)
	suite.Nil(moves)
}

func (suite *OrderServiceSuite) TestListOrdersWithPagination() {
	officeUser := factory.BuildOfficeUserWithRoles(suite.DB(), nil, []roles.RoleType{roles.RoleTypeTOO})
	waf := entitlements.NewWeightAllotmentFetcher()
	session := auth.Session{
		ApplicationName: auth.OfficeApp,
		ActiveRole:      officeUser.User.Roles[0],
		OfficeUserID:    officeUser.ID,
		IDToken:         "fake_token",
		AccessToken:     "fakeAccessToken",
	}

	for i := 0; i < 2; i++ {
		factory.BuildMoveWithShipment(suite.DB(), nil, nil)
	}

	orderFetcher := NewOrderFetcher(waf)
	params := services.ListOrderParams{Page: models.Int64Pointer(1), PerPage: models.Int64Pointer(1)}
	moves, count, err := orderFetcher.ListOriginRequestsOrders(suite.AppContextWithSessionForTest(&session), officeUser.ID, &params)

	suite.NoError(err)
	suite.Equal(1, len(moves))
	suite.Equal(2, count)
}

func (suite *OrderServiceSuite) TestListOrdersWithSortOrder() {

	// SET UP: Service Members for sorting by Service Member Last Name and Branch
	// - We'll need two other service members to test the last name sort, Lea Spacemen and Leo Zephyer
	serviceMemberFirstName := "Lea"
	serviceMemberLastName := "Zephyer"
	affiliation := models.AffiliationNAVY
	edipi := "9999999999"
	var officeUser models.OfficeUser
	waf := entitlements.NewWeightAllotmentFetcher()
	// SET UP: Dates for sorting by Requested Move Date
	// - We want dates 2 and 3 to sandwich requestedMoveDate1 so we can test that the min() query is working
	requestedMoveDate1 := time.Date(testdatagen.GHCTestYear, 02, 20, 0, 0, 0, 0, time.UTC)
	requestedMoveDate2 := time.Date(testdatagen.GHCTestYear, 03, 03, 0, 0, 0, 0, time.UTC)
	requestedMoveDate3 := time.Date(testdatagen.GHCTestYear, 01, 15, 0, 0, 0, 0, time.UTC)

	setupTestData := func() (models.Move, models.Move, auth.Session) {

		// CREATE EXPECTED MOVES
		expectedMove1 := factory.BuildMoveWithShipment(suite.DB(), []factory.Customization{
			{ // Default New Duty Location name is Fort Eisenhower
				Model: models.Move{
					Status:  models.MoveStatusAPPROVED,
					Locator: "AA1234",
				},
			},
			{
				Model: models.MTOShipment{
					RequestedPickupDate: &requestedMoveDate1,
				},
			},
		}, nil)
		expectedMove2 := factory.BuildMoveWithShipment(suite.DB(), []factory.Customization{
			{
				Model: models.Move{
					Locator: "TTZ123",
					Status:  models.MoveStatusServiceCounselingCompleted,
				},
			},
			{
				Model: models.ServiceMember{
					Affiliation: &affiliation,
					FirstName:   &serviceMemberFirstName,
					Edipi:       &edipi,
				},
			},
			{
				Model: models.MTOShipment{
					RequestedPickupDate: &requestedMoveDate2,
				},
			},
		}, nil)
		// Create a second shipment so we can test min() sort
		factory.BuildMTOShipmentWithMove(&expectedMove2, suite.DB(), []factory.Customization{
			{
				Model: models.MTOShipment{
					RequestedPickupDate: &requestedMoveDate3,
				},
			},
		}, nil)
		officeUser = factory.BuildOfficeUserWithRoles(suite.DB(), nil, []roles.RoleType{roles.RoleTypeTOO})
		session := auth.Session{
			ApplicationName: auth.OfficeApp,
			ActiveRole:      officeUser.User.Roles[0],
			OfficeUserID:    officeUser.ID,
			IDToken:         "fake_token",
			AccessToken:     "fakeAccessToken",
		}

		return expectedMove1, expectedMove2, session
	}

	orderFetcher := NewOrderFetcher(waf)

	suite.Run("Sort by locator code", func() {
		expectedMove1, expectedMove2, session := setupTestData()
		params := services.ListOrderParams{Sort: models.StringPointer("locator"), Order: models.StringPointer("asc")}
		moves, _, err := orderFetcher.ListOriginRequestsOrders(suite.AppContextWithSessionForTest(&session), officeUser.ID, &params)
		suite.NoError(err)
		suite.Equal(2, len(moves))
		suite.Equal(expectedMove1.Locator, moves[0].Locator)
		suite.Equal(expectedMove2.Locator, moves[1].Locator)

		params = services.ListOrderParams{Sort: models.StringPointer("locator"), Order: models.StringPointer("desc")}
		moves, _, err = orderFetcher.ListOriginRequestsOrders(suite.AppContextWithSessionForTest(&session), officeUser.ID, &params)
		suite.NoError(err)
		suite.Equal(2, len(moves))
		suite.Equal(expectedMove2.Locator, moves[0].Locator)
		suite.Equal(expectedMove1.Locator, moves[1].Locator)
	})

	suite.Run("Sort by move status", func() {
		expectedMove1, expectedMove2, session := setupTestData()

		moveNeedsSC := factory.BuildMoveWithShipment(suite.DB(), []factory.Customization{
			{
				Model: models.Move{
					Status:  models.MoveStatusNeedsServiceCounseling,
					Locator: "A1SC01",
					Show:    models.BoolPointer(true),
				},
			},
		}, nil)

		moveSubmitted := factory.BuildMoveWithShipment(suite.DB(), []factory.Customization{
			{
				Model: models.Move{
					Status:  models.MoveStatusSUBMITTED,
					Locator: "B2SUB2",
					Show:    models.BoolPointer(true),
				},
			},
		}, nil)

		moveApprovalsRequested := factory.BuildMoveWithShipment(suite.DB(), []factory.Customization{
			{
				Model: models.Move{
					Status:  models.MoveStatusAPPROVALSREQUESTED,
					Locator: "C3APP3",
					Show:    models.BoolPointer(true),
				},
			},
		}, nil)

		moveApproved := factory.BuildMoveWithShipment(suite.DB(), []factory.Customization{
			{
				Model: models.Move{
					Status:  models.MoveStatusAPPROVED,
					Locator: "D4APR4",
					Show:    models.BoolPointer(true),
				},
			},
		}, nil)

		expectedStatusesAsc := []models.MoveStatus{
			models.MoveStatusServiceCounselingCompleted,
			models.MoveStatusSUBMITTED,
			models.MoveStatusNeedsServiceCounseling,
			models.MoveStatusAPPROVALSREQUESTED,
			models.MoveStatusAPPROVED,
			models.MoveStatusAPPROVED,
		}

		expectedLocatorsAsc := []string{
			expectedMove2.Locator,          // SERVICE COUNSELING COMPLETED
			moveSubmitted.Locator,          // SUBMITTED (NEW MOVE)
			moveNeedsSC.Locator,            // NEEDS SERVICE COUNSELING
			moveApprovalsRequested.Locator, // APPROVALS REQUESTED
			expectedMove1.Locator,          // APPROVED
			moveApproved.Locator,           // APPROVED
		}

		params := services.ListOrderParams{
			Sort:  models.StringPointer("status"),
			Order: models.StringPointer("asc"),
		}
		moves, _, err := orderFetcher.ListOriginRequestsOrders(suite.AppContextWithSessionForTest(&session), officeUser.ID, &params)
		suite.NoError(err)
		suite.Equal(6, len(moves))

		for i, move := range moves {
			suite.Equal(expectedStatusesAsc[i], move.Status, fmt.Sprintf("Unexpected status at index %d (asc)", i))
			suite.Equal(expectedLocatorsAsc[i], move.Locator, fmt.Sprintf("Unexpected locator at index %d (asc)", i))
		}

		expectedStatusesDesc := []models.MoveStatus{
			models.MoveStatusAPPROVED,
			models.MoveStatusAPPROVED,
			models.MoveStatusAPPROVALSREQUESTED,
			models.MoveStatusNeedsServiceCounseling,
			models.MoveStatusSUBMITTED,
			models.MoveStatusServiceCounselingCompleted,
		}

		expectedLocatorsDesc := []string{
			expectedMove1.Locator,          // APPROVED
			moveApproved.Locator,           // APPROVED
			moveApprovalsRequested.Locator, // APPROVALS REQUESTED
			moveNeedsSC.Locator,            // NEEDS SERVICE COUNSELING
			moveSubmitted.Locator,          // SUBMITTED
			expectedMove2.Locator,          // SERVICE COUNSELING COMPLETED
		}

		params.Order = models.StringPointer("desc")
		moves, _, err = orderFetcher.ListOriginRequestsOrders(suite.AppContextWithSessionForTest(&session), officeUser.ID, &params)
		suite.NoError(err)
		suite.Equal(6, len(moves))

		for i, move := range moves {
			suite.Equal(expectedStatusesDesc[i], move.Status, fmt.Sprintf("Unexpected status at index %d (asc)", i))
			suite.Equal(expectedLocatorsDesc[i], move.Locator, fmt.Sprintf("Unexpected locator at index %d (asc)", i))
		}
	})

	suite.Run("Sort by service member affiliations", func() {
		expectedMove1, expectedMove2, session := setupTestData()
		params := services.ListOrderParams{Sort: models.StringPointer("branch"), Order: models.StringPointer("asc")}
		moves, _, err := orderFetcher.ListOriginRequestsOrders(suite.AppContextWithSessionForTest(&session), officeUser.ID, &params)
		suite.NoError(err)
		suite.Equal(2, len(moves))
		suite.Equal(*expectedMove1.Orders.ServiceMember.Affiliation, *moves[0].Orders.ServiceMember.Affiliation)
		suite.Equal(*expectedMove2.Orders.ServiceMember.Affiliation, *moves[1].Orders.ServiceMember.Affiliation)

		params = services.ListOrderParams{Sort: models.StringPointer("branch"), Order: models.StringPointer("desc")}
		moves, _, err = orderFetcher.ListOriginRequestsOrders(suite.AppContextWithSessionForTest(&session), officeUser.ID, &params)
		suite.NoError(err)
		suite.Equal(2, len(moves))
		suite.Equal(*expectedMove2.Orders.ServiceMember.Affiliation, *moves[0].Orders.ServiceMember.Affiliation)
		suite.Equal(*expectedMove1.Orders.ServiceMember.Affiliation, *moves[1].Orders.ServiceMember.Affiliation)
	})

	suite.Run("Sort by request move date", func() {
		_, _, session := setupTestData()

		params := services.ListOrderParams{Sort: models.StringPointer("requestedMoveDate"), Order: models.StringPointer("asc")}
		moves, _, err := orderFetcher.ListOriginRequestsOrders(suite.AppContextWithSessionForTest(&session), officeUser.ID, &params)
		suite.NoError(err)
		suite.Equal(2, len(moves))
		suite.Equal(2, len(moves[0].MTOShipments)) // the move with two shipments has the earlier date
		suite.Equal(1, len(moves[1].MTOShipments))
		// NOTE: You have to use Jan 02, 2006 as the example for date/time formatting in Go
		suite.Equal(requestedMoveDate1.Format("2006/01/02"), moves[1].MTOShipments[0].RequestedPickupDate.Format("2006/01/02"))

		params = services.ListOrderParams{Sort: models.StringPointer("requestedMoveDate"), Order: models.StringPointer("desc")}
		moves, _, err = orderFetcher.ListOriginRequestsOrders(suite.AppContextWithSessionForTest(&session), officeUser.ID, &params)
		suite.NoError(err)
		suite.Equal(2, len(moves))
		suite.Equal(1, len(moves[0].MTOShipments)) // the move with one shipment should be first
		suite.Equal(2, len(moves[1].MTOShipments))
		suite.Equal(requestedMoveDate1.Format("2006/01/02"), moves[0].MTOShipments[0].RequestedPickupDate.Format("2006/01/02"))
	})

	suite.Run("Sort by request move date including pickup, delivery, and PPM expected departure", func() {
		_, _, session := setupTestData()

		expectedDepartureDate := time.Date(testdatagen.GHCTestYear, 01, 01, 0, 0, 0, 0, time.UTC)
		requestedDeliveryDate := time.Date(testdatagen.GHCTestYear, 01, 02, 0, 0, 0, 0, time.UTC)

		// PPM (expected departure date only)
		movePPM := factory.BuildMove(suite.DB(), []factory.Customization{
			{
				Model: models.Move{
					Locator: "PPM001",
					Status:  models.MoveStatusAPPROVED,
				},
			},
		}, nil)
		shipmentPPM := factory.BuildMTOShipmentWithMove(&movePPM, suite.DB(), []factory.Customization{
			{
				Model: models.MTOShipment{
					Status: models.MTOShipmentStatusSubmitted,
				},
			},
		}, nil)
		factory.BuildPPMShipment(suite.DB(), []factory.Customization{
			{
				Model: models.PPMShipment{
					ShipmentID:            shipmentPPM.ID,
					ExpectedDepartureDate: expectedDepartureDate,
				},
			},
		}, nil)

		// NTSr (delivery date only)
		factory.BuildMoveWithShipment(suite.DB(), []factory.Customization{
			{
				Model: models.Move{
					Locator: "NTS001",
					Status:  models.MoveStatusAPPROVED,
				},
			},
			{
				Model: models.MTOShipment{
					ShipmentType:          models.MTOShipmentTypeHHGOutOfNTS,
					RequestedPickupDate:   nil,
					RequestedDeliveryDate: &requestedDeliveryDate,
				},
			},
		}, nil)

		// sort by requestedMoveDate asc and validate order
		params := services.ListOrderParams{Sort: models.StringPointer("requestedMoveDate"), Order: models.StringPointer("asc")}
		moves, _, err := orderFetcher.ListOriginRequestsOrders(suite.AppContextWithSessionForTest(&session), officeUser.ID, &params)
		suite.NoError(err)
		suite.True(len(moves) >= 4)

		suite.Equal("PPM001", moves[0].Locator) // jan 1
		suite.Equal("NTS001", moves[1].Locator) // jan 2
		suite.Equal("TTZ123", moves[2].Locator) // jan 3 (pickup)
		suite.Equal("AA1234", moves[3].Locator) // feb 20

		params.Order = models.StringPointer("desc")
		moves, _, err = orderFetcher.ListOriginRequestsOrders(suite.AppContextWithSessionForTest(&session), officeUser.ID, &params)
		suite.NoError(err)

		suite.Equal("AA1234", moves[0].Locator)
		suite.Equal("TTZ123", moves[1].Locator)
		suite.Equal("NTS001", moves[2].Locator)
		suite.Equal("PPM001", moves[3].Locator)
	})

	suite.Run("Sort by submitted date (appearedInTooAt) in TOO queue ", func() {
		// Scenario: In order to sort the moves the submitted_at, service_counseling_completed_at, and approvals_requested_at are checked to which are the minimum
		// Expected: The moves appear in the order they are created below
		officeUser = factory.BuildOfficeUserWithRoles(suite.DB(), nil, []roles.RoleType{roles.RoleTypeTOO})
		session := auth.Session{
			ApplicationName: auth.OfficeApp,
			ActiveRole:      officeUser.User.Roles[0],
			OfficeUserID:    officeUser.ID,
			IDToken:         "fake_token",
			AccessToken:     "fakeAccessToken",
		}
		now := time.Now()
		oneWeekAgo := now.AddDate(0, 0, -7)
		move1 := factory.BuildMoveWithShipment(suite.DB(), []factory.Customization{
			{
				Model: models.Move{
					SubmittedAt: &oneWeekAgo,
				},
			},
		}, nil)
		move2 := factory.BuildApprovalsRequestedMove(suite.DB(), nil, nil)
		factory.BuildMTOShipmentWithMove(&move2, suite.DB(), []factory.Customization{
			{
				Model: models.MTOShipment{
					Status: models.MTOShipmentStatusApprovalsRequested,
				},
			},
		}, nil)
		move3 := factory.BuildApprovalsRequestedMove(suite.DB(), nil, nil)
		factory.BuildMTOShipmentWithMove(&move3, suite.DB(), []factory.Customization{
			{
				Model: models.MTOShipment{
					Status: models.MTOShipmentStatusApprovalsRequested,
				},
			},
		}, nil)

		params := services.ListOrderParams{Sort: models.StringPointer("appearedInTooAt"), Order: models.StringPointer("asc")}

		moves, _, err := orderFetcher.ListOriginRequestsOrders(suite.AppContextWithSessionForTest(&session), officeUser.ID, &params)
		suite.NoError(err)
		suite.Equal(3, len(moves))
		suite.Equal(moves[0].ID, move1.ID)
		suite.Equal(moves[1].ID, move2.ID)
		suite.Equal(moves[2].ID, move3.ID)
	})

	// ADDS EXTRA MOVE
	suite.Run("Sort by service member last name", func() {
		_, _, session := setupTestData()

		// Last name sort is the only one that needs 3 moves for a complete test, so add that here after all tests that require 2 moves
		factory.BuildMoveWithShipment(suite.DB(), []factory.Customization{
			{
				Model: models.ServiceMember{ // Leo Zephyer
					LastName: &serviceMemberLastName,
				},
			},
		}, nil)
		params := services.ListOrderParams{Sort: models.StringPointer("customerName"), Order: models.StringPointer("asc")}
		moves, _, err := orderFetcher.ListOriginRequestsOrders(suite.AppContextWithSessionForTest(&session), officeUser.ID, &params)

		suite.NoError(err)
		suite.Equal(3, len(moves))
		suite.Equal("Spacemen, Lea", *moves[0].Orders.ServiceMember.LastName+", "+*moves[0].Orders.ServiceMember.FirstName)
		suite.Equal("Spacemen, Leo", *moves[1].Orders.ServiceMember.LastName+", "+*moves[1].Orders.ServiceMember.FirstName)
		suite.Equal("Zephyer, Leo", *moves[2].Orders.ServiceMember.LastName+", "+*moves[2].Orders.ServiceMember.FirstName)

		params = services.ListOrderParams{Sort: models.StringPointer("customerName"), Order: models.StringPointer("desc")}
		moves, _, err = orderFetcher.ListOriginRequestsOrders(suite.AppContextWithSessionForTest(&session), officeUser.ID, &params)

		suite.NoError(err)
		suite.Equal(3, len(moves))
		suite.Equal("Zephyer, Leo", *moves[0].Orders.ServiceMember.LastName+", "+*moves[0].Orders.ServiceMember.FirstName)
		suite.Equal("Spacemen, Leo", *moves[1].Orders.ServiceMember.LastName+", "+*moves[1].Orders.ServiceMember.FirstName)
		suite.Equal("Spacemen, Lea", *moves[2].Orders.ServiceMember.LastName+", "+*moves[2].Orders.ServiceMember.FirstName)
	})

	// ADDS EXTRA MOVES
	suite.Run("Listed orders are alphabetical by move code within a non-unique sort column", func() {
		_, _, session := setupTestData()

		factory.BuildMoveWithShipment(suite.DB(), []factory.Customization{
			{
				Model: models.Move{
					Status:  models.MoveStatusAPPROVED,
					Locator: "BB1234",
				},
			},
		}, nil)

		factory.BuildMoveWithShipment(suite.DB(), []factory.Customization{
			{
				Model: models.Move{
					Status:  models.MoveStatusServiceCounselingCompleted,
					Locator: "AA5678",
				},
			},
		}, nil)

		factory.BuildMoveWithShipment(suite.DB(), []factory.Customization{
			{
				Model: models.Move{
					Status:  models.MoveStatusAPPROVED,
					Locator: "UU1234",
				},
			},
		}, nil)

		// Check at multiple page sizes becuase without a secondary sort the order within statuses is inconsistent at different page sizes
		params := services.ListOrderParams{Sort: models.StringPointer("status"), Order: models.StringPointer("asc"), PerPage: models.Int64Pointer(1)}
		moves, count, err := orderFetcher.ListOriginRequestsOrders(suite.AppContextWithSessionForTest(&session), officeUser.ID, &params)

		suite.NoError(err)
		suite.Equal(1, len(moves))
		suite.Equal(5, count)

		suite.Equal("AA5678", moves[0].Locator)

		params = services.ListOrderParams{Sort: models.StringPointer("status"), Order: models.StringPointer("asc"), PerPage: models.Int64Pointer(3)}
		moves, count, err = orderFetcher.ListOriginRequestsOrders(suite.AppContextWithSessionForTest(&session), officeUser.ID, &params)

		suite.NoError(err)
		suite.Equal(3, len(moves))
		suite.Equal(5, count)

		suite.Equal("AA5678", moves[0].Locator)
		suite.Equal("TTZ123", moves[1].Locator)
		suite.Equal("AA1234", moves[2].Locator)

		// Sorting by a column with non-unique values
		params = services.ListOrderParams{Sort: models.StringPointer("status"), Order: models.StringPointer("asc")}
		moves, count, err = orderFetcher.ListOriginRequestsOrders(suite.AppContextWithSessionForTest(&session), officeUser.ID, &params)

		suite.NoError(err)
		suite.Equal(5, len(moves))
		suite.Equal(5, count)

		suite.Equal(models.MoveStatusServiceCounselingCompleted, moves[0].Status)
		suite.Equal(models.MoveStatusServiceCounselingCompleted, moves[1].Status)
		suite.Equal(models.MoveStatusAPPROVED, moves[2].Status)
		suite.Equal(models.MoveStatusAPPROVED, moves[3].Status)
		suite.Equal(models.MoveStatusAPPROVED, moves[4].Status)

		suite.Equal("AA5678", moves[0].Locator)
		suite.Equal("TTZ123", moves[1].Locator)
		suite.Equal("AA1234", moves[2].Locator)
		suite.Equal("BB1234", moves[3].Locator)
		suite.Equal("UU1234", moves[4].Locator)
	})
}

func getTransportationOffice(suite *OrderServiceSuite, name string) models.TransportationOffice {
	trasportationOffice := factory.BuildTransportationOffice(suite.DB(), []factory.Customization{
		{
			Model: models.TransportationOffice{
				Name: name,
			},
		}}, nil)
	return trasportationOffice
}

func getPPMShipmentWithCloseoutOfficeNeedsCloseout(suite *OrderServiceSuite, closeoutOffice models.TransportationOffice) models.PPMShipment {
	ppm := factory.BuildPPMShipmentThatNeedsCloseout(suite.DB(), nil, []factory.Customization{
		{
			Model:    closeoutOffice,
			LinkOnly: true,
			Type:     &factory.TransportationOffices.CloseoutOffice,
		},
	})
	return ppm
}

func (suite *OrderServiceSuite) TestListOrdersNeedingServicesCounselingWithPPMCloseoutColumnsSort() {
	defaultShipmentPickupPostalCode := "90210"
	waf := entitlements.NewWeightAllotmentFetcher()
	setupTestData := func() models.OfficeUser {
		// Make an office user → GBLOC X
		officeUser := factory.BuildOfficeUserWithRoles(suite.DB(), nil, []roles.RoleType{roles.RoleTypeTOO})
		factory.FetchOrBuildPostalCodeToGBLOC(suite.DB(), "50309", officeUser.TransportationOffice.Gbloc)

		// Ensure there's an entry connecting the default shipment pickup postal code with the office user's gbloc
		factory.FetchOrBuildPostalCodeToGBLOC(suite.DB(),
			defaultShipmentPickupPostalCode,
			officeUser.TransportationOffice.Gbloc)

		return officeUser
	}
	orderFetcher := NewOrderFetcher(waf)

	var session auth.Session

	suite.Run("Sort by PPM closeout initiated", func() {
		officeUser := setupTestData()
		// Create a PPM submitted on April 1st
		closeoutInitiatedDate1 := time.Date(2022, 04, 01, 0, 0, 0, 0, time.UTC)
		closeoutOffice := factory.BuildTransportationOffice(suite.DB(), []factory.Customization{
			{
				Model: models.TransportationOffice{Gbloc: "KKFA"},
			},
		}, nil)

		ppm1 := factory.BuildPPMShipmentThatNeedsCloseout(suite.DB(), nil, []factory.Customization{
			{
				Model: models.PPMShipment{
					SubmittedAt: &closeoutInitiatedDate1,
				},
			},
			{
				Model:    closeoutOffice,
				LinkOnly: true,
				Type:     &factory.TransportationOffices.CloseoutOffice,
			},
		})

		// Create a PPM submitted on April 2nd
		closeoutInitiatedDate2 := time.Date(2022, 04, 02, 0, 0, 0, 0, time.UTC)
		ppm2 := factory.BuildPPMShipmentThatNeedsCloseout(suite.DB(), nil, []factory.Customization{
			{
				Model: models.PPMShipment{
					SubmittedAt: &closeoutInitiatedDate2,
				},
			},
			{
				Model:    closeoutOffice,
				LinkOnly: true,
				Type:     &factory.TransportationOffices.CloseoutOffice,
			},
		})

		// Sort by closeout initiated date (ascending)
		moves, _, err := orderFetcher.ListOrders(suite.AppContextWithSessionForTest(&session), officeUser.ID, roles.RoleTypeServicesCounselor, &services.ListOrderParams{
			NeedsPPMCloseout: models.BoolPointer(true),
			Sort:             models.StringPointer("closeoutInitiated"),
			Order:            models.StringPointer("asc"),
		})

		suite.FatalNoError(err)
		suite.Equal(2, len(moves))
		suite.Equal(ppm1.Shipment.MoveTaskOrder.Locator, moves[0].Locator)
		suite.Equal(ppm2.Shipment.MoveTaskOrder.Locator, moves[1].Locator)

		// Sort by closeout initiated date (descending)
		moves, _, err = orderFetcher.ListOrders(suite.AppContextWithSessionForTest(&session), officeUser.ID, roles.RoleTypeServicesCounselor, &services.ListOrderParams{
			NeedsPPMCloseout: models.BoolPointer(true),
			Sort:             models.StringPointer("closeoutInitiated"),
			Order:            models.StringPointer("desc"),
		})

		suite.FatalNoError(err)
		suite.Equal(2, len(moves))
		suite.Equal(ppm2.Shipment.MoveTaskOrder.Locator, moves[0].Locator)
		suite.Equal(ppm1.Shipment.MoveTaskOrder.Locator, moves[1].Locator)
	})

	suite.Run("Sort by PPM closeout location", func() {
		officeUser := setupTestData()

		locationA := getTransportationOffice(suite, "A")
		ppmShipmentA := getPPMShipmentWithCloseoutOfficeNeedsCloseout(suite, locationA)

		locationB := getTransportationOffice(suite, "B")
		ppmShipmentB := getPPMShipmentWithCloseoutOfficeNeedsCloseout(suite, locationB)

		// Sort by closeout location (ascending)
		moves, _, err := orderFetcher.ListOrders(suite.AppContextWithSessionForTest(&session), officeUser.ID, roles.RoleTypeServicesCounselor, &services.ListOrderParams{
			NeedsPPMCloseout: models.BoolPointer(true),
			Sort:             models.StringPointer("closeoutLocation"),
			Order:            models.StringPointer("asc"),
		})

		suite.FatalNoError(err)
		suite.Equal(2, len(moves))
		suite.Equal(ppmShipmentA.Shipment.MoveTaskOrder.Locator, moves[0].Locator)
		suite.Equal(ppmShipmentB.Shipment.MoveTaskOrder.Locator, moves[1].Locator)

		// Sort by closeout location (descending)
		moves, _, err = orderFetcher.ListOrders(suite.AppContextWithSessionForTest(&session), officeUser.ID, roles.RoleTypeServicesCounselor, &services.ListOrderParams{
			NeedsPPMCloseout: models.BoolPointer(true),
			Sort:             models.StringPointer("closeoutLocation"),
			Order:            models.StringPointer("desc"),
		})

		suite.FatalNoError(err)
		suite.Equal(2, len(moves))
		suite.Equal(ppmShipmentB.Shipment.MoveTaskOrder.Locator, moves[0].Locator)
		suite.Equal(ppmShipmentA.Shipment.MoveTaskOrder.Locator, moves[1].Locator)
	})

	suite.Run("Sort by destination duty location", func() {
		officeUser := setupTestData()

		dutyLocationA := factory.BuildDutyLocation(suite.DB(), []factory.Customization{
			{
				Model: models.DutyLocation{
					Name: "A",
				},
			},
		}, nil)
		closeoutOffice := factory.BuildTransportationOffice(suite.DB(), []factory.Customization{
			{
				Model: models.TransportationOffice{Gbloc: "KKFA"},
			},
		}, nil)

		ppmShipmentA := factory.BuildPPMShipmentThatNeedsCloseout(suite.DB(), nil, []factory.Customization{
			{
				Model:    dutyLocationA,
				LinkOnly: true,
				Type:     &factory.DutyLocations.NewDutyLocation,
			},
			{
				Model:    closeoutOffice,
				LinkOnly: true,
				Type:     &factory.TransportationOffices.CloseoutOffice,
			},
		})
		dutyLocationB := factory.BuildDutyLocation(suite.DB(), []factory.Customization{
			{
				Model: models.DutyLocation{
					Name: "B",
				},
			},
		}, nil)
		ppmShipmentB := factory.BuildPPMShipmentThatNeedsCloseout(suite.DB(), nil, []factory.Customization{
			{
				Model:    dutyLocationB,
				LinkOnly: true,
				Type:     &factory.DutyLocations.NewDutyLocation,
			},
			{
				Model:    closeoutOffice,
				LinkOnly: true,
				Type:     &factory.TransportationOffices.CloseoutOffice,
			},
		})

		// Sort by destination duty location (ascending)
		moves, _, err := orderFetcher.ListOrders(suite.AppContextWithSessionForTest(&session), officeUser.ID, roles.RoleTypeServicesCounselor, &services.ListOrderParams{
			NeedsPPMCloseout: models.BoolPointer(true),
			Sort:             models.StringPointer("destinationDutyLocation"),
			Order:            models.StringPointer("asc"),
		})

		suite.FatalNoError(err)
		suite.Equal(2, len(moves))
		suite.Equal(ppmShipmentA.Shipment.MoveTaskOrder.Locator, moves[0].Locator)
		suite.Equal(ppmShipmentB.Shipment.MoveTaskOrder.Locator, moves[1].Locator)

		// Sort by destination duty location (descending)
		moves, _, err = orderFetcher.ListOrders(suite.AppContextWithSessionForTest(&session), officeUser.ID, roles.RoleTypeServicesCounselor, &services.ListOrderParams{
			NeedsPPMCloseout: models.BoolPointer(true),
			Sort:             models.StringPointer("destinationDutyLocation"),
			Order:            models.StringPointer("desc"),
		})

		suite.FatalNoError(err)
		suite.Equal(2, len(moves))
		suite.Equal(ppmShipmentB.Shipment.MoveTaskOrder.Locator, moves[0].Locator)
		suite.Equal(ppmShipmentA.Shipment.MoveTaskOrder.Locator, moves[1].Locator)
	})

	suite.Run("Sort by PPM type (full or partial)", func() {
		officeUser := setupTestData()
		closeoutOffice := factory.BuildTransportationOffice(suite.DB(), []factory.Customization{
			{
				Model: models.TransportationOffice{Gbloc: "KKFA"},
			},
		}, nil)
		ppmShipmentPartial := factory.BuildPPMShipmentThatNeedsCloseout(suite.DB(), nil, []factory.Customization{
			{
				Model: models.Move{
					PPMType: models.StringPointer("Partial"),
				},
			},
			{
				Model:    closeoutOffice,
				LinkOnly: true,
				Type:     &factory.TransportationOffices.CloseoutOffice,
			},
		})
		ppmShipmentFull := factory.BuildPPMShipmentThatNeedsCloseout(suite.DB(), nil, []factory.Customization{
			{
				Model: models.Move{
					PPMType: models.StringPointer("FULL"),
				},
			},
			{
				Model:    closeoutOffice,
				LinkOnly: true,
				Type:     &factory.TransportationOffices.CloseoutOffice,
			},
		})

		// Sort by PPM type (ascending)
		moves, _, err := orderFetcher.ListOrders(suite.AppContextWithSessionForTest(&session), officeUser.ID, roles.RoleTypeServicesCounselor, &services.ListOrderParams{
			NeedsPPMCloseout: models.BoolPointer(true),
			Sort:             models.StringPointer("ppmType"),
			Order:            models.StringPointer("asc"),
		})

		suite.FatalNoError(err)
		suite.Equal(2, len(moves))
		suite.Equal(ppmShipmentFull.Shipment.MoveTaskOrder.Locator, moves[0].Locator)
		suite.Equal(ppmShipmentPartial.Shipment.MoveTaskOrder.Locator, moves[1].Locator)

		// Sort by PPM type (descending)
		moves, _, err = orderFetcher.ListOrders(suite.AppContextWithSessionForTest(&session), officeUser.ID, roles.RoleTypeServicesCounselor, &services.ListOrderParams{
			NeedsPPMCloseout: models.BoolPointer(true),
			Sort:             models.StringPointer("ppmType"),
			Order:            models.StringPointer("desc"),
		})

		suite.FatalNoError(err)
		suite.Equal(2, len(moves))
		suite.Equal(ppmShipmentPartial.Shipment.MoveTaskOrder.Locator, moves[0].Locator)
		suite.Equal(ppmShipmentFull.Shipment.MoveTaskOrder.Locator, moves[1].Locator)
	})
	suite.Run("Sort by PPM status", func() {
		officeUser := setupTestData()
		closeoutOffice := factory.BuildTransportationOffice(suite.DB(), []factory.Customization{
			{
				Model: models.TransportationOffice{Gbloc: "KKFA"},
			},
		}, nil)
		ppmShipmentNeedsCloseout := getPPMShipmentWithCloseoutOfficeNeedsCloseout(suite, closeoutOffice)

		// Sort by PPM type (ascending)
		moves, _, err := orderFetcher.ListOrders(suite.AppContextWithSessionForTest(&session), officeUser.ID, roles.RoleTypeServicesCounselor, &services.ListOrderParams{
			NeedsPPMCloseout: models.BoolPointer(true),
			Sort:             models.StringPointer("ppmStatus"),
			Order:            models.StringPointer("asc"),
		})

		suite.FatalNoError(err)
		suite.Equal(1, len(moves))
		suite.Equal(ppmShipmentNeedsCloseout.Status, moves[0].MTOShipments[0].PPMShipment.Status)

		// Sort by PPM type (descending)
		moves, _, err = orderFetcher.ListOrders(suite.AppContextWithSessionForTest(&session), officeUser.ID, roles.RoleTypeServicesCounselor, &services.ListOrderParams{
			NeedsPPMCloseout: models.BoolPointer(true),
			Sort:             models.StringPointer("ppmStatus"),
			Order:            models.StringPointer("desc"),
		})

		suite.FatalNoError(err)
		suite.Equal(1, len(moves))
		suite.Equal(ppmShipmentNeedsCloseout.Status, moves[0].MTOShipments[0].PPMShipment.Status)
	})
}

func (suite *OrderServiceSuite) TestListOrdersNeedingServicesCounselingWithGBLOCSortFilter() {
	waf := entitlements.NewWeightAllotmentFetcher()
	suite.Run("Filter by origin GBLOC", func() {

		// TESTCASE SCENARIO
		// Under test: OrderFetcher.ListOrders function
		// Mocked:     None
		// Set up:     We create 2 moves with different GBLOCs, KKFA and ZANY. Both moves require service counseling
		//             We create an office user with the GBLOC KKFA
		//             Then we request a list of moves sorted by GBLOC, ascending for service counseling
		// Expected outcome:
		//             We expect only the move that matches the counselors GBLOC - aka the KKFA move.

		// Create a services counselor (default GBLOC is KKFA)
		officeUser := factory.BuildOfficeUserWithRoles(suite.DB(), nil, []roles.RoleType{roles.RoleTypeServicesCounselor})
		session := auth.Session{
			ApplicationName: auth.OfficeApp,
			ActiveRole:      officeUser.User.Roles[0],
			OfficeUserID:    officeUser.ID,
			IDToken:         "fake_token",
			AccessToken:     "fakeAccessToken",
		}

		// Create a move with Origin KKFA, needs service couseling
		kkfaMove := factory.BuildMoveWithShipment(suite.DB(), []factory.Customization{
			{
				Model: models.Move{
					Status: models.MoveStatusNeedsServiceCounseling,
				},
			},
		}, nil)

		// Create data for a second Origin ZANY
		dutyLocationAddress2 := factory.BuildAddress(suite.DB(), []factory.Customization{
			{
				Model: models.Address{
					StreetAddress1: "Anchor 1212",
					City:           "Fort Eisenhower",
					State:          "GA",
					PostalCode:     "89898",
				},
			},
		}, nil)

		factory.FetchOrBuildPostalCodeToGBLOC(suite.DB(), dutyLocationAddress2.PostalCode, "ZANY")
		originDutyLocation2 := factory.BuildDutyLocation(suite.DB(), []factory.Customization{
			{
				Model: models.DutyLocation{
					Name: "Fort Sam Snap",
				},
			},
			{
				Model:    dutyLocationAddress2,
				LinkOnly: true,
			},
		}, nil)

		// Create a second move from the ZANY gbloc
		factory.BuildMoveWithShipment(suite.DB(), []factory.Customization{
			{
				Model: models.Move{
					Status:  models.MoveStatusNeedsServiceCounseling,
					Locator: "ZZ1234",
				},
			},
			{
				Model:    originDutyLocation2,
				LinkOnly: true,
				Type:     &factory.DutyLocations.OriginDutyLocation,
			},
		}, nil)
		// Setup and run the function under test requesting status NEEDS SERVICE COUNSELING
		orderFetcher := NewOrderFetcher(waf)
		statuses := []string{"NEEDS SERVICE COUNSELING"}
		// Sort by origin GBLOC, filter by status
		params := services.ListOrderParams{Sort: models.StringPointer("originGBLOC"), Order: models.StringPointer("asc"), Status: statuses}
		moves, _, err := orderFetcher.ListOrders(suite.AppContextWithSessionForTest(&session), officeUser.ID, roles.RoleTypeServicesCounselor, &params)

		// Expect only LKNQ move to be returned
		suite.NoError(err)
		suite.Equal(1, len(moves))
		suite.Equal(kkfaMove.ID, moves[0].ID)
	})
}

func (suite *OrderServiceSuite) TestListOrdersForTOOWithNTSRelease() {
	// Make an NTS-Release shipment (and a move).  Should not have a pickup address.
	factory.BuildMoveWithShipment(suite.DB(), []factory.Customization{
		{
			Model: models.MTOShipment{
				ShipmentType: models.MTOShipmentTypeHHGOutOfNTS,
			},
		},
		{
			Model: models.Move{
				Status: models.MoveStatusAPPROVALSREQUESTED,
			},
		},
	}, nil)
	waf := entitlements.NewWeightAllotmentFetcher()
	// Make a TOO user and the postal code to GBLOC link.
	tooOfficeUser := factory.BuildOfficeUserWithRoles(suite.DB(), nil, []roles.RoleType{roles.RoleTypeTOO})
	session := auth.Session{
		ApplicationName: auth.OfficeApp,
		ActiveRole:      tooOfficeUser.User.Roles[0],
		OfficeUserID:    tooOfficeUser.ID,
		IDToken:         "fake_token",
		AccessToken:     "fakeAccessToken",
	}

	orderFetcher := NewOrderFetcher(waf)
	moves, moveCount, err := orderFetcher.ListOriginRequestsOrders(suite.AppContextWithSessionForTest(&session), tooOfficeUser.ID, &services.ListOrderParams{})

	suite.FatalNoError(err)
	suite.Equal(1, moveCount)
	suite.Len(moves, 1)
}

func (suite *OrderServiceSuite) TestListOrdersForTOOWithPPM() {
	postalCode := "50309"
	partialPPMType := models.MovePPMTypePARTIAL
	waf := entitlements.NewWeightAllotmentFetcher()
	ppmShipment := factory.BuildPPMShipment(suite.DB(), []factory.Customization{
		{
			Model: models.Order{
				ID: uuid.UUID{uuid.V4},
			},
		},
		{
			Model: models.Move{
				Status:  models.MoveStatusAPPROVED,
				PPMType: &partialPPMType,
			},
		},
		{
			Model: models.Address{
				PostalCode: postalCode,
			},
			Type: &factory.Addresses.PickupAddress,
		},
	}, nil)
	// Make a TOO user.
	tooOfficeUser := factory.BuildOfficeUserWithRoles(suite.DB(), nil, []roles.RoleType{roles.RoleTypeTOO})
	session := auth.Session{
		ApplicationName: auth.OfficeApp,
		ActiveRole:      tooOfficeUser.User.Roles[0],
		OfficeUserID:    tooOfficeUser.ID,
		IDToken:         "fake_token",
		AccessToken:     "fakeAccessToken",
	}

	// GBLOC for the below doesn't really matter, it just means the query for the moves passes the inner join in ListOriginRequestsOrders
	factory.FetchOrBuildPostalCodeToGBLOC(suite.DB(), ppmShipment.PickupAddress.PostalCode, tooOfficeUser.TransportationOffice.Gbloc)

	orderFetcher := NewOrderFetcher(waf)
	moves, moveCount, err := orderFetcher.ListOriginRequestsOrders(suite.AppContextWithSessionForTest(&session), tooOfficeUser.ID, &services.ListOrderParams{})
	suite.FatalNoError(err)
	suite.Equal(1, moveCount)
	suite.Len(moves, 1)
}

func (suite *OrderServiceSuite) TestListOrdersWithViewAsGBLOCParam() {
	var hqOfficeUser models.OfficeUser
	var hqOfficeUserAGFM models.OfficeUser
	waf := entitlements.NewWeightAllotmentFetcher()
	requestedMoveDate1 := time.Date(testdatagen.GHCTestYear, 02, 20, 0, 0, 0, 0, time.UTC)
	requestedMoveDate2 := time.Date(testdatagen.GHCTestYear, 03, 03, 0, 0, 0, 0, time.UTC)

	setupTestData := func() (models.Move, models.Move, models.MTOShipment, auth.Session, auth.Session) {
		// CREATE EXPECTED MOVES
		expectedMove1 := factory.BuildMoveWithShipment(suite.DB(), []factory.Customization{
			{ // Default New Duty Location name is Fort Eisenhower
				Model: models.Move{
					Status:  models.MoveStatusAPPROVED,
					Locator: "AA1234",
				},
			},
			{
				Model: models.MTOShipment{
					RequestedPickupDate: &requestedMoveDate1,
				},
			},
		}, nil)
		expectedMove2 := factory.BuildMoveWithShipment(suite.DB(), []factory.Customization{
			{
				Model: models.Move{
					Locator: "TTZ123",
				},
			},
			{
				Model: models.MTOShipment{
					RequestedPickupDate: &requestedMoveDate2,
				},
			},
		}, nil)

		factory.FetchOrBuildPostalCodeToGBLOC(suite.DB(), "06001", "AGFM")

		expectedShipment3 := factory.BuildMTOShipment(suite.DB(), []factory.Customization{
			{
				Model: models.TransportationOffice{
					Name:  "Fort Punxsutawney",
					Gbloc: "AGFM",
				},
			},
			{
				Model: models.MTOShipment{
					Status: models.MTOShipmentStatusSubmitted,
				},
			},
			{
				Model: models.Address{
					PostalCode: "06001",
				},
				Type: &factory.Addresses.PickupAddress,
			},
		}, nil)

		hqOfficeUser = factory.BuildOfficeUserWithRoles(suite.DB(), nil, []roles.RoleType{roles.RoleTypeHQ})
		hqSession := auth.Session{
			ApplicationName: auth.OfficeApp,
			ActiveRole:      hqOfficeUser.User.Roles[0],
			OfficeUserID:    hqOfficeUser.ID,
			IDToken:         "fake_token",
			AccessToken:     "fakeAccessToken",
		}

		hqOfficeUserAGFM = factory.BuildOfficeUserWithRoles(suite.DB(), []factory.Customization{
			{
				Model: models.TransportationOffice{
					Name:  "Scott AFB",
					Gbloc: "AGFM",
				},
			},
		}, []roles.RoleType{roles.RoleTypeHQ})
		hqSessionAGFM := auth.Session{
			ApplicationName: auth.OfficeApp,
			ActiveRole:      hqOfficeUserAGFM.User.Roles[0],
			OfficeUserID:    hqOfficeUserAGFM.ID,
			IDToken:         "fake_token",
			AccessToken:     "fakeAccessToken",
		}

		return expectedMove1, expectedMove2, expectedShipment3, hqSession, hqSessionAGFM
	}

	orderFetcher := NewOrderFetcher(waf)

	suite.Run("Sort by locator code", func() {
		expectedMove1, expectedMove2, expectedShipment3, hqSession, hqSessionAGFM := setupTestData()

		// Request as an HQ user with their default GBLOC, KKFA
		params := services.ListOrderParams{Sort: models.StringPointer("locator"), Order: models.StringPointer("asc")}
		moves, _, err := orderFetcher.ListOriginRequestsOrders(suite.AppContextWithSessionForTest(&hqSession), hqOfficeUser.ID, &params)
		suite.NoError(err)
		suite.Equal(2, len(moves))
		suite.Equal(expectedMove1.Locator, moves[0].Locator)
		suite.Equal(expectedMove2.Locator, moves[1].Locator)

		// Expect the same results with a ViewAsGBLOC that equals the user's default GBLOC, KKFA
		params = services.ListOrderParams{Sort: models.StringPointer("locator"), Order: models.StringPointer("asc"), ViewAsGBLOC: models.StringPointer("KKFA")}
		moves, _, err = orderFetcher.ListOriginRequestsOrders(suite.AppContextWithSessionForTest(&hqSession), hqOfficeUser.ID, &params)
		suite.NoError(err)
		suite.Equal(2, len(moves))
		suite.Equal(expectedMove1.Locator, moves[0].Locator)
		suite.Equal(expectedMove2.Locator, moves[1].Locator)

		// Expect the AGFM move when using the ViewAsGBLOC param set to AGFM
		params = services.ListOrderParams{ViewAsGBLOC: models.StringPointer("AGFM")}
		moves, _, err = orderFetcher.ListOriginRequestsOrders(suite.AppContextWithSessionForTest(&hqSession), hqOfficeUser.ID, &params)
		suite.NoError(err)
		suite.Equal(1, len(moves))
		suite.Equal(expectedShipment3.ID, moves[0].MTOShipments[0].ID)

		// Expect the same results without a ViewAsGBLOC for a user whose default GBLOC is AGFM
		params = services.ListOrderParams{}
		moves, _, err = orderFetcher.ListOriginRequestsOrders(suite.AppContextWithSessionForTest(&hqSessionAGFM), hqOfficeUserAGFM.ID, &params)
		suite.NoError(err)
		suite.Equal(1, len(moves))
		suite.Equal(expectedShipment3.ID, moves[0].MTOShipments[0].ID)
	})
}

func (suite *OrderServiceSuite) TestListOrdersForTOOWithPPMWithDeletedShipment() {
	postalCode := "50309"
	deletedAt := time.Now()
	waf := entitlements.NewWeightAllotmentFetcher()
	move := factory.BuildMove(suite.DB(), []factory.Customization{
		{
			Model: models.Move{
				Status: models.MoveStatusSUBMITTED,
			},
		},
	}, nil)
	ppmShipment := factory.BuildPPMShipment(suite.DB(), []factory.Customization{
		{
			Model: models.Address{
				PostalCode: postalCode,
			},
			Type: &factory.Addresses.PickupAddress,
		},
	}, nil)
	factory.BuildMTOShipment(suite.DB(), []factory.Customization{
		{
			Model:    move,
			LinkOnly: true,
		},
		{
			Model: models.MTOShipment{
				Status:    models.MTOShipmentStatusSubmitted,
				DeletedAt: &deletedAt,
			},
		},
		{
			Model:    ppmShipment,
			LinkOnly: true,
		},
	}, nil)

	// Make a TOO user.
	tooOfficeUser := factory.BuildOfficeUserWithRoles(suite.DB(), nil, []roles.RoleType{roles.RoleTypeTOO})
	session := auth.Session{
		ApplicationName: auth.OfficeApp,
		ActiveRole:      tooOfficeUser.User.Roles[0],
		OfficeUserID:    tooOfficeUser.ID,
		IDToken:         "fake_token",
		AccessToken:     "fakeAccessToken",
	}

	orderFetcher := NewOrderFetcher(waf)
	moves, moveCount, err := orderFetcher.ListOriginRequestsOrders(suite.AppContextWithSessionForTest(&session), tooOfficeUser.ID, &services.ListOrderParams{Status: []string{string(models.MoveStatusSUBMITTED)}})
	suite.FatalNoError(err)
	suite.Equal(0, moveCount)
	suite.Len(moves, 0)
}

func (suite *OrderServiceSuite) TestListOrdersForTOOWithPPMWithOneDeletedShipmentButOtherExists() {
	postalCode := "50309"
	deletedAt := time.Now()
	waf := entitlements.NewWeightAllotmentFetcher()
	move := factory.BuildMove(suite.DB(), []factory.Customization{
		{
			Model: models.Move{
				Status: models.MoveStatusAPPROVED,
			},
		},
	}, nil)
	// This shipment is created first, but later deleted
	ppmShipment1 := factory.BuildPPMShipment(suite.DB(), []factory.Customization{
		{
			Model:    move,
			LinkOnly: true,
		},
		{
			Model: models.PPMShipment{
				CreatedAt: time.Now(),
			},
		},
		{
			Model: models.Address{
				PostalCode: postalCode,
			},
			Type: &factory.Addresses.PickupAddress,
		},
	}, nil)
	// This shipment is created after the first one, but not deleted
	factory.BuildPPMShipment(suite.DB(), []factory.Customization{
		{
			Model:    move,
			LinkOnly: true,
		},
		{
			Model: models.PPMShipment{
				CreatedAt: time.Now().Add(time.Minute * time.Duration(1)),
			},
		},
		{
			Model: models.Address{
				PostalCode: postalCode,
			},
			Type: &factory.Addresses.PickupAddress,
		},
	}, nil)
	factory.BuildMTOShipment(suite.DB(), []factory.Customization{
		{
			Model:    move,
			LinkOnly: true,
		},
		{
			Model: models.MTOShipment{
				Status:    models.MTOShipmentStatusSubmitted,
				DeletedAt: &deletedAt,
			},
		},
		{
			Model:    ppmShipment1,
			LinkOnly: true,
		},
	}, nil)

	// Make a TOO user and the postal code to GBLOC link.
	tooOfficeUser := factory.BuildOfficeUserWithRoles(suite.DB(), nil, []roles.RoleType{roles.RoleTypeTOO})
	session := auth.Session{
		ApplicationName: auth.OfficeApp,
		ActiveRole:      tooOfficeUser.User.Roles[0],
		OfficeUserID:    tooOfficeUser.ID,
		IDToken:         "fake_token",
		AccessToken:     "fakeAccessToken",
	}

	orderFetcher := NewOrderFetcher(waf)
	moves, moveCount, err := orderFetcher.ListOriginRequestsOrders(suite.AppContextWithSessionForTest(&session), tooOfficeUser.ID, &services.ListOrderParams{})
	suite.FatalNoError(err)
	suite.Equal(1, moveCount)
	suite.Len(moves, 1)
}

func (suite *OrderServiceSuite) TestListAllOrderLocations() {
	waf := entitlements.NewWeightAllotmentFetcher()
	suite.Run("returns a list of all order locations in the current users queue", func() {
		orderFetcher := NewOrderFetcher(waf)
		officeUser := factory.BuildOfficeUserWithRoles(suite.DB(), nil, []roles.RoleType{roles.RoleTypeServicesCounselor})
		session := auth.Session{
			ApplicationName: auth.OfficeApp,
			ActiveRole:      officeUser.User.Roles[0],
			OfficeUserID:    officeUser.ID,
			IDToken:         "fake_token",
			AccessToken:     "fakeAccessToken",
		}

		params := services.ListOrderParams{}
		moves, err := orderFetcher.ListAllOrderLocations(suite.AppContextWithSessionForTest(&session), officeUser.ID, &params)

		suite.FatalNoError(err)
		suite.Equal(0, len(moves))
	})
}

func (suite *OrderServiceSuite) TestListOrdersFilteredByCustomerName() {
	serviceMemberFirstName := "Margaret"
	serviceMemberLastName := "Starlight"
	edipi := "9999999998"
	var officeUser models.OfficeUser
	var session auth.Session
	waf := entitlements.NewWeightAllotmentFetcher()
	requestedMoveDate1 := time.Date(testdatagen.GHCTestYear, 05, 20, 0, 0, 0, 0, time.UTC)
	requestedMoveDate2 := time.Date(testdatagen.GHCTestYear, 07, 03, 0, 0, 0, 0, time.UTC)

	setupData := func() {
		factory.BuildMoveWithShipment(suite.DB(), []factory.Customization{
			{
				Model: models.Move{
					Status:  models.MoveStatusAPPROVED,
					Locator: "AA1235",
				},
			},
			{
				Model: models.MTOShipment{
					RequestedPickupDate: &requestedMoveDate1,
				},
			},
		}, nil)
		factory.BuildMoveWithShipment(suite.DB(), []factory.Customization{
			{
				Model: models.Move{
					Locator: "TTZ125",
				},
			},
			{
				Model: models.ServiceMember{
					FirstName: &serviceMemberFirstName,
					Edipi:     &edipi,
				},
			},
			{
				Model: models.MTOShipment{
					RequestedPickupDate: &requestedMoveDate2,
				},
			},
		}, nil)
		factory.BuildMoveWithShipment(suite.DB(), []factory.Customization{
			{
				Model: models.ServiceMember{ // Leo Zephyer
					LastName: &serviceMemberLastName,
				},
			},
		}, nil)
		officeUser = factory.BuildOfficeUserWithRoles(suite.DB(), nil, []roles.RoleType{roles.RoleTypeTOO})
		session = auth.Session{
			ApplicationName: auth.OfficeApp,
			ActiveRole:      officeUser.User.Roles[0],
			OfficeUserID:    officeUser.ID,
			IDToken:         "fake_token",
			AccessToken:     "fakeAccessToken",
		}
	}

	orderFetcher := NewOrderFetcher(waf)

	suite.Run("list moves by customer name - full name (last, first)", func() {
		setupData()
		// Search "Spacemen, Margaret"
		params := services.ListOrderParams{CustomerName: models.StringPointer("Spacemen, Margaret"), Sort: models.StringPointer("customerName"), Order: models.StringPointer("asc")}
		moves, _, err := orderFetcher.ListOriginRequestsOrders(suite.AppContextWithSessionForTest(&session), officeUser.ID, &params)
		suite.NoError(err)
		suite.Equal(1, len(moves))
		suite.Equal("Spacemen, Margaret", *moves[0].Orders.ServiceMember.LastName+", "+*moves[0].Orders.ServiceMember.FirstName)
	})

	suite.Run("list moves by customer name - full name (first last)", func() {
		setupData()
		// Search "Margaret Spacemen"
		params := services.ListOrderParams{CustomerName: models.StringPointer("Margaret Spacemen"), Sort: models.StringPointer("customerName"), Order: models.StringPointer("asc")}
		moves, _, err := orderFetcher.ListOriginRequestsOrders(suite.AppContextWithSessionForTest(&session), officeUser.ID, &params)
		suite.NoError(err)
		suite.Equal(1, len(moves))
		suite.Equal("Spacemen, Margaret", *moves[0].Orders.ServiceMember.LastName+", "+*moves[0].Orders.ServiceMember.FirstName)
	})

	suite.Run("list moves by customer name - partial last (multiple)", func() {
		setupData()
		// Search "space"
		params := services.ListOrderParams{CustomerName: models.StringPointer("space"), Sort: models.StringPointer("customerName"), Order: models.StringPointer("asc")}
		moves, _, err := orderFetcher.ListOriginRequestsOrders(suite.AppContextWithSessionForTest(&session), officeUser.ID, &params)
		suite.NoError(err)
		suite.Equal(2, len(moves))
		suite.Equal("Spacemen, Leo", *moves[0].Orders.ServiceMember.LastName+", "+*moves[0].Orders.ServiceMember.FirstName)
		suite.Equal("Spacemen, Margaret", *moves[1].Orders.ServiceMember.LastName+", "+*moves[1].Orders.ServiceMember.FirstName)
	})

	suite.Run("list moves by customer name - partial last (single)", func() {
		setupData()
		// Search "Light"
		params := services.ListOrderParams{CustomerName: models.StringPointer("Light"), Sort: models.StringPointer("customerName"), Order: models.StringPointer("asc")}
		moves, _, err := orderFetcher.ListOriginRequestsOrders(suite.AppContextWithSessionForTest(&session), officeUser.ID, &params)
		suite.NoError(err)
		suite.Equal(1, len(moves))
		suite.Equal("Starlight, Leo", *moves[0].Orders.ServiceMember.LastName+", "+*moves[0].Orders.ServiceMember.FirstName)
	})

	suite.Run("list moves by customer name - partial first", func() {
		setupData()
		// Search "leo"
		params := services.ListOrderParams{CustomerName: models.StringPointer("leo"), Sort: models.StringPointer("customerName"), Order: models.StringPointer("asc")}
		moves, _, err := orderFetcher.ListOriginRequestsOrders(suite.AppContextWithSessionForTest(&session), officeUser.ID, &params)
		suite.NoError(err)
		suite.Equal(2, len(moves))
		suite.Equal("Spacemen, Leo", *moves[0].Orders.ServiceMember.LastName+", "+*moves[0].Orders.ServiceMember.FirstName)
		suite.Equal("Starlight, Leo", *moves[1].Orders.ServiceMember.LastName+", "+*moves[1].Orders.ServiceMember.FirstName)
	})

	suite.Run("list moves by customer name - partial matching within first or last", func() {
		setupData()
		// Search "ar"
		params := services.ListOrderParams{CustomerName: models.StringPointer("ar"), Sort: models.StringPointer("customerName"), Order: models.StringPointer("asc")}
		moves, _, err := orderFetcher.ListOriginRequestsOrders(suite.AppContextWithSessionForTest(&session), officeUser.ID, &params)
		suite.NoError(err)
		suite.Equal(2, len(moves))
		suite.Equal("Spacemen, Margaret", *moves[0].Orders.ServiceMember.LastName+", "+*moves[0].Orders.ServiceMember.FirstName)
		suite.Equal("Starlight, Leo", *moves[1].Orders.ServiceMember.LastName+", "+*moves[1].Orders.ServiceMember.FirstName)
	})

	suite.Run("list moves by customer name - empty", func() {
		setupData()
		// Search "johnny"
		params := services.ListOrderParams{CustomerName: models.StringPointer("johnny"), Sort: models.StringPointer("customerName"), Order: models.StringPointer("asc")}
		moves, _, err := orderFetcher.ListOriginRequestsOrders(suite.AppContextWithSessionForTest(&session), officeUser.ID, &params)
		suite.NoError(err)
		suite.Equal(0, len(moves))
	})
}

func (suite *OrderServiceSuite) TestListAllOrderLocationsWithViewAsGBLOCParam() {
	waf := entitlements.NewWeightAllotmentFetcher()
	suite.Run("returns a list of all order locations in the current users queue", func() {
		orderFetcher := NewOrderFetcher(waf)
		officeUserFetcher := officeuserservice.NewOfficeUserFetcherPop()
		movesContainOriginDutyLocation := func(moves models.Moves, keyword string) func() (success bool) {
			return func() (success bool) {
				for _, record := range moves {
					if strings.Contains(record.Orders.OriginDutyLocation.Name, keyword) {
						return true
					}
				}
				return false
			}
		}

		// Create SC office user with a default transportation office in the AGFM GBLOC
		officeUser := factory.BuildOfficeUserWithRoles(suite.DB(), []factory.Customization{
			{
				Model: models.TransportationOffice{
					Name:  "Fort Punxsutawney",
					Gbloc: "AGFM",
				},
			},
		}, []roles.RoleType{roles.RoleTypeServicesCounselor})
		// Add a secondary GBLOC to the above office user, this should default to KKFA
		factory.BuildAlternateTransportationOfficeAssignment(suite.DB(), []factory.Customization{
			{
				Model: models.OfficeUser{
					ID: officeUser.ID,
				},
				LinkOnly: true,
			},
		}, nil)
		session := auth.Session{
			ApplicationName: auth.OfficeApp,
			ActiveRole:      officeUser.User.Roles[0],
			OfficeUserID:    officeUser.ID,
			IDToken:         "fake_token",
			AccessToken:     "fakeAccessToken",
		}

		// Create two default moves with shipment, should be in KKFA and have the status SUBMITTED
		KKFAMove1 := factory.BuildMoveWithShipment(suite.DB(), nil, nil)
		KKFAMove2 := factory.BuildMoveWithShipment(suite.DB(), nil, nil)

		// Create third move with the same origin duty location as one of the above
		KKFAMove3 := factory.BuildMoveWithShipment(suite.DB(), []factory.Customization{
			{
				Model: models.DutyLocation{
					ID: KKFAMove2.Orders.OriginDutyLocation.ID,
				},
				Type:     &factory.DutyLocations.OriginDutyLocation,
				LinkOnly: true,
			},
		}, nil)

		officeUser, _ = officeUserFetcher.FetchOfficeUserByIDWithTransportationOfficeAssignments(suite.AppContextForTest(), officeUser.ID)

		// Confirm office user has the desired transportation office assignments
		suite.Equal("AGFM", officeUser.TransportationOffice.Gbloc)
		if officeUser.TransportationOfficeAssignments[0].TransportationOffice.Gbloc == "AGFM" {
			suite.Equal("AGFM", officeUser.TransportationOfficeAssignments[0].TransportationOffice.Gbloc)
			suite.Equal(true, *officeUser.TransportationOfficeAssignments[0].PrimaryOffice)
			suite.Equal("KKFA", officeUser.TransportationOfficeAssignments[1].TransportationOffice.Gbloc)
			suite.Equal(false, *officeUser.TransportationOfficeAssignments[1].PrimaryOffice)
		} else {
			suite.Equal("KKFA", officeUser.TransportationOfficeAssignments[0].TransportationOffice.Gbloc)
			suite.Equal(false, *officeUser.TransportationOfficeAssignments[0].PrimaryOffice)
			suite.Equal("AGFM", officeUser.TransportationOfficeAssignments[1].TransportationOffice.Gbloc)
			suite.Equal(true, *officeUser.TransportationOfficeAssignments[1].PrimaryOffice)
		}

		// Confirm the factory created moves have the desired GBLOCS, 3x KKFA,
		suite.Equal("KKFA", *KKFAMove1.Orders.OriginDutyLocationGBLOC)
		suite.Equal("KKFA", *KKFAMove2.Orders.OriginDutyLocationGBLOC)
		suite.Equal("KKFA", *KKFAMove3.Orders.OriginDutyLocationGBLOC)

		// Fetch and check secondary GBLOC
		KKFA := "KKFA"
		params := services.ListOrderParams{
			ViewAsGBLOC: &KKFA,
		}
		KKFAmoves, err := orderFetcher.ListAllOrderLocations(suite.AppContextWithSessionForTest(&session), officeUser.ID, &params)

		suite.FatalNoError(err)
		// This value should be updated to 3 if ListAllOrderLocations is updated to return distinct locations
		suite.Equal(3, len(KKFAmoves))

		suite.Equal("KKFA", *KKFAmoves[0].Orders.OriginDutyLocationGBLOC)
		suite.Equal("KKFA", *KKFAmoves[1].Orders.OriginDutyLocationGBLOC)
		suite.Equal("KKFA", *KKFAmoves[2].Orders.OriginDutyLocationGBLOC)

		suite.Condition(movesContainOriginDutyLocation(KKFAmoves, KKFAMove1.Orders.OriginDutyLocation.Name), "Should contain first KKFA move's origin duty location")
		suite.Condition(movesContainOriginDutyLocation(KKFAmoves, KKFAMove2.Orders.OriginDutyLocation.Name), "Should contain second KKFA move's origin duty location")
		suite.Condition(movesContainOriginDutyLocation(KKFAmoves, KKFAMove3.Orders.OriginDutyLocation.Name), "Should contain third KKFA move's origin duty location")
	})
}

func (suite *OrderServiceSuite) TestOriginDutyLocationFilter() {
	var session auth.Session
	waf := entitlements.NewWeightAllotmentFetcher()
	var expectedMove models.Move
	var officeUser models.OfficeUser
	orderFetcher := NewOrderFetcher(waf)
	setupTestData := func() (models.OfficeUser, models.Move, auth.Session) {
		officeUser := factory.BuildOfficeUserWithRoles(suite.DB(), nil, []roles.RoleType{roles.RoleTypeTOO})
		session := auth.Session{
			ApplicationName: auth.OfficeApp,
			ActiveRole:      officeUser.User.Roles[0],
			OfficeUserID:    officeUser.ID,
			IDToken:         "fake_token",
			AccessToken:     "fakeAccessToken",
		}
		move := factory.BuildMoveWithShipment(suite.DB(), nil, nil)
		return officeUser, move, session
	}

	suite.Run("Returns orders matching full originDutyLocation name filter", func() {
		officeUser, expectedMove, session = setupTestData()
		locationName := expectedMove.Orders.OriginDutyLocation.Name
		expectedMoves, _, err := orderFetcher.ListOriginRequestsOrders(suite.AppContextWithSessionForTest(&session), officeUser.ID, &services.ListOrderParams{OriginDutyLocation: strings.Split(locationName, " ")})
		suite.NoError(err)
		suite.Equal(1, len(expectedMoves))
		suite.Equal(locationName, string(expectedMoves[0].Orders.OriginDutyLocation.Name))
	})

	suite.Run("Returns orders matching partial originDutyLocation name filter", func() {
		officeUser, expectedMove, session = setupTestData()
		locationName := expectedMove.Orders.OriginDutyLocation.Name
		//Split the location name and retrieve a substring (first string) for the search param
		partialParamSearch := strings.Split(locationName, " ")[0]
		expectedMoves, _, err := orderFetcher.ListOriginRequestsOrders(suite.AppContextWithSessionForTest(&session), officeUser.ID, &services.ListOrderParams{OriginDutyLocation: strings.Split(partialParamSearch, " ")})
		suite.NoError(err)
		suite.Equal(1, len(expectedMoves))
		suite.Equal(locationName, string(expectedMoves[0].Orders.OriginDutyLocation.Name))
	})
}

func (suite *OrderServiceSuite) TestListDestinationRequestsOrders() {
	army := models.AffiliationARMY
	airForce := models.AffiliationAIRFORCE
	spaceForce := models.AffiliationSPACEFORCE
	usmc := models.AffiliationMARINES

	setupTestData := func(officeUserGBLOC string) (models.OfficeUser, auth.Session) {

		officeUser := factory.BuildOfficeUserWithRoles(suite.DB(), []factory.Customization{
			{
				Model: models.TransportationOffice{
					Gbloc: officeUserGBLOC,
				},
			},
		}, []roles.RoleType{roles.RoleTypeTOO})

		factory.FetchOrBuildPostalCodeToGBLOC(suite.DB(), "99501", officeUser.TransportationOffice.Gbloc)

		fetcher := &mocks.OfficeUserGblocFetcher{}
		fetcher.On("FetchGblocForOfficeUser",
			mock.AnythingOfType("*appcontext.appContext"),
			officeUser.ID,
		).Return(officeUserGBLOC, nil)

		session := auth.Session{
			ApplicationName: auth.OfficeApp,
			ActiveRole:      officeUser.User.Roles[0],
			OfficeUserID:    officeUser.ID,
			IDToken:         "fake_token",
			AccessToken:     "fakeAccessToken",
		}

		return officeUser, session
	}

	buildMoveKKFA := func(moveCode string, lastName string) (models.Move, models.MTOShipment) {
		postalCode := "90210"
		factory.FetchOrBuildPostalCodeToGBLOC(suite.DB(), "90210", "KKFA")

		// setting up two moves, each with requested destination SIT service items
		destinationAddress := factory.BuildAddress(suite.DB(), []factory.Customization{
			{
				Model: models.Address{PostalCode: postalCode},
			},
		}, nil)

		move := factory.BuildAvailableToPrimeMove(suite.DB(), []factory.Customization{
			{
				Model: models.Move{
					Status:  models.MoveStatusAPPROVALSREQUESTED,
					Show:    models.BoolPointer(true),
					Locator: moveCode,
				},
			},
			{
				Model: models.ServiceMember{
					LastName: &lastName,
				},
			}}, nil)

		shipment := factory.BuildMTOShipment(suite.DB(), []factory.Customization{
			{
				Model: models.MTOShipment{
					Status: models.MTOShipmentStatusApproved,
				},
			},
			{
				Model:    move,
				LinkOnly: true,
			},
			{
				Model:    destinationAddress,
				LinkOnly: true,
			},
		}, nil)

		return move, shipment
	}

	buildMoveAGFM := func() (models.Move, models.MTOShipment) {
		postalCode := "43077"
		factory.FetchOrBuildPostalCodeToGBLOC(suite.DB(), postalCode, "AGFM")

		// setting up two moves, each with requested destination SIT service items
		destinationAddress := factory.BuildAddress(suite.DB(), []factory.Customization{
			{
				Model: models.Address{PostalCode: postalCode},
			},
		}, nil)

		move := factory.BuildAvailableToPrimeMove(suite.DB(), []factory.Customization{
			{
				Model: models.Move{
					Status: models.MoveStatusAPPROVALSREQUESTED,
					Show:   models.BoolPointer(true),
				},
			}}, nil)

		shipment := factory.BuildMTOShipment(suite.DB(), []factory.Customization{
			{
				Model: models.MTOShipment{
					Status: models.MTOShipmentStatusApproved,
				},
			},
			{
				Model:    move,
				LinkOnly: true,
			},
			{
				Model:    destinationAddress,
				LinkOnly: true,
			},
		}, nil)

		return move, shipment
	}

	buildMoveZone2AK := func(branch models.ServiceMemberAffiliation) (models.Move, models.MTOShipment) {
		// Create a USAF move in Alaska Zone II
		// this is a use a us_post_region_cities_id within AK Zone II
		destinationAddress := factory.BuildAddress(suite.DB(), []factory.Customization{
			{
				Model: models.Address{
					City:       "Anchorage",
					State:      "AK",
					PostalCode: "99501",
				},
			},
		}, nil)

		// setting up two moves, each with requested destination SIT service items
		move := factory.BuildAvailableToPrimeMove(suite.DB(), []factory.Customization{
			{
				Model: models.Move{
					Status: models.MoveStatusAPPROVALSREQUESTED,
					Show:   models.BoolPointer(true),
				},
			},
			{
				Model: models.ServiceMember{
					Affiliation: &branch,
				},
			},
		}, nil)

		shipment := factory.BuildMTOShipment(suite.DB(), []factory.Customization{
			{
				Model: models.MTOShipment{
					Status: models.MTOShipmentStatusApproved,
				},
			},
			{
				Model:    move,
				LinkOnly: true,
			},
			{
				Model:    destinationAddress,
				LinkOnly: true,
			},
		}, nil)

		return move, shipment
	}

	buildMoveZone4AK := func(branch models.ServiceMemberAffiliation) (models.Move, models.MTOShipment) {
		// Create a USAF move in Alaska Zone II
		// this will use a us_post_region_cities_id within AK Zone II

		destinationAddress := factory.BuildAddress(suite.DB(), []factory.Customization{
			{
				Model: models.Address{
					City:       "Anchorage",
					State:      "AK",
					PostalCode: "99501",
				},
			},
		}, nil)
		// setting up two moves, each with requested destination SIT service items
		move := factory.BuildAvailableToPrimeMove(suite.DB(), []factory.Customization{
			{
				Model: models.Move{
					Status: models.MoveStatusAPPROVALSREQUESTED,
					Show:   models.BoolPointer(true),
				},
			},
			{
				Model: models.ServiceMember{
					Affiliation: &branch,
				},
			},
		}, nil)

		shipment := factory.BuildMTOShipment(suite.DB(), []factory.Customization{
			{
				Model: models.MTOShipment{
					Status: models.MTOShipmentStatusApproved,
				},
			},
			{
				Model:    move,
				LinkOnly: true,
			},
			{
				Model:    destinationAddress,
				LinkOnly: true,
			},
		}, nil)

		return move, shipment
	}

	waf := entitlements.NewWeightAllotmentFetcher()
	orderFetcher := NewOrderFetcher(waf)

	suite.Run("returns moves for KKFA GBLOC when destination address is in KKFA GBLOC, and uses secondary sort column", func() {
		officeUser, session := setupTestData("KKFA")
		// setting up two moves, each with requested destination SIT service items
		move, shipment := buildMoveKKFA("CC1234", "Spaceman")

		// destination service item in SUBMITTED status
		factory.BuildMTOServiceItem(suite.DB(), []factory.Customization{
			{
				Model: models.ReService{
					Code: models.ReServiceCodeDDFSIT,
				},
			},
			{
				Model:    move,
				LinkOnly: true,
			},
			{
				Model:    shipment,
				LinkOnly: true,
			},
			{
				Model: models.MTOServiceItem{
					Status: models.MTOServiceItemStatusSubmitted,
				},
			},
		}, nil)

		move2, shipment2 := buildMoveKKFA("BB1234", "Spaceman")

		// destination shuttle
		factory.BuildMTOServiceItem(suite.DB(), []factory.Customization{
			{
				Model: models.ReService{
					Code: models.ReServiceCodeDDSHUT,
				},
			},
			{
				Model:    move2,
				LinkOnly: true,
			},
			{
				Model:    shipment2,
				LinkOnly: true,
			},
			{
				Model: models.MTOServiceItem{
					Status: models.MTOServiceItemStatusSubmitted,
				},
			},
		}, nil)

		move3, shipment3 := buildMoveKKFA("AA6789", "Landman")
		factory.BuildMTOServiceItem(suite.DB(), []factory.Customization{
			{
				Model: models.ReService{
					Code: models.ReServiceCodeMS,
				},
			},
			{
				Model:    move3,
				LinkOnly: true,
			},
			{
				Model:    shipment3,
				LinkOnly: true,
			},
			{
				Model: models.MTOServiceItem{
					Status: models.MTOServiceItemStatusApproved,
				},
			},
		}, nil)
		factory.BuildShipmentAddressUpdate(suite.DB(), []factory.Customization{
			{
				Model:    shipment3,
				LinkOnly: true,
			},
			{
				Model:    move3,
				LinkOnly: true,
			},
		}, []factory.Trait{factory.GetTraitShipmentAddressUpdateRequested})

		move4, shipment4 := buildMoveKKFA("AA1234", "Spaceman")
		// build the destination SIT service items and update their status to SUBMITTED
		oneMonthLater := time.Now().AddDate(0, 1, 0)
		factory.BuildDestSITServiceItems(suite.DB(), move4, shipment4, &oneMonthLater, nil)

		// build the SIT extension update
		factory.BuildSITDurationUpdate(suite.DB(), []factory.Customization{
			{
				Model:    move4,
				LinkOnly: true,
			},
			{
				Model:    shipment4,
				LinkOnly: true,
			},
			{
				Model: models.SITDurationUpdate{
					Status:            models.SITExtensionStatusPending,
					ContractorRemarks: models.StringPointer("gimme some more plz"),
				},
			},
		}, nil)

		// Sort by a column with non-unique values
		params := services.ListOrderParams{Sort: models.StringPointer("status"), Order: models.StringPointer("asc")}
		moves, moveCount, err := orderFetcher.ListDestinationRequestsOrders(
			suite.AppContextWithSessionForTest(&session), officeUser.ID, roles.RoleTypeTOO, &params,
		)

		suite.FatalNoError(err)
		suite.Equal(4, moveCount)
		suite.Len(moves, 4)

		// Verify primary sort
		suite.Equal(models.MoveStatusAPPROVALSREQUESTED, moves[0].Status)
		suite.Equal(models.MoveStatusAPPROVALSREQUESTED, moves[1].Status)
		suite.Equal(models.MoveStatusAPPROVALSREQUESTED, moves[2].Status)
		suite.Equal(models.MoveStatusAPPROVALSREQUESTED, moves[3].Status)

		// Verify secondary sort
		suite.Equal("AA1234", moves[0].Locator)
		suite.Equal("AA6789", moves[1].Locator)
		suite.Equal("BB1234", moves[2].Locator)
		suite.Equal("CC1234", moves[3].Locator)

		// Sort by a column with non-unique values
		params = services.ListOrderParams{Sort: models.StringPointer("customerName"), Order: models.StringPointer("asc")}
		moves, moveCount, err = orderFetcher.ListDestinationRequestsOrders(
			suite.AppContextWithSessionForTest(&session), officeUser.ID, roles.RoleTypeTOO, &params,
		)

		suite.FatalNoError(err)
		suite.Equal(4, moveCount)
		suite.Len(moves, 4)

		// Verify primary sort
		suite.Equal("Landman", *moves[0].Orders.ServiceMember.LastName)
		suite.Equal("Spaceman", *moves[1].Orders.ServiceMember.LastName)
		suite.Equal("Spaceman", *moves[2].Orders.ServiceMember.LastName)
		suite.Equal("Spaceman", *moves[3].Orders.ServiceMember.LastName)

		// Verify secondary sort
		suite.Equal("AA6789", moves[0].Locator)
		suite.Equal("AA1234", moves[1].Locator)
		suite.Equal("BB1234", moves[2].Locator)
		suite.Equal("CC1234", moves[3].Locator)
	})

	suite.Run("returns moves for MBFL GBLOC including USAF/SF in Alaska Zone II", func() {
		officeUser, session := setupTestData("MBFL")

		// setting up two moves, each with requested destination SIT service items
		// a move associated with an air force customer containing AK Zone II shipment
		move, shipment := buildMoveZone2AK(airForce)

		// destination service item in SUBMITTED status
		factory.BuildMTOServiceItem(suite.DB(), []factory.Customization{
			{
				Model: models.ReService{
					Code: models.ReServiceCodeDDFSIT,
				},
			},
			{
				Model:    move,
				LinkOnly: true,
			},
			{
				Model:    shipment,
				LinkOnly: true,
			},
			{
				Model: models.MTOServiceItem{
					Status: models.MTOServiceItemStatusSubmitted,
				},
			},
		}, nil)

		// Create a move outside Alaska Zone II (Zone IV in this case)
		move2, shipment2 := buildMoveZone4AK(spaceForce)

		// destination service item in SUBMITTED status
		factory.BuildMTOServiceItem(suite.DB(), []factory.Customization{
			{
				Model: models.ReService{
					Code: models.ReServiceCodeDDFSIT,
				},
			},
			{
				Model:    move2,
				LinkOnly: true,
			},
			{
				Model:    shipment2,
				LinkOnly: true,
			},
			{
				Model: models.MTOServiceItem{
					Status: models.MTOServiceItemStatusSubmitted,
				},
			},
		}, nil)

		params := services.ListOrderParams{Status: []string{string(models.MoveStatusAPPROVALSREQUESTED)}}
		moves, moveCount, err := orderFetcher.ListDestinationRequestsOrders(
			suite.AppContextWithSessionForTest(&session), officeUser.ID, roles.RoleTypeTOO, &params,
		)

		// we should get both moves back because one is in Zone II & the other is within the postal code GBLOC
		suite.FatalNoError(err)
		suite.Equal(2, moveCount)
		suite.Len(moves, 2)
	})

	suite.Run("returns moves for JEAT GBLOC excluding USAF/SF in Alaska Zone II", func() {
		officeUser, session := setupTestData("JEAT")

		// Create a move in Zone II, but not an air force or space force service member
		move, shipment := buildMoveZone4AK(army)

		// destination service item in SUBMITTED status
		factory.BuildMTOServiceItem(suite.DB(), []factory.Customization{
			{
				Model: models.ReService{
					Code: models.ReServiceCodeDDFSIT,
				},
			},
			{
				Model:    move,
				LinkOnly: true,
			},
			{
				Model:    shipment,
				LinkOnly: true,
			},
			{
				Model: models.MTOServiceItem{
					Status: models.MTOServiceItemStatusSubmitted,
				},
			},
		}, nil)

		moves, moveCount, err := orderFetcher.ListDestinationRequestsOrders(
			suite.AppContextWithSessionForTest(&session), officeUser.ID, roles.RoleTypeTOO, &services.ListOrderParams{},
		)

		suite.FatalNoError(err)
		suite.Equal(1, moveCount)
		suite.Len(moves, 1)
	})

	suite.Run("returns moves for USMC GBLOC when moves belong to USMC servicemembers", func() {
		officeUser, session := setupTestData("USMC")

		// setting up two moves, each with requested destination SIT service items
		// both will be USMC moves, one in Zone II AK and the other not
		move, shipment := buildMoveZone2AK(usmc)

		// destination service item in SUBMITTED status
		factory.BuildMTOServiceItem(suite.DB(), []factory.Customization{
			{
				Model: models.ReService{
					Code: models.ReServiceCodeDDFSIT,
				},
			},
			{
				Model:    move,
				LinkOnly: true,
			},
			{
				Model:    shipment,
				LinkOnly: true,
			},
			{
				Model: models.MTOServiceItem{
					Status: models.MTOServiceItemStatusSubmitted,
				},
			},
		}, nil)

		// this one won't be in Zone II
		move2, shipment2 := buildMoveZone4AK(usmc)

		// destination shuttle
		factory.BuildMTOServiceItem(suite.DB(), []factory.Customization{
			{
				Model: models.ReService{
					Code: models.ReServiceCodeDDSHUT,
				},
			},
			{
				Model:    move2,
				LinkOnly: true,
			},
			{
				Model:    shipment2,
				LinkOnly: true,
			},
			{
				Model: models.MTOServiceItem{
					Status: models.MTOServiceItemStatusSubmitted,
				},
			},
		}, nil)

		move3, shipment3 := buildMoveZone4AK(usmc)
		// we need to create a service item and attach it to the move/shipment
		// else the query will exclude the move since it doesn't use LEFT JOINs
		factory.BuildMTOServiceItem(suite.DB(), []factory.Customization{
			{
				Model: models.ReService{
					Code: models.ReServiceCodeMS,
				},
			},
			{
				Model:    move3,
				LinkOnly: true,
			},
			{
				Model:    shipment3,
				LinkOnly: true,
			},
			{
				Model: models.MTOServiceItem{
					Status: models.MTOServiceItemStatusApproved,
				},
			},
		}, nil)
		factory.BuildShipmentAddressUpdate(suite.DB(), []factory.Customization{
			{
				Model:    shipment3,
				LinkOnly: true,
			},
			{
				Model:    move3,
				LinkOnly: true,
			},
		}, []factory.Trait{factory.GetTraitShipmentAddressUpdateRequested})

		moves, moveCount, err := orderFetcher.ListDestinationRequestsOrders(
			suite.AppContextWithSessionForTest(&session), officeUser.ID, roles.RoleTypeTOO, &services.ListOrderParams{},
		)

		// we should get three moves back since they're USMC moves and zone doesn't matter
		suite.FatalNoError(err)
		suite.Equal(3, moveCount)
		suite.Len(moves, 3)
	})

	suite.Run("returns moves for secondary GBLOC (KKFA) and primary GBLOC (AGFM)", func() {
		// build office user with primary GBLOC of AGFM
		officeUser := factory.BuildOfficeUserWithRoles(suite.DB(), []factory.Customization{
			{
				Model: models.TransportationOffice{
					Name:  "Fort Punxsutawney",
					Gbloc: "AGFM",
				},
			},
		}, []roles.RoleType{roles.RoleTypeTOO})
		// Add a secondary GBLOC to the above office user, this should default to KKFA
		secondaryTransportationOfficeAssignment := factory.BuildAlternateTransportationOfficeAssignment(suite.DB(), []factory.Customization{
			{
				Model: models.OfficeUser{
					ID: officeUser.ID,
				},
				LinkOnly: true,
			},
		}, nil)
		suite.Equal("AGFM", officeUser.TransportationOffice.Gbloc)
		suite.Equal("KKFA", secondaryTransportationOfficeAssignment.TransportationOffice.Gbloc)
		session := auth.Session{
			ApplicationName: auth.OfficeApp,
			ActiveRole:      officeUser.User.Roles[0],
			OfficeUserID:    officeUser.ID,
			IDToken:         "fake_token",
			AccessToken:     "fakeAccessToken",
		}

		// setting up four moves in KKFA, each with destination requests
		move, shipment := buildMoveKKFA("CC1234", "Spaceman")
		// destination service item in SUBMITTED status
		factory.BuildMTOServiceItem(suite.DB(), []factory.Customization{
			{
				Model: models.ReService{
					Code: models.ReServiceCodeDDFSIT,
				},
			},
			{
				Model:    move,
				LinkOnly: true,
			},
			{
				Model:    shipment,
				LinkOnly: true,
			},
			{
				Model: models.MTOServiceItem{
					Status: models.MTOServiceItemStatusSubmitted,
				},
			},
		}, nil)

		move2, shipment2 := buildMoveKKFA("BB1234", "Spaceman")
		// destination shuttle
		factory.BuildMTOServiceItem(suite.DB(), []factory.Customization{
			{
				Model: models.ReService{
					Code: models.ReServiceCodeDDSHUT,
				},
			},
			{
				Model:    move2,
				LinkOnly: true,
			},
			{
				Model:    shipment2,
				LinkOnly: true,
			},
			{
				Model: models.MTOServiceItem{
					Status: models.MTOServiceItemStatusSubmitted,
				},
			},
		}, nil)

		move3, shipment3 := buildMoveKKFA("AA6789", "Landman")
		factory.BuildMTOServiceItem(suite.DB(), []factory.Customization{
			{
				Model: models.ReService{
					Code: models.ReServiceCodeMS,
				},
			},
			{
				Model:    move3,
				LinkOnly: true,
			},
			{
				Model:    shipment3,
				LinkOnly: true,
			},
			{
				Model: models.MTOServiceItem{
					Status: models.MTOServiceItemStatusApproved,
				},
			},
		}, nil)
		factory.BuildShipmentAddressUpdate(suite.DB(), []factory.Customization{
			{
				Model:    shipment3,
				LinkOnly: true,
			},
			{
				Model:    move3,
				LinkOnly: true,
			},
		}, []factory.Trait{factory.GetTraitShipmentAddressUpdateRequested})

		move4, shipment4 := buildMoveKKFA("AA1234", "Spaceman")
		// build the destination SIT service items and update their status to SUBMITTED
		oneMonthLater := time.Now().AddDate(0, 1, 0)
		factory.BuildDestSITServiceItems(suite.DB(), move4, shipment4, &oneMonthLater, nil)
		// build the SIT extension update
		factory.BuildSITDurationUpdate(suite.DB(), []factory.Customization{
			{
				Model:    move4,
				LinkOnly: true,
			},
			{
				Model:    shipment4,
				LinkOnly: true,
			},
			{
				Model: models.SITDurationUpdate{
					Status:            models.SITExtensionStatusPending,
					ContractorRemarks: models.StringPointer("gimme some more plz"),
				},
			},
		}, nil)

		// setting up one move in AGFM with destination requests
		AGFMmove1, AGFMshipment1 := buildMoveAGFM()
		// destination shuttle
		factory.BuildMTOServiceItem(suite.DB(), []factory.Customization{
			{
				Model: models.ReService{
					Code: models.ReServiceCodeDDSHUT,
				},
			},
			{
				Model:    AGFMmove1,
				LinkOnly: true,
			},
			{
				Model:    AGFMshipment1,
				LinkOnly: true,
			},
			{
				Model: models.MTOServiceItem{
					Status: models.MTOServiceItemStatusSubmitted,
				},
			},
		}, nil)

		// Fetch and check secondary GBLOC destination queue
		KKFA := "KKFA"
		params := services.ListOrderParams{
			ViewAsGBLOC: &KKFA,
		}

		moves, moveCount, err := orderFetcher.ListDestinationRequestsOrders(
			suite.AppContextWithSessionForTest(&session), officeUser.ID, roles.RoleTypeTOO, &params,
		)

		suite.FatalNoError(err)
		suite.Equal(4, moveCount)
		suite.Len(moves, 4)

		// Fetch and check primary GBLOC destination queue
		AGFM := "AGFM"
		params = services.ListOrderParams{
			ViewAsGBLOC: &AGFM,
		}

		moves, moveCount, err = orderFetcher.ListDestinationRequestsOrders(
			suite.AppContextWithSessionForTest(&session), officeUser.ID, roles.RoleTypeTOO, &params,
		)

		suite.FatalNoError(err)
		suite.Equal(1, moveCount)
		suite.Len(moves, 1)
	})

	suite.Run("filters by new duty location name", func() {
		officeUser, session := setupTestData("KKFA")

		// First move with new duty location "Camp Alpha"
		campAlpha := factory.BuildDutyLocation(suite.DB(), []factory.Customization{
			{
				Model: models.DutyLocation{
					Name: "Camp Alpha",
				},
			},
		}, nil)
		moveA := factory.BuildAvailableToPrimeMove(suite.DB(), []factory.Customization{
			{
				Model:    campAlpha,
				LinkOnly: true,
				Type:     &factory.DutyLocations.NewDutyLocation},
		}, nil)
		shipA := factory.BuildMTOShipment(suite.DB(), []factory.Customization{
			{
				Model:    moveA,
				LinkOnly: true,
			},
		}, nil)
		// attaching dest service item so it shows up
		factory.BuildMTOServiceItem(suite.DB(), []factory.Customization{
			{
				Model: models.ReService{
					Code: models.ReServiceCodeDDFSIT,
				},
			},
			{
				Model:    moveA,
				LinkOnly: true,
			},
			{
				Model:    shipA,
				LinkOnly: true,
			},
			{
				Model: models.MTOServiceItem{
					Status: models.MTOServiceItemStatusSubmitted,
				},
			},
		}, nil)

		// First move with new duty location "Camp Alpha"
		campBravo := factory.BuildDutyLocation(suite.DB(), []factory.Customization{
			{
				Model: models.DutyLocation{
					Name: "Camp Bravo",
				},
			},
		}, nil)
		moveB := factory.BuildAvailableToPrimeMove(suite.DB(), []factory.Customization{
			{
				Model:    campBravo,
				LinkOnly: true,
				Type:     &factory.DutyLocations.NewDutyLocation},
		}, nil)
		shipB := factory.BuildMTOShipment(suite.DB(), []factory.Customization{
			{
				Model:    moveB,
				LinkOnly: true,
			},
		}, nil)
		// attaching dest service item so it shows up
		factory.BuildMTOServiceItem(suite.DB(), []factory.Customization{
			{
				Model: models.ReService{
					Code: models.ReServiceCodeDDFSIT,
				},
			},
			{
				Model:    moveA,
				LinkOnly: true,
			},
			{
				Model:    shipB,
				LinkOnly: true,
			},
			{
				Model: models.MTOServiceItem{
					Status: models.MTOServiceItemStatusSubmitted,
				},
			},
		}, nil)

		params := services.ListOrderParams{DestinationDutyLocation: swag.String("Camp Alpha")}
		moves, count, err := orderFetcher.ListDestinationRequestsOrders(
			suite.AppContextWithSessionForTest(&session),
			officeUser.ID,
			roles.RoleTypeTOO,
			&params,
		)
		suite.FatalNoError(err)
		suite.Equal(1, count)
		suite.Len(moves, 1)
		suite.Equal("Camp Alpha", moves[0].Orders.NewDutyLocation.Name)
	})

	suite.Run("customerName sort on first name", func() {
		officeUser, session := setupTestData("KKFA")

		// we got two Smiths, Adam and Bob
		makeMove := func(first string, last string) models.Move {
			move := factory.BuildAvailableToPrimeMove(suite.DB(), []factory.Customization{
				{
					Model: models.ServiceMember{
						FirstName: &first,
						LastName:  &last,
					},
				},
			}, nil)
			shipment := factory.BuildMTOShipment(suite.DB(), []factory.Customization{
				{
					Model:    move,
					LinkOnly: true,
				},
			}, nil)
			factory.BuildMTOServiceItem(suite.DB(), []factory.Customization{
				{
					Model: models.ReService{
						Code: models.ReServiceCodeDDFSIT,
					},
				},
				{
					Model:    move,
					LinkOnly: true,
				},
				{
					Model:    shipment,
					LinkOnly: true,
				},
				{
					Model: models.MTOServiceItem{
						Status: models.MTOServiceItemStatusSubmitted,
					},
				},
			}, nil)
			return move
		}

		makeMove("Adam", "Smith")
		makeMove("Bob", "Smith")

		params := services.ListOrderParams{Sort: swag.String("customerName"), Order: swag.String("asc")}
		moves, count, err := orderFetcher.ListDestinationRequestsOrders(
			suite.AppContextWithSessionForTest(&session),
			officeUser.ID,
			roles.RoleTypeTOO,
			&params,
		)
		suite.FatalNoError(err)
		suite.Equal(2, count)
		suite.Len(moves, 2)

		// both last names Smith, but Adam should come before Bob
		suite.Equal("Adam", *moves[0].Orders.ServiceMember.FirstName)
		suite.Equal("Bob", *moves[1].Orders.ServiceMember.FirstName)
	})

	suite.Run("sorts by requested move date ascending", func() {
		officeUser, session := setupTestData("KKFA")

		postalCode := "90210"
		factory.FetchOrBuildPostalCodeToGBLOC(suite.DB(), postalCode, "KKFA")

		now := time.Now().UTC()
		older := now.Add(-48 * time.Hour)
		newer := now.Add(48 * time.Hour)

		makeMove := func(locator string, reqDate time.Time) models.Move {
			move := factory.BuildAvailableToPrimeMove(suite.DB(), []factory.Customization{
				{
					Model: models.Move{
						Status:  models.MoveStatusAPPROVALSREQUESTED,
						Locator: locator,
					},
				},
			}, nil)

			shipment := factory.BuildMTOShipment(suite.DB(), []factory.Customization{
				{
					Model: models.MTOShipment{
						RequestedPickupDate: &reqDate,
					},
				},
				{
					Model:    move,
					LinkOnly: true,
				},
			}, nil)

			// attach a destination‑SIT service item so it appears in the queue
			factory.BuildMTOServiceItem(suite.DB(), []factory.Customization{
				{Model: models.ReService{Code: models.ReServiceCodeDDFSIT}},
				{Model: move, LinkOnly: true},
				{Model: shipment, LinkOnly: true},
				{Model: models.MTOServiceItem{Status: models.MTOServiceItemStatusSubmitted}},
			}, nil)

			return move
		}

		makeMove("OLD1", older)
		makeMove("NEW1", newer)

		params := services.ListOrderParams{
			Sort:  swag.String("requestedMoveDate"),
			Order: swag.String("asc"),
		}
		moves, count, err := orderFetcher.ListDestinationRequestsOrders(
			suite.AppContextWithSessionForTest(&session),
			officeUser.ID,
			roles.RoleTypeTOO,
			&params,
		)
		suite.FatalNoError(err)
		suite.Equal(2, count)
		suite.Len(moves, 2)

		// oldest‐date move should come first
		suite.Equal("OLD1", moves[0].Locator)
		suite.Equal("NEW1", moves[1].Locator)
	})

}<|MERGE_RESOLUTION|>--- conflicted
+++ resolved
@@ -135,8 +135,6 @@
 		suite.Equal(expectedMove.Orders.OriginDutyLocation.Address.StreetAddress1, move.Orders.OriginDutyLocation.Address.StreetAddress1)
 	})
 
-<<<<<<< HEAD
-=======
 	suite.Run("returns moves with all required locked information", func() {
 		officeUser := factory.BuildOfficeUserWithRoles(suite.DB(), nil, []roles.RoleType{roles.RoleTypeTOO})
 		session := auth.Session{
@@ -174,7 +172,6 @@
 		suite.NotNil(move.LockExpiresAt)
 	})
 
->>>>>>> c6277656
 	suite.Run("returns moves filtered by GBLOC", func() {
 		// Under test: ListOriginRequestsOrders
 		// Set up:           Make 2 moves, one with a pickup GBLOC that matches the office users transportation GBLOC
@@ -3668,6 +3665,54 @@
 	waf := entitlements.NewWeightAllotmentFetcher()
 	orderFetcher := NewOrderFetcher(waf)
 
+	suite.Run("returns move in destination queue with all locked information", func() {
+		officeUser, session := setupTestData("MBFL")
+		tooUser := factory.BuildOfficeUserWithRoles(suite.DB(), nil, []roles.RoleType{roles.RoleTypeTOO})
+		now := time.Now()
+
+		// setting up two moves, each with requested destination SIT service items
+		// a move associated with an air force customer containing AK Zone II shipment
+		move, shipment := buildMoveZone2AK(airForce)
+		move.LockedByOfficeUserID = &tooUser.ID
+		move.LockExpiresAt = &now
+		suite.MustSave(&move)
+
+		// destination service item in SUBMITTED status so it shows in queue
+		factory.BuildMTOServiceItem(suite.DB(), []factory.Customization{
+			{
+				Model: models.ReService{
+					Code: models.ReServiceCodeDDFSIT,
+				},
+			},
+			{
+				Model:    move,
+				LinkOnly: true,
+			},
+			{
+				Model:    shipment,
+				LinkOnly: true,
+			},
+			{
+				Model: models.MTOServiceItem{
+					Status: models.MTOServiceItemStatusSubmitted,
+				},
+			},
+		}, nil)
+
+		params := services.ListOrderParams{Status: []string{string(models.MoveStatusAPPROVALSREQUESTED)}}
+		moves, moveCount, err := orderFetcher.ListDestinationRequestsOrders(
+			suite.AppContextWithSessionForTest(&session), officeUser.ID, roles.RoleTypeTOO, &params,
+		)
+
+		// we should get both moves back because one is in Zone II & the other is within the postal code GBLOC
+		suite.FatalNoError(err)
+		suite.Equal(1, moveCount)
+		suite.Len(moves, 1)
+		lockedMove := moves[0]
+		suite.NotNil(lockedMove.LockedByOfficeUserID)
+		suite.NotNil(lockedMove.LockExpiresAt)
+	})
+
 	suite.Run("returns moves for KKFA GBLOC when destination address is in KKFA GBLOC, and uses secondary sort column", func() {
 		officeUser, session := setupTestData("KKFA")
 		// setting up two moves, each with requested destination SIT service items
