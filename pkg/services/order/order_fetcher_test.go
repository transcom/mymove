--- conflicted
+++ resolved
@@ -1,11 +1,8 @@
 package order
 
 import (
-<<<<<<< HEAD
+	"fmt"
 	"strings"
-=======
-	"fmt"
->>>>>>> 8881af89
 	"time"
 
 	"github.com/gofrs/uuid"
