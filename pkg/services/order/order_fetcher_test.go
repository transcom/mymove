package order

import (
	"time"

	"github.com/gofrs/uuid"

	"github.com/transcom/mymove/pkg/auth"
	"github.com/transcom/mymove/pkg/factory"
	"github.com/transcom/mymove/pkg/models"
	"github.com/transcom/mymove/pkg/models/roles"
	"github.com/transcom/mymove/pkg/services"
	"github.com/transcom/mymove/pkg/testdatagen"
)

func (suite *OrderServiceSuite) TestFetchOrder() {
	expectedMove := factory.BuildMove(suite.DB(), nil, nil)
	expectedOrder := expectedMove.Orders
	orderFetcher := NewOrderFetcher()

	order, err := orderFetcher.FetchOrder(suite.AppContextForTest(), expectedOrder.ID)
	suite.FatalNoError(err)

	suite.Equal(expectedOrder.ID, order.ID)
	suite.Equal(expectedOrder.ServiceMemberID, order.ServiceMemberID)
	suite.NotNil(order.NewDutyLocation)
	suite.Equal(expectedOrder.NewDutyLocationID, order.NewDutyLocation.ID)
	suite.Equal(expectedOrder.NewDutyLocation.AddressID, order.NewDutyLocation.AddressID)
	suite.Equal(expectedOrder.NewDutyLocation.Address.StreetAddress1, order.NewDutyLocation.Address.StreetAddress1)
	suite.NotNil(order.Entitlement)
	suite.Equal(*expectedOrder.EntitlementID, order.Entitlement.ID)
	suite.Equal(expectedOrder.OriginDutyLocation.ID, order.OriginDutyLocation.ID)
	suite.Equal(expectedOrder.OriginDutyLocation.AddressID, order.OriginDutyLocation.AddressID)
	suite.Equal(expectedOrder.OriginDutyLocation.Address.StreetAddress1, order.OriginDutyLocation.Address.StreetAddress1)
	suite.NotZero(order.OriginDutyLocation)
	suite.Equal(expectedMove.Locator, order.Moves[0].Locator)
}

func (suite *OrderServiceSuite) TestFetchOrderWithEmptyFields() {
	// When move_orders and orders were consolidated, we moved the OriginDutyLocation
	// field that used to only exist on the move_orders table into the orders table.
	// This means that existing orders in production won't have any values in the
	// OriginDutyLocation column. To mimic that and to surface any issues, we didn't
	// update the testdatagen MakeOrder function so that new orders would have
	// an empty OriginDutyLocation. During local testing in the office app, we
	// noticed an exception due to trying to load empty OriginDutyLocations.
	// This was not caught by any tests, so we're adding one now.
	expectedOrder := factory.BuildOrder(suite.DB(), nil, nil)

	expectedOrder.Entitlement = nil
	expectedOrder.EntitlementID = nil
	expectedOrder.Grade = nil
	expectedOrder.OriginDutyLocation = nil
	expectedOrder.OriginDutyLocationID = nil
	suite.MustSave(&expectedOrder)

	factory.BuildMove(suite.DB(), []factory.Customization{
		{
			Model:    expectedOrder,
			LinkOnly: true,
		},
	}, nil)

	orderFetcher := NewOrderFetcher()
	order, err := orderFetcher.FetchOrder(suite.AppContextForTest(), expectedOrder.ID)

	suite.FatalNoError(err)
	suite.Nil(order.Entitlement)
	suite.Nil(order.OriginDutyLocation)
	suite.Nil(order.Grade)
}

func (suite *OrderServiceSuite) TestListOrders() {

	agfmPostalCode := "06001"
	setupTestData := func() (models.OfficeUser, models.Move, auth.Session) {
		// Make an office user → GBLOC X
		officeUser := factory.BuildOfficeUserWithRoles(suite.DB(), nil, []roles.RoleType{roles.RoleTypeTOO})
		session := auth.Session{
			ApplicationName: auth.OfficeApp,
			Roles:           officeUser.User.Roles,
			OfficeUserID:    officeUser.ID,
			IDToken:         "fake_token",
			AccessToken:     "fakeAccessToken",
		}

		// Create a move with a shipment → GBLOC X
		move := factory.BuildMoveWithShipment(suite.DB(), nil, nil)

		// Make a postal code and GBLOC → AGFM
		factory.FetchOrBuildPostalCodeToGBLOC(suite.DB(), agfmPostalCode, "AGFM")

<<<<<<< HEAD
		session := auth.Session{
			ApplicationName: auth.OfficeApp,
			Roles:           officeUser.User.Roles,
			OfficeUserID:    officeUser.ID,
			IDToken:         "fake_token",
			AccessToken:     "fakeAccessToken",
		}

=======
>>>>>>> 3e8365c1
		return officeUser, move, session
	}
	orderFetcher := NewOrderFetcher()

	suite.Run("returns moves", func() {
		// Under test: ListOrders
		// Mocked:           None
		// Set up:           Make 2 moves, one with a shipment and one without.
		//                   The shipment should have a pickup GBLOC that matches the office users transportation GBLOC
		//                   In other words, shipment should originate from same GBLOC as the office user
		// Expected outcome: Only the move with a shipment should be returned by ListOrders
		officeUser, expectedMove, session := setupTestData()

		// Create a Move without a shipment
		factory.BuildMove(suite.DB(), nil, nil)

		moves, moveCount, err := orderFetcher.ListOrders(suite.AppContextWithSessionForTest(&session), officeUser.ID, &services.ListOrderParams{})

		// Expect a single move returned
		suite.FatalNoError(err)
		suite.Equal(1, moveCount)
		suite.Len(moves, 1)

		// Check that move matches
		move := moves[0]
		suite.NotNil(move.Orders.ServiceMember)
		suite.Equal(expectedMove.Orders.ServiceMember.FirstName, move.Orders.ServiceMember.FirstName)
		suite.Equal(expectedMove.Orders.ServiceMember.LastName, move.Orders.ServiceMember.LastName)
		suite.Equal(expectedMove.Orders.ID, move.Orders.ID)
		suite.Equal(expectedMove.Orders.ServiceMemberID, move.Orders.ServiceMemberID)
		suite.NotNil(move.Orders.NewDutyLocation)
		suite.Equal(expectedMove.Orders.NewDutyLocationID, move.Orders.NewDutyLocation.ID)
		suite.NotNil(move.Orders.Entitlement)
		suite.Equal(*expectedMove.Orders.EntitlementID, move.Orders.Entitlement.ID)
		suite.Equal(expectedMove.Orders.OriginDutyLocation.ID, move.Orders.OriginDutyLocation.ID)
		suite.NotNil(move.Orders.OriginDutyLocation)
		suite.Equal(expectedMove.Orders.OriginDutyLocation.AddressID, move.Orders.OriginDutyLocation.AddressID)
		suite.Equal(expectedMove.Orders.OriginDutyLocation.Address.StreetAddress1, move.Orders.OriginDutyLocation.Address.StreetAddress1)
	})

	suite.Run("returns moves filtered by GBLOC", func() {
		// Under test: ListOrders
		// Set up:           Make 2 moves, one with a pickup GBLOC that matches the office users transportation GBLOC
		//                   (which is done in setupTestData) and one with a pickup GBLOC that doesn't
		// Expected outcome: Only the move with the correct GBLOC should be returned by ListOrders
		officeUser, expectedMove, session := setupTestData()

		// This move's pickup GBLOC of the office user's GBLOC, so it should not be returned
		factory.BuildMoveWithShipment(suite.DB(), []factory.Customization{
			{
				Model: models.Address{
					PostalCode: agfmPostalCode,
				},
				Type: &factory.Addresses.PickupAddress,
			},
		}, nil)

		moves, _, err := orderFetcher.ListOrders(suite.AppContextWithSessionForTest(&session), officeUser.ID, &services.ListOrderParams{Page: models.Int64Pointer(1)})

		suite.FatalNoError(err)
		suite.Equal(1, len(moves))
		move := moves[0]
		suite.Equal(expectedMove.ID, move.ID)

	})

	suite.Run("only returns visible moves (where show = True)", func() {
		// Under test: ListOrders
		// Set up:           Make 2 moves, one correctly setup in setupTestData (show = True)
		//                   and one with show = False
		// Expected outcome: Only the move with show = True should be returned by ListOrders
		officeUser, expectedMove, session := setupTestData()

		params := services.ListOrderParams{}
		factory.BuildMoveWithShipment(suite.DB(), []factory.Customization{
			{
				Model: models.Move{
					Show: models.BoolPointer(false),
				},
			},
		}, nil)
		moves, _, err := orderFetcher.ListOrders(suite.AppContextWithSessionForTest(&session), officeUser.ID, &params)

		suite.FatalNoError(err)
		suite.Equal(1, len(moves))
		move := moves[0]
		suite.Equal(expectedMove.ID, move.ID)

	})

	suite.Run("includes combo hhg and ppm moves", func() {
		// Under test: ListOrders
		// Set up:           Make 2 moves, one default move setup in setupTestData (show = True)
		//                   and one a combination HHG and PPM move and make sure it's included
		// Expected outcome: Both moves should be returned by ListOrders
		officeUser, expectedMove, session := setupTestData()
		expectedComboMove := factory.BuildMoveWithShipment(suite.DB(), nil, nil)

		moves, moveCount, err := orderFetcher.ListOrders(suite.AppContextWithSessionForTest(&session), officeUser.ID, &services.ListOrderParams{})

		suite.FatalNoError(err)
		suite.Equal(2, moveCount)
		suite.Len(moves, 2)

		var moveIDs []uuid.UUID
		for _, move := range moves {
			moveIDs = append(moveIDs, move.ID)
		}
		suite.Contains(moveIDs, expectedComboMove.ID)
		suite.Contains(moveIDs, expectedMove.ID)
	})

	suite.Run("returns moves filtered by service member affiliation", func() {
		// Under test: ListOrders
		// Set up:           Make 2 moves, one default move setup in setupTestData (show = True)
		//                   and one specific to Airforce and make sure it's included
		//                   Fetch filtered to Airforce moves.
		// Expected outcome: Only the Airforce move should be returned
		officeUser, _, session := setupTestData()

		// Create the airforce move
		airForce := models.AffiliationAIRFORCE
		airForceString := "AIR_FORCE"
		airForceMove := factory.BuildMoveWithShipment(suite.DB(), []factory.Customization{
			{
				Model: models.ServiceMember{
					Affiliation: &airForce,
				},
			},
		}, nil)
		// Filter by airforce move
		params := services.ListOrderParams{Branch: &airForceString, Page: models.Int64Pointer(1)}
		moves, _, err := orderFetcher.ListOrders(suite.AppContextWithSessionForTest(&session), officeUser.ID, &params)

		suite.FatalNoError(err)
		suite.Equal(1, len(moves))
		move := moves[0]
		suite.Equal(airForceMove.ID, move.ID)

	})

	suite.Run("returns moves filtered submitted at", func() {
		// Under test: ListOrders
		// Set up:           Make 3 moves, with different submitted_at times, and search for a specific move
		// Expected outcome: Only the one move with the right date should be returned
		officeUser, _, session := setupTestData()

		// Move with specified timestamp
		submittedAt := time.Date(2022, 04, 01, 0, 0, 0, 0, time.UTC)
		expectedMove := factory.BuildMoveWithShipment(suite.DB(), []factory.Customization{
			{
				Model: models.Move{
					SubmittedAt: &submittedAt,
				},
			},
		}, nil)
		// Test edge cases (one day later)
		submittedAt2 := time.Date(2022, 04, 02, 0, 0, 0, 0, time.UTC)
		factory.BuildMoveWithShipment(suite.DB(), []factory.Customization{
			{
				Model: models.Move{
					SubmittedAt: &submittedAt2,
				},
			},
		}, nil)
		// Test edge cases (one second earlier)
		submittedAt3 := time.Date(2022, 03, 31, 23, 59, 59, 59, time.UTC)
		factory.BuildMoveWithShipment(suite.DB(), []factory.Customization{
			{
				Model: models.Move{
					SubmittedAt: &submittedAt3,
				},
			},
		}, nil)

		// Filter by submittedAt timestamp
		params := services.ListOrderParams{SubmittedAt: &submittedAt}
		moves, _, err := orderFetcher.ListOrders(suite.AppContextWithSessionForTest(&session), officeUser.ID, &params)

		suite.FatalNoError(err)
		suite.Equal(1, len(moves))
		move := moves[0]
		suite.Equal(expectedMove.ID, move.ID)

	})

	suite.Run("returns moves filtered appeared in TOO at", func() {
		// Under test: ListOrders
		// Expected outcome: Only the three move with the right date should be returned
		officeUser, _, session := setupTestData()

		// Moves with specified timestamp
		specifiedDay := time.Date(2022, 04, 01, 0, 0, 0, 0, time.UTC)
		specifiedTimestamp1 := time.Date(2022, 04, 01, 1, 0, 0, 0, time.UTC)
		specifiedTimestamp2 := time.Date(2022, 04, 01, 23, 59, 59, 999999000, time.UTC) // the upper bound is 999999499 nanoseconds but the DB only stores microseconds

		matchingSubmittedAt := factory.BuildMoveWithShipment(suite.DB(), []factory.Customization{
			{
				Model: models.Move{
					SubmittedAt: &specifiedDay,
				},
			},
		}, nil)
		matchingSCCompletedAt := factory.BuildMoveWithShipment(suite.DB(), []factory.Customization{
			{
				Model: models.Move{
					ServiceCounselingCompletedAt: &specifiedTimestamp1,
				},
			},
		}, nil)
		matchingApprovalsRequestedAt := factory.BuildMoveWithShipment(suite.DB(), []factory.Customization{
			{
				Model: models.Move{
					ApprovalsRequestedAt: &specifiedTimestamp2,
				},
			},
		}, nil)
		// Test non dates matching
		nonMatchingDate1 := time.Date(2022, 04, 02, 0, 0, 0, 0, time.UTC)
		nonMatchingDate2 := time.Date(2022, 03, 31, 23, 59, 59, 999999000, time.UTC) // the upper bound is 999999499 nanoseconds but the DB only stores microseconds
		nonMatchingDate3 := time.Date(2023, 04, 01, 0, 0, 0, 0, time.UTC)
		factory.BuildMoveWithShipment(suite.DB(), []factory.Customization{
			{
				Model: models.Move{
					SubmittedAt:                  &nonMatchingDate1,
					ServiceCounselingCompletedAt: &nonMatchingDate2,
					ApprovalsRequestedAt:         &nonMatchingDate3,
				},
			},
		}, nil)
		// Filter by AppearedInTOOAt timestamp
		params := services.ListOrderParams{AppearedInTOOAt: &specifiedDay}
		moves, _, err := orderFetcher.ListOrders(suite.AppContextWithSessionForTest(&session), officeUser.ID, &params)

		suite.FatalNoError(err)
		suite.Equal(3, len(moves))
		var foundIDs []uuid.UUID
		for _, move := range moves {
			foundIDs = append(foundIDs, move.ID)
		}
		suite.Contains(foundIDs, matchingSubmittedAt.ID)
		suite.Contains(foundIDs, matchingSCCompletedAt.ID)
		suite.Contains(foundIDs, matchingApprovalsRequestedAt.ID)
	})

	suite.Run("returns moves filtered by requested pickup date", func() {
		// Under test: ListOrders
		// Set up:           Make 3 moves, with different submitted_at times, and search for a specific move
		// Expected outcome: Only the one move with the right date should be returned
		officeUser, _, session := setupTestData()

		requestedPickupDate := time.Date(2022, 04, 01, 0, 0, 0, 0, time.UTC)
		createdMove := factory.BuildMoveWithShipment(suite.DB(), []factory.Customization{
			{
				Model: models.MTOShipment{
					RequestedPickupDate: &requestedPickupDate,
				},
			},
		}, nil)
		requestedMoveDateString := createdMove.MTOShipments[0].RequestedPickupDate.Format("2006-01-02")
		moves, _, err := orderFetcher.ListOrders(suite.AppContextWithSessionForTest(&session), officeUser.ID, &services.ListOrderParams{
			RequestedMoveDate: &requestedMoveDateString,
		})

		suite.FatalNoError(err)
		suite.Equal(1, len(moves))
	})

	suite.Run("returns moves filtered by ppm type", func() {
		// Under test: ListOrders
		// Set up:           Make 2 moves, with different ppm types, and search for both types
		// Expected outcome: search results should only include the move with the PPM type that was searched for
		officeUser, partialPPMMove, session := setupTestData()
		suite.Equal("PARTIAL", *partialPPMMove.PPMType)
		ppmShipment := factory.BuildPPMShipmentThatNeedsPaymentApproval(suite.DB(), nil, []factory.Customization{
			{
				Model: models.Move{
					PPMType: models.StringPointer("FULL"),
					Locator: "FULLLL",
				},
			},
		})
		fullPPMMove := ppmShipment.Shipment.MoveTaskOrder

		// Search for PARTIAL PPM moves
		moves, _, err := orderFetcher.ListOrders(suite.AppContextWithSessionForTest(&session), officeUser.ID, &services.ListOrderParams{
			PPMType: models.StringPointer("PARTIAL"),
		})

		suite.FatalNoError(err)
		suite.Equal(1, len(moves))
		suite.Equal(partialPPMMove.Locator, moves[0].Locator)

		// Search for FULL PPM moves
		moves, _, err = orderFetcher.ListOrders(suite.AppContextWithSessionForTest(&session), officeUser.ID, &services.ListOrderParams{
			PPMType: models.StringPointer("FULL"),
		})

		suite.FatalNoError(err)
		suite.Equal(1, len(moves))
		suite.Equal(fullPPMMove.Locator, moves[0].Locator)
	})

	suite.Run("returns moves filtered by closeout location", func() {
		// Under test: ListOrders
		// Set up:           Make a move with a closeout office. Search for that closeout office.
		// Expected outcome: Only the one ppmShipment with the right closeout office should be returned
		officeUser, _, session := setupTestData()

		ftBragg := factory.BuildTransportationOffice(suite.DB(), []factory.Customization{
			{
				Model: models.TransportationOffice{
					Name: "Ft Bragg",
				},
			},
		}, nil)
		ppmShipment := factory.BuildPPMShipmentThatNeedsPaymentApproval(suite.DB(), nil, []factory.Customization{
			{
				Model: models.Move{
					CloseoutOfficeID: &ftBragg.ID,
				},
			},
		})

		// Search should be case insensitive and allow partial matches
		moves, _, err := orderFetcher.ListOrders(suite.AppContextWithSessionForTest(&session), officeUser.ID, &services.ListOrderParams{
			CloseoutLocation: models.StringPointer("fT bR"),
			NeedsPPMCloseout: models.BoolPointer(true),
		})

		suite.FatalNoError(err)
		suite.Equal(1, len(moves))
		suite.Equal(ppmShipment.Shipment.MoveTaskOrder.Locator, moves[0].Locator)
	})

	suite.Run("returns moves filtered by closeout initiated date", func() {
		// Under test: ListOrders
		// Set up:           Make 2 moves with PPM shipments ready for closeout, with different submitted_at times,
		//                   and search for a specific move
		// Expected outcome: Only the one move with the right date should be returned
		officeUser, _, session := setupTestData()

		// Create a PPM submitted on April 1st
		closeoutInitiatedDate := time.Date(2022, 04, 01, 0, 0, 0, 0, time.UTC)
		createdPPM := factory.BuildPPMShipmentThatNeedsPaymentApproval(suite.DB(), nil, []factory.Customization{
			{
				Model: models.PPMShipment{
					SubmittedAt: &closeoutInitiatedDate,
				},
			},
		})

		// Create a PPM submitted on April 2nd
		closeoutInitiatedDate2 := time.Date(2022, 04, 02, 0, 0, 0, 0, time.UTC)
		createdPPM2 := factory.BuildPPMShipmentThatNeedsPaymentApproval(suite.DB(), nil, []factory.Customization{
			{
				Model: models.PPMShipment{
					SubmittedAt: &closeoutInitiatedDate2,
				},
			},
		})

		// Search for PPMs submitted on April 1st
		moves, _, err := orderFetcher.ListOrders(suite.AppContextWithSessionForTest(&session), officeUser.ID, &services.ListOrderParams{
			CloseoutInitiated: &closeoutInitiatedDate,
		})

		suite.FatalNoError(err)
		suite.Equal(1, len(moves))
		suite.Equal(createdPPM.Shipment.MoveTaskOrder.Locator, moves[0].Locator)
		suite.NotEqual(createdPPM2.Shipment.MoveTaskOrder.Locator, moves[0].Locator)
	})

	suite.Run("latest closeout initiated date is used for filter", func() {
		// Under test: ListOrders
		// Set up:           Make one move with multiple ppm shipments with different closeout initiated times, and
		//                   search for multiple different times
		// Expected outcome: Only a search for the latest of the closeout dates should find the move
		officeUser, _, session := setupTestData()

		// Create a PPM submitted on April 1st
		closeoutInitiatedDate := time.Date(2022, 04, 01, 0, 0, 0, 0, time.UTC)
		createdPPM := factory.BuildPPMShipmentThatNeedsPaymentApproval(suite.DB(), nil, []factory.Customization{
			{
				Model: models.PPMShipment{
					SubmittedAt: &closeoutInitiatedDate,
				},
			},
		})
		// Add another PPM for the same move submitted on April 1st
		closeoutInitiatedDate2 := time.Date(2022, 04, 02, 0, 0, 0, 0, time.UTC)

		factory.BuildMinimalPPMShipment(suite.DB(), []factory.Customization{
			{
				Model: models.PPMShipment{
					SubmittedAt: &closeoutInitiatedDate2,
					Status:      models.PPMShipmentStatusNeedsPaymentApproval,
				},
			},
			{
				Model:    createdPPM.Shipment.MoveTaskOrder,
				LinkOnly: true,
			},
		}, nil)

		// Search for PPMs submitted on April 1st
		moves, _, err := orderFetcher.ListOrders(suite.AppContextWithSessionForTest(&session), officeUser.ID, &services.ListOrderParams{
			CloseoutInitiated: &closeoutInitiatedDate,
		})
		suite.Empty(moves)
		suite.FatalNoError(err)

		// Search for PPMs submitted on April 2nd
		moves, _, err = orderFetcher.ListOrders(suite.AppContextWithSessionForTest(&session), officeUser.ID, &services.ListOrderParams{
			CloseoutInitiated: &closeoutInitiatedDate2,
		})

		suite.FatalNoError(err)
		suite.Equal(1, len(moves))
		suite.Equal(createdPPM.Shipment.MoveTaskOrder.Locator, moves[0].Locator)
	})
}

func (suite *OrderServiceSuite) TestListOrdersUSMCGBLOC() {
	orderFetcher := NewOrderFetcher()

	suite.Run("returns USMC order for USMC office user", func() {
		marines := models.AffiliationMARINES
		// It doesn't matter what the Origin GBLOC is for the move. Only the Marines
		// affiliation matters for office users who are tied to the USMC GBLOC.
		factory.BuildMoveWithShipment(suite.DB(), []factory.Customization{
			{
				Model: models.ServiceMember{
					Affiliation: &marines,
				},
			},
		}, nil)
		// Create move where service member has the default ARMY affiliation
		factory.BuildMoveWithShipment(suite.DB(), nil, nil)

		tioRole := roles.Role{RoleType: roles.RoleTypeTIO}
		tooRole := roles.Role{RoleType: roles.RoleTypeTOO}
		officeUserOooRah := factory.BuildOfficeUser(suite.DB(), []factory.Customization{
			{
				Model: models.TransportationOffice{
					Gbloc: "USMC",
				},
			},
			{
				Model: models.User{
					Roles: []roles.Role{tioRole, tooRole},
				},
			},
		}, nil)
		// Create office user tied to the default KKFA GBLOC
		officeUser := factory.BuildOfficeUserWithRoles(suite.DB(), nil, []roles.RoleType{roles.RoleTypeTOO})
		session := auth.Session{
			ApplicationName: auth.OfficeApp,
			Roles:           officeUser.User.Roles,
			OfficeUserID:    officeUser.ID,
			IDToken:         "fake_token",
			AccessToken:     "fakeAccessToken",
		}

		session := auth.Session{
			ApplicationName: auth.OfficeApp,
			Roles:           officeUser.User.Roles,
			OfficeUserID:    officeUser.ID,
			IDToken:         "fake_token",
			AccessToken:     "fakeAccessToken",
		}

		params := services.ListOrderParams{PerPage: models.Int64Pointer(2), Page: models.Int64Pointer(1)}
		moves, _, err := orderFetcher.ListOrders(suite.AppContextWithSessionForTest(&session), officeUserOooRah.ID, &params)

		suite.FatalNoError(err)
		suite.Equal(1, len(moves))
		suite.Equal(models.AffiliationMARINES, *moves[0].Orders.ServiceMember.Affiliation)

		params = services.ListOrderParams{PerPage: models.Int64Pointer(2), Page: models.Int64Pointer(1)}
		moves, _, err = orderFetcher.ListOrders(suite.AppContextWithSessionForTest(&session), officeUser.ID, &params)

		suite.FatalNoError(err)
		suite.Equal(1, len(moves))
		suite.Equal(models.AffiliationARMY, *moves[0].Orders.ServiceMember.Affiliation)
	})
}

func (suite *OrderServiceSuite) TestListOrdersPPMCloseoutForArmyAirforce() {
	orderFetcher := NewOrderFetcher()
	showMove := true

	var session auth.Session

	suite.Run("office user in normal GBLOC should only see non-Navy/Marines/CoastGuard moves that need closeout in closeout tab", func() {
		officeUserSC := factory.BuildOfficeUserWithRoles(suite.DB(), nil, []roles.RoleType{roles.RoleTypeServicesCounselor})

		session = auth.Session{
			ApplicationName: auth.OfficeApp,
			Roles:           officeUserSC.User.Roles,
			OfficeUserID:    officeUserSC.ID,
			IDToken:         "fake_token",
			AccessToken:     "fakeAccessToken",
		}

		army := models.AffiliationARMY
		move := factory.BuildMove(suite.DB(), []factory.Customization{
			{
				Model: models.Move{
					Status: models.MoveStatusNeedsServiceCounseling,
					Show:   &showMove,
				},
			},
			{
				Model: models.ServiceMember{
					Affiliation: &army,
				},
			},
		}, nil)
		factory.BuildMinimalPPMShipment(suite.DB(), []factory.Customization{
			{
				Model: models.PPMShipment{
					Status: models.PPMShipmentStatusNeedsPaymentApproval,
				},
			},
			{
				Model:    move,
				LinkOnly: true,
			},
		}, nil)
		// Moves that are not ready for closeout should not show in this queue
		af := models.AffiliationAIRFORCE
		afMove := factory.BuildMove(suite.DB(), []factory.Customization{
			{
				Model: models.Move{
					Status: models.MoveStatusNeedsServiceCounseling,
					Show:   &showMove,
				},
			},
			{
				Model: models.ServiceMember{
					Affiliation: &af,
				},
			},
		}, nil)
		factory.BuildMinimalPPMShipment(suite.DB(), []factory.Customization{
			{
				Model: models.PPMShipment{
					Status: models.PPMShipmentStatusDraft,
				},
			},
			{
				Model:    afMove,
				LinkOnly: true,
			},
		}, nil)
		// Coast guard moves should not show up in our office user's closeout queue
		cg := models.AffiliationCOASTGUARD
		cgMove := factory.BuildMove(suite.DB(), []factory.Customization{
			{
				Model: models.Move{
					Status: models.MoveStatusNeedsServiceCounseling,
					Show:   &showMove,
				},
			},
			{
				Model: models.ServiceMember{
					Affiliation: &cg,
				},
			},
		}, nil)

		factory.BuildMinimalPPMShipment(suite.DB(), []factory.Customization{
			{
				Model: models.PPMShipment{
					Status: models.PPMShipmentStatusNeedsPaymentApproval,
				},
			},
			{
				Model:    cgMove,
				LinkOnly: true,
			},
		}, nil)

		params := services.ListOrderParams{PerPage: models.Int64Pointer(9), Page: models.Int64Pointer(1), NeedsPPMCloseout: models.BoolPointer(true), Status: []string{string(models.MoveStatusNeedsServiceCounseling)}}
		moves, _, err := orderFetcher.ListOrders(suite.AppContextWithSessionForTest(&session), officeUserSC.ID, &params)

		suite.FatalNoError(err)
		suite.Equal(1, len(moves))
		suite.Equal(move.Locator, moves[0].Locator)
	})

	suite.Run("office user in normal GBLOC should not see moves that require closeout in counseling tab", func() {
		officeUserSC := factory.BuildOfficeUserWithRoles(suite.DB(), nil, []roles.RoleType{roles.RoleTypeServicesCounselor})

		session = auth.Session{
			ApplicationName: auth.OfficeApp,
			Roles:           officeUserSC.User.Roles,
			OfficeUserID:    officeUserSC.ID,
			IDToken:         "fake_token",
			AccessToken:     "fakeAccessToken",
		}

		// PPM moves that need closeout should not show up in counseling queue
		army := models.AffiliationARMY
		closeoutMove := factory.BuildMove(suite.DB(), []factory.Customization{
			{
				Model: models.Move{
					Status: models.MoveStatusNeedsServiceCounseling,
					Show:   &showMove,
				},
			},
			{
				Model: models.ServiceMember{
					Affiliation: &army,
				},
			},
		}, nil)
		factory.BuildMinimalPPMShipment(suite.DB(), []factory.Customization{
			{
				Model: models.PPMShipment{
					Status: models.PPMShipmentStatusNeedsPaymentApproval,
				},
			},
			{
				Model:    closeoutMove,
				LinkOnly: true,
			},
		}, nil)
		// PPM moves that are not in one of the closeout statuses
		airforce := models.AffiliationAIRFORCE
		nonCloseoutMove := factory.BuildMove(suite.DB(), []factory.Customization{
			{
				Model: models.Move{
					Status: models.MoveStatusNeedsServiceCounseling,
					Show:   &showMove,
				},
			},
			{
				Model: models.ServiceMember{
					Affiliation: &airforce,
				},
			},
		}, nil)
		factory.BuildMinimalPPMShipment(suite.DB(), []factory.Customization{
			{
				Model: models.PPMShipment{
					Status: models.PPMShipmentStatusDraft,
				},
			},
			{
				Model:    nonCloseoutMove,
				LinkOnly: true,
			},
		}, nil)
		params := services.ListOrderParams{PerPage: models.Int64Pointer(9), Page: models.Int64Pointer(1), NeedsPPMCloseout: models.BoolPointer(false), Status: []string{string(models.MoveStatusNeedsServiceCounseling)}}

		moves, _, err := orderFetcher.ListOrders(suite.AppContextWithSessionForTest(&session), officeUserSC.ID, &params)

		suite.FatalNoError(err)
		suite.Equal(1, len(moves))
		suite.Equal(nonCloseoutMove.Locator, moves[0].Locator)
	})
}

func (suite *OrderServiceSuite) TestListOrdersPPMCloseoutForNavyCoastGuardAndMarines() {
	orderFetcher := NewOrderFetcher()
	showMove := true

	suite.Run("returns Navy order for NAVY office user when there's a ppm shipment in closeout", func() {
		navy := models.AffiliationNAVY
		// It doesn't matter what the Origin GBLOC is for the move. Only the navy
		// affiliation matters for SC  who are tied to the NAVY GBLOC.
		move := factory.BuildMove(suite.DB(), []factory.Customization{
			{
				Model: models.Move{
					Status: models.MoveStatusSUBMITTED,
					Show:   &showMove,
				},
			},
			{
				Model: models.ServiceMember{
					Affiliation: &navy,
				},
			},
		}, nil)
		factory.BuildMinimalPPMShipment(suite.DB(), []factory.Customization{
			{
				Model: models.PPMShipment{
					Status: models.PPMShipmentStatusNeedsPaymentApproval,
				},
			},
			{
				Model:    move,
				LinkOnly: true,
			},
		}, nil)

		cg := models.AffiliationCOASTGUARD
		cgMove := factory.BuildMove(suite.DB(), []factory.Customization{
			{
				Model: models.Move{
					Status: models.MoveStatusSUBMITTED,
					Show:   &showMove,
				},
			},
			{
				Model: models.ServiceMember{
					Affiliation: &cg,
				},
			},
		}, nil)
		factory.BuildMinimalPPMShipment(suite.DB(), []factory.Customization{
			{
				Model: models.PPMShipment{
					Status: models.PPMShipmentStatusNeedsPaymentApproval,
				},
			},
			{
				Model:    cgMove,
				LinkOnly: true,
			},
		}, nil)
		officeUserSC := factory.BuildOfficeUserWithRoles(suite.DB(), []factory.Customization{
			{
				Model: models.TransportationOffice{
					Gbloc: "NAVY",
				},
			},
		}, []roles.RoleType{roles.RoleTypeServicesCounselor})

		session := auth.Session{
			ApplicationName: auth.OfficeApp,
			Roles:           officeUserSC.User.Roles,
			OfficeUserID:    officeUserSC.ID,
			IDToken:         "fake_token",
			AccessToken:     "fakeAccessToken",
		}

		params := services.ListOrderParams{PerPage: models.Int64Pointer(9), Page: models.Int64Pointer(1)}
		moves, _, err := orderFetcher.ListOrders(suite.AppContextWithSessionForTest(&session), officeUserSC.ID, &params)

		suite.FatalNoError(err)
		suite.Equal(1, len(moves))
		suite.Equal(models.AffiliationNAVY, *moves[0].Orders.ServiceMember.Affiliation)

	})

	suite.Run("returns TVCB order for TVCB office user when there's a ppm shipment in closeout", func() {
		marines := models.AffiliationMARINES
		// It doesn't matter what the Origin GBLOC is for the move. Only the marines
		// affiliation matters for SC  who are tied to the TVCB GBLOC.
		move := factory.BuildMove(suite.DB(), []factory.Customization{
			{
				Model: models.Move{
					Status: models.MoveStatusSUBMITTED,
					Show:   &showMove,
				},
			},
			{
				Model: models.ServiceMember{
					Affiliation: &marines,
				},
			},
		}, nil)
		factory.BuildMinimalPPMShipment(suite.DB(), []factory.Customization{
			{
				Model: models.PPMShipment{
					Status: models.PPMShipmentStatusNeedsPaymentApproval,
				},
			},
			{
				Model:    move,
				LinkOnly: true,
			},
		}, nil)
		army := models.AffiliationARMY
		nonMarineMove := factory.BuildMove(suite.DB(), []factory.Customization{
			{
				Model: models.Move{
					Status: models.MoveStatusSUBMITTED,
					Show:   &showMove,
				},
			},
			{
				Model: models.ServiceMember{
					Affiliation: &army,
				},
			},
		}, nil)
		factory.BuildMinimalPPMShipment(suite.DB(), []factory.Customization{
			{
				Model: models.PPMShipment{
					Status: models.PPMShipmentStatusNeedsPaymentApproval,
				},
			},
			{
				Model:    nonMarineMove,
				LinkOnly: true,
			},
		}, nil)
		officeUserSC := factory.BuildOfficeUserWithRoles(suite.DB(), []factory.Customization{
			{
				Model: models.TransportationOffice{
					Gbloc: "TVCB",
				},
			},
		}, []roles.RoleType{roles.RoleTypeServicesCounselor})

		session := auth.Session{
			ApplicationName: auth.OfficeApp,
			Roles:           officeUserSC.User.Roles,
			OfficeUserID:    officeUserSC.ID,
			IDToken:         "fake_token",
			AccessToken:     "fakeAccessToken",
		}

		params := services.ListOrderParams{PerPage: models.Int64Pointer(2), Page: models.Int64Pointer(1)}
		moves, _, err := orderFetcher.ListOrders(suite.AppContextWithSessionForTest(&session), officeUserSC.ID, &params)

		suite.FatalNoError(err)
		suite.Equal(1, len(moves))
		suite.Equal(models.AffiliationMARINES, *moves[0].Orders.ServiceMember.Affiliation)

	})

	suite.Run("returns coast guard order for USCG office user when there's a ppm shipment in closeout and filters out non coast guard moves", func() {
		cg := models.AffiliationCOASTGUARD
		// It doesn't matter what the Origin GBLOC is for the move. Only the coast guard
		// affiliation matters for SC  who are tied to the USCG GBLOC.
		move := factory.BuildMove(suite.DB(), []factory.Customization{
			{
				Model: models.Move{
					Status: models.MoveStatusSUBMITTED,
					Show:   &showMove,
				},
			},
			{
				Model: models.ServiceMember{
					Affiliation: &cg,
				},
			},
		}, nil)
		factory.BuildMinimalPPMShipment(suite.DB(), []factory.Customization{
			{
				Model: models.PPMShipment{
					Status: models.PPMShipmentStatusNeedsPaymentApproval,
				},
			},
			{
				Model:    move,
				LinkOnly: true,
			},
		}, nil)
		army := models.AffiliationARMY
		armyMove := factory.BuildMove(suite.DB(), []factory.Customization{
			{
				Model: models.Move{
					Status: models.MoveStatusSUBMITTED,
					Show:   &showMove,
				},
			},
			{
				Model: models.ServiceMember{
					Affiliation: &army,
				},
			},
		}, nil)
		factory.BuildMinimalPPMShipment(suite.DB(), []factory.Customization{
			{
				Model: models.PPMShipment{
					Status: models.PPMShipmentStatusNeedsPaymentApproval,
				},
			},
			{
				Model:    armyMove,
				LinkOnly: true,
			},
		}, nil)
		officeUserSC := factory.BuildOfficeUserWithRoles(suite.DB(), []factory.Customization{
			{
				Model: models.TransportationOffice{
					Gbloc: "USCG",
				},
			},
		}, []roles.RoleType{roles.RoleTypeServicesCounselor})

		session := auth.Session{
			ApplicationName: auth.OfficeApp,
			Roles:           officeUserSC.User.Roles,
			OfficeUserID:    officeUserSC.ID,
			IDToken:         "fake_token",
			AccessToken:     "fakeAccessToken",
		}

		params := services.ListOrderParams{PerPage: models.Int64Pointer(2), Page: models.Int64Pointer(1)}
		moves, _, err := orderFetcher.ListOrders(suite.AppContextWithSessionForTest(&session), officeUserSC.ID, &params)

		suite.FatalNoError(err)
		suite.Equal(1, len(moves))
		suite.Equal(models.AffiliationCOASTGUARD, *moves[0].Orders.ServiceMember.Affiliation)
	})

	suite.Run("Filters out moves with PPM shipments not in the status of NeedsApproval", func() {
		cg := models.AffiliationCOASTGUARD

		cgMoveInWrongStatus := factory.BuildMove(suite.DB(), []factory.Customization{
			{
				Model: models.Move{
					Status: models.MoveStatusSUBMITTED,
					Show:   &showMove,
				},
			},
			{
				Model: models.ServiceMember{
					Affiliation: &cg,
				},
			},
		}, nil)
		factory.BuildMinimalPPMShipment(suite.DB(), []factory.Customization{
			{
				Model: models.PPMShipment{
					Status: models.PPMShipmentStatusPaymentApproved,
				},
			},
			{
				Model:    cgMoveInWrongStatus,
				LinkOnly: true,
			},
		}, nil)
		officeUserSC := factory.BuildOfficeUserWithRoles(suite.DB(), []factory.Customization{
			{
				Model: models.TransportationOffice{
					Gbloc: "USCG",
				},
			},
		}, []roles.RoleType{roles.RoleTypeServicesCounselor})
		var session auth.Session
		params := services.ListOrderParams{PerPage: models.Int64Pointer(2), Page: models.Int64Pointer(1)}
		moves, _, err := orderFetcher.ListOrders(suite.AppContextWithSessionForTest(&session), officeUserSC.ID, &params)

		suite.FatalNoError(err)
		suite.Equal(0, len(moves))
	})

	suite.Run("Filters out moves with no PPM shipment", func() {
		cg := models.AffiliationCOASTGUARD

		moveWithHHG := factory.BuildMove(suite.DB(), []factory.Customization{
			{
				Model: models.Move{
					Status: models.MoveStatusSUBMITTED,
					Show:   &showMove,
				},
			},
			{
				Model: models.ServiceMember{
					Affiliation: &cg,
				},
			},
		}, nil)
		factory.BuildMTOShipment(suite.DB(), []factory.Customization{
			{
				Model: models.MTOShipment{
					ShipmentType: models.MTOShipmentTypeHHG,
				},
			},
			{
				Model:    moveWithHHG,
				LinkOnly: true,
			},
		}, nil)

		officeUserSC := factory.BuildOfficeUserWithRoles(suite.DB(), []factory.Customization{
			{
				Model: models.TransportationOffice{
					Gbloc: "USCG",
				},
			},
		}, []roles.RoleType{roles.RoleTypeServicesCounselor})

		session := auth.Session{
			ApplicationName: auth.OfficeApp,
			Roles:           officeUserSC.User.Roles,
			OfficeUserID:    officeUserSC.ID,
			IDToken:         "fake_token",
			AccessToken:     "fakeAccessToken",
		}

		params := services.ListOrderParams{PerPage: models.Int64Pointer(2), Page: models.Int64Pointer(1)}
		moves, _, err := orderFetcher.ListOrders(suite.AppContextWithSessionForTest(&session), officeUserSC.ID, &params)

		suite.FatalNoError(err)
		suite.Equal(0, len(moves))
	})
}

func (suite *OrderServiceSuite) TestListOrdersMarines() {
	suite.Run("does not return moves where the service member affiliation is Marines for non-USMC office user", func() {
		orderFetcher := NewOrderFetcher()
		marines := models.AffiliationMARINES
		factory.BuildMoveWithShipment(suite.DB(), []factory.Customization{
			{
				Model: models.ServiceMember{
					Affiliation: &marines,
				},
			},
		}, nil)
		officeUser := factory.BuildOfficeUserWithRoles(suite.DB(), nil, []roles.RoleType{roles.RoleTypeTOO})
		session := auth.Session{
			ApplicationName: auth.OfficeApp,
			Roles:           officeUser.User.Roles,
			OfficeUserID:    officeUser.ID,
			IDToken:         "fake_token",
			AccessToken:     "fakeAccessToken",
		}

		session := auth.Session{
			ApplicationName: auth.OfficeApp,
			Roles:           officeUser.User.Roles,
			OfficeUserID:    officeUser.ID,
			IDToken:         "fake_token",
			AccessToken:     "fakeAccessToken",
		}

		params := services.ListOrderParams{PerPage: models.Int64Pointer(2), Page: models.Int64Pointer(1)}
		moves, _, err := orderFetcher.ListOrders(suite.AppContextWithSessionForTest(&session), officeUser.ID, &params)

		suite.FatalNoError(err)
		suite.Equal(0, len(moves))
	})
}

func (suite *OrderServiceSuite) TestListOrdersWithEmptyFields() {
	expectedOrder := factory.BuildOrder(suite.DB(), nil, nil)

	expectedOrder.Entitlement = nil
	expectedOrder.EntitlementID = nil
	expectedOrder.Grade = nil
	expectedOrder.OriginDutyLocation = nil
	expectedOrder.OriginDutyLocationID = nil
	suite.MustSave(&expectedOrder)

	move := factory.BuildMove(suite.DB(), []factory.Customization{
		{
			Model:    expectedOrder,
			LinkOnly: true,
		},
	}, nil)
	// Only orders with shipments are returned, so we need to add a shipment
	// to the move we just created
	factory.BuildMTOShipment(suite.DB(), []factory.Customization{
		{
			Model:    move,
			LinkOnly: true,
		},
		{
			Model: models.MTOShipment{
				Status: models.MTOShipmentStatusSubmitted,
			},
		},
	}, nil)
	// Add a second shipment to make sure we only return 1 order even if its
	// move has more than one shipment
	factory.BuildMTOShipment(suite.DB(), []factory.Customization{
		{
			Model:    move,
			LinkOnly: true,
		},
		{
			Model: models.MTOShipment{
				Status: models.MTOShipmentStatusSubmitted,
			},
		},
	}, nil)

	officeUser := factory.BuildOfficeUser(suite.DB(), nil, nil)
	session := auth.Session{
		ApplicationName: auth.OfficeApp,
		Roles:           officeUser.User.Roles,
		OfficeUserID:    officeUser.ID,
		IDToken:         "fake_token",
		AccessToken:     "fakeAccessToken",
	}
<<<<<<< HEAD

=======
>>>>>>> 3e8365c1
	orderFetcher := NewOrderFetcher()
	moves, _, err := orderFetcher.ListOrders(suite.AppContextWithSessionForTest(&session), officeUser.ID, &services.ListOrderParams{PerPage: models.Int64Pointer(1), Page: models.Int64Pointer(1)})

	suite.FatalNoError(err)
	suite.Nil(moves)

}

func (suite *OrderServiceSuite) TestListOrdersWithPagination() {
	officeUser := factory.BuildOfficeUserWithRoles(suite.DB(), nil, []roles.RoleType{roles.RoleTypeTOO})
	session := auth.Session{
		ApplicationName: auth.OfficeApp,
		Roles:           officeUser.User.Roles,
		OfficeUserID:    officeUser.ID,
		IDToken:         "fake_token",
		AccessToken:     "fakeAccessToken",
	}

	for i := 0; i < 2; i++ {
		factory.BuildMoveWithShipment(suite.DB(), nil, nil)
	}

	orderFetcher := NewOrderFetcher()
	params := services.ListOrderParams{Page: models.Int64Pointer(1), PerPage: models.Int64Pointer(1)}
	moves, count, err := orderFetcher.ListOrders(suite.AppContextWithSessionForTest(&session), officeUser.ID, &params)

	suite.NoError(err)
	suite.Equal(1, len(moves))
	suite.Equal(2, count)

}

func (suite *OrderServiceSuite) TestListOrdersWithSortOrder() {

	// SET UP: Service Members for sorting by Service Member Last Name and Branch
	// - We'll need two other service members to test the last name sort, Lea Spacemen and Leo Zephyer
	serviceMemberFirstName := "Lea"
	serviceMemberLastName := "Zephyer"
	affiliation := models.AffiliationNAVY
	edipi := "9999999999"
	var officeUser models.OfficeUser
	var session auth.Session

	// SET UP: Dates for sorting by Requested Move Date
	// - We want dates 2 and 3 to sandwich requestedMoveDate1 so we can test that the min() query is working
	requestedMoveDate1 := time.Date(testdatagen.GHCTestYear, 02, 20, 0, 0, 0, 0, time.UTC)
	requestedMoveDate2 := time.Date(testdatagen.GHCTestYear, 03, 03, 0, 0, 0, 0, time.UTC)
	requestedMoveDate3 := time.Date(testdatagen.GHCTestYear, 01, 15, 0, 0, 0, 0, time.UTC)

	setupTestData := func() (models.Move, models.Move, auth.Session) {

		// CREATE EXPECTED MOVES
		expectedMove1 := factory.BuildMoveWithShipment(suite.DB(), []factory.Customization{
			{ // Default New Duty Location name is Fort Eisenhower
				Model: models.Move{
					Status:  models.MoveStatusAPPROVED,
					Locator: "AA1234",
				},
			},
			{
				Model: models.MTOShipment{
					RequestedPickupDate: &requestedMoveDate1,
				},
			},
		}, nil)
		expectedMove2 := factory.BuildMoveWithShipment(suite.DB(), []factory.Customization{
			{
				Model: models.Move{
					Locator: "TTZ123",
				},
			},
			{
				Model: models.ServiceMember{
					Affiliation: &affiliation,
					FirstName:   &serviceMemberFirstName,
					Edipi:       &edipi,
				},
			},
			{
				Model: models.MTOShipment{
					RequestedPickupDate: &requestedMoveDate2,
				},
			},
		}, nil)
		// Create a second shipment so we can test min() sort
		factory.BuildMTOShipmentWithMove(&expectedMove2, suite.DB(), []factory.Customization{
			{
				Model: models.MTOShipment{
					RequestedPickupDate: &requestedMoveDate3,
				},
			},
		}, nil)
		officeUser = factory.BuildOfficeUserWithRoles(suite.DB(), nil, []roles.RoleType{roles.RoleTypeTOO})
<<<<<<< HEAD
		session = auth.Session{
=======
		session := auth.Session{
>>>>>>> 3e8365c1
			ApplicationName: auth.OfficeApp,
			Roles:           officeUser.User.Roles,
			OfficeUserID:    officeUser.ID,
			IDToken:         "fake_token",
			AccessToken:     "fakeAccessToken",
		}

		return expectedMove1, expectedMove2, session
	}

	orderFetcher := NewOrderFetcher()

	suite.Run("Sort by locator code", func() {
		expectedMove1, expectedMove2, session := setupTestData()
		params := services.ListOrderParams{Sort: models.StringPointer("locator"), Order: models.StringPointer("asc")}
		moves, _, err := orderFetcher.ListOrders(suite.AppContextWithSessionForTest(&session), officeUser.ID, &params)
		suite.NoError(err)
		suite.Equal(2, len(moves))
		suite.Equal(expectedMove1.Locator, moves[0].Locator)
		suite.Equal(expectedMove2.Locator, moves[1].Locator)

		params = services.ListOrderParams{Sort: models.StringPointer("locator"), Order: models.StringPointer("desc")}
		moves, _, err = orderFetcher.ListOrders(suite.AppContextWithSessionForTest(&session), officeUser.ID, &params)
		suite.NoError(err)
		suite.Equal(2, len(moves))
		suite.Equal(expectedMove2.Locator, moves[0].Locator)
		suite.Equal(expectedMove1.Locator, moves[1].Locator)
	})

	suite.Run("Sort by move status", func() {
		expectedMove1, expectedMove2, session := setupTestData()
		params := services.ListOrderParams{Sort: models.StringPointer("status"), Order: models.StringPointer("asc")}
		moves, _, err := orderFetcher.ListOrders(suite.AppContextWithSessionForTest(&session), officeUser.ID, &params)
		suite.NoError(err)
		suite.Equal(2, len(moves))
		suite.Equal(expectedMove1.Status, moves[0].Status)
		suite.Equal(expectedMove2.Status, moves[1].Status)

		params = services.ListOrderParams{Sort: models.StringPointer("status"), Order: models.StringPointer("desc")}
		moves, _, err = orderFetcher.ListOrders(suite.AppContextWithSessionForTest(&session), officeUser.ID, &params)
		suite.NoError(err)
		suite.Equal(2, len(moves))
		suite.Equal(expectedMove2.Status, moves[0].Status)
		suite.Equal(expectedMove1.Status, moves[1].Status)
	})

	suite.Run("Sort by service member affiliations", func() {
		expectedMove1, expectedMove2, session := setupTestData()
		params := services.ListOrderParams{Sort: models.StringPointer("branch"), Order: models.StringPointer("asc")}
		moves, _, err := orderFetcher.ListOrders(suite.AppContextWithSessionForTest(&session), officeUser.ID, &params)
		suite.NoError(err)
		suite.Equal(2, len(moves))
		suite.Equal(*expectedMove1.Orders.ServiceMember.Affiliation, *moves[0].Orders.ServiceMember.Affiliation)
		suite.Equal(*expectedMove2.Orders.ServiceMember.Affiliation, *moves[1].Orders.ServiceMember.Affiliation)

		params = services.ListOrderParams{Sort: models.StringPointer("branch"), Order: models.StringPointer("desc")}
		moves, _, err = orderFetcher.ListOrders(suite.AppContextWithSessionForTest(&session), officeUser.ID, &params)
		suite.NoError(err)
		suite.Equal(2, len(moves))
		suite.Equal(*expectedMove2.Orders.ServiceMember.Affiliation, *moves[0].Orders.ServiceMember.Affiliation)
		suite.Equal(*expectedMove1.Orders.ServiceMember.Affiliation, *moves[1].Orders.ServiceMember.Affiliation)
	})

	suite.Run("Sort by request move date", func() {
		_, _, session := setupTestData()
		params := services.ListOrderParams{Sort: models.StringPointer("requestedMoveDate"), Order: models.StringPointer("asc")}
		moves, _, err := orderFetcher.ListOrders(suite.AppContextWithSessionForTest(&session), officeUser.ID, &params)
		suite.NoError(err)
		suite.Equal(2, len(moves))
		suite.Equal(2, len(moves[0].MTOShipments)) // the move with two shipments has the earlier date
		suite.Equal(1, len(moves[1].MTOShipments))
		// NOTE: You have to use Jan 02, 2006 as the example for date/time formatting in Go
		suite.Equal(requestedMoveDate1.Format("2006/01/02"), moves[1].MTOShipments[0].RequestedPickupDate.Format("2006/01/02"))

		params = services.ListOrderParams{Sort: models.StringPointer("requestedMoveDate"), Order: models.StringPointer("desc")}
		moves, _, err = orderFetcher.ListOrders(suite.AppContextWithSessionForTest(&session), officeUser.ID, &params)
		suite.NoError(err)
		suite.Equal(2, len(moves))
		suite.Equal(1, len(moves[0].MTOShipments)) // the move with one shipment should be first
		suite.Equal(2, len(moves[1].MTOShipments))
		suite.Equal(requestedMoveDate1.Format("2006/01/02"), moves[0].MTOShipments[0].RequestedPickupDate.Format("2006/01/02"))
	})

	suite.Run("Sort by submitted date (appearedInTooAt) in TOO queue ", func() {
		// Scenario: In order to sort the moves the submitted_at, service_counseling_completed_at, and approvals_requested_at are checked to which are the minimum
		// Expected: The moves appear in the order they are created below
		officeUser = factory.BuildOfficeUserWithRoles(suite.DB(), nil, []roles.RoleType{roles.RoleTypeTOO})
		session := auth.Session{
			ApplicationName: auth.OfficeApp,
			Roles:           officeUser.User.Roles,
			OfficeUserID:    officeUser.ID,
			IDToken:         "fake_token",
			AccessToken:     "fakeAccessToken",
		}
		now := time.Now()
		oneWeekAgo := now.AddDate(0, 0, -7)
		move1 := factory.BuildMoveWithShipment(suite.DB(), []factory.Customization{
			{
				Model: models.Move{
					SubmittedAt: &oneWeekAgo,
				},
			},
		}, nil)
		move2 := factory.BuildApprovalsRequestedMove(suite.DB(), nil, nil)
		factory.BuildMTOShipmentWithMove(&move2, suite.DB(), nil, nil)
		move3 := factory.BuildServiceCounselingCompletedMove(suite.DB(), nil, nil)
		factory.BuildMTOShipmentWithMove(&move3, suite.DB(), nil, nil)

		params := services.ListOrderParams{Sort: models.StringPointer("appearedInTooAt"), Order: models.StringPointer("asc")}

		moves, _, err := orderFetcher.ListOrders(suite.AppContextWithSessionForTest(&session), officeUser.ID, &params)
		suite.NoError(err)
		suite.Equal(3, len(moves))
		suite.Equal(moves[0].ID, move1.ID)
		suite.Equal(moves[1].ID, move2.ID)
		suite.Equal(moves[2].ID, move3.ID)
	})

	// MUST BE LAST, ADDS EXTRA MOVE
	suite.Run("Sort by service member last name", func() {
		_, _, session := setupTestData()

		// Last name sort is the only one that needs 3 moves for a complete test, so add that here at the end
		factory.BuildMoveWithShipment(suite.DB(), []factory.Customization{
			{
				Model: models.ServiceMember{ // Leo Zephyer
					LastName: &serviceMemberLastName,
				},
			},
		}, nil)
		params := services.ListOrderParams{Sort: models.StringPointer("lastName"), Order: models.StringPointer("asc")}
		moves, _, err := orderFetcher.ListOrders(suite.AppContextWithSessionForTest(&session), officeUser.ID, &params)

		suite.NoError(err)
		suite.Equal(3, len(moves))
		suite.Equal("Spacemen, Lea", *moves[0].Orders.ServiceMember.LastName+", "+*moves[0].Orders.ServiceMember.FirstName)
		suite.Equal("Spacemen, Leo", *moves[1].Orders.ServiceMember.LastName+", "+*moves[1].Orders.ServiceMember.FirstName)
		suite.Equal("Zephyer, Leo", *moves[2].Orders.ServiceMember.LastName+", "+*moves[2].Orders.ServiceMember.FirstName)

		params = services.ListOrderParams{Sort: models.StringPointer("lastName"), Order: models.StringPointer("desc")}
		moves, _, err = orderFetcher.ListOrders(suite.AppContextWithSessionForTest(&session), officeUser.ID, &params)

		suite.NoError(err)
		suite.Equal(3, len(moves))
		suite.Equal("Zephyer, Leo", *moves[0].Orders.ServiceMember.LastName+", "+*moves[0].Orders.ServiceMember.FirstName)
		suite.Equal("Spacemen, Leo", *moves[1].Orders.ServiceMember.LastName+", "+*moves[1].Orders.ServiceMember.FirstName)
		suite.Equal("Spacemen, Lea", *moves[2].Orders.ServiceMember.LastName+", "+*moves[2].Orders.ServiceMember.FirstName)
	})
}

func (suite *OrderServiceSuite) TestListOrdersNeedingServicesCounselingWithPPMCloseoutColumnsSort() {
	defaultShipmentPickupPostalCode := "90210"
	setupTestData := func() models.OfficeUser {
		// Make an office user → GBLOC X
		officeUser := factory.BuildOfficeUserWithRoles(suite.DB(), nil, []roles.RoleType{roles.RoleTypeTOO})
		factory.FetchOrBuildPostalCodeToGBLOC(suite.DB(), "50309", officeUser.TransportationOffice.Gbloc)

		// Ensure there's an entry connecting the default shipment pickup postal code with the office user's gbloc
		factory.FetchOrBuildPostalCodeToGBLOC(suite.DB(),
			defaultShipmentPickupPostalCode,
			officeUser.TransportationOffice.Gbloc)

		return officeUser
	}
	orderFetcher := NewOrderFetcher()

	var session auth.Session

	suite.Run("Sort by PPM closeout initiated", func() {
		officeUser := setupTestData()
		// Create a PPM submitted on April 1st
		closeoutInitiatedDate1 := time.Date(2022, 04, 01, 0, 0, 0, 0, time.UTC)
		closeoutOffice := factory.BuildTransportationOffice(suite.DB(), []factory.Customization{
			{
				Model: models.TransportationOffice{Gbloc: "KKFA"},
			},
		}, nil)

		ppm1 := factory.BuildPPMShipmentThatNeedsPaymentApproval(suite.DB(), nil, []factory.Customization{
			{
				Model: models.PPMShipment{
					SubmittedAt: &closeoutInitiatedDate1,
				},
			},
			{
				Model:    closeoutOffice,
				LinkOnly: true,
				Type:     &factory.TransportationOffices.CloseoutOffice,
			},
		})

		// Create a PPM submitted on April 2nd
		closeoutInitiatedDate2 := time.Date(2022, 04, 02, 0, 0, 0, 0, time.UTC)
		ppm2 := factory.BuildPPMShipmentThatNeedsPaymentApproval(suite.DB(), nil, []factory.Customization{
			{
				Model: models.PPMShipment{
					SubmittedAt: &closeoutInitiatedDate2,
				},
			},
			{
				Model:    closeoutOffice,
				LinkOnly: true,
				Type:     &factory.TransportationOffices.CloseoutOffice,
			},
		})

		// Sort by closeout initiated date (ascending)
		moves, _, err := orderFetcher.ListOrders(suite.AppContextWithSessionForTest(&session), officeUser.ID, &services.ListOrderParams{
			NeedsPPMCloseout: models.BoolPointer(true),
			Sort:             models.StringPointer("closeoutInitiated"),
			Order:            models.StringPointer("asc"),
		})

		suite.FatalNoError(err)
		suite.Equal(2, len(moves))
		suite.Equal(ppm1.Shipment.MoveTaskOrder.Locator, moves[0].Locator)
		suite.Equal(ppm2.Shipment.MoveTaskOrder.Locator, moves[1].Locator)

		// Sort by closeout initiated date (descending)
		moves, _, err = orderFetcher.ListOrders(suite.AppContextWithSessionForTest(&session), officeUser.ID, &services.ListOrderParams{
			NeedsPPMCloseout: models.BoolPointer(true),
			Sort:             models.StringPointer("closeoutInitiated"),
			Order:            models.StringPointer("desc"),
		})

		suite.FatalNoError(err)
		suite.Equal(2, len(moves))
		suite.Equal(ppm2.Shipment.MoveTaskOrder.Locator, moves[0].Locator)
		suite.Equal(ppm1.Shipment.MoveTaskOrder.Locator, moves[1].Locator)
	})

	suite.Run("Sort by PPM closeout location", func() {
		officeUser := setupTestData()

		locationA := factory.BuildTransportationOffice(suite.DB(), []factory.Customization{
			{
				Model: models.TransportationOffice{
					Name: "A",
				},
			}}, nil)
		ppmShipmentA := factory.BuildPPMShipmentThatNeedsPaymentApproval(suite.DB(), nil, []factory.Customization{
			{
				Model:    locationA,
				LinkOnly: true,
				Type:     &factory.TransportationOffices.CloseoutOffice,
			},
		})
		locationB := factory.BuildTransportationOffice(suite.DB(), []factory.Customization{
			{
				Model: models.TransportationOffice{
					Name: "B",
				},
			}}, nil)
		ppmShipmentB := factory.BuildPPMShipmentThatNeedsPaymentApproval(suite.DB(), nil, []factory.Customization{
			{
				Model:    locationB,
				LinkOnly: true,
				Type:     &factory.TransportationOffices.CloseoutOffice,
			},
		})

		// Sort by closeout location (ascending)
		moves, _, err := orderFetcher.ListOrders(suite.AppContextWithSessionForTest(&session), officeUser.ID, &services.ListOrderParams{
			NeedsPPMCloseout: models.BoolPointer(true),
			Sort:             models.StringPointer("closeoutLocation"),
			Order:            models.StringPointer("asc"),
		})

		suite.FatalNoError(err)
		suite.Equal(2, len(moves))
		suite.Equal(ppmShipmentA.Shipment.MoveTaskOrder.Locator, moves[0].Locator)
		suite.Equal(ppmShipmentB.Shipment.MoveTaskOrder.Locator, moves[1].Locator)

		// Sort by closeout location (descending)
		moves, _, err = orderFetcher.ListOrders(suite.AppContextWithSessionForTest(&session), officeUser.ID, &services.ListOrderParams{
			NeedsPPMCloseout: models.BoolPointer(true),
			Sort:             models.StringPointer("closeoutLocation"),
			Order:            models.StringPointer("desc"),
		})

		suite.FatalNoError(err)
		suite.Equal(2, len(moves))
		suite.Equal(ppmShipmentB.Shipment.MoveTaskOrder.Locator, moves[0].Locator)
		suite.Equal(ppmShipmentA.Shipment.MoveTaskOrder.Locator, moves[1].Locator)
	})

	suite.Run("Sort by destination duty location", func() {
		officeUser := setupTestData()

		dutyLocationA := factory.BuildDutyLocation(suite.DB(), []factory.Customization{
			{
				Model: models.DutyLocation{
					Name: "A",
				},
			},
		}, nil)
		closeoutOffice := factory.BuildTransportationOffice(suite.DB(), []factory.Customization{
			{
				Model: models.TransportationOffice{Gbloc: "KKFA"},
			},
		}, nil)

		ppmShipmentA := factory.BuildPPMShipmentThatNeedsPaymentApproval(suite.DB(), nil, []factory.Customization{
			{
				Model:    dutyLocationA,
				LinkOnly: true,
				Type:     &factory.DutyLocations.NewDutyLocation,
			},
			{
				Model:    closeoutOffice,
				LinkOnly: true,
				Type:     &factory.TransportationOffices.CloseoutOffice,
			},
		})
		dutyLocationB := factory.BuildDutyLocation(suite.DB(), []factory.Customization{
			{
				Model: models.DutyLocation{
					Name: "B",
				},
			},
		}, nil)
		ppmShipmentB := factory.BuildPPMShipmentThatNeedsPaymentApproval(suite.DB(), nil, []factory.Customization{
			{
				Model:    dutyLocationB,
				LinkOnly: true,
				Type:     &factory.DutyLocations.NewDutyLocation,
			},
			{
				Model:    closeoutOffice,
				LinkOnly: true,
				Type:     &factory.TransportationOffices.CloseoutOffice,
			},
		})

		// Sort by destination duty location (ascending)
		moves, _, err := orderFetcher.ListOrders(suite.AppContextWithSessionForTest(&session), officeUser.ID, &services.ListOrderParams{
			NeedsPPMCloseout: models.BoolPointer(true),
			Sort:             models.StringPointer("destinationDutyLocation"),
			Order:            models.StringPointer("asc"),
		})

		suite.FatalNoError(err)
		suite.Equal(2, len(moves))
		suite.Equal(ppmShipmentA.Shipment.MoveTaskOrder.Locator, moves[0].Locator)
		suite.Equal(ppmShipmentB.Shipment.MoveTaskOrder.Locator, moves[1].Locator)

		// Sort by destination duty location (descending)
		moves, _, err = orderFetcher.ListOrders(suite.AppContextWithSessionForTest(&session), officeUser.ID, &services.ListOrderParams{
			NeedsPPMCloseout: models.BoolPointer(true),
			Sort:             models.StringPointer("destinationDutyLocation"),
			Order:            models.StringPointer("desc"),
		})

		suite.FatalNoError(err)
		suite.Equal(2, len(moves))
		suite.Equal(ppmShipmentB.Shipment.MoveTaskOrder.Locator, moves[0].Locator)
		suite.Equal(ppmShipmentA.Shipment.MoveTaskOrder.Locator, moves[1].Locator)
	})

	suite.Run("Sort by PPM type (full or partial)", func() {
		officeUser := setupTestData()
		closeoutOffice := factory.BuildTransportationOffice(suite.DB(), []factory.Customization{
			{
				Model: models.TransportationOffice{Gbloc: "KKFA"},
			},
		}, nil)
		ppmShipmentPartial := factory.BuildPPMShipmentThatNeedsPaymentApproval(suite.DB(), nil, []factory.Customization{
			{
				Model: models.Move{
					PPMType: models.StringPointer("Partial"),
				},
			},
			{
				Model:    closeoutOffice,
				LinkOnly: true,
				Type:     &factory.TransportationOffices.CloseoutOffice,
			},
		})
		ppmShipmentFull := factory.BuildPPMShipmentThatNeedsPaymentApproval(suite.DB(), nil, []factory.Customization{
			{
				Model: models.Move{
					PPMType: models.StringPointer("FULL"),
				},
			},
			{
				Model:    closeoutOffice,
				LinkOnly: true,
				Type:     &factory.TransportationOffices.CloseoutOffice,
			},
		})

		// Sort by PPM type (ascending)
		moves, _, err := orderFetcher.ListOrders(suite.AppContextWithSessionForTest(&session), officeUser.ID, &services.ListOrderParams{
			NeedsPPMCloseout: models.BoolPointer(true),
			Sort:             models.StringPointer("ppmType"),
			Order:            models.StringPointer("asc"),
		})

		suite.FatalNoError(err)
		suite.Equal(2, len(moves))
		suite.Equal(ppmShipmentFull.Shipment.MoveTaskOrder.Locator, moves[0].Locator)
		suite.Equal(ppmShipmentPartial.Shipment.MoveTaskOrder.Locator, moves[1].Locator)

		// Sort by PPM type (descending)
		moves, _, err = orderFetcher.ListOrders(suite.AppContextWithSessionForTest(&session), officeUser.ID, &services.ListOrderParams{
			NeedsPPMCloseout: models.BoolPointer(true),
			Sort:             models.StringPointer("ppmType"),
			Order:            models.StringPointer("desc"),
		})

		suite.FatalNoError(err)
		suite.Equal(2, len(moves))
		suite.Equal(ppmShipmentPartial.Shipment.MoveTaskOrder.Locator, moves[0].Locator)
		suite.Equal(ppmShipmentFull.Shipment.MoveTaskOrder.Locator, moves[1].Locator)
	})
}

func (suite *OrderServiceSuite) TestListOrdersNeedingServicesCounselingWithGBLOCSortFilter() {

	suite.Run("Filter by origin GBLOC", func() {

		// TESTCASE SCENARIO
		// Under test: OrderFetcher.ListOrders function
		// Mocked:     None
		// Set up:     We create 2 moves with different GBLOCs, KKFA and ZANY. Both moves require service counseling
		//             We create an office user with the GBLOC KKFA
		//             Then we request a list of moves sorted by GBLOC, ascending for service counseling
		// Expected outcome:
		//             We expect only the move that matches the counselors GBLOC - aka the KKFA move.

		// Create a services counselor (default GBLOC is KKFA)
		officeUser := factory.BuildOfficeUserWithRoles(suite.DB(), nil, []roles.RoleType{roles.RoleTypeServicesCounselor})
<<<<<<< HEAD
		var session auth.Session
=======
		session := auth.Session{
			ApplicationName: auth.OfficeApp,
			Roles:           officeUser.User.Roles,
			OfficeUserID:    officeUser.ID,
			IDToken:         "fake_token",
			AccessToken:     "fakeAccessToken",
		}
>>>>>>> 3e8365c1

		// Create a move with Origin KKFA, needs service couseling
		kkfaMove := factory.BuildMoveWithShipment(suite.DB(), []factory.Customization{
			{
				Model: models.Move{
					Status: models.MoveStatusNeedsServiceCounseling,
				},
			},
		}, nil)
		// Create data for a second Origin ZANY
		dutyLocationAddress2 := factory.BuildAddress(suite.DB(), []factory.Customization{
			{
				Model: models.Address{
					StreetAddress1: "Anchor 1212",
					City:           "Fort Eisenhower",
					State:          "GA",
					PostalCode:     "89898",
					Country:        models.StringPointer("United States"),
				},
			},
		}, nil)

		factory.FetchOrBuildPostalCodeToGBLOC(suite.DB(), dutyLocationAddress2.PostalCode, "ZANY")
		originDutyLocation2 := factory.BuildDutyLocation(suite.DB(), []factory.Customization{
			{
				Model: models.DutyLocation{
					Name: "Fort Sam Snap",
				},
			},
			{
				Model:    dutyLocationAddress2,
				LinkOnly: true,
			},
		}, nil)

		// Create a second move from the ZANY gbloc
		factory.BuildMoveWithShipment(suite.DB(), []factory.Customization{
			{
				Model: models.Move{
					Status:  models.MoveStatusNeedsServiceCounseling,
					Locator: "ZZ1234",
				},
			},
			{
				Model:    originDutyLocation2,
				LinkOnly: true,
				Type:     &factory.DutyLocations.OriginDutyLocation,
			},
		}, nil)
		// Setup and run the function under test requesting status NEEDS SERVICE COUNSELING
		orderFetcher := NewOrderFetcher()
		statuses := []string{"NEEDS SERVICE COUNSELING"}
		// Sort by origin GBLOC, filter by status
		params := services.ListOrderParams{Sort: models.StringPointer("originGBLOC"), Order: models.StringPointer("asc"), Status: statuses}
		moves, _, err := orderFetcher.ListOrders(suite.AppContextWithSessionForTest(&session), officeUser.ID, &params)

		// Expect only LKNQ move to be returned
		suite.NoError(err)
		suite.Equal(1, len(moves))
		suite.Equal(kkfaMove.ID, moves[0].ID)
	})
}

func (suite *OrderServiceSuite) TestListOrdersForTOOWithNTSRelease() {
	// Make an NTS-Release shipment (and a move).  Should not have a pickup address.
	factory.BuildMoveWithShipment(suite.DB(), []factory.Customization{
		{
			Model: models.MTOShipment{
				ShipmentType: models.MTOShipmentTypeHHGOutOfNTSDom,
			},
		},
	}, nil)
	// Make a TOO user and the postal code to GBLOC link.
	tooOfficeUser := factory.BuildOfficeUserWithRoles(suite.DB(), nil, []roles.RoleType{roles.RoleTypeTOO})
<<<<<<< HEAD
	var session auth.Session
=======
	session := auth.Session{
		ApplicationName: auth.OfficeApp,
		Roles:           tooOfficeUser.User.Roles,
		OfficeUserID:    tooOfficeUser.ID,
		IDToken:         "fake_token",
		AccessToken:     "fakeAccessToken",
	}
>>>>>>> 3e8365c1

	orderFetcher := NewOrderFetcher()
	moves, moveCount, err := orderFetcher.ListOrders(suite.AppContextWithSessionForTest(&session), tooOfficeUser.ID, &services.ListOrderParams{})

	suite.FatalNoError(err)
	suite.Equal(1, moveCount)
	suite.Len(moves, 1)
}

func (suite *OrderServiceSuite) TestListOrdersForTOOWithPPM() {
	postalCode := "90210"
	partialPPMType := models.MovePPMTypePARTIAL

	ppmShipment := factory.BuildPPMShipment(suite.DB(), []factory.Customization{
		{
			Model: models.Order{
				ID: uuid.UUID{uuid.V4},
			},
		},
		{
			Model: models.Move{
				Status:  models.MoveStatusAPPROVED,
				PPMType: &partialPPMType,
			},
		},
		{
			Model: models.PPMShipment{
				PickupPostalCode: postalCode,
			},
		},
	}, nil)
	// Make a TOO user.
	tooOfficeUser := factory.BuildOfficeUserWithRoles(suite.DB(), nil, []roles.RoleType{roles.RoleTypeTOO})
<<<<<<< HEAD
	var session auth.Session
=======
	session := auth.Session{
		ApplicationName: auth.OfficeApp,
		Roles:           tooOfficeUser.User.Roles,
		OfficeUserID:    tooOfficeUser.ID,
		IDToken:         "fake_token",
		AccessToken:     "fakeAccessToken",
	}
>>>>>>> 3e8365c1

	// GBLOC for the below doesn't really matter, it just means the query for the moves passes the inner join in ListOrders
	factory.FetchOrBuildPostalCodeToGBLOC(suite.DB(), ppmShipment.PickupPostalCode, tooOfficeUser.TransportationOffice.Gbloc)

	orderFetcher := NewOrderFetcher()
	moves, moveCount, err := orderFetcher.ListOrders(suite.AppContextWithSessionForTest(&session), tooOfficeUser.ID, &services.ListOrderParams{})
	suite.FatalNoError(err)
	suite.Equal(1, moveCount)
	suite.Len(moves, 1)
}

func (suite *OrderServiceSuite) TestListOrdersForTOOWithPPMWithDeletedShipment() {
	postalCode := "90210"
	deletedAt := time.Now()
	move := factory.BuildMove(suite.DB(), []factory.Customization{
		{
			Model: models.Move{
				Status: models.MoveStatusAPPROVED,
			},
		},
	}, nil)
	ppmShipment := factory.BuildPPMShipment(suite.DB(), []factory.Customization{
		{
			Model: models.PPMShipment{
				PickupPostalCode: postalCode,
			},
		},
	}, nil)
	factory.BuildMTOShipment(suite.DB(), []factory.Customization{
		{
			Model:    move,
			LinkOnly: true,
		},
		{
			Model: models.MTOShipment{
				Status:    models.MTOShipmentStatusSubmitted,
				DeletedAt: &deletedAt,
			},
		},
		{
			Model:    ppmShipment,
			LinkOnly: true,
		},
	}, nil)

	// Make a TOO user.
	tooOfficeUser := factory.BuildOfficeUserWithRoles(suite.DB(), nil, []roles.RoleType{roles.RoleTypeTOO})
<<<<<<< HEAD
	var session auth.Session
=======
	session := auth.Session{
		ApplicationName: auth.OfficeApp,
		Roles:           tooOfficeUser.User.Roles,
		OfficeUserID:    tooOfficeUser.ID,
		IDToken:         "fake_token",
		AccessToken:     "fakeAccessToken",
	}
>>>>>>> 3e8365c1

	orderFetcher := NewOrderFetcher()
	moves, moveCount, err := orderFetcher.ListOrders(suite.AppContextWithSessionForTest(&session), tooOfficeUser.ID, &services.ListOrderParams{})
	suite.FatalNoError(err)
	suite.Equal(0, moveCount)
	suite.Len(moves, 0)
}

func (suite *OrderServiceSuite) TestListOrdersForTOOWithPPMWithOneDeletedShipmentButOtherExists() {
	postalCode := "90210"
	deletedAt := time.Now()
	move := factory.BuildMove(suite.DB(), []factory.Customization{
		{
			Model: models.Move{
				Status: models.MoveStatusAPPROVED,
			},
		},
	}, nil)
	// This shipment is created first, but later deleted
	ppmShipment1 := factory.BuildPPMShipment(suite.DB(), []factory.Customization{
		{
			Model:    move,
			LinkOnly: true,
		},
		{
			Model: models.PPMShipment{
				PickupPostalCode: postalCode,
				CreatedAt:        time.Now(),
			},
		},
	}, nil)
	// This shipment is created after the first one, but not deleted
	factory.BuildPPMShipment(suite.DB(), []factory.Customization{
		{
			Model:    move,
			LinkOnly: true,
		},
		{
			Model: models.PPMShipment{
				PickupPostalCode: postalCode,
				CreatedAt:        time.Now().Add(time.Minute * time.Duration(1)),
			},
		},
	}, nil)
	factory.BuildMTOShipment(suite.DB(), []factory.Customization{
		{
			Model:    move,
			LinkOnly: true,
		},
		{
			Model: models.MTOShipment{
				Status:    models.MTOShipmentStatusSubmitted,
				DeletedAt: &deletedAt,
			},
		},
		{
			Model:    ppmShipment1,
			LinkOnly: true,
		},
	}, nil)

	// Make a TOO user and the postal code to GBLOC link.
	tooOfficeUser := factory.BuildOfficeUserWithRoles(suite.DB(), nil, []roles.RoleType{roles.RoleTypeTOO})
<<<<<<< HEAD
	var session auth.Session
=======
	session := auth.Session{
		ApplicationName: auth.OfficeApp,
		Roles:           tooOfficeUser.User.Roles,
		OfficeUserID:    tooOfficeUser.ID,
		IDToken:         "fake_token",
		AccessToken:     "fakeAccessToken",
	}
>>>>>>> 3e8365c1

	orderFetcher := NewOrderFetcher()
	moves, moveCount, err := orderFetcher.ListOrders(suite.AppContextWithSessionForTest(&session), tooOfficeUser.ID, &services.ListOrderParams{})
	suite.FatalNoError(err)
	suite.Equal(1, moveCount)
	suite.Len(moves, 1)
}<|MERGE_RESOLUTION|>--- conflicted
+++ resolved
@@ -90,7 +90,6 @@
 		// Make a postal code and GBLOC → AGFM
 		factory.FetchOrBuildPostalCodeToGBLOC(suite.DB(), agfmPostalCode, "AGFM")
 
-<<<<<<< HEAD
 		session := auth.Session{
 			ApplicationName: auth.OfficeApp,
 			Roles:           officeUser.User.Roles,
@@ -99,8 +98,6 @@
 			AccessToken:     "fakeAccessToken",
 		}
 
-=======
->>>>>>> 3e8365c1
 		return officeUser, move, session
 	}
 	orderFetcher := NewOrderFetcher()
@@ -1185,10 +1182,7 @@
 		IDToken:         "fake_token",
 		AccessToken:     "fakeAccessToken",
 	}
-<<<<<<< HEAD
-
-=======
->>>>>>> 3e8365c1
+  
 	orderFetcher := NewOrderFetcher()
 	moves, _, err := orderFetcher.ListOrders(suite.AppContextWithSessionForTest(&session), officeUser.ID, &services.ListOrderParams{PerPage: models.Int64Pointer(1), Page: models.Int64Pointer(1)})
 
@@ -1282,11 +1276,7 @@
 			},
 		}, nil)
 		officeUser = factory.BuildOfficeUserWithRoles(suite.DB(), nil, []roles.RoleType{roles.RoleTypeTOO})
-<<<<<<< HEAD
-		session = auth.Session{
-=======
 		session := auth.Session{
->>>>>>> 3e8365c1
 			ApplicationName: auth.OfficeApp,
 			Roles:           officeUser.User.Roles,
 			OfficeUserID:    officeUser.ID,
@@ -1719,9 +1709,6 @@
 
 		// Create a services counselor (default GBLOC is KKFA)
 		officeUser := factory.BuildOfficeUserWithRoles(suite.DB(), nil, []roles.RoleType{roles.RoleTypeServicesCounselor})
-<<<<<<< HEAD
-		var session auth.Session
-=======
 		session := auth.Session{
 			ApplicationName: auth.OfficeApp,
 			Roles:           officeUser.User.Roles,
@@ -1729,7 +1716,6 @@
 			IDToken:         "fake_token",
 			AccessToken:     "fakeAccessToken",
 		}
->>>>>>> 3e8365c1
 
 		// Create a move with Origin KKFA, needs service couseling
 		kkfaMove := factory.BuildMoveWithShipment(suite.DB(), []factory.Customization{
@@ -1804,9 +1790,6 @@
 	}, nil)
 	// Make a TOO user and the postal code to GBLOC link.
 	tooOfficeUser := factory.BuildOfficeUserWithRoles(suite.DB(), nil, []roles.RoleType{roles.RoleTypeTOO})
-<<<<<<< HEAD
-	var session auth.Session
-=======
 	session := auth.Session{
 		ApplicationName: auth.OfficeApp,
 		Roles:           tooOfficeUser.User.Roles,
@@ -1814,7 +1797,6 @@
 		IDToken:         "fake_token",
 		AccessToken:     "fakeAccessToken",
 	}
->>>>>>> 3e8365c1
 
 	orderFetcher := NewOrderFetcher()
 	moves, moveCount, err := orderFetcher.ListOrders(suite.AppContextWithSessionForTest(&session), tooOfficeUser.ID, &services.ListOrderParams{})
@@ -1848,9 +1830,6 @@
 	}, nil)
 	// Make a TOO user.
 	tooOfficeUser := factory.BuildOfficeUserWithRoles(suite.DB(), nil, []roles.RoleType{roles.RoleTypeTOO})
-<<<<<<< HEAD
-	var session auth.Session
-=======
 	session := auth.Session{
 		ApplicationName: auth.OfficeApp,
 		Roles:           tooOfficeUser.User.Roles,
@@ -1858,7 +1837,6 @@
 		IDToken:         "fake_token",
 		AccessToken:     "fakeAccessToken",
 	}
->>>>>>> 3e8365c1
 
 	// GBLOC for the below doesn't really matter, it just means the query for the moves passes the inner join in ListOrders
 	factory.FetchOrBuildPostalCodeToGBLOC(suite.DB(), ppmShipment.PickupPostalCode, tooOfficeUser.TransportationOffice.Gbloc)
@@ -1906,9 +1884,6 @@
 
 	// Make a TOO user.
 	tooOfficeUser := factory.BuildOfficeUserWithRoles(suite.DB(), nil, []roles.RoleType{roles.RoleTypeTOO})
-<<<<<<< HEAD
-	var session auth.Session
-=======
 	session := auth.Session{
 		ApplicationName: auth.OfficeApp,
 		Roles:           tooOfficeUser.User.Roles,
@@ -1916,7 +1891,6 @@
 		IDToken:         "fake_token",
 		AccessToken:     "fakeAccessToken",
 	}
->>>>>>> 3e8365c1
 
 	orderFetcher := NewOrderFetcher()
 	moves, moveCount, err := orderFetcher.ListOrders(suite.AppContextWithSessionForTest(&session), tooOfficeUser.ID, &services.ListOrderParams{})
@@ -1980,9 +1954,6 @@
 
 	// Make a TOO user and the postal code to GBLOC link.
 	tooOfficeUser := factory.BuildOfficeUserWithRoles(suite.DB(), nil, []roles.RoleType{roles.RoleTypeTOO})
-<<<<<<< HEAD
-	var session auth.Session
-=======
 	session := auth.Session{
 		ApplicationName: auth.OfficeApp,
 		Roles:           tooOfficeUser.User.Roles,
@@ -1990,7 +1961,6 @@
 		IDToken:         "fake_token",
 		AccessToken:     "fakeAccessToken",
 	}
->>>>>>> 3e8365c1
 
 	orderFetcher := NewOrderFetcher()
 	moves, moveCount, err := orderFetcher.ListOrders(suite.AppContextWithSessionForTest(&session), tooOfficeUser.ID, &services.ListOrderParams{})
