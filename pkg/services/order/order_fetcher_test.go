--- conflicted
+++ resolved
@@ -2146,7 +2146,6 @@
 		moves, _, err := orderFetcher.ListOriginRequestsOrders(suite.AppContextWithSessionForTest(&session), officeUser.ID, &params)
 		suite.NoError(err)
 		suite.Equal(6, len(moves))
-<<<<<<< HEAD
 
 		for i, move := range moves {
 			suite.Equal(expectedStatusesAsc[i], move.Status, fmt.Sprintf("Unexpected status at index %d (asc)", i))
@@ -2162,23 +2161,6 @@
 			models.MoveStatusServiceCounselingCompleted,
 		}
 
-=======
-
-		for i, move := range moves {
-			suite.Equal(expectedStatusesAsc[i], move.Status, fmt.Sprintf("Unexpected status at index %d (asc)", i))
-			suite.Equal(expectedLocatorsAsc[i], move.Locator, fmt.Sprintf("Unexpected locator at index %d (asc)", i))
-		}
-
-		expectedStatusesDesc := []models.MoveStatus{
-			models.MoveStatusAPPROVED,
-			models.MoveStatusAPPROVED,
-			models.MoveStatusAPPROVALSREQUESTED,
-			models.MoveStatusNeedsServiceCounseling,
-			models.MoveStatusSUBMITTED,
-			models.MoveStatusServiceCounselingCompleted,
-		}
-
->>>>>>> 7e144a47
 		expectedLocatorsDesc := []string{
 			expectedMove1.Locator,          // APPROVED
 			moveApproved.Locator,           // APPROVED
@@ -2223,84 +2205,18 @@
 		moves, _, err := orderFetcher.ListOriginRequestsOrders(suite.AppContextWithSessionForTest(&session), officeUser.ID, &params)
 		suite.NoError(err)
 		suite.Equal(2, len(moves))
-		suite.Equal("AA1234", moves[0].Locator)
-		suite.Equal(1, len(moves[0].MTOShipments)) // the move with two shipments has the earlier date
-		suite.Equal(2, len(moves[1].MTOShipments))
+		suite.Equal(2, len(moves[0].MTOShipments)) // the move with two shipments has the earlier date
+		suite.Equal(1, len(moves[1].MTOShipments))
 		// NOTE: You have to use Jan 02, 2006 as the example for date/time formatting in Go
-		suite.Equal(requestedMoveDate2.Format("2006/01/02"), moves[1].MTOShipments[0].RequestedPickupDate.Format("2006/01/02"))
+		suite.Equal(requestedMoveDate1.Format("2006/01/02"), moves[1].MTOShipments[0].RequestedPickupDate.Format("2006/01/02"))
 
 		params = services.ListOrderParams{Sort: models.StringPointer("requestedMoveDate"), Order: models.StringPointer("desc")}
 		moves, _, err = orderFetcher.ListOriginRequestsOrders(suite.AppContextWithSessionForTest(&session), officeUser.ID, &params)
 		suite.NoError(err)
 		suite.Equal(2, len(moves))
-		suite.Equal("AA1234", moves[1].Locator)
-		suite.Equal(2, len(moves[0].MTOShipments)) // the move with one shipment should be first
-		suite.Equal(1, len(moves[1].MTOShipments))
-		suite.Equal(requestedMoveDate2.Format("2006/01/02"), moves[0].MTOShipments[0].RequestedPickupDate.Format("2006/01/02"))
-	})
-
-	suite.Run("Sort by request move date including pickup, delivery, and PPM expected departure", func() {
-		_, _, session := setupTestData()
-
-		expectedDepartureDate := time.Date(testdatagen.GHCTestYear, 01, 01, 0, 0, 0, 0, time.UTC)
-		requestedDeliveryDate := time.Date(testdatagen.GHCTestYear, 01, 02, 0, 0, 0, 0, time.UTC)
-
-		// PPM (expected departure date only)
-		movePPM := factory.BuildMove(suite.DB(), []factory.Customization{
-			{
-				Model: models.Move{
-					Locator: "PPM001",
-					Status:  models.MoveStatusAPPROVED,
-				},
-			},
-		}, nil)
-
-		shipmentPPM := factory.BuildMTOShipmentWithMove(&movePPM, suite.DB(), nil, nil)
-		factory.BuildPPMShipment(suite.DB(), []factory.Customization{
-			{
-				Model: models.PPMShipment{
-					ShipmentID:            shipmentPPM.ID,
-					ExpectedDepartureDate: expectedDepartureDate,
-				},
-			},
-		}, nil)
-
-		// NTSr (delivery date only)
-		factory.BuildMoveWithShipment(suite.DB(), []factory.Customization{
-			{
-				Model: models.Move{
-					Locator: "NTS001",
-					Status:  models.MoveStatusAPPROVED,
-				},
-			},
-			{
-				Model: models.MTOShipment{
-					ShipmentType:          models.MTOShipmentTypeHHGOutOfNTS,
-					RequestedPickupDate:   nil,
-					RequestedDeliveryDate: &requestedDeliveryDate,
-				},
-			},
-		}, nil)
-
-		// sort by requestedMoveDate asc and validate order
-		params := services.ListOrderParams{Sort: models.StringPointer("requestedMoveDate"), Order: models.StringPointer("asc")}
-		moves, _, err := orderFetcher.ListOriginRequestsOrders(suite.AppContextWithSessionForTest(&session), officeUser.ID, &params)
-		suite.NoError(err)
-		suite.True(len(moves) >= 4)
-
-		suite.Equal("PPM001", moves[0].Locator) // jan 1
-		suite.Equal("NTS001", moves[1].Locator) // jan 2
-		suite.Equal("TTZ123", moves[2].Locator) // jan 3 (pickup)
-		suite.Equal("AA1234", moves[3].Locator) // feb 20
-
-		params.Order = models.StringPointer("desc")
-		moves, _, err = orderFetcher.ListOriginRequestsOrders(suite.AppContextWithSessionForTest(&session), officeUser.ID, &params)
-		suite.NoError(err)
-
-		suite.Equal("AA1234", moves[0].Locator)
-		suite.Equal("TTZ123", moves[1].Locator)
-		suite.Equal("NTS001", moves[2].Locator)
-		suite.Equal("PPM001", moves[3].Locator)
+		suite.Equal(1, len(moves[0].MTOShipments)) // the move with one shipment should be first
+		suite.Equal(2, len(moves[1].MTOShipments))
+		suite.Equal(requestedMoveDate1.Format("2006/01/02"), moves[0].MTOShipments[0].RequestedPickupDate.Format("2006/01/02"))
 	})
 
 	suite.Run("Sort by request move date including pickup, delivery, and PPM expected departure", func() {
