package order

import (
	"strings"
	"time"

	"github.com/gofrs/uuid"
	"github.com/stretchr/testify/mock"

	"github.com/transcom/mymove/pkg/auth"
	"github.com/transcom/mymove/pkg/factory"
	"github.com/transcom/mymove/pkg/models"
	"github.com/transcom/mymove/pkg/models/roles"
	"github.com/transcom/mymove/pkg/services"
	"github.com/transcom/mymove/pkg/services/entitlements"
	"github.com/transcom/mymove/pkg/services/mocks"
	moveservice "github.com/transcom/mymove/pkg/services/move"
	officeuserservice "github.com/transcom/mymove/pkg/services/office_user"
	"github.com/transcom/mymove/pkg/testdatagen"
)

func (suite *OrderServiceSuite) TestFetchOrder() {
	expectedMove := factory.BuildMove(suite.DB(), nil, nil)
	expectedOrder := expectedMove.Orders
	waf := entitlements.NewWeightAllotmentFetcher()
	orderFetcher := NewOrderFetcher(waf)

	order, err := orderFetcher.FetchOrder(suite.AppContextForTest(), expectedOrder.ID)
	suite.FatalNoError(err)

	suite.Equal(expectedOrder.ID, order.ID)
	suite.Equal(expectedOrder.ServiceMemberID, order.ServiceMemberID)
	suite.NotNil(order.NewDutyLocation)
	suite.Equal(expectedOrder.NewDutyLocationID, order.NewDutyLocation.ID)
	suite.Equal(expectedOrder.NewDutyLocation.AddressID, order.NewDutyLocation.AddressID)
	suite.Equal(expectedOrder.NewDutyLocation.Address.StreetAddress1, order.NewDutyLocation.Address.StreetAddress1)
	suite.NotNil(order.Entitlement)
	suite.Equal(*expectedOrder.EntitlementID, order.Entitlement.ID)
	suite.Equal(expectedOrder.OriginDutyLocation.ID, order.OriginDutyLocation.ID)
	suite.Equal(expectedOrder.OriginDutyLocation.AddressID, order.OriginDutyLocation.AddressID)
	suite.Equal(expectedOrder.OriginDutyLocation.Address.StreetAddress1, order.OriginDutyLocation.Address.StreetAddress1)
	suite.NotZero(order.OriginDutyLocation)
	suite.Equal(expectedMove.Locator, order.Moves[0].Locator)
}

func (suite *OrderServiceSuite) TestFetchOrderWithEmptyFields() {
	// When move_orders and orders were consolidated, we moved the OriginDutyLocation
	// field that used to only exist on the move_orders table into the orders table.
	// This means that existing orders in production won't have any values in the
	// OriginDutyLocation column. To mimic that and to surface any issues, we didn't
	// update the testdatagen MakeOrder function so that new orders would have
	// an empty OriginDutyLocation. During local testing in the office app, we
	// noticed an exception due to trying to load empty OriginDutyLocations.
	// This was not caught by any tests, so we're adding one now.
	expectedOrder := factory.BuildOrder(suite.DB(), nil, nil)
	waf := entitlements.NewWeightAllotmentFetcher()
	expectedOrder.Entitlement = nil
	expectedOrder.EntitlementID = nil
	expectedOrder.Grade = nil
	expectedOrder.OriginDutyLocation = nil
	expectedOrder.OriginDutyLocationID = nil
	suite.MustSave(&expectedOrder)

	factory.BuildMove(suite.DB(), []factory.Customization{
		{
			Model:    expectedOrder,
			LinkOnly: true,
		},
	}, nil)

	orderFetcher := NewOrderFetcher(waf)
	order, err := orderFetcher.FetchOrder(suite.AppContextForTest(), expectedOrder.ID)

	suite.FatalNoError(err)
	suite.Nil(order.Entitlement)
	suite.Nil(order.OriginDutyLocation)
	suite.Nil(order.Grade)
}

func (suite *OrderServiceSuite) TestListOrders() {
	waf := entitlements.NewWeightAllotmentFetcher()
	agfmPostalCode := "06001"
	setupTestData := func() (models.OfficeUser, models.Move, auth.Session) {

		// Make an office user → GBLOC X
		officeUser := factory.BuildOfficeUserWithRoles(suite.DB(), nil, []roles.RoleType{roles.RoleTypeTOO})
		session := auth.Session{
			ApplicationName: auth.OfficeApp,
			Roles:           officeUser.User.Roles,
			OfficeUserID:    officeUser.ID,
			IDToken:         "fake_token",
			AccessToken:     "fakeAccessToken",
		}

		// Create a move with a shipment → GBLOC X
		move := factory.BuildMoveWithShipment(suite.DB(), nil, nil)

		// Make a postal code and GBLOC → AGFM
		factory.FetchOrBuildPostalCodeToGBLOC(suite.DB(), agfmPostalCode, "AGFM")
		return officeUser, move, session
	}
	orderFetcher := NewOrderFetcher(waf)

	suite.Run("returns moves", func() {
		// Under test: ListOrders
		// Mocked:           None
		// Set up:           Make 2 moves, one with a shipment and one without.
		//                   The shipment should have a pickup GBLOC that matches the office users transportation GBLOC
		//                   In other words, shipment should originate from same GBLOC as the office user
		// Expected outcome: Only the move with a shipment should be returned by ListOrders
		officeUser, expectedMove, session := setupTestData()

		// Create a Move without a shipment
		factory.BuildMove(suite.DB(), nil, nil)

		moves, moveCount, err := orderFetcher.ListOrders(suite.AppContextWithSessionForTest(&session), officeUser.ID, roles.RoleTypeTOO, &services.ListOrderParams{})

		// Expect a single move returned
		suite.FatalNoError(err)
		suite.Equal(1, moveCount)
		suite.Len(moves, 1)

		// Check that move matches
		move := moves[0]
		suite.NotNil(move.Orders.ServiceMember)
		suite.Equal(expectedMove.Orders.ServiceMember.FirstName, move.Orders.ServiceMember.FirstName)
		suite.Equal(expectedMove.Orders.ServiceMember.LastName, move.Orders.ServiceMember.LastName)
		suite.Equal(expectedMove.Orders.ID, move.Orders.ID)
		suite.Equal(expectedMove.Orders.ServiceMemberID, move.Orders.ServiceMemberID)
		suite.NotNil(move.Orders.NewDutyLocation)
		suite.Equal(expectedMove.Orders.NewDutyLocationID, move.Orders.NewDutyLocation.ID)
		suite.NotNil(move.Orders.Entitlement)
		suite.Equal(*expectedMove.Orders.EntitlementID, move.Orders.Entitlement.ID)
		suite.Equal(expectedMove.Orders.OriginDutyLocation.ID, move.Orders.OriginDutyLocation.ID)
		suite.NotNil(move.Orders.OriginDutyLocation)
		suite.Equal(expectedMove.Orders.OriginDutyLocation.AddressID, move.Orders.OriginDutyLocation.AddressID)
		suite.Equal(expectedMove.Orders.OriginDutyLocation.Address.StreetAddress1, move.Orders.OriginDutyLocation.Address.StreetAddress1)
	})

	suite.Run("returns moves filtered by GBLOC", func() {
		// Under test: ListOrders
		// Set up:           Make 2 moves, one with a pickup GBLOC that matches the office users transportation GBLOC
		//                   (which is done in setupTestData) and one with a pickup GBLOC that doesn't
		// Expected outcome: Only the move with the correct GBLOC should be returned by ListOrders
		officeUser, expectedMove, session := setupTestData()

		// This move's pickup GBLOC of the office user's GBLOC, so it should not be returned
		factory.BuildMoveWithShipment(suite.DB(), []factory.Customization{
			{
				Model: models.Address{
					PostalCode: agfmPostalCode,
				},
				Type: &factory.Addresses.PickupAddress,
			},
		}, nil)

		moves, _, err := orderFetcher.ListOrders(suite.AppContextWithSessionForTest(&session), officeUser.ID, roles.RoleTypeTOO, &services.ListOrderParams{Page: models.Int64Pointer(1)})

		suite.FatalNoError(err)
		suite.Equal(1, len(moves))
		move := moves[0]
		suite.Equal(expectedMove.ID, move.ID)

	})

	suite.Run("only returns visible moves (where show = True)", func() {
		// Under test: ListOrders
		// Set up:           Make 2 moves, one correctly setup in setupTestData (show = True)
		//                   and one with show = False
		// Expected outcome: Only the move with show = True should be returned by ListOrders
		officeUser, expectedMove, session := setupTestData()

		params := services.ListOrderParams{}
		factory.BuildMoveWithShipment(suite.DB(), []factory.Customization{
			{
				Model: models.Move{
					Show: models.BoolPointer(false),
				},
			},
		}, nil)
		moves, _, err := orderFetcher.ListOrders(suite.AppContextWithSessionForTest(&session), officeUser.ID, roles.RoleTypeTOO, &params)

		suite.FatalNoError(err)
		suite.Equal(1, len(moves))
		move := moves[0]
		suite.Equal(expectedMove.ID, move.ID)

	})

	suite.Run("includes combo hhg and ppm moves", func() {
		// Under test: ListOrders
		// Set up:           Make 2 moves, one default move setup in setupTestData (show = True)
		//                   and one a combination HHG and PPM move and make sure it's included
		// Expected outcome: Both moves should be returned by ListOrders
		officeUser, expectedMove, session := setupTestData()
		expectedComboMove := factory.BuildMoveWithShipment(suite.DB(), nil, nil)

		moves, moveCount, err := orderFetcher.ListOrders(suite.AppContextWithSessionForTest(&session), officeUser.ID, roles.RoleTypeTOO, &services.ListOrderParams{})

		suite.FatalNoError(err)
		suite.Equal(2, moveCount)
		suite.Len(moves, 2)

		var moveIDs []uuid.UUID
		for _, move := range moves {
			moveIDs = append(moveIDs, move.ID)
		}
		suite.Contains(moveIDs, expectedComboMove.ID)
		suite.Contains(moveIDs, expectedMove.ID)
	})

	suite.Run("returns moves filtered by service member affiliation", func() {
		// Under test: ListOrders
		// Set up:           Make 2 moves, one default move setup in setupTestData (show = True)
		//                   and one specific to Airforce and make sure it's included
		//                   Fetch filtered to Airforce moves.
		// Expected outcome: Only the Airforce move should be returned
		officeUser, _, session := setupTestData()

		// Create the airforce move
		airForce := models.AffiliationAIRFORCE
		airForceString := "AIR_FORCE"
		airForceMove := factory.BuildMoveWithShipment(suite.DB(), []factory.Customization{
			{
				Model: models.ServiceMember{
					Affiliation: &airForce,
				},
			},
		}, nil)
		// Filter by airforce move
		params := services.ListOrderParams{Branch: &airForceString, Page: models.Int64Pointer(1)}
		moves, _, err := orderFetcher.ListOrders(suite.AppContextWithSessionForTest(&session), officeUser.ID, roles.RoleTypeTOO, &params)

		suite.FatalNoError(err)
		suite.Equal(1, len(moves))
		move := moves[0]
		suite.Equal(airForceMove.ID, move.ID)

	})

	suite.Run("returns moves filtered submitted at", func() {
		// Under test: ListOrders
		// Set up:           Make 3 moves, with different submitted_at times, and search for a specific move
		// Expected outcome: Only the one move with the right date should be returned
		officeUser, _, session := setupTestData()

		// Move with specified timestamp
		submittedAt := time.Date(2022, 04, 01, 0, 0, 0, 0, time.UTC)
		expectedMove := factory.BuildMoveWithShipment(suite.DB(), []factory.Customization{
			{
				Model: models.Move{
					SubmittedAt: &submittedAt,
				},
			},
		}, nil)
		// Test edge cases (one day later)
		submittedAt2 := time.Date(2022, 04, 02, 0, 0, 0, 0, time.UTC)
		factory.BuildMoveWithShipment(suite.DB(), []factory.Customization{
			{
				Model: models.Move{
					SubmittedAt: &submittedAt2,
				},
			},
		}, nil)
		// Test edge cases (one second earlier)
		submittedAt3 := time.Date(2022, 03, 31, 23, 59, 59, 59, time.UTC)
		factory.BuildMoveWithShipment(suite.DB(), []factory.Customization{
			{
				Model: models.Move{
					SubmittedAt: &submittedAt3,
				},
			},
		}, nil)

		// Filter by submittedAt timestamp
		params := services.ListOrderParams{SubmittedAt: &submittedAt}
		moves, _, err := orderFetcher.ListOrders(suite.AppContextWithSessionForTest(&session), officeUser.ID, roles.RoleTypeTOO, &params)

		suite.FatalNoError(err)
		suite.Equal(1, len(moves))
		move := moves[0]
		suite.Equal(expectedMove.ID, move.ID)

	})

	suite.Run("returns moves filtered appeared in TOO at", func() {
		// Under test: ListOrders
		// Expected outcome: Only the three move with the right date should be returned
		officeUser, _, session := setupTestData()

		// Moves with specified timestamp
		specifiedDay := time.Date(2022, 04, 01, 0, 0, 0, 0, time.UTC)
		specifiedTimestamp1 := time.Date(2022, 04, 01, 1, 0, 0, 0, time.UTC)
		specifiedTimestamp2 := time.Date(2022, 04, 01, 23, 59, 59, 999999000, time.UTC) // the upper bound is 999999499 nanoseconds but the DB only stores microseconds

		matchingSubmittedAt := factory.BuildMoveWithShipment(suite.DB(), []factory.Customization{
			{
				Model: models.Move{
					SubmittedAt: &specifiedDay,
				},
			},
		}, nil)
		matchingSCCompletedAt := factory.BuildMoveWithShipment(suite.DB(), []factory.Customization{
			{
				Model: models.Move{
					ServiceCounselingCompletedAt: &specifiedTimestamp1,
				},
			},
		}, nil)
		matchingApprovalsRequestedAt := factory.BuildMoveWithShipment(suite.DB(), []factory.Customization{
			{
				Model: models.Move{
					ApprovalsRequestedAt: &specifiedTimestamp2,
				},
			},
		}, nil)
		// Test non dates matching
		nonMatchingDate1 := time.Date(2022, 04, 02, 0, 0, 0, 0, time.UTC)
		nonMatchingDate2 := time.Date(2022, 03, 31, 23, 59, 59, 999999000, time.UTC) // the upper bound is 999999499 nanoseconds but the DB only stores microseconds
		nonMatchingDate3 := time.Date(2023, 04, 01, 0, 0, 0, 0, time.UTC)
		factory.BuildMoveWithShipment(suite.DB(), []factory.Customization{
			{
				Model: models.Move{
					SubmittedAt:                  &nonMatchingDate1,
					ServiceCounselingCompletedAt: &nonMatchingDate2,
					ApprovalsRequestedAt:         &nonMatchingDate3,
				},
			},
		}, nil)
		// Filter by AppearedInTOOAt timestamp
		params := services.ListOrderParams{AppearedInTOOAt: &specifiedDay}
		moves, _, err := orderFetcher.ListOrders(suite.AppContextWithSessionForTest(&session), officeUser.ID, roles.RoleTypeTOO, &params)

		suite.FatalNoError(err)
		suite.Equal(3, len(moves))
		var foundIDs []uuid.UUID
		for _, move := range moves {
			foundIDs = append(foundIDs, move.ID)
		}
		suite.Contains(foundIDs, matchingSubmittedAt.ID)
		suite.Contains(foundIDs, matchingSCCompletedAt.ID)
		suite.Contains(foundIDs, matchingApprovalsRequestedAt.ID)
	})

	suite.Run("returns moves filtered by requested pickup date", func() {
		// Under test: ListOrders
		// Set up:           Make 3 moves, with different submitted_at times, and search for a specific move
		// Expected outcome: Only the one move with the right date should be returned
		officeUser, _, session := setupTestData()

		requestedPickupDate := time.Date(2022, 04, 01, 0, 0, 0, 0, time.UTC)
		createdMove := factory.BuildMoveWithShipment(suite.DB(), []factory.Customization{
			{
				Model: models.MTOShipment{
					RequestedPickupDate: &requestedPickupDate,
				},
			},
		}, nil)
		requestedMoveDateString := createdMove.MTOShipments[0].RequestedPickupDate.Format("2006-01-02")
		moves, _, err := orderFetcher.ListOrders(suite.AppContextWithSessionForTest(&session), officeUser.ID, roles.RoleTypeTOO, &services.ListOrderParams{
			RequestedMoveDate: &requestedMoveDateString,
		})

		suite.FatalNoError(err)
		suite.Equal(1, len(moves))
	})

	suite.Run("returns moves filtered by ppm type", func() {
		// Under test: ListOrders
		// Set up:           Make 2 moves, with different ppm types, and search for both types
		// Expected outcome: search results should only include the move with the PPM type that was searched for
		postalCode := "50309"
		officeUser, partialPPMMove, session := setupTestData()
		suite.Equal("PARTIAL", *partialPPMMove.PPMType)
		ppmShipment := factory.BuildPPMShipmentThatNeedsCloseout(suite.DB(), nil, []factory.Customization{
			{
				Model: models.Move{
					PPMType: models.StringPointer("FULL"),
					Locator: "FULLLL",
				},
			},
			{
				Model: models.Address{
					PostalCode: postalCode,
				},
				Type: &factory.Addresses.PickupAddress,
			},
		})
		fullPPMMove := ppmShipment.Shipment.MoveTaskOrder

		// Search for PARTIAL PPM moves
		moves, _, err := orderFetcher.ListOrders(suite.AppContextWithSessionForTest(&session), officeUser.ID, roles.RoleTypeTOO, &services.ListOrderParams{
			PPMType: models.StringPointer("PARTIAL"),
		})

		suite.FatalNoError(err)
		suite.Equal(1, len(moves))
		suite.Equal(partialPPMMove.Locator, moves[0].Locator)

		// Search for FULL PPM moves
		moves, _, err = orderFetcher.ListOrders(suite.AppContextWithSessionForTest(&session), officeUser.ID, roles.RoleTypeTOO, &services.ListOrderParams{
			PPMType: models.StringPointer("FULL"),
		})

		suite.FatalNoError(err)
		suite.Equal(1, len(moves))
		suite.Equal(fullPPMMove.Locator, moves[0].Locator)
	})

	suite.Run("returns moves filtered by ppm status", func() {
		// Under test: ListOrders
		// Set up:           Make 2 moves, with different ppm status, and search for both statues
		// Expected outcome: search results should only include the move with the PPM status that was searched for
		officeUser, partialPPMMove, session := setupTestData()
		suite.Equal("PARTIAL", *partialPPMMove.PPMType)
		postalCode := "50309"

		ppmShipmentNeedsCloseout := factory.BuildPPMShipmentThatNeedsCloseout(suite.DB(), nil, []factory.Customization{
			{
				Model: models.Address{
					PostalCode: postalCode,
				},
				Type: &factory.Addresses.PickupAddress,
			},
		})
		// Search for PARTIAL PPM moves
		moves, _, err := orderFetcher.ListOrders(suite.AppContextWithSessionForTest(&session), officeUser.ID, roles.RoleTypeTOO, &services.ListOrderParams{
			PPMStatus: models.StringPointer("NEEDS_CLOSEOUT"),
		})

		suite.FatalNoError(err)
		suite.Equal(1, len(moves))
		suite.Equal(moves[0].MTOShipments[0].PPMShipment.Status, ppmShipmentNeedsCloseout.Shipment.PPMShipment.Status)

		ppmShipmentWaiting := factory.BuildPPMShipmentThatNeedsToBeResubmitted(suite.DB(), nil, []factory.Customization{
			{
				Model: models.Address{
					PostalCode: postalCode,
				},
				Type: &factory.Addresses.PickupAddress,
			},
		})
		// Search for FULL PPM moves
		moves, _, err = orderFetcher.ListOrders(suite.AppContextWithSessionForTest(&session), officeUser.ID, roles.RoleTypeTOO, &services.ListOrderParams{
			PPMStatus: models.StringPointer("WAITING_ON_CUSTOMER"),
		})

		suite.FatalNoError(err)
		suite.Equal(1, len(moves))
		suite.Equal(moves[0].MTOShipments[0].PPMShipment.Status, ppmShipmentWaiting.Shipment.PPMShipment.Status)
	})

	suite.Run("returns moves filtered by closeout location", func() {
		// Under test: ListOrders
		// Set up:           Make a move with a closeout office. Search for that closeout office.
		// Expected outcome: Only the one ppmShipment with the right closeout office should be returned
		officeUser, _, session := setupTestData()

		ftBragg := factory.BuildTransportationOffice(suite.DB(), []factory.Customization{
			{
				Model: models.TransportationOffice{
					Name: "Ft Bragg",
				},
			},
		}, nil)
		ppmShipment := factory.BuildPPMShipmentThatNeedsCloseout(suite.DB(), nil, []factory.Customization{
			{
				Model: models.Move{
					CloseoutOfficeID: &ftBragg.ID,
				},
			},
		})

		// Search should be case insensitive and allow partial matches
		moves, _, err := orderFetcher.ListOrders(suite.AppContextWithSessionForTest(&session), officeUser.ID, roles.RoleTypeTOO, &services.ListOrderParams{
			CloseoutLocation: models.StringPointer("fT bR"),
			NeedsPPMCloseout: models.BoolPointer(true),
		})

		suite.FatalNoError(err)
		suite.Equal(1, len(moves))
		suite.Equal(ppmShipment.Shipment.MoveTaskOrder.Locator, moves[0].Locator)
	})

	suite.Run("returns moves filtered by closeout initiated date", func() {
		// Under test: ListOrders
		// Set up:           Make 2 moves with PPM shipments ready for closeout, with different submitted_at times,
		//                   and search for a specific move
		// Expected outcome: Only the one move with the right date should be returned
		postalCode := "50309"
		officeUser, _, session := setupTestData()

		// Create a PPM submitted on April 1st
		closeoutInitiatedDate := time.Date(2022, 04, 01, 0, 0, 0, 0, time.UTC)
		createdPPM := factory.BuildPPMShipmentThatNeedsCloseout(suite.DB(), nil, []factory.Customization{
			{
				Model: models.PPMShipment{
					SubmittedAt: &closeoutInitiatedDate,
				},
			},
			{
				Model: models.Address{
					PostalCode: postalCode,
				},
				Type: &factory.Addresses.PickupAddress,
			},
		})

		// Create a PPM submitted on April 2nd
		closeoutInitiatedDate2 := time.Date(2022, 04, 02, 0, 0, 0, 0, time.UTC)
		createdPPM2 := factory.BuildPPMShipmentThatNeedsCloseout(suite.DB(), nil, []factory.Customization{
			{
				Model: models.PPMShipment{
					SubmittedAt: &closeoutInitiatedDate2,
				},
			},
		})

		// Search for PPMs submitted on April 1st
		moves, _, err := orderFetcher.ListOrders(suite.AppContextWithSessionForTest(&session), officeUser.ID, roles.RoleTypeTOO, &services.ListOrderParams{
			CloseoutInitiated: &closeoutInitiatedDate,
		})

		suite.FatalNoError(err)
		suite.Equal(1, len(moves))
		suite.Equal(createdPPM.Shipment.MoveTaskOrder.Locator, moves[0].Locator)
		suite.NotEqual(createdPPM2.Shipment.MoveTaskOrder.Locator, moves[0].Locator)
	})

	suite.Run("latest closeout initiated date is used for filter", func() {
		// Under test: ListOrders
		// Set up:           Make one move with multiple ppm shipments with different closeout initiated times, and
		//                   search for multiple different times
		// Expected outcome: Only a search for the latest of the closeout dates should find the move
		postalCode := "50309"
		officeUser, _, session := setupTestData()

		// Create a PPM submitted on April 1st
		closeoutInitiatedDate := time.Date(2022, 04, 01, 0, 0, 0, 0, time.UTC)
		createdPPM := factory.BuildPPMShipmentThatNeedsCloseout(suite.DB(), nil, []factory.Customization{
			{
				Model: models.PPMShipment{
					SubmittedAt: &closeoutInitiatedDate,
				},
			},
			{
				Model: models.Address{
					PostalCode: postalCode,
				},
				Type: &factory.Addresses.PickupAddress,
			},
		})
		// Add another PPM for the same move submitted on April 1st
		closeoutInitiatedDate2 := time.Date(2022, 04, 02, 0, 0, 0, 0, time.UTC)

		factory.BuildMinimalPPMShipment(suite.DB(), []factory.Customization{
			{
				Model: models.PPMShipment{
					SubmittedAt: &closeoutInitiatedDate2,
					Status:      models.PPMShipmentStatusNeedsCloseout,
				},
			},
			{
				Model:    createdPPM.Shipment.MoveTaskOrder,
				LinkOnly: true,
			},
		}, nil)

		// Search for PPMs submitted on April 1st
		moves, _, err := orderFetcher.ListOrders(suite.AppContextWithSessionForTest(&session), officeUser.ID, roles.RoleTypeTOO, &services.ListOrderParams{
			CloseoutInitiated: &closeoutInitiatedDate,
		})
		suite.Empty(moves)
		suite.FatalNoError(err)

		// Search for PPMs submitted on April 2nd
		moves, _, err = orderFetcher.ListOrders(suite.AppContextWithSessionForTest(&session), officeUser.ID, roles.RoleTypeTOO, &services.ListOrderParams{
			CloseoutInitiated: &closeoutInitiatedDate2,
		})

		suite.FatalNoError(err)
		suite.Equal(1, len(moves))
		suite.Equal(createdPPM.Shipment.MoveTaskOrder.Locator, moves[0].Locator)
	})
}
func (suite *OrderServiceSuite) TestListOrderWithAssignedUserSingle() {
	// Under test: ListOrders
	// Set up:           Make a move, assign one to an SC office user
	// Expected outcome: Only the one move with the assigned user should be returned
	assignedOfficeUserUpdater := moveservice.NewAssignedOfficeUserUpdater(moveservice.NewMoveFetcher())
	scUser := factory.BuildOfficeUserWithRoles(suite.DB(), nil, []roles.RoleType{roles.RoleTypeServicesCounselor})
	var orderFetcherTest orderFetcher
	session := auth.Session{
		ApplicationName: auth.OfficeApp,
		Roles:           scUser.User.Roles,
		OfficeUserID:    scUser.ID,
		IDToken:         "fake_token",
		AccessToken:     "fakeAccessToken",
	}

	appCtx := suite.AppContextWithSessionForTest(&session)

	createdMove := factory.BuildMoveWithShipment(suite.DB(), nil, nil)
	createdMove.SCAssignedID = &scUser.ID
	createdMove.SCAssignedUser = &scUser
	_, updateError := assignedOfficeUserUpdater.UpdateAssignedOfficeUser(appCtx, createdMove.ID, &scUser, roles.RoleTypeServicesCounselor)

	moves, _, err := orderFetcherTest.ListOrders(suite.AppContextWithSessionForTest(&session), scUser.ID, roles.RoleTypeServicesCounselor, &services.ListOrderParams{
		SCAssignedUser: &scUser.LastName,
	})

	suite.FatalNoError(err)
	suite.FatalNoError(updateError)
	suite.Equal(1, len(moves))
	suite.Equal(moves[0].SCAssignedID, createdMove.SCAssignedID)
	suite.Equal(createdMove.SCAssignedUser.ID, moves[0].SCAssignedUser.ID)
	suite.Equal(createdMove.SCAssignedUser.FirstName, moves[0].SCAssignedUser.FirstName)
	suite.Equal(createdMove.SCAssignedUser.LastName, moves[0].SCAssignedUser.LastName)
}
func (suite *OrderServiceSuite) TestListOrdersUSMCGBLOC() {
	waf := entitlements.NewWeightAllotmentFetcher()
	orderFetcher := NewOrderFetcher(waf)

	suite.Run("returns USMC order for USMC office user", func() {
		marines := models.AffiliationMARINES
		// It doesn't matter what the Origin GBLOC is for the move. Only the Marines
		// affiliation matters for office users who are tied to the USMC GBLOC.
		factory.BuildMoveWithShipment(suite.DB(), []factory.Customization{
			{
				Model: models.ServiceMember{
					Affiliation: &marines,
				},
			},
		}, nil)
		// Create move where service member has the default ARMY affiliation
		factory.BuildMoveWithShipment(suite.DB(), nil, nil)

		tioRole := roles.Role{RoleType: roles.RoleTypeTIO}
		tooRole := roles.Role{RoleType: roles.RoleTypeTOO}
		officeUserOooRah := factory.BuildOfficeUser(suite.DB(), []factory.Customization{
			{
				Model: models.TransportationOffice{
					Gbloc: "USMC",
				},
			},
			{
				Model: models.User{
					Roles: []roles.Role{tioRole, tooRole},
				},
			},
		}, nil)
		// Create office user tied to the default KKFA GBLOC
		officeUser := factory.BuildOfficeUserWithRoles(suite.DB(), nil, []roles.RoleType{roles.RoleTypeTOO})
		session := auth.Session{
			ApplicationName: auth.OfficeApp,
			Roles:           officeUser.User.Roles,
			OfficeUserID:    officeUser.ID,
			IDToken:         "fake_token",
			AccessToken:     "fakeAccessToken",
		}

		params := services.ListOrderParams{PerPage: models.Int64Pointer(2), Page: models.Int64Pointer(1)}
		moves, _, err := orderFetcher.ListOrders(suite.AppContextWithSessionForTest(&session), officeUserOooRah.ID, roles.RoleTypeServicesCounselor, &params)

		suite.FatalNoError(err)
		suite.Equal(1, len(moves))
		suite.Equal(models.AffiliationMARINES, *moves[0].Orders.ServiceMember.Affiliation)

		params = services.ListOrderParams{PerPage: models.Int64Pointer(2), Page: models.Int64Pointer(1)}
		moves, _, err = orderFetcher.ListOrders(suite.AppContextWithSessionForTest(&session), officeUser.ID, roles.RoleTypeServicesCounselor, &params)

		suite.FatalNoError(err)
		suite.Equal(1, len(moves))
		suite.Equal(models.AffiliationARMY, *moves[0].Orders.ServiceMember.Affiliation)
	})
}

func getMoveNeedsServiceCounseling(suite *OrderServiceSuite, showMove bool, affiliation models.ServiceMemberAffiliation) models.Move {
	nonCloseoutMove := factory.BuildMove(suite.DB(), []factory.Customization{
		{
			Model: models.Move{
				Status: models.MoveStatusNeedsServiceCounseling,
				Show:   &showMove,
			},
		},
		{
			Model: models.ServiceMember{
				Affiliation: &affiliation,
			},
		},
	}, nil)

	return nonCloseoutMove
}

func getSubmittedMove(suite *OrderServiceSuite, showMove bool, affiliation models.ServiceMemberAffiliation) models.Move {
	move := factory.BuildMove(suite.DB(), []factory.Customization{
		{
			Model: models.Move{
				Status: models.MoveStatusSUBMITTED,
				Show:   &showMove,
			},
		},
		{
			Model: models.ServiceMember{
				Affiliation: &affiliation,
			},
		},
	}, nil)
	return move
}

func buildPPMShipmentNeedsCloseout(suite *OrderServiceSuite, move models.Move) models.PPMShipment {
	ppm := factory.BuildMinimalPPMShipment(suite.DB(), []factory.Customization{
		{
			Model: models.PPMShipment{
				Status: models.PPMShipmentStatusNeedsCloseout,
			},
		},
		{
			Model:    move,
			LinkOnly: true,
		},
	}, nil)
	return ppm
}

func buildPPMShipmentDraft(suite *OrderServiceSuite, move models.Move) models.PPMShipment {
	ppm := factory.BuildMinimalPPMShipment(suite.DB(), []factory.Customization{
		{
			Model: models.PPMShipment{
				Status: models.PPMShipmentStatusDraft,
			},
		},
		{
			Model:    move,
			LinkOnly: true,
		},
	}, nil)
	return ppm
}

func buildPPMShipmentCloseoutComplete(suite *OrderServiceSuite, move models.Move) models.PPMShipment {
	ppm := factory.BuildMinimalPPMShipment(suite.DB(), []factory.Customization{
		{
			Model: models.PPMShipment{
				Status: models.PPMShipmentStatusCloseoutComplete,
			},
		},
		{
			Model:    move,
			LinkOnly: true,
		},
	}, nil)
	return ppm
}
func (suite *OrderServiceSuite) TestListOrdersPPMCloseoutForArmyAirforce() {
	waf := entitlements.NewWeightAllotmentFetcher()
	orderFetcher := NewOrderFetcher(waf)

	var session auth.Session

	suite.Run("office user in normal GBLOC should only see non-Navy/Marines/CoastGuard moves that need closeout in closeout tab", func() {
		officeUserSC := factory.BuildOfficeUserWithRoles(suite.DB(), nil, []roles.RoleType{roles.RoleTypeServicesCounselor})

		session = auth.Session{
			ApplicationName: auth.OfficeApp,
			Roles:           officeUserSC.User.Roles,
			OfficeUserID:    officeUserSC.ID,
			IDToken:         "fake_token",
			AccessToken:     "fakeAccessToken",
		}

		move := getMoveNeedsServiceCounseling(suite, true, models.AffiliationARMY)
		buildPPMShipmentNeedsCloseout(suite, move)

		afMove := getMoveNeedsServiceCounseling(suite, true, models.AffiliationAIRFORCE)
		buildPPMShipmentDraft(suite, afMove)

		cgMove := getMoveNeedsServiceCounseling(suite, true, models.AffiliationCOASTGUARD)
		buildPPMShipmentNeedsCloseout(suite, cgMove)

		params := services.ListOrderParams{PerPage: models.Int64Pointer(9), Page: models.Int64Pointer(1), NeedsPPMCloseout: models.BoolPointer(true), Status: []string{string(models.MoveStatusNeedsServiceCounseling)}}
		moves, _, err := orderFetcher.ListOrders(suite.AppContextWithSessionForTest(&session), officeUserSC.ID, roles.RoleTypeServicesCounselor, &params)

		suite.FatalNoError(err)
		suite.Equal(1, len(moves))
		suite.Equal(move.Locator, moves[0].Locator)
	})

	suite.Run("office user in normal GBLOC should not see moves that require closeout in counseling tab", func() {
		officeUserSC := factory.BuildOfficeUserWithRoles(suite.DB(), nil, []roles.RoleType{roles.RoleTypeServicesCounselor})

		session = auth.Session{
			ApplicationName: auth.OfficeApp,
			Roles:           officeUserSC.User.Roles,
			OfficeUserID:    officeUserSC.ID,
			IDToken:         "fake_token",
			AccessToken:     "fakeAccessToken",
		}

		closeoutMove := getMoveNeedsServiceCounseling(suite, true, models.AffiliationARMY)
		buildPPMShipmentCloseoutComplete(suite, closeoutMove)

		// PPM moves that are not in one of the closeout statuses
		nonCloseoutMove := getMoveNeedsServiceCounseling(suite, true, models.AffiliationAIRFORCE)
		buildPPMShipmentDraft(suite, nonCloseoutMove)

		params := services.ListOrderParams{PerPage: models.Int64Pointer(9), Page: models.Int64Pointer(1), NeedsPPMCloseout: models.BoolPointer(false), Status: []string{string(models.MoveStatusNeedsServiceCounseling)}}

		moves, _, err := orderFetcher.ListOrders(suite.AppContextWithSessionForTest(&session), officeUserSC.ID, roles.RoleTypeServicesCounselor, &params)

		suite.FatalNoError(err)
		suite.Equal(1, len(moves))
		suite.Equal(nonCloseoutMove.Locator, moves[0].Locator)
	})
}

func (suite *OrderServiceSuite) TestListOrdersPPMCloseoutForNavyCoastGuardAndMarines() {
	waf := entitlements.NewWeightAllotmentFetcher()
	orderFetcher := NewOrderFetcher(waf)

	suite.Run("returns Navy order for NAVY office user when there's a ppm shipment in closeout", func() {
		// It doesn't matter what the Origin GBLOC is for the move. Only the navy
		// affiliation matters for SC  who are tied to the NAVY GBLOC.
		move := getSubmittedMove(suite, true, models.AffiliationNAVY)
		buildPPMShipmentNeedsCloseout(suite, move)

		cgMove := getSubmittedMove(suite, true, models.AffiliationCOASTGUARD)
		buildPPMShipmentNeedsCloseout(suite, cgMove)

		officeUserSC := factory.BuildOfficeUserWithRoles(suite.DB(), []factory.Customization{
			{
				Model: models.TransportationOffice{
					Gbloc: "NAVY",
				},
			},
		}, []roles.RoleType{roles.RoleTypeServicesCounselor})

		session := auth.Session{
			ApplicationName: auth.OfficeApp,
			Roles:           officeUserSC.User.Roles,
			OfficeUserID:    officeUserSC.ID,
			IDToken:         "fake_token",
			AccessToken:     "fakeAccessToken",
		}

		params := services.ListOrderParams{PerPage: models.Int64Pointer(9), Page: models.Int64Pointer(1)}
		moves, _, err := orderFetcher.ListOrders(suite.AppContextWithSessionForTest(&session), officeUserSC.ID, roles.RoleTypeServicesCounselor, &params)

		suite.FatalNoError(err)
		suite.Equal(1, len(moves))
		suite.Equal(models.AffiliationNAVY, *moves[0].Orders.ServiceMember.Affiliation)

	})

	suite.Run("returns TVCB order for TVCB office user when there's a ppm shipment in closeout", func() {
		// It doesn't matter what the Origin GBLOC is for the move. Only the marines
		// affiliation matters for SC  who are tied to the TVCB GBLOC.
		move := getSubmittedMove(suite, true, models.AffiliationMARINES)
		buildPPMShipmentNeedsCloseout(suite, move)

		nonMarineMove := getSubmittedMove(suite, true, models.AffiliationARMY)
		buildPPMShipmentNeedsCloseout(suite, nonMarineMove)

		officeUserSC := factory.BuildOfficeUserWithRoles(suite.DB(), []factory.Customization{
			{
				Model: models.TransportationOffice{
					Gbloc: "TVCB",
				},
			},
		}, []roles.RoleType{roles.RoleTypeServicesCounselor})

		session := auth.Session{
			ApplicationName: auth.OfficeApp,
			Roles:           officeUserSC.User.Roles,
			OfficeUserID:    officeUserSC.ID,
			IDToken:         "fake_token",
			AccessToken:     "fakeAccessToken",
		}

		params := services.ListOrderParams{PerPage: models.Int64Pointer(2), Page: models.Int64Pointer(1)}
		moves, _, err := orderFetcher.ListOrders(suite.AppContextWithSessionForTest(&session), officeUserSC.ID, roles.RoleTypeServicesCounselor, &params)

		suite.FatalNoError(err)
		suite.Equal(1, len(moves))
		suite.Equal(models.AffiliationMARINES, *moves[0].Orders.ServiceMember.Affiliation)

	})

	suite.Run("returns coast guard order for USCG office user when there's a ppm shipment in closeout and filters out non coast guard moves", func() {
		// It doesn't matter what the Origin GBLOC is for the move. Only the coast guard
		// affiliation matters for SC  who are tied to the USCG GBLOC.
		move := getSubmittedMove(suite, true, models.AffiliationCOASTGUARD)
		buildPPMShipmentNeedsCloseout(suite, move)

		armyMove := getSubmittedMove(suite, true, models.AffiliationARMY)
		buildPPMShipmentNeedsCloseout(suite, armyMove)

		officeUserSC := factory.BuildOfficeUserWithRoles(suite.DB(), []factory.Customization{
			{
				Model: models.TransportationOffice{
					Gbloc: "USCG",
				},
			},
		}, []roles.RoleType{roles.RoleTypeServicesCounselor})

		session := auth.Session{
			ApplicationName: auth.OfficeApp,
			Roles:           officeUserSC.User.Roles,
			OfficeUserID:    officeUserSC.ID,
			IDToken:         "fake_token",
			AccessToken:     "fakeAccessToken",
		}

		params := services.ListOrderParams{PerPage: models.Int64Pointer(2), Page: models.Int64Pointer(1)}
		moves, _, err := orderFetcher.ListOrders(suite.AppContextWithSessionForTest(&session), officeUserSC.ID, roles.RoleTypeServicesCounselor, &params)

		suite.FatalNoError(err)
		suite.Equal(1, len(moves))
		suite.Equal(models.AffiliationCOASTGUARD, *moves[0].Orders.ServiceMember.Affiliation)
	})

	suite.Run("Filters out moves with PPM shipments not in the status of NeedsApproval", func() {

		cgMoveInWrongStatus := getSubmittedMove(suite, true, models.AffiliationCOASTGUARD)
		buildPPMShipmentCloseoutComplete(suite, cgMoveInWrongStatus)

		officeUserSC := factory.BuildOfficeUserWithRoles(suite.DB(), []factory.Customization{
			{
				Model: models.TransportationOffice{
					Gbloc: "USCG",
				},
			},
		}, []roles.RoleType{roles.RoleTypeServicesCounselor})
		var session auth.Session
		params := services.ListOrderParams{PerPage: models.Int64Pointer(2), Page: models.Int64Pointer(1)}
		moves, _, err := orderFetcher.ListOrders(suite.AppContextWithSessionForTest(&session), officeUserSC.ID, roles.RoleTypeServicesCounselor, &params)

		suite.FatalNoError(err)
		suite.Equal(0, len(moves))
	})

	suite.Run("Filters out moves with no PPM shipment", func() {

		moveWithHHG := getSubmittedMove(suite, true, models.AffiliationCOASTGUARD)
		factory.BuildMTOShipment(suite.DB(), []factory.Customization{
			{
				Model: models.MTOShipment{
					ShipmentType: models.MTOShipmentTypeHHG,
				},
			},
			{
				Model:    moveWithHHG,
				LinkOnly: true,
			},
		}, nil)

		officeUserSC := factory.BuildOfficeUserWithRoles(suite.DB(), []factory.Customization{
			{
				Model: models.TransportationOffice{
					Gbloc: "USCG",
				},
			},
		}, []roles.RoleType{roles.RoleTypeServicesCounselor})

		session := auth.Session{
			ApplicationName: auth.OfficeApp,
			Roles:           officeUserSC.User.Roles,
			OfficeUserID:    officeUserSC.ID,
			IDToken:         "fake_token",
			AccessToken:     "fakeAccessToken",
		}

		params := services.ListOrderParams{PerPage: models.Int64Pointer(2), Page: models.Int64Pointer(1)}
		moves, _, err := orderFetcher.ListOrders(suite.AppContextWithSessionForTest(&session), officeUserSC.ID, roles.RoleTypeServicesCounselor, &params)

		suite.FatalNoError(err)
		suite.Equal(0, len(moves))
	})
}

func (suite *OrderServiceSuite) TestListOrdersMarines() {
	waf := entitlements.NewWeightAllotmentFetcher()
	suite.Run("does not return moves where the service member affiliation is Marines for non-USMC office user", func() {

		orderFetcher := NewOrderFetcher(waf)
		marines := models.AffiliationMARINES
		factory.BuildMoveWithShipment(suite.DB(), []factory.Customization{
			{
				Model: models.ServiceMember{
					Affiliation: &marines,
				},
			},
		}, nil)
		officeUser := factory.BuildOfficeUserWithRoles(suite.DB(), nil, []roles.RoleType{roles.RoleTypeTOO})
		session := auth.Session{
			ApplicationName: auth.OfficeApp,
			Roles:           officeUser.User.Roles,
			OfficeUserID:    officeUser.ID,
			IDToken:         "fake_token",
			AccessToken:     "fakeAccessToken",
		}

		params := services.ListOrderParams{PerPage: models.Int64Pointer(2), Page: models.Int64Pointer(1)}
		moves, _, err := orderFetcher.ListOrders(suite.AppContextWithSessionForTest(&session), officeUser.ID, roles.RoleTypeTOO, &params)

		suite.FatalNoError(err)
		suite.Equal(0, len(moves))
	})
}

func (suite *OrderServiceSuite) TestListOrdersWithEmptyFields() {
	expectedOrder := factory.BuildOrder(suite.DB(), nil, nil)
	waf := entitlements.NewWeightAllotmentFetcher()
	expectedOrder.Entitlement = nil
	expectedOrder.EntitlementID = nil
	expectedOrder.Grade = nil
	expectedOrder.OriginDutyLocation = nil
	expectedOrder.OriginDutyLocationID = nil
	suite.MustSave(&expectedOrder)

	move := factory.BuildMove(suite.DB(), []factory.Customization{
		{
			Model:    expectedOrder,
			LinkOnly: true,
		},
	}, nil)
	// Only orders with shipments are returned, so we need to add a shipment
	// to the move we just created
	factory.BuildMTOShipment(suite.DB(), []factory.Customization{
		{
			Model:    move,
			LinkOnly: true,
		},
		{
			Model: models.MTOShipment{
				Status: models.MTOShipmentStatusSubmitted,
			},
		},
	}, nil)
	// Add a second shipment to make sure we only return 1 order even if its
	// move has more than one shipment
	factory.BuildMTOShipment(suite.DB(), []factory.Customization{
		{
			Model:    move,
			LinkOnly: true,
		},
		{
			Model: models.MTOShipment{
				Status: models.MTOShipmentStatusSubmitted,
			},
		},
	}, nil)

	officeUser := factory.BuildOfficeUser(suite.DB(), nil, nil)
	session := auth.Session{
		ApplicationName: auth.OfficeApp,
		Roles:           officeUser.User.Roles,
		OfficeUserID:    officeUser.ID,
		IDToken:         "fake_token",
		AccessToken:     "fakeAccessToken",
	}

	orderFetcher := NewOrderFetcher(waf)
	moves, _, err := orderFetcher.ListOrders(suite.AppContextWithSessionForTest(&session), officeUser.ID, roles.RoleTypeTOO, &services.ListOrderParams{PerPage: models.Int64Pointer(1), Page: models.Int64Pointer(1)})

	suite.FatalNoError(err)
	suite.Nil(moves)

}

func (suite *OrderServiceSuite) TestListOrdersWithPagination() {
	officeUser := factory.BuildOfficeUserWithRoles(suite.DB(), nil, []roles.RoleType{roles.RoleTypeTOO})
	waf := entitlements.NewWeightAllotmentFetcher()
	session := auth.Session{
		ApplicationName: auth.OfficeApp,
		Roles:           officeUser.User.Roles,
		OfficeUserID:    officeUser.ID,
		IDToken:         "fake_token",
		AccessToken:     "fakeAccessToken",
	}

	for i := 0; i < 2; i++ {
		factory.BuildMoveWithShipment(suite.DB(), nil, nil)
	}

	orderFetcher := NewOrderFetcher(waf)
	params := services.ListOrderParams{Page: models.Int64Pointer(1), PerPage: models.Int64Pointer(1)}
	moves, count, err := orderFetcher.ListOrders(suite.AppContextWithSessionForTest(&session), officeUser.ID, roles.RoleTypeTOO, &params)

	suite.NoError(err)
	suite.Equal(1, len(moves))
	suite.Equal(2, count)

}

func (suite *OrderServiceSuite) TestListOrdersWithSortOrder() {

	// SET UP: Service Members for sorting by Service Member Last Name and Branch
	// - We'll need two other service members to test the last name sort, Lea Spacemen and Leo Zephyer
	serviceMemberFirstName := "Lea"
	serviceMemberLastName := "Zephyer"
	affiliation := models.AffiliationNAVY
	edipi := "9999999999"
	var officeUser models.OfficeUser
	waf := entitlements.NewWeightAllotmentFetcher()
	// SET UP: Dates for sorting by Requested Move Date
	// - We want dates 2 and 3 to sandwich requestedMoveDate1 so we can test that the min() query is working
	requestedMoveDate1 := time.Date(testdatagen.GHCTestYear, 02, 20, 0, 0, 0, 0, time.UTC)
	requestedMoveDate2 := time.Date(testdatagen.GHCTestYear, 03, 03, 0, 0, 0, 0, time.UTC)
	requestedMoveDate3 := time.Date(testdatagen.GHCTestYear, 01, 15, 0, 0, 0, 0, time.UTC)

	setupTestData := func() (models.Move, models.Move, auth.Session) {

		// CREATE EXPECTED MOVES
		expectedMove1 := factory.BuildMoveWithShipment(suite.DB(), []factory.Customization{
			{ // Default New Duty Location name is Fort Eisenhower
				Model: models.Move{
					Status:  models.MoveStatusAPPROVED,
					Locator: "AA1234",
				},
			},
			{
				Model: models.MTOShipment{
					RequestedPickupDate: &requestedMoveDate1,
				},
			},
		}, nil)
		expectedMove2 := factory.BuildMoveWithShipment(suite.DB(), []factory.Customization{
			{
				Model: models.Move{
					Locator: "TTZ123",
				},
			},
			{
				Model: models.ServiceMember{
					Affiliation: &affiliation,
					FirstName:   &serviceMemberFirstName,
					Edipi:       &edipi,
				},
			},
			{
				Model: models.MTOShipment{
					RequestedPickupDate: &requestedMoveDate2,
				},
			},
		}, nil)
		// Create a second shipment so we can test min() sort
		factory.BuildMTOShipmentWithMove(&expectedMove2, suite.DB(), []factory.Customization{
			{
				Model: models.MTOShipment{
					RequestedPickupDate: &requestedMoveDate3,
				},
			},
		}, nil)
		officeUser = factory.BuildOfficeUserWithRoles(suite.DB(), nil, []roles.RoleType{roles.RoleTypeTOO})
		session := auth.Session{
			ApplicationName: auth.OfficeApp,
			Roles:           officeUser.User.Roles,
			OfficeUserID:    officeUser.ID,
			IDToken:         "fake_token",
			AccessToken:     "fakeAccessToken",
		}

		return expectedMove1, expectedMove2, session
	}

	orderFetcher := NewOrderFetcher(waf)

	suite.Run("Sort by locator code", func() {
		expectedMove1, expectedMove2, session := setupTestData()
		params := services.ListOrderParams{Sort: models.StringPointer("locator"), Order: models.StringPointer("asc")}
		moves, _, err := orderFetcher.ListOrders(suite.AppContextWithSessionForTest(&session), officeUser.ID, roles.RoleTypeTOO, &params)
		suite.NoError(err)
		suite.Equal(2, len(moves))
		suite.Equal(expectedMove1.Locator, moves[0].Locator)
		suite.Equal(expectedMove2.Locator, moves[1].Locator)

		params = services.ListOrderParams{Sort: models.StringPointer("locator"), Order: models.StringPointer("desc")}
		moves, _, err = orderFetcher.ListOrders(suite.AppContextWithSessionForTest(&session), officeUser.ID, roles.RoleTypeTOO, &params)
		suite.NoError(err)
		suite.Equal(2, len(moves))
		suite.Equal(expectedMove2.Locator, moves[0].Locator)
		suite.Equal(expectedMove1.Locator, moves[1].Locator)
	})

	suite.Run("Sort by move status", func() {
		expectedMove1, expectedMove2, session := setupTestData()
		params := services.ListOrderParams{Sort: models.StringPointer("status"), Order: models.StringPointer("asc")}
		moves, _, err := orderFetcher.ListOrders(suite.AppContextWithSessionForTest(&session), officeUser.ID, roles.RoleTypeTOO, &params)
		suite.NoError(err)
		suite.Equal(2, len(moves))
		suite.Equal(expectedMove1.Status, moves[0].Status)
		suite.Equal(expectedMove2.Status, moves[1].Status)

		params = services.ListOrderParams{Sort: models.StringPointer("status"), Order: models.StringPointer("desc")}
		moves, _, err = orderFetcher.ListOrders(suite.AppContextWithSessionForTest(&session), officeUser.ID, roles.RoleTypeTOO, &params)
		suite.NoError(err)
		suite.Equal(2, len(moves))
		suite.Equal(expectedMove2.Status, moves[0].Status)
		suite.Equal(expectedMove1.Status, moves[1].Status)
	})

	suite.Run("Sort by service member affiliations", func() {
		expectedMove1, expectedMove2, session := setupTestData()
		params := services.ListOrderParams{Sort: models.StringPointer("branch"), Order: models.StringPointer("asc")}
		moves, _, err := orderFetcher.ListOrders(suite.AppContextWithSessionForTest(&session), officeUser.ID, roles.RoleTypeTOO, &params)
		suite.NoError(err)
		suite.Equal(2, len(moves))
		suite.Equal(*expectedMove1.Orders.ServiceMember.Affiliation, *moves[0].Orders.ServiceMember.Affiliation)
		suite.Equal(*expectedMove2.Orders.ServiceMember.Affiliation, *moves[1].Orders.ServiceMember.Affiliation)

		params = services.ListOrderParams{Sort: models.StringPointer("branch"), Order: models.StringPointer("desc")}
		moves, _, err = orderFetcher.ListOrders(suite.AppContextWithSessionForTest(&session), officeUser.ID, roles.RoleTypeTOO, &params)
		suite.NoError(err)
		suite.Equal(2, len(moves))
		suite.Equal(*expectedMove2.Orders.ServiceMember.Affiliation, *moves[0].Orders.ServiceMember.Affiliation)
		suite.Equal(*expectedMove1.Orders.ServiceMember.Affiliation, *moves[1].Orders.ServiceMember.Affiliation)
	})

	suite.Run("Sort by request move date", func() {
		_, _, session := setupTestData()
		params := services.ListOrderParams{Sort: models.StringPointer("requestedMoveDate"), Order: models.StringPointer("asc")}
		moves, _, err := orderFetcher.ListOrders(suite.AppContextWithSessionForTest(&session), officeUser.ID, roles.RoleTypeTOO, &params)
		suite.NoError(err)
		suite.Equal(2, len(moves))
		suite.Equal(2, len(moves[0].MTOShipments)) // the move with two shipments has the earlier date
		suite.Equal(1, len(moves[1].MTOShipments))
		// NOTE: You have to use Jan 02, 2006 as the example for date/time formatting in Go
		suite.Equal(requestedMoveDate1.Format("2006/01/02"), moves[1].MTOShipments[0].RequestedPickupDate.Format("2006/01/02"))

		params = services.ListOrderParams{Sort: models.StringPointer("requestedMoveDate"), Order: models.StringPointer("desc")}
		moves, _, err = orderFetcher.ListOrders(suite.AppContextWithSessionForTest(&session), officeUser.ID, roles.RoleTypeTOO, &params)
		suite.NoError(err)
		suite.Equal(2, len(moves))
		suite.Equal(1, len(moves[0].MTOShipments)) // the move with one shipment should be first
		suite.Equal(2, len(moves[1].MTOShipments))
		suite.Equal(requestedMoveDate1.Format("2006/01/02"), moves[0].MTOShipments[0].RequestedPickupDate.Format("2006/01/02"))
	})

	suite.Run("Sort by submitted date (appearedInTooAt) in TOO queue ", func() {
		// Scenario: In order to sort the moves the submitted_at, service_counseling_completed_at, and approvals_requested_at are checked to which are the minimum
		// Expected: The moves appear in the order they are created below
		officeUser = factory.BuildOfficeUserWithRoles(suite.DB(), nil, []roles.RoleType{roles.RoleTypeTOO})
		session := auth.Session{
			ApplicationName: auth.OfficeApp,
			Roles:           officeUser.User.Roles,
			OfficeUserID:    officeUser.ID,
			IDToken:         "fake_token",
			AccessToken:     "fakeAccessToken",
		}
		now := time.Now()
		oneWeekAgo := now.AddDate(0, 0, -7)
		move1 := factory.BuildMoveWithShipment(suite.DB(), []factory.Customization{
			{
				Model: models.Move{
					SubmittedAt: &oneWeekAgo,
				},
			},
		}, nil)
		move2 := factory.BuildApprovalsRequestedMove(suite.DB(), nil, nil)
		factory.BuildMTOShipmentWithMove(&move2, suite.DB(), nil, nil)
		move3 := factory.BuildServiceCounselingCompletedMove(suite.DB(), nil, nil)
		factory.BuildMTOShipmentWithMove(&move3, suite.DB(), nil, nil)

		params := services.ListOrderParams{Sort: models.StringPointer("appearedInTooAt"), Order: models.StringPointer("asc")}

		moves, _, err := orderFetcher.ListOrders(suite.AppContextWithSessionForTest(&session), officeUser.ID, roles.RoleTypeTOO, &params)
		suite.NoError(err)
		suite.Equal(3, len(moves))
		suite.Equal(moves[0].ID, move1.ID)
		suite.Equal(moves[1].ID, move2.ID)
		suite.Equal(moves[2].ID, move3.ID)
	})

	// MUST BE LAST, ADDS EXTRA MOVE
	suite.Run("Sort by service member last name", func() {
		_, _, session := setupTestData()

		// Last name sort is the only one that needs 3 moves for a complete test, so add that here at the end
		factory.BuildMoveWithShipment(suite.DB(), []factory.Customization{
			{
				Model: models.ServiceMember{ // Leo Zephyer
					LastName: &serviceMemberLastName,
				},
			},
		}, nil)
		params := services.ListOrderParams{Sort: models.StringPointer("customerName"), Order: models.StringPointer("asc")}
		moves, _, err := orderFetcher.ListOrders(suite.AppContextWithSessionForTest(&session), officeUser.ID, roles.RoleTypeTOO, &params)

		suite.NoError(err)
		suite.Equal(3, len(moves))
		suite.Equal("Spacemen, Lea", *moves[0].Orders.ServiceMember.LastName+", "+*moves[0].Orders.ServiceMember.FirstName)
		suite.Equal("Spacemen, Leo", *moves[1].Orders.ServiceMember.LastName+", "+*moves[1].Orders.ServiceMember.FirstName)
		suite.Equal("Zephyer, Leo", *moves[2].Orders.ServiceMember.LastName+", "+*moves[2].Orders.ServiceMember.FirstName)

		params = services.ListOrderParams{Sort: models.StringPointer("customerName"), Order: models.StringPointer("desc")}
		moves, _, err = orderFetcher.ListOrders(suite.AppContextWithSessionForTest(&session), officeUser.ID, roles.RoleTypeTOO, &params)

		suite.NoError(err)
		suite.Equal(3, len(moves))
		suite.Equal("Zephyer, Leo", *moves[0].Orders.ServiceMember.LastName+", "+*moves[0].Orders.ServiceMember.FirstName)
		suite.Equal("Spacemen, Leo", *moves[1].Orders.ServiceMember.LastName+", "+*moves[1].Orders.ServiceMember.FirstName)
		suite.Equal("Spacemen, Lea", *moves[2].Orders.ServiceMember.LastName+", "+*moves[2].Orders.ServiceMember.FirstName)
	})
}

func getTransportationOffice(suite *OrderServiceSuite, name string) models.TransportationOffice {
	trasportationOffice := factory.BuildTransportationOffice(suite.DB(), []factory.Customization{
		{
			Model: models.TransportationOffice{
				Name: name,
			},
		}}, nil)
	return trasportationOffice
}

func getPPMShipmentWithCloseoutOfficeNeedsCloseout(suite *OrderServiceSuite, closeoutOffice models.TransportationOffice) models.PPMShipment {
	ppm := factory.BuildPPMShipmentThatNeedsCloseout(suite.DB(), nil, []factory.Customization{
		{
			Model:    closeoutOffice,
			LinkOnly: true,
			Type:     &factory.TransportationOffices.CloseoutOffice,
		},
	})
	return ppm
}

func (suite *OrderServiceSuite) TestListOrdersNeedingServicesCounselingWithPPMCloseoutColumnsSort() {
	defaultShipmentPickupPostalCode := "90210"
	waf := entitlements.NewWeightAllotmentFetcher()
	setupTestData := func() models.OfficeUser {
		// Make an office user → GBLOC X
		officeUser := factory.BuildOfficeUserWithRoles(suite.DB(), nil, []roles.RoleType{roles.RoleTypeTOO})
		factory.FetchOrBuildPostalCodeToGBLOC(suite.DB(), "50309", officeUser.TransportationOffice.Gbloc)

		// Ensure there's an entry connecting the default shipment pickup postal code with the office user's gbloc
		factory.FetchOrBuildPostalCodeToGBLOC(suite.DB(),
			defaultShipmentPickupPostalCode,
			officeUser.TransportationOffice.Gbloc)

		return officeUser
	}
	orderFetcher := NewOrderFetcher(waf)

	var session auth.Session

	suite.Run("Sort by PPM closeout initiated", func() {
		officeUser := setupTestData()
		// Create a PPM submitted on April 1st
		closeoutInitiatedDate1 := time.Date(2022, 04, 01, 0, 0, 0, 0, time.UTC)
		closeoutOffice := factory.BuildTransportationOffice(suite.DB(), []factory.Customization{
			{
				Model: models.TransportationOffice{Gbloc: "KKFA"},
			},
		}, nil)

		ppm1 := factory.BuildPPMShipmentThatNeedsCloseout(suite.DB(), nil, []factory.Customization{
			{
				Model: models.PPMShipment{
					SubmittedAt: &closeoutInitiatedDate1,
				},
			},
			{
				Model:    closeoutOffice,
				LinkOnly: true,
				Type:     &factory.TransportationOffices.CloseoutOffice,
			},
		})

		// Create a PPM submitted on April 2nd
		closeoutInitiatedDate2 := time.Date(2022, 04, 02, 0, 0, 0, 0, time.UTC)
		ppm2 := factory.BuildPPMShipmentThatNeedsCloseout(suite.DB(), nil, []factory.Customization{
			{
				Model: models.PPMShipment{
					SubmittedAt: &closeoutInitiatedDate2,
				},
			},
			{
				Model:    closeoutOffice,
				LinkOnly: true,
				Type:     &factory.TransportationOffices.CloseoutOffice,
			},
		})

		// Sort by closeout initiated date (ascending)
		moves, _, err := orderFetcher.ListOrders(suite.AppContextWithSessionForTest(&session), officeUser.ID, roles.RoleTypeTOO, &services.ListOrderParams{
			NeedsPPMCloseout: models.BoolPointer(true),
			Sort:             models.StringPointer("closeoutInitiated"),
			Order:            models.StringPointer("asc"),
		})

		suite.FatalNoError(err)
		suite.Equal(2, len(moves))
		suite.Equal(ppm1.Shipment.MoveTaskOrder.Locator, moves[0].Locator)
		suite.Equal(ppm2.Shipment.MoveTaskOrder.Locator, moves[1].Locator)

		// Sort by closeout initiated date (descending)
		moves, _, err = orderFetcher.ListOrders(suite.AppContextWithSessionForTest(&session), officeUser.ID, roles.RoleTypeTOO, &services.ListOrderParams{
			NeedsPPMCloseout: models.BoolPointer(true),
			Sort:             models.StringPointer("closeoutInitiated"),
			Order:            models.StringPointer("desc"),
		})

		suite.FatalNoError(err)
		suite.Equal(2, len(moves))
		suite.Equal(ppm2.Shipment.MoveTaskOrder.Locator, moves[0].Locator)
		suite.Equal(ppm1.Shipment.MoveTaskOrder.Locator, moves[1].Locator)
	})

	suite.Run("Sort by PPM closeout location", func() {
		officeUser := setupTestData()

		locationA := getTransportationOffice(suite, "A")
		ppmShipmentA := getPPMShipmentWithCloseoutOfficeNeedsCloseout(suite, locationA)

		locationB := getTransportationOffice(suite, "B")
		ppmShipmentB := getPPMShipmentWithCloseoutOfficeNeedsCloseout(suite, locationB)

		// Sort by closeout location (ascending)
		moves, _, err := orderFetcher.ListOrders(suite.AppContextWithSessionForTest(&session), officeUser.ID, roles.RoleTypeTOO, &services.ListOrderParams{
			NeedsPPMCloseout: models.BoolPointer(true),
			Sort:             models.StringPointer("closeoutLocation"),
			Order:            models.StringPointer("asc"),
		})

		suite.FatalNoError(err)
		suite.Equal(2, len(moves))
		suite.Equal(ppmShipmentA.Shipment.MoveTaskOrder.Locator, moves[0].Locator)
		suite.Equal(ppmShipmentB.Shipment.MoveTaskOrder.Locator, moves[1].Locator)

		// Sort by closeout location (descending)
		moves, _, err = orderFetcher.ListOrders(suite.AppContextWithSessionForTest(&session), officeUser.ID, roles.RoleTypeTOO, &services.ListOrderParams{
			NeedsPPMCloseout: models.BoolPointer(true),
			Sort:             models.StringPointer("closeoutLocation"),
			Order:            models.StringPointer("desc"),
		})

		suite.FatalNoError(err)
		suite.Equal(2, len(moves))
		suite.Equal(ppmShipmentB.Shipment.MoveTaskOrder.Locator, moves[0].Locator)
		suite.Equal(ppmShipmentA.Shipment.MoveTaskOrder.Locator, moves[1].Locator)
	})

	suite.Run("Sort by destination duty location", func() {
		officeUser := setupTestData()

		dutyLocationA := factory.BuildDutyLocation(suite.DB(), []factory.Customization{
			{
				Model: models.DutyLocation{
					Name: "A",
				},
			},
		}, nil)
		closeoutOffice := factory.BuildTransportationOffice(suite.DB(), []factory.Customization{
			{
				Model: models.TransportationOffice{Gbloc: "KKFA"},
			},
		}, nil)

		ppmShipmentA := factory.BuildPPMShipmentThatNeedsCloseout(suite.DB(), nil, []factory.Customization{
			{
				Model:    dutyLocationA,
				LinkOnly: true,
				Type:     &factory.DutyLocations.NewDutyLocation,
			},
			{
				Model:    closeoutOffice,
				LinkOnly: true,
				Type:     &factory.TransportationOffices.CloseoutOffice,
			},
		})
		dutyLocationB := factory.BuildDutyLocation(suite.DB(), []factory.Customization{
			{
				Model: models.DutyLocation{
					Name: "B",
				},
			},
		}, nil)
		ppmShipmentB := factory.BuildPPMShipmentThatNeedsCloseout(suite.DB(), nil, []factory.Customization{
			{
				Model:    dutyLocationB,
				LinkOnly: true,
				Type:     &factory.DutyLocations.NewDutyLocation,
			},
			{
				Model:    closeoutOffice,
				LinkOnly: true,
				Type:     &factory.TransportationOffices.CloseoutOffice,
			},
		})

		// Sort by destination duty location (ascending)
		moves, _, err := orderFetcher.ListOrders(suite.AppContextWithSessionForTest(&session), officeUser.ID, roles.RoleTypeTOO, &services.ListOrderParams{
			NeedsPPMCloseout: models.BoolPointer(true),
			Sort:             models.StringPointer("destinationDutyLocation"),
			Order:            models.StringPointer("asc"),
		})

		suite.FatalNoError(err)
		suite.Equal(2, len(moves))
		suite.Equal(ppmShipmentA.Shipment.MoveTaskOrder.Locator, moves[0].Locator)
		suite.Equal(ppmShipmentB.Shipment.MoveTaskOrder.Locator, moves[1].Locator)

		// Sort by destination duty location (descending)
		moves, _, err = orderFetcher.ListOrders(suite.AppContextWithSessionForTest(&session), officeUser.ID, roles.RoleTypeTOO, &services.ListOrderParams{
			NeedsPPMCloseout: models.BoolPointer(true),
			Sort:             models.StringPointer("destinationDutyLocation"),
			Order:            models.StringPointer("desc"),
		})

		suite.FatalNoError(err)
		suite.Equal(2, len(moves))
		suite.Equal(ppmShipmentB.Shipment.MoveTaskOrder.Locator, moves[0].Locator)
		suite.Equal(ppmShipmentA.Shipment.MoveTaskOrder.Locator, moves[1].Locator)
	})

	suite.Run("Sort by PPM type (full or partial)", func() {
		officeUser := setupTestData()
		closeoutOffice := factory.BuildTransportationOffice(suite.DB(), []factory.Customization{
			{
				Model: models.TransportationOffice{Gbloc: "KKFA"},
			},
		}, nil)
		ppmShipmentPartial := factory.BuildPPMShipmentThatNeedsCloseout(suite.DB(), nil, []factory.Customization{
			{
				Model: models.Move{
					PPMType: models.StringPointer("Partial"),
				},
			},
			{
				Model:    closeoutOffice,
				LinkOnly: true,
				Type:     &factory.TransportationOffices.CloseoutOffice,
			},
		})
		ppmShipmentFull := factory.BuildPPMShipmentThatNeedsCloseout(suite.DB(), nil, []factory.Customization{
			{
				Model: models.Move{
					PPMType: models.StringPointer("FULL"),
				},
			},
			{
				Model:    closeoutOffice,
				LinkOnly: true,
				Type:     &factory.TransportationOffices.CloseoutOffice,
			},
		})

		// Sort by PPM type (ascending)
		moves, _, err := orderFetcher.ListOrders(suite.AppContextWithSessionForTest(&session), officeUser.ID, roles.RoleTypeTOO, &services.ListOrderParams{
			NeedsPPMCloseout: models.BoolPointer(true),
			Sort:             models.StringPointer("ppmType"),
			Order:            models.StringPointer("asc"),
		})

		suite.FatalNoError(err)
		suite.Equal(2, len(moves))
		suite.Equal(ppmShipmentFull.Shipment.MoveTaskOrder.Locator, moves[0].Locator)
		suite.Equal(ppmShipmentPartial.Shipment.MoveTaskOrder.Locator, moves[1].Locator)

		// Sort by PPM type (descending)
		moves, _, err = orderFetcher.ListOrders(suite.AppContextWithSessionForTest(&session), officeUser.ID, roles.RoleTypeTOO, &services.ListOrderParams{
			NeedsPPMCloseout: models.BoolPointer(true),
			Sort:             models.StringPointer("ppmType"),
			Order:            models.StringPointer("desc"),
		})

		suite.FatalNoError(err)
		suite.Equal(2, len(moves))
		suite.Equal(ppmShipmentPartial.Shipment.MoveTaskOrder.Locator, moves[0].Locator)
		suite.Equal(ppmShipmentFull.Shipment.MoveTaskOrder.Locator, moves[1].Locator)
	})
	suite.Run("Sort by PPM status", func() {
		officeUser := setupTestData()
		closeoutOffice := factory.BuildTransportationOffice(suite.DB(), []factory.Customization{
			{
				Model: models.TransportationOffice{Gbloc: "KKFA"},
			},
		}, nil)
		ppmShipmentNeedsCloseout := getPPMShipmentWithCloseoutOfficeNeedsCloseout(suite, closeoutOffice)

		// Sort by PPM type (ascending)
		moves, _, err := orderFetcher.ListOrders(suite.AppContextWithSessionForTest(&session), officeUser.ID, roles.RoleTypeTOO, &services.ListOrderParams{
			NeedsPPMCloseout: models.BoolPointer(true),
			Sort:             models.StringPointer("ppmStatus"),
			Order:            models.StringPointer("asc"),
		})

		suite.FatalNoError(err)
		suite.Equal(1, len(moves))
		suite.Equal(ppmShipmentNeedsCloseout.Status, moves[0].MTOShipments[0].PPMShipment.Status)

		// Sort by PPM type (descending)
		moves, _, err = orderFetcher.ListOrders(suite.AppContextWithSessionForTest(&session), officeUser.ID, roles.RoleTypeTOO, &services.ListOrderParams{
			NeedsPPMCloseout: models.BoolPointer(true),
			Sort:             models.StringPointer("ppmStatus"),
			Order:            models.StringPointer("desc"),
		})

		suite.FatalNoError(err)
		suite.Equal(1, len(moves))
		suite.Equal(ppmShipmentNeedsCloseout.Status, moves[0].MTOShipments[0].PPMShipment.Status)
	})
}

func (suite *OrderServiceSuite) TestListOrdersNeedingServicesCounselingWithGBLOCSortFilter() {
	waf := entitlements.NewWeightAllotmentFetcher()
	suite.Run("Filter by origin GBLOC", func() {

		// TESTCASE SCENARIO
		// Under test: OrderFetcher.ListOrders function
		// Mocked:     None
		// Set up:     We create 2 moves with different GBLOCs, KKFA and ZANY. Both moves require service counseling
		//             We create an office user with the GBLOC KKFA
		//             Then we request a list of moves sorted by GBLOC, ascending for service counseling
		// Expected outcome:
		//             We expect only the move that matches the counselors GBLOC - aka the KKFA move.

		// Create a services counselor (default GBLOC is KKFA)
		officeUser := factory.BuildOfficeUserWithRoles(suite.DB(), nil, []roles.RoleType{roles.RoleTypeServicesCounselor})
		session := auth.Session{
			ApplicationName: auth.OfficeApp,
			Roles:           officeUser.User.Roles,
			OfficeUserID:    officeUser.ID,
			IDToken:         "fake_token",
			AccessToken:     "fakeAccessToken",
		}

		// Create a move with Origin KKFA, needs service couseling
		kkfaMove := factory.BuildMoveWithShipment(suite.DB(), []factory.Customization{
			{
				Model: models.Move{
					Status: models.MoveStatusNeedsServiceCounseling,
				},
			},
		}, nil)
		// Create data for a second Origin ZANY
		dutyLocationAddress2 := factory.BuildAddress(suite.DB(), []factory.Customization{
			{
				Model: models.Address{
					StreetAddress1: "Anchor 1212",
					City:           "Fort Eisenhower",
					State:          "GA",
					PostalCode:     "89898",
				},
			},
		}, nil)

		factory.FetchOrBuildPostalCodeToGBLOC(suite.DB(), dutyLocationAddress2.PostalCode, "ZANY")
		originDutyLocation2 := factory.BuildDutyLocation(suite.DB(), []factory.Customization{
			{
				Model: models.DutyLocation{
					Name: "Fort Sam Snap",
				},
			},
			{
				Model:    dutyLocationAddress2,
				LinkOnly: true,
			},
		}, nil)

		// Create a second move from the ZANY gbloc
		factory.BuildMoveWithShipment(suite.DB(), []factory.Customization{
			{
				Model: models.Move{
					Status:  models.MoveStatusNeedsServiceCounseling,
					Locator: "ZZ1234",
				},
			},
			{
				Model:    originDutyLocation2,
				LinkOnly: true,
				Type:     &factory.DutyLocations.OriginDutyLocation,
			},
		}, nil)
		// Setup and run the function under test requesting status NEEDS SERVICE COUNSELING
		orderFetcher := NewOrderFetcher(waf)
		statuses := []string{"NEEDS SERVICE COUNSELING"}
		// Sort by origin GBLOC, filter by status
		params := services.ListOrderParams{Sort: models.StringPointer("originGBLOC"), Order: models.StringPointer("asc"), Status: statuses}
		moves, _, err := orderFetcher.ListOrders(suite.AppContextWithSessionForTest(&session), officeUser.ID, roles.RoleTypeServicesCounselor, &params)

		// Expect only LKNQ move to be returned
		suite.NoError(err)
		suite.Equal(1, len(moves))
		suite.Equal(kkfaMove.ID, moves[0].ID)
	})
}

func (suite *OrderServiceSuite) TestListOrdersForTOOWithNTSRelease() {
	// Make an NTS-Release shipment (and a move).  Should not have a pickup address.
	factory.BuildMoveWithShipment(suite.DB(), []factory.Customization{
		{
			Model: models.MTOShipment{
				ShipmentType: models.MTOShipmentTypeHHGOutOfNTS,
			},
		},
	}, nil)
	waf := entitlements.NewWeightAllotmentFetcher()
	// Make a TOO user and the postal code to GBLOC link.
	tooOfficeUser := factory.BuildOfficeUserWithRoles(suite.DB(), nil, []roles.RoleType{roles.RoleTypeTOO})
	session := auth.Session{
		ApplicationName: auth.OfficeApp,
		Roles:           tooOfficeUser.User.Roles,
		OfficeUserID:    tooOfficeUser.ID,
		IDToken:         "fake_token",
		AccessToken:     "fakeAccessToken",
	}

	orderFetcher := NewOrderFetcher(waf)
	moves, moveCount, err := orderFetcher.ListOrders(suite.AppContextWithSessionForTest(&session), tooOfficeUser.ID, roles.RoleTypeTOO, &services.ListOrderParams{})

	suite.FatalNoError(err)
	suite.Equal(1, moveCount)
	suite.Len(moves, 1)
}

func (suite *OrderServiceSuite) TestListOrdersForTOOWithPPM() {
	postalCode := "50309"
	partialPPMType := models.MovePPMTypePARTIAL
	waf := entitlements.NewWeightAllotmentFetcher()
	ppmShipment := factory.BuildPPMShipment(suite.DB(), []factory.Customization{
		{
			Model: models.Order{
				ID: uuid.UUID{uuid.V4},
			},
		},
		{
			Model: models.Move{
				Status:  models.MoveStatusAPPROVED,
				PPMType: &partialPPMType,
			},
		},
		{
			Model: models.Address{
				PostalCode: postalCode,
			},
			Type: &factory.Addresses.PickupAddress,
		},
	}, nil)
	// Make a TOO user.
	tooOfficeUser := factory.BuildOfficeUserWithRoles(suite.DB(), nil, []roles.RoleType{roles.RoleTypeTOO})
	session := auth.Session{
		ApplicationName: auth.OfficeApp,
		Roles:           tooOfficeUser.User.Roles,
		OfficeUserID:    tooOfficeUser.ID,
		IDToken:         "fake_token",
		AccessToken:     "fakeAccessToken",
	}

	// GBLOC for the below doesn't really matter, it just means the query for the moves passes the inner join in ListOrders
	factory.FetchOrBuildPostalCodeToGBLOC(suite.DB(), ppmShipment.PickupAddress.PostalCode, tooOfficeUser.TransportationOffice.Gbloc)

	orderFetcher := NewOrderFetcher(waf)
	moves, moveCount, err := orderFetcher.ListOrders(suite.AppContextWithSessionForTest(&session), tooOfficeUser.ID, roles.RoleTypeTOO, &services.ListOrderParams{})
	suite.FatalNoError(err)
	suite.Equal(1, moveCount)
	suite.Len(moves, 1)
}

func (suite *OrderServiceSuite) TestListOrdersWithViewAsGBLOCParam() {
	var hqOfficeUser models.OfficeUser
	var hqOfficeUserAGFM models.OfficeUser
	waf := entitlements.NewWeightAllotmentFetcher()
	requestedMoveDate1 := time.Date(testdatagen.GHCTestYear, 02, 20, 0, 0, 0, 0, time.UTC)
	requestedMoveDate2 := time.Date(testdatagen.GHCTestYear, 03, 03, 0, 0, 0, 0, time.UTC)

	setupTestData := func() (models.Move, models.Move, models.MTOShipment, auth.Session, auth.Session) {
		// CREATE EXPECTED MOVES
		expectedMove1 := factory.BuildMoveWithShipment(suite.DB(), []factory.Customization{
			{ // Default New Duty Location name is Fort Eisenhower
				Model: models.Move{
					Status:  models.MoveStatusAPPROVED,
					Locator: "AA1234",
				},
			},
			{
				Model: models.MTOShipment{
					RequestedPickupDate: &requestedMoveDate1,
				},
			},
		}, nil)
		expectedMove2 := factory.BuildMoveWithShipment(suite.DB(), []factory.Customization{
			{
				Model: models.Move{
					Locator: "TTZ123",
				},
			},
			{
				Model: models.MTOShipment{
					RequestedPickupDate: &requestedMoveDate2,
				},
			},
		}, nil)

		factory.FetchOrBuildPostalCodeToGBLOC(suite.DB(), "06001", "AGFM")

		expectedShipment3 := factory.BuildMTOShipment(suite.DB(), []factory.Customization{
			{
				Model: models.TransportationOffice{
					Name:  "Fort Punxsutawney",
					Gbloc: "AGFM",
				},
			},
			{
				Model: models.MTOShipment{
					Status: models.MTOShipmentStatusSubmitted,
				},
			},
			{
				Model: models.Address{
					PostalCode: "06001",
				},
				Type: &factory.Addresses.PickupAddress,
			},
		}, nil)

		hqOfficeUser = factory.BuildOfficeUserWithRoles(suite.DB(), nil, []roles.RoleType{roles.RoleTypeHQ})
		hqSession := auth.Session{
			ApplicationName: auth.OfficeApp,
			Roles:           hqOfficeUser.User.Roles,
			OfficeUserID:    hqOfficeUser.ID,
			IDToken:         "fake_token",
			AccessToken:     "fakeAccessToken",
		}

		hqOfficeUserAGFM = factory.BuildOfficeUserWithRoles(suite.DB(), []factory.Customization{
			{
				Model: models.TransportationOffice{
					Name:  "Scott AFB",
					Gbloc: "AGFM",
				},
			},
		}, []roles.RoleType{roles.RoleTypeHQ})
		hqSessionAGFM := auth.Session{
			ApplicationName: auth.OfficeApp,
			Roles:           hqOfficeUserAGFM.User.Roles,
			OfficeUserID:    hqOfficeUserAGFM.ID,
			IDToken:         "fake_token",
			AccessToken:     "fakeAccessToken",
		}

		return expectedMove1, expectedMove2, expectedShipment3, hqSession, hqSessionAGFM
	}

	orderFetcher := NewOrderFetcher(waf)

	suite.Run("Sort by locator code", func() {
		expectedMove1, expectedMove2, expectedShipment3, hqSession, hqSessionAGFM := setupTestData()

		// Request as an HQ user with their default GBLOC, KKFA
		params := services.ListOrderParams{Sort: models.StringPointer("locator"), Order: models.StringPointer("asc")}
		moves, _, err := orderFetcher.ListOrders(suite.AppContextWithSessionForTest(&hqSession), hqOfficeUser.ID, roles.RoleTypeTOO, &params)
		suite.NoError(err)
		suite.Equal(2, len(moves))
		suite.Equal(expectedMove1.Locator, moves[0].Locator)
		suite.Equal(expectedMove2.Locator, moves[1].Locator)

		// Expect the same results with a ViewAsGBLOC that equals the user's default GBLOC, KKFA
		params = services.ListOrderParams{Sort: models.StringPointer("locator"), Order: models.StringPointer("asc"), ViewAsGBLOC: models.StringPointer("KKFA")}
		moves, _, err = orderFetcher.ListOrders(suite.AppContextWithSessionForTest(&hqSession), hqOfficeUser.ID, roles.RoleTypeTOO, &params)
		suite.NoError(err)
		suite.Equal(2, len(moves))
		suite.Equal(expectedMove1.Locator, moves[0].Locator)
		suite.Equal(expectedMove2.Locator, moves[1].Locator)

		// Expect the AGFM move when using the ViewAsGBLOC param set to AGFM
		params = services.ListOrderParams{ViewAsGBLOC: models.StringPointer("AGFM")}
		moves, _, err = orderFetcher.ListOrders(suite.AppContextWithSessionForTest(&hqSession), hqOfficeUser.ID, roles.RoleTypeTOO, &params)
		suite.NoError(err)
		suite.Equal(1, len(moves))
		suite.Equal(expectedShipment3.ID, moves[0].MTOShipments[0].ID)

		// Expect the same results without a ViewAsGBLOC for a user whose default GBLOC is AGFM
		params = services.ListOrderParams{}
		moves, _, err = orderFetcher.ListOrders(suite.AppContextWithSessionForTest(&hqSessionAGFM), hqOfficeUserAGFM.ID, roles.RoleTypeTOO, &params)
		suite.NoError(err)
		suite.Equal(1, len(moves))
		suite.Equal(expectedShipment3.ID, moves[0].MTOShipments[0].ID)
	})
}

func (suite *OrderServiceSuite) TestListOrdersForTOOWithPPMWithDeletedShipment() {
	postalCode := "50309"
	deletedAt := time.Now()
	waf := entitlements.NewWeightAllotmentFetcher()
	move := factory.BuildMove(suite.DB(), []factory.Customization{
		{
			Model: models.Move{
				Status: models.MoveStatusSUBMITTED,
			},
		},
	}, nil)
	ppmShipment := factory.BuildPPMShipment(suite.DB(), []factory.Customization{
		{
			Model: models.Address{
				PostalCode: postalCode,
			},
			Type: &factory.Addresses.PickupAddress,
		},
	}, nil)
	factory.BuildMTOShipment(suite.DB(), []factory.Customization{
		{
			Model:    move,
			LinkOnly: true,
		},
		{
			Model: models.MTOShipment{
				Status:    models.MTOShipmentStatusSubmitted,
				DeletedAt: &deletedAt,
			},
		},
		{
			Model:    ppmShipment,
			LinkOnly: true,
		},
	}, nil)

	// Make a TOO user.
	tooOfficeUser := factory.BuildOfficeUserWithRoles(suite.DB(), nil, []roles.RoleType{roles.RoleTypeTOO})
	session := auth.Session{
		ApplicationName: auth.OfficeApp,
		Roles:           tooOfficeUser.User.Roles,
		OfficeUserID:    tooOfficeUser.ID,
		IDToken:         "fake_token",
		AccessToken:     "fakeAccessToken",
	}

	orderFetcher := NewOrderFetcher(waf)
	moves, moveCount, err := orderFetcher.ListOrders(suite.AppContextWithSessionForTest(&session), tooOfficeUser.ID, roles.RoleTypeTOO, &services.ListOrderParams{Status: []string{string(models.MoveStatusSUBMITTED)}})
	suite.FatalNoError(err)
	suite.Equal(0, moveCount)
	suite.Len(moves, 0)
}

func (suite *OrderServiceSuite) TestListOrdersForTOOWithPPMWithOneDeletedShipmentButOtherExists() {
	postalCode := "50309"
	deletedAt := time.Now()
	waf := entitlements.NewWeightAllotmentFetcher()
	move := factory.BuildMove(suite.DB(), []factory.Customization{
		{
			Model: models.Move{
				Status: models.MoveStatusAPPROVED,
			},
		},
	}, nil)
	// This shipment is created first, but later deleted
	ppmShipment1 := factory.BuildPPMShipment(suite.DB(), []factory.Customization{
		{
			Model:    move,
			LinkOnly: true,
		},
		{
			Model: models.PPMShipment{
				CreatedAt: time.Now(),
			},
		},
		{
			Model: models.Address{
				PostalCode: postalCode,
			},
			Type: &factory.Addresses.PickupAddress,
		},
	}, nil)
	// This shipment is created after the first one, but not deleted
	factory.BuildPPMShipment(suite.DB(), []factory.Customization{
		{
			Model:    move,
			LinkOnly: true,
		},
		{
			Model: models.PPMShipment{
				CreatedAt: time.Now().Add(time.Minute * time.Duration(1)),
			},
		},
		{
			Model: models.Address{
				PostalCode: postalCode,
			},
			Type: &factory.Addresses.PickupAddress,
		},
	}, nil)
	factory.BuildMTOShipment(suite.DB(), []factory.Customization{
		{
			Model:    move,
			LinkOnly: true,
		},
		{
			Model: models.MTOShipment{
				Status:    models.MTOShipmentStatusSubmitted,
				DeletedAt: &deletedAt,
			},
		},
		{
			Model:    ppmShipment1,
			LinkOnly: true,
		},
	}, nil)

	// Make a TOO user and the postal code to GBLOC link.
	tooOfficeUser := factory.BuildOfficeUserWithRoles(suite.DB(), nil, []roles.RoleType{roles.RoleTypeTOO})
	session := auth.Session{
		ApplicationName: auth.OfficeApp,
		Roles:           tooOfficeUser.User.Roles,
		OfficeUserID:    tooOfficeUser.ID,
		IDToken:         "fake_token",
		AccessToken:     "fakeAccessToken",
	}

	orderFetcher := NewOrderFetcher(waf)
	moves, moveCount, err := orderFetcher.ListOrders(suite.AppContextWithSessionForTest(&session), tooOfficeUser.ID, roles.RoleTypeTOO, &services.ListOrderParams{})
	suite.FatalNoError(err)
	suite.Equal(1, moveCount)
	suite.Len(moves, 1)
}

func (suite *OrderServiceSuite) TestListAllOrderLocations() {
	waf := entitlements.NewWeightAllotmentFetcher()
	suite.Run("returns a list of all order locations in the current users queue", func() {
		orderFetcher := NewOrderFetcher(waf)
		officeUser := factory.BuildOfficeUserWithRoles(suite.DB(), nil, []roles.RoleType{roles.RoleTypeServicesCounselor})
		session := auth.Session{
			ApplicationName: auth.OfficeApp,
			Roles:           officeUser.User.Roles,
			OfficeUserID:    officeUser.ID,
			IDToken:         "fake_token",
			AccessToken:     "fakeAccessToken",
		}

		params := services.ListOrderParams{}
		moves, err := orderFetcher.ListAllOrderLocations(suite.AppContextWithSessionForTest(&session), officeUser.ID, &params)

		suite.FatalNoError(err)
		suite.Equal(0, len(moves))
	})
}

func (suite *OrderServiceSuite) TestListAllOrderLocationsWithViewAsGBLOCParam() {
	waf := entitlements.NewWeightAllotmentFetcher()
	suite.Run("returns a list of all order locations in the current users queue", func() {
		orderFetcher := NewOrderFetcher(waf)
		officeUserFetcher := officeuserservice.NewOfficeUserFetcherPop()
		movesContainOriginDutyLocation := func(moves models.Moves, keyword string) func() (success bool) {
			return func() (success bool) {
				for _, record := range moves {
					if strings.Contains(record.Orders.OriginDutyLocation.Name, keyword) {
						return true
					}
				}
				return false
			}
		}

		// Create SC office user with a default transportation office in the AGFM GBLOC
		officeUser := factory.BuildOfficeUserWithRoles(suite.DB(), []factory.Customization{
			{
				Model: models.TransportationOffice{
					Name:  "Fort Punxsutawney",
					Gbloc: "AGFM",
				},
			},
		}, []roles.RoleType{roles.RoleTypeServicesCounselor})
		// Add a secondary GBLOC to the above office user, this should default to KKFA
		factory.BuildAlternateTransportationOfficeAssignment(suite.DB(), []factory.Customization{
			{
				Model: models.OfficeUser{
					ID: officeUser.ID,
				},
				LinkOnly: true,
			},
		}, nil)
		session := auth.Session{
			ApplicationName: auth.OfficeApp,
			Roles:           officeUser.User.Roles,
			OfficeUserID:    officeUser.ID,
			IDToken:         "fake_token",
			AccessToken:     "fakeAccessToken",
		}

		// Create two default moves with shipment, should be in KKFA and have the status SUBMITTED
		KKFAMove1 := factory.BuildMoveWithShipment(suite.DB(), nil, nil)
		KKFAMove2 := factory.BuildMoveWithShipment(suite.DB(), nil, nil)

		// Create third move with the same origin duty location as one of the above
		KKFAMove3 := factory.BuildMoveWithShipment(suite.DB(), []factory.Customization{
			{
				Model: models.DutyLocation{
					ID: KKFAMove2.Orders.OriginDutyLocation.ID,
				},
				Type:     &factory.DutyLocations.OriginDutyLocation,
				LinkOnly: true,
			},
		}, nil)

		officeUser, _ = officeUserFetcher.FetchOfficeUserByIDWithTransportationOfficeAssignments(suite.AppContextForTest(), officeUser.ID)

		// Confirm office user has the desired transportation office assignments
		suite.Equal("AGFM", officeUser.TransportationOffice.Gbloc)
		if officeUser.TransportationOfficeAssignments[0].TransportationOffice.Gbloc == "AGFM" {
			suite.Equal("AGFM", officeUser.TransportationOfficeAssignments[0].TransportationOffice.Gbloc)
			suite.Equal(true, *officeUser.TransportationOfficeAssignments[0].PrimaryOffice)
			suite.Equal("KKFA", officeUser.TransportationOfficeAssignments[1].TransportationOffice.Gbloc)
			suite.Equal(false, *officeUser.TransportationOfficeAssignments[1].PrimaryOffice)
		} else {
			suite.Equal("KKFA", officeUser.TransportationOfficeAssignments[0].TransportationOffice.Gbloc)
			suite.Equal(false, *officeUser.TransportationOfficeAssignments[0].PrimaryOffice)
			suite.Equal("AGFM", officeUser.TransportationOfficeAssignments[1].TransportationOffice.Gbloc)
			suite.Equal(true, *officeUser.TransportationOfficeAssignments[1].PrimaryOffice)
		}

		// Confirm the factory created moves have the desired GBLOCS, 3x KKFA,
		suite.Equal("KKFA", *KKFAMove1.Orders.OriginDutyLocationGBLOC)
		suite.Equal("KKFA", *KKFAMove2.Orders.OriginDutyLocationGBLOC)
		suite.Equal("KKFA", *KKFAMove3.Orders.OriginDutyLocationGBLOC)

		// Fetch and check secondary GBLOC
		KKFA := "KKFA"
		params := services.ListOrderParams{
			ViewAsGBLOC: &KKFA,
		}
		KKFAmoves, err := orderFetcher.ListAllOrderLocations(suite.AppContextWithSessionForTest(&session), officeUser.ID, &params)

		suite.FatalNoError(err)
		// This value should be updated to 3 if ListAllOrderLocations is updated to return distinct locations
		suite.Equal(3, len(KKFAmoves))

		suite.Equal("KKFA", *KKFAmoves[0].Orders.OriginDutyLocationGBLOC)
		suite.Equal("KKFA", *KKFAmoves[1].Orders.OriginDutyLocationGBLOC)
		suite.Equal("KKFA", *KKFAmoves[2].Orders.OriginDutyLocationGBLOC)

		suite.Condition(movesContainOriginDutyLocation(KKFAmoves, KKFAMove1.Orders.OriginDutyLocation.Name), "Should contain first KKFA move's origin duty location")
		suite.Condition(movesContainOriginDutyLocation(KKFAmoves, KKFAMove2.Orders.OriginDutyLocation.Name), "Should contain second KKFA move's origin duty location")
		suite.Condition(movesContainOriginDutyLocation(KKFAmoves, KKFAMove3.Orders.OriginDutyLocation.Name), "Should contain third KKFA move's origin duty location")
	})
}

func (suite *OrderServiceSuite) TestOriginDutyLocationFilter() {
	var session auth.Session
	waf := entitlements.NewWeightAllotmentFetcher()
	var expectedMove models.Move
	var officeUser models.OfficeUser
	orderFetcher := NewOrderFetcher(waf)
	setupTestData := func() (models.OfficeUser, models.Move, auth.Session) {
		officeUser := factory.BuildOfficeUserWithRoles(suite.DB(), nil, []roles.RoleType{roles.RoleTypeTOO})
		session := auth.Session{
			ApplicationName: auth.OfficeApp,
			Roles:           officeUser.User.Roles,
			OfficeUserID:    officeUser.ID,
			IDToken:         "fake_token",
			AccessToken:     "fakeAccessToken",
		}
		move := factory.BuildMoveWithShipment(suite.DB(), nil, nil)
		return officeUser, move, session
	}

	suite.Run("Returns orders matching full originDutyLocation name filter", func() {
		officeUser, expectedMove, session = setupTestData()
		locationName := expectedMove.Orders.OriginDutyLocation.Name
		expectedMoves, _, err := orderFetcher.ListOrders(suite.AppContextWithSessionForTest(&session), officeUser.ID, roles.RoleTypeTOO, &services.ListOrderParams{OriginDutyLocation: strings.Split(locationName, " ")})
		suite.NoError(err)
		suite.Equal(1, len(expectedMoves))
		suite.Equal(locationName, string(expectedMoves[0].Orders.OriginDutyLocation.Name))
	})

	suite.Run("Returns orders matching partial originDutyLocation name filter", func() {
		officeUser, expectedMove, session = setupTestData()
		locationName := expectedMove.Orders.OriginDutyLocation.Name
		//Split the location name and retrieve a substring (first string) for the search param
		partialParamSearch := strings.Split(locationName, " ")[0]
		expectedMoves, _, err := orderFetcher.ListOrders(suite.AppContextWithSessionForTest(&session), officeUser.ID, roles.RoleTypeTOO, &services.ListOrderParams{OriginDutyLocation: strings.Split(partialParamSearch, " ")})
		suite.NoError(err)
		suite.Equal(1, len(expectedMoves))
		suite.Equal(locationName, string(expectedMoves[0].Orders.OriginDutyLocation.Name))
	})
}

func (suite *OrderServiceSuite) TestListOrdersFilteredByCustomerName() {
	waf := entitlements.NewWeightAllotmentFetcher()

	serviceMemberFirstName := "Margaret"
	serviceMemberLastName := "Starlight"
	edipi := "9999999998"
	var officeUser models.OfficeUser
	var session auth.Session

	requestedMoveDate1 := time.Date(testdatagen.GHCTestYear, 05, 20, 0, 0, 0, 0, time.UTC)
	requestedMoveDate2 := time.Date(testdatagen.GHCTestYear, 07, 03, 0, 0, 0, 0, time.UTC)

	suite.PreloadData(func() {
		factory.BuildMoveWithShipment(suite.DB(), []factory.Customization{
			{
				Model: models.Move{
					Status:  models.MoveStatusAPPROVED,
					Locator: "AA1235",
				},
			},
			{
				Model: models.MTOShipment{
					RequestedPickupDate: &requestedMoveDate1,
				},
			},
		}, nil)
		factory.BuildMoveWithShipment(suite.DB(), []factory.Customization{
			{
				Model: models.Move{
					Locator: "TTZ125",
				},
			},
			{
				Model: models.ServiceMember{
					FirstName: &serviceMemberFirstName,
					Edipi:     &edipi,
				},
			},
			{
				Model: models.MTOShipment{
					RequestedPickupDate: &requestedMoveDate2,
				},
			},
		}, nil)
		factory.BuildMoveWithShipment(suite.DB(), []factory.Customization{
			{
				Model: models.ServiceMember{ // Leo Zephyer
					LastName: &serviceMemberLastName,
				},
			},
		}, nil)
		officeUser = factory.BuildOfficeUserWithRoles(suite.DB(), nil, []roles.RoleType{roles.RoleTypeTOO})
		session = auth.Session{
			ApplicationName: auth.OfficeApp,
			Roles:           officeUser.User.Roles,
			OfficeUserID:    officeUser.ID,
			IDToken:         "fake_token",
			AccessToken:     "fakeAccessToken",
		}
	})

	orderFetcher := NewOrderFetcher(waf)

	suite.Run("list moves by customer name - full name (last, first)", func() {
		// Search "Spacemen, Margaret"
		params := services.ListOrderParams{CustomerName: models.StringPointer("Spacemen, Margaret"), Sort: models.StringPointer("customerName"), Order: models.StringPointer("asc")}
		moves, _, err := orderFetcher.ListOrders(suite.AppContextWithSessionForTest(&session), officeUser.ID, roles.RoleTypeTOO, &params)
		suite.NoError(err)
		suite.Equal(1, len(moves))
		suite.Equal("Spacemen, Margaret", *moves[0].Orders.ServiceMember.LastName+", "+*moves[0].Orders.ServiceMember.FirstName)
	})

	suite.Run("list moves by customer name - full name (first last)", func() {
		// Search "Margaret Spacemen"
		params := services.ListOrderParams{CustomerName: models.StringPointer("Margaret Spacemen"), Sort: models.StringPointer("customerName"), Order: models.StringPointer("asc")}
		moves, _, err := orderFetcher.ListOrders(suite.AppContextWithSessionForTest(&session), officeUser.ID, roles.RoleTypeTOO, &params)
		suite.NoError(err)
		suite.Equal(1, len(moves))
		suite.Equal("Spacemen, Margaret", *moves[0].Orders.ServiceMember.LastName+", "+*moves[0].Orders.ServiceMember.FirstName)
	})

	suite.Run("list moves by customer name - partial last (multiple)", func() {
		// Search "space"
		params := services.ListOrderParams{CustomerName: models.StringPointer("space"), Sort: models.StringPointer("customerName"), Order: models.StringPointer("asc")}
		moves, _, err := orderFetcher.ListOrders(suite.AppContextWithSessionForTest(&session), officeUser.ID, roles.RoleTypeTOO, &params)
		suite.NoError(err)
		suite.Equal(2, len(moves))
		suite.Equal("Spacemen, Leo", *moves[0].Orders.ServiceMember.LastName+", "+*moves[0].Orders.ServiceMember.FirstName)
		suite.Equal("Spacemen, Margaret", *moves[1].Orders.ServiceMember.LastName+", "+*moves[1].Orders.ServiceMember.FirstName)
	})

	suite.Run("list moves by customer name - partial last (single)", func() {
		// Search "Light"
		params := services.ListOrderParams{CustomerName: models.StringPointer("Light"), Sort: models.StringPointer("customerName"), Order: models.StringPointer("asc")}
		moves, _, err := orderFetcher.ListOrders(suite.AppContextWithSessionForTest(&session), officeUser.ID, roles.RoleTypeTOO, &params)
		suite.NoError(err)
		suite.Equal(1, len(moves))
		suite.Equal("Starlight, Leo", *moves[0].Orders.ServiceMember.LastName+", "+*moves[0].Orders.ServiceMember.FirstName)
	})

	suite.Run("list moves by customer name - partial first", func() {
		// Search "leo"
		params := services.ListOrderParams{CustomerName: models.StringPointer("leo"), Sort: models.StringPointer("customerName"), Order: models.StringPointer("asc")}
		moves, _, err := orderFetcher.ListOrders(suite.AppContextWithSessionForTest(&session), officeUser.ID, roles.RoleTypeTOO, &params)
		suite.NoError(err)
		suite.Equal(2, len(moves))
		suite.Equal("Spacemen, Leo", *moves[0].Orders.ServiceMember.LastName+", "+*moves[0].Orders.ServiceMember.FirstName)
		suite.Equal("Starlight, Leo", *moves[1].Orders.ServiceMember.LastName+", "+*moves[1].Orders.ServiceMember.FirstName)
	})

	suite.Run("list moves by customer name - partial matching within first or last", func() {
		// Search "ar"
		params := services.ListOrderParams{CustomerName: models.StringPointer("ar"), Sort: models.StringPointer("customerName"), Order: models.StringPointer("asc")}
		moves, _, err := orderFetcher.ListOrders(suite.AppContextWithSessionForTest(&session), officeUser.ID, roles.RoleTypeTOO, &params)
		suite.NoError(err)
		suite.Equal(2, len(moves))
		suite.Equal("Spacemen, Margaret", *moves[0].Orders.ServiceMember.LastName+", "+*moves[0].Orders.ServiceMember.FirstName)
		suite.Equal("Starlight, Leo", *moves[1].Orders.ServiceMember.LastName+", "+*moves[1].Orders.ServiceMember.FirstName)
	})

	suite.Run("list moves by customer name - empty", func() {
		// Search "johnny"
		params := services.ListOrderParams{CustomerName: models.StringPointer("johnny"), Sort: models.StringPointer("customerName"), Order: models.StringPointer("asc")}
		moves, _, err := orderFetcher.ListOrders(suite.AppContextWithSessionForTest(&session), officeUser.ID, roles.RoleTypeTOO, &params)
		suite.NoError(err)
		suite.Equal(0, len(moves))
	})
}

func (suite *OrderServiceSuite) TestListDestinationRequestsOrders() {
	army := models.AffiliationARMY
	airForce := models.AffiliationAIRFORCE
	spaceForce := models.AffiliationSPACEFORCE
	usmc := models.AffiliationMARINES

	setupTestData := func(officeUserGBLOC string) (models.OfficeUser, auth.Session) {

		officeUser := factory.BuildOfficeUserWithRoles(suite.DB(), []factory.Customization{
			{
				Model: models.TransportationOffice{
					Gbloc: officeUserGBLOC,
				},
			},
		}, []roles.RoleType{roles.RoleTypeTOO})

		factory.FetchOrBuildPostalCodeToGBLOC(suite.DB(), "99501", officeUser.TransportationOffice.Gbloc)

		fetcher := &mocks.OfficeUserGblocFetcher{}
		fetcher.On("FetchGblocForOfficeUser",
			mock.AnythingOfType("*appcontext.appContext"),
			officeUser.ID,
		).Return(officeUserGBLOC, nil)

		session := auth.Session{
			ApplicationName: auth.OfficeApp,
			Roles:           officeUser.User.Roles,
			OfficeUserID:    officeUser.ID,
			IDToken:         "fake_token",
			AccessToken:     "fakeAccessToken",
		}

		return officeUser, session
	}

	buildMoveKKFA := func() (models.Move, models.MTOShipment) {
		postalCode := "90210"
		factory.FetchOrBuildPostalCodeToGBLOC(suite.DB(), "90210", "KKFA")

		// setting up two moves, each with requested destination SIT service items
		destinationAddress := factory.BuildAddress(suite.DB(), []factory.Customization{
			{
				Model: models.Address{PostalCode: postalCode},
			},
		}, nil)

		move := factory.BuildAvailableToPrimeMove(suite.DB(), []factory.Customization{
			{
				Model: models.Move{
					Status: models.MoveStatusAPPROVALSREQUESTED,
					Show:   models.BoolPointer(true),
				},
			}}, nil)

		shipment := factory.BuildMTOShipment(suite.DB(), []factory.Customization{
			{
				Model: models.MTOShipment{
					Status: models.MTOShipmentStatusApproved,
				},
			},
			{
				Model:    move,
				LinkOnly: true,
			},
			{
				Model:    destinationAddress,
				LinkOnly: true,
			},
		}, nil)

		return move, shipment
	}

	buildMoveZone2AK := func(branch models.ServiceMemberAffiliation) (models.Move, models.MTOShipment) {
		// Create a USAF move in Alaska Zone II
		// this is a hard coded uuid that is a us_post_region_cities_id within AK Zone II
		zone2UUID, err := uuid.FromString("66768964-e0de-41f3-b9be-7ef32e4ae2b4")
		suite.FatalNoError(err)
		destinationAddress := factory.BuildAddress(suite.DB(), []factory.Customization{
			{
				Model: models.Address{
					City:               "Anchorage",
					State:              "AK",
					PostalCode:         "99501",
					UsPostRegionCityID: &zone2UUID,
				},
			},
		}, nil)

		// setting up two moves, each with requested destination SIT service items
		move := factory.BuildAvailableToPrimeMove(suite.DB(), []factory.Customization{
			{
				Model: models.Move{
					Status: models.MoveStatusAPPROVALSREQUESTED,
					Show:   models.BoolPointer(true),
				},
			},
			{
				Model: models.ServiceMember{
					Affiliation: &branch,
				},
			},
		}, nil)

		shipment := factory.BuildMTOShipment(suite.DB(), []factory.Customization{
			{
				Model: models.MTOShipment{
					Status: models.MTOShipmentStatusApproved,
				},
			},
			{
				Model:    move,
				LinkOnly: true,
			},
			{
				Model:    destinationAddress,
				LinkOnly: true,
			},
		}, nil)

		return move, shipment
	}

	buildMoveZone4AK := func(branch models.ServiceMemberAffiliation) (models.Move, models.MTOShipment) {
		// Create a USAF move in Alaska Zone II
		// this is a hard coded uuid that is a us_post_region_cities_id within AK Zone II
		zone4UUID, err := uuid.FromString("78a6f230-9a3a-46ed-aa48-2e3decfe70ff")
		suite.FatalNoError(err)
		destinationAddress := factory.BuildAddress(suite.DB(), []factory.Customization{
			{
				Model: models.Address{
					City:               "Anchorage",
					State:              "AK",
					PostalCode:         "99501",
					UsPostRegionCityID: &zone4UUID,
				},
			},
		}, nil)
		// setting up two moves, each with requested destination SIT service items
		move := factory.BuildAvailableToPrimeMove(suite.DB(), []factory.Customization{
			{
				Model: models.Move{
					Status: models.MoveStatusAPPROVALSREQUESTED,
					Show:   models.BoolPointer(true),
				},
			},
			{
				Model: models.ServiceMember{
					Affiliation: &branch,
				},
			},
		}, nil)

		shipment := factory.BuildMTOShipment(suite.DB(), []factory.Customization{
			{
				Model: models.MTOShipment{
					Status: models.MTOShipmentStatusApproved,
				},
			},
			{
				Model:    move,
				LinkOnly: true,
			},
			{
				Model:    destinationAddress,
				LinkOnly: true,
			},
		}, nil)

		return move, shipment
	}

	waf := entitlements.NewWeightAllotmentFetcher()
	orderFetcher := NewOrderFetcher(waf)

	suite.Run("returns moves for KKFA GBLOC when destination address is in KKFA GBLOC", func() {
		officeUser, session := setupTestData("KKFA")
		// setting up two moves, each with requested destination SIT service items
		move, shipment := buildMoveKKFA()

		// destination service item in SUBMITTED status
		factory.BuildMTOServiceItem(suite.DB(), []factory.Customization{
			{
				Model: models.ReService{
					Code: models.ReServiceCodeDDFSIT,
				},
			},
			{
				Model:    move,
				LinkOnly: true,
			},
			{
				Model:    shipment,
				LinkOnly: true,
			},
			{
				Model: models.MTOServiceItem{
					Status: models.MTOServiceItemStatusSubmitted,
				},
			},
		}, nil)

		move2, shipment2 := buildMoveKKFA()

		// destination shuttle
		factory.BuildMTOServiceItem(suite.DB(), []factory.Customization{
			{
				Model: models.ReService{
					Code: models.ReServiceCodeDDSHUT,
				},
			},
			{
				Model:    move2,
				LinkOnly: true,
			},
			{
				Model:    shipment2,
				LinkOnly: true,
			},
			{
				Model: models.MTOServiceItem{
					Status: models.MTOServiceItemStatusSubmitted,
				},
			},
		}, nil)

		move3, shipment3 := buildMoveKKFA()
		factory.BuildMTOServiceItem(suite.DB(), []factory.Customization{
			{
				Model: models.ReService{
					Code: models.ReServiceCodeMS,
				},
			},
			{
				Model:    move3,
				LinkOnly: true,
			},
			{
				Model:    shipment3,
				LinkOnly: true,
			},
			{
				Model: models.MTOServiceItem{
					Status: models.MTOServiceItemStatusApproved,
				},
			},
		}, nil)
		factory.BuildShipmentAddressUpdate(suite.DB(), []factory.Customization{
			{
				Model:    shipment3,
				LinkOnly: true,
			},
			{
				Model:    move3,
				LinkOnly: true,
			},
		}, []factory.Trait{factory.GetTraitShipmentAddressUpdateRequested})

<<<<<<< HEAD
=======
		move4, shipment4 := buildMoveKKFA()
		// build the destination SIT service items and update their status to SUBMITTED
		oneMonthLater := time.Now().AddDate(0, 1, 0)
		factory.BuildDestSITServiceItems(suite.DB(), move4, shipment4, &oneMonthLater, nil)

		// build the SIT extension update
		factory.BuildSITDurationUpdate(suite.DB(), []factory.Customization{
			{
				Model:    move4,
				LinkOnly: true,
			},
			{
				Model:    shipment4,
				LinkOnly: true,
			},
			{
				Model: models.SITDurationUpdate{
					Status:            models.SITExtensionStatusPending,
					ContractorRemarks: models.StringPointer("gimme some more plz"),
				},
			},
		}, nil)

>>>>>>> 363b1547
		moves, moveCount, err := orderFetcher.ListDestinationRequestsOrders(
			suite.AppContextWithSessionForTest(&session), officeUser.ID, roles.RoleTypeTOO, &services.ListOrderParams{},
		)

		suite.FatalNoError(err)
<<<<<<< HEAD
		suite.Equal(3, moveCount)
		suite.Len(moves, 3)
=======
		suite.Equal(4, moveCount)
		suite.Len(moves, 4)
>>>>>>> 363b1547
	})

	suite.Run("returns moves for MBFL GBLOC including USAF/SF in Alaska Zone II", func() {
		officeUser, session := setupTestData("MBFL")

		// setting up two moves, each with requested destination SIT service items
		// a move associated with an air force customer containing AK Zone II shipment
		move, shipment := buildMoveZone2AK(airForce)

		// destination service item in SUBMITTED status
		factory.BuildMTOServiceItem(suite.DB(), []factory.Customization{
			{
				Model: models.ReService{
					Code: models.ReServiceCodeDDFSIT,
				},
			},
			{
				Model:    move,
				LinkOnly: true,
			},
			{
				Model:    shipment,
				LinkOnly: true,
			},
			{
				Model: models.MTOServiceItem{
					Status: models.MTOServiceItemStatusSubmitted,
				},
			},
		}, nil)

		// Create a move outside Alaska Zone II (Zone IV in this case)
		move2, shipment2 := buildMoveZone4AK(spaceForce)

		// destination service item in SUBMITTED status
		factory.BuildMTOServiceItem(suite.DB(), []factory.Customization{
			{
				Model: models.ReService{
					Code: models.ReServiceCodeDDFSIT,
				},
			},
			{
				Model:    move2,
				LinkOnly: true,
			},
			{
				Model:    shipment2,
				LinkOnly: true,
			},
			{
				Model: models.MTOServiceItem{
					Status: models.MTOServiceItemStatusSubmitted,
				},
			},
		}, nil)

		params := services.ListOrderParams{Status: []string{string(models.MoveStatusAPPROVALSREQUESTED)}}
		moves, moveCount, err := orderFetcher.ListDestinationRequestsOrders(
			suite.AppContextWithSessionForTest(&session), officeUser.ID, roles.RoleTypeTOO, &params,
		)

		// we should get both moves back because one is in Zone II & the other is within the postal code GBLOC
		suite.FatalNoError(err)
		suite.Equal(2, moveCount)
		suite.Len(moves, 2)
	})

	suite.Run("returns moves for JEAT GBLOC excluding USAF/SF in Alaska Zone II", func() {
		officeUser, session := setupTestData("JEAT")

		// Create a move in Zone II, but not an air force or space force service member
		move, shipment := buildMoveZone4AK(army)

		// destination service item in SUBMITTED status
		factory.BuildMTOServiceItem(suite.DB(), []factory.Customization{
			{
				Model: models.ReService{
					Code: models.ReServiceCodeDDFSIT,
				},
			},
			{
				Model:    move,
				LinkOnly: true,
			},
			{
				Model:    shipment,
				LinkOnly: true,
			},
			{
				Model: models.MTOServiceItem{
					Status: models.MTOServiceItemStatusSubmitted,
				},
			},
		}, nil)

		moves, moveCount, err := orderFetcher.ListDestinationRequestsOrders(
			suite.AppContextWithSessionForTest(&session), officeUser.ID, roles.RoleTypeTOO, &services.ListOrderParams{},
		)

		suite.FatalNoError(err)
		suite.Equal(1, moveCount)
		suite.Len(moves, 1)
	})

	suite.Run("returns moves for USMC GBLOC when moves belong to USMC servicemembers", func() {
		officeUser, session := setupTestData("USMC")

		// setting up two moves, each with requested destination SIT service items
		// both will be USMC moves, one in Zone II AK and the other not
		move, shipment := buildMoveZone2AK(usmc)

		// destination service item in SUBMITTED status
		factory.BuildMTOServiceItem(suite.DB(), []factory.Customization{
			{
				Model: models.ReService{
					Code: models.ReServiceCodeDDFSIT,
				},
			},
			{
				Model:    move,
				LinkOnly: true,
			},
			{
				Model:    shipment,
				LinkOnly: true,
			},
			{
				Model: models.MTOServiceItem{
					Status: models.MTOServiceItemStatusSubmitted,
				},
			},
		}, nil)

		// this one won't be in Zone II
		move2, shipment2 := buildMoveZone4AK(usmc)

		// destination shuttle
		factory.BuildMTOServiceItem(suite.DB(), []factory.Customization{
			{
				Model: models.ReService{
					Code: models.ReServiceCodeDDSHUT,
				},
			},
			{
				Model:    move2,
				LinkOnly: true,
			},
			{
				Model:    shipment2,
				LinkOnly: true,
			},
			{
				Model: models.MTOServiceItem{
					Status: models.MTOServiceItemStatusSubmitted,
				},
			},
		}, nil)

		move3, shipment3 := buildMoveZone4AK(usmc)
		// we need to create a service item and attach it to the move/shipment
		// else the query will exclude the move since it doesn't use LEFT JOINs
		factory.BuildMTOServiceItem(suite.DB(), []factory.Customization{
			{
				Model: models.ReService{
					Code: models.ReServiceCodeMS,
				},
			},
			{
				Model:    move3,
				LinkOnly: true,
			},
			{
				Model:    shipment3,
				LinkOnly: true,
			},
			{
				Model: models.MTOServiceItem{
					Status: models.MTOServiceItemStatusApproved,
				},
			},
		}, nil)
		factory.BuildShipmentAddressUpdate(suite.DB(), []factory.Customization{
			{
				Model:    shipment3,
				LinkOnly: true,
			},
			{
				Model:    move3,
				LinkOnly: true,
			},
		}, []factory.Trait{factory.GetTraitShipmentAddressUpdateRequested})

		moves, moveCount, err := orderFetcher.ListDestinationRequestsOrders(
			suite.AppContextWithSessionForTest(&session), officeUser.ID, roles.RoleTypeTOO, &services.ListOrderParams{},
		)

		// we should get three moves back since they're USMC moves and zone doesn't matter
		suite.FatalNoError(err)
		suite.Equal(3, moveCount)
		suite.Len(moves, 3)
	})
}<|MERGE_RESOLUTION|>--- conflicted
+++ resolved
@@ -2563,8 +2563,6 @@
 			},
 		}, []factory.Trait{factory.GetTraitShipmentAddressUpdateRequested})
 
-<<<<<<< HEAD
-=======
 		move4, shipment4 := buildMoveKKFA()
 		// build the destination SIT service items and update their status to SUBMITTED
 		oneMonthLater := time.Now().AddDate(0, 1, 0)
@@ -2588,19 +2586,13 @@
 			},
 		}, nil)
 
->>>>>>> 363b1547
 		moves, moveCount, err := orderFetcher.ListDestinationRequestsOrders(
 			suite.AppContextWithSessionForTest(&session), officeUser.ID, roles.RoleTypeTOO, &services.ListOrderParams{},
 		)
 
 		suite.FatalNoError(err)
-<<<<<<< HEAD
-		suite.Equal(3, moveCount)
-		suite.Len(moves, 3)
-=======
 		suite.Equal(4, moveCount)
 		suite.Len(moves, 4)
->>>>>>> 363b1547
 	})
 
 	suite.Run("returns moves for MBFL GBLOC including USAF/SF in Alaska Zone II", func() {
