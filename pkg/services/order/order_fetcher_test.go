--- conflicted
+++ resolved
@@ -2022,8 +2022,6 @@
 	})
 }
 
-<<<<<<< HEAD
-=======
 func (suite *OrderServiceSuite) TestListAllOrderLocationsWithViewAsGBLOCParam() {
 	suite.Run("returns a list of all order locations in the current users queue", func() {
 		orderFetcher := NewOrderFetcher()
@@ -2122,7 +2120,6 @@
 	})
 }
 
->>>>>>> eb4a21d3
 func (suite *OrderServiceSuite) TestOriginDutyLocationFilter() {
 	var session auth.Session
 	var expectedMove models.Move
