--- conflicted
+++ resolved
@@ -1,11 +1,8 @@
 package order
 
 import (
-<<<<<<< HEAD
+	"fmt"
 	"strings"
-=======
-	"fmt"
->>>>>>> f57e6344
 	"time"
 
 	"github.com/gofrs/uuid"
