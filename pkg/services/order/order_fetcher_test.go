package order

import (
	"strings"
	"time"

	"github.com/gofrs/uuid"
	"github.com/stretchr/testify/mock"

	"github.com/transcom/mymove/pkg/auth"
	"github.com/transcom/mymove/pkg/factory"
	"github.com/transcom/mymove/pkg/models"
	"github.com/transcom/mymove/pkg/models/roles"
	"github.com/transcom/mymove/pkg/services"
<<<<<<< HEAD
	"github.com/transcom/mymove/pkg/services/entitlements"
=======
>>>>>>> 5b8a59d1
	"github.com/transcom/mymove/pkg/services/mocks"
	moveservice "github.com/transcom/mymove/pkg/services/move"
	officeuserservice "github.com/transcom/mymove/pkg/services/office_user"
	"github.com/transcom/mymove/pkg/testdatagen"
)

func (suite *OrderServiceSuite) TestFetchOrder() {
	expectedMove := factory.BuildMove(suite.DB(), nil, nil)
	expectedOrder := expectedMove.Orders
	waf := entitlements.NewWeightAllotmentFetcher()
	orderFetcher := NewOrderFetcher(waf)

	order, err := orderFetcher.FetchOrder(suite.AppContextForTest(), expectedOrder.ID)
	suite.FatalNoError(err)

	suite.Equal(expectedOrder.ID, order.ID)
	suite.Equal(expectedOrder.ServiceMemberID, order.ServiceMemberID)
	suite.NotNil(order.NewDutyLocation)
	suite.Equal(expectedOrder.NewDutyLocationID, order.NewDutyLocation.ID)
	suite.Equal(expectedOrder.NewDutyLocation.AddressID, order.NewDutyLocation.AddressID)
	suite.Equal(expectedOrder.NewDutyLocation.Address.StreetAddress1, order.NewDutyLocation.Address.StreetAddress1)
	suite.NotNil(order.Entitlement)
	suite.Equal(*expectedOrder.EntitlementID, order.Entitlement.ID)
	suite.Equal(expectedOrder.OriginDutyLocation.ID, order.OriginDutyLocation.ID)
	suite.Equal(expectedOrder.OriginDutyLocation.AddressID, order.OriginDutyLocation.AddressID)
	suite.Equal(expectedOrder.OriginDutyLocation.Address.StreetAddress1, order.OriginDutyLocation.Address.StreetAddress1)
	suite.NotZero(order.OriginDutyLocation)
	suite.Equal(expectedMove.Locator, order.Moves[0].Locator)
}

func (suite *OrderServiceSuite) TestFetchOrderWithEmptyFields() {
	// When move_orders and orders were consolidated, we moved the OriginDutyLocation
	// field that used to only exist on the move_orders table into the orders table.
	// This means that existing orders in production won't have any values in the
	// OriginDutyLocation column. To mimic that and to surface any issues, we didn't
	// update the testdatagen MakeOrder function so that new orders would have
	// an empty OriginDutyLocation. During local testing in the office app, we
	// noticed an exception due to trying to load empty OriginDutyLocations.
	// This was not caught by any tests, so we're adding one now.
	expectedOrder := factory.BuildOrder(suite.DB(), nil, nil)
	waf := entitlements.NewWeightAllotmentFetcher()
	expectedOrder.Entitlement = nil
	expectedOrder.EntitlementID = nil
	expectedOrder.Grade = nil
	expectedOrder.OriginDutyLocation = nil
	expectedOrder.OriginDutyLocationID = nil
	suite.MustSave(&expectedOrder)

	factory.BuildMove(suite.DB(), []factory.Customization{
		{
			Model:    expectedOrder,
			LinkOnly: true,
		},
	}, nil)

	orderFetcher := NewOrderFetcher(waf)
	order, err := orderFetcher.FetchOrder(suite.AppContextForTest(), expectedOrder.ID)

	suite.FatalNoError(err)
	suite.Nil(order.Entitlement)
	suite.Nil(order.OriginDutyLocation)
	suite.Nil(order.Grade)
}

func (suite *OrderServiceSuite) TestListOrders() {
	waf := entitlements.NewWeightAllotmentFetcher()
	agfmPostalCode := "06001"
	setupTestData := func() (models.OfficeUser, models.Move, auth.Session) {

		// Make an office user → GBLOC X
		officeUser := factory.BuildOfficeUserWithRoles(suite.DB(), nil, []roles.RoleType{roles.RoleTypeTOO})
		session := auth.Session{
			ApplicationName: auth.OfficeApp,
			Roles:           officeUser.User.Roles,
			OfficeUserID:    officeUser.ID,
			IDToken:         "fake_token",
			AccessToken:     "fakeAccessToken",
		}

		// Create a move with a shipment → GBLOC X
		move := factory.BuildMoveWithShipment(suite.DB(), nil, nil)

		// Make a postal code and GBLOC → AGFM
		factory.FetchOrBuildPostalCodeToGBLOC(suite.DB(), agfmPostalCode, "AGFM")
		return officeUser, move, session
	}
	orderFetcher := NewOrderFetcher(waf)

	suite.Run("returns moves", func() {
		// Under test: ListOrders
		// Mocked:           None
		// Set up:           Make 2 moves, one with a shipment and one without.
		//                   The shipment should have a pickup GBLOC that matches the office users transportation GBLOC
		//                   In other words, shipment should originate from same GBLOC as the office user
		// Expected outcome: Only the move with a shipment should be returned by ListOrders
		officeUser, expectedMove, session := setupTestData()

		// Create a Move without a shipment
		factory.BuildMove(suite.DB(), nil, nil)

		moves, moveCount, err := orderFetcher.ListOrders(suite.AppContextWithSessionForTest(&session), officeUser.ID, roles.RoleTypeTOO, &services.ListOrderParams{})

		// Expect a single move returned
		suite.FatalNoError(err)
		suite.Equal(1, moveCount)
		suite.Len(moves, 1)

		// Check that move matches
		move := moves[0]
		suite.NotNil(move.Orders.ServiceMember)
		suite.Equal(expectedMove.Orders.ServiceMember.FirstName, move.Orders.ServiceMember.FirstName)
		suite.Equal(expectedMove.Orders.ServiceMember.LastName, move.Orders.ServiceMember.LastName)
		suite.Equal(expectedMove.Orders.ID, move.Orders.ID)
		suite.Equal(expectedMove.Orders.ServiceMemberID, move.Orders.ServiceMemberID)
		suite.NotNil(move.Orders.NewDutyLocation)
		suite.Equal(expectedMove.Orders.NewDutyLocationID, move.Orders.NewDutyLocation.ID)
		suite.NotNil(move.Orders.Entitlement)
		suite.Equal(*expectedMove.Orders.EntitlementID, move.Orders.Entitlement.ID)
		suite.Equal(expectedMove.Orders.OriginDutyLocation.ID, move.Orders.OriginDutyLocation.ID)
		suite.NotNil(move.Orders.OriginDutyLocation)
		suite.Equal(expectedMove.Orders.OriginDutyLocation.AddressID, move.Orders.OriginDutyLocation.AddressID)
		suite.Equal(expectedMove.Orders.OriginDutyLocation.Address.StreetAddress1, move.Orders.OriginDutyLocation.Address.StreetAddress1)
	})

	suite.Run("returns moves filtered by GBLOC", func() {
		// Under test: ListOrders
		// Set up:           Make 2 moves, one with a pickup GBLOC that matches the office users transportation GBLOC
		//                   (which is done in setupTestData) and one with a pickup GBLOC that doesn't
		// Expected outcome: Only the move with the correct GBLOC should be returned by ListOrders
		officeUser, expectedMove, session := setupTestData()

		// This move's pickup GBLOC of the office user's GBLOC, so it should not be returned
		factory.BuildMoveWithShipment(suite.DB(), []factory.Customization{
			{
				Model: models.Address{
					PostalCode: agfmPostalCode,
				},
				Type: &factory.Addresses.PickupAddress,
			},
		}, nil)

		moves, _, err := orderFetcher.ListOrders(suite.AppContextWithSessionForTest(&session), officeUser.ID, roles.RoleTypeTOO, &services.ListOrderParams{Page: models.Int64Pointer(1)})

		suite.FatalNoError(err)
		suite.Equal(1, len(moves))
		move := moves[0]
		suite.Equal(expectedMove.ID, move.ID)

	})

	suite.Run("only returns visible moves (where show = True)", func() {
		// Under test: ListOrders
		// Set up:           Make 2 moves, one correctly setup in setupTestData (show = True)
		//                   and one with show = False
		// Expected outcome: Only the move with show = True should be returned by ListOrders
		officeUser, expectedMove, session := setupTestData()

		params := services.ListOrderParams{}
		factory.BuildMoveWithShipment(suite.DB(), []factory.Customization{
			{
				Model: models.Move{
					Show: models.BoolPointer(false),
				},
			},
		}, nil)
		moves, _, err := orderFetcher.ListOrders(suite.AppContextWithSessionForTest(&session), officeUser.ID, roles.RoleTypeTOO, &params)

		suite.FatalNoError(err)
		suite.Equal(1, len(moves))
		move := moves[0]
		suite.Equal(expectedMove.ID, move.ID)

	})

	suite.Run("includes combo hhg and ppm moves", func() {
		// Under test: ListOrders
		// Set up:           Make 2 moves, one default move setup in setupTestData (show = True)
		//                   and one a combination HHG and PPM move and make sure it's included
		// Expected outcome: Both moves should be returned by ListOrders
		officeUser, expectedMove, session := setupTestData()
		expectedComboMove := factory.BuildMoveWithShipment(suite.DB(), nil, nil)

		moves, moveCount, err := orderFetcher.ListOrders(suite.AppContextWithSessionForTest(&session), officeUser.ID, roles.RoleTypeTOO, &services.ListOrderParams{})

		suite.FatalNoError(err)
		suite.Equal(2, moveCount)
		suite.Len(moves, 2)

		var moveIDs []uuid.UUID
		for _, move := range moves {
			moveIDs = append(moveIDs, move.ID)
		}
		suite.Contains(moveIDs, expectedComboMove.ID)
		suite.Contains(moveIDs, expectedMove.ID)
	})

	suite.Run("returns moves filtered by service member affiliation", func() {
		// Under test: ListOrders
		// Set up:           Make 2 moves, one default move setup in setupTestData (show = True)
		//                   and one specific to Airforce and make sure it's included
		//                   Fetch filtered to Airforce moves.
		// Expected outcome: Only the Airforce move should be returned
		officeUser, _, session := setupTestData()

		// Create the airforce move
		airForce := models.AffiliationAIRFORCE
		airForceString := "AIR_FORCE"
		airForceMove := factory.BuildMoveWithShipment(suite.DB(), []factory.Customization{
			{
				Model: models.ServiceMember{
					Affiliation: &airForce,
				},
			},
		}, nil)
		// Filter by airforce move
		params := services.ListOrderParams{Branch: &airForceString, Page: models.Int64Pointer(1)}
		moves, _, err := orderFetcher.ListOrders(suite.AppContextWithSessionForTest(&session), officeUser.ID, roles.RoleTypeTOO, &params)

		suite.FatalNoError(err)
		suite.Equal(1, len(moves))
		move := moves[0]
		suite.Equal(airForceMove.ID, move.ID)

	})

	suite.Run("returns moves filtered submitted at", func() {
		// Under test: ListOrders
		// Set up:           Make 3 moves, with different submitted_at times, and search for a specific move
		// Expected outcome: Only the one move with the right date should be returned
		officeUser, _, session := setupTestData()

		// Move with specified timestamp
		submittedAt := time.Date(2022, 04, 01, 0, 0, 0, 0, time.UTC)
		expectedMove := factory.BuildMoveWithShipment(suite.DB(), []factory.Customization{
			{
				Model: models.Move{
					SubmittedAt: &submittedAt,
				},
			},
		}, nil)
		// Test edge cases (one day later)
		submittedAt2 := time.Date(2022, 04, 02, 0, 0, 0, 0, time.UTC)
		factory.BuildMoveWithShipment(suite.DB(), []factory.Customization{
			{
				Model: models.Move{
					SubmittedAt: &submittedAt2,
				},
			},
		}, nil)
		// Test edge cases (one second earlier)
		submittedAt3 := time.Date(2022, 03, 31, 23, 59, 59, 59, time.UTC)
		factory.BuildMoveWithShipment(suite.DB(), []factory.Customization{
			{
				Model: models.Move{
					SubmittedAt: &submittedAt3,
				},
			},
		}, nil)

		// Filter by submittedAt timestamp
		params := services.ListOrderParams{SubmittedAt: &submittedAt}
		moves, _, err := orderFetcher.ListOrders(suite.AppContextWithSessionForTest(&session), officeUser.ID, roles.RoleTypeTOO, &params)

		suite.FatalNoError(err)
		suite.Equal(1, len(moves))
		move := moves[0]
		suite.Equal(expectedMove.ID, move.ID)

	})

	suite.Run("returns moves filtered appeared in TOO at", func() {
		// Under test: ListOrders
		// Expected outcome: Only the three move with the right date should be returned
		officeUser, _, session := setupTestData()

		// Moves with specified timestamp
		specifiedDay := time.Date(2022, 04, 01, 0, 0, 0, 0, time.UTC)
		specifiedTimestamp1 := time.Date(2022, 04, 01, 1, 0, 0, 0, time.UTC)
		specifiedTimestamp2 := time.Date(2022, 04, 01, 23, 59, 59, 999999000, time.UTC) // the upper bound is 999999499 nanoseconds but the DB only stores microseconds

		matchingSubmittedAt := factory.BuildMoveWithShipment(suite.DB(), []factory.Customization{
			{
				Model: models.Move{
					SubmittedAt: &specifiedDay,
				},
			},
		}, nil)
		matchingSCCompletedAt := factory.BuildMoveWithShipment(suite.DB(), []factory.Customization{
			{
				Model: models.Move{
					ServiceCounselingCompletedAt: &specifiedTimestamp1,
				},
			},
		}, nil)
		matchingApprovalsRequestedAt := factory.BuildMoveWithShipment(suite.DB(), []factory.Customization{
			{
				Model: models.Move{
					ApprovalsRequestedAt: &specifiedTimestamp2,
				},
			},
		}, nil)
		// Test non dates matching
		nonMatchingDate1 := time.Date(2022, 04, 02, 0, 0, 0, 0, time.UTC)
		nonMatchingDate2 := time.Date(2022, 03, 31, 23, 59, 59, 999999000, time.UTC) // the upper bound is 999999499 nanoseconds but the DB only stores microseconds
		nonMatchingDate3 := time.Date(2023, 04, 01, 0, 0, 0, 0, time.UTC)
		factory.BuildMoveWithShipment(suite.DB(), []factory.Customization{
			{
				Model: models.Move{
					SubmittedAt:                  &nonMatchingDate1,
					ServiceCounselingCompletedAt: &nonMatchingDate2,
					ApprovalsRequestedAt:         &nonMatchingDate3,
				},
			},
		}, nil)
		// Filter by AppearedInTOOAt timestamp
		params := services.ListOrderParams{AppearedInTOOAt: &specifiedDay}
		moves, _, err := orderFetcher.ListOrders(suite.AppContextWithSessionForTest(&session), officeUser.ID, roles.RoleTypeTOO, &params)

		suite.FatalNoError(err)
		suite.Equal(3, len(moves))
		var foundIDs []uuid.UUID
		for _, move := range moves {
			foundIDs = append(foundIDs, move.ID)
		}
		suite.Contains(foundIDs, matchingSubmittedAt.ID)
		suite.Contains(foundIDs, matchingSCCompletedAt.ID)
		suite.Contains(foundIDs, matchingApprovalsRequestedAt.ID)
	})

	suite.Run("returns moves filtered by requested pickup date", func() {
		// Under test: ListOrders
		// Set up:           Make 3 moves, with different submitted_at times, and search for a specific move
		// Expected outcome: Only the one move with the right date should be returned
		officeUser, _, session := setupTestData()

		requestedPickupDate := time.Date(2022, 04, 01, 0, 0, 0, 0, time.UTC)
		createdMove := factory.BuildMoveWithShipment(suite.DB(), []factory.Customization{
			{
				Model: models.MTOShipment{
					RequestedPickupDate: &requestedPickupDate,
				},
			},
		}, nil)
		requestedMoveDateString := createdMove.MTOShipments[0].RequestedPickupDate.Format("2006-01-02")
		moves, _, err := orderFetcher.ListOrders(suite.AppContextWithSessionForTest(&session), officeUser.ID, roles.RoleTypeTOO, &services.ListOrderParams{
			RequestedMoveDate: &requestedMoveDateString,
		})

		suite.FatalNoError(err)
		suite.Equal(1, len(moves))
	})

	suite.Run("returns moves filtered by ppm type", func() {
		// Under test: ListOrders
		// Set up:           Make 2 moves, with different ppm types, and search for both types
		// Expected outcome: search results should only include the move with the PPM type that was searched for
		postalCode := "50309"
		officeUser, partialPPMMove, session := setupTestData()
		suite.Equal("PARTIAL", *partialPPMMove.PPMType)
		ppmShipment := factory.BuildPPMShipmentThatNeedsCloseout(suite.DB(), nil, []factory.Customization{
			{
				Model: models.Move{
					PPMType: models.StringPointer("FULL"),
					Locator: "FULLLL",
				},
			},
			{
				Model: models.Address{
					PostalCode: postalCode,
				},
				Type: &factory.Addresses.PickupAddress,
			},
		})
		fullPPMMove := ppmShipment.Shipment.MoveTaskOrder

		// Search for PARTIAL PPM moves
		moves, _, err := orderFetcher.ListOrders(suite.AppContextWithSessionForTest(&session), officeUser.ID, roles.RoleTypeTOO, &services.ListOrderParams{
			PPMType: models.StringPointer("PARTIAL"),
		})

		suite.FatalNoError(err)
		suite.Equal(1, len(moves))
		suite.Equal(partialPPMMove.Locator, moves[0].Locator)

		// Search for FULL PPM moves
		moves, _, err = orderFetcher.ListOrders(suite.AppContextWithSessionForTest(&session), officeUser.ID, roles.RoleTypeTOO, &services.ListOrderParams{
			PPMType: models.StringPointer("FULL"),
		})

		suite.FatalNoError(err)
		suite.Equal(1, len(moves))
		suite.Equal(fullPPMMove.Locator, moves[0].Locator)
	})

	suite.Run("returns moves filtered by ppm status", func() {
		// Under test: ListOrders
		// Set up:           Make 2 moves, with different ppm status, and search for both statues
		// Expected outcome: search results should only include the move with the PPM status that was searched for
		officeUser, partialPPMMove, session := setupTestData()
		suite.Equal("PARTIAL", *partialPPMMove.PPMType)
		postalCode := "50309"

		ppmShipmentNeedsCloseout := factory.BuildPPMShipmentThatNeedsCloseout(suite.DB(), nil, []factory.Customization{
			{
				Model: models.Address{
					PostalCode: postalCode,
				},
				Type: &factory.Addresses.PickupAddress,
			},
		})
		// Search for PARTIAL PPM moves
		moves, _, err := orderFetcher.ListOrders(suite.AppContextWithSessionForTest(&session), officeUser.ID, roles.RoleTypeTOO, &services.ListOrderParams{
			PPMStatus: models.StringPointer("NEEDS_CLOSEOUT"),
		})

		suite.FatalNoError(err)
		suite.Equal(1, len(moves))
		suite.Equal(moves[0].MTOShipments[0].PPMShipment.Status, ppmShipmentNeedsCloseout.Shipment.PPMShipment.Status)

		ppmShipmentWaiting := factory.BuildPPMShipmentThatNeedsToBeResubmitted(suite.DB(), nil, []factory.Customization{
			{
				Model: models.Address{
					PostalCode: postalCode,
				},
				Type: &factory.Addresses.PickupAddress,
			},
		})
		// Search for FULL PPM moves
		moves, _, err = orderFetcher.ListOrders(suite.AppContextWithSessionForTest(&session), officeUser.ID, roles.RoleTypeTOO, &services.ListOrderParams{
			PPMStatus: models.StringPointer("WAITING_ON_CUSTOMER"),
		})

		suite.FatalNoError(err)
		suite.Equal(1, len(moves))
		suite.Equal(moves[0].MTOShipments[0].PPMShipment.Status, ppmShipmentWaiting.Shipment.PPMShipment.Status)
	})

	suite.Run("returns moves filtered by closeout location", func() {
		// Under test: ListOrders
		// Set up:           Make a move with a closeout office. Search for that closeout office.
		// Expected outcome: Only the one ppmShipment with the right closeout office should be returned
		officeUser, _, session := setupTestData()

		ftBragg := factory.BuildTransportationOffice(suite.DB(), []factory.Customization{
			{
				Model: models.TransportationOffice{
					Name: "Ft Bragg",
				},
			},
		}, nil)
		ppmShipment := factory.BuildPPMShipmentThatNeedsCloseout(suite.DB(), nil, []factory.Customization{
			{
				Model: models.Move{
					CloseoutOfficeID: &ftBragg.ID,
				},
			},
		})

		// Search should be case insensitive and allow partial matches
		moves, _, err := orderFetcher.ListOrders(suite.AppContextWithSessionForTest(&session), officeUser.ID, roles.RoleTypeTOO, &services.ListOrderParams{
			CloseoutLocation: models.StringPointer("fT bR"),
			NeedsPPMCloseout: models.BoolPointer(true),
		})

		suite.FatalNoError(err)
		suite.Equal(1, len(moves))
		suite.Equal(ppmShipment.Shipment.MoveTaskOrder.Locator, moves[0].Locator)
	})

	suite.Run("returns moves filtered by closeout initiated date", func() {
		// Under test: ListOrders
		// Set up:           Make 2 moves with PPM shipments ready for closeout, with different submitted_at times,
		//                   and search for a specific move
		// Expected outcome: Only the one move with the right date should be returned
		postalCode := "50309"
		officeUser, _, session := setupTestData()

		// Create a PPM submitted on April 1st
		closeoutInitiatedDate := time.Date(2022, 04, 01, 0, 0, 0, 0, time.UTC)
		createdPPM := factory.BuildPPMShipmentThatNeedsCloseout(suite.DB(), nil, []factory.Customization{
			{
				Model: models.PPMShipment{
					SubmittedAt: &closeoutInitiatedDate,
				},
			},
			{
				Model: models.Address{
					PostalCode: postalCode,
				},
				Type: &factory.Addresses.PickupAddress,
			},
		})

		// Create a PPM submitted on April 2nd
		closeoutInitiatedDate2 := time.Date(2022, 04, 02, 0, 0, 0, 0, time.UTC)
		createdPPM2 := factory.BuildPPMShipmentThatNeedsCloseout(suite.DB(), nil, []factory.Customization{
			{
				Model: models.PPMShipment{
					SubmittedAt: &closeoutInitiatedDate2,
				},
			},
		})

		// Search for PPMs submitted on April 1st
		moves, _, err := orderFetcher.ListOrders(suite.AppContextWithSessionForTest(&session), officeUser.ID, roles.RoleTypeTOO, &services.ListOrderParams{
			CloseoutInitiated: &closeoutInitiatedDate,
		})

		suite.FatalNoError(err)
		suite.Equal(1, len(moves))
		suite.Equal(createdPPM.Shipment.MoveTaskOrder.Locator, moves[0].Locator)
		suite.NotEqual(createdPPM2.Shipment.MoveTaskOrder.Locator, moves[0].Locator)
	})

	suite.Run("latest closeout initiated date is used for filter", func() {
		// Under test: ListOrders
		// Set up:           Make one move with multiple ppm shipments with different closeout initiated times, and
		//                   search for multiple different times
		// Expected outcome: Only a search for the latest of the closeout dates should find the move
		postalCode := "50309"
		officeUser, _, session := setupTestData()

		// Create a PPM submitted on April 1st
		closeoutInitiatedDate := time.Date(2022, 04, 01, 0, 0, 0, 0, time.UTC)
		createdPPM := factory.BuildPPMShipmentThatNeedsCloseout(suite.DB(), nil, []factory.Customization{
			{
				Model: models.PPMShipment{
					SubmittedAt: &closeoutInitiatedDate,
				},
			},
			{
				Model: models.Address{
					PostalCode: postalCode,
				},
				Type: &factory.Addresses.PickupAddress,
			},
		})
		// Add another PPM for the same move submitted on April 1st
		closeoutInitiatedDate2 := time.Date(2022, 04, 02, 0, 0, 0, 0, time.UTC)

		factory.BuildMinimalPPMShipment(suite.DB(), []factory.Customization{
			{
				Model: models.PPMShipment{
					SubmittedAt: &closeoutInitiatedDate2,
					Status:      models.PPMShipmentStatusNeedsCloseout,
				},
			},
			{
				Model:    createdPPM.Shipment.MoveTaskOrder,
				LinkOnly: true,
			},
		}, nil)

		// Search for PPMs submitted on April 1st
		moves, _, err := orderFetcher.ListOrders(suite.AppContextWithSessionForTest(&session), officeUser.ID, roles.RoleTypeTOO, &services.ListOrderParams{
			CloseoutInitiated: &closeoutInitiatedDate,
		})
		suite.Empty(moves)
		suite.FatalNoError(err)

		// Search for PPMs submitted on April 2nd
		moves, _, err = orderFetcher.ListOrders(suite.AppContextWithSessionForTest(&session), officeUser.ID, roles.RoleTypeTOO, &services.ListOrderParams{
			CloseoutInitiated: &closeoutInitiatedDate2,
		})

		suite.FatalNoError(err)
		suite.Equal(1, len(moves))
		suite.Equal(createdPPM.Shipment.MoveTaskOrder.Locator, moves[0].Locator)
	})
<<<<<<< HEAD
=======

	suite.Run("task order queue does not return move with ONLY a destination address update request", func() {
		officeUser := factory.BuildOfficeUserWithRoles(suite.DB(), nil, []roles.RoleType{roles.RoleTypeTOO})
		session := auth.Session{
			ApplicationName: auth.OfficeApp,
			Roles:           officeUser.User.Roles,
			OfficeUserID:    officeUser.ID,
			IDToken:         "fake_token",
			AccessToken:     "fakeAccessToken",
		}
		// build a move with a destination address request, should NOT appear in Task Order Queue
		move := factory.BuildMove(suite.DB(), []factory.Customization{
			{
				Model: models.Move{
					Status: models.MoveStatusAPPROVALSREQUESTED,
					Show:   models.BoolPointer(true),
				},
			}}, nil)

		testUUID := uuid.UUID{}
		shipment := factory.BuildMTOShipment(suite.DB(), []factory.Customization{
			{
				Model:    move,
				LinkOnly: true,
			},
			{
				Model: models.MTOShipment{
					DestinationAddressID: &testUUID,
				},
			},
		}, nil)

		suite.NotNil(shipment)

		shipmentAddressUpdate := factory.BuildShipmentAddressUpdate(suite.DB(), []factory.Customization{
			{
				Model:    shipment,
				LinkOnly: true,
			},
			{
				Model:    move,
				LinkOnly: true,
			},
			{
				Model: models.ShipmentAddressUpdate{
					NewAddressID: testUUID,
				},
			},
		}, []factory.Trait{factory.GetTraitShipmentAddressUpdateRequested})
		suite.NotNil(shipmentAddressUpdate)

		// build a second move
		move2 := factory.BuildMove(suite.DB(), []factory.Customization{
			{
				Model: models.Move{
					Status: models.MoveStatusAPPROVALSREQUESTED,
					Show:   models.BoolPointer(true),
				},
			}}, nil)
		suite.NotNil(move2)

		moves, moveCount, err := orderFetcher.ListOrders(suite.AppContextWithSessionForTest(&session), officeUser.ID, roles.RoleTypeTOO, &services.ListOrderParams{})

		suite.FatalNoError(err)
		// even though 2 moves were created, only one will be returned from the call to List Orders since we filter out
		// the one with only a shipment address update to be routed to the destination requests queue
		suite.Equal(1, moveCount)
		suite.Equal(1, len(moves))
	})

	suite.Run("task order queue does not return move with ONLY requested destination SIT service items", func() {
		officeUser := factory.BuildOfficeUserWithRoles(suite.DB(), nil, []roles.RoleType{roles.RoleTypeTOO})
		session := auth.Session{
			ApplicationName: auth.OfficeApp,
			Roles:           officeUser.User.Roles,
			OfficeUserID:    officeUser.ID,
			IDToken:         "fake_token",
			AccessToken:     "fakeAccessToken",
		}

		// build a move with a only origin service items
		move := factory.BuildMove(suite.DB(), []factory.Customization{
			{
				Model: models.Move{
					Status: models.MoveStatusAPPROVALSREQUESTED,
					Show:   models.BoolPointer(true),
				},
			}}, nil)

		shipment := factory.BuildMTOShipment(suite.DB(), []factory.Customization{
			{
				Model:    move,
				LinkOnly: true,
			},
		}, nil)
		suite.NotNil(shipment)
		originSITServiceItem := factory.BuildMTOServiceItem(suite.DB(), []factory.Customization{
			{
				Model:    shipment,
				LinkOnly: true,
			},
			{
				Model: models.ReService{
					Code: models.ReServiceCodeDOFSIT,
				},
			},
		}, nil)
		suite.NotNil(originSITServiceItem)

		// build a move with a both origin and destination service items
		move2 := factory.BuildMove(suite.DB(), []factory.Customization{
			{
				Model: models.Move{
					Status: models.MoveStatusAPPROVALSREQUESTED,
					Show:   models.BoolPointer(true),
				},
			}}, nil)
		shipment2 := factory.BuildMTOShipment(suite.DB(), []factory.Customization{
			{
				Model:    move2,
				LinkOnly: true,
			},
		}, nil)

		destinationSITServiceItem := factory.BuildMTOServiceItem(suite.DB(), []factory.Customization{
			{
				Model:    shipment2,
				LinkOnly: true,
			},
			{
				Model: models.ReService{
					Code: models.ReServiceCodeDDFSIT,
				},
			},
		}, nil)

		moves, moveCount, err := orderFetcher.ListOrders(suite.AppContextWithSessionForTest(&session), officeUser.ID, roles.RoleTypeTOO, &services.ListOrderParams{})

		suite.Equal(models.MTOServiceItemStatusSubmitted, destinationSITServiceItem.Status)

		suite.FatalNoError(err)
		// even though 2 moves were created, only one will be returned from the call to List Orders since we filter out
		// the one with only destination service items
		suite.Equal(1, moveCount)
		suite.Equal(1, len(moves))
	})
}

func (suite *OrderServiceSuite) TestListDestinationRequestsOrders() {
	setupTestData := func(officeUserGBLOC string) (models.OfficeUser, auth.Session) {

		officeUser := factory.BuildOfficeUserWithRoles(suite.DB(), []factory.Customization{
			{
				Model: models.TransportationOffice{
					Gbloc: officeUserGBLOC,
				},
			},
		}, []roles.RoleType{roles.RoleTypeTOO})

		factory.FetchOrBuildPostalCodeToGBLOC(suite.DB(), "99501", officeUser.TransportationOffice.Gbloc)

		fetcher := &mocks.OfficeUserGblocFetcher{}
		fetcher.On("FetchGblocForOfficeUser",
			mock.AnythingOfType("*appcontext.appContext"),
			officeUser.ID,
		).Return(officeUserGBLOC, nil)

		session := auth.Session{
			ApplicationName: auth.OfficeApp,
			Roles:           officeUser.User.Roles,
			OfficeUserID:    officeUser.ID,
			IDToken:         "fake_token",
			AccessToken:     "fakeAccessToken",
		}

		return officeUser, session
	}

	orderFetcher := NewOrderFetcher()

	suite.Run("returns moves for KKFA GBLOC when destination address is in KKFA GBLOC", func() {
		officeUser, session := setupTestData("KKFA")

		postalCode := "90210"
		factory.FetchOrBuildPostalCodeToGBLOC(suite.DB(), "90210", "KKFA")

		// setting up two moves, each with requested destination SIT service items
		destinationAddress := factory.BuildAddress(suite.DB(), []factory.Customization{
			{
				Model: models.Address{PostalCode: postalCode},
			},
		}, nil)

		move := factory.BuildAvailableToPrimeMove(suite.DB(), []factory.Customization{
			{
				Model: models.Move{
					Status: models.MoveStatusAPPROVALSREQUESTED,
					Show:   models.BoolPointer(true),
				},
			}}, nil)

		shipment := factory.BuildMTOShipment(suite.DB(), []factory.Customization{
			{
				Model: models.MTOShipment{
					Status: models.MTOShipmentStatusApproved,
				},
			},
			{
				Model:    move,
				LinkOnly: true,
			},
			{
				Model:    destinationAddress,
				LinkOnly: true,
			},
		}, nil)

		// destination service item in SUBMITTED status
		factory.BuildMTOServiceItem(suite.DB(), []factory.Customization{
			{
				Model: models.ReService{
					Code: models.ReServiceCodeDDFSIT,
				},
			},
			{
				Model:    move,
				LinkOnly: true,
			},
			{
				Model:    shipment,
				LinkOnly: true,
			},
			{
				Model: models.MTOServiceItem{
					Status: models.MTOServiceItemStatusSubmitted,
				},
			},
		}, nil)

		destinationAddress2 := factory.BuildAddress(suite.DB(), []factory.Customization{
			{
				Model: models.Address{PostalCode: postalCode},
			},
		}, nil)
		move2 := factory.BuildAvailableToPrimeMove(suite.DB(), []factory.Customization{
			{
				Model: models.Move{
					Status: models.MoveStatusAPPROVALSREQUESTED,
					Show:   models.BoolPointer(true),
				},
			}}, nil)

		shipment2 := factory.BuildMTOShipment(suite.DB(), []factory.Customization{
			{
				Model: models.MTOShipment{
					Status: models.MTOShipmentStatusApproved,
				},
			},
			{
				Model:    move2,
				LinkOnly: true,
			},
			{
				Model:    destinationAddress2,
				LinkOnly: true,
			},
		}, nil)

		// destination shuttle
		factory.BuildMTOServiceItem(suite.DB(), []factory.Customization{
			{
				Model: models.ReService{
					Code: models.ReServiceCodeDDSHUT,
				},
			},
			{
				Model:    move2,
				LinkOnly: true,
			},
			{
				Model:    shipment2,
				LinkOnly: true,
			},
			{
				Model: models.MTOServiceItem{
					Status: models.MTOServiceItemStatusSubmitted,
				},
			},
		}, nil)

		moves, moveCount, err := orderFetcher.ListDestinationRequestsOrders(
			suite.AppContextWithSessionForTest(&session), officeUser.ID, roles.RoleTypeTOO, &services.ListOrderParams{},
		)

		suite.FatalNoError(err)
		suite.Equal(2, moveCount)
		suite.Len(moves, 2)
	})

	suite.Run("returns moves for MBFL GBLOC including USAF/SF in Alaska Zone II", func() {
		officeUser, session := setupTestData("MBFL")

		// Create a USAF move in Alaska Zone II
		// this is a hard coded uuid that is a us_post_region_cities_id within AK Zone II
		zone2UUID, err := uuid.FromString("66768964-e0de-41f3-b9be-7ef32e4ae2b4")
		suite.FatalNoError(err)
		zone4UUID, err := uuid.FromString("78a6f230-9a3a-46ed-aa48-2e3decfe70ff")
		suite.FatalNoError(err)
		airForce := models.AffiliationAIRFORCE
		spaceForce := models.AffiliationSPACEFORCE
		postalCode := "99501"

		// setting up two moves, each with requested destination SIT service items
		destinationAddress := factory.BuildAddress(suite.DB(), []factory.Customization{
			{
				Model: models.Address{
					PostalCode:         postalCode,
					UsPostRegionCityID: &zone2UUID,
				},
			},
		}, nil)

		destinationAddress2 := factory.BuildAddress(suite.DB(), []factory.Customization{
			{
				Model: models.Address{
					PostalCode:         postalCode,
					UsPostRegionCityID: &zone4UUID,
				},
			},
		}, nil)

		// a move associated with an air force customer
		move := factory.BuildAvailableToPrimeMove(suite.DB(), []factory.Customization{
			{
				Model: models.Move{
					Status: models.MoveStatusAPPROVALSREQUESTED,
					Show:   models.BoolPointer(true),
				},
			},
			{
				Model: models.ServiceMember{
					Affiliation: &airForce,
				},
			},
		}, nil)

		shipment := factory.BuildMTOShipment(suite.DB(), []factory.Customization{
			{
				Model: models.MTOShipment{
					Status: models.MTOShipmentStatusApproved,
				},
			},
			{
				Model:    move,
				LinkOnly: true,
			},
			{
				Model:    destinationAddress,
				LinkOnly: true,
			},
		}, nil)

		// destination service item in SUBMITTED status
		factory.BuildMTOServiceItem(suite.DB(), []factory.Customization{
			{
				Model: models.ReService{
					Code: models.ReServiceCodeDDFSIT,
				},
			},
			{
				Model:    move,
				LinkOnly: true,
			},
			{
				Model:    shipment,
				LinkOnly: true,
			},
			{
				Model: models.MTOServiceItem{
					Status: models.MTOServiceItemStatusSubmitted,
				},
			},
		}, nil)

		// Create a move outside Alaska Zone II
		move2 := factory.BuildAvailableToPrimeMove(suite.DB(), []factory.Customization{
			{
				Model: models.Move{
					Status: models.MoveStatusAPPROVALSREQUESTED,
					Show:   models.BoolPointer(true),
				},
			}, {
				Model: models.ServiceMember{
					Affiliation: &spaceForce,
				},
			},
		}, nil)

		shipment2 := factory.BuildMTOShipment(suite.DB(), []factory.Customization{
			{
				Model: models.MTOShipment{
					Status: models.MTOShipmentStatusApproved,
				},
			},
			{
				Model:    move2,
				LinkOnly: true,
			},
			{
				Model:    destinationAddress2,
				LinkOnly: true,
			},
		}, nil)

		// destination service item in SUBMITTED status
		factory.BuildMTOServiceItem(suite.DB(), []factory.Customization{
			{
				Model: models.ReService{
					Code: models.ReServiceCodeDDFSIT,
				},
			},
			{
				Model:    move2,
				LinkOnly: true,
			},
			{
				Model:    shipment2,
				LinkOnly: true,
			},
			{
				Model: models.MTOServiceItem{
					Status: models.MTOServiceItemStatusSubmitted,
				},
			},
		}, nil)

		moves, moveCount, err := orderFetcher.ListDestinationRequestsOrders(
			suite.AppContextWithSessionForTest(&session), officeUser.ID, roles.RoleTypeTOO, &services.ListOrderParams{},
		)

		// we should get both moves back because one is in Zone II & the other is within the postal code GBLOC
		suite.FatalNoError(err)
		suite.Equal(2, moveCount)
		suite.Len(moves, 2)
	})

	suite.Run("returns moves for JEAT GBLOC excluding USAF/SF in Alaska Zone II", func() {
		officeUser, session := setupTestData("JEAT")

		// Create a USAF move in Alaska Zone II
		zone2UUID, err := uuid.FromString("66768964-e0de-41f3-b9be-7ef32e4ae2b4")
		suite.FatalNoError(err)
		army := models.AffiliationARMY
		airForce := models.AffiliationAIRFORCE
		postalCode := "99501"
		postalCode2 := "99703"

		// setting up two moves, each with requested destination SIT service items
		destinationAddress := factory.BuildAddress(suite.DB(), []factory.Customization{
			{
				Model: models.Address{
					PostalCode:         postalCode2,
					UsPostRegionCityID: &zone2UUID,
				},
			},
		}, nil)

		destinationAddress2 := factory.BuildAddress(suite.DB(), []factory.Customization{
			{
				Model: models.Address{
					PostalCode:         postalCode,
					UsPostRegionCityID: &zone2UUID,
				},
			},
		}, nil)

		// a move associated with an air force customer within Alaska Zone II
		move := factory.BuildAvailableToPrimeMove(suite.DB(), []factory.Customization{
			{
				Model: models.Move{
					Status: models.MoveStatusAPPROVALSREQUESTED,
					Show:   models.BoolPointer(true),
				},
			}, {
				Model: models.ServiceMember{
					Affiliation: &airForce,
				},
			},
		}, nil)

		shipment := factory.BuildMTOShipment(suite.DB(), []factory.Customization{
			{
				Model: models.MTOShipment{
					Status: models.MTOShipmentStatusApproved,
				},
			},
			{
				Model:    move,
				LinkOnly: true,
			},
			{
				Model:    destinationAddress,
				LinkOnly: true,
			},
		}, nil)

		// destination service item in SUBMITTED status
		factory.BuildMTOServiceItem(suite.DB(), []factory.Customization{
			{
				Model: models.ReService{
					Code: models.ReServiceCodeDDFSIT,
				},
			},
			{
				Model:    move,
				LinkOnly: true,
			},
			{
				Model:    shipment,
				LinkOnly: true,
			},
			{
				Model: models.MTOServiceItem{
					Status: models.MTOServiceItemStatusSubmitted,
				},
			},
		}, nil)

		// Create a move in Zone II, but not an air force or space force service member
		move2 := factory.BuildAvailableToPrimeMove(suite.DB(), []factory.Customization{
			{
				Model: models.Move{
					Status: models.MoveStatusAPPROVALSREQUESTED,
					Show:   models.BoolPointer(true),
				},
			}, {
				Model: models.ServiceMember{
					Affiliation: &army,
				},
			},
		}, nil)

		shipment2 := factory.BuildMTOShipment(suite.DB(), []factory.Customization{
			{
				Model: models.MTOShipment{
					Status: models.MTOShipmentStatusApproved,
				},
			},
			{
				Model:    move2,
				LinkOnly: true,
			},
			{
				Model:    destinationAddress2,
				LinkOnly: true,
			},
		}, nil)

		// destination service item in SUBMITTED status
		factory.BuildMTOServiceItem(suite.DB(), []factory.Customization{
			{
				Model: models.ReService{
					Code: models.ReServiceCodeDDFSIT,
				},
			},
			{
				Model:    move2,
				LinkOnly: true,
			},
			{
				Model:    shipment2,
				LinkOnly: true,
			},
			{
				Model: models.MTOServiceItem{
					Status: models.MTOServiceItemStatusSubmitted,
				},
			},
		}, nil)

		moves, moveCount, err := orderFetcher.ListDestinationRequestsOrders(
			suite.AppContextWithSessionForTest(&session), officeUser.ID, roles.RoleTypeTOO, &services.ListOrderParams{},
		)

		// we should only get one move back because the AF move is in Zone II which goes into the MBFL queue NOT the JEAT
		suite.FatalNoError(err)
		suite.Equal(1, moveCount)
		suite.Len(moves, 1)
	})

	suite.Run("returns moves for USMC GBLOC when moves belong to USMC servicemembers", func() {
		officeUser, session := setupTestData("USMC")

		postalCode := "90210"
		zone2UUID, err := uuid.FromString("66768964-e0de-41f3-b9be-7ef32e4ae2b4")
		suite.FatalNoError(err)
		usmc := models.AffiliationMARINES
		// going to tie this ZIP to KKFA GBLOC, but the move should still go to the USMC queue
		factory.FetchOrBuildPostalCodeToGBLOC(suite.DB(), "90210", "KKFA")

		// setting up two moves, each with requested destination SIT service items
		// both will be USMC moves, one in Zone II AK and the other not
		destinationAddress := factory.BuildAddress(suite.DB(), []factory.Customization{
			{
				Model: models.Address{
					PostalCode:         postalCode,
					UsPostRegionCityID: &zone2UUID,
				},
			},
		}, nil)

		move := factory.BuildAvailableToPrimeMove(suite.DB(), []factory.Customization{
			{
				Model: models.Move{
					Status: models.MoveStatusAPPROVALSREQUESTED,
					Show:   models.BoolPointer(true),
				},
			},
			{
				Model: models.ServiceMember{
					Affiliation: &usmc,
				},
			},
		}, nil)

		shipment := factory.BuildMTOShipment(suite.DB(), []factory.Customization{
			{
				Model: models.MTOShipment{
					Status: models.MTOShipmentStatusApproved,
				},
			},
			{
				Model:    move,
				LinkOnly: true,
			},
			{
				Model:    destinationAddress,
				LinkOnly: true,
			},
		}, nil)

		// destination service item in SUBMITTED status
		factory.BuildMTOServiceItem(suite.DB(), []factory.Customization{
			{
				Model: models.ReService{
					Code: models.ReServiceCodeDDFSIT,
				},
			},
			{
				Model:    move,
				LinkOnly: true,
			},
			{
				Model:    shipment,
				LinkOnly: true,
			},
			{
				Model: models.MTOServiceItem{
					Status: models.MTOServiceItemStatusSubmitted,
				},
			},
		}, nil)

		// this one won't be in Zone II
		destinationAddress2 := factory.BuildAddress(suite.DB(), []factory.Customization{
			{
				Model: models.Address{PostalCode: postalCode},
			},
		}, nil)
		move2 := factory.BuildAvailableToPrimeMove(suite.DB(), []factory.Customization{
			{
				Model: models.Move{
					Status: models.MoveStatusAPPROVALSREQUESTED,
					Show:   models.BoolPointer(true),
				},
			},
			{
				Model: models.ServiceMember{
					Affiliation: &usmc,
				},
			},
		}, nil)

		shipment2 := factory.BuildMTOShipment(suite.DB(), []factory.Customization{
			{
				Model: models.MTOShipment{
					Status: models.MTOShipmentStatusApproved,
				},
			},
			{
				Model:    move2,
				LinkOnly: true,
			},
			{
				Model:    destinationAddress2,
				LinkOnly: true,
			},
		}, nil)

		// destination shuttle
		factory.BuildMTOServiceItem(suite.DB(), []factory.Customization{
			{
				Model: models.ReService{
					Code: models.ReServiceCodeDDSHUT,
				},
			},
			{
				Model:    move2,
				LinkOnly: true,
			},
			{
				Model:    shipment2,
				LinkOnly: true,
			},
			{
				Model: models.MTOServiceItem{
					Status: models.MTOServiceItemStatusSubmitted,
				},
			},
		}, nil)

		moves, moveCount, err := orderFetcher.ListDestinationRequestsOrders(
			suite.AppContextWithSessionForTest(&session), officeUser.ID, roles.RoleTypeTOO, &services.ListOrderParams{},
		)

		// we should get both moves back since they're USMC moves and zone doesn't matter
		suite.FatalNoError(err)
		suite.Equal(2, moveCount)
		suite.Len(moves, 2)
	})
}

func (suite *OrderServiceSuite) TestListOrderWithAssignedUserSingle() {
	// Under test: ListOrders
	// Set up:           Make a move, assign one to an SC office user
	// Expected outcome: Only the one move with the assigned user should be returned
	assignedOfficeUserUpdater := moveservice.NewAssignedOfficeUserUpdater(moveservice.NewMoveFetcher())
	scUser := factory.BuildOfficeUserWithRoles(suite.DB(), nil, []roles.RoleType{roles.RoleTypeServicesCounselor})
	var orderFetcherTest orderFetcher
	session := auth.Session{
		ApplicationName: auth.OfficeApp,
		Roles:           scUser.User.Roles,
		OfficeUserID:    scUser.ID,
		IDToken:         "fake_token",
		AccessToken:     "fakeAccessToken",
	}

	appCtx := suite.AppContextWithSessionForTest(&session)

	createdMove := factory.BuildMoveWithShipment(suite.DB(), nil, nil)
	createdMove.SCAssignedID = &scUser.ID
	createdMove.SCAssignedUser = &scUser
	_, updateError := assignedOfficeUserUpdater.UpdateAssignedOfficeUser(appCtx, createdMove.ID, &scUser, roles.RoleTypeServicesCounselor)

	moves, _, err := orderFetcherTest.ListOrders(suite.AppContextWithSessionForTest(&session), scUser.ID, roles.RoleTypeServicesCounselor, &services.ListOrderParams{
		SCAssignedUser: &scUser.LastName,
	})
>>>>>>> 5b8a59d1

	suite.Run("task order queue does not return move with ONLY a destination address update request", func() {
		officeUser := factory.BuildOfficeUserWithRoles(suite.DB(), nil, []roles.RoleType{roles.RoleTypeTOO})
		session := auth.Session{
			ApplicationName: auth.OfficeApp,
			Roles:           officeUser.User.Roles,
			OfficeUserID:    officeUser.ID,
			IDToken:         "fake_token",
			AccessToken:     "fakeAccessToken",
		}
		// build a move with a destination address request, should NOT appear in Task Order Queue
		move := factory.BuildMove(suite.DB(), []factory.Customization{
			{
				Model: models.Move{
					Status: models.MoveStatusAPPROVALSREQUESTED,
					Show:   models.BoolPointer(true),
				},
			}}, nil)

		testUUID := uuid.UUID{}
		shipment := factory.BuildMTOShipment(suite.DB(), []factory.Customization{
			{
				Model:    move,
				LinkOnly: true,
			},
			{
				Model: models.MTOShipment{
					DestinationAddressID: &testUUID,
				},
			},
		}, nil)

		suite.NotNil(shipment)

		shipmentAddressUpdate := factory.BuildShipmentAddressUpdate(suite.DB(), []factory.Customization{
			{
				Model:    shipment,
				LinkOnly: true,
			},
			{
				Model:    move,
				LinkOnly: true,
			},
			{
				Model: models.ShipmentAddressUpdate{
					NewAddressID: testUUID,
				},
			},
		}, []factory.Trait{factory.GetTraitShipmentAddressUpdateRequested})
		suite.NotNil(shipmentAddressUpdate)

		// build a second move
		move2 := factory.BuildMove(suite.DB(), []factory.Customization{
			{
				Model: models.Move{
					Status: models.MoveStatusAPPROVALSREQUESTED,
					Show:   models.BoolPointer(true),
				},
			}}, nil)
		suite.NotNil(move2)

		moves, moveCount, err := orderFetcher.ListOrders(suite.AppContextWithSessionForTest(&session), officeUser.ID, roles.RoleTypeTOO, &services.ListOrderParams{})

		suite.FatalNoError(err)
		// even though 2 moves were created, only one will be returned from the call to List Orders since we filter out
		// the one with only a shipment address update to be routed to the destination requests queue
		suite.Equal(1, moveCount)
		suite.Equal(1, len(moves))
	})

	suite.Run("task order queue does not return move with ONLY requested destination SIT service items", func() {
		officeUser := factory.BuildOfficeUserWithRoles(suite.DB(), nil, []roles.RoleType{roles.RoleTypeTOO})
		session := auth.Session{
			ApplicationName: auth.OfficeApp,
			Roles:           officeUser.User.Roles,
			OfficeUserID:    officeUser.ID,
			IDToken:         "fake_token",
			AccessToken:     "fakeAccessToken",
		}

		// build a move with a only origin service items
		move := factory.BuildMove(suite.DB(), []factory.Customization{
			{
				Model: models.Move{
					Status: models.MoveStatusAPPROVALSREQUESTED,
					Show:   models.BoolPointer(true),
				},
			}}, nil)

		shipment := factory.BuildMTOShipment(suite.DB(), []factory.Customization{
			{
				Model:    move,
				LinkOnly: true,
			},
		}, nil)
		suite.NotNil(shipment)
		originSITServiceItem := factory.BuildMTOServiceItem(suite.DB(), []factory.Customization{
			{
				Model:    shipment,
				LinkOnly: true,
			},
			{
				Model: models.ReService{
					Code: models.ReServiceCodeDOFSIT,
				},
			},
		}, nil)
		suite.NotNil(originSITServiceItem)

		// build a move with a both origin and destination service items
		move2 := factory.BuildMove(suite.DB(), []factory.Customization{
			{
				Model: models.Move{
					Status: models.MoveStatusAPPROVALSREQUESTED,
					Show:   models.BoolPointer(true),
				},
			}}, nil)
		shipment2 := factory.BuildMTOShipment(suite.DB(), []factory.Customization{
			{
				Model:    move2,
				LinkOnly: true,
			},
		}, nil)

		destinationSITServiceItem := factory.BuildMTOServiceItem(suite.DB(), []factory.Customization{
			{
				Model:    shipment2,
				LinkOnly: true,
			},
			{
				Model: models.ReService{
					Code: models.ReServiceCodeDDFSIT,
				},
			},
		}, nil)

		moves, moveCount, err := orderFetcher.ListOrders(suite.AppContextWithSessionForTest(&session), officeUser.ID, roles.RoleTypeTOO, &services.ListOrderParams{})

		suite.Equal(models.MTOServiceItemStatusSubmitted, destinationSITServiceItem.Status)

		suite.FatalNoError(err)
		// even though 2 moves were created, only one will be returned from the call to List Orders since we filter out
		// the one with only destination service items
		suite.Equal(1, moveCount)
		suite.Equal(1, len(moves))
	})
}

func (suite *OrderServiceSuite) TestListDestinationRequestsOrders() {
	waf := entitlements.NewWeightAllotmentFetcher()

	setupTestData := func(officeUserGBLOC string) (models.OfficeUser, auth.Session) {

		officeUser := factory.BuildOfficeUserWithRoles(suite.DB(), []factory.Customization{
			{
				Model: models.TransportationOffice{
					Gbloc: officeUserGBLOC,
				},
			},
		}, []roles.RoleType{roles.RoleTypeTOO})

		factory.FetchOrBuildPostalCodeToGBLOC(suite.DB(), "99501", officeUser.TransportationOffice.Gbloc)

		fetcher := &mocks.OfficeUserGblocFetcher{}
		fetcher.On("FetchGblocForOfficeUser",
			mock.AnythingOfType("*appcontext.appContext"),
			officeUser.ID,
		).Return(officeUserGBLOC, nil)

		session := auth.Session{
			ApplicationName: auth.OfficeApp,
			Roles:           officeUser.User.Roles,
			OfficeUserID:    officeUser.ID,
			IDToken:         "fake_token",
			AccessToken:     "fakeAccessToken",
		}

		return officeUser, session
	}

	orderFetcher := NewOrderFetcher(waf)

	suite.Run("returns moves for KKFA GBLOC when destination address is in KKFA GBLOC", func() {
		officeUser, session := setupTestData("KKFA")

		postalCode := "90210"
		factory.FetchOrBuildPostalCodeToGBLOC(suite.DB(), "90210", "KKFA")

		// setting up two moves, each with requested destination SIT service items
		destinationAddress := factory.BuildAddress(suite.DB(), []factory.Customization{
			{
				Model: models.Address{PostalCode: postalCode},
			},
		}, nil)

		move := factory.BuildAvailableToPrimeMove(suite.DB(), []factory.Customization{
			{
				Model: models.Move{
					Status: models.MoveStatusAPPROVALSREQUESTED,
					Show:   models.BoolPointer(true),
				},
			}}, nil)

		shipment := factory.BuildMTOShipment(suite.DB(), []factory.Customization{
			{
				Model: models.MTOShipment{
					Status: models.MTOShipmentStatusApproved,
				},
			},
			{
				Model:    move,
				LinkOnly: true,
			},
			{
				Model:    destinationAddress,
				LinkOnly: true,
			},
		}, nil)

		// destination service item in SUBMITTED status
		factory.BuildMTOServiceItem(suite.DB(), []factory.Customization{
			{
				Model: models.ReService{
					Code: models.ReServiceCodeDDFSIT,
				},
			},
			{
				Model:    move,
				LinkOnly: true,
			},
			{
				Model:    shipment,
				LinkOnly: true,
			},
			{
				Model: models.MTOServiceItem{
					Status: models.MTOServiceItemStatusSubmitted,
				},
			},
		}, nil)

		destinationAddress2 := factory.BuildAddress(suite.DB(), []factory.Customization{
			{
				Model: models.Address{PostalCode: postalCode},
			},
		}, nil)
		move2 := factory.BuildAvailableToPrimeMove(suite.DB(), []factory.Customization{
			{
				Model: models.Move{
					Status: models.MoveStatusAPPROVALSREQUESTED,
					Show:   models.BoolPointer(true),
				},
			}}, nil)

		shipment2 := factory.BuildMTOShipment(suite.DB(), []factory.Customization{
			{
				Model: models.MTOShipment{
					Status: models.MTOShipmentStatusApproved,
				},
			},
			{
				Model:    move2,
				LinkOnly: true,
			},
			{
				Model:    destinationAddress2,
				LinkOnly: true,
			},
		}, nil)

		// destination shuttle
		factory.BuildMTOServiceItem(suite.DB(), []factory.Customization{
			{
				Model: models.ReService{
					Code: models.ReServiceCodeDDSHUT,
				},
			},
			{
				Model:    move2,
				LinkOnly: true,
			},
			{
				Model:    shipment2,
				LinkOnly: true,
			},
			{
				Model: models.MTOServiceItem{
					Status: models.MTOServiceItemStatusSubmitted,
				},
			},
		}, nil)

		moves, moveCount, err := orderFetcher.ListDestinationRequestsOrders(
			suite.AppContextWithSessionForTest(&session), officeUser.ID, roles.RoleTypeTOO, &services.ListOrderParams{},
		)

		suite.FatalNoError(err)
		suite.Equal(2, moveCount)
		suite.Len(moves, 2)
	})

	suite.Run("returns moves for MBFL GBLOC including USAF/SF in Alaska Zone II", func() {
		officeUser, session := setupTestData("MBFL")

		// Create a USAF move in Alaska Zone II
		// this is a hard coded uuid that is a us_post_region_cities_id within AK Zone II
		zone2UUID, err := uuid.FromString("66768964-e0de-41f3-b9be-7ef32e4ae2b4")
		suite.FatalNoError(err)
		zone4UUID, err := uuid.FromString("78a6f230-9a3a-46ed-aa48-2e3decfe70ff")
		suite.FatalNoError(err)
		airForce := models.AffiliationAIRFORCE
		spaceForce := models.AffiliationSPACEFORCE
		postalCode := "99501"

		// setting up two moves, each with requested destination SIT service items
		destinationAddress := factory.BuildAddress(suite.DB(), []factory.Customization{
			{
				Model: models.Address{
					PostalCode:         postalCode,
					UsPostRegionCityID: &zone2UUID,
				},
			},
		}, nil)

		destinationAddress2 := factory.BuildAddress(suite.DB(), []factory.Customization{
			{
				Model: models.Address{
					PostalCode:         postalCode,
					UsPostRegionCityID: &zone4UUID,
				},
			},
		}, nil)

		// a move associated with an air force customer
		move := factory.BuildAvailableToPrimeMove(suite.DB(), []factory.Customization{
			{
				Model: models.Move{
					Status: models.MoveStatusAPPROVALSREQUESTED,
					Show:   models.BoolPointer(true),
				},
			},
			{
				Model: models.ServiceMember{
					Affiliation: &airForce,
				},
			},
		}, nil)

		shipment := factory.BuildMTOShipment(suite.DB(), []factory.Customization{
			{
				Model: models.MTOShipment{
					Status: models.MTOShipmentStatusApproved,
				},
			},
			{
				Model:    move,
				LinkOnly: true,
			},
			{
				Model:    destinationAddress,
				LinkOnly: true,
			},
		}, nil)

		// destination service item in SUBMITTED status
		factory.BuildMTOServiceItem(suite.DB(), []factory.Customization{
			{
				Model: models.ReService{
					Code: models.ReServiceCodeDDFSIT,
				},
			},
			{
				Model:    move,
				LinkOnly: true,
			},
			{
				Model:    shipment,
				LinkOnly: true,
			},
			{
				Model: models.MTOServiceItem{
					Status: models.MTOServiceItemStatusSubmitted,
				},
			},
		}, nil)

		// Create a move outside Alaska Zone II
		move2 := factory.BuildAvailableToPrimeMove(suite.DB(), []factory.Customization{
			{
				Model: models.Move{
					Status: models.MoveStatusAPPROVALSREQUESTED,
					Show:   models.BoolPointer(true),
				},
			}, {
				Model: models.ServiceMember{
					Affiliation: &spaceForce,
				},
			},
		}, nil)

		shipment2 := factory.BuildMTOShipment(suite.DB(), []factory.Customization{
			{
				Model: models.MTOShipment{
					Status: models.MTOShipmentStatusApproved,
				},
			},
			{
				Model:    move2,
				LinkOnly: true,
			},
			{
				Model:    destinationAddress2,
				LinkOnly: true,
			},
		}, nil)

		// destination service item in SUBMITTED status
		factory.BuildMTOServiceItem(suite.DB(), []factory.Customization{
			{
				Model: models.ReService{
					Code: models.ReServiceCodeDDFSIT,
				},
			},
			{
				Model:    move2,
				LinkOnly: true,
			},
			{
				Model:    shipment2,
				LinkOnly: true,
			},
			{
				Model: models.MTOServiceItem{
					Status: models.MTOServiceItemStatusSubmitted,
				},
			},
		}, nil)

		moves, moveCount, err := orderFetcher.ListDestinationRequestsOrders(
			suite.AppContextWithSessionForTest(&session), officeUser.ID, roles.RoleTypeTOO, &services.ListOrderParams{},
		)

		// we should get both moves back because one is in Zone II & the other is within the postal code GBLOC
		suite.FatalNoError(err)
		suite.Equal(2, moveCount)
		suite.Len(moves, 2)
	})

	suite.Run("returns moves for JEAT GBLOC excluding USAF/SF in Alaska Zone II", func() {
		officeUser, session := setupTestData("JEAT")

		// Create a USAF move in Alaska Zone II
		zone2UUID, err := uuid.FromString("66768964-e0de-41f3-b9be-7ef32e4ae2b4")
		suite.FatalNoError(err)
		army := models.AffiliationARMY
		airForce := models.AffiliationAIRFORCE
		postalCode := "99501"
		postalCode2 := "99703"

		// setting up two moves, each with requested destination SIT service items
		destinationAddress := factory.BuildAddress(suite.DB(), []factory.Customization{
			{
				Model: models.Address{
					PostalCode:         postalCode2,
					UsPostRegionCityID: &zone2UUID,
				},
			},
		}, nil)

		destinationAddress2 := factory.BuildAddress(suite.DB(), []factory.Customization{
			{
				Model: models.Address{
					PostalCode:         postalCode,
					UsPostRegionCityID: &zone2UUID,
				},
			},
		}, nil)

		// a move associated with an air force customer within Alaska Zone II
		move := factory.BuildAvailableToPrimeMove(suite.DB(), []factory.Customization{
			{
				Model: models.Move{
					Status: models.MoveStatusAPPROVALSREQUESTED,
					Show:   models.BoolPointer(true),
				},
			}, {
				Model: models.ServiceMember{
					Affiliation: &airForce,
				},
			},
		}, nil)

		shipment := factory.BuildMTOShipment(suite.DB(), []factory.Customization{
			{
				Model: models.MTOShipment{
					Status: models.MTOShipmentStatusApproved,
				},
			},
			{
				Model:    move,
				LinkOnly: true,
			},
			{
				Model:    destinationAddress,
				LinkOnly: true,
			},
		}, nil)

		// destination service item in SUBMITTED status
		factory.BuildMTOServiceItem(suite.DB(), []factory.Customization{
			{
				Model: models.ReService{
					Code: models.ReServiceCodeDDFSIT,
				},
			},
			{
				Model:    move,
				LinkOnly: true,
			},
			{
				Model:    shipment,
				LinkOnly: true,
			},
			{
				Model: models.MTOServiceItem{
					Status: models.MTOServiceItemStatusSubmitted,
				},
			},
		}, nil)

		// Create a move in Zone II, but not an air force or space force service member
		move2 := factory.BuildAvailableToPrimeMove(suite.DB(), []factory.Customization{
			{
				Model: models.Move{
					Status: models.MoveStatusAPPROVALSREQUESTED,
					Show:   models.BoolPointer(true),
				},
			}, {
				Model: models.ServiceMember{
					Affiliation: &army,
				},
			},
		}, nil)

		shipment2 := factory.BuildMTOShipment(suite.DB(), []factory.Customization{
			{
				Model: models.MTOShipment{
					Status: models.MTOShipmentStatusApproved,
				},
			},
			{
				Model:    move2,
				LinkOnly: true,
			},
			{
				Model:    destinationAddress2,
				LinkOnly: true,
			},
		}, nil)

		// destination service item in SUBMITTED status
		factory.BuildMTOServiceItem(suite.DB(), []factory.Customization{
			{
				Model: models.ReService{
					Code: models.ReServiceCodeDDFSIT,
				},
			},
			{
				Model:    move2,
				LinkOnly: true,
			},
			{
				Model:    shipment2,
				LinkOnly: true,
			},
			{
				Model: models.MTOServiceItem{
					Status: models.MTOServiceItemStatusSubmitted,
				},
			},
		}, nil)

		moves, moveCount, err := orderFetcher.ListDestinationRequestsOrders(
			suite.AppContextWithSessionForTest(&session), officeUser.ID, roles.RoleTypeTOO, &services.ListOrderParams{},
		)

		// we should only get one move back because the AF move is in Zone II which goes into the MBFL queue NOT the JEAT
		suite.FatalNoError(err)
		suite.Equal(1, moveCount)
		suite.Len(moves, 1)
	})

	suite.Run("returns moves for USMC GBLOC when moves belong to USMC servicemembers", func() {
		officeUser, session := setupTestData("USMC")

		postalCode := "90210"
		zone2UUID, err := uuid.FromString("66768964-e0de-41f3-b9be-7ef32e4ae2b4")
		suite.FatalNoError(err)
		usmc := models.AffiliationMARINES
		// going to tie this ZIP to KKFA GBLOC, but the move should still go to the USMC queue
		factory.FetchOrBuildPostalCodeToGBLOC(suite.DB(), "90210", "KKFA")

		// setting up two moves, each with requested destination SIT service items
		// both will be USMC moves, one in Zone II AK and the other not
		destinationAddress := factory.BuildAddress(suite.DB(), []factory.Customization{
			{
				Model: models.Address{
					PostalCode:         postalCode,
					UsPostRegionCityID: &zone2UUID,
				},
			},
		}, nil)

		move := factory.BuildAvailableToPrimeMove(suite.DB(), []factory.Customization{
			{
				Model: models.Move{
					Status: models.MoveStatusAPPROVALSREQUESTED,
					Show:   models.BoolPointer(true),
				},
			},
			{
				Model: models.ServiceMember{
					Affiliation: &usmc,
				},
			},
		}, nil)

		shipment := factory.BuildMTOShipment(suite.DB(), []factory.Customization{
			{
				Model: models.MTOShipment{
					Status: models.MTOShipmentStatusApproved,
				},
			},
			{
				Model:    move,
				LinkOnly: true,
			},
			{
				Model:    destinationAddress,
				LinkOnly: true,
			},
		}, nil)

		// destination service item in SUBMITTED status
		factory.BuildMTOServiceItem(suite.DB(), []factory.Customization{
			{
				Model: models.ReService{
					Code: models.ReServiceCodeDDFSIT,
				},
			},
			{
				Model:    move,
				LinkOnly: true,
			},
			{
				Model:    shipment,
				LinkOnly: true,
			},
			{
				Model: models.MTOServiceItem{
					Status: models.MTOServiceItemStatusSubmitted,
				},
			},
		}, nil)

		// this one won't be in Zone II
		destinationAddress2 := factory.BuildAddress(suite.DB(), []factory.Customization{
			{
				Model: models.Address{PostalCode: postalCode},
			},
		}, nil)
		move2 := factory.BuildAvailableToPrimeMove(suite.DB(), []factory.Customization{
			{
				Model: models.Move{
					Status: models.MoveStatusAPPROVALSREQUESTED,
					Show:   models.BoolPointer(true),
				},
			},
			{
				Model: models.ServiceMember{
					Affiliation: &usmc,
				},
			},
		}, nil)

		shipment2 := factory.BuildMTOShipment(suite.DB(), []factory.Customization{
			{
				Model: models.MTOShipment{
					Status: models.MTOShipmentStatusApproved,
				},
			},
			{
				Model:    move2,
				LinkOnly: true,
			},
			{
				Model:    destinationAddress2,
				LinkOnly: true,
			},
		}, nil)

		// destination shuttle
		factory.BuildMTOServiceItem(suite.DB(), []factory.Customization{
			{
				Model: models.ReService{
					Code: models.ReServiceCodeDDSHUT,
				},
			},
			{
				Model:    move2,
				LinkOnly: true,
			},
			{
				Model:    shipment2,
				LinkOnly: true,
			},
			{
				Model: models.MTOServiceItem{
					Status: models.MTOServiceItemStatusSubmitted,
				},
			},
		}, nil)

		moves, moveCount, err := orderFetcher.ListDestinationRequestsOrders(
			suite.AppContextWithSessionForTest(&session), officeUser.ID, roles.RoleTypeTOO, &services.ListOrderParams{},
		)

		// we should get both moves back since they're USMC moves and zone doesn't matter
		suite.FatalNoError(err)
		suite.Equal(2, moveCount)
		suite.Len(moves, 2)
	})
}

func (suite *OrderServiceSuite) TestListOrderWithAssignedUserSingle() {
	// Under test: ListOrders
	// Set up:           Make a move, assign one to an SC office user
	// Expected outcome: Only the one move with the assigned user should be returned
	assignedOfficeUserUpdater := moveservice.NewAssignedOfficeUserUpdater(moveservice.NewMoveFetcher())
	scUser := factory.BuildOfficeUserWithRoles(suite.DB(), nil, []roles.RoleType{roles.RoleTypeServicesCounselor})
	var orderFetcherTest orderFetcher
	session := auth.Session{
		ApplicationName: auth.OfficeApp,
		Roles:           scUser.User.Roles,
		OfficeUserID:    scUser.ID,
		IDToken:         "fake_token",
		AccessToken:     "fakeAccessToken",
	}

	appCtx := suite.AppContextWithSessionForTest(&session)

	createdMove := factory.BuildMoveWithShipment(suite.DB(), nil, nil)
	createdMove.SCAssignedID = &scUser.ID
	createdMove.SCAssignedUser = &scUser
	_, updateError := assignedOfficeUserUpdater.UpdateAssignedOfficeUser(appCtx, createdMove.ID, &scUser, roles.RoleTypeServicesCounselor)

	moves, _, err := orderFetcherTest.ListOrders(suite.AppContextWithSessionForTest(&session), scUser.ID, roles.RoleTypeServicesCounselor, &services.ListOrderParams{
		SCAssignedUser: &scUser.LastName,
	})

	suite.FatalNoError(err)
	suite.FatalNoError(updateError)
	suite.Equal(1, len(moves))
	suite.Equal(moves[0].SCAssignedID, createdMove.SCAssignedID)
	suite.Equal(createdMove.SCAssignedUser.ID, moves[0].SCAssignedUser.ID)
	suite.Equal(createdMove.SCAssignedUser.FirstName, moves[0].SCAssignedUser.FirstName)
	suite.Equal(createdMove.SCAssignedUser.LastName, moves[0].SCAssignedUser.LastName)
}
func (suite *OrderServiceSuite) TestListOrdersUSMCGBLOC() {
	waf := entitlements.NewWeightAllotmentFetcher()
	orderFetcher := NewOrderFetcher(waf)

	suite.Run("returns USMC order for USMC office user", func() {
		marines := models.AffiliationMARINES
		// It doesn't matter what the Origin GBLOC is for the move. Only the Marines
		// affiliation matters for office users who are tied to the USMC GBLOC.
		factory.BuildMoveWithShipment(suite.DB(), []factory.Customization{
			{
				Model: models.ServiceMember{
					Affiliation: &marines,
				},
			},
		}, nil)
		// Create move where service member has the default ARMY affiliation
		factory.BuildMoveWithShipment(suite.DB(), nil, nil)

		tioRole := roles.Role{RoleType: roles.RoleTypeTIO}
		tooRole := roles.Role{RoleType: roles.RoleTypeTOO}
		officeUserOooRah := factory.BuildOfficeUser(suite.DB(), []factory.Customization{
			{
				Model: models.TransportationOffice{
					Gbloc: "USMC",
				},
			},
			{
				Model: models.User{
					Roles: []roles.Role{tioRole, tooRole},
				},
			},
		}, nil)
		// Create office user tied to the default KKFA GBLOC
		officeUser := factory.BuildOfficeUserWithRoles(suite.DB(), nil, []roles.RoleType{roles.RoleTypeTOO})
		session := auth.Session{
			ApplicationName: auth.OfficeApp,
			Roles:           officeUser.User.Roles,
			OfficeUserID:    officeUser.ID,
			IDToken:         "fake_token",
			AccessToken:     "fakeAccessToken",
		}

		params := services.ListOrderParams{PerPage: models.Int64Pointer(2), Page: models.Int64Pointer(1)}
		moves, _, err := orderFetcher.ListOrders(suite.AppContextWithSessionForTest(&session), officeUserOooRah.ID, roles.RoleTypeServicesCounselor, &params)

		suite.FatalNoError(err)
		suite.Equal(1, len(moves))
		suite.Equal(models.AffiliationMARINES, *moves[0].Orders.ServiceMember.Affiliation)

		params = services.ListOrderParams{PerPage: models.Int64Pointer(2), Page: models.Int64Pointer(1)}
		moves, _, err = orderFetcher.ListOrders(suite.AppContextWithSessionForTest(&session), officeUser.ID, roles.RoleTypeServicesCounselor, &params)

		suite.FatalNoError(err)
		suite.Equal(1, len(moves))
		suite.Equal(models.AffiliationARMY, *moves[0].Orders.ServiceMember.Affiliation)
	})
}

func getMoveNeedsServiceCounseling(suite *OrderServiceSuite, showMove bool, affiliation models.ServiceMemberAffiliation) models.Move {
	nonCloseoutMove := factory.BuildMove(suite.DB(), []factory.Customization{
		{
			Model: models.Move{
				Status: models.MoveStatusNeedsServiceCounseling,
				Show:   &showMove,
			},
		},
		{
			Model: models.ServiceMember{
				Affiliation: &affiliation,
			},
		},
	}, nil)

	return nonCloseoutMove
}

func getSubmittedMove(suite *OrderServiceSuite, showMove bool, affiliation models.ServiceMemberAffiliation) models.Move {
	move := factory.BuildMove(suite.DB(), []factory.Customization{
		{
			Model: models.Move{
				Status: models.MoveStatusSUBMITTED,
				Show:   &showMove,
			},
		},
		{
			Model: models.ServiceMember{
				Affiliation: &affiliation,
			},
		},
	}, nil)
	return move
}

func buildPPMShipmentNeedsCloseout(suite *OrderServiceSuite, move models.Move) models.PPMShipment {
	ppm := factory.BuildMinimalPPMShipment(suite.DB(), []factory.Customization{
		{
			Model: models.PPMShipment{
				Status: models.PPMShipmentStatusNeedsCloseout,
			},
		},
		{
			Model:    move,
			LinkOnly: true,
		},
	}, nil)
	return ppm
}

func buildPPMShipmentDraft(suite *OrderServiceSuite, move models.Move) models.PPMShipment {
	ppm := factory.BuildMinimalPPMShipment(suite.DB(), []factory.Customization{
		{
			Model: models.PPMShipment{
				Status: models.PPMShipmentStatusDraft,
			},
		},
		{
			Model:    move,
			LinkOnly: true,
		},
	}, nil)
	return ppm
}

func buildPPMShipmentCloseoutComplete(suite *OrderServiceSuite, move models.Move) models.PPMShipment {
	ppm := factory.BuildMinimalPPMShipment(suite.DB(), []factory.Customization{
		{
			Model: models.PPMShipment{
				Status: models.PPMShipmentStatusCloseoutComplete,
			},
		},
		{
			Model:    move,
			LinkOnly: true,
		},
	}, nil)
	return ppm
}
func (suite *OrderServiceSuite) TestListOrdersPPMCloseoutForArmyAirforce() {
	waf := entitlements.NewWeightAllotmentFetcher()
	orderFetcher := NewOrderFetcher(waf)

	var session auth.Session

	suite.Run("office user in normal GBLOC should only see non-Navy/Marines/CoastGuard moves that need closeout in closeout tab", func() {
		officeUserSC := factory.BuildOfficeUserWithRoles(suite.DB(), nil, []roles.RoleType{roles.RoleTypeServicesCounselor})

		session = auth.Session{
			ApplicationName: auth.OfficeApp,
			Roles:           officeUserSC.User.Roles,
			OfficeUserID:    officeUserSC.ID,
			IDToken:         "fake_token",
			AccessToken:     "fakeAccessToken",
		}

		move := getMoveNeedsServiceCounseling(suite, true, models.AffiliationARMY)
		buildPPMShipmentNeedsCloseout(suite, move)

		afMove := getMoveNeedsServiceCounseling(suite, true, models.AffiliationAIRFORCE)
		buildPPMShipmentDraft(suite, afMove)

		cgMove := getMoveNeedsServiceCounseling(suite, true, models.AffiliationCOASTGUARD)
		buildPPMShipmentNeedsCloseout(suite, cgMove)

		params := services.ListOrderParams{PerPage: models.Int64Pointer(9), Page: models.Int64Pointer(1), NeedsPPMCloseout: models.BoolPointer(true), Status: []string{string(models.MoveStatusNeedsServiceCounseling)}}
		moves, _, err := orderFetcher.ListOrders(suite.AppContextWithSessionForTest(&session), officeUserSC.ID, roles.RoleTypeServicesCounselor, &params)

		suite.FatalNoError(err)
		suite.Equal(1, len(moves))
		suite.Equal(move.Locator, moves[0].Locator)
	})

	suite.Run("office user in normal GBLOC should not see moves that require closeout in counseling tab", func() {
		officeUserSC := factory.BuildOfficeUserWithRoles(suite.DB(), nil, []roles.RoleType{roles.RoleTypeServicesCounselor})

		session = auth.Session{
			ApplicationName: auth.OfficeApp,
			Roles:           officeUserSC.User.Roles,
			OfficeUserID:    officeUserSC.ID,
			IDToken:         "fake_token",
			AccessToken:     "fakeAccessToken",
		}

		closeoutMove := getMoveNeedsServiceCounseling(suite, true, models.AffiliationARMY)
		buildPPMShipmentCloseoutComplete(suite, closeoutMove)

		// PPM moves that are not in one of the closeout statuses
		nonCloseoutMove := getMoveNeedsServiceCounseling(suite, true, models.AffiliationAIRFORCE)
		buildPPMShipmentDraft(suite, nonCloseoutMove)

		params := services.ListOrderParams{PerPage: models.Int64Pointer(9), Page: models.Int64Pointer(1), NeedsPPMCloseout: models.BoolPointer(false), Status: []string{string(models.MoveStatusNeedsServiceCounseling)}}

		moves, _, err := orderFetcher.ListOrders(suite.AppContextWithSessionForTest(&session), officeUserSC.ID, roles.RoleTypeServicesCounselor, &params)

		suite.FatalNoError(err)
		suite.Equal(1, len(moves))
		suite.Equal(nonCloseoutMove.Locator, moves[0].Locator)
	})
}

func (suite *OrderServiceSuite) TestListOrdersPPMCloseoutForNavyCoastGuardAndMarines() {
	waf := entitlements.NewWeightAllotmentFetcher()
	orderFetcher := NewOrderFetcher(waf)

	suite.Run("returns Navy order for NAVY office user when there's a ppm shipment in closeout", func() {
		// It doesn't matter what the Origin GBLOC is for the move. Only the navy
		// affiliation matters for SC  who are tied to the NAVY GBLOC.
		move := getSubmittedMove(suite, true, models.AffiliationNAVY)
		buildPPMShipmentNeedsCloseout(suite, move)

		cgMove := getSubmittedMove(suite, true, models.AffiliationCOASTGUARD)
		buildPPMShipmentNeedsCloseout(suite, cgMove)

		officeUserSC := factory.BuildOfficeUserWithRoles(suite.DB(), []factory.Customization{
			{
				Model: models.TransportationOffice{
					Gbloc: "NAVY",
				},
			},
		}, []roles.RoleType{roles.RoleTypeServicesCounselor})

		session := auth.Session{
			ApplicationName: auth.OfficeApp,
			Roles:           officeUserSC.User.Roles,
			OfficeUserID:    officeUserSC.ID,
			IDToken:         "fake_token",
			AccessToken:     "fakeAccessToken",
		}

		params := services.ListOrderParams{PerPage: models.Int64Pointer(9), Page: models.Int64Pointer(1)}
		moves, _, err := orderFetcher.ListOrders(suite.AppContextWithSessionForTest(&session), officeUserSC.ID, roles.RoleTypeServicesCounselor, &params)

		suite.FatalNoError(err)
		suite.Equal(1, len(moves))
		suite.Equal(models.AffiliationNAVY, *moves[0].Orders.ServiceMember.Affiliation)

	})

	suite.Run("returns TVCB order for TVCB office user when there's a ppm shipment in closeout", func() {
		// It doesn't matter what the Origin GBLOC is for the move. Only the marines
		// affiliation matters for SC  who are tied to the TVCB GBLOC.
		move := getSubmittedMove(suite, true, models.AffiliationMARINES)
		buildPPMShipmentNeedsCloseout(suite, move)

		nonMarineMove := getSubmittedMove(suite, true, models.AffiliationARMY)
		buildPPMShipmentNeedsCloseout(suite, nonMarineMove)

		officeUserSC := factory.BuildOfficeUserWithRoles(suite.DB(), []factory.Customization{
			{
				Model: models.TransportationOffice{
					Gbloc: "TVCB",
				},
			},
		}, []roles.RoleType{roles.RoleTypeServicesCounselor})

		session := auth.Session{
			ApplicationName: auth.OfficeApp,
			Roles:           officeUserSC.User.Roles,
			OfficeUserID:    officeUserSC.ID,
			IDToken:         "fake_token",
			AccessToken:     "fakeAccessToken",
		}

		params := services.ListOrderParams{PerPage: models.Int64Pointer(2), Page: models.Int64Pointer(1)}
		moves, _, err := orderFetcher.ListOrders(suite.AppContextWithSessionForTest(&session), officeUserSC.ID, roles.RoleTypeServicesCounselor, &params)

		suite.FatalNoError(err)
		suite.Equal(1, len(moves))
		suite.Equal(models.AffiliationMARINES, *moves[0].Orders.ServiceMember.Affiliation)

	})

	suite.Run("returns coast guard order for USCG office user when there's a ppm shipment in closeout and filters out non coast guard moves", func() {
		// It doesn't matter what the Origin GBLOC is for the move. Only the coast guard
		// affiliation matters for SC  who are tied to the USCG GBLOC.
		move := getSubmittedMove(suite, true, models.AffiliationCOASTGUARD)
		buildPPMShipmentNeedsCloseout(suite, move)

		armyMove := getSubmittedMove(suite, true, models.AffiliationARMY)
		buildPPMShipmentNeedsCloseout(suite, armyMove)

		officeUserSC := factory.BuildOfficeUserWithRoles(suite.DB(), []factory.Customization{
			{
				Model: models.TransportationOffice{
					Gbloc: "USCG",
				},
			},
		}, []roles.RoleType{roles.RoleTypeServicesCounselor})

		session := auth.Session{
			ApplicationName: auth.OfficeApp,
			Roles:           officeUserSC.User.Roles,
			OfficeUserID:    officeUserSC.ID,
			IDToken:         "fake_token",
			AccessToken:     "fakeAccessToken",
		}

		params := services.ListOrderParams{PerPage: models.Int64Pointer(2), Page: models.Int64Pointer(1)}
		moves, _, err := orderFetcher.ListOrders(suite.AppContextWithSessionForTest(&session), officeUserSC.ID, roles.RoleTypeServicesCounselor, &params)

		suite.FatalNoError(err)
		suite.Equal(1, len(moves))
		suite.Equal(models.AffiliationCOASTGUARD, *moves[0].Orders.ServiceMember.Affiliation)
	})

	suite.Run("Filters out moves with PPM shipments not in the status of NeedsApproval", func() {

		cgMoveInWrongStatus := getSubmittedMove(suite, true, models.AffiliationCOASTGUARD)
		buildPPMShipmentCloseoutComplete(suite, cgMoveInWrongStatus)

		officeUserSC := factory.BuildOfficeUserWithRoles(suite.DB(), []factory.Customization{
			{
				Model: models.TransportationOffice{
					Gbloc: "USCG",
				},
			},
		}, []roles.RoleType{roles.RoleTypeServicesCounselor})
		var session auth.Session
		params := services.ListOrderParams{PerPage: models.Int64Pointer(2), Page: models.Int64Pointer(1)}
		moves, _, err := orderFetcher.ListOrders(suite.AppContextWithSessionForTest(&session), officeUserSC.ID, roles.RoleTypeServicesCounselor, &params)

		suite.FatalNoError(err)
		suite.Equal(0, len(moves))
	})

	suite.Run("Filters out moves with no PPM shipment", func() {

		moveWithHHG := getSubmittedMove(suite, true, models.AffiliationCOASTGUARD)
		factory.BuildMTOShipment(suite.DB(), []factory.Customization{
			{
				Model: models.MTOShipment{
					ShipmentType: models.MTOShipmentTypeHHG,
				},
			},
			{
				Model:    moveWithHHG,
				LinkOnly: true,
			},
		}, nil)

		officeUserSC := factory.BuildOfficeUserWithRoles(suite.DB(), []factory.Customization{
			{
				Model: models.TransportationOffice{
					Gbloc: "USCG",
				},
			},
		}, []roles.RoleType{roles.RoleTypeServicesCounselor})

		session := auth.Session{
			ApplicationName: auth.OfficeApp,
			Roles:           officeUserSC.User.Roles,
			OfficeUserID:    officeUserSC.ID,
			IDToken:         "fake_token",
			AccessToken:     "fakeAccessToken",
		}

		params := services.ListOrderParams{PerPage: models.Int64Pointer(2), Page: models.Int64Pointer(1)}
		moves, _, err := orderFetcher.ListOrders(suite.AppContextWithSessionForTest(&session), officeUserSC.ID, roles.RoleTypeServicesCounselor, &params)

		suite.FatalNoError(err)
		suite.Equal(0, len(moves))
	})
}

func (suite *OrderServiceSuite) TestListOrdersMarines() {
	waf := entitlements.NewWeightAllotmentFetcher()
	suite.Run("does not return moves where the service member affiliation is Marines for non-USMC office user", func() {

		orderFetcher := NewOrderFetcher(waf)
		marines := models.AffiliationMARINES
		factory.BuildMoveWithShipment(suite.DB(), []factory.Customization{
			{
				Model: models.ServiceMember{
					Affiliation: &marines,
				},
			},
		}, nil)
		officeUser := factory.BuildOfficeUserWithRoles(suite.DB(), nil, []roles.RoleType{roles.RoleTypeTOO})
		session := auth.Session{
			ApplicationName: auth.OfficeApp,
			Roles:           officeUser.User.Roles,
			OfficeUserID:    officeUser.ID,
			IDToken:         "fake_token",
			AccessToken:     "fakeAccessToken",
		}

		params := services.ListOrderParams{PerPage: models.Int64Pointer(2), Page: models.Int64Pointer(1)}
		moves, _, err := orderFetcher.ListOrders(suite.AppContextWithSessionForTest(&session), officeUser.ID, roles.RoleTypeTOO, &params)

		suite.FatalNoError(err)
		suite.Equal(0, len(moves))
	})
}

func (suite *OrderServiceSuite) TestListOrdersWithEmptyFields() {
	expectedOrder := factory.BuildOrder(suite.DB(), nil, nil)
	waf := entitlements.NewWeightAllotmentFetcher()
	expectedOrder.Entitlement = nil
	expectedOrder.EntitlementID = nil
	expectedOrder.Grade = nil
	expectedOrder.OriginDutyLocation = nil
	expectedOrder.OriginDutyLocationID = nil
	suite.MustSave(&expectedOrder)

	move := factory.BuildMove(suite.DB(), []factory.Customization{
		{
			Model:    expectedOrder,
			LinkOnly: true,
		},
	}, nil)
	// Only orders with shipments are returned, so we need to add a shipment
	// to the move we just created
	factory.BuildMTOShipment(suite.DB(), []factory.Customization{
		{
			Model:    move,
			LinkOnly: true,
		},
		{
			Model: models.MTOShipment{
				Status: models.MTOShipmentStatusSubmitted,
			},
		},
	}, nil)
	// Add a second shipment to make sure we only return 1 order even if its
	// move has more than one shipment
	factory.BuildMTOShipment(suite.DB(), []factory.Customization{
		{
			Model:    move,
			LinkOnly: true,
		},
		{
			Model: models.MTOShipment{
				Status: models.MTOShipmentStatusSubmitted,
			},
		},
	}, nil)

	officeUser := factory.BuildOfficeUser(suite.DB(), nil, nil)
	session := auth.Session{
		ApplicationName: auth.OfficeApp,
		Roles:           officeUser.User.Roles,
		OfficeUserID:    officeUser.ID,
		IDToken:         "fake_token",
		AccessToken:     "fakeAccessToken",
	}

	orderFetcher := NewOrderFetcher(waf)
	moves, _, err := orderFetcher.ListOrders(suite.AppContextWithSessionForTest(&session), officeUser.ID, roles.RoleTypeTOO, &services.ListOrderParams{PerPage: models.Int64Pointer(1), Page: models.Int64Pointer(1)})

	suite.FatalNoError(err)
	suite.Nil(moves)

}

func (suite *OrderServiceSuite) TestListOrdersWithPagination() {
	officeUser := factory.BuildOfficeUserWithRoles(suite.DB(), nil, []roles.RoleType{roles.RoleTypeTOO})
	waf := entitlements.NewWeightAllotmentFetcher()
	session := auth.Session{
		ApplicationName: auth.OfficeApp,
		Roles:           officeUser.User.Roles,
		OfficeUserID:    officeUser.ID,
		IDToken:         "fake_token",
		AccessToken:     "fakeAccessToken",
	}

	for i := 0; i < 2; i++ {
		factory.BuildMoveWithShipment(suite.DB(), nil, nil)
	}

	orderFetcher := NewOrderFetcher(waf)
	params := services.ListOrderParams{Page: models.Int64Pointer(1), PerPage: models.Int64Pointer(1)}
	moves, count, err := orderFetcher.ListOrders(suite.AppContextWithSessionForTest(&session), officeUser.ID, roles.RoleTypeTOO, &params)

	suite.NoError(err)
	suite.Equal(1, len(moves))
	suite.Equal(2, count)

}

func (suite *OrderServiceSuite) TestListOrdersWithSortOrder() {

	// SET UP: Service Members for sorting by Service Member Last Name and Branch
	// - We'll need two other service members to test the last name sort, Lea Spacemen and Leo Zephyer
	serviceMemberFirstName := "Lea"
	serviceMemberLastName := "Zephyer"
	affiliation := models.AffiliationNAVY
	edipi := "9999999999"
	var officeUser models.OfficeUser
	waf := entitlements.NewWeightAllotmentFetcher()
	// SET UP: Dates for sorting by Requested Move Date
	// - We want dates 2 and 3 to sandwich requestedMoveDate1 so we can test that the min() query is working
	requestedMoveDate1 := time.Date(testdatagen.GHCTestYear, 02, 20, 0, 0, 0, 0, time.UTC)
	requestedMoveDate2 := time.Date(testdatagen.GHCTestYear, 03, 03, 0, 0, 0, 0, time.UTC)
	requestedMoveDate3 := time.Date(testdatagen.GHCTestYear, 01, 15, 0, 0, 0, 0, time.UTC)

	setupTestData := func() (models.Move, models.Move, auth.Session) {

		// CREATE EXPECTED MOVES
		expectedMove1 := factory.BuildMoveWithShipment(suite.DB(), []factory.Customization{
			{ // Default New Duty Location name is Fort Eisenhower
				Model: models.Move{
					Status:  models.MoveStatusAPPROVED,
					Locator: "AA1234",
				},
			},
			{
				Model: models.MTOShipment{
					RequestedPickupDate: &requestedMoveDate1,
				},
			},
		}, nil)
		expectedMove2 := factory.BuildMoveWithShipment(suite.DB(), []factory.Customization{
			{
				Model: models.Move{
					Locator: "TTZ123",
				},
			},
			{
				Model: models.ServiceMember{
					Affiliation: &affiliation,
					FirstName:   &serviceMemberFirstName,
					Edipi:       &edipi,
				},
			},
			{
				Model: models.MTOShipment{
					RequestedPickupDate: &requestedMoveDate2,
				},
			},
		}, nil)
		// Create a second shipment so we can test min() sort
		factory.BuildMTOShipmentWithMove(&expectedMove2, suite.DB(), []factory.Customization{
			{
				Model: models.MTOShipment{
					RequestedPickupDate: &requestedMoveDate3,
				},
			},
		}, nil)
		officeUser = factory.BuildOfficeUserWithRoles(suite.DB(), nil, []roles.RoleType{roles.RoleTypeTOO})
		session := auth.Session{
			ApplicationName: auth.OfficeApp,
			Roles:           officeUser.User.Roles,
			OfficeUserID:    officeUser.ID,
			IDToken:         "fake_token",
			AccessToken:     "fakeAccessToken",
		}

		return expectedMove1, expectedMove2, session
	}

	orderFetcher := NewOrderFetcher(waf)

	suite.Run("Sort by locator code", func() {
		expectedMove1, expectedMove2, session := setupTestData()
		params := services.ListOrderParams{Sort: models.StringPointer("locator"), Order: models.StringPointer("asc")}
		moves, _, err := orderFetcher.ListOrders(suite.AppContextWithSessionForTest(&session), officeUser.ID, roles.RoleTypeTOO, &params)
		suite.NoError(err)
		suite.Equal(2, len(moves))
		suite.Equal(expectedMove1.Locator, moves[0].Locator)
		suite.Equal(expectedMove2.Locator, moves[1].Locator)

		params = services.ListOrderParams{Sort: models.StringPointer("locator"), Order: models.StringPointer("desc")}
		moves, _, err = orderFetcher.ListOrders(suite.AppContextWithSessionForTest(&session), officeUser.ID, roles.RoleTypeTOO, &params)
		suite.NoError(err)
		suite.Equal(2, len(moves))
		suite.Equal(expectedMove2.Locator, moves[0].Locator)
		suite.Equal(expectedMove1.Locator, moves[1].Locator)
	})

	suite.Run("Sort by move status", func() {
		expectedMove1, expectedMove2, session := setupTestData()
		params := services.ListOrderParams{Sort: models.StringPointer("status"), Order: models.StringPointer("asc")}
		moves, _, err := orderFetcher.ListOrders(suite.AppContextWithSessionForTest(&session), officeUser.ID, roles.RoleTypeTOO, &params)
		suite.NoError(err)
		suite.Equal(2, len(moves))
		suite.Equal(expectedMove1.Status, moves[0].Status)
		suite.Equal(expectedMove2.Status, moves[1].Status)

		params = services.ListOrderParams{Sort: models.StringPointer("status"), Order: models.StringPointer("desc")}
		moves, _, err = orderFetcher.ListOrders(suite.AppContextWithSessionForTest(&session), officeUser.ID, roles.RoleTypeTOO, &params)
		suite.NoError(err)
		suite.Equal(2, len(moves))
		suite.Equal(expectedMove2.Status, moves[0].Status)
		suite.Equal(expectedMove1.Status, moves[1].Status)
	})

	suite.Run("Sort by service member affiliations", func() {
		expectedMove1, expectedMove2, session := setupTestData()
		params := services.ListOrderParams{Sort: models.StringPointer("branch"), Order: models.StringPointer("asc")}
		moves, _, err := orderFetcher.ListOrders(suite.AppContextWithSessionForTest(&session), officeUser.ID, roles.RoleTypeTOO, &params)
		suite.NoError(err)
		suite.Equal(2, len(moves))
		suite.Equal(*expectedMove1.Orders.ServiceMember.Affiliation, *moves[0].Orders.ServiceMember.Affiliation)
		suite.Equal(*expectedMove2.Orders.ServiceMember.Affiliation, *moves[1].Orders.ServiceMember.Affiliation)

		params = services.ListOrderParams{Sort: models.StringPointer("branch"), Order: models.StringPointer("desc")}
		moves, _, err = orderFetcher.ListOrders(suite.AppContextWithSessionForTest(&session), officeUser.ID, roles.RoleTypeTOO, &params)
		suite.NoError(err)
		suite.Equal(2, len(moves))
		suite.Equal(*expectedMove2.Orders.ServiceMember.Affiliation, *moves[0].Orders.ServiceMember.Affiliation)
		suite.Equal(*expectedMove1.Orders.ServiceMember.Affiliation, *moves[1].Orders.ServiceMember.Affiliation)
	})

	suite.Run("Sort by request move date", func() {
		_, _, session := setupTestData()
		params := services.ListOrderParams{Sort: models.StringPointer("requestedMoveDate"), Order: models.StringPointer("asc")}
		moves, _, err := orderFetcher.ListOrders(suite.AppContextWithSessionForTest(&session), officeUser.ID, roles.RoleTypeTOO, &params)
		suite.NoError(err)
		suite.Equal(2, len(moves))
		suite.Equal(2, len(moves[0].MTOShipments)) // the move with two shipments has the earlier date
		suite.Equal(1, len(moves[1].MTOShipments))
		// NOTE: You have to use Jan 02, 2006 as the example for date/time formatting in Go
		suite.Equal(requestedMoveDate1.Format("2006/01/02"), moves[1].MTOShipments[0].RequestedPickupDate.Format("2006/01/02"))

		params = services.ListOrderParams{Sort: models.StringPointer("requestedMoveDate"), Order: models.StringPointer("desc")}
		moves, _, err = orderFetcher.ListOrders(suite.AppContextWithSessionForTest(&session), officeUser.ID, roles.RoleTypeTOO, &params)
		suite.NoError(err)
		suite.Equal(2, len(moves))
		suite.Equal(1, len(moves[0].MTOShipments)) // the move with one shipment should be first
		suite.Equal(2, len(moves[1].MTOShipments))
		suite.Equal(requestedMoveDate1.Format("2006/01/02"), moves[0].MTOShipments[0].RequestedPickupDate.Format("2006/01/02"))
	})

	suite.Run("Sort by submitted date (appearedInTooAt) in TOO queue ", func() {
		// Scenario: In order to sort the moves the submitted_at, service_counseling_completed_at, and approvals_requested_at are checked to which are the minimum
		// Expected: The moves appear in the order they are created below
		officeUser = factory.BuildOfficeUserWithRoles(suite.DB(), nil, []roles.RoleType{roles.RoleTypeTOO})
		session := auth.Session{
			ApplicationName: auth.OfficeApp,
			Roles:           officeUser.User.Roles,
			OfficeUserID:    officeUser.ID,
			IDToken:         "fake_token",
			AccessToken:     "fakeAccessToken",
		}
		now := time.Now()
		oneWeekAgo := now.AddDate(0, 0, -7)
		move1 := factory.BuildMoveWithShipment(suite.DB(), []factory.Customization{
			{
				Model: models.Move{
					SubmittedAt: &oneWeekAgo,
				},
			},
		}, nil)
		move2 := factory.BuildApprovalsRequestedMove(suite.DB(), nil, nil)
		factory.BuildMTOShipmentWithMove(&move2, suite.DB(), nil, nil)
		move3 := factory.BuildServiceCounselingCompletedMove(suite.DB(), nil, nil)
		factory.BuildMTOShipmentWithMove(&move3, suite.DB(), nil, nil)

		params := services.ListOrderParams{Sort: models.StringPointer("appearedInTooAt"), Order: models.StringPointer("asc")}

		moves, _, err := orderFetcher.ListOrders(suite.AppContextWithSessionForTest(&session), officeUser.ID, roles.RoleTypeTOO, &params)
		suite.NoError(err)
		suite.Equal(3, len(moves))
		suite.Equal(moves[0].ID, move1.ID)
		suite.Equal(moves[1].ID, move2.ID)
		suite.Equal(moves[2].ID, move3.ID)
	})

	// MUST BE LAST, ADDS EXTRA MOVE
	suite.Run("Sort by service member last name", func() {
		_, _, session := setupTestData()

		// Last name sort is the only one that needs 3 moves for a complete test, so add that here at the end
		factory.BuildMoveWithShipment(suite.DB(), []factory.Customization{
			{
				Model: models.ServiceMember{ // Leo Zephyer
					LastName: &serviceMemberLastName,
				},
			},
		}, nil)
		params := services.ListOrderParams{Sort: models.StringPointer("customerName"), Order: models.StringPointer("asc")}
		moves, _, err := orderFetcher.ListOrders(suite.AppContextWithSessionForTest(&session), officeUser.ID, roles.RoleTypeTOO, &params)

		suite.NoError(err)
		suite.Equal(3, len(moves))
		suite.Equal("Spacemen, Lea", *moves[0].Orders.ServiceMember.LastName+", "+*moves[0].Orders.ServiceMember.FirstName)
		suite.Equal("Spacemen, Leo", *moves[1].Orders.ServiceMember.LastName+", "+*moves[1].Orders.ServiceMember.FirstName)
		suite.Equal("Zephyer, Leo", *moves[2].Orders.ServiceMember.LastName+", "+*moves[2].Orders.ServiceMember.FirstName)

		params = services.ListOrderParams{Sort: models.StringPointer("customerName"), Order: models.StringPointer("desc")}
		moves, _, err = orderFetcher.ListOrders(suite.AppContextWithSessionForTest(&session), officeUser.ID, roles.RoleTypeTOO, &params)

		suite.NoError(err)
		suite.Equal(3, len(moves))
		suite.Equal("Zephyer, Leo", *moves[0].Orders.ServiceMember.LastName+", "+*moves[0].Orders.ServiceMember.FirstName)
		suite.Equal("Spacemen, Leo", *moves[1].Orders.ServiceMember.LastName+", "+*moves[1].Orders.ServiceMember.FirstName)
		suite.Equal("Spacemen, Lea", *moves[2].Orders.ServiceMember.LastName+", "+*moves[2].Orders.ServiceMember.FirstName)
	})
}

func getTransportationOffice(suite *OrderServiceSuite, name string) models.TransportationOffice {
	trasportationOffice := factory.BuildTransportationOffice(suite.DB(), []factory.Customization{
		{
			Model: models.TransportationOffice{
				Name: name,
			},
		}}, nil)
	return trasportationOffice
}

func getPPMShipmentWithCloseoutOfficeNeedsCloseout(suite *OrderServiceSuite, closeoutOffice models.TransportationOffice) models.PPMShipment {
	ppm := factory.BuildPPMShipmentThatNeedsCloseout(suite.DB(), nil, []factory.Customization{
		{
			Model:    closeoutOffice,
			LinkOnly: true,
			Type:     &factory.TransportationOffices.CloseoutOffice,
		},
	})
	return ppm
}

func (suite *OrderServiceSuite) TestListOrdersNeedingServicesCounselingWithPPMCloseoutColumnsSort() {
	defaultShipmentPickupPostalCode := "90210"
	waf := entitlements.NewWeightAllotmentFetcher()
	setupTestData := func() models.OfficeUser {
		// Make an office user → GBLOC X
		officeUser := factory.BuildOfficeUserWithRoles(suite.DB(), nil, []roles.RoleType{roles.RoleTypeTOO})
		factory.FetchOrBuildPostalCodeToGBLOC(suite.DB(), "50309", officeUser.TransportationOffice.Gbloc)

		// Ensure there's an entry connecting the default shipment pickup postal code with the office user's gbloc
		factory.FetchOrBuildPostalCodeToGBLOC(suite.DB(),
			defaultShipmentPickupPostalCode,
			officeUser.TransportationOffice.Gbloc)

		return officeUser
	}
	orderFetcher := NewOrderFetcher(waf)

	var session auth.Session

	suite.Run("Sort by PPM closeout initiated", func() {
		officeUser := setupTestData()
		// Create a PPM submitted on April 1st
		closeoutInitiatedDate1 := time.Date(2022, 04, 01, 0, 0, 0, 0, time.UTC)
		closeoutOffice := factory.BuildTransportationOffice(suite.DB(), []factory.Customization{
			{
				Model: models.TransportationOffice{Gbloc: "KKFA"},
			},
		}, nil)

		ppm1 := factory.BuildPPMShipmentThatNeedsCloseout(suite.DB(), nil, []factory.Customization{
			{
				Model: models.PPMShipment{
					SubmittedAt: &closeoutInitiatedDate1,
				},
			},
			{
				Model:    closeoutOffice,
				LinkOnly: true,
				Type:     &factory.TransportationOffices.CloseoutOffice,
			},
		})

		// Create a PPM submitted on April 2nd
		closeoutInitiatedDate2 := time.Date(2022, 04, 02, 0, 0, 0, 0, time.UTC)
		ppm2 := factory.BuildPPMShipmentThatNeedsCloseout(suite.DB(), nil, []factory.Customization{
			{
				Model: models.PPMShipment{
					SubmittedAt: &closeoutInitiatedDate2,
				},
			},
			{
				Model:    closeoutOffice,
				LinkOnly: true,
				Type:     &factory.TransportationOffices.CloseoutOffice,
			},
		})

		// Sort by closeout initiated date (ascending)
		moves, _, err := orderFetcher.ListOrders(suite.AppContextWithSessionForTest(&session), officeUser.ID, roles.RoleTypeTOO, &services.ListOrderParams{
			NeedsPPMCloseout: models.BoolPointer(true),
			Sort:             models.StringPointer("closeoutInitiated"),
			Order:            models.StringPointer("asc"),
		})

		suite.FatalNoError(err)
		suite.Equal(2, len(moves))
		suite.Equal(ppm1.Shipment.MoveTaskOrder.Locator, moves[0].Locator)
		suite.Equal(ppm2.Shipment.MoveTaskOrder.Locator, moves[1].Locator)

		// Sort by closeout initiated date (descending)
		moves, _, err = orderFetcher.ListOrders(suite.AppContextWithSessionForTest(&session), officeUser.ID, roles.RoleTypeTOO, &services.ListOrderParams{
			NeedsPPMCloseout: models.BoolPointer(true),
			Sort:             models.StringPointer("closeoutInitiated"),
			Order:            models.StringPointer("desc"),
		})

		suite.FatalNoError(err)
		suite.Equal(2, len(moves))
		suite.Equal(ppm2.Shipment.MoveTaskOrder.Locator, moves[0].Locator)
		suite.Equal(ppm1.Shipment.MoveTaskOrder.Locator, moves[1].Locator)
	})

	suite.Run("Sort by PPM closeout location", func() {
		officeUser := setupTestData()

		locationA := getTransportationOffice(suite, "A")
		ppmShipmentA := getPPMShipmentWithCloseoutOfficeNeedsCloseout(suite, locationA)

		locationB := getTransportationOffice(suite, "B")
		ppmShipmentB := getPPMShipmentWithCloseoutOfficeNeedsCloseout(suite, locationB)

		// Sort by closeout location (ascending)
		moves, _, err := orderFetcher.ListOrders(suite.AppContextWithSessionForTest(&session), officeUser.ID, roles.RoleTypeTOO, &services.ListOrderParams{
			NeedsPPMCloseout: models.BoolPointer(true),
			Sort:             models.StringPointer("closeoutLocation"),
			Order:            models.StringPointer("asc"),
		})

		suite.FatalNoError(err)
		suite.Equal(2, len(moves))
		suite.Equal(ppmShipmentA.Shipment.MoveTaskOrder.Locator, moves[0].Locator)
		suite.Equal(ppmShipmentB.Shipment.MoveTaskOrder.Locator, moves[1].Locator)

		// Sort by closeout location (descending)
		moves, _, err = orderFetcher.ListOrders(suite.AppContextWithSessionForTest(&session), officeUser.ID, roles.RoleTypeTOO, &services.ListOrderParams{
			NeedsPPMCloseout: models.BoolPointer(true),
			Sort:             models.StringPointer("closeoutLocation"),
			Order:            models.StringPointer("desc"),
		})

		suite.FatalNoError(err)
		suite.Equal(2, len(moves))
		suite.Equal(ppmShipmentB.Shipment.MoveTaskOrder.Locator, moves[0].Locator)
		suite.Equal(ppmShipmentA.Shipment.MoveTaskOrder.Locator, moves[1].Locator)
	})

	suite.Run("Sort by destination duty location", func() {
		officeUser := setupTestData()

		dutyLocationA := factory.BuildDutyLocation(suite.DB(), []factory.Customization{
			{
				Model: models.DutyLocation{
					Name: "A",
				},
			},
		}, nil)
		closeoutOffice := factory.BuildTransportationOffice(suite.DB(), []factory.Customization{
			{
				Model: models.TransportationOffice{Gbloc: "KKFA"},
			},
		}, nil)

		ppmShipmentA := factory.BuildPPMShipmentThatNeedsCloseout(suite.DB(), nil, []factory.Customization{
			{
				Model:    dutyLocationA,
				LinkOnly: true,
				Type:     &factory.DutyLocations.NewDutyLocation,
			},
			{
				Model:    closeoutOffice,
				LinkOnly: true,
				Type:     &factory.TransportationOffices.CloseoutOffice,
			},
		})
		dutyLocationB := factory.BuildDutyLocation(suite.DB(), []factory.Customization{
			{
				Model: models.DutyLocation{
					Name: "B",
				},
			},
		}, nil)
		ppmShipmentB := factory.BuildPPMShipmentThatNeedsCloseout(suite.DB(), nil, []factory.Customization{
			{
				Model:    dutyLocationB,
				LinkOnly: true,
				Type:     &factory.DutyLocations.NewDutyLocation,
			},
			{
				Model:    closeoutOffice,
				LinkOnly: true,
				Type:     &factory.TransportationOffices.CloseoutOffice,
			},
		})

		// Sort by destination duty location (ascending)
		moves, _, err := orderFetcher.ListOrders(suite.AppContextWithSessionForTest(&session), officeUser.ID, roles.RoleTypeTOO, &services.ListOrderParams{
			NeedsPPMCloseout: models.BoolPointer(true),
			Sort:             models.StringPointer("destinationDutyLocation"),
			Order:            models.StringPointer("asc"),
		})

		suite.FatalNoError(err)
		suite.Equal(2, len(moves))
		suite.Equal(ppmShipmentA.Shipment.MoveTaskOrder.Locator, moves[0].Locator)
		suite.Equal(ppmShipmentB.Shipment.MoveTaskOrder.Locator, moves[1].Locator)

		// Sort by destination duty location (descending)
		moves, _, err = orderFetcher.ListOrders(suite.AppContextWithSessionForTest(&session), officeUser.ID, roles.RoleTypeTOO, &services.ListOrderParams{
			NeedsPPMCloseout: models.BoolPointer(true),
			Sort:             models.StringPointer("destinationDutyLocation"),
			Order:            models.StringPointer("desc"),
		})

		suite.FatalNoError(err)
		suite.Equal(2, len(moves))
		suite.Equal(ppmShipmentB.Shipment.MoveTaskOrder.Locator, moves[0].Locator)
		suite.Equal(ppmShipmentA.Shipment.MoveTaskOrder.Locator, moves[1].Locator)
	})

	suite.Run("Sort by PPM type (full or partial)", func() {
		officeUser := setupTestData()
		closeoutOffice := factory.BuildTransportationOffice(suite.DB(), []factory.Customization{
			{
				Model: models.TransportationOffice{Gbloc: "KKFA"},
			},
		}, nil)
		ppmShipmentPartial := factory.BuildPPMShipmentThatNeedsCloseout(suite.DB(), nil, []factory.Customization{
			{
				Model: models.Move{
					PPMType: models.StringPointer("Partial"),
				},
			},
			{
				Model:    closeoutOffice,
				LinkOnly: true,
				Type:     &factory.TransportationOffices.CloseoutOffice,
			},
		})
		ppmShipmentFull := factory.BuildPPMShipmentThatNeedsCloseout(suite.DB(), nil, []factory.Customization{
			{
				Model: models.Move{
					PPMType: models.StringPointer("FULL"),
				},
			},
			{
				Model:    closeoutOffice,
				LinkOnly: true,
				Type:     &factory.TransportationOffices.CloseoutOffice,
			},
		})

		// Sort by PPM type (ascending)
		moves, _, err := orderFetcher.ListOrders(suite.AppContextWithSessionForTest(&session), officeUser.ID, roles.RoleTypeTOO, &services.ListOrderParams{
			NeedsPPMCloseout: models.BoolPointer(true),
			Sort:             models.StringPointer("ppmType"),
			Order:            models.StringPointer("asc"),
		})

		suite.FatalNoError(err)
		suite.Equal(2, len(moves))
		suite.Equal(ppmShipmentFull.Shipment.MoveTaskOrder.Locator, moves[0].Locator)
		suite.Equal(ppmShipmentPartial.Shipment.MoveTaskOrder.Locator, moves[1].Locator)

		// Sort by PPM type (descending)
		moves, _, err = orderFetcher.ListOrders(suite.AppContextWithSessionForTest(&session), officeUser.ID, roles.RoleTypeTOO, &services.ListOrderParams{
			NeedsPPMCloseout: models.BoolPointer(true),
			Sort:             models.StringPointer("ppmType"),
			Order:            models.StringPointer("desc"),
		})

		suite.FatalNoError(err)
		suite.Equal(2, len(moves))
		suite.Equal(ppmShipmentPartial.Shipment.MoveTaskOrder.Locator, moves[0].Locator)
		suite.Equal(ppmShipmentFull.Shipment.MoveTaskOrder.Locator, moves[1].Locator)
	})
	suite.Run("Sort by PPM status", func() {
		officeUser := setupTestData()
		closeoutOffice := factory.BuildTransportationOffice(suite.DB(), []factory.Customization{
			{
				Model: models.TransportationOffice{Gbloc: "KKFA"},
			},
		}, nil)
		ppmShipmentNeedsCloseout := getPPMShipmentWithCloseoutOfficeNeedsCloseout(suite, closeoutOffice)

		// Sort by PPM type (ascending)
		moves, _, err := orderFetcher.ListOrders(suite.AppContextWithSessionForTest(&session), officeUser.ID, roles.RoleTypeTOO, &services.ListOrderParams{
			NeedsPPMCloseout: models.BoolPointer(true),
			Sort:             models.StringPointer("ppmStatus"),
			Order:            models.StringPointer("asc"),
		})

		suite.FatalNoError(err)
		suite.Equal(1, len(moves))
		suite.Equal(ppmShipmentNeedsCloseout.Status, moves[0].MTOShipments[0].PPMShipment.Status)

		// Sort by PPM type (descending)
		moves, _, err = orderFetcher.ListOrders(suite.AppContextWithSessionForTest(&session), officeUser.ID, roles.RoleTypeTOO, &services.ListOrderParams{
			NeedsPPMCloseout: models.BoolPointer(true),
			Sort:             models.StringPointer("ppmStatus"),
			Order:            models.StringPointer("desc"),
		})

		suite.FatalNoError(err)
		suite.Equal(1, len(moves))
		suite.Equal(ppmShipmentNeedsCloseout.Status, moves[0].MTOShipments[0].PPMShipment.Status)
	})
}

func (suite *OrderServiceSuite) TestListOrdersNeedingServicesCounselingWithGBLOCSortFilter() {
	waf := entitlements.NewWeightAllotmentFetcher()
	suite.Run("Filter by origin GBLOC", func() {

		// TESTCASE SCENARIO
		// Under test: OrderFetcher.ListOrders function
		// Mocked:     None
		// Set up:     We create 2 moves with different GBLOCs, KKFA and ZANY. Both moves require service counseling
		//             We create an office user with the GBLOC KKFA
		//             Then we request a list of moves sorted by GBLOC, ascending for service counseling
		// Expected outcome:
		//             We expect only the move that matches the counselors GBLOC - aka the KKFA move.

		// Create a services counselor (default GBLOC is KKFA)
		officeUser := factory.BuildOfficeUserWithRoles(suite.DB(), nil, []roles.RoleType{roles.RoleTypeServicesCounselor})
		session := auth.Session{
			ApplicationName: auth.OfficeApp,
			Roles:           officeUser.User.Roles,
			OfficeUserID:    officeUser.ID,
			IDToken:         "fake_token",
			AccessToken:     "fakeAccessToken",
		}

		// Create a move with Origin KKFA, needs service couseling
		kkfaMove := factory.BuildMoveWithShipment(suite.DB(), []factory.Customization{
			{
				Model: models.Move{
					Status: models.MoveStatusNeedsServiceCounseling,
				},
			},
		}, nil)
		// Create data for a second Origin ZANY
		dutyLocationAddress2 := factory.BuildAddress(suite.DB(), []factory.Customization{
			{
				Model: models.Address{
					StreetAddress1: "Anchor 1212",
					City:           "Fort Eisenhower",
					State:          "GA",
					PostalCode:     "89898",
				},
			},
		}, nil)

		factory.FetchOrBuildPostalCodeToGBLOC(suite.DB(), dutyLocationAddress2.PostalCode, "ZANY")
		originDutyLocation2 := factory.BuildDutyLocation(suite.DB(), []factory.Customization{
			{
				Model: models.DutyLocation{
					Name: "Fort Sam Snap",
				},
			},
			{
				Model:    dutyLocationAddress2,
				LinkOnly: true,
			},
		}, nil)

		// Create a second move from the ZANY gbloc
		factory.BuildMoveWithShipment(suite.DB(), []factory.Customization{
			{
				Model: models.Move{
					Status:  models.MoveStatusNeedsServiceCounseling,
					Locator: "ZZ1234",
				},
			},
			{
				Model:    originDutyLocation2,
				LinkOnly: true,
				Type:     &factory.DutyLocations.OriginDutyLocation,
			},
		}, nil)
		// Setup and run the function under test requesting status NEEDS SERVICE COUNSELING
		orderFetcher := NewOrderFetcher(waf)
		statuses := []string{"NEEDS SERVICE COUNSELING"}
		// Sort by origin GBLOC, filter by status
		params := services.ListOrderParams{Sort: models.StringPointer("originGBLOC"), Order: models.StringPointer("asc"), Status: statuses}
		moves, _, err := orderFetcher.ListOrders(suite.AppContextWithSessionForTest(&session), officeUser.ID, roles.RoleTypeServicesCounselor, &params)

		// Expect only LKNQ move to be returned
		suite.NoError(err)
		suite.Equal(1, len(moves))
		suite.Equal(kkfaMove.ID, moves[0].ID)
	})
}

func (suite *OrderServiceSuite) TestListOrdersForTOOWithNTSRelease() {
	// Make an NTS-Release shipment (and a move).  Should not have a pickup address.
	factory.BuildMoveWithShipment(suite.DB(), []factory.Customization{
		{
			Model: models.MTOShipment{
				ShipmentType: models.MTOShipmentTypeHHGOutOfNTS,
			},
		},
	}, nil)
	waf := entitlements.NewWeightAllotmentFetcher()
	// Make a TOO user and the postal code to GBLOC link.
	tooOfficeUser := factory.BuildOfficeUserWithRoles(suite.DB(), nil, []roles.RoleType{roles.RoleTypeTOO})
	session := auth.Session{
		ApplicationName: auth.OfficeApp,
		Roles:           tooOfficeUser.User.Roles,
		OfficeUserID:    tooOfficeUser.ID,
		IDToken:         "fake_token",
		AccessToken:     "fakeAccessToken",
	}

	orderFetcher := NewOrderFetcher(waf)
	moves, moveCount, err := orderFetcher.ListOrders(suite.AppContextWithSessionForTest(&session), tooOfficeUser.ID, roles.RoleTypeTOO, &services.ListOrderParams{})

	suite.FatalNoError(err)
	suite.Equal(1, moveCount)
	suite.Len(moves, 1)
}

func (suite *OrderServiceSuite) TestListOrdersForTOOWithPPM() {
	postalCode := "50309"
	partialPPMType := models.MovePPMTypePARTIAL
	waf := entitlements.NewWeightAllotmentFetcher()
	ppmShipment := factory.BuildPPMShipment(suite.DB(), []factory.Customization{
		{
			Model: models.Order{
				ID: uuid.UUID{uuid.V4},
			},
		},
		{
			Model: models.Move{
				Status:  models.MoveStatusAPPROVED,
				PPMType: &partialPPMType,
			},
		},
		{
			Model: models.Address{
				PostalCode: postalCode,
			},
			Type: &factory.Addresses.PickupAddress,
		},
	}, nil)
	// Make a TOO user.
	tooOfficeUser := factory.BuildOfficeUserWithRoles(suite.DB(), nil, []roles.RoleType{roles.RoleTypeTOO})
	session := auth.Session{
		ApplicationName: auth.OfficeApp,
		Roles:           tooOfficeUser.User.Roles,
		OfficeUserID:    tooOfficeUser.ID,
		IDToken:         "fake_token",
		AccessToken:     "fakeAccessToken",
	}

	// GBLOC for the below doesn't really matter, it just means the query for the moves passes the inner join in ListOrders
	factory.FetchOrBuildPostalCodeToGBLOC(suite.DB(), ppmShipment.PickupAddress.PostalCode, tooOfficeUser.TransportationOffice.Gbloc)

	orderFetcher := NewOrderFetcher(waf)
	moves, moveCount, err := orderFetcher.ListOrders(suite.AppContextWithSessionForTest(&session), tooOfficeUser.ID, roles.RoleTypeTOO, &services.ListOrderParams{})
	suite.FatalNoError(err)
	suite.Equal(1, moveCount)
	suite.Len(moves, 1)
}

func (suite *OrderServiceSuite) TestListOrdersWithViewAsGBLOCParam() {
	var hqOfficeUser models.OfficeUser
	var hqOfficeUserAGFM models.OfficeUser
	waf := entitlements.NewWeightAllotmentFetcher()
	requestedMoveDate1 := time.Date(testdatagen.GHCTestYear, 02, 20, 0, 0, 0, 0, time.UTC)
	requestedMoveDate2 := time.Date(testdatagen.GHCTestYear, 03, 03, 0, 0, 0, 0, time.UTC)

	setupTestData := func() (models.Move, models.Move, models.MTOShipment, auth.Session, auth.Session) {
		// CREATE EXPECTED MOVES
		expectedMove1 := factory.BuildMoveWithShipment(suite.DB(), []factory.Customization{
			{ // Default New Duty Location name is Fort Eisenhower
				Model: models.Move{
					Status:  models.MoveStatusAPPROVED,
					Locator: "AA1234",
				},
			},
			{
				Model: models.MTOShipment{
					RequestedPickupDate: &requestedMoveDate1,
				},
			},
		}, nil)
		expectedMove2 := factory.BuildMoveWithShipment(suite.DB(), []factory.Customization{
			{
				Model: models.Move{
					Locator: "TTZ123",
				},
			},
			{
				Model: models.MTOShipment{
					RequestedPickupDate: &requestedMoveDate2,
				},
			},
		}, nil)

		factory.FetchOrBuildPostalCodeToGBLOC(suite.DB(), "06001", "AGFM")

		expectedShipment3 := factory.BuildMTOShipment(suite.DB(), []factory.Customization{
			{
				Model: models.TransportationOffice{
					Name:  "Fort Punxsutawney",
					Gbloc: "AGFM",
				},
			},
			{
				Model: models.MTOShipment{
					Status: models.MTOShipmentStatusSubmitted,
				},
			},
			{
				Model: models.Address{
					PostalCode: "06001",
				},
				Type: &factory.Addresses.PickupAddress,
			},
		}, nil)

		hqOfficeUser = factory.BuildOfficeUserWithRoles(suite.DB(), nil, []roles.RoleType{roles.RoleTypeHQ})
		hqSession := auth.Session{
			ApplicationName: auth.OfficeApp,
			Roles:           hqOfficeUser.User.Roles,
			OfficeUserID:    hqOfficeUser.ID,
			IDToken:         "fake_token",
			AccessToken:     "fakeAccessToken",
		}

		hqOfficeUserAGFM = factory.BuildOfficeUserWithRoles(suite.DB(), []factory.Customization{
			{
				Model: models.TransportationOffice{
					Name:  "Scott AFB",
					Gbloc: "AGFM",
				},
			},
		}, []roles.RoleType{roles.RoleTypeHQ})
		hqSessionAGFM := auth.Session{
			ApplicationName: auth.OfficeApp,
			Roles:           hqOfficeUserAGFM.User.Roles,
			OfficeUserID:    hqOfficeUserAGFM.ID,
			IDToken:         "fake_token",
			AccessToken:     "fakeAccessToken",
		}

		return expectedMove1, expectedMove2, expectedShipment3, hqSession, hqSessionAGFM
	}

	orderFetcher := NewOrderFetcher(waf)

	suite.Run("Sort by locator code", func() {
		expectedMove1, expectedMove2, expectedShipment3, hqSession, hqSessionAGFM := setupTestData()

		// Request as an HQ user with their default GBLOC, KKFA
		params := services.ListOrderParams{Sort: models.StringPointer("locator"), Order: models.StringPointer("asc")}
		moves, _, err := orderFetcher.ListOrders(suite.AppContextWithSessionForTest(&hqSession), hqOfficeUser.ID, roles.RoleTypeTOO, &params)
		suite.NoError(err)
		suite.Equal(2, len(moves))
		suite.Equal(expectedMove1.Locator, moves[0].Locator)
		suite.Equal(expectedMove2.Locator, moves[1].Locator)

		// Expect the same results with a ViewAsGBLOC that equals the user's default GBLOC, KKFA
		params = services.ListOrderParams{Sort: models.StringPointer("locator"), Order: models.StringPointer("asc"), ViewAsGBLOC: models.StringPointer("KKFA")}
		moves, _, err = orderFetcher.ListOrders(suite.AppContextWithSessionForTest(&hqSession), hqOfficeUser.ID, roles.RoleTypeTOO, &params)
		suite.NoError(err)
		suite.Equal(2, len(moves))
		suite.Equal(expectedMove1.Locator, moves[0].Locator)
		suite.Equal(expectedMove2.Locator, moves[1].Locator)

		// Expect the AGFM move when using the ViewAsGBLOC param set to AGFM
		params = services.ListOrderParams{ViewAsGBLOC: models.StringPointer("AGFM")}
		moves, _, err = orderFetcher.ListOrders(suite.AppContextWithSessionForTest(&hqSession), hqOfficeUser.ID, roles.RoleTypeTOO, &params)
		suite.NoError(err)
		suite.Equal(1, len(moves))
		suite.Equal(expectedShipment3.ID, moves[0].MTOShipments[0].ID)

		// Expect the same results without a ViewAsGBLOC for a user whose default GBLOC is AGFM
		params = services.ListOrderParams{}
		moves, _, err = orderFetcher.ListOrders(suite.AppContextWithSessionForTest(&hqSessionAGFM), hqOfficeUserAGFM.ID, roles.RoleTypeTOO, &params)
		suite.NoError(err)
		suite.Equal(1, len(moves))
		suite.Equal(expectedShipment3.ID, moves[0].MTOShipments[0].ID)
	})
}

func (suite *OrderServiceSuite) TestListOrdersForTOOWithPPMWithDeletedShipment() {
	postalCode := "50309"
	deletedAt := time.Now()
	waf := entitlements.NewWeightAllotmentFetcher()
	move := factory.BuildMove(suite.DB(), []factory.Customization{
		{
			Model: models.Move{
				Status: models.MoveStatusSUBMITTED,
			},
		},
	}, nil)
	ppmShipment := factory.BuildPPMShipment(suite.DB(), []factory.Customization{
		{
			Model: models.Address{
				PostalCode: postalCode,
			},
			Type: &factory.Addresses.PickupAddress,
		},
	}, nil)
	factory.BuildMTOShipment(suite.DB(), []factory.Customization{
		{
			Model:    move,
			LinkOnly: true,
		},
		{
			Model: models.MTOShipment{
				Status:    models.MTOShipmentStatusSubmitted,
				DeletedAt: &deletedAt,
			},
		},
		{
			Model:    ppmShipment,
			LinkOnly: true,
		},
	}, nil)

	// Make a TOO user.
	tooOfficeUser := factory.BuildOfficeUserWithRoles(suite.DB(), nil, []roles.RoleType{roles.RoleTypeTOO})
	session := auth.Session{
		ApplicationName: auth.OfficeApp,
		Roles:           tooOfficeUser.User.Roles,
		OfficeUserID:    tooOfficeUser.ID,
		IDToken:         "fake_token",
		AccessToken:     "fakeAccessToken",
	}

	orderFetcher := NewOrderFetcher(waf)
	moves, moveCount, err := orderFetcher.ListOrders(suite.AppContextWithSessionForTest(&session), tooOfficeUser.ID, roles.RoleTypeTOO, &services.ListOrderParams{Status: []string{string(models.MoveStatusSUBMITTED)}})
	suite.FatalNoError(err)
	suite.Equal(0, moveCount)
	suite.Len(moves, 0)
}

func (suite *OrderServiceSuite) TestListOrdersForTOOWithPPMWithOneDeletedShipmentButOtherExists() {
	postalCode := "50309"
	deletedAt := time.Now()
	waf := entitlements.NewWeightAllotmentFetcher()
	move := factory.BuildMove(suite.DB(), []factory.Customization{
		{
			Model: models.Move{
				Status: models.MoveStatusAPPROVED,
			},
		},
	}, nil)
	// This shipment is created first, but later deleted
	ppmShipment1 := factory.BuildPPMShipment(suite.DB(), []factory.Customization{
		{
			Model:    move,
			LinkOnly: true,
		},
		{
			Model: models.PPMShipment{
				CreatedAt: time.Now(),
			},
		},
		{
			Model: models.Address{
				PostalCode: postalCode,
			},
			Type: &factory.Addresses.PickupAddress,
		},
	}, nil)
	// This shipment is created after the first one, but not deleted
	factory.BuildPPMShipment(suite.DB(), []factory.Customization{
		{
			Model:    move,
			LinkOnly: true,
		},
		{
			Model: models.PPMShipment{
				CreatedAt: time.Now().Add(time.Minute * time.Duration(1)),
			},
		},
		{
			Model: models.Address{
				PostalCode: postalCode,
			},
			Type: &factory.Addresses.PickupAddress,
		},
	}, nil)
	factory.BuildMTOShipment(suite.DB(), []factory.Customization{
		{
			Model:    move,
			LinkOnly: true,
		},
		{
			Model: models.MTOShipment{
				Status:    models.MTOShipmentStatusSubmitted,
				DeletedAt: &deletedAt,
			},
		},
		{
			Model:    ppmShipment1,
			LinkOnly: true,
		},
	}, nil)

	// Make a TOO user and the postal code to GBLOC link.
	tooOfficeUser := factory.BuildOfficeUserWithRoles(suite.DB(), nil, []roles.RoleType{roles.RoleTypeTOO})
	session := auth.Session{
		ApplicationName: auth.OfficeApp,
		Roles:           tooOfficeUser.User.Roles,
		OfficeUserID:    tooOfficeUser.ID,
		IDToken:         "fake_token",
		AccessToken:     "fakeAccessToken",
	}

	orderFetcher := NewOrderFetcher(waf)
	moves, moveCount, err := orderFetcher.ListOrders(suite.AppContextWithSessionForTest(&session), tooOfficeUser.ID, roles.RoleTypeTOO, &services.ListOrderParams{})
	suite.FatalNoError(err)
	suite.Equal(1, moveCount)
	suite.Len(moves, 1)
}

func (suite *OrderServiceSuite) TestListAllOrderLocations() {
	waf := entitlements.NewWeightAllotmentFetcher()
	suite.Run("returns a list of all order locations in the current users queue", func() {
		orderFetcher := NewOrderFetcher(waf)
		officeUser := factory.BuildOfficeUserWithRoles(suite.DB(), nil, []roles.RoleType{roles.RoleTypeServicesCounselor})
		session := auth.Session{
			ApplicationName: auth.OfficeApp,
			Roles:           officeUser.User.Roles,
			OfficeUserID:    officeUser.ID,
			IDToken:         "fake_token",
			AccessToken:     "fakeAccessToken",
		}

		params := services.ListOrderParams{}
		moves, err := orderFetcher.ListAllOrderLocations(suite.AppContextWithSessionForTest(&session), officeUser.ID, &params)

		suite.FatalNoError(err)
		suite.Equal(0, len(moves))
	})
}

func (suite *OrderServiceSuite) TestListAllOrderLocationsWithViewAsGBLOCParam() {
	waf := entitlements.NewWeightAllotmentFetcher()
	suite.Run("returns a list of all order locations in the current users queue", func() {
		orderFetcher := NewOrderFetcher(waf)
		officeUserFetcher := officeuserservice.NewOfficeUserFetcherPop()
		movesContainOriginDutyLocation := func(moves models.Moves, keyword string) func() (success bool) {
			return func() (success bool) {
				for _, record := range moves {
					if strings.Contains(record.Orders.OriginDutyLocation.Name, keyword) {
						return true
					}
				}
				return false
			}
		}

		// Create SC office user with a default transportation office in the AGFM GBLOC
		officeUser := factory.BuildOfficeUserWithRoles(suite.DB(), []factory.Customization{
			{
				Model: models.TransportationOffice{
					Name:  "Fort Punxsutawney",
					Gbloc: "AGFM",
				},
			},
		}, []roles.RoleType{roles.RoleTypeServicesCounselor})
		// Add a secondary GBLOC to the above office user, this should default to KKFA
		factory.BuildAlternateTransportationOfficeAssignment(suite.DB(), []factory.Customization{
			{
				Model: models.OfficeUser{
					ID: officeUser.ID,
				},
				LinkOnly: true,
			},
		}, nil)
		session := auth.Session{
			ApplicationName: auth.OfficeApp,
			Roles:           officeUser.User.Roles,
			OfficeUserID:    officeUser.ID,
			IDToken:         "fake_token",
			AccessToken:     "fakeAccessToken",
		}

		// Create two default moves with shipment, should be in KKFA and have the status SUBMITTED
		KKFAMove1 := factory.BuildMoveWithShipment(suite.DB(), nil, nil)
		KKFAMove2 := factory.BuildMoveWithShipment(suite.DB(), nil, nil)

		// Create third move with the same origin duty location as one of the above
		KKFAMove3 := factory.BuildMoveWithShipment(suite.DB(), []factory.Customization{
			{
				Model: models.DutyLocation{
					ID: KKFAMove2.Orders.OriginDutyLocation.ID,
				},
				Type:     &factory.DutyLocations.OriginDutyLocation,
				LinkOnly: true,
			},
		}, nil)

		officeUser, _ = officeUserFetcher.FetchOfficeUserByIDWithTransportationOfficeAssignments(suite.AppContextForTest(), officeUser.ID)

		// Confirm office user has the desired transportation office assignments
		suite.Equal("AGFM", officeUser.TransportationOffice.Gbloc)
		if officeUser.TransportationOfficeAssignments[0].TransportationOffice.Gbloc == "AGFM" {
			suite.Equal("AGFM", officeUser.TransportationOfficeAssignments[0].TransportationOffice.Gbloc)
			suite.Equal(true, *officeUser.TransportationOfficeAssignments[0].PrimaryOffice)
			suite.Equal("KKFA", officeUser.TransportationOfficeAssignments[1].TransportationOffice.Gbloc)
			suite.Equal(false, *officeUser.TransportationOfficeAssignments[1].PrimaryOffice)
		} else {
			suite.Equal("KKFA", officeUser.TransportationOfficeAssignments[0].TransportationOffice.Gbloc)
			suite.Equal(false, *officeUser.TransportationOfficeAssignments[0].PrimaryOffice)
			suite.Equal("AGFM", officeUser.TransportationOfficeAssignments[1].TransportationOffice.Gbloc)
			suite.Equal(true, *officeUser.TransportationOfficeAssignments[1].PrimaryOffice)
		}

		// Confirm the factory created moves have the desired GBLOCS, 3x KKFA,
		suite.Equal("KKFA", *KKFAMove1.Orders.OriginDutyLocationGBLOC)
		suite.Equal("KKFA", *KKFAMove2.Orders.OriginDutyLocationGBLOC)
		suite.Equal("KKFA", *KKFAMove3.Orders.OriginDutyLocationGBLOC)

		// Fetch and check secondary GBLOC
		KKFA := "KKFA"
		params := services.ListOrderParams{
			ViewAsGBLOC: &KKFA,
		}
		KKFAmoves, err := orderFetcher.ListAllOrderLocations(suite.AppContextWithSessionForTest(&session), officeUser.ID, &params)

		suite.FatalNoError(err)
		// This value should be updated to 3 if ListAllOrderLocations is updated to return distinct locations
		suite.Equal(3, len(KKFAmoves))

		suite.Equal("KKFA", *KKFAmoves[0].Orders.OriginDutyLocationGBLOC)
		suite.Equal("KKFA", *KKFAmoves[1].Orders.OriginDutyLocationGBLOC)
		suite.Equal("KKFA", *KKFAmoves[2].Orders.OriginDutyLocationGBLOC)

		suite.Condition(movesContainOriginDutyLocation(KKFAmoves, KKFAMove1.Orders.OriginDutyLocation.Name), "Should contain first KKFA move's origin duty location")
		suite.Condition(movesContainOriginDutyLocation(KKFAmoves, KKFAMove2.Orders.OriginDutyLocation.Name), "Should contain second KKFA move's origin duty location")
		suite.Condition(movesContainOriginDutyLocation(KKFAmoves, KKFAMove3.Orders.OriginDutyLocation.Name), "Should contain third KKFA move's origin duty location")
	})
}

func (suite *OrderServiceSuite) TestOriginDutyLocationFilter() {
	var session auth.Session
	waf := entitlements.NewWeightAllotmentFetcher()
	var expectedMove models.Move
	var officeUser models.OfficeUser
	orderFetcher := NewOrderFetcher(waf)
	setupTestData := func() (models.OfficeUser, models.Move, auth.Session) {
		officeUser := factory.BuildOfficeUserWithRoles(suite.DB(), nil, []roles.RoleType{roles.RoleTypeTOO})
		session := auth.Session{
			ApplicationName: auth.OfficeApp,
			Roles:           officeUser.User.Roles,
			OfficeUserID:    officeUser.ID,
			IDToken:         "fake_token",
			AccessToken:     "fakeAccessToken",
		}
		move := factory.BuildMoveWithShipment(suite.DB(), nil, nil)
		return officeUser, move, session
	}

	suite.Run("Returns orders matching full originDutyLocation name filter", func() {
		officeUser, expectedMove, session = setupTestData()
		locationName := expectedMove.Orders.OriginDutyLocation.Name
		expectedMoves, _, err := orderFetcher.ListOrders(suite.AppContextWithSessionForTest(&session), officeUser.ID, roles.RoleTypeTOO, &services.ListOrderParams{OriginDutyLocation: strings.Split(locationName, " ")})
		suite.NoError(err)
		suite.Equal(1, len(expectedMoves))
		suite.Equal(locationName, string(expectedMoves[0].Orders.OriginDutyLocation.Name))
	})

	suite.Run("Returns orders matching partial originDutyLocation name filter", func() {
		officeUser, expectedMove, session = setupTestData()
		locationName := expectedMove.Orders.OriginDutyLocation.Name
		//Split the location name and retrieve a substring (first string) for the search param
		partialParamSearch := strings.Split(locationName, " ")[0]
		expectedMoves, _, err := orderFetcher.ListOrders(suite.AppContextWithSessionForTest(&session), officeUser.ID, roles.RoleTypeTOO, &services.ListOrderParams{OriginDutyLocation: strings.Split(partialParamSearch, " ")})
		suite.NoError(err)
		suite.Equal(1, len(expectedMoves))
		suite.Equal(locationName, string(expectedMoves[0].Orders.OriginDutyLocation.Name))
	})
}

<<<<<<< HEAD
func (suite *OrderServiceSuite) TestListOrdersFilteredByCustomerName() {
	waf := entitlements.NewWeightAllotmentFetcher()

=======
func (suite *OrderServiceSuite) TestListAllOrderLocationsWithViewAsGBLOCParam() {
	suite.Run("returns a list of all order locations in the current users queue", func() {
		orderFetcher := NewOrderFetcher()
		officeUserFetcher := officeuserservice.NewOfficeUserFetcherPop()
		movesContainOriginDutyLocation := func(moves models.Moves, keyword string) func() (success bool) {
			return func() (success bool) {
				for _, record := range moves {
					if strings.Contains(record.Orders.OriginDutyLocation.Name, keyword) {
						return true
					}
				}
				return false
			}
		}

		// Create SC office user with a default transportation office in the AGFM GBLOC
		officeUser := factory.BuildOfficeUserWithRoles(suite.DB(), []factory.Customization{
			{
				Model: models.TransportationOffice{
					Name:  "Fort Punxsutawney",
					Gbloc: "AGFM",
				},
			},
		}, []roles.RoleType{roles.RoleTypeServicesCounselor})
		// Add a secondary GBLOC to the above office user, this should default to KKFA
		factory.BuildAlternateTransportationOfficeAssignment(suite.DB(), []factory.Customization{
			{
				Model: models.OfficeUser{
					ID: officeUser.ID,
				},
				LinkOnly: true,
			},
		}, nil)
		session := auth.Session{
			ApplicationName: auth.OfficeApp,
			Roles:           officeUser.User.Roles,
			OfficeUserID:    officeUser.ID,
			IDToken:         "fake_token",
			AccessToken:     "fakeAccessToken",
		}

		// Create two default moves with shipment, should be in KKFA and have the status SUBMITTED
		KKFAMove1 := factory.BuildMoveWithShipment(suite.DB(), nil, nil)
		KKFAMove2 := factory.BuildMoveWithShipment(suite.DB(), nil, nil)

		// Create third move with the same origin duty location as one of the above
		KKFAMove3 := factory.BuildMoveWithShipment(suite.DB(), []factory.Customization{
			{
				Model: models.DutyLocation{
					ID: KKFAMove2.Orders.OriginDutyLocation.ID,
				},
				Type:     &factory.DutyLocations.OriginDutyLocation,
				LinkOnly: true,
			},
		}, nil)

		officeUser, _ = officeUserFetcher.FetchOfficeUserByIDWithTransportationOfficeAssignments(suite.AppContextForTest(), officeUser.ID)

		// Confirm office user has the desired transportation office assignments
		suite.Equal("AGFM", officeUser.TransportationOffice.Gbloc)
		if officeUser.TransportationOfficeAssignments[0].TransportationOffice.Gbloc == "AGFM" {
			suite.Equal("AGFM", officeUser.TransportationOfficeAssignments[0].TransportationOffice.Gbloc)
			suite.Equal(true, *officeUser.TransportationOfficeAssignments[0].PrimaryOffice)
			suite.Equal("KKFA", officeUser.TransportationOfficeAssignments[1].TransportationOffice.Gbloc)
			suite.Equal(false, *officeUser.TransportationOfficeAssignments[1].PrimaryOffice)
		} else {
			suite.Equal("KKFA", officeUser.TransportationOfficeAssignments[0].TransportationOffice.Gbloc)
			suite.Equal(false, *officeUser.TransportationOfficeAssignments[0].PrimaryOffice)
			suite.Equal("AGFM", officeUser.TransportationOfficeAssignments[1].TransportationOffice.Gbloc)
			suite.Equal(true, *officeUser.TransportationOfficeAssignments[1].PrimaryOffice)
		}

		// Confirm the factory created moves have the desired GBLOCS, 3x KKFA,
		suite.Equal("KKFA", *KKFAMove1.Orders.OriginDutyLocationGBLOC)
		suite.Equal("KKFA", *KKFAMove2.Orders.OriginDutyLocationGBLOC)
		suite.Equal("KKFA", *KKFAMove3.Orders.OriginDutyLocationGBLOC)

		// Fetch and check secondary GBLOC
		KKFA := "KKFA"
		params := services.ListOrderParams{
			ViewAsGBLOC: &KKFA,
		}
		KKFAmoves, err := orderFetcher.ListAllOrderLocations(suite.AppContextWithSessionForTest(&session), officeUser.ID, &params)

		suite.FatalNoError(err)
		// This value should be updated to 3 if ListAllOrderLocations is updated to return distinct locations
		suite.Equal(3, len(KKFAmoves))

		suite.Equal("KKFA", *KKFAmoves[0].Orders.OriginDutyLocationGBLOC)
		suite.Equal("KKFA", *KKFAmoves[1].Orders.OriginDutyLocationGBLOC)
		suite.Equal("KKFA", *KKFAmoves[2].Orders.OriginDutyLocationGBLOC)

		suite.Condition(movesContainOriginDutyLocation(KKFAmoves, KKFAMove1.Orders.OriginDutyLocation.Name), "Should contain first KKFA move's origin duty location")
		suite.Condition(movesContainOriginDutyLocation(KKFAmoves, KKFAMove2.Orders.OriginDutyLocation.Name), "Should contain second KKFA move's origin duty location")
		suite.Condition(movesContainOriginDutyLocation(KKFAmoves, KKFAMove3.Orders.OriginDutyLocation.Name), "Should contain third KKFA move's origin duty location")
	})
}

func (suite *OrderServiceSuite) TestOriginDutyLocationFilter() {
	var session auth.Session
	var expectedMove models.Move
	var officeUser models.OfficeUser
	orderFetcher := NewOrderFetcher()
	suite.PreloadData(func() {
		setupTestData := func() (models.OfficeUser, models.Move, auth.Session) {
			officeUser := factory.BuildOfficeUserWithRoles(suite.DB(), nil, []roles.RoleType{roles.RoleTypeTOO})
			session := auth.Session{
				ApplicationName: auth.OfficeApp,
				Roles:           officeUser.User.Roles,
				OfficeUserID:    officeUser.ID,
				IDToken:         "fake_token",
				AccessToken:     "fakeAccessToken",
			}
			move := factory.BuildMoveWithShipment(suite.DB(), nil, nil)
			return officeUser, move, session
		}
		officeUser, expectedMove, session = setupTestData()
	})
	locationName := expectedMove.Orders.OriginDutyLocation.Name
	suite.Run("Returns orders matching full originDutyLocation name filter", func() {
		expectedMoves, _, err := orderFetcher.ListOrders(suite.AppContextWithSessionForTest(&session), officeUser.ID, roles.RoleTypeTOO, &services.ListOrderParams{OriginDutyLocation: strings.Split(locationName, " ")})
		suite.NoError(err)
		suite.Equal(1, len(expectedMoves))
		suite.Equal(locationName, string(expectedMoves[0].Orders.OriginDutyLocation.Name))
	})

	suite.Run("Returns orders matching partial originDutyLocation name filter", func() {
		//Split the location name and retrieve a substring (first string) for the search param
		partialParamSearch := strings.Split(locationName, " ")[0]
		expectedMoves, _, err := orderFetcher.ListOrders(suite.AppContextWithSessionForTest(&session), officeUser.ID, roles.RoleTypeTOO, &services.ListOrderParams{OriginDutyLocation: strings.Split(partialParamSearch, " ")})
		suite.NoError(err)
		suite.Equal(1, len(expectedMoves))
		suite.Equal(locationName, string(expectedMoves[0].Orders.OriginDutyLocation.Name))
	})
}

func (suite *OrderServiceSuite) TestListOrdersFilteredByCustomerName() {
>>>>>>> 5b8a59d1
	serviceMemberFirstName := "Margaret"
	serviceMemberLastName := "Starlight"
	edipi := "9999999998"
	var officeUser models.OfficeUser
	var session auth.Session

	requestedMoveDate1 := time.Date(testdatagen.GHCTestYear, 05, 20, 0, 0, 0, 0, time.UTC)
	requestedMoveDate2 := time.Date(testdatagen.GHCTestYear, 07, 03, 0, 0, 0, 0, time.UTC)

	suite.PreloadData(func() {
		factory.BuildMoveWithShipment(suite.DB(), []factory.Customization{
			{
				Model: models.Move{
					Status:  models.MoveStatusAPPROVED,
					Locator: "AA1235",
				},
			},
			{
				Model: models.MTOShipment{
					RequestedPickupDate: &requestedMoveDate1,
				},
			},
		}, nil)
		factory.BuildMoveWithShipment(suite.DB(), []factory.Customization{
			{
				Model: models.Move{
					Locator: "TTZ125",
				},
			},
			{
				Model: models.ServiceMember{
					FirstName: &serviceMemberFirstName,
					Edipi:     &edipi,
				},
			},
			{
				Model: models.MTOShipment{
					RequestedPickupDate: &requestedMoveDate2,
				},
			},
		}, nil)
		factory.BuildMoveWithShipment(suite.DB(), []factory.Customization{
			{
				Model: models.ServiceMember{ // Leo Zephyer
					LastName: &serviceMemberLastName,
				},
			},
		}, nil)
		officeUser = factory.BuildOfficeUserWithRoles(suite.DB(), nil, []roles.RoleType{roles.RoleTypeTOO})
		session = auth.Session{
			ApplicationName: auth.OfficeApp,
			Roles:           officeUser.User.Roles,
			OfficeUserID:    officeUser.ID,
			IDToken:         "fake_token",
			AccessToken:     "fakeAccessToken",
		}
	})

<<<<<<< HEAD
	orderFetcher := NewOrderFetcher(waf)
=======
	orderFetcher := NewOrderFetcher()
>>>>>>> 5b8a59d1

	suite.Run("list moves by customer name - full name (last, first)", func() {
		// Search "Spacemen, Margaret"
		params := services.ListOrderParams{CustomerName: models.StringPointer("Spacemen, Margaret"), Sort: models.StringPointer("customerName"), Order: models.StringPointer("asc")}
		moves, _, err := orderFetcher.ListOrders(suite.AppContextWithSessionForTest(&session), officeUser.ID, roles.RoleTypeTOO, &params)
		suite.NoError(err)
		suite.Equal(1, len(moves))
		suite.Equal("Spacemen, Margaret", *moves[0].Orders.ServiceMember.LastName+", "+*moves[0].Orders.ServiceMember.FirstName)
	})

	suite.Run("list moves by customer name - full name (first last)", func() {
		// Search "Margaret Spacemen"
		params := services.ListOrderParams{CustomerName: models.StringPointer("Margaret Spacemen"), Sort: models.StringPointer("customerName"), Order: models.StringPointer("asc")}
		moves, _, err := orderFetcher.ListOrders(suite.AppContextWithSessionForTest(&session), officeUser.ID, roles.RoleTypeTOO, &params)
		suite.NoError(err)
		suite.Equal(1, len(moves))
		suite.Equal("Spacemen, Margaret", *moves[0].Orders.ServiceMember.LastName+", "+*moves[0].Orders.ServiceMember.FirstName)
	})

	suite.Run("list moves by customer name - partial last (multiple)", func() {
		// Search "space"
		params := services.ListOrderParams{CustomerName: models.StringPointer("space"), Sort: models.StringPointer("customerName"), Order: models.StringPointer("asc")}
		moves, _, err := orderFetcher.ListOrders(suite.AppContextWithSessionForTest(&session), officeUser.ID, roles.RoleTypeTOO, &params)
		suite.NoError(err)
		suite.Equal(2, len(moves))
		suite.Equal("Spacemen, Leo", *moves[0].Orders.ServiceMember.LastName+", "+*moves[0].Orders.ServiceMember.FirstName)
		suite.Equal("Spacemen, Margaret", *moves[1].Orders.ServiceMember.LastName+", "+*moves[1].Orders.ServiceMember.FirstName)
	})

	suite.Run("list moves by customer name - partial last (single)", func() {
		// Search "Light"
		params := services.ListOrderParams{CustomerName: models.StringPointer("Light"), Sort: models.StringPointer("customerName"), Order: models.StringPointer("asc")}
		moves, _, err := orderFetcher.ListOrders(suite.AppContextWithSessionForTest(&session), officeUser.ID, roles.RoleTypeTOO, &params)
		suite.NoError(err)
		suite.Equal(1, len(moves))
		suite.Equal("Starlight, Leo", *moves[0].Orders.ServiceMember.LastName+", "+*moves[0].Orders.ServiceMember.FirstName)
	})

	suite.Run("list moves by customer name - partial first", func() {
		// Search "leo"
		params := services.ListOrderParams{CustomerName: models.StringPointer("leo"), Sort: models.StringPointer("customerName"), Order: models.StringPointer("asc")}
		moves, _, err := orderFetcher.ListOrders(suite.AppContextWithSessionForTest(&session), officeUser.ID, roles.RoleTypeTOO, &params)
		suite.NoError(err)
		suite.Equal(2, len(moves))
		suite.Equal("Spacemen, Leo", *moves[0].Orders.ServiceMember.LastName+", "+*moves[0].Orders.ServiceMember.FirstName)
		suite.Equal("Starlight, Leo", *moves[1].Orders.ServiceMember.LastName+", "+*moves[1].Orders.ServiceMember.FirstName)
	})

	suite.Run("list moves by customer name - partial matching within first or last", func() {
		// Search "ar"
		params := services.ListOrderParams{CustomerName: models.StringPointer("ar"), Sort: models.StringPointer("customerName"), Order: models.StringPointer("asc")}
		moves, _, err := orderFetcher.ListOrders(suite.AppContextWithSessionForTest(&session), officeUser.ID, roles.RoleTypeTOO, &params)
		suite.NoError(err)
		suite.Equal(2, len(moves))
		suite.Equal("Spacemen, Margaret", *moves[0].Orders.ServiceMember.LastName+", "+*moves[0].Orders.ServiceMember.FirstName)
		suite.Equal("Starlight, Leo", *moves[1].Orders.ServiceMember.LastName+", "+*moves[1].Orders.ServiceMember.FirstName)
	})

	suite.Run("list moves by customer name - empty", func() {
		// Search "johnny"
		params := services.ListOrderParams{CustomerName: models.StringPointer("johnny"), Sort: models.StringPointer("customerName"), Order: models.StringPointer("asc")}
		moves, _, err := orderFetcher.ListOrders(suite.AppContextWithSessionForTest(&session), officeUser.ID, roles.RoleTypeTOO, &params)
		suite.NoError(err)
		suite.Equal(0, len(moves))
	})
}<|MERGE_RESOLUTION|>--- conflicted
+++ resolved
@@ -12,10 +12,7 @@
 	"github.com/transcom/mymove/pkg/models"
 	"github.com/transcom/mymove/pkg/models/roles"
 	"github.com/transcom/mymove/pkg/services"
-<<<<<<< HEAD
 	"github.com/transcom/mymove/pkg/services/entitlements"
-=======
->>>>>>> 5b8a59d1
 	"github.com/transcom/mymove/pkg/services/mocks"
 	moveservice "github.com/transcom/mymove/pkg/services/move"
 	officeuserservice "github.com/transcom/mymove/pkg/services/office_user"
@@ -585,766 +582,6 @@
 		suite.Equal(1, len(moves))
 		suite.Equal(createdPPM.Shipment.MoveTaskOrder.Locator, moves[0].Locator)
 	})
-<<<<<<< HEAD
-=======
-
-	suite.Run("task order queue does not return move with ONLY a destination address update request", func() {
-		officeUser := factory.BuildOfficeUserWithRoles(suite.DB(), nil, []roles.RoleType{roles.RoleTypeTOO})
-		session := auth.Session{
-			ApplicationName: auth.OfficeApp,
-			Roles:           officeUser.User.Roles,
-			OfficeUserID:    officeUser.ID,
-			IDToken:         "fake_token",
-			AccessToken:     "fakeAccessToken",
-		}
-		// build a move with a destination address request, should NOT appear in Task Order Queue
-		move := factory.BuildMove(suite.DB(), []factory.Customization{
-			{
-				Model: models.Move{
-					Status: models.MoveStatusAPPROVALSREQUESTED,
-					Show:   models.BoolPointer(true),
-				},
-			}}, nil)
-
-		testUUID := uuid.UUID{}
-		shipment := factory.BuildMTOShipment(suite.DB(), []factory.Customization{
-			{
-				Model:    move,
-				LinkOnly: true,
-			},
-			{
-				Model: models.MTOShipment{
-					DestinationAddressID: &testUUID,
-				},
-			},
-		}, nil)
-
-		suite.NotNil(shipment)
-
-		shipmentAddressUpdate := factory.BuildShipmentAddressUpdate(suite.DB(), []factory.Customization{
-			{
-				Model:    shipment,
-				LinkOnly: true,
-			},
-			{
-				Model:    move,
-				LinkOnly: true,
-			},
-			{
-				Model: models.ShipmentAddressUpdate{
-					NewAddressID: testUUID,
-				},
-			},
-		}, []factory.Trait{factory.GetTraitShipmentAddressUpdateRequested})
-		suite.NotNil(shipmentAddressUpdate)
-
-		// build a second move
-		move2 := factory.BuildMove(suite.DB(), []factory.Customization{
-			{
-				Model: models.Move{
-					Status: models.MoveStatusAPPROVALSREQUESTED,
-					Show:   models.BoolPointer(true),
-				},
-			}}, nil)
-		suite.NotNil(move2)
-
-		moves, moveCount, err := orderFetcher.ListOrders(suite.AppContextWithSessionForTest(&session), officeUser.ID, roles.RoleTypeTOO, &services.ListOrderParams{})
-
-		suite.FatalNoError(err)
-		// even though 2 moves were created, only one will be returned from the call to List Orders since we filter out
-		// the one with only a shipment address update to be routed to the destination requests queue
-		suite.Equal(1, moveCount)
-		suite.Equal(1, len(moves))
-	})
-
-	suite.Run("task order queue does not return move with ONLY requested destination SIT service items", func() {
-		officeUser := factory.BuildOfficeUserWithRoles(suite.DB(), nil, []roles.RoleType{roles.RoleTypeTOO})
-		session := auth.Session{
-			ApplicationName: auth.OfficeApp,
-			Roles:           officeUser.User.Roles,
-			OfficeUserID:    officeUser.ID,
-			IDToken:         "fake_token",
-			AccessToken:     "fakeAccessToken",
-		}
-
-		// build a move with a only origin service items
-		move := factory.BuildMove(suite.DB(), []factory.Customization{
-			{
-				Model: models.Move{
-					Status: models.MoveStatusAPPROVALSREQUESTED,
-					Show:   models.BoolPointer(true),
-				},
-			}}, nil)
-
-		shipment := factory.BuildMTOShipment(suite.DB(), []factory.Customization{
-			{
-				Model:    move,
-				LinkOnly: true,
-			},
-		}, nil)
-		suite.NotNil(shipment)
-		originSITServiceItem := factory.BuildMTOServiceItem(suite.DB(), []factory.Customization{
-			{
-				Model:    shipment,
-				LinkOnly: true,
-			},
-			{
-				Model: models.ReService{
-					Code: models.ReServiceCodeDOFSIT,
-				},
-			},
-		}, nil)
-		suite.NotNil(originSITServiceItem)
-
-		// build a move with a both origin and destination service items
-		move2 := factory.BuildMove(suite.DB(), []factory.Customization{
-			{
-				Model: models.Move{
-					Status: models.MoveStatusAPPROVALSREQUESTED,
-					Show:   models.BoolPointer(true),
-				},
-			}}, nil)
-		shipment2 := factory.BuildMTOShipment(suite.DB(), []factory.Customization{
-			{
-				Model:    move2,
-				LinkOnly: true,
-			},
-		}, nil)
-
-		destinationSITServiceItem := factory.BuildMTOServiceItem(suite.DB(), []factory.Customization{
-			{
-				Model:    shipment2,
-				LinkOnly: true,
-			},
-			{
-				Model: models.ReService{
-					Code: models.ReServiceCodeDDFSIT,
-				},
-			},
-		}, nil)
-
-		moves, moveCount, err := orderFetcher.ListOrders(suite.AppContextWithSessionForTest(&session), officeUser.ID, roles.RoleTypeTOO, &services.ListOrderParams{})
-
-		suite.Equal(models.MTOServiceItemStatusSubmitted, destinationSITServiceItem.Status)
-
-		suite.FatalNoError(err)
-		// even though 2 moves were created, only one will be returned from the call to List Orders since we filter out
-		// the one with only destination service items
-		suite.Equal(1, moveCount)
-		suite.Equal(1, len(moves))
-	})
-}
-
-func (suite *OrderServiceSuite) TestListDestinationRequestsOrders() {
-	setupTestData := func(officeUserGBLOC string) (models.OfficeUser, auth.Session) {
-
-		officeUser := factory.BuildOfficeUserWithRoles(suite.DB(), []factory.Customization{
-			{
-				Model: models.TransportationOffice{
-					Gbloc: officeUserGBLOC,
-				},
-			},
-		}, []roles.RoleType{roles.RoleTypeTOO})
-
-		factory.FetchOrBuildPostalCodeToGBLOC(suite.DB(), "99501", officeUser.TransportationOffice.Gbloc)
-
-		fetcher := &mocks.OfficeUserGblocFetcher{}
-		fetcher.On("FetchGblocForOfficeUser",
-			mock.AnythingOfType("*appcontext.appContext"),
-			officeUser.ID,
-		).Return(officeUserGBLOC, nil)
-
-		session := auth.Session{
-			ApplicationName: auth.OfficeApp,
-			Roles:           officeUser.User.Roles,
-			OfficeUserID:    officeUser.ID,
-			IDToken:         "fake_token",
-			AccessToken:     "fakeAccessToken",
-		}
-
-		return officeUser, session
-	}
-
-	orderFetcher := NewOrderFetcher()
-
-	suite.Run("returns moves for KKFA GBLOC when destination address is in KKFA GBLOC", func() {
-		officeUser, session := setupTestData("KKFA")
-
-		postalCode := "90210"
-		factory.FetchOrBuildPostalCodeToGBLOC(suite.DB(), "90210", "KKFA")
-
-		// setting up two moves, each with requested destination SIT service items
-		destinationAddress := factory.BuildAddress(suite.DB(), []factory.Customization{
-			{
-				Model: models.Address{PostalCode: postalCode},
-			},
-		}, nil)
-
-		move := factory.BuildAvailableToPrimeMove(suite.DB(), []factory.Customization{
-			{
-				Model: models.Move{
-					Status: models.MoveStatusAPPROVALSREQUESTED,
-					Show:   models.BoolPointer(true),
-				},
-			}}, nil)
-
-		shipment := factory.BuildMTOShipment(suite.DB(), []factory.Customization{
-			{
-				Model: models.MTOShipment{
-					Status: models.MTOShipmentStatusApproved,
-				},
-			},
-			{
-				Model:    move,
-				LinkOnly: true,
-			},
-			{
-				Model:    destinationAddress,
-				LinkOnly: true,
-			},
-		}, nil)
-
-		// destination service item in SUBMITTED status
-		factory.BuildMTOServiceItem(suite.DB(), []factory.Customization{
-			{
-				Model: models.ReService{
-					Code: models.ReServiceCodeDDFSIT,
-				},
-			},
-			{
-				Model:    move,
-				LinkOnly: true,
-			},
-			{
-				Model:    shipment,
-				LinkOnly: true,
-			},
-			{
-				Model: models.MTOServiceItem{
-					Status: models.MTOServiceItemStatusSubmitted,
-				},
-			},
-		}, nil)
-
-		destinationAddress2 := factory.BuildAddress(suite.DB(), []factory.Customization{
-			{
-				Model: models.Address{PostalCode: postalCode},
-			},
-		}, nil)
-		move2 := factory.BuildAvailableToPrimeMove(suite.DB(), []factory.Customization{
-			{
-				Model: models.Move{
-					Status: models.MoveStatusAPPROVALSREQUESTED,
-					Show:   models.BoolPointer(true),
-				},
-			}}, nil)
-
-		shipment2 := factory.BuildMTOShipment(suite.DB(), []factory.Customization{
-			{
-				Model: models.MTOShipment{
-					Status: models.MTOShipmentStatusApproved,
-				},
-			},
-			{
-				Model:    move2,
-				LinkOnly: true,
-			},
-			{
-				Model:    destinationAddress2,
-				LinkOnly: true,
-			},
-		}, nil)
-
-		// destination shuttle
-		factory.BuildMTOServiceItem(suite.DB(), []factory.Customization{
-			{
-				Model: models.ReService{
-					Code: models.ReServiceCodeDDSHUT,
-				},
-			},
-			{
-				Model:    move2,
-				LinkOnly: true,
-			},
-			{
-				Model:    shipment2,
-				LinkOnly: true,
-			},
-			{
-				Model: models.MTOServiceItem{
-					Status: models.MTOServiceItemStatusSubmitted,
-				},
-			},
-		}, nil)
-
-		moves, moveCount, err := orderFetcher.ListDestinationRequestsOrders(
-			suite.AppContextWithSessionForTest(&session), officeUser.ID, roles.RoleTypeTOO, &services.ListOrderParams{},
-		)
-
-		suite.FatalNoError(err)
-		suite.Equal(2, moveCount)
-		suite.Len(moves, 2)
-	})
-
-	suite.Run("returns moves for MBFL GBLOC including USAF/SF in Alaska Zone II", func() {
-		officeUser, session := setupTestData("MBFL")
-
-		// Create a USAF move in Alaska Zone II
-		// this is a hard coded uuid that is a us_post_region_cities_id within AK Zone II
-		zone2UUID, err := uuid.FromString("66768964-e0de-41f3-b9be-7ef32e4ae2b4")
-		suite.FatalNoError(err)
-		zone4UUID, err := uuid.FromString("78a6f230-9a3a-46ed-aa48-2e3decfe70ff")
-		suite.FatalNoError(err)
-		airForce := models.AffiliationAIRFORCE
-		spaceForce := models.AffiliationSPACEFORCE
-		postalCode := "99501"
-
-		// setting up two moves, each with requested destination SIT service items
-		destinationAddress := factory.BuildAddress(suite.DB(), []factory.Customization{
-			{
-				Model: models.Address{
-					PostalCode:         postalCode,
-					UsPostRegionCityID: &zone2UUID,
-				},
-			},
-		}, nil)
-
-		destinationAddress2 := factory.BuildAddress(suite.DB(), []factory.Customization{
-			{
-				Model: models.Address{
-					PostalCode:         postalCode,
-					UsPostRegionCityID: &zone4UUID,
-				},
-			},
-		}, nil)
-
-		// a move associated with an air force customer
-		move := factory.BuildAvailableToPrimeMove(suite.DB(), []factory.Customization{
-			{
-				Model: models.Move{
-					Status: models.MoveStatusAPPROVALSREQUESTED,
-					Show:   models.BoolPointer(true),
-				},
-			},
-			{
-				Model: models.ServiceMember{
-					Affiliation: &airForce,
-				},
-			},
-		}, nil)
-
-		shipment := factory.BuildMTOShipment(suite.DB(), []factory.Customization{
-			{
-				Model: models.MTOShipment{
-					Status: models.MTOShipmentStatusApproved,
-				},
-			},
-			{
-				Model:    move,
-				LinkOnly: true,
-			},
-			{
-				Model:    destinationAddress,
-				LinkOnly: true,
-			},
-		}, nil)
-
-		// destination service item in SUBMITTED status
-		factory.BuildMTOServiceItem(suite.DB(), []factory.Customization{
-			{
-				Model: models.ReService{
-					Code: models.ReServiceCodeDDFSIT,
-				},
-			},
-			{
-				Model:    move,
-				LinkOnly: true,
-			},
-			{
-				Model:    shipment,
-				LinkOnly: true,
-			},
-			{
-				Model: models.MTOServiceItem{
-					Status: models.MTOServiceItemStatusSubmitted,
-				},
-			},
-		}, nil)
-
-		// Create a move outside Alaska Zone II
-		move2 := factory.BuildAvailableToPrimeMove(suite.DB(), []factory.Customization{
-			{
-				Model: models.Move{
-					Status: models.MoveStatusAPPROVALSREQUESTED,
-					Show:   models.BoolPointer(true),
-				},
-			}, {
-				Model: models.ServiceMember{
-					Affiliation: &spaceForce,
-				},
-			},
-		}, nil)
-
-		shipment2 := factory.BuildMTOShipment(suite.DB(), []factory.Customization{
-			{
-				Model: models.MTOShipment{
-					Status: models.MTOShipmentStatusApproved,
-				},
-			},
-			{
-				Model:    move2,
-				LinkOnly: true,
-			},
-			{
-				Model:    destinationAddress2,
-				LinkOnly: true,
-			},
-		}, nil)
-
-		// destination service item in SUBMITTED status
-		factory.BuildMTOServiceItem(suite.DB(), []factory.Customization{
-			{
-				Model: models.ReService{
-					Code: models.ReServiceCodeDDFSIT,
-				},
-			},
-			{
-				Model:    move2,
-				LinkOnly: true,
-			},
-			{
-				Model:    shipment2,
-				LinkOnly: true,
-			},
-			{
-				Model: models.MTOServiceItem{
-					Status: models.MTOServiceItemStatusSubmitted,
-				},
-			},
-		}, nil)
-
-		moves, moveCount, err := orderFetcher.ListDestinationRequestsOrders(
-			suite.AppContextWithSessionForTest(&session), officeUser.ID, roles.RoleTypeTOO, &services.ListOrderParams{},
-		)
-
-		// we should get both moves back because one is in Zone II & the other is within the postal code GBLOC
-		suite.FatalNoError(err)
-		suite.Equal(2, moveCount)
-		suite.Len(moves, 2)
-	})
-
-	suite.Run("returns moves for JEAT GBLOC excluding USAF/SF in Alaska Zone II", func() {
-		officeUser, session := setupTestData("JEAT")
-
-		// Create a USAF move in Alaska Zone II
-		zone2UUID, err := uuid.FromString("66768964-e0de-41f3-b9be-7ef32e4ae2b4")
-		suite.FatalNoError(err)
-		army := models.AffiliationARMY
-		airForce := models.AffiliationAIRFORCE
-		postalCode := "99501"
-		postalCode2 := "99703"
-
-		// setting up two moves, each with requested destination SIT service items
-		destinationAddress := factory.BuildAddress(suite.DB(), []factory.Customization{
-			{
-				Model: models.Address{
-					PostalCode:         postalCode2,
-					UsPostRegionCityID: &zone2UUID,
-				},
-			},
-		}, nil)
-
-		destinationAddress2 := factory.BuildAddress(suite.DB(), []factory.Customization{
-			{
-				Model: models.Address{
-					PostalCode:         postalCode,
-					UsPostRegionCityID: &zone2UUID,
-				},
-			},
-		}, nil)
-
-		// a move associated with an air force customer within Alaska Zone II
-		move := factory.BuildAvailableToPrimeMove(suite.DB(), []factory.Customization{
-			{
-				Model: models.Move{
-					Status: models.MoveStatusAPPROVALSREQUESTED,
-					Show:   models.BoolPointer(true),
-				},
-			}, {
-				Model: models.ServiceMember{
-					Affiliation: &airForce,
-				},
-			},
-		}, nil)
-
-		shipment := factory.BuildMTOShipment(suite.DB(), []factory.Customization{
-			{
-				Model: models.MTOShipment{
-					Status: models.MTOShipmentStatusApproved,
-				},
-			},
-			{
-				Model:    move,
-				LinkOnly: true,
-			},
-			{
-				Model:    destinationAddress,
-				LinkOnly: true,
-			},
-		}, nil)
-
-		// destination service item in SUBMITTED status
-		factory.BuildMTOServiceItem(suite.DB(), []factory.Customization{
-			{
-				Model: models.ReService{
-					Code: models.ReServiceCodeDDFSIT,
-				},
-			},
-			{
-				Model:    move,
-				LinkOnly: true,
-			},
-			{
-				Model:    shipment,
-				LinkOnly: true,
-			},
-			{
-				Model: models.MTOServiceItem{
-					Status: models.MTOServiceItemStatusSubmitted,
-				},
-			},
-		}, nil)
-
-		// Create a move in Zone II, but not an air force or space force service member
-		move2 := factory.BuildAvailableToPrimeMove(suite.DB(), []factory.Customization{
-			{
-				Model: models.Move{
-					Status: models.MoveStatusAPPROVALSREQUESTED,
-					Show:   models.BoolPointer(true),
-				},
-			}, {
-				Model: models.ServiceMember{
-					Affiliation: &army,
-				},
-			},
-		}, nil)
-
-		shipment2 := factory.BuildMTOShipment(suite.DB(), []factory.Customization{
-			{
-				Model: models.MTOShipment{
-					Status: models.MTOShipmentStatusApproved,
-				},
-			},
-			{
-				Model:    move2,
-				LinkOnly: true,
-			},
-			{
-				Model:    destinationAddress2,
-				LinkOnly: true,
-			},
-		}, nil)
-
-		// destination service item in SUBMITTED status
-		factory.BuildMTOServiceItem(suite.DB(), []factory.Customization{
-			{
-				Model: models.ReService{
-					Code: models.ReServiceCodeDDFSIT,
-				},
-			},
-			{
-				Model:    move2,
-				LinkOnly: true,
-			},
-			{
-				Model:    shipment2,
-				LinkOnly: true,
-			},
-			{
-				Model: models.MTOServiceItem{
-					Status: models.MTOServiceItemStatusSubmitted,
-				},
-			},
-		}, nil)
-
-		moves, moveCount, err := orderFetcher.ListDestinationRequestsOrders(
-			suite.AppContextWithSessionForTest(&session), officeUser.ID, roles.RoleTypeTOO, &services.ListOrderParams{},
-		)
-
-		// we should only get one move back because the AF move is in Zone II which goes into the MBFL queue NOT the JEAT
-		suite.FatalNoError(err)
-		suite.Equal(1, moveCount)
-		suite.Len(moves, 1)
-	})
-
-	suite.Run("returns moves for USMC GBLOC when moves belong to USMC servicemembers", func() {
-		officeUser, session := setupTestData("USMC")
-
-		postalCode := "90210"
-		zone2UUID, err := uuid.FromString("66768964-e0de-41f3-b9be-7ef32e4ae2b4")
-		suite.FatalNoError(err)
-		usmc := models.AffiliationMARINES
-		// going to tie this ZIP to KKFA GBLOC, but the move should still go to the USMC queue
-		factory.FetchOrBuildPostalCodeToGBLOC(suite.DB(), "90210", "KKFA")
-
-		// setting up two moves, each with requested destination SIT service items
-		// both will be USMC moves, one in Zone II AK and the other not
-		destinationAddress := factory.BuildAddress(suite.DB(), []factory.Customization{
-			{
-				Model: models.Address{
-					PostalCode:         postalCode,
-					UsPostRegionCityID: &zone2UUID,
-				},
-			},
-		}, nil)
-
-		move := factory.BuildAvailableToPrimeMove(suite.DB(), []factory.Customization{
-			{
-				Model: models.Move{
-					Status: models.MoveStatusAPPROVALSREQUESTED,
-					Show:   models.BoolPointer(true),
-				},
-			},
-			{
-				Model: models.ServiceMember{
-					Affiliation: &usmc,
-				},
-			},
-		}, nil)
-
-		shipment := factory.BuildMTOShipment(suite.DB(), []factory.Customization{
-			{
-				Model: models.MTOShipment{
-					Status: models.MTOShipmentStatusApproved,
-				},
-			},
-			{
-				Model:    move,
-				LinkOnly: true,
-			},
-			{
-				Model:    destinationAddress,
-				LinkOnly: true,
-			},
-		}, nil)
-
-		// destination service item in SUBMITTED status
-		factory.BuildMTOServiceItem(suite.DB(), []factory.Customization{
-			{
-				Model: models.ReService{
-					Code: models.ReServiceCodeDDFSIT,
-				},
-			},
-			{
-				Model:    move,
-				LinkOnly: true,
-			},
-			{
-				Model:    shipment,
-				LinkOnly: true,
-			},
-			{
-				Model: models.MTOServiceItem{
-					Status: models.MTOServiceItemStatusSubmitted,
-				},
-			},
-		}, nil)
-
-		// this one won't be in Zone II
-		destinationAddress2 := factory.BuildAddress(suite.DB(), []factory.Customization{
-			{
-				Model: models.Address{PostalCode: postalCode},
-			},
-		}, nil)
-		move2 := factory.BuildAvailableToPrimeMove(suite.DB(), []factory.Customization{
-			{
-				Model: models.Move{
-					Status: models.MoveStatusAPPROVALSREQUESTED,
-					Show:   models.BoolPointer(true),
-				},
-			},
-			{
-				Model: models.ServiceMember{
-					Affiliation: &usmc,
-				},
-			},
-		}, nil)
-
-		shipment2 := factory.BuildMTOShipment(suite.DB(), []factory.Customization{
-			{
-				Model: models.MTOShipment{
-					Status: models.MTOShipmentStatusApproved,
-				},
-			},
-			{
-				Model:    move2,
-				LinkOnly: true,
-			},
-			{
-				Model:    destinationAddress2,
-				LinkOnly: true,
-			},
-		}, nil)
-
-		// destination shuttle
-		factory.BuildMTOServiceItem(suite.DB(), []factory.Customization{
-			{
-				Model: models.ReService{
-					Code: models.ReServiceCodeDDSHUT,
-				},
-			},
-			{
-				Model:    move2,
-				LinkOnly: true,
-			},
-			{
-				Model:    shipment2,
-				LinkOnly: true,
-			},
-			{
-				Model: models.MTOServiceItem{
-					Status: models.MTOServiceItemStatusSubmitted,
-				},
-			},
-		}, nil)
-
-		moves, moveCount, err := orderFetcher.ListDestinationRequestsOrders(
-			suite.AppContextWithSessionForTest(&session), officeUser.ID, roles.RoleTypeTOO, &services.ListOrderParams{},
-		)
-
-		// we should get both moves back since they're USMC moves and zone doesn't matter
-		suite.FatalNoError(err)
-		suite.Equal(2, moveCount)
-		suite.Len(moves, 2)
-	})
-}
-
-func (suite *OrderServiceSuite) TestListOrderWithAssignedUserSingle() {
-	// Under test: ListOrders
-	// Set up:           Make a move, assign one to an SC office user
-	// Expected outcome: Only the one move with the assigned user should be returned
-	assignedOfficeUserUpdater := moveservice.NewAssignedOfficeUserUpdater(moveservice.NewMoveFetcher())
-	scUser := factory.BuildOfficeUserWithRoles(suite.DB(), nil, []roles.RoleType{roles.RoleTypeServicesCounselor})
-	var orderFetcherTest orderFetcher
-	session := auth.Session{
-		ApplicationName: auth.OfficeApp,
-		Roles:           scUser.User.Roles,
-		OfficeUserID:    scUser.ID,
-		IDToken:         "fake_token",
-		AccessToken:     "fakeAccessToken",
-	}
-
-	appCtx := suite.AppContextWithSessionForTest(&session)
-
-	createdMove := factory.BuildMoveWithShipment(suite.DB(), nil, nil)
-	createdMove.SCAssignedID = &scUser.ID
-	createdMove.SCAssignedUser = &scUser
-	_, updateError := assignedOfficeUserUpdater.UpdateAssignedOfficeUser(appCtx, createdMove.ID, &scUser, roles.RoleTypeServicesCounselor)
-
-	moves, _, err := orderFetcherTest.ListOrders(suite.AppContextWithSessionForTest(&session), scUser.ID, roles.RoleTypeServicesCounselor, &services.ListOrderParams{
-		SCAssignedUser: &scUser.LastName,
-	})
->>>>>>> 5b8a59d1
 
 	suite.Run("task order queue does not return move with ONLY a destination address update request", func() {
 		officeUser := factory.BuildOfficeUserWithRoles(suite.DB(), nil, []roles.RoleType{roles.RoleTypeTOO})
@@ -3672,149 +2909,9 @@
 	})
 }
 
-<<<<<<< HEAD
 func (suite *OrderServiceSuite) TestListOrdersFilteredByCustomerName() {
 	waf := entitlements.NewWeightAllotmentFetcher()
 
-=======
-func (suite *OrderServiceSuite) TestListAllOrderLocationsWithViewAsGBLOCParam() {
-	suite.Run("returns a list of all order locations in the current users queue", func() {
-		orderFetcher := NewOrderFetcher()
-		officeUserFetcher := officeuserservice.NewOfficeUserFetcherPop()
-		movesContainOriginDutyLocation := func(moves models.Moves, keyword string) func() (success bool) {
-			return func() (success bool) {
-				for _, record := range moves {
-					if strings.Contains(record.Orders.OriginDutyLocation.Name, keyword) {
-						return true
-					}
-				}
-				return false
-			}
-		}
-
-		// Create SC office user with a default transportation office in the AGFM GBLOC
-		officeUser := factory.BuildOfficeUserWithRoles(suite.DB(), []factory.Customization{
-			{
-				Model: models.TransportationOffice{
-					Name:  "Fort Punxsutawney",
-					Gbloc: "AGFM",
-				},
-			},
-		}, []roles.RoleType{roles.RoleTypeServicesCounselor})
-		// Add a secondary GBLOC to the above office user, this should default to KKFA
-		factory.BuildAlternateTransportationOfficeAssignment(suite.DB(), []factory.Customization{
-			{
-				Model: models.OfficeUser{
-					ID: officeUser.ID,
-				},
-				LinkOnly: true,
-			},
-		}, nil)
-		session := auth.Session{
-			ApplicationName: auth.OfficeApp,
-			Roles:           officeUser.User.Roles,
-			OfficeUserID:    officeUser.ID,
-			IDToken:         "fake_token",
-			AccessToken:     "fakeAccessToken",
-		}
-
-		// Create two default moves with shipment, should be in KKFA and have the status SUBMITTED
-		KKFAMove1 := factory.BuildMoveWithShipment(suite.DB(), nil, nil)
-		KKFAMove2 := factory.BuildMoveWithShipment(suite.DB(), nil, nil)
-
-		// Create third move with the same origin duty location as one of the above
-		KKFAMove3 := factory.BuildMoveWithShipment(suite.DB(), []factory.Customization{
-			{
-				Model: models.DutyLocation{
-					ID: KKFAMove2.Orders.OriginDutyLocation.ID,
-				},
-				Type:     &factory.DutyLocations.OriginDutyLocation,
-				LinkOnly: true,
-			},
-		}, nil)
-
-		officeUser, _ = officeUserFetcher.FetchOfficeUserByIDWithTransportationOfficeAssignments(suite.AppContextForTest(), officeUser.ID)
-
-		// Confirm office user has the desired transportation office assignments
-		suite.Equal("AGFM", officeUser.TransportationOffice.Gbloc)
-		if officeUser.TransportationOfficeAssignments[0].TransportationOffice.Gbloc == "AGFM" {
-			suite.Equal("AGFM", officeUser.TransportationOfficeAssignments[0].TransportationOffice.Gbloc)
-			suite.Equal(true, *officeUser.TransportationOfficeAssignments[0].PrimaryOffice)
-			suite.Equal("KKFA", officeUser.TransportationOfficeAssignments[1].TransportationOffice.Gbloc)
-			suite.Equal(false, *officeUser.TransportationOfficeAssignments[1].PrimaryOffice)
-		} else {
-			suite.Equal("KKFA", officeUser.TransportationOfficeAssignments[0].TransportationOffice.Gbloc)
-			suite.Equal(false, *officeUser.TransportationOfficeAssignments[0].PrimaryOffice)
-			suite.Equal("AGFM", officeUser.TransportationOfficeAssignments[1].TransportationOffice.Gbloc)
-			suite.Equal(true, *officeUser.TransportationOfficeAssignments[1].PrimaryOffice)
-		}
-
-		// Confirm the factory created moves have the desired GBLOCS, 3x KKFA,
-		suite.Equal("KKFA", *KKFAMove1.Orders.OriginDutyLocationGBLOC)
-		suite.Equal("KKFA", *KKFAMove2.Orders.OriginDutyLocationGBLOC)
-		suite.Equal("KKFA", *KKFAMove3.Orders.OriginDutyLocationGBLOC)
-
-		// Fetch and check secondary GBLOC
-		KKFA := "KKFA"
-		params := services.ListOrderParams{
-			ViewAsGBLOC: &KKFA,
-		}
-		KKFAmoves, err := orderFetcher.ListAllOrderLocations(suite.AppContextWithSessionForTest(&session), officeUser.ID, &params)
-
-		suite.FatalNoError(err)
-		// This value should be updated to 3 if ListAllOrderLocations is updated to return distinct locations
-		suite.Equal(3, len(KKFAmoves))
-
-		suite.Equal("KKFA", *KKFAmoves[0].Orders.OriginDutyLocationGBLOC)
-		suite.Equal("KKFA", *KKFAmoves[1].Orders.OriginDutyLocationGBLOC)
-		suite.Equal("KKFA", *KKFAmoves[2].Orders.OriginDutyLocationGBLOC)
-
-		suite.Condition(movesContainOriginDutyLocation(KKFAmoves, KKFAMove1.Orders.OriginDutyLocation.Name), "Should contain first KKFA move's origin duty location")
-		suite.Condition(movesContainOriginDutyLocation(KKFAmoves, KKFAMove2.Orders.OriginDutyLocation.Name), "Should contain second KKFA move's origin duty location")
-		suite.Condition(movesContainOriginDutyLocation(KKFAmoves, KKFAMove3.Orders.OriginDutyLocation.Name), "Should contain third KKFA move's origin duty location")
-	})
-}
-
-func (suite *OrderServiceSuite) TestOriginDutyLocationFilter() {
-	var session auth.Session
-	var expectedMove models.Move
-	var officeUser models.OfficeUser
-	orderFetcher := NewOrderFetcher()
-	suite.PreloadData(func() {
-		setupTestData := func() (models.OfficeUser, models.Move, auth.Session) {
-			officeUser := factory.BuildOfficeUserWithRoles(suite.DB(), nil, []roles.RoleType{roles.RoleTypeTOO})
-			session := auth.Session{
-				ApplicationName: auth.OfficeApp,
-				Roles:           officeUser.User.Roles,
-				OfficeUserID:    officeUser.ID,
-				IDToken:         "fake_token",
-				AccessToken:     "fakeAccessToken",
-			}
-			move := factory.BuildMoveWithShipment(suite.DB(), nil, nil)
-			return officeUser, move, session
-		}
-		officeUser, expectedMove, session = setupTestData()
-	})
-	locationName := expectedMove.Orders.OriginDutyLocation.Name
-	suite.Run("Returns orders matching full originDutyLocation name filter", func() {
-		expectedMoves, _, err := orderFetcher.ListOrders(suite.AppContextWithSessionForTest(&session), officeUser.ID, roles.RoleTypeTOO, &services.ListOrderParams{OriginDutyLocation: strings.Split(locationName, " ")})
-		suite.NoError(err)
-		suite.Equal(1, len(expectedMoves))
-		suite.Equal(locationName, string(expectedMoves[0].Orders.OriginDutyLocation.Name))
-	})
-
-	suite.Run("Returns orders matching partial originDutyLocation name filter", func() {
-		//Split the location name and retrieve a substring (first string) for the search param
-		partialParamSearch := strings.Split(locationName, " ")[0]
-		expectedMoves, _, err := orderFetcher.ListOrders(suite.AppContextWithSessionForTest(&session), officeUser.ID, roles.RoleTypeTOO, &services.ListOrderParams{OriginDutyLocation: strings.Split(partialParamSearch, " ")})
-		suite.NoError(err)
-		suite.Equal(1, len(expectedMoves))
-		suite.Equal(locationName, string(expectedMoves[0].Orders.OriginDutyLocation.Name))
-	})
-}
-
-func (suite *OrderServiceSuite) TestListOrdersFilteredByCustomerName() {
->>>>>>> 5b8a59d1
 	serviceMemberFirstName := "Margaret"
 	serviceMemberLastName := "Starlight"
 	edipi := "9999999998"
@@ -3873,11 +2970,7 @@
 		}
 	})
 
-<<<<<<< HEAD
 	orderFetcher := NewOrderFetcher(waf)
-=======
-	orderFetcher := NewOrderFetcher()
->>>>>>> 5b8a59d1
 
 	suite.Run("list moves by customer name - full name (last, first)", func() {
 		// Search "Spacemen, Margaret"
