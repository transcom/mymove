--- conflicted
+++ resolved
@@ -407,11 +407,6 @@
 		suite.Equal("PARTIAL", *partialPPMMove.PPMType)
 		postalCode := "50309"
 
-<<<<<<< HEAD
-		postalCode := "50309"
-
-=======
->>>>>>> b1f8176a
 		ppmShipmentNeedsCloseout := factory.BuildPPMShipmentThatNeedsCloseout(suite.DB(), nil, []factory.Customization{
 			{
 				Model: models.Address{
@@ -420,10 +415,6 @@
 				Type: &factory.Addresses.PickupAddress,
 			},
 		})
-<<<<<<< HEAD
-
-=======
->>>>>>> b1f8176a
 		// Search for PARTIAL PPM moves
 		moves, _, err := orderFetcher.ListOrders(suite.AppContextWithSessionForTest(&session), officeUser.ID, &services.ListOrderParams{
 			PPMStatus: models.StringPointer("NEEDS_CLOSEOUT"),
@@ -441,10 +432,6 @@
 				Type: &factory.Addresses.PickupAddress,
 			},
 		})
-<<<<<<< HEAD
-
-=======
->>>>>>> b1f8176a
 		// Search for FULL PPM moves
 		moves, _, err = orderFetcher.ListOrders(suite.AppContextWithSessionForTest(&session), officeUser.ID, &services.ListOrderParams{
 			PPMStatus: models.StringPointer("WAITING_ON_CUSTOMER"),
@@ -2035,16 +2022,7 @@
 		{
 			Model: models.PPMShipment{
 				CreatedAt: time.Now().Add(time.Minute * time.Duration(1)),
-<<<<<<< HEAD
-=======
-			},
-		},
-		{
-			Model: models.Address{
-				PostalCode: postalCode,
->>>>>>> b1f8176a
-			},
-			Type: &factory.Addresses.PickupAddress,
+			},
 		},
 		{
 			Model: models.Address{
