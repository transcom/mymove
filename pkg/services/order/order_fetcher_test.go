package order

import (
	"strings"
	"time"

	"github.com/gofrs/uuid"
	"github.com/stretchr/testify/mock"

	"github.com/transcom/mymove/pkg/auth"
	"github.com/transcom/mymove/pkg/factory"
	"github.com/transcom/mymove/pkg/models"
	"github.com/transcom/mymove/pkg/models/roles"
	"github.com/transcom/mymove/pkg/services"
	"github.com/transcom/mymove/pkg/services/entitlements"
	"github.com/transcom/mymove/pkg/services/mocks"
	moveservice "github.com/transcom/mymove/pkg/services/move"
	officeuserservice "github.com/transcom/mymove/pkg/services/office_user"
	"github.com/transcom/mymove/pkg/testdatagen"
)

func (suite *OrderServiceSuite) TestFetchOrder() {
	expectedMove := factory.BuildMove(suite.DB(), nil, nil)
	expectedOrder := expectedMove.Orders
	waf := entitlements.NewWeightAllotmentFetcher()
	orderFetcher := NewOrderFetcher(waf)

	order, err := orderFetcher.FetchOrder(suite.AppContextForTest(), expectedOrder.ID)
	suite.FatalNoError(err)

	suite.Equal(expectedOrder.ID, order.ID)
	suite.Equal(expectedOrder.ServiceMemberID, order.ServiceMemberID)
	suite.NotNil(order.NewDutyLocation)
	suite.Equal(expectedOrder.NewDutyLocationID, order.NewDutyLocation.ID)
	suite.Equal(expectedOrder.NewDutyLocation.AddressID, order.NewDutyLocation.AddressID)
	suite.Equal(expectedOrder.NewDutyLocation.Address.StreetAddress1, order.NewDutyLocation.Address.StreetAddress1)
	suite.NotNil(order.Entitlement)
	suite.Equal(*expectedOrder.EntitlementID, order.Entitlement.ID)
	suite.Equal(expectedOrder.OriginDutyLocation.ID, order.OriginDutyLocation.ID)
	suite.Equal(expectedOrder.OriginDutyLocation.AddressID, order.OriginDutyLocation.AddressID)
	suite.Equal(expectedOrder.OriginDutyLocation.Address.StreetAddress1, order.OriginDutyLocation.Address.StreetAddress1)
	suite.NotZero(order.OriginDutyLocation)
	suite.Equal(expectedMove.Locator, order.Moves[0].Locator)
}

func (suite *OrderServiceSuite) TestFetchOrderWithEmptyFields() {
	// When move_orders and orders were consolidated, we moved the OriginDutyLocation
	// field that used to only exist on the move_orders table into the orders table.
	// This means that existing orders in production won't have any values in the
	// OriginDutyLocation column. To mimic that and to surface any issues, we didn't
	// update the testdatagen MakeOrder function so that new orders would have
	// an empty OriginDutyLocation. During local testing in the office app, we
	// noticed an exception due to trying to load empty OriginDutyLocations.
	// This was not caught by any tests, so we're adding one now.
	expectedOrder := factory.BuildOrder(suite.DB(), nil, nil)
	waf := entitlements.NewWeightAllotmentFetcher()
	expectedOrder.Entitlement = nil
	expectedOrder.EntitlementID = nil
	expectedOrder.Grade = nil
	expectedOrder.OriginDutyLocation = nil
	expectedOrder.OriginDutyLocationID = nil
	suite.MustSave(&expectedOrder)

	factory.BuildMove(suite.DB(), []factory.Customization{
		{
			Model:    expectedOrder,
			LinkOnly: true,
		},
	}, nil)

	orderFetcher := NewOrderFetcher(waf)
	order, err := orderFetcher.FetchOrder(suite.AppContextForTest(), expectedOrder.ID)

	suite.FatalNoError(err)
	suite.Nil(order.Entitlement)
	suite.Nil(order.OriginDutyLocation)
	suite.Nil(order.Grade)
}

func (suite *OrderServiceSuite) TestListOrders() {
	waf := entitlements.NewWeightAllotmentFetcher()
	agfmPostalCode := "06001"
	setupTestData := func() (models.OfficeUser, models.Move, auth.Session) {

		// Make an office user → GBLOC X
		officeUser := factory.BuildOfficeUserWithRoles(suite.DB(), nil, []roles.RoleType{roles.RoleTypeTOO})
		session := auth.Session{
			ApplicationName: auth.OfficeApp,
			Roles:           officeUser.User.Roles,
			OfficeUserID:    officeUser.ID,
			IDToken:         "fake_token",
			AccessToken:     "fakeAccessToken",
		}

		// Create a move with a shipment → GBLOC X
		move := factory.BuildMoveWithShipment(suite.DB(), nil, nil)

		// Make a postal code and GBLOC → AGFM
		factory.FetchOrBuildPostalCodeToGBLOC(suite.DB(), agfmPostalCode, "AGFM")
		return officeUser, move, session
	}
	orderFetcher := NewOrderFetcher(waf)

	suite.Run("returns moves", func() {
		// Under test: ListOrders
		// Mocked:           None
		// Set up:           Make 2 moves, one with a shipment and one without.
		//                   The shipment should have a pickup GBLOC that matches the office users transportation GBLOC
		//                   In other words, shipment should originate from same GBLOC as the office user
		// Expected outcome: Only the move with a shipment should be returned by ListOrders
		officeUser, expectedMove, session := setupTestData()

		// Create a Move without a shipment
		factory.BuildMove(suite.DB(), nil, nil)

		moves, moveCount, err := orderFetcher.ListOrders(suite.AppContextWithSessionForTest(&session), officeUser.ID, roles.RoleTypeTOO, &services.ListOrderParams{})

		// Expect a single move returned
		suite.FatalNoError(err)
		suite.Equal(1, moveCount)
		suite.Len(moves, 1)

		// Check that move matches
		move := moves[0]
		suite.NotNil(move.Orders.ServiceMember)
		suite.Equal(expectedMove.Orders.ServiceMember.FirstName, move.Orders.ServiceMember.FirstName)
		suite.Equal(expectedMove.Orders.ServiceMember.LastName, move.Orders.ServiceMember.LastName)
		suite.Equal(expectedMove.Orders.ID, move.Orders.ID)
		suite.Equal(expectedMove.Orders.ServiceMemberID, move.Orders.ServiceMemberID)
		suite.NotNil(move.Orders.NewDutyLocation)
		suite.Equal(expectedMove.Orders.NewDutyLocationID, move.Orders.NewDutyLocation.ID)
		suite.NotNil(move.Orders.Entitlement)
		suite.Equal(*expectedMove.Orders.EntitlementID, move.Orders.Entitlement.ID)
		suite.Equal(expectedMove.Orders.OriginDutyLocation.ID, move.Orders.OriginDutyLocation.ID)
		suite.NotNil(move.Orders.OriginDutyLocation)
		suite.Equal(expectedMove.Orders.OriginDutyLocation.AddressID, move.Orders.OriginDutyLocation.AddressID)
		suite.Equal(expectedMove.Orders.OriginDutyLocation.Address.StreetAddress1, move.Orders.OriginDutyLocation.Address.StreetAddress1)
	})

	suite.Run("returns moves filtered by GBLOC", func() {
		// Under test: ListOrders
		// Set up:           Make 2 moves, one with a pickup GBLOC that matches the office users transportation GBLOC
		//                   (which is done in setupTestData) and one with a pickup GBLOC that doesn't
		// Expected outcome: Only the move with the correct GBLOC should be returned by ListOrders
		officeUser, expectedMove, session := setupTestData()

		// This move's pickup GBLOC of the office user's GBLOC, so it should not be returned
		factory.BuildMoveWithShipment(suite.DB(), []factory.Customization{
			{
				Model: models.Address{
					PostalCode: agfmPostalCode,
				},
				Type: &factory.Addresses.PickupAddress,
			},
		}, nil)

		moves, _, err := orderFetcher.ListOrders(suite.AppContextWithSessionForTest(&session), officeUser.ID, roles.RoleTypeTOO, &services.ListOrderParams{Page: models.Int64Pointer(1)})

		suite.FatalNoError(err)
		suite.Equal(1, len(moves))
		move := moves[0]
		suite.Equal(expectedMove.ID, move.ID)

	})

	suite.Run("only returns visible moves (where show = True)", func() {
		// Under test: ListOrders
		// Set up:           Make 2 moves, one correctly setup in setupTestData (show = True)
		//                   and one with show = False
		// Expected outcome: Only the move with show = True should be returned by ListOrders
		officeUser, expectedMove, session := setupTestData()

		params := services.ListOrderParams{}
		factory.BuildMoveWithShipment(suite.DB(), []factory.Customization{
			{
				Model: models.Move{
					Show: models.BoolPointer(false),
				},
			},
		}, nil)
		moves, _, err := orderFetcher.ListOrders(suite.AppContextWithSessionForTest(&session), officeUser.ID, roles.RoleTypeTOO, &params)

		suite.FatalNoError(err)
		suite.Equal(1, len(moves))
		move := moves[0]
		suite.Equal(expectedMove.ID, move.ID)

	})

	suite.Run("includes combo hhg and ppm moves", func() {
		// Under test: ListOrders
		// Set up:           Make 2 moves, one default move setup in setupTestData (show = True)
		//                   and one a combination HHG and PPM move and make sure it's included
		// Expected outcome: Both moves should be returned by ListOrders
		officeUser, expectedMove, session := setupTestData()
		expectedComboMove := factory.BuildMoveWithShipment(suite.DB(), nil, nil)

		moves, moveCount, err := orderFetcher.ListOrders(suite.AppContextWithSessionForTest(&session), officeUser.ID, roles.RoleTypeTOO, &services.ListOrderParams{})

		suite.FatalNoError(err)
		suite.Equal(2, moveCount)
		suite.Len(moves, 2)

		var moveIDs []uuid.UUID
		for _, move := range moves {
			moveIDs = append(moveIDs, move.ID)
		}
		suite.Contains(moveIDs, expectedComboMove.ID)
		suite.Contains(moveIDs, expectedMove.ID)
	})

	suite.Run("returns moves filtered by service member affiliation", func() {
		// Under test: ListOrders
		// Set up:           Make 2 moves, one default move setup in setupTestData (show = True)
		//                   and one specific to Airforce and make sure it's included
		//                   Fetch filtered to Airforce moves.
		// Expected outcome: Only the Airforce move should be returned
		officeUser, _, session := setupTestData()

		// Create the airforce move
		airForce := models.AffiliationAIRFORCE
		airForceString := "AIR_FORCE"
		airForceMove := factory.BuildMoveWithShipment(suite.DB(), []factory.Customization{
			{
				Model: models.ServiceMember{
					Affiliation: &airForce,
				},
			},
		}, nil)
		// Filter by airforce move
		params := services.ListOrderParams{Branch: &airForceString, Page: models.Int64Pointer(1)}
		moves, _, err := orderFetcher.ListOrders(suite.AppContextWithSessionForTest(&session), officeUser.ID, roles.RoleTypeTOO, &params)

		suite.FatalNoError(err)
		suite.Equal(1, len(moves))
		move := moves[0]
		suite.Equal(airForceMove.ID, move.ID)

	})

	suite.Run("returns moves filtered submitted at", func() {
		// Under test: ListOrders
		// Set up:           Make 3 moves, with different submitted_at times, and search for a specific move
		// Expected outcome: Only the one move with the right date should be returned
		officeUser, _, session := setupTestData()

		// Move with specified timestamp
		submittedAt := time.Date(2022, 04, 01, 0, 0, 0, 0, time.UTC)
		expectedMove := factory.BuildMoveWithShipment(suite.DB(), []factory.Customization{
			{
				Model: models.Move{
					SubmittedAt: &submittedAt,
				},
			},
		}, nil)
		// Test edge cases (one day later)
		submittedAt2 := time.Date(2022, 04, 02, 0, 0, 0, 0, time.UTC)
		factory.BuildMoveWithShipment(suite.DB(), []factory.Customization{
			{
				Model: models.Move{
					SubmittedAt: &submittedAt2,
				},
			},
		}, nil)
		// Test edge cases (one second earlier)
		submittedAt3 := time.Date(2022, 03, 31, 23, 59, 59, 59, time.UTC)
		factory.BuildMoveWithShipment(suite.DB(), []factory.Customization{
			{
				Model: models.Move{
					SubmittedAt: &submittedAt3,
				},
			},
		}, nil)

		// Filter by submittedAt timestamp
		params := services.ListOrderParams{SubmittedAt: &submittedAt}
		moves, _, err := orderFetcher.ListOrders(suite.AppContextWithSessionForTest(&session), officeUser.ID, roles.RoleTypeTOO, &params)

		suite.FatalNoError(err)
		suite.Equal(1, len(moves))
		move := moves[0]
		suite.Equal(expectedMove.ID, move.ID)

	})

	suite.Run("returns moves filtered appeared in TOO at", func() {
		// Under test: ListOrders
		// Expected outcome: Only the three move with the right date should be returned
		officeUser, _, session := setupTestData()

		// Moves with specified timestamp
		specifiedDay := time.Date(2022, 04, 01, 0, 0, 0, 0, time.UTC)
		specifiedTimestamp1 := time.Date(2022, 04, 01, 1, 0, 0, 0, time.UTC)
		specifiedTimestamp2 := time.Date(2022, 04, 01, 23, 59, 59, 999999000, time.UTC) // the upper bound is 999999499 nanoseconds but the DB only stores microseconds

		matchingSubmittedAt := factory.BuildMoveWithShipment(suite.DB(), []factory.Customization{
			{
				Model: models.Move{
					SubmittedAt: &specifiedDay,
				},
			},
		}, nil)
		matchingSCCompletedAt := factory.BuildMoveWithShipment(suite.DB(), []factory.Customization{
			{
				Model: models.Move{
					ServiceCounselingCompletedAt: &specifiedTimestamp1,
				},
			},
		}, nil)
		matchingApprovalsRequestedAt := factory.BuildMoveWithShipment(suite.DB(), []factory.Customization{
			{
				Model: models.Move{
					ApprovalsRequestedAt: &specifiedTimestamp2,
				},
			},
		}, nil)
		// Test non dates matching
		nonMatchingDate1 := time.Date(2022, 04, 02, 0, 0, 0, 0, time.UTC)
		nonMatchingDate2 := time.Date(2022, 03, 31, 23, 59, 59, 999999000, time.UTC) // the upper bound is 999999499 nanoseconds but the DB only stores microseconds
		nonMatchingDate3 := time.Date(2023, 04, 01, 0, 0, 0, 0, time.UTC)
		factory.BuildMoveWithShipment(suite.DB(), []factory.Customization{
			{
				Model: models.Move{
					SubmittedAt:                  &nonMatchingDate1,
					ServiceCounselingCompletedAt: &nonMatchingDate2,
					ApprovalsRequestedAt:         &nonMatchingDate3,
				},
			},
		}, nil)
		// Filter by AppearedInTOOAt timestamp
		params := services.ListOrderParams{AppearedInTOOAt: &specifiedDay}
		moves, _, err := orderFetcher.ListOrders(suite.AppContextWithSessionForTest(&session), officeUser.ID, roles.RoleTypeTOO, &params)

		suite.FatalNoError(err)
		suite.Equal(3, len(moves))
		var foundIDs []uuid.UUID
		for _, move := range moves {
			foundIDs = append(foundIDs, move.ID)
		}
		suite.Contains(foundIDs, matchingSubmittedAt.ID)
		suite.Contains(foundIDs, matchingSCCompletedAt.ID)
		suite.Contains(foundIDs, matchingApprovalsRequestedAt.ID)
	})

	suite.Run("returns moves filtered by requested pickup date", func() {
		// Under test: ListOrders
		// Set up:           Make 3 moves, with different submitted_at times, and search for a specific move
		// Expected outcome: Only the one move with the right date should be returned
		officeUser, _, session := setupTestData()

		requestedPickupDate := time.Date(2022, 04, 01, 0, 0, 0, 0, time.UTC)
		createdMove := factory.BuildMoveWithShipment(suite.DB(), []factory.Customization{
			{
				Model: models.MTOShipment{
					RequestedPickupDate: &requestedPickupDate,
				},
			},
		}, nil)
		requestedMoveDateString := createdMove.MTOShipments[0].RequestedPickupDate.Format("2006-01-02")
		moves, _, err := orderFetcher.ListOrders(suite.AppContextWithSessionForTest(&session), officeUser.ID, roles.RoleTypeTOO, &services.ListOrderParams{
			RequestedMoveDate: &requestedMoveDateString,
		})

		suite.FatalNoError(err)
		suite.Equal(1, len(moves))
	})

	suite.Run("returns moves filtered by ppm type", func() {
		// Under test: ListOrders
		// Set up:           Make 2 moves, with different ppm types, and search for both types
		// Expected outcome: search results should only include the move with the PPM type that was searched for
		postalCode := "50309"
		officeUser, partialPPMMove, session := setupTestData()
		suite.Equal("PARTIAL", *partialPPMMove.PPMType)
		ppmShipment := factory.BuildPPMShipmentThatNeedsCloseout(suite.DB(), nil, []factory.Customization{
			{
				Model: models.Move{
					PPMType: models.StringPointer("FULL"),
					Locator: "FULLLL",
				},
			},
			{
				Model: models.Address{
					PostalCode: postalCode,
				},
				Type: &factory.Addresses.PickupAddress,
			},
		})
		fullPPMMove := ppmShipment.Shipment.MoveTaskOrder

		// Search for PARTIAL PPM moves
		moves, _, err := orderFetcher.ListOrders(suite.AppContextWithSessionForTest(&session), officeUser.ID, roles.RoleTypeTOO, &services.ListOrderParams{
			PPMType: models.StringPointer("PARTIAL"),
		})

		suite.FatalNoError(err)
		suite.Equal(1, len(moves))
		suite.Equal(partialPPMMove.Locator, moves[0].Locator)

		// Search for FULL PPM moves
		moves, _, err = orderFetcher.ListOrders(suite.AppContextWithSessionForTest(&session), officeUser.ID, roles.RoleTypeTOO, &services.ListOrderParams{
			PPMType: models.StringPointer("FULL"),
		})

		suite.FatalNoError(err)
		suite.Equal(1, len(moves))
		suite.Equal(fullPPMMove.Locator, moves[0].Locator)
	})

	suite.Run("returns moves filtered by ppm status", func() {
		// Under test: ListOrders
		// Set up:           Make 2 moves, with different ppm status, and search for both statues
		// Expected outcome: search results should only include the move with the PPM status that was searched for
		officeUser, partialPPMMove, session := setupTestData()
		suite.Equal("PARTIAL", *partialPPMMove.PPMType)
		postalCode := "50309"

		ppmShipmentNeedsCloseout := factory.BuildPPMShipmentThatNeedsCloseout(suite.DB(), nil, []factory.Customization{
			{
				Model: models.Address{
					PostalCode: postalCode,
				},
				Type: &factory.Addresses.PickupAddress,
			},
		})
		// Search for PARTIAL PPM moves
		moves, _, err := orderFetcher.ListOrders(suite.AppContextWithSessionForTest(&session), officeUser.ID, roles.RoleTypeTOO, &services.ListOrderParams{
			PPMStatus: models.StringPointer("NEEDS_CLOSEOUT"),
		})

		suite.FatalNoError(err)
		suite.Equal(1, len(moves))
		suite.Equal(moves[0].MTOShipments[0].PPMShipment.Status, ppmShipmentNeedsCloseout.Shipment.PPMShipment.Status)

		ppmShipmentWaiting := factory.BuildPPMShipmentThatNeedsToBeResubmitted(suite.DB(), nil, []factory.Customization{
			{
				Model: models.Address{
					PostalCode: postalCode,
				},
				Type: &factory.Addresses.PickupAddress,
			},
		})
		// Search for FULL PPM moves
		moves, _, err = orderFetcher.ListOrders(suite.AppContextWithSessionForTest(&session), officeUser.ID, roles.RoleTypeTOO, &services.ListOrderParams{
			PPMStatus: models.StringPointer("WAITING_ON_CUSTOMER"),
		})

		suite.FatalNoError(err)
		suite.Equal(1, len(moves))
		suite.Equal(moves[0].MTOShipments[0].PPMShipment.Status, ppmShipmentWaiting.Shipment.PPMShipment.Status)
	})

	suite.Run("returns moves filtered by closeout location", func() {
		// Under test: ListOrders
		// Set up:           Make a move with a closeout office. Search for that closeout office.
		// Expected outcome: Only the one ppmShipment with the right closeout office should be returned
		officeUser, _, session := setupTestData()

		ftBragg := factory.BuildTransportationOffice(suite.DB(), []factory.Customization{
			{
				Model: models.TransportationOffice{
					Name: "Ft Bragg",
				},
			},
		}, nil)
		ppmShipment := factory.BuildPPMShipmentThatNeedsCloseout(suite.DB(), nil, []factory.Customization{
			{
				Model: models.Move{
					CloseoutOfficeID: &ftBragg.ID,
				},
			},
		})

		// Search should be case insensitive and allow partial matches
		moves, _, err := orderFetcher.ListOrders(suite.AppContextWithSessionForTest(&session), officeUser.ID, roles.RoleTypeTOO, &services.ListOrderParams{
			CloseoutLocation: models.StringPointer("fT bR"),
			NeedsPPMCloseout: models.BoolPointer(true),
		})

		suite.FatalNoError(err)
		suite.Equal(1, len(moves))
		suite.Equal(ppmShipment.Shipment.MoveTaskOrder.Locator, moves[0].Locator)
	})

	suite.Run("returns moves filtered by closeout initiated date", func() {
		// Under test: ListOrders
		// Set up:           Make 2 moves with PPM shipments ready for closeout, with different submitted_at times,
		//                   and search for a specific move
		// Expected outcome: Only the one move with the right date should be returned
		postalCode := "50309"
		officeUser, _, session := setupTestData()

		// Create a PPM submitted on April 1st
		closeoutInitiatedDate := time.Date(2022, 04, 01, 0, 0, 0, 0, time.UTC)
		createdPPM := factory.BuildPPMShipmentThatNeedsCloseout(suite.DB(), nil, []factory.Customization{
			{
				Model: models.PPMShipment{
					SubmittedAt: &closeoutInitiatedDate,
				},
			},
			{
				Model: models.Address{
					PostalCode: postalCode,
				},
				Type: &factory.Addresses.PickupAddress,
			},
		})

		// Create a PPM submitted on April 2nd
		closeoutInitiatedDate2 := time.Date(2022, 04, 02, 0, 0, 0, 0, time.UTC)
		createdPPM2 := factory.BuildPPMShipmentThatNeedsCloseout(suite.DB(), nil, []factory.Customization{
			{
				Model: models.PPMShipment{
					SubmittedAt: &closeoutInitiatedDate2,
				},
			},
		})

		// Search for PPMs submitted on April 1st
		moves, _, err := orderFetcher.ListOrders(suite.AppContextWithSessionForTest(&session), officeUser.ID, roles.RoleTypeTOO, &services.ListOrderParams{
			CloseoutInitiated: &closeoutInitiatedDate,
		})

		suite.FatalNoError(err)
		suite.Equal(1, len(moves))
		suite.Equal(createdPPM.Shipment.MoveTaskOrder.Locator, moves[0].Locator)
		suite.NotEqual(createdPPM2.Shipment.MoveTaskOrder.Locator, moves[0].Locator)
	})

	suite.Run("latest closeout initiated date is used for filter", func() {
		// Under test: ListOrders
		// Set up:           Make one move with multiple ppm shipments with different closeout initiated times, and
		//                   search for multiple different times
		// Expected outcome: Only a search for the latest of the closeout dates should find the move
		postalCode := "50309"
		officeUser, _, session := setupTestData()

		// Create a PPM submitted on April 1st
		closeoutInitiatedDate := time.Date(2022, 04, 01, 0, 0, 0, 0, time.UTC)
		createdPPM := factory.BuildPPMShipmentThatNeedsCloseout(suite.DB(), nil, []factory.Customization{
			{
				Model: models.PPMShipment{
					SubmittedAt: &closeoutInitiatedDate,
				},
			},
			{
				Model: models.Address{
					PostalCode: postalCode,
				},
				Type: &factory.Addresses.PickupAddress,
			},
		})
		// Add another PPM for the same move submitted on April 1st
		closeoutInitiatedDate2 := time.Date(2022, 04, 02, 0, 0, 0, 0, time.UTC)

		factory.BuildMinimalPPMShipment(suite.DB(), []factory.Customization{
			{
				Model: models.PPMShipment{
					SubmittedAt: &closeoutInitiatedDate2,
					Status:      models.PPMShipmentStatusNeedsCloseout,
				},
			},
			{
				Model:    createdPPM.Shipment.MoveTaskOrder,
				LinkOnly: true,
			},
		}, nil)

		// Search for PPMs submitted on April 1st
		moves, _, err := orderFetcher.ListOrders(suite.AppContextWithSessionForTest(&session), officeUser.ID, roles.RoleTypeTOO, &services.ListOrderParams{
			CloseoutInitiated: &closeoutInitiatedDate,
		})
		suite.Empty(moves)
		suite.FatalNoError(err)

		// Search for PPMs submitted on April 2nd
		moves, _, err = orderFetcher.ListOrders(suite.AppContextWithSessionForTest(&session), officeUser.ID, roles.RoleTypeTOO, &services.ListOrderParams{
			CloseoutInitiated: &closeoutInitiatedDate2,
		})

		suite.FatalNoError(err)
		suite.Equal(1, len(moves))
		suite.Equal(createdPPM.Shipment.MoveTaskOrder.Locator, moves[0].Locator)
	})

	suite.Run("task order queue does not return move with ONLY a destination address update request", func() {
		officeUser, _, session := setupTestData()
		move := factory.BuildMove(suite.DB(), []factory.Customization{
			{
				Model: models.Move{
					Status: models.MoveStatusAPPROVALSREQUESTED,
					Show:   models.BoolPointer(true),
				},
			}}, nil)

		testUUID := uuid.UUID{}
		shipment := factory.BuildMTOShipment(suite.DB(), []factory.Customization{
			{
				Model:    move,
				LinkOnly: true,
			},
			{
				Model: models.MTOShipment{
					DestinationAddressID: &testUUID,
				},
			},
		}, nil)

		suite.NotNil(shipment)

		shipmentAddressUpdate := factory.BuildShipmentAddressUpdate(suite.DB(), []factory.Customization{
			{
				Model:    shipment,
				LinkOnly: true,
			},
			{
				Model:    move,
				LinkOnly: true,
			},
			{
				Model: models.ShipmentAddressUpdate{
					NewAddressID: testUUID,
				},
			},
		}, []factory.Trait{factory.GetTraitShipmentAddressUpdateRequested})
		suite.NotNil(shipmentAddressUpdate)

		moves, moveCount, err := orderFetcher.ListOrders(suite.AppContextWithSessionForTest(&session), officeUser.ID, roles.RoleTypeTOO, &services.ListOrderParams{})

		suite.FatalNoError(err)
		// even though 2 moves were created, one by setupTestData(), only one will be returned from the call to List Orders since we filter out
		// the one with only a shipment address update to be routed to the destination requests queue
		suite.Equal(1, moveCount)
		suite.Equal(1, len(moves))
	})

	suite.Run("task order queue returns a move with origin service items and destination address update request", func() {
		officeUser := factory.BuildOfficeUserWithRoles(suite.DB(), nil, []roles.RoleType{roles.RoleTypeTOO})
		session := auth.Session{
			ApplicationName: auth.OfficeApp,
			Roles:           officeUser.User.Roles,
			OfficeUserID:    officeUser.ID,
			IDToken:         "fake_token",
			AccessToken:     "fakeAccessToken",
		}

		// build a move with only destination shuttle service item
		move := factory.BuildMove(suite.DB(), []factory.Customization{
			{
				Model: models.Move{
					Status: models.MoveStatusAPPROVALSREQUESTED,
					Show:   models.BoolPointer(true),
				},
			}}, nil)

		shipment := factory.BuildMTOShipment(suite.DB(), []factory.Customization{
			{
				Model:    move,
				LinkOnly: true,
			},
		}, nil)
		suite.NotNil(shipment)
		originSITServiceItem := factory.BuildMTOServiceItem(suite.DB(), []factory.Customization{
			{
				Model:    shipment,
				LinkOnly: true,
			},
			{
				Model: models.ReService{
					Code: models.ReServiceCodeDOASIT,
				},
			},
		}, nil)
		suite.NotNil(originSITServiceItem)

		testUUID := uuid.UUID{}
		shipmentAddressUpdate := factory.BuildShipmentAddressUpdate(suite.DB(), []factory.Customization{
			{
				Model:    shipment,
				LinkOnly: true,
			},
			{
				Model:    move,
				LinkOnly: true,
			},
			{
				Model: models.ShipmentAddressUpdate{
					NewAddressID: testUUID,
				},
			},
		}, []factory.Trait{factory.GetTraitShipmentAddressUpdateRequested})
		suite.NotNil(shipmentAddressUpdate)

		moves, moveCount, err := orderFetcher.ListOrders(suite.AppContextWithSessionForTest(&session), officeUser.ID, roles.RoleTypeTOO, &services.ListOrderParams{})

		suite.FatalNoError(err)
		suite.Equal(1, moveCount)
		suite.Equal(1, len(moves))
	})

	suite.Run("task order queue does not return move with ONLY requested destination SIT service items", func() {
		officeUser := factory.BuildOfficeUserWithRoles(suite.DB(), nil, []roles.RoleType{roles.RoleTypeTOO})
		session := auth.Session{
			ApplicationName: auth.OfficeApp,
			Roles:           officeUser.User.Roles,
			OfficeUserID:    officeUser.ID,
			IDToken:         "fake_token",
			AccessToken:     "fakeAccessToken",
		}

		// build a move with only origin service items
		move := factory.BuildMove(suite.DB(), []factory.Customization{
			{
				Model: models.Move{
					Status: models.MoveStatusAPPROVALSREQUESTED,
					Show:   models.BoolPointer(true),
				},
			}}, nil)

		shipment := factory.BuildMTOShipment(suite.DB(), []factory.Customization{
			{
				Model:    move,
				LinkOnly: true,
			},
		}, nil)
		suite.NotNil(shipment)
		originSITServiceItem := factory.BuildMTOServiceItem(suite.DB(), []factory.Customization{
			{
				Model:    shipment,
				LinkOnly: true,
			},
			{
				Model: models.ReService{
					Code: models.ReServiceCodeDOFSIT,
				},
			},
		}, nil)
		suite.NotNil(originSITServiceItem)

		// build a move with destination service items
		move2 := factory.BuildMove(suite.DB(), []factory.Customization{
			{
				Model: models.Move{
					Status: models.MoveStatusAPPROVALSREQUESTED,
					Show:   models.BoolPointer(true),
				},
			}}, nil)
		shipment2 := factory.BuildMTOShipment(suite.DB(), []factory.Customization{
			{
				Model:    move2,
				LinkOnly: true,
			},
		}, nil)

		destinationSITServiceItem := factory.BuildMTOServiceItem(suite.DB(), []factory.Customization{
			{
				Model:    shipment2,
				LinkOnly: true,
			},
			{
				Model: models.ReService{
					Code: models.ReServiceCodeDDFSIT,
				},
			},
		}, nil)

		moves, moveCount, err := orderFetcher.ListOrders(suite.AppContextWithSessionForTest(&session), officeUser.ID, roles.RoleTypeTOO, &services.ListOrderParams{})

		suite.Equal(models.MTOServiceItemStatusSubmitted, destinationSITServiceItem.Status)

		suite.FatalNoError(err)
		// even though 2 moves were created, only one will be returned from the call to List Orders since we filter out
		// the one with only destination service items
		suite.Equal(1, moveCount)
		suite.Equal(1, len(moves))
	})

	suite.Run("task order queue returns a move with origin requested SIT service items", func() {
		officeUser := factory.BuildOfficeUserWithRoles(suite.DB(), nil, []roles.RoleType{roles.RoleTypeTOO})
		session := auth.Session{
			ApplicationName: auth.OfficeApp,
			Roles:           officeUser.User.Roles,
			OfficeUserID:    officeUser.ID,
			IDToken:         "fake_token",
			AccessToken:     "fakeAccessToken",
		}

		// build a move with only origin service items
		move := factory.BuildMove(suite.DB(), []factory.Customization{
			{
				Model: models.Move{
					Status: models.MoveStatusAPPROVALSREQUESTED,
					Show:   models.BoolPointer(true),
				},
			}}, nil)

		shipment := factory.BuildMTOShipment(suite.DB(), []factory.Customization{
			{
				Model:    move,
				LinkOnly: true,
			},
		}, nil)
		suite.NotNil(shipment)
		originSITServiceItem := factory.BuildMTOServiceItem(suite.DB(), []factory.Customization{
			{
				Model:    shipment,
				LinkOnly: true,
			},
			{
				Model: models.ReService{
					Code: models.ReServiceCodeDOFSIT,
				},
			},
		}, nil)
		suite.NotNil(originSITServiceItem)

		moves, moveCount, err := orderFetcher.ListOrders(suite.AppContextWithSessionForTest(&session), officeUser.ID, roles.RoleTypeTOO, &services.ListOrderParams{})

		suite.FatalNoError(err)
		suite.Equal(1, moveCount)
		suite.Equal(1, len(moves))
	})

	suite.Run("task order queue returns a move with both origin and destination requested SIT service items", func() {
		officeUser := factory.BuildOfficeUserWithRoles(suite.DB(), nil, []roles.RoleType{roles.RoleTypeTOO})
		session := auth.Session{
			ApplicationName: auth.OfficeApp,
			Roles:           officeUser.User.Roles,
			OfficeUserID:    officeUser.ID,
			IDToken:         "fake_token",
			AccessToken:     "fakeAccessToken",
		}

		// build a move with only origin service items
		move := factory.BuildMove(suite.DB(), []factory.Customization{
			{
				Model: models.Move{
					Status: models.MoveStatusAPPROVALSREQUESTED,
					Show:   models.BoolPointer(true),
				},
			}}, nil)

		shipment := factory.BuildMTOShipment(suite.DB(), []factory.Customization{
			{
				Model:    move,
				LinkOnly: true,
			},
		}, nil)
		suite.NotNil(shipment)
		originSITServiceItem := factory.BuildMTOServiceItem(suite.DB(), []factory.Customization{
			{
				Model:    shipment,
				LinkOnly: true,
			},
			{
				Model: models.ReService{
					Code: models.ReServiceCodeDOFSIT,
				},
			},
		}, nil)
		suite.NotNil(originSITServiceItem)

		destinationSITServiceItem := factory.BuildMTOServiceItem(suite.DB(), []factory.Customization{
			{
				Model:    shipment,
				LinkOnly: true,
			},
			{
				Model: models.ReService{
					Code: models.ReServiceCodeDDFSIT,
				},
			},
		}, nil)

		moves, moveCount, err := orderFetcher.ListOrders(suite.AppContextWithSessionForTest(&session), officeUser.ID, roles.RoleTypeTOO, &services.ListOrderParams{})

		suite.Equal(models.MTOServiceItemStatusSubmitted, destinationSITServiceItem.Status)
		suite.FatalNoError(err)
		suite.Equal(1, moveCount)
		suite.Equal(1, len(moves))
	})

	suite.Run("task order queue returns a move with origin shuttle service item", func() {
		officeUser := factory.BuildOfficeUserWithRoles(suite.DB(), nil, []roles.RoleType{roles.RoleTypeTOO})
		session := auth.Session{
			ApplicationName: auth.OfficeApp,
			Roles:           officeUser.User.Roles,
			OfficeUserID:    officeUser.ID,
			IDToken:         "fake_token",
			AccessToken:     "fakeAccessToken",
		}

		// build a move with only origin shuttle service item
		move := factory.BuildMove(suite.DB(), []factory.Customization{
			{
				Model: models.Move{
					Status: models.MoveStatusAPPROVALSREQUESTED,
					Show:   models.BoolPointer(true),
				},
			}}, nil)

		shipment := factory.BuildMTOShipment(suite.DB(), []factory.Customization{
			{
				Model:    move,
				LinkOnly: true,
			},
		}, nil)
		suite.NotNil(shipment)
		internationalOriginShuttleServiceItem := factory.BuildMTOServiceItem(suite.DB(), []factory.Customization{
			{
				Model:    shipment,
				LinkOnly: true,
			},
			{
				Model: models.ReService{
					Code: models.ReServiceCodeIOSHUT,
				},
			},
		}, nil)
		suite.NotNil(internationalOriginShuttleServiceItem)

		moves, moveCount, err := orderFetcher.ListOrders(suite.AppContextWithSessionForTest(&session), officeUser.ID, roles.RoleTypeTOO, &services.ListOrderParams{})

		suite.FatalNoError(err)
		suite.Equal(1, moveCount)
		suite.Equal(1, len(moves))
	})

	suite.Run("task order queue does not return a move with ONLY destination shuttle service item", func() {
		officeUser := factory.BuildOfficeUserWithRoles(suite.DB(), nil, []roles.RoleType{roles.RoleTypeTOO})
		session := auth.Session{
			ApplicationName: auth.OfficeApp,
			Roles:           officeUser.User.Roles,
			OfficeUserID:    officeUser.ID,
			IDToken:         "fake_token",
			AccessToken:     "fakeAccessToken",
		}

		// build a move with only destination shuttle service item
		move := factory.BuildMove(suite.DB(), []factory.Customization{
			{
				Model: models.Move{
					Status: models.MoveStatusAPPROVALSREQUESTED,
					Show:   models.BoolPointer(true),
				},
			}}, nil)

		shipment := factory.BuildMTOShipment(suite.DB(), []factory.Customization{
			{
				Model:    move,
				LinkOnly: true,
			},
		}, nil)
		suite.NotNil(shipment)
		domesticDestinationShuttleServiceItem := factory.BuildMTOServiceItem(suite.DB(), []factory.Customization{
			{
				Model:    shipment,
				LinkOnly: true,
			},
			{
				Model: models.ReService{
					Code: models.ReServiceCodeDDSHUT,
				},
			},
		}, nil)
		suite.NotNil(domesticDestinationShuttleServiceItem)

		moves, moveCount, err := orderFetcher.ListOrders(suite.AppContextWithSessionForTest(&session), officeUser.ID, roles.RoleTypeTOO, &services.ListOrderParams{})

		suite.FatalNoError(err)
		suite.Equal(0, moveCount)
		suite.Equal(0, len(moves))
	})

	suite.Run("task order queue returns a move with both origin and destination shuttle service item", func() {
		officeUser := factory.BuildOfficeUserWithRoles(suite.DB(), nil, []roles.RoleType{roles.RoleTypeTOO})
		session := auth.Session{
			ApplicationName: auth.OfficeApp,
			Roles:           officeUser.User.Roles,
			OfficeUserID:    officeUser.ID,
			IDToken:         "fake_token",
			AccessToken:     "fakeAccessToken",
		}

		// build a move with only destination shuttle service item
		move := factory.BuildMove(suite.DB(), []factory.Customization{
			{
				Model: models.Move{
					Status: models.MoveStatusAPPROVALSREQUESTED,
					Show:   models.BoolPointer(true),
				},
			}}, nil)

		shipment := factory.BuildMTOShipment(suite.DB(), []factory.Customization{
			{
				Model:    move,
				LinkOnly: true,
			},
		}, nil)
		suite.NotNil(shipment)
		domesticOriginShuttleServiceItem := factory.BuildMTOServiceItem(suite.DB(), []factory.Customization{
			{
				Model:    shipment,
				LinkOnly: true,
			},
			{
				Model: models.ReService{
					Code: models.ReServiceCodeDOSHUT,
				},
			},
		}, nil)
		suite.NotNil(domesticOriginShuttleServiceItem)

		internationalDestinationShuttleServiceItem := factory.BuildMTOServiceItem(suite.DB(), []factory.Customization{
			{
				Model:    shipment,
				LinkOnly: true,
			},
			{
				Model: models.ReService{
					Code: models.ReServiceCodeIDSHUT,
				},
			},
		}, nil)
		suite.NotNil(internationalDestinationShuttleServiceItem)

		moves, moveCount, err := orderFetcher.ListOrders(suite.AppContextWithSessionForTest(&session), officeUser.ID, roles.RoleTypeTOO, &services.ListOrderParams{})

		suite.FatalNoError(err)
		suite.Equal(1, moveCount)
		suite.Equal(1, len(moves))
	})

	suite.Run("task order queue returns a move with excess weight flagged for review", func() {
		officeUser := factory.BuildOfficeUserWithRoles(suite.DB(), nil, []roles.RoleType{roles.RoleTypeTOO})
		session := auth.Session{
			ApplicationName: auth.OfficeApp,
			Roles:           officeUser.User.Roles,
			OfficeUserID:    officeUser.ID,
			IDToken:         "fake_token",
			AccessToken:     "fakeAccessToken",
		}

		now := time.Now()
		// build a move with a ExcessWeightQualifiedAt value
		move := factory.BuildMove(suite.DB(), []factory.Customization{
			{
				Model: models.Move{
					Status:                  models.MoveStatusAPPROVALSREQUESTED,
					Show:                    models.BoolPointer(true),
					ExcessWeightQualifiedAt: &now,
				},
			}}, nil)

		shipment := factory.BuildMTOShipment(suite.DB(), []factory.Customization{
			{
				Model:    move,
				LinkOnly: true,
			},
		}, nil)
		suite.NotNil(shipment)

		moves, moveCount, err := orderFetcher.ListOrders(suite.AppContextWithSessionForTest(&session), officeUser.ID, roles.RoleTypeTOO, &services.ListOrderParams{})

		suite.FatalNoError(err)
		suite.Equal(1, moveCount)
		suite.Equal(1, len(moves))
	})

	suite.Run("task order queue returns a move with unaccompanied baggage excess weight flagged for review", func() {
		officeUser := factory.BuildOfficeUserWithRoles(suite.DB(), nil, []roles.RoleType{roles.RoleTypeTOO})
		session := auth.Session{
			ApplicationName: auth.OfficeApp,
			Roles:           officeUser.User.Roles,
			OfficeUserID:    officeUser.ID,
			IDToken:         "fake_token",
			AccessToken:     "fakeAccessToken",
		}

		now := time.Now()
		// build a move with a ExcessUnaccompaniedBaggageWeightQualifiedAt value
		move := factory.BuildMove(suite.DB(), []factory.Customization{
			{
				Model: models.Move{
					Status: models.MoveStatusAPPROVALSREQUESTED,
					Show:   models.BoolPointer(true),
					ExcessUnaccompaniedBaggageWeightQualifiedAt: &now,
				},
			}}, nil)

		shipment := factory.BuildMTOShipment(suite.DB(), []factory.Customization{
			{
				Model:    move,
				LinkOnly: true,
			},
		}, nil)
		suite.NotNil(shipment)

		moves, moveCount, err := orderFetcher.ListOrders(suite.AppContextWithSessionForTest(&session), officeUser.ID, roles.RoleTypeTOO, &services.ListOrderParams{})

		suite.FatalNoError(err)
		suite.Equal(1, moveCount)
		suite.Equal(1, len(moves))
	})

	suite.Run("task order queue returns a move with a pending SIT extension and origin service items to review", func() {
		officeUser := factory.BuildOfficeUserWithRoles(suite.DB(), nil, []roles.RoleType{roles.RoleTypeTOO})
		session := auth.Session{
			ApplicationName: auth.OfficeApp,
			Roles:           officeUser.User.Roles,
			OfficeUserID:    officeUser.ID,
			IDToken:         "fake_token",
			AccessToken:     "fakeAccessToken",
		}

		// build a move with origin service items
		move := factory.BuildMove(suite.DB(), []factory.Customization{
			{
				Model: models.Move{
					Status: models.MoveStatusAPPROVALSREQUESTED,
					Show:   models.BoolPointer(true),
				},
			}}, nil)

		shipment := factory.BuildMTOShipment(suite.DB(), []factory.Customization{
			{
				Model:    move,
				LinkOnly: true,
			},
		}, nil)
		suite.NotNil(shipment)
		originSITServiceItem := factory.BuildMTOServiceItem(suite.DB(), []factory.Customization{
			{
				Model: models.MTOServiceItem{
					Status: models.MTOServiceItemStatusApproved,
				},
			},
			{
				Model:    shipment,
				LinkOnly: true,
			},
			{
				Model: models.ReService{
					Code: models.ReServiceCodeDOFSIT,
				},
			},
		}, nil)
		suite.NotNil(originSITServiceItem)
		sitExtension := factory.BuildSITDurationUpdate(suite.DB(), []factory.Customization{
			{
				Model:    shipment,
				LinkOnly: true,
			},
			{
				Model: models.SITDurationUpdate{
					Status: models.SITExtensionStatusPending,
				},
			},
		}, nil)
		suite.NotNil(sitExtension)

		moves, moveCount, err := orderFetcher.ListOrders(suite.AppContextWithSessionForTest(&session), officeUser.ID, roles.RoleTypeTOO, &services.ListOrderParams{})

		suite.FatalNoError(err)
		suite.Equal(1, moveCount)
		suite.Equal(1, len(moves))
	})

	suite.Run("task order queue does NOT return a move with a pending SIT extension and only destination service items to review", func() {
		officeUser := factory.BuildOfficeUserWithRoles(suite.DB(), nil, []roles.RoleType{roles.RoleTypeTOO})
		session := auth.Session{
			ApplicationName: auth.OfficeApp,
			Roles:           officeUser.User.Roles,
			OfficeUserID:    officeUser.ID,
			IDToken:         "fake_token",
			AccessToken:     "fakeAccessToken",
		}

		// build a move with destination service items
		move := factory.BuildMove(suite.DB(), []factory.Customization{
			{
				Model: models.Move{
					Status: models.MoveStatusAPPROVALSREQUESTED,
					Show:   models.BoolPointer(true),
				},
			}}, nil)

		shipment := factory.BuildMTOShipment(suite.DB(), []factory.Customization{
			{
				Model:    move,
				LinkOnly: true,
			},
		}, nil)
		suite.NotNil(shipment)
		destinationSITServiceItem := factory.BuildMTOServiceItem(suite.DB(), []factory.Customization{
			{
				Model: models.MTOServiceItem{
					Status: models.MTOServiceItemStatusApproved,
				},
			},
			{
				Model:    shipment,
				LinkOnly: true,
			},
			{
				Model: models.ReService{
					Code: models.ReServiceCodeDDFSIT,
				},
			},
		}, nil)
		suite.NotNil(destinationSITServiceItem)
		sitExtension := factory.BuildSITDurationUpdate(suite.DB(), []factory.Customization{
			{
				Model:    shipment,
				LinkOnly: true,
			},
			{
				Model: models.SITDurationUpdate{
					Status: models.SITExtensionStatusPending,
				},
			},
		}, nil)
		suite.NotNil(sitExtension)

		moves, moveCount, err := orderFetcher.ListOrders(suite.AppContextWithSessionForTest(&session), officeUser.ID, roles.RoleTypeTOO, &services.ListOrderParams{})

		suite.FatalNoError(err)
		suite.Equal(0, moveCount)
		suite.Equal(0, len(moves))
	})

	suite.Run("task order queue returns a move with a pending SIT extension and BOTH origin and destination service items to review", func() {
		officeUser := factory.BuildOfficeUserWithRoles(suite.DB(), nil, []roles.RoleType{roles.RoleTypeTOO})
		session := auth.Session{
			ApplicationName: auth.OfficeApp,
			Roles:           officeUser.User.Roles,
			OfficeUserID:    officeUser.ID,
			IDToken:         "fake_token",
			AccessToken:     "fakeAccessToken",
		}

		// build a move with only origin service items
		move := factory.BuildMove(suite.DB(), []factory.Customization{
			{
				Model: models.Move{
					Status: models.MoveStatusAPPROVALSREQUESTED,
					Show:   models.BoolPointer(true),
				},
			}}, nil)

		shipment := factory.BuildMTOShipment(suite.DB(), []factory.Customization{
			{
				Model:    move,
				LinkOnly: true,
			},
		}, nil)
		suite.NotNil(shipment)
		originSITServiceItem := factory.BuildMTOServiceItem(suite.DB(), []factory.Customization{
			{
				Model:    shipment,
				LinkOnly: true,
			},
			{
				Model: models.ReService{
					Code: models.ReServiceCodeDOFSIT,
				},
			},
		}, nil)
		suite.NotNil(originSITServiceItem)

		destinationSITServiceItem := factory.BuildMTOServiceItem(suite.DB(), []factory.Customization{
			{
				Model:    shipment,
				LinkOnly: true,
			},
			{
				Model: models.ReService{
					Code: models.ReServiceCodeDDFSIT,
				},
			},
		}, nil)

		sitExtension := factory.BuildSITDurationUpdate(suite.DB(), []factory.Customization{
			{
				Model:    shipment,
				LinkOnly: true,
			},
			{
				Model: models.SITDurationUpdate{
					Status: models.SITExtensionStatusPending,
				},
			},
		}, nil)
		suite.NotNil(sitExtension)

		moves, moveCount, err := orderFetcher.ListOrders(suite.AppContextWithSessionForTest(&session), officeUser.ID, roles.RoleTypeTOO, &services.ListOrderParams{})

		suite.Equal(models.MTOServiceItemStatusSubmitted, destinationSITServiceItem.Status)
		suite.FatalNoError(err)
		suite.Equal(1, moveCount)
		suite.Equal(1, len(moves))
	})
}
func (suite *OrderServiceSuite) TestListOrderWithAssignedUserSingle() {
	// Under test: ListOrders
	// Set up:           Make a move, assign one to an SC office user
	// Expected outcome: Only the one move with the assigned user should be returned
	assignedOfficeUserUpdater := moveservice.NewAssignedOfficeUserUpdater(moveservice.NewMoveFetcher())
	scUser := factory.BuildOfficeUserWithRoles(suite.DB(), nil, []roles.RoleType{roles.RoleTypeServicesCounselor})
	var orderFetcherTest orderFetcher
	session := auth.Session{
		ApplicationName: auth.OfficeApp,
		Roles:           scUser.User.Roles,
		OfficeUserID:    scUser.ID,
		IDToken:         "fake_token",
		AccessToken:     "fakeAccessToken",
	}

	appCtx := suite.AppContextWithSessionForTest(&session)

	createdMove := factory.BuildMoveWithShipment(suite.DB(), nil, nil)
	createdMove.SCAssignedID = &scUser.ID
	createdMove.SCAssignedUser = &scUser
	_, updateError := assignedOfficeUserUpdater.UpdateAssignedOfficeUser(appCtx, createdMove.ID, &scUser, roles.RoleTypeServicesCounselor)

	moves, _, err := orderFetcherTest.ListOrders(suite.AppContextWithSessionForTest(&session), scUser.ID, roles.RoleTypeServicesCounselor, &services.ListOrderParams{
		SCAssignedUser: &scUser.LastName,
	})

	suite.FatalNoError(err)
	suite.FatalNoError(updateError)
	suite.Equal(1, len(moves))
	suite.Equal(moves[0].SCAssignedID, createdMove.SCAssignedID)
	suite.Equal(createdMove.SCAssignedUser.ID, moves[0].SCAssignedUser.ID)
	suite.Equal(createdMove.SCAssignedUser.FirstName, moves[0].SCAssignedUser.FirstName)
	suite.Equal(createdMove.SCAssignedUser.LastName, moves[0].SCAssignedUser.LastName)
}
func (suite *OrderServiceSuite) TestListOrdersUSMCGBLOC() {
	waf := entitlements.NewWeightAllotmentFetcher()
	orderFetcher := NewOrderFetcher(waf)

	suite.Run("returns USMC order for USMC office user", func() {
		marines := models.AffiliationMARINES
		// It doesn't matter what the Origin GBLOC is for the move. Only the Marines
		// affiliation matters for office users who are tied to the USMC GBLOC.
		factory.BuildMoveWithShipment(suite.DB(), []factory.Customization{
			{
				Model: models.ServiceMember{
					Affiliation: &marines,
				},
			},
		}, nil)
		// Create move where service member has the default ARMY affiliation
		factory.BuildMoveWithShipment(suite.DB(), nil, nil)

		tioRole := roles.Role{RoleType: roles.RoleTypeTIO}
		tooRole := roles.Role{RoleType: roles.RoleTypeTOO}
		officeUserOooRah := factory.BuildOfficeUser(suite.DB(), []factory.Customization{
			{
				Model: models.TransportationOffice{
					Gbloc: "USMC",
				},
			},
			{
				Model: models.User{
					Roles: []roles.Role{tioRole, tooRole},
				},
			},
		}, nil)
		// Create office user tied to the default KKFA GBLOC
		officeUser := factory.BuildOfficeUserWithRoles(suite.DB(), nil, []roles.RoleType{roles.RoleTypeTOO})
		session := auth.Session{
			ApplicationName: auth.OfficeApp,
			Roles:           officeUser.User.Roles,
			OfficeUserID:    officeUser.ID,
			IDToken:         "fake_token",
			AccessToken:     "fakeAccessToken",
		}

		params := services.ListOrderParams{PerPage: models.Int64Pointer(2), Page: models.Int64Pointer(1)}
		moves, _, err := orderFetcher.ListOrders(suite.AppContextWithSessionForTest(&session), officeUserOooRah.ID, roles.RoleTypeServicesCounselor, &params)

		suite.FatalNoError(err)
		suite.Equal(1, len(moves))
		suite.Equal(models.AffiliationMARINES, *moves[0].Orders.ServiceMember.Affiliation)

		params = services.ListOrderParams{PerPage: models.Int64Pointer(2), Page: models.Int64Pointer(1)}
		moves, _, err = orderFetcher.ListOrders(suite.AppContextWithSessionForTest(&session), officeUser.ID, roles.RoleTypeServicesCounselor, &params)

		suite.FatalNoError(err)
		suite.Equal(1, len(moves))
		suite.Equal(models.AffiliationARMY, *moves[0].Orders.ServiceMember.Affiliation)
	})
}

func getMoveNeedsServiceCounseling(suite *OrderServiceSuite, showMove bool, affiliation models.ServiceMemberAffiliation) models.Move {
	nonCloseoutMove := factory.BuildMove(suite.DB(), []factory.Customization{
		{
			Model: models.Move{
				Status: models.MoveStatusNeedsServiceCounseling,
				Show:   &showMove,
			},
		},
		{
			Model: models.ServiceMember{
				Affiliation: &affiliation,
			},
		},
	}, nil)

	return nonCloseoutMove
}

func getSubmittedMove(suite *OrderServiceSuite, showMove bool, affiliation models.ServiceMemberAffiliation) models.Move {
	move := factory.BuildMove(suite.DB(), []factory.Customization{
		{
			Model: models.Move{
				Status: models.MoveStatusSUBMITTED,
				Show:   &showMove,
			},
		},
		{
			Model: models.ServiceMember{
				Affiliation: &affiliation,
			},
		},
	}, nil)
	return move
}

func buildPPMShipmentNeedsCloseout(suite *OrderServiceSuite, move models.Move) models.PPMShipment {
	ppm := factory.BuildMinimalPPMShipment(suite.DB(), []factory.Customization{
		{
			Model: models.PPMShipment{
				Status: models.PPMShipmentStatusNeedsCloseout,
			},
		},
		{
			Model:    move,
			LinkOnly: true,
		},
	}, nil)
	return ppm
}

func buildPPMShipmentDraft(suite *OrderServiceSuite, move models.Move) models.PPMShipment {
	ppm := factory.BuildMinimalPPMShipment(suite.DB(), []factory.Customization{
		{
			Model: models.PPMShipment{
				Status: models.PPMShipmentStatusDraft,
			},
		},
		{
			Model:    move,
			LinkOnly: true,
		},
	}, nil)
	return ppm
}

func buildPPMShipmentCloseoutComplete(suite *OrderServiceSuite, move models.Move) models.PPMShipment {
	ppm := factory.BuildMinimalPPMShipment(suite.DB(), []factory.Customization{
		{
			Model: models.PPMShipment{
				Status: models.PPMShipmentStatusCloseoutComplete,
			},
		},
		{
			Model:    move,
			LinkOnly: true,
		},
	}, nil)
	return ppm
}
func (suite *OrderServiceSuite) TestListOrdersPPMCloseoutForArmyAirforce() {
	waf := entitlements.NewWeightAllotmentFetcher()
	orderFetcher := NewOrderFetcher(waf)

	var session auth.Session

	suite.Run("office user in normal GBLOC should only see non-Navy/Marines/CoastGuard moves that need closeout in closeout tab", func() {
		officeUserSC := factory.BuildOfficeUserWithRoles(suite.DB(), nil, []roles.RoleType{roles.RoleTypeServicesCounselor})

		session = auth.Session{
			ApplicationName: auth.OfficeApp,
			Roles:           officeUserSC.User.Roles,
			OfficeUserID:    officeUserSC.ID,
			IDToken:         "fake_token",
			AccessToken:     "fakeAccessToken",
		}

		move := getMoveNeedsServiceCounseling(suite, true, models.AffiliationARMY)
		buildPPMShipmentNeedsCloseout(suite, move)

		afMove := getMoveNeedsServiceCounseling(suite, true, models.AffiliationAIRFORCE)
		buildPPMShipmentDraft(suite, afMove)

		cgMove := getMoveNeedsServiceCounseling(suite, true, models.AffiliationCOASTGUARD)
		buildPPMShipmentNeedsCloseout(suite, cgMove)

		params := services.ListOrderParams{PerPage: models.Int64Pointer(9), Page: models.Int64Pointer(1), NeedsPPMCloseout: models.BoolPointer(true), Status: []string{string(models.MoveStatusNeedsServiceCounseling)}}
		moves, _, err := orderFetcher.ListOrders(suite.AppContextWithSessionForTest(&session), officeUserSC.ID, roles.RoleTypeServicesCounselor, &params)

		suite.FatalNoError(err)
		suite.Equal(1, len(moves))
		suite.Equal(move.Locator, moves[0].Locator)
	})

	suite.Run("office user in normal GBLOC should not see moves that require closeout in counseling tab", func() {
		officeUserSC := factory.BuildOfficeUserWithRoles(suite.DB(), nil, []roles.RoleType{roles.RoleTypeServicesCounselor})

		session = auth.Session{
			ApplicationName: auth.OfficeApp,
			Roles:           officeUserSC.User.Roles,
			OfficeUserID:    officeUserSC.ID,
			IDToken:         "fake_token",
			AccessToken:     "fakeAccessToken",
		}

		closeoutMove := getMoveNeedsServiceCounseling(suite, true, models.AffiliationARMY)
		buildPPMShipmentCloseoutComplete(suite, closeoutMove)

		// PPM moves that are not in one of the closeout statuses
		nonCloseoutMove := getMoveNeedsServiceCounseling(suite, true, models.AffiliationAIRFORCE)
		buildPPMShipmentDraft(suite, nonCloseoutMove)

		params := services.ListOrderParams{PerPage: models.Int64Pointer(9), Page: models.Int64Pointer(1), NeedsPPMCloseout: models.BoolPointer(false), Status: []string{string(models.MoveStatusNeedsServiceCounseling)}}

		moves, _, err := orderFetcher.ListOrders(suite.AppContextWithSessionForTest(&session), officeUserSC.ID, roles.RoleTypeServicesCounselor, &params)

		suite.FatalNoError(err)
		suite.Equal(1, len(moves))
		suite.Equal(nonCloseoutMove.Locator, moves[0].Locator)
	})
}

func (suite *OrderServiceSuite) TestListOrdersPPMCloseoutForNavyCoastGuardAndMarines() {
	waf := entitlements.NewWeightAllotmentFetcher()
	orderFetcher := NewOrderFetcher(waf)

	suite.Run("returns Navy order for NAVY office user when there's a ppm shipment in closeout", func() {
		// It doesn't matter what the Origin GBLOC is for the move. Only the navy
		// affiliation matters for SC  who are tied to the NAVY GBLOC.
		move := getSubmittedMove(suite, true, models.AffiliationNAVY)
		buildPPMShipmentNeedsCloseout(suite, move)

		cgMove := getSubmittedMove(suite, true, models.AffiliationCOASTGUARD)
		buildPPMShipmentNeedsCloseout(suite, cgMove)

		officeUserSC := factory.BuildOfficeUserWithRoles(suite.DB(), []factory.Customization{
			{
				Model: models.TransportationOffice{
					Gbloc: "NAVY",
				},
			},
		}, []roles.RoleType{roles.RoleTypeServicesCounselor})

		session := auth.Session{
			ApplicationName: auth.OfficeApp,
			Roles:           officeUserSC.User.Roles,
			OfficeUserID:    officeUserSC.ID,
			IDToken:         "fake_token",
			AccessToken:     "fakeAccessToken",
		}

		params := services.ListOrderParams{PerPage: models.Int64Pointer(9), Page: models.Int64Pointer(1)}
		moves, _, err := orderFetcher.ListOrders(suite.AppContextWithSessionForTest(&session), officeUserSC.ID, roles.RoleTypeServicesCounselor, &params)

		suite.FatalNoError(err)
		suite.Equal(1, len(moves))
		suite.Equal(models.AffiliationNAVY, *moves[0].Orders.ServiceMember.Affiliation)

	})

	suite.Run("returns TVCB order for TVCB office user when there's a ppm shipment in closeout", func() {
		// It doesn't matter what the Origin GBLOC is for the move. Only the marines
		// affiliation matters for SC  who are tied to the TVCB GBLOC.
		move := getSubmittedMove(suite, true, models.AffiliationMARINES)
		buildPPMShipmentNeedsCloseout(suite, move)

		nonMarineMove := getSubmittedMove(suite, true, models.AffiliationARMY)
		buildPPMShipmentNeedsCloseout(suite, nonMarineMove)

		officeUserSC := factory.BuildOfficeUserWithRoles(suite.DB(), []factory.Customization{
			{
				Model: models.TransportationOffice{
					Gbloc: "TVCB",
				},
			},
		}, []roles.RoleType{roles.RoleTypeServicesCounselor})

		session := auth.Session{
			ApplicationName: auth.OfficeApp,
			Roles:           officeUserSC.User.Roles,
			OfficeUserID:    officeUserSC.ID,
			IDToken:         "fake_token",
			AccessToken:     "fakeAccessToken",
		}

		params := services.ListOrderParams{PerPage: models.Int64Pointer(2), Page: models.Int64Pointer(1)}
		moves, _, err := orderFetcher.ListOrders(suite.AppContextWithSessionForTest(&session), officeUserSC.ID, roles.RoleTypeServicesCounselor, &params)

		suite.FatalNoError(err)
		suite.Equal(1, len(moves))
		suite.Equal(models.AffiliationMARINES, *moves[0].Orders.ServiceMember.Affiliation)

	})

	suite.Run("returns coast guard order for USCG office user when there's a ppm shipment in closeout and filters out non coast guard moves", func() {
		// It doesn't matter what the Origin GBLOC is for the move. Only the coast guard
		// affiliation matters for SC  who are tied to the USCG GBLOC.
		move := getSubmittedMove(suite, true, models.AffiliationCOASTGUARD)
		buildPPMShipmentNeedsCloseout(suite, move)

		armyMove := getSubmittedMove(suite, true, models.AffiliationARMY)
		buildPPMShipmentNeedsCloseout(suite, armyMove)

		officeUserSC := factory.BuildOfficeUserWithRoles(suite.DB(), []factory.Customization{
			{
				Model: models.TransportationOffice{
					Gbloc: "USCG",
				},
			},
		}, []roles.RoleType{roles.RoleTypeServicesCounselor})

		session := auth.Session{
			ApplicationName: auth.OfficeApp,
			Roles:           officeUserSC.User.Roles,
			OfficeUserID:    officeUserSC.ID,
			IDToken:         "fake_token",
			AccessToken:     "fakeAccessToken",
		}

		params := services.ListOrderParams{PerPage: models.Int64Pointer(2), Page: models.Int64Pointer(1)}
		moves, _, err := orderFetcher.ListOrders(suite.AppContextWithSessionForTest(&session), officeUserSC.ID, roles.RoleTypeServicesCounselor, &params)

		suite.FatalNoError(err)
		suite.Equal(1, len(moves))
		suite.Equal(models.AffiliationCOASTGUARD, *moves[0].Orders.ServiceMember.Affiliation)
	})

	suite.Run("Filters out moves with PPM shipments not in the status of NeedsApproval", func() {

		cgMoveInWrongStatus := getSubmittedMove(suite, true, models.AffiliationCOASTGUARD)
		buildPPMShipmentCloseoutComplete(suite, cgMoveInWrongStatus)

		officeUserSC := factory.BuildOfficeUserWithRoles(suite.DB(), []factory.Customization{
			{
				Model: models.TransportationOffice{
					Gbloc: "USCG",
				},
			},
		}, []roles.RoleType{roles.RoleTypeServicesCounselor})
		var session auth.Session
		params := services.ListOrderParams{PerPage: models.Int64Pointer(2), Page: models.Int64Pointer(1)}
		moves, _, err := orderFetcher.ListOrders(suite.AppContextWithSessionForTest(&session), officeUserSC.ID, roles.RoleTypeServicesCounselor, &params)

		suite.FatalNoError(err)
		suite.Equal(0, len(moves))
	})

	suite.Run("Filters out moves with no PPM shipment", func() {

		moveWithHHG := getSubmittedMove(suite, true, models.AffiliationCOASTGUARD)
		factory.BuildMTOShipment(suite.DB(), []factory.Customization{
			{
				Model: models.MTOShipment{
					ShipmentType: models.MTOShipmentTypeHHG,
				},
			},
			{
				Model:    moveWithHHG,
				LinkOnly: true,
			},
		}, nil)

		officeUserSC := factory.BuildOfficeUserWithRoles(suite.DB(), []factory.Customization{
			{
				Model: models.TransportationOffice{
					Gbloc: "USCG",
				},
			},
		}, []roles.RoleType{roles.RoleTypeServicesCounselor})

		session := auth.Session{
			ApplicationName: auth.OfficeApp,
			Roles:           officeUserSC.User.Roles,
			OfficeUserID:    officeUserSC.ID,
			IDToken:         "fake_token",
			AccessToken:     "fakeAccessToken",
		}

		params := services.ListOrderParams{PerPage: models.Int64Pointer(2), Page: models.Int64Pointer(1)}
		moves, _, err := orderFetcher.ListOrders(suite.AppContextWithSessionForTest(&session), officeUserSC.ID, roles.RoleTypeServicesCounselor, &params)

		suite.FatalNoError(err)
		suite.Equal(0, len(moves))
	})
}

func (suite *OrderServiceSuite) TestListOrdersMarines() {
	waf := entitlements.NewWeightAllotmentFetcher()
	suite.Run("does not return moves where the service member affiliation is Marines for non-USMC office user", func() {

		orderFetcher := NewOrderFetcher(waf)
		marines := models.AffiliationMARINES
		factory.BuildMoveWithShipment(suite.DB(), []factory.Customization{
			{
				Model: models.ServiceMember{
					Affiliation: &marines,
				},
			},
		}, nil)
		officeUser := factory.BuildOfficeUserWithRoles(suite.DB(), nil, []roles.RoleType{roles.RoleTypeTOO})
		session := auth.Session{
			ApplicationName: auth.OfficeApp,
			Roles:           officeUser.User.Roles,
			OfficeUserID:    officeUser.ID,
			IDToken:         "fake_token",
			AccessToken:     "fakeAccessToken",
		}

		params := services.ListOrderParams{PerPage: models.Int64Pointer(2), Page: models.Int64Pointer(1)}
		moves, _, err := orderFetcher.ListOrders(suite.AppContextWithSessionForTest(&session), officeUser.ID, roles.RoleTypeTOO, &params)

		suite.FatalNoError(err)
		suite.Equal(0, len(moves))
	})
}

func (suite *OrderServiceSuite) TestListOrdersWithEmptyFields() {
	expectedOrder := factory.BuildOrder(suite.DB(), nil, nil)
	waf := entitlements.NewWeightAllotmentFetcher()
	expectedOrder.Entitlement = nil
	expectedOrder.EntitlementID = nil
	expectedOrder.Grade = nil
	expectedOrder.OriginDutyLocation = nil
	expectedOrder.OriginDutyLocationID = nil
	suite.MustSave(&expectedOrder)

	move := factory.BuildMove(suite.DB(), []factory.Customization{
		{
			Model:    expectedOrder,
			LinkOnly: true,
		},
	}, nil)
	// Only orders with shipments are returned, so we need to add a shipment
	// to the move we just created
	factory.BuildMTOShipment(suite.DB(), []factory.Customization{
		{
			Model:    move,
			LinkOnly: true,
		},
		{
			Model: models.MTOShipment{
				Status: models.MTOShipmentStatusSubmitted,
			},
		},
	}, nil)
	// Add a second shipment to make sure we only return 1 order even if its
	// move has more than one shipment
	factory.BuildMTOShipment(suite.DB(), []factory.Customization{
		{
			Model:    move,
			LinkOnly: true,
		},
		{
			Model: models.MTOShipment{
				Status: models.MTOShipmentStatusSubmitted,
			},
		},
	}, nil)

	officeUser := factory.BuildOfficeUser(suite.DB(), nil, nil)
	session := auth.Session{
		ApplicationName: auth.OfficeApp,
		Roles:           officeUser.User.Roles,
		OfficeUserID:    officeUser.ID,
		IDToken:         "fake_token",
		AccessToken:     "fakeAccessToken",
	}

	orderFetcher := NewOrderFetcher(waf)
	moves, _, err := orderFetcher.ListOrders(suite.AppContextWithSessionForTest(&session), officeUser.ID, roles.RoleTypeTOO, &services.ListOrderParams{PerPage: models.Int64Pointer(1), Page: models.Int64Pointer(1)})

	suite.FatalNoError(err)
	suite.Nil(moves)

}

func (suite *OrderServiceSuite) TestListOrdersWithPagination() {
	officeUser := factory.BuildOfficeUserWithRoles(suite.DB(), nil, []roles.RoleType{roles.RoleTypeTOO})
	waf := entitlements.NewWeightAllotmentFetcher()
	session := auth.Session{
		ApplicationName: auth.OfficeApp,
		Roles:           officeUser.User.Roles,
		OfficeUserID:    officeUser.ID,
		IDToken:         "fake_token",
		AccessToken:     "fakeAccessToken",
	}

	for i := 0; i < 2; i++ {
		factory.BuildMoveWithShipment(suite.DB(), nil, nil)
	}

	orderFetcher := NewOrderFetcher(waf)
	params := services.ListOrderParams{Page: models.Int64Pointer(1), PerPage: models.Int64Pointer(1)}
	moves, count, err := orderFetcher.ListOrders(suite.AppContextWithSessionForTest(&session), officeUser.ID, roles.RoleTypeTOO, &params)

	suite.NoError(err)
	suite.Equal(1, len(moves))
	suite.Equal(2, count)

}

func (suite *OrderServiceSuite) TestListOrdersWithSortOrder() {

	// SET UP: Service Members for sorting by Service Member Last Name and Branch
	// - We'll need two other service members to test the last name sort, Lea Spacemen and Leo Zephyer
	serviceMemberFirstName := "Lea"
	serviceMemberLastName := "Zephyer"
	affiliation := models.AffiliationNAVY
	edipi := "9999999999"
	var officeUser models.OfficeUser
	waf := entitlements.NewWeightAllotmentFetcher()
	// SET UP: Dates for sorting by Requested Move Date
	// - We want dates 2 and 3 to sandwich requestedMoveDate1 so we can test that the min() query is working
	requestedMoveDate1 := time.Date(testdatagen.GHCTestYear, 02, 20, 0, 0, 0, 0, time.UTC)
	requestedMoveDate2 := time.Date(testdatagen.GHCTestYear, 03, 03, 0, 0, 0, 0, time.UTC)
	requestedMoveDate3 := time.Date(testdatagen.GHCTestYear, 01, 15, 0, 0, 0, 0, time.UTC)

	setupTestData := func() (models.Move, models.Move, auth.Session) {

		// CREATE EXPECTED MOVES
		expectedMove1 := factory.BuildMoveWithShipment(suite.DB(), []factory.Customization{
			{ // Default New Duty Location name is Fort Eisenhower
				Model: models.Move{
					Status:  models.MoveStatusAPPROVED,
					Locator: "AA1234",
				},
			},
			{
				Model: models.MTOShipment{
					RequestedPickupDate: &requestedMoveDate1,
				},
			},
		}, nil)
		expectedMove2 := factory.BuildMoveWithShipment(suite.DB(), []factory.Customization{
			{
				Model: models.Move{
					Locator: "TTZ123",
				},
			},
			{
				Model: models.ServiceMember{
					Affiliation: &affiliation,
					FirstName:   &serviceMemberFirstName,
					Edipi:       &edipi,
				},
			},
			{
				Model: models.MTOShipment{
					RequestedPickupDate: &requestedMoveDate2,
				},
			},
		}, nil)
		// Create a second shipment so we can test min() sort
		factory.BuildMTOShipmentWithMove(&expectedMove2, suite.DB(), []factory.Customization{
			{
				Model: models.MTOShipment{
					RequestedPickupDate: &requestedMoveDate3,
				},
			},
		}, nil)
		officeUser = factory.BuildOfficeUserWithRoles(suite.DB(), nil, []roles.RoleType{roles.RoleTypeTOO})
		session := auth.Session{
			ApplicationName: auth.OfficeApp,
			Roles:           officeUser.User.Roles,
			OfficeUserID:    officeUser.ID,
			IDToken:         "fake_token",
			AccessToken:     "fakeAccessToken",
		}

		return expectedMove1, expectedMove2, session
	}

	orderFetcher := NewOrderFetcher(waf)

	suite.Run("Sort by locator code", func() {
		expectedMove1, expectedMove2, session := setupTestData()
		params := services.ListOrderParams{Sort: models.StringPointer("locator"), Order: models.StringPointer("asc")}
		moves, _, err := orderFetcher.ListOrders(suite.AppContextWithSessionForTest(&session), officeUser.ID, roles.RoleTypeTOO, &params)
		suite.NoError(err)
		suite.Equal(2, len(moves))
		suite.Equal(expectedMove1.Locator, moves[0].Locator)
		suite.Equal(expectedMove2.Locator, moves[1].Locator)

		params = services.ListOrderParams{Sort: models.StringPointer("locator"), Order: models.StringPointer("desc")}
		moves, _, err = orderFetcher.ListOrders(suite.AppContextWithSessionForTest(&session), officeUser.ID, roles.RoleTypeTOO, &params)
		suite.NoError(err)
		suite.Equal(2, len(moves))
		suite.Equal(expectedMove2.Locator, moves[0].Locator)
		suite.Equal(expectedMove1.Locator, moves[1].Locator)
	})

	suite.Run("Sort by move status", func() {
		expectedMove1, expectedMove2, session := setupTestData()
		params := services.ListOrderParams{Sort: models.StringPointer("status"), Order: models.StringPointer("asc")}
		moves, _, err := orderFetcher.ListOrders(suite.AppContextWithSessionForTest(&session), officeUser.ID, roles.RoleTypeTOO, &params)
		suite.NoError(err)
		suite.Equal(2, len(moves))
		suite.Equal(expectedMove1.Status, moves[0].Status)
		suite.Equal(expectedMove2.Status, moves[1].Status)

		params = services.ListOrderParams{Sort: models.StringPointer("status"), Order: models.StringPointer("desc")}
		moves, _, err = orderFetcher.ListOrders(suite.AppContextWithSessionForTest(&session), officeUser.ID, roles.RoleTypeTOO, &params)
		suite.NoError(err)
		suite.Equal(2, len(moves))
		suite.Equal(expectedMove2.Status, moves[0].Status)
		suite.Equal(expectedMove1.Status, moves[1].Status)
	})

	suite.Run("Sort by service member affiliations", func() {
		expectedMove1, expectedMove2, session := setupTestData()
		params := services.ListOrderParams{Sort: models.StringPointer("branch"), Order: models.StringPointer("asc")}
		moves, _, err := orderFetcher.ListOrders(suite.AppContextWithSessionForTest(&session), officeUser.ID, roles.RoleTypeTOO, &params)
		suite.NoError(err)
		suite.Equal(2, len(moves))
		suite.Equal(*expectedMove1.Orders.ServiceMember.Affiliation, *moves[0].Orders.ServiceMember.Affiliation)
		suite.Equal(*expectedMove2.Orders.ServiceMember.Affiliation, *moves[1].Orders.ServiceMember.Affiliation)

		params = services.ListOrderParams{Sort: models.StringPointer("branch"), Order: models.StringPointer("desc")}
		moves, _, err = orderFetcher.ListOrders(suite.AppContextWithSessionForTest(&session), officeUser.ID, roles.RoleTypeTOO, &params)
		suite.NoError(err)
		suite.Equal(2, len(moves))
		suite.Equal(*expectedMove2.Orders.ServiceMember.Affiliation, *moves[0].Orders.ServiceMember.Affiliation)
		suite.Equal(*expectedMove1.Orders.ServiceMember.Affiliation, *moves[1].Orders.ServiceMember.Affiliation)
	})

	suite.Run("Sort by request move date", func() {
		_, _, session := setupTestData()
		params := services.ListOrderParams{Sort: models.StringPointer("requestedMoveDate"), Order: models.StringPointer("asc")}
		moves, _, err := orderFetcher.ListOrders(suite.AppContextWithSessionForTest(&session), officeUser.ID, roles.RoleTypeTOO, &params)
		suite.NoError(err)
		suite.Equal(2, len(moves))
		suite.Equal(2, len(moves[0].MTOShipments)) // the move with two shipments has the earlier date
		suite.Equal(1, len(moves[1].MTOShipments))
		// NOTE: You have to use Jan 02, 2006 as the example for date/time formatting in Go
		suite.Equal(requestedMoveDate1.Format("2006/01/02"), moves[1].MTOShipments[0].RequestedPickupDate.Format("2006/01/02"))

		params = services.ListOrderParams{Sort: models.StringPointer("requestedMoveDate"), Order: models.StringPointer("desc")}
		moves, _, err = orderFetcher.ListOrders(suite.AppContextWithSessionForTest(&session), officeUser.ID, roles.RoleTypeTOO, &params)
		suite.NoError(err)
		suite.Equal(2, len(moves))
		suite.Equal(1, len(moves[0].MTOShipments)) // the move with one shipment should be first
		suite.Equal(2, len(moves[1].MTOShipments))
		suite.Equal(requestedMoveDate1.Format("2006/01/02"), moves[0].MTOShipments[0].RequestedPickupDate.Format("2006/01/02"))
	})

	suite.Run("Sort by submitted date (appearedInTooAt) in TOO queue ", func() {
		// Scenario: In order to sort the moves the submitted_at, service_counseling_completed_at, and approvals_requested_at are checked to which are the minimum
		// Expected: The moves appear in the order they are created below
		officeUser = factory.BuildOfficeUserWithRoles(suite.DB(), nil, []roles.RoleType{roles.RoleTypeTOO})
		session := auth.Session{
			ApplicationName: auth.OfficeApp,
			Roles:           officeUser.User.Roles,
			OfficeUserID:    officeUser.ID,
			IDToken:         "fake_token",
			AccessToken:     "fakeAccessToken",
		}
		now := time.Now()
		oneWeekAgo := now.AddDate(0, 0, -7)
		move1 := factory.BuildMoveWithShipment(suite.DB(), []factory.Customization{
			{
				Model: models.Move{
					SubmittedAt: &oneWeekAgo,
				},
			},
		}, nil)
		move2 := factory.BuildApprovalsRequestedMove(suite.DB(), nil, nil)
		factory.BuildMTOShipmentWithMove(&move2, suite.DB(), nil, nil)
		move3 := factory.BuildServiceCounselingCompletedMove(suite.DB(), nil, nil)
		factory.BuildMTOShipmentWithMove(&move3, suite.DB(), nil, nil)

		params := services.ListOrderParams{Sort: models.StringPointer("appearedInTooAt"), Order: models.StringPointer("asc")}

		moves, _, err := orderFetcher.ListOrders(suite.AppContextWithSessionForTest(&session), officeUser.ID, roles.RoleTypeTOO, &params)
		suite.NoError(err)
		suite.Equal(3, len(moves))
		suite.Equal(moves[0].ID, move1.ID)
		suite.Equal(moves[1].ID, move2.ID)
		suite.Equal(moves[2].ID, move3.ID)
	})

	// MUST BE LAST, ADDS EXTRA MOVE
	suite.Run("Sort by service member last name", func() {
		_, _, session := setupTestData()

		// Last name sort is the only one that needs 3 moves for a complete test, so add that here at the end
		factory.BuildMoveWithShipment(suite.DB(), []factory.Customization{
			{
				Model: models.ServiceMember{ // Leo Zephyer
					LastName: &serviceMemberLastName,
				},
			},
		}, nil)
		params := services.ListOrderParams{Sort: models.StringPointer("customerName"), Order: models.StringPointer("asc")}
		moves, _, err := orderFetcher.ListOrders(suite.AppContextWithSessionForTest(&session), officeUser.ID, roles.RoleTypeTOO, &params)

		suite.NoError(err)
		suite.Equal(3, len(moves))
		suite.Equal("Spacemen, Lea", *moves[0].Orders.ServiceMember.LastName+", "+*moves[0].Orders.ServiceMember.FirstName)
		suite.Equal("Spacemen, Leo", *moves[1].Orders.ServiceMember.LastName+", "+*moves[1].Orders.ServiceMember.FirstName)
		suite.Equal("Zephyer, Leo", *moves[2].Orders.ServiceMember.LastName+", "+*moves[2].Orders.ServiceMember.FirstName)

		params = services.ListOrderParams{Sort: models.StringPointer("customerName"), Order: models.StringPointer("desc")}
		moves, _, err = orderFetcher.ListOrders(suite.AppContextWithSessionForTest(&session), officeUser.ID, roles.RoleTypeTOO, &params)

		suite.NoError(err)
		suite.Equal(3, len(moves))
		suite.Equal("Zephyer, Leo", *moves[0].Orders.ServiceMember.LastName+", "+*moves[0].Orders.ServiceMember.FirstName)
		suite.Equal("Spacemen, Leo", *moves[1].Orders.ServiceMember.LastName+", "+*moves[1].Orders.ServiceMember.FirstName)
		suite.Equal("Spacemen, Lea", *moves[2].Orders.ServiceMember.LastName+", "+*moves[2].Orders.ServiceMember.FirstName)
	})
}

func getTransportationOffice(suite *OrderServiceSuite, name string) models.TransportationOffice {
	trasportationOffice := factory.BuildTransportationOffice(suite.DB(), []factory.Customization{
		{
			Model: models.TransportationOffice{
				Name: name,
			},
		}}, nil)
	return trasportationOffice
}

func getPPMShipmentWithCloseoutOfficeNeedsCloseout(suite *OrderServiceSuite, closeoutOffice models.TransportationOffice) models.PPMShipment {
	ppm := factory.BuildPPMShipmentThatNeedsCloseout(suite.DB(), nil, []factory.Customization{
		{
			Model:    closeoutOffice,
			LinkOnly: true,
			Type:     &factory.TransportationOffices.CloseoutOffice,
		},
	})
	return ppm
}

func (suite *OrderServiceSuite) TestListOrdersNeedingServicesCounselingWithPPMCloseoutColumnsSort() {
	defaultShipmentPickupPostalCode := "90210"
	waf := entitlements.NewWeightAllotmentFetcher()
	setupTestData := func() models.OfficeUser {
		// Make an office user → GBLOC X
		officeUser := factory.BuildOfficeUserWithRoles(suite.DB(), nil, []roles.RoleType{roles.RoleTypeTOO})
		factory.FetchOrBuildPostalCodeToGBLOC(suite.DB(), "50309", officeUser.TransportationOffice.Gbloc)

		// Ensure there's an entry connecting the default shipment pickup postal code with the office user's gbloc
		factory.FetchOrBuildPostalCodeToGBLOC(suite.DB(),
			defaultShipmentPickupPostalCode,
			officeUser.TransportationOffice.Gbloc)

		return officeUser
	}
	orderFetcher := NewOrderFetcher(waf)

	var session auth.Session

	suite.Run("Sort by PPM closeout initiated", func() {
		officeUser := setupTestData()
		// Create a PPM submitted on April 1st
		closeoutInitiatedDate1 := time.Date(2022, 04, 01, 0, 0, 0, 0, time.UTC)
		closeoutOffice := factory.BuildTransportationOffice(suite.DB(), []factory.Customization{
			{
				Model: models.TransportationOffice{Gbloc: "KKFA"},
			},
		}, nil)

		ppm1 := factory.BuildPPMShipmentThatNeedsCloseout(suite.DB(), nil, []factory.Customization{
			{
				Model: models.PPMShipment{
					SubmittedAt: &closeoutInitiatedDate1,
				},
			},
			{
				Model:    closeoutOffice,
				LinkOnly: true,
				Type:     &factory.TransportationOffices.CloseoutOffice,
			},
		})

		// Create a PPM submitted on April 2nd
		closeoutInitiatedDate2 := time.Date(2022, 04, 02, 0, 0, 0, 0, time.UTC)
		ppm2 := factory.BuildPPMShipmentThatNeedsCloseout(suite.DB(), nil, []factory.Customization{
			{
				Model: models.PPMShipment{
					SubmittedAt: &closeoutInitiatedDate2,
				},
			},
			{
				Model:    closeoutOffice,
				LinkOnly: true,
				Type:     &factory.TransportationOffices.CloseoutOffice,
			},
		})

		// Sort by closeout initiated date (ascending)
		moves, _, err := orderFetcher.ListOrders(suite.AppContextWithSessionForTest(&session), officeUser.ID, roles.RoleTypeTOO, &services.ListOrderParams{
			NeedsPPMCloseout: models.BoolPointer(true),
			Sort:             models.StringPointer("closeoutInitiated"),
			Order:            models.StringPointer("asc"),
		})

		suite.FatalNoError(err)
		suite.Equal(2, len(moves))
		suite.Equal(ppm1.Shipment.MoveTaskOrder.Locator, moves[0].Locator)
		suite.Equal(ppm2.Shipment.MoveTaskOrder.Locator, moves[1].Locator)

		// Sort by closeout initiated date (descending)
		moves, _, err = orderFetcher.ListOrders(suite.AppContextWithSessionForTest(&session), officeUser.ID, roles.RoleTypeTOO, &services.ListOrderParams{
			NeedsPPMCloseout: models.BoolPointer(true),
			Sort:             models.StringPointer("closeoutInitiated"),
			Order:            models.StringPointer("desc"),
		})

		suite.FatalNoError(err)
		suite.Equal(2, len(moves))
		suite.Equal(ppm2.Shipment.MoveTaskOrder.Locator, moves[0].Locator)
		suite.Equal(ppm1.Shipment.MoveTaskOrder.Locator, moves[1].Locator)
	})

	suite.Run("Sort by PPM closeout location", func() {
		officeUser := setupTestData()

		locationA := getTransportationOffice(suite, "A")
		ppmShipmentA := getPPMShipmentWithCloseoutOfficeNeedsCloseout(suite, locationA)

		locationB := getTransportationOffice(suite, "B")
		ppmShipmentB := getPPMShipmentWithCloseoutOfficeNeedsCloseout(suite, locationB)

		// Sort by closeout location (ascending)
		moves, _, err := orderFetcher.ListOrders(suite.AppContextWithSessionForTest(&session), officeUser.ID, roles.RoleTypeTOO, &services.ListOrderParams{
			NeedsPPMCloseout: models.BoolPointer(true),
			Sort:             models.StringPointer("closeoutLocation"),
			Order:            models.StringPointer("asc"),
		})

		suite.FatalNoError(err)
		suite.Equal(2, len(moves))
		suite.Equal(ppmShipmentA.Shipment.MoveTaskOrder.Locator, moves[0].Locator)
		suite.Equal(ppmShipmentB.Shipment.MoveTaskOrder.Locator, moves[1].Locator)

		// Sort by closeout location (descending)
		moves, _, err = orderFetcher.ListOrders(suite.AppContextWithSessionForTest(&session), officeUser.ID, roles.RoleTypeTOO, &services.ListOrderParams{
			NeedsPPMCloseout: models.BoolPointer(true),
			Sort:             models.StringPointer("closeoutLocation"),
			Order:            models.StringPointer("desc"),
		})

		suite.FatalNoError(err)
		suite.Equal(2, len(moves))
		suite.Equal(ppmShipmentB.Shipment.MoveTaskOrder.Locator, moves[0].Locator)
		suite.Equal(ppmShipmentA.Shipment.MoveTaskOrder.Locator, moves[1].Locator)
	})

	suite.Run("Sort by destination duty location", func() {
		officeUser := setupTestData()

		dutyLocationA := factory.BuildDutyLocation(suite.DB(), []factory.Customization{
			{
				Model: models.DutyLocation{
					Name: "A",
				},
			},
		}, nil)
		closeoutOffice := factory.BuildTransportationOffice(suite.DB(), []factory.Customization{
			{
				Model: models.TransportationOffice{Gbloc: "KKFA"},
			},
		}, nil)

		ppmShipmentA := factory.BuildPPMShipmentThatNeedsCloseout(suite.DB(), nil, []factory.Customization{
			{
				Model:    dutyLocationA,
				LinkOnly: true,
				Type:     &factory.DutyLocations.NewDutyLocation,
			},
			{
				Model:    closeoutOffice,
				LinkOnly: true,
				Type:     &factory.TransportationOffices.CloseoutOffice,
			},
		})
		dutyLocationB := factory.BuildDutyLocation(suite.DB(), []factory.Customization{
			{
				Model: models.DutyLocation{
					Name: "B",
				},
			},
		}, nil)
		ppmShipmentB := factory.BuildPPMShipmentThatNeedsCloseout(suite.DB(), nil, []factory.Customization{
			{
				Model:    dutyLocationB,
				LinkOnly: true,
				Type:     &factory.DutyLocations.NewDutyLocation,
			},
			{
				Model:    closeoutOffice,
				LinkOnly: true,
				Type:     &factory.TransportationOffices.CloseoutOffice,
			},
		})

		// Sort by destination duty location (ascending)
		moves, _, err := orderFetcher.ListOrders(suite.AppContextWithSessionForTest(&session), officeUser.ID, roles.RoleTypeTOO, &services.ListOrderParams{
			NeedsPPMCloseout: models.BoolPointer(true),
			Sort:             models.StringPointer("destinationDutyLocation"),
			Order:            models.StringPointer("asc"),
		})

		suite.FatalNoError(err)
		suite.Equal(2, len(moves))
		suite.Equal(ppmShipmentA.Shipment.MoveTaskOrder.Locator, moves[0].Locator)
		suite.Equal(ppmShipmentB.Shipment.MoveTaskOrder.Locator, moves[1].Locator)

		// Sort by destination duty location (descending)
		moves, _, err = orderFetcher.ListOrders(suite.AppContextWithSessionForTest(&session), officeUser.ID, roles.RoleTypeTOO, &services.ListOrderParams{
			NeedsPPMCloseout: models.BoolPointer(true),
			Sort:             models.StringPointer("destinationDutyLocation"),
			Order:            models.StringPointer("desc"),
		})

		suite.FatalNoError(err)
		suite.Equal(2, len(moves))
		suite.Equal(ppmShipmentB.Shipment.MoveTaskOrder.Locator, moves[0].Locator)
		suite.Equal(ppmShipmentA.Shipment.MoveTaskOrder.Locator, moves[1].Locator)
	})

	suite.Run("Sort by PPM type (full or partial)", func() {
		officeUser := setupTestData()
		closeoutOffice := factory.BuildTransportationOffice(suite.DB(), []factory.Customization{
			{
				Model: models.TransportationOffice{Gbloc: "KKFA"},
			},
		}, nil)
		ppmShipmentPartial := factory.BuildPPMShipmentThatNeedsCloseout(suite.DB(), nil, []factory.Customization{
			{
				Model: models.Move{
					PPMType: models.StringPointer("Partial"),
				},
			},
			{
				Model:    closeoutOffice,
				LinkOnly: true,
				Type:     &factory.TransportationOffices.CloseoutOffice,
			},
		})
		ppmShipmentFull := factory.BuildPPMShipmentThatNeedsCloseout(suite.DB(), nil, []factory.Customization{
			{
				Model: models.Move{
					PPMType: models.StringPointer("FULL"),
				},
			},
			{
				Model:    closeoutOffice,
				LinkOnly: true,
				Type:     &factory.TransportationOffices.CloseoutOffice,
			},
		})

		// Sort by PPM type (ascending)
		moves, _, err := orderFetcher.ListOrders(suite.AppContextWithSessionForTest(&session), officeUser.ID, roles.RoleTypeTOO, &services.ListOrderParams{
			NeedsPPMCloseout: models.BoolPointer(true),
			Sort:             models.StringPointer("ppmType"),
			Order:            models.StringPointer("asc"),
		})

		suite.FatalNoError(err)
		suite.Equal(2, len(moves))
		suite.Equal(ppmShipmentFull.Shipment.MoveTaskOrder.Locator, moves[0].Locator)
		suite.Equal(ppmShipmentPartial.Shipment.MoveTaskOrder.Locator, moves[1].Locator)

		// Sort by PPM type (descending)
		moves, _, err = orderFetcher.ListOrders(suite.AppContextWithSessionForTest(&session), officeUser.ID, roles.RoleTypeTOO, &services.ListOrderParams{
			NeedsPPMCloseout: models.BoolPointer(true),
			Sort:             models.StringPointer("ppmType"),
			Order:            models.StringPointer("desc"),
		})

		suite.FatalNoError(err)
		suite.Equal(2, len(moves))
		suite.Equal(ppmShipmentPartial.Shipment.MoveTaskOrder.Locator, moves[0].Locator)
		suite.Equal(ppmShipmentFull.Shipment.MoveTaskOrder.Locator, moves[1].Locator)
	})
	suite.Run("Sort by PPM status", func() {
		officeUser := setupTestData()
		closeoutOffice := factory.BuildTransportationOffice(suite.DB(), []factory.Customization{
			{
				Model: models.TransportationOffice{Gbloc: "KKFA"},
			},
		}, nil)
		ppmShipmentNeedsCloseout := getPPMShipmentWithCloseoutOfficeNeedsCloseout(suite, closeoutOffice)

		// Sort by PPM type (ascending)
		moves, _, err := orderFetcher.ListOrders(suite.AppContextWithSessionForTest(&session), officeUser.ID, roles.RoleTypeTOO, &services.ListOrderParams{
			NeedsPPMCloseout: models.BoolPointer(true),
			Sort:             models.StringPointer("ppmStatus"),
			Order:            models.StringPointer("asc"),
		})

		suite.FatalNoError(err)
		suite.Equal(1, len(moves))
		suite.Equal(ppmShipmentNeedsCloseout.Status, moves[0].MTOShipments[0].PPMShipment.Status)

		// Sort by PPM type (descending)
		moves, _, err = orderFetcher.ListOrders(suite.AppContextWithSessionForTest(&session), officeUser.ID, roles.RoleTypeTOO, &services.ListOrderParams{
			NeedsPPMCloseout: models.BoolPointer(true),
			Sort:             models.StringPointer("ppmStatus"),
			Order:            models.StringPointer("desc"),
		})

		suite.FatalNoError(err)
		suite.Equal(1, len(moves))
		suite.Equal(ppmShipmentNeedsCloseout.Status, moves[0].MTOShipments[0].PPMShipment.Status)
	})
}

func (suite *OrderServiceSuite) TestListOrdersNeedingServicesCounselingWithGBLOCSortFilter() {
	waf := entitlements.NewWeightAllotmentFetcher()
	suite.Run("Filter by origin GBLOC", func() {

		// TESTCASE SCENARIO
		// Under test: OrderFetcher.ListOrders function
		// Mocked:     None
		// Set up:     We create 2 moves with different GBLOCs, KKFA and ZANY. Both moves require service counseling
		//             We create an office user with the GBLOC KKFA
		//             Then we request a list of moves sorted by GBLOC, ascending for service counseling
		// Expected outcome:
		//             We expect only the move that matches the counselors GBLOC - aka the KKFA move.

		// Create a services counselor (default GBLOC is KKFA)
		officeUser := factory.BuildOfficeUserWithRoles(suite.DB(), nil, []roles.RoleType{roles.RoleTypeServicesCounselor})
		session := auth.Session{
			ApplicationName: auth.OfficeApp,
			Roles:           officeUser.User.Roles,
			OfficeUserID:    officeUser.ID,
			IDToken:         "fake_token",
			AccessToken:     "fakeAccessToken",
		}

		// Create a move with Origin KKFA, needs service couseling
		kkfaMove := factory.BuildMoveWithShipment(suite.DB(), []factory.Customization{
			{
				Model: models.Move{
					Status: models.MoveStatusNeedsServiceCounseling,
				},
			},
		}, nil)
		// Create data for a second Origin ZANY
		dutyLocationAddress2 := factory.BuildAddress(suite.DB(), []factory.Customization{
			{
				Model: models.Address{
					StreetAddress1: "Anchor 1212",
					City:           "Fort Eisenhower",
					State:          "GA",
					PostalCode:     "89898",
				},
			},
		}, nil)

		factory.FetchOrBuildPostalCodeToGBLOC(suite.DB(), dutyLocationAddress2.PostalCode, "ZANY")
		originDutyLocation2 := factory.BuildDutyLocation(suite.DB(), []factory.Customization{
			{
				Model: models.DutyLocation{
					Name: "Fort Sam Snap",
				},
			},
			{
				Model:    dutyLocationAddress2,
				LinkOnly: true,
			},
		}, nil)

		// Create a second move from the ZANY gbloc
		factory.BuildMoveWithShipment(suite.DB(), []factory.Customization{
			{
				Model: models.Move{
					Status:  models.MoveStatusNeedsServiceCounseling,
					Locator: "ZZ1234",
				},
			},
			{
				Model:    originDutyLocation2,
				LinkOnly: true,
				Type:     &factory.DutyLocations.OriginDutyLocation,
			},
		}, nil)
		// Setup and run the function under test requesting status NEEDS SERVICE COUNSELING
		orderFetcher := NewOrderFetcher(waf)
		statuses := []string{"NEEDS SERVICE COUNSELING"}
		// Sort by origin GBLOC, filter by status
		params := services.ListOrderParams{Sort: models.StringPointer("originGBLOC"), Order: models.StringPointer("asc"), Status: statuses}
		moves, _, err := orderFetcher.ListOrders(suite.AppContextWithSessionForTest(&session), officeUser.ID, roles.RoleTypeServicesCounselor, &params)

		// Expect only LKNQ move to be returned
		suite.NoError(err)
		suite.Equal(1, len(moves))
		suite.Equal(kkfaMove.ID, moves[0].ID)
	})
}

func (suite *OrderServiceSuite) TestListOrdersForTOOWithNTSRelease() {
	// Make an NTS-Release shipment (and a move).  Should not have a pickup address.
	factory.BuildMoveWithShipment(suite.DB(), []factory.Customization{
		{
			Model: models.MTOShipment{
				ShipmentType: models.MTOShipmentTypeHHGOutOfNTS,
			},
		},
	}, nil)
	waf := entitlements.NewWeightAllotmentFetcher()
	// Make a TOO user and the postal code to GBLOC link.
	tooOfficeUser := factory.BuildOfficeUserWithRoles(suite.DB(), nil, []roles.RoleType{roles.RoleTypeTOO})
	session := auth.Session{
		ApplicationName: auth.OfficeApp,
		Roles:           tooOfficeUser.User.Roles,
		OfficeUserID:    tooOfficeUser.ID,
		IDToken:         "fake_token",
		AccessToken:     "fakeAccessToken",
	}

	orderFetcher := NewOrderFetcher(waf)
	moves, moveCount, err := orderFetcher.ListOrders(suite.AppContextWithSessionForTest(&session), tooOfficeUser.ID, roles.RoleTypeTOO, &services.ListOrderParams{})

	suite.FatalNoError(err)
	suite.Equal(1, moveCount)
	suite.Len(moves, 1)
}

func (suite *OrderServiceSuite) TestListOrdersForTOOWithPPM() {
	postalCode := "50309"
	partialPPMType := models.MovePPMTypePARTIAL
	waf := entitlements.NewWeightAllotmentFetcher()
	ppmShipment := factory.BuildPPMShipment(suite.DB(), []factory.Customization{
		{
			Model: models.Order{
				ID: uuid.UUID{uuid.V4},
			},
		},
		{
			Model: models.Move{
				Status:  models.MoveStatusAPPROVED,
				PPMType: &partialPPMType,
			},
		},
		{
			Model: models.Address{
				PostalCode: postalCode,
			},
			Type: &factory.Addresses.PickupAddress,
		},
	}, nil)
	// Make a TOO user.
	tooOfficeUser := factory.BuildOfficeUserWithRoles(suite.DB(), nil, []roles.RoleType{roles.RoleTypeTOO})
	session := auth.Session{
		ApplicationName: auth.OfficeApp,
		Roles:           tooOfficeUser.User.Roles,
		OfficeUserID:    tooOfficeUser.ID,
		IDToken:         "fake_token",
		AccessToken:     "fakeAccessToken",
	}

	// GBLOC for the below doesn't really matter, it just means the query for the moves passes the inner join in ListOrders
	factory.FetchOrBuildPostalCodeToGBLOC(suite.DB(), ppmShipment.PickupAddress.PostalCode, tooOfficeUser.TransportationOffice.Gbloc)

	orderFetcher := NewOrderFetcher(waf)
	moves, moveCount, err := orderFetcher.ListOrders(suite.AppContextWithSessionForTest(&session), tooOfficeUser.ID, roles.RoleTypeTOO, &services.ListOrderParams{})
	suite.FatalNoError(err)
	suite.Equal(1, moveCount)
	suite.Len(moves, 1)
}

func (suite *OrderServiceSuite) TestListOrdersWithViewAsGBLOCParam() {
	var hqOfficeUser models.OfficeUser
	var hqOfficeUserAGFM models.OfficeUser
	waf := entitlements.NewWeightAllotmentFetcher()
	requestedMoveDate1 := time.Date(testdatagen.GHCTestYear, 02, 20, 0, 0, 0, 0, time.UTC)
	requestedMoveDate2 := time.Date(testdatagen.GHCTestYear, 03, 03, 0, 0, 0, 0, time.UTC)

	setupTestData := func() (models.Move, models.Move, models.MTOShipment, auth.Session, auth.Session) {
		// CREATE EXPECTED MOVES
		expectedMove1 := factory.BuildMoveWithShipment(suite.DB(), []factory.Customization{
			{ // Default New Duty Location name is Fort Eisenhower
				Model: models.Move{
					Status:  models.MoveStatusAPPROVED,
					Locator: "AA1234",
				},
			},
			{
				Model: models.MTOShipment{
					RequestedPickupDate: &requestedMoveDate1,
				},
			},
		}, nil)
		expectedMove2 := factory.BuildMoveWithShipment(suite.DB(), []factory.Customization{
			{
				Model: models.Move{
					Locator: "TTZ123",
				},
			},
			{
				Model: models.MTOShipment{
					RequestedPickupDate: &requestedMoveDate2,
				},
			},
		}, nil)

		factory.FetchOrBuildPostalCodeToGBLOC(suite.DB(), "06001", "AGFM")

		expectedShipment3 := factory.BuildMTOShipment(suite.DB(), []factory.Customization{
			{
				Model: models.TransportationOffice{
					Name:  "Fort Punxsutawney",
					Gbloc: "AGFM",
				},
			},
			{
				Model: models.MTOShipment{
					Status: models.MTOShipmentStatusSubmitted,
				},
			},
			{
				Model: models.Address{
					PostalCode: "06001",
				},
				Type: &factory.Addresses.PickupAddress,
			},
		}, nil)

		hqOfficeUser = factory.BuildOfficeUserWithRoles(suite.DB(), nil, []roles.RoleType{roles.RoleTypeHQ})
		hqSession := auth.Session{
			ApplicationName: auth.OfficeApp,
			Roles:           hqOfficeUser.User.Roles,
			OfficeUserID:    hqOfficeUser.ID,
			IDToken:         "fake_token",
			AccessToken:     "fakeAccessToken",
		}

		hqOfficeUserAGFM = factory.BuildOfficeUserWithRoles(suite.DB(), []factory.Customization{
			{
				Model: models.TransportationOffice{
					Name:  "Scott AFB",
					Gbloc: "AGFM",
				},
			},
		}, []roles.RoleType{roles.RoleTypeHQ})
		hqSessionAGFM := auth.Session{
			ApplicationName: auth.OfficeApp,
			Roles:           hqOfficeUserAGFM.User.Roles,
			OfficeUserID:    hqOfficeUserAGFM.ID,
			IDToken:         "fake_token",
			AccessToken:     "fakeAccessToken",
		}

		return expectedMove1, expectedMove2, expectedShipment3, hqSession, hqSessionAGFM
	}

	orderFetcher := NewOrderFetcher(waf)

	suite.Run("Sort by locator code", func() {
		expectedMove1, expectedMove2, expectedShipment3, hqSession, hqSessionAGFM := setupTestData()

		// Request as an HQ user with their default GBLOC, KKFA
		params := services.ListOrderParams{Sort: models.StringPointer("locator"), Order: models.StringPointer("asc")}
		moves, _, err := orderFetcher.ListOrders(suite.AppContextWithSessionForTest(&hqSession), hqOfficeUser.ID, roles.RoleTypeTOO, &params)
		suite.NoError(err)
		suite.Equal(2, len(moves))
		suite.Equal(expectedMove1.Locator, moves[0].Locator)
		suite.Equal(expectedMove2.Locator, moves[1].Locator)

		// Expect the same results with a ViewAsGBLOC that equals the user's default GBLOC, KKFA
		params = services.ListOrderParams{Sort: models.StringPointer("locator"), Order: models.StringPointer("asc"), ViewAsGBLOC: models.StringPointer("KKFA")}
		moves, _, err = orderFetcher.ListOrders(suite.AppContextWithSessionForTest(&hqSession), hqOfficeUser.ID, roles.RoleTypeTOO, &params)
		suite.NoError(err)
		suite.Equal(2, len(moves))
		suite.Equal(expectedMove1.Locator, moves[0].Locator)
		suite.Equal(expectedMove2.Locator, moves[1].Locator)

		// Expect the AGFM move when using the ViewAsGBLOC param set to AGFM
		params = services.ListOrderParams{ViewAsGBLOC: models.StringPointer("AGFM")}
		moves, _, err = orderFetcher.ListOrders(suite.AppContextWithSessionForTest(&hqSession), hqOfficeUser.ID, roles.RoleTypeTOO, &params)
		suite.NoError(err)
		suite.Equal(1, len(moves))
		suite.Equal(expectedShipment3.ID, moves[0].MTOShipments[0].ID)

		// Expect the same results without a ViewAsGBLOC for a user whose default GBLOC is AGFM
		params = services.ListOrderParams{}
		moves, _, err = orderFetcher.ListOrders(suite.AppContextWithSessionForTest(&hqSessionAGFM), hqOfficeUserAGFM.ID, roles.RoleTypeTOO, &params)
		suite.NoError(err)
		suite.Equal(1, len(moves))
		suite.Equal(expectedShipment3.ID, moves[0].MTOShipments[0].ID)
	})
}

func (suite *OrderServiceSuite) TestListOrdersForTOOWithPPMWithDeletedShipment() {
	postalCode := "50309"
	deletedAt := time.Now()
	waf := entitlements.NewWeightAllotmentFetcher()
	move := factory.BuildMove(suite.DB(), []factory.Customization{
		{
			Model: models.Move{
				Status: models.MoveStatusSUBMITTED,
			},
		},
	}, nil)
	ppmShipment := factory.BuildPPMShipment(suite.DB(), []factory.Customization{
		{
			Model: models.Address{
				PostalCode: postalCode,
			},
			Type: &factory.Addresses.PickupAddress,
		},
	}, nil)
	factory.BuildMTOShipment(suite.DB(), []factory.Customization{
		{
			Model:    move,
			LinkOnly: true,
		},
		{
			Model: models.MTOShipment{
				Status:    models.MTOShipmentStatusSubmitted,
				DeletedAt: &deletedAt,
			},
		},
		{
			Model:    ppmShipment,
			LinkOnly: true,
		},
	}, nil)

	// Make a TOO user.
	tooOfficeUser := factory.BuildOfficeUserWithRoles(suite.DB(), nil, []roles.RoleType{roles.RoleTypeTOO})
	session := auth.Session{
		ApplicationName: auth.OfficeApp,
		Roles:           tooOfficeUser.User.Roles,
		OfficeUserID:    tooOfficeUser.ID,
		IDToken:         "fake_token",
		AccessToken:     "fakeAccessToken",
	}

	orderFetcher := NewOrderFetcher(waf)
	moves, moveCount, err := orderFetcher.ListOrders(suite.AppContextWithSessionForTest(&session), tooOfficeUser.ID, roles.RoleTypeTOO, &services.ListOrderParams{Status: []string{string(models.MoveStatusSUBMITTED)}})
	suite.FatalNoError(err)
	suite.Equal(0, moveCount)
	suite.Len(moves, 0)
}

func (suite *OrderServiceSuite) TestListOrdersForTOOWithPPMWithOneDeletedShipmentButOtherExists() {
	postalCode := "50309"
	deletedAt := time.Now()
	waf := entitlements.NewWeightAllotmentFetcher()
	move := factory.BuildMove(suite.DB(), []factory.Customization{
		{
			Model: models.Move{
				Status: models.MoveStatusAPPROVED,
			},
		},
	}, nil)
	// This shipment is created first, but later deleted
	ppmShipment1 := factory.BuildPPMShipment(suite.DB(), []factory.Customization{
		{
			Model:    move,
			LinkOnly: true,
		},
		{
			Model: models.PPMShipment{
				CreatedAt: time.Now(),
			},
		},
		{
			Model: models.Address{
				PostalCode: postalCode,
			},
			Type: &factory.Addresses.PickupAddress,
		},
	}, nil)
	// This shipment is created after the first one, but not deleted
	factory.BuildPPMShipment(suite.DB(), []factory.Customization{
		{
			Model:    move,
			LinkOnly: true,
		},
		{
			Model: models.PPMShipment{
				CreatedAt: time.Now().Add(time.Minute * time.Duration(1)),
			},
		},
		{
			Model: models.Address{
				PostalCode: postalCode,
			},
			Type: &factory.Addresses.PickupAddress,
		},
	}, nil)
	factory.BuildMTOShipment(suite.DB(), []factory.Customization{
		{
			Model:    move,
			LinkOnly: true,
		},
		{
			Model: models.MTOShipment{
				Status:    models.MTOShipmentStatusSubmitted,
				DeletedAt: &deletedAt,
			},
		},
		{
			Model:    ppmShipment1,
			LinkOnly: true,
		},
	}, nil)

	// Make a TOO user and the postal code to GBLOC link.
	tooOfficeUser := factory.BuildOfficeUserWithRoles(suite.DB(), nil, []roles.RoleType{roles.RoleTypeTOO})
	session := auth.Session{
		ApplicationName: auth.OfficeApp,
		Roles:           tooOfficeUser.User.Roles,
		OfficeUserID:    tooOfficeUser.ID,
		IDToken:         "fake_token",
		AccessToken:     "fakeAccessToken",
	}

	orderFetcher := NewOrderFetcher(waf)
	moves, moveCount, err := orderFetcher.ListOrders(suite.AppContextWithSessionForTest(&session), tooOfficeUser.ID, roles.RoleTypeTOO, &services.ListOrderParams{})
	suite.FatalNoError(err)
	suite.Equal(1, moveCount)
	suite.Len(moves, 1)
}

func (suite *OrderServiceSuite) TestListAllOrderLocations() {
	waf := entitlements.NewWeightAllotmentFetcher()
	suite.Run("returns a list of all order locations in the current users queue", func() {
		orderFetcher := NewOrderFetcher(waf)
		officeUser := factory.BuildOfficeUserWithRoles(suite.DB(), nil, []roles.RoleType{roles.RoleTypeServicesCounselor})
		session := auth.Session{
			ApplicationName: auth.OfficeApp,
			Roles:           officeUser.User.Roles,
			OfficeUserID:    officeUser.ID,
			IDToken:         "fake_token",
			AccessToken:     "fakeAccessToken",
		}

		params := services.ListOrderParams{}
		moves, err := orderFetcher.ListAllOrderLocations(suite.AppContextWithSessionForTest(&session), officeUser.ID, &params)

		suite.FatalNoError(err)
		suite.Equal(0, len(moves))
	})
}

func (suite *OrderServiceSuite) TestListAllOrderLocationsWithViewAsGBLOCParam() {
	waf := entitlements.NewWeightAllotmentFetcher()
	suite.Run("returns a list of all order locations in the current users queue", func() {
		orderFetcher := NewOrderFetcher(waf)
		officeUserFetcher := officeuserservice.NewOfficeUserFetcherPop()
		movesContainOriginDutyLocation := func(moves models.Moves, keyword string) func() (success bool) {
			return func() (success bool) {
				for _, record := range moves {
					if strings.Contains(record.Orders.OriginDutyLocation.Name, keyword) {
						return true
					}
				}
				return false
			}
		}

		// Create SC office user with a default transportation office in the AGFM GBLOC
		officeUser := factory.BuildOfficeUserWithRoles(suite.DB(), []factory.Customization{
			{
				Model: models.TransportationOffice{
					Name:  "Fort Punxsutawney",
					Gbloc: "AGFM",
				},
			},
		}, []roles.RoleType{roles.RoleTypeServicesCounselor})
		// Add a secondary GBLOC to the above office user, this should default to KKFA
		factory.BuildAlternateTransportationOfficeAssignment(suite.DB(), []factory.Customization{
			{
				Model: models.OfficeUser{
					ID: officeUser.ID,
				},
				LinkOnly: true,
			},
		}, nil)
		session := auth.Session{
			ApplicationName: auth.OfficeApp,
			Roles:           officeUser.User.Roles,
			OfficeUserID:    officeUser.ID,
			IDToken:         "fake_token",
			AccessToken:     "fakeAccessToken",
		}

		// Create two default moves with shipment, should be in KKFA and have the status SUBMITTED
		KKFAMove1 := factory.BuildMoveWithShipment(suite.DB(), nil, nil)
		KKFAMove2 := factory.BuildMoveWithShipment(suite.DB(), nil, nil)

		// Create third move with the same origin duty location as one of the above
		KKFAMove3 := factory.BuildMoveWithShipment(suite.DB(), []factory.Customization{
			{
				Model: models.DutyLocation{
					ID: KKFAMove2.Orders.OriginDutyLocation.ID,
				},
				Type:     &factory.DutyLocations.OriginDutyLocation,
				LinkOnly: true,
			},
		}, nil)

		officeUser, _ = officeUserFetcher.FetchOfficeUserByIDWithTransportationOfficeAssignments(suite.AppContextForTest(), officeUser.ID)

		// Confirm office user has the desired transportation office assignments
		suite.Equal("AGFM", officeUser.TransportationOffice.Gbloc)
		if officeUser.TransportationOfficeAssignments[0].TransportationOffice.Gbloc == "AGFM" {
			suite.Equal("AGFM", officeUser.TransportationOfficeAssignments[0].TransportationOffice.Gbloc)
			suite.Equal(true, *officeUser.TransportationOfficeAssignments[0].PrimaryOffice)
			suite.Equal("KKFA", officeUser.TransportationOfficeAssignments[1].TransportationOffice.Gbloc)
			suite.Equal(false, *officeUser.TransportationOfficeAssignments[1].PrimaryOffice)
		} else {
			suite.Equal("KKFA", officeUser.TransportationOfficeAssignments[0].TransportationOffice.Gbloc)
			suite.Equal(false, *officeUser.TransportationOfficeAssignments[0].PrimaryOffice)
			suite.Equal("AGFM", officeUser.TransportationOfficeAssignments[1].TransportationOffice.Gbloc)
			suite.Equal(true, *officeUser.TransportationOfficeAssignments[1].PrimaryOffice)
		}

		// Confirm the factory created moves have the desired GBLOCS, 3x KKFA,
		suite.Equal("KKFA", *KKFAMove1.Orders.OriginDutyLocationGBLOC)
		suite.Equal("KKFA", *KKFAMove2.Orders.OriginDutyLocationGBLOC)
		suite.Equal("KKFA", *KKFAMove3.Orders.OriginDutyLocationGBLOC)

		// Fetch and check secondary GBLOC
		KKFA := "KKFA"
		params := services.ListOrderParams{
			ViewAsGBLOC: &KKFA,
		}
		KKFAmoves, err := orderFetcher.ListAllOrderLocations(suite.AppContextWithSessionForTest(&session), officeUser.ID, &params)

		suite.FatalNoError(err)
		// This value should be updated to 3 if ListAllOrderLocations is updated to return distinct locations
		suite.Equal(3, len(KKFAmoves))

		suite.Equal("KKFA", *KKFAmoves[0].Orders.OriginDutyLocationGBLOC)
		suite.Equal("KKFA", *KKFAmoves[1].Orders.OriginDutyLocationGBLOC)
		suite.Equal("KKFA", *KKFAmoves[2].Orders.OriginDutyLocationGBLOC)

		suite.Condition(movesContainOriginDutyLocation(KKFAmoves, KKFAMove1.Orders.OriginDutyLocation.Name), "Should contain first KKFA move's origin duty location")
		suite.Condition(movesContainOriginDutyLocation(KKFAmoves, KKFAMove2.Orders.OriginDutyLocation.Name), "Should contain second KKFA move's origin duty location")
		suite.Condition(movesContainOriginDutyLocation(KKFAmoves, KKFAMove3.Orders.OriginDutyLocation.Name), "Should contain third KKFA move's origin duty location")
	})
}

func (suite *OrderServiceSuite) TestOriginDutyLocationFilter() {
	var session auth.Session
	waf := entitlements.NewWeightAllotmentFetcher()
	var expectedMove models.Move
	var officeUser models.OfficeUser
	orderFetcher := NewOrderFetcher(waf)
	setupTestData := func() (models.OfficeUser, models.Move, auth.Session) {
		officeUser := factory.BuildOfficeUserWithRoles(suite.DB(), nil, []roles.RoleType{roles.RoleTypeTOO})
		session := auth.Session{
			ApplicationName: auth.OfficeApp,
			Roles:           officeUser.User.Roles,
			OfficeUserID:    officeUser.ID,
			IDToken:         "fake_token",
			AccessToken:     "fakeAccessToken",
		}
		move := factory.BuildMoveWithShipment(suite.DB(), nil, nil)
		return officeUser, move, session
	}

	suite.Run("Returns orders matching full originDutyLocation name filter", func() {
		officeUser, expectedMove, session = setupTestData()
		locationName := expectedMove.Orders.OriginDutyLocation.Name
		expectedMoves, _, err := orderFetcher.ListOrders(suite.AppContextWithSessionForTest(&session), officeUser.ID, roles.RoleTypeTOO, &services.ListOrderParams{OriginDutyLocation: strings.Split(locationName, " ")})
		suite.NoError(err)
		suite.Equal(1, len(expectedMoves))
		suite.Equal(locationName, string(expectedMoves[0].Orders.OriginDutyLocation.Name))
	})

	suite.Run("Returns orders matching partial originDutyLocation name filter", func() {
		officeUser, expectedMove, session = setupTestData()
		locationName := expectedMove.Orders.OriginDutyLocation.Name
		//Split the location name and retrieve a substring (first string) for the search param
		partialParamSearch := strings.Split(locationName, " ")[0]
		expectedMoves, _, err := orderFetcher.ListOrders(suite.AppContextWithSessionForTest(&session), officeUser.ID, roles.RoleTypeTOO, &services.ListOrderParams{OriginDutyLocation: strings.Split(partialParamSearch, " ")})
		suite.NoError(err)
		suite.Equal(1, len(expectedMoves))
		suite.Equal(locationName, string(expectedMoves[0].Orders.OriginDutyLocation.Name))
	})
}

func (suite *OrderServiceSuite) TestListOrdersFilteredByCustomerName() {
	waf := entitlements.NewWeightAllotmentFetcher()

	serviceMemberFirstName := "Margaret"
	serviceMemberLastName := "Starlight"
	edipi := "9999999998"
	var officeUser models.OfficeUser
	var session auth.Session

	requestedMoveDate1 := time.Date(testdatagen.GHCTestYear, 05, 20, 0, 0, 0, 0, time.UTC)
	requestedMoveDate2 := time.Date(testdatagen.GHCTestYear, 07, 03, 0, 0, 0, 0, time.UTC)

	suite.PreloadData(func() {
		factory.BuildMoveWithShipment(suite.DB(), []factory.Customization{
			{
				Model: models.Move{
					Status:  models.MoveStatusAPPROVED,
					Locator: "AA1235",
				},
			},
			{
				Model: models.MTOShipment{
					RequestedPickupDate: &requestedMoveDate1,
				},
			},
		}, nil)
		factory.BuildMoveWithShipment(suite.DB(), []factory.Customization{
			{
				Model: models.Move{
					Locator: "TTZ125",
				},
			},
			{
				Model: models.ServiceMember{
					FirstName: &serviceMemberFirstName,
					Edipi:     &edipi,
				},
			},
			{
				Model: models.MTOShipment{
					RequestedPickupDate: &requestedMoveDate2,
				},
			},
		}, nil)
		factory.BuildMoveWithShipment(suite.DB(), []factory.Customization{
			{
				Model: models.ServiceMember{ // Leo Zephyer
					LastName: &serviceMemberLastName,
				},
			},
		}, nil)
		officeUser = factory.BuildOfficeUserWithRoles(suite.DB(), nil, []roles.RoleType{roles.RoleTypeTOO})
		session = auth.Session{
			ApplicationName: auth.OfficeApp,
			Roles:           officeUser.User.Roles,
			OfficeUserID:    officeUser.ID,
			IDToken:         "fake_token",
			AccessToken:     "fakeAccessToken",
		}
	})

	orderFetcher := NewOrderFetcher(waf)

	suite.Run("list moves by customer name - full name (last, first)", func() {
		// Search "Spacemen, Margaret"
		params := services.ListOrderParams{CustomerName: models.StringPointer("Spacemen, Margaret"), Sort: models.StringPointer("customerName"), Order: models.StringPointer("asc")}
		moves, _, err := orderFetcher.ListOrders(suite.AppContextWithSessionForTest(&session), officeUser.ID, roles.RoleTypeTOO, &params)
		suite.NoError(err)
		suite.Equal(1, len(moves))
		suite.Equal("Spacemen, Margaret", *moves[0].Orders.ServiceMember.LastName+", "+*moves[0].Orders.ServiceMember.FirstName)
	})

	suite.Run("list moves by customer name - full name (first last)", func() {
		// Search "Margaret Spacemen"
		params := services.ListOrderParams{CustomerName: models.StringPointer("Margaret Spacemen"), Sort: models.StringPointer("customerName"), Order: models.StringPointer("asc")}
		moves, _, err := orderFetcher.ListOrders(suite.AppContextWithSessionForTest(&session), officeUser.ID, roles.RoleTypeTOO, &params)
		suite.NoError(err)
		suite.Equal(1, len(moves))
		suite.Equal("Spacemen, Margaret", *moves[0].Orders.ServiceMember.LastName+", "+*moves[0].Orders.ServiceMember.FirstName)
	})

	suite.Run("list moves by customer name - partial last (multiple)", func() {
		// Search "space"
		params := services.ListOrderParams{CustomerName: models.StringPointer("space"), Sort: models.StringPointer("customerName"), Order: models.StringPointer("asc")}
		moves, _, err := orderFetcher.ListOrders(suite.AppContextWithSessionForTest(&session), officeUser.ID, roles.RoleTypeTOO, &params)
		suite.NoError(err)
		suite.Equal(2, len(moves))
		suite.Equal("Spacemen, Leo", *moves[0].Orders.ServiceMember.LastName+", "+*moves[0].Orders.ServiceMember.FirstName)
		suite.Equal("Spacemen, Margaret", *moves[1].Orders.ServiceMember.LastName+", "+*moves[1].Orders.ServiceMember.FirstName)
	})

	suite.Run("list moves by customer name - partial last (single)", func() {
		// Search "Light"
		params := services.ListOrderParams{CustomerName: models.StringPointer("Light"), Sort: models.StringPointer("customerName"), Order: models.StringPointer("asc")}
		moves, _, err := orderFetcher.ListOrders(suite.AppContextWithSessionForTest(&session), officeUser.ID, roles.RoleTypeTOO, &params)
		suite.NoError(err)
		suite.Equal(1, len(moves))
		suite.Equal("Starlight, Leo", *moves[0].Orders.ServiceMember.LastName+", "+*moves[0].Orders.ServiceMember.FirstName)
	})

	suite.Run("list moves by customer name - partial first", func() {
		// Search "leo"
		params := services.ListOrderParams{CustomerName: models.StringPointer("leo"), Sort: models.StringPointer("customerName"), Order: models.StringPointer("asc")}
		moves, _, err := orderFetcher.ListOrders(suite.AppContextWithSessionForTest(&session), officeUser.ID, roles.RoleTypeTOO, &params)
		suite.NoError(err)
		suite.Equal(2, len(moves))
		suite.Equal("Spacemen, Leo", *moves[0].Orders.ServiceMember.LastName+", "+*moves[0].Orders.ServiceMember.FirstName)
		suite.Equal("Starlight, Leo", *moves[1].Orders.ServiceMember.LastName+", "+*moves[1].Orders.ServiceMember.FirstName)
	})

	suite.Run("list moves by customer name - partial matching within first or last", func() {
		// Search "ar"
		params := services.ListOrderParams{CustomerName: models.StringPointer("ar"), Sort: models.StringPointer("customerName"), Order: models.StringPointer("asc")}
		moves, _, err := orderFetcher.ListOrders(suite.AppContextWithSessionForTest(&session), officeUser.ID, roles.RoleTypeTOO, &params)
		suite.NoError(err)
		suite.Equal(2, len(moves))
		suite.Equal("Spacemen, Margaret", *moves[0].Orders.ServiceMember.LastName+", "+*moves[0].Orders.ServiceMember.FirstName)
		suite.Equal("Starlight, Leo", *moves[1].Orders.ServiceMember.LastName+", "+*moves[1].Orders.ServiceMember.FirstName)
	})

	suite.Run("list moves by customer name - empty", func() {
		// Search "johnny"
		params := services.ListOrderParams{CustomerName: models.StringPointer("johnny"), Sort: models.StringPointer("customerName"), Order: models.StringPointer("asc")}
		moves, _, err := orderFetcher.ListOrders(suite.AppContextWithSessionForTest(&session), officeUser.ID, roles.RoleTypeTOO, &params)
		suite.NoError(err)
		suite.Equal(0, len(moves))
	})
}

func (suite *OrderServiceSuite) TestListDestinationRequestsOrders() {
	army := models.AffiliationARMY
	airForce := models.AffiliationAIRFORCE
	spaceForce := models.AffiliationSPACEFORCE
	usmc := models.AffiliationMARINES

	setupTestData := func(officeUserGBLOC string) (models.OfficeUser, auth.Session) {

		officeUser := factory.BuildOfficeUserWithRoles(suite.DB(), []factory.Customization{
			{
				Model: models.TransportationOffice{
					Gbloc: officeUserGBLOC,
				},
			},
		}, []roles.RoleType{roles.RoleTypeTOO})

		factory.FetchOrBuildPostalCodeToGBLOC(suite.DB(), "99501", officeUser.TransportationOffice.Gbloc)

		fetcher := &mocks.OfficeUserGblocFetcher{}
		fetcher.On("FetchGblocForOfficeUser",
			mock.AnythingOfType("*appcontext.appContext"),
			officeUser.ID,
		).Return(officeUserGBLOC, nil)

		session := auth.Session{
			ApplicationName: auth.OfficeApp,
			Roles:           officeUser.User.Roles,
			OfficeUserID:    officeUser.ID,
			IDToken:         "fake_token",
			AccessToken:     "fakeAccessToken",
		}

		return officeUser, session
	}

	buildMoveKKFA := func() (models.Move, models.MTOShipment) {
		postalCode := "90210"
		factory.FetchOrBuildPostalCodeToGBLOC(suite.DB(), "90210", "KKFA")

		// setting up two moves, each with requested destination SIT service items
		destinationAddress := factory.BuildAddress(suite.DB(), []factory.Customization{
			{
				Model: models.Address{PostalCode: postalCode},
			},
		}, nil)

		move := factory.BuildAvailableToPrimeMove(suite.DB(), []factory.Customization{
			{
				Model: models.Move{
					Status: models.MoveStatusAPPROVALSREQUESTED,
					Show:   models.BoolPointer(true),
				},
			}}, nil)

		shipment := factory.BuildMTOShipment(suite.DB(), []factory.Customization{
			{
				Model: models.MTOShipment{
					Status: models.MTOShipmentStatusApproved,
				},
			},
			{
				Model:    move,
				LinkOnly: true,
			},
			{
				Model:    destinationAddress,
				LinkOnly: true,
			},
		}, nil)

		return move, shipment
	}

	buildMoveZone2AK := func(branch models.ServiceMemberAffiliation) (models.Move, models.MTOShipment) {
		// Create a USAF move in Alaska Zone II
		// this is a hard coded uuid that is a us_post_region_cities_id within AK Zone II
		zone2UUID, err := uuid.FromString("66768964-e0de-41f3-b9be-7ef32e4ae2b4")
		suite.FatalNoError(err)
		destinationAddress := factory.BuildAddress(suite.DB(), []factory.Customization{
			{
				Model: models.Address{
					City:               "Anchorage",
					State:              "AK",
					PostalCode:         "99501",
					UsPostRegionCityID: &zone2UUID,
				},
			},
		}, nil)

		// setting up two moves, each with requested destination SIT service items
		move := factory.BuildAvailableToPrimeMove(suite.DB(), []factory.Customization{
			{
				Model: models.Move{
					Status: models.MoveStatusAPPROVALSREQUESTED,
					Show:   models.BoolPointer(true),
				},
			},
			{
				Model: models.ServiceMember{
					Affiliation: &branch,
				},
			},
		}, nil)

		shipment := factory.BuildMTOShipment(suite.DB(), []factory.Customization{
			{
				Model: models.MTOShipment{
					Status: models.MTOShipmentStatusApproved,
				},
			},
			{
				Model:    move,
				LinkOnly: true,
			},
			{
				Model:    destinationAddress,
				LinkOnly: true,
			},
		}, nil)

		return move, shipment
	}

	buildMoveZone4AK := func(branch models.ServiceMemberAffiliation) (models.Move, models.MTOShipment) {
		// Create a USAF move in Alaska Zone II
		// this is a hard coded uuid that is a us_post_region_cities_id within AK Zone II
		zone4UUID, err := uuid.FromString("78a6f230-9a3a-46ed-aa48-2e3decfe70ff")
		suite.FatalNoError(err)
		destinationAddress := factory.BuildAddress(suite.DB(), []factory.Customization{
			{
				Model: models.Address{
					City:               "Anchorage",
					State:              "AK",
					PostalCode:         "99501",
					UsPostRegionCityID: &zone4UUID,
				},
			},
		}, nil)
		// setting up two moves, each with requested destination SIT service items
		move := factory.BuildAvailableToPrimeMove(suite.DB(), []factory.Customization{
			{
				Model: models.Move{
					Status: models.MoveStatusAPPROVALSREQUESTED,
					Show:   models.BoolPointer(true),
				},
			},
			{
				Model: models.ServiceMember{
					Affiliation: &branch,
				},
			},
		}, nil)

		shipment := factory.BuildMTOShipment(suite.DB(), []factory.Customization{
			{
				Model: models.MTOShipment{
					Status: models.MTOShipmentStatusApproved,
				},
			},
			{
				Model:    move,
				LinkOnly: true,
			},
			{
				Model:    destinationAddress,
				LinkOnly: true,
			},
		}, nil)

		return move, shipment
	}

	waf := entitlements.NewWeightAllotmentFetcher()
	orderFetcher := NewOrderFetcher(waf)

	suite.Run("returns moves for KKFA GBLOC when destination address is in KKFA GBLOC", func() {
		officeUser, session := setupTestData("KKFA")
		// setting up two moves, each with requested destination SIT service items
		move, shipment := buildMoveKKFA()

		// destination service item in SUBMITTED status
		factory.BuildMTOServiceItem(suite.DB(), []factory.Customization{
			{
				Model: models.ReService{
					Code: models.ReServiceCodeDDFSIT,
				},
			},
			{
				Model:    move,
				LinkOnly: true,
			},
			{
				Model:    shipment,
				LinkOnly: true,
			},
			{
				Model: models.MTOServiceItem{
					Status: models.MTOServiceItemStatusSubmitted,
				},
			},
		}, nil)

		move2, shipment2 := buildMoveKKFA()

		// destination shuttle
		factory.BuildMTOServiceItem(suite.DB(), []factory.Customization{
			{
				Model: models.ReService{
					Code: models.ReServiceCodeDDSHUT,
				},
			},
			{
				Model:    move2,
				LinkOnly: true,
			},
			{
				Model:    shipment2,
				LinkOnly: true,
			},
			{
				Model: models.MTOServiceItem{
					Status: models.MTOServiceItemStatusSubmitted,
				},
			},
		}, nil)

		move3, shipment3 := buildMoveKKFA()
		factory.BuildMTOServiceItem(suite.DB(), []factory.Customization{
			{
				Model: models.ReService{
					Code: models.ReServiceCodeMS,
				},
			},
			{
				Model:    move3,
				LinkOnly: true,
			},
			{
				Model:    shipment3,
				LinkOnly: true,
			},
			{
				Model: models.MTOServiceItem{
					Status: models.MTOServiceItemStatusApproved,
				},
			},
		}, nil)
		factory.BuildShipmentAddressUpdate(suite.DB(), []factory.Customization{
			{
				Model:    shipment3,
				LinkOnly: true,
			},
			{
				Model:    move3,
				LinkOnly: true,
			},
		}, []factory.Trait{factory.GetTraitShipmentAddressUpdateRequested})

		move4, shipment4 := buildMoveKKFA()
		// build the destination SIT service items and update their status to SUBMITTED
		oneMonthLater := time.Now().AddDate(0, 1, 0)
		factory.BuildDestSITServiceItems(suite.DB(), move4, shipment4, &oneMonthLater, nil)

		// build the SIT extension update
		factory.BuildSITDurationUpdate(suite.DB(), []factory.Customization{
			{
				Model:    move4,
				LinkOnly: true,
			},
			{
				Model:    shipment4,
				LinkOnly: true,
			},
			{
				Model: models.SITDurationUpdate{
					Status:            models.SITExtensionStatusPending,
					ContractorRemarks: models.StringPointer("gimme some more plz"),
				},
			},
		}, nil)

		moves, moveCount, err := orderFetcher.ListDestinationRequestsOrders(
			suite.AppContextWithSessionForTest(&session), officeUser.ID, roles.RoleTypeTOO, &services.ListOrderParams{},
		)

		suite.FatalNoError(err)
		suite.Equal(4, moveCount)
		suite.Len(moves, 4)
	})

<<<<<<< HEAD
func (suite *OrderServiceSuite) TestListAllOrderLocationsWithViewAsGBLOCParam() {
	waf := entitlements.NewWeightAllotmentFetcher()
	suite.Run("returns a list of all order locations in the current users queue", func() {
		orderFetcher := NewOrderFetcher(waf)
		officeUserFetcher := officeuserservice.NewOfficeUserFetcherPop()
		movesContainOriginDutyLocation := func(moves models.Moves, keyword string) func() (success bool) {
			return func() (success bool) {
				for _, record := range moves {
					if strings.Contains(record.Orders.OriginDutyLocation.Name, keyword) {
						return true
					}
				}
				return false
			}
		}

		// Create SC office user with a default transportation office in the AGFM GBLOC
		officeUser := factory.BuildOfficeUserWithRoles(suite.DB(), []factory.Customization{
			{
				Model: models.TransportationOffice{
					Name:  "Fort Punxsutawney",
					Gbloc: "AGFM",
				},
			},
		}, []roles.RoleType{roles.RoleTypeServicesCounselor})
		// Add a secondary GBLOC to the above office user, this should default to KKFA
		factory.BuildAlternateTransportationOfficeAssignment(suite.DB(), []factory.Customization{
			{
				Model: models.OfficeUser{
					ID: officeUser.ID,
				},
				LinkOnly: true,
			},
		}, nil)
		session := auth.Session{
			ApplicationName: auth.OfficeApp,
			Roles:           officeUser.User.Roles,
			OfficeUserID:    officeUser.ID,
			IDToken:         "fake_token",
			AccessToken:     "fakeAccessToken",
		}

		// Create two default moves with shipment, should be in KKFA and have the status SUBMITTED
		KKFAMove1 := factory.BuildMoveWithShipment(suite.DB(), nil, nil)
		KKFAMove2 := factory.BuildMoveWithShipment(suite.DB(), nil, nil)

		// Create third move with the same origin duty location as one of the above
		KKFAMove3 := factory.BuildMoveWithShipment(suite.DB(), []factory.Customization{
			{
				Model: models.DutyLocation{
					ID: KKFAMove2.Orders.OriginDutyLocation.ID,
				},
				Type:     &factory.DutyLocations.OriginDutyLocation,
				LinkOnly: true,
			},
		}, nil)

		officeUser, _ = officeUserFetcher.FetchOfficeUserByIDWithTransportationOfficeAssignments(suite.AppContextForTest(), officeUser.ID)

		// Confirm office user has the desired transportation office assignments
		suite.Equal("AGFM", officeUser.TransportationOffice.Gbloc)
		if officeUser.TransportationOfficeAssignments[0].TransportationOffice.Gbloc == "AGFM" {
			suite.Equal("AGFM", officeUser.TransportationOfficeAssignments[0].TransportationOffice.Gbloc)
			suite.Equal(true, *officeUser.TransportationOfficeAssignments[0].PrimaryOffice)
			suite.Equal("KKFA", officeUser.TransportationOfficeAssignments[1].TransportationOffice.Gbloc)
			suite.Equal(false, *officeUser.TransportationOfficeAssignments[1].PrimaryOffice)
		} else {
			suite.Equal("KKFA", officeUser.TransportationOfficeAssignments[0].TransportationOffice.Gbloc)
			suite.Equal(false, *officeUser.TransportationOfficeAssignments[0].PrimaryOffice)
			suite.Equal("AGFM", officeUser.TransportationOfficeAssignments[1].TransportationOffice.Gbloc)
			suite.Equal(true, *officeUser.TransportationOfficeAssignments[1].PrimaryOffice)
		}

		// Confirm the factory created moves have the desired GBLOCS, 3x KKFA,
		suite.Equal("KKFA", *KKFAMove1.Orders.OriginDutyLocationGBLOC)
		suite.Equal("KKFA", *KKFAMove2.Orders.OriginDutyLocationGBLOC)
		suite.Equal("KKFA", *KKFAMove3.Orders.OriginDutyLocationGBLOC)

		// Fetch and check secondary GBLOC
		KKFA := "KKFA"
		params := services.ListOrderParams{
			ViewAsGBLOC: &KKFA,
		}
		KKFAmoves, err := orderFetcher.ListAllOrderLocations(suite.AppContextWithSessionForTest(&session), officeUser.ID, &params)

		suite.FatalNoError(err)
		// This value should be updated to 3 if ListAllOrderLocations is updated to return distinct locations
		suite.Equal(3, len(KKFAmoves))

		suite.Equal("KKFA", *KKFAmoves[0].Orders.OriginDutyLocationGBLOC)
		suite.Equal("KKFA", *KKFAmoves[1].Orders.OriginDutyLocationGBLOC)
		suite.Equal("KKFA", *KKFAmoves[2].Orders.OriginDutyLocationGBLOC)

		suite.Condition(movesContainOriginDutyLocation(KKFAmoves, KKFAMove1.Orders.OriginDutyLocation.Name), "Should contain first KKFA move's origin duty location")
		suite.Condition(movesContainOriginDutyLocation(KKFAmoves, KKFAMove2.Orders.OriginDutyLocation.Name), "Should contain second KKFA move's origin duty location")
		suite.Condition(movesContainOriginDutyLocation(KKFAmoves, KKFAMove3.Orders.OriginDutyLocation.Name), "Should contain third KKFA move's origin duty location")
	})
}

func (suite *OrderServiceSuite) TestOriginDutyLocationFilter() {
	var session auth.Session
	waf := entitlements.NewWeightAllotmentFetcher()
	var expectedMove models.Move
	var officeUser models.OfficeUser
	orderFetcher := NewOrderFetcher(waf)
	setupTestData := func() (models.OfficeUser, models.Move, auth.Session) {
		officeUser := factory.BuildOfficeUserWithRoles(suite.DB(), nil, []roles.RoleType{roles.RoleTypeTOO})
		session := auth.Session{
			ApplicationName: auth.OfficeApp,
			Roles:           officeUser.User.Roles,
			OfficeUserID:    officeUser.ID,
			IDToken:         "fake_token",
			AccessToken:     "fakeAccessToken",
		}
		move := factory.BuildMoveWithShipment(suite.DB(), nil, nil)
		return officeUser, move, session
	}

	suite.Run("Returns orders matching full originDutyLocation name filter", func() {
		officeUser, expectedMove, session = setupTestData()
		locationName := expectedMove.Orders.OriginDutyLocation.Name
		expectedMoves, _, err := orderFetcher.ListOrders(suite.AppContextWithSessionForTest(&session), officeUser.ID, roles.RoleTypeTOO, &services.ListOrderParams{OriginDutyLocation: strings.Split(locationName, " ")})
		suite.NoError(err)
		suite.Equal(1, len(expectedMoves))
		suite.Equal(locationName, string(expectedMoves[0].Orders.OriginDutyLocation.Name))
	})

	suite.Run("Returns orders matching partial originDutyLocation name filter", func() {
		officeUser, expectedMove, session = setupTestData()
		locationName := expectedMove.Orders.OriginDutyLocation.Name
		//Split the location name and retrieve a substring (first string) for the search param
		partialParamSearch := strings.Split(locationName, " ")[0]
		expectedMoves, _, err := orderFetcher.ListOrders(suite.AppContextWithSessionForTest(&session), officeUser.ID, roles.RoleTypeTOO, &services.ListOrderParams{OriginDutyLocation: strings.Split(partialParamSearch, " ")})
		suite.NoError(err)
		suite.Equal(1, len(expectedMoves))
		suite.Equal(locationName, string(expectedMoves[0].Orders.OriginDutyLocation.Name))
	})
}

func (suite *OrderServiceSuite) TestListOrdersFilteredByCustomerName() {
	waf := entitlements.NewWeightAllotmentFetcher()

	serviceMemberFirstName := "Margaret"
	serviceMemberLastName := "Starlight"
	edipi := "9999999998"
	var officeUser models.OfficeUser
	var session auth.Session

	requestedMoveDate1 := time.Date(testdatagen.GHCTestYear, 05, 20, 0, 0, 0, 0, time.UTC)
	requestedMoveDate2 := time.Date(testdatagen.GHCTestYear, 07, 03, 0, 0, 0, 0, time.UTC)

	suite.PreloadData(func() {
		factory.BuildMoveWithShipment(suite.DB(), []factory.Customization{
=======
	suite.Run("returns moves for MBFL GBLOC including USAF/SF in Alaska Zone II", func() {
		officeUser, session := setupTestData("MBFL")

		// setting up two moves, each with requested destination SIT service items
		// a move associated with an air force customer containing AK Zone II shipment
		move, shipment := buildMoveZone2AK(airForce)

		// destination service item in SUBMITTED status
		factory.BuildMTOServiceItem(suite.DB(), []factory.Customization{
>>>>>>> 28b8aa5e
			{
				Model: models.ReService{
					Code: models.ReServiceCodeDDFSIT,
				},
			},
			{
				Model:    move,
				LinkOnly: true,
			},
			{
				Model:    shipment,
				LinkOnly: true,
			},
			{
				Model: models.MTOServiceItem{
					Status: models.MTOServiceItemStatusSubmitted,
				},
			},
		}, nil)

		// Create a move outside Alaska Zone II (Zone IV in this case)
		move2, shipment2 := buildMoveZone4AK(spaceForce)

		// destination service item in SUBMITTED status
		factory.BuildMTOServiceItem(suite.DB(), []factory.Customization{
			{
				Model: models.ReService{
					Code: models.ReServiceCodeDDFSIT,
				},
			},
			{
				Model:    move2,
				LinkOnly: true,
			},
			{
				Model:    shipment2,
				LinkOnly: true,
			},
			{
				Model: models.MTOServiceItem{
					Status: models.MTOServiceItemStatusSubmitted,
				},
			},
		}, nil)
<<<<<<< HEAD
		officeUser = factory.BuildOfficeUserWithRoles(suite.DB(), nil, []roles.RoleType{roles.RoleTypeTOO})
		session = auth.Session{
			ApplicationName: auth.OfficeApp,
			Roles:           officeUser.User.Roles,
			OfficeUserID:    officeUser.ID,
			IDToken:         "fake_token",
			AccessToken:     "fakeAccessToken",
		}
	})
=======
>>>>>>> 28b8aa5e

		params := services.ListOrderParams{Status: []string{string(models.MoveStatusAPPROVALSREQUESTED)}}
		moves, moveCount, err := orderFetcher.ListDestinationRequestsOrders(
			suite.AppContextWithSessionForTest(&session), officeUser.ID, roles.RoleTypeTOO, &params,
		)

<<<<<<< HEAD
	suite.Run("list moves by customer name - full name (last, first)", func() {
		// Search "Spacemen, Margaret"
		params := services.ListOrderParams{CustomerName: models.StringPointer("Spacemen, Margaret"), Sort: models.StringPointer("customerName"), Order: models.StringPointer("asc")}
		moves, _, err := orderFetcher.ListOrders(suite.AppContextWithSessionForTest(&session), officeUser.ID, roles.RoleTypeTOO, &params)
		suite.NoError(err)
		suite.Equal(1, len(moves))
		suite.Equal("Spacemen, Margaret", *moves[0].Orders.ServiceMember.LastName+", "+*moves[0].Orders.ServiceMember.FirstName)
	})

	suite.Run("list moves by customer name - full name (first last)", func() {
		// Search "Margaret Spacemen"
		params := services.ListOrderParams{CustomerName: models.StringPointer("Margaret Spacemen"), Sort: models.StringPointer("customerName"), Order: models.StringPointer("asc")}
		moves, _, err := orderFetcher.ListOrders(suite.AppContextWithSessionForTest(&session), officeUser.ID, roles.RoleTypeTOO, &params)
		suite.NoError(err)
		suite.Equal(1, len(moves))
		suite.Equal("Spacemen, Margaret", *moves[0].Orders.ServiceMember.LastName+", "+*moves[0].Orders.ServiceMember.FirstName)
	})

	suite.Run("list moves by customer name - partial last (multiple)", func() {
		// Search "space"
		params := services.ListOrderParams{CustomerName: models.StringPointer("space"), Sort: models.StringPointer("customerName"), Order: models.StringPointer("asc")}
		moves, _, err := orderFetcher.ListOrders(suite.AppContextWithSessionForTest(&session), officeUser.ID, roles.RoleTypeTOO, &params)
		suite.NoError(err)
		suite.Equal(2, len(moves))
		suite.Equal("Spacemen, Leo", *moves[0].Orders.ServiceMember.LastName+", "+*moves[0].Orders.ServiceMember.FirstName)
		suite.Equal("Spacemen, Margaret", *moves[1].Orders.ServiceMember.LastName+", "+*moves[1].Orders.ServiceMember.FirstName)
	})

	suite.Run("list moves by customer name - partial last (single)", func() {
		// Search "Light"
		params := services.ListOrderParams{CustomerName: models.StringPointer("Light"), Sort: models.StringPointer("customerName"), Order: models.StringPointer("asc")}
		moves, _, err := orderFetcher.ListOrders(suite.AppContextWithSessionForTest(&session), officeUser.ID, roles.RoleTypeTOO, &params)
		suite.NoError(err)
		suite.Equal(1, len(moves))
		suite.Equal("Starlight, Leo", *moves[0].Orders.ServiceMember.LastName+", "+*moves[0].Orders.ServiceMember.FirstName)
	})

	suite.Run("list moves by customer name - partial first", func() {
		// Search "leo"
		params := services.ListOrderParams{CustomerName: models.StringPointer("leo"), Sort: models.StringPointer("customerName"), Order: models.StringPointer("asc")}
		moves, _, err := orderFetcher.ListOrders(suite.AppContextWithSessionForTest(&session), officeUser.ID, roles.RoleTypeTOO, &params)
		suite.NoError(err)
		suite.Equal(2, len(moves))
		suite.Equal("Spacemen, Leo", *moves[0].Orders.ServiceMember.LastName+", "+*moves[0].Orders.ServiceMember.FirstName)
		suite.Equal("Starlight, Leo", *moves[1].Orders.ServiceMember.LastName+", "+*moves[1].Orders.ServiceMember.FirstName)
	})

	suite.Run("list moves by customer name - partial matching within first or last", func() {
		// Search "ar"
		params := services.ListOrderParams{CustomerName: models.StringPointer("ar"), Sort: models.StringPointer("customerName"), Order: models.StringPointer("asc")}
		moves, _, err := orderFetcher.ListOrders(suite.AppContextWithSessionForTest(&session), officeUser.ID, roles.RoleTypeTOO, &params)
		suite.NoError(err)
		suite.Equal(2, len(moves))
		suite.Equal("Spacemen, Margaret", *moves[0].Orders.ServiceMember.LastName+", "+*moves[0].Orders.ServiceMember.FirstName)
		suite.Equal("Starlight, Leo", *moves[1].Orders.ServiceMember.LastName+", "+*moves[1].Orders.ServiceMember.FirstName)
	})

	suite.Run("list moves by customer name - empty", func() {
		// Search "johnny"
		params := services.ListOrderParams{CustomerName: models.StringPointer("johnny"), Sort: models.StringPointer("customerName"), Order: models.StringPointer("asc")}
		moves, _, err := orderFetcher.ListOrders(suite.AppContextWithSessionForTest(&session), officeUser.ID, roles.RoleTypeTOO, &params)
		suite.NoError(err)
		suite.Equal(0, len(moves))
	})
}

func (suite *OrderServiceSuite) TestListDestinationRequestsOrders() {
	army := models.AffiliationARMY
	airForce := models.AffiliationAIRFORCE
	spaceForce := models.AffiliationSPACEFORCE
	usmc := models.AffiliationMARINES

	setupTestData := func(officeUserGBLOC string) (models.OfficeUser, auth.Session) {

		officeUser := factory.BuildOfficeUserWithRoles(suite.DB(), []factory.Customization{
			{
				Model: models.TransportationOffice{
					Gbloc: officeUserGBLOC,
				},
			},
		}, []roles.RoleType{roles.RoleTypeTOO})

		factory.FetchOrBuildPostalCodeToGBLOC(suite.DB(), "99501", officeUser.TransportationOffice.Gbloc)

		fetcher := &mocks.OfficeUserGblocFetcher{}
		fetcher.On("FetchGblocForOfficeUser",
			mock.AnythingOfType("*appcontext.appContext"),
			officeUser.ID,
		).Return(officeUserGBLOC, nil)

		session := auth.Session{
			ApplicationName: auth.OfficeApp,
			Roles:           officeUser.User.Roles,
			OfficeUserID:    officeUser.ID,
			IDToken:         "fake_token",
			AccessToken:     "fakeAccessToken",
		}

		return officeUser, session
	}

	buildMoveKKFA := func() (models.Move, models.MTOShipment) {
		postalCode := "90210"
		factory.FetchOrBuildPostalCodeToGBLOC(suite.DB(), "90210", "KKFA")

		// setting up two moves, each with requested destination SIT service items
		destinationAddress := factory.BuildAddress(suite.DB(), []factory.Customization{
			{
				Model: models.Address{PostalCode: postalCode},
			},
		}, nil)

		move := factory.BuildAvailableToPrimeMove(suite.DB(), []factory.Customization{
			{
				Model: models.Move{
					Status: models.MoveStatusAPPROVALSREQUESTED,
					Show:   models.BoolPointer(true),
				},
			}}, nil)

		shipment := factory.BuildMTOShipment(suite.DB(), []factory.Customization{
			{
				Model: models.MTOShipment{
					Status: models.MTOShipmentStatusApproved,
				},
			},
			{
				Model:    move,
				LinkOnly: true,
			},
			{
				Model:    destinationAddress,
=======
		// we should get both moves back because one is in Zone II & the other is within the postal code GBLOC
		suite.FatalNoError(err)
		suite.Equal(2, moveCount)
		suite.Len(moves, 2)
	})

	suite.Run("returns moves for JEAT GBLOC excluding USAF/SF in Alaska Zone II", func() {
		officeUser, session := setupTestData("JEAT")

		// Create a move in Zone II, but not an air force or space force service member
		move, shipment := buildMoveZone4AK(army)

		// destination service item in SUBMITTED status
		factory.BuildMTOServiceItem(suite.DB(), []factory.Customization{
			{
				Model: models.ReService{
					Code: models.ReServiceCodeDDFSIT,
				},
			},
			{
				Model:    move,
				LinkOnly: true,
			},
			{
				Model:    shipment,
				LinkOnly: true,
			},
			{
				Model: models.MTOServiceItem{
					Status: models.MTOServiceItemStatusSubmitted,
				},
			},
		}, nil)

		moves, moveCount, err := orderFetcher.ListDestinationRequestsOrders(
			suite.AppContextWithSessionForTest(&session), officeUser.ID, roles.RoleTypeTOO, &services.ListOrderParams{},
		)

		suite.FatalNoError(err)
		suite.Equal(1, moveCount)
		suite.Len(moves, 1)
	})

	suite.Run("returns moves for USMC GBLOC when moves belong to USMC servicemembers", func() {
		officeUser, session := setupTestData("USMC")

		// setting up two moves, each with requested destination SIT service items
		// both will be USMC moves, one in Zone II AK and the other not
		move, shipment := buildMoveZone2AK(usmc)

		// destination service item in SUBMITTED status
		factory.BuildMTOServiceItem(suite.DB(), []factory.Customization{
			{
				Model: models.ReService{
					Code: models.ReServiceCodeDDFSIT,
				},
			},
			{
				Model:    move,
				LinkOnly: true,
			},
			{
				Model:    shipment,
				LinkOnly: true,
			},
			{
				Model: models.MTOServiceItem{
					Status: models.MTOServiceItemStatusSubmitted,
				},
			},
		}, nil)

		// this one won't be in Zone II
		move2, shipment2 := buildMoveZone4AK(usmc)

		// destination shuttle
		factory.BuildMTOServiceItem(suite.DB(), []factory.Customization{
			{
				Model: models.ReService{
					Code: models.ReServiceCodeDDSHUT,
				},
			},
			{
				Model:    move2,
				LinkOnly: true,
			},
			{
				Model:    shipment2,
>>>>>>> 28b8aa5e
				LinkOnly: true,
			},
			{
				Model: models.MTOServiceItem{
					Status: models.MTOServiceItemStatusSubmitted,
				},
			},
		}, nil)

<<<<<<< HEAD
		return move, shipment
	}

	buildMoveZone2AK := func(branch models.ServiceMemberAffiliation) (models.Move, models.MTOShipment) {
		// Create a USAF move in Alaska Zone II
		// this is a hard coded uuid that is a us_post_region_cities_id within AK Zone II
		zone2UUID, err := uuid.FromString("66768964-e0de-41f3-b9be-7ef32e4ae2b4")
		suite.FatalNoError(err)
		destinationAddress := factory.BuildAddress(suite.DB(), []factory.Customization{
			{
				Model: models.Address{
					City:               "Anchorage",
					State:              "AK",
					PostalCode:         "99501",
					UsPostRegionCityID: &zone2UUID,
				},
			},
		}, nil)

		// setting up two moves, each with requested destination SIT service items
		move := factory.BuildAvailableToPrimeMove(suite.DB(), []factory.Customization{
			{
				Model: models.Move{
					Status: models.MoveStatusAPPROVALSREQUESTED,
					Show:   models.BoolPointer(true),
				},
			},
			{
				Model: models.ServiceMember{
					Affiliation: &branch,
				},
			},
		}, nil)

		shipment := factory.BuildMTOShipment(suite.DB(), []factory.Customization{
			{
				Model: models.MTOShipment{
					Status: models.MTOShipmentStatusApproved,
				},
			},
			{
				Model:    move,
				LinkOnly: true,
			},
			{
				Model:    destinationAddress,
				LinkOnly: true,
			},
		}, nil)

		return move, shipment
	}

	buildMoveZone4AK := func(branch models.ServiceMemberAffiliation) (models.Move, models.MTOShipment) {
		// Create a USAF move in Alaska Zone II
		// this is a hard coded uuid that is a us_post_region_cities_id within AK Zone II
		zone4UUID, err := uuid.FromString("78a6f230-9a3a-46ed-aa48-2e3decfe70ff")
		suite.FatalNoError(err)
		destinationAddress := factory.BuildAddress(suite.DB(), []factory.Customization{
			{
				Model: models.Address{
					City:               "Anchorage",
					State:              "AK",
					PostalCode:         "99501",
					UsPostRegionCityID: &zone4UUID,
				},
			},
		}, nil)
		// setting up two moves, each with requested destination SIT service items
		move := factory.BuildAvailableToPrimeMove(suite.DB(), []factory.Customization{
			{
				Model: models.Move{
					Status: models.MoveStatusAPPROVALSREQUESTED,
					Show:   models.BoolPointer(true),
				},
			},
			{
				Model: models.ServiceMember{
					Affiliation: &branch,
				},
			},
		}, nil)

		shipment := factory.BuildMTOShipment(suite.DB(), []factory.Customization{
			{
				Model: models.MTOShipment{
					Status: models.MTOShipmentStatusApproved,
				},
			},
			{
				Model:    move,
				LinkOnly: true,
			},
			{
				Model:    destinationAddress,
				LinkOnly: true,
			},
		}, nil)

		return move, shipment
	}

	waf := entitlements.NewWeightAllotmentFetcher()
	orderFetcher := NewOrderFetcher(waf)

	suite.Run("returns moves for KKFA GBLOC when destination address is in KKFA GBLOC", func() {
		officeUser, session := setupTestData("KKFA")
		// setting up two moves, each with requested destination SIT service items
		move, shipment := buildMoveKKFA()

		// destination service item in SUBMITTED status
		factory.BuildMTOServiceItem(suite.DB(), []factory.Customization{
			{
				Model: models.ReService{
					Code: models.ReServiceCodeDDFSIT,
				},
			},
			{
				Model:    move,
				LinkOnly: true,
			},
			{
				Model:    shipment,
				LinkOnly: true,
			},
			{
				Model: models.MTOServiceItem{
					Status: models.MTOServiceItemStatusSubmitted,
				},
			},
		}, nil)

		move2, shipment2 := buildMoveKKFA()

		// destination shuttle
		factory.BuildMTOServiceItem(suite.DB(), []factory.Customization{
			{
				Model: models.ReService{
					Code: models.ReServiceCodeDDSHUT,
				},
			},
			{
				Model:    move2,
				LinkOnly: true,
			},
			{
				Model:    shipment2,
				LinkOnly: true,
			},
			{
				Model: models.MTOServiceItem{
					Status: models.MTOServiceItemStatusSubmitted,
				},
			},
		}, nil)

		move3, shipment3 := buildMoveKKFA()
		factory.BuildMTOServiceItem(suite.DB(), []factory.Customization{
			{
				Model: models.ReService{
					Code: models.ReServiceCodeMS,
				},
			},
			{
				Model:    move3,
				LinkOnly: true,
			},
			{
				Model:    shipment3,
				LinkOnly: true,
			},
			{
				Model: models.MTOServiceItem{
					Status: models.MTOServiceItemStatusApproved,
				},
			},
		}, nil)
		factory.BuildShipmentAddressUpdate(suite.DB(), []factory.Customization{
			{
				Model:    shipment3,
				LinkOnly: true,
			},
			{
				Model:    move3,
				LinkOnly: true,
			},
		}, []factory.Trait{factory.GetTraitShipmentAddressUpdateRequested})

		moves, moveCount, err := orderFetcher.ListDestinationRequestsOrders(
			suite.AppContextWithSessionForTest(&session), officeUser.ID, roles.RoleTypeTOO, &services.ListOrderParams{},
		)

		suite.FatalNoError(err)
		suite.Equal(3, moveCount)
		suite.Len(moves, 3)
	})

	suite.Run("returns moves for MBFL GBLOC including USAF/SF in Alaska Zone II", func() {
		officeUser, session := setupTestData("MBFL")

		// setting up two moves, each with requested destination SIT service items
		// a move associated with an air force customer containing AK Zone II shipment
		move, shipment := buildMoveZone2AK(airForce)

		// destination service item in SUBMITTED status
		factory.BuildMTOServiceItem(suite.DB(), []factory.Customization{
			{
				Model: models.ReService{
					Code: models.ReServiceCodeDDFSIT,
				},
			},
			{
				Model:    move,
				LinkOnly: true,
			},
			{
				Model:    shipment,
				LinkOnly: true,
			},
			{
				Model: models.MTOServiceItem{
					Status: models.MTOServiceItemStatusSubmitted,
				},
			},
		}, nil)

		// Create a move outside Alaska Zone II (Zone IV in this case)
		move2, shipment2 := buildMoveZone4AK(spaceForce)

		// destination service item in SUBMITTED status
		factory.BuildMTOServiceItem(suite.DB(), []factory.Customization{
			{
				Model: models.ReService{
					Code: models.ReServiceCodeDDFSIT,
				},
			},
			{
				Model:    move2,
				LinkOnly: true,
			},
			{
				Model:    shipment2,
				LinkOnly: true,
			},
			{
				Model: models.MTOServiceItem{
					Status: models.MTOServiceItemStatusSubmitted,
				},
			},
		}, nil)

		params := services.ListOrderParams{Status: []string{string(models.MoveStatusAPPROVALSREQUESTED)}}
		moves, moveCount, err := orderFetcher.ListDestinationRequestsOrders(
			suite.AppContextWithSessionForTest(&session), officeUser.ID, roles.RoleTypeTOO, &params,
		)

		// we should get both moves back because one is in Zone II & the other is within the postal code GBLOC
		suite.FatalNoError(err)
		suite.Equal(2, moveCount)
		suite.Len(moves, 2)
	})

	suite.Run("returns moves for JEAT GBLOC excluding USAF/SF in Alaska Zone II", func() {
		officeUser, session := setupTestData("JEAT")

		// Create a move in Zone II, but not an air force or space force service member
		move, shipment := buildMoveZone4AK(army)

		// destination service item in SUBMITTED status
		factory.BuildMTOServiceItem(suite.DB(), []factory.Customization{
			{
				Model: models.ReService{
					Code: models.ReServiceCodeDDFSIT,
				},
			},
			{
				Model:    move,
				LinkOnly: true,
			},
			{
				Model:    shipment,
				LinkOnly: true,
			},
			{
				Model: models.MTOServiceItem{
					Status: models.MTOServiceItemStatusSubmitted,
				},
			},
		}, nil)

		moves, moveCount, err := orderFetcher.ListDestinationRequestsOrders(
			suite.AppContextWithSessionForTest(&session), officeUser.ID, roles.RoleTypeTOO, &services.ListOrderParams{},
		)

		suite.FatalNoError(err)
		suite.Equal(1, moveCount)
		suite.Len(moves, 1)
	})

	suite.Run("returns moves for USMC GBLOC when moves belong to USMC servicemembers", func() {
		officeUser, session := setupTestData("USMC")

		// setting up two moves, each with requested destination SIT service items
		// both will be USMC moves, one in Zone II AK and the other not
		move, shipment := buildMoveZone2AK(usmc)

		// destination service item in SUBMITTED status
		factory.BuildMTOServiceItem(suite.DB(), []factory.Customization{
			{
				Model: models.ReService{
					Code: models.ReServiceCodeDDFSIT,
				},
			},
			{
				Model:    move,
				LinkOnly: true,
			},
			{
				Model:    shipment,
				LinkOnly: true,
			},
			{
				Model: models.MTOServiceItem{
					Status: models.MTOServiceItemStatusSubmitted,
				},
			},
		}, nil)

		// this one won't be in Zone II
		move2, shipment2 := buildMoveZone4AK(usmc)

		// destination shuttle
		factory.BuildMTOServiceItem(suite.DB(), []factory.Customization{
			{
				Model: models.ReService{
					Code: models.ReServiceCodeDDSHUT,
				},
			},
			{
				Model:    move2,
				LinkOnly: true,
			},
			{
				Model:    shipment2,
				LinkOnly: true,
			},
			{
				Model: models.MTOServiceItem{
					Status: models.MTOServiceItemStatusSubmitted,
				},
			},
		}, nil)

		move3, shipment3 := buildMoveZone4AK(usmc)
		// we need to create a service item and attach it to the move/shipment
		// else the query will exclude the move since it doesn't use LEFT JOINs
		factory.BuildMTOServiceItem(suite.DB(), []factory.Customization{
			{
				Model: models.ReService{
					Code: models.ReServiceCodeMS,
				},
			},
			{
				Model:    move3,
				LinkOnly: true,
			},
			{
				Model:    shipment3,
				LinkOnly: true,
			},
			{
				Model: models.MTOServiceItem{
					Status: models.MTOServiceItemStatusApproved,
				},
			},
		}, nil)
		factory.BuildShipmentAddressUpdate(suite.DB(), []factory.Customization{
			{
				Model:    shipment3,
				LinkOnly: true,
			},
			{
				Model:    move3,
				LinkOnly: true,
			},
		}, []factory.Trait{factory.GetTraitShipmentAddressUpdateRequested})

		moves, moveCount, err := orderFetcher.ListDestinationRequestsOrders(
			suite.AppContextWithSessionForTest(&session), officeUser.ID, roles.RoleTypeTOO, &services.ListOrderParams{},
		)

		// we should get three moves back since they're USMC moves and zone doesn't matter
		suite.FatalNoError(err)
=======
		move3, shipment3 := buildMoveZone4AK(usmc)
		// we need to create a service item and attach it to the move/shipment
		// else the query will exclude the move since it doesn't use LEFT JOINs
		factory.BuildMTOServiceItem(suite.DB(), []factory.Customization{
			{
				Model: models.ReService{
					Code: models.ReServiceCodeMS,
				},
			},
			{
				Model:    move3,
				LinkOnly: true,
			},
			{
				Model:    shipment3,
				LinkOnly: true,
			},
			{
				Model: models.MTOServiceItem{
					Status: models.MTOServiceItemStatusApproved,
				},
			},
		}, nil)
		factory.BuildShipmentAddressUpdate(suite.DB(), []factory.Customization{
			{
				Model:    shipment3,
				LinkOnly: true,
			},
			{
				Model:    move3,
				LinkOnly: true,
			},
		}, []factory.Trait{factory.GetTraitShipmentAddressUpdateRequested})

		moves, moveCount, err := orderFetcher.ListDestinationRequestsOrders(
			suite.AppContextWithSessionForTest(&session), officeUser.ID, roles.RoleTypeTOO, &services.ListOrderParams{},
		)

		// we should get three moves back since they're USMC moves and zone doesn't matter
		suite.FatalNoError(err)
>>>>>>> 28b8aa5e
		suite.Equal(3, moveCount)
		suite.Len(moves, 3)
	})
}<|MERGE_RESOLUTION|>--- conflicted
+++ resolved
@@ -3313,161 +3313,6 @@
 		suite.Len(moves, 4)
 	})
 
-<<<<<<< HEAD
-func (suite *OrderServiceSuite) TestListAllOrderLocationsWithViewAsGBLOCParam() {
-	waf := entitlements.NewWeightAllotmentFetcher()
-	suite.Run("returns a list of all order locations in the current users queue", func() {
-		orderFetcher := NewOrderFetcher(waf)
-		officeUserFetcher := officeuserservice.NewOfficeUserFetcherPop()
-		movesContainOriginDutyLocation := func(moves models.Moves, keyword string) func() (success bool) {
-			return func() (success bool) {
-				for _, record := range moves {
-					if strings.Contains(record.Orders.OriginDutyLocation.Name, keyword) {
-						return true
-					}
-				}
-				return false
-			}
-		}
-
-		// Create SC office user with a default transportation office in the AGFM GBLOC
-		officeUser := factory.BuildOfficeUserWithRoles(suite.DB(), []factory.Customization{
-			{
-				Model: models.TransportationOffice{
-					Name:  "Fort Punxsutawney",
-					Gbloc: "AGFM",
-				},
-			},
-		}, []roles.RoleType{roles.RoleTypeServicesCounselor})
-		// Add a secondary GBLOC to the above office user, this should default to KKFA
-		factory.BuildAlternateTransportationOfficeAssignment(suite.DB(), []factory.Customization{
-			{
-				Model: models.OfficeUser{
-					ID: officeUser.ID,
-				},
-				LinkOnly: true,
-			},
-		}, nil)
-		session := auth.Session{
-			ApplicationName: auth.OfficeApp,
-			Roles:           officeUser.User.Roles,
-			OfficeUserID:    officeUser.ID,
-			IDToken:         "fake_token",
-			AccessToken:     "fakeAccessToken",
-		}
-
-		// Create two default moves with shipment, should be in KKFA and have the status SUBMITTED
-		KKFAMove1 := factory.BuildMoveWithShipment(suite.DB(), nil, nil)
-		KKFAMove2 := factory.BuildMoveWithShipment(suite.DB(), nil, nil)
-
-		// Create third move with the same origin duty location as one of the above
-		KKFAMove3 := factory.BuildMoveWithShipment(suite.DB(), []factory.Customization{
-			{
-				Model: models.DutyLocation{
-					ID: KKFAMove2.Orders.OriginDutyLocation.ID,
-				},
-				Type:     &factory.DutyLocations.OriginDutyLocation,
-				LinkOnly: true,
-			},
-		}, nil)
-
-		officeUser, _ = officeUserFetcher.FetchOfficeUserByIDWithTransportationOfficeAssignments(suite.AppContextForTest(), officeUser.ID)
-
-		// Confirm office user has the desired transportation office assignments
-		suite.Equal("AGFM", officeUser.TransportationOffice.Gbloc)
-		if officeUser.TransportationOfficeAssignments[0].TransportationOffice.Gbloc == "AGFM" {
-			suite.Equal("AGFM", officeUser.TransportationOfficeAssignments[0].TransportationOffice.Gbloc)
-			suite.Equal(true, *officeUser.TransportationOfficeAssignments[0].PrimaryOffice)
-			suite.Equal("KKFA", officeUser.TransportationOfficeAssignments[1].TransportationOffice.Gbloc)
-			suite.Equal(false, *officeUser.TransportationOfficeAssignments[1].PrimaryOffice)
-		} else {
-			suite.Equal("KKFA", officeUser.TransportationOfficeAssignments[0].TransportationOffice.Gbloc)
-			suite.Equal(false, *officeUser.TransportationOfficeAssignments[0].PrimaryOffice)
-			suite.Equal("AGFM", officeUser.TransportationOfficeAssignments[1].TransportationOffice.Gbloc)
-			suite.Equal(true, *officeUser.TransportationOfficeAssignments[1].PrimaryOffice)
-		}
-
-		// Confirm the factory created moves have the desired GBLOCS, 3x KKFA,
-		suite.Equal("KKFA", *KKFAMove1.Orders.OriginDutyLocationGBLOC)
-		suite.Equal("KKFA", *KKFAMove2.Orders.OriginDutyLocationGBLOC)
-		suite.Equal("KKFA", *KKFAMove3.Orders.OriginDutyLocationGBLOC)
-
-		// Fetch and check secondary GBLOC
-		KKFA := "KKFA"
-		params := services.ListOrderParams{
-			ViewAsGBLOC: &KKFA,
-		}
-		KKFAmoves, err := orderFetcher.ListAllOrderLocations(suite.AppContextWithSessionForTest(&session), officeUser.ID, &params)
-
-		suite.FatalNoError(err)
-		// This value should be updated to 3 if ListAllOrderLocations is updated to return distinct locations
-		suite.Equal(3, len(KKFAmoves))
-
-		suite.Equal("KKFA", *KKFAmoves[0].Orders.OriginDutyLocationGBLOC)
-		suite.Equal("KKFA", *KKFAmoves[1].Orders.OriginDutyLocationGBLOC)
-		suite.Equal("KKFA", *KKFAmoves[2].Orders.OriginDutyLocationGBLOC)
-
-		suite.Condition(movesContainOriginDutyLocation(KKFAmoves, KKFAMove1.Orders.OriginDutyLocation.Name), "Should contain first KKFA move's origin duty location")
-		suite.Condition(movesContainOriginDutyLocation(KKFAmoves, KKFAMove2.Orders.OriginDutyLocation.Name), "Should contain second KKFA move's origin duty location")
-		suite.Condition(movesContainOriginDutyLocation(KKFAmoves, KKFAMove3.Orders.OriginDutyLocation.Name), "Should contain third KKFA move's origin duty location")
-	})
-}
-
-func (suite *OrderServiceSuite) TestOriginDutyLocationFilter() {
-	var session auth.Session
-	waf := entitlements.NewWeightAllotmentFetcher()
-	var expectedMove models.Move
-	var officeUser models.OfficeUser
-	orderFetcher := NewOrderFetcher(waf)
-	setupTestData := func() (models.OfficeUser, models.Move, auth.Session) {
-		officeUser := factory.BuildOfficeUserWithRoles(suite.DB(), nil, []roles.RoleType{roles.RoleTypeTOO})
-		session := auth.Session{
-			ApplicationName: auth.OfficeApp,
-			Roles:           officeUser.User.Roles,
-			OfficeUserID:    officeUser.ID,
-			IDToken:         "fake_token",
-			AccessToken:     "fakeAccessToken",
-		}
-		move := factory.BuildMoveWithShipment(suite.DB(), nil, nil)
-		return officeUser, move, session
-	}
-
-	suite.Run("Returns orders matching full originDutyLocation name filter", func() {
-		officeUser, expectedMove, session = setupTestData()
-		locationName := expectedMove.Orders.OriginDutyLocation.Name
-		expectedMoves, _, err := orderFetcher.ListOrders(suite.AppContextWithSessionForTest(&session), officeUser.ID, roles.RoleTypeTOO, &services.ListOrderParams{OriginDutyLocation: strings.Split(locationName, " ")})
-		suite.NoError(err)
-		suite.Equal(1, len(expectedMoves))
-		suite.Equal(locationName, string(expectedMoves[0].Orders.OriginDutyLocation.Name))
-	})
-
-	suite.Run("Returns orders matching partial originDutyLocation name filter", func() {
-		officeUser, expectedMove, session = setupTestData()
-		locationName := expectedMove.Orders.OriginDutyLocation.Name
-		//Split the location name and retrieve a substring (first string) for the search param
-		partialParamSearch := strings.Split(locationName, " ")[0]
-		expectedMoves, _, err := orderFetcher.ListOrders(suite.AppContextWithSessionForTest(&session), officeUser.ID, roles.RoleTypeTOO, &services.ListOrderParams{OriginDutyLocation: strings.Split(partialParamSearch, " ")})
-		suite.NoError(err)
-		suite.Equal(1, len(expectedMoves))
-		suite.Equal(locationName, string(expectedMoves[0].Orders.OriginDutyLocation.Name))
-	})
-}
-
-func (suite *OrderServiceSuite) TestListOrdersFilteredByCustomerName() {
-	waf := entitlements.NewWeightAllotmentFetcher()
-
-	serviceMemberFirstName := "Margaret"
-	serviceMemberLastName := "Starlight"
-	edipi := "9999999998"
-	var officeUser models.OfficeUser
-	var session auth.Session
-
-	requestedMoveDate1 := time.Date(testdatagen.GHCTestYear, 05, 20, 0, 0, 0, 0, time.UTC)
-	requestedMoveDate2 := time.Date(testdatagen.GHCTestYear, 07, 03, 0, 0, 0, 0, time.UTC)
-
-	suite.PreloadData(func() {
-		factory.BuildMoveWithShipment(suite.DB(), []factory.Customization{
-=======
 	suite.Run("returns moves for MBFL GBLOC including USAF/SF in Alaska Zone II", func() {
 		officeUser, session := setupTestData("MBFL")
 
@@ -3477,7 +3322,6 @@
 
 		// destination service item in SUBMITTED status
 		factory.BuildMTOServiceItem(suite.DB(), []factory.Customization{
->>>>>>> 28b8aa5e
 			{
 				Model: models.ReService{
 					Code: models.ReServiceCodeDDFSIT,
@@ -3522,513 +3366,12 @@
 				},
 			},
 		}, nil)
-<<<<<<< HEAD
-		officeUser = factory.BuildOfficeUserWithRoles(suite.DB(), nil, []roles.RoleType{roles.RoleTypeTOO})
-		session = auth.Session{
-			ApplicationName: auth.OfficeApp,
-			Roles:           officeUser.User.Roles,
-			OfficeUserID:    officeUser.ID,
-			IDToken:         "fake_token",
-			AccessToken:     "fakeAccessToken",
-		}
-	})
-=======
->>>>>>> 28b8aa5e
 
 		params := services.ListOrderParams{Status: []string{string(models.MoveStatusAPPROVALSREQUESTED)}}
 		moves, moveCount, err := orderFetcher.ListDestinationRequestsOrders(
 			suite.AppContextWithSessionForTest(&session), officeUser.ID, roles.RoleTypeTOO, &params,
 		)
 
-<<<<<<< HEAD
-	suite.Run("list moves by customer name - full name (last, first)", func() {
-		// Search "Spacemen, Margaret"
-		params := services.ListOrderParams{CustomerName: models.StringPointer("Spacemen, Margaret"), Sort: models.StringPointer("customerName"), Order: models.StringPointer("asc")}
-		moves, _, err := orderFetcher.ListOrders(suite.AppContextWithSessionForTest(&session), officeUser.ID, roles.RoleTypeTOO, &params)
-		suite.NoError(err)
-		suite.Equal(1, len(moves))
-		suite.Equal("Spacemen, Margaret", *moves[0].Orders.ServiceMember.LastName+", "+*moves[0].Orders.ServiceMember.FirstName)
-	})
-
-	suite.Run("list moves by customer name - full name (first last)", func() {
-		// Search "Margaret Spacemen"
-		params := services.ListOrderParams{CustomerName: models.StringPointer("Margaret Spacemen"), Sort: models.StringPointer("customerName"), Order: models.StringPointer("asc")}
-		moves, _, err := orderFetcher.ListOrders(suite.AppContextWithSessionForTest(&session), officeUser.ID, roles.RoleTypeTOO, &params)
-		suite.NoError(err)
-		suite.Equal(1, len(moves))
-		suite.Equal("Spacemen, Margaret", *moves[0].Orders.ServiceMember.LastName+", "+*moves[0].Orders.ServiceMember.FirstName)
-	})
-
-	suite.Run("list moves by customer name - partial last (multiple)", func() {
-		// Search "space"
-		params := services.ListOrderParams{CustomerName: models.StringPointer("space"), Sort: models.StringPointer("customerName"), Order: models.StringPointer("asc")}
-		moves, _, err := orderFetcher.ListOrders(suite.AppContextWithSessionForTest(&session), officeUser.ID, roles.RoleTypeTOO, &params)
-		suite.NoError(err)
-		suite.Equal(2, len(moves))
-		suite.Equal("Spacemen, Leo", *moves[0].Orders.ServiceMember.LastName+", "+*moves[0].Orders.ServiceMember.FirstName)
-		suite.Equal("Spacemen, Margaret", *moves[1].Orders.ServiceMember.LastName+", "+*moves[1].Orders.ServiceMember.FirstName)
-	})
-
-	suite.Run("list moves by customer name - partial last (single)", func() {
-		// Search "Light"
-		params := services.ListOrderParams{CustomerName: models.StringPointer("Light"), Sort: models.StringPointer("customerName"), Order: models.StringPointer("asc")}
-		moves, _, err := orderFetcher.ListOrders(suite.AppContextWithSessionForTest(&session), officeUser.ID, roles.RoleTypeTOO, &params)
-		suite.NoError(err)
-		suite.Equal(1, len(moves))
-		suite.Equal("Starlight, Leo", *moves[0].Orders.ServiceMember.LastName+", "+*moves[0].Orders.ServiceMember.FirstName)
-	})
-
-	suite.Run("list moves by customer name - partial first", func() {
-		// Search "leo"
-		params := services.ListOrderParams{CustomerName: models.StringPointer("leo"), Sort: models.StringPointer("customerName"), Order: models.StringPointer("asc")}
-		moves, _, err := orderFetcher.ListOrders(suite.AppContextWithSessionForTest(&session), officeUser.ID, roles.RoleTypeTOO, &params)
-		suite.NoError(err)
-		suite.Equal(2, len(moves))
-		suite.Equal("Spacemen, Leo", *moves[0].Orders.ServiceMember.LastName+", "+*moves[0].Orders.ServiceMember.FirstName)
-		suite.Equal("Starlight, Leo", *moves[1].Orders.ServiceMember.LastName+", "+*moves[1].Orders.ServiceMember.FirstName)
-	})
-
-	suite.Run("list moves by customer name - partial matching within first or last", func() {
-		// Search "ar"
-		params := services.ListOrderParams{CustomerName: models.StringPointer("ar"), Sort: models.StringPointer("customerName"), Order: models.StringPointer("asc")}
-		moves, _, err := orderFetcher.ListOrders(suite.AppContextWithSessionForTest(&session), officeUser.ID, roles.RoleTypeTOO, &params)
-		suite.NoError(err)
-		suite.Equal(2, len(moves))
-		suite.Equal("Spacemen, Margaret", *moves[0].Orders.ServiceMember.LastName+", "+*moves[0].Orders.ServiceMember.FirstName)
-		suite.Equal("Starlight, Leo", *moves[1].Orders.ServiceMember.LastName+", "+*moves[1].Orders.ServiceMember.FirstName)
-	})
-
-	suite.Run("list moves by customer name - empty", func() {
-		// Search "johnny"
-		params := services.ListOrderParams{CustomerName: models.StringPointer("johnny"), Sort: models.StringPointer("customerName"), Order: models.StringPointer("asc")}
-		moves, _, err := orderFetcher.ListOrders(suite.AppContextWithSessionForTest(&session), officeUser.ID, roles.RoleTypeTOO, &params)
-		suite.NoError(err)
-		suite.Equal(0, len(moves))
-	})
-}
-
-func (suite *OrderServiceSuite) TestListDestinationRequestsOrders() {
-	army := models.AffiliationARMY
-	airForce := models.AffiliationAIRFORCE
-	spaceForce := models.AffiliationSPACEFORCE
-	usmc := models.AffiliationMARINES
-
-	setupTestData := func(officeUserGBLOC string) (models.OfficeUser, auth.Session) {
-
-		officeUser := factory.BuildOfficeUserWithRoles(suite.DB(), []factory.Customization{
-			{
-				Model: models.TransportationOffice{
-					Gbloc: officeUserGBLOC,
-				},
-			},
-		}, []roles.RoleType{roles.RoleTypeTOO})
-
-		factory.FetchOrBuildPostalCodeToGBLOC(suite.DB(), "99501", officeUser.TransportationOffice.Gbloc)
-
-		fetcher := &mocks.OfficeUserGblocFetcher{}
-		fetcher.On("FetchGblocForOfficeUser",
-			mock.AnythingOfType("*appcontext.appContext"),
-			officeUser.ID,
-		).Return(officeUserGBLOC, nil)
-
-		session := auth.Session{
-			ApplicationName: auth.OfficeApp,
-			Roles:           officeUser.User.Roles,
-			OfficeUserID:    officeUser.ID,
-			IDToken:         "fake_token",
-			AccessToken:     "fakeAccessToken",
-		}
-
-		return officeUser, session
-	}
-
-	buildMoveKKFA := func() (models.Move, models.MTOShipment) {
-		postalCode := "90210"
-		factory.FetchOrBuildPostalCodeToGBLOC(suite.DB(), "90210", "KKFA")
-
-		// setting up two moves, each with requested destination SIT service items
-		destinationAddress := factory.BuildAddress(suite.DB(), []factory.Customization{
-			{
-				Model: models.Address{PostalCode: postalCode},
-			},
-		}, nil)
-
-		move := factory.BuildAvailableToPrimeMove(suite.DB(), []factory.Customization{
-			{
-				Model: models.Move{
-					Status: models.MoveStatusAPPROVALSREQUESTED,
-					Show:   models.BoolPointer(true),
-				},
-			}}, nil)
-
-		shipment := factory.BuildMTOShipment(suite.DB(), []factory.Customization{
-			{
-				Model: models.MTOShipment{
-					Status: models.MTOShipmentStatusApproved,
-				},
-			},
-			{
-				Model:    move,
-				LinkOnly: true,
-			},
-			{
-				Model:    destinationAddress,
-=======
-		// we should get both moves back because one is in Zone II & the other is within the postal code GBLOC
-		suite.FatalNoError(err)
-		suite.Equal(2, moveCount)
-		suite.Len(moves, 2)
-	})
-
-	suite.Run("returns moves for JEAT GBLOC excluding USAF/SF in Alaska Zone II", func() {
-		officeUser, session := setupTestData("JEAT")
-
-		// Create a move in Zone II, but not an air force or space force service member
-		move, shipment := buildMoveZone4AK(army)
-
-		// destination service item in SUBMITTED status
-		factory.BuildMTOServiceItem(suite.DB(), []factory.Customization{
-			{
-				Model: models.ReService{
-					Code: models.ReServiceCodeDDFSIT,
-				},
-			},
-			{
-				Model:    move,
-				LinkOnly: true,
-			},
-			{
-				Model:    shipment,
-				LinkOnly: true,
-			},
-			{
-				Model: models.MTOServiceItem{
-					Status: models.MTOServiceItemStatusSubmitted,
-				},
-			},
-		}, nil)
-
-		moves, moveCount, err := orderFetcher.ListDestinationRequestsOrders(
-			suite.AppContextWithSessionForTest(&session), officeUser.ID, roles.RoleTypeTOO, &services.ListOrderParams{},
-		)
-
-		suite.FatalNoError(err)
-		suite.Equal(1, moveCount)
-		suite.Len(moves, 1)
-	})
-
-	suite.Run("returns moves for USMC GBLOC when moves belong to USMC servicemembers", func() {
-		officeUser, session := setupTestData("USMC")
-
-		// setting up two moves, each with requested destination SIT service items
-		// both will be USMC moves, one in Zone II AK and the other not
-		move, shipment := buildMoveZone2AK(usmc)
-
-		// destination service item in SUBMITTED status
-		factory.BuildMTOServiceItem(suite.DB(), []factory.Customization{
-			{
-				Model: models.ReService{
-					Code: models.ReServiceCodeDDFSIT,
-				},
-			},
-			{
-				Model:    move,
-				LinkOnly: true,
-			},
-			{
-				Model:    shipment,
-				LinkOnly: true,
-			},
-			{
-				Model: models.MTOServiceItem{
-					Status: models.MTOServiceItemStatusSubmitted,
-				},
-			},
-		}, nil)
-
-		// this one won't be in Zone II
-		move2, shipment2 := buildMoveZone4AK(usmc)
-
-		// destination shuttle
-		factory.BuildMTOServiceItem(suite.DB(), []factory.Customization{
-			{
-				Model: models.ReService{
-					Code: models.ReServiceCodeDDSHUT,
-				},
-			},
-			{
-				Model:    move2,
-				LinkOnly: true,
-			},
-			{
-				Model:    shipment2,
->>>>>>> 28b8aa5e
-				LinkOnly: true,
-			},
-			{
-				Model: models.MTOServiceItem{
-					Status: models.MTOServiceItemStatusSubmitted,
-				},
-			},
-		}, nil)
-
-<<<<<<< HEAD
-		return move, shipment
-	}
-
-	buildMoveZone2AK := func(branch models.ServiceMemberAffiliation) (models.Move, models.MTOShipment) {
-		// Create a USAF move in Alaska Zone II
-		// this is a hard coded uuid that is a us_post_region_cities_id within AK Zone II
-		zone2UUID, err := uuid.FromString("66768964-e0de-41f3-b9be-7ef32e4ae2b4")
-		suite.FatalNoError(err)
-		destinationAddress := factory.BuildAddress(suite.DB(), []factory.Customization{
-			{
-				Model: models.Address{
-					City:               "Anchorage",
-					State:              "AK",
-					PostalCode:         "99501",
-					UsPostRegionCityID: &zone2UUID,
-				},
-			},
-		}, nil)
-
-		// setting up two moves, each with requested destination SIT service items
-		move := factory.BuildAvailableToPrimeMove(suite.DB(), []factory.Customization{
-			{
-				Model: models.Move{
-					Status: models.MoveStatusAPPROVALSREQUESTED,
-					Show:   models.BoolPointer(true),
-				},
-			},
-			{
-				Model: models.ServiceMember{
-					Affiliation: &branch,
-				},
-			},
-		}, nil)
-
-		shipment := factory.BuildMTOShipment(suite.DB(), []factory.Customization{
-			{
-				Model: models.MTOShipment{
-					Status: models.MTOShipmentStatusApproved,
-				},
-			},
-			{
-				Model:    move,
-				LinkOnly: true,
-			},
-			{
-				Model:    destinationAddress,
-				LinkOnly: true,
-			},
-		}, nil)
-
-		return move, shipment
-	}
-
-	buildMoveZone4AK := func(branch models.ServiceMemberAffiliation) (models.Move, models.MTOShipment) {
-		// Create a USAF move in Alaska Zone II
-		// this is a hard coded uuid that is a us_post_region_cities_id within AK Zone II
-		zone4UUID, err := uuid.FromString("78a6f230-9a3a-46ed-aa48-2e3decfe70ff")
-		suite.FatalNoError(err)
-		destinationAddress := factory.BuildAddress(suite.DB(), []factory.Customization{
-			{
-				Model: models.Address{
-					City:               "Anchorage",
-					State:              "AK",
-					PostalCode:         "99501",
-					UsPostRegionCityID: &zone4UUID,
-				},
-			},
-		}, nil)
-		// setting up two moves, each with requested destination SIT service items
-		move := factory.BuildAvailableToPrimeMove(suite.DB(), []factory.Customization{
-			{
-				Model: models.Move{
-					Status: models.MoveStatusAPPROVALSREQUESTED,
-					Show:   models.BoolPointer(true),
-				},
-			},
-			{
-				Model: models.ServiceMember{
-					Affiliation: &branch,
-				},
-			},
-		}, nil)
-
-		shipment := factory.BuildMTOShipment(suite.DB(), []factory.Customization{
-			{
-				Model: models.MTOShipment{
-					Status: models.MTOShipmentStatusApproved,
-				},
-			},
-			{
-				Model:    move,
-				LinkOnly: true,
-			},
-			{
-				Model:    destinationAddress,
-				LinkOnly: true,
-			},
-		}, nil)
-
-		return move, shipment
-	}
-
-	waf := entitlements.NewWeightAllotmentFetcher()
-	orderFetcher := NewOrderFetcher(waf)
-
-	suite.Run("returns moves for KKFA GBLOC when destination address is in KKFA GBLOC", func() {
-		officeUser, session := setupTestData("KKFA")
-		// setting up two moves, each with requested destination SIT service items
-		move, shipment := buildMoveKKFA()
-
-		// destination service item in SUBMITTED status
-		factory.BuildMTOServiceItem(suite.DB(), []factory.Customization{
-			{
-				Model: models.ReService{
-					Code: models.ReServiceCodeDDFSIT,
-				},
-			},
-			{
-				Model:    move,
-				LinkOnly: true,
-			},
-			{
-				Model:    shipment,
-				LinkOnly: true,
-			},
-			{
-				Model: models.MTOServiceItem{
-					Status: models.MTOServiceItemStatusSubmitted,
-				},
-			},
-		}, nil)
-
-		move2, shipment2 := buildMoveKKFA()
-
-		// destination shuttle
-		factory.BuildMTOServiceItem(suite.DB(), []factory.Customization{
-			{
-				Model: models.ReService{
-					Code: models.ReServiceCodeDDSHUT,
-				},
-			},
-			{
-				Model:    move2,
-				LinkOnly: true,
-			},
-			{
-				Model:    shipment2,
-				LinkOnly: true,
-			},
-			{
-				Model: models.MTOServiceItem{
-					Status: models.MTOServiceItemStatusSubmitted,
-				},
-			},
-		}, nil)
-
-		move3, shipment3 := buildMoveKKFA()
-		factory.BuildMTOServiceItem(suite.DB(), []factory.Customization{
-			{
-				Model: models.ReService{
-					Code: models.ReServiceCodeMS,
-				},
-			},
-			{
-				Model:    move3,
-				LinkOnly: true,
-			},
-			{
-				Model:    shipment3,
-				LinkOnly: true,
-			},
-			{
-				Model: models.MTOServiceItem{
-					Status: models.MTOServiceItemStatusApproved,
-				},
-			},
-		}, nil)
-		factory.BuildShipmentAddressUpdate(suite.DB(), []factory.Customization{
-			{
-				Model:    shipment3,
-				LinkOnly: true,
-			},
-			{
-				Model:    move3,
-				LinkOnly: true,
-			},
-		}, []factory.Trait{factory.GetTraitShipmentAddressUpdateRequested})
-
-		moves, moveCount, err := orderFetcher.ListDestinationRequestsOrders(
-			suite.AppContextWithSessionForTest(&session), officeUser.ID, roles.RoleTypeTOO, &services.ListOrderParams{},
-		)
-
-		suite.FatalNoError(err)
-		suite.Equal(3, moveCount)
-		suite.Len(moves, 3)
-	})
-
-	suite.Run("returns moves for MBFL GBLOC including USAF/SF in Alaska Zone II", func() {
-		officeUser, session := setupTestData("MBFL")
-
-		// setting up two moves, each with requested destination SIT service items
-		// a move associated with an air force customer containing AK Zone II shipment
-		move, shipment := buildMoveZone2AK(airForce)
-
-		// destination service item in SUBMITTED status
-		factory.BuildMTOServiceItem(suite.DB(), []factory.Customization{
-			{
-				Model: models.ReService{
-					Code: models.ReServiceCodeDDFSIT,
-				},
-			},
-			{
-				Model:    move,
-				LinkOnly: true,
-			},
-			{
-				Model:    shipment,
-				LinkOnly: true,
-			},
-			{
-				Model: models.MTOServiceItem{
-					Status: models.MTOServiceItemStatusSubmitted,
-				},
-			},
-		}, nil)
-
-		// Create a move outside Alaska Zone II (Zone IV in this case)
-		move2, shipment2 := buildMoveZone4AK(spaceForce)
-
-		// destination service item in SUBMITTED status
-		factory.BuildMTOServiceItem(suite.DB(), []factory.Customization{
-			{
-				Model: models.ReService{
-					Code: models.ReServiceCodeDDFSIT,
-				},
-			},
-			{
-				Model:    move2,
-				LinkOnly: true,
-			},
-			{
-				Model:    shipment2,
-				LinkOnly: true,
-			},
-			{
-				Model: models.MTOServiceItem{
-					Status: models.MTOServiceItemStatusSubmitted,
-				},
-			},
-		}, nil)
-
-		params := services.ListOrderParams{Status: []string{string(models.MoveStatusAPPROVALSREQUESTED)}}
-		moves, moveCount, err := orderFetcher.ListDestinationRequestsOrders(
-			suite.AppContextWithSessionForTest(&session), officeUser.ID, roles.RoleTypeTOO, &params,
-		)
-
 		// we should get both moves back because one is in Zone II & the other is within the postal code GBLOC
 		suite.FatalNoError(err)
 		suite.Equal(2, moveCount)
@@ -4166,48 +3509,6 @@
 
 		// we should get three moves back since they're USMC moves and zone doesn't matter
 		suite.FatalNoError(err)
-=======
-		move3, shipment3 := buildMoveZone4AK(usmc)
-		// we need to create a service item and attach it to the move/shipment
-		// else the query will exclude the move since it doesn't use LEFT JOINs
-		factory.BuildMTOServiceItem(suite.DB(), []factory.Customization{
-			{
-				Model: models.ReService{
-					Code: models.ReServiceCodeMS,
-				},
-			},
-			{
-				Model:    move3,
-				LinkOnly: true,
-			},
-			{
-				Model:    shipment3,
-				LinkOnly: true,
-			},
-			{
-				Model: models.MTOServiceItem{
-					Status: models.MTOServiceItemStatusApproved,
-				},
-			},
-		}, nil)
-		factory.BuildShipmentAddressUpdate(suite.DB(), []factory.Customization{
-			{
-				Model:    shipment3,
-				LinkOnly: true,
-			},
-			{
-				Model:    move3,
-				LinkOnly: true,
-			},
-		}, []factory.Trait{factory.GetTraitShipmentAddressUpdateRequested})
-
-		moves, moveCount, err := orderFetcher.ListDestinationRequestsOrders(
-			suite.AppContextWithSessionForTest(&session), officeUser.ID, roles.RoleTypeTOO, &services.ListOrderParams{},
-		)
-
-		// we should get three moves back since they're USMC moves and zone doesn't matter
-		suite.FatalNoError(err)
->>>>>>> 28b8aa5e
 		suite.Equal(3, moveCount)
 		suite.Len(moves, 3)
 	})
