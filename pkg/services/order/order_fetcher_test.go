package order

import (
<<<<<<< HEAD
	"fmt"
=======
	"strings"
>>>>>>> c0fa0b28
	"time"

	"github.com/gofrs/uuid"

	"github.com/transcom/mymove/pkg/auth"
	"github.com/transcom/mymove/pkg/factory"
	"github.com/transcom/mymove/pkg/models"
	"github.com/transcom/mymove/pkg/models/roles"
	"github.com/transcom/mymove/pkg/services"
	moveservice "github.com/transcom/mymove/pkg/services/move"
	"github.com/transcom/mymove/pkg/testdatagen"
)

func (suite *OrderServiceSuite) TestFetchOrder() {
	expectedMove := factory.BuildMove(suite.DB(), nil, nil)
	expectedOrder := expectedMove.Orders
	orderFetcher := NewOrderFetcher()

	order, err := orderFetcher.FetchOrder(suite.AppContextForTest(), expectedOrder.ID)
	suite.FatalNoError(err)

	suite.Equal(expectedOrder.ID, order.ID)
	suite.Equal(expectedOrder.ServiceMemberID, order.ServiceMemberID)
	suite.NotNil(order.NewDutyLocation)
	suite.Equal(expectedOrder.NewDutyLocationID, order.NewDutyLocation.ID)
	suite.Equal(expectedOrder.NewDutyLocation.AddressID, order.NewDutyLocation.AddressID)
	suite.Equal(expectedOrder.NewDutyLocation.Address.StreetAddress1, order.NewDutyLocation.Address.StreetAddress1)
	suite.NotNil(order.Entitlement)
	suite.Equal(*expectedOrder.EntitlementID, order.Entitlement.ID)
	suite.Equal(expectedOrder.OriginDutyLocation.ID, order.OriginDutyLocation.ID)
	suite.Equal(expectedOrder.OriginDutyLocation.AddressID, order.OriginDutyLocation.AddressID)
	suite.Equal(expectedOrder.OriginDutyLocation.Address.StreetAddress1, order.OriginDutyLocation.Address.StreetAddress1)
	suite.NotZero(order.OriginDutyLocation)
	suite.Equal(expectedMove.Locator, order.Moves[0].Locator)
}

func (suite *OrderServiceSuite) TestFetchOrderWithEmptyFields() {
	// When move_orders and orders were consolidated, we moved the OriginDutyLocation
	// field that used to only exist on the move_orders table into the orders table.
	// This means that existing orders in production won't have any values in the
	// OriginDutyLocation column. To mimic that and to surface any issues, we didn't
	// update the testdatagen MakeOrder function so that new orders would have
	// an empty OriginDutyLocation. During local testing in the office app, we
	// noticed an exception due to trying to load empty OriginDutyLocations.
	// This was not caught by any tests, so we're adding one now.
	expectedOrder := factory.BuildOrder(suite.DB(), nil, nil)

	expectedOrder.Entitlement = nil
	expectedOrder.EntitlementID = nil
	expectedOrder.Grade = nil
	expectedOrder.OriginDutyLocation = nil
	expectedOrder.OriginDutyLocationID = nil
	suite.MustSave(&expectedOrder)

	factory.BuildMove(suite.DB(), []factory.Customization{
		{
			Model:    expectedOrder,
			LinkOnly: true,
		},
	}, nil)

	orderFetcher := NewOrderFetcher()
	order, err := orderFetcher.FetchOrder(suite.AppContextForTest(), expectedOrder.ID)

	suite.FatalNoError(err)
	suite.Nil(order.Entitlement)
	suite.Nil(order.OriginDutyLocation)
	suite.Nil(order.Grade)
}

func (suite *OrderServiceSuite) TestListOrders() {

	agfmPostalCode := "06001"
	setupTestData := func() (models.OfficeUser, models.Move, auth.Session) {

		// Make an office user → GBLOC X
		officeUser := factory.BuildOfficeUserWithRoles(suite.DB(), nil, []roles.RoleType{roles.RoleTypeTOO})
		session := auth.Session{
			ApplicationName: auth.OfficeApp,
			Roles:           officeUser.User.Roles,
			OfficeUserID:    officeUser.ID,
			IDToken:         "fake_token",
			AccessToken:     "fakeAccessToken",
		}

		// Create a move with a shipment → GBLOC X
		move := factory.BuildMoveWithShipment(suite.DB(), nil, nil)

		// Make a postal code and GBLOC → AGFM
		factory.FetchOrBuildPostalCodeToGBLOC(suite.DB(), agfmPostalCode, "AGFM")
		return officeUser, move, session
	}
	orderFetcher := NewOrderFetcher()

	suite.Run("returns moves", func() {
		// Under test: ListOrders
		// Mocked:           None
		// Set up:           Make 2 moves, one with a shipment and one without.
		//                   The shipment should have a pickup GBLOC that matches the office users transportation GBLOC
		//                   In other words, shipment should originate from same GBLOC as the office user
		// Expected outcome: Only the move with a shipment should be returned by ListOrders
		officeUser, expectedMove, session := setupTestData()

		// Create a Move without a shipment
		factory.BuildMove(suite.DB(), nil, nil)

		moves, moveCount, err := orderFetcher.ListOrders(suite.AppContextWithSessionForTest(&session), officeUser.ID, roles.RoleTypeTOO, &services.ListOrderParams{})

		// Expect a single move returned
		suite.FatalNoError(err)
		suite.Equal(1, moveCount)
		suite.Len(moves, 1)

		// Check that move matches
		move := moves[0]
		suite.NotNil(move.Orders.ServiceMember)
		suite.Equal(expectedMove.Orders.ServiceMember.FirstName, move.Orders.ServiceMember.FirstName)
		suite.Equal(expectedMove.Orders.ServiceMember.LastName, move.Orders.ServiceMember.LastName)
		suite.Equal(expectedMove.Orders.ID, move.Orders.ID)
		suite.Equal(expectedMove.Orders.ServiceMemberID, move.Orders.ServiceMemberID)
		suite.NotNil(move.Orders.NewDutyLocation)
		suite.Equal(expectedMove.Orders.NewDutyLocationID, move.Orders.NewDutyLocation.ID)
		suite.NotNil(move.Orders.Entitlement)
		suite.Equal(*expectedMove.Orders.EntitlementID, move.Orders.Entitlement.ID)
		suite.Equal(expectedMove.Orders.OriginDutyLocation.ID, move.Orders.OriginDutyLocation.ID)
		suite.NotNil(move.Orders.OriginDutyLocation)
		suite.Equal(expectedMove.Orders.OriginDutyLocation.AddressID, move.Orders.OriginDutyLocation.AddressID)
		suite.Equal(expectedMove.Orders.OriginDutyLocation.Address.StreetAddress1, move.Orders.OriginDutyLocation.Address.StreetAddress1)
	})

	suite.Run("returns moves filtered by GBLOC", func() {
		// Under test: ListOrders
		// Set up:           Make 2 moves, one with a pickup GBLOC that matches the office users transportation GBLOC
		//                   (which is done in setupTestData) and one with a pickup GBLOC that doesn't
		// Expected outcome: Only the move with the correct GBLOC should be returned by ListOrders
		officeUser, expectedMove, session := setupTestData()

		// This move's pickup GBLOC of the office user's GBLOC, so it should not be returned
		factory.BuildMoveWithShipment(suite.DB(), []factory.Customization{
			{
				Model: models.Address{
					PostalCode: agfmPostalCode,
				},
				Type: &factory.Addresses.PickupAddress,
			},
		}, nil)

		moves, _, err := orderFetcher.ListOrders(suite.AppContextWithSessionForTest(&session), officeUser.ID, roles.RoleTypeTOO, &services.ListOrderParams{Page: models.Int64Pointer(1)})

		suite.FatalNoError(err)
		suite.Equal(1, len(moves))
		move := moves[0]
		suite.Equal(expectedMove.ID, move.ID)

	})

	suite.Run("only returns visible moves (where show = True)", func() {
		// Under test: ListOrders
		// Set up:           Make 2 moves, one correctly setup in setupTestData (show = True)
		//                   and one with show = False
		// Expected outcome: Only the move with show = True should be returned by ListOrders
		officeUser, expectedMove, session := setupTestData()

		params := services.ListOrderParams{}
		factory.BuildMoveWithShipment(suite.DB(), []factory.Customization{
			{
				Model: models.Move{
					Show: models.BoolPointer(false),
				},
			},
		}, nil)
		moves, _, err := orderFetcher.ListOrders(suite.AppContextWithSessionForTest(&session), officeUser.ID, roles.RoleTypeTOO, &params)

		suite.FatalNoError(err)
		suite.Equal(1, len(moves))
		move := moves[0]
		suite.Equal(expectedMove.ID, move.ID)

	})

	suite.Run("includes combo hhg and ppm moves", func() {
		// Under test: ListOrders
		// Set up:           Make 2 moves, one default move setup in setupTestData (show = True)
		//                   and one a combination HHG and PPM move and make sure it's included
		// Expected outcome: Both moves should be returned by ListOrders
		officeUser, expectedMove, session := setupTestData()
		expectedComboMove := factory.BuildMoveWithShipment(suite.DB(), nil, nil)

		moves, moveCount, err := orderFetcher.ListOrders(suite.AppContextWithSessionForTest(&session), officeUser.ID, roles.RoleTypeTOO, &services.ListOrderParams{})

		suite.FatalNoError(err)
		suite.Equal(2, moveCount)
		suite.Len(moves, 2)

		var moveIDs []uuid.UUID
		for _, move := range moves {
			moveIDs = append(moveIDs, move.ID)
		}
		suite.Contains(moveIDs, expectedComboMove.ID)
		suite.Contains(moveIDs, expectedMove.ID)
	})

	suite.Run("returns moves filtered by service member affiliation", func() {
		// Under test: ListOrders
		// Set up:           Make 2 moves, one default move setup in setupTestData (show = True)
		//                   and one specific to Airforce and make sure it's included
		//                   Fetch filtered to Airforce moves.
		// Expected outcome: Only the Airforce move should be returned
		officeUser, _, session := setupTestData()

		// Create the airforce move
		airForce := models.AffiliationAIRFORCE
		airForceString := "AIR_FORCE"
		airForceMove := factory.BuildMoveWithShipment(suite.DB(), []factory.Customization{
			{
				Model: models.ServiceMember{
					Affiliation: &airForce,
				},
			},
		}, nil)
		// Filter by airforce move
		params := services.ListOrderParams{Branch: &airForceString, Page: models.Int64Pointer(1)}
		moves, _, err := orderFetcher.ListOrders(suite.AppContextWithSessionForTest(&session), officeUser.ID, roles.RoleTypeTOO, &params)

		suite.FatalNoError(err)
		suite.Equal(1, len(moves))
		move := moves[0]
		suite.Equal(airForceMove.ID, move.ID)

	})

	suite.Run("returns moves filtered submitted at", func() {
		// Under test: ListOrders
		// Set up:           Make 3 moves, with different submitted_at times, and search for a specific move
		// Expected outcome: Only the one move with the right date should be returned
		officeUser, _, session := setupTestData()

		// Move with specified timestamp
		submittedAt := time.Date(2022, 04, 01, 0, 0, 0, 0, time.UTC)
		expectedMove := factory.BuildMoveWithShipment(suite.DB(), []factory.Customization{
			{
				Model: models.Move{
					SubmittedAt: &submittedAt,
				},
			},
		}, nil)
		// Test edge cases (one day later)
		submittedAt2 := time.Date(2022, 04, 02, 0, 0, 0, 0, time.UTC)
		factory.BuildMoveWithShipment(suite.DB(), []factory.Customization{
			{
				Model: models.Move{
					SubmittedAt: &submittedAt2,
				},
			},
		}, nil)
		// Test edge cases (one second earlier)
		submittedAt3 := time.Date(2022, 03, 31, 23, 59, 59, 59, time.UTC)
		factory.BuildMoveWithShipment(suite.DB(), []factory.Customization{
			{
				Model: models.Move{
					SubmittedAt: &submittedAt3,
				},
			},
		}, nil)

		// Filter by submittedAt timestamp
		params := services.ListOrderParams{SubmittedAt: &submittedAt}
		moves, _, err := orderFetcher.ListOrders(suite.AppContextWithSessionForTest(&session), officeUser.ID, roles.RoleTypeTOO, &params)

		suite.FatalNoError(err)
		suite.Equal(1, len(moves))
		move := moves[0]
		suite.Equal(expectedMove.ID, move.ID)

	})

	suite.Run("returns moves filtered appeared in TOO at", func() {
		// Under test: ListOrders
		// Expected outcome: Only the three move with the right date should be returned
		officeUser, _, session := setupTestData()

		// Moves with specified timestamp
		specifiedDay := time.Date(2022, 04, 01, 0, 0, 0, 0, time.UTC)
		specifiedTimestamp1 := time.Date(2022, 04, 01, 1, 0, 0, 0, time.UTC)
		specifiedTimestamp2 := time.Date(2022, 04, 01, 23, 59, 59, 999999000, time.UTC) // the upper bound is 999999499 nanoseconds but the DB only stores microseconds

		matchingSubmittedAt := factory.BuildMoveWithShipment(suite.DB(), []factory.Customization{
			{
				Model: models.Move{
					SubmittedAt: &specifiedDay,
				},
			},
		}, nil)
		matchingSCCompletedAt := factory.BuildMoveWithShipment(suite.DB(), []factory.Customization{
			{
				Model: models.Move{
					ServiceCounselingCompletedAt: &specifiedTimestamp1,
				},
			},
		}, nil)
		matchingApprovalsRequestedAt := factory.BuildMoveWithShipment(suite.DB(), []factory.Customization{
			{
				Model: models.Move{
					ApprovalsRequestedAt: &specifiedTimestamp2,
				},
			},
		}, nil)
		// Test non dates matching
		nonMatchingDate1 := time.Date(2022, 04, 02, 0, 0, 0, 0, time.UTC)
		nonMatchingDate2 := time.Date(2022, 03, 31, 23, 59, 59, 999999000, time.UTC) // the upper bound is 999999499 nanoseconds but the DB only stores microseconds
		nonMatchingDate3 := time.Date(2023, 04, 01, 0, 0, 0, 0, time.UTC)
		factory.BuildMoveWithShipment(suite.DB(), []factory.Customization{
			{
				Model: models.Move{
					SubmittedAt:                  &nonMatchingDate1,
					ServiceCounselingCompletedAt: &nonMatchingDate2,
					ApprovalsRequestedAt:         &nonMatchingDate3,
				},
			},
		}, nil)
		// Filter by AppearedInTOOAt timestamp
		params := services.ListOrderParams{AppearedInTOOAt: &specifiedDay}
		moves, _, err := orderFetcher.ListOrders(suite.AppContextWithSessionForTest(&session), officeUser.ID, roles.RoleTypeTOO, &params)

		suite.FatalNoError(err)
		suite.Equal(3, len(moves))
		var foundIDs []uuid.UUID
		for _, move := range moves {
			foundIDs = append(foundIDs, move.ID)
		}
		suite.Contains(foundIDs, matchingSubmittedAt.ID)
		suite.Contains(foundIDs, matchingSCCompletedAt.ID)
		suite.Contains(foundIDs, matchingApprovalsRequestedAt.ID)
	})

	suite.Run("returns moves filtered by requested pickup date", func() {
		// Under test: ListOrders
		// Set up:           Make 3 moves, with different submitted_at times, and search for a specific move
		// Expected outcome: Only the one move with the right date should be returned
		officeUser, _, session := setupTestData()

		requestedPickupDate := time.Date(2022, 04, 01, 0, 0, 0, 0, time.UTC)
		createdMove := factory.BuildMoveWithShipment(suite.DB(), []factory.Customization{
			{
				Model: models.MTOShipment{
					RequestedPickupDate: &requestedPickupDate,
				},
			},
		}, nil)
		requestedMoveDateString := createdMove.MTOShipments[0].RequestedPickupDate.Format("2006-01-02")
		moves, _, err := orderFetcher.ListOrders(suite.AppContextWithSessionForTest(&session), officeUser.ID, roles.RoleTypeTOO, &services.ListOrderParams{
			RequestedMoveDate: &requestedMoveDateString,
		})

		suite.FatalNoError(err)
		suite.Equal(1, len(moves))
	})

	suite.Run("returns moves filtered by ppm type", func() {
		// Under test: ListOrders
		// Set up:           Make 2 moves, with different ppm types, and search for both types
		// Expected outcome: search results should only include the move with the PPM type that was searched for
		postalCode := "50309"
		officeUser, partialPPMMove, session := setupTestData()
		suite.Equal("PARTIAL", *partialPPMMove.PPMType)
		ppmShipment := factory.BuildPPMShipmentThatNeedsCloseout(suite.DB(), nil, []factory.Customization{
			{
				Model: models.Move{
					PPMType: models.StringPointer("FULL"),
					Locator: "FULLLL",
				},
			},
			{
				Model: models.Address{
					PostalCode: postalCode,
				},
				Type: &factory.Addresses.PickupAddress,
			},
		})
		fullPPMMove := ppmShipment.Shipment.MoveTaskOrder

		// Search for PARTIAL PPM moves
		moves, _, err := orderFetcher.ListOrders(suite.AppContextWithSessionForTest(&session), officeUser.ID, roles.RoleTypeTOO, &services.ListOrderParams{
			PPMType: models.StringPointer("PARTIAL"),
		})

		suite.FatalNoError(err)
		suite.Equal(1, len(moves))
		suite.Equal(partialPPMMove.Locator, moves[0].Locator)

		// Search for FULL PPM moves
		moves, _, err = orderFetcher.ListOrders(suite.AppContextWithSessionForTest(&session), officeUser.ID, roles.RoleTypeTOO, &services.ListOrderParams{
			PPMType: models.StringPointer("FULL"),
		})

		suite.FatalNoError(err)
		suite.Equal(1, len(moves))
		suite.Equal(fullPPMMove.Locator, moves[0].Locator)
	})

	suite.Run("returns moves filtered by ppm status", func() {
		// Under test: ListOrders
		// Set up:           Make 2 moves, with different ppm status, and search for both statues
		// Expected outcome: search results should only include the move with the PPM status that was searched for
		officeUser, partialPPMMove, session := setupTestData()
		suite.Equal("PARTIAL", *partialPPMMove.PPMType)
		postalCode := "50309"

		ppmShipmentNeedsCloseout := factory.BuildPPMShipmentThatNeedsCloseout(suite.DB(), nil, []factory.Customization{
			{
				Model: models.Address{
					PostalCode: postalCode,
				},
				Type: &factory.Addresses.PickupAddress,
			},
		})
		// Search for PARTIAL PPM moves
		moves, _, err := orderFetcher.ListOrders(suite.AppContextWithSessionForTest(&session), officeUser.ID, roles.RoleTypeTOO, &services.ListOrderParams{
			PPMStatus: models.StringPointer("NEEDS_CLOSEOUT"),
		})

		suite.FatalNoError(err)
		suite.Equal(1, len(moves))
		suite.Equal(moves[0].MTOShipments[0].PPMShipment.Status, ppmShipmentNeedsCloseout.Shipment.PPMShipment.Status)

		ppmShipmentWaiting := factory.BuildPPMShipmentThatNeedsToBeResubmitted(suite.DB(), nil, []factory.Customization{
			{
				Model: models.Address{
					PostalCode: postalCode,
				},
				Type: &factory.Addresses.PickupAddress,
			},
		})
		// Search for FULL PPM moves
		moves, _, err = orderFetcher.ListOrders(suite.AppContextWithSessionForTest(&session), officeUser.ID, roles.RoleTypeTOO, &services.ListOrderParams{
			PPMStatus: models.StringPointer("WAITING_ON_CUSTOMER"),
		})

		suite.FatalNoError(err)
		suite.Equal(1, len(moves))
		suite.Equal(moves[0].MTOShipments[0].PPMShipment.Status, ppmShipmentWaiting.Shipment.PPMShipment.Status)
	})

	suite.Run("returns moves filtered by closeout location", func() {
		// Under test: ListOrders
		// Set up:           Make a move with a closeout office. Search for that closeout office.
		// Expected outcome: Only the one ppmShipment with the right closeout office should be returned
		officeUser, _, session := setupTestData()

		ftBragg := factory.BuildTransportationOffice(suite.DB(), []factory.Customization{
			{
				Model: models.TransportationOffice{
					Name: "Ft Bragg",
				},
			},
		}, nil)
		ppmShipment := factory.BuildPPMShipmentThatNeedsCloseout(suite.DB(), nil, []factory.Customization{
			{
				Model: models.Move{
					CloseoutOfficeID: &ftBragg.ID,
				},
			},
		})

		// Search should be case insensitive and allow partial matches
		moves, _, err := orderFetcher.ListOrders(suite.AppContextWithSessionForTest(&session), officeUser.ID, roles.RoleTypeTOO, &services.ListOrderParams{
			CloseoutLocation: models.StringPointer("fT bR"),
			NeedsPPMCloseout: models.BoolPointer(true),
		})

		suite.FatalNoError(err)
		suite.Equal(1, len(moves))
		suite.Equal(ppmShipment.Shipment.MoveTaskOrder.Locator, moves[0].Locator)
	})

	suite.Run("returns moves filtered by closeout initiated date", func() {
		// Under test: ListOrders
		// Set up:           Make 2 moves with PPM shipments ready for closeout, with different submitted_at times,
		//                   and search for a specific move
		// Expected outcome: Only the one move with the right date should be returned
		postalCode := "50309"
		officeUser, _, session := setupTestData()

		// Create a PPM submitted on April 1st
		closeoutInitiatedDate := time.Date(2022, 04, 01, 0, 0, 0, 0, time.UTC)
		createdPPM := factory.BuildPPMShipmentThatNeedsCloseout(suite.DB(), nil, []factory.Customization{
			{
				Model: models.PPMShipment{
					SubmittedAt: &closeoutInitiatedDate,
				},
			},
			{
				Model: models.Address{
					PostalCode: postalCode,
				},
				Type: &factory.Addresses.PickupAddress,
			},
		})

		// Create a PPM submitted on April 2nd
		closeoutInitiatedDate2 := time.Date(2022, 04, 02, 0, 0, 0, 0, time.UTC)
		createdPPM2 := factory.BuildPPMShipmentThatNeedsCloseout(suite.DB(), nil, []factory.Customization{
			{
				Model: models.PPMShipment{
					SubmittedAt: &closeoutInitiatedDate2,
				},
			},
		})

		// Search for PPMs submitted on April 1st
		moves, _, err := orderFetcher.ListOrders(suite.AppContextWithSessionForTest(&session), officeUser.ID, roles.RoleTypeTOO, &services.ListOrderParams{
			CloseoutInitiated: &closeoutInitiatedDate,
		})

		suite.FatalNoError(err)
		suite.Equal(1, len(moves))
		suite.Equal(createdPPM.Shipment.MoveTaskOrder.Locator, moves[0].Locator)
		suite.NotEqual(createdPPM2.Shipment.MoveTaskOrder.Locator, moves[0].Locator)
	})

	suite.Run("latest closeout initiated date is used for filter", func() {
		// Under test: ListOrders
		// Set up:           Make one move with multiple ppm shipments with different closeout initiated times, and
		//                   search for multiple different times
		// Expected outcome: Only a search for the latest of the closeout dates should find the move
		postalCode := "50309"
		officeUser, _, session := setupTestData()

		// Create a PPM submitted on April 1st
		closeoutInitiatedDate := time.Date(2022, 04, 01, 0, 0, 0, 0, time.UTC)
		createdPPM := factory.BuildPPMShipmentThatNeedsCloseout(suite.DB(), nil, []factory.Customization{
			{
				Model: models.PPMShipment{
					SubmittedAt: &closeoutInitiatedDate,
				},
			},
			{
				Model: models.Address{
					PostalCode: postalCode,
				},
				Type: &factory.Addresses.PickupAddress,
			},
		})
		// Add another PPM for the same move submitted on April 1st
		closeoutInitiatedDate2 := time.Date(2022, 04, 02, 0, 0, 0, 0, time.UTC)

		factory.BuildMinimalPPMShipment(suite.DB(), []factory.Customization{
			{
				Model: models.PPMShipment{
					SubmittedAt: &closeoutInitiatedDate2,
					Status:      models.PPMShipmentStatusNeedsCloseout,
				},
			},
			{
				Model:    createdPPM.Shipment.MoveTaskOrder,
				LinkOnly: true,
			},
		}, nil)

		// Search for PPMs submitted on April 1st
		moves, _, err := orderFetcher.ListOrders(suite.AppContextWithSessionForTest(&session), officeUser.ID, roles.RoleTypeTOO, &services.ListOrderParams{
			CloseoutInitiated: &closeoutInitiatedDate,
		})
		suite.Empty(moves)
		suite.FatalNoError(err)

		// Search for PPMs submitted on April 2nd
		moves, _, err = orderFetcher.ListOrders(suite.AppContextWithSessionForTest(&session), officeUser.ID, roles.RoleTypeTOO, &services.ListOrderParams{
			CloseoutInitiated: &closeoutInitiatedDate2,
		})

		suite.FatalNoError(err)
		suite.Equal(1, len(moves))
		suite.Equal(createdPPM.Shipment.MoveTaskOrder.Locator, moves[0].Locator)
	})
}
func (suite *OrderServiceSuite) TestListOrderWithAssignedUserSingle() {
	// Under test: ListOrders
	// Set up:           Make a move, assign one to an SC office user
	// Expected outcome: Only the one move with the assigned user should be returned
	assignedOfficeUserUpdater := moveservice.NewAssignedOfficeUserUpdater(moveservice.NewMoveFetcher())
	scUser := factory.BuildOfficeUserWithRoles(suite.DB(), nil, []roles.RoleType{roles.RoleTypeServicesCounselor})
	var orderFetcherTest orderFetcher
	session := auth.Session{
		ApplicationName: auth.OfficeApp,
		Roles:           scUser.User.Roles,
		OfficeUserID:    scUser.ID,
		IDToken:         "fake_token",
		AccessToken:     "fakeAccessToken",
	}

	appCtx := suite.AppContextWithSessionForTest(&session)

	createdMove := factory.BuildMoveWithShipment(suite.DB(), nil, nil)
	createdMove.SCAssignedID = &scUser.ID
	createdMove.SCAssignedUser = &scUser
	_, updateError := assignedOfficeUserUpdater.UpdateAssignedOfficeUser(appCtx, createdMove.ID, &scUser, roles.RoleTypeServicesCounselor)

	searchString := fmt.Sprintf("%s, %s", scUser.LastName, scUser.FirstName)
	moves, _, err := orderFetcherTest.ListOrders(suite.AppContextWithSessionForTest(&session), scUser.ID, roles.RoleTypeServicesCounselor, &services.ListOrderParams{
		SCAssignedUser: &searchString,
	})

	suite.FatalNoError(err)
	suite.FatalNoError(updateError)
	suite.Equal(1, len(moves))
	suite.Equal(moves[0].SCAssignedID, createdMove.SCAssignedID)
	suite.Equal(createdMove.SCAssignedUser.ID, moves[0].SCAssignedUser.ID)
	suite.Equal(createdMove.SCAssignedUser.FirstName, moves[0].SCAssignedUser.FirstName)
	suite.Equal(createdMove.SCAssignedUser.LastName, moves[0].SCAssignedUser.LastName)
}
func (suite *OrderServiceSuite) TestListOrdersUSMCGBLOC() {
	orderFetcher := NewOrderFetcher()

	suite.Run("returns USMC order for USMC office user", func() {
		marines := models.AffiliationMARINES
		// It doesn't matter what the Origin GBLOC is for the move. Only the Marines
		// affiliation matters for office users who are tied to the USMC GBLOC.
		factory.BuildMoveWithShipment(suite.DB(), []factory.Customization{
			{
				Model: models.ServiceMember{
					Affiliation: &marines,
				},
			},
		}, nil)
		// Create move where service member has the default ARMY affiliation
		factory.BuildMoveWithShipment(suite.DB(), nil, nil)

		tioRole := roles.Role{RoleType: roles.RoleTypeTIO}
		tooRole := roles.Role{RoleType: roles.RoleTypeTOO}
		officeUserOooRah := factory.BuildOfficeUser(suite.DB(), []factory.Customization{
			{
				Model: models.TransportationOffice{
					Gbloc: "USMC",
				},
			},
			{
				Model: models.User{
					Roles: []roles.Role{tioRole, tooRole},
				},
			},
		}, nil)
		// Create office user tied to the default KKFA GBLOC
		officeUser := factory.BuildOfficeUserWithRoles(suite.DB(), nil, []roles.RoleType{roles.RoleTypeTOO})
		session := auth.Session{
			ApplicationName: auth.OfficeApp,
			Roles:           officeUser.User.Roles,
			OfficeUserID:    officeUser.ID,
			IDToken:         "fake_token",
			AccessToken:     "fakeAccessToken",
		}

		params := services.ListOrderParams{PerPage: models.Int64Pointer(2), Page: models.Int64Pointer(1)}
		moves, _, err := orderFetcher.ListOrders(suite.AppContextWithSessionForTest(&session), officeUserOooRah.ID, roles.RoleTypeServicesCounselor, &params)

		suite.FatalNoError(err)
		suite.Equal(1, len(moves))
		suite.Equal(models.AffiliationMARINES, *moves[0].Orders.ServiceMember.Affiliation)

		params = services.ListOrderParams{PerPage: models.Int64Pointer(2), Page: models.Int64Pointer(1)}
		moves, _, err = orderFetcher.ListOrders(suite.AppContextWithSessionForTest(&session), officeUser.ID, roles.RoleTypeServicesCounselor, &params)

		suite.FatalNoError(err)
		suite.Equal(1, len(moves))
		suite.Equal(models.AffiliationARMY, *moves[0].Orders.ServiceMember.Affiliation)
	})
}

func getMoveNeedsServiceCounseling(suite *OrderServiceSuite, showMove bool, affiliation models.ServiceMemberAffiliation) models.Move {
	nonCloseoutMove := factory.BuildMove(suite.DB(), []factory.Customization{
		{
			Model: models.Move{
				Status: models.MoveStatusNeedsServiceCounseling,
				Show:   &showMove,
			},
		},
		{
			Model: models.ServiceMember{
				Affiliation: &affiliation,
			},
		},
	}, nil)

	return nonCloseoutMove
}

func getSubmittedMove(suite *OrderServiceSuite, showMove bool, affiliation models.ServiceMemberAffiliation) models.Move {
	move := factory.BuildMove(suite.DB(), []factory.Customization{
		{
			Model: models.Move{
				Status: models.MoveStatusSUBMITTED,
				Show:   &showMove,
			},
		},
		{
			Model: models.ServiceMember{
				Affiliation: &affiliation,
			},
		},
	}, nil)
	return move
}

func buildPPMShipmentNeedsCloseout(suite *OrderServiceSuite, move models.Move) models.PPMShipment {
	ppm := factory.BuildMinimalPPMShipment(suite.DB(), []factory.Customization{
		{
			Model: models.PPMShipment{
				Status: models.PPMShipmentStatusNeedsCloseout,
			},
		},
		{
			Model:    move,
			LinkOnly: true,
		},
	}, nil)
	return ppm
}

func buildPPMShipmentDraft(suite *OrderServiceSuite, move models.Move) models.PPMShipment {
	ppm := factory.BuildMinimalPPMShipment(suite.DB(), []factory.Customization{
		{
			Model: models.PPMShipment{
				Status: models.PPMShipmentStatusDraft,
			},
		},
		{
			Model:    move,
			LinkOnly: true,
		},
	}, nil)
	return ppm
}

func buildPPMShipmentCloseoutComplete(suite *OrderServiceSuite, move models.Move) models.PPMShipment {
	ppm := factory.BuildMinimalPPMShipment(suite.DB(), []factory.Customization{
		{
			Model: models.PPMShipment{
				Status: models.PPMShipmentStatusCloseoutComplete,
			},
		},
		{
			Model:    move,
			LinkOnly: true,
		},
	}, nil)
	return ppm
}
func (suite *OrderServiceSuite) TestListOrdersPPMCloseoutForArmyAirforce() {
	orderFetcher := NewOrderFetcher()

	var session auth.Session

	suite.Run("office user in normal GBLOC should only see non-Navy/Marines/CoastGuard moves that need closeout in closeout tab", func() {
		officeUserSC := factory.BuildOfficeUserWithRoles(suite.DB(), nil, []roles.RoleType{roles.RoleTypeServicesCounselor})

		session = auth.Session{
			ApplicationName: auth.OfficeApp,
			Roles:           officeUserSC.User.Roles,
			OfficeUserID:    officeUserSC.ID,
			IDToken:         "fake_token",
			AccessToken:     "fakeAccessToken",
		}

		move := getMoveNeedsServiceCounseling(suite, true, models.AffiliationARMY)
		buildPPMShipmentNeedsCloseout(suite, move)

		afMove := getMoveNeedsServiceCounseling(suite, true, models.AffiliationAIRFORCE)
		buildPPMShipmentDraft(suite, afMove)

		cgMove := getMoveNeedsServiceCounseling(suite, true, models.AffiliationCOASTGUARD)
		buildPPMShipmentNeedsCloseout(suite, cgMove)

		params := services.ListOrderParams{PerPage: models.Int64Pointer(9), Page: models.Int64Pointer(1), NeedsPPMCloseout: models.BoolPointer(true), Status: []string{string(models.MoveStatusNeedsServiceCounseling)}}
		moves, _, err := orderFetcher.ListOrders(suite.AppContextWithSessionForTest(&session), officeUserSC.ID, roles.RoleTypeServicesCounselor, &params)

		suite.FatalNoError(err)
		suite.Equal(1, len(moves))
		suite.Equal(move.Locator, moves[0].Locator)
	})

	suite.Run("office user in normal GBLOC should not see moves that require closeout in counseling tab", func() {
		officeUserSC := factory.BuildOfficeUserWithRoles(suite.DB(), nil, []roles.RoleType{roles.RoleTypeServicesCounselor})

		session = auth.Session{
			ApplicationName: auth.OfficeApp,
			Roles:           officeUserSC.User.Roles,
			OfficeUserID:    officeUserSC.ID,
			IDToken:         "fake_token",
			AccessToken:     "fakeAccessToken",
		}

		closeoutMove := getMoveNeedsServiceCounseling(suite, true, models.AffiliationARMY)
		buildPPMShipmentCloseoutComplete(suite, closeoutMove)

		// PPM moves that are not in one of the closeout statuses
		nonCloseoutMove := getMoveNeedsServiceCounseling(suite, true, models.AffiliationAIRFORCE)
		buildPPMShipmentDraft(suite, nonCloseoutMove)

		params := services.ListOrderParams{PerPage: models.Int64Pointer(9), Page: models.Int64Pointer(1), NeedsPPMCloseout: models.BoolPointer(false), Status: []string{string(models.MoveStatusNeedsServiceCounseling)}}

		moves, _, err := orderFetcher.ListOrders(suite.AppContextWithSessionForTest(&session), officeUserSC.ID, roles.RoleTypeServicesCounselor, &params)

		suite.FatalNoError(err)
		suite.Equal(1, len(moves))
		suite.Equal(nonCloseoutMove.Locator, moves[0].Locator)
	})
}

func (suite *OrderServiceSuite) TestListOrdersPPMCloseoutForNavyCoastGuardAndMarines() {
	orderFetcher := NewOrderFetcher()

	suite.Run("returns Navy order for NAVY office user when there's a ppm shipment in closeout", func() {
		// It doesn't matter what the Origin GBLOC is for the move. Only the navy
		// affiliation matters for SC  who are tied to the NAVY GBLOC.
		move := getSubmittedMove(suite, true, models.AffiliationNAVY)
		buildPPMShipmentNeedsCloseout(suite, move)

		cgMove := getSubmittedMove(suite, true, models.AffiliationCOASTGUARD)
		buildPPMShipmentNeedsCloseout(suite, cgMove)

		officeUserSC := factory.BuildOfficeUserWithRoles(suite.DB(), []factory.Customization{
			{
				Model: models.TransportationOffice{
					Gbloc: "NAVY",
				},
			},
		}, []roles.RoleType{roles.RoleTypeServicesCounselor})

		session := auth.Session{
			ApplicationName: auth.OfficeApp,
			Roles:           officeUserSC.User.Roles,
			OfficeUserID:    officeUserSC.ID,
			IDToken:         "fake_token",
			AccessToken:     "fakeAccessToken",
		}

		params := services.ListOrderParams{PerPage: models.Int64Pointer(9), Page: models.Int64Pointer(1)}
		moves, _, err := orderFetcher.ListOrders(suite.AppContextWithSessionForTest(&session), officeUserSC.ID, roles.RoleTypeServicesCounselor, &params)

		suite.FatalNoError(err)
		suite.Equal(1, len(moves))
		suite.Equal(models.AffiliationNAVY, *moves[0].Orders.ServiceMember.Affiliation)

	})

	suite.Run("returns TVCB order for TVCB office user when there's a ppm shipment in closeout", func() {
		// It doesn't matter what the Origin GBLOC is for the move. Only the marines
		// affiliation matters for SC  who are tied to the TVCB GBLOC.
		move := getSubmittedMove(suite, true, models.AffiliationMARINES)
		buildPPMShipmentNeedsCloseout(suite, move)

		nonMarineMove := getSubmittedMove(suite, true, models.AffiliationARMY)
		buildPPMShipmentNeedsCloseout(suite, nonMarineMove)

		officeUserSC := factory.BuildOfficeUserWithRoles(suite.DB(), []factory.Customization{
			{
				Model: models.TransportationOffice{
					Gbloc: "TVCB",
				},
			},
		}, []roles.RoleType{roles.RoleTypeServicesCounselor})

		session := auth.Session{
			ApplicationName: auth.OfficeApp,
			Roles:           officeUserSC.User.Roles,
			OfficeUserID:    officeUserSC.ID,
			IDToken:         "fake_token",
			AccessToken:     "fakeAccessToken",
		}

		params := services.ListOrderParams{PerPage: models.Int64Pointer(2), Page: models.Int64Pointer(1)}
		moves, _, err := orderFetcher.ListOrders(suite.AppContextWithSessionForTest(&session), officeUserSC.ID, roles.RoleTypeServicesCounselor, &params)

		suite.FatalNoError(err)
		suite.Equal(1, len(moves))
		suite.Equal(models.AffiliationMARINES, *moves[0].Orders.ServiceMember.Affiliation)

	})

	suite.Run("returns coast guard order for USCG office user when there's a ppm shipment in closeout and filters out non coast guard moves", func() {
		// It doesn't matter what the Origin GBLOC is for the move. Only the coast guard
		// affiliation matters for SC  who are tied to the USCG GBLOC.
		move := getSubmittedMove(suite, true, models.AffiliationCOASTGUARD)
		buildPPMShipmentNeedsCloseout(suite, move)

		armyMove := getSubmittedMove(suite, true, models.AffiliationARMY)
		buildPPMShipmentNeedsCloseout(suite, armyMove)

		officeUserSC := factory.BuildOfficeUserWithRoles(suite.DB(), []factory.Customization{
			{
				Model: models.TransportationOffice{
					Gbloc: "USCG",
				},
			},
		}, []roles.RoleType{roles.RoleTypeServicesCounselor})

		session := auth.Session{
			ApplicationName: auth.OfficeApp,
			Roles:           officeUserSC.User.Roles,
			OfficeUserID:    officeUserSC.ID,
			IDToken:         "fake_token",
			AccessToken:     "fakeAccessToken",
		}

		params := services.ListOrderParams{PerPage: models.Int64Pointer(2), Page: models.Int64Pointer(1)}
		moves, _, err := orderFetcher.ListOrders(suite.AppContextWithSessionForTest(&session), officeUserSC.ID, roles.RoleTypeServicesCounselor, &params)

		suite.FatalNoError(err)
		suite.Equal(1, len(moves))
		suite.Equal(models.AffiliationCOASTGUARD, *moves[0].Orders.ServiceMember.Affiliation)
	})

	suite.Run("Filters out moves with PPM shipments not in the status of NeedsApproval", func() {

		cgMoveInWrongStatus := getSubmittedMove(suite, true, models.AffiliationCOASTGUARD)
		buildPPMShipmentCloseoutComplete(suite, cgMoveInWrongStatus)

		officeUserSC := factory.BuildOfficeUserWithRoles(suite.DB(), []factory.Customization{
			{
				Model: models.TransportationOffice{
					Gbloc: "USCG",
				},
			},
		}, []roles.RoleType{roles.RoleTypeServicesCounselor})
		var session auth.Session
		params := services.ListOrderParams{PerPage: models.Int64Pointer(2), Page: models.Int64Pointer(1)}
		moves, _, err := orderFetcher.ListOrders(suite.AppContextWithSessionForTest(&session), officeUserSC.ID, roles.RoleTypeServicesCounselor, &params)

		suite.FatalNoError(err)
		suite.Equal(0, len(moves))
	})

	suite.Run("Filters out moves with no PPM shipment", func() {

		moveWithHHG := getSubmittedMove(suite, true, models.AffiliationCOASTGUARD)
		factory.BuildMTOShipment(suite.DB(), []factory.Customization{
			{
				Model: models.MTOShipment{
					ShipmentType: models.MTOShipmentTypeHHG,
				},
			},
			{
				Model:    moveWithHHG,
				LinkOnly: true,
			},
		}, nil)

		officeUserSC := factory.BuildOfficeUserWithRoles(suite.DB(), []factory.Customization{
			{
				Model: models.TransportationOffice{
					Gbloc: "USCG",
				},
			},
		}, []roles.RoleType{roles.RoleTypeServicesCounselor})

		session := auth.Session{
			ApplicationName: auth.OfficeApp,
			Roles:           officeUserSC.User.Roles,
			OfficeUserID:    officeUserSC.ID,
			IDToken:         "fake_token",
			AccessToken:     "fakeAccessToken",
		}

		params := services.ListOrderParams{PerPage: models.Int64Pointer(2), Page: models.Int64Pointer(1)}
		moves, _, err := orderFetcher.ListOrders(suite.AppContextWithSessionForTest(&session), officeUserSC.ID, roles.RoleTypeServicesCounselor, &params)

		suite.FatalNoError(err)
		suite.Equal(0, len(moves))
	})
}

func (suite *OrderServiceSuite) TestListOrdersMarines() {
	suite.Run("does not return moves where the service member affiliation is Marines for non-USMC office user", func() {
		orderFetcher := NewOrderFetcher()
		marines := models.AffiliationMARINES
		factory.BuildMoveWithShipment(suite.DB(), []factory.Customization{
			{
				Model: models.ServiceMember{
					Affiliation: &marines,
				},
			},
		}, nil)
		officeUser := factory.BuildOfficeUserWithRoles(suite.DB(), nil, []roles.RoleType{roles.RoleTypeTOO})
		session := auth.Session{
			ApplicationName: auth.OfficeApp,
			Roles:           officeUser.User.Roles,
			OfficeUserID:    officeUser.ID,
			IDToken:         "fake_token",
			AccessToken:     "fakeAccessToken",
		}

		params := services.ListOrderParams{PerPage: models.Int64Pointer(2), Page: models.Int64Pointer(1)}
		moves, _, err := orderFetcher.ListOrders(suite.AppContextWithSessionForTest(&session), officeUser.ID, roles.RoleTypeTOO, &params)

		suite.FatalNoError(err)
		suite.Equal(0, len(moves))
	})
}

func (suite *OrderServiceSuite) TestListOrdersWithEmptyFields() {
	expectedOrder := factory.BuildOrder(suite.DB(), nil, nil)

	expectedOrder.Entitlement = nil
	expectedOrder.EntitlementID = nil
	expectedOrder.Grade = nil
	expectedOrder.OriginDutyLocation = nil
	expectedOrder.OriginDutyLocationID = nil
	suite.MustSave(&expectedOrder)

	move := factory.BuildMove(suite.DB(), []factory.Customization{
		{
			Model:    expectedOrder,
			LinkOnly: true,
		},
	}, nil)
	// Only orders with shipments are returned, so we need to add a shipment
	// to the move we just created
	factory.BuildMTOShipment(suite.DB(), []factory.Customization{
		{
			Model:    move,
			LinkOnly: true,
		},
		{
			Model: models.MTOShipment{
				Status: models.MTOShipmentStatusSubmitted,
			},
		},
	}, nil)
	// Add a second shipment to make sure we only return 1 order even if its
	// move has more than one shipment
	factory.BuildMTOShipment(suite.DB(), []factory.Customization{
		{
			Model:    move,
			LinkOnly: true,
		},
		{
			Model: models.MTOShipment{
				Status: models.MTOShipmentStatusSubmitted,
			},
		},
	}, nil)

	officeUser := factory.BuildOfficeUser(suite.DB(), nil, nil)
	session := auth.Session{
		ApplicationName: auth.OfficeApp,
		Roles:           officeUser.User.Roles,
		OfficeUserID:    officeUser.ID,
		IDToken:         "fake_token",
		AccessToken:     "fakeAccessToken",
	}

	orderFetcher := NewOrderFetcher()
	moves, _, err := orderFetcher.ListOrders(suite.AppContextWithSessionForTest(&session), officeUser.ID, roles.RoleTypeTOO, &services.ListOrderParams{PerPage: models.Int64Pointer(1), Page: models.Int64Pointer(1)})

	suite.FatalNoError(err)
	suite.Nil(moves)

}

func (suite *OrderServiceSuite) TestListOrdersWithPagination() {
	officeUser := factory.BuildOfficeUserWithRoles(suite.DB(), nil, []roles.RoleType{roles.RoleTypeTOO})
	session := auth.Session{
		ApplicationName: auth.OfficeApp,
		Roles:           officeUser.User.Roles,
		OfficeUserID:    officeUser.ID,
		IDToken:         "fake_token",
		AccessToken:     "fakeAccessToken",
	}

	for i := 0; i < 2; i++ {
		factory.BuildMoveWithShipment(suite.DB(), nil, nil)
	}

	orderFetcher := NewOrderFetcher()
	params := services.ListOrderParams{Page: models.Int64Pointer(1), PerPage: models.Int64Pointer(1)}
	moves, count, err := orderFetcher.ListOrders(suite.AppContextWithSessionForTest(&session), officeUser.ID, roles.RoleTypeTOO, &params)

	suite.NoError(err)
	suite.Equal(1, len(moves))
	suite.Equal(2, count)

}

func (suite *OrderServiceSuite) TestListOrdersWithSortOrder() {

	// SET UP: Service Members for sorting by Service Member Last Name and Branch
	// - We'll need two other service members to test the last name sort, Lea Spacemen and Leo Zephyer
	serviceMemberFirstName := "Lea"
	serviceMemberLastName := "Zephyer"
	affiliation := models.AffiliationNAVY
	edipi := "9999999999"
	var officeUser models.OfficeUser

	// SET UP: Dates for sorting by Requested Move Date
	// - We want dates 2 and 3 to sandwich requestedMoveDate1 so we can test that the min() query is working
	requestedMoveDate1 := time.Date(testdatagen.GHCTestYear, 02, 20, 0, 0, 0, 0, time.UTC)
	requestedMoveDate2 := time.Date(testdatagen.GHCTestYear, 03, 03, 0, 0, 0, 0, time.UTC)
	requestedMoveDate3 := time.Date(testdatagen.GHCTestYear, 01, 15, 0, 0, 0, 0, time.UTC)

	setupTestData := func() (models.Move, models.Move, auth.Session) {

		// CREATE EXPECTED MOVES
		expectedMove1 := factory.BuildMoveWithShipment(suite.DB(), []factory.Customization{
			{ // Default New Duty Location name is Fort Eisenhower
				Model: models.Move{
					Status:  models.MoveStatusAPPROVED,
					Locator: "AA1234",
				},
			},
			{
				Model: models.MTOShipment{
					RequestedPickupDate: &requestedMoveDate1,
				},
			},
		}, nil)
		expectedMove2 := factory.BuildMoveWithShipment(suite.DB(), []factory.Customization{
			{
				Model: models.Move{
					Locator: "TTZ123",
				},
			},
			{
				Model: models.ServiceMember{
					Affiliation: &affiliation,
					FirstName:   &serviceMemberFirstName,
					Edipi:       &edipi,
				},
			},
			{
				Model: models.MTOShipment{
					RequestedPickupDate: &requestedMoveDate2,
				},
			},
		}, nil)
		// Create a second shipment so we can test min() sort
		factory.BuildMTOShipmentWithMove(&expectedMove2, suite.DB(), []factory.Customization{
			{
				Model: models.MTOShipment{
					RequestedPickupDate: &requestedMoveDate3,
				},
			},
		}, nil)
		officeUser = factory.BuildOfficeUserWithRoles(suite.DB(), nil, []roles.RoleType{roles.RoleTypeTOO})
		session := auth.Session{
			ApplicationName: auth.OfficeApp,
			Roles:           officeUser.User.Roles,
			OfficeUserID:    officeUser.ID,
			IDToken:         "fake_token",
			AccessToken:     "fakeAccessToken",
		}

		return expectedMove1, expectedMove2, session
	}

	orderFetcher := NewOrderFetcher()

	suite.Run("Sort by locator code", func() {
		expectedMove1, expectedMove2, session := setupTestData()
		params := services.ListOrderParams{Sort: models.StringPointer("locator"), Order: models.StringPointer("asc")}
		moves, _, err := orderFetcher.ListOrders(suite.AppContextWithSessionForTest(&session), officeUser.ID, roles.RoleTypeTOO, &params)
		suite.NoError(err)
		suite.Equal(2, len(moves))
		suite.Equal(expectedMove1.Locator, moves[0].Locator)
		suite.Equal(expectedMove2.Locator, moves[1].Locator)

		params = services.ListOrderParams{Sort: models.StringPointer("locator"), Order: models.StringPointer("desc")}
		moves, _, err = orderFetcher.ListOrders(suite.AppContextWithSessionForTest(&session), officeUser.ID, roles.RoleTypeTOO, &params)
		suite.NoError(err)
		suite.Equal(2, len(moves))
		suite.Equal(expectedMove2.Locator, moves[0].Locator)
		suite.Equal(expectedMove1.Locator, moves[1].Locator)
	})

	suite.Run("Sort by move status", func() {
		expectedMove1, expectedMove2, session := setupTestData()
		params := services.ListOrderParams{Sort: models.StringPointer("status"), Order: models.StringPointer("asc")}
		moves, _, err := orderFetcher.ListOrders(suite.AppContextWithSessionForTest(&session), officeUser.ID, roles.RoleTypeTOO, &params)
		suite.NoError(err)
		suite.Equal(2, len(moves))
		suite.Equal(expectedMove1.Status, moves[0].Status)
		suite.Equal(expectedMove2.Status, moves[1].Status)

		params = services.ListOrderParams{Sort: models.StringPointer("status"), Order: models.StringPointer("desc")}
		moves, _, err = orderFetcher.ListOrders(suite.AppContextWithSessionForTest(&session), officeUser.ID, roles.RoleTypeTOO, &params)
		suite.NoError(err)
		suite.Equal(2, len(moves))
		suite.Equal(expectedMove2.Status, moves[0].Status)
		suite.Equal(expectedMove1.Status, moves[1].Status)
	})

	suite.Run("Sort by service member affiliations", func() {
		expectedMove1, expectedMove2, session := setupTestData()
		params := services.ListOrderParams{Sort: models.StringPointer("branch"), Order: models.StringPointer("asc")}
		moves, _, err := orderFetcher.ListOrders(suite.AppContextWithSessionForTest(&session), officeUser.ID, roles.RoleTypeTOO, &params)
		suite.NoError(err)
		suite.Equal(2, len(moves))
		suite.Equal(*expectedMove1.Orders.ServiceMember.Affiliation, *moves[0].Orders.ServiceMember.Affiliation)
		suite.Equal(*expectedMove2.Orders.ServiceMember.Affiliation, *moves[1].Orders.ServiceMember.Affiliation)

		params = services.ListOrderParams{Sort: models.StringPointer("branch"), Order: models.StringPointer("desc")}
		moves, _, err = orderFetcher.ListOrders(suite.AppContextWithSessionForTest(&session), officeUser.ID, roles.RoleTypeTOO, &params)
		suite.NoError(err)
		suite.Equal(2, len(moves))
		suite.Equal(*expectedMove2.Orders.ServiceMember.Affiliation, *moves[0].Orders.ServiceMember.Affiliation)
		suite.Equal(*expectedMove1.Orders.ServiceMember.Affiliation, *moves[1].Orders.ServiceMember.Affiliation)
	})

	suite.Run("Sort by request move date", func() {
		_, _, session := setupTestData()
		params := services.ListOrderParams{Sort: models.StringPointer("requestedMoveDate"), Order: models.StringPointer("asc")}
		moves, _, err := orderFetcher.ListOrders(suite.AppContextWithSessionForTest(&session), officeUser.ID, roles.RoleTypeTOO, &params)
		suite.NoError(err)
		suite.Equal(2, len(moves))
		suite.Equal(2, len(moves[0].MTOShipments)) // the move with two shipments has the earlier date
		suite.Equal(1, len(moves[1].MTOShipments))
		// NOTE: You have to use Jan 02, 2006 as the example for date/time formatting in Go
		suite.Equal(requestedMoveDate1.Format("2006/01/02"), moves[1].MTOShipments[0].RequestedPickupDate.Format("2006/01/02"))

		params = services.ListOrderParams{Sort: models.StringPointer("requestedMoveDate"), Order: models.StringPointer("desc")}
		moves, _, err = orderFetcher.ListOrders(suite.AppContextWithSessionForTest(&session), officeUser.ID, roles.RoleTypeTOO, &params)
		suite.NoError(err)
		suite.Equal(2, len(moves))
		suite.Equal(1, len(moves[0].MTOShipments)) // the move with one shipment should be first
		suite.Equal(2, len(moves[1].MTOShipments))
		suite.Equal(requestedMoveDate1.Format("2006/01/02"), moves[0].MTOShipments[0].RequestedPickupDate.Format("2006/01/02"))
	})

	suite.Run("Sort by submitted date (appearedInTooAt) in TOO queue ", func() {
		// Scenario: In order to sort the moves the submitted_at, service_counseling_completed_at, and approvals_requested_at are checked to which are the minimum
		// Expected: The moves appear in the order they are created below
		officeUser = factory.BuildOfficeUserWithRoles(suite.DB(), nil, []roles.RoleType{roles.RoleTypeTOO})
		session := auth.Session{
			ApplicationName: auth.OfficeApp,
			Roles:           officeUser.User.Roles,
			OfficeUserID:    officeUser.ID,
			IDToken:         "fake_token",
			AccessToken:     "fakeAccessToken",
		}
		now := time.Now()
		oneWeekAgo := now.AddDate(0, 0, -7)
		move1 := factory.BuildMoveWithShipment(suite.DB(), []factory.Customization{
			{
				Model: models.Move{
					SubmittedAt: &oneWeekAgo,
				},
			},
		}, nil)
		move2 := factory.BuildApprovalsRequestedMove(suite.DB(), nil, nil)
		factory.BuildMTOShipmentWithMove(&move2, suite.DB(), nil, nil)
		move3 := factory.BuildServiceCounselingCompletedMove(suite.DB(), nil, nil)
		factory.BuildMTOShipmentWithMove(&move3, suite.DB(), nil, nil)

		params := services.ListOrderParams{Sort: models.StringPointer("appearedInTooAt"), Order: models.StringPointer("asc")}

		moves, _, err := orderFetcher.ListOrders(suite.AppContextWithSessionForTest(&session), officeUser.ID, roles.RoleTypeTOO, &params)
		suite.NoError(err)
		suite.Equal(3, len(moves))
		suite.Equal(moves[0].ID, move1.ID)
		suite.Equal(moves[1].ID, move2.ID)
		suite.Equal(moves[2].ID, move3.ID)
	})

	// MUST BE LAST, ADDS EXTRA MOVE
	suite.Run("Sort by service member last name", func() {
		_, _, session := setupTestData()

		// Last name sort is the only one that needs 3 moves for a complete test, so add that here at the end
		factory.BuildMoveWithShipment(suite.DB(), []factory.Customization{
			{
				Model: models.ServiceMember{ // Leo Zephyer
					LastName: &serviceMemberLastName,
				},
			},
		}, nil)
		params := services.ListOrderParams{Sort: models.StringPointer("lastName"), Order: models.StringPointer("asc")}
		moves, _, err := orderFetcher.ListOrders(suite.AppContextWithSessionForTest(&session), officeUser.ID, roles.RoleTypeTOO, &params)

		suite.NoError(err)
		suite.Equal(3, len(moves))
		suite.Equal("Spacemen, Lea", *moves[0].Orders.ServiceMember.LastName+", "+*moves[0].Orders.ServiceMember.FirstName)
		suite.Equal("Spacemen, Leo", *moves[1].Orders.ServiceMember.LastName+", "+*moves[1].Orders.ServiceMember.FirstName)
		suite.Equal("Zephyer, Leo", *moves[2].Orders.ServiceMember.LastName+", "+*moves[2].Orders.ServiceMember.FirstName)

		params = services.ListOrderParams{Sort: models.StringPointer("lastName"), Order: models.StringPointer("desc")}
		moves, _, err = orderFetcher.ListOrders(suite.AppContextWithSessionForTest(&session), officeUser.ID, roles.RoleTypeTOO, &params)

		suite.NoError(err)
		suite.Equal(3, len(moves))
		suite.Equal("Zephyer, Leo", *moves[0].Orders.ServiceMember.LastName+", "+*moves[0].Orders.ServiceMember.FirstName)
		suite.Equal("Spacemen, Leo", *moves[1].Orders.ServiceMember.LastName+", "+*moves[1].Orders.ServiceMember.FirstName)
		suite.Equal("Spacemen, Lea", *moves[2].Orders.ServiceMember.LastName+", "+*moves[2].Orders.ServiceMember.FirstName)
	})
}

func getTransportationOffice(suite *OrderServiceSuite, name string) models.TransportationOffice {
	trasportationOffice := factory.BuildTransportationOffice(suite.DB(), []factory.Customization{
		{
			Model: models.TransportationOffice{
				Name: name,
			},
		}}, nil)
	return trasportationOffice
}

func getPPMShipmentWithCloseoutOfficeNeedsCloseout(suite *OrderServiceSuite, closeoutOffice models.TransportationOffice) models.PPMShipment {
	ppm := factory.BuildPPMShipmentThatNeedsCloseout(suite.DB(), nil, []factory.Customization{
		{
			Model:    closeoutOffice,
			LinkOnly: true,
			Type:     &factory.TransportationOffices.CloseoutOffice,
		},
	})
	return ppm
}

func (suite *OrderServiceSuite) TestListOrdersNeedingServicesCounselingWithPPMCloseoutColumnsSort() {
	defaultShipmentPickupPostalCode := "90210"
	setupTestData := func() models.OfficeUser {
		// Make an office user → GBLOC X
		officeUser := factory.BuildOfficeUserWithRoles(suite.DB(), nil, []roles.RoleType{roles.RoleTypeTOO})
		factory.FetchOrBuildPostalCodeToGBLOC(suite.DB(), "50309", officeUser.TransportationOffice.Gbloc)

		// Ensure there's an entry connecting the default shipment pickup postal code with the office user's gbloc
		factory.FetchOrBuildPostalCodeToGBLOC(suite.DB(),
			defaultShipmentPickupPostalCode,
			officeUser.TransportationOffice.Gbloc)

		return officeUser
	}
	orderFetcher := NewOrderFetcher()

	var session auth.Session

	suite.Run("Sort by PPM closeout initiated", func() {
		officeUser := setupTestData()
		// Create a PPM submitted on April 1st
		closeoutInitiatedDate1 := time.Date(2022, 04, 01, 0, 0, 0, 0, time.UTC)
		closeoutOffice := factory.BuildTransportationOffice(suite.DB(), []factory.Customization{
			{
				Model: models.TransportationOffice{Gbloc: "KKFA"},
			},
		}, nil)

		ppm1 := factory.BuildPPMShipmentThatNeedsCloseout(suite.DB(), nil, []factory.Customization{
			{
				Model: models.PPMShipment{
					SubmittedAt: &closeoutInitiatedDate1,
				},
			},
			{
				Model:    closeoutOffice,
				LinkOnly: true,
				Type:     &factory.TransportationOffices.CloseoutOffice,
			},
		})

		// Create a PPM submitted on April 2nd
		closeoutInitiatedDate2 := time.Date(2022, 04, 02, 0, 0, 0, 0, time.UTC)
		ppm2 := factory.BuildPPMShipmentThatNeedsCloseout(suite.DB(), nil, []factory.Customization{
			{
				Model: models.PPMShipment{
					SubmittedAt: &closeoutInitiatedDate2,
				},
			},
			{
				Model:    closeoutOffice,
				LinkOnly: true,
				Type:     &factory.TransportationOffices.CloseoutOffice,
			},
		})

		// Sort by closeout initiated date (ascending)
		moves, _, err := orderFetcher.ListOrders(suite.AppContextWithSessionForTest(&session), officeUser.ID, roles.RoleTypeTOO, &services.ListOrderParams{
			NeedsPPMCloseout: models.BoolPointer(true),
			Sort:             models.StringPointer("closeoutInitiated"),
			Order:            models.StringPointer("asc"),
		})

		suite.FatalNoError(err)
		suite.Equal(2, len(moves))
		suite.Equal(ppm1.Shipment.MoveTaskOrder.Locator, moves[0].Locator)
		suite.Equal(ppm2.Shipment.MoveTaskOrder.Locator, moves[1].Locator)

		// Sort by closeout initiated date (descending)
		moves, _, err = orderFetcher.ListOrders(suite.AppContextWithSessionForTest(&session), officeUser.ID, roles.RoleTypeTOO, &services.ListOrderParams{
			NeedsPPMCloseout: models.BoolPointer(true),
			Sort:             models.StringPointer("closeoutInitiated"),
			Order:            models.StringPointer("desc"),
		})

		suite.FatalNoError(err)
		suite.Equal(2, len(moves))
		suite.Equal(ppm2.Shipment.MoveTaskOrder.Locator, moves[0].Locator)
		suite.Equal(ppm1.Shipment.MoveTaskOrder.Locator, moves[1].Locator)
	})

	suite.Run("Sort by PPM closeout location", func() {
		officeUser := setupTestData()

		locationA := getTransportationOffice(suite, "A")
		ppmShipmentA := getPPMShipmentWithCloseoutOfficeNeedsCloseout(suite, locationA)

		locationB := getTransportationOffice(suite, "B")
		ppmShipmentB := getPPMShipmentWithCloseoutOfficeNeedsCloseout(suite, locationB)

		// Sort by closeout location (ascending)
		moves, _, err := orderFetcher.ListOrders(suite.AppContextWithSessionForTest(&session), officeUser.ID, roles.RoleTypeTOO, &services.ListOrderParams{
			NeedsPPMCloseout: models.BoolPointer(true),
			Sort:             models.StringPointer("closeoutLocation"),
			Order:            models.StringPointer("asc"),
		})

		suite.FatalNoError(err)
		suite.Equal(2, len(moves))
		suite.Equal(ppmShipmentA.Shipment.MoveTaskOrder.Locator, moves[0].Locator)
		suite.Equal(ppmShipmentB.Shipment.MoveTaskOrder.Locator, moves[1].Locator)

		// Sort by closeout location (descending)
		moves, _, err = orderFetcher.ListOrders(suite.AppContextWithSessionForTest(&session), officeUser.ID, roles.RoleTypeTOO, &services.ListOrderParams{
			NeedsPPMCloseout: models.BoolPointer(true),
			Sort:             models.StringPointer("closeoutLocation"),
			Order:            models.StringPointer("desc"),
		})

		suite.FatalNoError(err)
		suite.Equal(2, len(moves))
		suite.Equal(ppmShipmentB.Shipment.MoveTaskOrder.Locator, moves[0].Locator)
		suite.Equal(ppmShipmentA.Shipment.MoveTaskOrder.Locator, moves[1].Locator)
	})

	suite.Run("Sort by destination duty location", func() {
		officeUser := setupTestData()

		dutyLocationA := factory.BuildDutyLocation(suite.DB(), []factory.Customization{
			{
				Model: models.DutyLocation{
					Name: "A",
				},
			},
		}, nil)
		closeoutOffice := factory.BuildTransportationOffice(suite.DB(), []factory.Customization{
			{
				Model: models.TransportationOffice{Gbloc: "KKFA"},
			},
		}, nil)

		ppmShipmentA := factory.BuildPPMShipmentThatNeedsCloseout(suite.DB(), nil, []factory.Customization{
			{
				Model:    dutyLocationA,
				LinkOnly: true,
				Type:     &factory.DutyLocations.NewDutyLocation,
			},
			{
				Model:    closeoutOffice,
				LinkOnly: true,
				Type:     &factory.TransportationOffices.CloseoutOffice,
			},
		})
		dutyLocationB := factory.BuildDutyLocation(suite.DB(), []factory.Customization{
			{
				Model: models.DutyLocation{
					Name: "B",
				},
			},
		}, nil)
		ppmShipmentB := factory.BuildPPMShipmentThatNeedsCloseout(suite.DB(), nil, []factory.Customization{
			{
				Model:    dutyLocationB,
				LinkOnly: true,
				Type:     &factory.DutyLocations.NewDutyLocation,
			},
			{
				Model:    closeoutOffice,
				LinkOnly: true,
				Type:     &factory.TransportationOffices.CloseoutOffice,
			},
		})

		// Sort by destination duty location (ascending)
		moves, _, err := orderFetcher.ListOrders(suite.AppContextWithSessionForTest(&session), officeUser.ID, roles.RoleTypeTOO, &services.ListOrderParams{
			NeedsPPMCloseout: models.BoolPointer(true),
			Sort:             models.StringPointer("destinationDutyLocation"),
			Order:            models.StringPointer("asc"),
		})

		suite.FatalNoError(err)
		suite.Equal(2, len(moves))
		suite.Equal(ppmShipmentA.Shipment.MoveTaskOrder.Locator, moves[0].Locator)
		suite.Equal(ppmShipmentB.Shipment.MoveTaskOrder.Locator, moves[1].Locator)

		// Sort by destination duty location (descending)
		moves, _, err = orderFetcher.ListOrders(suite.AppContextWithSessionForTest(&session), officeUser.ID, roles.RoleTypeTOO, &services.ListOrderParams{
			NeedsPPMCloseout: models.BoolPointer(true),
			Sort:             models.StringPointer("destinationDutyLocation"),
			Order:            models.StringPointer("desc"),
		})

		suite.FatalNoError(err)
		suite.Equal(2, len(moves))
		suite.Equal(ppmShipmentB.Shipment.MoveTaskOrder.Locator, moves[0].Locator)
		suite.Equal(ppmShipmentA.Shipment.MoveTaskOrder.Locator, moves[1].Locator)
	})

	suite.Run("Sort by PPM type (full or partial)", func() {
		officeUser := setupTestData()
		closeoutOffice := factory.BuildTransportationOffice(suite.DB(), []factory.Customization{
			{
				Model: models.TransportationOffice{Gbloc: "KKFA"},
			},
		}, nil)
		ppmShipmentPartial := factory.BuildPPMShipmentThatNeedsCloseout(suite.DB(), nil, []factory.Customization{
			{
				Model: models.Move{
					PPMType: models.StringPointer("Partial"),
				},
			},
			{
				Model:    closeoutOffice,
				LinkOnly: true,
				Type:     &factory.TransportationOffices.CloseoutOffice,
			},
		})
		ppmShipmentFull := factory.BuildPPMShipmentThatNeedsCloseout(suite.DB(), nil, []factory.Customization{
			{
				Model: models.Move{
					PPMType: models.StringPointer("FULL"),
				},
			},
			{
				Model:    closeoutOffice,
				LinkOnly: true,
				Type:     &factory.TransportationOffices.CloseoutOffice,
			},
		})

		// Sort by PPM type (ascending)
		moves, _, err := orderFetcher.ListOrders(suite.AppContextWithSessionForTest(&session), officeUser.ID, roles.RoleTypeTOO, &services.ListOrderParams{
			NeedsPPMCloseout: models.BoolPointer(true),
			Sort:             models.StringPointer("ppmType"),
			Order:            models.StringPointer("asc"),
		})

		suite.FatalNoError(err)
		suite.Equal(2, len(moves))
		suite.Equal(ppmShipmentFull.Shipment.MoveTaskOrder.Locator, moves[0].Locator)
		suite.Equal(ppmShipmentPartial.Shipment.MoveTaskOrder.Locator, moves[1].Locator)

		// Sort by PPM type (descending)
		moves, _, err = orderFetcher.ListOrders(suite.AppContextWithSessionForTest(&session), officeUser.ID, roles.RoleTypeTOO, &services.ListOrderParams{
			NeedsPPMCloseout: models.BoolPointer(true),
			Sort:             models.StringPointer("ppmType"),
			Order:            models.StringPointer("desc"),
		})

		suite.FatalNoError(err)
		suite.Equal(2, len(moves))
		suite.Equal(ppmShipmentPartial.Shipment.MoveTaskOrder.Locator, moves[0].Locator)
		suite.Equal(ppmShipmentFull.Shipment.MoveTaskOrder.Locator, moves[1].Locator)
	})
	suite.Run("Sort by PPM status", func() {
		officeUser := setupTestData()
		closeoutOffice := factory.BuildTransportationOffice(suite.DB(), []factory.Customization{
			{
				Model: models.TransportationOffice{Gbloc: "KKFA"},
			},
		}, nil)
		ppmShipmentNeedsCloseout := getPPMShipmentWithCloseoutOfficeNeedsCloseout(suite, closeoutOffice)

		// Sort by PPM type (ascending)
		moves, _, err := orderFetcher.ListOrders(suite.AppContextWithSessionForTest(&session), officeUser.ID, roles.RoleTypeTOO, &services.ListOrderParams{
			NeedsPPMCloseout: models.BoolPointer(true),
			Sort:             models.StringPointer("ppmStatus"),
			Order:            models.StringPointer("asc"),
		})

		suite.FatalNoError(err)
		suite.Equal(1, len(moves))
		suite.Equal(ppmShipmentNeedsCloseout.Status, moves[0].MTOShipments[0].PPMShipment.Status)

		// Sort by PPM type (descending)
		moves, _, err = orderFetcher.ListOrders(suite.AppContextWithSessionForTest(&session), officeUser.ID, roles.RoleTypeTOO, &services.ListOrderParams{
			NeedsPPMCloseout: models.BoolPointer(true),
			Sort:             models.StringPointer("ppmStatus"),
			Order:            models.StringPointer("desc"),
		})

		suite.FatalNoError(err)
		suite.Equal(1, len(moves))
		suite.Equal(ppmShipmentNeedsCloseout.Status, moves[0].MTOShipments[0].PPMShipment.Status)
	})
}

func (suite *OrderServiceSuite) TestListOrdersNeedingServicesCounselingWithGBLOCSortFilter() {

	suite.Run("Filter by origin GBLOC", func() {

		// TESTCASE SCENARIO
		// Under test: OrderFetcher.ListOrders function
		// Mocked:     None
		// Set up:     We create 2 moves with different GBLOCs, KKFA and ZANY. Both moves require service counseling
		//             We create an office user with the GBLOC KKFA
		//             Then we request a list of moves sorted by GBLOC, ascending for service counseling
		// Expected outcome:
		//             We expect only the move that matches the counselors GBLOC - aka the KKFA move.

		// Create a services counselor (default GBLOC is KKFA)
		officeUser := factory.BuildOfficeUserWithRoles(suite.DB(), nil, []roles.RoleType{roles.RoleTypeServicesCounselor})
		session := auth.Session{
			ApplicationName: auth.OfficeApp,
			Roles:           officeUser.User.Roles,
			OfficeUserID:    officeUser.ID,
			IDToken:         "fake_token",
			AccessToken:     "fakeAccessToken",
		}

		// Create a move with Origin KKFA, needs service couseling
		kkfaMove := factory.BuildMoveWithShipment(suite.DB(), []factory.Customization{
			{
				Model: models.Move{
					Status: models.MoveStatusNeedsServiceCounseling,
				},
			},
		}, nil)
		// Create data for a second Origin ZANY
		dutyLocationAddress2 := factory.BuildAddress(suite.DB(), []factory.Customization{
			{
				Model: models.Address{
					StreetAddress1: "Anchor 1212",
					City:           "Fort Eisenhower",
					State:          "GA",
					PostalCode:     "89898",
				},
			},
		}, nil)

		factory.FetchOrBuildPostalCodeToGBLOC(suite.DB(), dutyLocationAddress2.PostalCode, "ZANY")
		originDutyLocation2 := factory.BuildDutyLocation(suite.DB(), []factory.Customization{
			{
				Model: models.DutyLocation{
					Name: "Fort Sam Snap",
				},
			},
			{
				Model:    dutyLocationAddress2,
				LinkOnly: true,
			},
		}, nil)

		// Create a second move from the ZANY gbloc
		factory.BuildMoveWithShipment(suite.DB(), []factory.Customization{
			{
				Model: models.Move{
					Status:  models.MoveStatusNeedsServiceCounseling,
					Locator: "ZZ1234",
				},
			},
			{
				Model:    originDutyLocation2,
				LinkOnly: true,
				Type:     &factory.DutyLocations.OriginDutyLocation,
			},
		}, nil)
		// Setup and run the function under test requesting status NEEDS SERVICE COUNSELING
		orderFetcher := NewOrderFetcher()
		statuses := []string{"NEEDS SERVICE COUNSELING"}
		// Sort by origin GBLOC, filter by status
		params := services.ListOrderParams{Sort: models.StringPointer("originGBLOC"), Order: models.StringPointer("asc"), Status: statuses}
		moves, _, err := orderFetcher.ListOrders(suite.AppContextWithSessionForTest(&session), officeUser.ID, roles.RoleTypeServicesCounselor, &params)

		// Expect only LKNQ move to be returned
		suite.NoError(err)
		suite.Equal(1, len(moves))
		suite.Equal(kkfaMove.ID, moves[0].ID)
	})
}

func (suite *OrderServiceSuite) TestListOrdersForTOOWithNTSRelease() {
	// Make an NTS-Release shipment (and a move).  Should not have a pickup address.
	factory.BuildMoveWithShipment(suite.DB(), []factory.Customization{
		{
			Model: models.MTOShipment{
				ShipmentType: models.MTOShipmentTypeHHGOutOfNTSDom,
			},
		},
	}, nil)
	// Make a TOO user and the postal code to GBLOC link.
	tooOfficeUser := factory.BuildOfficeUserWithRoles(suite.DB(), nil, []roles.RoleType{roles.RoleTypeTOO})
	session := auth.Session{
		ApplicationName: auth.OfficeApp,
		Roles:           tooOfficeUser.User.Roles,
		OfficeUserID:    tooOfficeUser.ID,
		IDToken:         "fake_token",
		AccessToken:     "fakeAccessToken",
	}

	orderFetcher := NewOrderFetcher()
	moves, moveCount, err := orderFetcher.ListOrders(suite.AppContextWithSessionForTest(&session), tooOfficeUser.ID, roles.RoleTypeTOO, &services.ListOrderParams{})

	suite.FatalNoError(err)
	suite.Equal(1, moveCount)
	suite.Len(moves, 1)
}

func (suite *OrderServiceSuite) TestListOrdersForTOOWithPPM() {
	postalCode := "50309"
	partialPPMType := models.MovePPMTypePARTIAL

	ppmShipment := factory.BuildPPMShipment(suite.DB(), []factory.Customization{
		{
			Model: models.Order{
				ID: uuid.UUID{uuid.V4},
			},
		},
		{
			Model: models.Move{
				Status:  models.MoveStatusAPPROVED,
				PPMType: &partialPPMType,
			},
		},
		{
			Model: models.Address{
				PostalCode: postalCode,
			},
			Type: &factory.Addresses.PickupAddress,
		},
	}, nil)
	// Make a TOO user.
	tooOfficeUser := factory.BuildOfficeUserWithRoles(suite.DB(), nil, []roles.RoleType{roles.RoleTypeTOO})
	session := auth.Session{
		ApplicationName: auth.OfficeApp,
		Roles:           tooOfficeUser.User.Roles,
		OfficeUserID:    tooOfficeUser.ID,
		IDToken:         "fake_token",
		AccessToken:     "fakeAccessToken",
	}

	// GBLOC for the below doesn't really matter, it just means the query for the moves passes the inner join in ListOrders
	factory.FetchOrBuildPostalCodeToGBLOC(suite.DB(), ppmShipment.PickupAddress.PostalCode, tooOfficeUser.TransportationOffice.Gbloc)

	orderFetcher := NewOrderFetcher()
	moves, moveCount, err := orderFetcher.ListOrders(suite.AppContextWithSessionForTest(&session), tooOfficeUser.ID, roles.RoleTypeTOO, &services.ListOrderParams{})
	suite.FatalNoError(err)
	suite.Equal(1, moveCount)
	suite.Len(moves, 1)
}

func (suite *OrderServiceSuite) TestListOrdersForHQWithViewAsParam() {
	var hqOfficeUser models.OfficeUser
	var hqOfficeUserAGFM models.OfficeUser

	requestedMoveDate1 := time.Date(testdatagen.GHCTestYear, 02, 20, 0, 0, 0, 0, time.UTC)
	requestedMoveDate2 := time.Date(testdatagen.GHCTestYear, 03, 03, 0, 0, 0, 0, time.UTC)

	setupTestData := func() (models.Move, models.Move, models.MTOShipment, auth.Session, auth.Session) {
		// CREATE EXPECTED MOVES
		expectedMove1 := factory.BuildMoveWithShipment(suite.DB(), []factory.Customization{
			{ // Default New Duty Location name is Fort Eisenhower
				Model: models.Move{
					Status:  models.MoveStatusAPPROVED,
					Locator: "AA1234",
				},
			},
			{
				Model: models.MTOShipment{
					RequestedPickupDate: &requestedMoveDate1,
				},
			},
		}, nil)
		expectedMove2 := factory.BuildMoveWithShipment(suite.DB(), []factory.Customization{
			{
				Model: models.Move{
					Locator: "TTZ123",
				},
			},
			{
				Model: models.MTOShipment{
					RequestedPickupDate: &requestedMoveDate2,
				},
			},
		}, nil)

		factory.FetchOrBuildPostalCodeToGBLOC(suite.DB(), "06001", "AGFM")

		expectedShipment3 := factory.BuildMTOShipment(suite.DB(), []factory.Customization{
			{
				Model: models.TransportationOffice{
					Name:  "Fort Punxsutawney",
					Gbloc: "AGFM",
				},
			},
			{
				Model: models.MTOShipment{
					Status: models.MTOShipmentStatusSubmitted,
				},
			},
			{
				Model: models.Address{
					PostalCode: "06001",
				},
				Type: &factory.Addresses.PickupAddress,
			},
		}, nil)

		hqOfficeUser = factory.BuildOfficeUserWithRoles(suite.DB(), nil, []roles.RoleType{roles.RoleTypeHQ})
		hqSession := auth.Session{
			ApplicationName: auth.OfficeApp,
			Roles:           hqOfficeUser.User.Roles,
			OfficeUserID:    hqOfficeUser.ID,
			IDToken:         "fake_token",
			AccessToken:     "fakeAccessToken",
		}

		hqOfficeUserAGFM = factory.BuildOfficeUserWithRoles(suite.DB(), []factory.Customization{
			{
				Model: models.TransportationOffice{
					Name:  "Scott AFB",
					Gbloc: "AGFM",
				},
			},
		}, []roles.RoleType{roles.RoleTypeHQ})
		hqSessionAGFM := auth.Session{
			ApplicationName: auth.OfficeApp,
			Roles:           hqOfficeUserAGFM.User.Roles,
			OfficeUserID:    hqOfficeUserAGFM.ID,
			IDToken:         "fake_token",
			AccessToken:     "fakeAccessToken",
		}

		return expectedMove1, expectedMove2, expectedShipment3, hqSession, hqSessionAGFM
	}

	orderFetcher := NewOrderFetcher()

	suite.Run("Sort by locator code", func() {
		expectedMove1, expectedMove2, expectedShipment3, hqSession, hqSessionAGFM := setupTestData()

		// Request as an HQ user with their default GBLOC, KKFA
		params := services.ListOrderParams{Sort: models.StringPointer("locator"), Order: models.StringPointer("asc")}
		moves, _, err := orderFetcher.ListOrders(suite.AppContextWithSessionForTest(&hqSession), hqOfficeUser.ID, roles.RoleTypeTOO, &params)
		suite.NoError(err)
		suite.Equal(2, len(moves))
		suite.Equal(expectedMove1.Locator, moves[0].Locator)
		suite.Equal(expectedMove2.Locator, moves[1].Locator)

		// Expect the same results with a ViewAsGBLOC that equals the user's default GBLOC
		params = services.ListOrderParams{Sort: models.StringPointer("locator"), Order: models.StringPointer("asc"), ViewAsGBLOC: models.StringPointer("KKFA")}
		moves, _, err = orderFetcher.ListOrders(suite.AppContextWithSessionForTest(&hqSession), hqOfficeUser.ID, roles.RoleTypeTOO, &params)
		suite.NoError(err)
		suite.Equal(2, len(moves))
		suite.Equal(expectedMove1.Locator, moves[0].Locator)
		suite.Equal(expectedMove2.Locator, moves[1].Locator)

		// Expect the AGFM move when using the ViewAsGBLOC param set to AGFM
		params = services.ListOrderParams{ViewAsGBLOC: models.StringPointer("AGFM")}
		moves, _, err = orderFetcher.ListOrders(suite.AppContextWithSessionForTest(&hqSession), hqOfficeUser.ID, roles.RoleTypeTOO, &params)
		suite.NoError(err)
		suite.Equal(1, len(moves))
		suite.Equal(expectedShipment3.ID, moves[0].MTOShipments[0].ID)

		// Expect the same results without a ViewAsGBLOC for a user whose default GBLOC is AGFM
		params = services.ListOrderParams{}
		moves, _, err = orderFetcher.ListOrders(suite.AppContextWithSessionForTest(&hqSessionAGFM), hqOfficeUserAGFM.ID, roles.RoleTypeTOO, &params)
		suite.NoError(err)
		suite.Equal(1, len(moves))
		suite.Equal(expectedShipment3.ID, moves[0].MTOShipments[0].ID)
	})
}

func (suite *OrderServiceSuite) TestListOrdersForTOOWithPPMWithDeletedShipment() {
	postalCode := "50309"
	deletedAt := time.Now()
	move := factory.BuildMove(suite.DB(), []factory.Customization{
		{
			Model: models.Move{
				Status: models.MoveStatusSUBMITTED,
			},
		},
	}, nil)
	ppmShipment := factory.BuildPPMShipment(suite.DB(), []factory.Customization{
		{
			Model: models.Address{
				PostalCode: postalCode,
			},
			Type: &factory.Addresses.PickupAddress,
		},
	}, nil)
	factory.BuildMTOShipment(suite.DB(), []factory.Customization{
		{
			Model:    move,
			LinkOnly: true,
		},
		{
			Model: models.MTOShipment{
				Status:    models.MTOShipmentStatusSubmitted,
				DeletedAt: &deletedAt,
			},
		},
		{
			Model:    ppmShipment,
			LinkOnly: true,
		},
	}, nil)

	// Make a TOO user.
	tooOfficeUser := factory.BuildOfficeUserWithRoles(suite.DB(), nil, []roles.RoleType{roles.RoleTypeTOO})
	session := auth.Session{
		ApplicationName: auth.OfficeApp,
		Roles:           tooOfficeUser.User.Roles,
		OfficeUserID:    tooOfficeUser.ID,
		IDToken:         "fake_token",
		AccessToken:     "fakeAccessToken",
	}

	orderFetcher := NewOrderFetcher()
	moves, moveCount, err := orderFetcher.ListOrders(suite.AppContextWithSessionForTest(&session), tooOfficeUser.ID, roles.RoleTypeTOO, &services.ListOrderParams{Status: []string{string(models.MoveStatusSUBMITTED)}})
	suite.FatalNoError(err)
	suite.Equal(0, moveCount)
	suite.Len(moves, 0)
}

func (suite *OrderServiceSuite) TestListOrdersForTOOWithPPMWithOneDeletedShipmentButOtherExists() {
	postalCode := "50309"
	deletedAt := time.Now()
	move := factory.BuildMove(suite.DB(), []factory.Customization{
		{
			Model: models.Move{
				Status: models.MoveStatusAPPROVED,
			},
		},
	}, nil)
	// This shipment is created first, but later deleted
	ppmShipment1 := factory.BuildPPMShipment(suite.DB(), []factory.Customization{
		{
			Model:    move,
			LinkOnly: true,
		},
		{
			Model: models.PPMShipment{
				CreatedAt: time.Now(),
			},
		},
		{
			Model: models.Address{
				PostalCode: postalCode,
			},
			Type: &factory.Addresses.PickupAddress,
		},
	}, nil)
	// This shipment is created after the first one, but not deleted
	factory.BuildPPMShipment(suite.DB(), []factory.Customization{
		{
			Model:    move,
			LinkOnly: true,
		},
		{
			Model: models.PPMShipment{
				CreatedAt: time.Now().Add(time.Minute * time.Duration(1)),
			},
		},
		{
			Model: models.Address{
				PostalCode: postalCode,
			},
			Type: &factory.Addresses.PickupAddress,
		},
	}, nil)
	factory.BuildMTOShipment(suite.DB(), []factory.Customization{
		{
			Model:    move,
			LinkOnly: true,
		},
		{
			Model: models.MTOShipment{
				Status:    models.MTOShipmentStatusSubmitted,
				DeletedAt: &deletedAt,
			},
		},
		{
			Model:    ppmShipment1,
			LinkOnly: true,
		},
	}, nil)

	// Make a TOO user and the postal code to GBLOC link.
	tooOfficeUser := factory.BuildOfficeUserWithRoles(suite.DB(), nil, []roles.RoleType{roles.RoleTypeTOO})
	session := auth.Session{
		ApplicationName: auth.OfficeApp,
		Roles:           tooOfficeUser.User.Roles,
		OfficeUserID:    tooOfficeUser.ID,
		IDToken:         "fake_token",
		AccessToken:     "fakeAccessToken",
	}

	orderFetcher := NewOrderFetcher()
	moves, moveCount, err := orderFetcher.ListOrders(suite.AppContextWithSessionForTest(&session), tooOfficeUser.ID, roles.RoleTypeTOO, &services.ListOrderParams{})
	suite.FatalNoError(err)
	suite.Equal(1, moveCount)
	suite.Len(moves, 1)
}

func (suite *OrderServiceSuite) TestListAllOrderLocations() {
	suite.Run("returns a list of all order locations in the current users queue", func() {
		orderFetcher := NewOrderFetcher()
		officeUser := factory.BuildOfficeUserWithRoles(suite.DB(), nil, []roles.RoleType{roles.RoleTypeServicesCounselor})
		session := auth.Session{
			ApplicationName: auth.OfficeApp,
			Roles:           officeUser.User.Roles,
			OfficeUserID:    officeUser.ID,
			IDToken:         "fake_token",
			AccessToken:     "fakeAccessToken",
		}

		params := services.ListOrderParams{}
		moves, err := orderFetcher.ListAllOrderLocations(suite.AppContextWithSessionForTest(&session), officeUser.ID, &params)

		suite.FatalNoError(err)
		suite.Equal(0, len(moves))
	})
}

func (suite *OrderServiceSuite) TestOriginDutyLocationFilter() {
	var session auth.Session
	var expectedMove  models.Move
	var officeUser models.OfficeUser
	orderFetcher := NewOrderFetcher()
	suite.PreloadData(func() {
		setupTestData := func() (models.OfficeUser, models.Move, auth.Session) {
			officeUser := factory.BuildOfficeUserWithRoles(suite.DB(), nil, []roles.RoleType{roles.RoleTypeTOO})
			session := auth.Session{
				ApplicationName: auth.OfficeApp,
				Roles:           officeUser.User.Roles,
				OfficeUserID:    officeUser.ID,
				IDToken:         "fake_token",
				AccessToken:     "fakeAccessToken",
			}
			move := factory.BuildMoveWithShipment(suite.DB(), nil, nil)
			return officeUser, move, session
		}
		officeUser, expectedMove, session = setupTestData()
	})

    suite.Run("Returns orders matching the originDutyLocation filter", func() {
		locationName := expectedMove.Orders.OriginDutyLocation.Name
		params := &services.ListOrderParams{OriginDutyLocation: strings.Split(locationName, " ")}
        expectedMoves, _, err := orderFetcher.ListOrders(suite.AppContextWithSessionForTest(&session), officeUser.ID, roles.RoleTypeTOO, params)
        suite.NoError(err)
		suite.Equal(1, len(expectedMoves))
        suite.Contains(locationName, string(expectedMoves[0].Orders.OriginDutyLocation.Name))
    })
}<|MERGE_RESOLUTION|>--- conflicted
+++ resolved
@@ -1,11 +1,8 @@
 package order
 
 import (
-<<<<<<< HEAD
 	"fmt"
-=======
 	"strings"
->>>>>>> c0fa0b28
 	"time"
 
 	"github.com/gofrs/uuid"
