package order

import (
	"fmt"
	"time"

	"github.com/gofrs/uuid"

	"github.com/transcom/mymove/pkg/auth"
	"github.com/transcom/mymove/pkg/factory"
	"github.com/transcom/mymove/pkg/models"
	"github.com/transcom/mymove/pkg/models/roles"
	"github.com/transcom/mymove/pkg/services"
	moveservice "github.com/transcom/mymove/pkg/services/move"
	"github.com/transcom/mymove/pkg/testdatagen"
)

func (suite *OrderServiceSuite) TestFetchOrder() {
	expectedMove := factory.BuildMove(suite.DB(), nil, nil)
	expectedOrder := expectedMove.Orders
	orderFetcher := NewOrderFetcher()

	order, err := orderFetcher.FetchOrder(suite.AppContextForTest(), expectedOrder.ID)
	suite.FatalNoError(err)

	suite.Equal(expectedOrder.ID, order.ID)
	suite.Equal(expectedOrder.ServiceMemberID, order.ServiceMemberID)
	suite.NotNil(order.NewDutyLocation)
	suite.Equal(expectedOrder.NewDutyLocationID, order.NewDutyLocation.ID)
	suite.Equal(expectedOrder.NewDutyLocation.AddressID, order.NewDutyLocation.AddressID)
	suite.Equal(expectedOrder.NewDutyLocation.Address.StreetAddress1, order.NewDutyLocation.Address.StreetAddress1)
	suite.NotNil(order.Entitlement)
	suite.Equal(*expectedOrder.EntitlementID, order.Entitlement.ID)
	suite.Equal(expectedOrder.OriginDutyLocation.ID, order.OriginDutyLocation.ID)
	suite.Equal(expectedOrder.OriginDutyLocation.AddressID, order.OriginDutyLocation.AddressID)
	suite.Equal(expectedOrder.OriginDutyLocation.Address.StreetAddress1, order.OriginDutyLocation.Address.StreetAddress1)
	suite.NotZero(order.OriginDutyLocation)
	suite.Equal(expectedMove.Locator, order.Moves[0].Locator)
}

func (suite *OrderServiceSuite) TestFetchOrderWithEmptyFields() {
	// When move_orders and orders were consolidated, we moved the OriginDutyLocation
	// field that used to only exist on the move_orders table into the orders table.
	// This means that existing orders in production won't have any values in the
	// OriginDutyLocation column. To mimic that and to surface any issues, we didn't
	// update the testdatagen MakeOrder function so that new orders would have
	// an empty OriginDutyLocation. During local testing in the office app, we
	// noticed an exception due to trying to load empty OriginDutyLocations.
	// This was not caught by any tests, so we're adding one now.
	expectedOrder := factory.BuildOrder(suite.DB(), nil, nil)

	expectedOrder.Entitlement = nil
	expectedOrder.EntitlementID = nil
	expectedOrder.Grade = nil
	expectedOrder.OriginDutyLocation = nil
	expectedOrder.OriginDutyLocationID = nil
	suite.MustSave(&expectedOrder)

	factory.BuildMove(suite.DB(), []factory.Customization{
		{
			Model:    expectedOrder,
			LinkOnly: true,
		},
	}, nil)

	orderFetcher := NewOrderFetcher()
	order, err := orderFetcher.FetchOrder(suite.AppContextForTest(), expectedOrder.ID)

	suite.FatalNoError(err)
	suite.Nil(order.Entitlement)
	suite.Nil(order.OriginDutyLocation)
	suite.Nil(order.Grade)
}

func (suite *OrderServiceSuite) TestListOrders() {

	agfmPostalCode := "06001"
	setupTestData := func() (models.OfficeUser, models.Move, auth.Session) {

		// Make an office user → GBLOC X
		officeUser := factory.BuildOfficeUserWithRoles(suite.DB(), nil, []roles.RoleType{roles.RoleTypeTOO})
		session := auth.Session{
			ApplicationName: auth.OfficeApp,
			Roles:           officeUser.User.Roles,
			OfficeUserID:    officeUser.ID,
			IDToken:         "fake_token",
			AccessToken:     "fakeAccessToken",
		}

		// Create a move with a shipment → GBLOC X
		move := factory.BuildMoveWithShipment(suite.DB(), nil, nil)

		// Make a postal code and GBLOC → AGFM
		factory.FetchOrBuildPostalCodeToGBLOC(suite.DB(), agfmPostalCode, "AGFM")
		return officeUser, move, session
	}
	orderFetcher := NewOrderFetcher()

	suite.Run("returns moves", func() {
		// Under test: ListOrders
		// Mocked:           None
		// Set up:           Make 2 moves, one with a shipment and one without.
		//                   The shipment should have a pickup GBLOC that matches the office users transportation GBLOC
		//                   In other words, shipment should originate from same GBLOC as the office user
		// Expected outcome: Only the move with a shipment should be returned by ListOrders
		officeUser, expectedMove, session := setupTestData()

		// Create a Move without a shipment
		factory.BuildMove(suite.DB(), nil, nil)

		moves, moveCount, err := orderFetcher.ListOrders(suite.AppContextWithSessionForTest(&session), officeUser.ID, roles.RoleTypeTOO, &services.ListOrderParams{})

		// Expect a single move returned
		suite.FatalNoError(err)
		suite.Equal(1, moveCount)
		suite.Len(moves, 1)

		// Check that move matches
		move := moves[0]
		suite.NotNil(move.Orders.ServiceMember)
		suite.Equal(expectedMove.Orders.ServiceMember.FirstName, move.Orders.ServiceMember.FirstName)
		suite.Equal(expectedMove.Orders.ServiceMember.LastName, move.Orders.ServiceMember.LastName)
		suite.Equal(expectedMove.Orders.ID, move.Orders.ID)
		suite.Equal(expectedMove.Orders.ServiceMemberID, move.Orders.ServiceMemberID)
		suite.NotNil(move.Orders.NewDutyLocation)
		suite.Equal(expectedMove.Orders.NewDutyLocationID, move.Orders.NewDutyLocation.ID)
		suite.NotNil(move.Orders.Entitlement)
		suite.Equal(*expectedMove.Orders.EntitlementID, move.Orders.Entitlement.ID)
		suite.Equal(expectedMove.Orders.OriginDutyLocation.ID, move.Orders.OriginDutyLocation.ID)
		suite.NotNil(move.Orders.OriginDutyLocation)
		suite.Equal(expectedMove.Orders.OriginDutyLocation.AddressID, move.Orders.OriginDutyLocation.AddressID)
		suite.Equal(expectedMove.Orders.OriginDutyLocation.Address.StreetAddress1, move.Orders.OriginDutyLocation.Address.StreetAddress1)
	})

	suite.Run("returns moves filtered by GBLOC", func() {
		// Under test: ListOrders
		// Set up:           Make 2 moves, one with a pickup GBLOC that matches the office users transportation GBLOC
		//                   (which is done in setupTestData) and one with a pickup GBLOC that doesn't
		// Expected outcome: Only the move with the correct GBLOC should be returned by ListOrders
		officeUser, expectedMove, session := setupTestData()

		// This move's pickup GBLOC of the office user's GBLOC, so it should not be returned
		factory.BuildMoveWithShipment(suite.DB(), []factory.Customization{
			{
				Model: models.Address{
					PostalCode: agfmPostalCode,
				},
				Type: &factory.Addresses.PickupAddress,
			},
		}, nil)

		moves, _, err := orderFetcher.ListOrders(suite.AppContextWithSessionForTest(&session), officeUser.ID, roles.RoleTypeTOO, &services.ListOrderParams{Page: models.Int64Pointer(1)})

		suite.FatalNoError(err)
		suite.Equal(1, len(moves))
		move := moves[0]
		suite.Equal(expectedMove.ID, move.ID)

	})

	suite.Run("only returns visible moves (where show = True)", func() {
		// Under test: ListOrders
		// Set up:           Make 2 moves, one correctly setup in setupTestData (show = True)
		//                   and one with show = False
		// Expected outcome: Only the move with show = True should be returned by ListOrders
		officeUser, expectedMove, session := setupTestData()

		params := services.ListOrderParams{}
		factory.BuildMoveWithShipment(suite.DB(), []factory.Customization{
			{
				Model: models.Move{
					Show: models.BoolPointer(false),
				},
			},
		}, nil)
		moves, _, err := orderFetcher.ListOrders(suite.AppContextWithSessionForTest(&session), officeUser.ID, roles.RoleTypeTOO, &params)

		suite.FatalNoError(err)
		suite.Equal(1, len(moves))
		move := moves[0]
		suite.Equal(expectedMove.ID, move.ID)

	})

	suite.Run("includes combo hhg and ppm moves", func() {
		// Under test: ListOrders
		// Set up:           Make 2 moves, one default move setup in setupTestData (show = True)
		//                   and one a combination HHG and PPM move and make sure it's included
		// Expected outcome: Both moves should be returned by ListOrders
		officeUser, expectedMove, session := setupTestData()
		expectedComboMove := factory.BuildMoveWithShipment(suite.DB(), nil, nil)

		moves, moveCount, err := orderFetcher.ListOrders(suite.AppContextWithSessionForTest(&session), officeUser.ID, roles.RoleTypeTOO, &services.ListOrderParams{})

		suite.FatalNoError(err)
		suite.Equal(2, moveCount)
		suite.Len(moves, 2)

		var moveIDs []uuid.UUID
		for _, move := range moves {
			moveIDs = append(moveIDs, move.ID)
		}
		suite.Contains(moveIDs, expectedComboMove.ID)
		suite.Contains(moveIDs, expectedMove.ID)
	})

	suite.Run("returns moves filtered by service member affiliation", func() {
		// Under test: ListOrders
		// Set up:           Make 2 moves, one default move setup in setupTestData (show = True)
		//                   and one specific to Airforce and make sure it's included
		//                   Fetch filtered to Airforce moves.
		// Expected outcome: Only the Airforce move should be returned
		officeUser, _, session := setupTestData()

		// Create the airforce move
		airForce := models.AffiliationAIRFORCE
		airForceString := "AIR_FORCE"
		airForceMove := factory.BuildMoveWithShipment(suite.DB(), []factory.Customization{
			{
				Model: models.ServiceMember{
					Affiliation: &airForce,
				},
			},
		}, nil)
		// Filter by airforce move
		params := services.ListOrderParams{Branch: &airForceString, Page: models.Int64Pointer(1)}
		moves, _, err := orderFetcher.ListOrders(suite.AppContextWithSessionForTest(&session), officeUser.ID, roles.RoleTypeTOO, &params)

		suite.FatalNoError(err)
		suite.Equal(1, len(moves))
		move := moves[0]
		suite.Equal(airForceMove.ID, move.ID)

	})

	suite.Run("returns moves filtered submitted at", func() {
		// Under test: ListOrders
		// Set up:           Make 3 moves, with different submitted_at times, and search for a specific move
		// Expected outcome: Only the one move with the right date should be returned
		officeUser, _, session := setupTestData()

		// Move with specified timestamp
		submittedAt := time.Date(2022, 04, 01, 0, 0, 0, 0, time.UTC)
		expectedMove := factory.BuildMoveWithShipment(suite.DB(), []factory.Customization{
			{
				Model: models.Move{
					SubmittedAt: &submittedAt,
				},
			},
		}, nil)
		// Test edge cases (one day later)
		submittedAt2 := time.Date(2022, 04, 02, 0, 0, 0, 0, time.UTC)
		factory.BuildMoveWithShipment(suite.DB(), []factory.Customization{
			{
				Model: models.Move{
					SubmittedAt: &submittedAt2,
				},
			},
		}, nil)
		// Test edge cases (one second earlier)
		submittedAt3 := time.Date(2022, 03, 31, 23, 59, 59, 59, time.UTC)
		factory.BuildMoveWithShipment(suite.DB(), []factory.Customization{
			{
				Model: models.Move{
					SubmittedAt: &submittedAt3,
				},
			},
		}, nil)

		// Filter by submittedAt timestamp
		params := services.ListOrderParams{SubmittedAt: &submittedAt}
		moves, _, err := orderFetcher.ListOrders(suite.AppContextWithSessionForTest(&session), officeUser.ID, roles.RoleTypeTOO, &params)

		suite.FatalNoError(err)
		suite.Equal(1, len(moves))
		move := moves[0]
		suite.Equal(expectedMove.ID, move.ID)

	})

	suite.Run("returns moves filtered appeared in TOO at", func() {
		// Under test: ListOrders
		// Expected outcome: Only the three move with the right date should be returned
		officeUser, _, session := setupTestData()

		// Moves with specified timestamp
		specifiedDay := time.Date(2022, 04, 01, 0, 0, 0, 0, time.UTC)
		specifiedTimestamp1 := time.Date(2022, 04, 01, 1, 0, 0, 0, time.UTC)
		specifiedTimestamp2 := time.Date(2022, 04, 01, 23, 59, 59, 999999000, time.UTC) // the upper bound is 999999499 nanoseconds but the DB only stores microseconds

		matchingSubmittedAt := factory.BuildMoveWithShipment(suite.DB(), []factory.Customization{
			{
				Model: models.Move{
					SubmittedAt: &specifiedDay,
				},
			},
		}, nil)
		matchingSCCompletedAt := factory.BuildMoveWithShipment(suite.DB(), []factory.Customization{
			{
				Model: models.Move{
					ServiceCounselingCompletedAt: &specifiedTimestamp1,
				},
			},
		}, nil)
		matchingApprovalsRequestedAt := factory.BuildMoveWithShipment(suite.DB(), []factory.Customization{
			{
				Model: models.Move{
					ApprovalsRequestedAt: &specifiedTimestamp2,
				},
			},
		}, nil)
		// Test non dates matching
		nonMatchingDate1 := time.Date(2022, 04, 02, 0, 0, 0, 0, time.UTC)
		nonMatchingDate2 := time.Date(2022, 03, 31, 23, 59, 59, 999999000, time.UTC) // the upper bound is 999999499 nanoseconds but the DB only stores microseconds
		nonMatchingDate3 := time.Date(2023, 04, 01, 0, 0, 0, 0, time.UTC)
		factory.BuildMoveWithShipment(suite.DB(), []factory.Customization{
			{
				Model: models.Move{
					SubmittedAt:                  &nonMatchingDate1,
					ServiceCounselingCompletedAt: &nonMatchingDate2,
					ApprovalsRequestedAt:         &nonMatchingDate3,
				},
			},
		}, nil)
		// Filter by AppearedInTOOAt timestamp
		params := services.ListOrderParams{AppearedInTOOAt: &specifiedDay}
		moves, _, err := orderFetcher.ListOrders(suite.AppContextWithSessionForTest(&session), officeUser.ID, roles.RoleTypeTOO, &params)

		suite.FatalNoError(err)
		suite.Equal(3, len(moves))
		var foundIDs []uuid.UUID
		for _, move := range moves {
			foundIDs = append(foundIDs, move.ID)
		}
		suite.Contains(foundIDs, matchingSubmittedAt.ID)
		suite.Contains(foundIDs, matchingSCCompletedAt.ID)
		suite.Contains(foundIDs, matchingApprovalsRequestedAt.ID)
	})

	suite.Run("returns moves filtered by requested pickup date", func() {
		// Under test: ListOrders
		// Set up:           Make 3 moves, with different submitted_at times, and search for a specific move
		// Expected outcome: Only the one move with the right date should be returned
		officeUser, _, session := setupTestData()

		requestedPickupDate := time.Date(2022, 04, 01, 0, 0, 0, 0, time.UTC)
		createdMove := factory.BuildMoveWithShipment(suite.DB(), []factory.Customization{
			{
				Model: models.MTOShipment{
					RequestedPickupDate: &requestedPickupDate,
				},
			},
		}, nil)
		requestedMoveDateString := createdMove.MTOShipments[0].RequestedPickupDate.Format("2006-01-02")
		moves, _, err := orderFetcher.ListOrders(suite.AppContextWithSessionForTest(&session), officeUser.ID, roles.RoleTypeTOO, &services.ListOrderParams{
			RequestedMoveDate: &requestedMoveDateString,
		})

		suite.FatalNoError(err)
		suite.Equal(1, len(moves))
	})

	suite.Run("returns moves filtered by ppm type", func() {
		// Under test: ListOrders
		// Set up:           Make 2 moves, with different ppm types, and search for both types
		// Expected outcome: search results should only include the move with the PPM type that was searched for
		postalCode := "50309"
		officeUser, partialPPMMove, session := setupTestData()
		suite.Equal("PARTIAL", *partialPPMMove.PPMType)
		ppmShipment := factory.BuildPPMShipmentThatNeedsCloseout(suite.DB(), nil, []factory.Customization{
			{
				Model: models.Move{
					PPMType: models.StringPointer("FULL"),
					Locator: "FULLLL",
				},
			},
			{
				Model: models.Address{
					PostalCode: postalCode,
				},
				Type: &factory.Addresses.PickupAddress,
			},
		})
		fullPPMMove := ppmShipment.Shipment.MoveTaskOrder

		// Search for PARTIAL PPM moves
		moves, _, err := orderFetcher.ListOrders(suite.AppContextWithSessionForTest(&session), officeUser.ID, roles.RoleTypeTOO, &services.ListOrderParams{
			PPMType: models.StringPointer("PARTIAL"),
		})

		suite.FatalNoError(err)
		suite.Equal(1, len(moves))
		suite.Equal(partialPPMMove.Locator, moves[0].Locator)

		// Search for FULL PPM moves
		moves, _, err = orderFetcher.ListOrders(suite.AppContextWithSessionForTest(&session), officeUser.ID, roles.RoleTypeTOO, &services.ListOrderParams{
			PPMType: models.StringPointer("FULL"),
		})

		suite.FatalNoError(err)
		suite.Equal(1, len(moves))
		suite.Equal(fullPPMMove.Locator, moves[0].Locator)
	})

	suite.Run("returns moves filtered by ppm status", func() {
		// Under test: ListOrders
		// Set up:           Make 2 moves, with different ppm status, and search for both statues
		// Expected outcome: search results should only include the move with the PPM status that was searched for
		officeUser, partialPPMMove, session := setupTestData()
		suite.Equal("PARTIAL", *partialPPMMove.PPMType)
		postalCode := "50309"

		ppmShipmentNeedsCloseout := factory.BuildPPMShipmentThatNeedsCloseout(suite.DB(), nil, []factory.Customization{
			{
				Model: models.Address{
					PostalCode: postalCode,
				},
				Type: &factory.Addresses.PickupAddress,
			},
		})
		// Search for PARTIAL PPM moves
		moves, _, err := orderFetcher.ListOrders(suite.AppContextWithSessionForTest(&session), officeUser.ID, roles.RoleTypeTOO, &services.ListOrderParams{
			PPMStatus: models.StringPointer("NEEDS_CLOSEOUT"),
		})

		suite.FatalNoError(err)
		suite.Equal(1, len(moves))
		suite.Equal(moves[0].MTOShipments[0].PPMShipment.Status, ppmShipmentNeedsCloseout.Shipment.PPMShipment.Status)

		ppmShipmentWaiting := factory.BuildPPMShipmentThatNeedsToBeResubmitted(suite.DB(), nil, []factory.Customization{
			{
				Model: models.Address{
					PostalCode: postalCode,
				},
				Type: &factory.Addresses.PickupAddress,
			},
		})
		// Search for FULL PPM moves
		moves, _, err = orderFetcher.ListOrders(suite.AppContextWithSessionForTest(&session), officeUser.ID, roles.RoleTypeTOO, &services.ListOrderParams{
			PPMStatus: models.StringPointer("WAITING_ON_CUSTOMER"),
		})

		suite.FatalNoError(err)
		suite.Equal(1, len(moves))
		suite.Equal(moves[0].MTOShipments[0].PPMShipment.Status, ppmShipmentWaiting.Shipment.PPMShipment.Status)
	})

	suite.Run("returns moves filtered by closeout location", func() {
		// Under test: ListOrders
		// Set up:           Make a move with a closeout office. Search for that closeout office.
		// Expected outcome: Only the one ppmShipment with the right closeout office should be returned
		officeUser, _, session := setupTestData()

		ftBragg := factory.BuildTransportationOffice(suite.DB(), []factory.Customization{
			{
				Model: models.TransportationOffice{
					Name: "Ft Bragg",
				},
			},
		}, nil)
		ppmShipment := factory.BuildPPMShipmentThatNeedsCloseout(suite.DB(), nil, []factory.Customization{
			{
				Model: models.Move{
					CloseoutOfficeID: &ftBragg.ID,
				},
			},
		})

		// Search should be case insensitive and allow partial matches
		moves, _, err := orderFetcher.ListOrders(suite.AppContextWithSessionForTest(&session), officeUser.ID, roles.RoleTypeTOO, &services.ListOrderParams{
			CloseoutLocation: models.StringPointer("fT bR"),
			NeedsPPMCloseout: models.BoolPointer(true),
		})

		suite.FatalNoError(err)
		suite.Equal(1, len(moves))
		suite.Equal(ppmShipment.Shipment.MoveTaskOrder.Locator, moves[0].Locator)
	})

	suite.Run("returns moves filtered by closeout initiated date", func() {
		// Under test: ListOrders
		// Set up:           Make 2 moves with PPM shipments ready for closeout, with different submitted_at times,
		//                   and search for a specific move
		// Expected outcome: Only the one move with the right date should be returned
		postalCode := "50309"
		officeUser, _, session := setupTestData()

		// Create a PPM submitted on April 1st
		closeoutInitiatedDate := time.Date(2022, 04, 01, 0, 0, 0, 0, time.UTC)
		createdPPM := factory.BuildPPMShipmentThatNeedsCloseout(suite.DB(), nil, []factory.Customization{
			{
				Model: models.PPMShipment{
					SubmittedAt: &closeoutInitiatedDate,
				},
			},
			{
				Model: models.Address{
					PostalCode: postalCode,
				},
				Type: &factory.Addresses.PickupAddress,
			},
		})

		// Create a PPM submitted on April 2nd
		closeoutInitiatedDate2 := time.Date(2022, 04, 02, 0, 0, 0, 0, time.UTC)
		createdPPM2 := factory.BuildPPMShipmentThatNeedsCloseout(suite.DB(), nil, []factory.Customization{
			{
				Model: models.PPMShipment{
					SubmittedAt: &closeoutInitiatedDate2,
				},
			},
		})

		// Search for PPMs submitted on April 1st
		moves, _, err := orderFetcher.ListOrders(suite.AppContextWithSessionForTest(&session), officeUser.ID, roles.RoleTypeTOO, &services.ListOrderParams{
			CloseoutInitiated: &closeoutInitiatedDate,
		})

		suite.FatalNoError(err)
		suite.Equal(1, len(moves))
		suite.Equal(createdPPM.Shipment.MoveTaskOrder.Locator, moves[0].Locator)
		suite.NotEqual(createdPPM2.Shipment.MoveTaskOrder.Locator, moves[0].Locator)
	})

	suite.Run("latest closeout initiated date is used for filter", func() {
		// Under test: ListOrders
		// Set up:           Make one move with multiple ppm shipments with different closeout initiated times, and
		//                   search for multiple different times
		// Expected outcome: Only a search for the latest of the closeout dates should find the move
		postalCode := "50309"
		officeUser, _, session := setupTestData()

		// Create a PPM submitted on April 1st
		closeoutInitiatedDate := time.Date(2022, 04, 01, 0, 0, 0, 0, time.UTC)
		createdPPM := factory.BuildPPMShipmentThatNeedsCloseout(suite.DB(), nil, []factory.Customization{
			{
				Model: models.PPMShipment{
					SubmittedAt: &closeoutInitiatedDate,
				},
			},
			{
				Model: models.Address{
					PostalCode: postalCode,
				},
				Type: &factory.Addresses.PickupAddress,
			},
		})
		// Add another PPM for the same move submitted on April 1st
		closeoutInitiatedDate2 := time.Date(2022, 04, 02, 0, 0, 0, 0, time.UTC)

		factory.BuildMinimalPPMShipment(suite.DB(), []factory.Customization{
			{
				Model: models.PPMShipment{
					SubmittedAt: &closeoutInitiatedDate2,
					Status:      models.PPMShipmentStatusNeedsCloseout,
				},
			},
			{
				Model:    createdPPM.Shipment.MoveTaskOrder,
				LinkOnly: true,
			},
		}, nil)

		// Search for PPMs submitted on April 1st
		moves, _, err := orderFetcher.ListOrders(suite.AppContextWithSessionForTest(&session), officeUser.ID, roles.RoleTypeTOO, &services.ListOrderParams{
			CloseoutInitiated: &closeoutInitiatedDate,
		})
		suite.Empty(moves)
		suite.FatalNoError(err)

		// Search for PPMs submitted on April 2nd
		moves, _, err = orderFetcher.ListOrders(suite.AppContextWithSessionForTest(&session), officeUser.ID, roles.RoleTypeTOO, &services.ListOrderParams{
			CloseoutInitiated: &closeoutInitiatedDate2,
		})

		suite.FatalNoError(err)
		suite.Equal(1, len(moves))
		suite.Equal(createdPPM.Shipment.MoveTaskOrder.Locator, moves[0].Locator)
	})
}
func (suite *OrderServiceSuite) TestListOrderWithAssignedUserSingle() {
	// Under test: ListOrders
	// Set up:           Make a move, assign one to an SC office user
	// Expected outcome: Only the one move with the assigned user should be returned
	assignedOfficeUserUpdater := moveservice.NewAssignedOfficeUserUpdater(moveservice.NewMoveFetcher())
	scUser := factory.BuildOfficeUserWithRoles(suite.DB(), nil, []roles.RoleType{roles.RoleTypeServicesCounselor})
	var orderFetcherTest orderFetcher
	session := auth.Session{
		ApplicationName: auth.OfficeApp,
		Roles:           scUser.User.Roles,
		OfficeUserID:    scUser.ID,
		IDToken:         "fake_token",
		AccessToken:     "fakeAccessToken",
	}
<<<<<<< HEAD

	appCtx := suite.AppContextWithSessionForTest(&session)

=======

	appCtx := suite.AppContextWithSessionForTest(&session)

>>>>>>> 8edbed66
	createdMove := factory.BuildMoveWithShipment(suite.DB(), nil, nil)
	createdMove.SCAssignedID = &scUser.ID
	createdMove.SCAssignedUser = &scUser
	_, updateError := assignedOfficeUserUpdater.UpdateAssignedOfficeUser(appCtx, createdMove.ID, &scUser, roles.RoleTypeServicesCounselor)

	searchString := fmt.Sprintf("%s, %s", scUser.LastName, scUser.FirstName)
<<<<<<< HEAD
	moves, _, err := orderFetcherTest.ListOrders(suite.AppContextWithSessionForTest(&session), scUser.ID, &services.ListOrderParams{
=======
	moves, _, err := orderFetcherTest.ListOrders(suite.AppContextWithSessionForTest(&session), scUser.ID, roles.RoleTypeServicesCounselor, &services.ListOrderParams{
>>>>>>> 8edbed66
		SCAssignedUser: &searchString,
	})

	suite.FatalNoError(err)
	suite.FatalNoError(updateError)
	suite.Equal(1, len(moves))
	suite.Equal(moves[0].SCAssignedID, createdMove.SCAssignedID)
	suite.Equal(createdMove.SCAssignedUser.ID, moves[0].SCAssignedUser.ID)
	suite.Equal(createdMove.SCAssignedUser.FirstName, moves[0].SCAssignedUser.FirstName)
	suite.Equal(createdMove.SCAssignedUser.LastName, moves[0].SCAssignedUser.LastName)
}
func (suite *OrderServiceSuite) TestListOrdersUSMCGBLOC() {
	orderFetcher := NewOrderFetcher()

	suite.Run("returns USMC order for USMC office user", func() {
		marines := models.AffiliationMARINES
		// It doesn't matter what the Origin GBLOC is for the move. Only the Marines
		// affiliation matters for office users who are tied to the USMC GBLOC.
		factory.BuildMoveWithShipment(suite.DB(), []factory.Customization{
			{
				Model: models.ServiceMember{
					Affiliation: &marines,
				},
			},
		}, nil)
		// Create move where service member has the default ARMY affiliation
		factory.BuildMoveWithShipment(suite.DB(), nil, nil)

		tioRole := roles.Role{RoleType: roles.RoleTypeTIO}
		tooRole := roles.Role{RoleType: roles.RoleTypeTOO}
		officeUserOooRah := factory.BuildOfficeUser(suite.DB(), []factory.Customization{
			{
				Model: models.TransportationOffice{
					Gbloc: "USMC",
				},
			},
			{
				Model: models.User{
					Roles: []roles.Role{tioRole, tooRole},
				},
			},
		}, nil)
		// Create office user tied to the default KKFA GBLOC
		officeUser := factory.BuildOfficeUserWithRoles(suite.DB(), nil, []roles.RoleType{roles.RoleTypeTOO})
		session := auth.Session{
			ApplicationName: auth.OfficeApp,
			Roles:           officeUser.User.Roles,
			OfficeUserID:    officeUser.ID,
			IDToken:         "fake_token",
			AccessToken:     "fakeAccessToken",
		}

		params := services.ListOrderParams{PerPage: models.Int64Pointer(2), Page: models.Int64Pointer(1)}
		moves, _, err := orderFetcher.ListOrders(suite.AppContextWithSessionForTest(&session), officeUserOooRah.ID, roles.RoleTypeServicesCounselor, &params)

		suite.FatalNoError(err)
		suite.Equal(1, len(moves))
		suite.Equal(models.AffiliationMARINES, *moves[0].Orders.ServiceMember.Affiliation)

		params = services.ListOrderParams{PerPage: models.Int64Pointer(2), Page: models.Int64Pointer(1)}
		moves, _, err = orderFetcher.ListOrders(suite.AppContextWithSessionForTest(&session), officeUser.ID, roles.RoleTypeServicesCounselor, &params)

		suite.FatalNoError(err)
		suite.Equal(1, len(moves))
		suite.Equal(models.AffiliationARMY, *moves[0].Orders.ServiceMember.Affiliation)
	})
}

func getMoveNeedsServiceCounseling(suite *OrderServiceSuite, showMove bool, affiliation models.ServiceMemberAffiliation) models.Move {
	nonCloseoutMove := factory.BuildMove(suite.DB(), []factory.Customization{
		{
			Model: models.Move{
				Status: models.MoveStatusNeedsServiceCounseling,
				Show:   &showMove,
			},
		},
		{
			Model: models.ServiceMember{
				Affiliation: &affiliation,
			},
		},
	}, nil)

	return nonCloseoutMove
}

func getSubmittedMove(suite *OrderServiceSuite, showMove bool, affiliation models.ServiceMemberAffiliation) models.Move {
	move := factory.BuildMove(suite.DB(), []factory.Customization{
		{
			Model: models.Move{
				Status: models.MoveStatusSUBMITTED,
				Show:   &showMove,
			},
		},
		{
			Model: models.ServiceMember{
				Affiliation: &affiliation,
			},
		},
	}, nil)
	return move
}

func buildPPMShipmentNeedsCloseout(suite *OrderServiceSuite, move models.Move) models.PPMShipment {
	ppm := factory.BuildMinimalPPMShipment(suite.DB(), []factory.Customization{
		{
			Model: models.PPMShipment{
				Status: models.PPMShipmentStatusNeedsCloseout,
			},
		},
		{
			Model:    move,
			LinkOnly: true,
		},
	}, nil)
	return ppm
}

func buildPPMShipmentDraft(suite *OrderServiceSuite, move models.Move) models.PPMShipment {
	ppm := factory.BuildMinimalPPMShipment(suite.DB(), []factory.Customization{
		{
			Model: models.PPMShipment{
				Status: models.PPMShipmentStatusDraft,
			},
		},
		{
			Model:    move,
			LinkOnly: true,
		},
	}, nil)
	return ppm
}

func buildPPMShipmentCloseoutComplete(suite *OrderServiceSuite, move models.Move) models.PPMShipment {
	ppm := factory.BuildMinimalPPMShipment(suite.DB(), []factory.Customization{
		{
			Model: models.PPMShipment{
				Status: models.PPMShipmentStatusCloseoutComplete,
			},
		},
		{
			Model:    move,
			LinkOnly: true,
		},
	}, nil)
	return ppm
}
func (suite *OrderServiceSuite) TestListOrdersPPMCloseoutForArmyAirforce() {
	orderFetcher := NewOrderFetcher()

	var session auth.Session

	suite.Run("office user in normal GBLOC should only see non-Navy/Marines/CoastGuard moves that need closeout in closeout tab", func() {
		officeUserSC := factory.BuildOfficeUserWithRoles(suite.DB(), nil, []roles.RoleType{roles.RoleTypeServicesCounselor})

		session = auth.Session{
			ApplicationName: auth.OfficeApp,
			Roles:           officeUserSC.User.Roles,
			OfficeUserID:    officeUserSC.ID,
			IDToken:         "fake_token",
			AccessToken:     "fakeAccessToken",
		}

		move := getMoveNeedsServiceCounseling(suite, true, models.AffiliationARMY)
		buildPPMShipmentNeedsCloseout(suite, move)

		afMove := getMoveNeedsServiceCounseling(suite, true, models.AffiliationAIRFORCE)
		buildPPMShipmentDraft(suite, afMove)

		cgMove := getMoveNeedsServiceCounseling(suite, true, models.AffiliationCOASTGUARD)
		buildPPMShipmentNeedsCloseout(suite, cgMove)

		params := services.ListOrderParams{PerPage: models.Int64Pointer(9), Page: models.Int64Pointer(1), NeedsPPMCloseout: models.BoolPointer(true), Status: []string{string(models.MoveStatusNeedsServiceCounseling)}}
		moves, _, err := orderFetcher.ListOrders(suite.AppContextWithSessionForTest(&session), officeUserSC.ID, roles.RoleTypeServicesCounselor, &params)

		suite.FatalNoError(err)
		suite.Equal(1, len(moves))
		suite.Equal(move.Locator, moves[0].Locator)
	})

	suite.Run("office user in normal GBLOC should not see moves that require closeout in counseling tab", func() {
		officeUserSC := factory.BuildOfficeUserWithRoles(suite.DB(), nil, []roles.RoleType{roles.RoleTypeServicesCounselor})

		session = auth.Session{
			ApplicationName: auth.OfficeApp,
			Roles:           officeUserSC.User.Roles,
			OfficeUserID:    officeUserSC.ID,
			IDToken:         "fake_token",
			AccessToken:     "fakeAccessToken",
		}

		closeoutMove := getMoveNeedsServiceCounseling(suite, true, models.AffiliationARMY)
		buildPPMShipmentCloseoutComplete(suite, closeoutMove)

		// PPM moves that are not in one of the closeout statuses
		nonCloseoutMove := getMoveNeedsServiceCounseling(suite, true, models.AffiliationAIRFORCE)
		buildPPMShipmentDraft(suite, nonCloseoutMove)

		params := services.ListOrderParams{PerPage: models.Int64Pointer(9), Page: models.Int64Pointer(1), NeedsPPMCloseout: models.BoolPointer(false), Status: []string{string(models.MoveStatusNeedsServiceCounseling)}}

		moves, _, err := orderFetcher.ListOrders(suite.AppContextWithSessionForTest(&session), officeUserSC.ID, roles.RoleTypeServicesCounselor, &params)

		suite.FatalNoError(err)
		suite.Equal(1, len(moves))
		suite.Equal(nonCloseoutMove.Locator, moves[0].Locator)
	})
}

func (suite *OrderServiceSuite) TestListOrdersPPMCloseoutForNavyCoastGuardAndMarines() {
	orderFetcher := NewOrderFetcher()

	suite.Run("returns Navy order for NAVY office user when there's a ppm shipment in closeout", func() {
		// It doesn't matter what the Origin GBLOC is for the move. Only the navy
		// affiliation matters for SC  who are tied to the NAVY GBLOC.
		move := getSubmittedMove(suite, true, models.AffiliationNAVY)
		buildPPMShipmentNeedsCloseout(suite, move)

		cgMove := getSubmittedMove(suite, true, models.AffiliationCOASTGUARD)
		buildPPMShipmentNeedsCloseout(suite, cgMove)

		officeUserSC := factory.BuildOfficeUserWithRoles(suite.DB(), []factory.Customization{
			{
				Model: models.TransportationOffice{
					Gbloc: "NAVY",
				},
			},
		}, []roles.RoleType{roles.RoleTypeServicesCounselor})

		session := auth.Session{
			ApplicationName: auth.OfficeApp,
			Roles:           officeUserSC.User.Roles,
			OfficeUserID:    officeUserSC.ID,
			IDToken:         "fake_token",
			AccessToken:     "fakeAccessToken",
		}

		params := services.ListOrderParams{PerPage: models.Int64Pointer(9), Page: models.Int64Pointer(1)}
		moves, _, err := orderFetcher.ListOrders(suite.AppContextWithSessionForTest(&session), officeUserSC.ID, roles.RoleTypeServicesCounselor, &params)

		suite.FatalNoError(err)
		suite.Equal(1, len(moves))
		suite.Equal(models.AffiliationNAVY, *moves[0].Orders.ServiceMember.Affiliation)

	})

	suite.Run("returns TVCB order for TVCB office user when there's a ppm shipment in closeout", func() {
		// It doesn't matter what the Origin GBLOC is for the move. Only the marines
		// affiliation matters for SC  who are tied to the TVCB GBLOC.
		move := getSubmittedMove(suite, true, models.AffiliationMARINES)
		buildPPMShipmentNeedsCloseout(suite, move)

		nonMarineMove := getSubmittedMove(suite, true, models.AffiliationARMY)
		buildPPMShipmentNeedsCloseout(suite, nonMarineMove)

		officeUserSC := factory.BuildOfficeUserWithRoles(suite.DB(), []factory.Customization{
			{
				Model: models.TransportationOffice{
					Gbloc: "TVCB",
				},
			},
		}, []roles.RoleType{roles.RoleTypeServicesCounselor})

		session := auth.Session{
			ApplicationName: auth.OfficeApp,
			Roles:           officeUserSC.User.Roles,
			OfficeUserID:    officeUserSC.ID,
			IDToken:         "fake_token",
			AccessToken:     "fakeAccessToken",
		}

		params := services.ListOrderParams{PerPage: models.Int64Pointer(2), Page: models.Int64Pointer(1)}
		moves, _, err := orderFetcher.ListOrders(suite.AppContextWithSessionForTest(&session), officeUserSC.ID, roles.RoleTypeServicesCounselor, &params)

		suite.FatalNoError(err)
		suite.Equal(1, len(moves))
		suite.Equal(models.AffiliationMARINES, *moves[0].Orders.ServiceMember.Affiliation)

	})

	suite.Run("returns coast guard order for USCG office user when there's a ppm shipment in closeout and filters out non coast guard moves", func() {
		// It doesn't matter what the Origin GBLOC is for the move. Only the coast guard
		// affiliation matters for SC  who are tied to the USCG GBLOC.
		move := getSubmittedMove(suite, true, models.AffiliationCOASTGUARD)
		buildPPMShipmentNeedsCloseout(suite, move)

		armyMove := getSubmittedMove(suite, true, models.AffiliationARMY)
		buildPPMShipmentNeedsCloseout(suite, armyMove)

		officeUserSC := factory.BuildOfficeUserWithRoles(suite.DB(), []factory.Customization{
			{
				Model: models.TransportationOffice{
					Gbloc: "USCG",
				},
			},
		}, []roles.RoleType{roles.RoleTypeServicesCounselor})

		session := auth.Session{
			ApplicationName: auth.OfficeApp,
			Roles:           officeUserSC.User.Roles,
			OfficeUserID:    officeUserSC.ID,
			IDToken:         "fake_token",
			AccessToken:     "fakeAccessToken",
		}

		params := services.ListOrderParams{PerPage: models.Int64Pointer(2), Page: models.Int64Pointer(1)}
		moves, _, err := orderFetcher.ListOrders(suite.AppContextWithSessionForTest(&session), officeUserSC.ID, roles.RoleTypeServicesCounselor, &params)

		suite.FatalNoError(err)
		suite.Equal(1, len(moves))
		suite.Equal(models.AffiliationCOASTGUARD, *moves[0].Orders.ServiceMember.Affiliation)
	})

	suite.Run("Filters out moves with PPM shipments not in the status of NeedsApproval", func() {

		cgMoveInWrongStatus := getSubmittedMove(suite, true, models.AffiliationCOASTGUARD)
		buildPPMShipmentCloseoutComplete(suite, cgMoveInWrongStatus)

		officeUserSC := factory.BuildOfficeUserWithRoles(suite.DB(), []factory.Customization{
			{
				Model: models.TransportationOffice{
					Gbloc: "USCG",
				},
			},
		}, []roles.RoleType{roles.RoleTypeServicesCounselor})
		var session auth.Session
		params := services.ListOrderParams{PerPage: models.Int64Pointer(2), Page: models.Int64Pointer(1)}
		moves, _, err := orderFetcher.ListOrders(suite.AppContextWithSessionForTest(&session), officeUserSC.ID, roles.RoleTypeServicesCounselor, &params)

		suite.FatalNoError(err)
		suite.Equal(0, len(moves))
	})

	suite.Run("Filters out moves with no PPM shipment", func() {

		moveWithHHG := getSubmittedMove(suite, true, models.AffiliationCOASTGUARD)
		factory.BuildMTOShipment(suite.DB(), []factory.Customization{
			{
				Model: models.MTOShipment{
					ShipmentType: models.MTOShipmentTypeHHG,
				},
			},
			{
				Model:    moveWithHHG,
				LinkOnly: true,
			},
		}, nil)

		officeUserSC := factory.BuildOfficeUserWithRoles(suite.DB(), []factory.Customization{
			{
				Model: models.TransportationOffice{
					Gbloc: "USCG",
				},
			},
		}, []roles.RoleType{roles.RoleTypeServicesCounselor})

		session := auth.Session{
			ApplicationName: auth.OfficeApp,
			Roles:           officeUserSC.User.Roles,
			OfficeUserID:    officeUserSC.ID,
			IDToken:         "fake_token",
			AccessToken:     "fakeAccessToken",
		}

		params := services.ListOrderParams{PerPage: models.Int64Pointer(2), Page: models.Int64Pointer(1)}
		moves, _, err := orderFetcher.ListOrders(suite.AppContextWithSessionForTest(&session), officeUserSC.ID, roles.RoleTypeServicesCounselor, &params)

		suite.FatalNoError(err)
		suite.Equal(0, len(moves))
	})
}

func (suite *OrderServiceSuite) TestListOrdersMarines() {
	suite.Run("does not return moves where the service member affiliation is Marines for non-USMC office user", func() {
		orderFetcher := NewOrderFetcher()
		marines := models.AffiliationMARINES
		factory.BuildMoveWithShipment(suite.DB(), []factory.Customization{
			{
				Model: models.ServiceMember{
					Affiliation: &marines,
				},
			},
		}, nil)
		officeUser := factory.BuildOfficeUserWithRoles(suite.DB(), nil, []roles.RoleType{roles.RoleTypeTOO})
		session := auth.Session{
			ApplicationName: auth.OfficeApp,
			Roles:           officeUser.User.Roles,
			OfficeUserID:    officeUser.ID,
			IDToken:         "fake_token",
			AccessToken:     "fakeAccessToken",
		}

		params := services.ListOrderParams{PerPage: models.Int64Pointer(2), Page: models.Int64Pointer(1)}
		moves, _, err := orderFetcher.ListOrders(suite.AppContextWithSessionForTest(&session), officeUser.ID, roles.RoleTypeTOO, &params)

		suite.FatalNoError(err)
		suite.Equal(0, len(moves))
	})
}

func (suite *OrderServiceSuite) TestListOrdersWithEmptyFields() {
	expectedOrder := factory.BuildOrder(suite.DB(), nil, nil)

	expectedOrder.Entitlement = nil
	expectedOrder.EntitlementID = nil
	expectedOrder.Grade = nil
	expectedOrder.OriginDutyLocation = nil
	expectedOrder.OriginDutyLocationID = nil
	suite.MustSave(&expectedOrder)

	move := factory.BuildMove(suite.DB(), []factory.Customization{
		{
			Model:    expectedOrder,
			LinkOnly: true,
		},
	}, nil)
	// Only orders with shipments are returned, so we need to add a shipment
	// to the move we just created
	factory.BuildMTOShipment(suite.DB(), []factory.Customization{
		{
			Model:    move,
			LinkOnly: true,
		},
		{
			Model: models.MTOShipment{
				Status: models.MTOShipmentStatusSubmitted,
			},
		},
	}, nil)
	// Add a second shipment to make sure we only return 1 order even if its
	// move has more than one shipment
	factory.BuildMTOShipment(suite.DB(), []factory.Customization{
		{
			Model:    move,
			LinkOnly: true,
		},
		{
			Model: models.MTOShipment{
				Status: models.MTOShipmentStatusSubmitted,
			},
		},
	}, nil)

	officeUser := factory.BuildOfficeUser(suite.DB(), nil, nil)
	session := auth.Session{
		ApplicationName: auth.OfficeApp,
		Roles:           officeUser.User.Roles,
		OfficeUserID:    officeUser.ID,
		IDToken:         "fake_token",
		AccessToken:     "fakeAccessToken",
	}

	orderFetcher := NewOrderFetcher()
	moves, _, err := orderFetcher.ListOrders(suite.AppContextWithSessionForTest(&session), officeUser.ID, roles.RoleTypeTOO, &services.ListOrderParams{PerPage: models.Int64Pointer(1), Page: models.Int64Pointer(1)})

	suite.FatalNoError(err)
	suite.Nil(moves)

}

func (suite *OrderServiceSuite) TestListOrdersWithPagination() {
	officeUser := factory.BuildOfficeUserWithRoles(suite.DB(), nil, []roles.RoleType{roles.RoleTypeTOO})
	session := auth.Session{
		ApplicationName: auth.OfficeApp,
		Roles:           officeUser.User.Roles,
		OfficeUserID:    officeUser.ID,
		IDToken:         "fake_token",
		AccessToken:     "fakeAccessToken",
	}

	for i := 0; i < 2; i++ {
		factory.BuildMoveWithShipment(suite.DB(), nil, nil)
	}

	orderFetcher := NewOrderFetcher()
	params := services.ListOrderParams{Page: models.Int64Pointer(1), PerPage: models.Int64Pointer(1)}
	moves, count, err := orderFetcher.ListOrders(suite.AppContextWithSessionForTest(&session), officeUser.ID, roles.RoleTypeTOO, &params)

	suite.NoError(err)
	suite.Equal(1, len(moves))
	suite.Equal(2, count)

}

func (suite *OrderServiceSuite) TestListOrdersWithSortOrder() {

	// SET UP: Service Members for sorting by Service Member Last Name and Branch
	// - We'll need two other service members to test the last name sort, Lea Spacemen and Leo Zephyer
	serviceMemberFirstName := "Lea"
	serviceMemberLastName := "Zephyer"
	affiliation := models.AffiliationNAVY
	edipi := "9999999999"
	var officeUser models.OfficeUser

	// SET UP: Dates for sorting by Requested Move Date
	// - We want dates 2 and 3 to sandwich requestedMoveDate1 so we can test that the min() query is working
	requestedMoveDate1 := time.Date(testdatagen.GHCTestYear, 02, 20, 0, 0, 0, 0, time.UTC)
	requestedMoveDate2 := time.Date(testdatagen.GHCTestYear, 03, 03, 0, 0, 0, 0, time.UTC)
	requestedMoveDate3 := time.Date(testdatagen.GHCTestYear, 01, 15, 0, 0, 0, 0, time.UTC)

	setupTestData := func() (models.Move, models.Move, auth.Session) {

		// CREATE EXPECTED MOVES
		expectedMove1 := factory.BuildMoveWithShipment(suite.DB(), []factory.Customization{
			{ // Default New Duty Location name is Fort Eisenhower
				Model: models.Move{
					Status:  models.MoveStatusAPPROVED,
					Locator: "AA1234",
				},
			},
			{
				Model: models.MTOShipment{
					RequestedPickupDate: &requestedMoveDate1,
				},
			},
		}, nil)
		expectedMove2 := factory.BuildMoveWithShipment(suite.DB(), []factory.Customization{
			{
				Model: models.Move{
					Locator: "TTZ123",
				},
			},
			{
				Model: models.ServiceMember{
					Affiliation: &affiliation,
					FirstName:   &serviceMemberFirstName,
					Edipi:       &edipi,
				},
			},
			{
				Model: models.MTOShipment{
					RequestedPickupDate: &requestedMoveDate2,
				},
			},
		}, nil)
		// Create a second shipment so we can test min() sort
		factory.BuildMTOShipmentWithMove(&expectedMove2, suite.DB(), []factory.Customization{
			{
				Model: models.MTOShipment{
					RequestedPickupDate: &requestedMoveDate3,
				},
			},
		}, nil)
		officeUser = factory.BuildOfficeUserWithRoles(suite.DB(), nil, []roles.RoleType{roles.RoleTypeTOO})
		session := auth.Session{
			ApplicationName: auth.OfficeApp,
			Roles:           officeUser.User.Roles,
			OfficeUserID:    officeUser.ID,
			IDToken:         "fake_token",
			AccessToken:     "fakeAccessToken",
		}

		return expectedMove1, expectedMove2, session
	}

	orderFetcher := NewOrderFetcher()

	suite.Run("Sort by locator code", func() {
		expectedMove1, expectedMove2, session := setupTestData()
		params := services.ListOrderParams{Sort: models.StringPointer("locator"), Order: models.StringPointer("asc")}
		moves, _, err := orderFetcher.ListOrders(suite.AppContextWithSessionForTest(&session), officeUser.ID, roles.RoleTypeTOO, &params)
		suite.NoError(err)
		suite.Equal(2, len(moves))
		suite.Equal(expectedMove1.Locator, moves[0].Locator)
		suite.Equal(expectedMove2.Locator, moves[1].Locator)

		params = services.ListOrderParams{Sort: models.StringPointer("locator"), Order: models.StringPointer("desc")}
		moves, _, err = orderFetcher.ListOrders(suite.AppContextWithSessionForTest(&session), officeUser.ID, roles.RoleTypeTOO, &params)
		suite.NoError(err)
		suite.Equal(2, len(moves))
		suite.Equal(expectedMove2.Locator, moves[0].Locator)
		suite.Equal(expectedMove1.Locator, moves[1].Locator)
	})

	suite.Run("Sort by move status", func() {
		expectedMove1, expectedMove2, session := setupTestData()
		params := services.ListOrderParams{Sort: models.StringPointer("status"), Order: models.StringPointer("asc")}
		moves, _, err := orderFetcher.ListOrders(suite.AppContextWithSessionForTest(&session), officeUser.ID, roles.RoleTypeTOO, &params)
		suite.NoError(err)
		suite.Equal(2, len(moves))
		suite.Equal(expectedMove1.Status, moves[0].Status)
		suite.Equal(expectedMove2.Status, moves[1].Status)

		params = services.ListOrderParams{Sort: models.StringPointer("status"), Order: models.StringPointer("desc")}
		moves, _, err = orderFetcher.ListOrders(suite.AppContextWithSessionForTest(&session), officeUser.ID, roles.RoleTypeTOO, &params)
		suite.NoError(err)
		suite.Equal(2, len(moves))
		suite.Equal(expectedMove2.Status, moves[0].Status)
		suite.Equal(expectedMove1.Status, moves[1].Status)
	})

	suite.Run("Sort by service member affiliations", func() {
		expectedMove1, expectedMove2, session := setupTestData()
		params := services.ListOrderParams{Sort: models.StringPointer("branch"), Order: models.StringPointer("asc")}
		moves, _, err := orderFetcher.ListOrders(suite.AppContextWithSessionForTest(&session), officeUser.ID, roles.RoleTypeTOO, &params)
		suite.NoError(err)
		suite.Equal(2, len(moves))
		suite.Equal(*expectedMove1.Orders.ServiceMember.Affiliation, *moves[0].Orders.ServiceMember.Affiliation)
		suite.Equal(*expectedMove2.Orders.ServiceMember.Affiliation, *moves[1].Orders.ServiceMember.Affiliation)

		params = services.ListOrderParams{Sort: models.StringPointer("branch"), Order: models.StringPointer("desc")}
		moves, _, err = orderFetcher.ListOrders(suite.AppContextWithSessionForTest(&session), officeUser.ID, roles.RoleTypeTOO, &params)
		suite.NoError(err)
		suite.Equal(2, len(moves))
		suite.Equal(*expectedMove2.Orders.ServiceMember.Affiliation, *moves[0].Orders.ServiceMember.Affiliation)
		suite.Equal(*expectedMove1.Orders.ServiceMember.Affiliation, *moves[1].Orders.ServiceMember.Affiliation)
	})

	suite.Run("Sort by request move date", func() {
		_, _, session := setupTestData()
		params := services.ListOrderParams{Sort: models.StringPointer("requestedMoveDate"), Order: models.StringPointer("asc")}
		moves, _, err := orderFetcher.ListOrders(suite.AppContextWithSessionForTest(&session), officeUser.ID, roles.RoleTypeTOO, &params)
		suite.NoError(err)
		suite.Equal(2, len(moves))
		suite.Equal(2, len(moves[0].MTOShipments)) // the move with two shipments has the earlier date
		suite.Equal(1, len(moves[1].MTOShipments))
		// NOTE: You have to use Jan 02, 2006 as the example for date/time formatting in Go
		suite.Equal(requestedMoveDate1.Format("2006/01/02"), moves[1].MTOShipments[0].RequestedPickupDate.Format("2006/01/02"))

		params = services.ListOrderParams{Sort: models.StringPointer("requestedMoveDate"), Order: models.StringPointer("desc")}
		moves, _, err = orderFetcher.ListOrders(suite.AppContextWithSessionForTest(&session), officeUser.ID, roles.RoleTypeTOO, &params)
		suite.NoError(err)
		suite.Equal(2, len(moves))
		suite.Equal(1, len(moves[0].MTOShipments)) // the move with one shipment should be first
		suite.Equal(2, len(moves[1].MTOShipments))
		suite.Equal(requestedMoveDate1.Format("2006/01/02"), moves[0].MTOShipments[0].RequestedPickupDate.Format("2006/01/02"))
	})

	suite.Run("Sort by submitted date (appearedInTooAt) in TOO queue ", func() {
		// Scenario: In order to sort the moves the submitted_at, service_counseling_completed_at, and approvals_requested_at are checked to which are the minimum
		// Expected: The moves appear in the order they are created below
		officeUser = factory.BuildOfficeUserWithRoles(suite.DB(), nil, []roles.RoleType{roles.RoleTypeTOO})
		session := auth.Session{
			ApplicationName: auth.OfficeApp,
			Roles:           officeUser.User.Roles,
			OfficeUserID:    officeUser.ID,
			IDToken:         "fake_token",
			AccessToken:     "fakeAccessToken",
		}
		now := time.Now()
		oneWeekAgo := now.AddDate(0, 0, -7)
		move1 := factory.BuildMoveWithShipment(suite.DB(), []factory.Customization{
			{
				Model: models.Move{
					SubmittedAt: &oneWeekAgo,
				},
			},
		}, nil)
		move2 := factory.BuildApprovalsRequestedMove(suite.DB(), nil, nil)
		factory.BuildMTOShipmentWithMove(&move2, suite.DB(), nil, nil)
		move3 := factory.BuildServiceCounselingCompletedMove(suite.DB(), nil, nil)
		factory.BuildMTOShipmentWithMove(&move3, suite.DB(), nil, nil)

		params := services.ListOrderParams{Sort: models.StringPointer("appearedInTooAt"), Order: models.StringPointer("asc")}

		moves, _, err := orderFetcher.ListOrders(suite.AppContextWithSessionForTest(&session), officeUser.ID, roles.RoleTypeTOO, &params)
		suite.NoError(err)
		suite.Equal(3, len(moves))
		suite.Equal(moves[0].ID, move1.ID)
		suite.Equal(moves[1].ID, move2.ID)
		suite.Equal(moves[2].ID, move3.ID)
	})

	// MUST BE LAST, ADDS EXTRA MOVE
	suite.Run("Sort by service member last name", func() {
		_, _, session := setupTestData()

		// Last name sort is the only one that needs 3 moves for a complete test, so add that here at the end
		factory.BuildMoveWithShipment(suite.DB(), []factory.Customization{
			{
				Model: models.ServiceMember{ // Leo Zephyer
					LastName: &serviceMemberLastName,
				},
			},
		}, nil)
		params := services.ListOrderParams{Sort: models.StringPointer("lastName"), Order: models.StringPointer("asc")}
		moves, _, err := orderFetcher.ListOrders(suite.AppContextWithSessionForTest(&session), officeUser.ID, roles.RoleTypeTOO, &params)

		suite.NoError(err)
		suite.Equal(3, len(moves))
		suite.Equal("Spacemen, Lea", *moves[0].Orders.ServiceMember.LastName+", "+*moves[0].Orders.ServiceMember.FirstName)
		suite.Equal("Spacemen, Leo", *moves[1].Orders.ServiceMember.LastName+", "+*moves[1].Orders.ServiceMember.FirstName)
		suite.Equal("Zephyer, Leo", *moves[2].Orders.ServiceMember.LastName+", "+*moves[2].Orders.ServiceMember.FirstName)

		params = services.ListOrderParams{Sort: models.StringPointer("lastName"), Order: models.StringPointer("desc")}
		moves, _, err = orderFetcher.ListOrders(suite.AppContextWithSessionForTest(&session), officeUser.ID, roles.RoleTypeTOO, &params)

		suite.NoError(err)
		suite.Equal(3, len(moves))
		suite.Equal("Zephyer, Leo", *moves[0].Orders.ServiceMember.LastName+", "+*moves[0].Orders.ServiceMember.FirstName)
		suite.Equal("Spacemen, Leo", *moves[1].Orders.ServiceMember.LastName+", "+*moves[1].Orders.ServiceMember.FirstName)
		suite.Equal("Spacemen, Lea", *moves[2].Orders.ServiceMember.LastName+", "+*moves[2].Orders.ServiceMember.FirstName)
	})
}

func getTransportationOffice(suite *OrderServiceSuite, name string) models.TransportationOffice {
	trasportationOffice := factory.BuildTransportationOffice(suite.DB(), []factory.Customization{
		{
			Model: models.TransportationOffice{
				Name: name,
			},
		}}, nil)
	return trasportationOffice
}

func getPPMShipmentWithCloseoutOfficeNeedsCloseout(suite *OrderServiceSuite, closeoutOffice models.TransportationOffice) models.PPMShipment {
	ppm := factory.BuildPPMShipmentThatNeedsCloseout(suite.DB(), nil, []factory.Customization{
		{
			Model:    closeoutOffice,
			LinkOnly: true,
			Type:     &factory.TransportationOffices.CloseoutOffice,
		},
	})
	return ppm
}

func (suite *OrderServiceSuite) TestListOrdersNeedingServicesCounselingWithPPMCloseoutColumnsSort() {
	defaultShipmentPickupPostalCode := "90210"
	setupTestData := func() models.OfficeUser {
		// Make an office user → GBLOC X
		officeUser := factory.BuildOfficeUserWithRoles(suite.DB(), nil, []roles.RoleType{roles.RoleTypeTOO})
		factory.FetchOrBuildPostalCodeToGBLOC(suite.DB(), "50309", officeUser.TransportationOffice.Gbloc)

		// Ensure there's an entry connecting the default shipment pickup postal code with the office user's gbloc
		factory.FetchOrBuildPostalCodeToGBLOC(suite.DB(),
			defaultShipmentPickupPostalCode,
			officeUser.TransportationOffice.Gbloc)

		return officeUser
	}
	orderFetcher := NewOrderFetcher()

	var session auth.Session

	suite.Run("Sort by PPM closeout initiated", func() {
		officeUser := setupTestData()
		// Create a PPM submitted on April 1st
		closeoutInitiatedDate1 := time.Date(2022, 04, 01, 0, 0, 0, 0, time.UTC)
		closeoutOffice := factory.BuildTransportationOffice(suite.DB(), []factory.Customization{
			{
				Model: models.TransportationOffice{Gbloc: "KKFA"},
			},
		}, nil)

		ppm1 := factory.BuildPPMShipmentThatNeedsCloseout(suite.DB(), nil, []factory.Customization{
			{
				Model: models.PPMShipment{
					SubmittedAt: &closeoutInitiatedDate1,
				},
			},
			{
				Model:    closeoutOffice,
				LinkOnly: true,
				Type:     &factory.TransportationOffices.CloseoutOffice,
			},
		})

		// Create a PPM submitted on April 2nd
		closeoutInitiatedDate2 := time.Date(2022, 04, 02, 0, 0, 0, 0, time.UTC)
		ppm2 := factory.BuildPPMShipmentThatNeedsCloseout(suite.DB(), nil, []factory.Customization{
			{
				Model: models.PPMShipment{
					SubmittedAt: &closeoutInitiatedDate2,
				},
			},
			{
				Model:    closeoutOffice,
				LinkOnly: true,
				Type:     &factory.TransportationOffices.CloseoutOffice,
			},
		})

		// Sort by closeout initiated date (ascending)
		moves, _, err := orderFetcher.ListOrders(suite.AppContextWithSessionForTest(&session), officeUser.ID, roles.RoleTypeTOO, &services.ListOrderParams{
			NeedsPPMCloseout: models.BoolPointer(true),
			Sort:             models.StringPointer("closeoutInitiated"),
			Order:            models.StringPointer("asc"),
		})

		suite.FatalNoError(err)
		suite.Equal(2, len(moves))
		suite.Equal(ppm1.Shipment.MoveTaskOrder.Locator, moves[0].Locator)
		suite.Equal(ppm2.Shipment.MoveTaskOrder.Locator, moves[1].Locator)

		// Sort by closeout initiated date (descending)
		moves, _, err = orderFetcher.ListOrders(suite.AppContextWithSessionForTest(&session), officeUser.ID, roles.RoleTypeTOO, &services.ListOrderParams{
			NeedsPPMCloseout: models.BoolPointer(true),
			Sort:             models.StringPointer("closeoutInitiated"),
			Order:            models.StringPointer("desc"),
		})

		suite.FatalNoError(err)
		suite.Equal(2, len(moves))
		suite.Equal(ppm2.Shipment.MoveTaskOrder.Locator, moves[0].Locator)
		suite.Equal(ppm1.Shipment.MoveTaskOrder.Locator, moves[1].Locator)
	})

	suite.Run("Sort by PPM closeout location", func() {
		officeUser := setupTestData()

		locationA := getTransportationOffice(suite, "A")
		ppmShipmentA := getPPMShipmentWithCloseoutOfficeNeedsCloseout(suite, locationA)

		locationB := getTransportationOffice(suite, "B")
		ppmShipmentB := getPPMShipmentWithCloseoutOfficeNeedsCloseout(suite, locationB)

		// Sort by closeout location (ascending)
		moves, _, err := orderFetcher.ListOrders(suite.AppContextWithSessionForTest(&session), officeUser.ID, roles.RoleTypeTOO, &services.ListOrderParams{
			NeedsPPMCloseout: models.BoolPointer(true),
			Sort:             models.StringPointer("closeoutLocation"),
			Order:            models.StringPointer("asc"),
		})

		suite.FatalNoError(err)
		suite.Equal(2, len(moves))
		suite.Equal(ppmShipmentA.Shipment.MoveTaskOrder.Locator, moves[0].Locator)
		suite.Equal(ppmShipmentB.Shipment.MoveTaskOrder.Locator, moves[1].Locator)

		// Sort by closeout location (descending)
		moves, _, err = orderFetcher.ListOrders(suite.AppContextWithSessionForTest(&session), officeUser.ID, roles.RoleTypeTOO, &services.ListOrderParams{
			NeedsPPMCloseout: models.BoolPointer(true),
			Sort:             models.StringPointer("closeoutLocation"),
			Order:            models.StringPointer("desc"),
		})

		suite.FatalNoError(err)
		suite.Equal(2, len(moves))
		suite.Equal(ppmShipmentB.Shipment.MoveTaskOrder.Locator, moves[0].Locator)
		suite.Equal(ppmShipmentA.Shipment.MoveTaskOrder.Locator, moves[1].Locator)
	})

	suite.Run("Sort by destination duty location", func() {
		officeUser := setupTestData()

		dutyLocationA := factory.BuildDutyLocation(suite.DB(), []factory.Customization{
			{
				Model: models.DutyLocation{
					Name: "A",
				},
			},
		}, nil)
		closeoutOffice := factory.BuildTransportationOffice(suite.DB(), []factory.Customization{
			{
				Model: models.TransportationOffice{Gbloc: "KKFA"},
			},
		}, nil)

		ppmShipmentA := factory.BuildPPMShipmentThatNeedsCloseout(suite.DB(), nil, []factory.Customization{
			{
				Model:    dutyLocationA,
				LinkOnly: true,
				Type:     &factory.DutyLocations.NewDutyLocation,
			},
			{
				Model:    closeoutOffice,
				LinkOnly: true,
				Type:     &factory.TransportationOffices.CloseoutOffice,
			},
		})
		dutyLocationB := factory.BuildDutyLocation(suite.DB(), []factory.Customization{
			{
				Model: models.DutyLocation{
					Name: "B",
				},
			},
		}, nil)
		ppmShipmentB := factory.BuildPPMShipmentThatNeedsCloseout(suite.DB(), nil, []factory.Customization{
			{
				Model:    dutyLocationB,
				LinkOnly: true,
				Type:     &factory.DutyLocations.NewDutyLocation,
			},
			{
				Model:    closeoutOffice,
				LinkOnly: true,
				Type:     &factory.TransportationOffices.CloseoutOffice,
			},
		})

		// Sort by destination duty location (ascending)
		moves, _, err := orderFetcher.ListOrders(suite.AppContextWithSessionForTest(&session), officeUser.ID, roles.RoleTypeTOO, &services.ListOrderParams{
			NeedsPPMCloseout: models.BoolPointer(true),
			Sort:             models.StringPointer("destinationDutyLocation"),
			Order:            models.StringPointer("asc"),
		})

		suite.FatalNoError(err)
		suite.Equal(2, len(moves))
		suite.Equal(ppmShipmentA.Shipment.MoveTaskOrder.Locator, moves[0].Locator)
		suite.Equal(ppmShipmentB.Shipment.MoveTaskOrder.Locator, moves[1].Locator)

		// Sort by destination duty location (descending)
		moves, _, err = orderFetcher.ListOrders(suite.AppContextWithSessionForTest(&session), officeUser.ID, roles.RoleTypeTOO, &services.ListOrderParams{
			NeedsPPMCloseout: models.BoolPointer(true),
			Sort:             models.StringPointer("destinationDutyLocation"),
			Order:            models.StringPointer("desc"),
		})

		suite.FatalNoError(err)
		suite.Equal(2, len(moves))
		suite.Equal(ppmShipmentB.Shipment.MoveTaskOrder.Locator, moves[0].Locator)
		suite.Equal(ppmShipmentA.Shipment.MoveTaskOrder.Locator, moves[1].Locator)
	})

	suite.Run("Sort by PPM type (full or partial)", func() {
		officeUser := setupTestData()
		closeoutOffice := factory.BuildTransportationOffice(suite.DB(), []factory.Customization{
			{
				Model: models.TransportationOffice{Gbloc: "KKFA"},
			},
		}, nil)
		ppmShipmentPartial := factory.BuildPPMShipmentThatNeedsCloseout(suite.DB(), nil, []factory.Customization{
			{
				Model: models.Move{
					PPMType: models.StringPointer("Partial"),
				},
			},
			{
				Model:    closeoutOffice,
				LinkOnly: true,
				Type:     &factory.TransportationOffices.CloseoutOffice,
			},
		})
		ppmShipmentFull := factory.BuildPPMShipmentThatNeedsCloseout(suite.DB(), nil, []factory.Customization{
			{
				Model: models.Move{
					PPMType: models.StringPointer("FULL"),
				},
			},
			{
				Model:    closeoutOffice,
				LinkOnly: true,
				Type:     &factory.TransportationOffices.CloseoutOffice,
			},
		})

		// Sort by PPM type (ascending)
		moves, _, err := orderFetcher.ListOrders(suite.AppContextWithSessionForTest(&session), officeUser.ID, roles.RoleTypeTOO, &services.ListOrderParams{
			NeedsPPMCloseout: models.BoolPointer(true),
			Sort:             models.StringPointer("ppmType"),
			Order:            models.StringPointer("asc"),
		})

		suite.FatalNoError(err)
		suite.Equal(2, len(moves))
		suite.Equal(ppmShipmentFull.Shipment.MoveTaskOrder.Locator, moves[0].Locator)
		suite.Equal(ppmShipmentPartial.Shipment.MoveTaskOrder.Locator, moves[1].Locator)

		// Sort by PPM type (descending)
		moves, _, err = orderFetcher.ListOrders(suite.AppContextWithSessionForTest(&session), officeUser.ID, roles.RoleTypeTOO, &services.ListOrderParams{
			NeedsPPMCloseout: models.BoolPointer(true),
			Sort:             models.StringPointer("ppmType"),
			Order:            models.StringPointer("desc"),
		})

		suite.FatalNoError(err)
		suite.Equal(2, len(moves))
		suite.Equal(ppmShipmentPartial.Shipment.MoveTaskOrder.Locator, moves[0].Locator)
		suite.Equal(ppmShipmentFull.Shipment.MoveTaskOrder.Locator, moves[1].Locator)
	})
	suite.Run("Sort by PPM status", func() {
		officeUser := setupTestData()
		closeoutOffice := factory.BuildTransportationOffice(suite.DB(), []factory.Customization{
			{
				Model: models.TransportationOffice{Gbloc: "KKFA"},
			},
		}, nil)
		ppmShipmentNeedsCloseout := getPPMShipmentWithCloseoutOfficeNeedsCloseout(suite, closeoutOffice)

		// Sort by PPM type (ascending)
		moves, _, err := orderFetcher.ListOrders(suite.AppContextWithSessionForTest(&session), officeUser.ID, roles.RoleTypeTOO, &services.ListOrderParams{
			NeedsPPMCloseout: models.BoolPointer(true),
			Sort:             models.StringPointer("ppmStatus"),
			Order:            models.StringPointer("asc"),
		})

		suite.FatalNoError(err)
		suite.Equal(1, len(moves))
		suite.Equal(ppmShipmentNeedsCloseout.Status, moves[0].MTOShipments[0].PPMShipment.Status)

		// Sort by PPM type (descending)
		moves, _, err = orderFetcher.ListOrders(suite.AppContextWithSessionForTest(&session), officeUser.ID, roles.RoleTypeTOO, &services.ListOrderParams{
			NeedsPPMCloseout: models.BoolPointer(true),
			Sort:             models.StringPointer("ppmStatus"),
			Order:            models.StringPointer("desc"),
		})

		suite.FatalNoError(err)
		suite.Equal(1, len(moves))
		suite.Equal(ppmShipmentNeedsCloseout.Status, moves[0].MTOShipments[0].PPMShipment.Status)
	})
}

func (suite *OrderServiceSuite) TestListOrdersNeedingServicesCounselingWithGBLOCSortFilter() {

	suite.Run("Filter by origin GBLOC", func() {

		// TESTCASE SCENARIO
		// Under test: OrderFetcher.ListOrders function
		// Mocked:     None
		// Set up:     We create 2 moves with different GBLOCs, KKFA and ZANY. Both moves require service counseling
		//             We create an office user with the GBLOC KKFA
		//             Then we request a list of moves sorted by GBLOC, ascending for service counseling
		// Expected outcome:
		//             We expect only the move that matches the counselors GBLOC - aka the KKFA move.

		// Create a services counselor (default GBLOC is KKFA)
		officeUser := factory.BuildOfficeUserWithRoles(suite.DB(), nil, []roles.RoleType{roles.RoleTypeServicesCounselor})
		session := auth.Session{
			ApplicationName: auth.OfficeApp,
			Roles:           officeUser.User.Roles,
			OfficeUserID:    officeUser.ID,
			IDToken:         "fake_token",
			AccessToken:     "fakeAccessToken",
		}

		// Create a move with Origin KKFA, needs service couseling
		kkfaMove := factory.BuildMoveWithShipment(suite.DB(), []factory.Customization{
			{
				Model: models.Move{
					Status: models.MoveStatusNeedsServiceCounseling,
				},
			},
		}, nil)
		// Create data for a second Origin ZANY
		dutyLocationAddress2 := factory.BuildAddress(suite.DB(), []factory.Customization{
			{
				Model: models.Address{
					StreetAddress1: "Anchor 1212",
					City:           "Fort Eisenhower",
					State:          "GA",
					PostalCode:     "89898",
				},
			},
		}, nil)

		factory.FetchOrBuildPostalCodeToGBLOC(suite.DB(), dutyLocationAddress2.PostalCode, "ZANY")
		originDutyLocation2 := factory.BuildDutyLocation(suite.DB(), []factory.Customization{
			{
				Model: models.DutyLocation{
					Name: "Fort Sam Snap",
				},
			},
			{
				Model:    dutyLocationAddress2,
				LinkOnly: true,
			},
		}, nil)

		// Create a second move from the ZANY gbloc
		factory.BuildMoveWithShipment(suite.DB(), []factory.Customization{
			{
				Model: models.Move{
					Status:  models.MoveStatusNeedsServiceCounseling,
					Locator: "ZZ1234",
				},
			},
			{
				Model:    originDutyLocation2,
				LinkOnly: true,
				Type:     &factory.DutyLocations.OriginDutyLocation,
			},
		}, nil)
		// Setup and run the function under test requesting status NEEDS SERVICE COUNSELING
		orderFetcher := NewOrderFetcher()
		statuses := []string{"NEEDS SERVICE COUNSELING"}
		// Sort by origin GBLOC, filter by status
		params := services.ListOrderParams{Sort: models.StringPointer("originGBLOC"), Order: models.StringPointer("asc"), Status: statuses}
		moves, _, err := orderFetcher.ListOrders(suite.AppContextWithSessionForTest(&session), officeUser.ID, roles.RoleTypeServicesCounselor, &params)

		// Expect only LKNQ move to be returned
		suite.NoError(err)
		suite.Equal(1, len(moves))
		suite.Equal(kkfaMove.ID, moves[0].ID)
	})
}

func (suite *OrderServiceSuite) TestListOrdersForTOOWithNTSRelease() {
	// Make an NTS-Release shipment (and a move).  Should not have a pickup address.
	factory.BuildMoveWithShipment(suite.DB(), []factory.Customization{
		{
			Model: models.MTOShipment{
				ShipmentType: models.MTOShipmentTypeHHGOutOfNTSDom,
			},
		},
	}, nil)
	// Make a TOO user and the postal code to GBLOC link.
	tooOfficeUser := factory.BuildOfficeUserWithRoles(suite.DB(), nil, []roles.RoleType{roles.RoleTypeTOO})
	session := auth.Session{
		ApplicationName: auth.OfficeApp,
		Roles:           tooOfficeUser.User.Roles,
		OfficeUserID:    tooOfficeUser.ID,
		IDToken:         "fake_token",
		AccessToken:     "fakeAccessToken",
	}

	orderFetcher := NewOrderFetcher()
	moves, moveCount, err := orderFetcher.ListOrders(suite.AppContextWithSessionForTest(&session), tooOfficeUser.ID, roles.RoleTypeTOO, &services.ListOrderParams{})

	suite.FatalNoError(err)
	suite.Equal(1, moveCount)
	suite.Len(moves, 1)
}

func (suite *OrderServiceSuite) TestListOrdersForTOOWithPPM() {
	postalCode := "50309"
	partialPPMType := models.MovePPMTypePARTIAL

	ppmShipment := factory.BuildPPMShipment(suite.DB(), []factory.Customization{
		{
			Model: models.Order{
				ID: uuid.UUID{uuid.V4},
			},
		},
		{
			Model: models.Move{
				Status:  models.MoveStatusAPPROVED,
				PPMType: &partialPPMType,
			},
		},
		{
			Model: models.Address{
				PostalCode: postalCode,
			},
			Type: &factory.Addresses.PickupAddress,
		},
	}, nil)
	// Make a TOO user.
	tooOfficeUser := factory.BuildOfficeUserWithRoles(suite.DB(), nil, []roles.RoleType{roles.RoleTypeTOO})
	session := auth.Session{
		ApplicationName: auth.OfficeApp,
		Roles:           tooOfficeUser.User.Roles,
		OfficeUserID:    tooOfficeUser.ID,
		IDToken:         "fake_token",
		AccessToken:     "fakeAccessToken",
	}

	// GBLOC for the below doesn't really matter, it just means the query for the moves passes the inner join in ListOrders
	factory.FetchOrBuildPostalCodeToGBLOC(suite.DB(), ppmShipment.PickupAddress.PostalCode, tooOfficeUser.TransportationOffice.Gbloc)

	orderFetcher := NewOrderFetcher()
	moves, moveCount, err := orderFetcher.ListOrders(suite.AppContextWithSessionForTest(&session), tooOfficeUser.ID, roles.RoleTypeTOO, &services.ListOrderParams{})
	suite.FatalNoError(err)
	suite.Equal(1, moveCount)
	suite.Len(moves, 1)
}

func (suite *OrderServiceSuite) TestListOrdersForHQWithViewAsParam() {
	var hqOfficeUser models.OfficeUser
	var hqOfficeUserAGFM models.OfficeUser

	requestedMoveDate1 := time.Date(testdatagen.GHCTestYear, 02, 20, 0, 0, 0, 0, time.UTC)
	requestedMoveDate2 := time.Date(testdatagen.GHCTestYear, 03, 03, 0, 0, 0, 0, time.UTC)

	setupTestData := func() (models.Move, models.Move, models.MTOShipment, auth.Session, auth.Session) {
		// CREATE EXPECTED MOVES
		expectedMove1 := factory.BuildMoveWithShipment(suite.DB(), []factory.Customization{
			{ // Default New Duty Location name is Fort Eisenhower
				Model: models.Move{
					Status:  models.MoveStatusAPPROVED,
					Locator: "AA1234",
				},
			},
			{
				Model: models.MTOShipment{
					RequestedPickupDate: &requestedMoveDate1,
				},
			},
		}, nil)
		expectedMove2 := factory.BuildMoveWithShipment(suite.DB(), []factory.Customization{
			{
				Model: models.Move{
					Locator: "TTZ123",
				},
			},
			{
				Model: models.MTOShipment{
					RequestedPickupDate: &requestedMoveDate2,
				},
			},
		}, nil)

		factory.FetchOrBuildPostalCodeToGBLOC(suite.DB(), "06001", "AGFM")

		expectedShipment3 := factory.BuildMTOShipment(suite.DB(), []factory.Customization{
			{
				Model: models.TransportationOffice{
					Name:  "Fort Punxsutawney",
					Gbloc: "AGFM",
				},
			},
			{
				Model: models.MTOShipment{
					Status: models.MTOShipmentStatusSubmitted,
				},
			},
			{
				Model: models.Address{
					PostalCode: "06001",
				},
				Type: &factory.Addresses.PickupAddress,
			},
		}, nil)

		hqOfficeUser = factory.BuildOfficeUserWithRoles(suite.DB(), nil, []roles.RoleType{roles.RoleTypeHQ})
		hqSession := auth.Session{
			ApplicationName: auth.OfficeApp,
			Roles:           hqOfficeUser.User.Roles,
			OfficeUserID:    hqOfficeUser.ID,
			IDToken:         "fake_token",
			AccessToken:     "fakeAccessToken",
		}

		hqOfficeUserAGFM = factory.BuildOfficeUserWithRoles(suite.DB(), []factory.Customization{
			{
				Model: models.TransportationOffice{
					Name:  "Scott AFB",
					Gbloc: "AGFM",
				},
			},
		}, []roles.RoleType{roles.RoleTypeHQ})
		hqSessionAGFM := auth.Session{
			ApplicationName: auth.OfficeApp,
			Roles:           hqOfficeUserAGFM.User.Roles,
			OfficeUserID:    hqOfficeUserAGFM.ID,
			IDToken:         "fake_token",
			AccessToken:     "fakeAccessToken",
		}

		return expectedMove1, expectedMove2, expectedShipment3, hqSession, hqSessionAGFM
	}

	orderFetcher := NewOrderFetcher()

	suite.Run("Sort by locator code", func() {
		expectedMove1, expectedMove2, expectedShipment3, hqSession, hqSessionAGFM := setupTestData()

		// Request as an HQ user with their default GBLOC, KKFA
		params := services.ListOrderParams{Sort: models.StringPointer("locator"), Order: models.StringPointer("asc")}
		moves, _, err := orderFetcher.ListOrders(suite.AppContextWithSessionForTest(&hqSession), hqOfficeUser.ID, roles.RoleTypeTOO, &params)
		suite.NoError(err)
		suite.Equal(2, len(moves))
		suite.Equal(expectedMove1.Locator, moves[0].Locator)
		suite.Equal(expectedMove2.Locator, moves[1].Locator)

		// Expect the same results with a ViewAsGBLOC that equals the user's default GBLOC
		params = services.ListOrderParams{Sort: models.StringPointer("locator"), Order: models.StringPointer("asc"), ViewAsGBLOC: models.StringPointer("KKFA")}
		moves, _, err = orderFetcher.ListOrders(suite.AppContextWithSessionForTest(&hqSession), hqOfficeUser.ID, roles.RoleTypeTOO, &params)
		suite.NoError(err)
		suite.Equal(2, len(moves))
		suite.Equal(expectedMove1.Locator, moves[0].Locator)
		suite.Equal(expectedMove2.Locator, moves[1].Locator)

		// Expect the AGFM move when using the ViewAsGBLOC param set to AGFM
		params = services.ListOrderParams{ViewAsGBLOC: models.StringPointer("AGFM")}
		moves, _, err = orderFetcher.ListOrders(suite.AppContextWithSessionForTest(&hqSession), hqOfficeUser.ID, roles.RoleTypeTOO, &params)
		suite.NoError(err)
		suite.Equal(1, len(moves))
		suite.Equal(expectedShipment3.ID, moves[0].MTOShipments[0].ID)

		// Expect the same results without a ViewAsGBLOC for a user whose default GBLOC is AGFM
		params = services.ListOrderParams{}
		moves, _, err = orderFetcher.ListOrders(suite.AppContextWithSessionForTest(&hqSessionAGFM), hqOfficeUserAGFM.ID, roles.RoleTypeTOO, &params)
		suite.NoError(err)
		suite.Equal(1, len(moves))
		suite.Equal(expectedShipment3.ID, moves[0].MTOShipments[0].ID)
	})
}

func (suite *OrderServiceSuite) TestListOrdersForTOOWithPPMWithDeletedShipment() {
	postalCode := "50309"
	deletedAt := time.Now()
	move := factory.BuildMove(suite.DB(), []factory.Customization{
		{
			Model: models.Move{
				Status: models.MoveStatusSUBMITTED,
			},
		},
	}, nil)
	ppmShipment := factory.BuildPPMShipment(suite.DB(), []factory.Customization{
		{
			Model: models.Address{
				PostalCode: postalCode,
			},
			Type: &factory.Addresses.PickupAddress,
		},
	}, nil)
	factory.BuildMTOShipment(suite.DB(), []factory.Customization{
		{
			Model:    move,
			LinkOnly: true,
		},
		{
			Model: models.MTOShipment{
				Status:    models.MTOShipmentStatusSubmitted,
				DeletedAt: &deletedAt,
			},
		},
		{
			Model:    ppmShipment,
			LinkOnly: true,
		},
	}, nil)

	// Make a TOO user.
	tooOfficeUser := factory.BuildOfficeUserWithRoles(suite.DB(), nil, []roles.RoleType{roles.RoleTypeTOO})
	session := auth.Session{
		ApplicationName: auth.OfficeApp,
		Roles:           tooOfficeUser.User.Roles,
		OfficeUserID:    tooOfficeUser.ID,
		IDToken:         "fake_token",
		AccessToken:     "fakeAccessToken",
	}

	orderFetcher := NewOrderFetcher()
	moves, moveCount, err := orderFetcher.ListOrders(suite.AppContextWithSessionForTest(&session), tooOfficeUser.ID, roles.RoleTypeTOO, &services.ListOrderParams{Status: []string{string(models.MoveStatusSUBMITTED)}})
	suite.FatalNoError(err)
	suite.Equal(0, moveCount)
	suite.Len(moves, 0)
}

func (suite *OrderServiceSuite) TestListOrdersForTOOWithPPMWithOneDeletedShipmentButOtherExists() {
	postalCode := "50309"
	deletedAt := time.Now()
	move := factory.BuildMove(suite.DB(), []factory.Customization{
		{
			Model: models.Move{
				Status: models.MoveStatusAPPROVED,
			},
		},
	}, nil)
	// This shipment is created first, but later deleted
	ppmShipment1 := factory.BuildPPMShipment(suite.DB(), []factory.Customization{
		{
			Model:    move,
			LinkOnly: true,
		},
		{
			Model: models.PPMShipment{
				CreatedAt: time.Now(),
			},
		},
		{
			Model: models.Address{
				PostalCode: postalCode,
			},
			Type: &factory.Addresses.PickupAddress,
		},
	}, nil)
	// This shipment is created after the first one, but not deleted
	factory.BuildPPMShipment(suite.DB(), []factory.Customization{
		{
			Model:    move,
			LinkOnly: true,
		},
		{
			Model: models.PPMShipment{
				CreatedAt: time.Now().Add(time.Minute * time.Duration(1)),
			},
		},
		{
			Model: models.Address{
				PostalCode: postalCode,
			},
			Type: &factory.Addresses.PickupAddress,
		},
	}, nil)
	factory.BuildMTOShipment(suite.DB(), []factory.Customization{
		{
			Model:    move,
			LinkOnly: true,
		},
		{
			Model: models.MTOShipment{
				Status:    models.MTOShipmentStatusSubmitted,
				DeletedAt: &deletedAt,
			},
		},
		{
			Model:    ppmShipment1,
			LinkOnly: true,
		},
	}, nil)

	// Make a TOO user and the postal code to GBLOC link.
	tooOfficeUser := factory.BuildOfficeUserWithRoles(suite.DB(), nil, []roles.RoleType{roles.RoleTypeTOO})
	session := auth.Session{
		ApplicationName: auth.OfficeApp,
		Roles:           tooOfficeUser.User.Roles,
		OfficeUserID:    tooOfficeUser.ID,
		IDToken:         "fake_token",
		AccessToken:     "fakeAccessToken",
	}

	orderFetcher := NewOrderFetcher()
	moves, moveCount, err := orderFetcher.ListOrders(suite.AppContextWithSessionForTest(&session), tooOfficeUser.ID, roles.RoleTypeTOO, &services.ListOrderParams{})
	suite.FatalNoError(err)
	suite.Equal(1, moveCount)
	suite.Len(moves, 1)
}

func (suite *OrderServiceSuite) TestListAllOrderLocations() {
	suite.Run("returns a list of all order locations in the current users queue", func() {
		orderFetcher := NewOrderFetcher()
		officeUser := factory.BuildOfficeUserWithRoles(suite.DB(), nil, []roles.RoleType{roles.RoleTypeServicesCounselor})
		session := auth.Session{
			ApplicationName: auth.OfficeApp,
			Roles:           officeUser.User.Roles,
			OfficeUserID:    officeUser.ID,
			IDToken:         "fake_token",
			AccessToken:     "fakeAccessToken",
		}

		params := services.ListOrderParams{}
		moves, err := orderFetcher.ListAllOrderLocations(suite.AppContextWithSessionForTest(&session), officeUser.ID, &params)

		suite.FatalNoError(err)
		suite.Equal(0, len(moves))
	})
}<|MERGE_RESOLUTION|>--- conflicted
+++ resolved
@@ -592,26 +592,16 @@
 		IDToken:         "fake_token",
 		AccessToken:     "fakeAccessToken",
 	}
-<<<<<<< HEAD
 
 	appCtx := suite.AppContextWithSessionForTest(&session)
 
-=======
-
-	appCtx := suite.AppContextWithSessionForTest(&session)
-
->>>>>>> 8edbed66
 	createdMove := factory.BuildMoveWithShipment(suite.DB(), nil, nil)
 	createdMove.SCAssignedID = &scUser.ID
 	createdMove.SCAssignedUser = &scUser
 	_, updateError := assignedOfficeUserUpdater.UpdateAssignedOfficeUser(appCtx, createdMove.ID, &scUser, roles.RoleTypeServicesCounselor)
 
 	searchString := fmt.Sprintf("%s, %s", scUser.LastName, scUser.FirstName)
-<<<<<<< HEAD
-	moves, _, err := orderFetcherTest.ListOrders(suite.AppContextWithSessionForTest(&session), scUser.ID, &services.ListOrderParams{
-=======
 	moves, _, err := orderFetcherTest.ListOrders(suite.AppContextWithSessionForTest(&session), scUser.ID, roles.RoleTypeServicesCounselor, &services.ListOrderParams{
->>>>>>> 8edbed66
 		SCAssignedUser: &searchString,
 	})
 
