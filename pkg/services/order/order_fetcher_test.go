package order

import (
	"fmt"
	"strings"
	"time"

	"github.com/go-openapi/swag"
	"github.com/gofrs/uuid"
	"github.com/stretchr/testify/mock"

	"github.com/transcom/mymove/pkg/auth"
	"github.com/transcom/mymove/pkg/factory"
	"github.com/transcom/mymove/pkg/models"
	"github.com/transcom/mymove/pkg/models/roles"
	"github.com/transcom/mymove/pkg/services"
	"github.com/transcom/mymove/pkg/services/entitlements"
	"github.com/transcom/mymove/pkg/services/mocks"
	moveservice "github.com/transcom/mymove/pkg/services/move"
	officeuserservice "github.com/transcom/mymove/pkg/services/office_user"
	"github.com/transcom/mymove/pkg/testdatagen"
)

func (suite *OrderServiceSuite) TestFetchOrder() {
	expectedMove := factory.BuildMove(suite.DB(), nil, nil)
	expectedOrder := expectedMove.Orders
	waf := entitlements.NewWeightAllotmentFetcher()
	orderFetcher := NewOrderFetcher(waf)

	order, err := orderFetcher.FetchOrder(suite.AppContextForTest(), expectedOrder.ID)
	suite.FatalNoError(err)

	suite.Equal(expectedOrder.ID, order.ID)
	suite.Equal(expectedOrder.ServiceMemberID, order.ServiceMemberID)
	suite.NotNil(order.NewDutyLocation)
	suite.Equal(expectedOrder.NewDutyLocationID, order.NewDutyLocation.ID)
	suite.Equal(expectedOrder.NewDutyLocation.AddressID, order.NewDutyLocation.AddressID)
	suite.Equal(expectedOrder.NewDutyLocation.Address.StreetAddress1, order.NewDutyLocation.Address.StreetAddress1)
	suite.NotNil(order.Entitlement)
	suite.Equal(*expectedOrder.EntitlementID, order.Entitlement.ID)
	suite.Equal(expectedOrder.OriginDutyLocation.ID, order.OriginDutyLocation.ID)
	suite.Equal(expectedOrder.OriginDutyLocation.AddressID, order.OriginDutyLocation.AddressID)
	suite.Equal(expectedOrder.OriginDutyLocation.Address.StreetAddress1, order.OriginDutyLocation.Address.StreetAddress1)
	suite.NotZero(order.OriginDutyLocation)
	suite.Equal(expectedMove.Locator, order.Moves[0].Locator)
}

func (suite *OrderServiceSuite) TestFetchOrderWithEmptyFields() {
	// When move_orders and orders were consolidated, we moved the OriginDutyLocation
	// field that used to only exist on the move_orders table into the orders table.
	// This means that existing orders in production won't have any values in the
	// OriginDutyLocation column. To mimic that and to surface any issues, we didn't
	// update the testdatagen MakeOrder function so that new orders would have
	// an empty OriginDutyLocation. During local testing in the office app, we
	// noticed an exception due to trying to load empty OriginDutyLocations.
	// This was not caught by any tests, so we're adding one now.
	expectedOrder := factory.BuildOrder(suite.DB(), nil, nil)
	waf := entitlements.NewWeightAllotmentFetcher()
	expectedOrder.Entitlement = nil
	expectedOrder.EntitlementID = nil
	expectedOrder.Grade = nil
	expectedOrder.OriginDutyLocation = nil
	expectedOrder.OriginDutyLocationID = nil
	suite.MustSave(&expectedOrder)

	factory.BuildMove(suite.DB(), []factory.Customization{
		{
			Model:    expectedOrder,
			LinkOnly: true,
		},
	}, nil)

	orderFetcher := NewOrderFetcher(waf)
	order, err := orderFetcher.FetchOrder(suite.AppContextForTest(), expectedOrder.ID)

	suite.FatalNoError(err)
	suite.Nil(order.Entitlement)
	suite.Nil(order.OriginDutyLocation)
	suite.Nil(order.Grade)
}

func (suite *OrderServiceSuite) TestListOrders() {
	waf := entitlements.NewWeightAllotmentFetcher()
	agfmPostalCode := "06001"
	setupTestData := func() (models.OfficeUser, models.Move, auth.Session) {

		// Make an office user → GBLOC X
		officeUser := factory.BuildOfficeUserWithRoles(suite.DB(), nil, []roles.RoleType{roles.RoleTypeTOO})
		session := auth.Session{
			ApplicationName: auth.OfficeApp,
			ActiveRole:      officeUser.User.Roles[0],
			OfficeUserID:    officeUser.ID,
			IDToken:         "fake_token",
			AccessToken:     "fakeAccessToken",
		}

		// Create a move with a shipment → GBLOC X
		move := factory.BuildMoveWithShipment(suite.DB(), nil, nil)

		// Make a postal code and GBLOC → AGFM
		factory.FetchOrBuildPostalCodeToGBLOC(suite.DB(), agfmPostalCode, "AGFM")
		return officeUser, move, session
	}
	orderFetcher := NewOrderFetcher(waf)

	suite.Run("returns moves", func() {
		// Under test: ListOriginRequestsOrders
		// Mocked:           None
		// Set up:           Make 2 moves, one with a shipment and one without.
		//                   The shipment should have a pickup GBLOC that matches the office users transportation GBLOC
		//                   In other words, shipment should originate from same GBLOC as the office user
		// Expected outcome: Only the move with a shipment should be returned by ListOriginRequestsOrders
		officeUser, expectedMove, session := setupTestData()

		// Create a Move without a shipment
		factory.BuildMove(suite.DB(), nil, nil)

		moves, moveCount, err := orderFetcher.ListOriginRequestsOrders(suite.AppContextWithSessionForTest(&session), officeUser.ID, &services.ListOrderParams{})

		// Expect a single move returned
		suite.FatalNoError(err)
		suite.Equal(1, moveCount)
		suite.Len(moves, 1)

		// Check that move matches
		move := moves[0]
		suite.NotNil(move.Orders.ServiceMember)
		suite.Equal(expectedMove.Orders.ServiceMember.FirstName, move.Orders.ServiceMember.FirstName)
		suite.Equal(expectedMove.Orders.ServiceMember.LastName, move.Orders.ServiceMember.LastName)
		suite.Equal(expectedMove.Orders.ID, move.Orders.ID)
		suite.Equal(expectedMove.Orders.ServiceMemberID, move.Orders.ServiceMember.ID)
		suite.NotNil(move.Orders.NewDutyLocation)
		suite.Equal(expectedMove.Orders.OriginDutyLocation.ID, move.Orders.OriginDutyLocation.ID)
		suite.NotNil(move.Orders.OriginDutyLocation)
		suite.Equal(expectedMove.Orders.OriginDutyLocation.Address.StreetAddress1, move.Orders.OriginDutyLocation.Address.StreetAddress1)
	})

	suite.Run("returns moves with all required locked information", func() {
		officeUser := factory.BuildOfficeUserWithRoles(suite.DB(), nil, []roles.RoleType{roles.RoleTypeTOO})
		session := auth.Session{
			ApplicationName: auth.OfficeApp,
			Roles:           officeUser.User.Roles,
			OfficeUserID:    officeUser.ID,
			IDToken:         "fake_token",
			AccessToken:     "fakeAccessToken",
		}
		factory.FetchOrBuildPostalCodeToGBLOC(suite.DB(), agfmPostalCode, "AGFM")
		tooUser := factory.BuildOfficeUserWithRoles(suite.DB(), nil, []roles.RoleType{roles.RoleTypeTOO})
		now := time.Now()

		// build a move that's locked
		lockedMove := factory.BuildMoveWithShipment(suite.DB(), []factory.Customization{
			{
				Model: models.Move{
					LockedByOfficeUserID: &tooUser.ID,
					LockExpiresAt:        &now,
					Show:                 models.BoolPointer(true),
				},
			},
		}, nil)

		moves, moveCount, err := orderFetcher.ListOriginRequestsOrders(suite.AppContextWithSessionForTest(&session), officeUser.ID, &services.ListOrderParams{Page: models.Int64Pointer(1)})

		suite.FatalNoError(err)
		suite.Equal(1, moveCount)
		suite.Len(moves, 1)

		// Check that move matches
		move := moves[0]
		suite.Equal(move.Locator, lockedMove.Locator)
		suite.NotNil(move.LockedByOfficeUserID)
		suite.NotNil(move.LockExpiresAt)
	})

	suite.Run("returns moves filtered by GBLOC", func() {
		// Under test: ListOriginRequestsOrders
		// Set up:           Make 2 moves, one with a pickup GBLOC that matches the office users transportation GBLOC
		//                   (which is done in setupTestData) and one with a pickup GBLOC that doesn't
		// Expected outcome: Only the move with the correct GBLOC should be returned by ListOriginRequestsOrders
		officeUser, expectedMove, session := setupTestData()

		// This move's pickup GBLOC of the office user's GBLOC, so it should not be returned
		factory.BuildMoveWithShipment(suite.DB(), []factory.Customization{
			{
				Model: models.Address{
					PostalCode: agfmPostalCode,
				},
				Type: &factory.Addresses.PickupAddress,
			},
		}, nil)

		moves, _, err := orderFetcher.ListOriginRequestsOrders(suite.AppContextWithSessionForTest(&session), officeUser.ID, &services.ListOrderParams{Page: models.Int64Pointer(1)})

		suite.FatalNoError(err)
		suite.Equal(1, len(moves))
		move := moves[0]
		suite.Equal(expectedMove.ID, move.ID)

	})

	suite.Run("only returns visible moves (where show = True)", func() {
		// Under test: ListOriginRequestsOrders
		// Set up:           Make 2 moves, one correctly setup in setupTestData (show = True)
		//                   and one with show = False
		// Expected outcome: Only the move with show = True should be returned by ListOriginRequestsOrders
		officeUser, expectedMove, session := setupTestData()

		params := services.ListOrderParams{}
		factory.BuildMoveWithShipment(suite.DB(), []factory.Customization{
			{
				Model: models.Move{
					Show: models.BoolPointer(false),
				},
			},
		}, nil)
		moves, _, err := orderFetcher.ListOriginRequestsOrders(suite.AppContextWithSessionForTest(&session), officeUser.ID, &params)

		suite.FatalNoError(err)
		suite.Equal(1, len(moves))
		move := moves[0]
		suite.Equal(expectedMove.ID, move.ID)

	})

	suite.Run("includes combo hhg and ppm moves", func() {
		// Under test: ListOriginRequestsOrders
		// Set up:           Make 2 moves, one default move setup in setupTestData (show = True)
		//                   and one a combination HHG and PPM move and make sure it's included
		// Expected outcome: Both moves should be returned by ListOriginRequestsOrders
		officeUser, expectedMove, session := setupTestData()
		expectedComboMove := factory.BuildMoveWithShipment(suite.DB(), nil, nil)

		moves, moveCount, err := orderFetcher.ListOriginRequestsOrders(suite.AppContextWithSessionForTest(&session), officeUser.ID, &services.ListOrderParams{})

		suite.FatalNoError(err)
		suite.Equal(2, moveCount)
		suite.Len(moves, 2)

		var moveIDs []uuid.UUID
		for _, move := range moves {
			moveIDs = append(moveIDs, move.ID)
		}
		suite.Contains(moveIDs, expectedComboMove.ID)
		suite.Contains(moveIDs, expectedMove.ID)
	})

	suite.Run("returns moves filtered by service member affiliation", func() {
		// Under test: ListOriginRequestsOrders
		// Set up:           Make 2 moves, one default move setup in setupTestData (show = True)
		//                   and one specific to Airforce and make sure it's included
		//                   Fetch filtered to Airforce moves.
		// Expected outcome: Only the Airforce move should be returned
		officeUser, _, session := setupTestData()

		// Create the airforce move
		airForce := models.AffiliationAIRFORCE
		airForceString := "AIR_FORCE"
		airForceMove := factory.BuildMoveWithShipment(suite.DB(), []factory.Customization{
			{
				Model: models.ServiceMember{
					Affiliation: &airForce,
				},
			},
		}, nil)
		// Filter by airforce move
		params := services.ListOrderParams{Branch: &airForceString, Page: models.Int64Pointer(1)}
		moves, _, err := orderFetcher.ListOriginRequestsOrders(suite.AppContextWithSessionForTest(&session), officeUser.ID, &params)

		suite.FatalNoError(err)
		suite.Equal(1, len(moves))
		move := moves[0]
		suite.Equal(airForceMove.ID, move.ID)

	})

	suite.Run("returns moves filtered appeared in TOO at", func() {
		// Under test: ListOriginRequestsOrders
		// Expected outcome: Only the three move with the right date should be returned
		officeUser, _, session := setupTestData()

		// Moves with specified timestamp
		specifiedDay := time.Date(2022, 04, 01, 0, 0, 0, 0, time.UTC)
		specifiedTimestamp1 := time.Date(2022, 04, 01, 1, 0, 0, 0, time.UTC)
		specifiedTimestamp2 := time.Date(2022, 04, 01, 23, 59, 59, 999999000, time.UTC) // the upper bound is 999999499 nanoseconds but the DB only stores microseconds

		matchingSubmittedAt := factory.BuildMoveWithShipment(suite.DB(), []factory.Customization{
			{
				Model: models.Move{
					SubmittedAt: &specifiedDay,
				},
			},
		}, nil)
		matchingSCCompletedAt := factory.BuildMoveWithShipment(suite.DB(), []factory.Customization{
			{
				Model: models.Move{
					ServiceCounselingCompletedAt: &specifiedTimestamp1,
				},
			},
		}, nil)
		matchingApprovalsRequestedAt := factory.BuildMoveWithShipment(suite.DB(), []factory.Customization{
			{
				Model: models.Move{
					ApprovalsRequestedAt: &specifiedTimestamp2,
				},
			},
		}, nil)
		// Test non dates matching
		nonMatchingDate1 := time.Date(2022, 04, 02, 0, 0, 0, 0, time.UTC)
		nonMatchingDate2 := time.Date(2022, 03, 31, 23, 59, 59, 999999000, time.UTC) // the upper bound is 999999499 nanoseconds but the DB only stores microseconds
		nonMatchingDate3 := time.Date(2023, 04, 01, 0, 0, 0, 0, time.UTC)
		factory.BuildMoveWithShipment(suite.DB(), []factory.Customization{
			{
				Model: models.Move{
					SubmittedAt:                  &nonMatchingDate1,
					ServiceCounselingCompletedAt: &nonMatchingDate2,
					ApprovalsRequestedAt:         &nonMatchingDate3,
				},
			},
		}, nil)
		// Filter by AppearedInTOOAt timestamp
		params := services.ListOrderParams{AppearedInTOOAt: &specifiedDay}
		moves, _, err := orderFetcher.ListOriginRequestsOrders(suite.AppContextWithSessionForTest(&session), officeUser.ID, &params)

		suite.FatalNoError(err)
		suite.Equal(3, len(moves))
		var foundIDs []uuid.UUID
		for _, move := range moves {
			foundIDs = append(foundIDs, move.ID)
		}
		suite.Contains(foundIDs, matchingSubmittedAt.ID)
		suite.Contains(foundIDs, matchingSCCompletedAt.ID)
		suite.Contains(foundIDs, matchingApprovalsRequestedAt.ID)
	})

	suite.Run("returns moves filtered by requested pickup date", func() {
		// Under test: ListOriginRequestsOrders
		// Set up:           Make 3 moves, with different submitted_at times, and search for a specific move
		// Expected outcome: Only the one move with the right date should be returned
		officeUser, _, session := setupTestData()

		requestedPickupDate := time.Date(2022, 04, 01, 0, 0, 0, 0, time.UTC)
		createdMove := factory.BuildMoveWithShipment(suite.DB(), []factory.Customization{
			{
				Model: models.MTOShipment{
					RequestedPickupDate: &requestedPickupDate,
				},
			},
		}, nil)
		requestedMoveDateString := createdMove.MTOShipments[0].RequestedPickupDate.Format("2006-01-02")
		moves, _, err := orderFetcher.ListOriginRequestsOrders(suite.AppContextWithSessionForTest(&session), officeUser.ID, &services.ListOrderParams{
			RequestedMoveDate: &requestedMoveDateString,
		})

		suite.FatalNoError(err)
		suite.Equal(1, len(moves))
	})

	suite.Run("returns moves filtered by ppm expected_departure_date", func() {
		officeUser, _, session := setupTestData()

		move2 := factory.BuildMoveWithShipment(suite.DB(), nil, nil)

		ppmDate := time.Date(2024, 4, 2, 0, 0, 0, 0, time.UTC)
		factory.BuildPPMShipment(suite.DB(), []factory.Customization{
			{
				Model:    move2,
				LinkOnly: true,
			},
			{
				Model: models.PPMShipment{
					ExpectedDepartureDate: ppmDate,
				},
			},
		}, nil)

		dateStr := ppmDate.Format("2006-01-02")
		moves, _, err := orderFetcher.ListOriginRequestsOrders(
			suite.AppContextWithSessionForTest(&session),
			officeUser.ID,
			&services.ListOrderParams{RequestedMoveDate: &dateStr},
		)
		suite.NoError(err)
		suite.Len(moves, 1)
		suite.Equal(move2.ID, moves[0].ID)
	})

	suite.Run("returns moves filtered by NTS requested_delivery_date", func() {
		officeUser, _, session := setupTestData()

		ntsrDate := time.Date(2024, 4, 3, 0, 0, 0, 0, time.UTC)
		move3 := factory.BuildMoveWithShipment(suite.DB(), []factory.Customization{
			{
				Model: models.MTOShipment{
					ShipmentType:          models.MTOShipmentTypeHHGOutOfNTS,
					RequestedDeliveryDate: &ntsrDate,
				},
			},
		}, nil)

		dateStr := ntsrDate.Format("2006-01-02")
		moves, _, err := orderFetcher.ListOriginRequestsOrders(
			suite.AppContextWithSessionForTest(&session),
			officeUser.ID,
			&services.ListOrderParams{RequestedMoveDate: &dateStr},
		)
		suite.NoError(err)
		suite.Len(moves, 1)
		suite.Equal(move3.ID, moves[0].ID)
	})

	suite.Run("returns moves filtered by ppm type", func() {
		// Under test: ListOriginRequestsOrders
		// Set up:           Make 2 moves, with different ppm types, and search for both types
		// Expected outcome: search results should only include the move with the PPM type that was searched for
		postalCode := "50309"
		officeUser, partialPPMMove, session := setupTestData()
		suite.Equal("PARTIAL", *partialPPMMove.PPMType)
		ppmShipment := factory.BuildPPMShipmentThatNeedsCloseout(suite.DB(), nil, []factory.Customization{
			{
				Model: models.Move{
					PPMType: models.StringPointer("FULL"),
					Locator: "FULLLL",
				},
			},
			{
				Model: models.Address{
					PostalCode: postalCode,
				},
				Type: &factory.Addresses.PickupAddress,
			},
		})
		fullPPMMove := ppmShipment.Shipment.MoveTaskOrder

		// Search for PARTIAL PPM moves
		moves, _, err := orderFetcher.ListOrders(suite.AppContextWithSessionForTest(&session), officeUser.ID, roles.RoleTypeServicesCounselor, &services.ListOrderParams{
			PPMType: models.StringPointer("PARTIAL"),
		})

		suite.FatalNoError(err)
		suite.Equal(1, len(moves))
		suite.Equal(partialPPMMove.Locator, moves[0].Locator)

		// Search for FULL PPM moves
		moves, _, err = orderFetcher.ListOrders(suite.AppContextWithSessionForTest(&session), officeUser.ID, roles.RoleTypeServicesCounselor, &services.ListOrderParams{
			PPMType: models.StringPointer("FULL"),
		})

		suite.FatalNoError(err)
		suite.Equal(1, len(moves))
		suite.Equal(fullPPMMove.Locator, moves[0].Locator)
	})

	suite.Run("returns moves filtered by ppm status", func() {
		// Under test: ListOrders
		// Set up:           Make 2 moves, with different ppm status, and search for both statues
		// Expected outcome: search results should only include the move with the PPM status that was searched for
		officeUser, partialPPMMove, session := setupTestData()
		suite.Equal("PARTIAL", *partialPPMMove.PPMType)
		postalCode := "50309"

		ppmShipmentNeedsCloseout := factory.BuildPPMShipmentThatNeedsCloseout(suite.DB(), nil, []factory.Customization{
			{
				Model: models.Address{
					PostalCode: postalCode,
				},
				Type: &factory.Addresses.PickupAddress,
			},
		})
		// Search for PARTIAL PPM moves
		moves, _, err := orderFetcher.ListOrders(suite.AppContextWithSessionForTest(&session), officeUser.ID, roles.RoleTypeServicesCounselor, &services.ListOrderParams{
			PPMStatus: models.StringPointer("NEEDS_CLOSEOUT"),
		})

		suite.FatalNoError(err)
		suite.Equal(1, len(moves))
		suite.Equal(moves[0].MTOShipments[0].PPMShipment.Status, ppmShipmentNeedsCloseout.Shipment.PPMShipment.Status)

		ppmShipmentWaiting := factory.BuildPPMShipmentThatNeedsToBeResubmitted(suite.DB(), nil, []factory.Customization{
			{
				Model: models.Address{
					PostalCode: postalCode,
				},
				Type: &factory.Addresses.PickupAddress,
			},
		})
		// Search for FULL PPM moves
		moves, _, err = orderFetcher.ListOrders(suite.AppContextWithSessionForTest(&session), officeUser.ID, roles.RoleTypeServicesCounselor, &services.ListOrderParams{
			PPMStatus: models.StringPointer("WAITING_ON_CUSTOMER"),
		})

		suite.FatalNoError(err)
		suite.Equal(1, len(moves))
		suite.Equal(moves[0].MTOShipments[0].PPMShipment.Status, ppmShipmentWaiting.Shipment.PPMShipment.Status)
	})

	suite.Run("returns moves filtered by closeout location", func() {
		// Under test: ListOrders
		// Set up:           Make a move with a closeout office. Search for that closeout office.
		// Expected outcome: Only the one ppmShipment with the right closeout office should be returned
		officeUser, _, session := setupTestData()

		ftBragg := factory.BuildTransportationOffice(suite.DB(), []factory.Customization{
			{
				Model: models.TransportationOffice{
					Name: "Ft Bragg",
				},
			},
		}, nil)
		ppmShipment := factory.BuildPPMShipmentThatNeedsCloseout(suite.DB(), nil, []factory.Customization{
			{
				Model: models.Move{
					CloseoutOfficeID: &ftBragg.ID,
				},
			},
		})

		// Search should be case insensitive and allow partial matches
		moves, _, err := orderFetcher.ListOrders(suite.AppContextWithSessionForTest(&session), officeUser.ID, roles.RoleTypeServicesCounselor, &services.ListOrderParams{
			CloseoutLocation: models.StringPointer("fT bR"),
			NeedsPPMCloseout: models.BoolPointer(true),
		})

		suite.FatalNoError(err)
		suite.Equal(1, len(moves))
		suite.Equal(ppmShipment.Shipment.MoveTaskOrder.Locator, moves[0].Locator)
	})

	suite.Run("returns moves filtered by closeout initiated date", func() {
		// Under test: ListOriginRequestsOrders
		// Set up:           Make 2 moves with PPM shipments ready for closeout, with different submitted_at times,
		//                   and search for a specific move
		// Expected outcome: Only the one move with the right date should be returned
		postalCode := "50309"
		officeUser, _, session := setupTestData()

		// Create a PPM submitted on April 1st
		closeoutInitiatedDate := time.Date(2022, 04, 01, 0, 0, 0, 0, time.UTC)
		createdPPM := factory.BuildPPMShipmentThatNeedsCloseout(suite.DB(), nil, []factory.Customization{
			{
				Model: models.PPMShipment{
					SubmittedAt: &closeoutInitiatedDate,
				},
			},
			{
				Model: models.Address{
					PostalCode: postalCode,
				},
				Type: &factory.Addresses.PickupAddress,
			},
		})

		// Create a PPM submitted on April 2nd
		closeoutInitiatedDate2 := time.Date(2022, 04, 02, 0, 0, 0, 0, time.UTC)
		createdPPM2 := factory.BuildPPMShipmentThatNeedsCloseout(suite.DB(), nil, []factory.Customization{
			{
				Model: models.PPMShipment{
					SubmittedAt: &closeoutInitiatedDate2,
				},
			},
		})

		// Search for PPMs submitted on April 1st
		moves, _, err := orderFetcher.ListOrders(suite.AppContextWithSessionForTest(&session), officeUser.ID, roles.RoleTypeServicesCounselor, &services.ListOrderParams{
			CloseoutInitiated: &closeoutInitiatedDate,
		})

		suite.FatalNoError(err)
		suite.Equal(1, len(moves))
		suite.Equal(createdPPM.Shipment.MoveTaskOrder.Locator, moves[0].Locator)
		suite.NotEqual(createdPPM2.Shipment.MoveTaskOrder.Locator, moves[0].Locator)
	})

	suite.Run("latest closeout initiated date is used for filter", func() {
		// Under test: ListOriginRequestsOrders
		// Set up:           Make one move with multiple ppm shipments with different closeout initiated times, and
		//                   search for multiple different times
		// Expected outcome: Only a search for the latest of the closeout dates should find the move
		postalCode := "50309"
		officeUser, _, session := setupTestData()

		// Create a PPM submitted on April 1st
		closeoutInitiatedDate := time.Date(2022, 04, 01, 0, 0, 0, 0, time.UTC)
		createdPPM := factory.BuildPPMShipmentThatNeedsCloseout(suite.DB(), nil, []factory.Customization{
			{
				Model: models.PPMShipment{
					SubmittedAt: &closeoutInitiatedDate,
				},
			},
			{
				Model: models.Address{
					PostalCode: postalCode,
				},
				Type: &factory.Addresses.PickupAddress,
			},
		})
		// Add another PPM for the same move submitted on April 1st
		closeoutInitiatedDate2 := time.Date(2022, 04, 02, 0, 0, 0, 0, time.UTC)

		factory.BuildMinimalPPMShipment(suite.DB(), []factory.Customization{
			{
				Model: models.PPMShipment{
					SubmittedAt: &closeoutInitiatedDate2,
					Status:      models.PPMShipmentStatusNeedsCloseout,
				},
			},
			{
				Model:    createdPPM.Shipment.MoveTaskOrder,
				LinkOnly: true,
			},
		}, nil)

		// Search for PPMs submitted on April 1st
		moves, _, err := orderFetcher.ListOrders(suite.AppContextWithSessionForTest(&session), officeUser.ID, roles.RoleTypeServicesCounselor, &services.ListOrderParams{
			CloseoutInitiated: &closeoutInitiatedDate,
		})
		suite.Empty(moves)
		suite.FatalNoError(err)

		// Search for PPMs submitted on April 2nd
		moves, _, err = orderFetcher.ListOrders(suite.AppContextWithSessionForTest(&session), officeUser.ID, roles.RoleTypeServicesCounselor, &services.ListOrderParams{
			CloseoutInitiated: &closeoutInitiatedDate2,
		})

		suite.FatalNoError(err)
		suite.Equal(1, len(moves))
		suite.Equal(createdPPM.Shipment.MoveTaskOrder.Locator, moves[0].Locator)
	})

	suite.Run("task order queue does not return move with ONLY a destination address update request", func() {
		officeUser, _, session := setupTestData()
		move := factory.BuildMove(suite.DB(), []factory.Customization{
			{
				Model: models.Move{
					Status: models.MoveStatusAPPROVALSREQUESTED,
					Show:   models.BoolPointer(true),
				},
			}}, nil)

		testUUID := uuid.UUID{}
		shipment := factory.BuildMTOShipment(suite.DB(), []factory.Customization{
			{
				Model:    move,
				LinkOnly: true,
			},
			{
				Model: models.MTOShipment{
					DestinationAddressID: &testUUID,
				},
			},
		}, nil)

		suite.NotNil(shipment)

		shipmentAddressUpdate := factory.BuildShipmentAddressUpdate(suite.DB(), []factory.Customization{
			{
				Model:    shipment,
				LinkOnly: true,
			},
			{
				Model:    move,
				LinkOnly: true,
			},
			{
				Model: models.ShipmentAddressUpdate{
					NewAddressID: testUUID,
				},
			},
		}, []factory.Trait{factory.GetTraitShipmentAddressUpdateRequested})
		suite.NotNil(shipmentAddressUpdate)

		moves, moveCount, err := orderFetcher.ListOriginRequestsOrders(suite.AppContextWithSessionForTest(&session), officeUser.ID, &services.ListOrderParams{})

		suite.FatalNoError(err)
		// even though 2 moves were created, one by setupTestData(), only one will be returned from the call to List Orders since we filter out
		// the one with only a shipment address update to be routed to the destination requests queue
		suite.Equal(1, moveCount)
		suite.Equal(1, len(moves))
	})

	suite.Run("task order queue returns a move with origin service items and destination address update request", func() {
		officeUser := factory.BuildOfficeUserWithRoles(suite.DB(), nil, []roles.RoleType{roles.RoleTypeTOO})
		session := auth.Session{
			ApplicationName: auth.OfficeApp,
			ActiveRole:      officeUser.User.Roles[0],
			OfficeUserID:    officeUser.ID,
			IDToken:         "fake_token",
			AccessToken:     "fakeAccessToken",
		}

		// build a move with only destination shuttle service item
		move := factory.BuildMove(suite.DB(), []factory.Customization{
			{
				Model: models.Move{
					Status: models.MoveStatusAPPROVALSREQUESTED,
					Show:   models.BoolPointer(true),
				},
			}}, nil)

		shipment := factory.BuildMTOShipment(suite.DB(), []factory.Customization{
			{
				Model:    move,
				LinkOnly: true,
			},
		}, nil)
		suite.NotNil(shipment)
		originSITServiceItem := factory.BuildMTOServiceItem(suite.DB(), []factory.Customization{
			{
				Model:    shipment,
				LinkOnly: true,
			},
			{
				Model: models.ReService{
					Code: models.ReServiceCodeDOASIT,
				},
			},
		}, nil)
		suite.NotNil(originSITServiceItem)

		testUUID := uuid.UUID{}
		shipmentAddressUpdate := factory.BuildShipmentAddressUpdate(suite.DB(), []factory.Customization{
			{
				Model:    shipment,
				LinkOnly: true,
			},
			{
				Model:    move,
				LinkOnly: true,
			},
			{
				Model: models.ShipmentAddressUpdate{
					NewAddressID: testUUID,
				},
			},
		}, []factory.Trait{factory.GetTraitShipmentAddressUpdateRequested})
		suite.NotNil(shipmentAddressUpdate)

		moves, moveCount, err := orderFetcher.ListOriginRequestsOrders(suite.AppContextWithSessionForTest(&session), officeUser.ID, &services.ListOrderParams{})

		suite.FatalNoError(err)
		suite.Equal(1, moveCount)
		suite.Equal(1, len(moves))
	})

	suite.Run("task order queue does not return move with ONLY requested destination SIT service items", func() {
		officeUser := factory.BuildOfficeUserWithRoles(suite.DB(), nil, []roles.RoleType{roles.RoleTypeTOO})
		session := auth.Session{
			ApplicationName: auth.OfficeApp,
			ActiveRole:      officeUser.User.Roles[0],
			OfficeUserID:    officeUser.ID,
			IDToken:         "fake_token",
			AccessToken:     "fakeAccessToken",
		}

		// build a move with only origin service items
		move := factory.BuildMove(suite.DB(), []factory.Customization{
			{
				Model: models.Move{
					Status: models.MoveStatusAPPROVALSREQUESTED,
					Show:   models.BoolPointer(true),
				},
			}}, nil)

		shipment := factory.BuildMTOShipment(suite.DB(), []factory.Customization{
			{
				Model:    move,
				LinkOnly: true,
			},
		}, nil)
		suite.NotNil(shipment)
		originSITServiceItem := factory.BuildMTOServiceItem(suite.DB(), []factory.Customization{
			{
				Model:    shipment,
				LinkOnly: true,
			},
			{
				Model: models.ReService{
					Code: models.ReServiceCodeDOFSIT,
				},
			},
		}, nil)
		suite.NotNil(originSITServiceItem)

		// build a move with destination service items
		move2 := factory.BuildMove(suite.DB(), []factory.Customization{
			{
				Model: models.Move{
					Status: models.MoveStatusAPPROVALSREQUESTED,
					Show:   models.BoolPointer(true),
				},
			}}, nil)
		shipment2 := factory.BuildMTOShipment(suite.DB(), []factory.Customization{
			{
				Model:    move2,
				LinkOnly: true,
			},
		}, nil)

		destinationSITServiceItem := factory.BuildMTOServiceItem(suite.DB(), []factory.Customization{
			{
				Model:    shipment2,
				LinkOnly: true,
			},
			{
				Model: models.ReService{
					Code: models.ReServiceCodeDDFSIT,
				},
			},
		}, nil)

		moves, moveCount, err := orderFetcher.ListOriginRequestsOrders(suite.AppContextWithSessionForTest(&session), officeUser.ID, &services.ListOrderParams{})

		suite.Equal(models.MTOServiceItemStatusSubmitted, destinationSITServiceItem.Status)

		suite.FatalNoError(err)
		// even though 2 moves were created, only one will be returned from the call to List Orders since we filter out
		// the one with only destination service items
		suite.Equal(1, moveCount)
		suite.Equal(1, len(moves))
	})

	suite.Run("task order queue returns a move with service item names", func() {
		officeUser := factory.BuildOfficeUserWithRoles(suite.DB(), nil, []roles.RoleType{roles.RoleTypeTOO})
		session := auth.Session{
			ApplicationName: auth.OfficeApp,
			ActiveRole:      officeUser.User.Roles[0],
			OfficeUserID:    officeUser.ID,
			IDToken:         "fake_token",
			AccessToken:     "fakeAccessToken",
		}

		// build a move with only origin service items
		move := factory.BuildMove(suite.DB(), []factory.Customization{
			{
				Model: models.Move{
					Status: models.MoveStatusAPPROVALSREQUESTED,
					Show:   models.BoolPointer(true),
				},
			}}, nil)

		shipment := factory.BuildMTOShipment(suite.DB(), []factory.Customization{
			{
				Model:    move,
				LinkOnly: true,
			},
		}, nil)
		suite.NotNil(shipment)
		originSITServiceItem := factory.BuildMTOServiceItem(suite.DB(), []factory.Customization{
			{
				Model:    shipment,
				LinkOnly: true,
			},
			{
				Model: models.ReService{
					Code: models.ReServiceCodeDOFSIT,
				},
			},
		}, nil)
		cratingServiceItem := factory.BuildMTOServiceItem(suite.DB(), []factory.Customization{
			{
				Model:    shipment,
				LinkOnly: true,
			},
			{
				Model: models.ReService{
					Code: models.ReServiceCodeDCRT,
				},
			},
		}, nil)
		suite.NotNil(originSITServiceItem)
		suite.NotNil(cratingServiceItem)

		moves, moveCount, err := orderFetcher.ListOriginRequestsOrders(suite.AppContextWithSessionForTest(&session), officeUser.ID, &services.ListOrderParams{})

		suite.FatalNoError(err)
		suite.Equal(1, moveCount)
		suite.Equal(1, len(moves))
		move = moves[0]
		suite.Len(move.MTOServiceItems, 2)

		var foundDOFSIT, foundDCRT bool
		for _, serviceItem := range move.MTOServiceItems {
			switch serviceItem.ReService.Code {
			case models.ReServiceCode("DOFSIT"):
				foundDOFSIT = true
			case models.ReServiceCode("DCRT"):
				foundDCRT = true
			}
		}
		suite.True(foundDOFSIT, "expected DOFSIT service item was not found")
		suite.True(foundDCRT, "expected DCRT service item was not found")
	})

	suite.Run("task order queue returns a move with origin requested SIT service items", func() {
		officeUser := factory.BuildOfficeUserWithRoles(suite.DB(), nil, []roles.RoleType{roles.RoleTypeTOO})
		session := auth.Session{
			ApplicationName: auth.OfficeApp,
			ActiveRole:      officeUser.User.Roles[0],
			OfficeUserID:    officeUser.ID,
			IDToken:         "fake_token",
			AccessToken:     "fakeAccessToken",
		}

		// build a move with only origin service items
		move := factory.BuildMove(suite.DB(), []factory.Customization{
			{
				Model: models.Move{
					Status: models.MoveStatusAPPROVALSREQUESTED,
					Show:   models.BoolPointer(true),
				},
			}}, nil)

		shipment := factory.BuildMTOShipment(suite.DB(), []factory.Customization{
			{
				Model:    move,
				LinkOnly: true,
			},
		}, nil)
		suite.NotNil(shipment)
		originSITServiceItem := factory.BuildMTOServiceItem(suite.DB(), []factory.Customization{
			{
				Model:    shipment,
				LinkOnly: true,
			},
			{
				Model: models.ReService{
					Code: models.ReServiceCodeDOFSIT,
				},
			},
		}, nil)
		suite.NotNil(originSITServiceItem)

		moves, moveCount, err := orderFetcher.ListOriginRequestsOrders(suite.AppContextWithSessionForTest(&session), officeUser.ID, &services.ListOrderParams{})

		suite.FatalNoError(err)
		suite.Equal(1, moveCount)
		suite.Equal(1, len(moves))
	})

	suite.Run("task order queue returns a move with both origin and destination requested SIT service items", func() {
		officeUser := factory.BuildOfficeUserWithRoles(suite.DB(), nil, []roles.RoleType{roles.RoleTypeTOO})
		session := auth.Session{
			ApplicationName: auth.OfficeApp,
			ActiveRole:      officeUser.User.Roles[0],
			OfficeUserID:    officeUser.ID,
			IDToken:         "fake_token",
			AccessToken:     "fakeAccessToken",
		}

		// build a move with only origin service items
		move := factory.BuildMove(suite.DB(), []factory.Customization{
			{
				Model: models.Move{
					Status: models.MoveStatusAPPROVALSREQUESTED,
					Show:   models.BoolPointer(true),
				},
			}}, nil)

		shipment := factory.BuildMTOShipment(suite.DB(), []factory.Customization{
			{
				Model:    move,
				LinkOnly: true,
			},
		}, nil)
		suite.NotNil(shipment)
		originSITServiceItem := factory.BuildMTOServiceItem(suite.DB(), []factory.Customization{
			{
				Model:    shipment,
				LinkOnly: true,
			},
			{
				Model: models.ReService{
					Code: models.ReServiceCodeDOFSIT,
				},
			},
		}, nil)
		suite.NotNil(originSITServiceItem)

		destinationSITServiceItem := factory.BuildMTOServiceItem(suite.DB(), []factory.Customization{
			{
				Model:    shipment,
				LinkOnly: true,
			},
			{
				Model: models.ReService{
					Code: models.ReServiceCodeDDFSIT,
				},
			},
		}, nil)

		moves, moveCount, err := orderFetcher.ListOriginRequestsOrders(suite.AppContextWithSessionForTest(&session), officeUser.ID, &services.ListOrderParams{})

		suite.Equal(models.MTOServiceItemStatusSubmitted, destinationSITServiceItem.Status)
		suite.FatalNoError(err)
		suite.Equal(1, moveCount)
		suite.Equal(1, len(moves))
	})

	suite.Run("task order queue returns a move with origin shuttle service item", func() {
		officeUser := factory.BuildOfficeUserWithRoles(suite.DB(), nil, []roles.RoleType{roles.RoleTypeTOO})
		session := auth.Session{
			ApplicationName: auth.OfficeApp,
			ActiveRole:      officeUser.User.Roles[0],
			OfficeUserID:    officeUser.ID,
			IDToken:         "fake_token",
			AccessToken:     "fakeAccessToken",
		}

		// build a move with only origin shuttle service item
		move := factory.BuildMove(suite.DB(), []factory.Customization{
			{
				Model: models.Move{
					Status: models.MoveStatusAPPROVALSREQUESTED,
					Show:   models.BoolPointer(true),
				},
			}}, nil)

		shipment := factory.BuildMTOShipment(suite.DB(), []factory.Customization{
			{
				Model:    move,
				LinkOnly: true,
			},
		}, nil)
		suite.NotNil(shipment)
		internationalOriginShuttleServiceItem := factory.BuildMTOServiceItem(suite.DB(), []factory.Customization{
			{
				Model:    shipment,
				LinkOnly: true,
			},
			{
				Model: models.ReService{
					Code: models.ReServiceCodeIOSHUT,
				},
			},
		}, nil)
		suite.NotNil(internationalOriginShuttleServiceItem)

		moves, moveCount, err := orderFetcher.ListOriginRequestsOrders(suite.AppContextWithSessionForTest(&session), officeUser.ID, &services.ListOrderParams{})

		suite.FatalNoError(err)
		suite.Equal(1, moveCount)
		suite.Equal(1, len(moves))
	})

	suite.Run("task order queue does not return a move with ONLY destination shuttle service item", func() {
		officeUser := factory.BuildOfficeUserWithRoles(suite.DB(), nil, []roles.RoleType{roles.RoleTypeTOO})
		session := auth.Session{
			ApplicationName: auth.OfficeApp,
			ActiveRole:      officeUser.User.Roles[0],
			OfficeUserID:    officeUser.ID,
			IDToken:         "fake_token",
			AccessToken:     "fakeAccessToken",
		}

		// build a move with only destination shuttle service item
		move := factory.BuildMove(suite.DB(), []factory.Customization{
			{
				Model: models.Move{
					Status: models.MoveStatusAPPROVALSREQUESTED,
					Show:   models.BoolPointer(true),
				},
			}}, nil)

		shipment := factory.BuildMTOShipment(suite.DB(), []factory.Customization{
			{
				Model:    move,
				LinkOnly: true,
			},
		}, nil)
		suite.NotNil(shipment)
		domesticDestinationShuttleServiceItem := factory.BuildMTOServiceItem(suite.DB(), []factory.Customization{
			{
				Model:    shipment,
				LinkOnly: true,
			},
			{
				Model: models.ReService{
					Code: models.ReServiceCodeDDSHUT,
				},
			},
		}, nil)
		suite.NotNil(domesticDestinationShuttleServiceItem)

		moves, moveCount, err := orderFetcher.ListOriginRequestsOrders(suite.AppContextWithSessionForTest(&session), officeUser.ID, &services.ListOrderParams{})

		suite.FatalNoError(err)
		suite.Equal(0, moveCount)
		suite.Equal(0, len(moves))
	})

	suite.Run("task order queue returns a move with both origin and destination shuttle service item", func() {
		officeUser := factory.BuildOfficeUserWithRoles(suite.DB(), nil, []roles.RoleType{roles.RoleTypeTOO})
		session := auth.Session{
			ApplicationName: auth.OfficeApp,
			ActiveRole:      officeUser.User.Roles[0],
			OfficeUserID:    officeUser.ID,
			IDToken:         "fake_token",
			AccessToken:     "fakeAccessToken",
		}

		// build a move with only destination shuttle service item
		move := factory.BuildMove(suite.DB(), []factory.Customization{
			{
				Model: models.Move{
					Status: models.MoveStatusAPPROVALSREQUESTED,
					Show:   models.BoolPointer(true),
				},
			}}, nil)

		shipment := factory.BuildMTOShipment(suite.DB(), []factory.Customization{
			{
				Model:    move,
				LinkOnly: true,
			},
		}, nil)
		suite.NotNil(shipment)
		domesticOriginShuttleServiceItem := factory.BuildMTOServiceItem(suite.DB(), []factory.Customization{
			{
				Model:    shipment,
				LinkOnly: true,
			},
			{
				Model: models.ReService{
					Code: models.ReServiceCodeDOSHUT,
				},
			},
		}, nil)
		suite.NotNil(domesticOriginShuttleServiceItem)

		internationalDestinationShuttleServiceItem := factory.BuildMTOServiceItem(suite.DB(), []factory.Customization{
			{
				Model:    shipment,
				LinkOnly: true,
			},
			{
				Model: models.ReService{
					Code: models.ReServiceCodeIDSHUT,
				},
			},
		}, nil)
		suite.NotNil(internationalDestinationShuttleServiceItem)

		moves, moveCount, err := orderFetcher.ListOriginRequestsOrders(suite.AppContextWithSessionForTest(&session), officeUser.ID, &services.ListOrderParams{})

		suite.FatalNoError(err)
		suite.Equal(1, moveCount)
		suite.Equal(1, len(moves))
	})

	suite.Run("task order queue returns a move with excess weight flagged for review", func() {
		officeUser := factory.BuildOfficeUserWithRoles(suite.DB(), nil, []roles.RoleType{roles.RoleTypeTOO})
		session := auth.Session{
			ApplicationName: auth.OfficeApp,
			ActiveRole:      officeUser.User.Roles[0],
			OfficeUserID:    officeUser.ID,
			IDToken:         "fake_token",
			AccessToken:     "fakeAccessToken",
		}

		now := time.Now()
		// build a move with a ExcessWeightQualifiedAt value
		move := factory.BuildMove(suite.DB(), []factory.Customization{
			{
				Model: models.Move{
					Status:                  models.MoveStatusAPPROVALSREQUESTED,
					Show:                    models.BoolPointer(true),
					ExcessWeightQualifiedAt: &now,
				},
			}}, nil)

		shipment := factory.BuildMTOShipment(suite.DB(), []factory.Customization{
			{
				Model:    move,
				LinkOnly: true,
			},
		}, nil)
		suite.NotNil(shipment)

		moves, moveCount, err := orderFetcher.ListOriginRequestsOrders(suite.AppContextWithSessionForTest(&session), officeUser.ID, &services.ListOrderParams{})

		suite.FatalNoError(err)
		suite.Equal(1, moveCount)
		suite.Equal(1, len(moves))
	})

	suite.Run("task order queue returns a move with unaccompanied baggage excess weight flagged for review", func() {
		officeUser := factory.BuildOfficeUserWithRoles(suite.DB(), nil, []roles.RoleType{roles.RoleTypeTOO})
		session := auth.Session{
			ApplicationName: auth.OfficeApp,
			ActiveRole:      officeUser.User.Roles[0],
			OfficeUserID:    officeUser.ID,
			IDToken:         "fake_token",
			AccessToken:     "fakeAccessToken",
		}

		now := time.Now()
		// build a move with a ExcessUnaccompaniedBaggageWeightQualifiedAt value
		move := factory.BuildMove(suite.DB(), []factory.Customization{
			{
				Model: models.Move{
					Status: models.MoveStatusAPPROVALSREQUESTED,
					Show:   models.BoolPointer(true),
					ExcessUnaccompaniedBaggageWeightQualifiedAt: &now,
				},
			}}, nil)

		shipment := factory.BuildMTOShipment(suite.DB(), []factory.Customization{
			{
				Model:    move,
				LinkOnly: true,
			},
		}, nil)
		suite.NotNil(shipment)

		moves, moveCount, err := orderFetcher.ListOriginRequestsOrders(suite.AppContextWithSessionForTest(&session), officeUser.ID, &services.ListOrderParams{})

		suite.FatalNoError(err)
		suite.Equal(1, moveCount)
		suite.Equal(1, len(moves))
	})

	suite.Run("task order queue returns a move with a pending SIT extension and origin service items to review", func() {
		officeUser := factory.BuildOfficeUserWithRoles(suite.DB(), nil, []roles.RoleType{roles.RoleTypeTOO})
		session := auth.Session{
			ApplicationName: auth.OfficeApp,
			ActiveRole:      officeUser.User.Roles[0],
			OfficeUserID:    officeUser.ID,
			IDToken:         "fake_token",
			AccessToken:     "fakeAccessToken",
		}

		// build a move with origin service items
		move := factory.BuildMove(suite.DB(), []factory.Customization{
			{
				Model: models.Move{
					Status: models.MoveStatusAPPROVALSREQUESTED,
					Show:   models.BoolPointer(true),
				},
			}}, nil)

		shipment := factory.BuildMTOShipment(suite.DB(), []factory.Customization{
			{
				Model:    move,
				LinkOnly: true,
			},
		}, nil)
		suite.NotNil(shipment)
		originSITServiceItem := factory.BuildMTOServiceItem(suite.DB(), []factory.Customization{
			{
				Model: models.MTOServiceItem{
					Status: models.MTOServiceItemStatusApproved,
				},
			},
			{
				Model:    shipment,
				LinkOnly: true,
			},
			{
				Model: models.ReService{
					Code: models.ReServiceCodeDOFSIT,
				},
			},
		}, nil)
		suite.NotNil(originSITServiceItem)
		sitExtension := factory.BuildSITDurationUpdate(suite.DB(), []factory.Customization{
			{
				Model:    shipment,
				LinkOnly: true,
			},
			{
				Model: models.SITDurationUpdate{
					Status: models.SITExtensionStatusPending,
				},
			},
		}, nil)
		suite.NotNil(sitExtension)

		moves, moveCount, err := orderFetcher.ListOriginRequestsOrders(suite.AppContextWithSessionForTest(&session), officeUser.ID, &services.ListOrderParams{})
<<<<<<< HEAD
=======

		suite.FatalNoError(err)
		suite.Equal(1, moveCount)
		suite.Equal(1, len(moves))
	})

	suite.Run("task order queue returns a move with pending amended orders", func() {
		officeUser := factory.BuildOfficeUserWithRoles(suite.DB(), nil, []roles.RoleType{roles.RoleTypeTOO})
		session := auth.Session{
			ApplicationName: auth.OfficeApp,
			Roles:           officeUser.User.Roles,
			OfficeUserID:    officeUser.ID,
			IDToken:         "fake_token",
			AccessToken:     "fakeAccessToken",
		}

		order := factory.BuildOrder(suite.DB(), []factory.Customization{
			{
				Model: models.Document{},
				Type:  &factory.Documents.UploadedAmendedOrders,
			},
		}, nil)
		move := factory.BuildMove(suite.DB(), []factory.Customization{
			{
				Model: models.Move{
					Status: models.MoveStatusAPPROVALSREQUESTED,
					Show:   models.BoolPointer(true),
				},
			},
			{
				Model:    order,
				LinkOnly: true,
			},
		}, nil)

		shipment := factory.BuildMTOShipment(suite.DB(), []factory.Customization{
			{
				Model:    move,
				LinkOnly: true,
			},
		}, nil)
		suite.NotNil(shipment)
		originSITServiceItem := factory.BuildMTOServiceItem(suite.DB(), []factory.Customization{
			{
				Model: models.MTOServiceItem{
					Status: models.MTOServiceItemStatusApproved,
				},
			},
			{
				Model:    shipment,
				LinkOnly: true,
			},
			{
				Model: models.ReService{
					Code: models.ReServiceCodeDOFSIT,
				},
			},
		}, nil)
		suite.NotNil(originSITServiceItem)

		moves, moveCount, err := orderFetcher.ListOriginRequestsOrders(suite.AppContextWithSessionForTest(&session), officeUser.ID, &services.ListOrderParams{})
>>>>>>> 447f1add

		suite.FatalNoError(err)
		suite.Equal(1, moveCount)
		suite.Equal(1, len(moves))
	})

	suite.Run("task order queue does NOT return a move with a pending SIT extension and only destination service items to review", func() {
		officeUser := factory.BuildOfficeUserWithRoles(suite.DB(), nil, []roles.RoleType{roles.RoleTypeTOO})
		session := auth.Session{
			ApplicationName: auth.OfficeApp,
			ActiveRole:      officeUser.User.Roles[0],
			OfficeUserID:    officeUser.ID,
			IDToken:         "fake_token",
			AccessToken:     "fakeAccessToken",
		}

		// build a move with destination service items
		move := factory.BuildMove(suite.DB(), []factory.Customization{
			{
				Model: models.Move{
					Status: models.MoveStatusAPPROVALSREQUESTED,
					Show:   models.BoolPointer(true),
				},
			}}, nil)

		shipment := factory.BuildMTOShipment(suite.DB(), []factory.Customization{
			{
				Model:    move,
				LinkOnly: true,
			},
		}, nil)
		suite.NotNil(shipment)
		destinationSITServiceItem := factory.BuildMTOServiceItem(suite.DB(), []factory.Customization{
			{
				Model: models.MTOServiceItem{
					Status: models.MTOServiceItemStatusApproved,
				},
			},
			{
				Model:    shipment,
				LinkOnly: true,
			},
			{
				Model: models.ReService{
					Code: models.ReServiceCodeDDFSIT,
				},
			},
		}, nil)
		suite.NotNil(destinationSITServiceItem)
		sitExtension := factory.BuildSITDurationUpdate(suite.DB(), []factory.Customization{
			{
				Model:    shipment,
				LinkOnly: true,
			},
			{
				Model: models.SITDurationUpdate{
					Status: models.SITExtensionStatusPending,
				},
			},
		}, nil)
		suite.NotNil(sitExtension)

		moves, moveCount, err := orderFetcher.ListOriginRequestsOrders(suite.AppContextWithSessionForTest(&session), officeUser.ID, &services.ListOrderParams{})

		suite.FatalNoError(err)
		suite.Equal(0, moveCount)
		suite.Equal(0, len(moves))
	})

	suite.Run("task order queue returns a move with a pending SIT extension and BOTH origin and destination service items to review", func() {
		officeUser := factory.BuildOfficeUserWithRoles(suite.DB(), nil, []roles.RoleType{roles.RoleTypeTOO})
		session := auth.Session{
			ApplicationName: auth.OfficeApp,
			ActiveRole:      officeUser.User.Roles[0],
			OfficeUserID:    officeUser.ID,
			IDToken:         "fake_token",
			AccessToken:     "fakeAccessToken",
		}

		// build a move with only origin service items
		move := factory.BuildMove(suite.DB(), []factory.Customization{
			{
				Model: models.Move{
					Status: models.MoveStatusAPPROVALSREQUESTED,
					Show:   models.BoolPointer(true),
				},
			}}, nil)

		shipment := factory.BuildMTOShipment(suite.DB(), []factory.Customization{
			{
				Model:    move,
				LinkOnly: true,
			},
		}, nil)
		suite.NotNil(shipment)
		originSITServiceItem := factory.BuildMTOServiceItem(suite.DB(), []factory.Customization{
			{
				Model:    shipment,
				LinkOnly: true,
			},
			{
				Model: models.ReService{
					Code: models.ReServiceCodeDOFSIT,
				},
			},
		}, nil)
		suite.NotNil(originSITServiceItem)

		destinationSITServiceItem := factory.BuildMTOServiceItem(suite.DB(), []factory.Customization{
			{
				Model:    shipment,
				LinkOnly: true,
			},
			{
				Model: models.ReService{
					Code: models.ReServiceCodeDDFSIT,
				},
			},
		}, nil)

		sitExtension := factory.BuildSITDurationUpdate(suite.DB(), []factory.Customization{
			{
				Model:    shipment,
				LinkOnly: true,
			},
			{
				Model: models.SITDurationUpdate{
					Status: models.SITExtensionStatusPending,
				},
			},
		}, nil)
		suite.NotNil(sitExtension)

		moves, moveCount, err := orderFetcher.ListOriginRequestsOrders(suite.AppContextWithSessionForTest(&session), officeUser.ID, &services.ListOrderParams{})

		suite.Equal(models.MTOServiceItemStatusSubmitted, destinationSITServiceItem.Status)
		suite.FatalNoError(err)
		suite.Equal(1, moveCount)
		suite.Equal(1, len(moves))
	})
}
func (suite *OrderServiceSuite) TestListOrderWithAssignedUserSingle() {
	// Under test: ListOriginRequestsOrders
	// Set up:           Make a move, assign one to an SC office user
	// Expected outcome: Only the one move with the assigned user should be returned
	assignedOfficeUserUpdater := moveservice.NewAssignedOfficeUserUpdater(moveservice.NewMoveFetcher())
	scUser := factory.BuildOfficeUserWithRoles(suite.DB(), nil, []roles.RoleType{roles.RoleTypeServicesCounselor})
	var orderFetcherTest orderFetcher
	session := auth.Session{
		ApplicationName: auth.OfficeApp,
		ActiveRole:      scUser.User.Roles[0],
		OfficeUserID:    scUser.ID,
		IDToken:         "fake_token",
		AccessToken:     "fakeAccessToken",
	}

	appCtx := suite.AppContextWithSessionForTest(&session)

	createdMove := factory.BuildMoveWithShipment(suite.DB(), nil, nil)
	createdMove.SCCounselingAssignedID = &scUser.ID
	createdMove.SCCounselingAssignedUser = &scUser
	_, updateError := assignedOfficeUserUpdater.UpdateAssignedOfficeUser(appCtx, createdMove.ID, &scUser, models.QueueTypeCounseling)

	moves, _, err := orderFetcherTest.ListOrders(suite.AppContextWithSessionForTest(&session), scUser.ID, roles.RoleTypeServicesCounselor, &services.ListOrderParams{
		AssignedTo: &scUser.LastName, NeedsPPMCloseout: models.BoolPointer(false),
	})

	suite.FatalNoError(err)
	suite.FatalNoError(updateError)
	suite.Equal(1, len(moves))
	suite.Equal(moves[0].SCCounselingAssignedID, createdMove.SCCounselingAssignedID)
	suite.Equal(createdMove.SCCounselingAssignedUser.ID, moves[0].SCCounselingAssignedUser.ID)
	suite.Equal(createdMove.SCCounselingAssignedUser.FirstName, moves[0].SCCounselingAssignedUser.FirstName)
	suite.Equal(createdMove.SCCounselingAssignedUser.LastName, moves[0].SCCounselingAssignedUser.LastName)
}
func (suite *OrderServiceSuite) TestListOrdersUSMCGBLOC() {
	waf := entitlements.NewWeightAllotmentFetcher()
	orderFetcher := NewOrderFetcher(waf)

	suite.Run("returns USMC order for USMC office user", func() {
		marines := models.AffiliationMARINES
		// It doesn't matter what the Origin GBLOC is for the move. Only the Marines
		// affiliation matters for office users who are tied to the USMC GBLOC.
		factory.BuildMoveWithShipment(suite.DB(), []factory.Customization{
			{
				Model: models.ServiceMember{
					Affiliation: &marines,
				},
			},
		}, nil)
		// Create move where service member has the default ARMY affiliation
		factory.BuildMoveWithShipment(suite.DB(), nil, nil)

		tioRole := roles.Role{RoleType: roles.RoleTypeTIO}
		tooRole := roles.Role{RoleType: roles.RoleTypeTOO}
		officeUserOooRah := factory.BuildOfficeUser(suite.DB(), []factory.Customization{
			{
				Model: models.TransportationOffice{
					Gbloc: "USMC",
				},
			},
			{
				Model: models.User{
					Roles: []roles.Role{tioRole, tooRole},
				},
			},
		}, nil)
		// Create office user tied to the default KKFA GBLOC
		officeUser := factory.BuildOfficeUserWithRoles(suite.DB(), nil, []roles.RoleType{roles.RoleTypeTOO})
		session := auth.Session{
			ApplicationName: auth.OfficeApp,
			ActiveRole:      officeUser.User.Roles[0],
			OfficeUserID:    officeUser.ID,
			IDToken:         "fake_token",
			AccessToken:     "fakeAccessToken",
		}

		params := services.ListOrderParams{PerPage: models.Int64Pointer(2), Page: models.Int64Pointer(1)}
		moves, _, err := orderFetcher.ListOrders(suite.AppContextWithSessionForTest(&session), officeUserOooRah.ID, roles.RoleTypeServicesCounselor, &params)

		suite.FatalNoError(err)
		suite.Equal(1, len(moves))
		suite.Equal(models.AffiliationMARINES, *moves[0].Orders.ServiceMember.Affiliation)

		params = services.ListOrderParams{PerPage: models.Int64Pointer(2), Page: models.Int64Pointer(1)}
		moves, _, err = orderFetcher.ListOrders(suite.AppContextWithSessionForTest(&session), officeUser.ID, roles.RoleTypeServicesCounselor, &params)

		suite.FatalNoError(err)
		suite.Equal(1, len(moves))
		suite.Equal(models.AffiliationARMY, *moves[0].Orders.ServiceMember.Affiliation)
	})
}

func getMoveNeedsServiceCounseling(suite *OrderServiceSuite, showMove bool, affiliation models.ServiceMemberAffiliation) models.Move {
	nonCloseoutMove := factory.BuildMove(suite.DB(), []factory.Customization{
		{
			Model: models.Move{
				Status: models.MoveStatusNeedsServiceCounseling,
				Show:   &showMove,
			},
		},
		{
			Model: models.ServiceMember{
				Affiliation: &affiliation,
			},
		},
	}, nil)

	return nonCloseoutMove
}

func getSubmittedMove(suite *OrderServiceSuite, showMove bool, affiliation models.ServiceMemberAffiliation) models.Move {
	move := factory.BuildMove(suite.DB(), []factory.Customization{
		{
			Model: models.Move{
				Status: models.MoveStatusSUBMITTED,
				Show:   &showMove,
			},
		},
		{
			Model: models.ServiceMember{
				Affiliation: &affiliation,
			},
		},
	}, nil)
	return move
}

func buildPPMShipmentNeedsCloseout(suite *OrderServiceSuite, move models.Move) models.PPMShipment {
	ppm := factory.BuildMinimalPPMShipment(suite.DB(), []factory.Customization{
		{
			Model: models.PPMShipment{
				Status: models.PPMShipmentStatusNeedsCloseout,
			},
		},
		{
			Model:    move,
			LinkOnly: true,
		},
	}, nil)
	return ppm
}

func buildPPMShipmentDraft(suite *OrderServiceSuite, move models.Move) models.PPMShipment {
	ppm := factory.BuildMinimalPPMShipment(suite.DB(), []factory.Customization{
		{
			Model: models.PPMShipment{
				Status: models.PPMShipmentStatusDraft,
			},
		},
		{
			Model:    move,
			LinkOnly: true,
		},
	}, nil)
	return ppm
}

func buildPPMShipmentCloseoutComplete(suite *OrderServiceSuite, move models.Move) models.PPMShipment {
	ppm := factory.BuildMinimalPPMShipment(suite.DB(), []factory.Customization{
		{
			Model: models.PPMShipment{
				Status: models.PPMShipmentStatusCloseoutComplete,
			},
		},
		{
			Model:    move,
			LinkOnly: true,
		},
	}, nil)
	return ppm
}
func (suite *OrderServiceSuite) TestListOrdersPPMCloseoutForArmyAirforce() {
	waf := entitlements.NewWeightAllotmentFetcher()
	orderFetcher := NewOrderFetcher(waf)

	var session auth.Session

	suite.Run("office user in normal GBLOC should only see non-Navy/Marines/CoastGuard moves that need closeout in closeout tab", func() {
		officeUserSC := factory.BuildOfficeUserWithRoles(suite.DB(), nil, []roles.RoleType{roles.RoleTypeServicesCounselor})

		session = auth.Session{
			ApplicationName: auth.OfficeApp,
			ActiveRole:      officeUserSC.User.Roles[0],
			OfficeUserID:    officeUserSC.ID,
			IDToken:         "fake_token",
			AccessToken:     "fakeAccessToken",
		}

		move := getMoveNeedsServiceCounseling(suite, true, models.AffiliationARMY)
		buildPPMShipmentNeedsCloseout(suite, move)

		afMove := getMoveNeedsServiceCounseling(suite, true, models.AffiliationAIRFORCE)
		buildPPMShipmentDraft(suite, afMove)

		cgMove := getMoveNeedsServiceCounseling(suite, true, models.AffiliationCOASTGUARD)
		buildPPMShipmentNeedsCloseout(suite, cgMove)

		params := services.ListOrderParams{PerPage: models.Int64Pointer(9), Page: models.Int64Pointer(1), NeedsPPMCloseout: models.BoolPointer(true), Status: []string{string(models.MoveStatusNeedsServiceCounseling)}}
		moves, _, err := orderFetcher.ListOrders(suite.AppContextWithSessionForTest(&session), officeUserSC.ID, roles.RoleTypeServicesCounselor, &params)

		suite.FatalNoError(err)
		suite.Equal(1, len(moves))
		suite.Equal(move.Locator, moves[0].Locator)
	})

	suite.Run("office user in normal GBLOC should not see moves that require closeout in counseling tab", func() {
		officeUserSC := factory.BuildOfficeUserWithRoles(suite.DB(), nil, []roles.RoleType{roles.RoleTypeServicesCounselor})

		session = auth.Session{
			ApplicationName: auth.OfficeApp,
			ActiveRole:      officeUserSC.User.Roles[0],
			OfficeUserID:    officeUserSC.ID,
			IDToken:         "fake_token",
			AccessToken:     "fakeAccessToken",
		}

		closeoutMove := getMoveNeedsServiceCounseling(suite, true, models.AffiliationARMY)
		buildPPMShipmentCloseoutComplete(suite, closeoutMove)

		// PPM moves that are not in one of the closeout statuses
		nonCloseoutMove := getMoveNeedsServiceCounseling(suite, true, models.AffiliationAIRFORCE)
		buildPPMShipmentDraft(suite, nonCloseoutMove)

		params := services.ListOrderParams{PerPage: models.Int64Pointer(9), Page: models.Int64Pointer(1), NeedsPPMCloseout: models.BoolPointer(false), Status: []string{string(models.MoveStatusNeedsServiceCounseling)}}

		moves, _, err := orderFetcher.ListOrders(suite.AppContextWithSessionForTest(&session), officeUserSC.ID, roles.RoleTypeServicesCounselor, &params)

		suite.FatalNoError(err)
		suite.Equal(1, len(moves))
		suite.Equal(nonCloseoutMove.Locator, moves[0].Locator)
	})
}

func (suite *OrderServiceSuite) TestListOrdersPPMCloseoutForNavyCoastGuardAndMarines() {
	waf := entitlements.NewWeightAllotmentFetcher()
	orderFetcher := NewOrderFetcher(waf)

	suite.Run("returns Navy order for NAVY office user when there's a ppm shipment in closeout", func() {
		// It doesn't matter what the Origin GBLOC is for the move. Only the navy
		// affiliation matters for SC  who are tied to the NAVY GBLOC.
		move := getSubmittedMove(suite, true, models.AffiliationNAVY)
		buildPPMShipmentNeedsCloseout(suite, move)

		cgMove := getSubmittedMove(suite, true, models.AffiliationCOASTGUARD)
		buildPPMShipmentNeedsCloseout(suite, cgMove)

		officeUserSC := factory.BuildOfficeUserWithRoles(suite.DB(), []factory.Customization{
			{
				Model: models.TransportationOffice{
					Gbloc: "NAVY",
				},
			},
		}, []roles.RoleType{roles.RoleTypeServicesCounselor})

		session := auth.Session{
			ApplicationName: auth.OfficeApp,
			ActiveRole:      officeUserSC.User.Roles[0],
			OfficeUserID:    officeUserSC.ID,
			IDToken:         "fake_token",
			AccessToken:     "fakeAccessToken",
		}

		params := services.ListOrderParams{PerPage: models.Int64Pointer(9), Page: models.Int64Pointer(1)}
		moves, _, err := orderFetcher.ListOrders(suite.AppContextWithSessionForTest(&session), officeUserSC.ID, roles.RoleTypeServicesCounselor, &params)

		suite.FatalNoError(err)
		suite.Equal(1, len(moves))
		suite.Equal(models.AffiliationNAVY, *moves[0].Orders.ServiceMember.Affiliation)

	})

	suite.Run("returns TVCB order for TVCB office user when there's a ppm shipment in closeout", func() {
		// It doesn't matter what the Origin GBLOC is for the move. Only the marines
		// affiliation matters for SC  who are tied to the TVCB GBLOC.
		move := getSubmittedMove(suite, true, models.AffiliationMARINES)
		buildPPMShipmentNeedsCloseout(suite, move)

		nonMarineMove := getSubmittedMove(suite, true, models.AffiliationARMY)
		buildPPMShipmentNeedsCloseout(suite, nonMarineMove)

		officeUserSC := factory.BuildOfficeUserWithRoles(suite.DB(), []factory.Customization{
			{
				Model: models.TransportationOffice{
					Gbloc: "TVCB",
				},
			},
		}, []roles.RoleType{roles.RoleTypeServicesCounselor})

		session := auth.Session{
			ApplicationName: auth.OfficeApp,
			ActiveRole:      officeUserSC.User.Roles[0],
			OfficeUserID:    officeUserSC.ID,
			IDToken:         "fake_token",
			AccessToken:     "fakeAccessToken",
		}

		params := services.ListOrderParams{PerPage: models.Int64Pointer(2), Page: models.Int64Pointer(1)}
		moves, _, err := orderFetcher.ListOrders(suite.AppContextWithSessionForTest(&session), officeUserSC.ID, roles.RoleTypeServicesCounselor, &params)

		suite.FatalNoError(err)
		suite.Equal(1, len(moves))
		suite.Equal(models.AffiliationMARINES, *moves[0].Orders.ServiceMember.Affiliation)

	})

	suite.Run("returns coast guard order for USCG office user when there's a ppm shipment in closeout and filters out non coast guard moves", func() {
		// It doesn't matter what the Origin GBLOC is for the move. Only the coast guard
		// affiliation matters for SC  who are tied to the USCG GBLOC.
		move := getSubmittedMove(suite, true, models.AffiliationCOASTGUARD)
		buildPPMShipmentNeedsCloseout(suite, move)

		armyMove := getSubmittedMove(suite, true, models.AffiliationARMY)
		buildPPMShipmentNeedsCloseout(suite, armyMove)

		officeUserSC := factory.BuildOfficeUserWithRoles(suite.DB(), []factory.Customization{
			{
				Model: models.TransportationOffice{
					Gbloc: "USCG",
				},
			},
		}, []roles.RoleType{roles.RoleTypeServicesCounselor})

		session := auth.Session{
			ApplicationName: auth.OfficeApp,
			ActiveRole:      officeUserSC.User.Roles[0],
			OfficeUserID:    officeUserSC.ID,
			IDToken:         "fake_token",
			AccessToken:     "fakeAccessToken",
		}

		params := services.ListOrderParams{PerPage: models.Int64Pointer(2), Page: models.Int64Pointer(1)}
		moves, _, err := orderFetcher.ListOrders(suite.AppContextWithSessionForTest(&session), officeUserSC.ID, roles.RoleTypeServicesCounselor, &params)

		suite.FatalNoError(err)
		suite.Equal(1, len(moves))
		suite.Equal(models.AffiliationCOASTGUARD, *moves[0].Orders.ServiceMember.Affiliation)
	})

	suite.Run("Filters out moves with PPM shipments not in the status of NeedsApproval", func() {

		cgMoveInWrongStatus := getSubmittedMove(suite, true, models.AffiliationCOASTGUARD)
		buildPPMShipmentCloseoutComplete(suite, cgMoveInWrongStatus)

		officeUserSC := factory.BuildOfficeUserWithRoles(suite.DB(), []factory.Customization{
			{
				Model: models.TransportationOffice{
					Gbloc: "USCG",
				},
			},
		}, []roles.RoleType{roles.RoleTypeServicesCounselor})
		var session auth.Session
		params := services.ListOrderParams{PerPage: models.Int64Pointer(2), Page: models.Int64Pointer(1)}
		moves, _, err := orderFetcher.ListOrders(suite.AppContextWithSessionForTest(&session), officeUserSC.ID, roles.RoleTypeServicesCounselor, &params)

		suite.FatalNoError(err)
		suite.Equal(0, len(moves))
	})

	suite.Run("Filters out moves with no PPM shipment", func() {

		moveWithHHG := getSubmittedMove(suite, true, models.AffiliationCOASTGUARD)
		factory.BuildMTOShipment(suite.DB(), []factory.Customization{
			{
				Model: models.MTOShipment{
					ShipmentType: models.MTOShipmentTypeHHG,
				},
			},
			{
				Model:    moveWithHHG,
				LinkOnly: true,
			},
		}, nil)

		officeUserSC := factory.BuildOfficeUserWithRoles(suite.DB(), []factory.Customization{
			{
				Model: models.TransportationOffice{
					Gbloc: "USCG",
				},
			},
		}, []roles.RoleType{roles.RoleTypeServicesCounselor})

		session := auth.Session{
			ApplicationName: auth.OfficeApp,
			ActiveRole:      officeUserSC.User.Roles[0],
			OfficeUserID:    officeUserSC.ID,
			IDToken:         "fake_token",
			AccessToken:     "fakeAccessToken",
		}

		params := services.ListOrderParams{PerPage: models.Int64Pointer(2), Page: models.Int64Pointer(1)}
		moves, _, err := orderFetcher.ListOrders(suite.AppContextWithSessionForTest(&session), officeUserSC.ID, roles.RoleTypeServicesCounselor, &params)

		suite.FatalNoError(err)
		suite.Equal(0, len(moves))
	})
}

func (suite *OrderServiceSuite) TestListOrdersMarines() {
	waf := entitlements.NewWeightAllotmentFetcher()
	suite.Run("does not return moves where the service member affiliation is Marines for non-USMC office user", func() {

		orderFetcher := NewOrderFetcher(waf)
		marines := models.AffiliationMARINES
		factory.BuildMoveWithShipment(suite.DB(), []factory.Customization{
			{
				Model: models.ServiceMember{
					Affiliation: &marines,
				},
			},
		}, nil)
		officeUser := factory.BuildOfficeUserWithRoles(suite.DB(), nil, []roles.RoleType{roles.RoleTypeTOO})
		session := auth.Session{
			ApplicationName: auth.OfficeApp,
			ActiveRole:      officeUser.User.Roles[0],
			OfficeUserID:    officeUser.ID,
			IDToken:         "fake_token",
			AccessToken:     "fakeAccessToken",
		}

		params := services.ListOrderParams{PerPage: models.Int64Pointer(2), Page: models.Int64Pointer(1)}
		moves, _, err := orderFetcher.ListOriginRequestsOrders(suite.AppContextWithSessionForTest(&session), officeUser.ID, &params)

		suite.FatalNoError(err)
		suite.Equal(0, len(moves))
	})
}

func (suite *OrderServiceSuite) TestListOrdersWithEmptyFields() {
	expectedOrder := factory.BuildOrder(suite.DB(), nil, nil)
	waf := entitlements.NewWeightAllotmentFetcher()
	expectedOrder.Entitlement = nil
	expectedOrder.EntitlementID = nil
	expectedOrder.Grade = nil
	expectedOrder.OriginDutyLocation = nil
	expectedOrder.OriginDutyLocationID = nil
	suite.MustSave(&expectedOrder)

	move := factory.BuildMove(suite.DB(), []factory.Customization{
		{
			Model:    expectedOrder,
			LinkOnly: true,
		},
	}, nil)
	// Only orders with shipments are returned, so we need to add a shipment
	// to the move we just created
	factory.BuildMTOShipment(suite.DB(), []factory.Customization{
		{
			Model:    move,
			LinkOnly: true,
		},
		{
			Model: models.MTOShipment{
				Status: models.MTOShipmentStatusSubmitted,
			},
		},
	}, nil)
	// Add a second shipment to make sure we only return 1 order even if its
	// move has more than one shipment
	factory.BuildMTOShipment(suite.DB(), []factory.Customization{
		{
			Model:    move,
			LinkOnly: true,
		},
		{
			Model: models.MTOShipment{
				Status: models.MTOShipmentStatusSubmitted,
			},
		},
	}, nil)

	officeUser := factory.BuildOfficeUserWithRoles(suite.DB(), nil, []roles.RoleType{roles.RoleTypeServicesCounselor})
	suite.NotEmpty(officeUser.User.Roles)
	session := auth.Session{
		ApplicationName: auth.OfficeApp,
		ActiveRole:      officeUser.User.Roles[0],
		OfficeUserID:    officeUser.ID,
		IDToken:         "fake_token",
		AccessToken:     "fakeAccessToken",
	}

	orderFetcher := NewOrderFetcher(waf)
	moves, _, err := orderFetcher.ListOriginRequestsOrders(suite.AppContextWithSessionForTest(&session), officeUser.ID, &services.ListOrderParams{PerPage: models.Int64Pointer(1), Page: models.Int64Pointer(1)})

	suite.FatalNoError(err)
	suite.Nil(moves)
}

func (suite *OrderServiceSuite) TestListOrdersWithPagination() {
	officeUser := factory.BuildOfficeUserWithRoles(suite.DB(), nil, []roles.RoleType{roles.RoleTypeTOO})
	waf := entitlements.NewWeightAllotmentFetcher()
	session := auth.Session{
		ApplicationName: auth.OfficeApp,
		ActiveRole:      officeUser.User.Roles[0],
		OfficeUserID:    officeUser.ID,
		IDToken:         "fake_token",
		AccessToken:     "fakeAccessToken",
	}

	for i := 0; i < 2; i++ {
		factory.BuildMoveWithShipment(suite.DB(), nil, nil)
	}

	orderFetcher := NewOrderFetcher(waf)
	params := services.ListOrderParams{Page: models.Int64Pointer(1), PerPage: models.Int64Pointer(1)}
	moves, count, err := orderFetcher.ListOriginRequestsOrders(suite.AppContextWithSessionForTest(&session), officeUser.ID, &params)

	suite.NoError(err)
	suite.Equal(1, len(moves))
	suite.Equal(2, count)
}

func (suite *OrderServiceSuite) TestListOrdersWithSortOrder() {

	// SET UP: Service Members for sorting by Service Member Last Name and Branch
	// - We'll need two other service members to test the last name sort, Lea Spacemen and Leo Zephyer
	serviceMemberFirstName := "Lea"
	serviceMemberLastName := "Zephyer"
	affiliation := models.AffiliationNAVY
	edipi := "9999999999"
	var officeUser models.OfficeUser
	waf := entitlements.NewWeightAllotmentFetcher()
	// SET UP: Dates for sorting by Requested Move Date
	// - We want dates 2 and 3 to sandwich requestedMoveDate1 so we can test that the min() query is working
	requestedMoveDate1 := time.Date(testdatagen.GHCTestYear, 02, 20, 0, 0, 0, 0, time.UTC)
	requestedMoveDate2 := time.Date(testdatagen.GHCTestYear, 03, 03, 0, 0, 0, 0, time.UTC)
	requestedMoveDate3 := time.Date(testdatagen.GHCTestYear, 01, 15, 0, 0, 0, 0, time.UTC)

	setupTestData := func() (models.Move, models.Move, auth.Session) {

		// CREATE EXPECTED MOVES
		expectedMove1 := factory.BuildMoveWithShipment(suite.DB(), []factory.Customization{
			{ // Default New Duty Location name is Fort Eisenhower
				Model: models.Move{
					Status:  models.MoveStatusAPPROVED,
					Locator: "AA1234",
				},
			},
			{
				Model: models.MTOShipment{
					RequestedPickupDate: &requestedMoveDate1,
				},
			},
		}, nil)
		expectedMove2 := factory.BuildMoveWithShipment(suite.DB(), []factory.Customization{
			{
				Model: models.Move{
					Locator: "TTZ123",
					Status:  models.MoveStatusServiceCounselingCompleted,
				},
			},
			{
				Model: models.ServiceMember{
					Affiliation: &affiliation,
					FirstName:   &serviceMemberFirstName,
					Edipi:       &edipi,
				},
			},
			{
				Model: models.MTOShipment{
					RequestedPickupDate: &requestedMoveDate2,
				},
			},
		}, nil)
		// Create a second shipment so we can test min() sort
		factory.BuildMTOShipmentWithMove(&expectedMove2, suite.DB(), []factory.Customization{
			{
				Model: models.MTOShipment{
					RequestedPickupDate: &requestedMoveDate3,
				},
			},
		}, nil)
		officeUser = factory.BuildOfficeUserWithRoles(suite.DB(), nil, []roles.RoleType{roles.RoleTypeTOO})
		session := auth.Session{
			ApplicationName: auth.OfficeApp,
			ActiveRole:      officeUser.User.Roles[0],
			OfficeUserID:    officeUser.ID,
			IDToken:         "fake_token",
			AccessToken:     "fakeAccessToken",
		}

		return expectedMove1, expectedMove2, session
	}

	orderFetcher := NewOrderFetcher(waf)

	suite.Run("Sort by locator code", func() {
		expectedMove1, expectedMove2, session := setupTestData()
		params := services.ListOrderParams{Sort: models.StringPointer("locator"), Order: models.StringPointer("asc")}
		moves, _, err := orderFetcher.ListOriginRequestsOrders(suite.AppContextWithSessionForTest(&session), officeUser.ID, &params)
		suite.NoError(err)
		suite.Equal(2, len(moves))
		suite.Equal(expectedMove1.Locator, moves[0].Locator)
		suite.Equal(expectedMove2.Locator, moves[1].Locator)

		params = services.ListOrderParams{Sort: models.StringPointer("locator"), Order: models.StringPointer("desc")}
		moves, _, err = orderFetcher.ListOriginRequestsOrders(suite.AppContextWithSessionForTest(&session), officeUser.ID, &params)
		suite.NoError(err)
		suite.Equal(2, len(moves))
		suite.Equal(expectedMove2.Locator, moves[0].Locator)
		suite.Equal(expectedMove1.Locator, moves[1].Locator)
	})

	suite.Run("Sort by move status", func() {
		expectedMove1, expectedMove2, session := setupTestData()
<<<<<<< HEAD
		params := services.ListOrderParams{Sort: models.StringPointer("status"), Order: models.StringPointer("asc")}
=======

		moveNeedsSC := factory.BuildMoveWithShipment(suite.DB(), []factory.Customization{
			{
				Model: models.Move{
					Status:  models.MoveStatusNeedsServiceCounseling,
					Locator: "A1SC01",
					Show:    models.BoolPointer(true),
				},
			},
		}, nil)

		moveSubmitted := factory.BuildMoveWithShipment(suite.DB(), []factory.Customization{
			{
				Model: models.Move{
					Status:  models.MoveStatusSUBMITTED,
					Locator: "B2SUB2",
					Show:    models.BoolPointer(true),
				},
			},
		}, nil)

		moveApprovalsRequested := factory.BuildMoveWithShipment(suite.DB(), []factory.Customization{
			{
				Model: models.Move{
					Status:  models.MoveStatusAPPROVALSREQUESTED,
					Locator: "C3APP3",
					Show:    models.BoolPointer(true),
				},
			},
		}, nil)

		moveApproved := factory.BuildMoveWithShipment(suite.DB(), []factory.Customization{
			{
				Model: models.Move{
					Status:  models.MoveStatusAPPROVED,
					Locator: "D4APR4",
					Show:    models.BoolPointer(true),
				},
			},
		}, nil)

		expectedStatusesAsc := []models.MoveStatus{
			models.MoveStatusServiceCounselingCompleted,
			models.MoveStatusSUBMITTED,
			models.MoveStatusNeedsServiceCounseling,
			models.MoveStatusAPPROVALSREQUESTED,
			models.MoveStatusAPPROVED,
			models.MoveStatusAPPROVED,
		}

		expectedLocatorsAsc := []string{
			expectedMove2.Locator,          // SERVICE COUNSELING COMPLETED
			moveSubmitted.Locator,          // SUBMITTED (NEW MOVE)
			moveNeedsSC.Locator,            // NEEDS SERVICE COUNSELING
			moveApprovalsRequested.Locator, // APPROVALS REQUESTED
			expectedMove1.Locator,          // APPROVED
			moveApproved.Locator,           // APPROVED
		}

		params := services.ListOrderParams{
			Sort:  models.StringPointer("status"),
			Order: models.StringPointer("asc"),
		}
>>>>>>> 447f1add
		moves, _, err := orderFetcher.ListOriginRequestsOrders(suite.AppContextWithSessionForTest(&session), officeUser.ID, &params)
		suite.NoError(err)
		suite.Equal(6, len(moves))

<<<<<<< HEAD
		params = services.ListOrderParams{Sort: models.StringPointer("status"), Order: models.StringPointer("desc")}
=======
		for i, move := range moves {
			suite.Equal(expectedStatusesAsc[i], move.Status, fmt.Sprintf("Unexpected status at index %d (asc)", i))
			suite.Equal(expectedLocatorsAsc[i], move.Locator, fmt.Sprintf("Unexpected locator at index %d (asc)", i))
		}

		expectedStatusesDesc := []models.MoveStatus{
			models.MoveStatusAPPROVED,
			models.MoveStatusAPPROVED,
			models.MoveStatusAPPROVALSREQUESTED,
			models.MoveStatusNeedsServiceCounseling,
			models.MoveStatusSUBMITTED,
			models.MoveStatusServiceCounselingCompleted,
		}

		expectedLocatorsDesc := []string{
			expectedMove1.Locator,          // APPROVED
			moveApproved.Locator,           // APPROVED
			moveApprovalsRequested.Locator, // APPROVALS REQUESTED
			moveNeedsSC.Locator,            // NEEDS SERVICE COUNSELING
			moveSubmitted.Locator,          // SUBMITTED
			expectedMove2.Locator,          // SERVICE COUNSELING COMPLETED
		}

		params.Order = models.StringPointer("desc")
>>>>>>> 447f1add
		moves, _, err = orderFetcher.ListOriginRequestsOrders(suite.AppContextWithSessionForTest(&session), officeUser.ID, &params)
		suite.NoError(err)
		suite.Equal(6, len(moves))

		for i, move := range moves {
			suite.Equal(expectedStatusesDesc[i], move.Status, fmt.Sprintf("Unexpected status at index %d (asc)", i))
			suite.Equal(expectedLocatorsDesc[i], move.Locator, fmt.Sprintf("Unexpected locator at index %d (asc)", i))
		}
	})

	suite.Run("Sort by service member affiliations", func() {
		expectedMove1, expectedMove2, session := setupTestData()
		params := services.ListOrderParams{Sort: models.StringPointer("branch"), Order: models.StringPointer("asc")}
		moves, _, err := orderFetcher.ListOriginRequestsOrders(suite.AppContextWithSessionForTest(&session), officeUser.ID, &params)
		suite.NoError(err)
		suite.Equal(2, len(moves))
		suite.Equal(*expectedMove1.Orders.ServiceMember.Affiliation, *moves[0].Orders.ServiceMember.Affiliation)
		suite.Equal(*expectedMove2.Orders.ServiceMember.Affiliation, *moves[1].Orders.ServiceMember.Affiliation)

		params = services.ListOrderParams{Sort: models.StringPointer("branch"), Order: models.StringPointer("desc")}
		moves, _, err = orderFetcher.ListOriginRequestsOrders(suite.AppContextWithSessionForTest(&session), officeUser.ID, &params)
		suite.NoError(err)
		suite.Equal(2, len(moves))
		suite.Equal(*expectedMove2.Orders.ServiceMember.Affiliation, *moves[0].Orders.ServiceMember.Affiliation)
		suite.Equal(*expectedMove1.Orders.ServiceMember.Affiliation, *moves[1].Orders.ServiceMember.Affiliation)
	})

	suite.Run("Sort by request move date", func() {
		_, _, session := setupTestData()
		params := services.ListOrderParams{Sort: models.StringPointer("requestedMoveDate"), Order: models.StringPointer("asc")}
		moves, _, err := orderFetcher.ListOriginRequestsOrders(suite.AppContextWithSessionForTest(&session), officeUser.ID, &params)
		suite.NoError(err)
		suite.Equal(2, len(moves))
		suite.Equal(2, len(moves[0].MTOShipments)) // the move with two shipments has the earlier date
		suite.Equal(1, len(moves[1].MTOShipments))
		// NOTE: You have to use Jan 02, 2006 as the example for date/time formatting in Go
		suite.Equal(requestedMoveDate1.Format("2006/01/02"), moves[1].MTOShipments[0].RequestedPickupDate.Format("2006/01/02"))

		params = services.ListOrderParams{Sort: models.StringPointer("requestedMoveDate"), Order: models.StringPointer("desc")}
		moves, _, err = orderFetcher.ListOriginRequestsOrders(suite.AppContextWithSessionForTest(&session), officeUser.ID, &params)
		suite.NoError(err)
		suite.Equal(2, len(moves))
		suite.Equal(1, len(moves[0].MTOShipments)) // the move with one shipment should be first
		suite.Equal(2, len(moves[1].MTOShipments))
		suite.Equal(requestedMoveDate1.Format("2006/01/02"), moves[0].MTOShipments[0].RequestedPickupDate.Format("2006/01/02"))
	})

	suite.Run("Sort by request move date including pickup, delivery, and PPM expected departure", func() {
		_, _, session := setupTestData()

		expectedDepartureDate := time.Date(testdatagen.GHCTestYear, 01, 01, 0, 0, 0, 0, time.UTC)
		requestedDeliveryDate := time.Date(testdatagen.GHCTestYear, 01, 02, 0, 0, 0, 0, time.UTC)

		// PPM (expected departure date only)
		movePPM := factory.BuildMove(suite.DB(), []factory.Customization{
			{
				Model: models.Move{
					Locator: "PPM001",
					Status:  models.MoveStatusAPPROVED,
				},
			},
		}, nil)

		shipmentPPM := factory.BuildMTOShipmentWithMove(&movePPM, suite.DB(), nil, nil)
		factory.BuildPPMShipment(suite.DB(), []factory.Customization{
			{
				Model: models.PPMShipment{
					ShipmentID:            shipmentPPM.ID,
					ExpectedDepartureDate: expectedDepartureDate,
				},
			},
		}, nil)

		// NTSr (delivery date only)
		factory.BuildMoveWithShipment(suite.DB(), []factory.Customization{
			{
				Model: models.Move{
					Locator: "NTS001",
					Status:  models.MoveStatusAPPROVED,
				},
			},
			{
				Model: models.MTOShipment{
					ShipmentType:          models.MTOShipmentTypeHHGOutOfNTS,
					RequestedPickupDate:   nil,
					RequestedDeliveryDate: &requestedDeliveryDate,
				},
			},
		}, nil)

		// sort by requestedMoveDate asc and validate order
		params := services.ListOrderParams{Sort: models.StringPointer("requestedMoveDate"), Order: models.StringPointer("asc")}
		moves, _, err := orderFetcher.ListOriginRequestsOrders(suite.AppContextWithSessionForTest(&session), officeUser.ID, &params)
		suite.NoError(err)
		suite.True(len(moves) >= 4)

		suite.Equal("PPM001", moves[0].Locator) // jan 1
		suite.Equal("NTS001", moves[1].Locator) // jan 2
		suite.Equal("TTZ123", moves[2].Locator) // jan 3 (pickup)
		suite.Equal("AA1234", moves[3].Locator) // feb 20

		params.Order = models.StringPointer("desc")
		moves, _, err = orderFetcher.ListOriginRequestsOrders(suite.AppContextWithSessionForTest(&session), officeUser.ID, &params)
		suite.NoError(err)

		suite.Equal("AA1234", moves[0].Locator)
		suite.Equal("TTZ123", moves[1].Locator)
		suite.Equal("NTS001", moves[2].Locator)
		suite.Equal("PPM001", moves[3].Locator)
	})

	suite.Run("Sort by submitted date (appearedInTooAt) in TOO queue ", func() {
		// Scenario: In order to sort the moves the submitted_at, service_counseling_completed_at, and approvals_requested_at are checked to which are the minimum
		// Expected: The moves appear in the order they are created below
		officeUser = factory.BuildOfficeUserWithRoles(suite.DB(), nil, []roles.RoleType{roles.RoleTypeTOO})
		session := auth.Session{
			ApplicationName: auth.OfficeApp,
			ActiveRole:      officeUser.User.Roles[0],
			OfficeUserID:    officeUser.ID,
			IDToken:         "fake_token",
			AccessToken:     "fakeAccessToken",
		}
		now := time.Now()
		oneWeekAgo := now.AddDate(0, 0, -7)
		move1 := factory.BuildMoveWithShipment(suite.DB(), []factory.Customization{
			{
				Model: models.Move{
					SubmittedAt: &oneWeekAgo,
				},
			},
		}, nil)
		move2 := factory.BuildApprovalsRequestedMove(suite.DB(), nil, nil)
		factory.BuildMTOShipmentWithMove(&move2, suite.DB(), nil, nil)
		move3 := factory.BuildServiceCounselingCompletedMove(suite.DB(), nil, nil)
		factory.BuildMTOShipmentWithMove(&move3, suite.DB(), nil, nil)

		params := services.ListOrderParams{Sort: models.StringPointer("appearedInTooAt"), Order: models.StringPointer("asc")}

		moves, _, err := orderFetcher.ListOriginRequestsOrders(suite.AppContextWithSessionForTest(&session), officeUser.ID, &params)
		suite.NoError(err)
		suite.Equal(3, len(moves))
		suite.Equal(moves[0].ID, move1.ID)
		suite.Equal(moves[1].ID, move2.ID)
		suite.Equal(moves[2].ID, move3.ID)
	})

	// ADDS EXTRA MOVE
	suite.Run("Sort by service member last name", func() {
		_, _, session := setupTestData()

		// Last name sort is the only one that needs 3 moves for a complete test, so add that here after all tests that require 2 moves
		factory.BuildMoveWithShipment(suite.DB(), []factory.Customization{
			{
				Model: models.ServiceMember{ // Leo Zephyer
					LastName: &serviceMemberLastName,
				},
			},
		}, nil)
		params := services.ListOrderParams{Sort: models.StringPointer("customerName"), Order: models.StringPointer("asc")}
		moves, _, err := orderFetcher.ListOriginRequestsOrders(suite.AppContextWithSessionForTest(&session), officeUser.ID, &params)

		suite.NoError(err)
		suite.Equal(3, len(moves))
		suite.Equal("Spacemen, Lea", *moves[0].Orders.ServiceMember.LastName+", "+*moves[0].Orders.ServiceMember.FirstName)
		suite.Equal("Spacemen, Leo", *moves[1].Orders.ServiceMember.LastName+", "+*moves[1].Orders.ServiceMember.FirstName)
		suite.Equal("Zephyer, Leo", *moves[2].Orders.ServiceMember.LastName+", "+*moves[2].Orders.ServiceMember.FirstName)

		params = services.ListOrderParams{Sort: models.StringPointer("customerName"), Order: models.StringPointer("desc")}
		moves, _, err = orderFetcher.ListOriginRequestsOrders(suite.AppContextWithSessionForTest(&session), officeUser.ID, &params)

		suite.NoError(err)
		suite.Equal(3, len(moves))
		suite.Equal("Zephyer, Leo", *moves[0].Orders.ServiceMember.LastName+", "+*moves[0].Orders.ServiceMember.FirstName)
		suite.Equal("Spacemen, Leo", *moves[1].Orders.ServiceMember.LastName+", "+*moves[1].Orders.ServiceMember.FirstName)
		suite.Equal("Spacemen, Lea", *moves[2].Orders.ServiceMember.LastName+", "+*moves[2].Orders.ServiceMember.FirstName)
	})

	// ADDS EXTRA MOVES
	suite.Run("Listed orders are alphabetical by move code within a non-unique sort column", func() {
		_, _, session := setupTestData()

		factory.BuildMoveWithShipment(suite.DB(), []factory.Customization{
			{
				Model: models.Move{
					Status:  models.MoveStatusAPPROVED,
					Locator: "BB1234",
				},
			},
		}, nil)

		factory.BuildMoveWithShipment(suite.DB(), []factory.Customization{
			{
				Model: models.Move{
					Status:  models.MoveStatusServiceCounselingCompleted,
					Locator: "AA5678",
				},
			},
		}, nil)

		factory.BuildMoveWithShipment(suite.DB(), []factory.Customization{
			{
				Model: models.Move{
					Status:  models.MoveStatusAPPROVED,
					Locator: "UU1234",
				},
			},
		}, nil)

		// Check at multiple page sizes becuase without a secondary sort the order within statuses is inconsistent at different page sizes
		params := services.ListOrderParams{Sort: models.StringPointer("status"), Order: models.StringPointer("asc"), PerPage: models.Int64Pointer(1)}
		moves, count, err := orderFetcher.ListOriginRequestsOrders(suite.AppContextWithSessionForTest(&session), officeUser.ID, &params)

		suite.NoError(err)
		suite.Equal(1, len(moves))
		suite.Equal(5, count)

		suite.Equal("AA5678", moves[0].Locator)

		params = services.ListOrderParams{Sort: models.StringPointer("status"), Order: models.StringPointer("asc"), PerPage: models.Int64Pointer(3)}
		moves, count, err = orderFetcher.ListOriginRequestsOrders(suite.AppContextWithSessionForTest(&session), officeUser.ID, &params)

		suite.NoError(err)
		suite.Equal(3, len(moves))
		suite.Equal(5, count)

		suite.Equal("AA5678", moves[0].Locator)
		suite.Equal("TTZ123", moves[1].Locator)
		suite.Equal("AA1234", moves[2].Locator)

		// Sorting by a column with non-unique values
		params = services.ListOrderParams{Sort: models.StringPointer("status"), Order: models.StringPointer("asc")}
		moves, count, err = orderFetcher.ListOriginRequestsOrders(suite.AppContextWithSessionForTest(&session), officeUser.ID, &params)

		suite.NoError(err)
		suite.Equal(5, len(moves))
		suite.Equal(5, count)

		suite.Equal(models.MoveStatusServiceCounselingCompleted, moves[0].Status)
		suite.Equal(models.MoveStatusServiceCounselingCompleted, moves[1].Status)
		suite.Equal(models.MoveStatusAPPROVED, moves[2].Status)
		suite.Equal(models.MoveStatusAPPROVED, moves[3].Status)
		suite.Equal(models.MoveStatusAPPROVED, moves[4].Status)

		suite.Equal("AA5678", moves[0].Locator)
		suite.Equal("TTZ123", moves[1].Locator)
		suite.Equal("AA1234", moves[2].Locator)
		suite.Equal("BB1234", moves[3].Locator)
		suite.Equal("UU1234", moves[4].Locator)
	})
}

func getTransportationOffice(suite *OrderServiceSuite, name string) models.TransportationOffice {
	trasportationOffice := factory.BuildTransportationOffice(suite.DB(), []factory.Customization{
		{
			Model: models.TransportationOffice{
				Name: name,
			},
		}}, nil)
	return trasportationOffice
}

func getPPMShipmentWithCloseoutOfficeNeedsCloseout(suite *OrderServiceSuite, closeoutOffice models.TransportationOffice) models.PPMShipment {
	ppm := factory.BuildPPMShipmentThatNeedsCloseout(suite.DB(), nil, []factory.Customization{
		{
			Model:    closeoutOffice,
			LinkOnly: true,
			Type:     &factory.TransportationOffices.CloseoutOffice,
		},
	})
	return ppm
}

func (suite *OrderServiceSuite) TestListOrdersNeedingServicesCounselingWithPPMCloseoutColumnsSort() {
	defaultShipmentPickupPostalCode := "90210"
	waf := entitlements.NewWeightAllotmentFetcher()
	setupTestData := func() models.OfficeUser {
		// Make an office user → GBLOC X
		officeUser := factory.BuildOfficeUserWithRoles(suite.DB(), nil, []roles.RoleType{roles.RoleTypeTOO})
		factory.FetchOrBuildPostalCodeToGBLOC(suite.DB(), "50309", officeUser.TransportationOffice.Gbloc)

		// Ensure there's an entry connecting the default shipment pickup postal code with the office user's gbloc
		factory.FetchOrBuildPostalCodeToGBLOC(suite.DB(),
			defaultShipmentPickupPostalCode,
			officeUser.TransportationOffice.Gbloc)

		return officeUser
	}
	orderFetcher := NewOrderFetcher(waf)

	var session auth.Session

	suite.Run("Sort by PPM closeout initiated", func() {
		officeUser := setupTestData()
		// Create a PPM submitted on April 1st
		closeoutInitiatedDate1 := time.Date(2022, 04, 01, 0, 0, 0, 0, time.UTC)
		closeoutOffice := factory.BuildTransportationOffice(suite.DB(), []factory.Customization{
			{
				Model: models.TransportationOffice{Gbloc: "KKFA"},
			},
		}, nil)

		ppm1 := factory.BuildPPMShipmentThatNeedsCloseout(suite.DB(), nil, []factory.Customization{
			{
				Model: models.PPMShipment{
					SubmittedAt: &closeoutInitiatedDate1,
				},
			},
			{
				Model:    closeoutOffice,
				LinkOnly: true,
				Type:     &factory.TransportationOffices.CloseoutOffice,
			},
		})

		// Create a PPM submitted on April 2nd
		closeoutInitiatedDate2 := time.Date(2022, 04, 02, 0, 0, 0, 0, time.UTC)
		ppm2 := factory.BuildPPMShipmentThatNeedsCloseout(suite.DB(), nil, []factory.Customization{
			{
				Model: models.PPMShipment{
					SubmittedAt: &closeoutInitiatedDate2,
				},
			},
			{
				Model:    closeoutOffice,
				LinkOnly: true,
				Type:     &factory.TransportationOffices.CloseoutOffice,
			},
		})

		// Sort by closeout initiated date (ascending)
		moves, _, err := orderFetcher.ListOrders(suite.AppContextWithSessionForTest(&session), officeUser.ID, roles.RoleTypeServicesCounselor, &services.ListOrderParams{
			NeedsPPMCloseout: models.BoolPointer(true),
			Sort:             models.StringPointer("closeoutInitiated"),
			Order:            models.StringPointer("asc"),
		})

		suite.FatalNoError(err)
		suite.Equal(2, len(moves))
		suite.Equal(ppm1.Shipment.MoveTaskOrder.Locator, moves[0].Locator)
		suite.Equal(ppm2.Shipment.MoveTaskOrder.Locator, moves[1].Locator)

		// Sort by closeout initiated date (descending)
		moves, _, err = orderFetcher.ListOrders(suite.AppContextWithSessionForTest(&session), officeUser.ID, roles.RoleTypeServicesCounselor, &services.ListOrderParams{
			NeedsPPMCloseout: models.BoolPointer(true),
			Sort:             models.StringPointer("closeoutInitiated"),
			Order:            models.StringPointer("desc"),
		})

		suite.FatalNoError(err)
		suite.Equal(2, len(moves))
		suite.Equal(ppm2.Shipment.MoveTaskOrder.Locator, moves[0].Locator)
		suite.Equal(ppm1.Shipment.MoveTaskOrder.Locator, moves[1].Locator)
	})

	suite.Run("Sort by PPM closeout location", func() {
		officeUser := setupTestData()

		locationA := getTransportationOffice(suite, "A")
		ppmShipmentA := getPPMShipmentWithCloseoutOfficeNeedsCloseout(suite, locationA)

		locationB := getTransportationOffice(suite, "B")
		ppmShipmentB := getPPMShipmentWithCloseoutOfficeNeedsCloseout(suite, locationB)

		// Sort by closeout location (ascending)
		moves, _, err := orderFetcher.ListOrders(suite.AppContextWithSessionForTest(&session), officeUser.ID, roles.RoleTypeServicesCounselor, &services.ListOrderParams{
			NeedsPPMCloseout: models.BoolPointer(true),
			Sort:             models.StringPointer("closeoutLocation"),
			Order:            models.StringPointer("asc"),
		})

		suite.FatalNoError(err)
		suite.Equal(2, len(moves))
		suite.Equal(ppmShipmentA.Shipment.MoveTaskOrder.Locator, moves[0].Locator)
		suite.Equal(ppmShipmentB.Shipment.MoveTaskOrder.Locator, moves[1].Locator)

		// Sort by closeout location (descending)
		moves, _, err = orderFetcher.ListOrders(suite.AppContextWithSessionForTest(&session), officeUser.ID, roles.RoleTypeServicesCounselor, &services.ListOrderParams{
			NeedsPPMCloseout: models.BoolPointer(true),
			Sort:             models.StringPointer("closeoutLocation"),
			Order:            models.StringPointer("desc"),
		})

		suite.FatalNoError(err)
		suite.Equal(2, len(moves))
		suite.Equal(ppmShipmentB.Shipment.MoveTaskOrder.Locator, moves[0].Locator)
		suite.Equal(ppmShipmentA.Shipment.MoveTaskOrder.Locator, moves[1].Locator)
	})

	suite.Run("Sort by destination duty location", func() {
		officeUser := setupTestData()

		dutyLocationA := factory.BuildDutyLocation(suite.DB(), []factory.Customization{
			{
				Model: models.DutyLocation{
					Name: "A",
				},
			},
		}, nil)
		closeoutOffice := factory.BuildTransportationOffice(suite.DB(), []factory.Customization{
			{
				Model: models.TransportationOffice{Gbloc: "KKFA"},
			},
		}, nil)

		ppmShipmentA := factory.BuildPPMShipmentThatNeedsCloseout(suite.DB(), nil, []factory.Customization{
			{
				Model:    dutyLocationA,
				LinkOnly: true,
				Type:     &factory.DutyLocations.NewDutyLocation,
			},
			{
				Model:    closeoutOffice,
				LinkOnly: true,
				Type:     &factory.TransportationOffices.CloseoutOffice,
			},
		})
		dutyLocationB := factory.BuildDutyLocation(suite.DB(), []factory.Customization{
			{
				Model: models.DutyLocation{
					Name: "B",
				},
			},
		}, nil)
		ppmShipmentB := factory.BuildPPMShipmentThatNeedsCloseout(suite.DB(), nil, []factory.Customization{
			{
				Model:    dutyLocationB,
				LinkOnly: true,
				Type:     &factory.DutyLocations.NewDutyLocation,
			},
			{
				Model:    closeoutOffice,
				LinkOnly: true,
				Type:     &factory.TransportationOffices.CloseoutOffice,
			},
		})

		// Sort by destination duty location (ascending)
		moves, _, err := orderFetcher.ListOrders(suite.AppContextWithSessionForTest(&session), officeUser.ID, roles.RoleTypeServicesCounselor, &services.ListOrderParams{
			NeedsPPMCloseout: models.BoolPointer(true),
			Sort:             models.StringPointer("destinationDutyLocation"),
			Order:            models.StringPointer("asc"),
		})

		suite.FatalNoError(err)
		suite.Equal(2, len(moves))
		suite.Equal(ppmShipmentA.Shipment.MoveTaskOrder.Locator, moves[0].Locator)
		suite.Equal(ppmShipmentB.Shipment.MoveTaskOrder.Locator, moves[1].Locator)

		// Sort by destination duty location (descending)
		moves, _, err = orderFetcher.ListOrders(suite.AppContextWithSessionForTest(&session), officeUser.ID, roles.RoleTypeServicesCounselor, &services.ListOrderParams{
			NeedsPPMCloseout: models.BoolPointer(true),
			Sort:             models.StringPointer("destinationDutyLocation"),
			Order:            models.StringPointer("desc"),
		})

		suite.FatalNoError(err)
		suite.Equal(2, len(moves))
		suite.Equal(ppmShipmentB.Shipment.MoveTaskOrder.Locator, moves[0].Locator)
		suite.Equal(ppmShipmentA.Shipment.MoveTaskOrder.Locator, moves[1].Locator)
	})

	suite.Run("Sort by PPM type (full or partial)", func() {
		officeUser := setupTestData()
		closeoutOffice := factory.BuildTransportationOffice(suite.DB(), []factory.Customization{
			{
				Model: models.TransportationOffice{Gbloc: "KKFA"},
			},
		}, nil)
		ppmShipmentPartial := factory.BuildPPMShipmentThatNeedsCloseout(suite.DB(), nil, []factory.Customization{
			{
				Model: models.Move{
					PPMType: models.StringPointer("Partial"),
				},
			},
			{
				Model:    closeoutOffice,
				LinkOnly: true,
				Type:     &factory.TransportationOffices.CloseoutOffice,
			},
		})
		ppmShipmentFull := factory.BuildPPMShipmentThatNeedsCloseout(suite.DB(), nil, []factory.Customization{
			{
				Model: models.Move{
					PPMType: models.StringPointer("FULL"),
				},
			},
			{
				Model:    closeoutOffice,
				LinkOnly: true,
				Type:     &factory.TransportationOffices.CloseoutOffice,
			},
		})

		// Sort by PPM type (ascending)
		moves, _, err := orderFetcher.ListOrders(suite.AppContextWithSessionForTest(&session), officeUser.ID, roles.RoleTypeServicesCounselor, &services.ListOrderParams{
			NeedsPPMCloseout: models.BoolPointer(true),
			Sort:             models.StringPointer("ppmType"),
			Order:            models.StringPointer("asc"),
		})

		suite.FatalNoError(err)
		suite.Equal(2, len(moves))
		suite.Equal(ppmShipmentFull.Shipment.MoveTaskOrder.Locator, moves[0].Locator)
		suite.Equal(ppmShipmentPartial.Shipment.MoveTaskOrder.Locator, moves[1].Locator)

		// Sort by PPM type (descending)
		moves, _, err = orderFetcher.ListOrders(suite.AppContextWithSessionForTest(&session), officeUser.ID, roles.RoleTypeServicesCounselor, &services.ListOrderParams{
			NeedsPPMCloseout: models.BoolPointer(true),
			Sort:             models.StringPointer("ppmType"),
			Order:            models.StringPointer("desc"),
		})

		suite.FatalNoError(err)
		suite.Equal(2, len(moves))
		suite.Equal(ppmShipmentPartial.Shipment.MoveTaskOrder.Locator, moves[0].Locator)
		suite.Equal(ppmShipmentFull.Shipment.MoveTaskOrder.Locator, moves[1].Locator)
	})
	suite.Run("Sort by PPM status", func() {
		officeUser := setupTestData()
		closeoutOffice := factory.BuildTransportationOffice(suite.DB(), []factory.Customization{
			{
				Model: models.TransportationOffice{Gbloc: "KKFA"},
			},
		}, nil)
		ppmShipmentNeedsCloseout := getPPMShipmentWithCloseoutOfficeNeedsCloseout(suite, closeoutOffice)

		// Sort by PPM type (ascending)
		moves, _, err := orderFetcher.ListOrders(suite.AppContextWithSessionForTest(&session), officeUser.ID, roles.RoleTypeServicesCounselor, &services.ListOrderParams{
			NeedsPPMCloseout: models.BoolPointer(true),
			Sort:             models.StringPointer("ppmStatus"),
			Order:            models.StringPointer("asc"),
		})

		suite.FatalNoError(err)
		suite.Equal(1, len(moves))
		suite.Equal(ppmShipmentNeedsCloseout.Status, moves[0].MTOShipments[0].PPMShipment.Status)

		// Sort by PPM type (descending)
		moves, _, err = orderFetcher.ListOrders(suite.AppContextWithSessionForTest(&session), officeUser.ID, roles.RoleTypeServicesCounselor, &services.ListOrderParams{
			NeedsPPMCloseout: models.BoolPointer(true),
			Sort:             models.StringPointer("ppmStatus"),
			Order:            models.StringPointer("desc"),
		})

		suite.FatalNoError(err)
		suite.Equal(1, len(moves))
		suite.Equal(ppmShipmentNeedsCloseout.Status, moves[0].MTOShipments[0].PPMShipment.Status)
	})
}

func (suite *OrderServiceSuite) TestListOrdersNeedingServicesCounselingWithGBLOCSortFilter() {
	waf := entitlements.NewWeightAllotmentFetcher()
	suite.Run("Filter by origin GBLOC", func() {

		// TESTCASE SCENARIO
		// Under test: OrderFetcher.ListOrders function
		// Mocked:     None
		// Set up:     We create 2 moves with different GBLOCs, KKFA and ZANY. Both moves require service counseling
		//             We create an office user with the GBLOC KKFA
		//             Then we request a list of moves sorted by GBLOC, ascending for service counseling
		// Expected outcome:
		//             We expect only the move that matches the counselors GBLOC - aka the KKFA move.

		// Create a services counselor (default GBLOC is KKFA)
		officeUser := factory.BuildOfficeUserWithRoles(suite.DB(), nil, []roles.RoleType{roles.RoleTypeServicesCounselor})
		session := auth.Session{
			ApplicationName: auth.OfficeApp,
			ActiveRole:      officeUser.User.Roles[0],
			OfficeUserID:    officeUser.ID,
			IDToken:         "fake_token",
			AccessToken:     "fakeAccessToken",
		}

		// Create a move with Origin KKFA, needs service couseling
		kkfaMove := factory.BuildMoveWithShipment(suite.DB(), []factory.Customization{
			{
				Model: models.Move{
					Status: models.MoveStatusNeedsServiceCounseling,
				},
			},
		}, nil)
		// Create data for a second Origin ZANY
		dutyLocationAddress2 := factory.BuildAddress(suite.DB(), []factory.Customization{
			{
				Model: models.Address{
					StreetAddress1: "Anchor 1212",
					City:           "Fort Eisenhower",
					State:          "GA",
					PostalCode:     "89898",
				},
			},
		}, nil)

		factory.FetchOrBuildPostalCodeToGBLOC(suite.DB(), dutyLocationAddress2.PostalCode, "ZANY")
		originDutyLocation2 := factory.BuildDutyLocation(suite.DB(), []factory.Customization{
			{
				Model: models.DutyLocation{
					Name: "Fort Sam Snap",
				},
			},
			{
				Model:    dutyLocationAddress2,
				LinkOnly: true,
			},
		}, nil)

		// Create a second move from the ZANY gbloc
		factory.BuildMoveWithShipment(suite.DB(), []factory.Customization{
			{
				Model: models.Move{
					Status:  models.MoveStatusNeedsServiceCounseling,
					Locator: "ZZ1234",
				},
			},
			{
				Model:    originDutyLocation2,
				LinkOnly: true,
				Type:     &factory.DutyLocations.OriginDutyLocation,
			},
		}, nil)
		// Setup and run the function under test requesting status NEEDS SERVICE COUNSELING
		orderFetcher := NewOrderFetcher(waf)
		statuses := []string{"NEEDS SERVICE COUNSELING"}
		// Sort by origin GBLOC, filter by status
		params := services.ListOrderParams{Sort: models.StringPointer("originGBLOC"), Order: models.StringPointer("asc"), Status: statuses}
		moves, _, err := orderFetcher.ListOrders(suite.AppContextWithSessionForTest(&session), officeUser.ID, roles.RoleTypeServicesCounselor, &params)

		// Expect only LKNQ move to be returned
		suite.NoError(err)
		suite.Equal(1, len(moves))
		suite.Equal(kkfaMove.ID, moves[0].ID)
	})
}

func (suite *OrderServiceSuite) TestListOrdersForTOOWithNTSRelease() {
	// Make an NTS-Release shipment (and a move).  Should not have a pickup address.
	factory.BuildMoveWithShipment(suite.DB(), []factory.Customization{
		{
			Model: models.MTOShipment{
				ShipmentType: models.MTOShipmentTypeHHGOutOfNTS,
			},
		},
		{
			Model: models.Move{
				Status: models.MoveStatusAPPROVALSREQUESTED,
			},
		},
	}, nil)
	waf := entitlements.NewWeightAllotmentFetcher()
	// Make a TOO user and the postal code to GBLOC link.
	tooOfficeUser := factory.BuildOfficeUserWithRoles(suite.DB(), nil, []roles.RoleType{roles.RoleTypeTOO})
	session := auth.Session{
		ApplicationName: auth.OfficeApp,
		ActiveRole:      tooOfficeUser.User.Roles[0],
		OfficeUserID:    tooOfficeUser.ID,
		IDToken:         "fake_token",
		AccessToken:     "fakeAccessToken",
	}

	orderFetcher := NewOrderFetcher(waf)
	moves, moveCount, err := orderFetcher.ListOriginRequestsOrders(suite.AppContextWithSessionForTest(&session), tooOfficeUser.ID, &services.ListOrderParams{})

	suite.FatalNoError(err)
	suite.Equal(1, moveCount)
	suite.Len(moves, 1)
}

func (suite *OrderServiceSuite) TestListOrdersForTOOWithPPM() {
	postalCode := "50309"
	partialPPMType := models.MovePPMTypePARTIAL
	waf := entitlements.NewWeightAllotmentFetcher()
	ppmShipment := factory.BuildPPMShipment(suite.DB(), []factory.Customization{
		{
			Model: models.Order{
				ID: uuid.UUID{uuid.V4},
			},
		},
		{
			Model: models.Move{
				Status:  models.MoveStatusAPPROVED,
				PPMType: &partialPPMType,
			},
		},
		{
			Model: models.Address{
				PostalCode: postalCode,
			},
			Type: &factory.Addresses.PickupAddress,
		},
	}, nil)
	// Make a TOO user.
	tooOfficeUser := factory.BuildOfficeUserWithRoles(suite.DB(), nil, []roles.RoleType{roles.RoleTypeTOO})
	session := auth.Session{
		ApplicationName: auth.OfficeApp,
		ActiveRole:      tooOfficeUser.User.Roles[0],
		OfficeUserID:    tooOfficeUser.ID,
		IDToken:         "fake_token",
		AccessToken:     "fakeAccessToken",
	}

	// GBLOC for the below doesn't really matter, it just means the query for the moves passes the inner join in ListOriginRequestsOrders
	factory.FetchOrBuildPostalCodeToGBLOC(suite.DB(), ppmShipment.PickupAddress.PostalCode, tooOfficeUser.TransportationOffice.Gbloc)

	orderFetcher := NewOrderFetcher(waf)
	moves, moveCount, err := orderFetcher.ListOriginRequestsOrders(suite.AppContextWithSessionForTest(&session), tooOfficeUser.ID, &services.ListOrderParams{})
	suite.FatalNoError(err)
	suite.Equal(1, moveCount)
	suite.Len(moves, 1)
}

func (suite *OrderServiceSuite) TestListOrdersWithViewAsGBLOCParam() {
	var hqOfficeUser models.OfficeUser
	var hqOfficeUserAGFM models.OfficeUser
	waf := entitlements.NewWeightAllotmentFetcher()
	requestedMoveDate1 := time.Date(testdatagen.GHCTestYear, 02, 20, 0, 0, 0, 0, time.UTC)
	requestedMoveDate2 := time.Date(testdatagen.GHCTestYear, 03, 03, 0, 0, 0, 0, time.UTC)

	setupTestData := func() (models.Move, models.Move, models.MTOShipment, auth.Session, auth.Session) {
		// CREATE EXPECTED MOVES
		expectedMove1 := factory.BuildMoveWithShipment(suite.DB(), []factory.Customization{
			{ // Default New Duty Location name is Fort Eisenhower
				Model: models.Move{
					Status:  models.MoveStatusAPPROVED,
					Locator: "AA1234",
				},
			},
			{
				Model: models.MTOShipment{
					RequestedPickupDate: &requestedMoveDate1,
				},
			},
		}, nil)
		expectedMove2 := factory.BuildMoveWithShipment(suite.DB(), []factory.Customization{
			{
				Model: models.Move{
					Locator: "TTZ123",
				},
			},
			{
				Model: models.MTOShipment{
					RequestedPickupDate: &requestedMoveDate2,
				},
			},
		}, nil)

		factory.FetchOrBuildPostalCodeToGBLOC(suite.DB(), "06001", "AGFM")

		expectedShipment3 := factory.BuildMTOShipment(suite.DB(), []factory.Customization{
			{
				Model: models.TransportationOffice{
					Name:  "Fort Punxsutawney",
					Gbloc: "AGFM",
				},
			},
			{
				Model: models.MTOShipment{
					Status: models.MTOShipmentStatusSubmitted,
				},
			},
			{
				Model: models.Address{
					PostalCode: "06001",
				},
				Type: &factory.Addresses.PickupAddress,
			},
		}, nil)

		hqOfficeUser = factory.BuildOfficeUserWithRoles(suite.DB(), nil, []roles.RoleType{roles.RoleTypeHQ})
		hqSession := auth.Session{
			ApplicationName: auth.OfficeApp,
			ActiveRole:      hqOfficeUser.User.Roles[0],
			OfficeUserID:    hqOfficeUser.ID,
			IDToken:         "fake_token",
			AccessToken:     "fakeAccessToken",
		}

		hqOfficeUserAGFM = factory.BuildOfficeUserWithRoles(suite.DB(), []factory.Customization{
			{
				Model: models.TransportationOffice{
					Name:  "Scott AFB",
					Gbloc: "AGFM",
				},
			},
		}, []roles.RoleType{roles.RoleTypeHQ})
		hqSessionAGFM := auth.Session{
			ApplicationName: auth.OfficeApp,
			ActiveRole:      hqOfficeUserAGFM.User.Roles[0],
			OfficeUserID:    hqOfficeUserAGFM.ID,
			IDToken:         "fake_token",
			AccessToken:     "fakeAccessToken",
		}

		return expectedMove1, expectedMove2, expectedShipment3, hqSession, hqSessionAGFM
	}

	orderFetcher := NewOrderFetcher(waf)

	suite.Run("Sort by locator code", func() {
		expectedMove1, expectedMove2, expectedShipment3, hqSession, hqSessionAGFM := setupTestData()

		// Request as an HQ user with their default GBLOC, KKFA
		params := services.ListOrderParams{Sort: models.StringPointer("locator"), Order: models.StringPointer("asc")}
		moves, _, err := orderFetcher.ListOriginRequestsOrders(suite.AppContextWithSessionForTest(&hqSession), hqOfficeUser.ID, &params)
		suite.NoError(err)
		suite.Equal(2, len(moves))
		suite.Equal(expectedMove1.Locator, moves[0].Locator)
		suite.Equal(expectedMove2.Locator, moves[1].Locator)

		// Expect the same results with a ViewAsGBLOC that equals the user's default GBLOC, KKFA
		params = services.ListOrderParams{Sort: models.StringPointer("locator"), Order: models.StringPointer("asc"), ViewAsGBLOC: models.StringPointer("KKFA")}
		moves, _, err = orderFetcher.ListOriginRequestsOrders(suite.AppContextWithSessionForTest(&hqSession), hqOfficeUser.ID, &params)
		suite.NoError(err)
		suite.Equal(2, len(moves))
		suite.Equal(expectedMove1.Locator, moves[0].Locator)
		suite.Equal(expectedMove2.Locator, moves[1].Locator)

		// Expect the AGFM move when using the ViewAsGBLOC param set to AGFM
		params = services.ListOrderParams{ViewAsGBLOC: models.StringPointer("AGFM")}
		moves, _, err = orderFetcher.ListOriginRequestsOrders(suite.AppContextWithSessionForTest(&hqSession), hqOfficeUser.ID, &params)
		suite.NoError(err)
		suite.Equal(1, len(moves))
		suite.Equal(expectedShipment3.ID, moves[0].MTOShipments[0].ID)

		// Expect the same results without a ViewAsGBLOC for a user whose default GBLOC is AGFM
		params = services.ListOrderParams{}
		moves, _, err = orderFetcher.ListOriginRequestsOrders(suite.AppContextWithSessionForTest(&hqSessionAGFM), hqOfficeUserAGFM.ID, &params)
		suite.NoError(err)
		suite.Equal(1, len(moves))
		suite.Equal(expectedShipment3.ID, moves[0].MTOShipments[0].ID)
	})
}

func (suite *OrderServiceSuite) TestListOrdersForTOOWithPPMWithDeletedShipment() {
	postalCode := "50309"
	deletedAt := time.Now()
	waf := entitlements.NewWeightAllotmentFetcher()
	move := factory.BuildMove(suite.DB(), []factory.Customization{
		{
			Model: models.Move{
				Status: models.MoveStatusSUBMITTED,
			},
		},
	}, nil)
	ppmShipment := factory.BuildPPMShipment(suite.DB(), []factory.Customization{
		{
			Model: models.Address{
				PostalCode: postalCode,
			},
			Type: &factory.Addresses.PickupAddress,
		},
	}, nil)
	factory.BuildMTOShipment(suite.DB(), []factory.Customization{
		{
			Model:    move,
			LinkOnly: true,
		},
		{
			Model: models.MTOShipment{
				Status:    models.MTOShipmentStatusSubmitted,
				DeletedAt: &deletedAt,
			},
		},
		{
			Model:    ppmShipment,
			LinkOnly: true,
		},
	}, nil)

	// Make a TOO user.
	tooOfficeUser := factory.BuildOfficeUserWithRoles(suite.DB(), nil, []roles.RoleType{roles.RoleTypeTOO})
	session := auth.Session{
		ApplicationName: auth.OfficeApp,
		ActiveRole:      tooOfficeUser.User.Roles[0],
		OfficeUserID:    tooOfficeUser.ID,
		IDToken:         "fake_token",
		AccessToken:     "fakeAccessToken",
	}

	orderFetcher := NewOrderFetcher(waf)
	moves, moveCount, err := orderFetcher.ListOriginRequestsOrders(suite.AppContextWithSessionForTest(&session), tooOfficeUser.ID, &services.ListOrderParams{Status: []string{string(models.MoveStatusSUBMITTED)}})
	suite.FatalNoError(err)
	suite.Equal(0, moveCount)
	suite.Len(moves, 0)
}

func (suite *OrderServiceSuite) TestListOrdersForTOOWithPPMWithOneDeletedShipmentButOtherExists() {
	postalCode := "50309"
	deletedAt := time.Now()
	waf := entitlements.NewWeightAllotmentFetcher()
	move := factory.BuildMove(suite.DB(), []factory.Customization{
		{
			Model: models.Move{
				Status: models.MoveStatusAPPROVED,
			},
		},
	}, nil)
	// This shipment is created first, but later deleted
	ppmShipment1 := factory.BuildPPMShipment(suite.DB(), []factory.Customization{
		{
			Model:    move,
			LinkOnly: true,
		},
		{
			Model: models.PPMShipment{
				CreatedAt: time.Now(),
			},
		},
		{
			Model: models.Address{
				PostalCode: postalCode,
			},
			Type: &factory.Addresses.PickupAddress,
		},
	}, nil)
	// This shipment is created after the first one, but not deleted
	factory.BuildPPMShipment(suite.DB(), []factory.Customization{
		{
			Model:    move,
			LinkOnly: true,
		},
		{
			Model: models.PPMShipment{
				CreatedAt: time.Now().Add(time.Minute * time.Duration(1)),
			},
		},
		{
			Model: models.Address{
				PostalCode: postalCode,
			},
			Type: &factory.Addresses.PickupAddress,
		},
	}, nil)
	factory.BuildMTOShipment(suite.DB(), []factory.Customization{
		{
			Model:    move,
			LinkOnly: true,
		},
		{
			Model: models.MTOShipment{
				Status:    models.MTOShipmentStatusSubmitted,
				DeletedAt: &deletedAt,
			},
		},
		{
			Model:    ppmShipment1,
			LinkOnly: true,
		},
	}, nil)

	// Make a TOO user and the postal code to GBLOC link.
	tooOfficeUser := factory.BuildOfficeUserWithRoles(suite.DB(), nil, []roles.RoleType{roles.RoleTypeTOO})
	session := auth.Session{
		ApplicationName: auth.OfficeApp,
		ActiveRole:      tooOfficeUser.User.Roles[0],
		OfficeUserID:    tooOfficeUser.ID,
		IDToken:         "fake_token",
		AccessToken:     "fakeAccessToken",
	}

	orderFetcher := NewOrderFetcher(waf)
	moves, moveCount, err := orderFetcher.ListOriginRequestsOrders(suite.AppContextWithSessionForTest(&session), tooOfficeUser.ID, &services.ListOrderParams{})
	suite.FatalNoError(err)
	suite.Equal(1, moveCount)
	suite.Len(moves, 1)
}

func (suite *OrderServiceSuite) TestListAllOrderLocations() {
	waf := entitlements.NewWeightAllotmentFetcher()
	suite.Run("returns a list of all order locations in the current users queue", func() {
		orderFetcher := NewOrderFetcher(waf)
		officeUser := factory.BuildOfficeUserWithRoles(suite.DB(), nil, []roles.RoleType{roles.RoleTypeServicesCounselor})
		session := auth.Session{
			ApplicationName: auth.OfficeApp,
			ActiveRole:      officeUser.User.Roles[0],
			OfficeUserID:    officeUser.ID,
			IDToken:         "fake_token",
			AccessToken:     "fakeAccessToken",
		}

		params := services.ListOrderParams{}
		moves, err := orderFetcher.ListAllOrderLocations(suite.AppContextWithSessionForTest(&session), officeUser.ID, &params)

		suite.FatalNoError(err)
		suite.Equal(0, len(moves))
	})
}

func (suite *OrderServiceSuite) TestListOrdersFilteredByCustomerName() {
	serviceMemberFirstName := "Margaret"
	serviceMemberLastName := "Starlight"
	edipi := "9999999998"
	var officeUser models.OfficeUser
	var session auth.Session
	waf := entitlements.NewWeightAllotmentFetcher()
	requestedMoveDate1 := time.Date(testdatagen.GHCTestYear, 05, 20, 0, 0, 0, 0, time.UTC)
	requestedMoveDate2 := time.Date(testdatagen.GHCTestYear, 07, 03, 0, 0, 0, 0, time.UTC)

	setupData := func() {
		factory.BuildMoveWithShipment(suite.DB(), []factory.Customization{
			{
				Model: models.Move{
					Status:  models.MoveStatusAPPROVED,
					Locator: "AA1235",
				},
			},
			{
				Model: models.MTOShipment{
					RequestedPickupDate: &requestedMoveDate1,
				},
			},
		}, nil)
		factory.BuildMoveWithShipment(suite.DB(), []factory.Customization{
			{
				Model: models.Move{
					Locator: "TTZ125",
				},
			},
			{
				Model: models.ServiceMember{
					FirstName: &serviceMemberFirstName,
					Edipi:     &edipi,
				},
			},
			{
				Model: models.MTOShipment{
					RequestedPickupDate: &requestedMoveDate2,
				},
			},
		}, nil)
		factory.BuildMoveWithShipment(suite.DB(), []factory.Customization{
			{
				Model: models.ServiceMember{ // Leo Zephyer
					LastName: &serviceMemberLastName,
				},
			},
		}, nil)
		officeUser = factory.BuildOfficeUserWithRoles(suite.DB(), nil, []roles.RoleType{roles.RoleTypeTOO})
		session = auth.Session{
			ApplicationName: auth.OfficeApp,
			ActiveRole:      officeUser.User.Roles[0],
			OfficeUserID:    officeUser.ID,
			IDToken:         "fake_token",
			AccessToken:     "fakeAccessToken",
		}
	}

	orderFetcher := NewOrderFetcher(waf)

	suite.Run("list moves by customer name - full name (last, first)", func() {
		setupData()
		// Search "Spacemen, Margaret"
		params := services.ListOrderParams{CustomerName: models.StringPointer("Spacemen, Margaret"), Sort: models.StringPointer("customerName"), Order: models.StringPointer("asc")}
		moves, _, err := orderFetcher.ListOriginRequestsOrders(suite.AppContextWithSessionForTest(&session), officeUser.ID, &params)
		suite.NoError(err)
		suite.Equal(1, len(moves))
		suite.Equal("Spacemen, Margaret", *moves[0].Orders.ServiceMember.LastName+", "+*moves[0].Orders.ServiceMember.FirstName)
	})

	suite.Run("list moves by customer name - full name (first last)", func() {
		setupData()
		// Search "Margaret Spacemen"
		params := services.ListOrderParams{CustomerName: models.StringPointer("Margaret Spacemen"), Sort: models.StringPointer("customerName"), Order: models.StringPointer("asc")}
		moves, _, err := orderFetcher.ListOriginRequestsOrders(suite.AppContextWithSessionForTest(&session), officeUser.ID, &params)
		suite.NoError(err)
		suite.Equal(1, len(moves))
		suite.Equal("Spacemen, Margaret", *moves[0].Orders.ServiceMember.LastName+", "+*moves[0].Orders.ServiceMember.FirstName)
	})

	suite.Run("list moves by customer name - partial last (multiple)", func() {
		setupData()
		// Search "space"
		params := services.ListOrderParams{CustomerName: models.StringPointer("space"), Sort: models.StringPointer("customerName"), Order: models.StringPointer("asc")}
		moves, _, err := orderFetcher.ListOriginRequestsOrders(suite.AppContextWithSessionForTest(&session), officeUser.ID, &params)
		suite.NoError(err)
		suite.Equal(2, len(moves))
		suite.Equal("Spacemen, Leo", *moves[0].Orders.ServiceMember.LastName+", "+*moves[0].Orders.ServiceMember.FirstName)
		suite.Equal("Spacemen, Margaret", *moves[1].Orders.ServiceMember.LastName+", "+*moves[1].Orders.ServiceMember.FirstName)
	})

	suite.Run("list moves by customer name - partial last (single)", func() {
		setupData()
		// Search "Light"
		params := services.ListOrderParams{CustomerName: models.StringPointer("Light"), Sort: models.StringPointer("customerName"), Order: models.StringPointer("asc")}
		moves, _, err := orderFetcher.ListOriginRequestsOrders(suite.AppContextWithSessionForTest(&session), officeUser.ID, &params)
		suite.NoError(err)
		suite.Equal(1, len(moves))
		suite.Equal("Starlight, Leo", *moves[0].Orders.ServiceMember.LastName+", "+*moves[0].Orders.ServiceMember.FirstName)
	})

	suite.Run("list moves by customer name - partial first", func() {
		setupData()
		// Search "leo"
		params := services.ListOrderParams{CustomerName: models.StringPointer("leo"), Sort: models.StringPointer("customerName"), Order: models.StringPointer("asc")}
		moves, _, err := orderFetcher.ListOriginRequestsOrders(suite.AppContextWithSessionForTest(&session), officeUser.ID, &params)
		suite.NoError(err)
		suite.Equal(2, len(moves))
		suite.Equal("Spacemen, Leo", *moves[0].Orders.ServiceMember.LastName+", "+*moves[0].Orders.ServiceMember.FirstName)
		suite.Equal("Starlight, Leo", *moves[1].Orders.ServiceMember.LastName+", "+*moves[1].Orders.ServiceMember.FirstName)
	})

	suite.Run("list moves by customer name - partial matching within first or last", func() {
		setupData()
		// Search "ar"
		params := services.ListOrderParams{CustomerName: models.StringPointer("ar"), Sort: models.StringPointer("customerName"), Order: models.StringPointer("asc")}
		moves, _, err := orderFetcher.ListOriginRequestsOrders(suite.AppContextWithSessionForTest(&session), officeUser.ID, &params)
		suite.NoError(err)
		suite.Equal(2, len(moves))
		suite.Equal("Spacemen, Margaret", *moves[0].Orders.ServiceMember.LastName+", "+*moves[0].Orders.ServiceMember.FirstName)
		suite.Equal("Starlight, Leo", *moves[1].Orders.ServiceMember.LastName+", "+*moves[1].Orders.ServiceMember.FirstName)
	})

	suite.Run("list moves by customer name - empty", func() {
		setupData()
		// Search "johnny"
		params := services.ListOrderParams{CustomerName: models.StringPointer("johnny"), Sort: models.StringPointer("customerName"), Order: models.StringPointer("asc")}
		moves, _, err := orderFetcher.ListOriginRequestsOrders(suite.AppContextWithSessionForTest(&session), officeUser.ID, &params)
		suite.NoError(err)
		suite.Equal(0, len(moves))
	})
}

func (suite *OrderServiceSuite) TestListAllOrderLocationsWithViewAsGBLOCParam() {
	waf := entitlements.NewWeightAllotmentFetcher()
	suite.Run("returns a list of all order locations in the current users queue", func() {
		orderFetcher := NewOrderFetcher(waf)
		officeUserFetcher := officeuserservice.NewOfficeUserFetcherPop()
		movesContainOriginDutyLocation := func(moves models.Moves, keyword string) func() (success bool) {
			return func() (success bool) {
				for _, record := range moves {
					if strings.Contains(record.Orders.OriginDutyLocation.Name, keyword) {
						return true
					}
				}
				return false
			}
		}

		// Create SC office user with a default transportation office in the AGFM GBLOC
		officeUser := factory.BuildOfficeUserWithRoles(suite.DB(), []factory.Customization{
			{
				Model: models.TransportationOffice{
					Name:  "Fort Punxsutawney",
					Gbloc: "AGFM",
				},
			},
		}, []roles.RoleType{roles.RoleTypeServicesCounselor})
		// Add a secondary GBLOC to the above office user, this should default to KKFA
		factory.BuildAlternateTransportationOfficeAssignment(suite.DB(), []factory.Customization{
			{
				Model: models.OfficeUser{
					ID: officeUser.ID,
				},
				LinkOnly: true,
			},
		}, nil)
		session := auth.Session{
			ApplicationName: auth.OfficeApp,
			ActiveRole:      officeUser.User.Roles[0],
			OfficeUserID:    officeUser.ID,
			IDToken:         "fake_token",
			AccessToken:     "fakeAccessToken",
		}

		// Create two default moves with shipment, should be in KKFA and have the status SUBMITTED
		KKFAMove1 := factory.BuildMoveWithShipment(suite.DB(), nil, nil)
		KKFAMove2 := factory.BuildMoveWithShipment(suite.DB(), nil, nil)

		// Create third move with the same origin duty location as one of the above
		KKFAMove3 := factory.BuildMoveWithShipment(suite.DB(), []factory.Customization{
			{
				Model: models.DutyLocation{
					ID: KKFAMove2.Orders.OriginDutyLocation.ID,
				},
				Type:     &factory.DutyLocations.OriginDutyLocation,
				LinkOnly: true,
			},
		}, nil)

		officeUser, _ = officeUserFetcher.FetchOfficeUserByIDWithTransportationOfficeAssignments(suite.AppContextForTest(), officeUser.ID)

		// Confirm office user has the desired transportation office assignments
		suite.Equal("AGFM", officeUser.TransportationOffice.Gbloc)
		if officeUser.TransportationOfficeAssignments[0].TransportationOffice.Gbloc == "AGFM" {
			suite.Equal("AGFM", officeUser.TransportationOfficeAssignments[0].TransportationOffice.Gbloc)
			suite.Equal(true, *officeUser.TransportationOfficeAssignments[0].PrimaryOffice)
			suite.Equal("KKFA", officeUser.TransportationOfficeAssignments[1].TransportationOffice.Gbloc)
			suite.Equal(false, *officeUser.TransportationOfficeAssignments[1].PrimaryOffice)
		} else {
			suite.Equal("KKFA", officeUser.TransportationOfficeAssignments[0].TransportationOffice.Gbloc)
			suite.Equal(false, *officeUser.TransportationOfficeAssignments[0].PrimaryOffice)
			suite.Equal("AGFM", officeUser.TransportationOfficeAssignments[1].TransportationOffice.Gbloc)
			suite.Equal(true, *officeUser.TransportationOfficeAssignments[1].PrimaryOffice)
		}

		// Confirm the factory created moves have the desired GBLOCS, 3x KKFA,
		suite.Equal("KKFA", *KKFAMove1.Orders.OriginDutyLocationGBLOC)
		suite.Equal("KKFA", *KKFAMove2.Orders.OriginDutyLocationGBLOC)
		suite.Equal("KKFA", *KKFAMove3.Orders.OriginDutyLocationGBLOC)

		// Fetch and check secondary GBLOC
		KKFA := "KKFA"
		params := services.ListOrderParams{
			ViewAsGBLOC: &KKFA,
		}
		KKFAmoves, err := orderFetcher.ListAllOrderLocations(suite.AppContextWithSessionForTest(&session), officeUser.ID, &params)

		suite.FatalNoError(err)
		// This value should be updated to 3 if ListAllOrderLocations is updated to return distinct locations
		suite.Equal(3, len(KKFAmoves))

		suite.Equal("KKFA", *KKFAmoves[0].Orders.OriginDutyLocationGBLOC)
		suite.Equal("KKFA", *KKFAmoves[1].Orders.OriginDutyLocationGBLOC)
		suite.Equal("KKFA", *KKFAmoves[2].Orders.OriginDutyLocationGBLOC)

		suite.Condition(movesContainOriginDutyLocation(KKFAmoves, KKFAMove1.Orders.OriginDutyLocation.Name), "Should contain first KKFA move's origin duty location")
		suite.Condition(movesContainOriginDutyLocation(KKFAmoves, KKFAMove2.Orders.OriginDutyLocation.Name), "Should contain second KKFA move's origin duty location")
		suite.Condition(movesContainOriginDutyLocation(KKFAmoves, KKFAMove3.Orders.OriginDutyLocation.Name), "Should contain third KKFA move's origin duty location")
	})
}

func (suite *OrderServiceSuite) TestOriginDutyLocationFilter() {
	var session auth.Session
	waf := entitlements.NewWeightAllotmentFetcher()
	var expectedMove models.Move
	var officeUser models.OfficeUser
	orderFetcher := NewOrderFetcher(waf)
	setupTestData := func() (models.OfficeUser, models.Move, auth.Session) {
		officeUser := factory.BuildOfficeUserWithRoles(suite.DB(), nil, []roles.RoleType{roles.RoleTypeTOO})
		session := auth.Session{
			ApplicationName: auth.OfficeApp,
			ActiveRole:      officeUser.User.Roles[0],
			OfficeUserID:    officeUser.ID,
			IDToken:         "fake_token",
			AccessToken:     "fakeAccessToken",
		}
		move := factory.BuildMoveWithShipment(suite.DB(), nil, nil)
		return officeUser, move, session
	}

	suite.Run("Returns orders matching full originDutyLocation name filter", func() {
		officeUser, expectedMove, session = setupTestData()
		locationName := expectedMove.Orders.OriginDutyLocation.Name
		expectedMoves, _, err := orderFetcher.ListOriginRequestsOrders(suite.AppContextWithSessionForTest(&session), officeUser.ID, &services.ListOrderParams{OriginDutyLocation: strings.Split(locationName, " ")})
		suite.NoError(err)
		suite.Equal(1, len(expectedMoves))
		suite.Equal(locationName, string(expectedMoves[0].Orders.OriginDutyLocation.Name))
	})

	suite.Run("Returns orders matching partial originDutyLocation name filter", func() {
		officeUser, expectedMove, session = setupTestData()
		locationName := expectedMove.Orders.OriginDutyLocation.Name
		//Split the location name and retrieve a substring (first string) for the search param
		partialParamSearch := strings.Split(locationName, " ")[0]
		expectedMoves, _, err := orderFetcher.ListOriginRequestsOrders(suite.AppContextWithSessionForTest(&session), officeUser.ID, &services.ListOrderParams{OriginDutyLocation: strings.Split(partialParamSearch, " ")})
		suite.NoError(err)
		suite.Equal(1, len(expectedMoves))
		suite.Equal(locationName, string(expectedMoves[0].Orders.OriginDutyLocation.Name))
	})
}

func (suite *OrderServiceSuite) TestListDestinationRequestsOrders() {
	army := models.AffiliationARMY
	airForce := models.AffiliationAIRFORCE
	spaceForce := models.AffiliationSPACEFORCE
	usmc := models.AffiliationMARINES

	setupTestData := func(officeUserGBLOC string) (models.OfficeUser, auth.Session) {

		officeUser := factory.BuildOfficeUserWithRoles(suite.DB(), []factory.Customization{
			{
				Model: models.TransportationOffice{
					Gbloc: officeUserGBLOC,
				},
			},
		}, []roles.RoleType{roles.RoleTypeTOO})

		factory.FetchOrBuildPostalCodeToGBLOC(suite.DB(), "99501", officeUser.TransportationOffice.Gbloc)

		fetcher := &mocks.OfficeUserGblocFetcher{}
		fetcher.On("FetchGblocForOfficeUser",
			mock.AnythingOfType("*appcontext.appContext"),
			officeUser.ID,
		).Return(officeUserGBLOC, nil)

		session := auth.Session{
			ApplicationName: auth.OfficeApp,
			ActiveRole:      officeUser.User.Roles[0],
			OfficeUserID:    officeUser.ID,
			IDToken:         "fake_token",
			AccessToken:     "fakeAccessToken",
		}

		return officeUser, session
	}

	buildMoveKKFA := func(moveCode string, lastName string) (models.Move, models.MTOShipment) {
		postalCode := "90210"
		factory.FetchOrBuildPostalCodeToGBLOC(suite.DB(), "90210", "KKFA")

		// setting up two moves, each with requested destination SIT service items
		destinationAddress := factory.BuildAddress(suite.DB(), []factory.Customization{
			{
				Model: models.Address{PostalCode: postalCode},
			},
		}, nil)

		move := factory.BuildAvailableToPrimeMove(suite.DB(), []factory.Customization{
			{
				Model: models.Move{
					Status:  models.MoveStatusAPPROVALSREQUESTED,
					Show:    models.BoolPointer(true),
					Locator: moveCode,
				},
			},
			{
				Model: models.ServiceMember{
					LastName: &lastName,
				},
			}}, nil)

		shipment := factory.BuildMTOShipment(suite.DB(), []factory.Customization{
			{
				Model: models.MTOShipment{
					Status: models.MTOShipmentStatusApproved,
				},
			},
			{
				Model:    move,
				LinkOnly: true,
			},
			{
				Model:    destinationAddress,
				LinkOnly: true,
			},
		}, nil)

		return move, shipment
	}

	buildMoveAGFM := func() (models.Move, models.MTOShipment) {
		postalCode := "AGFM"
		factory.FetchOrBuildPostalCodeToGBLOC(suite.DB(), "AGFM", "AGFM")

		// setting up two moves, each with requested destination SIT service items
		destinationAddress := factory.BuildAddress(suite.DB(), []factory.Customization{
			{
				Model: models.Address{PostalCode: postalCode},
			},
		}, nil)

		move := factory.BuildAvailableToPrimeMove(suite.DB(), []factory.Customization{
			{
				Model: models.Move{
					Status: models.MoveStatusAPPROVALSREQUESTED,
					Show:   models.BoolPointer(true),
				},
			}}, nil)

		shipment := factory.BuildMTOShipment(suite.DB(), []factory.Customization{
			{
				Model: models.MTOShipment{
					Status: models.MTOShipmentStatusApproved,
				},
			},
			{
				Model:    move,
				LinkOnly: true,
			},
			{
				Model:    destinationAddress,
				LinkOnly: true,
			},
		}, nil)

		return move, shipment
	}

	buildMoveZone2AK := func(branch models.ServiceMemberAffiliation) (models.Move, models.MTOShipment) {
		// Create a USAF move in Alaska Zone II
		// this is a hard coded uuid that is a us_post_region_cities_id within AK Zone II
		zone2UUID, err := uuid.FromString("66768964-e0de-41f3-b9be-7ef32e4ae2b4")
		suite.FatalNoError(err)
		destinationAddress := factory.BuildAddress(suite.DB(), []factory.Customization{
			{
				Model: models.Address{
					City:               "Anchorage",
					State:              "AK",
					PostalCode:         "99501",
					UsPostRegionCityID: &zone2UUID,
				},
			},
		}, nil)

		// setting up two moves, each with requested destination SIT service items
		move := factory.BuildAvailableToPrimeMove(suite.DB(), []factory.Customization{
			{
				Model: models.Move{
					Status: models.MoveStatusAPPROVALSREQUESTED,
					Show:   models.BoolPointer(true),
				},
			},
			{
				Model: models.ServiceMember{
					Affiliation: &branch,
				},
			},
		}, nil)

		shipment := factory.BuildMTOShipment(suite.DB(), []factory.Customization{
			{
				Model: models.MTOShipment{
					Status: models.MTOShipmentStatusApproved,
				},
			},
			{
				Model:    move,
				LinkOnly: true,
			},
			{
				Model:    destinationAddress,
				LinkOnly: true,
			},
		}, nil)

		return move, shipment
	}

	buildMoveZone4AK := func(branch models.ServiceMemberAffiliation) (models.Move, models.MTOShipment) {
		// Create a USAF move in Alaska Zone II
		// this is a hard coded uuid that is a us_post_region_cities_id within AK Zone II
		zone4UUID, err := uuid.FromString("78a6f230-9a3a-46ed-aa48-2e3decfe70ff")
		suite.FatalNoError(err)
		destinationAddress := factory.BuildAddress(suite.DB(), []factory.Customization{
			{
				Model: models.Address{
					City:               "Anchorage",
					State:              "AK",
					PostalCode:         "99501",
					UsPostRegionCityID: &zone4UUID,
				},
			},
		}, nil)
		// setting up two moves, each with requested destination SIT service items
		move := factory.BuildAvailableToPrimeMove(suite.DB(), []factory.Customization{
			{
				Model: models.Move{
					Status: models.MoveStatusAPPROVALSREQUESTED,
					Show:   models.BoolPointer(true),
				},
			},
			{
				Model: models.ServiceMember{
					Affiliation: &branch,
				},
			},
		}, nil)

		shipment := factory.BuildMTOShipment(suite.DB(), []factory.Customization{
			{
				Model: models.MTOShipment{
					Status: models.MTOShipmentStatusApproved,
				},
			},
			{
				Model:    move,
				LinkOnly: true,
			},
			{
				Model:    destinationAddress,
				LinkOnly: true,
			},
		}, nil)

		return move, shipment
	}

	waf := entitlements.NewWeightAllotmentFetcher()
	orderFetcher := NewOrderFetcher(waf)

	suite.Run("returns move in destination queue with all locked information", func() {
		officeUser, session := setupTestData("MBFL")
		tooUser := factory.BuildOfficeUserWithRoles(suite.DB(), nil, []roles.RoleType{roles.RoleTypeTOO})
		now := time.Now()

		// setting up two moves, each with requested destination SIT service items
		// a move associated with an air force customer containing AK Zone II shipment
		move, shipment := buildMoveZone2AK(airForce)
		move.LockedByOfficeUserID = &tooUser.ID
		move.LockExpiresAt = &now
		suite.MustSave(&move)

		// destination service item in SUBMITTED status so it shows in queue
		factory.BuildMTOServiceItem(suite.DB(), []factory.Customization{
			{
				Model: models.ReService{
					Code: models.ReServiceCodeDDFSIT,
				},
			},
			{
				Model:    move,
				LinkOnly: true,
			},
			{
				Model:    shipment,
				LinkOnly: true,
			},
			{
				Model: models.MTOServiceItem{
					Status: models.MTOServiceItemStatusSubmitted,
				},
			},
		}, nil)

		params := services.ListOrderParams{Status: []string{string(models.MoveStatusAPPROVALSREQUESTED)}}
		moves, moveCount, err := orderFetcher.ListDestinationRequestsOrders(
			suite.AppContextWithSessionForTest(&session), officeUser.ID, roles.RoleTypeTOO, &params,
		)

		// we should get both moves back because one is in Zone II & the other is within the postal code GBLOC
		suite.FatalNoError(err)
		suite.Equal(1, moveCount)
		suite.Len(moves, 1)
		lockedMove := moves[0]
		suite.NotNil(lockedMove.LockedByOfficeUserID)
		suite.NotNil(lockedMove.LockExpiresAt)
	})

	suite.Run("returns moves for KKFA GBLOC when destination address is in KKFA GBLOC, and uses secondary sort column", func() {
		officeUser, session := setupTestData("KKFA")
		// setting up two moves, each with requested destination SIT service items
		move, shipment := buildMoveKKFA("CC1234", "Spaceman")

		// destination service item in SUBMITTED status
		factory.BuildMTOServiceItem(suite.DB(), []factory.Customization{
			{
				Model: models.ReService{
					Code: models.ReServiceCodeDDFSIT,
				},
			},
			{
				Model:    move,
				LinkOnly: true,
			},
			{
				Model:    shipment,
				LinkOnly: true,
			},
			{
				Model: models.MTOServiceItem{
					Status: models.MTOServiceItemStatusSubmitted,
				},
			},
		}, nil)

		move2, shipment2 := buildMoveKKFA("BB1234", "Spaceman")

		// destination shuttle
		factory.BuildMTOServiceItem(suite.DB(), []factory.Customization{
			{
				Model: models.ReService{
					Code: models.ReServiceCodeDDSHUT,
				},
			},
			{
				Model:    move2,
				LinkOnly: true,
			},
			{
				Model:    shipment2,
				LinkOnly: true,
			},
			{
				Model: models.MTOServiceItem{
					Status: models.MTOServiceItemStatusSubmitted,
				},
			},
		}, nil)

		move3, shipment3 := buildMoveKKFA("AA6789", "Landman")
		factory.BuildMTOServiceItem(suite.DB(), []factory.Customization{
			{
				Model: models.ReService{
					Code: models.ReServiceCodeMS,
				},
			},
			{
				Model:    move3,
				LinkOnly: true,
			},
			{
				Model:    shipment3,
				LinkOnly: true,
			},
			{
				Model: models.MTOServiceItem{
					Status: models.MTOServiceItemStatusApproved,
				},
			},
		}, nil)
		factory.BuildShipmentAddressUpdate(suite.DB(), []factory.Customization{
			{
				Model:    shipment3,
				LinkOnly: true,
			},
			{
				Model:    move3,
				LinkOnly: true,
			},
		}, []factory.Trait{factory.GetTraitShipmentAddressUpdateRequested})

		move4, shipment4 := buildMoveKKFA("AA1234", "Spaceman")
		// build the destination SIT service items and update their status to SUBMITTED
		oneMonthLater := time.Now().AddDate(0, 1, 0)
		factory.BuildDestSITServiceItems(suite.DB(), move4, shipment4, &oneMonthLater, nil)

		// build the SIT extension update
		factory.BuildSITDurationUpdate(suite.DB(), []factory.Customization{
			{
				Model:    move4,
				LinkOnly: true,
			},
			{
				Model:    shipment4,
				LinkOnly: true,
			},
			{
				Model: models.SITDurationUpdate{
					Status:            models.SITExtensionStatusPending,
					ContractorRemarks: models.StringPointer("gimme some more plz"),
				},
			},
		}, nil)

		// Sort by a column with non-unique values
		params := services.ListOrderParams{Sort: models.StringPointer("status"), Order: models.StringPointer("asc")}
		moves, moveCount, err := orderFetcher.ListDestinationRequestsOrders(
			suite.AppContextWithSessionForTest(&session), officeUser.ID, roles.RoleTypeTOO, &params,
		)

		suite.FatalNoError(err)
		suite.Equal(4, moveCount)
		suite.Len(moves, 4)

		// Verify primary sort
		suite.Equal(models.MoveStatusAPPROVALSREQUESTED, moves[0].Status)
		suite.Equal(models.MoveStatusAPPROVALSREQUESTED, moves[1].Status)
		suite.Equal(models.MoveStatusAPPROVALSREQUESTED, moves[2].Status)
		suite.Equal(models.MoveStatusAPPROVALSREQUESTED, moves[3].Status)

		// Verify secondary sort
		suite.Equal("AA1234", moves[0].Locator)
		suite.Equal("AA6789", moves[1].Locator)
		suite.Equal("BB1234", moves[2].Locator)
		suite.Equal("CC1234", moves[3].Locator)

		// Sort by a column with non-unique values
		params = services.ListOrderParams{Sort: models.StringPointer("customerName"), Order: models.StringPointer("asc")}
		moves, moveCount, err = orderFetcher.ListDestinationRequestsOrders(
			suite.AppContextWithSessionForTest(&session), officeUser.ID, roles.RoleTypeTOO, &params,
		)

		suite.FatalNoError(err)
		suite.Equal(4, moveCount)
		suite.Len(moves, 4)

		// Verify primary sort
		suite.Equal("Landman", *moves[0].Orders.ServiceMember.LastName)
		suite.Equal("Spaceman", *moves[1].Orders.ServiceMember.LastName)
		suite.Equal("Spaceman", *moves[2].Orders.ServiceMember.LastName)
		suite.Equal("Spaceman", *moves[3].Orders.ServiceMember.LastName)

		// Verify secondary sort
		suite.Equal("AA6789", moves[0].Locator)
		suite.Equal("AA1234", moves[1].Locator)
		suite.Equal("BB1234", moves[2].Locator)
		suite.Equal("CC1234", moves[3].Locator)
	})

	suite.Run("returns moves for MBFL GBLOC including USAF/SF in Alaska Zone II", func() {
		officeUser, session := setupTestData("MBFL")

		// setting up two moves, each with requested destination SIT service items
		// a move associated with an air force customer containing AK Zone II shipment
		move, shipment := buildMoveZone2AK(airForce)

		// destination service item in SUBMITTED status
		factory.BuildMTOServiceItem(suite.DB(), []factory.Customization{
			{
				Model: models.ReService{
					Code: models.ReServiceCodeDDFSIT,
				},
			},
			{
				Model:    move,
				LinkOnly: true,
			},
			{
				Model:    shipment,
				LinkOnly: true,
			},
			{
				Model: models.MTOServiceItem{
					Status: models.MTOServiceItemStatusSubmitted,
				},
			},
		}, nil)

		// Create a move outside Alaska Zone II (Zone IV in this case)
		move2, shipment2 := buildMoveZone4AK(spaceForce)

		// destination service item in SUBMITTED status
		factory.BuildMTOServiceItem(suite.DB(), []factory.Customization{
			{
				Model: models.ReService{
					Code: models.ReServiceCodeDDFSIT,
				},
			},
			{
				Model:    move2,
				LinkOnly: true,
			},
			{
				Model:    shipment2,
				LinkOnly: true,
			},
			{
				Model: models.MTOServiceItem{
					Status: models.MTOServiceItemStatusSubmitted,
				},
			},
		}, nil)

		params := services.ListOrderParams{Status: []string{string(models.MoveStatusAPPROVALSREQUESTED)}}
		moves, moveCount, err := orderFetcher.ListDestinationRequestsOrders(
			suite.AppContextWithSessionForTest(&session), officeUser.ID, roles.RoleTypeTOO, &params,
		)

		// we should get both moves back because one is in Zone II & the other is within the postal code GBLOC
		suite.FatalNoError(err)
		suite.Equal(2, moveCount)
		suite.Len(moves, 2)
	})

	suite.Run("returns moves for JEAT GBLOC excluding USAF/SF in Alaska Zone II", func() {
		officeUser, session := setupTestData("JEAT")

		// Create a move in Zone II, but not an air force or space force service member
		move, shipment := buildMoveZone4AK(army)

		// destination service item in SUBMITTED status
		factory.BuildMTOServiceItem(suite.DB(), []factory.Customization{
			{
				Model: models.ReService{
					Code: models.ReServiceCodeDDFSIT,
				},
			},
			{
				Model:    move,
				LinkOnly: true,
			},
			{
				Model:    shipment,
				LinkOnly: true,
			},
			{
				Model: models.MTOServiceItem{
					Status: models.MTOServiceItemStatusSubmitted,
				},
			},
		}, nil)

		moves, moveCount, err := orderFetcher.ListDestinationRequestsOrders(
			suite.AppContextWithSessionForTest(&session), officeUser.ID, roles.RoleTypeTOO, &services.ListOrderParams{},
		)

		suite.FatalNoError(err)
		suite.Equal(1, moveCount)
		suite.Len(moves, 1)
	})

	suite.Run("returns moves for USMC GBLOC when moves belong to USMC servicemembers", func() {
		officeUser, session := setupTestData("USMC")

		// setting up two moves, each with requested destination SIT service items
		// both will be USMC moves, one in Zone II AK and the other not
		move, shipment := buildMoveZone2AK(usmc)

		// destination service item in SUBMITTED status
		factory.BuildMTOServiceItem(suite.DB(), []factory.Customization{
			{
				Model: models.ReService{
					Code: models.ReServiceCodeDDFSIT,
				},
			},
			{
				Model:    move,
				LinkOnly: true,
			},
			{
				Model:    shipment,
				LinkOnly: true,
			},
			{
				Model: models.MTOServiceItem{
					Status: models.MTOServiceItemStatusSubmitted,
				},
			},
		}, nil)

		// this one won't be in Zone II
		move2, shipment2 := buildMoveZone4AK(usmc)

		// destination shuttle
		factory.BuildMTOServiceItem(suite.DB(), []factory.Customization{
			{
				Model: models.ReService{
					Code: models.ReServiceCodeDDSHUT,
				},
			},
			{
				Model:    move2,
				LinkOnly: true,
			},
			{
				Model:    shipment2,
				LinkOnly: true,
			},
			{
				Model: models.MTOServiceItem{
					Status: models.MTOServiceItemStatusSubmitted,
				},
			},
		}, nil)

		move3, shipment3 := buildMoveZone4AK(usmc)
		// we need to create a service item and attach it to the move/shipment
		// else the query will exclude the move since it doesn't use LEFT JOINs
		factory.BuildMTOServiceItem(suite.DB(), []factory.Customization{
			{
				Model: models.ReService{
					Code: models.ReServiceCodeMS,
				},
			},
			{
				Model:    move3,
				LinkOnly: true,
			},
			{
				Model:    shipment3,
				LinkOnly: true,
			},
			{
				Model: models.MTOServiceItem{
					Status: models.MTOServiceItemStatusApproved,
				},
			},
		}, nil)
		factory.BuildShipmentAddressUpdate(suite.DB(), []factory.Customization{
			{
				Model:    shipment3,
				LinkOnly: true,
			},
			{
				Model:    move3,
				LinkOnly: true,
			},
		}, []factory.Trait{factory.GetTraitShipmentAddressUpdateRequested})

		moves, moveCount, err := orderFetcher.ListDestinationRequestsOrders(
			suite.AppContextWithSessionForTest(&session), officeUser.ID, roles.RoleTypeTOO, &services.ListOrderParams{},
		)

		// we should get three moves back since they're USMC moves and zone doesn't matter
		suite.FatalNoError(err)
		suite.Equal(3, moveCount)
		suite.Len(moves, 3)
	})

	suite.Run("returns moves for secondary GBLOC (KKFA) and primary GBLOC (AGFM)", func() {
		// build office user with primary GBLOC of AGFM
		officeUser := factory.BuildOfficeUserWithRoles(suite.DB(), []factory.Customization{
			{
				Model: models.TransportationOffice{
					Name:  "Fort Punxsutawney",
					Gbloc: "AGFM",
				},
			},
		}, []roles.RoleType{roles.RoleTypeTOO})
		// Add a secondary GBLOC to the above office user, this should default to KKFA
		secondaryTransportationOfficeAssignment := factory.BuildAlternateTransportationOfficeAssignment(suite.DB(), []factory.Customization{
			{
				Model: models.OfficeUser{
					ID: officeUser.ID,
				},
				LinkOnly: true,
			},
		}, nil)
		suite.Equal("AGFM", officeUser.TransportationOffice.Gbloc)
		suite.Equal("KKFA", secondaryTransportationOfficeAssignment.TransportationOffice.Gbloc)
		session := auth.Session{
			ApplicationName: auth.OfficeApp,
			ActiveRole:      officeUser.User.Roles[0],
			OfficeUserID:    officeUser.ID,
			IDToken:         "fake_token",
			AccessToken:     "fakeAccessToken",
		}

		// setting up four moves in KKFA, each with destination requests
		move, shipment := buildMoveKKFA("CC1234", "Spaceman")
		// destination service item in SUBMITTED status
		factory.BuildMTOServiceItem(suite.DB(), []factory.Customization{
			{
				Model: models.ReService{
					Code: models.ReServiceCodeDDFSIT,
				},
			},
			{
				Model:    move,
				LinkOnly: true,
			},
			{
				Model:    shipment,
				LinkOnly: true,
			},
			{
				Model: models.MTOServiceItem{
					Status: models.MTOServiceItemStatusSubmitted,
				},
			},
		}, nil)

		move2, shipment2 := buildMoveKKFA("BB1234", "Spaceman")
		// destination shuttle
		factory.BuildMTOServiceItem(suite.DB(), []factory.Customization{
			{
				Model: models.ReService{
					Code: models.ReServiceCodeDDSHUT,
				},
			},
			{
				Model:    move2,
				LinkOnly: true,
			},
			{
				Model:    shipment2,
				LinkOnly: true,
			},
			{
				Model: models.MTOServiceItem{
					Status: models.MTOServiceItemStatusSubmitted,
				},
			},
		}, nil)

		move3, shipment3 := buildMoveKKFA("AA6789", "Landman")
		factory.BuildMTOServiceItem(suite.DB(), []factory.Customization{
			{
				Model: models.ReService{
					Code: models.ReServiceCodeMS,
				},
			},
			{
				Model:    move3,
				LinkOnly: true,
			},
			{
				Model:    shipment3,
				LinkOnly: true,
			},
			{
				Model: models.MTOServiceItem{
					Status: models.MTOServiceItemStatusApproved,
				},
			},
		}, nil)
		factory.BuildShipmentAddressUpdate(suite.DB(), []factory.Customization{
			{
				Model:    shipment3,
				LinkOnly: true,
			},
			{
				Model:    move3,
				LinkOnly: true,
			},
		}, []factory.Trait{factory.GetTraitShipmentAddressUpdateRequested})

		move4, shipment4 := buildMoveKKFA("AA1234", "Spaceman")
		// build the destination SIT service items and update their status to SUBMITTED
		oneMonthLater := time.Now().AddDate(0, 1, 0)
		factory.BuildDestSITServiceItems(suite.DB(), move4, shipment4, &oneMonthLater, nil)
		// build the SIT extension update
		factory.BuildSITDurationUpdate(suite.DB(), []factory.Customization{
			{
				Model:    move4,
				LinkOnly: true,
			},
			{
				Model:    shipment4,
				LinkOnly: true,
			},
			{
				Model: models.SITDurationUpdate{
					Status:            models.SITExtensionStatusPending,
					ContractorRemarks: models.StringPointer("gimme some more plz"),
				},
			},
		}, nil)

		// setting up one move in AGFM with destination requests
		AGFMmove1, AGFMshipment1 := buildMoveAGFM()
		// destination shuttle
		factory.BuildMTOServiceItem(suite.DB(), []factory.Customization{
			{
				Model: models.ReService{
					Code: models.ReServiceCodeDDSHUT,
				},
			},
			{
				Model:    AGFMmove1,
				LinkOnly: true,
			},
			{
				Model:    AGFMshipment1,
				LinkOnly: true,
			},
			{
				Model: models.MTOServiceItem{
					Status: models.MTOServiceItemStatusSubmitted,
				},
			},
		}, nil)

		// Fetch and check secondary GBLOC destination queue
		KKFA := "KKFA"
		params := services.ListOrderParams{
			ViewAsGBLOC: &KKFA,
		}

		moves, moveCount, err := orderFetcher.ListDestinationRequestsOrders(
			suite.AppContextWithSessionForTest(&session), officeUser.ID, roles.RoleTypeTOO, &params,
		)

		suite.FatalNoError(err)
		suite.Equal(4, moveCount)
		suite.Len(moves, 4)

		// Fetch and check primary GBLOC destination queue
		AGFM := "AGFM"
		params = services.ListOrderParams{
			ViewAsGBLOC: &AGFM,
		}

		moves, moveCount, err = orderFetcher.ListDestinationRequestsOrders(
			suite.AppContextWithSessionForTest(&session), officeUser.ID, roles.RoleTypeTOO, &params,
		)

		suite.FatalNoError(err)
		suite.Equal(1, moveCount)
		suite.Len(moves, 1)
	})

	suite.Run("filters by new duty location name", func() {
		officeUser, session := setupTestData("KKFA")

		// First move with new duty location "Camp Alpha"
		campAlpha := factory.BuildDutyLocation(suite.DB(), []factory.Customization{
			{
				Model: models.DutyLocation{
					Name: "Camp Alpha",
				},
			},
		}, nil)
		moveA := factory.BuildAvailableToPrimeMove(suite.DB(), []factory.Customization{
			{
				Model:    campAlpha,
				LinkOnly: true,
				Type:     &factory.DutyLocations.NewDutyLocation},
		}, nil)
		shipA := factory.BuildMTOShipment(suite.DB(), []factory.Customization{
			{
				Model:    moveA,
				LinkOnly: true,
			},
		}, nil)
		// attaching dest service item so it shows up
		factory.BuildMTOServiceItem(suite.DB(), []factory.Customization{
			{
				Model: models.ReService{
					Code: models.ReServiceCodeDDFSIT,
				},
			},
			{
				Model:    moveA,
				LinkOnly: true,
			},
			{
				Model:    shipA,
				LinkOnly: true,
			},
			{
				Model: models.MTOServiceItem{
					Status: models.MTOServiceItemStatusSubmitted,
				},
			},
		}, nil)

		// First move with new duty location "Camp Alpha"
		campBravo := factory.BuildDutyLocation(suite.DB(), []factory.Customization{
			{
				Model: models.DutyLocation{
					Name: "Camp Bravo",
				},
			},
		}, nil)
		moveB := factory.BuildAvailableToPrimeMove(suite.DB(), []factory.Customization{
			{
				Model:    campBravo,
				LinkOnly: true,
				Type:     &factory.DutyLocations.NewDutyLocation},
		}, nil)
		shipB := factory.BuildMTOShipment(suite.DB(), []factory.Customization{
			{
				Model:    moveB,
				LinkOnly: true,
			},
		}, nil)
		// attaching dest service item so it shows up
		factory.BuildMTOServiceItem(suite.DB(), []factory.Customization{
			{
				Model: models.ReService{
					Code: models.ReServiceCodeDDFSIT,
				},
			},
			{
				Model:    moveA,
				LinkOnly: true,
			},
			{
				Model:    shipB,
				LinkOnly: true,
			},
			{
				Model: models.MTOServiceItem{
					Status: models.MTOServiceItemStatusSubmitted,
				},
			},
		}, nil)

		params := services.ListOrderParams{DestinationDutyLocation: swag.String("Camp Alpha")}
		moves, count, err := orderFetcher.ListDestinationRequestsOrders(
			suite.AppContextWithSessionForTest(&session),
			officeUser.ID,
			roles.RoleTypeTOO,
			&params,
		)
		suite.FatalNoError(err)
		suite.Equal(1, count)
		suite.Len(moves, 1)
		suite.Equal("Camp Alpha", moves[0].Orders.NewDutyLocation.Name)
	})

	suite.Run("customerName sort on first name", func() {
		officeUser, session := setupTestData("KKFA")

		// we got two Smiths, Adam and Bob
		makeMove := func(first string, last string) models.Move {
			move := factory.BuildAvailableToPrimeMove(suite.DB(), []factory.Customization{
				{
					Model: models.ServiceMember{
						FirstName: &first,
						LastName:  &last,
					},
				},
			}, nil)
			shipment := factory.BuildMTOShipment(suite.DB(), []factory.Customization{
				{
					Model:    move,
					LinkOnly: true,
				},
			}, nil)
			factory.BuildMTOServiceItem(suite.DB(), []factory.Customization{
				{
					Model: models.ReService{
						Code: models.ReServiceCodeDDFSIT,
					},
				},
				{
					Model:    move,
					LinkOnly: true,
				},
				{
					Model:    shipment,
					LinkOnly: true,
				},
				{
					Model: models.MTOServiceItem{
						Status: models.MTOServiceItemStatusSubmitted,
					},
				},
			}, nil)
			return move
		}

		makeMove("Adam", "Smith")
		makeMove("Bob", "Smith")

		params := services.ListOrderParams{Sort: swag.String("customerName"), Order: swag.String("asc")}
		moves, count, err := orderFetcher.ListDestinationRequestsOrders(
			suite.AppContextWithSessionForTest(&session),
			officeUser.ID,
			roles.RoleTypeTOO,
			&params,
		)
		suite.FatalNoError(err)
		suite.Equal(2, count)
		suite.Len(moves, 2)

		// both last names Smith, but Adam should come before Bob
		suite.Equal("Adam", *moves[0].Orders.ServiceMember.FirstName)
		suite.Equal("Bob", *moves[1].Orders.ServiceMember.FirstName)
	})

	suite.Run("sorts by requested move date ascending", func() {
		officeUser, session := setupTestData("KKFA")

		postalCode := "90210"
		factory.FetchOrBuildPostalCodeToGBLOC(suite.DB(), postalCode, "KKFA")

		now := time.Now().UTC()
		older := now.Add(-48 * time.Hour)
		newer := now.Add(48 * time.Hour)

		makeMove := func(locator string, reqDate time.Time) models.Move {
			move := factory.BuildAvailableToPrimeMove(suite.DB(), []factory.Customization{
				{
					Model: models.Move{
						Status:  models.MoveStatusAPPROVALSREQUESTED,
						Locator: locator,
					},
				},
			}, nil)

			shipment := factory.BuildMTOShipment(suite.DB(), []factory.Customization{
				{
					Model: models.MTOShipment{
						RequestedPickupDate: &reqDate,
					},
				},
				{
					Model:    move,
					LinkOnly: true,
				},
			}, nil)

			// attach a destination‑SIT service item so it appears in the queue
			factory.BuildMTOServiceItem(suite.DB(), []factory.Customization{
				{Model: models.ReService{Code: models.ReServiceCodeDDFSIT}},
				{Model: move, LinkOnly: true},
				{Model: shipment, LinkOnly: true},
				{Model: models.MTOServiceItem{Status: models.MTOServiceItemStatusSubmitted}},
			}, nil)

			return move
		}

		makeMove("OLD1", older)
		makeMove("NEW1", newer)

		params := services.ListOrderParams{
			Sort:  swag.String("requestedMoveDate"),
			Order: swag.String("asc"),
		}
		moves, count, err := orderFetcher.ListDestinationRequestsOrders(
			suite.AppContextWithSessionForTest(&session),
			officeUser.ID,
			roles.RoleTypeTOO,
			&params,
		)
		suite.FatalNoError(err)
		suite.Equal(2, count)
		suite.Len(moves, 2)

		// oldest‐date move should come first
		suite.Equal("OLD1", moves[0].Locator)
		suite.Equal("NEW1", moves[1].Locator)
	})

}<|MERGE_RESOLUTION|>--- conflicted
+++ resolved
@@ -139,7 +139,7 @@
 		officeUser := factory.BuildOfficeUserWithRoles(suite.DB(), nil, []roles.RoleType{roles.RoleTypeTOO})
 		session := auth.Session{
 			ApplicationName: auth.OfficeApp,
-			Roles:           officeUser.User.Roles,
+			ActiveRole:      officeUser.User.Roles[0],
 			OfficeUserID:    officeUser.ID,
 			IDToken:         "fake_token",
 			AccessToken:     "fakeAccessToken",
@@ -1275,8 +1275,6 @@
 		suite.NotNil(sitExtension)
 
 		moves, moveCount, err := orderFetcher.ListOriginRequestsOrders(suite.AppContextWithSessionForTest(&session), officeUser.ID, &services.ListOrderParams{})
-<<<<<<< HEAD
-=======
 
 		suite.FatalNoError(err)
 		suite.Equal(1, moveCount)
@@ -1287,7 +1285,7 @@
 		officeUser := factory.BuildOfficeUserWithRoles(suite.DB(), nil, []roles.RoleType{roles.RoleTypeTOO})
 		session := auth.Session{
 			ApplicationName: auth.OfficeApp,
-			Roles:           officeUser.User.Roles,
+			ActiveRole:      officeUser.User.Roles[0],
 			OfficeUserID:    officeUser.ID,
 			IDToken:         "fake_token",
 			AccessToken:     "fakeAccessToken",
@@ -1338,7 +1336,6 @@
 		suite.NotNil(originSITServiceItem)
 
 		moves, moveCount, err := orderFetcher.ListOriginRequestsOrders(suite.AppContextWithSessionForTest(&session), officeUser.ID, &services.ListOrderParams{})
->>>>>>> 447f1add
 
 		suite.FatalNoError(err)
 		suite.Equal(1, moveCount)
@@ -2084,9 +2081,6 @@
 
 	suite.Run("Sort by move status", func() {
 		expectedMove1, expectedMove2, session := setupTestData()
-<<<<<<< HEAD
-		params := services.ListOrderParams{Sort: models.StringPointer("status"), Order: models.StringPointer("asc")}
-=======
 
 		moveNeedsSC := factory.BuildMoveWithShipment(suite.DB(), []factory.Customization{
 			{
@@ -2150,14 +2144,10 @@
 			Sort:  models.StringPointer("status"),
 			Order: models.StringPointer("asc"),
 		}
->>>>>>> 447f1add
 		moves, _, err := orderFetcher.ListOriginRequestsOrders(suite.AppContextWithSessionForTest(&session), officeUser.ID, &params)
 		suite.NoError(err)
 		suite.Equal(6, len(moves))
 
-<<<<<<< HEAD
-		params = services.ListOrderParams{Sort: models.StringPointer("status"), Order: models.StringPointer("desc")}
-=======
 		for i, move := range moves {
 			suite.Equal(expectedStatusesAsc[i], move.Status, fmt.Sprintf("Unexpected status at index %d (asc)", i))
 			suite.Equal(expectedLocatorsAsc[i], move.Locator, fmt.Sprintf("Unexpected locator at index %d (asc)", i))
@@ -2182,7 +2172,6 @@
 		}
 
 		params.Order = models.StringPointer("desc")
->>>>>>> 447f1add
 		moves, _, err = orderFetcher.ListOriginRequestsOrders(suite.AppContextWithSessionForTest(&session), officeUser.ID, &params)
 		suite.NoError(err)
 		suite.Equal(6, len(moves))
