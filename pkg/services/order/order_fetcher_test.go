package order

import (
	"testing"
	"time"

	"github.com/go-openapi/swag"
	"github.com/gofrs/uuid"

	"github.com/transcom/mymove/pkg/services"

	"github.com/transcom/mymove/pkg/models"
	"github.com/transcom/mymove/pkg/testdatagen"
)

func (suite *OrderServiceSuite) TestOrderFetcher() {
	expectedMove := testdatagen.MakeDefaultMove(suite.DB())
	expectedOrder := expectedMove.Orders
	orderFetcher := NewOrderFetcher()

	order, err := orderFetcher.FetchOrder(suite.AppContextForTest(), expectedOrder.ID)
	suite.FatalNoError(err)

	suite.Equal(expectedOrder.ID, order.ID)
	suite.Equal(expectedOrder.ServiceMemberID, order.ServiceMemberID)
	suite.NotNil(order.NewDutyStation)
	suite.Equal(expectedOrder.NewDutyStationID, order.NewDutyStation.ID)
	suite.Equal(expectedOrder.NewDutyStation.AddressID, order.NewDutyStation.AddressID)
	suite.Equal(expectedOrder.NewDutyStation.Address.StreetAddress1, order.NewDutyStation.Address.StreetAddress1)
	suite.NotNil(order.Entitlement)
	suite.Equal(*expectedOrder.EntitlementID, order.Entitlement.ID)
	suite.Equal(expectedOrder.OriginDutyStation.ID, order.OriginDutyStation.ID)
	suite.Equal(expectedOrder.OriginDutyStation.AddressID, order.OriginDutyStation.AddressID)
	suite.Equal(expectedOrder.OriginDutyStation.Address.StreetAddress1, order.OriginDutyStation.Address.StreetAddress1)
	suite.NotZero(order.OriginDutyStation)
	suite.Equal(expectedMove.Locator, order.Moves[0].Locator)
}

func (suite *OrderServiceSuite) TestOrderFetcherWithEmptyFields() {
	// When move_orders and orders were consolidated, we moved the OriginDutyStation
	// field that used to only exist on the move_orders table into the orders table.
	// This means that existing orders in production won't have any values in the
	// OriginDutyStation column. To mimic that and to surface any issues, we didn't
	// update the testdatagen MakeOrder function so that new orders would have
	// an empty OriginDutyStation. During local testing in the office app, we
	// noticed an exception due to trying to load empty OriginDutyStations.
	// This was not caught by any tests, so we're adding one now.
	expectedOrder := testdatagen.MakeDefaultOrder(suite.DB())

	expectedOrder.Entitlement = nil
	expectedOrder.EntitlementID = nil
	expectedOrder.Grade = nil
	expectedOrder.OriginDutyStation = nil
	expectedOrder.OriginDutyStationID = nil
	suite.MustSave(&expectedOrder)

	testdatagen.MakeMove(suite.DB(), testdatagen.Assertions{
		Order: expectedOrder,
	})
	orderFetcher := NewOrderFetcher()
	order, err := orderFetcher.FetchOrder(suite.AppContextForTest(), expectedOrder.ID)

	suite.FatalNoError(err)
	suite.Nil(order.Entitlement)
	suite.Nil(order.OriginDutyStation)
	suite.Nil(order.Grade)
}

func (suite *OrderServiceSuite) TestListMoves() {
	// Create a Move without a shipment to test that only Orders with shipments
	// are displayed to the TOO
	testdatagen.MakeDefaultMove(suite.DB())

	expectedMove := testdatagen.MakeHHGMoveWithShipment(suite.DB(), testdatagen.Assertions{})

	officeUser := testdatagen.MakeDefaultOfficeUser(suite.DB())
	//"30813"
	// May have to create postalcodetogbolc for office user
	testdatagen.MakePostalCodeToGBLOC(suite.DB(),
		expectedMove.MTOShipments[0].PickupAddress.PostalCode,
		officeUser.TransportationOffice.Gbloc)

	agfmPostalCode := "06001"
	testdatagen.MakePostalCodeToGBLOC(suite.DB(), agfmPostalCode, "AGFM")
	testdatagen.MakePostalCodeToGBLOC(suite.DB(), "50309", officeUser.TransportationOffice.Gbloc)

	orderFetcher := NewOrderFetcher()

	suite.T().Run("returns moves", func(t *testing.T) {
		moves, moveCount, err := orderFetcher.ListOrders(suite.AppContextForTest(), officeUser.ID, &services.ListOrderParams{})

		suite.FatalNoError(err)
		suite.Equal(1, moveCount)
		suite.Len(moves, 1)

		move := moves[0]

		suite.NotNil(move.Orders.ServiceMember)
		suite.Equal(expectedMove.Orders.ServiceMember.FirstName, move.Orders.ServiceMember.FirstName)
		suite.Equal(expectedMove.Orders.ServiceMember.LastName, move.Orders.ServiceMember.LastName)
		suite.Equal(expectedMove.Orders.ID, move.Orders.ID)
		suite.Equal(expectedMove.Orders.ServiceMemberID, move.Orders.ServiceMemberID)
		suite.NotNil(move.Orders.NewDutyStation)
		suite.Equal(expectedMove.Orders.NewDutyStationID, move.Orders.NewDutyStation.ID)
		suite.NotNil(move.Orders.Entitlement)
		suite.Equal(*expectedMove.Orders.EntitlementID, move.Orders.Entitlement.ID)
		suite.Equal(expectedMove.Orders.OriginDutyStation.ID, move.Orders.OriginDutyStation.ID)
		suite.NotNil(move.Orders.OriginDutyStation)
		suite.Equal(expectedMove.Orders.OriginDutyStation.AddressID, move.Orders.OriginDutyStation.AddressID)
		suite.Equal(expectedMove.Orders.OriginDutyStation.Address.StreetAddress1, move.Orders.OriginDutyStation.Address.StreetAddress1)
	})

	suite.T().Run("returns moves filtered by GBLOC", func(t *testing.T) {
		// This move is outside of the office user's GBLOC, so it should not be returned
		testdatagen.MakeHHGMoveWithShipment(suite.DB(), testdatagen.Assertions{
			PickupAddress: models.Address{
				PostalCode: agfmPostalCode,
			},
		})

		moves, _, err := orderFetcher.ListOrders(suite.AppContextForTest(), officeUser.ID, &services.ListOrderParams{Page: swag.Int64(1)})

		suite.FatalNoError(err)
		suite.Equal(1, len(moves))
	})

	suite.T().Run("only returns visible moves (where show = True)", func(t *testing.T) {
		params := services.ListOrderParams{}
		testdatagen.MakeHiddenHHGMoveWithShipment(suite.DB(), testdatagen.Assertions{})

		moves, _, err := orderFetcher.ListOrders(suite.AppContextForTest(), officeUser.ID, &params)

		suite.FatalNoError(err)
		suite.Equal(1, len(moves))
	})

	suite.T().Run("includes combo hhg and ppm moves", func(t *testing.T) {
		// Create a combination HHG and PPM move and make sure it's included
		expectedComboMove := testdatagen.MakeHHGPPMMoveWithShipment(suite.DB(), testdatagen.Assertions{})

		moves, moveCount, err := orderFetcher.ListOrders(suite.AppContextForTest(), officeUser.ID, &services.ListOrderParams{})

		suite.FatalNoError(err)
		suite.Equal(2, moveCount)
		suite.Len(moves, 2)

		moveIDs := []uuid.UUID{moves[0].ID, moves[1].ID}

		suite.Contains(moveIDs, expectedComboMove.ID)
	})

	suite.T().Run("returns moves filtered by service member affiliation", func(t *testing.T) {
		airForce := models.AffiliationAIRFORCE
		airForceString := "AIR_FORCE"
		params := services.ListOrderParams{Branch: &airForceString, Page: swag.Int64(1)}
		testdatagen.MakeHHGMoveWithShipment(suite.DB(), testdatagen.Assertions{
			ServiceMember: models.ServiceMember{
				Affiliation: &airForce,
			},
		})

		moves, _, err := orderFetcher.ListOrders(suite.AppContextForTest(), officeUser.ID, &params)

		suite.FatalNoError(err)
		suite.Equal(1, len(moves))
	})

	suite.T().Run("returns moves filtered submitted at", func(t *testing.T) {

		submittedAt := time.Date(2022, 04, 01, 0, 0, 0, 0, time.UTC)
		testdatagen.MakeHHGMoveWithShipment(suite.DB(), testdatagen.Assertions{
			Move: models.Move{
				SubmittedAt: &submittedAt,
			},
		})

		// Test edge cases
		submittedAt2 := time.Date(2022, 04, 02, 0, 0, 0, 0, time.UTC)
		testdatagen.MakeHHGMoveWithShipment(suite.DB(), testdatagen.Assertions{
			Move: models.Move{
				SubmittedAt: &submittedAt2,
			},
		})

		// Test edge cases
		submittedAt3 := time.Date(2022, 03, 31, 23, 59, 59, 59, time.UTC)
		testdatagen.MakeHHGMoveWithShipment(suite.DB(), testdatagen.Assertions{
			Move: models.Move{
				SubmittedAt: &submittedAt3,
			},
		})

		params := services.ListOrderParams{SubmittedAt: &submittedAt}

		moves, _, err := orderFetcher.ListOrders(suite.AppContextForTest(), officeUser.ID, &params)

		suite.FatalNoError(err)
		suite.Equal(1, len(moves))
	})

	suite.T().Run("returns moves filtered by requested pickup date", func(t *testing.T) {
		requestedPickupDate := time.Date(2022, 04, 01, 0, 0, 0, 0, time.UTC)
		createdMove := testdatagen.MakeHHGMoveWithShipment(suite.DB(), testdatagen.Assertions{
			MTOShipment: models.MTOShipment{
				RequestedPickupDate: &requestedPickupDate,
			},
		})
		requestedMoveDateString := createdMove.MTOShipments[0].RequestedPickupDate.Format("2006-01-02")
		moves, _, err := orderFetcher.ListOrders(suite.AppContextForTest(), officeUser.ID, &services.ListOrderParams{
			RequestedMoveDate: &requestedMoveDateString,
		})

		suite.FatalNoError(err)
		suite.Equal(1, len(moves))
	})
}

func (suite *OrderServiceSuite) TestListMovesUSMCGBLOC() {
	orderFetcher := NewOrderFetcher()

	suite.T().Run("returns USMC order for USMC office user", func(t *testing.T) {
		// Map default shipment ZIP code to default office user GBLOC
<<<<<<< HEAD
		testdatagen.MakePostalCodeToGBLOC(suite.DB(), "90210", "LKNQ")
		testdatagen.MakePostalCodeToGBLOC(suite.DB(), "50309", "LKNQ")
=======
		testdatagen.MakePostalCodeToGBLOC(suite.DB(), "90210", "KKFA")
>>>>>>> a63eb1b2

		marines := models.AffiliationMARINES
		// It doesn't matter what the Origin GBLOC is for the move. Only the Marines
		// affiliation matters for office users who are tied to the USMC GBLOC.
		testdatagen.MakeHHGMoveWithShipment(suite.DB(), testdatagen.Assertions{
			ServiceMember: models.ServiceMember{Affiliation: &marines},
		})

		// Create move where service member has the default ARMY affiliation
		testdatagen.MakeHHGMoveWithShipment(suite.DB(), testdatagen.Assertions{})

		officeUserOooRah := testdatagen.MakeOfficeUserWithUSMCGBLOC(suite.DB())
		// Create office user tied to the default KKFA GBLOC
		officeUser := testdatagen.MakeDefaultOfficeUser(suite.DB())

		params := services.ListOrderParams{PerPage: swag.Int64(2), Page: swag.Int64(1)}
		moves, _, err := orderFetcher.ListOrders(suite.AppContextForTest(), officeUserOooRah.ID, &params)

		suite.FatalNoError(err)
		suite.Equal(1, len(moves))
		suite.Equal(models.AffiliationMARINES, *moves[0].Orders.ServiceMember.Affiliation)

		params = services.ListOrderParams{PerPage: swag.Int64(2), Page: swag.Int64(1)}
		moves, _, err = orderFetcher.ListOrders(suite.AppContextForTest(), officeUser.ID, &params)

		suite.FatalNoError(err)
		suite.Equal(1, len(moves))
		suite.Equal(models.AffiliationARMY, *moves[0].Orders.ServiceMember.Affiliation)
	})
}

func (suite *OrderServiceSuite) TestListMovesMarines() {
	suite.T().Run("does not return moves where the service member affiliation is Marines for non-USMC office user", func(t *testing.T) {
		orderFetcher := NewOrderFetcher()
		marines := models.AffiliationMARINES
		testdatagen.MakeHHGMoveWithShipment(suite.DB(), testdatagen.Assertions{
			ServiceMember: models.ServiceMember{Affiliation: &marines},
		})
		officeUser := testdatagen.MakeDefaultOfficeUser(suite.DB())
		// Map default shipment ZIP code to default office user GBLOC
		testdatagen.MakePostalCodeToGBLOC(suite.DB(), "90210", officeUser.TransportationOffice.Gbloc)
		testdatagen.MakePostalCodeToGBLOC(suite.DB(), "50309", officeUser.TransportationOffice.Gbloc)

		params := services.ListOrderParams{PerPage: swag.Int64(2), Page: swag.Int64(1)}
		moves, _, err := orderFetcher.ListOrders(suite.AppContextForTest(), officeUser.ID, &params)

		suite.FatalNoError(err)
		suite.Equal(0, len(moves))
	})
}

func (suite *OrderServiceSuite) TestListMovesWithEmptyFields() {
	expectedOrder := testdatagen.MakeDefaultOrder(suite.DB())

	expectedOrder.Entitlement = nil
	expectedOrder.EntitlementID = nil
	expectedOrder.Grade = nil
	expectedOrder.OriginDutyStation = nil
	expectedOrder.OriginDutyStationID = nil
	suite.MustSave(&expectedOrder)

	move := testdatagen.MakeMove(suite.DB(), testdatagen.Assertions{
		Order: expectedOrder,
	})
	// Only orders with shipments are returned, so we need to add a shipment
	// to the move we just created
	testdatagen.MakeMTOShipment(suite.DB(), testdatagen.Assertions{
		Move: move,
		MTOShipment: models.MTOShipment{
			Status: models.MTOShipmentStatusSubmitted,
		},
	})
	// Add a second shipment to make sure we only return 1 order even if its
	// move has more than one shipment
	testdatagen.MakeMTOShipment(suite.DB(), testdatagen.Assertions{
		Move: move,
		MTOShipment: models.MTOShipment{
			Status: models.MTOShipmentStatusSubmitted,
		},
	})

	officeUser := testdatagen.MakeOfficeUser(suite.DB(), testdatagen.Assertions{})
	orderFetcher := NewOrderFetcher()
	moves, _, err := orderFetcher.ListOrders(suite.AppContextForTest(), officeUser.ID, &services.ListOrderParams{PerPage: swag.Int64(1), Page: swag.Int64(1)})

	suite.FatalNoError(err)
	suite.Nil(moves)

}

func (suite *OrderServiceSuite) TestListMovesWithPagination() {
	officeUser := testdatagen.MakeDefaultOfficeUser(suite.DB())

	// Map default shipment postal code to office user's GBLOC
	testdatagen.MakePostalCodeToGBLOC(suite.DB(), "90210", officeUser.TransportationOffice.Gbloc)
	testdatagen.MakePostalCodeToGBLOC(suite.DB(), "50309", officeUser.TransportationOffice.Gbloc)

	for i := 0; i < 2; i++ {
		testdatagen.MakeHHGMoveWithShipment(suite.DB(), testdatagen.Assertions{})
	}

	orderFetcher := NewOrderFetcher()
	params := services.ListOrderParams{Page: swag.Int64(1), PerPage: swag.Int64(1)}
	moves, count, err := orderFetcher.ListOrders(suite.AppContextForTest(), officeUser.ID, &params)

	suite.NoError(err)
	suite.Equal(1, len(moves))
	suite.Equal(2, count)

}

func (suite *OrderServiceSuite) TestListMovesWithSortOrder() {
	// SET UP: Dates for sorting by Requested Move Date
	// - We want dates 2 and 3 to sandwich requestedMoveDate1 so we can test that the min() query is working
	requestedMoveDate1 := time.Date(testdatagen.GHCTestYear, 02, 20, 0, 0, 0, 0, time.UTC)
	requestedMoveDate2 := time.Date(testdatagen.GHCTestYear, 03, 03, 0, 0, 0, 0, time.UTC)
	requestedMoveDate3 := time.Date(testdatagen.GHCTestYear, 01, 15, 0, 0, 0, 0, time.UTC)

	// SET UP: Service Members for sorting by Service Member Last Name and Branch
	// - We'll need two other service members to test the last name sort, Lea Spacemen and Leo Zephyer
	serviceMemberFirstName := "Lea"
	serviceMemberLastName := "Zephyer"
	affiliation := models.AffiliationNAVY
	edipi := "9999999999"

	// SET UP: New Duty Station for sorting by destination duty station
	newDutyStationName := "Ze Duty Station"
	newDutyStation2 := testdatagen.MakeDutyStation(suite.DB(), testdatagen.Assertions{
		DutyStation: models.DutyStation{
			Name: newDutyStationName,
		},
	})

	// CREATE EXPECTED MOVES
	expectedMove1 := testdatagen.MakeHHGMoveWithShipment(suite.DB(), testdatagen.Assertions{
		// Default New Duty Station name is Fort Gordon
		Move: models.Move{
			Status:  models.MoveStatusAPPROVED,
			Locator: "AA1234",
		},
		MTOShipment: models.MTOShipment{
			RequestedPickupDate: &requestedMoveDate1,
		},
	})
	expectedMove2 := testdatagen.MakeHHGMoveWithShipment(suite.DB(), testdatagen.Assertions{
		Move: models.Move{
			Locator: "TTZ123",
		},
		// Lea Spacemen
		ServiceMember: models.ServiceMember{Affiliation: &affiliation, FirstName: &serviceMemberFirstName, Edipi: &edipi},
		Order: models.Order{
			NewDutyStation:   newDutyStation2,
			NewDutyStationID: newDutyStation2.ID,
		},
		MTOShipment: models.MTOShipment{
			RequestedPickupDate: &requestedMoveDate2,
		},
	})
	// Create a second shipment so we can test min() sort
	testdatagen.MakeMTOShipmentWithMove(suite.DB(), &expectedMove2, testdatagen.Assertions{
		MTOShipment: models.MTOShipment{
			RequestedPickupDate: &requestedMoveDate3,
		},
	})

	officeUser := testdatagen.MakeDefaultOfficeUser(suite.DB())
	testdatagen.MakePostalCodeToGBLOC(suite.DB(), "90210", officeUser.TransportationOffice.Gbloc)
	testdatagen.MakePostalCodeToGBLOC(suite.DB(), "50309", officeUser.TransportationOffice.Gbloc)
	orderFetcher := NewOrderFetcher()

	suite.T().Run("Sort by locator code", func(t *testing.T) {
		params := services.ListOrderParams{Sort: swag.String("locator"), Order: swag.String("asc")}
		moves, _, err := orderFetcher.ListOrders(suite.AppContextForTest(), officeUser.ID, &params)
		suite.NoError(err)
		suite.Equal(2, len(moves))
		suite.Equal(expectedMove1.Locator, moves[0].Locator)
		suite.Equal(expectedMove2.Locator, moves[1].Locator)

		params = services.ListOrderParams{Sort: swag.String("locator"), Order: swag.String("desc")}
		moves, _, err = orderFetcher.ListOrders(suite.AppContextForTest(), officeUser.ID, &params)
		suite.NoError(err)
		suite.Equal(2, len(moves))
		suite.Equal(expectedMove2.Locator, moves[0].Locator)
		suite.Equal(expectedMove1.Locator, moves[1].Locator)
	})

	suite.T().Run("Sort by move status", func(t *testing.T) {
		params := services.ListOrderParams{Sort: swag.String("status"), Order: swag.String("asc")}
		moves, _, err := orderFetcher.ListOrders(suite.AppContextForTest(), officeUser.ID, &params)
		suite.NoError(err)
		suite.Equal(2, len(moves))
		suite.Equal(expectedMove1.Status, moves[0].Status)
		suite.Equal(expectedMove2.Status, moves[1].Status)

		params = services.ListOrderParams{Sort: swag.String("status"), Order: swag.String("desc")}
		moves, _, err = orderFetcher.ListOrders(suite.AppContextForTest(), officeUser.ID, &params)
		suite.NoError(err)
		suite.Equal(2, len(moves))
		suite.Equal(expectedMove2.Status, moves[0].Status)
		suite.Equal(expectedMove1.Status, moves[1].Status)
	})

	suite.T().Run("Sort by service member affiliations", func(t *testing.T) {
		params := services.ListOrderParams{Sort: swag.String("branch"), Order: swag.String("asc")}
		moves, _, err := orderFetcher.ListOrders(suite.AppContextForTest(), officeUser.ID, &params)
		suite.NoError(err)
		suite.Equal(2, len(moves))
		suite.Equal(*expectedMove1.Orders.ServiceMember.Affiliation, *moves[0].Orders.ServiceMember.Affiliation)
		suite.Equal(*expectedMove2.Orders.ServiceMember.Affiliation, *moves[1].Orders.ServiceMember.Affiliation)

		params = services.ListOrderParams{Sort: swag.String("branch"), Order: swag.String("desc")}
		moves, _, err = orderFetcher.ListOrders(suite.AppContextForTest(), officeUser.ID, &params)
		suite.NoError(err)
		suite.Equal(2, len(moves))
		suite.Equal(*expectedMove2.Orders.ServiceMember.Affiliation, *moves[0].Orders.ServiceMember.Affiliation)
		suite.Equal(*expectedMove1.Orders.ServiceMember.Affiliation, *moves[1].Orders.ServiceMember.Affiliation)
	})

	suite.T().Run("Sort by destination duty station", func(t *testing.T) {
		params := services.ListOrderParams{Sort: swag.String("destinationDutyStation"), Order: swag.String("asc")}
		moves, _, err := orderFetcher.ListOrders(suite.AppContextForTest(), officeUser.ID, &params)
		suite.NoError(err)
		suite.Equal(2, len(moves))
		suite.Equal(expectedMove1.Orders.NewDutyStation.Name, moves[0].Orders.NewDutyStation.Name)
		suite.Equal(expectedMove2.Orders.NewDutyStation.Name, moves[1].Orders.NewDutyStation.Name)

		params = services.ListOrderParams{Sort: swag.String("destinationDutyStation"), Order: swag.String("desc")}
		moves, _, err = orderFetcher.ListOrders(suite.AppContextForTest(), officeUser.ID, &params)
		suite.NoError(err)
		suite.Equal(2, len(moves))
		suite.Equal(expectedMove2.Orders.NewDutyStation.Name, moves[0].Orders.NewDutyStation.Name)
		suite.Equal(expectedMove1.Orders.NewDutyStation.Name, moves[1].Orders.NewDutyStation.Name)
	})

	suite.T().Run("Sort by request move date", func(t *testing.T) {
		params := services.ListOrderParams{Sort: swag.String("requestedMoveDate"), Order: swag.String("asc")}
		moves, _, err := orderFetcher.ListOrders(suite.AppContextForTest(), officeUser.ID, &params)
		suite.NoError(err)
		suite.Equal(2, len(moves))
		suite.Equal(2, len(moves[0].MTOShipments)) // the move with two shipments has the earlier date
		suite.Equal(1, len(moves[1].MTOShipments))
		// NOTE: You have to use Jan 02, 2006 as the example for date/time formatting in Go
		suite.Equal(requestedMoveDate1.Format("2006/01/02"), moves[1].MTOShipments[0].RequestedPickupDate.Format("2006/01/02"))

		params = services.ListOrderParams{Sort: swag.String("requestedMoveDate"), Order: swag.String("desc")}
		moves, _, err = orderFetcher.ListOrders(suite.AppContextForTest(), officeUser.ID, &params)
		suite.NoError(err)
		suite.Equal(2, len(moves))
		suite.Equal(1, len(moves[0].MTOShipments)) // the move with one shipment should be first
		suite.Equal(2, len(moves[1].MTOShipments))
		suite.Equal(requestedMoveDate1.Format("2006/01/02"), moves[0].MTOShipments[0].RequestedPickupDate.Format("2006/01/02"))
	})

	// MUST BE LAST, ADDS EXTRA MOVE
	suite.T().Run("Sort by service member last name", func(t *testing.T) {
		// Last name sort is the only one that needs 3 moves for a complete test, so add that here at the end
		testdatagen.MakeHHGMoveWithShipment(suite.DB(), testdatagen.Assertions{
			// Leo Zephyer
			ServiceMember: models.ServiceMember{LastName: &serviceMemberLastName},
		})

		params := services.ListOrderParams{Sort: swag.String("lastName"), Order: swag.String("asc")}
		moves, _, err := orderFetcher.ListOrders(suite.AppContextForTest(), officeUser.ID, &params)

		suite.NoError(err)
		suite.Equal(3, len(moves))
		suite.Equal("Spacemen, Lea", *moves[0].Orders.ServiceMember.LastName+", "+*moves[0].Orders.ServiceMember.FirstName)
		suite.Equal("Spacemen, Leo", *moves[1].Orders.ServiceMember.LastName+", "+*moves[1].Orders.ServiceMember.FirstName)
		suite.Equal("Zephyer, Leo", *moves[2].Orders.ServiceMember.LastName+", "+*moves[2].Orders.ServiceMember.FirstName)

		params = services.ListOrderParams{Sort: swag.String("lastName"), Order: swag.String("desc")}
		moves, _, err = orderFetcher.ListOrders(suite.AppContextForTest(), officeUser.ID, &params)

		suite.NoError(err)
		suite.Equal(3, len(moves))
		suite.Equal("Zephyer, Leo", *moves[0].Orders.ServiceMember.LastName+", "+*moves[0].Orders.ServiceMember.FirstName)
		suite.Equal("Spacemen, Leo", *moves[1].Orders.ServiceMember.LastName+", "+*moves[1].Orders.ServiceMember.FirstName)
		suite.Equal("Spacemen, Lea", *moves[2].Orders.ServiceMember.LastName+", "+*moves[2].Orders.ServiceMember.FirstName)
	})
}

func (suite *OrderServiceSuite) TestListMovesNeedingServicesCounselingWithGBLOCSortFilter() {

	// TESTCASE SCENARIO
	// Under test: OrderFetcher.ListOrders function
	// Mocked:     None
	// Set up:     We create 2 USMC moves with different GBLOCs, LKNQ and ZANY
	//             We create an office user with the LKNQ GBLOC

	// Create a services counselor with defauult GBLOC, LKNQ
	officeUser := testdatagen.MakeServicesCounselorOfficeUser(suite.DB(), testdatagen.Assertions{})

	// Default Origin Duty Station GBLOC is LKNQ
	hhgMoveType := models.SelectedMoveTypeHHG
	submittedAt := time.Date(2021, 03, 15, 0, 0, 0, 0, time.UTC)
	lknqMove := testdatagen.MakeHHGMoveWithShipment(suite.DB(), testdatagen.Assertions{
		Move: models.Move{
			SelectedMoveType: &hhgMoveType,
			Status:           models.MoveStatusNeedsServiceCounseling,
			SubmittedAt:      &submittedAt,
		},
	})

	testdatagen.MakePostalCodeToGBLOC(suite.DB(), "50309", officeUser.TransportationOffice.Gbloc)

	// Create a dutystation with ZANY GBLOC
	dutyStationAddress2 := testdatagen.MakeAddress(suite.DB(), testdatagen.Assertions{
		Address: models.Address{
			StreetAddress1: "Anchor 1212",
			City:           "Augusta",
			State:          "GA",
			PostalCode:     "89898",
			Country:        swag.String("United States"),
		},
	})

	originDutyStation2 := testdatagen.MakeDutyStation(suite.DB(), testdatagen.Assertions{
		DutyStation: models.DutyStation{
			Name:      "Fort Sam Snap",
			AddressID: dutyStationAddress2.ID,
			Address:   dutyStationAddress2,
		},
	})

	testdatagen.MakePostalCodeToGBLOC(suite.DB(), dutyStationAddress2.PostalCode, "ZANY")

	// Create a second move from the ZANY gbloc
	testdatagen.MakeHHGMoveWithShipment(suite.DB(), testdatagen.Assertions{
		Move: models.Move{
			Status:  models.MoveStatusNeedsServiceCounseling,
			Locator: "ZZ1234",
		},
		Order: models.Order{
			OriginDutyStation:   &originDutyStation2,
			OriginDutyStationID: &originDutyStation2.ID,
		},
	})

	suite.T().Run("Filter by origin GBLOC", func(t *testing.T) {
		// TESTCASE SCENARIO
		// Under test: OrderFetcher.ListOrders function
		// Mocked:     None
		// Set up:     We create 2 USMC moves with different GBLOCs, ACME and ZANY
		//             We create an office user with the ACME GBLOC
		//             Then we request a list of moves sorted by GBLOC, first ascending then descending
		// Expected outcome:
		//             We expect one move to be returned: the the ACME move

		// Setup and run the function under test sorting GBLOC with ascending mode
		orderFetcher := NewOrderFetcher()
		statuses := []string{"NEEDS SERVICE COUNSELING"}
		// Sort by service member name
		params := services.ListOrderParams{Sort: swag.String("originGBLOC"), Order: swag.String("asc"), Status: statuses}
		moves, _, err := orderFetcher.ListOrders(suite.AppContextForTest(), officeUser.ID, &params)

		// Check the results
		suite.NoError(err)
		suite.Equal(1, len(moves))
		suite.Equal(lknqMove.ID, moves[0].ID)
	})
}<|MERGE_RESOLUTION|>--- conflicted
+++ resolved
@@ -220,12 +220,8 @@
 
 	suite.T().Run("returns USMC order for USMC office user", func(t *testing.T) {
 		// Map default shipment ZIP code to default office user GBLOC
-<<<<<<< HEAD
-		testdatagen.MakePostalCodeToGBLOC(suite.DB(), "90210", "LKNQ")
-		testdatagen.MakePostalCodeToGBLOC(suite.DB(), "50309", "LKNQ")
-=======
 		testdatagen.MakePostalCodeToGBLOC(suite.DB(), "90210", "KKFA")
->>>>>>> a63eb1b2
+		testdatagen.MakePostalCodeToGBLOC(suite.DB(), "50309", "KKFA")
 
 		marines := models.AffiliationMARINES
 		// It doesn't matter what the Origin GBLOC is for the move. Only the Marines
