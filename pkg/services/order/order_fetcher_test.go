package order

import (
	"strings"
	"time"

	"github.com/gofrs/uuid"

	"github.com/transcom/mymove/pkg/auth"
	"github.com/transcom/mymove/pkg/factory"
	"github.com/transcom/mymove/pkg/models"
	"github.com/transcom/mymove/pkg/models/roles"
	"github.com/transcom/mymove/pkg/services"
	moveservice "github.com/transcom/mymove/pkg/services/move"
	"github.com/transcom/mymove/pkg/testdatagen"
)

func (suite *OrderServiceSuite) TestFetchOrder() {
	expectedMove := factory.BuildMove(suite.DB(), nil, nil)
	expectedOrder := expectedMove.Orders
	orderFetcher := NewOrderFetcher()

	order, err := orderFetcher.FetchOrder(suite.AppContextForTest(), expectedOrder.ID)
	suite.FatalNoError(err)

	suite.Equal(expectedOrder.ID, order.ID)
	suite.Equal(expectedOrder.ServiceMemberID, order.ServiceMemberID)
	suite.NotNil(order.NewDutyLocation)
	suite.Equal(expectedOrder.NewDutyLocationID, order.NewDutyLocation.ID)
	suite.Equal(expectedOrder.NewDutyLocation.AddressID, order.NewDutyLocation.AddressID)
	suite.Equal(expectedOrder.NewDutyLocation.Address.StreetAddress1, order.NewDutyLocation.Address.StreetAddress1)
	suite.NotNil(order.Entitlement)
	suite.Equal(*expectedOrder.EntitlementID, order.Entitlement.ID)
	suite.Equal(expectedOrder.OriginDutyLocation.ID, order.OriginDutyLocation.ID)
	suite.Equal(expectedOrder.OriginDutyLocation.AddressID, order.OriginDutyLocation.AddressID)
	suite.Equal(expectedOrder.OriginDutyLocation.Address.StreetAddress1, order.OriginDutyLocation.Address.StreetAddress1)
	suite.NotZero(order.OriginDutyLocation)
	suite.Equal(expectedMove.Locator, order.Moves[0].Locator)
}

func (suite *OrderServiceSuite) TestFetchOrderWithEmptyFields() {
	// When move_orders and orders were consolidated, we moved the OriginDutyLocation
	// field that used to only exist on the move_orders table into the orders table.
	// This means that existing orders in production won't have any values in the
	// OriginDutyLocation column. To mimic that and to surface any issues, we didn't
	// update the testdatagen MakeOrder function so that new orders would have
	// an empty OriginDutyLocation. During local testing in the office app, we
	// noticed an exception due to trying to load empty OriginDutyLocations.
	// This was not caught by any tests, so we're adding one now.
	expectedOrder := factory.BuildOrder(suite.DB(), nil, nil)

	expectedOrder.Entitlement = nil
	expectedOrder.EntitlementID = nil
	expectedOrder.Grade = nil
	expectedOrder.OriginDutyLocation = nil
	expectedOrder.OriginDutyLocationID = nil
	suite.MustSave(&expectedOrder)

	factory.BuildMove(suite.DB(), []factory.Customization{
		{
			Model:    expectedOrder,
			LinkOnly: true,
		},
	}, nil)

	orderFetcher := NewOrderFetcher()
	order, err := orderFetcher.FetchOrder(suite.AppContextForTest(), expectedOrder.ID)

	suite.FatalNoError(err)
	suite.Nil(order.Entitlement)
	suite.Nil(order.OriginDutyLocation)
	suite.Nil(order.Grade)
}

func (suite *OrderServiceSuite) TestListOrders() {

	agfmPostalCode := "06001"
	setupTestData := func() (models.OfficeUser, models.Move, auth.Session) {

		// Make an office user → GBLOC X
		officeUser := factory.BuildOfficeUserWithRoles(suite.DB(), nil, []roles.RoleType{roles.RoleTypeTOO})
		session := auth.Session{
			ApplicationName: auth.OfficeApp,
			Roles:           officeUser.User.Roles,
			OfficeUserID:    officeUser.ID,
			IDToken:         "fake_token",
			AccessToken:     "fakeAccessToken",
		}

		// Create a move with a shipment → GBLOC X
		move := factory.BuildMoveWithShipment(suite.DB(), nil, nil)

		// Make a postal code and GBLOC → AGFM
		factory.FetchOrBuildPostalCodeToGBLOC(suite.DB(), agfmPostalCode, "AGFM")
		return officeUser, move, session
	}
	orderFetcher := NewOrderFetcher()

	suite.Run("returns moves", func() {
		// Under test: ListOrders
		// Mocked:           None
		// Set up:           Make 2 moves, one with a shipment and one without.
		//                   The shipment should have a pickup GBLOC that matches the office users transportation GBLOC
		//                   In other words, shipment should originate from same GBLOC as the office user
		// Expected outcome: Only the move with a shipment should be returned by ListOrders
		officeUser, expectedMove, session := setupTestData()

		// Create a Move without a shipment
		factory.BuildMove(suite.DB(), nil, nil)

		moves, moveCount, err := orderFetcher.ListOrders(suite.AppContextWithSessionForTest(&session), officeUser.ID, roles.RoleTypeTOO, &services.ListOrderParams{})

		// Expect a single move returned
		suite.FatalNoError(err)
		suite.Equal(1, moveCount)
		suite.Len(moves, 1)

		// Check that move matches
		move := moves[0]
		suite.NotNil(move.Orders.ServiceMember)
		suite.Equal(expectedMove.Orders.ServiceMember.FirstName, move.Orders.ServiceMember.FirstName)
		suite.Equal(expectedMove.Orders.ServiceMember.LastName, move.Orders.ServiceMember.LastName)
		suite.Equal(expectedMove.Orders.ID, move.Orders.ID)
		suite.Equal(expectedMove.Orders.ServiceMemberID, move.Orders.ServiceMemberID)
		suite.NotNil(move.Orders.NewDutyLocation)
		suite.Equal(expectedMove.Orders.NewDutyLocationID, move.Orders.NewDutyLocation.ID)
		suite.NotNil(move.Orders.Entitlement)
		suite.Equal(*expectedMove.Orders.EntitlementID, move.Orders.Entitlement.ID)
		suite.Equal(expectedMove.Orders.OriginDutyLocation.ID, move.Orders.OriginDutyLocation.ID)
		suite.NotNil(move.Orders.OriginDutyLocation)
		suite.Equal(expectedMove.Orders.OriginDutyLocation.AddressID, move.Orders.OriginDutyLocation.AddressID)
		suite.Equal(expectedMove.Orders.OriginDutyLocation.Address.StreetAddress1, move.Orders.OriginDutyLocation.Address.StreetAddress1)
	})

	suite.Run("returns moves filtered by GBLOC", func() {
		// Under test: ListOrders
		// Set up:           Make 2 moves, one with a pickup GBLOC that matches the office users transportation GBLOC
		//                   (which is done in setupTestData) and one with a pickup GBLOC that doesn't
		// Expected outcome: Only the move with the correct GBLOC should be returned by ListOrders
		officeUser, expectedMove, session := setupTestData()

		// This move's pickup GBLOC of the office user's GBLOC, so it should not be returned
		factory.BuildMoveWithShipment(suite.DB(), []factory.Customization{
			{
				Model: models.Address{
					PostalCode: agfmPostalCode,
				},
				Type: &factory.Addresses.PickupAddress,
			},
		}, nil)

		moves, _, err := orderFetcher.ListOrders(suite.AppContextWithSessionForTest(&session), officeUser.ID, roles.RoleTypeTOO, &services.ListOrderParams{Page: models.Int64Pointer(1)})

		suite.FatalNoError(err)
		suite.Equal(1, len(moves))
		move := moves[0]
		suite.Equal(expectedMove.ID, move.ID)

	})

	suite.Run("only returns visible moves (where show = True)", func() {
		// Under test: ListOrders
		// Set up:           Make 2 moves, one correctly setup in setupTestData (show = True)
		//                   and one with show = False
		// Expected outcome: Only the move with show = True should be returned by ListOrders
		officeUser, expectedMove, session := setupTestData()

		params := services.ListOrderParams{}
		factory.BuildMoveWithShipment(suite.DB(), []factory.Customization{
			{
				Model: models.Move{
					Show: models.BoolPointer(false),
				},
			},
		}, nil)
		moves, _, err := orderFetcher.ListOrders(suite.AppContextWithSessionForTest(&session), officeUser.ID, roles.RoleTypeTOO, &params)

		suite.FatalNoError(err)
		suite.Equal(1, len(moves))
		move := moves[0]
		suite.Equal(expectedMove.ID, move.ID)

	})

	suite.Run("includes combo hhg and ppm moves", func() {
		// Under test: ListOrders
		// Set up:           Make 2 moves, one default move setup in setupTestData (show = True)
		//                   and one a combination HHG and PPM move and make sure it's included
		// Expected outcome: Both moves should be returned by ListOrders
		officeUser, expectedMove, session := setupTestData()
		expectedComboMove := factory.BuildMoveWithShipment(suite.DB(), nil, nil)

		moves, moveCount, err := orderFetcher.ListOrders(suite.AppContextWithSessionForTest(&session), officeUser.ID, roles.RoleTypeTOO, &services.ListOrderParams{})

		suite.FatalNoError(err)
		suite.Equal(2, moveCount)
		suite.Len(moves, 2)

		var moveIDs []uuid.UUID
		for _, move := range moves {
			moveIDs = append(moveIDs, move.ID)
		}
		suite.Contains(moveIDs, expectedComboMove.ID)
		suite.Contains(moveIDs, expectedMove.ID)
	})

	suite.Run("returns moves filtered by service member affiliation", func() {
		// Under test: ListOrders
		// Set up:           Make 2 moves, one default move setup in setupTestData (show = True)
		//                   and one specific to Airforce and make sure it's included
		//                   Fetch filtered to Airforce moves.
		// Expected outcome: Only the Airforce move should be returned
		officeUser, _, session := setupTestData()

		// Create the airforce move
		airForce := models.AffiliationAIRFORCE
		airForceString := "AIR_FORCE"
		airForceMove := factory.BuildMoveWithShipment(suite.DB(), []factory.Customization{
			{
				Model: models.ServiceMember{
					Affiliation: &airForce,
				},
			},
		}, nil)
		// Filter by airforce move
		params := services.ListOrderParams{Branch: &airForceString, Page: models.Int64Pointer(1)}
		moves, _, err := orderFetcher.ListOrders(suite.AppContextWithSessionForTest(&session), officeUser.ID, roles.RoleTypeTOO, &params)

		suite.FatalNoError(err)
		suite.Equal(1, len(moves))
		move := moves[0]
		suite.Equal(airForceMove.ID, move.ID)

	})

	suite.Run("returns moves filtered submitted at", func() {
		// Under test: ListOrders
		// Set up:           Make 3 moves, with different submitted_at times, and search for a specific move
		// Expected outcome: Only the one move with the right date should be returned
		officeUser, _, session := setupTestData()

		// Move with specified timestamp
		submittedAt := time.Date(2022, 04, 01, 0, 0, 0, 0, time.UTC)
		expectedMove := factory.BuildMoveWithShipment(suite.DB(), []factory.Customization{
			{
				Model: models.Move{
					SubmittedAt: &submittedAt,
				},
			},
		}, nil)
		// Test edge cases (one day later)
		submittedAt2 := time.Date(2022, 04, 02, 0, 0, 0, 0, time.UTC)
		factory.BuildMoveWithShipment(suite.DB(), []factory.Customization{
			{
				Model: models.Move{
					SubmittedAt: &submittedAt2,
				},
			},
		}, nil)
		// Test edge cases (one second earlier)
		submittedAt3 := time.Date(2022, 03, 31, 23, 59, 59, 59, time.UTC)
		factory.BuildMoveWithShipment(suite.DB(), []factory.Customization{
			{
				Model: models.Move{
					SubmittedAt: &submittedAt3,
				},
			},
		}, nil)

		// Filter by submittedAt timestamp
		params := services.ListOrderParams{SubmittedAt: &submittedAt}
		moves, _, err := orderFetcher.ListOrders(suite.AppContextWithSessionForTest(&session), officeUser.ID, roles.RoleTypeTOO, &params)

		suite.FatalNoError(err)
		suite.Equal(1, len(moves))
		move := moves[0]
		suite.Equal(expectedMove.ID, move.ID)

	})

	suite.Run("returns moves filtered appeared in TOO at", func() {
		// Under test: ListOrders
		// Expected outcome: Only the three move with the right date should be returned
		officeUser, _, session := setupTestData()

		// Moves with specified timestamp
		specifiedDay := time.Date(2022, 04, 01, 0, 0, 0, 0, time.UTC)
		specifiedTimestamp1 := time.Date(2022, 04, 01, 1, 0, 0, 0, time.UTC)
		specifiedTimestamp2 := time.Date(2022, 04, 01, 23, 59, 59, 999999000, time.UTC) // the upper bound is 999999499 nanoseconds but the DB only stores microseconds

		matchingSubmittedAt := factory.BuildMoveWithShipment(suite.DB(), []factory.Customization{
			{
				Model: models.Move{
					SubmittedAt: &specifiedDay,
				},
			},
		}, nil)
		matchingSCCompletedAt := factory.BuildMoveWithShipment(suite.DB(), []factory.Customization{
			{
				Model: models.Move{
					ServiceCounselingCompletedAt: &specifiedTimestamp1,
				},
			},
		}, nil)
		matchingApprovalsRequestedAt := factory.BuildMoveWithShipment(suite.DB(), []factory.Customization{
			{
				Model: models.Move{
					ApprovalsRequestedAt: &specifiedTimestamp2,
				},
			},
		}, nil)
		// Test non dates matching
		nonMatchingDate1 := time.Date(2022, 04, 02, 0, 0, 0, 0, time.UTC)
		nonMatchingDate2 := time.Date(2022, 03, 31, 23, 59, 59, 999999000, time.UTC) // the upper bound is 999999499 nanoseconds but the DB only stores microseconds
		nonMatchingDate3 := time.Date(2023, 04, 01, 0, 0, 0, 0, time.UTC)
		factory.BuildMoveWithShipment(suite.DB(), []factory.Customization{
			{
				Model: models.Move{
					SubmittedAt:                  &nonMatchingDate1,
					ServiceCounselingCompletedAt: &nonMatchingDate2,
					ApprovalsRequestedAt:         &nonMatchingDate3,
				},
			},
		}, nil)
		// Filter by AppearedInTOOAt timestamp
		params := services.ListOrderParams{AppearedInTOOAt: &specifiedDay}
		moves, _, err := orderFetcher.ListOrders(suite.AppContextWithSessionForTest(&session), officeUser.ID, roles.RoleTypeTOO, &params)

		suite.FatalNoError(err)
		suite.Equal(3, len(moves))
		var foundIDs []uuid.UUID
		for _, move := range moves {
			foundIDs = append(foundIDs, move.ID)
		}
		suite.Contains(foundIDs, matchingSubmittedAt.ID)
		suite.Contains(foundIDs, matchingSCCompletedAt.ID)
		suite.Contains(foundIDs, matchingApprovalsRequestedAt.ID)
	})

	suite.Run("returns moves filtered by requested pickup date", func() {
		// Under test: ListOrders
		// Set up:           Make 3 moves, with different submitted_at times, and search for a specific move
		// Expected outcome: Only the one move with the right date should be returned
		officeUser, _, session := setupTestData()

		requestedPickupDate := time.Date(2022, 04, 01, 0, 0, 0, 0, time.UTC)
		createdMove := factory.BuildMoveWithShipment(suite.DB(), []factory.Customization{
			{
				Model: models.MTOShipment{
					RequestedPickupDate: &requestedPickupDate,
				},
			},
		}, nil)
		requestedMoveDateString := createdMove.MTOShipments[0].RequestedPickupDate.Format("2006-01-02")
		moves, _, err := orderFetcher.ListOrders(suite.AppContextWithSessionForTest(&session), officeUser.ID, roles.RoleTypeTOO, &services.ListOrderParams{
			RequestedMoveDate: &requestedMoveDateString,
		})

		suite.FatalNoError(err)
		suite.Equal(1, len(moves))
	})

	suite.Run("returns moves filtered by ppm type", func() {
		// Under test: ListOrders
		// Set up:           Make 2 moves, with different ppm types, and search for both types
		// Expected outcome: search results should only include the move with the PPM type that was searched for
		postalCode := "50309"
		officeUser, partialPPMMove, session := setupTestData()
		suite.Equal("PARTIAL", *partialPPMMove.PPMType)
		ppmShipment := factory.BuildPPMShipmentThatNeedsCloseout(suite.DB(), nil, []factory.Customization{
			{
				Model: models.Move{
					PPMType: models.StringPointer("FULL"),
					Locator: "FULLLL",
				},
			},
			{
				Model: models.Address{
					PostalCode: postalCode,
				},
				Type: &factory.Addresses.PickupAddress,
			},
		})
		fullPPMMove := ppmShipment.Shipment.MoveTaskOrder

		// Search for PARTIAL PPM moves
		moves, _, err := orderFetcher.ListOrders(suite.AppContextWithSessionForTest(&session), officeUser.ID, roles.RoleTypeTOO, &services.ListOrderParams{
			PPMType: models.StringPointer("PARTIAL"),
		})

		suite.FatalNoError(err)
		suite.Equal(1, len(moves))
		suite.Equal(partialPPMMove.Locator, moves[0].Locator)

		// Search for FULL PPM moves
		moves, _, err = orderFetcher.ListOrders(suite.AppContextWithSessionForTest(&session), officeUser.ID, roles.RoleTypeTOO, &services.ListOrderParams{
			PPMType: models.StringPointer("FULL"),
		})

		suite.FatalNoError(err)
		suite.Equal(1, len(moves))
		suite.Equal(fullPPMMove.Locator, moves[0].Locator)
	})

	suite.Run("returns moves filtered by ppm status", func() {
		// Under test: ListOrders
		// Set up:           Make 2 moves, with different ppm status, and search for both statues
		// Expected outcome: search results should only include the move with the PPM status that was searched for
		officeUser, partialPPMMove, session := setupTestData()
		suite.Equal("PARTIAL", *partialPPMMove.PPMType)
		postalCode := "50309"

		ppmShipmentNeedsCloseout := factory.BuildPPMShipmentThatNeedsCloseout(suite.DB(), nil, []factory.Customization{
			{
				Model: models.Address{
					PostalCode: postalCode,
				},
				Type: &factory.Addresses.PickupAddress,
			},
		})
		// Search for PARTIAL PPM moves
		moves, _, err := orderFetcher.ListOrders(suite.AppContextWithSessionForTest(&session), officeUser.ID, roles.RoleTypeTOO, &services.ListOrderParams{
			PPMStatus: models.StringPointer("NEEDS_CLOSEOUT"),
		})

		suite.FatalNoError(err)
		suite.Equal(1, len(moves))
		suite.Equal(moves[0].MTOShipments[0].PPMShipment.Status, ppmShipmentNeedsCloseout.Shipment.PPMShipment.Status)

		ppmShipmentWaiting := factory.BuildPPMShipmentThatNeedsToBeResubmitted(suite.DB(), nil, []factory.Customization{
			{
				Model: models.Address{
					PostalCode: postalCode,
				},
				Type: &factory.Addresses.PickupAddress,
			},
		})
		// Search for FULL PPM moves
		moves, _, err = orderFetcher.ListOrders(suite.AppContextWithSessionForTest(&session), officeUser.ID, roles.RoleTypeTOO, &services.ListOrderParams{
			PPMStatus: models.StringPointer("WAITING_ON_CUSTOMER"),
		})

		suite.FatalNoError(err)
		suite.Equal(1, len(moves))
		suite.Equal(moves[0].MTOShipments[0].PPMShipment.Status, ppmShipmentWaiting.Shipment.PPMShipment.Status)
	})

	suite.Run("returns moves filtered by closeout location", func() {
		// Under test: ListOrders
		// Set up:           Make a move with a closeout office. Search for that closeout office.
		// Expected outcome: Only the one ppmShipment with the right closeout office should be returned
		officeUser, _, session := setupTestData()

		ftBragg := factory.BuildTransportationOffice(suite.DB(), []factory.Customization{
			{
				Model: models.TransportationOffice{
					Name: "Ft Bragg",
				},
			},
		}, nil)
		ppmShipment := factory.BuildPPMShipmentThatNeedsCloseout(suite.DB(), nil, []factory.Customization{
			{
				Model: models.Move{
					CloseoutOfficeID: &ftBragg.ID,
				},
			},
		})

		// Search should be case insensitive and allow partial matches
		moves, _, err := orderFetcher.ListOrders(suite.AppContextWithSessionForTest(&session), officeUser.ID, roles.RoleTypeTOO, &services.ListOrderParams{
			CloseoutLocation: models.StringPointer("fT bR"),
			NeedsPPMCloseout: models.BoolPointer(true),
		})

		suite.FatalNoError(err)
		suite.Equal(1, len(moves))
		suite.Equal(ppmShipment.Shipment.MoveTaskOrder.Locator, moves[0].Locator)
	})

	suite.Run("returns moves filtered by closeout initiated date", func() {
		// Under test: ListOrders
		// Set up:           Make 2 moves with PPM shipments ready for closeout, with different submitted_at times,
		//                   and search for a specific move
		// Expected outcome: Only the one move with the right date should be returned
		postalCode := "50309"
		officeUser, _, session := setupTestData()

		// Create a PPM submitted on April 1st
		closeoutInitiatedDate := time.Date(2022, 04, 01, 0, 0, 0, 0, time.UTC)
		createdPPM := factory.BuildPPMShipmentThatNeedsCloseout(suite.DB(), nil, []factory.Customization{
			{
				Model: models.PPMShipment{
					SubmittedAt: &closeoutInitiatedDate,
				},
			},
			{
				Model: models.Address{
					PostalCode: postalCode,
				},
				Type: &factory.Addresses.PickupAddress,
			},
		})

		// Create a PPM submitted on April 2nd
		closeoutInitiatedDate2 := time.Date(2022, 04, 02, 0, 0, 0, 0, time.UTC)
		createdPPM2 := factory.BuildPPMShipmentThatNeedsCloseout(suite.DB(), nil, []factory.Customization{
			{
				Model: models.PPMShipment{
					SubmittedAt: &closeoutInitiatedDate2,
				},
			},
		})

		// Search for PPMs submitted on April 1st
		moves, _, err := orderFetcher.ListOrders(suite.AppContextWithSessionForTest(&session), officeUser.ID, roles.RoleTypeTOO, &services.ListOrderParams{
			CloseoutInitiated: &closeoutInitiatedDate,
		})

		suite.FatalNoError(err)
		suite.Equal(1, len(moves))
		suite.Equal(createdPPM.Shipment.MoveTaskOrder.Locator, moves[0].Locator)
		suite.NotEqual(createdPPM2.Shipment.MoveTaskOrder.Locator, moves[0].Locator)
	})

	suite.Run("latest closeout initiated date is used for filter", func() {
		// Under test: ListOrders
		// Set up:           Make one move with multiple ppm shipments with different closeout initiated times, and
		//                   search for multiple different times
		// Expected outcome: Only a search for the latest of the closeout dates should find the move
		postalCode := "50309"
		officeUser, _, session := setupTestData()

		// Create a PPM submitted on April 1st
		closeoutInitiatedDate := time.Date(2022, 04, 01, 0, 0, 0, 0, time.UTC)
		createdPPM := factory.BuildPPMShipmentThatNeedsCloseout(suite.DB(), nil, []factory.Customization{
			{
				Model: models.PPMShipment{
					SubmittedAt: &closeoutInitiatedDate,
				},
			},
			{
				Model: models.Address{
					PostalCode: postalCode,
				},
				Type: &factory.Addresses.PickupAddress,
			},
		})
		// Add another PPM for the same move submitted on April 1st
		closeoutInitiatedDate2 := time.Date(2022, 04, 02, 0, 0, 0, 0, time.UTC)

		factory.BuildMinimalPPMShipment(suite.DB(), []factory.Customization{
			{
				Model: models.PPMShipment{
					SubmittedAt: &closeoutInitiatedDate2,
					Status:      models.PPMShipmentStatusNeedsCloseout,
				},
			},
			{
				Model:    createdPPM.Shipment.MoveTaskOrder,
				LinkOnly: true,
			},
		}, nil)

		// Search for PPMs submitted on April 1st
		moves, _, err := orderFetcher.ListOrders(suite.AppContextWithSessionForTest(&session), officeUser.ID, roles.RoleTypeTOO, &services.ListOrderParams{
			CloseoutInitiated: &closeoutInitiatedDate,
		})
		suite.Empty(moves)
		suite.FatalNoError(err)

		// Search for PPMs submitted on April 2nd
		moves, _, err = orderFetcher.ListOrders(suite.AppContextWithSessionForTest(&session), officeUser.ID, roles.RoleTypeTOO, &services.ListOrderParams{
			CloseoutInitiated: &closeoutInitiatedDate2,
		})

		suite.FatalNoError(err)
		suite.Equal(1, len(moves))
		suite.Equal(createdPPM.Shipment.MoveTaskOrder.Locator, moves[0].Locator)
	})
}
func (suite *OrderServiceSuite) TestListOrderWithAssignedUserSingle() {
	// Under test: ListOrders
	// Set up:           Make a move, assign one to an SC office user
	// Expected outcome: Only the one move with the assigned user should be returned
	assignedOfficeUserUpdater := moveservice.NewAssignedOfficeUserUpdater(moveservice.NewMoveFetcher())
	scUser := factory.BuildOfficeUserWithRoles(suite.DB(), nil, []roles.RoleType{roles.RoleTypeServicesCounselor})
	var orderFetcherTest orderFetcher
	session := auth.Session{
		ApplicationName: auth.OfficeApp,
		Roles:           scUser.User.Roles,
		OfficeUserID:    scUser.ID,
		IDToken:         "fake_token",
		AccessToken:     "fakeAccessToken",
	}

	appCtx := suite.AppContextWithSessionForTest(&session)

	createdMove := factory.BuildMoveWithShipment(suite.DB(), nil, nil)
	createdMove.SCAssignedID = &scUser.ID
	createdMove.SCAssignedUser = &scUser
	_, updateError := assignedOfficeUserUpdater.UpdateAssignedOfficeUser(appCtx, createdMove.ID, &scUser, roles.RoleTypeServicesCounselor)

	moves, _, err := orderFetcherTest.ListOrders(suite.AppContextWithSessionForTest(&session), scUser.ID, roles.RoleTypeServicesCounselor, &services.ListOrderParams{
		SCAssignedUser: &scUser.LastName,
	})

	suite.FatalNoError(err)
	suite.FatalNoError(updateError)
	suite.Equal(1, len(moves))
	suite.Equal(moves[0].SCAssignedID, createdMove.SCAssignedID)
	suite.Equal(createdMove.SCAssignedUser.ID, moves[0].SCAssignedUser.ID)
	suite.Equal(createdMove.SCAssignedUser.FirstName, moves[0].SCAssignedUser.FirstName)
	suite.Equal(createdMove.SCAssignedUser.LastName, moves[0].SCAssignedUser.LastName)
}
func (suite *OrderServiceSuite) TestListOrdersUSMCGBLOC() {
	orderFetcher := NewOrderFetcher()

	suite.Run("returns USMC order for USMC office user", func() {
		marines := models.AffiliationMARINES
		// It doesn't matter what the Origin GBLOC is for the move. Only the Marines
		// affiliation matters for office users who are tied to the USMC GBLOC.
		factory.BuildMoveWithShipment(suite.DB(), []factory.Customization{
			{
				Model: models.ServiceMember{
					Affiliation: &marines,
				},
			},
		}, nil)
		// Create move where service member has the default ARMY affiliation
		factory.BuildMoveWithShipment(suite.DB(), nil, nil)

		tioRole := roles.Role{RoleType: roles.RoleTypeTIO}
		tooRole := roles.Role{RoleType: roles.RoleTypeTOO}
		officeUserOooRah := factory.BuildOfficeUser(suite.DB(), []factory.Customization{
			{
				Model: models.TransportationOffice{
					Gbloc: "USMC",
				},
			},
			{
				Model: models.User{
					Roles: []roles.Role{tioRole, tooRole},
				},
			},
		}, nil)
		// Create office user tied to the default KKFA GBLOC
		officeUser := factory.BuildOfficeUserWithRoles(suite.DB(), nil, []roles.RoleType{roles.RoleTypeTOO})
		session := auth.Session{
			ApplicationName: auth.OfficeApp,
			Roles:           officeUser.User.Roles,
			OfficeUserID:    officeUser.ID,
			IDToken:         "fake_token",
			AccessToken:     "fakeAccessToken",
		}

		params := services.ListOrderParams{PerPage: models.Int64Pointer(2), Page: models.Int64Pointer(1)}
		moves, _, err := orderFetcher.ListOrders(suite.AppContextWithSessionForTest(&session), officeUserOooRah.ID, roles.RoleTypeServicesCounselor, &params)

		suite.FatalNoError(err)
		suite.Equal(1, len(moves))
		suite.Equal(models.AffiliationMARINES, *moves[0].Orders.ServiceMember.Affiliation)

		params = services.ListOrderParams{PerPage: models.Int64Pointer(2), Page: models.Int64Pointer(1)}
		moves, _, err = orderFetcher.ListOrders(suite.AppContextWithSessionForTest(&session), officeUser.ID, roles.RoleTypeServicesCounselor, &params)

		suite.FatalNoError(err)
		suite.Equal(1, len(moves))
		suite.Equal(models.AffiliationARMY, *moves[0].Orders.ServiceMember.Affiliation)
	})
}

func getMoveNeedsServiceCounseling(suite *OrderServiceSuite, showMove bool, affiliation models.ServiceMemberAffiliation) models.Move {
	nonCloseoutMove := factory.BuildMove(suite.DB(), []factory.Customization{
		{
			Model: models.Move{
				Status: models.MoveStatusNeedsServiceCounseling,
				Show:   &showMove,
			},
		},
		{
			Model: models.ServiceMember{
				Affiliation: &affiliation,
			},
		},
	}, nil)

	return nonCloseoutMove
}

func getSubmittedMove(suite *OrderServiceSuite, showMove bool, affiliation models.ServiceMemberAffiliation) models.Move {
	move := factory.BuildMove(suite.DB(), []factory.Customization{
		{
			Model: models.Move{
				Status: models.MoveStatusSUBMITTED,
				Show:   &showMove,
			},
		},
		{
			Model: models.ServiceMember{
				Affiliation: &affiliation,
			},
		},
	}, nil)
	return move
}

func buildPPMShipmentNeedsCloseout(suite *OrderServiceSuite, move models.Move) models.PPMShipment {
	ppm := factory.BuildMinimalPPMShipment(suite.DB(), []factory.Customization{
		{
			Model: models.PPMShipment{
				Status: models.PPMShipmentStatusNeedsCloseout,
			},
		},
		{
			Model:    move,
			LinkOnly: true,
		},
	}, nil)
	return ppm
}

func buildPPMShipmentDraft(suite *OrderServiceSuite, move models.Move) models.PPMShipment {
	ppm := factory.BuildMinimalPPMShipment(suite.DB(), []factory.Customization{
		{
			Model: models.PPMShipment{
				Status: models.PPMShipmentStatusDraft,
			},
		},
		{
			Model:    move,
			LinkOnly: true,
		},
	}, nil)
	return ppm
}

func buildPPMShipmentCloseoutComplete(suite *OrderServiceSuite, move models.Move) models.PPMShipment {
	ppm := factory.BuildMinimalPPMShipment(suite.DB(), []factory.Customization{
		{
			Model: models.PPMShipment{
				Status: models.PPMShipmentStatusCloseoutComplete,
			},
		},
		{
			Model:    move,
			LinkOnly: true,
		},
	}, nil)
	return ppm
}
func (suite *OrderServiceSuite) TestListOrdersPPMCloseoutForArmyAirforce() {
	orderFetcher := NewOrderFetcher()

	var session auth.Session

	suite.Run("office user in normal GBLOC should only see non-Navy/Marines/CoastGuard moves that need closeout in closeout tab", func() {
		officeUserSC := factory.BuildOfficeUserWithRoles(suite.DB(), nil, []roles.RoleType{roles.RoleTypeServicesCounselor})

		session = auth.Session{
			ApplicationName: auth.OfficeApp,
			Roles:           officeUserSC.User.Roles,
			OfficeUserID:    officeUserSC.ID,
			IDToken:         "fake_token",
			AccessToken:     "fakeAccessToken",
		}

		move := getMoveNeedsServiceCounseling(suite, true, models.AffiliationARMY)
		buildPPMShipmentNeedsCloseout(suite, move)

		afMove := getMoveNeedsServiceCounseling(suite, true, models.AffiliationAIRFORCE)
		buildPPMShipmentDraft(suite, afMove)

		cgMove := getMoveNeedsServiceCounseling(suite, true, models.AffiliationCOASTGUARD)
		buildPPMShipmentNeedsCloseout(suite, cgMove)

		params := services.ListOrderParams{PerPage: models.Int64Pointer(9), Page: models.Int64Pointer(1), NeedsPPMCloseout: models.BoolPointer(true), Status: []string{string(models.MoveStatusNeedsServiceCounseling)}}
		moves, _, err := orderFetcher.ListOrders(suite.AppContextWithSessionForTest(&session), officeUserSC.ID, roles.RoleTypeServicesCounselor, &params)

		suite.FatalNoError(err)
		suite.Equal(1, len(moves))
		suite.Equal(move.Locator, moves[0].Locator)
	})

	suite.Run("office user in normal GBLOC should not see moves that require closeout in counseling tab", func() {
		officeUserSC := factory.BuildOfficeUserWithRoles(suite.DB(), nil, []roles.RoleType{roles.RoleTypeServicesCounselor})

		session = auth.Session{
			ApplicationName: auth.OfficeApp,
			Roles:           officeUserSC.User.Roles,
			OfficeUserID:    officeUserSC.ID,
			IDToken:         "fake_token",
			AccessToken:     "fakeAccessToken",
		}

		closeoutMove := getMoveNeedsServiceCounseling(suite, true, models.AffiliationARMY)
		buildPPMShipmentCloseoutComplete(suite, closeoutMove)

		// PPM moves that are not in one of the closeout statuses
		nonCloseoutMove := getMoveNeedsServiceCounseling(suite, true, models.AffiliationAIRFORCE)
		buildPPMShipmentDraft(suite, nonCloseoutMove)

		params := services.ListOrderParams{PerPage: models.Int64Pointer(9), Page: models.Int64Pointer(1), NeedsPPMCloseout: models.BoolPointer(false), Status: []string{string(models.MoveStatusNeedsServiceCounseling)}}

		moves, _, err := orderFetcher.ListOrders(suite.AppContextWithSessionForTest(&session), officeUserSC.ID, roles.RoleTypeServicesCounselor, &params)

		suite.FatalNoError(err)
		suite.Equal(1, len(moves))
		suite.Equal(nonCloseoutMove.Locator, moves[0].Locator)
	})
}

func (suite *OrderServiceSuite) TestListOrdersPPMCloseoutForNavyCoastGuardAndMarines() {
	orderFetcher := NewOrderFetcher()

	suite.Run("returns Navy order for NAVY office user when there's a ppm shipment in closeout", func() {
		// It doesn't matter what the Origin GBLOC is for the move. Only the navy
		// affiliation matters for SC  who are tied to the NAVY GBLOC.
		move := getSubmittedMove(suite, true, models.AffiliationNAVY)
		buildPPMShipmentNeedsCloseout(suite, move)

		cgMove := getSubmittedMove(suite, true, models.AffiliationCOASTGUARD)
		buildPPMShipmentNeedsCloseout(suite, cgMove)

		officeUserSC := factory.BuildOfficeUserWithRoles(suite.DB(), []factory.Customization{
			{
				Model: models.TransportationOffice{
					Gbloc: "NAVY",
				},
			},
		}, []roles.RoleType{roles.RoleTypeServicesCounselor})

		session := auth.Session{
			ApplicationName: auth.OfficeApp,
			Roles:           officeUserSC.User.Roles,
			OfficeUserID:    officeUserSC.ID,
			IDToken:         "fake_token",
			AccessToken:     "fakeAccessToken",
		}

		params := services.ListOrderParams{PerPage: models.Int64Pointer(9), Page: models.Int64Pointer(1)}
		moves, _, err := orderFetcher.ListOrders(suite.AppContextWithSessionForTest(&session), officeUserSC.ID, roles.RoleTypeServicesCounselor, &params)

		suite.FatalNoError(err)
		suite.Equal(1, len(moves))
		suite.Equal(models.AffiliationNAVY, *moves[0].Orders.ServiceMember.Affiliation)

	})

	suite.Run("returns TVCB order for TVCB office user when there's a ppm shipment in closeout", func() {
		// It doesn't matter what the Origin GBLOC is for the move. Only the marines
		// affiliation matters for SC  who are tied to the TVCB GBLOC.
		move := getSubmittedMove(suite, true, models.AffiliationMARINES)
		buildPPMShipmentNeedsCloseout(suite, move)

		nonMarineMove := getSubmittedMove(suite, true, models.AffiliationARMY)
		buildPPMShipmentNeedsCloseout(suite, nonMarineMove)

		officeUserSC := factory.BuildOfficeUserWithRoles(suite.DB(), []factory.Customization{
			{
				Model: models.TransportationOffice{
					Gbloc: "TVCB",
				},
			},
		}, []roles.RoleType{roles.RoleTypeServicesCounselor})

		session := auth.Session{
			ApplicationName: auth.OfficeApp,
			Roles:           officeUserSC.User.Roles,
			OfficeUserID:    officeUserSC.ID,
			IDToken:         "fake_token",
			AccessToken:     "fakeAccessToken",
		}

		params := services.ListOrderParams{PerPage: models.Int64Pointer(2), Page: models.Int64Pointer(1)}
		moves, _, err := orderFetcher.ListOrders(suite.AppContextWithSessionForTest(&session), officeUserSC.ID, roles.RoleTypeServicesCounselor, &params)

		suite.FatalNoError(err)
		suite.Equal(1, len(moves))
		suite.Equal(models.AffiliationMARINES, *moves[0].Orders.ServiceMember.Affiliation)

	})

	suite.Run("returns coast guard order for USCG office user when there's a ppm shipment in closeout and filters out non coast guard moves", func() {
		// It doesn't matter what the Origin GBLOC is for the move. Only the coast guard
		// affiliation matters for SC  who are tied to the USCG GBLOC.
		move := getSubmittedMove(suite, true, models.AffiliationCOASTGUARD)
		buildPPMShipmentNeedsCloseout(suite, move)

		armyMove := getSubmittedMove(suite, true, models.AffiliationARMY)
		buildPPMShipmentNeedsCloseout(suite, armyMove)

		officeUserSC := factory.BuildOfficeUserWithRoles(suite.DB(), []factory.Customization{
			{
				Model: models.TransportationOffice{
					Gbloc: "USCG",
				},
			},
		}, []roles.RoleType{roles.RoleTypeServicesCounselor})

		session := auth.Session{
			ApplicationName: auth.OfficeApp,
			Roles:           officeUserSC.User.Roles,
			OfficeUserID:    officeUserSC.ID,
			IDToken:         "fake_token",
			AccessToken:     "fakeAccessToken",
		}

		params := services.ListOrderParams{PerPage: models.Int64Pointer(2), Page: models.Int64Pointer(1)}
		moves, _, err := orderFetcher.ListOrders(suite.AppContextWithSessionForTest(&session), officeUserSC.ID, roles.RoleTypeServicesCounselor, &params)

		suite.FatalNoError(err)
		suite.Equal(1, len(moves))
		suite.Equal(models.AffiliationCOASTGUARD, *moves[0].Orders.ServiceMember.Affiliation)
	})

	suite.Run("Filters out moves with PPM shipments not in the status of NeedsApproval", func() {

		cgMoveInWrongStatus := getSubmittedMove(suite, true, models.AffiliationCOASTGUARD)
		buildPPMShipmentCloseoutComplete(suite, cgMoveInWrongStatus)

		officeUserSC := factory.BuildOfficeUserWithRoles(suite.DB(), []factory.Customization{
			{
				Model: models.TransportationOffice{
					Gbloc: "USCG",
				},
			},
		}, []roles.RoleType{roles.RoleTypeServicesCounselor})
		var session auth.Session
		params := services.ListOrderParams{PerPage: models.Int64Pointer(2), Page: models.Int64Pointer(1)}
		moves, _, err := orderFetcher.ListOrders(suite.AppContextWithSessionForTest(&session), officeUserSC.ID, roles.RoleTypeServicesCounselor, &params)

		suite.FatalNoError(err)
		suite.Equal(0, len(moves))
	})

	suite.Run("Filters out moves with no PPM shipment", func() {

		moveWithHHG := getSubmittedMove(suite, true, models.AffiliationCOASTGUARD)
		factory.BuildMTOShipment(suite.DB(), []factory.Customization{
			{
				Model: models.MTOShipment{
					ShipmentType: models.MTOShipmentTypeHHG,
				},
			},
			{
				Model:    moveWithHHG,
				LinkOnly: true,
			},
		}, nil)

		officeUserSC := factory.BuildOfficeUserWithRoles(suite.DB(), []factory.Customization{
			{
				Model: models.TransportationOffice{
					Gbloc: "USCG",
				},
			},
		}, []roles.RoleType{roles.RoleTypeServicesCounselor})

		session := auth.Session{
			ApplicationName: auth.OfficeApp,
			Roles:           officeUserSC.User.Roles,
			OfficeUserID:    officeUserSC.ID,
			IDToken:         "fake_token",
			AccessToken:     "fakeAccessToken",
		}

		params := services.ListOrderParams{PerPage: models.Int64Pointer(2), Page: models.Int64Pointer(1)}
		moves, _, err := orderFetcher.ListOrders(suite.AppContextWithSessionForTest(&session), officeUserSC.ID, roles.RoleTypeServicesCounselor, &params)

		suite.FatalNoError(err)
		suite.Equal(0, len(moves))
	})
}

func (suite *OrderServiceSuite) TestListOrdersMarines() {
	suite.Run("does not return moves where the service member affiliation is Marines for non-USMC office user", func() {
		orderFetcher := NewOrderFetcher()
		marines := models.AffiliationMARINES
		factory.BuildMoveWithShipment(suite.DB(), []factory.Customization{
			{
				Model: models.ServiceMember{
					Affiliation: &marines,
				},
			},
		}, nil)
		officeUser := factory.BuildOfficeUserWithRoles(suite.DB(), nil, []roles.RoleType{roles.RoleTypeTOO})
		session := auth.Session{
			ApplicationName: auth.OfficeApp,
			Roles:           officeUser.User.Roles,
			OfficeUserID:    officeUser.ID,
			IDToken:         "fake_token",
			AccessToken:     "fakeAccessToken",
		}

		params := services.ListOrderParams{PerPage: models.Int64Pointer(2), Page: models.Int64Pointer(1)}
		moves, _, err := orderFetcher.ListOrders(suite.AppContextWithSessionForTest(&session), officeUser.ID, roles.RoleTypeTOO, &params)

		suite.FatalNoError(err)
		suite.Equal(0, len(moves))
	})
}

func (suite *OrderServiceSuite) TestListOrdersWithEmptyFields() {
	expectedOrder := factory.BuildOrder(suite.DB(), nil, nil)

	expectedOrder.Entitlement = nil
	expectedOrder.EntitlementID = nil
	expectedOrder.Grade = nil
	expectedOrder.OriginDutyLocation = nil
	expectedOrder.OriginDutyLocationID = nil
	suite.MustSave(&expectedOrder)

	move := factory.BuildMove(suite.DB(), []factory.Customization{
		{
			Model:    expectedOrder,
			LinkOnly: true,
		},
	}, nil)
	// Only orders with shipments are returned, so we need to add a shipment
	// to the move we just created
	factory.BuildMTOShipment(suite.DB(), []factory.Customization{
		{
			Model:    move,
			LinkOnly: true,
		},
		{
			Model: models.MTOShipment{
				Status: models.MTOShipmentStatusSubmitted,
			},
		},
	}, nil)
	// Add a second shipment to make sure we only return 1 order even if its
	// move has more than one shipment
	factory.BuildMTOShipment(suite.DB(), []factory.Customization{
		{
			Model:    move,
			LinkOnly: true,
		},
		{
			Model: models.MTOShipment{
				Status: models.MTOShipmentStatusSubmitted,
			},
		},
	}, nil)

	officeUser := factory.BuildOfficeUser(suite.DB(), nil, nil)
	session := auth.Session{
		ApplicationName: auth.OfficeApp,
		Roles:           officeUser.User.Roles,
		OfficeUserID:    officeUser.ID,
		IDToken:         "fake_token",
		AccessToken:     "fakeAccessToken",
	}

	orderFetcher := NewOrderFetcher()
	moves, _, err := orderFetcher.ListOrders(suite.AppContextWithSessionForTest(&session), officeUser.ID, roles.RoleTypeTOO, &services.ListOrderParams{PerPage: models.Int64Pointer(1), Page: models.Int64Pointer(1)})

	suite.FatalNoError(err)
	suite.Nil(moves)

}

func (suite *OrderServiceSuite) TestListOrdersWithPagination() {
	officeUser := factory.BuildOfficeUserWithRoles(suite.DB(), nil, []roles.RoleType{roles.RoleTypeTOO})
	session := auth.Session{
		ApplicationName: auth.OfficeApp,
		Roles:           officeUser.User.Roles,
		OfficeUserID:    officeUser.ID,
		IDToken:         "fake_token",
		AccessToken:     "fakeAccessToken",
	}

	for i := 0; i < 2; i++ {
		factory.BuildMoveWithShipment(suite.DB(), nil, nil)
	}

	orderFetcher := NewOrderFetcher()
	params := services.ListOrderParams{Page: models.Int64Pointer(1), PerPage: models.Int64Pointer(1)}
	moves, count, err := orderFetcher.ListOrders(suite.AppContextWithSessionForTest(&session), officeUser.ID, roles.RoleTypeTOO, &params)

	suite.NoError(err)
	suite.Equal(1, len(moves))
	suite.Equal(2, count)

}

func (suite *OrderServiceSuite) TestListOrdersWithSortOrder() {

	// SET UP: Service Members for sorting by Service Member Last Name and Branch
	// - We'll need two other service members to test the last name sort, Lea Spacemen and Leo Zephyer
	serviceMemberFirstName := "Lea"
	serviceMemberLastName := "Zephyer"
	affiliation := models.AffiliationNAVY
	edipi := "9999999999"
	var officeUser models.OfficeUser

	// SET UP: Dates for sorting by Requested Move Date
	// - We want dates 2 and 3 to sandwich requestedMoveDate1 so we can test that the min() query is working
	requestedMoveDate1 := time.Date(testdatagen.GHCTestYear, 02, 20, 0, 0, 0, 0, time.UTC)
	requestedMoveDate2 := time.Date(testdatagen.GHCTestYear, 03, 03, 0, 0, 0, 0, time.UTC)
	requestedMoveDate3 := time.Date(testdatagen.GHCTestYear, 01, 15, 0, 0, 0, 0, time.UTC)

	setupTestData := func() (models.Move, models.Move, auth.Session) {

		// CREATE EXPECTED MOVES
		expectedMove1 := factory.BuildMoveWithShipment(suite.DB(), []factory.Customization{
			{ // Default New Duty Location name is Fort Eisenhower
				Model: models.Move{
					Status:  models.MoveStatusAPPROVED,
					Locator: "AA1234",
				},
			},
			{
				Model: models.MTOShipment{
					RequestedPickupDate: &requestedMoveDate1,
				},
			},
		}, nil)
		expectedMove2 := factory.BuildMoveWithShipment(suite.DB(), []factory.Customization{
			{
				Model: models.Move{
					Locator: "TTZ123",
				},
			},
			{
				Model: models.ServiceMember{
					Affiliation: &affiliation,
					FirstName:   &serviceMemberFirstName,
					Edipi:       &edipi,
				},
			},
			{
				Model: models.MTOShipment{
					RequestedPickupDate: &requestedMoveDate2,
				},
			},
		}, nil)
		// Create a second shipment so we can test min() sort
		factory.BuildMTOShipmentWithMove(&expectedMove2, suite.DB(), []factory.Customization{
			{
				Model: models.MTOShipment{
					RequestedPickupDate: &requestedMoveDate3,
				},
			},
		}, nil)
		officeUser = factory.BuildOfficeUserWithRoles(suite.DB(), nil, []roles.RoleType{roles.RoleTypeTOO})
		session := auth.Session{
			ApplicationName: auth.OfficeApp,
			Roles:           officeUser.User.Roles,
			OfficeUserID:    officeUser.ID,
			IDToken:         "fake_token",
			AccessToken:     "fakeAccessToken",
		}

		return expectedMove1, expectedMove2, session
	}

	orderFetcher := NewOrderFetcher()

	suite.Run("Sort by locator code", func() {
		expectedMove1, expectedMove2, session := setupTestData()
		params := services.ListOrderParams{Sort: models.StringPointer("locator"), Order: models.StringPointer("asc")}
		moves, _, err := orderFetcher.ListOrders(suite.AppContextWithSessionForTest(&session), officeUser.ID, roles.RoleTypeTOO, &params)
		suite.NoError(err)
		suite.Equal(2, len(moves))
		suite.Equal(expectedMove1.Locator, moves[0].Locator)
		suite.Equal(expectedMove2.Locator, moves[1].Locator)

		params = services.ListOrderParams{Sort: models.StringPointer("locator"), Order: models.StringPointer("desc")}
		moves, _, err = orderFetcher.ListOrders(suite.AppContextWithSessionForTest(&session), officeUser.ID, roles.RoleTypeTOO, &params)
		suite.NoError(err)
		suite.Equal(2, len(moves))
		suite.Equal(expectedMove2.Locator, moves[0].Locator)
		suite.Equal(expectedMove1.Locator, moves[1].Locator)
	})

	suite.Run("Sort by move status", func() {
		expectedMove1, expectedMove2, session := setupTestData()
		params := services.ListOrderParams{Sort: models.StringPointer("status"), Order: models.StringPointer("asc")}
		moves, _, err := orderFetcher.ListOrders(suite.AppContextWithSessionForTest(&session), officeUser.ID, roles.RoleTypeTOO, &params)
		suite.NoError(err)
		suite.Equal(2, len(moves))
		suite.Equal(expectedMove1.Status, moves[0].Status)
		suite.Equal(expectedMove2.Status, moves[1].Status)

		params = services.ListOrderParams{Sort: models.StringPointer("status"), Order: models.StringPointer("desc")}
		moves, _, err = orderFetcher.ListOrders(suite.AppContextWithSessionForTest(&session), officeUser.ID, roles.RoleTypeTOO, &params)
		suite.NoError(err)
		suite.Equal(2, len(moves))
		suite.Equal(expectedMove2.Status, moves[0].Status)
		suite.Equal(expectedMove1.Status, moves[1].Status)
	})

	suite.Run("Sort by service member affiliations", func() {
		expectedMove1, expectedMove2, session := setupTestData()
		params := services.ListOrderParams{Sort: models.StringPointer("branch"), Order: models.StringPointer("asc")}
		moves, _, err := orderFetcher.ListOrders(suite.AppContextWithSessionForTest(&session), officeUser.ID, roles.RoleTypeTOO, &params)
		suite.NoError(err)
		suite.Equal(2, len(moves))
		suite.Equal(*expectedMove1.Orders.ServiceMember.Affiliation, *moves[0].Orders.ServiceMember.Affiliation)
		suite.Equal(*expectedMove2.Orders.ServiceMember.Affiliation, *moves[1].Orders.ServiceMember.Affiliation)

		params = services.ListOrderParams{Sort: models.StringPointer("branch"), Order: models.StringPointer("desc")}
		moves, _, err = orderFetcher.ListOrders(suite.AppContextWithSessionForTest(&session), officeUser.ID, roles.RoleTypeTOO, &params)
		suite.NoError(err)
		suite.Equal(2, len(moves))
		suite.Equal(*expectedMove2.Orders.ServiceMember.Affiliation, *moves[0].Orders.ServiceMember.Affiliation)
		suite.Equal(*expectedMove1.Orders.ServiceMember.Affiliation, *moves[1].Orders.ServiceMember.Affiliation)
	})

	suite.Run("Sort by request move date", func() {
		_, _, session := setupTestData()
		params := services.ListOrderParams{Sort: models.StringPointer("requestedMoveDate"), Order: models.StringPointer("asc")}
		moves, _, err := orderFetcher.ListOrders(suite.AppContextWithSessionForTest(&session), officeUser.ID, roles.RoleTypeTOO, &params)
		suite.NoError(err)
		suite.Equal(2, len(moves))
		suite.Equal(2, len(moves[0].MTOShipments)) // the move with two shipments has the earlier date
		suite.Equal(1, len(moves[1].MTOShipments))
		// NOTE: You have to use Jan 02, 2006 as the example for date/time formatting in Go
		suite.Equal(requestedMoveDate1.Format("2006/01/02"), moves[1].MTOShipments[0].RequestedPickupDate.Format("2006/01/02"))

		params = services.ListOrderParams{Sort: models.StringPointer("requestedMoveDate"), Order: models.StringPointer("desc")}
		moves, _, err = orderFetcher.ListOrders(suite.AppContextWithSessionForTest(&session), officeUser.ID, roles.RoleTypeTOO, &params)
		suite.NoError(err)
		suite.Equal(2, len(moves))
		suite.Equal(1, len(moves[0].MTOShipments)) // the move with one shipment should be first
		suite.Equal(2, len(moves[1].MTOShipments))
		suite.Equal(requestedMoveDate1.Format("2006/01/02"), moves[0].MTOShipments[0].RequestedPickupDate.Format("2006/01/02"))
	})

	suite.Run("Sort by submitted date (appearedInTooAt) in TOO queue ", func() {
		// Scenario: In order to sort the moves the submitted_at, service_counseling_completed_at, and approvals_requested_at are checked to which are the minimum
		// Expected: The moves appear in the order they are created below
		officeUser = factory.BuildOfficeUserWithRoles(suite.DB(), nil, []roles.RoleType{roles.RoleTypeTOO})
		session := auth.Session{
			ApplicationName: auth.OfficeApp,
			Roles:           officeUser.User.Roles,
			OfficeUserID:    officeUser.ID,
			IDToken:         "fake_token",
			AccessToken:     "fakeAccessToken",
		}
		now := time.Now()
		oneWeekAgo := now.AddDate(0, 0, -7)
		move1 := factory.BuildMoveWithShipment(suite.DB(), []factory.Customization{
			{
				Model: models.Move{
					SubmittedAt: &oneWeekAgo,
				},
			},
		}, nil)
		move2 := factory.BuildApprovalsRequestedMove(suite.DB(), nil, nil)
		factory.BuildMTOShipmentWithMove(&move2, suite.DB(), nil, nil)
		move3 := factory.BuildServiceCounselingCompletedMove(suite.DB(), nil, nil)
		factory.BuildMTOShipmentWithMove(&move3, suite.DB(), nil, nil)

		params := services.ListOrderParams{Sort: models.StringPointer("appearedInTooAt"), Order: models.StringPointer("asc")}

		moves, _, err := orderFetcher.ListOrders(suite.AppContextWithSessionForTest(&session), officeUser.ID, roles.RoleTypeTOO, &params)
		suite.NoError(err)
		suite.Equal(3, len(moves))
		suite.Equal(moves[0].ID, move1.ID)
		suite.Equal(moves[1].ID, move2.ID)
		suite.Equal(moves[2].ID, move3.ID)
	})

	// MUST BE LAST, ADDS EXTRA MOVE
	suite.Run("Sort by service member last name", func() {
		_, _, session := setupTestData()

		// Last name sort is the only one that needs 3 moves for a complete test, so add that here at the end
		factory.BuildMoveWithShipment(suite.DB(), []factory.Customization{
			{
				Model: models.ServiceMember{ // Leo Zephyer
					LastName: &serviceMemberLastName,
				},
			},
		}, nil)
		params := services.ListOrderParams{Sort: models.StringPointer("customerName"), Order: models.StringPointer("asc")}
		moves, _, err := orderFetcher.ListOrders(suite.AppContextWithSessionForTest(&session), officeUser.ID, roles.RoleTypeTOO, &params)

		suite.NoError(err)
		suite.Equal(3, len(moves))
		suite.Equal("Spacemen, Lea", *moves[0].Orders.ServiceMember.LastName+", "+*moves[0].Orders.ServiceMember.FirstName)
		suite.Equal("Spacemen, Leo", *moves[1].Orders.ServiceMember.LastName+", "+*moves[1].Orders.ServiceMember.FirstName)
		suite.Equal("Zephyer, Leo", *moves[2].Orders.ServiceMember.LastName+", "+*moves[2].Orders.ServiceMember.FirstName)

		params = services.ListOrderParams{Sort: models.StringPointer("customerName"), Order: models.StringPointer("desc")}
		moves, _, err = orderFetcher.ListOrders(suite.AppContextWithSessionForTest(&session), officeUser.ID, roles.RoleTypeTOO, &params)

		suite.NoError(err)
		suite.Equal(3, len(moves))
		suite.Equal("Zephyer, Leo", *moves[0].Orders.ServiceMember.LastName+", "+*moves[0].Orders.ServiceMember.FirstName)
		suite.Equal("Spacemen, Leo", *moves[1].Orders.ServiceMember.LastName+", "+*moves[1].Orders.ServiceMember.FirstName)
		suite.Equal("Spacemen, Lea", *moves[2].Orders.ServiceMember.LastName+", "+*moves[2].Orders.ServiceMember.FirstName)
	})
}

func getTransportationOffice(suite *OrderServiceSuite, name string) models.TransportationOffice {
	trasportationOffice := factory.BuildTransportationOffice(suite.DB(), []factory.Customization{
		{
			Model: models.TransportationOffice{
				Name: name,
			},
		}}, nil)
	return trasportationOffice
}

func getPPMShipmentWithCloseoutOfficeNeedsCloseout(suite *OrderServiceSuite, closeoutOffice models.TransportationOffice) models.PPMShipment {
	ppm := factory.BuildPPMShipmentThatNeedsCloseout(suite.DB(), nil, []factory.Customization{
		{
			Model:    closeoutOffice,
			LinkOnly: true,
			Type:     &factory.TransportationOffices.CloseoutOffice,
		},
	})
	return ppm
}

func (suite *OrderServiceSuite) TestListOrdersNeedingServicesCounselingWithPPMCloseoutColumnsSort() {
	defaultShipmentPickupPostalCode := "90210"
	setupTestData := func() models.OfficeUser {
		// Make an office user → GBLOC X
		officeUser := factory.BuildOfficeUserWithRoles(suite.DB(), nil, []roles.RoleType{roles.RoleTypeTOO})
		factory.FetchOrBuildPostalCodeToGBLOC(suite.DB(), "50309", officeUser.TransportationOffice.Gbloc)

		// Ensure there's an entry connecting the default shipment pickup postal code with the office user's gbloc
		factory.FetchOrBuildPostalCodeToGBLOC(suite.DB(),
			defaultShipmentPickupPostalCode,
			officeUser.TransportationOffice.Gbloc)

		return officeUser
	}
	orderFetcher := NewOrderFetcher()

	var session auth.Session

	suite.Run("Sort by PPM closeout initiated", func() {
		officeUser := setupTestData()
		// Create a PPM submitted on April 1st
		closeoutInitiatedDate1 := time.Date(2022, 04, 01, 0, 0, 0, 0, time.UTC)
		closeoutOffice := factory.BuildTransportationOffice(suite.DB(), []factory.Customization{
			{
				Model: models.TransportationOffice{Gbloc: "KKFA"},
			},
		}, nil)

		ppm1 := factory.BuildPPMShipmentThatNeedsCloseout(suite.DB(), nil, []factory.Customization{
			{
				Model: models.PPMShipment{
					SubmittedAt: &closeoutInitiatedDate1,
				},
			},
			{
				Model:    closeoutOffice,
				LinkOnly: true,
				Type:     &factory.TransportationOffices.CloseoutOffice,
			},
		})

		// Create a PPM submitted on April 2nd
		closeoutInitiatedDate2 := time.Date(2022, 04, 02, 0, 0, 0, 0, time.UTC)
		ppm2 := factory.BuildPPMShipmentThatNeedsCloseout(suite.DB(), nil, []factory.Customization{
			{
				Model: models.PPMShipment{
					SubmittedAt: &closeoutInitiatedDate2,
				},
			},
			{
				Model:    closeoutOffice,
				LinkOnly: true,
				Type:     &factory.TransportationOffices.CloseoutOffice,
			},
		})

		// Sort by closeout initiated date (ascending)
		moves, _, err := orderFetcher.ListOrders(suite.AppContextWithSessionForTest(&session), officeUser.ID, roles.RoleTypeTOO, &services.ListOrderParams{
			NeedsPPMCloseout: models.BoolPointer(true),
			Sort:             models.StringPointer("closeoutInitiated"),
			Order:            models.StringPointer("asc"),
		})

		suite.FatalNoError(err)
		suite.Equal(2, len(moves))
		suite.Equal(ppm1.Shipment.MoveTaskOrder.Locator, moves[0].Locator)
		suite.Equal(ppm2.Shipment.MoveTaskOrder.Locator, moves[1].Locator)

		// Sort by closeout initiated date (descending)
		moves, _, err = orderFetcher.ListOrders(suite.AppContextWithSessionForTest(&session), officeUser.ID, roles.RoleTypeTOO, &services.ListOrderParams{
			NeedsPPMCloseout: models.BoolPointer(true),
			Sort:             models.StringPointer("closeoutInitiated"),
			Order:            models.StringPointer("desc"),
		})

		suite.FatalNoError(err)
		suite.Equal(2, len(moves))
		suite.Equal(ppm2.Shipment.MoveTaskOrder.Locator, moves[0].Locator)
		suite.Equal(ppm1.Shipment.MoveTaskOrder.Locator, moves[1].Locator)
	})

	suite.Run("Sort by PPM closeout location", func() {
		officeUser := setupTestData()

		locationA := getTransportationOffice(suite, "A")
		ppmShipmentA := getPPMShipmentWithCloseoutOfficeNeedsCloseout(suite, locationA)

		locationB := getTransportationOffice(suite, "B")
		ppmShipmentB := getPPMShipmentWithCloseoutOfficeNeedsCloseout(suite, locationB)

		// Sort by closeout location (ascending)
		moves, _, err := orderFetcher.ListOrders(suite.AppContextWithSessionForTest(&session), officeUser.ID, roles.RoleTypeTOO, &services.ListOrderParams{
			NeedsPPMCloseout: models.BoolPointer(true),
			Sort:             models.StringPointer("closeoutLocation"),
			Order:            models.StringPointer("asc"),
		})

		suite.FatalNoError(err)
		suite.Equal(2, len(moves))
		suite.Equal(ppmShipmentA.Shipment.MoveTaskOrder.Locator, moves[0].Locator)
		suite.Equal(ppmShipmentB.Shipment.MoveTaskOrder.Locator, moves[1].Locator)

		// Sort by closeout location (descending)
		moves, _, err = orderFetcher.ListOrders(suite.AppContextWithSessionForTest(&session), officeUser.ID, roles.RoleTypeTOO, &services.ListOrderParams{
			NeedsPPMCloseout: models.BoolPointer(true),
			Sort:             models.StringPointer("closeoutLocation"),
			Order:            models.StringPointer("desc"),
		})

		suite.FatalNoError(err)
		suite.Equal(2, len(moves))
		suite.Equal(ppmShipmentB.Shipment.MoveTaskOrder.Locator, moves[0].Locator)
		suite.Equal(ppmShipmentA.Shipment.MoveTaskOrder.Locator, moves[1].Locator)
	})

	suite.Run("Sort by destination duty location", func() {
		officeUser := setupTestData()

		dutyLocationA := factory.BuildDutyLocation(suite.DB(), []factory.Customization{
			{
				Model: models.DutyLocation{
					Name: "A",
				},
			},
		}, nil)
		closeoutOffice := factory.BuildTransportationOffice(suite.DB(), []factory.Customization{
			{
				Model: models.TransportationOffice{Gbloc: "KKFA"},
			},
		}, nil)

		ppmShipmentA := factory.BuildPPMShipmentThatNeedsCloseout(suite.DB(), nil, []factory.Customization{
			{
				Model:    dutyLocationA,
				LinkOnly: true,
				Type:     &factory.DutyLocations.NewDutyLocation,
			},
			{
				Model:    closeoutOffice,
				LinkOnly: true,
				Type:     &factory.TransportationOffices.CloseoutOffice,
			},
		})
		dutyLocationB := factory.BuildDutyLocation(suite.DB(), []factory.Customization{
			{
				Model: models.DutyLocation{
					Name: "B",
				},
			},
		}, nil)
		ppmShipmentB := factory.BuildPPMShipmentThatNeedsCloseout(suite.DB(), nil, []factory.Customization{
			{
				Model:    dutyLocationB,
				LinkOnly: true,
				Type:     &factory.DutyLocations.NewDutyLocation,
			},
			{
				Model:    closeoutOffice,
				LinkOnly: true,
				Type:     &factory.TransportationOffices.CloseoutOffice,
			},
		})

		// Sort by destination duty location (ascending)
		moves, _, err := orderFetcher.ListOrders(suite.AppContextWithSessionForTest(&session), officeUser.ID, roles.RoleTypeTOO, &services.ListOrderParams{
			NeedsPPMCloseout: models.BoolPointer(true),
			Sort:             models.StringPointer("destinationDutyLocation"),
			Order:            models.StringPointer("asc"),
		})

		suite.FatalNoError(err)
		suite.Equal(2, len(moves))
		suite.Equal(ppmShipmentA.Shipment.MoveTaskOrder.Locator, moves[0].Locator)
		suite.Equal(ppmShipmentB.Shipment.MoveTaskOrder.Locator, moves[1].Locator)

		// Sort by destination duty location (descending)
		moves, _, err = orderFetcher.ListOrders(suite.AppContextWithSessionForTest(&session), officeUser.ID, roles.RoleTypeTOO, &services.ListOrderParams{
			NeedsPPMCloseout: models.BoolPointer(true),
			Sort:             models.StringPointer("destinationDutyLocation"),
			Order:            models.StringPointer("desc"),
		})

		suite.FatalNoError(err)
		suite.Equal(2, len(moves))
		suite.Equal(ppmShipmentB.Shipment.MoveTaskOrder.Locator, moves[0].Locator)
		suite.Equal(ppmShipmentA.Shipment.MoveTaskOrder.Locator, moves[1].Locator)
	})

	suite.Run("Sort by PPM type (full or partial)", func() {
		officeUser := setupTestData()
		closeoutOffice := factory.BuildTransportationOffice(suite.DB(), []factory.Customization{
			{
				Model: models.TransportationOffice{Gbloc: "KKFA"},
			},
		}, nil)
		ppmShipmentPartial := factory.BuildPPMShipmentThatNeedsCloseout(suite.DB(), nil, []factory.Customization{
			{
				Model: models.Move{
					PPMType: models.StringPointer("Partial"),
				},
			},
			{
				Model:    closeoutOffice,
				LinkOnly: true,
				Type:     &factory.TransportationOffices.CloseoutOffice,
			},
		})
		ppmShipmentFull := factory.BuildPPMShipmentThatNeedsCloseout(suite.DB(), nil, []factory.Customization{
			{
				Model: models.Move{
					PPMType: models.StringPointer("FULL"),
				},
			},
			{
				Model:    closeoutOffice,
				LinkOnly: true,
				Type:     &factory.TransportationOffices.CloseoutOffice,
			},
		})

		// Sort by PPM type (ascending)
		moves, _, err := orderFetcher.ListOrders(suite.AppContextWithSessionForTest(&session), officeUser.ID, roles.RoleTypeTOO, &services.ListOrderParams{
			NeedsPPMCloseout: models.BoolPointer(true),
			Sort:             models.StringPointer("ppmType"),
			Order:            models.StringPointer("asc"),
		})

		suite.FatalNoError(err)
		suite.Equal(2, len(moves))
		suite.Equal(ppmShipmentFull.Shipment.MoveTaskOrder.Locator, moves[0].Locator)
		suite.Equal(ppmShipmentPartial.Shipment.MoveTaskOrder.Locator, moves[1].Locator)

		// Sort by PPM type (descending)
		moves, _, err = orderFetcher.ListOrders(suite.AppContextWithSessionForTest(&session), officeUser.ID, roles.RoleTypeTOO, &services.ListOrderParams{
			NeedsPPMCloseout: models.BoolPointer(true),
			Sort:             models.StringPointer("ppmType"),
			Order:            models.StringPointer("desc"),
		})

		suite.FatalNoError(err)
		suite.Equal(2, len(moves))
		suite.Equal(ppmShipmentPartial.Shipment.MoveTaskOrder.Locator, moves[0].Locator)
		suite.Equal(ppmShipmentFull.Shipment.MoveTaskOrder.Locator, moves[1].Locator)
	})
	suite.Run("Sort by PPM status", func() {
		officeUser := setupTestData()
		closeoutOffice := factory.BuildTransportationOffice(suite.DB(), []factory.Customization{
			{
				Model: models.TransportationOffice{Gbloc: "KKFA"},
			},
		}, nil)
		ppmShipmentNeedsCloseout := getPPMShipmentWithCloseoutOfficeNeedsCloseout(suite, closeoutOffice)

		// Sort by PPM type (ascending)
		moves, _, err := orderFetcher.ListOrders(suite.AppContextWithSessionForTest(&session), officeUser.ID, roles.RoleTypeTOO, &services.ListOrderParams{
			NeedsPPMCloseout: models.BoolPointer(true),
			Sort:             models.StringPointer("ppmStatus"),
			Order:            models.StringPointer("asc"),
		})

		suite.FatalNoError(err)
		suite.Equal(1, len(moves))
		suite.Equal(ppmShipmentNeedsCloseout.Status, moves[0].MTOShipments[0].PPMShipment.Status)

		// Sort by PPM type (descending)
		moves, _, err = orderFetcher.ListOrders(suite.AppContextWithSessionForTest(&session), officeUser.ID, roles.RoleTypeTOO, &services.ListOrderParams{
			NeedsPPMCloseout: models.BoolPointer(true),
			Sort:             models.StringPointer("ppmStatus"),
			Order:            models.StringPointer("desc"),
		})

		suite.FatalNoError(err)
		suite.Equal(1, len(moves))
		suite.Equal(ppmShipmentNeedsCloseout.Status, moves[0].MTOShipments[0].PPMShipment.Status)
	})
}

func (suite *OrderServiceSuite) TestListOrdersNeedingServicesCounselingWithGBLOCSortFilter() {

	suite.Run("Filter by origin GBLOC", func() {

		// TESTCASE SCENARIO
		// Under test: OrderFetcher.ListOrders function
		// Mocked:     None
		// Set up:     We create 2 moves with different GBLOCs, KKFA and ZANY. Both moves require service counseling
		//             We create an office user with the GBLOC KKFA
		//             Then we request a list of moves sorted by GBLOC, ascending for service counseling
		// Expected outcome:
		//             We expect only the move that matches the counselors GBLOC - aka the KKFA move.

		// Create a services counselor (default GBLOC is KKFA)
		officeUser := factory.BuildOfficeUserWithRoles(suite.DB(), nil, []roles.RoleType{roles.RoleTypeServicesCounselor})
		session := auth.Session{
			ApplicationName: auth.OfficeApp,
			Roles:           officeUser.User.Roles,
			OfficeUserID:    officeUser.ID,
			IDToken:         "fake_token",
			AccessToken:     "fakeAccessToken",
		}

		// Create a move with Origin KKFA, needs service couseling
		kkfaMove := factory.BuildMoveWithShipment(suite.DB(), []factory.Customization{
			{
				Model: models.Move{
					Status: models.MoveStatusNeedsServiceCounseling,
				},
			},
		}, nil)
		// Create data for a second Origin ZANY
		dutyLocationAddress2 := factory.BuildAddress(suite.DB(), []factory.Customization{
			{
				Model: models.Address{
					StreetAddress1: "Anchor 1212",
					City:           "Fort Eisenhower",
					State:          "GA",
					PostalCode:     "89898",
				},
			},
		}, nil)

		factory.FetchOrBuildPostalCodeToGBLOC(suite.DB(), dutyLocationAddress2.PostalCode, "ZANY")
		originDutyLocation2 := factory.BuildDutyLocation(suite.DB(), []factory.Customization{
			{
				Model: models.DutyLocation{
					Name: "Fort Sam Snap",
				},
			},
			{
				Model:    dutyLocationAddress2,
				LinkOnly: true,
			},
		}, nil)

		// Create a second move from the ZANY gbloc
		factory.BuildMoveWithShipment(suite.DB(), []factory.Customization{
			{
				Model: models.Move{
					Status:  models.MoveStatusNeedsServiceCounseling,
					Locator: "ZZ1234",
				},
			},
			{
				Model:    originDutyLocation2,
				LinkOnly: true,
				Type:     &factory.DutyLocations.OriginDutyLocation,
			},
		}, nil)
		// Setup and run the function under test requesting status NEEDS SERVICE COUNSELING
		orderFetcher := NewOrderFetcher()
		statuses := []string{"NEEDS SERVICE COUNSELING"}
		// Sort by origin GBLOC, filter by status
		params := services.ListOrderParams{Sort: models.StringPointer("originGBLOC"), Order: models.StringPointer("asc"), Status: statuses}
		moves, _, err := orderFetcher.ListOrders(suite.AppContextWithSessionForTest(&session), officeUser.ID, roles.RoleTypeServicesCounselor, &params)

		// Expect only LKNQ move to be returned
		suite.NoError(err)
		suite.Equal(1, len(moves))
		suite.Equal(kkfaMove.ID, moves[0].ID)
	})
}

func (suite *OrderServiceSuite) TestListOrdersForTOOWithNTSRelease() {
	// Make an NTS-Release shipment (and a move).  Should not have a pickup address.
	factory.BuildMoveWithShipment(suite.DB(), []factory.Customization{
		{
			Model: models.MTOShipment{
				ShipmentType: models.MTOShipmentTypeHHGOutOfNTSDom,
			},
		},
	}, nil)
	// Make a TOO user and the postal code to GBLOC link.
	tooOfficeUser := factory.BuildOfficeUserWithRoles(suite.DB(), nil, []roles.RoleType{roles.RoleTypeTOO})
	session := auth.Session{
		ApplicationName: auth.OfficeApp,
		Roles:           tooOfficeUser.User.Roles,
		OfficeUserID:    tooOfficeUser.ID,
		IDToken:         "fake_token",
		AccessToken:     "fakeAccessToken",
	}

	orderFetcher := NewOrderFetcher()
	moves, moveCount, err := orderFetcher.ListOrders(suite.AppContextWithSessionForTest(&session), tooOfficeUser.ID, roles.RoleTypeTOO, &services.ListOrderParams{})

	suite.FatalNoError(err)
	suite.Equal(1, moveCount)
	suite.Len(moves, 1)
}

func (suite *OrderServiceSuite) TestListOrdersForTOOWithPPM() {
	postalCode := "50309"
	partialPPMType := models.MovePPMTypePARTIAL

	ppmShipment := factory.BuildPPMShipment(suite.DB(), []factory.Customization{
		{
			Model: models.Order{
				ID: uuid.UUID{uuid.V4},
			},
		},
		{
			Model: models.Move{
				Status:  models.MoveStatusAPPROVED,
				PPMType: &partialPPMType,
			},
		},
		{
			Model: models.Address{
				PostalCode: postalCode,
			},
			Type: &factory.Addresses.PickupAddress,
		},
	}, nil)
	// Make a TOO user.
	tooOfficeUser := factory.BuildOfficeUserWithRoles(suite.DB(), nil, []roles.RoleType{roles.RoleTypeTOO})
	session := auth.Session{
		ApplicationName: auth.OfficeApp,
		Roles:           tooOfficeUser.User.Roles,
		OfficeUserID:    tooOfficeUser.ID,
		IDToken:         "fake_token",
		AccessToken:     "fakeAccessToken",
	}

	// GBLOC for the below doesn't really matter, it just means the query for the moves passes the inner join in ListOrders
	factory.FetchOrBuildPostalCodeToGBLOC(suite.DB(), ppmShipment.PickupAddress.PostalCode, tooOfficeUser.TransportationOffice.Gbloc)

	orderFetcher := NewOrderFetcher()
	moves, moveCount, err := orderFetcher.ListOrders(suite.AppContextWithSessionForTest(&session), tooOfficeUser.ID, roles.RoleTypeTOO, &services.ListOrderParams{})
	suite.FatalNoError(err)
	suite.Equal(1, moveCount)
	suite.Len(moves, 1)
}

func (suite *OrderServiceSuite) TestListOrdersForHQWithViewAsParam() {
	var hqOfficeUser models.OfficeUser
	var hqOfficeUserAGFM models.OfficeUser

	requestedMoveDate1 := time.Date(testdatagen.GHCTestYear, 02, 20, 0, 0, 0, 0, time.UTC)
	requestedMoveDate2 := time.Date(testdatagen.GHCTestYear, 03, 03, 0, 0, 0, 0, time.UTC)

	setupTestData := func() (models.Move, models.Move, models.MTOShipment, auth.Session, auth.Session) {
		// CREATE EXPECTED MOVES
		expectedMove1 := factory.BuildMoveWithShipment(suite.DB(), []factory.Customization{
			{ // Default New Duty Location name is Fort Eisenhower
				Model: models.Move{
					Status:  models.MoveStatusAPPROVED,
					Locator: "AA1234",
				},
			},
			{
				Model: models.MTOShipment{
					RequestedPickupDate: &requestedMoveDate1,
				},
			},
		}, nil)
		expectedMove2 := factory.BuildMoveWithShipment(suite.DB(), []factory.Customization{
			{
				Model: models.Move{
					Locator: "TTZ123",
				},
			},
			{
				Model: models.MTOShipment{
					RequestedPickupDate: &requestedMoveDate2,
				},
			},
		}, nil)

		factory.FetchOrBuildPostalCodeToGBLOC(suite.DB(), "06001", "AGFM")

		expectedShipment3 := factory.BuildMTOShipment(suite.DB(), []factory.Customization{
			{
				Model: models.TransportationOffice{
					Name:  "Fort Punxsutawney",
					Gbloc: "AGFM",
				},
			},
			{
				Model: models.MTOShipment{
					Status: models.MTOShipmentStatusSubmitted,
				},
			},
			{
				Model: models.Address{
					PostalCode: "06001",
				},
				Type: &factory.Addresses.PickupAddress,
			},
		}, nil)

		hqOfficeUser = factory.BuildOfficeUserWithRoles(suite.DB(), nil, []roles.RoleType{roles.RoleTypeHQ})
		hqSession := auth.Session{
			ApplicationName: auth.OfficeApp,
			Roles:           hqOfficeUser.User.Roles,
			OfficeUserID:    hqOfficeUser.ID,
			IDToken:         "fake_token",
			AccessToken:     "fakeAccessToken",
		}

		hqOfficeUserAGFM = factory.BuildOfficeUserWithRoles(suite.DB(), []factory.Customization{
			{
				Model: models.TransportationOffice{
					Name:  "Scott AFB",
					Gbloc: "AGFM",
				},
			},
		}, []roles.RoleType{roles.RoleTypeHQ})
		hqSessionAGFM := auth.Session{
			ApplicationName: auth.OfficeApp,
			Roles:           hqOfficeUserAGFM.User.Roles,
			OfficeUserID:    hqOfficeUserAGFM.ID,
			IDToken:         "fake_token",
			AccessToken:     "fakeAccessToken",
		}

		return expectedMove1, expectedMove2, expectedShipment3, hqSession, hqSessionAGFM
	}

	orderFetcher := NewOrderFetcher()

	suite.Run("Sort by locator code", func() {
		expectedMove1, expectedMove2, expectedShipment3, hqSession, hqSessionAGFM := setupTestData()

		// Request as an HQ user with their default GBLOC, KKFA
		params := services.ListOrderParams{Sort: models.StringPointer("locator"), Order: models.StringPointer("asc")}
		moves, _, err := orderFetcher.ListOrders(suite.AppContextWithSessionForTest(&hqSession), hqOfficeUser.ID, roles.RoleTypeTOO, &params)
		suite.NoError(err)
		suite.Equal(2, len(moves))
		suite.Equal(expectedMove1.Locator, moves[0].Locator)
		suite.Equal(expectedMove2.Locator, moves[1].Locator)

		// Expect the same results with a ViewAsGBLOC that equals the user's default GBLOC
		params = services.ListOrderParams{Sort: models.StringPointer("locator"), Order: models.StringPointer("asc"), ViewAsGBLOC: models.StringPointer("KKFA")}
		moves, _, err = orderFetcher.ListOrders(suite.AppContextWithSessionForTest(&hqSession), hqOfficeUser.ID, roles.RoleTypeTOO, &params)
		suite.NoError(err)
		suite.Equal(2, len(moves))
		suite.Equal(expectedMove1.Locator, moves[0].Locator)
		suite.Equal(expectedMove2.Locator, moves[1].Locator)

		// Expect the AGFM move when using the ViewAsGBLOC param set to AGFM
		params = services.ListOrderParams{ViewAsGBLOC: models.StringPointer("AGFM")}
		moves, _, err = orderFetcher.ListOrders(suite.AppContextWithSessionForTest(&hqSession), hqOfficeUser.ID, roles.RoleTypeTOO, &params)
		suite.NoError(err)
		suite.Equal(1, len(moves))
		suite.Equal(expectedShipment3.ID, moves[0].MTOShipments[0].ID)

		// Expect the same results without a ViewAsGBLOC for a user whose default GBLOC is AGFM
		params = services.ListOrderParams{}
		moves, _, err = orderFetcher.ListOrders(suite.AppContextWithSessionForTest(&hqSessionAGFM), hqOfficeUserAGFM.ID, roles.RoleTypeTOO, &params)
		suite.NoError(err)
		suite.Equal(1, len(moves))
		suite.Equal(expectedShipment3.ID, moves[0].MTOShipments[0].ID)
	})
}

func (suite *OrderServiceSuite) TestListOrdersForTOOWithPPMWithDeletedShipment() {
	postalCode := "50309"
	deletedAt := time.Now()
	move := factory.BuildMove(suite.DB(), []factory.Customization{
		{
			Model: models.Move{
				Status: models.MoveStatusSUBMITTED,
			},
		},
	}, nil)
	ppmShipment := factory.BuildPPMShipment(suite.DB(), []factory.Customization{
		{
			Model: models.Address{
				PostalCode: postalCode,
			},
			Type: &factory.Addresses.PickupAddress,
		},
	}, nil)
	factory.BuildMTOShipment(suite.DB(), []factory.Customization{
		{
			Model:    move,
			LinkOnly: true,
		},
		{
			Model: models.MTOShipment{
				Status:    models.MTOShipmentStatusSubmitted,
				DeletedAt: &deletedAt,
			},
		},
		{
			Model:    ppmShipment,
			LinkOnly: true,
		},
	}, nil)

	// Make a TOO user.
	tooOfficeUser := factory.BuildOfficeUserWithRoles(suite.DB(), nil, []roles.RoleType{roles.RoleTypeTOO})
	session := auth.Session{
		ApplicationName: auth.OfficeApp,
		Roles:           tooOfficeUser.User.Roles,
		OfficeUserID:    tooOfficeUser.ID,
		IDToken:         "fake_token",
		AccessToken:     "fakeAccessToken",
	}

	orderFetcher := NewOrderFetcher()
	moves, moveCount, err := orderFetcher.ListOrders(suite.AppContextWithSessionForTest(&session), tooOfficeUser.ID, roles.RoleTypeTOO, &services.ListOrderParams{Status: []string{string(models.MoveStatusSUBMITTED)}})
	suite.FatalNoError(err)
	suite.Equal(0, moveCount)
	suite.Len(moves, 0)
}

func (suite *OrderServiceSuite) TestListOrdersForTOOWithPPMWithOneDeletedShipmentButOtherExists() {
	postalCode := "50309"
	deletedAt := time.Now()
	move := factory.BuildMove(suite.DB(), []factory.Customization{
		{
			Model: models.Move{
				Status: models.MoveStatusAPPROVED,
			},
		},
	}, nil)
	// This shipment is created first, but later deleted
	ppmShipment1 := factory.BuildPPMShipment(suite.DB(), []factory.Customization{
		{
			Model:    move,
			LinkOnly: true,
		},
		{
			Model: models.PPMShipment{
				CreatedAt: time.Now(),
			},
		},
		{
			Model: models.Address{
				PostalCode: postalCode,
			},
			Type: &factory.Addresses.PickupAddress,
		},
	}, nil)
	// This shipment is created after the first one, but not deleted
	factory.BuildPPMShipment(suite.DB(), []factory.Customization{
		{
			Model:    move,
			LinkOnly: true,
		},
		{
			Model: models.PPMShipment{
				CreatedAt: time.Now().Add(time.Minute * time.Duration(1)),
			},
		},
		{
			Model: models.Address{
				PostalCode: postalCode,
			},
			Type: &factory.Addresses.PickupAddress,
		},
	}, nil)
	factory.BuildMTOShipment(suite.DB(), []factory.Customization{
		{
			Model:    move,
			LinkOnly: true,
		},
		{
			Model: models.MTOShipment{
				Status:    models.MTOShipmentStatusSubmitted,
				DeletedAt: &deletedAt,
			},
		},
		{
			Model:    ppmShipment1,
			LinkOnly: true,
		},
	}, nil)

	// Make a TOO user and the postal code to GBLOC link.
	tooOfficeUser := factory.BuildOfficeUserWithRoles(suite.DB(), nil, []roles.RoleType{roles.RoleTypeTOO})
	session := auth.Session{
		ApplicationName: auth.OfficeApp,
		Roles:           tooOfficeUser.User.Roles,
		OfficeUserID:    tooOfficeUser.ID,
		IDToken:         "fake_token",
		AccessToken:     "fakeAccessToken",
	}

	orderFetcher := NewOrderFetcher()
	moves, moveCount, err := orderFetcher.ListOrders(suite.AppContextWithSessionForTest(&session), tooOfficeUser.ID, roles.RoleTypeTOO, &services.ListOrderParams{})
	suite.FatalNoError(err)
	suite.Equal(1, moveCount)
	suite.Len(moves, 1)
}

func (suite *OrderServiceSuite) TestListAllOrderLocations() {
	suite.Run("returns a list of all order locations in the current users queue", func() {
		orderFetcher := NewOrderFetcher()
		officeUser := factory.BuildOfficeUserWithRoles(suite.DB(), nil, []roles.RoleType{roles.RoleTypeServicesCounselor})
		session := auth.Session{
			ApplicationName: auth.OfficeApp,
			Roles:           officeUser.User.Roles,
			OfficeUserID:    officeUser.ID,
			IDToken:         "fake_token",
			AccessToken:     "fakeAccessToken",
		}

		params := services.ListOrderParams{}
		moves, err := orderFetcher.ListAllOrderLocations(suite.AppContextWithSessionForTest(&session), officeUser.ID, &params)

		suite.FatalNoError(err)
		suite.Equal(0, len(moves))
	})
}

func (suite *OrderServiceSuite) TestOriginDutyLocationFilter() {
	var session auth.Session
	var expectedMove models.Move
	var officeUser models.OfficeUser
	orderFetcher := NewOrderFetcher()
	suite.PreloadData(func() {
		setupTestData := func() (models.OfficeUser, models.Move, auth.Session) {
			officeUser := factory.BuildOfficeUserWithRoles(suite.DB(), nil, []roles.RoleType{roles.RoleTypeTOO})
			session := auth.Session{
				ApplicationName: auth.OfficeApp,
				Roles:           officeUser.User.Roles,
				OfficeUserID:    officeUser.ID,
				IDToken:         "fake_token",
				AccessToken:     "fakeAccessToken",
			}
			move := factory.BuildMoveWithShipment(suite.DB(), nil, nil)
			return officeUser, move, session
		}
		officeUser, expectedMove, session = setupTestData()
	})
	locationName := expectedMove.Orders.OriginDutyLocation.Name
	suite.Run("Returns orders matching full originDutyLocation name filter", func() {
		expectedMoves, _, err := orderFetcher.ListOrders(suite.AppContextWithSessionForTest(&session), officeUser.ID, roles.RoleTypeTOO, &services.ListOrderParams{OriginDutyLocation: strings.Split(locationName, " ")})
		suite.NoError(err)
		suite.Equal(1, len(expectedMoves))
		suite.Equal(locationName, string(expectedMoves[0].Orders.OriginDutyLocation.Name))
	})

	suite.Run("Returns orders matching partial originDutyLocation name filter", func() {
		//Split the location name and retrieve a substring (first string) for the search param
		partialParamSearch := strings.Split(locationName, " ")[0]
		expectedMoves, _, err := orderFetcher.ListOrders(suite.AppContextWithSessionForTest(&session), officeUser.ID, roles.RoleTypeTOO, &services.ListOrderParams{OriginDutyLocation: strings.Split(partialParamSearch, " ")})
		suite.NoError(err)
		suite.Equal(1, len(expectedMoves))
		suite.Equal(locationName, string(expectedMoves[0].Orders.OriginDutyLocation.Name))
	})
<<<<<<< HEAD
=======
}

func (suite *OrderServiceSuite) TestListOrdersFilteredByCustomerName() {
	serviceMemberFirstName := "Margaret"
	serviceMemberLastName := "Starlight"
	edipi := "9999999998"
	var officeUser models.OfficeUser
	var session auth.Session

	requestedMoveDate1 := time.Date(testdatagen.GHCTestYear, 05, 20, 0, 0, 0, 0, time.UTC)
	requestedMoveDate2 := time.Date(testdatagen.GHCTestYear, 07, 03, 0, 0, 0, 0, time.UTC)

	suite.PreloadData(func() {
		factory.BuildMoveWithShipment(suite.DB(), []factory.Customization{
			{
				Model: models.Move{
					Status:  models.MoveStatusAPPROVED,
					Locator: "AA1235",
				},
			},
			{
				Model: models.MTOShipment{
					RequestedPickupDate: &requestedMoveDate1,
				},
			},
		}, nil)
		factory.BuildMoveWithShipment(suite.DB(), []factory.Customization{
			{
				Model: models.Move{
					Locator: "TTZ125",
				},
			},
			{
				Model: models.ServiceMember{
					FirstName: &serviceMemberFirstName,
					Edipi:     &edipi,
				},
			},
			{
				Model: models.MTOShipment{
					RequestedPickupDate: &requestedMoveDate2,
				},
			},
		}, nil)
		factory.BuildMoveWithShipment(suite.DB(), []factory.Customization{
			{
				Model: models.ServiceMember{ // Leo Zephyer
					LastName: &serviceMemberLastName,
				},
			},
		}, nil)
		officeUser = factory.BuildOfficeUserWithRoles(suite.DB(), nil, []roles.RoleType{roles.RoleTypeTOO})
		session = auth.Session{
			ApplicationName: auth.OfficeApp,
			Roles:           officeUser.User.Roles,
			OfficeUserID:    officeUser.ID,
			IDToken:         "fake_token",
			AccessToken:     "fakeAccessToken",
		}
	})

	orderFetcher := NewOrderFetcher()

	suite.Run("list moves by customer name - full name (last, first)", func() {
		// Search "Spacemen, Margaret"
		params := services.ListOrderParams{CustomerName: models.StringPointer("Spacemen, Margaret"), Sort: models.StringPointer("customerName"), Order: models.StringPointer("asc")}
		moves, _, err := orderFetcher.ListOrders(suite.AppContextWithSessionForTest(&session), officeUser.ID, roles.RoleTypeTOO, &params)
		suite.NoError(err)
		suite.Equal(1, len(moves))
		suite.Equal("Spacemen, Margaret", *moves[0].Orders.ServiceMember.LastName+", "+*moves[0].Orders.ServiceMember.FirstName)
	})

	suite.Run("list moves by customer name - full name (first last)", func() {
		// Search "Margaret Spacemen"
		params := services.ListOrderParams{CustomerName: models.StringPointer("Margaret Spacemen"), Sort: models.StringPointer("customerName"), Order: models.StringPointer("asc")}
		moves, _, err := orderFetcher.ListOrders(suite.AppContextWithSessionForTest(&session), officeUser.ID, roles.RoleTypeTOO, &params)
		suite.NoError(err)
		suite.Equal(1, len(moves))
		suite.Equal("Spacemen, Margaret", *moves[0].Orders.ServiceMember.LastName+", "+*moves[0].Orders.ServiceMember.FirstName)
	})

	suite.Run("list moves by customer name - partial last (multiple)", func() {
		// Search "space"
		params := services.ListOrderParams{CustomerName: models.StringPointer("space"), Sort: models.StringPointer("customerName"), Order: models.StringPointer("asc")}
		moves, _, err := orderFetcher.ListOrders(suite.AppContextWithSessionForTest(&session), officeUser.ID, roles.RoleTypeTOO, &params)
		suite.NoError(err)
		suite.Equal(2, len(moves))
		suite.Equal("Spacemen, Leo", *moves[0].Orders.ServiceMember.LastName+", "+*moves[0].Orders.ServiceMember.FirstName)
		suite.Equal("Spacemen, Margaret", *moves[1].Orders.ServiceMember.LastName+", "+*moves[1].Orders.ServiceMember.FirstName)
	})

	suite.Run("list moves by customer name - partial last (single)", func() {
		// Search "Light"
		params := services.ListOrderParams{CustomerName: models.StringPointer("Light"), Sort: models.StringPointer("customerName"), Order: models.StringPointer("asc")}
		moves, _, err := orderFetcher.ListOrders(suite.AppContextWithSessionForTest(&session), officeUser.ID, roles.RoleTypeTOO, &params)
		suite.NoError(err)
		suite.Equal(1, len(moves))
		suite.Equal("Starlight, Leo", *moves[0].Orders.ServiceMember.LastName+", "+*moves[0].Orders.ServiceMember.FirstName)
	})

	suite.Run("list moves by customer name - partial first", func() {
		// Search "leo"
		params := services.ListOrderParams{CustomerName: models.StringPointer("leo"), Sort: models.StringPointer("customerName"), Order: models.StringPointer("asc")}
		moves, _, err := orderFetcher.ListOrders(suite.AppContextWithSessionForTest(&session), officeUser.ID, roles.RoleTypeTOO, &params)
		suite.NoError(err)
		suite.Equal(2, len(moves))
		suite.Equal("Spacemen, Leo", *moves[0].Orders.ServiceMember.LastName+", "+*moves[0].Orders.ServiceMember.FirstName)
		suite.Equal("Starlight, Leo", *moves[1].Orders.ServiceMember.LastName+", "+*moves[1].Orders.ServiceMember.FirstName)
	})

	suite.Run("list moves by customer name - partial matching within first or last", func() {
		// Search "ar"
		params := services.ListOrderParams{CustomerName: models.StringPointer("ar"), Sort: models.StringPointer("customerName"), Order: models.StringPointer("asc")}
		moves, _, err := orderFetcher.ListOrders(suite.AppContextWithSessionForTest(&session), officeUser.ID, roles.RoleTypeTOO, &params)
		suite.NoError(err)
		suite.Equal(2, len(moves))
		suite.Equal("Spacemen, Margaret", *moves[0].Orders.ServiceMember.LastName+", "+*moves[0].Orders.ServiceMember.FirstName)
		suite.Equal("Starlight, Leo", *moves[1].Orders.ServiceMember.LastName+", "+*moves[1].Orders.ServiceMember.FirstName)
	})

	suite.Run("list moves by customer name - empty", func() {
		// Search "johnny"
		params := services.ListOrderParams{CustomerName: models.StringPointer("johnny"), Sort: models.StringPointer("customerName"), Order: models.StringPointer("asc")}
		moves, _, err := orderFetcher.ListOrders(suite.AppContextWithSessionForTest(&session), officeUser.ID, roles.RoleTypeTOO, &params)
		suite.NoError(err)
		suite.Equal(0, len(moves))
	})
>>>>>>> e6dd9ebb
}<|MERGE_RESOLUTION|>--- conflicted
+++ resolved
@@ -2057,8 +2057,6 @@
 		suite.Equal(1, len(expectedMoves))
 		suite.Equal(locationName, string(expectedMoves[0].Orders.OriginDutyLocation.Name))
 	})
-<<<<<<< HEAD
-=======
 }
 
 func (suite *OrderServiceSuite) TestListOrdersFilteredByCustomerName() {
@@ -2186,5 +2184,4 @@
 		suite.NoError(err)
 		suite.Equal(0, len(moves))
 	})
->>>>>>> e6dd9ebb
 }