package order

import (
<<<<<<< HEAD
	"fmt"
	"strings"
=======
>>>>>>> c6d766c3
	"time"

	"github.com/gofrs/uuid"

	"github.com/transcom/mymove/pkg/auth"
	"github.com/transcom/mymove/pkg/factory"
	"github.com/transcom/mymove/pkg/models"
	"github.com/transcom/mymove/pkg/models/roles"
	"github.com/transcom/mymove/pkg/services"
	moveservice "github.com/transcom/mymove/pkg/services/move"
	"github.com/transcom/mymove/pkg/testdatagen"
)

func (suite *OrderServiceSuite) TestFetchOrder() {
	expectedMove := factory.BuildMove(suite.DB(), nil, nil)
	expectedOrder := expectedMove.Orders
	orderFetcher := NewOrderFetcher()

	order, err := orderFetcher.FetchOrder(suite.AppContextForTest(), expectedOrder.ID)
	suite.FatalNoError(err)

	suite.Equal(expectedOrder.ID, order.ID)
	suite.Equal(expectedOrder.ServiceMemberID, order.ServiceMemberID)
	suite.NotNil(order.NewDutyLocation)
	suite.Equal(expectedOrder.NewDutyLocationID, order.NewDutyLocation.ID)
	suite.Equal(expectedOrder.NewDutyLocation.AddressID, order.NewDutyLocation.AddressID)
	suite.Equal(expectedOrder.NewDutyLocation.Address.StreetAddress1, order.NewDutyLocation.Address.StreetAddress1)
	suite.NotNil(order.Entitlement)
	suite.Equal(*expectedOrder.EntitlementID, order.Entitlement.ID)
	suite.Equal(expectedOrder.OriginDutyLocation.ID, order.OriginDutyLocation.ID)
	suite.Equal(expectedOrder.OriginDutyLocation.AddressID, order.OriginDutyLocation.AddressID)
	suite.Equal(expectedOrder.OriginDutyLocation.Address.StreetAddress1, order.OriginDutyLocation.Address.StreetAddress1)
	suite.NotZero(order.OriginDutyLocation)
	suite.Equal(expectedMove.Locator, order.Moves[0].Locator)
}

func (suite *OrderServiceSuite) TestFetchOrderWithEmptyFields() {
	// When move_orders and orders were consolidated, we moved the OriginDutyLocation
	// field that used to only exist on the move_orders table into the orders table.
	// This means that existing orders in production won't have any values in the
	// OriginDutyLocation column. To mimic that and to surface any issues, we didn't
	// update the testdatagen MakeOrder function so that new orders would have
	// an empty OriginDutyLocation. During local testing in the office app, we
	// noticed an exception due to trying to load empty OriginDutyLocations.
	// This was not caught by any tests, so we're adding one now.
	expectedOrder := factory.BuildOrder(suite.DB(), nil, nil)

	expectedOrder.Entitlement = nil
	expectedOrder.EntitlementID = nil
	expectedOrder.Grade = nil
	expectedOrder.OriginDutyLocation = nil
	expectedOrder.OriginDutyLocationID = nil
	suite.MustSave(&expectedOrder)

	factory.BuildMove(suite.DB(), []factory.Customization{
		{
			Model:    expectedOrder,
			LinkOnly: true,
		},
	}, nil)

	orderFetcher := NewOrderFetcher()
	order, err := orderFetcher.FetchOrder(suite.AppContextForTest(), expectedOrder.ID)

	suite.FatalNoError(err)
	suite.Nil(order.Entitlement)
	suite.Nil(order.OriginDutyLocation)
	suite.Nil(order.Grade)
}

func (suite *OrderServiceSuite) TestListOrders() {

	agfmPostalCode := "06001"
	setupTestData := func() (models.OfficeUser, models.Move, auth.Session) {

		// Make an office user → GBLOC X
		officeUser := factory.BuildOfficeUserWithRoles(suite.DB(), nil, []roles.RoleType{roles.RoleTypeTOO})
		session := auth.Session{
			ApplicationName: auth.OfficeApp,
			Roles:           officeUser.User.Roles,
			OfficeUserID:    officeUser.ID,
			IDToken:         "fake_token",
			AccessToken:     "fakeAccessToken",
		}

		// Create a move with a shipment → GBLOC X
		move := factory.BuildMoveWithShipment(suite.DB(), nil, nil)

		// Make a postal code and GBLOC → AGFM
		factory.FetchOrBuildPostalCodeToGBLOC(suite.DB(), agfmPostalCode, "AGFM")
		return officeUser, move, session
	}
	orderFetcher := NewOrderFetcher()

	suite.Run("returns moves", func() {
		// Under test: ListOrders
		// Mocked:           None
		// Set up:           Make 2 moves, one with a shipment and one without.
		//                   The shipment should have a pickup GBLOC that matches the office users transportation GBLOC
		//                   In other words, shipment should originate from same GBLOC as the office user
		// Expected outcome: Only the move with a shipment should be returned by ListOrders
		officeUser, expectedMove, session := setupTestData()

		// Create a Move without a shipment
		factory.BuildMove(suite.DB(), nil, nil)

		moves, moveCount, err := orderFetcher.ListOrders(suite.AppContextWithSessionForTest(&session), officeUser.ID, roles.RoleTypeTOO, &services.ListOrderParams{})

		// Expect a single move returned
		suite.FatalNoError(err)
		suite.Equal(1, moveCount)
		suite.Len(moves, 1)

		// Check that move matches
		move := moves[0]
		suite.NotNil(move.Orders.ServiceMember)
		suite.Equal(expectedMove.Orders.ServiceMember.FirstName, move.Orders.ServiceMember.FirstName)
		suite.Equal(expectedMove.Orders.ServiceMember.LastName, move.Orders.ServiceMember.LastName)
		suite.Equal(expectedMove.Orders.ID, move.Orders.ID)
		suite.Equal(expectedMove.Orders.ServiceMemberID, move.Orders.ServiceMemberID)
		suite.NotNil(move.Orders.NewDutyLocation)
		suite.Equal(expectedMove.Orders.NewDutyLocationID, move.Orders.NewDutyLocation.ID)
		suite.NotNil(move.Orders.Entitlement)
		suite.Equal(*expectedMove.Orders.EntitlementID, move.Orders.Entitlement.ID)
		suite.Equal(expectedMove.Orders.OriginDutyLocation.ID, move.Orders.OriginDutyLocation.ID)
		suite.NotNil(move.Orders.OriginDutyLocation)
		suite.Equal(expectedMove.Orders.OriginDutyLocation.AddressID, move.Orders.OriginDutyLocation.AddressID)
		suite.Equal(expectedMove.Orders.OriginDutyLocation.Address.StreetAddress1, move.Orders.OriginDutyLocation.Address.StreetAddress1)
	})

	suite.Run("returns moves filtered by GBLOC", func() {
		// Under test: ListOrders
		// Set up:           Make 2 moves, one with a pickup GBLOC that matches the office users transportation GBLOC
		//                   (which is done in setupTestData) and one with a pickup GBLOC that doesn't
		// Expected outcome: Only the move with the correct GBLOC should be returned by ListOrders
		officeUser, expectedMove, session := setupTestData()

		// This move's pickup GBLOC of the office user's GBLOC, so it should not be returned
		factory.BuildMoveWithShipment(suite.DB(), []factory.Customization{
			{
				Model: models.Address{
					PostalCode: agfmPostalCode,
				},
				Type: &factory.Addresses.PickupAddress,
			},
		}, nil)

		moves, _, err := orderFetcher.ListOrders(suite.AppContextWithSessionForTest(&session), officeUser.ID, roles.RoleTypeTOO, &services.ListOrderParams{Page: models.Int64Pointer(1)})

		suite.FatalNoError(err)
		suite.Equal(1, len(moves))
		move := moves[0]
		suite.Equal(expectedMove.ID, move.ID)

	})

	suite.Run("only returns visible moves (where show = True)", func() {
		// Under test: ListOrders
		// Set up:           Make 2 moves, one correctly setup in setupTestData (show = True)
		//                   and one with show = False
		// Expected outcome: Only the move with show = True should be returned by ListOrders
		officeUser, expectedMove, session := setupTestData()

		params := services.ListOrderParams{}
		factory.BuildMoveWithShipment(suite.DB(), []factory.Customization{
			{
				Model: models.Move{
					Show: models.BoolPointer(false),
				},
			},
		}, nil)
		moves, _, err := orderFetcher.ListOrders(suite.AppContextWithSessionForTest(&session), officeUser.ID, roles.RoleTypeTOO, &params)

		suite.FatalNoError(err)
		suite.Equal(1, len(moves))
		move := moves[0]
		suite.Equal(expectedMove.ID, move.ID)

	})

	suite.Run("includes combo hhg and ppm moves", func() {
		// Under test: ListOrders
		// Set up:           Make 2 moves, one default move setup in setupTestData (show = True)
		//                   and one a combination HHG and PPM move and make sure it's included
		// Expected outcome: Both moves should be returned by ListOrders
		officeUser, expectedMove, session := setupTestData()
		expectedComboMove := factory.BuildMoveWithShipment(suite.DB(), nil, nil)

		moves, moveCount, err := orderFetcher.ListOrders(suite.AppContextWithSessionForTest(&session), officeUser.ID, roles.RoleTypeTOO, &services.ListOrderParams{})

		suite.FatalNoError(err)
		suite.Equal(2, moveCount)
		suite.Len(moves, 2)

		var moveIDs []uuid.UUID
		for _, move := range moves {
			moveIDs = append(moveIDs, move.ID)
		}
		suite.Contains(moveIDs, expectedComboMove.ID)
		suite.Contains(moveIDs, expectedMove.ID)
	})

	suite.Run("returns moves filtered by service member affiliation", func() {
		// Under test: ListOrders
		// Set up:           Make 2 moves, one default move setup in setupTestData (show = True)
		//                   and one specific to Airforce and make sure it's included
		//                   Fetch filtered to Airforce moves.
		// Expected outcome: Only the Airforce move should be returned
		officeUser, _, session := setupTestData()

		// Create the airforce move
		airForce := models.AffiliationAIRFORCE
		airForceString := "AIR_FORCE"
		airForceMove := factory.BuildMoveWithShipment(suite.DB(), []factory.Customization{
			{
				Model: models.ServiceMember{
					Affiliation: &airForce,
				},
			},
		}, nil)
		// Filter by airforce move
		params := services.ListOrderParams{Branch: &airForceString, Page: models.Int64Pointer(1)}
		moves, _, err := orderFetcher.ListOrders(suite.AppContextWithSessionForTest(&session), officeUser.ID, roles.RoleTypeTOO, &params)

		suite.FatalNoError(err)
		suite.Equal(1, len(moves))
		move := moves[0]
		suite.Equal(airForceMove.ID, move.ID)

	})

	suite.Run("returns moves filtered submitted at", func() {
		// Under test: ListOrders
		// Set up:           Make 3 moves, with different submitted_at times, and search for a specific move
		// Expected outcome: Only the one move with the right date should be returned
		officeUser, _, session := setupTestData()

		// Move with specified timestamp
		submittedAt := time.Date(2022, 04, 01, 0, 0, 0, 0, time.UTC)
		expectedMove := factory.BuildMoveWithShipment(suite.DB(), []factory.Customization{
			{
				Model: models.Move{
					SubmittedAt: &submittedAt,
				},
			},
		}, nil)
		// Test edge cases (one day later)
		submittedAt2 := time.Date(2022, 04, 02, 0, 0, 0, 0, time.UTC)
		factory.BuildMoveWithShipment(suite.DB(), []factory.Customization{
			{
				Model: models.Move{
					SubmittedAt: &submittedAt2,
				},
			},
		}, nil)
		// Test edge cases (one second earlier)
		submittedAt3 := time.Date(2022, 03, 31, 23, 59, 59, 59, time.UTC)
		factory.BuildMoveWithShipment(suite.DB(), []factory.Customization{
			{
				Model: models.Move{
					SubmittedAt: &submittedAt3,
				},
			},
		}, nil)

		// Filter by submittedAt timestamp
		params := services.ListOrderParams{SubmittedAt: &submittedAt}
		moves, _, err := orderFetcher.ListOrders(suite.AppContextWithSessionForTest(&session), officeUser.ID, roles.RoleTypeTOO, &params)

		suite.FatalNoError(err)
		suite.Equal(1, len(moves))
		move := moves[0]
		suite.Equal(expectedMove.ID, move.ID)

	})

	suite.Run("returns moves filtered appeared in TOO at", func() {
		// Under test: ListOrders
		// Expected outcome: Only the three move with the right date should be returned
		officeUser, _, session := setupTestData()

		// Moves with specified timestamp
		specifiedDay := time.Date(2022, 04, 01, 0, 0, 0, 0, time.UTC)
		specifiedTimestamp1 := time.Date(2022, 04, 01, 1, 0, 0, 0, time.UTC)
		specifiedTimestamp2 := time.Date(2022, 04, 01, 23, 59, 59, 999999000, time.UTC) // the upper bound is 999999499 nanoseconds but the DB only stores microseconds

		matchingSubmittedAt := factory.BuildMoveWithShipment(suite.DB(), []factory.Customization{
			{
				Model: models.Move{
					SubmittedAt: &specifiedDay,
				},
			},
		}, nil)
		matchingSCCompletedAt := factory.BuildMoveWithShipment(suite.DB(), []factory.Customization{
			{
				Model: models.Move{
					ServiceCounselingCompletedAt: &specifiedTimestamp1,
				},
			},
		}, nil)
		matchingApprovalsRequestedAt := factory.BuildMoveWithShipment(suite.DB(), []factory.Customization{
			{
				Model: models.Move{
					ApprovalsRequestedAt: &specifiedTimestamp2,
				},
			},
		}, nil)
		// Test non dates matching
		nonMatchingDate1 := time.Date(2022, 04, 02, 0, 0, 0, 0, time.UTC)
		nonMatchingDate2 := time.Date(2022, 03, 31, 23, 59, 59, 999999000, time.UTC) // the upper bound is 999999499 nanoseconds but the DB only stores microseconds
		nonMatchingDate3 := time.Date(2023, 04, 01, 0, 0, 0, 0, time.UTC)
		factory.BuildMoveWithShipment(suite.DB(), []factory.Customization{
			{
				Model: models.Move{
					SubmittedAt:                  &nonMatchingDate1,
					ServiceCounselingCompletedAt: &nonMatchingDate2,
					ApprovalsRequestedAt:         &nonMatchingDate3,
				},
			},
		}, nil)
		// Filter by AppearedInTOOAt timestamp
		params := services.ListOrderParams{AppearedInTOOAt: &specifiedDay}
		moves, _, err := orderFetcher.ListOrders(suite.AppContextWithSessionForTest(&session), officeUser.ID, roles.RoleTypeTOO, &params)

		suite.FatalNoError(err)
		suite.Equal(3, len(moves))
		var foundIDs []uuid.UUID
		for _, move := range moves {
			foundIDs = append(foundIDs, move.ID)
		}
		suite.Contains(foundIDs, matchingSubmittedAt.ID)
		suite.Contains(foundIDs, matchingSCCompletedAt.ID)
		suite.Contains(foundIDs, matchingApprovalsRequestedAt.ID)
	})

	suite.Run("returns moves filtered by requested pickup date", func() {
		// Under test: ListOrders
		// Set up:           Make 3 moves, with different submitted_at times, and search for a specific move
		// Expected outcome: Only the one move with the right date should be returned
		officeUser, _, session := setupTestData()

		requestedPickupDate := time.Date(2022, 04, 01, 0, 0, 0, 0, time.UTC)
		createdMove := factory.BuildMoveWithShipment(suite.DB(), []factory.Customization{
			{
				Model: models.MTOShipment{
					RequestedPickupDate: &requestedPickupDate,
				},
			},
		}, nil)
		requestedMoveDateString := createdMove.MTOShipments[0].RequestedPickupDate.Format("2006-01-02")
		moves, _, err := orderFetcher.ListOrders(suite.AppContextWithSessionForTest(&session), officeUser.ID, roles.RoleTypeTOO, &services.ListOrderParams{
			RequestedMoveDate: &requestedMoveDateString,
		})

		suite.FatalNoError(err)
		suite.Equal(1, len(moves))
	})

	suite.Run("returns moves filtered by ppm type", func() {
		// Under test: ListOrders
		// Set up:           Make 2 moves, with different ppm types, and search for both types
		// Expected outcome: search results should only include the move with the PPM type that was searched for
		postalCode := "50309"
		officeUser, partialPPMMove, session := setupTestData()
		suite.Equal("PARTIAL", *partialPPMMove.PPMType)
		ppmShipment := factory.BuildPPMShipmentThatNeedsCloseout(suite.DB(), nil, []factory.Customization{
			{
				Model: models.Move{
					PPMType: models.StringPointer("FULL"),
					Locator: "FULLLL",
				},
			},
			{
				Model: models.Address{
					PostalCode: postalCode,
				},
				Type: &factory.Addresses.PickupAddress,
			},
		})
		fullPPMMove := ppmShipment.Shipment.MoveTaskOrder

		// Search for PARTIAL PPM moves
		moves, _, err := orderFetcher.ListOrders(suite.AppContextWithSessionForTest(&session), officeUser.ID, roles.RoleTypeTOO, &services.ListOrderParams{
			PPMType: models.StringPointer("PARTIAL"),
		})

		suite.FatalNoError(err)
		suite.Equal(1, len(moves))
		suite.Equal(partialPPMMove.Locator, moves[0].Locator)

		// Search for FULL PPM moves
		moves, _, err = orderFetcher.ListOrders(suite.AppContextWithSessionForTest(&session), officeUser.ID, roles.RoleTypeTOO, &services.ListOrderParams{
			PPMType: models.StringPointer("FULL"),
		})

		suite.FatalNoError(err)
		suite.Equal(1, len(moves))
		suite.Equal(fullPPMMove.Locator, moves[0].Locator)
	})

	suite.Run("returns moves filtered by ppm status", func() {
		// Under test: ListOrders
		// Set up:           Make 2 moves, with different ppm status, and search for both statues
		// Expected outcome: search results should only include the move with the PPM status that was searched for
		officeUser, partialPPMMove, session := setupTestData()
		suite.Equal("PARTIAL", *partialPPMMove.PPMType)
		postalCode := "50309"

		ppmShipmentNeedsCloseout := factory.BuildPPMShipmentThatNeedsCloseout(suite.DB(), nil, []factory.Customization{
			{
				Model: models.Address{
					PostalCode: postalCode,
				},
				Type: &factory.Addresses.PickupAddress,
			},
		})
		// Search for PARTIAL PPM moves
		moves, _, err := orderFetcher.ListOrders(suite.AppContextWithSessionForTest(&session), officeUser.ID, roles.RoleTypeTOO, &services.ListOrderParams{
			PPMStatus: models.StringPointer("NEEDS_CLOSEOUT"),
		})

		suite.FatalNoError(err)
		suite.Equal(1, len(moves))
		suite.Equal(moves[0].MTOShipments[0].PPMShipment.Status, ppmShipmentNeedsCloseout.Shipment.PPMShipment.Status)

		ppmShipmentWaiting := factory.BuildPPMShipmentThatNeedsToBeResubmitted(suite.DB(), nil, []factory.Customization{
			{
				Model: models.Address{
					PostalCode: postalCode,
				},
				Type: &factory.Addresses.PickupAddress,
			},
		})
		// Search for FULL PPM moves
		moves, _, err = orderFetcher.ListOrders(suite.AppContextWithSessionForTest(&session), officeUser.ID, roles.RoleTypeTOO, &services.ListOrderParams{
			PPMStatus: models.StringPointer("WAITING_ON_CUSTOMER"),
		})

		suite.FatalNoError(err)
		suite.Equal(1, len(moves))
		suite.Equal(moves[0].MTOShipments[0].PPMShipment.Status, ppmShipmentWaiting.Shipment.PPMShipment.Status)
	})

	suite.Run("returns moves filtered by closeout location", func() {
		// Under test: ListOrders
		// Set up:           Make a move with a closeout office. Search for that closeout office.
		// Expected outcome: Only the one ppmShipment with the right closeout office should be returned
		officeUser, _, session := setupTestData()

		ftBragg := factory.BuildTransportationOffice(suite.DB(), []factory.Customization{
			{
				Model: models.TransportationOffice{
					Name: "Ft Bragg",
				},
			},
		}, nil)
		ppmShipment := factory.BuildPPMShipmentThatNeedsCloseout(suite.DB(), nil, []factory.Customization{
			{
				Model: models.Move{
					CloseoutOfficeID: &ftBragg.ID,
				},
			},
		})

		// Search should be case insensitive and allow partial matches
		moves, _, err := orderFetcher.ListOrders(suite.AppContextWithSessionForTest(&session), officeUser.ID, roles.RoleTypeTOO, &services.ListOrderParams{
			CloseoutLocation: models.StringPointer("fT bR"),
			NeedsPPMCloseout: models.BoolPointer(true),
		})

		suite.FatalNoError(err)
		suite.Equal(1, len(moves))
		suite.Equal(ppmShipment.Shipment.MoveTaskOrder.Locator, moves[0].Locator)
	})

	suite.Run("returns moves filtered by closeout initiated date", func() {
		// Under test: ListOrders
		// Set up:           Make 2 moves with PPM shipments ready for closeout, with different submitted_at times,
		//                   and search for a specific move
		// Expected outcome: Only the one move with the right date should be returned
		postalCode := "50309"
		officeUser, _, session := setupTestData()

		// Create a PPM submitted on April 1st
		closeoutInitiatedDate := time.Date(2022, 04, 01, 0, 0, 0, 0, time.UTC)
		createdPPM := factory.BuildPPMShipmentThatNeedsCloseout(suite.DB(), nil, []factory.Customization{
			{
				Model: models.PPMShipment{
					SubmittedAt: &closeoutInitiatedDate,
				},
			},
			{
				Model: models.Address{
					PostalCode: postalCode,
				},
				Type: &factory.Addresses.PickupAddress,
			},
		})

		// Create a PPM submitted on April 2nd
		closeoutInitiatedDate2 := time.Date(2022, 04, 02, 0, 0, 0, 0, time.UTC)
		createdPPM2 := factory.BuildPPMShipmentThatNeedsCloseout(suite.DB(), nil, []factory.Customization{
			{
				Model: models.PPMShipment{
					SubmittedAt: &closeoutInitiatedDate2,
				},
			},
		})

		// Search for PPMs submitted on April 1st
		moves, _, err := orderFetcher.ListOrders(suite.AppContextWithSessionForTest(&session), officeUser.ID, roles.RoleTypeTOO, &services.ListOrderParams{
			CloseoutInitiated: &closeoutInitiatedDate,
		})

		suite.FatalNoError(err)
		suite.Equal(1, len(moves))
		suite.Equal(createdPPM.Shipment.MoveTaskOrder.Locator, moves[0].Locator)
		suite.NotEqual(createdPPM2.Shipment.MoveTaskOrder.Locator, moves[0].Locator)
	})

	suite.Run("latest closeout initiated date is used for filter", func() {
		// Under test: ListOrders
		// Set up:           Make one move with multiple ppm shipments with different closeout initiated times, and
		//                   search for multiple different times
		// Expected outcome: Only a search for the latest of the closeout dates should find the move
		postalCode := "50309"
		officeUser, _, session := setupTestData()

		// Create a PPM submitted on April 1st
		closeoutInitiatedDate := time.Date(2022, 04, 01, 0, 0, 0, 0, time.UTC)
		createdPPM := factory.BuildPPMShipmentThatNeedsCloseout(suite.DB(), nil, []factory.Customization{
			{
				Model: models.PPMShipment{
					SubmittedAt: &closeoutInitiatedDate,
				},
			},
			{
				Model: models.Address{
					PostalCode: postalCode,
				},
				Type: &factory.Addresses.PickupAddress,
			},
		})
		// Add another PPM for the same move submitted on April 1st
		closeoutInitiatedDate2 := time.Date(2022, 04, 02, 0, 0, 0, 0, time.UTC)

		factory.BuildMinimalPPMShipment(suite.DB(), []factory.Customization{
			{
				Model: models.PPMShipment{
					SubmittedAt: &closeoutInitiatedDate2,
					Status:      models.PPMShipmentStatusNeedsCloseout,
				},
			},
			{
				Model:    createdPPM.Shipment.MoveTaskOrder,
				LinkOnly: true,
			},
		}, nil)

		// Search for PPMs submitted on April 1st
		moves, _, err := orderFetcher.ListOrders(suite.AppContextWithSessionForTest(&session), officeUser.ID, roles.RoleTypeTOO, &services.ListOrderParams{
			CloseoutInitiated: &closeoutInitiatedDate,
		})
		suite.Empty(moves)
		suite.FatalNoError(err)

		// Search for PPMs submitted on April 2nd
		moves, _, err = orderFetcher.ListOrders(suite.AppContextWithSessionForTest(&session), officeUser.ID, roles.RoleTypeTOO, &services.ListOrderParams{
			CloseoutInitiated: &closeoutInitiatedDate2,
		})

		suite.FatalNoError(err)
		suite.Equal(1, len(moves))
		suite.Equal(createdPPM.Shipment.MoveTaskOrder.Locator, moves[0].Locator)
	})
}
func (suite *OrderServiceSuite) TestListOrderWithAssignedUserSingle() {
	// Under test: ListOrders
	// Set up:           Make a move, assign one to an SC office user
	// Expected outcome: Only the one move with the assigned user should be returned
	assignedOfficeUserUpdater := moveservice.NewAssignedOfficeUserUpdater(moveservice.NewMoveFetcher())
	scUser := factory.BuildOfficeUserWithRoles(suite.DB(), nil, []roles.RoleType{roles.RoleTypeServicesCounselor})
	var orderFetcherTest orderFetcher
	session := auth.Session{
		ApplicationName: auth.OfficeApp,
		Roles:           scUser.User.Roles,
		OfficeUserID:    scUser.ID,
		IDToken:         "fake_token",
		AccessToken:     "fakeAccessToken",
	}

	appCtx := suite.AppContextWithSessionForTest(&session)

	createdMove := factory.BuildMoveWithShipment(suite.DB(), nil, nil)
	createdMove.SCAssignedID = &scUser.ID
	createdMove.SCAssignedUser = &scUser
	_, updateError := assignedOfficeUserUpdater.UpdateAssignedOfficeUser(appCtx, createdMove.ID, &scUser, roles.RoleTypeServicesCounselor)

	moves, _, err := orderFetcherTest.ListOrders(suite.AppContextWithSessionForTest(&session), scUser.ID, roles.RoleTypeServicesCounselor, &services.ListOrderParams{
		SCAssignedUser: &scUser.LastName,
	})

	suite.FatalNoError(err)
	suite.FatalNoError(updateError)
	suite.Equal(1, len(moves))
	suite.Equal(moves[0].SCAssignedID, createdMove.SCAssignedID)
	suite.Equal(createdMove.SCAssignedUser.ID, moves[0].SCAssignedUser.ID)
	suite.Equal(createdMove.SCAssignedUser.FirstName, moves[0].SCAssignedUser.FirstName)
	suite.Equal(createdMove.SCAssignedUser.LastName, moves[0].SCAssignedUser.LastName)
}
func (suite *OrderServiceSuite) TestListOrdersUSMCGBLOC() {
	orderFetcher := NewOrderFetcher()

	suite.Run("returns USMC order for USMC office user", func() {
		marines := models.AffiliationMARINES
		// It doesn't matter what the Origin GBLOC is for the move. Only the Marines
		// affiliation matters for office users who are tied to the USMC GBLOC.
		factory.BuildMoveWithShipment(suite.DB(), []factory.Customization{
			{
				Model: models.ServiceMember{
					Affiliation: &marines,
				},
			},
		}, nil)
		// Create move where service member has the default ARMY affiliation
		factory.BuildMoveWithShipment(suite.DB(), nil, nil)

		tioRole := roles.Role{RoleType: roles.RoleTypeTIO}
		tooRole := roles.Role{RoleType: roles.RoleTypeTOO}
		officeUserOooRah := factory.BuildOfficeUser(suite.DB(), []factory.Customization{
			{
				Model: models.TransportationOffice{
					Gbloc: "USMC",
				},
			},
			{
				Model: models.User{
					Roles: []roles.Role{tioRole, tooRole},
				},
			},
		}, nil)
		// Create office user tied to the default KKFA GBLOC
		officeUser := factory.BuildOfficeUserWithRoles(suite.DB(), nil, []roles.RoleType{roles.RoleTypeTOO})
		session := auth.Session{
			ApplicationName: auth.OfficeApp,
			Roles:           officeUser.User.Roles,
			OfficeUserID:    officeUser.ID,
			IDToken:         "fake_token",
			AccessToken:     "fakeAccessToken",
		}

		params := services.ListOrderParams{PerPage: models.Int64Pointer(2), Page: models.Int64Pointer(1)}
		moves, _, err := orderFetcher.ListOrders(suite.AppContextWithSessionForTest(&session), officeUserOooRah.ID, roles.RoleTypeServicesCounselor, &params)

		suite.FatalNoError(err)
		suite.Equal(1, len(moves))
		suite.Equal(models.AffiliationMARINES, *moves[0].Orders.ServiceMember.Affiliation)

		params = services.ListOrderParams{PerPage: models.Int64Pointer(2), Page: models.Int64Pointer(1)}
		moves, _, err = orderFetcher.ListOrders(suite.AppContextWithSessionForTest(&session), officeUser.ID, roles.RoleTypeServicesCounselor, &params)

		suite.FatalNoError(err)
		suite.Equal(1, len(moves))
		suite.Equal(models.AffiliationARMY, *moves[0].Orders.ServiceMember.Affiliation)
	})
}

func getMoveNeedsServiceCounseling(suite *OrderServiceSuite, showMove bool, affiliation models.ServiceMemberAffiliation) models.Move {
	nonCloseoutMove := factory.BuildMove(suite.DB(), []factory.Customization{
		{
			Model: models.Move{
				Status: models.MoveStatusNeedsServiceCounseling,
				Show:   &showMove,
			},
		},
		{
			Model: models.ServiceMember{
				Affiliation: &affiliation,
			},
		},
	}, nil)

	return nonCloseoutMove
}

func getSubmittedMove(suite *OrderServiceSuite, showMove bool, affiliation models.ServiceMemberAffiliation) models.Move {
	move := factory.BuildMove(suite.DB(), []factory.Customization{
		{
			Model: models.Move{
				Status: models.MoveStatusSUBMITTED,
				Show:   &showMove,
			},
		},
		{
			Model: models.ServiceMember{
				Affiliation: &affiliation,
			},
		},
	}, nil)
	return move
}

func buildPPMShipmentNeedsCloseout(suite *OrderServiceSuite, move models.Move) models.PPMShipment {
	ppm := factory.BuildMinimalPPMShipment(suite.DB(), []factory.Customization{
		{
			Model: models.PPMShipment{
				Status: models.PPMShipmentStatusNeedsCloseout,
			},
		},
		{
			Model:    move,
			LinkOnly: true,
		},
	}, nil)
	return ppm
}

func buildPPMShipmentDraft(suite *OrderServiceSuite, move models.Move) models.PPMShipment {
	ppm := factory.BuildMinimalPPMShipment(suite.DB(), []factory.Customization{
		{
			Model: models.PPMShipment{
				Status: models.PPMShipmentStatusDraft,
			},
		},
		{
			Model:    move,
			LinkOnly: true,
		},
	}, nil)
	return ppm
}

func buildPPMShipmentCloseoutComplete(suite *OrderServiceSuite, move models.Move) models.PPMShipment {
	ppm := factory.BuildMinimalPPMShipment(suite.DB(), []factory.Customization{
		{
			Model: models.PPMShipment{
				Status: models.PPMShipmentStatusCloseoutComplete,
			},
		},
		{
			Model:    move,
			LinkOnly: true,
		},
	}, nil)
	return ppm
}
func (suite *OrderServiceSuite) TestListOrdersPPMCloseoutForArmyAirforce() {
	orderFetcher := NewOrderFetcher()

	var session auth.Session

	suite.Run("office user in normal GBLOC should only see non-Navy/Marines/CoastGuard moves that need closeout in closeout tab", func() {
		officeUserSC := factory.BuildOfficeUserWithRoles(suite.DB(), nil, []roles.RoleType{roles.RoleTypeServicesCounselor})

		session = auth.Session{
			ApplicationName: auth.OfficeApp,
			Roles:           officeUserSC.User.Roles,
			OfficeUserID:    officeUserSC.ID,
			IDToken:         "fake_token",
			AccessToken:     "fakeAccessToken",
		}

		move := getMoveNeedsServiceCounseling(suite, true, models.AffiliationARMY)
		buildPPMShipmentNeedsCloseout(suite, move)

		afMove := getMoveNeedsServiceCounseling(suite, true, models.AffiliationAIRFORCE)
		buildPPMShipmentDraft(suite, afMove)

		cgMove := getMoveNeedsServiceCounseling(suite, true, models.AffiliationCOASTGUARD)
		buildPPMShipmentNeedsCloseout(suite, cgMove)

		params := services.ListOrderParams{PerPage: models.Int64Pointer(9), Page: models.Int64Pointer(1), NeedsPPMCloseout: models.BoolPointer(true), Status: []string{string(models.MoveStatusNeedsServiceCounseling)}}
		moves, _, err := orderFetcher.ListOrders(suite.AppContextWithSessionForTest(&session), officeUserSC.ID, roles.RoleTypeServicesCounselor, &params)

		suite.FatalNoError(err)
		suite.Equal(1, len(moves))
		suite.Equal(move.Locator, moves[0].Locator)
	})

	suite.Run("office user in normal GBLOC should not see moves that require closeout in counseling tab", func() {
		officeUserSC := factory.BuildOfficeUserWithRoles(suite.DB(), nil, []roles.RoleType{roles.RoleTypeServicesCounselor})

		session = auth.Session{
			ApplicationName: auth.OfficeApp,
			Roles:           officeUserSC.User.Roles,
			OfficeUserID:    officeUserSC.ID,
			IDToken:         "fake_token",
			AccessToken:     "fakeAccessToken",
		}

		closeoutMove := getMoveNeedsServiceCounseling(suite, true, models.AffiliationARMY)
		buildPPMShipmentCloseoutComplete(suite, closeoutMove)

		// PPM moves that are not in one of the closeout statuses
		nonCloseoutMove := getMoveNeedsServiceCounseling(suite, true, models.AffiliationAIRFORCE)
		buildPPMShipmentDraft(suite, nonCloseoutMove)

		params := services.ListOrderParams{PerPage: models.Int64Pointer(9), Page: models.Int64Pointer(1), NeedsPPMCloseout: models.BoolPointer(false), Status: []string{string(models.MoveStatusNeedsServiceCounseling)}}

		moves, _, err := orderFetcher.ListOrders(suite.AppContextWithSessionForTest(&session), officeUserSC.ID, roles.RoleTypeServicesCounselor, &params)

		suite.FatalNoError(err)
		suite.Equal(1, len(moves))
		suite.Equal(nonCloseoutMove.Locator, moves[0].Locator)
	})
}

func (suite *OrderServiceSuite) TestListOrdersPPMCloseoutForNavyCoastGuardAndMarines() {
	orderFetcher := NewOrderFetcher()

	suite.Run("returns Navy order for NAVY office user when there's a ppm shipment in closeout", func() {
		// It doesn't matter what the Origin GBLOC is for the move. Only the navy
		// affiliation matters for SC  who are tied to the NAVY GBLOC.
		move := getSubmittedMove(suite, true, models.AffiliationNAVY)
		buildPPMShipmentNeedsCloseout(suite, move)

		cgMove := getSubmittedMove(suite, true, models.AffiliationCOASTGUARD)
		buildPPMShipmentNeedsCloseout(suite, cgMove)

		officeUserSC := factory.BuildOfficeUserWithRoles(suite.DB(), []factory.Customization{
			{
				Model: models.TransportationOffice{
					Gbloc: "NAVY",
				},
			},
		}, []roles.RoleType{roles.RoleTypeServicesCounselor})

		session := auth.Session{
			ApplicationName: auth.OfficeApp,
			Roles:           officeUserSC.User.Roles,
			OfficeUserID:    officeUserSC.ID,
			IDToken:         "fake_token",
			AccessToken:     "fakeAccessToken",
		}

		params := services.ListOrderParams{PerPage: models.Int64Pointer(9), Page: models.Int64Pointer(1)}
		moves, _, err := orderFetcher.ListOrders(suite.AppContextWithSessionForTest(&session), officeUserSC.ID, roles.RoleTypeServicesCounselor, &params)

		suite.FatalNoError(err)
		suite.Equal(1, len(moves))
		suite.Equal(models.AffiliationNAVY, *moves[0].Orders.ServiceMember.Affiliation)

	})

	suite.Run("returns TVCB order for TVCB office user when there's a ppm shipment in closeout", func() {
		// It doesn't matter what the Origin GBLOC is for the move. Only the marines
		// affiliation matters for SC  who are tied to the TVCB GBLOC.
		move := getSubmittedMove(suite, true, models.AffiliationMARINES)
		buildPPMShipmentNeedsCloseout(suite, move)

		nonMarineMove := getSubmittedMove(suite, true, models.AffiliationARMY)
		buildPPMShipmentNeedsCloseout(suite, nonMarineMove)

		officeUserSC := factory.BuildOfficeUserWithRoles(suite.DB(), []factory.Customization{
			{
				Model: models.TransportationOffice{
					Gbloc: "TVCB",
				},
			},
		}, []roles.RoleType{roles.RoleTypeServicesCounselor})

		session := auth.Session{
			ApplicationName: auth.OfficeApp,
			Roles:           officeUserSC.User.Roles,
			OfficeUserID:    officeUserSC.ID,
			IDToken:         "fake_token",
			AccessToken:     "fakeAccessToken",
		}

		params := services.ListOrderParams{PerPage: models.Int64Pointer(2), Page: models.Int64Pointer(1)}
		moves, _, err := orderFetcher.ListOrders(suite.AppContextWithSessionForTest(&session), officeUserSC.ID, roles.RoleTypeServicesCounselor, &params)

		suite.FatalNoError(err)
		suite.Equal(1, len(moves))
		suite.Equal(models.AffiliationMARINES, *moves[0].Orders.ServiceMember.Affiliation)

	})

	suite.Run("returns coast guard order for USCG office user when there's a ppm shipment in closeout and filters out non coast guard moves", func() {
		// It doesn't matter what the Origin GBLOC is for the move. Only the coast guard
		// affiliation matters for SC  who are tied to the USCG GBLOC.
		move := getSubmittedMove(suite, true, models.AffiliationCOASTGUARD)
		buildPPMShipmentNeedsCloseout(suite, move)

		armyMove := getSubmittedMove(suite, true, models.AffiliationARMY)
		buildPPMShipmentNeedsCloseout(suite, armyMove)

		officeUserSC := factory.BuildOfficeUserWithRoles(suite.DB(), []factory.Customization{
			{
				Model: models.TransportationOffice{
					Gbloc: "USCG",
				},
			},
		}, []roles.RoleType{roles.RoleTypeServicesCounselor})

		session := auth.Session{
			ApplicationName: auth.OfficeApp,
			Roles:           officeUserSC.User.Roles,
			OfficeUserID:    officeUserSC.ID,
			IDToken:         "fake_token",
			AccessToken:     "fakeAccessToken",
		}

		params := services.ListOrderParams{PerPage: models.Int64Pointer(2), Page: models.Int64Pointer(1)}
		moves, _, err := orderFetcher.ListOrders(suite.AppContextWithSessionForTest(&session), officeUserSC.ID, roles.RoleTypeServicesCounselor, &params)

		suite.FatalNoError(err)
		suite.Equal(1, len(moves))
		suite.Equal(models.AffiliationCOASTGUARD, *moves[0].Orders.ServiceMember.Affiliation)
	})

	suite.Run("Filters out moves with PPM shipments not in the status of NeedsApproval", func() {

		cgMoveInWrongStatus := getSubmittedMove(suite, true, models.AffiliationCOASTGUARD)
		buildPPMShipmentCloseoutComplete(suite, cgMoveInWrongStatus)

		officeUserSC := factory.BuildOfficeUserWithRoles(suite.DB(), []factory.Customization{
			{
				Model: models.TransportationOffice{
					Gbloc: "USCG",
				},
			},
		}, []roles.RoleType{roles.RoleTypeServicesCounselor})
		var session auth.Session
		params := services.ListOrderParams{PerPage: models.Int64Pointer(2), Page: models.Int64Pointer(1)}
		moves, _, err := orderFetcher.ListOrders(suite.AppContextWithSessionForTest(&session), officeUserSC.ID, roles.RoleTypeServicesCounselor, &params)

		suite.FatalNoError(err)
		suite.Equal(0, len(moves))
	})

	suite.Run("Filters out moves with no PPM shipment", func() {

		moveWithHHG := getSubmittedMove(suite, true, models.AffiliationCOASTGUARD)
		factory.BuildMTOShipment(suite.DB(), []factory.Customization{
			{
				Model: models.MTOShipment{
					ShipmentType: models.MTOShipmentTypeHHG,
				},
			},
			{
				Model:    moveWithHHG,
				LinkOnly: true,
			},
		}, nil)

		officeUserSC := factory.BuildOfficeUserWithRoles(suite.DB(), []factory.Customization{
			{
				Model: models.TransportationOffice{
					Gbloc: "USCG",
				},
			},
		}, []roles.RoleType{roles.RoleTypeServicesCounselor})

		session := auth.Session{
			ApplicationName: auth.OfficeApp,
			Roles:           officeUserSC.User.Roles,
			OfficeUserID:    officeUserSC.ID,
			IDToken:         "fake_token",
			AccessToken:     "fakeAccessToken",
		}

		params := services.ListOrderParams{PerPage: models.Int64Pointer(2), Page: models.Int64Pointer(1)}
		moves, _, err := orderFetcher.ListOrders(suite.AppContextWithSessionForTest(&session), officeUserSC.ID, roles.RoleTypeServicesCounselor, &params)

		suite.FatalNoError(err)
		suite.Equal(0, len(moves))
	})
}

func (suite *OrderServiceSuite) TestListOrdersMarines() {
	suite.Run("does not return moves where the service member affiliation is Marines for non-USMC office user", func() {
		orderFetcher := NewOrderFetcher()
		marines := models.AffiliationMARINES
		factory.BuildMoveWithShipment(suite.DB(), []factory.Customization{
			{
				Model: models.ServiceMember{
					Affiliation: &marines,
				},
			},
		}, nil)
		officeUser := factory.BuildOfficeUserWithRoles(suite.DB(), nil, []roles.RoleType{roles.RoleTypeTOO})
		session := auth.Session{
			ApplicationName: auth.OfficeApp,
			Roles:           officeUser.User.Roles,
			OfficeUserID:    officeUser.ID,
			IDToken:         "fake_token",
			AccessToken:     "fakeAccessToken",
		}

		params := services.ListOrderParams{PerPage: models.Int64Pointer(2), Page: models.Int64Pointer(1)}
		moves, _, err := orderFetcher.ListOrders(suite.AppContextWithSessionForTest(&session), officeUser.ID, roles.RoleTypeTOO, &params)

		suite.FatalNoError(err)
		suite.Equal(0, len(moves))
	})
}

func (suite *OrderServiceSuite) TestListOrdersWithEmptyFields() {
	expectedOrder := factory.BuildOrder(suite.DB(), nil, nil)

	expectedOrder.Entitlement = nil
	expectedOrder.EntitlementID = nil
	expectedOrder.Grade = nil
	expectedOrder.OriginDutyLocation = nil
	expectedOrder.OriginDutyLocationID = nil
	suite.MustSave(&expectedOrder)

	move := factory.BuildMove(suite.DB(), []factory.Customization{
		{
			Model:    expectedOrder,
			LinkOnly: true,
		},
	}, nil)
	// Only orders with shipments are returned, so we need to add a shipment
	// to the move we just created
	factory.BuildMTOShipment(suite.DB(), []factory.Customization{
		{
			Model:    move,
			LinkOnly: true,
		},
		{
			Model: models.MTOShipment{
				Status: models.MTOShipmentStatusSubmitted,
			},
		},
	}, nil)
	// Add a second shipment to make sure we only return 1 order even if its
	// move has more than one shipment
	factory.BuildMTOShipment(suite.DB(), []factory.Customization{
		{
			Model:    move,
			LinkOnly: true,
		},
		{
			Model: models.MTOShipment{
				Status: models.MTOShipmentStatusSubmitted,
			},
		},
	}, nil)

	officeUser := factory.BuildOfficeUser(suite.DB(), nil, nil)
	session := auth.Session{
		ApplicationName: auth.OfficeApp,
		Roles:           officeUser.User.Roles,
		OfficeUserID:    officeUser.ID,
		IDToken:         "fake_token",
		AccessToken:     "fakeAccessToken",
	}

	orderFetcher := NewOrderFetcher()
	moves, _, err := orderFetcher.ListOrders(suite.AppContextWithSessionForTest(&session), officeUser.ID, roles.RoleTypeTOO, &services.ListOrderParams{PerPage: models.Int64Pointer(1), Page: models.Int64Pointer(1)})

	suite.FatalNoError(err)
	suite.Nil(moves)

}

func (suite *OrderServiceSuite) TestListOrdersWithPagination() {
	officeUser := factory.BuildOfficeUserWithRoles(suite.DB(), nil, []roles.RoleType{roles.RoleTypeTOO})
	session := auth.Session{
		ApplicationName: auth.OfficeApp,
		Roles:           officeUser.User.Roles,
		OfficeUserID:    officeUser.ID,
		IDToken:         "fake_token",
		AccessToken:     "fakeAccessToken",
	}

	for i := 0; i < 2; i++ {
		factory.BuildMoveWithShipment(suite.DB(), nil, nil)
	}

	orderFetcher := NewOrderFetcher()
	params := services.ListOrderParams{Page: models.Int64Pointer(1), PerPage: models.Int64Pointer(1)}
	moves, count, err := orderFetcher.ListOrders(suite.AppContextWithSessionForTest(&session), officeUser.ID, roles.RoleTypeTOO, &params)

	suite.NoError(err)
	suite.Equal(1, len(moves))
	suite.Equal(2, count)

}

func (suite *OrderServiceSuite) TestListOrdersWithSortOrder() {

	// SET UP: Service Members for sorting by Service Member Last Name and Branch
	// - We'll need two other service members to test the last name sort, Lea Spacemen and Leo Zephyer
	serviceMemberFirstName := "Lea"
	serviceMemberLastName := "Zephyer"
	affiliation := models.AffiliationNAVY
	edipi := "9999999999"
	var officeUser models.OfficeUser

	// SET UP: Dates for sorting by Requested Move Date
	// - We want dates 2 and 3 to sandwich requestedMoveDate1 so we can test that the min() query is working
	requestedMoveDate1 := time.Date(testdatagen.GHCTestYear, 02, 20, 0, 0, 0, 0, time.UTC)
	requestedMoveDate2 := time.Date(testdatagen.GHCTestYear, 03, 03, 0, 0, 0, 0, time.UTC)
	requestedMoveDate3 := time.Date(testdatagen.GHCTestYear, 01, 15, 0, 0, 0, 0, time.UTC)

	setupTestData := func() (models.Move, models.Move, auth.Session) {

		// CREATE EXPECTED MOVES
		expectedMove1 := factory.BuildMoveWithShipment(suite.DB(), []factory.Customization{
			{ // Default New Duty Location name is Fort Eisenhower
				Model: models.Move{
					Status:  models.MoveStatusAPPROVED,
					Locator: "AA1234",
				},
			},
			{
				Model: models.MTOShipment{
					RequestedPickupDate: &requestedMoveDate1,
				},
			},
		}, nil)
		expectedMove2 := factory.BuildMoveWithShipment(suite.DB(), []factory.Customization{
			{
				Model: models.Move{
					Locator: "TTZ123",
				},
			},
			{
				Model: models.ServiceMember{
					Affiliation: &affiliation,
					FirstName:   &serviceMemberFirstName,
					Edipi:       &edipi,
				},
			},
			{
				Model: models.MTOShipment{
					RequestedPickupDate: &requestedMoveDate2,
				},
			},
		}, nil)
		// Create a second shipment so we can test min() sort
		factory.BuildMTOShipmentWithMove(&expectedMove2, suite.DB(), []factory.Customization{
			{
				Model: models.MTOShipment{
					RequestedPickupDate: &requestedMoveDate3,
				},
			},
		}, nil)
		officeUser = factory.BuildOfficeUserWithRoles(suite.DB(), nil, []roles.RoleType{roles.RoleTypeTOO})
		session := auth.Session{
			ApplicationName: auth.OfficeApp,
			Roles:           officeUser.User.Roles,
			OfficeUserID:    officeUser.ID,
			IDToken:         "fake_token",
			AccessToken:     "fakeAccessToken",
		}

		return expectedMove1, expectedMove2, session
	}

	orderFetcher := NewOrderFetcher()

	suite.Run("Sort by locator code", func() {
		expectedMove1, expectedMove2, session := setupTestData()
		params := services.ListOrderParams{Sort: models.StringPointer("locator"), Order: models.StringPointer("asc")}
		moves, _, err := orderFetcher.ListOrders(suite.AppContextWithSessionForTest(&session), officeUser.ID, roles.RoleTypeTOO, &params)
		suite.NoError(err)
		suite.Equal(2, len(moves))
		suite.Equal(expectedMove1.Locator, moves[0].Locator)
		suite.Equal(expectedMove2.Locator, moves[1].Locator)

		params = services.ListOrderParams{Sort: models.StringPointer("locator"), Order: models.StringPointer("desc")}
		moves, _, err = orderFetcher.ListOrders(suite.AppContextWithSessionForTest(&session), officeUser.ID, roles.RoleTypeTOO, &params)
		suite.NoError(err)
		suite.Equal(2, len(moves))
		suite.Equal(expectedMove2.Locator, moves[0].Locator)
		suite.Equal(expectedMove1.Locator, moves[1].Locator)
	})

	suite.Run("Sort by move status", func() {
		expectedMove1, expectedMove2, session := setupTestData()
		params := services.ListOrderParams{Sort: models.StringPointer("status"), Order: models.StringPointer("asc")}
		moves, _, err := orderFetcher.ListOrders(suite.AppContextWithSessionForTest(&session), officeUser.ID, roles.RoleTypeTOO, &params)
		suite.NoError(err)
		suite.Equal(2, len(moves))
		suite.Equal(expectedMove1.Status, moves[0].Status)
		suite.Equal(expectedMove2.Status, moves[1].Status)

		params = services.ListOrderParams{Sort: models.StringPointer("status"), Order: models.StringPointer("desc")}
		moves, _, err = orderFetcher.ListOrders(suite.AppContextWithSessionForTest(&session), officeUser.ID, roles.RoleTypeTOO, &params)
		suite.NoError(err)
		suite.Equal(2, len(moves))
		suite.Equal(expectedMove2.Status, moves[0].Status)
		suite.Equal(expectedMove1.Status, moves[1].Status)
	})

	suite.Run("Sort by service member affiliations", func() {
		expectedMove1, expectedMove2, session := setupTestData()
		params := services.ListOrderParams{Sort: models.StringPointer("branch"), Order: models.StringPointer("asc")}
		moves, _, err := orderFetcher.ListOrders(suite.AppContextWithSessionForTest(&session), officeUser.ID, roles.RoleTypeTOO, &params)
		suite.NoError(err)
		suite.Equal(2, len(moves))
		suite.Equal(*expectedMove1.Orders.ServiceMember.Affiliation, *moves[0].Orders.ServiceMember.Affiliation)
		suite.Equal(*expectedMove2.Orders.ServiceMember.Affiliation, *moves[1].Orders.ServiceMember.Affiliation)

		params = services.ListOrderParams{Sort: models.StringPointer("branch"), Order: models.StringPointer("desc")}
		moves, _, err = orderFetcher.ListOrders(suite.AppContextWithSessionForTest(&session), officeUser.ID, roles.RoleTypeTOO, &params)
		suite.NoError(err)
		suite.Equal(2, len(moves))
		suite.Equal(*expectedMove2.Orders.ServiceMember.Affiliation, *moves[0].Orders.ServiceMember.Affiliation)
		suite.Equal(*expectedMove1.Orders.ServiceMember.Affiliation, *moves[1].Orders.ServiceMember.Affiliation)
	})

	suite.Run("Sort by request move date", func() {
		_, _, session := setupTestData()
		params := services.ListOrderParams{Sort: models.StringPointer("requestedMoveDate"), Order: models.StringPointer("asc")}
		moves, _, err := orderFetcher.ListOrders(suite.AppContextWithSessionForTest(&session), officeUser.ID, roles.RoleTypeTOO, &params)
		suite.NoError(err)
		suite.Equal(2, len(moves))
		suite.Equal(2, len(moves[0].MTOShipments)) // the move with two shipments has the earlier date
		suite.Equal(1, len(moves[1].MTOShipments))
		// NOTE: You have to use Jan 02, 2006 as the example for date/time formatting in Go
		suite.Equal(requestedMoveDate1.Format("2006/01/02"), moves[1].MTOShipments[0].RequestedPickupDate.Format("2006/01/02"))

		params = services.ListOrderParams{Sort: models.StringPointer("requestedMoveDate"), Order: models.StringPointer("desc")}
		moves, _, err = orderFetcher.ListOrders(suite.AppContextWithSessionForTest(&session), officeUser.ID, roles.RoleTypeTOO, &params)
		suite.NoError(err)
		suite.Equal(2, len(moves))
		suite.Equal(1, len(moves[0].MTOShipments)) // the move with one shipment should be first
		suite.Equal(2, len(moves[1].MTOShipments))
		suite.Equal(requestedMoveDate1.Format("2006/01/02"), moves[0].MTOShipments[0].RequestedPickupDate.Format("2006/01/02"))
	})

	suite.Run("Sort by submitted date (appearedInTooAt) in TOO queue ", func() {
		// Scenario: In order to sort the moves the submitted_at, service_counseling_completed_at, and approvals_requested_at are checked to which are the minimum
		// Expected: The moves appear in the order they are created below
		officeUser = factory.BuildOfficeUserWithRoles(suite.DB(), nil, []roles.RoleType{roles.RoleTypeTOO})
		session := auth.Session{
			ApplicationName: auth.OfficeApp,
			Roles:           officeUser.User.Roles,
			OfficeUserID:    officeUser.ID,
			IDToken:         "fake_token",
			AccessToken:     "fakeAccessToken",
		}
		now := time.Now()
		oneWeekAgo := now.AddDate(0, 0, -7)
		move1 := factory.BuildMoveWithShipment(suite.DB(), []factory.Customization{
			{
				Model: models.Move{
					SubmittedAt: &oneWeekAgo,
				},
			},
		}, nil)
		move2 := factory.BuildApprovalsRequestedMove(suite.DB(), nil, nil)
		factory.BuildMTOShipmentWithMove(&move2, suite.DB(), nil, nil)
		move3 := factory.BuildServiceCounselingCompletedMove(suite.DB(), nil, nil)
		factory.BuildMTOShipmentWithMove(&move3, suite.DB(), nil, nil)

		params := services.ListOrderParams{Sort: models.StringPointer("appearedInTooAt"), Order: models.StringPointer("asc")}

		moves, _, err := orderFetcher.ListOrders(suite.AppContextWithSessionForTest(&session), officeUser.ID, roles.RoleTypeTOO, &params)
		suite.NoError(err)
		suite.Equal(3, len(moves))
		suite.Equal(moves[0].ID, move1.ID)
		suite.Equal(moves[1].ID, move2.ID)
		suite.Equal(moves[2].ID, move3.ID)
	})

	// MUST BE LAST, ADDS EXTRA MOVE
	suite.Run("Sort by service member last name", func() {
		_, _, session := setupTestData()

		// Last name sort is the only one that needs 3 moves for a complete test, so add that here at the end
		factory.BuildMoveWithShipment(suite.DB(), []factory.Customization{
			{
				Model: models.ServiceMember{ // Leo Zephyer
					LastName: &serviceMemberLastName,
				},
			},
		}, nil)
		params := services.ListOrderParams{Sort: models.StringPointer("lastName"), Order: models.StringPointer("asc")}
		moves, _, err := orderFetcher.ListOrders(suite.AppContextWithSessionForTest(&session), officeUser.ID, roles.RoleTypeTOO, &params)

		suite.NoError(err)
		suite.Equal(3, len(moves))
		suite.Equal("Spacemen, Lea", *moves[0].Orders.ServiceMember.LastName+", "+*moves[0].Orders.ServiceMember.FirstName)
		suite.Equal("Spacemen, Leo", *moves[1].Orders.ServiceMember.LastName+", "+*moves[1].Orders.ServiceMember.FirstName)
		suite.Equal("Zephyer, Leo", *moves[2].Orders.ServiceMember.LastName+", "+*moves[2].Orders.ServiceMember.FirstName)

		params = services.ListOrderParams{Sort: models.StringPointer("lastName"), Order: models.StringPointer("desc")}
		moves, _, err = orderFetcher.ListOrders(suite.AppContextWithSessionForTest(&session), officeUser.ID, roles.RoleTypeTOO, &params)

		suite.NoError(err)
		suite.Equal(3, len(moves))
		suite.Equal("Zephyer, Leo", *moves[0].Orders.ServiceMember.LastName+", "+*moves[0].Orders.ServiceMember.FirstName)
		suite.Equal("Spacemen, Leo", *moves[1].Orders.ServiceMember.LastName+", "+*moves[1].Orders.ServiceMember.FirstName)
		suite.Equal("Spacemen, Lea", *moves[2].Orders.ServiceMember.LastName+", "+*moves[2].Orders.ServiceMember.FirstName)
	})
}

func getTransportationOffice(suite *OrderServiceSuite, name string) models.TransportationOffice {
	trasportationOffice := factory.BuildTransportationOffice(suite.DB(), []factory.Customization{
		{
			Model: models.TransportationOffice{
				Name: name,
			},
		}}, nil)
	return trasportationOffice
}

func getPPMShipmentWithCloseoutOfficeNeedsCloseout(suite *OrderServiceSuite, closeoutOffice models.TransportationOffice) models.PPMShipment {
	ppm := factory.BuildPPMShipmentThatNeedsCloseout(suite.DB(), nil, []factory.Customization{
		{
			Model:    closeoutOffice,
			LinkOnly: true,
			Type:     &factory.TransportationOffices.CloseoutOffice,
		},
	})
	return ppm
}

func (suite *OrderServiceSuite) TestListOrdersNeedingServicesCounselingWithPPMCloseoutColumnsSort() {
	defaultShipmentPickupPostalCode := "90210"
	setupTestData := func() models.OfficeUser {
		// Make an office user → GBLOC X
		officeUser := factory.BuildOfficeUserWithRoles(suite.DB(), nil, []roles.RoleType{roles.RoleTypeTOO})
		factory.FetchOrBuildPostalCodeToGBLOC(suite.DB(), "50309", officeUser.TransportationOffice.Gbloc)

		// Ensure there's an entry connecting the default shipment pickup postal code with the office user's gbloc
		factory.FetchOrBuildPostalCodeToGBLOC(suite.DB(),
			defaultShipmentPickupPostalCode,
			officeUser.TransportationOffice.Gbloc)

		return officeUser
	}
	orderFetcher := NewOrderFetcher()

	var session auth.Session

	suite.Run("Sort by PPM closeout initiated", func() {
		officeUser := setupTestData()
		// Create a PPM submitted on April 1st
		closeoutInitiatedDate1 := time.Date(2022, 04, 01, 0, 0, 0, 0, time.UTC)
		closeoutOffice := factory.BuildTransportationOffice(suite.DB(), []factory.Customization{
			{
				Model: models.TransportationOffice{Gbloc: "KKFA"},
			},
		}, nil)

		ppm1 := factory.BuildPPMShipmentThatNeedsCloseout(suite.DB(), nil, []factory.Customization{
			{
				Model: models.PPMShipment{
					SubmittedAt: &closeoutInitiatedDate1,
				},
			},
			{
				Model:    closeoutOffice,
				LinkOnly: true,
				Type:     &factory.TransportationOffices.CloseoutOffice,
			},
		})

		// Create a PPM submitted on April 2nd
		closeoutInitiatedDate2 := time.Date(2022, 04, 02, 0, 0, 0, 0, time.UTC)
		ppm2 := factory.BuildPPMShipmentThatNeedsCloseout(suite.DB(), nil, []factory.Customization{
			{
				Model: models.PPMShipment{
					SubmittedAt: &closeoutInitiatedDate2,
				},
			},
			{
				Model:    closeoutOffice,
				LinkOnly: true,
				Type:     &factory.TransportationOffices.CloseoutOffice,
			},
		})

		// Sort by closeout initiated date (ascending)
		moves, _, err := orderFetcher.ListOrders(suite.AppContextWithSessionForTest(&session), officeUser.ID, roles.RoleTypeTOO, &services.ListOrderParams{
			NeedsPPMCloseout: models.BoolPointer(true),
			Sort:             models.StringPointer("closeoutInitiated"),
			Order:            models.StringPointer("asc"),
		})

		suite.FatalNoError(err)
		suite.Equal(2, len(moves))
		suite.Equal(ppm1.Shipment.MoveTaskOrder.Locator, moves[0].Locator)
		suite.Equal(ppm2.Shipment.MoveTaskOrder.Locator, moves[1].Locator)

		// Sort by closeout initiated date (descending)
		moves, _, err = orderFetcher.ListOrders(suite.AppContextWithSessionForTest(&session), officeUser.ID, roles.RoleTypeTOO, &services.ListOrderParams{
			NeedsPPMCloseout: models.BoolPointer(true),
			Sort:             models.StringPointer("closeoutInitiated"),
			Order:            models.StringPointer("desc"),
		})

		suite.FatalNoError(err)
		suite.Equal(2, len(moves))
		suite.Equal(ppm2.Shipment.MoveTaskOrder.Locator, moves[0].Locator)
		suite.Equal(ppm1.Shipment.MoveTaskOrder.Locator, moves[1].Locator)
	})

	suite.Run("Sort by PPM closeout location", func() {
		officeUser := setupTestData()

		locationA := getTransportationOffice(suite, "A")
		ppmShipmentA := getPPMShipmentWithCloseoutOfficeNeedsCloseout(suite, locationA)

		locationB := getTransportationOffice(suite, "B")
		ppmShipmentB := getPPMShipmentWithCloseoutOfficeNeedsCloseout(suite, locationB)

		// Sort by closeout location (ascending)
		moves, _, err := orderFetcher.ListOrders(suite.AppContextWithSessionForTest(&session), officeUser.ID, roles.RoleTypeTOO, &services.ListOrderParams{
			NeedsPPMCloseout: models.BoolPointer(true),
			Sort:             models.StringPointer("closeoutLocation"),
			Order:            models.StringPointer("asc"),
		})

		suite.FatalNoError(err)
		suite.Equal(2, len(moves))
		suite.Equal(ppmShipmentA.Shipment.MoveTaskOrder.Locator, moves[0].Locator)
		suite.Equal(ppmShipmentB.Shipment.MoveTaskOrder.Locator, moves[1].Locator)

		// Sort by closeout location (descending)
		moves, _, err = orderFetcher.ListOrders(suite.AppContextWithSessionForTest(&session), officeUser.ID, roles.RoleTypeTOO, &services.ListOrderParams{
			NeedsPPMCloseout: models.BoolPointer(true),
			Sort:             models.StringPointer("closeoutLocation"),
			Order:            models.StringPointer("desc"),
		})

		suite.FatalNoError(err)
		suite.Equal(2, len(moves))
		suite.Equal(ppmShipmentB.Shipment.MoveTaskOrder.Locator, moves[0].Locator)
		suite.Equal(ppmShipmentA.Shipment.MoveTaskOrder.Locator, moves[1].Locator)
	})

	suite.Run("Sort by destination duty location", func() {
		officeUser := setupTestData()

		dutyLocationA := factory.BuildDutyLocation(suite.DB(), []factory.Customization{
			{
				Model: models.DutyLocation{
					Name: "A",
				},
			},
		}, nil)
		closeoutOffice := factory.BuildTransportationOffice(suite.DB(), []factory.Customization{
			{
				Model: models.TransportationOffice{Gbloc: "KKFA"},
			},
		}, nil)

		ppmShipmentA := factory.BuildPPMShipmentThatNeedsCloseout(suite.DB(), nil, []factory.Customization{
			{
				Model:    dutyLocationA,
				LinkOnly: true,
				Type:     &factory.DutyLocations.NewDutyLocation,
			},
			{
				Model:    closeoutOffice,
				LinkOnly: true,
				Type:     &factory.TransportationOffices.CloseoutOffice,
			},
		})
		dutyLocationB := factory.BuildDutyLocation(suite.DB(), []factory.Customization{
			{
				Model: models.DutyLocation{
					Name: "B",
				},
			},
		}, nil)
		ppmShipmentB := factory.BuildPPMShipmentThatNeedsCloseout(suite.DB(), nil, []factory.Customization{
			{
				Model:    dutyLocationB,
				LinkOnly: true,
				Type:     &factory.DutyLocations.NewDutyLocation,
			},
			{
				Model:    closeoutOffice,
				LinkOnly: true,
				Type:     &factory.TransportationOffices.CloseoutOffice,
			},
		})

		// Sort by destination duty location (ascending)
		moves, _, err := orderFetcher.ListOrders(suite.AppContextWithSessionForTest(&session), officeUser.ID, roles.RoleTypeTOO, &services.ListOrderParams{
			NeedsPPMCloseout: models.BoolPointer(true),
			Sort:             models.StringPointer("destinationDutyLocation"),
			Order:            models.StringPointer("asc"),
		})

		suite.FatalNoError(err)
		suite.Equal(2, len(moves))
		suite.Equal(ppmShipmentA.Shipment.MoveTaskOrder.Locator, moves[0].Locator)
		suite.Equal(ppmShipmentB.Shipment.MoveTaskOrder.Locator, moves[1].Locator)

		// Sort by destination duty location (descending)
		moves, _, err = orderFetcher.ListOrders(suite.AppContextWithSessionForTest(&session), officeUser.ID, roles.RoleTypeTOO, &services.ListOrderParams{
			NeedsPPMCloseout: models.BoolPointer(true),
			Sort:             models.StringPointer("destinationDutyLocation"),
			Order:            models.StringPointer("desc"),
		})

		suite.FatalNoError(err)
		suite.Equal(2, len(moves))
		suite.Equal(ppmShipmentB.Shipment.MoveTaskOrder.Locator, moves[0].Locator)
		suite.Equal(ppmShipmentA.Shipment.MoveTaskOrder.Locator, moves[1].Locator)
	})

	suite.Run("Sort by PPM type (full or partial)", func() {
		officeUser := setupTestData()
		closeoutOffice := factory.BuildTransportationOffice(suite.DB(), []factory.Customization{
			{
				Model: models.TransportationOffice{Gbloc: "KKFA"},
			},
		}, nil)
		ppmShipmentPartial := factory.BuildPPMShipmentThatNeedsCloseout(suite.DB(), nil, []factory.Customization{
			{
				Model: models.Move{
					PPMType: models.StringPointer("Partial"),
				},
			},
			{
				Model:    closeoutOffice,
				LinkOnly: true,
				Type:     &factory.TransportationOffices.CloseoutOffice,
			},
		})
		ppmShipmentFull := factory.BuildPPMShipmentThatNeedsCloseout(suite.DB(), nil, []factory.Customization{
			{
				Model: models.Move{
					PPMType: models.StringPointer("FULL"),
				},
			},
			{
				Model:    closeoutOffice,
				LinkOnly: true,
				Type:     &factory.TransportationOffices.CloseoutOffice,
			},
		})

		// Sort by PPM type (ascending)
		moves, _, err := orderFetcher.ListOrders(suite.AppContextWithSessionForTest(&session), officeUser.ID, roles.RoleTypeTOO, &services.ListOrderParams{
			NeedsPPMCloseout: models.BoolPointer(true),
			Sort:             models.StringPointer("ppmType"),
			Order:            models.StringPointer("asc"),
		})

		suite.FatalNoError(err)
		suite.Equal(2, len(moves))
		suite.Equal(ppmShipmentFull.Shipment.MoveTaskOrder.Locator, moves[0].Locator)
		suite.Equal(ppmShipmentPartial.Shipment.MoveTaskOrder.Locator, moves[1].Locator)

		// Sort by PPM type (descending)
		moves, _, err = orderFetcher.ListOrders(suite.AppContextWithSessionForTest(&session), officeUser.ID, roles.RoleTypeTOO, &services.ListOrderParams{
			NeedsPPMCloseout: models.BoolPointer(true),
			Sort:             models.StringPointer("ppmType"),
			Order:            models.StringPointer("desc"),
		})

		suite.FatalNoError(err)
		suite.Equal(2, len(moves))
		suite.Equal(ppmShipmentPartial.Shipment.MoveTaskOrder.Locator, moves[0].Locator)
		suite.Equal(ppmShipmentFull.Shipment.MoveTaskOrder.Locator, moves[1].Locator)
	})
	suite.Run("Sort by PPM status", func() {
		officeUser := setupTestData()
		closeoutOffice := factory.BuildTransportationOffice(suite.DB(), []factory.Customization{
			{
				Model: models.TransportationOffice{Gbloc: "KKFA"},
			},
		}, nil)
		ppmShipmentNeedsCloseout := getPPMShipmentWithCloseoutOfficeNeedsCloseout(suite, closeoutOffice)

		// Sort by PPM type (ascending)
		moves, _, err := orderFetcher.ListOrders(suite.AppContextWithSessionForTest(&session), officeUser.ID, roles.RoleTypeTOO, &services.ListOrderParams{
			NeedsPPMCloseout: models.BoolPointer(true),
			Sort:             models.StringPointer("ppmStatus"),
			Order:            models.StringPointer("asc"),
		})

		suite.FatalNoError(err)
		suite.Equal(1, len(moves))
		suite.Equal(ppmShipmentNeedsCloseout.Status, moves[0].MTOShipments[0].PPMShipment.Status)

		// Sort by PPM type (descending)
		moves, _, err = orderFetcher.ListOrders(suite.AppContextWithSessionForTest(&session), officeUser.ID, roles.RoleTypeTOO, &services.ListOrderParams{
			NeedsPPMCloseout: models.BoolPointer(true),
			Sort:             models.StringPointer("ppmStatus"),
			Order:            models.StringPointer("desc"),
		})

		suite.FatalNoError(err)
		suite.Equal(1, len(moves))
		suite.Equal(ppmShipmentNeedsCloseout.Status, moves[0].MTOShipments[0].PPMShipment.Status)
	})
}

func (suite *OrderServiceSuite) TestListOrdersNeedingServicesCounselingWithGBLOCSortFilter() {

	suite.Run("Filter by origin GBLOC", func() {

		// TESTCASE SCENARIO
		// Under test: OrderFetcher.ListOrders function
		// Mocked:     None
		// Set up:     We create 2 moves with different GBLOCs, KKFA and ZANY. Both moves require service counseling
		//             We create an office user with the GBLOC KKFA
		//             Then we request a list of moves sorted by GBLOC, ascending for service counseling
		// Expected outcome:
		//             We expect only the move that matches the counselors GBLOC - aka the KKFA move.

		// Create a services counselor (default GBLOC is KKFA)
		officeUser := factory.BuildOfficeUserWithRoles(suite.DB(), nil, []roles.RoleType{roles.RoleTypeServicesCounselor})
		session := auth.Session{
			ApplicationName: auth.OfficeApp,
			Roles:           officeUser.User.Roles,
			OfficeUserID:    officeUser.ID,
			IDToken:         "fake_token",
			AccessToken:     "fakeAccessToken",
		}

		// Create a move with Origin KKFA, needs service couseling
		kkfaMove := factory.BuildMoveWithShipment(suite.DB(), []factory.Customization{
			{
				Model: models.Move{
					Status: models.MoveStatusNeedsServiceCounseling,
				},
			},
		}, nil)
		// Create data for a second Origin ZANY
		dutyLocationAddress2 := factory.BuildAddress(suite.DB(), []factory.Customization{
			{
				Model: models.Address{
					StreetAddress1: "Anchor 1212",
					City:           "Fort Eisenhower",
					State:          "GA",
					PostalCode:     "89898",
				},
			},
		}, nil)

		factory.FetchOrBuildPostalCodeToGBLOC(suite.DB(), dutyLocationAddress2.PostalCode, "ZANY")
		originDutyLocation2 := factory.BuildDutyLocation(suite.DB(), []factory.Customization{
			{
				Model: models.DutyLocation{
					Name: "Fort Sam Snap",
				},
			},
			{
				Model:    dutyLocationAddress2,
				LinkOnly: true,
			},
		}, nil)

		// Create a second move from the ZANY gbloc
		factory.BuildMoveWithShipment(suite.DB(), []factory.Customization{
			{
				Model: models.Move{
					Status:  models.MoveStatusNeedsServiceCounseling,
					Locator: "ZZ1234",
				},
			},
			{
				Model:    originDutyLocation2,
				LinkOnly: true,
				Type:     &factory.DutyLocations.OriginDutyLocation,
			},
		}, nil)
		// Setup and run the function under test requesting status NEEDS SERVICE COUNSELING
		orderFetcher := NewOrderFetcher()
		statuses := []string{"NEEDS SERVICE COUNSELING"}
		// Sort by origin GBLOC, filter by status
		params := services.ListOrderParams{Sort: models.StringPointer("originGBLOC"), Order: models.StringPointer("asc"), Status: statuses}
		moves, _, err := orderFetcher.ListOrders(suite.AppContextWithSessionForTest(&session), officeUser.ID, roles.RoleTypeServicesCounselor, &params)

		// Expect only LKNQ move to be returned
		suite.NoError(err)
		suite.Equal(1, len(moves))
		suite.Equal(kkfaMove.ID, moves[0].ID)
	})
}

func (suite *OrderServiceSuite) TestListOrdersForTOOWithNTSRelease() {
	// Make an NTS-Release shipment (and a move).  Should not have a pickup address.
	factory.BuildMoveWithShipment(suite.DB(), []factory.Customization{
		{
			Model: models.MTOShipment{
				ShipmentType: models.MTOShipmentTypeHHGOutOfNTSDom,
			},
		},
	}, nil)
	// Make a TOO user and the postal code to GBLOC link.
	tooOfficeUser := factory.BuildOfficeUserWithRoles(suite.DB(), nil, []roles.RoleType{roles.RoleTypeTOO})
	session := auth.Session{
		ApplicationName: auth.OfficeApp,
		Roles:           tooOfficeUser.User.Roles,
		OfficeUserID:    tooOfficeUser.ID,
		IDToken:         "fake_token",
		AccessToken:     "fakeAccessToken",
	}

	orderFetcher := NewOrderFetcher()
	moves, moveCount, err := orderFetcher.ListOrders(suite.AppContextWithSessionForTest(&session), tooOfficeUser.ID, roles.RoleTypeTOO, &services.ListOrderParams{})

	suite.FatalNoError(err)
	suite.Equal(1, moveCount)
	suite.Len(moves, 1)
}

func (suite *OrderServiceSuite) TestListOrdersForTOOWithPPM() {
	postalCode := "50309"
	partialPPMType := models.MovePPMTypePARTIAL

	ppmShipment := factory.BuildPPMShipment(suite.DB(), []factory.Customization{
		{
			Model: models.Order{
				ID: uuid.UUID{uuid.V4},
			},
		},
		{
			Model: models.Move{
				Status:  models.MoveStatusAPPROVED,
				PPMType: &partialPPMType,
			},
		},
		{
			Model: models.Address{
				PostalCode: postalCode,
			},
			Type: &factory.Addresses.PickupAddress,
		},
	}, nil)
	// Make a TOO user.
	tooOfficeUser := factory.BuildOfficeUserWithRoles(suite.DB(), nil, []roles.RoleType{roles.RoleTypeTOO})
	session := auth.Session{
		ApplicationName: auth.OfficeApp,
		Roles:           tooOfficeUser.User.Roles,
		OfficeUserID:    tooOfficeUser.ID,
		IDToken:         "fake_token",
		AccessToken:     "fakeAccessToken",
	}

	// GBLOC for the below doesn't really matter, it just means the query for the moves passes the inner join in ListOrders
	factory.FetchOrBuildPostalCodeToGBLOC(suite.DB(), ppmShipment.PickupAddress.PostalCode, tooOfficeUser.TransportationOffice.Gbloc)

	orderFetcher := NewOrderFetcher()
	moves, moveCount, err := orderFetcher.ListOrders(suite.AppContextWithSessionForTest(&session), tooOfficeUser.ID, roles.RoleTypeTOO, &services.ListOrderParams{})
	suite.FatalNoError(err)
	suite.Equal(1, moveCount)
	suite.Len(moves, 1)
}

func (suite *OrderServiceSuite) TestListOrdersForHQWithViewAsParam() {
	var hqOfficeUser models.OfficeUser
	var hqOfficeUserAGFM models.OfficeUser

	requestedMoveDate1 := time.Date(testdatagen.GHCTestYear, 02, 20, 0, 0, 0, 0, time.UTC)
	requestedMoveDate2 := time.Date(testdatagen.GHCTestYear, 03, 03, 0, 0, 0, 0, time.UTC)

	setupTestData := func() (models.Move, models.Move, models.MTOShipment, auth.Session, auth.Session) {
		// CREATE EXPECTED MOVES
		expectedMove1 := factory.BuildMoveWithShipment(suite.DB(), []factory.Customization{
			{ // Default New Duty Location name is Fort Eisenhower
				Model: models.Move{
					Status:  models.MoveStatusAPPROVED,
					Locator: "AA1234",
				},
			},
			{
				Model: models.MTOShipment{
					RequestedPickupDate: &requestedMoveDate1,
				},
			},
		}, nil)
		expectedMove2 := factory.BuildMoveWithShipment(suite.DB(), []factory.Customization{
			{
				Model: models.Move{
					Locator: "TTZ123",
				},
			},
			{
				Model: models.MTOShipment{
					RequestedPickupDate: &requestedMoveDate2,
				},
			},
		}, nil)

		factory.FetchOrBuildPostalCodeToGBLOC(suite.DB(), "06001", "AGFM")

		expectedShipment3 := factory.BuildMTOShipment(suite.DB(), []factory.Customization{
			{
				Model: models.TransportationOffice{
					Name:  "Fort Punxsutawney",
					Gbloc: "AGFM",
				},
			},
			{
				Model: models.MTOShipment{
					Status: models.MTOShipmentStatusSubmitted,
				},
			},
			{
				Model: models.Address{
					PostalCode: "06001",
				},
				Type: &factory.Addresses.PickupAddress,
			},
		}, nil)

		hqOfficeUser = factory.BuildOfficeUserWithRoles(suite.DB(), nil, []roles.RoleType{roles.RoleTypeHQ})
		hqSession := auth.Session{
			ApplicationName: auth.OfficeApp,
			Roles:           hqOfficeUser.User.Roles,
			OfficeUserID:    hqOfficeUser.ID,
			IDToken:         "fake_token",
			AccessToken:     "fakeAccessToken",
		}

		hqOfficeUserAGFM = factory.BuildOfficeUserWithRoles(suite.DB(), []factory.Customization{
			{
				Model: models.TransportationOffice{
					Name:  "Scott AFB",
					Gbloc: "AGFM",
				},
			},
		}, []roles.RoleType{roles.RoleTypeHQ})
		hqSessionAGFM := auth.Session{
			ApplicationName: auth.OfficeApp,
			Roles:           hqOfficeUserAGFM.User.Roles,
			OfficeUserID:    hqOfficeUserAGFM.ID,
			IDToken:         "fake_token",
			AccessToken:     "fakeAccessToken",
		}

		return expectedMove1, expectedMove2, expectedShipment3, hqSession, hqSessionAGFM
	}

	orderFetcher := NewOrderFetcher()

	suite.Run("Sort by locator code", func() {
		expectedMove1, expectedMove2, expectedShipment3, hqSession, hqSessionAGFM := setupTestData()

		// Request as an HQ user with their default GBLOC, KKFA
		params := services.ListOrderParams{Sort: models.StringPointer("locator"), Order: models.StringPointer("asc")}
		moves, _, err := orderFetcher.ListOrders(suite.AppContextWithSessionForTest(&hqSession), hqOfficeUser.ID, roles.RoleTypeTOO, &params)
		suite.NoError(err)
		suite.Equal(2, len(moves))
		suite.Equal(expectedMove1.Locator, moves[0].Locator)
		suite.Equal(expectedMove2.Locator, moves[1].Locator)

		// Expect the same results with a ViewAsGBLOC that equals the user's default GBLOC
		params = services.ListOrderParams{Sort: models.StringPointer("locator"), Order: models.StringPointer("asc"), ViewAsGBLOC: models.StringPointer("KKFA")}
		moves, _, err = orderFetcher.ListOrders(suite.AppContextWithSessionForTest(&hqSession), hqOfficeUser.ID, roles.RoleTypeTOO, &params)
		suite.NoError(err)
		suite.Equal(2, len(moves))
		suite.Equal(expectedMove1.Locator, moves[0].Locator)
		suite.Equal(expectedMove2.Locator, moves[1].Locator)

		// Expect the AGFM move when using the ViewAsGBLOC param set to AGFM
		params = services.ListOrderParams{ViewAsGBLOC: models.StringPointer("AGFM")}
		moves, _, err = orderFetcher.ListOrders(suite.AppContextWithSessionForTest(&hqSession), hqOfficeUser.ID, roles.RoleTypeTOO, &params)
		suite.NoError(err)
		suite.Equal(1, len(moves))
		suite.Equal(expectedShipment3.ID, moves[0].MTOShipments[0].ID)

		// Expect the same results without a ViewAsGBLOC for a user whose default GBLOC is AGFM
		params = services.ListOrderParams{}
		moves, _, err = orderFetcher.ListOrders(suite.AppContextWithSessionForTest(&hqSessionAGFM), hqOfficeUserAGFM.ID, roles.RoleTypeTOO, &params)
		suite.NoError(err)
		suite.Equal(1, len(moves))
		suite.Equal(expectedShipment3.ID, moves[0].MTOShipments[0].ID)
	})
}

func (suite *OrderServiceSuite) TestListOrdersForTOOWithPPMWithDeletedShipment() {
	postalCode := "50309"
	deletedAt := time.Now()
	move := factory.BuildMove(suite.DB(), []factory.Customization{
		{
			Model: models.Move{
				Status: models.MoveStatusSUBMITTED,
			},
		},
	}, nil)
	ppmShipment := factory.BuildPPMShipment(suite.DB(), []factory.Customization{
		{
			Model: models.Address{
				PostalCode: postalCode,
			},
			Type: &factory.Addresses.PickupAddress,
		},
	}, nil)
	factory.BuildMTOShipment(suite.DB(), []factory.Customization{
		{
			Model:    move,
			LinkOnly: true,
		},
		{
			Model: models.MTOShipment{
				Status:    models.MTOShipmentStatusSubmitted,
				DeletedAt: &deletedAt,
			},
		},
		{
			Model:    ppmShipment,
			LinkOnly: true,
		},
	}, nil)

	// Make a TOO user.
	tooOfficeUser := factory.BuildOfficeUserWithRoles(suite.DB(), nil, []roles.RoleType{roles.RoleTypeTOO})
	session := auth.Session{
		ApplicationName: auth.OfficeApp,
		Roles:           tooOfficeUser.User.Roles,
		OfficeUserID:    tooOfficeUser.ID,
		IDToken:         "fake_token",
		AccessToken:     "fakeAccessToken",
	}

	orderFetcher := NewOrderFetcher()
	moves, moveCount, err := orderFetcher.ListOrders(suite.AppContextWithSessionForTest(&session), tooOfficeUser.ID, roles.RoleTypeTOO, &services.ListOrderParams{Status: []string{string(models.MoveStatusSUBMITTED)}})
	suite.FatalNoError(err)
	suite.Equal(0, moveCount)
	suite.Len(moves, 0)
}

func (suite *OrderServiceSuite) TestListOrdersForTOOWithPPMWithOneDeletedShipmentButOtherExists() {
	postalCode := "50309"
	deletedAt := time.Now()
	move := factory.BuildMove(suite.DB(), []factory.Customization{
		{
			Model: models.Move{
				Status: models.MoveStatusAPPROVED,
			},
		},
	}, nil)
	// This shipment is created first, but later deleted
	ppmShipment1 := factory.BuildPPMShipment(suite.DB(), []factory.Customization{
		{
			Model:    move,
			LinkOnly: true,
		},
		{
			Model: models.PPMShipment{
				CreatedAt: time.Now(),
			},
		},
		{
			Model: models.Address{
				PostalCode: postalCode,
			},
			Type: &factory.Addresses.PickupAddress,
		},
	}, nil)
	// This shipment is created after the first one, but not deleted
	factory.BuildPPMShipment(suite.DB(), []factory.Customization{
		{
			Model:    move,
			LinkOnly: true,
		},
		{
			Model: models.PPMShipment{
				CreatedAt: time.Now().Add(time.Minute * time.Duration(1)),
			},
		},
		{
			Model: models.Address{
				PostalCode: postalCode,
			},
			Type: &factory.Addresses.PickupAddress,
		},
	}, nil)
	factory.BuildMTOShipment(suite.DB(), []factory.Customization{
		{
			Model:    move,
			LinkOnly: true,
		},
		{
			Model: models.MTOShipment{
				Status:    models.MTOShipmentStatusSubmitted,
				DeletedAt: &deletedAt,
			},
		},
		{
			Model:    ppmShipment1,
			LinkOnly: true,
		},
	}, nil)

	// Make a TOO user and the postal code to GBLOC link.
	tooOfficeUser := factory.BuildOfficeUserWithRoles(suite.DB(), nil, []roles.RoleType{roles.RoleTypeTOO})
	session := auth.Session{
		ApplicationName: auth.OfficeApp,
		Roles:           tooOfficeUser.User.Roles,
		OfficeUserID:    tooOfficeUser.ID,
		IDToken:         "fake_token",
		AccessToken:     "fakeAccessToken",
	}

	orderFetcher := NewOrderFetcher()
	moves, moveCount, err := orderFetcher.ListOrders(suite.AppContextWithSessionForTest(&session), tooOfficeUser.ID, roles.RoleTypeTOO, &services.ListOrderParams{})
	suite.FatalNoError(err)
	suite.Equal(1, moveCount)
	suite.Len(moves, 1)
}

func (suite *OrderServiceSuite) TestListAllOrderLocations() {
	suite.Run("returns a list of all order locations in the current users queue", func() {
		orderFetcher := NewOrderFetcher()
		officeUser := factory.BuildOfficeUserWithRoles(suite.DB(), nil, []roles.RoleType{roles.RoleTypeServicesCounselor})
		session := auth.Session{
			ApplicationName: auth.OfficeApp,
			Roles:           officeUser.User.Roles,
			OfficeUserID:    officeUser.ID,
			IDToken:         "fake_token",
			AccessToken:     "fakeAccessToken",
		}

		params := services.ListOrderParams{}
		moves, err := orderFetcher.ListAllOrderLocations(suite.AppContextWithSessionForTest(&session), officeUser.ID, &params)

		suite.FatalNoError(err)
		suite.Equal(0, len(moves))
	})
}

func (suite *OrderServiceSuite) TestOriginDutyLocationFilter() {
	var session auth.Session
	var expectedMove models.Move
	var officeUser models.OfficeUser
	orderFetcher := NewOrderFetcher()
	suite.PreloadData(func() {
		setupTestData := func() (models.OfficeUser, models.Move, auth.Session) {
			officeUser := factory.BuildOfficeUserWithRoles(suite.DB(), nil, []roles.RoleType{roles.RoleTypeTOO})
			session := auth.Session{
				ApplicationName: auth.OfficeApp,
				Roles:           officeUser.User.Roles,
				OfficeUserID:    officeUser.ID,
				IDToken:         "fake_token",
				AccessToken:     "fakeAccessToken",
			}
			move := factory.BuildMoveWithShipment(suite.DB(), nil, nil)
			return officeUser, move, session
		}
		officeUser, expectedMove, session = setupTestData()
	})
	locationName := expectedMove.Orders.OriginDutyLocation.Name
	suite.Run("Returns orders matching full originDutyLocation name filter", func() {
		expectedMoves, _, err := orderFetcher.ListOrders(suite.AppContextWithSessionForTest(&session), officeUser.ID, roles.RoleTypeTOO, &services.ListOrderParams{OriginDutyLocation: strings.Split(locationName, " ")})
		suite.NoError(err)
		suite.Equal(1, len(expectedMoves))
		suite.Equal(locationName, string(expectedMoves[0].Orders.OriginDutyLocation.Name))
	})

	suite.Run("Returns orders matching partial originDutyLocation name filter", func() {
		//Split the location name and retrieve a substring (first string) for the search param
		partialParamSearch := strings.Split(locationName, " ")[0]
		expectedMoves, _, err := orderFetcher.ListOrders(suite.AppContextWithSessionForTest(&session), officeUser.ID, roles.RoleTypeTOO, &services.ListOrderParams{OriginDutyLocation: strings.Split(partialParamSearch, " ")})
		suite.NoError(err)
		suite.Equal(1, len(expectedMoves))
		suite.Equal(locationName, string(expectedMoves[0].Orders.OriginDutyLocation.Name))
	})
}<|MERGE_RESOLUTION|>--- conflicted
+++ resolved
@@ -1,11 +1,7 @@
 package order
 
 import (
-<<<<<<< HEAD
-	"fmt"
 	"strings"
-=======
->>>>>>> c6d766c3
 	"time"
 
 	"github.com/gofrs/uuid"
