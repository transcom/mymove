package order

import (
<<<<<<< HEAD
	"fmt"
=======
	"strings"
>>>>>>> d01d4a2d
	"time"

	"github.com/gofrs/uuid"

	"github.com/transcom/mymove/pkg/auth"
	"github.com/transcom/mymove/pkg/factory"
	"github.com/transcom/mymove/pkg/models"
	"github.com/transcom/mymove/pkg/models/roles"
	"github.com/transcom/mymove/pkg/services"
	moveservice "github.com/transcom/mymove/pkg/services/move"
	"github.com/transcom/mymove/pkg/testdatagen"
)

func (suite *OrderServiceSuite) TestFetchOrder() {
	expectedMove := factory.BuildMove(suite.DB(), nil, nil)
	expectedOrder := expectedMove.Orders
	orderFetcher := NewOrderFetcher()

	order, err := orderFetcher.FetchOrder(suite.AppContextForTest(), expectedOrder.ID)
	suite.FatalNoError(err)

	suite.Equal(expectedOrder.ID, order.ID)
	suite.Equal(expectedOrder.ServiceMemberID, order.ServiceMemberID)
	suite.NotNil(order.NewDutyLocation)
	suite.Equal(expectedOrder.NewDutyLocationID, order.NewDutyLocation.ID)
	suite.Equal(expectedOrder.NewDutyLocation.AddressID, order.NewDutyLocation.AddressID)
	suite.Equal(expectedOrder.NewDutyLocation.Address.StreetAddress1, order.NewDutyLocation.Address.StreetAddress1)
	suite.NotNil(order.Entitlement)
	suite.Equal(*expectedOrder.EntitlementID, order.Entitlement.ID)
	suite.Equal(expectedOrder.OriginDutyLocation.ID, order.OriginDutyLocation.ID)
	suite.Equal(expectedOrder.OriginDutyLocation.AddressID, order.OriginDutyLocation.AddressID)
	suite.Equal(expectedOrder.OriginDutyLocation.Address.StreetAddress1, order.OriginDutyLocation.Address.StreetAddress1)
	suite.NotZero(order.OriginDutyLocation)
	suite.Equal(expectedMove.Locator, order.Moves[0].Locator)
}

func (suite *OrderServiceSuite) TestFetchOrderWithEmptyFields() {
	// When move_orders and orders were consolidated, we moved the OriginDutyLocation
	// field that used to only exist on the move_orders table into the orders table.
	// This means that existing orders in production won't have any values in the
	// OriginDutyLocation column. To mimic that and to surface any issues, we didn't
	// update the testdatagen MakeOrder function so that new orders would have
	// an empty OriginDutyLocation. During local testing in the office app, we
	// noticed an exception due to trying to load empty OriginDutyLocations.
	// This was not caught by any tests, so we're adding one now.
	expectedOrder := factory.BuildOrder(suite.DB(), nil, nil)

	expectedOrder.Entitlement = nil
	expectedOrder.EntitlementID = nil
	expectedOrder.Grade = nil
	expectedOrder.OriginDutyLocation = nil
	expectedOrder.OriginDutyLocationID = nil
	suite.MustSave(&expectedOrder)

	factory.BuildMove(suite.DB(), []factory.Customization{
		{
			Model:    expectedOrder,
			LinkOnly: true,
		},
	}, nil)

	orderFetcher := NewOrderFetcher()
	order, err := orderFetcher.FetchOrder(suite.AppContextForTest(), expectedOrder.ID)

	suite.FatalNoError(err)
	suite.Nil(order.Entitlement)
	suite.Nil(order.OriginDutyLocation)
	suite.Nil(order.Grade)
}

func (suite *OrderServiceSuite) TestListOrders() {

	agfmPostalCode := "06001"
	setupTestData := func() (models.OfficeUser, models.Move, auth.Session) {

		// Make an office user → GBLOC X
		officeUser := factory.BuildOfficeUserWithRoles(suite.DB(), nil, []roles.RoleType{roles.RoleTypeTOO})
		session := auth.Session{
			ApplicationName: auth.OfficeApp,
			Roles:           officeUser.User.Roles,
			OfficeUserID:    officeUser.ID,
			IDToken:         "fake_token",
			AccessToken:     "fakeAccessToken",
		}

		// Create a move with a shipment → GBLOC X
		move := factory.BuildMoveWithShipment(suite.DB(), nil, nil)

		// Make a postal code and GBLOC → AGFM
		factory.FetchOrBuildPostalCodeToGBLOC(suite.DB(), agfmPostalCode, "AGFM")
		return officeUser, move, session
	}
	orderFetcher := NewOrderFetcher()

	suite.Run("returns moves", func() {
		// Under test: ListOrders
		// Mocked:           None
		// Set up:           Make 2 moves, one with a shipment and one without.
		//                   The shipment should have a pickup GBLOC that matches the office users transportation GBLOC
		//                   In other words, shipment should originate from same GBLOC as the office user
		// Expected outcome: Only the move with a shipment should be returned by ListOrders
		officeUser, expectedMove, session := setupTestData()

		// Create a Move without a shipment
		factory.BuildMove(suite.DB(), nil, nil)

		moves, moveCount, err := orderFetcher.ListOrders(suite.AppContextWithSessionForTest(&session), officeUser.ID, roles.RoleTypeTOO, &services.ListOrderParams{})

		// Expect a single move returned
		suite.FatalNoError(err)
		suite.Equal(1, moveCount)
		suite.Len(moves, 1)

		// Check that move matches
		move := moves[0]
		suite.NotNil(move.Orders.ServiceMember)
		suite.Equal(expectedMove.Orders.ServiceMember.FirstName, move.Orders.ServiceMember.FirstName)
		suite.Equal(expectedMove.Orders.ServiceMember.LastName, move.Orders.ServiceMember.LastName)
		suite.Equal(expectedMove.Orders.ID, move.Orders.ID)
		suite.Equal(expectedMove.Orders.ServiceMemberID, move.Orders.ServiceMemberID)
		suite.NotNil(move.Orders.NewDutyLocation)
		suite.Equal(expectedMove.Orders.NewDutyLocationID, move.Orders.NewDutyLocation.ID)
		suite.NotNil(move.Orders.Entitlement)
		suite.Equal(*expectedMove.Orders.EntitlementID, move.Orders.Entitlement.ID)
		suite.Equal(expectedMove.Orders.OriginDutyLocation.ID, move.Orders.OriginDutyLocation.ID)
		suite.NotNil(move.Orders.OriginDutyLocation)
		suite.Equal(expectedMove.Orders.OriginDutyLocation.AddressID, move.Orders.OriginDutyLocation.AddressID)
		suite.Equal(expectedMove.Orders.OriginDutyLocation.Address.StreetAddress1, move.Orders.OriginDutyLocation.Address.StreetAddress1)
	})

	suite.Run("returns moves filtered by GBLOC", func() {
		// Under test: ListOrders
		// Set up:           Make 2 moves, one with a pickup GBLOC that matches the office users transportation GBLOC
		//                   (which is done in setupTestData) and one with a pickup GBLOC that doesn't
		// Expected outcome: Only the move with the correct GBLOC should be returned by ListOrders
		officeUser, expectedMove, session := setupTestData()

		// This move's pickup GBLOC of the office user's GBLOC, so it should not be returned
		factory.BuildMoveWithShipment(suite.DB(), []factory.Customization{
			{
				Model: models.Address{
					PostalCode: agfmPostalCode,
				},
				Type: &factory.Addresses.PickupAddress,
			},
		}, nil)

		moves, _, err := orderFetcher.ListOrders(suite.AppContextWithSessionForTest(&session), officeUser.ID, roles.RoleTypeTOO, &services.ListOrderParams{Page: models.Int64Pointer(1)})

		suite.FatalNoError(err)
		suite.Equal(1, len(moves))
		move := moves[0]
		suite.Equal(expectedMove.ID, move.ID)

	})

	suite.Run("only returns visible moves (where show = True)", func() {
		// Under test: ListOrders
		// Set up:           Make 2 moves, one correctly setup in setupTestData (show = True)
		//                   and one with show = False
		// Expected outcome: Only the move with show = True should be returned by ListOrders
		officeUser, expectedMove, session := setupTestData()

		params := services.ListOrderParams{}
		factory.BuildMoveWithShipment(suite.DB(), []factory.Customization{
			{
				Model: models.Move{
					Show: models.BoolPointer(false),
				},
			},
		}, nil)
		moves, _, err := orderFetcher.ListOrders(suite.AppContextWithSessionForTest(&session), officeUser.ID, roles.RoleTypeTOO, &params)

		suite.FatalNoError(err)
		suite.Equal(1, len(moves))
		move := moves[0]
		suite.Equal(expectedMove.ID, move.ID)

	})

	suite.Run("includes combo hhg and ppm moves", func() {
		// Under test: ListOrders
		// Set up:           Make 2 moves, one default move setup in setupTestData (show = True)
		//                   and one a combination HHG and PPM move and make sure it's included
		// Expected outcome: Both moves should be returned by ListOrders
		officeUser, expectedMove, session := setupTestData()
		expectedComboMove := factory.BuildMoveWithShipment(suite.DB(), nil, nil)

		moves, moveCount, err := orderFetcher.ListOrders(suite.AppContextWithSessionForTest(&session), officeUser.ID, roles.RoleTypeTOO, &services.ListOrderParams{})

		suite.FatalNoError(err)
		suite.Equal(2, moveCount)
		suite.Len(moves, 2)

		var moveIDs []uuid.UUID
		for _, move := range moves {
			moveIDs = append(moveIDs, move.ID)
		}
		suite.Contains(moveIDs, expectedComboMove.ID)
		suite.Contains(moveIDs, expectedMove.ID)
	})

	suite.Run("returns moves filtered by service member affiliation", func() {
		// Under test: ListOrders
		// Set up:           Make 2 moves, one default move setup in setupTestData (show = True)
		//                   and one specific to Airforce and make sure it's included
		//                   Fetch filtered to Airforce moves.
		// Expected outcome: Only the Airforce move should be returned
		officeUser, _, session := setupTestData()

		// Create the airforce move
		airForce := models.AffiliationAIRFORCE
		airForceString := "AIR_FORCE"
		airForceMove := factory.BuildMoveWithShipment(suite.DB(), []factory.Customization{
			{
				Model: models.ServiceMember{
					Affiliation: &airForce,
				},
			},
		}, nil)
		// Filter by airforce move
		params := services.ListOrderParams{Branch: &airForceString, Page: models.Int64Pointer(1)}
		moves, _, err := orderFetcher.ListOrders(suite.AppContextWithSessionForTest(&session), officeUser.ID, roles.RoleTypeTOO, &params)

		suite.FatalNoError(err)
		suite.Equal(1, len(moves))
		move := moves[0]
		suite.Equal(airForceMove.ID, move.ID)

	})

	suite.Run("returns moves filtered submitted at", func() {
		// Under test: ListOrders
		// Set up:           Make 3 moves, with different submitted_at times, and search for a specific move
		// Expected outcome: Only the one move with the right date should be returned
		officeUser, _, session := setupTestData()

		// Move with specified timestamp
		submittedAt := time.Date(2022, 04, 01, 0, 0, 0, 0, time.UTC)
		expectedMove := factory.BuildMoveWithShipment(suite.DB(), []factory.Customization{
			{
				Model: models.Move{
					SubmittedAt: &submittedAt,
				},
			},
		}, nil)
		// Test edge cases (one day later)
		submittedAt2 := time.Date(2022, 04, 02, 0, 0, 0, 0, time.UTC)
		factory.BuildMoveWithShipment(suite.DB(), []factory.Customization{
			{
				Model: models.Move{
					SubmittedAt: &submittedAt2,
				},
			},
		}, nil)
		// Test edge cases (one second earlier)
		submittedAt3 := time.Date(2022, 03, 31, 23, 59, 59, 59, time.UTC)
		factory.BuildMoveWithShipment(suite.DB(), []factory.Customization{
			{
				Model: models.Move{
					SubmittedAt: &submittedAt3,
				},
			},
		}, nil)

		// Filter by submittedAt timestamp
		params := services.ListOrderParams{SubmittedAt: &submittedAt}
		moves, _, err := orderFetcher.ListOrders(suite.AppContextWithSessionForTest(&session), officeUser.ID, roles.RoleTypeTOO, &params)

		suite.FatalNoError(err)
		suite.Equal(1, len(moves))
		move := moves[0]
		suite.Equal(expectedMove.ID, move.ID)

	})

	suite.Run("returns moves filtered appeared in TOO at", func() {
		// Under test: ListOrders
		// Expected outcome: Only the three move with the right date should be returned
		officeUser, _, session := setupTestData()

		// Moves with specified timestamp
		specifiedDay := time.Date(2022, 04, 01, 0, 0, 0, 0, time.UTC)
		specifiedTimestamp1 := time.Date(2022, 04, 01, 1, 0, 0, 0, time.UTC)
		specifiedTimestamp2 := time.Date(2022, 04, 01, 23, 59, 59, 999999000, time.UTC) // the upper bound is 999999499 nanoseconds but the DB only stores microseconds

		matchingSubmittedAt := factory.BuildMoveWithShipment(suite.DB(), []factory.Customization{
			{
				Model: models.Move{
					SubmittedAt: &specifiedDay,
				},
			},
		}, nil)
		matchingSCCompletedAt := factory.BuildMoveWithShipment(suite.DB(), []factory.Customization{
			{
				Model: models.Move{
					ServiceCounselingCompletedAt: &specifiedTimestamp1,
				},
			},
		}, nil)
		matchingApprovalsRequestedAt := factory.BuildMoveWithShipment(suite.DB(), []factory.Customization{
			{
				Model: models.Move{
					ApprovalsRequestedAt: &specifiedTimestamp2,
				},
			},
		}, nil)
		// Test non dates matching
		nonMatchingDate1 := time.Date(2022, 04, 02, 0, 0, 0, 0, time.UTC)
		nonMatchingDate2 := time.Date(2022, 03, 31, 23, 59, 59, 999999000, time.UTC) // the upper bound is 999999499 nanoseconds but the DB only stores microseconds
		nonMatchingDate3 := time.Date(2023, 04, 01, 0, 0, 0, 0, time.UTC)
		factory.BuildMoveWithShipment(suite.DB(), []factory.Customization{
			{
				Model: models.Move{
					SubmittedAt:                  &nonMatchingDate1,
					ServiceCounselingCompletedAt: &nonMatchingDate2,
					ApprovalsRequestedAt:         &nonMatchingDate3,
				},
			},
		}, nil)
		// Filter by AppearedInTOOAt timestamp
		params := services.ListOrderParams{AppearedInTOOAt: &specifiedDay}
		moves, _, err := orderFetcher.ListOrders(suite.AppContextWithSessionForTest(&session), officeUser.ID, roles.RoleTypeTOO, &params)

		suite.FatalNoError(err)
		suite.Equal(3, len(moves))
		var foundIDs []uuid.UUID
		for _, move := range moves {
			foundIDs = append(foundIDs, move.ID)
		}
		suite.Contains(foundIDs, matchingSubmittedAt.ID)
		suite.Contains(foundIDs, matchingSCCompletedAt.ID)
		suite.Contains(foundIDs, matchingApprovalsRequestedAt.ID)
	})

	suite.Run("returns moves filtered by requested pickup date", func() {
		// Under test: ListOrders
		// Set up:           Make 3 moves, with different submitted_at times, and search for a specific move
		// Expected outcome: Only the one move with the right date should be returned
		officeUser, _, session := setupTestData()

		requestedPickupDate := time.Date(2022, 04, 01, 0, 0, 0, 0, time.UTC)
		createdMove := factory.BuildMoveWithShipment(suite.DB(), []factory.Customization{
			{
				Model: models.MTOShipment{
					RequestedPickupDate: &requestedPickupDate,
				},
			},
		}, nil)
		requestedMoveDateString := createdMove.MTOShipments[0].RequestedPickupDate.Format("2006-01-02")
		moves, _, err := orderFetcher.ListOrders(suite.AppContextWithSessionForTest(&session), officeUser.ID, roles.RoleTypeTOO, &services.ListOrderParams{
			RequestedMoveDate: &requestedMoveDateString,
		})

		suite.FatalNoError(err)
		suite.Equal(1, len(moves))
	})

	suite.Run("returns moves filtered by ppm type", func() {
		// Under test: ListOrders
		// Set up:           Make 2 moves, with different ppm types, and search for both types
		// Expected outcome: search results should only include the move with the PPM type that was searched for
		postalCode := "50309"
		officeUser, partialPPMMove, session := setupTestData()
		suite.Equal("PARTIAL", *partialPPMMove.PPMType)
		ppmShipment := factory.BuildPPMShipmentThatNeedsCloseout(suite.DB(), nil, []factory.Customization{
			{
				Model: models.Move{
					PPMType: models.StringPointer("FULL"),
					Locator: "FULLLL",
				},
			},
			{
				Model: models.Address{
					PostalCode: postalCode,
				},
				Type: &factory.Addresses.PickupAddress,
			},
		})
		fullPPMMove := ppmShipment.Shipment.MoveTaskOrder

		// Search for PARTIAL PPM moves
		moves, _, err := orderFetcher.ListOrders(suite.AppContextWithSessionForTest(&session), officeUser.ID, roles.RoleTypeTOO, &services.ListOrderParams{
			PPMType: models.StringPointer("PARTIAL"),
		})

		suite.FatalNoError(err)
		suite.Equal(1, len(moves))
		suite.Equal(partialPPMMove.Locator, moves[0].Locator)

		// Search for FULL PPM moves
		moves, _, err = orderFetcher.ListOrders(suite.AppContextWithSessionForTest(&session), officeUser.ID, roles.RoleTypeTOO, &services.ListOrderParams{
			PPMType: models.StringPointer("FULL"),
		})

		suite.FatalNoError(err)
		suite.Equal(1, len(moves))
		suite.Equal(fullPPMMove.Locator, moves[0].Locator)
	})

	suite.Run("returns moves filtered by ppm status", func() {
		// Under test: ListOrders
		// Set up:           Make 2 moves, with different ppm status, and search for both statues
		// Expected outcome: search results should only include the move with the PPM status that was searched for
		officeUser, partialPPMMove, session := setupTestData()
		suite.Equal("PARTIAL", *partialPPMMove.PPMType)
		postalCode := "50309"

		ppmShipmentNeedsCloseout := factory.BuildPPMShipmentThatNeedsCloseout(suite.DB(), nil, []factory.Customization{
			{
				Model: models.Address{
					PostalCode: postalCode,
				},
				Type: &factory.Addresses.PickupAddress,
			},
		})
		// Search for PARTIAL PPM moves
		moves, _, err := orderFetcher.ListOrders(suite.AppContextWithSessionForTest(&session), officeUser.ID, roles.RoleTypeTOO, &services.ListOrderParams{
			PPMStatus: models.StringPointer("NEEDS_CLOSEOUT"),
		})

		suite.FatalNoError(err)
		suite.Equal(1, len(moves))
		suite.Equal(moves[0].MTOShipments[0].PPMShipment.Status, ppmShipmentNeedsCloseout.Shipment.PPMShipment.Status)

		ppmShipmentWaiting := factory.BuildPPMShipmentThatNeedsToBeResubmitted(suite.DB(), nil, []factory.Customization{
			{
				Model: models.Address{
					PostalCode: postalCode,
				},
				Type: &factory.Addresses.PickupAddress,
			},
		})
		// Search for FULL PPM moves
		moves, _, err = orderFetcher.ListOrders(suite.AppContextWithSessionForTest(&session), officeUser.ID, roles.RoleTypeTOO, &services.ListOrderParams{
			PPMStatus: models.StringPointer("WAITING_ON_CUSTOMER"),
		})

		suite.FatalNoError(err)
		suite.Equal(1, len(moves))
		suite.Equal(moves[0].MTOShipments[0].PPMShipment.Status, ppmShipmentWaiting.Shipment.PPMShipment.Status)
	})

	suite.Run("returns moves filtered by closeout location", func() {
		// Under test: ListOrders
		// Set up:           Make a move with a closeout office. Search for that closeout office.
		// Expected outcome: Only the one ppmShipment with the right closeout office should be returned
		officeUser, _, session := setupTestData()

		ftBragg := factory.BuildTransportationOffice(suite.DB(), []factory.Customization{
			{
				Model: models.TransportationOffice{
					Name: "Ft Bragg",
				},
			},
		}, nil)
		ppmShipment := factory.BuildPPMShipmentThatNeedsCloseout(suite.DB(), nil, []factory.Customization{
			{
				Model: models.Move{
					CloseoutOfficeID: &ftBragg.ID,
				},
			},
		})

		// Search should be case insensitive and allow partial matches
		moves, _, err := orderFetcher.ListOrders(suite.AppContextWithSessionForTest(&session), officeUser.ID, roles.RoleTypeTOO, &services.ListOrderParams{
			CloseoutLocation: models.StringPointer("fT bR"),
			NeedsPPMCloseout: models.BoolPointer(true),
		})

		suite.FatalNoError(err)
		suite.Equal(1, len(moves))
		suite.Equal(ppmShipment.Shipment.MoveTaskOrder.Locator, moves[0].Locator)
	})

	suite.Run("returns moves filtered by closeout initiated date", func() {
		// Under test: ListOrders
		// Set up:           Make 2 moves with PPM shipments ready for closeout, with different submitted_at times,
		//                   and search for a specific move
		// Expected outcome: Only the one move with the right date should be returned
		postalCode := "50309"
		officeUser, _, session := setupTestData()

		// Create a PPM submitted on April 1st
		closeoutInitiatedDate := time.Date(2022, 04, 01, 0, 0, 0, 0, time.UTC)
		createdPPM := factory.BuildPPMShipmentThatNeedsCloseout(suite.DB(), nil, []factory.Customization{
			{
				Model: models.PPMShipment{
					SubmittedAt: &closeoutInitiatedDate,
				},
			},
			{
				Model: models.Address{
					PostalCode: postalCode,
				},
				Type: &factory.Addresses.PickupAddress,
			},
		})

		// Create a PPM submitted on April 2nd
		closeoutInitiatedDate2 := time.Date(2022, 04, 02, 0, 0, 0, 0, time.UTC)
		createdPPM2 := factory.BuildPPMShipmentThatNeedsCloseout(suite.DB(), nil, []factory.Customization{
			{
				Model: models.PPMShipment{
					SubmittedAt: &closeoutInitiatedDate2,
				},
			},
		})

		// Search for PPMs submitted on April 1st
		moves, _, err := orderFetcher.ListOrders(suite.AppContextWithSessionForTest(&session), officeUser.ID, roles.RoleTypeTOO, &services.ListOrderParams{
			CloseoutInitiated: &closeoutInitiatedDate,
		})

		suite.FatalNoError(err)
		suite.Equal(1, len(moves))
		suite.Equal(createdPPM.Shipment.MoveTaskOrder.Locator, moves[0].Locator)
		suite.NotEqual(createdPPM2.Shipment.MoveTaskOrder.Locator, moves[0].Locator)
	})

	suite.Run("latest closeout initiated date is used for filter", func() {
		// Under test: ListOrders
		// Set up:           Make one move with multiple ppm shipments with different closeout initiated times, and
		//                   search for multiple different times
		// Expected outcome: Only a search for the latest of the closeout dates should find the move
		postalCode := "50309"
		officeUser, _, session := setupTestData()

		// Create a PPM submitted on April 1st
		closeoutInitiatedDate := time.Date(2022, 04, 01, 0, 0, 0, 0, time.UTC)
		createdPPM := factory.BuildPPMShipmentThatNeedsCloseout(suite.DB(), nil, []factory.Customization{
			{
				Model: models.PPMShipment{
					SubmittedAt: &closeoutInitiatedDate,
				},
			},
			{
				Model: models.Address{
					PostalCode: postalCode,
				},
				Type: &factory.Addresses.PickupAddress,
			},
		})
		// Add another PPM for the same move submitted on April 1st
		closeoutInitiatedDate2 := time.Date(2022, 04, 02, 0, 0, 0, 0, time.UTC)

		factory.BuildMinimalPPMShipment(suite.DB(), []factory.Customization{
			{
				Model: models.PPMShipment{
					SubmittedAt: &closeoutInitiatedDate2,
					Status:      models.PPMShipmentStatusNeedsCloseout,
				},
			},
			{
				Model:    createdPPM.Shipment.MoveTaskOrder,
				LinkOnly: true,
			},
		}, nil)

		// Search for PPMs submitted on April 1st
		moves, _, err := orderFetcher.ListOrders(suite.AppContextWithSessionForTest(&session), officeUser.ID, roles.RoleTypeTOO, &services.ListOrderParams{
			CloseoutInitiated: &closeoutInitiatedDate,
		})
		suite.Empty(moves)
		suite.FatalNoError(err)

		// Search for PPMs submitted on April 2nd
		moves, _, err = orderFetcher.ListOrders(suite.AppContextWithSessionForTest(&session), officeUser.ID, roles.RoleTypeTOO, &services.ListOrderParams{
			CloseoutInitiated: &closeoutInitiatedDate2,
		})

		suite.FatalNoError(err)
		suite.Equal(1, len(moves))
		suite.Equal(createdPPM.Shipment.MoveTaskOrder.Locator, moves[0].Locator)
	})
}
func (suite *OrderServiceSuite) TestListOrderWithAssignedUserSingle() {
	// Under test: ListOrders
	// Set up:           Make a move, assign one to an SC office user
	// Expected outcome: Only the one move with the assigned user should be returned
	assignedOfficeUserUpdater := moveservice.NewAssignedOfficeUserUpdater(moveservice.NewMoveFetcher())
	scUser := factory.BuildOfficeUserWithRoles(suite.DB(), nil, []roles.RoleType{roles.RoleTypeServicesCounselor})
	var orderFetcherTest orderFetcher
	session := auth.Session{
		ApplicationName: auth.OfficeApp,
		Roles:           scUser.User.Roles,
		OfficeUserID:    scUser.ID,
		IDToken:         "fake_token",
		AccessToken:     "fakeAccessToken",
	}
<<<<<<< HEAD

	appCtx := suite.AppContextWithSessionForTest(&session)

	createdMove := factory.BuildMoveWithShipment(suite.DB(), nil, nil)
	createdMove.SCAssignedID = &scUser.ID
	createdMove.SCAssignedUser = &scUser
	_, updateError := assignedOfficeUserUpdater.UpdateAssignedOfficeUser(appCtx, createdMove.ID, &scUser, roles.RoleTypeServicesCounselor)

	searchString := fmt.Sprintf("%s, %s", scUser.LastName, scUser.FirstName)
	moves, _, err := orderFetcherTest.ListOrders(suite.AppContextWithSessionForTest(&session), scUser.ID, roles.RoleTypeServicesCounselor, &services.ListOrderParams{
		SCAssignedUser: &searchString,
	})

=======

	appCtx := suite.AppContextWithSessionForTest(&session)

	createdMove := factory.BuildMoveWithShipment(suite.DB(), nil, nil)
	createdMove.SCAssignedID = &scUser.ID
	createdMove.SCAssignedUser = &scUser
	_, updateError := assignedOfficeUserUpdater.UpdateAssignedOfficeUser(appCtx, createdMove.ID, &scUser, roles.RoleTypeServicesCounselor)

	moves, _, err := orderFetcherTest.ListOrders(suite.AppContextWithSessionForTest(&session), scUser.ID, roles.RoleTypeServicesCounselor, &services.ListOrderParams{
		SCAssignedUser: &scUser.LastName,
	})

>>>>>>> d01d4a2d
	suite.FatalNoError(err)
	suite.FatalNoError(updateError)
	suite.Equal(1, len(moves))
	suite.Equal(moves[0].SCAssignedID, createdMove.SCAssignedID)
	suite.Equal(createdMove.SCAssignedUser.ID, moves[0].SCAssignedUser.ID)
	suite.Equal(createdMove.SCAssignedUser.FirstName, moves[0].SCAssignedUser.FirstName)
	suite.Equal(createdMove.SCAssignedUser.LastName, moves[0].SCAssignedUser.LastName)
}
func (suite *OrderServiceSuite) TestListOrdersUSMCGBLOC() {
	orderFetcher := NewOrderFetcher()

	suite.Run("returns USMC order for USMC office user", func() {
		marines := models.AffiliationMARINES
		// It doesn't matter what the Origin GBLOC is for the move. Only the Marines
		// affiliation matters for office users who are tied to the USMC GBLOC.
		factory.BuildMoveWithShipment(suite.DB(), []factory.Customization{
			{
				Model: models.ServiceMember{
					Affiliation: &marines,
				},
			},
		}, nil)
		// Create move where service member has the default ARMY affiliation
		factory.BuildMoveWithShipment(suite.DB(), nil, nil)

		tioRole := roles.Role{RoleType: roles.RoleTypeTIO}
		tooRole := roles.Role{RoleType: roles.RoleTypeTOO}
		officeUserOooRah := factory.BuildOfficeUser(suite.DB(), []factory.Customization{
			{
				Model: models.TransportationOffice{
					Gbloc: "USMC",
				},
			},
			{
				Model: models.User{
					Roles: []roles.Role{tioRole, tooRole},
				},
			},
		}, nil)
		// Create office user tied to the default KKFA GBLOC
		officeUser := factory.BuildOfficeUserWithRoles(suite.DB(), nil, []roles.RoleType{roles.RoleTypeTOO})
		session := auth.Session{
			ApplicationName: auth.OfficeApp,
			Roles:           officeUser.User.Roles,
			OfficeUserID:    officeUser.ID,
			IDToken:         "fake_token",
			AccessToken:     "fakeAccessToken",
		}

		params := services.ListOrderParams{PerPage: models.Int64Pointer(2), Page: models.Int64Pointer(1)}
		moves, _, err := orderFetcher.ListOrders(suite.AppContextWithSessionForTest(&session), officeUserOooRah.ID, roles.RoleTypeServicesCounselor, &params)

		suite.FatalNoError(err)
		suite.Equal(1, len(moves))
		suite.Equal(models.AffiliationMARINES, *moves[0].Orders.ServiceMember.Affiliation)

		params = services.ListOrderParams{PerPage: models.Int64Pointer(2), Page: models.Int64Pointer(1)}
		moves, _, err = orderFetcher.ListOrders(suite.AppContextWithSessionForTest(&session), officeUser.ID, roles.RoleTypeServicesCounselor, &params)

		suite.FatalNoError(err)
		suite.Equal(1, len(moves))
		suite.Equal(models.AffiliationARMY, *moves[0].Orders.ServiceMember.Affiliation)
	})
}

func getMoveNeedsServiceCounseling(suite *OrderServiceSuite, showMove bool, affiliation models.ServiceMemberAffiliation) models.Move {
	nonCloseoutMove := factory.BuildMove(suite.DB(), []factory.Customization{
		{
			Model: models.Move{
				Status: models.MoveStatusNeedsServiceCounseling,
				Show:   &showMove,
			},
		},
		{
			Model: models.ServiceMember{
				Affiliation: &affiliation,
			},
		},
	}, nil)

	return nonCloseoutMove
}

func getSubmittedMove(suite *OrderServiceSuite, showMove bool, affiliation models.ServiceMemberAffiliation) models.Move {
	move := factory.BuildMove(suite.DB(), []factory.Customization{
		{
			Model: models.Move{
				Status: models.MoveStatusSUBMITTED,
				Show:   &showMove,
			},
		},
		{
			Model: models.ServiceMember{
				Affiliation: &affiliation,
			},
		},
	}, nil)
	return move
}

func buildPPMShipmentNeedsCloseout(suite *OrderServiceSuite, move models.Move) models.PPMShipment {
	ppm := factory.BuildMinimalPPMShipment(suite.DB(), []factory.Customization{
		{
			Model: models.PPMShipment{
				Status: models.PPMShipmentStatusNeedsCloseout,
			},
		},
		{
			Model:    move,
			LinkOnly: true,
		},
	}, nil)
	return ppm
}

func buildPPMShipmentDraft(suite *OrderServiceSuite, move models.Move) models.PPMShipment {
	ppm := factory.BuildMinimalPPMShipment(suite.DB(), []factory.Customization{
		{
			Model: models.PPMShipment{
				Status: models.PPMShipmentStatusDraft,
			},
		},
		{
			Model:    move,
			LinkOnly: true,
		},
	}, nil)
	return ppm
}

func buildPPMShipmentCloseoutComplete(suite *OrderServiceSuite, move models.Move) models.PPMShipment {
	ppm := factory.BuildMinimalPPMShipment(suite.DB(), []factory.Customization{
		{
			Model: models.PPMShipment{
				Status: models.PPMShipmentStatusCloseoutComplete,
			},
		},
		{
			Model:    move,
			LinkOnly: true,
		},
	}, nil)
	return ppm
}
func (suite *OrderServiceSuite) TestListOrdersPPMCloseoutForArmyAirforce() {
	orderFetcher := NewOrderFetcher()

	var session auth.Session

	suite.Run("office user in normal GBLOC should only see non-Navy/Marines/CoastGuard moves that need closeout in closeout tab", func() {
		officeUserSC := factory.BuildOfficeUserWithRoles(suite.DB(), nil, []roles.RoleType{roles.RoleTypeServicesCounselor})

		session = auth.Session{
			ApplicationName: auth.OfficeApp,
			Roles:           officeUserSC.User.Roles,
			OfficeUserID:    officeUserSC.ID,
			IDToken:         "fake_token",
			AccessToken:     "fakeAccessToken",
		}

		move := getMoveNeedsServiceCounseling(suite, true, models.AffiliationARMY)
		buildPPMShipmentNeedsCloseout(suite, move)

		afMove := getMoveNeedsServiceCounseling(suite, true, models.AffiliationAIRFORCE)
		buildPPMShipmentDraft(suite, afMove)

		cgMove := getMoveNeedsServiceCounseling(suite, true, models.AffiliationCOASTGUARD)
		buildPPMShipmentNeedsCloseout(suite, cgMove)

		params := services.ListOrderParams{PerPage: models.Int64Pointer(9), Page: models.Int64Pointer(1), NeedsPPMCloseout: models.BoolPointer(true), Status: []string{string(models.MoveStatusNeedsServiceCounseling)}}
		moves, _, err := orderFetcher.ListOrders(suite.AppContextWithSessionForTest(&session), officeUserSC.ID, roles.RoleTypeServicesCounselor, &params)

		suite.FatalNoError(err)
		suite.Equal(1, len(moves))
		suite.Equal(move.Locator, moves[0].Locator)
	})

	suite.Run("office user in normal GBLOC should not see moves that require closeout in counseling tab", func() {
		officeUserSC := factory.BuildOfficeUserWithRoles(suite.DB(), nil, []roles.RoleType{roles.RoleTypeServicesCounselor})

		session = auth.Session{
			ApplicationName: auth.OfficeApp,
			Roles:           officeUserSC.User.Roles,
			OfficeUserID:    officeUserSC.ID,
			IDToken:         "fake_token",
			AccessToken:     "fakeAccessToken",
		}

		closeoutMove := getMoveNeedsServiceCounseling(suite, true, models.AffiliationARMY)
		buildPPMShipmentCloseoutComplete(suite, closeoutMove)

		// PPM moves that are not in one of the closeout statuses
		nonCloseoutMove := getMoveNeedsServiceCounseling(suite, true, models.AffiliationAIRFORCE)
		buildPPMShipmentDraft(suite, nonCloseoutMove)

		params := services.ListOrderParams{PerPage: models.Int64Pointer(9), Page: models.Int64Pointer(1), NeedsPPMCloseout: models.BoolPointer(false), Status: []string{string(models.MoveStatusNeedsServiceCounseling)}}

		moves, _, err := orderFetcher.ListOrders(suite.AppContextWithSessionForTest(&session), officeUserSC.ID, roles.RoleTypeServicesCounselor, &params)

		suite.FatalNoError(err)
		suite.Equal(1, len(moves))
		suite.Equal(nonCloseoutMove.Locator, moves[0].Locator)
	})
}

func (suite *OrderServiceSuite) TestListOrdersPPMCloseoutForNavyCoastGuardAndMarines() {
	orderFetcher := NewOrderFetcher()

	suite.Run("returns Navy order for NAVY office user when there's a ppm shipment in closeout", func() {
		// It doesn't matter what the Origin GBLOC is for the move. Only the navy
		// affiliation matters for SC  who are tied to the NAVY GBLOC.
		move := getSubmittedMove(suite, true, models.AffiliationNAVY)
		buildPPMShipmentNeedsCloseout(suite, move)

		cgMove := getSubmittedMove(suite, true, models.AffiliationCOASTGUARD)
		buildPPMShipmentNeedsCloseout(suite, cgMove)

		officeUserSC := factory.BuildOfficeUserWithRoles(suite.DB(), []factory.Customization{
			{
				Model: models.TransportationOffice{
					Gbloc: "NAVY",
				},
			},
		}, []roles.RoleType{roles.RoleTypeServicesCounselor})

		session := auth.Session{
			ApplicationName: auth.OfficeApp,
			Roles:           officeUserSC.User.Roles,
			OfficeUserID:    officeUserSC.ID,
			IDToken:         "fake_token",
			AccessToken:     "fakeAccessToken",
		}

		params := services.ListOrderParams{PerPage: models.Int64Pointer(9), Page: models.Int64Pointer(1)}
		moves, _, err := orderFetcher.ListOrders(suite.AppContextWithSessionForTest(&session), officeUserSC.ID, roles.RoleTypeServicesCounselor, &params)

		suite.FatalNoError(err)
		suite.Equal(1, len(moves))
		suite.Equal(models.AffiliationNAVY, *moves[0].Orders.ServiceMember.Affiliation)

	})

	suite.Run("returns TVCB order for TVCB office user when there's a ppm shipment in closeout", func() {
		// It doesn't matter what the Origin GBLOC is for the move. Only the marines
		// affiliation matters for SC  who are tied to the TVCB GBLOC.
		move := getSubmittedMove(suite, true, models.AffiliationMARINES)
		buildPPMShipmentNeedsCloseout(suite, move)

		nonMarineMove := getSubmittedMove(suite, true, models.AffiliationARMY)
		buildPPMShipmentNeedsCloseout(suite, nonMarineMove)

		officeUserSC := factory.BuildOfficeUserWithRoles(suite.DB(), []factory.Customization{
			{
				Model: models.TransportationOffice{
					Gbloc: "TVCB",
				},
			},
		}, []roles.RoleType{roles.RoleTypeServicesCounselor})

		session := auth.Session{
			ApplicationName: auth.OfficeApp,
			Roles:           officeUserSC.User.Roles,
			OfficeUserID:    officeUserSC.ID,
			IDToken:         "fake_token",
			AccessToken:     "fakeAccessToken",
		}

		params := services.ListOrderParams{PerPage: models.Int64Pointer(2), Page: models.Int64Pointer(1)}
		moves, _, err := orderFetcher.ListOrders(suite.AppContextWithSessionForTest(&session), officeUserSC.ID, roles.RoleTypeServicesCounselor, &params)

		suite.FatalNoError(err)
		suite.Equal(1, len(moves))
		suite.Equal(models.AffiliationMARINES, *moves[0].Orders.ServiceMember.Affiliation)

	})

	suite.Run("returns coast guard order for USCG office user when there's a ppm shipment in closeout and filters out non coast guard moves", func() {
		// It doesn't matter what the Origin GBLOC is for the move. Only the coast guard
		// affiliation matters for SC  who are tied to the USCG GBLOC.
		move := getSubmittedMove(suite, true, models.AffiliationCOASTGUARD)
		buildPPMShipmentNeedsCloseout(suite, move)

		armyMove := getSubmittedMove(suite, true, models.AffiliationARMY)
		buildPPMShipmentNeedsCloseout(suite, armyMove)

		officeUserSC := factory.BuildOfficeUserWithRoles(suite.DB(), []factory.Customization{
			{
				Model: models.TransportationOffice{
					Gbloc: "USCG",
				},
			},
		}, []roles.RoleType{roles.RoleTypeServicesCounselor})

		session := auth.Session{
			ApplicationName: auth.OfficeApp,
			Roles:           officeUserSC.User.Roles,
			OfficeUserID:    officeUserSC.ID,
			IDToken:         "fake_token",
			AccessToken:     "fakeAccessToken",
		}

		params := services.ListOrderParams{PerPage: models.Int64Pointer(2), Page: models.Int64Pointer(1)}
		moves, _, err := orderFetcher.ListOrders(suite.AppContextWithSessionForTest(&session), officeUserSC.ID, roles.RoleTypeServicesCounselor, &params)

		suite.FatalNoError(err)
		suite.Equal(1, len(moves))
		suite.Equal(models.AffiliationCOASTGUARD, *moves[0].Orders.ServiceMember.Affiliation)
	})

	suite.Run("Filters out moves with PPM shipments not in the status of NeedsApproval", func() {

		cgMoveInWrongStatus := getSubmittedMove(suite, true, models.AffiliationCOASTGUARD)
		buildPPMShipmentCloseoutComplete(suite, cgMoveInWrongStatus)

		officeUserSC := factory.BuildOfficeUserWithRoles(suite.DB(), []factory.Customization{
			{
				Model: models.TransportationOffice{
					Gbloc: "USCG",
				},
			},
		}, []roles.RoleType{roles.RoleTypeServicesCounselor})
		var session auth.Session
		params := services.ListOrderParams{PerPage: models.Int64Pointer(2), Page: models.Int64Pointer(1)}
		moves, _, err := orderFetcher.ListOrders(suite.AppContextWithSessionForTest(&session), officeUserSC.ID, roles.RoleTypeServicesCounselor, &params)

		suite.FatalNoError(err)
		suite.Equal(0, len(moves))
	})

	suite.Run("Filters out moves with no PPM shipment", func() {

		moveWithHHG := getSubmittedMove(suite, true, models.AffiliationCOASTGUARD)
		factory.BuildMTOShipment(suite.DB(), []factory.Customization{
			{
				Model: models.MTOShipment{
					ShipmentType: models.MTOShipmentTypeHHG,
				},
			},
			{
				Model:    moveWithHHG,
				LinkOnly: true,
			},
		}, nil)

		officeUserSC := factory.BuildOfficeUserWithRoles(suite.DB(), []factory.Customization{
			{
				Model: models.TransportationOffice{
					Gbloc: "USCG",
				},
			},
		}, []roles.RoleType{roles.RoleTypeServicesCounselor})

		session := auth.Session{
			ApplicationName: auth.OfficeApp,
			Roles:           officeUserSC.User.Roles,
			OfficeUserID:    officeUserSC.ID,
			IDToken:         "fake_token",
			AccessToken:     "fakeAccessToken",
		}

		params := services.ListOrderParams{PerPage: models.Int64Pointer(2), Page: models.Int64Pointer(1)}
		moves, _, err := orderFetcher.ListOrders(suite.AppContextWithSessionForTest(&session), officeUserSC.ID, roles.RoleTypeServicesCounselor, &params)

		suite.FatalNoError(err)
		suite.Equal(0, len(moves))
	})
}

func (suite *OrderServiceSuite) TestListOrdersMarines() {
	suite.Run("does not return moves where the service member affiliation is Marines for non-USMC office user", func() {
		orderFetcher := NewOrderFetcher()
		marines := models.AffiliationMARINES
		factory.BuildMoveWithShipment(suite.DB(), []factory.Customization{
			{
				Model: models.ServiceMember{
					Affiliation: &marines,
				},
			},
		}, nil)
		officeUser := factory.BuildOfficeUserWithRoles(suite.DB(), nil, []roles.RoleType{roles.RoleTypeTOO})
		session := auth.Session{
			ApplicationName: auth.OfficeApp,
			Roles:           officeUser.User.Roles,
			OfficeUserID:    officeUser.ID,
			IDToken:         "fake_token",
			AccessToken:     "fakeAccessToken",
		}

		params := services.ListOrderParams{PerPage: models.Int64Pointer(2), Page: models.Int64Pointer(1)}
		moves, _, err := orderFetcher.ListOrders(suite.AppContextWithSessionForTest(&session), officeUser.ID, roles.RoleTypeTOO, &params)

		suite.FatalNoError(err)
		suite.Equal(0, len(moves))
	})
}

func (suite *OrderServiceSuite) TestListOrdersWithEmptyFields() {
	expectedOrder := factory.BuildOrder(suite.DB(), nil, nil)

	expectedOrder.Entitlement = nil
	expectedOrder.EntitlementID = nil
	expectedOrder.Grade = nil
	expectedOrder.OriginDutyLocation = nil
	expectedOrder.OriginDutyLocationID = nil
	suite.MustSave(&expectedOrder)

	move := factory.BuildMove(suite.DB(), []factory.Customization{
		{
			Model:    expectedOrder,
			LinkOnly: true,
		},
	}, nil)
	// Only orders with shipments are returned, so we need to add a shipment
	// to the move we just created
	factory.BuildMTOShipment(suite.DB(), []factory.Customization{
		{
			Model:    move,
			LinkOnly: true,
		},
		{
			Model: models.MTOShipment{
				Status: models.MTOShipmentStatusSubmitted,
			},
		},
	}, nil)
	// Add a second shipment to make sure we only return 1 order even if its
	// move has more than one shipment
	factory.BuildMTOShipment(suite.DB(), []factory.Customization{
		{
			Model:    move,
			LinkOnly: true,
		},
		{
			Model: models.MTOShipment{
				Status: models.MTOShipmentStatusSubmitted,
			},
		},
	}, nil)

	officeUser := factory.BuildOfficeUser(suite.DB(), nil, nil)
	session := auth.Session{
		ApplicationName: auth.OfficeApp,
		Roles:           officeUser.User.Roles,
		OfficeUserID:    officeUser.ID,
		IDToken:         "fake_token",
		AccessToken:     "fakeAccessToken",
	}

	orderFetcher := NewOrderFetcher()
	moves, _, err := orderFetcher.ListOrders(suite.AppContextWithSessionForTest(&session), officeUser.ID, roles.RoleTypeTOO, &services.ListOrderParams{PerPage: models.Int64Pointer(1), Page: models.Int64Pointer(1)})

	suite.FatalNoError(err)
	suite.Nil(moves)

}

func (suite *OrderServiceSuite) TestListOrdersWithPagination() {
	officeUser := factory.BuildOfficeUserWithRoles(suite.DB(), nil, []roles.RoleType{roles.RoleTypeTOO})
	session := auth.Session{
		ApplicationName: auth.OfficeApp,
		Roles:           officeUser.User.Roles,
		OfficeUserID:    officeUser.ID,
		IDToken:         "fake_token",
		AccessToken:     "fakeAccessToken",
	}

	for i := 0; i < 2; i++ {
		factory.BuildMoveWithShipment(suite.DB(), nil, nil)
	}

	orderFetcher := NewOrderFetcher()
	params := services.ListOrderParams{Page: models.Int64Pointer(1), PerPage: models.Int64Pointer(1)}
	moves, count, err := orderFetcher.ListOrders(suite.AppContextWithSessionForTest(&session), officeUser.ID, roles.RoleTypeTOO, &params)

	suite.NoError(err)
	suite.Equal(1, len(moves))
	suite.Equal(2, count)

}

func (suite *OrderServiceSuite) TestListOrdersWithSortOrder() {

	// SET UP: Service Members for sorting by Service Member Last Name and Branch
	// - We'll need two other service members to test the last name sort, Lea Spacemen and Leo Zephyer
	serviceMemberFirstName := "Lea"
	serviceMemberLastName := "Zephyer"
	affiliation := models.AffiliationNAVY
	edipi := "9999999999"
	var officeUser models.OfficeUser

	// SET UP: Dates for sorting by Requested Move Date
	// - We want dates 2 and 3 to sandwich requestedMoveDate1 so we can test that the min() query is working
	requestedMoveDate1 := time.Date(testdatagen.GHCTestYear, 02, 20, 0, 0, 0, 0, time.UTC)
	requestedMoveDate2 := time.Date(testdatagen.GHCTestYear, 03, 03, 0, 0, 0, 0, time.UTC)
	requestedMoveDate3 := time.Date(testdatagen.GHCTestYear, 01, 15, 0, 0, 0, 0, time.UTC)

	setupTestData := func() (models.Move, models.Move, auth.Session) {

		// CREATE EXPECTED MOVES
		expectedMove1 := factory.BuildMoveWithShipment(suite.DB(), []factory.Customization{
			{ // Default New Duty Location name is Fort Eisenhower
				Model: models.Move{
					Status:  models.MoveStatusAPPROVED,
					Locator: "AA1234",
				},
			},
			{
				Model: models.MTOShipment{
					RequestedPickupDate: &requestedMoveDate1,
				},
			},
		}, nil)
		expectedMove2 := factory.BuildMoveWithShipment(suite.DB(), []factory.Customization{
			{
				Model: models.Move{
					Locator: "TTZ123",
				},
			},
			{
				Model: models.ServiceMember{
					Affiliation: &affiliation,
					FirstName:   &serviceMemberFirstName,
					Edipi:       &edipi,
				},
			},
			{
				Model: models.MTOShipment{
					RequestedPickupDate: &requestedMoveDate2,
				},
			},
		}, nil)
		// Create a second shipment so we can test min() sort
		factory.BuildMTOShipmentWithMove(&expectedMove2, suite.DB(), []factory.Customization{
			{
				Model: models.MTOShipment{
					RequestedPickupDate: &requestedMoveDate3,
				},
			},
		}, nil)
		officeUser = factory.BuildOfficeUserWithRoles(suite.DB(), nil, []roles.RoleType{roles.RoleTypeTOO})
		session := auth.Session{
			ApplicationName: auth.OfficeApp,
			Roles:           officeUser.User.Roles,
			OfficeUserID:    officeUser.ID,
			IDToken:         "fake_token",
			AccessToken:     "fakeAccessToken",
		}

		return expectedMove1, expectedMove2, session
	}

	orderFetcher := NewOrderFetcher()

	suite.Run("Sort by locator code", func() {
		expectedMove1, expectedMove2, session := setupTestData()
		params := services.ListOrderParams{Sort: models.StringPointer("locator"), Order: models.StringPointer("asc")}
		moves, _, err := orderFetcher.ListOrders(suite.AppContextWithSessionForTest(&session), officeUser.ID, roles.RoleTypeTOO, &params)
		suite.NoError(err)
		suite.Equal(2, len(moves))
		suite.Equal(expectedMove1.Locator, moves[0].Locator)
		suite.Equal(expectedMove2.Locator, moves[1].Locator)

		params = services.ListOrderParams{Sort: models.StringPointer("locator"), Order: models.StringPointer("desc")}
		moves, _, err = orderFetcher.ListOrders(suite.AppContextWithSessionForTest(&session), officeUser.ID, roles.RoleTypeTOO, &params)
		suite.NoError(err)
		suite.Equal(2, len(moves))
		suite.Equal(expectedMove2.Locator, moves[0].Locator)
		suite.Equal(expectedMove1.Locator, moves[1].Locator)
	})

	suite.Run("Sort by move status", func() {
		expectedMove1, expectedMove2, session := setupTestData()
		params := services.ListOrderParams{Sort: models.StringPointer("status"), Order: models.StringPointer("asc")}
		moves, _, err := orderFetcher.ListOrders(suite.AppContextWithSessionForTest(&session), officeUser.ID, roles.RoleTypeTOO, &params)
		suite.NoError(err)
		suite.Equal(2, len(moves))
		suite.Equal(expectedMove1.Status, moves[0].Status)
		suite.Equal(expectedMove2.Status, moves[1].Status)

		params = services.ListOrderParams{Sort: models.StringPointer("status"), Order: models.StringPointer("desc")}
		moves, _, err = orderFetcher.ListOrders(suite.AppContextWithSessionForTest(&session), officeUser.ID, roles.RoleTypeTOO, &params)
		suite.NoError(err)
		suite.Equal(2, len(moves))
		suite.Equal(expectedMove2.Status, moves[0].Status)
		suite.Equal(expectedMove1.Status, moves[1].Status)
	})

	suite.Run("Sort by service member affiliations", func() {
		expectedMove1, expectedMove2, session := setupTestData()
		params := services.ListOrderParams{Sort: models.StringPointer("branch"), Order: models.StringPointer("asc")}
		moves, _, err := orderFetcher.ListOrders(suite.AppContextWithSessionForTest(&session), officeUser.ID, roles.RoleTypeTOO, &params)
		suite.NoError(err)
		suite.Equal(2, len(moves))
		suite.Equal(*expectedMove1.Orders.ServiceMember.Affiliation, *moves[0].Orders.ServiceMember.Affiliation)
		suite.Equal(*expectedMove2.Orders.ServiceMember.Affiliation, *moves[1].Orders.ServiceMember.Affiliation)

		params = services.ListOrderParams{Sort: models.StringPointer("branch"), Order: models.StringPointer("desc")}
		moves, _, err = orderFetcher.ListOrders(suite.AppContextWithSessionForTest(&session), officeUser.ID, roles.RoleTypeTOO, &params)
		suite.NoError(err)
		suite.Equal(2, len(moves))
		suite.Equal(*expectedMove2.Orders.ServiceMember.Affiliation, *moves[0].Orders.ServiceMember.Affiliation)
		suite.Equal(*expectedMove1.Orders.ServiceMember.Affiliation, *moves[1].Orders.ServiceMember.Affiliation)
	})

	suite.Run("Sort by request move date", func() {
		_, _, session := setupTestData()
		params := services.ListOrderParams{Sort: models.StringPointer("requestedMoveDate"), Order: models.StringPointer("asc")}
		moves, _, err := orderFetcher.ListOrders(suite.AppContextWithSessionForTest(&session), officeUser.ID, roles.RoleTypeTOO, &params)
		suite.NoError(err)
		suite.Equal(2, len(moves))
		suite.Equal(2, len(moves[0].MTOShipments)) // the move with two shipments has the earlier date
		suite.Equal(1, len(moves[1].MTOShipments))
		// NOTE: You have to use Jan 02, 2006 as the example for date/time formatting in Go
		suite.Equal(requestedMoveDate1.Format("2006/01/02"), moves[1].MTOShipments[0].RequestedPickupDate.Format("2006/01/02"))

		params = services.ListOrderParams{Sort: models.StringPointer("requestedMoveDate"), Order: models.StringPointer("desc")}
		moves, _, err = orderFetcher.ListOrders(suite.AppContextWithSessionForTest(&session), officeUser.ID, roles.RoleTypeTOO, &params)
		suite.NoError(err)
		suite.Equal(2, len(moves))
		suite.Equal(1, len(moves[0].MTOShipments)) // the move with one shipment should be first
		suite.Equal(2, len(moves[1].MTOShipments))
		suite.Equal(requestedMoveDate1.Format("2006/01/02"), moves[0].MTOShipments[0].RequestedPickupDate.Format("2006/01/02"))
	})

	suite.Run("Sort by submitted date (appearedInTooAt) in TOO queue ", func() {
		// Scenario: In order to sort the moves the submitted_at, service_counseling_completed_at, and approvals_requested_at are checked to which are the minimum
		// Expected: The moves appear in the order they are created below
		officeUser = factory.BuildOfficeUserWithRoles(suite.DB(), nil, []roles.RoleType{roles.RoleTypeTOO})
		session := auth.Session{
			ApplicationName: auth.OfficeApp,
			Roles:           officeUser.User.Roles,
			OfficeUserID:    officeUser.ID,
			IDToken:         "fake_token",
			AccessToken:     "fakeAccessToken",
		}
		now := time.Now()
		oneWeekAgo := now.AddDate(0, 0, -7)
		move1 := factory.BuildMoveWithShipment(suite.DB(), []factory.Customization{
			{
				Model: models.Move{
					SubmittedAt: &oneWeekAgo,
				},
			},
		}, nil)
		move2 := factory.BuildApprovalsRequestedMove(suite.DB(), nil, nil)
		factory.BuildMTOShipmentWithMove(&move2, suite.DB(), nil, nil)
		move3 := factory.BuildServiceCounselingCompletedMove(suite.DB(), nil, nil)
		factory.BuildMTOShipmentWithMove(&move3, suite.DB(), nil, nil)

		params := services.ListOrderParams{Sort: models.StringPointer("appearedInTooAt"), Order: models.StringPointer("asc")}

		moves, _, err := orderFetcher.ListOrders(suite.AppContextWithSessionForTest(&session), officeUser.ID, roles.RoleTypeTOO, &params)
		suite.NoError(err)
		suite.Equal(3, len(moves))
		suite.Equal(moves[0].ID, move1.ID)
		suite.Equal(moves[1].ID, move2.ID)
		suite.Equal(moves[2].ID, move3.ID)
	})

	// MUST BE LAST, ADDS EXTRA MOVE
	suite.Run("Sort by service member last name", func() {
		_, _, session := setupTestData()

		// Last name sort is the only one that needs 3 moves for a complete test, so add that here at the end
		factory.BuildMoveWithShipment(suite.DB(), []factory.Customization{
			{
				Model: models.ServiceMember{ // Leo Zephyer
					LastName: &serviceMemberLastName,
				},
			},
		}, nil)
		params := services.ListOrderParams{Sort: models.StringPointer("lastName"), Order: models.StringPointer("asc")}
		moves, _, err := orderFetcher.ListOrders(suite.AppContextWithSessionForTest(&session), officeUser.ID, roles.RoleTypeTOO, &params)

		suite.NoError(err)
		suite.Equal(3, len(moves))
		suite.Equal("Spacemen, Lea", *moves[0].Orders.ServiceMember.LastName+", "+*moves[0].Orders.ServiceMember.FirstName)
		suite.Equal("Spacemen, Leo", *moves[1].Orders.ServiceMember.LastName+", "+*moves[1].Orders.ServiceMember.FirstName)
		suite.Equal("Zephyer, Leo", *moves[2].Orders.ServiceMember.LastName+", "+*moves[2].Orders.ServiceMember.FirstName)

		params = services.ListOrderParams{Sort: models.StringPointer("lastName"), Order: models.StringPointer("desc")}
		moves, _, err = orderFetcher.ListOrders(suite.AppContextWithSessionForTest(&session), officeUser.ID, roles.RoleTypeTOO, &params)

		suite.NoError(err)
		suite.Equal(3, len(moves))
		suite.Equal("Zephyer, Leo", *moves[0].Orders.ServiceMember.LastName+", "+*moves[0].Orders.ServiceMember.FirstName)
		suite.Equal("Spacemen, Leo", *moves[1].Orders.ServiceMember.LastName+", "+*moves[1].Orders.ServiceMember.FirstName)
		suite.Equal("Spacemen, Lea", *moves[2].Orders.ServiceMember.LastName+", "+*moves[2].Orders.ServiceMember.FirstName)
	})
}

func getTransportationOffice(suite *OrderServiceSuite, name string) models.TransportationOffice {
	trasportationOffice := factory.BuildTransportationOffice(suite.DB(), []factory.Customization{
		{
			Model: models.TransportationOffice{
				Name: name,
			},
		}}, nil)
	return trasportationOffice
}

func getPPMShipmentWithCloseoutOfficeNeedsCloseout(suite *OrderServiceSuite, closeoutOffice models.TransportationOffice) models.PPMShipment {
	ppm := factory.BuildPPMShipmentThatNeedsCloseout(suite.DB(), nil, []factory.Customization{
		{
			Model:    closeoutOffice,
			LinkOnly: true,
			Type:     &factory.TransportationOffices.CloseoutOffice,
		},
	})
	return ppm
}

func (suite *OrderServiceSuite) TestListOrdersNeedingServicesCounselingWithPPMCloseoutColumnsSort() {
	defaultShipmentPickupPostalCode := "90210"
	setupTestData := func() models.OfficeUser {
		// Make an office user → GBLOC X
		officeUser := factory.BuildOfficeUserWithRoles(suite.DB(), nil, []roles.RoleType{roles.RoleTypeTOO})
		factory.FetchOrBuildPostalCodeToGBLOC(suite.DB(), "50309", officeUser.TransportationOffice.Gbloc)

		// Ensure there's an entry connecting the default shipment pickup postal code with the office user's gbloc
		factory.FetchOrBuildPostalCodeToGBLOC(suite.DB(),
			defaultShipmentPickupPostalCode,
			officeUser.TransportationOffice.Gbloc)

		return officeUser
	}
	orderFetcher := NewOrderFetcher()

	var session auth.Session

	suite.Run("Sort by PPM closeout initiated", func() {
		officeUser := setupTestData()
		// Create a PPM submitted on April 1st
		closeoutInitiatedDate1 := time.Date(2022, 04, 01, 0, 0, 0, 0, time.UTC)
		closeoutOffice := factory.BuildTransportationOffice(suite.DB(), []factory.Customization{
			{
				Model: models.TransportationOffice{Gbloc: "KKFA"},
			},
		}, nil)

		ppm1 := factory.BuildPPMShipmentThatNeedsCloseout(suite.DB(), nil, []factory.Customization{
			{
				Model: models.PPMShipment{
					SubmittedAt: &closeoutInitiatedDate1,
				},
			},
			{
				Model:    closeoutOffice,
				LinkOnly: true,
				Type:     &factory.TransportationOffices.CloseoutOffice,
			},
		})

		// Create a PPM submitted on April 2nd
		closeoutInitiatedDate2 := time.Date(2022, 04, 02, 0, 0, 0, 0, time.UTC)
		ppm2 := factory.BuildPPMShipmentThatNeedsCloseout(suite.DB(), nil, []factory.Customization{
			{
				Model: models.PPMShipment{
					SubmittedAt: &closeoutInitiatedDate2,
				},
			},
			{
				Model:    closeoutOffice,
				LinkOnly: true,
				Type:     &factory.TransportationOffices.CloseoutOffice,
			},
		})

		// Sort by closeout initiated date (ascending)
		moves, _, err := orderFetcher.ListOrders(suite.AppContextWithSessionForTest(&session), officeUser.ID, roles.RoleTypeTOO, &services.ListOrderParams{
			NeedsPPMCloseout: models.BoolPointer(true),
			Sort:             models.StringPointer("closeoutInitiated"),
			Order:            models.StringPointer("asc"),
		})

		suite.FatalNoError(err)
		suite.Equal(2, len(moves))
		suite.Equal(ppm1.Shipment.MoveTaskOrder.Locator, moves[0].Locator)
		suite.Equal(ppm2.Shipment.MoveTaskOrder.Locator, moves[1].Locator)

		// Sort by closeout initiated date (descending)
		moves, _, err = orderFetcher.ListOrders(suite.AppContextWithSessionForTest(&session), officeUser.ID, roles.RoleTypeTOO, &services.ListOrderParams{
			NeedsPPMCloseout: models.BoolPointer(true),
			Sort:             models.StringPointer("closeoutInitiated"),
			Order:            models.StringPointer("desc"),
		})

		suite.FatalNoError(err)
		suite.Equal(2, len(moves))
		suite.Equal(ppm2.Shipment.MoveTaskOrder.Locator, moves[0].Locator)
		suite.Equal(ppm1.Shipment.MoveTaskOrder.Locator, moves[1].Locator)
	})

	suite.Run("Sort by PPM closeout location", func() {
		officeUser := setupTestData()

		locationA := getTransportationOffice(suite, "A")
		ppmShipmentA := getPPMShipmentWithCloseoutOfficeNeedsCloseout(suite, locationA)

		locationB := getTransportationOffice(suite, "B")
		ppmShipmentB := getPPMShipmentWithCloseoutOfficeNeedsCloseout(suite, locationB)

		// Sort by closeout location (ascending)
		moves, _, err := orderFetcher.ListOrders(suite.AppContextWithSessionForTest(&session), officeUser.ID, roles.RoleTypeTOO, &services.ListOrderParams{
			NeedsPPMCloseout: models.BoolPointer(true),
			Sort:             models.StringPointer("closeoutLocation"),
			Order:            models.StringPointer("asc"),
		})

		suite.FatalNoError(err)
		suite.Equal(2, len(moves))
		suite.Equal(ppmShipmentA.Shipment.MoveTaskOrder.Locator, moves[0].Locator)
		suite.Equal(ppmShipmentB.Shipment.MoveTaskOrder.Locator, moves[1].Locator)

		// Sort by closeout location (descending)
		moves, _, err = orderFetcher.ListOrders(suite.AppContextWithSessionForTest(&session), officeUser.ID, roles.RoleTypeTOO, &services.ListOrderParams{
			NeedsPPMCloseout: models.BoolPointer(true),
			Sort:             models.StringPointer("closeoutLocation"),
			Order:            models.StringPointer("desc"),
		})

		suite.FatalNoError(err)
		suite.Equal(2, len(moves))
		suite.Equal(ppmShipmentB.Shipment.MoveTaskOrder.Locator, moves[0].Locator)
		suite.Equal(ppmShipmentA.Shipment.MoveTaskOrder.Locator, moves[1].Locator)
	})

	suite.Run("Sort by destination duty location", func() {
		officeUser := setupTestData()

		dutyLocationA := factory.BuildDutyLocation(suite.DB(), []factory.Customization{
			{
				Model: models.DutyLocation{
					Name: "A",
				},
			},
		}, nil)
		closeoutOffice := factory.BuildTransportationOffice(suite.DB(), []factory.Customization{
			{
				Model: models.TransportationOffice{Gbloc: "KKFA"},
			},
		}, nil)

		ppmShipmentA := factory.BuildPPMShipmentThatNeedsCloseout(suite.DB(), nil, []factory.Customization{
			{
				Model:    dutyLocationA,
				LinkOnly: true,
				Type:     &factory.DutyLocations.NewDutyLocation,
			},
			{
				Model:    closeoutOffice,
				LinkOnly: true,
				Type:     &factory.TransportationOffices.CloseoutOffice,
			},
		})
		dutyLocationB := factory.BuildDutyLocation(suite.DB(), []factory.Customization{
			{
				Model: models.DutyLocation{
					Name: "B",
				},
			},
		}, nil)
		ppmShipmentB := factory.BuildPPMShipmentThatNeedsCloseout(suite.DB(), nil, []factory.Customization{
			{
				Model:    dutyLocationB,
				LinkOnly: true,
				Type:     &factory.DutyLocations.NewDutyLocation,
			},
			{
				Model:    closeoutOffice,
				LinkOnly: true,
				Type:     &factory.TransportationOffices.CloseoutOffice,
			},
		})

		// Sort by destination duty location (ascending)
		moves, _, err := orderFetcher.ListOrders(suite.AppContextWithSessionForTest(&session), officeUser.ID, roles.RoleTypeTOO, &services.ListOrderParams{
			NeedsPPMCloseout: models.BoolPointer(true),
			Sort:             models.StringPointer("destinationDutyLocation"),
			Order:            models.StringPointer("asc"),
		})

		suite.FatalNoError(err)
		suite.Equal(2, len(moves))
		suite.Equal(ppmShipmentA.Shipment.MoveTaskOrder.Locator, moves[0].Locator)
		suite.Equal(ppmShipmentB.Shipment.MoveTaskOrder.Locator, moves[1].Locator)

		// Sort by destination duty location (descending)
		moves, _, err = orderFetcher.ListOrders(suite.AppContextWithSessionForTest(&session), officeUser.ID, roles.RoleTypeTOO, &services.ListOrderParams{
			NeedsPPMCloseout: models.BoolPointer(true),
			Sort:             models.StringPointer("destinationDutyLocation"),
			Order:            models.StringPointer("desc"),
		})

		suite.FatalNoError(err)
		suite.Equal(2, len(moves))
		suite.Equal(ppmShipmentB.Shipment.MoveTaskOrder.Locator, moves[0].Locator)
		suite.Equal(ppmShipmentA.Shipment.MoveTaskOrder.Locator, moves[1].Locator)
	})

	suite.Run("Sort by PPM type (full or partial)", func() {
		officeUser := setupTestData()
		closeoutOffice := factory.BuildTransportationOffice(suite.DB(), []factory.Customization{
			{
				Model: models.TransportationOffice{Gbloc: "KKFA"},
			},
		}, nil)
		ppmShipmentPartial := factory.BuildPPMShipmentThatNeedsCloseout(suite.DB(), nil, []factory.Customization{
			{
				Model: models.Move{
					PPMType: models.StringPointer("Partial"),
				},
			},
			{
				Model:    closeoutOffice,
				LinkOnly: true,
				Type:     &factory.TransportationOffices.CloseoutOffice,
			},
		})
		ppmShipmentFull := factory.BuildPPMShipmentThatNeedsCloseout(suite.DB(), nil, []factory.Customization{
			{
				Model: models.Move{
					PPMType: models.StringPointer("FULL"),
				},
			},
			{
				Model:    closeoutOffice,
				LinkOnly: true,
				Type:     &factory.TransportationOffices.CloseoutOffice,
			},
		})

		// Sort by PPM type (ascending)
		moves, _, err := orderFetcher.ListOrders(suite.AppContextWithSessionForTest(&session), officeUser.ID, roles.RoleTypeTOO, &services.ListOrderParams{
			NeedsPPMCloseout: models.BoolPointer(true),
			Sort:             models.StringPointer("ppmType"),
			Order:            models.StringPointer("asc"),
		})

		suite.FatalNoError(err)
		suite.Equal(2, len(moves))
		suite.Equal(ppmShipmentFull.Shipment.MoveTaskOrder.Locator, moves[0].Locator)
		suite.Equal(ppmShipmentPartial.Shipment.MoveTaskOrder.Locator, moves[1].Locator)

		// Sort by PPM type (descending)
		moves, _, err = orderFetcher.ListOrders(suite.AppContextWithSessionForTest(&session), officeUser.ID, roles.RoleTypeTOO, &services.ListOrderParams{
			NeedsPPMCloseout: models.BoolPointer(true),
			Sort:             models.StringPointer("ppmType"),
			Order:            models.StringPointer("desc"),
		})

		suite.FatalNoError(err)
		suite.Equal(2, len(moves))
		suite.Equal(ppmShipmentPartial.Shipment.MoveTaskOrder.Locator, moves[0].Locator)
		suite.Equal(ppmShipmentFull.Shipment.MoveTaskOrder.Locator, moves[1].Locator)
	})
	suite.Run("Sort by PPM status", func() {
		officeUser := setupTestData()
		closeoutOffice := factory.BuildTransportationOffice(suite.DB(), []factory.Customization{
			{
				Model: models.TransportationOffice{Gbloc: "KKFA"},
			},
		}, nil)
		ppmShipmentNeedsCloseout := getPPMShipmentWithCloseoutOfficeNeedsCloseout(suite, closeoutOffice)

		// Sort by PPM type (ascending)
		moves, _, err := orderFetcher.ListOrders(suite.AppContextWithSessionForTest(&session), officeUser.ID, roles.RoleTypeTOO, &services.ListOrderParams{
			NeedsPPMCloseout: models.BoolPointer(true),
			Sort:             models.StringPointer("ppmStatus"),
			Order:            models.StringPointer("asc"),
		})

		suite.FatalNoError(err)
		suite.Equal(1, len(moves))
		suite.Equal(ppmShipmentNeedsCloseout.Status, moves[0].MTOShipments[0].PPMShipment.Status)

		// Sort by PPM type (descending)
		moves, _, err = orderFetcher.ListOrders(suite.AppContextWithSessionForTest(&session), officeUser.ID, roles.RoleTypeTOO, &services.ListOrderParams{
			NeedsPPMCloseout: models.BoolPointer(true),
			Sort:             models.StringPointer("ppmStatus"),
			Order:            models.StringPointer("desc"),
		})

		suite.FatalNoError(err)
		suite.Equal(1, len(moves))
		suite.Equal(ppmShipmentNeedsCloseout.Status, moves[0].MTOShipments[0].PPMShipment.Status)
	})
}

func (suite *OrderServiceSuite) TestListOrdersNeedingServicesCounselingWithGBLOCSortFilter() {

	suite.Run("Filter by origin GBLOC", func() {

		// TESTCASE SCENARIO
		// Under test: OrderFetcher.ListOrders function
		// Mocked:     None
		// Set up:     We create 2 moves with different GBLOCs, KKFA and ZANY. Both moves require service counseling
		//             We create an office user with the GBLOC KKFA
		//             Then we request a list of moves sorted by GBLOC, ascending for service counseling
		// Expected outcome:
		//             We expect only the move that matches the counselors GBLOC - aka the KKFA move.

		// Create a services counselor (default GBLOC is KKFA)
		officeUser := factory.BuildOfficeUserWithRoles(suite.DB(), nil, []roles.RoleType{roles.RoleTypeServicesCounselor})
		session := auth.Session{
			ApplicationName: auth.OfficeApp,
			Roles:           officeUser.User.Roles,
			OfficeUserID:    officeUser.ID,
			IDToken:         "fake_token",
			AccessToken:     "fakeAccessToken",
		}

		// Create a move with Origin KKFA, needs service couseling
		kkfaMove := factory.BuildMoveWithShipment(suite.DB(), []factory.Customization{
			{
				Model: models.Move{
					Status: models.MoveStatusNeedsServiceCounseling,
				},
			},
		}, nil)
		// Create data for a second Origin ZANY
		dutyLocationAddress2 := factory.BuildAddress(suite.DB(), []factory.Customization{
			{
				Model: models.Address{
					StreetAddress1: "Anchor 1212",
					City:           "Fort Eisenhower",
					State:          "GA",
					PostalCode:     "89898",
				},
			},
		}, nil)

		factory.FetchOrBuildPostalCodeToGBLOC(suite.DB(), dutyLocationAddress2.PostalCode, "ZANY")
		originDutyLocation2 := factory.BuildDutyLocation(suite.DB(), []factory.Customization{
			{
				Model: models.DutyLocation{
					Name: "Fort Sam Snap",
				},
			},
			{
				Model:    dutyLocationAddress2,
				LinkOnly: true,
			},
		}, nil)

		// Create a second move from the ZANY gbloc
		factory.BuildMoveWithShipment(suite.DB(), []factory.Customization{
			{
				Model: models.Move{
					Status:  models.MoveStatusNeedsServiceCounseling,
					Locator: "ZZ1234",
				},
			},
			{
				Model:    originDutyLocation2,
				LinkOnly: true,
				Type:     &factory.DutyLocations.OriginDutyLocation,
			},
		}, nil)
		// Setup and run the function under test requesting status NEEDS SERVICE COUNSELING
		orderFetcher := NewOrderFetcher()
		statuses := []string{"NEEDS SERVICE COUNSELING"}
		// Sort by origin GBLOC, filter by status
		params := services.ListOrderParams{Sort: models.StringPointer("originGBLOC"), Order: models.StringPointer("asc"), Status: statuses}
		moves, _, err := orderFetcher.ListOrders(suite.AppContextWithSessionForTest(&session), officeUser.ID, roles.RoleTypeServicesCounselor, &params)

		// Expect only LKNQ move to be returned
		suite.NoError(err)
		suite.Equal(1, len(moves))
		suite.Equal(kkfaMove.ID, moves[0].ID)
	})
}

func (suite *OrderServiceSuite) TestListOrdersForTOOWithNTSRelease() {
	// Make an NTS-Release shipment (and a move).  Should not have a pickup address.
	factory.BuildMoveWithShipment(suite.DB(), []factory.Customization{
		{
			Model: models.MTOShipment{
				ShipmentType: models.MTOShipmentTypeHHGOutOfNTSDom,
			},
		},
	}, nil)
	// Make a TOO user and the postal code to GBLOC link.
	tooOfficeUser := factory.BuildOfficeUserWithRoles(suite.DB(), nil, []roles.RoleType{roles.RoleTypeTOO})
	session := auth.Session{
		ApplicationName: auth.OfficeApp,
		Roles:           tooOfficeUser.User.Roles,
		OfficeUserID:    tooOfficeUser.ID,
		IDToken:         "fake_token",
		AccessToken:     "fakeAccessToken",
	}

	orderFetcher := NewOrderFetcher()
	moves, moveCount, err := orderFetcher.ListOrders(suite.AppContextWithSessionForTest(&session), tooOfficeUser.ID, roles.RoleTypeTOO, &services.ListOrderParams{})

	suite.FatalNoError(err)
	suite.Equal(1, moveCount)
	suite.Len(moves, 1)
}

func (suite *OrderServiceSuite) TestListOrdersForTOOWithPPM() {
	postalCode := "50309"
	partialPPMType := models.MovePPMTypePARTIAL

	ppmShipment := factory.BuildPPMShipment(suite.DB(), []factory.Customization{
		{
			Model: models.Order{
				ID: uuid.UUID{uuid.V4},
			},
		},
		{
			Model: models.Move{
				Status:  models.MoveStatusAPPROVED,
				PPMType: &partialPPMType,
			},
		},
		{
			Model: models.Address{
				PostalCode: postalCode,
			},
			Type: &factory.Addresses.PickupAddress,
		},
	}, nil)
	// Make a TOO user.
	tooOfficeUser := factory.BuildOfficeUserWithRoles(suite.DB(), nil, []roles.RoleType{roles.RoleTypeTOO})
	session := auth.Session{
		ApplicationName: auth.OfficeApp,
		Roles:           tooOfficeUser.User.Roles,
		OfficeUserID:    tooOfficeUser.ID,
		IDToken:         "fake_token",
		AccessToken:     "fakeAccessToken",
	}

	// GBLOC for the below doesn't really matter, it just means the query for the moves passes the inner join in ListOrders
	factory.FetchOrBuildPostalCodeToGBLOC(suite.DB(), ppmShipment.PickupAddress.PostalCode, tooOfficeUser.TransportationOffice.Gbloc)

	orderFetcher := NewOrderFetcher()
	moves, moveCount, err := orderFetcher.ListOrders(suite.AppContextWithSessionForTest(&session), tooOfficeUser.ID, roles.RoleTypeTOO, &services.ListOrderParams{})
	suite.FatalNoError(err)
	suite.Equal(1, moveCount)
	suite.Len(moves, 1)
}

func (suite *OrderServiceSuite) TestListOrdersForHQWithViewAsParam() {
	var hqOfficeUser models.OfficeUser
	var hqOfficeUserAGFM models.OfficeUser

	requestedMoveDate1 := time.Date(testdatagen.GHCTestYear, 02, 20, 0, 0, 0, 0, time.UTC)
	requestedMoveDate2 := time.Date(testdatagen.GHCTestYear, 03, 03, 0, 0, 0, 0, time.UTC)

	setupTestData := func() (models.Move, models.Move, models.MTOShipment, auth.Session, auth.Session) {
		// CREATE EXPECTED MOVES
		expectedMove1 := factory.BuildMoveWithShipment(suite.DB(), []factory.Customization{
			{ // Default New Duty Location name is Fort Eisenhower
				Model: models.Move{
					Status:  models.MoveStatusAPPROVED,
					Locator: "AA1234",
				},
			},
			{
				Model: models.MTOShipment{
					RequestedPickupDate: &requestedMoveDate1,
				},
			},
		}, nil)
		expectedMove2 := factory.BuildMoveWithShipment(suite.DB(), []factory.Customization{
			{
				Model: models.Move{
					Locator: "TTZ123",
				},
			},
			{
				Model: models.MTOShipment{
					RequestedPickupDate: &requestedMoveDate2,
				},
			},
		}, nil)

		factory.FetchOrBuildPostalCodeToGBLOC(suite.DB(), "06001", "AGFM")

		expectedShipment3 := factory.BuildMTOShipment(suite.DB(), []factory.Customization{
			{
				Model: models.TransportationOffice{
					Name:  "Fort Punxsutawney",
					Gbloc: "AGFM",
				},
			},
			{
				Model: models.MTOShipment{
					Status: models.MTOShipmentStatusSubmitted,
				},
			},
			{
				Model: models.Address{
					PostalCode: "06001",
				},
				Type: &factory.Addresses.PickupAddress,
			},
		}, nil)

		hqOfficeUser = factory.BuildOfficeUserWithRoles(suite.DB(), nil, []roles.RoleType{roles.RoleTypeHQ})
		hqSession := auth.Session{
			ApplicationName: auth.OfficeApp,
			Roles:           hqOfficeUser.User.Roles,
			OfficeUserID:    hqOfficeUser.ID,
			IDToken:         "fake_token",
			AccessToken:     "fakeAccessToken",
		}

		hqOfficeUserAGFM = factory.BuildOfficeUserWithRoles(suite.DB(), []factory.Customization{
			{
				Model: models.TransportationOffice{
					Name:  "Scott AFB",
					Gbloc: "AGFM",
				},
			},
		}, []roles.RoleType{roles.RoleTypeHQ})
		hqSessionAGFM := auth.Session{
			ApplicationName: auth.OfficeApp,
			Roles:           hqOfficeUserAGFM.User.Roles,
			OfficeUserID:    hqOfficeUserAGFM.ID,
			IDToken:         "fake_token",
			AccessToken:     "fakeAccessToken",
		}

		return expectedMove1, expectedMove2, expectedShipment3, hqSession, hqSessionAGFM
	}

	orderFetcher := NewOrderFetcher()

	suite.Run("Sort by locator code", func() {
		expectedMove1, expectedMove2, expectedShipment3, hqSession, hqSessionAGFM := setupTestData()

		// Request as an HQ user with their default GBLOC, KKFA
		params := services.ListOrderParams{Sort: models.StringPointer("locator"), Order: models.StringPointer("asc")}
		moves, _, err := orderFetcher.ListOrders(suite.AppContextWithSessionForTest(&hqSession), hqOfficeUser.ID, roles.RoleTypeTOO, &params)
		suite.NoError(err)
		suite.Equal(2, len(moves))
		suite.Equal(expectedMove1.Locator, moves[0].Locator)
		suite.Equal(expectedMove2.Locator, moves[1].Locator)

		// Expect the same results with a ViewAsGBLOC that equals the user's default GBLOC
		params = services.ListOrderParams{Sort: models.StringPointer("locator"), Order: models.StringPointer("asc"), ViewAsGBLOC: models.StringPointer("KKFA")}
		moves, _, err = orderFetcher.ListOrders(suite.AppContextWithSessionForTest(&hqSession), hqOfficeUser.ID, roles.RoleTypeTOO, &params)
		suite.NoError(err)
		suite.Equal(2, len(moves))
		suite.Equal(expectedMove1.Locator, moves[0].Locator)
		suite.Equal(expectedMove2.Locator, moves[1].Locator)

		// Expect the AGFM move when using the ViewAsGBLOC param set to AGFM
		params = services.ListOrderParams{ViewAsGBLOC: models.StringPointer("AGFM")}
		moves, _, err = orderFetcher.ListOrders(suite.AppContextWithSessionForTest(&hqSession), hqOfficeUser.ID, roles.RoleTypeTOO, &params)
		suite.NoError(err)
		suite.Equal(1, len(moves))
		suite.Equal(expectedShipment3.ID, moves[0].MTOShipments[0].ID)

		// Expect the same results without a ViewAsGBLOC for a user whose default GBLOC is AGFM
		params = services.ListOrderParams{}
		moves, _, err = orderFetcher.ListOrders(suite.AppContextWithSessionForTest(&hqSessionAGFM), hqOfficeUserAGFM.ID, roles.RoleTypeTOO, &params)
		suite.NoError(err)
		suite.Equal(1, len(moves))
		suite.Equal(expectedShipment3.ID, moves[0].MTOShipments[0].ID)
	})
}

func (suite *OrderServiceSuite) TestListOrdersForTOOWithPPMWithDeletedShipment() {
	postalCode := "50309"
	deletedAt := time.Now()
	move := factory.BuildMove(suite.DB(), []factory.Customization{
		{
			Model: models.Move{
				Status: models.MoveStatusSUBMITTED,
			},
		},
	}, nil)
	ppmShipment := factory.BuildPPMShipment(suite.DB(), []factory.Customization{
		{
			Model: models.Address{
				PostalCode: postalCode,
			},
			Type: &factory.Addresses.PickupAddress,
		},
	}, nil)
	factory.BuildMTOShipment(suite.DB(), []factory.Customization{
		{
			Model:    move,
			LinkOnly: true,
		},
		{
			Model: models.MTOShipment{
				Status:    models.MTOShipmentStatusSubmitted,
				DeletedAt: &deletedAt,
			},
		},
		{
			Model:    ppmShipment,
			LinkOnly: true,
		},
	}, nil)

	// Make a TOO user.
	tooOfficeUser := factory.BuildOfficeUserWithRoles(suite.DB(), nil, []roles.RoleType{roles.RoleTypeTOO})
	session := auth.Session{
		ApplicationName: auth.OfficeApp,
		Roles:           tooOfficeUser.User.Roles,
		OfficeUserID:    tooOfficeUser.ID,
		IDToken:         "fake_token",
		AccessToken:     "fakeAccessToken",
	}

	orderFetcher := NewOrderFetcher()
	moves, moveCount, err := orderFetcher.ListOrders(suite.AppContextWithSessionForTest(&session), tooOfficeUser.ID, roles.RoleTypeTOO, &services.ListOrderParams{Status: []string{string(models.MoveStatusSUBMITTED)}})
	suite.FatalNoError(err)
	suite.Equal(0, moveCount)
	suite.Len(moves, 0)
}

func (suite *OrderServiceSuite) TestListOrdersForTOOWithPPMWithOneDeletedShipmentButOtherExists() {
	postalCode := "50309"
	deletedAt := time.Now()
	move := factory.BuildMove(suite.DB(), []factory.Customization{
		{
			Model: models.Move{
				Status: models.MoveStatusAPPROVED,
			},
		},
	}, nil)
	// This shipment is created first, but later deleted
	ppmShipment1 := factory.BuildPPMShipment(suite.DB(), []factory.Customization{
		{
			Model:    move,
			LinkOnly: true,
		},
		{
			Model: models.PPMShipment{
				CreatedAt: time.Now(),
			},
		},
		{
			Model: models.Address{
				PostalCode: postalCode,
			},
			Type: &factory.Addresses.PickupAddress,
		},
	}, nil)
	// This shipment is created after the first one, but not deleted
	factory.BuildPPMShipment(suite.DB(), []factory.Customization{
		{
			Model:    move,
			LinkOnly: true,
		},
		{
			Model: models.PPMShipment{
				CreatedAt: time.Now().Add(time.Minute * time.Duration(1)),
			},
		},
		{
			Model: models.Address{
				PostalCode: postalCode,
			},
			Type: &factory.Addresses.PickupAddress,
		},
	}, nil)
	factory.BuildMTOShipment(suite.DB(), []factory.Customization{
		{
			Model:    move,
			LinkOnly: true,
		},
		{
			Model: models.MTOShipment{
				Status:    models.MTOShipmentStatusSubmitted,
				DeletedAt: &deletedAt,
			},
		},
		{
			Model:    ppmShipment1,
			LinkOnly: true,
		},
	}, nil)

	// Make a TOO user and the postal code to GBLOC link.
	tooOfficeUser := factory.BuildOfficeUserWithRoles(suite.DB(), nil, []roles.RoleType{roles.RoleTypeTOO})
	session := auth.Session{
		ApplicationName: auth.OfficeApp,
		Roles:           tooOfficeUser.User.Roles,
		OfficeUserID:    tooOfficeUser.ID,
		IDToken:         "fake_token",
		AccessToken:     "fakeAccessToken",
	}

	orderFetcher := NewOrderFetcher()
	moves, moveCount, err := orderFetcher.ListOrders(suite.AppContextWithSessionForTest(&session), tooOfficeUser.ID, roles.RoleTypeTOO, &services.ListOrderParams{})
	suite.FatalNoError(err)
	suite.Equal(1, moveCount)
	suite.Len(moves, 1)
}

func (suite *OrderServiceSuite) TestListAllOrderLocations() {
	suite.Run("returns a list of all order locations in the current users queue", func() {
		orderFetcher := NewOrderFetcher()
		officeUser := factory.BuildOfficeUserWithRoles(suite.DB(), nil, []roles.RoleType{roles.RoleTypeServicesCounselor})
		session := auth.Session{
			ApplicationName: auth.OfficeApp,
			Roles:           officeUser.User.Roles,
			OfficeUserID:    officeUser.ID,
			IDToken:         "fake_token",
			AccessToken:     "fakeAccessToken",
		}

		params := services.ListOrderParams{}
		moves, err := orderFetcher.ListAllOrderLocations(suite.AppContextWithSessionForTest(&session), officeUser.ID, &params)

		suite.FatalNoError(err)
		suite.Equal(0, len(moves))
	})
}

func (suite *OrderServiceSuite) TestOriginDutyLocationFilter() {
	var session auth.Session
	var expectedMove models.Move
	var officeUser models.OfficeUser
	orderFetcher := NewOrderFetcher()
	suite.PreloadData(func() {
		setupTestData := func() (models.OfficeUser, models.Move, auth.Session) {
			officeUser := factory.BuildOfficeUserWithRoles(suite.DB(), nil, []roles.RoleType{roles.RoleTypeTOO})
			session := auth.Session{
				ApplicationName: auth.OfficeApp,
				Roles:           officeUser.User.Roles,
				OfficeUserID:    officeUser.ID,
				IDToken:         "fake_token",
				AccessToken:     "fakeAccessToken",
			}
			move := factory.BuildMoveWithShipment(suite.DB(), nil, nil)
			return officeUser, move, session
		}
		officeUser, expectedMove, session = setupTestData()
	})
	locationName := expectedMove.Orders.OriginDutyLocation.Name
	suite.Run("Returns orders matching full originDutyLocation name filter", func() {
		expectedMoves, _, err := orderFetcher.ListOrders(suite.AppContextWithSessionForTest(&session), officeUser.ID, roles.RoleTypeTOO, &services.ListOrderParams{OriginDutyLocation: strings.Split(locationName, " ")})
		suite.NoError(err)
		suite.Equal(1, len(expectedMoves))
		suite.Equal(locationName, string(expectedMoves[0].Orders.OriginDutyLocation.Name))
	})

	suite.Run("Returns orders matching partial originDutyLocation name filter", func() {
		//Split the location name and retrieve a substring (first string) for the search param
		partialParamSearch := strings.Split(locationName, " ")[0]
		expectedMoves, _, err := orderFetcher.ListOrders(suite.AppContextWithSessionForTest(&session), officeUser.ID, roles.RoleTypeTOO, &services.ListOrderParams{OriginDutyLocation: strings.Split(partialParamSearch, " ")})
		suite.NoError(err)
		suite.Equal(1, len(expectedMoves))
		suite.Equal(locationName, string(expectedMoves[0].Orders.OriginDutyLocation.Name))
	})
}<|MERGE_RESOLUTION|>--- conflicted
+++ resolved
@@ -1,11 +1,7 @@
 package order
 
 import (
-<<<<<<< HEAD
-	"fmt"
-=======
 	"strings"
->>>>>>> d01d4a2d
 	"time"
 
 	"github.com/gofrs/uuid"
@@ -596,7 +592,6 @@
 		IDToken:         "fake_token",
 		AccessToken:     "fakeAccessToken",
 	}
-<<<<<<< HEAD
 
 	appCtx := suite.AppContextWithSessionForTest(&session)
 
@@ -605,25 +600,10 @@
 	createdMove.SCAssignedUser = &scUser
 	_, updateError := assignedOfficeUserUpdater.UpdateAssignedOfficeUser(appCtx, createdMove.ID, &scUser, roles.RoleTypeServicesCounselor)
 
-	searchString := fmt.Sprintf("%s, %s", scUser.LastName, scUser.FirstName)
-	moves, _, err := orderFetcherTest.ListOrders(suite.AppContextWithSessionForTest(&session), scUser.ID, roles.RoleTypeServicesCounselor, &services.ListOrderParams{
-		SCAssignedUser: &searchString,
-	})
-
-=======
-
-	appCtx := suite.AppContextWithSessionForTest(&session)
-
-	createdMove := factory.BuildMoveWithShipment(suite.DB(), nil, nil)
-	createdMove.SCAssignedID = &scUser.ID
-	createdMove.SCAssignedUser = &scUser
-	_, updateError := assignedOfficeUserUpdater.UpdateAssignedOfficeUser(appCtx, createdMove.ID, &scUser, roles.RoleTypeServicesCounselor)
-
 	moves, _, err := orderFetcherTest.ListOrders(suite.AppContextWithSessionForTest(&session), scUser.ID, roles.RoleTypeServicesCounselor, &services.ListOrderParams{
 		SCAssignedUser: &scUser.LastName,
 	})
 
->>>>>>> d01d4a2d
 	suite.FatalNoError(err)
 	suite.FatalNoError(updateError)
 	suite.Equal(1, len(moves))
