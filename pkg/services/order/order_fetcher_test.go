--- conflicted
+++ resolved
@@ -3725,11 +3725,7 @@
 			},
 		}, nil)
 
-<<<<<<< HEAD
-		move2, shipment2 := buildMoveKKFA("CC1234", "Spaceman")
-=======
 		move2, shipment2 := buildMoveKKFA("BB1234", "Spaceman")
->>>>>>> 59ef0846
 		// destination shuttle
 		factory.BuildMTOServiceItem(suite.DB(), []factory.Customization{
 			{
@@ -3752,11 +3748,7 @@
 			},
 		}, nil)
 
-<<<<<<< HEAD
-		move3, shipment3 := buildMoveKKFA("CC1234", "Spaceman")
-=======
 		move3, shipment3 := buildMoveKKFA("AA6789", "Landman")
->>>>>>> 59ef0846
 		factory.BuildMTOServiceItem(suite.DB(), []factory.Customization{
 			{
 				Model: models.ReService{
@@ -3788,11 +3780,7 @@
 			},
 		}, []factory.Trait{factory.GetTraitShipmentAddressUpdateRequested})
 
-<<<<<<< HEAD
-		move4, shipment4 := buildMoveKKFA("CC1234", "Spaceman")
-=======
 		move4, shipment4 := buildMoveKKFA("AA1234", "Spaceman")
->>>>>>> 59ef0846
 		// build the destination SIT service items and update their status to SUBMITTED
 		oneMonthLater := time.Now().AddDate(0, 1, 0)
 		factory.BuildDestSITServiceItems(suite.DB(), move4, shipment4, &oneMonthLater, nil)
