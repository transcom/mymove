--- conflicted
+++ resolved
@@ -165,8 +165,6 @@
 		}
 	})
 
-<<<<<<< HEAD
-=======
 	suite.Run("locked by information comes back with the move", func() {
 		macDillTransportationOffice := factory.BuildTransportationOffice(suite.DB(), []factory.Customization{
 			{
@@ -210,7 +208,6 @@
 		suite.NotNil(defaultMoves[0].LockedByOfficeUserID)
 	})
 
->>>>>>> cb8d8779
 	suite.Run("can sort descending showing newest first and oldest last", func() {
 		defaultOffice := setupOrdersToFilterBy(suite.DB())
 		servicesCounselor, appCtx := createUserAndCtx(suite.DB(), defaultOffice)
