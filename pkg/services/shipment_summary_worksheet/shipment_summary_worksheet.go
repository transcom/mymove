package shipmentsummaryworksheet

import (
	"bytes"
	"encoding/json"
	"fmt"
	"reflect"
	"strings"
	"time"

	"github.com/gofrs/uuid"
	"github.com/pdfcpu/pdfcpu/pkg/pdfcpu"
	"github.com/pkg/errors"
	"github.com/spf13/afero"
	"golang.org/x/text/cases"
	"golang.org/x/text/language"
	"golang.org/x/text/message"

	"github.com/transcom/mymove/pkg/appcontext"
	"github.com/transcom/mymove/pkg/assets"
	"github.com/transcom/mymove/pkg/auth"
	"github.com/transcom/mymove/pkg/gen/internalmessages"
	"github.com/transcom/mymove/pkg/models"
	"github.com/transcom/mymove/pkg/paperwork"
	"github.com/transcom/mymove/pkg/route"
	"github.com/transcom/mymove/pkg/services"
	"github.com/transcom/mymove/pkg/unit"
)

// SSWPPMComputer is the concrete struct implementing the services.shipmentsummaryworksheet interface
type SSWPPMComputer struct {
}

// NewSSWPPMComputer creates a SSWPPMComputer
func NewSSWPPMComputer() services.SSWPPMComputer {
	return &SSWPPMComputer{}
}

// SSWPPMGenerator is the concrete struct implementing the services.shipmentsummaryworksheet interface
type SSWPPMGenerator struct {
	generator      paperwork.Generator
	templateReader *bytes.Reader
}

// NewSSWPPMGenerator creates a SSWPPMGenerator
func NewSSWPPMGenerator(pdfGenerator *paperwork.Generator) (services.SSWPPMGenerator, error) {
	templateReader, err := createAssetByteReader("paperwork/formtemplates/SSWPDFTemplate.pdf")
	if err != nil {
		return nil, errors.WithStack(err)
	}

	return &SSWPPMGenerator{
		generator:      *pdfGenerator,
		templateReader: templateReader,
	}, nil
}

// FormatValuesShipmentSummaryWorksheet returns the formatted pages for the Shipment Summary Worksheet
func (SSWPPMComputer *SSWPPMComputer) FormatValuesShipmentSummaryWorksheet(shipmentSummaryFormData services.ShipmentSummaryFormData) (services.Page1Values, services.Page2Values) {
	page1 := FormatValuesShipmentSummaryWorksheetFormPage1(shipmentSummaryFormData)
	page2 := FormatValuesShipmentSummaryWorksheetFormPage2(shipmentSummaryFormData)

	return page1, page2
}

// textField represents a text field within a form.
type textField struct {
	Pages     []int  `json:"pages"`
	ID        string `json:"id"`
	Name      string `json:"name"`
	Value     string `json:"value"`
	Multiline bool   `json:"multiline"`
	Locked    bool   `json:"locked"`
}

var newline = "\n\n"

// WorkSheetShipments is an object representing shipment line items on Shipment Summary Worksheet
type WorkSheetShipments struct {
	ShipmentNumberAndTypes      string
	PickUpDates                 string
	ShipmentWeights             string
	ShipmentWeightForObligation string
	CurrentShipmentStatuses     string
}

// WorkSheetShipment is an object representing specific shipment items on Shipment Summary Worksheet
type WorkSheetShipment struct {
	EstimatedIncentive    string
	MaxAdvance            string
	FinalIncentive        string
	AdvanceAmountReceived string
}

// WorkSheetSIT is an object representing SIT on the Shipment Summary Worksheet
type WorkSheetSIT struct {
	NumberAndTypes string
	EntryDates     string
	EndDates       string
	DaysInStorage  string
}

// Dollar represents a type for dollar monetary unit
type Dollar float64

// String is a string representation of a Dollar
func (d Dollar) String() string {
	p := message.NewPrinter(language.English)
	return p.Sprintf("$%.2f", d)
}

// Obligation an object representing the obligations section on the shipment summary worksheet
type Obligation struct {
	Gcc   unit.Cents
	SIT   unit.Cents
	Miles unit.Miles
}

// GCC100 calculates the 100% GCC on shipment summary worksheet
func (obligation Obligation) GCC100() float64 {
	return obligation.Gcc.ToDollarFloatNoRound()
}

// GCC95 calculates the 95% GCC on shipment summary worksheet
func (obligation Obligation) GCC95() float64 {
	return obligation.Gcc.MultiplyFloat64(.95).ToDollarFloatNoRound()
}

// FormatSIT formats the SIT Cost into a dollar float for the shipment summary worksheet
func (obligation Obligation) FormatSIT() float64 {
	return obligation.SIT.ToDollarFloatNoRound()
}

// MaxAdvance calculates the Max Advance on the shipment summary worksheet
func (obligation Obligation) MaxAdvance() float64 {
	return obligation.Gcc.MultiplyFloat64(.60).ToDollarFloatNoRound()
}

// SSWMaxWeightEntitlement weight allotment for the shipment summary worksheet.
type SSWMaxWeightEntitlement struct {
	Entitlement   unit.Pound
	ProGear       unit.Pound
	SpouseProGear unit.Pound
	TotalWeight   unit.Pound
}

// adds a line item to shipment summary worksheet SSWMaxWeightEntitlement and increments total allotment
func (wa *SSWMaxWeightEntitlement) addLineItem(field string, value int) {
	r := reflect.ValueOf(wa).Elem()
	f := r.FieldByName(field)
	if f.IsValid() && f.CanSet() {
		f.SetInt(int64(value))
		wa.TotalWeight += unit.Pound(value)
	}
}

// SSWGetEntitlement calculates the entitlement for the shipment summary worksheet based on the parameters of
// a move (hasDependents, spouseHasProGear)
func SSWGetEntitlement(grade internalmessages.OrderPayGrade, hasDependents bool, spouseHasProGear bool) services.SSWMaxWeightEntitlement {
	sswEntitlements := SSWMaxWeightEntitlement{}
	entitlements := models.GetWeightAllotment(grade)
	sswEntitlements.addLineItem("ProGear", entitlements.ProGearWeight)
	sswEntitlements.addLineItem("SpouseProGear", entitlements.ProGearWeightSpouse)
	if !hasDependents {
		sswEntitlements.addLineItem("Entitlement", entitlements.TotalWeightSelf)
		return services.SSWMaxWeightEntitlement(sswEntitlements)
	}
	sswEntitlements.addLineItem("Entitlement", entitlements.TotalWeightSelfPlusDependents)
	return services.SSWMaxWeightEntitlement(sswEntitlements)
}

// CalculateRemainingPPMEntitlement calculates the remaining PPM entitlement for PPM moves
// a PPMs remaining entitlement weight is equal to total entitlement - hhg weight
func CalculateRemainingPPMEntitlement(move models.Move, totalEntitlement unit.Pound) (unit.Pound, error) {

	var hhgActualWeight unit.Pound

	ppmActualWeight := models.GetTotalNetWeightForMove(move)

	switch ppmRemainingEntitlement := totalEntitlement - hhgActualWeight; {
	case ppmActualWeight < ppmRemainingEntitlement:
		return ppmActualWeight, nil
	case ppmRemainingEntitlement < 0:
		return 0, nil
	default:
		return ppmRemainingEntitlement, nil
	}
}

const (
	controlledUnclassifiedInformationText = "CONTROLLED UNCLASSIFIED INFORMATION"
)

const (
	trustedAgentText = "Trusted Agent Requires POA \nor Letter of Authorization"
)

// FormatValuesShipmentSummaryWorksheetFormPage1 formats the data for page 1 of the Shipment Summary Worksheet
func FormatValuesShipmentSummaryWorksheetFormPage1(data services.ShipmentSummaryFormData) services.Page1Values {
	page1 := services.Page1Values{}
	page1.CUIBanner = controlledUnclassifiedInformationText
	page1.MaxSITStorageEntitlement = fmt.Sprintf("%02d Days in SIT", data.MaxSITStorageEntitlement)
	// We don't currently know what allows POV to be authorized, so we are hardcoding it to "No" to start
	page1.POVAuthorized = "No"
	page1.PreparationDate = FormatDate(data.PreparationDate)

	sm := data.ServiceMember
	page1.ServiceMemberName = FormatServiceMemberFullName(sm)
	page1.PreferredPhoneNumber = derefStringTypes(sm.Telephone)
	page1.ServiceBranch = FormatServiceMemberAffiliation(sm.Affiliation)
	page1.PreferredEmail = derefStringTypes(sm.PersonalEmail)
	page1.DODId = derefStringTypes(sm.Edipi)
	page1.MailingAddressW2 = FormatAddress(data.W2Address)
	page1.RankGrade = FormatGrade(data.Order.Grade)

	page1.IssuingBranchOrAgency = FormatServiceMemberAffiliation(sm.Affiliation)
	page1.OrdersIssueDate = FormatDate(data.Order.IssueDate)
	page1.OrdersTypeAndOrdersNumber = FormatOrdersTypeAndOrdersNumber(data.Order)

	page1.AuthorizedOrigin = FormatLocation(data.CurrentDutyLocation)
	page1.AuthorizedDestination = data.NewDutyLocation.Name
	page1.NewDutyAssignment = data.NewDutyLocation.Name

	page1.WeightAllotment = FormatWeights(data.WeightAllotment.Entitlement)
	page1.WeightAllotmentProGear = FormatWeights(data.WeightAllotment.ProGear)
	page1.WeightAllotmentProgearSpouse = FormatWeights(data.WeightAllotment.SpouseProGear)
	page1.TotalWeightAllotment = FormatWeights(data.WeightAllotment.TotalWeight)

	formattedShipments := FormatAllShipments(data.PPMShipments)
	page1.ShipmentNumberAndTypes = formattedShipments.ShipmentNumberAndTypes
	page1.ShipmentPickUpDates = formattedShipments.PickUpDates
	page1.ShipmentCurrentShipmentStatuses = formattedShipments.CurrentShipmentStatuses
	formattedSIT := FormatAllSITS(data.PPMShipments)
	formattedShipment := FormatCurrentShipment(data.PPMShipment)
	page1.SITDaysInStorage = formattedSIT.DaysInStorage
	page1.SITEntryDates = formattedSIT.EntryDates
	page1.SITEndDates = formattedSIT.EndDates
	page1.SITNumberAndTypes = formattedShipments.ShipmentNumberAndTypes
	page1.ShipmentWeights = formattedShipments.ShipmentWeights
	page1.MaxObligationGCC100 = FormatWeights(data.WeightAllotment.TotalWeight) + " lbs; " + formattedShipment.EstimatedIncentive
	page1.ActualObligationGCC100 = formattedShipments.ShipmentWeightForObligation + " lbs; " + formattedShipment.FinalIncentive
	page1.MaxObligationGCCMaxAdvance = formattedShipment.MaxAdvance
	page1.ActualObligationAdvance = formattedShipment.AdvanceAmountReceived
	page1.MaxObligationSIT = fmt.Sprintf("%02d Days in SIT", data.MaxSITStorageEntitlement)
	page1.ActualObligationSIT = formattedSIT.DaysInStorage
	page1.TotalWeightAllotmentRepeat = page1.TotalWeightAllotment
	page1.PPMRemainingEntitlement = FormatWeights(data.PPMRemainingEntitlement)
	return page1
}

// FormatGrade formats the service member's rank for Shipment Summary Worksheet
func FormatGrade(grade *internalmessages.OrderPayGrade) string {
	var gradeDisplayValue = map[internalmessages.OrderPayGrade]string{
		models.ServiceMemberGradeE1:                      "E-1",
		models.ServiceMemberGradeE2:                      "E-2",
		models.ServiceMemberGradeE3:                      "E-3",
		models.ServiceMemberGradeE4:                      "E-4",
		models.ServiceMemberGradeE5:                      "E-5",
		models.ServiceMemberGradeE6:                      "E-6",
		models.ServiceMemberGradeE7:                      "E-7",
		models.ServiceMemberGradeE8:                      "E-8",
		models.ServiceMemberGradeE9:                      "E-9",
		models.ServiceMemberGradeE9SPECIALSENIORENLISTED: "E-9 (Special Senior Enlisted)",
		models.ServiceMemberGradeO1ACADEMYGRADUATE:       "O-1 or Service Academy Graduate",
		models.ServiceMemberGradeO2:                      "O-2",
		models.ServiceMemberGradeO3:                      "O-3",
		models.ServiceMemberGradeO4:                      "O-4",
		models.ServiceMemberGradeO5:                      "O-5",
		models.ServiceMemberGradeO6:                      "O-6",
		models.ServiceMemberGradeO7:                      "O-7",
		models.ServiceMemberGradeO8:                      "O-8",
		models.ServiceMemberGradeO9:                      "O-9",
		models.ServiceMemberGradeO10:                     "O-10",
		models.ServiceMemberGradeW1:                      "W-1",
		models.ServiceMemberGradeW2:                      "W-2",
		models.ServiceMemberGradeW3:                      "W-3",
		models.ServiceMemberGradeW4:                      "W-4",
		models.ServiceMemberGradeW5:                      "W-5",
		models.ServiceMemberGradeAVIATIONCADET:           "Aviation Cadet",
		models.ServiceMemberGradeCIVILIANEMPLOYEE:        "Civilian Employee",
		models.ServiceMemberGradeACADEMYCADET:            "Service Academy Cadet",
		models.ServiceMemberGradeMIDSHIPMAN:              "Midshipman",
	}
	if grade != nil {
		return gradeDisplayValue[*grade]
	}
	return ""
}

// FormatValuesShipmentSummaryWorksheetFormPage2 formats the data for page 2 of the Shipment Summary Worksheet
func FormatValuesShipmentSummaryWorksheetFormPage2(data services.ShipmentSummaryFormData) services.Page2Values {

	expensesMap := SubTotalExpenses(data.MovingExpenses)
	formattedShipments := FormatAllShipments(data.PPMShipments)

	page2 := services.Page2Values{}
	page2.CUIBanner = controlledUnclassifiedInformationText
	page2.TAC = derefStringTypes(data.Order.TAC)
	page2.SAC = derefStringTypes(data.Order.SAC)
	page2.PreparationDate = FormatDate(data.PreparationDate)
	page2.ContractedExpenseMemberPaid = FormatDollars(expensesMap["ContractedExpenseMemberPaid"])
	page2.ContractedExpenseGTCCPaid = FormatDollars(expensesMap["ContractedExpenseGTCCPaid"])
	page2.PackingMaterialsMemberPaid = FormatDollars(expensesMap["PackingMaterialsMemberPaid"])
	page2.PackingMaterialsGTCCPaid = FormatDollars(expensesMap["PackingMaterialsGTCCPaid"])
	page2.WeighingFeesMemberPaid = FormatDollars(expensesMap["WeighingFeeMemberPaid"])
	page2.WeighingFeesGTCCPaid = FormatDollars(expensesMap["WeighingFeeGTCCPaid"])
	page2.RentalEquipmentMemberPaid = FormatDollars(expensesMap["RentalEquipmentMemberPaid"])
	page2.RentalEquipmentGTCCPaid = FormatDollars(expensesMap["RentalEquipmentGTCCPaid"])
	page2.TollsMemberPaid = FormatDollars(expensesMap["TollsMemberPaid"])
	page2.TollsGTCCPaid = FormatDollars(expensesMap["TollsGTCCPaid"])
	page2.OilMemberPaid = FormatDollars(expensesMap["OilMemberPaid"])
	page2.OilGTCCPaid = FormatDollars(expensesMap["OilGTCCPaid"])
	page2.OtherMemberPaid = FormatDollars(expensesMap["OtherMemberPaid"])
	page2.OtherGTCCPaid = FormatDollars(expensesMap["OtherGTCCPaid"])
	page2.TotalMemberPaid = FormatDollars(expensesMap["TotalMemberPaid"])
	page2.TotalGTCCPaid = FormatDollars(expensesMap["TotalGTCCPaid"])
	page2.TotalMemberPaidRepeated = FormatDollars(expensesMap["TotalMemberPaid"])
	page2.TotalGTCCPaidRepeated = FormatDollars(expensesMap["TotalGTCCPaid"])
	page2.TotalMemberPaidSIT = FormatDollars(expensesMap["StorageMemberPaid"])
	page2.TotalGTCCPaidSIT = FormatDollars(expensesMap["StorageGTCCPaid"])
	page2.TotalMemberPaidRepeated = page2.TotalMemberPaid
	page2.TotalGTCCPaidRepeated = page2.TotalGTCCPaid
	page2.ShipmentPickupDates = formattedShipments.PickUpDates
	page2.TrustedAgentName = trustedAgentText
	page2.ServiceMemberSignature = FormatSignature(data.ServiceMember)
	page2.SignatureDate = FormatSignatureDate(data.SignedCertification.UpdatedAt)
	return page2
}

func formatMaxAdvance(estimatedIncentive *unit.Cents) string {
	if estimatedIncentive != nil {
		maxAdvance := float64(*estimatedIncentive) * 0.6
		return FormatDollars(maxAdvance / 100)
	}
	maxAdvanceString := "No Incentive Found"
	return maxAdvanceString

}

func getOrDefault(value *string, defaultValue string) string {
	if value != nil {
		return *value
	}
	return defaultValue
}

// FormatSignature formats a service member's signature for the Shipment Summary Worksheet
func FormatSignature(sm models.ServiceMember) string {
	first := derefStringTypes(sm.FirstName)
	last := derefStringTypes(sm.LastName)

	return fmt.Sprintf("%s %s electronically signed", first, last)
}

// FormatSignatureDate formats the date the service member electronically signed for the Shipment Summary Worksheet
func FormatSignatureDate(signature time.Time) string {
	dateLayout := "02 Jan 2006 at 3:04pm"
	dt := signature.Format(dateLayout)
	return dt
}

// FormatLocation formats AuthorizedOrigin and AuthorizedDestination for Shipment Summary Worksheet
func FormatLocation(dutyLocation models.DutyLocation) string {
	return fmt.Sprintf("%s, %s %s", dutyLocation.Name, dutyLocation.Address.State, dutyLocation.Address.PostalCode)
}

// FormatAddress retrieves a PPMShipment W2Address and formats it for the SSW Document
func FormatAddress(w2Address *models.Address) string {
	var addressString string

	if w2Address != nil {
		addressString = fmt.Sprintf("%s, %s %s%s %s %s%s",
			w2Address.StreetAddress1,
			nilOrValue(w2Address.StreetAddress2),
			nilOrValue(w2Address.StreetAddress3),
			w2Address.City,
			w2Address.State,
			nilOrValue(w2Address.Country),
			w2Address.PostalCode,
		)
	} else {
		return "W2 Address not found"
	}

	return addressString
}

// nilOrValue returns the dereferenced value if the pointer is not nil, otherwise an empty string.
func nilOrValue(str *string) string {
	if str != nil {
		return *str
	}
	return ""
}

// FormatServiceMemberFullName formats ServiceMember full name for Shipment Summary Worksheet
func FormatServiceMemberFullName(serviceMember models.ServiceMember) string {
	lastName := derefStringTypes(serviceMember.LastName)
	suffix := derefStringTypes(serviceMember.Suffix)
	firstName := derefStringTypes(serviceMember.FirstName)
	middleName := derefStringTypes(serviceMember.MiddleName)
	if suffix != "" {
		return fmt.Sprintf("%s %s, %s %s", lastName, suffix, firstName, middleName)
	}
	return strings.TrimSpace(fmt.Sprintf("%s, %s %s", lastName, firstName, middleName))
}

func FormatCurrentShipment(ppm models.PPMShipment) WorkSheetShipment {
	formattedShipment := WorkSheetShipment{}

	if ppm.FinalIncentive != nil {
		formattedShipment.FinalIncentive = ppm.FinalIncentive.ToDollarString()
	} else {
		formattedShipment.FinalIncentive = "No final incentive."
	}
	if ppm.EstimatedIncentive != nil {
		formattedShipment.MaxAdvance = formatMaxAdvance(ppm.EstimatedIncentive)
		formattedShipment.EstimatedIncentive = ppm.EstimatedIncentive.ToDollarString()
	} else {
		formattedShipment.MaxAdvance = "Advance not available."
		formattedShipment.EstimatedIncentive = "No estimated incentive."
	}
	if ppm.AdvanceAmountReceived != nil {
		formattedShipment.AdvanceAmountReceived = ppm.AdvanceAmountReceived.ToDollarString()
	} else {
		formattedShipment.AdvanceAmountReceived = "No advance received."
	}

	return formattedShipment
}

// FormatAllShipments formats Shipment line items for the Shipment Summary Worksheet
func FormatAllShipments(ppms models.PPMShipments) WorkSheetShipments {
	totalShipments := len(ppms)
	formattedShipments := WorkSheetShipments{}
	formattedNumberAndTypes := make([]string, totalShipments)
	formattedPickUpDates := make([]string, totalShipments)
	formattedShipmentWeights := make([]string, totalShipments)
	formattedShipmentStatuses := make([]string, totalShipments)
	formattedShipmentTotalWeights := unit.Pound(0)
	var shipmentNumber int

	for _, ppm := range ppms {
		formattedNumberAndTypes[shipmentNumber] = FormatPPMNumberAndType(shipmentNumber)
		formattedPickUpDates[shipmentNumber] = FormatPPMPickupDate(ppm)
		formattedShipmentWeights[shipmentNumber] = FormatPPMWeight(ppm)
		formattedShipmentStatuses[shipmentNumber] = FormatCurrentPPMStatus(ppm)
		if ppm.EstimatedWeight != nil {
			formattedShipmentTotalWeights += *ppm.EstimatedWeight
		}
		shipmentNumber++
	}

	formattedShipments.ShipmentNumberAndTypes = strings.Join(formattedNumberAndTypes, newline)
	formattedShipments.PickUpDates = strings.Join(formattedPickUpDates, newline)
	formattedShipments.ShipmentWeights = strings.Join(formattedShipmentWeights, newline)
	formattedShipments.ShipmentWeightForObligation = FormatWeights(formattedShipmentTotalWeights)
	formattedShipments.CurrentShipmentStatuses = strings.Join(formattedShipmentStatuses, newline)
	return formattedShipments
}

// FormatAllSITs formats SIT line items for the Shipment Summary Worksheet
func FormatAllSITS(ppms models.PPMShipments) WorkSheetSIT {
	totalSITS := len(ppms)
	formattedSIT := WorkSheetSIT{}
	formattedSITNumberAndTypes := make([]string, totalSITS)
	formattedSITEntryDates := make([]string, totalSITS)
	formattedSITEndDates := make([]string, totalSITS)
	formattedSITDaysInStorage := make([]string, totalSITS)
	var sitNumber int

	for _, ppm := range ppms {
		// formattedSITNumberAndTypes[sitNumber] = FormatPPMNumberAndType(sitNumber)
		formattedSITEntryDates[sitNumber] = FormatSITEntryDate(ppm)
		formattedSITEndDates[sitNumber] = FormatSITEndDate(ppm)
		formattedSITDaysInStorage[sitNumber] = FormatSITDaysInStorage(ppm)

		sitNumber++
	}
	formattedSIT.NumberAndTypes = strings.Join(formattedSITNumberAndTypes, newline)
	formattedSIT.EntryDates = strings.Join(formattedSITEntryDates, newline)
	formattedSIT.EndDates = strings.Join(formattedSITEndDates, newline)
	formattedSIT.DaysInStorage = strings.Join(formattedSITDaysInStorage, newline)

	return formattedSIT
}

// FetchMovingExpensesShipmentSummaryWorksheet fetches moving expenses for the Shipment Summary Worksheet
// TODO: update to create moving expense summary with the new moving expense model
func FetchMovingExpensesShipmentSummaryWorksheet(PPMShipment models.PPMShipment, _ appcontext.AppContext, _ *auth.Session) (models.MovingExpenses, error) {
	var movingExpenseDocuments = PPMShipment.MovingExpenses

	return movingExpenseDocuments, nil
}

func SubTotalExpenses(expenseDocuments models.MovingExpenses) map[string]float64 {
	totals := make(map[string]float64)

	for _, expense := range expenseDocuments {
		if expense.MovingExpenseType == nil || expense.Amount == nil {
			continue
		} // Added quick nil check to ensure SSW returns while weight tickets are being added still
		expenseType, addToTotal := getExpenseType(expense)
		expenseDollarAmt := expense.Amount.ToDollarFloatNoRound()

		totals[expenseType] += expenseDollarAmt

		if addToTotal && expenseType != "Storage" {
			if paidWithGTCC := expense.PaidWithGTCC; paidWithGTCC != nil && *paidWithGTCC {
				totals["TotalGTCCPaid"] += expenseDollarAmt
			} else {
				totals["TotalMemberPaid"] += expenseDollarAmt
			}
		}
	}

	return totals
}

func getExpenseType(expense models.MovingExpense) (string, bool) {
	expenseType := FormatEnum(string(*expense.MovingExpenseType), "")
	addToTotal := expenseType != "Storage"

	if paidWithGTCC := expense.PaidWithGTCC; paidWithGTCC != nil && *paidWithGTCC {
		return fmt.Sprintf("%s%s", expenseType, "GTCCPaid"), addToTotal
	}

	return fmt.Sprintf("%s%s", expenseType, "MemberPaid"), addToTotal
}

// FormatCurrentPPMStatus formats FormatCurrentPPMStatus for the Shipment Summary Worksheet
func FormatCurrentPPMStatus(ppm models.PPMShipment) string {
	if ppm.Status == "PAYMENT_REQUESTED" {
		return "At destination"
	}
	return FormatEnum(string(ppm.Status), " ")
}

// FormatPPMNumberAndType formats FormatShipmentNumberAndType for the Shipment Summary Worksheet
func FormatPPMNumberAndType(i int) string {
	return fmt.Sprintf("%02d - PPM", i+1)
}

// FormatSITNumberAndType formats FormatSITNumberAndType for the Shipment Summary Worksheet
func FormatSITNumberAndType(i int) string {
	return fmt.Sprintf("%02d - SIT", i+1)
}

// FormatPPMWeight formats a ppms NetWeight for the Shipment Summary Worksheet
func FormatPPMWeight(ppm models.PPMShipment) string {
	if ppm.EstimatedWeight != nil {
		wtg := FormatWeights(unit.Pound(*ppm.EstimatedWeight))
		return fmt.Sprintf("%s lbs - Estimated", wtg)
	}
	return ""
}

// FormatPPMPickupDate formats a shipments ActualPickupDate for the Shipment Summary Worksheet
func FormatPPMPickupDate(ppm models.PPMShipment) string {
	return FormatDate(ppm.ExpectedDepartureDate)
}

// FormatSITEntryDate formats a SIT EstimatedEntryDate for the Shipment Summary Worksheet
func FormatSITEntryDate(ppm models.PPMShipment) string {
	if ppm.SITEstimatedEntryDate == nil {
		return "No Entry Data" // Return string if no SIT attached
	}
	return FormatDate(*ppm.SITEstimatedEntryDate)
}

// FormatSITEndDate formats a SIT EstimatedPickupDate for the Shipment Summary Worksheet
func FormatSITEndDate(ppm models.PPMShipment) string {
	if ppm.SITEstimatedDepartureDate == nil {
		return "No Departure Data" // Return string if no SIT attached
	}
	return FormatDate(*ppm.SITEstimatedDepartureDate)
}

// FormatSITDaysInStorage formats a SIT DaysInStorage for the Shipment Summary Worksheet
func FormatSITDaysInStorage(ppm models.PPMShipment) string {
	if ppm.SITEstimatedEntryDate == nil || ppm.SITEstimatedDepartureDate == nil {
		return "No Entry/Departure Data" // Return string if no SIT attached
	}
	firstDate := ppm.SITEstimatedDepartureDate
	secondDate := *ppm.SITEstimatedEntryDate
	difference := firstDate.Sub(secondDate)
	formattedDifference := fmt.Sprintf("Days: %d\n", int64(difference.Hours()/24)+1)
	return formattedDifference
}

// FormatOrdersTypeAndOrdersNumber formats OrdersTypeAndOrdersNumber for Shipment Summary Worksheet
func FormatOrdersTypeAndOrdersNumber(order models.Order) string {
	issuingBranch := FormatOrdersType(order)
	ordersNumber := derefStringTypes(order.OrdersNumber)
	return fmt.Sprintf("%s/%s", issuingBranch, ordersNumber)
}

// FormatServiceMemberAffiliation formats ServiceMemberAffiliation in human friendly format
func FormatServiceMemberAffiliation(affiliation *models.ServiceMemberAffiliation) string {
	if affiliation != nil {
		return FormatEnum(string(*affiliation), " ")
	}
	return ""
}

// FormatOrdersType formats OrdersType for Shipment Summary Worksheet
func FormatOrdersType(order models.Order) string {
	switch order.OrdersType {
	case internalmessages.OrdersTypePERMANENTCHANGEOFSTATION:
		return "PCS"
	default:
		return ""
	}
}

// FormatDate formats Dates for Shipment Summary Worksheet
func FormatDate(date time.Time) string {
	dateLayout := "02-Jan-2006"
	return date.Format(dateLayout)
}

// FormatEnum titlecases string const types (e.g. THIS_CONSTANT -> This Constant)
// outSep specifies the character to use for rejoining the string
func FormatEnum(s string, outSep string) string {
	words := strings.Replace(strings.ToLower(s), "_", " ", -1)
	return strings.Replace(cases.Title(language.English).String(words), " ", outSep, -1)
}

// FormatWeights formats a unit.Pound using 000s separator
func FormatWeights(wtg unit.Pound) string {
	p := message.NewPrinter(language.English)
	return p.Sprintf("%d", wtg)
}

// FormatDollars formats an int using 000s separator
func FormatDollars(dollars float64) string {
	p := message.NewPrinter(language.English)
	return p.Sprintf("$%.2f", dollars)
}

func derefStringTypes(st interface{}) string {
	switch v := st.(type) {
	case *string:
		if v != nil {
			return *v
		}
	case string:
		return v
	}
	return ""
}

// ObligationType type corresponding to obligation sections of shipment summary worksheet
type ObligationType int

// ComputeObligations is helper function for computing the obligations section of the shipment summary worksheet
// Obligations must remain as static test data until new computer system is finished
func (SSWPPMComputer *SSWPPMComputer) ComputeObligations(_ appcontext.AppContext, _ services.ShipmentSummaryFormData, _ route.Planner) (obligation services.Obligations, err error) {
	// Obligations must remain test data until new computer system is finished
	obligations := services.Obligations{
		ActualObligation:           services.Obligation{Gcc: 123, SIT: 123, Miles: unit.Miles(123456)},
		MaxObligation:              services.Obligation{Gcc: 456, SIT: 456, Miles: unit.Miles(123456)},
		NonWinningActualObligation: services.Obligation{Gcc: 789, SIT: 789, Miles: unit.Miles(12345)},
		NonWinningMaxObligation:    services.Obligation{Gcc: 1000, SIT: 1000, Miles: unit.Miles(12345)},
	}
	return obligations, nil
}

// FetchDataShipmentSummaryWorksheetFormData fetches the pages for the Shipment Summary Worksheet for a given Move ID
func (SSWPPMComputer *SSWPPMComputer) FetchDataShipmentSummaryWorksheetFormData(appCtx appcontext.AppContext, _ *auth.Session, ppmShipmentID uuid.UUID) (*services.ShipmentSummaryFormData, error) {

	ppmShipment := models.PPMShipment{}
	dbQErr := appCtx.DB().Q().Eager(
		"Shipment.MoveTaskOrder.Orders.ServiceMember",
		"Shipment.MoveTaskOrder.Orders.NewDutyLocation.Address",
		"Shipment.MoveTaskOrder.Orders.OriginDutyLocation.Address",
		"W2Address",
		"SignedCertification",
		"MovingExpenses",
	).Find(&ppmShipment, ppmShipmentID)

	if dbQErr != nil {
		if errors.Cause(dbQErr).Error() == models.RecordNotFoundErrorString {
			return nil, models.ErrFetchNotFound
		}
		return nil, dbQErr
	}

	serviceMember := ppmShipment.Shipment.MoveTaskOrder.Orders.ServiceMember
	if ppmShipment.Shipment.MoveTaskOrder.Orders.Grade == nil {
		return nil, errors.New("order for requested shipment summary worksheet data does not have a pay grade attached")
	}

	weightAllotment := SSWGetEntitlement(*ppmShipment.Shipment.MoveTaskOrder.Orders.Grade, ppmShipment.Shipment.MoveTaskOrder.Orders.HasDependents, ppmShipment.Shipment.MoveTaskOrder.Orders.SpouseHasProGear)
	ppmRemainingEntitlement, err := CalculateRemainingPPMEntitlement(ppmShipment.Shipment.MoveTaskOrder, weightAllotment.TotalWeight)
	if err != nil {
		return nil, err
	}

	maxSit, err := CalculateShipmentSITAllowance(appCtx, ppmShipment.Shipment)
	if err != nil {
		return nil, err
	}

	// DOES NOT INCLUDE PPPO/PPSO SIGNATURE
	signedCertification := ppmShipment.SignedCertification

	var ppmShipments []models.PPMShipment

	ppmShipments = append(ppmShipments, ppmShipment)
	if ppmShipment.Shipment.MoveTaskOrder.Orders.OriginDutyLocation == nil {
		return nil, errors.New("order for PPM shipment does not have a origin duty location attached")
	}
	ssd := services.ShipmentSummaryFormData{
		ServiceMember:            serviceMember,
		Order:                    ppmShipment.Shipment.MoveTaskOrder.Orders,
		Move:                     ppmShipment.Shipment.MoveTaskOrder,
		CurrentDutyLocation:      *ppmShipment.Shipment.MoveTaskOrder.Orders.OriginDutyLocation,
		NewDutyLocation:          ppmShipment.Shipment.MoveTaskOrder.Orders.NewDutyLocation,
		WeightAllotment:          weightAllotment,
		PPMShipment:              ppmShipment,
		PPMShipments:             ppmShipments,
		W2Address:                ppmShipment.W2Address,
		MovingExpenses:           ppmShipment.MovingExpenses,
		SignedCertification:      *signedCertification,
		PPMRemainingEntitlement:  ppmRemainingEntitlement,
		MaxSITStorageEntitlement: maxSit,
	}
	return &ssd, nil
}

// CalculateShipmentSITAllowance finds the number of days allowed in SIT for a shipment based on its entitlement and any approved SIT extensions
func CalculateShipmentSITAllowance(appCtx appcontext.AppContext, shipment models.MTOShipment) (int, error) {
	entitlement, err := fetchEntitlement(appCtx, shipment)
	if err != nil {
		return 0, err
	}

	totalSITAllowance := 0
	if entitlement.StorageInTransit != nil {
		totalSITAllowance = *entitlement.StorageInTransit
	}
	for _, ext := range shipment.SITDurationUpdates {
		if ext.ApprovedDays != nil {
			totalSITAllowance += *ext.ApprovedDays
		}
	}
	return totalSITAllowance, nil
}

func fetchEntitlement(appCtx appcontext.AppContext, mtoShipment models.MTOShipment) (*models.Entitlement, error) {
	var move models.Move
	err := appCtx.DB().Q().EagerPreload("Orders.Entitlement").Find(&move, mtoShipment.MoveTaskOrderID)

	if err != nil {
		return nil, err
	}

	return move.Orders.Entitlement, nil
}

// FillSSWPDFForm takes form data and fills an existing PDF form template with said data
func (SSWPPMGenerator *SSWPPMGenerator) FillSSWPDFForm(Page1Values services.Page1Values, Page2Values services.Page2Values) (sswfile afero.File, pdfInfo *pdfcpu.PDFInfo, err error) {

	// header represents the header section of the JSON.
	type header struct {
		Source   string `json:"source"`
		Version  string `json:"version"`
		Creation string `json:"creation"`
		Producer string `json:"producer"`
	}

	// checkbox represents a checkbox within a form.
	type checkbox struct {
		Pages   []int  `json:"pages"`
		ID      string `json:"id"`
		Name    string `json:"name"`
		Default bool   `json:"value"`
		Value   bool   `json:"multiline"`
		Locked  bool   `json:"locked"`
	}

	// forms represents a form containing text fields.
	type form struct {
		TextField []textField `json:"textfield"`
		Checkbox  []checkbox  `json:"checkbox"`
	}

	// pdFData represents the entire JSON structure.
	type pdFData struct {
		Header header `json:"header"`
		Forms  []form `json:"forms"`
	}

	var sswHeader = header{
		Source:   "SSWPDFTemplate.pdf",
		Version:  "pdfcpu v0.8.0 dev",
<<<<<<< HEAD
		Creation: "2024-05-24 18:16:45 UTC",
=======
		Creation: "2024-06-04 17:34:35 UTC",
>>>>>>> 8a6fd7ed
		Producer: "macOS Version 13.5 (Build 22G74) Quartz PDFContext, AppendMode 1.1",
	}

	var sswCheckbox = []checkbox{
		{
			Pages:   []int{2},
			ID:      "797",
			Name:    "EDOther",
			Value:   true,
			Default: false,
			Locked:  false,
		},
	}

	formData := pdFData{ // This is unique to each PDF template, must be found for new templates using PDFCPU's export function used on the template (can be done through CLI)
		Header: sswHeader,
		Forms: []form{
			{ // Dynamically loops, creates, and aggregates json for text fields, merges page 1 and 2
				TextField: mergeTextFields(createTextFields(Page1Values, 1), createTextFields(Page2Values, 2)),
			},
			// The following is the structure for using a Checkbox field
			{
				Checkbox: sswCheckbox,
			},
		},
	}

	// Marshal the FormData struct into a JSON-encoded byte slice
	jsonData, err := json.MarshalIndent(formData, "", "  ")
	if err != nil {
		fmt.Println("Error marshaling JSON:", err)
		return
	}
	SSWWorksheet, err := SSWPPMGenerator.generator.FillPDFForm(jsonData, SSWPPMGenerator.templateReader, "")
	if err != nil {
		return nil, nil, err
	}

	// pdfInfo.PageCount is a great way to tell whether returned PDF is corrupted
	pdfInfoResult, err := SSWPPMGenerator.generator.GetPdfFileInfo(SSWWorksheet.Name())
	if err != nil || pdfInfoResult.PageCount != 2 {
		return nil, nil, errors.Wrap(err, "SSWGenerator output a corrupted or incorretly altered PDF")
	}
	// Return PDFInfo for additional testing in other functions
	pdfInfo = pdfInfoResult
	return SSWWorksheet, pdfInfo, err
}

// CreateTextFields formats the SSW Page data to match PDF-accepted JSON
func createTextFields(data interface{}, pages ...int) []textField {
	var textFields []textField

	val := reflect.ValueOf(data)
	for i := 0; i < val.NumField(); i++ {
		field := val.Type().Field(i)
		value := val.Field(i).Interface()

		textFieldEntry := textField{
			Pages:     pages,
			ID:        fmt.Sprintf("%d", len(textFields)+1),
			Name:      field.Name,
			Value:     fmt.Sprintf("%v", value),
			Multiline: false,
			Locked:    false,
		}

		textFields = append(textFields, textFieldEntry)
	}

	return textFields
}

// MergeTextFields merges page 1 and page 2 data
func mergeTextFields(fields1, fields2 []textField) []textField {
	return append(fields1, fields2...)
}

// createAssetByteReader creates a new byte reader based on the TemplateImagePath of the formLayout
func createAssetByteReader(path string) (*bytes.Reader, error) {
	asset, err := assets.Asset(path)
	if err != nil {
		return nil, errors.Wrap(err, "error creating asset from path; check image path : "+path)
	}

	return bytes.NewReader(asset), nil
}<|MERGE_RESOLUTION|>--- conflicted
+++ resolved
@@ -795,11 +795,7 @@
 	var sswHeader = header{
 		Source:   "SSWPDFTemplate.pdf",
 		Version:  "pdfcpu v0.8.0 dev",
-<<<<<<< HEAD
-		Creation: "2024-05-24 18:16:45 UTC",
-=======
 		Creation: "2024-06-04 17:34:35 UTC",
->>>>>>> 8a6fd7ed
 		Producer: "macOS Version 13.5 (Build 22G74) Quartz PDFContext, AppendMode 1.1",
 	}
 
