package shipmentsummaryworksheet

import (
	"bytes"
	"encoding/json"
	"fmt"
	"reflect"
	"strings"
	"time"

	"github.com/gofrs/uuid"
	"github.com/pdfcpu/pdfcpu/pkg/pdfcpu"
	"github.com/pkg/errors"
	"github.com/spf13/afero"
	"golang.org/x/text/cases"
	"golang.org/x/text/language"
	"golang.org/x/text/message"

	"github.com/transcom/mymove/pkg/appcontext"
	"github.com/transcom/mymove/pkg/assets"
	"github.com/transcom/mymove/pkg/auth"
	"github.com/transcom/mymove/pkg/gen/internalmessages"
	"github.com/transcom/mymove/pkg/models"
	"github.com/transcom/mymove/pkg/paperwork"
	"github.com/transcom/mymove/pkg/route"
	"github.com/transcom/mymove/pkg/services"
	"github.com/transcom/mymove/pkg/unit"
)

// SSWPPMComputer is the concrete struct implementing the services.shipmentsummaryworksheet interface
type SSWPPMComputer struct {
	services.PPMCloseoutFetcher
}

// NewSSWPPMComputer creates a SSWPPMComputer
func NewSSWPPMComputer(ppmCloseoutFetcher services.PPMCloseoutFetcher) services.SSWPPMComputer {
	return &SSWPPMComputer{
		ppmCloseoutFetcher,
	}
}

// SSWPPMGenerator is the concrete struct implementing the services.shipmentsummaryworksheet interface
type SSWPPMGenerator struct {
	generator      paperwork.Generator
	templateReader *bytes.Reader
}

// NewSSWPPMGenerator creates a SSWPPMGenerator
func NewSSWPPMGenerator(pdfGenerator *paperwork.Generator) (services.SSWPPMGenerator, error) {
	templateReader, err := createAssetByteReader("paperwork/formtemplates/ShipmentSummaryWorksheet.pdf")
	if err != nil {
		return nil, errors.WithStack(err)
	}

	return &SSWPPMGenerator{
		generator:      *pdfGenerator,
		templateReader: templateReader,
	}, nil
}

// FormatValuesShipmentSummaryWorksheet returns the formatted pages for the Shipment Summary Worksheet
<<<<<<< HEAD
func (SSWPPMComputer *SSWPPMComputer) FormatValuesShipmentSummaryWorksheet(shipmentSummaryFormData services.ShipmentSummaryFormData, isPaymentPacket bool) (services.Page1Values, services.Page2Values, services.Page3Values, error) {
	page1, err := FormatValuesShipmentSummaryWorksheetFormPage1(shipmentSummaryFormData, isPaymentPacket)
=======
func (SSWPPMComputer *SSWPPMComputer) FormatValuesShipmentSummaryWorksheet(shipmentSummaryFormData models.ShipmentSummaryFormData, isPaymentPacket bool) (services.Page1Values, services.Page2Values, error) {
	page1, err := SSWPPMComputer.FormatValuesShipmentSummaryWorksheetFormPage1(shipmentSummaryFormData, isPaymentPacket)
>>>>>>> dace0617
	if err != nil {
		return page1, services.Page2Values{}, services.Page3Values{}, errors.WithStack(err)
	}
	page2, err := SSWPPMComputer.FormatValuesShipmentSummaryWorksheetFormPage2(shipmentSummaryFormData, isPaymentPacket)
	if err != nil {
		return page1, page2, services.Page3Values{}, errors.WithStack(err)
	}
	page3, err := FormatValuesShipmentSummaryWorksheetFormPage3(shipmentSummaryFormData, isPaymentPacket)
	if err != nil {
		return page1, page2, services.Page3Values{}, errors.WithStack(err)
	}
<<<<<<< HEAD

	return page1, page2, page3, nil
=======
	return page1, page2, nil
>>>>>>> dace0617
}

// textField represents a text field within a form.
type textField struct {
	Pages     []int  `json:"pages"`
	ID        string `json:"id"`
	Name      string `json:"name"`
	Value     string `json:"value"`
	Multiline bool   `json:"multiline"`
	Locked    bool   `json:"locked"`
}

// WorkSheetSIT is an object representing SIT on the Shipment Summary Worksheet
type WorkSheetSIT struct {
	NumberAndTypes string
	EntryDates     string
	EndDates       string
	DaysInStorage  string
}

// Dollar represents a type for dollar monetary unit
type Dollar float64

// String is a string representation of a Dollar
func (d Dollar) String() string {
	p := message.NewPrinter(language.English)
	return p.Sprintf("$%.2f", d)
}

// Obligation an object representing the obligations section on the shipment summary worksheet
type Obligation struct {
	Gcc   unit.Cents
	SIT   unit.Cents
	Miles unit.Miles
}

// GCC100 calculates the 100% GCC on shipment summary worksheet
func (obligation Obligation) GCC100() float64 {
	return obligation.Gcc.ToDollarFloatNoRound()
}

// GCC95 calculates the 95% GCC on shipment summary worksheet
func (obligation Obligation) GCC95() float64 {
	return obligation.Gcc.MultiplyFloat64(.95).ToDollarFloatNoRound()
}

// FormatSIT formats the SIT Cost into a dollar float for the shipment summary worksheet
func (obligation Obligation) FormatSIT() float64 {
	return obligation.SIT.ToDollarFloatNoRound()
}

// MaxAdvance calculates the Max Advance on the shipment summary worksheet
func (obligation Obligation) MaxAdvance() float64 {
	return obligation.Gcc.MultiplyFloat64(.60).ToDollarFloatNoRound()
}

// SSWMaxWeightEntitlement weight allotment for the shipment summary worksheet.
type SSWMaxWeightEntitlement struct {
	Entitlement   unit.Pound
	ProGear       unit.Pound
	SpouseProGear unit.Pound
	TotalWeight   unit.Pound
}

type Certifications struct {
	CustomerField string
	OfficeField   string
	DateField     string
}

// adds a line item to shipment summary worksheet SSWMaxWeightEntitlement and increments total allotment
func (wa *SSWMaxWeightEntitlement) addLineItem(field string, value int) {
	r := reflect.ValueOf(wa).Elem()
	f := r.FieldByName(field)
	if f.IsValid() && f.CanSet() {
		f.SetInt(int64(value))
		wa.TotalWeight += unit.Pound(value)
	}
}

// SSWGetEntitlement calculates the entitlement for the shipment summary worksheet based on the parameters of
// a move (hasDependents, spouseHasProGear)
func SSWGetEntitlement(grade internalmessages.OrderPayGrade, hasDependents bool, spouseHasProGear bool) models.SSWMaxWeightEntitlement {
	sswEntitlements := SSWMaxWeightEntitlement{}
	entitlements := models.GetWeightAllotment(grade)
	sswEntitlements.addLineItem("ProGear", entitlements.ProGearWeight)
	sswEntitlements.addLineItem("SpouseProGear", entitlements.ProGearWeightSpouse)
	if !hasDependents {
		sswEntitlements.addLineItem("Entitlement", entitlements.TotalWeightSelf)
		return models.SSWMaxWeightEntitlement(sswEntitlements)
	}
	sswEntitlements.addLineItem("Entitlement", entitlements.TotalWeightSelfPlusDependents)
	return models.SSWMaxWeightEntitlement(sswEntitlements)
}

// CalculateRemainingPPMEntitlement calculates the remaining PPM entitlement for PPM moves
// a PPMs remaining entitlement weight is equal to total entitlement - hhg weight
func CalculateRemainingPPMEntitlement(move models.Move, totalEntitlement unit.Pound) (unit.Pound, error) {

	var hhgActualWeight unit.Pound

	ppmActualWeight := models.GetTotalNetWeightForMove(move)

	switch ppmRemainingEntitlement := totalEntitlement - hhgActualWeight; {
	case ppmActualWeight < ppmRemainingEntitlement:
		return ppmActualWeight, nil
	case ppmRemainingEntitlement < 0:
		return 0, nil
	default:
		return ppmRemainingEntitlement, nil
	}
}

const (
	controlledUnclassifiedInformationText = "CONTROLLED UNCLASSIFIED INFORMATION"
)

const (
	trustedAgentText = "Trusted Agent Requires POA \nor Letter of Authorization"
)

// FormatValuesShipmentSummaryWorksheetFormPage1 formats the data for page 1 of the Shipment Summary Worksheet
func (s SSWPPMComputer) FormatValuesShipmentSummaryWorksheetFormPage1(data models.ShipmentSummaryFormData, isPaymentPacket bool) (services.Page1Values, error) {
	var err error
	page1 := services.Page1Values{}
	page1.CUIBanner = controlledUnclassifiedInformationText
	page1.MaxSITStorageEntitlement = fmt.Sprintf("%02d Days in SIT", data.MaxSITStorageEntitlement)
	// We don't currently know what allows POV to be authorized, so we are hardcoding it to "No" to start
	page1.POVAuthorized = "No"

	sm := data.ServiceMember
	page1.ServiceMemberName = FormatServiceMemberFullName(sm)
	page1.PreferredPhoneNumber = derefStringTypes(sm.Telephone)
	page1.ServiceBranch = FormatServiceMemberAffiliation(sm.Affiliation)
	page1.PreferredEmail = derefStringTypes(sm.PersonalEmail)
	page1.DODId = derefStringTypes(sm.Edipi)
	page1.MailingAddressW2 = FormatAddress(data.W2Address)
	page1.RankGrade = FormatGrade(data.Order.Grade)

	page1.IssuingBranchOrAgency = FormatServiceMemberAffiliation(sm.Affiliation)
	page1.OrdersIssueDate = FormatDate(data.Order.IssueDate)
	page1.OrdersTypeAndOrdersNumber = FormatOrdersTypeAndOrdersNumber(data.Order)

	page1.AuthorizedOrigin = data.CurrentDutyLocation.Name
	page1.AuthorizedDestination = data.NewDutyLocation.Name

	page1.NewDutyAssignment = data.NewDutyLocation.Name

	page1.WeightAllotment = FormatWeights(data.WeightAllotment.Entitlement)
	page1.WeightAllotmentProGear = FormatWeights(data.WeightAllotment.ProGear)
	page1.WeightAllotmentProgearSpouse = FormatWeights(data.WeightAllotment.SpouseProGear)
	page1.TotalWeightAllotment = FormatWeights(data.WeightAllotment.TotalWeight)

	formattedSIT := WorkSheetSIT{}

	formattedShipment := s.FormatShipment(data.PPMShipment, data.WeightAllotment, isPaymentPacket)
	page1.ShipmentNumberAndTypes = formattedShipment.ShipmentNumberAndTypes
	page1.ShipmentPickUpDates = formattedShipment.PickUpDates
	page1.ShipmentCurrentShipmentStatuses = formattedShipment.CurrentShipmentStatuses

	// Shipment weights for Payment Packet are actual, for AOA Packet are estimated.
	if isPaymentPacket {
		formattedSIT = FormatAllSITSForPaymentPacket(data.MovingExpenses)

		finalPPMWeight := FormatPPMWeightFinal(data.PPMShipmentFinalWeight)
		page1.ShipmentWeights = finalPPMWeight
		page1.ActualObligationGCC100 = finalPPMWeight + "; " + formattedShipment.FinalIncentive
		page1.PreparationDate1, err = formatSSWDate(data.SignedCertifications, data.PPMShipment.ID)
		if err != nil {
			return page1, err
		}
	} else {
		formattedSIT = FormatAllSITSForAOAPacket(data.PPMShipment)

		page1.ShipmentWeights = formattedShipment.ShipmentWeights
		page1.ActualObligationGCC100 = formattedShipment.ShipmentWeightForObligation + " - Actual lbs; "

		page1.PreparationDate1 = formatAOADate(data.SignedCertifications, data.PPMShipment.ID)
	}

	page1.SITDaysInStorage = formattedSIT.DaysInStorage
	page1.SITEntryDates = formattedSIT.EntryDates
	page1.SITEndDates = formattedSIT.EndDates
	page1.SITNumberAndTypes = formattedShipment.ShipmentNumberAndTypes

	page1.MaxObligationGCC100 = FormatWeights(data.WeightAllotment.Entitlement) + " lbs; " + formattedShipment.EstimatedIncentive
	page1.MaxObligationGCCMaxAdvance = formattedShipment.MaxAdvance
	page1.ActualObligationAdvance = formattedShipment.AdvanceAmountReceived
	page1.MaxObligationSIT = fmt.Sprintf("%02d Days in SIT", data.MaxSITStorageEntitlement)
	page1.ActualObligationSIT = formattedSIT.DaysInStorage
	page1.TotalWeightAllotmentRepeat = page1.TotalWeightAllotment
	page1.PPMRemainingEntitlement = FormatDollars(data.PPMRemainingEntitlement)
	return page1, nil
}

// FormatValuesShipmentSummaryWorksheetFormPage2 formats the data for page 2 of the Shipment Summary Worksheet
func (s *SSWPPMComputer) FormatValuesShipmentSummaryWorksheetFormPage2(data models.ShipmentSummaryFormData, isPaymentPacket bool) (services.Page2Values, error) {
	var err error
	expensesMap := SubTotalExpenses(data.MovingExpenses)
	certificationInfo := formatSignedCertifications(data.SignedCertifications, data.PPMShipment.ID, isPaymentPacket)
	formattedShipments := s.FormatShipment(data.PPMShipment, data.WeightAllotment, isPaymentPacket)

	page2 := services.Page2Values{}
	page2.CUIBanner = controlledUnclassifiedInformationText
	page2.TAC = derefStringTypes(data.Order.TAC)
	page2.SAC = derefStringTypes(data.Order.SAC)
	if isPaymentPacket {
		page2.PreparationDate2, err = formatSSWDate(data.SignedCertifications, data.PPMShipment.ID)
		if err != nil {
			return page2, err
		}
		page2.Disbursement = formatDisbursement(expensesMap, data.PPMRemainingEntitlement)
	} else {
		page2.PreparationDate2 = formatAOADate(data.SignedCertifications, data.PPMShipment.ID)
		page2.Disbursement = "N/A"
	}
	page2.ContractedExpenseMemberPaid = FormatDollars(expensesMap["ContractedExpenseMemberPaid"])
	page2.ContractedExpenseGTCCPaid = FormatDollars(expensesMap["ContractedExpenseGTCCPaid"])
	page2.PackingMaterialsMemberPaid = FormatDollars(expensesMap["PackingMaterialsMemberPaid"])
	page2.PackingMaterialsGTCCPaid = FormatDollars(expensesMap["PackingMaterialsGTCCPaid"])
	page2.WeighingFeesMemberPaid = FormatDollars(expensesMap["WeighingFeeMemberPaid"])
	page2.WeighingFeesGTCCPaid = FormatDollars(expensesMap["WeighingFeeGTCCPaid"])
	page2.RentalEquipmentMemberPaid = FormatDollars(expensesMap["RentalEquipmentMemberPaid"])
	page2.RentalEquipmentGTCCPaid = FormatDollars(expensesMap["RentalEquipmentGTCCPaid"])
	page2.TollsMemberPaid = FormatDollars(expensesMap["TollsMemberPaid"])
	page2.TollsGTCCPaid = FormatDollars(expensesMap["TollsGTCCPaid"])
	page2.OilMemberPaid = FormatDollars(expensesMap["OilMemberPaid"])
	page2.OilGTCCPaid = FormatDollars(expensesMap["OilGTCCPaid"])
	page2.OtherMemberPaid = FormatDollars(expensesMap["OtherMemberPaid"])
	page2.OtherGTCCPaid = FormatDollars(expensesMap["OtherGTCCPaid"])
	page2.TotalMemberPaid = FormatDollars(expensesMap["TotalMemberPaid"])
	page2.TotalGTCCPaid = FormatDollars(expensesMap["TotalGTCCPaid"])
	page2.TotalMemberPaidRepeated = FormatDollars(expensesMap["TotalMemberPaid"])
	page2.TotalGTCCPaidRepeated = FormatDollars(expensesMap["TotalGTCCPaid"])
	page2.TotalMemberPaidSIT = FormatDollars(expensesMap["StorageMemberPaid"])
	page2.TotalGTCCPaidSIT = FormatDollars(expensesMap["StorageGTCCPaid"])
	page2.TotalMemberPaidRepeated = page2.TotalMemberPaid
	page2.TotalGTCCPaidRepeated = page2.TotalGTCCPaid
	page2.ShipmentPickupDates = formattedShipments.PickUpDates
	page2.TrustedAgentName = trustedAgentText
	page2.ServiceMemberSignature = certificationInfo.CustomerField
	page2.PPPOPPSORepresentative = certificationInfo.OfficeField
	page2.SignatureDate = certificationInfo.DateField
	return page2, nil
}

// FormatValuesShipmentSummaryWorksheetFormPage3 formats the data for page 3 of the Shipment Summary Worksheet
func FormatValuesShipmentSummaryWorksheetFormPage3(data services.ShipmentSummaryFormData, isPaymentPacket bool) (services.Page3Values, error) {
	var err error
	var page3 services.Page3Values

	if isPaymentPacket {
		page3.PreparationDate3, err = formatSSWDate(data.SignedCertifications, data.PPMShipment.ID)
		if err != nil {
			return page3, err
		}
	} else {
		page3.PreparationDate3 = formatAOADate(data.SignedCertifications, data.PPMShipment.ID)
	}

	page3Map, err := formatAdditionalShipments(data)
	if err != nil {
		return page3, err
	}
	page3.AddShipments = page3Map
	return page3, nil
}

func formatAdditionalShipments(ssfd services.ShipmentSummaryFormData) (map[string]string, error) {
	page3Map := make(map[string]string)
	hasCurrentPPM := false
	for i, shipment := range ssfd.AllShipments {

		// If this is the shipment the SSW is being generated for, skip it.
		if shipment.PPMShipment.ID == ssfd.PPMShipment.ID {
			hasCurrentPPM = true
			continue
		}

		// This ensures that skipping the current PPM does not cause any row skips due to db fetch order
		if hasCurrentPPM {
			i = i - 1
		}

		// If after skipping the current PPM, i is more than the amount of rows we have, throw an error.
		if i > 16 {
			err := errors.New("PDF is being generated for a move with more than 17 shipments, SSW cannot display them all")
			return nil, err
		}

		// Default values will be configured for HHG, shipment-specific values configured below in switch case
		// This helps us to prevent redundant and confusing code for each shipment type
		page3Map, err := formatAdditionalHHG(page3Map, i, shipment)
		if err != nil {
			return nil, err
		}

		// Switch handles unique values by shipment type
		switch {
		case shipment.ShipmentType == models.MTOShipmentTypePPM:
			// Weights
			totalWeight := models.GetPPMNetWeight(*shipment.PPMShipment)
			if totalWeight != 0 {
				page3Map[fmt.Sprintf("AddShipmentWeights%d", i+1)] = FormatPPMWeightFinal(totalWeight) // Comment happens in formatter
			} else if shipment.PPMShipment.EstimatedWeight != nil {
				page3Map[fmt.Sprintf("AddShipmentWeights%d", i+1)] = FormatPPMWeightEstimated(*shipment.PPMShipment) // Comment happens in formatter
			} else {
				page3Map[fmt.Sprintf("AddShipmentWeights%d", i+1)] = " - "
			}
			// Dates
			if shipment.PPMShipment.ActualMoveDate != nil {
				page3Map[fmt.Sprintf("AddShipmentPickUpDates%d", i+1)] = FormatDate(*shipment.PPMShipment.ActualMoveDate) + " Actual"

			} else {
				page3Map[fmt.Sprintf("AddShipmentPickUpDates%d", i+1)] = FormatDate(shipment.PPMShipment.ExpectedDepartureDate) + " Expected"

			}
			// PPM Status instead of shipment status
			page3Map[fmt.Sprintf("AddShipmentStatus%d", i+1)] = FormatCurrentPPMStatus(*shipment.PPMShipment)
		case shipment.ShipmentType == models.MTOShipmentTypeHHGOutOfNTSDom:
			page3Map[fmt.Sprintf("AddShipmentNumberAndTypes%d", i+1)] = *shipment.ShipmentLocator + " NTS Release"
		case shipment.ShipmentType == models.MTOShipmentTypeHHGIntoNTSDom:
			page3Map[fmt.Sprintf("AddShipmentNumberAndTypes%d", i+1)] = *shipment.ShipmentLocator + " NTS"
		case shipment.ShipmentType == models.MTOShipmentTypeInternationalHHG:
			page3Map[fmt.Sprintf("AddShipmentNumberAndTypes%d", i+1)] = *shipment.ShipmentLocator + " Int'l HHG"
		case shipment.ShipmentType == models.MTOShipmentTypeInternationalUB:
			page3Map[fmt.Sprintf("AddShipmentNumberAndTypes%d", i+1)] = *shipment.ShipmentLocator + " Int'l UB"
		case shipment.ShipmentType == models.MTOShipmentTypeMobileHome:
			page3Map[fmt.Sprintf("AddShipmentNumberAndTypes%d", i+1)] = *shipment.ShipmentLocator + " Mobile Home"
		case shipment.ShipmentType == models.MTOShipmentTypeBoatHaulAway:
			page3Map[fmt.Sprintf("AddShipmentNumberAndTypes%d", i+1)] = *shipment.ShipmentLocator + " Boat Haul"
		case shipment.ShipmentType == models.MTOShipmentTypeBoatTowAway:
			page3Map[fmt.Sprintf("AddShipmentNumberAndTypes%d", i+1)] = *shipment.ShipmentLocator + " Boat Tow"
		}
	}
	return page3Map, nil
}

func formatAdditionalHHG(page3Map map[string]string, i int, shipment models.MTOShipment) (map[string]string, error) {
	// If no shipment locator, throw error because something is wrong
	if shipment.ShipmentLocator != nil {
		page3Map[fmt.Sprintf("AddShipmentNumberAndTypes%d", i+1)] = *shipment.ShipmentLocator + " " + string(shipment.ShipmentType)
	} else {
		err := errors.New("PDF is being generated for a move without a locator")
		return nil, err
	}

	// If we're missing pickup dates or weights, we return " - " instead of error. Also it may be a PPM
	// For dates, we prefer actual -> scheduled -> requested -> -
	if shipment.ActualPickupDate != nil {
		page3Map[fmt.Sprintf("AddShipmentPickUpDates%d", i+1)] = FormatDate(*shipment.ActualPickupDate) + " Actual"
	} else if shipment.ScheduledPickupDate != nil {
		page3Map[fmt.Sprintf("AddShipmentPickUpDates%d", i+1)] = FormatDate(*shipment.ScheduledPickupDate) + " Scheduled"

	} else if shipment.RequestedPickupDate != nil {
		page3Map[fmt.Sprintf("AddShipmentPickUpDates%d", i+1)] = FormatDate(*shipment.RequestedPickupDate) + " Requested"

	} else {
		page3Map[fmt.Sprintf("AddShipmentPickUpDates%d", i+1)] = " - "
	}

	// For weights, we prefer actual -> estimated -> -
	if shipment.PrimeActualWeight != nil {
		page3Map[fmt.Sprintf("AddShipmentWeights%d", i+1)] = FormatWeights(*shipment.PrimeActualWeight) + " Actual"
	} else if shipment.PrimeEstimatedWeight != nil {
		page3Map[fmt.Sprintf("AddShipmentWeights%d", i+1)] = FormatWeights(*shipment.PrimeEstimatedWeight) + " Estimated"
	} else {
		page3Map[fmt.Sprintf("AddShipmentWeights%d", i+1)] = " - "
	}

	// Status is always available
	page3Map[fmt.Sprintf("AddShipmentStatus%d", i+1)] = FormatEnum(string(shipment.Status), "")

	return page3Map, nil
}

// FormatGrade formats the service member's rank for Shipment Summary Worksheet
func FormatGrade(grade *internalmessages.OrderPayGrade) string {
	var gradeDisplayValue = map[internalmessages.OrderPayGrade]string{
		models.ServiceMemberGradeE1:                      "E-1",
		models.ServiceMemberGradeE2:                      "E-2",
		models.ServiceMemberGradeE3:                      "E-3",
		models.ServiceMemberGradeE4:                      "E-4",
		models.ServiceMemberGradeE5:                      "E-5",
		models.ServiceMemberGradeE6:                      "E-6",
		models.ServiceMemberGradeE7:                      "E-7",
		models.ServiceMemberGradeE8:                      "E-8",
		models.ServiceMemberGradeE9:                      "E-9",
		models.ServiceMemberGradeE9SPECIALSENIORENLISTED: "E-9 (Special Senior Enlisted)",
		models.ServiceMemberGradeO1ACADEMYGRADUATE:       "O-1 or Service Academy Graduate",
		models.ServiceMemberGradeO2:                      "O-2",
		models.ServiceMemberGradeO3:                      "O-3",
		models.ServiceMemberGradeO4:                      "O-4",
		models.ServiceMemberGradeO5:                      "O-5",
		models.ServiceMemberGradeO6:                      "O-6",
		models.ServiceMemberGradeO7:                      "O-7",
		models.ServiceMemberGradeO8:                      "O-8",
		models.ServiceMemberGradeO9:                      "O-9",
		models.ServiceMemberGradeO10:                     "O-10",
		models.ServiceMemberGradeW1:                      "W-1",
		models.ServiceMemberGradeW2:                      "W-2",
		models.ServiceMemberGradeW3:                      "W-3",
		models.ServiceMemberGradeW4:                      "W-4",
		models.ServiceMemberGradeW5:                      "W-5",
		models.ServiceMemberGradeAVIATIONCADET:           "Aviation Cadet",
		models.ServiceMemberGradeCIVILIANEMPLOYEE:        "Civilian Employee",
		models.ServiceMemberGradeACADEMYCADET:            "Service Academy Cadet",
		models.ServiceMemberGradeMIDSHIPMAN:              "Midshipman",
	}
	if grade != nil {
		return gradeDisplayValue[*grade]
	}
	return ""
}

func formatEmplid(serviceMember models.ServiceMember) (*string, error) {
	const prefix = "EMPLID:"
	const separator = " "
	if *serviceMember.Affiliation == models.AffiliationCOASTGUARD && serviceMember.Emplid != nil {
		slice := []string{prefix, *serviceMember.Emplid}
		formattedReturn := strings.Join(slice, separator)
		return &formattedReturn, nil
	} else {
		return serviceMember.Edipi, nil
	}
}

func formatMaxAdvance(estimatedIncentive *unit.Cents) string {
	if estimatedIncentive != nil {
		maxAdvance := float64(*estimatedIncentive) * 0.6
		return FormatDollars(maxAdvance / 100)
	}
	maxAdvanceString := "No Incentive Found"
	return maxAdvanceString

}

func formatSignedCertifications(signedCertifications []*models.SignedCertification, ppmid uuid.UUID, isPaymentPacket bool) Certifications {
	certifications := Certifications{}
	// Strings used to build return values
	var customerSignature string
	var aoaSignature string
	var sswSignature string
	var aoaDate string
	var sswDate string

	// This loop evaluates all certs, move-level customer signature doesn't have a ppm id, it's collected first, then office signatures with ppmids
	for _, cert := range signedCertifications {
		if cert.PpmID == nil { // Original move signature required, doesn't have ppmid. All others of that type do
			if *cert.CertificationType == models.SignedCertificationTypeSHIPMENT {
				customerSignature = cert.Signature
			}
		} else if *cert.PpmID == ppmid { // PPM ID needs to be checked to prevent signatures from other PPMs on the same move from populating
			switch {
			case *cert.CertificationType == models.SignedCertificationTypePreCloseoutReviewedPPMPAYMENT:
				aoaSignature = cert.Signature
				aoaDate = FormatDate(cert.UpdatedAt) // We use updatedat to get the most recent signature dates
			case *cert.CertificationType == models.SignedCertificationTypeCloseoutReviewedPPMPAYMENT:
				sswSignature = cert.Signature
				sswDate = FormatDate(cert.UpdatedAt) // We use updatedat to get the most recent signature dates
			}
		}
	}
	certifications.CustomerField = customerSignature
	certifications.OfficeField = "AOA: " + aoaSignature
	certifications.DateField = "AOA: " + aoaDate

	if isPaymentPacket {
		certifications.OfficeField += "\nSSW: " + sswSignature
		certifications.DateField += "\nSSW: " + sswDate
	}

	return certifications
}

// The following formats the preparation date, as the preparation date for AOAs is the date the service counselor certifies the advance.
func formatAOADate(signedCertifications []*models.SignedCertification, ppmid uuid.UUID) string {
	// This loop evaluates certs to find Office AOA Signature date
	for _, cert := range signedCertifications {
		if cert.PpmID != nil { // Required to avoid error, service members signatures have nil ppm ids
			if *cert.PpmID == ppmid { // PPM ID needs to be checked to prevent signatures from other PPMs on the same move from populating
				if *cert.CertificationType == models.SignedCertificationTypePreCloseoutReviewedPPMPAYMENT {
					aoaDate := FormatDate(cert.UpdatedAt) // We use updatedat to get the most recent signature dates
					return aoaDate
				}
			}
		}
	}
	return FormatDate(time.Now())
}

// The following formats the preparation date, as the preparation date for SSWs is the date the closeout counselor certifies the closeout.
func formatSSWDate(signedCertifications []*models.SignedCertification, ppmid uuid.UUID) (string, error) {
	// This loop evaluates certs to find Office SSW Signature date
	for _, cert := range signedCertifications {
		if cert.PpmID != nil { // Required to avoid error, service members signatures have nil ppm ids
			if *cert.PpmID == ppmid { // PPM ID needs to be checked to prevent signatures from other PPMs on the same move from populating
				if *cert.CertificationType == models.SignedCertificationTypeCloseoutReviewedPPMPAYMENT {
					sswDate := FormatDate(cert.UpdatedAt) // We use updatedat to get the most recent signature dates
					return sswDate, nil
				}
			}
		}
	}
	return "", errors.New("Payment Packet is not certified")
}

// FormatAddress retrieves a PPMShipment W2Address and formats it for the SSW Document
func FormatAddress(w2Address *models.Address) string {
	var addressString string

	if w2Address != nil {
		addressString = fmt.Sprintf("%s, %s %s%s %s %s%s",
			w2Address.StreetAddress1,
			nilOrValue(w2Address.StreetAddress2),
			nilOrValue(w2Address.StreetAddress3),
			w2Address.City,
			w2Address.State,
			nilOrValue(w2Address.Country),
			w2Address.PostalCode,
		)
	} else {
		return "W2 Address not found"
	}

	return addressString
}

// nilOrValue returns the dereferenced value if the pointer is not nil, otherwise an empty string.
func nilOrValue(str *string) string {
	if str != nil {
		return *str
	}
	return ""
}

// FormatServiceMemberFullName formats ServiceMember full name for Shipment Summary Worksheet
func FormatServiceMemberFullName(serviceMember models.ServiceMember) string {
	lastName := derefStringTypes(serviceMember.LastName)
	suffix := derefStringTypes(serviceMember.Suffix)
	firstName := derefStringTypes(serviceMember.FirstName)
	middleName := derefStringTypes(serviceMember.MiddleName)
	if suffix != "" {
		return fmt.Sprintf("%s %s, %s %s", lastName, suffix, firstName, middleName)
	}
	return strings.TrimSpace(fmt.Sprintf("%s, %s %s", lastName, firstName, middleName))
}

func (s SSWPPMComputer) FormatShipment(ppm models.PPMShipment, weightAllotment models.SSWMaxWeightEntitlement, isPaymentPacket bool) models.WorkSheetShipment {
	formattedShipment := models.WorkSheetShipment{}

	if ppm.FinalIncentive != nil {
		formattedShipment.FinalIncentive = FormatDollarFromCents(*ppm.FinalIncentive)
	} else {
		formattedShipment.FinalIncentive = "No final incentive."
	}
	if ppm.EstimatedIncentive != nil {
		formattedShipment.MaxAdvance = formatMaxAdvance(ppm.EstimatedIncentive)
		formattedShipment.EstimatedIncentive = FormatDollarFromCents(*ppm.EstimatedIncentive)
	} else {
		formattedShipment.MaxAdvance = "Advance not available."
		formattedShipment.EstimatedIncentive = "No estimated incentive."
	}
	if ppm.AdvanceAmountReceived != nil {
		formattedShipment.AdvanceAmountReceived = FormatDollarFromCents(*ppm.AdvanceAmountReceived)
	} else {
		formattedShipment.AdvanceAmountReceived = "No advance received."
	}
	formattedShipmentTotalWeights := unit.Pound(0)
	formattedNumberAndTypes := *ppm.Shipment.ShipmentLocator + " PPM"
	formattedShipmentWeights := FormatPPMWeightEstimated(ppm)
	formattedShipmentStatuses := FormatCurrentPPMStatus(ppm)
	if ppm.EstimatedWeight != nil {
		formattedShipmentTotalWeights += s.calculateShipmentTotalWeight(ppm, weightAllotment)
	}

	formattedPickUpDates := FormatDate(ppm.ExpectedDepartureDate)
	if isPaymentPacket {
		formattedPickUpDates = "N/A"
		if ppm.ActualMoveDate != nil {
			formattedPickUpDates = FormatDate(*ppm.ActualMoveDate)
		}
	}
	// Last resort in case any dates are stored incorrectly
	if formattedPickUpDates == "01-Jan-0001" {
		formattedPickUpDates = "N/A"
	}

	formattedShipment.ShipmentNumberAndTypes = formattedNumberAndTypes
	formattedShipment.PickUpDates = formattedPickUpDates
	formattedShipment.ShipmentWeights = formattedShipmentWeights
	formattedShipment.ShipmentWeightForObligation = FormatWeights(formattedShipmentTotalWeights)
	formattedShipment.CurrentShipmentStatuses = formattedShipmentStatuses

	return formattedShipment
}

// FormatAllSITs formats SIT line items for the Shipment Summary Worksheet Payment Packet
func FormatAllSITSForPaymentPacket(expenseDocuments models.MovingExpenses) WorkSheetSIT {
	formattedSIT := WorkSheetSIT{}

	for _, expense := range expenseDocuments {
		if *expense.MovingExpenseType == models.MovingExpenseReceiptTypeStorage {
			formattedSIT.EntryDates = FormatSITDate(expense.SITStartDate)
			formattedSIT.EndDates = FormatSITDate(expense.SubmittedSITEndDate)
			formattedSIT.DaysInStorage = FormatSITDaysInStorage(expense.SITStartDate, expense.SubmittedSITEndDate)
			return formattedSIT
		}
	}

	return formattedSIT
}

// FormatAllSITs formats SIT line items for the Shipment Summary Worksheet AOA Packet
func FormatAllSITSForAOAPacket(ppm models.PPMShipment) WorkSheetSIT {
	formattedSIT := WorkSheetSIT{}

	if ppm.SITEstimatedEntryDate != nil && ppm.SITEstimatedDepartureDate != nil {
		formattedSIT.EntryDates = FormatSITDate(ppm.SITEstimatedEntryDate)
		formattedSIT.EndDates = FormatSITDate(ppm.SITEstimatedDepartureDate)
		formattedSIT.DaysInStorage = FormatSITDaysInStorage(ppm.SITEstimatedEntryDate, ppm.SITEstimatedDepartureDate)
	}

	return formattedSIT
}

func (s SSWPPMComputer) calculateShipmentTotalWeight(ppmShipment models.PPMShipment, weightAllotment models.SSWMaxWeightEntitlement) unit.Pound {

	var err error
	var ppmActualWeight unit.Pound
	var maxLimit unit.Pound

	// Set maxLimit equal to the maximum weight entitlement or the allowable weight, whichever is lower
	if weightAllotment.TotalWeight < weightAllotment.Entitlement {
		maxLimit = weightAllotment.TotalWeight
	} else {
		maxLimit = weightAllotment.Entitlement
	}

	// Get the actual weight of the ppmShipment
	if len(ppmShipment.WeightTickets) > 0 {
		ppmActualWeight, err = s.PPMCloseoutFetcher.GetActualWeight(&ppmShipment)
		if err != nil {
			return 0
		}
	}

	// If actual weight is less than the lessor of maximum weight entitlement or the allowable weight, then use ppmActualWeight
	if ppmActualWeight < maxLimit {
		return ppmActualWeight
	} else {
		return maxLimit
	}
}

// FetchMovingExpensesShipmentSummaryWorksheet fetches moving expenses for the Shipment Summary Worksheet
// TODO: update to create moving expense summary with the new moving expense model
func FetchMovingExpensesShipmentSummaryWorksheet(PPMShipment models.PPMShipment, _ appcontext.AppContext, _ *auth.Session) (models.MovingExpenses, error) {
	var movingExpenseDocuments = PPMShipment.MovingExpenses

	return movingExpenseDocuments, nil
}

func SubTotalExpenses(expenseDocuments models.MovingExpenses) map[string]float64 {
	totals := make(map[string]float64)

	for _, expense := range expenseDocuments {
		if expense.MovingExpenseType == nil || expense.Amount == nil {
			continue
		} // Added quick nil check to ensure SSW returns while moving expenses are being added still
		expenseType, addToTotal := getExpenseType(expense)
		expenseDollarAmt := expense.Amount.ToDollarFloatNoRound()

		if expenseType == "StorageMemberPaid" {
			expenseDollarAmt = expense.SITReimburseableAmount.ToDollarFloatNoRound()
		}

		totals[expenseType] += expenseDollarAmt

		if addToTotal && expenseType != "Storage" {
			if paidWithGTCC := expense.PaidWithGTCC; paidWithGTCC != nil && *paidWithGTCC {
				totals["TotalGTCCPaid"] += expenseDollarAmt
			} else {
				totals["TotalMemberPaid"] += expenseDollarAmt
			}
		}
	}

	return totals
}

func getExpenseType(expense models.MovingExpense) (string, bool) {
	expenseType := FormatEnum(string(*expense.MovingExpenseType), "")
	addToTotal := expenseType != "Storage"

	if paidWithGTCC := expense.PaidWithGTCC; paidWithGTCC != nil && *paidWithGTCC {
		return fmt.Sprintf("%s%s", expenseType, "GTCCPaid"), addToTotal
	}

	return fmt.Sprintf("%s%s", expenseType, "MemberPaid"), addToTotal
}

// FormatCurrentPPMStatus formats FormatCurrentPPMStatus for the Shipment Summary Worksheet
func FormatCurrentPPMStatus(ppm models.PPMShipment) string {
	if ppm.Status == "PAYMENT_REQUESTED" {
		return "At destination"
	}
	return FormatEnum(string(ppm.Status), " ")
}

// FormatSITNumberAndType formats FormatSITNumberAndType for the Shipment Summary Worksheet
func FormatSITNumberAndType(i int) string {
	return fmt.Sprintf("%02d - SIT", i+1)
}

// FormatPPMWeight formats a ppms EstimatedNetWeight for the Shipment Summary Worksheet
func FormatPPMWeightEstimated(ppm models.PPMShipment) string {
	if ppm.EstimatedWeight != nil {
		wtg := FormatWeights(unit.Pound(*ppm.EstimatedWeight))
		return fmt.Sprintf("%s lbs - Estimated", wtg)
	}
	return ""
}

// FormatPPMWeight formats a ppms final NetWeight for the Shipment Summary Worksheet
func FormatPPMWeightFinal(weight unit.Pound) string {
	wtg := FormatWeights(unit.Pound(weight))
	return fmt.Sprintf("%s lbs - Actual", wtg)
}

// FormatSITDate formats a SIT Date for the Shipment Summary Worksheet
func FormatSITDate(sitDate *time.Time) string {
	if sitDate == nil {
		return "No SIT date" // Return string if no date found
	}
	return FormatDate(*sitDate)
}

// FormatSITDaysInStorage formats a SIT DaysInStorage for the Shipment Summary Worksheet
func FormatSITDaysInStorage(entryDate *time.Time, departureDate *time.Time) string {
	if entryDate == nil || departureDate == nil {
		return "No Entry/Departure Data" // Return string if no SIT attached
	}
	firstDate := *departureDate
	secondDate := *entryDate
	difference := firstDate.Sub(secondDate)
	formattedDifference := fmt.Sprintf("Days: %d\n", int64(difference.Hours()/24)+1)
	return formattedDifference
}

func formatDisbursement(expensesMap map[string]float64, ppmRemainingEntitlement float64) string {
	disbursementGTCC := expensesMap["TotalGTCCPaid"] + expensesMap["StorageGTCCPaid"]
	disbursementGTCCB := ppmRemainingEntitlement + expensesMap["StorageMemberPaid"]
	var disbursementMember float64
	// Disbursement GTCC is the lowest value of the above 2 calculations
	if disbursementGTCCB < disbursementGTCC {
		disbursementGTCC = disbursementGTCCB
	}
	if disbursementGTCC < 0 {
		// The only way this can happen is if the member overdrafted on their advance, resulting in negative GTCCB. In this case, the
		// disbursement member value will be liable for the negative difference, meaning they owe this money to the govt.
		disbursementMember = disbursementGTCC
		disbursementGTCC = 0
	} else {
		// Disbursement Member is remaining entitlement plus member SIT minus GTCC Disbursement, not less than 0.
		disbursementMember = ppmRemainingEntitlement + expensesMap["StorageMemberPaid"] - disbursementGTCC
	}

	// Return formatted values in string
	disbursementString := "GTCC: " + FormatDollars(disbursementGTCC) + "\nMember: " + FormatDollars(disbursementMember)
	return disbursementString
}

// FormatOrdersTypeAndOrdersNumber formats OrdersTypeAndOrdersNumber for Shipment Summary Worksheet
func FormatOrdersTypeAndOrdersNumber(order models.Order) string {
	orderType := FormatOrdersType(order)
	ordersNumber := derefStringTypes(order.OrdersNumber)
	return fmt.Sprintf("%s/%s", orderType, ordersNumber)
}

// FormatServiceMemberAffiliation formats ServiceMemberAffiliation in human friendly format
func FormatServiceMemberAffiliation(affiliation *models.ServiceMemberAffiliation) string {
	if affiliation != nil {
		return FormatEnum(string(*affiliation), " ")
	}
	return ""
}

// FormatOrdersType formats OrdersType for Shipment Summary Worksheet
func FormatOrdersType(order models.Order) string {
	switch order.OrdersType {
	case internalmessages.OrdersTypePERMANENTCHANGEOFSTATION:
		return "PCS"
	default:
		return ""
	}
}

// FormatDate formats Dates for Shipment Summary Worksheet
func FormatDate(date time.Time) string {
	dateLayout := "02-Jan-2006"
	return date.Format(dateLayout)
}

// FormatEnum titlecases string const types (e.g. THIS_CONSTANT -> This Constant)
// outSep specifies the character to use for rejoining the string
func FormatEnum(s string, outSep string) string {
	words := strings.Replace(strings.ToLower(s), "_", " ", -1)
	return strings.Replace(cases.Title(language.English).String(words), " ", outSep, -1)
}

// FormatWeights formats a unit.Pound using 000s separator
func FormatWeights(wtg unit.Pound) string {
	p := message.NewPrinter(language.English)
	return p.Sprintf("%d", wtg)
}

// FormatDollars formats an int using 000s separator
func FormatDollars(dollars float64) string {
	p := message.NewPrinter(language.English)
	return p.Sprintf("$%.2f", dollars)
}

// FormatDollars formats cents using 000s separator
func FormatDollarFromCents(cents unit.Cents) string {
	d := float64(cents) / 100.0
	p := message.NewPrinter(language.English)
	return p.Sprintf("$%.2f", d)
}

func derefStringTypes(st interface{}) string {
	switch v := st.(type) {
	case *string:
		if v != nil {
			return *v
		}
	case string:
		return v
	}
	return ""
}

// ObligationType type corresponding to obligation sections of shipment summary worksheet
type ObligationType int

// ComputeObligations is helper function for computing the obligations section of the shipment summary worksheet
// Obligations must remain as static test data until new computer system is finished
func (SSWPPMComputer *SSWPPMComputer) ComputeObligations(_ appcontext.AppContext, _ models.ShipmentSummaryFormData, _ route.Planner) (obligation models.Obligations, err error) {
	// Obligations must remain test data until new computer system is finished
	obligations := models.Obligations{
		ActualObligation:           models.Obligation{Gcc: 123, SIT: 123, Miles: unit.Miles(123456)},
		MaxObligation:              models.Obligation{Gcc: 456, SIT: 456, Miles: unit.Miles(123456)},
		NonWinningActualObligation: models.Obligation{Gcc: 789, SIT: 789, Miles: unit.Miles(12345)},
		NonWinningMaxObligation:    models.Obligation{Gcc: 1000, SIT: 1000, Miles: unit.Miles(12345)},
	}
	return obligations, nil
}

// FetchDataShipmentSummaryWorksheetFormData fetches the pages for the Shipment Summary Worksheet for a given Move ID
func (SSWPPMComputer *SSWPPMComputer) FetchDataShipmentSummaryWorksheetFormData(appCtx appcontext.AppContext, session *auth.Session, ppmShipmentID uuid.UUID) (*models.ShipmentSummaryFormData, error) {

	ppmShipment := models.PPMShipment{}
	dbQErr := appCtx.DB().Q().Eager(
		"Shipment.MoveTaskOrder.Orders.ServiceMember",
		"Shipment.MoveTaskOrder.Orders.NewDutyLocation.Address",
		"Shipment.MoveTaskOrder.Orders.OriginDutyLocation.Address",
		"Shipment.MoveTaskOrder.MTOShipments.PPMShipment",
		"Shipment.MoveTaskOrder.MTOShipments.BoatShipment",
		"W2Address",
		"WeightTickets",
		"MovingExpenses",
	).Find(&ppmShipment, ppmShipmentID)

	if dbQErr != nil {
		if errors.Cause(dbQErr).Error() == models.RecordNotFoundErrorString {
			return nil, models.ErrFetchNotFound
		}
		return nil, dbQErr
	}

	// Final actual weight is a calculated value we don't store. This needs to be fetched independently
	// Requires WeightTickets eager preload
	ppmShipmentFinalWeight := models.GetPPMNetWeight(ppmShipment)

	serviceMember := ppmShipment.Shipment.MoveTaskOrder.Orders.ServiceMember
	if ppmShipment.Shipment.MoveTaskOrder.Orders.Grade == nil {
		return nil, errors.New("order for requested shipment summary worksheet data does not have a pay grade attached")
	}

	weightAllotment := SSWGetEntitlement(*ppmShipment.Shipment.MoveTaskOrder.Orders.Grade, ppmShipment.Shipment.MoveTaskOrder.Orders.HasDependents, ppmShipment.Shipment.MoveTaskOrder.Orders.SpouseHasProGear)
	ppmRemainingEntitlement := float64(0)

	maxSit, err := CalculateShipmentSITAllowance(appCtx, ppmShipment.Shipment)
	if err != nil {
		return nil, err
	}

	serviceMember.Edipi, err = formatEmplid(serviceMember)
	if err != nil {
		return nil, err
	}

	// Fetches all signed certifications for a move to be filtered in this file by ppmid and type
	signedCertifications, err := models.FetchSignedCertifications(appCtx.DB(), session, ppmShipment.Shipment.MoveTaskOrderID)
	if err != nil {
		return nil, err
	}

	var ppmShipments []models.PPMShipment

	ppmShipments = append(ppmShipments, ppmShipment)
	if ppmShipment.Shipment.MoveTaskOrder.Orders.OriginDutyLocation == nil {
		return nil, errors.New("order for PPM shipment does not have a origin duty location attached")
	}
<<<<<<< HEAD
	ssd := services.ShipmentSummaryFormData{
		AllShipments:             ppmShipment.Shipment.MoveTaskOrder.MTOShipments,
=======
	ssd := models.ShipmentSummaryFormData{
>>>>>>> dace0617
		ServiceMember:            serviceMember,
		Order:                    ppmShipment.Shipment.MoveTaskOrder.Orders,
		Move:                     ppmShipment.Shipment.MoveTaskOrder,
		CurrentDutyLocation:      *ppmShipment.Shipment.MoveTaskOrder.Orders.OriginDutyLocation,
		NewDutyLocation:          ppmShipment.Shipment.MoveTaskOrder.Orders.NewDutyLocation,
		WeightAllotment:          weightAllotment,
		PPMShipment:              ppmShipment,
		PPMShipments:             ppmShipments,
		PPMShipmentFinalWeight:   ppmShipmentFinalWeight,
		W2Address:                ppmShipment.W2Address,
		MovingExpenses:           ppmShipment.MovingExpenses,
		SignedCertifications:     signedCertifications,
		PPMRemainingEntitlement:  ppmRemainingEntitlement,
		MaxSITStorageEntitlement: maxSit,
	}
	return &ssd, nil
}

// CalculateShipmentSITAllowance finds the number of days allowed in SIT for a shipment based on its entitlement and any approved SIT extensions
func CalculateShipmentSITAllowance(appCtx appcontext.AppContext, shipment models.MTOShipment) (int, error) {
	entitlement, err := fetchEntitlement(appCtx, shipment)
	if err != nil {
		return 0, err
	}

	totalSITAllowance := 0
	if entitlement.StorageInTransit != nil {
		totalSITAllowance = *entitlement.StorageInTransit
	}
	for _, ext := range shipment.SITDurationUpdates {
		if ext.ApprovedDays != nil {
			totalSITAllowance += *ext.ApprovedDays
		}
	}
	return totalSITAllowance, nil
}

func fetchEntitlement(appCtx appcontext.AppContext, mtoShipment models.MTOShipment) (*models.Entitlement, error) {
	var move models.Move
	err := appCtx.DB().Q().EagerPreload("Orders.Entitlement").Find(&move, mtoShipment.MoveTaskOrderID)

	if err != nil {
		return nil, err
	}

	return move.Orders.Entitlement, nil
}

// FillSSWPDFForm takes form data and fills an existing PDF form template with said data
func (SSWPPMGenerator *SSWPPMGenerator) FillSSWPDFForm(Page1Values services.Page1Values, Page2Values services.Page2Values, Page3Values services.Page3Values) (sswfile afero.File, pdfInfo *pdfcpu.PDFInfo, err error) {

	// header represents the header section of the JSON.
	type header struct {
		Source   string `json:"source"`
		Version  string `json:"version"`
		Creation string `json:"creation"`
		Producer string `json:"producer"`
	}

	// checkbox represents a checkbox within a form.
	type checkbox struct {
		Pages   []int  `json:"pages"`
		ID      string `json:"id"`
		Name    string `json:"name"`
		Default bool   `json:"value"`
		Value   bool   `json:"multiline"`
		Locked  bool   `json:"locked"`
	}

	// forms represents a form containing text fields.
	type form struct {
		TextField []textField `json:"textfield"`
		Checkbox  []checkbox  `json:"checkbox"`
	}

	// pdFData represents the entire JSON structure.
	type pdFData struct {
		Header header `json:"header"`
		Forms  []form `json:"forms"`
	}

	var sswHeader = header{
		Source:   "ShipmentSummaryWorksheet.pdf",
		Version:  "pdfcpu v0.8.0 dev",
		Creation: "2024-09-06 13:06:23 UTC",
		Producer: "macOS Version 13.5 (Build 22G74) Quartz PDFContext, AppendMode 1.1",
	}

	var sswCheckbox = []checkbox{
		{
			Pages:   []int{2},
			ID:      "797",
			Name:    "EDOther",
			Value:   true,
			Default: false,
			Locked:  false,
		},
	}

	formData := pdFData{ // This is unique to each PDF template, must be found for new templates using PDFCPU's export function used on the template (can be done through CLI)
		Header: sswHeader,
		Forms: []form{
			{ // Dynamically loops, creates, and aggregates json for text fields, merges page 1 and 2
				TextField: mergeTextFields(createTextFields(Page1Values, 1), createTextFields(Page2Values, 2), createTextFields(Page3Values, 3)),
			},
			// The following is the structure for using a Checkbox field
			{
				Checkbox: sswCheckbox,
			},
		},
	}

	// Marshal the FormData struct into a JSON-encoded byte slice
	jsonData, err := json.MarshalIndent(formData, "", "  ")
	if err != nil {
		fmt.Println("Error marshaling JSON:", err)
		return
	}
	SSWWorksheet, err := SSWPPMGenerator.generator.FillPDFForm(jsonData, SSWPPMGenerator.templateReader, "")
	if err != nil {
		return nil, nil, err
	}

	// pdfInfo.PageCount is a great way to tell whether returned PDF is corrupted
	pdfInfoResult, err := SSWPPMGenerator.generator.GetPdfFileInfo(SSWWorksheet.Name())
	if err != nil || pdfInfoResult.PageCount != 3 {
		return nil, nil, errors.Wrap(err, "SSWGenerator output a corrupted or incorretly altered PDF")
	}
	// Return PDFInfo for additional testing in other functions
	pdfInfo = pdfInfoResult
	return SSWWorksheet, pdfInfo, err
}

// CreateTextFields formats the SSW Page data to match PDF-accepted JSON
func createTextFields(data interface{}, pages ...int) []textField {
	var textFields []textField
	val := reflect.ValueOf(data)

	// Process top-level struct
	for i := 0; i < val.NumField(); i++ {
		field := val.Type().Field(i)
		fieldValue := val.Field(i)

		// Handle map for additional shipments on page 3
		if fieldValue.Kind() == reflect.Map {
			for _, key := range fieldValue.MapKeys() {
				mapValue := fieldValue.MapIndex(key)

				textFieldEntry := textField{
					Pages:     pages,
					ID:        fmt.Sprintf("%d", len(textFields)+1),
					Name:      fmt.Sprintf("%v", key),
					Value:     fmt.Sprintf("%v", mapValue.Interface()),
					Multiline: true,
					Locked:    false,
				}
				textFields = append(textFields, textFieldEntry)
			}
		} else {
			// handle primitive fields
			textFieldEntry := textField{
				Pages:     pages,
				ID:        fmt.Sprintf("%d", len(textFields)+1),
				Name:      field.Name,
				Value:     fmt.Sprintf("%v", fieldValue.Interface()),
				Multiline: true,
				Locked:    false,
			}
			textFields = append(textFields, textFieldEntry)
		}
	}
	return textFields
}

// MergeTextFields merges page 1, page 2, and page 3 data
func mergeTextFields(fields1, fields2, fields3 []textField) []textField {
	totalFields := append(fields1, fields2...)
	return append(totalFields, fields3...)
}

// createAssetByteReader creates a new byte reader based on the TemplateImagePath of the formLayout
func createAssetByteReader(path string) (*bytes.Reader, error) {
	asset, err := assets.Asset(path)
	if err != nil {
		return nil, errors.Wrap(err, "error creating asset from path; check image path : "+path)
	}

	return bytes.NewReader(asset), nil
}<|MERGE_RESOLUTION|>--- conflicted
+++ resolved
@@ -59,13 +59,8 @@
 }
 
 // FormatValuesShipmentSummaryWorksheet returns the formatted pages for the Shipment Summary Worksheet
-<<<<<<< HEAD
-func (SSWPPMComputer *SSWPPMComputer) FormatValuesShipmentSummaryWorksheet(shipmentSummaryFormData services.ShipmentSummaryFormData, isPaymentPacket bool) (services.Page1Values, services.Page2Values, services.Page3Values, error) {
-	page1, err := FormatValuesShipmentSummaryWorksheetFormPage1(shipmentSummaryFormData, isPaymentPacket)
-=======
-func (SSWPPMComputer *SSWPPMComputer) FormatValuesShipmentSummaryWorksheet(shipmentSummaryFormData models.ShipmentSummaryFormData, isPaymentPacket bool) (services.Page1Values, services.Page2Values, error) {
+func (SSWPPMComputer *SSWPPMComputer) FormatValuesShipmentSummaryWorksheet(shipmentSummaryFormData models.ShipmentSummaryFormData, isPaymentPacket bool) (services.Page1Values, services.Page2Values, services.Page3Values, error) {
 	page1, err := SSWPPMComputer.FormatValuesShipmentSummaryWorksheetFormPage1(shipmentSummaryFormData, isPaymentPacket)
->>>>>>> dace0617
 	if err != nil {
 		return page1, services.Page2Values{}, services.Page3Values{}, errors.WithStack(err)
 	}
@@ -77,12 +72,7 @@
 	if err != nil {
 		return page1, page2, services.Page3Values{}, errors.WithStack(err)
 	}
-<<<<<<< HEAD
-
 	return page1, page2, page3, nil
-=======
-	return page1, page2, nil
->>>>>>> dace0617
 }
 
 // textField represents a text field within a form.
@@ -330,7 +320,7 @@
 }
 
 // FormatValuesShipmentSummaryWorksheetFormPage3 formats the data for page 3 of the Shipment Summary Worksheet
-func FormatValuesShipmentSummaryWorksheetFormPage3(data services.ShipmentSummaryFormData, isPaymentPacket bool) (services.Page3Values, error) {
+func FormatValuesShipmentSummaryWorksheetFormPage3(data models.ShipmentSummaryFormData, isPaymentPacket bool) (services.Page3Values, error) {
 	var err error
 	var page3 services.Page3Values
 
@@ -351,7 +341,7 @@
 	return page3, nil
 }
 
-func formatAdditionalShipments(ssfd services.ShipmentSummaryFormData) (map[string]string, error) {
+func formatAdditionalShipments(ssfd models.ShipmentSummaryFormData) (map[string]string, error) {
 	page3Map := make(map[string]string)
 	hasCurrentPPM := false
 	for i, shipment := range ssfd.AllShipments {
@@ -997,12 +987,8 @@
 	if ppmShipment.Shipment.MoveTaskOrder.Orders.OriginDutyLocation == nil {
 		return nil, errors.New("order for PPM shipment does not have a origin duty location attached")
 	}
-<<<<<<< HEAD
-	ssd := services.ShipmentSummaryFormData{
+	ssd := models.ShipmentSummaryFormData{
 		AllShipments:             ppmShipment.Shipment.MoveTaskOrder.MTOShipments,
-=======
-	ssd := models.ShipmentSummaryFormData{
->>>>>>> dace0617
 		ServiceMember:            serviceMember,
 		Order:                    ppmShipment.Shipment.MoveTaskOrder.Orders,
 		Move:                     ppmShipment.Shipment.MoveTaskOrder,
