package shipmentsummaryworksheet

import (
	"bytes"
	"encoding/json"
	"fmt"
	"reflect"
	"strings"
	"time"

	"github.com/gofrs/uuid"
	"github.com/pdfcpu/pdfcpu/pkg/pdfcpu"
	"github.com/pkg/errors"
	"github.com/spf13/afero"
	"golang.org/x/text/cases"
	"golang.org/x/text/language"
	"golang.org/x/text/message"

	"github.com/transcom/mymove/pkg/appcontext"
	"github.com/transcom/mymove/pkg/assets"
	"github.com/transcom/mymove/pkg/auth"
	"github.com/transcom/mymove/pkg/gen/internalmessages"
	"github.com/transcom/mymove/pkg/models"
	"github.com/transcom/mymove/pkg/paperwork"
	"github.com/transcom/mymove/pkg/route"
	"github.com/transcom/mymove/pkg/services"
	"github.com/transcom/mymove/pkg/unit"
)

// SSWPPMComputer is the concrete struct implementing the services.shipmentsummaryworksheet interface
type SSWPPMComputer struct {
	services.PPMCloseoutFetcher
}

// NewSSWPPMComputer creates a SSWPPMComputer
func NewSSWPPMComputer(ppmCloseoutFetcher services.PPMCloseoutFetcher) services.SSWPPMComputer {
	return &SSWPPMComputer{
		ppmCloseoutFetcher,
	}
}

// SSWPPMGenerator is the concrete struct implementing the services.shipmentsummaryworksheet interface
type SSWPPMGenerator struct {
	generator      paperwork.Generator
	templateReader *bytes.Reader
}

// NewSSWPPMGenerator creates a SSWPPMGenerator
func NewSSWPPMGenerator(pdfGenerator *paperwork.Generator) (services.SSWPPMGenerator, error) {
	templateReader, err := createAssetByteReader("paperwork/formtemplates/SSWPDFTemplate.pdf")
	if err != nil {
		return nil, errors.WithStack(err)
	}

	return &SSWPPMGenerator{
		generator:      *pdfGenerator,
		templateReader: templateReader,
	}, nil
}

// FormatValuesShipmentSummaryWorksheet returns the formatted pages for the Shipment Summary Worksheet
<<<<<<< HEAD
func (SSWPPMComputer *SSWPPMComputer) FormatValuesShipmentSummaryWorksheet(shipmentSummaryFormData services.ShipmentSummaryFormData, isPaymentPacket bool) (services.Page1Values, services.Page2Values, error) {
	page1, err := FormatValuesShipmentSummaryWorksheetFormPage1(shipmentSummaryFormData, isPaymentPacket)
	if err != nil {
		return page1, services.Page2Values{}, errors.WithStack(err)
	}
	page2, err := FormatValuesShipmentSummaryWorksheetFormPage2(shipmentSummaryFormData, isPaymentPacket)
=======
func (SSWPPMComputer *SSWPPMComputer) FormatValuesShipmentSummaryWorksheet(shipmentSummaryFormData models.ShipmentSummaryFormData, isPaymentPacket bool) (services.Page1Values, services.Page2Values, error) {
	page1, err := SSWPPMComputer.FormatValuesShipmentSummaryWorksheetFormPage1(shipmentSummaryFormData, isPaymentPacket)
	if err != nil {
		return page1, services.Page2Values{}, errors.WithStack(err)
	}
	page2, err := SSWPPMComputer.FormatValuesShipmentSummaryWorksheetFormPage2(shipmentSummaryFormData, isPaymentPacket)
>>>>>>> 0113c7e3
	if err != nil {
		return page1, page2, errors.WithStack(err)
	}

	return page1, page2, nil
}

// textField represents a text field within a form.
type textField struct {
	Pages     []int  `json:"pages"`
	ID        string `json:"id"`
	Name      string `json:"name"`
	Value     string `json:"value"`
	Multiline bool   `json:"multiline"`
	Locked    bool   `json:"locked"`
}

<<<<<<< HEAD
// WorkSheetShipment is an object representing specific shipment items on Shipment Summary Worksheet
type WorkSheetShipment struct {
	EstimatedIncentive          string
	MaxAdvance                  string
	FinalIncentive              string
	AdvanceAmountReceived       string
	ShipmentNumberAndTypes      string
	PickUpDates                 string
	ShipmentWeights             string
	ShipmentWeightForObligation string
	CurrentShipmentStatuses     string
}

=======
>>>>>>> 0113c7e3
// WorkSheetSIT is an object representing SIT on the Shipment Summary Worksheet
type WorkSheetSIT struct {
	NumberAndTypes string
	EntryDates     string
	EndDates       string
	DaysInStorage  string
}

// Dollar represents a type for dollar monetary unit
type Dollar float64

// String is a string representation of a Dollar
func (d Dollar) String() string {
	p := message.NewPrinter(language.English)
	return p.Sprintf("$%.2f", d)
}

// Obligation an object representing the obligations section on the shipment summary worksheet
type Obligation struct {
	Gcc   unit.Cents
	SIT   unit.Cents
	Miles unit.Miles
}

// GCC100 calculates the 100% GCC on shipment summary worksheet
func (obligation Obligation) GCC100() float64 {
	return obligation.Gcc.ToDollarFloatNoRound()
}

// GCC95 calculates the 95% GCC on shipment summary worksheet
func (obligation Obligation) GCC95() float64 {
	return obligation.Gcc.MultiplyFloat64(.95).ToDollarFloatNoRound()
}

// FormatSIT formats the SIT Cost into a dollar float for the shipment summary worksheet
func (obligation Obligation) FormatSIT() float64 {
	return obligation.SIT.ToDollarFloatNoRound()
}

// MaxAdvance calculates the Max Advance on the shipment summary worksheet
func (obligation Obligation) MaxAdvance() float64 {
	return obligation.Gcc.MultiplyFloat64(.60).ToDollarFloatNoRound()
}

// SSWMaxWeightEntitlement weight allotment for the shipment summary worksheet.
type SSWMaxWeightEntitlement struct {
	Entitlement   unit.Pound
	ProGear       unit.Pound
	SpouseProGear unit.Pound
	TotalWeight   unit.Pound
}

type Certifications struct {
	CustomerField string
	OfficeField   string
	DateField     string
}

// adds a line item to shipment summary worksheet SSWMaxWeightEntitlement and increments total allotment
func (wa *SSWMaxWeightEntitlement) addLineItem(field string, value int) {
	r := reflect.ValueOf(wa).Elem()
	f := r.FieldByName(field)
	if f.IsValid() && f.CanSet() {
		f.SetInt(int64(value))
		wa.TotalWeight += unit.Pound(value)
	}
}

// SSWGetEntitlement calculates the entitlement for the shipment summary worksheet based on the parameters of
// a move (hasDependents, spouseHasProGear)
func SSWGetEntitlement(grade internalmessages.OrderPayGrade, hasDependents bool, spouseHasProGear bool) models.SSWMaxWeightEntitlement {
	sswEntitlements := SSWMaxWeightEntitlement{}
	entitlements := models.GetWeightAllotment(grade)
	sswEntitlements.addLineItem("ProGear", entitlements.ProGearWeight)
	sswEntitlements.addLineItem("SpouseProGear", entitlements.ProGearWeightSpouse)
	if !hasDependents {
		sswEntitlements.addLineItem("Entitlement", entitlements.TotalWeightSelf)
		return models.SSWMaxWeightEntitlement(sswEntitlements)
	}
	sswEntitlements.addLineItem("Entitlement", entitlements.TotalWeightSelfPlusDependents)
	return models.SSWMaxWeightEntitlement(sswEntitlements)
}

// CalculateRemainingPPMEntitlement calculates the remaining PPM entitlement for PPM moves
// a PPMs remaining entitlement weight is equal to total entitlement - hhg weight
func CalculateRemainingPPMEntitlement(move models.Move, totalEntitlement unit.Pound) (unit.Pound, error) {

	var hhgActualWeight unit.Pound

	ppmActualWeight := models.GetTotalNetWeightForMove(move)

	switch ppmRemainingEntitlement := totalEntitlement - hhgActualWeight; {
	case ppmActualWeight < ppmRemainingEntitlement:
		return ppmActualWeight, nil
	case ppmRemainingEntitlement < 0:
		return 0, nil
	default:
		return ppmRemainingEntitlement, nil
	}
}

const (
	controlledUnclassifiedInformationText = "CONTROLLED UNCLASSIFIED INFORMATION"
)

const (
	trustedAgentText = "Trusted Agent Requires POA \nor Letter of Authorization"
)

// FormatValuesShipmentSummaryWorksheetFormPage1 formats the data for page 1 of the Shipment Summary Worksheet
<<<<<<< HEAD
func FormatValuesShipmentSummaryWorksheetFormPage1(data services.ShipmentSummaryFormData, isPaymentPacket bool) (services.Page1Values, error) {
=======
func (s SSWPPMComputer) FormatValuesShipmentSummaryWorksheetFormPage1(data models.ShipmentSummaryFormData, isPaymentPacket bool) (services.Page1Values, error) {
>>>>>>> 0113c7e3
	var err error
	page1 := services.Page1Values{}
	page1.CUIBanner = controlledUnclassifiedInformationText
	page1.MaxSITStorageEntitlement = fmt.Sprintf("%02d Days in SIT", data.MaxSITStorageEntitlement)
	// We don't currently know what allows POV to be authorized, so we are hardcoding it to "No" to start
	page1.POVAuthorized = "No"

	sm := data.ServiceMember
	page1.ServiceMemberName = FormatServiceMemberFullName(sm)
	page1.PreferredPhoneNumber = derefStringTypes(sm.Telephone)
	page1.ServiceBranch = FormatServiceMemberAffiliation(sm.Affiliation)
	page1.PreferredEmail = derefStringTypes(sm.PersonalEmail)
	page1.DODId = derefStringTypes(sm.Edipi)
	page1.MailingAddressW2 = FormatAddress(data.W2Address)
	page1.RankGrade = FormatGrade(data.Order.Grade)

	page1.IssuingBranchOrAgency = FormatServiceMemberAffiliation(sm.Affiliation)
	page1.OrdersIssueDate = FormatDate(data.Order.IssueDate)
	page1.OrdersTypeAndOrdersNumber = FormatOrdersTypeAndOrdersNumber(data.Order)

	page1.AuthorizedOrigin = data.CurrentDutyLocation.Name
	page1.AuthorizedDestination = data.NewDutyLocation.Name

	page1.NewDutyAssignment = data.NewDutyLocation.Name

	page1.WeightAllotment = FormatWeights(data.WeightAllotment.Entitlement)
	page1.WeightAllotmentProGear = FormatWeights(data.WeightAllotment.ProGear)
	page1.WeightAllotmentProgearSpouse = FormatWeights(data.WeightAllotment.SpouseProGear)
	page1.TotalWeightAllotment = FormatWeights(data.WeightAllotment.TotalWeight)

<<<<<<< HEAD
	formattedSIT := WorkSheetSIT{}

	formattedShipment := FormatShipment(data.PPMShipment, isPaymentPacket)
	page1.ShipmentNumberAndTypes = formattedShipment.ShipmentNumberAndTypes
	page1.ShipmentPickUpDates = formattedShipment.PickUpDates
	page1.ShipmentCurrentShipmentStatuses = formattedShipment.CurrentShipmentStatuses

=======
	formattedShipment := s.FormatShipment(data.PPMShipment, data.WeightAllotment, isPaymentPacket)
	page1.ShipmentNumberAndTypes = formattedShipment.ShipmentNumberAndTypes
	page1.ShipmentPickUpDates = formattedShipment.PickUpDates
	page1.ShipmentCurrentShipmentStatuses = formattedShipment.CurrentShipmentStatuses

	formattedSIT := WorkSheetSIT{}
>>>>>>> 0113c7e3
	// Shipment weights for Payment Packet are actual, for AOA Packet are estimated.
	if isPaymentPacket {
		formattedSIT = FormatAllSITSForPaymentPacket(data.MovingExpenses)

		finalPPMWeight := FormatPPMWeightFinal(data.PPMShipmentFinalWeight)
		page1.ShipmentWeights = finalPPMWeight
		page1.ActualObligationGCC100 = finalPPMWeight + "; " + formattedShipment.FinalIncentive
		page1.PreparationDate1, err = formatSSWDate(data.SignedCertifications, data.PPMShipment.ID)
		if err != nil {
			return page1, err
		}
	} else {
		formattedSIT = FormatAllSITSForAOAPacket(data.PPMShipment)
<<<<<<< HEAD

		page1.ShipmentWeights = formattedShipment.ShipmentWeights
		page1.ActualObligationGCC100 = formattedShipment.ShipmentWeightForObligation + " - Estimated lbs; " + formattedShipment.FinalIncentive

=======
		page1.ShipmentWeights = formattedShipment.ShipmentWeights
		page1.ActualObligationGCC100 = formattedShipment.ShipmentWeightForObligation + " - Actual lbs; "
>>>>>>> 0113c7e3
		page1.PreparationDate1 = formatAOADate(data.SignedCertifications, data.PPMShipment.ID)
	}

	page1.SITDaysInStorage = formattedSIT.DaysInStorage
	page1.SITEntryDates = formattedSIT.EntryDates
	page1.SITEndDates = formattedSIT.EndDates
	page1.SITNumberAndTypes = formattedShipment.ShipmentNumberAndTypes

	page1.MaxObligationGCC100 = FormatWeights(data.WeightAllotment.Entitlement) + " lbs; " + formattedShipment.EstimatedIncentive
	page1.MaxObligationGCCMaxAdvance = formattedShipment.MaxAdvance
	page1.ActualObligationAdvance = formattedShipment.AdvanceAmountReceived
	page1.MaxObligationSIT = fmt.Sprintf("%02d Days in SIT", data.MaxSITStorageEntitlement)
	page1.ActualObligationSIT = formattedSIT.DaysInStorage
	page1.TotalWeightAllotmentRepeat = page1.TotalWeightAllotment
<<<<<<< HEAD
	page1.PPMRemainingEntitlement = FormatWeights(data.PPMRemainingEntitlement)
=======
	page1.PPMRemainingEntitlement = FormatDollars(data.PPMRemainingEntitlement)
>>>>>>> 0113c7e3
	return page1, nil
}

// FormatValuesShipmentSummaryWorksheetFormPage2 formats the data for page 2 of the Shipment Summary Worksheet
<<<<<<< HEAD
func FormatValuesShipmentSummaryWorksheetFormPage2(data services.ShipmentSummaryFormData, isPaymentPacket bool) (services.Page2Values, error) {
	var err error
	expensesMap := SubTotalExpenses(data.MovingExpenses)
	certificationInfo := formatSignedCertifications(data.SignedCertifications, data.PPMShipment.ID)
	formattedShipments := FormatShipment(data.PPMShipment, isPaymentPacket)
=======
func (s *SSWPPMComputer) FormatValuesShipmentSummaryWorksheetFormPage2(data models.ShipmentSummaryFormData, isPaymentPacket bool) (services.Page2Values, error) {
	var err error
	expensesMap := SubTotalExpenses(data.MovingExpenses)
	certificationInfo := formatSignedCertifications(data.SignedCertifications, data.PPMShipment.ID, isPaymentPacket)
	formattedShipments := s.FormatShipment(data.PPMShipment, data.WeightAllotment, isPaymentPacket)
>>>>>>> 0113c7e3

	page2 := services.Page2Values{}
	page2.CUIBanner = controlledUnclassifiedInformationText
	page2.TAC = derefStringTypes(data.Order.TAC)
	page2.SAC = derefStringTypes(data.Order.SAC)
	if isPaymentPacket {
		page2.PreparationDate2, err = formatSSWDate(data.SignedCertifications, data.PPMShipment.ID)
		if err != nil {
			return page2, err
		}
<<<<<<< HEAD
	} else {
		page2.PreparationDate2 = formatAOADate(data.SignedCertifications, data.PPMShipment.ID)
=======
		page2.Disbursement = formatDisbursement(expensesMap, data.PPMRemainingEntitlement)
	} else {
		page2.PreparationDate2 = formatAOADate(data.SignedCertifications, data.PPMShipment.ID)
		page2.Disbursement = "N/A"
>>>>>>> 0113c7e3
	}
	page2.ContractedExpenseMemberPaid = FormatDollars(expensesMap["ContractedExpenseMemberPaid"])
	page2.ContractedExpenseGTCCPaid = FormatDollars(expensesMap["ContractedExpenseGTCCPaid"])
	page2.PackingMaterialsMemberPaid = FormatDollars(expensesMap["PackingMaterialsMemberPaid"])
	page2.PackingMaterialsGTCCPaid = FormatDollars(expensesMap["PackingMaterialsGTCCPaid"])
	page2.WeighingFeesMemberPaid = FormatDollars(expensesMap["WeighingFeeMemberPaid"])
	page2.WeighingFeesGTCCPaid = FormatDollars(expensesMap["WeighingFeeGTCCPaid"])
	page2.RentalEquipmentMemberPaid = FormatDollars(expensesMap["RentalEquipmentMemberPaid"])
	page2.RentalEquipmentGTCCPaid = FormatDollars(expensesMap["RentalEquipmentGTCCPaid"])
	page2.TollsMemberPaid = FormatDollars(expensesMap["TollsMemberPaid"])
	page2.TollsGTCCPaid = FormatDollars(expensesMap["TollsGTCCPaid"])
	page2.OilMemberPaid = FormatDollars(expensesMap["OilMemberPaid"])
	page2.OilGTCCPaid = FormatDollars(expensesMap["OilGTCCPaid"])
	page2.OtherMemberPaid = FormatDollars(expensesMap["OtherMemberPaid"])
	page2.OtherGTCCPaid = FormatDollars(expensesMap["OtherGTCCPaid"])
	page2.TotalMemberPaid = FormatDollars(expensesMap["TotalMemberPaid"])
	page2.TotalGTCCPaid = FormatDollars(expensesMap["TotalGTCCPaid"])
	page2.TotalMemberPaidRepeated = FormatDollars(expensesMap["TotalMemberPaid"])
	page2.TotalGTCCPaidRepeated = FormatDollars(expensesMap["TotalGTCCPaid"])
	page2.TotalMemberPaidSIT = FormatDollars(expensesMap["StorageMemberPaid"])
	page2.TotalGTCCPaidSIT = FormatDollars(expensesMap["StorageGTCCPaid"])
	page2.TotalMemberPaidRepeated = page2.TotalMemberPaid
	page2.TotalGTCCPaidRepeated = page2.TotalGTCCPaid
	page2.ShipmentPickupDates = formattedShipments.PickUpDates
	page2.TrustedAgentName = trustedAgentText
	page2.ServiceMemberSignature = certificationInfo.CustomerField
	page2.PPPOPPSORepresentative = certificationInfo.OfficeField
	page2.SignatureDate = certificationInfo.DateField
	return page2, nil
}

// FormatGrade formats the service member's rank for Shipment Summary Worksheet
func FormatGrade(grade *internalmessages.OrderPayGrade) string {
	var gradeDisplayValue = map[internalmessages.OrderPayGrade]string{
		models.ServiceMemberGradeE1:                      "E-1",
		models.ServiceMemberGradeE2:                      "E-2",
		models.ServiceMemberGradeE3:                      "E-3",
		models.ServiceMemberGradeE4:                      "E-4",
		models.ServiceMemberGradeE5:                      "E-5",
		models.ServiceMemberGradeE6:                      "E-6",
		models.ServiceMemberGradeE7:                      "E-7",
		models.ServiceMemberGradeE8:                      "E-8",
		models.ServiceMemberGradeE9:                      "E-9",
		models.ServiceMemberGradeE9SPECIALSENIORENLISTED: "E-9 (Special Senior Enlisted)",
		models.ServiceMemberGradeO1ACADEMYGRADUATE:       "O-1 or Service Academy Graduate",
		models.ServiceMemberGradeO2:                      "O-2",
		models.ServiceMemberGradeO3:                      "O-3",
		models.ServiceMemberGradeO4:                      "O-4",
		models.ServiceMemberGradeO5:                      "O-5",
		models.ServiceMemberGradeO6:                      "O-6",
		models.ServiceMemberGradeO7:                      "O-7",
		models.ServiceMemberGradeO8:                      "O-8",
		models.ServiceMemberGradeO9:                      "O-9",
		models.ServiceMemberGradeO10:                     "O-10",
		models.ServiceMemberGradeW1:                      "W-1",
		models.ServiceMemberGradeW2:                      "W-2",
		models.ServiceMemberGradeW3:                      "W-3",
		models.ServiceMemberGradeW4:                      "W-4",
		models.ServiceMemberGradeW5:                      "W-5",
		models.ServiceMemberGradeAVIATIONCADET:           "Aviation Cadet",
		models.ServiceMemberGradeCIVILIANEMPLOYEE:        "Civilian Employee",
		models.ServiceMemberGradeACADEMYCADET:            "Service Academy Cadet",
		models.ServiceMemberGradeMIDSHIPMAN:              "Midshipman",
	}
	if grade != nil {
		return gradeDisplayValue[*grade]
	}
	return ""
}

func formatEmplid(serviceMember models.ServiceMember) (*string, error) {
	const prefix = "EMPLID:"
	const separator = " "
	if *serviceMember.Affiliation == models.AffiliationCOASTGUARD && serviceMember.Emplid != nil {
		slice := []string{prefix, *serviceMember.Emplid}
		formattedReturn := strings.Join(slice, separator)
		return &formattedReturn, nil
	} else {
		return serviceMember.Edipi, nil
	}
}

func formatMaxAdvance(estimatedIncentive *unit.Cents) string {
	if estimatedIncentive != nil {
		maxAdvance := float64(*estimatedIncentive) * 0.6
		return FormatDollars(maxAdvance / 100)
	}
	maxAdvanceString := "No Incentive Found"
	return maxAdvanceString

}

func formatSignedCertifications(signedCertifications []*models.SignedCertification, ppmid uuid.UUID, isPaymentPacket bool) Certifications {
	certifications := Certifications{}
	// Strings used to build return values
	var customerSignature string
	var aoaSignature string
	var sswSignature string
	var aoaDate string
	var sswDate string

	// This loop evaluates all certs, move-level customer signature doesn't have a ppm id, it's collected first, then office signatures with ppmids
	for _, cert := range signedCertifications {
		if cert.PpmID == nil { // Original move signature required, doesn't have ppmid. All others of that type do
			if *cert.CertificationType == models.SignedCertificationTypeSHIPMENT {
				customerSignature = cert.Signature
			}
		} else if *cert.PpmID == ppmid { // PPM ID needs to be checked to prevent signatures from other PPMs on the same move from populating
			switch {
			case *cert.CertificationType == models.SignedCertificationTypePreCloseoutReviewedPPMPAYMENT:
				aoaSignature = cert.Signature
				aoaDate = FormatDate(cert.UpdatedAt) // We use updatedat to get the most recent signature dates
			case *cert.CertificationType == models.SignedCertificationTypeCloseoutReviewedPPMPAYMENT:
				sswSignature = cert.Signature
				sswDate = FormatDate(cert.UpdatedAt) // We use updatedat to get the most recent signature dates
			}
		}
	}
	certifications.CustomerField = customerSignature
	certifications.OfficeField = "AOA: " + aoaSignature
	certifications.DateField = "AOA: " + aoaDate

	if isPaymentPacket {
		certifications.OfficeField += "\nSSW: " + sswSignature
		certifications.DateField += "\nSSW: " + sswDate
	}

	return certifications
}

// The following formats the preparation date, as the preparation date for AOAs is the date the service counselor certifies the advance.
func formatAOADate(signedCertifications []*models.SignedCertification, ppmid uuid.UUID) string {
	// This loop evaluates certs to find Office AOA Signature date
	for _, cert := range signedCertifications {
		if cert.PpmID != nil { // Required to avoid error, service members signatures have nil ppm ids
			if *cert.PpmID == ppmid { // PPM ID needs to be checked to prevent signatures from other PPMs on the same move from populating
				if *cert.CertificationType == models.SignedCertificationTypePreCloseoutReviewedPPMPAYMENT {
					aoaDate := FormatDate(cert.UpdatedAt) // We use updatedat to get the most recent signature dates
					return aoaDate
				}
			}
		}
	}
	return FormatDate(time.Now())
}

// The following formats the preparation date, as the preparation date for SSWs is the date the closeout counselor certifies the closeout.
func formatSSWDate(signedCertifications []*models.SignedCertification, ppmid uuid.UUID) (string, error) {
	// This loop evaluates certs to find Office SSW Signature date
	for _, cert := range signedCertifications {
		if cert.PpmID != nil { // Required to avoid error, service members signatures have nil ppm ids
			if *cert.PpmID == ppmid { // PPM ID needs to be checked to prevent signatures from other PPMs on the same move from populating
				if *cert.CertificationType == models.SignedCertificationTypeCloseoutReviewedPPMPAYMENT {
					sswDate := FormatDate(cert.UpdatedAt) // We use updatedat to get the most recent signature dates
					return sswDate, nil
				}
			}
		}
	}
	return "", errors.New("Payment Packet is not certified")
}

// FormatAddress retrieves a PPMShipment W2Address and formats it for the SSW Document
func FormatAddress(w2Address *models.Address) string {
	var addressString string

	if w2Address != nil {
		addressString = fmt.Sprintf("%s, %s %s%s %s %s%s",
			w2Address.StreetAddress1,
			nilOrValue(w2Address.StreetAddress2),
			nilOrValue(w2Address.StreetAddress3),
			w2Address.City,
			w2Address.State,
			nilOrValue(w2Address.Country),
			w2Address.PostalCode,
		)
	} else {
		return "W2 Address not found"
	}

	return addressString
}

// nilOrValue returns the dereferenced value if the pointer is not nil, otherwise an empty string.
func nilOrValue(str *string) string {
	if str != nil {
		return *str
	}
	return ""
}

// FormatServiceMemberFullName formats ServiceMember full name for Shipment Summary Worksheet
func FormatServiceMemberFullName(serviceMember models.ServiceMember) string {
	lastName := derefStringTypes(serviceMember.LastName)
	suffix := derefStringTypes(serviceMember.Suffix)
	firstName := derefStringTypes(serviceMember.FirstName)
	middleName := derefStringTypes(serviceMember.MiddleName)
	if suffix != "" {
		return fmt.Sprintf("%s %s, %s %s", lastName, suffix, firstName, middleName)
	}
	return strings.TrimSpace(fmt.Sprintf("%s, %s %s", lastName, firstName, middleName))
}

<<<<<<< HEAD
func FormatShipment(ppm models.PPMShipment, isPaymentPacket bool) WorkSheetShipment {
	formattedShipment := WorkSheetShipment{}
=======
func (s SSWPPMComputer) FormatShipment(ppm models.PPMShipment, weightAllotment models.SSWMaxWeightEntitlement, isPaymentPacket bool) models.WorkSheetShipment {
	formattedShipment := models.WorkSheetShipment{}
>>>>>>> 0113c7e3

	if ppm.FinalIncentive != nil {
		formattedShipment.FinalIncentive = FormatDollarFromCents(*ppm.FinalIncentive)
	} else {
		formattedShipment.FinalIncentive = "No final incentive."
	}
	if ppm.EstimatedIncentive != nil {
		formattedShipment.MaxAdvance = formatMaxAdvance(ppm.EstimatedIncentive)
		formattedShipment.EstimatedIncentive = FormatDollarFromCents(*ppm.EstimatedIncentive)
	} else {
		formattedShipment.MaxAdvance = "Advance not available."
		formattedShipment.EstimatedIncentive = "No estimated incentive."
	}
	if ppm.AdvanceAmountReceived != nil {
		formattedShipment.AdvanceAmountReceived = FormatDollarFromCents(*ppm.AdvanceAmountReceived)
	} else {
		formattedShipment.AdvanceAmountReceived = "No advance received."
	}
	formattedShipmentTotalWeights := unit.Pound(0)
	formattedNumberAndTypes := ppm.Shipment.ShipmentLocator
	formattedShipmentWeights := FormatPPMWeightEstimated(ppm)
	formattedShipmentStatuses := FormatCurrentPPMStatus(ppm)
	if ppm.EstimatedWeight != nil {
<<<<<<< HEAD
		formattedShipmentTotalWeights += *ppm.EstimatedWeight
=======
		formattedShipmentTotalWeights += s.calculateShipmentTotalWeight(ppm, weightAllotment)
>>>>>>> 0113c7e3
	}

	formattedPickUpDates := FormatDate(ppm.ExpectedDepartureDate)
	if isPaymentPacket {
		formattedPickUpDates = "N/A"
		if ppm.ActualMoveDate != nil {
			formattedPickUpDates = FormatDate(*ppm.ActualMoveDate)
		}
<<<<<<< HEAD
	}
	// Last resort in case any dates are stored incorrectly
	if formattedPickUpDates == "01-Jan-0001" {
		formattedPickUpDates = "N/A"
=======
>>>>>>> 0113c7e3
	}
	// Last resort in case any dates are stored incorrectly
	if formattedPickUpDates == "01-Jan-0001" {
		formattedPickUpDates = "N/A"
	}

	formattedShipment.ShipmentNumberAndTypes = *formattedNumberAndTypes
	formattedShipment.PickUpDates = formattedPickUpDates
	formattedShipment.ShipmentWeights = formattedShipmentWeights
	formattedShipment.ShipmentWeightForObligation = FormatWeights(formattedShipmentTotalWeights)
	formattedShipment.CurrentShipmentStatuses = formattedShipmentStatuses

<<<<<<< HEAD
	formattedShipment.ShipmentNumberAndTypes = *formattedNumberAndTypes
	formattedShipment.PickUpDates = formattedPickUpDates
	formattedShipment.ShipmentWeights = formattedShipmentWeights
	formattedShipment.ShipmentWeightForObligation = FormatWeights(formattedShipmentTotalWeights)
	formattedShipment.CurrentShipmentStatuses = formattedShipmentStatuses

=======
>>>>>>> 0113c7e3
	return formattedShipment
}

// FormatAllSITs formats SIT line items for the Shipment Summary Worksheet Payment Packet
func FormatAllSITSForPaymentPacket(expenseDocuments models.MovingExpenses) WorkSheetSIT {
	formattedSIT := WorkSheetSIT{}

	for _, expense := range expenseDocuments {
		if *expense.MovingExpenseType == models.MovingExpenseReceiptTypeStorage {
			formattedSIT.EntryDates = FormatSITDate(expense.SITStartDate)
			formattedSIT.EndDates = FormatSITDate(expense.SubmittedSITEndDate)
			formattedSIT.DaysInStorage = FormatSITDaysInStorage(expense.SITStartDate, expense.SubmittedSITEndDate)
			return formattedSIT
		}
	}

	return formattedSIT
}

<<<<<<< HEAD
// FormatAllSITs formats SIT line items for the Shipment Summary Worksheet AOA Packet
=======
func (s SSWPPMComputer) calculateShipmentTotalWeight(ppmShipment models.PPMShipment, weightAllotment models.SSWMaxWeightEntitlement) unit.Pound {

	var err error
	var ppmActualWeight unit.Pound
	var maxLimit unit.Pound

	// Set maxLimit equal to the maximum weight entitlement or the allowable weight, whichever is lower
	if weightAllotment.TotalWeight < weightAllotment.Entitlement {
		maxLimit = weightAllotment.TotalWeight
	} else {
		maxLimit = weightAllotment.Entitlement
	}

	// Get the actual weight of the ppmShipment
	if len(ppmShipment.WeightTickets) > 0 {
		ppmActualWeight, err = s.PPMCloseoutFetcher.GetActualWeight(&ppmShipment)
		if err != nil {
			return 0
		}
	}

	// If actual weight is less than the lessor of maximum weight entitlement or the allowable weight, then use ppmActualWeight
	if ppmActualWeight < maxLimit {
		return ppmActualWeight
	} else {
		return maxLimit
	}
}

// FormatAllSITs formats SIT line items for the Shipment Summary Worksheet
>>>>>>> 0113c7e3
func FormatAllSITSForAOAPacket(ppm models.PPMShipment) WorkSheetSIT {
	formattedSIT := WorkSheetSIT{}

	if ppm.SITEstimatedEntryDate != nil && ppm.SITEstimatedDepartureDate != nil {
		formattedSIT.EntryDates = FormatSITDate(ppm.SITEstimatedEntryDate)
		formattedSIT.EndDates = FormatSITDate(ppm.SITEstimatedDepartureDate)
		formattedSIT.DaysInStorage = FormatSITDaysInStorage(ppm.SITEstimatedEntryDate, ppm.SITEstimatedDepartureDate)
	}

	return formattedSIT
}

// FetchMovingExpensesShipmentSummaryWorksheet fetches moving expenses for the Shipment Summary Worksheet
// TODO: update to create moving expense summary with the new moving expense model
func FetchMovingExpensesShipmentSummaryWorksheet(PPMShipment models.PPMShipment, _ appcontext.AppContext, _ *auth.Session) (models.MovingExpenses, error) {
	var movingExpenseDocuments = PPMShipment.MovingExpenses

	return movingExpenseDocuments, nil
}

func SubTotalExpenses(expenseDocuments models.MovingExpenses) map[string]float64 {
	totals := make(map[string]float64)

	for _, expense := range expenseDocuments {
		if expense.MovingExpenseType == nil || expense.Amount == nil {
			continue
		} // Added quick nil check to ensure SSW returns while moving expenses are being added still
		var nilPPMDocumentStatus *models.PPMDocumentStatus
		if expense.Status != nilPPMDocumentStatus && (*expense.Status == models.PPMDocumentStatusRejected || *expense.Status == models.PPMDocumentStatusExcluded) {
			continue
		}
		expenseType, addToTotal := getExpenseType(expense)
		expenseDollarAmt := expense.Amount.ToDollarFloatNoRound()

		if expenseType == "StorageMemberPaid" {
			expenseDollarAmt = expense.SITReimburseableAmount.ToDollarFloatNoRound()
		}

		totals[expenseType] += expenseDollarAmt

		if addToTotal && expenseType != "Storage" {
			if paidWithGTCC := expense.PaidWithGTCC; paidWithGTCC != nil && *paidWithGTCC {
				totals["TotalGTCCPaid"] += expenseDollarAmt
			} else {
				totals["TotalMemberPaid"] += expenseDollarAmt
			}
		}
	}

	return totals
}

func getExpenseType(expense models.MovingExpense) (string, bool) {
	expenseType := FormatEnum(string(*expense.MovingExpenseType), "")
	addToTotal := expenseType != "Storage"

	if paidWithGTCC := expense.PaidWithGTCC; paidWithGTCC != nil && *paidWithGTCC {
		return fmt.Sprintf("%s%s", expenseType, "GTCCPaid"), addToTotal
	}

	return fmt.Sprintf("%s%s", expenseType, "MemberPaid"), addToTotal
}

// FormatCurrentPPMStatus formats FormatCurrentPPMStatus for the Shipment Summary Worksheet
func FormatCurrentPPMStatus(ppm models.PPMShipment) string {
	if ppm.Status == "PAYMENT_REQUESTED" {
		return "At destination"
	}
	return FormatEnum(string(ppm.Status), " ")
}

// FormatSITNumberAndType formats FormatSITNumberAndType for the Shipment Summary Worksheet
func FormatSITNumberAndType(i int) string {
	return fmt.Sprintf("%02d - SIT", i+1)
}

// FormatPPMWeight formats a ppms EstimatedNetWeight for the Shipment Summary Worksheet
func FormatPPMWeightEstimated(ppm models.PPMShipment) string {
	if ppm.EstimatedWeight != nil {
		wtg := FormatWeights(unit.Pound(*ppm.EstimatedWeight))
		return fmt.Sprintf("%s lbs - Estimated", wtg)
	}
	return ""
}

// FormatPPMWeight formats a ppms final NetWeight for the Shipment Summary Worksheet
func FormatPPMWeightFinal(weight unit.Pound) string {
	wtg := FormatWeights(unit.Pound(weight))
	return fmt.Sprintf("%s lbs - Actual", wtg)
}

<<<<<<< HEAD
// FormatSITDate formats a SIT Date for the Shipment Summary Worksheet
=======
// FormatSITEntryDate formats a SIT Date for the Shipment Summary Worksheet
>>>>>>> 0113c7e3
func FormatSITDate(sitDate *time.Time) string {
	if sitDate == nil {
		return "No SIT date" // Return string if no date found
	}
	return FormatDate(*sitDate)
}

// FormatSITDaysInStorage formats a SIT DaysInStorage for the Shipment Summary Worksheet
func FormatSITDaysInStorage(entryDate *time.Time, departureDate *time.Time) string {
	if entryDate == nil || departureDate == nil {
		return "No Entry/Departure Data" // Return string if no SIT attached
	}
	firstDate := *departureDate
	secondDate := *entryDate
	difference := firstDate.Sub(secondDate)
	formattedDifference := fmt.Sprintf("Days: %d\n", int64(difference.Hours()/24)+1)
	return formattedDifference
}

func formatDisbursement(expensesMap map[string]float64, ppmRemainingEntitlement float64) string {
	disbursementGTCC := expensesMap["TotalGTCCPaid"] + expensesMap["StorageGTCCPaid"]
	disbursementGTCCB := ppmRemainingEntitlement + expensesMap["StorageMemberPaid"]
	// Disbursement GTCC is the lowest value of the above 2 calculations
	if disbursementGTCCB < disbursementGTCC {
		disbursementGTCC = disbursementGTCCB
	}
	// Disbursement Member is remaining entitlement plus member SIT minus GTCC Disbursement, not less than 0.
	disbursementMember := ppmRemainingEntitlement + expensesMap["StorageMemberPaid"] - disbursementGTCC
	if disbursementMember < 0 {
		disbursementMember = 0
	}
	// Return formatted values in string
	disbursementString := "GTCC: " + FormatDollars(disbursementGTCC) + "\nMember: " + FormatDollars(disbursementMember)
	return disbursementString
}

// FormatOrdersTypeAndOrdersNumber formats OrdersTypeAndOrdersNumber for Shipment Summary Worksheet
func FormatOrdersTypeAndOrdersNumber(order models.Order) string {
	orderType := FormatOrdersType(order)
	ordersNumber := derefStringTypes(order.OrdersNumber)
	return fmt.Sprintf("%s/%s", orderType, ordersNumber)
}

// FormatServiceMemberAffiliation formats ServiceMemberAffiliation in human friendly format
func FormatServiceMemberAffiliation(affiliation *models.ServiceMemberAffiliation) string {
	if affiliation != nil {
		return FormatEnum(string(*affiliation), " ")
	}
	return ""
}

// FormatOrdersType formats OrdersType for Shipment Summary Worksheet
func FormatOrdersType(order models.Order) string {
	switch order.OrdersType {
	case internalmessages.OrdersTypePERMANENTCHANGEOFSTATION:
		return "PCS"
	default:
		return ""
	}
}

// FormatDate formats Dates for Shipment Summary Worksheet
func FormatDate(date time.Time) string {
	dateLayout := "02-Jan-2006"
	return date.Format(dateLayout)
}

// FormatEnum titlecases string const types (e.g. THIS_CONSTANT -> This Constant)
// outSep specifies the character to use for rejoining the string
func FormatEnum(s string, outSep string) string {
	words := strings.Replace(strings.ToLower(s), "_", " ", -1)
	return strings.Replace(cases.Title(language.English).String(words), " ", outSep, -1)
}

// FormatWeights formats a unit.Pound using 000s separator
func FormatWeights(wtg unit.Pound) string {
	p := message.NewPrinter(language.English)
	return p.Sprintf("%d", wtg)
}

// FormatDollars formats an int using 000s separator
func FormatDollars(dollars float64) string {
	p := message.NewPrinter(language.English)
	return p.Sprintf("$%.2f", dollars)
}

// FormatDollars formats cents using 000s separator
func FormatDollarFromCents(cents unit.Cents) string {
	d := float64(cents) / 100.0
	p := message.NewPrinter(language.English)
	return p.Sprintf("$%.2f", d)
}

func derefStringTypes(st interface{}) string {
	switch v := st.(type) {
	case *string:
		if v != nil {
			return *v
		}
	case string:
		return v
	}
	return ""
}

// ObligationType type corresponding to obligation sections of shipment summary worksheet
type ObligationType int

// ComputeObligations is helper function for computing the obligations section of the shipment summary worksheet
// Obligations must remain as static test data until new computer system is finished
func (SSWPPMComputer *SSWPPMComputer) ComputeObligations(_ appcontext.AppContext, _ models.ShipmentSummaryFormData, _ route.Planner) (obligation models.Obligations, err error) {
	// Obligations must remain test data until new computer system is finished
	obligations := models.Obligations{
		ActualObligation:           models.Obligation{Gcc: 123, SIT: 123, Miles: unit.Miles(123456)},
		MaxObligation:              models.Obligation{Gcc: 456, SIT: 456, Miles: unit.Miles(123456)},
		NonWinningActualObligation: models.Obligation{Gcc: 789, SIT: 789, Miles: unit.Miles(12345)},
		NonWinningMaxObligation:    models.Obligation{Gcc: 1000, SIT: 1000, Miles: unit.Miles(12345)},
	}
	return obligations, nil
}

// FetchDataShipmentSummaryWorksheetFormData fetches the pages for the Shipment Summary Worksheet for a given Move ID
func (SSWPPMComputer *SSWPPMComputer) FetchDataShipmentSummaryWorksheetFormData(appCtx appcontext.AppContext, session *auth.Session, ppmShipmentID uuid.UUID) (*models.ShipmentSummaryFormData, error) {

	ppmShipment := models.PPMShipment{}
	dbQErr := appCtx.DB().Q().Eager(
		"Shipment.MoveTaskOrder.Orders.ServiceMember",
		"Shipment.MoveTaskOrder.Orders.NewDutyLocation.Address",
		"Shipment.MoveTaskOrder.Orders.OriginDutyLocation.Address",
		"W2Address",
		"WeightTickets",
		"MovingExpenses",
	).Find(&ppmShipment, ppmShipmentID)

	if dbQErr != nil {
		if errors.Cause(dbQErr).Error() == models.RecordNotFoundErrorString {
			return nil, models.ErrFetchNotFound
		}
		return nil, dbQErr
	}

	// Final actual weight is a calculated value we don't store. This needs to be fetched independently
	// Requires WeightTickets eager preload
	ppmShipmentFinalWeight := models.GetPPMNetWeight(ppmShipment)

	serviceMember := ppmShipment.Shipment.MoveTaskOrder.Orders.ServiceMember
	if ppmShipment.Shipment.MoveTaskOrder.Orders.Grade == nil {
		return nil, errors.New("order for requested shipment summary worksheet data does not have a pay grade attached")
	}

	weightAllotment := SSWGetEntitlement(*ppmShipment.Shipment.MoveTaskOrder.Orders.Grade, ppmShipment.Shipment.MoveTaskOrder.Orders.HasDependents, ppmShipment.Shipment.MoveTaskOrder.Orders.SpouseHasProGear)
	ppmRemainingEntitlement := float64(0)

	maxSit, err := CalculateShipmentSITAllowance(appCtx, ppmShipment.Shipment)
	if err != nil {
		return nil, err
	}

	// Fetches all signed certifications for a move to be filtered in this file by ppmid and type
	signedCertifications, err := models.FetchSignedCertifications(appCtx.DB(), session, ppmShipment.Shipment.MoveTaskOrderID)
	if err != nil {
		return nil, err
	}
	serviceMember.Edipi, err = formatEmplid(serviceMember)
	if err != nil {
		return nil, err
	}

	var ppmShipments []models.PPMShipment

	ppmShipments = append(ppmShipments, ppmShipment)
	if ppmShipment.Shipment.MoveTaskOrder.Orders.OriginDutyLocation == nil {
		return nil, errors.New("order for PPM shipment does not have a origin duty location attached")
	}
	ssd := models.ShipmentSummaryFormData{
		ServiceMember:            serviceMember,
		Order:                    ppmShipment.Shipment.MoveTaskOrder.Orders,
		Move:                     ppmShipment.Shipment.MoveTaskOrder,
		CurrentDutyLocation:      *ppmShipment.Shipment.MoveTaskOrder.Orders.OriginDutyLocation,
		NewDutyLocation:          ppmShipment.Shipment.MoveTaskOrder.Orders.NewDutyLocation,
		WeightAllotment:          weightAllotment,
		PPMShipment:              ppmShipment,
		PPMShipments:             ppmShipments,
		PPMShipmentFinalWeight:   ppmShipmentFinalWeight,
		W2Address:                ppmShipment.W2Address,
		MovingExpenses:           ppmShipment.MovingExpenses,
		SignedCertifications:     signedCertifications,
		PPMRemainingEntitlement:  ppmRemainingEntitlement,
		MaxSITStorageEntitlement: maxSit,
	}
	return &ssd, nil
}

// CalculateShipmentSITAllowance finds the number of days allowed in SIT for a shipment based on its entitlement and any approved SIT extensions
func CalculateShipmentSITAllowance(appCtx appcontext.AppContext, shipment models.MTOShipment) (int, error) {
	entitlement, err := fetchEntitlement(appCtx, shipment)
	if err != nil {
		return 0, err
	}

	totalSITAllowance := 0
	if entitlement.StorageInTransit != nil {
		totalSITAllowance = *entitlement.StorageInTransit
	}
	for _, ext := range shipment.SITDurationUpdates {
		if ext.ApprovedDays != nil {
			totalSITAllowance += *ext.ApprovedDays
		}
	}
	return totalSITAllowance, nil
}

func fetchEntitlement(appCtx appcontext.AppContext, mtoShipment models.MTOShipment) (*models.Entitlement, error) {
	var move models.Move
	err := appCtx.DB().Q().EagerPreload("Orders.Entitlement").Find(&move, mtoShipment.MoveTaskOrderID)

	if err != nil {
		return nil, err
	}

	return move.Orders.Entitlement, nil
}

// FillSSWPDFForm takes form data and fills an existing PDF form template with said data
func (SSWPPMGenerator *SSWPPMGenerator) FillSSWPDFForm(Page1Values services.Page1Values, Page2Values services.Page2Values) (sswfile afero.File, pdfInfo *pdfcpu.PDFInfo, err error) {

	// header represents the header section of the JSON.
	type header struct {
		Source   string `json:"source"`
		Version  string `json:"version"`
		Creation string `json:"creation"`
		Producer string `json:"producer"`
	}

	// checkbox represents a checkbox within a form.
	type checkbox struct {
		Pages   []int  `json:"pages"`
		ID      string `json:"id"`
		Name    string `json:"name"`
		Default bool   `json:"value"`
		Value   bool   `json:"multiline"`
		Locked  bool   `json:"locked"`
	}

	// forms represents a form containing text fields.
	type form struct {
		TextField []textField `json:"textfield"`
		Checkbox  []checkbox  `json:"checkbox"`
	}

	// pdFData represents the entire JSON structure.
	type pdFData struct {
		Header header `json:"header"`
		Forms  []form `json:"forms"`
	}

	var sswHeader = header{
		Source:   "SSWPDFTemplate.pdf",
		Version:  "pdfcpu v0.8.0 dev",
		Creation: "2024-08-27 16:39:37 UTC",
		Producer: "macOS Version 13.5 (Build 22G74) Quartz PDFContext, AppendMode 1.1",
	}

	var sswCheckbox = []checkbox{
		{
			Pages:   []int{2},
			ID:      "797",
			Name:    "EDOther",
			Value:   true,
			Default: false,
			Locked:  false,
		},
	}

	formData := pdFData{ // This is unique to each PDF template, must be found for new templates using PDFCPU's export function used on the template (can be done through CLI)
		Header: sswHeader,
		Forms: []form{
			{ // Dynamically loops, creates, and aggregates json for text fields, merges page 1 and 2
				TextField: mergeTextFields(createTextFields(Page1Values, 1), createTextFields(Page2Values, 2)),
			},
			// The following is the structure for using a Checkbox field
			{
				Checkbox: sswCheckbox,
			},
		},
	}

	// Marshal the FormData struct into a JSON-encoded byte slice
	jsonData, err := json.MarshalIndent(formData, "", "  ")
	if err != nil {
		fmt.Println("Error marshaling JSON:", err)
		return
	}
	SSWWorksheet, err := SSWPPMGenerator.generator.FillPDFForm(jsonData, SSWPPMGenerator.templateReader, "")
	if err != nil {
		return nil, nil, err
	}

	// pdfInfo.PageCount is a great way to tell whether returned PDF is corrupted
	pdfInfoResult, err := SSWPPMGenerator.generator.GetPdfFileInfo(SSWWorksheet.Name())
	if err != nil || pdfInfoResult.PageCount != 2 {
		return nil, nil, errors.Wrap(err, "SSWGenerator output a corrupted or incorretly altered PDF")
	}
	// Return PDFInfo for additional testing in other functions
	pdfInfo = pdfInfoResult
	return SSWWorksheet, pdfInfo, err
}

// CreateTextFields formats the SSW Page data to match PDF-accepted JSON
func createTextFields(data interface{}, pages ...int) []textField {
	var textFields []textField

	val := reflect.ValueOf(data)
	for i := 0; i < val.NumField(); i++ {
		field := val.Type().Field(i)
		value := val.Field(i).Interface()

		textFieldEntry := textField{
			Pages:     pages,
			ID:        fmt.Sprintf("%d", len(textFields)+1),
			Name:      field.Name,
			Value:     fmt.Sprintf("%v", value),
			Multiline: true,
			Locked:    false,
		}

		textFields = append(textFields, textFieldEntry)
	}

	return textFields
}

// MergeTextFields merges page 1 and page 2 data
func mergeTextFields(fields1, fields2 []textField) []textField {
	return append(fields1, fields2...)
}

// createAssetByteReader creates a new byte reader based on the TemplateImagePath of the formLayout
func createAssetByteReader(path string) (*bytes.Reader, error) {
	asset, err := assets.Asset(path)
	if err != nil {
		return nil, errors.Wrap(err, "error creating asset from path; check image path : "+path)
	}

	return bytes.NewReader(asset), nil
}<|MERGE_RESOLUTION|>--- conflicted
+++ resolved
@@ -59,21 +59,12 @@
 }
 
 // FormatValuesShipmentSummaryWorksheet returns the formatted pages for the Shipment Summary Worksheet
-<<<<<<< HEAD
-func (SSWPPMComputer *SSWPPMComputer) FormatValuesShipmentSummaryWorksheet(shipmentSummaryFormData services.ShipmentSummaryFormData, isPaymentPacket bool) (services.Page1Values, services.Page2Values, error) {
-	page1, err := FormatValuesShipmentSummaryWorksheetFormPage1(shipmentSummaryFormData, isPaymentPacket)
-	if err != nil {
-		return page1, services.Page2Values{}, errors.WithStack(err)
-	}
-	page2, err := FormatValuesShipmentSummaryWorksheetFormPage2(shipmentSummaryFormData, isPaymentPacket)
-=======
 func (SSWPPMComputer *SSWPPMComputer) FormatValuesShipmentSummaryWorksheet(shipmentSummaryFormData models.ShipmentSummaryFormData, isPaymentPacket bool) (services.Page1Values, services.Page2Values, error) {
 	page1, err := SSWPPMComputer.FormatValuesShipmentSummaryWorksheetFormPage1(shipmentSummaryFormData, isPaymentPacket)
 	if err != nil {
 		return page1, services.Page2Values{}, errors.WithStack(err)
 	}
 	page2, err := SSWPPMComputer.FormatValuesShipmentSummaryWorksheetFormPage2(shipmentSummaryFormData, isPaymentPacket)
->>>>>>> 0113c7e3
 	if err != nil {
 		return page1, page2, errors.WithStack(err)
 	}
@@ -91,22 +82,6 @@
 	Locked    bool   `json:"locked"`
 }
 
-<<<<<<< HEAD
-// WorkSheetShipment is an object representing specific shipment items on Shipment Summary Worksheet
-type WorkSheetShipment struct {
-	EstimatedIncentive          string
-	MaxAdvance                  string
-	FinalIncentive              string
-	AdvanceAmountReceived       string
-	ShipmentNumberAndTypes      string
-	PickUpDates                 string
-	ShipmentWeights             string
-	ShipmentWeightForObligation string
-	CurrentShipmentStatuses     string
-}
-
-=======
->>>>>>> 0113c7e3
 // WorkSheetSIT is an object representing SIT on the Shipment Summary Worksheet
 type WorkSheetSIT struct {
 	NumberAndTypes string
@@ -217,11 +192,7 @@
 )
 
 // FormatValuesShipmentSummaryWorksheetFormPage1 formats the data for page 1 of the Shipment Summary Worksheet
-<<<<<<< HEAD
-func FormatValuesShipmentSummaryWorksheetFormPage1(data services.ShipmentSummaryFormData, isPaymentPacket bool) (services.Page1Values, error) {
-=======
 func (s SSWPPMComputer) FormatValuesShipmentSummaryWorksheetFormPage1(data models.ShipmentSummaryFormData, isPaymentPacket bool) (services.Page1Values, error) {
->>>>>>> 0113c7e3
 	var err error
 	page1 := services.Page1Values{}
 	page1.CUIBanner = controlledUnclassifiedInformationText
@@ -252,22 +223,13 @@
 	page1.WeightAllotmentProgearSpouse = FormatWeights(data.WeightAllotment.SpouseProGear)
 	page1.TotalWeightAllotment = FormatWeights(data.WeightAllotment.TotalWeight)
 
-<<<<<<< HEAD
-	formattedSIT := WorkSheetSIT{}
-
-	formattedShipment := FormatShipment(data.PPMShipment, isPaymentPacket)
+	formattedShipment := s.FormatShipment(data.PPMShipment, data.WeightAllotment, isPaymentPacket)
+
 	page1.ShipmentNumberAndTypes = formattedShipment.ShipmentNumberAndTypes
 	page1.ShipmentPickUpDates = formattedShipment.PickUpDates
 	page1.ShipmentCurrentShipmentStatuses = formattedShipment.CurrentShipmentStatuses
 
-=======
-	formattedShipment := s.FormatShipment(data.PPMShipment, data.WeightAllotment, isPaymentPacket)
-	page1.ShipmentNumberAndTypes = formattedShipment.ShipmentNumberAndTypes
-	page1.ShipmentPickUpDates = formattedShipment.PickUpDates
-	page1.ShipmentCurrentShipmentStatuses = formattedShipment.CurrentShipmentStatuses
-
 	formattedSIT := WorkSheetSIT{}
->>>>>>> 0113c7e3
 	// Shipment weights for Payment Packet are actual, for AOA Packet are estimated.
 	if isPaymentPacket {
 		formattedSIT = FormatAllSITSForPaymentPacket(data.MovingExpenses)
@@ -281,15 +243,10 @@
 		}
 	} else {
 		formattedSIT = FormatAllSITSForAOAPacket(data.PPMShipment)
-<<<<<<< HEAD
-
-		page1.ShipmentWeights = formattedShipment.ShipmentWeights
-		page1.ActualObligationGCC100 = formattedShipment.ShipmentWeightForObligation + " - Estimated lbs; " + formattedShipment.FinalIncentive
-
-=======
+
 		page1.ShipmentWeights = formattedShipment.ShipmentWeights
 		page1.ActualObligationGCC100 = formattedShipment.ShipmentWeightForObligation + " - Actual lbs; "
->>>>>>> 0113c7e3
+
 		page1.PreparationDate1 = formatAOADate(data.SignedCertifications, data.PPMShipment.ID)
 	}
 
@@ -304,28 +261,16 @@
 	page1.MaxObligationSIT = fmt.Sprintf("%02d Days in SIT", data.MaxSITStorageEntitlement)
 	page1.ActualObligationSIT = formattedSIT.DaysInStorage
 	page1.TotalWeightAllotmentRepeat = page1.TotalWeightAllotment
-<<<<<<< HEAD
-	page1.PPMRemainingEntitlement = FormatWeights(data.PPMRemainingEntitlement)
-=======
 	page1.PPMRemainingEntitlement = FormatDollars(data.PPMRemainingEntitlement)
->>>>>>> 0113c7e3
 	return page1, nil
 }
 
 // FormatValuesShipmentSummaryWorksheetFormPage2 formats the data for page 2 of the Shipment Summary Worksheet
-<<<<<<< HEAD
-func FormatValuesShipmentSummaryWorksheetFormPage2(data services.ShipmentSummaryFormData, isPaymentPacket bool) (services.Page2Values, error) {
-	var err error
-	expensesMap := SubTotalExpenses(data.MovingExpenses)
-	certificationInfo := formatSignedCertifications(data.SignedCertifications, data.PPMShipment.ID)
-	formattedShipments := FormatShipment(data.PPMShipment, isPaymentPacket)
-=======
 func (s *SSWPPMComputer) FormatValuesShipmentSummaryWorksheetFormPage2(data models.ShipmentSummaryFormData, isPaymentPacket bool) (services.Page2Values, error) {
 	var err error
 	expensesMap := SubTotalExpenses(data.MovingExpenses)
 	certificationInfo := formatSignedCertifications(data.SignedCertifications, data.PPMShipment.ID, isPaymentPacket)
 	formattedShipments := s.FormatShipment(data.PPMShipment, data.WeightAllotment, isPaymentPacket)
->>>>>>> 0113c7e3
 
 	page2 := services.Page2Values{}
 	page2.CUIBanner = controlledUnclassifiedInformationText
@@ -336,15 +281,10 @@
 		if err != nil {
 			return page2, err
 		}
-<<<<<<< HEAD
-	} else {
-		page2.PreparationDate2 = formatAOADate(data.SignedCertifications, data.PPMShipment.ID)
-=======
 		page2.Disbursement = formatDisbursement(expensesMap, data.PPMRemainingEntitlement)
 	} else {
 		page2.PreparationDate2 = formatAOADate(data.SignedCertifications, data.PPMShipment.ID)
 		page2.Disbursement = "N/A"
->>>>>>> 0113c7e3
 	}
 	page2.ContractedExpenseMemberPaid = FormatDollars(expensesMap["ContractedExpenseMemberPaid"])
 	page2.ContractedExpenseGTCCPaid = FormatDollars(expensesMap["ContractedExpenseGTCCPaid"])
@@ -548,13 +488,8 @@
 	return strings.TrimSpace(fmt.Sprintf("%s, %s %s", lastName, firstName, middleName))
 }
 
-<<<<<<< HEAD
-func FormatShipment(ppm models.PPMShipment, isPaymentPacket bool) WorkSheetShipment {
-	formattedShipment := WorkSheetShipment{}
-=======
 func (s SSWPPMComputer) FormatShipment(ppm models.PPMShipment, weightAllotment models.SSWMaxWeightEntitlement, isPaymentPacket bool) models.WorkSheetShipment {
 	formattedShipment := models.WorkSheetShipment{}
->>>>>>> 0113c7e3
 
 	if ppm.FinalIncentive != nil {
 		formattedShipment.FinalIncentive = FormatDollarFromCents(*ppm.FinalIncentive)
@@ -578,11 +513,7 @@
 	formattedShipmentWeights := FormatPPMWeightEstimated(ppm)
 	formattedShipmentStatuses := FormatCurrentPPMStatus(ppm)
 	if ppm.EstimatedWeight != nil {
-<<<<<<< HEAD
-		formattedShipmentTotalWeights += *ppm.EstimatedWeight
-=======
 		formattedShipmentTotalWeights += s.calculateShipmentTotalWeight(ppm, weightAllotment)
->>>>>>> 0113c7e3
 	}
 
 	formattedPickUpDates := FormatDate(ppm.ExpectedDepartureDate)
@@ -591,13 +522,6 @@
 		if ppm.ActualMoveDate != nil {
 			formattedPickUpDates = FormatDate(*ppm.ActualMoveDate)
 		}
-<<<<<<< HEAD
-	}
-	// Last resort in case any dates are stored incorrectly
-	if formattedPickUpDates == "01-Jan-0001" {
-		formattedPickUpDates = "N/A"
-=======
->>>>>>> 0113c7e3
 	}
 	// Last resort in case any dates are stored incorrectly
 	if formattedPickUpDates == "01-Jan-0001" {
@@ -610,15 +534,6 @@
 	formattedShipment.ShipmentWeightForObligation = FormatWeights(formattedShipmentTotalWeights)
 	formattedShipment.CurrentShipmentStatuses = formattedShipmentStatuses
 
-<<<<<<< HEAD
-	formattedShipment.ShipmentNumberAndTypes = *formattedNumberAndTypes
-	formattedShipment.PickUpDates = formattedPickUpDates
-	formattedShipment.ShipmentWeights = formattedShipmentWeights
-	formattedShipment.ShipmentWeightForObligation = FormatWeights(formattedShipmentTotalWeights)
-	formattedShipment.CurrentShipmentStatuses = formattedShipmentStatuses
-
-=======
->>>>>>> 0113c7e3
 	return formattedShipment
 }
 
@@ -638,9 +553,6 @@
 	return formattedSIT
 }
 
-<<<<<<< HEAD
-// FormatAllSITs formats SIT line items for the Shipment Summary Worksheet AOA Packet
-=======
 func (s SSWPPMComputer) calculateShipmentTotalWeight(ppmShipment models.PPMShipment, weightAllotment models.SSWMaxWeightEntitlement) unit.Pound {
 
 	var err error
@@ -670,8 +582,7 @@
 	}
 }
 
-// FormatAllSITs formats SIT line items for the Shipment Summary Worksheet
->>>>>>> 0113c7e3
+// FormatAllSITs formats SIT line items for the Shipment Summary Worksheet AOA Packet
 func FormatAllSITSForAOAPacket(ppm models.PPMShipment) WorkSheetSIT {
 	formattedSIT := WorkSheetSIT{}
 
@@ -763,11 +674,7 @@
 	return fmt.Sprintf("%s lbs - Actual", wtg)
 }
 
-<<<<<<< HEAD
 // FormatSITDate formats a SIT Date for the Shipment Summary Worksheet
-=======
-// FormatSITEntryDate formats a SIT Date for the Shipment Summary Worksheet
->>>>>>> 0113c7e3
 func FormatSITDate(sitDate *time.Time) string {
 	if sitDate == nil {
 		return "No SIT date" // Return string if no date found
