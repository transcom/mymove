package shipmentsummaryworksheet

import (
	"bytes"
	"encoding/json"
	"fmt"
	"reflect"
	"strings"
	"time"

	"github.com/gofrs/uuid"
	"github.com/pdfcpu/pdfcpu/pkg/pdfcpu"
	"github.com/pkg/errors"
	"github.com/spf13/afero"
	"golang.org/x/text/cases"
	"golang.org/x/text/language"
	"golang.org/x/text/message"

	"github.com/transcom/mymove/pkg/appcontext"
	"github.com/transcom/mymove/pkg/assets"
	"github.com/transcom/mymove/pkg/auth"
	"github.com/transcom/mymove/pkg/gen/internalmessages"
	"github.com/transcom/mymove/pkg/models"
	"github.com/transcom/mymove/pkg/paperwork"
	"github.com/transcom/mymove/pkg/route"
	"github.com/transcom/mymove/pkg/services"
	"github.com/transcom/mymove/pkg/unit"
)

// SSWPPMComputer is the concrete struct implementing the services.shipmentsummaryworksheet interface
type SSWPPMComputer struct {
	services.PPMCloseoutFetcher
}

// NewSSWPPMComputer creates a SSWPPMComputer
func NewSSWPPMComputer(ppmCloseoutFetcher services.PPMCloseoutFetcher) services.SSWPPMComputer {
	return &SSWPPMComputer{
		ppmCloseoutFetcher,
	}
}

// SSWPPMGenerator is the concrete struct implementing the services.shipmentsummaryworksheet interface
type SSWPPMGenerator struct {
	generator      paperwork.Generator
	templateReader *bytes.Reader
}

// NewSSWPPMGenerator creates a SSWPPMGenerator
func NewSSWPPMGenerator(pdfGenerator *paperwork.Generator) (services.SSWPPMGenerator, error) {
	templateReader, err := createAssetByteReader("paperwork/formtemplates/SSWPDFTemplate.pdf")
	if err != nil {
		return nil, errors.WithStack(err)
	}

	return &SSWPPMGenerator{
		generator:      *pdfGenerator,
		templateReader: templateReader,
	}, nil
}

// FormatValuesShipmentSummaryWorksheet returns the formatted pages for the Shipment Summary Worksheet
func (SSWPPMComputer *SSWPPMComputer) FormatValuesShipmentSummaryWorksheet(shipmentSummaryFormData models.ShipmentSummaryFormData, isPaymentPacket bool) (services.Page1Values, services.Page2Values, error) {
	page1, err := SSWPPMComputer.FormatValuesShipmentSummaryWorksheetFormPage1(shipmentSummaryFormData, isPaymentPacket)
	if err != nil {
		return page1, services.Page2Values{}, errors.WithStack(err)
	}
	page2, err := SSWPPMComputer.FormatValuesShipmentSummaryWorksheetFormPage2(shipmentSummaryFormData, isPaymentPacket)
	if err != nil {
		return page1, page2, errors.WithStack(err)
	}

	return page1, page2, nil
}

// textField represents a text field within a form.
type textField struct {
	Pages     []int  `json:"pages"`
	ID        string `json:"id"`
	Name      string `json:"name"`
	Value     string `json:"value"`
	Multiline bool   `json:"multiline"`
	Locked    bool   `json:"locked"`
}

// WorkSheetSIT is an object representing SIT on the Shipment Summary Worksheet
type WorkSheetSIT struct {
	NumberAndTypes string
	EntryDates     string
	EndDates       string
	DaysInStorage  string
}

// Dollar represents a type for dollar monetary unit
type Dollar float64

// String is a string representation of a Dollar
func (d Dollar) String() string {
	p := message.NewPrinter(language.English)
	return p.Sprintf("$%.2f", d)
}

// Obligation an object representing the obligations section on the shipment summary worksheet
type Obligation struct {
	Gcc   unit.Cents
	SIT   unit.Cents
	Miles unit.Miles
}

// GCC100 calculates the 100% GCC on shipment summary worksheet
func (obligation Obligation) GCC100() float64 {
	return obligation.Gcc.ToDollarFloatNoRound()
}

// GCC95 calculates the 95% GCC on shipment summary worksheet
func (obligation Obligation) GCC95() float64 {
	return obligation.Gcc.MultiplyFloat64(.95).ToDollarFloatNoRound()
}

// FormatSIT formats the SIT Cost into a dollar float for the shipment summary worksheet
func (obligation Obligation) FormatSIT() float64 {
	return obligation.SIT.ToDollarFloatNoRound()
}

// MaxAdvance calculates the Max Advance on the shipment summary worksheet
func (obligation Obligation) MaxAdvance() float64 {
	return obligation.Gcc.MultiplyFloat64(.60).ToDollarFloatNoRound()
}

// SSWMaxWeightEntitlement weight allotment for the shipment summary worksheet.
type SSWMaxWeightEntitlement struct {
	Entitlement   unit.Pound
	ProGear       unit.Pound
	SpouseProGear unit.Pound
	TotalWeight   unit.Pound
}

type Certifications struct {
	CustomerField string
	OfficeField   string
	DateField     string
}

// adds a line item to shipment summary worksheet SSWMaxWeightEntitlement and increments total allotment
func (wa *SSWMaxWeightEntitlement) addLineItem(field string, value int) {
	r := reflect.ValueOf(wa).Elem()
	f := r.FieldByName(field)
	if f.IsValid() && f.CanSet() {
		f.SetInt(int64(value))
		wa.TotalWeight += unit.Pound(value)
	}
}

// SSWGetEntitlement calculates the entitlement for the shipment summary worksheet based on the parameters of
// a move (hasDependents, spouseHasProGear)
func SSWGetEntitlement(grade internalmessages.OrderPayGrade, hasDependents bool, spouseHasProGear bool) models.SSWMaxWeightEntitlement {
	sswEntitlements := SSWMaxWeightEntitlement{}
	entitlements := models.GetWeightAllotment(grade)
	sswEntitlements.addLineItem("ProGear", entitlements.ProGearWeight)
	sswEntitlements.addLineItem("SpouseProGear", entitlements.ProGearWeightSpouse)
	if !hasDependents {
		sswEntitlements.addLineItem("Entitlement", entitlements.TotalWeightSelf)
		return models.SSWMaxWeightEntitlement(sswEntitlements)
	}
	sswEntitlements.addLineItem("Entitlement", entitlements.TotalWeightSelfPlusDependents)
	return models.SSWMaxWeightEntitlement(sswEntitlements)
}

// Calculates cost for the Remaining PPM Incentive (pre-tax) field on page 2 of SSW form.
func CalculateRemainingPPMEntitlement(finalIncentive *unit.Cents, sitMemberPaid float64, sitGTCCPaid float64, aoa *unit.Cents) float64 {
	// FinalIncentive
	var finalIncentiveFloat float64 = 0
	if finalIncentive != nil {
		finalIncentiveFloat = float64(*finalIncentive) / 100.0
	}

	var aoaFloat float64 = 0
	if aoa != nil {
		aoaFloat = float64(*aoa) / 100.0
	}

	// This costing is computed by taking the Actual Obligations 100% GCC plus the
	// SIT cost calculated (if SIT was approved and accepted) minus any Advance
	// Operating Allowance (AOA) the customer identified as receiving in the Document upload process
	return (finalIncentiveFloat + sitMemberPaid + sitGTCCPaid) - aoaFloat
}

const (
	controlledUnclassifiedInformationText = "CONTROLLED UNCLASSIFIED INFORMATION"
)

const (
	trustedAgentText = "Trusted Agent Requires POA \nor Letter of Authorization"
)

// FormatValuesShipmentSummaryWorksheetFormPage1 formats the data for page 1 of the Shipment Summary Worksheet
func (s SSWPPMComputer) FormatValuesShipmentSummaryWorksheetFormPage1(data models.ShipmentSummaryFormData, isPaymentPacket bool) (services.Page1Values, error) {
	var err error
	page1 := services.Page1Values{}
	page1.CUIBanner = controlledUnclassifiedInformationText
	page1.MaxSITStorageEntitlement = fmt.Sprintf("%02d Days in SIT", data.MaxSITStorageEntitlement)
	// We don't currently know what allows POV to be authorized, so we are hardcoding it to "No" to start
	page1.POVAuthorized = "No"

	sm := data.ServiceMember
	page1.ServiceMemberName = FormatServiceMemberFullName(sm)
	page1.PreferredPhoneNumber = derefStringTypes(sm.Telephone)
	page1.ServiceBranch = FormatServiceMemberAffiliation(sm.Affiliation)
	page1.PreferredEmail = derefStringTypes(sm.PersonalEmail)
	page1.DODId = derefStringTypes(sm.Edipi)
	page1.MailingAddressW2 = FormatAddress(data.W2Address)
	page1.RankGrade = FormatGrade(data.Order.Grade)

	page1.IssuingBranchOrAgency = FormatServiceMemberAffiliation(sm.Affiliation)
	page1.OrdersIssueDate = FormatDate(data.Order.IssueDate)
	page1.OrdersTypeAndOrdersNumber = FormatOrdersTypeAndOrdersNumber(data.Order)

	page1.AuthorizedOrigin = data.CurrentDutyLocation.Name
	page1.AuthorizedDestination = data.NewDutyLocation.Name

	page1.NewDutyAssignment = data.NewDutyLocation.Name

	page1.WeightAllotment = FormatWeights(data.WeightAllotment.Entitlement)
	page1.WeightAllotmentProGear = FormatWeights(data.WeightAllotment.ProGear)
	page1.WeightAllotmentProgearSpouse = FormatWeights(data.WeightAllotment.SpouseProGear)
	page1.TotalWeightAllotment = FormatWeights(data.WeightAllotment.TotalWeight)

	formattedShipment := s.FormatShipment(data.PPMShipment, data.WeightAllotment, isPaymentPacket)
<<<<<<< HEAD
=======

>>>>>>> 9df187bf
	page1.ShipmentNumberAndTypes = formattedShipment.ShipmentNumberAndTypes
	page1.ShipmentPickUpDates = formattedShipment.PickUpDates
	page1.ShipmentCurrentShipmentStatuses = formattedShipment.CurrentShipmentStatuses

	formattedSIT := WorkSheetSIT{}
	// Shipment weights for Payment Packet are actual, for AOA Packet are estimated.
	if isPaymentPacket {
		formattedSIT = FormatAllSITSForPaymentPacket(data.MovingExpenses)

		finalPPMWeight := FormatPPMWeightFinal(data.PPMShipmentFinalWeight)
		page1.ShipmentWeights = finalPPMWeight
		page1.ActualObligationGCC100 = finalPPMWeight + "; " + formattedShipment.FinalIncentive
		page1.PreparationDate1, err = formatSSWDate(data.SignedCertifications, data.PPMShipment.ID)
		if err != nil {
			return page1, err
		}
	} else {
		formattedSIT = FormatAllSITSForAOAPacket(data.PPMShipment)
<<<<<<< HEAD
		page1.ShipmentWeights = formattedShipment.ShipmentWeights
		page1.ActualObligationGCC100 = formattedShipment.ShipmentWeightForObligation + " - Actual lbs; "
=======

		page1.ShipmentWeights = formattedShipment.ShipmentWeights
		page1.ActualObligationGCC100 = formattedShipment.ShipmentWeightForObligation + " - Actual lbs; "

>>>>>>> 9df187bf
		page1.PreparationDate1 = formatAOADate(data.SignedCertifications, data.PPMShipment.ID)
	}

	page1.SITDaysInStorage = formattedSIT.DaysInStorage
	page1.SITEntryDates = formattedSIT.EntryDates
	page1.SITEndDates = formattedSIT.EndDates
	page1.SITNumberAndTypes = formattedShipment.ShipmentNumberAndTypes

	page1.MaxObligationGCC100 = FormatWeights(data.WeightAllotment.Entitlement) + " lbs; " + formattedShipment.EstimatedIncentive
	page1.MaxObligationGCCMaxAdvance = formattedShipment.MaxAdvance
	page1.ActualObligationAdvance = formattedShipment.AdvanceAmountReceived
	page1.MaxObligationSIT = fmt.Sprintf("%02d Days in SIT", data.MaxSITStorageEntitlement)
	page1.ActualObligationSIT = formattedSIT.DaysInStorage
	page1.TotalWeightAllotmentRepeat = page1.TotalWeightAllotment
<<<<<<< HEAD
	page1.PPMRemainingEntitlement = FormatDollars(data.PPMRemainingEntitlement)
=======
>>>>>>> 9df187bf
	return page1, nil
}

// FormatValuesShipmentSummaryWorksheetFormPage2 formats the data for page 2 of the Shipment Summary Worksheet
func (s *SSWPPMComputer) FormatValuesShipmentSummaryWorksheetFormPage2(data models.ShipmentSummaryFormData, isPaymentPacket bool) (services.Page2Values, error) {
	var err error
	expensesMap := SubTotalExpenses(data.MovingExpenses)
	certificationInfo := formatSignedCertifications(data.SignedCertifications, data.PPMShipment.ID, isPaymentPacket)
	formattedShipments := s.FormatShipment(data.PPMShipment, data.WeightAllotment, isPaymentPacket)

	page2 := services.Page2Values{}
	page2.CUIBanner = controlledUnclassifiedInformationText
	page2.TAC = derefStringTypes(data.Order.TAC)
	page2.SAC = derefStringTypes(data.Order.SAC)
	if isPaymentPacket {
		data.PPMRemainingEntitlement = CalculateRemainingPPMEntitlement(data.PPMShipment.FinalIncentive, expensesMap["StorageMemberPaid"], expensesMap["StorageGTCCPaid"], data.PPMShipment.AdvanceAmountReceived)
		page2.PPMRemainingEntitlement = FormatDollars(data.PPMRemainingEntitlement)
		page2.PreparationDate2, err = formatSSWDate(data.SignedCertifications, data.PPMShipment.ID)
		if err != nil {
			return page2, err
		}
		page2.Disbursement = formatDisbursement(expensesMap, data.PPMRemainingEntitlement)
	} else {
		page2.PreparationDate2 = formatAOADate(data.SignedCertifications, data.PPMShipment.ID)
		page2.Disbursement = "N/A"
<<<<<<< HEAD
=======
		page2.PPMRemainingEntitlement = "N/A"
>>>>>>> 9df187bf
	}
	page2.ContractedExpenseMemberPaid = FormatDollars(expensesMap["ContractedExpenseMemberPaid"])
	page2.ContractedExpenseGTCCPaid = FormatDollars(expensesMap["ContractedExpenseGTCCPaid"])
	page2.PackingMaterialsMemberPaid = FormatDollars(expensesMap["PackingMaterialsMemberPaid"])
	page2.PackingMaterialsGTCCPaid = FormatDollars(expensesMap["PackingMaterialsGTCCPaid"])
	page2.WeighingFeesMemberPaid = FormatDollars(expensesMap["WeighingFeeMemberPaid"])
	page2.WeighingFeesGTCCPaid = FormatDollars(expensesMap["WeighingFeeGTCCPaid"])
	page2.RentalEquipmentMemberPaid = FormatDollars(expensesMap["RentalEquipmentMemberPaid"])
	page2.RentalEquipmentGTCCPaid = FormatDollars(expensesMap["RentalEquipmentGTCCPaid"])
	page2.TollsMemberPaid = FormatDollars(expensesMap["TollsMemberPaid"])
	page2.TollsGTCCPaid = FormatDollars(expensesMap["TollsGTCCPaid"])
	page2.OilMemberPaid = FormatDollars(expensesMap["OilMemberPaid"])
	page2.OilGTCCPaid = FormatDollars(expensesMap["OilGTCCPaid"])
	page2.OtherMemberPaid = FormatDollars(expensesMap["OtherMemberPaid"])
	page2.OtherGTCCPaid = FormatDollars(expensesMap["OtherGTCCPaid"])
	page2.TotalMemberPaid = FormatDollars(expensesMap["TotalMemberPaid"])
	page2.TotalGTCCPaid = FormatDollars(expensesMap["TotalGTCCPaid"])
	page2.TotalMemberPaidRepeated = FormatDollars(expensesMap["TotalMemberPaid"])
	page2.TotalGTCCPaidRepeated = FormatDollars(expensesMap["TotalGTCCPaid"])
	page2.TotalMemberPaidSIT = FormatDollars(expensesMap["StorageMemberPaid"])
	page2.TotalGTCCPaidSIT = FormatDollars(expensesMap["StorageGTCCPaid"])
	page2.TotalMemberPaidRepeated = page2.TotalMemberPaid
	page2.TotalGTCCPaidRepeated = page2.TotalGTCCPaid
	page2.ShipmentPickupDates = formattedShipments.PickUpDates
	page2.TrustedAgentName = trustedAgentText
	page2.ServiceMemberSignature = certificationInfo.CustomerField
	page2.PPPOPPSORepresentative = certificationInfo.OfficeField
	page2.SignatureDate = certificationInfo.DateField

	return page2, nil
}

// FormatGrade formats the service member's rank for Shipment Summary Worksheet
func FormatGrade(grade *internalmessages.OrderPayGrade) string {
	var gradeDisplayValue = map[internalmessages.OrderPayGrade]string{
		models.ServiceMemberGradeE1:                      "E-1",
		models.ServiceMemberGradeE2:                      "E-2",
		models.ServiceMemberGradeE3:                      "E-3",
		models.ServiceMemberGradeE4:                      "E-4",
		models.ServiceMemberGradeE5:                      "E-5",
		models.ServiceMemberGradeE6:                      "E-6",
		models.ServiceMemberGradeE7:                      "E-7",
		models.ServiceMemberGradeE8:                      "E-8",
		models.ServiceMemberGradeE9:                      "E-9",
		models.ServiceMemberGradeE9SPECIALSENIORENLISTED: "E-9 (Special Senior Enlisted)",
		models.ServiceMemberGradeO1ACADEMYGRADUATE:       "O-1 or Service Academy Graduate",
		models.ServiceMemberGradeO2:                      "O-2",
		models.ServiceMemberGradeO3:                      "O-3",
		models.ServiceMemberGradeO4:                      "O-4",
		models.ServiceMemberGradeO5:                      "O-5",
		models.ServiceMemberGradeO6:                      "O-6",
		models.ServiceMemberGradeO7:                      "O-7",
		models.ServiceMemberGradeO8:                      "O-8",
		models.ServiceMemberGradeO9:                      "O-9",
		models.ServiceMemberGradeO10:                     "O-10",
		models.ServiceMemberGradeW1:                      "W-1",
		models.ServiceMemberGradeW2:                      "W-2",
		models.ServiceMemberGradeW3:                      "W-3",
		models.ServiceMemberGradeW4:                      "W-4",
		models.ServiceMemberGradeW5:                      "W-5",
		models.ServiceMemberGradeAVIATIONCADET:           "Aviation Cadet",
		models.ServiceMemberGradeCIVILIANEMPLOYEE:        "Civilian Employee",
		models.ServiceMemberGradeACADEMYCADET:            "Service Academy Cadet",
		models.ServiceMemberGradeMIDSHIPMAN:              "Midshipman",
	}
	if grade != nil {
		return gradeDisplayValue[*grade]
	}
	return ""
}

func formatEmplid(serviceMember models.ServiceMember) (*string, error) {
	const prefix = "EMPLID:"
	const separator = " "
	if *serviceMember.Affiliation == models.AffiliationCOASTGUARD && serviceMember.Emplid != nil {
		slice := []string{prefix, *serviceMember.Emplid}
		formattedReturn := strings.Join(slice, separator)
		return &formattedReturn, nil
	} else {
		return serviceMember.Edipi, nil
	}
}

func formatMaxAdvance(estimatedIncentive *unit.Cents) string {
	if estimatedIncentive != nil {
		maxAdvance := float64(*estimatedIncentive) * 0.6
		return FormatDollars(maxAdvance / 100)
	}
	maxAdvanceString := "No Incentive Found"
	return maxAdvanceString

}

func formatSignedCertifications(signedCertifications []*models.SignedCertification, ppmid uuid.UUID, isPaymentPacket bool) Certifications {
	certifications := Certifications{}
	// Strings used to build return values
	var customerSignature string
	var aoaSignature string
	var sswSignature string
	var aoaDate string
	var sswDate string

	// This loop evaluates all certs, move-level customer signature doesn't have a ppm id, it's collected first, then office signatures with ppmids
	for _, cert := range signedCertifications {
		if cert.PpmID == nil { // Original move signature required, doesn't have ppmid. All others of that type do
			if *cert.CertificationType == models.SignedCertificationTypeSHIPMENT {
				customerSignature = cert.Signature
			}
		} else if *cert.PpmID == ppmid { // PPM ID needs to be checked to prevent signatures from other PPMs on the same move from populating
			switch {
			case *cert.CertificationType == models.SignedCertificationTypePreCloseoutReviewedPPMPAYMENT:
				aoaSignature = cert.Signature
				aoaDate = FormatDate(cert.UpdatedAt) // We use updatedat to get the most recent signature dates
			case *cert.CertificationType == models.SignedCertificationTypeCloseoutReviewedPPMPAYMENT:
				sswSignature = cert.Signature
				sswDate = FormatDate(cert.UpdatedAt) // We use updatedat to get the most recent signature dates
			}
		}
	}
	certifications.CustomerField = customerSignature
	certifications.OfficeField = "AOA: " + aoaSignature
	certifications.DateField = "AOA: " + aoaDate

	if isPaymentPacket {
		certifications.OfficeField += "\nSSW: " + sswSignature
		certifications.DateField += "\nSSW: " + sswDate
	}

	return certifications
}

// The following formats the preparation date, as the preparation date for AOAs is the date the service counselor certifies the advance.
func formatAOADate(signedCertifications []*models.SignedCertification, ppmid uuid.UUID) string {
	// This loop evaluates certs to find Office AOA Signature date
	for _, cert := range signedCertifications {
		if cert.PpmID != nil { // Required to avoid error, service members signatures have nil ppm ids
			if *cert.PpmID == ppmid { // PPM ID needs to be checked to prevent signatures from other PPMs on the same move from populating
				if *cert.CertificationType == models.SignedCertificationTypePreCloseoutReviewedPPMPAYMENT {
					aoaDate := FormatDate(cert.UpdatedAt) // We use updatedat to get the most recent signature dates
					return aoaDate
				}
			}
		}
	}
	return FormatDate(time.Now())
}

// The following formats the preparation date, as the preparation date for SSWs is the date the closeout counselor certifies the closeout.
func formatSSWDate(signedCertifications []*models.SignedCertification, ppmid uuid.UUID) (string, error) {
	// This loop evaluates certs to find Office SSW Signature date
	for _, cert := range signedCertifications {
		if cert.PpmID != nil { // Required to avoid error, service members signatures have nil ppm ids
			if *cert.PpmID == ppmid { // PPM ID needs to be checked to prevent signatures from other PPMs on the same move from populating
				if *cert.CertificationType == models.SignedCertificationTypeCloseoutReviewedPPMPAYMENT {
					sswDate := FormatDate(cert.UpdatedAt) // We use updatedat to get the most recent signature dates
					return sswDate, nil
				}
			}
		}
	}
	return "", errors.New("Payment Packet is not certified")
}

// FormatAddress retrieves a PPMShipment W2Address and formats it for the SSW Document
func FormatAddress(w2Address *models.Address) string {
	var addressString string

	if w2Address != nil {
		addressString = fmt.Sprintf("%s, %s %s%s %s %s%s",
			w2Address.StreetAddress1,
			nilOrValue(w2Address.StreetAddress2),
			nilOrValue(w2Address.StreetAddress3),
			w2Address.City,
			w2Address.State,
			nilOrValue(w2Address.Country),
			w2Address.PostalCode,
		)
	} else {
		return "W2 Address not found"
	}

	return addressString
}

// nilOrValue returns the dereferenced value if the pointer is not nil, otherwise an empty string.
func nilOrValue(str *string) string {
	if str != nil {
		return *str
	}
	return ""
}

// FormatServiceMemberFullName formats ServiceMember full name for Shipment Summary Worksheet
func FormatServiceMemberFullName(serviceMember models.ServiceMember) string {
	lastName := derefStringTypes(serviceMember.LastName)
	suffix := derefStringTypes(serviceMember.Suffix)
	firstName := derefStringTypes(serviceMember.FirstName)
	middleName := derefStringTypes(serviceMember.MiddleName)
	if suffix != "" {
		return fmt.Sprintf("%s %s, %s %s", lastName, suffix, firstName, middleName)
	}
	return strings.TrimSpace(fmt.Sprintf("%s, %s %s", lastName, firstName, middleName))
}

func (s SSWPPMComputer) FormatShipment(ppm models.PPMShipment, weightAllotment models.SSWMaxWeightEntitlement, isPaymentPacket bool) models.WorkSheetShipment {
	formattedShipment := models.WorkSheetShipment{}

	if ppm.FinalIncentive != nil {
		formattedShipment.FinalIncentive = FormatDollarFromCents(*ppm.FinalIncentive)
	} else {
		formattedShipment.FinalIncentive = "No final incentive."
	}
	if ppm.EstimatedIncentive != nil {
		formattedShipment.MaxAdvance = formatMaxAdvance(ppm.EstimatedIncentive)
		formattedShipment.EstimatedIncentive = FormatDollarFromCents(*ppm.EstimatedIncentive)
	} else {
		formattedShipment.MaxAdvance = "Advance not available."
		formattedShipment.EstimatedIncentive = "No estimated incentive."
	}
	if ppm.AdvanceAmountReceived != nil {
		formattedShipment.AdvanceAmountReceived = FormatDollarFromCents(*ppm.AdvanceAmountReceived)
	} else {
		formattedShipment.AdvanceAmountReceived = "No advance received."
	}
	formattedShipmentTotalWeights := unit.Pound(0)
	formattedNumberAndTypes := ppm.Shipment.ShipmentLocator
	formattedShipmentWeights := FormatPPMWeightEstimated(ppm)
	formattedShipmentStatuses := FormatCurrentPPMStatus(ppm)
	if ppm.EstimatedWeight != nil {
		formattedShipmentTotalWeights += s.calculateShipmentTotalWeight(ppm, weightAllotment)
	}

	formattedPickUpDates := FormatDate(ppm.ExpectedDepartureDate)
	if isPaymentPacket {
		formattedPickUpDates = "N/A"
		if ppm.ActualMoveDate != nil {
			formattedPickUpDates = FormatDate(*ppm.ActualMoveDate)
		}
	}
	// Last resort in case any dates are stored incorrectly
	if formattedPickUpDates == "01-Jan-0001" {
		formattedPickUpDates = "N/A"
	}

	formattedShipment.ShipmentNumberAndTypes = *formattedNumberAndTypes
	formattedShipment.PickUpDates = formattedPickUpDates
	formattedShipment.ShipmentWeights = formattedShipmentWeights
	formattedShipment.ShipmentWeightForObligation = FormatWeights(formattedShipmentTotalWeights)
	formattedShipment.CurrentShipmentStatuses = formattedShipmentStatuses

	return formattedShipment
}

<<<<<<< HEAD
=======
// FormatAllSITs formats SIT line items for the Shipment Summary Worksheet Payment Packet
>>>>>>> 9df187bf
func FormatAllSITSForPaymentPacket(expenseDocuments models.MovingExpenses) WorkSheetSIT {
	formattedSIT := WorkSheetSIT{}

	for _, expense := range expenseDocuments {
		if *expense.MovingExpenseType == models.MovingExpenseReceiptTypeStorage {
			formattedSIT.EntryDates = FormatSITDate(expense.SITStartDate)
			formattedSIT.EndDates = FormatSITDate(expense.SubmittedSITEndDate)
			formattedSIT.DaysInStorage = FormatSITDaysInStorage(expense.SITStartDate, expense.SubmittedSITEndDate)
			return formattedSIT
		}
	}

	return formattedSIT
<<<<<<< HEAD
}

func (s SSWPPMComputer) calculateShipmentTotalWeight(ppmShipment models.PPMShipment, weightAllotment models.SSWMaxWeightEntitlement) unit.Pound {

	var err error
	var ppmActualWeight unit.Pound
	var maxLimit unit.Pound

	// Set maxLimit equal to the maximum weight entitlement or the allowable weight, whichever is lower
	if weightAllotment.TotalWeight < weightAllotment.Entitlement {
		maxLimit = weightAllotment.TotalWeight
	} else {
		maxLimit = weightAllotment.Entitlement
	}

	// Get the actual weight of the ppmShipment
	if len(ppmShipment.WeightTickets) > 0 {
		ppmActualWeight, err = s.PPMCloseoutFetcher.GetActualWeight(&ppmShipment)
		if err != nil {
			return 0
		}
	}

	// If actual weight is less than the lessor of maximum weight entitlement or the allowable weight, then use ppmActualWeight
	if ppmActualWeight < maxLimit {
		return ppmActualWeight
	} else {
		return maxLimit
	}
}

// FormatAllSITs formats SIT line items for the Shipment Summary Worksheet
func FormatAllSITSForAOAPacket(ppm models.PPMShipment) WorkSheetSIT {
	formattedSIT := WorkSheetSIT{}

=======
}

func (s SSWPPMComputer) calculateShipmentTotalWeight(ppmShipment models.PPMShipment, weightAllotment models.SSWMaxWeightEntitlement) unit.Pound {

	var err error
	var ppmActualWeight unit.Pound
	var maxLimit unit.Pound

	// Set maxLimit equal to the maximum weight entitlement or the allowable weight, whichever is lower
	if weightAllotment.TotalWeight < weightAllotment.Entitlement {
		maxLimit = weightAllotment.TotalWeight
	} else {
		maxLimit = weightAllotment.Entitlement
	}

	// Get the actual weight of the ppmShipment
	if len(ppmShipment.WeightTickets) > 0 {
		ppmActualWeight, err = s.PPMCloseoutFetcher.GetActualWeight(&ppmShipment)
		if err != nil {
			return 0
		}
	}

	// If actual weight is less than the lessor of maximum weight entitlement or the allowable weight, then use ppmActualWeight
	if ppmActualWeight < maxLimit {
		return ppmActualWeight
	} else {
		return maxLimit
	}
}

// FormatAllSITs formats SIT line items for the Shipment Summary Worksheet AOA Packet
func FormatAllSITSForAOAPacket(ppm models.PPMShipment) WorkSheetSIT {
	formattedSIT := WorkSheetSIT{}

>>>>>>> 9df187bf
	if ppm.SITEstimatedEntryDate != nil && ppm.SITEstimatedDepartureDate != nil {
		formattedSIT.EntryDates = FormatSITDate(ppm.SITEstimatedEntryDate)
		formattedSIT.EndDates = FormatSITDate(ppm.SITEstimatedDepartureDate)
		formattedSIT.DaysInStorage = FormatSITDaysInStorage(ppm.SITEstimatedEntryDate, ppm.SITEstimatedDepartureDate)
	}

	return formattedSIT
}

// FetchMovingExpensesShipmentSummaryWorksheet fetches moving expenses for the Shipment Summary Worksheet
// TODO: update to create moving expense summary with the new moving expense model
func FetchMovingExpensesShipmentSummaryWorksheet(PPMShipment models.PPMShipment, _ appcontext.AppContext, _ *auth.Session) (models.MovingExpenses, error) {
	var movingExpenseDocuments = PPMShipment.MovingExpenses

	return movingExpenseDocuments, nil
}

func SubTotalExpenses(expenseDocuments models.MovingExpenses) map[string]float64 {
	totals := make(map[string]float64)

	for _, expense := range expenseDocuments {
		if expense.MovingExpenseType == nil || expense.Amount == nil {
			continue
		} // Added quick nil check to ensure SSW returns while moving expenses are being added still
		var nilPPMDocumentStatus *models.PPMDocumentStatus
		if expense.Status != nilPPMDocumentStatus && (*expense.Status == models.PPMDocumentStatusRejected || *expense.Status == models.PPMDocumentStatusExcluded) {
			continue
		}
		expenseType, addToTotal := getExpenseType(expense)
		expenseDollarAmt := expense.Amount.ToDollarFloatNoRound()

		if expenseType == "StorageMemberPaid" {
			expenseDollarAmt = expense.SITReimburseableAmount.ToDollarFloatNoRound()
		}

		totals[expenseType] += expenseDollarAmt

		if addToTotal && expenseType != "Storage" {
			if paidWithGTCC := expense.PaidWithGTCC; paidWithGTCC != nil && *paidWithGTCC {
				totals["TotalGTCCPaid"] += expenseDollarAmt
			} else {
				totals["TotalMemberPaid"] += expenseDollarAmt
			}
		}
	}

	return totals
}

func getExpenseType(expense models.MovingExpense) (string, bool) {
	expenseType := FormatEnum(string(*expense.MovingExpenseType), "")
	addToTotal := expenseType != "Storage"

	if paidWithGTCC := expense.PaidWithGTCC; paidWithGTCC != nil && *paidWithGTCC {
		return fmt.Sprintf("%s%s", expenseType, "GTCCPaid"), addToTotal
	}

	return fmt.Sprintf("%s%s", expenseType, "MemberPaid"), addToTotal
}

// FormatCurrentPPMStatus formats FormatCurrentPPMStatus for the Shipment Summary Worksheet
func FormatCurrentPPMStatus(ppm models.PPMShipment) string {
	if ppm.Status == "PAYMENT_REQUESTED" {
		return "At destination"
	}
	return FormatEnum(string(ppm.Status), " ")
}

// FormatSITNumberAndType formats FormatSITNumberAndType for the Shipment Summary Worksheet
func FormatSITNumberAndType(i int) string {
	return fmt.Sprintf("%02d - SIT", i+1)
}

// FormatPPMWeight formats a ppms EstimatedNetWeight for the Shipment Summary Worksheet
func FormatPPMWeightEstimated(ppm models.PPMShipment) string {
	if ppm.EstimatedWeight != nil {
		wtg := FormatWeights(unit.Pound(*ppm.EstimatedWeight))
		return fmt.Sprintf("%s lbs - Estimated", wtg)
	}
	return ""
}

// FormatPPMWeight formats a ppms final NetWeight for the Shipment Summary Worksheet
func FormatPPMWeightFinal(weight unit.Pound) string {
	wtg := FormatWeights(unit.Pound(weight))
	return fmt.Sprintf("%s lbs - Actual", wtg)
}

<<<<<<< HEAD
// FormatSITEntryDate formats a SIT Date for the Shipment Summary Worksheet
=======
// FormatSITDate formats a SIT Date for the Shipment Summary Worksheet
>>>>>>> 9df187bf
func FormatSITDate(sitDate *time.Time) string {
	if sitDate == nil {
		return "No SIT date" // Return string if no date found
	}
	return FormatDate(*sitDate)
}

// FormatSITDaysInStorage formats a SIT DaysInStorage for the Shipment Summary Worksheet
func FormatSITDaysInStorage(entryDate *time.Time, departureDate *time.Time) string {
	if entryDate == nil || departureDate == nil {
		return "No Entry/Departure Data" // Return string if no SIT attached
	}
	firstDate := *departureDate
	secondDate := *entryDate
	difference := firstDate.Sub(secondDate)
	formattedDifference := fmt.Sprintf("Days: %d\n", int64(difference.Hours()/24)+1)
	return formattedDifference
}

func formatDisbursement(expensesMap map[string]float64, ppmRemainingEntitlement float64) string {
	disbursementGTCC := expensesMap["TotalGTCCPaid"] + expensesMap["StorageGTCCPaid"]
	disbursementGTCCB := ppmRemainingEntitlement + expensesMap["StorageMemberPaid"]
	// Disbursement GTCC is the lowest value of the above 2 calculations
	if disbursementGTCCB < disbursementGTCC {
		disbursementGTCC = disbursementGTCCB
	}
	// Disbursement Member is remaining entitlement plus member SIT minus GTCC Disbursement, not less than 0.
	disbursementMember := ppmRemainingEntitlement + expensesMap["StorageMemberPaid"] - disbursementGTCC
	if disbursementMember < 0 {
		disbursementMember = 0
	}
	// Return formatted values in string
	disbursementString := "GTCC: " + FormatDollars(disbursementGTCC) + "\nMember: " + FormatDollars(disbursementMember)
	return disbursementString
}

// FormatOrdersTypeAndOrdersNumber formats OrdersTypeAndOrdersNumber for Shipment Summary Worksheet
func FormatOrdersTypeAndOrdersNumber(order models.Order) string {
	orderType := FormatOrdersType(order)
	ordersNumber := derefStringTypes(order.OrdersNumber)
	return fmt.Sprintf("%s/%s", orderType, ordersNumber)
}

// FormatServiceMemberAffiliation formats ServiceMemberAffiliation in human friendly format
func FormatServiceMemberAffiliation(affiliation *models.ServiceMemberAffiliation) string {
	if affiliation != nil {
		return FormatEnum(string(*affiliation), " ")
	}
	return ""
}

// FormatOrdersType formats OrdersType for Shipment Summary Worksheet
func FormatOrdersType(order models.Order) string {
	switch order.OrdersType {
	case internalmessages.OrdersTypePERMANENTCHANGEOFSTATION:
		return "PCS"
	default:
		return ""
	}
}

// FormatDate formats Dates for Shipment Summary Worksheet
func FormatDate(date time.Time) string {
	dateLayout := "02-Jan-2006"
	return date.Format(dateLayout)
}

// FormatEnum titlecases string const types (e.g. THIS_CONSTANT -> This Constant)
// outSep specifies the character to use for rejoining the string
func FormatEnum(s string, outSep string) string {
	words := strings.Replace(strings.ToLower(s), "_", " ", -1)
	return strings.Replace(cases.Title(language.English).String(words), " ", outSep, -1)
}

// FormatWeights formats a unit.Pound using 000s separator
func FormatWeights(wtg unit.Pound) string {
	p := message.NewPrinter(language.English)
	return p.Sprintf("%d", wtg)
}

// FormatDollars formats an int using 000s separator
func FormatDollars(dollars float64) string {
	p := message.NewPrinter(language.English)
	return p.Sprintf("$%.2f", dollars)
}

// FormatDollars formats cents using 000s separator
func FormatDollarFromCents(cents unit.Cents) string {
	d := float64(cents) / 100.0
	p := message.NewPrinter(language.English)
	return p.Sprintf("$%.2f", d)
}

func derefStringTypes(st interface{}) string {
	switch v := st.(type) {
	case *string:
		if v != nil {
			return *v
		}
	case string:
		return v
	}
	return ""
}

// ObligationType type corresponding to obligation sections of shipment summary worksheet
type ObligationType int

// ComputeObligations is helper function for computing the obligations section of the shipment summary worksheet
// Obligations must remain as static test data until new computer system is finished
func (SSWPPMComputer *SSWPPMComputer) ComputeObligations(_ appcontext.AppContext, _ models.ShipmentSummaryFormData, _ route.Planner) (obligation models.Obligations, err error) {
	// Obligations must remain test data until new computer system is finished
	obligations := models.Obligations{
		ActualObligation:           models.Obligation{Gcc: 123, SIT: 123, Miles: unit.Miles(123456)},
		MaxObligation:              models.Obligation{Gcc: 456, SIT: 456, Miles: unit.Miles(123456)},
		NonWinningActualObligation: models.Obligation{Gcc: 789, SIT: 789, Miles: unit.Miles(12345)},
		NonWinningMaxObligation:    models.Obligation{Gcc: 1000, SIT: 1000, Miles: unit.Miles(12345)},
	}
	return obligations, nil
}

// FetchDataShipmentSummaryWorksheetFormData fetches the pages for the Shipment Summary Worksheet for a given Move ID
func (SSWPPMComputer *SSWPPMComputer) FetchDataShipmentSummaryWorksheetFormData(appCtx appcontext.AppContext, session *auth.Session, ppmShipmentID uuid.UUID) (*models.ShipmentSummaryFormData, error) {

	ppmShipment := models.PPMShipment{}
	dbQErr := appCtx.DB().Q().Eager(
		"Shipment.MoveTaskOrder.Orders.ServiceMember",
		"Shipment.MoveTaskOrder.Orders.NewDutyLocation.Address",
		"Shipment.MoveTaskOrder.Orders.OriginDutyLocation.Address",
		"W2Address",
		"WeightTickets",
		"MovingExpenses",
	).Find(&ppmShipment, ppmShipmentID)

	if dbQErr != nil {
		if errors.Cause(dbQErr).Error() == models.RecordNotFoundErrorString {
			return nil, models.ErrFetchNotFound
		}
		return nil, dbQErr
	}

	// Final actual weight is a calculated value we don't store. This needs to be fetched independently
	// Requires WeightTickets eager preload
	ppmShipmentFinalWeight := models.GetPPMNetWeight(ppmShipment)

	serviceMember := ppmShipment.Shipment.MoveTaskOrder.Orders.ServiceMember
	if ppmShipment.Shipment.MoveTaskOrder.Orders.Grade == nil {
		return nil, errors.New("order for requested shipment summary worksheet data does not have a pay grade attached")
	}

	weightAllotment := SSWGetEntitlement(*ppmShipment.Shipment.MoveTaskOrder.Orders.Grade, ppmShipment.Shipment.MoveTaskOrder.Orders.HasDependents, ppmShipment.Shipment.MoveTaskOrder.Orders.SpouseHasProGear)
<<<<<<< HEAD
	ppmRemainingEntitlement := float64(0)
=======
>>>>>>> 9df187bf

	maxSit, err := CalculateShipmentSITAllowance(appCtx, ppmShipment.Shipment)
	if err != nil {
		return nil, err
	}

	// Fetches all signed certifications for a move to be filtered in this file by ppmid and type
	signedCertifications, err := models.FetchSignedCertifications(appCtx.DB(), session, ppmShipment.Shipment.MoveTaskOrderID)
	if err != nil {
		return nil, err
	}
	serviceMember.Edipi, err = formatEmplid(serviceMember)
	if err != nil {
		return nil, err
	}

	var ppmShipments []models.PPMShipment

	ppmShipments = append(ppmShipments, ppmShipment)
	if ppmShipment.Shipment.MoveTaskOrder.Orders.OriginDutyLocation == nil {
		return nil, errors.New("order for PPM shipment does not have a origin duty location attached")
	}
	ssd := models.ShipmentSummaryFormData{
		ServiceMember:            serviceMember,
		Order:                    ppmShipment.Shipment.MoveTaskOrder.Orders,
		Move:                     ppmShipment.Shipment.MoveTaskOrder,
		CurrentDutyLocation:      *ppmShipment.Shipment.MoveTaskOrder.Orders.OriginDutyLocation,
		NewDutyLocation:          ppmShipment.Shipment.MoveTaskOrder.Orders.NewDutyLocation,
		WeightAllotment:          weightAllotment,
		PPMShipment:              ppmShipment,
		PPMShipments:             ppmShipments,
		PPMShipmentFinalWeight:   ppmShipmentFinalWeight,
		W2Address:                ppmShipment.W2Address,
		MovingExpenses:           ppmShipment.MovingExpenses,
		SignedCertifications:     signedCertifications,
		MaxSITStorageEntitlement: maxSit,
	}
	return &ssd, nil
}

// CalculateShipmentSITAllowance finds the number of days allowed in SIT for a shipment based on its entitlement and any approved SIT extensions
func CalculateShipmentSITAllowance(appCtx appcontext.AppContext, shipment models.MTOShipment) (int, error) {
	entitlement, err := fetchEntitlement(appCtx, shipment)
	if err != nil {
		return 0, err
	}

	totalSITAllowance := 0
	if entitlement.StorageInTransit != nil {
		totalSITAllowance = *entitlement.StorageInTransit
	}
	for _, ext := range shipment.SITDurationUpdates {
		if ext.ApprovedDays != nil {
			totalSITAllowance += *ext.ApprovedDays
		}
	}
	return totalSITAllowance, nil
}

func fetchEntitlement(appCtx appcontext.AppContext, mtoShipment models.MTOShipment) (*models.Entitlement, error) {
	var move models.Move
	err := appCtx.DB().Q().EagerPreload("Orders.Entitlement").Find(&move, mtoShipment.MoveTaskOrderID)

	if err != nil {
		return nil, err
	}

	return move.Orders.Entitlement, nil
}

// FillSSWPDFForm takes form data and fills an existing PDF form template with said data
func (SSWPPMGenerator *SSWPPMGenerator) FillSSWPDFForm(Page1Values services.Page1Values, Page2Values services.Page2Values) (sswfile afero.File, pdfInfo *pdfcpu.PDFInfo, err error) {

	// header represents the header section of the JSON.
	type header struct {
		Source   string `json:"source"`
		Version  string `json:"version"`
		Creation string `json:"creation"`
		Producer string `json:"producer"`
	}

	// checkbox represents a checkbox within a form.
	type checkbox struct {
		Pages   []int  `json:"pages"`
		ID      string `json:"id"`
		Name    string `json:"name"`
		Default bool   `json:"value"`
		Value   bool   `json:"multiline"`
		Locked  bool   `json:"locked"`
	}

	// forms represents a form containing text fields.
	type form struct {
		TextField []textField `json:"textfield"`
		Checkbox  []checkbox  `json:"checkbox"`
	}

	// pdFData represents the entire JSON structure.
	type pdFData struct {
		Header header `json:"header"`
		Forms  []form `json:"forms"`
	}

	var sswHeader = header{
		Source:   "SSWPDFTemplate.pdf",
		Version:  "pdfcpu v0.8.0 dev",
		Creation: "2024-08-27 16:39:37 UTC",
		Producer: "macOS Version 13.5 (Build 22G74) Quartz PDFContext, AppendMode 1.1",
	}

	var sswCheckbox = []checkbox{
		{
			Pages:   []int{2},
			ID:      "797",
			Name:    "EDOther",
			Value:   true,
			Default: false,
			Locked:  false,
		},
	}

	formData := pdFData{ // This is unique to each PDF template, must be found for new templates using PDFCPU's export function used on the template (can be done through CLI)
		Header: sswHeader,
		Forms: []form{
			{ // Dynamically loops, creates, and aggregates json for text fields, merges page 1 and 2
				TextField: mergeTextFields(createTextFields(Page1Values, 1), createTextFields(Page2Values, 2)),
			},
			// The following is the structure for using a Checkbox field
			{
				Checkbox: sswCheckbox,
			},
		},
	}

	// Marshal the FormData struct into a JSON-encoded byte slice
	jsonData, err := json.MarshalIndent(formData, "", "  ")
	if err != nil {
		fmt.Println("Error marshaling JSON:", err)
		return
	}
	SSWWorksheet, err := SSWPPMGenerator.generator.FillPDFForm(jsonData, SSWPPMGenerator.templateReader, "")
	if err != nil {
		return nil, nil, err
	}

	// pdfInfo.PageCount is a great way to tell whether returned PDF is corrupted
	pdfInfoResult, err := SSWPPMGenerator.generator.GetPdfFileInfo(SSWWorksheet.Name())
	if err != nil || pdfInfoResult.PageCount != 2 {
		return nil, nil, errors.Wrap(err, "SSWGenerator output a corrupted or incorretly altered PDF")
	}
	// Return PDFInfo for additional testing in other functions
	pdfInfo = pdfInfoResult
	return SSWWorksheet, pdfInfo, err
}

// CreateTextFields formats the SSW Page data to match PDF-accepted JSON
func createTextFields(data interface{}, pages ...int) []textField {
	var textFields []textField

	val := reflect.ValueOf(data)
	for i := 0; i < val.NumField(); i++ {
		field := val.Type().Field(i)
		value := val.Field(i).Interface()

		textFieldEntry := textField{
			Pages:     pages,
			ID:        fmt.Sprintf("%d", len(textFields)+1),
			Name:      field.Name,
			Value:     fmt.Sprintf("%v", value),
			Multiline: true,
			Locked:    false,
		}

		textFields = append(textFields, textFieldEntry)
	}

	return textFields
}

// MergeTextFields merges page 1 and page 2 data
func mergeTextFields(fields1, fields2 []textField) []textField {
	return append(fields1, fields2...)
}

// createAssetByteReader creates a new byte reader based on the TemplateImagePath of the formLayout
func createAssetByteReader(path string) (*bytes.Reader, error) {
	asset, err := assets.Asset(path)
	if err != nil {
		return nil, errors.Wrap(err, "error creating asset from path; check image path : "+path)
	}

	return bytes.NewReader(asset), nil
}<|MERGE_RESOLUTION|>--- conflicted
+++ resolved
@@ -225,10 +225,7 @@
 	page1.TotalWeightAllotment = FormatWeights(data.WeightAllotment.TotalWeight)
 
 	formattedShipment := s.FormatShipment(data.PPMShipment, data.WeightAllotment, isPaymentPacket)
-<<<<<<< HEAD
-=======
-
->>>>>>> 9df187bf
+
 	page1.ShipmentNumberAndTypes = formattedShipment.ShipmentNumberAndTypes
 	page1.ShipmentPickUpDates = formattedShipment.PickUpDates
 	page1.ShipmentCurrentShipmentStatuses = formattedShipment.CurrentShipmentStatuses
@@ -247,15 +244,10 @@
 		}
 	} else {
 		formattedSIT = FormatAllSITSForAOAPacket(data.PPMShipment)
-<<<<<<< HEAD
+
 		page1.ShipmentWeights = formattedShipment.ShipmentWeights
 		page1.ActualObligationGCC100 = formattedShipment.ShipmentWeightForObligation + " - Actual lbs; "
-=======
-
-		page1.ShipmentWeights = formattedShipment.ShipmentWeights
-		page1.ActualObligationGCC100 = formattedShipment.ShipmentWeightForObligation + " - Actual lbs; "
-
->>>>>>> 9df187bf
+
 		page1.PreparationDate1 = formatAOADate(data.SignedCertifications, data.PPMShipment.ID)
 	}
 
@@ -270,10 +262,6 @@
 	page1.MaxObligationSIT = fmt.Sprintf("%02d Days in SIT", data.MaxSITStorageEntitlement)
 	page1.ActualObligationSIT = formattedSIT.DaysInStorage
 	page1.TotalWeightAllotmentRepeat = page1.TotalWeightAllotment
-<<<<<<< HEAD
-	page1.PPMRemainingEntitlement = FormatDollars(data.PPMRemainingEntitlement)
-=======
->>>>>>> 9df187bf
 	return page1, nil
 }
 
@@ -299,10 +287,7 @@
 	} else {
 		page2.PreparationDate2 = formatAOADate(data.SignedCertifications, data.PPMShipment.ID)
 		page2.Disbursement = "N/A"
-<<<<<<< HEAD
-=======
 		page2.PPMRemainingEntitlement = "N/A"
->>>>>>> 9df187bf
 	}
 	page2.ContractedExpenseMemberPaid = FormatDollars(expensesMap["ContractedExpenseMemberPaid"])
 	page2.ContractedExpenseGTCCPaid = FormatDollars(expensesMap["ContractedExpenseGTCCPaid"])
@@ -556,10 +541,7 @@
 	return formattedShipment
 }
 
-<<<<<<< HEAD
-=======
 // FormatAllSITs formats SIT line items for the Shipment Summary Worksheet Payment Packet
->>>>>>> 9df187bf
 func FormatAllSITSForPaymentPacket(expenseDocuments models.MovingExpenses) WorkSheetSIT {
 	formattedSIT := WorkSheetSIT{}
 
@@ -573,7 +555,6 @@
 	}
 
 	return formattedSIT
-<<<<<<< HEAD
 }
 
 func (s SSWPPMComputer) calculateShipmentTotalWeight(ppmShipment models.PPMShipment, weightAllotment models.SSWMaxWeightEntitlement) unit.Pound {
@@ -605,47 +586,10 @@
 	}
 }
 
-// FormatAllSITs formats SIT line items for the Shipment Summary Worksheet
-func FormatAllSITSForAOAPacket(ppm models.PPMShipment) WorkSheetSIT {
-	formattedSIT := WorkSheetSIT{}
-
-=======
-}
-
-func (s SSWPPMComputer) calculateShipmentTotalWeight(ppmShipment models.PPMShipment, weightAllotment models.SSWMaxWeightEntitlement) unit.Pound {
-
-	var err error
-	var ppmActualWeight unit.Pound
-	var maxLimit unit.Pound
-
-	// Set maxLimit equal to the maximum weight entitlement or the allowable weight, whichever is lower
-	if weightAllotment.TotalWeight < weightAllotment.Entitlement {
-		maxLimit = weightAllotment.TotalWeight
-	} else {
-		maxLimit = weightAllotment.Entitlement
-	}
-
-	// Get the actual weight of the ppmShipment
-	if len(ppmShipment.WeightTickets) > 0 {
-		ppmActualWeight, err = s.PPMCloseoutFetcher.GetActualWeight(&ppmShipment)
-		if err != nil {
-			return 0
-		}
-	}
-
-	// If actual weight is less than the lessor of maximum weight entitlement or the allowable weight, then use ppmActualWeight
-	if ppmActualWeight < maxLimit {
-		return ppmActualWeight
-	} else {
-		return maxLimit
-	}
-}
-
 // FormatAllSITs formats SIT line items for the Shipment Summary Worksheet AOA Packet
 func FormatAllSITSForAOAPacket(ppm models.PPMShipment) WorkSheetSIT {
 	formattedSIT := WorkSheetSIT{}
 
->>>>>>> 9df187bf
 	if ppm.SITEstimatedEntryDate != nil && ppm.SITEstimatedDepartureDate != nil {
 		formattedSIT.EntryDates = FormatSITDate(ppm.SITEstimatedEntryDate)
 		formattedSIT.EndDates = FormatSITDate(ppm.SITEstimatedDepartureDate)
@@ -734,11 +678,7 @@
 	return fmt.Sprintf("%s lbs - Actual", wtg)
 }
 
-<<<<<<< HEAD
-// FormatSITEntryDate formats a SIT Date for the Shipment Summary Worksheet
-=======
 // FormatSITDate formats a SIT Date for the Shipment Summary Worksheet
->>>>>>> 9df187bf
 func FormatSITDate(sitDate *time.Time) string {
 	if sitDate == nil {
 		return "No SIT date" // Return string if no date found
@@ -890,10 +830,6 @@
 	}
 
 	weightAllotment := SSWGetEntitlement(*ppmShipment.Shipment.MoveTaskOrder.Orders.Grade, ppmShipment.Shipment.MoveTaskOrder.Orders.HasDependents, ppmShipment.Shipment.MoveTaskOrder.Orders.SpouseHasProGear)
-<<<<<<< HEAD
-	ppmRemainingEntitlement := float64(0)
-=======
->>>>>>> 9df187bf
 
 	maxSit, err := CalculateShipmentSITAllowance(appCtx, ppmShipment.Shipment)
 	if err != nil {
