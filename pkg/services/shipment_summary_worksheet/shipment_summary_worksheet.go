package shipmentsummaryworksheet

import (
	"bytes"
	"encoding/json"
	"fmt"
	"reflect"
	"strings"
	"time"

	"github.com/gofrs/uuid"
	"github.com/pdfcpu/pdfcpu/pkg/pdfcpu"
	"github.com/pkg/errors"
	"github.com/spf13/afero"
	"golang.org/x/text/cases"
	"golang.org/x/text/language"
	"golang.org/x/text/message"

	"github.com/transcom/mymove/pkg/appcontext"
	"github.com/transcom/mymove/pkg/assets"
	"github.com/transcom/mymove/pkg/auth"
	"github.com/transcom/mymove/pkg/gen/internalmessages"
	"github.com/transcom/mymove/pkg/models"
	"github.com/transcom/mymove/pkg/paperwork"
	"github.com/transcom/mymove/pkg/route"
	"github.com/transcom/mymove/pkg/services"
	"github.com/transcom/mymove/pkg/unit"
)

// SSWPPMComputer is the concrete struct implementing the services.shipmentsummaryworksheet interface
type SSWPPMComputer struct {
	services.PPMCloseoutFetcher
}

// NewSSWPPMComputer creates a SSWPPMComputer
func NewSSWPPMComputer(ppmCloseoutFetcher services.PPMCloseoutFetcher) services.SSWPPMComputer {
	return &SSWPPMComputer{
		ppmCloseoutFetcher,
	}
}

// SSWPPMGenerator is the concrete struct implementing the services.shipmentsummaryworksheet interface
type SSWPPMGenerator struct {
	generator      paperwork.Generator
	templateReader *bytes.Reader
}

// NewSSWPPMGenerator creates a SSWPPMGenerator
func NewSSWPPMGenerator(pdfGenerator *paperwork.Generator) (services.SSWPPMGenerator, error) {
	templateReader, err := createAssetByteReader("paperwork/formtemplates/ShipmentSummaryWorksheet.pdf")
	if err != nil {
		return nil, errors.WithStack(err)
	}

	return &SSWPPMGenerator{
		generator:      *pdfGenerator,
		templateReader: templateReader,
	}, nil
}

// FormatValuesShipmentSummaryWorksheet returns the formatted pages for the Shipment Summary Worksheet
func (SSWPPMComputer *SSWPPMComputer) FormatValuesShipmentSummaryWorksheet(shipmentSummaryFormData models.ShipmentSummaryFormData, isPaymentPacket bool) (services.Page1Values, services.Page2Values, services.Page3Values, error) {
	page1, err := SSWPPMComputer.FormatValuesShipmentSummaryWorksheetFormPage1(shipmentSummaryFormData, isPaymentPacket)
<<<<<<< HEAD
	if err != nil {
		return page1, services.Page2Values{}, services.Page3Values{}, errors.WithStack(err)
	}
	page2, err := SSWPPMComputer.FormatValuesShipmentSummaryWorksheetFormPage2(shipmentSummaryFormData, isPaymentPacket)
	if err != nil {
		return page1, page2, services.Page3Values{}, errors.WithStack(err)
	}
	page3, err := SSWPPMComputer.FormatValuesShipmentSummaryWorksheetFormPage3(shipmentSummaryFormData, isPaymentPacket)
	if err != nil {
		return page1, page2, services.Page3Values{}, errors.WithStack(err)
	}

=======
	if err != nil {
		return page1, services.Page2Values{}, services.Page3Values{}, errors.WithStack(err)
	}
	page2, err := SSWPPMComputer.FormatValuesShipmentSummaryWorksheetFormPage2(shipmentSummaryFormData, isPaymentPacket)
	if err != nil {
		return page1, page2, services.Page3Values{}, errors.WithStack(err)
	}
	page3, err := SSWPPMComputer.FormatValuesShipmentSummaryWorksheetFormPage3(shipmentSummaryFormData, isPaymentPacket)
	if err != nil {
		return page1, page2, services.Page3Values{}, errors.WithStack(err)
	}
>>>>>>> 60bfd15c
	return page1, page2, page3, nil
}

// textField represents a text field within a form.
type textField struct {
	Pages     []int  `json:"pages"`
	ID        string `json:"id"`
	Name      string `json:"name"`
	Value     string `json:"value"`
	Multiline bool   `json:"multiline"`
	Locked    bool   `json:"locked"`
}

// WorkSheetSIT is an object representing SIT on the Shipment Summary Worksheet
type WorkSheetSIT struct {
	NumberAndTypes string
	EntryDates     string
	EndDates       string
	DaysInStorage  string
}

// Dollar represents a type for dollar monetary unit
type Dollar float64

// String is a string representation of a Dollar
func (d Dollar) String() string {
	p := message.NewPrinter(language.English)
	return p.Sprintf("$%.2f", d)
}

// Obligation an object representing the obligations section on the shipment summary worksheet
type Obligation struct {
	Gcc   unit.Cents
	SIT   unit.Cents
	Miles unit.Miles
}

// GCC100 calculates the 100% GCC on shipment summary worksheet
func (obligation Obligation) GCC100() float64 {
	return obligation.Gcc.ToDollarFloatNoRound()
}

// GCC95 calculates the 95% GCC on shipment summary worksheet
func (obligation Obligation) GCC95() float64 {
	return obligation.Gcc.MultiplyFloat64(.95).ToDollarFloatNoRound()
}

// FormatSIT formats the SIT Cost into a dollar float for the shipment summary worksheet
func (obligation Obligation) FormatSIT() float64 {
	return obligation.SIT.ToDollarFloatNoRound()
}

// MaxAdvance calculates the Max Advance on the shipment summary worksheet
func (obligation Obligation) MaxAdvance() float64 {
	return obligation.Gcc.MultiplyFloat64(.60).ToDollarFloatNoRound()
}

// SSWMaxWeightEntitlement weight allotment for the shipment summary worksheet.
type SSWMaxWeightEntitlement struct {
	Entitlement   unit.Pound
	ProGear       unit.Pound
	SpouseProGear unit.Pound
	TotalWeight   unit.Pound
}

type Certifications struct {
	CustomerField string
	OfficeField   string
	DateField     string
}

// adds a line item to shipment summary worksheet SSWMaxWeightEntitlement and increments total allotment
func (wa *SSWMaxWeightEntitlement) addLineItem(field string, value int) {
	r := reflect.ValueOf(wa).Elem()
	f := r.FieldByName(field)
	if f.IsValid() && f.CanSet() {
		f.SetInt(int64(value))
		wa.TotalWeight += unit.Pound(value)
	}
}

// SSWGetEntitlement calculates the entitlement for the shipment summary worksheet based on the parameters of
// a move (hasDependents, spouseHasProGear)
func SSWGetEntitlement(grade internalmessages.OrderPayGrade, hasDependents bool, spouseHasProGear bool) models.SSWMaxWeightEntitlement {
	sswEntitlements := SSWMaxWeightEntitlement{}
	entitlements := models.GetWeightAllotment(grade)
	sswEntitlements.addLineItem("ProGear", entitlements.ProGearWeight)
	sswEntitlements.addLineItem("SpouseProGear", entitlements.ProGearWeightSpouse)
	if !hasDependents {
		sswEntitlements.addLineItem("Entitlement", entitlements.TotalWeightSelf)
		return models.SSWMaxWeightEntitlement(sswEntitlements)
	}
	sswEntitlements.addLineItem("Entitlement", entitlements.TotalWeightSelfPlusDependents)
	return models.SSWMaxWeightEntitlement(sswEntitlements)
}

// Calculates cost for the Remaining PPM Incentive (pre-tax) field on page 2 of SSW form.
func CalculateRemainingPPMEntitlement(finalIncentive *unit.Cents, sitMemberPaid float64, sitGTCCPaid float64, aoa *unit.Cents) float64 {
	// FinalIncentive
	var finalIncentiveFloat float64 = 0
	if finalIncentive != nil {
		finalIncentiveFloat = float64(*finalIncentive) / 100.0
	}

	var aoaFloat float64 = 0
	if aoa != nil {
		aoaFloat = float64(*aoa) / 100.0
	}

	// This costing is computed by taking the Actual Obligations 100% GCC plus the
	// SIT cost calculated (if SIT was approved and accepted) minus any Advance
	// Operating Allowance (AOA) the customer identified as receiving in the Document upload process
	return (finalIncentiveFloat + sitMemberPaid + sitGTCCPaid) - aoaFloat
}

const (
	controlledUnclassifiedInformationText = "CONTROLLED UNCLASSIFIED INFORMATION"
)

const (
	trustedAgentText = "Trusted Agent Requires POA \nor Letter of Authorization"
)

// FormatValuesShipmentSummaryWorksheetFormPage1 formats the data for page 1 of the Shipment Summary Worksheet
func (s SSWPPMComputer) FormatValuesShipmentSummaryWorksheetFormPage1(data models.ShipmentSummaryFormData, isPaymentPacket bool) (services.Page1Values, error) {
	var err error
	page1 := services.Page1Values{}
	page1.CUIBanner = controlledUnclassifiedInformationText
	page1.MaxSITStorageEntitlement = fmt.Sprintf("%02d Days in SIT", data.MaxSITStorageEntitlement)
	// We don't currently know what allows POV to be authorized, so we are hardcoding it to "No" to start
	page1.POVAuthorized = "No"

	sm := data.ServiceMember
	page1.ServiceMemberName = FormatServiceMemberFullName(sm)
	page1.PreferredPhoneNumber = derefStringTypes(sm.Telephone)
	page1.ServiceBranch = FormatServiceMemberAffiliation(sm.Affiliation)
	page1.PreferredEmail = derefStringTypes(sm.PersonalEmail)
	page1.DODId = derefStringTypes(sm.Edipi)
	page1.MailingAddressW2 = FormatAddress(data.W2Address)
	page1.RankGrade = FormatGrade(data.Order.Grade)

	page1.IssuingBranchOrAgency = FormatServiceMemberAffiliation(sm.Affiliation)
	page1.OrdersIssueDate = FormatDate(data.Order.IssueDate)
	page1.OrdersTypeAndOrdersNumber = FormatOrdersTypeAndOrdersNumber(data.Order)

	page1.AuthorizedOrigin = data.CurrentDutyLocation.Name
	page1.AuthorizedDestination = data.NewDutyLocation.Name

	page1.NewDutyAssignment = data.NewDutyLocation.Name

	page1.WeightAllotment = FormatWeights(data.WeightAllotment.Entitlement)
	page1.WeightAllotmentProGear = FormatWeights(data.WeightAllotment.ProGear)
	page1.WeightAllotmentProgearSpouse = FormatWeights(data.WeightAllotment.SpouseProGear)
	page1.TotalWeightAllotment = FormatWeights(data.WeightAllotment.TotalWeight)

<<<<<<< HEAD
	formattedShipment := s.FormatShipment(data.PPMShipment, data.WeightAllotment, isPaymentPacket)

=======
	formattedSIT := WorkSheetSIT{}

	formattedShipment := s.FormatShipment(data.PPMShipment, data.WeightAllotment, isPaymentPacket)
>>>>>>> 60bfd15c
	page1.ShipmentNumberAndTypes = formattedShipment.ShipmentNumberAndTypes
	page1.ShipmentPickUpDates = formattedShipment.PickUpDates
	page1.ShipmentCurrentShipmentStatuses = formattedShipment.CurrentShipmentStatuses

<<<<<<< HEAD
	formattedSIT := WorkSheetSIT{}
=======
>>>>>>> 60bfd15c
	// Shipment weights for Payment Packet are actual, for AOA Packet are estimated.
	if isPaymentPacket {
		formattedSIT = FormatAllSITSForPaymentPacket(data.MovingExpenses)

		finalPPMWeight := FormatPPMWeightFinal(data.PPMShipmentFinalWeight)
		page1.ShipmentWeights = finalPPMWeight
		page1.ActualObligationGCC100 = finalPPMWeight + "; " + formattedShipment.FinalIncentive
		page1.PreparationDate1, err = formatSSWDate(data.SignedCertifications, data.PPMShipment.ID)
		if err != nil {
			return page1, err
		}
	} else {
		formattedSIT = FormatAllSITSForAOAPacket(data.PPMShipment)

		page1.ShipmentWeights = formattedShipment.ShipmentWeights
		page1.ActualObligationGCC100 = formattedShipment.ShipmentWeightForObligation + " - Actual lbs; "

		page1.PreparationDate1 = formatAOADate(data.SignedCertifications, data.PPMShipment.ID)
	}

	page1.SITDaysInStorage = formattedSIT.DaysInStorage
	page1.SITEntryDates = formattedSIT.EntryDates
	page1.SITEndDates = formattedSIT.EndDates
	page1.SITNumberAndTypes = formattedShipment.ShipmentNumberAndTypes

	page1.MaxObligationGCC100 = FormatWeights(data.WeightAllotment.Entitlement) + " lbs; " + formattedShipment.EstimatedIncentive
	page1.MaxObligationGCCMaxAdvance = formattedShipment.MaxAdvance
	page1.ActualObligationAdvance = formattedShipment.AdvanceAmountReceived
	page1.MaxObligationSIT = fmt.Sprintf("%02d Days in SIT", data.MaxSITStorageEntitlement)
	page1.ActualObligationSIT = formattedSIT.DaysInStorage
	page1.TotalWeightAllotmentRepeat = page1.TotalWeightAllotment
	return page1, nil
}

// FormatValuesShipmentSummaryWorksheetFormPage2 formats the data for page 2 of the Shipment Summary Worksheet
func (s *SSWPPMComputer) FormatValuesShipmentSummaryWorksheetFormPage2(data models.ShipmentSummaryFormData, isPaymentPacket bool) (services.Page2Values, error) {
	var err error
	expensesMap := SubTotalExpenses(data.MovingExpenses)
	certificationInfo := formatSignedCertifications(data.SignedCertifications, data.PPMShipment.ID, isPaymentPacket)
	formattedShipments := s.FormatShipment(data.PPMShipment, data.WeightAllotment, isPaymentPacket)

	page2 := services.Page2Values{}
	page2.CUIBanner = controlledUnclassifiedInformationText
	page2.TAC = derefStringTypes(data.Order.TAC)
	page2.SAC = derefStringTypes(data.Order.SAC)
	if isPaymentPacket {
		data.PPMRemainingEntitlement = CalculateRemainingPPMEntitlement(data.PPMShipment.FinalIncentive, expensesMap["StorageMemberPaid"], expensesMap["StorageGTCCPaid"], data.PPMShipment.AdvanceAmountReceived)
		page2.PPMRemainingEntitlement = FormatDollars(data.PPMRemainingEntitlement)
		page2.PreparationDate2, err = formatSSWDate(data.SignedCertifications, data.PPMShipment.ID)
		if err != nil {
			return page2, err
		}
		page2.Disbursement = formatDisbursement(expensesMap, data.PPMRemainingEntitlement)
	} else {
		page2.PreparationDate2 = formatAOADate(data.SignedCertifications, data.PPMShipment.ID)
		page2.Disbursement = "N/A"
		page2.PPMRemainingEntitlement = "N/A"
	}
	page2.ContractedExpenseMemberPaid = FormatDollars(expensesMap["ContractedExpenseMemberPaid"])
	page2.ContractedExpenseGTCCPaid = FormatDollars(expensesMap["ContractedExpenseGTCCPaid"])
	page2.PackingMaterialsMemberPaid = FormatDollars(expensesMap["PackingMaterialsMemberPaid"])
	page2.PackingMaterialsGTCCPaid = FormatDollars(expensesMap["PackingMaterialsGTCCPaid"])
	page2.WeighingFeesMemberPaid = FormatDollars(expensesMap["WeighingFeeMemberPaid"])
	page2.WeighingFeesGTCCPaid = FormatDollars(expensesMap["WeighingFeeGTCCPaid"])
	page2.RentalEquipmentMemberPaid = FormatDollars(expensesMap["RentalEquipmentMemberPaid"])
	page2.RentalEquipmentGTCCPaid = FormatDollars(expensesMap["RentalEquipmentGTCCPaid"])
	page2.TollsMemberPaid = FormatDollars(expensesMap["TollsMemberPaid"])
	page2.TollsGTCCPaid = FormatDollars(expensesMap["TollsGTCCPaid"])
	page2.OilMemberPaid = FormatDollars(expensesMap["OilMemberPaid"])
	page2.OilGTCCPaid = FormatDollars(expensesMap["OilGTCCPaid"])
	page2.OtherMemberPaid = FormatDollars(expensesMap["OtherMemberPaid"])
	page2.OtherGTCCPaid = FormatDollars(expensesMap["OtherGTCCPaid"])
	page2.TotalMemberPaid = FormatDollars(expensesMap["TotalMemberPaid"])
	page2.TotalGTCCPaid = FormatDollars(expensesMap["TotalGTCCPaid"])
	page2.TotalMemberPaidRepeated = FormatDollars(expensesMap["TotalMemberPaid"])
	page2.TotalGTCCPaidRepeated = FormatDollars(expensesMap["TotalGTCCPaid"])
	page2.TotalMemberPaidSIT = FormatDollars(expensesMap["StorageMemberPaid"])
	page2.TotalGTCCPaidSIT = FormatDollars(expensesMap["StorageGTCCPaid"])
	page2.TotalMemberPaidRepeated = page2.TotalMemberPaid
	page2.TotalGTCCPaidRepeated = page2.TotalGTCCPaid
	page2.ShipmentPickupDates = formattedShipments.PickUpDates
	page2.TrustedAgentName = trustedAgentText
	page2.ServiceMemberSignature = certificationInfo.CustomerField
	page2.PPPOPPSORepresentative = certificationInfo.OfficeField
	page2.SignatureDate = certificationInfo.DateField

	return page2, nil
}

// FormatValuesShipmentSummaryWorksheetFormPage3 formats the data for page 3 of the Shipment Summary Worksheet
func (s *SSWPPMComputer) FormatValuesShipmentSummaryWorksheetFormPage3(data models.ShipmentSummaryFormData, isPaymentPacket bool) (services.Page3Values, error) {
	var err error
	var page3 services.Page3Values

	if isPaymentPacket {
		page3.PreparationDate3, err = formatSSWDate(data.SignedCertifications, data.PPMShipment.ID)
		if err != nil {
			return page3, err
		}
	} else {
		page3.PreparationDate3 = formatAOADate(data.SignedCertifications, data.PPMShipment.ID)
	}

	page3Map, err := formatAdditionalShipments(data)
	if err != nil {
		return page3, err
	}
	page3.AddShipments = page3Map
	return page3, nil
}

func formatAdditionalShipments(ssfd models.ShipmentSummaryFormData) (map[string]string, error) {
	page3Map := make(map[string]string)
	hasCurrentPPM := false
	const rows = 16
	for i, shipment := range ssfd.AllShipments {

		// If this is the shipment the SSW is being generated for, skip it.
		if shipment.PPMShipment.ID == ssfd.PPMShipment.ID {
			hasCurrentPPM = true
			continue
		}

		// This ensures that skipping the current PPM does not cause any row skips due to db fetch order
		if !hasCurrentPPM {
			i = i + 1
		}

		// If after skipping the current PPM, i is more than the amount of rows we have, throw an error.
		if i > rows {
			err := errors.New("PDF is being generated for a move with more than 17 shipments, SSW cannot display them all")
			return nil, err
		}

		// Default values will be configured for HHG, shipment-specific values configured below in switch case
		// This helps us to prevent redundant and confusing code for each shipment type
		page3Map, err := formatAdditionalHHG(page3Map, i, shipment)
		if err != nil {
			return nil, err
		}

		// Switch handles unique values by shipment type
		switch {
		case shipment.ShipmentType == models.MTOShipmentTypePPM:
			// Weights
			totalWeight := models.GetPPMNetWeight(*shipment.PPMShipment)
			if totalWeight != 0 {
				page3Map[fmt.Sprintf("AddShipmentWeights%d", i)] = FormatPPMWeightFinal(totalWeight) // Comment happens in formatter
			} else if shipment.PPMShipment.EstimatedWeight != nil {
				page3Map[fmt.Sprintf("AddShipmentWeights%d", i)] = FormatPPMWeightEstimated(*shipment.PPMShipment) // Comment happens in formatter
			} else {
				page3Map[fmt.Sprintf("AddShipmentWeights%d", i)] = " - "
			}
			// Dates
			if shipment.PPMShipment.ActualMoveDate != nil {
				page3Map[fmt.Sprintf("AddShipmentPickUpDates%d", i)] = FormatDate(*shipment.PPMShipment.ActualMoveDate) + " Actual"

			} else {
				page3Map[fmt.Sprintf("AddShipmentPickUpDates%d", i)] = FormatDate(shipment.PPMShipment.ExpectedDepartureDate) + " Expected"

			}
			// PPM Status instead of shipment status
			page3Map[fmt.Sprintf("AddShipmentStatus%d", i)] = FormatCurrentPPMStatus(*shipment.PPMShipment)
		case shipment.ShipmentType == models.MTOShipmentTypeHHGOutOfNTSDom:
			page3Map[fmt.Sprintf("AddShipmentNumberAndTypes%d", i)] = *shipment.ShipmentLocator + " NTS Release"
		case shipment.ShipmentType == models.MTOShipmentTypeHHGIntoNTSDom:
			page3Map[fmt.Sprintf("AddShipmentNumberAndTypes%d", i)] = *shipment.ShipmentLocator + " NTS"
		case shipment.ShipmentType == models.MTOShipmentTypeInternationalHHG:
			page3Map[fmt.Sprintf("AddShipmentNumberAndTypes%d", i)] = *shipment.ShipmentLocator + " Int'l HHG"
		case shipment.ShipmentType == models.MTOShipmentTypeInternationalUB:
			page3Map[fmt.Sprintf("AddShipmentNumberAndTypes%d", i)] = *shipment.ShipmentLocator + " Int'l UB"
		case shipment.ShipmentType == models.MTOShipmentTypeMobileHome:
			page3Map[fmt.Sprintf("AddShipmentNumberAndTypes%d", i)] = *shipment.ShipmentLocator + " Mobile Home"
		case shipment.ShipmentType == models.MTOShipmentTypeBoatHaulAway:
			page3Map[fmt.Sprintf("AddShipmentNumberAndTypes%d", i)] = *shipment.ShipmentLocator + " Boat Haul"
		case shipment.ShipmentType == models.MTOShipmentTypeBoatTowAway:
			page3Map[fmt.Sprintf("AddShipmentNumberAndTypes%d", i)] = *shipment.ShipmentLocator + " Boat Tow"
		}
	}
	return page3Map, nil
}

func formatAdditionalHHG(page3Map map[string]string, i int, shipment models.MTOShipment) (map[string]string, error) {
	// If no shipment locator, throw error because something is wrong
	if shipment.ShipmentLocator != nil {
		page3Map[fmt.Sprintf("AddShipmentNumberAndTypes%d", i)] = *shipment.ShipmentLocator + " " + string(shipment.ShipmentType)
	} else {
		err := errors.New("PDF is being generated for a move without a locator")
		return nil, err
	}

	// If we're missing pickup dates or weights, we return " - " instead of error. Also it may be a PPM
	// For dates, we prefer actual -> scheduled -> requested -> -
	if shipment.ActualPickupDate != nil {
		page3Map[fmt.Sprintf("AddShipmentPickUpDates%d", i)] = FormatDate(*shipment.ActualPickupDate) + " Actual"
	} else if shipment.ScheduledPickupDate != nil {
		page3Map[fmt.Sprintf("AddShipmentPickUpDates%d", i)] = FormatDate(*shipment.ScheduledPickupDate) + " Scheduled"

	} else if shipment.RequestedPickupDate != nil {
		page3Map[fmt.Sprintf("AddShipmentPickUpDates%d", i)] = FormatDate(*shipment.RequestedPickupDate) + " Requested"

	} else {
		page3Map[fmt.Sprintf("AddShipmentPickUpDates%d", i)] = " - "
	}

	// For weights, we prefer actual -> estimated -> -
	if shipment.PrimeActualWeight != nil {
		page3Map[fmt.Sprintf("AddShipmentWeights%d", i)] = FormatWeights(*shipment.PrimeActualWeight) + " Actual"
	} else if shipment.PrimeEstimatedWeight != nil {
		page3Map[fmt.Sprintf("AddShipmentWeights%d", i)] = FormatWeights(*shipment.PrimeEstimatedWeight) + " Estimated"
	} else {
		page3Map[fmt.Sprintf("AddShipmentWeights%d", i)] = " - "
	}

	// Status is always available
	page3Map[fmt.Sprintf("AddShipmentStatus%d", i)] = FormatEnum(string(shipment.Status), "")

	return page3Map, nil
}

// FormatGrade formats the service member's rank for Shipment Summary Worksheet
func FormatGrade(grade *internalmessages.OrderPayGrade) string {
	var gradeDisplayValue = map[internalmessages.OrderPayGrade]string{
		models.ServiceMemberGradeE1:                      "E-1",
		models.ServiceMemberGradeE2:                      "E-2",
		models.ServiceMemberGradeE3:                      "E-3",
		models.ServiceMemberGradeE4:                      "E-4",
		models.ServiceMemberGradeE5:                      "E-5",
		models.ServiceMemberGradeE6:                      "E-6",
		models.ServiceMemberGradeE7:                      "E-7",
		models.ServiceMemberGradeE8:                      "E-8",
		models.ServiceMemberGradeE9:                      "E-9",
		models.ServiceMemberGradeE9SPECIALSENIORENLISTED: "E-9 (Special Senior Enlisted)",
		models.ServiceMemberGradeO1ACADEMYGRADUATE:       "O-1 or Service Academy Graduate",
		models.ServiceMemberGradeO2:                      "O-2",
		models.ServiceMemberGradeO3:                      "O-3",
		models.ServiceMemberGradeO4:                      "O-4",
		models.ServiceMemberGradeO5:                      "O-5",
		models.ServiceMemberGradeO6:                      "O-6",
		models.ServiceMemberGradeO7:                      "O-7",
		models.ServiceMemberGradeO8:                      "O-8",
		models.ServiceMemberGradeO9:                      "O-9",
		models.ServiceMemberGradeO10:                     "O-10",
		models.ServiceMemberGradeW1:                      "W-1",
		models.ServiceMemberGradeW2:                      "W-2",
		models.ServiceMemberGradeW3:                      "W-3",
		models.ServiceMemberGradeW4:                      "W-4",
		models.ServiceMemberGradeW5:                      "W-5",
		models.ServiceMemberGradeAVIATIONCADET:           "Aviation Cadet",
		models.ServiceMemberGradeCIVILIANEMPLOYEE:        "Civilian Employee",
		models.ServiceMemberGradeACADEMYCADET:            "Service Academy Cadet",
		models.ServiceMemberGradeMIDSHIPMAN:              "Midshipman",
	}
	if grade != nil {
		return gradeDisplayValue[*grade]
	}
	return ""
}

func formatEmplid(serviceMember models.ServiceMember) (*string, error) {
	const prefix = "EMPLID:"
	const separator = " "
	if *serviceMember.Affiliation == models.AffiliationCOASTGUARD && serviceMember.Emplid != nil {
		slice := []string{prefix, *serviceMember.Emplid}
		formattedReturn := strings.Join(slice, separator)
		return &formattedReturn, nil
	} else {
		return serviceMember.Edipi, nil
	}
}

func formatMaxAdvance(estimatedIncentive *unit.Cents) string {
	if estimatedIncentive != nil {
		maxAdvance := float64(*estimatedIncentive) * 0.6
		return FormatDollars(maxAdvance / 100)
	}
	maxAdvanceString := "No Incentive Found"
	return maxAdvanceString

}

func formatSignedCertifications(signedCertifications []*models.SignedCertification, ppmid uuid.UUID, isPaymentPacket bool) Certifications {
	certifications := Certifications{}
	// Strings used to build return values
	var customerSignature string
	var aoaSignature string
	var sswSignature string
	var aoaDate string
	var sswDate string

	// This loop evaluates all certs, move-level customer signature doesn't have a ppm id, it's collected first, then office signatures with ppmids
	for _, cert := range signedCertifications {
		if cert.PpmID == nil { // Original move signature required, doesn't have ppmid. All others of that type do
			if *cert.CertificationType == models.SignedCertificationTypeSHIPMENT {
				customerSignature = cert.Signature
			}
		} else if *cert.PpmID == ppmid { // PPM ID needs to be checked to prevent signatures from other PPMs on the same move from populating
			switch {
			case *cert.CertificationType == models.SignedCertificationTypePreCloseoutReviewedPPMPAYMENT:
				aoaSignature = cert.Signature
				aoaDate = FormatDate(cert.UpdatedAt) // We use updatedat to get the most recent signature dates
			case *cert.CertificationType == models.SignedCertificationTypeCloseoutReviewedPPMPAYMENT:
				sswSignature = cert.Signature
				sswDate = FormatDate(cert.UpdatedAt) // We use updatedat to get the most recent signature dates
			}
		}
	}
	certifications.CustomerField = customerSignature
	certifications.OfficeField = "AOA: " + aoaSignature
	certifications.DateField = "AOA: " + aoaDate

	if isPaymentPacket {
		certifications.OfficeField += "\nSSW: " + sswSignature
		certifications.DateField += "\nSSW: " + sswDate
	}

	return certifications
}

// The following formats the preparation date, as the preparation date for AOAs is the date the service counselor certifies the advance.
func formatAOADate(signedCertifications []*models.SignedCertification, ppmid uuid.UUID) string {
	// This loop evaluates certs to find Office AOA Signature date
	for _, cert := range signedCertifications {
		if cert.PpmID != nil { // Required to avoid error, service members signatures have nil ppm ids
			if *cert.PpmID == ppmid { // PPM ID needs to be checked to prevent signatures from other PPMs on the same move from populating
				if *cert.CertificationType == models.SignedCertificationTypePreCloseoutReviewedPPMPAYMENT {
					aoaDate := FormatDate(cert.UpdatedAt) // We use updatedat to get the most recent signature dates
					return aoaDate
				}
			}
		}
	}
	return FormatDate(time.Now())
}

// The following formats the preparation date, as the preparation date for SSWs is the date the closeout counselor certifies the closeout.
func formatSSWDate(signedCertifications []*models.SignedCertification, ppmid uuid.UUID) (string, error) {
	// This loop evaluates certs to find Office SSW Signature date
	for _, cert := range signedCertifications {
		if cert.PpmID != nil { // Required to avoid error, service members signatures have nil ppm ids
			if *cert.PpmID == ppmid { // PPM ID needs to be checked to prevent signatures from other PPMs on the same move from populating
				if *cert.CertificationType == models.SignedCertificationTypeCloseoutReviewedPPMPAYMENT {
					sswDate := FormatDate(cert.UpdatedAt) // We use updatedat to get the most recent signature dates
					return sswDate, nil
				}
			}
		}
	}
	return "", errors.New("Payment Packet is not certified")
}

// FormatAddress retrieves a PPMShipment W2Address and formats it for the SSW Document
func FormatAddress(w2Address *models.Address) string {
	var addressString string

	if w2Address != nil {
		addressString = fmt.Sprintf("%s, %s %s%s %s %s%s",
			w2Address.StreetAddress1,
			nilOrValue(w2Address.StreetAddress2),
			nilOrValue(w2Address.StreetAddress3),
			w2Address.City,
			w2Address.State,
			nilOrValue(w2Address.Country),
			w2Address.PostalCode,
		)
	} else {
		return "W2 Address not found"
	}

	return addressString
}

// nilOrValue returns the dereferenced value if the pointer is not nil, otherwise an empty string.
func nilOrValue(str *string) string {
	if str != nil {
		return *str
	}
	return ""
}

// FormatServiceMemberFullName formats ServiceMember full name for Shipment Summary Worksheet
func FormatServiceMemberFullName(serviceMember models.ServiceMember) string {
	lastName := derefStringTypes(serviceMember.LastName)
	suffix := derefStringTypes(serviceMember.Suffix)
	firstName := derefStringTypes(serviceMember.FirstName)
	middleName := derefStringTypes(serviceMember.MiddleName)
	if suffix != "" {
		return fmt.Sprintf("%s %s, %s %s", lastName, suffix, firstName, middleName)
	}
	return strings.TrimSpace(fmt.Sprintf("%s, %s %s", lastName, firstName, middleName))
}

func (s SSWPPMComputer) FormatShipment(ppm models.PPMShipment, weightAllotment models.SSWMaxWeightEntitlement, isPaymentPacket bool) models.WorkSheetShipment {
	formattedShipment := models.WorkSheetShipment{}

	if ppm.FinalIncentive != nil {
		formattedShipment.FinalIncentive = FormatDollarFromCents(*ppm.FinalIncentive)
	} else {
		formattedShipment.FinalIncentive = "No final incentive."
	}
	if ppm.EstimatedIncentive != nil {
		formattedShipment.MaxAdvance = formatMaxAdvance(ppm.EstimatedIncentive)
		formattedShipment.EstimatedIncentive = FormatDollarFromCents(*ppm.EstimatedIncentive)
	} else {
		formattedShipment.MaxAdvance = "Advance not available."
		formattedShipment.EstimatedIncentive = "No estimated incentive."
	}
	formattedShipmentTotalWeights := unit.Pound(0)
	formattedNumberAndTypes := *ppm.Shipment.ShipmentLocator + " PPM"
	formattedShipmentWeights := FormatPPMWeightEstimated(ppm)
	formattedShipmentStatuses := FormatCurrentPPMStatus(ppm)
	if ppm.EstimatedWeight != nil {
		formattedShipmentTotalWeights += s.calculateShipmentTotalWeight(ppm, weightAllotment)
	}
	formattedPickUpDates := FormatDate(ppm.ExpectedDepartureDate)
	// If advance isn't configured or received, it's false
	var hasRequestedAdvance bool
	if ppm.HasRequestedAdvance == nil {
		hasRequestedAdvance = false
	} else {
		hasRequestedAdvance = *ppm.HasRequestedAdvance
	}
	if isPaymentPacket {
		formattedPickUpDates = "N/A"
		if ppm.ActualMoveDate != nil {
			formattedPickUpDates = FormatDate(*ppm.ActualMoveDate)
		}
		// If it's received, reflect that
		if ppm.AdvanceAmountReceived != nil {
			formattedShipment.AdvanceAmountReceived = FormatDollarFromCents(*ppm.AdvanceAmountReceived) + "Customer received"
		} else if hasRequestedAdvance {
			// If it's requested, give amount and status
			if *ppm.AdvanceStatus != models.PPMAdvanceStatusReceived {
				formattedShipment.AdvanceAmountReceived = FormatDollarFromCents(*ppm.AdvanceAmountRequested) + " Requested, " + FormatEnum(string(*ppm.AdvanceStatus), "")
			} else {
				// If it's received, give received amount and status
				formattedShipment.AdvanceAmountReceived = FormatDollarFromCents(*ppm.AdvanceAmountReceived) + " Requested, " + FormatEnum(string(*ppm.AdvanceStatus), "")
			}
		} else {
			formattedShipment.AdvanceAmountReceived = "No Advance Requested."
		}
	} else {
		// No customer received amount in AOA packet
		if hasRequestedAdvance {
			if ppm.AdvanceStatus != nil {
				if *ppm.AdvanceStatus != models.PPMAdvanceStatusReceived {
					formattedShipment.AdvanceAmountReceived = FormatDollarFromCents(*ppm.AdvanceAmountRequested) + " Requested, " + FormatEnum(string(*ppm.AdvanceStatus), "")
				} else {
					// If it's received, give received amount and status
					formattedShipment.AdvanceAmountReceived = FormatDollarFromCents(*ppm.AdvanceAmountReceived) + " Requested, " + FormatEnum(string(*ppm.AdvanceStatus), "")
				}
			}
			// If it's requested, give amount and status
		} else {
			formattedShipment.AdvanceAmountReceived = "No Advance Requested."
		}
	}

	// Last resort in case any dates are stored incorrectly
	if formattedPickUpDates == "01-Jan-0001" {
		formattedPickUpDates = "N/A"
	}

	formattedShipment.ShipmentNumberAndTypes = formattedNumberAndTypes
	formattedShipment.PickUpDates = formattedPickUpDates
	formattedShipment.ShipmentWeights = formattedShipmentWeights
	formattedShipment.ShipmentWeightForObligation = FormatWeights(formattedShipmentTotalWeights)
	formattedShipment.CurrentShipmentStatuses = formattedShipmentStatuses

	return formattedShipment
}

// FormatAllSITs formats SIT line items for the Shipment Summary Worksheet Payment Packet
func FormatAllSITSForPaymentPacket(expenseDocuments models.MovingExpenses) WorkSheetSIT {
	formattedSIT := WorkSheetSIT{}

	for _, expense := range expenseDocuments {
		if *expense.MovingExpenseType == models.MovingExpenseReceiptTypeStorage {
			formattedSIT.EntryDates = FormatSITDate(expense.SITStartDate)
			formattedSIT.EndDates = FormatSITDate(expense.SubmittedSITEndDate)
			formattedSIT.DaysInStorage = FormatSITDaysInStorage(expense.SITStartDate, expense.SubmittedSITEndDate)
			return formattedSIT
		}
	}

	return formattedSIT
}

<<<<<<< HEAD
func (s SSWPPMComputer) calculateShipmentTotalWeight(ppmShipment models.PPMShipment, weightAllotment models.SSWMaxWeightEntitlement) unit.Pound {

	var err error
	var ppmActualWeight unit.Pound
	var maxLimit unit.Pound

	// Set maxLimit equal to the maximum weight entitlement or the allowable weight, whichever is lower
	if weightAllotment.TotalWeight < weightAllotment.Entitlement {
		maxLimit = weightAllotment.TotalWeight
	} else {
		maxLimit = weightAllotment.Entitlement
	}

	// Get the actual weight of the ppmShipment
	if len(ppmShipment.WeightTickets) > 0 {
		ppmActualWeight, err = s.PPMCloseoutFetcher.GetActualWeight(&ppmShipment)
		if err != nil {
			return 0
		}
	}

	// If actual weight is less than the lessor of maximum weight entitlement or the allowable weight, then use ppmActualWeight
	if ppmActualWeight < maxLimit {
		return ppmActualWeight
	} else {
		return maxLimit
	}
}

=======
>>>>>>> 60bfd15c
// FormatAllSITs formats SIT line items for the Shipment Summary Worksheet AOA Packet
func FormatAllSITSForAOAPacket(ppm models.PPMShipment) WorkSheetSIT {
	formattedSIT := WorkSheetSIT{}

	if ppm.SITEstimatedEntryDate != nil && ppm.SITEstimatedDepartureDate != nil {
		formattedSIT.EntryDates = FormatSITDate(ppm.SITEstimatedEntryDate)
		formattedSIT.EndDates = FormatSITDate(ppm.SITEstimatedDepartureDate)
		formattedSIT.DaysInStorage = FormatSITDaysInStorage(ppm.SITEstimatedEntryDate, ppm.SITEstimatedDepartureDate)
	}

	return formattedSIT
}

func (s SSWPPMComputer) calculateShipmentTotalWeight(ppmShipment models.PPMShipment, weightAllotment models.SSWMaxWeightEntitlement) unit.Pound {

	var err error
	var ppmActualWeight unit.Pound
	var maxLimit unit.Pound

	// Set maxLimit equal to the maximum weight entitlement or the allowable weight, whichever is lower
	if weightAllotment.TotalWeight < weightAllotment.Entitlement {
		maxLimit = weightAllotment.TotalWeight
	} else {
		maxLimit = weightAllotment.Entitlement
	}

	// Get the actual weight of the ppmShipment
	if len(ppmShipment.WeightTickets) > 0 {
		ppmActualWeight, err = s.PPMCloseoutFetcher.GetActualWeight(&ppmShipment)
		if err != nil {
			return 0
		}
	}

	// If actual weight is less than the lessor of maximum weight entitlement or the allowable weight, then use ppmActualWeight
	if ppmActualWeight < maxLimit {
		return ppmActualWeight
	} else {
		return maxLimit
	}
}

// FetchMovingExpensesShipmentSummaryWorksheet fetches moving expenses for the Shipment Summary Worksheet
// TODO: update to create moving expense summary with the new moving expense model
func FetchMovingExpensesShipmentSummaryWorksheet(PPMShipment models.PPMShipment, _ appcontext.AppContext, _ *auth.Session) (models.MovingExpenses, error) {
	var movingExpenseDocuments = PPMShipment.MovingExpenses

	return movingExpenseDocuments, nil
}

func SubTotalExpenses(expenseDocuments models.MovingExpenses) map[string]float64 {
	totals := make(map[string]float64)

	for _, expense := range expenseDocuments {
		if expense.MovingExpenseType == nil || expense.Amount == nil {
			continue
		} // Added quick nil check to ensure SSW returns while moving expenses are being added still
		var nilPPMDocumentStatus *models.PPMDocumentStatus
		if expense.Status != nilPPMDocumentStatus && (*expense.Status == models.PPMDocumentStatusRejected || *expense.Status == models.PPMDocumentStatusExcluded) {
			continue
		}
		expenseType, addToTotal := getExpenseType(expense)
		expenseDollarAmt := expense.Amount.ToDollarFloatNoRound()

		if expenseType == "StorageMemberPaid" {
			expenseDollarAmt = expense.SITReimburseableAmount.ToDollarFloatNoRound()
		}

		totals[expenseType] += expenseDollarAmt

		if addToTotal && expenseType != "Storage" {
			if paidWithGTCC := expense.PaidWithGTCC; paidWithGTCC != nil && *paidWithGTCC {
				totals["TotalGTCCPaid"] += expenseDollarAmt
			} else {
				totals["TotalMemberPaid"] += expenseDollarAmt
			}
		}
	}

	return totals
}

func getExpenseType(expense models.MovingExpense) (string, bool) {
	expenseType := FormatEnum(string(*expense.MovingExpenseType), "")
	addToTotal := expenseType != "Storage"

	if paidWithGTCC := expense.PaidWithGTCC; paidWithGTCC != nil && *paidWithGTCC {
		return fmt.Sprintf("%s%s", expenseType, "GTCCPaid"), addToTotal
	}

	return fmt.Sprintf("%s%s", expenseType, "MemberPaid"), addToTotal
}

// FormatCurrentPPMStatus formats FormatCurrentPPMStatus for the Shipment Summary Worksheet
func FormatCurrentPPMStatus(ppm models.PPMShipment) string {
	if ppm.Status == "PAYMENT_REQUESTED" {
		return "At destination"
	}
	return FormatEnum(string(ppm.Status), " ")
}

// FormatSITNumberAndType formats FormatSITNumberAndType for the Shipment Summary Worksheet
func FormatSITNumberAndType(i int) string {
	return fmt.Sprintf("%02d - SIT", i+1)
}

// FormatPPMWeight formats a ppms EstimatedNetWeight for the Shipment Summary Worksheet
func FormatPPMWeightEstimated(ppm models.PPMShipment) string {
	if ppm.EstimatedWeight != nil {
		wtg := FormatWeights(unit.Pound(*ppm.EstimatedWeight))
		return fmt.Sprintf("%s lbs - Estimated", wtg)
	}
	return ""
}

// FormatPPMWeight formats a ppms final NetWeight for the Shipment Summary Worksheet
func FormatPPMWeightFinal(weight unit.Pound) string {
	wtg := FormatWeights(unit.Pound(weight))
	return fmt.Sprintf("%s lbs - Actual", wtg)
}

// FormatSITDate formats a SIT Date for the Shipment Summary Worksheet
func FormatSITDate(sitDate *time.Time) string {
	if sitDate == nil {
		return "No SIT date" // Return string if no date found
	}
	return FormatDate(*sitDate)
}

// FormatSITDaysInStorage formats a SIT DaysInStorage for the Shipment Summary Worksheet
func FormatSITDaysInStorage(entryDate *time.Time, departureDate *time.Time) string {
	if entryDate == nil || departureDate == nil {
		return "No Entry/Departure Data" // Return string if no SIT attached
	}
	firstDate := *departureDate
	secondDate := *entryDate
	difference := firstDate.Sub(secondDate)
	formattedDifference := fmt.Sprintf("Days: %d\n", int64(difference.Hours()/24)+1)
	return formattedDifference
}

func formatDisbursement(expensesMap map[string]float64, ppmRemainingEntitlement float64) string {
	disbursementGTCC := expensesMap["TotalGTCCPaid"] + expensesMap["StorageGTCCPaid"]
	disbursementGTCCB := ppmRemainingEntitlement + expensesMap["StorageMemberPaid"]
	var disbursementMember float64
	// Disbursement GTCC is the lowest value of the above 2 calculations
	if disbursementGTCCB < disbursementGTCC {
		disbursementGTCC = disbursementGTCCB
	}
	if disbursementGTCC < 0 {
		// The only way this can happen is if the member overdrafted on their advance, resulting in negative GTCCB. In this case, the
		// disbursement member value will be liable for the negative difference, meaning they owe this money to the govt.
		disbursementMember = disbursementGTCC
		disbursementGTCC = 0
	} else {
		// Disbursement Member is remaining entitlement plus member SIT minus GTCC Disbursement, not less than 0.
		disbursementMember = ppmRemainingEntitlement + expensesMap["StorageMemberPaid"] - disbursementGTCC
	}

	// Return formatted values in string
	disbursementString := "GTCC: " + FormatDollars(disbursementGTCC) + "\nMember: " + FormatDollars(disbursementMember)
	return disbursementString
}

// FormatOrdersTypeAndOrdersNumber formats OrdersTypeAndOrdersNumber for Shipment Summary Worksheet
func FormatOrdersTypeAndOrdersNumber(order models.Order) string {
	orderType := FormatOrdersType(order)
	ordersNumber := derefStringTypes(order.OrdersNumber)
	return fmt.Sprintf("%s/%s", orderType, ordersNumber)
}

// FormatServiceMemberAffiliation formats ServiceMemberAffiliation in human friendly format
func FormatServiceMemberAffiliation(affiliation *models.ServiceMemberAffiliation) string {
	if affiliation != nil {
		return FormatEnum(string(*affiliation), " ")
	}
	return ""
}

// FormatOrdersType formats OrdersType for Shipment Summary Worksheet
func FormatOrdersType(order models.Order) string {
	switch order.OrdersType {
	case internalmessages.OrdersTypePERMANENTCHANGEOFSTATION:
		return "PCS"
	default:
		return ""
	}
}

// FormatDate formats Dates for Shipment Summary Worksheet
func FormatDate(date time.Time) string {
	dateLayout := "02-Jan-2006"
	return date.Format(dateLayout)
}

// FormatEnum titlecases string const types (e.g. THIS_CONSTANT -> This Constant)
// outSep specifies the character to use for rejoining the string
func FormatEnum(s string, outSep string) string {
	words := strings.Replace(strings.ToLower(s), "_", " ", -1)
	return strings.Replace(cases.Title(language.English).String(words), " ", outSep, -1)
}

// FormatWeights formats a unit.Pound using 000s separator
func FormatWeights(wtg unit.Pound) string {
	p := message.NewPrinter(language.English)
	return p.Sprintf("%d", wtg)
}

// FormatDollars formats an int using 000s separator
func FormatDollars(dollars float64) string {
	p := message.NewPrinter(language.English)
	return p.Sprintf("$%.2f", dollars)
}

// FormatDollars formats cents using 000s separator
func FormatDollarFromCents(cents unit.Cents) string {
	d := float64(cents) / 100.0
	p := message.NewPrinter(language.English)
	return p.Sprintf("$%.2f", d)
}

func derefStringTypes(st interface{}) string {
	switch v := st.(type) {
	case *string:
		if v != nil {
			return *v
		}
	case string:
		return v
	}
	return ""
}

// ObligationType type corresponding to obligation sections of shipment summary worksheet
type ObligationType int

// ComputeObligations is helper function for computing the obligations section of the shipment summary worksheet
// Obligations must remain as static test data until new computer system is finished
func (SSWPPMComputer *SSWPPMComputer) ComputeObligations(_ appcontext.AppContext, _ models.ShipmentSummaryFormData, _ route.Planner) (obligation models.Obligations, err error) {
	// Obligations must remain test data until new computer system is finished
	obligations := models.Obligations{
		ActualObligation:           models.Obligation{Gcc: 123, SIT: 123, Miles: unit.Miles(123456)},
		MaxObligation:              models.Obligation{Gcc: 456, SIT: 456, Miles: unit.Miles(123456)},
		NonWinningActualObligation: models.Obligation{Gcc: 789, SIT: 789, Miles: unit.Miles(12345)},
		NonWinningMaxObligation:    models.Obligation{Gcc: 1000, SIT: 1000, Miles: unit.Miles(12345)},
	}
	return obligations, nil
}

// FetchDataShipmentSummaryWorksheetFormData fetches the pages for the Shipment Summary Worksheet for a given Move ID
func (SSWPPMComputer *SSWPPMComputer) FetchDataShipmentSummaryWorksheetFormData(appCtx appcontext.AppContext, session *auth.Session, ppmShipmentID uuid.UUID) (*models.ShipmentSummaryFormData, error) {

	ppmShipment := models.PPMShipment{}
	dbQErr := appCtx.DB().Q().Eager(
		"Shipment.MoveTaskOrder.Orders.ServiceMember",
		"Shipment.MoveTaskOrder.Orders.NewDutyLocation.Address",
		"Shipment.MoveTaskOrder.Orders.OriginDutyLocation.Address",
		"Shipment.MoveTaskOrder.MTOShipments.PPMShipment",
		"Shipment.MoveTaskOrder.MTOShipments.BoatShipment",
		"W2Address",
		"WeightTickets",
		"MovingExpenses",
	).Find(&ppmShipment, ppmShipmentID)

	if dbQErr != nil {
		if errors.Cause(dbQErr).Error() == models.RecordNotFoundErrorString {
			return nil, models.ErrFetchNotFound
		}
		return nil, dbQErr
	}

	// Final actual weight is a calculated value we don't store. This needs to be fetched independently
	// Requires WeightTickets eager preload
	ppmShipmentFinalWeight := models.GetPPMNetWeight(ppmShipment)

	serviceMember := ppmShipment.Shipment.MoveTaskOrder.Orders.ServiceMember
	if ppmShipment.Shipment.MoveTaskOrder.Orders.Grade == nil {
		return nil, errors.New("order for requested shipment summary worksheet data does not have a pay grade attached")
	}

	weightAllotment := SSWGetEntitlement(*ppmShipment.Shipment.MoveTaskOrder.Orders.Grade, ppmShipment.Shipment.MoveTaskOrder.Orders.HasDependents, ppmShipment.Shipment.MoveTaskOrder.Orders.SpouseHasProGear)

	maxSit, err := CalculateShipmentSITAllowance(appCtx, ppmShipment.Shipment)
	if err != nil {
		return nil, err
	}

	// Fetches all signed certifications for a move to be filtered in this file by ppmid and type
	signedCertifications, err := models.FetchSignedCertifications(appCtx.DB(), session, ppmShipment.Shipment.MoveTaskOrderID)
	if err != nil {
		return nil, err
	}
	serviceMember.Edipi, err = formatEmplid(serviceMember)
	if err != nil {
		return nil, err
	}

	var ppmShipments []models.PPMShipment

	ppmShipments = append(ppmShipments, ppmShipment)
	if ppmShipment.Shipment.MoveTaskOrder.Orders.OriginDutyLocation == nil {
		return nil, errors.New("order for PPM shipment does not have a origin duty location attached")
	}
	ssd := models.ShipmentSummaryFormData{
		AllShipments:             ppmShipment.Shipment.MoveTaskOrder.MTOShipments,
		ServiceMember:            serviceMember,
		Order:                    ppmShipment.Shipment.MoveTaskOrder.Orders,
		Move:                     ppmShipment.Shipment.MoveTaskOrder,
		CurrentDutyLocation:      *ppmShipment.Shipment.MoveTaskOrder.Orders.OriginDutyLocation,
		NewDutyLocation:          ppmShipment.Shipment.MoveTaskOrder.Orders.NewDutyLocation,
		WeightAllotment:          weightAllotment,
		PPMShipment:              ppmShipment,
		PPMShipments:             ppmShipments,
		PPMShipmentFinalWeight:   ppmShipmentFinalWeight,
		W2Address:                ppmShipment.W2Address,
		MovingExpenses:           ppmShipment.MovingExpenses,
		SignedCertifications:     signedCertifications,
		MaxSITStorageEntitlement: maxSit,
	}
	return &ssd, nil
}

// CalculateShipmentSITAllowance finds the number of days allowed in SIT for a shipment based on its entitlement and any approved SIT extensions
func CalculateShipmentSITAllowance(appCtx appcontext.AppContext, shipment models.MTOShipment) (int, error) {
	entitlement, err := fetchEntitlement(appCtx, shipment)
	if err != nil {
		return 0, err
	}

	totalSITAllowance := 0
	if entitlement.StorageInTransit != nil {
		totalSITAllowance = *entitlement.StorageInTransit
	}
	for _, ext := range shipment.SITDurationUpdates {
		if ext.ApprovedDays != nil {
			totalSITAllowance += *ext.ApprovedDays
		}
	}
	return totalSITAllowance, nil
}

func fetchEntitlement(appCtx appcontext.AppContext, mtoShipment models.MTOShipment) (*models.Entitlement, error) {
	var move models.Move
	err := appCtx.DB().Q().EagerPreload("Orders.Entitlement").Find(&move, mtoShipment.MoveTaskOrderID)

	if err != nil {
		return nil, err
	}

	return move.Orders.Entitlement, nil
}

// FillSSWPDFForm takes form data and fills an existing PDF form template with said data
func (SSWPPMGenerator *SSWPPMGenerator) FillSSWPDFForm(Page1Values services.Page1Values, Page2Values services.Page2Values, Page3Values services.Page3Values) (sswfile afero.File, pdfInfo *pdfcpu.PDFInfo, err error) {

	// header represents the header section of the JSON.
	type header struct {
		Source   string `json:"source"`
		Version  string `json:"version"`
		Creation string `json:"creation"`
		Producer string `json:"producer"`
	}

	// checkbox represents a checkbox within a form.
	type checkbox struct {
		Pages   []int  `json:"pages"`
		ID      string `json:"id"`
		Name    string `json:"name"`
		Default bool   `json:"value"`
		Value   bool   `json:"multiline"`
		Locked  bool   `json:"locked"`
	}

	// forms represents a form containing text fields.
	type form struct {
		TextField []textField `json:"textfield"`
		Checkbox  []checkbox  `json:"checkbox"`
	}

	// pdFData represents the entire JSON structure.
	type pdFData struct {
		Header header `json:"header"`
		Forms  []form `json:"forms"`
	}

	var sswHeader = header{
		Source:   "ShipmentSummaryWorksheet.pdf",
		Version:  "pdfcpu v0.8.0 dev",
		Creation: "2024-09-06 13:06:23 UTC",
		Producer: "macOS Version 13.5 (Build 22G74) Quartz PDFContext, AppendMode 1.1",
	}

	var sswCheckbox = []checkbox{
		{
			Pages:   []int{2},
			ID:      "797",
			Name:    "EDOther",
			Value:   true,
			Default: false,
			Locked:  false,
		},
	}

	formData := pdFData{ // This is unique to each PDF template, must be found for new templates using PDFCPU's export function used on the template (can be done through CLI)
		Header: sswHeader,
		Forms: []form{
			{ // Dynamically loops, creates, and aggregates json for text fields, merges page 1 and 2
				TextField: mergeTextFields(createTextFields(Page1Values, 1), createTextFields(Page2Values, 2), createTextFields(Page3Values, 3)),
			},
			// The following is the structure for using a Checkbox field
			{
				Checkbox: sswCheckbox,
			},
		},
	}

	// Marshal the FormData struct into a JSON-encoded byte slice
	jsonData, err := json.MarshalIndent(formData, "", "  ")
	if err != nil {
		fmt.Println("Error marshaling JSON:", err)
		return
	}
	SSWWorksheet, err := SSWPPMGenerator.generator.FillPDFForm(jsonData, SSWPPMGenerator.templateReader, "")
	if err != nil {
		return nil, nil, err
	}

	// pdfInfo.PageCount is a great way to tell whether returned PDF is corrupted. Pages is expected pages
	const pages = 3
	pdfInfoResult, err := SSWPPMGenerator.generator.GetPdfFileInfo(SSWWorksheet.Name())
	if err != nil || pdfInfoResult.PageCount != pages {
		return nil, nil, errors.Wrap(err, "SSWGenerator output a corrupted or incorretly altered PDF")
	}
	// Return PDFInfo for additional testing in other functions
	pdfInfo = pdfInfoResult
	return SSWWorksheet, pdfInfo, err
}

// CreateTextFields formats the SSW Page data to match PDF-accepted JSON
func createTextFields(data interface{}, pages ...int) []textField {
	var textFields []textField
	val := reflect.ValueOf(data)

	// Process top-level struct
	for i := 0; i < val.NumField(); i++ {
		field := val.Type().Field(i)
		fieldValue := val.Field(i)

		// Handle map for additional shipments on page 3
		if fieldValue.Kind() == reflect.Map {
			for _, key := range fieldValue.MapKeys() {
				mapValue := fieldValue.MapIndex(key)

				textFieldEntry := textField{
					Pages:     pages,
					ID:        fmt.Sprintf("%d", len(textFields)+1),
					Name:      fmt.Sprintf("%v", key),
					Value:     fmt.Sprintf("%v", mapValue.Interface()),
					Multiline: true,
					Locked:    false,
				}
				textFields = append(textFields, textFieldEntry)
			}
		} else {
			// handle primitive fields
			textFieldEntry := textField{
				Pages:     pages,
				ID:        fmt.Sprintf("%d", len(textFields)+1),
				Name:      field.Name,
				Value:     fmt.Sprintf("%v", fieldValue.Interface()),
				Multiline: true,
				Locked:    false,
			}
			textFields = append(textFields, textFieldEntry)
		}
	}
	return textFields
}

// MergeTextFields merges page 1, page 2, and page 3 data
func mergeTextFields(fields1, fields2, fields3 []textField) []textField {
	totalFields := append(fields1, fields2...)
	return append(totalFields, fields3...)
}

// createAssetByteReader creates a new byte reader based on the TemplateImagePath of the formLayout
func createAssetByteReader(path string) (*bytes.Reader, error) {
	asset, err := assets.Asset(path)
	if err != nil {
		return nil, errors.Wrap(err, "error creating asset from path; check image path : "+path)
	}

	return bytes.NewReader(asset), nil
}<|MERGE_RESOLUTION|>--- conflicted
+++ resolved
@@ -61,7 +61,6 @@
 // FormatValuesShipmentSummaryWorksheet returns the formatted pages for the Shipment Summary Worksheet
 func (SSWPPMComputer *SSWPPMComputer) FormatValuesShipmentSummaryWorksheet(shipmentSummaryFormData models.ShipmentSummaryFormData, isPaymentPacket bool) (services.Page1Values, services.Page2Values, services.Page3Values, error) {
 	page1, err := SSWPPMComputer.FormatValuesShipmentSummaryWorksheetFormPage1(shipmentSummaryFormData, isPaymentPacket)
-<<<<<<< HEAD
 	if err != nil {
 		return page1, services.Page2Values{}, services.Page3Values{}, errors.WithStack(err)
 	}
@@ -73,20 +72,6 @@
 	if err != nil {
 		return page1, page2, services.Page3Values{}, errors.WithStack(err)
 	}
-
-=======
-	if err != nil {
-		return page1, services.Page2Values{}, services.Page3Values{}, errors.WithStack(err)
-	}
-	page2, err := SSWPPMComputer.FormatValuesShipmentSummaryWorksheetFormPage2(shipmentSummaryFormData, isPaymentPacket)
-	if err != nil {
-		return page1, page2, services.Page3Values{}, errors.WithStack(err)
-	}
-	page3, err := SSWPPMComputer.FormatValuesShipmentSummaryWorksheetFormPage3(shipmentSummaryFormData, isPaymentPacket)
-	if err != nil {
-		return page1, page2, services.Page3Values{}, errors.WithStack(err)
-	}
->>>>>>> 60bfd15c
 	return page1, page2, page3, nil
 }
 
@@ -242,22 +227,13 @@
 	page1.WeightAllotmentProgearSpouse = FormatWeights(data.WeightAllotment.SpouseProGear)
 	page1.TotalWeightAllotment = FormatWeights(data.WeightAllotment.TotalWeight)
 
-<<<<<<< HEAD
 	formattedShipment := s.FormatShipment(data.PPMShipment, data.WeightAllotment, isPaymentPacket)
 
-=======
-	formattedSIT := WorkSheetSIT{}
-
-	formattedShipment := s.FormatShipment(data.PPMShipment, data.WeightAllotment, isPaymentPacket)
->>>>>>> 60bfd15c
 	page1.ShipmentNumberAndTypes = formattedShipment.ShipmentNumberAndTypes
 	page1.ShipmentPickUpDates = formattedShipment.PickUpDates
 	page1.ShipmentCurrentShipmentStatuses = formattedShipment.CurrentShipmentStatuses
 
-<<<<<<< HEAD
 	formattedSIT := WorkSheetSIT{}
-=======
->>>>>>> 60bfd15c
 	// Shipment weights for Payment Packet are actual, for AOA Packet are estimated.
 	if isPaymentPacket {
 		formattedSIT = FormatAllSITSForPaymentPacket(data.MovingExpenses)
@@ -746,7 +722,6 @@
 	return formattedSIT
 }
 
-<<<<<<< HEAD
 func (s SSWPPMComputer) calculateShipmentTotalWeight(ppmShipment models.PPMShipment, weightAllotment models.SSWMaxWeightEntitlement) unit.Pound {
 
 	var err error
@@ -776,8 +751,6 @@
 	}
 }
 
-=======
->>>>>>> 60bfd15c
 // FormatAllSITs formats SIT line items for the Shipment Summary Worksheet AOA Packet
 func FormatAllSITSForAOAPacket(ppm models.PPMShipment) WorkSheetSIT {
 	formattedSIT := WorkSheetSIT{}
@@ -789,35 +762,6 @@
 	}
 
 	return formattedSIT
-}
-
-func (s SSWPPMComputer) calculateShipmentTotalWeight(ppmShipment models.PPMShipment, weightAllotment models.SSWMaxWeightEntitlement) unit.Pound {
-
-	var err error
-	var ppmActualWeight unit.Pound
-	var maxLimit unit.Pound
-
-	// Set maxLimit equal to the maximum weight entitlement or the allowable weight, whichever is lower
-	if weightAllotment.TotalWeight < weightAllotment.Entitlement {
-		maxLimit = weightAllotment.TotalWeight
-	} else {
-		maxLimit = weightAllotment.Entitlement
-	}
-
-	// Get the actual weight of the ppmShipment
-	if len(ppmShipment.WeightTickets) > 0 {
-		ppmActualWeight, err = s.PPMCloseoutFetcher.GetActualWeight(&ppmShipment)
-		if err != nil {
-			return 0
-		}
-	}
-
-	// If actual weight is less than the lessor of maximum weight entitlement or the allowable weight, then use ppmActualWeight
-	if ppmActualWeight < maxLimit {
-		return ppmActualWeight
-	} else {
-		return maxLimit
-	}
 }
 
 // FetchMovingExpensesShipmentSummaryWorksheet fetches moving expenses for the Shipment Summary Worksheet
