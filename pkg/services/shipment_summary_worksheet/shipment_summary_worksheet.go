package shipmentsummaryworksheet

import (
	"bytes"
	"encoding/json"
	"fmt"
	"reflect"
	"strings"
	"time"

	"github.com/gofrs/uuid"
	"github.com/pdfcpu/pdfcpu/pkg/pdfcpu"
	"github.com/pkg/errors"
	"github.com/spf13/afero"
	"golang.org/x/text/cases"
	"golang.org/x/text/language"
	"golang.org/x/text/message"

	"github.com/transcom/mymove/pkg/appcontext"
	"github.com/transcom/mymove/pkg/assets"
	"github.com/transcom/mymove/pkg/auth"
	"github.com/transcom/mymove/pkg/gen/internalmessages"
	"github.com/transcom/mymove/pkg/models"
	"github.com/transcom/mymove/pkg/paperwork"
	"github.com/transcom/mymove/pkg/route"
	"github.com/transcom/mymove/pkg/services"
	"github.com/transcom/mymove/pkg/unit"
)

// SSWPPMComputer is the concrete struct implementing the services.shipmentsummaryworksheet interface
type SSWPPMComputer struct {
	services.PPMCloseoutFetcher
}

// NewSSWPPMComputer creates a SSWPPMComputer
func NewSSWPPMComputer(ppmCloseoutFetcher services.PPMCloseoutFetcher) services.SSWPPMComputer {
	return &SSWPPMComputer{
		ppmCloseoutFetcher,
	}
}

// SSWPPMGenerator is the concrete struct implementing the services.shipmentsummaryworksheet interface
type SSWPPMGenerator struct {
	generator      paperwork.Generator
	templateReader *bytes.Reader
}

// NewSSWPPMGenerator creates a SSWPPMGenerator
func NewSSWPPMGenerator(pdfGenerator *paperwork.Generator) (services.SSWPPMGenerator, error) {
	templateReader, err := createAssetByteReader("paperwork/formtemplates/ShipmentSummaryWorksheet.pdf")
	if err != nil {
		return nil, errors.WithStack(err)
	}

	return &SSWPPMGenerator{
		generator:      *pdfGenerator,
		templateReader: templateReader,
	}, nil
}

// FormatValuesShipmentSummaryWorksheet returns the formatted pages for the Shipment Summary Worksheet
func (SSWPPMComputer *SSWPPMComputer) FormatValuesShipmentSummaryWorksheet(shipmentSummaryFormData models.ShipmentSummaryFormData, isPaymentPacket bool) (services.Page1Values, services.Page2Values, services.Page3Values, error) {
	page1, err := SSWPPMComputer.FormatValuesShipmentSummaryWorksheetFormPage1(shipmentSummaryFormData, isPaymentPacket)
	if err != nil {
		return page1, services.Page2Values{}, services.Page3Values{}, errors.WithStack(err)
	}
	page2, err := SSWPPMComputer.FormatValuesShipmentSummaryWorksheetFormPage2(shipmentSummaryFormData, isPaymentPacket)
	if err != nil {
		return page1, page2, services.Page3Values{}, errors.WithStack(err)
	}
	page3, err := SSWPPMComputer.FormatValuesShipmentSummaryWorksheetFormPage3(shipmentSummaryFormData, isPaymentPacket)
	if err != nil {
		return page1, page2, services.Page3Values{}, errors.WithStack(err)
	}
	return page1, page2, page3, nil
}

// textField represents a text field within a form.
type textField struct {
	Pages     []int  `json:"pages"`
	ID        string `json:"id"`
	Name      string `json:"name"`
	Value     string `json:"value"`
	Multiline bool   `json:"multiline"`
	Locked    bool   `json:"locked"`
}

// WorkSheetSIT is an object representing SIT on the Shipment Summary Worksheet
type WorkSheetSIT struct {
	NumberAndTypes string
	EntryDates     string
	EndDates       string
	DaysInStorage  string
}

// Dollar represents a type for dollar monetary unit
type Dollar float64

// String is a string representation of a Dollar
func (d Dollar) String() string {
	p := message.NewPrinter(language.English)
	return p.Sprintf("$%.2f", d)
}

// Obligation an object representing the obligations section on the shipment summary worksheet
type Obligation struct {
	Gcc   unit.Cents
	SIT   unit.Cents
	Miles unit.Miles
}

// GCC100 calculates the 100% GCC on shipment summary worksheet
func (obligation Obligation) GCC100() float64 {
	return obligation.Gcc.ToDollarFloatNoRound()
}

// GCC95 calculates the 95% GCC on shipment summary worksheet
func (obligation Obligation) GCC95() float64 {
	return obligation.Gcc.MultiplyFloat64(.95).ToDollarFloatNoRound()
}

// FormatSIT formats the SIT Cost into a dollar float for the shipment summary worksheet
func (obligation Obligation) FormatSIT() float64 {
	return obligation.SIT.ToDollarFloatNoRound()
}

// MaxAdvance calculates the Max Advance on the shipment summary worksheet
func (obligation Obligation) MaxAdvance() float64 {
	return obligation.Gcc.MultiplyFloat64(.60).ToDollarFloatNoRound()
}

// SSWMaxWeightEntitlement weight allotment for the shipment summary worksheet.
type SSWMaxWeightEntitlement struct {
	Entitlement   unit.Pound
	ProGear       unit.Pound
	SpouseProGear unit.Pound
	TotalWeight   unit.Pound
}

type Certifications struct {
	CustomerField string
	OfficeField   string
	DateField     string
}

// adds a line item to shipment summary worksheet SSWMaxWeightEntitlement and increments total allotment
func (wa *SSWMaxWeightEntitlement) addLineItem(field string, value int) {
	r := reflect.ValueOf(wa).Elem()
	f := r.FieldByName(field)
	if f.IsValid() && f.CanSet() {
		f.SetInt(int64(value))
		wa.TotalWeight += unit.Pound(value)
	}
}

// SSWGetEntitlement calculates the entitlement for the shipment summary worksheet based on the parameters of
// a move (hasDependents, spouseHasProGear)
func SSWGetEntitlement(grade internalmessages.OrderPayGrade, hasDependents bool, spouseHasProGear bool) models.SSWMaxWeightEntitlement {
	sswEntitlements := SSWMaxWeightEntitlement{}
	entitlements := models.GetWeightAllotment(grade)
	sswEntitlements.addLineItem("ProGear", entitlements.ProGearWeight)
	sswEntitlements.addLineItem("SpouseProGear", entitlements.ProGearWeightSpouse)
	if !hasDependents {
		sswEntitlements.addLineItem("Entitlement", entitlements.TotalWeightSelf)
		return models.SSWMaxWeightEntitlement(sswEntitlements)
	}
	sswEntitlements.addLineItem("Entitlement", entitlements.TotalWeightSelfPlusDependents)
	return models.SSWMaxWeightEntitlement(sswEntitlements)
}

// Calculates cost for the Remaining PPM Incentive (pre-tax) field on page 2 of SSW form.
func CalculateRemainingPPMEntitlement(finalIncentive *unit.Cents, sitMemberPaid float64, sitGTCCPaid float64, aoa *unit.Cents) float64 {
	// FinalIncentive
	var finalIncentiveFloat float64 = 0
	if finalIncentive != nil {
		finalIncentiveFloat = float64(*finalIncentive) / 100.0
	}

	var aoaFloat float64 = 0
	if aoa != nil {
		aoaFloat = float64(*aoa) / 100.0
	}

	// This costing is computed by taking the Actual Obligations 100% GCC plus the
	// SIT cost calculated (if SIT was approved and accepted) minus any Advance
	// Operating Allowance (AOA) the customer identified as receiving in the Document upload process
	return (finalIncentiveFloat + sitMemberPaid + sitGTCCPaid) - aoaFloat
}

const (
	controlledUnclassifiedInformationText = "CONTROLLED UNCLASSIFIED INFORMATION"
)

const (
	trustedAgentText = "Trusted Agent Requires POA \nor Letter of Authorization"
)

// FormatValuesShipmentSummaryWorksheetFormPage1 formats the data for page 1 of the Shipment Summary Worksheet
func (s SSWPPMComputer) FormatValuesShipmentSummaryWorksheetFormPage1(data models.ShipmentSummaryFormData, isPaymentPacket bool) (services.Page1Values, error) {
	var err error
	page1 := services.Page1Values{}
	page1.CUIBanner = controlledUnclassifiedInformationText
	page1.MaxSITStorageEntitlement = fmt.Sprintf("%02d Days in SIT", data.MaxSITStorageEntitlement)
	// We don't currently know what allows POV to be authorized, so we are hardcoding it to "No" to start
	page1.POVAuthorized = "No"

	sm := data.ServiceMember
	page1.ServiceMemberName = FormatServiceMemberFullName(sm)
	page1.PreferredPhoneNumber = derefStringTypes(sm.Telephone)
	page1.ServiceBranch = FormatServiceMemberAffiliation(sm.Affiliation)
	page1.PreferredEmail = derefStringTypes(sm.PersonalEmail)
	page1.DODId = derefStringTypes(sm.Edipi)
	page1.MailingAddressW2 = FormatAddress(data.W2Address)
	page1.RankGrade = FormatGrade(data.Order.Grade)

	page1.IssuingBranchOrAgency = FormatServiceMemberAffiliation(sm.Affiliation)
	page1.OrdersIssueDate = FormatDate(data.Order.IssueDate)
	page1.OrdersTypeAndOrdersNumber = FormatOrdersTypeAndOrdersNumber(data.Order)

	page1.AuthorizedOrigin = data.CurrentDutyLocation.Name
	page1.AuthorizedDestination = data.NewDutyLocation.Name

	page1.NewDutyAssignment = data.NewDutyLocation.Name

	page1.WeightAllotment = FormatWeights(data.WeightAllotment.Entitlement)
	page1.WeightAllotmentProGear = FormatWeights(data.WeightAllotment.ProGear)
	page1.WeightAllotmentProgearSpouse = FormatWeights(data.WeightAllotment.SpouseProGear)
	page1.TotalWeightAllotment = FormatWeights(data.WeightAllotment.TotalWeight)

	formattedSIT := WorkSheetSIT{}

	formattedShipment := s.FormatShipment(data.PPMShipment, data.WeightAllotment, isPaymentPacket)
	page1.ShipmentNumberAndTypes = formattedShipment.ShipmentNumberAndTypes
	page1.ShipmentPickUpDates = formattedShipment.PickUpDates
	page1.ShipmentCurrentShipmentStatuses = formattedShipment.CurrentShipmentStatuses

	// Shipment weights for Payment Packet are actual, for AOA Packet are estimated.
	if isPaymentPacket {
		formattedSIT = FormatAllSITSForPaymentPacket(data.MovingExpenses)

		finalPPMWeight := FormatPPMWeightFinal(data.PPMShipmentFinalWeight)
		page1.ShipmentWeights = finalPPMWeight
		page1.ActualObligationGCC100 = finalPPMWeight + "; " + formattedShipment.FinalIncentive
		page1.PreparationDate1, err = formatSSWDate(data.SignedCertifications, data.PPMShipment.ID)
		if err != nil {
			return page1, err
		}
	} else {
		formattedSIT = FormatAllSITSForAOAPacket(data.PPMShipment)

		page1.ShipmentWeights = formattedShipment.ShipmentWeights
		page1.ActualObligationGCC100 = formattedShipment.ShipmentWeightForObligation + " - Actual lbs; "

		page1.PreparationDate1 = formatAOADate(data.SignedCertifications, data.PPMShipment.ID)
	}

	page1.SITDaysInStorage = formattedSIT.DaysInStorage
	page1.SITEntryDates = formattedSIT.EntryDates
	page1.SITEndDates = formattedSIT.EndDates
	page1.SITNumberAndTypes = formattedShipment.ShipmentNumberAndTypes

	page1.MaxObligationGCC100 = FormatWeights(data.WeightAllotment.Entitlement) + " lbs; " + formattedShipment.EstimatedIncentive
	page1.MaxObligationGCCMaxAdvance = formattedShipment.MaxAdvance
	page1.ActualObligationAdvance = formattedShipment.AdvanceAmountReceived
	page1.MaxObligationSIT = fmt.Sprintf("%02d Days in SIT", data.MaxSITStorageEntitlement)
	page1.ActualObligationSIT = formattedSIT.DaysInStorage
	page1.TotalWeightAllotmentRepeat = page1.TotalWeightAllotment
	return page1, nil
}

// FormatValuesShipmentSummaryWorksheetFormPage2 formats the data for page 2 of the Shipment Summary Worksheet
func (s *SSWPPMComputer) FormatValuesShipmentSummaryWorksheetFormPage2(data models.ShipmentSummaryFormData, isPaymentPacket bool) (services.Page2Values, error) {
	var err error
	expensesMap := SubTotalExpenses(data.MovingExpenses)
	certificationInfo := formatSignedCertifications(data.SignedCertifications, data.PPMShipment.ID, isPaymentPacket)
	formattedShipments := s.FormatShipment(data.PPMShipment, data.WeightAllotment, isPaymentPacket)

	page2 := services.Page2Values{}
	page2.CUIBanner = controlledUnclassifiedInformationText
	page2.TAC = derefStringTypes(data.Order.TAC)
	page2.SAC = derefStringTypes(data.Order.SAC)
	if isPaymentPacket {
		data.PPMRemainingEntitlement = CalculateRemainingPPMEntitlement(data.PPMShipment.FinalIncentive, expensesMap["StorageMemberPaid"], expensesMap["StorageGTCCPaid"], data.PPMShipment.AdvanceAmountReceived)
		page2.PPMRemainingEntitlement = FormatDollars(data.PPMRemainingEntitlement)
		page2.PreparationDate2, err = formatSSWDate(data.SignedCertifications, data.PPMShipment.ID)
		if err != nil {
			return page2, err
		}
		page2.Disbursement = formatDisbursement(expensesMap, data.PPMRemainingEntitlement)
	} else {
		page2.PreparationDate2 = formatAOADate(data.SignedCertifications, data.PPMShipment.ID)
		page2.Disbursement = "N/A"
		page2.PPMRemainingEntitlement = "N/A"
	}
	page2.ContractedExpenseMemberPaid = FormatDollars(expensesMap["ContractedExpenseMemberPaid"])
	page2.ContractedExpenseGTCCPaid = FormatDollars(expensesMap["ContractedExpenseGTCCPaid"])
	page2.PackingMaterialsMemberPaid = FormatDollars(expensesMap["PackingMaterialsMemberPaid"])
	page2.PackingMaterialsGTCCPaid = FormatDollars(expensesMap["PackingMaterialsGTCCPaid"])
	page2.WeighingFeesMemberPaid = FormatDollars(expensesMap["WeighingFeeMemberPaid"])
	page2.WeighingFeesGTCCPaid = FormatDollars(expensesMap["WeighingFeeGTCCPaid"])
	page2.RentalEquipmentMemberPaid = FormatDollars(expensesMap["RentalEquipmentMemberPaid"])
	page2.RentalEquipmentGTCCPaid = FormatDollars(expensesMap["RentalEquipmentGTCCPaid"])
	page2.TollsMemberPaid = FormatDollars(expensesMap["TollsMemberPaid"])
	page2.TollsGTCCPaid = FormatDollars(expensesMap["TollsGTCCPaid"])
	page2.OilMemberPaid = FormatDollars(expensesMap["OilMemberPaid"])
	page2.OilGTCCPaid = FormatDollars(expensesMap["OilGTCCPaid"])
	page2.OtherMemberPaid = FormatDollars(expensesMap["OtherMemberPaid"])
	page2.OtherGTCCPaid = FormatDollars(expensesMap["OtherGTCCPaid"])
	page2.TotalMemberPaid = FormatDollars(expensesMap["TotalMemberPaid"])
	page2.TotalGTCCPaid = FormatDollars(expensesMap["TotalGTCCPaid"])
	page2.TotalMemberPaidRepeated = FormatDollars(expensesMap["TotalMemberPaid"])
	page2.TotalGTCCPaidRepeated = FormatDollars(expensesMap["TotalGTCCPaid"])
	page2.TotalMemberPaidSIT = FormatDollars(expensesMap["StorageMemberPaid"])
	page2.TotalGTCCPaidSIT = FormatDollars(expensesMap["StorageGTCCPaid"])
	page2.TotalMemberPaidRepeated = page2.TotalMemberPaid
	page2.TotalGTCCPaidRepeated = page2.TotalGTCCPaid
	page2.ShipmentPickupDates = formattedShipments.PickUpDates
	page2.TrustedAgentName = trustedAgentText
	page2.ServiceMemberSignature = certificationInfo.CustomerField
	page2.PPPOPPSORepresentative = certificationInfo.OfficeField
	page2.SignatureDate = certificationInfo.DateField

	return page2, nil
}

// FormatValuesShipmentSummaryWorksheetFormPage3 formats the data for page 3 of the Shipment Summary Worksheet
func (s *SSWPPMComputer) FormatValuesShipmentSummaryWorksheetFormPage3(data models.ShipmentSummaryFormData, isPaymentPacket bool) (services.Page3Values, error) {
	var err error
	var page3 services.Page3Values

	if isPaymentPacket {
		page3.PreparationDate3, err = formatSSWDate(data.SignedCertifications, data.PPMShipment.ID)
		if err != nil {
			return page3, err
		}
	} else {
		page3.PreparationDate3 = formatAOADate(data.SignedCertifications, data.PPMShipment.ID)
	}

	page3Map, err := formatAdditionalShipments(data)
	if err != nil {
		return page3, err
	}
	page3.AddShipments = page3Map
	return page3, nil
}

func formatAdditionalShipments(ssfd models.ShipmentSummaryFormData) (map[string]string, error) {
	page3Map := make(map[string]string)
	hasCurrentPPM := false
	const rows = 16
	for i, shipment := range ssfd.AllShipments {

		// If this is the shipment the SSW is being generated for, skip it.
		if shipment.PPMShipment.ID == ssfd.PPMShipment.ID {
			hasCurrentPPM = true
			continue
		}

		// This ensures that skipping the current PPM does not cause any row skips due to db fetch order
		if !hasCurrentPPM {
			i = i + 1
		}

		// If after skipping the current PPM, i is more than the amount of rows we have, throw an error.
		if i > rows {
			err := errors.New("PDF is being generated for a move with more than 17 shipments, SSW cannot display them all")
			return nil, err
		}

		// Default values will be configured for HHG, shipment-specific values configured below in switch case
		// This helps us to prevent redundant and confusing code for each shipment type
		page3Map, err := formatAdditionalHHG(page3Map, i, shipment)
		if err != nil {
			return nil, err
		}

		// Switch handles unique values by shipment type
		switch {
		case shipment.ShipmentType == models.MTOShipmentTypePPM:
			// Weights
			totalWeight := models.GetPPMNetWeight(*shipment.PPMShipment)
			if totalWeight != 0 {
				page3Map[fmt.Sprintf("AddShipmentWeights%d", i)] = FormatPPMWeightFinal(totalWeight) // Comment happens in formatter
			} else if shipment.PPMShipment.EstimatedWeight != nil {
				page3Map[fmt.Sprintf("AddShipmentWeights%d", i)] = FormatPPMWeightEstimated(*shipment.PPMShipment) // Comment happens in formatter
			} else {
				page3Map[fmt.Sprintf("AddShipmentWeights%d", i)] = " - "
			}
			// Dates
			if shipment.PPMShipment.ActualMoveDate != nil {
				page3Map[fmt.Sprintf("AddShipmentPickUpDates%d", i)] = FormatDate(*shipment.PPMShipment.ActualMoveDate) + " Actual"

			} else {
				page3Map[fmt.Sprintf("AddShipmentPickUpDates%d", i)] = FormatDate(shipment.PPMShipment.ExpectedDepartureDate) + " Expected"

			}
			// PPM Status instead of shipment status
			page3Map[fmt.Sprintf("AddShipmentStatus%d", i)] = FormatCurrentPPMStatus(*shipment.PPMShipment)
		case shipment.ShipmentType == models.MTOShipmentTypeHHGOutOfNTSDom:
			page3Map[fmt.Sprintf("AddShipmentNumberAndTypes%d", i)] = *shipment.ShipmentLocator + " NTS Release"
		case shipment.ShipmentType == models.MTOShipmentTypeHHGIntoNTSDom:
			page3Map[fmt.Sprintf("AddShipmentNumberAndTypes%d", i)] = *shipment.ShipmentLocator + " NTS"
		case shipment.ShipmentType == models.MTOShipmentTypeInternationalHHG:
			page3Map[fmt.Sprintf("AddShipmentNumberAndTypes%d", i)] = *shipment.ShipmentLocator + " Int'l HHG"
		case shipment.ShipmentType == models.MTOShipmentTypeInternationalUB:
			page3Map[fmt.Sprintf("AddShipmentNumberAndTypes%d", i)] = *shipment.ShipmentLocator + " Int'l UB"
		case shipment.ShipmentType == models.MTOShipmentTypeMobileHome:
			page3Map[fmt.Sprintf("AddShipmentNumberAndTypes%d", i)] = *shipment.ShipmentLocator + " Mobile Home"
		case shipment.ShipmentType == models.MTOShipmentTypeBoatHaulAway:
			page3Map[fmt.Sprintf("AddShipmentNumberAndTypes%d", i)] = *shipment.ShipmentLocator + " Boat Haul"
		case shipment.ShipmentType == models.MTOShipmentTypeBoatTowAway:
			page3Map[fmt.Sprintf("AddShipmentNumberAndTypes%d", i)] = *shipment.ShipmentLocator + " Boat Tow"
		}
	}
	return page3Map, nil
}

func formatAdditionalHHG(page3Map map[string]string, i int, shipment models.MTOShipment) (map[string]string, error) {
	// If no shipment locator, throw error because something is wrong
	if shipment.ShipmentLocator != nil {
		page3Map[fmt.Sprintf("AddShipmentNumberAndTypes%d", i)] = *shipment.ShipmentLocator + " " + string(shipment.ShipmentType)
	} else {
		err := errors.New("PDF is being generated for a move without a locator")
		return nil, err
	}

	// If we're missing pickup dates or weights, we return " - " instead of error. Also it may be a PPM
	// For dates, we prefer actual -> scheduled -> requested -> -
	if shipment.ActualPickupDate != nil {
		page3Map[fmt.Sprintf("AddShipmentPickUpDates%d", i)] = FormatDate(*shipment.ActualPickupDate) + " Actual"
	} else if shipment.ScheduledPickupDate != nil {
		page3Map[fmt.Sprintf("AddShipmentPickUpDates%d", i)] = FormatDate(*shipment.ScheduledPickupDate) + " Scheduled"

	} else if shipment.RequestedPickupDate != nil {
		page3Map[fmt.Sprintf("AddShipmentPickUpDates%d", i)] = FormatDate(*shipment.RequestedPickupDate) + " Requested"

	} else {
		page3Map[fmt.Sprintf("AddShipmentPickUpDates%d", i)] = " - "
	}

	// For weights, we prefer actual -> estimated -> -
	if shipment.PrimeActualWeight != nil {
		page3Map[fmt.Sprintf("AddShipmentWeights%d", i)] = FormatWeights(*shipment.PrimeActualWeight) + " Actual"
	} else if shipment.PrimeEstimatedWeight != nil {
		page3Map[fmt.Sprintf("AddShipmentWeights%d", i)] = FormatWeights(*shipment.PrimeEstimatedWeight) + " Estimated"
	} else {
		page3Map[fmt.Sprintf("AddShipmentWeights%d", i)] = " - "
	}

	// Status is always available
	page3Map[fmt.Sprintf("AddShipmentStatus%d", i)] = FormatEnum(string(shipment.Status), "")

	return page3Map, nil
}

// FormatGrade formats the service member's rank for Shipment Summary Worksheet
func FormatGrade(grade *internalmessages.OrderPayGrade) string {
	var gradeDisplayValue = map[internalmessages.OrderPayGrade]string{
		models.ServiceMemberGradeE1:                      "E-1",
		models.ServiceMemberGradeE2:                      "E-2",
		models.ServiceMemberGradeE3:                      "E-3",
		models.ServiceMemberGradeE4:                      "E-4",
		models.ServiceMemberGradeE5:                      "E-5",
		models.ServiceMemberGradeE6:                      "E-6",
		models.ServiceMemberGradeE7:                      "E-7",
		models.ServiceMemberGradeE8:                      "E-8",
		models.ServiceMemberGradeE9:                      "E-9",
		models.ServiceMemberGradeE9SPECIALSENIORENLISTED: "E-9 (Special Senior Enlisted)",
		models.ServiceMemberGradeO1ACADEMYGRADUATE:       "O-1 or Service Academy Graduate",
		models.ServiceMemberGradeO2:                      "O-2",
		models.ServiceMemberGradeO3:                      "O-3",
		models.ServiceMemberGradeO4:                      "O-4",
		models.ServiceMemberGradeO5:                      "O-5",
		models.ServiceMemberGradeO6:                      "O-6",
		models.ServiceMemberGradeO7:                      "O-7",
		models.ServiceMemberGradeO8:                      "O-8",
		models.ServiceMemberGradeO9:                      "O-9",
		models.ServiceMemberGradeO10:                     "O-10",
		models.ServiceMemberGradeW1:                      "W-1",
		models.ServiceMemberGradeW2:                      "W-2",
		models.ServiceMemberGradeW3:                      "W-3",
		models.ServiceMemberGradeW4:                      "W-4",
		models.ServiceMemberGradeW5:                      "W-5",
		models.ServiceMemberGradeAVIATIONCADET:           "Aviation Cadet",
		models.ServiceMemberGradeCIVILIANEMPLOYEE:        "Civilian Employee",
		models.ServiceMemberGradeACADEMYCADET:            "Service Academy Cadet",
		models.ServiceMemberGradeMIDSHIPMAN:              "Midshipman",
	}
	if grade != nil {
		return gradeDisplayValue[*grade]
	}
	return ""
}

func formatEmplid(serviceMember models.ServiceMember) (*string, error) {
	const prefix = "EMPLID:"
	const separator = " "
	if *serviceMember.Affiliation == models.AffiliationCOASTGUARD && serviceMember.Emplid != nil {
		slice := []string{prefix, *serviceMember.Emplid}
		formattedReturn := strings.Join(slice, separator)
		return &formattedReturn, nil
	} else {
		return serviceMember.Edipi, nil
	}
}

func formatMaxAdvance(estimatedIncentive *unit.Cents) string {
	if estimatedIncentive != nil {
		maxAdvance := float64(*estimatedIncentive) * 0.6
		return FormatDollars(maxAdvance / 100)
	}
	maxAdvanceString := "No Incentive Found"
	return maxAdvanceString

}

func formatSignedCertifications(signedCertifications []*models.SignedCertification, ppmid uuid.UUID, isPaymentPacket bool) Certifications {
	certifications := Certifications{}
	// Strings used to build return values
	var customerSignature string
	var aoaSignature string
	var sswSignature string
	var aoaDate string
	var sswDate string

	// This loop evaluates all certs, move-level customer signature doesn't have a ppm id, it's collected first, then office signatures with ppmids
	for _, cert := range signedCertifications {
		if cert.PpmID == nil { // Original move signature required, doesn't have ppmid. All others of that type do
			if *cert.CertificationType == models.SignedCertificationTypeSHIPMENT {
				customerSignature = cert.Signature
			}
		} else if *cert.PpmID == ppmid { // PPM ID needs to be checked to prevent signatures from other PPMs on the same move from populating
			switch {
			case *cert.CertificationType == models.SignedCertificationTypePreCloseoutReviewedPPMPAYMENT:
				aoaSignature = cert.Signature
				aoaDate = FormatDate(cert.UpdatedAt) // We use updatedat to get the most recent signature dates
			case *cert.CertificationType == models.SignedCertificationTypeCloseoutReviewedPPMPAYMENT:
				sswSignature = cert.Signature
				sswDate = FormatDate(cert.UpdatedAt) // We use updatedat to get the most recent signature dates
			}
		}
	}
	certifications.CustomerField = customerSignature
	certifications.OfficeField = "AOA: " + aoaSignature
	certifications.DateField = "AOA: " + aoaDate

	if isPaymentPacket {
		certifications.OfficeField += "\nSSW: " + sswSignature
		certifications.DateField += "\nSSW: " + sswDate
	}

	return certifications
}

// The following formats the preparation date, as the preparation date for AOAs is the date the service counselor certifies the advance.
func formatAOADate(signedCertifications []*models.SignedCertification, ppmid uuid.UUID) string {
	// This loop evaluates certs to find Office AOA Signature date
	for _, cert := range signedCertifications {
		if cert.PpmID != nil { // Required to avoid error, service members signatures have nil ppm ids
			if *cert.PpmID == ppmid { // PPM ID needs to be checked to prevent signatures from other PPMs on the same move from populating
				if *cert.CertificationType == models.SignedCertificationTypePreCloseoutReviewedPPMPAYMENT {
					aoaDate := FormatDate(cert.UpdatedAt) // We use updatedat to get the most recent signature dates
					return aoaDate
				}
			}
		}
	}
	return FormatDate(time.Now())
}

// The following formats the preparation date, as the preparation date for SSWs is the date the closeout counselor certifies the closeout.
func formatSSWDate(signedCertifications []*models.SignedCertification, ppmid uuid.UUID) (string, error) {
	// This loop evaluates certs to find Office SSW Signature date
	for _, cert := range signedCertifications {
		if cert.PpmID != nil { // Required to avoid error, service members signatures have nil ppm ids
			if *cert.PpmID == ppmid { // PPM ID needs to be checked to prevent signatures from other PPMs on the same move from populating
				if *cert.CertificationType == models.SignedCertificationTypeCloseoutReviewedPPMPAYMENT {
					sswDate := FormatDate(cert.UpdatedAt) // We use updatedat to get the most recent signature dates
					return sswDate, nil
				}
			}
		}
	}
	return "", errors.New("Payment Packet is not certified")
}

// FormatAddress retrieves a PPMShipment W2Address and formats it for the SSW Document
func FormatAddress(w2Address *models.Address) string {
	var addressString string

	if w2Address != nil {
		addressString = fmt.Sprintf("%s, %s %s%s %s %s%s",
			w2Address.StreetAddress1,
			nilOrValue(w2Address.StreetAddress2),
			nilOrValue(w2Address.StreetAddress3),
			w2Address.City,
			w2Address.State,
			nilOrValue(w2Address.Country),
			w2Address.PostalCode,
		)
	} else {
		return "W2 Address not found"
	}

	return addressString
}

// nilOrValue returns the dereferenced value if the pointer is not nil, otherwise an empty string.
func nilOrValue(str *string) string {
	if str != nil {
		return *str
	}
	return ""
}

// FormatServiceMemberFullName formats ServiceMember full name for Shipment Summary Worksheet
func FormatServiceMemberFullName(serviceMember models.ServiceMember) string {
	lastName := derefStringTypes(serviceMember.LastName)
	suffix := derefStringTypes(serviceMember.Suffix)
	firstName := derefStringTypes(serviceMember.FirstName)
	middleName := derefStringTypes(serviceMember.MiddleName)
	if suffix != "" {
		return fmt.Sprintf("%s %s, %s %s", lastName, suffix, firstName, middleName)
	}
	return strings.TrimSpace(fmt.Sprintf("%s, %s %s", lastName, firstName, middleName))
}

func (s SSWPPMComputer) FormatShipment(ppm models.PPMShipment, weightAllotment models.SSWMaxWeightEntitlement, isPaymentPacket bool) models.WorkSheetShipment {
	formattedShipment := models.WorkSheetShipment{}

	if ppm.FinalIncentive != nil {
		formattedShipment.FinalIncentive = FormatDollarFromCents(*ppm.FinalIncentive)
	} else {
		formattedShipment.FinalIncentive = "No final incentive."
	}
	if ppm.EstimatedIncentive != nil {
		formattedShipment.MaxAdvance = formatMaxAdvance(ppm.EstimatedIncentive)
		formattedShipment.EstimatedIncentive = FormatDollarFromCents(*ppm.EstimatedIncentive)
	} else {
		formattedShipment.MaxAdvance = "Advance not available."
		formattedShipment.EstimatedIncentive = "No estimated incentive."
	}
	formattedShipmentTotalWeights := unit.Pound(0)
	formattedNumberAndTypes := *ppm.Shipment.ShipmentLocator + " PPM"
	formattedShipmentWeights := FormatPPMWeightEstimated(ppm)
	formattedShipmentStatuses := FormatCurrentPPMStatus(ppm)
	if ppm.EstimatedWeight != nil {
		formattedShipmentTotalWeights += s.calculateShipmentTotalWeight(ppm, weightAllotment)
	}
	formattedPickUpDates := FormatDate(ppm.ExpectedDepartureDate)
	// If advance isn't configured or received, it's false
	var hasRequestedAdvance bool
	if ppm.HasRequestedAdvance == nil {
		hasRequestedAdvance = false
	} else {
		hasRequestedAdvance = *ppm.HasRequestedAdvance
	}
	if isPaymentPacket {
		formattedPickUpDates = "N/A"
		if ppm.ActualMoveDate != nil {
			formattedPickUpDates = FormatDate(*ppm.ActualMoveDate)
		}
		// If it's received, reflect that
		if ppm.AdvanceAmountReceived != nil {
			formattedShipment.AdvanceAmountReceived = FormatDollarFromCents(*ppm.AdvanceAmountReceived) + "Customer received"
		} else if hasRequestedAdvance {
			// If it's requested, give amount and status
			if *ppm.AdvanceStatus != models.PPMAdvanceStatusReceived {
				formattedShipment.AdvanceAmountReceived = FormatDollarFromCents(*ppm.AdvanceAmountRequested) + " Requested, " + FormatEnum(string(*ppm.AdvanceStatus), "")
			} else {
				// If it's received, give received amount and status
				formattedShipment.AdvanceAmountReceived = FormatDollarFromCents(*ppm.AdvanceAmountReceived) + " Requested, " + FormatEnum(string(*ppm.AdvanceStatus), "")
			}
		} else {
			formattedShipment.AdvanceAmountReceived = "No Advance Requested."
		}
	} else {
		// No customer received amount in AOA packet
		if hasRequestedAdvance {
			if ppm.AdvanceStatus != nil {
				if *ppm.AdvanceStatus != models.PPMAdvanceStatusReceived {
					formattedShipment.AdvanceAmountReceived = FormatDollarFromCents(*ppm.AdvanceAmountRequested) + " Requested, " + FormatEnum(string(*ppm.AdvanceStatus), "")
				} else {
					// If it's received, give received amount and status
					formattedShipment.AdvanceAmountReceived = FormatDollarFromCents(*ppm.AdvanceAmountReceived) + " Requested, " + FormatEnum(string(*ppm.AdvanceStatus), "")
				}
			}
			// If it's requested, give amount and status
		} else {
			formattedShipment.AdvanceAmountReceived = "No Advance Requested."
		}
	}

	// Last resort in case any dates are stored incorrectly
	if formattedPickUpDates == "01-Jan-0001" {
		formattedPickUpDates = "N/A"
	}

	formattedShipment.ShipmentNumberAndTypes = formattedNumberAndTypes
	formattedShipment.PickUpDates = formattedPickUpDates
	formattedShipment.ShipmentWeights = formattedShipmentWeights
	formattedShipment.ShipmentWeightForObligation = FormatWeights(formattedShipmentTotalWeights)
	formattedShipment.CurrentShipmentStatuses = formattedShipmentStatuses

	return formattedShipment
}

// FormatAllSITs formats SIT line items for the Shipment Summary Worksheet Payment Packet
func FormatAllSITSForPaymentPacket(expenseDocuments models.MovingExpenses) WorkSheetSIT {
	formattedSIT := WorkSheetSIT{}

	for _, expense := range expenseDocuments {
		if *expense.MovingExpenseType == models.MovingExpenseReceiptTypeStorage {
			formattedSIT.EntryDates = FormatSITDate(expense.SITStartDate)
			formattedSIT.EndDates = FormatSITDate(expense.SubmittedSITEndDate)
			formattedSIT.DaysInStorage = FormatSITDaysInStorage(expense.SITStartDate, expense.SubmittedSITEndDate)
			return formattedSIT
		}
	}

	return formattedSIT
}

// FormatAllSITs formats SIT line items for the Shipment Summary Worksheet AOA Packet
func FormatAllSITSForAOAPacket(ppm models.PPMShipment) WorkSheetSIT {
	formattedSIT := WorkSheetSIT{}

	if ppm.SITEstimatedEntryDate != nil && ppm.SITEstimatedDepartureDate != nil {
		formattedSIT.EntryDates = FormatSITDate(ppm.SITEstimatedEntryDate)
		formattedSIT.EndDates = FormatSITDate(ppm.SITEstimatedDepartureDate)
		formattedSIT.DaysInStorage = FormatSITDaysInStorage(ppm.SITEstimatedEntryDate, ppm.SITEstimatedDepartureDate)
	}

	return formattedSIT
}

func (s SSWPPMComputer) calculateShipmentTotalWeight(ppmShipment models.PPMShipment, weightAllotment models.SSWMaxWeightEntitlement) unit.Pound {

	var err error
	var ppmActualWeight unit.Pound
	var maxLimit unit.Pound

	// Set maxLimit equal to the maximum weight entitlement or the allowable weight, whichever is lower
	if weightAllotment.TotalWeight < weightAllotment.Entitlement {
		maxLimit = weightAllotment.TotalWeight
	} else {
		maxLimit = weightAllotment.Entitlement
	}

	// Get the actual weight of the ppmShipment
	if len(ppmShipment.WeightTickets) > 0 {
		ppmActualWeight, err = s.PPMCloseoutFetcher.GetActualWeight(&ppmShipment)
		if err != nil {
			return 0
		}
	}

	// If actual weight is less than the lessor of maximum weight entitlement or the allowable weight, then use ppmActualWeight
	if ppmActualWeight < maxLimit {
		return ppmActualWeight
	} else {
		return maxLimit
	}
}

// FetchMovingExpensesShipmentSummaryWorksheet fetches moving expenses for the Shipment Summary Worksheet
// TODO: update to create moving expense summary with the new moving expense model
func FetchMovingExpensesShipmentSummaryWorksheet(PPMShipment models.PPMShipment, _ appcontext.AppContext, _ *auth.Session) (models.MovingExpenses, error) {
	var movingExpenseDocuments = PPMShipment.MovingExpenses

	return movingExpenseDocuments, nil
}

func SubTotalExpenses(expenseDocuments models.MovingExpenses) map[string]float64 {
	totals := make(map[string]float64)

	for _, expense := range expenseDocuments {
		if expense.MovingExpenseType == nil || expense.Amount == nil {
			continue
		} // Added quick nil check to ensure SSW returns while moving expenses are being added still
		var nilPPMDocumentStatus *models.PPMDocumentStatus
		if expense.Status != nilPPMDocumentStatus && (*expense.Status == models.PPMDocumentStatusRejected || *expense.Status == models.PPMDocumentStatusExcluded) {
			continue
		}
		expenseType, addToTotal := getExpenseType(expense)
		expenseDollarAmt := expense.Amount.ToDollarFloatNoRound()

		if expenseType == "StorageMemberPaid" {
			expenseDollarAmt = expense.SITReimburseableAmount.ToDollarFloatNoRound()
		}

		totals[expenseType] += expenseDollarAmt

		if addToTotal && expenseType != "Storage" {
			if paidWithGTCC := expense.PaidWithGTCC; paidWithGTCC != nil && *paidWithGTCC {
				totals["TotalGTCCPaid"] += expenseDollarAmt
			} else {
				totals["TotalMemberPaid"] += expenseDollarAmt
			}
		}
	}

	return totals
}

func getExpenseType(expense models.MovingExpense) (string, bool) {
	expenseType := FormatEnum(string(*expense.MovingExpenseType), "")
	addToTotal := expenseType != "Storage"

	if paidWithGTCC := expense.PaidWithGTCC; paidWithGTCC != nil && *paidWithGTCC {
		return fmt.Sprintf("%s%s", expenseType, "GTCCPaid"), addToTotal
	}

	return fmt.Sprintf("%s%s", expenseType, "MemberPaid"), addToTotal
}

// FormatCurrentPPMStatus formats FormatCurrentPPMStatus for the Shipment Summary Worksheet
func FormatCurrentPPMStatus(ppm models.PPMShipment) string {
	if ppm.Status == "PAYMENT_REQUESTED" {
		return "At destination"
	}
	return FormatEnum(string(ppm.Status), " ")
}

// FormatSITNumberAndType formats FormatSITNumberAndType for the Shipment Summary Worksheet
func FormatSITNumberAndType(i int) string {
	return fmt.Sprintf("%02d - SIT", i+1)
}

// FormatPPMWeight formats a ppms EstimatedNetWeight for the Shipment Summary Worksheet
func FormatPPMWeightEstimated(ppm models.PPMShipment) string {
	if ppm.EstimatedWeight != nil {
		wtg := FormatWeights(unit.Pound(*ppm.EstimatedWeight))
		return fmt.Sprintf("%s lbs - Estimated", wtg)
	}
	return ""
}

// FormatPPMWeight formats a ppms final NetWeight for the Shipment Summary Worksheet
func FormatPPMWeightFinal(weight unit.Pound) string {
	wtg := FormatWeights(unit.Pound(weight))
	return fmt.Sprintf("%s lbs - Actual", wtg)
}

<<<<<<< HEAD
// FormatPPMPickupDate formats a shipments ActualPickupDate for the Shipment Summary Worksheet
func FormatPPMPickupDate(ppm models.PPMShipment) string {
	// nil check just incase of bad ppm state. if so return not available.
	if ppm.ActualMoveDate == nil {
		return "N/A"
	}
	return FormatDate(*ppm.ActualMoveDate)
}

// FormatSITEntryDate formats a SIT EstimatedEntryDate for the Shipment Summary Worksheet
func FormatSITEntryDate(ppm models.PPMShipment) string {
	if ppm.SITEstimatedEntryDate == nil {
		return "No Entry Data" // Return string if no SIT attached
=======
// FormatSITDate formats a SIT Date for the Shipment Summary Worksheet
func FormatSITDate(sitDate *time.Time) string {
	if sitDate == nil {
		return "No SIT date" // Return string if no date found
>>>>>>> 1f96840f
	}
	return FormatDate(*sitDate)
}

// FormatSITDaysInStorage formats a SIT DaysInStorage for the Shipment Summary Worksheet
func FormatSITDaysInStorage(entryDate *time.Time, departureDate *time.Time) string {
	if entryDate == nil || departureDate == nil {
		return "No Entry/Departure Data" // Return string if no SIT attached
	}
	firstDate := *departureDate
	secondDate := *entryDate
	difference := firstDate.Sub(secondDate)
	formattedDifference := fmt.Sprintf("Days: %d\n", int64(difference.Hours()/24)+1)
	return formattedDifference
}

func formatDisbursement(expensesMap map[string]float64, ppmRemainingEntitlement float64) string {
	disbursementGTCC := expensesMap["TotalGTCCPaid"] + expensesMap["StorageGTCCPaid"]
	disbursementGTCCB := ppmRemainingEntitlement + expensesMap["StorageMemberPaid"]
	var disbursementMember float64
	// Disbursement GTCC is the lowest value of the above 2 calculations
	if disbursementGTCCB < disbursementGTCC {
		disbursementGTCC = disbursementGTCCB
	}
	if disbursementGTCC < 0 {
		// The only way this can happen is if the member overdrafted on their advance, resulting in negative GTCCB. In this case, the
		// disbursement member value will be liable for the negative difference, meaning they owe this money to the govt.
		disbursementMember = disbursementGTCC
		disbursementGTCC = 0
	} else {
		// Disbursement Member is remaining entitlement plus member SIT minus GTCC Disbursement, not less than 0.
		disbursementMember = ppmRemainingEntitlement + expensesMap["StorageMemberPaid"] - disbursementGTCC
	}

	// Return formatted values in string
	disbursementString := "GTCC: " + FormatDollars(disbursementGTCC) + "\nMember: " + FormatDollars(disbursementMember)
	return disbursementString
}

// FormatOrdersTypeAndOrdersNumber formats OrdersTypeAndOrdersNumber for Shipment Summary Worksheet
func FormatOrdersTypeAndOrdersNumber(order models.Order) string {
	orderType := FormatOrdersType(order)
	ordersNumber := derefStringTypes(order.OrdersNumber)
	return fmt.Sprintf("%s/%s", orderType, ordersNumber)
}

// FormatServiceMemberAffiliation formats ServiceMemberAffiliation in human friendly format
func FormatServiceMemberAffiliation(affiliation *models.ServiceMemberAffiliation) string {
	if affiliation != nil {
		return FormatEnum(string(*affiliation), " ")
	}
	return ""
}

// FormatOrdersType formats OrdersType for Shipment Summary Worksheet
func FormatOrdersType(order models.Order) string {
	switch order.OrdersType {
	case internalmessages.OrdersTypePERMANENTCHANGEOFSTATION:
		return "PCS"
	default:
		return ""
	}
}

// FormatDate formats Dates for Shipment Summary Worksheet
func FormatDate(date time.Time) string {
	dateLayout := "02-Jan-2006"
	return date.Format(dateLayout)
}

// FormatEnum titlecases string const types (e.g. THIS_CONSTANT -> This Constant)
// outSep specifies the character to use for rejoining the string
func FormatEnum(s string, outSep string) string {
	words := strings.Replace(strings.ToLower(s), "_", " ", -1)
	return strings.Replace(cases.Title(language.English).String(words), " ", outSep, -1)
}

// FormatWeights formats a unit.Pound using 000s separator
func FormatWeights(wtg unit.Pound) string {
	p := message.NewPrinter(language.English)
	return p.Sprintf("%d", wtg)
}

// FormatDollars formats an int using 000s separator
func FormatDollars(dollars float64) string {
	p := message.NewPrinter(language.English)
	return p.Sprintf("$%.2f", dollars)
}

// FormatDollars formats cents using 000s separator
func FormatDollarFromCents(cents unit.Cents) string {
	d := float64(cents) / 100.0
	p := message.NewPrinter(language.English)
	return p.Sprintf("$%.2f", d)
}

func derefStringTypes(st interface{}) string {
	switch v := st.(type) {
	case *string:
		if v != nil {
			return *v
		}
	case string:
		return v
	}
	return ""
}

// ObligationType type corresponding to obligation sections of shipment summary worksheet
type ObligationType int

// ComputeObligations is helper function for computing the obligations section of the shipment summary worksheet
// Obligations must remain as static test data until new computer system is finished
func (SSWPPMComputer *SSWPPMComputer) ComputeObligations(_ appcontext.AppContext, _ models.ShipmentSummaryFormData, _ route.Planner) (obligation models.Obligations, err error) {
	// Obligations must remain test data until new computer system is finished
	obligations := models.Obligations{
		ActualObligation:           models.Obligation{Gcc: 123, SIT: 123, Miles: unit.Miles(123456)},
		MaxObligation:              models.Obligation{Gcc: 456, SIT: 456, Miles: unit.Miles(123456)},
		NonWinningActualObligation: models.Obligation{Gcc: 789, SIT: 789, Miles: unit.Miles(12345)},
		NonWinningMaxObligation:    models.Obligation{Gcc: 1000, SIT: 1000, Miles: unit.Miles(12345)},
	}
	return obligations, nil
}

// FetchDataShipmentSummaryWorksheetFormData fetches the pages for the Shipment Summary Worksheet for a given Move ID
func (SSWPPMComputer *SSWPPMComputer) FetchDataShipmentSummaryWorksheetFormData(appCtx appcontext.AppContext, session *auth.Session, ppmShipmentID uuid.UUID) (*models.ShipmentSummaryFormData, error) {

	ppmShipment := models.PPMShipment{}
	dbQErr := appCtx.DB().Q().Eager(
		"Shipment.MoveTaskOrder.Orders.ServiceMember",
		"Shipment.MoveTaskOrder.Orders.NewDutyLocation.Address",
		"Shipment.MoveTaskOrder.Orders.OriginDutyLocation.Address",
		"Shipment.MoveTaskOrder.MTOShipments.PPMShipment",
		"Shipment.MoveTaskOrder.MTOShipments.BoatShipment",
		"W2Address",
		"WeightTickets",
		"MovingExpenses",
	).Find(&ppmShipment, ppmShipmentID)

	if dbQErr != nil {
		if errors.Cause(dbQErr).Error() == models.RecordNotFoundErrorString {
			return nil, models.ErrFetchNotFound
		}
		return nil, dbQErr
	}

	// Final actual weight is a calculated value we don't store. This needs to be fetched independently
	// Requires WeightTickets eager preload
	ppmShipmentFinalWeight := models.GetPPMNetWeight(ppmShipment)

	serviceMember := ppmShipment.Shipment.MoveTaskOrder.Orders.ServiceMember
	if ppmShipment.Shipment.MoveTaskOrder.Orders.Grade == nil {
		return nil, errors.New("order for requested shipment summary worksheet data does not have a pay grade attached")
	}

	weightAllotment := SSWGetEntitlement(*ppmShipment.Shipment.MoveTaskOrder.Orders.Grade, ppmShipment.Shipment.MoveTaskOrder.Orders.HasDependents, ppmShipment.Shipment.MoveTaskOrder.Orders.SpouseHasProGear)

	maxSit, err := CalculateShipmentSITAllowance(appCtx, ppmShipment.Shipment)
	if err != nil {
		return nil, err
	}

	serviceMember.Edipi, err = formatEmplid(serviceMember)
	if err != nil {
		return nil, err
	}

	// Fetches all signed certifications for a move to be filtered in this file by ppmid and type
	signedCertifications, err := models.FetchSignedCertifications(appCtx.DB(), session, ppmShipment.Shipment.MoveTaskOrderID)
	if err != nil {
		return nil, err
	}

	var ppmShipments []models.PPMShipment

	ppmShipments = append(ppmShipments, ppmShipment)
	if ppmShipment.Shipment.MoveTaskOrder.Orders.OriginDutyLocation == nil {
		return nil, errors.New("order for PPM shipment does not have a origin duty location attached")
	}
	ssd := models.ShipmentSummaryFormData{
		AllShipments:             ppmShipment.Shipment.MoveTaskOrder.MTOShipments,
		ServiceMember:            serviceMember,
		Order:                    ppmShipment.Shipment.MoveTaskOrder.Orders,
		Move:                     ppmShipment.Shipment.MoveTaskOrder,
		CurrentDutyLocation:      *ppmShipment.Shipment.MoveTaskOrder.Orders.OriginDutyLocation,
		NewDutyLocation:          ppmShipment.Shipment.MoveTaskOrder.Orders.NewDutyLocation,
		WeightAllotment:          weightAllotment,
		PPMShipment:              ppmShipment,
		PPMShipments:             ppmShipments,
		PPMShipmentFinalWeight:   ppmShipmentFinalWeight,
		W2Address:                ppmShipment.W2Address,
		MovingExpenses:           ppmShipment.MovingExpenses,
		SignedCertifications:     signedCertifications,
		MaxSITStorageEntitlement: maxSit,
	}
	return &ssd, nil
}

// CalculateShipmentSITAllowance finds the number of days allowed in SIT for a shipment based on its entitlement and any approved SIT extensions
func CalculateShipmentSITAllowance(appCtx appcontext.AppContext, shipment models.MTOShipment) (int, error) {
	entitlement, err := fetchEntitlement(appCtx, shipment)
	if err != nil {
		return 0, err
	}

	totalSITAllowance := 0
	if entitlement.StorageInTransit != nil {
		totalSITAllowance = *entitlement.StorageInTransit
	}
	for _, ext := range shipment.SITDurationUpdates {
		if ext.ApprovedDays != nil {
			totalSITAllowance += *ext.ApprovedDays
		}
	}
	return totalSITAllowance, nil
}

func fetchEntitlement(appCtx appcontext.AppContext, mtoShipment models.MTOShipment) (*models.Entitlement, error) {
	var move models.Move
	err := appCtx.DB().Q().EagerPreload("Orders.Entitlement").Find(&move, mtoShipment.MoveTaskOrderID)

	if err != nil {
		return nil, err
	}

	return move.Orders.Entitlement, nil
}

// FillSSWPDFForm takes form data and fills an existing PDF form template with said data
func (SSWPPMGenerator *SSWPPMGenerator) FillSSWPDFForm(Page1Values services.Page1Values, Page2Values services.Page2Values, Page3Values services.Page3Values) (sswfile afero.File, pdfInfo *pdfcpu.PDFInfo, err error) {

	// header represents the header section of the JSON.
	type header struct {
		Source   string `json:"source"`
		Version  string `json:"version"`
		Creation string `json:"creation"`
		Producer string `json:"producer"`
	}

	// checkbox represents a checkbox within a form.
	type checkbox struct {
		Pages   []int  `json:"pages"`
		ID      string `json:"id"`
		Name    string `json:"name"`
		Default bool   `json:"value"`
		Value   bool   `json:"multiline"`
		Locked  bool   `json:"locked"`
	}

	// forms represents a form containing text fields.
	type form struct {
		TextField []textField `json:"textfield"`
		Checkbox  []checkbox  `json:"checkbox"`
	}

	// pdFData represents the entire JSON structure.
	type pdFData struct {
		Header header `json:"header"`
		Forms  []form `json:"forms"`
	}

	var sswHeader = header{
		Source:   "ShipmentSummaryWorksheet.pdf",
		Version:  "pdfcpu v0.8.0 dev",
<<<<<<< HEAD
		Creation: "2024-07-19 18:07:42 UTC",
=======
		Creation: "2024-09-06 13:06:23 UTC",
>>>>>>> 1f96840f
		Producer: "macOS Version 13.5 (Build 22G74) Quartz PDFContext, AppendMode 1.1",
	}

	var sswCheckbox = []checkbox{
		{
			Pages:   []int{2},
			ID:      "797",
			Name:    "EDOther",
			Value:   true,
			Default: false,
			Locked:  false,
		},
	}

	formData := pdFData{ // This is unique to each PDF template, must be found for new templates using PDFCPU's export function used on the template (can be done through CLI)
		Header: sswHeader,
		Forms: []form{
			{ // Dynamically loops, creates, and aggregates json for text fields, merges page 1 and 2
				TextField: mergeTextFields(createTextFields(Page1Values, 1), createTextFields(Page2Values, 2), createTextFields(Page3Values, 3)),
			},
			// The following is the structure for using a Checkbox field
			{
				Checkbox: sswCheckbox,
			},
		},
	}

	// Marshal the FormData struct into a JSON-encoded byte slice
	jsonData, err := json.MarshalIndent(formData, "", "  ")
	if err != nil {
		fmt.Println("Error marshaling JSON:", err)
		return
	}
	SSWWorksheet, err := SSWPPMGenerator.generator.FillPDFForm(jsonData, SSWPPMGenerator.templateReader, "")
	if err != nil {
		return nil, nil, err
	}

	// pdfInfo.PageCount is a great way to tell whether returned PDF is corrupted. Pages is expected pages
	const pages = 3
	pdfInfoResult, err := SSWPPMGenerator.generator.GetPdfFileInfo(SSWWorksheet.Name())
	if err != nil || pdfInfoResult.PageCount != pages {
		return nil, nil, errors.Wrap(err, "SSWGenerator output a corrupted or incorretly altered PDF")
	}
	// Return PDFInfo for additional testing in other functions
	pdfInfo = pdfInfoResult
	return SSWWorksheet, pdfInfo, err
}

// CreateTextFields formats the SSW Page data to match PDF-accepted JSON
func createTextFields(data interface{}, pages ...int) []textField {
	var textFields []textField
	val := reflect.ValueOf(data)

	// Process top-level struct
	for i := 0; i < val.NumField(); i++ {
		field := val.Type().Field(i)
		fieldValue := val.Field(i)

		// Handle map for additional shipments on page 3
		if fieldValue.Kind() == reflect.Map {
			for _, key := range fieldValue.MapKeys() {
				mapValue := fieldValue.MapIndex(key)

				textFieldEntry := textField{
					Pages:     pages,
					ID:        fmt.Sprintf("%d", len(textFields)+1),
					Name:      fmt.Sprintf("%v", key),
					Value:     fmt.Sprintf("%v", mapValue.Interface()),
					Multiline: true,
					Locked:    false,
				}
				textFields = append(textFields, textFieldEntry)
			}
		} else {
			// handle primitive fields
			textFieldEntry := textField{
				Pages:     pages,
				ID:        fmt.Sprintf("%d", len(textFields)+1),
				Name:      field.Name,
				Value:     fmt.Sprintf("%v", fieldValue.Interface()),
				Multiline: true,
				Locked:    false,
			}
			textFields = append(textFields, textFieldEntry)
		}
	}
	return textFields
}

// MergeTextFields merges page 1, page 2, and page 3 data
func mergeTextFields(fields1, fields2, fields3 []textField) []textField {
	totalFields := append(fields1, fields2...)
	return append(totalFields, fields3...)
}

// createAssetByteReader creates a new byte reader based on the TemplateImagePath of the formLayout
func createAssetByteReader(path string) (*bytes.Reader, error) {
	asset, err := assets.Asset(path)
	if err != nil {
		return nil, errors.Wrap(err, "error creating asset from path; check image path : "+path)
	}

	return bytes.NewReader(asset), nil
}<|MERGE_RESOLUTION|>--- conflicted
+++ resolved
@@ -843,26 +843,10 @@
 	return fmt.Sprintf("%s lbs - Actual", wtg)
 }
 
-<<<<<<< HEAD
-// FormatPPMPickupDate formats a shipments ActualPickupDate for the Shipment Summary Worksheet
-func FormatPPMPickupDate(ppm models.PPMShipment) string {
-	// nil check just incase of bad ppm state. if so return not available.
-	if ppm.ActualMoveDate == nil {
-		return "N/A"
-	}
-	return FormatDate(*ppm.ActualMoveDate)
-}
-
-// FormatSITEntryDate formats a SIT EstimatedEntryDate for the Shipment Summary Worksheet
-func FormatSITEntryDate(ppm models.PPMShipment) string {
-	if ppm.SITEstimatedEntryDate == nil {
-		return "No Entry Data" // Return string if no SIT attached
-=======
 // FormatSITDate formats a SIT Date for the Shipment Summary Worksheet
 func FormatSITDate(sitDate *time.Time) string {
 	if sitDate == nil {
 		return "No SIT date" // Return string if no date found
->>>>>>> 1f96840f
 	}
 	return FormatDate(*sitDate)
 }
@@ -1127,11 +1111,7 @@
 	var sswHeader = header{
 		Source:   "ShipmentSummaryWorksheet.pdf",
 		Version:  "pdfcpu v0.8.0 dev",
-<<<<<<< HEAD
-		Creation: "2024-07-19 18:07:42 UTC",
-=======
 		Creation: "2024-09-06 13:06:23 UTC",
->>>>>>> 1f96840f
 		Producer: "macOS Version 13.5 (Build 22G74) Quartz PDFContext, AppendMode 1.1",
 	}
 
