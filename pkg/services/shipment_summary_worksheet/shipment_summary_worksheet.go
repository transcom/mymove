package shipmentsummaryworksheet

import (
	"bytes"
	"encoding/json"
	"fmt"
	"reflect"
	"strings"
	"time"

	"github.com/gofrs/uuid"
	"github.com/pdfcpu/pdfcpu/pkg/pdfcpu"
	"github.com/pkg/errors"
	"github.com/spf13/afero"
	"golang.org/x/text/cases"
	"golang.org/x/text/language"
	"golang.org/x/text/message"

	"github.com/transcom/mymove/pkg/appcontext"
	"github.com/transcom/mymove/pkg/assets"
	"github.com/transcom/mymove/pkg/auth"
	"github.com/transcom/mymove/pkg/gen/internalmessages"
	"github.com/transcom/mymove/pkg/models"
	"github.com/transcom/mymove/pkg/paperwork"
	"github.com/transcom/mymove/pkg/route"
	"github.com/transcom/mymove/pkg/services"
	"github.com/transcom/mymove/pkg/unit"
)

// SSWPPMComputer is the concrete struct implementing the services.shipmentsummaryworksheet interface
type SSWPPMComputer struct {
}

// NewSSWPPMComputer creates a SSWPPMComputer
func NewSSWPPMComputer() services.SSWPPMComputer {
	return &SSWPPMComputer{}
}

// SSWPPMGenerator is the concrete struct implementing the services.shipmentsummaryworksheet interface
type SSWPPMGenerator struct {
	generator      paperwork.Generator
	templateReader *bytes.Reader
}

// NewSSWPPMGenerator creates a SSWPPMGenerator
func NewSSWPPMGenerator(pdfGenerator *paperwork.Generator) (services.SSWPPMGenerator, error) {
	templateReader, err := createAssetByteReader("paperwork/formtemplates/SSWPDFTemplate.pdf")
	if err != nil {
		return nil, errors.WithStack(err)
	}

	return &SSWPPMGenerator{
		generator:      *pdfGenerator,
		templateReader: templateReader,
	}, nil
}

// FormatValuesShipmentSummaryWorksheet returns the formatted pages for the Shipment Summary Worksheet
func (SSWPPMComputer *SSWPPMComputer) FormatValuesShipmentSummaryWorksheet(shipmentSummaryFormData services.ShipmentSummaryFormData, isPaymentPacket bool) (services.Page1Values, services.Page2Values) {
	page1 := FormatValuesShipmentSummaryWorksheetFormPage1(shipmentSummaryFormData, isPaymentPacket)
	page2 := FormatValuesShipmentSummaryWorksheetFormPage2(shipmentSummaryFormData, isPaymentPacket)

	return page1, page2
}

// textField represents a text field within a form.
type textField struct {
	Pages     []int  `json:"pages"`
	ID        string `json:"id"`
	Name      string `json:"name"`
	Value     string `json:"value"`
	Multiline bool   `json:"multiline"`
	Locked    bool   `json:"locked"`
}

var newline = "\n\n"

// WorkSheetShipments is an object representing shipment line items on Shipment Summary Worksheet
type WorkSheetShipments struct {
	ShipmentNumberAndTypes      string
	PickUpDates                 string
	ShipmentWeights             string
	ShipmentWeightForObligation string
	CurrentShipmentStatuses     string
}

// WorkSheetShipment is an object representing specific shipment items on Shipment Summary Worksheet
type WorkSheetShipment struct {
	EstimatedIncentive    string
	MaxAdvance            string
	FinalIncentive        string
	AdvanceAmountReceived string
}

// WorkSheetSIT is an object representing SIT on the Shipment Summary Worksheet
type WorkSheetSIT struct {
	NumberAndTypes string
	EntryDates     string
	EndDates       string
	DaysInStorage  string
}

// Dollar represents a type for dollar monetary unit
type Dollar float64

// String is a string representation of a Dollar
func (d Dollar) String() string {
	p := message.NewPrinter(language.English)
	return p.Sprintf("$%.2f", d)
}

// Obligation an object representing the obligations section on the shipment summary worksheet
type Obligation struct {
	Gcc   unit.Cents
	SIT   unit.Cents
	Miles unit.Miles
}

// GCC100 calculates the 100% GCC on shipment summary worksheet
func (obligation Obligation) GCC100() float64 {
	return obligation.Gcc.ToDollarFloatNoRound()
}

// GCC95 calculates the 95% GCC on shipment summary worksheet
func (obligation Obligation) GCC95() float64 {
	return obligation.Gcc.MultiplyFloat64(.95).ToDollarFloatNoRound()
}

// FormatSIT formats the SIT Cost into a dollar float for the shipment summary worksheet
func (obligation Obligation) FormatSIT() float64 {
	return obligation.SIT.ToDollarFloatNoRound()
}

// MaxAdvance calculates the Max Advance on the shipment summary worksheet
func (obligation Obligation) MaxAdvance() float64 {
	return obligation.Gcc.MultiplyFloat64(.60).ToDollarFloatNoRound()
}

// SSWMaxWeightEntitlement weight allotment for the shipment summary worksheet.
type SSWMaxWeightEntitlement struct {
	Entitlement   unit.Pound
	ProGear       unit.Pound
	SpouseProGear unit.Pound
	TotalWeight   unit.Pound
}

type Certifications struct {
	CustomerField string
	OfficeField   string
	DateField     string
}

// adds a line item to shipment summary worksheet SSWMaxWeightEntitlement and increments total allotment
func (wa *SSWMaxWeightEntitlement) addLineItem(field string, value int) {
	r := reflect.ValueOf(wa).Elem()
	f := r.FieldByName(field)
	if f.IsValid() && f.CanSet() {
		f.SetInt(int64(value))
		wa.TotalWeight += unit.Pound(value)
	}
}

// SSWGetEntitlement calculates the entitlement for the shipment summary worksheet based on the parameters of
// a move (hasDependents, spouseHasProGear)
func SSWGetEntitlement(grade internalmessages.OrderPayGrade, hasDependents bool, spouseHasProGear bool) services.SSWMaxWeightEntitlement {
	sswEntitlements := SSWMaxWeightEntitlement{}
	entitlements := models.GetWeightAllotment(grade)
	sswEntitlements.addLineItem("ProGear", entitlements.ProGearWeight)
	sswEntitlements.addLineItem("SpouseProGear", entitlements.ProGearWeightSpouse)
	if !hasDependents {
		sswEntitlements.addLineItem("Entitlement", entitlements.TotalWeightSelf)
		return services.SSWMaxWeightEntitlement(sswEntitlements)
	}
	sswEntitlements.addLineItem("Entitlement", entitlements.TotalWeightSelfPlusDependents)
	return services.SSWMaxWeightEntitlement(sswEntitlements)
}

// CalculateRemainingPPMEntitlement calculates the remaining PPM entitlement for PPM moves
// a PPMs remaining entitlement weight is equal to total entitlement - hhg weight
func CalculateRemainingPPMEntitlement(move models.Move, totalEntitlement unit.Pound) (unit.Pound, error) {

	var hhgActualWeight unit.Pound

	ppmActualWeight := models.GetTotalNetWeightForMove(move)

	switch ppmRemainingEntitlement := totalEntitlement - hhgActualWeight; {
	case ppmActualWeight < ppmRemainingEntitlement:
		return ppmActualWeight, nil
	case ppmRemainingEntitlement < 0:
		return 0, nil
	default:
		return ppmRemainingEntitlement, nil
	}
}

const (
	controlledUnclassifiedInformationText = "CONTROLLED UNCLASSIFIED INFORMATION"
)

const (
	trustedAgentText = "Trusted Agent Requires POA \nor Letter of Authorization"
)

// FormatValuesShipmentSummaryWorksheetFormPage1 formats the data for page 1 of the Shipment Summary Worksheet
func FormatValuesShipmentSummaryWorksheetFormPage1(data services.ShipmentSummaryFormData, isPaymentPacket bool) services.Page1Values {
	page1 := services.Page1Values{}
	page1.CUIBanner = controlledUnclassifiedInformationText
	page1.MaxSITStorageEntitlement = fmt.Sprintf("%02d Days in SIT", data.MaxSITStorageEntitlement)
	// We don't currently know what allows POV to be authorized, so we are hardcoding it to "No" to start
	page1.POVAuthorized = "No"
	page1.PreparationDate = FormatDate(data.PreparationDate)

	sm := data.ServiceMember
	page1.ServiceMemberName = FormatServiceMemberFullName(sm)
	page1.PreferredPhoneNumber = derefStringTypes(sm.Telephone)
	page1.ServiceBranch = FormatServiceMemberAffiliation(sm.Affiliation)
	page1.PreferredEmail = derefStringTypes(sm.PersonalEmail)
	page1.DODId = derefStringTypes(sm.Edipi)
	page1.MailingAddressW2 = FormatAddress(data.W2Address)
	page1.RankGrade = FormatGrade(data.Order.Grade)

	page1.IssuingBranchOrAgency = FormatServiceMemberAffiliation(sm.Affiliation)
	page1.OrdersIssueDate = FormatDate(data.Order.IssueDate)
	page1.OrdersTypeAndOrdersNumber = FormatOrdersTypeAndOrdersNumber(data.Order)

	page1.AuthorizedOrigin = FormatLocation(data.CurrentDutyLocation)
	page1.AuthorizedDestination = data.NewDutyLocation.Name
	page1.NewDutyAssignment = data.NewDutyLocation.Name

	page1.WeightAllotment = FormatWeights(data.WeightAllotment.Entitlement)
	page1.WeightAllotmentProGear = FormatWeights(data.WeightAllotment.ProGear)
	page1.WeightAllotmentProgearSpouse = FormatWeights(data.WeightAllotment.SpouseProGear)
	page1.TotalWeightAllotment = FormatWeights(data.WeightAllotment.TotalWeight)

	formattedShipments := FormatAllShipments(data.PPMShipments)
	page1.ShipmentNumberAndTypes = formattedShipments.ShipmentNumberAndTypes
	page1.ShipmentPickUpDates = formattedShipments.PickUpDates
	page1.ShipmentCurrentShipmentStatuses = formattedShipments.CurrentShipmentStatuses
	formattedSIT := FormatAllSITS(data.PPMShipments)
	formattedShipment := FormatCurrentShipment(data.PPMShipment)
	page1.SITDaysInStorage = formattedSIT.DaysInStorage
	page1.SITEntryDates = formattedSIT.EntryDates
	page1.SITEndDates = formattedSIT.EndDates
	page1.SITNumberAndTypes = formattedShipments.ShipmentNumberAndTypes
	// Shipment weights for Payment Packet are actual, for AOA Packet are estimated.
	if isPaymentPacket {
		finalPPMWeight := FormatPPMWeightFinal(data.PPMShipmentFinalWeight)
		page1.ShipmentWeights = finalPPMWeight
		page1.ActualObligationGCC100 = finalPPMWeight + "; " + formattedShipment.FinalIncentive
	} else {
		page1.ShipmentWeights = formattedShipments.ShipmentWeights
		page1.ActualObligationGCC100 = formattedShipments.ShipmentWeightForObligation + " - Estimated lbs; " + formattedShipment.FinalIncentive
	}
	page1.MaxObligationGCC100 = FormatWeights(data.WeightAllotment.TotalWeight) + " lbs; " + formattedShipment.EstimatedIncentive
	page1.MaxObligationGCCMaxAdvance = formattedShipment.MaxAdvance
	page1.ActualObligationAdvance = formattedShipment.AdvanceAmountReceived
	page1.MaxObligationSIT = fmt.Sprintf("%02d Days in SIT", data.MaxSITStorageEntitlement)
	page1.ActualObligationSIT = formattedSIT.DaysInStorage
	page1.TotalWeightAllotmentRepeat = page1.TotalWeightAllotment
	page1.PPMRemainingEntitlement = FormatWeights(data.PPMRemainingEntitlement)
	return page1
}

// FormatGrade formats the service member's rank for Shipment Summary Worksheet
func FormatGrade(grade *internalmessages.OrderPayGrade) string {
	var gradeDisplayValue = map[internalmessages.OrderPayGrade]string{
		models.ServiceMemberGradeE1:                      "E-1",
		models.ServiceMemberGradeE2:                      "E-2",
		models.ServiceMemberGradeE3:                      "E-3",
		models.ServiceMemberGradeE4:                      "E-4",
		models.ServiceMemberGradeE5:                      "E-5",
		models.ServiceMemberGradeE6:                      "E-6",
		models.ServiceMemberGradeE7:                      "E-7",
		models.ServiceMemberGradeE8:                      "E-8",
		models.ServiceMemberGradeE9:                      "E-9",
		models.ServiceMemberGradeE9SPECIALSENIORENLISTED: "E-9 (Special Senior Enlisted)",
		models.ServiceMemberGradeO1ACADEMYGRADUATE:       "O-1 or Service Academy Graduate",
		models.ServiceMemberGradeO2:                      "O-2",
		models.ServiceMemberGradeO3:                      "O-3",
		models.ServiceMemberGradeO4:                      "O-4",
		models.ServiceMemberGradeO5:                      "O-5",
		models.ServiceMemberGradeO6:                      "O-6",
		models.ServiceMemberGradeO7:                      "O-7",
		models.ServiceMemberGradeO8:                      "O-8",
		models.ServiceMemberGradeO9:                      "O-9",
		models.ServiceMemberGradeO10:                     "O-10",
		models.ServiceMemberGradeW1:                      "W-1",
		models.ServiceMemberGradeW2:                      "W-2",
		models.ServiceMemberGradeW3:                      "W-3",
		models.ServiceMemberGradeW4:                      "W-4",
		models.ServiceMemberGradeW5:                      "W-5",
		models.ServiceMemberGradeAVIATIONCADET:           "Aviation Cadet",
		models.ServiceMemberGradeCIVILIANEMPLOYEE:        "Civilian Employee",
		models.ServiceMemberGradeACADEMYCADET:            "Service Academy Cadet",
		models.ServiceMemberGradeMIDSHIPMAN:              "Midshipman",
	}
	if grade != nil {
		return gradeDisplayValue[*grade]
	}
	return ""
}

// FormatValuesShipmentSummaryWorksheetFormPage2 formats the data for page 2 of the Shipment Summary Worksheet
func FormatValuesShipmentSummaryWorksheetFormPage2(data services.ShipmentSummaryFormData, isPaymentPacket bool) services.Page2Values {

	expensesMap := SubTotalExpenses(data.MovingExpenses)
	certificationInfo := formatSignedCertifications(data.SignedCertifications, data.PPMShipment.ID)
	formattedShipments := FormatAllShipments(data.PPMShipments)

	page2 := services.Page2Values{}
	page2.CUIBanner = controlledUnclassifiedInformationText
	page2.TAC = derefStringTypes(data.Order.TAC)
	page2.SAC = derefStringTypes(data.Order.SAC)
	page2.PreparationDate = FormatDate(data.PreparationDate)
	page2.ContractedExpenseMemberPaid = FormatDollars(expensesMap["ContractedExpenseMemberPaid"])
	page2.ContractedExpenseGTCCPaid = FormatDollars(expensesMap["ContractedExpenseGTCCPaid"])
	page2.PackingMaterialsMemberPaid = FormatDollars(expensesMap["PackingMaterialsMemberPaid"])
	page2.PackingMaterialsGTCCPaid = FormatDollars(expensesMap["PackingMaterialsGTCCPaid"])
	page2.WeighingFeesMemberPaid = FormatDollars(expensesMap["WeighingFeeMemberPaid"])
	page2.WeighingFeesGTCCPaid = FormatDollars(expensesMap["WeighingFeeGTCCPaid"])
	page2.RentalEquipmentMemberPaid = FormatDollars(expensesMap["RentalEquipmentMemberPaid"])
	page2.RentalEquipmentGTCCPaid = FormatDollars(expensesMap["RentalEquipmentGTCCPaid"])
	page2.TollsMemberPaid = FormatDollars(expensesMap["TollsMemberPaid"])
	page2.TollsGTCCPaid = FormatDollars(expensesMap["TollsGTCCPaid"])
	page2.OilMemberPaid = FormatDollars(expensesMap["OilMemberPaid"])
	page2.OilGTCCPaid = FormatDollars(expensesMap["OilGTCCPaid"])
	page2.OtherMemberPaid = FormatDollars(expensesMap["OtherMemberPaid"])
	page2.OtherGTCCPaid = FormatDollars(expensesMap["OtherGTCCPaid"])
	page2.TotalMemberPaid = FormatDollars(expensesMap["TotalMemberPaid"])
	page2.TotalGTCCPaid = FormatDollars(expensesMap["TotalGTCCPaid"])
	page2.TotalMemberPaidRepeated = FormatDollars(expensesMap["TotalMemberPaid"])
	page2.TotalGTCCPaidRepeated = FormatDollars(expensesMap["TotalGTCCPaid"])
	page2.TotalMemberPaidSIT = FormatDollars(expensesMap["StorageMemberPaid"])
	page2.TotalGTCCPaidSIT = FormatDollars(expensesMap["StorageGTCCPaid"])
	page2.TotalMemberPaidRepeated = page2.TotalMemberPaid
	page2.TotalGTCCPaidRepeated = page2.TotalGTCCPaid
	page2.ShipmentPickupDates = formattedShipments.PickUpDates
	page2.TrustedAgentName = trustedAgentText
	page2.ServiceMemberSignature = certificationInfo.CustomerField
	page2.PPPOPPSORepresentative = certificationInfo.OfficeField
	page2.SignatureDate = certificationInfo.DateField
	return page2
}

func formatEmplid(serviceMember models.ServiceMember) (*string, error) {
	const prefix = "EMPLID:"
	const separator = " "
	if *serviceMember.Affiliation == models.AffiliationCOASTGUARD && serviceMember.Emplid != nil {
		slice := []string{prefix, *serviceMember.Emplid}
		formattedReturn := strings.Join(slice, separator)
		return &formattedReturn, nil
	} else {
		return serviceMember.Edipi, nil
	}
}

func formatMaxAdvance(estimatedIncentive *unit.Cents) string {
	if estimatedIncentive != nil {
		maxAdvance := float64(*estimatedIncentive) * 0.6
		return FormatDollars(maxAdvance / 100)
	}
	maxAdvanceString := "No Incentive Found"
	return maxAdvanceString

}

func formatSignedCertifications(signedCertifications []*models.SignedCertification, ppmid uuid.UUID) Certifications {
	certifications := Certifications{}
	// Strings used to build return values
	var customerSignature string
	var aoaSignature string
	var sswSignature string
	var aoaDate string
	var sswDate string

	// This loop evaluates all certs, move-level customer signature doesn't have a ppm id, it's collected first, then office signatures with ppmids
	for _, cert := range signedCertifications {
		if cert.PpmID == nil { // Original move signature required, doesn't have ppmid. All others of that type do
			if *cert.CertificationType == models.SignedCertificationTypeSHIPMENT {
				customerSignature = cert.Signature
			}
		} else if *cert.PpmID == ppmid { // PPM ID needs to be checked to prevent signatures from other PPMs on the same move from populating
			switch {
			case *cert.CertificationType == models.SignedCertificationTypePreCloseoutReviewedPPMPAYMENT:
				aoaSignature = cert.Signature
				aoaDate = FormatSignatureDate(cert.UpdatedAt) // We use updatedat to get the most recent signature dates
			case *cert.CertificationType == models.SignedCertificationTypeCloseoutReviewedPPMPAYMENT:
				sswSignature = cert.Signature
				sswDate = FormatSignatureDate(cert.UpdatedAt) // We use updatedat to get the most recent signature dates
			}
		}
	}

	certifications.CustomerField = customerSignature
	certifications.OfficeField = "AOA: " + aoaSignature + "\nSSW: " + sswSignature
	certifications.DateField = "AOA: " + aoaDate + "\nSSW: " + sswDate
	return certifications
}

// FormatSignatureDate formats the date the office members signed the SSW
func FormatSignatureDate(signature time.Time) string {
	dateLayout := "02 Jan 2006" // Removed time to save space on template, per PO it's not needed
	dt := signature.Format(dateLayout)
	return dt
}

// FormatLocation formats AuthorizedOrigin and AuthorizedDestination for Shipment Summary Worksheet
func FormatLocation(dutyLocation models.DutyLocation) string {
	return fmt.Sprintf("%s, %s %s", dutyLocation.Name, dutyLocation.Address.State, dutyLocation.Address.PostalCode)
}

// FormatAddress retrieves a PPMShipment W2Address and formats it for the SSW Document
func FormatAddress(w2Address *models.Address) string {
	var addressString string

	if w2Address != nil {
		addressString = fmt.Sprintf("%s, %s %s%s %s %s%s",
			w2Address.StreetAddress1,
			nilOrValue(w2Address.StreetAddress2),
			nilOrValue(w2Address.StreetAddress3),
			w2Address.City,
			w2Address.State,
			nilOrValue(w2Address.Country),
			w2Address.PostalCode,
		)
	} else {
		return "W2 Address not found"
	}

	return addressString
}

// nilOrValue returns the dereferenced value if the pointer is not nil, otherwise an empty string.
func nilOrValue(str *string) string {
	if str != nil {
		return *str
	}
	return ""
}

// FormatServiceMemberFullName formats ServiceMember full name for Shipment Summary Worksheet
func FormatServiceMemberFullName(serviceMember models.ServiceMember) string {
	lastName := derefStringTypes(serviceMember.LastName)
	suffix := derefStringTypes(serviceMember.Suffix)
	firstName := derefStringTypes(serviceMember.FirstName)
	middleName := derefStringTypes(serviceMember.MiddleName)
	if suffix != "" {
		return fmt.Sprintf("%s %s, %s %s", lastName, suffix, firstName, middleName)
	}
	return strings.TrimSpace(fmt.Sprintf("%s, %s %s", lastName, firstName, middleName))
}

func FormatCurrentShipment(ppm models.PPMShipment) WorkSheetShipment {
	formattedShipment := WorkSheetShipment{}

	if ppm.FinalIncentive != nil {
		formattedShipment.FinalIncentive = FormatDollarFromCents(*ppm.FinalIncentive)
	} else {
		formattedShipment.FinalIncentive = "No final incentive."
	}
	if ppm.EstimatedIncentive != nil {
		formattedShipment.MaxAdvance = formatMaxAdvance(ppm.EstimatedIncentive)
		formattedShipment.EstimatedIncentive = FormatDollarFromCents(*ppm.EstimatedIncentive)
	} else {
		formattedShipment.MaxAdvance = "Advance not available."
		formattedShipment.EstimatedIncentive = "No estimated incentive."
	}
	if ppm.AdvanceAmountReceived != nil {
		formattedShipment.AdvanceAmountReceived = FormatDollarFromCents(*ppm.AdvanceAmountReceived)
	} else {
		formattedShipment.AdvanceAmountReceived = "No advance received."
	}

	return formattedShipment
}

// FormatAllShipments formats Shipment line items for the Shipment Summary Worksheet
func FormatAllShipments(ppms models.PPMShipments) WorkSheetShipments {
	totalShipments := len(ppms)
	formattedShipments := WorkSheetShipments{}
	formattedNumberAndTypes := make([]string, totalShipments)
	formattedPickUpDates := make([]string, totalShipments)
	formattedShipmentWeights := make([]string, totalShipments)
	formattedShipmentStatuses := make([]string, totalShipments)
	formattedShipmentTotalWeights := unit.Pound(0)
	var shipmentNumber int

	for _, ppm := range ppms {
		formattedNumberAndTypes[shipmentNumber] = FormatPPMNumberAndType(shipmentNumber)
		formattedPickUpDates[shipmentNumber] = FormatPPMPickupDate(ppm)
		formattedShipmentWeights[shipmentNumber] = FormatPPMWeightEstimated(ppm)
		formattedShipmentStatuses[shipmentNumber] = FormatCurrentPPMStatus(ppm)
		if ppm.EstimatedWeight != nil {
			formattedShipmentTotalWeights += *ppm.EstimatedWeight
		}
		shipmentNumber++
	}

	formattedShipments.ShipmentNumberAndTypes = strings.Join(formattedNumberAndTypes, newline)
	formattedShipments.PickUpDates = strings.Join(formattedPickUpDates, newline)
	formattedShipments.ShipmentWeights = strings.Join(formattedShipmentWeights, newline)
	formattedShipments.ShipmentWeightForObligation = FormatWeights(formattedShipmentTotalWeights)
	formattedShipments.CurrentShipmentStatuses = strings.Join(formattedShipmentStatuses, newline)
	return formattedShipments
}

// FormatAllSITs formats SIT line items for the Shipment Summary Worksheet
func FormatAllSITS(ppms models.PPMShipments) WorkSheetSIT {
	totalSITS := len(ppms)
	formattedSIT := WorkSheetSIT{}
	formattedSITNumberAndTypes := make([]string, totalSITS)
	formattedSITEntryDates := make([]string, totalSITS)
	formattedSITEndDates := make([]string, totalSITS)
	formattedSITDaysInStorage := make([]string, totalSITS)
	var sitNumber int

	for _, ppm := range ppms {
		// formattedSITNumberAndTypes[sitNumber] = FormatPPMNumberAndType(sitNumber)
		formattedSITEntryDates[sitNumber] = FormatSITEntryDate(ppm)
		formattedSITEndDates[sitNumber] = FormatSITEndDate(ppm)
		formattedSITDaysInStorage[sitNumber] = FormatSITDaysInStorage(ppm)

		sitNumber++
	}
	formattedSIT.NumberAndTypes = strings.Join(formattedSITNumberAndTypes, newline)
	formattedSIT.EntryDates = strings.Join(formattedSITEntryDates, newline)
	formattedSIT.EndDates = strings.Join(formattedSITEndDates, newline)
	formattedSIT.DaysInStorage = strings.Join(formattedSITDaysInStorage, newline)

	return formattedSIT
}

// FetchMovingExpensesShipmentSummaryWorksheet fetches moving expenses for the Shipment Summary Worksheet
// TODO: update to create moving expense summary with the new moving expense model
func FetchMovingExpensesShipmentSummaryWorksheet(PPMShipment models.PPMShipment, _ appcontext.AppContext, _ *auth.Session) (models.MovingExpenses, error) {
	var movingExpenseDocuments = PPMShipment.MovingExpenses

	return movingExpenseDocuments, nil
}

func SubTotalExpenses(expenseDocuments models.MovingExpenses) map[string]float64 {
	totals := make(map[string]float64)

	for _, expense := range expenseDocuments {
		if expense.MovingExpenseType == nil || expense.Amount == nil {
			continue
		} // Added quick nil check to ensure SSW returns while moving expenses are being added still
		expenseType, addToTotal := getExpenseType(expense)
		expenseDollarAmt := expense.Amount.ToDollarFloatNoRound()

		if expenseType == "StorageMemberPaid" {
			expenseDollarAmt = expense.SITReimburseableAmount.ToDollarFloatNoRound()
		}

		totals[expenseType] += expenseDollarAmt

		if addToTotal && expenseType != "Storage" {
			if paidWithGTCC := expense.PaidWithGTCC; paidWithGTCC != nil && *paidWithGTCC {
				totals["TotalGTCCPaid"] += expenseDollarAmt
			} else {
				totals["TotalMemberPaid"] += expenseDollarAmt
			}
		}
	}

	return totals
}

func getExpenseType(expense models.MovingExpense) (string, bool) {
	expenseType := FormatEnum(string(*expense.MovingExpenseType), "")
	addToTotal := expenseType != "Storage"

	if paidWithGTCC := expense.PaidWithGTCC; paidWithGTCC != nil && *paidWithGTCC {
		return fmt.Sprintf("%s%s", expenseType, "GTCCPaid"), addToTotal
	}

	return fmt.Sprintf("%s%s", expenseType, "MemberPaid"), addToTotal
}

// FormatCurrentPPMStatus formats FormatCurrentPPMStatus for the Shipment Summary Worksheet
func FormatCurrentPPMStatus(ppm models.PPMShipment) string {
	if ppm.Status == "PAYMENT_REQUESTED" {
		return "At destination"
	}
	return FormatEnum(string(ppm.Status), " ")
}

// FormatPPMNumberAndType formats FormatShipmentNumberAndType for the Shipment Summary Worksheet
func FormatPPMNumberAndType(i int) string {
	return fmt.Sprintf("%02d - PPM", i+1)
}

// FormatSITNumberAndType formats FormatSITNumberAndType for the Shipment Summary Worksheet
func FormatSITNumberAndType(i int) string {
	return fmt.Sprintf("%02d - SIT", i+1)
}

// FormatPPMWeight formats a ppms EstimatedNetWeight for the Shipment Summary Worksheet
func FormatPPMWeightEstimated(ppm models.PPMShipment) string {
	if ppm.EstimatedWeight != nil {
		wtg := FormatWeights(unit.Pound(*ppm.EstimatedWeight))
		return fmt.Sprintf("%s lbs - Estimated", wtg)
	}
	return ""
}

// FormatPPMWeight formats a ppms final NetWeight for the Shipment Summary Worksheet
func FormatPPMWeightFinal(weight unit.Pound) string {
	wtg := FormatWeights(unit.Pound(weight))
<<<<<<< HEAD
	return fmt.Sprintf("%s lbs - Final", wtg)
=======
	return fmt.Sprintf("%s lbs - Actual", wtg)
>>>>>>> 549ca3f8
}

// FormatPPMPickupDate formats a shipments ActualPickupDate for the Shipment Summary Worksheet
func FormatPPMPickupDate(ppm models.PPMShipment) string {
	return FormatDate(ppm.ExpectedDepartureDate)
}

// FormatSITEntryDate formats a SIT EstimatedEntryDate for the Shipment Summary Worksheet
func FormatSITEntryDate(ppm models.PPMShipment) string {
	if ppm.SITEstimatedEntryDate == nil {
		return "No Entry Data" // Return string if no SIT attached
	}
	return FormatDate(*ppm.SITEstimatedEntryDate)
}

// FormatSITEndDate formats a SIT EstimatedPickupDate for the Shipment Summary Worksheet
func FormatSITEndDate(ppm models.PPMShipment) string {
	if ppm.SITEstimatedDepartureDate == nil {
		return "No Departure Data" // Return string if no SIT attached
	}
	return FormatDate(*ppm.SITEstimatedDepartureDate)
}

// FormatSITDaysInStorage formats a SIT DaysInStorage for the Shipment Summary Worksheet
func FormatSITDaysInStorage(ppm models.PPMShipment) string {
	if ppm.SITEstimatedEntryDate == nil || ppm.SITEstimatedDepartureDate == nil {
		return "No Entry/Departure Data" // Return string if no SIT attached
	}
	firstDate := ppm.SITEstimatedDepartureDate
	secondDate := *ppm.SITEstimatedEntryDate
	difference := firstDate.Sub(secondDate)
	formattedDifference := fmt.Sprintf("Days: %d\n", int64(difference.Hours()/24)+1)
	return formattedDifference
}

// FormatOrdersTypeAndOrdersNumber formats OrdersTypeAndOrdersNumber for Shipment Summary Worksheet
func FormatOrdersTypeAndOrdersNumber(order models.Order) string {
	issuingBranch := FormatOrdersType(order)
	ordersNumber := derefStringTypes(order.OrdersNumber)
	return fmt.Sprintf("%s/%s", issuingBranch, ordersNumber)
}

// FormatServiceMemberAffiliation formats ServiceMemberAffiliation in human friendly format
func FormatServiceMemberAffiliation(affiliation *models.ServiceMemberAffiliation) string {
	if affiliation != nil {
		return FormatEnum(string(*affiliation), " ")
	}
	return ""
}

// FormatOrdersType formats OrdersType for Shipment Summary Worksheet
func FormatOrdersType(order models.Order) string {
	switch order.OrdersType {
	case internalmessages.OrdersTypePERMANENTCHANGEOFSTATION:
		return "PCS"
	default:
		return ""
	}
}

// FormatDate formats Dates for Shipment Summary Worksheet
func FormatDate(date time.Time) string {
	dateLayout := "02-Jan-2006"
	return date.Format(dateLayout)
}

// FormatEnum titlecases string const types (e.g. THIS_CONSTANT -> This Constant)
// outSep specifies the character to use for rejoining the string
func FormatEnum(s string, outSep string) string {
	words := strings.Replace(strings.ToLower(s), "_", " ", -1)
	return strings.Replace(cases.Title(language.English).String(words), " ", outSep, -1)
}

// FormatWeights formats a unit.Pound using 000s separator
func FormatWeights(wtg unit.Pound) string {
	p := message.NewPrinter(language.English)
	return p.Sprintf("%d", wtg)
}

// FormatDollars formats an int using 000s separator
func FormatDollars(dollars float64) string {
	p := message.NewPrinter(language.English)
	return p.Sprintf("$%.2f", dollars)
}

// FormatDollars formats cents using 000s separator
func FormatDollarFromCents(cents unit.Cents) string {
	d := float64(cents) / 100.0
	p := message.NewPrinter(language.English)
	return p.Sprintf("$%.2f", d)
}

func derefStringTypes(st interface{}) string {
	switch v := st.(type) {
	case *string:
		if v != nil {
			return *v
		}
	case string:
		return v
	}
	return ""
}

// ObligationType type corresponding to obligation sections of shipment summary worksheet
type ObligationType int

// ComputeObligations is helper function for computing the obligations section of the shipment summary worksheet
// Obligations must remain as static test data until new computer system is finished
func (SSWPPMComputer *SSWPPMComputer) ComputeObligations(_ appcontext.AppContext, _ services.ShipmentSummaryFormData, _ route.Planner) (obligation services.Obligations, err error) {
	// Obligations must remain test data until new computer system is finished
	obligations := services.Obligations{
		ActualObligation:           services.Obligation{Gcc: 123, SIT: 123, Miles: unit.Miles(123456)},
		MaxObligation:              services.Obligation{Gcc: 456, SIT: 456, Miles: unit.Miles(123456)},
		NonWinningActualObligation: services.Obligation{Gcc: 789, SIT: 789, Miles: unit.Miles(12345)},
		NonWinningMaxObligation:    services.Obligation{Gcc: 1000, SIT: 1000, Miles: unit.Miles(12345)},
	}
	return obligations, nil
}

// FetchDataShipmentSummaryWorksheetFormData fetches the pages for the Shipment Summary Worksheet for a given Move ID
func (SSWPPMComputer *SSWPPMComputer) FetchDataShipmentSummaryWorksheetFormData(appCtx appcontext.AppContext, session *auth.Session, ppmShipmentID uuid.UUID) (*services.ShipmentSummaryFormData, error) {

	ppmShipment := models.PPMShipment{}
	dbQErr := appCtx.DB().Q().Eager(
		"Shipment.MoveTaskOrder.Orders.ServiceMember",
		"Shipment.MoveTaskOrder.Orders.NewDutyLocation.Address",
		"Shipment.MoveTaskOrder.Orders.OriginDutyLocation.Address",
		"W2Address",
		"WeightTickets",
		"MovingExpenses",
	).Find(&ppmShipment, ppmShipmentID)

	if dbQErr != nil {
		if errors.Cause(dbQErr).Error() == models.RecordNotFoundErrorString {
			return nil, models.ErrFetchNotFound
		}
		return nil, dbQErr
	}

	// Final actual weight is a calculated value we don't store. This needs to be fetched independently
	// Requires WeightTickets eager preload
	ppmShipmentFinalWeight := models.GetPPMNetWeight(ppmShipment)

	serviceMember := ppmShipment.Shipment.MoveTaskOrder.Orders.ServiceMember
	if ppmShipment.Shipment.MoveTaskOrder.Orders.Grade == nil {
		return nil, errors.New("order for requested shipment summary worksheet data does not have a pay grade attached")
	}

	weightAllotment := SSWGetEntitlement(*ppmShipment.Shipment.MoveTaskOrder.Orders.Grade, ppmShipment.Shipment.MoveTaskOrder.Orders.HasDependents, ppmShipment.Shipment.MoveTaskOrder.Orders.SpouseHasProGear)
	ppmRemainingEntitlement, err := CalculateRemainingPPMEntitlement(ppmShipment.Shipment.MoveTaskOrder, weightAllotment.TotalWeight)
	if err != nil {
		return nil, err
	}

	maxSit, err := CalculateShipmentSITAllowance(appCtx, ppmShipment.Shipment)
	if err != nil {
		return nil, err
	}

	// Fetches all signed certifications for a move to be filtered in this file by ppmid and type
	signedCertifications, err := models.FetchSignedCertifications(appCtx.DB(), session, ppmShipment.Shipment.MoveTaskOrderID)
	if err != nil {
		return nil, err
	}
	serviceMember.Edipi, err = formatEmplid(serviceMember)
	if err != nil {
		return nil, err
	}

	var ppmShipments []models.PPMShipment

	ppmShipments = append(ppmShipments, ppmShipment)
	if ppmShipment.Shipment.MoveTaskOrder.Orders.OriginDutyLocation == nil {
		return nil, errors.New("order for PPM shipment does not have a origin duty location attached")
	}
	ssd := services.ShipmentSummaryFormData{
		ServiceMember:            serviceMember,
		Order:                    ppmShipment.Shipment.MoveTaskOrder.Orders,
		Move:                     ppmShipment.Shipment.MoveTaskOrder,
		CurrentDutyLocation:      *ppmShipment.Shipment.MoveTaskOrder.Orders.OriginDutyLocation,
		NewDutyLocation:          ppmShipment.Shipment.MoveTaskOrder.Orders.NewDutyLocation,
		WeightAllotment:          weightAllotment,
		PPMShipment:              ppmShipment,
		PPMShipments:             ppmShipments,
		PPMShipmentFinalWeight:   ppmShipmentFinalWeight,
		W2Address:                ppmShipment.W2Address,
		MovingExpenses:           ppmShipment.MovingExpenses,
		SignedCertifications:     signedCertifications,
		PPMRemainingEntitlement:  ppmRemainingEntitlement,
		MaxSITStorageEntitlement: maxSit,
	}
	return &ssd, nil
}

// CalculateShipmentSITAllowance finds the number of days allowed in SIT for a shipment based on its entitlement and any approved SIT extensions
func CalculateShipmentSITAllowance(appCtx appcontext.AppContext, shipment models.MTOShipment) (int, error) {
	entitlement, err := fetchEntitlement(appCtx, shipment)
	if err != nil {
		return 0, err
	}

	totalSITAllowance := 0
	if entitlement.StorageInTransit != nil {
		totalSITAllowance = *entitlement.StorageInTransit
	}
	for _, ext := range shipment.SITDurationUpdates {
		if ext.ApprovedDays != nil {
			totalSITAllowance += *ext.ApprovedDays
		}
	}
	return totalSITAllowance, nil
}

func fetchEntitlement(appCtx appcontext.AppContext, mtoShipment models.MTOShipment) (*models.Entitlement, error) {
	var move models.Move
	err := appCtx.DB().Q().EagerPreload("Orders.Entitlement").Find(&move, mtoShipment.MoveTaskOrderID)

	if err != nil {
		return nil, err
	}

	return move.Orders.Entitlement, nil
}

// FillSSWPDFForm takes form data and fills an existing PDF form template with said data
func (SSWPPMGenerator *SSWPPMGenerator) FillSSWPDFForm(Page1Values services.Page1Values, Page2Values services.Page2Values) (sswfile afero.File, pdfInfo *pdfcpu.PDFInfo, err error) {

	// header represents the header section of the JSON.
	type header struct {
		Source   string `json:"source"`
		Version  string `json:"version"`
		Creation string `json:"creation"`
		Producer string `json:"producer"`
	}

	// checkbox represents a checkbox within a form.
	type checkbox struct {
		Pages   []int  `json:"pages"`
		ID      string `json:"id"`
		Name    string `json:"name"`
		Default bool   `json:"value"`
		Value   bool   `json:"multiline"`
		Locked  bool   `json:"locked"`
	}

	// forms represents a form containing text fields.
	type form struct {
		TextField []textField `json:"textfield"`
		Checkbox  []checkbox  `json:"checkbox"`
	}

	// pdFData represents the entire JSON structure.
	type pdFData struct {
		Header header `json:"header"`
		Forms  []form `json:"forms"`
	}

	var sswHeader = header{
		Source:   "SSWPDFTemplate.pdf",
		Version:  "pdfcpu v0.8.0 dev",
		Creation: "2024-06-04 17:34:35 UTC",
		Producer: "macOS Version 13.5 (Build 22G74) Quartz PDFContext, AppendMode 1.1",
	}

	var sswCheckbox = []checkbox{
		{
			Pages:   []int{2},
			ID:      "797",
			Name:    "EDOther",
			Value:   true,
			Default: false,
			Locked:  false,
		},
	}

	formData := pdFData{ // This is unique to each PDF template, must be found for new templates using PDFCPU's export function used on the template (can be done through CLI)
		Header: sswHeader,
		Forms: []form{
			{ // Dynamically loops, creates, and aggregates json for text fields, merges page 1 and 2
				TextField: mergeTextFields(createTextFields(Page1Values, 1), createTextFields(Page2Values, 2)),
			},
			// The following is the structure for using a Checkbox field
			{
				Checkbox: sswCheckbox,
			},
		},
	}

	// Marshal the FormData struct into a JSON-encoded byte slice
	jsonData, err := json.MarshalIndent(formData, "", "  ")
	if err != nil {
		fmt.Println("Error marshaling JSON:", err)
		return
	}
	SSWWorksheet, err := SSWPPMGenerator.generator.FillPDFForm(jsonData, SSWPPMGenerator.templateReader, "")
	if err != nil {
		return nil, nil, err
	}

	// pdfInfo.PageCount is a great way to tell whether returned PDF is corrupted
	pdfInfoResult, err := SSWPPMGenerator.generator.GetPdfFileInfo(SSWWorksheet.Name())
	if err != nil || pdfInfoResult.PageCount != 2 {
		return nil, nil, errors.Wrap(err, "SSWGenerator output a corrupted or incorretly altered PDF")
	}
	// Return PDFInfo for additional testing in other functions
	pdfInfo = pdfInfoResult
	return SSWWorksheet, pdfInfo, err
}

// CreateTextFields formats the SSW Page data to match PDF-accepted JSON
func createTextFields(data interface{}, pages ...int) []textField {
	var textFields []textField

	val := reflect.ValueOf(data)
	for i := 0; i < val.NumField(); i++ {
		field := val.Type().Field(i)
		value := val.Field(i).Interface()

		textFieldEntry := textField{
			Pages:     pages,
			ID:        fmt.Sprintf("%d", len(textFields)+1),
			Name:      field.Name,
			Value:     fmt.Sprintf("%v", value),
			Multiline: false,
			Locked:    false,
		}

		textFields = append(textFields, textFieldEntry)
	}

	return textFields
}

// MergeTextFields merges page 1 and page 2 data
func mergeTextFields(fields1, fields2 []textField) []textField {
	return append(fields1, fields2...)
}

// createAssetByteReader creates a new byte reader based on the TemplateImagePath of the formLayout
func createAssetByteReader(path string) (*bytes.Reader, error) {
	asset, err := assets.Asset(path)
	if err != nil {
		return nil, errors.Wrap(err, "error creating asset from path; check image path : "+path)
	}

	return bytes.NewReader(asset), nil
}<|MERGE_RESOLUTION|>--- conflicted
+++ resolved
@@ -607,11 +607,7 @@
 // FormatPPMWeight formats a ppms final NetWeight for the Shipment Summary Worksheet
 func FormatPPMWeightFinal(weight unit.Pound) string {
 	wtg := FormatWeights(unit.Pound(weight))
-<<<<<<< HEAD
-	return fmt.Sprintf("%s lbs - Final", wtg)
-=======
 	return fmt.Sprintf("%s lbs - Actual", wtg)
->>>>>>> 549ca3f8
 }
 
 // FormatPPMPickupDate formats a shipments ActualPickupDate for the Shipment Summary Worksheet
