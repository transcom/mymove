package shipmentsummaryworksheet

import (
	"bytes"
	"encoding/json"
	"fmt"
	"reflect"
	"strings"
	"time"

	"github.com/gofrs/uuid"
	"github.com/pdfcpu/pdfcpu/pkg/pdfcpu"
	"github.com/pkg/errors"
	"github.com/spf13/afero"
	"golang.org/x/text/cases"
	"golang.org/x/text/language"
	"golang.org/x/text/message"

	"github.com/transcom/mymove/pkg/appcontext"
	"github.com/transcom/mymove/pkg/assets"
	"github.com/transcom/mymove/pkg/auth"
	"github.com/transcom/mymove/pkg/gen/internalmessages"
	"github.com/transcom/mymove/pkg/models"
	"github.com/transcom/mymove/pkg/paperwork"
	"github.com/transcom/mymove/pkg/route"
	"github.com/transcom/mymove/pkg/services"
	"github.com/transcom/mymove/pkg/unit"
)

// SSWPPMComputer is the concrete struct implementing the services.shipmentsummaryworksheet interface
type SSWPPMComputer struct {
	services.PPMCloseoutFetcher
}

// NewSSWPPMComputer creates a SSWPPMComputer
func NewSSWPPMComputer(ppmCloseoutFetcher services.PPMCloseoutFetcher) services.SSWPPMComputer {
	return &SSWPPMComputer{
		ppmCloseoutFetcher,
	}
}

// SSWPPMGenerator is the concrete struct implementing the services.shipmentsummaryworksheet interface
type SSWPPMGenerator struct {
	generator      paperwork.Generator
	templateReader *bytes.Reader
}

// NewSSWPPMGenerator creates a SSWPPMGenerator
func NewSSWPPMGenerator(pdfGenerator *paperwork.Generator) (services.SSWPPMGenerator, error) {
	templateReader, err := createAssetByteReader("paperwork/formtemplates/ShipmentSummaryWorksheet.pdf")
	if err != nil {
		return nil, errors.WithStack(err)
	}

	return &SSWPPMGenerator{
		generator:      *pdfGenerator,
		templateReader: templateReader,
	}, nil
}

// FormatValuesShipmentSummaryWorksheet returns the formatted pages for the Shipment Summary Worksheet
func (SSWPPMComputer *SSWPPMComputer) FormatValuesShipmentSummaryWorksheet(shipmentSummaryFormData models.ShipmentSummaryFormData, isPaymentPacket bool) (services.Page1Values, services.Page2Values, services.Page3Values, error) {
	page1, err := SSWPPMComputer.FormatValuesShipmentSummaryWorksheetFormPage1(shipmentSummaryFormData, isPaymentPacket)
	if err != nil {
		return page1, services.Page2Values{}, services.Page3Values{}, errors.WithStack(err)
	}
	page2, err := SSWPPMComputer.FormatValuesShipmentSummaryWorksheetFormPage2(shipmentSummaryFormData, isPaymentPacket)
	if err != nil {
		return page1, page2, services.Page3Values{}, errors.WithStack(err)
	}
	page3, err := SSWPPMComputer.FormatValuesShipmentSummaryWorksheetFormPage3(shipmentSummaryFormData, isPaymentPacket)
	if err != nil {
		return page1, page2, services.Page3Values{}, errors.WithStack(err)
	}
	return page1, page2, page3, nil
}

// textField represents a text field within a form.
type textField struct {
	Pages     []int  `json:"pages"`
	ID        string `json:"id"`
	Name      string `json:"name"`
	Value     string `json:"value"`
	Multiline bool   `json:"multiline"`
	Locked    bool   `json:"locked"`
}

// WorkSheetSIT is an object representing SIT on the Shipment Summary Worksheet
type WorkSheetSIT struct {
	NumberAndTypes string
	EntryDates     string
	EndDates       string
	DaysInStorage  string
}

// Dollar represents a type for dollar monetary unit
type Dollar float64

// String is a string representation of a Dollar
func (d Dollar) String() string {
	p := message.NewPrinter(language.English)
	return p.Sprintf("$%.2f", d)
}

// Obligation an object representing the obligations section on the shipment summary worksheet
type Obligation struct {
	Gcc   unit.Cents
	SIT   unit.Cents
	Miles unit.Miles
}

// GCC100 calculates the 100% GCC on shipment summary worksheet
func (obligation Obligation) GCC100() float64 {
	return obligation.Gcc.ToDollarFloatNoRound()
}

// GCC95 calculates the 95% GCC on shipment summary worksheet
func (obligation Obligation) GCC95() float64 {
	return obligation.Gcc.MultiplyFloat64(.95).ToDollarFloatNoRound()
}

// FormatSIT formats the SIT Cost into a dollar float for the shipment summary worksheet
func (obligation Obligation) FormatSIT() float64 {
	return obligation.SIT.ToDollarFloatNoRound()
}

// MaxAdvance calculates the Max Advance on the shipment summary worksheet
func (obligation Obligation) MaxAdvance() float64 {
	return obligation.Gcc.MultiplyFloat64(.60).ToDollarFloatNoRound()
}

// SSWMaxWeightEntitlement weight allotment for the shipment summary worksheet.
type SSWMaxWeightEntitlement struct {
	Entitlement   unit.Pound
	ProGear       unit.Pound
	SpouseProGear unit.Pound
	TotalWeight   unit.Pound
}

type Certifications struct {
	CustomerField string
	OfficeField   string
	DateField     string
}

// adds a line item to shipment summary worksheet SSWMaxWeightEntitlement and increments total allotment
func (wa *SSWMaxWeightEntitlement) addLineItem(field string, value int) {
	r := reflect.ValueOf(wa).Elem()
	f := r.FieldByName(field)
	if f.IsValid() && f.CanSet() {
		f.SetInt(int64(value))
		wa.TotalWeight += unit.Pound(value)
	}
}

// SSWGetEntitlement calculates the entitlement for the shipment summary worksheet based on the parameters of
// a move (hasDependents, spouseHasProGear)
func SSWGetEntitlement(grade internalmessages.OrderPayGrade, hasDependents bool, spouseHasProGear bool) models.SSWMaxWeightEntitlement {
	sswEntitlements := SSWMaxWeightEntitlement{}
	entitlements := models.GetWeightAllotment(grade)
	sswEntitlements.addLineItem("ProGear", entitlements.ProGearWeight)
	sswEntitlements.addLineItem("SpouseProGear", entitlements.ProGearWeightSpouse)
	if !hasDependents {
		sswEntitlements.addLineItem("Entitlement", entitlements.TotalWeightSelf)
		return models.SSWMaxWeightEntitlement(sswEntitlements)
	}
	sswEntitlements.addLineItem("Entitlement", entitlements.TotalWeightSelfPlusDependents)
	return models.SSWMaxWeightEntitlement(sswEntitlements)
}

// Calculates cost for the Remaining PPM Incentive (pre-tax) field on page 2 of SSW form.
func CalculateRemainingPPMEntitlement(finalIncentive *unit.Cents, sitMemberPaid float64, sitGTCCPaid float64, aoa *unit.Cents) float64 {
	// FinalIncentive
	var finalIncentiveFloat float64 = 0
	if finalIncentive != nil {
		finalIncentiveFloat = float64(*finalIncentive) / 100.0
	}

	var aoaFloat float64 = 0
	if aoa != nil {
		aoaFloat = float64(*aoa) / 100.0
	}

	// This costing is computed by taking the Actual Obligations 100% GCC plus the
	// SIT cost calculated (if SIT was approved and accepted) minus any Advance
	// Operating Allowance (AOA) the customer identified as receiving in the Document upload process
	return (finalIncentiveFloat + sitMemberPaid + sitGTCCPaid) - aoaFloat
}

const (
	controlledUnclassifiedInformationText = "CONTROLLED UNCLASSIFIED INFORMATION"
)

const (
	trustedAgentText = "Trusted Agent Requires POA \nor Letter of Authorization"
)

// FormatValuesShipmentSummaryWorksheetFormPage1 formats the data for page 1 of the Shipment Summary Worksheet
func (s SSWPPMComputer) FormatValuesShipmentSummaryWorksheetFormPage1(data models.ShipmentSummaryFormData, isPaymentPacket bool) (services.Page1Values, error) {
	var err error
	page1 := services.Page1Values{}
	page1.CUIBanner = controlledUnclassifiedInformationText
	page1.MaxSITStorageEntitlement = fmt.Sprintf("%02d Days in SIT", data.MaxSITStorageEntitlement)
	// We don't currently know what allows POV to be authorized, so we are hardcoding it to "No" to start
	page1.POVAuthorized = "No"

	sm := data.ServiceMember
	page1.ServiceMemberName = FormatServiceMemberFullName(sm)
	page1.PreferredPhoneNumber = derefStringTypes(sm.Telephone)
	page1.ServiceBranch = FormatServiceMemberAffiliation(sm.Affiliation)
	page1.PreferredEmail = derefStringTypes(sm.PersonalEmail)
	page1.DODId = derefStringTypes(sm.Edipi)
	page1.MailingAddressW2 = FormatAddress(data.W2Address)
	page1.RankGrade = FormatGrade(data.Order.Grade)

	page1.IssuingBranchOrAgency = FormatServiceMemberAffiliation(sm.Affiliation)
	page1.OrdersIssueDate = FormatDate(data.Order.IssueDate)
	page1.OrdersTypeAndOrdersNumber = FormatOrdersTypeAndOrdersNumber(data.Order)

	page1.AuthorizedOrigin = data.CurrentDutyLocation.Name
	page1.AuthorizedDestination = data.NewDutyLocation.Name

	page1.NewDutyAssignment = data.NewDutyLocation.Name

	page1.WeightAllotment = FormatWeights(data.WeightAllotment.Entitlement)
	page1.WeightAllotmentProGear = FormatWeights(data.WeightAllotment.ProGear)
	page1.WeightAllotmentProgearSpouse = FormatWeights(data.WeightAllotment.SpouseProGear)
	page1.TotalWeightAllotment = FormatWeights(data.WeightAllotment.TotalWeight)

	formattedSIT := WorkSheetSIT{}

	formattedShipment := s.FormatShipment(data.PPMShipment, data.WeightAllotment, isPaymentPacket)
	page1.ShipmentNumberAndTypes = formattedShipment.ShipmentNumberAndTypes
	page1.ShipmentPickUpDates = formattedShipment.PickUpDates
	page1.ShipmentCurrentShipmentStatuses = formattedShipment.CurrentShipmentStatuses

	// Shipment weights for Payment Packet are actual, for AOA Packet are estimated.
	if isPaymentPacket {
		formattedSIT = FormatAllSITSForPaymentPacket(data.MovingExpenses)

		finalPPMWeight := FormatPPMWeightFinal(data.PPMShipmentFinalWeight)
		page1.ShipmentWeights = finalPPMWeight
		page1.ActualObligationGCC100 = finalPPMWeight + "; " + formattedShipment.FinalIncentive
		page1.PreparationDate1, err = formatSSWDate(data.SignedCertifications, data.PPMShipment.ID)
		if err != nil {
			return page1, err
		}
	} else {
		formattedSIT = FormatAllSITSForAOAPacket(data.PPMShipment)

		page1.ShipmentWeights = formattedShipment.ShipmentWeights
		page1.ActualObligationGCC100 = formattedShipment.ShipmentWeightForObligation + " - Actual lbs; "

		page1.PreparationDate1 = formatAOADate(data.SignedCertifications, data.PPMShipment.ID)
	}

	page1.SITDaysInStorage = formattedSIT.DaysInStorage
	page1.SITEntryDates = formattedSIT.EntryDates
	page1.SITEndDates = formattedSIT.EndDates
	page1.SITNumberAndTypes = formattedShipment.ShipmentNumberAndTypes

	page1.MaxObligationGCC100 = FormatWeights(data.WeightAllotment.Entitlement) + " lbs; " + formattedShipment.EstimatedIncentive
	page1.MaxObligationGCCMaxAdvance = formattedShipment.MaxAdvance
	page1.ActualObligationAdvance = formattedShipment.AdvanceAmountReceived
	page1.MaxObligationSIT = fmt.Sprintf("%02d Days in SIT", data.MaxSITStorageEntitlement)
	page1.ActualObligationSIT = formattedSIT.DaysInStorage
	page1.TotalWeightAllotmentRepeat = page1.TotalWeightAllotment
<<<<<<< HEAD
=======
	page1.PPMRemainingEntitlement = FormatDollars(data.PPMRemainingEntitlement)
>>>>>>> b08f4714
	return page1, nil
}

// FormatValuesShipmentSummaryWorksheetFormPage2 formats the data for page 2 of the Shipment Summary Worksheet
func (s *SSWPPMComputer) FormatValuesShipmentSummaryWorksheetFormPage2(data models.ShipmentSummaryFormData, isPaymentPacket bool) (services.Page2Values, error) {
	var err error
	expensesMap := SubTotalExpenses(data.MovingExpenses)
	certificationInfo := formatSignedCertifications(data.SignedCertifications, data.PPMShipment.ID, isPaymentPacket)
	formattedShipments := s.FormatShipment(data.PPMShipment, data.WeightAllotment, isPaymentPacket)

	page2 := services.Page2Values{}
	page2.CUIBanner = controlledUnclassifiedInformationText
	page2.TAC = derefStringTypes(data.Order.TAC)
	page2.SAC = derefStringTypes(data.Order.SAC)
	if isPaymentPacket {
		data.PPMRemainingEntitlement = CalculateRemainingPPMEntitlement(data.PPMShipment.FinalIncentive, expensesMap["StorageMemberPaid"], expensesMap["StorageGTCCPaid"], data.PPMShipment.AdvanceAmountReceived)
		page2.PPMRemainingEntitlement = FormatDollars(data.PPMRemainingEntitlement)
		page2.PreparationDate2, err = formatSSWDate(data.SignedCertifications, data.PPMShipment.ID)
		if err != nil {
			return page2, err
		}
		page2.Disbursement = formatDisbursement(expensesMap, data.PPMRemainingEntitlement)
	} else {
		page2.PreparationDate2 = formatAOADate(data.SignedCertifications, data.PPMShipment.ID)
<<<<<<< HEAD
		page2.PPMRemainingEntitlement = "N/A"
=======
		page2.Disbursement = "N/A"
>>>>>>> b08f4714
	}
	page2.ContractedExpenseMemberPaid = FormatDollars(expensesMap["ContractedExpenseMemberPaid"])
	page2.ContractedExpenseGTCCPaid = FormatDollars(expensesMap["ContractedExpenseGTCCPaid"])
	page2.PackingMaterialsMemberPaid = FormatDollars(expensesMap["PackingMaterialsMemberPaid"])
	page2.PackingMaterialsGTCCPaid = FormatDollars(expensesMap["PackingMaterialsGTCCPaid"])
	page2.WeighingFeesMemberPaid = FormatDollars(expensesMap["WeighingFeeMemberPaid"])
	page2.WeighingFeesGTCCPaid = FormatDollars(expensesMap["WeighingFeeGTCCPaid"])
	page2.RentalEquipmentMemberPaid = FormatDollars(expensesMap["RentalEquipmentMemberPaid"])
	page2.RentalEquipmentGTCCPaid = FormatDollars(expensesMap["RentalEquipmentGTCCPaid"])
	page2.TollsMemberPaid = FormatDollars(expensesMap["TollsMemberPaid"])
	page2.TollsGTCCPaid = FormatDollars(expensesMap["TollsGTCCPaid"])
	page2.OilMemberPaid = FormatDollars(expensesMap["OilMemberPaid"])
	page2.OilGTCCPaid = FormatDollars(expensesMap["OilGTCCPaid"])
	page2.OtherMemberPaid = FormatDollars(expensesMap["OtherMemberPaid"])
	page2.OtherGTCCPaid = FormatDollars(expensesMap["OtherGTCCPaid"])
	page2.TotalMemberPaid = FormatDollars(expensesMap["TotalMemberPaid"])
	page2.TotalGTCCPaid = FormatDollars(expensesMap["TotalGTCCPaid"])
	page2.TotalMemberPaidRepeated = FormatDollars(expensesMap["TotalMemberPaid"])
	page2.TotalGTCCPaidRepeated = FormatDollars(expensesMap["TotalGTCCPaid"])
	page2.TotalMemberPaidSIT = FormatDollars(expensesMap["StorageMemberPaid"])
	page2.TotalGTCCPaidSIT = FormatDollars(expensesMap["StorageGTCCPaid"])
	page2.TotalMemberPaidRepeated = page2.TotalMemberPaid
	page2.TotalGTCCPaidRepeated = page2.TotalGTCCPaid
	page2.ShipmentPickupDates = formattedShipments.PickUpDates
	page2.TrustedAgentName = trustedAgentText
	page2.ServiceMemberSignature = certificationInfo.CustomerField
	page2.PPPOPPSORepresentative = certificationInfo.OfficeField
	page2.SignatureDate = certificationInfo.DateField

	return page2, nil
}

// FormatValuesShipmentSummaryWorksheetFormPage3 formats the data for page 3 of the Shipment Summary Worksheet
func (s *SSWPPMComputer) FormatValuesShipmentSummaryWorksheetFormPage3(data models.ShipmentSummaryFormData, isPaymentPacket bool) (services.Page3Values, error) {
	var err error
	var page3 services.Page3Values

	if isPaymentPacket {
		page3.PreparationDate3, err = formatSSWDate(data.SignedCertifications, data.PPMShipment.ID)
		if err != nil {
			return page3, err
		}
	} else {
		page3.PreparationDate3 = formatAOADate(data.SignedCertifications, data.PPMShipment.ID)
	}

	page3Map, err := formatAdditionalShipments(data)
	if err != nil {
		return page3, err
	}
	page3.AddShipments = page3Map
	return page3, nil
}

func formatAdditionalShipments(ssfd models.ShipmentSummaryFormData) (map[string]string, error) {
	page3Map := make(map[string]string)
	hasCurrentPPM := false
	const rows = 16
	for i, shipment := range ssfd.AllShipments {

		// If this is the shipment the SSW is being generated for, skip it.
		if shipment.PPMShipment.ID == ssfd.PPMShipment.ID {
			hasCurrentPPM = true
			continue
		}

		// This ensures that skipping the current PPM does not cause any row skips due to db fetch order
		if !hasCurrentPPM {
			i = i + 1
		}

		// If after skipping the current PPM, i is more than the amount of rows we have, throw an error.
		if i > rows {
			err := errors.New("PDF is being generated for a move with more than 17 shipments, SSW cannot display them all")
			return nil, err
		}

		// Default values will be configured for HHG, shipment-specific values configured below in switch case
		// This helps us to prevent redundant and confusing code for each shipment type
		page3Map, err := formatAdditionalHHG(page3Map, i, shipment)
		if err != nil {
			return nil, err
		}

		// Switch handles unique values by shipment type
		switch {
		case shipment.ShipmentType == models.MTOShipmentTypePPM:
			// Weights
			totalWeight := models.GetPPMNetWeight(*shipment.PPMShipment)
			if totalWeight != 0 {
				page3Map[fmt.Sprintf("AddShipmentWeights%d", i)] = FormatPPMWeightFinal(totalWeight) // Comment happens in formatter
			} else if shipment.PPMShipment.EstimatedWeight != nil {
				page3Map[fmt.Sprintf("AddShipmentWeights%d", i)] = FormatPPMWeightEstimated(*shipment.PPMShipment) // Comment happens in formatter
			} else {
				page3Map[fmt.Sprintf("AddShipmentWeights%d", i)] = " - "
			}
			// Dates
			if shipment.PPMShipment.ActualMoveDate != nil {
				page3Map[fmt.Sprintf("AddShipmentPickUpDates%d", i)] = FormatDate(*shipment.PPMShipment.ActualMoveDate) + " Actual"

			} else {
				page3Map[fmt.Sprintf("AddShipmentPickUpDates%d", i)] = FormatDate(shipment.PPMShipment.ExpectedDepartureDate) + " Expected"

			}
			// PPM Status instead of shipment status
			page3Map[fmt.Sprintf("AddShipmentStatus%d", i)] = FormatCurrentPPMStatus(*shipment.PPMShipment)
		case shipment.ShipmentType == models.MTOShipmentTypeHHGOutOfNTSDom:
			page3Map[fmt.Sprintf("AddShipmentNumberAndTypes%d", i)] = *shipment.ShipmentLocator + " NTS Release"
		case shipment.ShipmentType == models.MTOShipmentTypeHHGIntoNTSDom:
			page3Map[fmt.Sprintf("AddShipmentNumberAndTypes%d", i)] = *shipment.ShipmentLocator + " NTS"
		case shipment.ShipmentType == models.MTOShipmentTypeInternationalHHG:
			page3Map[fmt.Sprintf("AddShipmentNumberAndTypes%d", i)] = *shipment.ShipmentLocator + " Int'l HHG"
		case shipment.ShipmentType == models.MTOShipmentTypeInternationalUB:
			page3Map[fmt.Sprintf("AddShipmentNumberAndTypes%d", i)] = *shipment.ShipmentLocator + " Int'l UB"
		case shipment.ShipmentType == models.MTOShipmentTypeMobileHome:
			page3Map[fmt.Sprintf("AddShipmentNumberAndTypes%d", i)] = *shipment.ShipmentLocator + " Mobile Home"
		case shipment.ShipmentType == models.MTOShipmentTypeBoatHaulAway:
			page3Map[fmt.Sprintf("AddShipmentNumberAndTypes%d", i)] = *shipment.ShipmentLocator + " Boat Haul"
		case shipment.ShipmentType == models.MTOShipmentTypeBoatTowAway:
			page3Map[fmt.Sprintf("AddShipmentNumberAndTypes%d", i)] = *shipment.ShipmentLocator + " Boat Tow"
		}
	}
	return page3Map, nil
}

func formatAdditionalHHG(page3Map map[string]string, i int, shipment models.MTOShipment) (map[string]string, error) {
	// If no shipment locator, throw error because something is wrong
	if shipment.ShipmentLocator != nil {
		page3Map[fmt.Sprintf("AddShipmentNumberAndTypes%d", i)] = *shipment.ShipmentLocator + " " + string(shipment.ShipmentType)
	} else {
		err := errors.New("PDF is being generated for a move without a locator")
		return nil, err
	}

	// If we're missing pickup dates or weights, we return " - " instead of error. Also it may be a PPM
	// For dates, we prefer actual -> scheduled -> requested -> -
	if shipment.ActualPickupDate != nil {
		page3Map[fmt.Sprintf("AddShipmentPickUpDates%d", i)] = FormatDate(*shipment.ActualPickupDate) + " Actual"
	} else if shipment.ScheduledPickupDate != nil {
		page3Map[fmt.Sprintf("AddShipmentPickUpDates%d", i)] = FormatDate(*shipment.ScheduledPickupDate) + " Scheduled"

	} else if shipment.RequestedPickupDate != nil {
		page3Map[fmt.Sprintf("AddShipmentPickUpDates%d", i)] = FormatDate(*shipment.RequestedPickupDate) + " Requested"

	} else {
		page3Map[fmt.Sprintf("AddShipmentPickUpDates%d", i)] = " - "
	}

	// For weights, we prefer actual -> estimated -> -
	if shipment.PrimeActualWeight != nil {
		page3Map[fmt.Sprintf("AddShipmentWeights%d", i)] = FormatWeights(*shipment.PrimeActualWeight) + " Actual"
	} else if shipment.PrimeEstimatedWeight != nil {
		page3Map[fmt.Sprintf("AddShipmentWeights%d", i)] = FormatWeights(*shipment.PrimeEstimatedWeight) + " Estimated"
	} else {
		page3Map[fmt.Sprintf("AddShipmentWeights%d", i)] = " - "
	}

	// Status is always available
	page3Map[fmt.Sprintf("AddShipmentStatus%d", i)] = FormatEnum(string(shipment.Status), "")

	return page3Map, nil
}

// FormatGrade formats the service member's rank for Shipment Summary Worksheet
func FormatGrade(grade *internalmessages.OrderPayGrade) string {
	var gradeDisplayValue = map[internalmessages.OrderPayGrade]string{
		models.ServiceMemberGradeE1:                      "E-1",
		models.ServiceMemberGradeE2:                      "E-2",
		models.ServiceMemberGradeE3:                      "E-3",
		models.ServiceMemberGradeE4:                      "E-4",
		models.ServiceMemberGradeE5:                      "E-5",
		models.ServiceMemberGradeE6:                      "E-6",
		models.ServiceMemberGradeE7:                      "E-7",
		models.ServiceMemberGradeE8:                      "E-8",
		models.ServiceMemberGradeE9:                      "E-9",
		models.ServiceMemberGradeE9SPECIALSENIORENLISTED: "E-9 (Special Senior Enlisted)",
		models.ServiceMemberGradeO1ACADEMYGRADUATE:       "O-1 or Service Academy Graduate",
		models.ServiceMemberGradeO2:                      "O-2",
		models.ServiceMemberGradeO3:                      "O-3",
		models.ServiceMemberGradeO4:                      "O-4",
		models.ServiceMemberGradeO5:                      "O-5",
		models.ServiceMemberGradeO6:                      "O-6",
		models.ServiceMemberGradeO7:                      "O-7",
		models.ServiceMemberGradeO8:                      "O-8",
		models.ServiceMemberGradeO9:                      "O-9",
		models.ServiceMemberGradeO10:                     "O-10",
		models.ServiceMemberGradeW1:                      "W-1",
		models.ServiceMemberGradeW2:                      "W-2",
		models.ServiceMemberGradeW3:                      "W-3",
		models.ServiceMemberGradeW4:                      "W-4",
		models.ServiceMemberGradeW5:                      "W-5",
		models.ServiceMemberGradeAVIATIONCADET:           "Aviation Cadet",
		models.ServiceMemberGradeCIVILIANEMPLOYEE:        "Civilian Employee",
		models.ServiceMemberGradeACADEMYCADET:            "Service Academy Cadet",
		models.ServiceMemberGradeMIDSHIPMAN:              "Midshipman",
	}
	if grade != nil {
		return gradeDisplayValue[*grade]
	}
	return ""
}

func formatEmplid(serviceMember models.ServiceMember) (*string, error) {
	const prefix = "EMPLID:"
	const separator = " "
	if *serviceMember.Affiliation == models.AffiliationCOASTGUARD && serviceMember.Emplid != nil {
		slice := []string{prefix, *serviceMember.Emplid}
		formattedReturn := strings.Join(slice, separator)
		return &formattedReturn, nil
	} else {
		return serviceMember.Edipi, nil
	}
}

func formatMaxAdvance(estimatedIncentive *unit.Cents) string {
	if estimatedIncentive != nil {
		maxAdvance := float64(*estimatedIncentive) * 0.6
		return FormatDollars(maxAdvance / 100)
	}
	maxAdvanceString := "No Incentive Found"
	return maxAdvanceString

}

func formatSignedCertifications(signedCertifications []*models.SignedCertification, ppmid uuid.UUID, isPaymentPacket bool) Certifications {
	certifications := Certifications{}
	// Strings used to build return values
	var customerSignature string
	var aoaSignature string
	var sswSignature string
	var aoaDate string
	var sswDate string

	// This loop evaluates all certs, move-level customer signature doesn't have a ppm id, it's collected first, then office signatures with ppmids
	for _, cert := range signedCertifications {
		if cert.PpmID == nil { // Original move signature required, doesn't have ppmid. All others of that type do
			if *cert.CertificationType == models.SignedCertificationTypeSHIPMENT {
				customerSignature = cert.Signature
			}
		} else if *cert.PpmID == ppmid { // PPM ID needs to be checked to prevent signatures from other PPMs on the same move from populating
			switch {
			case *cert.CertificationType == models.SignedCertificationTypePreCloseoutReviewedPPMPAYMENT:
				aoaSignature = cert.Signature
				aoaDate = FormatDate(cert.UpdatedAt) // We use updatedat to get the most recent signature dates
			case *cert.CertificationType == models.SignedCertificationTypeCloseoutReviewedPPMPAYMENT:
				sswSignature = cert.Signature
				sswDate = FormatDate(cert.UpdatedAt) // We use updatedat to get the most recent signature dates
			}
		}
	}
	certifications.CustomerField = customerSignature
	certifications.OfficeField = "AOA: " + aoaSignature
	certifications.DateField = "AOA: " + aoaDate

	if isPaymentPacket {
		certifications.OfficeField += "\nSSW: " + sswSignature
		certifications.DateField += "\nSSW: " + sswDate
	}

	return certifications
}

// The following formats the preparation date, as the preparation date for AOAs is the date the service counselor certifies the advance.
func formatAOADate(signedCertifications []*models.SignedCertification, ppmid uuid.UUID) string {
	// This loop evaluates certs to find Office AOA Signature date
	for _, cert := range signedCertifications {
		if cert.PpmID != nil { // Required to avoid error, service members signatures have nil ppm ids
			if *cert.PpmID == ppmid { // PPM ID needs to be checked to prevent signatures from other PPMs on the same move from populating
				if *cert.CertificationType == models.SignedCertificationTypePreCloseoutReviewedPPMPAYMENT {
					aoaDate := FormatDate(cert.UpdatedAt) // We use updatedat to get the most recent signature dates
					return aoaDate
				}
			}
		}
	}
	return FormatDate(time.Now())
}

// The following formats the preparation date, as the preparation date for SSWs is the date the closeout counselor certifies the closeout.
func formatSSWDate(signedCertifications []*models.SignedCertification, ppmid uuid.UUID) (string, error) {
	// This loop evaluates certs to find Office SSW Signature date
	for _, cert := range signedCertifications {
		if cert.PpmID != nil { // Required to avoid error, service members signatures have nil ppm ids
			if *cert.PpmID == ppmid { // PPM ID needs to be checked to prevent signatures from other PPMs on the same move from populating
				if *cert.CertificationType == models.SignedCertificationTypeCloseoutReviewedPPMPAYMENT {
					sswDate := FormatDate(cert.UpdatedAt) // We use updatedat to get the most recent signature dates
					return sswDate, nil
				}
			}
		}
	}
	return "", errors.New("Payment Packet is not certified")
}

// FormatAddress retrieves a PPMShipment W2Address and formats it for the SSW Document
func FormatAddress(w2Address *models.Address) string {
	var addressString string

	if w2Address != nil {
		addressString = fmt.Sprintf("%s, %s %s%s %s %s%s",
			w2Address.StreetAddress1,
			nilOrValue(w2Address.StreetAddress2),
			nilOrValue(w2Address.StreetAddress3),
			w2Address.City,
			w2Address.State,
			nilOrValue(w2Address.Country),
			w2Address.PostalCode,
		)
	} else {
		return "W2 Address not found"
	}

	return addressString
}

// nilOrValue returns the dereferenced value if the pointer is not nil, otherwise an empty string.
func nilOrValue(str *string) string {
	if str != nil {
		return *str
	}
	return ""
}

// FormatServiceMemberFullName formats ServiceMember full name for Shipment Summary Worksheet
func FormatServiceMemberFullName(serviceMember models.ServiceMember) string {
	lastName := derefStringTypes(serviceMember.LastName)
	suffix := derefStringTypes(serviceMember.Suffix)
	firstName := derefStringTypes(serviceMember.FirstName)
	middleName := derefStringTypes(serviceMember.MiddleName)
	if suffix != "" {
		return fmt.Sprintf("%s %s, %s %s", lastName, suffix, firstName, middleName)
	}
	return strings.TrimSpace(fmt.Sprintf("%s, %s %s", lastName, firstName, middleName))
}

func (s SSWPPMComputer) FormatShipment(ppm models.PPMShipment, weightAllotment models.SSWMaxWeightEntitlement, isPaymentPacket bool) models.WorkSheetShipment {
	formattedShipment := models.WorkSheetShipment{}

	if ppm.FinalIncentive != nil {
		formattedShipment.FinalIncentive = FormatDollarFromCents(*ppm.FinalIncentive)
	} else {
		formattedShipment.FinalIncentive = "No final incentive."
	}
	if ppm.EstimatedIncentive != nil {
		formattedShipment.MaxAdvance = formatMaxAdvance(ppm.EstimatedIncentive)
		formattedShipment.EstimatedIncentive = FormatDollarFromCents(*ppm.EstimatedIncentive)
	} else {
		formattedShipment.MaxAdvance = "Advance not available."
		formattedShipment.EstimatedIncentive = "No estimated incentive."
	}
	formattedShipmentTotalWeights := unit.Pound(0)
	formattedNumberAndTypes := *ppm.Shipment.ShipmentLocator + " PPM"
	formattedShipmentWeights := FormatPPMWeightEstimated(ppm)
	formattedShipmentStatuses := FormatCurrentPPMStatus(ppm)
	if ppm.EstimatedWeight != nil {
		formattedShipmentTotalWeights += s.calculateShipmentTotalWeight(ppm, weightAllotment)
	}
	formattedPickUpDates := FormatDate(ppm.ExpectedDepartureDate)
	// If advance isn't configured or received, it's false
	var hasRequestedAdvance bool
	if ppm.HasRequestedAdvance == nil {
		hasRequestedAdvance = false
	} else {
		hasRequestedAdvance = *ppm.HasRequestedAdvance
	}
	if isPaymentPacket {
		formattedPickUpDates = "N/A"
		if ppm.ActualMoveDate != nil {
			formattedPickUpDates = FormatDate(*ppm.ActualMoveDate)
		}
		// If it's received, reflect that
		if ppm.AdvanceAmountReceived != nil {
			formattedShipment.AdvanceAmountReceived = FormatDollarFromCents(*ppm.AdvanceAmountReceived) + "Customer received"
		} else if hasRequestedAdvance {
			// If it's requested, give amount and status
			if *ppm.AdvanceStatus != models.PPMAdvanceStatusReceived {
				formattedShipment.AdvanceAmountReceived = FormatDollarFromCents(*ppm.AdvanceAmountRequested) + " Requested, " + FormatEnum(string(*ppm.AdvanceStatus), "")
			} else {
				// If it's received, give received amount and status
				formattedShipment.AdvanceAmountReceived = FormatDollarFromCents(*ppm.AdvanceAmountReceived) + " Requested, " + FormatEnum(string(*ppm.AdvanceStatus), "")
			}
		} else {
			formattedShipment.AdvanceAmountReceived = "No Advance Requested."
		}
	} else {
		// No customer received amount in AOA packet
		if hasRequestedAdvance {
			if ppm.AdvanceStatus != nil {
				if *ppm.AdvanceStatus != models.PPMAdvanceStatusReceived {
					formattedShipment.AdvanceAmountReceived = FormatDollarFromCents(*ppm.AdvanceAmountRequested) + " Requested, " + FormatEnum(string(*ppm.AdvanceStatus), "")
				} else {
					// If it's received, give received amount and status
					formattedShipment.AdvanceAmountReceived = FormatDollarFromCents(*ppm.AdvanceAmountReceived) + " Requested, " + FormatEnum(string(*ppm.AdvanceStatus), "")
				}
			}
			// If it's requested, give amount and status
		} else {
			formattedShipment.AdvanceAmountReceived = "No Advance Requested."
		}
	}

	// Last resort in case any dates are stored incorrectly
	if formattedPickUpDates == "01-Jan-0001" {
		formattedPickUpDates = "N/A"
	}

	formattedShipment.ShipmentNumberAndTypes = formattedNumberAndTypes
	formattedShipment.PickUpDates = formattedPickUpDates
	formattedShipment.ShipmentWeights = formattedShipmentWeights
	formattedShipment.ShipmentWeightForObligation = FormatWeights(formattedShipmentTotalWeights)
	formattedShipment.CurrentShipmentStatuses = formattedShipmentStatuses

	return formattedShipment
}

// FormatAllSITs formats SIT line items for the Shipment Summary Worksheet Payment Packet
func FormatAllSITSForPaymentPacket(expenseDocuments models.MovingExpenses) WorkSheetSIT {
	formattedSIT := WorkSheetSIT{}

	for _, expense := range expenseDocuments {
		if *expense.MovingExpenseType == models.MovingExpenseReceiptTypeStorage {
			formattedSIT.EntryDates = FormatSITDate(expense.SITStartDate)
			formattedSIT.EndDates = FormatSITDate(expense.SubmittedSITEndDate)
			formattedSIT.DaysInStorage = FormatSITDaysInStorage(expense.SITStartDate, expense.SubmittedSITEndDate)
			return formattedSIT
		}
	}

	return formattedSIT
}

// FormatAllSITs formats SIT line items for the Shipment Summary Worksheet AOA Packet
func FormatAllSITSForAOAPacket(ppm models.PPMShipment) WorkSheetSIT {
	formattedSIT := WorkSheetSIT{}

	if ppm.SITEstimatedEntryDate != nil && ppm.SITEstimatedDepartureDate != nil {
		formattedSIT.EntryDates = FormatSITDate(ppm.SITEstimatedEntryDate)
		formattedSIT.EndDates = FormatSITDate(ppm.SITEstimatedDepartureDate)
		formattedSIT.DaysInStorage = FormatSITDaysInStorage(ppm.SITEstimatedEntryDate, ppm.SITEstimatedDepartureDate)
	}

	return formattedSIT
}

func (s SSWPPMComputer) calculateShipmentTotalWeight(ppmShipment models.PPMShipment, weightAllotment models.SSWMaxWeightEntitlement) unit.Pound {

	var err error
	var ppmActualWeight unit.Pound
	var maxLimit unit.Pound

	// Set maxLimit equal to the maximum weight entitlement or the allowable weight, whichever is lower
	if weightAllotment.TotalWeight < weightAllotment.Entitlement {
		maxLimit = weightAllotment.TotalWeight
	} else {
		maxLimit = weightAllotment.Entitlement
	}

	// Get the actual weight of the ppmShipment
	if len(ppmShipment.WeightTickets) > 0 {
		ppmActualWeight, err = s.PPMCloseoutFetcher.GetActualWeight(&ppmShipment)
		if err != nil {
			return 0
		}
	}

	// If actual weight is less than the lessor of maximum weight entitlement or the allowable weight, then use ppmActualWeight
	if ppmActualWeight < maxLimit {
		return ppmActualWeight
	} else {
		return maxLimit
	}
}

// FetchMovingExpensesShipmentSummaryWorksheet fetches moving expenses for the Shipment Summary Worksheet
// TODO: update to create moving expense summary with the new moving expense model
func FetchMovingExpensesShipmentSummaryWorksheet(PPMShipment models.PPMShipment, _ appcontext.AppContext, _ *auth.Session) (models.MovingExpenses, error) {
	var movingExpenseDocuments = PPMShipment.MovingExpenses

	return movingExpenseDocuments, nil
}

func SubTotalExpenses(expenseDocuments models.MovingExpenses) map[string]float64 {
	totals := make(map[string]float64)

	for _, expense := range expenseDocuments {
		if expense.MovingExpenseType == nil || expense.Amount == nil {
			continue
		} // Added quick nil check to ensure SSW returns while moving expenses are being added still
		expenseType, addToTotal := getExpenseType(expense)
		expenseDollarAmt := expense.Amount.ToDollarFloatNoRound()

		if expenseType == "StorageMemberPaid" {
			expenseDollarAmt = expense.SITReimburseableAmount.ToDollarFloatNoRound()
		}

		totals[expenseType] += expenseDollarAmt

		if addToTotal && expenseType != "Storage" {
			if paidWithGTCC := expense.PaidWithGTCC; paidWithGTCC != nil && *paidWithGTCC {
				totals["TotalGTCCPaid"] += expenseDollarAmt
			} else {
				totals["TotalMemberPaid"] += expenseDollarAmt
			}
		}
	}

	return totals
}

func getExpenseType(expense models.MovingExpense) (string, bool) {
	expenseType := FormatEnum(string(*expense.MovingExpenseType), "")
	addToTotal := expenseType != "Storage"

	if paidWithGTCC := expense.PaidWithGTCC; paidWithGTCC != nil && *paidWithGTCC {
		return fmt.Sprintf("%s%s", expenseType, "GTCCPaid"), addToTotal
	}

	return fmt.Sprintf("%s%s", expenseType, "MemberPaid"), addToTotal
}

// FormatCurrentPPMStatus formats FormatCurrentPPMStatus for the Shipment Summary Worksheet
func FormatCurrentPPMStatus(ppm models.PPMShipment) string {
	if ppm.Status == "PAYMENT_REQUESTED" {
		return "At destination"
	}
	return FormatEnum(string(ppm.Status), " ")
}

// FormatSITNumberAndType formats FormatSITNumberAndType for the Shipment Summary Worksheet
func FormatSITNumberAndType(i int) string {
	return fmt.Sprintf("%02d - SIT", i+1)
}

// FormatPPMWeight formats a ppms EstimatedNetWeight for the Shipment Summary Worksheet
func FormatPPMWeightEstimated(ppm models.PPMShipment) string {
	if ppm.EstimatedWeight != nil {
		wtg := FormatWeights(unit.Pound(*ppm.EstimatedWeight))
		return fmt.Sprintf("%s lbs - Estimated", wtg)
	}
	return ""
}

// FormatPPMWeight formats a ppms final NetWeight for the Shipment Summary Worksheet
func FormatPPMWeightFinal(weight unit.Pound) string {
	wtg := FormatWeights(unit.Pound(weight))
	return fmt.Sprintf("%s lbs - Actual", wtg)
}

// FormatSITDate formats a SIT Date for the Shipment Summary Worksheet
func FormatSITDate(sitDate *time.Time) string {
	if sitDate == nil {
		return "No SIT date" // Return string if no date found
	}
	return FormatDate(*sitDate)
}

// FormatSITDaysInStorage formats a SIT DaysInStorage for the Shipment Summary Worksheet
func FormatSITDaysInStorage(entryDate *time.Time, departureDate *time.Time) string {
	if entryDate == nil || departureDate == nil {
		return "No Entry/Departure Data" // Return string if no SIT attached
	}
	firstDate := *departureDate
	secondDate := *entryDate
	difference := firstDate.Sub(secondDate)
	formattedDifference := fmt.Sprintf("Days: %d\n", int64(difference.Hours()/24)+1)
	return formattedDifference
}

func formatDisbursement(expensesMap map[string]float64, ppmRemainingEntitlement float64) string {
	disbursementGTCC := expensesMap["TotalGTCCPaid"] + expensesMap["StorageGTCCPaid"]
	disbursementGTCCB := ppmRemainingEntitlement + expensesMap["StorageMemberPaid"]
<<<<<<< HEAD
=======
	var disbursementMember float64
>>>>>>> b08f4714
	// Disbursement GTCC is the lowest value of the above 2 calculations
	if disbursementGTCCB < disbursementGTCC {
		disbursementGTCC = disbursementGTCCB
	}
<<<<<<< HEAD
	// Disbursement Member is remaining entitlement plus member SIT minus GTCC Disbursement, not less than 0.
	disbursementMember := ppmRemainingEntitlement + expensesMap["StorageMemberPaid"] - disbursementGTCC
	if disbursementMember < 0 {
		disbursementMember = 0
	}
=======
	if disbursementGTCC < 0 {
		// The only way this can happen is if the member overdrafted on their advance, resulting in negative GTCCB. In this case, the
		// disbursement member value will be liable for the negative difference, meaning they owe this money to the govt.
		disbursementMember = disbursementGTCC
		disbursementGTCC = 0
	} else {
		// Disbursement Member is remaining entitlement plus member SIT minus GTCC Disbursement, not less than 0.
		disbursementMember = ppmRemainingEntitlement + expensesMap["StorageMemberPaid"] - disbursementGTCC
	}

>>>>>>> b08f4714
	// Return formatted values in string
	disbursementString := "GTCC: " + FormatDollars(disbursementGTCC) + "\nMember: " + FormatDollars(disbursementMember)
	return disbursementString
}

// FormatOrdersTypeAndOrdersNumber formats OrdersTypeAndOrdersNumber for Shipment Summary Worksheet
func FormatOrdersTypeAndOrdersNumber(order models.Order) string {
	orderType := FormatOrdersType(order)
	ordersNumber := derefStringTypes(order.OrdersNumber)
	return fmt.Sprintf("%s/%s", orderType, ordersNumber)
}

// FormatServiceMemberAffiliation formats ServiceMemberAffiliation in human friendly format
func FormatServiceMemberAffiliation(affiliation *models.ServiceMemberAffiliation) string {
	if affiliation != nil {
		return FormatEnum(string(*affiliation), " ")
	}
	return ""
}

// FormatOrdersType formats OrdersType for Shipment Summary Worksheet
func FormatOrdersType(order models.Order) string {
	switch order.OrdersType {
	case internalmessages.OrdersTypePERMANENTCHANGEOFSTATION:
		return "PCS"
	default:
		return ""
	}
}

// FormatDate formats Dates for Shipment Summary Worksheet
func FormatDate(date time.Time) string {
	dateLayout := "02-Jan-2006"
	return date.Format(dateLayout)
}

// FormatEnum titlecases string const types (e.g. THIS_CONSTANT -> This Constant)
// outSep specifies the character to use for rejoining the string
func FormatEnum(s string, outSep string) string {
	words := strings.Replace(strings.ToLower(s), "_", " ", -1)
	return strings.Replace(cases.Title(language.English).String(words), " ", outSep, -1)
}

// FormatWeights formats a unit.Pound using 000s separator
func FormatWeights(wtg unit.Pound) string {
	p := message.NewPrinter(language.English)
	return p.Sprintf("%d", wtg)
}

// FormatDollars formats an int using 000s separator
func FormatDollars(dollars float64) string {
	p := message.NewPrinter(language.English)
	return p.Sprintf("$%.2f", dollars)
}

// FormatDollars formats cents using 000s separator
func FormatDollarFromCents(cents unit.Cents) string {
	d := float64(cents) / 100.0
	p := message.NewPrinter(language.English)
	return p.Sprintf("$%.2f", d)
}

func derefStringTypes(st interface{}) string {
	switch v := st.(type) {
	case *string:
		if v != nil {
			return *v
		}
	case string:
		return v
	}
	return ""
}

// ObligationType type corresponding to obligation sections of shipment summary worksheet
type ObligationType int

// ComputeObligations is helper function for computing the obligations section of the shipment summary worksheet
// Obligations must remain as static test data until new computer system is finished
func (SSWPPMComputer *SSWPPMComputer) ComputeObligations(_ appcontext.AppContext, _ models.ShipmentSummaryFormData, _ route.Planner) (obligation models.Obligations, err error) {
	// Obligations must remain test data until new computer system is finished
	obligations := models.Obligations{
		ActualObligation:           models.Obligation{Gcc: 123, SIT: 123, Miles: unit.Miles(123456)},
		MaxObligation:              models.Obligation{Gcc: 456, SIT: 456, Miles: unit.Miles(123456)},
		NonWinningActualObligation: models.Obligation{Gcc: 789, SIT: 789, Miles: unit.Miles(12345)},
		NonWinningMaxObligation:    models.Obligation{Gcc: 1000, SIT: 1000, Miles: unit.Miles(12345)},
	}
	return obligations, nil
}

// FetchDataShipmentSummaryWorksheetFormData fetches the pages for the Shipment Summary Worksheet for a given Move ID
func (SSWPPMComputer *SSWPPMComputer) FetchDataShipmentSummaryWorksheetFormData(appCtx appcontext.AppContext, session *auth.Session, ppmShipmentID uuid.UUID) (*models.ShipmentSummaryFormData, error) {

	ppmShipment := models.PPMShipment{}
	dbQErr := appCtx.DB().Q().Eager(
		"Shipment.MoveTaskOrder.Orders.ServiceMember",
		"Shipment.MoveTaskOrder.Orders.NewDutyLocation.Address",
		"Shipment.MoveTaskOrder.Orders.OriginDutyLocation.Address",
		"Shipment.MoveTaskOrder.MTOShipments.PPMShipment",
		"Shipment.MoveTaskOrder.MTOShipments.BoatShipment",
		"W2Address",
		"WeightTickets",
		"MovingExpenses",
	).Find(&ppmShipment, ppmShipmentID)

	if dbQErr != nil {
		if errors.Cause(dbQErr).Error() == models.RecordNotFoundErrorString {
			return nil, models.ErrFetchNotFound
		}
		return nil, dbQErr
	}

	// Final actual weight is a calculated value we don't store. This needs to be fetched independently
	// Requires WeightTickets eager preload
	ppmShipmentFinalWeight := models.GetPPMNetWeight(ppmShipment)

	serviceMember := ppmShipment.Shipment.MoveTaskOrder.Orders.ServiceMember
	if ppmShipment.Shipment.MoveTaskOrder.Orders.Grade == nil {
		return nil, errors.New("order for requested shipment summary worksheet data does not have a pay grade attached")
	}

	weightAllotment := SSWGetEntitlement(*ppmShipment.Shipment.MoveTaskOrder.Orders.Grade, ppmShipment.Shipment.MoveTaskOrder.Orders.HasDependents, ppmShipment.Shipment.MoveTaskOrder.Orders.SpouseHasProGear)
<<<<<<< HEAD
=======
	ppmRemainingEntitlement := float64(0)
>>>>>>> b08f4714

	maxSit, err := CalculateShipmentSITAllowance(appCtx, ppmShipment.Shipment)
	if err != nil {
		return nil, err
	}

	serviceMember.Edipi, err = formatEmplid(serviceMember)
	if err != nil {
		return nil, err
	}

	// Fetches all signed certifications for a move to be filtered in this file by ppmid and type
	signedCertifications, err := models.FetchSignedCertifications(appCtx.DB(), session, ppmShipment.Shipment.MoveTaskOrderID)
	if err != nil {
		return nil, err
	}

	var ppmShipments []models.PPMShipment

	ppmShipments = append(ppmShipments, ppmShipment)
	if ppmShipment.Shipment.MoveTaskOrder.Orders.OriginDutyLocation == nil {
		return nil, errors.New("order for PPM shipment does not have a origin duty location attached")
	}
	ssd := models.ShipmentSummaryFormData{
		AllShipments:             ppmShipment.Shipment.MoveTaskOrder.MTOShipments,
		ServiceMember:            serviceMember,
		Order:                    ppmShipment.Shipment.MoveTaskOrder.Orders,
		Move:                     ppmShipment.Shipment.MoveTaskOrder,
		CurrentDutyLocation:      *ppmShipment.Shipment.MoveTaskOrder.Orders.OriginDutyLocation,
		NewDutyLocation:          ppmShipment.Shipment.MoveTaskOrder.Orders.NewDutyLocation,
		WeightAllotment:          weightAllotment,
		PPMShipment:              ppmShipment,
		PPMShipments:             ppmShipments,
		PPMShipmentFinalWeight:   ppmShipmentFinalWeight,
		W2Address:                ppmShipment.W2Address,
		MovingExpenses:           ppmShipment.MovingExpenses,
		SignedCertifications:     signedCertifications,
		MaxSITStorageEntitlement: maxSit,
	}
	return &ssd, nil
}

// CalculateShipmentSITAllowance finds the number of days allowed in SIT for a shipment based on its entitlement and any approved SIT extensions
func CalculateShipmentSITAllowance(appCtx appcontext.AppContext, shipment models.MTOShipment) (int, error) {
	entitlement, err := fetchEntitlement(appCtx, shipment)
	if err != nil {
		return 0, err
	}

	totalSITAllowance := 0
	if entitlement.StorageInTransit != nil {
		totalSITAllowance = *entitlement.StorageInTransit
	}
	for _, ext := range shipment.SITDurationUpdates {
		if ext.ApprovedDays != nil {
			totalSITAllowance += *ext.ApprovedDays
		}
	}
	return totalSITAllowance, nil
}

func fetchEntitlement(appCtx appcontext.AppContext, mtoShipment models.MTOShipment) (*models.Entitlement, error) {
	var move models.Move
	err := appCtx.DB().Q().EagerPreload("Orders.Entitlement").Find(&move, mtoShipment.MoveTaskOrderID)

	if err != nil {
		return nil, err
	}

	return move.Orders.Entitlement, nil
}

// FillSSWPDFForm takes form data and fills an existing PDF form template with said data
func (SSWPPMGenerator *SSWPPMGenerator) FillSSWPDFForm(Page1Values services.Page1Values, Page2Values services.Page2Values, Page3Values services.Page3Values) (sswfile afero.File, pdfInfo *pdfcpu.PDFInfo, err error) {

	// header represents the header section of the JSON.
	type header struct {
		Source   string `json:"source"`
		Version  string `json:"version"`
		Creation string `json:"creation"`
		Producer string `json:"producer"`
	}

	// checkbox represents a checkbox within a form.
	type checkbox struct {
		Pages   []int  `json:"pages"`
		ID      string `json:"id"`
		Name    string `json:"name"`
		Default bool   `json:"value"`
		Value   bool   `json:"multiline"`
		Locked  bool   `json:"locked"`
	}

	// forms represents a form containing text fields.
	type form struct {
		TextField []textField `json:"textfield"`
		Checkbox  []checkbox  `json:"checkbox"`
	}

	// pdFData represents the entire JSON structure.
	type pdFData struct {
		Header header `json:"header"`
		Forms  []form `json:"forms"`
	}

	var sswHeader = header{
		Source:   "ShipmentSummaryWorksheet.pdf",
		Version:  "pdfcpu v0.8.0 dev",
		Creation: "2024-09-06 13:06:23 UTC",
		Producer: "macOS Version 13.5 (Build 22G74) Quartz PDFContext, AppendMode 1.1",
	}

	var sswCheckbox = []checkbox{
		{
			Pages:   []int{2},
			ID:      "797",
			Name:    "EDOther",
			Value:   true,
			Default: false,
			Locked:  false,
		},
	}

	formData := pdFData{ // This is unique to each PDF template, must be found for new templates using PDFCPU's export function used on the template (can be done through CLI)
		Header: sswHeader,
		Forms: []form{
			{ // Dynamically loops, creates, and aggregates json for text fields, merges page 1 and 2
				TextField: mergeTextFields(createTextFields(Page1Values, 1), createTextFields(Page2Values, 2), createTextFields(Page3Values, 3)),
			},
			// The following is the structure for using a Checkbox field
			{
				Checkbox: sswCheckbox,
			},
		},
	}

	// Marshal the FormData struct into a JSON-encoded byte slice
	jsonData, err := json.MarshalIndent(formData, "", "  ")
	if err != nil {
		fmt.Println("Error marshaling JSON:", err)
		return
	}
	SSWWorksheet, err := SSWPPMGenerator.generator.FillPDFForm(jsonData, SSWPPMGenerator.templateReader, "")
	if err != nil {
		return nil, nil, err
	}

	// pdfInfo.PageCount is a great way to tell whether returned PDF is corrupted. Pages is expected pages
	const pages = 3
	pdfInfoResult, err := SSWPPMGenerator.generator.GetPdfFileInfo(SSWWorksheet.Name())
	if err != nil || pdfInfoResult.PageCount != pages {
		return nil, nil, errors.Wrap(err, "SSWGenerator output a corrupted or incorretly altered PDF")
	}
	// Return PDFInfo for additional testing in other functions
	pdfInfo = pdfInfoResult
	return SSWWorksheet, pdfInfo, err
}

// CreateTextFields formats the SSW Page data to match PDF-accepted JSON
func createTextFields(data interface{}, pages ...int) []textField {
	var textFields []textField
	val := reflect.ValueOf(data)

	// Process top-level struct
	for i := 0; i < val.NumField(); i++ {
		field := val.Type().Field(i)
		fieldValue := val.Field(i)

		// Handle map for additional shipments on page 3
		if fieldValue.Kind() == reflect.Map {
			for _, key := range fieldValue.MapKeys() {
				mapValue := fieldValue.MapIndex(key)

				textFieldEntry := textField{
					Pages:     pages,
					ID:        fmt.Sprintf("%d", len(textFields)+1),
					Name:      fmt.Sprintf("%v", key),
					Value:     fmt.Sprintf("%v", mapValue.Interface()),
					Multiline: true,
					Locked:    false,
				}
				textFields = append(textFields, textFieldEntry)
			}
		} else {
			// handle primitive fields
			textFieldEntry := textField{
				Pages:     pages,
				ID:        fmt.Sprintf("%d", len(textFields)+1),
				Name:      field.Name,
				Value:     fmt.Sprintf("%v", fieldValue.Interface()),
				Multiline: true,
				Locked:    false,
			}
			textFields = append(textFields, textFieldEntry)
		}
	}
	return textFields
}

// MergeTextFields merges page 1, page 2, and page 3 data
func mergeTextFields(fields1, fields2, fields3 []textField) []textField {
	totalFields := append(fields1, fields2...)
	return append(totalFields, fields3...)
}

// createAssetByteReader creates a new byte reader based on the TemplateImagePath of the formLayout
func createAssetByteReader(path string) (*bytes.Reader, error) {
	asset, err := assets.Asset(path)
	if err != nil {
		return nil, errors.Wrap(err, "error creating asset from path; check image path : "+path)
	}

	return bytes.NewReader(asset), nil
}<|MERGE_RESOLUTION|>--- conflicted
+++ resolved
@@ -265,10 +265,6 @@
 	page1.MaxObligationSIT = fmt.Sprintf("%02d Days in SIT", data.MaxSITStorageEntitlement)
 	page1.ActualObligationSIT = formattedSIT.DaysInStorage
 	page1.TotalWeightAllotmentRepeat = page1.TotalWeightAllotment
-<<<<<<< HEAD
-=======
-	page1.PPMRemainingEntitlement = FormatDollars(data.PPMRemainingEntitlement)
->>>>>>> b08f4714
 	return page1, nil
 }
 
@@ -293,11 +289,8 @@
 		page2.Disbursement = formatDisbursement(expensesMap, data.PPMRemainingEntitlement)
 	} else {
 		page2.PreparationDate2 = formatAOADate(data.SignedCertifications, data.PPMShipment.ID)
-<<<<<<< HEAD
+		page2.Disbursement = "N/A"
 		page2.PPMRemainingEntitlement = "N/A"
-=======
-		page2.Disbursement = "N/A"
->>>>>>> b08f4714
 	}
 	page2.ContractedExpenseMemberPaid = FormatDollars(expensesMap["ContractedExpenseMemberPaid"])
 	page2.ContractedExpenseGTCCPaid = FormatDollars(expensesMap["ContractedExpenseGTCCPaid"])
@@ -869,21 +862,11 @@
 func formatDisbursement(expensesMap map[string]float64, ppmRemainingEntitlement float64) string {
 	disbursementGTCC := expensesMap["TotalGTCCPaid"] + expensesMap["StorageGTCCPaid"]
 	disbursementGTCCB := ppmRemainingEntitlement + expensesMap["StorageMemberPaid"]
-<<<<<<< HEAD
-=======
 	var disbursementMember float64
->>>>>>> b08f4714
 	// Disbursement GTCC is the lowest value of the above 2 calculations
 	if disbursementGTCCB < disbursementGTCC {
 		disbursementGTCC = disbursementGTCCB
 	}
-<<<<<<< HEAD
-	// Disbursement Member is remaining entitlement plus member SIT minus GTCC Disbursement, not less than 0.
-	disbursementMember := ppmRemainingEntitlement + expensesMap["StorageMemberPaid"] - disbursementGTCC
-	if disbursementMember < 0 {
-		disbursementMember = 0
-	}
-=======
 	if disbursementGTCC < 0 {
 		// The only way this can happen is if the member overdrafted on their advance, resulting in negative GTCCB. In this case, the
 		// disbursement member value will be liable for the negative difference, meaning they owe this money to the govt.
@@ -894,7 +877,6 @@
 		disbursementMember = ppmRemainingEntitlement + expensesMap["StorageMemberPaid"] - disbursementGTCC
 	}
 
->>>>>>> b08f4714
 	// Return formatted values in string
 	disbursementString := "GTCC: " + FormatDollars(disbursementGTCC) + "\nMember: " + FormatDollars(disbursementMember)
 	return disbursementString
@@ -1017,10 +999,6 @@
 	}
 
 	weightAllotment := SSWGetEntitlement(*ppmShipment.Shipment.MoveTaskOrder.Orders.Grade, ppmShipment.Shipment.MoveTaskOrder.Orders.HasDependents, ppmShipment.Shipment.MoveTaskOrder.Orders.SpouseHasProGear)
-<<<<<<< HEAD
-=======
-	ppmRemainingEntitlement := float64(0)
->>>>>>> b08f4714
 
 	maxSit, err := CalculateShipmentSITAllowance(appCtx, ppmShipment.Shipment)
 	if err != nil {
