--- conflicted
+++ resolved
@@ -1136,11 +1136,7 @@
 	var sswHeader = header{
 		Source:   "ShipmentSummaryWorksheet.pdf",
 		Version:  "pdfcpu v0.9.1 dev",
-<<<<<<< HEAD
-		Creation: "2024-10-29 20:00:40 UTC",
-=======
 		Creation: "2024-11-13 13:44:05 UTC",
->>>>>>> 4255f725
 		Producer: "macOS Version 13.5 (Build 22G74) Quartz PDFContext, AppendMode 1.1",
 	}
 
