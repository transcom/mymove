--- conflicted
+++ resolved
@@ -253,13 +253,8 @@
 			return page1, err
 		}
 	} else {
-<<<<<<< HEAD
-		page1.ShipmentWeights = formattedShipments.ShipmentWeights
-		page1.ActualObligationGCC100 = formattedShipments.ShipmentWeightForObligation + " - Estimated lbs; " + formattedShipment.FinalIncentive
-=======
 		page1.ShipmentWeights = formattedShipment.ShipmentWeights
 		page1.ActualObligationGCC100 = formattedShipment.ShipmentWeightForObligation + " - Estimated lbs; " + formattedShipment.FinalIncentive
->>>>>>> 2f6a9f50
 		page1.PreparationDate1 = formatAOADate(data.SignedCertifications, data.PPMShipment.ID)
 	}
 	page1.MaxObligationGCC100 = FormatWeights(data.WeightAllotment.TotalWeight) + " lbs; " + formattedShipment.EstimatedIncentive
@@ -277,11 +272,7 @@
 	var err error
 	expensesMap := SubTotalExpenses(data.MovingExpenses)
 	certificationInfo := formatSignedCertifications(data.SignedCertifications, data.PPMShipment.ID)
-<<<<<<< HEAD
-	formattedShipments := FormatAllShipments(data.PPMShipments)
-=======
 	formattedShipments := FormatShipment(data.PPMShipment, isPaymentPacket)
->>>>>>> 2f6a9f50
 
 	page2 := services.Page2Values{}
 	page2.CUIBanner = controlledUnclassifiedInformationText
@@ -902,11 +893,7 @@
 	var sswHeader = header{
 		Source:   "SSWPDFTemplate.pdf",
 		Version:  "pdfcpu v0.8.0 dev",
-<<<<<<< HEAD
-		Creation: "2024-08-21 19:31:01 UTC",
-=======
 		Creation: "2024-08-27 16:39:37 UTC",
->>>>>>> 2f6a9f50
 		Producer: "macOS Version 13.5 (Build 22G74) Quartz PDFContext, AppendMode 1.1",
 	}
 
