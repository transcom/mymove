package shipmentsummaryworksheet

import (
	"encoding/json"
	"fmt"
	"reflect"
	"strings"
	"time"

	"github.com/gofrs/uuid"
	"github.com/pdfcpu/pdfcpu/pkg/pdfcpu"
	"github.com/pkg/errors"
	"github.com/spf13/afero"
	"golang.org/x/text/cases"
	"golang.org/x/text/language"
	"golang.org/x/text/message"

	"github.com/transcom/mymove/pkg/appcontext"
	"github.com/transcom/mymove/pkg/auth"
	"github.com/transcom/mymove/pkg/factory"
	"github.com/transcom/mymove/pkg/gen/internalmessages"
	"github.com/transcom/mymove/pkg/models"
	"github.com/transcom/mymove/pkg/paperwork"
	"github.com/transcom/mymove/pkg/route"
	"github.com/transcom/mymove/pkg/services"
	"github.com/transcom/mymove/pkg/storage"
	"github.com/transcom/mymove/pkg/unit"
	"github.com/transcom/mymove/pkg/uploader"
)

// SSWPPMComputer is the concrete struct implementing the services.shipmentsummaryworksheet interface
type SSWPPMComputer struct {
}

// NewSSWPPMComputer creates a SSWPPMComputer
func NewSSWPPMComputer() services.SSWPPMComputer {
	return &SSWPPMComputer{}
}

// SSWPPMGenerator is the concrete struct implementing the services.shipmentsummaryworksheet interface
type SSWPPMGenerator struct {
<<<<<<< HEAD
	generator paperwork.Generator
=======
	templateReader io.ReadSeeker
	generator      paperwork.Generator
>>>>>>> 3804f7b3
}

// TextField represents a text field within a form.
type textField struct {
	Pages     []int  `json:"pages"`
	ID        string `json:"id"`
	Name      string `json:"name"`
	Value     string `json:"value"`
	Multiline bool   `json:"multiline"`
	Locked    bool   `json:"locked"`
}

var newline = "\n\n"

// NewSSWPPMGenerator creates a SSWPPMGenerator
func NewSSWPPMGenerator() services.SSWPPMGenerator {
	storer := storage.NewMemory(storage.NewMemoryParams("", ""))
	userUploader, err := uploader.NewUserUploader(storer, uploader.MaxCustomerUserUploadFileSizeLimit)
	if err != nil {
		panic(err)
	}
	generator, err := paperwork.NewGenerator(userUploader.Uploader())
	if err != nil {
		panic(err)
	}
<<<<<<< HEAD
	return &SSWPPMGenerator{
		generator: *generator,
=======
	// Generator and dependencies must be initiated to handle memory filesystem for AWS
	storer := storage.NewMemory(storage.NewMemoryParams("", ""))
	userUploader, err := uploader.NewUserUploader(storer, uploader.MaxCustomerUserUploadFileSizeLimit)
	if err != nil {
		panic(err)
	}
	generator, err := paperwork.NewGenerator(userUploader.Uploader())
	if err != nil {
		panic(err)
	}

	return &SSWPPMGenerator{
		templateReader: templateReader,
		generator:      *generator,
>>>>>>> 3804f7b3
	}
}

// FormatValuesShipmentSummaryWorksheet returns the formatted pages for the Shipment Summary Worksheet
func (SSWPPMComputer *SSWPPMComputer) FormatValuesShipmentSummaryWorksheet(shipmentSummaryFormData services.ShipmentSummaryFormData) (services.Page1Values, services.Page2Values) {
	page1 := FormatValuesShipmentSummaryWorksheetFormPage1(shipmentSummaryFormData)
	page2 := FormatValuesShipmentSummaryWorksheetFormPage2(shipmentSummaryFormData)

	return page1, page2
}

// textField represents a text field within a form.
type textField struct {
	Pages     []int  `json:"pages"`
	ID        string `json:"id"`
	Name      string `json:"name"`
	Value     string `json:"value"`
	Multiline bool   `json:"multiline"`
	Locked    bool   `json:"locked"`
}

var newline = "\n\n"

// Page1Values is an object representing a Shipment Summary Worksheet
type Page1Values struct {
	CUIBanner                       string
	ServiceMemberName               string
	MaxSITStorageEntitlement        string
	PreferredPhoneNumber            string
	PreferredEmail                  string
	DODId                           string
	ServiceBranch                   string
	RankGrade                       string
	IssuingBranchOrAgency           string
	OrdersIssueDate                 string
	OrdersTypeAndOrdersNumber       string
	AuthorizedOrigin                string
	AuthorizedDestination           string
	NewDutyAssignment               string
	WeightAllotment                 string
	WeightAllotmentProgear          string
	WeightAllotmentProgearSpouse    string
	TotalWeightAllotment            string
	POVAuthorized                   string
	ShipmentNumberAndTypes          string
	ShipmentPickUpDates             string
	ShipmentWeights                 string
	ShipmentCurrentShipmentStatuses string
	SITNumberAndTypes               string
	SITEntryDates                   string
	SITEndDates                     string
	SITDaysInStorage                string
	PreparationDate                 string
	MaxObligationGCC100             string
	TotalWeightAllotmentRepeat      string
	MaxObligationGCC95              string
	MaxObligationSIT                string
	MaxObligationGCCMaxAdvance      string
	PPMRemainingEntitlement         string
	ActualObligationGCC100          string
	ActualObligationGCC95           string
	ActualObligationAdvance         string
	ActualObligationSIT             string
	MileageTotal                    string
}

// WorkSheetShipments is an object representing shipment line items on Shipment Summary Worksheet
type WorkSheetShipments struct {
	ShipmentNumberAndTypes  string
	PickUpDates             string
	ShipmentWeights         string
	CurrentShipmentStatuses string
}

// WorkSheetSIT is an object representing SIT on the Shipment Summary Worksheet
type WorkSheetSIT struct {
	NumberAndTypes string
	EntryDates     string
	EndDates       string
	DaysInStorage  string
}

// Page2Values is an object representing a Shipment Summary Worksheet
type Page2Values struct {
	CUIBanner       string
	PreparationDate string
	TAC             string
	SAC             string
	FormattedMovingExpenses
}

// Dollar represents a type for dollar monetary unit
type Dollar float64

// String is a string representation of a Dollar
func (d Dollar) String() string {
	p := message.NewPrinter(language.English)
	return p.Sprintf("$%.2f", d)
}

// FormattedMovingExpenses is an object representing the service member's moving expenses formatted for the SSW
type FormattedMovingExpenses struct {
	ContractedExpenseMemberPaid Dollar
	ContractedExpenseGTCCPaid   Dollar
	RentalEquipmentMemberPaid   Dollar
	RentalEquipmentGTCCPaid     Dollar
	PackingMaterialsMemberPaid  Dollar
	PackingMaterialsGTCCPaid    Dollar
	WeighingFeesMemberPaid      Dollar
	WeighingFeesGTCCPaid        Dollar
	GasMemberPaid               Dollar
	GasGTCCPaid                 Dollar
	TollsMemberPaid             Dollar
	TollsGTCCPaid               Dollar
	OilMemberPaid               Dollar
	OilGTCCPaid                 Dollar
	OtherMemberPaid             Dollar
	OtherGTCCPaid               Dollar
	TotalMemberPaid             Dollar
	TotalGTCCPaid               Dollar
	TotalMemberPaidRepeated     Dollar
	TotalGTCCPaidRepeated       Dollar
	TotalPaidNonSIT             Dollar
	TotalMemberPaidSIT          Dollar
	TotalGTCCPaidSIT            Dollar
	TotalPaidSIT                Dollar
}

// FormattedOtherExpenses is an object representing the other moving expenses formatted for the SSW
type FormattedOtherExpenses struct {
	Descriptions string
	AmountsPaid  string
}

// Page3Values is an object representing a Shipment Summary Worksheet
type Page3Values struct {
	CUIBanner              string
	PreparationDate        string
	ServiceMemberSignature string
	SignatureDate          string
	FormattedOtherExpenses
}

// ShipmentSummaryFormData is a container for the various objects required for the a Shipment Summary Worksheet
type ShipmentSummaryFormData struct {
	ServiceMember           models.ServiceMember
	Order                   models.Order
	Move                    models.Move
	CurrentDutyLocation     models.DutyLocation
	NewDutyLocation         models.DutyLocation
	WeightAllotment         SSWMaxWeightEntitlement
	PPMShipments            models.PPMShipments
	PreparationDate         time.Time
	Obligations             Obligations
	MovingExpenses          models.MovingExpenses
	PPMRemainingEntitlement unit.Pound
	SignedCertification     models.SignedCertification
}

// Obligations is an object representing the winning and non-winning Max Obligation and Actual Obligation sections of the shipment summary worksheet
type Obligations struct {
	MaxObligation              Obligation
	ActualObligation           Obligation
	NonWinningMaxObligation    Obligation
	NonWinningActualObligation Obligation
}

// Obligation an object representing the obligations section on the shipment summary worksheet
type Obligation struct {
	Gcc   unit.Cents
	SIT   unit.Cents
	Miles unit.Miles
}

// GCC100 calculates the 100% GCC on shipment summary worksheet
func (obligation Obligation) GCC100() float64 {
	return obligation.Gcc.ToDollarFloatNoRound()
}

// GCC95 calculates the 95% GCC on shipment summary worksheet
func (obligation Obligation) GCC95() float64 {
	return obligation.Gcc.MultiplyFloat64(.95).ToDollarFloatNoRound()
}

// FormatSIT formats the SIT Cost into a dollar float for the shipment summary worksheet
func (obligation Obligation) FormatSIT() float64 {
	return obligation.SIT.ToDollarFloatNoRound()
}

// MaxAdvance calculates the Max Advance on the shipment summary worksheet
func (obligation Obligation) MaxAdvance() float64 {
	return obligation.Gcc.MultiplyFloat64(.60).ToDollarFloatNoRound()
}

// SSWMaxWeightEntitlement weight allotment for the shipment summary worksheet.
type SSWMaxWeightEntitlement struct {
	Entitlement   unit.Pound
	ProGear       unit.Pound
	SpouseProGear unit.Pound
	TotalWeight   unit.Pound
}

// adds a line item to shipment summary worksheet SSWMaxWeightEntitlement and increments total allotment
func (wa *SSWMaxWeightEntitlement) addLineItem(field string, value int) {
	r := reflect.ValueOf(wa).Elem()
	f := r.FieldByName(field)
	if f.IsValid() && f.CanSet() {
		f.SetInt(int64(value))
		wa.TotalWeight += unit.Pound(value)
	}
}

// SSWGetEntitlement calculates the entitlement for the shipment summary worksheet based on the parameters of
// a move (hasDependents, spouseHasProGear)
func SSWGetEntitlement(rank internalmessages.OrderPayGrade, hasDependents bool, spouseHasProGear bool) services.SSWMaxWeightEntitlement {
	sswEntitlements := SSWMaxWeightEntitlement{}
	entitlements := models.GetWeightAllotment(rank)
	sswEntitlements.addLineItem("ProGear", entitlements.ProGearWeight)
	if !hasDependents {
		sswEntitlements.addLineItem("Entitlement", entitlements.TotalWeightSelf)
		return services.SSWMaxWeightEntitlement(sswEntitlements)
	}
	sswEntitlements.addLineItem("Entitlement", entitlements.TotalWeightSelfPlusDependents)
	if spouseHasProGear {
		sswEntitlements.addLineItem("SpouseProGear", entitlements.ProGearWeightSpouse)
	}
	return services.SSWMaxWeightEntitlement(sswEntitlements)
}

// CalculateRemainingPPMEntitlement calculates the remaining PPM entitlement for PPM moves
// a PPMs remaining entitlement weight is equal to total entitlement - hhg weight
func CalculateRemainingPPMEntitlement(move models.Move, totalEntitlement unit.Pound) (unit.Pound, error) {
	var hhgActualWeight unit.Pound

	var ppmActualWeight unit.Pound
	if len(move.PersonallyProcuredMoves) > 0 {
		if move.PersonallyProcuredMoves[0].NetWeight == nil {
			return ppmActualWeight, errors.Errorf("PPM %s does not have NetWeight", move.PersonallyProcuredMoves[0].ID)
		}
		ppmActualWeight = unit.Pound(*move.PersonallyProcuredMoves[0].NetWeight)
	}

	switch ppmRemainingEntitlement := totalEntitlement - hhgActualWeight; {
	case ppmActualWeight < ppmRemainingEntitlement:
		return ppmActualWeight, nil
	case ppmRemainingEntitlement < 0:
		return 0, nil
	default:
		return ppmRemainingEntitlement, nil
	}
}

const (
	controlledUnclassifiedInformationText = "CONTROLLED UNCLASSIFIED INFORMATION"
)

// FormatValuesShipmentSummaryWorksheetFormPage1 formats the data for page 1 of the Shipment Summary Worksheet
func FormatValuesShipmentSummaryWorksheetFormPage1(data services.ShipmentSummaryFormData) services.Page1Values {
	page1 := services.Page1Values{}
	page1.CUIBanner = controlledUnclassifiedInformationText
	page1.MaxSITStorageEntitlement = "90 days per each shipment"
	// We don't currently know what allows POV to be authorized, so we are hardcoding it to "No" to start
	page1.POVAuthorized = "No"
	page1.PreparationDate = FormatDate(data.PreparationDate)

	sm := data.ServiceMember
	page1.ServiceMemberName = FormatServiceMemberFullName(sm)
	page1.PreferredPhoneNumber = derefStringTypes(sm.Telephone)
	page1.ServiceBranch = FormatServiceMemberAffiliation(sm.Affiliation)
	page1.PreferredEmail = derefStringTypes(sm.PersonalEmail)
	page1.DODId = derefStringTypes(sm.Edipi)
	page1.RankGrade = FormatGrade(data.Order.Grade)
	page1.MailingAddressW2 = FormatAddress(data.W2Address)

	page1.IssuingBranchOrAgency = FormatServiceMemberAffiliation(sm.Affiliation)
	page1.OrdersIssueDate = FormatDate(data.Order.IssueDate)
	page1.OrdersTypeAndOrdersNumber = FormatOrdersTypeAndOrdersNumber(data.Order)

	page1.AuthorizedOrigin = FormatLocation(data.CurrentDutyLocation)
	page1.AuthorizedDestination = data.NewDutyLocation.Name
	page1.NewDutyAssignment = data.NewDutyLocation.Name

	page1.WeightAllotment = FormatWeights(data.WeightAllotment.Entitlement)
	page1.WeightAllotmentProgear = FormatWeights(data.WeightAllotment.ProGear)
	page1.WeightAllotmentProgearSpouse = FormatWeights(data.WeightAllotment.SpouseProGear)
	page1.TotalWeightAllotment = FormatWeights(data.WeightAllotment.TotalWeight)

	formattedShipments := FormatAllShipments(data.PPMShipments)
	page1.ShipmentNumberAndTypes = formattedShipments.ShipmentNumberAndTypes
	page1.ShipmentPickUpDates = formattedShipments.PickUpDates
	page1.ShipmentCurrentShipmentStatuses = formattedShipments.CurrentShipmentStatuses
	formattedSIT := FormatAllSITS(data.PPMShipments)

	page1.SITDaysInStorage = formattedSIT.DaysInStorage
	page1.SITEntryDates = formattedSIT.EntryDates
	page1.SITEndDates = formattedSIT.EndDates
	// page1.SITNumberAndTypes
	page1.ShipmentWeights = formattedShipments.ShipmentWeights
	// Obligations cannot be used at this time, require new computer setup.
	page1.TotalWeightAllotmentRepeat = page1.TotalWeightAllotment
	actualObligations := data.Obligations.ActualObligation
	page1.PPMRemainingEntitlement = FormatWeights(data.PPMRemainingEntitlement)
	page1.MileageTotal = actualObligations.Miles.String()
	return page1
}

// FormatGrade formats the service member's pay grade for Shipment Summary Worksheet
func FormatGrade(grade *internalmessages.OrderPayGrade) string {
	var rankDisplayValue = map[internalmessages.OrderPayGrade]string{
		models.ServiceMemberPayGradeE1:                      "E-1",
		models.ServiceMemberPayGradeE2:                      "E-2",
		models.ServiceMemberPayGradeE3:                      "E-3",
		models.ServiceMemberPayGradeE4:                      "E-4",
		models.ServiceMemberPayGradeE5:                      "E-5",
		models.ServiceMemberPayGradeE6:                      "E-6",
		models.ServiceMemberPayGradeE7:                      "E-7",
		models.ServiceMemberPayGradeE8:                      "E-8",
		models.ServiceMemberPayGradeE9:                      "E-9",
		models.ServiceMemberPayGradeE9SPECIALSENIORENLISTED: "E-9 (Special Senior Enlisted)",
		models.ServiceMemberPayGradeO1ACADEMYGRADUATE:       "O-1 or Service Academy Graduate",
		models.ServiceMemberPayGradeO2:                      "O-2",
		models.ServiceMemberPayGradeO3:                      "O-3",
		models.ServiceMemberPayGradeO4:                      "O-4",
		models.ServiceMemberPayGradeO5:                      "O-5",
		models.ServiceMemberPayGradeO6:                      "O-6",
		models.ServiceMemberPayGradeO7:                      "O-7",
		models.ServiceMemberPayGradeO8:                      "O-8",
		models.ServiceMemberPayGradeO9:                      "O-9",
		models.ServiceMemberPayGradeO10:                     "O-10",
		models.ServiceMemberPayGradeW1:                      "W-1",
		models.ServiceMemberPayGradeW2:                      "W-2",
		models.ServiceMemberPayGradeW3:                      "W-3",
		models.ServiceMemberPayGradeW4:                      "W-4",
		models.ServiceMemberPayGradeW5:                      "W-5",
		models.ServiceMemberPayGradeAVIATIONCADET:           "Aviation Cadet",
		models.ServiceMemberPayGradeCIVILIANEMPLOYEE:        "Civilian Employee",
		models.ServiceMemberPayGradeACADEMYCADET:            "Service Academy Cadet",
		models.ServiceMemberPayGradeMIDSHIPMAN:              "Midshipman",
	}
	if grade != nil {
		return rankDisplayValue[*grade]
	}
	return ""
}

// FormatValuesShipmentSummaryWorksheetFormPage2 formats the data for page 2 of the Shipment Summary Worksheet
func FormatValuesShipmentSummaryWorksheetFormPage2(data services.ShipmentSummaryFormData) services.Page2Values {
	page2 := services.Page2Values{}
	page2.CUIBanner = controlledUnclassifiedInformationText
	page2.TAC = derefStringTypes(data.Order.TAC)
	page2.SAC = derefStringTypes(data.Order.SAC)
	page2.PreparationDate = FormatDate(data.PreparationDate)
	page2.TotalMemberPaidRepeated = page2.TotalMemberPaid
	page2.TotalGTCCPaidRepeated = page2.TotalGTCCPaid
	page2.ServiceMemberSignature = FormatSignature(data.ServiceMember)
	page2.SignatureDate = FormatSignatureDate(data.SignedCertification)
	return page2
}

// FormatSignature formats a service member's signature for the Shipment Summary Worksheet
func FormatSignature(sm models.ServiceMember) string {
	first := derefStringTypes(sm.FirstName)
	last := derefStringTypes(sm.LastName)

	return fmt.Sprintf("%s %s electronically signed", first, last)
}

// FormatSignatureDate formats the date the service member electronically signed for the Shipment Summary Worksheet
func FormatSignatureDate(signature models.SignedCertification) string {
	dateLayout := "02 Jan 2006 at 3:04pm"
	dt := signature.Date.Format(dateLayout)
	return dt
}

// FormatLocation formats AuthorizedOrigin and AuthorizedDestination for Shipment Summary Worksheet
func FormatLocation(dutyLocation models.DutyLocation) string {
	return fmt.Sprintf("%s, %s %s", dutyLocation.Name, dutyLocation.Address.State, dutyLocation.Address.PostalCode)
}

// FormatAddress retrieves a PPMShipment W2Address and formats it for the SSW Document
func FormatAddress(w2Address *models.Address) string {
	var addressString string

	if w2Address != nil {
		addressString = fmt.Sprintf("%s, %s %s%s %s %s%s",
			w2Address.StreetAddress1,
			nilOrValue(w2Address.StreetAddress2),
			nilOrValue(w2Address.StreetAddress3),
			w2Address.City,
			w2Address.State,
			nilOrValue(w2Address.Country),
			w2Address.PostalCode,
		)
	} else {
		return "" // Return an empty string if no W2 address
	}

	return addressString
}

// nilOrValue returns the dereferenced value if the pointer is not nil, otherwise an empty string.
func nilOrValue(str *string) string {
	if str != nil {
		return *str
	}
	return ""
}

// FormatServiceMemberFullName formats ServiceMember full name for Shipment Summary Worksheet
func FormatServiceMemberFullName(serviceMember models.ServiceMember) string {
	lastName := derefStringTypes(serviceMember.LastName)
	suffix := derefStringTypes(serviceMember.Suffix)
	firstName := derefStringTypes(serviceMember.FirstName)
	middleName := derefStringTypes(serviceMember.MiddleName)
	if suffix != "" {
		return fmt.Sprintf("%s %s, %s %s", lastName, suffix, firstName, middleName)
	}
	return strings.TrimSpace(fmt.Sprintf("%s, %s %s", lastName, firstName, middleName))
}

// FormatAllShipments formats Shipment line items for the Shipment Summary Worksheet
func FormatAllShipments(ppms models.PPMShipments) WorkSheetShipments {
	totalShipments := len(ppms)
	formattedShipments := WorkSheetShipments{}
	formattedNumberAndTypes := make([]string, totalShipments)
	formattedPickUpDates := make([]string, totalShipments)
	formattedShipmentWeights := make([]string, totalShipments)
	formattedShipmentStatuses := make([]string, totalShipments)
	var shipmentNumber int

	for _, ppm := range ppms {
		formattedNumberAndTypes[shipmentNumber] = FormatPPMNumberAndType(shipmentNumber)
		formattedPickUpDates[shipmentNumber] = FormatPPMPickupDate(ppm)
		formattedShipmentWeights[shipmentNumber] = FormatPPMWeight(ppm)
		formattedShipmentStatuses[shipmentNumber] = FormatCurrentPPMStatus(ppm)
		shipmentNumber++
	}

	formattedShipments.ShipmentNumberAndTypes = strings.Join(formattedNumberAndTypes, newline)
	formattedShipments.PickUpDates = strings.Join(formattedPickUpDates, newline)
	formattedShipments.ShipmentWeights = strings.Join(formattedShipmentWeights, newline)
	formattedShipments.CurrentShipmentStatuses = strings.Join(formattedShipmentStatuses, newline)
	return formattedShipments
}

// FormatAllSITs formats SIT line items for the Shipment Summary Worksheet
func FormatAllSITS(ppms models.PPMShipments) WorkSheetSIT {
	totalSITS := len(ppms)
	formattedSIT := WorkSheetSIT{}
	formattedSITNumberAndTypes := make([]string, totalSITS)
	formattedSITEntryDates := make([]string, totalSITS)
	formattedSITEndDates := make([]string, totalSITS)
	formattedSITDaysInStorage := make([]string, totalSITS)
	var sitNumber int

	for _, ppm := range ppms {
		// formattedSITNumberAndTypes[sitNumber] = FormatPPMNumberAndType(sitNumber)
		formattedSITEntryDates[sitNumber] = FormatSITEntryDate(ppm)
		formattedSITEndDates[sitNumber] = FormatSITEndDate(ppm)
		formattedSITDaysInStorage[sitNumber] = FormatSITDaysInStorage(ppm)

		sitNumber++
	}
	formattedSIT.NumberAndTypes = strings.Join(formattedSITNumberAndTypes, newline)
	formattedSIT.EntryDates = strings.Join(formattedSITEntryDates, newline)
	formattedSIT.EndDates = strings.Join(formattedSITEndDates, newline)
	formattedSIT.DaysInStorage = strings.Join(formattedSITDaysInStorage, newline)

	return formattedSIT
}

// FetchMovingExpensesShipmentSummaryWorksheet fetches moving expenses for the Shipment Summary Worksheet
// TODO: update to create moving expense summary with the new moving expense model
func FetchMovingExpensesShipmentSummaryWorksheet(PPMShipment models.PPMShipment, _ appcontext.AppContext, _ *auth.Session) (models.MovingExpenses, error) {
	var movingExpenseDocuments = PPMShipment.MovingExpenses

	return movingExpenseDocuments, nil
}

// SubTotalExpenses groups moving expenses by type and payment method
func SubTotalExpenses(expenseDocuments models.MovingExpenses) map[string]float64 {
	var expenseType string
	totals := make(map[string]float64)
	for _, expense := range expenseDocuments {
		expenseType = getExpenseType(expense)
		expenseDollarAmt := expense.Amount.ToDollarFloatNoRound()
		totals[expenseType] += expenseDollarAmt
		// addToGrandTotal(totals, expenseType, expenseDollarAmt)
	}
	return totals
}

func getExpenseType(expense models.MovingExpense) string {
	expenseType := FormatEnum(string(*expense.MovingExpenseType), "")
	paidWithGTCC := expense.PaidWithGTCC
	if paidWithGTCC != nil {
		if *paidWithGTCC {
			return fmt.Sprintf("%s%s", expenseType, "GTCCPaid")
		}
	}

	return fmt.Sprintf("%s%s", expenseType, "MemberPaid")
}

// FormatCurrentPPMStatus formats FormatCurrentPPMStatus for the Shipment Summary Worksheet
func FormatCurrentPPMStatus(ppm models.PPMShipment) string {
	if ppm.Status == "PAYMENT_REQUESTED" {
		return "At destination"
	}
	return FormatEnum(string(ppm.Status), " ")
}

// FormatPPMNumberAndType formats FormatShipmentNumberAndType for the Shipment Summary Worksheet
func FormatPPMNumberAndType(i int) string {
	return fmt.Sprintf("%02d - PPM", i+1)
}

// FormatSITNumberAndType formats FormatSITNumberAndType for the Shipment Summary Worksheet
func FormatSITNumberAndType(i int) string {
	return fmt.Sprintf("%02d - SIT", i+1)
}

// FormatPPMWeight formats a ppms NetWeight for the Shipment Summary Worksheet
func FormatPPMWeight(ppm models.PPMShipment) string {
	if ppm.EstimatedWeight != nil {
		wtg := FormatWeights(unit.Pound(*ppm.EstimatedWeight))
		return fmt.Sprintf("%s lbs - FINAL", wtg)
	}
	return ""
}

// FormatPPMPickupDate formats a shipments ActualPickupDate for the Shipment Summary Worksheet
func FormatPPMPickupDate(ppm models.PPMShipment) string {
	return FormatDate(ppm.ExpectedDepartureDate)
}

// FormatSITEntryDate formats a SIT EstimatedEntryDate for the Shipment Summary Worksheet
func FormatSITEntryDate(ppm models.PPMShipment) string {
	if ppm.SITEstimatedEntryDate == nil {
		return "No Entry Data" // Return string if no SIT attached
	}
	return FormatDate(*ppm.SITEstimatedEntryDate)
}

// FormatSITEndDate formats a SIT EstimatedPickupDate for the Shipment Summary Worksheet
func FormatSITEndDate(ppm models.PPMShipment) string {
	if ppm.SITEstimatedDepartureDate == nil {
		return "No Departure Data" // Return string if no SIT attached
	}
	return FormatDate(*ppm.SITEstimatedDepartureDate)
}

// FormatSITDaysInStorage formats a SIT DaysInStorage for the Shipment Summary Worksheet
func FormatSITDaysInStorage(ppm models.PPMShipment) string {
	if ppm.SITEstimatedEntryDate == nil || ppm.SITEstimatedDepartureDate == nil {
		return "No Entry/Departure Data" // Return string if no SIT attached
	}
	firstDate := ppm.SITEstimatedDepartureDate
	secondDate := *ppm.SITEstimatedEntryDate
	difference := firstDate.Sub(secondDate)
	formattedDifference := fmt.Sprintf("Days: %d\n", int64(difference.Hours()/24))
	return formattedDifference
}

// FormatOrdersTypeAndOrdersNumber formats OrdersTypeAndOrdersNumber for Shipment Summary Worksheet
func FormatOrdersTypeAndOrdersNumber(order models.Order) string {
	issuingBranch := FormatOrdersType(order)
	ordersNumber := derefStringTypes(order.OrdersNumber)
	return fmt.Sprintf("%s/%s", issuingBranch, ordersNumber)
}

// FormatServiceMemberAffiliation formats ServiceMemberAffiliation in human friendly format
func FormatServiceMemberAffiliation(affiliation *models.ServiceMemberAffiliation) string {
	if affiliation != nil {
		return FormatEnum(string(*affiliation), " ")
	}
	return ""
}

// FormatOrdersType formats OrdersType for Shipment Summary Worksheet
func FormatOrdersType(order models.Order) string {
	switch order.OrdersType {
	case internalmessages.OrdersTypePERMANENTCHANGEOFSTATION:
		return "PCS"
	default:
		return ""
	}
}

// FormatDate formats Dates for Shipment Summary Worksheet
func FormatDate(date time.Time) string {
	dateLayout := "02-Jan-2006"
	return date.Format(dateLayout)
}

// FormatEnum titlecases string const types (e.g. THIS_CONSTANT -> This Constant)
// outSep specifies the character to use for rejoining the string
func FormatEnum(s string, outSep string) string {
	words := strings.Replace(strings.ToLower(s), "_", " ", -1)
	return strings.Replace(cases.Title(language.English).String(words), " ", outSep, -1)
}

// FormatWeights formats a unit.Pound using 000s separator
func FormatWeights(wtg unit.Pound) string {
	p := message.NewPrinter(language.English)
	return p.Sprintf("%d", wtg)
}

// FormatDollars formats an int using 000s separator
func FormatDollars(dollars float64) string {
	p := message.NewPrinter(language.English)
	return p.Sprintf("$%.2f", dollars)
}

func derefStringTypes(st interface{}) string {
	switch v := st.(type) {
	case *string:
		if v != nil {
			return *v
		}
	case string:
		return v
	}
	return ""
}

// ObligationType type corresponding to obligation sections of shipment summary worksheet
type ObligationType int

// ComputeObligations is helper function for computing the obligations section of the shipment summary worksheet
// Obligations must remain as static test data until new computer system is finished
func (SSWPPMComputer *SSWPPMComputer) ComputeObligations(_ appcontext.AppContext, _ services.ShipmentSummaryFormData, _ route.Planner) (obligation services.Obligations, err error) {
	// Obligations must remain test data until new computer system is finished
	obligations := services.Obligations{
		ActualObligation:           services.Obligation{Gcc: 123, SIT: 123, Miles: unit.Miles(123456)},
		MaxObligation:              services.Obligation{Gcc: 456, SIT: 456, Miles: unit.Miles(123456)},
		NonWinningActualObligation: services.Obligation{Gcc: 789, SIT: 789, Miles: unit.Miles(12345)},
		NonWinningMaxObligation:    services.Obligation{Gcc: 1000, SIT: 1000, Miles: unit.Miles(12345)},
	}
	return obligations, nil
}

// FetchDataShipmentSummaryWorksheetFormData fetches the pages for the Shipment Summary Worksheet for a given Move ID
func (SSWPPMComputer *SSWPPMComputer) FetchDataShipmentSummaryWorksheetFormData(appCtx appcontext.AppContext, _ *auth.Session, ppmShipmentID uuid.UUID) (*services.ShipmentSummaryFormData, error) {

	ppmShipment := models.PPMShipment{}
	dbQErr := appCtx.DB().Q().Eager(
		"Shipment.MoveTaskOrder.Orders.ServiceMember",
		"Shipment.MoveTaskOrder",
		"Shipment.MoveTaskOrder.Orders",
		"Shipment.MoveTaskOrder.Orders.NewDutyLocation.Address",
		"Shipment.MoveTaskOrder.Orders.OriginDutyLocation.Address",
	).Find(&ppmShipment, ppmShipmentID)

	if dbQErr != nil {
		if errors.Cause(dbQErr).Error() == models.RecordNotFoundErrorString {
			return nil, models.ErrFetchNotFound
		}
		return nil, dbQErr
	}

	serviceMember := ppmShipment.Shipment.MoveTaskOrder.Orders.ServiceMember
	var weightAllotment services.SSWMaxWeightEntitlement
	if ppmShipment.Shipment.MoveTaskOrder.Orders.Grade != nil {
		weightAllotment = SSWGetEntitlement(*ppmShipment.Shipment.MoveTaskOrder.Orders.Grade, ppmShipment.Shipment.MoveTaskOrder.Orders.HasDependents, ppmShipment.Shipment.MoveTaskOrder.Orders.SpouseHasProGear)
	}

	ppmRemainingEntitlement, err := CalculateRemainingPPMEntitlement(ppmShipment.Shipment.MoveTaskOrder, weightAllotment.TotalWeight)
	if err != nil {
		return nil, err
	}

	var ppmShipments []models.PPMShipment

	ppmShipments = append(ppmShipments, ppmShipment)

	ssd := services.ShipmentSummaryFormData{
		ServiceMember:           serviceMember,
		Order:                   ppmShipment.Shipment.MoveTaskOrder.Orders,
		Move:                    ppmShipment.Shipment.MoveTaskOrder,
		CurrentDutyLocation:     *ppmShipment.Shipment.MoveTaskOrder.Orders.OriginDutyLocation,
		NewDutyLocation:         ppmShipment.Shipment.MoveTaskOrder.Orders.NewDutyLocation,
		WeightAllotment:         weightAllotment,
		PPMShipments:            ppmShipments,
		W2Address:               ppmShipment.W2Address,
		PPMRemainingEntitlement: ppmRemainingEntitlement,
	}
	return &ssd, nil
}

// FillSSWPDFForm takes form data and fills an existing PDF form template with said data
<<<<<<< HEAD
func (SSWPPMGenerator *SSWPPMGenerator) FillSSWPDFForm(Page1Values services.Page1Values, Page2Values services.Page2Values, appCtx appcontext.AppContext) (sswfile afero.File, pdfInfo *pdfcpu.PDFInfo, err error) {

	appCtx.Logger().Info("Generating SSW, opening template file")
	templateReader := factory.FixtureOpen("SSWPDFTemplate.pdf")
	if templateReader == nil {
		appCtx.Logger().Error("Error opening SSW PDF Template, generation failing")
	} else {
		appCtx.Logger().Info("SSW Template Successfully Opened")
	}

	// header represents the header section of the JSON.
=======
func (SSWPPMGenerator *SSWPPMGenerator) FillSSWPDFForm(Page1Values services.Page1Values, Page2Values services.Page2Values) (sswfile afero.File, pdfInfo *pdfcpu.PDFInfo, err error) {

	// Header represents the header section of the JSON.
>>>>>>> 3804f7b3
	type header struct {
		Source   string `json:"source"`
		Version  string `json:"version"`
		Creation string `json:"creation"`
		Producer string `json:"producer"`
	}

<<<<<<< HEAD
	// checkbox represents a checkbox within a form.
=======
	// Checkbox represents a checkbox within a form.
>>>>>>> 3804f7b3
	type checkbox struct {
		Pages   []int  `json:"pages"`
		ID      string `json:"id"`
		Name    string `json:"name"`
		Default bool   `json:"value"`
		Value   bool   `json:"multiline"`
		Locked  bool   `json:"locked"`
	}

<<<<<<< HEAD
	// forms represents a form containing text fields.
	type form struct {
		TextField []textField `json:"textfield"`
		Checkbox  []checkbox  `json:"checkbox"`
	}

	// pdFData represents the entire JSON structure.
	type pdFData struct {
		Header header `json:"header"`
		Forms  []form `json:"forms"`
	}

=======
	// Forms represents a form containing text fields.
	type form struct {
		TextField []textField `json:"textfield"`
		Checkbox  []checkbox  `json:"checkbox"`
	}

	// PDFData represents the entire JSON structure.
	type pDFData struct {
		Header header `json:"header"`
		Forms  []form `json:"forms"`
	}

>>>>>>> 3804f7b3
	var sswHeader = header{
		Source:   "SSWPDFTemplate.pdf",
		Version:  "pdfcpu v0.6.0 dev",
		Creation: "2024-01-22 21:49:12 UTC",
		Producer: "macOS Version 13.5 (Build 22G74) Quartz PDFContext, AppendMode 1.1",
<<<<<<< HEAD
	}

	var sswCheckbox = []checkbox{
		{
			Pages:   []int{2},
			ID:      "797",
			Name:    "EDOther",
			Value:   true,
			Default: false,
			Locked:  false,
		},
	}

	formData := pdFData{ // This is unique to each PDF template, must be found for new templates using PDFCPU's export function used on the template (can be done through CLI)
=======
	}

	var sswCheckbox = []checkbox{
		{
			Pages:   []int{2},
			ID:      "797",
			Name:    "EDOther",
			Value:   true,
			Default: false,
			Locked:  false,
		},
	}

	formData := pDFData{ // This is unique to each PDF template, must be found for new templates using PDFCPU's export function used on the template (can be done through CLI)
>>>>>>> 3804f7b3
		Header: sswHeader,
		Forms: []form{
			{ // Dynamically loops, creates, and aggregates json for text fields, merges page 1 and 2
				TextField: mergeTextFields(createTextFields(Page1Values, 1), createTextFields(Page2Values, 2)),
			},
			// The following is the structure for using a Checkbox field
			{
				Checkbox: sswCheckbox,
			},
		},
	}

	// Marshal the FormData struct into a JSON-encoded byte slice
	jsonData, err := json.MarshalIndent(formData, "", "  ")
	if err != nil {
		fmt.Println("Error marshaling JSON:", err)
		return
	}
<<<<<<< HEAD
	SSWWorksheet, err := SSWPPMGenerator.generator.FillPDFForm(jsonData, templateReader)
=======
	SSWWorksheet, err := SSWPPMGenerator.generator.FillPDFForm(jsonData, SSWPPMGenerator.templateReader)
>>>>>>> 3804f7b3
	if err != nil {
		return nil, nil, err
	}

	// pdfInfo.PageCount is a great way to tell whether returned PDF is corrupted
	pdfInfoResult, err := SSWPPMGenerator.generator.GetPdfFileInfo(SSWWorksheet.Name())
	if err != nil || pdfInfoResult.PageCount != 2 {
		return nil, nil, errors.Wrap(err, "SSWGenerator output a corrupted or incorretly altered PDF")
	}
	// Return PDFInfo for additional testing in other functions
	pdfInfo = pdfInfoResult
	return SSWWorksheet, pdfInfo, err
}

// CreateTextFields formats the SSW Page data to match PDF-accepted JSON
func createTextFields(data interface{}, pages ...int) []textField {
	var textFields []textField

	val := reflect.ValueOf(data)
	for i := 0; i < val.NumField(); i++ {
		field := val.Type().Field(i)
		value := val.Field(i).Interface()

<<<<<<< HEAD
		textFieldEntry := textField{
=======
		var textFieldEntry = textField{
>>>>>>> 3804f7b3
			Pages:     pages,
			ID:        fmt.Sprintf("%d", len(textFields)+1),
			Name:      field.Name,
			Value:     fmt.Sprintf("%v", value),
			Multiline: false,
			Locked:    false,
		}

		textFields = append(textFields, textFieldEntry)
	}

	return textFields
}

// MergeTextFields merges page 1 and page 2 data
func mergeTextFields(fields1, fields2 []textField) []textField {
	return append(fields1, fields2...)
}<|MERGE_RESOLUTION|>--- conflicted
+++ resolved
@@ -39,25 +39,8 @@
 
 // SSWPPMGenerator is the concrete struct implementing the services.shipmentsummaryworksheet interface
 type SSWPPMGenerator struct {
-<<<<<<< HEAD
 	generator paperwork.Generator
-=======
-	templateReader io.ReadSeeker
-	generator      paperwork.Generator
->>>>>>> 3804f7b3
-}
-
-// TextField represents a text field within a form.
-type textField struct {
-	Pages     []int  `json:"pages"`
-	ID        string `json:"id"`
-	Name      string `json:"name"`
-	Value     string `json:"value"`
-	Multiline bool   `json:"multiline"`
-	Locked    bool   `json:"locked"`
-}
-
-var newline = "\n\n"
+}
 
 // NewSSWPPMGenerator creates a SSWPPMGenerator
 func NewSSWPPMGenerator() services.SSWPPMGenerator {
@@ -70,25 +53,8 @@
 	if err != nil {
 		panic(err)
 	}
-<<<<<<< HEAD
 	return &SSWPPMGenerator{
 		generator: *generator,
-=======
-	// Generator and dependencies must be initiated to handle memory filesystem for AWS
-	storer := storage.NewMemory(storage.NewMemoryParams("", ""))
-	userUploader, err := uploader.NewUserUploader(storer, uploader.MaxCustomerUserUploadFileSizeLimit)
-	if err != nil {
-		panic(err)
-	}
-	generator, err := paperwork.NewGenerator(userUploader.Uploader())
-	if err != nil {
-		panic(err)
-	}
-
-	return &SSWPPMGenerator{
-		templateReader: templateReader,
-		generator:      *generator,
->>>>>>> 3804f7b3
 	}
 }
 
@@ -780,7 +746,6 @@
 }
 
 // FillSSWPDFForm takes form data and fills an existing PDF form template with said data
-<<<<<<< HEAD
 func (SSWPPMGenerator *SSWPPMGenerator) FillSSWPDFForm(Page1Values services.Page1Values, Page2Values services.Page2Values, appCtx appcontext.AppContext) (sswfile afero.File, pdfInfo *pdfcpu.PDFInfo, err error) {
 
 	appCtx.Logger().Info("Generating SSW, opening template file")
@@ -792,11 +757,6 @@
 	}
 
 	// header represents the header section of the JSON.
-=======
-func (SSWPPMGenerator *SSWPPMGenerator) FillSSWPDFForm(Page1Values services.Page1Values, Page2Values services.Page2Values) (sswfile afero.File, pdfInfo *pdfcpu.PDFInfo, err error) {
-
-	// Header represents the header section of the JSON.
->>>>>>> 3804f7b3
 	type header struct {
 		Source   string `json:"source"`
 		Version  string `json:"version"`
@@ -804,11 +764,7 @@
 		Producer string `json:"producer"`
 	}
 
-<<<<<<< HEAD
 	// checkbox represents a checkbox within a form.
-=======
-	// Checkbox represents a checkbox within a form.
->>>>>>> 3804f7b3
 	type checkbox struct {
 		Pages   []int  `json:"pages"`
 		ID      string `json:"id"`
@@ -818,7 +774,6 @@
 		Locked  bool   `json:"locked"`
 	}
 
-<<<<<<< HEAD
 	// forms represents a form containing text fields.
 	type form struct {
 		TextField []textField `json:"textfield"`
@@ -831,26 +786,11 @@
 		Forms  []form `json:"forms"`
 	}
 
-=======
-	// Forms represents a form containing text fields.
-	type form struct {
-		TextField []textField `json:"textfield"`
-		Checkbox  []checkbox  `json:"checkbox"`
-	}
-
-	// PDFData represents the entire JSON structure.
-	type pDFData struct {
-		Header header `json:"header"`
-		Forms  []form `json:"forms"`
-	}
-
->>>>>>> 3804f7b3
 	var sswHeader = header{
 		Source:   "SSWPDFTemplate.pdf",
 		Version:  "pdfcpu v0.6.0 dev",
 		Creation: "2024-01-22 21:49:12 UTC",
 		Producer: "macOS Version 13.5 (Build 22G74) Quartz PDFContext, AppendMode 1.1",
-<<<<<<< HEAD
 	}
 
 	var sswCheckbox = []checkbox{
@@ -865,22 +805,6 @@
 	}
 
 	formData := pdFData{ // This is unique to each PDF template, must be found for new templates using PDFCPU's export function used on the template (can be done through CLI)
-=======
-	}
-
-	var sswCheckbox = []checkbox{
-		{
-			Pages:   []int{2},
-			ID:      "797",
-			Name:    "EDOther",
-			Value:   true,
-			Default: false,
-			Locked:  false,
-		},
-	}
-
-	formData := pDFData{ // This is unique to each PDF template, must be found for new templates using PDFCPU's export function used on the template (can be done through CLI)
->>>>>>> 3804f7b3
 		Header: sswHeader,
 		Forms: []form{
 			{ // Dynamically loops, creates, and aggregates json for text fields, merges page 1 and 2
@@ -899,11 +823,7 @@
 		fmt.Println("Error marshaling JSON:", err)
 		return
 	}
-<<<<<<< HEAD
 	SSWWorksheet, err := SSWPPMGenerator.generator.FillPDFForm(jsonData, templateReader)
-=======
-	SSWWorksheet, err := SSWPPMGenerator.generator.FillPDFForm(jsonData, SSWPPMGenerator.templateReader)
->>>>>>> 3804f7b3
 	if err != nil {
 		return nil, nil, err
 	}
@@ -927,11 +847,7 @@
 		field := val.Type().Field(i)
 		value := val.Field(i).Interface()
 
-<<<<<<< HEAD
 		textFieldEntry := textField{
-=======
-		var textFieldEntry = textField{
->>>>>>> 3804f7b3
 			Pages:     pages,
 			ID:        fmt.Sprintf("%d", len(textFields)+1),
 			Name:      field.Name,
