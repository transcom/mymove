--- conflicted
+++ resolved
@@ -751,13 +751,10 @@
 	if err != nil {
 		return nil, err
 	}
-<<<<<<< HEAD
-=======
 	serviceMember.Edipi, err = formatEmplid(serviceMember)
 	if err != nil {
 		return nil, err
 	}
->>>>>>> 25f725ab
 
 	var ppmShipments []models.PPMShipment
 
