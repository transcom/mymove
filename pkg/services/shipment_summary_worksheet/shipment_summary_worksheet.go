--- conflicted
+++ resolved
@@ -751,13 +751,10 @@
 	if err != nil {
 		return nil, err
 	}
-<<<<<<< HEAD
-=======
 	serviceMember.Edipi, err = formatEmplid(serviceMember)
 	if err != nil {
 		return nil, err
 	}
->>>>>>> 6057da8a
 
 	var ppmShipments []models.PPMShipment
 
