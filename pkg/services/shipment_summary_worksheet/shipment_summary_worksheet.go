--- conflicted
+++ resolved
@@ -542,7 +542,18 @@
 	return formattedShipments
 }
 
-<<<<<<< HEAD
+func FormatAllSITSForPaymentPacket(expenseDocuments models.MovingExpenses) WorkSheetSIT {
+	formattedSIT := WorkSheetSIT{}
+
+	for _, expense := range expenseDocuments {
+		formattedSIT.EntryDates = FormatSITDate(expense.SITStartDate)
+		formattedSIT.EndDates = FormatSITDate(expense.SubmittedSITEndDate)
+		formattedSIT.DaysInStorage = FormatSITDaysInStorage(expense.SITStartDate, expense.SubmittedSITEndDate)
+	}
+
+	return formattedSIT
+}
+
 func (s SSWPPMComputer) calculateShipmentTotalWeight(ppmShipment models.PPMShipment, weightAllotment models.SSWMaxWeightEntitlement) unit.Pound {
 
 	var err error
@@ -570,23 +581,6 @@
 	} else {
 		return maxLimit
 	}
-}
-
-// FormatAllSITs formats SIT line items for the Shipment Summary Worksheet
-func FormatAllSITS(ppms models.PPMShipments) WorkSheetSIT {
-	totalSITS := len(ppms)
-=======
-func FormatAllSITSForPaymentPacket(expenseDocuments models.MovingExpenses) WorkSheetSIT {
->>>>>>> 21f98813
-	formattedSIT := WorkSheetSIT{}
-
-	for _, expense := range expenseDocuments {
-		formattedSIT.EntryDates = FormatSITDate(expense.SITStartDate)
-		formattedSIT.EndDates = FormatSITDate(expense.SubmittedSITEndDate)
-		formattedSIT.DaysInStorage = FormatSITDaysInStorage(expense.SITStartDate, expense.SubmittedSITEndDate)
-	}
-
-	return formattedSIT
 }
 
 // FormatAllSITs formats SIT line items for the Shipment Summary Worksheet
