package shipmentsummaryworksheet

import (
	"bytes"
	"encoding/json"
	"fmt"
	"reflect"
	"strings"
	"time"

	"github.com/gofrs/uuid"
	"github.com/pdfcpu/pdfcpu/pkg/pdfcpu"
	"github.com/pkg/errors"
	"github.com/spf13/afero"
	"golang.org/x/text/cases"
	"golang.org/x/text/language"
	"golang.org/x/text/message"

	"github.com/transcom/mymove/pkg/appcontext"
	"github.com/transcom/mymove/pkg/assets"
	"github.com/transcom/mymove/pkg/auth"
	"github.com/transcom/mymove/pkg/gen/internalmessages"
	"github.com/transcom/mymove/pkg/models"
	"github.com/transcom/mymove/pkg/paperwork"
	"github.com/transcom/mymove/pkg/route"
	"github.com/transcom/mymove/pkg/services"
	"github.com/transcom/mymove/pkg/storage"
	"github.com/transcom/mymove/pkg/unit"
	"github.com/transcom/mymove/pkg/uploader"
)

// SSWPPMComputer is the concrete struct implementing the services.shipmentsummaryworksheet interface
type SSWPPMComputer struct {
}

// NewSSWPPMComputer creates a SSWPPMComputer
func NewSSWPPMComputer() services.SSWPPMComputer {
	return &SSWPPMComputer{}
}

// SSWPPMGenerator is the concrete struct implementing the services.shipmentsummaryworksheet interface
type SSWPPMGenerator struct {
	generator      paperwork.Generator
	templateReader *bytes.Reader
}

// NewSSWPPMGenerator creates a SSWPPMGenerator
func NewSSWPPMGenerator() (services.SSWPPMGenerator, error) {
<<<<<<< HEAD
	// Generator and dependencies must be initiated to handle memory filesystem for AWS
=======
>>>>>>> 30276e07
	storer := storage.NewMemory(storage.NewMemoryParams("", ""))
	userUploader, err := uploader.NewUserUploader(storer, uploader.MaxCustomerUserUploadFileSizeLimit)
	if err != nil {
		return nil, errors.WithStack(err)
	}
	generator, err := paperwork.NewGenerator(userUploader.Uploader())
	if err != nil {
		return nil, errors.WithStack(err)
	}
	templateReader, err := createAssetByteReader("paperwork/formtemplates/SSWPDFTemplate.pdf")
	if err != nil {
		return nil, errors.WithStack(err)
	}

	return &SSWPPMGenerator{
		generator:      *generator,
		templateReader: templateReader,
	}, nil
}

// FormatValuesShipmentSummaryWorksheet returns the formatted pages for the Shipment Summary Worksheet
func (SSWPPMComputer *SSWPPMComputer) FormatValuesShipmentSummaryWorksheet(shipmentSummaryFormData services.ShipmentSummaryFormData) (services.Page1Values, services.Page2Values) {
	page1 := FormatValuesShipmentSummaryWorksheetFormPage1(shipmentSummaryFormData)
	page2 := FormatValuesShipmentSummaryWorksheetFormPage2(shipmentSummaryFormData)

	return page1, page2
<<<<<<< HEAD
}

// textField represents a text field within a form.
type textField struct {
	Pages     []int  `json:"pages"`
	ID        string `json:"id"`
	Name      string `json:"name"`
	Value     string `json:"value"`
	Multiline bool   `json:"multiline"`
	Locked    bool   `json:"locked"`
}

=======
}

// textField represents a text field within a form.
type textField struct {
	Pages     []int  `json:"pages"`
	ID        string `json:"id"`
	Name      string `json:"name"`
	Value     string `json:"value"`
	Multiline bool   `json:"multiline"`
	Locked    bool   `json:"locked"`
}

>>>>>>> 30276e07
var newline = "\n\n"

// Page1Values is an object representing a Shipment Summary Worksheet
type Page1Values struct {
	CUIBanner                       string
	ServiceMemberName               string
	MaxSITStorageEntitlement        string
	PreferredPhoneNumber            string
	PreferredEmail                  string
	DODId                           string
	ServiceBranch                   string
	RankGrade                       string
	IssuingBranchOrAgency           string
	OrdersIssueDate                 string
	OrdersTypeAndOrdersNumber       string
	AuthorizedOrigin                string
	AuthorizedDestination           string
	NewDutyAssignment               string
	WeightAllotment                 string
	WeightAllotmentProgear          string
	WeightAllotmentProgearSpouse    string
	TotalWeightAllotment            string
	POVAuthorized                   string
	ShipmentNumberAndTypes          string
	ShipmentPickUpDates             string
	ShipmentWeights                 string
	ShipmentCurrentShipmentStatuses string
	SITNumberAndTypes               string
	SITEntryDates                   string
	SITEndDates                     string
	SITDaysInStorage                string
	PreparationDate                 string
	MaxObligationGCC100             string
	TotalWeightAllotmentRepeat      string
	MaxObligationGCC95              string
	MaxObligationSIT                string
	MaxObligationGCCMaxAdvance      string
	PPMRemainingEntitlement         string
	ActualObligationGCC100          string
	ActualObligationGCC95           string
	ActualObligationAdvance         string
	ActualObligationSIT             string
	MileageTotal                    string
}

// WorkSheetShipments is an object representing shipment line items on Shipment Summary Worksheet
type WorkSheetShipments struct {
	ShipmentNumberAndTypes  string
	PickUpDates             string
	ShipmentWeights         string
	CurrentShipmentStatuses string
}

// WorkSheetSIT is an object representing SIT on the Shipment Summary Worksheet
type WorkSheetSIT struct {
	NumberAndTypes string
	EntryDates     string
	EndDates       string
	DaysInStorage  string
}

// Page2Values is an object representing a Shipment Summary Worksheet
type Page2Values struct {
	CUIBanner       string
	PreparationDate string
	TAC             string
	SAC             string
	FormattedMovingExpenses
}

// Dollar represents a type for dollar monetary unit
type Dollar float64

// String is a string representation of a Dollar
func (d Dollar) String() string {
	p := message.NewPrinter(language.English)
	return p.Sprintf("$%.2f", d)
}

// FormattedMovingExpenses is an object representing the service member's moving expenses formatted for the SSW
type FormattedMovingExpenses struct {
	ContractedExpenseMemberPaid Dollar
	ContractedExpenseGTCCPaid   Dollar
	RentalEquipmentMemberPaid   Dollar
	RentalEquipmentGTCCPaid     Dollar
	PackingMaterialsMemberPaid  Dollar
	PackingMaterialsGTCCPaid    Dollar
	WeighingFeesMemberPaid      Dollar
	WeighingFeesGTCCPaid        Dollar
	GasMemberPaid               Dollar
	GasGTCCPaid                 Dollar
	TollsMemberPaid             Dollar
	TollsGTCCPaid               Dollar
	OilMemberPaid               Dollar
	OilGTCCPaid                 Dollar
	OtherMemberPaid             Dollar
	OtherGTCCPaid               Dollar
	TotalMemberPaid             Dollar
	TotalGTCCPaid               Dollar
	TotalMemberPaidRepeated     Dollar
	TotalGTCCPaidRepeated       Dollar
	TotalPaidNonSIT             Dollar
	TotalMemberPaidSIT          Dollar
	TotalGTCCPaidSIT            Dollar
	TotalPaidSIT                Dollar
}

// FormattedOtherExpenses is an object representing the other moving expenses formatted for the SSW
type FormattedOtherExpenses struct {
	Descriptions string
	AmountsPaid  string
}

// Page3Values is an object representing a Shipment Summary Worksheet
type Page3Values struct {
	CUIBanner              string
	PreparationDate        string
	ServiceMemberSignature string
	SignatureDate          string
	FormattedOtherExpenses
}

// ShipmentSummaryFormData is a container for the various objects required for the a Shipment Summary Worksheet
type ShipmentSummaryFormData struct {
	ServiceMember           models.ServiceMember
	Order                   models.Order
	Move                    models.Move
	CurrentDutyLocation     models.DutyLocation
	NewDutyLocation         models.DutyLocation
	WeightAllotment         SSWMaxWeightEntitlement
	PPMShipments            models.PPMShipments
	PreparationDate         time.Time
	Obligations             Obligations
	MovingExpenses          models.MovingExpenses
	PPMRemainingEntitlement unit.Pound
	SignedCertification     models.SignedCertification
}

// Obligations is an object representing the winning and non-winning Max Obligation and Actual Obligation sections of the shipment summary worksheet
type Obligations struct {
	MaxObligation              Obligation
	ActualObligation           Obligation
	NonWinningMaxObligation    Obligation
	NonWinningActualObligation Obligation
}

// Obligation an object representing the obligations section on the shipment summary worksheet
type Obligation struct {
	Gcc   unit.Cents
	SIT   unit.Cents
	Miles unit.Miles
}

// GCC100 calculates the 100% GCC on shipment summary worksheet
func (obligation Obligation) GCC100() float64 {
	return obligation.Gcc.ToDollarFloatNoRound()
}

// GCC95 calculates the 95% GCC on shipment summary worksheet
func (obligation Obligation) GCC95() float64 {
	return obligation.Gcc.MultiplyFloat64(.95).ToDollarFloatNoRound()
}

// FormatSIT formats the SIT Cost into a dollar float for the shipment summary worksheet
func (obligation Obligation) FormatSIT() float64 {
	return obligation.SIT.ToDollarFloatNoRound()
}

// MaxAdvance calculates the Max Advance on the shipment summary worksheet
func (obligation Obligation) MaxAdvance() float64 {
	return obligation.Gcc.MultiplyFloat64(.60).ToDollarFloatNoRound()
}

// SSWMaxWeightEntitlement weight allotment for the shipment summary worksheet.
type SSWMaxWeightEntitlement struct {
	Entitlement   unit.Pound
	ProGear       unit.Pound
	SpouseProGear unit.Pound
	TotalWeight   unit.Pound
}

// adds a line item to shipment summary worksheet SSWMaxWeightEntitlement and increments total allotment
func (wa *SSWMaxWeightEntitlement) addLineItem(field string, value int) {
	r := reflect.ValueOf(wa).Elem()
	f := r.FieldByName(field)
	if f.IsValid() && f.CanSet() {
		f.SetInt(int64(value))
		wa.TotalWeight += unit.Pound(value)
	}
}

// SSWGetEntitlement calculates the entitlement for the shipment summary worksheet based on the parameters of
// a move (hasDependents, spouseHasProGear)
func SSWGetEntitlement(grade internalmessages.OrderPayGrade, hasDependents bool, spouseHasProGear bool) services.SSWMaxWeightEntitlement {
	sswEntitlements := SSWMaxWeightEntitlement{}
	entitlements := models.GetWeightAllotment(grade)
	sswEntitlements.addLineItem("ProGear", entitlements.ProGearWeight)
	if !hasDependents {
		sswEntitlements.addLineItem("Entitlement", entitlements.TotalWeightSelf)
		return services.SSWMaxWeightEntitlement(sswEntitlements)
	}
	sswEntitlements.addLineItem("Entitlement", entitlements.TotalWeightSelfPlusDependents)
	if spouseHasProGear {
		sswEntitlements.addLineItem("SpouseProGear", entitlements.ProGearWeightSpouse)
	}
	return services.SSWMaxWeightEntitlement(sswEntitlements)
}

// CalculateRemainingPPMEntitlement calculates the remaining PPM entitlement for PPM moves
// a PPMs remaining entitlement weight is equal to total entitlement - hhg weight
func CalculateRemainingPPMEntitlement(move models.Move, totalEntitlement unit.Pound) (unit.Pound, error) {
	var hhgActualWeight unit.Pound

	var ppmActualWeight unit.Pound
	if len(move.PersonallyProcuredMoves) > 0 {
		if move.PersonallyProcuredMoves[0].NetWeight == nil {
			return ppmActualWeight, errors.Errorf("PPM %s does not have NetWeight", move.PersonallyProcuredMoves[0].ID)
		}
		ppmActualWeight = unit.Pound(*move.PersonallyProcuredMoves[0].NetWeight)
	}

	switch ppmRemainingEntitlement := totalEntitlement - hhgActualWeight; {
	case ppmActualWeight < ppmRemainingEntitlement:
		return ppmActualWeight, nil
	case ppmRemainingEntitlement < 0:
		return 0, nil
	default:
		return ppmRemainingEntitlement, nil
	}
}

const (
	controlledUnclassifiedInformationText = "CONTROLLED UNCLASSIFIED INFORMATION"
)

// FormatValuesShipmentSummaryWorksheetFormPage1 formats the data for page 1 of the Shipment Summary Worksheet
func FormatValuesShipmentSummaryWorksheetFormPage1(data services.ShipmentSummaryFormData) services.Page1Values {
	page1 := services.Page1Values{}
	page1.CUIBanner = controlledUnclassifiedInformationText
	page1.MaxSITStorageEntitlement = "90 days per each shipment"
	// We don't currently know what allows POV to be authorized, so we are hardcoding it to "No" to start
	page1.POVAuthorized = "No"
	page1.PreparationDate = FormatDate(data.PreparationDate)

	sm := data.ServiceMember
	page1.ServiceMemberName = FormatServiceMemberFullName(sm)
	page1.PreferredPhoneNumber = derefStringTypes(sm.Telephone)
	page1.ServiceBranch = FormatServiceMemberAffiliation(sm.Affiliation)
	page1.PreferredEmail = derefStringTypes(sm.PersonalEmail)
	page1.DODId = derefStringTypes(sm.Edipi)
<<<<<<< HEAD
	page1.RankGrade = FormatRank(data.ServiceMember.Rank)
	page1.MailingAddressW2 = FormatAddress(data.W2Address)
=======
	page1.MailingAddressW2 = FormatAddress(data.W2Address)
	page1.RankGrade = FormatGrade(data.Order.Grade)
>>>>>>> 30276e07

	page1.IssuingBranchOrAgency = FormatServiceMemberAffiliation(sm.Affiliation)
	page1.OrdersIssueDate = FormatDate(data.Order.IssueDate)
	page1.OrdersTypeAndOrdersNumber = FormatOrdersTypeAndOrdersNumber(data.Order)

	page1.AuthorizedOrigin = FormatLocation(data.CurrentDutyLocation)
	page1.AuthorizedDestination = data.NewDutyLocation.Name
	page1.NewDutyAssignment = data.NewDutyLocation.Name

	page1.WeightAllotment = FormatWeights(data.WeightAllotment.Entitlement)
	page1.WeightAllotmentProgear = FormatWeights(data.WeightAllotment.ProGear)
	page1.WeightAllotmentProgearSpouse = FormatWeights(data.WeightAllotment.SpouseProGear)
	page1.TotalWeightAllotment = FormatWeights(data.WeightAllotment.TotalWeight)

	formattedShipments := FormatAllShipments(data.PPMShipments)
	page1.ShipmentNumberAndTypes = formattedShipments.ShipmentNumberAndTypes
	page1.ShipmentPickUpDates = formattedShipments.PickUpDates
	page1.ShipmentCurrentShipmentStatuses = formattedShipments.CurrentShipmentStatuses
	formattedSIT := FormatAllSITS(data.PPMShipments)

	page1.SITDaysInStorage = formattedSIT.DaysInStorage
	page1.SITEntryDates = formattedSIT.EntryDates
	page1.SITEndDates = formattedSIT.EndDates
	// page1.SITNumberAndTypes
	page1.ShipmentWeights = formattedShipments.ShipmentWeights
	// Obligations cannot be used at this time, require new computer setup.
	page1.TotalWeightAllotmentRepeat = page1.TotalWeightAllotment
	actualObligations := data.Obligations.ActualObligation
	page1.PPMRemainingEntitlement = FormatWeights(data.PPMRemainingEntitlement)
	page1.MileageTotal = actualObligations.Miles.String()
	return page1
}

// FormatGrade formats the service member's rank for Shipment Summary Worksheet
func FormatGrade(grade *internalmessages.OrderPayGrade) string {
	var gradeDisplayValue = map[internalmessages.OrderPayGrade]string{
		models.ServiceMemberGradeE1:                      "E-1",
		models.ServiceMemberGradeE2:                      "E-2",
		models.ServiceMemberGradeE3:                      "E-3",
		models.ServiceMemberGradeE4:                      "E-4",
		models.ServiceMemberGradeE5:                      "E-5",
		models.ServiceMemberGradeE6:                      "E-6",
		models.ServiceMemberGradeE7:                      "E-7",
		models.ServiceMemberGradeE8:                      "E-8",
		models.ServiceMemberGradeE9:                      "E-9",
		models.ServiceMemberGradeE9SPECIALSENIORENLISTED: "E-9 (Special Senior Enlisted)",
		models.ServiceMemberGradeO1ACADEMYGRADUATE:       "O-1 or Service Academy Graduate",
		models.ServiceMemberGradeO2:                      "O-2",
		models.ServiceMemberGradeO3:                      "O-3",
		models.ServiceMemberGradeO4:                      "O-4",
		models.ServiceMemberGradeO5:                      "O-5",
		models.ServiceMemberGradeO6:                      "O-6",
		models.ServiceMemberGradeO7:                      "O-7",
		models.ServiceMemberGradeO8:                      "O-8",
		models.ServiceMemberGradeO9:                      "O-9",
		models.ServiceMemberGradeO10:                     "O-10",
		models.ServiceMemberGradeW1:                      "W-1",
		models.ServiceMemberGradeW2:                      "W-2",
		models.ServiceMemberGradeW3:                      "W-3",
		models.ServiceMemberGradeW4:                      "W-4",
		models.ServiceMemberGradeW5:                      "W-5",
		models.ServiceMemberGradeAVIATIONCADET:           "Aviation Cadet",
		models.ServiceMemberGradeCIVILIANEMPLOYEE:        "Civilian Employee",
		models.ServiceMemberGradeACADEMYCADET:            "Service Academy Cadet",
		models.ServiceMemberGradeMIDSHIPMAN:              "Midshipman",
	}
	if grade != nil {
		return gradeDisplayValue[*grade]
	}
	return ""
}

// FormatValuesShipmentSummaryWorksheetFormPage2 formats the data for page 2 of the Shipment Summary Worksheet
func FormatValuesShipmentSummaryWorksheetFormPage2(data services.ShipmentSummaryFormData) services.Page2Values {
	page2 := services.Page2Values{}
	page2.CUIBanner = controlledUnclassifiedInformationText
	page2.TAC = derefStringTypes(data.Order.TAC)
	page2.SAC = derefStringTypes(data.Order.SAC)
	page2.PreparationDate = FormatDate(data.PreparationDate)
	page2.TotalMemberPaidRepeated = page2.TotalMemberPaid
	page2.TotalGTCCPaidRepeated = page2.TotalGTCCPaid
	page2.ServiceMemberSignature = FormatSignature(data.ServiceMember)
	page2.SignatureDate = FormatSignatureDate(data.SignedCertification)
	return page2
}

// FormatSignature formats a service member's signature for the Shipment Summary Worksheet
func FormatSignature(sm models.ServiceMember) string {
	first := derefStringTypes(sm.FirstName)
	last := derefStringTypes(sm.LastName)

	return fmt.Sprintf("%s %s electronically signed", first, last)
}

// FormatSignatureDate formats the date the service member electronically signed for the Shipment Summary Worksheet
func FormatSignatureDate(signature models.SignedCertification) string {
	dateLayout := "02 Jan 2006 at 3:04pm"
	dt := signature.Date.Format(dateLayout)
	return dt
}

// FormatLocation formats AuthorizedOrigin and AuthorizedDestination for Shipment Summary Worksheet
func FormatLocation(dutyLocation models.DutyLocation) string {
	return fmt.Sprintf("%s, %s %s", dutyLocation.Name, dutyLocation.Address.State, dutyLocation.Address.PostalCode)
}

// FormatAddress retrieves a PPMShipment W2Address and formats it for the SSW Document
func FormatAddress(w2Address *models.Address) string {
	var addressString string

	if w2Address != nil {
		addressString = fmt.Sprintf("%s, %s %s%s %s %s%s",
			w2Address.StreetAddress1,
			nilOrValue(w2Address.StreetAddress2),
			nilOrValue(w2Address.StreetAddress3),
			w2Address.City,
			w2Address.State,
			nilOrValue(w2Address.Country),
			w2Address.PostalCode,
		)
	} else {
		return "" // Return an empty string if no W2 address
	}

	return addressString
}

// nilOrValue returns the dereferenced value if the pointer is not nil, otherwise an empty string.
func nilOrValue(str *string) string {
	if str != nil {
		return *str
	}
	return ""
}

// FormatServiceMemberFullName formats ServiceMember full name for Shipment Summary Worksheet
func FormatServiceMemberFullName(serviceMember models.ServiceMember) string {
	lastName := derefStringTypes(serviceMember.LastName)
	suffix := derefStringTypes(serviceMember.Suffix)
	firstName := derefStringTypes(serviceMember.FirstName)
	middleName := derefStringTypes(serviceMember.MiddleName)
	if suffix != "" {
		return fmt.Sprintf("%s %s, %s %s", lastName, suffix, firstName, middleName)
	}
	return strings.TrimSpace(fmt.Sprintf("%s, %s %s", lastName, firstName, middleName))
}

// FormatAllShipments formats Shipment line items for the Shipment Summary Worksheet
func FormatAllShipments(ppms models.PPMShipments) WorkSheetShipments {
	totalShipments := len(ppms)
	formattedShipments := WorkSheetShipments{}
	formattedNumberAndTypes := make([]string, totalShipments)
	formattedPickUpDates := make([]string, totalShipments)
	formattedShipmentWeights := make([]string, totalShipments)
	formattedShipmentStatuses := make([]string, totalShipments)
	var shipmentNumber int

	for _, ppm := range ppms {
		formattedNumberAndTypes[shipmentNumber] = FormatPPMNumberAndType(shipmentNumber)
		formattedPickUpDates[shipmentNumber] = FormatPPMPickupDate(ppm)
		formattedShipmentWeights[shipmentNumber] = FormatPPMWeight(ppm)
		formattedShipmentStatuses[shipmentNumber] = FormatCurrentPPMStatus(ppm)
		shipmentNumber++
	}

	formattedShipments.ShipmentNumberAndTypes = strings.Join(formattedNumberAndTypes, newline)
	formattedShipments.PickUpDates = strings.Join(formattedPickUpDates, newline)
	formattedShipments.ShipmentWeights = strings.Join(formattedShipmentWeights, newline)
	formattedShipments.CurrentShipmentStatuses = strings.Join(formattedShipmentStatuses, newline)
	return formattedShipments
}

// FormatAllSITs formats SIT line items for the Shipment Summary Worksheet
func FormatAllSITS(ppms models.PPMShipments) WorkSheetSIT {
	totalSITS := len(ppms)
	formattedSIT := WorkSheetSIT{}
	formattedSITNumberAndTypes := make([]string, totalSITS)
	formattedSITEntryDates := make([]string, totalSITS)
	formattedSITEndDates := make([]string, totalSITS)
	formattedSITDaysInStorage := make([]string, totalSITS)
	var sitNumber int

	for _, ppm := range ppms {
		// formattedSITNumberAndTypes[sitNumber] = FormatPPMNumberAndType(sitNumber)
		formattedSITEntryDates[sitNumber] = FormatSITEntryDate(ppm)
		formattedSITEndDates[sitNumber] = FormatSITEndDate(ppm)
		formattedSITDaysInStorage[sitNumber] = FormatSITDaysInStorage(ppm)

		sitNumber++
	}
	formattedSIT.NumberAndTypes = strings.Join(formattedSITNumberAndTypes, newline)
	formattedSIT.EntryDates = strings.Join(formattedSITEntryDates, newline)
	formattedSIT.EndDates = strings.Join(formattedSITEndDates, newline)
	formattedSIT.DaysInStorage = strings.Join(formattedSITDaysInStorage, newline)

	return formattedSIT
}

// FetchMovingExpensesShipmentSummaryWorksheet fetches moving expenses for the Shipment Summary Worksheet
// TODO: update to create moving expense summary with the new moving expense model
func FetchMovingExpensesShipmentSummaryWorksheet(PPMShipment models.PPMShipment, _ appcontext.AppContext, _ *auth.Session) (models.MovingExpenses, error) {
	var movingExpenseDocuments = PPMShipment.MovingExpenses

	return movingExpenseDocuments, nil
}

// SubTotalExpenses groups moving expenses by type and payment method
func SubTotalExpenses(expenseDocuments models.MovingExpenses) map[string]float64 {
	var expenseType string
	totals := make(map[string]float64)
	for _, expense := range expenseDocuments {
		expenseType = getExpenseType(expense)
		expenseDollarAmt := expense.Amount.ToDollarFloatNoRound()
		totals[expenseType] += expenseDollarAmt
		// addToGrandTotal(totals, expenseType, expenseDollarAmt)
	}
	return totals
}

func getExpenseType(expense models.MovingExpense) string {
	expenseType := FormatEnum(string(*expense.MovingExpenseType), "")
	paidWithGTCC := expense.PaidWithGTCC
	if paidWithGTCC != nil {
		if *paidWithGTCC {
			return fmt.Sprintf("%s%s", expenseType, "GTCCPaid")
		}
	}

	return fmt.Sprintf("%s%s", expenseType, "MemberPaid")
}

// FormatCurrentPPMStatus formats FormatCurrentPPMStatus for the Shipment Summary Worksheet
func FormatCurrentPPMStatus(ppm models.PPMShipment) string {
	if ppm.Status == "PAYMENT_REQUESTED" {
		return "At destination"
	}
	return FormatEnum(string(ppm.Status), " ")
}

// FormatPPMNumberAndType formats FormatShipmentNumberAndType for the Shipment Summary Worksheet
func FormatPPMNumberAndType(i int) string {
	return fmt.Sprintf("%02d - PPM", i+1)
}

// FormatSITNumberAndType formats FormatSITNumberAndType for the Shipment Summary Worksheet
func FormatSITNumberAndType(i int) string {
	return fmt.Sprintf("%02d - SIT", i+1)
}

// FormatPPMWeight formats a ppms NetWeight for the Shipment Summary Worksheet
func FormatPPMWeight(ppm models.PPMShipment) string {
	if ppm.EstimatedWeight != nil {
		wtg := FormatWeights(unit.Pound(*ppm.EstimatedWeight))
		return fmt.Sprintf("%s lbs - FINAL", wtg)
	}
	return ""
}

// FormatPPMPickupDate formats a shipments ActualPickupDate for the Shipment Summary Worksheet
func FormatPPMPickupDate(ppm models.PPMShipment) string {
	return FormatDate(ppm.ExpectedDepartureDate)
}

// FormatSITEntryDate formats a SIT EstimatedEntryDate for the Shipment Summary Worksheet
func FormatSITEntryDate(ppm models.PPMShipment) string {
	if ppm.SITEstimatedEntryDate == nil {
		return "No Entry Data" // Return string if no SIT attached
	}
	return FormatDate(*ppm.SITEstimatedEntryDate)
}

// FormatSITEndDate formats a SIT EstimatedPickupDate for the Shipment Summary Worksheet
func FormatSITEndDate(ppm models.PPMShipment) string {
	if ppm.SITEstimatedDepartureDate == nil {
		return "No Departure Data" // Return string if no SIT attached
	}
	return FormatDate(*ppm.SITEstimatedDepartureDate)
}

// FormatSITDaysInStorage formats a SIT DaysInStorage for the Shipment Summary Worksheet
func FormatSITDaysInStorage(ppm models.PPMShipment) string {
	if ppm.SITEstimatedEntryDate == nil || ppm.SITEstimatedDepartureDate == nil {
		return "No Entry/Departure Data" // Return string if no SIT attached
	}
	firstDate := ppm.SITEstimatedDepartureDate
	secondDate := *ppm.SITEstimatedEntryDate
	difference := firstDate.Sub(secondDate)
	formattedDifference := fmt.Sprintf("Days: %d\n", int64(difference.Hours()/24))
	return formattedDifference
}

// FormatOrdersTypeAndOrdersNumber formats OrdersTypeAndOrdersNumber for Shipment Summary Worksheet
func FormatOrdersTypeAndOrdersNumber(order models.Order) string {
	issuingBranch := FormatOrdersType(order)
	ordersNumber := derefStringTypes(order.OrdersNumber)
	return fmt.Sprintf("%s/%s", issuingBranch, ordersNumber)
}

// FormatServiceMemberAffiliation formats ServiceMemberAffiliation in human friendly format
func FormatServiceMemberAffiliation(affiliation *models.ServiceMemberAffiliation) string {
	if affiliation != nil {
		return FormatEnum(string(*affiliation), " ")
	}
	return ""
}

// FormatOrdersType formats OrdersType for Shipment Summary Worksheet
func FormatOrdersType(order models.Order) string {
	switch order.OrdersType {
	case internalmessages.OrdersTypePERMANENTCHANGEOFSTATION:
		return "PCS"
	default:
		return ""
	}
}

// FormatDate formats Dates for Shipment Summary Worksheet
func FormatDate(date time.Time) string {
	dateLayout := "02-Jan-2006"
	return date.Format(dateLayout)
}

// FormatEnum titlecases string const types (e.g. THIS_CONSTANT -> This Constant)
// outSep specifies the character to use for rejoining the string
func FormatEnum(s string, outSep string) string {
	words := strings.Replace(strings.ToLower(s), "_", " ", -1)
	return strings.Replace(cases.Title(language.English).String(words), " ", outSep, -1)
}

// FormatWeights formats a unit.Pound using 000s separator
func FormatWeights(wtg unit.Pound) string {
	p := message.NewPrinter(language.English)
	return p.Sprintf("%d", wtg)
}

// FormatDollars formats an int using 000s separator
func FormatDollars(dollars float64) string {
	p := message.NewPrinter(language.English)
	return p.Sprintf("$%.2f", dollars)
}

func derefStringTypes(st interface{}) string {
	switch v := st.(type) {
	case *string:
		if v != nil {
			return *v
		}
	case string:
		return v
	}
	return ""
}

// ObligationType type corresponding to obligation sections of shipment summary worksheet
type ObligationType int

// ComputeObligations is helper function for computing the obligations section of the shipment summary worksheet
// Obligations must remain as static test data until new computer system is finished
func (SSWPPMComputer *SSWPPMComputer) ComputeObligations(_ appcontext.AppContext, _ services.ShipmentSummaryFormData, _ route.Planner) (obligation services.Obligations, err error) {
	// Obligations must remain test data until new computer system is finished
	obligations := services.Obligations{
		ActualObligation:           services.Obligation{Gcc: 123, SIT: 123, Miles: unit.Miles(123456)},
		MaxObligation:              services.Obligation{Gcc: 456, SIT: 456, Miles: unit.Miles(123456)},
		NonWinningActualObligation: services.Obligation{Gcc: 789, SIT: 789, Miles: unit.Miles(12345)},
		NonWinningMaxObligation:    services.Obligation{Gcc: 1000, SIT: 1000, Miles: unit.Miles(12345)},
	}
	return obligations, nil
}

// FetchDataShipmentSummaryWorksheetFormData fetches the pages for the Shipment Summary Worksheet for a given Move ID
func (SSWPPMComputer *SSWPPMComputer) FetchDataShipmentSummaryWorksheetFormData(appCtx appcontext.AppContext, _ *auth.Session, ppmShipmentID uuid.UUID) (*services.ShipmentSummaryFormData, error) {

	ppmShipment := models.PPMShipment{}
	dbQErr := appCtx.DB().Q().Eager(
		"Shipment.MoveTaskOrder.Orders.ServiceMember",
		"Shipment.MoveTaskOrder",
		"Shipment.MoveTaskOrder.Orders",
		"Shipment.MoveTaskOrder.Orders.NewDutyLocation.Address",
		"Shipment.MoveTaskOrder.Orders.OriginDutyLocation.Address",
	).Find(&ppmShipment, ppmShipmentID)

	if dbQErr != nil {
		if errors.Cause(dbQErr).Error() == models.RecordNotFoundErrorString {
			return nil, models.ErrFetchNotFound
		}
		return nil, dbQErr
	}

	serviceMember := ppmShipment.Shipment.MoveTaskOrder.Orders.ServiceMember
	if ppmShipment.Shipment.MoveTaskOrder.Orders.Grade == nil {
		return nil, errors.New("order for requested shipment summary worksheet data does not have a pay grade attached")
	}

	weightAllotment := SSWGetEntitlement(*ppmShipment.Shipment.MoveTaskOrder.Orders.Grade, ppmShipment.Shipment.MoveTaskOrder.Orders.HasDependents, ppmShipment.Shipment.MoveTaskOrder.Orders.SpouseHasProGear)

	ppmRemainingEntitlement, err := CalculateRemainingPPMEntitlement(ppmShipment.Shipment.MoveTaskOrder, weightAllotment.TotalWeight)
	if err != nil {
		return nil, err
	}

	// Signed Certification needs to be updated
	// signedCertification, err := models.FetchSignedCertificationsPPMPayment(appCtx.DB(), session, ppmShipment.Shipment.MoveTaskOrderID)
	// if err != nil {
	// 	return ShipmentSummaryFormData{}, err
	// }
	// if signedCertification == nil {
	// 	return ShipmentSummaryFormData{},
	// 		errors.New("shipment summary worksheet: signed certification is nil")
	// }

	var ppmShipments []models.PPMShipment

	ppmShipments = append(ppmShipments, ppmShipment)
	if ppmShipment.Shipment.MoveTaskOrder.Orders.OriginDutyLocation == nil {
		return nil, errors.New("order for PPM shipment does not have a origin duty location attached")
	}
	ssd := services.ShipmentSummaryFormData{
		ServiceMember:       serviceMember,
		Order:               ppmShipment.Shipment.MoveTaskOrder.Orders,
		Move:                ppmShipment.Shipment.MoveTaskOrder,
		CurrentDutyLocation: *ppmShipment.Shipment.MoveTaskOrder.Orders.OriginDutyLocation,
		NewDutyLocation:     ppmShipment.Shipment.MoveTaskOrder.Orders.NewDutyLocation,
		WeightAllotment:     weightAllotment,
		PPMShipments:        ppmShipments,
		W2Address:           ppmShipment.W2Address,
		// SignedCertification:     *signedCertification,
		PPMRemainingEntitlement: ppmRemainingEntitlement,
	}
	return &ssd, nil
}

// FillSSWPDFForm takes form data and fills an existing PDF form template with said data
func (SSWPPMGenerator *SSWPPMGenerator) FillSSWPDFForm(Page1Values services.Page1Values, Page2Values services.Page2Values) (sswfile afero.File, pdfInfo *pdfcpu.PDFInfo, err error) {

	// header represents the header section of the JSON.
	type header struct {
		Source   string `json:"source"`
		Version  string `json:"version"`
		Creation string `json:"creation"`
		Producer string `json:"producer"`
	}

	// checkbox represents a checkbox within a form.
	type checkbox struct {
		Pages   []int  `json:"pages"`
		ID      string `json:"id"`
		Name    string `json:"name"`
		Default bool   `json:"value"`
		Value   bool   `json:"multiline"`
		Locked  bool   `json:"locked"`
	}

	// forms represents a form containing text fields.
	type form struct {
		TextField []textField `json:"textfield"`
		Checkbox  []checkbox  `json:"checkbox"`
	}

	// pdFData represents the entire JSON structure.
	type pdFData struct {
		Header header `json:"header"`
		Forms  []form `json:"forms"`
	}

	var sswHeader = header{
		Source:   "SSWPDFTemplate.pdf",
		Version:  "pdfcpu v0.6.0 dev",
		Creation: "2024-01-22 21:49:12 UTC",
		Producer: "macOS Version 13.5 (Build 22G74) Quartz PDFContext, AppendMode 1.1",
	}

	var sswCheckbox = []checkbox{
		{
			Pages:   []int{2},
			ID:      "797",
			Name:    "EDOther",
			Value:   true,
			Default: false,
			Locked:  false,
		},
	}

	formData := pdFData{ // This is unique to each PDF template, must be found for new templates using PDFCPU's export function used on the template (can be done through CLI)
		Header: sswHeader,
		Forms: []form{
			{ // Dynamically loops, creates, and aggregates json for text fields, merges page 1 and 2
				TextField: mergeTextFields(createTextFields(Page1Values, 1), createTextFields(Page2Values, 2)),
			},
			// The following is the structure for using a Checkbox field
			{
				Checkbox: sswCheckbox,
			},
		},
	}

	// Marshal the FormData struct into a JSON-encoded byte slice
	jsonData, err := json.MarshalIndent(formData, "", "  ")
	if err != nil {
		fmt.Println("Error marshaling JSON:", err)
		return
	}
	SSWWorksheet, err := SSWPPMGenerator.generator.FillPDFForm(jsonData, SSWPPMGenerator.templateReader)
	if err != nil {
		return nil, nil, err
	}

	// pdfInfo.PageCount is a great way to tell whether returned PDF is corrupted
	pdfInfoResult, err := SSWPPMGenerator.generator.GetPdfFileInfo(SSWWorksheet.Name())
	if err != nil || pdfInfoResult.PageCount != 2 {
		return nil, nil, errors.Wrap(err, "SSWGenerator output a corrupted or incorretly altered PDF")
	}
	// Return PDFInfo for additional testing in other functions
	pdfInfo = pdfInfoResult
	return SSWWorksheet, pdfInfo, err
}

// CreateTextFields formats the SSW Page data to match PDF-accepted JSON
func createTextFields(data interface{}, pages ...int) []textField {
	var textFields []textField

	val := reflect.ValueOf(data)
	for i := 0; i < val.NumField(); i++ {
		field := val.Type().Field(i)
		value := val.Field(i).Interface()

		textFieldEntry := textField{
			Pages:     pages,
			ID:        fmt.Sprintf("%d", len(textFields)+1),
			Name:      field.Name,
			Value:     fmt.Sprintf("%v", value),
			Multiline: false,
			Locked:    false,
		}

		textFields = append(textFields, textFieldEntry)
	}

	return textFields
}

// MergeTextFields merges page 1 and page 2 data
func mergeTextFields(fields1, fields2 []textField) []textField {
	return append(fields1, fields2...)
}

// createAssetByteReader creates a new byte reader based on the TemplateImagePath of the formLayout
func createAssetByteReader(path string) (*bytes.Reader, error) {
	asset, err := assets.Asset(path)
	if err != nil {
		return nil, errors.Wrap(err, "error creating asset from path; check image path : "+path)
	}

	return bytes.NewReader(asset), nil
}<|MERGE_RESOLUTION|>--- conflicted
+++ resolved
@@ -46,10 +46,7 @@
 
 // NewSSWPPMGenerator creates a SSWPPMGenerator
 func NewSSWPPMGenerator() (services.SSWPPMGenerator, error) {
-<<<<<<< HEAD
 	// Generator and dependencies must be initiated to handle memory filesystem for AWS
-=======
->>>>>>> 30276e07
 	storer := storage.NewMemory(storage.NewMemoryParams("", ""))
 	userUploader, err := uploader.NewUserUploader(storer, uploader.MaxCustomerUserUploadFileSizeLimit)
 	if err != nil {
@@ -76,7 +73,6 @@
 	page2 := FormatValuesShipmentSummaryWorksheetFormPage2(shipmentSummaryFormData)
 
 	return page1, page2
-<<<<<<< HEAD
 }
 
 // textField represents a text field within a form.
@@ -89,20 +85,6 @@
 	Locked    bool   `json:"locked"`
 }
 
-=======
-}
-
-// textField represents a text field within a form.
-type textField struct {
-	Pages     []int  `json:"pages"`
-	ID        string `json:"id"`
-	Name      string `json:"name"`
-	Value     string `json:"value"`
-	Multiline bool   `json:"multiline"`
-	Locked    bool   `json:"locked"`
-}
-
->>>>>>> 30276e07
 var newline = "\n\n"
 
 // Page1Values is an object representing a Shipment Summary Worksheet
@@ -353,13 +335,8 @@
 	page1.ServiceBranch = FormatServiceMemberAffiliation(sm.Affiliation)
 	page1.PreferredEmail = derefStringTypes(sm.PersonalEmail)
 	page1.DODId = derefStringTypes(sm.Edipi)
-<<<<<<< HEAD
-	page1.RankGrade = FormatRank(data.ServiceMember.Rank)
-	page1.MailingAddressW2 = FormatAddress(data.W2Address)
-=======
 	page1.MailingAddressW2 = FormatAddress(data.W2Address)
 	page1.RankGrade = FormatGrade(data.Order.Grade)
->>>>>>> 30276e07
 
 	page1.IssuingBranchOrAgency = FormatServiceMemberAffiliation(sm.Affiliation)
 	page1.OrdersIssueDate = FormatDate(data.Order.IssueDate)
