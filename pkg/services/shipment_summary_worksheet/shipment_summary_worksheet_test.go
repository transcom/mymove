--- conflicted
+++ resolved
@@ -315,16 +315,6 @@
 	actualPickupDate := time.Date(2019, time.February, 11, 0, 0, 0, 0, time.UTC)
 	netWeight := unit.Pound(4000)
 	cents := unit.Cents(1000)
-<<<<<<< HEAD
-	estIncentive := unit.Cents(1000000)
-	PPMShipments := []models.PPMShipment{
-		{
-			ActualMoveDate:         &pickupDate,
-			Status:                 models.PPMShipmentStatusWaitingOnCustomer,
-			EstimatedWeight:        &netWeight,
-			AdvanceAmountRequested: &cents,
-			EstimatedIncentive:     &estIncentive,
-=======
 	locator := "ABCDEF-01"
 	PPMShipment := models.PPMShipment{
 		ExpectedDepartureDate:  expectedPickupDate,
@@ -334,7 +324,6 @@
 		AdvanceAmountRequested: &cents,
 		Shipment: models.MTOShipment{
 			ShipmentLocator: &locator,
->>>>>>> 50c33aa1
 		},
 	}
 	ssd := services.ShipmentSummaryFormData{
@@ -345,12 +334,7 @@
 		PPMRemainingEntitlement: 3000,
 		WeightAllotment:         wtgEntitlements,
 		PreparationDate:         time.Date(2019, 1, 1, 1, 1, 1, 1, time.UTC),
-<<<<<<< HEAD
-		PPMShipments:            PPMShipments,
-		PPMShipment:             PPMShipments[0],
-=======
 		PPMShipment:             PPMShipment,
->>>>>>> 50c33aa1
 	}
 	sswPage1, err := FormatValuesShipmentSummaryWorksheetFormPage1(ssd, false)
 	suite.NoError(err)
@@ -373,21 +357,13 @@
 	suite.Equal("2,000", sswPage1.WeightAllotmentProGear)
 	suite.Equal("500", sswPage1.WeightAllotmentProgearSpouse)
 	suite.Equal("17,500", sswPage1.TotalWeightAllotment)
-<<<<<<< HEAD
-	suite.Equal("01 - PPM", sswPage1.ShipmentNumberAndTypes)
-=======
 
 	suite.Equal(locator, sswPage1.ShipmentNumberAndTypes)
->>>>>>> 50c33aa1
 	suite.Equal("11-Jan-2019", sswPage1.ShipmentPickUpDates)
 	suite.Equal("4,000 lbs - Estimated", sswPage1.ShipmentWeights)
 	suite.Equal("Waiting On Customer", sswPage1.ShipmentCurrentShipmentStatuses)
 	suite.Equal("17,500", sswPage1.TotalWeightAllotmentRepeat)
-<<<<<<< HEAD
-	suite.Equal("15,000 lbs; $10,000.00", sswPage1.MaxObligationGCC100)
-=======
-
->>>>>>> 50c33aa1
+
 	suite.Equal("3,000", sswPage1.PPMRemainingEntitlement)
 
 	// quick test when there is no PPM actual move date
@@ -764,21 +740,12 @@
 		CustomerField: "",
 		OfficeField:   "AOA: Firstname Lastname\nSSW: ",
 		DateField:     "AOA: " + FormatDate(testDate) + "\nSSW: ",
-<<<<<<< HEAD
 	}
 	sswCertifications := Certifications{
 		CustomerField: "",
 		OfficeField:   "AOA: Firstname Lastname\nSSW: Firstname Lastname",
 		DateField:     "AOA: " + FormatDate(testDate) + "\nSSW: " + FormatDate(testDate),
 	}
-=======
-	}
-	sswCertifications := Certifications{
-		CustomerField: "",
-		OfficeField:   "AOA: Firstname Lastname\nSSW: Firstname Lastname",
-		DateField:     "AOA: " + FormatDate(testDate) + "\nSSW: " + FormatDate(testDate),
-	}
->>>>>>> 50c33aa1
 	prepAOADate := FormatDate(testDate)
 	prepSSWDate := FormatDate(testDate)
 
@@ -823,7 +790,6 @@
 		},
 	}, nil)
 	certs = append(certs, &ppmPaymentsignedCertification)
-<<<<<<< HEAD
 
 	formattedSignature = formatSignedCertifications(certs, move.MTOShipments[0].PPMShipment.ID)
 	formattedDate, err = formatSSWDate(certs, move.MTOShipments[0].PPMShipment.ID)
@@ -831,15 +797,6 @@
 	suite.Equal(prepSSWDate, formattedDate)
 	suite.Equal(sswCertifications, formattedSignature)
 
-=======
-
-	formattedSignature = formatSignedCertifications(certs, move.MTOShipments[0].PPMShipment.ID)
-	formattedDate, err = formatSSWDate(certs, move.MTOShipments[0].PPMShipment.ID)
-	suite.NoError(err)
-	suite.Equal(prepSSWDate, formattedDate)
-	suite.Equal(sswCertifications, formattedSignature)
-
->>>>>>> 50c33aa1
 }
 
 func (suite *ShipmentSummaryWorksheetServiceSuite) TestFormatSSWSignedCertifications() {
