// RA Summary: gosec - errcheck - Unchecked return value
// RA: Linter flags errcheck error: Ignoring a method's return value can cause the program to overlook unexpected states and conditions.
// RA: Functions with unchecked return values in the file are used to generate stub data for a localized version of the application.
// RA: Given the data is being generated for local use and does not contain any sensitive information, there are no unexpected states and conditions
// RA: in which this would be considered a risk
// RA Developer Status: Mitigated
// RA Validator Status: Mitigated
// RA Modified Severity: N/A
// nolint:errcheck
package shipmentsummaryworksheet

import (
	"time"

	"github.com/gofrs/uuid"

	"github.com/transcom/mymove/pkg/auth"
	"github.com/transcom/mymove/pkg/factory"
	"github.com/transcom/mymove/pkg/gen/internalmessages"
	"github.com/transcom/mymove/pkg/models"
	paperworkgenerator "github.com/transcom/mymove/pkg/paperwork"
	"github.com/transcom/mymove/pkg/services"
	storageTest "github.com/transcom/mymove/pkg/storage/test"
	"github.com/transcom/mymove/pkg/unit"
	"github.com/transcom/mymove/pkg/uploader"
)

func (suite *ShipmentSummaryWorksheetServiceSuite) TestFetchDataShipmentSummaryWorksheet() {
	//advanceID, _ := uuid.NewV4()
	ordersType := internalmessages.OrdersTypePERMANENTCHANGEOFSTATION
	yuma := factory.FetchOrBuildCurrentDutyLocation(suite.DB())
	fortGordon := factory.FetchOrBuildOrdersDutyLocation(suite.DB())
	grade := models.ServiceMemberGradeE9
	SSWPPMComputer := NewSSWPPMComputer()

	ppmShipment := factory.BuildPPMShipment(suite.DB(), []factory.Customization{
		{
			Model: models.Order{
				OrdersType: ordersType,
				Grade:      &grade,
			},
		},
		{
			Model:    fortGordon,
			LinkOnly: true,
			Type:     &factory.DutyLocations.NewDutyLocation,
		},
		{
			Model:    yuma,
			LinkOnly: true,
			Type:     &factory.DutyLocations.OriginDutyLocation,
		},
		{
			Model: models.SignedCertification{},
		},
	}, nil)

	var expenseAmount unit.Cents = 1000.00
	var currentExpenseType = models.MovingExpenseReceiptTypeOther
	paidGTCC := true
	movingExpense := models.MovingExpense{
		Amount:            &expenseAmount,
		MovingExpenseType: &currentExpenseType,
		PaidWithGTCC:      &paidGTCC,
	}

	factory.AddMovingExpenseToPPMShipment(suite.DB(), &ppmShipment, nil, &movingExpense)

	ppmShipmentID := ppmShipment.ID

	serviceMemberID := ppmShipment.Shipment.MoveTaskOrder.Orders.ServiceMemberID

	session := auth.Session{
		UserID:          ppmShipment.Shipment.MoveTaskOrder.Orders.ServiceMember.UserID,
		ServiceMemberID: serviceMemberID,
		ApplicationName: auth.MilApp,
	}

	models.SaveMoveDependencies(suite.DB(), &ppmShipment.Shipment.MoveTaskOrder)

	ssd, err := SSWPPMComputer.FetchDataShipmentSummaryWorksheetFormData(suite.AppContextForTest(), &session, ppmShipmentID)

	suite.NoError(err)
	suite.Equal(ppmShipment.Shipment.MoveTaskOrder.Orders.ID, ssd.Order.ID)
	suite.Require().Len(ssd.PPMShipments, 1)
	suite.Equal(ppmShipment.ID, ssd.PPMShipments[0].ID)
	suite.Equal(serviceMemberID, ssd.ServiceMember.ID)
	suite.Equal(yuma.ID, ssd.CurrentDutyLocation.ID)
	suite.Equal(yuma.Address.ID, ssd.CurrentDutyLocation.Address.ID)
	suite.Equal(fortGordon.ID, ssd.NewDutyLocation.ID)
	suite.Equal(fortGordon.Address.ID, ssd.NewDutyLocation.Address.ID)
	gradeWtgAllotment := models.GetWeightAllotment(grade)
	suite.Equal(unit.Pound(gradeWtgAllotment.TotalWeightSelf), ssd.WeightAllotment.Entitlement)
	suite.Equal(unit.Pound(gradeWtgAllotment.ProGearWeight), ssd.WeightAllotment.ProGear)
	suite.Equal(unit.Pound(500), ssd.WeightAllotment.SpouseProGear)
	suite.Require().NotNil(ssd.Order.Grade)
	weightAllotment := models.GetWeightAllotment(*ssd.Order.Grade)
	// E_9 rank, no dependents, with spouse pro-gear
	totalWeight := weightAllotment.TotalWeightSelf + weightAllotment.ProGearWeight + weightAllotment.ProGearWeightSpouse
	suite.Require().Nil(err)
	suite.Equal(unit.Pound(totalWeight), ssd.WeightAllotment.TotalWeight)
	suite.Equal(ppmShipment.EstimatedWeight, ssd.PPMShipments[0].EstimatedWeight)
	suite.Require().NotNil(ssd.PPMShipments[0].AdvanceAmountRequested)
	suite.Equal(ppmShipment.AdvanceAmountRequested, ssd.PPMShipments[0].AdvanceAmountRequested)
}

func (suite *ShipmentSummaryWorksheetServiceSuite) TestFetchDataShipmentSummaryWorksheetWithErrorNoMove() {
	//advanceID, _ := uuid.NewV4()
	ordersType := internalmessages.OrdersTypePERMANENTCHANGEOFSTATION
	yuma := factory.FetchOrBuildCurrentDutyLocation(suite.DB())
	fortGordon := factory.FetchOrBuildOrdersDutyLocation(suite.DB())
	grade := models.ServiceMemberGradeE9
	SSWPPMComputer := NewSSWPPMComputer()

	move := factory.BuildMove(suite.DB(), []factory.Customization{
		{
			Model: models.Order{
				OrdersType: ordersType,
				Grade:      &grade,
			},
		},
		{
			Model:    fortGordon,
			LinkOnly: true,
			Type:     &factory.DutyLocations.NewDutyLocation,
		},
		{
			Model:    yuma,
			LinkOnly: true,
			Type:     &factory.DutyLocations.OriginDutyLocation,
		},
	}, nil)

	PPMShipmentID := uuid.Nil
	serviceMemberID := move.Orders.ServiceMemberID

	session := auth.Session{
		UserID:          move.Orders.ServiceMember.UserID,
		ServiceMemberID: serviceMemberID,
		ApplicationName: auth.MilApp,
	}

	emptySSD, err := SSWPPMComputer.FetchDataShipmentSummaryWorksheetFormData(suite.AppContextForTest(), &session, PPMShipmentID)

	suite.Error(err)
	suite.Nil(emptySSD)
}

func (suite *ShipmentSummaryWorksheetServiceSuite) TestFormatEMPLID() {
	edipi := "12345567890"
	affiliation := models.AffiliationCOASTGUARD
	emplid := "9999999"
	serviceMember := models.ServiceMember{
		ID:          uuid.Must(uuid.NewV4()),
		Edipi:       &edipi,
		Affiliation: &affiliation,
		Emplid:      &emplid,
	}

	result, err := formatEmplid(serviceMember)

	suite.Equal("EMPLID: 9999999", *result)
	suite.NoError(err)
}

func (suite *ShipmentSummaryWorksheetServiceSuite) TestFormatEMPLIDNotCG() {
	edipi := "12345567890"
	affiliation := models.AffiliationARMY
	emplid := "9999999"
	serviceMember := models.ServiceMember{
		ID:          uuid.Must(uuid.NewV4()),
		Edipi:       &edipi,
		Affiliation: &affiliation,
		Emplid:      &emplid,
	}

	result, err := formatEmplid(serviceMember)

	suite.Equal("12345567890", *result)
	suite.NoError(err)
}

func (suite *ShipmentSummaryWorksheetServiceSuite) TestFormatEMPLIDNull() {
	edipi := "12345567890"
	affiliation := models.AffiliationARMY
	serviceMember := models.ServiceMember{
		ID:          uuid.Must(uuid.NewV4()),
		Edipi:       &edipi,
		Affiliation: &affiliation,
	}

	result, err := formatEmplid(serviceMember)

	suite.Equal("12345567890", *result)
	suite.NoError(err)
}

func (suite *ShipmentSummaryWorksheetServiceSuite) TestFetchMovingExpensesShipmentSummaryWorksheetNoPPM() {
	serviceMemberID, _ := uuid.NewV4()

	ppmShipment := factory.BuildPPMShipment(suite.DB(), nil, nil)
	session := auth.Session{
		UserID:          ppmShipment.Shipment.MoveTaskOrder.Orders.ServiceMember.UserID,
		ServiceMemberID: serviceMemberID,
		ApplicationName: auth.MilApp,
	}

	movingExpenses, err := FetchMovingExpensesShipmentSummaryWorksheet(ppmShipment, suite.AppContextForTest(), &session)

	suite.Len(movingExpenses, 0)
	suite.NoError(err)
}

func (suite *ShipmentSummaryWorksheetServiceSuite) TestFetchDataShipmentSummaryWorksheetOnlyPPM() {
	ordersType := internalmessages.OrdersTypePERMANENTCHANGEOFSTATION
	yuma := factory.FetchOrBuildCurrentDutyLocation(suite.DB())
	fortGordon := factory.FetchOrBuildOrdersDutyLocation(suite.DB())
	grade := models.ServiceMemberGradeE9
	SSWPPMComputer := NewSSWPPMComputer()

	ppmShipment := factory.BuildPPMShipment(suite.DB(), []factory.Customization{
		{
			Model: models.Order{
				OrdersType: ordersType,
				Grade:      &grade,
			},
		},
		{
			Model:    fortGordon,
			LinkOnly: true,
			Type:     &factory.DutyLocations.NewDutyLocation,
		},
		{
			Model:    yuma,
			LinkOnly: true,
			Type:     &factory.DutyLocations.OriginDutyLocation,
		},
		{
			Model: models.SignedCertification{},
		},
	}, nil)
	ppmShipmentID := ppmShipment.ID

	serviceMemberID := ppmShipment.Shipment.MoveTaskOrder.Orders.ServiceMemberID
	session := auth.Session{
		UserID:          ppmShipment.Shipment.MoveTaskOrder.Orders.ServiceMember.UserID,
		ServiceMemberID: serviceMemberID,
		ApplicationName: auth.MilApp,
	}
	models.SaveMoveDependencies(suite.DB(), &ppmShipment.Shipment.MoveTaskOrder)
	ssd, err := SSWPPMComputer.FetchDataShipmentSummaryWorksheetFormData(suite.AppContextForTest(), &session, ppmShipmentID)

	suite.NoError(err)
	suite.Equal(ppmShipment.Shipment.MoveTaskOrder.Orders.ID, ssd.Order.ID)
	suite.Require().Len(ssd.PPMShipments, 1)
	suite.Equal(ppmShipment.ID, ssd.PPMShipments[0].ID)
	suite.Equal(serviceMemberID, ssd.ServiceMember.ID)
	suite.Equal(yuma.ID, ssd.CurrentDutyLocation.ID)
	suite.Equal(yuma.Address.ID, ssd.CurrentDutyLocation.Address.ID)
	suite.Equal(fortGordon.ID, ssd.NewDutyLocation.ID)
	suite.Equal(fortGordon.Address.ID, ssd.NewDutyLocation.Address.ID)
	gradeWtgAllotment := models.GetWeightAllotment(grade)
	suite.Equal(unit.Pound(gradeWtgAllotment.TotalWeightSelf), ssd.WeightAllotment.Entitlement)
	suite.Equal(unit.Pound(gradeWtgAllotment.ProGearWeight), ssd.WeightAllotment.ProGear)
	suite.Equal(unit.Pound(500), ssd.WeightAllotment.SpouseProGear)
	suite.Require().NotNil(ssd.Order.Grade)
	weightAllotment := models.GetWeightAllotment(*ssd.Order.Grade)
	// E_9 rank, no dependents, with spouse pro-gear
	totalWeight := weightAllotment.TotalWeightSelf + weightAllotment.ProGearWeight + weightAllotment.ProGearWeightSpouse
	suite.Equal(unit.Pound(totalWeight), ssd.WeightAllotment.TotalWeight)
	suite.Equal(ppmShipment.EstimatedWeight, ssd.PPMShipments[0].EstimatedWeight)
	suite.Require().NotNil(ssd.PPMShipments[0].AdvanceAmountRequested)
	suite.Equal(ppmShipment.AdvanceAmountRequested, ssd.PPMShipments[0].AdvanceAmountRequested)
	suite.Require().Len(ssd.MovingExpenses, 0)
}

func (suite *ShipmentSummaryWorksheetServiceSuite) TestFormatValuesShipmentSummaryWorksheetFormPage1() {
	yuma := factory.FetchOrBuildCurrentDutyLocation(suite.DB())
	fortGordon := factory.FetchOrBuildOrdersDutyLocation(suite.DB())
	wtgEntitlements := services.SSWMaxWeightEntitlement{
		Entitlement:   15000,
		ProGear:       2000,
		SpouseProGear: 500,
		TotalWeight:   17500,
	}

	serviceMemberID, _ := uuid.NewV4()
	serviceBranch := models.AffiliationAIRFORCE
	grade := models.ServiceMemberGradeE9
	serviceMember := models.ServiceMember{
		ID:            serviceMemberID,
		FirstName:     models.StringPointer("Marcus"),
		MiddleName:    models.StringPointer("Joseph"),
		LastName:      models.StringPointer("Jenkins"),
		Suffix:        models.StringPointer("Jr."),
		Telephone:     models.StringPointer("444-555-8888"),
		PersonalEmail: models.StringPointer("michael+ppm-expansion_1@truss.works"),
		Edipi:         models.StringPointer("1234567890"),
		Affiliation:   &serviceBranch,
	}

	orderIssueDate := time.Date(2018, time.December, 21, 0, 0, 0, 0, time.UTC)
	order := models.Order{
		IssueDate:         orderIssueDate,
		OrdersType:        internalmessages.OrdersTypePERMANENTCHANGEOFSTATION,
		OrdersNumber:      models.StringPointer("012345"),
		NewDutyLocationID: fortGordon.ID,
		TAC:               models.StringPointer("NTA4"),
		SAC:               models.StringPointer("SAC"),
		HasDependents:     true,
		SpouseHasProGear:  true,
		Grade:             &grade,
	}
	pickupDate := time.Date(2019, time.January, 11, 0, 0, 0, 0, time.UTC)
	netWeight := unit.Pound(4000)
	cents := unit.Cents(1000)
	estIncentive := unit.Cents(1000000)
	PPMShipments := []models.PPMShipment{
		{
			ActualMoveDate:         &pickupDate,
			Status:                 models.PPMShipmentStatusWaitingOnCustomer,
			EstimatedWeight:        &netWeight,
			AdvanceAmountRequested: &cents,
			EstimatedIncentive:     &estIncentive,
		},
	}
	ssd := services.ShipmentSummaryFormData{
		ServiceMember:           serviceMember,
		Order:                   order,
		CurrentDutyLocation:     yuma,
		NewDutyLocation:         fortGordon,
		PPMRemainingEntitlement: 3000,
		WeightAllotment:         wtgEntitlements,
		PreparationDate:         time.Date(2019, 1, 1, 1, 1, 1, 1, time.UTC),
		PPMShipments:            PPMShipments,
		PPMShipment:             PPMShipments[0],
	}
	sswPage1, err := FormatValuesShipmentSummaryWorksheetFormPage1(ssd, false)
	suite.NoError(err)

	suite.Equal("Jenkins Jr., Marcus Joseph", sswPage1.ServiceMemberName)
	suite.Equal("E-9", sswPage1.RankGrade)
	suite.Equal("Air Force", sswPage1.ServiceBranch)
	suite.Equal("00 Days in SIT", sswPage1.MaxSITStorageEntitlement)
	suite.Equal("Yuma AFB, IA 50309", sswPage1.AuthorizedOrigin)
	suite.Equal("Fort Eisenhower, GA 30813", sswPage1.AuthorizedDestination)
	suite.Equal("No", sswPage1.POVAuthorized)
	suite.Equal("444-555-8888", sswPage1.PreferredPhoneNumber)
	suite.Equal("michael+ppm-expansion_1@truss.works", sswPage1.PreferredEmail)
	suite.Equal("1234567890", sswPage1.DODId)
	suite.Equal("Air Force", sswPage1.IssuingBranchOrAgency)
	suite.Equal("21-Dec-2018", sswPage1.OrdersIssueDate)
	suite.Equal("PCS/012345", sswPage1.OrdersTypeAndOrdersNumber)
	suite.Equal("Fort Eisenhower, GA 30813", sswPage1.NewDutyAssignment)
	suite.Equal("15,000", sswPage1.WeightAllotment)
	suite.Equal("2,000", sswPage1.WeightAllotmentProGear)
	suite.Equal("500", sswPage1.WeightAllotmentProgearSpouse)
	suite.Equal("17,500", sswPage1.TotalWeightAllotment)
	suite.Equal("01 - PPM", sswPage1.ShipmentNumberAndTypes)
	suite.Equal("11-Jan-2019", sswPage1.ShipmentPickUpDates)
	suite.Equal("4,000 lbs - Estimated", sswPage1.ShipmentWeights)
	suite.Equal("Waiting On Customer", sswPage1.ShipmentCurrentShipmentStatuses)
	suite.Equal("17,500", sswPage1.TotalWeightAllotmentRepeat)
	suite.Equal("15,000 lbs; $10,000.00", sswPage1.MaxObligationGCC100)
	suite.Equal("3,000", sswPage1.PPMRemainingEntitlement)

	// quick test when there is no PPM actual move date
	PPMShipmentsWithoutActualMoveDate := []models.PPMShipment{
		{
			Status:                 models.PPMShipmentStatusWaitingOnCustomer,
			EstimatedWeight:        &netWeight,
			AdvanceAmountRequested: &cents,
		},
	}
	ssdWithoutPPMActualMoveDate := services.ShipmentSummaryFormData{
		ServiceMember:           serviceMember,
		Order:                   order,
		CurrentDutyLocation:     yuma,
		NewDutyLocation:         fortGordon,
		PPMRemainingEntitlement: 3000,
		WeightAllotment:         wtgEntitlements,
		PreparationDate:         time.Date(2019, 1, 1, 1, 1, 1, 1, time.UTC),
		PPMShipments:            PPMShipmentsWithoutActualMoveDate,
	}
	sswPage1NoActualMoveDate, err := FormatValuesShipmentSummaryWorksheetFormPage1(ssdWithoutPPMActualMoveDate, false)
	suite.NoError(err)
	suite.Equal("N/A", sswPage1NoActualMoveDate.ShipmentPickUpDates)
}

func (suite *ShipmentSummaryWorksheetServiceSuite) TestFormatValuesShipmentSummaryWorksheetFormPage2() {
	fortGordon := factory.FetchOrBuildOrdersDutyLocation(suite.DB())
	orderIssueDate := time.Date(2018, time.December, 21, 0, 0, 0, 0, time.UTC)

	order := models.Order{
		IssueDate:         orderIssueDate,
		OrdersType:        internalmessages.OrdersTypePERMANENTCHANGEOFSTATION,
		OrdersNumber:      models.StringPointer("012345"),
		NewDutyLocationID: fortGordon.ID,
		TAC:               models.StringPointer("NTA4"),
		SAC:               models.StringPointer("SAC"),
		HasDependents:     true,
		SpouseHasProGear:  true,
	}
	paidWithGTCCFalse := false
	paidWithGTCCTrue := true
	tollExpense := models.MovingExpenseReceiptTypeTolls
	oilExpense := models.MovingExpenseReceiptTypeOil
	amount := unit.Cents(10000)
	movingExpenses := models.MovingExpenses{
		{
			MovingExpenseType: &tollExpense,
			Amount:            &amount,
			PaidWithGTCC:      &paidWithGTCCFalse,
		},
		{
			MovingExpenseType: &oilExpense,
			Amount:            &amount,
			PaidWithGTCC:      &paidWithGTCCFalse,
		},
		{
			MovingExpenseType: &oilExpense,
			Amount:            &amount,
			PaidWithGTCC:      &paidWithGTCCTrue,
		},
		{
			MovingExpenseType: &oilExpense,
			Amount:            &amount,
			PaidWithGTCC:      &paidWithGTCCFalse,
		},
		{
			MovingExpenseType: &tollExpense,
			Amount:            &amount,
			PaidWithGTCC:      &paidWithGTCCTrue,
		},
		{
			MovingExpenseType: &tollExpense,
			Amount:            &amount,
			PaidWithGTCC:      &paidWithGTCCTrue,
		},
		{
			MovingExpenseType: &tollExpense,
			Amount:            &amount,
			PaidWithGTCC:      &paidWithGTCCFalse,
		},
	}

	ssd := services.ShipmentSummaryFormData{
		Order:          order,
		MovingExpenses: movingExpenses,
	}

	sswPage2, err := FormatValuesShipmentSummaryWorksheetFormPage2(ssd, false)
	suite.NoError(err)
	suite.Equal("$200.00", sswPage2.TollsGTCCPaid)
	suite.Equal("$200.00", sswPage2.TollsMemberPaid)
	suite.Equal("$200.00", sswPage2.OilMemberPaid)
	suite.Equal("$100.00", sswPage2.OilGTCCPaid)
	suite.Equal("$300.00", sswPage2.TotalGTCCPaid)
	suite.Equal("$400.00", sswPage2.TotalMemberPaid)
	suite.Equal("NTA4", sswPage2.TAC)
	suite.Equal("SAC", sswPage2.SAC)
}

func (suite *ShipmentSummaryWorksheetServiceSuite) TestGroupExpenses() {
	paidWithGTCC := false
	tollExpense := models.MovingExpenseReceiptTypeTolls
	oilExpense := models.MovingExpenseReceiptTypeOil
	amount := unit.Cents(10000)
	testCases := []struct {
		input    models.MovingExpenses
		expected map[string]float64
	}{
		{
			models.MovingExpenses{
				{
					MovingExpenseType: &tollExpense,
					Amount:            &amount,
					PaidWithGTCC:      &paidWithGTCC,
				},
				{
					MovingExpenseType: &oilExpense,
					Amount:            &amount,
					PaidWithGTCC:      &paidWithGTCC,
				},
				{
					MovingExpenseType: &oilExpense,
					Amount:            &amount,
					PaidWithGTCC:      &paidWithGTCC,
				},
				{
					MovingExpenseType: &oilExpense,
					Amount:            &amount,
					PaidWithGTCC:      &paidWithGTCC,
				},
				{
					MovingExpenseType: &tollExpense,
					Amount:            &amount,
					PaidWithGTCC:      &paidWithGTCC,
				},
			},
			map[string]float64{
				"OilMemberPaid":   300,
				"TollsMemberPaid": 200,
				"TotalMemberPaid": 500,
			},
		},
	}

	for _, testCase := range testCases {
		actual := SubTotalExpenses(testCase.input)
		suite.Equal(testCase.expected, actual)
	}

}

func (suite *ShipmentSummaryWorksheetServiceSuite) TestFormatSSWGetEntitlement() {
	spouseHasProGear := true
	hasDependants := true
	allotment := models.GetWeightAllotment(models.ServiceMemberGradeE1)
	expectedTotalWeight := allotment.TotalWeightSelfPlusDependents + allotment.ProGearWeight + allotment.ProGearWeightSpouse
	sswEntitlement := SSWGetEntitlement(models.ServiceMemberGradeE1, hasDependants, spouseHasProGear)

	suite.Equal(unit.Pound(expectedTotalWeight), sswEntitlement.TotalWeight)
	suite.Equal(unit.Pound(allotment.TotalWeightSelfPlusDependents), sswEntitlement.Entitlement)
	suite.Equal(unit.Pound(allotment.ProGearWeightSpouse), sswEntitlement.SpouseProGear)
	suite.Equal(unit.Pound(allotment.ProGearWeight), sswEntitlement.ProGear)
}

func (suite *ShipmentSummaryWorksheetServiceSuite) TestFormatSSWGetEntitlementNoDependants() {
	spouseHasProGear := false
	hasDependants := false
	allotment := models.GetWeightAllotment(models.ServiceMemberGradeE1)
	expectedTotalWeight := allotment.TotalWeightSelf + allotment.ProGearWeight + allotment.ProGearWeightSpouse
	sswEntitlement := SSWGetEntitlement(models.ServiceMemberGradeE1, hasDependants, spouseHasProGear)

	suite.Equal(unit.Pound(expectedTotalWeight), sswEntitlement.TotalWeight)
	suite.Equal(unit.Pound(allotment.TotalWeightSelf), sswEntitlement.Entitlement)
	suite.Equal(unit.Pound(allotment.ProGearWeight), sswEntitlement.ProGear)
	suite.Equal(unit.Pound(500), sswEntitlement.SpouseProGear)
}

func (suite *ShipmentSummaryWorksheetServiceSuite) TestFormatServiceMemberFullName() {
	sm1 := models.ServiceMember{
		Suffix:     models.StringPointer("Jr."),
		FirstName:  models.StringPointer("Tom"),
		MiddleName: models.StringPointer("James"),
		LastName:   models.StringPointer("Smith"),
	}
	sm2 := models.ServiceMember{
		FirstName: models.StringPointer("Tom"),
		LastName:  models.StringPointer("Smith"),
	}

	suite.Equal("Smith Jr., Tom James", FormatServiceMemberFullName(sm1))
	suite.Equal("Smith, Tom", FormatServiceMemberFullName(sm2))
}

func (suite *ShipmentSummaryWorksheetServiceSuite) TestFormatCurrentPPMStatus() {
	draft := models.PPMShipment{Status: models.PPMShipmentStatusDraft}
	submitted := models.PPMShipment{Status: models.PPMShipmentStatusSubmitted}

	suite.Equal("Draft", FormatCurrentPPMStatus(draft))
	suite.Equal("Submitted", FormatCurrentPPMStatus(submitted))
}

func (suite *ShipmentSummaryWorksheetServiceSuite) TestFormatRank() {
	e9 := models.ServiceMemberGradeE9
	multipleGrades := models.ServiceMemberGradeO1ACADEMYGRADUATE

	suite.Equal("E-9", FormatGrade(&e9))
	suite.Equal("O-1 or Service Academy Graduate", FormatGrade(&multipleGrades))
}

func (suite *ShipmentSummaryWorksheetServiceSuite) TestFormatShipmentNumberAndType() {
	singlePPM := models.PPMShipments{models.PPMShipment{}}
	multiplePPMs := models.PPMShipments{models.PPMShipment{}, models.PPMShipment{}}

	multiplePPMsFormatted := FormatAllShipments(multiplePPMs)
	singlePPMFormatted := FormatAllShipments(singlePPM)

	// testing single shipment moves
	suite.Equal("01 - PPM", singlePPMFormatted.ShipmentNumberAndTypes)

	// testing multiple ppm moves
	suite.Equal("01 - PPM\n\n02 - PPM", multiplePPMsFormatted.ShipmentNumberAndTypes)
}

func (suite *ShipmentSummaryWorksheetServiceSuite) TestFormatWeights() {
	suite.Equal("0", FormatWeights(0))
	suite.Equal("10", FormatWeights(10))
	suite.Equal("1,000", FormatWeights(1000))
	suite.Equal("1,000,000", FormatWeights(1000000))
}

func (suite *ShipmentSummaryWorksheetServiceSuite) TestFormatOrdersIssueDate() {
	dec212018 := time.Date(2018, time.December, 21, 0, 0, 0, 0, time.UTC)
	jan012019 := time.Date(2019, time.January, 1, 0, 0, 0, 0, time.UTC)

	suite.Equal("21-Dec-2018", FormatDate(dec212018))
	suite.Equal("01-Jan-2019", FormatDate(jan012019))
}

func (suite *ShipmentSummaryWorksheetServiceSuite) TestFormatOrdersType() {
	pcsOrder := models.Order{OrdersType: internalmessages.OrdersTypePERMANENTCHANGEOFSTATION}
	var unknownOrdersType internalmessages.OrdersType = "UNKNOWN_ORDERS_TYPE"
	localOrder := models.Order{OrdersType: unknownOrdersType}

	suite.Equal("PCS", FormatOrdersType(pcsOrder))
	suite.Equal("", FormatOrdersType(localOrder))
}

func (suite *ShipmentSummaryWorksheetServiceSuite) TestFormatServiceMemberAffiliation() {
	airForce := models.AffiliationAIRFORCE
	marines := models.AffiliationMARINES

	suite.Equal("Air Force", FormatServiceMemberAffiliation(&airForce))
	suite.Equal("Marines", FormatServiceMemberAffiliation(&marines))
}

func (suite *ShipmentSummaryWorksheetServiceSuite) TestFormatPPMWeightEstimated() {
	pounds := unit.Pound(1000)
	ppm := models.PPMShipment{EstimatedWeight: &pounds}
	noWtg := models.PPMShipment{EstimatedWeight: nil}

	suite.Equal("1,000 lbs - Estimated", FormatPPMWeightEstimated(ppm))
	suite.Equal("", FormatPPMWeightEstimated(noWtg))
}

func (suite *ShipmentSummaryWorksheetServiceSuite) TestFormatPPMWeightFinal() {
	pounds := unit.Pound(1000)

	suite.Equal("1,000 lbs - Actual", FormatPPMWeightFinal(pounds))
}

func (suite *ShipmentSummaryWorksheetServiceSuite) TestFormatAOASignedCertifications() {
	var err error
	move := factory.BuildMoveWithPPMShipment(suite.DB(), nil, nil)
	testDate := time.Now() // due to using updatedAt, time.Now() needs to be used to test cert times and dates
	aoaCertifications := Certifications{
		CustomerField: "",
		OfficeField:   "AOA: Firstname Lastname\nSSW: ",
		DateField:     "AOA: " + FormatDate(testDate) + "\nSSW: ",
<<<<<<< HEAD
	}
	sswCertifications := Certifications{
		CustomerField: "",
		OfficeField:   "AOA: Firstname Lastname\nSSW: Firstname Lastname",
		DateField:     "AOA: " + FormatDate(testDate) + "\nSSW: " + FormatDate(testDate),
	}
=======
	}
	sswCertifications := Certifications{
		CustomerField: "",
		OfficeField:   "AOA: Firstname Lastname\nSSW: Firstname Lastname",
		DateField:     "AOA: " + FormatDate(testDate) + "\nSSW: " + FormatDate(testDate),
	}
>>>>>>> b94f33d0
	prepAOADate := FormatDate(testDate)
	prepSSWDate := FormatDate(testDate)

	signedCertType := models.SignedCertificationTypePreCloseoutReviewedPPMPAYMENT
	aoaSignedCertification := factory.BuildSignedCertification(suite.DB(), []factory.Customization{
		{
			Model:    move,
			LinkOnly: true,
		},
		{
			Model: models.SignedCertification{
				CertificationType: &signedCertType,
				CertificationText: "APPROVED",
				Signature:         "Firstname Lastname",
				UpdatedAt:         testDate,
				PpmID:             models.UUIDPointer(move.MTOShipments[0].PPMShipment.ID),
			},
		},
	}, nil)
	var certs []*models.SignedCertification
	certs = append(certs, &aoaSignedCertification)

	formattedSignature := formatSignedCertifications(certs, move.MTOShipments[0].PPMShipment.ID)
	formattedDate := formatAOADate(certs, move.MTOShipments[0].PPMShipment.ID)
	suite.Equal(prepAOADate, formattedDate)
	suite.Equal(aoaCertifications, formattedSignature)

	signedCertType = models.SignedCertificationTypeCloseoutReviewedPPMPAYMENT
	ppmPaymentsignedCertification := factory.BuildSignedCertification(suite.DB(), []factory.Customization{
		{
			Model:    move,
			LinkOnly: true,
		},
		{
			Model: models.SignedCertification{
				CertificationType: &signedCertType,
				CertificationText: "APPROVED",
				Signature:         "Firstname Lastname",
				UpdatedAt:         testDate,
				PpmID:             models.UUIDPointer(move.MTOShipments[0].PPMShipment.ID),
			},
		},
	}, nil)
	certs = append(certs, &ppmPaymentsignedCertification)

	formattedSignature = formatSignedCertifications(certs, move.MTOShipments[0].PPMShipment.ID)
	formattedDate, err = formatSSWDate(certs, move.MTOShipments[0].PPMShipment.ID)
	suite.NoError(err)
	suite.Equal(prepSSWDate, formattedDate)
	suite.Equal(sswCertifications, formattedSignature)

}

func (suite *ShipmentSummaryWorksheetServiceSuite) TestFormatSSWSignedCertifications() {
	var err error
	move := factory.BuildMoveWithPPMShipment(suite.DB(), nil, nil)
	testDate := time.Now() // due to using updatedAt, time.Now() needs to be used to test cert times and dates
	sswCertifications := Certifications{
		CustomerField: "",
		OfficeField:   "AOA: \nSSW: Firstname Lastname",
		DateField:     "AOA: " + "\nSSW: " + FormatDate(testDate),
	}
	prepSSWDate := FormatDate(testDate)

	var certs []*models.SignedCertification

	signedCertType := models.SignedCertificationTypeCloseoutReviewedPPMPAYMENT
	ppmPaymentsignedCertification := factory.BuildSignedCertification(suite.DB(), []factory.Customization{
		{
			Model:    move,
			LinkOnly: true,
		},
		{
			Model: models.SignedCertification{
				CertificationType: &signedCertType,
				CertificationText: "APPROVED",
				Signature:         "Firstname Lastname",
				UpdatedAt:         testDate,
				PpmID:             models.UUIDPointer(move.MTOShipments[0].PPMShipment.ID),
			},
		},
	}, nil)
	certs = append(certs, &ppmPaymentsignedCertification)

	formattedSignature := formatSignedCertifications(certs, move.MTOShipments[0].PPMShipment.ID)
	formattedDate, err := formatSSWDate(certs, move.MTOShipments[0].PPMShipment.ID)
	suite.NoError(err)
	suite.Equal(prepSSWDate, formattedDate)
	suite.Equal(sswCertifications, formattedSignature)

}

func (suite *ShipmentSummaryWorksheetServiceSuite) TestFormatAddress() {
	// Test case 1: Valid W2 address
	validAddress := &models.Address{
		StreetAddress1: "123 Main St",
		City:           "Cityville",
		State:          "ST",
		PostalCode:     "12345",
	}

	expectedValidResult := "123 Main St,  Cityville ST 12345"

	resultValid := FormatAddress(validAddress)

	suite.Equal(expectedValidResult, resultValid)

	// Test case 2: Nil W2 address
	nilAddress := (*models.Address)(nil)

	expectedNilResult := "W2 Address not found"

	resultNil := FormatAddress(nilAddress)

	suite.Equal(expectedNilResult, resultNil)
}

func (suite *ShipmentSummaryWorksheetServiceSuite) TestNilOrValue() {
	// Test case 1: Non-nil pointer
	validPointer := "ValidValue"
	validResult := nilOrValue(&validPointer)
	expectedValidResult := "ValidValue"

	if validResult != expectedValidResult {
		suite.Equal(expectedValidResult, validResult)
	}

	// Test case 2: Nil pointer
	nilPointer := (*string)(nil)
	nilResult := nilOrValue(nilPointer)
	expectedNilResult := ""

	if nilResult != expectedNilResult {
		suite.Equal(expectedNilResult, nilResult)
	}
}

func (suite *ShipmentSummaryWorksheetServiceSuite) TestMergeTextFields() {
	// Test case 1: Non-empty input slices
	fields1 := []textField{
		{Pages: []int{1, 2}, ID: "1", Name: "Field1", Value: "Value1", Multiline: false, Locked: true},
		{Pages: []int{3, 4}, ID: "2", Name: "Field2", Value: "Value2", Multiline: true, Locked: false},
	}

	fields2 := []textField{
		{Pages: []int{5, 6}, ID: "3", Name: "Field3", Value: "Value3", Multiline: true, Locked: false},
		{Pages: []int{7, 8}, ID: "4", Name: "Field4", Value: "Value4", Multiline: false, Locked: true},
	}

	mergedResult := mergeTextFields(fields1, fields2)

	expectedMergedResult := []textField{
		{Pages: []int{1, 2}, ID: "1", Name: "Field1", Value: "Value1", Multiline: false, Locked: true},
		{Pages: []int{3, 4}, ID: "2", Name: "Field2", Value: "Value2", Multiline: true, Locked: false},
		{Pages: []int{5, 6}, ID: "3", Name: "Field3", Value: "Value3", Multiline: true, Locked: false},
		{Pages: []int{7, 8}, ID: "4", Name: "Field4", Value: "Value4", Multiline: false, Locked: true},
	}

	suite.Equal(mergedResult, expectedMergedResult)

	// Test case 2: Empty input slices
	emptyResult := mergeTextFields([]textField{}, []textField{})
	expectedEmptyResult := []textField{}

	suite.Equal(emptyResult, expectedEmptyResult)
}

func (suite *ShipmentSummaryWorksheetServiceSuite) TestCreateTextFields() {
	// Test case 1: Non-empty input
	type TestData struct {
		Field1 string
		Field2 int
		Field3 bool
	}

	testData := TestData{"Value1", 42, true}
	pages := []int{1, 2}

	result := createTextFields(testData, pages...)

	expectedResult := []textField{
		{Pages: pages, ID: "1", Name: "Field1", Value: "Value1", Multiline: true, Locked: false},
		{Pages: pages, ID: "2", Name: "Field2", Value: "42", Multiline: true, Locked: false},
		{Pages: pages, ID: "3", Name: "Field3", Value: "true", Multiline: true, Locked: false},
	}

	suite.Equal(result, expectedResult)

	// Test case 2: Empty input
	emptyResult := createTextFields(struct{}{})

	suite.Nil(emptyResult)
}

func (suite *ShipmentSummaryWorksheetServiceSuite) TestFillSSWPDFForm() {
	fakeS3 := storageTest.NewFakeS3Storage(true)
	userUploader, uploaderErr := uploader.NewUserUploader(fakeS3, 25*uploader.MB)
	suite.FatalNoError(uploaderErr)
	generator, err := paperworkgenerator.NewGenerator(userUploader.Uploader())
	suite.FatalNil(err)

	SSWPPMComputer := NewSSWPPMComputer()
	ppmGenerator, err := NewSSWPPMGenerator(generator)
	suite.FatalNoError(err)
	ordersType := internalmessages.OrdersTypePERMANENTCHANGEOFSTATION
	yuma := factory.FetchOrBuildCurrentDutyLocation(suite.DB())
	fortGordon := factory.FetchOrBuildOrdersDutyLocation(suite.DB())
	grade := models.ServiceMemberGradeE9
	ppmShipment := factory.BuildPPMShipment(suite.DB(), []factory.Customization{
		{
			Model: models.Order{
				OrdersType: ordersType,
				Grade:      &grade,
			},
		},
		{
			Model:    fortGordon,
			LinkOnly: true,
			Type:     &factory.DutyLocations.NewDutyLocation,
		},
		{
			Model:    yuma,
			LinkOnly: true,
			Type:     &factory.DutyLocations.OriginDutyLocation,
		},
		{
			Model: models.SignedCertification{
				UpdatedAt: time.Now(),
			},
		},
	}, nil)

	ppmShipmentID := ppmShipment.ID

	serviceMemberID := ppmShipment.Shipment.MoveTaskOrder.Orders.ServiceMemberID

	session := auth.Session{
		UserID:          ppmShipment.Shipment.MoveTaskOrder.Orders.ServiceMember.UserID,
		ServiceMemberID: serviceMemberID,
		ApplicationName: auth.MilApp,
	}

	models.SaveMoveDependencies(suite.DB(), &ppmShipment.Shipment.MoveTaskOrder)

	ssd, err := SSWPPMComputer.FetchDataShipmentSummaryWorksheetFormData(suite.AppContextForTest(), &session, ppmShipmentID)
	suite.NoError(err)
	page1Data, page2Data, err := SSWPPMComputer.FormatValuesShipmentSummaryWorksheet(*ssd, false)
	suite.NoError(err)
	test, info, err := ppmGenerator.FillSSWPDFForm(page1Data, page2Data)
	suite.NoError(err)
	println(test.Name())           // ensures was generated with temp filesystem
	suite.Equal(info.PageCount, 2) // ensures PDF is not corrupted
}

func (suite *ShipmentSummaryWorksheetServiceSuite) TestFormatMaxAdvance() {
	cents := unit.Cents(1000)
	tests := []struct {
		name               string
		estimatedIncentive *unit.Cents
		expectedResult     string
	}{
		{
			name:               "Valid estimated incentive",
			estimatedIncentive: &cents,
			expectedResult:     "$6.00",
		},
		{
			name:               "Nil estimated incentive",
			estimatedIncentive: nil,
			expectedResult:     "No Incentive Found",
		},
	}

	for _, tt := range tests {
		result := formatMaxAdvance(tt.estimatedIncentive)
		suite.Equal(tt.expectedResult, result)
	}

}

type mockPPMShipment struct {
	FinalIncentive        *unit.Cents
	EstimatedIncentive    *unit.Cents
	AdvanceAmountReceived *unit.Cents
}

func (suite *ShipmentSummaryWorksheetServiceSuite) TestFormatCurrentShipment() {
	exampleValue1 := unit.Cents(5000)
	exampleValue2 := unit.Cents(3000)
	exampleValue3 := unit.Cents(1000)
	tests := []struct {
		name           string
		shipment       mockPPMShipment
		expectedResult WorkSheetShipment
	}{
		{
			name: "All fields present",
			shipment: mockPPMShipment{
				FinalIncentive:        &exampleValue1, // Example value
				EstimatedIncentive:    &exampleValue2, // Example value
				AdvanceAmountReceived: &exampleValue3, // Example value
			},
			expectedResult: WorkSheetShipment{
				FinalIncentive:        "$50.00", // Example expected result
				MaxAdvance:            "$18.00", // Assuming formatMaxAdvance correctly formats
				EstimatedIncentive:    "$30.00", // Example expected result
				AdvanceAmountReceived: "$10.00", // Example expected result
			},
		},
		{
			name: "Final Incentive nil",
			shipment: mockPPMShipment{
				FinalIncentive:        nil,
				EstimatedIncentive:    &exampleValue2, // Example value
				AdvanceAmountReceived: &exampleValue3, // Example value
			},
			expectedResult: WorkSheetShipment{
				FinalIncentive:        "No final incentive.",
				MaxAdvance:            "$18.00", // Assuming formatMaxAdvance correctly formats
				EstimatedIncentive:    "$30.00", // Example expected result
				AdvanceAmountReceived: "$10.00", // Example expected result
			},
		},
	}

	for _, tt := range tests {
		result := FormatCurrentShipment(models.PPMShipment{
			FinalIncentive:        tt.shipment.FinalIncentive,
			EstimatedIncentive:    tt.shipment.EstimatedIncentive,
			AdvanceAmountReceived: tt.shipment.AdvanceAmountReceived,
		})

		suite.Equal(tt.expectedResult.FinalIncentive, result.FinalIncentive)
		suite.Equal(tt.expectedResult.MaxAdvance, result.MaxAdvance)
		suite.Equal(tt.expectedResult.EstimatedIncentive, result.EstimatedIncentive)
		suite.Equal(tt.expectedResult.AdvanceAmountReceived, result.AdvanceAmountReceived)

	}
}<|MERGE_RESOLUTION|>--- conflicted
+++ resolved
@@ -640,21 +640,12 @@
 		CustomerField: "",
 		OfficeField:   "AOA: Firstname Lastname\nSSW: ",
 		DateField:     "AOA: " + FormatDate(testDate) + "\nSSW: ",
-<<<<<<< HEAD
 	}
 	sswCertifications := Certifications{
 		CustomerField: "",
 		OfficeField:   "AOA: Firstname Lastname\nSSW: Firstname Lastname",
 		DateField:     "AOA: " + FormatDate(testDate) + "\nSSW: " + FormatDate(testDate),
 	}
-=======
-	}
-	sswCertifications := Certifications{
-		CustomerField: "",
-		OfficeField:   "AOA: Firstname Lastname\nSSW: Firstname Lastname",
-		DateField:     "AOA: " + FormatDate(testDate) + "\nSSW: " + FormatDate(testDate),
-	}
->>>>>>> b94f33d0
 	prepAOADate := FormatDate(testDate)
 	prepSSWDate := FormatDate(testDate)
 
