--- conflicted
+++ resolved
@@ -658,21 +658,12 @@
 		CustomerField: "",
 		OfficeField:   "AOA: Firstname Lastname\nSSW: ",
 		DateField:     "AOA: " + FormatDate(testDate) + "\nSSW: ",
-<<<<<<< HEAD
 	}
 	sswCertifications := Certifications{
 		CustomerField: "",
 		OfficeField:   "AOA: Firstname Lastname\nSSW: Firstname Lastname",
 		DateField:     "AOA: " + FormatDate(testDate) + "\nSSW: " + FormatDate(testDate),
 	}
-=======
-	}
-	sswCertifications := Certifications{
-		CustomerField: "",
-		OfficeField:   "AOA: Firstname Lastname\nSSW: Firstname Lastname",
-		DateField:     "AOA: " + FormatDate(testDate) + "\nSSW: " + FormatDate(testDate),
-	}
->>>>>>> 2f6a9f50
 	prepAOADate := FormatDate(testDate)
 	prepSSWDate := FormatDate(testDate)
 
@@ -723,15 +714,9 @@
 	suite.NoError(err)
 	suite.Equal(prepSSWDate, formattedDate)
 	suite.Equal(sswCertifications, formattedSignature)
-<<<<<<< HEAD
-
-}
-
-=======
-
-}
-
->>>>>>> 2f6a9f50
+
+}
+
 func (suite *ShipmentSummaryWorksheetServiceSuite) TestFormatSSWSignedCertifications() {
 	var err error
 	move := factory.BuildMoveWithPPMShipment(suite.DB(), nil, nil)
