--- conflicted
+++ resolved
@@ -487,11 +487,7 @@
 func (suite *ShipmentSummaryWorksheetServiceSuite) TestFormatValuesShipmentSummaryWorksheetFormPage3() {
 	yuma := factory.FetchOrBuildCurrentDutyLocation(suite.DB())
 	fortGordon := factory.FetchOrBuildOrdersDutyLocation(suite.DB())
-<<<<<<< HEAD
 	wtgEntitlements := models.SSWMaxWeightEntitlement{}
-=======
-	wtgEntitlements := services.SSWMaxWeightEntitlement{}
->>>>>>> 248c896d
 	serviceMember := models.ServiceMember{}
 	order := models.Order{}
 	expectedPickupDate := time.Date(2019, time.January, 11, 0, 0, 0, 0, time.UTC)
@@ -511,11 +507,7 @@
 			ShipmentLocator: &locator,
 		},
 	}
-<<<<<<< HEAD
 	ssd := models.ShipmentSummaryFormData{
-=======
-	ssd := services.ShipmentSummaryFormData{
->>>>>>> 248c896d
 		AllShipments:            move.MTOShipments,
 		ServiceMember:           serviceMember,
 		Order:                   order,
@@ -534,11 +526,7 @@
 
 func (suite *ShipmentSummaryWorksheetServiceSuite) TestFormatAdditionalHHG() {
 	page3Map := make(map[string]string)
-<<<<<<< HEAD
-	i := 0
-=======
 	i := 1
->>>>>>> 248c896d
 	hhg := factory.BuildMTOShipment(suite.DB(), nil, nil)
 	locator := "ABCDEF"
 	hhg.ShipmentLocator = &locator
@@ -1014,11 +1002,7 @@
 
 	ssd, err := sswPPMComputer.FetchDataShipmentSummaryWorksheetFormData(suite.AppContextForTest(), &session, ppmShipmentID)
 	suite.NoError(err)
-<<<<<<< HEAD
 	page1Data, page2Data, Page3Data, err := sswPPMComputer.FormatValuesShipmentSummaryWorksheet(*ssd, false)
-=======
-	page1Data, page2Data, Page3Data, err := SSWPPMComputer.FormatValuesShipmentSummaryWorksheet(*ssd, false)
->>>>>>> 248c896d
 	suite.NoError(err)
 	test, info, err := ppmGenerator.FillSSWPDFForm(page1Data, page2Data, Page3Data)
 	suite.NoError(err)
@@ -1085,19 +1069,11 @@
 					ShipmentLocator: &locator,
 				},
 			},
-<<<<<<< HEAD
 			expectedResult: models.WorkSheetShipment{
 				FinalIncentive:         "$50.00", // Example expected result
 				MaxAdvance:             "$18.00", // Assuming formatMaxAdvance correctly formats
 				EstimatedIncentive:     "$30.00", // Example expected result
 				AdvanceAmountReceived:  "$10.00", // Example expected result
-=======
-			expectedResult: WorkSheetShipment{
-				FinalIncentive:         "$50.00",                     // Example expected result
-				MaxAdvance:             "$18.00",                     // Assuming formatMaxAdvance correctly formats
-				EstimatedIncentive:     "$30.00",                     // Example expected result
-				AdvanceAmountReceived:  "$10.00 Requested, Received", // Example expected result
->>>>>>> 248c896d
 				ShipmentNumberAndTypes: locator,
 			},
 			entitlements: wtgEntitlements,
@@ -1179,7 +1155,6 @@
 		},
 		ActualMoveDate:  &now,
 		EstimatedWeight: models.PoundPointer(25),
-<<<<<<< HEAD
 	}
 
 	ppm4 := models.PPMShipment{
@@ -1447,275 +1422,6 @@
 		},
 	}
 
-=======
-	}
-
-	ppm4 := models.PPMShipment{
-		ID:     uuid.Must(uuid.NewV4()),
-		Status: models.PPMShipmentStatusSubmitted,
-		Shipment: models.MTOShipment{
-			ShipmentLocator: &locator,
-		},
-		ExpectedDepartureDate: now,
-		EstimatedWeight:       models.PoundPointer(25),
-	}
-
-	primeActualWeight := unit.Pound(1234)
-	primeEstimatedWeight := unit.Pound(1234)
-
-	shipments := []models.MTOShipment{
-		{
-			ShipmentType:    models.MTOShipmentTypePPM,
-			ShipmentLocator: &locator,
-			PPMShipment:     &ppm2,
-			Status:          models.MTOShipmentStatusSubmitted,
-		},
-		{
-			ShipmentType:    models.MTOShipmentTypePPM,
-			ShipmentLocator: &locator,
-			PPMShipment:     &ppm3,
-			Status:          models.MTOShipmentStatusSubmitted,
-		},
-		{
-			ShipmentType:    models.MTOShipmentTypePPM,
-			ShipmentLocator: &locator,
-			PPMShipment:     &ppm4,
-			Status:          models.MTOShipmentStatusSubmitted,
-		},
-		{
-			PPMShipment:          &ppm2,
-			ShipmentType:         models.MTOShipmentTypeHHGIntoNTSDom,
-			ShipmentLocator:      &locator,
-			RequestedPickupDate:  &now,
-			Status:               models.MTOShipmentStatusSubmitted,
-			PrimeActualWeight:    &primeActualWeight,
-			PrimeEstimatedWeight: &primeEstimatedWeight,
-		},
-		{
-			PPMShipment:          &ppm2,
-			ShipmentType:         models.MTOShipmentTypeHHGOutOfNTSDom,
-			ShipmentLocator:      &locator,
-			RequestedPickupDate:  &now,
-			Status:               models.MTOShipmentStatusSubmitted,
-			PrimeActualWeight:    &primeActualWeight,
-			PrimeEstimatedWeight: &primeEstimatedWeight,
-		},
-		{
-			PPMShipment:          &ppm2,
-			ShipmentType:         models.MTOShipmentTypeInternationalHHG,
-			ShipmentLocator:      &locator,
-			RequestedPickupDate:  &now,
-			Status:               models.MTOShipmentStatusSubmitted,
-			PrimeActualWeight:    &primeActualWeight,
-			PrimeEstimatedWeight: &primeEstimatedWeight,
-		},
-		{
-			PPMShipment:          &ppm2,
-			ShipmentType:         models.MTOShipmentTypeInternationalUB,
-			ShipmentLocator:      &locator,
-			RequestedPickupDate:  &now,
-			Status:               models.MTOShipmentStatusSubmitted,
-			PrimeActualWeight:    &primeActualWeight,
-			PrimeEstimatedWeight: &primeEstimatedWeight,
-		},
-		{
-			PPMShipment:          &ppm2,
-			ShipmentType:         models.MTOShipmentTypeMobileHome,
-			ShipmentLocator:      &locator,
-			RequestedPickupDate:  &now,
-			Status:               models.MTOShipmentStatusSubmitted,
-			PrimeActualWeight:    &primeActualWeight,
-			PrimeEstimatedWeight: &primeEstimatedWeight,
-		},
-		{
-			PPMShipment:          &ppm2,
-			ShipmentType:         models.MTOShipmentTypeBoatHaulAway,
-			ShipmentLocator:      &locator,
-			RequestedPickupDate:  &now,
-			Status:               models.MTOShipmentStatusSubmitted,
-			PrimeActualWeight:    &primeActualWeight,
-			PrimeEstimatedWeight: &primeEstimatedWeight,
-		},
-		{
-			PPMShipment:          &ppm2,
-			ShipmentType:         models.MTOShipmentTypeBoatTowAway,
-			ShipmentLocator:      &locator,
-			RequestedPickupDate:  &now,
-			Status:               models.MTOShipmentStatusSubmitted,
-			PrimeActualWeight:    &primeActualWeight,
-			PrimeEstimatedWeight: &primeEstimatedWeight,
-		},
-		{
-			PPMShipment:          &ppm2,
-			ShipmentType:         models.MTOShipmentTypeInternationalHHG,
-			ShipmentLocator:      &locator,
-			RequestedPickupDate:  &now,
-			Status:               models.MTOShipmentStatusSubmitted,
-			PrimeEstimatedWeight: &primeEstimatedWeight,
-		},
-		{
-			PPMShipment:          &ppm2,
-			ShipmentType:         models.MTOShipmentTypeInternationalHHG,
-			ShipmentLocator:      &locator,
-			ActualPickupDate:     &now,
-			Status:               models.MTOShipmentStatusSubmitted,
-			PrimeEstimatedWeight: &primeEstimatedWeight,
-		},
-		{
-			PPMShipment:          &ppm2,
-			ShipmentType:         models.MTOShipmentTypeInternationalHHG,
-			ShipmentLocator:      &locator,
-			ScheduledPickupDate:  &now,
-			Status:               models.MTOShipmentStatusSubmitted,
-			PrimeEstimatedWeight: &primeEstimatedWeight,
-		},
-		{
-			PPMShipment:     &ppm2,
-			ShipmentType:    models.MTOShipmentTypeInternationalHHG,
-			ShipmentLocator: &locator,
-			Status:          models.MTOShipmentStatusSubmitted,
-		},
-	}
-
-	ssd := services.ShipmentSummaryFormData{
-		PPMShipment:  ppm,
-		AllShipments: shipments,
-	}
-
-	results, _ := formatAdditionalShipments(ssd)
-	suite.Equal(len(results), 56) // # of shipments multiply by 4
-
-	expectedMapKeys := [4]string{"AddShipmentNumberAndTypes", "AddShipmentPickUpDates", "AddShipmentWeights", "AddShipmentStatus"}
-
-	for indexShipment, shipment := range shipments {
-		for index, key := range expectedMapKeys {
-			value, contains := results[fmt.Sprintf("%s%d", key, indexShipment+1)]
-			suite.True(contains)
-			// verify AddShipmentNumberAndTypes
-			if index == 0 {
-				if shipment.ShipmentType == models.MTOShipmentTypePPM {
-					suite.Equal(fmt.Sprintf("%s %s", locator, string(shipment.ShipmentType)), value)
-				} else if shipment.ShipmentType == models.MTOShipmentTypeHHGOutOfNTSDom {
-					suite.Equal(fmt.Sprintf("%s %s", locator, "NTS Release"), value)
-				} else if shipment.ShipmentType == models.MTOShipmentTypeHHGIntoNTSDom {
-					suite.Equal(fmt.Sprintf("%s %s", locator, "NTS"), value)
-				} else if shipment.ShipmentType == models.MTOShipmentTypeInternationalHHG {
-					suite.Equal(fmt.Sprintf("%s %s", locator, "Int'l HHG"), value)
-				} else if shipment.ShipmentType == models.MTOShipmentTypeInternationalUB {
-					suite.Equal(fmt.Sprintf("%s %s", locator, "Int'l UB"), value)
-				} else if shipment.ShipmentType == models.MTOShipmentTypeMobileHome {
-					suite.Equal(fmt.Sprintf("%s %s", locator, "Mobile Home"), value)
-				} else if shipment.ShipmentType == models.MTOShipmentTypeBoatHaulAway {
-					suite.Equal(fmt.Sprintf("%s %s", locator, "Boat Haul"), value)
-				} else if shipment.ShipmentType == models.MTOShipmentTypeBoatTowAway {
-					suite.Equal(fmt.Sprintf("%s %s", locator, "Boat Tow"), value)
-				} else {
-					suite.Fail(fmt.Sprintf("unaccounted type: %s", string(shipment.ShipmentType)))
-				}
-			}
-			// verify AddShipmentPickUpDates
-			if index == 1 {
-				if shipment.ShipmentType == models.MTOShipmentTypePPM {
-					if shipment.PPMShipment.ActualMoveDate != nil {
-						suite.Equal(fmt.Sprintf("%s %s", FormatDate(now), "Actual"), value)
-					} else {
-						suite.Equal(fmt.Sprintf("%s %s", FormatDate(now), "Expected"), value)
-					}
-				} else {
-					if shipment.RequestedPickupDate != nil {
-						suite.Equal(fmt.Sprintf("%s %s", FormatDate(now), "Requested"), value)
-					} else if shipment.ActualPickupDate != nil {
-						suite.Equal(fmt.Sprintf("%s %s", FormatDate(now), "Actual"), value)
-					} else if shipment.ScheduledPickupDate != nil {
-						suite.Equal(fmt.Sprintf("%s %s", FormatDate(now), "Scheduled"), value)
-					} else {
-						suite.Equal(" - ", value)
-					}
-				}
-			}
-			// verify AddShipmentWeights
-			if index == 2 {
-				if shipment.ShipmentType == models.MTOShipmentTypePPM {
-					if shipment.PPMShipment.EstimatedWeight != nil {
-						suite.Equal("25 lbs - Estimated", value)
-					} else {
-						suite.Equal("3,600 lbs - Actual", value)
-					}
-				} else {
-					if shipment.PrimeActualWeight != nil {
-						suite.Equal("1,234 Actual", value)
-					} else if shipment.PrimeEstimatedWeight != nil {
-						suite.Equal("1,234 Estimated", value)
-					} else {
-						suite.Equal(" - ", value)
-					}
-				}
-			}
-			// verify AddShipmentStatus
-			if index == 3 {
-				suite.Equal(FormatEnum(string(shipment.Status), ""), value)
-			}
-		}
-	}
-}
-
-func (suite *ShipmentSummaryWorksheetServiceSuite) TestTooManyShipmentsErrorFormatAdditionalShipments() {
-	locator := "ABCDEF-01"
-
-	ppm := models.PPMShipment{
-		ID: uuid.Must(uuid.NewV4()),
-		Shipment: models.MTOShipment{
-			ShipmentLocator: &locator,
-		},
-	}
-
-	ppm2 := models.PPMShipment{
-		ID: uuid.Must(uuid.NewV4()),
-		Shipment: models.MTOShipment{
-			ShipmentLocator: &locator,
-		},
-	}
-
-	var shipments []models.MTOShipment
-	i := 0
-	// build 18 shipments to exceed limit
-	for next := true; next; next = i < 18 {
-		shipments = append(shipments, models.MTOShipment{
-			ShipmentType:    models.MTOShipmentTypePPM,
-			ShipmentLocator: &locator,
-			PPMShipment:     &ppm2,
-			Status:          models.MTOShipmentStatusSubmitted,
-		})
-		i++
-	}
-
-	ssd := services.ShipmentSummaryFormData{
-		PPMShipment:  ppm,
-		AllShipments: shipments,
-	}
-
-	_, err := formatAdditionalShipments(ssd)
-	suite.NotNil(err)
-}
-
-func (suite *ShipmentSummaryWorksheetServiceSuite) TestMissingShipmentLocatorErrorFormatAdditionalShipments() {
-	locator := "ABCDEF-01"
-
-	ppm := models.PPMShipment{
-		ID: uuid.Must(uuid.NewV4()),
-		Shipment: models.MTOShipment{
-			ShipmentLocator: &locator,
-		},
-	}
-
-	ppm2 := models.PPMShipment{
-		ID: uuid.Must(uuid.NewV4()),
-		Shipment: models.MTOShipment{
-			ShipmentLocator: &locator,
-		},
-	}
-
->>>>>>> 248c896d
 	shipments := []models.MTOShipment{
 		{
 			ShipmentType: models.MTOShipmentTypePPM,
@@ -1725,18 +1431,13 @@
 		},
 	}
 
-<<<<<<< HEAD
 	ssd := models.ShipmentSummaryFormData{
-=======
-	ssd := services.ShipmentSummaryFormData{
->>>>>>> 248c896d
 		PPMShipment:  ppm,
 		AllShipments: shipments,
 	}
 
 	_, err := formatAdditionalShipments(ssd)
 	suite.NotNil(err)
-<<<<<<< HEAD
 }
 
 func (suite *ShipmentSummaryWorksheetServiceSuite) TestFormatDisbursement() {
@@ -1772,6 +1473,4 @@
 	result = formatDisbursement(expensesMap, ppmRemainingEntitlement)
 	suite.Equal(result, expectedResult)
 
-=======
->>>>>>> 248c896d
 }