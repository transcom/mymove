// RA Summary: gosec - errcheck - Unchecked return value
// RA: Linter flags errcheck error: Ignoring a method's return value can cause the program to overlook unexpected states and conditions.
// RA: Functions with unchecked return values in the file are used to generate stub data for a localized version of the application.
// RA: Given the data is being generated for local use and does not contain any sensitive information, there are no unexpected states and conditions
// RA: in which this would be considered a risk
// RA Developer Status: Mitigated
// RA Validator Status: Mitigated
// RA Modified Severity: N/A
// nolint:errcheck
package shipmentsummaryworksheet

import (
	"time"

	"github.com/gofrs/uuid"

	"github.com/transcom/mymove/pkg/auth"
	"github.com/transcom/mymove/pkg/factory"
	"github.com/transcom/mymove/pkg/gen/internalmessages"
	"github.com/transcom/mymove/pkg/models"
	paperworkgenerator "github.com/transcom/mymove/pkg/paperwork"
	"github.com/transcom/mymove/pkg/services"
	storageTest "github.com/transcom/mymove/pkg/storage/test"
	"github.com/transcom/mymove/pkg/unit"
	"github.com/transcom/mymove/pkg/uploader"
)

func (suite *ShipmentSummaryWorksheetServiceSuite) TestFetchDataShipmentSummaryWorksheet() {
	//advanceID, _ := uuid.NewV4()
	ordersType := internalmessages.OrdersTypePERMANENTCHANGEOFSTATION
	yuma := factory.FetchOrBuildCurrentDutyLocation(suite.DB())
	fortGordon := factory.FetchOrBuildOrdersDutyLocation(suite.DB())
	grade := models.ServiceMemberGradeE9
	SSWPPMComputer := NewSSWPPMComputer()

	ppmShipment := factory.BuildPPMShipment(suite.DB(), []factory.Customization{
		{
			Model: models.Order{
				OrdersType: ordersType,
				Grade:      &grade,
			},
		},
		{
			Model:    fortGordon,
			LinkOnly: true,
			Type:     &factory.DutyLocations.NewDutyLocation,
		},
		{
			Model:    yuma,
			LinkOnly: true,
			Type:     &factory.DutyLocations.OriginDutyLocation,
		},
		{
			Model: models.SignedCertification{},
		},
	}, nil)

	var expenseAmount unit.Cents = 1000.00
	var currentExpenseType = models.MovingExpenseReceiptTypeOther
	paidGTCC := true
	movingExpense := models.MovingExpense{
		Amount:            &expenseAmount,
		MovingExpenseType: &currentExpenseType,
		PaidWithGTCC:      &paidGTCC,
	}

	factory.AddMovingExpenseToPPMShipment(suite.DB(), &ppmShipment, nil, &movingExpense)

	ppmShipmentID := ppmShipment.ID

	serviceMemberID := ppmShipment.Shipment.MoveTaskOrder.Orders.ServiceMemberID

	session := auth.Session{
		UserID:          ppmShipment.Shipment.MoveTaskOrder.Orders.ServiceMember.UserID,
		ServiceMemberID: serviceMemberID,
		ApplicationName: auth.MilApp,
	}

	models.SaveMoveDependencies(suite.DB(), &ppmShipment.Shipment.MoveTaskOrder)

	ssd, err := SSWPPMComputer.FetchDataShipmentSummaryWorksheetFormData(suite.AppContextForTest(), &session, ppmShipmentID)

	suite.NoError(err)
	suite.Equal(ppmShipment.Shipment.MoveTaskOrder.Orders.ID, ssd.Order.ID)
	suite.Require().Len(ssd.PPMShipments, 1)
	suite.Equal(ppmShipment.ID, ssd.PPMShipments[0].ID)
	suite.Equal(serviceMemberID, ssd.ServiceMember.ID)
	suite.Equal(yuma.ID, ssd.CurrentDutyLocation.ID)
	suite.Equal(yuma.Address.ID, ssd.CurrentDutyLocation.Address.ID)
	suite.Equal(fortGordon.ID, ssd.NewDutyLocation.ID)
	suite.Equal(fortGordon.Address.ID, ssd.NewDutyLocation.Address.ID)
	gradeWtgAllotment := models.GetWeightAllotment(grade)
	suite.Equal(unit.Pound(gradeWtgAllotment.TotalWeightSelf), ssd.WeightAllotment.Entitlement)
	suite.Equal(unit.Pound(gradeWtgAllotment.ProGearWeight), ssd.WeightAllotment.ProGear)
	suite.Equal(unit.Pound(500), ssd.WeightAllotment.SpouseProGear)
	suite.Require().NotNil(ssd.Order.Grade)
	weightAllotment := models.GetWeightAllotment(*ssd.Order.Grade)
	// E_9 rank, no dependents, with spouse pro-gear
	totalWeight := weightAllotment.TotalWeightSelf + weightAllotment.ProGearWeight + weightAllotment.ProGearWeightSpouse
	suite.Require().Nil(err)
	suite.Equal(unit.Pound(totalWeight), ssd.WeightAllotment.TotalWeight)
	suite.Equal(ppmShipment.EstimatedWeight, ssd.PPMShipments[0].EstimatedWeight)
	suite.Require().NotNil(ssd.PPMShipments[0].AdvanceAmountRequested)
	suite.Equal(ppmShipment.AdvanceAmountRequested, ssd.PPMShipments[0].AdvanceAmountRequested)
	// suite.Equal(signedCertification.ID, ssd.SignedCertification.ID)
}

func (suite *ShipmentSummaryWorksheetServiceSuite) TestFetchDataShipmentSummaryWorksheetWithErrorNoMove() {
	//advanceID, _ := uuid.NewV4()
	ordersType := internalmessages.OrdersTypePERMANENTCHANGEOFSTATION
	yuma := factory.FetchOrBuildCurrentDutyLocation(suite.DB())
	fortGordon := factory.FetchOrBuildOrdersDutyLocation(suite.DB())
	grade := models.ServiceMemberGradeE9
	SSWPPMComputer := NewSSWPPMComputer()

	move := factory.BuildMove(suite.DB(), []factory.Customization{
		{
			Model: models.Order{
				OrdersType: ordersType,
				Grade:      &grade,
			},
		},
		{
			Model:    fortGordon,
			LinkOnly: true,
			Type:     &factory.DutyLocations.NewDutyLocation,
		},
		{
			Model:    yuma,
			LinkOnly: true,
			Type:     &factory.DutyLocations.OriginDutyLocation,
		},
	}, nil)

	PPMShipmentID := uuid.Nil
	serviceMemberID := move.Orders.ServiceMemberID

	session := auth.Session{
		UserID:          move.Orders.ServiceMember.UserID,
		ServiceMemberID: serviceMemberID,
		ApplicationName: auth.MilApp,
	}

	emptySSD, err := SSWPPMComputer.FetchDataShipmentSummaryWorksheetFormData(suite.AppContextForTest(), &session, PPMShipmentID)

	suite.Error(err)
	suite.Nil(emptySSD)
}

func (suite *ShipmentSummaryWorksheetServiceSuite) TestFormatEMPLID() {
	edipi := "12345567890"
	affiliation := models.AffiliationCOASTGUARD
	emplid := "9999999"
	serviceMember := models.ServiceMember{
		ID:          uuid.Must(uuid.NewV4()),
		Edipi:       &edipi,
		Affiliation: &affiliation,
		Emplid:      &emplid,
	}

	result, err := formatEmplid(serviceMember)

	suite.Equal("EMPLID: 9999999", *result)
	suite.NoError(err)
}

func (suite *ShipmentSummaryWorksheetServiceSuite) TestFormatEMPLIDNotCG() {
	edipi := "12345567890"
	affiliation := models.AffiliationARMY
	emplid := "9999999"
	serviceMember := models.ServiceMember{
		ID:          uuid.Must(uuid.NewV4()),
		Edipi:       &edipi,
		Affiliation: &affiliation,
		Emplid:      &emplid,
	}

	result, err := formatEmplid(serviceMember)

	suite.Equal("12345567890", *result)
	suite.NoError(err)
}

func (suite *ShipmentSummaryWorksheetServiceSuite) TestFormatEMPLIDNull() {
	edipi := "12345567890"
	affiliation := models.AffiliationARMY
	serviceMember := models.ServiceMember{
		ID:          uuid.Must(uuid.NewV4()),
		Edipi:       &edipi,
		Affiliation: &affiliation,
	}

	result, err := formatEmplid(serviceMember)

	suite.Equal("12345567890", *result)
	suite.NoError(err)
}

func (suite *ShipmentSummaryWorksheetServiceSuite) TestFetchMovingExpensesShipmentSummaryWorksheetNoPPM() {
	serviceMemberID, _ := uuid.NewV4()

	ppmShipment := factory.BuildPPMShipment(suite.DB(), nil, nil)
	session := auth.Session{
		UserID:          ppmShipment.Shipment.MoveTaskOrder.Orders.ServiceMember.UserID,
		ServiceMemberID: serviceMemberID,
		ApplicationName: auth.MilApp,
	}

	movingExpenses, err := FetchMovingExpensesShipmentSummaryWorksheet(ppmShipment, suite.AppContextForTest(), &session)

	suite.Len(movingExpenses, 0)
	suite.NoError(err)
}

func (suite *ShipmentSummaryWorksheetServiceSuite) TestFetchDataShipmentSummaryWorksheetOnlyPPM() {
	ordersType := internalmessages.OrdersTypePERMANENTCHANGEOFSTATION
	yuma := factory.FetchOrBuildCurrentDutyLocation(suite.DB())
	fortGordon := factory.FetchOrBuildOrdersDutyLocation(suite.DB())
	grade := models.ServiceMemberGradeE9
	SSWPPMComputer := NewSSWPPMComputer()

	ppmShipment := factory.BuildPPMShipment(suite.DB(), []factory.Customization{
		{
			Model: models.Order{
				OrdersType: ordersType,
				Grade:      &grade,
			},
		},
		{
			Model:    fortGordon,
			LinkOnly: true,
			Type:     &factory.DutyLocations.NewDutyLocation,
		},
		{
			Model:    yuma,
			LinkOnly: true,
			Type:     &factory.DutyLocations.OriginDutyLocation,
		},
		{
			Model: models.SignedCertification{},
		},
	}, nil)
	ppmShipmentID := ppmShipment.ID

	serviceMemberID := ppmShipment.Shipment.MoveTaskOrder.Orders.ServiceMemberID
	session := auth.Session{
		UserID:          ppmShipment.Shipment.MoveTaskOrder.Orders.ServiceMember.UserID,
		ServiceMemberID: serviceMemberID,
		ApplicationName: auth.MilApp,
	}
	models.SaveMoveDependencies(suite.DB(), &ppmShipment.Shipment.MoveTaskOrder)
	ssd, err := SSWPPMComputer.FetchDataShipmentSummaryWorksheetFormData(suite.AppContextForTest(), &session, ppmShipmentID)

	suite.NoError(err)
	suite.Equal(ppmShipment.Shipment.MoveTaskOrder.Orders.ID, ssd.Order.ID)
	suite.Require().Len(ssd.PPMShipments, 1)
	suite.Equal(ppmShipment.ID, ssd.PPMShipments[0].ID)
	suite.Equal(serviceMemberID, ssd.ServiceMember.ID)
	suite.Equal(yuma.ID, ssd.CurrentDutyLocation.ID)
	suite.Equal(yuma.Address.ID, ssd.CurrentDutyLocation.Address.ID)
	suite.Equal(fortGordon.ID, ssd.NewDutyLocation.ID)
	suite.Equal(fortGordon.Address.ID, ssd.NewDutyLocation.Address.ID)
	gradeWtgAllotment := models.GetWeightAllotment(grade)
	suite.Equal(unit.Pound(gradeWtgAllotment.TotalWeightSelf), ssd.WeightAllotment.Entitlement)
	suite.Equal(unit.Pound(gradeWtgAllotment.ProGearWeight), ssd.WeightAllotment.ProGear)
	suite.Equal(unit.Pound(500), ssd.WeightAllotment.SpouseProGear)
	suite.Require().NotNil(ssd.Order.Grade)
	weightAllotment := models.GetWeightAllotment(*ssd.Order.Grade)
	// E_9 rank, no dependents, with spouse pro-gear
	totalWeight := weightAllotment.TotalWeightSelf + weightAllotment.ProGearWeight + weightAllotment.ProGearWeightSpouse
	suite.Equal(unit.Pound(totalWeight), ssd.WeightAllotment.TotalWeight)
	suite.Equal(ppmShipment.EstimatedWeight, ssd.PPMShipments[0].EstimatedWeight)
	suite.Require().NotNil(ssd.PPMShipments[0].AdvanceAmountRequested)
	suite.Equal(ppmShipment.AdvanceAmountRequested, ssd.PPMShipments[0].AdvanceAmountRequested)
	// suite.Equal(signedCertification.ID, ssd.SignedCertification.ID)
	suite.Require().Len(ssd.MovingExpenses, 0)
}

func (suite *ShipmentSummaryWorksheetServiceSuite) TestFormatValuesShipmentSummaryWorksheetFormPage1() {
	yuma := factory.FetchOrBuildCurrentDutyLocation(suite.DB())
	fortGordon := factory.FetchOrBuildOrdersDutyLocation(suite.DB())
	wtgEntitlements := services.SSWMaxWeightEntitlement{
		Entitlement:   15000,
		ProGear:       2000,
		SpouseProGear: 500,
		TotalWeight:   17500,
	}

	serviceMemberID, _ := uuid.NewV4()
	serviceBranch := models.AffiliationAIRFORCE
	grade := models.ServiceMemberGradeE9
	serviceMember := models.ServiceMember{
		ID:            serviceMemberID,
		FirstName:     models.StringPointer("Marcus"),
		MiddleName:    models.StringPointer("Joseph"),
		LastName:      models.StringPointer("Jenkins"),
		Suffix:        models.StringPointer("Jr."),
		Telephone:     models.StringPointer("444-555-8888"),
		PersonalEmail: models.StringPointer("michael+ppm-expansion_1@truss.works"),
		Edipi:         models.StringPointer("1234567890"),
		Affiliation:   &serviceBranch,
	}

	orderIssueDate := time.Date(2018, time.December, 21, 0, 0, 0, 0, time.UTC)
	order := models.Order{
		IssueDate:         orderIssueDate,
		OrdersType:        internalmessages.OrdersTypePERMANENTCHANGEOFSTATION,
		OrdersNumber:      models.StringPointer("012345"),
		NewDutyLocationID: fortGordon.ID,
		TAC:               models.StringPointer("NTA4"),
		SAC:               models.StringPointer("SAC"),
		HasDependents:     true,
		SpouseHasProGear:  true,
		Grade:             &grade,
	}
	pickupDate := time.Date(2019, time.January, 11, 0, 0, 0, 0, time.UTC)
	netWeight := unit.Pound(4000)
	cents := unit.Cents(1000)
	PPMShipments := []models.PPMShipment{
		{
			ActualMoveDate:         &pickupDate,
			Status:                 models.PPMShipmentStatusWaitingOnCustomer,
			EstimatedWeight:        &netWeight,
			AdvanceAmountRequested: &cents,
		},
	}
	ssd := services.ShipmentSummaryFormData{
		ServiceMember:           serviceMember,
		Order:                   order,
		CurrentDutyLocation:     yuma,
		NewDutyLocation:         fortGordon,
		PPMRemainingEntitlement: 3000,
		WeightAllotment:         wtgEntitlements,
		PreparationDate:         time.Date(2019, 1, 1, 1, 1, 1, 1, time.UTC),
		PPMShipments:            PPMShipments,
	}
	sswPage1, err := FormatValuesShipmentSummaryWorksheetFormPage1(ssd, false)
	suite.NoError(err)

	suite.Equal("Jenkins Jr., Marcus Joseph", sswPage1.ServiceMemberName)
	suite.Equal("E-9", sswPage1.RankGrade)
	suite.Equal("Air Force", sswPage1.ServiceBranch)
	suite.Equal("00 Days in SIT", sswPage1.MaxSITStorageEntitlement)
	suite.Equal("Yuma AFB, IA 50309", sswPage1.AuthorizedOrigin)
	suite.Equal("Fort Eisenhower, GA 30813", sswPage1.AuthorizedDestination)
	suite.Equal("No", sswPage1.POVAuthorized)
	suite.Equal("444-555-8888", sswPage1.PreferredPhoneNumber)
	suite.Equal("michael+ppm-expansion_1@truss.works", sswPage1.PreferredEmail)
	suite.Equal("1234567890", sswPage1.DODId)

	suite.Equal("Air Force", sswPage1.IssuingBranchOrAgency)
	suite.Equal("21-Dec-2018", sswPage1.OrdersIssueDate)
	suite.Equal("PCS/012345", sswPage1.OrdersTypeAndOrdersNumber)

	suite.Equal("Fort Eisenhower, GA 30813", sswPage1.NewDutyAssignment)

	suite.Equal("15,000", sswPage1.WeightAllotment)
	suite.Equal("2,000", sswPage1.WeightAllotmentProGear)
	suite.Equal("500", sswPage1.WeightAllotmentProgearSpouse)
	suite.Equal("17,500", sswPage1.TotalWeightAllotment)

	suite.Equal("01 - PPM", sswPage1.ShipmentNumberAndTypes)
	suite.Equal("11-Jan-2019", sswPage1.ShipmentPickUpDates)
	suite.Equal("4,000 lbs - Estimated", sswPage1.ShipmentWeights)
	suite.Equal("Waiting On Customer", sswPage1.ShipmentCurrentShipmentStatuses)

	suite.Equal("17,500", sswPage1.TotalWeightAllotmentRepeat)

	// All obligation tests must be temporarily stopped until calculator is rebuilt

	// suite.Equal("$6,000.00", sswPage1.MaxObligationGCC100)
	// suite.Equal("$5,700.00", sswPage1.MaxObligationGCC95)
	// suite.Equal("$530.00", sswPage1.MaxObligationSIT)
	// suite.Equal("$3,600.00", sswPage1.MaxObligationGCCMaxAdvance)

	suite.Equal("$3,000.00", sswPage1.PPMRemainingEntitlement)
	// suite.Equal("$5,000.00", sswPage1.ActualObligationGCC100)
	// suite.Equal("$4,750.00", sswPage1.ActualObligationGCC95)
	// suite.Equal("$300.00", sswPage1.ActualObligationSIT)
	// suite.Equal("$10.00", sswPage1.ActualObligationAdvance)

	// quick test when there is no PPM actual move date
	PPMShipmentsWithoutActualMoveDate := []models.PPMShipment{
		{
			Status:                 models.PPMShipmentStatusWaitingOnCustomer,
			EstimatedWeight:        &netWeight,
			AdvanceAmountRequested: &cents,
		},
	}
	ssdWithoutPPMActualMoveDate := services.ShipmentSummaryFormData{
		ServiceMember:           serviceMember,
		Order:                   order,
		CurrentDutyLocation:     yuma,
		NewDutyLocation:         fortGordon,
		PPMRemainingEntitlement: 3000,
		WeightAllotment:         wtgEntitlements,
		PreparationDate:         time.Date(2019, 1, 1, 1, 1, 1, 1, time.UTC),
		PPMShipments:            PPMShipmentsWithoutActualMoveDate,
	}
	sswPage1NoActualMoveDate, err := FormatValuesShipmentSummaryWorksheetFormPage1(ssdWithoutPPMActualMoveDate, false)
	suite.NoError(err)
	suite.Equal("N/A", sswPage1NoActualMoveDate.ShipmentPickUpDates)
}

func (suite *ShipmentSummaryWorksheetServiceSuite) TestFormatValuesShipmentSummaryWorksheetFormPage2() {
	fortGordon := factory.FetchOrBuildOrdersDutyLocation(suite.DB())
	orderIssueDate := time.Date(2018, time.December, 21, 0, 0, 0, 0, time.UTC)

	order := models.Order{
		IssueDate:         orderIssueDate,
		OrdersType:        internalmessages.OrdersTypePERMANENTCHANGEOFSTATION,
		OrdersNumber:      models.StringPointer("012345"),
		NewDutyLocationID: fortGordon.ID,
		TAC:               models.StringPointer("NTA4"),
		SAC:               models.StringPointer("SAC"),
		HasDependents:     true,
		SpouseHasProGear:  true,
	}
	paidWithGTCCFalse := false
	paidWithGTCCTrue := true
	tollExpense := models.MovingExpenseReceiptTypeTolls
	oilExpense := models.MovingExpenseReceiptTypeOil
	amount := unit.Cents(10000)
	movingExpenses := models.MovingExpenses{
		{
			MovingExpenseType: &tollExpense,
			Amount:            &amount,
			PaidWithGTCC:      &paidWithGTCCFalse,
		},
		{
			MovingExpenseType: &oilExpense,
			Amount:            &amount,
			PaidWithGTCC:      &paidWithGTCCFalse,
		},
		{
			MovingExpenseType: &oilExpense,
			Amount:            &amount,
			PaidWithGTCC:      &paidWithGTCCTrue,
		},
		{
			MovingExpenseType: &oilExpense,
			Amount:            &amount,
			PaidWithGTCC:      &paidWithGTCCFalse,
		},
		{
			MovingExpenseType: &tollExpense,
			Amount:            &amount,
			PaidWithGTCC:      &paidWithGTCCTrue,
		},
		{
			MovingExpenseType: &tollExpense,
			Amount:            &amount,
			PaidWithGTCC:      &paidWithGTCCTrue,
		},
		{
			MovingExpenseType: &tollExpense,
			Amount:            &amount,
			PaidWithGTCC:      &paidWithGTCCFalse,
		},
	}

	ssd := services.ShipmentSummaryFormData{
		Order:          order,
		MovingExpenses: movingExpenses,
	}

	sswPage2, err := FormatValuesShipmentSummaryWorksheetFormPage2(ssd, false)
	suite.NoError(err)
	suite.Equal("$200.00", sswPage2.TollsGTCCPaid)
	suite.Equal("$200.00", sswPage2.TollsMemberPaid)
	suite.Equal("$200.00", sswPage2.OilMemberPaid)
	suite.Equal("$100.00", sswPage2.OilGTCCPaid)
	suite.Equal("$300.00", sswPage2.TotalGTCCPaid)
	suite.Equal("$400.00", sswPage2.TotalMemberPaid)
	suite.Equal("NTA4", sswPage2.TAC)
	suite.Equal("SAC", sswPage2.SAC)
}

func (suite *ShipmentSummaryWorksheetServiceSuite) TestGroupExpenses() {
	paidWithGTCC := false
	tollExpense := models.MovingExpenseReceiptTypeTolls
	oilExpense := models.MovingExpenseReceiptTypeOil
	amount := unit.Cents(10000)
	testCases := []struct {
		input    models.MovingExpenses
		expected map[string]float64
	}{
		{
			models.MovingExpenses{
				{
					MovingExpenseType: &tollExpense,
					Amount:            &amount,
					PaidWithGTCC:      &paidWithGTCC,
				},
				{
					MovingExpenseType: &oilExpense,
					Amount:            &amount,
					PaidWithGTCC:      &paidWithGTCC,
				},
				{
					MovingExpenseType: &oilExpense,
					Amount:            &amount,
					PaidWithGTCC:      &paidWithGTCC,
				},
				{
					MovingExpenseType: &oilExpense,
					Amount:            &amount,
					PaidWithGTCC:      &paidWithGTCC,
				},
				{
					MovingExpenseType: &tollExpense,
					Amount:            &amount,
					PaidWithGTCC:      &paidWithGTCC,
				},
			},
			map[string]float64{
				"OilMemberPaid":   300,
				"TollsMemberPaid": 200,
				"TotalMemberPaid": 500,
			},
		},
	}

	for _, testCase := range testCases {
		actual := SubTotalExpenses(testCase.input)
		suite.Equal(testCase.expected, actual)
	}

}

func (suite *ShipmentSummaryWorksheetServiceSuite) TestFormatSSWGetEntitlement() {
	spouseHasProGear := true
	hasDependants := true
	allotment := models.GetWeightAllotment(models.ServiceMemberGradeE1)
	expectedTotalWeight := allotment.TotalWeightSelfPlusDependents + allotment.ProGearWeight + allotment.ProGearWeightSpouse
	sswEntitlement := SSWGetEntitlement(models.ServiceMemberGradeE1, hasDependants, spouseHasProGear)

	suite.Equal(unit.Pound(expectedTotalWeight), sswEntitlement.TotalWeight)
	suite.Equal(unit.Pound(allotment.TotalWeightSelfPlusDependents), sswEntitlement.Entitlement)
	suite.Equal(unit.Pound(allotment.ProGearWeightSpouse), sswEntitlement.SpouseProGear)
	suite.Equal(unit.Pound(allotment.ProGearWeight), sswEntitlement.ProGear)
}

func (suite *ShipmentSummaryWorksheetServiceSuite) TestFormatSSWGetEntitlementNoDependants() {
	spouseHasProGear := false
	hasDependants := false
	allotment := models.GetWeightAllotment(models.ServiceMemberGradeE1)
	expectedTotalWeight := allotment.TotalWeightSelf + allotment.ProGearWeight + allotment.ProGearWeightSpouse
	sswEntitlement := SSWGetEntitlement(models.ServiceMemberGradeE1, hasDependants, spouseHasProGear)

	suite.Equal(unit.Pound(expectedTotalWeight), sswEntitlement.TotalWeight)
	suite.Equal(unit.Pound(allotment.TotalWeightSelf), sswEntitlement.Entitlement)
	suite.Equal(unit.Pound(allotment.ProGearWeight), sswEntitlement.ProGear)
	suite.Equal(unit.Pound(500), sswEntitlement.SpouseProGear)
}

func (suite *ShipmentSummaryWorksheetServiceSuite) TestFormatServiceMemberFullName() {
	sm1 := models.ServiceMember{
		Suffix:     models.StringPointer("Jr."),
		FirstName:  models.StringPointer("Tom"),
		MiddleName: models.StringPointer("James"),
		LastName:   models.StringPointer("Smith"),
	}
	sm2 := models.ServiceMember{
		FirstName: models.StringPointer("Tom"),
		LastName:  models.StringPointer("Smith"),
	}

	suite.Equal("Smith Jr., Tom James", FormatServiceMemberFullName(sm1))
	suite.Equal("Smith, Tom", FormatServiceMemberFullName(sm2))
}

func (suite *ShipmentSummaryWorksheetServiceSuite) TestFormatCurrentPPMStatus() {
	draft := models.PPMShipment{Status: models.PPMShipmentStatusDraft}
	submitted := models.PPMShipment{Status: models.PPMShipmentStatusSubmitted}

	suite.Equal("Draft", FormatCurrentPPMStatus(draft))
	suite.Equal("Submitted", FormatCurrentPPMStatus(submitted))
}

func (suite *ShipmentSummaryWorksheetServiceSuite) TestFormatRank() {
	e9 := models.ServiceMemberGradeE9
	multipleGrades := models.ServiceMemberGradeO1ACADEMYGRADUATE

	suite.Equal("E-9", FormatGrade(&e9))
	suite.Equal("O-1 or Service Academy Graduate", FormatGrade(&multipleGrades))
}

func (suite *ShipmentSummaryWorksheetServiceSuite) TestFormatShipmentNumberAndType() {
	singlePPM := models.PPMShipments{models.PPMShipment{}}
	multiplePPMs := models.PPMShipments{models.PPMShipment{}, models.PPMShipment{}}

	multiplePPMsFormatted := FormatAllShipments(multiplePPMs)
	singlePPMFormatted := FormatAllShipments(singlePPM)

	// testing single shipment moves
	suite.Equal("01 - PPM", singlePPMFormatted.ShipmentNumberAndTypes)

	// testing multiple ppm moves
	suite.Equal("01 - PPM\n\n02 - PPM", multiplePPMsFormatted.ShipmentNumberAndTypes)
}

func (suite *ShipmentSummaryWorksheetServiceSuite) TestFormatWeights() {
	suite.Equal("0", FormatWeights(0))
	suite.Equal("10", FormatWeights(10))
	suite.Equal("1,000", FormatWeights(1000))
	suite.Equal("1,000,000", FormatWeights(1000000))
}

func (suite *ShipmentSummaryWorksheetServiceSuite) TestFormatOrdersIssueDate() {
	dec212018 := time.Date(2018, time.December, 21, 0, 0, 0, 0, time.UTC)
	jan012019 := time.Date(2019, time.January, 1, 0, 0, 0, 0, time.UTC)

	suite.Equal("21-Dec-2018", FormatDate(dec212018))
	suite.Equal("01-Jan-2019", FormatDate(jan012019))
}

func (suite *ShipmentSummaryWorksheetServiceSuite) TestFormatOrdersType() {
	pcsOrder := models.Order{OrdersType: internalmessages.OrdersTypePERMANENTCHANGEOFSTATION}
	var unknownOrdersType internalmessages.OrdersType = "UNKNOWN_ORDERS_TYPE"
	localOrder := models.Order{OrdersType: unknownOrdersType}

	suite.Equal("PCS", FormatOrdersType(pcsOrder))
	suite.Equal("", FormatOrdersType(localOrder))
}

func (suite *ShipmentSummaryWorksheetServiceSuite) TestFormatServiceMemberAffiliation() {
	airForce := models.AffiliationAIRFORCE
	marines := models.AffiliationMARINES

	suite.Equal("Air Force", FormatServiceMemberAffiliation(&airForce))
	suite.Equal("Marines", FormatServiceMemberAffiliation(&marines))
}

func (suite *ShipmentSummaryWorksheetServiceSuite) TestFormatPPMWeightEstimated() {
	pounds := unit.Pound(1000)
	ppm := models.PPMShipment{EstimatedWeight: &pounds}
	noWtg := models.PPMShipment{EstimatedWeight: nil}

	suite.Equal("1,000 lbs - Estimated", FormatPPMWeightEstimated(ppm))
	suite.Equal("", FormatPPMWeightEstimated(noWtg))
}

func (suite *ShipmentSummaryWorksheetServiceSuite) TestFormatPPMWeightFinal() {
	pounds := unit.Pound(1000)

	suite.Equal("1,000 lbs - Actual", FormatPPMWeightFinal(pounds))
}

func (suite *ShipmentSummaryWorksheetServiceSuite) TestFormatAOASignedCertifications() {
	var err error
	move := factory.BuildMoveWithPPMShipment(suite.DB(), nil, nil)
	testDate := time.Now() // due to using updatedAt, time.Now() needs to be used to test cert times and dates
	aoaCertifications := Certifications{
		CustomerField: "",
		OfficeField:   "AOA: Firstname Lastname\nSSW: ",
		DateField:     "AOA: " + FormatDate(testDate) + "\nSSW: ",
	}
	sswCertifications := Certifications{
		CustomerField: "",
		OfficeField:   "AOA: Firstname Lastname\nSSW: Firstname Lastname",
		DateField:     "AOA: " + FormatDate(testDate) + "\nSSW: " + FormatDate(testDate),
	}
	prepAOADate := FormatDate(testDate)
	prepSSWDate := FormatDate(testDate)

	signedCertType := models.SignedCertificationTypePreCloseoutReviewedPPMPAYMENT
	aoaSignedCertification := factory.BuildSignedCertification(suite.DB(), []factory.Customization{
		{
			Model:    move,
			LinkOnly: true,
		},
		{
			Model: models.SignedCertification{
				CertificationType: &signedCertType,
				CertificationText: "APPROVED",
				Signature:         "Firstname Lastname",
				UpdatedAt:         testDate,
				PpmID:             models.UUIDPointer(move.MTOShipments[0].PPMShipment.ID),
			},
		},
	}, nil)
	var certs []*models.SignedCertification
	certs = append(certs, &aoaSignedCertification)

	formattedSignature := formatSignedCertifications(certs, move.MTOShipments[0].PPMShipment.ID)
	formattedDate := formatAOADate(certs, move.MTOShipments[0].PPMShipment.ID)
	suite.Equal(prepAOADate, formattedDate)
	suite.Equal(aoaCertifications, formattedSignature)

	signedCertType = models.SignedCertificationTypeCloseoutReviewedPPMPAYMENT
	ppmPaymentsignedCertification := factory.BuildSignedCertification(suite.DB(), []factory.Customization{
		{
			Model:    move,
			LinkOnly: true,
		},
		{
			Model: models.SignedCertification{
				CertificationType: &signedCertType,
				CertificationText: "APPROVED",
				Signature:         "Firstname Lastname",
				UpdatedAt:         testDate,
				PpmID:             models.UUIDPointer(move.MTOShipments[0].PPMShipment.ID),
			},
		},
	}, nil)
	certs = append(certs, &ppmPaymentsignedCertification)

	formattedSignature = formatSignedCertifications(certs, move.MTOShipments[0].PPMShipment.ID)
	formattedDate, err = formatSSWDate(certs, move.MTOShipments[0].PPMShipment.ID)
	suite.NoError(err)
	suite.Equal(prepSSWDate, formattedDate)
	suite.Equal(sswCertifications, formattedSignature)
<<<<<<< HEAD

}

=======

}

>>>>>>> 5b265425
func (suite *ShipmentSummaryWorksheetServiceSuite) TestFormatSSWSignedCertifications() {
	var err error
	move := factory.BuildMoveWithPPMShipment(suite.DB(), nil, nil)
	testDate := time.Now() // due to using updatedAt, time.Now() needs to be used to test cert times and dates
	sswCertifications := Certifications{
		CustomerField: "",
		OfficeField:   "AOA: \nSSW: Firstname Lastname",
		DateField:     "AOA: " + "\nSSW: " + FormatDate(testDate),
	}
	prepSSWDate := FormatDate(testDate)
<<<<<<< HEAD

	var certs []*models.SignedCertification

	signedCertType := models.SignedCertificationTypeCloseoutReviewedPPMPAYMENT
	ppmPaymentsignedCertification := factory.BuildSignedCertification(suite.DB(), []factory.Customization{
		{
			Model:    move,
			LinkOnly: true,
		},
		{
			Model: models.SignedCertification{
				CertificationType: &signedCertType,
				CertificationText: "APPROVED",
				Signature:         "Firstname Lastname",
				UpdatedAt:         testDate,
				PpmID:             models.UUIDPointer(move.MTOShipments[0].PPMShipment.ID),
			},
		},
	}, nil)
	certs = append(certs, &ppmPaymentsignedCertification)

=======

	var certs []*models.SignedCertification

	signedCertType := models.SignedCertificationTypeCloseoutReviewedPPMPAYMENT
	ppmPaymentsignedCertification := factory.BuildSignedCertification(suite.DB(), []factory.Customization{
		{
			Model:    move,
			LinkOnly: true,
		},
		{
			Model: models.SignedCertification{
				CertificationType: &signedCertType,
				CertificationText: "APPROVED",
				Signature:         "Firstname Lastname",
				UpdatedAt:         testDate,
				PpmID:             models.UUIDPointer(move.MTOShipments[0].PPMShipment.ID),
			},
		},
	}, nil)
	certs = append(certs, &ppmPaymentsignedCertification)

>>>>>>> 5b265425
	formattedSignature := formatSignedCertifications(certs, move.MTOShipments[0].PPMShipment.ID)
	formattedDate, err := formatSSWDate(certs, move.MTOShipments[0].PPMShipment.ID)
	suite.NoError(err)
	suite.Equal(prepSSWDate, formattedDate)
	suite.Equal(sswCertifications, formattedSignature)

}

func (suite *ShipmentSummaryWorksheetServiceSuite) TestFormatAddress() {
	// Test case 1: Valid W2 address
	validAddress := &models.Address{
		StreetAddress1: "123 Main St",
		City:           "Cityville",
		State:          "ST",
		PostalCode:     "12345",
	}

	expectedValidResult := "123 Main St,  Cityville ST 12345"

	resultValid := FormatAddress(validAddress)

	suite.Equal(expectedValidResult, resultValid)

	// Test case 2: Nil W2 address
	nilAddress := (*models.Address)(nil)

	expectedNilResult := "W2 Address not found"

	resultNil := FormatAddress(nilAddress)

	suite.Equal(expectedNilResult, resultNil)
}

func (suite *ShipmentSummaryWorksheetServiceSuite) TestNilOrValue() {
	// Test case 1: Non-nil pointer
	validPointer := "ValidValue"
	validResult := nilOrValue(&validPointer)
	expectedValidResult := "ValidValue"

	if validResult != expectedValidResult {
		suite.Equal(expectedValidResult, validResult)
	}

	// Test case 2: Nil pointer
	nilPointer := (*string)(nil)
	nilResult := nilOrValue(nilPointer)
	expectedNilResult := ""

	if nilResult != expectedNilResult {
		suite.Equal(expectedNilResult, nilResult)
	}
}

func (suite *ShipmentSummaryWorksheetServiceSuite) TestMergeTextFields() {
	// Test case 1: Non-empty input slices
	fields1 := []textField{
		{Pages: []int{1, 2}, ID: "1", Name: "Field1", Value: "Value1", Multiline: false, Locked: true},
		{Pages: []int{3, 4}, ID: "2", Name: "Field2", Value: "Value2", Multiline: true, Locked: false},
	}

	fields2 := []textField{
		{Pages: []int{5, 6}, ID: "3", Name: "Field3", Value: "Value3", Multiline: true, Locked: false},
		{Pages: []int{7, 8}, ID: "4", Name: "Field4", Value: "Value4", Multiline: false, Locked: true},
	}

	mergedResult := mergeTextFields(fields1, fields2)

	expectedMergedResult := []textField{
		{Pages: []int{1, 2}, ID: "1", Name: "Field1", Value: "Value1", Multiline: false, Locked: true},
		{Pages: []int{3, 4}, ID: "2", Name: "Field2", Value: "Value2", Multiline: true, Locked: false},
		{Pages: []int{5, 6}, ID: "3", Name: "Field3", Value: "Value3", Multiline: true, Locked: false},
		{Pages: []int{7, 8}, ID: "4", Name: "Field4", Value: "Value4", Multiline: false, Locked: true},
	}

	suite.Equal(mergedResult, expectedMergedResult)

	// Test case 2: Empty input slices
	emptyResult := mergeTextFields([]textField{}, []textField{})
	expectedEmptyResult := []textField{}

	suite.Equal(emptyResult, expectedEmptyResult)
}

func (suite *ShipmentSummaryWorksheetServiceSuite) TestCreateTextFields() {
	// Test case 1: Non-empty input
	type TestData struct {
		Field1 string
		Field2 int
		Field3 bool
	}

	testData := TestData{"Value1", 42, true}
	pages := []int{1, 2}

	result := createTextFields(testData, pages...)

	expectedResult := []textField{
		{Pages: pages, ID: "1", Name: "Field1", Value: "Value1", Multiline: true, Locked: false},
		{Pages: pages, ID: "2", Name: "Field2", Value: "42", Multiline: true, Locked: false},
		{Pages: pages, ID: "3", Name: "Field3", Value: "true", Multiline: true, Locked: false},
	}

	suite.Equal(result, expectedResult)

	// Test case 2: Empty input
	emptyResult := createTextFields(struct{}{})

	suite.Nil(emptyResult)
}

func (suite *ShipmentSummaryWorksheetServiceSuite) TestFillSSWPDFForm() {
	fakeS3 := storageTest.NewFakeS3Storage(true)
	userUploader, uploaderErr := uploader.NewUserUploader(fakeS3, 25*uploader.MB)
	suite.FatalNoError(uploaderErr)
	generator, err := paperworkgenerator.NewGenerator(userUploader.Uploader())
	suite.FatalNil(err)

	SSWPPMComputer := NewSSWPPMComputer()
	ppmGenerator, err := NewSSWPPMGenerator(generator)
	suite.FatalNoError(err)
	ordersType := internalmessages.OrdersTypePERMANENTCHANGEOFSTATION
	yuma := factory.FetchOrBuildCurrentDutyLocation(suite.DB())
	fortGordon := factory.FetchOrBuildOrdersDutyLocation(suite.DB())
	grade := models.ServiceMemberGradeE9
	ppmShipment := factory.BuildPPMShipment(suite.DB(), []factory.Customization{
		{
			Model: models.Order{
				OrdersType: ordersType,
				Grade:      &grade,
			},
		},
		{
			Model:    fortGordon,
			LinkOnly: true,
			Type:     &factory.DutyLocations.NewDutyLocation,
		},
		{
			Model:    yuma,
			LinkOnly: true,
			Type:     &factory.DutyLocations.OriginDutyLocation,
		},
		{
			Model: models.SignedCertification{
				UpdatedAt: time.Now(),
			},
		},
	}, nil)

	ppmShipmentID := ppmShipment.ID

	serviceMemberID := ppmShipment.Shipment.MoveTaskOrder.Orders.ServiceMemberID

	session := auth.Session{
		UserID:          ppmShipment.Shipment.MoveTaskOrder.Orders.ServiceMember.UserID,
		ServiceMemberID: serviceMemberID,
		ApplicationName: auth.MilApp,
	}

	models.SaveMoveDependencies(suite.DB(), &ppmShipment.Shipment.MoveTaskOrder)

	ssd, err := SSWPPMComputer.FetchDataShipmentSummaryWorksheetFormData(suite.AppContextForTest(), &session, ppmShipmentID)
	suite.NoError(err)
	page1Data, page2Data, err := SSWPPMComputer.FormatValuesShipmentSummaryWorksheet(*ssd, false)
	suite.NoError(err)
	test, info, err := ppmGenerator.FillSSWPDFForm(page1Data, page2Data)
	suite.NoError(err)
	println(test.Name())           // ensures was generated with temp filesystem
	suite.Equal(info.PageCount, 2) // ensures PDF is not corrupted
}

func (suite *ShipmentSummaryWorksheetServiceSuite) TestFormatMaxAdvance() {
	cents := unit.Cents(1000)
	tests := []struct {
		name               string
		estimatedIncentive *unit.Cents
		expectedResult     string
	}{
		{
			name:               "Valid estimated incentive",
			estimatedIncentive: &cents,
			expectedResult:     "$6.00",
		},
		{
			name:               "Nil estimated incentive",
			estimatedIncentive: nil,
			expectedResult:     "No Incentive Found",
		},
	}

	for _, tt := range tests {
		result := formatMaxAdvance(tt.estimatedIncentive)
		suite.Equal(tt.expectedResult, result)
	}

}

type mockPPMShipment struct {
	FinalIncentive        *unit.Cents
	EstimatedIncentive    *unit.Cents
	AdvanceAmountReceived *unit.Cents
}

func (suite *ShipmentSummaryWorksheetServiceSuite) TestFormatCurrentShipment() {
	exampleValue1 := unit.Cents(5000)
	exampleValue2 := unit.Cents(3000)
	exampleValue3 := unit.Cents(1000)
	tests := []struct {
		name           string
		shipment       mockPPMShipment
		expectedResult WorkSheetShipment
	}{
		{
			name: "All fields present",
			shipment: mockPPMShipment{
				FinalIncentive:        &exampleValue1, // Example value
				EstimatedIncentive:    &exampleValue2, // Example value
				AdvanceAmountReceived: &exampleValue3, // Example value
			},
			expectedResult: WorkSheetShipment{
				FinalIncentive:        "$50.00", // Example expected result
				MaxAdvance:            "$18.00", // Assuming formatMaxAdvance correctly formats
				EstimatedIncentive:    "$30.00", // Example expected result
				AdvanceAmountReceived: "$10.00", // Example expected result
			},
		},
		{
			name: "Final Incentive nil",
			shipment: mockPPMShipment{
				FinalIncentive:        nil,
				EstimatedIncentive:    &exampleValue2, // Example value
				AdvanceAmountReceived: &exampleValue3, // Example value
			},
			expectedResult: WorkSheetShipment{
				FinalIncentive:        "No final incentive.",
				MaxAdvance:            "$18.00", // Assuming formatMaxAdvance correctly formats
				EstimatedIncentive:    "$30.00", // Example expected result
				AdvanceAmountReceived: "$10.00", // Example expected result
			},
		},
	}

	for _, tt := range tests {
		result := FormatCurrentShipment(models.PPMShipment{
			FinalIncentive:        tt.shipment.FinalIncentive,
			EstimatedIncentive:    tt.shipment.EstimatedIncentive,
			AdvanceAmountReceived: tt.shipment.AdvanceAmountReceived,
		})

		suite.Equal(tt.expectedResult.FinalIncentive, result.FinalIncentive)
		suite.Equal(tt.expectedResult.MaxAdvance, result.MaxAdvance)
		suite.Equal(tt.expectedResult.EstimatedIncentive, result.EstimatedIncentive)
		suite.Equal(tt.expectedResult.AdvanceAmountReceived, result.AdvanceAmountReceived)

	}
}

func (suite *ShipmentSummaryWorksheetServiceSuite) TestFormatDisbursement() {
	expensesMap := make(map[string]float64)

	// Test case 1: GTCC calculation B is less than GTCC calculation A
	// Additionally, Member should not be less than 0
	expectedResult := "GTCC: " + FormatDollars(100.00) + "\nMember: " + FormatDollars(0)
	expensesMap["TotalGTCCPaid"] = 200.00
	expensesMap["StorageGTCCPaid"] = 300.00
	ppmRemainingEntitlement := 60.00
	expensesMap["StorageMemberPaid"] = 40.00
	result := formatDisbursement(expensesMap, ppmRemainingEntitlement)
	suite.Equal(result, expectedResult)

	// Test case 2: GTCC calculation A is less than GTCC calculation B
	expectedResult = "GTCC: " + FormatDollars(100.00) + "\nMember: " + FormatDollars(400.00)
	expensesMap = make(map[string]float64)
	expensesMap["TotalGTCCPaid"] = 60.00
	expensesMap["StorageGTCCPaid"] = 40.00
	ppmRemainingEntitlement = 300.00
	expensesMap["StorageMemberPaid"] = 200.00
	result = formatDisbursement(expensesMap, ppmRemainingEntitlement)
	suite.Equal(result, expectedResult)
}<|MERGE_RESOLUTION|>--- conflicted
+++ resolved
@@ -711,15 +711,9 @@
 	suite.NoError(err)
 	suite.Equal(prepSSWDate, formattedDate)
 	suite.Equal(sswCertifications, formattedSignature)
-<<<<<<< HEAD
-
-}
-
-=======
-
-}
-
->>>>>>> 5b265425
+
+}
+
 func (suite *ShipmentSummaryWorksheetServiceSuite) TestFormatSSWSignedCertifications() {
 	var err error
 	move := factory.BuildMoveWithPPMShipment(suite.DB(), nil, nil)
@@ -730,7 +724,6 @@
 		DateField:     "AOA: " + "\nSSW: " + FormatDate(testDate),
 	}
 	prepSSWDate := FormatDate(testDate)
-<<<<<<< HEAD
 
 	var certs []*models.SignedCertification
 
@@ -752,29 +745,6 @@
 	}, nil)
 	certs = append(certs, &ppmPaymentsignedCertification)
 
-=======
-
-	var certs []*models.SignedCertification
-
-	signedCertType := models.SignedCertificationTypeCloseoutReviewedPPMPAYMENT
-	ppmPaymentsignedCertification := factory.BuildSignedCertification(suite.DB(), []factory.Customization{
-		{
-			Model:    move,
-			LinkOnly: true,
-		},
-		{
-			Model: models.SignedCertification{
-				CertificationType: &signedCertType,
-				CertificationText: "APPROVED",
-				Signature:         "Firstname Lastname",
-				UpdatedAt:         testDate,
-				PpmID:             models.UUIDPointer(move.MTOShipments[0].PPMShipment.ID),
-			},
-		},
-	}, nil)
-	certs = append(certs, &ppmPaymentsignedCertification)
-
->>>>>>> 5b265425
 	formattedSignature := formatSignedCertifications(certs, move.MTOShipments[0].PPMShipment.ID)
 	formattedDate, err := formatSSWDate(certs, move.MTOShipments[0].PPMShipment.ID)
 	suite.NoError(err)
