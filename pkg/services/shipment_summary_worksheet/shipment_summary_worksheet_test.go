// RA Summary: gosec - errcheck - Unchecked return value
// RA: Linter flags errcheck error: Ignoring a method's return value can cause the program to overlook unexpected states and conditions.
// RA: Functions with unchecked return values in the file are used to generate stub data for a localized version of the application.
// RA: Given the data is being generated for local use and does not contain any sensitive information, there are no unexpected states and conditions
// RA: in which this would be considered a risk
// RA Developer Status: Mitigated
// RA Validator Status: Mitigated
// RA Modified Severity: N/A
// nolint:errcheck
package shipmentsummaryworksheet

import (
	"time"

	"github.com/gofrs/uuid"

	"github.com/transcom/mymove/pkg/auth"
	"github.com/transcom/mymove/pkg/factory"
	"github.com/transcom/mymove/pkg/gen/internalmessages"
	"github.com/transcom/mymove/pkg/models"
	paperworkgenerator "github.com/transcom/mymove/pkg/paperwork"
	"github.com/transcom/mymove/pkg/services"
	storageTest "github.com/transcom/mymove/pkg/storage/test"
	"github.com/transcom/mymove/pkg/unit"
	"github.com/transcom/mymove/pkg/uploader"
)

func (suite *ShipmentSummaryWorksheetServiceSuite) TestFetchDataShipmentSummaryWorksheet() {
	//advanceID, _ := uuid.NewV4()
	ordersType := internalmessages.OrdersTypePERMANENTCHANGEOFSTATION
	yuma := factory.FetchOrBuildCurrentDutyLocation(suite.DB())
	fortGordon := factory.FetchOrBuildOrdersDutyLocation(suite.DB())
	grade := models.ServiceMemberGradeE9
	SSWPPMComputer := NewSSWPPMComputer()

	ppmShipment := factory.BuildPPMShipment(suite.DB(), []factory.Customization{
		{
			Model: models.Order{
				OrdersType: ordersType,
				Grade:      &grade,
			},
		},
		{
			Model:    fortGordon,
			LinkOnly: true,
			Type:     &factory.DutyLocations.NewDutyLocation,
		},
		{
			Model:    yuma,
			LinkOnly: true,
			Type:     &factory.DutyLocations.OriginDutyLocation,
		},
		{
			Model: models.SignedCertification{},
		},
	}, nil)

	var expenseAmount unit.Cents = 1000.00
	var currentExpenseType = models.MovingExpenseReceiptTypeOther
	paidGTCC := true
	movingExpense := models.MovingExpense{
		Amount:            &expenseAmount,
		MovingExpenseType: &currentExpenseType,
		PaidWithGTCC:      &paidGTCC,
	}

	factory.AddMovingExpenseToPPMShipment(suite.DB(), &ppmShipment, nil, &movingExpense)

	ppmShipmentID := ppmShipment.ID

	serviceMemberID := ppmShipment.Shipment.MoveTaskOrder.Orders.ServiceMemberID

	session := auth.Session{
		UserID:          ppmShipment.Shipment.MoveTaskOrder.Orders.ServiceMember.UserID,
		ServiceMemberID: serviceMemberID,
		ApplicationName: auth.MilApp,
	}

	models.SaveMoveDependencies(suite.DB(), &ppmShipment.Shipment.MoveTaskOrder)

	ssd, err := SSWPPMComputer.FetchDataShipmentSummaryWorksheetFormData(suite.AppContextForTest(), &session, ppmShipmentID)

	suite.NoError(err)
	suite.Equal(ppmShipment.Shipment.MoveTaskOrder.Orders.ID, ssd.Order.ID)
	suite.Require().Len(ssd.PPMShipments, 1)
	suite.Equal(ppmShipment.ID, ssd.PPMShipments[0].ID)
	suite.Equal(serviceMemberID, ssd.ServiceMember.ID)
	suite.Equal(yuma.ID, ssd.CurrentDutyLocation.ID)
	suite.Equal(yuma.Address.ID, ssd.CurrentDutyLocation.Address.ID)
	suite.Equal(fortGordon.ID, ssd.NewDutyLocation.ID)
	suite.Equal(fortGordon.Address.ID, ssd.NewDutyLocation.Address.ID)
	gradeWtgAllotment := models.GetWeightAllotment(grade)
	suite.Equal(unit.Pound(gradeWtgAllotment.TotalWeightSelf), ssd.WeightAllotment.Entitlement)
	suite.Equal(unit.Pound(gradeWtgAllotment.ProGearWeight), ssd.WeightAllotment.ProGear)
	suite.Equal(unit.Pound(500), ssd.WeightAllotment.SpouseProGear)
	suite.Require().NotNil(ssd.Order.Grade)
	weightAllotment := models.GetWeightAllotment(*ssd.Order.Grade)
	// E_9 rank, no dependents, with spouse pro-gear
	totalWeight := weightAllotment.TotalWeightSelf + weightAllotment.ProGearWeight + weightAllotment.ProGearWeightSpouse
	suite.Require().Nil(err)
	suite.Equal(unit.Pound(totalWeight), ssd.WeightAllotment.TotalWeight)
	suite.Equal(ppmShipment.EstimatedWeight, ssd.PPMShipments[0].EstimatedWeight)
	suite.Require().NotNil(ssd.PPMShipments[0].AdvanceAmountRequested)
	suite.Equal(ppmShipment.AdvanceAmountRequested, ssd.PPMShipments[0].AdvanceAmountRequested)
}

func (suite *ShipmentSummaryWorksheetServiceSuite) TestFetchDataShipmentSummaryWorksheetWithErrorNoMove() {
	//advanceID, _ := uuid.NewV4()
	ordersType := internalmessages.OrdersTypePERMANENTCHANGEOFSTATION
	yuma := factory.FetchOrBuildCurrentDutyLocation(suite.DB())
	fortGordon := factory.FetchOrBuildOrdersDutyLocation(suite.DB())
	grade := models.ServiceMemberGradeE9
	SSWPPMComputer := NewSSWPPMComputer()

	move := factory.BuildMove(suite.DB(), []factory.Customization{
		{
			Model: models.Order{
				OrdersType: ordersType,
				Grade:      &grade,
			},
		},
		{
			Model:    fortGordon,
			LinkOnly: true,
			Type:     &factory.DutyLocations.NewDutyLocation,
		},
		{
			Model:    yuma,
			LinkOnly: true,
			Type:     &factory.DutyLocations.OriginDutyLocation,
		},
	}, nil)

	PPMShipmentID := uuid.Nil
	serviceMemberID := move.Orders.ServiceMemberID

	session := auth.Session{
		UserID:          move.Orders.ServiceMember.UserID,
		ServiceMemberID: serviceMemberID,
		ApplicationName: auth.MilApp,
	}

	emptySSD, err := SSWPPMComputer.FetchDataShipmentSummaryWorksheetFormData(suite.AppContextForTest(), &session, PPMShipmentID)

	suite.Error(err)
	suite.Nil(emptySSD)
}

func (suite *ShipmentSummaryWorksheetServiceSuite) TestFormatEMPLID() {
	edipi := "12345567890"
	affiliation := models.AffiliationCOASTGUARD
	emplid := "9999999"
	serviceMember := models.ServiceMember{
		ID:          uuid.Must(uuid.NewV4()),
		Edipi:       &edipi,
		Affiliation: &affiliation,
		Emplid:      &emplid,
	}

	result, err := formatEmplid(serviceMember)

	suite.Equal("EMPLID: 9999999", *result)
	suite.NoError(err)
}

func (suite *ShipmentSummaryWorksheetServiceSuite) TestFormatEMPLIDNotCG() {
	edipi := "12345567890"
	affiliation := models.AffiliationARMY
	emplid := "9999999"
	serviceMember := models.ServiceMember{
		ID:          uuid.Must(uuid.NewV4()),
		Edipi:       &edipi,
		Affiliation: &affiliation,
		Emplid:      &emplid,
	}

	result, err := formatEmplid(serviceMember)

	suite.Equal("12345567890", *result)
	suite.NoError(err)
}

func (suite *ShipmentSummaryWorksheetServiceSuite) TestFormatEMPLIDNull() {
	edipi := "12345567890"
	affiliation := models.AffiliationARMY
	serviceMember := models.ServiceMember{
		ID:          uuid.Must(uuid.NewV4()),
		Edipi:       &edipi,
		Affiliation: &affiliation,
	}

	result, err := formatEmplid(serviceMember)

	suite.Equal("12345567890", *result)
	suite.NoError(err)
}

func (suite *ShipmentSummaryWorksheetServiceSuite) TestFetchMovingExpensesShipmentSummaryWorksheetNoPPM() {
	serviceMemberID, _ := uuid.NewV4()

	ppmShipment := factory.BuildPPMShipment(suite.DB(), nil, nil)
	session := auth.Session{
		UserID:          ppmShipment.Shipment.MoveTaskOrder.Orders.ServiceMember.UserID,
		ServiceMemberID: serviceMemberID,
		ApplicationName: auth.MilApp,
	}

	movingExpenses, err := FetchMovingExpensesShipmentSummaryWorksheet(ppmShipment, suite.AppContextForTest(), &session)

	suite.Len(movingExpenses, 0)
	suite.NoError(err)
}

func (suite *ShipmentSummaryWorksheetServiceSuite) TestFetchDataShipmentSummaryWorksheetOnlyPPM() {
	ordersType := internalmessages.OrdersTypePERMANENTCHANGEOFSTATION
	yuma := factory.FetchOrBuildCurrentDutyLocation(suite.DB())
	fortGordon := factory.FetchOrBuildOrdersDutyLocation(suite.DB())
	grade := models.ServiceMemberGradeE9
	SSWPPMComputer := NewSSWPPMComputer()

	ppmShipment := factory.BuildPPMShipment(suite.DB(), []factory.Customization{
		{
			Model: models.Order{
				OrdersType: ordersType,
				Grade:      &grade,
			},
		},
		{
			Model:    fortGordon,
			LinkOnly: true,
			Type:     &factory.DutyLocations.NewDutyLocation,
		},
		{
			Model:    yuma,
			LinkOnly: true,
			Type:     &factory.DutyLocations.OriginDutyLocation,
		},
		{
			Model: models.SignedCertification{},
		},
	}, nil)
	ppmShipmentID := ppmShipment.ID

	serviceMemberID := ppmShipment.Shipment.MoveTaskOrder.Orders.ServiceMemberID
	session := auth.Session{
		UserID:          ppmShipment.Shipment.MoveTaskOrder.Orders.ServiceMember.UserID,
		ServiceMemberID: serviceMemberID,
		ApplicationName: auth.MilApp,
	}
	models.SaveMoveDependencies(suite.DB(), &ppmShipment.Shipment.MoveTaskOrder)
	ssd, err := SSWPPMComputer.FetchDataShipmentSummaryWorksheetFormData(suite.AppContextForTest(), &session, ppmShipmentID)

	suite.NoError(err)
	suite.Equal(ppmShipment.Shipment.MoveTaskOrder.Orders.ID, ssd.Order.ID)
	suite.Require().Len(ssd.PPMShipments, 1)
	suite.Equal(ppmShipment.ID, ssd.PPMShipments[0].ID)
	suite.Equal(serviceMemberID, ssd.ServiceMember.ID)
	suite.Equal(yuma.ID, ssd.CurrentDutyLocation.ID)
	suite.Equal(yuma.Address.ID, ssd.CurrentDutyLocation.Address.ID)
	suite.Equal(fortGordon.ID, ssd.NewDutyLocation.ID)
	suite.Equal(fortGordon.Address.ID, ssd.NewDutyLocation.Address.ID)
	gradeWtgAllotment := models.GetWeightAllotment(grade)
	suite.Equal(unit.Pound(gradeWtgAllotment.TotalWeightSelf), ssd.WeightAllotment.Entitlement)
	suite.Equal(unit.Pound(gradeWtgAllotment.ProGearWeight), ssd.WeightAllotment.ProGear)
	suite.Equal(unit.Pound(500), ssd.WeightAllotment.SpouseProGear)
	suite.Require().NotNil(ssd.Order.Grade)
	weightAllotment := models.GetWeightAllotment(*ssd.Order.Grade)
	// E_9 rank, no dependents, with spouse pro-gear
	totalWeight := weightAllotment.TotalWeightSelf + weightAllotment.ProGearWeight + weightAllotment.ProGearWeightSpouse
	suite.Equal(unit.Pound(totalWeight), ssd.WeightAllotment.TotalWeight)
	suite.Equal(ppmShipment.EstimatedWeight, ssd.PPMShipments[0].EstimatedWeight)
	suite.Require().NotNil(ssd.PPMShipments[0].AdvanceAmountRequested)
	suite.Equal(ppmShipment.AdvanceAmountRequested, ssd.PPMShipments[0].AdvanceAmountRequested)
	suite.Require().Len(ssd.MovingExpenses, 0)
}

func (suite *ShipmentSummaryWorksheetServiceSuite) TestFormatValuesShipmentSummaryWorksheetFormPage1() {
	yuma := factory.FetchOrBuildCurrentDutyLocation(suite.DB())
	fortGordon := factory.FetchOrBuildOrdersDutyLocation(suite.DB())
	wtgEntitlements := services.SSWMaxWeightEntitlement{
		Entitlement:   15000,
		ProGear:       2000,
		SpouseProGear: 500,
		TotalWeight:   17500,
	}

	serviceMemberID, _ := uuid.NewV4()
	serviceBranch := models.AffiliationAIRFORCE
	grade := models.ServiceMemberGradeE9
	serviceMember := models.ServiceMember{
		ID:            serviceMemberID,
		FirstName:     models.StringPointer("Marcus"),
		MiddleName:    models.StringPointer("Joseph"),
		LastName:      models.StringPointer("Jenkins"),
		Suffix:        models.StringPointer("Jr."),
		Telephone:     models.StringPointer("444-555-8888"),
		PersonalEmail: models.StringPointer("michael+ppm-expansion_1@truss.works"),
		Edipi:         models.StringPointer("1234567890"),
		Affiliation:   &serviceBranch,
	}

	orderIssueDate := time.Date(2018, time.December, 21, 0, 0, 0, 0, time.UTC)
	order := models.Order{
		IssueDate:         orderIssueDate,
		OrdersType:        internalmessages.OrdersTypePERMANENTCHANGEOFSTATION,
		OrdersNumber:      models.StringPointer("012345"),
		NewDutyLocationID: fortGordon.ID,
		TAC:               models.StringPointer("NTA4"),
		SAC:               models.StringPointer("SAC"),
		HasDependents:     true,
		SpouseHasProGear:  true,
		Grade:             &grade,
	}
	expectedPickupDate := time.Date(2019, time.January, 11, 0, 0, 0, 0, time.UTC)
	actualPickupDate := time.Date(2019, time.February, 11, 0, 0, 0, 0, time.UTC)
	netWeight := unit.Pound(4000)
	cents := unit.Cents(1000)
	locator := "ABCDEF-01"
	estIncentive := unit.Cents(1000000)
	PPMShipments := models.PPMShipment{
		ExpectedDepartureDate:  expectedPickupDate,
		ActualMoveDate:         &actualPickupDate,
		Status:                 models.PPMShipmentStatusWaitingOnCustomer,
		EstimatedWeight:        &netWeight,
		AdvanceAmountRequested: &cents,
		EstimatedIncentive:     &estIncentive,
		Shipment: models.MTOShipment{
			ShipmentLocator: &locator,
		},
	}
	ssd := services.ShipmentSummaryFormData{
<<<<<<< HEAD
		ServiceMember:       serviceMember,
		Order:               order,
		CurrentDutyLocation: yuma,
		NewDutyLocation:     fortGordon,
		// PPMRemainingEntitlement: 3000,
		WeightAllotment: wtgEntitlements,
		PreparationDate: time.Date(2019, 1, 1, 1, 1, 1, 1, time.UTC),
		PPMShipments:    PPMShipments,
=======
		ServiceMember:           serviceMember,
		Order:                   order,
		CurrentDutyLocation:     yuma,
		NewDutyLocation:         fortGordon,
		PPMRemainingEntitlement: 3000,
		WeightAllotment:         wtgEntitlements,
		PreparationDate:         time.Date(2019, 1, 1, 1, 1, 1, 1, time.UTC),
		PPMShipment:             PPMShipments,
>>>>>>> 980e6386
	}
	sswPage1, err := FormatValuesShipmentSummaryWorksheetFormPage1(ssd, false)
	suite.NoError(err)

	suite.Equal("Jenkins Jr., Marcus Joseph", sswPage1.ServiceMemberName)
	suite.Equal("E-9", sswPage1.RankGrade)
	suite.Equal("Air Force", sswPage1.ServiceBranch)
	suite.Equal("00 Days in SIT", sswPage1.MaxSITStorageEntitlement)
	suite.Equal("Yuma AFB, IA 50309", sswPage1.AuthorizedOrigin)
	suite.Equal("Fort Eisenhower, GA 30813", sswPage1.AuthorizedDestination)
	suite.Equal("No", sswPage1.POVAuthorized)
	suite.Equal("444-555-8888", sswPage1.PreferredPhoneNumber)
	suite.Equal("michael+ppm-expansion_1@truss.works", sswPage1.PreferredEmail)
	suite.Equal("1234567890", sswPage1.DODId)
	suite.Equal("Air Force", sswPage1.IssuingBranchOrAgency)
	suite.Equal("21-Dec-2018", sswPage1.OrdersIssueDate)
	suite.Equal("PCS/012345", sswPage1.OrdersTypeAndOrdersNumber)
	suite.Equal("Fort Eisenhower, GA 30813", sswPage1.NewDutyAssignment)
	suite.Equal("15,000", sswPage1.WeightAllotment)
	suite.Equal("2,000", sswPage1.WeightAllotmentProGear)
	suite.Equal("500", sswPage1.WeightAllotmentProgearSpouse)
	suite.Equal("17,500", sswPage1.TotalWeightAllotment)

	suite.Equal(locator, sswPage1.ShipmentNumberAndTypes)
	suite.Equal("11-Jan-2019", sswPage1.ShipmentPickUpDates)
	suite.Equal("4,000 lbs - Estimated", sswPage1.ShipmentWeights)
	suite.Equal("Waiting On Customer", sswPage1.ShipmentCurrentShipmentStatuses)
	suite.Equal("17,500", sswPage1.TotalWeightAllotmentRepeat)
<<<<<<< HEAD

	// All obligation tests must be temporarily stopped until calculator is rebuilt

	// suite.Equal("$6,000.00", sswPage1.MaxObligationGCC100)
	// suite.Equal("$5,700.00", sswPage1.MaxObligationGCC95)
	// suite.Equal("$530.00", sswPage1.MaxObligationSIT)
	// suite.Equal("$3,600.00", sswPage1.MaxObligationGCCMaxAdvance)

	// suite.Equal("$5,000.00", sswPage1.ActualObligationGCC100)
	// suite.Equal("$4,750.00", sswPage1.ActualObligationGCC95)
	// suite.Equal("$300.00", sswPage1.ActualObligationSIT)
	// suite.Equal("$10.00", sswPage1.ActualObligationAdvance)
=======
	suite.Equal("15,000 lbs; $10,000.00", sswPage1.MaxObligationGCC100)
	suite.Equal("3,000", sswPage1.PPMRemainingEntitlement)
>>>>>>> 980e6386

	// quick test when there is no PPM actual move date
	PPMShipmentWithoutActualMoveDate := models.PPMShipment{
		Status:                 models.PPMShipmentStatusWaitingOnCustomer,
		EstimatedWeight:        &netWeight,
		AdvanceAmountRequested: &cents,
		Shipment: models.MTOShipment{
			ShipmentLocator: &locator,
		},
	}

	ssdWithoutPPMActualMoveDate := services.ShipmentSummaryFormData{
<<<<<<< HEAD
		ServiceMember:       serviceMember,
		Order:               order,
		CurrentDutyLocation: yuma,
		NewDutyLocation:     fortGordon,
		WeightAllotment:     wtgEntitlements,
		PreparationDate:     time.Date(2019, 1, 1, 1, 1, 1, 1, time.UTC),
		PPMShipments:        PPMShipmentsWithoutActualMoveDate,
=======
		ServiceMember:           serviceMember,
		Order:                   order,
		CurrentDutyLocation:     yuma,
		NewDutyLocation:         fortGordon,
		PPMRemainingEntitlement: 3000,
		WeightAllotment:         wtgEntitlements,
		PreparationDate:         time.Date(2019, 1, 1, 1, 1, 1, 1, time.UTC),
		PPMShipment:             PPMShipmentWithoutActualMoveDate,
>>>>>>> 980e6386
	}
	sswPage1NoActualMoveDate, err := FormatValuesShipmentSummaryWorksheetFormPage1(ssdWithoutPPMActualMoveDate, false)
	suite.NoError(err)
	suite.Equal("N/A", sswPage1NoActualMoveDate.ShipmentPickUpDates)
}

func (suite *ShipmentSummaryWorksheetServiceSuite) TestFormatValuesShipmentSummaryWorksheetFormPage2() {
	fortGordon := factory.FetchOrBuildOrdersDutyLocation(suite.DB())
	orderIssueDate := time.Date(2018, time.December, 21, 0, 0, 0, 0, time.UTC)
	locator := "ABCDEF-01"
	shipment := models.PPMShipment{
		Shipment: models.MTOShipment{
			ShipmentLocator: &locator,
		},
	}

	order := models.Order{
		IssueDate:         orderIssueDate,
		OrdersType:        internalmessages.OrdersTypePERMANENTCHANGEOFSTATION,
		OrdersNumber:      models.StringPointer("012345"),
		NewDutyLocationID: fortGordon.ID,
		TAC:               models.StringPointer("NTA4"),
		SAC:               models.StringPointer("SAC"),
		HasDependents:     true,
		SpouseHasProGear:  true,
	}
	paidWithGTCCFalse := false
	paidWithGTCCTrue := true
	tollExpense := models.MovingExpenseReceiptTypeTolls
	oilExpense := models.MovingExpenseReceiptTypeOil
	amount := unit.Cents(10000)
	movingExpenses := models.MovingExpenses{
		{
			MovingExpenseType: &tollExpense,
			Amount:            &amount,
			PaidWithGTCC:      &paidWithGTCCFalse,
		},
		{
			MovingExpenseType: &oilExpense,
			Amount:            &amount,
			PaidWithGTCC:      &paidWithGTCCFalse,
		},
		{
			MovingExpenseType: &oilExpense,
			Amount:            &amount,
			PaidWithGTCC:      &paidWithGTCCTrue,
		},
		{
			MovingExpenseType: &oilExpense,
			Amount:            &amount,
			PaidWithGTCC:      &paidWithGTCCFalse,
		},
		{
			MovingExpenseType: &tollExpense,
			Amount:            &amount,
			PaidWithGTCC:      &paidWithGTCCTrue,
		},
		{
			MovingExpenseType: &tollExpense,
			Amount:            &amount,
			PaidWithGTCC:      &paidWithGTCCTrue,
		},
		{
			MovingExpenseType: &tollExpense,
			Amount:            &amount,
			PaidWithGTCC:      &paidWithGTCCFalse,
		},
	}

	ssd := services.ShipmentSummaryFormData{
		Order:          order,
		MovingExpenses: movingExpenses,
		PPMShipment:    shipment,
	}

	sswPage2, err := FormatValuesShipmentSummaryWorksheetFormPage2(ssd, false)
	suite.NoError(err)
	suite.Equal("$200.00", sswPage2.TollsGTCCPaid)
	suite.Equal("$200.00", sswPage2.TollsMemberPaid)
	suite.Equal("$200.00", sswPage2.OilMemberPaid)
	suite.Equal("$100.00", sswPage2.OilGTCCPaid)
	suite.Equal("$300.00", sswPage2.TotalGTCCPaid)
	suite.Equal("$400.00", sswPage2.TotalMemberPaid)
	suite.Equal("NTA4", sswPage2.TAC)
	suite.Equal("SAC", sswPage2.SAC)
}

func (suite *ShipmentSummaryWorksheetServiceSuite) TestMemberPaidRemainingPPMEntitlementFormatValuesShipmentSummaryWorksheetFormPage2() {
	storageExpense := models.MovingExpenseReceiptTypeStorage
	amount := unit.Cents(10000)
	movingExpenses := models.MovingExpenses{
		{
			MovingExpenseType:      &storageExpense,
			Amount:                 &amount,
			PaidWithGTCC:           models.BoolPointer(false),
			SITReimburseableAmount: models.CentPointer(unit.Cents(100)),
		},
	}

	id := uuid.Must(uuid.NewV4())
	PPMShipments := []models.PPMShipment{
		{
			FinalIncentive:        models.CentPointer(unit.Cents(500)),
			AdvanceAmountReceived: models.CentPointer(unit.Cents(200)),
			ID:                    id,
		},
	}

	signedCertType := models.SignedCertificationTypeCloseoutReviewedPPMPAYMENT
	cert := models.SignedCertification{
		CertificationType: &signedCertType,
		CertificationText: "APPROVED",
		Signature:         "Firstname Lastname",
		UpdatedAt:         time.Now(),
		PpmID:             models.UUIDPointer(PPMShipments[0].ID),
	}
	var certs []*models.SignedCertification
	certs = append(certs, &cert)

	ssd := services.ShipmentSummaryFormData{
		MovingExpenses:       movingExpenses,
		PPMShipment:          PPMShipments[0],
		SignedCertifications: certs,
	}

	sswPage2, _ := FormatValuesShipmentSummaryWorksheetFormPage2(ssd, true)
	suite.Equal("$4.00", sswPage2.PPMRemainingEntitlement)
}

func (suite *ShipmentSummaryWorksheetServiceSuite) TestAOAPacketPPMEntitlementFormatValuesShipmentSummaryWorksheetFormPage2() {
	storageExpense := models.MovingExpenseReceiptTypeStorage
	amount := unit.Cents(10000)
	movingExpenses := models.MovingExpenses{
		{
			MovingExpenseType:      &storageExpense,
			Amount:                 &amount,
			PaidWithGTCC:           models.BoolPointer(false),
			SITReimburseableAmount: models.CentPointer(unit.Cents(100)),
		},
	}

	PPMShipments := []models.PPMShipment{
		{
			FinalIncentive:        models.CentPointer(unit.Cents(500)),
			AdvanceAmountReceived: models.CentPointer(unit.Cents(200)),
		},
	}

	ssd := services.ShipmentSummaryFormData{
		MovingExpenses: movingExpenses,
		PPMShipment:    PPMShipments[0],
	}

	sswPage2, _ := FormatValuesShipmentSummaryWorksheetFormPage2(ssd, false)
	suite.Equal("N/A", sswPage2.PPMRemainingEntitlement)
}

func (suite *ShipmentSummaryWorksheetServiceSuite) TestNullCheckForFinalIncentiveAndAOAPPMEntitlementFormatValuesShipmentSummaryWorksheetFormPage2() {
	storageExpense := models.MovingExpenseReceiptTypeStorage
	amount := unit.Cents(10000)
	movingExpenses := models.MovingExpenses{
		{
			MovingExpenseType:      &storageExpense,
			Amount:                 &amount,
			PaidWithGTCC:           models.BoolPointer(false),
			SITReimburseableAmount: models.CentPointer(unit.Cents(100)),
		},
	}

	id := uuid.Must(uuid.NewV4())
	PPMShipments := []models.PPMShipment{
		{

			ID: id,
		},
	}

	signedCertType := models.SignedCertificationTypeCloseoutReviewedPPMPAYMENT
	cert := models.SignedCertification{
		CertificationType: &signedCertType,
		CertificationText: "APPROVED",
		Signature:         "Firstname Lastname",
		UpdatedAt:         time.Now(),
		PpmID:             models.UUIDPointer(PPMShipments[0].ID),
	}
	var certs []*models.SignedCertification
	certs = append(certs, &cert)

	ssd := services.ShipmentSummaryFormData{
		MovingExpenses:       movingExpenses,
		PPMShipment:          PPMShipments[0],
		SignedCertifications: certs,
	}

	sswPage2, _ := FormatValuesShipmentSummaryWorksheetFormPage2(ssd, true)
	suite.Equal("$1.00", sswPage2.PPMRemainingEntitlement)
}

func (suite *ShipmentSummaryWorksheetServiceSuite) TestGTCCPaidRemainingPPMEntitlementFormatValuesShipmentSummaryWorksheetFormPage2() {
	storageExpense := models.MovingExpenseReceiptTypeStorage
	amount := unit.Cents(10000)
	movingExpenses := models.MovingExpenses{
		{
			MovingExpenseType:      &storageExpense,
			Amount:                 &amount,
			PaidWithGTCC:           models.BoolPointer(true),
			SITReimburseableAmount: models.CentPointer(unit.Cents(200)),
		},
	}

	id := uuid.Must(uuid.NewV4())
	PPMShipments := []models.PPMShipment{
		{
			FinalIncentive:        models.CentPointer(unit.Cents(600)),
			AdvanceAmountReceived: models.CentPointer(unit.Cents(100)),
			ID:                    id,
		},
	}

	signedCertType := models.SignedCertificationTypeCloseoutReviewedPPMPAYMENT
	cert := models.SignedCertification{
		CertificationType: &signedCertType,
		CertificationText: "APPROVED",
		Signature:         "Firstname Lastname",
		UpdatedAt:         time.Now(),
		PpmID:             models.UUIDPointer(PPMShipments[0].ID),
	}
	var certs []*models.SignedCertification
	certs = append(certs, &cert)

	ssd := services.ShipmentSummaryFormData{
		MovingExpenses:       movingExpenses,
		PPMShipment:          PPMShipments[0],
		SignedCertifications: certs,
	}

	sswPage2, _ := FormatValuesShipmentSummaryWorksheetFormPage2(ssd, true)
	suite.Equal("$105.00", sswPage2.PPMRemainingEntitlement)
}
func (suite *ShipmentSummaryWorksheetServiceSuite) TestGroupExpenses() {
	paidWithGTCC := false
	tollExpense := models.MovingExpenseReceiptTypeTolls
	oilExpense := models.MovingExpenseReceiptTypeOil
	amount := unit.Cents(10000)
	testCases := []struct {
		input    models.MovingExpenses
		expected map[string]float64
	}{
		{
			models.MovingExpenses{
				{
					MovingExpenseType: &tollExpense,
					Amount:            &amount,
					PaidWithGTCC:      &paidWithGTCC,
				},
				{
					MovingExpenseType: &oilExpense,
					Amount:            &amount,
					PaidWithGTCC:      &paidWithGTCC,
				},
				{
					MovingExpenseType: &oilExpense,
					Amount:            &amount,
					PaidWithGTCC:      &paidWithGTCC,
				},
				{
					MovingExpenseType: &oilExpense,
					Amount:            &amount,
					PaidWithGTCC:      &paidWithGTCC,
				},
				{
					MovingExpenseType: &tollExpense,
					Amount:            &amount,
					PaidWithGTCC:      &paidWithGTCC,
				},
			},
			map[string]float64{
				"OilMemberPaid":   300,
				"TollsMemberPaid": 200,
				"TotalMemberPaid": 500,
			},
		},
	}

	for _, testCase := range testCases {
		actual := SubTotalExpenses(testCase.input)
		suite.Equal(testCase.expected, actual)
	}

}

func (suite *ShipmentSummaryWorksheetServiceSuite) TestFormatSSWGetEntitlement() {
	spouseHasProGear := true
	hasDependants := true
	allotment := models.GetWeightAllotment(models.ServiceMemberGradeE1)
	expectedTotalWeight := allotment.TotalWeightSelfPlusDependents + allotment.ProGearWeight + allotment.ProGearWeightSpouse
	sswEntitlement := SSWGetEntitlement(models.ServiceMemberGradeE1, hasDependants, spouseHasProGear)

	suite.Equal(unit.Pound(expectedTotalWeight), sswEntitlement.TotalWeight)
	suite.Equal(unit.Pound(allotment.TotalWeightSelfPlusDependents), sswEntitlement.Entitlement)
	suite.Equal(unit.Pound(allotment.ProGearWeightSpouse), sswEntitlement.SpouseProGear)
	suite.Equal(unit.Pound(allotment.ProGearWeight), sswEntitlement.ProGear)
}

func (suite *ShipmentSummaryWorksheetServiceSuite) TestFormatSSWGetEntitlementNoDependants() {
	spouseHasProGear := false
	hasDependants := false
	allotment := models.GetWeightAllotment(models.ServiceMemberGradeE1)
	expectedTotalWeight := allotment.TotalWeightSelf + allotment.ProGearWeight + allotment.ProGearWeightSpouse
	sswEntitlement := SSWGetEntitlement(models.ServiceMemberGradeE1, hasDependants, spouseHasProGear)

	suite.Equal(unit.Pound(expectedTotalWeight), sswEntitlement.TotalWeight)
	suite.Equal(unit.Pound(allotment.TotalWeightSelf), sswEntitlement.Entitlement)
	suite.Equal(unit.Pound(allotment.ProGearWeight), sswEntitlement.ProGear)
	suite.Equal(unit.Pound(500), sswEntitlement.SpouseProGear)
}

func (suite *ShipmentSummaryWorksheetServiceSuite) TestFormatServiceMemberFullName() {
	sm1 := models.ServiceMember{
		Suffix:     models.StringPointer("Jr."),
		FirstName:  models.StringPointer("Tom"),
		MiddleName: models.StringPointer("James"),
		LastName:   models.StringPointer("Smith"),
	}
	sm2 := models.ServiceMember{
		FirstName: models.StringPointer("Tom"),
		LastName:  models.StringPointer("Smith"),
	}

	suite.Equal("Smith Jr., Tom James", FormatServiceMemberFullName(sm1))
	suite.Equal("Smith, Tom", FormatServiceMemberFullName(sm2))
}

func (suite *ShipmentSummaryWorksheetServiceSuite) TestFormatCurrentPPMStatus() {
	draft := models.PPMShipment{Status: models.PPMShipmentStatusDraft}
	submitted := models.PPMShipment{Status: models.PPMShipmentStatusSubmitted}

	suite.Equal("Draft", FormatCurrentPPMStatus(draft))
	suite.Equal("Submitted", FormatCurrentPPMStatus(submitted))
}

func (suite *ShipmentSummaryWorksheetServiceSuite) TestFormatRank() {
	e9 := models.ServiceMemberGradeE9
	multipleGrades := models.ServiceMemberGradeO1ACADEMYGRADUATE

	suite.Equal("E-9", FormatGrade(&e9))
	suite.Equal("O-1 or Service Academy Graduate", FormatGrade(&multipleGrades))
}

// This is the test
func (suite *ShipmentSummaryWorksheetServiceSuite) TestFormatShipmentNumberAndType() {
	locator := "ABCDEF-01"
	singlePPM := models.PPMShipment{
		Shipment: models.MTOShipment{
			ShipmentLocator: &locator,
		},
	}

	singlePPMFormatted := FormatShipment(singlePPM, false)

	// testing single shipment moves
	suite.Equal("ABCDEF-01", singlePPMFormatted.ShipmentNumberAndTypes)
}

func (suite *ShipmentSummaryWorksheetServiceSuite) TestFormatWeights() {
	suite.Equal("0", FormatWeights(0))
	suite.Equal("10", FormatWeights(10))
	suite.Equal("1,000", FormatWeights(1000))
	suite.Equal("1,000,000", FormatWeights(1000000))
}

func (suite *ShipmentSummaryWorksheetServiceSuite) TestFormatOrdersIssueDate() {
	dec212018 := time.Date(2018, time.December, 21, 0, 0, 0, 0, time.UTC)
	jan012019 := time.Date(2019, time.January, 1, 0, 0, 0, 0, time.UTC)

	suite.Equal("21-Dec-2018", FormatDate(dec212018))
	suite.Equal("01-Jan-2019", FormatDate(jan012019))
}

func (suite *ShipmentSummaryWorksheetServiceSuite) TestFormatOrdersType() {
	pcsOrder := models.Order{OrdersType: internalmessages.OrdersTypePERMANENTCHANGEOFSTATION}
	var unknownOrdersType internalmessages.OrdersType = "UNKNOWN_ORDERS_TYPE"
	localOrder := models.Order{OrdersType: unknownOrdersType}

	suite.Equal("PCS", FormatOrdersType(pcsOrder))
	suite.Equal("", FormatOrdersType(localOrder))
}

func (suite *ShipmentSummaryWorksheetServiceSuite) TestFormatServiceMemberAffiliation() {
	airForce := models.AffiliationAIRFORCE
	marines := models.AffiliationMARINES

	suite.Equal("Air Force", FormatServiceMemberAffiliation(&airForce))
	suite.Equal("Marines", FormatServiceMemberAffiliation(&marines))
}

func (suite *ShipmentSummaryWorksheetServiceSuite) TestFormatPPMWeightEstimated() {
	pounds := unit.Pound(1000)
	ppm := models.PPMShipment{EstimatedWeight: &pounds}
	noWtg := models.PPMShipment{EstimatedWeight: nil}

	suite.Equal("1,000 lbs - Estimated", FormatPPMWeightEstimated(ppm))
	suite.Equal("", FormatPPMWeightEstimated(noWtg))
}

func (suite *ShipmentSummaryWorksheetServiceSuite) TestFormatPPMWeightFinal() {
	pounds := unit.Pound(1000)

	suite.Equal("1,000 lbs - Actual", FormatPPMWeightFinal(pounds))
}

func (suite *ShipmentSummaryWorksheetServiceSuite) TestFormatAOASignedCertifications() {
	var err error
	move := factory.BuildMoveWithPPMShipment(suite.DB(), nil, nil)
	testDate := time.Now() // due to using updatedAt, time.Now() needs to be used to test cert times and dates
	aoaCertifications := Certifications{
		CustomerField: "",
		OfficeField:   "AOA: Firstname Lastname\nSSW: ",
		DateField:     "AOA: " + FormatDate(testDate) + "\nSSW: ",
	}
	sswCertifications := Certifications{
		CustomerField: "",
		OfficeField:   "AOA: Firstname Lastname\nSSW: Firstname Lastname",
		DateField:     "AOA: " + FormatDate(testDate) + "\nSSW: " + FormatDate(testDate),
	}
	prepAOADate := FormatDate(testDate)
	prepSSWDate := FormatDate(testDate)

	signedCertType := models.SignedCertificationTypePreCloseoutReviewedPPMPAYMENT
	aoaSignedCertification := factory.BuildSignedCertification(suite.DB(), []factory.Customization{
		{
			Model:    move,
			LinkOnly: true,
		},
		{
			Model: models.SignedCertification{
				CertificationType: &signedCertType,
				CertificationText: "APPROVED",
				Signature:         "Firstname Lastname",
				UpdatedAt:         testDate,
				PpmID:             models.UUIDPointer(move.MTOShipments[0].PPMShipment.ID),
			},
		},
	}, nil)
	var certs []*models.SignedCertification
	certs = append(certs, &aoaSignedCertification)

	formattedSignature := formatSignedCertifications(certs, move.MTOShipments[0].PPMShipment.ID)
	formattedDate := formatAOADate(certs, move.MTOShipments[0].PPMShipment.ID)
	suite.Equal(prepAOADate, formattedDate)
	suite.Equal(aoaCertifications, formattedSignature)

	signedCertType = models.SignedCertificationTypeCloseoutReviewedPPMPAYMENT
	ppmPaymentsignedCertification := factory.BuildSignedCertification(suite.DB(), []factory.Customization{
		{
			Model:    move,
			LinkOnly: true,
		},
		{
			Model: models.SignedCertification{
				CertificationType: &signedCertType,
				CertificationText: "APPROVED",
				Signature:         "Firstname Lastname",
				UpdatedAt:         testDate,
				PpmID:             models.UUIDPointer(move.MTOShipments[0].PPMShipment.ID),
			},
		},
	}, nil)
	certs = append(certs, &ppmPaymentsignedCertification)

	formattedSignature = formatSignedCertifications(certs, move.MTOShipments[0].PPMShipment.ID)
	formattedDate, err = formatSSWDate(certs, move.MTOShipments[0].PPMShipment.ID)
	suite.NoError(err)
	suite.Equal(prepSSWDate, formattedDate)
	suite.Equal(sswCertifications, formattedSignature)

}

func (suite *ShipmentSummaryWorksheetServiceSuite) TestFormatSSWSignedCertifications() {
	var err error
	move := factory.BuildMoveWithPPMShipment(suite.DB(), nil, nil)
	testDate := time.Now() // due to using updatedAt, time.Now() needs to be used to test cert times and dates
	sswCertifications := Certifications{
		CustomerField: "",
		OfficeField:   "AOA: \nSSW: Firstname Lastname",
		DateField:     "AOA: " + "\nSSW: " + FormatDate(testDate),
	}
	prepSSWDate := FormatDate(testDate)

	var certs []*models.SignedCertification

	signedCertType := models.SignedCertificationTypeCloseoutReviewedPPMPAYMENT
	ppmPaymentsignedCertification := factory.BuildSignedCertification(suite.DB(), []factory.Customization{
		{
			Model:    move,
			LinkOnly: true,
		},
		{
			Model: models.SignedCertification{
				CertificationType: &signedCertType,
				CertificationText: "APPROVED",
				Signature:         "Firstname Lastname",
				UpdatedAt:         testDate,
				PpmID:             models.UUIDPointer(move.MTOShipments[0].PPMShipment.ID),
			},
		},
	}, nil)
	certs = append(certs, &ppmPaymentsignedCertification)

	formattedSignature := formatSignedCertifications(certs, move.MTOShipments[0].PPMShipment.ID)
	formattedDate, err := formatSSWDate(certs, move.MTOShipments[0].PPMShipment.ID)
	suite.NoError(err)
	suite.Equal(prepSSWDate, formattedDate)
	suite.Equal(sswCertifications, formattedSignature)

}

func (suite *ShipmentSummaryWorksheetServiceSuite) TestFormatAddress() {
	// Test case 1: Valid W2 address
	validAddress := &models.Address{
		StreetAddress1: "123 Main St",
		City:           "Cityville",
		State:          "ST",
		PostalCode:     "12345",
	}

	expectedValidResult := "123 Main St,  Cityville ST 12345"

	resultValid := FormatAddress(validAddress)

	suite.Equal(expectedValidResult, resultValid)

	// Test case 2: Nil W2 address
	nilAddress := (*models.Address)(nil)

	expectedNilResult := "W2 Address not found"

	resultNil := FormatAddress(nilAddress)

	suite.Equal(expectedNilResult, resultNil)
}

func (suite *ShipmentSummaryWorksheetServiceSuite) TestNilOrValue() {
	// Test case 1: Non-nil pointer
	validPointer := "ValidValue"
	validResult := nilOrValue(&validPointer)
	expectedValidResult := "ValidValue"

	if validResult != expectedValidResult {
		suite.Equal(expectedValidResult, validResult)
	}

	// Test case 2: Nil pointer
	nilPointer := (*string)(nil)
	nilResult := nilOrValue(nilPointer)
	expectedNilResult := ""

	if nilResult != expectedNilResult {
		suite.Equal(expectedNilResult, nilResult)
	}
}

func (suite *ShipmentSummaryWorksheetServiceSuite) TestMergeTextFields() {
	// Test case 1: Non-empty input slices
	fields1 := []textField{
		{Pages: []int{1, 2}, ID: "1", Name: "Field1", Value: "Value1", Multiline: false, Locked: true},
		{Pages: []int{3, 4}, ID: "2", Name: "Field2", Value: "Value2", Multiline: true, Locked: false},
	}

	fields2 := []textField{
		{Pages: []int{5, 6}, ID: "3", Name: "Field3", Value: "Value3", Multiline: true, Locked: false},
		{Pages: []int{7, 8}, ID: "4", Name: "Field4", Value: "Value4", Multiline: false, Locked: true},
	}

	mergedResult := mergeTextFields(fields1, fields2)

	expectedMergedResult := []textField{
		{Pages: []int{1, 2}, ID: "1", Name: "Field1", Value: "Value1", Multiline: false, Locked: true},
		{Pages: []int{3, 4}, ID: "2", Name: "Field2", Value: "Value2", Multiline: true, Locked: false},
		{Pages: []int{5, 6}, ID: "3", Name: "Field3", Value: "Value3", Multiline: true, Locked: false},
		{Pages: []int{7, 8}, ID: "4", Name: "Field4", Value: "Value4", Multiline: false, Locked: true},
	}

	suite.Equal(mergedResult, expectedMergedResult)

	// Test case 2: Empty input slices
	emptyResult := mergeTextFields([]textField{}, []textField{})
	expectedEmptyResult := []textField{}

	suite.Equal(emptyResult, expectedEmptyResult)
}

func (suite *ShipmentSummaryWorksheetServiceSuite) TestCreateTextFields() {
	// Test case 1: Non-empty input
	type TestData struct {
		Field1 string
		Field2 int
		Field3 bool
	}

	testData := TestData{"Value1", 42, true}
	pages := []int{1, 2}

	result := createTextFields(testData, pages...)

	expectedResult := []textField{
		{Pages: pages, ID: "1", Name: "Field1", Value: "Value1", Multiline: true, Locked: false},
		{Pages: pages, ID: "2", Name: "Field2", Value: "42", Multiline: true, Locked: false},
		{Pages: pages, ID: "3", Name: "Field3", Value: "true", Multiline: true, Locked: false},
	}

	suite.Equal(result, expectedResult)

	// Test case 2: Empty input
	emptyResult := createTextFields(struct{}{})

	suite.Nil(emptyResult)
}

func (suite *ShipmentSummaryWorksheetServiceSuite) TestFillSSWPDFForm() {
	fakeS3 := storageTest.NewFakeS3Storage(true)
	userUploader, uploaderErr := uploader.NewUserUploader(fakeS3, 25*uploader.MB)
	suite.FatalNoError(uploaderErr)
	generator, err := paperworkgenerator.NewGenerator(userUploader.Uploader())
	suite.FatalNil(err)

	SSWPPMComputer := NewSSWPPMComputer()
	ppmGenerator, err := NewSSWPPMGenerator(generator)
	suite.FatalNoError(err)
	ordersType := internalmessages.OrdersTypePERMANENTCHANGEOFSTATION
	yuma := factory.FetchOrBuildCurrentDutyLocation(suite.DB())
	fortGordon := factory.FetchOrBuildOrdersDutyLocation(suite.DB())
	grade := models.ServiceMemberGradeE9
	ppmShipment := factory.BuildPPMShipment(suite.DB(), []factory.Customization{
		{
			Model: models.Order{
				OrdersType: ordersType,
				Grade:      &grade,
			},
		},
		{
			Model:    fortGordon,
			LinkOnly: true,
			Type:     &factory.DutyLocations.NewDutyLocation,
		},
		{
			Model:    yuma,
			LinkOnly: true,
			Type:     &factory.DutyLocations.OriginDutyLocation,
		},
		{
			Model: models.SignedCertification{
				UpdatedAt: time.Now(),
			},
		},
	}, nil)

	ppmShipmentID := ppmShipment.ID

	serviceMemberID := ppmShipment.Shipment.MoveTaskOrder.Orders.ServiceMemberID

	session := auth.Session{
		UserID:          ppmShipment.Shipment.MoveTaskOrder.Orders.ServiceMember.UserID,
		ServiceMemberID: serviceMemberID,
		ApplicationName: auth.MilApp,
	}

	models.SaveMoveDependencies(suite.DB(), &ppmShipment.Shipment.MoveTaskOrder)

	ssd, err := SSWPPMComputer.FetchDataShipmentSummaryWorksheetFormData(suite.AppContextForTest(), &session, ppmShipmentID)
	suite.NoError(err)
	page1Data, page2Data, err := SSWPPMComputer.FormatValuesShipmentSummaryWorksheet(*ssd, false)
	suite.NoError(err)
	test, info, err := ppmGenerator.FillSSWPDFForm(page1Data, page2Data)
	suite.NoError(err)
	println(test.Name())           // ensures was generated with temp filesystem
	suite.Equal(info.PageCount, 2) // ensures PDF is not corrupted
}

func (suite *ShipmentSummaryWorksheetServiceSuite) TestFormatMaxAdvance() {
	cents := unit.Cents(1000)
	tests := []struct {
		name               string
		estimatedIncentive *unit.Cents
		expectedResult     string
	}{
		{
			name:               "Valid estimated incentive",
			estimatedIncentive: &cents,
			expectedResult:     "$6.00",
		},
		{
			name:               "Nil estimated incentive",
			estimatedIncentive: nil,
			expectedResult:     "No Incentive Found",
		},
	}

	for _, tt := range tests {
		result := formatMaxAdvance(tt.estimatedIncentive)
		suite.Equal(tt.expectedResult, result)
	}

}

func (suite *ShipmentSummaryWorksheetServiceSuite) TestFormatShipment() {
	exampleValue1 := unit.Cents(5000)
	exampleValue2 := unit.Cents(3000)
	exampleValue3 := unit.Cents(1000)
	locator := "ABCDEF-01"
	tests := []struct {
		name           string
		shipment       models.PPMShipment
		expectedResult WorkSheetShipment
	}{
		{
			name: "All fields present",
			shipment: models.PPMShipment{
				FinalIncentive:        &exampleValue1, // Example value
				EstimatedIncentive:    &exampleValue2, // Example value
				AdvanceAmountReceived: &exampleValue3, // Example value
				Shipment: models.MTOShipment{
					ShipmentLocator: &locator,
				},
			},
			expectedResult: WorkSheetShipment{
				FinalIncentive:         "$50.00", // Example expected result
				MaxAdvance:             "$18.00", // Assuming formatMaxAdvance correctly formats
				EstimatedIncentive:     "$30.00", // Example expected result
				AdvanceAmountReceived:  "$10.00", // Example expected result
				ShipmentNumberAndTypes: locator,
			},
		},
		{
			name: "Final Incentive nil",
			shipment: models.PPMShipment{
				FinalIncentive:        nil,
				EstimatedIncentive:    &exampleValue2, // Example value
				AdvanceAmountReceived: &exampleValue3, // Example value
				Shipment: models.MTOShipment{
					ShipmentLocator: &locator,
				},
			},
			expectedResult: WorkSheetShipment{
				FinalIncentive:         "No final incentive.",
				MaxAdvance:             "$18.00", // Assuming formatMaxAdvance correctly formats
				EstimatedIncentive:     "$30.00", // Example expected result
				AdvanceAmountReceived:  "$10.00", // Example expected result
				ShipmentNumberAndTypes: locator,
			},
		},
	}

	for _, tt := range tests {
		result := FormatShipment(tt.shipment, false)

		suite.Equal(tt.expectedResult.FinalIncentive, result.FinalIncentive)
		suite.Equal(tt.expectedResult.MaxAdvance, result.MaxAdvance)
		suite.Equal(tt.expectedResult.EstimatedIncentive, result.EstimatedIncentive)
		suite.Equal(tt.expectedResult.AdvanceAmountReceived, result.AdvanceAmountReceived)
		suite.Equal(tt.expectedResult.ShipmentNumberAndTypes, result.ShipmentNumberAndTypes)
	}
}

func (suite *ShipmentSummaryWorksheetServiceSuite) TestFormatDisbursement() {
	expensesMap := make(map[string]float64)

	// Test case 1: GTCC calculation B is less than GTCC calculation A
	// Additionally, Member should not be less than 0
	expectedResult := "GTCC: " + FormatDollars(100.00) + "\nMember: " + FormatDollars(0)
	expensesMap["TotalGTCCPaid"] = 200.00
	expensesMap["StorageGTCCPaid"] = 300.00
	ppmRemainingEntitlement := 60.00
	expensesMap["StorageMemberPaid"] = 40.00
	result := formatDisbursement(expensesMap, ppmRemainingEntitlement)
	suite.Equal(result, expectedResult)

	// Test case 2: GTCC calculation A is less than GTCC calculation B
	expectedResult = "GTCC: " + FormatDollars(100.00) + "\nMember: " + FormatDollars(400.00)
	expensesMap = make(map[string]float64)
	expensesMap["TotalGTCCPaid"] = 60.00
	expensesMap["StorageGTCCPaid"] = 40.00
	ppmRemainingEntitlement = 300.00
	expensesMap["StorageMemberPaid"] = 200.00
	result = formatDisbursement(expensesMap, ppmRemainingEntitlement)
	suite.Equal(result, expectedResult)
}<|MERGE_RESOLUTION|>--- conflicted
+++ resolved
@@ -329,16 +329,6 @@
 		},
 	}
 	ssd := services.ShipmentSummaryFormData{
-<<<<<<< HEAD
-		ServiceMember:       serviceMember,
-		Order:               order,
-		CurrentDutyLocation: yuma,
-		NewDutyLocation:     fortGordon,
-		// PPMRemainingEntitlement: 3000,
-		WeightAllotment: wtgEntitlements,
-		PreparationDate: time.Date(2019, 1, 1, 1, 1, 1, 1, time.UTC),
-		PPMShipments:    PPMShipments,
-=======
 		ServiceMember:           serviceMember,
 		Order:                   order,
 		CurrentDutyLocation:     yuma,
@@ -347,7 +337,6 @@
 		WeightAllotment:         wtgEntitlements,
 		PreparationDate:         time.Date(2019, 1, 1, 1, 1, 1, 1, time.UTC),
 		PPMShipment:             PPMShipments,
->>>>>>> 980e6386
 	}
 	sswPage1, err := FormatValuesShipmentSummaryWorksheetFormPage1(ssd, false)
 	suite.NoError(err)
@@ -376,23 +365,7 @@
 	suite.Equal("4,000 lbs - Estimated", sswPage1.ShipmentWeights)
 	suite.Equal("Waiting On Customer", sswPage1.ShipmentCurrentShipmentStatuses)
 	suite.Equal("17,500", sswPage1.TotalWeightAllotmentRepeat)
-<<<<<<< HEAD
-
-	// All obligation tests must be temporarily stopped until calculator is rebuilt
-
-	// suite.Equal("$6,000.00", sswPage1.MaxObligationGCC100)
-	// suite.Equal("$5,700.00", sswPage1.MaxObligationGCC95)
-	// suite.Equal("$530.00", sswPage1.MaxObligationSIT)
-	// suite.Equal("$3,600.00", sswPage1.MaxObligationGCCMaxAdvance)
-
-	// suite.Equal("$5,000.00", sswPage1.ActualObligationGCC100)
-	// suite.Equal("$4,750.00", sswPage1.ActualObligationGCC95)
-	// suite.Equal("$300.00", sswPage1.ActualObligationSIT)
-	// suite.Equal("$10.00", sswPage1.ActualObligationAdvance)
-=======
 	suite.Equal("15,000 lbs; $10,000.00", sswPage1.MaxObligationGCC100)
-	suite.Equal("3,000", sswPage1.PPMRemainingEntitlement)
->>>>>>> 980e6386
 
 	// quick test when there is no PPM actual move date
 	PPMShipmentWithoutActualMoveDate := models.PPMShipment{
@@ -405,24 +378,13 @@
 	}
 
 	ssdWithoutPPMActualMoveDate := services.ShipmentSummaryFormData{
-<<<<<<< HEAD
 		ServiceMember:       serviceMember,
 		Order:               order,
 		CurrentDutyLocation: yuma,
 		NewDutyLocation:     fortGordon,
 		WeightAllotment:     wtgEntitlements,
 		PreparationDate:     time.Date(2019, 1, 1, 1, 1, 1, 1, time.UTC),
-		PPMShipments:        PPMShipmentsWithoutActualMoveDate,
-=======
-		ServiceMember:           serviceMember,
-		Order:                   order,
-		CurrentDutyLocation:     yuma,
-		NewDutyLocation:         fortGordon,
-		PPMRemainingEntitlement: 3000,
-		WeightAllotment:         wtgEntitlements,
-		PreparationDate:         time.Date(2019, 1, 1, 1, 1, 1, 1, time.UTC),
-		PPMShipment:             PPMShipmentWithoutActualMoveDate,
->>>>>>> 980e6386
+		PPMShipment:         PPMShipmentWithoutActualMoveDate,
 	}
 	sswPage1NoActualMoveDate, err := FormatValuesShipmentSummaryWorksheetFormPage1(ssdWithoutPPMActualMoveDate, false)
 	suite.NoError(err)
@@ -522,12 +484,16 @@
 		},
 	}
 
+	locator := "ABCDEF-01"
 	id := uuid.Must(uuid.NewV4())
 	PPMShipments := []models.PPMShipment{
 		{
 			FinalIncentive:        models.CentPointer(unit.Cents(500)),
 			AdvanceAmountReceived: models.CentPointer(unit.Cents(200)),
 			ID:                    id,
+			Shipment: models.MTOShipment{
+				ShipmentLocator: &locator,
+			},
 		},
 	}
 
@@ -564,10 +530,15 @@
 		},
 	}
 
+	locator := "ABCDEF-01"
+
 	PPMShipments := []models.PPMShipment{
 		{
 			FinalIncentive:        models.CentPointer(unit.Cents(500)),
 			AdvanceAmountReceived: models.CentPointer(unit.Cents(200)),
+			Shipment: models.MTOShipment{
+				ShipmentLocator: &locator,
+			},
 		},
 	}
 
@@ -592,11 +563,15 @@
 		},
 	}
 
+	locator := "ABCDEF-01"
 	id := uuid.Must(uuid.NewV4())
 	PPMShipments := []models.PPMShipment{
 		{
 
 			ID: id,
+			Shipment: models.MTOShipment{
+				ShipmentLocator: &locator,
+			},
 		},
 	}
 
@@ -633,12 +608,16 @@
 		},
 	}
 
+	locator := "ABCDEF-01"
 	id := uuid.Must(uuid.NewV4())
 	PPMShipments := []models.PPMShipment{
 		{
 			FinalIncentive:        models.CentPointer(unit.Cents(600)),
 			AdvanceAmountReceived: models.CentPointer(unit.Cents(100)),
 			ID:                    id,
+			Shipment: models.MTOShipment{
+				ShipmentLocator: &locator,
+			},
 		},
 	}
 
