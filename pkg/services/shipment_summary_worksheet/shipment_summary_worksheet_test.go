// RA Summary: gosec - errcheck - Unchecked return value
// RA: Linter flags errcheck error: Ignoring a method's return value can cause the program to overlook unexpected states and conditions.
// RA: Functions with unchecked return values in the file are used to generate stub data for a localized version of the application.
// RA: Given the data is being generated for local use and does not contain any sensitive information, there are no unexpected states and conditions
// RA: in which this would be considered a risk
// RA Developer Status: Mitigated
// RA Validator Status: Mitigated
// RA Modified Severity: N/A
// nolint:errcheck
package shipmentsummaryworksheet

import (
	"fmt"
	"time"

	"github.com/gofrs/uuid"

	"github.com/transcom/mymove/pkg/auth"
	"github.com/transcom/mymove/pkg/factory"
	"github.com/transcom/mymove/pkg/gen/internalmessages"
	"github.com/transcom/mymove/pkg/models"
	paperworkgenerator "github.com/transcom/mymove/pkg/paperwork"
	"github.com/transcom/mymove/pkg/services/entitlements"
	"github.com/transcom/mymove/pkg/services/mocks"
	storageTest "github.com/transcom/mymove/pkg/storage/test"
	"github.com/transcom/mymove/pkg/unit"
	"github.com/transcom/mymove/pkg/uploader"
)

// Helper function to format disbursement field for equal checks
var expectedDisbursementString = func(expectedGTCC int, expectedMember int) string {
	return "GTCC: " + FormatDollars((models.CentPointer(unit.Cents(expectedGTCC)).ToMillicents().ToDollarFloat())) + "\nMember: " + FormatDollars(models.CentPointer(unit.Cents(expectedMember)).ToMillicents().ToDollarFloat())
}

func (suite *ShipmentSummaryWorksheetServiceSuite) TestFetchDataShipmentSummaryWorksheet() {
	ordersType := internalmessages.OrdersTypePERMANENTCHANGEOFSTATION
	yuma := factory.FetchOrBuildCurrentDutyLocation(suite.DB())
	waf := entitlements.NewWeightAllotmentFetcher()
	fortGordon := factory.FetchOrBuildOrdersDutyLocation(suite.DB())
	grade := models.ServiceMemberGradeE9
	mockPPMCloseoutFetcher := &mocks.PPMCloseoutFetcher{}
	SSWPPMComputer := NewSSWPPMComputer(mockPPMCloseoutFetcher)

	ppmShipment := factory.BuildPPMShipment(suite.DB(), []factory.Customization{
		{
			Model: models.Order{
				OrdersType: ordersType,
				Grade:      &grade,
			},
		},
		{
			Model:    fortGordon,
			LinkOnly: true,
			Type:     &factory.DutyLocations.NewDutyLocation,
		},
		{
			Model:    yuma,
			LinkOnly: true,
			Type:     &factory.DutyLocations.OriginDutyLocation,
		},
		{
			Model: models.SignedCertification{},
		},
	}, nil)

	var expenseAmount unit.Cents = 1000.00
	var currentExpenseType = models.MovingExpenseReceiptTypeOther
	paidGTCC := true
	movingExpense := models.MovingExpense{
		Amount:            &expenseAmount,
		MovingExpenseType: &currentExpenseType,
		PaidWithGTCC:      &paidGTCC,
	}

	factory.AddMovingExpenseToPPMShipment(suite.DB(), &ppmShipment, nil, &movingExpense)

	ppmShipmentID := ppmShipment.ID

	serviceMemberID := ppmShipment.Shipment.MoveTaskOrder.Orders.ServiceMemberID

	session := auth.Session{
		UserID:          ppmShipment.Shipment.MoveTaskOrder.Orders.ServiceMember.UserID,
		ServiceMemberID: serviceMemberID,
		ApplicationName: auth.MilApp,
	}

	models.SaveMoveDependencies(suite.DB(), &ppmShipment.Shipment.MoveTaskOrder)

	ssd, err := SSWPPMComputer.FetchDataShipmentSummaryWorksheetFormData(suite.AppContextForTest(), &session, ppmShipmentID)

	suite.NoError(err)
	suite.Equal(ppmShipment.Shipment.MoveTaskOrder.Orders.ID, ssd.Order.ID)
	suite.Require().Len(ssd.PPMShipments, 1)
	suite.Equal(ppmShipment.ID, ssd.PPMShipments[0].ID)
	suite.Equal(serviceMemberID, ssd.ServiceMember.ID)
	suite.Equal(yuma.ID, ssd.CurrentDutyLocation.ID)
	suite.Equal(yuma.Address.ID, ssd.CurrentDutyLocation.Address.ID)
	suite.Equal(fortGordon.ID, ssd.NewDutyLocation.ID)
	suite.Equal(fortGordon.Address.ID, ssd.NewDutyLocation.Address.ID)
	gradeWtgAllotment, err := waf.GetWeightAllotment(suite.AppContextForTest(), string(grade), ordersType)
	suite.NoError(err)
	suite.Equal(unit.Pound(gradeWtgAllotment.TotalWeightSelf), ssd.WeightAllotment.Entitlement)
	suite.Equal(unit.Pound(gradeWtgAllotment.ProGearWeight), ssd.WeightAllotment.ProGear)
	suite.Equal(unit.Pound(500), ssd.WeightAllotment.SpouseProGear)
	suite.Require().NotNil(ssd.Order.Grade)
	weightAllotment, err := waf.GetWeightAllotment(suite.AppContextForTest(), string(*ssd.Order.Grade), ssd.Order.OrdersType)
	suite.NoError(err)
	// E_9 rank, no dependents, with spouse pro-gear
	totalWeight := weightAllotment.TotalWeightSelf + weightAllotment.ProGearWeight + weightAllotment.ProGearWeightSpouse
	suite.Require().Nil(err)
	suite.Equal(unit.Pound(totalWeight), ssd.WeightAllotment.TotalWeight)
	suite.Equal(ppmShipment.EstimatedWeight, ssd.PPMShipments[0].EstimatedWeight)
	suite.Require().NotNil(ssd.PPMShipments[0].AdvanceAmountRequested)
	suite.Equal(ppmShipment.AdvanceAmountRequested, ssd.PPMShipments[0].AdvanceAmountRequested)
}

func (suite *ShipmentSummaryWorksheetServiceSuite) TestFetchDataShipmentSummaryWorksheetWithErrorNoMove() {
	//advanceID, _ := uuid.NewV4()
	ordersType := internalmessages.OrdersTypePERMANENTCHANGEOFSTATION
	yuma := factory.FetchOrBuildCurrentDutyLocation(suite.DB())
	fortGordon := factory.FetchOrBuildOrdersDutyLocation(suite.DB())
	grade := models.ServiceMemberGradeE9
	mockPPMCloseoutFetcher := &mocks.PPMCloseoutFetcher{}
	SSWPPMComputer := NewSSWPPMComputer(mockPPMCloseoutFetcher)

	move := factory.BuildMove(suite.DB(), []factory.Customization{
		{
			Model: models.Order{
				OrdersType: ordersType,
				Grade:      &grade,
			},
		},
		{
			Model:    fortGordon,
			LinkOnly: true,
			Type:     &factory.DutyLocations.NewDutyLocation,
		},
		{
			Model:    yuma,
			LinkOnly: true,
			Type:     &factory.DutyLocations.OriginDutyLocation,
		},
	}, nil)

	PPMShipmentID := uuid.Nil
	serviceMemberID := move.Orders.ServiceMemberID

	session := auth.Session{
		UserID:          move.Orders.ServiceMember.UserID,
		ServiceMemberID: serviceMemberID,
		ApplicationName: auth.MilApp,
	}

	emptySSD, err := SSWPPMComputer.FetchDataShipmentSummaryWorksheetFormData(suite.AppContextForTest(), &session, PPMShipmentID)

	suite.Error(err)
	suite.Nil(emptySSD)
}

func (suite *ShipmentSummaryWorksheetServiceSuite) TestFormatEMPLID() {
	edipi := "12345567890"
	affiliation := models.AffiliationCOASTGUARD
	emplid := "9999999"
	serviceMember := models.ServiceMember{
		ID:          uuid.Must(uuid.NewV4()),
		Edipi:       &edipi,
		Affiliation: &affiliation,
		Emplid:      &emplid,
	}

	result, err := formatEmplid(serviceMember)

	suite.Equal("EMPLID: 9999999", *result)
	suite.NoError(err)
}

func (suite *ShipmentSummaryWorksheetServiceSuite) TestFormatEMPLIDNotCG() {
	edipi := "12345567890"
	affiliation := models.AffiliationARMY
	emplid := "9999999"
	serviceMember := models.ServiceMember{
		ID:          uuid.Must(uuid.NewV4()),
		Edipi:       &edipi,
		Affiliation: &affiliation,
		Emplid:      &emplid,
	}

	result, err := formatEmplid(serviceMember)

	suite.Equal("12345567890", *result)
	suite.NoError(err)
}

func (suite *ShipmentSummaryWorksheetServiceSuite) TestFormatEMPLIDNull() {
	edipi := "12345567890"
	affiliation := models.AffiliationARMY
	serviceMember := models.ServiceMember{
		ID:          uuid.Must(uuid.NewV4()),
		Edipi:       &edipi,
		Affiliation: &affiliation,
	}

	result, err := formatEmplid(serviceMember)

	suite.Equal("12345567890", *result)
	suite.NoError(err)
}

func (suite *ShipmentSummaryWorksheetServiceSuite) TestFetchMovingExpensesShipmentSummaryWorksheetNoPPM() {
	serviceMemberID, _ := uuid.NewV4()

	ppmShipment := factory.BuildPPMShipment(suite.DB(), nil, nil)
	session := auth.Session{
		UserID:          ppmShipment.Shipment.MoveTaskOrder.Orders.ServiceMember.UserID,
		ServiceMemberID: serviceMemberID,
		ApplicationName: auth.MilApp,
	}

	movingExpenses, err := FetchMovingExpensesShipmentSummaryWorksheet(ppmShipment, suite.AppContextForTest(), &session)

	suite.Len(movingExpenses, 0)
	suite.NoError(err)
}

func (suite *ShipmentSummaryWorksheetServiceSuite) TestFetchDataShipmentSummaryWorksheetOnlyPPM() {
	ordersType := internalmessages.OrdersTypePERMANENTCHANGEOFSTATION
	yuma := factory.FetchOrBuildCurrentDutyLocation(suite.DB())
	fortGordon := factory.FetchOrBuildOrdersDutyLocation(suite.DB())
	grade := models.ServiceMemberGradeE9
	waf := entitlements.NewWeightAllotmentFetcher()
	mockPPMCloseoutFetcher := &mocks.PPMCloseoutFetcher{}
	SSWPPMComputer := NewSSWPPMComputer(mockPPMCloseoutFetcher)

	ppmShipment := factory.BuildPPMShipment(suite.DB(), []factory.Customization{
		{
			Model: models.Order{
				OrdersType: ordersType,
				Grade:      &grade,
			},
		},
		{
			Model:    fortGordon,
			LinkOnly: true,
			Type:     &factory.DutyLocations.NewDutyLocation,
		},
		{
			Model:    yuma,
			LinkOnly: true,
			Type:     &factory.DutyLocations.OriginDutyLocation,
		},
		{
			Model: models.SignedCertification{},
		},
	}, nil)
	ppmShipmentID := ppmShipment.ID

	serviceMemberID := ppmShipment.Shipment.MoveTaskOrder.Orders.ServiceMemberID
	session := auth.Session{
		UserID:          ppmShipment.Shipment.MoveTaskOrder.Orders.ServiceMember.UserID,
		ServiceMemberID: serviceMemberID,
		ApplicationName: auth.MilApp,
	}
	models.SaveMoveDependencies(suite.DB(), &ppmShipment.Shipment.MoveTaskOrder)
	ssd, err := SSWPPMComputer.FetchDataShipmentSummaryWorksheetFormData(suite.AppContextForTest(), &session, ppmShipmentID)

	suite.NoError(err)
	suite.Equal(ppmShipment.Shipment.MoveTaskOrder.Orders.ID, ssd.Order.ID)
	suite.Require().Len(ssd.PPMShipments, 1)
	suite.Equal(ppmShipment.ID, ssd.PPMShipments[0].ID)
	suite.Equal(serviceMemberID, ssd.ServiceMember.ID)
	suite.Equal(yuma.ID, ssd.CurrentDutyLocation.ID)
	suite.Equal(yuma.Address.ID, ssd.CurrentDutyLocation.Address.ID)
	suite.Equal(fortGordon.ID, ssd.NewDutyLocation.ID)
	suite.Equal(fortGordon.Address.ID, ssd.NewDutyLocation.Address.ID)
	gradeWtgAllotment, err := waf.GetWeightAllotment(suite.AppContextForTest(), string(grade), ordersType)
	suite.NoError(err)
	suite.Equal(unit.Pound(gradeWtgAllotment.TotalWeightSelf), ssd.WeightAllotment.Entitlement)
	suite.Equal(unit.Pound(gradeWtgAllotment.ProGearWeight), ssd.WeightAllotment.ProGear)
	suite.Equal(unit.Pound(500), ssd.WeightAllotment.SpouseProGear)
	suite.Require().NotNil(ssd.Order.Grade)
	weightAllotment, err := waf.GetWeightAllotment(suite.AppContextForTest(), string(*ssd.Order.Grade), ssd.Order.OrdersType)
	suite.NoError(err)
	// E_9 rank, no dependents, with spouse pro-gear
	totalWeight := weightAllotment.TotalWeightSelf + weightAllotment.ProGearWeight + weightAllotment.ProGearWeightSpouse
	suite.Equal(unit.Pound(totalWeight), ssd.WeightAllotment.TotalWeight)
	suite.Equal(ppmShipment.EstimatedWeight, ssd.PPMShipments[0].EstimatedWeight)
	suite.Require().NotNil(ssd.PPMShipments[0].AdvanceAmountRequested)
	suite.Equal(ppmShipment.AdvanceAmountRequested, ssd.PPMShipments[0].AdvanceAmountRequested)
	suite.Require().Len(ssd.MovingExpenses, 0)
}

func (suite *ShipmentSummaryWorksheetServiceSuite) TestFormatValuesShipmentSummaryWorksheetFormPage1() {
	suite.Run("PPM Type Actual Expense Reimbursement - Success", func() {
		yuma := factory.FetchOrBuildCurrentDutyLocation(suite.DB())
		fortGordon := factory.FetchOrBuildOrdersDutyLocation(suite.DB())
		wtgEntitlements := models.SSWMaxWeightEntitlement{
			Entitlement:   15000,
			ProGear:       2000,
			SpouseProGear: 500,
			TotalWeight:   17500,
		}

		serviceMemberID, _ := uuid.NewV4()
		serviceBranch := models.AffiliationAIRFORCE
		grade := models.ServiceMemberGradeE9
		serviceMember := models.ServiceMember{
			ID:            serviceMemberID,
			FirstName:     models.StringPointer("Marcus"),
			MiddleName:    models.StringPointer("Joseph"),
			LastName:      models.StringPointer("Jenkins"),
			Suffix:        models.StringPointer("Jr."),
			Telephone:     models.StringPointer("444-555-8888"),
			PersonalEmail: models.StringPointer("michael+ppm-expansion_1@truss.works"),
			Edipi:         models.StringPointer("1234567890"),
			Affiliation:   &serviceBranch,
		}

		orderIssueDate := time.Date(2018, time.December, 21, 0, 0, 0, 0, time.UTC)
		order := models.Order{
			IssueDate:         orderIssueDate,
			OrdersType:        internalmessages.OrdersTypePERMANENTCHANGEOFSTATION,
			OrdersNumber:      models.StringPointer("012345"),
			NewDutyLocationID: fortGordon.ID,
			TAC:               models.StringPointer("NTA4"),
			SAC:               models.StringPointer("SAC"),
			HasDependents:     true,
			SpouseHasProGear:  true,
			Grade:             &grade,
		}
		expectedPickupDate := time.Date(2019, time.January, 11, 0, 0, 0, 0, time.UTC)
		actualPickupDate := time.Date(2019, time.February, 11, 0, 0, 0, 0, time.UTC)
		netWeight := unit.Pound(4000)
		cents := unit.Cents(1000)
		locator := "ABCDEF-01"
		estIncentive := unit.Cents(1000000)
		maxIncentive := unit.Cents(2000000)
		PPMShipments := models.PPMShipment{
			PPMType:                models.PPMTypeActualExpense,
			ExpectedDepartureDate:  expectedPickupDate,
			ActualMoveDate:         &actualPickupDate,
			Status:                 models.PPMShipmentStatusWaitingOnCustomer,
			EstimatedWeight:        &netWeight,
			AdvanceAmountRequested: &cents,
			EstimatedIncentive:     &estIncentive,
			MaxIncentive:           &maxIncentive,
			Shipment: models.MTOShipment{
				ShipmentLocator: &locator,
			},
			IsActualExpenseReimbursement: models.BoolPointer(true),
		}
		ssd := models.ShipmentSummaryFormData{
			ServiceMember:           serviceMember,
			Order:                   order,
			CurrentDutyLocation:     yuma,
			NewDutyLocation:         fortGordon,
			PPMRemainingEntitlement: 3000,
			WeightAllotment:         wtgEntitlements,
			PreparationDate:         time.Date(2019, 1, 1, 1, 1, 1, 1, time.UTC),
			PPMShipment:             PPMShipments,
		}

		mockPPMCloseoutFetcher := &mocks.PPMCloseoutFetcher{}
		sswPPMComputer := NewSSWPPMComputer(mockPPMCloseoutFetcher)
		sswPage1, err := sswPPMComputer.FormatValuesShipmentSummaryWorksheetFormPage1(ssd, false)
		suite.NoError(err)
		suite.Equal(FormatDate(time.Now()), sswPage1.PreparationDate1)

		suite.Equal("Jenkins Jr., Marcus Joseph", sswPage1.ServiceMemberName)
		suite.Equal("E-9", sswPage1.RankGrade)
		suite.Equal("Air Force", sswPage1.ServiceBranch)
		suite.Equal("00 Days in SIT", sswPage1.MaxSITStorageEntitlement)
		suite.Equal("Yuma AFB, IA 50309", sswPage1.AuthorizedOrigin)
		suite.Equal("Fort Eisenhower, GA 30813", sswPage1.AuthorizedDestination)
		suite.Equal("No", sswPage1.POVAuthorized)
		suite.Equal("444-555-8888", sswPage1.PreferredPhoneNumber)
		suite.Equal("michael+ppm-expansion_1@truss.works", sswPage1.PreferredEmail)
		suite.Equal("1234567890", sswPage1.DODId)
		suite.Equal("Air Force", sswPage1.IssuingBranchOrAgency)
		suite.Equal("21-Dec-2018", sswPage1.OrdersIssueDate)
		suite.Equal("PCS/012345", sswPage1.OrdersTypeAndOrdersNumber)
		suite.Equal("Fort Eisenhower, GA 30813", sswPage1.NewDutyAssignment)
		suite.Equal("15,000", sswPage1.WeightAllotment)
		suite.Equal("2,000", sswPage1.WeightAllotmentProGear)
		suite.Equal("500", sswPage1.WeightAllotmentProgearSpouse)
		suite.Equal("17,500", sswPage1.TotalWeightAllotment)

		suite.Equal(locator+" PPM", sswPage1.ShipmentNumberAndTypes)
		suite.Equal("11-Jan-2019", sswPage1.ShipmentPickUpDates)
		suite.Equal("4,000 lbs - Estimated", sswPage1.ShipmentWeights)
		suite.Equal("Waiting On Customer", sswPage1.ShipmentCurrentShipmentStatuses)
		suite.Equal("17,500", sswPage1.TotalWeightAllotmentRepeat)
		suite.Equal("15,000 lbs; $20,000.00", sswPage1.MaxObligationGCC100)
		suite.True(sswPage1.IsActualExpenseReimbursement)
		suite.False(sswPage1.IsSmallPackageReimbursement)
		suite.Equal("Actual Expense Reimbursement", sswPage1.GCCExpenseReimbursementType)

		// quick test when there is no PPM actual move date
		PPMShipmentWithoutActualMoveDate := models.PPMShipment{
			Status:                 models.PPMShipmentStatusWaitingOnCustomer,
			EstimatedWeight:        &netWeight,
			AdvanceAmountRequested: &cents,
			Shipment: models.MTOShipment{
				ShipmentLocator: &locator,
			},
		}

		ssdWithoutPPMActualMoveDate := models.ShipmentSummaryFormData{
			ServiceMember:           serviceMember,
			Order:                   order,
			CurrentDutyLocation:     yuma,
			NewDutyLocation:         fortGordon,
			PPMRemainingEntitlement: 3000,
			WeightAllotment:         wtgEntitlements,
			PreparationDate:         time.Date(2019, 1, 1, 1, 1, 1, 1, time.UTC),
			PPMShipment:             PPMShipmentWithoutActualMoveDate,
		}
		sswPage1NoActualMoveDate, err := sswPPMComputer.FormatValuesShipmentSummaryWorksheetFormPage1(ssdWithoutPPMActualMoveDate, false)
		suite.NoError(err)
		suite.Equal("N/A", sswPage1NoActualMoveDate.ShipmentPickUpDates)
	})

	suite.Run("PPM Type Small Package Reimbursement - Success", func() {
		yuma := factory.FetchOrBuildCurrentDutyLocation(suite.DB())
		fortGordon := factory.FetchOrBuildOrdersDutyLocation(suite.DB())
		wtgEntitlements := models.SSWMaxWeightEntitlement{
			Entitlement:   15000,
			ProGear:       2000,
			SpouseProGear: 500,
			TotalWeight:   17500,
		}

		serviceMemberID, _ := uuid.NewV4()
		serviceBranch := models.AffiliationAIRFORCE
		grade := models.ServiceMemberGradeE9
		serviceMember := models.ServiceMember{
			ID:            serviceMemberID,
			FirstName:     models.StringPointer("Marcus"),
			MiddleName:    models.StringPointer("Joseph"),
			LastName:      models.StringPointer("Jenkins"),
			Suffix:        models.StringPointer("Jr."),
			Telephone:     models.StringPointer("444-555-8888"),
			PersonalEmail: models.StringPointer("michael+ppm-expansion_1@truss.works"),
			Edipi:         models.StringPointer("1234567890"),
			Affiliation:   &serviceBranch,
		}

		orderIssueDate := time.Date(2018, time.December, 21, 0, 0, 0, 0, time.UTC)
		order := models.Order{
			IssueDate:         orderIssueDate,
			OrdersType:        internalmessages.OrdersTypePERMANENTCHANGEOFSTATION,
			OrdersNumber:      models.StringPointer("012345"),
			NewDutyLocationID: fortGordon.ID,
			TAC:               models.StringPointer("NTA4"),
			SAC:               models.StringPointer("SAC"),
			HasDependents:     true,
			SpouseHasProGear:  true,
			Grade:             &grade,
		}
		expectedPickupDate := time.Date(2019, time.January, 11, 0, 0, 0, 0, time.UTC)
		actualPickupDate := time.Date(2019, time.February, 11, 0, 0, 0, 0, time.UTC)
		netWeight := unit.Pound(4000)
		cents := unit.Cents(1000)
		locator := "ABCDEF-01"
		estIncentive := unit.Cents(1000000)
		maxIncentive := unit.Cents(2000000)
		PPMShipments := models.PPMShipment{
			PPMType:                models.PPMTypeSmallPackage,
			ExpectedDepartureDate:  expectedPickupDate,
			ActualMoveDate:         &actualPickupDate,
			Status:                 models.PPMShipmentStatusWaitingOnCustomer,
			EstimatedWeight:        &netWeight,
			AdvanceAmountRequested: &cents,
			EstimatedIncentive:     &estIncentive,
			MaxIncentive:           &maxIncentive,
			Shipment: models.MTOShipment{
				ShipmentLocator: &locator,
			},
			IsActualExpenseReimbursement: models.BoolPointer(false),
		}
		ssd := models.ShipmentSummaryFormData{
			ServiceMember:           serviceMember,
			Order:                   order,
			CurrentDutyLocation:     yuma,
			NewDutyLocation:         fortGordon,
			PPMRemainingEntitlement: 3000,
			WeightAllotment:         wtgEntitlements,
			PreparationDate:         time.Date(2019, 1, 1, 1, 1, 1, 1, time.UTC),
			PPMShipment:             PPMShipments,
		}

		mockPPMCloseoutFetcher := &mocks.PPMCloseoutFetcher{}
		sswPPMComputer := NewSSWPPMComputer(mockPPMCloseoutFetcher)
		sswPage1, err := sswPPMComputer.FormatValuesShipmentSummaryWorksheetFormPage1(ssd, false)
		suite.NoError(err)
		suite.Equal(FormatDate(time.Now()), sswPage1.PreparationDate1)

		suite.Equal("Jenkins Jr., Marcus Joseph", sswPage1.ServiceMemberName)
		suite.Equal("E-9", sswPage1.RankGrade)
		suite.Equal("Air Force", sswPage1.ServiceBranch)
		suite.Equal("00 Days in SIT", sswPage1.MaxSITStorageEntitlement)
		suite.Equal("Yuma AFB, IA 50309", sswPage1.AuthorizedOrigin)
		suite.Equal("Fort Eisenhower, GA 30813", sswPage1.AuthorizedDestination)
		suite.Equal("No", sswPage1.POVAuthorized)
		suite.Equal("444-555-8888", sswPage1.PreferredPhoneNumber)
		suite.Equal("michael+ppm-expansion_1@truss.works", sswPage1.PreferredEmail)
		suite.Equal("1234567890", sswPage1.DODId)
		suite.Equal("Air Force", sswPage1.IssuingBranchOrAgency)
		suite.Equal("21-Dec-2018", sswPage1.OrdersIssueDate)
		suite.Equal("PCS/012345", sswPage1.OrdersTypeAndOrdersNumber)
		suite.Equal("Fort Eisenhower, GA 30813", sswPage1.NewDutyAssignment)
		suite.Equal("15,000", sswPage1.WeightAllotment)
		suite.Equal("2,000", sswPage1.WeightAllotmentProGear)
		suite.Equal("500", sswPage1.WeightAllotmentProgearSpouse)
		suite.Equal("17,500", sswPage1.TotalWeightAllotment)

		suite.Equal(locator+" PPM", sswPage1.ShipmentNumberAndTypes)
		suite.Equal("11-Jan-2019", sswPage1.ShipmentPickUpDates)
		suite.Equal("4,000 lbs - Estimated", sswPage1.ShipmentWeights)
		suite.Equal("Waiting On Customer", sswPage1.ShipmentCurrentShipmentStatuses)
		suite.Equal("17,500", sswPage1.TotalWeightAllotmentRepeat)
		suite.Equal("15,000 lbs; $20,000.00", sswPage1.MaxObligationGCC100)
		suite.False(sswPage1.IsActualExpenseReimbursement)
		suite.True(sswPage1.IsSmallPackageReimbursement)
		suite.Equal("Small Package Reimbursement", sswPage1.GCCExpenseReimbursementType)

		// quick test when there is no PPM actual move date
		PPMShipmentWithoutActualMoveDate := models.PPMShipment{
			Status:                 models.PPMShipmentStatusWaitingOnCustomer,
			EstimatedWeight:        &netWeight,
			AdvanceAmountRequested: &cents,
			Shipment: models.MTOShipment{
				ShipmentLocator: &locator,
			},
		}

		ssdWithoutPPMActualMoveDate := models.ShipmentSummaryFormData{
			ServiceMember:           serviceMember,
			Order:                   order,
			CurrentDutyLocation:     yuma,
			NewDutyLocation:         fortGordon,
			PPMRemainingEntitlement: 3000,
			WeightAllotment:         wtgEntitlements,
			PreparationDate:         time.Date(2019, 1, 1, 1, 1, 1, 1, time.UTC),
			PPMShipment:             PPMShipmentWithoutActualMoveDate,
		}
		sswPage1NoActualMoveDate, err := sswPPMComputer.FormatValuesShipmentSummaryWorksheetFormPage1(ssdWithoutPPMActualMoveDate, false)
		suite.NoError(err)
		suite.Equal("N/A", sswPage1NoActualMoveDate.ShipmentPickUpDates)
	})
}

func (suite *ShipmentSummaryWorksheetServiceSuite) TestFormatValuesShipmentSummaryWorksheetFormPage2() {
	suite.Run("PPM Type Actual Expense Reimbursement - Success", func() {
		fortGordon := factory.FetchOrBuildOrdersDutyLocation(suite.DB())
		orderIssueDate := time.Date(2018, time.December, 21, 0, 0, 0, 0, time.UTC)
		locator := "ABCDEF-01"
		shipment := models.PPMShipment{
			Shipment: models.MTOShipment{
				ShipmentLocator: &locator,
			},
			PPMType:                      models.PPMTypeActualExpense,
			IsActualExpenseReimbursement: models.BoolPointer(true),
		}

<<<<<<< HEAD
	order := models.Order{
		IssueDate:         orderIssueDate,
		OrdersType:        internalmessages.OrdersTypePERMANENTCHANGEOFSTATION,
		OrdersNumber:      models.StringPointer("012345"),
		NewDutyLocationID: fortGordon.ID,
		TAC:               models.StringPointer("NTA4"),
		SAC:               models.StringPointer("SAC"),
		HasDependents:     true,
		SpouseHasProGear:  true,
	}
	paidWithGTCCFalse := false
	paidWithGTCCTrue := true
	tollExpense := models.MovingExpenseReceiptTypeTolls
	oilExpense := models.MovingExpenseReceiptTypeOil
	amount := unit.Cents(10000)
	statusApproved := models.PPMDocumentStatusApproved
	movingExpenses := models.MovingExpenses{
		{
			MovingExpenseType: &tollExpense,
			Amount:            &amount,
			PaidWithGTCC:      &paidWithGTCCFalse,
			Status:            &statusApproved,
		},
		{
			MovingExpenseType: &oilExpense,
			Amount:            &amount,
			PaidWithGTCC:      &paidWithGTCCFalse,
			Status:            &statusApproved,
		},
		{
			MovingExpenseType: &oilExpense,
			Amount:            &amount,
			PaidWithGTCC:      &paidWithGTCCTrue,
			Status:            &statusApproved,
		},
		{
			MovingExpenseType: &oilExpense,
			Amount:            &amount,
			PaidWithGTCC:      &paidWithGTCCFalse,
			Status:            &statusApproved,
		},
		{
			MovingExpenseType: &tollExpense,
			Amount:            &amount,
			PaidWithGTCC:      &paidWithGTCCTrue,
			Status:            &statusApproved,
		},
		{
			MovingExpenseType: &tollExpense,
			Amount:            &amount,
			PaidWithGTCC:      &paidWithGTCCTrue,
			Status:            &statusApproved,
		},
		{
			MovingExpenseType: &tollExpense,
			Amount:            &amount,
			PaidWithGTCC:      &paidWithGTCCFalse,
			Status:            &statusApproved,
		},
	}
=======
		order := models.Order{
			IssueDate:         orderIssueDate,
			OrdersType:        internalmessages.OrdersTypePERMANENTCHANGEOFSTATION,
			OrdersNumber:      models.StringPointer("012345"),
			NewDutyLocationID: fortGordon.ID,
			TAC:               models.StringPointer("NTA4"),
			SAC:               models.StringPointer("SAC"),
			HasDependents:     true,
			SpouseHasProGear:  true,
		}
		paidWithGTCCFalse := false
		paidWithGTCCTrue := true
		tollExpense := models.MovingExpenseReceiptTypeTolls
		oilExpense := models.MovingExpenseReceiptTypeOil
		amount := unit.Cents(10000)
		movingExpenses := models.MovingExpenses{
			{
				MovingExpenseType: &tollExpense,
				Amount:            &amount,
				PaidWithGTCC:      &paidWithGTCCFalse,
			},
			{
				MovingExpenseType: &oilExpense,
				Amount:            &amount,
				PaidWithGTCC:      &paidWithGTCCFalse,
			},
			{
				MovingExpenseType: &oilExpense,
				Amount:            &amount,
				PaidWithGTCC:      &paidWithGTCCTrue,
			},
			{
				MovingExpenseType: &oilExpense,
				Amount:            &amount,
				PaidWithGTCC:      &paidWithGTCCFalse,
			},
			{
				MovingExpenseType: &tollExpense,
				Amount:            &amount,
				PaidWithGTCC:      &paidWithGTCCTrue,
			},
			{
				MovingExpenseType: &tollExpense,
				Amount:            &amount,
				PaidWithGTCC:      &paidWithGTCCTrue,
			},
			{
				MovingExpenseType: &tollExpense,
				Amount:            &amount,
				PaidWithGTCC:      &paidWithGTCCFalse,
			},
		}
>>>>>>> 5b084009

		ssd := models.ShipmentSummaryFormData{
			Order:          order,
			MovingExpenses: movingExpenses,
			PPMShipment:    shipment,
		}

		mockPPMCloseoutFetcher := &mocks.PPMCloseoutFetcher{}
		sswPPMComputer := NewSSWPPMComputer(mockPPMCloseoutFetcher)
		expensesMap := SubTotalExpenses(ssd.MovingExpenses)
		sswPage2, err := sswPPMComputer.FormatValuesShipmentSummaryWorksheetFormPage2(ssd, false, expensesMap)
		suite.NoError(err)
		suite.Equal("$200.00", sswPage2.TollsGTCCPaid)
		suite.Equal("$200.00", sswPage2.TollsMemberPaid)
		suite.Equal("$200.00", sswPage2.OilMemberPaid)
		suite.Equal("$100.00", sswPage2.OilGTCCPaid)
		suite.Equal("$300.00", sswPage2.TotalGTCCPaid)
		suite.Equal("$400.00", sswPage2.TotalMemberPaid)
		suite.Equal("NTA4", sswPage2.TAC)
		suite.Equal("SAC", sswPage2.SAC)
		suite.Equal("Actual Expense Reimbursement", sswPage2.IncentiveExpenseReimbursementType)
		suite.Equal(`This PPM is being processed as actual expense reimbursement for valid expenses not to exceed the
		government constructed cost (GCC).`, sswPage2.HeaderExpenseReimbursementType)
	})

	suite.Run("PPM Type Small Package Reimbursement - Success", func() {
		fortGordon := factory.FetchOrBuildOrdersDutyLocation(suite.DB())
		orderIssueDate := time.Date(2018, time.December, 21, 0, 0, 0, 0, time.UTC)
		locator := "ABCDEF-01"
		shipment := models.PPMShipment{
			Shipment: models.MTOShipment{
				ShipmentLocator: &locator,
			},
			PPMType:                      models.PPMTypeSmallPackage,
			IsActualExpenseReimbursement: models.BoolPointer(false),
		}

		order := models.Order{
			IssueDate:         orderIssueDate,
			OrdersType:        internalmessages.OrdersTypePERMANENTCHANGEOFSTATION,
			OrdersNumber:      models.StringPointer("012345"),
			NewDutyLocationID: fortGordon.ID,
			TAC:               models.StringPointer("NTA4"),
			SAC:               models.StringPointer("SAC"),
			HasDependents:     true,
			SpouseHasProGear:  true,
		}
		paidWithGTCCFalse := false
		paidWithGTCCTrue := true
		tollExpense := models.MovingExpenseReceiptTypeTolls
		oilExpense := models.MovingExpenseReceiptTypeOil
		amount := unit.Cents(10000)
		movingExpenses := models.MovingExpenses{
			{
				MovingExpenseType: &tollExpense,
				Amount:            &amount,
				PaidWithGTCC:      &paidWithGTCCFalse,
			},
			{
				MovingExpenseType: &oilExpense,
				Amount:            &amount,
				PaidWithGTCC:      &paidWithGTCCFalse,
			},
			{
				MovingExpenseType: &oilExpense,
				Amount:            &amount,
				PaidWithGTCC:      &paidWithGTCCTrue,
			},
			{
				MovingExpenseType: &oilExpense,
				Amount:            &amount,
				PaidWithGTCC:      &paidWithGTCCFalse,
			},
			{
				MovingExpenseType: &tollExpense,
				Amount:            &amount,
				PaidWithGTCC:      &paidWithGTCCTrue,
			},
			{
				MovingExpenseType: &tollExpense,
				Amount:            &amount,
				PaidWithGTCC:      &paidWithGTCCTrue,
			},
			{
				MovingExpenseType: &tollExpense,
				Amount:            &amount,
				PaidWithGTCC:      &paidWithGTCCFalse,
			},
		}

		ssd := models.ShipmentSummaryFormData{
			Order:          order,
			MovingExpenses: movingExpenses,
			PPMShipment:    shipment,
		}

		mockPPMCloseoutFetcher := &mocks.PPMCloseoutFetcher{}
		sswPPMComputer := NewSSWPPMComputer(mockPPMCloseoutFetcher)
		expensesMap := SubTotalExpenses(ssd.MovingExpenses)
		sswPage2, err := sswPPMComputer.FormatValuesShipmentSummaryWorksheetFormPage2(ssd, false, expensesMap)
		suite.NoError(err)
		suite.Equal("$200.00", sswPage2.TollsGTCCPaid)
		suite.Equal("$200.00", sswPage2.TollsMemberPaid)
		suite.Equal("$200.00", sswPage2.OilMemberPaid)
		suite.Equal("$100.00", sswPage2.OilGTCCPaid)
		suite.Equal("$300.00", sswPage2.TotalGTCCPaid)
		suite.Equal("$400.00", sswPage2.TotalMemberPaid)
		suite.Equal("NTA4", sswPage2.TAC)
		suite.Equal("SAC", sswPage2.SAC)
		suite.Equal("Small Package Reimbursement", sswPage2.IncentiveExpenseReimbursementType)
		suite.Equal(`This PPM is being processed as small package reimbursement for valid expenses not to exceed the
		government constructed cost (GCC).`, sswPage2.HeaderExpenseReimbursementType)
	})
}

func (suite *ShipmentSummaryWorksheetServiceSuite) TestFormatValuesShipmentSummaryWorksheetFormPage2ExcludeRejectedOrExcludedExpensesFromTotal() {
	fortGordon := factory.FetchOrBuildOrdersDutyLocation(suite.DB())
	orderIssueDate := time.Date(2018, time.December, 23, 0, 0, 0, 0, time.UTC)
	locator := "ABCDEF-01"
	singlePPM := models.PPMShipment{
		Shipment: models.MTOShipment{
			ShipmentLocator: &locator,
		},
	}
	order := models.Order{
		IssueDate:         orderIssueDate,
		OrdersType:        internalmessages.OrdersTypePERMANENTCHANGEOFSTATION,
		OrdersNumber:      models.StringPointer("012346"),
		NewDutyLocationID: fortGordon.ID,
		TAC:               models.StringPointer("NTA4"),
		SAC:               models.StringPointer("SAC"),
		HasDependents:     true,
		SpouseHasProGear:  true,
	}
	paidWithGTCCFalse := false
	paidWithGTCCTrue := true
	tollExpense := models.MovingExpenseReceiptTypeTolls
	oilExpense := models.MovingExpenseReceiptTypeOil
	approvedStatus := models.PPMDocumentStatusApproved
	excludedStatus := models.PPMDocumentStatusExcluded
	rejectedStatus := models.PPMDocumentStatusRejected
	amount := unit.Cents(10000)
	smallerAmount := unit.Cents(5000)
	movingExpenses := models.MovingExpenses{
		// APPROVED
		{
			MovingExpenseType: &tollExpense,
			Amount:            &amount,
			PaidWithGTCC:      &paidWithGTCCFalse,
			Status:            &approvedStatus,
		},
		{
			MovingExpenseType: &oilExpense,
			Amount:            &smallerAmount,
			PaidWithGTCC:      &paidWithGTCCTrue,
			Status:            &approvedStatus,
		},
		// EXCLUDED
		{
			MovingExpenseType: &tollExpense,
			Amount:            &amount,
			PaidWithGTCC:      &paidWithGTCCTrue,
			Status:            &excludedStatus,
		},
		{
			MovingExpenseType: &tollExpense,
			Amount:            &amount,
			PaidWithGTCC:      &paidWithGTCCFalse,
			Status:            &excludedStatus,
		},
		{
			MovingExpenseType: &oilExpense,
			Amount:            &smallerAmount,
			PaidWithGTCC:      &paidWithGTCCFalse,
			Status:            &excludedStatus,
		},
		// REJECTED
		{
			MovingExpenseType: &oilExpense,
			Amount:            &amount,
			PaidWithGTCC:      &paidWithGTCCFalse,
			Status:            &rejectedStatus,
		},
		{
			MovingExpenseType: &tollExpense,
			Amount:            &amount,
			PaidWithGTCC:      &paidWithGTCCTrue,
			Status:            &rejectedStatus,
		},
	}

	ssd := models.ShipmentSummaryFormData{
		Order:          order,
		MovingExpenses: movingExpenses,
		PPMShipment:    singlePPM,
	}

	mockPPMCloseoutFetcher := &mocks.PPMCloseoutFetcher{}
	sswPPMComputer := NewSSWPPMComputer(mockPPMCloseoutFetcher)
	expensesMap := SubTotalExpenses(ssd.MovingExpenses)
	sswPage2, err := sswPPMComputer.FormatValuesShipmentSummaryWorksheetFormPage2(ssd, false, expensesMap)
	suite.NoError(err)
	suite.Equal("$0.00", sswPage2.TollsGTCCPaid)
	suite.Equal("$100.00", sswPage2.TollsMemberPaid)
	suite.Equal("$0.00", sswPage2.OilMemberPaid)
	suite.Equal("$50.00", sswPage2.OilGTCCPaid)
	suite.Equal("$50.00", sswPage2.TotalGTCCPaid)
	suite.Equal("$100.00", sswPage2.TotalMemberPaid)
	suite.Equal("NTA4", sswPage2.TAC)
	suite.Equal("SAC", sswPage2.SAC)
}

func (suite *ShipmentSummaryWorksheetServiceSuite) TestFormatValuesShipmentSummaryWorksheetFormPage3() {
	yuma := factory.FetchOrBuildCurrentDutyLocation(suite.DB())
	fortGordon := factory.FetchOrBuildOrdersDutyLocation(suite.DB())
	wtgEntitlements := models.SSWMaxWeightEntitlement{}
	serviceMember := models.ServiceMember{}
	order := models.Order{}
	expectedPickupDate := time.Date(2019, time.January, 11, 0, 0, 0, 0, time.UTC)
	actualPickupDate := time.Date(2019, time.February, 11, 0, 0, 0, 0, time.UTC)
	netWeight := unit.Pound(4000)
	cents := unit.Cents(1000)
	locator := "ABCDEF-01"
	move := factory.BuildMoveWithPPMShipment(suite.DB(), nil, nil)
	PPMShipment := models.PPMShipment{
		ID:                     move.MTOShipments[0].PPMShipment.ID,
		ExpectedDepartureDate:  expectedPickupDate,
		ActualMoveDate:         &actualPickupDate,
		Status:                 models.PPMShipmentStatusWaitingOnCustomer,
		EstimatedWeight:        &netWeight,
		AdvanceAmountRequested: &cents,
		Shipment: models.MTOShipment{
			ShipmentLocator: &locator,
		},
	}
	ssd := models.ShipmentSummaryFormData{
		AllShipments:            move.MTOShipments,
		ServiceMember:           serviceMember,
		Order:                   order,
		CurrentDutyLocation:     yuma,
		NewDutyLocation:         fortGordon,
		PPMRemainingEntitlement: 3000,
		WeightAllotment:         wtgEntitlements,
		PreparationDate:         time.Date(2019, 1, 1, 1, 1, 1, 1, time.UTC),
		PPMShipment:             PPMShipment,
	}
	mockPPMCloseoutFetcher := &mocks.PPMCloseoutFetcher{}
	sswPPMComputer := NewSSWPPMComputer(mockPPMCloseoutFetcher)
	sswPage3, err := sswPPMComputer.FormatValuesShipmentSummaryWorksheetFormPage3(ssd, false)
	suite.NoError(err)
	suite.Equal(FormatDate(time.Now()), sswPage3.PreparationDate3)
	suite.Equal(make(map[string]string), sswPage3.AddShipments)
}

func (suite *ShipmentSummaryWorksheetServiceSuite) TestFormatAdditionalHHG() {
	page3Map := make(map[string]string)
	i := 1
	hhg := factory.BuildMTOShipment(suite.DB(), nil, nil)
	locator := "ABCDEF"
	hhg.ShipmentLocator = &locator

	page3Map, err := formatAdditionalHHG(page3Map, i, hhg)
	suite.NoError(err)
	suite.Equal(*hhg.ShipmentLocator+" HHG", page3Map["AddShipmentNumberAndTypes1"])
	suite.Equal("16-Mar-2020 Actual", page3Map["AddShipmentPickUpDates1"])
	suite.Equal("980 Actual", page3Map["AddShipmentWeights1"])
	suite.Equal(FormatEnum(string(hhg.Status), ""), page3Map["AddShipmentStatus1"])
}

func (suite *ShipmentSummaryWorksheetServiceSuite) TestMemberPaidRemainingPPMEntitlementFormatValuesShipmentSummaryWorksheetFormPage2() {
	storageExpense := models.MovingExpenseReceiptTypeStorage
	amount := unit.Cents(10000)
	statusApproved := models.PPMDocumentStatusApproved
	movingExpenses := models.MovingExpenses{
		{
			MovingExpenseType:      &storageExpense,
			Amount:                 &amount,
			PaidWithGTCC:           models.BoolPointer(false),
			SITReimburseableAmount: models.CentPointer(unit.Cents(100)),
			Status:                 &statusApproved,
		},
	}

	locator := "ABCDEF-01"
	id := uuid.Must(uuid.NewV4())
	PPMShipments := []models.PPMShipment{
		{
			FinalIncentive:        models.CentPointer(unit.Cents(500)),
			AdvanceAmountReceived: models.CentPointer(unit.Cents(200)),
			ID:                    id,
			Shipment: models.MTOShipment{
				ShipmentLocator: &locator,
			},
		},
	}

	signedCertType := models.SignedCertificationTypeCloseoutReviewedPPMPAYMENT
	cert := models.SignedCertification{
		CertificationType: &signedCertType,
		CertificationText: "APPROVED",
		Signature:         "Firstname Lastname",
		UpdatedAt:         time.Now(),
		PpmID:             models.UUIDPointer(PPMShipments[0].ID),
	}
	var certs []*models.SignedCertification
	certs = append(certs, &cert)

	ssd := models.ShipmentSummaryFormData{
		MovingExpenses:       movingExpenses,
		PPMShipment:          PPMShipments[0],
		SignedCertifications: certs,
	}

	mockPPMCloseoutFetcher := &mocks.PPMCloseoutFetcher{}
	sswPPMComputer := NewSSWPPMComputer(mockPPMCloseoutFetcher)
	expensesMap := SubTotalExpenses(ssd.MovingExpenses)
	sswPage2, _ := sswPPMComputer.FormatValuesShipmentSummaryWorksheetFormPage2(ssd, true, expensesMap)
	suite.Equal("$3.00", sswPage2.PPMRemainingEntitlement)
	suite.Equal(expectedDisbursementString(0, 400), sswPage2.Disbursement)
}

func (suite *ShipmentSummaryWorksheetServiceSuite) TestAOAPacketPPMEntitlementFormatValuesShipmentSummaryWorksheetFormPage2() {
	storageExpense := models.MovingExpenseReceiptTypeStorage
	amount := unit.Cents(10000)
	statusApproved := models.PPMDocumentStatusApproved
	movingExpenses := models.MovingExpenses{
		{
			MovingExpenseType:      &storageExpense,
			Amount:                 &amount,
			PaidWithGTCC:           models.BoolPointer(false),
			SITReimburseableAmount: models.CentPointer(unit.Cents(100)),
			Status:                 &statusApproved,
		},
	}

	locator := "ABCDEF-01"

	PPMShipments := []models.PPMShipment{
		{
			FinalIncentive:        models.CentPointer(unit.Cents(500)),
			AdvanceAmountReceived: models.CentPointer(unit.Cents(200)),
			Shipment: models.MTOShipment{
				ShipmentLocator: &locator,
			},
		},
	}

	ssd := models.ShipmentSummaryFormData{
		MovingExpenses: movingExpenses,
		PPMShipment:    PPMShipments[0],
	}

	mockPPMCloseoutFetcher := &mocks.PPMCloseoutFetcher{}
	sswPPMComputer := NewSSWPPMComputer(mockPPMCloseoutFetcher)
	expensesMap := SubTotalExpenses(ssd.MovingExpenses)
	sswPage2, _ := sswPPMComputer.FormatValuesShipmentSummaryWorksheetFormPage2(ssd, false, expensesMap)
	suite.Equal("N/A", sswPage2.PPMRemainingEntitlement)
}

func (suite *ShipmentSummaryWorksheetServiceSuite) TestNullCheckForFinalIncentiveAndAOAPPMEntitlementFormatValuesShipmentSummaryWorksheetFormPage2() {
	storageExpense := models.MovingExpenseReceiptTypeStorage
	amount := unit.Cents(10000)
	statusApproved := models.PPMDocumentStatusApproved
	movingExpenses := models.MovingExpenses{
		{
			MovingExpenseType:      &storageExpense,
			Amount:                 &amount,
			PaidWithGTCC:           models.BoolPointer(false),
			SITReimburseableAmount: models.CentPointer(unit.Cents(100)),
			Status:                 &statusApproved,
		},
	}

	locator := "ABCDEF-01"
	id := uuid.Must(uuid.NewV4())
	PPMShipments := []models.PPMShipment{
		{

			ID: id,
			Shipment: models.MTOShipment{
				ShipmentLocator: &locator,
			},
		},
	}

	signedCertType := models.SignedCertificationTypeCloseoutReviewedPPMPAYMENT
	cert := models.SignedCertification{
		CertificationType: &signedCertType,
		CertificationText: "APPROVED",
		Signature:         "Firstname Lastname",
		UpdatedAt:         time.Now(),
		PpmID:             models.UUIDPointer(PPMShipments[0].ID),
	}
	var certs []*models.SignedCertification
	certs = append(certs, &cert)

	ssd := models.ShipmentSummaryFormData{
		MovingExpenses:       movingExpenses,
		PPMShipment:          PPMShipments[0],
		SignedCertifications: certs,
	}

	mockPPMCloseoutFetcher := &mocks.PPMCloseoutFetcher{}
	sswPPMComputer := NewSSWPPMComputer(mockPPMCloseoutFetcher)
	expensesMap := SubTotalExpenses(ssd.MovingExpenses)
	sswPage2, _ := sswPPMComputer.FormatValuesShipmentSummaryWorksheetFormPage2(ssd, true, expensesMap)
	suite.Equal("$0.00", sswPage2.PPMRemainingEntitlement)
	suite.Equal(expectedDisbursementString(0, 100), sswPage2.Disbursement)
}

func (suite *ShipmentSummaryWorksheetServiceSuite) TestGTCCPaidRemainingPPMEntitlementFormatValuesShipmentSummaryWorksheetFormPage2() {
	storageExpense := models.MovingExpenseReceiptTypeStorage
	amount := unit.Cents(10000)
	statusApproved := models.PPMDocumentStatusApproved
	movingExpenses := models.MovingExpenses{
		{
			MovingExpenseType:      &storageExpense,
			Amount:                 &amount,
			PaidWithGTCC:           models.BoolPointer(true),
			SITReimburseableAmount: models.CentPointer(unit.Cents(20000)),
			Status:                 &statusApproved,
		},
	}

	locator := "ABCDEF-01"
	id := uuid.Must(uuid.NewV4())
	PPMShipments := []models.PPMShipment{
		{
			FinalIncentive:        models.CentPointer(unit.Cents(60000)),
			AdvanceAmountReceived: models.CentPointer(unit.Cents(10000)),
			ID:                    id,
			Shipment: models.MTOShipment{
				ShipmentLocator: &locator,
			},
		},
	}

	signedCertType := models.SignedCertificationTypeCloseoutReviewedPPMPAYMENT
	cert := models.SignedCertification{
		CertificationType: &signedCertType,
		CertificationText: "APPROVED",
		Signature:         "Firstname Lastname",
		UpdatedAt:         time.Now(),
		PpmID:             models.UUIDPointer(PPMShipments[0].ID),
	}
	var certs []*models.SignedCertification
	certs = append(certs, &cert)

	ssd := models.ShipmentSummaryFormData{
		MovingExpenses:       movingExpenses,
		PPMShipment:          PPMShipments[0],
		SignedCertifications: certs,
	}

	expensesMap := SubTotalExpenses(ssd.MovingExpenses)

	mockPPMCloseoutFetcher := &mocks.PPMCloseoutFetcher{}
	sswPPMComputer := NewSSWPPMComputer(mockPPMCloseoutFetcher)
	sswPage2, _ := sswPPMComputer.FormatValuesShipmentSummaryWorksheetFormPage2(ssd, true, expensesMap)
	suite.Equal("$500.00", sswPage2.PPMRemainingEntitlement)
	suite.Equal(expectedDisbursementString(10000, 40000), sswPage2.Disbursement)
}
func (suite *ShipmentSummaryWorksheetServiceSuite) TestGroupExpenses() {
	paidWithGTCC := false
	tollExpense := models.MovingExpenseReceiptTypeTolls
	oilExpense := models.MovingExpenseReceiptTypeOil
	amount := unit.Cents(10000)
	statusApproved := models.PPMDocumentStatusApproved
	testCases := []struct {
		input    models.MovingExpenses
		expected map[string]float64
	}{
		{
			models.MovingExpenses{
				{
					MovingExpenseType: &tollExpense,
					Amount:            &amount,
					PaidWithGTCC:      &paidWithGTCC,
					Status:            &statusApproved,
				},
				{
					MovingExpenseType: &oilExpense,
					Amount:            &amount,
					PaidWithGTCC:      &paidWithGTCC,
					Status:            &statusApproved,
				},
				{
					MovingExpenseType: &oilExpense,
					Amount:            &amount,
					PaidWithGTCC:      &paidWithGTCC,
					Status:            &statusApproved,
				},
				{
					MovingExpenseType: &oilExpense,
					Amount:            &amount,
					PaidWithGTCC:      &paidWithGTCC,
					Status:            &statusApproved,
				},
				{
					MovingExpenseType: &tollExpense,
					Amount:            &amount,
					PaidWithGTCC:      &paidWithGTCC,
					Status:            &statusApproved,
				},
			},
			map[string]float64{
				"OilMemberPaid":   300,
				"TollsMemberPaid": 200,
				"TotalMemberPaid": 500,
			},
		},
	}

	for _, testCase := range testCases {
		actual := SubTotalExpenses(testCase.input)
		suite.Equal(testCase.expected, actual)
	}

}

func (suite *ShipmentSummaryWorksheetServiceSuite) TestFormatSSWGetEntitlement() {
	spouseHasProGear := true
	hasDependants := true
	ordersType := internalmessages.OrdersTypePERMANENTCHANGEOFSTATION
	waf := entitlements.NewWeightAllotmentFetcher()
	allotment, err := waf.GetWeightAllotment(suite.AppContextForTest(), string(models.ServiceMemberGradeE1), ordersType)
	suite.NoError(err)
	expectedTotalWeight := allotment.TotalWeightSelfPlusDependents + allotment.ProGearWeight + allotment.ProGearWeightSpouse
	sswEntitlement, err := SSWGetEntitlement(suite.AppContextForTest(), models.ServiceMemberGradeE1, hasDependants, spouseHasProGear, ordersType)
	suite.NoError(err)
	suite.Equal(unit.Pound(expectedTotalWeight), sswEntitlement.TotalWeight)
	suite.Equal(unit.Pound(allotment.TotalWeightSelfPlusDependents), sswEntitlement.Entitlement)
	suite.Equal(unit.Pound(allotment.ProGearWeightSpouse), sswEntitlement.SpouseProGear)
	suite.Equal(unit.Pound(allotment.ProGearWeight), sswEntitlement.ProGear)
}

func (suite *ShipmentSummaryWorksheetServiceSuite) TestFormatSSWGetEntitlementNoDependants() {
	spouseHasProGear := false
	hasDependants := false
	waf := entitlements.NewWeightAllotmentFetcher()
	ordersType := internalmessages.OrdersTypePERMANENTCHANGEOFSTATION
	allotment, err := waf.GetWeightAllotment(suite.AppContextForTest(), string(models.ServiceMemberGradeE1), ordersType)
	suite.NoError(err)
	expectedTotalWeight := allotment.TotalWeightSelf + allotment.ProGearWeight + allotment.ProGearWeightSpouse
	sswEntitlement, err := SSWGetEntitlement(suite.AppContextForTest(), models.ServiceMemberGradeE1, hasDependants, spouseHasProGear, ordersType)
	suite.NoError(err)

	suite.Equal(unit.Pound(expectedTotalWeight), sswEntitlement.TotalWeight)
	suite.Equal(unit.Pound(allotment.TotalWeightSelf), sswEntitlement.Entitlement)
	suite.Equal(unit.Pound(allotment.ProGearWeight), sswEntitlement.ProGear)
	suite.Equal(unit.Pound(500), sswEntitlement.SpouseProGear)
}

func (suite *ShipmentSummaryWorksheetServiceSuite) TestFormatServiceMemberFullName() {
	sm1 := models.ServiceMember{
		Suffix:     models.StringPointer("Jr."),
		FirstName:  models.StringPointer("Tom"),
		MiddleName: models.StringPointer("James"),
		LastName:   models.StringPointer("Smith"),
	}
	sm2 := models.ServiceMember{
		FirstName: models.StringPointer("Tom"),
		LastName:  models.StringPointer("Smith"),
	}

	suite.Equal("Smith Jr., Tom James", FormatServiceMemberFullName(sm1))
	suite.Equal("Smith, Tom", FormatServiceMemberFullName(sm2))
}

func (suite *ShipmentSummaryWorksheetServiceSuite) TestFormatCurrentPPMStatus() {
	draft := models.PPMShipment{Status: models.PPMShipmentStatusDraft}
	submitted := models.PPMShipment{Status: models.PPMShipmentStatusSubmitted}

	suite.Equal("Draft", FormatCurrentPPMStatus(draft))
	suite.Equal("Submitted", FormatCurrentPPMStatus(submitted))
}

func (suite *ShipmentSummaryWorksheetServiceSuite) TestFormatRank() {
	e9 := models.ServiceMemberGradeE9
	multipleGrades := models.ServiceMemberGradeO1ACADEMYGRADUATE

	suite.Equal("E-9", FormatGrade(&e9))
	suite.Equal("O-1 or Service Academy Graduate", FormatGrade(&multipleGrades))
}

// This is the test
func (suite *ShipmentSummaryWorksheetServiceSuite) TestFormatShipmentNumberAndType() {
	locator := "ABCDEF-01"
	singlePPM := models.PPMShipment{
		Shipment: models.MTOShipment{
			ShipmentLocator: &locator,
		},
	}

	wtgEntitlements := models.SSWMaxWeightEntitlement{
		Entitlement:   15000,
		ProGear:       2000,
		SpouseProGear: 500,
		TotalWeight:   17500,
	}

	mockPPMCloseoutFetcher := &mocks.PPMCloseoutFetcher{}
	sswPPMComputer := NewSSWPPMComputer(mockPPMCloseoutFetcher)
	singlePPMFormatted := sswPPMComputer.FormatShipment(singlePPM, wtgEntitlements, false)

	// testing single shipment moves
	suite.Equal("ABCDEF-01 PPM", singlePPMFormatted.ShipmentNumberAndTypes)
}

func (suite *ShipmentSummaryWorksheetServiceSuite) TestFormatWeights() {
	suite.Equal("0", FormatWeights(0))
	suite.Equal("10", FormatWeights(10))
	suite.Equal("1,000", FormatWeights(1000))
	suite.Equal("1,000,000", FormatWeights(1000000))
}

func (suite *ShipmentSummaryWorksheetServiceSuite) TestFormatOrdersIssueDate() {
	dec212018 := time.Date(2018, time.December, 21, 0, 0, 0, 0, time.UTC)
	jan012019 := time.Date(2019, time.January, 1, 0, 0, 0, 0, time.UTC)

	suite.Equal("21-Dec-2018", FormatDate(dec212018))
	suite.Equal("01-Jan-2019", FormatDate(jan012019))
}

func (suite *ShipmentSummaryWorksheetServiceSuite) TestFormatOrdersType() {
	pcsOrder := models.Order{OrdersType: internalmessages.OrdersTypePERMANENTCHANGEOFSTATION}
	var unknownOrdersType internalmessages.OrdersType = "UNKNOWN_ORDERS_TYPE"
	localOrder := models.Order{OrdersType: unknownOrdersType}

	suite.Equal("PCS", FormatOrdersType(pcsOrder))
	suite.Equal("", FormatOrdersType(localOrder))
}

func (suite *ShipmentSummaryWorksheetServiceSuite) TestFormatServiceMemberAffiliation() {
	airForce := models.AffiliationAIRFORCE
	marines := models.AffiliationMARINES

	suite.Equal("Air Force", FormatServiceMemberAffiliation(&airForce))
	suite.Equal("Marines", FormatServiceMemberAffiliation(&marines))
}

func (suite *ShipmentSummaryWorksheetServiceSuite) TestFormatPPMWeightEstimated() {
	pounds := unit.Pound(1000)
	ppm := models.PPMShipment{EstimatedWeight: &pounds}
	noWtg := models.PPMShipment{EstimatedWeight: nil}

	suite.Equal("1,000 lbs - Estimated", FormatPPMWeightEstimated(ppm))
	suite.Equal("", FormatPPMWeightEstimated(noWtg))
}

func (suite *ShipmentSummaryWorksheetServiceSuite) TestFormatPPMWeightFinal() {
	pounds := unit.Pound(1000)

	suite.Equal("1,000 lbs - Actual", FormatPPMWeightFinal(pounds))
}

func (suite *ShipmentSummaryWorksheetServiceSuite) TestFormatAOASignedCertifications() {
	var err error
	move := factory.BuildMoveWithPPMShipment(suite.DB(), nil, nil)
	testDate := time.Now() // due to using updatedAt, time.Now() needs to be used to test cert times and dates
	aoaCertifications := Certifications{
		CustomerField: "",
		OfficeField:   "AOA: Firstname Lastname",
		DateField:     "AOA: " + FormatDate(testDate),
	}
	sswCertifications := Certifications{
		CustomerField: "",
		OfficeField:   "AOA: Firstname Lastname\nSSW: Firstname Lastname",
		DateField:     "AOA: " + FormatDate(testDate) + "\nSSW: " + FormatDate(testDate),
	}
	prepAOADate := FormatDate(testDate)
	prepSSWDate := FormatDate(testDate)

	signedCertType := models.SignedCertificationTypePreCloseoutReviewedPPMPAYMENT
	aoaSignedCertification := factory.BuildSignedCertification(suite.DB(), []factory.Customization{
		{
			Model:    move,
			LinkOnly: true,
		},
		{
			Model: models.SignedCertification{
				CertificationType: &signedCertType,
				CertificationText: "APPROVED",
				Signature:         "Firstname Lastname",
				UpdatedAt:         testDate,
				PpmID:             models.UUIDPointer(move.MTOShipments[0].PPMShipment.ID),
			},
		},
	}, nil)
	var certs []*models.SignedCertification
	certs = append(certs, &aoaSignedCertification)

	formattedSignature := formatSignedCertifications(certs, move.MTOShipments[0].PPMShipment.ID, false)
	formattedDate := formatAOADate(certs, move.MTOShipments[0].PPMShipment.ID)
	suite.Equal(prepAOADate, formattedDate)
	suite.Equal(aoaCertifications, formattedSignature)

	signedCertType = models.SignedCertificationTypeCloseoutReviewedPPMPAYMENT
	ppmPaymentsignedCertification := factory.BuildSignedCertification(suite.DB(), []factory.Customization{
		{
			Model:    move,
			LinkOnly: true,
		},
		{
			Model: models.SignedCertification{
				CertificationType: &signedCertType,
				CertificationText: "APPROVED",
				Signature:         "Firstname Lastname",
				UpdatedAt:         testDate,
				PpmID:             models.UUIDPointer(move.MTOShipments[0].PPMShipment.ID),
			},
		},
	}, nil)
	certs = append(certs, &ppmPaymentsignedCertification)

	formattedSignature = formatSignedCertifications(certs, move.MTOShipments[0].PPMShipment.ID, true)
	formattedDate, err = formatSSWDate(certs, move.MTOShipments[0].PPMShipment.ID)
	suite.NoError(err)
	suite.Equal(prepSSWDate, formattedDate)
	suite.Equal(sswCertifications, formattedSignature)

}

func (suite *ShipmentSummaryWorksheetServiceSuite) TestFormatSSWSignedCertifications() {
	var err error
	move := factory.BuildMoveWithPPMShipment(suite.DB(), nil, nil)
	testDate := time.Now() // due to using updatedAt, time.Now() needs to be used to test cert times and dates
	sswCertifications := Certifications{
		CustomerField: "",
		OfficeField:   "AOA: \nSSW: Firstname Lastname",
		DateField:     "AOA: " + "\nSSW: " + FormatDate(testDate),
	}
	prepSSWDate := FormatDate(testDate)

	var certs []*models.SignedCertification

	signedCertType := models.SignedCertificationTypeCloseoutReviewedPPMPAYMENT
	ppmPaymentsignedCertification := factory.BuildSignedCertification(suite.DB(), []factory.Customization{
		{
			Model:    move,
			LinkOnly: true,
		},
		{
			Model: models.SignedCertification{
				CertificationType: &signedCertType,
				CertificationText: "APPROVED",
				Signature:         "Firstname Lastname",
				UpdatedAt:         testDate,
				PpmID:             models.UUIDPointer(move.MTOShipments[0].PPMShipment.ID),
			},
		},
	}, nil)
	certs = append(certs, &ppmPaymentsignedCertification)

	formattedSignature := formatSignedCertifications(certs, move.MTOShipments[0].PPMShipment.ID, true)
	formattedDate, err := formatSSWDate(certs, move.MTOShipments[0].PPMShipment.ID)
	suite.NoError(err)
	suite.Equal(prepSSWDate, formattedDate)
	suite.Equal(sswCertifications, formattedSignature)

}

func (suite *ShipmentSummaryWorksheetServiceSuite) TestFormatAddress() {
	// Test case 1: Valid W2 address
	validAddress := &models.Address{
		StreetAddress1: "123 Main St",
		City:           "Cityville",
		State:          "ST",
		PostalCode:     "12345",
	}

	expectedValidResult := "123 Main St,  Cityville ST 12345"

	resultValid := FormatAddress(validAddress)

	suite.Equal(expectedValidResult, resultValid)

	// Test case 2: Valid W2 Address with country
	country := factory.FetchOrBuildCountry(suite.DB(), nil, nil)
	validAddress2 := &models.Address{
		StreetAddress1: "123 Main St",
		City:           "Cityville",
		State:          "ST",
		PostalCode:     "12345",
		Country:        &country,
	}

	expectedValidResult2 := "123 Main St,  Cityville ST US12345"

	resultValid2 := FormatAddress(validAddress2)

	suite.Equal(expectedValidResult2, resultValid2)

	// Test case 2: Nil W2 address
	nilAddress := (*models.Address)(nil)

	expectedNilResult := "W2 Address not found"

	resultNil := FormatAddress(nilAddress)

	suite.Equal(expectedNilResult, resultNil)
}

func (suite *ShipmentSummaryWorksheetServiceSuite) TestNilOrValue() {
	// Test case 1: Non-nil pointer
	validPointer := "ValidValue"
	validResult := nilOrValue(&validPointer)
	expectedValidResult := "ValidValue"

	if validResult != expectedValidResult {
		suite.Equal(expectedValidResult, validResult)
	}

	// Test case 2: Nil pointer
	nilPointer := (*string)(nil)
	nilResult := nilOrValue(nilPointer)
	expectedNilResult := ""

	if nilResult != expectedNilResult {
		suite.Equal(expectedNilResult, nilResult)
	}
}

func (suite *ShipmentSummaryWorksheetServiceSuite) TestMergeTextFields() {
	// Test case 1: Non-empty input slices
	fields1 := []textField{
		{Pages: []int{1, 2}, ID: "1", Name: "Field1", Value: "Value1", Multiline: false, Locked: true},
		{Pages: []int{3, 4}, ID: "2", Name: "Field2", Value: "Value2", Multiline: true, Locked: false},
	}

	fields2 := []textField{
		{Pages: []int{5, 6}, ID: "3", Name: "Field3", Value: "Value3", Multiline: true, Locked: false},
		{Pages: []int{7, 8}, ID: "4", Name: "Field4", Value: "Value4", Multiline: false, Locked: true},
	}

	fields3 := []textField{
		{Pages: []int{9, 10}, ID: "5", Name: "Field5", Value: "Value5", Multiline: true, Locked: false},
		{Pages: []int{11, 12}, ID: "6", Name: "Field6", Value: "Value6", Multiline: false, Locked: true},
	}

	mergedResult := mergeTextFields(fields1, fields2, fields3)

	expectedMergedResult := []textField{
		{Pages: []int{1, 2}, ID: "1", Name: "Field1", Value: "Value1", Multiline: false, Locked: true},
		{Pages: []int{3, 4}, ID: "2", Name: "Field2", Value: "Value2", Multiline: true, Locked: false},
		{Pages: []int{5, 6}, ID: "3", Name: "Field3", Value: "Value3", Multiline: true, Locked: false},
		{Pages: []int{7, 8}, ID: "4", Name: "Field4", Value: "Value4", Multiline: false, Locked: true},
		{Pages: []int{9, 10}, ID: "5", Name: "Field5", Value: "Value5", Multiline: true, Locked: false},
		{Pages: []int{11, 12}, ID: "6", Name: "Field6", Value: "Value6", Multiline: false, Locked: true},
	}

	suite.Equal(mergedResult, expectedMergedResult)

	// Test case 2: Empty input slices
	emptyResult := mergeTextFields([]textField{}, []textField{}, []textField{})
	expectedEmptyResult := []textField{}

	suite.Equal(emptyResult, expectedEmptyResult)
}

func (suite *ShipmentSummaryWorksheetServiceSuite) TestCreateTextFields() {
	// Test case 1: Non-empty input
	type TestData struct {
		Field1 string
		Field2 int
		Field3 bool
		Field4 map[string]string
	}

	field4 := make(map[string]string)
	field4["Field4"] = "Value 4"
	testData := TestData{"Value1", 42, true, field4}
	pages := []int{1, 2}

	result := createTextFields(testData, pages...)

	expectedResult := []textField{
		{Pages: pages, ID: "1", Name: "Field1", Value: "Value1", Multiline: true, Locked: false},
		{Pages: pages, ID: "2", Name: "Field2", Value: "42", Multiline: true, Locked: false},
		{Pages: pages, ID: "3", Name: "Field3", Value: "true", Multiline: true, Locked: false},
		{Pages: pages, ID: "4", Name: "Field4", Value: "Value 4", Multiline: true, Locked: false},
	}

	suite.Equal(result, expectedResult)

	// Test case 2: Empty input
	emptyResult := createTextFields(struct{}{})

	suite.Nil(emptyResult)
}

func (suite *ShipmentSummaryWorksheetServiceSuite) TestFillSSWPDFForm() {
	fakeS3 := storageTest.NewFakeS3Storage(true)
	userUploader, uploaderErr := uploader.NewUserUploader(fakeS3, 25*uploader.MB)
	suite.FatalNoError(uploaderErr)
	generator, err := paperworkgenerator.NewGenerator(userUploader.Uploader())
	suite.FatalNil(err)

	mockPPMCloseoutFetcher := &mocks.PPMCloseoutFetcher{}
	sswPPMComputer := NewSSWPPMComputer(mockPPMCloseoutFetcher)
	ppmGenerator, err := NewSSWPPMGenerator(generator)
	suite.FatalNoError(err)
	ordersType := internalmessages.OrdersTypePERMANENTCHANGEOFSTATION
	yuma := factory.FetchOrBuildCurrentDutyLocation(suite.DB())
	fortGordon := factory.FetchOrBuildOrdersDutyLocation(suite.DB())
	grade := models.ServiceMemberGradeE9
	ppmShipment := factory.BuildPPMShipment(suite.DB(), []factory.Customization{
		{
			Model: models.Order{
				OrdersType: ordersType,
				Grade:      &grade,
			},
		},
		{
			Model:    fortGordon,
			LinkOnly: true,
			Type:     &factory.DutyLocations.NewDutyLocation,
		},
		{
			Model:    yuma,
			LinkOnly: true,
			Type:     &factory.DutyLocations.OriginDutyLocation,
		},
		{
			Model: models.SignedCertification{
				UpdatedAt: time.Now(),
			},
		},
	}, nil)

	storageExpenseType := models.MovingExpenseReceiptTypeStorage
	movingExpense := models.MovingExpense{
		MovingExpenseType: &storageExpenseType,
		Amount:            models.CentPointer(unit.Cents(67899)),
		SITStartDate:      models.TimePointer(time.Now()),
		SITEndDate:        models.TimePointer(time.Now()),
	}

	factory.AddMovingExpenseToPPMShipment(suite.DB(), &ppmShipment, nil, &movingExpense)

	ppmShipmentID := ppmShipment.ID

	serviceMemberID := ppmShipment.Shipment.MoveTaskOrder.Orders.ServiceMemberID

	session := auth.Session{
		UserID:          ppmShipment.Shipment.MoveTaskOrder.Orders.ServiceMember.UserID,
		ServiceMemberID: serviceMemberID,
		ApplicationName: auth.MilApp,
	}

	models.SaveMoveDependencies(suite.DB(), &ppmShipment.Shipment.MoveTaskOrder)

	ssd, err := sswPPMComputer.FetchDataShipmentSummaryWorksheetFormData(suite.AppContextForTest(), &session, ppmShipmentID)
	suite.NoError(err)
	page1Data, page2Data, Page3Data, err := sswPPMComputer.FormatValuesShipmentSummaryWorksheet(*ssd, false)
	suite.NoError(err)
	test, info, err := ppmGenerator.FillSSWPDFForm(page1Data, page2Data, Page3Data, "")
	suite.NoError(err)
	println(test.Name())                               // ensures was generated with temp filesystem
	suite.Equal(info.PageCount, 3)                     // ensures PDF is not corrupted
	err = generator.Cleanup(suite.AppContextForTest()) // cleanup the files from memory
	suite.NoError(err)
}

func (suite *ShipmentSummaryWorksheetServiceSuite) TestActualExpenseReimbursementCalculations() {

	fakeS3 := storageTest.NewFakeS3Storage(true)
	userUploader, uploaderErr := uploader.NewUserUploader(fakeS3, 25*uploader.MB)
	suite.FatalNoError(uploaderErr)
	mockPPMCloseoutFetcher := &mocks.PPMCloseoutFetcher{}
	sswPPMComputer := NewSSWPPMComputer(mockPPMCloseoutFetcher)
	generator, err := paperworkgenerator.NewGenerator(userUploader.Uploader())
	suite.NoError(err)
	ppmGenerator, err := NewSSWPPMGenerator(generator)
	suite.NoError(err)
	fortGordon := factory.FetchOrBuildOrdersDutyLocation(suite.DB())
	orderIssueDate := time.Date(2018, time.December, 21, 0, 0, 0, 0, time.UTC)
	locator := "ABCDEF-01"

	shipment := models.PPMShipment{
		Shipment: models.MTOShipment{
			ShipmentLocator: &locator,
		},
		IsActualExpenseReimbursement: models.BoolPointer(true),
		FinalIncentive:               models.CentPointer(20000),
	}

	order := models.Order{
		IssueDate:         orderIssueDate,
		OrdersType:        internalmessages.OrdersTypePERMANENTCHANGEOFSTATION,
		OrdersNumber:      models.StringPointer("012345"),
		NewDutyLocationID: fortGordon.ID,
		TAC:               models.StringPointer("NTA4"),
		SAC:               models.StringPointer("SAC"),
		HasDependents:     true,
		SpouseHasProGear:  true,
	}
	storageExpense := models.MovingExpenseReceiptTypeStorage
	contractedExpense := models.MovingExpenseReceiptTypeContractedExpense
	statusApproved := models.PPMDocumentStatusApproved
	movingExpenses := models.MovingExpenses{
		{
			MovingExpenseType: &contractedExpense,
			PaidWithGTCC:      models.BoolPointer(false),
			Status:            &statusApproved,
		},
		{
			MovingExpenseType: &contractedExpense,
			PaidWithGTCC:      models.BoolPointer(true),
			Status:            &statusApproved,
		},
		{
			MovingExpenseType: &storageExpense,
			PaidWithGTCC:      models.BoolPointer(false),
			Status:            &statusApproved,
		},
		{
			MovingExpenseType: &storageExpense,
			PaidWithGTCC:      models.BoolPointer(true),
			Status:            &statusApproved,
		},
	}

	/**
		Expenses map:
			- movingExpenses[0] == Total Member Expenses
			- movingExpenses[1] == Total GTCC Expenses
			- movingExpenses[2] == Member SIT Expenses
			- movingExpenses[3] == GTCC SIT Expenses
	**/
	const (
		MemberTotalExpenses = 0
		GTCCTotalExpenses   = 1
		MemberSITExpenses   = 2
		GTCCSITExpenses     = 3
	)

	signedCertType := models.SignedCertificationTypeCloseoutReviewedPPMPAYMENT
	cert := models.SignedCertification{
		CertificationType: &signedCertType,
		CertificationText: "APPROVED",
		Signature:         "Firstname Lastname",
		UpdatedAt:         time.Now(),
		PpmID:             models.UUIDPointer(shipment.ID),
	}
	var certs []*models.SignedCertification
	certs = append(certs, &cert)

	ssd := models.ShipmentSummaryFormData{
		Order:                        order,
		MovingExpenses:               movingExpenses,
		PPMShipment:                  shipment,
		SignedCertifications:         certs,
		IsActualExpenseReimbursement: true,
	}

	// Final Incentive == 100% GCC

	/**
		Test case 1: GTCC is greater or equal to GCC

		Expected outcome: 	GTCC disbursement == 100% GCC (20000 cents)
							Member disbursement == 0
	**/
	movingExpenses[MemberTotalExpenses].Amount = models.CentPointer(50000)
	movingExpenses[GTCCTotalExpenses].Amount = models.CentPointer(50000)
	movingExpenses[MemberSITExpenses].Amount = models.CentPointer(50000)
	movingExpenses[MemberSITExpenses].SITReimburseableAmount = models.CentPointer(50000)
	movingExpenses[GTCCSITExpenses].Amount = models.CentPointer(50000)

	page1Data, page2Data, Page3Data, err := sswPPMComputer.FormatValuesShipmentSummaryWorksheet(ssd, true)
	suite.NoError(err)
	suite.Equal(expectedDisbursementString(20000, 0), page2Data.Disbursement)
	suite.Equal("$0.00", page2Data.PPMRemainingEntitlement) // Check that pre-tax remaining incentive has been set to 0

	// Usual test checks to ensure PDF was generated properly
	test, info, err := ppmGenerator.FillSSWPDFForm(page1Data, page2Data, Page3Data, "")
	suite.NoError(err)
	println(test.Name())           // ensures was generated with temp filesystem
	suite.Equal(info.PageCount, 3) // ensures PDF is not corrupted

	// Also test for AOA instead of payment packet
	page1Data, page2Data, Page3Data, err = sswPPMComputer.FormatValuesShipmentSummaryWorksheet(ssd, false)
	suite.NoError(err)
	suite.Equal("N/A", page2Data.Disbursement)
	suite.Equal("$0.00", page2Data.PPMRemainingEntitlement)

	// Check PDF generation again
	test, info, err = ppmGenerator.FillSSWPDFForm(page1Data, page2Data, Page3Data, "")
	suite.NoError(err)
	println(test.Name())
	suite.Equal(info.PageCount, 3)

	/**
		Test case 2: GTCC is less than GCC, and total member expenses (incl. SIT) exceed amount left over from GCC - GTCC

		Expected outcome: 	GTCC disbursement == GTCC paid expenses + GTCC paid SIT
							Member disbursement == 100% GCC - GTCC
	**/
	movingExpenses[MemberTotalExpenses].Amount = models.CentPointer(50000)
	movingExpenses[GTCCTotalExpenses].Amount = models.CentPointer(10000)
	movingExpenses[MemberSITExpenses].Amount = models.CentPointer(5000)
	movingExpenses[MemberSITExpenses].SITReimburseableAmount = models.CentPointer(5000)
	movingExpenses[GTCCSITExpenses].Amount = models.CentPointer(1500)

	page1Data, page2Data, Page3Data, err = sswPPMComputer.FormatValuesShipmentSummaryWorksheet(ssd, true)
	suite.NoError(err)
	suite.Equal(expectedDisbursementString(11500, 8500), page2Data.Disbursement)
	suite.Equal("$0.00", page2Data.PPMRemainingEntitlement)

	test, info, err = ppmGenerator.FillSSWPDFForm(page1Data, page2Data, Page3Data, "")
	suite.NoError(err)
	println(test.Name())
	suite.Equal(info.PageCount, 3)

	page1Data, page2Data, Page3Data, err = sswPPMComputer.FormatValuesShipmentSummaryWorksheet(ssd, false)
	suite.NoError(err)
	suite.Equal("N/A", page2Data.Disbursement)
	suite.Equal("$0.00", page2Data.PPMRemainingEntitlement)

	test, info, err = ppmGenerator.FillSSWPDFForm(page1Data, page2Data, Page3Data, "")
	suite.NoError(err)
	println(test.Name())
	suite.Equal(info.PageCount, 3)

	/**
		Test case 3: GTCC is less than GCC, and total member expenses (incl. SIT) are lower than amount left over from GCC - GTCC

		Expected outcome: 	GTCC disbursement == GTCC paid expenses + GTCC paid SIT
							Member disbursement == Total Member Expenses + Member paid SIT
	**/
	movingExpenses[MemberTotalExpenses].Amount = models.CentPointer(1000)
	movingExpenses[GTCCTotalExpenses].Amount = models.CentPointer(10000)
	movingExpenses[MemberSITExpenses].Amount = models.CentPointer(2000)
	movingExpenses[MemberSITExpenses].SITReimburseableAmount = models.CentPointer(2000)
	movingExpenses[GTCCSITExpenses].Amount = models.CentPointer(1500)

	page1Data, page2Data, Page3Data, err = sswPPMComputer.FormatValuesShipmentSummaryWorksheet(ssd, true)
	suite.NoError(err)
	suite.Equal(expectedDisbursementString(11500, 3000), page2Data.Disbursement)
	suite.Equal("$0.00", page2Data.PPMRemainingEntitlement)

	test, info, err = ppmGenerator.FillSSWPDFForm(page1Data, page2Data, Page3Data, "")
	suite.NoError(err)
	println(test.Name())
	suite.Equal(info.PageCount, 3)

	page1Data, page2Data, Page3Data, err = sswPPMComputer.FormatValuesShipmentSummaryWorksheet(ssd, false)
	suite.NoError(err)
	suite.Equal("N/A", page2Data.Disbursement)
	suite.Equal("$0.00", page2Data.PPMRemainingEntitlement)

	test, info, err = ppmGenerator.FillSSWPDFForm(page1Data, page2Data, Page3Data, "")
	suite.NoError(err)
	println(test.Name())
	suite.Equal(info.PageCount, 3)
	err = generator.Cleanup(suite.AppContextForTest()) // cleanup the files from memory
	suite.NoError(err)
}

func (suite *ShipmentSummaryWorksheetServiceSuite) TestFormatMaxAdvance() {
	cents := unit.Cents(1000)
	tests := []struct {
		name               string
		estimatedIncentive *unit.Cents
		expectedResult     string
	}{
		{
			name:               "Valid estimated incentive",
			estimatedIncentive: &cents,
			expectedResult:     "$6.00",
		},
		{
			name:               "Nil estimated incentive",
			estimatedIncentive: nil,
			expectedResult:     "No Incentive Found",
		},
	}

	for _, tt := range tests {
		result := formatMaxAdvance(tt.estimatedIncentive)
		suite.Equal(tt.expectedResult, result)
	}

}

func (suite *ShipmentSummaryWorksheetServiceSuite) TestFormatShipment() {
	exampleValue1 := unit.Cents(5000)
	exampleValue2 := unit.Cents(3000)
	exampleValue3 := unit.Cents(1000)
	maxIncentive := unit.Cents(1000)
	exampleValue4 := models.PPMAdvanceStatusReceived
	exampleValue5 := true
	locator := "ABCDEF-01"

	wtgEntitlements := models.SSWMaxWeightEntitlement{
		Entitlement:   15000,
		ProGear:       2000,
		SpouseProGear: 500,
		TotalWeight:   17500,
	}

	tests := []struct {
		name           string
		shipment       models.PPMShipment
		expectedResult models.WorkSheetShipment
		entitlements   models.SSWMaxWeightEntitlement
	}{
		{
			name: "All fields present",
			shipment: models.PPMShipment{
				FinalIncentive:        &exampleValue1, // Example value
				EstimatedIncentive:    &exampleValue2, // Example value
				MaxIncentive:          &maxIncentive,
				AdvanceAmountReceived: &exampleValue3, // Example value
				AdvanceStatus:         &exampleValue4,
				HasRequestedAdvance:   &exampleValue5,
				Shipment: models.MTOShipment{
					ShipmentLocator: &locator,
				},
			},
			expectedResult: models.WorkSheetShipment{
				FinalIncentive:         "$50.00",                     // Example expected result
				MaxIncentive:           "$500.00",                    // Example expected result
				MaxAdvance:             "$18.00",                     // Assuming formatMaxAdvance correctly formats
				EstimatedIncentive:     "$30.00",                     // Example expected result
				AdvanceAmountReceived:  "$10.00 Requested, Received", // Example expected result
				ShipmentNumberAndTypes: locator,
			},
			entitlements: wtgEntitlements,
		},
		{
			name: "Final Incentive nil",
			shipment: models.PPMShipment{
				FinalIncentive:        nil,
				EstimatedIncentive:    &exampleValue2, // Example value
				MaxIncentive:          &maxIncentive,
				AdvanceAmountReceived: &exampleValue3, // Example value
				AdvanceStatus:         &exampleValue4,
				HasRequestedAdvance:   &exampleValue5,
				Shipment: models.MTOShipment{
					ShipmentLocator: &locator,
				},
			},
			expectedResult: models.WorkSheetShipment{
				FinalIncentive:         "No final incentive.",
				MaxIncentive:           "$500.00",
				MaxAdvance:             "$18.00",                     // Assuming formatMaxAdvance correctly formats
				EstimatedIncentive:     "$30.00",                     // Example expected result
				AdvanceAmountReceived:  "$10.00 Requested, Received", // Example expected result
				ShipmentNumberAndTypes: locator,
			},
			entitlements: wtgEntitlements,
		},
	}

	mockPPMCloseoutFetcher := &mocks.PPMCloseoutFetcher{}
	sswPPMComputer := NewSSWPPMComputer(mockPPMCloseoutFetcher)

	for _, tt := range tests {
		result := sswPPMComputer.FormatShipment(tt.shipment, tt.entitlements, false)

		suite.Equal(tt.expectedResult.FinalIncentive, result.FinalIncentive)
		suite.Equal(tt.expectedResult.MaxAdvance, result.MaxAdvance)
		suite.Equal(tt.expectedResult.EstimatedIncentive, result.EstimatedIncentive)
		suite.Equal(tt.expectedResult.AdvanceAmountReceived, result.AdvanceAmountReceived)
		suite.Equal(tt.expectedResult.ShipmentNumberAndTypes+" PPM", result.ShipmentNumberAndTypes)
	}
}

func (suite *ShipmentSummaryWorksheetServiceSuite) TestFormatAdditionalShipments() {
	locator := "ABCDEF-01"
	now := time.Now()

	ppm := models.PPMShipment{
		ID: uuid.Must(uuid.NewV4()),
		Shipment: models.MTOShipment{
			ShipmentLocator: &locator,
		},
	}

	ppm2 := models.PPMShipment{
		ID:     uuid.Must(uuid.NewV4()),
		Status: models.PPMShipmentStatusSubmitted,
		Shipment: models.MTOShipment{
			ShipmentLocator: &locator,
		},
		ActualMoveDate: &now,
		WeightTickets: models.WeightTickets{
			models.WeightTicket{
				AdjustedNetWeight: models.PoundPointer(1200),
			},
			models.WeightTicket{
				AdjustedNetWeight: models.PoundPointer(1200),
			},
			models.WeightTicket{
				EmptyWeight: models.PoundPointer(3000),
				FullWeight:  models.PoundPointer(4200),
			},
		},
	}

	ppm3 := models.PPMShipment{
		ID:     uuid.Must(uuid.NewV4()),
		Status: models.PPMShipmentStatusSubmitted,
		Shipment: models.MTOShipment{
			ShipmentLocator: &locator,
		},
		ActualMoveDate:  &now,
		EstimatedWeight: models.PoundPointer(25),
	}

	ppm4 := models.PPMShipment{
		ID:     uuid.Must(uuid.NewV4()),
		Status: models.PPMShipmentStatusSubmitted,
		Shipment: models.MTOShipment{
			ShipmentLocator: &locator,
		},
		ExpectedDepartureDate: now,
		EstimatedWeight:       models.PoundPointer(25),
	}

	primeActualWeight := unit.Pound(1234)
	primeEstimatedWeight := unit.Pound(1234)

	shipments := []models.MTOShipment{
		{
			ShipmentType:    models.MTOShipmentTypePPM,
			ShipmentLocator: &locator,
			PPMShipment:     &ppm2,
			Status:          models.MTOShipmentStatusSubmitted,
		},
		{
			ShipmentType:    models.MTOShipmentTypePPM,
			ShipmentLocator: &locator,
			PPMShipment:     &ppm3,
			Status:          models.MTOShipmentStatusSubmitted,
		},
		{
			ShipmentType:    models.MTOShipmentTypePPM,
			ShipmentLocator: &locator,
			PPMShipment:     &ppm4,
			Status:          models.MTOShipmentStatusSubmitted,
		},
		{
			PPMShipment:          &ppm2,
			ShipmentType:         models.MTOShipmentTypeHHGIntoNTS,
			ShipmentLocator:      &locator,
			RequestedPickupDate:  &now,
			Status:               models.MTOShipmentStatusSubmitted,
			PrimeActualWeight:    &primeActualWeight,
			PrimeEstimatedWeight: &primeEstimatedWeight,
		},
		{
			PPMShipment:          &ppm2,
			ShipmentType:         models.MTOShipmentTypeHHGOutOfNTS,
			ShipmentLocator:      &locator,
			RequestedPickupDate:  &now,
			Status:               models.MTOShipmentStatusSubmitted,
			PrimeActualWeight:    &primeActualWeight,
			PrimeEstimatedWeight: &primeEstimatedWeight,
		},
		{
			PPMShipment:          &ppm2,
			ShipmentType:         models.MTOShipmentTypePPM,
			ShipmentLocator:      &locator,
			RequestedPickupDate:  &now,
			Status:               models.MTOShipmentStatusSubmitted,
			PrimeActualWeight:    &primeActualWeight,
			PrimeEstimatedWeight: &primeEstimatedWeight,
		},
		{
			PPMShipment:          &ppm2,
			ShipmentType:         models.MTOShipmentTypePPM,
			ShipmentLocator:      &locator,
			RequestedPickupDate:  &now,
			Status:               models.MTOShipmentStatusSubmitted,
			PrimeActualWeight:    &primeActualWeight,
			PrimeEstimatedWeight: &primeEstimatedWeight,
		},
		{
			PPMShipment:          &ppm2,
			ShipmentType:         models.MTOShipmentTypeMobileHome,
			ShipmentLocator:      &locator,
			RequestedPickupDate:  &now,
			Status:               models.MTOShipmentStatusSubmitted,
			PrimeActualWeight:    &primeActualWeight,
			PrimeEstimatedWeight: &primeEstimatedWeight,
		},
		{
			PPMShipment:          &ppm2,
			ShipmentType:         models.MTOShipmentTypeBoatHaulAway,
			ShipmentLocator:      &locator,
			RequestedPickupDate:  &now,
			Status:               models.MTOShipmentStatusSubmitted,
			PrimeActualWeight:    &primeActualWeight,
			PrimeEstimatedWeight: &primeEstimatedWeight,
		},
		{
			PPMShipment:          &ppm2,
			ShipmentType:         models.MTOShipmentTypeBoatTowAway,
			ShipmentLocator:      &locator,
			RequestedPickupDate:  &now,
			Status:               models.MTOShipmentStatusSubmitted,
			PrimeActualWeight:    &primeActualWeight,
			PrimeEstimatedWeight: &primeEstimatedWeight,
		},
		{
			PPMShipment:          &ppm2,
			ShipmentType:         models.MTOShipmentTypePPM,
			ShipmentLocator:      &locator,
			RequestedPickupDate:  &now,
			Status:               models.MTOShipmentStatusSubmitted,
			PrimeEstimatedWeight: &primeEstimatedWeight,
		},
		{
			PPMShipment:          &ppm2,
			ShipmentType:         models.MTOShipmentTypePPM,
			ShipmentLocator:      &locator,
			ActualPickupDate:     &now,
			Status:               models.MTOShipmentStatusSubmitted,
			PrimeEstimatedWeight: &primeEstimatedWeight,
		},
		{
			PPMShipment:          &ppm2,
			ShipmentType:         models.MTOShipmentTypePPM,
			ShipmentLocator:      &locator,
			ScheduledPickupDate:  &now,
			Status:               models.MTOShipmentStatusSubmitted,
			PrimeEstimatedWeight: &primeEstimatedWeight,
		},
		{
			PPMShipment:     &ppm2,
			ShipmentType:    models.MTOShipmentTypePPM,
			ShipmentLocator: &locator,
			Status:          models.MTOShipmentStatusSubmitted,
		},
	}

	ssd := models.ShipmentSummaryFormData{
		PPMShipment:  ppm,
		AllShipments: shipments,
	}

	results, _ := formatAdditionalShipments(ssd)
	suite.Equal(len(results), 56) // # of shipments multiply by 4

	expectedMapKeys := [4]string{"AddShipmentNumberAndTypes", "AddShipmentPickUpDates", "AddShipmentWeights", "AddShipmentStatus"}

	for indexShipment, shipment := range shipments {
		for index, key := range expectedMapKeys {
			value, contains := results[fmt.Sprintf("%s%d", key, indexShipment+1)]
			suite.True(contains)
			// verify AddShipmentNumberAndTypes
			if index == 0 {
				if shipment.ShipmentType == models.MTOShipmentTypePPM {
					suite.Equal(fmt.Sprintf("%s %s", locator, string(shipment.ShipmentType)), value)
				} else if shipment.ShipmentType == models.MTOShipmentTypeHHGOutOfNTS {
					suite.Equal(fmt.Sprintf("%s %s", locator, "NTS Release"), value)
				} else if shipment.ShipmentType == models.MTOShipmentTypeHHGIntoNTS {
					suite.Equal(fmt.Sprintf("%s %s", locator, "NTS"), value)
				} else if shipment.ShipmentType == models.MTOShipmentTypeMobileHome {
					suite.Equal(fmt.Sprintf("%s %s", locator, "Mobile Home"), value)
				} else if shipment.ShipmentType == models.MTOShipmentTypeBoatHaulAway {
					suite.Equal(fmt.Sprintf("%s %s", locator, "Boat Haul"), value)
				} else if shipment.ShipmentType == models.MTOShipmentTypeBoatTowAway {
					suite.Equal(fmt.Sprintf("%s %s", locator, "Boat Tow"), value)
				} else if shipment.ShipmentType == models.MTOShipmentTypeUnaccompaniedBaggage {
					suite.Equal(fmt.Sprintf("%s %s", locator, "UB"), value)
				} else {
					suite.Fail(fmt.Sprintf("unaccounted type: %s", string(shipment.ShipmentType)))
				}
			}
			// verify AddShipmentPickUpDates
			if index == 1 {
				if shipment.ShipmentType == models.MTOShipmentTypePPM {
					if shipment.PPMShipment.ActualMoveDate != nil {
						suite.Equal(fmt.Sprintf("%s %s", FormatDate(now), "Actual"), value)
					} else {
						suite.Equal(fmt.Sprintf("%s %s", FormatDate(now), "Expected"), value)
					}
				} else {
					if shipment.RequestedPickupDate != nil {
						suite.Equal(fmt.Sprintf("%s %s", FormatDate(now), "Requested"), value)
					} else if shipment.ActualPickupDate != nil {
						suite.Equal(fmt.Sprintf("%s %s", FormatDate(now), "Actual"), value)
					} else if shipment.ScheduledPickupDate != nil {
						suite.Equal(fmt.Sprintf("%s %s", FormatDate(now), "Scheduled"), value)
					} else {
						suite.Equal(" - ", value)
					}
				}
			}
			// verify AddShipmentWeights
			if index == 2 {
				if shipment.ShipmentType == models.MTOShipmentTypePPM {
					if shipment.PPMShipment.EstimatedWeight != nil {
						suite.Equal("25 lbs - Estimated", value)
					} else {
						suite.Equal("3,600 lbs - Actual", value)
					}
				} else {
					if shipment.PrimeActualWeight != nil {
						suite.Equal("1,234 Actual", value)
					} else if shipment.PrimeEstimatedWeight != nil {
						suite.Equal("1,234 Estimated", value)
					} else {
						suite.Equal(" - ", value)
					}
				}
			}
			// verify AddShipmentStatus
			if index == 3 {
				suite.Equal(FormatEnum(string(shipment.Status), ""), value)
			}
		}
	}
}

func (suite *ShipmentSummaryWorksheetServiceSuite) TestTooManyShipmentsErrorFormatAdditionalShipments() {
	locator := "ABCDEF-01"

	ppm := models.PPMShipment{
		ID: uuid.Must(uuid.NewV4()),
		Shipment: models.MTOShipment{
			ShipmentLocator: &locator,
		},
	}

	ppm2 := models.PPMShipment{
		ID: uuid.Must(uuid.NewV4()),
		Shipment: models.MTOShipment{
			ShipmentLocator: &locator,
		},
	}

	var shipments []models.MTOShipment
	i := 0
	// build 18 shipments to exceed limit
	for next := true; next; next = i < 18 {
		shipments = append(shipments, models.MTOShipment{
			ShipmentType:    models.MTOShipmentTypePPM,
			ShipmentLocator: &locator,
			PPMShipment:     &ppm2,
			Status:          models.MTOShipmentStatusSubmitted,
		})
		i++
	}

	ssd := models.ShipmentSummaryFormData{
		PPMShipment:  ppm,
		AllShipments: shipments,
	}

	_, err := formatAdditionalShipments(ssd)
	suite.NotNil(err)
}

func (suite *ShipmentSummaryWorksheetServiceSuite) TestMissingShipmentLocatorErrorFormatAdditionalShipments() {
	locator := "ABCDEF-01"

	ppm := models.PPMShipment{
		ID: uuid.Must(uuid.NewV4()),
		Shipment: models.MTOShipment{
			ShipmentLocator: &locator,
		},
	}

	ppm2 := models.PPMShipment{
		ID: uuid.Must(uuid.NewV4()),
		Shipment: models.MTOShipment{
			ShipmentLocator: &locator,
		},
	}

	shipments := []models.MTOShipment{
		{
			ShipmentType: models.MTOShipmentTypePPM,
			PPMShipment:  &ppm2,
			Status:       models.MTOShipmentStatusSubmitted,
			//No -- ShipmentLocator: &locator,
		},
	}

	ssd := models.ShipmentSummaryFormData{
		PPMShipment:  ppm,
		AllShipments: shipments,
	}

	_, err := formatAdditionalShipments(ssd)
	suite.NotNil(err)
}

func (suite *ShipmentSummaryWorksheetServiceSuite) TestFormatDisbursement() {
	expensesMap := make(map[string]float64)

	// Test case 1: GTCC calculation B is less than GTCC calculation A
	// Additionally, Member should not be less than 0
	expectedResult := "GTCC: " + FormatDollars(100.00) + "\nMember: " + FormatDollars(0.00)
	expensesMap["TotalGTCCPaid"] = 200.00
	expensesMap["StorageGTCCPaid"] = 300.00
	ppmRemainingEntitlement := 60.00
	expensesMap["StorageMemberPaid"] = 40.00
	result := formatDisbursement(expensesMap, ppmRemainingEntitlement)
	suite.Equal(expectedResult, result)

	// Test case 2: GTCC calculation A is less than GTCC calculation B
	expectedResult = "GTCC: " + FormatDollars(100.00) + "\nMember: " + FormatDollars(400.00)
	expensesMap = make(map[string]float64)
	expensesMap["TotalGTCCPaid"] = 60.00
	expensesMap["StorageGTCCPaid"] = 40.00
	ppmRemainingEntitlement = 300.00
	expensesMap["StorageMemberPaid"] = 200.00
	result = formatDisbursement(expensesMap, ppmRemainingEntitlement)
	suite.Equal(expectedResult, result)

	// Test case 3: GTCC calculation is less than 0
	expectedResult = "GTCC: " + FormatDollars(0) + "\nMember: " + FormatDollars(-250.00)
	expensesMap = make(map[string]float64)
	expensesMap["TotalGTCCPaid"] = 0
	expensesMap["StorageGTCCPaid"] = 0
	ppmRemainingEntitlement = -300.00
	expensesMap["StorageMemberPaid"] = 50.00
	result = formatDisbursement(expensesMap, ppmRemainingEntitlement)
	suite.Equal(expectedResult, result)
}

func (suite *ShipmentSummaryWorksheetServiceSuite) TestAOAPaymentPacketWithNilFinalIncentive() {
	mockPPMCloseoutFetcher := &mocks.PPMCloseoutFetcher{}
	sswPPMComputer := NewSSWPPMComputer(mockPPMCloseoutFetcher)
	fortGordon := factory.FetchOrBuildOrdersDutyLocation(suite.DB())
	orderIssueDate := time.Date(2018, time.December, 21, 0, 0, 0, 0, time.UTC)
	locator := "ABCDEF-01"

	shipment := models.PPMShipment{
		Shipment: models.MTOShipment{
			ShipmentLocator: &locator,
		},
		IsActualExpenseReimbursement: models.BoolPointer(true),
	}

	order := models.Order{
		IssueDate:         orderIssueDate,
		OrdersType:        internalmessages.OrdersTypePERMANENTCHANGEOFSTATION,
		OrdersNumber:      models.StringPointer("012345"),
		NewDutyLocationID: fortGordon.ID,
		TAC:               models.StringPointer("NTA4"),
		SAC:               models.StringPointer("SAC"),
		HasDependents:     true,
		SpouseHasProGear:  true,
	}
	storageExpense := models.MovingExpenseReceiptTypeStorage
	contractedExpense := models.MovingExpenseReceiptTypeContractedExpense
	movingExpenses := models.MovingExpenses{
		{
			MovingExpenseType: &contractedExpense,
			PaidWithGTCC:      models.BoolPointer(false),
		},
		{
			MovingExpenseType: &contractedExpense,
			PaidWithGTCC:      models.BoolPointer(true),
		},
		{
			MovingExpenseType: &storageExpense,
			PaidWithGTCC:      models.BoolPointer(false),
		},
		{
			MovingExpenseType: &storageExpense,
			PaidWithGTCC:      models.BoolPointer(true),
		},
	}
	signedCertType := models.SignedCertificationTypeCloseoutReviewedPPMPAYMENT
	cert := models.SignedCertification{
		CertificationType: &signedCertType,
		CertificationText: "APPROVED",
		Signature:         "Firstname Lastname",
		UpdatedAt:         time.Now(),
		PpmID:             models.UUIDPointer(shipment.ID),
	}
	var certs []*models.SignedCertification
	certs = append(certs, &cert)

	ssd := models.ShipmentSummaryFormData{
		Order:                        order,
		MovingExpenses:               movingExpenses,
		PPMShipment:                  shipment,
		SignedCertifications:         certs,
		IsActualExpenseReimbursement: true,
	}
	_, _, _, err := sswPPMComputer.FormatValuesShipmentSummaryWorksheet(ssd, true)
	suite.Error(err)
	suite.Contains(err.Error(), "missing FinalIncentive: required for actual expense reimbursement")
}<|MERGE_RESOLUTION|>--- conflicted
+++ resolved
@@ -562,68 +562,6 @@
 			IsActualExpenseReimbursement: models.BoolPointer(true),
 		}
 
-<<<<<<< HEAD
-	order := models.Order{
-		IssueDate:         orderIssueDate,
-		OrdersType:        internalmessages.OrdersTypePERMANENTCHANGEOFSTATION,
-		OrdersNumber:      models.StringPointer("012345"),
-		NewDutyLocationID: fortGordon.ID,
-		TAC:               models.StringPointer("NTA4"),
-		SAC:               models.StringPointer("SAC"),
-		HasDependents:     true,
-		SpouseHasProGear:  true,
-	}
-	paidWithGTCCFalse := false
-	paidWithGTCCTrue := true
-	tollExpense := models.MovingExpenseReceiptTypeTolls
-	oilExpense := models.MovingExpenseReceiptTypeOil
-	amount := unit.Cents(10000)
-	statusApproved := models.PPMDocumentStatusApproved
-	movingExpenses := models.MovingExpenses{
-		{
-			MovingExpenseType: &tollExpense,
-			Amount:            &amount,
-			PaidWithGTCC:      &paidWithGTCCFalse,
-			Status:            &statusApproved,
-		},
-		{
-			MovingExpenseType: &oilExpense,
-			Amount:            &amount,
-			PaidWithGTCC:      &paidWithGTCCFalse,
-			Status:            &statusApproved,
-		},
-		{
-			MovingExpenseType: &oilExpense,
-			Amount:            &amount,
-			PaidWithGTCC:      &paidWithGTCCTrue,
-			Status:            &statusApproved,
-		},
-		{
-			MovingExpenseType: &oilExpense,
-			Amount:            &amount,
-			PaidWithGTCC:      &paidWithGTCCFalse,
-			Status:            &statusApproved,
-		},
-		{
-			MovingExpenseType: &tollExpense,
-			Amount:            &amount,
-			PaidWithGTCC:      &paidWithGTCCTrue,
-			Status:            &statusApproved,
-		},
-		{
-			MovingExpenseType: &tollExpense,
-			Amount:            &amount,
-			PaidWithGTCC:      &paidWithGTCCTrue,
-			Status:            &statusApproved,
-		},
-		{
-			MovingExpenseType: &tollExpense,
-			Amount:            &amount,
-			PaidWithGTCC:      &paidWithGTCCFalse,
-			Status:            &statusApproved,
-		},
-	}
-=======
 		order := models.Order{
 			IssueDate:         orderIssueDate,
 			OrdersType:        internalmessages.OrdersTypePERMANENTCHANGEOFSTATION,
@@ -639,44 +577,51 @@
 		tollExpense := models.MovingExpenseReceiptTypeTolls
 		oilExpense := models.MovingExpenseReceiptTypeOil
 		amount := unit.Cents(10000)
+		statusApproved := models.PPMDocumentStatusApproved
 		movingExpenses := models.MovingExpenses{
 			{
 				MovingExpenseType: &tollExpense,
 				Amount:            &amount,
 				PaidWithGTCC:      &paidWithGTCCFalse,
+				Status:            &statusApproved,
 			},
 			{
 				MovingExpenseType: &oilExpense,
 				Amount:            &amount,
 				PaidWithGTCC:      &paidWithGTCCFalse,
+				Status:            &statusApproved,
 			},
 			{
 				MovingExpenseType: &oilExpense,
 				Amount:            &amount,
 				PaidWithGTCC:      &paidWithGTCCTrue,
+				Status:            &statusApproved,
 			},
 			{
 				MovingExpenseType: &oilExpense,
 				Amount:            &amount,
 				PaidWithGTCC:      &paidWithGTCCFalse,
+				Status:            &statusApproved,
 			},
 			{
 				MovingExpenseType: &tollExpense,
 				Amount:            &amount,
 				PaidWithGTCC:      &paidWithGTCCTrue,
+				Status:            &statusApproved,
 			},
 			{
 				MovingExpenseType: &tollExpense,
 				Amount:            &amount,
 				PaidWithGTCC:      &paidWithGTCCTrue,
+				Status:            &statusApproved,
 			},
 			{
 				MovingExpenseType: &tollExpense,
 				Amount:            &amount,
 				PaidWithGTCC:      &paidWithGTCCFalse,
+				Status:            &statusApproved,
 			},
 		}
->>>>>>> 5b084009
 
 		ssd := models.ShipmentSummaryFormData{
 			Order:          order,
