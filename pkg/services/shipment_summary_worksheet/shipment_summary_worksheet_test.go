// RA Summary: gosec - errcheck - Unchecked return value
// RA: Linter flags errcheck error: Ignoring a method's return value can cause the program to overlook unexpected states and conditions.
// RA: Functions with unchecked return values in the file are used to generate stub data for a localized version of the application.
// RA: Given the data is being generated for local use and does not contain any sensitive information, there are no unexpected states and conditions
// RA: in which this would be considered a risk
// RA Developer Status: Mitigated
// RA Validator Status: Mitigated
// RA Modified Severity: N/A
// nolint:errcheck
package shipmentsummaryworksheet

import (
	"fmt"
	"time"

	"github.com/gofrs/uuid"

	"github.com/transcom/mymove/pkg/auth"
	"github.com/transcom/mymove/pkg/factory"
	"github.com/transcom/mymove/pkg/gen/internalmessages"
	"github.com/transcom/mymove/pkg/models"
	paperworkgenerator "github.com/transcom/mymove/pkg/paperwork"
	"github.com/transcom/mymove/pkg/services/mocks"
	storageTest "github.com/transcom/mymove/pkg/storage/test"
	"github.com/transcom/mymove/pkg/unit"
	"github.com/transcom/mymove/pkg/uploader"
)

func (suite *ShipmentSummaryWorksheetServiceSuite) TestFetchDataShipmentSummaryWorksheet() {
	//advanceID, _ := uuid.NewV4()
	ordersType := internalmessages.OrdersTypePERMANENTCHANGEOFSTATION
	yuma := factory.FetchOrBuildCurrentDutyLocation(suite.DB())
	fortGordon := factory.FetchOrBuildOrdersDutyLocation(suite.DB())
	grade := models.ServiceMemberGradeE9
	mockPPMCloseoutFetcher := &mocks.PPMCloseoutFetcher{}
	SSWPPMComputer := NewSSWPPMComputer(mockPPMCloseoutFetcher)

	ppmShipment := factory.BuildPPMShipment(suite.DB(), []factory.Customization{
		{
			Model: models.Order{
				OrdersType: ordersType,
				Grade:      &grade,
			},
		},
		{
			Model:    fortGordon,
			LinkOnly: true,
			Type:     &factory.DutyLocations.NewDutyLocation,
		},
		{
			Model:    yuma,
			LinkOnly: true,
			Type:     &factory.DutyLocations.OriginDutyLocation,
		},
		{
			Model: models.SignedCertification{},
		},
	}, nil)

	var expenseAmount unit.Cents = 1000.00
	var currentExpenseType = models.MovingExpenseReceiptTypeOther
	paidGTCC := true
	movingExpense := models.MovingExpense{
		Amount:            &expenseAmount,
		MovingExpenseType: &currentExpenseType,
		PaidWithGTCC:      &paidGTCC,
	}

	factory.AddMovingExpenseToPPMShipment(suite.DB(), &ppmShipment, nil, &movingExpense)

	ppmShipmentID := ppmShipment.ID

	serviceMemberID := ppmShipment.Shipment.MoveTaskOrder.Orders.ServiceMemberID

	session := auth.Session{
		UserID:          ppmShipment.Shipment.MoveTaskOrder.Orders.ServiceMember.UserID,
		ServiceMemberID: serviceMemberID,
		ApplicationName: auth.MilApp,
	}

	models.SaveMoveDependencies(suite.DB(), &ppmShipment.Shipment.MoveTaskOrder)

	ssd, err := SSWPPMComputer.FetchDataShipmentSummaryWorksheetFormData(suite.AppContextForTest(), &session, ppmShipmentID)

	suite.NoError(err)
	suite.Equal(ppmShipment.Shipment.MoveTaskOrder.Orders.ID, ssd.Order.ID)
	suite.Require().Len(ssd.PPMShipments, 1)
	suite.Equal(ppmShipment.ID, ssd.PPMShipments[0].ID)
	suite.Equal(serviceMemberID, ssd.ServiceMember.ID)
	suite.Equal(yuma.ID, ssd.CurrentDutyLocation.ID)
	suite.Equal(yuma.Address.ID, ssd.CurrentDutyLocation.Address.ID)
	suite.Equal(fortGordon.ID, ssd.NewDutyLocation.ID)
	suite.Equal(fortGordon.Address.ID, ssd.NewDutyLocation.Address.ID)
	gradeWtgAllotment := models.GetWeightAllotment(grade)
	suite.Equal(unit.Pound(gradeWtgAllotment.TotalWeightSelf), ssd.WeightAllotment.Entitlement)
	suite.Equal(unit.Pound(gradeWtgAllotment.ProGearWeight), ssd.WeightAllotment.ProGear)
	suite.Equal(unit.Pound(500), ssd.WeightAllotment.SpouseProGear)
	suite.Require().NotNil(ssd.Order.Grade)
	weightAllotment := models.GetWeightAllotment(*ssd.Order.Grade)
	// E_9 rank, no dependents, with spouse pro-gear
	totalWeight := weightAllotment.TotalWeightSelf + weightAllotment.ProGearWeight + weightAllotment.ProGearWeightSpouse
	suite.Require().Nil(err)
	suite.Equal(unit.Pound(totalWeight), ssd.WeightAllotment.TotalWeight)
	suite.Equal(ppmShipment.EstimatedWeight, ssd.PPMShipments[0].EstimatedWeight)
	suite.Require().NotNil(ssd.PPMShipments[0].AdvanceAmountRequested)
	suite.Equal(ppmShipment.AdvanceAmountRequested, ssd.PPMShipments[0].AdvanceAmountRequested)
}

func (suite *ShipmentSummaryWorksheetServiceSuite) TestFetchDataShipmentSummaryWorksheetWithErrorNoMove() {
	//advanceID, _ := uuid.NewV4()
	ordersType := internalmessages.OrdersTypePERMANENTCHANGEOFSTATION
	yuma := factory.FetchOrBuildCurrentDutyLocation(suite.DB())
	fortGordon := factory.FetchOrBuildOrdersDutyLocation(suite.DB())
	grade := models.ServiceMemberGradeE9
	mockPPMCloseoutFetcher := &mocks.PPMCloseoutFetcher{}
	SSWPPMComputer := NewSSWPPMComputer(mockPPMCloseoutFetcher)

	move := factory.BuildMove(suite.DB(), []factory.Customization{
		{
			Model: models.Order{
				OrdersType: ordersType,
				Grade:      &grade,
			},
		},
		{
			Model:    fortGordon,
			LinkOnly: true,
			Type:     &factory.DutyLocations.NewDutyLocation,
		},
		{
			Model:    yuma,
			LinkOnly: true,
			Type:     &factory.DutyLocations.OriginDutyLocation,
		},
	}, nil)

	PPMShipmentID := uuid.Nil
	serviceMemberID := move.Orders.ServiceMemberID

	session := auth.Session{
		UserID:          move.Orders.ServiceMember.UserID,
		ServiceMemberID: serviceMemberID,
		ApplicationName: auth.MilApp,
	}

	emptySSD, err := SSWPPMComputer.FetchDataShipmentSummaryWorksheetFormData(suite.AppContextForTest(), &session, PPMShipmentID)

	suite.Error(err)
	suite.Nil(emptySSD)
}

func (suite *ShipmentSummaryWorksheetServiceSuite) TestFormatEMPLID() {
	edipi := "12345567890"
	affiliation := models.AffiliationCOASTGUARD
	emplid := "9999999"
	serviceMember := models.ServiceMember{
		ID:          uuid.Must(uuid.NewV4()),
		Edipi:       &edipi,
		Affiliation: &affiliation,
		Emplid:      &emplid,
	}

	result, err := formatEmplid(serviceMember)

	suite.Equal("EMPLID: 9999999", *result)
	suite.NoError(err)
}

func (suite *ShipmentSummaryWorksheetServiceSuite) TestFormatEMPLIDNotCG() {
	edipi := "12345567890"
	affiliation := models.AffiliationARMY
	emplid := "9999999"
	serviceMember := models.ServiceMember{
		ID:          uuid.Must(uuid.NewV4()),
		Edipi:       &edipi,
		Affiliation: &affiliation,
		Emplid:      &emplid,
	}

	result, err := formatEmplid(serviceMember)

	suite.Equal("12345567890", *result)
	suite.NoError(err)
}

func (suite *ShipmentSummaryWorksheetServiceSuite) TestFormatEMPLIDNull() {
	edipi := "12345567890"
	affiliation := models.AffiliationARMY
	serviceMember := models.ServiceMember{
		ID:          uuid.Must(uuid.NewV4()),
		Edipi:       &edipi,
		Affiliation: &affiliation,
	}

	result, err := formatEmplid(serviceMember)

	suite.Equal("12345567890", *result)
	suite.NoError(err)
}

func (suite *ShipmentSummaryWorksheetServiceSuite) TestFetchMovingExpensesShipmentSummaryWorksheetNoPPM() {
	serviceMemberID, _ := uuid.NewV4()

	ppmShipment := factory.BuildPPMShipment(suite.DB(), nil, nil)
	session := auth.Session{
		UserID:          ppmShipment.Shipment.MoveTaskOrder.Orders.ServiceMember.UserID,
		ServiceMemberID: serviceMemberID,
		ApplicationName: auth.MilApp,
	}

	movingExpenses, err := FetchMovingExpensesShipmentSummaryWorksheet(ppmShipment, suite.AppContextForTest(), &session)

	suite.Len(movingExpenses, 0)
	suite.NoError(err)
}

func (suite *ShipmentSummaryWorksheetServiceSuite) TestFetchDataShipmentSummaryWorksheetOnlyPPM() {
	ordersType := internalmessages.OrdersTypePERMANENTCHANGEOFSTATION
	yuma := factory.FetchOrBuildCurrentDutyLocation(suite.DB())
	fortGordon := factory.FetchOrBuildOrdersDutyLocation(suite.DB())
	grade := models.ServiceMemberGradeE9
	mockPPMCloseoutFetcher := &mocks.PPMCloseoutFetcher{}
	SSWPPMComputer := NewSSWPPMComputer(mockPPMCloseoutFetcher)

	ppmShipment := factory.BuildPPMShipment(suite.DB(), []factory.Customization{
		{
			Model: models.Order{
				OrdersType: ordersType,
				Grade:      &grade,
			},
		},
		{
			Model:    fortGordon,
			LinkOnly: true,
			Type:     &factory.DutyLocations.NewDutyLocation,
		},
		{
			Model:    yuma,
			LinkOnly: true,
			Type:     &factory.DutyLocations.OriginDutyLocation,
		},
		{
			Model: models.SignedCertification{},
		},
	}, nil)
	ppmShipmentID := ppmShipment.ID

	serviceMemberID := ppmShipment.Shipment.MoveTaskOrder.Orders.ServiceMemberID
	session := auth.Session{
		UserID:          ppmShipment.Shipment.MoveTaskOrder.Orders.ServiceMember.UserID,
		ServiceMemberID: serviceMemberID,
		ApplicationName: auth.MilApp,
	}
	models.SaveMoveDependencies(suite.DB(), &ppmShipment.Shipment.MoveTaskOrder)
	ssd, err := SSWPPMComputer.FetchDataShipmentSummaryWorksheetFormData(suite.AppContextForTest(), &session, ppmShipmentID)

	suite.NoError(err)
	suite.Equal(ppmShipment.Shipment.MoveTaskOrder.Orders.ID, ssd.Order.ID)
	suite.Require().Len(ssd.PPMShipments, 1)
	suite.Equal(ppmShipment.ID, ssd.PPMShipments[0].ID)
	suite.Equal(serviceMemberID, ssd.ServiceMember.ID)
	suite.Equal(yuma.ID, ssd.CurrentDutyLocation.ID)
	suite.Equal(yuma.Address.ID, ssd.CurrentDutyLocation.Address.ID)
	suite.Equal(fortGordon.ID, ssd.NewDutyLocation.ID)
	suite.Equal(fortGordon.Address.ID, ssd.NewDutyLocation.Address.ID)
	gradeWtgAllotment := models.GetWeightAllotment(grade)
	suite.Equal(unit.Pound(gradeWtgAllotment.TotalWeightSelf), ssd.WeightAllotment.Entitlement)
	suite.Equal(unit.Pound(gradeWtgAllotment.ProGearWeight), ssd.WeightAllotment.ProGear)
	suite.Equal(unit.Pound(500), ssd.WeightAllotment.SpouseProGear)
	suite.Require().NotNil(ssd.Order.Grade)
	weightAllotment := models.GetWeightAllotment(*ssd.Order.Grade)
	// E_9 rank, no dependents, with spouse pro-gear
	totalWeight := weightAllotment.TotalWeightSelf + weightAllotment.ProGearWeight + weightAllotment.ProGearWeightSpouse
	suite.Equal(unit.Pound(totalWeight), ssd.WeightAllotment.TotalWeight)
	suite.Equal(ppmShipment.EstimatedWeight, ssd.PPMShipments[0].EstimatedWeight)
	suite.Require().NotNil(ssd.PPMShipments[0].AdvanceAmountRequested)
	suite.Equal(ppmShipment.AdvanceAmountRequested, ssd.PPMShipments[0].AdvanceAmountRequested)
	suite.Require().Len(ssd.MovingExpenses, 0)
}

func (suite *ShipmentSummaryWorksheetServiceSuite) TestFormatValuesShipmentSummaryWorksheetFormPage1() {
	yuma := factory.FetchOrBuildCurrentDutyLocation(suite.DB())
	fortGordon := factory.FetchOrBuildOrdersDutyLocation(suite.DB())
	wtgEntitlements := models.SSWMaxWeightEntitlement{
		Entitlement:   15000,
		ProGear:       2000,
		SpouseProGear: 500,
		TotalWeight:   17500,
	}

	serviceMemberID, _ := uuid.NewV4()
	serviceBranch := models.AffiliationAIRFORCE
	grade := models.ServiceMemberGradeE9
	serviceMember := models.ServiceMember{
		ID:            serviceMemberID,
		FirstName:     models.StringPointer("Marcus"),
		MiddleName:    models.StringPointer("Joseph"),
		LastName:      models.StringPointer("Jenkins"),
		Suffix:        models.StringPointer("Jr."),
		Telephone:     models.StringPointer("444-555-8888"),
		PersonalEmail: models.StringPointer("michael+ppm-expansion_1@truss.works"),
		Edipi:         models.StringPointer("1234567890"),
		Affiliation:   &serviceBranch,
	}

	orderIssueDate := time.Date(2018, time.December, 21, 0, 0, 0, 0, time.UTC)
	order := models.Order{
		IssueDate:         orderIssueDate,
		OrdersType:        internalmessages.OrdersTypePERMANENTCHANGEOFSTATION,
		OrdersNumber:      models.StringPointer("012345"),
		NewDutyLocationID: fortGordon.ID,
		TAC:               models.StringPointer("NTA4"),
		SAC:               models.StringPointer("SAC"),
		HasDependents:     true,
		SpouseHasProGear:  true,
		Grade:             &grade,
	}
	expectedPickupDate := time.Date(2019, time.January, 11, 0, 0, 0, 0, time.UTC)
	actualPickupDate := time.Date(2019, time.February, 11, 0, 0, 0, 0, time.UTC)
	netWeight := unit.Pound(4000)
	cents := unit.Cents(1000)
	locator := "ABCDEF-01"
	estIncentive := unit.Cents(1000000)
<<<<<<< HEAD
	PPMShipment := models.PPMShipment{
=======
	PPMShipments := models.PPMShipment{
>>>>>>> b08f4714
		ExpectedDepartureDate:  expectedPickupDate,
		ActualMoveDate:         &actualPickupDate,
		Status:                 models.PPMShipmentStatusWaitingOnCustomer,
		EstimatedWeight:        &netWeight,
		AdvanceAmountRequested: &cents,
		EstimatedIncentive:     &estIncentive,
		Shipment: models.MTOShipment{
			ShipmentLocator: &locator,
		},
	}
	ssd := models.ShipmentSummaryFormData{
		ServiceMember:           serviceMember,
		Order:                   order,
		CurrentDutyLocation:     yuma,
		NewDutyLocation:         fortGordon,
		PPMRemainingEntitlement: 3000,
		WeightAllotment:         wtgEntitlements,
		PreparationDate:         time.Date(2019, 1, 1, 1, 1, 1, 1, time.UTC),
		PPMShipment:             PPMShipments,
	}

	mockPPMCloseoutFetcher := &mocks.PPMCloseoutFetcher{}
	sswPPMComputer := NewSSWPPMComputer(mockPPMCloseoutFetcher)
	sswPage1, err := sswPPMComputer.FormatValuesShipmentSummaryWorksheetFormPage1(ssd, false)
	suite.NoError(err)
	suite.Equal(FormatDate(time.Now()), sswPage1.PreparationDate1)

	suite.Equal(FormatDate(time.Now()), sswPage1.PreparationDate1)

	suite.Equal("Jenkins Jr., Marcus Joseph", sswPage1.ServiceMemberName)
	suite.Equal("E-9", sswPage1.RankGrade)
	suite.Equal("Air Force", sswPage1.ServiceBranch)
	suite.Equal("00 Days in SIT", sswPage1.MaxSITStorageEntitlement)
	suite.Equal("Yuma AFB, IA 50309", sswPage1.AuthorizedOrigin)
	suite.Equal("Fort Eisenhower, GA 30813", sswPage1.AuthorizedDestination)
	suite.Equal("No", sswPage1.POVAuthorized)
	suite.Equal("444-555-8888", sswPage1.PreferredPhoneNumber)
	suite.Equal("michael+ppm-expansion_1@truss.works", sswPage1.PreferredEmail)
	suite.Equal("1234567890", sswPage1.DODId)
	suite.Equal("Air Force", sswPage1.IssuingBranchOrAgency)
	suite.Equal("21-Dec-2018", sswPage1.OrdersIssueDate)
	suite.Equal("PCS/012345", sswPage1.OrdersTypeAndOrdersNumber)
	suite.Equal("Fort Eisenhower, GA 30813", sswPage1.NewDutyAssignment)
	suite.Equal("15,000", sswPage1.WeightAllotment)
	suite.Equal("2,000", sswPage1.WeightAllotmentProGear)
	suite.Equal("500", sswPage1.WeightAllotmentProgearSpouse)
	suite.Equal("17,500", sswPage1.TotalWeightAllotment)

	suite.Equal(locator+" PPM", sswPage1.ShipmentNumberAndTypes)
	suite.Equal("11-Jan-2019", sswPage1.ShipmentPickUpDates)
	suite.Equal("4,000 lbs - Estimated", sswPage1.ShipmentWeights)
	suite.Equal("Waiting On Customer", sswPage1.ShipmentCurrentShipmentStatuses)
	suite.Equal("17,500", sswPage1.TotalWeightAllotmentRepeat)
	suite.Equal("15,000 lbs; $10,000.00", sswPage1.MaxObligationGCC100)
<<<<<<< HEAD
=======
	suite.Equal("$3,000.00", sswPage1.PPMRemainingEntitlement)
>>>>>>> b08f4714

	// quick test when there is no PPM actual move date
	PPMShipmentWithoutActualMoveDate := models.PPMShipment{
		Status:                 models.PPMShipmentStatusWaitingOnCustomer,
		EstimatedWeight:        &netWeight,
		AdvanceAmountRequested: &cents,
		Shipment: models.MTOShipment{
			ShipmentLocator: &locator,
		},
	}

	ssdWithoutPPMActualMoveDate := models.ShipmentSummaryFormData{
		ServiceMember:           serviceMember,
		Order:                   order,
		CurrentDutyLocation:     yuma,
		NewDutyLocation:         fortGordon,
		PPMRemainingEntitlement: 3000,
		WeightAllotment:         wtgEntitlements,
		PreparationDate:         time.Date(2019, 1, 1, 1, 1, 1, 1, time.UTC),
		PPMShipment:             PPMShipmentWithoutActualMoveDate,
	}
	sswPage1NoActualMoveDate, err := sswPPMComputer.FormatValuesShipmentSummaryWorksheetFormPage1(ssdWithoutPPMActualMoveDate, false)
	suite.NoError(err)
	suite.Equal("N/A", sswPage1NoActualMoveDate.ShipmentPickUpDates)
}

func (suite *ShipmentSummaryWorksheetServiceSuite) TestFormatValuesShipmentSummaryWorksheetFormPage2() {
	fortGordon := factory.FetchOrBuildOrdersDutyLocation(suite.DB())
	orderIssueDate := time.Date(2018, time.December, 21, 0, 0, 0, 0, time.UTC)
	locator := "ABCDEF-01"
	shipment := models.PPMShipment{
		Shipment: models.MTOShipment{
			ShipmentLocator: &locator,
		},
	}

	order := models.Order{
		IssueDate:         orderIssueDate,
		OrdersType:        internalmessages.OrdersTypePERMANENTCHANGEOFSTATION,
		OrdersNumber:      models.StringPointer("012345"),
		NewDutyLocationID: fortGordon.ID,
		TAC:               models.StringPointer("NTA4"),
		SAC:               models.StringPointer("SAC"),
		HasDependents:     true,
		SpouseHasProGear:  true,
	}
	paidWithGTCCFalse := false
	paidWithGTCCTrue := true
	tollExpense := models.MovingExpenseReceiptTypeTolls
	oilExpense := models.MovingExpenseReceiptTypeOil
	amount := unit.Cents(10000)
	movingExpenses := models.MovingExpenses{
		{
			MovingExpenseType: &tollExpense,
			Amount:            &amount,
			PaidWithGTCC:      &paidWithGTCCFalse,
		},
		{
			MovingExpenseType: &oilExpense,
			Amount:            &amount,
			PaidWithGTCC:      &paidWithGTCCFalse,
		},
		{
			MovingExpenseType: &oilExpense,
			Amount:            &amount,
			PaidWithGTCC:      &paidWithGTCCTrue,
		},
		{
			MovingExpenseType: &oilExpense,
			Amount:            &amount,
			PaidWithGTCC:      &paidWithGTCCFalse,
		},
		{
			MovingExpenseType: &tollExpense,
			Amount:            &amount,
			PaidWithGTCC:      &paidWithGTCCTrue,
		},
		{
			MovingExpenseType: &tollExpense,
			Amount:            &amount,
			PaidWithGTCC:      &paidWithGTCCTrue,
		},
		{
			MovingExpenseType: &tollExpense,
			Amount:            &amount,
			PaidWithGTCC:      &paidWithGTCCFalse,
		},
	}

	ssd := models.ShipmentSummaryFormData{
		Order:          order,
		MovingExpenses: movingExpenses,
		PPMShipment:    shipment,
	}

	mockPPMCloseoutFetcher := &mocks.PPMCloseoutFetcher{}
	sswPPMComputer := NewSSWPPMComputer(mockPPMCloseoutFetcher)
	sswPage2, err := sswPPMComputer.FormatValuesShipmentSummaryWorksheetFormPage2(ssd, false)
	suite.NoError(err)
	suite.Equal("$200.00", sswPage2.TollsGTCCPaid)
	suite.Equal("$200.00", sswPage2.TollsMemberPaid)
	suite.Equal("$200.00", sswPage2.OilMemberPaid)
	suite.Equal("$100.00", sswPage2.OilGTCCPaid)
	suite.Equal("$300.00", sswPage2.TotalGTCCPaid)
	suite.Equal("$400.00", sswPage2.TotalMemberPaid)
	suite.Equal("NTA4", sswPage2.TAC)
	suite.Equal("SAC", sswPage2.SAC)
}

<<<<<<< HEAD
func (suite *ShipmentSummaryWorksheetServiceSuite) TestFormatValuesShipmentSummaryWorksheetFormPage2ExcludeRejectedOrExcludedExpensesFromTotal() {
	fortGordon := factory.FetchOrBuildOrdersDutyLocation(suite.DB())
	orderIssueDate := time.Date(2018, time.December, 23, 0, 0, 0, 0, time.UTC)
	locator := "ABCDEF-01"
	singlePPM := models.PPMShipment{
=======
func (suite *ShipmentSummaryWorksheetServiceSuite) TestFormatValuesShipmentSummaryWorksheetFormPage3() {
	yuma := factory.FetchOrBuildCurrentDutyLocation(suite.DB())
	fortGordon := factory.FetchOrBuildOrdersDutyLocation(suite.DB())
	wtgEntitlements := models.SSWMaxWeightEntitlement{}
	serviceMember := models.ServiceMember{}
	order := models.Order{}
	expectedPickupDate := time.Date(2019, time.January, 11, 0, 0, 0, 0, time.UTC)
	actualPickupDate := time.Date(2019, time.February, 11, 0, 0, 0, 0, time.UTC)
	netWeight := unit.Pound(4000)
	cents := unit.Cents(1000)
	locator := "ABCDEF-01"
	move := factory.BuildMoveWithPPMShipment(suite.DB(), nil, nil)
	PPMShipment := models.PPMShipment{
		ID:                     move.MTOShipments[0].PPMShipment.ID,
		ExpectedDepartureDate:  expectedPickupDate,
		ActualMoveDate:         &actualPickupDate,
		Status:                 models.PPMShipmentStatusWaitingOnCustomer,
		EstimatedWeight:        &netWeight,
		AdvanceAmountRequested: &cents,
>>>>>>> b08f4714
		Shipment: models.MTOShipment{
			ShipmentLocator: &locator,
		},
	}
<<<<<<< HEAD

	order := models.Order{
		IssueDate:         orderIssueDate,
		OrdersType:        internalmessages.OrdersTypePERMANENTCHANGEOFSTATION,
		OrdersNumber:      models.StringPointer("012346"),
		NewDutyLocationID: fortGordon.ID,
		TAC:               models.StringPointer("NTA4"),
		SAC:               models.StringPointer("SAC"),
		HasDependents:     true,
		SpouseHasProGear:  true,
	}
	paidWithGTCCFalse := false
	paidWithGTCCTrue := true
	tollExpense := models.MovingExpenseReceiptTypeTolls
	oilExpense := models.MovingExpenseReceiptTypeOil
	approvedStatus := models.PPMDocumentStatusApproved
	excludedStatus := models.PPMDocumentStatusExcluded
	rejectedStatus := models.PPMDocumentStatusRejected
	amount := unit.Cents(10000)
	smallerAmount := unit.Cents(5000)
	movingExpenses := models.MovingExpenses{
		// APPROVED
		{
			MovingExpenseType: &tollExpense,
			Amount:            &amount,
			PaidWithGTCC:      &paidWithGTCCFalse,
			Status:            &approvedStatus,
		},
		{
			MovingExpenseType: &oilExpense,
			Amount:            &smallerAmount,
			PaidWithGTCC:      &paidWithGTCCTrue,
			Status:            &approvedStatus,
		},
		// EXCLUDED
		{
			MovingExpenseType: &tollExpense,
			Amount:            &amount,
			PaidWithGTCC:      &paidWithGTCCTrue,
			Status:            &excludedStatus,
		},
		{
			MovingExpenseType: &tollExpense,
			Amount:            &amount,
			PaidWithGTCC:      &paidWithGTCCFalse,
			Status:            &excludedStatus,
		},
		{
			MovingExpenseType: &oilExpense,
			Amount:            &smallerAmount,
			PaidWithGTCC:      &paidWithGTCCFalse,
			Status:            &excludedStatus,
		},
		// REJECTED
		{
			MovingExpenseType: &oilExpense,
			Amount:            &amount,
			PaidWithGTCC:      &paidWithGTCCFalse,
			Status:            &rejectedStatus,
		},
		{
			MovingExpenseType: &tollExpense,
			Amount:            &amount,
			PaidWithGTCC:      &paidWithGTCCTrue,
			Status:            &rejectedStatus,
		},
	}

	ssd := models.ShipmentSummaryFormData{
		Order:          order,
		MovingExpenses: movingExpenses,
		PPMShipment:    singlePPM,
	}

	mockPPMCloseoutFetcher := &mocks.PPMCloseoutFetcher{}
	sswPPMComputer := NewSSWPPMComputer(mockPPMCloseoutFetcher)
	sswPage2, err := sswPPMComputer.FormatValuesShipmentSummaryWorksheetFormPage2(ssd, false)
	suite.NoError(err)
	suite.Equal("$0.00", sswPage2.TollsGTCCPaid)
	suite.Equal("$100.00", sswPage2.TollsMemberPaid)
	suite.Equal("$0.00", sswPage2.OilMemberPaid)
	suite.Equal("$50.00", sswPage2.OilGTCCPaid)
	suite.Equal("$50.00", sswPage2.TotalGTCCPaid)
	suite.Equal("$100.00", sswPage2.TotalMemberPaid)
	suite.Equal("NTA4", sswPage2.TAC)
	suite.Equal("SAC", sswPage2.SAC)
}

func (suite *ShipmentSummaryWorksheetServiceSuite) TestMemberPaidRemainingPPMEntitlementFormatValuesShipmentSummaryWorksheetFormPage2() {
	storageExpense := models.MovingExpenseReceiptTypeStorage
	amount := unit.Cents(10000)
	movingExpenses := models.MovingExpenses{
		{
			MovingExpenseType:      &storageExpense,
			Amount:                 &amount,
			PaidWithGTCC:           models.BoolPointer(false),
			SITReimburseableAmount: models.CentPointer(unit.Cents(100)),
		},
	}

	locator := "ABCDEF-01"
	id := uuid.Must(uuid.NewV4())
	PPMShipments := []models.PPMShipment{
		{
			FinalIncentive:        models.CentPointer(unit.Cents(500)),
			AdvanceAmountReceived: models.CentPointer(unit.Cents(200)),
			ID:                    id,
			Shipment: models.MTOShipment{
				ShipmentLocator: &locator,
			},
		},
	}

	signedCertType := models.SignedCertificationTypeCloseoutReviewedPPMPAYMENT
	cert := models.SignedCertification{
		CertificationType: &signedCertType,
		CertificationText: "APPROVED",
		Signature:         "Firstname Lastname",
		UpdatedAt:         time.Now(),
		PpmID:             models.UUIDPointer(PPMShipments[0].ID),
	}
	var certs []*models.SignedCertification
	certs = append(certs, &cert)

	ssd := models.ShipmentSummaryFormData{
		MovingExpenses:       movingExpenses,
		PPMShipment:          PPMShipments[0],
		SignedCertifications: certs,
	}

	mockPPMCloseoutFetcher := &mocks.PPMCloseoutFetcher{}
	sswPPMComputer := NewSSWPPMComputer(mockPPMCloseoutFetcher)
	sswPage2, _ := sswPPMComputer.FormatValuesShipmentSummaryWorksheetFormPage2(ssd, true)

	suite.Equal("$4.00", sswPage2.PPMRemainingEntitlement)
}

func (suite *ShipmentSummaryWorksheetServiceSuite) TestAOAPacketPPMEntitlementFormatValuesShipmentSummaryWorksheetFormPage2() {
	storageExpense := models.MovingExpenseReceiptTypeStorage
	amount := unit.Cents(10000)
	movingExpenses := models.MovingExpenses{
		{
			MovingExpenseType:      &storageExpense,
			Amount:                 &amount,
			PaidWithGTCC:           models.BoolPointer(false),
			SITReimburseableAmount: models.CentPointer(unit.Cents(100)),
		},
	}

	locator := "ABCDEF-01"

	PPMShipments := []models.PPMShipment{
		{
			FinalIncentive:        models.CentPointer(unit.Cents(500)),
			AdvanceAmountReceived: models.CentPointer(unit.Cents(200)),
			Shipment: models.MTOShipment{
				ShipmentLocator: &locator,
			},
		},
	}

	ssd := models.ShipmentSummaryFormData{
		MovingExpenses: movingExpenses,
		PPMShipment:    PPMShipments[0],
	}

	mockPPMCloseoutFetcher := &mocks.PPMCloseoutFetcher{}
	sswPPMComputer := NewSSWPPMComputer(mockPPMCloseoutFetcher)
	sswPage2, _ := sswPPMComputer.FormatValuesShipmentSummaryWorksheetFormPage2(ssd, false)
	suite.Equal("N/A", sswPage2.PPMRemainingEntitlement)
}

func (suite *ShipmentSummaryWorksheetServiceSuite) TestNullCheckForFinalIncentiveAndAOAPPMEntitlementFormatValuesShipmentSummaryWorksheetFormPage2() {
	storageExpense := models.MovingExpenseReceiptTypeStorage
	amount := unit.Cents(10000)
	movingExpenses := models.MovingExpenses{
		{
			MovingExpenseType:      &storageExpense,
			Amount:                 &amount,
			PaidWithGTCC:           models.BoolPointer(false),
			SITReimburseableAmount: models.CentPointer(unit.Cents(100)),
		},
	}

	locator := "ABCDEF-01"
	id := uuid.Must(uuid.NewV4())
	PPMShipments := []models.PPMShipment{
		{

			ID: id,
			Shipment: models.MTOShipment{
				ShipmentLocator: &locator,
			},
		},
	}

	signedCertType := models.SignedCertificationTypeCloseoutReviewedPPMPAYMENT
	cert := models.SignedCertification{
		CertificationType: &signedCertType,
		CertificationText: "APPROVED",
		Signature:         "Firstname Lastname",
		UpdatedAt:         time.Now(),
		PpmID:             models.UUIDPointer(PPMShipments[0].ID),
	}
	var certs []*models.SignedCertification
	certs = append(certs, &cert)

	ssd := models.ShipmentSummaryFormData{
		MovingExpenses:       movingExpenses,
		PPMShipment:          PPMShipments[0],
		SignedCertifications: certs,
	}

	mockPPMCloseoutFetcher := &mocks.PPMCloseoutFetcher{}
	sswPPMComputer := NewSSWPPMComputer(mockPPMCloseoutFetcher)
	sswPage2, _ := sswPPMComputer.FormatValuesShipmentSummaryWorksheetFormPage2(ssd, true)
	suite.Equal("$1.00", sswPage2.PPMRemainingEntitlement)
}

func (suite *ShipmentSummaryWorksheetServiceSuite) TestGTCCPaidRemainingPPMEntitlementFormatValuesShipmentSummaryWorksheetFormPage2() {
	storageExpense := models.MovingExpenseReceiptTypeStorage
	amount := unit.Cents(10000)
	movingExpenses := models.MovingExpenses{
		{
			MovingExpenseType:      &storageExpense,
			Amount:                 &amount,
			PaidWithGTCC:           models.BoolPointer(true),
			SITReimburseableAmount: models.CentPointer(unit.Cents(200)),
		},
	}

	locator := "ABCDEF-01"
	id := uuid.Must(uuid.NewV4())
	PPMShipments := []models.PPMShipment{
		{
			FinalIncentive:        models.CentPointer(unit.Cents(600)),
			AdvanceAmountReceived: models.CentPointer(unit.Cents(100)),
			ID:                    id,
			Shipment: models.MTOShipment{
				ShipmentLocator: &locator,
			},
		},
	}

	signedCertType := models.SignedCertificationTypeCloseoutReviewedPPMPAYMENT
	cert := models.SignedCertification{
		CertificationType: &signedCertType,
		CertificationText: "APPROVED",
		Signature:         "Firstname Lastname",
		UpdatedAt:         time.Now(),
		PpmID:             models.UUIDPointer(PPMShipments[0].ID),
	}
	var certs []*models.SignedCertification
	certs = append(certs, &cert)

	ssd := models.ShipmentSummaryFormData{
		MovingExpenses:       movingExpenses,
		PPMShipment:          PPMShipments[0],
		SignedCertifications: certs,
	}

	mockPPMCloseoutFetcher := &mocks.PPMCloseoutFetcher{}
	sswPPMComputer := NewSSWPPMComputer(mockPPMCloseoutFetcher)
	sswPage2, _ := sswPPMComputer.FormatValuesShipmentSummaryWorksheetFormPage2(ssd, true)
	suite.Equal("$105.00", sswPage2.PPMRemainingEntitlement)
}
=======
	ssd := models.ShipmentSummaryFormData{
		AllShipments:            move.MTOShipments,
		ServiceMember:           serviceMember,
		Order:                   order,
		CurrentDutyLocation:     yuma,
		NewDutyLocation:         fortGordon,
		PPMRemainingEntitlement: 3000,
		WeightAllotment:         wtgEntitlements,
		PreparationDate:         time.Date(2019, 1, 1, 1, 1, 1, 1, time.UTC),
		PPMShipment:             PPMShipment,
	}
	mockPPMCloseoutFetcher := &mocks.PPMCloseoutFetcher{}
	sswPPMComputer := NewSSWPPMComputer(mockPPMCloseoutFetcher)
	sswPage3, err := sswPPMComputer.FormatValuesShipmentSummaryWorksheetFormPage3(ssd, false)
	suite.NoError(err)
	suite.Equal(FormatDate(time.Now()), sswPage3.PreparationDate3)
	suite.Equal(make(map[string]string), sswPage3.AddShipments)
}

func (suite *ShipmentSummaryWorksheetServiceSuite) TestFormatAdditionalHHG() {
	page3Map := make(map[string]string)
	i := 1
	hhg := factory.BuildMTOShipment(suite.DB(), nil, nil)
	locator := "ABCDEF"
	hhg.ShipmentLocator = &locator

	page3Map, err := formatAdditionalHHG(page3Map, i, hhg)
	suite.NoError(err)
	suite.Equal(*hhg.ShipmentLocator+" HHG", page3Map["AddShipmentNumberAndTypes1"])
	suite.Equal("16-Mar-2020 Actual", page3Map["AddShipmentPickUpDates1"])
	suite.Equal("980 Actual", page3Map["AddShipmentWeights1"])
	suite.Equal(FormatEnum(string(hhg.Status), ""), page3Map["AddShipmentStatus1"])
}

>>>>>>> b08f4714
func (suite *ShipmentSummaryWorksheetServiceSuite) TestGroupExpenses() {
	paidWithGTCC := false
	tollExpense := models.MovingExpenseReceiptTypeTolls
	oilExpense := models.MovingExpenseReceiptTypeOil
	amount := unit.Cents(10000)
	testCases := []struct {
		input    models.MovingExpenses
		expected map[string]float64
	}{
		{
			models.MovingExpenses{
				{
					MovingExpenseType: &tollExpense,
					Amount:            &amount,
					PaidWithGTCC:      &paidWithGTCC,
				},
				{
					MovingExpenseType: &oilExpense,
					Amount:            &amount,
					PaidWithGTCC:      &paidWithGTCC,
				},
				{
					MovingExpenseType: &oilExpense,
					Amount:            &amount,
					PaidWithGTCC:      &paidWithGTCC,
				},
				{
					MovingExpenseType: &oilExpense,
					Amount:            &amount,
					PaidWithGTCC:      &paidWithGTCC,
				},
				{
					MovingExpenseType: &tollExpense,
					Amount:            &amount,
					PaidWithGTCC:      &paidWithGTCC,
				},
			},
			map[string]float64{
				"OilMemberPaid":   300,
				"TollsMemberPaid": 200,
				"TotalMemberPaid": 500,
			},
		},
	}

	for _, testCase := range testCases {
		actual := SubTotalExpenses(testCase.input)
		suite.Equal(testCase.expected, actual)
	}

}

func (suite *ShipmentSummaryWorksheetServiceSuite) TestFormatSSWGetEntitlement() {
	spouseHasProGear := true
	hasDependants := true
	allotment := models.GetWeightAllotment(models.ServiceMemberGradeE1)
	expectedTotalWeight := allotment.TotalWeightSelfPlusDependents + allotment.ProGearWeight + allotment.ProGearWeightSpouse
	sswEntitlement := SSWGetEntitlement(models.ServiceMemberGradeE1, hasDependants, spouseHasProGear)

	suite.Equal(unit.Pound(expectedTotalWeight), sswEntitlement.TotalWeight)
	suite.Equal(unit.Pound(allotment.TotalWeightSelfPlusDependents), sswEntitlement.Entitlement)
	suite.Equal(unit.Pound(allotment.ProGearWeightSpouse), sswEntitlement.SpouseProGear)
	suite.Equal(unit.Pound(allotment.ProGearWeight), sswEntitlement.ProGear)
}

func (suite *ShipmentSummaryWorksheetServiceSuite) TestFormatSSWGetEntitlementNoDependants() {
	spouseHasProGear := false
	hasDependants := false
	allotment := models.GetWeightAllotment(models.ServiceMemberGradeE1)
	expectedTotalWeight := allotment.TotalWeightSelf + allotment.ProGearWeight + allotment.ProGearWeightSpouse
	sswEntitlement := SSWGetEntitlement(models.ServiceMemberGradeE1, hasDependants, spouseHasProGear)

	suite.Equal(unit.Pound(expectedTotalWeight), sswEntitlement.TotalWeight)
	suite.Equal(unit.Pound(allotment.TotalWeightSelf), sswEntitlement.Entitlement)
	suite.Equal(unit.Pound(allotment.ProGearWeight), sswEntitlement.ProGear)
	suite.Equal(unit.Pound(500), sswEntitlement.SpouseProGear)
}

func (suite *ShipmentSummaryWorksheetServiceSuite) TestFormatServiceMemberFullName() {
	sm1 := models.ServiceMember{
		Suffix:     models.StringPointer("Jr."),
		FirstName:  models.StringPointer("Tom"),
		MiddleName: models.StringPointer("James"),
		LastName:   models.StringPointer("Smith"),
	}
	sm2 := models.ServiceMember{
		FirstName: models.StringPointer("Tom"),
		LastName:  models.StringPointer("Smith"),
	}

	suite.Equal("Smith Jr., Tom James", FormatServiceMemberFullName(sm1))
	suite.Equal("Smith, Tom", FormatServiceMemberFullName(sm2))
}

func (suite *ShipmentSummaryWorksheetServiceSuite) TestFormatCurrentPPMStatus() {
	draft := models.PPMShipment{Status: models.PPMShipmentStatusDraft}
	submitted := models.PPMShipment{Status: models.PPMShipmentStatusSubmitted}

	suite.Equal("Draft", FormatCurrentPPMStatus(draft))
	suite.Equal("Submitted", FormatCurrentPPMStatus(submitted))
}

func (suite *ShipmentSummaryWorksheetServiceSuite) TestFormatRank() {
	e9 := models.ServiceMemberGradeE9
	multipleGrades := models.ServiceMemberGradeO1ACADEMYGRADUATE

	suite.Equal("E-9", FormatGrade(&e9))
	suite.Equal("O-1 or Service Academy Graduate", FormatGrade(&multipleGrades))
}

// This is the test
func (suite *ShipmentSummaryWorksheetServiceSuite) TestFormatShipmentNumberAndType() {
	locator := "ABCDEF-01"
	singlePPM := models.PPMShipment{
		Shipment: models.MTOShipment{
			ShipmentLocator: &locator,
		},
	}

	wtgEntitlements := models.SSWMaxWeightEntitlement{
		Entitlement:   15000,
		ProGear:       2000,
		SpouseProGear: 500,
		TotalWeight:   17500,
	}

	mockPPMCloseoutFetcher := &mocks.PPMCloseoutFetcher{}
	sswPPMComputer := NewSSWPPMComputer(mockPPMCloseoutFetcher)
	singlePPMFormatted := sswPPMComputer.FormatShipment(singlePPM, wtgEntitlements, false)

	// testing single shipment moves
	suite.Equal("ABCDEF-01 PPM", singlePPMFormatted.ShipmentNumberAndTypes)
}

func (suite *ShipmentSummaryWorksheetServiceSuite) TestFormatWeights() {
	suite.Equal("0", FormatWeights(0))
	suite.Equal("10", FormatWeights(10))
	suite.Equal("1,000", FormatWeights(1000))
	suite.Equal("1,000,000", FormatWeights(1000000))
}

func (suite *ShipmentSummaryWorksheetServiceSuite) TestFormatOrdersIssueDate() {
	dec212018 := time.Date(2018, time.December, 21, 0, 0, 0, 0, time.UTC)
	jan012019 := time.Date(2019, time.January, 1, 0, 0, 0, 0, time.UTC)

	suite.Equal("21-Dec-2018", FormatDate(dec212018))
	suite.Equal("01-Jan-2019", FormatDate(jan012019))
}

func (suite *ShipmentSummaryWorksheetServiceSuite) TestFormatOrdersType() {
	pcsOrder := models.Order{OrdersType: internalmessages.OrdersTypePERMANENTCHANGEOFSTATION}
	var unknownOrdersType internalmessages.OrdersType = "UNKNOWN_ORDERS_TYPE"
	localOrder := models.Order{OrdersType: unknownOrdersType}

	suite.Equal("PCS", FormatOrdersType(pcsOrder))
	suite.Equal("", FormatOrdersType(localOrder))
}

func (suite *ShipmentSummaryWorksheetServiceSuite) TestFormatServiceMemberAffiliation() {
	airForce := models.AffiliationAIRFORCE
	marines := models.AffiliationMARINES

	suite.Equal("Air Force", FormatServiceMemberAffiliation(&airForce))
	suite.Equal("Marines", FormatServiceMemberAffiliation(&marines))
}

func (suite *ShipmentSummaryWorksheetServiceSuite) TestFormatPPMWeightEstimated() {
	pounds := unit.Pound(1000)
	ppm := models.PPMShipment{EstimatedWeight: &pounds}
	noWtg := models.PPMShipment{EstimatedWeight: nil}

	suite.Equal("1,000 lbs - Estimated", FormatPPMWeightEstimated(ppm))
	suite.Equal("", FormatPPMWeightEstimated(noWtg))
}

func (suite *ShipmentSummaryWorksheetServiceSuite) TestFormatPPMWeightFinal() {
	pounds := unit.Pound(1000)

	suite.Equal("1,000 lbs - Actual", FormatPPMWeightFinal(pounds))
}

func (suite *ShipmentSummaryWorksheetServiceSuite) TestFormatAOASignedCertifications() {
	var err error
	move := factory.BuildMoveWithPPMShipment(suite.DB(), nil, nil)
	testDate := time.Now() // due to using updatedAt, time.Now() needs to be used to test cert times and dates
	aoaCertifications := Certifications{
		CustomerField: "",
		OfficeField:   "AOA: Firstname Lastname",
		DateField:     "AOA: " + FormatDate(testDate),
	}
	sswCertifications := Certifications{
		CustomerField: "",
		OfficeField:   "AOA: Firstname Lastname\nSSW: Firstname Lastname",
		DateField:     "AOA: " + FormatDate(testDate) + "\nSSW: " + FormatDate(testDate),
	}
	prepAOADate := FormatDate(testDate)
	prepSSWDate := FormatDate(testDate)

	signedCertType := models.SignedCertificationTypePreCloseoutReviewedPPMPAYMENT
	aoaSignedCertification := factory.BuildSignedCertification(suite.DB(), []factory.Customization{
		{
			Model:    move,
			LinkOnly: true,
		},
		{
			Model: models.SignedCertification{
				CertificationType: &signedCertType,
				CertificationText: "APPROVED",
				Signature:         "Firstname Lastname",
				UpdatedAt:         testDate,
				PpmID:             models.UUIDPointer(move.MTOShipments[0].PPMShipment.ID),
			},
		},
	}, nil)
	var certs []*models.SignedCertification
	certs = append(certs, &aoaSignedCertification)

	formattedSignature := formatSignedCertifications(certs, move.MTOShipments[0].PPMShipment.ID, false)
	formattedDate := formatAOADate(certs, move.MTOShipments[0].PPMShipment.ID)
	suite.Equal(prepAOADate, formattedDate)
	suite.Equal(aoaCertifications, formattedSignature)

	signedCertType = models.SignedCertificationTypeCloseoutReviewedPPMPAYMENT
	ppmPaymentsignedCertification := factory.BuildSignedCertification(suite.DB(), []factory.Customization{
		{
			Model:    move,
			LinkOnly: true,
		},
		{
			Model: models.SignedCertification{
				CertificationType: &signedCertType,
				CertificationText: "APPROVED",
				Signature:         "Firstname Lastname",
				UpdatedAt:         testDate,
				PpmID:             models.UUIDPointer(move.MTOShipments[0].PPMShipment.ID),
			},
		},
	}, nil)
	certs = append(certs, &ppmPaymentsignedCertification)

	formattedSignature = formatSignedCertifications(certs, move.MTOShipments[0].PPMShipment.ID, true)
	formattedDate, err = formatSSWDate(certs, move.MTOShipments[0].PPMShipment.ID)
	suite.NoError(err)
	suite.Equal(prepSSWDate, formattedDate)
	suite.Equal(sswCertifications, formattedSignature)

}

func (suite *ShipmentSummaryWorksheetServiceSuite) TestFormatSSWSignedCertifications() {
	var err error
	move := factory.BuildMoveWithPPMShipment(suite.DB(), nil, nil)
	testDate := time.Now() // due to using updatedAt, time.Now() needs to be used to test cert times and dates
	sswCertifications := Certifications{
		CustomerField: "",
		OfficeField:   "AOA: \nSSW: Firstname Lastname",
		DateField:     "AOA: " + "\nSSW: " + FormatDate(testDate),
	}
	prepSSWDate := FormatDate(testDate)

	var certs []*models.SignedCertification

	signedCertType := models.SignedCertificationTypeCloseoutReviewedPPMPAYMENT
	ppmPaymentsignedCertification := factory.BuildSignedCertification(suite.DB(), []factory.Customization{
		{
			Model:    move,
			LinkOnly: true,
		},
		{
			Model: models.SignedCertification{
				CertificationType: &signedCertType,
				CertificationText: "APPROVED",
				Signature:         "Firstname Lastname",
				UpdatedAt:         testDate,
				PpmID:             models.UUIDPointer(move.MTOShipments[0].PPMShipment.ID),
			},
		},
	}, nil)
	certs = append(certs, &ppmPaymentsignedCertification)

	formattedSignature := formatSignedCertifications(certs, move.MTOShipments[0].PPMShipment.ID, true)
	formattedDate, err := formatSSWDate(certs, move.MTOShipments[0].PPMShipment.ID)
	suite.NoError(err)
	suite.Equal(prepSSWDate, formattedDate)
	suite.Equal(sswCertifications, formattedSignature)

}

func (suite *ShipmentSummaryWorksheetServiceSuite) TestFormatAddress() {
	// Test case 1: Valid W2 address
	validAddress := &models.Address{
		StreetAddress1: "123 Main St",
		City:           "Cityville",
		State:          "ST",
		PostalCode:     "12345",
	}

	expectedValidResult := "123 Main St,  Cityville ST 12345"

	resultValid := FormatAddress(validAddress)

	suite.Equal(expectedValidResult, resultValid)

	// Test case 2: Nil W2 address
	nilAddress := (*models.Address)(nil)

	expectedNilResult := "W2 Address not found"

	resultNil := FormatAddress(nilAddress)

	suite.Equal(expectedNilResult, resultNil)
}

func (suite *ShipmentSummaryWorksheetServiceSuite) TestNilOrValue() {
	// Test case 1: Non-nil pointer
	validPointer := "ValidValue"
	validResult := nilOrValue(&validPointer)
	expectedValidResult := "ValidValue"

	if validResult != expectedValidResult {
		suite.Equal(expectedValidResult, validResult)
	}

	// Test case 2: Nil pointer
	nilPointer := (*string)(nil)
	nilResult := nilOrValue(nilPointer)
	expectedNilResult := ""

	if nilResult != expectedNilResult {
		suite.Equal(expectedNilResult, nilResult)
	}
}

func (suite *ShipmentSummaryWorksheetServiceSuite) TestMergeTextFields() {
	// Test case 1: Non-empty input slices
	fields1 := []textField{
		{Pages: []int{1, 2}, ID: "1", Name: "Field1", Value: "Value1", Multiline: false, Locked: true},
		{Pages: []int{3, 4}, ID: "2", Name: "Field2", Value: "Value2", Multiline: true, Locked: false},
	}

	fields2 := []textField{
		{Pages: []int{5, 6}, ID: "3", Name: "Field3", Value: "Value3", Multiline: true, Locked: false},
		{Pages: []int{7, 8}, ID: "4", Name: "Field4", Value: "Value4", Multiline: false, Locked: true},
	}

	fields3 := []textField{
		{Pages: []int{9, 10}, ID: "5", Name: "Field5", Value: "Value5", Multiline: true, Locked: false},
		{Pages: []int{11, 12}, ID: "6", Name: "Field6", Value: "Value6", Multiline: false, Locked: true},
	}

	mergedResult := mergeTextFields(fields1, fields2, fields3)

	expectedMergedResult := []textField{
		{Pages: []int{1, 2}, ID: "1", Name: "Field1", Value: "Value1", Multiline: false, Locked: true},
		{Pages: []int{3, 4}, ID: "2", Name: "Field2", Value: "Value2", Multiline: true, Locked: false},
		{Pages: []int{5, 6}, ID: "3", Name: "Field3", Value: "Value3", Multiline: true, Locked: false},
		{Pages: []int{7, 8}, ID: "4", Name: "Field4", Value: "Value4", Multiline: false, Locked: true},
		{Pages: []int{9, 10}, ID: "5", Name: "Field5", Value: "Value5", Multiline: true, Locked: false},
		{Pages: []int{11, 12}, ID: "6", Name: "Field6", Value: "Value6", Multiline: false, Locked: true},
	}

	suite.Equal(mergedResult, expectedMergedResult)

	// Test case 2: Empty input slices
	emptyResult := mergeTextFields([]textField{}, []textField{}, []textField{})
	expectedEmptyResult := []textField{}

	suite.Equal(emptyResult, expectedEmptyResult)
}

func (suite *ShipmentSummaryWorksheetServiceSuite) TestCreateTextFields() {
	// Test case 1: Non-empty input
	type TestData struct {
		Field1 string
		Field2 int
		Field3 bool
		Field4 map[string]string
	}

	field4 := make(map[string]string)
	field4["Field4"] = "Value 4"
	testData := TestData{"Value1", 42, true, field4}
	pages := []int{1, 2}

	result := createTextFields(testData, pages...)

	expectedResult := []textField{
		{Pages: pages, ID: "1", Name: "Field1", Value: "Value1", Multiline: true, Locked: false},
		{Pages: pages, ID: "2", Name: "Field2", Value: "42", Multiline: true, Locked: false},
		{Pages: pages, ID: "3", Name: "Field3", Value: "true", Multiline: true, Locked: false},
		{Pages: pages, ID: "4", Name: "Field4", Value: "Value 4", Multiline: true, Locked: false},
	}

	suite.Equal(result, expectedResult)

	// Test case 2: Empty input
	emptyResult := createTextFields(struct{}{})

	suite.Nil(emptyResult)
}

func (suite *ShipmentSummaryWorksheetServiceSuite) TestFillSSWPDFForm() {
	fakeS3 := storageTest.NewFakeS3Storage(true)
	userUploader, uploaderErr := uploader.NewUserUploader(fakeS3, 25*uploader.MB)
	suite.FatalNoError(uploaderErr)
	generator, err := paperworkgenerator.NewGenerator(userUploader.Uploader())
	suite.FatalNil(err)

	mockPPMCloseoutFetcher := &mocks.PPMCloseoutFetcher{}
	sswPPMComputer := NewSSWPPMComputer(mockPPMCloseoutFetcher)
	ppmGenerator, err := NewSSWPPMGenerator(generator)
	suite.FatalNoError(err)
	ordersType := internalmessages.OrdersTypePERMANENTCHANGEOFSTATION
	yuma := factory.FetchOrBuildCurrentDutyLocation(suite.DB())
	fortGordon := factory.FetchOrBuildOrdersDutyLocation(suite.DB())
	grade := models.ServiceMemberGradeE9
	ppmShipment := factory.BuildPPMShipment(suite.DB(), []factory.Customization{
		{
			Model: models.Order{
				OrdersType: ordersType,
				Grade:      &grade,
			},
		},
		{
			Model:    fortGordon,
			LinkOnly: true,
			Type:     &factory.DutyLocations.NewDutyLocation,
		},
		{
			Model:    yuma,
			LinkOnly: true,
			Type:     &factory.DutyLocations.OriginDutyLocation,
		},
		{
			Model: models.SignedCertification{
				UpdatedAt: time.Now(),
			},
		},
	}, nil)

	storageExpenseType := models.MovingExpenseReceiptTypeStorage
	movingExpense := models.MovingExpense{
		MovingExpenseType: &storageExpenseType,
		Amount:            models.CentPointer(unit.Cents(67899)),
		SITStartDate:      models.TimePointer(time.Now()),
		SITEndDate:        models.TimePointer(time.Now()),
	}

	factory.AddMovingExpenseToPPMShipment(suite.DB(), &ppmShipment, nil, &movingExpense)

	ppmShipmentID := ppmShipment.ID

	serviceMemberID := ppmShipment.Shipment.MoveTaskOrder.Orders.ServiceMemberID

	session := auth.Session{
		UserID:          ppmShipment.Shipment.MoveTaskOrder.Orders.ServiceMember.UserID,
		ServiceMemberID: serviceMemberID,
		ApplicationName: auth.MilApp,
	}

	models.SaveMoveDependencies(suite.DB(), &ppmShipment.Shipment.MoveTaskOrder)

	ssd, err := sswPPMComputer.FetchDataShipmentSummaryWorksheetFormData(suite.AppContextForTest(), &session, ppmShipmentID)
	suite.NoError(err)
<<<<<<< HEAD
	page1Data, page2Data, err := sswPPMComputer.FormatValuesShipmentSummaryWorksheet(*ssd, false)
=======
	page1Data, page2Data, Page3Data, err := sswPPMComputer.FormatValuesShipmentSummaryWorksheet(*ssd, false)
>>>>>>> b08f4714
	suite.NoError(err)
	test, info, err := ppmGenerator.FillSSWPDFForm(page1Data, page2Data, Page3Data)
	suite.NoError(err)
	println(test.Name())           // ensures was generated with temp filesystem
	suite.Equal(info.PageCount, 3) // ensures PDF is not corrupted
}

func (suite *ShipmentSummaryWorksheetServiceSuite) TestFormatMaxAdvance() {
	cents := unit.Cents(1000)
	tests := []struct {
		name               string
		estimatedIncentive *unit.Cents
		expectedResult     string
	}{
		{
			name:               "Valid estimated incentive",
			estimatedIncentive: &cents,
			expectedResult:     "$6.00",
		},
		{
			name:               "Nil estimated incentive",
			estimatedIncentive: nil,
			expectedResult:     "No Incentive Found",
		},
	}

	for _, tt := range tests {
		result := formatMaxAdvance(tt.estimatedIncentive)
		suite.Equal(tt.expectedResult, result)
	}

}

func (suite *ShipmentSummaryWorksheetServiceSuite) TestFormatShipment() {
	exampleValue1 := unit.Cents(5000)
	exampleValue2 := unit.Cents(3000)
	exampleValue3 := unit.Cents(1000)
	exampleValue4 := models.PPMAdvanceStatusReceived
	exampleValue5 := true
	locator := "ABCDEF-01"

	wtgEntitlements := models.SSWMaxWeightEntitlement{
		Entitlement:   15000,
		ProGear:       2000,
		SpouseProGear: 500,
		TotalWeight:   17500,
	}

	tests := []struct {
		name           string
		shipment       models.PPMShipment
		expectedResult models.WorkSheetShipment
		entitlements   models.SSWMaxWeightEntitlement
	}{
		{
			name: "All fields present",
			shipment: models.PPMShipment{
				FinalIncentive:        &exampleValue1, // Example value
				EstimatedIncentive:    &exampleValue2, // Example value
				AdvanceAmountReceived: &exampleValue3, // Example value
				AdvanceStatus:         &exampleValue4,
				HasRequestedAdvance:   &exampleValue5,
				Shipment: models.MTOShipment{
					ShipmentLocator: &locator,
				},
			},
			expectedResult: models.WorkSheetShipment{
<<<<<<< HEAD
				FinalIncentive:         "$50.00", // Example expected result
				MaxAdvance:             "$18.00", // Assuming formatMaxAdvance correctly formats
				EstimatedIncentive:     "$30.00", // Example expected result
				AdvanceAmountReceived:  "$10.00", // Example expected result
=======
				FinalIncentive:         "$50.00",                     // Example expected result
				MaxAdvance:             "$18.00",                     // Assuming formatMaxAdvance correctly formats
				EstimatedIncentive:     "$30.00",                     // Example expected result
				AdvanceAmountReceived:  "$10.00 Requested, Received", // Example expected result
>>>>>>> b08f4714
				ShipmentNumberAndTypes: locator,
			},
			entitlements: wtgEntitlements,
		},
		{
			name: "Final Incentive nil",
			shipment: models.PPMShipment{
				FinalIncentive:        nil,
				EstimatedIncentive:    &exampleValue2, // Example value
				AdvanceAmountReceived: &exampleValue3, // Example value
				AdvanceStatus:         &exampleValue4,
				HasRequestedAdvance:   &exampleValue5,
				Shipment: models.MTOShipment{
					ShipmentLocator: &locator,
				},
			},
			expectedResult: models.WorkSheetShipment{
				FinalIncentive:         "No final incentive.",
				MaxAdvance:             "$18.00",                     // Assuming formatMaxAdvance correctly formats
				EstimatedIncentive:     "$30.00",                     // Example expected result
				AdvanceAmountReceived:  "$10.00 Requested, Received", // Example expected result
				ShipmentNumberAndTypes: locator,
			},
			entitlements: wtgEntitlements,
		},
	}

	mockPPMCloseoutFetcher := &mocks.PPMCloseoutFetcher{}
	sswPPMComputer := NewSSWPPMComputer(mockPPMCloseoutFetcher)

	for _, tt := range tests {
		result := sswPPMComputer.FormatShipment(tt.shipment, tt.entitlements, false)

		suite.Equal(tt.expectedResult.FinalIncentive, result.FinalIncentive)
		suite.Equal(tt.expectedResult.MaxAdvance, result.MaxAdvance)
		suite.Equal(tt.expectedResult.EstimatedIncentive, result.EstimatedIncentive)
		suite.Equal(tt.expectedResult.AdvanceAmountReceived, result.AdvanceAmountReceived)
		suite.Equal(tt.expectedResult.ShipmentNumberAndTypes+" PPM", result.ShipmentNumberAndTypes)
	}
}

func (suite *ShipmentSummaryWorksheetServiceSuite) TestFormatAdditionalShipments() {
	locator := "ABCDEF-01"
	now := time.Now()

	ppm := models.PPMShipment{
		ID: uuid.Must(uuid.NewV4()),
		Shipment: models.MTOShipment{
			ShipmentLocator: &locator,
		},
	}

	ppm2 := models.PPMShipment{
		ID:     uuid.Must(uuid.NewV4()),
		Status: models.PPMShipmentStatusSubmitted,
		Shipment: models.MTOShipment{
			ShipmentLocator: &locator,
		},
		ActualMoveDate: &now,
		WeightTickets: models.WeightTickets{
			models.WeightTicket{
				AdjustedNetWeight: models.PoundPointer(1200),
			},
			models.WeightTicket{
				AdjustedNetWeight: models.PoundPointer(1200),
			},
			models.WeightTicket{
				EmptyWeight: models.PoundPointer(3000),
				FullWeight:  models.PoundPointer(4200),
			},
		},
	}
<<<<<<< HEAD
=======

	ppm3 := models.PPMShipment{
		ID:     uuid.Must(uuid.NewV4()),
		Status: models.PPMShipmentStatusSubmitted,
		Shipment: models.MTOShipment{
			ShipmentLocator: &locator,
		},
		ActualMoveDate:  &now,
		EstimatedWeight: models.PoundPointer(25),
	}

	ppm4 := models.PPMShipment{
		ID:     uuid.Must(uuid.NewV4()),
		Status: models.PPMShipmentStatusSubmitted,
		Shipment: models.MTOShipment{
			ShipmentLocator: &locator,
		},
		ExpectedDepartureDate: now,
		EstimatedWeight:       models.PoundPointer(25),
	}

	primeActualWeight := unit.Pound(1234)
	primeEstimatedWeight := unit.Pound(1234)

	shipments := []models.MTOShipment{
		{
			ShipmentType:    models.MTOShipmentTypePPM,
			ShipmentLocator: &locator,
			PPMShipment:     &ppm2,
			Status:          models.MTOShipmentStatusSubmitted,
		},
		{
			ShipmentType:    models.MTOShipmentTypePPM,
			ShipmentLocator: &locator,
			PPMShipment:     &ppm3,
			Status:          models.MTOShipmentStatusSubmitted,
		},
		{
			ShipmentType:    models.MTOShipmentTypePPM,
			ShipmentLocator: &locator,
			PPMShipment:     &ppm4,
			Status:          models.MTOShipmentStatusSubmitted,
		},
		{
			PPMShipment:          &ppm2,
			ShipmentType:         models.MTOShipmentTypeHHGIntoNTSDom,
			ShipmentLocator:      &locator,
			RequestedPickupDate:  &now,
			Status:               models.MTOShipmentStatusSubmitted,
			PrimeActualWeight:    &primeActualWeight,
			PrimeEstimatedWeight: &primeEstimatedWeight,
		},
		{
			PPMShipment:          &ppm2,
			ShipmentType:         models.MTOShipmentTypeHHGOutOfNTSDom,
			ShipmentLocator:      &locator,
			RequestedPickupDate:  &now,
			Status:               models.MTOShipmentStatusSubmitted,
			PrimeActualWeight:    &primeActualWeight,
			PrimeEstimatedWeight: &primeEstimatedWeight,
		},
		{
			PPMShipment:          &ppm2,
			ShipmentType:         models.MTOShipmentTypeInternationalHHG,
			ShipmentLocator:      &locator,
			RequestedPickupDate:  &now,
			Status:               models.MTOShipmentStatusSubmitted,
			PrimeActualWeight:    &primeActualWeight,
			PrimeEstimatedWeight: &primeEstimatedWeight,
		},
		{
			PPMShipment:          &ppm2,
			ShipmentType:         models.MTOShipmentTypeInternationalUB,
			ShipmentLocator:      &locator,
			RequestedPickupDate:  &now,
			Status:               models.MTOShipmentStatusSubmitted,
			PrimeActualWeight:    &primeActualWeight,
			PrimeEstimatedWeight: &primeEstimatedWeight,
		},
		{
			PPMShipment:          &ppm2,
			ShipmentType:         models.MTOShipmentTypeMobileHome,
			ShipmentLocator:      &locator,
			RequestedPickupDate:  &now,
			Status:               models.MTOShipmentStatusSubmitted,
			PrimeActualWeight:    &primeActualWeight,
			PrimeEstimatedWeight: &primeEstimatedWeight,
		},
		{
			PPMShipment:          &ppm2,
			ShipmentType:         models.MTOShipmentTypeBoatHaulAway,
			ShipmentLocator:      &locator,
			RequestedPickupDate:  &now,
			Status:               models.MTOShipmentStatusSubmitted,
			PrimeActualWeight:    &primeActualWeight,
			PrimeEstimatedWeight: &primeEstimatedWeight,
		},
		{
			PPMShipment:          &ppm2,
			ShipmentType:         models.MTOShipmentTypeBoatTowAway,
			ShipmentLocator:      &locator,
			RequestedPickupDate:  &now,
			Status:               models.MTOShipmentStatusSubmitted,
			PrimeActualWeight:    &primeActualWeight,
			PrimeEstimatedWeight: &primeEstimatedWeight,
		},
		{
			PPMShipment:          &ppm2,
			ShipmentType:         models.MTOShipmentTypeInternationalHHG,
			ShipmentLocator:      &locator,
			RequestedPickupDate:  &now,
			Status:               models.MTOShipmentStatusSubmitted,
			PrimeEstimatedWeight: &primeEstimatedWeight,
		},
		{
			PPMShipment:          &ppm2,
			ShipmentType:         models.MTOShipmentTypeInternationalHHG,
			ShipmentLocator:      &locator,
			ActualPickupDate:     &now,
			Status:               models.MTOShipmentStatusSubmitted,
			PrimeEstimatedWeight: &primeEstimatedWeight,
		},
		{
			PPMShipment:          &ppm2,
			ShipmentType:         models.MTOShipmentTypeInternationalHHG,
			ShipmentLocator:      &locator,
			ScheduledPickupDate:  &now,
			Status:               models.MTOShipmentStatusSubmitted,
			PrimeEstimatedWeight: &primeEstimatedWeight,
		},
		{
			PPMShipment:     &ppm2,
			ShipmentType:    models.MTOShipmentTypeInternationalHHG,
			ShipmentLocator: &locator,
			Status:          models.MTOShipmentStatusSubmitted,
		},
	}

	ssd := models.ShipmentSummaryFormData{
		PPMShipment:  ppm,
		AllShipments: shipments,
	}

	results, _ := formatAdditionalShipments(ssd)
	suite.Equal(len(results), 56) // # of shipments multiply by 4

	expectedMapKeys := [4]string{"AddShipmentNumberAndTypes", "AddShipmentPickUpDates", "AddShipmentWeights", "AddShipmentStatus"}

	for indexShipment, shipment := range shipments {
		for index, key := range expectedMapKeys {
			value, contains := results[fmt.Sprintf("%s%d", key, indexShipment+1)]
			suite.True(contains)
			// verify AddShipmentNumberAndTypes
			if index == 0 {
				if shipment.ShipmentType == models.MTOShipmentTypePPM {
					suite.Equal(fmt.Sprintf("%s %s", locator, string(shipment.ShipmentType)), value)
				} else if shipment.ShipmentType == models.MTOShipmentTypeHHGOutOfNTSDom {
					suite.Equal(fmt.Sprintf("%s %s", locator, "NTS Release"), value)
				} else if shipment.ShipmentType == models.MTOShipmentTypeHHGIntoNTSDom {
					suite.Equal(fmt.Sprintf("%s %s", locator, "NTS"), value)
				} else if shipment.ShipmentType == models.MTOShipmentTypeInternationalHHG {
					suite.Equal(fmt.Sprintf("%s %s", locator, "Int'l HHG"), value)
				} else if shipment.ShipmentType == models.MTOShipmentTypeInternationalUB {
					suite.Equal(fmt.Sprintf("%s %s", locator, "Int'l UB"), value)
				} else if shipment.ShipmentType == models.MTOShipmentTypeMobileHome {
					suite.Equal(fmt.Sprintf("%s %s", locator, "Mobile Home"), value)
				} else if shipment.ShipmentType == models.MTOShipmentTypeBoatHaulAway {
					suite.Equal(fmt.Sprintf("%s %s", locator, "Boat Haul"), value)
				} else if shipment.ShipmentType == models.MTOShipmentTypeBoatTowAway {
					suite.Equal(fmt.Sprintf("%s %s", locator, "Boat Tow"), value)
				} else {
					suite.Fail(fmt.Sprintf("unaccounted type: %s", string(shipment.ShipmentType)))
				}
			}
			// verify AddShipmentPickUpDates
			if index == 1 {
				if shipment.ShipmentType == models.MTOShipmentTypePPM {
					if shipment.PPMShipment.ActualMoveDate != nil {
						suite.Equal(fmt.Sprintf("%s %s", FormatDate(now), "Actual"), value)
					} else {
						suite.Equal(fmt.Sprintf("%s %s", FormatDate(now), "Expected"), value)
					}
				} else {
					if shipment.RequestedPickupDate != nil {
						suite.Equal(fmt.Sprintf("%s %s", FormatDate(now), "Requested"), value)
					} else if shipment.ActualPickupDate != nil {
						suite.Equal(fmt.Sprintf("%s %s", FormatDate(now), "Actual"), value)
					} else if shipment.ScheduledPickupDate != nil {
						suite.Equal(fmt.Sprintf("%s %s", FormatDate(now), "Scheduled"), value)
					} else {
						suite.Equal(" - ", value)
					}
				}
			}
			// verify AddShipmentWeights
			if index == 2 {
				if shipment.ShipmentType == models.MTOShipmentTypePPM {
					if shipment.PPMShipment.EstimatedWeight != nil {
						suite.Equal("25 lbs - Estimated", value)
					} else {
						suite.Equal("3,600 lbs - Actual", value)
					}
				} else {
					if shipment.PrimeActualWeight != nil {
						suite.Equal("1,234 Actual", value)
					} else if shipment.PrimeEstimatedWeight != nil {
						suite.Equal("1,234 Estimated", value)
					} else {
						suite.Equal(" - ", value)
					}
				}
			}
			// verify AddShipmentStatus
			if index == 3 {
				suite.Equal(FormatEnum(string(shipment.Status), ""), value)
			}
		}
	}
}

func (suite *ShipmentSummaryWorksheetServiceSuite) TestTooManyShipmentsErrorFormatAdditionalShipments() {
	locator := "ABCDEF-01"

	ppm := models.PPMShipment{
		ID: uuid.Must(uuid.NewV4()),
		Shipment: models.MTOShipment{
			ShipmentLocator: &locator,
		},
	}

	ppm2 := models.PPMShipment{
		ID: uuid.Must(uuid.NewV4()),
		Shipment: models.MTOShipment{
			ShipmentLocator: &locator,
		},
	}

	var shipments []models.MTOShipment
	i := 0
	// build 18 shipments to exceed limit
	for next := true; next; next = i < 18 {
		shipments = append(shipments, models.MTOShipment{
			ShipmentType:    models.MTOShipmentTypePPM,
			ShipmentLocator: &locator,
			PPMShipment:     &ppm2,
			Status:          models.MTOShipmentStatusSubmitted,
		})
		i++
	}

	ssd := models.ShipmentSummaryFormData{
		PPMShipment:  ppm,
		AllShipments: shipments,
	}

	_, err := formatAdditionalShipments(ssd)
	suite.NotNil(err)
}

func (suite *ShipmentSummaryWorksheetServiceSuite) TestMissingShipmentLocatorErrorFormatAdditionalShipments() {
	locator := "ABCDEF-01"

	ppm := models.PPMShipment{
		ID: uuid.Must(uuid.NewV4()),
		Shipment: models.MTOShipment{
			ShipmentLocator: &locator,
		},
	}

	ppm2 := models.PPMShipment{
		ID: uuid.Must(uuid.NewV4()),
		Shipment: models.MTOShipment{
			ShipmentLocator: &locator,
		},
	}

	shipments := []models.MTOShipment{
		{
			ShipmentType: models.MTOShipmentTypePPM,
			PPMShipment:  &ppm2,
			Status:       models.MTOShipmentStatusSubmitted,
			//No -- ShipmentLocator: &locator,
		},
	}

	ssd := models.ShipmentSummaryFormData{
		PPMShipment:  ppm,
		AllShipments: shipments,
	}

	_, err := formatAdditionalShipments(ssd)
	suite.NotNil(err)
>>>>>>> b08f4714
}

func (suite *ShipmentSummaryWorksheetServiceSuite) TestFormatDisbursement() {
	expensesMap := make(map[string]float64)

	// Test case 1: GTCC calculation B is less than GTCC calculation A
	// Additionally, Member should not be less than 0
	expectedResult := "GTCC: " + FormatDollars(100.00) + "\nMember: " + FormatDollars(0)
	expensesMap["TotalGTCCPaid"] = 200.00
	expensesMap["StorageGTCCPaid"] = 300.00
	ppmRemainingEntitlement := 60.00
	expensesMap["StorageMemberPaid"] = 40.00
	result := formatDisbursement(expensesMap, ppmRemainingEntitlement)
	suite.Equal(result, expectedResult)

	// Test case 2: GTCC calculation A is less than GTCC calculation B
	expectedResult = "GTCC: " + FormatDollars(100.00) + "\nMember: " + FormatDollars(400.00)
	expensesMap = make(map[string]float64)
	expensesMap["TotalGTCCPaid"] = 60.00
	expensesMap["StorageGTCCPaid"] = 40.00
	ppmRemainingEntitlement = 300.00
	expensesMap["StorageMemberPaid"] = 200.00
	result = formatDisbursement(expensesMap, ppmRemainingEntitlement)
	suite.Equal(result, expectedResult)
<<<<<<< HEAD
=======

	// Test case 3: GTCC calculation is less than 0
	expectedResult = "GTCC: " + FormatDollars(0) + "\nMember: " + FormatDollars(-250.00)
	expensesMap = make(map[string]float64)
	expensesMap["TotalGTCCPaid"] = 0
	expensesMap["StorageGTCCPaid"] = 0
	ppmRemainingEntitlement = -300.00
	expensesMap["StorageMemberPaid"] = 50.00
	result = formatDisbursement(expensesMap, ppmRemainingEntitlement)
	suite.Equal(result, expectedResult)

>>>>>>> b08f4714
}<|MERGE_RESOLUTION|>--- conflicted
+++ resolved
@@ -321,11 +321,7 @@
 	cents := unit.Cents(1000)
 	locator := "ABCDEF-01"
 	estIncentive := unit.Cents(1000000)
-<<<<<<< HEAD
-	PPMShipment := models.PPMShipment{
-=======
 	PPMShipments := models.PPMShipment{
->>>>>>> b08f4714
 		ExpectedDepartureDate:  expectedPickupDate,
 		ActualMoveDate:         &actualPickupDate,
 		Status:                 models.PPMShipmentStatusWaitingOnCustomer,
@@ -351,8 +347,6 @@
 	sswPPMComputer := NewSSWPPMComputer(mockPPMCloseoutFetcher)
 	sswPage1, err := sswPPMComputer.FormatValuesShipmentSummaryWorksheetFormPage1(ssd, false)
 	suite.NoError(err)
-	suite.Equal(FormatDate(time.Now()), sswPage1.PreparationDate1)
-
 	suite.Equal(FormatDate(time.Now()), sswPage1.PreparationDate1)
 
 	suite.Equal("Jenkins Jr., Marcus Joseph", sswPage1.ServiceMemberName)
@@ -380,10 +374,7 @@
 	suite.Equal("Waiting On Customer", sswPage1.ShipmentCurrentShipmentStatuses)
 	suite.Equal("17,500", sswPage1.TotalWeightAllotmentRepeat)
 	suite.Equal("15,000 lbs; $10,000.00", sswPage1.MaxObligationGCC100)
-<<<<<<< HEAD
-=======
 	suite.Equal("$3,000.00", sswPage1.PPMRemainingEntitlement)
->>>>>>> b08f4714
 
 	// quick test when there is no PPM actual move date
 	PPMShipmentWithoutActualMoveDate := models.PPMShipment{
@@ -493,13 +484,6 @@
 	suite.Equal("SAC", sswPage2.SAC)
 }
 
-<<<<<<< HEAD
-func (suite *ShipmentSummaryWorksheetServiceSuite) TestFormatValuesShipmentSummaryWorksheetFormPage2ExcludeRejectedOrExcludedExpensesFromTotal() {
-	fortGordon := factory.FetchOrBuildOrdersDutyLocation(suite.DB())
-	orderIssueDate := time.Date(2018, time.December, 23, 0, 0, 0, 0, time.UTC)
-	locator := "ABCDEF-01"
-	singlePPM := models.PPMShipment{
-=======
 func (suite *ShipmentSummaryWorksheetServiceSuite) TestFormatValuesShipmentSummaryWorksheetFormPage3() {
 	yuma := factory.FetchOrBuildCurrentDutyLocation(suite.DB())
 	fortGordon := factory.FetchOrBuildOrdersDutyLocation(suite.DB())
@@ -519,279 +503,10 @@
 		Status:                 models.PPMShipmentStatusWaitingOnCustomer,
 		EstimatedWeight:        &netWeight,
 		AdvanceAmountRequested: &cents,
->>>>>>> b08f4714
 		Shipment: models.MTOShipment{
 			ShipmentLocator: &locator,
 		},
 	}
-<<<<<<< HEAD
-
-	order := models.Order{
-		IssueDate:         orderIssueDate,
-		OrdersType:        internalmessages.OrdersTypePERMANENTCHANGEOFSTATION,
-		OrdersNumber:      models.StringPointer("012346"),
-		NewDutyLocationID: fortGordon.ID,
-		TAC:               models.StringPointer("NTA4"),
-		SAC:               models.StringPointer("SAC"),
-		HasDependents:     true,
-		SpouseHasProGear:  true,
-	}
-	paidWithGTCCFalse := false
-	paidWithGTCCTrue := true
-	tollExpense := models.MovingExpenseReceiptTypeTolls
-	oilExpense := models.MovingExpenseReceiptTypeOil
-	approvedStatus := models.PPMDocumentStatusApproved
-	excludedStatus := models.PPMDocumentStatusExcluded
-	rejectedStatus := models.PPMDocumentStatusRejected
-	amount := unit.Cents(10000)
-	smallerAmount := unit.Cents(5000)
-	movingExpenses := models.MovingExpenses{
-		// APPROVED
-		{
-			MovingExpenseType: &tollExpense,
-			Amount:            &amount,
-			PaidWithGTCC:      &paidWithGTCCFalse,
-			Status:            &approvedStatus,
-		},
-		{
-			MovingExpenseType: &oilExpense,
-			Amount:            &smallerAmount,
-			PaidWithGTCC:      &paidWithGTCCTrue,
-			Status:            &approvedStatus,
-		},
-		// EXCLUDED
-		{
-			MovingExpenseType: &tollExpense,
-			Amount:            &amount,
-			PaidWithGTCC:      &paidWithGTCCTrue,
-			Status:            &excludedStatus,
-		},
-		{
-			MovingExpenseType: &tollExpense,
-			Amount:            &amount,
-			PaidWithGTCC:      &paidWithGTCCFalse,
-			Status:            &excludedStatus,
-		},
-		{
-			MovingExpenseType: &oilExpense,
-			Amount:            &smallerAmount,
-			PaidWithGTCC:      &paidWithGTCCFalse,
-			Status:            &excludedStatus,
-		},
-		// REJECTED
-		{
-			MovingExpenseType: &oilExpense,
-			Amount:            &amount,
-			PaidWithGTCC:      &paidWithGTCCFalse,
-			Status:            &rejectedStatus,
-		},
-		{
-			MovingExpenseType: &tollExpense,
-			Amount:            &amount,
-			PaidWithGTCC:      &paidWithGTCCTrue,
-			Status:            &rejectedStatus,
-		},
-	}
-
-	ssd := models.ShipmentSummaryFormData{
-		Order:          order,
-		MovingExpenses: movingExpenses,
-		PPMShipment:    singlePPM,
-	}
-
-	mockPPMCloseoutFetcher := &mocks.PPMCloseoutFetcher{}
-	sswPPMComputer := NewSSWPPMComputer(mockPPMCloseoutFetcher)
-	sswPage2, err := sswPPMComputer.FormatValuesShipmentSummaryWorksheetFormPage2(ssd, false)
-	suite.NoError(err)
-	suite.Equal("$0.00", sswPage2.TollsGTCCPaid)
-	suite.Equal("$100.00", sswPage2.TollsMemberPaid)
-	suite.Equal("$0.00", sswPage2.OilMemberPaid)
-	suite.Equal("$50.00", sswPage2.OilGTCCPaid)
-	suite.Equal("$50.00", sswPage2.TotalGTCCPaid)
-	suite.Equal("$100.00", sswPage2.TotalMemberPaid)
-	suite.Equal("NTA4", sswPage2.TAC)
-	suite.Equal("SAC", sswPage2.SAC)
-}
-
-func (suite *ShipmentSummaryWorksheetServiceSuite) TestMemberPaidRemainingPPMEntitlementFormatValuesShipmentSummaryWorksheetFormPage2() {
-	storageExpense := models.MovingExpenseReceiptTypeStorage
-	amount := unit.Cents(10000)
-	movingExpenses := models.MovingExpenses{
-		{
-			MovingExpenseType:      &storageExpense,
-			Amount:                 &amount,
-			PaidWithGTCC:           models.BoolPointer(false),
-			SITReimburseableAmount: models.CentPointer(unit.Cents(100)),
-		},
-	}
-
-	locator := "ABCDEF-01"
-	id := uuid.Must(uuid.NewV4())
-	PPMShipments := []models.PPMShipment{
-		{
-			FinalIncentive:        models.CentPointer(unit.Cents(500)),
-			AdvanceAmountReceived: models.CentPointer(unit.Cents(200)),
-			ID:                    id,
-			Shipment: models.MTOShipment{
-				ShipmentLocator: &locator,
-			},
-		},
-	}
-
-	signedCertType := models.SignedCertificationTypeCloseoutReviewedPPMPAYMENT
-	cert := models.SignedCertification{
-		CertificationType: &signedCertType,
-		CertificationText: "APPROVED",
-		Signature:         "Firstname Lastname",
-		UpdatedAt:         time.Now(),
-		PpmID:             models.UUIDPointer(PPMShipments[0].ID),
-	}
-	var certs []*models.SignedCertification
-	certs = append(certs, &cert)
-
-	ssd := models.ShipmentSummaryFormData{
-		MovingExpenses:       movingExpenses,
-		PPMShipment:          PPMShipments[0],
-		SignedCertifications: certs,
-	}
-
-	mockPPMCloseoutFetcher := &mocks.PPMCloseoutFetcher{}
-	sswPPMComputer := NewSSWPPMComputer(mockPPMCloseoutFetcher)
-	sswPage2, _ := sswPPMComputer.FormatValuesShipmentSummaryWorksheetFormPage2(ssd, true)
-
-	suite.Equal("$4.00", sswPage2.PPMRemainingEntitlement)
-}
-
-func (suite *ShipmentSummaryWorksheetServiceSuite) TestAOAPacketPPMEntitlementFormatValuesShipmentSummaryWorksheetFormPage2() {
-	storageExpense := models.MovingExpenseReceiptTypeStorage
-	amount := unit.Cents(10000)
-	movingExpenses := models.MovingExpenses{
-		{
-			MovingExpenseType:      &storageExpense,
-			Amount:                 &amount,
-			PaidWithGTCC:           models.BoolPointer(false),
-			SITReimburseableAmount: models.CentPointer(unit.Cents(100)),
-		},
-	}
-
-	locator := "ABCDEF-01"
-
-	PPMShipments := []models.PPMShipment{
-		{
-			FinalIncentive:        models.CentPointer(unit.Cents(500)),
-			AdvanceAmountReceived: models.CentPointer(unit.Cents(200)),
-			Shipment: models.MTOShipment{
-				ShipmentLocator: &locator,
-			},
-		},
-	}
-
-	ssd := models.ShipmentSummaryFormData{
-		MovingExpenses: movingExpenses,
-		PPMShipment:    PPMShipments[0],
-	}
-
-	mockPPMCloseoutFetcher := &mocks.PPMCloseoutFetcher{}
-	sswPPMComputer := NewSSWPPMComputer(mockPPMCloseoutFetcher)
-	sswPage2, _ := sswPPMComputer.FormatValuesShipmentSummaryWorksheetFormPage2(ssd, false)
-	suite.Equal("N/A", sswPage2.PPMRemainingEntitlement)
-}
-
-func (suite *ShipmentSummaryWorksheetServiceSuite) TestNullCheckForFinalIncentiveAndAOAPPMEntitlementFormatValuesShipmentSummaryWorksheetFormPage2() {
-	storageExpense := models.MovingExpenseReceiptTypeStorage
-	amount := unit.Cents(10000)
-	movingExpenses := models.MovingExpenses{
-		{
-			MovingExpenseType:      &storageExpense,
-			Amount:                 &amount,
-			PaidWithGTCC:           models.BoolPointer(false),
-			SITReimburseableAmount: models.CentPointer(unit.Cents(100)),
-		},
-	}
-
-	locator := "ABCDEF-01"
-	id := uuid.Must(uuid.NewV4())
-	PPMShipments := []models.PPMShipment{
-		{
-
-			ID: id,
-			Shipment: models.MTOShipment{
-				ShipmentLocator: &locator,
-			},
-		},
-	}
-
-	signedCertType := models.SignedCertificationTypeCloseoutReviewedPPMPAYMENT
-	cert := models.SignedCertification{
-		CertificationType: &signedCertType,
-		CertificationText: "APPROVED",
-		Signature:         "Firstname Lastname",
-		UpdatedAt:         time.Now(),
-		PpmID:             models.UUIDPointer(PPMShipments[0].ID),
-	}
-	var certs []*models.SignedCertification
-	certs = append(certs, &cert)
-
-	ssd := models.ShipmentSummaryFormData{
-		MovingExpenses:       movingExpenses,
-		PPMShipment:          PPMShipments[0],
-		SignedCertifications: certs,
-	}
-
-	mockPPMCloseoutFetcher := &mocks.PPMCloseoutFetcher{}
-	sswPPMComputer := NewSSWPPMComputer(mockPPMCloseoutFetcher)
-	sswPage2, _ := sswPPMComputer.FormatValuesShipmentSummaryWorksheetFormPage2(ssd, true)
-	suite.Equal("$1.00", sswPage2.PPMRemainingEntitlement)
-}
-
-func (suite *ShipmentSummaryWorksheetServiceSuite) TestGTCCPaidRemainingPPMEntitlementFormatValuesShipmentSummaryWorksheetFormPage2() {
-	storageExpense := models.MovingExpenseReceiptTypeStorage
-	amount := unit.Cents(10000)
-	movingExpenses := models.MovingExpenses{
-		{
-			MovingExpenseType:      &storageExpense,
-			Amount:                 &amount,
-			PaidWithGTCC:           models.BoolPointer(true),
-			SITReimburseableAmount: models.CentPointer(unit.Cents(200)),
-		},
-	}
-
-	locator := "ABCDEF-01"
-	id := uuid.Must(uuid.NewV4())
-	PPMShipments := []models.PPMShipment{
-		{
-			FinalIncentive:        models.CentPointer(unit.Cents(600)),
-			AdvanceAmountReceived: models.CentPointer(unit.Cents(100)),
-			ID:                    id,
-			Shipment: models.MTOShipment{
-				ShipmentLocator: &locator,
-			},
-		},
-	}
-
-	signedCertType := models.SignedCertificationTypeCloseoutReviewedPPMPAYMENT
-	cert := models.SignedCertification{
-		CertificationType: &signedCertType,
-		CertificationText: "APPROVED",
-		Signature:         "Firstname Lastname",
-		UpdatedAt:         time.Now(),
-		PpmID:             models.UUIDPointer(PPMShipments[0].ID),
-	}
-	var certs []*models.SignedCertification
-	certs = append(certs, &cert)
-
-	ssd := models.ShipmentSummaryFormData{
-		MovingExpenses:       movingExpenses,
-		PPMShipment:          PPMShipments[0],
-		SignedCertifications: certs,
-	}
-
-	mockPPMCloseoutFetcher := &mocks.PPMCloseoutFetcher{}
-	sswPPMComputer := NewSSWPPMComputer(mockPPMCloseoutFetcher)
-	sswPage2, _ := sswPPMComputer.FormatValuesShipmentSummaryWorksheetFormPage2(ssd, true)
-	suite.Equal("$105.00", sswPage2.PPMRemainingEntitlement)
-}
-=======
 	ssd := models.ShipmentSummaryFormData{
 		AllShipments:            move.MTOShipments,
 		ServiceMember:           serviceMember,
@@ -826,7 +541,6 @@
 	suite.Equal(FormatEnum(string(hhg.Status), ""), page3Map["AddShipmentStatus1"])
 }
 
->>>>>>> b08f4714
 func (suite *ShipmentSummaryWorksheetServiceSuite) TestGroupExpenses() {
 	paidWithGTCC := false
 	tollExpense := models.MovingExpenseReceiptTypeTolls
@@ -1290,11 +1004,7 @@
 
 	ssd, err := sswPPMComputer.FetchDataShipmentSummaryWorksheetFormData(suite.AppContextForTest(), &session, ppmShipmentID)
 	suite.NoError(err)
-<<<<<<< HEAD
-	page1Data, page2Data, err := sswPPMComputer.FormatValuesShipmentSummaryWorksheet(*ssd, false)
-=======
 	page1Data, page2Data, Page3Data, err := sswPPMComputer.FormatValuesShipmentSummaryWorksheet(*ssd, false)
->>>>>>> b08f4714
 	suite.NoError(err)
 	test, info, err := ppmGenerator.FillSSWPDFForm(page1Data, page2Data, Page3Data)
 	suite.NoError(err)
@@ -1362,17 +1072,10 @@
 				},
 			},
 			expectedResult: models.WorkSheetShipment{
-<<<<<<< HEAD
-				FinalIncentive:         "$50.00", // Example expected result
-				MaxAdvance:             "$18.00", // Assuming formatMaxAdvance correctly formats
-				EstimatedIncentive:     "$30.00", // Example expected result
-				AdvanceAmountReceived:  "$10.00", // Example expected result
-=======
 				FinalIncentive:         "$50.00",                     // Example expected result
 				MaxAdvance:             "$18.00",                     // Assuming formatMaxAdvance correctly formats
 				EstimatedIncentive:     "$30.00",                     // Example expected result
 				AdvanceAmountReceived:  "$10.00 Requested, Received", // Example expected result
->>>>>>> b08f4714
 				ShipmentNumberAndTypes: locator,
 			},
 			entitlements: wtgEntitlements,
@@ -1445,8 +1148,6 @@
 			},
 		},
 	}
-<<<<<<< HEAD
-=======
 
 	ppm3 := models.PPMShipment{
 		ID:     uuid.Must(uuid.NewV4()),
@@ -1739,7 +1440,6 @@
 
 	_, err := formatAdditionalShipments(ssd)
 	suite.NotNil(err)
->>>>>>> b08f4714
 }
 
 func (suite *ShipmentSummaryWorksheetServiceSuite) TestFormatDisbursement() {
@@ -1764,8 +1464,6 @@
 	expensesMap["StorageMemberPaid"] = 200.00
 	result = formatDisbursement(expensesMap, ppmRemainingEntitlement)
 	suite.Equal(result, expectedResult)
-<<<<<<< HEAD
-=======
 
 	// Test case 3: GTCC calculation is less than 0
 	expectedResult = "GTCC: " + FormatDollars(0) + "\nMember: " + FormatDollars(-250.00)
@@ -1777,5 +1475,4 @@
 	result = formatDisbursement(expensesMap, ppmRemainingEntitlement)
 	suite.Equal(result, expectedResult)
 
->>>>>>> b08f4714
 }