--- conflicted
+++ resolved
@@ -666,21 +666,12 @@
 		CustomerField: "",
 		OfficeField:   "AOA: Firstname Lastname\nSSW: ",
 		DateField:     "AOA: " + FormatDate(testDate) + "\nSSW: ",
-<<<<<<< HEAD
 	}
 	sswCertifications := Certifications{
 		CustomerField: "",
 		OfficeField:   "AOA: Firstname Lastname\nSSW: Firstname Lastname",
 		DateField:     "AOA: " + FormatDate(testDate) + "\nSSW: " + FormatDate(testDate),
 	}
-=======
-	}
-	sswCertifications := Certifications{
-		CustomerField: "",
-		OfficeField:   "AOA: Firstname Lastname\nSSW: Firstname Lastname",
-		DateField:     "AOA: " + FormatDate(testDate) + "\nSSW: " + FormatDate(testDate),
-	}
->>>>>>> 2f6a9f50
 	prepAOADate := FormatDate(testDate)
 	prepSSWDate := FormatDate(testDate)
 
@@ -725,7 +716,6 @@
 		},
 	}, nil)
 	certs = append(certs, &ppmPaymentsignedCertification)
-<<<<<<< HEAD
 
 	formattedSignature = formatSignedCertifications(certs, move.MTOShipments[0].PPMShipment.ID)
 	formattedDate, err = formatSSWDate(certs, move.MTOShipments[0].PPMShipment.ID)
@@ -735,17 +725,6 @@
 
 }
 
-=======
-
-	formattedSignature = formatSignedCertifications(certs, move.MTOShipments[0].PPMShipment.ID)
-	formattedDate, err = formatSSWDate(certs, move.MTOShipments[0].PPMShipment.ID)
-	suite.NoError(err)
-	suite.Equal(prepSSWDate, formattedDate)
-	suite.Equal(sswCertifications, formattedSignature)
-
-}
-
->>>>>>> 2f6a9f50
 func (suite *ShipmentSummaryWorksheetServiceSuite) TestFormatSSWSignedCertifications() {
 	var err error
 	move := factory.BuildMoveWithPPMShipment(suite.DB(), nil, nil)
@@ -756,7 +735,6 @@
 		DateField:     "AOA: " + "\nSSW: " + FormatDate(testDate),
 	}
 	prepSSWDate := FormatDate(testDate)
-<<<<<<< HEAD
 
 	var certs []*models.SignedCertification
 
@@ -778,29 +756,6 @@
 	}, nil)
 	certs = append(certs, &ppmPaymentsignedCertification)
 
-=======
-
-	var certs []*models.SignedCertification
-
-	signedCertType := models.SignedCertificationTypeCloseoutReviewedPPMPAYMENT
-	ppmPaymentsignedCertification := factory.BuildSignedCertification(suite.DB(), []factory.Customization{
-		{
-			Model:    move,
-			LinkOnly: true,
-		},
-		{
-			Model: models.SignedCertification{
-				CertificationType: &signedCertType,
-				CertificationText: "APPROVED",
-				Signature:         "Firstname Lastname",
-				UpdatedAt:         testDate,
-				PpmID:             models.UUIDPointer(move.MTOShipments[0].PPMShipment.ID),
-			},
-		},
-	}, nil)
-	certs = append(certs, &ppmPaymentsignedCertification)
-
->>>>>>> 2f6a9f50
 	formattedSignature := formatSignedCertifications(certs, move.MTOShipments[0].PPMShipment.ID)
 	formattedDate, err := formatSSWDate(certs, move.MTOShipments[0].PPMShipment.ID)
 	suite.NoError(err)
