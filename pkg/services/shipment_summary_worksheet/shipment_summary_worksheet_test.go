// RA Summary: gosec - errcheck - Unchecked return value
// RA: Linter flags errcheck error: Ignoring a method's return value can cause the program to overlook unexpected states and conditions.
// RA: Functions with unchecked return values in the file are used to generate stub data for a localized version of the application.
// RA: Given the data is being generated for local use and does not contain any sensitive information, there are no unexpected states and conditions
// RA: in which this would be considered a risk
// RA Developer Status: Mitigated
// RA Validator Status: Mitigated
// RA Modified Severity: N/A
// nolint:errcheck
package shipmentsummaryworksheet

import (
	"fmt"
	"time"

	"github.com/gofrs/uuid"

	"github.com/transcom/mymove/pkg/auth"
	"github.com/transcom/mymove/pkg/factory"
	"github.com/transcom/mymove/pkg/gen/internalmessages"
	"github.com/transcom/mymove/pkg/models"
	paperworkgenerator "github.com/transcom/mymove/pkg/paperwork"
	"github.com/transcom/mymove/pkg/services/mocks"
	storageTest "github.com/transcom/mymove/pkg/storage/test"
	"github.com/transcom/mymove/pkg/unit"
	"github.com/transcom/mymove/pkg/uploader"
)

func (suite *ShipmentSummaryWorksheetServiceSuite) TestFetchDataShipmentSummaryWorksheet() {
	//advanceID, _ := uuid.NewV4()
	ordersType := internalmessages.OrdersTypePERMANENTCHANGEOFSTATION
	yuma := factory.FetchOrBuildCurrentDutyLocation(suite.DB())
	fortGordon := factory.FetchOrBuildOrdersDutyLocation(suite.DB())
	grade := models.ServiceMemberGradeE9
	mockPPMCloseoutFetcher := &mocks.PPMCloseoutFetcher{}
	SSWPPMComputer := NewSSWPPMComputer(mockPPMCloseoutFetcher)

	ppmShipment := factory.BuildPPMShipment(suite.DB(), []factory.Customization{
		{
			Model: models.Order{
				OrdersType: ordersType,
				Grade:      &grade,
			},
		},
		{
			Model:    fortGordon,
			LinkOnly: true,
			Type:     &factory.DutyLocations.NewDutyLocation,
		},
		{
			Model:    yuma,
			LinkOnly: true,
			Type:     &factory.DutyLocations.OriginDutyLocation,
		},
		{
			Model: models.SignedCertification{},
		},
	}, nil)

	var expenseAmount unit.Cents = 1000.00
	var currentExpenseType = models.MovingExpenseReceiptTypeOther
	paidGTCC := true
	movingExpense := models.MovingExpense{
		Amount:            &expenseAmount,
		MovingExpenseType: &currentExpenseType,
		PaidWithGTCC:      &paidGTCC,
	}

	factory.AddMovingExpenseToPPMShipment(suite.DB(), &ppmShipment, nil, &movingExpense)

	ppmShipmentID := ppmShipment.ID

	serviceMemberID := ppmShipment.Shipment.MoveTaskOrder.Orders.ServiceMemberID

	session := auth.Session{
		UserID:          ppmShipment.Shipment.MoveTaskOrder.Orders.ServiceMember.UserID,
		ServiceMemberID: serviceMemberID,
		ApplicationName: auth.MilApp,
	}

	models.SaveMoveDependencies(suite.DB(), &ppmShipment.Shipment.MoveTaskOrder)

	ssd, err := SSWPPMComputer.FetchDataShipmentSummaryWorksheetFormData(suite.AppContextForTest(), &session, ppmShipmentID)

	suite.NoError(err)
	suite.Equal(ppmShipment.Shipment.MoveTaskOrder.Orders.ID, ssd.Order.ID)
	suite.Require().Len(ssd.PPMShipments, 1)
	suite.Equal(ppmShipment.ID, ssd.PPMShipments[0].ID)
	suite.Equal(serviceMemberID, ssd.ServiceMember.ID)
	suite.Equal(yuma.ID, ssd.CurrentDutyLocation.ID)
	suite.Equal(yuma.Address.ID, ssd.CurrentDutyLocation.Address.ID)
	suite.Equal(fortGordon.ID, ssd.NewDutyLocation.ID)
	suite.Equal(fortGordon.Address.ID, ssd.NewDutyLocation.Address.ID)
	gradeWtgAllotment := models.GetWeightAllotment(grade)
	suite.Equal(unit.Pound(gradeWtgAllotment.TotalWeightSelf), ssd.WeightAllotment.Entitlement)
	suite.Equal(unit.Pound(gradeWtgAllotment.ProGearWeight), ssd.WeightAllotment.ProGear)
	suite.Equal(unit.Pound(500), ssd.WeightAllotment.SpouseProGear)
	suite.Require().NotNil(ssd.Order.Grade)
	weightAllotment := models.GetWeightAllotment(*ssd.Order.Grade)
	// E_9 rank, no dependents, with spouse pro-gear
	totalWeight := weightAllotment.TotalWeightSelf + weightAllotment.ProGearWeight + weightAllotment.ProGearWeightSpouse
	suite.Require().Nil(err)
	suite.Equal(unit.Pound(totalWeight), ssd.WeightAllotment.TotalWeight)
	suite.Equal(ppmShipment.EstimatedWeight, ssd.PPMShipments[0].EstimatedWeight)
	suite.Require().NotNil(ssd.PPMShipments[0].AdvanceAmountRequested)
	suite.Equal(ppmShipment.AdvanceAmountRequested, ssd.PPMShipments[0].AdvanceAmountRequested)
}

func (suite *ShipmentSummaryWorksheetServiceSuite) TestFetchDataShipmentSummaryWorksheetWithErrorNoMove() {
	//advanceID, _ := uuid.NewV4()
	ordersType := internalmessages.OrdersTypePERMANENTCHANGEOFSTATION
	yuma := factory.FetchOrBuildCurrentDutyLocation(suite.DB())
	fortGordon := factory.FetchOrBuildOrdersDutyLocation(suite.DB())
	grade := models.ServiceMemberGradeE9
	mockPPMCloseoutFetcher := &mocks.PPMCloseoutFetcher{}
	SSWPPMComputer := NewSSWPPMComputer(mockPPMCloseoutFetcher)

	move := factory.BuildMove(suite.DB(), []factory.Customization{
		{
			Model: models.Order{
				OrdersType: ordersType,
				Grade:      &grade,
			},
		},
		{
			Model:    fortGordon,
			LinkOnly: true,
			Type:     &factory.DutyLocations.NewDutyLocation,
		},
		{
			Model:    yuma,
			LinkOnly: true,
			Type:     &factory.DutyLocations.OriginDutyLocation,
		},
	}, nil)

	PPMShipmentID := uuid.Nil
	serviceMemberID := move.Orders.ServiceMemberID

	session := auth.Session{
		UserID:          move.Orders.ServiceMember.UserID,
		ServiceMemberID: serviceMemberID,
		ApplicationName: auth.MilApp,
	}

	emptySSD, err := SSWPPMComputer.FetchDataShipmentSummaryWorksheetFormData(suite.AppContextForTest(), &session, PPMShipmentID)

	suite.Error(err)
	suite.Nil(emptySSD)
}

func (suite *ShipmentSummaryWorksheetServiceSuite) TestFormatEMPLID() {
	edipi := "12345567890"
	affiliation := models.AffiliationCOASTGUARD
	emplid := "9999999"
	serviceMember := models.ServiceMember{
		ID:          uuid.Must(uuid.NewV4()),
		Edipi:       &edipi,
		Affiliation: &affiliation,
		Emplid:      &emplid,
	}

	result, err := formatEmplid(serviceMember)

	suite.Equal("EMPLID: 9999999", *result)
	suite.NoError(err)
}

func (suite *ShipmentSummaryWorksheetServiceSuite) TestFormatEMPLIDNotCG() {
	edipi := "12345567890"
	affiliation := models.AffiliationARMY
	emplid := "9999999"
	serviceMember := models.ServiceMember{
		ID:          uuid.Must(uuid.NewV4()),
		Edipi:       &edipi,
		Affiliation: &affiliation,
		Emplid:      &emplid,
	}

	result, err := formatEmplid(serviceMember)

	suite.Equal("12345567890", *result)
	suite.NoError(err)
}

func (suite *ShipmentSummaryWorksheetServiceSuite) TestFormatEMPLIDNull() {
	edipi := "12345567890"
	affiliation := models.AffiliationARMY
	serviceMember := models.ServiceMember{
		ID:          uuid.Must(uuid.NewV4()),
		Edipi:       &edipi,
		Affiliation: &affiliation,
	}

	result, err := formatEmplid(serviceMember)

	suite.Equal("12345567890", *result)
	suite.NoError(err)
}

func (suite *ShipmentSummaryWorksheetServiceSuite) TestFetchMovingExpensesShipmentSummaryWorksheetNoPPM() {
	serviceMemberID, _ := uuid.NewV4()

	ppmShipment := factory.BuildPPMShipment(suite.DB(), nil, nil)
	session := auth.Session{
		UserID:          ppmShipment.Shipment.MoveTaskOrder.Orders.ServiceMember.UserID,
		ServiceMemberID: serviceMemberID,
		ApplicationName: auth.MilApp,
	}

	movingExpenses, err := FetchMovingExpensesShipmentSummaryWorksheet(ppmShipment, suite.AppContextForTest(), &session)

	suite.Len(movingExpenses, 0)
	suite.NoError(err)
}

func (suite *ShipmentSummaryWorksheetServiceSuite) TestFetchDataShipmentSummaryWorksheetOnlyPPM() {
	ordersType := internalmessages.OrdersTypePERMANENTCHANGEOFSTATION
	yuma := factory.FetchOrBuildCurrentDutyLocation(suite.DB())
	fortGordon := factory.FetchOrBuildOrdersDutyLocation(suite.DB())
	grade := models.ServiceMemberGradeE9
	mockPPMCloseoutFetcher := &mocks.PPMCloseoutFetcher{}
	SSWPPMComputer := NewSSWPPMComputer(mockPPMCloseoutFetcher)

	ppmShipment := factory.BuildPPMShipment(suite.DB(), []factory.Customization{
		{
			Model: models.Order{
				OrdersType: ordersType,
				Grade:      &grade,
			},
		},
		{
			Model:    fortGordon,
			LinkOnly: true,
			Type:     &factory.DutyLocations.NewDutyLocation,
		},
		{
			Model:    yuma,
			LinkOnly: true,
			Type:     &factory.DutyLocations.OriginDutyLocation,
		},
		{
			Model: models.SignedCertification{},
		},
	}, nil)
	ppmShipmentID := ppmShipment.ID

	serviceMemberID := ppmShipment.Shipment.MoveTaskOrder.Orders.ServiceMemberID
	session := auth.Session{
		UserID:          ppmShipment.Shipment.MoveTaskOrder.Orders.ServiceMember.UserID,
		ServiceMemberID: serviceMemberID,
		ApplicationName: auth.MilApp,
	}
	models.SaveMoveDependencies(suite.DB(), &ppmShipment.Shipment.MoveTaskOrder)
	ssd, err := SSWPPMComputer.FetchDataShipmentSummaryWorksheetFormData(suite.AppContextForTest(), &session, ppmShipmentID)

	suite.NoError(err)
	suite.Equal(ppmShipment.Shipment.MoveTaskOrder.Orders.ID, ssd.Order.ID)
	suite.Require().Len(ssd.PPMShipments, 1)
	suite.Equal(ppmShipment.ID, ssd.PPMShipments[0].ID)
	suite.Equal(serviceMemberID, ssd.ServiceMember.ID)
	suite.Equal(yuma.ID, ssd.CurrentDutyLocation.ID)
	suite.Equal(yuma.Address.ID, ssd.CurrentDutyLocation.Address.ID)
	suite.Equal(fortGordon.ID, ssd.NewDutyLocation.ID)
	suite.Equal(fortGordon.Address.ID, ssd.NewDutyLocation.Address.ID)
	gradeWtgAllotment := models.GetWeightAllotment(grade)
	suite.Equal(unit.Pound(gradeWtgAllotment.TotalWeightSelf), ssd.WeightAllotment.Entitlement)
	suite.Equal(unit.Pound(gradeWtgAllotment.ProGearWeight), ssd.WeightAllotment.ProGear)
	suite.Equal(unit.Pound(500), ssd.WeightAllotment.SpouseProGear)
	suite.Require().NotNil(ssd.Order.Grade)
	weightAllotment := models.GetWeightAllotment(*ssd.Order.Grade)
	// E_9 rank, no dependents, with spouse pro-gear
	totalWeight := weightAllotment.TotalWeightSelf + weightAllotment.ProGearWeight + weightAllotment.ProGearWeightSpouse
	suite.Equal(unit.Pound(totalWeight), ssd.WeightAllotment.TotalWeight)
	suite.Equal(ppmShipment.EstimatedWeight, ssd.PPMShipments[0].EstimatedWeight)
	suite.Require().NotNil(ssd.PPMShipments[0].AdvanceAmountRequested)
	suite.Equal(ppmShipment.AdvanceAmountRequested, ssd.PPMShipments[0].AdvanceAmountRequested)
	suite.Require().Len(ssd.MovingExpenses, 0)
}

func (suite *ShipmentSummaryWorksheetServiceSuite) TestFormatValuesShipmentSummaryWorksheetFormPage1() {
	yuma := factory.FetchOrBuildCurrentDutyLocation(suite.DB())
	fortGordon := factory.FetchOrBuildOrdersDutyLocation(suite.DB())
	wtgEntitlements := models.SSWMaxWeightEntitlement{
		Entitlement:   15000,
		ProGear:       2000,
		SpouseProGear: 500,
		TotalWeight:   17500,
	}

	serviceMemberID, _ := uuid.NewV4()
	serviceBranch := models.AffiliationAIRFORCE
	grade := models.ServiceMemberGradeE9
	serviceMember := models.ServiceMember{
		ID:            serviceMemberID,
		FirstName:     models.StringPointer("Marcus"),
		MiddleName:    models.StringPointer("Joseph"),
		LastName:      models.StringPointer("Jenkins"),
		Suffix:        models.StringPointer("Jr."),
		Telephone:     models.StringPointer("444-555-8888"),
		PersonalEmail: models.StringPointer("michael+ppm-expansion_1@truss.works"),
		Edipi:         models.StringPointer("1234567890"),
		Affiliation:   &serviceBranch,
	}

	orderIssueDate := time.Date(2018, time.December, 21, 0, 0, 0, 0, time.UTC)
	order := models.Order{
		IssueDate:         orderIssueDate,
		OrdersType:        internalmessages.OrdersTypePERMANENTCHANGEOFSTATION,
		OrdersNumber:      models.StringPointer("012345"),
		NewDutyLocationID: fortGordon.ID,
		TAC:               models.StringPointer("NTA4"),
		SAC:               models.StringPointer("SAC"),
		HasDependents:     true,
		SpouseHasProGear:  true,
		Grade:             &grade,
	}
	expectedPickupDate := time.Date(2019, time.January, 11, 0, 0, 0, 0, time.UTC)
	actualPickupDate := time.Date(2019, time.February, 11, 0, 0, 0, 0, time.UTC)
	netWeight := unit.Pound(4000)
	cents := unit.Cents(1000)
	locator := "ABCDEF-01"
	estIncentive := unit.Cents(1000000)
	PPMShipments := models.PPMShipment{
		ExpectedDepartureDate:  expectedPickupDate,
		ActualMoveDate:         &actualPickupDate,
		Status:                 models.PPMShipmentStatusWaitingOnCustomer,
		EstimatedWeight:        &netWeight,
		AdvanceAmountRequested: &cents,
		EstimatedIncentive:     &estIncentive,
		Shipment: models.MTOShipment{
			ShipmentLocator: &locator,
		},
	}
	ssd := models.ShipmentSummaryFormData{
		ServiceMember:           serviceMember,
		Order:                   order,
		CurrentDutyLocation:     yuma,
		NewDutyLocation:         fortGordon,
		PPMRemainingEntitlement: 3000,
		WeightAllotment:         wtgEntitlements,
		PreparationDate:         time.Date(2019, 1, 1, 1, 1, 1, 1, time.UTC),
		PPMShipment:             PPMShipments,
	}

	mockPPMCloseoutFetcher := &mocks.PPMCloseoutFetcher{}
	sswPPMComputer := NewSSWPPMComputer(mockPPMCloseoutFetcher)
	sswPage1, err := sswPPMComputer.FormatValuesShipmentSummaryWorksheetFormPage1(ssd, false)
	suite.NoError(err)
	suite.Equal(FormatDate(time.Now()), sswPage1.PreparationDate1)

	suite.Equal("Jenkins Jr., Marcus Joseph", sswPage1.ServiceMemberName)
	suite.Equal("E-9", sswPage1.RankGrade)
	suite.Equal("Air Force", sswPage1.ServiceBranch)
	suite.Equal("00 Days in SIT", sswPage1.MaxSITStorageEntitlement)
	suite.Equal("Yuma AFB, IA 50309", sswPage1.AuthorizedOrigin)
	suite.Equal("Fort Eisenhower, GA 30813", sswPage1.AuthorizedDestination)
	suite.Equal("No", sswPage1.POVAuthorized)
	suite.Equal("444-555-8888", sswPage1.PreferredPhoneNumber)
	suite.Equal("michael+ppm-expansion_1@truss.works", sswPage1.PreferredEmail)
	suite.Equal("1234567890", sswPage1.DODId)
	suite.Equal("Air Force", sswPage1.IssuingBranchOrAgency)
	suite.Equal("21-Dec-2018", sswPage1.OrdersIssueDate)
	suite.Equal("PCS/012345", sswPage1.OrdersTypeAndOrdersNumber)
	suite.Equal("Fort Eisenhower, GA 30813", sswPage1.NewDutyAssignment)
	suite.Equal("15,000", sswPage1.WeightAllotment)
	suite.Equal("2,000", sswPage1.WeightAllotmentProGear)
	suite.Equal("500", sswPage1.WeightAllotmentProgearSpouse)
	suite.Equal("17,500", sswPage1.TotalWeightAllotment)

	suite.Equal(locator+" PPM", sswPage1.ShipmentNumberAndTypes)
	suite.Equal("11-Jan-2019", sswPage1.ShipmentPickUpDates)
	suite.Equal("4,000 lbs - Estimated", sswPage1.ShipmentWeights)
	suite.Equal("Waiting On Customer", sswPage1.ShipmentCurrentShipmentStatuses)
	suite.Equal("17,500", sswPage1.TotalWeightAllotmentRepeat)
	suite.Equal("15,000 lbs; $10,000.00", sswPage1.MaxObligationGCC100)
	suite.Equal("$3,000.00", sswPage1.PPMRemainingEntitlement)

	// quick test when there is no PPM actual move date
	PPMShipmentWithoutActualMoveDate := models.PPMShipment{
		Status:                 models.PPMShipmentStatusWaitingOnCustomer,
		EstimatedWeight:        &netWeight,
		AdvanceAmountRequested: &cents,
		Shipment: models.MTOShipment{
			ShipmentLocator: &locator,
		},
	}

	ssdWithoutPPMActualMoveDate := models.ShipmentSummaryFormData{
		ServiceMember:           serviceMember,
		Order:                   order,
		CurrentDutyLocation:     yuma,
		NewDutyLocation:         fortGordon,
		PPMRemainingEntitlement: 3000,
		WeightAllotment:         wtgEntitlements,
		PreparationDate:         time.Date(2019, 1, 1, 1, 1, 1, 1, time.UTC),
		PPMShipment:             PPMShipmentWithoutActualMoveDate,
	}
	sswPage1NoActualMoveDate, err := sswPPMComputer.FormatValuesShipmentSummaryWorksheetFormPage1(ssdWithoutPPMActualMoveDate, false)
	suite.NoError(err)
	suite.Equal("N/A", sswPage1NoActualMoveDate.ShipmentPickUpDates)
}

func (suite *ShipmentSummaryWorksheetServiceSuite) TestFormatValuesShipmentSummaryWorksheetFormPage2() {
	fortGordon := factory.FetchOrBuildOrdersDutyLocation(suite.DB())
	orderIssueDate := time.Date(2018, time.December, 21, 0, 0, 0, 0, time.UTC)
	locator := "ABCDEF-01"
	shipment := models.PPMShipment{
		Shipment: models.MTOShipment{
			ShipmentLocator: &locator,
		},
	}

	order := models.Order{
		IssueDate:         orderIssueDate,
		OrdersType:        internalmessages.OrdersTypePERMANENTCHANGEOFSTATION,
		OrdersNumber:      models.StringPointer("012345"),
		NewDutyLocationID: fortGordon.ID,
		TAC:               models.StringPointer("NTA4"),
		SAC:               models.StringPointer("SAC"),
		HasDependents:     true,
		SpouseHasProGear:  true,
	}
	paidWithGTCCFalse := false
	paidWithGTCCTrue := true
	tollExpense := models.MovingExpenseReceiptTypeTolls
	oilExpense := models.MovingExpenseReceiptTypeOil
	amount := unit.Cents(10000)
	movingExpenses := models.MovingExpenses{
		{
			MovingExpenseType: &tollExpense,
			Amount:            &amount,
			PaidWithGTCC:      &paidWithGTCCFalse,
		},
		{
			MovingExpenseType: &oilExpense,
			Amount:            &amount,
			PaidWithGTCC:      &paidWithGTCCFalse,
		},
		{
			MovingExpenseType: &oilExpense,
			Amount:            &amount,
			PaidWithGTCC:      &paidWithGTCCTrue,
		},
		{
			MovingExpenseType: &oilExpense,
			Amount:            &amount,
			PaidWithGTCC:      &paidWithGTCCFalse,
		},
		{
			MovingExpenseType: &tollExpense,
			Amount:            &amount,
			PaidWithGTCC:      &paidWithGTCCTrue,
		},
		{
			MovingExpenseType: &tollExpense,
			Amount:            &amount,
			PaidWithGTCC:      &paidWithGTCCTrue,
		},
		{
			MovingExpenseType: &tollExpense,
			Amount:            &amount,
			PaidWithGTCC:      &paidWithGTCCFalse,
		},
	}

	ssd := models.ShipmentSummaryFormData{
		Order:          order,
		MovingExpenses: movingExpenses,
		PPMShipment:    shipment,
	}

	mockPPMCloseoutFetcher := &mocks.PPMCloseoutFetcher{}
	sswPPMComputer := NewSSWPPMComputer(mockPPMCloseoutFetcher)
	sswPage2, err := sswPPMComputer.FormatValuesShipmentSummaryWorksheetFormPage2(ssd, false)
	suite.NoError(err)
	suite.Equal("$200.00", sswPage2.TollsGTCCPaid)
	suite.Equal("$200.00", sswPage2.TollsMemberPaid)
	suite.Equal("$200.00", sswPage2.OilMemberPaid)
	suite.Equal("$100.00", sswPage2.OilGTCCPaid)
	suite.Equal("$300.00", sswPage2.TotalGTCCPaid)
	suite.Equal("$400.00", sswPage2.TotalMemberPaid)
	suite.Equal("NTA4", sswPage2.TAC)
	suite.Equal("SAC", sswPage2.SAC)
}

<<<<<<< HEAD
func (suite *ShipmentSummaryWorksheetServiceSuite) TestFormatValuesShipmentSummaryWorksheetFormPage2ExcludeRejectedOrExcludedExpensesFromTotal() {
	fortGordon := factory.FetchOrBuildOrdersDutyLocation(suite.DB())
	orderIssueDate := time.Date(2018, time.December, 23, 0, 0, 0, 0, time.UTC)

	order := models.Order{
		IssueDate:         orderIssueDate,
		OrdersType:        internalmessages.OrdersTypePERMANENTCHANGEOFSTATION,
		OrdersNumber:      models.StringPointer("012346"),
		NewDutyLocationID: fortGordon.ID,
		TAC:               models.StringPointer("NTA4"),
		SAC:               models.StringPointer("SAC"),
		HasDependents:     true,
		SpouseHasProGear:  true,
	}
	paidWithGTCCFalse := false
	paidWithGTCCTrue := true
	tollExpense := models.MovingExpenseReceiptTypeTolls
	oilExpense := models.MovingExpenseReceiptTypeOil
	approvedStatus := models.PPMDocumentStatusApproved
	excludedStatus := models.PPMDocumentStatusExcluded
	rejectedStatus := models.PPMDocumentStatusRejected
	amount := unit.Cents(10000)
	smallerAmount := unit.Cents(5000)
	movingExpenses := models.MovingExpenses{
		// APPROVED
		{
			MovingExpenseType: &tollExpense,
			Amount:            &amount,
			PaidWithGTCC:      &paidWithGTCCFalse,
			Status:            &approvedStatus,
		},
		{
			MovingExpenseType: &oilExpense,
			Amount:            &smallerAmount,
			PaidWithGTCC:      &paidWithGTCCTrue,
			Status:            &approvedStatus,
		},
		// EXCLUDED
		{
			MovingExpenseType: &tollExpense,
			Amount:            &amount,
			PaidWithGTCC:      &paidWithGTCCTrue,
			Status:            &excludedStatus,
		},
		{
			MovingExpenseType: &tollExpense,
			Amount:            &amount,
			PaidWithGTCC:      &paidWithGTCCFalse,
			Status:            &excludedStatus,
		},
		{
			MovingExpenseType: &oilExpense,
			Amount:            &smallerAmount,
			PaidWithGTCC:      &paidWithGTCCFalse,
			Status:            &excludedStatus,
		},
		// REJECTED
		{
			MovingExpenseType: &oilExpense,
			Amount:            &amount,
			PaidWithGTCC:      &paidWithGTCCFalse,
			Status:            &rejectedStatus,
		},
		{
			MovingExpenseType: &tollExpense,
			Amount:            &amount,
			PaidWithGTCC:      &paidWithGTCCTrue,
			Status:            &rejectedStatus,
		},
	}

	ssd := services.ShipmentSummaryFormData{
		Order:          order,
		MovingExpenses: movingExpenses,
	}

	sswPage2, err := FormatValuesShipmentSummaryWorksheetFormPage2(ssd, false)
	suite.NoError(err)
	suite.Equal("$0.00", sswPage2.TollsGTCCPaid)
	suite.Equal("$100.00", sswPage2.TollsMemberPaid)
	suite.Equal("$0.00", sswPage2.OilMemberPaid)
	suite.Equal("$50.00", sswPage2.OilGTCCPaid)
	suite.Equal("$50.00", sswPage2.TotalGTCCPaid)
	suite.Equal("$100.00", sswPage2.TotalMemberPaid)
	suite.Equal("NTA4", sswPage2.TAC)
	suite.Equal("SAC", sswPage2.SAC)
=======
func (suite *ShipmentSummaryWorksheetServiceSuite) TestFormatValuesShipmentSummaryWorksheetFormPage3() {
	yuma := factory.FetchOrBuildCurrentDutyLocation(suite.DB())
	fortGordon := factory.FetchOrBuildOrdersDutyLocation(suite.DB())
	wtgEntitlements := models.SSWMaxWeightEntitlement{}
	serviceMember := models.ServiceMember{}
	order := models.Order{}
	expectedPickupDate := time.Date(2019, time.January, 11, 0, 0, 0, 0, time.UTC)
	actualPickupDate := time.Date(2019, time.February, 11, 0, 0, 0, 0, time.UTC)
	netWeight := unit.Pound(4000)
	cents := unit.Cents(1000)
	locator := "ABCDEF-01"
	move := factory.BuildMoveWithPPMShipment(suite.DB(), nil, nil)
	PPMShipment := models.PPMShipment{
		ID:                     move.MTOShipments[0].PPMShipment.ID,
		ExpectedDepartureDate:  expectedPickupDate,
		ActualMoveDate:         &actualPickupDate,
		Status:                 models.PPMShipmentStatusWaitingOnCustomer,
		EstimatedWeight:        &netWeight,
		AdvanceAmountRequested: &cents,
		Shipment: models.MTOShipment{
			ShipmentLocator: &locator,
		},
	}
	ssd := models.ShipmentSummaryFormData{
		AllShipments:            move.MTOShipments,
		ServiceMember:           serviceMember,
		Order:                   order,
		CurrentDutyLocation:     yuma,
		NewDutyLocation:         fortGordon,
		PPMRemainingEntitlement: 3000,
		WeightAllotment:         wtgEntitlements,
		PreparationDate:         time.Date(2019, 1, 1, 1, 1, 1, 1, time.UTC),
		PPMShipment:             PPMShipment,
	}
	mockPPMCloseoutFetcher := &mocks.PPMCloseoutFetcher{}
	sswPPMComputer := NewSSWPPMComputer(mockPPMCloseoutFetcher)
	sswPage3, err := sswPPMComputer.FormatValuesShipmentSummaryWorksheetFormPage3(ssd, false)
	suite.NoError(err)
	suite.Equal(FormatDate(time.Now()), sswPage3.PreparationDate3)
	suite.Equal(make(map[string]string), sswPage3.AddShipments)
}

func (suite *ShipmentSummaryWorksheetServiceSuite) TestFormatAdditionalHHG() {
	page3Map := make(map[string]string)
	i := 1
	hhg := factory.BuildMTOShipment(suite.DB(), nil, nil)
	locator := "ABCDEF"
	hhg.ShipmentLocator = &locator

	page3Map, err := formatAdditionalHHG(page3Map, i, hhg)
	suite.NoError(err)
	suite.Equal(*hhg.ShipmentLocator+" HHG", page3Map["AddShipmentNumberAndTypes1"])
	suite.Equal("16-Mar-2020 Actual", page3Map["AddShipmentPickUpDates1"])
	suite.Equal("980 Actual", page3Map["AddShipmentWeights1"])
	suite.Equal(FormatEnum(string(hhg.Status), ""), page3Map["AddShipmentStatus1"])
>>>>>>> b08f4714
}

func (suite *ShipmentSummaryWorksheetServiceSuite) TestGroupExpenses() {
	paidWithGTCC := false
	tollExpense := models.MovingExpenseReceiptTypeTolls
	oilExpense := models.MovingExpenseReceiptTypeOil
	amount := unit.Cents(10000)
	testCases := []struct {
		input    models.MovingExpenses
		expected map[string]float64
	}{
		{
			models.MovingExpenses{
				{
					MovingExpenseType: &tollExpense,
					Amount:            &amount,
					PaidWithGTCC:      &paidWithGTCC,
				},
				{
					MovingExpenseType: &oilExpense,
					Amount:            &amount,
					PaidWithGTCC:      &paidWithGTCC,
				},
				{
					MovingExpenseType: &oilExpense,
					Amount:            &amount,
					PaidWithGTCC:      &paidWithGTCC,
				},
				{
					MovingExpenseType: &oilExpense,
					Amount:            &amount,
					PaidWithGTCC:      &paidWithGTCC,
				},
				{
					MovingExpenseType: &tollExpense,
					Amount:            &amount,
					PaidWithGTCC:      &paidWithGTCC,
				},
			},
			map[string]float64{
				"OilMemberPaid":   300,
				"TollsMemberPaid": 200,
				"TotalMemberPaid": 500,
			},
		},
	}

	for _, testCase := range testCases {
		actual := SubTotalExpenses(testCase.input)
		suite.Equal(testCase.expected, actual)
	}

}

func (suite *ShipmentSummaryWorksheetServiceSuite) TestFormatSSWGetEntitlement() {
	spouseHasProGear := true
	hasDependants := true
	allotment := models.GetWeightAllotment(models.ServiceMemberGradeE1)
	expectedTotalWeight := allotment.TotalWeightSelfPlusDependents + allotment.ProGearWeight + allotment.ProGearWeightSpouse
	sswEntitlement := SSWGetEntitlement(models.ServiceMemberGradeE1, hasDependants, spouseHasProGear)

	suite.Equal(unit.Pound(expectedTotalWeight), sswEntitlement.TotalWeight)
	suite.Equal(unit.Pound(allotment.TotalWeightSelfPlusDependents), sswEntitlement.Entitlement)
	suite.Equal(unit.Pound(allotment.ProGearWeightSpouse), sswEntitlement.SpouseProGear)
	suite.Equal(unit.Pound(allotment.ProGearWeight), sswEntitlement.ProGear)
}

func (suite *ShipmentSummaryWorksheetServiceSuite) TestFormatSSWGetEntitlementNoDependants() {
	spouseHasProGear := false
	hasDependants := false
	allotment := models.GetWeightAllotment(models.ServiceMemberGradeE1)
	expectedTotalWeight := allotment.TotalWeightSelf + allotment.ProGearWeight + allotment.ProGearWeightSpouse
	sswEntitlement := SSWGetEntitlement(models.ServiceMemberGradeE1, hasDependants, spouseHasProGear)

	suite.Equal(unit.Pound(expectedTotalWeight), sswEntitlement.TotalWeight)
	suite.Equal(unit.Pound(allotment.TotalWeightSelf), sswEntitlement.Entitlement)
	suite.Equal(unit.Pound(allotment.ProGearWeight), sswEntitlement.ProGear)
	suite.Equal(unit.Pound(500), sswEntitlement.SpouseProGear)
}

func (suite *ShipmentSummaryWorksheetServiceSuite) TestFormatServiceMemberFullName() {
	sm1 := models.ServiceMember{
		Suffix:     models.StringPointer("Jr."),
		FirstName:  models.StringPointer("Tom"),
		MiddleName: models.StringPointer("James"),
		LastName:   models.StringPointer("Smith"),
	}
	sm2 := models.ServiceMember{
		FirstName: models.StringPointer("Tom"),
		LastName:  models.StringPointer("Smith"),
	}

	suite.Equal("Smith Jr., Tom James", FormatServiceMemberFullName(sm1))
	suite.Equal("Smith, Tom", FormatServiceMemberFullName(sm2))
}

func (suite *ShipmentSummaryWorksheetServiceSuite) TestFormatCurrentPPMStatus() {
	draft := models.PPMShipment{Status: models.PPMShipmentStatusDraft}
	submitted := models.PPMShipment{Status: models.PPMShipmentStatusSubmitted}

	suite.Equal("Draft", FormatCurrentPPMStatus(draft))
	suite.Equal("Submitted", FormatCurrentPPMStatus(submitted))
}

func (suite *ShipmentSummaryWorksheetServiceSuite) TestFormatRank() {
	e9 := models.ServiceMemberGradeE9
	multipleGrades := models.ServiceMemberGradeO1ACADEMYGRADUATE

	suite.Equal("E-9", FormatGrade(&e9))
	suite.Equal("O-1 or Service Academy Graduate", FormatGrade(&multipleGrades))
}

// This is the test
func (suite *ShipmentSummaryWorksheetServiceSuite) TestFormatShipmentNumberAndType() {
	locator := "ABCDEF-01"
	singlePPM := models.PPMShipment{
		Shipment: models.MTOShipment{
			ShipmentLocator: &locator,
		},
	}

	wtgEntitlements := models.SSWMaxWeightEntitlement{
		Entitlement:   15000,
		ProGear:       2000,
		SpouseProGear: 500,
		TotalWeight:   17500,
	}

	mockPPMCloseoutFetcher := &mocks.PPMCloseoutFetcher{}
	sswPPMComputer := NewSSWPPMComputer(mockPPMCloseoutFetcher)
	singlePPMFormatted := sswPPMComputer.FormatShipment(singlePPM, wtgEntitlements, false)

	// testing single shipment moves
	suite.Equal("ABCDEF-01 PPM", singlePPMFormatted.ShipmentNumberAndTypes)
}

func (suite *ShipmentSummaryWorksheetServiceSuite) TestFormatWeights() {
	suite.Equal("0", FormatWeights(0))
	suite.Equal("10", FormatWeights(10))
	suite.Equal("1,000", FormatWeights(1000))
	suite.Equal("1,000,000", FormatWeights(1000000))
}

func (suite *ShipmentSummaryWorksheetServiceSuite) TestFormatOrdersIssueDate() {
	dec212018 := time.Date(2018, time.December, 21, 0, 0, 0, 0, time.UTC)
	jan012019 := time.Date(2019, time.January, 1, 0, 0, 0, 0, time.UTC)

	suite.Equal("21-Dec-2018", FormatDate(dec212018))
	suite.Equal("01-Jan-2019", FormatDate(jan012019))
}

func (suite *ShipmentSummaryWorksheetServiceSuite) TestFormatOrdersType() {
	pcsOrder := models.Order{OrdersType: internalmessages.OrdersTypePERMANENTCHANGEOFSTATION}
	var unknownOrdersType internalmessages.OrdersType = "UNKNOWN_ORDERS_TYPE"
	localOrder := models.Order{OrdersType: unknownOrdersType}

	suite.Equal("PCS", FormatOrdersType(pcsOrder))
	suite.Equal("", FormatOrdersType(localOrder))
}

func (suite *ShipmentSummaryWorksheetServiceSuite) TestFormatServiceMemberAffiliation() {
	airForce := models.AffiliationAIRFORCE
	marines := models.AffiliationMARINES

	suite.Equal("Air Force", FormatServiceMemberAffiliation(&airForce))
	suite.Equal("Marines", FormatServiceMemberAffiliation(&marines))
}

func (suite *ShipmentSummaryWorksheetServiceSuite) TestFormatPPMWeightEstimated() {
	pounds := unit.Pound(1000)
	ppm := models.PPMShipment{EstimatedWeight: &pounds}
	noWtg := models.PPMShipment{EstimatedWeight: nil}

	suite.Equal("1,000 lbs - Estimated", FormatPPMWeightEstimated(ppm))
	suite.Equal("", FormatPPMWeightEstimated(noWtg))
}

func (suite *ShipmentSummaryWorksheetServiceSuite) TestFormatPPMWeightFinal() {
	pounds := unit.Pound(1000)

	suite.Equal("1,000 lbs - Actual", FormatPPMWeightFinal(pounds))
}

func (suite *ShipmentSummaryWorksheetServiceSuite) TestFormatAOASignedCertifications() {
	var err error
	move := factory.BuildMoveWithPPMShipment(suite.DB(), nil, nil)
	testDate := time.Now() // due to using updatedAt, time.Now() needs to be used to test cert times and dates
	aoaCertifications := Certifications{
		CustomerField: "",
		OfficeField:   "AOA: Firstname Lastname",
		DateField:     "AOA: " + FormatDate(testDate),
	}
	sswCertifications := Certifications{
		CustomerField: "",
		OfficeField:   "AOA: Firstname Lastname\nSSW: Firstname Lastname",
		DateField:     "AOA: " + FormatDate(testDate) + "\nSSW: " + FormatDate(testDate),
	}
	prepAOADate := FormatDate(testDate)
	prepSSWDate := FormatDate(testDate)

	signedCertType := models.SignedCertificationTypePreCloseoutReviewedPPMPAYMENT
	aoaSignedCertification := factory.BuildSignedCertification(suite.DB(), []factory.Customization{
		{
			Model:    move,
			LinkOnly: true,
		},
		{
			Model: models.SignedCertification{
				CertificationType: &signedCertType,
				CertificationText: "APPROVED",
				Signature:         "Firstname Lastname",
				UpdatedAt:         testDate,
				PpmID:             models.UUIDPointer(move.MTOShipments[0].PPMShipment.ID),
			},
		},
	}, nil)
	var certs []*models.SignedCertification
	certs = append(certs, &aoaSignedCertification)

	formattedSignature := formatSignedCertifications(certs, move.MTOShipments[0].PPMShipment.ID, false)
	formattedDate := formatAOADate(certs, move.MTOShipments[0].PPMShipment.ID)
	suite.Equal(prepAOADate, formattedDate)
	suite.Equal(aoaCertifications, formattedSignature)

	signedCertType = models.SignedCertificationTypeCloseoutReviewedPPMPAYMENT
	ppmPaymentsignedCertification := factory.BuildSignedCertification(suite.DB(), []factory.Customization{
		{
			Model:    move,
			LinkOnly: true,
		},
		{
			Model: models.SignedCertification{
				CertificationType: &signedCertType,
				CertificationText: "APPROVED",
				Signature:         "Firstname Lastname",
				UpdatedAt:         testDate,
				PpmID:             models.UUIDPointer(move.MTOShipments[0].PPMShipment.ID),
			},
		},
	}, nil)
	certs = append(certs, &ppmPaymentsignedCertification)

	formattedSignature = formatSignedCertifications(certs, move.MTOShipments[0].PPMShipment.ID, true)
	formattedDate, err = formatSSWDate(certs, move.MTOShipments[0].PPMShipment.ID)
	suite.NoError(err)
	suite.Equal(prepSSWDate, formattedDate)
	suite.Equal(sswCertifications, formattedSignature)

}

func (suite *ShipmentSummaryWorksheetServiceSuite) TestFormatSSWSignedCertifications() {
	var err error
	move := factory.BuildMoveWithPPMShipment(suite.DB(), nil, nil)
	testDate := time.Now() // due to using updatedAt, time.Now() needs to be used to test cert times and dates
	sswCertifications := Certifications{
		CustomerField: "",
		OfficeField:   "AOA: \nSSW: Firstname Lastname",
		DateField:     "AOA: " + "\nSSW: " + FormatDate(testDate),
	}
	prepSSWDate := FormatDate(testDate)

	var certs []*models.SignedCertification

	signedCertType := models.SignedCertificationTypeCloseoutReviewedPPMPAYMENT
	ppmPaymentsignedCertification := factory.BuildSignedCertification(suite.DB(), []factory.Customization{
		{
			Model:    move,
			LinkOnly: true,
		},
		{
			Model: models.SignedCertification{
				CertificationType: &signedCertType,
				CertificationText: "APPROVED",
				Signature:         "Firstname Lastname",
				UpdatedAt:         testDate,
				PpmID:             models.UUIDPointer(move.MTOShipments[0].PPMShipment.ID),
			},
		},
	}, nil)
	certs = append(certs, &ppmPaymentsignedCertification)

	formattedSignature := formatSignedCertifications(certs, move.MTOShipments[0].PPMShipment.ID, true)
	formattedDate, err := formatSSWDate(certs, move.MTOShipments[0].PPMShipment.ID)
	suite.NoError(err)
	suite.Equal(prepSSWDate, formattedDate)
	suite.Equal(sswCertifications, formattedSignature)

}

func (suite *ShipmentSummaryWorksheetServiceSuite) TestFormatAddress() {
	// Test case 1: Valid W2 address
	validAddress := &models.Address{
		StreetAddress1: "123 Main St",
		City:           "Cityville",
		State:          "ST",
		PostalCode:     "12345",
	}

	expectedValidResult := "123 Main St,  Cityville ST 12345"

	resultValid := FormatAddress(validAddress)

	suite.Equal(expectedValidResult, resultValid)

	// Test case 2: Nil W2 address
	nilAddress := (*models.Address)(nil)

	expectedNilResult := "W2 Address not found"

	resultNil := FormatAddress(nilAddress)

	suite.Equal(expectedNilResult, resultNil)
}

func (suite *ShipmentSummaryWorksheetServiceSuite) TestNilOrValue() {
	// Test case 1: Non-nil pointer
	validPointer := "ValidValue"
	validResult := nilOrValue(&validPointer)
	expectedValidResult := "ValidValue"

	if validResult != expectedValidResult {
		suite.Equal(expectedValidResult, validResult)
	}

	// Test case 2: Nil pointer
	nilPointer := (*string)(nil)
	nilResult := nilOrValue(nilPointer)
	expectedNilResult := ""

	if nilResult != expectedNilResult {
		suite.Equal(expectedNilResult, nilResult)
	}
}

func (suite *ShipmentSummaryWorksheetServiceSuite) TestMergeTextFields() {
	// Test case 1: Non-empty input slices
	fields1 := []textField{
		{Pages: []int{1, 2}, ID: "1", Name: "Field1", Value: "Value1", Multiline: false, Locked: true},
		{Pages: []int{3, 4}, ID: "2", Name: "Field2", Value: "Value2", Multiline: true, Locked: false},
	}

	fields2 := []textField{
		{Pages: []int{5, 6}, ID: "3", Name: "Field3", Value: "Value3", Multiline: true, Locked: false},
		{Pages: []int{7, 8}, ID: "4", Name: "Field4", Value: "Value4", Multiline: false, Locked: true},
	}

	fields3 := []textField{
		{Pages: []int{9, 10}, ID: "5", Name: "Field5", Value: "Value5", Multiline: true, Locked: false},
		{Pages: []int{11, 12}, ID: "6", Name: "Field6", Value: "Value6", Multiline: false, Locked: true},
	}

	mergedResult := mergeTextFields(fields1, fields2, fields3)

	expectedMergedResult := []textField{
		{Pages: []int{1, 2}, ID: "1", Name: "Field1", Value: "Value1", Multiline: false, Locked: true},
		{Pages: []int{3, 4}, ID: "2", Name: "Field2", Value: "Value2", Multiline: true, Locked: false},
		{Pages: []int{5, 6}, ID: "3", Name: "Field3", Value: "Value3", Multiline: true, Locked: false},
		{Pages: []int{7, 8}, ID: "4", Name: "Field4", Value: "Value4", Multiline: false, Locked: true},
		{Pages: []int{9, 10}, ID: "5", Name: "Field5", Value: "Value5", Multiline: true, Locked: false},
		{Pages: []int{11, 12}, ID: "6", Name: "Field6", Value: "Value6", Multiline: false, Locked: true},
	}

	suite.Equal(mergedResult, expectedMergedResult)

	// Test case 2: Empty input slices
	emptyResult := mergeTextFields([]textField{}, []textField{}, []textField{})
	expectedEmptyResult := []textField{}

	suite.Equal(emptyResult, expectedEmptyResult)
}

func (suite *ShipmentSummaryWorksheetServiceSuite) TestCreateTextFields() {
	// Test case 1: Non-empty input
	type TestData struct {
		Field1 string
		Field2 int
		Field3 bool
		Field4 map[string]string
	}

	field4 := make(map[string]string)
	field4["Field4"] = "Value 4"
	testData := TestData{"Value1", 42, true, field4}
	pages := []int{1, 2}

	result := createTextFields(testData, pages...)

	expectedResult := []textField{
		{Pages: pages, ID: "1", Name: "Field1", Value: "Value1", Multiline: true, Locked: false},
		{Pages: pages, ID: "2", Name: "Field2", Value: "42", Multiline: true, Locked: false},
		{Pages: pages, ID: "3", Name: "Field3", Value: "true", Multiline: true, Locked: false},
		{Pages: pages, ID: "4", Name: "Field4", Value: "Value 4", Multiline: true, Locked: false},
	}

	suite.Equal(result, expectedResult)

	// Test case 2: Empty input
	emptyResult := createTextFields(struct{}{})

	suite.Nil(emptyResult)
}

func (suite *ShipmentSummaryWorksheetServiceSuite) TestFillSSWPDFForm() {
	fakeS3 := storageTest.NewFakeS3Storage(true)
	userUploader, uploaderErr := uploader.NewUserUploader(fakeS3, 25*uploader.MB)
	suite.FatalNoError(uploaderErr)
	generator, err := paperworkgenerator.NewGenerator(userUploader.Uploader())
	suite.FatalNil(err)

	mockPPMCloseoutFetcher := &mocks.PPMCloseoutFetcher{}
	sswPPMComputer := NewSSWPPMComputer(mockPPMCloseoutFetcher)
	ppmGenerator, err := NewSSWPPMGenerator(generator)
	suite.FatalNoError(err)
	ordersType := internalmessages.OrdersTypePERMANENTCHANGEOFSTATION
	yuma := factory.FetchOrBuildCurrentDutyLocation(suite.DB())
	fortGordon := factory.FetchOrBuildOrdersDutyLocation(suite.DB())
	grade := models.ServiceMemberGradeE9
	ppmShipment := factory.BuildPPMShipment(suite.DB(), []factory.Customization{
		{
			Model: models.Order{
				OrdersType: ordersType,
				Grade:      &grade,
			},
		},
		{
			Model:    fortGordon,
			LinkOnly: true,
			Type:     &factory.DutyLocations.NewDutyLocation,
		},
		{
			Model:    yuma,
			LinkOnly: true,
			Type:     &factory.DutyLocations.OriginDutyLocation,
		},
		{
			Model: models.SignedCertification{
				UpdatedAt: time.Now(),
			},
		},
	}, nil)

	storageExpenseType := models.MovingExpenseReceiptTypeStorage
	movingExpense := models.MovingExpense{
		MovingExpenseType: &storageExpenseType,
		Amount:            models.CentPointer(unit.Cents(67899)),
		SITStartDate:      models.TimePointer(time.Now()),
		SITEndDate:        models.TimePointer(time.Now()),
	}

	factory.AddMovingExpenseToPPMShipment(suite.DB(), &ppmShipment, nil, &movingExpense)

	ppmShipmentID := ppmShipment.ID

	serviceMemberID := ppmShipment.Shipment.MoveTaskOrder.Orders.ServiceMemberID

	session := auth.Session{
		UserID:          ppmShipment.Shipment.MoveTaskOrder.Orders.ServiceMember.UserID,
		ServiceMemberID: serviceMemberID,
		ApplicationName: auth.MilApp,
	}

	models.SaveMoveDependencies(suite.DB(), &ppmShipment.Shipment.MoveTaskOrder)

	ssd, err := sswPPMComputer.FetchDataShipmentSummaryWorksheetFormData(suite.AppContextForTest(), &session, ppmShipmentID)
	suite.NoError(err)
	page1Data, page2Data, Page3Data, err := sswPPMComputer.FormatValuesShipmentSummaryWorksheet(*ssd, false)
	suite.NoError(err)
	test, info, err := ppmGenerator.FillSSWPDFForm(page1Data, page2Data, Page3Data)
	suite.NoError(err)
	println(test.Name())           // ensures was generated with temp filesystem
	suite.Equal(info.PageCount, 3) // ensures PDF is not corrupted
}

func (suite *ShipmentSummaryWorksheetServiceSuite) TestFormatMaxAdvance() {
	cents := unit.Cents(1000)
	tests := []struct {
		name               string
		estimatedIncentive *unit.Cents
		expectedResult     string
	}{
		{
			name:               "Valid estimated incentive",
			estimatedIncentive: &cents,
			expectedResult:     "$6.00",
		},
		{
			name:               "Nil estimated incentive",
			estimatedIncentive: nil,
			expectedResult:     "No Incentive Found",
		},
	}

	for _, tt := range tests {
		result := formatMaxAdvance(tt.estimatedIncentive)
		suite.Equal(tt.expectedResult, result)
	}

}

func (suite *ShipmentSummaryWorksheetServiceSuite) TestFormatShipment() {
	exampleValue1 := unit.Cents(5000)
	exampleValue2 := unit.Cents(3000)
	exampleValue3 := unit.Cents(1000)
	exampleValue4 := models.PPMAdvanceStatusReceived
	exampleValue5 := true
	locator := "ABCDEF-01"

	wtgEntitlements := models.SSWMaxWeightEntitlement{
		Entitlement:   15000,
		ProGear:       2000,
		SpouseProGear: 500,
		TotalWeight:   17500,
	}

	tests := []struct {
		name           string
		shipment       models.PPMShipment
		expectedResult models.WorkSheetShipment
		entitlements   models.SSWMaxWeightEntitlement
	}{
		{
			name: "All fields present",
			shipment: models.PPMShipment{
				FinalIncentive:        &exampleValue1, // Example value
				EstimatedIncentive:    &exampleValue2, // Example value
				AdvanceAmountReceived: &exampleValue3, // Example value
				AdvanceStatus:         &exampleValue4,
				HasRequestedAdvance:   &exampleValue5,
				Shipment: models.MTOShipment{
					ShipmentLocator: &locator,
				},
			},
			expectedResult: models.WorkSheetShipment{
				FinalIncentive:         "$50.00",                     // Example expected result
				MaxAdvance:             "$18.00",                     // Assuming formatMaxAdvance correctly formats
				EstimatedIncentive:     "$30.00",                     // Example expected result
				AdvanceAmountReceived:  "$10.00 Requested, Received", // Example expected result
				ShipmentNumberAndTypes: locator,
			},
			entitlements: wtgEntitlements,
		},
		{
			name: "Final Incentive nil",
			shipment: models.PPMShipment{
				FinalIncentive:        nil,
				EstimatedIncentive:    &exampleValue2, // Example value
				AdvanceAmountReceived: &exampleValue3, // Example value
				AdvanceStatus:         &exampleValue4,
				HasRequestedAdvance:   &exampleValue5,
				Shipment: models.MTOShipment{
					ShipmentLocator: &locator,
				},
			},
			expectedResult: models.WorkSheetShipment{
				FinalIncentive:         "No final incentive.",
				MaxAdvance:             "$18.00",                     // Assuming formatMaxAdvance correctly formats
				EstimatedIncentive:     "$30.00",                     // Example expected result
				AdvanceAmountReceived:  "$10.00 Requested, Received", // Example expected result
				ShipmentNumberAndTypes: locator,
			},
			entitlements: wtgEntitlements,
		},
	}

	mockPPMCloseoutFetcher := &mocks.PPMCloseoutFetcher{}
	sswPPMComputer := NewSSWPPMComputer(mockPPMCloseoutFetcher)

	for _, tt := range tests {
		result := sswPPMComputer.FormatShipment(tt.shipment, tt.entitlements, false)

		suite.Equal(tt.expectedResult.FinalIncentive, result.FinalIncentive)
		suite.Equal(tt.expectedResult.MaxAdvance, result.MaxAdvance)
		suite.Equal(tt.expectedResult.EstimatedIncentive, result.EstimatedIncentive)
		suite.Equal(tt.expectedResult.AdvanceAmountReceived, result.AdvanceAmountReceived)
		suite.Equal(tt.expectedResult.ShipmentNumberAndTypes+" PPM", result.ShipmentNumberAndTypes)
	}
}

func (suite *ShipmentSummaryWorksheetServiceSuite) TestFormatAdditionalShipments() {
	locator := "ABCDEF-01"
	now := time.Now()

	ppm := models.PPMShipment{
		ID: uuid.Must(uuid.NewV4()),
		Shipment: models.MTOShipment{
			ShipmentLocator: &locator,
		},
	}

	ppm2 := models.PPMShipment{
		ID:     uuid.Must(uuid.NewV4()),
		Status: models.PPMShipmentStatusSubmitted,
		Shipment: models.MTOShipment{
			ShipmentLocator: &locator,
		},
		ActualMoveDate: &now,
		WeightTickets: models.WeightTickets{
			models.WeightTicket{
				AdjustedNetWeight: models.PoundPointer(1200),
			},
			models.WeightTicket{
				AdjustedNetWeight: models.PoundPointer(1200),
			},
			models.WeightTicket{
				EmptyWeight: models.PoundPointer(3000),
				FullWeight:  models.PoundPointer(4200),
			},
		},
	}

	ppm3 := models.PPMShipment{
		ID:     uuid.Must(uuid.NewV4()),
		Status: models.PPMShipmentStatusSubmitted,
		Shipment: models.MTOShipment{
			ShipmentLocator: &locator,
		},
		ActualMoveDate:  &now,
		EstimatedWeight: models.PoundPointer(25),
	}

	ppm4 := models.PPMShipment{
		ID:     uuid.Must(uuid.NewV4()),
		Status: models.PPMShipmentStatusSubmitted,
		Shipment: models.MTOShipment{
			ShipmentLocator: &locator,
		},
		ExpectedDepartureDate: now,
		EstimatedWeight:       models.PoundPointer(25),
	}

	primeActualWeight := unit.Pound(1234)
	primeEstimatedWeight := unit.Pound(1234)

	shipments := []models.MTOShipment{
		{
			ShipmentType:    models.MTOShipmentTypePPM,
			ShipmentLocator: &locator,
			PPMShipment:     &ppm2,
			Status:          models.MTOShipmentStatusSubmitted,
		},
		{
			ShipmentType:    models.MTOShipmentTypePPM,
			ShipmentLocator: &locator,
			PPMShipment:     &ppm3,
			Status:          models.MTOShipmentStatusSubmitted,
		},
		{
			ShipmentType:    models.MTOShipmentTypePPM,
			ShipmentLocator: &locator,
			PPMShipment:     &ppm4,
			Status:          models.MTOShipmentStatusSubmitted,
		},
		{
			PPMShipment:          &ppm2,
			ShipmentType:         models.MTOShipmentTypeHHGIntoNTSDom,
			ShipmentLocator:      &locator,
			RequestedPickupDate:  &now,
			Status:               models.MTOShipmentStatusSubmitted,
			PrimeActualWeight:    &primeActualWeight,
			PrimeEstimatedWeight: &primeEstimatedWeight,
		},
		{
			PPMShipment:          &ppm2,
			ShipmentType:         models.MTOShipmentTypeHHGOutOfNTSDom,
			ShipmentLocator:      &locator,
			RequestedPickupDate:  &now,
			Status:               models.MTOShipmentStatusSubmitted,
			PrimeActualWeight:    &primeActualWeight,
			PrimeEstimatedWeight: &primeEstimatedWeight,
		},
		{
			PPMShipment:          &ppm2,
			ShipmentType:         models.MTOShipmentTypeInternationalHHG,
			ShipmentLocator:      &locator,
			RequestedPickupDate:  &now,
			Status:               models.MTOShipmentStatusSubmitted,
			PrimeActualWeight:    &primeActualWeight,
			PrimeEstimatedWeight: &primeEstimatedWeight,
		},
		{
			PPMShipment:          &ppm2,
			ShipmentType:         models.MTOShipmentTypeInternationalUB,
			ShipmentLocator:      &locator,
			RequestedPickupDate:  &now,
			Status:               models.MTOShipmentStatusSubmitted,
			PrimeActualWeight:    &primeActualWeight,
			PrimeEstimatedWeight: &primeEstimatedWeight,
		},
		{
			PPMShipment:          &ppm2,
			ShipmentType:         models.MTOShipmentTypeMobileHome,
			ShipmentLocator:      &locator,
			RequestedPickupDate:  &now,
			Status:               models.MTOShipmentStatusSubmitted,
			PrimeActualWeight:    &primeActualWeight,
			PrimeEstimatedWeight: &primeEstimatedWeight,
		},
		{
			PPMShipment:          &ppm2,
			ShipmentType:         models.MTOShipmentTypeBoatHaulAway,
			ShipmentLocator:      &locator,
			RequestedPickupDate:  &now,
			Status:               models.MTOShipmentStatusSubmitted,
			PrimeActualWeight:    &primeActualWeight,
			PrimeEstimatedWeight: &primeEstimatedWeight,
		},
		{
			PPMShipment:          &ppm2,
			ShipmentType:         models.MTOShipmentTypeBoatTowAway,
			ShipmentLocator:      &locator,
			RequestedPickupDate:  &now,
			Status:               models.MTOShipmentStatusSubmitted,
			PrimeActualWeight:    &primeActualWeight,
			PrimeEstimatedWeight: &primeEstimatedWeight,
		},
		{
			PPMShipment:          &ppm2,
			ShipmentType:         models.MTOShipmentTypeInternationalHHG,
			ShipmentLocator:      &locator,
			RequestedPickupDate:  &now,
			Status:               models.MTOShipmentStatusSubmitted,
			PrimeEstimatedWeight: &primeEstimatedWeight,
		},
		{
			PPMShipment:          &ppm2,
			ShipmentType:         models.MTOShipmentTypeInternationalHHG,
			ShipmentLocator:      &locator,
			ActualPickupDate:     &now,
			Status:               models.MTOShipmentStatusSubmitted,
			PrimeEstimatedWeight: &primeEstimatedWeight,
		},
		{
			PPMShipment:          &ppm2,
			ShipmentType:         models.MTOShipmentTypeInternationalHHG,
			ShipmentLocator:      &locator,
			ScheduledPickupDate:  &now,
			Status:               models.MTOShipmentStatusSubmitted,
			PrimeEstimatedWeight: &primeEstimatedWeight,
		},
		{
			PPMShipment:     &ppm2,
			ShipmentType:    models.MTOShipmentTypeInternationalHHG,
			ShipmentLocator: &locator,
			Status:          models.MTOShipmentStatusSubmitted,
		},
	}

	ssd := models.ShipmentSummaryFormData{
		PPMShipment:  ppm,
		AllShipments: shipments,
	}

	results, _ := formatAdditionalShipments(ssd)
	suite.Equal(len(results), 56) // # of shipments multiply by 4

	expectedMapKeys := [4]string{"AddShipmentNumberAndTypes", "AddShipmentPickUpDates", "AddShipmentWeights", "AddShipmentStatus"}

	for indexShipment, shipment := range shipments {
		for index, key := range expectedMapKeys {
			value, contains := results[fmt.Sprintf("%s%d", key, indexShipment+1)]
			suite.True(contains)
			// verify AddShipmentNumberAndTypes
			if index == 0 {
				if shipment.ShipmentType == models.MTOShipmentTypePPM {
					suite.Equal(fmt.Sprintf("%s %s", locator, string(shipment.ShipmentType)), value)
				} else if shipment.ShipmentType == models.MTOShipmentTypeHHGOutOfNTSDom {
					suite.Equal(fmt.Sprintf("%s %s", locator, "NTS Release"), value)
				} else if shipment.ShipmentType == models.MTOShipmentTypeHHGIntoNTSDom {
					suite.Equal(fmt.Sprintf("%s %s", locator, "NTS"), value)
				} else if shipment.ShipmentType == models.MTOShipmentTypeInternationalHHG {
					suite.Equal(fmt.Sprintf("%s %s", locator, "Int'l HHG"), value)
				} else if shipment.ShipmentType == models.MTOShipmentTypeInternationalUB {
					suite.Equal(fmt.Sprintf("%s %s", locator, "Int'l UB"), value)
				} else if shipment.ShipmentType == models.MTOShipmentTypeMobileHome {
					suite.Equal(fmt.Sprintf("%s %s", locator, "Mobile Home"), value)
				} else if shipment.ShipmentType == models.MTOShipmentTypeBoatHaulAway {
					suite.Equal(fmt.Sprintf("%s %s", locator, "Boat Haul"), value)
				} else if shipment.ShipmentType == models.MTOShipmentTypeBoatTowAway {
					suite.Equal(fmt.Sprintf("%s %s", locator, "Boat Tow"), value)
				} else {
					suite.Fail(fmt.Sprintf("unaccounted type: %s", string(shipment.ShipmentType)))
				}
			}
			// verify AddShipmentPickUpDates
			if index == 1 {
				if shipment.ShipmentType == models.MTOShipmentTypePPM {
					if shipment.PPMShipment.ActualMoveDate != nil {
						suite.Equal(fmt.Sprintf("%s %s", FormatDate(now), "Actual"), value)
					} else {
						suite.Equal(fmt.Sprintf("%s %s", FormatDate(now), "Expected"), value)
					}
				} else {
					if shipment.RequestedPickupDate != nil {
						suite.Equal(fmt.Sprintf("%s %s", FormatDate(now), "Requested"), value)
					} else if shipment.ActualPickupDate != nil {
						suite.Equal(fmt.Sprintf("%s %s", FormatDate(now), "Actual"), value)
					} else if shipment.ScheduledPickupDate != nil {
						suite.Equal(fmt.Sprintf("%s %s", FormatDate(now), "Scheduled"), value)
					} else {
						suite.Equal(" - ", value)
					}
				}
			}
			// verify AddShipmentWeights
			if index == 2 {
				if shipment.ShipmentType == models.MTOShipmentTypePPM {
					if shipment.PPMShipment.EstimatedWeight != nil {
						suite.Equal("25 lbs - Estimated", value)
					} else {
						suite.Equal("3,600 lbs - Actual", value)
					}
				} else {
					if shipment.PrimeActualWeight != nil {
						suite.Equal("1,234 Actual", value)
					} else if shipment.PrimeEstimatedWeight != nil {
						suite.Equal("1,234 Estimated", value)
					} else {
						suite.Equal(" - ", value)
					}
				}
			}
			// verify AddShipmentStatus
			if index == 3 {
				suite.Equal(FormatEnum(string(shipment.Status), ""), value)
			}
		}
	}
}

func (suite *ShipmentSummaryWorksheetServiceSuite) TestTooManyShipmentsErrorFormatAdditionalShipments() {
	locator := "ABCDEF-01"

	ppm := models.PPMShipment{
		ID: uuid.Must(uuid.NewV4()),
		Shipment: models.MTOShipment{
			ShipmentLocator: &locator,
		},
	}

	ppm2 := models.PPMShipment{
		ID: uuid.Must(uuid.NewV4()),
		Shipment: models.MTOShipment{
			ShipmentLocator: &locator,
		},
	}

	var shipments []models.MTOShipment
	i := 0
	// build 18 shipments to exceed limit
	for next := true; next; next = i < 18 {
		shipments = append(shipments, models.MTOShipment{
			ShipmentType:    models.MTOShipmentTypePPM,
			ShipmentLocator: &locator,
			PPMShipment:     &ppm2,
			Status:          models.MTOShipmentStatusSubmitted,
		})
		i++
	}

	ssd := models.ShipmentSummaryFormData{
		PPMShipment:  ppm,
		AllShipments: shipments,
	}

	_, err := formatAdditionalShipments(ssd)
	suite.NotNil(err)
}

func (suite *ShipmentSummaryWorksheetServiceSuite) TestMissingShipmentLocatorErrorFormatAdditionalShipments() {
	locator := "ABCDEF-01"

	ppm := models.PPMShipment{
		ID: uuid.Must(uuid.NewV4()),
		Shipment: models.MTOShipment{
			ShipmentLocator: &locator,
		},
	}

	ppm2 := models.PPMShipment{
		ID: uuid.Must(uuid.NewV4()),
		Shipment: models.MTOShipment{
			ShipmentLocator: &locator,
		},
	}

	shipments := []models.MTOShipment{
		{
			ShipmentType: models.MTOShipmentTypePPM,
			PPMShipment:  &ppm2,
			Status:       models.MTOShipmentStatusSubmitted,
			//No -- ShipmentLocator: &locator,
		},
	}

	ssd := models.ShipmentSummaryFormData{
		PPMShipment:  ppm,
		AllShipments: shipments,
	}

	_, err := formatAdditionalShipments(ssd)
	suite.NotNil(err)
}

func (suite *ShipmentSummaryWorksheetServiceSuite) TestFormatDisbursement() {
	expensesMap := make(map[string]float64)

	// Test case 1: GTCC calculation B is less than GTCC calculation A
	// Additionally, Member should not be less than 0
	expectedResult := "GTCC: " + FormatDollars(100.00) + "\nMember: " + FormatDollars(0)
	expensesMap["TotalGTCCPaid"] = 200.00
	expensesMap["StorageGTCCPaid"] = 300.00
	ppmRemainingEntitlement := 60.00
	expensesMap["StorageMemberPaid"] = 40.00
	result := formatDisbursement(expensesMap, ppmRemainingEntitlement)
	suite.Equal(result, expectedResult)

	// Test case 2: GTCC calculation A is less than GTCC calculation B
	expectedResult = "GTCC: " + FormatDollars(100.00) + "\nMember: " + FormatDollars(400.00)
	expensesMap = make(map[string]float64)
	expensesMap["TotalGTCCPaid"] = 60.00
	expensesMap["StorageGTCCPaid"] = 40.00
	ppmRemainingEntitlement = 300.00
	expensesMap["StorageMemberPaid"] = 200.00
	result = formatDisbursement(expensesMap, ppmRemainingEntitlement)
	suite.Equal(result, expectedResult)

	// Test case 3: GTCC calculation is less than 0
	expectedResult = "GTCC: " + FormatDollars(0) + "\nMember: " + FormatDollars(-250.00)
	expensesMap = make(map[string]float64)
	expensesMap["TotalGTCCPaid"] = 0
	expensesMap["StorageGTCCPaid"] = 0
	ppmRemainingEntitlement = -300.00
	expensesMap["StorageMemberPaid"] = 50.00
	result = formatDisbursement(expensesMap, ppmRemainingEntitlement)
	suite.Equal(result, expectedResult)

}<|MERGE_RESOLUTION|>--- conflicted
+++ resolved
@@ -484,11 +484,15 @@
 	suite.Equal("SAC", sswPage2.SAC)
 }
 
-<<<<<<< HEAD
 func (suite *ShipmentSummaryWorksheetServiceSuite) TestFormatValuesShipmentSummaryWorksheetFormPage2ExcludeRejectedOrExcludedExpensesFromTotal() {
 	fortGordon := factory.FetchOrBuildOrdersDutyLocation(suite.DB())
 	orderIssueDate := time.Date(2018, time.December, 23, 0, 0, 0, 0, time.UTC)
-
+	locator := "ABCDEF-01"
+	singlePPM := models.PPMShipment{
+		Shipment: models.MTOShipment{
+			ShipmentLocator: &locator,
+		},
+	}
 	order := models.Order{
 		IssueDate:         orderIssueDate,
 		OrdersType:        internalmessages.OrdersTypePERMANENTCHANGEOFSTATION,
@@ -556,12 +560,15 @@
 		},
 	}
 
-	ssd := services.ShipmentSummaryFormData{
+	ssd := models.ShipmentSummaryFormData{
 		Order:          order,
 		MovingExpenses: movingExpenses,
-	}
-
-	sswPage2, err := FormatValuesShipmentSummaryWorksheetFormPage2(ssd, false)
+		PPMShipment:    singlePPM,
+	}
+
+	mockPPMCloseoutFetcher := &mocks.PPMCloseoutFetcher{}
+	sswPPMComputer := NewSSWPPMComputer(mockPPMCloseoutFetcher)
+	sswPage2, err := sswPPMComputer.FormatValuesShipmentSummaryWorksheetFormPage2(ssd, false)
 	suite.NoError(err)
 	suite.Equal("$0.00", sswPage2.TollsGTCCPaid)
 	suite.Equal("$100.00", sswPage2.TollsMemberPaid)
@@ -571,7 +578,8 @@
 	suite.Equal("$100.00", sswPage2.TotalMemberPaid)
 	suite.Equal("NTA4", sswPage2.TAC)
 	suite.Equal("SAC", sswPage2.SAC)
-=======
+}
+
 func (suite *ShipmentSummaryWorksheetServiceSuite) TestFormatValuesShipmentSummaryWorksheetFormPage3() {
 	yuma := factory.FetchOrBuildCurrentDutyLocation(suite.DB())
 	fortGordon := factory.FetchOrBuildOrdersDutyLocation(suite.DB())
@@ -627,7 +635,6 @@
 	suite.Equal("16-Mar-2020 Actual", page3Map["AddShipmentPickUpDates1"])
 	suite.Equal("980 Actual", page3Map["AddShipmentWeights1"])
 	suite.Equal(FormatEnum(string(hhg.Status), ""), page3Map["AddShipmentStatus1"])
->>>>>>> b08f4714
 }
 
 func (suite *ShipmentSummaryWorksheetServiceSuite) TestGroupExpenses() {
