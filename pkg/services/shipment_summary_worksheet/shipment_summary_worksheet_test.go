--- conflicted
+++ resolved
@@ -778,18 +778,12 @@
 	ordersType := internalmessages.OrdersTypePERMANENTCHANGEOFSTATION
 	yuma := factory.FetchOrBuildCurrentDutyLocation(suite.DB())
 	fortGordon := factory.FetchOrBuildOrdersDutyLocation(suite.DB())
-<<<<<<< HEAD
-=======
 	grade := models.ServiceMemberGradeE9
->>>>>>> 166a667b
 	ppmShipment := factory.BuildPPMShipment(suite.DB(), []factory.Customization{
 		{
 			Model: models.Order{
 				OrdersType: ordersType,
-<<<<<<< HEAD
-=======
 				Grade:      &grade,
->>>>>>> 166a667b
 			},
 		},
 		{
