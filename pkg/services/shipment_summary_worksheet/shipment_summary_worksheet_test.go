--- conflicted
+++ resolved
@@ -374,10 +374,6 @@
 	suite.Equal("Waiting On Customer", sswPage1.ShipmentCurrentShipmentStatuses)
 	suite.Equal("17,500", sswPage1.TotalWeightAllotmentRepeat)
 	suite.Equal("15,000 lbs; $10,000.00", sswPage1.MaxObligationGCC100)
-<<<<<<< HEAD
-=======
-	suite.Equal("$3,000.00", sswPage1.PPMRemainingEntitlement)
->>>>>>> b08f4714
 
 	// quick test when there is no PPM actual move date
 	PPMShipmentWithoutActualMoveDate := models.PPMShipment{
@@ -389,8 +385,7 @@
 		},
 	}
 
-<<<<<<< HEAD
-	ssdWithoutPPMActualMoveDate := services.ShipmentSummaryFormData{
+	ssdWithoutPPMActualMoveDate := models.ShipmentSummaryFormData{
 		ServiceMember:       serviceMember,
 		Order:               order,
 		CurrentDutyLocation: yuma,
@@ -398,17 +393,6 @@
 		WeightAllotment:     wtgEntitlements,
 		PreparationDate:     time.Date(2019, 1, 1, 1, 1, 1, 1, time.UTC),
 		PPMShipment:         PPMShipmentWithoutActualMoveDate,
-=======
-	ssdWithoutPPMActualMoveDate := models.ShipmentSummaryFormData{
-		ServiceMember:           serviceMember,
-		Order:                   order,
-		CurrentDutyLocation:     yuma,
-		NewDutyLocation:         fortGordon,
-		PPMRemainingEntitlement: 3000,
-		WeightAllotment:         wtgEntitlements,
-		PreparationDate:         time.Date(2019, 1, 1, 1, 1, 1, 1, time.UTC),
-		PPMShipment:             PPMShipmentWithoutActualMoveDate,
->>>>>>> b08f4714
 	}
 	sswPage1NoActualMoveDate, err := sswPPMComputer.FormatValuesShipmentSummaryWorksheetFormPage1(ssdWithoutPPMActualMoveDate, false)
 	suite.NoError(err)
@@ -498,177 +482,6 @@
 	suite.Equal("SAC", sswPage2.SAC)
 }
 
-<<<<<<< HEAD
-func (suite *ShipmentSummaryWorksheetServiceSuite) TestMemberPaidRemainingPPMEntitlementFormatValuesShipmentSummaryWorksheetFormPage2() {
-	storageExpense := models.MovingExpenseReceiptTypeStorage
-	amount := unit.Cents(10000)
-	movingExpenses := models.MovingExpenses{
-		{
-			MovingExpenseType:      &storageExpense,
-			Amount:                 &amount,
-			PaidWithGTCC:           models.BoolPointer(false),
-			SITReimburseableAmount: models.CentPointer(unit.Cents(100)),
-		},
-	}
-
-	locator := "ABCDEF-01"
-	id := uuid.Must(uuid.NewV4())
-	PPMShipments := []models.PPMShipment{
-		{
-			FinalIncentive:        models.CentPointer(unit.Cents(500)),
-			AdvanceAmountReceived: models.CentPointer(unit.Cents(200)),
-			ID:                    id,
-			Shipment: models.MTOShipment{
-				ShipmentLocator: &locator,
-			},
-		},
-	}
-
-	signedCertType := models.SignedCertificationTypeCloseoutReviewedPPMPAYMENT
-	cert := models.SignedCertification{
-		CertificationType: &signedCertType,
-		CertificationText: "APPROVED",
-		Signature:         "Firstname Lastname",
-		UpdatedAt:         time.Now(),
-		PpmID:             models.UUIDPointer(PPMShipments[0].ID),
-	}
-	var certs []*models.SignedCertification
-	certs = append(certs, &cert)
-
-	ssd := services.ShipmentSummaryFormData{
-		MovingExpenses:       movingExpenses,
-		PPMShipment:          PPMShipments[0],
-		SignedCertifications: certs,
-	}
-
-	sswPage2, _ := FormatValuesShipmentSummaryWorksheetFormPage2(ssd, true)
-	suite.Equal("$4.00", sswPage2.PPMRemainingEntitlement)
-}
-
-func (suite *ShipmentSummaryWorksheetServiceSuite) TestAOAPacketPPMEntitlementFormatValuesShipmentSummaryWorksheetFormPage2() {
-	storageExpense := models.MovingExpenseReceiptTypeStorage
-	amount := unit.Cents(10000)
-	movingExpenses := models.MovingExpenses{
-		{
-			MovingExpenseType:      &storageExpense,
-			Amount:                 &amount,
-			PaidWithGTCC:           models.BoolPointer(false),
-			SITReimburseableAmount: models.CentPointer(unit.Cents(100)),
-		},
-	}
-
-	locator := "ABCDEF-01"
-
-	PPMShipments := []models.PPMShipment{
-		{
-			FinalIncentive:        models.CentPointer(unit.Cents(500)),
-			AdvanceAmountReceived: models.CentPointer(unit.Cents(200)),
-			Shipment: models.MTOShipment{
-				ShipmentLocator: &locator,
-			},
-		},
-	}
-
-	ssd := services.ShipmentSummaryFormData{
-		MovingExpenses: movingExpenses,
-		PPMShipment:    PPMShipments[0],
-	}
-
-	sswPage2, _ := FormatValuesShipmentSummaryWorksheetFormPage2(ssd, false)
-	suite.Equal("N/A", sswPage2.PPMRemainingEntitlement)
-}
-
-func (suite *ShipmentSummaryWorksheetServiceSuite) TestNullCheckForFinalIncentiveAndAOAPPMEntitlementFormatValuesShipmentSummaryWorksheetFormPage2() {
-	storageExpense := models.MovingExpenseReceiptTypeStorage
-	amount := unit.Cents(10000)
-	movingExpenses := models.MovingExpenses{
-		{
-			MovingExpenseType:      &storageExpense,
-			Amount:                 &amount,
-			PaidWithGTCC:           models.BoolPointer(false),
-			SITReimburseableAmount: models.CentPointer(unit.Cents(100)),
-		},
-	}
-
-	locator := "ABCDEF-01"
-	id := uuid.Must(uuid.NewV4())
-	PPMShipments := []models.PPMShipment{
-		{
-
-			ID: id,
-			Shipment: models.MTOShipment{
-				ShipmentLocator: &locator,
-			},
-		},
-	}
-
-	signedCertType := models.SignedCertificationTypeCloseoutReviewedPPMPAYMENT
-	cert := models.SignedCertification{
-		CertificationType: &signedCertType,
-		CertificationText: "APPROVED",
-		Signature:         "Firstname Lastname",
-		UpdatedAt:         time.Now(),
-		PpmID:             models.UUIDPointer(PPMShipments[0].ID),
-	}
-	var certs []*models.SignedCertification
-	certs = append(certs, &cert)
-
-	ssd := services.ShipmentSummaryFormData{
-		MovingExpenses:       movingExpenses,
-		PPMShipment:          PPMShipments[0],
-		SignedCertifications: certs,
-	}
-
-	sswPage2, _ := FormatValuesShipmentSummaryWorksheetFormPage2(ssd, true)
-	suite.Equal("$1.00", sswPage2.PPMRemainingEntitlement)
-}
-
-func (suite *ShipmentSummaryWorksheetServiceSuite) TestGTCCPaidRemainingPPMEntitlementFormatValuesShipmentSummaryWorksheetFormPage2() {
-	storageExpense := models.MovingExpenseReceiptTypeStorage
-	amount := unit.Cents(10000)
-	movingExpenses := models.MovingExpenses{
-		{
-			MovingExpenseType:      &storageExpense,
-			Amount:                 &amount,
-			PaidWithGTCC:           models.BoolPointer(true),
-			SITReimburseableAmount: models.CentPointer(unit.Cents(200)),
-		},
-	}
-
-	locator := "ABCDEF-01"
-	id := uuid.Must(uuid.NewV4())
-	PPMShipments := []models.PPMShipment{
-		{
-			FinalIncentive:        models.CentPointer(unit.Cents(600)),
-			AdvanceAmountReceived: models.CentPointer(unit.Cents(100)),
-			ID:                    id,
-			Shipment: models.MTOShipment{
-				ShipmentLocator: &locator,
-			},
-		},
-	}
-
-	signedCertType := models.SignedCertificationTypeCloseoutReviewedPPMPAYMENT
-	cert := models.SignedCertification{
-		CertificationType: &signedCertType,
-		CertificationText: "APPROVED",
-		Signature:         "Firstname Lastname",
-		UpdatedAt:         time.Now(),
-		PpmID:             models.UUIDPointer(PPMShipments[0].ID),
-	}
-	var certs []*models.SignedCertification
-	certs = append(certs, &cert)
-
-	ssd := services.ShipmentSummaryFormData{
-		MovingExpenses:       movingExpenses,
-		PPMShipment:          PPMShipments[0],
-		SignedCertifications: certs,
-	}
-
-	sswPage2, _ := FormatValuesShipmentSummaryWorksheetFormPage2(ssd, true)
-	suite.Equal("$105.00", sswPage2.PPMRemainingEntitlement)
-}
-=======
 func (suite *ShipmentSummaryWorksheetServiceSuite) TestFormatValuesShipmentSummaryWorksheetFormPage3() {
 	yuma := factory.FetchOrBuildCurrentDutyLocation(suite.DB())
 	fortGordon := factory.FetchOrBuildOrdersDutyLocation(suite.DB())
@@ -726,7 +539,183 @@
 	suite.Equal(FormatEnum(string(hhg.Status), ""), page3Map["AddShipmentStatus1"])
 }
 
->>>>>>> b08f4714
+func (suite *ShipmentSummaryWorksheetServiceSuite) TestMemberPaidRemainingPPMEntitlementFormatValuesShipmentSummaryWorksheetFormPage2() {
+	storageExpense := models.MovingExpenseReceiptTypeStorage
+	amount := unit.Cents(10000)
+	movingExpenses := models.MovingExpenses{
+		{
+			MovingExpenseType:      &storageExpense,
+			Amount:                 &amount,
+			PaidWithGTCC:           models.BoolPointer(false),
+			SITReimburseableAmount: models.CentPointer(unit.Cents(100)),
+		},
+	}
+
+	locator := "ABCDEF-01"
+	id := uuid.Must(uuid.NewV4())
+	PPMShipments := []models.PPMShipment{
+		{
+			FinalIncentive:        models.CentPointer(unit.Cents(500)),
+			AdvanceAmountReceived: models.CentPointer(unit.Cents(200)),
+			ID:                    id,
+			Shipment: models.MTOShipment{
+				ShipmentLocator: &locator,
+			},
+		},
+	}
+
+	signedCertType := models.SignedCertificationTypeCloseoutReviewedPPMPAYMENT
+	cert := models.SignedCertification{
+		CertificationType: &signedCertType,
+		CertificationText: "APPROVED",
+		Signature:         "Firstname Lastname",
+		UpdatedAt:         time.Now(),
+		PpmID:             models.UUIDPointer(PPMShipments[0].ID),
+	}
+	var certs []*models.SignedCertification
+	certs = append(certs, &cert)
+
+	ssd := models.ShipmentSummaryFormData{
+		MovingExpenses:       movingExpenses,
+		PPMShipment:          PPMShipments[0],
+		SignedCertifications: certs,
+	}
+
+	mockPPMCloseoutFetcher := &mocks.PPMCloseoutFetcher{}
+	sswPPMComputer := NewSSWPPMComputer(mockPPMCloseoutFetcher)
+	sswPage2, _ := sswPPMComputer.FormatValuesShipmentSummaryWorksheetFormPage2(ssd, true)
+	suite.Equal("$4.00", sswPage2.PPMRemainingEntitlement)
+}
+
+func (suite *ShipmentSummaryWorksheetServiceSuite) TestAOAPacketPPMEntitlementFormatValuesShipmentSummaryWorksheetFormPage2() {
+	storageExpense := models.MovingExpenseReceiptTypeStorage
+	amount := unit.Cents(10000)
+	movingExpenses := models.MovingExpenses{
+		{
+			MovingExpenseType:      &storageExpense,
+			Amount:                 &amount,
+			PaidWithGTCC:           models.BoolPointer(false),
+			SITReimburseableAmount: models.CentPointer(unit.Cents(100)),
+		},
+	}
+
+	locator := "ABCDEF-01"
+
+	PPMShipments := []models.PPMShipment{
+		{
+			FinalIncentive:        models.CentPointer(unit.Cents(500)),
+			AdvanceAmountReceived: models.CentPointer(unit.Cents(200)),
+			Shipment: models.MTOShipment{
+				ShipmentLocator: &locator,
+			},
+		},
+	}
+
+	ssd := models.ShipmentSummaryFormData{
+		MovingExpenses: movingExpenses,
+		PPMShipment:    PPMShipments[0],
+	}
+
+	mockPPMCloseoutFetcher := &mocks.PPMCloseoutFetcher{}
+	sswPPMComputer := NewSSWPPMComputer(mockPPMCloseoutFetcher)
+	sswPage2, _ := sswPPMComputer.FormatValuesShipmentSummaryWorksheetFormPage2(ssd, false)
+	suite.Equal("N/A", sswPage2.PPMRemainingEntitlement)
+}
+
+func (suite *ShipmentSummaryWorksheetServiceSuite) TestNullCheckForFinalIncentiveAndAOAPPMEntitlementFormatValuesShipmentSummaryWorksheetFormPage2() {
+	storageExpense := models.MovingExpenseReceiptTypeStorage
+	amount := unit.Cents(10000)
+	movingExpenses := models.MovingExpenses{
+		{
+			MovingExpenseType:      &storageExpense,
+			Amount:                 &amount,
+			PaidWithGTCC:           models.BoolPointer(false),
+			SITReimburseableAmount: models.CentPointer(unit.Cents(100)),
+		},
+	}
+
+	locator := "ABCDEF-01"
+	id := uuid.Must(uuid.NewV4())
+	PPMShipments := []models.PPMShipment{
+		{
+
+			ID: id,
+			Shipment: models.MTOShipment{
+				ShipmentLocator: &locator,
+			},
+		},
+	}
+
+	signedCertType := models.SignedCertificationTypeCloseoutReviewedPPMPAYMENT
+	cert := models.SignedCertification{
+		CertificationType: &signedCertType,
+		CertificationText: "APPROVED",
+		Signature:         "Firstname Lastname",
+		UpdatedAt:         time.Now(),
+		PpmID:             models.UUIDPointer(PPMShipments[0].ID),
+	}
+	var certs []*models.SignedCertification
+	certs = append(certs, &cert)
+
+	ssd := models.ShipmentSummaryFormData{
+		MovingExpenses:       movingExpenses,
+		PPMShipment:          PPMShipments[0],
+		SignedCertifications: certs,
+	}
+
+	mockPPMCloseoutFetcher := &mocks.PPMCloseoutFetcher{}
+	sswPPMComputer := NewSSWPPMComputer(mockPPMCloseoutFetcher)
+	sswPage2, _ := sswPPMComputer.FormatValuesShipmentSummaryWorksheetFormPage2(ssd, true)
+	suite.Equal("$1.00", sswPage2.PPMRemainingEntitlement)
+}
+
+func (suite *ShipmentSummaryWorksheetServiceSuite) TestGTCCPaidRemainingPPMEntitlementFormatValuesShipmentSummaryWorksheetFormPage2() {
+	storageExpense := models.MovingExpenseReceiptTypeStorage
+	amount := unit.Cents(10000)
+	movingExpenses := models.MovingExpenses{
+		{
+			MovingExpenseType:      &storageExpense,
+			Amount:                 &amount,
+			PaidWithGTCC:           models.BoolPointer(true),
+			SITReimburseableAmount: models.CentPointer(unit.Cents(200)),
+		},
+	}
+
+	locator := "ABCDEF-01"
+	id := uuid.Must(uuid.NewV4())
+	PPMShipments := []models.PPMShipment{
+		{
+			FinalIncentive:        models.CentPointer(unit.Cents(600)),
+			AdvanceAmountReceived: models.CentPointer(unit.Cents(100)),
+			ID:                    id,
+			Shipment: models.MTOShipment{
+				ShipmentLocator: &locator,
+			},
+		},
+	}
+
+	signedCertType := models.SignedCertificationTypeCloseoutReviewedPPMPAYMENT
+	cert := models.SignedCertification{
+		CertificationType: &signedCertType,
+		CertificationText: "APPROVED",
+		Signature:         "Firstname Lastname",
+		UpdatedAt:         time.Now(),
+		PpmID:             models.UUIDPointer(PPMShipments[0].ID),
+	}
+	var certs []*models.SignedCertification
+	certs = append(certs, &cert)
+
+	ssd := models.ShipmentSummaryFormData{
+		MovingExpenses:       movingExpenses,
+		PPMShipment:          PPMShipments[0],
+		SignedCertifications: certs,
+	}
+
+	mockPPMCloseoutFetcher := &mocks.PPMCloseoutFetcher{}
+	sswPPMComputer := NewSSWPPMComputer(mockPPMCloseoutFetcher)
+	sswPage2, _ := sswPPMComputer.FormatValuesShipmentSummaryWorksheetFormPage2(ssd, true)
+	suite.Equal("$105.00", sswPage2.PPMRemainingEntitlement)
+}
 func (suite *ShipmentSummaryWorksheetServiceSuite) TestGroupExpenses() {
 	paidWithGTCC := false
 	tollExpense := models.MovingExpenseReceiptTypeTolls
@@ -1609,8 +1598,6 @@
 			ShipmentLocator: &locator,
 		},
 	}
-<<<<<<< HEAD
-=======
 
 	shipments := []models.MTOShipment{
 		{
@@ -1628,7 +1615,6 @@
 
 	_, err := formatAdditionalShipments(ssd)
 	suite.NotNil(err)
->>>>>>> b08f4714
 }
 
 func (suite *ShipmentSummaryWorksheetServiceSuite) TestFormatDisbursement() {
@@ -1653,8 +1639,6 @@
 	expensesMap["StorageMemberPaid"] = 200.00
 	result = formatDisbursement(expensesMap, ppmRemainingEntitlement)
 	suite.Equal(result, expectedResult)
-<<<<<<< HEAD
-=======
 
 	// Test case 3: GTCC calculation is less than 0
 	expectedResult = "GTCC: " + FormatDollars(0) + "\nMember: " + FormatDollars(-250.00)
@@ -1666,5 +1650,4 @@
 	result = formatDisbursement(expensesMap, ppmRemainingEntitlement)
 	suite.Equal(result, expectedResult)
 
->>>>>>> b08f4714
 }