--- conflicted
+++ resolved
@@ -458,160 +458,6 @@
 	suite.Equal("SAC", sswPage2.SAC)
 }
 
-<<<<<<< HEAD
-func (suite *ShipmentSummaryWorksheetServiceSuite) TestMemberPaidRemainingPPMEntitlementFormatValuesShipmentSummaryWorksheetFormPage2() {
-	storageExpense := models.MovingExpenseReceiptTypeStorage
-	amount := unit.Cents(10000)
-	movingExpenses := models.MovingExpenses{
-		{
-			MovingExpenseType:      &storageExpense,
-			Amount:                 &amount,
-			PaidWithGTCC:           models.BoolPointer(false),
-			SITReimburseableAmount: models.CentPointer(unit.Cents(100)),
-		},
-	}
-
-	id := uuid.Must(uuid.NewV4())
-	PPMShipments := []models.PPMShipment{
-		{
-			FinalIncentive:        models.CentPointer(unit.Cents(500)),
-			AdvanceAmountReceived: models.CentPointer(unit.Cents(200)),
-			ID:                    id,
-		},
-	}
-
-	signedCertType := models.SignedCertificationTypeCloseoutReviewedPPMPAYMENT
-	cert := models.SignedCertification{
-		CertificationType: &signedCertType,
-		CertificationText: "APPROVED",
-		Signature:         "Firstname Lastname",
-		UpdatedAt:         time.Now(),
-		PpmID:             models.UUIDPointer(PPMShipments[0].ID),
-	}
-	var certs []*models.SignedCertification
-	certs = append(certs, &cert)
-
-	ssd := services.ShipmentSummaryFormData{
-		MovingExpenses:       movingExpenses,
-		PPMShipment:          PPMShipments[0],
-		SignedCertifications: certs,
-	}
-
-	sswPage2, _ := FormatValuesShipmentSummaryWorksheetFormPage2(ssd, true)
-	suite.Equal("$4.00", sswPage2.PPMRemainingEntitlement)
-}
-
-func (suite *ShipmentSummaryWorksheetServiceSuite) TestAOAPacketPPMEntitlementFormatValuesShipmentSummaryWorksheetFormPage2() {
-	storageExpense := models.MovingExpenseReceiptTypeStorage
-	amount := unit.Cents(10000)
-	movingExpenses := models.MovingExpenses{
-		{
-			MovingExpenseType:      &storageExpense,
-			Amount:                 &amount,
-			PaidWithGTCC:           models.BoolPointer(false),
-			SITReimburseableAmount: models.CentPointer(unit.Cents(100)),
-		},
-	}
-
-	PPMShipments := []models.PPMShipment{
-		{
-			FinalIncentive:        models.CentPointer(unit.Cents(500)),
-			AdvanceAmountReceived: models.CentPointer(unit.Cents(200)),
-		},
-	}
-
-	ssd := services.ShipmentSummaryFormData{
-		MovingExpenses: movingExpenses,
-		PPMShipment:    PPMShipments[0],
-	}
-
-	sswPage2, _ := FormatValuesShipmentSummaryWorksheetFormPage2(ssd, false)
-	suite.Equal("N/A", sswPage2.PPMRemainingEntitlement)
-}
-
-func (suite *ShipmentSummaryWorksheetServiceSuite) TestNullCheckForFinalIncentiveAndAOAPPMEntitlementFormatValuesShipmentSummaryWorksheetFormPage2() {
-	storageExpense := models.MovingExpenseReceiptTypeStorage
-	amount := unit.Cents(10000)
-	movingExpenses := models.MovingExpenses{
-		{
-			MovingExpenseType:      &storageExpense,
-			Amount:                 &amount,
-			PaidWithGTCC:           models.BoolPointer(false),
-			SITReimburseableAmount: models.CentPointer(unit.Cents(100)),
-		},
-	}
-
-	id := uuid.Must(uuid.NewV4())
-	PPMShipments := []models.PPMShipment{
-		{
-
-			ID: id,
-		},
-	}
-
-	signedCertType := models.SignedCertificationTypeCloseoutReviewedPPMPAYMENT
-	cert := models.SignedCertification{
-		CertificationType: &signedCertType,
-		CertificationText: "APPROVED",
-		Signature:         "Firstname Lastname",
-		UpdatedAt:         time.Now(),
-		PpmID:             models.UUIDPointer(PPMShipments[0].ID),
-	}
-	var certs []*models.SignedCertification
-	certs = append(certs, &cert)
-
-	ssd := services.ShipmentSummaryFormData{
-		MovingExpenses:       movingExpenses,
-		PPMShipment:          PPMShipments[0],
-		SignedCertifications: certs,
-	}
-
-	sswPage2, _ := FormatValuesShipmentSummaryWorksheetFormPage2(ssd, true)
-	suite.Equal("$1.00", sswPage2.PPMRemainingEntitlement)
-}
-
-func (suite *ShipmentSummaryWorksheetServiceSuite) TestGTCCPaidRemainingPPMEntitlementFormatValuesShipmentSummaryWorksheetFormPage2() {
-	storageExpense := models.MovingExpenseReceiptTypeStorage
-	amount := unit.Cents(10000)
-	movingExpenses := models.MovingExpenses{
-		{
-			MovingExpenseType:      &storageExpense,
-			Amount:                 &amount,
-			PaidWithGTCC:           models.BoolPointer(true),
-			SITReimburseableAmount: models.CentPointer(unit.Cents(200)),
-		},
-	}
-
-	id := uuid.Must(uuid.NewV4())
-	PPMShipments := []models.PPMShipment{
-		{
-			FinalIncentive:        models.CentPointer(unit.Cents(600)),
-			AdvanceAmountReceived: models.CentPointer(unit.Cents(100)),
-			ID:                    id,
-		},
-	}
-
-	signedCertType := models.SignedCertificationTypeCloseoutReviewedPPMPAYMENT
-	cert := models.SignedCertification{
-		CertificationType: &signedCertType,
-		CertificationText: "APPROVED",
-		Signature:         "Firstname Lastname",
-		UpdatedAt:         time.Now(),
-		PpmID:             models.UUIDPointer(PPMShipments[0].ID),
-	}
-	var certs []*models.SignedCertification
-	certs = append(certs, &cert)
-
-	ssd := services.ShipmentSummaryFormData{
-		MovingExpenses:       movingExpenses,
-		PPMShipment:          PPMShipments[0],
-		SignedCertifications: certs,
-	}
-
-	sswPage2, _ := FormatValuesShipmentSummaryWorksheetFormPage2(ssd, true)
-	suite.Equal("$105.00", sswPage2.PPMRemainingEntitlement)
-}
-=======
 func (suite *ShipmentSummaryWorksheetServiceSuite) TestFormatValuesShipmentSummaryWorksheetFormPage2ExcludeRejectedOrExcludedExpensesFromTotal() {
 	fortGordon := factory.FetchOrBuildOrdersDutyLocation(suite.DB())
 	orderIssueDate := time.Date(2018, time.December, 23, 0, 0, 0, 0, time.UTC)
@@ -700,7 +546,158 @@
 	suite.Equal("SAC", sswPage2.SAC)
 }
 
->>>>>>> 632715a0
+func (suite *ShipmentSummaryWorksheetServiceSuite) TestMemberPaidRemainingPPMEntitlementFormatValuesShipmentSummaryWorksheetFormPage2() {
+	storageExpense := models.MovingExpenseReceiptTypeStorage
+	amount := unit.Cents(10000)
+	movingExpenses := models.MovingExpenses{
+		{
+			MovingExpenseType:      &storageExpense,
+			Amount:                 &amount,
+			PaidWithGTCC:           models.BoolPointer(false),
+			SITReimburseableAmount: models.CentPointer(unit.Cents(100)),
+		},
+	}
+
+	id := uuid.Must(uuid.NewV4())
+	PPMShipments := []models.PPMShipment{
+		{
+			FinalIncentive:        models.CentPointer(unit.Cents(500)),
+			AdvanceAmountReceived: models.CentPointer(unit.Cents(200)),
+			ID:                    id,
+		},
+	}
+
+	signedCertType := models.SignedCertificationTypeCloseoutReviewedPPMPAYMENT
+	cert := models.SignedCertification{
+		CertificationType: &signedCertType,
+		CertificationText: "APPROVED",
+		Signature:         "Firstname Lastname",
+		UpdatedAt:         time.Now(),
+		PpmID:             models.UUIDPointer(PPMShipments[0].ID),
+	}
+	var certs []*models.SignedCertification
+	certs = append(certs, &cert)
+
+	ssd := services.ShipmentSummaryFormData{
+		MovingExpenses:       movingExpenses,
+		PPMShipment:          PPMShipments[0],
+		SignedCertifications: certs,
+	}
+
+	sswPage2, _ := FormatValuesShipmentSummaryWorksheetFormPage2(ssd, true)
+	suite.Equal("$4.00", sswPage2.PPMRemainingEntitlement)
+}
+
+func (suite *ShipmentSummaryWorksheetServiceSuite) TestAOAPacketPPMEntitlementFormatValuesShipmentSummaryWorksheetFormPage2() {
+	storageExpense := models.MovingExpenseReceiptTypeStorage
+	amount := unit.Cents(10000)
+	movingExpenses := models.MovingExpenses{
+		{
+			MovingExpenseType:      &storageExpense,
+			Amount:                 &amount,
+			PaidWithGTCC:           models.BoolPointer(false),
+			SITReimburseableAmount: models.CentPointer(unit.Cents(100)),
+		},
+	}
+
+	PPMShipments := []models.PPMShipment{
+		{
+			FinalIncentive:        models.CentPointer(unit.Cents(500)),
+			AdvanceAmountReceived: models.CentPointer(unit.Cents(200)),
+		},
+	}
+
+	ssd := services.ShipmentSummaryFormData{
+		MovingExpenses: movingExpenses,
+		PPMShipment:    PPMShipments[0],
+	}
+
+	sswPage2, _ := FormatValuesShipmentSummaryWorksheetFormPage2(ssd, false)
+	suite.Equal("N/A", sswPage2.PPMRemainingEntitlement)
+}
+
+func (suite *ShipmentSummaryWorksheetServiceSuite) TestNullCheckForFinalIncentiveAndAOAPPMEntitlementFormatValuesShipmentSummaryWorksheetFormPage2() {
+	storageExpense := models.MovingExpenseReceiptTypeStorage
+	amount := unit.Cents(10000)
+	movingExpenses := models.MovingExpenses{
+		{
+			MovingExpenseType:      &storageExpense,
+			Amount:                 &amount,
+			PaidWithGTCC:           models.BoolPointer(false),
+			SITReimburseableAmount: models.CentPointer(unit.Cents(100)),
+		},
+	}
+
+	id := uuid.Must(uuid.NewV4())
+	PPMShipments := []models.PPMShipment{
+		{
+
+			ID: id,
+		},
+	}
+
+	signedCertType := models.SignedCertificationTypeCloseoutReviewedPPMPAYMENT
+	cert := models.SignedCertification{
+		CertificationType: &signedCertType,
+		CertificationText: "APPROVED",
+		Signature:         "Firstname Lastname",
+		UpdatedAt:         time.Now(),
+		PpmID:             models.UUIDPointer(PPMShipments[0].ID),
+	}
+	var certs []*models.SignedCertification
+	certs = append(certs, &cert)
+
+	ssd := services.ShipmentSummaryFormData{
+		MovingExpenses:       movingExpenses,
+		PPMShipment:          PPMShipments[0],
+		SignedCertifications: certs,
+	}
+
+	sswPage2, _ := FormatValuesShipmentSummaryWorksheetFormPage2(ssd, true)
+	suite.Equal("$1.00", sswPage2.PPMRemainingEntitlement)
+}
+
+func (suite *ShipmentSummaryWorksheetServiceSuite) TestGTCCPaidRemainingPPMEntitlementFormatValuesShipmentSummaryWorksheetFormPage2() {
+	storageExpense := models.MovingExpenseReceiptTypeStorage
+	amount := unit.Cents(10000)
+	movingExpenses := models.MovingExpenses{
+		{
+			MovingExpenseType:      &storageExpense,
+			Amount:                 &amount,
+			PaidWithGTCC:           models.BoolPointer(true),
+			SITReimburseableAmount: models.CentPointer(unit.Cents(200)),
+		},
+	}
+
+	id := uuid.Must(uuid.NewV4())
+	PPMShipments := []models.PPMShipment{
+		{
+			FinalIncentive:        models.CentPointer(unit.Cents(600)),
+			AdvanceAmountReceived: models.CentPointer(unit.Cents(100)),
+			ID:                    id,
+		},
+	}
+
+	signedCertType := models.SignedCertificationTypeCloseoutReviewedPPMPAYMENT
+	cert := models.SignedCertification{
+		CertificationType: &signedCertType,
+		CertificationText: "APPROVED",
+		Signature:         "Firstname Lastname",
+		UpdatedAt:         time.Now(),
+		PpmID:             models.UUIDPointer(PPMShipments[0].ID),
+	}
+	var certs []*models.SignedCertification
+	certs = append(certs, &cert)
+
+	ssd := services.ShipmentSummaryFormData{
+		MovingExpenses:       movingExpenses,
+		PPMShipment:          PPMShipments[0],
+		SignedCertifications: certs,
+	}
+
+	sswPage2, _ := FormatValuesShipmentSummaryWorksheetFormPage2(ssd, true)
+	suite.Equal("$105.00", sswPage2.PPMRemainingEntitlement)
+}
 func (suite *ShipmentSummaryWorksheetServiceSuite) TestGroupExpenses() {
 	paidWithGTCC := false
 	tollExpense := models.MovingExpenseReceiptTypeTolls
