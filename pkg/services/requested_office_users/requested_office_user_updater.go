--- conflicted
+++ resolved
@@ -114,10 +114,6 @@
 			}
 
 			// requested office users will likely not have Okta accounts yet, but we still need to check the edge case
-<<<<<<< HEAD
-			// skipping when users are in devlocal because we use false okta IDs
-=======
->>>>>>> 82fb58d5
 			if existingUser.OktaID != "" && appCtx.Session().IDToken != "devlocal" {
 				apiKey := models.GetOktaAPIKey()
 				oktaID := existingUser.OktaID
