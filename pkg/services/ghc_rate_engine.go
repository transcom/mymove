--- conflicted
+++ resolved
@@ -313,29 +313,6 @@
 	ParamsPricer
 }
 
-<<<<<<< HEAD
-// IntlUBPackPricer prices international packing for an UB shipment within a move
-//
-//go:generate mockery --name IntlUBPackPricer
-type IntlUBPackPricer interface {
-	Price(appCtx appcontext.AppContext, contractCode string, requestedPickupDate time.Time, weight unit.Pound, perUnitCents int) (unit.Cents, PricingDisplayParams, error)
-	ParamsPricer
-}
-
-// IntlUBUnpackPricer prices international unpacking for an UB shipment within a move
-//
-//go:generate mockery --name IntlUBUnpackPricer
-type IntlUBUnpackPricer interface {
-	Price(appCtx appcontext.AppContext, contractCode string, requestedPickupDate time.Time, weight unit.Pound, perUnitCents int) (unit.Cents, PricingDisplayParams, error)
-	ParamsPricer
-}
-
-// IntlUBPricer prices international UB Shipments
-//
-//go:generate mockery --name IntlUBUPricer
-type IntlUBPricer interface {
-	Price(appCtx appcontext.AppContext, contractCode string, requestedPickupDate time.Time, weight unit.Pound, perUnitCents int) (unit.Cents, PricingDisplayParams, error)
-=======
 // IntlCratingPricer prices the international crating service for a Move
 //
 //go:generate mockery --name IntlCratingPricer
@@ -349,6 +326,29 @@
 //go:generate mockery --name IntlUncratingPricer
 type IntlUncratingPricer interface {
 	Price(appCtx appcontext.AppContext, contractCode string, requestedPickupDate time.Time, billedCubicFeet unit.CubicFeet, market models.Market) (unit.Cents, PricingDisplayParams, error)
->>>>>>> f1308219
+	ParamsPricer
+}
+
+// IntlUBPackPricer prices international packing for an UB shipment within a move
+//
+//go:generate mockery --name IntlUBPackPricer
+type IntlUBPackPricer interface {
+	Price(appCtx appcontext.AppContext, contractCode string, requestedPickupDate time.Time, weight unit.Pound, perUnitCents int) (unit.Cents, PricingDisplayParams, error)
+	ParamsPricer
+}
+
+// IntlUBUnpackPricer prices international unpacking for an UB shipment within a move
+//
+//go:generate mockery --name IntlUBUnpackPricer
+type IntlUBUnpackPricer interface {
+	Price(appCtx appcontext.AppContext, contractCode string, requestedPickupDate time.Time, weight unit.Pound, perUnitCents int) (unit.Cents, PricingDisplayParams, error)
+	ParamsPricer
+}
+
+// IntlUBPricer prices international UB Shipments
+//
+//go:generate mockery --name IntlUBUPricer
+type IntlUBPricer interface {
+	Price(appCtx appcontext.AppContext, contractCode string, requestedPickupDate time.Time, weight unit.Pound, perUnitCents int) (unit.Cents, PricingDisplayParams, error)
 	ParamsPricer
 }