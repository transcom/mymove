package services

import (
	"time"

	"github.com/transcom/mymove/pkg/appcontext"
	"github.com/transcom/mymove/pkg/models"
	"github.com/transcom/mymove/pkg/unit"
)

// ServiceItemPricer prices a generic payment service item for a GHC move
//
//go:generate mockery --name ServiceItemPricer
type ServiceItemPricer interface {
	PriceServiceItem(appCtx appcontext.AppContext, item models.PaymentServiceItem) (unit.Cents, models.PaymentServiceItemParams, error)
}

// PricingDisplayParam represents a parameter (key/value pair) returned from a pricer
type PricingDisplayParam struct {
	Key   models.ServiceItemParamName
	Value string
}

// PricingDisplayParams represents a slice of pricing parameters
type PricingDisplayParams []PricingDisplayParam

// ParamsPricer is an interface that all param-aware pricers implement
type ParamsPricer interface {
	PriceUsingParams(appCtx appcontext.AppContext, params models.PaymentServiceItemParams) (unit.Cents, PricingDisplayParams, error)
}

// ManagementServicesPricer prices management services for a GHC move
//
//go:generate mockery --name ManagementServicesPricer
type ManagementServicesPricer interface {
	Price(appCtx appcontext.AppContext, lockedPriceCents *unit.Cents) (unit.Cents, PricingDisplayParams, error)
	ParamsPricer
}

// CounselingServicesPricer prices counseling services for a GHC move
//
//go:generate mockery --name CounselingServicesPricer
type CounselingServicesPricer interface {
	Price(appCtx appcontext.AppContext, lockedPriceCents *unit.Cents) (unit.Cents, PricingDisplayParams, error)
	ParamsPricer
}

// DomesticLinehaulPricer prices domestic linehaul for a GHC move
//
//go:generate mockery --name DomesticLinehaulPricer
type DomesticLinehaulPricer interface {
	Price(appCtx appcontext.AppContext, contractCode string, requestedPickupDate time.Time, distance unit.Miles, weight unit.Pound, serviceArea string, isPPM bool) (unit.Cents, PricingDisplayParams, error)
	ParamsPricer
}

// DomesticShorthaulPricer prices the domestic shorthaul for a GHC Move
//
//go:generate mockery --name DomesticShorthaulPricer
type DomesticShorthaulPricer interface {
	Price(appCtx appcontext.AppContext, contractCode string, requestedPickupDate time.Time, distance unit.Miles, weight unit.Pound, serviceArea string) (unit.Cents, PricingDisplayParams, error)
	ParamsPricer
}

// DomesticOriginPricer prices the domestic origin for a GHC Move
//
//go:generate mockery --name DomesticOriginPricer
type DomesticOriginPricer interface {
	Price(appCtx appcontext.AppContext, contractCode string, requestedPickupDate time.Time, weight unit.Pound, serviceArea string, isPPM bool) (unit.Cents, PricingDisplayParams, error)
	ParamsPricer
}

// DomesticDestinationPricer prices the domestic destination price for a GHC Move
//
//go:generate mockery --name DomesticDestinationPricer
type DomesticDestinationPricer interface {
	Price(appCtx appcontext.AppContext, contractCode string, requestedPickupDate time.Time, weight unit.Pound, serviceArea string, isPPM bool) (unit.Cents, PricingDisplayParams, error)
	ParamsPricer
}

// DomesticOriginShuttlingPricer prices the domestic origin shuttling service for a GHC Move
//
//go:generate mockery --name DomesticOriginShuttlingPricer
type DomesticOriginShuttlingPricer interface {
	Price(appCtx appcontext.AppContext, contractCode string, requestedPickupDate time.Time, weight unit.Pound, servicesScheduleOrigin int) (unit.Cents, PricingDisplayParams, error)
	ParamsPricer
}

// DomesticDestinationShuttlingPricer prices the domestic destination shuttling service for a GHC Move
//
//go:generate mockery --name DomesticDestinationShuttlingPricer
type DomesticDestinationShuttlingPricer interface {
	Price(appCtx appcontext.AppContext, contractCode string, requestedPickupDate time.Time, weight unit.Pound, servicesScheduleDest int) (unit.Cents, PricingDisplayParams, error)
	ParamsPricer
}

// InternationalDestinationShuttlingPricer prices the international destination shuttling service for a GHC Move
//
//go:generate mockery --name InternationalDestinationShuttlingPricer
type InternationalDestinationShuttlingPricer interface {
	Price(appCtx appcontext.AppContext, contractCode string, requestedPickupDate time.Time, weight unit.Pound, market models.Market) (unit.Cents, PricingDisplayParams, error)
	ParamsPricer
}

// InternationalOriginShuttlingPricer prices the international origin shuttling service for a GHC Move
//
//go:generate mockery --name InternationalOriginShuttlingPricer
type InternationalOriginShuttlingPricer interface {
	Price(appCtx appcontext.AppContext, contractCode string, requestedPickupDate time.Time, weight unit.Pound, market models.Market) (unit.Cents, PricingDisplayParams, error)
	ParamsPricer
}

// DomesticCratingPricer prices the domestic crating service for a GHC Move
//
//go:generate mockery --name DomesticCratingPricer
type DomesticCratingPricer interface {
	Price(appCtx appcontext.AppContext, contractCode string, requestedPickupDate time.Time, billedCubicFeet unit.CubicFeet, servicesScheduleOrigin int, standaloneCrate bool, standaloneCrateCap unit.Cents) (unit.Cents, PricingDisplayParams, error)
	ParamsPricer
}

// DomesticUncratingPricer prices the domestic uncrating service for a GHC Move
//
//go:generate mockery --name DomesticUncratingPricer
type DomesticUncratingPricer interface {
	Price(appCtx appcontext.AppContext, contractCode string, requestedPickupDate time.Time, billedCubicFeet unit.CubicFeet, servicesScheduleDest int) (unit.Cents, PricingDisplayParams, error)
	ParamsPricer
}

// DomesticPackPricer prices the domestic packing for a GHC Move
//
//go:generate mockery --name DomesticPackPricer
type DomesticPackPricer interface {
	Price(appCtx appcontext.AppContext, contractCode string, requestedPickupDate time.Time, weight unit.Pound, servicesScheduleOrigin int, isPPM bool) (unit.Cents, PricingDisplayParams, error)
	ParamsPricer
}

// DomesticNTSPackPricer prices the domestic packing for an NTS shipment of a GHC Move
//
//go:generate mockery --name DomesticNTSPackPricer
type DomesticNTSPackPricer interface {
	Price(appCtx appcontext.AppContext, contractCode string, requestedPickupDate time.Time, weight unit.Pound, servicesScheduleOrigin int, isPPM bool) (unit.Cents, PricingDisplayParams, error)
	ParamsPricer
}

// DomesticUnpackPricer prices the domestic unpacking for a GHC Move
//
//go:generate mockery --name DomesticUnpackPricer
type DomesticUnpackPricer interface {
	Price(appCtx appcontext.AppContext, contractCode string, requestedPickupDate time.Time, weight unit.Pound, servicesScheduleDest int, isPPM bool) (unit.Cents, PricingDisplayParams, error)
	ParamsPricer
}

// FuelSurchargePricer prices the fuel surcharge price for a GHC Move
//
//go:generate mockery --name FuelSurchargePricer
type FuelSurchargePricer interface {
	Price(appCtx appcontext.AppContext, actualPickupDate time.Time, distance unit.Miles, weight unit.Pound, fscWeightBasedDistanceMultiplier float64, eiaFuelPrice unit.Millicents, isPPM bool) (unit.Cents, PricingDisplayParams, error)
	ParamsPricer
}

// DomesticOriginFirstDaySITPricer prices domestic origin first day SIT for a GHC move
//
//go:generate mockery --name DomesticOriginFirstDaySITPricer
type DomesticOriginFirstDaySITPricer interface {
	Price(appCtx appcontext.AppContext, contractCode string, requestedPickupDate time.Time, weight unit.Pound, serviceArea string, disableWeightMinimum bool) (unit.Cents, PricingDisplayParams, error)
	ParamsPricer
}

// DomesticDestinationFirstDaySITPricer prices domestic destination first day SIT for a GHC move
//
//go:generate mockery --name DomesticDestinationFirstDaySITPricer
type DomesticDestinationFirstDaySITPricer interface {
	Price(appCtx appcontext.AppContext, contractCode string, requestedPickupDate time.Time, weight unit.Pound, serviceArea string, disableWeightMinimum bool) (unit.Cents, PricingDisplayParams, error)
	ParamsPricer
}

// DomesticFirstDaySITPricer prices domestic origin or destination first day SIT for a GHC move
//
//go:generate mockery --name DomesticFirstDaySITPricer
type DomesticFirstDaySITPricer interface {
	Price(appCtx appcontext.AppContext, contractCode string, requestedPickupDate time.Time, weight unit.Pound, serviceArea string, disableWeightMinimum bool) (unit.Cents, PricingDisplayParams, error)
	ParamsPricer
}

// DomesticOriginAdditionalDaysSITPricer prices domestic origin additional days SIT for a GHC move
//
//go:generate mockery --name DomesticOriginAdditionalDaysSITPricer
type DomesticOriginAdditionalDaysSITPricer interface {
	Price(appCtx appcontext.AppContext, contractCode string, requestedPickupDate time.Time, weight unit.Pound, serviceArea string, numberOfDaysInSIT int, disableWeightMinimum bool) (unit.Cents, PricingDisplayParams, error)
	ParamsPricer
}

// DomesticDestinationAdditionalDaysSITPricer prices domestic destination additional days SIT for a GHC move
//
//go:generate mockery --name DomesticDestinationAdditionalDaysSITPricer
type DomesticDestinationAdditionalDaysSITPricer interface {
	Price(appCtx appcontext.AppContext, contractCode string, requestedPickupDate time.Time, weight unit.Pound, serviceArea string, numberOfDaysInSIT int, disableWeightMinimum bool) (unit.Cents, PricingDisplayParams, error)
	ParamsPricer
}

// DomesticAdditionalDaysSITPricer prices domestic origin or domestic additional days SIT for a GHC move
//
//go:generate mockery --name DomesticAdditionalDaysSITPricer
type DomesticAdditionalDaysSITPricer interface {
	Price(appCtx appcontext.AppContext, contractCode string, requestedPickupDate time.Time, weight unit.Pound, serviceArea string, numberOfDaysInSIT int, disableWeightMinimum bool) (unit.Cents, PricingDisplayParams, error)
	ParamsPricer
}

// DomesticOriginSITPickupPricer prices domestic origin SIT pickup for a GHC move
//
//go:generate mockery --name DomesticOriginSITPickupPricer
type DomesticOriginSITPickupPricer interface {
	Price(appCtx appcontext.AppContext, contractCode string, requestedPickupDate time.Time, weight unit.Pound, serviceArea string, sitSchedule int, zipSITOriginOriginal string, zipSITOriginActual string, distance unit.Miles) (unit.Cents, PricingDisplayParams, error)
	ParamsPricer
}

// DomesticDestinationSITDeliveryPricer prices domestic destination SIT delivery for a GHC move
//
//go:generate mockery --name DomesticDestinationSITDeliveryPricer
type DomesticDestinationSITDeliveryPricer interface {
	Price(appCtx appcontext.AppContext, contractCode string, requestedPickupDate time.Time, weight unit.Pound, serviceArea string, sitSchedule int, zipDest string, zipSITDest string, distance unit.Miles) (unit.Cents, PricingDisplayParams, error)
	ParamsPricer
}

// DomesticDestinationSITFuelSurchargePricer prices domestic destination SIT fuel surcharge
//
//go:generate mockery --name DomesticDestinationSITFuelSurchargePricer
type DomesticDestinationSITFuelSurchargePricer interface {
	Price(appCtx appcontext.AppContext, actualPickupDate time.Time, distance unit.Miles, weight unit.Pound, fscWeightBasedDistanceMultiplier float64, eiaFuelPrice unit.Millicents, isPPM bool) (unit.Cents, PricingDisplayParams, error)
	ParamsPricer
}

// DomesticOriginSITFuelSurchargePricer prices domestic origin SIT fuel surcharge
//
//go:generate mockery --name DomesticOriginSITFuelSurchargePricer
type DomesticOriginSITFuelSurchargePricer interface {
	Price(
		appCtx appcontext.AppContext,
		actualPickupDate time.Time,
		distance unit.Miles,
		weight unit.Pound,
		fscWeightBasedDistanceMultiplier float64,
		eiaFuelPrice unit.Millicents,
		isPPM bool,
	) (
		unit.Cents,
		PricingDisplayParams,
		error,
	)
	ParamsPricer
}

// IntlShippingAndLinehaulPricer prices international shipping and linehaul for a move
//
//go:generate mockery --name IntlShippingAndLinehaulPricer
type IntlShippingAndLinehaulPricer interface {
	Price(appCtx appcontext.AppContext, contractCode string, requestedPickupDate time.Time, distance unit.Miles, weight unit.Pound, perUnitCents int) (unit.Cents, PricingDisplayParams, error)
	ParamsPricer
}

// IntlHHGPackPricer prices international packing for an iHHG shipment within a move
//
//go:generate mockery --name IntlHHGPackPricer
type IntlHHGPackPricer interface {
	Price(appCtx appcontext.AppContext, contractCode string, requestedPickupDate time.Time, weight unit.Pound, perUnitCents int) (unit.Cents, PricingDisplayParams, error)
	ParamsPricer
}

// IntlHHGUnpackPricer prices international unpacking for an iHHG shipment within a move
//
//go:generate mockery --name IntlHHGUnpackPricer
type IntlHHGUnpackPricer interface {
	Price(appCtx appcontext.AppContext, contractCode string, requestedPickupDate time.Time, weight unit.Pound, perUnitCents int) (unit.Cents, PricingDisplayParams, error)
	ParamsPricer
}

// IntlPortFuelSurchargePricer prices the POEFSC/PODFSC service items on an iHHG shipment within a move
//
//go:generate mockery --name IntlPortFuelSurchargePricer
type IntlPortFuelSurchargePricer interface {
	Price(appCtx appcontext.AppContext, actualPickupDate time.Time, distance unit.Miles, weight unit.Pound, fscWeightBasedDistanceMultiplier float64, eiaFuelPrice unit.Millicents) (unit.Cents, PricingDisplayParams, error)
	ParamsPricer
}

<<<<<<< HEAD
// IntlUBPackPricer prices international packing for an UB shipment within a move
//
//go:generate mockery --name IntlUBPackPricer
type IntlUBPackPricer interface {
=======
// IntlOriginFirstDaySITPricer prices international origin first day SIT
//
//go:generate mockery --name IntlOriginFirstDaySITPricer
type IntlOriginFirstDaySITPricer interface {
>>>>>>> e79c3f61
	Price(appCtx appcontext.AppContext, contractCode string, requestedPickupDate time.Time, weight unit.Pound, perUnitCents int) (unit.Cents, PricingDisplayParams, error)
	ParamsPricer
}

<<<<<<< HEAD
// IntlUBUnpackPricer prices international unpacking for an UB shipment within a move
//
//go:generate mockery --name IntlUBUnpackPricer
type IntlUBUnpackPricer interface {
	Price(appCtx appcontext.AppContext, contractCode string, requestedPickupDate time.Time, weight unit.Pound, perUnitCents int) (unit.Cents, PricingDisplayParams, error)
	ParamsPricer
}

// IntlUBPricer prices international UB Shipments
//
//go:generate mockery --name IntlUBUPricer
type IntlUBPricer interface {
	Price(appCtx appcontext.AppContext, contractCode string, requestedPickupDate time.Time, weight unit.Pound, perUnitCents int) (unit.Cents, PricingDisplayParams, error)
	ParamsPricer
=======
// IntlOriginAdditionalDaySITPricer prices international origin additional days of SIT
//
//go:generate mockery --name IntlOriginAdditionalDaySITPricer
type IntlOriginAdditionalDaySITPricer interface {
	Price(appCtx appcontext.AppContext, contractCode string, requestedPickupDate time.Time, numberOfDaysInSIT int, weight unit.Pound, perUnitCents int) (unit.Cents, PricingDisplayParams, error)
	ParamsPricer
}

// IntlDestinationFirstDaySITPricer prices international destination first day SIT
//
//go:generate mockery --name IntlDestinationFirstDaySITPricer
type IntlDestinationFirstDaySITPricer interface {
	Price(appCtx appcontext.AppContext, contractCode string, requestedPickupDate time.Time, weight unit.Pound, perUnitCents int) (unit.Cents, PricingDisplayParams, error)
	ParamsPricer
}

// IntlDestinationAdditionalDaySITPricer prices international destination additional days of SIT
//
//go:generate mockery --name IntlDestinationAdditionalDaySITPricer
type IntlDestinationAdditionalDaySITPricer interface {
	Price(appCtx appcontext.AppContext, contractCode string, requestedPickupDate time.Time, numberOfDaysInSIT int, weight unit.Pound, perUnitCents int) (unit.Cents, PricingDisplayParams, error)
	ParamsPricer
>>>>>>> e79c3f61
}<|MERGE_RESOLUTION|>--- conflicted
+++ resolved
@@ -281,37 +281,14 @@
 	ParamsPricer
 }
 
-<<<<<<< HEAD
-// IntlUBPackPricer prices international packing for an UB shipment within a move
-//
-//go:generate mockery --name IntlUBPackPricer
-type IntlUBPackPricer interface {
-=======
 // IntlOriginFirstDaySITPricer prices international origin first day SIT
 //
 //go:generate mockery --name IntlOriginFirstDaySITPricer
 type IntlOriginFirstDaySITPricer interface {
->>>>>>> e79c3f61
-	Price(appCtx appcontext.AppContext, contractCode string, requestedPickupDate time.Time, weight unit.Pound, perUnitCents int) (unit.Cents, PricingDisplayParams, error)
-	ParamsPricer
-}
-
-<<<<<<< HEAD
-// IntlUBUnpackPricer prices international unpacking for an UB shipment within a move
-//
-//go:generate mockery --name IntlUBUnpackPricer
-type IntlUBUnpackPricer interface {
-	Price(appCtx appcontext.AppContext, contractCode string, requestedPickupDate time.Time, weight unit.Pound, perUnitCents int) (unit.Cents, PricingDisplayParams, error)
-	ParamsPricer
-}
-
-// IntlUBPricer prices international UB Shipments
-//
-//go:generate mockery --name IntlUBUPricer
-type IntlUBPricer interface {
-	Price(appCtx appcontext.AppContext, contractCode string, requestedPickupDate time.Time, weight unit.Pound, perUnitCents int) (unit.Cents, PricingDisplayParams, error)
-	ParamsPricer
-=======
+	Price(appCtx appcontext.AppContext, contractCode string, requestedPickupDate time.Time, weight unit.Pound, perUnitCents int) (unit.Cents, PricingDisplayParams, error)
+	ParamsPricer
+}
+
 // IntlOriginAdditionalDaySITPricer prices international origin additional days of SIT
 //
 //go:generate mockery --name IntlOriginAdditionalDaySITPricer
@@ -334,5 +311,28 @@
 type IntlDestinationAdditionalDaySITPricer interface {
 	Price(appCtx appcontext.AppContext, contractCode string, requestedPickupDate time.Time, numberOfDaysInSIT int, weight unit.Pound, perUnitCents int) (unit.Cents, PricingDisplayParams, error)
 	ParamsPricer
->>>>>>> e79c3f61
+}
+
+// IntlUBPackPricer prices international packing for an UB shipment within a move
+//
+//go:generate mockery --name IntlUBPackPricer
+type IntlUBPackPricer interface {
+	Price(appCtx appcontext.AppContext, contractCode string, requestedPickupDate time.Time, weight unit.Pound, perUnitCents int) (unit.Cents, PricingDisplayParams, error)
+	ParamsPricer
+}
+
+// IntlUBUnpackPricer prices international unpacking for an UB shipment within a move
+//
+//go:generate mockery --name IntlUBUnpackPricer
+type IntlUBUnpackPricer interface {
+	Price(appCtx appcontext.AppContext, contractCode string, requestedPickupDate time.Time, weight unit.Pound, perUnitCents int) (unit.Cents, PricingDisplayParams, error)
+	ParamsPricer
+}
+
+// IntlUBPricer prices international UB Shipments
+//
+//go:generate mockery --name IntlUBUPricer
+type IntlUBPricer interface {
+	Price(appCtx appcontext.AppContext, contractCode string, requestedPickupDate time.Time, weight unit.Pound, perUnitCents int) (unit.Cents, PricingDisplayParams, error)
+	ParamsPricer
 }