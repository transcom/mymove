package services

import (
	"time"

	"github.com/gobuffalo/pop"

	"github.com/transcom/mymove/pkg/models"
	"github.com/transcom/mymove/pkg/route"

	"github.com/transcom/mymove/pkg/unit"
)

// ServiceItemPricer prices a generic payment service item for a GHC move
//go:generate mockery -name ServiceItemPricer
type ServiceItemPricer interface {
	PriceServiceItem(item models.PaymentServiceItem) (unit.Cents, error)
	UsingConnection(db *pop.Connection) ServiceItemPricer
}

// ParamsPricer is an interface that all param-aware pricers implement
type ParamsPricer interface {
	PriceUsingParams(params models.PaymentServiceItemParams) (unit.Cents, error)
}

// ManagementServicesPricer prices management services for a GHC move
//go:generate mockery -name ManagementServicesPricer
type ManagementServicesPricer interface {
	Price(contractCode string, mtoAvailableToPrimeAt time.Time) (unit.Cents, error)
	ParamsPricer
}

// CounselingServicesPricer prices counseling services for a GHC move
//go:generate mockery -name CounselingServicesPricer
type CounselingServicesPricer interface {
	Price(contractCode string, mtoAvailableToPrimeAt time.Time) (unit.Cents, error)
	ParamsPricer
}

<<<<<<< HEAD
// DomesticShorthaulPricer prices the domestic shorthaul for a GHC Move
//go:generate mockery -name DomesticShorthaulPricer
type DomesticShorthaulPricer interface {
	Price(contractCode string, requestedPickupDate time.Time, distance unit.Miles, weight unit.Pound, serviceArea string) (unit.Cents, error)
	ParamsPricer
}

// Older pricers below (pre-dates payment requests)

=======
>>>>>>> dbec22e8
// DomesticLinehaulPricer prices domestic linehaul for a GHC move
//go:generate mockery -name DomesticLinehaulPricer
type DomesticLinehaulPricer interface {
	Price(contractCode string, requestedPickupDate time.Time, isPeakPeriod bool, distance int, weightBilledActual int, serviceArea string) (unit.Cents, error)
	ParamsPricer
}

<<<<<<< HEAD
=======
// Older pricers below (pre-dates payment requests)

// DomesticShorthaulPricer prices the domestic shorthaul for a GHC Move
//go:generate mockery -name DomesticShorthaulPricer
type DomesticShorthaulPricer interface {
	PriceDomesticShorthaul(moveDate time.Time, distance unit.Miles, weight unit.Pound, serviceArea string) (unit.Cents, error)
}

>>>>>>> dbec22e8
// DomesticServiceAreaPricer domestic prices: origin and destination service area, SIT day 1, SIT Addt'l days
//go:generate mockery -name DomesticServiceAreaPricer
type DomesticServiceAreaPricer interface {
	PriceDomesticServiceArea(moveDate time.Time, weight unit.Pound, serviceArea string, servicesCode string) (unit.Cents, error)
}

//DomesticFuelSurchargePricer prices fuel surcharge for domestic GHC moves
//go:generate mockery -name DomesticFuelSurchargePricer
type DomesticFuelSurchargePricer interface {
	PriceDomesticFuelSurcharge(moveDate time.Time, planner route.Planner, weight unit.Pound, source string, destination string) (unit.Cents, error)
}<|MERGE_RESOLUTION|>--- conflicted
+++ resolved
@@ -37,7 +37,13 @@
 	ParamsPricer
 }
 
-<<<<<<< HEAD
+// DomesticLinehaulPricer prices domestic linehaul for a GHC move
+//go:generate mockery -name DomesticLinehaulPricer
+type DomesticLinehaulPricer interface {
+	Price(contractCode string, requestedPickupDate time.Time, isPeakPeriod bool, distance int, weightBilledActual int, serviceArea string) (unit.Cents, error)
+	ParamsPricer
+}
+
 // DomesticShorthaulPricer prices the domestic shorthaul for a GHC Move
 //go:generate mockery -name DomesticShorthaulPricer
 type DomesticShorthaulPricer interface {
@@ -47,26 +53,6 @@
 
 // Older pricers below (pre-dates payment requests)
 
-=======
->>>>>>> dbec22e8
-// DomesticLinehaulPricer prices domestic linehaul for a GHC move
-//go:generate mockery -name DomesticLinehaulPricer
-type DomesticLinehaulPricer interface {
-	Price(contractCode string, requestedPickupDate time.Time, isPeakPeriod bool, distance int, weightBilledActual int, serviceArea string) (unit.Cents, error)
-	ParamsPricer
-}
-
-<<<<<<< HEAD
-=======
-// Older pricers below (pre-dates payment requests)
-
-// DomesticShorthaulPricer prices the domestic shorthaul for a GHC Move
-//go:generate mockery -name DomesticShorthaulPricer
-type DomesticShorthaulPricer interface {
-	PriceDomesticShorthaul(moveDate time.Time, distance unit.Miles, weight unit.Pound, serviceArea string) (unit.Cents, error)
-}
-
->>>>>>> dbec22e8
 // DomesticServiceAreaPricer domestic prices: origin and destination service area, SIT day 1, SIT Addt'l days
 //go:generate mockery -name DomesticServiceAreaPricer
 type DomesticServiceAreaPricer interface {
