--- conflicted
+++ resolved
@@ -374,11 +374,7 @@
 
 // IntlUBPricer prices international UB Shipments
 //
-<<<<<<< HEAD
-//go:generate mockery --name IntlUBUPricer
-=======
 //go:generate mockery --name IntlUBPricer
->>>>>>> d0f55e3c
 type IntlUBPricer interface {
 	Price(appCtx appcontext.AppContext, contractCode string, requestedPickupDate time.Time, weight unit.Pound, perUnitCents int) (unit.Cents, PricingDisplayParams, error)
 	ParamsPricer
