package services

import (
	"time"

	"github.com/gobuffalo/pop/v5"

	"github.com/transcom/mymove/pkg/models"
	"github.com/transcom/mymove/pkg/unit"
)

// ServiceItemPricer prices a generic payment service item for a GHC move
//go:generate mockery -name ServiceItemPricer
type ServiceItemPricer interface {
	PriceServiceItem(item models.PaymentServiceItem) (unit.Cents, error)
	UsingConnection(db *pop.Connection) ServiceItemPricer
}

// PricingParam represents a parameter (key/value pair) returned from a pricer
<<<<<<< HEAD
// nolint:structcheck // TODO: Remove once we start using these fields in pricers
=======
>>>>>>> ea8ecda3
type PricingParam struct {
	Key   models.ServiceItemParamName
	Value interface{}
}

<<<<<<< HEAD
=======
// PricingParams represents a slice of pricing parameters
type PricingParams []PricingParam

>>>>>>> ea8ecda3
// ParamsPricer is an interface that all param-aware pricers implement
type ParamsPricer interface {
	PriceUsingParams(params models.PaymentServiceItemParams) (unit.Cents, PricingParams, error)
}

// ManagementServicesPricer prices management services for a GHC move
//go:generate mockery -name ManagementServicesPricer
type ManagementServicesPricer interface {
	Price(contractCode string, mtoAvailableToPrimeAt time.Time) (unit.Cents, PricingParams, error)
	ParamsPricer
}

// CounselingServicesPricer prices counseling services for a GHC move
//go:generate mockery -name CounselingServicesPricer
type CounselingServicesPricer interface {
	Price(contractCode string, mtoAvailableToPrimeAt time.Time) (unit.Cents, PricingParams, error)
	ParamsPricer
}

// DomesticLinehaulPricer prices domestic linehaul for a GHC move
//go:generate mockery -name DomesticLinehaulPricer
type DomesticLinehaulPricer interface {
	Price(contractCode string, requestedPickupDate time.Time, distance unit.Miles, weight unit.Pound, serviceArea string) (unit.Cents, PricingParams, error)
	ParamsPricer
}

// DomesticShorthaulPricer prices the domestic shorthaul for a GHC Move
//go:generate mockery -name DomesticShorthaulPricer
type DomesticShorthaulPricer interface {
	Price(contractCode string, requestedPickupDate time.Time, distance unit.Miles, weight unit.Pound, serviceArea string) (unit.Cents, PricingParams, error)
	ParamsPricer
}

// DomesticOriginPricer prices the domestic origin for a GHC Move
//go:generate mockery -name DomesticOriginPricer
type DomesticOriginPricer interface {
	Price(contractCode string, requestedPickupDate time.Time, weight unit.Pound, serviceArea string) (unit.Cents, PricingParams, error)
	ParamsPricer
}

// DomesticDestinationPricer prices the domestic destination price for a GHC Move
//go:generate mockery -name DomesticDestinationPricer
type DomesticDestinationPricer interface {
	Price(contractCode string, requestedPickupDate time.Time, weight unit.Pound, serviceArea string) (unit.Cents, PricingParams, error)
	ParamsPricer
}

// DomesticPackPricer prices the domestic packing and unpacking for a GHC Move
//go:generate mockery -name DomesticPackPricer
type DomesticPackPricer interface {
	Price(contractCode string, requestedPickupDate time.Time, weight unit.Pound, servicesScheduleOrigin int) (unit.Cents, PricingParams, error)
	ParamsPricer
}

// DomesticUnpackPricer prices the domestic unpacking for a GHC Move
//go:generate mockery -name DomesticUnpackPricer
type DomesticUnpackPricer interface {
	Price(contractCode string, requestedPickupDate time.Time, weight unit.Pound, servicesScheduleDest int) (unit.Cents, PricingParams, error)
	ParamsPricer
}

// FuelSurchargePricer prices the fuel surcharge price for a GHC Move
//go:generate mockery -name FuelSurchargePricer
type FuelSurchargePricer interface {
	Price(contractCode string, actualPickupDate time.Time, distance unit.Miles, weight unit.Pound, weightBasedDistanceMultiplier float64, fuelPrice unit.Millicents) (unit.Cents, PricingParams, error)
	ParamsPricer
}

// DomesticOriginFirstDaySITPricer prices domestic origin first day SIT for a GHC move
//go:generate mockery -name DomesticOriginFirstDaySITPricer
type DomesticOriginFirstDaySITPricer interface {
	Price(contractCode string, requestedPickupDate time.Time, weight unit.Pound, serviceArea string) (unit.Cents, PricingParams, error)
	ParamsPricer
}

// DomesticDestinationFirstDaySITPricer prices domestic destination first day SIT for a GHC move
//go:generate mockery -name DomesticDestinationFirstDaySITPricer
type DomesticDestinationFirstDaySITPricer interface {
	Price(contractCode string, requestedPickupDate time.Time, weight unit.Pound, serviceArea string) (unit.Cents, PricingParams, error)
	ParamsPricer
}

// DomesticOriginAdditionalDaysSITPricer prices domestic origin additional days SIT for a GHC move
//go:generate mockery -name DomesticOriginAdditionalDaysSITPricer
type DomesticOriginAdditionalDaysSITPricer interface {
	Price(contractCode string, requestedPickupDate time.Time, weight unit.Pound, serviceArea string, numberOfDaysInSIT int) (unit.Cents, PricingParams, error)
	ParamsPricer
}

// DomesticDestinationAdditionalDaysSITPricer prices domestic destination additional days SIT for a GHC move
//go:generate mockery -name DomesticDestinationAdditionalDaysSITPricer
type DomesticDestinationAdditionalDaysSITPricer interface {
	Price(contractCode string, requestedPickupDate time.Time, weight unit.Pound, serviceArea string, numberOfDaysInSIT int) (unit.Cents, PricingParams, error)
	ParamsPricer
}

// DomesticOriginSITPickupPricer prices domestic origin SIT pickup for a GHC move
//go:generate mockery -name DomesticOriginSITPickupPricer
type DomesticOriginSITPickupPricer interface {
	Price(contractCode string, requestedPickupDate time.Time, weight unit.Pound, serviceArea string, sitSchedule int, zipSITOriginOriginal string, zipSITOriginActual string, distance unit.Miles) (unit.Cents, PricingParams, error)
	ParamsPricer
}

// DomesticDestinationSITDeliveryPricer prices domestic destination SIT delivery for a GHC move
//go:generate mockery -name DomesticDestinationSITDeliveryPricer
type DomesticDestinationSITDeliveryPricer interface {
	Price(contractCode string, requestedPickupDate time.Time, weight unit.Pound, serviceArea string, sitSchedule int, zipDest string, zipSITDest string, distance unit.Miles) (unit.Cents, PricingParams, error)
	ParamsPricer
}<|MERGE_RESOLUTION|>--- conflicted
+++ resolved
@@ -17,21 +17,14 @@
 }
 
 // PricingParam represents a parameter (key/value pair) returned from a pricer
-<<<<<<< HEAD
-// nolint:structcheck // TODO: Remove once we start using these fields in pricers
-=======
->>>>>>> ea8ecda3
 type PricingParam struct {
 	Key   models.ServiceItemParamName
 	Value interface{}
 }
 
-<<<<<<< HEAD
-=======
 // PricingParams represents a slice of pricing parameters
 type PricingParams []PricingParam
 
->>>>>>> ea8ecda3
 // ParamsPricer is an interface that all param-aware pricers implement
 type ParamsPricer interface {
 	PriceUsingParams(params models.PaymentServiceItemParams) (unit.Cents, PricingParams, error)
