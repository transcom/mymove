package services

import (
	"time"

	"github.com/gobuffalo/pop"

	"github.com/transcom/mymove/pkg/models"
	"github.com/transcom/mymove/pkg/route"

	"github.com/transcom/mymove/pkg/unit"
)

// ServiceItemPricer prices a generic payment service item for a GHC move
//go:generate mockery -name ServiceItemPricer
type ServiceItemPricer interface {
	PriceServiceItem(item models.PaymentServiceItem) (unit.Cents, error)
	UsingConnection(db *pop.Connection) ServiceItemPricer
}

// ParamsPricer is an interface that all param-aware pricers implement
type ParamsPricer interface {
	PriceUsingParams(params models.PaymentServiceItemParams) (unit.Cents, error)
}

// ManagementServicesPricer prices management services for a GHC move
//go:generate mockery -name ManagementServicesPricer
type ManagementServicesPricer interface {
	Price(contractCode string, mtoAvailableToPrimeAt time.Time) (unit.Cents, error)
	ParamsPricer
}

// CounselingServicesPricer prices counseling services for a GHC move
//go:generate mockery -name CounselingServicesPricer
type CounselingServicesPricer interface {
	Price(contractCode string, mtoAvailableToPrimeAt time.Time) (unit.Cents, error)
	ParamsPricer
}

// DomesticLinehaulPricer prices domestic linehaul for a GHC move
//go:generate mockery -name DomesticLinehaulPricer
type DomesticLinehaulPricer interface {
	Price(contractCode string, requestedPickupDate time.Time, isPeakPeriod bool, distance int, weightBilledActual int, serviceArea string) (unit.Cents, error)
	ParamsPricer
}

// DomesticShorthaulPricer prices the domestic shorthaul for a GHC Move
//go:generate mockery -name DomesticShorthaulPricer
type DomesticShorthaulPricer interface {
	Price(contractCode string, requestedPickupDate time.Time, distance unit.Miles, weight unit.Pound, serviceArea string) (unit.Cents, error)
	ParamsPricer
}

<<<<<<< HEAD
// DomesticOriginPricer prices the domestic origin for a GHC Move
//go:generate mockery -name DomesticOriginPricer
type DomesticOriginPricer interface {
=======
// DomesticDestinationPricer prices the domestic destination price for a GHC Move
//go:generate mockery -name DomesticDestinationPricer
type DomesticDestinationPricer interface {
>>>>>>> 6f2beaa5
	Price(contractCode string, requestedPickupDate time.Time, weight unit.Pound, serviceArea string) (unit.Cents, error)
	ParamsPricer
}

// Older pricers below (pre-dates payment requests)

// DomesticServiceAreaPricer domestic prices: origin and destination service area, SIT day 1, SIT Addt'l days
//go:generate mockery -name DomesticServiceAreaPricer
type DomesticServiceAreaPricer interface {
	PriceDomesticServiceArea(moveDate time.Time, weight unit.Pound, serviceArea string, servicesCode string) (unit.Cents, error)
}

//DomesticFuelSurchargePricer prices fuel surcharge for domestic GHC moves
//go:generate mockery -name DomesticFuelSurchargePricer
type DomesticFuelSurchargePricer interface {
	PriceDomesticFuelSurcharge(moveDate time.Time, planner route.Planner, weight unit.Pound, source string, destination string) (unit.Cents, error)
}<|MERGE_RESOLUTION|>--- conflicted
+++ resolved
@@ -51,15 +51,16 @@
 	ParamsPricer
 }
 
-<<<<<<< HEAD
 // DomesticOriginPricer prices the domestic origin for a GHC Move
 //go:generate mockery -name DomesticOriginPricer
 type DomesticOriginPricer interface {
-=======
+	Price(contractCode string, requestedPickupDate time.Time, weight unit.Pound, serviceArea string) (unit.Cents, error)
+	ParamsPricer
+}
+
 // DomesticDestinationPricer prices the domestic destination price for a GHC Move
 //go:generate mockery -name DomesticDestinationPricer
 type DomesticDestinationPricer interface {
->>>>>>> 6f2beaa5
 	Price(contractCode string, requestedPickupDate time.Time, weight unit.Pound, serviceArea string) (unit.Cents, error)
 	ParamsPricer
 }
