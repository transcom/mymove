package weightticketparser

import (
	"bytes"
	"encoding/json"
	"fmt"
	"io"
	"os"
	"reflect"
	"strings"
	"syscall"

	"github.com/pdfcpu/pdfcpu/pkg/pdfcpu"
	"github.com/pkg/errors"
	"github.com/spf13/afero"
	"github.com/xuri/excelize/v2"
	"go.uber.org/zap"
	"golang.org/x/exp/slices"

	"github.com/transcom/mymove/pkg/appcontext"
	"github.com/transcom/mymove/pkg/assets"
	"github.com/transcom/mymove/pkg/paperwork"
	"github.com/transcom/mymove/pkg/services"
)

// textField represents a text field within a form.
type textField struct {
	Pages     []int  `json:"pages"`
	ID        string `json:"id"`
	Name      string `json:"name"`
	Value     string `json:"value"`
	Multiline bool   `json:"multiline"`
	Locked    bool   `json:"locked"`
}

// WeightTicketComputer is the concrete struct implementing the services.weightticketparser interface
type WeightTicketComputer struct {
}

// NewWeightTicketComputer creates a WeightTicketComputer
func NewWeightTicketComputer() services.WeightTicketComputer {
	return &WeightTicketComputer{}
}

// WeightTicketGenerator is the concrete struct implementing the services.weightticketparser interface
type WeightTicketGenerator struct {
	generator      paperwork.Generator
	templateReader *bytes.Reader
}

// NewWeightTicketParserGenerator creates a WeightTicketParserGenerator
func NewWeightTicketParserGenerator(pdfGenerator *paperwork.Generator) (services.WeightTicketGenerator, error) {
	const WeightTemplateFilename = "paperwork/formtemplates/WeightEstimateTemplate.pdf"
	templateReader, err := createAssetByteReader(WeightTemplateFilename)

	if err != nil {
		return nil, errors.WithStack(err)
	}

	return &WeightTicketGenerator{
		generator:      *pdfGenerator,
		templateReader: templateReader,
	}, nil
}

// FillWeightEstimatorPDFForm takes form data and fills an existing Weight Estimaator PDF template with data
func (WeightTicketParserGenerator *WeightTicketGenerator) FillWeightEstimatorPDFForm(PageValues services.WeightEstimatorPages, fileName string) (afero.File, *pdfcpu.PDFInfo, error) {
	const weightEstimatePages = 11

	// header represents the header section of the JSON.
	type header struct {
		Source   string `json:"source"`
		Version  string `json:"version"`
		Creation string `json:"creation"`
		Creator  string `json:"creator"`
		Producer string `json:"producer"`
	}

	// forms represents a form containing text fields.
	type form struct {
		TextField []textField `json:"textfield"`
	}

	// pdFData represents the entire JSON structure.
	type pdFData struct {
		Header header `json:"header"`
		Forms  []form `json:"forms"`
	}

	// Header for our new Weight Estimator pdf. Note if the template is changed the header will need to be updated with new header data
	// from the new template pdf. The new header data can be retrieved using PDFCPU's export function used on the template (can be done through CLI)
	var weightEstimatorHeader = header{
		Source:   "WeightEstimateTemplate.pdf",
		Version:  "pdfcpu v0.7.0 dev",
		Creation: "2024-04-05 17:40:51 CDT",
		Creator:  "Writer",
		Producer: "LibreOffice 24.2",
	}

	// This is unique to each PDF template, must be found for new templates using PDFCPU's export function used on the template (can be done through CLI)
	formData := pdFData{
		Header: weightEstimatorHeader,
		Forms: []form{
			{ // Dynamically loops, creates, and aggregates json for text fields, merges page 1 and 2
				TextField: mergeTextFields(
					createTextFields(PageValues.Page1, 1),
					createTextFields(PageValues.Page2, 2),
					createTextFields(PageValues.Page3, 3),
					createTextFields(PageValues.Page4, 4),
					createTextFields(PageValues.Page5, 5),
					createTextFields(PageValues.Page6, 6),
					createTextFields(PageValues.Page7, 7),
					createTextFields(PageValues.Page8, 8),
					createTextFields(PageValues.Page9, 9),
					createTextFields(PageValues.Page10, 10),
					createTextFields(PageValues.Page11, 11),
				),
			},
		},
	}

	// Marshal the FormData struct into a JSON-encoded byte slice
	jsonData, err := json.MarshalIndent(formData, "", "  ")
	if err != nil {
		return nil, nil, errors.Wrap(err, "WeightTicketParserGenerator Error marshaling JSON")
	}

	WeightWorksheet, err := WeightTicketParserGenerator.generator.FillPDFForm(jsonData, WeightTicketParserGenerator.templateReader, fileName, "")
	if err != nil {
		return nil, nil, err
	}

	// pdfInfo.PageCount is a great way to tell whether returned PDF is corrupted
	pdfInfoResult, err := WeightTicketParserGenerator.generator.GetPdfFileInfo(WeightWorksheet.Name())
	if err != nil || pdfInfoResult.PageCount != weightEstimatePages {
		return nil, nil, errors.Wrap(err, "WeightTicketParserGenerator output a corrupted or incorrectly altered PDF")
	}

	// Return PDFInfo for additional testing in other functions
	pdfInfo := pdfInfoResult

	return WeightWorksheet, pdfInfo, err
}

func (WeightTicketParserGenerator *WeightTicketGenerator) CleanupFile(weightFile afero.File) error {
<<<<<<< HEAD
	fs := WeightTicketParserGenerator.generator.FileSystem()
	exists, err := afero.Exists(fs, weightFile.Name())

	if err != nil {
		return err
	}

	if exists {
		err := fs.Remove(weightFile.Name())

		if err != nil {
			if errors.Is(err, os.ErrNotExist) || errors.Is(err, syscall.ENOENT) {
				// File does not exist treat it as non-error:
				return nil
			}

			// Return the error if it's not a "file not found" error
			return err
=======
	if weightFile != nil {
		fs := WeightTicketParserGenerator.generator.FileSystem()
		exists, err := afero.Exists(fs, weightFile.Name())

		if err != nil {
			return err
		}

		if exists {
			err := fs.Remove(weightFile.Name())

			if err != nil {
				if errors.Is(err, os.ErrNotExist) || errors.Is(err, syscall.ENOENT) {
					// File does not exist treat it as non-error:
					return nil
				}

				// Return the error if it's not a "file not found" error
				return err
			}
>>>>>>> d1324d0c
		}
	}

	return nil
}

// CreateTextFields formats the SSW Page data to match PDF-accepted JSON
func createTextFields(data interface{}, pages ...int) []textField {
	var textFields []textField

	val := reflect.ValueOf(data)
	for i := 0; i < val.NumField(); i++ {
		field := val.Type().Field(i)
		value := val.Field(i).Interface()

		textFieldEntry := textField{
			Pages:     pages,
			ID:        fmt.Sprintf("%d", len(textFields)+1),
			Name:      field.Name,
			Value:     fmt.Sprintf("%v", value),
			Multiline: false,
			Locked:    false,
		}

		textFields = append(textFields, textFieldEntry)
	}

	return textFields
}

// MergeTextFields merges page 1 - 9 data
func mergeTextFields(fields1, fields2, fields3, fields4, fields5, fields6, fields7, fields8, fields9, fields10, fields11 []textField) []textField {
	var allFields []textField
	allFields = append(allFields, fields1...)
	allFields = append(allFields, fields2...)
	allFields = append(allFields, fields3...)
	allFields = append(allFields, fields4...)
	allFields = append(allFields, fields5...)
	allFields = append(allFields, fields6...)
	allFields = append(allFields, fields7...)
	allFields = append(allFields, fields8...)
	allFields = append(allFields, fields9...)
	allFields = append(allFields, fields10...)
	allFields = append(allFields, fields11...)
	return allFields
}

// Parses a Weight Estimator Spreadsheet file and returns services.WeightEstimatorPages populated with the parsed data
func (WeightTicketComputer *WeightTicketComputer) ParseWeightEstimatorExcelFile(appCtx appcontext.AppContext, file io.ReadCloser) (*services.WeightEstimatorPages, error) {
	// We parse the weight estimate file 4 columns at a time. Then populate the data from those 4 columns with some exceptions.
	// Most will have an item name then 3 numbers. Some lines will only have one number that needs to be grabbed and some will
	// have 2 numbers.
	const CellColumnCount = 4
	const TotalCubeSectionString = "Total cube for this section"
	const PackingMaterialString = "10% packing Material allow Military only"
	const WeightAllowanceString = "Enter Members Weight Allowance "
	const TotalItemsSectionString = "Total number of items in this section"
	const ConstructedWeightSectionString = "Constructed Weight for this section "
	const ProGearWeightString = "PROFESSIONAL GEAR Constructed Weight"
	const ProGearPiecesString = "PROFESSIONAL GEAR Number of Pieces"
	const BlankString = ""
	const TotalItemsString = "Total number of items "
	const TotalCubeString = "Total cube "
	const ConstructedWeightString = "Constructed Weight "
	const ProGearString = "Pro Gear"
	const MinusProGearString = "Minus Pro Gear"
	const WeightChargeableString = "Weight Chargeable to Member"
	const AmountOverUnderString = "Amount Over/Under Weight allowance"
	const ItemString = "Item"
	const BedString = "Bed-To Include Box Spring & Mattress"
	const RefrigeratorString = "Refrigerator, Cubic Cap"
	const FreezerString = "Freezer Cubic Cap"
	const CartonsString = "CARTONS"
	const ProPapersString = "PROFESSIONAL PAPERS, GEAR, EQUIPMENT"
	const WeightEstimatorSpreadsheetName = "CUBE SHEET-ITO-TMO-ONLY"

	excelFile, err := excelize.OpenReader(file)

	if err != nil {
		return nil, errors.Wrap(err, "Opening excel file")
	}

	defer func() {
		// Close the spreadsheet
		if closeErr := excelFile.Close(); err != nil {
			appCtx.Logger().Debug("Failed to close file", zap.Error(closeErr))
		}
	}()

	// Get all the rows in the spreadsheet
	rows, err := excelFile.GetRows(WeightEstimatorSpreadsheetName)
	if err != nil {
		return nil, errors.Wrap(err, "Parsing excel file")
	}

	thirdColumnStrings := []string{
		TotalItemsSectionString,
		ConstructedWeightSectionString,
		ProGearWeightString,
		ProGearPiecesString,
	}
	twoColumnSectionStrings := []string{
		BlankString,
		TotalItemsString,
		TotalCubeString,
		ConstructedWeightString,
		ProGearString,
		MinusProGearString,
		WeightChargeableString,
		WeightAllowanceString,
		AmountOverUnderString,
	}
	skipSectionStrings := []string{
		ItemString,
		BedString,
		RefrigeratorString,
		FreezerString,
		CartonsString,
		ProPapersString,
	}
	rowCount := 1
	skipRows := []int{2, 31, 45, 64, 80, 93, 107, 123, 145, 158, 181, 195}
	var cellColumnData []string
	var pageValues services.WeightEstimatorPages

	// Using reflection we can loop through each variable in the WeightEstimatorPage structs in the same order they are
	// declared inside the structs. We do this so we can populate them in the same order that we will be parsing them
	// out of the .xlsx file and not have to access them by referencing specific variable names
	page1Reflect := reflect.ValueOf(&pageValues.Page1).Elem()
	page2Reflect := reflect.ValueOf(&pageValues.Page2).Elem()
	page3Reflect := reflect.ValueOf(&pageValues.Page3).Elem()
	page4Reflect := reflect.ValueOf(&pageValues.Page4).Elem()
	page5Reflect := reflect.ValueOf(&pageValues.Page5).Elem()
	page6Reflect := reflect.ValueOf(&pageValues.Page6).Elem()
	page7Reflect := reflect.ValueOf(&pageValues.Page7).Elem()
	page8Reflect := reflect.ValueOf(&pageValues.Page8).Elem()
	page9Reflect := reflect.ValueOf(&pageValues.Page9).Elem()
	page10Reflect := reflect.ValueOf(&pageValues.Page10).Elem()
	page11Reflect := reflect.ValueOf(&pageValues.Page11).Elem()

	var cellCounter = 0 // keeps track of how many cells we have filled for the current page
	var pageIndex = 0   // the index of the page we are currently populating
	var weightAllowanceWrite = false

	// store all of our page structs so we can populate them all in order
	pagesStructs := []reflect.Value{page1Reflect, page2Reflect, page3Reflect, page4Reflect, page5Reflect, page6Reflect, page7Reflect, page8Reflect, page9Reflect, page10Reflect, page11Reflect}

	// Loop through each row of the .xlsx file and read each cell. It is worth noting that excelize will skip reading any rows that are
	// completely blank and will end reading columns in that row when it encounters the last column to have data in it. We take this
	// into consideration when we are parsing the Weight Estimator .xlsx file.
	for _, row := range rows {
		currentCellCount := 1
		writeData := false
		blankCell := false
		cellColumnData = nil

		// If weightAllowanceWrite is true at this point that means that we found the field with 'Enter Members Weight Allowance '
		// but the values for it were left to the default empty fields. Therefore excelize would have skipped parsing the values
		// since they are at the end of the row. However since our WeightEstimatorPage struct has fields to store these values
		// we need to tell our code to skip the 2 fields for Weight Allowance so we don't write the wrong value into the fields
		// and all the fields that follow this one.
		if weightAllowanceWrite {
			cellCounter += 2
		}

		weightAllowanceWrite = false

		for _, colCell := range row {
			writeColumn1 := false
			writeColumn2 := false
			writeColumn3 := false

			// We skip the rows with only headers in them and blank cells
			if slices.Contains(skipRows, rowCount) || blankCell {
				blankCell = false
				continue
			}

			cellColumnData = append(cellColumnData, colCell)

			if strings.Contains(cellColumnData[0], WeightAllowanceString) {
				weightAllowanceWrite = true
			}

			if currentCellCount == CellColumnCount {
				writeData = true
			} else if currentCellCount == CellColumnCount-1 {
				if cellColumnData[0] == TotalCubeSectionString || cellColumnData[0] == PackingMaterialString {
					writeData = true
				} else {
					currentCellCount++
				}
			} else {
				currentCellCount++
			}

			if writeData {
				currentCellCount = 1
				writeData = false

				// For a majority of the data in the Weight Estimator .xlsx file we read in a description followed by 3 numbers. However,
				// there are cases when we need to get data from other columns. Here we use descriptions to determine which column we need
				// to pull data from to populate the fields in our final pdf
				if slices.Contains(skipSectionStrings, cellColumnData[0]) ||
					(len(cellColumnData) == 4 && (cellColumnData[0] == "" && cellColumnData[1] == "" &&
						cellColumnData[2] == "" && cellColumnData[3] == "")) {
					// If the first cell contains just headers listed in skipSectionStrings or all 4 cells read are empty
					// we do cleanup and skip to the next section of data
					cellColumnData = cellColumnData[:0]
					blankCell = true
					continue
				} else if strings.Contains(cellColumnData[0], TotalCubeSectionString) || strings.Contains(cellColumnData[0], PackingMaterialString) {
					writeColumn2 = true
				} else if slices.Contains(thirdColumnStrings, cellColumnData[0]) {
					writeColumn3 = true
				} else if slices.Contains(twoColumnSectionStrings, cellColumnData[0]) {
					writeColumn2 = true
					writeColumn3 = true
				} else {
					writeColumn1 = true
					writeColumn2 = true
					writeColumn3 = true
				}

				// We get the next field for our current page in the pagesStruct and set its value. Once set we need to move to
				// the next field for the page. Checking to make sure we haven't reached the end of the fields for our current page.
				// When we reach the end of the current page's fields we changed to the next page in the pagesStruct and populate its data.
				if writeColumn1 {
					pagesStructs[pageIndex].Field(cellCounter).SetString(cellColumnData[1])
					cellCounter++

					if cellCounter == pagesStructs[pageIndex].NumField() {
						pageIndex++
						cellCounter = 0
					}
				}

				if writeColumn2 {
					pagesStructs[pageIndex].Field(cellCounter).SetString(cellColumnData[2])

					cellCounter++

					if cellCounter == pagesStructs[pageIndex].NumField() {
						pageIndex++
						cellCounter = 0
					}
				}

				if writeColumn3 {
					pagesStructs[pageIndex].Field(cellCounter).SetString(cellColumnData[3])

					cellCounter++

					if cellCounter == pagesStructs[pageIndex].NumField() {
						pageIndex++
						cellCounter = 0
					}
				}

				weightAllowanceWrite = false
				cellColumnData = cellColumnData[:0] // remove all the data for the cells we parsed
				blankCell = true                    // after reading 4 columns we will encounter a single blank cell, since we want to skip that cell we set this to true
			}
		}

		rowCount++
	}

	return &pageValues, nil
}

func createAssetByteReader(path string) (*bytes.Reader, error) {
	asset, err := assets.Asset(path)
	if err != nil {
		return nil, errors.Wrap(err, "error creating asset from path; check image path : "+path)
	}

	return bytes.NewReader(asset), nil
}

func IsWeightEstimatorFile(appCtx appcontext.AppContext, file io.ReadCloser) (bool, error) {
	const WeightEstimatorSpreadsheetName = "CUBE SHEET-ITO-TMO-ONLY"

	excelFile, err := excelize.OpenReader(file)

	if err != nil {
		return false, errors.Wrap(err, "Opening excel file")
	}

	defer func() {
		// Close the spreadsheet
		if closeErr := excelFile.Close(); err != nil {
			appCtx.Logger().Debug("Failed to close file", zap.Error(closeErr))
		}
	}()

	// Check for a spreadhsheet with the same name the Weight Estimator template uses, if we find it we assume its a Weight Estimator spreadsheet
	_, err = excelFile.GetRows(WeightEstimatorSpreadsheetName)

	if err != nil {
		return false, nil
	}

	return true, nil
}<|MERGE_RESOLUTION|>--- conflicted
+++ resolved
@@ -143,26 +143,6 @@
 }
 
 func (WeightTicketParserGenerator *WeightTicketGenerator) CleanupFile(weightFile afero.File) error {
-<<<<<<< HEAD
-	fs := WeightTicketParserGenerator.generator.FileSystem()
-	exists, err := afero.Exists(fs, weightFile.Name())
-
-	if err != nil {
-		return err
-	}
-
-	if exists {
-		err := fs.Remove(weightFile.Name())
-
-		if err != nil {
-			if errors.Is(err, os.ErrNotExist) || errors.Is(err, syscall.ENOENT) {
-				// File does not exist treat it as non-error:
-				return nil
-			}
-
-			// Return the error if it's not a "file not found" error
-			return err
-=======
 	if weightFile != nil {
 		fs := WeightTicketParserGenerator.generator.FileSystem()
 		exists, err := afero.Exists(fs, weightFile.Name())
@@ -183,7 +163,6 @@
 				// Return the error if it's not a "file not found" error
 				return err
 			}
->>>>>>> d1324d0c
 		}
 	}
 
