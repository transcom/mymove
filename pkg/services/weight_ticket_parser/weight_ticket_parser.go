--- conflicted
+++ resolved
@@ -125,11 +125,7 @@
 		return nil, nil, errors.Wrap(err, "WeightTicketParserGenerator Error marshaling JSON")
 	}
 
-<<<<<<< HEAD
-	WeightWorksheet, err := WeightTicketParserGenerator.generator.FillPDFForm(jsonData, WeightTicketParserGenerator.templateReader, fileName, "")
-=======
 	WeightWorksheet, err = WeightTicketParserGenerator.generator.FillPDFForm(jsonData, WeightTicketParserGenerator.templateReader, fileName, "")
->>>>>>> 973e9a4d
 	if err != nil {
 		return nil, nil, err
 	}
