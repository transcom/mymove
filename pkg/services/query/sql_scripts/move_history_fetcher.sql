WITH moves AS (
		SELECT
			moves.*
		FROM
			moves
		WHERE
			locator = $1
	),
	shipments AS (
		SELECT
			mto_shipments.*
		FROM
			mto_shipments
		WHERE
			move_id = (
				SELECT
					moves.id
				FROM
					moves)
	),
	shipment_logs AS (
		SELECT
			audit_history.*,
			NULL AS context,
			NULL AS context_id
		FROM
			audit_history
			JOIN shipments ON shipments.id = audit_history.object_id
				AND audit_history."table_name" = 'mto_shipments'
	),
	move_logs AS (
		SELECT
			audit_history.*,
			NULL AS context,
			NULL AS context_id
		FROM
			audit_history
		JOIN moves ON audit_history.table_name = 'moves'
			AND audit_history.object_id = moves.id
	),
	orders AS (
		SELECT
			orders.*
		FROM
			orders
		JOIN moves ON moves.orders_id = orders.id
	WHERE
		orders.id = (
			SELECT
				moves.orders_id
			FROM
				moves)
	),
	-- Context is null if empty, {}, object
    -- Joining the jsonb changed_data for every record to surface duty location ids.
    -- Left join duty_locations since we don't expect origin/new duty locations to change every time.
    -- Convert changed_data.origin_duty_location_id and changed_data.new_duty_location_id to UUID type to take advantage of indexing.
	orders_logs AS (
		SELECT
			audit_history.*,
			NULLIF(
				jsonb_agg(jsonb_strip_nulls(
					jsonb_build_object('origin_duty_location_name', old_duty.name, 'new_duty_location_name', new_duty.name)
				))::TEXT, '[{}]'::TEXT
			) AS context,
 			NULL AS context_id
		FROM
			audit_history
		JOIN orders ON orders.id = audit_history.object_id
			AND audit_history."table_name" = 'orders'
		JOIN jsonb_to_record(audit_history.changed_data) as c(origin_duty_location_id TEXT, new_duty_location_id TEXT) on TRUE
		LEFT JOIN duty_locations AS old_duty on uuid(c.origin_duty_location_id) = old_duty.id
		LEFT JOIN duty_locations AS new_duty on uuid(c.new_duty_location_id) = new_duty.id
		GROUP BY audit_history.id
	),
	service_items AS (
		SELECT
			mto_service_items.id,
			json_agg(json_build_object('name',
					re_services.name,
					'shipment_type',
					mto_shipments.shipment_type))::TEXT AS context
		FROM
			mto_service_items
		JOIN re_services ON mto_service_items.re_service_id = re_services.id
		JOIN moves ON moves.id = mto_service_items.move_id
		LEFT JOIN mto_shipments ON mto_service_items.mto_shipment_id = mto_shipments.id
		GROUP BY
				mto_service_items.id
	),
	service_item_logs AS (
		SELECT
			audit_history.*,
			context,
			NULL AS context_id
		FROM
			audit_history
			JOIN service_items ON service_items.id = audit_history.object_id
				AND audit_history. "table_name" = 'mto_service_items'
	),
	service_item_customer_contacts AS (
		SELECT
			mto_service_item_customer_contacts.*
		FROM
			mto_service_item_customer_contacts
		JOIN mto_service_items on mto_service_items.id = mto_service_item_customer_contacts.mto_service_item_id
		JOIN moves ON moves.id = mto_service_items.move_id
	),
	service_item_customer_contacts_logs AS (
		SELECT
			audit_history.*,
			NULL AS context,
			NULL AS context_id
		FROM
			audit_history
		JOIN service_item_customer_contacts ON service_item_customer_contacts.id = audit_history.object_id
			AND audit_history."table_name" = 'mto_service_item_customer_contacts'
	),
	service_item_dimensions AS (
		SELECT
			mto_service_item_dimensions.*,
			json_agg(json_build_object('name',
					re_services.name,
					'shipment_type',
					mto_shipments.shipment_type))::TEXT AS context
		FROM
			mto_service_item_dimensions
		JOIN mto_service_items on mto_service_items.id = mto_service_item_dimensions.mto_service_item_id
		JOIN re_services ON mto_service_items.re_service_id = re_services.id
		LEFT JOIN mto_shipments ON mto_service_items.mto_shipment_id = mto_shipments.id
		JOIN moves ON moves.id = mto_service_items.move_id
		GROUP BY
			mto_service_item_dimensions.id
	),
	service_item_dimensions_logs AS  (
		SELECT
			audit_history.*,
			context,
			NULL AS context_id
		FROM
			audit_history
		JOIN service_item_dimensions ON service_item_dimensions.id = audit_history.object_id
			AND audit_history."table_name" = 'mto_service_item_dimensions'
	),
	pickup_address_logs AS (
		SELECT
			audit_history.*,
			json_agg(
				json_build_object(
					'address_type', 'pickupAddress'::TEXT,
					'shipment_type', shipments.shipment_type
				)
				)::TEXT AS context,
			shipments.id::text AS context_id
		FROM
			audit_history
		JOIN shipments ON shipments.pickup_address_id = audit_history.object_id
			AND audit_history. "table_name" = 'addresses'
		GROUP BY
			shipments.id, audit_history.id
	),
	secondary_pickup_address_logs AS (
		SELECT
			audit_history.*,
			json_agg(
				json_build_object(
					'address_type', 'secondaryPickupAddress'::TEXT,
					'shipment_type', shipments.shipment_type
				)
			)::TEXT AS context,
			shipments.id::text AS context_id
		FROM
			audit_history
				JOIN shipments ON shipments.secondary_pickup_address_id = audit_history.object_id
				AND audit_history. "table_name" = 'addresses'
		GROUP BY
			shipments.id, audit_history.id
	),
	destination_address_logs AS (
		SELECT
			audit_history.*,
			json_agg(
				json_build_object(
					'address_type', 'destinationAddress'::TEXT,
					'shipment_type', shipments.shipment_type
				)
			)::TEXT AS context,
			shipments.id::text AS context_id
		FROM
			audit_history
		JOIN shipments ON shipments.destination_address_id = audit_history.object_id
			AND audit_history. "table_name" = 'addresses'
		GROUP BY
			shipments.id, audit_history.id
	),
<<<<<<< HEAD
	residential_address_logs AS (
=======
	secondary_destination_address_logs AS (
>>>>>>> e287f05c
		SELECT
			audit_history.*,
			json_agg(
				json_build_object(
<<<<<<< HEAD
					'address_type', 'residentialAddress'::TEXT
				)
			)::TEXT AS context,
			service_members.id::text AS context_id
		FROM
			audit_history
		JOIN service_members ON service_members.residential_address_id = audit_history.object_id
			AND audit_history. "table_name" = 'addresses'
		WHERE
			service_members.id = (SELECT service_member_id FROM orders)
		GROUP BY
			service_members.id, audit_history.id
	),
	backup_mailing_address_logs AS (
		SELECT
			audit_history.*,
			json_agg(
				json_build_object(
					'address_type', 'backupMailingAddress'::TEXT
				)
			)::TEXT AS context,
			service_members.id::text AS context_id
		FROM
			audit_history
		JOIN service_members ON service_members.backup_mailing_address_id = audit_history.object_id
			AND audit_history. "table_name" = 'addresses'
		WHERE
			service_members.id = (SELECT service_member_id FROM orders)
		GROUP BY
			service_members.id, audit_history.id
=======
					'address_type', 'secondaryDestinationAddress'::TEXT,
					'shipment_type', shipments.shipment_type
				)
			)::TEXT AS context,
			shipments.id::text AS context_id
		FROM
			audit_history
				JOIN shipments ON shipments.secondary_delivery_address_id = audit_history.object_id
				AND audit_history. "table_name" = 'addresses'
		GROUP BY
			shipments.id, audit_history.id
>>>>>>> e287f05c
	),
	entitlements AS (
		SELECT
			entitlements.*
		FROM
			entitlements
	WHERE
		entitlements.id = (
			SELECT
				entitlement_id
			FROM
				orders)
	),
	entitlements_logs AS (
		SELECT
			audit_history.*,
			NULL AS context,
			NULL AS context_id
		FROM
			audit_history
			JOIN entitlements ON entitlements.id = audit_history.object_id
				AND audit_history. "table_name" = 'entitlements'
	),
	payment_requests AS (
		SELECT
			json_agg(json_build_object('name',
					re_services.name,
					'price',
					payment_service_items.price_cents::TEXT,
					'status',
					payment_service_items.status,
					'shipment_id',
					mto_shipments.id::TEXT,
					'shipment_type', mto_shipments.shipment_type))::TEXT AS context,
			payment_requests.id AS id,
			payment_requests.move_id,
			payment_requests.payment_request_number
		FROM
			payment_requests
		JOIN payment_service_items ON payment_service_items.payment_request_id = payment_requests.id
		JOIN mto_service_items ON mto_service_items.id = mto_service_item_id
		LEFT JOIN mto_shipments ON mto_shipments.id = mto_service_items.mto_shipment_id
		JOIN re_services ON mto_service_items.re_service_id = re_services.id
	WHERE
		payment_requests.move_id = (
			SELECT
				moves.id
			FROM
				moves)
		GROUP BY
			payment_requests.id
	),
	payment_requests_logs AS (
		SELECT DISTINCT
			audit_history.*,
			context AS context,
			NULL AS context_id
		FROM
			audit_history
			JOIN payment_requests ON payment_requests.id = audit_history.object_id
				AND audit_history. "table_name" = 'payment_requests'
	),
	proof_of_service_docs AS (
		SELECT
			proof_of_service_docs.*,
			json_agg(json_build_object(
				'payment_request_number',
				payment_requests.payment_request_number::TEXT))::TEXT AS context
		FROM
			proof_of_service_docs
				JOIN payment_requests ON proof_of_service_docs.payment_request_id = payment_requests.id
		GROUP BY proof_of_service_docs.id
	),
	proof_of_service_docs_logs AS (
		SELECT
			audit_history.*,
			context,
			NULL AS context_id
		FROM
			audit_history
			JOIN proof_of_service_docs ON proof_of_service_docs.id = audit_history.object_id
				AND audit_history. "table_name" = 'proof_of_service_docs'
	),
	agents AS (
		SELECT
			mto_agents.id,
			json_agg(json_build_object(
				'shipment_type',
				shipments.shipment_type))::TEXT AS context
		FROM
			mto_agents
			JOIN shipments ON mto_agents.mto_shipment_id = shipments.id
		GROUP BY
			mto_agents.id
	),
	agents_logs AS (
		SELECT
			audit_history.*,
			context,
			NULL AS context_id
		FROM
			audit_history
			JOIN agents ON agents.id = audit_history.object_id
				AND audit_history."table_name" = 'mto_agents'
	),
	reweighs AS (
		SELECT
			reweighs.id,
			json_agg(json_build_object('shipment_type',
				shipments.shipment_type,
				'payment_request_number',
				payment_requests.payment_request_number))::TEXT AS context
		FROM
			reweighs
			JOIN shipments ON reweighs.shipment_id = shipments.id
			LEFT JOIN payment_requests ON shipments.move_id = payment_requests.move_id
		GROUP BY
			reweighs.id
	),
	reweigh_logs as (
		SELECT audit_history.*,
			context,
			NULL AS context_id
		FROM
			audit_history
		JOIN reweighs ON reweighs.id = audit_history.object_id
			AND audit_history."table_name" = 'reweighs'
	),
	service_members AS (
		SELECT service_members.*
		FROM
			service_members
		WHERE
			service_members.id = (SELECT service_member_id FROM orders)
	),
	service_members_logs as (
		SELECT audit_history.*,
						NULLIF(
				jsonb_agg(jsonb_strip_nulls(
					jsonb_build_object('current_duty_location_name', current_duty.name)
				))::TEXT, '[{}]'::TEXT
			) AS context,
			NULL AS context_id
		FROM
			audit_history
		JOIN service_members ON service_members.id = audit_history.object_id
			AND audit_history."table_name" = 'service_members'
		JOIN jsonb_to_record(audit_history.changed_data) as c(duty_location_id TEXT) on TRUE
		LEFT JOIN duty_locations AS current_duty on uuid(c.duty_location_id) = current_duty.id
		GROUP BY audit_history.id
	),
	combined_logs AS (
		SELECT
			*
		FROM
			pickup_address_logs
		UNION ALL
		SELECT
			*
		FROM
			secondary_pickup_address_logs
		UNION ALL
		SELECT
			*
		FROM
			destination_address_logs
		UNION ALL
		SELECT
			*
		FROM
			secondary_destination_address_logs
		UNION ALL
		SELECT
			*
		FROM
			service_item_logs
		UNION ALL
		SELECT
			*
		FROM
			service_item_customer_contacts_logs
		UNION ALL
		SELECT
			*
		FROM
			service_item_dimensions_logs
		UNION ALL
		SELECT
			*
		FROM
			shipment_logs
		UNION ALL
		SELECT
			*
		FROM
			entitlements_logs
		UNION ALL
		SELECT
			*
		FROM
			reweigh_logs
		UNION ALL
		SELECT
			*
		FROM
			orders_logs
		UNION ALL
		SELECT
			*
		FROM
			agents_logs
		UNION ALL
		SELECT
			*
		FROM
			payment_requests_logs
		UNION ALL
		SELECT
			*
		FROM
			proof_of_service_docs_logs
		UNION ALL
		SELECT
			*
		FROM
			move_logs
		UNION ALL
		SELECT
		 	*
		FROM
			service_members_logs
		UNION ALL
		SELECT
		 	*
		FROM
			residential_address_logs
		UNION ALL
		SELECT
		 	*
		FROM
			backup_mailing_address_logs
	) SELECT DISTINCT
		combined_logs.*,
		COALESCE(office_users.first_name, prime_user_first_name, service_members.first_name) AS session_user_first_name,
		COALESCE(office_users.last_name, service_members.last_name) AS session_user_last_name,
		COALESCE(office_users.email, service_members.personal_email) AS session_user_email,
		COALESCE(office_users.telephone, service_members.telephone) AS session_user_telephone
FROM
	combined_logs
		LEFT JOIN users_roles ON session_userid = users_roles.user_id
		LEFT JOIN roles ON users_roles.role_id = roles.id
		LEFT JOIN office_users ON office_users.user_id = session_userid
		LEFT JOIN service_members ON service_members.user_id = session_userid
		LEFT JOIN (
			SELECT 'Prime' AS prime_user_first_name
			) prime_users ON roles.role_type = 'prime'
	ORDER BY
		action_tstamp_tx DESC<|MERGE_RESOLUTION|>--- conflicted
+++ resolved
@@ -193,16 +193,11 @@
 		GROUP BY
 			shipments.id, audit_history.id
 	),
-<<<<<<< HEAD
 	residential_address_logs AS (
-=======
-	secondary_destination_address_logs AS (
->>>>>>> e287f05c
 		SELECT
 			audit_history.*,
 			json_agg(
 				json_build_object(
-<<<<<<< HEAD
 					'address_type', 'residentialAddress'::TEXT
 				)
 			)::TEXT AS context,
@@ -233,7 +228,12 @@
 			service_members.id = (SELECT service_member_id FROM orders)
 		GROUP BY
 			service_members.id, audit_history.id
-=======
+	),
+	secondary_destination_address_logs AS (
+		SELECT
+			audit_history.*,
+			json_agg(
+				json_build_object(
 					'address_type', 'secondaryDestinationAddress'::TEXT,
 					'shipment_type', shipments.shipment_type
 				)
@@ -245,7 +245,6 @@
 				AND audit_history. "table_name" = 'addresses'
 		GROUP BY
 			shipments.id, audit_history.id
->>>>>>> e287f05c
 	),
 	entitlements AS (
 		SELECT
