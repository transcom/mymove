--- conflicted
+++ resolved
@@ -372,22 +372,6 @@
 		GROUP BY
 			move_addresses.shipment_id, move_addresses.service_member_id, audit_history.id
 	),
-<<<<<<< HEAD
-	move_backup_contacts AS (
-		SELECT backup_contacts.*
-		FROM
-			backup_contacts
-		WHERE
-			backup_contacts.service_member_id = (SELECT id FROM move_service_members)
-	),
-	backup_contacts_logs as (
-		SELECT audit_history.*,
-			NULL AS context,
-			NULL AS context_id
-		FROM
-			audit_history
-		JOIN move_backup_contacts ON move_backup_contacts.id = audit_history.object_id
-=======
 	file_uploads (user_upload_id, filename, upload_type) AS (
 		-- orders uploads have the document id the uploaded orders id column
 		SELECT
@@ -427,7 +411,21 @@
 				JOIN file_uploads ON user_upload_id = audit_history.object_id
 					AND audit_history."table_name" = 'user_uploads'
 		GROUP BY audit_history.id
->>>>>>> b99930db
+	),
+	move_backup_contacts AS (
+		SELECT backup_contacts.*
+		FROM
+			backup_contacts
+		WHERE
+			backup_contacts.service_member_id = (SELECT id FROM move_service_members)
+	),
+	backup_contacts_logs as (
+		SELECT audit_history.*,
+			NULL AS context,
+			NULL AS context_id
+		FROM
+			audit_history
+		JOIN move_backup_contacts ON move_backup_contacts.id = audit_history.object_id
 	),
 	combined_logs AS (
 		SELECT
@@ -496,16 +494,15 @@
 			service_members_logs
 		UNION ALL
 		SELECT
-<<<<<<< HEAD
+		    *
+		FROM
+		    file_uploads_logs
+		UNION ALL
+		SELECT
 		 	*
 		FROM
 			backup_contacts_logs
 
-=======
-		    *
-		FROM
-		    file_uploads_logs
->>>>>>> b99930db
 
 	) SELECT DISTINCT
 		combined_logs.*,
