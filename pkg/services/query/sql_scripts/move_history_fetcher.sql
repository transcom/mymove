WITH moves AS (
		SELECT
			moves.*
		FROM
			moves
		WHERE
			locator = $1
	),
	shipments AS (
		SELECT
			mto_shipments.*
		FROM
			mto_shipments
		WHERE
			move_id = (
				SELECT
					moves.id
				FROM
					moves)
	),
	shipment_logs AS (
		SELECT
			audit_history.*,
			NULLIF(
				jsonb_agg(jsonb_strip_nulls(
					jsonb_build_object(
						'shipment_type', shipments.shipment_type,
						'shipment_id_abbr', LEFT(shipments.id::TEXT, 5)
					)
				))::TEXT, '[{}]'::TEXT
			) AS context,
			NULL AS context_id
		FROM
			audit_history
			JOIN shipments ON shipments.id = audit_history.object_id
				AND audit_history."table_name" = 'mto_shipments'
		GROUP BY audit_history.id
	),
	move_logs AS (
		SELECT
			audit_history.*,
			NULL AS context,
			NULL AS context_id
		FROM
			audit_history
		JOIN moves ON audit_history.table_name = 'moves'
			AND audit_history.object_id = moves.id
	),
	orders AS (
		SELECT
			orders.*
		FROM
			orders
		JOIN moves ON moves.orders_id = orders.id
	WHERE
		orders.id = (
			SELECT
				moves.orders_id
			FROM
				moves)
	),
	-- Context is null if empty, {}, object
    -- Joining the jsonb changed_data for every record to surface duty location ids.
    -- Left join duty_locations since we don't expect origin/new duty locations to change every time.
    -- Convert changed_data.origin_duty_location_id and changed_data.new_duty_location_id to UUID type to take advantage of indexing.
	orders_logs AS (
		SELECT
			audit_history.*,
			NULLIF(
				jsonb_agg(jsonb_strip_nulls(
					jsonb_build_object('origin_duty_location_name', old_duty.name, 'new_duty_location_name', new_duty.name)
				))::TEXT, '[{}]'::TEXT
			) AS context,
 			NULL AS context_id
		FROM
			audit_history
		JOIN orders ON orders.id = audit_history.object_id
			AND audit_history."table_name" = 'orders'
		JOIN jsonb_to_record(audit_history.changed_data) as c(origin_duty_location_id TEXT, new_duty_location_id TEXT) on TRUE
		LEFT JOIN duty_locations AS old_duty on uuid(c.origin_duty_location_id) = old_duty.id
		LEFT JOIN duty_locations AS new_duty on uuid(c.new_duty_location_id) = new_duty.id
		GROUP BY audit_history.id
	),
	service_items AS (
		SELECT
			mto_service_items.id,
			json_agg(json_build_object(
				'name', re_services.name,
				'shipment_type', shipments.shipment_type,
				'shipment_id_abbr', LEFT(shipments.id::TEXT, 5)
				)
			)::TEXT AS context
		FROM
			mto_service_items
		JOIN re_services ON mto_service_items.re_service_id = re_services.id
		JOIN moves ON moves.id = mto_service_items.move_id
		LEFT JOIN shipments ON mto_service_items.mto_shipment_id = shipments.id
		GROUP BY
				mto_service_items.id
	),
	service_item_logs AS (
		SELECT
			audit_history.*,
			context,
			NULL AS context_id
		FROM
			audit_history
			JOIN service_items ON service_items.id = audit_history.object_id
				AND audit_history. "table_name" = 'mto_service_items'
	),
	service_item_customer_contacts AS (
		SELECT
			mto_service_item_customer_contacts.*
		FROM
			mto_service_item_customer_contacts
		JOIN mto_service_items on mto_service_items.id = mto_service_item_customer_contacts.mto_service_item_id
		JOIN moves ON moves.id = mto_service_items.move_id
	),
	service_item_customer_contacts_logs AS (
		SELECT
			audit_history.*,
			NULL AS context,
			NULL AS context_id
		FROM
			audit_history
		JOIN service_item_customer_contacts ON service_item_customer_contacts.id = audit_history.object_id
			AND audit_history."table_name" = 'mto_service_item_customer_contacts'
	),
	service_item_dimensions AS (
		SELECT
			mto_service_item_dimensions.*,
			json_agg(json_build_object(
				'name', re_services.name,
				'shipment_type', shipments.shipment_type,
				'shipment_id_abbr', LEFT(shipments.id::TEXT, 5)
				)
			)::TEXT AS context
		FROM
			mto_service_item_dimensions
		JOIN mto_service_items on mto_service_items.id = mto_service_item_dimensions.mto_service_item_id
		JOIN re_services ON mto_service_items.re_service_id = re_services.id
		LEFT JOIN shipments ON mto_service_items.mto_shipment_id = shipments.id
		JOIN moves ON moves.id = mto_service_items.move_id
		GROUP BY
			mto_service_item_dimensions.id
	),
	service_item_dimensions_logs AS  (
		SELECT
			audit_history.*,
			context,
			NULL AS context_id
		FROM
			audit_history
		JOIN service_item_dimensions ON service_item_dimensions.id = audit_history.object_id
			AND audit_history."table_name" = 'mto_service_item_dimensions'
	),
	pickup_address_logs AS (
		SELECT
			audit_history.*,
			json_agg(
				json_build_object(
					'address_type', 'pickupAddress'::TEXT,
					'shipment_type', shipments.shipment_type,
					'shipment_id_abbr', LEFT(shipments.id::TEXT, 5)
					)
				)::TEXT AS context,
			shipments.id::text AS context_id
		FROM
			audit_history
		JOIN shipments ON shipments.pickup_address_id = audit_history.object_id
			AND audit_history. "table_name" = 'addresses'
		GROUP BY
			shipments.id, audit_history.id
	),
	secondary_pickup_address_logs AS (
		SELECT
			audit_history.*,
			json_agg(
				json_build_object(
					'address_type', 'secondaryPickupAddress'::TEXT,
					'shipment_type', shipments.shipment_type
				)
			)::TEXT AS context,
			shipments.id::text AS context_id
		FROM
			audit_history
				JOIN shipments ON shipments.secondary_pickup_address_id = audit_history.object_id
				AND audit_history. "table_name" = 'addresses'
		GROUP BY
			shipments.id, audit_history.id
	),
	destination_address_logs AS (
		SELECT
			audit_history.*,
			json_agg(
				json_build_object(
					'address_type', 'destinationAddress'::TEXT,
					'shipment_type', shipments.shipment_type,
					'shipment_id_abbr', LEFT(shipments.id::TEXT, 5)
					)
				)::TEXT AS context,
			shipments.id::text AS context_id
		FROM
			audit_history
		JOIN shipments ON shipments.destination_address_id = audit_history.object_id
			AND audit_history. "table_name" = 'addresses'
		GROUP BY
			shipments.id, audit_history.id
	),
<<<<<<< HEAD
	secondary_destination_address_logs AS (
=======
	residential_address_logs AS (
>>>>>>> d295ccda
		SELECT
			audit_history.*,
			json_agg(
				json_build_object(
<<<<<<< HEAD
					'address_type', 'secondaryDestinationAddress'::TEXT,
					'shipment_type', shipments.shipment_type
				)
			)::TEXT AS context,
			shipments.id::text AS context_id
		FROM
			audit_history
				JOIN shipments ON shipments.secondary_delivery_address_id = audit_history.object_id
				AND audit_history. "table_name" = 'addresses'
		GROUP BY
			shipments.id, audit_history.id
=======
					'address_type', 'residentialAddress'::TEXT
				)
			)::TEXT AS context,
			service_members.id::text AS context_id
		FROM
			audit_history
		JOIN service_members ON service_members.residential_address_id = audit_history.object_id
			AND audit_history. "table_name" = 'addresses'
		WHERE
			service_members.id = (SELECT service_member_id FROM orders)
		GROUP BY
			service_members.id, audit_history.id
	),
	backup_mailing_address_logs AS (
		SELECT
			audit_history.*,
			json_agg(
				json_build_object(
					'address_type', 'backupMailingAddress'::TEXT
				)
			)::TEXT AS context,
			service_members.id::text AS context_id
		FROM
			audit_history
		JOIN service_members ON service_members.backup_mailing_address_id = audit_history.object_id
			AND audit_history. "table_name" = 'addresses'
		WHERE
			service_members.id = (SELECT service_member_id FROM orders)
		GROUP BY
			service_members.id, audit_history.id
>>>>>>> d295ccda
	),
	entitlements AS (
		SELECT
			entitlements.*
		FROM
			entitlements
	WHERE
		entitlements.id = (
			SELECT
				entitlement_id
			FROM
				orders)
	),
	entitlements_logs AS (
		SELECT
			audit_history.*,
			NULL AS context,
			NULL AS context_id
		FROM
			audit_history
			JOIN entitlements ON entitlements.id = audit_history.object_id
				AND audit_history. "table_name" = 'entitlements'
	),
	payment_requests AS (
		SELECT
			json_agg(json_build_object(
				'name', re_services.name,
				'price', payment_service_items.price_cents::TEXT,
				'status', payment_service_items.status,
				'shipment_id', shipments.id::TEXT,
				'shipment_id_abbr', LEFT(shipments.id::TEXT, 5),
				'shipment_type', shipments.shipment_type
				)
			)::TEXT AS context,
			payment_requests.id AS id,
			payment_requests.move_id,
			payment_requests.payment_request_number
		FROM
			payment_requests
		JOIN payment_service_items ON payment_service_items.payment_request_id = payment_requests.id
		JOIN mto_service_items ON mto_service_items.id = mto_service_item_id
		LEFT JOIN shipments ON shipments.id = mto_service_items.mto_shipment_id
		JOIN re_services ON mto_service_items.re_service_id = re_services.id
	WHERE
		payment_requests.move_id = (
			SELECT
				moves.id
			FROM
				moves)
		GROUP BY
			payment_requests.id
	),
	payment_requests_logs AS (
		SELECT DISTINCT
			audit_history.*,
			context AS context,
			NULL AS context_id
		FROM
			audit_history
			JOIN payment_requests ON payment_requests.id = audit_history.object_id
				AND audit_history. "table_name" = 'payment_requests'
	),
	proof_of_service_docs AS (
		SELECT
			proof_of_service_docs.*,
			json_agg(json_build_object(
				'payment_request_number',
				payment_requests.payment_request_number::TEXT))::TEXT AS context
		FROM
			proof_of_service_docs
				JOIN payment_requests ON proof_of_service_docs.payment_request_id = payment_requests.id
		GROUP BY proof_of_service_docs.id
	),
	proof_of_service_docs_logs AS (
		SELECT
			audit_history.*,
			context,
			NULL AS context_id
		FROM
			audit_history
			JOIN proof_of_service_docs ON proof_of_service_docs.id = audit_history.object_id
				AND audit_history. "table_name" = 'proof_of_service_docs'
	),
	agents AS (
		SELECT
			mto_agents.id,
			json_agg(json_build_object(
				'shipment_type', shipments.shipment_type,
				'shipment_id_abbr', LEFT(shipments.id::TEXT, 5)
				)
			)::TEXT AS context
		FROM
			mto_agents
			JOIN shipments ON mto_agents.mto_shipment_id = shipments.id
		GROUP BY
			mto_agents.id
	),
	agents_logs AS (
		SELECT
			audit_history.*,
			context,
			NULL AS context_id
		FROM
			audit_history
			JOIN agents ON agents.id = audit_history.object_id
				AND audit_history."table_name" = 'mto_agents'
	),
	reweighs AS (
		SELECT
			reweighs.id,
			json_agg(json_build_object(
				'shipment_type', shipments.shipment_type,
				'shipment_id_abbr', LEFT(shipments.id::TEXT, 5),
				'payment_request_number', payment_requests.payment_request_number
				)
			)::TEXT AS context
		FROM
			reweighs
			JOIN shipments ON reweighs.shipment_id = shipments.id
			LEFT JOIN payment_requests ON shipments.move_id = payment_requests.move_id
		GROUP BY
			reweighs.id
	),
	reweigh_logs as (
		SELECT audit_history.*,
			context,
			NULL AS context_id
		FROM
			audit_history
		JOIN reweighs ON reweighs.id = audit_history.object_id
			AND audit_history."table_name" = 'reweighs'
	),
	service_members AS (
		SELECT service_members.*
		FROM
			service_members
		WHERE
			service_members.id = (SELECT service_member_id FROM orders)
	),
	service_members_logs as (
		SELECT audit_history.*,
						NULLIF(
				jsonb_agg(jsonb_strip_nulls(
					jsonb_build_object('current_duty_location_name', current_duty.name)
				))::TEXT, '[{}]'::TEXT
			) AS context,
			NULL AS context_id
		FROM
			audit_history
		JOIN service_members ON service_members.id = audit_history.object_id
			AND audit_history."table_name" = 'service_members'
		JOIN jsonb_to_record(audit_history.changed_data) as c(duty_location_id TEXT) on TRUE
		LEFT JOIN duty_locations AS current_duty on uuid(c.duty_location_id) = current_duty.id
		GROUP BY audit_history.id
	),
	combined_logs AS (
		SELECT
			*
		FROM
			pickup_address_logs
		UNION ALL
		SELECT
			*
		FROM
			secondary_pickup_address_logs
		UNION ALL
		SELECT
			*
		FROM
			destination_address_logs
		UNION ALL
		SELECT
			*
		FROM
			secondary_destination_address_logs
		UNION ALL
		SELECT
			*
		FROM
			service_item_logs
		UNION ALL
		SELECT
			*
		FROM
			service_item_customer_contacts_logs
		UNION ALL
		SELECT
			*
		FROM
			service_item_dimensions_logs
		UNION ALL
		SELECT
			*
		FROM
			shipment_logs
		UNION ALL
		SELECT
			*
		FROM
			entitlements_logs
		UNION ALL
		SELECT
			*
		FROM
			reweigh_logs
		UNION ALL
		SELECT
			*
		FROM
			orders_logs
		UNION ALL
		SELECT
			*
		FROM
			agents_logs
		UNION ALL
		SELECT
			*
		FROM
			payment_requests_logs
		UNION ALL
		SELECT
			*
		FROM
			proof_of_service_docs_logs
		UNION ALL
		SELECT
			*
		FROM
			move_logs
		UNION ALL
		SELECT
		 	*
		FROM
			service_members_logs
		UNION ALL
		SELECT
		 	*
		FROM
			residential_address_logs
		UNION ALL
		SELECT
		 	*
		FROM
			backup_mailing_address_logs
	) SELECT DISTINCT
		combined_logs.*,
		COALESCE(office_users.first_name, prime_user_first_name, service_members.first_name) AS session_user_first_name,
		COALESCE(office_users.last_name, service_members.last_name) AS session_user_last_name,
		COALESCE(office_users.email, service_members.personal_email) AS session_user_email,
		COALESCE(office_users.telephone, service_members.telephone) AS session_user_telephone
FROM
	combined_logs
		LEFT JOIN users_roles ON session_userid = users_roles.user_id
		LEFT JOIN roles ON users_roles.role_id = roles.id
		LEFT JOIN office_users ON office_users.user_id = session_userid
		LEFT JOIN service_members ON service_members.user_id = session_userid
		LEFT JOIN (
			SELECT 'Prime' AS prime_user_first_name
			) prime_users ON roles.role_type = 'prime'
	ORDER BY
		action_tstamp_tx DESC<|MERGE_RESOLUTION|>--- conflicted
+++ resolved
@@ -207,16 +207,11 @@
 		GROUP BY
 			shipments.id, audit_history.id
 	),
-<<<<<<< HEAD
 	secondary_destination_address_logs AS (
-=======
-	residential_address_logs AS (
->>>>>>> d295ccda
 		SELECT
 			audit_history.*,
 			json_agg(
 				json_build_object(
-<<<<<<< HEAD
 					'address_type', 'secondaryDestinationAddress'::TEXT,
 					'shipment_type', shipments.shipment_type
 				)
@@ -228,7 +223,11 @@
 				AND audit_history. "table_name" = 'addresses'
 		GROUP BY
 			shipments.id, audit_history.id
-=======
+	),
+	residential_address_logs AS (
+		SELECT
+			audit_history.*,
+			json_agg(
 					'address_type', 'residentialAddress'::TEXT
 				)
 			)::TEXT AS context,
@@ -259,7 +258,6 @@
 			service_members.id = (SELECT service_member_id FROM orders)
 		GROUP BY
 			service_members.id, audit_history.id
->>>>>>> d295ccda
 	),
 	entitlements AS (
 		SELECT
