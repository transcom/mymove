--- conflicted
+++ resolved
@@ -241,7 +241,6 @@
 
 }
 
-<<<<<<< HEAD
 func (suite *QueryBuilderSuite) TestUpdateOne() {
 	builder := NewQueryBuilder(suite.DB())
 
@@ -280,7 +279,8 @@
 		_, err := builder.UpdateOne(updatedOfficeUserInfo)
 		suite.Error(err, "Model should be a pointer to a struct")
 	})
-=======
+}
+
 func (suite *QueryBuilderSuite) TestFetchCategoricalCountsFromOneModel() {
 	builder := NewQueryBuilder(suite.DB())
 	var electronicOrder models.ElectronicOrder
@@ -352,6 +352,4 @@
 		suite.NotNil(err)
 
 	})
-
->>>>>>> 0d9d0d38
 }