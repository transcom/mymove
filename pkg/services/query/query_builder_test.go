--- conflicted
+++ resolved
@@ -242,7 +242,119 @@
 
 }
 
-<<<<<<< HEAD
+func (suite *QueryBuilderSuite) TestUpdateOne() {
+	builder := NewQueryBuilder(suite.DB())
+
+	transportationOffice := testdatagen.MakeTransportationOffice(suite.DB(), testdatagen.Assertions{})
+	userInfo := models.OfficeUser{
+		LastName:               "Spaceman",
+		FirstName:              "Leo",
+		Email:                  "spaceman@leo.org",
+		TransportationOfficeID: transportationOffice.ID,
+		Telephone:              "312-111-1111",
+		TransportationOffice:   transportationOffice,
+	}
+
+	builder.CreateOne(&userInfo)
+
+	officeUser := models.OfficeUser{}
+	suite.DB().Last(&officeUser)
+
+	updatedOfficeUserInfo := models.OfficeUser{
+		ID:                     officeUser.ID,
+		LastName:               "Spaceman",
+		FirstName:              "Leo",
+		Email:                  "leo@spaceman.org", // updated the email
+		TransportationOfficeID: transportationOffice.ID,
+		Telephone:              "312-111-1111",
+		TransportationOffice:   transportationOffice,
+	}
+
+	suite.T().Run("Successfully creates a record", func(t *testing.T) {
+		verrs, err := builder.UpdateOne(&updatedOfficeUserInfo)
+		suite.Nil(verrs)
+		suite.Nil(err)
+	})
+
+	suite.T().Run("Rejects input that isn't a pointer to a struct", func(t *testing.T) {
+		_, err := builder.UpdateOne(updatedOfficeUserInfo)
+		suite.Error(err, "Model should be a pointer to a struct")
+	})
+}
+
+func (suite *QueryBuilderSuite) TestFetchCategoricalCountsFromOneModel() {
+	builder := NewQueryBuilder(suite.DB())
+	var electronicOrder models.ElectronicOrder
+	ordersAssertion := testdatagen.Assertions{
+		ElectronicOrder: models.ElectronicOrder{},
+	}
+	// Let's make a some electronic orders to test this with
+	ordersAssertion.ElectronicOrder.Issuer = models.IssuerNavy
+	ordersAssertion.ElectronicOrder.OrdersNumber = "8675308"
+	testdatagen.MakeElectronicOrder(suite.DB(), ordersAssertion)
+
+	ordersAssertion.ElectronicOrder.Issuer = models.IssuerArmy
+	ordersAssertion.ElectronicOrder.OrdersNumber = "8675310"
+	testdatagen.MakeElectronicOrder(suite.DB(), ordersAssertion)
+
+	ordersAssertion.ElectronicOrder.Issuer = models.IssuerMarineCorps
+	ordersAssertion.ElectronicOrder.OrdersNumber = "8675311"
+	marineCorpsOrders := testdatagen.MakeElectronicOrder(suite.DB(), ordersAssertion)
+
+	ordersAssertion.ElectronicOrder.Issuer = models.IssuerAirForce
+	ordersAssertion.ElectronicOrder.OrdersNumber = "8675312"
+	testdatagen.MakeElectronicOrder(suite.DB(), ordersAssertion)
+
+	ordersAssertion.ElectronicOrder.Issuer = models.IssuerCoastGuard
+	ordersAssertion.ElectronicOrder.OrdersNumber = "8675313"
+	testdatagen.MakeElectronicOrder(suite.DB(), ordersAssertion)
+
+	filters := []services.QueryFilter{
+		NewQueryFilter("issuer", equals, models.IssuerArmy),
+		NewQueryFilter("issuer", equals, models.IssuerCoastGuard),
+		NewQueryFilter("issuer", equals, models.IssuerMarineCorps),
+		NewQueryFilter("issuer", equals, models.IssuerNavy),
+		NewQueryFilter("issuer", equals, models.IssuerAirForce),
+	}
+
+	andFilters := []services.QueryFilter{
+		NewQueryFilter("updated_at", equals, marineCorpsOrders.UpdatedAt),
+	}
+
+	suite.T().Run("Successfully select some category counts", func(t *testing.T) {
+		counts, err := builder.FetchCategoricalCountsFromOneModel(electronicOrder, filters, nil)
+		suite.Nil(err)
+		suite.Equal(1, counts[models.IssuerArmy])
+		suite.Equal(1, counts[models.IssuerCoastGuard])
+		suite.Equal(1, counts[models.IssuerMarineCorps])
+		suite.Equal(1, counts[models.IssuerNavy])
+		suite.Equal(1, counts[models.IssuerAirForce])
+
+		counts, err = builder.FetchCategoricalCountsFromOneModel(electronicOrder, andFilters, nil)
+		suite.Nil(err)
+		suite.Equal(1, counts[marineCorpsOrders.UpdatedAt])
+
+	})
+
+	suite.T().Run("Successfully select some counts using an AND filter", func(t *testing.T) {
+		counts, err := builder.FetchCategoricalCountsFromOneModel(electronicOrder, filters, &andFilters)
+		suite.Nil(err)
+		suite.Equal(0, counts[models.IssuerArmy])
+		suite.Equal(0, counts[models.IssuerCoastGuard])
+		suite.Equal(1, counts[models.IssuerMarineCorps])
+		suite.Equal(0, counts[models.IssuerNavy])
+		suite.Equal(0, counts[models.IssuerAirForce])
+	})
+
+	suite.T().Run("Unsuccessfully select some category counts", func(t *testing.T) {
+		unsuccessfulFilter := []services.QueryFilter{NewQueryFilter("nonexisting-column", equals, "string")}
+
+		_, err := builder.FetchCategoricalCountsFromOneModel(electronicOrder, unsuccessfulFilter, nil)
+		suite.NotNil(err)
+
+	})
+}
+
 func (suite *QueryBuilderSuite) TestQueryAssociations() {
 	// this should be stubbed out with a model that is agnostic to our code
 	// similar to how the pop repo tests might work
@@ -295,117 +407,4 @@
 		suite.Equal(accessCodes[0].ServiceMember.FirstName, sm.FirstName)
 	})
 
-=======
-func (suite *QueryBuilderSuite) TestUpdateOne() {
-	builder := NewQueryBuilder(suite.DB())
-
-	transportationOffice := testdatagen.MakeTransportationOffice(suite.DB(), testdatagen.Assertions{})
-	userInfo := models.OfficeUser{
-		LastName:               "Spaceman",
-		FirstName:              "Leo",
-		Email:                  "spaceman@leo.org",
-		TransportationOfficeID: transportationOffice.ID,
-		Telephone:              "312-111-1111",
-		TransportationOffice:   transportationOffice,
-	}
-
-	builder.CreateOne(&userInfo)
-
-	officeUser := models.OfficeUser{}
-	suite.DB().Last(&officeUser)
-
-	updatedOfficeUserInfo := models.OfficeUser{
-		ID:                     officeUser.ID,
-		LastName:               "Spaceman",
-		FirstName:              "Leo",
-		Email:                  "leo@spaceman.org", // updated the email
-		TransportationOfficeID: transportationOffice.ID,
-		Telephone:              "312-111-1111",
-		TransportationOffice:   transportationOffice,
-	}
-
-	suite.T().Run("Successfully creates a record", func(t *testing.T) {
-		verrs, err := builder.UpdateOne(&updatedOfficeUserInfo)
-		suite.Nil(verrs)
-		suite.Nil(err)
-	})
-
-	suite.T().Run("Rejects input that isn't a pointer to a struct", func(t *testing.T) {
-		_, err := builder.UpdateOne(updatedOfficeUserInfo)
-		suite.Error(err, "Model should be a pointer to a struct")
-	})
-}
-
-func (suite *QueryBuilderSuite) TestFetchCategoricalCountsFromOneModel() {
-	builder := NewQueryBuilder(suite.DB())
-	var electronicOrder models.ElectronicOrder
-	ordersAssertion := testdatagen.Assertions{
-		ElectronicOrder: models.ElectronicOrder{},
-	}
-	// Let's make a some electronic orders to test this with
-	ordersAssertion.ElectronicOrder.Issuer = models.IssuerNavy
-	ordersAssertion.ElectronicOrder.OrdersNumber = "8675308"
-	testdatagen.MakeElectronicOrder(suite.DB(), ordersAssertion)
-
-	ordersAssertion.ElectronicOrder.Issuer = models.IssuerArmy
-	ordersAssertion.ElectronicOrder.OrdersNumber = "8675310"
-	testdatagen.MakeElectronicOrder(suite.DB(), ordersAssertion)
-
-	ordersAssertion.ElectronicOrder.Issuer = models.IssuerMarineCorps
-	ordersAssertion.ElectronicOrder.OrdersNumber = "8675311"
-	marineCorpsOrders := testdatagen.MakeElectronicOrder(suite.DB(), ordersAssertion)
-
-	ordersAssertion.ElectronicOrder.Issuer = models.IssuerAirForce
-	ordersAssertion.ElectronicOrder.OrdersNumber = "8675312"
-	testdatagen.MakeElectronicOrder(suite.DB(), ordersAssertion)
-
-	ordersAssertion.ElectronicOrder.Issuer = models.IssuerCoastGuard
-	ordersAssertion.ElectronicOrder.OrdersNumber = "8675313"
-	testdatagen.MakeElectronicOrder(suite.DB(), ordersAssertion)
-
-	filters := []services.QueryFilter{
-		NewQueryFilter("issuer", equals, models.IssuerArmy),
-		NewQueryFilter("issuer", equals, models.IssuerCoastGuard),
-		NewQueryFilter("issuer", equals, models.IssuerMarineCorps),
-		NewQueryFilter("issuer", equals, models.IssuerNavy),
-		NewQueryFilter("issuer", equals, models.IssuerAirForce),
-	}
-
-	andFilters := []services.QueryFilter{
-		NewQueryFilter("updated_at", equals, marineCorpsOrders.UpdatedAt),
-	}
-
-	suite.T().Run("Successfully select some category counts", func(t *testing.T) {
-		counts, err := builder.FetchCategoricalCountsFromOneModel(electronicOrder, filters, nil)
-		suite.Nil(err)
-		suite.Equal(1, counts[models.IssuerArmy])
-		suite.Equal(1, counts[models.IssuerCoastGuard])
-		suite.Equal(1, counts[models.IssuerMarineCorps])
-		suite.Equal(1, counts[models.IssuerNavy])
-		suite.Equal(1, counts[models.IssuerAirForce])
-
-		counts, err = builder.FetchCategoricalCountsFromOneModel(electronicOrder, andFilters, nil)
-		suite.Nil(err)
-		suite.Equal(1, counts[marineCorpsOrders.UpdatedAt])
-
-	})
-
-	suite.T().Run("Successfully select some counts using an AND filter", func(t *testing.T) {
-		counts, err := builder.FetchCategoricalCountsFromOneModel(electronicOrder, filters, &andFilters)
-		suite.Nil(err)
-		suite.Equal(0, counts[models.IssuerArmy])
-		suite.Equal(0, counts[models.IssuerCoastGuard])
-		suite.Equal(1, counts[models.IssuerMarineCorps])
-		suite.Equal(0, counts[models.IssuerNavy])
-		suite.Equal(0, counts[models.IssuerAirForce])
-	})
-
-	suite.T().Run("Unsuccessfully select some category counts", func(t *testing.T) {
-		unsuccessfulFilter := []services.QueryFilter{NewQueryFilter("nonexisting-column", equals, "string")}
-
-		_, err := builder.FetchCategoricalCountsFromOneModel(electronicOrder, unsuccessfulFilter, nil)
-		suite.NotNil(err)
-
-	})
->>>>>>> c115d341
 }