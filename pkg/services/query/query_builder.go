package query

import (
	"errors"
	"fmt"
	"reflect"

	"github.com/gobuffalo/pop"
	"github.com/gobuffalo/validate"

	"github.com/transcom/mymove/pkg/services"
)

// allowed comparators for this query builder implementation
const equals = "="
const greaterThan = ">"

// Error message constants
const fetchManyReflectionMessage = "Model should be pointer to slice of structs"
const fetchOneReflectionMessage = "Model should be pointer to struct"

// Builder is a wrapper around pop
// with more flexible query patterns to MilMove
type Builder struct {
	db *pop.Connection
}

// NewQueryBuilder returns a new query builder implemented with pop
// constructor is for Dependency Injection frameworks requiring a function instead of struct
func NewQueryBuilder(db *pop.Connection) *Builder {
	return &Builder{db}
}

// Lookup to check if a specific string is inside the db field tags of the type
func getDBColumn(t reflect.Type, field string) (string, bool) {
	for i := 0; i < t.NumField(); i++ {
		dbTag, ok := t.Field(i).Tag.Lookup("db")
		if ok && dbTag == field {
			return dbTag, true
		}
	}
	return "", false
}

// check that we have a valid comparator
func getComparator(comparator string) (string, bool) {
	switch comparator {
	case equals:
		return equals, true
	case greaterThan:
		return greaterThan, true
	default:
		return "", false
	}
}

<<<<<<< HEAD
// Validate that the QueryFilter is valid using getDBColumn and getComparator
func validateFilter(f services.QueryFilter, t reflect.Type) string {
	invalidField := ""
	_, ok := getDBColumn(t, f.Column())
	if !ok {
		invalidField = fmt.Sprintf("%s %s", f.Column(), f.Comparator())
	}
	_, ok = getComparator(f.Comparator())
	if !ok {
		invalidField = fmt.Sprintf("%s %s", f.Column(), f.Comparator())
	}
	return invalidField
}

// Currently this can select counts for 'categories' based on a field comparison using an array of QueryFilters. Additionally it supports adding in AND logic
// by including a list of AND clauses, also via an array of QueryFilters. TODO: Add in functionality for OR when a use case for it comes up.
func categoricalCountsQueryOneModel(conn *pop.Connection, filters []services.QueryFilter, andFilters *[]services.QueryFilter, t reflect.Type) (map[interface{}]int, error) {
=======
func buildQuery(query *pop.Query, filters []services.QueryFilter, pagination services.Pagination, t reflect.Type) (*pop.Query, error) {
	query, err := filteredQuery(query, filters, t)

	if err != nil {
		return nil, err
	}

	query, err = paginatedQuery(query, pagination, t)

	if err != nil {
		return nil, err
	}

	return query, nil
}

func paginatedQuery(query *pop.Query, pagination services.Pagination, t reflect.Type) (*pop.Query, error) {
	return query.Paginate(pagination.Page(), pagination.PerPage()), nil
}

func filteredQuery(query *pop.Query, filters []services.QueryFilter, t reflect.Type) (*pop.Query, error) {
>>>>>>> 777b19bd
	invalidFields := make([]string, 0)
	counts := make(map[interface{}]int, 0)

	for _, f := range filters {
		// Set up an empty query for us to use to get the count
		query := conn.Q()

		// Validate the filter we're using is valid/safe
		invalidField := validateFilter(f, t)
		if invalidField != "" {
			invalidFields = append(invalidFields, fmt.Sprintf("%s %s", f.Column(), f.Comparator()))
		}

		queryColumn := fmt.Sprintf("%s %s ?", f.Column(), f.Comparator())
		query = query.Where(queryColumn, f.Value())

		if andFilters != nil {
			for _, af := range *andFilters {
				invalidField := validateFilter(af, t)
				if invalidField != "" {
					return nil, fmt.Errorf("%v is not valid input", invalidField)
				}

				queryColumn := fmt.Sprintf("%s %s ?", af.Column(), af.Comparator())
				query = query.Where(queryColumn, af.Value())
			}
		}
		if len(invalidFields) != 0 {
			return nil, fmt.Errorf("%v is not valid input", invalidFields)
		}

		count, err := query.Count(reflect.Zero(t).Interface())
		if err != nil {
			return nil, err
		}
		counts[f.Value()] = count
	}

	return counts, nil
}

func filteredQuery(query *pop.Query, filters []services.QueryFilter, t reflect.Type) (*pop.Query, error) {
	invalidFields := make([]string, 0)
	for _, f := range filters {
		// Validate the filter we're using is valid/safe
		invalidField := validateFilter(f, t)
		if invalidField != "" {
			invalidFields = append(invalidFields, fmt.Sprintf("%s %s", f.Column(), f.Comparator()))
		}
		// Column lookup should always adhere to SQL injection input validations
		// https://github.com/OWASP/CheatSheetSeries/blob/master/cheatsheets/SQL_Injection_Prevention_Cheat_Sheet.md#defense-option-3-whitelist-input-validation
		columnQuery := fmt.Sprintf("%s %s ?", f.Column(), f.Comparator())
		query = query.Where(columnQuery, f.Value())
	}
	if len(invalidFields) != 0 {
		return query, fmt.Errorf("%v is not valid input", invalidFields)
	}
	return query, nil
}

// FetchOne fetches a single model record using pop's First method
// Will return error if model is not pointer to struct
func (p *Builder) FetchOne(model interface{}, filters []services.QueryFilter) error {
	t := reflect.TypeOf(model)
	if t.Kind() != reflect.Ptr {
		return errors.New(fetchOneReflectionMessage)
	}
	t = t.Elem()
	if t.Kind() != reflect.Struct {
		return errors.New(fetchOneReflectionMessage)
	}
	query := p.db.Q()
	query, err := filteredQuery(query, filters, t)
	if err != nil {
		return err
	}
	return query.First(model)
}

// FetchMany fetches multiple model records using pop's All method
// Will return error if model is not pointer to slice of structs
func (p *Builder) FetchMany(model interface{}, filters []services.QueryFilter, pagination services.Pagination) error {
	t := reflect.TypeOf(model)
	if t.Kind() != reflect.Ptr {
		return errors.New(fetchManyReflectionMessage)
	}
	t = t.Elem()
	if t.Kind() != reflect.Slice {
		return errors.New(fetchManyReflectionMessage)
	}
	t = t.Elem()
	if t.Kind() != reflect.Struct {
		return errors.New(fetchManyReflectionMessage)
	}
	query := p.db.Q()
	query, err := buildQuery(query, filters, pagination, t)
	if err != nil {
		return err
	}
	return query.All(model)
}

func (p *Builder) CreateOne(model interface{}) (*validate.Errors, error) {
	t := reflect.TypeOf(model)
	if t.Kind() != reflect.Ptr {
		return nil, errors.New(fetchOneReflectionMessage)
	}

	verrs, err := p.db.ValidateAndCreate(model)
	if err != nil || verrs.HasAny() {
		return verrs, err
	}
	return nil, nil
}

func (p *Builder) FetchCategoricalCountsFromOneModel(model interface{}, filters []services.QueryFilter, andFilters *[]services.QueryFilter) (map[interface{}]int, error) {
	conn := p.db
	t := reflect.TypeOf(model)
	categoricalCounts, err := categoricalCountsQueryOneModel(conn, filters, andFilters, t)
	if err != nil {
		return nil, err
	}
	return categoricalCounts, nil
}<|MERGE_RESOLUTION|>--- conflicted
+++ resolved
@@ -54,7 +54,26 @@
 	}
 }
 
-<<<<<<< HEAD
+func buildQuery(query *pop.Query, filters []services.QueryFilter, pagination services.Pagination, t reflect.Type) (*pop.Query, error) {
+	query, err := filteredQuery(query, filters, t)
+
+	if err != nil {
+		return nil, err
+	}
+
+	query, err = paginatedQuery(query, pagination, t)
+
+	if err != nil {
+		return nil, err
+	}
+
+	return query, nil
+}
+
+func paginatedQuery(query *pop.Query, pagination services.Pagination, t reflect.Type) (*pop.Query, error) {
+	return query.Paginate(pagination.Page(), pagination.PerPage()), nil
+}
+
 // Validate that the QueryFilter is valid using getDBColumn and getComparator
 func validateFilter(f services.QueryFilter, t reflect.Type) string {
 	invalidField := ""
@@ -72,29 +91,6 @@
 // Currently this can select counts for 'categories' based on a field comparison using an array of QueryFilters. Additionally it supports adding in AND logic
 // by including a list of AND clauses, also via an array of QueryFilters. TODO: Add in functionality for OR when a use case for it comes up.
 func categoricalCountsQueryOneModel(conn *pop.Connection, filters []services.QueryFilter, andFilters *[]services.QueryFilter, t reflect.Type) (map[interface{}]int, error) {
-=======
-func buildQuery(query *pop.Query, filters []services.QueryFilter, pagination services.Pagination, t reflect.Type) (*pop.Query, error) {
-	query, err := filteredQuery(query, filters, t)
-
-	if err != nil {
-		return nil, err
-	}
-
-	query, err = paginatedQuery(query, pagination, t)
-
-	if err != nil {
-		return nil, err
-	}
-
-	return query, nil
-}
-
-func paginatedQuery(query *pop.Query, pagination services.Pagination, t reflect.Type) (*pop.Query, error) {
-	return query.Paginate(pagination.Page(), pagination.PerPage()), nil
-}
-
-func filteredQuery(query *pop.Query, filters []services.QueryFilter, t reflect.Type) (*pop.Query, error) {
->>>>>>> 777b19bd
 	invalidFields := make([]string, 0)
 	counts := make(map[interface{}]int, 0)
 
