package query

import (
	"errors"
	"fmt"
	"reflect"
	"strings"

	"github.com/gobuffalo/pop"
	"github.com/gobuffalo/validate"

	"github.com/transcom/mymove/pkg/services"
)

// FetchMany is the exported interface for fetching a single office user
//go:generate mockery -name FetchMany
type FetchMany interface {
	WithModel(model interface{}) *fetchMany
	WithFilters(filters []services.QueryFilter) *fetchMany
	WithPagination(pagination services.Pagination) *fetchMany
	WithAssociations(associations services.QueryAssociations) *fetchMany
	Execute() error
}

type fetchMany struct {
	db           *pop.Connection
	model        interface{}
	filters      []services.QueryFilter
	pagination   *services.Pagination
	associations *services.QueryAssociations
}

func NewFetchMany(db *pop.Connection) *fetchMany {
	return &fetchMany{
		db: db,
	}
}

func (f *fetchMany) WithModel(model interface{}) *fetchMany {
	f.model = model
	return f
}

func (f *fetchMany) WithFilters(filters []services.QueryFilter) *fetchMany {
	f.filters = filters
	return f
}

func (f *fetchMany) WithPagination(pagination services.Pagination) *fetchMany {
	f.pagination = &pagination
	return f
}

func (f *fetchMany) WithAssociations(associations services.QueryAssociations) *fetchMany {
	f.associations = &associations
	return f
}

func (f *fetchMany) Execute() error {
	query := f.db.Q()

	t := reflect.TypeOf(f.model)

	if t.Kind() != reflect.Ptr {
		return errors.New(fetchManyReflectionMessage)
	}
	t = t.Elem()
	if t.Kind() != reflect.Slice {
		return errors.New(fetchManyReflectionMessage)
	}
	t = t.Elem()
	if t.Kind() != reflect.Struct {
		return errors.New("hi there yo")
	}
	var err error

	if len(f.filters) > 0 {
		query, err = filteredQuery(query, f.filters, t)
	}

	if err != nil {
		return err
	}

	if f.pagination != nil {
		query = paginatedQuery(query, *f.pagination, t)
	}

	if f.associations != nil {
		query = newAssociatedQuery(query, *f.associations, t)
	}

	return query.All(f.model)
}

// allowed comparators for this query builder implementation
const equals = "="
const greaterThan = ">"
const ilike = "ILIKE" // Case insensitive

// allowed sorting order for this query builder implmentation
const asc = "asc"
const desc = "desc"

// Error message constants
const fetchManyReflectionMessage = "Model should be pointer to slice of structs"
const fetchOneReflectionMessage = "Model should be pointer to struct"

// Builder is a wrapper around pop
// with more flexible query patterns to MilMove
type Builder struct {
	db *pop.Connection
}

// NewQueryBuilder returns a new query builder implemented with pop
// constructor is for Dependency Injection frameworks requiring a function instead of struct
func NewQueryBuilder(db *pop.Connection) *Builder {
	return &Builder{db}
}

// Lookup to check if a specific string is inside the db field tags of the type
func getDBColumn(t reflect.Type, field string) (string, bool) {
	for i := 0; i < t.NumField(); i++ {
		dbTag, ok := t.Field(i).Tag.Lookup("db")
		if ok && dbTag == field {
			return dbTag, true
		}
	}
	return "", false
}

// check that we have a valid comparator
func getComparator(comparator string) (string, bool) {
	switch comparator {
	case equals:
		return equals, true
	case greaterThan:
		return greaterThan, true
	case ilike:
		return ilike, true
	default:
		return "", false
	}
}

func buildQuery(query *pop.Query, filters []services.QueryFilter, pagination services.Pagination, order services.QueryOrder, t reflect.Type) (*pop.Query, error) {
	query, err := filteredQuery(query, filters, t)
	if err != nil {
		return nil, err
	}

<<<<<<< HEAD
	query = paginatedQuery(query, pagination, t)
=======
	query, err = paginatedQuery(query, pagination, t)
	if err != nil {
		return nil, err
	}
>>>>>>> 01e56312

	query, err = orderedQuery(query, order, t)
	if err != nil {
		return nil, err
	}

	return query, nil
}

func paginatedQuery(query *pop.Query, pagination services.Pagination, t reflect.Type) *pop.Query {
	return query.Paginate(pagination.Page(), pagination.PerPage())
}

func orderedQuery(query *pop.Query, order services.QueryOrder, t reflect.Type) (*pop.Query, error) {
	//omit sorting if no column specified
	if order.Column() == nil || order.SortOrder() == nil {
		return query, nil
	}

	// Validate the filter we're using is valid/safe
	invalidField := validateOrder(order, t)

	// Column lookup should always adhere to SQL injection input validations
	// https://github.com/OWASP/CheatSheetSeries/blob/master/cheatsheets/SQL_Injection_Prevention_Cheat_Sheet.md#defense-option-3-whitelist-input-validation
	sortOrder := desc
	if *order.SortOrder() {
		sortOrder = asc
	}

	orderQuery := fmt.Sprintf("%s %s", *order.Column(), sortOrder)
	query = query.Order(orderQuery)

	if len(invalidField) != 0 {
		return query, fmt.Errorf("%v is not valid input", invalidField)
	}

	return query, nil
}

// Validate that the QueryFilter is valid using getDBColumn and getComparator
func validateFilter(f services.QueryFilter, t reflect.Type) string {
	invalidField := ""
	_, ok := getDBColumn(t, f.Column())
	if !ok {
		invalidField = fmt.Sprintf("%s %s", f.Column(), f.Comparator())
	}
	_, ok = getComparator(f.Comparator())
	if !ok {
		invalidField = fmt.Sprintf("%s %s", f.Column(), f.Comparator())
	}
	return invalidField
}

// Validate that the QueryOrder is valid using getDBColumn
func validateOrder(s services.QueryOrder, t reflect.Type) string {
	invalidField := ""
	if s.Column() == nil || s.SortOrder() == nil {
		return "QueryOrder Column or SortOrder is nil"
	}

	_, ok := getDBColumn(t, *s.Column())
	if !ok {
		invalidField = fmt.Sprintf("%s", *s.Column())
	}

	return invalidField
}

// Currently this can select counts for 'categories' based on a field comparison using an array of QueryFilters. Additionally it supports adding in AND logic
// by including a list of AND clauses, also via an array of QueryFilters. TODO: Add in functionality for OR when a use case for it comes up.
func categoricalCountsQueryOneModel(conn *pop.Connection, filters []services.QueryFilter, andFilters *[]services.QueryFilter, t reflect.Type) (map[interface{}]int, error) {
	invalidFields := make([]string, 0)
	counts := make(map[interface{}]int, 0)

	for _, f := range filters {
		// Set up an empty query for us to use to get the count
		query := conn.Q()

		// Validate the filter we're using is valid/safe
		invalidField := validateFilter(f, t)
		if invalidField != "" {
			invalidFields = append(invalidFields, fmt.Sprintf("%s %s", f.Column(), f.Comparator()))
		}

		queryColumn := fmt.Sprintf("%s %s ?", f.Column(), f.Comparator())
		query = query.Where(queryColumn, f.Value())

		if andFilters != nil {
			for _, af := range *andFilters {
				invalidField := validateFilter(af, t)
				if invalidField != "" {
					return nil, fmt.Errorf("%v is not valid input", invalidField)
				}

				queryColumn := fmt.Sprintf("%s %s ?", af.Column(), af.Comparator())
				query = query.Where(queryColumn, af.Value())
			}
		}
		if len(invalidFields) != 0 {
			return nil, fmt.Errorf("%v is not valid input", invalidFields)
		}

		count, err := query.Count(reflect.Zero(t).Interface())
		if err != nil {
			return nil, err
		}
		counts[f.Value()] = count
	}

	return counts, nil
}

func filteredQuery(query *pop.Query, filters []services.QueryFilter, t reflect.Type) (*pop.Query, error) {
	invalidFields := make([]string, 0)
	likeFilters := []services.QueryFilter{}

	for _, f := range filters {
		// Validate the filter we're using is valid/safe
		invalidField := validateFilter(f, t)
		if invalidField != "" {
			invalidFields = append(invalidFields, fmt.Sprintf("%s %s", f.Column(), f.Comparator()))
		}

		if f.Comparator() == ilike {
			likeFilters = append(likeFilters, f)
			continue
		}

		// Column lookup should always adhere to SQL injection input validations
		// https://github.com/OWASP/CheatSheetSeries/blob/master/cheatsheets/SQL_Injection_Prevention_Cheat_Sheet.md#defense-option-3-whitelist-input-validation
		columnQuery := fmt.Sprintf("%s %s ?", f.Column(), f.Comparator())
		query = query.Where(columnQuery, f.Value())
	}

	// Hacky way to get ILIKE filters to work with OR instead of AND

	if len(likeFilters) > 0 {
		var likeQuery string
		var vals []interface{}
		var queries []string

		for _, f := range likeFilters {
			vals = append(vals, f.Value())
			columnQuery := fmt.Sprintf("%s %s ?", f.Column(), f.Comparator())
			queries = append(queries, columnQuery)

			likeQuery = strings.Join(queries, " OR ")
		}

		query = query.Where(likeQuery, vals...)
	}

	if len(invalidFields) != 0 {
		return query, fmt.Errorf("%v is not valid input", invalidFields)
	}
	return query, nil
}

// FetchOne fetches a single model record using pop's First method
// Will return error if model is not pointer to struct
func (p *Builder) FetchOne(model interface{}, filters []services.QueryFilter) error {
	t := reflect.TypeOf(model)
	if t.Kind() != reflect.Ptr {
		return errors.New(fetchOneReflectionMessage)
	}
	t = t.Elem()
	if t.Kind() != reflect.Struct {
		return errors.New(fetchOneReflectionMessage)
	}
	query := p.db.Q()
	query, err := filteredQuery(query, filters, t)
	if err != nil {
		return err
	}
	return query.First(model)
}

// FetchMany fetches multiple model records using pop's All method
// Will return error if model is not pointer to slice of structs
func (p *Builder) FetchMany(model interface{}, filters []services.QueryFilter, associations services.QueryAssociations, pagination services.Pagination, ordering services.QueryOrder) error {
	t := reflect.TypeOf(model)
	if t.Kind() != reflect.Ptr {
		return errors.New(fetchManyReflectionMessage)
	}
	t = t.Elem()
	if t.Kind() != reflect.Slice {
		return errors.New(fetchManyReflectionMessage)
	}
	t = t.Elem()
	if t.Kind() != reflect.Struct {
		return errors.New(fetchManyReflectionMessage)
	}
	query := p.db.Q()
	query, err := buildQuery(query, filters, pagination, ordering, t)
	if err != nil {
		return err
	}

	err = associatedQuery(query, associations, model)
	if err != nil {
		return err
	}
	return nil
}

func (p *Builder) Count(model interface{}, filters []services.QueryFilter) (int, error) {
	t := reflect.TypeOf(model)
	if t.Kind() != reflect.Ptr {
		return 0, errors.New(fetchManyReflectionMessage)
	}
	t = t.Elem()
	if t.Kind() != reflect.Slice {
		return 0, errors.New(fetchManyReflectionMessage)
	}
	t = t.Elem()
	if t.Kind() != reflect.Struct {
		return 0, errors.New(fetchManyReflectionMessage)
	}
	query := p.db.Q()
	query, err := filteredQuery(query, filters, t)
	if err != nil {
		return 0, err
	}

	count, err := query.Count(model)
	if err != nil {
		return 0, err
	}
	return count, nil
}

func (p *Builder) CreateOne(model interface{}) (*validate.Errors, error) {
	t := reflect.TypeOf(model)
	if t.Kind() != reflect.Ptr {
		return nil, errors.New(fetchOneReflectionMessage)
	}

	verrs, err := p.db.ValidateAndCreate(model)
	if err != nil || verrs.HasAny() {
		return verrs, err
	}
	return nil, nil
}

func (p *Builder) UpdateOne(model interface{}) (*validate.Errors, error) {
	t := reflect.TypeOf(model)
	if t.Kind() != reflect.Ptr {
		return nil, errors.New(fetchOneReflectionMessage)
	}

	verrs, err := p.db.ValidateAndUpdate(model)
	if err != nil || verrs.HasAny() {
		return verrs, err
	}

	return nil, nil
}

func (p *Builder) FetchCategoricalCountsFromOneModel(model interface{}, filters []services.QueryFilter, andFilters *[]services.QueryFilter) (map[interface{}]int, error) {
	conn := p.db
	t := reflect.TypeOf(model)
	categoricalCounts, err := categoricalCountsQueryOneModel(conn, filters, andFilters, t)
	if err != nil {
		return nil, err
	}
	return categoricalCounts, nil
}

func (p *Builder) QueryForAssociations(model interface{}, associations services.QueryAssociations, filters []services.QueryFilter, pagination services.Pagination, ordering services.QueryOrder) error {
	t := reflect.TypeOf(model)
	if t.Kind() != reflect.Ptr {
		return errors.New(fetchOneReflectionMessage)
	}
	t = t.Elem()
	if t.Kind() != reflect.Slice {
		return errors.New(fetchManyReflectionMessage)
	}
	t = t.Elem()
	if t.Kind() != reflect.Struct {
		return errors.New(fetchManyReflectionMessage)
	}
	query := p.db.Q()
	query, err := buildQuery(query, filters, pagination, ordering, t)
	if err != nil {
		return err
	}

	err = associatedQuery(query, associations, model)
	if err != nil {
		return err
	}
	return nil
}

func associatedQuery(query *pop.Query, associations services.QueryAssociations, model interface{}) error {
	query = query.Eager(associations.StringGetAssociations()...)
	return query.All(model)
}

func newAssociatedQuery(query *pop.Query, associations services.QueryAssociations, t reflect.Type) *pop.Query {
	query = query.Eager(associations.StringGetAssociations()...)
	return query
}<|MERGE_RESOLUTION|>--- conflicted
+++ resolved
@@ -149,14 +149,7 @@
 		return nil, err
 	}
 
-<<<<<<< HEAD
 	query = paginatedQuery(query, pagination, t)
-=======
-	query, err = paginatedQuery(query, pagination, t)
-	if err != nil {
-		return nil, err
-	}
->>>>>>> 01e56312
 
 	query, err = orderedQuery(query, order, t)
 	if err != nil {
