package query

import (
	"errors"
	"fmt"
	"reflect"

	"github.com/gobuffalo/pop"
	"github.com/gobuffalo/validate"

	"github.com/transcom/mymove/pkg/services"
)

// allowed comparators for this query builder implementation
const equals = "="
const greaterThan = ">"

// Error message constants
const fetchManyReflectionMessage = "Model should be pointer to slice of structs"
const fetchOneReflectionMessage = "Model should be pointer to struct"

// Builder is a wrapper around pop
// with more flexible query patterns to MilMove
type Builder struct {
	db *pop.Connection
}

// NewQueryBuilder returns a new query builder implemented with pop
// constructor is for Dependency Injection frameworks requiring a function instead of struct
func NewQueryBuilder(db *pop.Connection) *Builder {
	return &Builder{db}
}

// Lookup to check if a specific string is inside the db field tags of the type
func getDBColumn(t reflect.Type, field string) (string, bool) {
	for i := 0; i < t.NumField(); i++ {
		dbTag, ok := t.Field(i).Tag.Lookup("db")
		if ok && dbTag == field {
			return dbTag, true
		}
	}
	return "", false
}

// check that we have a valid comparator
func getComparator(comparator string) (string, bool) {
	switch comparator {
	case equals:

		return equals, true
	case greaterThan:
		return greaterThan, true
	default:
		return "", false
	}
}

func buildQuery(query *pop.Query, filters []services.QueryFilter, pagination services.Pagination, t reflect.Type) (*pop.Query, error) {
	query, err := filteredQuery(query, filters, t)

	if err != nil {
		return nil, err
	}

	query, err = paginatedQuery(query, pagination, t)

	if err != nil {
		return nil, err
	}

	return query, nil
}

func paginatedQuery(query *pop.Query, pagination services.Pagination, t reflect.Type) (*pop.Query, error) {
	return query.Paginate(pagination.Page(), pagination.PerPage()), nil
}

// Validate that the QueryFilter is valid using getDBColumn and getComparator
func validateFilter(f services.QueryFilter, t reflect.Type) string {
	invalidField := ""
	_, ok := getDBColumn(t, f.Column())
	if !ok {
		invalidField = fmt.Sprintf("%s %s", f.Column(), f.Comparator())
	}
	_, ok = getComparator(f.Comparator())
	if !ok {
		invalidField = fmt.Sprintf("%s %s", f.Column(), f.Comparator())
	}
	return invalidField
}

// Currently this can select counts for 'categories' based on a field comparison using an array of QueryFilters. Additionally it supports adding in AND logic
// by including a list of AND clauses, also via an array of QueryFilters. TODO: Add in functionality for OR when a use case for it comes up.
func categoricalCountsQueryOneModel(conn *pop.Connection, filters []services.QueryFilter, andFilters *[]services.QueryFilter, t reflect.Type) (map[interface{}]int, error) {
	invalidFields := make([]string, 0)
	counts := make(map[interface{}]int, 0)

	for _, f := range filters {
		// Set up an empty query for us to use to get the count
		query := conn.Q()

		// Validate the filter we're using is valid/safe
		invalidField := validateFilter(f, t)
		if invalidField != "" {
			invalidFields = append(invalidFields, fmt.Sprintf("%s %s", f.Column(), f.Comparator()))
		}

		queryColumn := fmt.Sprintf("%s %s ?", f.Column(), f.Comparator())
		query = query.Where(queryColumn, f.Value())

		if andFilters != nil {
			for _, af := range *andFilters {
				invalidField := validateFilter(af, t)
				if invalidField != "" {
					return nil, fmt.Errorf("%v is not valid input", invalidField)
				}

				queryColumn := fmt.Sprintf("%s %s ?", af.Column(), af.Comparator())
				query = query.Where(queryColumn, af.Value())
			}
		}
		if len(invalidFields) != 0 {
			return nil, fmt.Errorf("%v is not valid input", invalidFields)
		}

		count, err := query.Count(reflect.Zero(t).Interface())
		if err != nil {
			return nil, err
		}
		counts[f.Value()] = count
	}

	return counts, nil
}

func filteredQuery(query *pop.Query, filters []services.QueryFilter, t reflect.Type) (*pop.Query, error) {
	invalidFields := make([]string, 0)
	for _, f := range filters {
		// Validate the filter we're using is valid/safe
		invalidField := validateFilter(f, t)
		if invalidField != "" {
			invalidFields = append(invalidFields, fmt.Sprintf("%s %s", f.Column(), f.Comparator()))
		}
		// Column lookup should always adhere to SQL injection input validations
		// https://github.com/OWASP/CheatSheetSeries/blob/master/cheatsheets/SQL_Injection_Prevention_Cheat_Sheet.md#defense-option-3-whitelist-input-validation
		columnQuery := fmt.Sprintf("%s %s ?", f.Column(), f.Comparator())
		query = query.Where(columnQuery, f.Value())
	}
	if len(invalidFields) != 0 {
		return query, fmt.Errorf("%v is not valid input", invalidFields)
	}
	return query, nil
}

// FetchOne fetches a single model record using pop's First method
// Will return error if model is not pointer to struct
func (p *Builder) FetchOne(model interface{}, filters []services.QueryFilter) error {
	t := reflect.TypeOf(model)
	if t.Kind() != reflect.Ptr {
		return errors.New(fetchOneReflectionMessage)
	}
	t = t.Elem()
	if t.Kind() != reflect.Struct {
		return errors.New(fetchOneReflectionMessage)
	}
	query := p.db.Q()
	query, err := filteredQuery(query, filters, t)
	if err != nil {
		return err
	}
	return query.First(model)
}

// FetchMany fetches multiple model records using pop's All method
// Will return error if model is not pointer to slice of structs
func (p *Builder) FetchMany(model interface{}, filters []services.QueryFilter, pagination services.Pagination) error {
	t := reflect.TypeOf(model)
	if t.Kind() != reflect.Ptr {
		return errors.New(fetchManyReflectionMessage)
	}
	t = t.Elem()
	if t.Kind() != reflect.Slice {
		return errors.New(fetchManyReflectionMessage)
	}
	t = t.Elem()
	if t.Kind() != reflect.Struct {
		return errors.New(fetchManyReflectionMessage)
	}
	query := p.db.Q()
	query, err := buildQuery(query, filters, pagination, t)
	if err != nil {
		return err
	}
	return query.All(model)
}

func (p *Builder) CreateOne(model interface{}) (*validate.Errors, error) {
	t := reflect.TypeOf(model)
	if t.Kind() != reflect.Ptr {
		return nil, errors.New(fetchOneReflectionMessage)
	}

	verrs, err := p.db.ValidateAndCreate(model)
	if err != nil || verrs.HasAny() {
		return verrs, err
	}
	return nil, nil
}

<<<<<<< HEAD
func (p *Builder) QueryForAssociations(model interface{}, associations services.QueryAssociations, filters []services.QueryFilter) error {
	t := reflect.TypeOf(model)
	if t.Kind() != reflect.Ptr {
		return errors.New(fetchOneReflectionMessage)
	}
	t = t.Elem()
	if t.Kind() != reflect.Slice {
		return errors.New(fetchManyReflectionMessage)
	}
	t = t.Elem()
	if t.Kind() != reflect.Struct {
		return errors.New(fetchManyReflectionMessage)
	}
	query := p.db.Q()
	query, err := filteredQuery(query, filters, t)
	if err != nil {
		return err
	}

	err = associatedQuery(query, associations, model)
	if err != nil {
		return err
	}
	return nil
}

func associatedQuery(query *pop.Query, associations services.QueryAssociations, model interface{}) error {
	query = query.Eager(associations.StringGetAssociations()...)
	return query.All(model)
=======
func (p *Builder) UpdateOne(model interface{}) (*validate.Errors, error) {
	t := reflect.TypeOf(model)
	if t.Kind() != reflect.Ptr {
		return nil, errors.New(fetchOneReflectionMessage)
	}

	verrs, err := p.db.ValidateAndUpdate(model)
	if err != nil || verrs.HasAny() {
		return verrs, err
	}

	return nil, nil
}

func (p *Builder) FetchCategoricalCountsFromOneModel(model interface{}, filters []services.QueryFilter, andFilters *[]services.QueryFilter) (map[interface{}]int, error) {
	conn := p.db
	t := reflect.TypeOf(model)
	categoricalCounts, err := categoricalCountsQueryOneModel(conn, filters, andFilters, t)
	if err != nil {
		return nil, err
	}
	return categoricalCounts, nil
>>>>>>> c115d341
}<|MERGE_RESOLUTION|>--- conflicted
+++ resolved
@@ -46,7 +46,6 @@
 func getComparator(comparator string) (string, bool) {
 	switch comparator {
 	case equals:
-
 		return equals, true
 	case greaterThan:
 		return greaterThan, true
@@ -207,7 +206,30 @@
 	return nil, nil
 }
 
-<<<<<<< HEAD
+func (p *Builder) UpdateOne(model interface{}) (*validate.Errors, error) {
+	t := reflect.TypeOf(model)
+	if t.Kind() != reflect.Ptr {
+		return nil, errors.New(fetchOneReflectionMessage)
+	}
+
+	verrs, err := p.db.ValidateAndUpdate(model)
+	if err != nil || verrs.HasAny() {
+		return verrs, err
+	}
+
+	return nil, nil
+}
+
+func (p *Builder) FetchCategoricalCountsFromOneModel(model interface{}, filters []services.QueryFilter, andFilters *[]services.QueryFilter) (map[interface{}]int, error) {
+	conn := p.db
+	t := reflect.TypeOf(model)
+	categoricalCounts, err := categoricalCountsQueryOneModel(conn, filters, andFilters, t)
+	if err != nil {
+		return nil, err
+	}
+	return categoricalCounts, nil
+}
+
 func (p *Builder) QueryForAssociations(model interface{}, associations services.QueryAssociations, filters []services.QueryFilter) error {
 	t := reflect.TypeOf(model)
 	if t.Kind() != reflect.Ptr {
@@ -237,28 +259,4 @@
 func associatedQuery(query *pop.Query, associations services.QueryAssociations, model interface{}) error {
 	query = query.Eager(associations.StringGetAssociations()...)
 	return query.All(model)
-=======
-func (p *Builder) UpdateOne(model interface{}) (*validate.Errors, error) {
-	t := reflect.TypeOf(model)
-	if t.Kind() != reflect.Ptr {
-		return nil, errors.New(fetchOneReflectionMessage)
-	}
-
-	verrs, err := p.db.ValidateAndUpdate(model)
-	if err != nil || verrs.HasAny() {
-		return verrs, err
-	}
-
-	return nil, nil
-}
-
-func (p *Builder) FetchCategoricalCountsFromOneModel(model interface{}, filters []services.QueryFilter, andFilters *[]services.QueryFilter) (map[interface{}]int, error) {
-	conn := p.db
-	t := reflect.TypeOf(model)
-	categoricalCounts, err := categoricalCountsQueryOneModel(conn, filters, andFilters, t)
-	if err != nil {
-		return nil, err
-	}
-	return categoricalCounts, nil
->>>>>>> c115d341
 }