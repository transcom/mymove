package adminuser

import (
	"context"
	"errors"
	"reflect"
	"testing"

	"github.com/transcom/mymove/pkg/auth"
	"github.com/transcom/mymove/pkg/logging"
	"github.com/transcom/mymove/pkg/notifications"

	"github.com/gobuffalo/validate/v3"
	"github.com/gofrs/uuid"

	"github.com/transcom/mymove/pkg/appcontext"
	"github.com/transcom/mymove/pkg/models"
	"github.com/transcom/mymove/pkg/services"
	"github.com/transcom/mymove/pkg/services/query"
	"github.com/transcom/mymove/pkg/testdatagen"
)

func (suite *AdminUserServiceSuite) TestCreateAdminUser() {
	queryBuilder := query.NewQueryBuilder()
	organization := testdatagen.MakeDefaultOrganization(suite.DB())
	loginGovUUID := uuid.Must(uuid.NewV4())
	existingUser := testdatagen.MakeUser(suite.DB(), testdatagen.Assertions{
		User: models.User{
			LoginGovUUID:  &loginGovUUID,
			LoginGovEmail: "spaceman+existing@leo.org",
			Active:        true,
		},
	})

	userInfo := models.AdminUser{
		LastName:       "Spaceman",
		FirstName:      "Leo",
		Email:          "spaceman@leo.org",
		OrganizationID: &organization.ID,
		Organization:   organization,
		Role:           models.SystemAdminRole,
	}

	//todo
	sender := notifications.NewStubNotificationSender("adminlocal", suite.logger)
	ctx := context.Background()
	ctx = logging.NewContext(ctx, suite.logger)
	ctx = auth.SetSessionInContext(ctx, &auth.Session{})

	// Happy path
	suite.T().Run("If the user is created successfully it should be returned", func(t *testing.T) {
		fakeFetchOne := func(appConfig appcontext.AppContext, model interface{}) error {
			switch model.(type) {
			case *models.Organization:
				reflect.ValueOf(model).Elem().FieldByName("ID").Set(reflect.ValueOf(organization.ID))
			case *models.User:
				return errors.New("User Not Found")
			}
			return nil
		}

		filter := []services.QueryFilter{query.NewQueryFilter("id", "=", organization.ID)}

		builder := &testAdminUserQueryBuilder{
			fakeFetchOne:  fakeFetchOne,
			fakeCreateOne: queryBuilder.CreateOne,
		}

<<<<<<< HEAD
		creator := NewAdminUserCreator(suite.DB(), builder, sender)
		adminUser, verrs, err := creator.CreateAdminUser(ctx, &userInfo, filter)
=======
		creator := NewAdminUserCreator(builder)
		adminUser, verrs, err := creator.CreateAdminUser(suite.TestAppContext(), &userInfo, filter)
>>>>>>> d0fdf8b6
		suite.NoError(err)
		suite.Nil(verrs)
		suite.NotNil(adminUser.User)
		suite.Equal(adminUser.User.ID, *adminUser.UserID)
		suite.Equal(userInfo.Email, adminUser.User.LoginGovEmail)
	})

	// Reuses existing user if it's already been created for an office or service member
	suite.T().Run("Finds existing user by email and associates with admin user", func(t *testing.T) {
		existingUserInfo := models.AdminUser{
			LastName:       "Spaceman",
			FirstName:      "Leo",
			Email:          existingUser.LoginGovEmail,
			OrganizationID: &organization.ID,
			Organization:   organization,
			Role:           models.SystemAdminRole,
		}

		fakeFetchOne := func(appCtx appcontext.AppContext, model interface{}) error {
			switch model.(type) {
			case *models.Organization:
				reflect.ValueOf(model).Elem().FieldByName("ID").Set(reflect.ValueOf(organization.ID))
			case *models.User:
				reflect.ValueOf(model).Elem().FieldByName("ID").Set(reflect.ValueOf(existingUser.ID))
				reflect.ValueOf(model).Elem().FieldByName("LoginGovUUID").Set(reflect.ValueOf(existingUser.LoginGovUUID))
				reflect.ValueOf(model).Elem().FieldByName("LoginGovEmail").Set(reflect.ValueOf(existingUserInfo.User.LoginGovEmail))
			}
			return nil
		}

		filter := []services.QueryFilter{query.NewQueryFilter("id", "=", organization.ID)}

		builder := &testAdminUserQueryBuilder{
			fakeFetchOne:  fakeFetchOne,
			fakeCreateOne: queryBuilder.CreateOne,
		}

<<<<<<< HEAD
		creator := NewAdminUserCreator(suite.DB(), builder, sender)
		adminUser, verrs, err := creator.CreateAdminUser(ctx, &existingUserInfo, filter)
=======
		creator := NewAdminUserCreator(builder)
		adminUser, verrs, err := creator.CreateAdminUser(suite.TestAppContext(), &existingUserInfo, filter)
>>>>>>> d0fdf8b6
		suite.NoError(err)
		suite.Nil(verrs)
		suite.NotNil(adminUser.User)
		suite.Equal(adminUser.User.ID, *adminUser.UserID)
	})

	// Bad organization ID
	suite.T().Run("If we are provided a organization that doesn't exist, the create should fail", func(t *testing.T) {
		fakeFetchOne := func(appCtx appcontext.AppContext, model interface{}) error {
			return models.ErrFetchNotFound
		}
		filter := []services.QueryFilter{query.NewQueryFilter("id", "=", "b9c41d03-c730-4580-bd37-9ccf4845af6c")}
		builder := &testAdminUserQueryBuilder{
			fakeFetchOne: fakeFetchOne,
		}

<<<<<<< HEAD
		creator := NewAdminUserCreator(suite.DB(), builder, sender)
		_, _, err := creator.CreateAdminUser(ctx, &userInfo, filter)
=======
		creator := NewAdminUserCreator(builder)
		_, _, err := creator.CreateAdminUser(suite.TestAppContext(), &userInfo, filter)
>>>>>>> d0fdf8b6
		suite.Error(err)
		suite.Equal(models.ErrFetchNotFound.Error(), err.Error())
	})

	// Transaction rollback on createOne validation failure
	suite.T().Run("CreateOne validation error should rollback transaction", func(t *testing.T) {
		fakeFetchOne := func(appCtx appcontext.AppContext, model interface{}) error {
			switch model.(type) {
			case *models.Organization:
				reflect.ValueOf(model).Elem().FieldByName("ID").Set(reflect.ValueOf(organization.ID))
			case *models.User:
				return errors.New("User Not Found")
			}
			return nil
		}
		fakeCreateOne := func(appCtx appcontext.AppContext, model interface{}) (*validate.Errors, error) {
			// Fail on the OfficeUser call to CreateOne but let User succeed
			switch model.(type) {
			case *models.AdminUser:
				return &validate.Errors{
					Errors: map[string][]string{
						"errorKey": {"violation message"},
					},
				}, nil
			default:
				{
					return nil, nil
				}
			}
		}
		filter := []services.QueryFilter{query.NewQueryFilter("id", "=", organization.ID)}

		builder := &testAdminUserQueryBuilder{
			fakeFetchOne:  fakeFetchOne,
			fakeCreateOne: fakeCreateOne,
		}

<<<<<<< HEAD
		creator := NewAdminUserCreator(suite.DB(), builder, sender)
		_, verrs, _ := creator.CreateAdminUser(ctx, &userInfo, filter)
=======
		creator := NewAdminUserCreator(builder)
		_, verrs, _ := creator.CreateAdminUser(suite.TestAppContext(), &userInfo, filter)
>>>>>>> d0fdf8b6
		suite.NotNil(verrs)
		suite.Equal("violation message", verrs.Errors["errorKey"][0])
	})

	// Transaction rollback on createOne error failure
	suite.T().Run("CreateOne error should rollback transaction", func(t *testing.T) {
		fakeFetchOne := func(appCtx appcontext.AppContext, model interface{}) error {
			switch model.(type) {
			case *models.Organization:
				reflect.ValueOf(model).Elem().FieldByName("ID").Set(reflect.ValueOf(organization.ID))
			case *models.User:
				return errors.New("User Not Found")
			}
			return nil
		}
		fakeCreateOne := func(appCtx appcontext.AppContext, model interface{}) (*validate.Errors, error) {
			// Fail on the second createOne call with OfficeUser
			switch model.(type) {
			case *models.AdminUser:
				return nil, errors.New("uniqueness constraint conflict")
			default:
				return nil, nil
			}
		}

		filter := []services.QueryFilter{query.NewQueryFilter("id", "=", organization.ID)}

		builder := &testAdminUserQueryBuilder{
			fakeFetchOne:  fakeFetchOne,
			fakeCreateOne: fakeCreateOne,
		}

<<<<<<< HEAD
		creator := NewAdminUserCreator(suite.DB(), builder, sender)
		_, _, err := creator.CreateAdminUser(ctx, &userInfo, filter)
=======
		creator := NewAdminUserCreator(builder)
		_, _, err := creator.CreateAdminUser(suite.TestAppContext(), &userInfo, filter)
>>>>>>> d0fdf8b6
		suite.EqualError(err, "uniqueness constraint conflict")
	})
}<|MERGE_RESOLUTION|>--- conflicted
+++ resolved
@@ -7,7 +7,6 @@
 	"testing"
 
 	"github.com/transcom/mymove/pkg/auth"
-	"github.com/transcom/mymove/pkg/logging"
 	"github.com/transcom/mymove/pkg/notifications"
 
 	"github.com/gobuffalo/validate/v3"
@@ -41,11 +40,10 @@
 		Role:           models.SystemAdminRole,
 	}
 
-	//todo
-	sender := notifications.NewStubNotificationSender("adminlocal", suite.logger)
-	ctx := context.Background()
-	ctx = logging.NewContext(ctx, suite.logger)
-	ctx = auth.SetSessionInContext(ctx, &auth.Session{})
+	// The AdminUserCreator needs a NotificationSender and the Session for sending user activity emails to admins
+	stubSender := notifications.NewStubNotificationSender("adminlocal", suite.logger)
+	appCtx := suite.TestAppContext()
+	appCtx.SetRequestContext(auth.SetSessionInContext(context.Background(), &auth.Session{}))
 
 	// Happy path
 	suite.T().Run("If the user is created successfully it should be returned", func(t *testing.T) {
@@ -66,13 +64,8 @@
 			fakeCreateOne: queryBuilder.CreateOne,
 		}
 
-<<<<<<< HEAD
-		creator := NewAdminUserCreator(suite.DB(), builder, sender)
-		adminUser, verrs, err := creator.CreateAdminUser(ctx, &userInfo, filter)
-=======
-		creator := NewAdminUserCreator(builder)
-		adminUser, verrs, err := creator.CreateAdminUser(suite.TestAppContext(), &userInfo, filter)
->>>>>>> d0fdf8b6
+		creator := NewAdminUserCreator(builder, stubSender)
+		adminUser, verrs, err := creator.CreateAdminUser(appCtx, &userInfo, filter)
 		suite.NoError(err)
 		suite.Nil(verrs)
 		suite.NotNil(adminUser.User)
@@ -110,13 +103,8 @@
 			fakeCreateOne: queryBuilder.CreateOne,
 		}
 
-<<<<<<< HEAD
-		creator := NewAdminUserCreator(suite.DB(), builder, sender)
-		adminUser, verrs, err := creator.CreateAdminUser(ctx, &existingUserInfo, filter)
-=======
-		creator := NewAdminUserCreator(builder)
-		adminUser, verrs, err := creator.CreateAdminUser(suite.TestAppContext(), &existingUserInfo, filter)
->>>>>>> d0fdf8b6
+		creator := NewAdminUserCreator(builder, stubSender)
+		adminUser, verrs, err := creator.CreateAdminUser(appCtx, &existingUserInfo, filter)
 		suite.NoError(err)
 		suite.Nil(verrs)
 		suite.NotNil(adminUser.User)
@@ -133,13 +121,8 @@
 			fakeFetchOne: fakeFetchOne,
 		}
 
-<<<<<<< HEAD
-		creator := NewAdminUserCreator(suite.DB(), builder, sender)
-		_, _, err := creator.CreateAdminUser(ctx, &userInfo, filter)
-=======
-		creator := NewAdminUserCreator(builder)
-		_, _, err := creator.CreateAdminUser(suite.TestAppContext(), &userInfo, filter)
->>>>>>> d0fdf8b6
+		creator := NewAdminUserCreator(builder, stubSender)
+		_, _, err := creator.CreateAdminUser(appCtx, &userInfo, filter)
 		suite.Error(err)
 		suite.Equal(models.ErrFetchNotFound.Error(), err.Error())
 	})
@@ -177,13 +160,8 @@
 			fakeCreateOne: fakeCreateOne,
 		}
 
-<<<<<<< HEAD
-		creator := NewAdminUserCreator(suite.DB(), builder, sender)
-		_, verrs, _ := creator.CreateAdminUser(ctx, &userInfo, filter)
-=======
-		creator := NewAdminUserCreator(builder)
-		_, verrs, _ := creator.CreateAdminUser(suite.TestAppContext(), &userInfo, filter)
->>>>>>> d0fdf8b6
+		creator := NewAdminUserCreator(builder, stubSender)
+		_, verrs, _ := creator.CreateAdminUser(appCtx, &userInfo, filter)
 		suite.NotNil(verrs)
 		suite.Equal("violation message", verrs.Errors["errorKey"][0])
 	})
@@ -216,13 +194,8 @@
 			fakeCreateOne: fakeCreateOne,
 		}
 
-<<<<<<< HEAD
-		creator := NewAdminUserCreator(suite.DB(), builder, sender)
-		_, _, err := creator.CreateAdminUser(ctx, &userInfo, filter)
-=======
-		creator := NewAdminUserCreator(builder)
-		_, _, err := creator.CreateAdminUser(suite.TestAppContext(), &userInfo, filter)
->>>>>>> d0fdf8b6
+		creator := NewAdminUserCreator(builder, stubSender)
+		_, _, err := creator.CreateAdminUser(appCtx, &userInfo, filter)
 		suite.EqualError(err, "uniqueness constraint conflict")
 	})
 }