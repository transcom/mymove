package adminuser

import (
	"context"
	"strings"

<<<<<<< HEAD
	"github.com/transcom/mymove/pkg/notifications"

	"github.com/gobuffalo/pop/v5"
=======
>>>>>>> d0fdf8b6
	"github.com/gobuffalo/validate/v3"
	"github.com/gofrs/uuid"

	"github.com/transcom/mymove/pkg/appcontext"
	"github.com/transcom/mymove/pkg/models"
	"github.com/transcom/mymove/pkg/services"
	"github.com/transcom/mymove/pkg/services/query"
)

type adminUserCreator struct {
<<<<<<< HEAD
	db                 *pop.Connection
	builder            adminUserQueryBuilder
	notificationSender notifications.NotificationSender
}

// CreateAdminUser creates admin user
func (o *adminUserCreator) CreateAdminUser(
	ctx context.Context,
	admin *models.AdminUser,
	organizationIDFilter []services.QueryFilter,
) (*models.AdminUser, *validate.Errors, error) {
=======
	builder adminUserQueryBuilder
}

// CreateAdminUser creates admin user
func (o *adminUserCreator) CreateAdminUser(appCtx appcontext.AppContext, admin *models.AdminUser, organizationIDFilter []services.QueryFilter) (*models.AdminUser, *validate.Errors, error) {
>>>>>>> d0fdf8b6
	// Use FetchOne to see if we have an organization that matches the provided id
	var organization models.Organization
	fetchErr := o.builder.FetchOne(appCtx, &organization, organizationIDFilter)

	if fetchErr != nil {
		return nil, nil, fetchErr
	}

	// A user may already exist with that email from a previous user (office, service member, ...)
	var user models.User
	userEmailFilter := query.NewQueryFilter("login_gov_email", "=", admin.Email)
	fetchErr = o.builder.FetchOne(appCtx, &user, []services.QueryFilter{userEmailFilter})

	if fetchErr != nil {
		user = models.User{
			LoginGovEmail: strings.ToLower(admin.Email),
			Active:        true,
		}
	}

	var verrs *validate.Errors
	var err error
	var userActivityEmail notifications.Notification
	// We don't want to be left with a user record and no admin user so setup a transaction to rollback
	txErr := appCtx.NewTransaction(func(txnAppCtx appcontext.AppContext) error {
		if user.ID == uuid.Nil {
			verrs, err = o.builder.CreateOne(txnAppCtx, &user)
			if verrs != nil || err != nil {
				return err
			}

			email, emailErr := notifications.NewUserAccountCreated(
				ctx, notifications.GetSysAdminEmail(o.notificationSender), user.ID, user.UpdatedAt)
			if emailErr != nil {
				return emailErr
			}
			userActivityEmail = notifications.Notification(email)
		}

		admin.UserID = &user.ID
		admin.User = user

		verrs, err = o.builder.CreateOne(txnAppCtx, admin)
		if verrs != nil || err != nil {
			return err
		}

		return nil
	})

	if verrs != nil || txErr != nil {
		return nil, verrs, txErr
	}

	if userActivityEmail != nil {
		err = o.notificationSender.SendNotification(userActivityEmail)
		if err != nil {
			return nil, nil, err
		}
	}

	return admin, nil, nil
}

// NewAdminUserCreator returns a new admin user creator builder
<<<<<<< HEAD
func NewAdminUserCreator(
	db *pop.Connection,
	builder adminUserQueryBuilder,
	notificationSender notifications.NotificationSender,
) services.AdminUserCreator {
	return &adminUserCreator{db, builder, notificationSender}
=======
func NewAdminUserCreator(builder adminUserQueryBuilder) services.AdminUserCreator {
	return &adminUserCreator{builder}
>>>>>>> d0fdf8b6
}<|MERGE_RESOLUTION|>--- conflicted
+++ resolved
@@ -1,15 +1,10 @@
 package adminuser
 
 import (
-	"context"
 	"strings"
 
-<<<<<<< HEAD
 	"github.com/transcom/mymove/pkg/notifications"
 
-	"github.com/gobuffalo/pop/v5"
-=======
->>>>>>> d0fdf8b6
 	"github.com/gobuffalo/validate/v3"
 	"github.com/gofrs/uuid"
 
@@ -20,25 +15,16 @@
 )
 
 type adminUserCreator struct {
-<<<<<<< HEAD
-	db                 *pop.Connection
-	builder            adminUserQueryBuilder
-	notificationSender notifications.NotificationSender
+	builder adminUserQueryBuilder
+	sender  notifications.NotificationSender
 }
 
 // CreateAdminUser creates admin user
 func (o *adminUserCreator) CreateAdminUser(
-	ctx context.Context,
+	appCtx appcontext.AppContext,
 	admin *models.AdminUser,
 	organizationIDFilter []services.QueryFilter,
 ) (*models.AdminUser, *validate.Errors, error) {
-=======
-	builder adminUserQueryBuilder
-}
-
-// CreateAdminUser creates admin user
-func (o *adminUserCreator) CreateAdminUser(appCtx appcontext.AppContext, admin *models.AdminUser, organizationIDFilter []services.QueryFilter) (*models.AdminUser, *validate.Errors, error) {
->>>>>>> d0fdf8b6
 	// Use FetchOne to see if we have an organization that matches the provided id
 	var organization models.Organization
 	fetchErr := o.builder.FetchOne(appCtx, &organization, organizationIDFilter)
@@ -71,7 +57,7 @@
 			}
 
 			email, emailErr := notifications.NewUserAccountCreated(
-				ctx, notifications.GetSysAdminEmail(o.notificationSender), user.ID, user.UpdatedAt)
+				appCtx, notifications.GetSysAdminEmail(o.sender), user.ID, user.UpdatedAt)
 			if emailErr != nil {
 				return emailErr
 			}
@@ -94,7 +80,7 @@
 	}
 
 	if userActivityEmail != nil {
-		err = o.notificationSender.SendNotification(userActivityEmail)
+		err = o.sender.SendNotification(userActivityEmail)
 		if err != nil {
 			return nil, nil, err
 		}
@@ -104,15 +90,6 @@
 }
 
 // NewAdminUserCreator returns a new admin user creator builder
-<<<<<<< HEAD
-func NewAdminUserCreator(
-	db *pop.Connection,
-	builder adminUserQueryBuilder,
-	notificationSender notifications.NotificationSender,
-) services.AdminUserCreator {
-	return &adminUserCreator{db, builder, notificationSender}
-=======
-func NewAdminUserCreator(builder adminUserQueryBuilder) services.AdminUserCreator {
-	return &adminUserCreator{builder}
->>>>>>> d0fdf8b6
+func NewAdminUserCreator(builder adminUserQueryBuilder, sender notifications.NotificationSender) services.AdminUserCreator {
+	return &adminUserCreator{builder, sender}
 }