package invoice

import (
	"fmt"
	"strconv"
	"testing"
	"time"

	"github.com/benbjohnson/clock"
	"github.com/gofrs/uuid"
	"github.com/stretchr/testify/suite"

	"github.com/transcom/mymove/pkg/apperror"
	"github.com/transcom/mymove/pkg/db/sequence"
	ediinvoice "github.com/transcom/mymove/pkg/edi/invoice"
	edisegment "github.com/transcom/mymove/pkg/edi/segment"
	"github.com/transcom/mymove/pkg/factory"
	"github.com/transcom/mymove/pkg/models"
	"github.com/transcom/mymove/pkg/testdatagen"
	"github.com/transcom/mymove/pkg/testingsuite"
	"github.com/transcom/mymove/pkg/unit"
)

const (
	hierarchicalLevelCodeExpected string = "9"
)

type GHCInvoiceSuite struct {
	*testingsuite.PopTestSuite
	icnSequencer sequence.Sequencer
}

func TestGHCInvoiceSuite(t *testing.T) {
	ts := &GHCInvoiceSuite{
		PopTestSuite: testingsuite.NewPopTestSuite(testingsuite.CurrentPackage().Suffix("ghcinvoice"),
			testingsuite.WithPerTestTransaction()),
	}
	ts.icnSequencer = sequence.NewDatabaseSequencer(ediinvoice.ICNSequenceName)

	suite.Run(t, ts)
	ts.PopTestSuite.TearDown()
}

const testDateFormat = "20060102"
const testISADateFormat = "060102"
const testTimeFormat = "1504"

func (suite *GHCInvoiceSuite) TestAllGenerateEdi() {
	mockClock := clock.NewMock()
	currentTime := mockClock.Now()
	referenceID := "3342-9189"
	requestedPickupDate := time.Date(testdatagen.GHCTestYear, time.September, 15, 0, 0, 0, 0, time.UTC)
	scheduledPickupDate := time.Date(testdatagen.GHCTestYear, time.September, 20, 0, 0, 0, 0, time.UTC)
	actualPickupDate := time.Date(testdatagen.GHCTestYear, time.September, 22, 0, 0, 0, 0, time.UTC)
	generator := NewGHCPaymentRequestInvoiceGenerator(suite.icnSequencer, mockClock)
	basicPaymentServiceItemParams := []factory.CreatePaymentServiceItemParams{
		{
			Key:     models.ServiceItemParamNameContractCode,
			KeyType: models.ServiceItemParamTypeString,
			Value:   factory.DefaultContractCode,
		},
		{
			Key:     models.ServiceItemParamNameReferenceDate,
			KeyType: models.ServiceItemParamTypeDate,
			Value:   currentTime.Format(testDateFormat),
		},
		{
			Key:     models.ServiceItemParamNameWeightBilled,
			KeyType: models.ServiceItemParamTypeInteger,
			Value:   "4242",
		},
		{
			Key:     models.ServiceItemParamNameDistanceZip,
			KeyType: models.ServiceItemParamTypeInteger,
			Value:   "24246",
		},
	}

	var serviceMember models.ServiceMember
	var paymentRequest models.PaymentRequest
	var mto models.Move
	var paymentServiceItems models.PaymentServiceItems
	var result ediinvoice.Invoice858C

	setupTestData := func() {
		customServiceMember := models.ServiceMember{
			ID:    uuid.FromStringOrNil("d66d2f35-218c-4b85-b9d1-631949b9d984"),
			Edipi: models.StringPointer("1000011111"),
		}

		serviceMember = factory.BuildExtendedServiceMember(suite.DB(), []factory.Customization{
			{Model: customServiceMember},
		}, nil)

		mto = factory.BuildMove(suite.DB(), []factory.Customization{
			{
				Model: models.Move{
					ReferenceID: &referenceID,
					Status:      models.MoveStatusAPPROVED,
				},
			},
			{
				Model:    serviceMember,
				LinkOnly: true,
			},
		}, nil)

		paymentRequest = factory.BuildPaymentRequest(suite.DB(), []factory.Customization{
			{
				Model:    mto,
				LinkOnly: true,
			},
			{
				Model: models.PaymentRequest{
					IsFinal:         false,
					Status:          models.PaymentRequestStatusPending,
					RejectionReason: nil,
				},
			},
		}, nil)

		mtoShipment := factory.BuildMTOShipment(suite.DB(), []factory.Customization{
			{
				Model:    mto,
				LinkOnly: true,
			},
			{
				Model: models.MTOShipment{
					RequestedPickupDate: &requestedPickupDate,
					ScheduledPickupDate: &scheduledPickupDate,
					ActualPickupDate:    &actualPickupDate,
				},
			},
		}, nil)

		priceCents := unit.Cents(888)
		customizations := []factory.Customization{
			{
				Model: models.PaymentServiceItem{
					Status:     models.PaymentServiceItemStatusApproved,
					PriceCents: &priceCents,
				},
			},
			{
				Model:    mto,
				LinkOnly: true,
			},
			{
				Model:    mtoShipment,
				LinkOnly: true,
			},
			{
				Model:    paymentRequest,
				LinkOnly: true,
			},
		}

		dlh := factory.BuildPaymentServiceItemWithParams(
			suite.DB(),
			models.ReServiceCodeDLH,
			basicPaymentServiceItemParams,
			customizations, nil,
		)
		fsc := factory.BuildPaymentServiceItemWithParams(
			suite.DB(),
			models.ReServiceCodeFSC,
			basicPaymentServiceItemParams,
			customizations, nil,
		)
		ms := factory.BuildPaymentServiceItemWithParams(
			suite.DB(),
			models.ReServiceCodeMS,
			basicPaymentServiceItemParams,
			customizations, nil,
		)
		cs := factory.BuildPaymentServiceItemWithParams(
			suite.DB(),
			models.ReServiceCodeCS,
			basicPaymentServiceItemParams,
			customizations, nil,
		)
		dsh := factory.BuildPaymentServiceItemWithParams(
			suite.DB(),
			models.ReServiceCodeDSH,
			basicPaymentServiceItemParams,
			customizations, nil,
		)
		dop := factory.BuildPaymentServiceItemWithParams(
			suite.DB(),
			models.ReServiceCodeDOP,
			basicPaymentServiceItemParams,
			customizations, nil,
		)
		ddp := factory.BuildPaymentServiceItemWithParams(
			suite.DB(),
			models.ReServiceCodeDDP,
			basicPaymentServiceItemParams,
			customizations, nil,
		)
		dpk := factory.BuildPaymentServiceItemWithParams(
			suite.DB(),
			models.ReServiceCodeDPK,
			basicPaymentServiceItemParams,
			customizations, nil,
		)
		dnpk := factory.BuildPaymentServiceItemWithParams(
			suite.DB(),
			models.ReServiceCodeDNPK,
			basicPaymentServiceItemParams,
			customizations, nil,
		)
		dupk := factory.BuildPaymentServiceItemWithParams(
			suite.DB(),
			models.ReServiceCodeDUPK,
			basicPaymentServiceItemParams,
			customizations, nil,
		)
		ddfsit := factory.BuildPaymentServiceItemWithParams(
			suite.DB(),
			models.ReServiceCodeDDFSIT,
			basicPaymentServiceItemParams,
			customizations, nil,
		)
		ddasit := factory.BuildPaymentServiceItemWithParams(
			suite.DB(),
			models.ReServiceCodeDDASIT,
			basicPaymentServiceItemParams,
			customizations, nil,
		)
		dofsit := factory.BuildPaymentServiceItemWithParams(
			suite.DB(),
			models.ReServiceCodeDOFSIT,
			basicPaymentServiceItemParams,
			customizations, nil,
		)
		doasit := factory.BuildPaymentServiceItemWithParams(
			suite.DB(),
			models.ReServiceCodeDOASIT,
			basicPaymentServiceItemParams,
			customizations, nil,
		)
		doshut := factory.BuildPaymentServiceItemWithParams(
			suite.DB(),
			models.ReServiceCodeDOSHUT,
			basicPaymentServiceItemParams,
			customizations, nil,
		)
		ddshut := factory.BuildPaymentServiceItemWithParams(
			suite.DB(),
			models.ReServiceCodeDDSHUT,
			basicPaymentServiceItemParams,
			customizations, nil,
		)

		additionalParamsForCrating := []factory.CreatePaymentServiceItemParams{
			{
				Key:     models.ServiceItemParamNameCubicFeetBilled,
				KeyType: models.ServiceItemParamTypeDecimal,
				Value:   "144.5",
			},
			{
				Key:     models.ServiceItemParamNamePriceRateOrFactor,
				KeyType: models.ServiceItemParamTypeDecimal,
				Value:   "23.69",
			},
		}
		cratingParams := append(basicPaymentServiceItemParams, additionalParamsForCrating...)
		dcrt := factory.BuildPaymentServiceItemWithParams(
			suite.DB(),
			models.ReServiceCodeDCRT,
			cratingParams,
			customizations, nil,
		)
		ducrt := factory.BuildPaymentServiceItemWithParams(
			suite.DB(),
			models.ReServiceCodeDUCRT,
			cratingParams,
			customizations, nil,
		)

		distanceZipSITDestParam := factory.CreatePaymentServiceItemParams{
			Key:     models.ServiceItemParamNameDistanceZipSITDest,
			KeyType: models.ServiceItemParamTypeInteger,
			Value:   "44",
		}
		destSITParams := append(basicPaymentServiceItemParams, distanceZipSITDestParam)
		dddsit := factory.BuildPaymentServiceItemWithParams(
			suite.DB(),
			models.ReServiceCodeDDDSIT,
			destSITParams,
			customizations, nil,
		)
		ddsfsc := factory.BuildPaymentServiceItemWithParams(
			suite.DB(),
			models.ReServiceCodeDDSFSC,
			destSITParams,
			customizations, nil,
		)

		distanceZipSITOriginParam := factory.CreatePaymentServiceItemParams{
			Key:     models.ServiceItemParamNameDistanceZipSITOrigin,
			KeyType: models.ServiceItemParamTypeInteger,
			Value:   "33",
		}
		origSITParams := append(basicPaymentServiceItemParams, distanceZipSITOriginParam)
		dopsit := factory.BuildPaymentServiceItemWithParams(
			suite.DB(),
			models.ReServiceCodeDOPSIT,
			origSITParams,
			customizations, nil,
		)
		dosfsc := factory.BuildPaymentServiceItemWithParams(
			suite.DB(),
			models.ReServiceCodeDOSFSC,
			origSITParams,
			customizations, nil,
		)

		paymentServiceItems = models.PaymentServiceItems{}
		paymentServiceItems = append(paymentServiceItems, dlh, fsc, ms, cs, dsh, dop, ddp, dpk, dnpk, dupk, ddfsit, ddasit, dofsit, doasit, doshut, ddshut, dcrt, ducrt, dddsit, ddsfsc, dopsit, dosfsc)

		// setup known next value
		icnErr := suite.icnSequencer.SetVal(suite.AppContextForTest(), 122)
		suite.NoError(icnErr)
		var err error
		// Proceed with full EDI Generation tests
		result, err = generator.Generate(suite.AppContextForTest(), paymentRequest, false)
		suite.NoError(err)
	}

	// Test that the Interchange Control Number (ICN) is being used as the Group Control Number (GCN)
	suite.Run("the GCN is equal to the ICN", func() {
		setupTestData()
		suite.EqualValues(result.ISA.InterchangeControlNumber, result.IEA.InterchangeControlNumber, result.GS.GroupControlNumber, result.GE.GroupControlNumber)
	})

	// Test that the Interchange Control Number (ICN) is being saved to the db
	suite.Run("the ICN is saved to the database", func() {
		setupTestData()
		var pr2icn models.PaymentRequestToInterchangeControlNumber
		err := suite.DB().Where("payment_request_id = ?", paymentRequest.ID).First(&pr2icn)
		suite.NoError(err)
		suite.Equal(int(result.ISA.InterchangeControlNumber), pr2icn.InterchangeControlNumber)
	})

	// Test Invoice Start and End Segments
	suite.Run("adds isa start segment", func() {
		setupTestData()
		suite.Equal("00", result.ISA.AuthorizationInformationQualifier)
		suite.Equal("0084182369", result.ISA.AuthorizationInformation)
		suite.Equal("00", result.ISA.SecurityInformationQualifier)
		suite.Equal("0000000000", result.ISA.SecurityInformation)
		suite.Equal("ZZ", result.ISA.InterchangeSenderIDQualifier)
		suite.Equal(fmt.Sprintf("%-15s", "MILMOVE"), result.ISA.InterchangeSenderID)
		suite.Equal("12", result.ISA.InterchangeReceiverIDQualifier)
		suite.Equal(fmt.Sprintf("%-15s", "8004171844"), result.ISA.InterchangeReceiverID)
		suite.Equal(currentTime.Format(testISADateFormat), result.ISA.InterchangeDate)
		suite.Equal(currentTime.Format(testTimeFormat), result.ISA.InterchangeTime)
		suite.Equal("U", result.ISA.InterchangeControlStandards)
		suite.Equal("00401", result.ISA.InterchangeControlVersionNumber)
		suite.Equal(int64(123), result.ISA.InterchangeControlNumber)
		suite.Equal(0, result.ISA.AcknowledgementRequested)
		suite.Equal("T", result.ISA.UsageIndicator)
		suite.Equal("|", result.ISA.ComponentElementSeparator)
	})

	suite.Run("adds gs start segment", func() {
		setupTestData()
		suite.Equal("SI", result.GS.FunctionalIdentifierCode)
		suite.Equal("MILMOVE", result.GS.ApplicationSendersCode)
		suite.Equal("8004171844", result.GS.ApplicationReceiversCode)
		suite.Equal(currentTime.Format(testDateFormat), result.GS.Date)
		suite.Equal(currentTime.Format(testTimeFormat), result.GS.Time)
		suite.Equal(int64(123), result.GS.GroupControlNumber)
		suite.Equal("X", result.GS.ResponsibleAgencyCode)
		suite.Equal("004010", result.GS.Version)
	})

	suite.Run("adds st start segment", func() {
		setupTestData()
		suite.Equal("858", result.ST.TransactionSetIdentifierCode)
		suite.Equal("0001", result.ST.TransactionSetControlNumber)
	})

	suite.Run("se segment has correct value", func() {
		setupTestData()
		// Will need to be updated as more service items are supported
		suite.Equal(179, result.SE.NumberOfIncludedSegments)
		suite.Equal("0001", result.SE.TransactionSetControlNumber)
	})

	suite.Run("adds ge end segment", func() {
		setupTestData()
		suite.Equal(1, result.GE.NumberOfTransactionSetsIncluded)
		suite.Equal(int64(123), result.GE.GroupControlNumber)
	})

	suite.Run("adds iea end segment", func() {
		setupTestData()
		suite.Equal(1, result.IEA.NumberOfIncludedFunctionalGroups)
		suite.Equal(int64(123), result.IEA.InterchangeControlNumber)
	})

	// Test Header Generation
	suite.Run("adds bx header segment", func() {
		setupTestData()
		bx := result.Header.ShipmentInformation
		suite.IsType(edisegment.BX{}, bx)
		suite.Equal("00", bx.TransactionSetPurposeCode)
		suite.Equal("J", bx.TransactionMethodTypeCode)
		suite.Equal("PP", bx.ShipmentMethodOfPayment)
		suite.Equal(*paymentRequest.MoveTaskOrder.ReferenceID, bx.ShipmentIdentificationNumber)

		suite.Equal("HSFR", bx.StandardCarrierAlphaCode)
		suite.Equal("4", bx.ShipmentQualifier)
	})

	suite.Run("does not error out creating EDI from Invoice858", func() {
		setupTestData()
		_, err := result.EDIString(suite.Logger())
		suite.NoError(err)
	})

	suite.Run("adding to n9 header", func() {
		setupTestData()
		testData := []struct {
			TestName      string
			Qualifier     string
			ExpectedValue string
			ActualValue   *edisegment.N9
		}{
			{TestName: "payment request number", Qualifier: "CN", ExpectedValue: paymentRequest.PaymentRequestNumber, ActualValue: &result.Header.PaymentRequestNumber},
			{TestName: "contract code", Qualifier: "CT", ExpectedValue: "TRUSS_TEST", ActualValue: &result.Header.ContractCode},
			{TestName: "service member name", Qualifier: "1W", ExpectedValue: serviceMember.ReverseNameLineFormat(), ActualValue: &result.Header.ServiceMemberName},
			{TestName: "service member rank", Qualifier: "ML", ExpectedValue: string(*serviceMember.Rank), ActualValue: &result.Header.ServiceMemberRank},
			{TestName: "service member branch", Qualifier: "3L", ExpectedValue: string(*serviceMember.Affiliation), ActualValue: &result.Header.ServiceMemberBranch},
			{TestName: "service member dod id", Qualifier: "4A", ExpectedValue: string(*serviceMember.Edipi), ActualValue: &result.Header.ServiceMemberDodID},
			{TestName: "move code", Qualifier: "CMN", ExpectedValue: mto.Locator, ActualValue: &result.Header.MoveCode},
		}
		for _, data := range testData {
			suite.Run(fmt.Sprintf("adds %s to header", data.TestName), func() {
				suite.IsType(&edisegment.N9{}, data.ActualValue)
				n9 := data.ActualValue
				suite.Equal(data.Qualifier, n9.ReferenceIdentificationQualifier)
				suite.Equal(data.ExpectedValue, n9.ReferenceIdentification)
			})
		}
	})
	suite.Run("adds currency to header", func() {
		setupTestData()
		currency := result.Header.Currency
		suite.IsType(edisegment.C3{}, currency)
		suite.Equal("USD", currency.CurrencyCodeC301)
	})

	// test that the total segment count is correct when there are multiple FA2s
	suite.Run("adds multiple FA2s and counts total segments correctly", func() {
		sm := models.ServiceMember{
			ID: uuid.FromStringOrNil("d66d2215-218c-4b85-b9d1-631949b9d100"),
		}

		// SAC isn't supplied to BuildOrder by default
		// If SAC is missing only 1 FA2 segment is created
		// Because this test is testing the total segment count when there are multiple FA2s,
		// The SAC is being explictly set
		sac := "1234"
		order := models.Order{
			ID:  uuid.FromStringOrNil("d66d2215-218c-4b85-b9d1-631949b9d100"),
			SAC: &sac,
		}

		mto := factory.BuildMove(suite.DB(), []factory.Customization{
			{
				Model: sm,
			},
			{
				Model: order,
			},
		}, nil)

		paymentRequest = factory.BuildPaymentRequest(suite.DB(), []factory.Customization{
			{
				Model:    mto,
				LinkOnly: true,
			},
			{
				Model: models.PaymentRequest{
					IsFinal:         false,
					Status:          models.PaymentRequestStatusPending,
					RejectionReason: nil,
				},
			},
		}, nil)

		mtoShipment := factory.BuildMTOShipment(suite.DB(), []factory.Customization{
			{
				Model:    mto,
				LinkOnly: true,
			},
			{
				Model: models.MTOShipment{
					RequestedPickupDate: &requestedPickupDate,
					ScheduledPickupDate: &scheduledPickupDate,
					ActualPickupDate:    &actualPickupDate,
				},
			},
		}, nil)

		priceCents := unit.Cents(888)
		customizations := []factory.Customization{
			{
				Model: models.PaymentServiceItem{
					Status:     models.PaymentServiceItemStatusApproved,
					PriceCents: &priceCents,
				},
			},
			{
				Model:    mto,
				LinkOnly: true,
			},
			{
				Model:    mtoShipment,
				LinkOnly: true,
			},
			{
				Model:    paymentRequest,
				LinkOnly: true,
			},
		}
		distanceZipSITOriginParam := factory.CreatePaymentServiceItemParams{
			Key:     models.ServiceItemParamNameDistanceZipSITOrigin,
			KeyType: models.ServiceItemParamTypeInteger,
			Value:   "33",
		}

		// DOPSIT chosen for this test because it's a service item that generates LOA/FA segments
		dopsitParams := append(basicPaymentServiceItemParams, distanceZipSITOriginParam)
		dopsit := factory.BuildPaymentServiceItemWithParams(
			suite.DB(),
			models.ReServiceCodeDOPSIT,
			dopsitParams,
			customizations, nil,
		)

		paymentServiceItems = models.PaymentServiceItems{}
		paymentServiceItems = append(paymentServiceItems, dopsit)

		// setup known next value
		icnErr := suite.icnSequencer.SetVal(suite.AppContextForTest(), 122)
		suite.NoError(icnErr)

		// Proceed with full EDI Generation tests
		var err error
		result, err = generator.Generate(suite.AppContextForTest(), paymentRequest, false)
		suite.NoError(err)

		// the expected number of total included segments is equal to:
		// the number of ServiceItemSegments not including the FA2s segments * number of service items
		// added to the total number of FA2 segments across all service items
		// added to the number of segments in the header
		// added to 3 which represents one count each for the ST, L3 and SE segments
		var fa2segments []edisegment.FA2
		for _, serviceItem := range result.ServiceItems {
			fa2segments = append(fa2segments, serviceItem.FA2s...)
		}
		suite.Equal((ediinvoice.ServiceItemSegmentsSizeWithoutFA2s*len(result.ServiceItems))+
			len(fa2segments)+result.Header.Size()+3,
			result.SE.NumberOfIncludedSegments)
		suite.Equal("0001", result.SE.TransactionSetControlNumber)
		suite.Len(result.ServiceItems[0].FA2s, 2)
		suite.Len(result.ServiceItems, 1)
	})

	// test that service members of affiliation MARINES have a GBLOC of USMC
	suite.Run("updates the GBLOC for marines to be USMC", func() {
		affiliationMarines := models.AffiliationMARINES
		sm := models.ServiceMember{
			Affiliation: &affiliationMarines,
			ID:          uuid.FromStringOrNil("d66d2f35-218c-4b85-b9d1-631949b9d100"),
		}

		mto := factory.BuildMove(suite.DB(), []factory.Customization{
			{
				Model: sm,
			},
		}, nil)
		factory.FetchOrBuildPostalCodeToGBLOC(suite.DB(), mto.Orders.NewDutyLocation.Address.PostalCode, "KKFA")

		paymentRequest = factory.BuildPaymentRequest(suite.DB(), []factory.Customization{
			{
				Model:    mto,
				LinkOnly: true,
			},
			{
				Model: models.PaymentRequest{
					IsFinal:         false,
					Status:          models.PaymentRequestStatusPending,
					RejectionReason: nil,
				},
			},
		}, nil)

		mtoShipment := factory.BuildMTOShipment(suite.DB(), []factory.Customization{
			{
				Model:    mto,
				LinkOnly: true,
			},
			{
				Model: models.MTOShipment{
					RequestedPickupDate: &requestedPickupDate,
					ScheduledPickupDate: &scheduledPickupDate,
					ActualPickupDate:    &actualPickupDate,
				},
			},
		}, nil)

		priceCents := unit.Cents(888)
		customizations := []factory.Customization{
			{
				Model: models.PaymentServiceItem{
					Status:     models.PaymentServiceItemStatusApproved,
					PriceCents: &priceCents,
				},
			},
			{
				Model:    mto,
				LinkOnly: true,
			},
			{
				Model:    mtoShipment,
				LinkOnly: true,
			},
			{
				Model:    paymentRequest,
				LinkOnly: true,
			},
		}
		distanceZipSITOriginParam := factory.CreatePaymentServiceItemParams{
			Key:     models.ServiceItemParamNameDistanceZipSITOrigin,
			KeyType: models.ServiceItemParamTypeInteger,
			Value:   "33",
		}

		dopsitParams := append(basicPaymentServiceItemParams, distanceZipSITOriginParam)
		dopsit := factory.BuildPaymentServiceItemWithParams(
			suite.DB(),
			models.ReServiceCodeDOPSIT,
			dopsitParams,
			customizations, nil,
		)

		paymentServiceItems = models.PaymentServiceItems{}
		paymentServiceItems = append(paymentServiceItems, dopsit)

		// setup known next value
		icnErr := suite.icnSequencer.SetVal(suite.AppContextForTest(), 122)
		suite.NoError(icnErr)

		// Proceed with full EDI Generation tests
		var err error
		result, err = generator.Generate(suite.AppContextForTest(), paymentRequest, false)
		suite.NoError(err)

		// reference the N1 EDI segment Identification Code, which in this case should be the GBLOC
		n1 := result.Header.OriginName
		suite.Equal("USMC", n1.IdentificationCode)
	})

	// test that when duty locations do not have associated transportation offices, there is no error thrown
	suite.Run("updates the origin and destination duty locations to not have associated transportation offices", func() {
		originDutyLocation := factory.BuildDutyLocationWithoutTransportationOffice(suite.DB(), nil, nil)

		customAddress := models.Address{
			ID:         uuid.Must(uuid.NewV4()),
			PostalCode: "73403",
		}
		destDutyLocation := factory.BuildDutyLocationWithoutTransportationOffice(suite.DB(), []factory.Customization{
			{Model: customAddress, Type: &factory.Addresses.DutyLocationAddress},
		}, nil)

		mto := factory.BuildMove(suite.DB(), []factory.Customization{
			{
				Model:    destDutyLocation,
				LinkOnly: true,
				Type:     &factory.DutyLocations.NewDutyLocation,
			},
			{
				Model:    originDutyLocation,
				LinkOnly: true,
				Type:     &factory.DutyLocations.OriginDutyLocation,
			},
		}, nil)

		paymentRequest = factory.BuildPaymentRequest(suite.DB(), []factory.Customization{
			{
				Model:    mto,
				LinkOnly: true,
			},
			{
				Model: models.PaymentRequest{
					IsFinal:         false,
					Status:          models.PaymentRequestStatusPending,
					RejectionReason: nil,
				},
			},
		}, nil)

		mtoShipment := factory.BuildMTOShipment(suite.DB(), []factory.Customization{
			{
				Model:    mto,
				LinkOnly: true,
			},
			{
				Model: models.MTOShipment{
					RequestedPickupDate: &requestedPickupDate,
					ScheduledPickupDate: &scheduledPickupDate,
					ActualPickupDate:    &actualPickupDate,
				},
			},
		}, nil)

		priceCents := unit.Cents(888)
		customizations := []factory.Customization{
			{
				Model: models.PaymentServiceItem{
					Status:     models.PaymentServiceItemStatusApproved,
					PriceCents: &priceCents,
				},
			},
			{
				Model:    mto,
				LinkOnly: true,
			},
			{
				Model:    mtoShipment,
				LinkOnly: true,
			},
			{
				Model:    paymentRequest,
				LinkOnly: true,
			},
		}
		distanceZipSITOriginParam := factory.CreatePaymentServiceItemParams{
			Key:     models.ServiceItemParamNameDistanceZipSITOrigin,
			KeyType: models.ServiceItemParamTypeInteger,
			Value:   "33",
		}

		dopsitParams := append(basicPaymentServiceItemParams, distanceZipSITOriginParam)
		dopsit := factory.BuildPaymentServiceItemWithParams(
			suite.DB(),
			models.ReServiceCodeDOPSIT,
			dopsitParams,
			customizations, nil,
		)

		paymentServiceItems = models.PaymentServiceItems{}
		paymentServiceItems = append(paymentServiceItems, dopsit)

		// setup known next value
		icnErr := suite.icnSequencer.SetVal(suite.AppContextForTest(), 122)
		suite.NoError(icnErr)

		// Proceed with full EDI Generation tests
		var err error
		result, err = generator.Generate(suite.AppContextForTest(), paymentRequest, false)
		suite.NoError(err)

		// reference the N1 EDI segment Name,
		// which should match the Origin Duty location name when there is no associated transportation office.
		n1 := result.Header.OriginName
		suite.Equal(originDutyLocation.Name, n1.Name)

	})

	suite.Run("adds actual pickup date to header", func() {
		setupTestData()
		g62Requested := result.Header.RequestedPickupDate
		suite.IsType(&edisegment.G62{}, g62Requested)
		suite.NotNil(g62Requested)
		suite.Equal(10, g62Requested.DateQualifier)
		suite.Equal(requestedPickupDate.Format(testDateFormat), g62Requested.Date)

		g62Scheduled := result.Header.ScheduledPickupDate
		suite.IsType(&edisegment.G62{}, g62Scheduled)
		suite.Equal(76, g62Scheduled.DateQualifier)
		suite.Equal(scheduledPickupDate.Format(testDateFormat), g62Scheduled.Date)

		g62Actual := result.Header.ActualPickupDate
		suite.IsType(&edisegment.G62{}, g62Actual)
		suite.Equal(86, g62Actual.DateQualifier)
		suite.Equal(actualPickupDate.Format(testDateFormat), g62Actual.Date)
	})

	suite.Run("adds buyer and seller organization name", func() {
		setupTestData()
		// buyer name
		originDutyLocation := paymentRequest.MoveTaskOrder.Orders.OriginDutyLocation
		buyerOrg := result.Header.BuyerOrganizationName
		originDutyLocationGbloc := paymentRequest.MoveTaskOrder.Orders.OriginDutyLocationGBLOC
		suite.IsType(edisegment.N1{}, buyerOrg)
		suite.Equal("BY", buyerOrg.EntityIdentifierCode)
		suite.Equal(originDutyLocation.Name, buyerOrg.Name)
		suite.Equal("92", buyerOrg.IdentificationCodeQualifier)
		suite.Equal(*originDutyLocationGbloc, buyerOrg.IdentificationCode)

		sellerOrg := result.Header.SellerOrganizationName
		suite.IsType(edisegment.N1{}, sellerOrg)
		suite.Equal("SE", sellerOrg.EntityIdentifierCode)
		suite.Equal("Prime", sellerOrg.Name)
		suite.Equal("2", sellerOrg.IdentificationCodeQualifier)
		suite.Equal("HSFR", sellerOrg.IdentificationCode)
	})

	suite.Run("adds orders destination address", func() {
		setupTestData()
		expectedDutyLocation := paymentRequest.MoveTaskOrder.Orders.NewDutyLocation
		// This used to match a duty location by name in our database and ignore the default factory values.  Now that
		// it doesn't match a named duty location ("Fort Gordon"), the EDI ends up using the postal code to determine
		// the GBLOC value.
		destinationPostalCodeToGBLOC, err := models.FetchGBLOCForPostalCode(suite.DB(), expectedDutyLocation.Address.PostalCode)
		suite.FatalNoError(err)
		// name
		n1 := result.Header.DestinationName
		suite.IsType(edisegment.N1{}, n1)
		suite.Equal("ST", n1.EntityIdentifierCode)
		suite.Equal(expectedDutyLocation.Name, n1.Name)
		suite.Equal("10", n1.IdentificationCodeQualifier)
		suite.Equal(destinationPostalCodeToGBLOC.GBLOC, n1.IdentificationCode)
		// street address
		address := expectedDutyLocation.Address
		destAddress := result.Header.DestinationStreetAddress
		suite.IsType(&edisegment.N3{}, destAddress)
		n3 := *destAddress
		suite.Equal(address.StreetAddress1, n3.AddressInformation1)
		if address.StreetAddress2 == nil {
			suite.Empty(n3.AddressInformation2)
		} else {
			suite.Equal(*address.StreetAddress2, n3.AddressInformation2)
		}
		// city state info
		n4 := result.Header.DestinationPostalDetails
		suite.IsType(edisegment.N4{}, n4)
		suite.Equal(address.City, n4.CityName)
		suite.Equal(address.State, n4.StateOrProvinceCode)
		suite.Equal(address.PostalCode, n4.PostalCode)
		countryCode, err := address.CountryCode()
		suite.NoError(err)
		suite.Equal(*countryCode, n4.CountryCode)
		// Office Phone
		destinationDutyLocationPhoneLines := expectedDutyLocation.TransportationOffice.PhoneLines
		var destPhoneLines []string
		for _, phoneLine := range destinationDutyLocationPhoneLines {
			if phoneLine.Type == "voice" {
				destPhoneLines = append(destPhoneLines, phoneLine.Number)
			}
		}
		phone := result.Header.DestinationPhone
		suite.IsType(&edisegment.PER{}, phone)
		per := *phone
		suite.Equal("CN", per.ContactFunctionCode)
		suite.Equal("TE", per.CommunicationNumberQualifier)
		g := ghcPaymentRequestInvoiceGenerator{}
		phoneExpected, phoneExpectedErr := g.getPhoneNumberDigitsOnly(destPhoneLines[0])
		suite.NoError(phoneExpectedErr)
		suite.Equal(phoneExpected, per.CommunicationNumber)
	})

	suite.Run("adds orders origin address", func() {
		setupTestData()
		// name
		expectedDutyLocation := paymentRequest.MoveTaskOrder.Orders.OriginDutyLocation
		n1 := result.Header.OriginName
		suite.IsType(edisegment.N1{}, n1)
		suite.Equal("SF", n1.EntityIdentifierCode)
		suite.Equal(expectedDutyLocation.Name, n1.Name)
		suite.Equal("10", n1.IdentificationCodeQualifier)
		suite.Equal(expectedDutyLocation.TransportationOffice.Gbloc, n1.IdentificationCode)
		// street address
		address := expectedDutyLocation.Address
		n3Address := result.Header.OriginStreetAddress
		suite.IsType(&edisegment.N3{}, n3Address)
		n3 := *n3Address
		suite.Equal(address.StreetAddress1, n3.AddressInformation1)
		suite.Equal(*address.StreetAddress2, n3.AddressInformation2)
		// city state info
		n4 := result.Header.OriginPostalDetails
		suite.IsType(edisegment.N4{}, n4)
		if len(n4.CityName) >= maxCityLength {
			suite.Equal(address.City[:maxCityLength]+"...", n4.CityName)
		} else {
			suite.Equal(address.City, n4.CityName)
		}
		suite.Equal(address.State, n4.StateOrProvinceCode)
		suite.Equal(address.PostalCode, n4.PostalCode)
		countryCode, err := address.CountryCode()
		suite.NoError(err)
		suite.Equal(*countryCode, n4.CountryCode)
		// Office Phone
		originDutyLocationPhoneLines := expectedDutyLocation.TransportationOffice.PhoneLines
		var originPhoneLines []string
		for _, phoneLine := range originDutyLocationPhoneLines {
			if phoneLine.Type == "voice" {
				originPhoneLines = append(originPhoneLines, phoneLine.Number)
			}
		}
		phone := result.Header.OriginPhone
		suite.IsType(&edisegment.PER{}, phone)
		per := *phone
		suite.Equal("CN", per.ContactFunctionCode)
		suite.Equal("TE", per.CommunicationNumberQualifier)
		g := ghcPaymentRequestInvoiceGenerator{}
		phoneExpected, phoneExpectedErr := g.getPhoneNumberDigitsOnly(originPhoneLines[0])
		suite.NoError(phoneExpectedErr)
		suite.Equal(phoneExpected, per.CommunicationNumber)
	})

	suite.Run("adds various service item segments", func() {
		setupTestData()

		for idx, paymentServiceItem := range paymentServiceItems {
			var hierarchicalNumberInt = idx + 1
			var hierarchicalNumber = strconv.Itoa(hierarchicalNumberInt)
			segmentOffset := idx

			suite.Run("adds hl service item segment", func() {
				hl := result.ServiceItems[segmentOffset].HL
				suite.Equal(hierarchicalNumber, hl.HierarchicalIDNumber)
				suite.Equal(hierarchicalLevelCodeExpected, hl.HierarchicalLevelCode)
			})

			suite.Run("adds n9 service item segment", func() {
				n9 := result.ServiceItems[segmentOffset].N9
				suite.Equal("PO", n9.ReferenceIdentificationQualifier)
				suite.Equal(paymentServiceItem.ReferenceID, n9.ReferenceIdentification)
			})

			suite.Run("adds fa1 service item segment", func() {
				fa1 := result.ServiceItems[segmentOffset].FA1
				suite.Equal("DY", fa1.AgencyQualifierCode) // Default Order from testdatagen is AIR_FORCE
			})

			suite.Run("adds fa2 service item segment", func() {
				fa2 := result.ServiceItems[segmentOffset].FA2s
				suite.Equal(edisegment.FA2DetailCodeTA, fa2[0].BreakdownStructureDetailCode)
				suite.Equal(*paymentRequest.MoveTaskOrder.Orders.TAC, fa2[0].FinancialInformationCode)
			})

			serviceItemPrice := paymentServiceItem.PriceCents.Int64()
			serviceCode := paymentServiceItem.MTOServiceItem.ReService.Code
			switch serviceCode {
			case models.ReServiceCodeCS, models.ReServiceCodeMS:
				suite.Run("adds l5 service item segment", func() {
					l5 := result.ServiceItems[segmentOffset].L5
					suite.Equal(hierarchicalNumberInt, l5.LadingLineItemNumber)
					suite.Equal(string(serviceCode), l5.LadingDescription)
					suite.Equal("TBD", l5.CommodityCode)
					suite.Equal("D", l5.CommodityCodeQualifier)
				})

				suite.Run("adds l1 service item segment", func() {
					l1 := result.ServiceItems[segmentOffset].L1
					freightRate := l1.FreightRate
					suite.Equal(hierarchicalNumberInt, l1.LadingLineItemNumber)
					suite.Equal(serviceItemPrice, l1.Charge)
					suite.Equal((*float64)(nil), freightRate)
					suite.Equal("", l1.RateValueQualifier)
				})

				suite.Run("adds l0 service item segment", func() {
					l0 := result.ServiceItems[segmentOffset].L0
					suite.Equal(hierarchicalNumberInt, l0.LadingLineItemNumber)
					suite.Equal(float64(0), l0.BilledRatedAsQuantity)
					suite.Equal("", l0.BilledRatedAsQualifier)
					suite.Equal(float64(0), l0.Weight)
					suite.Equal("", l0.WeightQualifier)
					suite.Equal(float64(0), l0.Volume)
					suite.Equal("", l0.VolumeUnitQualifier)
					suite.Equal(0, l0.LadingQuantity)
					suite.Equal("", l0.PackagingFormCode)
					suite.Equal("", l0.WeightUnitCode)
				})

				suite.Run("adds l1 service item segment", func() {
					l1 := result.ServiceItems[segmentOffset].L1
					suite.Equal(hierarchicalNumberInt, l1.LadingLineItemNumber)
					suite.Equal(serviceItemPrice, l1.Charge)
				})
			case models.ReServiceCodeDOP, models.ReServiceCodeDUPK,
				models.ReServiceCodeDPK, models.ReServiceCodeDDP,
				models.ReServiceCodeDDFSIT, models.ReServiceCodeDDASIT,
				models.ReServiceCodeDOFSIT, models.ReServiceCodeDOASIT,
				models.ReServiceCodeDOSHUT, models.ReServiceCodeDDSHUT,
				models.ReServiceCodeDNPK:
				suite.Run("adds l5 service item segment", func() {
					l5 := result.ServiceItems[segmentOffset].L5
					suite.Equal(hierarchicalNumberInt, l5.LadingLineItemNumber)
					suite.Equal(string(serviceCode), l5.LadingDescription)
					suite.Equal("TBD", l5.CommodityCode)
					suite.Equal("D", l5.CommodityCodeQualifier)
				})

				suite.Run("adds l0 service item segment", func() {
					l0 := result.ServiceItems[segmentOffset].L0
					suite.Equal(hierarchicalNumberInt, l0.LadingLineItemNumber)
					suite.Equal(float64(0), l0.BilledRatedAsQuantity)
					suite.Equal("", l0.BilledRatedAsQualifier)
					suite.Equal(float64(4242), l0.Weight)
					suite.Equal("B", l0.WeightQualifier)
					suite.Equal(float64(0), l0.Volume)
					suite.Equal("", l0.VolumeUnitQualifier)
					suite.Equal(0, l0.LadingQuantity)
					suite.Equal("", l0.PackagingFormCode)
					suite.Equal("L", l0.WeightUnitCode)
				})

				suite.Run("adds l1 service item segment", func() {
					l1 := result.ServiceItems[segmentOffset].L1
					suite.Equal(hierarchicalNumberInt, l1.LadingLineItemNumber)
					suite.Equal(float64(4242), *l1.FreightRate)
					suite.Equal("LB", l1.RateValueQualifier)
					suite.Equal(serviceItemPrice, l1.Charge)
				})
			case models.ReServiceCodeDCRT, models.ReServiceCodeDUCRT:
				suite.Run("adds l5 service item segment", func() {
					l5 := result.ServiceItems[segmentOffset].L5
					suite.Equal(hierarchicalNumberInt, l5.LadingLineItemNumber)
					suite.Equal(string(serviceCode), l5.LadingDescription)
					suite.Equal("TBD", l5.CommodityCode)
					suite.Equal("D", l5.CommodityCodeQualifier)
				})

				suite.Run("adds l0 service item segment", func() {
					l0 := result.ServiceItems[segmentOffset].L0
					suite.Equal(hierarchicalNumberInt, l0.LadingLineItemNumber)
					suite.Equal(float64(0), l0.BilledRatedAsQuantity)
					suite.Equal("", l0.BilledRatedAsQualifier)
					suite.Equal(float64(0), l0.Weight)
					suite.Equal("", l0.WeightQualifier)
					suite.Equal(144.5, l0.Volume)
					suite.Equal("E", l0.VolumeUnitQualifier)
					suite.Equal(1, l0.LadingQuantity)
					suite.Equal("CRT", l0.PackagingFormCode)
					suite.Equal("", l0.WeightUnitCode)
				})

				suite.Run("adds l1 service item segment", func() {
					l1 := result.ServiceItems[segmentOffset].L1
					suite.Equal(hierarchicalNumberInt, l1.LadingLineItemNumber)
					suite.Equal(23.69, *l1.FreightRate)
					suite.Equal("PF", l1.RateValueQualifier)
					suite.Equal(serviceItemPrice, l1.Charge)
				})
			default:
				suite.Run("adds l5 service item segment", func() {
					l5 := result.ServiceItems[segmentOffset].L5
					suite.Equal(hierarchicalNumberInt, l5.LadingLineItemNumber)

					suite.Equal(string(serviceCode), l5.LadingDescription)
					suite.Equal("TBD", l5.CommodityCode)
					suite.Equal("D", l5.CommodityCodeQualifier)
				})

				suite.Run("adds l0 service item segment", func() {
					l0 := result.ServiceItems[segmentOffset].L0
					suite.Equal(hierarchicalNumberInt, l0.LadingLineItemNumber)

					switch serviceCode {
					case models.ReServiceCodeDSH:
						suite.Equal(float64(24246), l0.BilledRatedAsQuantity)
					case models.ReServiceCodeDDDSIT, models.ReServiceCodeDDSFSC:
						suite.Equal(float64(44), l0.BilledRatedAsQuantity)
					case models.ReServiceCodeDOPSIT, models.ReServiceCodeDOSFSC:
						suite.Equal(float64(33), l0.BilledRatedAsQuantity)
					default:
						suite.Equal(float64(24246), l0.BilledRatedAsQuantity)
					}
					suite.Equal("DM", l0.BilledRatedAsQualifier)
					suite.Equal(float64(4242), l0.Weight)
					suite.Equal("B", l0.WeightQualifier)
					suite.Equal(float64(0), l0.Volume)
					suite.Equal("", l0.VolumeUnitQualifier)
					suite.Equal(0, l0.LadingQuantity)
					suite.Equal("", l0.PackagingFormCode)
					suite.Equal("L", l0.WeightUnitCode)
				})
				suite.Run("adds l1 service item segment", func() {
					l1 := result.ServiceItems[segmentOffset].L1
					suite.Equal(hierarchicalNumberInt, l1.LadingLineItemNumber)
					suite.Equal(float64(4242), *l1.FreightRate)
					suite.Equal("LB", l1.RateValueQualifier)
					suite.Equal(serviceItemPrice, l1.Charge)
				})
			}
		}
	})

	// shouldnt this be in the thing above?
	suite.Run("adds l3 service item segment", func() {
		l3 := result.L3
		// Will need to be updated as more service items are supported
		suite.Equal(int64(19536), l3.PriceCents)
	})
}

func (suite *GHCInvoiceSuite) TestOnlyMsandCsGenerateEdi() {
	generator := NewGHCPaymentRequestInvoiceGenerator(suite.icnSequencer, clock.NewMock())
	basicPaymentServiceItemParams := []factory.CreatePaymentServiceItemParams{
		{
			Key:     models.ServiceItemParamNameContractCode,
			KeyType: models.ServiceItemParamTypeString,
			Value:   factory.DefaultContractCode,
		},
	}
	mto := factory.BuildMove(suite.DB(), nil, nil)
	paymentRequest := factory.BuildPaymentRequest(suite.DB(), []factory.Customization{
		{
			Model:    mto,
			LinkOnly: true,
		},
		{
			Model: models.PaymentRequest{
				IsFinal:         false,
				Status:          models.PaymentRequestStatusPending,
				RejectionReason: nil,
			},
		},
	}, nil)

	customizations := []factory.Customization{
		{
			Model: models.PaymentServiceItem{
				Status: models.PaymentServiceItemStatusApproved,
			},
		},
		{
			Model:    mto,
			LinkOnly: true,
		},
		{
			Model:    paymentRequest,
			LinkOnly: true,
		},
	}

	factory.BuildPaymentServiceItemWithParams(
		suite.DB(),
		models.ReServiceCodeMS,
		basicPaymentServiceItemParams,
		customizations, nil,
	)
	factory.BuildPaymentServiceItemWithParams(
		suite.DB(),
		models.ReServiceCodeCS,
		basicPaymentServiceItemParams,
		customizations, nil,
	)

	_, err := generator.Generate(suite.AppContextForTest(), paymentRequest, false)
	suite.NoError(err)
}

func (suite *GHCInvoiceSuite) TestNilValues() {
	mockClock := clock.NewMock()
	currentTime := mockClock.Now()
	basicPaymentServiceItemParams := []factory.CreatePaymentServiceItemParams{
		{
			Key:     models.ServiceItemParamNameContractCode,
			KeyType: models.ServiceItemParamTypeString,
			Value:   factory.DefaultContractCode,
		},
		{
			Key:     models.ServiceItemParamNameReferenceDate,
			KeyType: models.ServiceItemParamTypeDate,
			Value:   currentTime.Format(testDateFormat),
		},
		{
			Key:     models.ServiceItemParamNameWeightBilled,
			KeyType: models.ServiceItemParamTypeInteger,
			Value:   "4242",
		},
		{
			Key:     models.ServiceItemParamNameDistanceZip,
			KeyType: models.ServiceItemParamTypeInteger,
			Value:   "24246",
		},
	}

	generator := NewGHCPaymentRequestInvoiceGenerator(suite.icnSequencer, mockClock)

	var nilPaymentRequest models.PaymentRequest
	setupTestData := func() {
		nilMove := factory.BuildMove(suite.DB(), nil, nil)

		nilPaymentRequest = factory.BuildPaymentRequest(suite.DB(), []factory.Customization{
			{
				Model:    nilMove,
				LinkOnly: true,
			},
			{
				Model: models.PaymentRequest{
					IsFinal:         false,
					Status:          models.PaymentRequestStatusPending,
					RejectionReason: nil,
				},
			},
		}, nil)

		customizations := []factory.Customization{
			{
				Model:    nilMove,
				LinkOnly: true,
			},
			{
				Model:    nilPaymentRequest,
				LinkOnly: true,
			},
			{
				Model: models.PaymentServiceItem{
					Status: models.PaymentServiceItemStatusApproved,
				},
			},
		}

		factory.BuildPaymentServiceItemWithParams(
			suite.DB(),
			models.ReServiceCodeDLH,
			basicPaymentServiceItemParams,
			customizations,
			nil,
		)
	}

	// This won't work because we don't have PaymentServiceItems on the PaymentRequest right now.
	// nilPaymentRequest.PaymentServiceItems[0].PriceCents = nil

	panicFunc := func() {
		//RA Summary: gosec - errcheck - Unchecked return value
		//RA: Linter flags errcheck error: Ignoring a method's return value can cause the program to overlook unexpected states and conditions.
		//RA: Functions with unchecked return values in the file are used fetch data and assign data to a variable that is checked later on
		//RA: Given the return value is being checked in a different line and the functions that are flagged by the linter are being used to assign variables
		//RA: in a unit test, then there is no risk
		//RA Developer Status: Mitigated
		//RA Validator Status: Mitigated
		//RA Modified Severity: N/A
		// nolint:errcheck
		generator.Generate(suite.AppContextForTest(), nilPaymentRequest, false)
	}

	suite.Run("nil TAC does not cause panic", func() {
		setupTestData()
		oldTAC := nilPaymentRequest.MoveTaskOrder.Orders.TAC
		nilPaymentRequest.MoveTaskOrder.Orders.TAC = nil
		suite.NotPanics(panicFunc)
		nilPaymentRequest.MoveTaskOrder.Orders.TAC = oldTAC
	})

	suite.Run("empty TAC returns error", func() {
		setupTestData()
		oldTAC := nilPaymentRequest.MoveTaskOrder.Orders.TAC
		blank := ""
		nilPaymentRequest.MoveTaskOrder.Orders.TAC = &blank
		_, err := generator.Generate(suite.AppContextForTest(), nilPaymentRequest, false)
		suite.Error(err)
		suite.IsType(apperror.ConflictError{}, err)
		suite.Equal(fmt.Sprintf("ID: %s is in a conflicting state Invalid order. Must have an HHG TAC value", nilPaymentRequest.MoveTaskOrder.OrdersID), err.Error())
		nilPaymentRequest.MoveTaskOrder.Orders.TAC = oldTAC
	})

	suite.Run("nil TAC returns error", func() {
		setupTestData()
		oldTAC := nilPaymentRequest.MoveTaskOrder.Orders.TAC
		nilPaymentRequest.MoveTaskOrder.Orders.TAC = nil
		_, err := generator.Generate(suite.AppContextForTest(), nilPaymentRequest, false)
		suite.Error(err)
		suite.IsType(apperror.ConflictError{}, err)
		suite.Equal(fmt.Sprintf("ID: %s is in a conflicting state Invalid order. Must have an HHG TAC value", nilPaymentRequest.MoveTaskOrder.OrdersID), err.Error())
		nilPaymentRequest.MoveTaskOrder.Orders.TAC = oldTAC
	})

	suite.Run("nil originDutyLocationGBLOC returns error", func() {
		setupTestData()
		oldGBLOC := nilPaymentRequest.MoveTaskOrder.Orders.OriginDutyLocationGBLOC
		nilPaymentRequest.MoveTaskOrder.Orders.OriginDutyLocationGBLOC = nil
		_, err := generator.Generate(suite.AppContextForTest(), nilPaymentRequest, false)
		suite.Error(err)
		suite.IsType(apperror.InvalidInputError{}, err)
		suite.Equal("origin duty location GBLOC is required", err.Error())
		nilPaymentRequest.MoveTaskOrder.Orders.OriginDutyLocationGBLOC = oldGBLOC
	})

	suite.Run("nil country for NewDutyLocation does not cause panic", func() {
		setupTestData()
		oldCountry := nilPaymentRequest.MoveTaskOrder.Orders.NewDutyLocation.Address.Country
		nilPaymentRequest.MoveTaskOrder.Orders.NewDutyLocation.Address.Country = nil
		suite.NotPanics(panicFunc)
		nilPaymentRequest.MoveTaskOrder.Orders.NewDutyLocation.Address.Country = oldCountry
	})

	suite.Run("nil country for OriginDutyLocation does not cause panic", func() {
		setupTestData()
		oldCountry := nilPaymentRequest.MoveTaskOrder.Orders.OriginDutyLocation.Address.Country
		nilPaymentRequest.MoveTaskOrder.Orders.OriginDutyLocation.Address.Country = nil
		suite.NotPanics(panicFunc)
		nilPaymentRequest.MoveTaskOrder.Orders.OriginDutyLocation.Address.Country = oldCountry
	})

	suite.Run("nil reference ID does not cause panic", func() {
		setupTestData()
		oldReferenceID := nilPaymentRequest.MoveTaskOrder.ReferenceID
		nilPaymentRequest.MoveTaskOrder.ReferenceID = nil
		suite.NotPanics(panicFunc)
		nilPaymentRequest.MoveTaskOrder.ReferenceID = oldReferenceID
	})

	// TODO: Needs some additional thought since PaymentServiceItems is loaded from the DB in Generate.
	//suite.Run("nil PriceCents does not cause panic", func() {
	//	oldPriceCents := nilPaymentRequest.PaymentServiceItems[0].PriceCents
	//	nilPaymentRequest.PaymentServiceItems[0].PriceCents = nil
	//	suite.NotPanics(panicFunc)
	//	nilPaymentRequest.PaymentServiceItems[0].PriceCents = oldPriceCents
	//})
}

func (suite *GHCInvoiceSuite) TestNoApprovedPaymentServiceItems() {
	generator := NewGHCPaymentRequestInvoiceGenerator(suite.icnSequencer, clock.NewMock())
	var result ediinvoice.Invoice858C
	var err error
	setupTestData := func() {

		basicPaymentServiceItemParams := []factory.CreatePaymentServiceItemParams{
			{
				Key:     models.ServiceItemParamNameContractCode,
				KeyType: models.ServiceItemParamTypeString,
				Value:   factory.DefaultContractCode,
			},
		}
		mto := factory.BuildMove(suite.DB(), nil, nil)
		paymentRequest := factory.BuildPaymentRequest(suite.DB(), []factory.Customization{
			{
				Model:    mto,
				LinkOnly: true,
			},
			{
				Model: models.PaymentRequest{
					IsFinal:         false,
					Status:          models.PaymentRequestStatusPending,
					RejectionReason: nil,
				},
			},
		}, nil)

		customizations := []factory.Customization{
			{
				Model:    mto,
				LinkOnly: true,
			},
			{
				Model:    paymentRequest,
				LinkOnly: true,
			},
		}

		factory.BuildPaymentServiceItemWithParams(
			suite.DB(),
			models.ReServiceCodeMS,
			basicPaymentServiceItemParams,
			append(customizations, factory.Customization{
				Model: models.PaymentServiceItem{Status: models.PaymentServiceItemStatusDenied},
			}), nil,
		)

		factory.BuildPaymentServiceItemWithParams(
			suite.DB(),
			models.ReServiceCodeCS,
			basicPaymentServiceItemParams,
			append(customizations, factory.Customization{
				Model: models.PaymentServiceItem{Status: models.PaymentServiceItemStatusRequested},
			}), nil,
		)

		factory.BuildPaymentServiceItemWithParams(
			suite.DB(),
			models.ReServiceCodeCS,
			basicPaymentServiceItemParams,
			append(customizations, factory.Customization{
				Model: models.PaymentServiceItem{Status: models.PaymentServiceItemStatusPaid},
			}), nil,
		)

		factory.BuildPaymentServiceItemWithParams(
			suite.DB(),
			models.ReServiceCodeCS,
			basicPaymentServiceItemParams,
			append(customizations, factory.Customization{
				Model: models.PaymentServiceItem{Status: models.PaymentServiceItemStatusSentToGex},
			}), nil,
		)

		result, err = generator.Generate(suite.AppContextForTest(), paymentRequest, false)
		suite.Error(err)
	}
	suite.Run("Service items that are not approved should be not added to invoice", func() {
		setupTestData()
		suite.Empty(result.ServiceItems)
	})

	suite.Run("Cost of service items that are not approved should not be included in L3", func() {
		setupTestData()
		l3 := result.L3
		suite.Equal(int64(0), l3.PriceCents)
	})
}

func (suite *GHCInvoiceSuite) TestFA2s() {
	mockClock := clock.NewMock()
	mockClock.Set(time.Now())
	currentTime := mockClock.Now()
	sixMonthsBefore := currentTime.AddDate(0, -6, 0)
	sixMonthsAfter := currentTime.AddDate(0, 6, 0)
	begYear := sixMonthsBefore.Year()
	endYear := sixMonthsAfter.Year()
	basicPaymentServiceItemParams := []factory.CreatePaymentServiceItemParams{
		{
			Key:     models.ServiceItemParamNameContractCode,
			KeyType: models.ServiceItemParamTypeString,
			Value:   factory.DefaultContractCode,
		},
		{
			Key:     models.ServiceItemParamNameReferenceDate,
			KeyType: models.ServiceItemParamTypeDate,
			Value:   currentTime.Format(testDateFormat),
		},
		{
			Key:     models.ServiceItemParamNameWeightBilled,
			KeyType: models.ServiceItemParamTypeInteger,
			Value:   "4242",
		},
		{
			Key:     models.ServiceItemParamNameDistanceZip,
			KeyType: models.ServiceItemParamTypeInteger,
			Value:   "24246",
		},
	}

	generator := NewGHCPaymentRequestInvoiceGenerator(suite.icnSequencer, mockClock)

	hhgTAC := "1111"
	ntsTAC := "2222"
	hhgSAC := "3333"

	var move models.Move
	var mtoShipment models.MTOShipment
	var paymentRequest models.PaymentRequest

	setupTestData := func() {
		move = factory.BuildMove(suite.DB(), []factory.Customization{
			{
				Model: models.Order{
					TAC:       &hhgTAC,
					NtsTAC:    &ntsTAC,
					IssueDate: currentTime,
				},
			},
		}, nil)

		paymentRequest = factory.BuildPaymentRequest(suite.DB(), []factory.Customization{
			{
				Model:    move,
				LinkOnly: true,
			},
			{
				Model: models.PaymentRequest{
					IsFinal: false,
					Status:  models.PaymentRequestStatusReviewed,
				},
			},
		}, nil)

		mtoShipment = factory.BuildMTOShipment(suite.DB(), []factory.Customization{
			{
				Model:    move,
				LinkOnly: true,
			},
		}, nil)

		factory.BuildPaymentServiceItemWithParams(
			suite.DB(),
			models.ReServiceCodeDNPK,
			basicPaymentServiceItemParams,
			[]factory.Customization{
				{
					Model:    move,
					LinkOnly: true,
				},
				{
					Model:    mtoShipment,
					LinkOnly: true,
				},
				{
					Model:    paymentRequest,
					LinkOnly: true,
				},
				{
					Model: models.PaymentServiceItem{
						Status: models.PaymentServiceItemStatusApproved,
					},
				},
			}, nil,
		)
	}

	suite.Run("shipment with no TAC type set", func() {
		setupTestData()
		mtoShipment.TACType = nil
		suite.MustSave(&mtoShipment)

		// No long lines of accounting added, so there should be no extra FA2 segments

		result, err := generator.Generate(suite.AppContextForTest(), paymentRequest, false)
		suite.NoError(err)
		suite.Len(result.ServiceItems[0].FA2s, 1)
		suite.Equal(hhgTAC, result.ServiceItems[0].FA2s[0].FinancialInformationCode)
	})

	suite.Run("shipment with HHG TAC type set", func() {
		setupTestData()
		tacType := models.LOATypeHHG
		mtoShipment.TACType = &tacType
		suite.MustSave(&mtoShipment)

		// No long lines of accounting added, so there should be no extra FA2 segments

		result, err := generator.Generate(suite.AppContextForTest(), paymentRequest, false)
		suite.NoError(err)
		suite.Len(result.ServiceItems[0].FA2s, 1)
		suite.Equal(hhgTAC, result.ServiceItems[0].FA2s[0].FinancialInformationCode)
	})

	suite.Run("shipment with NTS TAC type set", func() {
		setupTestData()
		tacType := models.LOATypeNTS
		mtoShipment.TACType = &tacType
		suite.MustSave(&mtoShipment)

		// No long lines of accounting added, so there should be no extra FA2 segments

		result, err := generator.Generate(suite.AppContextForTest(), paymentRequest, false)
		suite.NoError(err)
		suite.Len(result.ServiceItems[0].FA2s, 1)
		suite.Equal(ntsTAC, result.ServiceItems[0].FA2s[0].FinancialInformationCode)
	})

	suite.Run("shipment with HHG TAC type set, but no HHG TAC", func() {
		setupTestData()
		tacType := models.LOATypeHHG
		mtoShipment.TACType = &tacType
		suite.MustSave(&mtoShipment)
		paymentRequest.MoveTaskOrder.Orders.TAC = nil
		suite.MustSave(&paymentRequest.MoveTaskOrder.Orders)

		// No long lines of accounting added, so there should be no extra FA2 segments

		_, err := generator.Generate(suite.AppContextForTest(), paymentRequest, false)
		suite.Error(err)
		suite.Contains(err.Error(), "Must have an HHG TAC value")
	})

	suite.Run("shipment with NTS TAC type set, but no NTS TAC", func() {
		setupTestData()
		tacType := models.LOATypeNTS
		mtoShipment.TACType = &tacType
		suite.MustSave(&mtoShipment)
		paymentRequest.MoveTaskOrder.Orders.NtsTAC = nil
		suite.MustSave(&paymentRequest.MoveTaskOrder.Orders)

		// No long lines of accounting added, so there should be no extra FA2 segments

		_, err := generator.Generate(suite.AppContextForTest(), paymentRequest, false)
		suite.Error(err)
		suite.Contains(err.Error(), "Must have an NTS TAC value")
	})

	suite.Run("shipment with no SAC type set", func() {
		setupTestData()
		mtoShipment.SACType = nil
		suite.MustSave(&mtoShipment)
		paymentRequest.MoveTaskOrder.Orders.SAC = &hhgSAC
		suite.MustSave(&paymentRequest.MoveTaskOrder.Orders)

		// No long lines of accounting added, so there should be no extra FA2 segments

		result, err := generator.Generate(suite.AppContextForTest(), paymentRequest, false)
		suite.NoError(err)
		suite.Len(result.ServiceItems[0].FA2s, 2)
		suite.Equal(hhgTAC, result.ServiceItems[0].FA2s[0].FinancialInformationCode)
		suite.Equal(hhgSAC, result.ServiceItems[0].FA2s[1].FinancialInformationCode)
	})

	suite.Run("shipment with HHG SAC/SDN type set", func() {
		setupTestData()
		sacType := models.LOATypeHHG
		mtoShipment.SACType = &sacType
		suite.MustSave(&mtoShipment)
		paymentRequest.MoveTaskOrder.Orders.SAC = &hhgSAC
		suite.MustSave(&paymentRequest.MoveTaskOrder.Orders)

		// No long lines of accounting added, so there should be no extra FA2 segments

		result, err := generator.Generate(suite.AppContextForTest(), paymentRequest, false)
		suite.NoError(err)
		suite.Len(result.ServiceItems[0].FA2s, 2)
		suite.Equal(hhgTAC, result.ServiceItems[0].FA2s[0].FinancialInformationCode)
		suite.Equal(hhgSAC, result.ServiceItems[0].FA2s[1].FinancialInformationCode)
	})

	suite.Run("shipment with NTS SAC/SDN type set", func() {
		setupTestData()
		tacType := models.LOATypeNTS
		mtoShipment.TACType = &tacType
		suite.MustSave(&mtoShipment)

		// No long lines of accounting added, so there should be no extra FA2 segments

		result, err := generator.Generate(suite.AppContextForTest(), paymentRequest, false)
		suite.NoError(err)
		suite.Len(result.ServiceItems[0].FA2s, 1)
		suite.Equal(ntsTAC, result.ServiceItems[0].FA2s[0].FinancialInformationCode)
	})

	suite.Run("shipment with NTS TAC set up and TAC, but not SAC/SDN; It will display TAC only", func() {
		setupTestData()
		tacType := models.LOATypeNTS
		mtoShipment.TACType = &tacType
		suite.MustSave(&mtoShipment)
		paymentRequest.MoveTaskOrder.Orders.SAC = nil
		suite.MustSave(&paymentRequest.MoveTaskOrder.Orders)

		// No long lines of accounting added, so there should be no extra FA2 segments

		result, err := generator.Generate(suite.AppContextForTest(), paymentRequest, false)
		suite.NoError(err)
		suite.Len(result.ServiceItems[0].FA2s, 1)
		suite.Equal(ntsTAC, result.ServiceItems[0].FA2s[0].FinancialInformationCode)
	})

	suite.Run("shipment with HHG TAC set up and TAC, but no SAC/SDN; It will display TAC only", func() {
		setupTestData()
		tacType := models.LOATypeHHG
		mtoShipment.TACType = &tacType
		suite.MustSave(&mtoShipment)
		paymentRequest.MoveTaskOrder.Orders.SAC = nil
		suite.MustSave(&paymentRequest.MoveTaskOrder.Orders)

		// No long lines of accounting added, so there should be no extra FA2 segments

		result, err := generator.Generate(suite.AppContextForTest(), paymentRequest, false)
		suite.NoError(err)
		suite.Len(result.ServiceItems[0].FA2s, 1)
		suite.Equal(hhgTAC, result.ServiceItems[0].FA2s[0].FinancialInformationCode)
	})

	suite.Run("shipment with complete long line of accounting", func() {
		setupTestData()

		// Add TAC/LOA records with fully filled out LOA fields, ensure we're testing L1 segment padding
		loa := factory.BuildFullLineOfAccounting(nil, []factory.Customization{
			{
				Model: models.LineOfAccounting{LoaInstlAcntgActID: models.StringPointer("123")},
			},
		}, nil)
		loa.LoaBgnDt = &sixMonthsBefore
		loa.LoaEndDt = &sixMonthsAfter
		loa.LoaBgFyTx = &begYear
		loa.LoaEndFyTx = &endYear

		tac := factory.BuildTransportationAccountingCode(suite.DB(), []factory.Customization{
			{
				Model: models.TransportationAccountingCode{
					TAC:          *move.Orders.TAC,
					TacFnBlModCd: models.StringPointer("W"),
				},
			},
			{
				Model: loa,
			},
		}, nil)

		result, err := generator.Generate(suite.AppContextForTest(), paymentRequest, false)
		suite.NoError(err)

<<<<<<< HEAD
		concatDate := fmt.Sprintf("%d%d", *tac.LineOfAccounting.LoaBgFyTx, *tac.LineOfAccounting.LoaEndFyTx)
=======
		concatDate := fmt.Sprintf("%d%d", loa.LoaBgnDt.Year(), loa.LoaEndDt.Year())
		accountingInstallationNumber := fmt.Sprintf("%06s", *loa.LoaInstlAcntgActID)

>>>>>>> 6dcd5c4b
		fa2Assertions := []struct {
			expectedDetailCode edisegment.FA2DetailCode
			expectedInfoCode   *string
		}{
			{edisegment.FA2DetailCodeTA, move.Orders.TAC},
			{edisegment.FA2DetailCodeA1, loa.LoaDptID},
			{edisegment.FA2DetailCodeA2, loa.LoaTnsfrDptNm},
			{edisegment.FA2DetailCodeA3, &concatDate},
			{edisegment.FA2DetailCodeA4, loa.LoaBafID},
			{edisegment.FA2DetailCodeA5, loa.LoaTrsySfxTx},
			{edisegment.FA2DetailCodeA6, loa.LoaMajClmNm},
			{edisegment.FA2DetailCodeB1, loa.LoaOpAgncyID},
			{edisegment.FA2DetailCodeB2, loa.LoaAlltSnID},
			{edisegment.FA2DetailCodeB3, loa.LoaUic},
			{edisegment.FA2DetailCodeC1, loa.LoaPgmElmntID},
			{edisegment.FA2DetailCodeC2, loa.LoaTskBdgtSblnTx},
			{edisegment.FA2DetailCodeD1, loa.LoaDfAgncyAlctnRcpntID},
			{edisegment.FA2DetailCodeD4, loa.LoaJbOrdNm},
			{edisegment.FA2DetailCodeD6, loa.LoaSbaltmtRcpntID},
			{edisegment.FA2DetailCodeD7, loa.LoaWkCntrRcpntNm},
			{edisegment.FA2DetailCodeE1, loa.LoaMajRmbsmtSrcID},
			{edisegment.FA2DetailCodeE2, loa.LoaDtlRmbsmtSrcID},
			{edisegment.FA2DetailCodeE3, loa.LoaCustNm},
			{edisegment.FA2DetailCodeF1, loa.LoaObjClsID},
			{edisegment.FA2DetailCodeF3, loa.LoaSrvSrcID},
			{edisegment.FA2DetailCodeG2, loa.LoaSpclIntrID},
			{edisegment.FA2DetailCodeI1, loa.LoaBdgtAcntClsNm},
			{edisegment.FA2DetailCodeJ1, loa.LoaDocID},
			{edisegment.FA2DetailCodeK6, loa.LoaClsRefID},
			{edisegment.FA2DetailCodeL1, &accountingInstallationNumber},
			{edisegment.FA2DetailCodeM1, loa.LoaLclInstlID},
			{edisegment.FA2DetailCodeN1, loa.LoaTrnsnID},
			{edisegment.FA2DetailCodeP5, loa.LoaFmsTrnsactnID},
		}

		suite.Len(result.ServiceItems[0].FA2s, len(fa2Assertions))
		// L1 segment must be padded to a length of 6 to meet the specification
		suite.Len(result.ServiceItems[0].FA2s[25].FinancialInformationCode, 6)
		for i, fa2Assertion := range fa2Assertions {
			fa2Segment := result.ServiceItems[0].FA2s[i]
			suite.Equal(fa2Assertion.expectedDetailCode, fa2Segment.BreakdownStructureDetailCode)
			suite.Equal(*fa2Assertion.expectedInfoCode, fa2Segment.FinancialInformationCode)
		}
	})

	suite.Run("shipment with nil/blank long line of accounting (except fiscal year)", func() {
		setupTestData()

		// Add TAC/LOA records, with an LOA containing empty strings and nils
		emptyString := ""
		factory.BuildTransportationAccountingCode(suite.DB(), []factory.Customization{
			{
				Model: models.TransportationAccountingCode{
					TAC:          *move.Orders.TAC, // TA
					TacFnBlModCd: models.StringPointer("W"),
				},
			},
			{
				Model: models.LineOfAccounting{
					LoaDptID:      &emptyString, // A1
					LoaTnsfrDptNm: &emptyString, // A2
					LoaBgnDt:      &sixMonthsBefore,
					LoaEndDt:      &sixMonthsAfter,
					LoaBgFyTx:     &begYear, // A3 (first part)
					LoaEndFyTx:    &endYear, // A3 (second part)
					LoaHsGdsCd:    models.StringPointer("HT"),
					// rest of fields will be nil
				},
			},
		}, nil)

		result, err := generator.Generate(suite.AppContextForTest(), paymentRequest, false)
		suite.NoError(err)

		concatDate := fmt.Sprintf("%d%d", begYear, endYear)
		fa2Assertions := []struct {
			expectedDetailCode edisegment.FA2DetailCode
			expectedInfoCode   *string
		}{
			{edisegment.FA2DetailCodeTA, move.Orders.TAC},
			{edisegment.FA2DetailCodeA3, &concatDate},
		}

		suite.Len(result.ServiceItems[0].FA2s, len(fa2Assertions))
		for i, fa2Assertion := range fa2Assertions {
			fa2Segment := result.ServiceItems[0].FA2s[i]
			suite.Equal(fa2Assertion.expectedDetailCode, fa2Segment.BreakdownStructureDetailCode)
			suite.Equal(*fa2Assertion.expectedInfoCode, fa2Segment.FinancialInformationCode)
		}
	})

	suite.Run("shipment with partial long line of accounting (except fiscal year)", func() {
		setupTestData()

		// Add TAC/LOA records, with the LOA containing only some of the values
		tac := factory.BuildTransportationAccountingCode(suite.DB(), []factory.Customization{
			{
				Model: models.TransportationAccountingCode{
					TAC:          *move.Orders.TAC, // TA
					TacFnBlModCd: models.StringPointer("W"),
				},
			},
			{
				Model: models.LineOfAccounting{
					LoaSysID:               models.IntPointer(123456),
					LoaDptID:               models.StringPointer("12"),           // A1
					LoaTnsfrDptNm:          models.StringPointer("1234"),         // A2
					LoaBafID:               models.StringPointer("1234"),         // A4
					LoaTrsySfxTx:           models.StringPointer("1234"),         // A5
					LoaMajClmNm:            models.StringPointer("1234"),         // A6
					LoaOpAgncyID:           models.StringPointer("1234"),         // B1
					LoaAlltSnID:            models.StringPointer("12345"),        // B2
					LoaPgmElmntID:          models.StringPointer("123456789012"), // C1
					LoaTskBdgtSblnTx:       models.StringPointer("88888888"),     // C2
					LoaDfAgncyAlctnRcpntID: models.StringPointer("1234"),         // D1
					LoaJbOrdNm:             models.StringPointer("1234567890"),   // D4
					LoaSbaltmtRcpntID:      models.StringPointer("1"),            // D6
					LoaWkCntrRcpntNm:       models.StringPointer("123456"),       // D7
					LoaBgnDt:               &sixMonthsBefore,
					LoaEndDt:               &sixMonthsAfter,
					LoaBgFyTx:              &begYear, // A3 (first part)
					LoaEndFyTx:             &endYear, // A3 (second part)
					LoaHsGdsCd:             models.StringPointer("HT"),
					// rest of fields will be nil
				},
			},
		}, nil)

		loa := tac.LineOfAccounting

		result, err := generator.Generate(suite.AppContextForTest(), paymentRequest, false)
		suite.NoError(err)

		concatDate := fmt.Sprintf("%d%d", begYear, endYear)
		fa2Assertions := []struct {
			expectedDetailCode edisegment.FA2DetailCode
			expectedInfoCode   *string
		}{
			{edisegment.FA2DetailCodeTA, move.Orders.TAC},
			{edisegment.FA2DetailCodeA1, loa.LoaDptID},
			{edisegment.FA2DetailCodeA2, loa.LoaTnsfrDptNm},
			{edisegment.FA2DetailCodeA3, &concatDate},
			{edisegment.FA2DetailCodeA4, loa.LoaBafID},
			{edisegment.FA2DetailCodeA5, loa.LoaTrsySfxTx},
			{edisegment.FA2DetailCodeA6, loa.LoaMajClmNm},
			{edisegment.FA2DetailCodeB1, loa.LoaOpAgncyID},
			{edisegment.FA2DetailCodeB2, loa.LoaAlltSnID},
			{edisegment.FA2DetailCodeC1, loa.LoaPgmElmntID},
			{edisegment.FA2DetailCodeC2, loa.LoaTskBdgtSblnTx},
			{edisegment.FA2DetailCodeD1, loa.LoaDfAgncyAlctnRcpntID},
			{edisegment.FA2DetailCodeD4, loa.LoaJbOrdNm},
			{edisegment.FA2DetailCodeD6, loa.LoaSbaltmtRcpntID},
			{edisegment.FA2DetailCodeD7, loa.LoaWkCntrRcpntNm},
		}

		suite.Len(result.ServiceItems[0].FA2s, len(fa2Assertions))
		for i, fa2Assertion := range fa2Assertions {
			fa2Segment := result.ServiceItems[0].FA2s[i]
			suite.Equal(fa2Assertion.expectedDetailCode, fa2Segment.BreakdownStructureDetailCode)
			suite.Equal(*fa2Assertion.expectedInfoCode, fa2Segment.FinancialInformationCode)
		}
	})

	suite.Run("shipment with partial long line of accounting (missing fiscal year)", func() {
		setupTestData()

		// Add TAC/LOA records, with the LOA containing only some of the values
		tac := factory.BuildTransportationAccountingCode(suite.DB(), []factory.Customization{
			{
				Model: models.TransportationAccountingCode{
					TAC:          *move.Orders.TAC, // TA
					TacFnBlModCd: models.StringPointer("W"),
				},
			},
			{
				Model: models.LineOfAccounting{
					LoaSysID:               models.IntPointer(123456),
					LoaDptID:               models.StringPointer("12"),           // A1
					LoaTnsfrDptNm:          models.StringPointer("1234"),         // A2
					LoaBafID:               models.StringPointer("1234"),         // A4
					LoaTrsySfxTx:           models.StringPointer("1234"),         // A5
					LoaMajClmNm:            models.StringPointer("1234"),         // A6
					LoaOpAgncyID:           models.StringPointer("1234"),         // B1
					LoaAlltSnID:            models.StringPointer("12345"),        // B2
					LoaPgmElmntID:          models.StringPointer("123456789012"), // C1
					LoaTskBdgtSblnTx:       models.StringPointer("88888888"),     // C2
					LoaDfAgncyAlctnRcpntID: models.StringPointer("1234"),         // D1
					LoaJbOrdNm:             models.StringPointer("1234567890"),   // D4
					LoaSbaltmtRcpntID:      models.StringPointer("1"),            // D6
					LoaWkCntrRcpntNm:       models.StringPointer("123456"),       // D7
					LoaHsGdsCd:             models.StringPointer("HT"),
					LoaBgnDt:               &sixMonthsBefore,
					LoaEndDt:               &sixMonthsAfter,
					// rest of fields will be nil
				},
			},
		}, nil)

		loa := tac.LineOfAccounting

		result, err := generator.Generate(suite.AppContextForTest(), paymentRequest, false)
		suite.NoError(err)

		nilDate := "XXXXXXXX"
		fa2Assertions := []struct {
			expectedDetailCode edisegment.FA2DetailCode
			expectedInfoCode   *string
		}{
			{edisegment.FA2DetailCodeTA, move.Orders.TAC},
			{edisegment.FA2DetailCodeA1, loa.LoaDptID},
			{edisegment.FA2DetailCodeA2, loa.LoaTnsfrDptNm},
			{edisegment.FA2DetailCodeA3, &nilDate},
			{edisegment.FA2DetailCodeA4, loa.LoaBafID},
			{edisegment.FA2DetailCodeA5, loa.LoaTrsySfxTx},
			{edisegment.FA2DetailCodeA6, loa.LoaMajClmNm},
			{edisegment.FA2DetailCodeB1, loa.LoaOpAgncyID},
			{edisegment.FA2DetailCodeB2, loa.LoaAlltSnID},
			{edisegment.FA2DetailCodeC1, loa.LoaPgmElmntID},
			{edisegment.FA2DetailCodeC2, loa.LoaTskBdgtSblnTx},
			{edisegment.FA2DetailCodeD1, loa.LoaDfAgncyAlctnRcpntID},
			{edisegment.FA2DetailCodeD4, loa.LoaJbOrdNm},
			{edisegment.FA2DetailCodeD6, loa.LoaSbaltmtRcpntID},
			{edisegment.FA2DetailCodeD7, loa.LoaWkCntrRcpntNm},
		}

		suite.Len(result.ServiceItems[0].FA2s, len(fa2Assertions))
		for i, fa2Assertion := range fa2Assertions {
			fa2Segment := result.ServiceItems[0].FA2s[i]
			suite.Equal(fa2Assertion.expectedDetailCode, fa2Segment.BreakdownStructureDetailCode)
			suite.Equal(*fa2Assertion.expectedInfoCode, fa2Segment.FinancialInformationCode)
		}
	})

}

func (suite *GHCInvoiceSuite) TestUseTacToFindLoa() {
	mockClock := clock.NewMock()
	currentTime := mockClock.Now()
	sixMonthsBefore := currentTime.AddDate(0, -6, 0)
	sixMonthsAfter := currentTime.AddDate(0, 6, 0)
	basicPaymentServiceItemParams := []factory.CreatePaymentServiceItemParams{
		{
			Key:     models.ServiceItemParamNameContractCode,
			KeyType: models.ServiceItemParamTypeString,
			Value:   factory.DefaultContractCode,
		},
		{
			Key:     models.ServiceItemParamNameReferenceDate,
			KeyType: models.ServiceItemParamTypeDate,
			Value:   currentTime.Format(testDateFormat),
		},
		{
			Key:     models.ServiceItemParamNameWeightBilled,
			KeyType: models.ServiceItemParamTypeInteger,
			Value:   "4242",
		},
		{
			Key:     models.ServiceItemParamNameDistanceZip,
			KeyType: models.ServiceItemParamTypeInteger,
			Value:   "24246",
		},
	}

	generator := NewGHCPaymentRequestInvoiceGenerator(suite.icnSequencer, mockClock)

	hhgTAC := "1111"
	ntsTAC := "2222"

	var move models.Move
	var mtoShipment models.MTOShipment
	var paymentRequest models.PaymentRequest
	setupLoaTestData := func() {
		allLoaHsGdsCds := []string{models.LineOfAccountingHouseholdGoodsCodeCivilian, models.LineOfAccountingHouseholdGoodsCodeEnlisted, models.LineOfAccountingHouseholdGoodsCodeDual, models.LineOfAccountingHouseholdGoodsCodeOfficer, models.LineOfAccountingHouseholdGoodsCodeNTS, models.LineOfAccountingHouseholdGoodsCodeOther}
		for i := range allLoaHsGdsCds {
			loa := factory.BuildFullLineOfAccounting(nil, nil, nil)
			loa.LoaBgnDt = &sixMonthsBefore
			loa.LoaEndDt = &sixMonthsAfter
			loa.LoaHsGdsCd = &allLoaHsGdsCds[i]
			// The LoaDocID is not used in our LOA selection logic, and it appears in the final EDI.
			// Most of the fields that we use internally to identify or pick the LOA are carried through to the final
			// EDI. So we can use this LoaDocID field to identify which LOA was used to generate an EDI.
			// This is a hack. Hopefully there's a better way.
			loa.LoaDocID = &allLoaHsGdsCds[i]

			factory.BuildTransportationAccountingCode(suite.DB(), []factory.Customization{
				{
					Model: models.TransportationAccountingCode{
						TAC:          *move.Orders.TAC,
						TacFnBlModCd: models.StringPointer("W"),
					},
				},
				{
					Model: loa,
				},
			}, nil)

		}
	}

	setupTestData := func() {
		move = factory.BuildMove(suite.DB(), []factory.Customization{
			{
				Model: models.Order{
					TAC:       &hhgTAC,
					NtsTAC:    &ntsTAC,
					IssueDate: currentTime,
				},
			},
		}, nil)

		paymentRequest = factory.BuildPaymentRequest(suite.DB(), []factory.Customization{
			{
				Model:    move,
				LinkOnly: true,
			},
			{
				Model: models.PaymentRequest{
					IsFinal: false,
					Status:  models.PaymentRequestStatusReviewed,
				},
			},
		}, nil)

		mtoShipment = factory.BuildMTOShipment(suite.DB(), []factory.Customization{
			{
				Model:    move,
				LinkOnly: true,
			},
		}, nil)

		factory.BuildPaymentServiceItemWithParams(
			suite.DB(),
			models.ReServiceCodeDNPK,
			basicPaymentServiceItemParams,
			[]factory.Customization{
				{
					Model:    move,
					LinkOnly: true,
				},
				{
					Model:    mtoShipment,
					LinkOnly: true,
				},
				{
					Model:    paymentRequest,
					LinkOnly: true,
				},
				{
					Model: models.PaymentServiceItem{
						Status: models.PaymentServiceItemStatusApproved,
					},
				},
			}, nil,
		)
	}

	setupLOA := func(loahgc string) models.LineOfAccounting {
		loa := factory.BuildFullLineOfAccounting(nil, nil, nil)
		loa.LoaBgnDt = &sixMonthsBefore
		loa.LoaEndDt = &sixMonthsAfter
		loa.LoaHsGdsCd = &loahgc
		// The LoaDocID is not used in our LOA selection logic, and it appears in the final EDI.
		// Most of the fields that we use internally to identify or pick the LOA are carried through to the final
		// EDI. So we can use this LoaDocID field to identify which LOA was used to generate an EDI.
		// This is a hack. Hopefully there's a better way.
		loa.LoaDocID = &loahgc

		return loa
	}

	suite.Run("when there are multiple LOAs for a given TAC, the one matching the customer's rank should be used", func() {
		setupTestData()
		setupLoaTestData()

		rankTestCases := []struct {
			rank            models.ServiceMemberRank
			expectedLoaCode string
		}{
			{models.ServiceMemberRankE1, models.LineOfAccountingHouseholdGoodsCodeEnlisted},
			{models.ServiceMemberRankE2, models.LineOfAccountingHouseholdGoodsCodeEnlisted},
			{models.ServiceMemberRankE3, models.LineOfAccountingHouseholdGoodsCodeEnlisted},
			{models.ServiceMemberRankE4, models.LineOfAccountingHouseholdGoodsCodeEnlisted},
			{models.ServiceMemberRankE5, models.LineOfAccountingHouseholdGoodsCodeEnlisted},
			{models.ServiceMemberRankE6, models.LineOfAccountingHouseholdGoodsCodeEnlisted},
			{models.ServiceMemberRankE7, models.LineOfAccountingHouseholdGoodsCodeEnlisted},
			{models.ServiceMemberRankE8, models.LineOfAccountingHouseholdGoodsCodeEnlisted},
			{models.ServiceMemberRankE9, models.LineOfAccountingHouseholdGoodsCodeEnlisted},
			{models.ServiceMemberRankE9SPECIALSENIORENLISTED, models.LineOfAccountingHouseholdGoodsCodeEnlisted},
			{models.ServiceMemberRankO1ACADEMYGRADUATE, models.LineOfAccountingHouseholdGoodsCodeOfficer},
			{models.ServiceMemberRankO2, models.LineOfAccountingHouseholdGoodsCodeOfficer},
			{models.ServiceMemberRankO3, models.LineOfAccountingHouseholdGoodsCodeOfficer},
			{models.ServiceMemberRankO4, models.LineOfAccountingHouseholdGoodsCodeOfficer},
			{models.ServiceMemberRankO5, models.LineOfAccountingHouseholdGoodsCodeOfficer},
			{models.ServiceMemberRankO6, models.LineOfAccountingHouseholdGoodsCodeOfficer},
			{models.ServiceMemberRankO7, models.LineOfAccountingHouseholdGoodsCodeOfficer},
			{models.ServiceMemberRankO8, models.LineOfAccountingHouseholdGoodsCodeOfficer},
			{models.ServiceMemberRankO9, models.LineOfAccountingHouseholdGoodsCodeOfficer},
			{models.ServiceMemberRankO10, models.LineOfAccountingHouseholdGoodsCodeOfficer},
			{models.ServiceMemberRankW1, models.LineOfAccountingHouseholdGoodsCodeOfficer},
			{models.ServiceMemberRankW2, models.LineOfAccountingHouseholdGoodsCodeOfficer},
			{models.ServiceMemberRankW3, models.LineOfAccountingHouseholdGoodsCodeOfficer},
			{models.ServiceMemberRankW4, models.LineOfAccountingHouseholdGoodsCodeOfficer},
			{models.ServiceMemberRankW5, models.LineOfAccountingHouseholdGoodsCodeOfficer},
			{models.ServiceMemberRankAVIATIONCADET, models.LineOfAccountingHouseholdGoodsCodeOfficer},
			{models.ServiceMemberRankCIVILIANEMPLOYEE, models.LineOfAccountingHouseholdGoodsCodeCivilian},
			{models.ServiceMemberRankACADEMYCADET, models.LineOfAccountingHouseholdGoodsCodeOfficer},
			{models.ServiceMemberRankMIDSHIPMAN, models.LineOfAccountingHouseholdGoodsCodeOfficer},
		}

		for _, testCase := range rankTestCases {
			// Update service member rank
			move.Orders.ServiceMember.Rank = &testCase.rank
			paymentRequest.MoveTaskOrder.Orders.ServiceMember.Rank = &testCase.rank
			err := suite.DB().Save(&move.Orders.ServiceMember)
			suite.NoError(err)

			// Create invoice
			result, err := generator.Generate(suite.AppContextForTest(), paymentRequest, false)
			suite.NoError(err)

			// Check if invoice used the LOA we expected.
			// The doc ID field would not work like this in real data, i'm just using it
			// to get what the test needs into the EDI.
			var actualDocID string
			for _, fa2 := range result.ServiceItems[0].FA2s {
				if fa2.BreakdownStructureDetailCode == edisegment.FA2DetailCodeJ1 {
					actualDocID = fa2.FinancialInformationCode
					break
				}
			}
			suite.NotNil(actualDocID)
			suite.Equal(testCase.expectedLoaCode, actualDocID)
		}
	})

	suite.Run("test that we still get an LOA if none match the service member's rank", func() {
		setupTestData()

		// Create only civilian LOAs
		loa := setupLOA(models.LineOfAccountingHouseholdGoodsCodeCivilian)
		factory.BuildTransportationAccountingCode(suite.DB(), []factory.Customization{
			{
				Model: models.TransportationAccountingCode{
					TAC:          *move.Orders.TAC,
					TacFnBlModCd: models.StringPointer("W"),
				},
			},
			{
				Model: loa,
			},
		}, nil)

		// Update service member rank to E1 knowing there is only Civilian LOAs
		testCaseRank := models.ServiceMemberRankE1
		move.Orders.ServiceMember.Rank = &testCaseRank
		paymentRequest.MoveTaskOrder.Orders.ServiceMember.Rank = &testCaseRank
		err := suite.DB().Save(&move.Orders.ServiceMember)
		suite.NoError(err)

		// Create invoice
		result, err := generator.Generate(suite.AppContextForTest(), paymentRequest, false)
		suite.NoError(err)

		// Check if invoice used the LOA we expected.
		// The doc ID field would not work like this in real data, i'm just using it
		// to get what the test needs into the EDI.
		var actualDocID string
		for _, fa2 := range result.ServiceItems[0].FA2s {
			if fa2.BreakdownStructureDetailCode == edisegment.FA2DetailCodeJ1 {
				actualDocID = fa2.FinancialInformationCode
				break
			}
		}
		suite.NotNil(actualDocID)

		// Should have gotten the civilian LOA since that is all that exists
		suite.Equal(models.LineOfAccountingHouseholdGoodsCodeCivilian, actualDocID)
	})

	suite.Run("test that the lowest tac_fn_bl_mod_cd is used as a tiebreaker", func() {
		setupTestData()

		// Create lowest FBMC LOA (value=1)
		lowestLoa := setupLOA(models.LineOfAccountingHouseholdGoodsCodeCivilian)
		factory.BuildTransportationAccountingCode(suite.DB(), []factory.Customization{
			{
				Model: models.TransportationAccountingCode{
					TAC:          *move.Orders.TAC,
					TacFnBlModCd: models.StringPointer("1"),
				},
			},
			{
				Model: lowestLoa,
			},
		}, nil)

		// Create higher FBMC LOA (value=2)
		higherLoa := setupLOA(models.LineOfAccountingHouseholdGoodsCodeOfficer)
		factory.BuildTransportationAccountingCode(suite.DB(), []factory.Customization{
			{
				Model: models.TransportationAccountingCode{
					TAC:          *move.Orders.TAC,
					TacFnBlModCd: models.StringPointer("2"),
				},
			},
			{
				Model: higherLoa,
			},
		}, nil)

		// Create invoice
		result, err := generator.Generate(suite.AppContextForTest(), paymentRequest, false)
		suite.NoError(err)

		// Check if invoice used the LOA we expected.
		// The doc ID field would not work like this in real data, i'm just using it
		// to get what the test needs into the EDI.
		var actualDocID string
		for _, fa2 := range result.ServiceItems[0].FA2s {
			if fa2.BreakdownStructureDetailCode == edisegment.FA2DetailCodeJ1 {
				actualDocID = fa2.FinancialInformationCode
				break
			}
		}
		suite.NotNil(actualDocID)

		// Should have gotten the civilian LOA since that is the lower tac_fn_bl_mod_cd
		suite.Equal(models.LineOfAccountingHouseholdGoodsCodeCivilian, actualDocID)
	})

	suite.Run("test the most recent loa_bgn_dt is used as a tiebreaker", func() {
		setupTestData()
		fiveYearsAgo := currentTime.AddDate(-5, 0, 0)

		// Create LOA with old datetime (loa_bgn_dt) and civilian code
		loahgc := models.LineOfAccountingHouseholdGoodsCodeCivilian
		oldLoa := factory.BuildFullLineOfAccounting(nil, nil, nil)
		oldLoa.LoaBgnDt = &fiveYearsAgo
		oldLoa.LoaEndDt = &sixMonthsAfter // Still need to overlap the order issue date to be included
		oldLoa.LoaHsGdsCd = &loahgc
		oldLoa.LoaDocID = &loahgc

		factory.BuildTransportationAccountingCode(suite.DB(), []factory.Customization{
			{
				Model: models.TransportationAccountingCode{
					TAC:          *move.Orders.TAC,
					TacFnBlModCd: models.StringPointer("1"),
				},
			},
			{
				Model: oldLoa,
			},
		}, nil)

		// Create newer loa with officer code
		newLoa := setupLOA(models.LineOfAccountingHouseholdGoodsCodeOfficer)
		factory.BuildTransportationAccountingCode(suite.DB(), []factory.Customization{
			{
				Model: models.TransportationAccountingCode{
					TAC:          *move.Orders.TAC,
					TacFnBlModCd: models.StringPointer("1"),
				},
			},
			{
				Model: newLoa,
			},
		}, nil)

		// Create invoice
		result, err := generator.Generate(suite.AppContextForTest(), paymentRequest, false)
		suite.NoError(err)

		// Check if invoice used the LOA we expected.
		var actualDocID string
		for _, fa2 := range result.ServiceItems[0].FA2s {
			if fa2.BreakdownStructureDetailCode == edisegment.FA2DetailCodeJ1 {
				actualDocID = fa2.FinancialInformationCode
				break
			}
		}
		suite.NotNil(actualDocID)

		// Should have gotten the officer LOA since that is the more recent loa_bgn_dt
		suite.Equal(models.LineOfAccountingHouseholdGoodsCodeOfficer, actualDocID)
	})

	suite.Run("test Coast Guard service members get 'HS' household goods code LOA", func() {
		setupTestData()

		// Create LOA with 'HS' household goods code
		loa := setupLOA(models.LineOfAccountingHouseholdGoodsCodeNTS)
		factory.BuildTransportationAccountingCode(suite.DB(), []factory.Customization{
			{
				Model: models.TransportationAccountingCode{
					TAC:          *move.Orders.TAC,
					TacFnBlModCd: models.StringPointer("W"),
				},
			},
			{
				Model: loa,
			},
		}, nil)

		// Update service member affiliation to Coast Guard
		testCaseAffiliation := models.AffiliationCOASTGUARD
		move.Orders.ServiceMember.Affiliation = &testCaseAffiliation
		paymentRequest.MoveTaskOrder.Orders.ServiceMember.Affiliation = &testCaseAffiliation
		err := suite.DB().Save(&move.Orders.ServiceMember)
		suite.NoError(err)

		// Create invoice
		result, err := generator.Generate(suite.AppContextForTest(), paymentRequest, false)
		suite.NoError(err)

		// Get the LOA Household Goods Code from the invoice
		var actualLoaHsGdsCd string
		for _, fa2 := range result.ServiceItems[0].FA2s {
			if fa2.BreakdownStructureDetailCode == edisegment.FA2DetailCodeJ1 {
				actualLoaHsGdsCd = fa2.FinancialInformationCode
				break
			}
		}
		suite.NotNil(actualLoaHsGdsCd)

		// Should have 'HS' as the LOA Household Goods Code from the invoice
		suite.Equal(models.LineOfAccountingHouseholdGoodsCodeNTS, actualLoaHsGdsCd)
	})

	suite.Run("test non Coast Guard service members dont get 'HS' household goods code LOA", func() {
		setupTestData()

		// Create LOA with 'HS' household goods code
		loa := setupLOA(models.LineOfAccountingHouseholdGoodsCodeNTS)
		factory.BuildTransportationAccountingCode(suite.DB(), []factory.Customization{
			{
				Model: models.TransportationAccountingCode{
					TAC:          *move.Orders.TAC,
					TacFnBlModCd: models.StringPointer("W"),
				},
			},
			{
				Model: loa,
			},
		}, nil)

		// Update service member affiliation to Army
		testCaseAffiliation := models.AffiliationARMY
		move.Orders.ServiceMember.Affiliation = &testCaseAffiliation
		paymentRequest.MoveTaskOrder.Orders.ServiceMember.Affiliation = &testCaseAffiliation
		err := suite.DB().Save(&move.Orders.ServiceMember)
		suite.NoError(err)

		// Create invoice
		result, err := generator.Generate(suite.AppContextForTest(), paymentRequest, false)
		suite.NoError(err)

		// Get the LOA Household Goods Code from the invoice
		var actualLoaHsGdsCd string
		for _, fa2 := range result.ServiceItems[0].FA2s {
			if fa2.BreakdownStructureDetailCode == edisegment.FA2DetailCodeJ1 {
				actualLoaHsGdsCd = fa2.FinancialInformationCode
				break
			}
		}

		// Should not be able to get the HouseholdGoodsCodeNT LOA since the only one was 'HS' and the service member is not Coast Guard
		suite.Equal(actualLoaHsGdsCd, "")
	})

}

func (suite *GHCInvoiceSuite) TestDetermineDutyLocationPhoneLinesFunc() {
	suite.Run("determineDutyLocationPhoneLines returns empty slice of phone lines when when there is no associated transportation office", func() {
		var emptyPhoneLines []string
		dutyLocation := factory.BuildDutyLocationWithoutTransportationOffice(suite.DB(), nil, nil)
		phoneLines := determineDutyLocationPhoneLines(dutyLocation)
		suite.Equal(emptyPhoneLines, phoneLines)
	})
	suite.Run("determineDutyLocationPhoneLines returns transportation office name when there is an associated transportation office", func() {
		customVoicePhoneNumber := "(555) 444-3333"
		customVoicePhoneLine := models.OfficePhoneLine{
			Type:   "voice",
			Number: customVoicePhoneNumber,
		}
		customFaxPhoneNumber := "(555) 777-8888"
		customFaxPhoneLine := models.OfficePhoneLine{
			Type:   "fax",
			Number: customFaxPhoneNumber,
		}
		customTransportationOffice := models.TransportationOffice{
			PhoneLines: models.OfficePhoneLines{customFaxPhoneLine, customVoicePhoneLine},
		}

		dutyLocation := factory.BuildDutyLocation(suite.DB(), []factory.Customization{
			{Model: customTransportationOffice},
		}, nil)
		phoneLines := determineDutyLocationPhoneLines(dutyLocation)

		voiceNumberFound := false
		faxNumberFound := false

		for _, phoneLine := range phoneLines {
			if phoneLine == customVoicePhoneNumber {
				voiceNumberFound = true
			}
			if phoneLine == customFaxPhoneNumber {
				faxNumberFound = true
			}
		}

		suite.True(voiceNumberFound, "Phone numbers of type voice will be returned")
		suite.False(faxNumberFound, "Phone numbers not of type voice will not be returned")
	})
}

func (suite *GHCInvoiceSuite) TestTruncateStrFunc() {
	longStr := "A super duper long string"
	expectedTruncatedStr := "A super..."
	suite.Equal(expectedTruncatedStr, truncateStr(longStr, 10))

	suite.Equal("AB", truncateStr("ABCD", 2))
	suite.Equal("ABC", truncateStr("ABCD", 3))
	suite.Equal("A...", truncateStr("ABCDEFGHI", 4))
	suite.Equal("ABC...", truncateStr("ABCDEFGHI", 6))
	suite.Equal("Too short", truncateStr("Too short", 200))
}<|MERGE_RESOLUTION|>--- conflicted
+++ resolved
@@ -1689,13 +1689,9 @@
 		result, err := generator.Generate(suite.AppContextForTest(), paymentRequest, false)
 		suite.NoError(err)
 
-<<<<<<< HEAD
 		concatDate := fmt.Sprintf("%d%d", *tac.LineOfAccounting.LoaBgFyTx, *tac.LineOfAccounting.LoaEndFyTx)
-=======
-		concatDate := fmt.Sprintf("%d%d", loa.LoaBgnDt.Year(), loa.LoaEndDt.Year())
 		accountingInstallationNumber := fmt.Sprintf("%06s", *loa.LoaInstlAcntgActID)
 
->>>>>>> 6dcd5c4b
 		fa2Assertions := []struct {
 			expectedDetailCode edisegment.FA2DetailCode
 			expectedInfoCode   *string
