--- conflicted
+++ resolved
@@ -3,11 +3,7 @@
 //RA: Functions with unchecked return values in the file are used set up environment variables
 //RA: Given the functions causing the lint errors are used to set environment variables for testing purposes, it does not present a risk
 //RA Developer Status: Mitigated
-<<<<<<< HEAD
 //RA Validator Status: Mitigated
-=======
-//RA Validator Status: {RA Accepted, Return to Developer, Known Issue, Mitigated, False Positive, Bad Practice}
->>>>>>> 7128910a
 //RA Modified Severity: N/A
 // nolint:errcheck
 package invoice
