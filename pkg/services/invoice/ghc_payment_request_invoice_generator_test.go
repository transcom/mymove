package invoice

import (
	"fmt"
	"strconv"
	"testing"
	"time"

	"github.com/benbjohnson/clock"
	"github.com/gofrs/uuid"
	"github.com/stretchr/testify/suite"

	"github.com/transcom/mymove/pkg/apperror"
	"github.com/transcom/mymove/pkg/db/sequence"
	ediinvoice "github.com/transcom/mymove/pkg/edi/invoice"
	edisegment "github.com/transcom/mymove/pkg/edi/segment"
	"github.com/transcom/mymove/pkg/factory"
	"github.com/transcom/mymove/pkg/models"
	"github.com/transcom/mymove/pkg/testdatagen"
	"github.com/transcom/mymove/pkg/testingsuite"
	"github.com/transcom/mymove/pkg/unit"
)

const (
	hierarchicalLevelCodeExpected string = "9"
)

type GHCInvoiceSuite struct {
	*testingsuite.PopTestSuite
	icnSequencer sequence.Sequencer
}

func TestGHCInvoiceSuite(t *testing.T) {
	ts := &GHCInvoiceSuite{
		PopTestSuite: testingsuite.NewPopTestSuite(testingsuite.CurrentPackage().Suffix("ghcinvoice"),
			testingsuite.WithPerTestTransaction()),
	}
	ts.icnSequencer = sequence.NewDatabaseSequencer(ediinvoice.ICNSequenceName)

	suite.Run(t, ts)
	ts.PopTestSuite.TearDown()
}

const testDateFormat = "20060102"
const testISADateFormat = "060102"
const testTimeFormat = "1504"

func (suite *GHCInvoiceSuite) TestAllGenerateEdi() {
	mockClock := clock.NewMock()
	currentTime := mockClock.Now()
	referenceID := "3342-9189"
	requestedPickupDate := time.Date(testdatagen.GHCTestYear, time.September, 15, 0, 0, 0, 0, time.UTC)
	scheduledPickupDate := time.Date(testdatagen.GHCTestYear, time.September, 20, 0, 0, 0, 0, time.UTC)
	actualPickupDate := time.Date(testdatagen.GHCTestYear, time.September, 22, 0, 0, 0, 0, time.UTC)
	generator := NewGHCPaymentRequestInvoiceGenerator(suite.icnSequencer, mockClock)
	basicPaymentServiceItemParams := []factory.CreatePaymentServiceItemParams{
		{
			Key:     models.ServiceItemParamNameContractCode,
			KeyType: models.ServiceItemParamTypeString,
			Value:   factory.DefaultContractCode,
		},
		{
			Key:     models.ServiceItemParamNameReferenceDate,
			KeyType: models.ServiceItemParamTypeDate,
			Value:   currentTime.Format(testDateFormat),
		},
		{
			Key:     models.ServiceItemParamNameWeightBilled,
			KeyType: models.ServiceItemParamTypeInteger,
			Value:   "4242",
		},
		{
			Key:     models.ServiceItemParamNameDistanceZip,
			KeyType: models.ServiceItemParamTypeInteger,
			Value:   "24246",
		},
	}

	var serviceMember models.ServiceMember
	var paymentRequest models.PaymentRequest
	var mto models.Move
	var paymentServiceItems models.PaymentServiceItems
	var result ediinvoice.Invoice858C

	setupTestData := func() {
<<<<<<< HEAD
		mto = factory.BuildMove(suite.DB(), nil, nil)
=======
		mto := factory.BuildMove(suite.DB(), []factory.Customization{
			{
				Model: models.Move{
					ReferenceID: &referenceID,
					Status:      models.MoveStatusAPPROVED,
				},
			},
		}, nil)
>>>>>>> 458ae1da

		paymentRequest = factory.BuildPaymentRequest(suite.DB(), []factory.Customization{
			{
				Model:    mto,
				LinkOnly: true,
			},
			{
				Model: models.PaymentRequest{
					IsFinal:         false,
					Status:          models.PaymentRequestStatusPending,
					RejectionReason: nil,
				},
			},
		}, nil)

		mtoShipment := factory.BuildMTOShipment(suite.DB(), []factory.Customization{
			{
				Model:    mto,
				LinkOnly: true,
			},
			{
				Model: models.MTOShipment{
					RequestedPickupDate: &requestedPickupDate,
					ScheduledPickupDate: &scheduledPickupDate,
					ActualPickupDate:    &actualPickupDate,
				},
			},
		}, nil)

		priceCents := unit.Cents(888)
		customizations := []factory.Customization{
			{
				Model: models.PaymentServiceItem{
					Status:     models.PaymentServiceItemStatusApproved,
					PriceCents: &priceCents,
				},
			},
			{
				Model:    mto,
				LinkOnly: true,
			},
			{
				Model:    mtoShipment,
				LinkOnly: true,
			},
			{
				Model:    paymentRequest,
				LinkOnly: true,
			},
		}

		dlh := factory.BuildPaymentServiceItemWithParams(
			suite.DB(),
			models.ReServiceCodeDLH,
			basicPaymentServiceItemParams,
			customizations, nil,
		)
		fsc := factory.BuildPaymentServiceItemWithParams(
			suite.DB(),
			models.ReServiceCodeFSC,
			basicPaymentServiceItemParams,
			customizations, nil,
		)
		ms := factory.BuildPaymentServiceItemWithParams(
			suite.DB(),
			models.ReServiceCodeMS,
			basicPaymentServiceItemParams,
			customizations, nil,
		)
		cs := factory.BuildPaymentServiceItemWithParams(
			suite.DB(),
			models.ReServiceCodeCS,
			basicPaymentServiceItemParams,
			customizations, nil,
		)
		dsh := factory.BuildPaymentServiceItemWithParams(
			suite.DB(),
			models.ReServiceCodeDSH,
			basicPaymentServiceItemParams,
			customizations, nil,
		)
		dop := factory.BuildPaymentServiceItemWithParams(
			suite.DB(),
			models.ReServiceCodeDOP,
			basicPaymentServiceItemParams,
			customizations, nil,
		)
		ddp := factory.BuildPaymentServiceItemWithParams(
			suite.DB(),
			models.ReServiceCodeDDP,
			basicPaymentServiceItemParams,
			customizations, nil,
		)
		dpk := factory.BuildPaymentServiceItemWithParams(
			suite.DB(),
			models.ReServiceCodeDPK,
			basicPaymentServiceItemParams,
			customizations, nil,
		)
		dnpk := factory.BuildPaymentServiceItemWithParams(
			suite.DB(),
			models.ReServiceCodeDNPK,
			basicPaymentServiceItemParams,
			customizations, nil,
		)
		dupk := factory.BuildPaymentServiceItemWithParams(
			suite.DB(),
			models.ReServiceCodeDUPK,
			basicPaymentServiceItemParams,
			customizations, nil,
		)
		ddfsit := factory.BuildPaymentServiceItemWithParams(
			suite.DB(),
			models.ReServiceCodeDDFSIT,
			basicPaymentServiceItemParams,
			customizations, nil,
		)
		ddasit := factory.BuildPaymentServiceItemWithParams(
			suite.DB(),
			models.ReServiceCodeDDASIT,
			basicPaymentServiceItemParams,
			customizations, nil,
		)
		dofsit := factory.BuildPaymentServiceItemWithParams(
			suite.DB(),
			models.ReServiceCodeDOFSIT,
			basicPaymentServiceItemParams,
			customizations, nil,
		)
		doasit := factory.BuildPaymentServiceItemWithParams(
			suite.DB(),
			models.ReServiceCodeDOASIT,
			basicPaymentServiceItemParams,
			customizations, nil,
		)
		doshut := factory.BuildPaymentServiceItemWithParams(
			suite.DB(),
			models.ReServiceCodeDOSHUT,
			basicPaymentServiceItemParams,
			customizations, nil,
		)
		ddshut := factory.BuildPaymentServiceItemWithParams(
			suite.DB(),
			models.ReServiceCodeDDSHUT,
			basicPaymentServiceItemParams,
			customizations, nil,
		)

		additionalParamsForCrating := []factory.CreatePaymentServiceItemParams{
			{
				Key:     models.ServiceItemParamNameCubicFeetBilled,
				KeyType: models.ServiceItemParamTypeDecimal,
				Value:   "144.5",
			},
			{
				Key:     models.ServiceItemParamNamePriceRateOrFactor,
				KeyType: models.ServiceItemParamTypeDecimal,
				Value:   "23.69",
			},
		}
		cratingParams := append(basicPaymentServiceItemParams, additionalParamsForCrating...)
		dcrt := factory.BuildPaymentServiceItemWithParams(
			suite.DB(),
			models.ReServiceCodeDCRT,
			cratingParams,
			customizations, nil,
		)
		ducrt := factory.BuildPaymentServiceItemWithParams(
			suite.DB(),
			models.ReServiceCodeDUCRT,
			cratingParams,
			customizations, nil,
		)

		distanceZipSITDestParam := factory.CreatePaymentServiceItemParams{
			Key:     models.ServiceItemParamNameDistanceZipSITDest,
			KeyType: models.ServiceItemParamTypeInteger,
			Value:   "44",
		}
		dddsitParams := append(basicPaymentServiceItemParams, distanceZipSITDestParam)
		dddsit := factory.BuildPaymentServiceItemWithParams(
			suite.DB(),
			models.ReServiceCodeDDDSIT,
			dddsitParams,
			customizations, nil,
		)

		distanceZipSITOriginParam := factory.CreatePaymentServiceItemParams{
			Key:     models.ServiceItemParamNameDistanceZipSITOrigin,
			KeyType: models.ServiceItemParamTypeInteger,
			Value:   "33",
		}
		dopsitParams := append(basicPaymentServiceItemParams, distanceZipSITOriginParam)
		dopsit := factory.BuildPaymentServiceItemWithParams(
			suite.DB(),
			models.ReServiceCodeDOPSIT,
			dopsitParams,
			customizations, nil,
		)

		paymentServiceItems = models.PaymentServiceItems{}
		paymentServiceItems = append(paymentServiceItems, dlh, fsc, ms, cs, dsh, dop, ddp, dpk, dnpk, dupk, ddfsit, ddasit, dofsit, doasit, doshut, ddshut, dcrt, ducrt, dddsit, dopsit)

		serviceMember = factory.BuildExtendedServiceMember(suite.DB(), []factory.Customization{
			{
				Model: models.ServiceMember{
					ID: uuid.FromStringOrNil("d66d2f35-218c-4b85-b9d1-631949b9d984"),
				},
			},
		}, nil)

		// setup known next value
		icnErr := suite.icnSequencer.SetVal(suite.AppContextForTest(), 122)
		suite.NoError(icnErr)
		var err error
		// Proceed with full EDI Generation tests
		result, err = generator.Generate(suite.AppContextForTest(), paymentRequest, false)
		suite.NoError(err)
	}

	// Test that the Interchange Control Number (ICN) is being used as the Group Control Number (GCN)
	suite.Run("the GCN is equal to the ICN", func() {
		setupTestData()
		suite.EqualValues(result.ISA.InterchangeControlNumber, result.IEA.InterchangeControlNumber, result.GS.GroupControlNumber, result.GE.GroupControlNumber)
	})

	// Test that the Interchange Control Number (ICN) is being saved to the db
	suite.Run("the ICN is saved to the database", func() {
		setupTestData()
		var pr2icn models.PaymentRequestToInterchangeControlNumber
		err := suite.DB().Where("payment_request_id = ?", paymentRequest.ID).First(&pr2icn)
		suite.NoError(err)
		suite.Equal(int(result.ISA.InterchangeControlNumber), pr2icn.InterchangeControlNumber)
	})

	// Test Invoice Start and End Segments
	suite.Run("adds isa start segment", func() {
		setupTestData()
		suite.Equal("00", result.ISA.AuthorizationInformationQualifier)
		suite.Equal("0084182369", result.ISA.AuthorizationInformation)
		suite.Equal("00", result.ISA.SecurityInformationQualifier)
		suite.Equal("0000000000", result.ISA.SecurityInformation)
		suite.Equal("ZZ", result.ISA.InterchangeSenderIDQualifier)
		suite.Equal(fmt.Sprintf("%-15s", "MILMOVE"), result.ISA.InterchangeSenderID)
		suite.Equal("12", result.ISA.InterchangeReceiverIDQualifier)
		suite.Equal(fmt.Sprintf("%-15s", "8004171844"), result.ISA.InterchangeReceiverID)
		suite.Equal(currentTime.Format(testISADateFormat), result.ISA.InterchangeDate)
		suite.Equal(currentTime.Format(testTimeFormat), result.ISA.InterchangeTime)
		suite.Equal("U", result.ISA.InterchangeControlStandards)
		suite.Equal("00401", result.ISA.InterchangeControlVersionNumber)
		suite.Equal(int64(123), result.ISA.InterchangeControlNumber)
		suite.Equal(0, result.ISA.AcknowledgementRequested)
		suite.Equal("T", result.ISA.UsageIndicator)
		suite.Equal("|", result.ISA.ComponentElementSeparator)
	})

	suite.Run("adds gs start segment", func() {
		setupTestData()
		suite.Equal("SI", result.GS.FunctionalIdentifierCode)
		suite.Equal("MILMOVE", result.GS.ApplicationSendersCode)
		suite.Equal("8004171844", result.GS.ApplicationReceiversCode)
		suite.Equal(currentTime.Format(testDateFormat), result.GS.Date)
		suite.Equal(currentTime.Format(testTimeFormat), result.GS.Time)
		suite.Equal(int64(123), result.GS.GroupControlNumber)
		suite.Equal("X", result.GS.ResponsibleAgencyCode)
		suite.Equal("004010", result.GS.Version)
	})

	suite.Run("adds st start segment", func() {
		setupTestData()
		suite.Equal("858", result.ST.TransactionSetIdentifierCode)
		suite.Equal("0001", result.ST.TransactionSetControlNumber)
	})

	suite.Run("se segment has correct value", func() {
		setupTestData()
		// Will need to be updated as more service items are supported
		suite.Equal(164, result.SE.NumberOfIncludedSegments)
		suite.Equal("0001", result.SE.TransactionSetControlNumber)
	})

	suite.Run("adds ge end segment", func() {
		setupTestData()
		suite.Equal(1, result.GE.NumberOfTransactionSetsIncluded)
		suite.Equal(int64(123), result.GE.GroupControlNumber)
	})

	suite.Run("adds iea end segment", func() {
		setupTestData()
		suite.Equal(1, result.IEA.NumberOfIncludedFunctionalGroups)
		suite.Equal(int64(123), result.IEA.InterchangeControlNumber)
	})

	// Test Header Generation
	suite.Run("adds bx header segment", func() {
		setupTestData()
		bx := result.Header.ShipmentInformation
		suite.IsType(edisegment.BX{}, bx)
		suite.Equal("00", bx.TransactionSetPurposeCode)
		suite.Equal("J", bx.TransactionMethodTypeCode)
		suite.Equal("PP", bx.ShipmentMethodOfPayment)
		suite.Equal(*paymentRequest.MoveTaskOrder.ReferenceID, bx.ShipmentIdentificationNumber)

		suite.Equal("HSFR", bx.StandardCarrierAlphaCode)
		suite.Equal("4", bx.ShipmentQualifier)
	})

	suite.Run("does not error out creating EDI from Invoice858", func() {
		setupTestData()
		_, err := result.EDIString(suite.Logger())
		suite.NoError(err)
	})

	suite.Run("adding to n9 header", func() {
		setupTestData()
		testData := []struct {
			TestName      string
			Qualifier     string
			ExpectedValue string
			ActualValue   *edisegment.N9
		}{
			{TestName: "payment request number", Qualifier: "CN", ExpectedValue: paymentRequest.PaymentRequestNumber, ActualValue: &result.Header.PaymentRequestNumber},
			{TestName: "contract code", Qualifier: "CT", ExpectedValue: "TRUSS_TEST", ActualValue: &result.Header.ContractCode},
			{TestName: "service member name", Qualifier: "1W", ExpectedValue: serviceMember.ReverseNameLineFormat(), ActualValue: &result.Header.ServiceMemberName},
			{TestName: "service member rank", Qualifier: "ML", ExpectedValue: string(*serviceMember.Rank), ActualValue: &result.Header.ServiceMemberRank},
			{TestName: "service member branch", Qualifier: "3L", ExpectedValue: string(*serviceMember.Affiliation), ActualValue: &result.Header.ServiceMemberBranch},
			{TestName: "move code", Qualifier: "CMN", ExpectedValue: mto.Locator, ActualValue: &result.Header.MoveCode},
		}
		for _, data := range testData {
			suite.Run(fmt.Sprintf("adds %s to header", data.TestName), func() {
				suite.IsType(&edisegment.N9{}, data.ActualValue)
				n9 := data.ActualValue
				suite.Equal(data.Qualifier, n9.ReferenceIdentificationQualifier)
				suite.Equal(data.ExpectedValue, n9.ReferenceIdentification)
			})
		}
	})
	suite.Run("adds currency to header", func() {
		setupTestData()
		currency := result.Header.Currency
		suite.IsType(edisegment.C3{}, currency)
		suite.Equal("USD", currency.CurrencyCodeC301)
	})

	// test that service members of affiliation MARINES have a GBLOC of USMC
	suite.Run("updates the GBLOC for marines to be USMC", func() {
		affiliationMarines := models.AffiliationMARINES
		sm := models.ServiceMember{
			Affiliation: &affiliationMarines,
			ID:          uuid.FromStringOrNil("d66d2f35-218c-4b85-b9d1-631949b9d100"),
		}

		mto := factory.BuildMove(suite.DB(), []factory.Customization{
			{
				Model: sm,
			},
		}, nil)
		factory.FetchOrBuildPostalCodeToGBLOC(suite.DB(), mto.Orders.NewDutyLocation.Address.PostalCode, "KKFA")

		paymentRequest = factory.BuildPaymentRequest(suite.DB(), []factory.Customization{
			{
				Model:    mto,
				LinkOnly: true,
			},
			{
				Model: models.PaymentRequest{
					IsFinal:         false,
					Status:          models.PaymentRequestStatusPending,
					RejectionReason: nil,
				},
			},
		}, nil)

		mtoShipment := factory.BuildMTOShipment(suite.DB(), []factory.Customization{
			{
				Model:    mto,
				LinkOnly: true,
			},
			{
				Model: models.MTOShipment{
					RequestedPickupDate: &requestedPickupDate,
					ScheduledPickupDate: &scheduledPickupDate,
					ActualPickupDate:    &actualPickupDate,
				},
			},
		}, nil)

		priceCents := unit.Cents(888)
		customizations := []factory.Customization{
			{
				Model: models.PaymentServiceItem{
					Status:     models.PaymentServiceItemStatusApproved,
					PriceCents: &priceCents,
				},
			},
			{
				Model:    mto,
				LinkOnly: true,
			},
			{
				Model:    mtoShipment,
				LinkOnly: true,
			},
			{
				Model:    paymentRequest,
				LinkOnly: true,
			},
		}
		distanceZipSITOriginParam := factory.CreatePaymentServiceItemParams{
			Key:     models.ServiceItemParamNameDistanceZipSITOrigin,
			KeyType: models.ServiceItemParamTypeInteger,
			Value:   "33",
		}

		dopsitParams := append(basicPaymentServiceItemParams, distanceZipSITOriginParam)
		dopsit := factory.BuildPaymentServiceItemWithParams(
			suite.DB(),
			models.ReServiceCodeDOPSIT,
			dopsitParams,
			customizations, nil,
		)

		paymentServiceItems = models.PaymentServiceItems{}
		paymentServiceItems = append(paymentServiceItems, dopsit)

		// setup known next value
		icnErr := suite.icnSequencer.SetVal(suite.AppContextForTest(), 122)
		suite.NoError(icnErr)

		// Proceed with full EDI Generation tests
		var err error
		result, err = generator.Generate(suite.AppContextForTest(), paymentRequest, false)
		suite.NoError(err)

		// reference the N1 EDI segment Identification Code, which in this case should be the GBLOC
		n1 := result.Header.OriginName
		suite.Equal("USMC", n1.IdentificationCode)
	})

	// test that when duty locations do not have associated transportation offices, there is no error thrown
	suite.Run("updates the origin and destination duty locations to not have associated transportation offices", func() {
		originDutyLocation := factory.BuildDutyLocationWithoutTransportationOffice(suite.DB(), nil, nil)

		customAddress := models.Address{
			ID:         uuid.Must(uuid.NewV4()),
			PostalCode: "73403",
		}
		destDutyLocation := factory.BuildDutyLocationWithoutTransportationOffice(suite.DB(), []factory.Customization{
			{Model: customAddress, Type: &factory.Addresses.DutyLocationAddress},
		}, nil)

		mto := factory.BuildMove(suite.DB(), []factory.Customization{
			{
				Model:    destDutyLocation,
				LinkOnly: true,
				Type:     &factory.DutyLocations.NewDutyLocation,
			},
			{
				Model:    originDutyLocation,
				LinkOnly: true,
				Type:     &factory.DutyLocations.OriginDutyLocation,
			},
		}, nil)

		paymentRequest = factory.BuildPaymentRequest(suite.DB(), []factory.Customization{
			{
				Model:    mto,
				LinkOnly: true,
			},
			{
				Model: models.PaymentRequest{
					IsFinal:         false,
					Status:          models.PaymentRequestStatusPending,
					RejectionReason: nil,
				},
			},
		}, nil)

		mtoShipment := factory.BuildMTOShipment(suite.DB(), []factory.Customization{
			{
				Model:    mto,
				LinkOnly: true,
			},
			{
				Model: models.MTOShipment{
					RequestedPickupDate: &requestedPickupDate,
					ScheduledPickupDate: &scheduledPickupDate,
					ActualPickupDate:    &actualPickupDate,
				},
			},
		}, nil)

		priceCents := unit.Cents(888)
		customizations := []factory.Customization{
			{
				Model: models.PaymentServiceItem{
					Status:     models.PaymentServiceItemStatusApproved,
					PriceCents: &priceCents,
				},
			},
			{
				Model:    mto,
				LinkOnly: true,
			},
			{
				Model:    mtoShipment,
				LinkOnly: true,
			},
			{
				Model:    paymentRequest,
				LinkOnly: true,
			},
		}
		distanceZipSITOriginParam := factory.CreatePaymentServiceItemParams{
			Key:     models.ServiceItemParamNameDistanceZipSITOrigin,
			KeyType: models.ServiceItemParamTypeInteger,
			Value:   "33",
		}

		dopsitParams := append(basicPaymentServiceItemParams, distanceZipSITOriginParam)
		dopsit := factory.BuildPaymentServiceItemWithParams(
			suite.DB(),
			models.ReServiceCodeDOPSIT,
			dopsitParams,
			customizations, nil,
		)

		paymentServiceItems = models.PaymentServiceItems{}
		paymentServiceItems = append(paymentServiceItems, dopsit)

		// setup known next value
		icnErr := suite.icnSequencer.SetVal(suite.AppContextForTest(), 122)
		suite.NoError(icnErr)

		// Proceed with full EDI Generation tests
		var err error
		result, err = generator.Generate(suite.AppContextForTest(), paymentRequest, false)
		suite.NoError(err)

		// reference the N1 EDI segment Name,
		// which should match the Origin Duty location name when there is no associated transportation office.
		n1 := result.Header.OriginName
		suite.Equal(originDutyLocation.Name, n1.Name)

	})

	suite.Run("adds actual pickup date to header", func() {
		setupTestData()
		g62Requested := result.Header.RequestedPickupDate
		suite.IsType(&edisegment.G62{}, g62Requested)
		suite.NotNil(g62Requested)
		suite.Equal(10, g62Requested.DateQualifier)
		suite.Equal(requestedPickupDate.Format(testDateFormat), g62Requested.Date)

		g62Scheduled := result.Header.ScheduledPickupDate
		suite.IsType(&edisegment.G62{}, g62Scheduled)
		suite.Equal(76, g62Scheduled.DateQualifier)
		suite.Equal(scheduledPickupDate.Format(testDateFormat), g62Scheduled.Date)

		g62Actual := result.Header.ActualPickupDate
		suite.IsType(&edisegment.G62{}, g62Actual)
		suite.Equal(86, g62Actual.DateQualifier)
		suite.Equal(actualPickupDate.Format(testDateFormat), g62Actual.Date)
	})

	suite.Run("adds buyer and seller organization name", func() {
		setupTestData()
		// buyer name
		originDutyLocation := paymentRequest.MoveTaskOrder.Orders.OriginDutyLocation
		buyerOrg := result.Header.BuyerOrganizationName
		originDutyLocationGbloc := paymentRequest.MoveTaskOrder.Orders.OriginDutyLocationGBLOC
		suite.IsType(edisegment.N1{}, buyerOrg)
		suite.Equal("BY", buyerOrg.EntityIdentifierCode)
		suite.Equal(originDutyLocation.Name, buyerOrg.Name)
		suite.Equal("92", buyerOrg.IdentificationCodeQualifier)
		suite.Equal(*originDutyLocationGbloc, buyerOrg.IdentificationCode)

		sellerOrg := result.Header.SellerOrganizationName
		suite.IsType(edisegment.N1{}, sellerOrg)
		suite.Equal("SE", sellerOrg.EntityIdentifierCode)
		suite.Equal("Prime", sellerOrg.Name)
		suite.Equal("2", sellerOrg.IdentificationCodeQualifier)
		suite.Equal("HSFR", sellerOrg.IdentificationCode)
	})

	suite.Run("adds orders destination address", func() {
		setupTestData()
		expectedDutyLocation := paymentRequest.MoveTaskOrder.Orders.NewDutyLocation
		transportationOffice, err := models.FetchDutyLocationTransportationOffice(suite.DB(), expectedDutyLocation.ID)
		suite.FatalNoError(err)
		// name
		n1 := result.Header.DestinationName
		suite.IsType(edisegment.N1{}, n1)
		suite.Equal("ST", n1.EntityIdentifierCode)
		suite.Equal(expectedDutyLocation.Name, n1.Name)
		suite.Equal("10", n1.IdentificationCodeQualifier)
		suite.Equal(transportationOffice.Gbloc, n1.IdentificationCode)
		// street address
		address := expectedDutyLocation.Address
		destAddress := result.Header.DestinationStreetAddress
		suite.IsType(&edisegment.N3{}, destAddress)
		n3 := *destAddress
		suite.Equal(address.StreetAddress1, n3.AddressInformation1)
		if address.StreetAddress2 == nil {
			suite.Empty(n3.AddressInformation2)
		} else {
			suite.Equal(*address.StreetAddress2, n3.AddressInformation2)
		}
		// city state info
		n4 := result.Header.DestinationPostalDetails
		suite.IsType(edisegment.N4{}, n4)
		suite.Equal(address.City, n4.CityName)
		suite.Equal(address.State, n4.StateOrProvinceCode)
		suite.Equal(address.PostalCode, n4.PostalCode)
		countryCode, err := address.CountryCode()
		suite.NoError(err)
		suite.Equal(*countryCode, n4.CountryCode)
		// Office Phone
		destinationDutyLocationPhoneLines := expectedDutyLocation.TransportationOffice.PhoneLines
		var destPhoneLines []string
		for _, phoneLine := range destinationDutyLocationPhoneLines {
			if phoneLine.Type == "voice" {
				destPhoneLines = append(destPhoneLines, phoneLine.Number)
			}
		}
		phone := result.Header.DestinationPhone
		suite.IsType(&edisegment.PER{}, phone)
		per := *phone
		suite.Equal("CN", per.ContactFunctionCode)
		suite.Equal("TE", per.CommunicationNumberQualifier)
		g := ghcPaymentRequestInvoiceGenerator{}
		phoneExpected, phoneExpectedErr := g.getPhoneNumberDigitsOnly(destPhoneLines[0])
		suite.NoError(phoneExpectedErr)
		suite.Equal(phoneExpected, per.CommunicationNumber)
	})

	suite.Run("adds orders origin address", func() {
		setupTestData()
		// name
		expectedDutyLocation := paymentRequest.MoveTaskOrder.Orders.OriginDutyLocation
		n1 := result.Header.OriginName
		suite.IsType(edisegment.N1{}, n1)
		suite.Equal("SF", n1.EntityIdentifierCode)
		suite.Equal(expectedDutyLocation.Name, n1.Name)
		suite.Equal("10", n1.IdentificationCodeQualifier)
		suite.Equal(expectedDutyLocation.TransportationOffice.Gbloc, n1.IdentificationCode)
		// street address
		address := expectedDutyLocation.Address
		n3Address := result.Header.OriginStreetAddress
		suite.IsType(&edisegment.N3{}, n3Address)
		n3 := *n3Address
		suite.Equal(address.StreetAddress1, n3.AddressInformation1)
		suite.Equal(*address.StreetAddress2, n3.AddressInformation2)
		// city state info
		n4 := result.Header.OriginPostalDetails
		suite.IsType(edisegment.N4{}, n4)
		if len(n4.CityName) >= maxCityLength {
			suite.Equal(address.City[:maxCityLength]+"...", n4.CityName)
		} else {
			suite.Equal(address.City, n4.CityName)
		}
		suite.Equal(address.State, n4.StateOrProvinceCode)
		suite.Equal(address.PostalCode, n4.PostalCode)
		countryCode, err := address.CountryCode()
		suite.NoError(err)
		suite.Equal(*countryCode, n4.CountryCode)
		// Office Phone
		originDutyLocationPhoneLines := expectedDutyLocation.TransportationOffice.PhoneLines
		var originPhoneLines []string
		for _, phoneLine := range originDutyLocationPhoneLines {
			if phoneLine.Type == "voice" {
				originPhoneLines = append(originPhoneLines, phoneLine.Number)
			}
		}
		phone := result.Header.OriginPhone
		suite.IsType(&edisegment.PER{}, phone)
		per := *phone
		suite.Equal("CN", per.ContactFunctionCode)
		suite.Equal("TE", per.CommunicationNumberQualifier)
		g := ghcPaymentRequestInvoiceGenerator{}
		phoneExpected, phoneExpectedErr := g.getPhoneNumberDigitsOnly(originPhoneLines[0])
		suite.NoError(phoneExpectedErr)
		suite.Equal(phoneExpected, per.CommunicationNumber)
	})

	suite.Run("adds various service item segments", func() {
		setupTestData()

		for idx, paymentServiceItem := range paymentServiceItems {
			var hierarchicalNumberInt = idx + 1
			var hierarchicalNumber = strconv.Itoa(hierarchicalNumberInt)
			segmentOffset := idx

			suite.Run("adds hl service item segment", func() {
				hl := result.ServiceItems[segmentOffset].HL
				suite.Equal(hierarchicalNumber, hl.HierarchicalIDNumber)
				suite.Equal(hierarchicalLevelCodeExpected, hl.HierarchicalLevelCode)
			})

			suite.Run("adds n9 service item segment", func() {
				n9 := result.ServiceItems[segmentOffset].N9
				suite.Equal("PO", n9.ReferenceIdentificationQualifier)
				suite.Equal(paymentServiceItem.ReferenceID, n9.ReferenceIdentification)
			})

			suite.Run("adds fa1 service item segment", func() {
				fa1 := result.ServiceItems[segmentOffset].FA1
				suite.Equal("DY", fa1.AgencyQualifierCode) // Default Order from testdatagen is AIR_FORCE
			})

			suite.Run("adds fa2 service item segment", func() {
				fa2 := result.ServiceItems[segmentOffset].FA2
				suite.Equal("TA", fa2.BreakdownStructureDetailCode)
				suite.Equal(*paymentRequest.MoveTaskOrder.Orders.TAC, fa2.FinancialInformationCode)
			})

			serviceItemPrice := paymentServiceItem.PriceCents.Int64()
			serviceCode := paymentServiceItem.MTOServiceItem.ReService.Code
			switch serviceCode {
			case models.ReServiceCodeCS, models.ReServiceCodeMS:
				suite.Run("adds l5 service item segment", func() {
					l5 := result.ServiceItems[segmentOffset].L5
					suite.Equal(hierarchicalNumberInt, l5.LadingLineItemNumber)
					suite.Equal(string(serviceCode), l5.LadingDescription)
					suite.Equal("TBD", l5.CommodityCode)
					suite.Equal("D", l5.CommodityCodeQualifier)
				})

				suite.Run("adds l1 service item segment", func() {
					l1 := result.ServiceItems[segmentOffset].L1
					freightRate := l1.FreightRate
					suite.Equal(hierarchicalNumberInt, l1.LadingLineItemNumber)
					suite.Equal(serviceItemPrice, l1.Charge)
					suite.Equal((*float64)(nil), freightRate)
					suite.Equal("", l1.RateValueQualifier)
				})

				suite.Run("adds l0 service item segment", func() {
					l0 := result.ServiceItems[segmentOffset].L0
					suite.Equal(hierarchicalNumberInt, l0.LadingLineItemNumber)
					suite.Equal(float64(0), l0.BilledRatedAsQuantity)
					suite.Equal("", l0.BilledRatedAsQualifier)
					suite.Equal(float64(0), l0.Weight)
					suite.Equal("", l0.WeightQualifier)
					suite.Equal(float64(0), l0.Volume)
					suite.Equal("", l0.VolumeUnitQualifier)
					suite.Equal(0, l0.LadingQuantity)
					suite.Equal("", l0.PackagingFormCode)
					suite.Equal("", l0.WeightUnitCode)
				})

				suite.Run("adds l1 service item segment", func() {
					l1 := result.ServiceItems[segmentOffset].L1
					suite.Equal(hierarchicalNumberInt, l1.LadingLineItemNumber)
					suite.Equal(serviceItemPrice, l1.Charge)
				})
			case models.ReServiceCodeDOP, models.ReServiceCodeDUPK,
				models.ReServiceCodeDPK, models.ReServiceCodeDDP,
				models.ReServiceCodeDDFSIT, models.ReServiceCodeDDASIT,
				models.ReServiceCodeDOFSIT, models.ReServiceCodeDOASIT,
				models.ReServiceCodeDOSHUT, models.ReServiceCodeDDSHUT,
				models.ReServiceCodeDNPK:
				suite.Run("adds l5 service item segment", func() {
					l5 := result.ServiceItems[segmentOffset].L5
					suite.Equal(hierarchicalNumberInt, l5.LadingLineItemNumber)
					suite.Equal(string(serviceCode), l5.LadingDescription)
					suite.Equal("TBD", l5.CommodityCode)
					suite.Equal("D", l5.CommodityCodeQualifier)
				})

				suite.Run("adds l0 service item segment", func() {
					l0 := result.ServiceItems[segmentOffset].L0
					suite.Equal(hierarchicalNumberInt, l0.LadingLineItemNumber)
					suite.Equal(float64(0), l0.BilledRatedAsQuantity)
					suite.Equal("", l0.BilledRatedAsQualifier)
					suite.Equal(float64(4242), l0.Weight)
					suite.Equal("B", l0.WeightQualifier)
					suite.Equal(float64(0), l0.Volume)
					suite.Equal("", l0.VolumeUnitQualifier)
					suite.Equal(0, l0.LadingQuantity)
					suite.Equal("", l0.PackagingFormCode)
					suite.Equal("L", l0.WeightUnitCode)
				})

				suite.Run("adds l1 service item segment", func() {
					l1 := result.ServiceItems[segmentOffset].L1
					suite.Equal(hierarchicalNumberInt, l1.LadingLineItemNumber)
					suite.Equal(float64(4242), *l1.FreightRate)
					suite.Equal("LB", l1.RateValueQualifier)
					suite.Equal(serviceItemPrice, l1.Charge)
				})
			case models.ReServiceCodeDCRT, models.ReServiceCodeDUCRT:
				suite.Run("adds l5 service item segment", func() {
					l5 := result.ServiceItems[segmentOffset].L5
					suite.Equal(hierarchicalNumberInt, l5.LadingLineItemNumber)
					suite.Equal(string(serviceCode), l5.LadingDescription)
					suite.Equal("TBD", l5.CommodityCode)
					suite.Equal("D", l5.CommodityCodeQualifier)
				})

				suite.Run("adds l0 service item segment", func() {
					l0 := result.ServiceItems[segmentOffset].L0
					suite.Equal(hierarchicalNumberInt, l0.LadingLineItemNumber)
					suite.Equal(float64(0), l0.BilledRatedAsQuantity)
					suite.Equal("", l0.BilledRatedAsQualifier)
					suite.Equal(float64(0), l0.Weight)
					suite.Equal("", l0.WeightQualifier)
					suite.Equal(144.5, l0.Volume)
					suite.Equal("E", l0.VolumeUnitQualifier)
					suite.Equal(1, l0.LadingQuantity)
					suite.Equal("CRT", l0.PackagingFormCode)
					suite.Equal("", l0.WeightUnitCode)
				})

				suite.Run("adds l1 service item segment", func() {
					l1 := result.ServiceItems[segmentOffset].L1
					suite.Equal(hierarchicalNumberInt, l1.LadingLineItemNumber)
					suite.Equal(23.69, *l1.FreightRate)
					suite.Equal("PF", l1.RateValueQualifier)
					suite.Equal(serviceItemPrice, l1.Charge)
				})
			default:
				suite.Run("adds l5 service item segment", func() {
					l5 := result.ServiceItems[segmentOffset].L5
					suite.Equal(hierarchicalNumberInt, l5.LadingLineItemNumber)

					suite.Equal(string(serviceCode), l5.LadingDescription)
					suite.Equal("TBD", l5.CommodityCode)
					suite.Equal("D", l5.CommodityCodeQualifier)
				})

				suite.Run("adds l0 service item segment", func() {
					l0 := result.ServiceItems[segmentOffset].L0
					suite.Equal(hierarchicalNumberInt, l0.LadingLineItemNumber)

					switch serviceCode {
					case models.ReServiceCodeDSH:
						suite.Equal(float64(24246), l0.BilledRatedAsQuantity)
					case models.ReServiceCodeDDDSIT:
						suite.Equal(float64(44), l0.BilledRatedAsQuantity)
					case models.ReServiceCodeDOPSIT:
						suite.Equal(float64(33), l0.BilledRatedAsQuantity)
					default:
						suite.Equal(float64(24246), l0.BilledRatedAsQuantity)
					}
					suite.Equal("DM", l0.BilledRatedAsQualifier)
					suite.Equal(float64(4242), l0.Weight)
					suite.Equal("B", l0.WeightQualifier)
					suite.Equal(float64(0), l0.Volume)
					suite.Equal("", l0.VolumeUnitQualifier)
					suite.Equal(0, l0.LadingQuantity)
					suite.Equal("", l0.PackagingFormCode)
					suite.Equal("L", l0.WeightUnitCode)
				})
				suite.Run("adds l1 service item segment", func() {
					l1 := result.ServiceItems[segmentOffset].L1
					suite.Equal(hierarchicalNumberInt, l1.LadingLineItemNumber)
					suite.Equal(float64(4242), *l1.FreightRate)
					suite.Equal("LB", l1.RateValueQualifier)
					suite.Equal(serviceItemPrice, l1.Charge)
				})
			}
		}
	})

	suite.Run("adds l3 service item segment", func() {
		l3 := result.L3
		// Will need to be updated as more service items are supported
		suite.Equal(int64(17760), l3.PriceCents)
	})
}

func (suite *GHCInvoiceSuite) TestOnlyMsandCsGenerateEdi() {
	generator := NewGHCPaymentRequestInvoiceGenerator(suite.icnSequencer, clock.NewMock())
	basicPaymentServiceItemParams := []factory.CreatePaymentServiceItemParams{
		{
			Key:     models.ServiceItemParamNameContractCode,
			KeyType: models.ServiceItemParamTypeString,
			Value:   factory.DefaultContractCode,
		},
	}
	mto := factory.BuildMove(suite.DB(), nil, nil)
	paymentRequest := factory.BuildPaymentRequest(suite.DB(), []factory.Customization{
		{
			Model:    mto,
			LinkOnly: true,
		},
		{
			Model: models.PaymentRequest{
				IsFinal:         false,
				Status:          models.PaymentRequestStatusPending,
				RejectionReason: nil,
			},
		},
	}, nil)

	customizations := []factory.Customization{
		{
			Model: models.PaymentServiceItem{
				Status: models.PaymentServiceItemStatusApproved,
			},
		},
		{
			Model:    mto,
			LinkOnly: true,
		},
		{
			Model:    paymentRequest,
			LinkOnly: true,
		},
	}

	factory.BuildPaymentServiceItemWithParams(
		suite.DB(),
		models.ReServiceCodeMS,
		basicPaymentServiceItemParams,
		customizations, nil,
	)
	factory.BuildPaymentServiceItemWithParams(
		suite.DB(),
		models.ReServiceCodeCS,
		basicPaymentServiceItemParams,
		customizations, nil,
	)

	_, err := generator.Generate(suite.AppContextForTest(), paymentRequest, false)
	suite.NoError(err)
}

func (suite *GHCInvoiceSuite) TestNilValues() {
	mockClock := clock.NewMock()
	currentTime := mockClock.Now()
	basicPaymentServiceItemParams := []factory.CreatePaymentServiceItemParams{
		{
			Key:     models.ServiceItemParamNameContractCode,
			KeyType: models.ServiceItemParamTypeString,
			Value:   factory.DefaultContractCode,
		},
		{
			Key:     models.ServiceItemParamNameReferenceDate,
			KeyType: models.ServiceItemParamTypeDate,
			Value:   currentTime.Format(testDateFormat),
		},
		{
			Key:     models.ServiceItemParamNameWeightBilled,
			KeyType: models.ServiceItemParamTypeInteger,
			Value:   "4242",
		},
		{
			Key:     models.ServiceItemParamNameDistanceZip,
			KeyType: models.ServiceItemParamTypeInteger,
			Value:   "24246",
		},
	}

	generator := NewGHCPaymentRequestInvoiceGenerator(suite.icnSequencer, mockClock)

	var nilPaymentRequest models.PaymentRequest
	setupTestData := func() {
		nilMove := factory.BuildMove(suite.DB(), nil, nil)

		nilPaymentRequest = factory.BuildPaymentRequest(suite.DB(), []factory.Customization{
			{
				Model:    nilMove,
				LinkOnly: true,
			},
			{
				Model: models.PaymentRequest{
					IsFinal:         false,
					Status:          models.PaymentRequestStatusPending,
					RejectionReason: nil,
				},
			},
		}, nil)

		customizations := []factory.Customization{
			{
				Model:    nilMove,
				LinkOnly: true,
			},
			{
				Model:    nilPaymentRequest,
				LinkOnly: true,
			},
			{
				Model: models.PaymentServiceItem{
					Status: models.PaymentServiceItemStatusApproved,
				},
			},
		}

		factory.BuildPaymentServiceItemWithParams(
			suite.DB(),
			models.ReServiceCodeDLH,
			basicPaymentServiceItemParams,
			customizations,
			nil,
		)
	}

	// This won't work because we don't have PaymentServiceItems on the PaymentRequest right now.
	// nilPaymentRequest.PaymentServiceItems[0].PriceCents = nil

	panicFunc := func() {
		//RA Summary: gosec - errcheck - Unchecked return value
		//RA: Linter flags errcheck error: Ignoring a method's return value can cause the program to overlook unexpected states and conditions.
		//RA: Functions with unchecked return values in the file are used fetch data and assign data to a variable that is checked later on
		//RA: Given the return value is being checked in a different line and the functions that are flagged by the linter are being used to assign variables
		//RA: in a unit test, then there is no risk
		//RA Developer Status: Mitigated
		//RA Validator Status: Mitigated
		//RA Modified Severity: N/A
		// nolint:errcheck
		generator.Generate(suite.AppContextForTest(), nilPaymentRequest, false)
	}

	suite.Run("nil TAC does not cause panic", func() {
		setupTestData()
		oldTAC := nilPaymentRequest.MoveTaskOrder.Orders.TAC
		nilPaymentRequest.MoveTaskOrder.Orders.TAC = nil
		suite.NotPanics(panicFunc)
		nilPaymentRequest.MoveTaskOrder.Orders.TAC = oldTAC
	})

	suite.Run("empty TAC returns error", func() {
		setupTestData()
		oldTAC := nilPaymentRequest.MoveTaskOrder.Orders.TAC
		blank := ""
		nilPaymentRequest.MoveTaskOrder.Orders.TAC = &blank
		_, err := generator.Generate(suite.AppContextForTest(), nilPaymentRequest, false)
		suite.Error(err)
		suite.IsType(apperror.ConflictError{}, err)
		suite.Equal(fmt.Sprintf("ID: %s is in a conflicting state Invalid order. Must have an HHG TAC value", nilPaymentRequest.MoveTaskOrder.OrdersID), err.Error())
		nilPaymentRequest.MoveTaskOrder.Orders.TAC = oldTAC
	})

	suite.Run("nil TAC returns error", func() {
		setupTestData()
		oldTAC := nilPaymentRequest.MoveTaskOrder.Orders.TAC
		nilPaymentRequest.MoveTaskOrder.Orders.TAC = nil
		_, err := generator.Generate(suite.AppContextForTest(), nilPaymentRequest, false)
		suite.Error(err)
		suite.IsType(apperror.ConflictError{}, err)
		suite.Equal(fmt.Sprintf("ID: %s is in a conflicting state Invalid order. Must have an HHG TAC value", nilPaymentRequest.MoveTaskOrder.OrdersID), err.Error())
		nilPaymentRequest.MoveTaskOrder.Orders.TAC = oldTAC
	})

	suite.Run("nil country for NewDutyLocation does not cause panic", func() {
		setupTestData()
		oldCountry := nilPaymentRequest.MoveTaskOrder.Orders.NewDutyLocation.Address.Country
		nilPaymentRequest.MoveTaskOrder.Orders.NewDutyLocation.Address.Country = nil
		suite.NotPanics(panicFunc)
		nilPaymentRequest.MoveTaskOrder.Orders.NewDutyLocation.Address.Country = oldCountry
	})

	suite.Run("nil country for OriginDutyLocation does not cause panic", func() {
		setupTestData()
		oldCountry := nilPaymentRequest.MoveTaskOrder.Orders.OriginDutyLocation.Address.Country
		nilPaymentRequest.MoveTaskOrder.Orders.OriginDutyLocation.Address.Country = nil
		suite.NotPanics(panicFunc)
		nilPaymentRequest.MoveTaskOrder.Orders.OriginDutyLocation.Address.Country = oldCountry
	})

	suite.Run("nil reference ID does not cause panic", func() {
		setupTestData()
		oldReferenceID := nilPaymentRequest.MoveTaskOrder.ReferenceID
		nilPaymentRequest.MoveTaskOrder.ReferenceID = nil
		suite.NotPanics(panicFunc)
		nilPaymentRequest.MoveTaskOrder.ReferenceID = oldReferenceID
	})

	// TODO: Needs some additional thought since PaymentServiceItems is loaded from the DB in Generate.
	//suite.Run("nil PriceCents does not cause panic", func() {
	//	oldPriceCents := nilPaymentRequest.PaymentServiceItems[0].PriceCents
	//	nilPaymentRequest.PaymentServiceItems[0].PriceCents = nil
	//	suite.NotPanics(panicFunc)
	//	nilPaymentRequest.PaymentServiceItems[0].PriceCents = oldPriceCents
	//})
}

func (suite *GHCInvoiceSuite) TestNoApprovedPaymentServiceItems() {
	generator := NewGHCPaymentRequestInvoiceGenerator(suite.icnSequencer, clock.NewMock())
	var result ediinvoice.Invoice858C
	var err error
	setupTestData := func() {

		basicPaymentServiceItemParams := []factory.CreatePaymentServiceItemParams{
			{
				Key:     models.ServiceItemParamNameContractCode,
				KeyType: models.ServiceItemParamTypeString,
				Value:   factory.DefaultContractCode,
			},
		}
		mto := factory.BuildMove(suite.DB(), nil, nil)
		paymentRequest := factory.BuildPaymentRequest(suite.DB(), []factory.Customization{
			{
				Model:    mto,
				LinkOnly: true,
			},
			{
				Model: models.PaymentRequest{
					IsFinal:         false,
					Status:          models.PaymentRequestStatusPending,
					RejectionReason: nil,
				},
			},
		}, nil)

		customizations := []factory.Customization{
			{
				Model:    mto,
				LinkOnly: true,
			},
			{
				Model:    paymentRequest,
				LinkOnly: true,
			},
		}

		factory.BuildPaymentServiceItemWithParams(
			suite.DB(),
			models.ReServiceCodeMS,
			basicPaymentServiceItemParams,
			append(customizations, factory.Customization{
				Model: models.PaymentServiceItem{Status: models.PaymentServiceItemStatusDenied},
			}), nil,
		)

		factory.BuildPaymentServiceItemWithParams(
			suite.DB(),
			models.ReServiceCodeCS,
			basicPaymentServiceItemParams,
			append(customizations, factory.Customization{
				Model: models.PaymentServiceItem{Status: models.PaymentServiceItemStatusRequested},
			}), nil,
		)

		factory.BuildPaymentServiceItemWithParams(
			suite.DB(),
			models.ReServiceCodeCS,
			basicPaymentServiceItemParams,
			append(customizations, factory.Customization{
				Model: models.PaymentServiceItem{Status: models.PaymentServiceItemStatusPaid},
			}), nil,
		)

		factory.BuildPaymentServiceItemWithParams(
			suite.DB(),
			models.ReServiceCodeCS,
			basicPaymentServiceItemParams,
			append(customizations, factory.Customization{
				Model: models.PaymentServiceItem{Status: models.PaymentServiceItemStatusSentToGex},
			}), nil,
		)

		result, err = generator.Generate(suite.AppContextForTest(), paymentRequest, false)
		suite.Error(err)
	}
	suite.Run("Service items that are not approved should be not added to invoice", func() {
		setupTestData()
		suite.Empty(result.ServiceItems)
	})

	suite.Run("Cost of service items that are not approved should not be included in L3", func() {
		setupTestData()
		l3 := result.L3
		suite.Equal(int64(0), l3.PriceCents)
	})
}

func (suite *GHCInvoiceSuite) TestTACs() {
	mockClock := clock.NewMock()
	currentTime := mockClock.Now()
	basicPaymentServiceItemParams := []factory.CreatePaymentServiceItemParams{
		{
			Key:     models.ServiceItemParamNameContractCode,
			KeyType: models.ServiceItemParamTypeString,
			Value:   factory.DefaultContractCode,
		},
		{
			Key:     models.ServiceItemParamNameReferenceDate,
			KeyType: models.ServiceItemParamTypeDate,
			Value:   currentTime.Format(testDateFormat),
		},
		{
			Key:     models.ServiceItemParamNameWeightBilled,
			KeyType: models.ServiceItemParamTypeInteger,
			Value:   "4242",
		},
		{
			Key:     models.ServiceItemParamNameDistanceZip,
			KeyType: models.ServiceItemParamTypeInteger,
			Value:   "24246",
		},
	}

	generator := NewGHCPaymentRequestInvoiceGenerator(suite.icnSequencer, mockClock)

	hhgTAC := "1111"
	ntsTAC := "2222"

	var mtoShipment models.MTOShipment
	var paymentRequest models.PaymentRequest

	setupTestData := func() {
		move := factory.BuildMove(suite.DB(), []factory.Customization{
			{
				Model: models.Order{
					TAC:    &hhgTAC,
					NtsTAC: &ntsTAC,
				},
			},
		}, nil)

		paymentRequest = factory.BuildPaymentRequest(suite.DB(), []factory.Customization{
			{
				Model:    move,
				LinkOnly: true,
			},
			{
				Model: models.PaymentRequest{
					IsFinal: false,
					Status:  models.PaymentRequestStatusReviewed,
				},
			},
		}, nil)

		mtoShipment = factory.BuildMTOShipment(suite.DB(), []factory.Customization{
			{
				Model:    move,
				LinkOnly: true,
			},
		}, nil)

		factory.BuildPaymentServiceItemWithParams(
			suite.DB(),
			models.ReServiceCodeDNPK,
			basicPaymentServiceItemParams,
			[]factory.Customization{
				{
					Model:    move,
					LinkOnly: true,
				},
				{
					Model:    mtoShipment,
					LinkOnly: true,
				},
				{
					Model:    paymentRequest,
					LinkOnly: true,
				},
				{
					Model: models.PaymentServiceItem{
						Status: models.PaymentServiceItemStatusApproved,
					},
				},
			}, nil,
		)
	}

	suite.Run("shipment with no TAC type set", func() {
		setupTestData()
		mtoShipment.TACType = nil
		suite.MustSave(&mtoShipment)

		result, err := generator.Generate(suite.AppContextForTest(), paymentRequest, false)
		suite.NoError(err)
		suite.Equal(hhgTAC, result.ServiceItems[0].FA2.FinancialInformationCode)
	})

	suite.Run("shipment with HHG TAC type set", func() {
		setupTestData()
		tacType := models.LOATypeHHG
		mtoShipment.TACType = &tacType
		suite.MustSave(&mtoShipment)

		result, err := generator.Generate(suite.AppContextForTest(), paymentRequest, false)
		suite.NoError(err)
		suite.Equal(hhgTAC, result.ServiceItems[0].FA2.FinancialInformationCode)
	})

	suite.Run("shipment with HHG TAC type set", func() {
		setupTestData()
		tacType := models.LOATypeNTS
		mtoShipment.TACType = &tacType
		suite.MustSave(&mtoShipment)

		result, err := generator.Generate(suite.AppContextForTest(), paymentRequest, false)
		suite.NoError(err)
		suite.Equal(ntsTAC, result.ServiceItems[0].FA2.FinancialInformationCode)
	})

	suite.Run("shipment with NTS TAC type set", func() {
		setupTestData()
		tacType := models.LOATypeNTS
		mtoShipment.TACType = &tacType
		suite.MustSave(&mtoShipment)

		result, err := generator.Generate(suite.AppContextForTest(), paymentRequest, false)
		suite.NoError(err)
		suite.Equal(ntsTAC, result.ServiceItems[0].FA2.FinancialInformationCode)
	})

	suite.Run("shipment with HHG TAC type set, but no HHG TAC", func() {
		setupTestData()
		tacType := models.LOATypeHHG
		mtoShipment.TACType = &tacType
		suite.MustSave(&mtoShipment)
		paymentRequest.MoveTaskOrder.Orders.TAC = nil
		suite.MustSave(&paymentRequest.MoveTaskOrder.Orders)

		_, err := generator.Generate(suite.AppContextForTest(), paymentRequest, false)
		suite.Error(err)
		suite.Contains(err.Error(), "Must have an HHG TAC value")
	})

	suite.Run("shipment with NTS TAC type set, but no NTS TAC", func() {
		setupTestData()
		tacType := models.LOATypeNTS
		mtoShipment.TACType = &tacType
		suite.MustSave(&mtoShipment)
		paymentRequest.MoveTaskOrder.Orders.NtsTAC = nil
		suite.MustSave(&paymentRequest.MoveTaskOrder.Orders)

		_, err := generator.Generate(suite.AppContextForTest(), paymentRequest, false)
		suite.Error(err)
		suite.Contains(err.Error(), "Must have an NTS TAC value")
	})
}

func (suite *GHCInvoiceSuite) TestDetermineDutyLocationPhoneLinesFunc() {
	suite.Run("determineDutyLocationPhoneLines returns empty slice of phone lines when when there is no associated transportation office", func() {
		var emptyPhoneLines []string
		dutyLocation := factory.BuildDutyLocationWithoutTransportationOffice(suite.DB(), nil, nil)
		phoneLines := determineDutyLocationPhoneLines(dutyLocation)
		suite.Equal(emptyPhoneLines, phoneLines)
	})
	suite.Run("determineDutyLocationPhoneLines returns transportation office name when there is an associated transportation office", func() {
		customVoicePhoneNumber := "(555) 444-3333"
		customVoicePhoneLine := models.OfficePhoneLine{
			Type:   "voice",
			Number: customVoicePhoneNumber,
		}
		customFaxPhoneNumber := "(555) 777-8888"
		customFaxPhoneLine := models.OfficePhoneLine{
			Type:   "fax",
			Number: customFaxPhoneNumber,
		}
		customTransportationOffice := models.TransportationOffice{
			PhoneLines: models.OfficePhoneLines{customFaxPhoneLine, customVoicePhoneLine},
		}

		dutyLocation := factory.BuildDutyLocation(suite.DB(), []factory.Customization{
			{Model: customTransportationOffice},
		}, nil)
		phoneLines := determineDutyLocationPhoneLines(dutyLocation)

		voiceNumberFound := false
		faxNumberFound := false

		for _, phoneLine := range phoneLines {
			if phoneLine == customVoicePhoneNumber {
				voiceNumberFound = true
			}
			if phoneLine == customFaxPhoneNumber {
				faxNumberFound = true
			}
		}

		suite.True(voiceNumberFound, "Phone numbers of type voice will be returned")
		suite.False(faxNumberFound, "Phone numbers not of type voice will not be returned")
	})
}

func (suite *GHCInvoiceSuite) TestTruncateStrFunc() {
	longStr := "A super duper long string"
	expectedTruncatedStr := "A super..."
	suite.Equal(expectedTruncatedStr, truncateStr(longStr, 10))

	suite.Equal("AB", truncateStr("ABCD", 2))
	suite.Equal("ABC", truncateStr("ABCD", 3))
	suite.Equal("A...", truncateStr("ABCDEFGHI", 4))
	suite.Equal("ABC...", truncateStr("ABCDEFGHI", 6))
	suite.Equal("Too short", truncateStr("Too short", 200))
}<|MERGE_RESOLUTION|>--- conflicted
+++ resolved
@@ -83,10 +83,7 @@
 	var result ediinvoice.Invoice858C
 
 	setupTestData := func() {
-<<<<<<< HEAD
-		mto = factory.BuildMove(suite.DB(), nil, nil)
-=======
-		mto := factory.BuildMove(suite.DB(), []factory.Customization{
+		mto = factory.BuildMove(suite.DB(), []factory.Customization{
 			{
 				Model: models.Move{
 					ReferenceID: &referenceID,
@@ -94,7 +91,6 @@
 				},
 			},
 		}, nil)
->>>>>>> 458ae1da
 
 		paymentRequest = factory.BuildPaymentRequest(suite.DB(), []factory.Customization{
 			{
