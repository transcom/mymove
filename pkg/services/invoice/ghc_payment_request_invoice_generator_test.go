package invoice

import (
	"fmt"
	"strconv"
	"testing"
	"time"

	"github.com/benbjohnson/clock"
	"github.com/gofrs/uuid"
	"github.com/stretchr/testify/suite"

	"github.com/transcom/mymove/pkg/apperror"
	"github.com/transcom/mymove/pkg/db/sequence"
	ediinvoice "github.com/transcom/mymove/pkg/edi/invoice"
	edisegment "github.com/transcom/mymove/pkg/edi/segment"
	"github.com/transcom/mymove/pkg/factory"
	"github.com/transcom/mymove/pkg/models"
	"github.com/transcom/mymove/pkg/testdatagen"
	"github.com/transcom/mymove/pkg/testingsuite"
	"github.com/transcom/mymove/pkg/unit"
)

const (
	hierarchicalLevelCodeExpected string = "9"
)

type GHCInvoiceSuite struct {
	*testingsuite.PopTestSuite
	icnSequencer sequence.Sequencer
}

func TestGHCInvoiceSuite(t *testing.T) {
	ts := &GHCInvoiceSuite{
		PopTestSuite: testingsuite.NewPopTestSuite(testingsuite.CurrentPackage().Suffix("ghcinvoice"),
			testingsuite.WithPerTestTransaction()),
	}
	ts.icnSequencer = sequence.NewDatabaseSequencer(ediinvoice.ICNSequenceName)

	suite.Run(t, ts)
	ts.PopTestSuite.TearDown()
}

const testDateFormat = "20060102"
const testISADateFormat = "060102"
const testTimeFormat = "1504"

func (suite *GHCInvoiceSuite) TestAllGenerateEdi() {
	mockClock := clock.NewMock()
	currentTime := mockClock.Now()
	referenceID := "3342-9189"
	requestedPickupDate := time.Date(testdatagen.GHCTestYear, time.September, 15, 0, 0, 0, 0, time.UTC)
	scheduledPickupDate := time.Date(testdatagen.GHCTestYear, time.September, 20, 0, 0, 0, 0, time.UTC)
	actualPickupDate := time.Date(testdatagen.GHCTestYear, time.September, 22, 0, 0, 0, 0, time.UTC)
	generator := NewGHCPaymentRequestInvoiceGenerator(suite.icnSequencer, mockClock)
	basicPaymentServiceItemParams := []factory.CreatePaymentServiceItemParams{
		{
			Key:     models.ServiceItemParamNameContractCode,
			KeyType: models.ServiceItemParamTypeString,
			Value:   factory.DefaultContractCode,
		},
		{
			Key:     models.ServiceItemParamNameReferenceDate,
			KeyType: models.ServiceItemParamTypeDate,
			Value:   currentTime.Format(testDateFormat),
		},
		{
			Key:     models.ServiceItemParamNameWeightBilled,
			KeyType: models.ServiceItemParamTypeInteger,
			Value:   "4242",
		},
		{
			Key:     models.ServiceItemParamNameDistanceZip,
			KeyType: models.ServiceItemParamTypeInteger,
			Value:   "24246",
		},
	}

	var serviceMember models.ServiceMember
	var paymentRequest models.PaymentRequest
	var mto models.Move
	var paymentServiceItems models.PaymentServiceItems
	var result ediinvoice.Invoice858C

	setupTestData := func() {
<<<<<<< HEAD
		mto := factory.BuildMove(suite.DB(), []factory.Customization{
=======
		mto = factory.BuildMove(suite.DB(), []factory.Customization{
>>>>>>> 7e605910
			{
				Model: models.Move{
					ReferenceID: &referenceID,
					Status:      models.MoveStatusAPPROVED,
				},
			},
		}, nil)

		paymentRequest = factory.BuildPaymentRequest(suite.DB(), []factory.Customization{
			{
				Model:    mto,
				LinkOnly: true,
			},
			{
				Model: models.PaymentRequest{
					IsFinal:         false,
					Status:          models.PaymentRequestStatusPending,
					RejectionReason: nil,
				},
			},
		}, nil)

		mtoShipment := factory.BuildMTOShipment(suite.DB(), []factory.Customization{
			{
				Model:    mto,
				LinkOnly: true,
			},
			{
				Model: models.MTOShipment{
					RequestedPickupDate: &requestedPickupDate,
					ScheduledPickupDate: &scheduledPickupDate,
					ActualPickupDate:    &actualPickupDate,
				},
			},
		}, nil)

		priceCents := unit.Cents(888)
		customizations := []factory.Customization{
			{
				Model: models.PaymentServiceItem{
					Status:     models.PaymentServiceItemStatusApproved,
					PriceCents: &priceCents,
				},
			},
			{
				Model:    mto,
				LinkOnly: true,
			},
			{
				Model:    mtoShipment,
				LinkOnly: true,
			},
			{
				Model:    paymentRequest,
				LinkOnly: true,
			},
		}

		dlh := factory.BuildPaymentServiceItemWithParams(
			suite.DB(),
			models.ReServiceCodeDLH,
			basicPaymentServiceItemParams,
			customizations, nil,
		)
		fsc := factory.BuildPaymentServiceItemWithParams(
			suite.DB(),
			models.ReServiceCodeFSC,
			basicPaymentServiceItemParams,
			customizations, nil,
		)
		ms := factory.BuildPaymentServiceItemWithParams(
			suite.DB(),
			models.ReServiceCodeMS,
			basicPaymentServiceItemParams,
			customizations, nil,
		)
		cs := factory.BuildPaymentServiceItemWithParams(
			suite.DB(),
			models.ReServiceCodeCS,
			basicPaymentServiceItemParams,
			customizations, nil,
		)
		dsh := factory.BuildPaymentServiceItemWithParams(
			suite.DB(),
			models.ReServiceCodeDSH,
			basicPaymentServiceItemParams,
			customizations, nil,
		)
		dop := factory.BuildPaymentServiceItemWithParams(
			suite.DB(),
			models.ReServiceCodeDOP,
			basicPaymentServiceItemParams,
			customizations, nil,
		)
		ddp := factory.BuildPaymentServiceItemWithParams(
			suite.DB(),
			models.ReServiceCodeDDP,
			basicPaymentServiceItemParams,
			customizations, nil,
		)
		dpk := factory.BuildPaymentServiceItemWithParams(
			suite.DB(),
			models.ReServiceCodeDPK,
			basicPaymentServiceItemParams,
			customizations, nil,
		)
		dnpk := factory.BuildPaymentServiceItemWithParams(
			suite.DB(),
			models.ReServiceCodeDNPK,
			basicPaymentServiceItemParams,
			customizations, nil,
		)
		dupk := factory.BuildPaymentServiceItemWithParams(
			suite.DB(),
			models.ReServiceCodeDUPK,
			basicPaymentServiceItemParams,
			customizations, nil,
		)
		ddfsit := factory.BuildPaymentServiceItemWithParams(
			suite.DB(),
			models.ReServiceCodeDDFSIT,
			basicPaymentServiceItemParams,
			customizations, nil,
		)
		ddasit := factory.BuildPaymentServiceItemWithParams(
			suite.DB(),
			models.ReServiceCodeDDASIT,
			basicPaymentServiceItemParams,
			customizations, nil,
		)
		dofsit := factory.BuildPaymentServiceItemWithParams(
			suite.DB(),
			models.ReServiceCodeDOFSIT,
			basicPaymentServiceItemParams,
			customizations, nil,
		)
		doasit := factory.BuildPaymentServiceItemWithParams(
			suite.DB(),
			models.ReServiceCodeDOASIT,
			basicPaymentServiceItemParams,
			customizations, nil,
		)
		doshut := factory.BuildPaymentServiceItemWithParams(
			suite.DB(),
			models.ReServiceCodeDOSHUT,
			basicPaymentServiceItemParams,
			customizations, nil,
		)
		ddshut := factory.BuildPaymentServiceItemWithParams(
			suite.DB(),
			models.ReServiceCodeDDSHUT,
			basicPaymentServiceItemParams,
			customizations, nil,
		)

		additionalParamsForCrating := []factory.CreatePaymentServiceItemParams{
			{
				Key:     models.ServiceItemParamNameCubicFeetBilled,
				KeyType: models.ServiceItemParamTypeDecimal,
				Value:   "144.5",
			},
			{
				Key:     models.ServiceItemParamNamePriceRateOrFactor,
				KeyType: models.ServiceItemParamTypeDecimal,
				Value:   "23.69",
			},
		}
		cratingParams := append(basicPaymentServiceItemParams, additionalParamsForCrating...)
		dcrt := factory.BuildPaymentServiceItemWithParams(
			suite.DB(),
			models.ReServiceCodeDCRT,
			cratingParams,
			customizations, nil,
		)
		ducrt := factory.BuildPaymentServiceItemWithParams(
			suite.DB(),
			models.ReServiceCodeDUCRT,
			cratingParams,
			customizations, nil,
		)

		distanceZipSITDestParam := factory.CreatePaymentServiceItemParams{
			Key:     models.ServiceItemParamNameDistanceZipSITDest,
			KeyType: models.ServiceItemParamTypeInteger,
			Value:   "44",
		}
		dddsitParams := append(basicPaymentServiceItemParams, distanceZipSITDestParam)
		dddsit := factory.BuildPaymentServiceItemWithParams(
			suite.DB(),
			models.ReServiceCodeDDDSIT,
			dddsitParams,
			customizations, nil,
		)

		distanceZipSITOriginParam := factory.CreatePaymentServiceItemParams{
			Key:     models.ServiceItemParamNameDistanceZipSITOrigin,
			KeyType: models.ServiceItemParamTypeInteger,
			Value:   "33",
		}
		dopsitParams := append(basicPaymentServiceItemParams, distanceZipSITOriginParam)
		dopsit := factory.BuildPaymentServiceItemWithParams(
			suite.DB(),
			models.ReServiceCodeDOPSIT,
			dopsitParams,
			customizations, nil,
		)

		paymentServiceItems = models.PaymentServiceItems{}
		paymentServiceItems = append(paymentServiceItems, dlh, fsc, ms, cs, dsh, dop, ddp, dpk, dnpk, dupk, ddfsit, ddasit, dofsit, doasit, doshut, ddshut, dcrt, ducrt, dddsit, dopsit)

		serviceMember = factory.BuildExtendedServiceMember(suite.DB(), []factory.Customization{
			{
				Model: models.ServiceMember{
					ID: uuid.FromStringOrNil("d66d2f35-218c-4b85-b9d1-631949b9d984"),
				},
			},
		}, nil)

		// setup known next value
		icnErr := suite.icnSequencer.SetVal(suite.AppContextForTest(), 122)
		suite.NoError(icnErr)
		var err error
		// Proceed with full EDI Generation tests
		result, err = generator.Generate(suite.AppContextForTest(), paymentRequest, false)
		suite.NoError(err)
	}

	// Test that the Interchange Control Number (ICN) is being used as the Group Control Number (GCN)
	suite.Run("the GCN is equal to the ICN", func() {
		setupTestData()
		suite.EqualValues(result.ISA.InterchangeControlNumber, result.IEA.InterchangeControlNumber, result.GS.GroupControlNumber, result.GE.GroupControlNumber)
	})

	// Test that the Interchange Control Number (ICN) is being saved to the db
	suite.Run("the ICN is saved to the database", func() {
		setupTestData()
		var pr2icn models.PaymentRequestToInterchangeControlNumber
		err := suite.DB().Where("payment_request_id = ?", paymentRequest.ID).First(&pr2icn)
		suite.NoError(err)
		suite.Equal(int(result.ISA.InterchangeControlNumber), pr2icn.InterchangeControlNumber)
	})

	// Test Invoice Start and End Segments
	suite.Run("adds isa start segment", func() {
		setupTestData()
		suite.Equal("00", result.ISA.AuthorizationInformationQualifier)
		suite.Equal("0084182369", result.ISA.AuthorizationInformation)
		suite.Equal("00", result.ISA.SecurityInformationQualifier)
		suite.Equal("0000000000", result.ISA.SecurityInformation)
		suite.Equal("ZZ", result.ISA.InterchangeSenderIDQualifier)
		suite.Equal(fmt.Sprintf("%-15s", "MILMOVE"), result.ISA.InterchangeSenderID)
		suite.Equal("12", result.ISA.InterchangeReceiverIDQualifier)
		suite.Equal(fmt.Sprintf("%-15s", "8004171844"), result.ISA.InterchangeReceiverID)
		suite.Equal(currentTime.Format(testISADateFormat), result.ISA.InterchangeDate)
		suite.Equal(currentTime.Format(testTimeFormat), result.ISA.InterchangeTime)
		suite.Equal("U", result.ISA.InterchangeControlStandards)
		suite.Equal("00401", result.ISA.InterchangeControlVersionNumber)
		suite.Equal(int64(123), result.ISA.InterchangeControlNumber)
		suite.Equal(0, result.ISA.AcknowledgementRequested)
		suite.Equal("T", result.ISA.UsageIndicator)
		suite.Equal("|", result.ISA.ComponentElementSeparator)
	})

	suite.Run("adds gs start segment", func() {
		setupTestData()
		suite.Equal("SI", result.GS.FunctionalIdentifierCode)
		suite.Equal("MILMOVE", result.GS.ApplicationSendersCode)
		suite.Equal("8004171844", result.GS.ApplicationReceiversCode)
		suite.Equal(currentTime.Format(testDateFormat), result.GS.Date)
		suite.Equal(currentTime.Format(testTimeFormat), result.GS.Time)
		suite.Equal(int64(123), result.GS.GroupControlNumber)
		suite.Equal("X", result.GS.ResponsibleAgencyCode)
		suite.Equal("004010", result.GS.Version)
	})

	suite.Run("adds st start segment", func() {
		setupTestData()
		suite.Equal("858", result.ST.TransactionSetIdentifierCode)
		suite.Equal("0001", result.ST.TransactionSetControlNumber)
	})

	suite.Run("se segment has correct value", func() {
		setupTestData()
		// Will need to be updated as more service items are supported
		suite.Equal(164, result.SE.NumberOfIncludedSegments)
		suite.Equal("0001", result.SE.TransactionSetControlNumber)
	})

	suite.Run("adds ge end segment", func() {
		setupTestData()
		suite.Equal(1, result.GE.NumberOfTransactionSetsIncluded)
		suite.Equal(int64(123), result.GE.GroupControlNumber)
	})

	suite.Run("adds iea end segment", func() {
		setupTestData()
		suite.Equal(1, result.IEA.NumberOfIncludedFunctionalGroups)
		suite.Equal(int64(123), result.IEA.InterchangeControlNumber)
	})

	// Test Header Generation
	suite.Run("adds bx header segment", func() {
		setupTestData()
		bx := result.Header.ShipmentInformation
		suite.IsType(edisegment.BX{}, bx)
		suite.Equal("00", bx.TransactionSetPurposeCode)
		suite.Equal("J", bx.TransactionMethodTypeCode)
		suite.Equal("PP", bx.ShipmentMethodOfPayment)
		suite.Equal(*paymentRequest.MoveTaskOrder.ReferenceID, bx.ShipmentIdentificationNumber)

		suite.Equal("HSFR", bx.StandardCarrierAlphaCode)
		suite.Equal("4", bx.ShipmentQualifier)
	})

	suite.Run("does not error out creating EDI from Invoice858", func() {
		setupTestData()
		_, err := result.EDIString(suite.Logger())
		suite.NoError(err)
	})

	suite.Run("adding to n9 header", func() {
		setupTestData()
		testData := []struct {
			TestName      string
			Qualifier     string
			ExpectedValue string
			ActualValue   *edisegment.N9
		}{
			{TestName: "payment request number", Qualifier: "CN", ExpectedValue: paymentRequest.PaymentRequestNumber, ActualValue: &result.Header.PaymentRequestNumber},
			{TestName: "contract code", Qualifier: "CT", ExpectedValue: "TRUSS_TEST", ActualValue: &result.Header.ContractCode},
			{TestName: "service member name", Qualifier: "1W", ExpectedValue: serviceMember.ReverseNameLineFormat(), ActualValue: &result.Header.ServiceMemberName},
			{TestName: "service member rank", Qualifier: "ML", ExpectedValue: string(*serviceMember.Rank), ActualValue: &result.Header.ServiceMemberRank},
			{TestName: "service member branch", Qualifier: "3L", ExpectedValue: string(*serviceMember.Affiliation), ActualValue: &result.Header.ServiceMemberBranch},
			{TestName: "move code", Qualifier: "CMN", ExpectedValue: mto.Locator, ActualValue: &result.Header.MoveCode},
		}
		for _, data := range testData {
			suite.Run(fmt.Sprintf("adds %s to header", data.TestName), func() {
				suite.IsType(&edisegment.N9{}, data.ActualValue)
				n9 := data.ActualValue
				suite.Equal(data.Qualifier, n9.ReferenceIdentificationQualifier)
				suite.Equal(data.ExpectedValue, n9.ReferenceIdentification)
			})
		}
	})
	suite.Run("adds currency to header", func() {
		setupTestData()
		currency := result.Header.Currency
		suite.IsType(edisegment.C3{}, currency)
		suite.Equal("USD", currency.CurrencyCodeC301)
	})

	// test that service members of affiliation MARINES have a GBLOC of USMC
	suite.Run("updates the GBLOC for marines to be USMC", func() {
		affiliationMarines := models.AffiliationMARINES
		sm := models.ServiceMember{
			Affiliation: &affiliationMarines,
			ID:          uuid.FromStringOrNil("d66d2f35-218c-4b85-b9d1-631949b9d100"),
		}

		mto := factory.BuildMove(suite.DB(), []factory.Customization{
			{
				Model: sm,
			},
		}, nil)
		factory.FetchOrBuildPostalCodeToGBLOC(suite.DB(), mto.Orders.NewDutyLocation.Address.PostalCode, "KKFA")

		paymentRequest = factory.BuildPaymentRequest(suite.DB(), []factory.Customization{
			{
				Model:    mto,
				LinkOnly: true,
			},
			{
				Model: models.PaymentRequest{
					IsFinal:         false,
					Status:          models.PaymentRequestStatusPending,
					RejectionReason: nil,
				},
			},
		}, nil)

		mtoShipment := factory.BuildMTOShipment(suite.DB(), []factory.Customization{
			{
				Model:    mto,
				LinkOnly: true,
			},
			{
				Model: models.MTOShipment{
					RequestedPickupDate: &requestedPickupDate,
					ScheduledPickupDate: &scheduledPickupDate,
					ActualPickupDate:    &actualPickupDate,
				},
			},
		}, nil)

		priceCents := unit.Cents(888)
		customizations := []factory.Customization{
			{
				Model: models.PaymentServiceItem{
					Status:     models.PaymentServiceItemStatusApproved,
					PriceCents: &priceCents,
				},
			},
			{
				Model:    mto,
				LinkOnly: true,
			},
			{
				Model:    mtoShipment,
				LinkOnly: true,
			},
			{
				Model:    paymentRequest,
				LinkOnly: true,
			},
		}
		distanceZipSITOriginParam := factory.CreatePaymentServiceItemParams{
			Key:     models.ServiceItemParamNameDistanceZipSITOrigin,
			KeyType: models.ServiceItemParamTypeInteger,
			Value:   "33",
		}

		dopsitParams := append(basicPaymentServiceItemParams, distanceZipSITOriginParam)
		dopsit := factory.BuildPaymentServiceItemWithParams(
			suite.DB(),
			models.ReServiceCodeDOPSIT,
			dopsitParams,
			customizations, nil,
		)

		paymentServiceItems = models.PaymentServiceItems{}
		paymentServiceItems = append(paymentServiceItems, dopsit)

		// setup known next value
		icnErr := suite.icnSequencer.SetVal(suite.AppContextForTest(), 122)
		suite.NoError(icnErr)

		// Proceed with full EDI Generation tests
		var err error
		result, err = generator.Generate(suite.AppContextForTest(), paymentRequest, false)
		suite.NoError(err)

		// reference the N1 EDI segment Identification Code, which in this case should be the GBLOC
		n1 := result.Header.OriginName
		suite.Equal("USMC", n1.IdentificationCode)
	})

	// test that when duty locations do not have associated transportation offices, there is no error thrown
	suite.Run("updates the origin and destination duty locations to not have associated transportation offices", func() {
		originDutyLocation := factory.BuildDutyLocationWithoutTransportationOffice(suite.DB(), nil, nil)

		customAddress := models.Address{
			ID:         uuid.Must(uuid.NewV4()),
			PostalCode: "73403",
		}
		destDutyLocation := factory.BuildDutyLocationWithoutTransportationOffice(suite.DB(), []factory.Customization{
			{Model: customAddress, Type: &factory.Addresses.DutyLocationAddress},
		}, nil)

		mto := factory.BuildMove(suite.DB(), []factory.Customization{
			{
				Model:    destDutyLocation,
				LinkOnly: true,
				Type:     &factory.DutyLocations.NewDutyLocation,
			},
			{
				Model:    originDutyLocation,
				LinkOnly: true,
				Type:     &factory.DutyLocations.OriginDutyLocation,
			},
		}, nil)

		paymentRequest = factory.BuildPaymentRequest(suite.DB(), []factory.Customization{
			{
				Model:    mto,
				LinkOnly: true,
			},
			{
				Model: models.PaymentRequest{
					IsFinal:         false,
					Status:          models.PaymentRequestStatusPending,
					RejectionReason: nil,
				},
			},
		}, nil)

		mtoShipment := factory.BuildMTOShipment(suite.DB(), []factory.Customization{
			{
				Model:    mto,
				LinkOnly: true,
			},
			{
				Model: models.MTOShipment{
					RequestedPickupDate: &requestedPickupDate,
					ScheduledPickupDate: &scheduledPickupDate,
					ActualPickupDate:    &actualPickupDate,
				},
			},
		}, nil)

		priceCents := unit.Cents(888)
		customizations := []factory.Customization{
			{
				Model: models.PaymentServiceItem{
					Status:     models.PaymentServiceItemStatusApproved,
					PriceCents: &priceCents,
				},
			},
			{
				Model:    mto,
				LinkOnly: true,
			},
			{
				Model:    mtoShipment,
				LinkOnly: true,
			},
			{
				Model:    paymentRequest,
				LinkOnly: true,
			},
		}
		distanceZipSITOriginParam := factory.CreatePaymentServiceItemParams{
			Key:     models.ServiceItemParamNameDistanceZipSITOrigin,
			KeyType: models.ServiceItemParamTypeInteger,
			Value:   "33",
		}

		dopsitParams := append(basicPaymentServiceItemParams, distanceZipSITOriginParam)
		dopsit := factory.BuildPaymentServiceItemWithParams(
			suite.DB(),
			models.ReServiceCodeDOPSIT,
			dopsitParams,
			customizations, nil,
		)

		paymentServiceItems = models.PaymentServiceItems{}
		paymentServiceItems = append(paymentServiceItems, dopsit)

		// setup known next value
		icnErr := suite.icnSequencer.SetVal(suite.AppContextForTest(), 122)
		suite.NoError(icnErr)

		// Proceed with full EDI Generation tests
		var err error
		result, err = generator.Generate(suite.AppContextForTest(), paymentRequest, false)
		suite.NoError(err)

		// reference the N1 EDI segment Name,
		// which should match the Origin Duty location name when there is no associated transportation office.
		n1 := result.Header.OriginName
		suite.Equal(originDutyLocation.Name, n1.Name)

	})

	suite.Run("adds actual pickup date to header", func() {
		setupTestData()
		g62Requested := result.Header.RequestedPickupDate
		suite.IsType(&edisegment.G62{}, g62Requested)
		suite.NotNil(g62Requested)
		suite.Equal(10, g62Requested.DateQualifier)
		suite.Equal(requestedPickupDate.Format(testDateFormat), g62Requested.Date)

		g62Scheduled := result.Header.ScheduledPickupDate
		suite.IsType(&edisegment.G62{}, g62Scheduled)
		suite.Equal(76, g62Scheduled.DateQualifier)
		suite.Equal(scheduledPickupDate.Format(testDateFormat), g62Scheduled.Date)

		g62Actual := result.Header.ActualPickupDate
		suite.IsType(&edisegment.G62{}, g62Actual)
		suite.Equal(86, g62Actual.DateQualifier)
		suite.Equal(actualPickupDate.Format(testDateFormat), g62Actual.Date)
	})

	suite.Run("adds buyer and seller organization name", func() {
		setupTestData()
		// buyer name
		originDutyLocation := paymentRequest.MoveTaskOrder.Orders.OriginDutyLocation
		buyerOrg := result.Header.BuyerOrganizationName
		originDutyLocationGbloc := paymentRequest.MoveTaskOrder.Orders.OriginDutyLocationGBLOC
		suite.IsType(edisegment.N1{}, buyerOrg)
		suite.Equal("BY", buyerOrg.EntityIdentifierCode)
		suite.Equal(originDutyLocation.Name, buyerOrg.Name)
		suite.Equal("92", buyerOrg.IdentificationCodeQualifier)
		suite.Equal(*originDutyLocationGbloc, buyerOrg.IdentificationCode)

		sellerOrg := result.Header.SellerOrganizationName
		suite.IsType(edisegment.N1{}, sellerOrg)
		suite.Equal("SE", sellerOrg.EntityIdentifierCode)
		suite.Equal("Prime", sellerOrg.Name)
		suite.Equal("2", sellerOrg.IdentificationCodeQualifier)
		suite.Equal("HSFR", sellerOrg.IdentificationCode)
	})

	suite.Run("adds orders destination address", func() {
		setupTestData()
		expectedDutyLocation := paymentRequest.MoveTaskOrder.Orders.NewDutyLocation
		transportationOffice, err := models.FetchDutyLocationTransportationOffice(suite.DB(), expectedDutyLocation.ID)
		suite.FatalNoError(err)
		// name
		n1 := result.Header.DestinationName
		suite.IsType(edisegment.N1{}, n1)
		suite.Equal("ST", n1.EntityIdentifierCode)
		suite.Equal(expectedDutyLocation.Name, n1.Name)
		suite.Equal("10", n1.IdentificationCodeQualifier)
		suite.Equal(transportationOffice.Gbloc, n1.IdentificationCode)
		// street address
		address := expectedDutyLocation.Address
		destAddress := result.Header.DestinationStreetAddress
		suite.IsType(&edisegment.N3{}, destAddress)
		n3 := *destAddress
		suite.Equal(address.StreetAddress1, n3.AddressInformation1)
		if address.StreetAddress2 == nil {
			suite.Empty(n3.AddressInformation2)
		} else {
			suite.Equal(*address.StreetAddress2, n3.AddressInformation2)
		}
		// city state info
		n4 := result.Header.DestinationPostalDetails
		suite.IsType(edisegment.N4{}, n4)
		suite.Equal(address.City, n4.CityName)
		suite.Equal(address.State, n4.StateOrProvinceCode)
		suite.Equal(address.PostalCode, n4.PostalCode)
		countryCode, err := address.CountryCode()
		suite.NoError(err)
		suite.Equal(*countryCode, n4.CountryCode)
		// Office Phone
		destinationDutyLocationPhoneLines := expectedDutyLocation.TransportationOffice.PhoneLines
		var destPhoneLines []string
		for _, phoneLine := range destinationDutyLocationPhoneLines {
			if phoneLine.Type == "voice" {
				destPhoneLines = append(destPhoneLines, phoneLine.Number)
			}
		}
		phone := result.Header.DestinationPhone
		suite.IsType(&edisegment.PER{}, phone)
		per := *phone
		suite.Equal("CN", per.ContactFunctionCode)
		suite.Equal("TE", per.CommunicationNumberQualifier)
		g := ghcPaymentRequestInvoiceGenerator{}
		phoneExpected, phoneExpectedErr := g.getPhoneNumberDigitsOnly(destPhoneLines[0])
		suite.NoError(phoneExpectedErr)
		suite.Equal(phoneExpected, per.CommunicationNumber)
	})

	suite.Run("adds orders origin address", func() {
		setupTestData()
		// name
		expectedDutyLocation := paymentRequest.MoveTaskOrder.Orders.OriginDutyLocation
		n1 := result.Header.OriginName
		suite.IsType(edisegment.N1{}, n1)
		suite.Equal("SF", n1.EntityIdentifierCode)
		suite.Equal(expectedDutyLocation.Name, n1.Name)
		suite.Equal("10", n1.IdentificationCodeQualifier)
		suite.Equal(expectedDutyLocation.TransportationOffice.Gbloc, n1.IdentificationCode)
		// street address
		address := expectedDutyLocation.Address
		n3Address := result.Header.OriginStreetAddress
		suite.IsType(&edisegment.N3{}, n3Address)
		n3 := *n3Address
		suite.Equal(address.StreetAddress1, n3.AddressInformation1)
		suite.Equal(*address.StreetAddress2, n3.AddressInformation2)
		// city state info
		n4 := result.Header.OriginPostalDetails
		suite.IsType(edisegment.N4{}, n4)
		if len(n4.CityName) >= maxCityLength {
			suite.Equal(address.City[:maxCityLength]+"...", n4.CityName)
		} else {
			suite.Equal(address.City, n4.CityName)
		}
		suite.Equal(address.State, n4.StateOrProvinceCode)
		suite.Equal(address.PostalCode, n4.PostalCode)
		countryCode, err := address.CountryCode()
		suite.NoError(err)
		suite.Equal(*countryCode, n4.CountryCode)
		// Office Phone
		originDutyLocationPhoneLines := expectedDutyLocation.TransportationOffice.PhoneLines
		var originPhoneLines []string
		for _, phoneLine := range originDutyLocationPhoneLines {
			if phoneLine.Type == "voice" {
				originPhoneLines = append(originPhoneLines, phoneLine.Number)
			}
		}
		phone := result.Header.OriginPhone
		suite.IsType(&edisegment.PER{}, phone)
		per := *phone
		suite.Equal("CN", per.ContactFunctionCode)
		suite.Equal("TE", per.CommunicationNumberQualifier)
		g := ghcPaymentRequestInvoiceGenerator{}
		phoneExpected, phoneExpectedErr := g.getPhoneNumberDigitsOnly(originPhoneLines[0])
		suite.NoError(phoneExpectedErr)
		suite.Equal(phoneExpected, per.CommunicationNumber)
	})

	suite.Run("adds various service item segments", func() {
		setupTestData()

		for idx, paymentServiceItem := range paymentServiceItems {
			var hierarchicalNumberInt = idx + 1
			var hierarchicalNumber = strconv.Itoa(hierarchicalNumberInt)
			segmentOffset := idx

			suite.Run("adds hl service item segment", func() {
				hl := result.ServiceItems[segmentOffset].HL
				suite.Equal(hierarchicalNumber, hl.HierarchicalIDNumber)
				suite.Equal(hierarchicalLevelCodeExpected, hl.HierarchicalLevelCode)
			})

			suite.Run("adds n9 service item segment", func() {
				n9 := result.ServiceItems[segmentOffset].N9
				suite.Equal("PO", n9.ReferenceIdentificationQualifier)
				suite.Equal(paymentServiceItem.ReferenceID, n9.ReferenceIdentification)
			})

			suite.Run("adds fa1 service item segment", func() {
				fa1 := result.ServiceItems[segmentOffset].FA1
				suite.Equal("DY", fa1.AgencyQualifierCode) // Default Order from testdatagen is AIR_FORCE
			})

			suite.Run("adds fa2 service item segment", func() {
				fa2 := result.ServiceItems[segmentOffset].FA2
				suite.Equal("TA", fa2.BreakdownStructureDetailCode)
				suite.Equal(*paymentRequest.MoveTaskOrder.Orders.TAC, fa2.FinancialInformationCode)
			})

			serviceItemPrice := paymentServiceItem.PriceCents.Int64()
			serviceCode := paymentServiceItem.MTOServiceItem.ReService.Code
			switch serviceCode {
			case models.ReServiceCodeCS, models.ReServiceCodeMS:
				suite.Run("adds l5 service item segment", func() {
					l5 := result.ServiceItems[segmentOffset].L5
					suite.Equal(hierarchicalNumberInt, l5.LadingLineItemNumber)
					suite.Equal(string(serviceCode), l5.LadingDescription)
					suite.Equal("TBD", l5.CommodityCode)
					suite.Equal("D", l5.CommodityCodeQualifier)
				})

				suite.Run("adds l1 service item segment", func() {
					l1 := result.ServiceItems[segmentOffset].L1
					freightRate := l1.FreightRate
					suite.Equal(hierarchicalNumberInt, l1.LadingLineItemNumber)
					suite.Equal(serviceItemPrice, l1.Charge)
					suite.Equal((*float64)(nil), freightRate)
					suite.Equal("", l1.RateValueQualifier)
				})

				suite.Run("adds l0 service item segment", func() {
					l0 := result.ServiceItems[segmentOffset].L0
					suite.Equal(hierarchicalNumberInt, l0.LadingLineItemNumber)
					suite.Equal(float64(0), l0.BilledRatedAsQuantity)
					suite.Equal("", l0.BilledRatedAsQualifier)
					suite.Equal(float64(0), l0.Weight)
					suite.Equal("", l0.WeightQualifier)
					suite.Equal(float64(0), l0.Volume)
					suite.Equal("", l0.VolumeUnitQualifier)
					suite.Equal(0, l0.LadingQuantity)
					suite.Equal("", l0.PackagingFormCode)
					suite.Equal("", l0.WeightUnitCode)
				})

				suite.Run("adds l1 service item segment", func() {
					l1 := result.ServiceItems[segmentOffset].L1
					suite.Equal(hierarchicalNumberInt, l1.LadingLineItemNumber)
					suite.Equal(serviceItemPrice, l1.Charge)
				})
			case models.ReServiceCodeDOP, models.ReServiceCodeDUPK,
				models.ReServiceCodeDPK, models.ReServiceCodeDDP,
				models.ReServiceCodeDDFSIT, models.ReServiceCodeDDASIT,
				models.ReServiceCodeDOFSIT, models.ReServiceCodeDOASIT,
				models.ReServiceCodeDOSHUT, models.ReServiceCodeDDSHUT,
				models.ReServiceCodeDNPK:
				suite.Run("adds l5 service item segment", func() {
					l5 := result.ServiceItems[segmentOffset].L5
					suite.Equal(hierarchicalNumberInt, l5.LadingLineItemNumber)
					suite.Equal(string(serviceCode), l5.LadingDescription)
					suite.Equal("TBD", l5.CommodityCode)
					suite.Equal("D", l5.CommodityCodeQualifier)
				})

				suite.Run("adds l0 service item segment", func() {
					l0 := result.ServiceItems[segmentOffset].L0
					suite.Equal(hierarchicalNumberInt, l0.LadingLineItemNumber)
					suite.Equal(float64(0), l0.BilledRatedAsQuantity)
					suite.Equal("", l0.BilledRatedAsQualifier)
					suite.Equal(float64(4242), l0.Weight)
					suite.Equal("B", l0.WeightQualifier)
					suite.Equal(float64(0), l0.Volume)
					suite.Equal("", l0.VolumeUnitQualifier)
					suite.Equal(0, l0.LadingQuantity)
					suite.Equal("", l0.PackagingFormCode)
					suite.Equal("L", l0.WeightUnitCode)
				})

				suite.Run("adds l1 service item segment", func() {
					l1 := result.ServiceItems[segmentOffset].L1
					suite.Equal(hierarchicalNumberInt, l1.LadingLineItemNumber)
					suite.Equal(float64(4242), *l1.FreightRate)
					suite.Equal("LB", l1.RateValueQualifier)
					suite.Equal(serviceItemPrice, l1.Charge)
				})
			case models.ReServiceCodeDCRT, models.ReServiceCodeDUCRT:
				suite.Run("adds l5 service item segment", func() {
					l5 := result.ServiceItems[segmentOffset].L5
					suite.Equal(hierarchicalNumberInt, l5.LadingLineItemNumber)
					suite.Equal(string(serviceCode), l5.LadingDescription)
					suite.Equal("TBD", l5.CommodityCode)
					suite.Equal("D", l5.CommodityCodeQualifier)
				})

				suite.Run("adds l0 service item segment", func() {
					l0 := result.ServiceItems[segmentOffset].L0
					suite.Equal(hierarchicalNumberInt, l0.LadingLineItemNumber)
					suite.Equal(float64(0), l0.BilledRatedAsQuantity)
					suite.Equal("", l0.BilledRatedAsQualifier)
					suite.Equal(float64(0), l0.Weight)
					suite.Equal("", l0.WeightQualifier)
					suite.Equal(144.5, l0.Volume)
					suite.Equal("E", l0.VolumeUnitQualifier)
					suite.Equal(1, l0.LadingQuantity)
					suite.Equal("CRT", l0.PackagingFormCode)
					suite.Equal("", l0.WeightUnitCode)
				})

				suite.Run("adds l1 service item segment", func() {
					l1 := result.ServiceItems[segmentOffset].L1
					suite.Equal(hierarchicalNumberInt, l1.LadingLineItemNumber)
					suite.Equal(23.69, *l1.FreightRate)
					suite.Equal("PF", l1.RateValueQualifier)
					suite.Equal(serviceItemPrice, l1.Charge)
				})
			default:
				suite.Run("adds l5 service item segment", func() {
					l5 := result.ServiceItems[segmentOffset].L5
					suite.Equal(hierarchicalNumberInt, l5.LadingLineItemNumber)

					suite.Equal(string(serviceCode), l5.LadingDescription)
					suite.Equal("TBD", l5.CommodityCode)
					suite.Equal("D", l5.CommodityCodeQualifier)
				})

				suite.Run("adds l0 service item segment", func() {
					l0 := result.ServiceItems[segmentOffset].L0
					suite.Equal(hierarchicalNumberInt, l0.LadingLineItemNumber)

					switch serviceCode {
					case models.ReServiceCodeDSH:
						suite.Equal(float64(24246), l0.BilledRatedAsQuantity)
					case models.ReServiceCodeDDDSIT:
						suite.Equal(float64(44), l0.BilledRatedAsQuantity)
					case models.ReServiceCodeDOPSIT:
						suite.Equal(float64(33), l0.BilledRatedAsQuantity)
					default:
						suite.Equal(float64(24246), l0.BilledRatedAsQuantity)
					}
					suite.Equal("DM", l0.BilledRatedAsQualifier)
					suite.Equal(float64(4242), l0.Weight)
					suite.Equal("B", l0.WeightQualifier)
					suite.Equal(float64(0), l0.Volume)
					suite.Equal("", l0.VolumeUnitQualifier)
					suite.Equal(0, l0.LadingQuantity)
					suite.Equal("", l0.PackagingFormCode)
					suite.Equal("L", l0.WeightUnitCode)
				})
				suite.Run("adds l1 service item segment", func() {
					l1 := result.ServiceItems[segmentOffset].L1
					suite.Equal(hierarchicalNumberInt, l1.LadingLineItemNumber)
					suite.Equal(float64(4242), *l1.FreightRate)
					suite.Equal("LB", l1.RateValueQualifier)
					suite.Equal(serviceItemPrice, l1.Charge)
				})
			}
		}
	})

	suite.Run("adds l3 service item segment", func() {
		l3 := result.L3
		// Will need to be updated as more service items are supported
		suite.Equal(int64(17760), l3.PriceCents)
	})
}

func (suite *GHCInvoiceSuite) TestOnlyMsandCsGenerateEdi() {
	generator := NewGHCPaymentRequestInvoiceGenerator(suite.icnSequencer, clock.NewMock())
	basicPaymentServiceItemParams := []factory.CreatePaymentServiceItemParams{
		{
			Key:     models.ServiceItemParamNameContractCode,
			KeyType: models.ServiceItemParamTypeString,
			Value:   factory.DefaultContractCode,
		},
	}
	mto := factory.BuildMove(suite.DB(), nil, nil)
	paymentRequest := factory.BuildPaymentRequest(suite.DB(), []factory.Customization{
		{
			Model:    mto,
			LinkOnly: true,
		},
		{
			Model: models.PaymentRequest{
				IsFinal:         false,
				Status:          models.PaymentRequestStatusPending,
				RejectionReason: nil,
			},
		},
	}, nil)

	customizations := []factory.Customization{
		{
			Model: models.PaymentServiceItem{
				Status: models.PaymentServiceItemStatusApproved,
			},
		},
		{
			Model:    mto,
			LinkOnly: true,
		},
		{
			Model:    paymentRequest,
			LinkOnly: true,
		},
	}

	factory.BuildPaymentServiceItemWithParams(
		suite.DB(),
		models.ReServiceCodeMS,
		basicPaymentServiceItemParams,
		customizations, nil,
	)
	factory.BuildPaymentServiceItemWithParams(
		suite.DB(),
		models.ReServiceCodeCS,
		basicPaymentServiceItemParams,
		customizations, nil,
	)

	_, err := generator.Generate(suite.AppContextForTest(), paymentRequest, false)
	suite.NoError(err)
}

func (suite *GHCInvoiceSuite) TestNilValues() {
	mockClock := clock.NewMock()
	currentTime := mockClock.Now()
	basicPaymentServiceItemParams := []factory.CreatePaymentServiceItemParams{
		{
			Key:     models.ServiceItemParamNameContractCode,
			KeyType: models.ServiceItemParamTypeString,
			Value:   factory.DefaultContractCode,
		},
		{
			Key:     models.ServiceItemParamNameReferenceDate,
			KeyType: models.ServiceItemParamTypeDate,
			Value:   currentTime.Format(testDateFormat),
		},
		{
			Key:     models.ServiceItemParamNameWeightBilled,
			KeyType: models.ServiceItemParamTypeInteger,
			Value:   "4242",
		},
		{
			Key:     models.ServiceItemParamNameDistanceZip,
			KeyType: models.ServiceItemParamTypeInteger,
			Value:   "24246",
		},
	}

	generator := NewGHCPaymentRequestInvoiceGenerator(suite.icnSequencer, mockClock)

	var nilPaymentRequest models.PaymentRequest
	setupTestData := func() {
		nilMove := factory.BuildMove(suite.DB(), nil, nil)

		nilPaymentRequest = factory.BuildPaymentRequest(suite.DB(), []factory.Customization{
			{
				Model:    nilMove,
				LinkOnly: true,
			},
			{
				Model: models.PaymentRequest{
					IsFinal:         false,
					Status:          models.PaymentRequestStatusPending,
					RejectionReason: nil,
				},
			},
		}, nil)

		customizations := []factory.Customization{
			{
				Model:    nilMove,
				LinkOnly: true,
			},
			{
				Model:    nilPaymentRequest,
				LinkOnly: true,
			},
			{
				Model: models.PaymentServiceItem{
					Status: models.PaymentServiceItemStatusApproved,
				},
			},
		}

		factory.BuildPaymentServiceItemWithParams(
			suite.DB(),
			models.ReServiceCodeDLH,
			basicPaymentServiceItemParams,
			customizations,
			nil,
		)
	}

	// This won't work because we don't have PaymentServiceItems on the PaymentRequest right now.
	// nilPaymentRequest.PaymentServiceItems[0].PriceCents = nil

	panicFunc := func() {
		//RA Summary: gosec - errcheck - Unchecked return value
		//RA: Linter flags errcheck error: Ignoring a method's return value can cause the program to overlook unexpected states and conditions.
		//RA: Functions with unchecked return values in the file are used fetch data and assign data to a variable that is checked later on
		//RA: Given the return value is being checked in a different line and the functions that are flagged by the linter are being used to assign variables
		//RA: in a unit test, then there is no risk
		//RA Developer Status: Mitigated
		//RA Validator Status: Mitigated
		//RA Modified Severity: N/A
		// nolint:errcheck
		generator.Generate(suite.AppContextForTest(), nilPaymentRequest, false)
	}

	suite.Run("nil TAC does not cause panic", func() {
		setupTestData()
		oldTAC := nilPaymentRequest.MoveTaskOrder.Orders.TAC
		nilPaymentRequest.MoveTaskOrder.Orders.TAC = nil
		suite.NotPanics(panicFunc)
		nilPaymentRequest.MoveTaskOrder.Orders.TAC = oldTAC
	})

	suite.Run("empty TAC returns error", func() {
		setupTestData()
		oldTAC := nilPaymentRequest.MoveTaskOrder.Orders.TAC
		blank := ""
		nilPaymentRequest.MoveTaskOrder.Orders.TAC = &blank
		_, err := generator.Generate(suite.AppContextForTest(), nilPaymentRequest, false)
		suite.Error(err)
		suite.IsType(apperror.ConflictError{}, err)
		suite.Equal(fmt.Sprintf("ID: %s is in a conflicting state Invalid order. Must have an HHG TAC value", nilPaymentRequest.MoveTaskOrder.OrdersID), err.Error())
		nilPaymentRequest.MoveTaskOrder.Orders.TAC = oldTAC
	})

	suite.Run("nil TAC returns error", func() {
		setupTestData()
		oldTAC := nilPaymentRequest.MoveTaskOrder.Orders.TAC
		nilPaymentRequest.MoveTaskOrder.Orders.TAC = nil
		_, err := generator.Generate(suite.AppContextForTest(), nilPaymentRequest, false)
		suite.Error(err)
		suite.IsType(apperror.ConflictError{}, err)
		suite.Equal(fmt.Sprintf("ID: %s is in a conflicting state Invalid order. Must have an HHG TAC value", nilPaymentRequest.MoveTaskOrder.OrdersID), err.Error())
		nilPaymentRequest.MoveTaskOrder.Orders.TAC = oldTAC
	})

	suite.Run("nil country for NewDutyLocation does not cause panic", func() {
		setupTestData()
		oldCountry := nilPaymentRequest.MoveTaskOrder.Orders.NewDutyLocation.Address.Country
		nilPaymentRequest.MoveTaskOrder.Orders.NewDutyLocation.Address.Country = nil
		suite.NotPanics(panicFunc)
		nilPaymentRequest.MoveTaskOrder.Orders.NewDutyLocation.Address.Country = oldCountry
	})

	suite.Run("nil country for OriginDutyLocation does not cause panic", func() {
		setupTestData()
		oldCountry := nilPaymentRequest.MoveTaskOrder.Orders.OriginDutyLocation.Address.Country
		nilPaymentRequest.MoveTaskOrder.Orders.OriginDutyLocation.Address.Country = nil
		suite.NotPanics(panicFunc)
		nilPaymentRequest.MoveTaskOrder.Orders.OriginDutyLocation.Address.Country = oldCountry
	})

	suite.Run("nil reference ID does not cause panic", func() {
		setupTestData()
		oldReferenceID := nilPaymentRequest.MoveTaskOrder.ReferenceID
		nilPaymentRequest.MoveTaskOrder.ReferenceID = nil
		suite.NotPanics(panicFunc)
		nilPaymentRequest.MoveTaskOrder.ReferenceID = oldReferenceID
	})

	// TODO: Needs some additional thought since PaymentServiceItems is loaded from the DB in Generate.
	//suite.Run("nil PriceCents does not cause panic", func() {
	//	oldPriceCents := nilPaymentRequest.PaymentServiceItems[0].PriceCents
	//	nilPaymentRequest.PaymentServiceItems[0].PriceCents = nil
	//	suite.NotPanics(panicFunc)
	//	nilPaymentRequest.PaymentServiceItems[0].PriceCents = oldPriceCents
	//})
}

func (suite *GHCInvoiceSuite) TestNoApprovedPaymentServiceItems() {
	generator := NewGHCPaymentRequestInvoiceGenerator(suite.icnSequencer, clock.NewMock())
	var result ediinvoice.Invoice858C
	var err error
	setupTestData := func() {

		basicPaymentServiceItemParams := []factory.CreatePaymentServiceItemParams{
			{
				Key:     models.ServiceItemParamNameContractCode,
				KeyType: models.ServiceItemParamTypeString,
				Value:   factory.DefaultContractCode,
			},
		}
		mto := factory.BuildMove(suite.DB(), nil, nil)
		paymentRequest := factory.BuildPaymentRequest(suite.DB(), []factory.Customization{
			{
				Model:    mto,
				LinkOnly: true,
			},
			{
				Model: models.PaymentRequest{
					IsFinal:         false,
					Status:          models.PaymentRequestStatusPending,
					RejectionReason: nil,
				},
			},
		}, nil)

		customizations := []factory.Customization{
			{
				Model:    mto,
				LinkOnly: true,
			},
			{
				Model:    paymentRequest,
				LinkOnly: true,
			},
		}

		factory.BuildPaymentServiceItemWithParams(
			suite.DB(),
			models.ReServiceCodeMS,
			basicPaymentServiceItemParams,
			append(customizations, factory.Customization{
				Model: models.PaymentServiceItem{Status: models.PaymentServiceItemStatusDenied},
			}), nil,
		)

		factory.BuildPaymentServiceItemWithParams(
			suite.DB(),
			models.ReServiceCodeCS,
			basicPaymentServiceItemParams,
			append(customizations, factory.Customization{
				Model: models.PaymentServiceItem{Status: models.PaymentServiceItemStatusRequested},
			}), nil,
		)

		factory.BuildPaymentServiceItemWithParams(
			suite.DB(),
			models.ReServiceCodeCS,
			basicPaymentServiceItemParams,
			append(customizations, factory.Customization{
				Model: models.PaymentServiceItem{Status: models.PaymentServiceItemStatusPaid},
			}), nil,
		)

		factory.BuildPaymentServiceItemWithParams(
			suite.DB(),
			models.ReServiceCodeCS,
			basicPaymentServiceItemParams,
			append(customizations, factory.Customization{
				Model: models.PaymentServiceItem{Status: models.PaymentServiceItemStatusSentToGex},
			}), nil,
		)

		result, err = generator.Generate(suite.AppContextForTest(), paymentRequest, false)
		suite.Error(err)
	}
	suite.Run("Service items that are not approved should be not added to invoice", func() {
		setupTestData()
		suite.Empty(result.ServiceItems)
	})

	suite.Run("Cost of service items that are not approved should not be included in L3", func() {
		setupTestData()
		l3 := result.L3
		suite.Equal(int64(0), l3.PriceCents)
	})
}

func (suite *GHCInvoiceSuite) TestTACs() {
	mockClock := clock.NewMock()
	currentTime := mockClock.Now()
	basicPaymentServiceItemParams := []factory.CreatePaymentServiceItemParams{
		{
			Key:     models.ServiceItemParamNameContractCode,
			KeyType: models.ServiceItemParamTypeString,
			Value:   factory.DefaultContractCode,
		},
		{
			Key:     models.ServiceItemParamNameReferenceDate,
			KeyType: models.ServiceItemParamTypeDate,
			Value:   currentTime.Format(testDateFormat),
		},
		{
			Key:     models.ServiceItemParamNameWeightBilled,
			KeyType: models.ServiceItemParamTypeInteger,
			Value:   "4242",
		},
		{
			Key:     models.ServiceItemParamNameDistanceZip,
			KeyType: models.ServiceItemParamTypeInteger,
			Value:   "24246",
		},
	}

	generator := NewGHCPaymentRequestInvoiceGenerator(suite.icnSequencer, mockClock)

	hhgTAC := "1111"
	ntsTAC := "2222"

	var mtoShipment models.MTOShipment
	var paymentRequest models.PaymentRequest

	setupTestData := func() {
		move := factory.BuildMove(suite.DB(), []factory.Customization{
			{
				Model: models.Order{
					TAC:    &hhgTAC,
					NtsTAC: &ntsTAC,
				},
			},
		}, nil)

		paymentRequest = factory.BuildPaymentRequest(suite.DB(), []factory.Customization{
			{
				Model:    move,
				LinkOnly: true,
			},
			{
				Model: models.PaymentRequest{
					IsFinal: false,
					Status:  models.PaymentRequestStatusReviewed,
				},
			},
		}, nil)

		mtoShipment = factory.BuildMTOShipment(suite.DB(), []factory.Customization{
			{
				Model:    move,
				LinkOnly: true,
			},
		}, nil)

		factory.BuildPaymentServiceItemWithParams(
			suite.DB(),
			models.ReServiceCodeDNPK,
			basicPaymentServiceItemParams,
			[]factory.Customization{
				{
					Model:    move,
					LinkOnly: true,
				},
				{
					Model:    mtoShipment,
					LinkOnly: true,
				},
				{
					Model:    paymentRequest,
					LinkOnly: true,
				},
				{
					Model: models.PaymentServiceItem{
						Status: models.PaymentServiceItemStatusApproved,
					},
				},
			}, nil,
		)
	}

	suite.Run("shipment with no TAC type set", func() {
		setupTestData()
		mtoShipment.TACType = nil
		suite.MustSave(&mtoShipment)

		result, err := generator.Generate(suite.AppContextForTest(), paymentRequest, false)
		suite.NoError(err)
		suite.Equal(hhgTAC, result.ServiceItems[0].FA2.FinancialInformationCode)
	})

	suite.Run("shipment with HHG TAC type set", func() {
		setupTestData()
		tacType := models.LOATypeHHG
		mtoShipment.TACType = &tacType
		suite.MustSave(&mtoShipment)

		result, err := generator.Generate(suite.AppContextForTest(), paymentRequest, false)
		suite.NoError(err)
		suite.Equal(hhgTAC, result.ServiceItems[0].FA2.FinancialInformationCode)
	})

	suite.Run("shipment with HHG TAC type set", func() {
		setupTestData()
		tacType := models.LOATypeNTS
		mtoShipment.TACType = &tacType
		suite.MustSave(&mtoShipment)

		result, err := generator.Generate(suite.AppContextForTest(), paymentRequest, false)
		suite.NoError(err)
		suite.Equal(ntsTAC, result.ServiceItems[0].FA2.FinancialInformationCode)
	})

	suite.Run("shipment with NTS TAC type set", func() {
		setupTestData()
		tacType := models.LOATypeNTS
		mtoShipment.TACType = &tacType
		suite.MustSave(&mtoShipment)

		result, err := generator.Generate(suite.AppContextForTest(), paymentRequest, false)
		suite.NoError(err)
		suite.Equal(ntsTAC, result.ServiceItems[0].FA2.FinancialInformationCode)
	})

	suite.Run("shipment with HHG TAC type set, but no HHG TAC", func() {
		setupTestData()
		tacType := models.LOATypeHHG
		mtoShipment.TACType = &tacType
		suite.MustSave(&mtoShipment)
		paymentRequest.MoveTaskOrder.Orders.TAC = nil
		suite.MustSave(&paymentRequest.MoveTaskOrder.Orders)

		_, err := generator.Generate(suite.AppContextForTest(), paymentRequest, false)
		suite.Error(err)
		suite.Contains(err.Error(), "Must have an HHG TAC value")
	})

	suite.Run("shipment with NTS TAC type set, but no NTS TAC", func() {
		setupTestData()
		tacType := models.LOATypeNTS
		mtoShipment.TACType = &tacType
		suite.MustSave(&mtoShipment)
		paymentRequest.MoveTaskOrder.Orders.NtsTAC = nil
		suite.MustSave(&paymentRequest.MoveTaskOrder.Orders)

		_, err := generator.Generate(suite.AppContextForTest(), paymentRequest, false)
		suite.Error(err)
		suite.Contains(err.Error(), "Must have an NTS TAC value")
	})
}

func (suite *GHCInvoiceSuite) TestDetermineDutyLocationPhoneLinesFunc() {
	suite.Run("determineDutyLocationPhoneLines returns empty slice of phone lines when when there is no associated transportation office", func() {
		var emptyPhoneLines []string
		dutyLocation := factory.BuildDutyLocationWithoutTransportationOffice(suite.DB(), nil, nil)
		phoneLines := determineDutyLocationPhoneLines(dutyLocation)
		suite.Equal(emptyPhoneLines, phoneLines)
	})
	suite.Run("determineDutyLocationPhoneLines returns transportation office name when there is an associated transportation office", func() {
		customVoicePhoneNumber := "(555) 444-3333"
		customVoicePhoneLine := models.OfficePhoneLine{
			Type:   "voice",
			Number: customVoicePhoneNumber,
		}
		customFaxPhoneNumber := "(555) 777-8888"
		customFaxPhoneLine := models.OfficePhoneLine{
			Type:   "fax",
			Number: customFaxPhoneNumber,
		}
		customTransportationOffice := models.TransportationOffice{
			PhoneLines: models.OfficePhoneLines{customFaxPhoneLine, customVoicePhoneLine},
		}

		dutyLocation := factory.BuildDutyLocation(suite.DB(), []factory.Customization{
			{Model: customTransportationOffice},
		}, nil)
		phoneLines := determineDutyLocationPhoneLines(dutyLocation)

		voiceNumberFound := false
		faxNumberFound := false

		for _, phoneLine := range phoneLines {
			if phoneLine == customVoicePhoneNumber {
				voiceNumberFound = true
			}
			if phoneLine == customFaxPhoneNumber {
				faxNumberFound = true
			}
		}

		suite.True(voiceNumberFound, "Phone numbers of type voice will be returned")
		suite.False(faxNumberFound, "Phone numbers not of type voice will not be returned")
	})
}

func (suite *GHCInvoiceSuite) TestTruncateStrFunc() {
	longStr := "A super duper long string"
	expectedTruncatedStr := "A super..."
	suite.Equal(expectedTruncatedStr, truncateStr(longStr, 10))

	suite.Equal("AB", truncateStr("ABCD", 2))
	suite.Equal("ABC", truncateStr("ABCD", 3))
	suite.Equal("A...", truncateStr("ABCDEFGHI", 4))
	suite.Equal("ABC...", truncateStr("ABCDEFGHI", 6))
	suite.Equal("Too short", truncateStr("Too short", 200))
}<|MERGE_RESOLUTION|>--- conflicted
+++ resolved
@@ -83,11 +83,7 @@
 	var result ediinvoice.Invoice858C
 
 	setupTestData := func() {
-<<<<<<< HEAD
-		mto := factory.BuildMove(suite.DB(), []factory.Customization{
-=======
 		mto = factory.BuildMove(suite.DB(), []factory.Customization{
->>>>>>> 7e605910
 			{
 				Model: models.Move{
 					ReferenceID: &referenceID,
