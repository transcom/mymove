package invoice

import (
	"github.com/transcom/mymove/pkg/testingsuite"
	"net/http"
	"net/http/httptest"
	"testing"

	"github.com/stretchr/testify/suite"
	"go.uber.org/zap"
)

type GexSuite struct {
<<<<<<< HEAD
	testingsuite.PopTestSuite
	logger *zap.Logger
=======
	suite.Suite
	db     *pop.Connection
	logger Logger
>>>>>>> a604a2dc
}

func (suite *GexSuite) SetupTest() {
	suite.DB().TruncateAll()
}

func TestGexSuite(t *testing.T) {

<<<<<<< HEAD
	// Use a no-op logger during testing
	logger := zap.NewNop()

	hs := &GexSuite{
		PopTestSuite: testingsuite.NewPopTestSuite(testingsuite.CurrentPackage()),
		logger:       logger,
=======
	hs := &GexSuite{
		db:     db,
		logger: zap.NewNop(), // Use a no-op logger during testing
>>>>>>> a604a2dc
	}
	suite.Run(t, hs)
}

func (suite *GexSuite) TestSendToGexHTTP_Call() {
	ediString := ""
	mockServer := httptest.NewServer(http.HandlerFunc(func(w http.ResponseWriter, r *http.Request) {
		w.WriteHeader(http.StatusOK)
	}))
	resp, err := NewGexSenderHTTP(mockServer.URL, false, nil, "", "").
		SendToGex(ediString, "test_transaction")
	if resp == nil || err != nil {
		suite.T().Fatal(err, "Failed mock request")
	}
	expectedStatus := http.StatusOK
	suite.Equal(expectedStatus, resp.StatusCode)

	mockServer = httptest.NewServer(http.HandlerFunc(func(w http.ResponseWriter, r *http.Request) {
		w.WriteHeader(http.StatusInternalServerError)
	}))
	resp, err = NewGexSenderHTTP(mockServer.URL, false, nil, "", "").
		SendToGex(ediString, "test_transaction")
	if resp == nil || err != nil {
		suite.T().Fatal(err, "Failed mock request")
	}

	expectedStatus = http.StatusInternalServerError
	suite.Equal(expectedStatus, resp.StatusCode)
}<|MERGE_RESOLUTION|>--- conflicted
+++ resolved
@@ -1,24 +1,22 @@
 package invoice
 
 import (
-	"github.com/transcom/mymove/pkg/testingsuite"
 	"net/http"
 	"net/http/httptest"
 	"testing"
+
+	"github.com/gobuffalo/pop"
+
+	"github.com/transcom/mymove/pkg/testingsuite"
 
 	"github.com/stretchr/testify/suite"
 	"go.uber.org/zap"
 )
 
 type GexSuite struct {
-<<<<<<< HEAD
 	testingsuite.PopTestSuite
-	logger *zap.Logger
-=======
-	suite.Suite
 	db     *pop.Connection
 	logger Logger
->>>>>>> a604a2dc
 }
 
 func (suite *GexSuite) SetupTest() {
@@ -27,18 +25,9 @@
 
 func TestGexSuite(t *testing.T) {
 
-<<<<<<< HEAD
-	// Use a no-op logger during testing
-	logger := zap.NewNop()
-
 	hs := &GexSuite{
 		PopTestSuite: testingsuite.NewPopTestSuite(testingsuite.CurrentPackage()),
-		logger:       logger,
-=======
-	hs := &GexSuite{
-		db:     db,
-		logger: zap.NewNop(), // Use a no-op logger during testing
->>>>>>> a604a2dc
+		logger:       zap.NewNop(), // Use a no-op logger during testing
 	}
 	suite.Run(t, hs)
 }
