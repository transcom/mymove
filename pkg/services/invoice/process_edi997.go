package invoice

import (
	"fmt"

	"github.com/gobuffalo/pop/v5"
	"go.uber.org/zap"

	ediResponse997 "github.com/transcom/mymove/pkg/edi/edi997"
	"github.com/transcom/mymove/pkg/models"
	"github.com/transcom/mymove/pkg/services"
)

type edi997Processor struct {
	db     *pop.Connection
	logger Logger
}

// NewEDI997Processor returns a new EDI997 processor
func NewEDI997Processor(db *pop.Connection,
	logger Logger) services.SyncadaFileProcessor {

	return &edi997Processor{
		db:     db,
		logger: logger,
	}
}

//ProcessFile parses an EDI 997 response and updates the payment request status
func (e *edi997Processor) ProcessFile(path string, stringEDI997 string) error {
	fmt.Printf(path)

	edi997 := ediResponse997.EDI{}
	err := edi997.Parse(stringEDI997)
	if err != nil {
		e.logger.Error("unable to parse EDI997", zap.Error(err))
		return fmt.Errorf("unable to parse EDI997")
	}

	// Find the PaymentRequestID that matches the GCN
	icn := edi997.InterchangeControlEnvelope.ISA.InterchangeControlNumber
	var gcn int64
	if edi997.InterchangeControlEnvelope.FunctionalGroups != nil {
		if edi997.InterchangeControlEnvelope.FunctionalGroups[0].TransactionSets != nil {
			ak1 := edi997.InterchangeControlEnvelope.FunctionalGroups[0].TransactionSets[0].FunctionalGroupResponse.AK1
			gcn = ak1.GroupControlNumber
		} else {
			e.logger.Error("Validation error(s) detected with the EDI997. EDI Errors could not be saved", zap.Error(err))
			return fmt.Errorf("Validation error(s) detected with the EDI997. EDI Errors could not be saved: %w", err)
		}
	} else {
		e.logger.Error("Validation error(s) detected with the EDI997. EDI Errors could not be saved", zap.Error(err))
		return fmt.Errorf("Validation error(s) detected with the EDI997. EDI Errors could not be saved: %w", err)
	}

	// In the 858, the EDI only has 1 group, and the ICN and the GCN are the same. Therefore, we'll query the PR to ICN table
	// to find the associated payment request using the reported GCN from the 997.
	var paymentRequest models.PaymentRequest
	err = e.db.Q().
		Join("payment_request_to_interchange_control_numbers", "payment_request_to_interchange_control_numbers.payment_request_id = payment_requests.id").
		Where("payment_request_to_interchange_control_numbers.interchange_control_number = ?", int(gcn)).
		First(&paymentRequest)
	if err != nil {
		e.logger.Error("unable to find PaymentRequest with GCN", zap.Error(err))
		return fmt.Errorf("unable to find PaymentRequest with GCN: %s, %d", err.Error(), int(gcn))
	}

	prToICN := models.PaymentRequestToInterchangeControlNumber{
		InterchangeControlNumber: int(icn),
		PaymentRequestID:         paymentRequest.ID,
	}

	var transactionError error
	transactionError = e.db.Transaction(func(tx *pop.Connection) error {
		err = tx.Save(&prToICN)
		if err != nil {
			e.logger.Error("failure saving payment request to interchange control number", zap.Error(err))
			return fmt.Errorf("failure saving payment request to interchange control number: %w", err)
		}
		err = edi997.Validate()
		if err != nil {
			code := "MilMove"
			desc := err.Error()
			ediError := models.EdiError{
				Code:                       &code,
				Description:                &desc,
				PaymentRequestID:           paymentRequest.ID,
				InterchangeControlNumberID: prToICN.ID,
				EDIType:                    models.EDI997,
			}
			err = tx.Save(&ediError)
			if err != nil {
				e.logger.Error("failure saving edi validation errors", zap.Error(err))
				return fmt.Errorf("failure saving edi validation errors: %w", err)
			}
			e.logger.Error("Validation error(s) detected with the EDI997", zap.Error(err))
			return fmt.Errorf("Validation error(s) detected with the EDI997: %w, %v", err, desc)
		}

		paymentRequest.Status = models.PaymentRequestStatusReceivedByGex
		err = tx.Update(&paymentRequest)
		if err != nil {
			e.logger.Error("failure updating payment request", zap.Error(err))
			return fmt.Errorf("failure updating payment request status: %w", err)
		}
		return nil
	})

	if transactionError != nil {
		e.logger.Error(transactionError.Error())
		return transactionError
	}

	return nil
}

func (e *edi997Processor) EDIType() models.EDIType {
<<<<<<< HEAD
	return models.EDI997
=======
	return models.EDIType997
>>>>>>> 40ebea3a
}<|MERGE_RESOLUTION|>--- conflicted
+++ resolved
@@ -86,7 +86,7 @@
 				Description:                &desc,
 				PaymentRequestID:           paymentRequest.ID,
 				InterchangeControlNumberID: prToICN.ID,
-				EDIType:                    models.EDI997,
+				EDIType:                    models.EDIType997,
 			}
 			err = tx.Save(&ediError)
 			if err != nil {
@@ -115,9 +115,5 @@
 }
 
 func (e *edi997Processor) EDIType() models.EDIType {
-<<<<<<< HEAD
-	return models.EDI997
-=======
 	return models.EDIType997
->>>>>>> 40ebea3a
 }