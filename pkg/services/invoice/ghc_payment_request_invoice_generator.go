--- conflicted
+++ resolved
@@ -97,19 +97,19 @@
 	}
 	edi858.Header = append(edi858.Header, &paymentRequestNumberSegment)
 
-<<<<<<< HEAD
-	customerName := edisegment.N9{
-		ReferenceIdentificationQualifier: "1W",
-		//ReferenceIdentification:          paymentRequest.PaymentRequestNumber,
-	}
-=======
 	// Add service member details to header
 	serviceMemberSegments, err := g.createServiceMemberDetailSegments(paymentRequest)
 	if err != nil {
 		return ediinvoice.Invoice858C{}, err
 	}
 	edi858.Header = append(edi858.Header, serviceMemberSegments...)
->>>>>>> a980360d
+
+	// Add origin and destination details to header
+	originDestinationSegments, err := g.createOriginAndDestinationSegments(paymentRequest)
+	if err != nil {
+		return ediinvoice.Invoice858C{}, err
+	}
+	edi858.Header = append(edi858.Header, originDestinationSegments...)
 
 	var paymentServiceItems models.PaymentServiceItems
 	error := g.DB.Q().
@@ -169,6 +169,110 @@
 	return serviceMemberDetails, nil
 }
 
+func (g GHCPaymentRequestInvoiceGenerator) createOriginAndDestinationSegments(paymentRequest models.PaymentRequest) ([]edisegment.Segment, error) {
+	originAndDestinationSegments := []edisegment.Segment{}
+
+	order := paymentRequest.MoveTaskOrder.Orders
+	mtoShipment := paymentRequest.MoveTaskOrder.MTOShipments[0]
+
+	if order.ID == uuid.Nil {
+		return []edisegment.Segment{}, fmt.Errorf("no order found for Payment Request ID: %s", paymentRequest.ID)
+	}
+
+	if mtoShipment.ID == uuid.Nil {
+		return []edisegment.Segment{}, fmt.Errorf("no MTO shipment found for Payment Request ID: %s", paymentRequest.ID)
+	}
+
+	// destination name
+	destinationStationName := order.NewDutyStation.Name
+	if len(destinationStationName) == 0 {
+		return []edisegment.Segment{}, fmt.Errorf("no destination duty station name found for Order ID: %s Payment Request ID: %s", order.ID, paymentRequest.ID)
+	}
+	destinationName := edisegment.N1{
+		EntityIdentifierCode:        "ST",
+		Name:                        destinationStationName,
+		IdentificationCodeQualifier: "10",
+		IdentificationCode:          "GBLOC/DODAAC",
+	}
+	originAndDestinationSegments = append(originAndDestinationSegments, &destinationName)
+
+	// destination address
+	destinationAddress := mtoShipment.DestinationAddress.StreetAddress1
+
+	if len(destinationAddress) == 0 {
+		return []edisegment.Segment{}, fmt.Errorf("no destination street address found for MTO shipment ID: %s Payment Request ID: %s", mtoShipment.ID, paymentRequest.ID)
+	}
+
+	destinationStreetAddress := edisegment.N3{
+		AddressInformation1: destinationAddress,
+	}
+	originAndDestinationSegments = append(originAndDestinationSegments, &destinationStreetAddress)
+
+	// destination city/state/postal
+	destinationAddressDetails := mtoShipment.DestinationAddress
+
+	if destinationAddressDetails.ID == uuid.Nil {
+		return []edisegment.Segment{}, fmt.Errorf("no destination address found for MTO shipment ID: %s Payment Request ID: %s", mtoShipment.ID, paymentRequest.ID)
+	}
+
+	destinationPostalDetails := edisegment.N4{
+		CityName:            destinationAddressDetails.City,
+		StateOrProvinceCode: destinationAddressDetails.State,
+		PostalCode:          destinationAddressDetails.PostalCode,
+		CountryCode:         string(*destinationAddressDetails.Country),
+		LocationQualifier:   "SL",
+		LocationIdentifier:  "237740290",
+	}
+	originAndDestinationSegments = append(originAndDestinationSegments, &destinationPostalDetails)
+
+	// TODO: Create PER segment and implement Destination POC Phone
+
+	// ========  ORIGIN ========= //
+	// origin station name
+	originStationName := order.OriginDutyStation.Name
+	if len(originStationName) == 0 {
+		return []edisegment.Segment{}, fmt.Errorf("no origin duty station name found for Order ID: %s Payment Request ID: %s", order.ID, paymentRequest.ID)
+	}
+	originName := edisegment.N1{
+		EntityIdentifierCode:        "ST",
+		Name:                        originStationName,
+		IdentificationCodeQualifier: "10",
+		IdentificationCode:          "GBLOC/DODAAC",
+	}
+	originAndDestinationSegments = append(originAndDestinationSegments, &originName)
+
+	// origin address
+	originAddress := mtoShipment.PickupAddress.StreetAddress1
+
+	if len(originAddress) == 0 {
+		return []edisegment.Segment{}, fmt.Errorf("no origin street address found for MTO shipment ID: %s Payment Request ID: %s", mtoShipment.ID, paymentRequest.ID)
+	}
+
+	originStreetAddress := edisegment.N3{
+		AddressInformation1: originAddress,
+	}
+	originAndDestinationSegments = append(originAndDestinationSegments, &originStreetAddress)
+
+	// origin city/state/postal
+	originAddressDetails := mtoShipment.PickupAddress
+
+	if originAddressDetails.ID == uuid.Nil {
+		return []edisegment.Segment{}, fmt.Errorf("no origin address found for MTO shipment ID: %s Payment Request ID: %s", mtoShipment.ID, paymentRequest.ID)
+	}
+
+	originPostalDetails := edisegment.N4{
+		CityName:            originAddressDetails.City,
+		StateOrProvinceCode: originAddressDetails.State,
+		PostalCode:          originAddressDetails.PostalCode,
+		CountryCode:         string(*originAddressDetails.Country),
+		LocationQualifier:   "SL",
+		LocationIdentifier:  "237740290",
+	}
+	originAndDestinationSegments = append(originAndDestinationSegments, &originPostalDetails)
+
+	return originAndDestinationSegments, nil
+}
+
 func (g GHCPaymentRequestInvoiceGenerator) fetchPaymentServiceItemParam(serviceItemID uuid.UUID, key models.ServiceItemParamName) (models.PaymentServiceItemParam, error) {
 	var paymentServiceItemParam models.PaymentServiceItemParam
 
@@ -183,19 +287,6 @@
 	return paymentServiceItemParam, nil
 }
 
-func (g GHCPaymentRequestInvoiceGenerator) fetchServiceMember(mto models.Move) (models.ServiceMember, error) {
-	var serviceMember models.ServiceMember
-
-	err := g.DB.Q().
-		Join("service_member sm", "orders.service_member_id = sm.id").
-		//Where("payment_service_item_id = ?", serviceItemID).
-		First(&serviceMember)
-	if err != nil {
-		return models.ServiceMember{}, fmt.Errorf("Could not lookup ServiceMember key (%s) payment service item id (%s): %w", err)
-	}
-	return serviceMember, nil
-}
-
 func (g GHCPaymentRequestInvoiceGenerator) generatePaymentServiceItemSegments(paymentServiceItems models.PaymentServiceItems) ([]edisegment.Segment, error) {
 	//Initialize empty collection of segments
 	var segments []edisegment.Segment
