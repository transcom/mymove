package invoice

import (
	"fmt"
	"strconv"
	"time"

	"github.com/gobuffalo/pop"
	"github.com/gofrs/uuid"

	"github.com/transcom/mymove/pkg/models"

	ediinvoice "github.com/transcom/mymove/pkg/edi/invoice"
	edisegment "github.com/transcom/mymove/pkg/edi/segment"
)

// GHCPaymentRequestInvoiceGenerator is a service object to turn payment requests into 858s
type GHCPaymentRequestInvoiceGenerator struct {
	DB *pop.Connection
}

const dateFormat = "20060102"
const timeFormat = "1504"

// Generate method takes a payment request and returns an Invoice858C
func (g GHCPaymentRequestInvoiceGenerator) Generate(paymentRequest models.PaymentRequest, sendProductionInvoice bool) (ediinvoice.Invoice858C, error) {
	// TODO: seems ReferenceID is a *string but cannot be saved as nil, do we need to validate it's not nil here
	var moveTaskOrder models.Move
	if paymentRequest.MoveTaskOrder.ID == uuid.Nil {
		// load mto
		err := g.DB.Q().
			Where("id = ?", paymentRequest.MoveTaskOrderID).
			First(&moveTaskOrder)
		if err != nil {
			return ediinvoice.Invoice858C{}, fmt.Errorf("cannot load MTO %s for PaymentRequest %s: %w", paymentRequest.MoveTaskOrderID, paymentRequest.ID, err)
		}
	} else {
		moveTaskOrder = paymentRequest.MoveTaskOrder
	}

	// check or load orders
	if moveTaskOrder.Orders.ID == uuid.Nil {
		err := g.DB.
			Load(&moveTaskOrder, "Orders")
		if err != nil {
			return ediinvoice.Invoice858C{}, fmt.Errorf("cannot load Orders %s for PaymentRequest %s: %w", moveTaskOrder.OrdersID, paymentRequest.ID, err)
		}
	}

	// check or load service member
	if moveTaskOrder.Orders.ServiceMember.ID == uuid.Nil {
		err := g.DB.
			Load(&moveTaskOrder.Orders, "ServiceMember")
		if err != nil {
			return ediinvoice.Invoice858C{}, fmt.Errorf("cannot load ServiceMember %s for PaymentRequest %s: %w", moveTaskOrder.Orders.ServiceMemberID, paymentRequest.ID, err)
		}
	}

	currentTime := time.Now()

	// TODO: interchangeControlNumber, err := icnSequencer.NextVal()
	// if err != nil {
	// 	return Invoice858C{}, errors.Wrap(err, fmt.Sprintf("Failed to get next Interchange Control Number"))
	// }
	var usageIndicator string
	if sendProductionInvoice {
		usageIndicator = "P"
	} else {
		usageIndicator = "T"
	}

	var edi858 ediinvoice.Invoice858C
	edi858.ISA = edisegment.ISA{
		AuthorizationInformationQualifier: "00", // No authorization information
		AuthorizationInformation:          "0084182369",
		SecurityInformationQualifier:      "00", // No security information
		SecurityInformation:               "_   _",
		InterchangeSenderIDQualifier:      "ZZ",
		InterchangeSenderID:               "GOVDPIBS",
		InterchangeReceiverIDQualifier:    "12",
		InterchangeReceiverID:             "8004171844",
		InterchangeDate:                   currentTime.Format(dateFormat),
		InterchangeTime:                   currentTime.Format(timeFormat),
		InterchangeControlStandards:       "U",
		InterchangeControlVersionNumber:   "00401",
		InterchangeControlNumber:          100001272,
		AcknowledgementRequested:          0,
		UsageIndicator:                    usageIndicator, // T for test, P for production
		ComponentElementSeparator:         "|",
	}

	edi858.GS = edisegment.GS{
		FunctionalIdentifierCode: "SI",
		ApplicationSendersCode:   "MYMOVE",
		ApplicationReceiversCode: "8004171844",
		Date:                     currentTime.Format(dateFormat),
		Time:                     currentTime.Format(timeFormat),
		GroupControlNumber:       100001251,
		ResponsibleAgencyCode:    "X",
		Version:                  "004010",
	}

	edi858.ST = edisegment.ST{
		TransactionSetIdentifierCode: "858",
		TransactionSetControlNumber:  "0001",
	}

	bx := edisegment.BX{
		TransactionSetPurposeCode:    "00",
		TransactionMethodTypeCode:    "J",
		ShipmentMethodOfPayment:      "PP",
		ShipmentIdentificationNumber: *moveTaskOrder.ReferenceID,
		StandardCarrierAlphaCode:     "TRUS",
		ShipmentQualifier:            "4",
	}

	edi858.Header = append(edi858.Header, &bx)

	paymentRequestNumberSegment := edisegment.N9{
		ReferenceIdentificationQualifier: "CN",
		ReferenceIdentification:          paymentRequest.PaymentRequestNumber,
	}
	edi858.Header = append(edi858.Header, &paymentRequestNumberSegment)

	// contract code to header
	var contractCodeServiceItemParam models.PaymentServiceItemParam
	err := g.DB.Q().
		Join("service_item_param_keys sipk", "payment_service_item_params.service_item_param_key_id = sipk.id").
		Join("payment_service_items psi", "payment_service_item_params.payment_service_item_id = psi.id").
		Join("payment_requests pr", "psi.payment_request_id = pr.id").
		Where("pr.id = ?", paymentRequest.ID).
		Where("sipk.key = ?", models.ServiceItemParamNameContractCode).
		First(&contractCodeServiceItemParam)
	if err != nil {
		return ediinvoice.Invoice858C{}, fmt.Errorf("Couldn't find contract code: %s", err)
	}

	contractCodeSegment := edisegment.N9{
		ReferenceIdentificationQualifier: "CT",
		ReferenceIdentification:          contractCodeServiceItemParam.Value,
	}
	edi858.Header = append(edi858.Header, &contractCodeSegment)

	// Add service member details to header
	serviceMemberSegments, err := g.createServiceMemberDetailSegments(paymentRequest.ID, moveTaskOrder.Orders.ServiceMember)
	if err != nil {
		return ediinvoice.Invoice858C{}, fmt.Errorf("Could not create service: %s", err)
	}
	edi858.Header = append(edi858.Header, serviceMemberSegments...)

	// Add requested pickup date
	var requestedPickupDateParam models.PaymentServiceItemParam
	err = g.DB.Q().
		Join("service_item_param_keys sipk", "payment_service_item_params.service_item_param_key_id = sipk.id").
		Join("payment_service_items psi", "payment_service_item_params.payment_service_item_id = psi.id").
		Join("payment_requests pr", "psi.payment_request_id = pr.id").
		Where("pr.id = ?", paymentRequest.ID).
		Where("sipk.key = ?", models.ServiceItemParamNameRequestedPickupDate).
		First(&requestedPickupDateParam)
	if err != nil {
		return ediinvoice.Invoice858C{}, fmt.Errorf("Couldn't find requested pickup date: %s", err)
	}

	requestedPickupDateSegment := edisegment.G62{
		DateQualifier: 86,
		Date:          requestedPickupDateParam.Value,
	}
	edi858.Header = append(edi858.Header, &requestedPickupDateSegment)

	// Add origin and destination details to header
	originDestinationSegments, err := g.createOriginAndDestinationSegments(paymentRequest.ID, moveTaskOrder.Orders)
	if err != nil {
		return ediinvoice.Invoice858C{}, err
	}
	edi858.Header = append(edi858.Header, originDestinationSegments...)

	var paymentServiceItems models.PaymentServiceItems
	err = g.DB.Q().
		Eager("MTOServiceItem.ReService").
		Where("payment_request_id = ?", paymentRequest.ID).
		All(&paymentServiceItems)
	if err != nil {
		return ediinvoice.Invoice858C{}, fmt.Errorf("Could not find payment service items: %w", err)
	}

	paymentServiceItemSegments, err := g.generatePaymentServiceItemSegments(paymentServiceItems)
	if err != nil {
		return ediinvoice.Invoice858C{}, fmt.Errorf("Could not generate payment service item segments: %w", err)
	}
	edi858.ServiceItems = append(edi858.ServiceItems, paymentServiceItemSegments...)

	// the total NumberOfIncludedSegments is ST + SE + all segments other than GS, GE, ISA, and IEA
	edi858.SE = edisegment.SE{
		NumberOfIncludedSegments:    2 + len(edi858.Header) + len(edi858.ServiceItems),
		TransactionSetControlNumber: "0001",
	}

	edi858.GE = edisegment.GE{
		NumberOfTransactionSetsIncluded: 1,
		GroupControlNumber:              100001251,
	}

	edi858.IEA = edisegment.IEA{
		NumberOfIncludedFunctionalGroups: 1,
		InterchangeControlNumber:         100001272,
	}

	return edi858, nil
}

func (g GHCPaymentRequestInvoiceGenerator) createServiceMemberDetailSegments(paymentRequestID uuid.UUID, serviceMember models.ServiceMember) ([]edisegment.Segment, error) {
	serviceMemberDetails := []edisegment.Segment{}

	// name
	serviceMemberName := edisegment.N9{
		ReferenceIdentificationQualifier: "1W",
		ReferenceIdentification:          serviceMember.ReverseNameLineFormat(),
	}
	serviceMemberDetails = append(serviceMemberDetails, &serviceMemberName)

	// rank
	rank := serviceMember.Rank
	if rank == nil {
		return []edisegment.Segment{}, fmt.Errorf("no rank found for ServiceMember ID: %s Payment Request ID: %s", serviceMember.ID, paymentRequestID)
	}
	serviceMemberRank := edisegment.N9{
		ReferenceIdentificationQualifier: "ML",
		ReferenceIdentification:          string(*rank),
	}
	serviceMemberDetails = append(serviceMemberDetails, &serviceMemberRank)

	// branch
	branch := serviceMember.Affiliation
	if branch == nil {
		return []edisegment.Segment{}, fmt.Errorf("no branch found for ServiceMember ID: %s Payment Request ID: %s", serviceMember.ID, paymentRequestID)
	}
	serviceMemberBranch := edisegment.N9{
		ReferenceIdentificationQualifier: "3L",
		ReferenceIdentification:          string(*branch),
	}
	serviceMemberDetails = append(serviceMemberDetails, &serviceMemberBranch)

	return serviceMemberDetails, nil
}

func (g GHCPaymentRequestInvoiceGenerator) createOriginAndDestinationSegments(paymentRequestID uuid.UUID, orders models.Order) ([]edisegment.Segment, error) {
	originAndDestinationSegments := []edisegment.Segment{}

	var err error
	var destinationDutyStation models.DutyStation
	if orders.NewDutyStation.ID == uuid.Nil {
		destinationDutyStation, err = models.FetchDutyStation(g.DB, orders.NewDutyStationID)
		if err != nil {
			return []edisegment.Segment{}, fmt.Errorf("cannot load NewDutyStation %s for PaymentRequest %s: %w", orders.NewDutyStationID, paymentRequestID, err)
		}
	} else {
		destinationDutyStation = orders.NewDutyStation
	}

	destTransportationOffice, err := models.FetchDutyStationTransportationOffice(g.DB, destinationDutyStation.ID)
	if err != nil {
		return []edisegment.Segment{}, fmt.Errorf("cannot load TransportationOffice for DutyStation %s for PaymentRequest %s: %w", orders.NewDutyStationID, paymentRequestID, err)
	}

	// destination name
	destinationStationName := orders.NewDutyStation.Name
	destinationName := edisegment.N1{
		EntityIdentifierCode:        "ST",
		Name:                        destinationStationName,
		IdentificationCodeQualifier: "10",
		IdentificationCode:          destTransportationOffice.Gbloc,
	}
	originAndDestinationSegments = append(originAndDestinationSegments, &destinationName)

	// destination address
	var destinationStreetAddress edisegment.N3
	if destinationDutyStation.Address.StreetAddress2 == nil {
		destinationStreetAddress = edisegment.N3{
			AddressInformation1: destinationDutyStation.Address.StreetAddress1,
		}
	} else {
		destinationStreetAddress = edisegment.N3{
			AddressInformation1: destinationDutyStation.Address.StreetAddress1,
			AddressInformation2: *destinationDutyStation.Address.StreetAddress2,
		}
	}
	originAndDestinationSegments = append(originAndDestinationSegments, &destinationStreetAddress)

	// destination city/state/postal
	destinationPostalDetails := edisegment.N4{
		CityName:            destinationDutyStation.Address.City,
		StateOrProvinceCode: destinationDutyStation.Address.State,
		PostalCode:          destinationDutyStation.Address.PostalCode,
		CountryCode:         string(*destinationDutyStation.Address.Country),
	}
	originAndDestinationSegments = append(originAndDestinationSegments, &destinationPostalDetails)

	// TODO: Create PER segment and implement Destination POC Phone

	// ========  ORIGIN ========= //
	// origin station name
	var originDutyStation models.DutyStation
	if orders.OriginDutyStationID != nil {
		originDutyStation, err = models.FetchDutyStation(g.DB, *orders.OriginDutyStationID)
		if err != nil {
			return []edisegment.Segment{}, fmt.Errorf("cannot load OriginDutyStation %s for PaymentRequest %s: %w", orders.OriginDutyStationID, paymentRequestID, err)
		}
	} else {
		originDutyStation = *orders.OriginDutyStation
	}

	originTransportationOffice, err := models.FetchDutyStationTransportationOffice(g.DB, originDutyStation.ID)
	if err != nil {
		return []edisegment.Segment{}, fmt.Errorf("cannot load TransportationOffice for DutyStation %s for PaymentRequest %s: %w", orders.OriginDutyStationID, paymentRequestID, err)
	}

	originName := edisegment.N1{
		EntityIdentifierCode:        "SF",
		Name:                        originDutyStation.Name,
		IdentificationCodeQualifier: "10",
		IdentificationCode:          originTransportationOffice.Gbloc,
	}
	originAndDestinationSegments = append(originAndDestinationSegments, &originName)

	// origin address
	var originStreetAddress edisegment.N3
	if originDutyStation.Address.StreetAddress2 == nil {
		originStreetAddress = edisegment.N3{
			AddressInformation1: originDutyStation.Address.StreetAddress1,
		}
	} else {
		originStreetAddress = edisegment.N3{
			AddressInformation1: originDutyStation.Address.StreetAddress1,
			AddressInformation2: *originDutyStation.Address.StreetAddress2,
		}
	}
	originAndDestinationSegments = append(originAndDestinationSegments, &originStreetAddress)

	// origin city/state/postal
	originPostalDetails := edisegment.N4{
		CityName:            originDutyStation.Address.City,
		StateOrProvinceCode: originDutyStation.Address.State,
		PostalCode:          originDutyStation.Address.PostalCode,
		CountryCode:         string(*originDutyStation.Address.Country),
	}
	originAndDestinationSegments = append(originAndDestinationSegments, &originPostalDetails)

	// TODO: Create PER segment and implement Origin POC Phone

	return originAndDestinationSegments, nil
}

func (g GHCPaymentRequestInvoiceGenerator) fetchPaymentServiceItemParam(serviceItemID uuid.UUID, key models.ServiceItemParamName) (models.PaymentServiceItemParam, error) {
	var paymentServiceItemParam models.PaymentServiceItemParam

	err := g.DB.Q().
		Join("service_item_param_keys sk", "payment_service_item_params.service_item_param_key_id = sk.id").
		Where("payment_service_item_id = ?", serviceItemID).
		Where("sk.key = ?", key).
		First(&paymentServiceItemParam)
	if err != nil {
		return models.PaymentServiceItemParam{}, fmt.Errorf("Could not lookup PaymentServiceItemParam key (%s) payment service item id (%s): %w", key, serviceItemID, err)
	}
	return paymentServiceItemParam, nil
}

func (g GHCPaymentRequestInvoiceGenerator) getPaymentParamsForDefaultServiceItems(serviceItem models.PaymentServiceItem) (float64, float64, error) {
	// TODO: update to have a case statement as different service items may or may not have weight
	// and the distance key can differ (zip3 v zip5, and distances for SIT)
	weight, err := g.fetchPaymentServiceItemParam(serviceItem.ID, models.ServiceItemParamNameWeightBilledActual)
	if err != nil {
		return 0, 0, err
	}
	weightFloat, err := strconv.ParseFloat(weight.Value, 64)
	if err != nil {
		return 0, 0, fmt.Errorf("Could not parse weight for PaymentServiceItem %s: %w", serviceItem.ID, err)
	}
	distance, err := g.fetchPaymentServiceItemParam(serviceItem.ID, models.ServiceItemParamNameDistanceZip3)
	if err != nil {
		return 0, 0, err
	}
	distanceFloat, err := strconv.ParseFloat(distance.Value, 64)
	if err != nil {
		return 0, 0, fmt.Errorf("Could not parse Distance Zip3 for PaymentServiceItem %s: %w", serviceItem.ID, err)
	}
	return weightFloat, distanceFloat, nil
}

func (g GHCPaymentRequestInvoiceGenerator) generatePaymentServiceItemSegments(paymentServiceItems models.PaymentServiceItems) ([]edisegment.Segment, error) {
	//Initialize empty collection of segments
	var segments []edisegment.Segment
	var weightFloat, distanceFloat float64
	// Iterate over payment service items
	for idx, serviceItem := range paymentServiceItems {
		hierarchicalIDNumber := idx + 1
		// Build and put together the segments
		hlSegment := edisegment.HL{
			HierarchicalIDNumber:  strconv.Itoa(hierarchicalIDNumber), // may need to change if sending multiple payment request in a single edi
			HierarchicalLevelCode: "|",
		}

		n9Segment := edisegment.N9{
			ReferenceIdentificationQualifier: "PO",
			// pending creation of shorter identifier for payment service item
			// https://dp3.atlassian.net/browse/MB-3718
			ReferenceIdentification: serviceItem.ID.String(),
		}
		// TODO: add another n9 for SIT

		// Determine the correct params to use based off of the particular ReService code
		serviceCode := serviceItem.MTOServiceItem.ReService.Code
		switch serviceCode {
		case models.ReServiceCodeCS, models.ReServiceCodeMS:
			l5Segment := edisegment.L5{
				LadingLineItemNumber:   hierarchicalIDNumber,
				LadingDescription:      string(serviceCode),
				CommodityCode:          "TBD",
				CommodityCodeQualifier: "D",
			}

			l0Segment := edisegment.L0{
				LadingLineItemNumber: hierarchicalIDNumber,
			}

			l3Segment := edisegment.L3{
				PriceCents: int64(*serviceItem.PriceCents),
			}

			segments = append(segments, &hlSegment, &n9Segment, &l5Segment, &l0Segment, &l3Segment)

		default:
			var err error
			weightFloat, distanceFloat, err = g.getPaymentParamsForDefaultServiceItems(serviceItem)
			if err != nil {
				return segments, fmt.Errorf("Could not parse weight or distance for PaymentServiceItem %w", err)
			}

			l5Segment := edisegment.L5{
				LadingLineItemNumber:   hierarchicalIDNumber,
				LadingDescription:      string(serviceCode),
				CommodityCode:          "TBD",
				CommodityCodeQualifier: "D",
			}

			l0Segment := edisegment.L0{
				LadingLineItemNumber:   hierarchicalIDNumber,
				BilledRatedAsQuantity:  distanceFloat,
				BilledRatedAsQualifier: "DM",
				Weight:                 weightFloat,
				WeightQualifier:        "B",
				WeightUnitCode:         "L",
			}
<<<<<<< HEAD

			l3Segment := edisegment.L3{
				Weight:          weightFloat,
				WeightQualifier: "B",
				PriceCents:      int64(*serviceItem.PriceCents),
			}

			segments = append(segments, &hlSegment, &n9Segment, &l5Segment, &l0Segment, &l3Segment)
=======
			l3Segment := edisegment.L3{
				Weight:          weightFloat,
				WeightQualifier: "B",
				PriceCents:      serviceItem.PriceCents.Int64(),
			}

			segments = append(segments, &hlSegment, &n9Segment, &l5Segment, &l0Segment, &l3Segment)

>>>>>>> 4ab2cfba
		}
	}

	return segments, nil
}<|MERGE_RESOLUTION|>--- conflicted
+++ resolved
@@ -450,7 +450,6 @@
 				WeightQualifier:        "B",
 				WeightUnitCode:         "L",
 			}
-<<<<<<< HEAD
 
 			l3Segment := edisegment.L3{
 				Weight:          weightFloat,
@@ -459,16 +458,6 @@
 			}
 
 			segments = append(segments, &hlSegment, &n9Segment, &l5Segment, &l0Segment, &l3Segment)
-=======
-			l3Segment := edisegment.L3{
-				Weight:          weightFloat,
-				WeightQualifier: "B",
-				PriceCents:      serviceItem.PriceCents.Int64(),
-			}
-
-			segments = append(segments, &hlSegment, &n9Segment, &l5Segment, &l0Segment, &l3Segment)
-
->>>>>>> 4ab2cfba
 		}
 	}
 
