--- conflicted
+++ resolved
@@ -748,11 +748,7 @@
 		hhgCode := ""
 		if grade[:2] == "E-" {
 			hhgCode = "HE"
-<<<<<<< HEAD
-		} else if grade[:2] == "O_" || grade[:2] == "W_" {
-=======
 		} else if grade[:2] == "O-" || grade[:2] == "W-" || grade == models.ServiceMemberGradeACADEMYCADET || grade == models.ServiceMemberGradeAVIATIONCADET || grade == models.ServiceMemberGradeMIDSHIPMAN {
->>>>>>> fd3723cb
 			hhgCode = "HO"
 		} else if grade == models.ServiceMemberGradeCIVILIANEMPLOYEE {
 			hhgCode = "HC"
