--- conflicted
+++ resolved
@@ -607,17 +607,12 @@
 				LadingLineItemNumber: hierarchicalIDNumber,
 			}
 
-<<<<<<< HEAD
-			l1Segment := edisegment.L1{
+			newSegment.L1 = edisegment.L1{
 				LadingLineItemNumber: hierarchicalIDNumber,
 				Charge:               float64(*serviceItem.PriceCents),
 			}
 
-			segments = append(segments, &hlSegment, &n9Segment, &l5Segment, &l0Segment, &l1Segment)
-		// pack and unpack, dom dest and dom origin have weight but no distance
-=======
-		// pack and unpack, dom dest and dom origin have weight no distance
->>>>>>> 1e9e1c8b
+		// pack and unpack, dom dest and dom origin have weight and no distance
 		case models.ReServiceCodeDOP, models.ReServiceCodeDUPK,
 			models.ReServiceCodeDPK, models.ReServiceCodeDDP:
 			var err error
@@ -640,16 +635,11 @@
 				WeightUnitCode:       "L",
 			}
 
-<<<<<<< HEAD
-			l1Segment := edisegment.L1{
+			newSegment.L1 = edisegment.L1{
 				LadingLineItemNumber: hierarchicalIDNumber,
 				Charge:               float64(*serviceItem.PriceCents),
 			}
 
-			segments = append(segments, &hlSegment, &n9Segment, &l5Segment, &l0Segment, &l1Segment)
-
-=======
->>>>>>> 1e9e1c8b
 		default:
 			var err error
 			weightFloat, distanceFloat, err = g.getWeightAndDistanceParams(serviceItem)
@@ -673,17 +663,13 @@
 				WeightUnitCode:         "L",
 			}
 
-<<<<<<< HEAD
-			l1Segment := edisegment.L1{
+			newSegment.L1 = edisegment.L1{
 				LadingLineItemNumber: hierarchicalIDNumber,
 				FreightRate:          int(weightFloat),
 				RateValueQualifier:   "LB",
 				Charge:               float64(*serviceItem.PriceCents),
 			}
 
-			segments = append(segments, &hlSegment, &n9Segment, &l5Segment, &l0Segment, &l1Segment)
-=======
->>>>>>> 1e9e1c8b
 		}
 
 		fa1, fa2, err := g.createLoaSegments(orders)
