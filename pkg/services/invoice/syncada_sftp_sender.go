package invoice

import (
	"fmt"
	"io"
	"os"

	"github.com/pkg/sftp"
	"golang.org/x/crypto/ssh"

	"github.com/transcom/mymove/pkg/services"
)

// SyncadaSenderSFTPSession contains information to create a new Syncada SFTP session
type SyncadaSenderSFTPSession struct {
	port                    string
	userID                  string
	remote                  string
	password                string
	syncadaInboundDirectory string
	hostKey                 ssh.PublicKey
}

// InitNewSyncadaSFTPSession initialize a NewSyncadaSFTPSession and return services.SyncadaSFTPSender
func InitNewSyncadaSFTPSession() (services.SyncadaSFTPSender, error) {
	port := os.Getenv("SYNCADA_SFTP_PORT")
	if port == "" {
		return nil, fmt.Errorf("Invalid credentials sftp missing SYNCADA_SFTP_PORT")
	}

	userID := os.Getenv("SYNCADA_SFTP_USER_ID")
	if userID == "" {
		return nil, fmt.Errorf("Invalid credentials sftp missing SYNCADA_SFTP_USER_ID")
	}

	ipAddress := os.Getenv("SYNCADA_SFTP_IP_ADDRESS")
	if ipAddress == "" {
		return nil, fmt.Errorf("Invalid credentials sftp missing SYNCADA_SFTP_IP_ADDRESS")
	}

	password := os.Getenv("SYNCADA_SFTP_PASSWORD")
	if password == "" {
		return nil, fmt.Errorf("Invalid credentials sftp missing SYNCADA_SFTP_PASSWORD")
	}

	inboundDir := os.Getenv("SYNCADA_SFTP_INBOUND_DIRECTORY")
	if inboundDir == "" {
		return nil, fmt.Errorf("Invalid credentials sftp missing SYNCADA_SFTP_INBOUND_DIRECTORY")
	}

	hostKeyString := os.Getenv("SYNCADA_SFTP_HOST_KEY")
	if hostKeyString == "" {
		return nil, fmt.Errorf("Invalid credentials sftp missing SYNCADA_SFTP_HOST_KEY")
	}
	hostKey, _, _, _, err := ssh.ParseAuthorizedKey([]byte(hostKeyString))
	if err != nil {
		return nil, fmt.Errorf("Failed to parse host key %w", err)
	}

	return &SyncadaSenderSFTPSession{
		port,
		userID,
		ipAddress,
		password,
		inboundDir,
		hostKey,
	}, nil
}

// SendToSyncadaViaSFTP copies specified local content to Syncada's SFTP server
func (s *SyncadaSenderSFTPSession) SendToSyncadaViaSFTP(localDataReader io.Reader, syncadaFileName string) (int64, error) {
	config := &ssh.ClientConfig{
		User: s.userID,
		Auth: []ssh.AuthMethod{
			ssh.Password(s.password),
		},
<<<<<<< HEAD
		/* nosec */
		// The hostKey was removed because authentication is performed using a user ID and password
		// If hostKey configuration is needed, please see PR #5039: https://github.com/transcom/mymove/pull/5039
		HostKeyCallback: ssh.InsecureIgnoreHostKey(),
		// HostKeyCallback: ssh.FixedHostKey(hostKey),
=======
		HostKeyCallback: ssh.FixedHostKey(s.hostKey),
>>>>>>> e28076a9
	}

	// connect
	connection, err := ssh.Dial("tcp", s.remote+":"+s.port, config)
	if err != nil {
		return 0, err
	}
	defer connection.Close()

	// create new SFTP client
	client, err := sftp.NewClient(connection)
	if err != nil {
		return 0, err
	}
	defer client.Close()

	// create destination file
	syncadaFilePath := fmt.Sprintf("/%s/%s/%s", s.userID, s.syncadaInboundDirectory, syncadaFileName)
	syncadaFile, err := client.Create(syncadaFilePath)
	if err != nil {
		return 0, err
	}
	defer syncadaFile.Close()

	// copy source file to destination file
	bytes, err := io.Copy(syncadaFile, localDataReader)
	if err != nil {
		return 0, err
	}

	return bytes, err
}<|MERGE_RESOLUTION|>--- conflicted
+++ resolved
@@ -74,15 +74,7 @@
 		Auth: []ssh.AuthMethod{
 			ssh.Password(s.password),
 		},
-<<<<<<< HEAD
-		/* nosec */
-		// The hostKey was removed because authentication is performed using a user ID and password
-		// If hostKey configuration is needed, please see PR #5039: https://github.com/transcom/mymove/pull/5039
-		HostKeyCallback: ssh.InsecureIgnoreHostKey(),
-		// HostKeyCallback: ssh.FixedHostKey(hostKey),
-=======
 		HostKeyCallback: ssh.FixedHostKey(s.hostKey),
->>>>>>> e28076a9
 	}
 
 	// connect
