--- conflicted
+++ resolved
@@ -43,10 +43,6 @@
 		Where("shipment_line_items.invoice_id IS NULL").
 		Where("shipment_line_items.shipment_id=?", shipmentID).
 		All(&lineItems)
-<<<<<<< HEAD
-	shipment.ShipmentLineItems = lineItems
-	return shipment, err
-=======
 	lineItemsFiltered := (filterRobust35AItems(lineItems))
 	shipment.ShipmentLineItems = lineItemsFiltered
 	return shipment, err
@@ -71,5 +67,4 @@
 		return item.Description != nil && item.Reason != nil && item.EstimateAmountCents != nil && item.ActualAmountCents == nil
 	}
 	return false
->>>>>>> 3a27cd6c
 }