--- conflicted
+++ resolved
@@ -16,15 +16,9 @@
 	mock.Mock
 }
 
-<<<<<<< HEAD
-// UpdateShipment provides a mock function with given fields: appCtx, shipment, eTag, api, featureFlagValues
-func (_m *ShipmentUpdater) UpdateShipment(appCtx appcontext.AppContext, shipment *models.MTOShipment, eTag string, api string, featureFlagValues map[string]bool) (*models.MTOShipment, error) {
-	ret := _m.Called(appCtx, shipment, eTag, api, featureFlagValues)
-=======
-// UpdateShipment provides a mock function with given fields: appCtx, shipment, eTag, api, planner
-func (_m *ShipmentUpdater) UpdateShipment(appCtx appcontext.AppContext, shipment *models.MTOShipment, eTag string, api string, planner route.Planner) (*models.MTOShipment, error) {
-	ret := _m.Called(appCtx, shipment, eTag, api, planner)
->>>>>>> 8080398f
+// UpdateShipment provides a mock function with given fields: appCtx, shipment, eTag, api, planner, featureFlagValues
+func (_m *ShipmentUpdater) UpdateShipment(appCtx appcontext.AppContext, shipment *models.MTOShipment, eTag string, api string, planner route.Planner, featureFlagValues map[string]bool) (*models.MTOShipment, error) {
+	ret := _m.Called(appCtx, shipment, eTag, api, planner, featureFlagValues)
 
 	if len(ret) == 0 {
 		panic("no return value specified for UpdateShipment")
@@ -32,32 +26,19 @@
 
 	var r0 *models.MTOShipment
 	var r1 error
-<<<<<<< HEAD
-	if rf, ok := ret.Get(0).(func(appcontext.AppContext, *models.MTOShipment, string, string, map[string]bool) (*models.MTOShipment, error)); ok {
-		return rf(appCtx, shipment, eTag, api, featureFlagValues)
+	if rf, ok := ret.Get(0).(func(appcontext.AppContext, *models.MTOShipment, string, string, route.Planner, map[string]bool) (*models.MTOShipment, error)); ok {
+		return rf(appCtx, shipment, eTag, api, planner, featureFlagValues)
 	}
-	if rf, ok := ret.Get(0).(func(appcontext.AppContext, *models.MTOShipment, string, string, map[string]bool) *models.MTOShipment); ok {
-		r0 = rf(appCtx, shipment, eTag, api, featureFlagValues)
-=======
-	if rf, ok := ret.Get(0).(func(appcontext.AppContext, *models.MTOShipment, string, string, route.Planner) (*models.MTOShipment, error)); ok {
-		return rf(appCtx, shipment, eTag, api, planner)
-	}
-	if rf, ok := ret.Get(0).(func(appcontext.AppContext, *models.MTOShipment, string, string, route.Planner) *models.MTOShipment); ok {
-		r0 = rf(appCtx, shipment, eTag, api, planner)
->>>>>>> 8080398f
+	if rf, ok := ret.Get(0).(func(appcontext.AppContext, *models.MTOShipment, string, string, route.Planner, map[string]bool) *models.MTOShipment); ok {
+		r0 = rf(appCtx, shipment, eTag, api, planner, featureFlagValues)
 	} else {
 		if ret.Get(0) != nil {
 			r0 = ret.Get(0).(*models.MTOShipment)
 		}
 	}
 
-<<<<<<< HEAD
-	if rf, ok := ret.Get(1).(func(appcontext.AppContext, *models.MTOShipment, string, string, map[string]bool) error); ok {
-		r1 = rf(appCtx, shipment, eTag, api, featureFlagValues)
-=======
-	if rf, ok := ret.Get(1).(func(appcontext.AppContext, *models.MTOShipment, string, string, route.Planner) error); ok {
-		r1 = rf(appCtx, shipment, eTag, api, planner)
->>>>>>> 8080398f
+	if rf, ok := ret.Get(1).(func(appcontext.AppContext, *models.MTOShipment, string, string, route.Planner, map[string]bool) error); ok {
+		r1 = rf(appCtx, shipment, eTag, api, planner, featureFlagValues)
 	} else {
 		r1 = ret.Error(1)
 	}
