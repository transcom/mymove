--- conflicted
+++ resolved
@@ -17,15 +17,9 @@
 	mock.Mock
 }
 
-<<<<<<< HEAD
-// CleanupFile provides a mock function with given fields: weightFile
-func (_m *PrimeDownloadMoveUploadPDFGenerator) CleanupFile(weightFile afero.File) error {
-	ret := _m.Called(weightFile)
-=======
 // CleanupFile provides a mock function with given fields: file
 func (_m *PrimeDownloadMoveUploadPDFGenerator) CleanupFile(file afero.File) error {
 	ret := _m.Called(file)
->>>>>>> d1324d0c
 
 	if len(ret) == 0 {
 		panic("no return value specified for CleanupFile")
@@ -33,11 +27,7 @@
 
 	var r0 error
 	if rf, ok := ret.Get(0).(func(afero.File) error); ok {
-<<<<<<< HEAD
-		r0 = rf(weightFile)
-=======
 		r0 = rf(file)
->>>>>>> d1324d0c
 	} else {
 		r0 = ret.Error(0)
 	}
