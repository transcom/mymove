--- conflicted
+++ resolved
@@ -87,21 +87,13 @@
 }
 
 // FormatValuesShipmentSummaryWorksheet provides a mock function with given fields: shipmentSummaryFormData, isPaymentPacket
-<<<<<<< HEAD
-func (_m *SSWPPMComputer) FormatValuesShipmentSummaryWorksheet(shipmentSummaryFormData services.ShipmentSummaryFormData, isPaymentPacket bool) (services.Page1Values, services.Page2Values, error) {
-=======
 func (_m *SSWPPMComputer) FormatValuesShipmentSummaryWorksheet(shipmentSummaryFormData models.ShipmentSummaryFormData, isPaymentPacket bool) (services.Page1Values, services.Page2Values, error) {
->>>>>>> 0113c7e3
 	ret := _m.Called(shipmentSummaryFormData, isPaymentPacket)
 
 	var r0 services.Page1Values
 	var r1 services.Page2Values
 	var r2 error
-<<<<<<< HEAD
-	if rf, ok := ret.Get(0).(func(services.ShipmentSummaryFormData, bool) (services.Page1Values, services.Page2Values, error)); ok {
-=======
 	if rf, ok := ret.Get(0).(func(models.ShipmentSummaryFormData, bool) (services.Page1Values, services.Page2Values, error)); ok {
->>>>>>> 0113c7e3
 		return rf(shipmentSummaryFormData, isPaymentPacket)
 	}
 	if rf, ok := ret.Get(0).(func(models.ShipmentSummaryFormData, bool) services.Page1Values); ok {
@@ -116,19 +108,13 @@
 		r1 = ret.Get(1).(services.Page2Values)
 	}
 
-<<<<<<< HEAD
-	if rf, ok := ret.Get(2).(func(services.ShipmentSummaryFormData, bool) error); ok {
-=======
 	if rf, ok := ret.Get(2).(func(models.ShipmentSummaryFormData, bool) error); ok {
->>>>>>> 0113c7e3
 		r2 = rf(shipmentSummaryFormData, isPaymentPacket)
 	} else {
 		r2 = ret.Error(2)
 	}
 
 	return r0, r1, r2
-<<<<<<< HEAD
-=======
 }
 
 // FormatValuesShipmentSummaryWorksheetFormPage1 provides a mock function with given fields: data, isPaymentPacket
@@ -177,7 +163,6 @@
 	}
 
 	return r0, r1
->>>>>>> 0113c7e3
 }
 
 // NewSSWPPMComputer creates a new instance of SSWPPMComputer. It also registers a testing interface on the mock and a cleanup function to assert the mocks expectations.
