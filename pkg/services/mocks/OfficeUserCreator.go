--- conflicted
+++ resolved
@@ -3,8 +3,6 @@
 package mocks
 
 import (
-	context "context"
-
 	mock "github.com/stretchr/testify/mock"
 	appcontext "github.com/transcom/mymove/pkg/appcontext"
 
@@ -20,15 +18,6 @@
 	mock.Mock
 }
 
-<<<<<<< HEAD
-// CreateOfficeUser provides a mock function with given fields: ctx, user, transportationIDFilter
-func (_m *OfficeUserCreator) CreateOfficeUser(ctx context.Context, user *models.OfficeUser, transportationIDFilter []services.QueryFilter) (*models.OfficeUser, *validate.Errors, error) {
-	ret := _m.Called(ctx, user, transportationIDFilter)
-
-	var r0 *models.OfficeUser
-	if rf, ok := ret.Get(0).(func(context.Context, *models.OfficeUser, []services.QueryFilter) *models.OfficeUser); ok {
-		r0 = rf(ctx, user, transportationIDFilter)
-=======
 // CreateOfficeUser provides a mock function with given fields: appCtx, user, transportationIDFilter
 func (_m *OfficeUserCreator) CreateOfficeUser(appCtx appcontext.AppContext, user *models.OfficeUser, transportationIDFilter []services.QueryFilter) (*models.OfficeUser, *validate.Errors, error) {
 	ret := _m.Called(appCtx, user, transportationIDFilter)
@@ -36,7 +25,6 @@
 	var r0 *models.OfficeUser
 	if rf, ok := ret.Get(0).(func(appcontext.AppContext, *models.OfficeUser, []services.QueryFilter) *models.OfficeUser); ok {
 		r0 = rf(appCtx, user, transportationIDFilter)
->>>>>>> d0fdf8b6
 	} else {
 		if ret.Get(0) != nil {
 			r0 = ret.Get(0).(*models.OfficeUser)
@@ -44,13 +32,8 @@
 	}
 
 	var r1 *validate.Errors
-<<<<<<< HEAD
-	if rf, ok := ret.Get(1).(func(context.Context, *models.OfficeUser, []services.QueryFilter) *validate.Errors); ok {
-		r1 = rf(ctx, user, transportationIDFilter)
-=======
 	if rf, ok := ret.Get(1).(func(appcontext.AppContext, *models.OfficeUser, []services.QueryFilter) *validate.Errors); ok {
 		r1 = rf(appCtx, user, transportationIDFilter)
->>>>>>> d0fdf8b6
 	} else {
 		if ret.Get(1) != nil {
 			r1 = ret.Get(1).(*validate.Errors)
@@ -58,13 +41,8 @@
 	}
 
 	var r2 error
-<<<<<<< HEAD
-	if rf, ok := ret.Get(2).(func(context.Context, *models.OfficeUser, []services.QueryFilter) error); ok {
-		r2 = rf(ctx, user, transportationIDFilter)
-=======
 	if rf, ok := ret.Get(2).(func(appcontext.AppContext, *models.OfficeUser, []services.QueryFilter) error); ok {
 		r2 = rf(appCtx, user, transportationIDFilter)
->>>>>>> d0fdf8b6
 	} else {
 		r2 = ret.Error(2)
 	}
