--- conflicted
+++ resolved
@@ -26,63 +26,6 @@
 	suite.Run(t, hs)
 }
 
-<<<<<<< HEAD
-func setupStorageInTransitServiceTest(suite *StorageInTransitServiceSuite) (shipment models.Shipment, sit models.StorageInTransit, user models.OfficeUser) {
-	shipment = testdatagen.MakeDefaultShipment(suite.DB())
-	user = testdatagen.MakeDefaultOfficeUser(suite.DB())
-
-	assertions := testdatagen.Assertions{
-		StorageInTransit: models.StorageInTransit{
-			Location:           models.StorageInTransitLocationORIGIN,
-			ShipmentID:         shipment.ID,
-			EstimatedStartDate: testdatagen.DateInsidePeakRateCycle,
-			OutDate:            &testdatagen.DateInsidePeakRateCycle,
-		},
-	}
-	testdatagen.MakeStorageInTransit(suite.DB(), assertions)
-	sit = testdatagen.MakeStorageInTransit(suite.DB(), assertions)
-
-	return shipment, sit, user
-}
-
-func storageInTransitCompare(suite *StorageInTransitServiceSuite, expected models.StorageInTransit, actual models.StorageInTransit) {
-	suite.Equal(expected.WarehouseEmail, actual.WarehouseEmail)
-	suite.Equal(expected.Notes, actual.Notes)
-	suite.Equal(expected.WarehouseID, actual.WarehouseID)
-	suite.Equal(expected.Location, actual.Location)
-	suite.Equal(expected.WarehouseName, actual.WarehouseName)
-	suite.Equal(expected.WarehousePhone, actual.WarehousePhone)
-	suite.True(expected.EstimatedStartDate.Equal(actual.EstimatedStartDate))
-	suite.Equal(expected.Status, actual.Status)
-}
-
-func payloadForStorageInTransitModel(s *models.StorageInTransit) *apimessages.StorageInTransit {
-	if s == nil {
-		return nil
-	}
-
-	location := string(s.Location)
-	status := string(s.Status)
-
-	return &apimessages.StorageInTransit{
-		ID:                  *handlers.FmtUUID(s.ID),
-		ShipmentID:          *handlers.FmtUUID(s.ShipmentID),
-		EstimatedStartDate:  handlers.FmtDate(s.EstimatedStartDate),
-		Notes:               handlers.FmtStringPtr(s.Notes),
-		WarehouseEmail:      handlers.FmtStringPtr(s.WarehouseEmail),
-		WarehouseID:         handlers.FmtString(s.WarehouseID),
-		WarehouseName:       handlers.FmtString(s.WarehouseName),
-		WarehousePhone:      handlers.FmtStringPtr(s.WarehousePhone),
-		Location:            &location,
-		Status:              *handlers.FmtString(status),
-		AuthorizationNotes:  handlers.FmtStringPtr(s.AuthorizationNotes),
-		AuthorizedStartDate: handlers.FmtDatePtr(s.AuthorizedStartDate),
-		ActualStartDate:     handlers.FmtDatePtr(s.ActualStartDate),
-		OutDate:             handlers.FmtDatePtr(s.OutDate),
-	}
-}
-=======
->>>>>>> 02fbdba0
 func TestStorageInTransitServiceSuite(t *testing.T) {
 	hs := &StorageInTransitServiceSuite{
 		PopTestSuite: testingsuite.NewPopTestSuite(testingsuite.CurrentPackage().Suffix("storage_in_transit_service")),
