--- conflicted
+++ resolved
@@ -38,11 +38,7 @@
 }
 
 // MoveUserUploadToPDFDownloader converts user uploads to PDFs to download
-<<<<<<< HEAD
-func (g *moveUserUploadToPDFDownloader) GenerateDownloadMoveUserUploadPDF(appCtx appcontext.AppContext, downloadMoveOrderUploadType services.MoveOrderUploadType, move models.Move, addBookmarks bool, dirName string) (afero.File, error) {
-=======
 func (g *moveUserUploadToPDFDownloader) GenerateDownloadMoveUserUploadPDF(appCtx appcontext.AppContext, downloadMoveOrderUploadType services.MoveOrderUploadType, move models.Move, addBookmarks bool, dirName string) (mergedPdf afero.File, returnErr error) {
->>>>>>> 973e9a4d
 	var pdfBatchInfos []pdfBatchInfo
 	var pdfFileNames []string
 	var err error
@@ -79,11 +75,7 @@
 	}
 
 	// Take all of generated PDFs and merge into a single PDF.
-<<<<<<< HEAD
-	mergedPdf, err := g.pdfGenerator.MergePDFFiles(appCtx, pdfFileNames, dirName)
-=======
 	mergedPdf, err = g.pdfGenerator.MergePDFFiles(appCtx, pdfFileNames, dirName)
->>>>>>> 973e9a4d
 	if err != nil {
 		return nil, errors.Wrap(err, "error merging PDF files into one")
 	}
