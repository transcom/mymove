package paperwork

import (
	"fmt"
	"os"
	"strconv"
	"syscall"

	"github.com/gofrs/uuid"
	"github.com/pdfcpu/pdfcpu/pkg/pdfcpu"
	"github.com/pkg/errors"
	"github.com/spf13/afero"

	"github.com/transcom/mymove/pkg/appcontext"
	"github.com/transcom/mymove/pkg/apperror"
	"github.com/transcom/mymove/pkg/models"
	"github.com/transcom/mymove/pkg/paperwork"
	"github.com/transcom/mymove/pkg/services"
)

// moveUserUploadToPDFDownloader is the concrete struct implementing the services.PrimeDownloadMoveUploadPDFGenerator interface
type moveUserUploadToPDFDownloader struct {
	pdfGenerator paperwork.Generator
}

// NewMoveUserUploadToPDFDownloader creates a new userUploadToPDFDownloader struct with the service dependencies
func NewMoveUserUploadToPDFDownloader(pdfGenerator *paperwork.Generator) (services.PrimeDownloadMoveUploadPDFGenerator, error) {
	return &moveUserUploadToPDFDownloader{
		*pdfGenerator,
	}, nil
}

type pdfBatchInfo struct {
	UploadDocType services.MoveOrderUploadType
	FileNames     []string
	PageCounts    []int
}

// MoveUserUploadToPDFDownloader converts user uploads to PDFs to download
func (g *moveUserUploadToPDFDownloader) GenerateDownloadMoveUserUploadPDF(appCtx appcontext.AppContext, downloadMoveOrderUploadType services.MoveOrderUploadType, move models.Move, addBookmarks bool, dirName string) (afero.File, error) {
	var pdfBatchInfos []pdfBatchInfo
	var pdfFileNames []string

	if downloadMoveOrderUploadType == services.MoveOrderUploadAll || downloadMoveOrderUploadType == services.MoveOrderUpload {
		if move.Orders.UploadedOrdersID == uuid.Nil {
			return nil, apperror.NewUnprocessableEntityError(fmt.Sprintf("order does not have any uploads associated to it, move.Orders.ID: %s", move.Orders.ID))
		}
		info, err := g.buildPdfBatchInfo(appCtx, services.MoveOrderUpload, move.Orders.UploadedOrdersID, dirName)
		if err != nil {
			return nil, errors.Wrap(err, "error building PDF batch information for bookmark generation for order docs")
		}
		pdfBatchInfos = append(pdfBatchInfos, *info)
	}

	if downloadMoveOrderUploadType == services.MoveOrderUploadAll || downloadMoveOrderUploadType == services.MoveOrderAmendmentUpload {
		if downloadMoveOrderUploadType == services.MoveOrderAmendmentUpload && move.Orders.UploadedAmendedOrdersID == nil {
			return nil, apperror.NewUnprocessableEntityError(fmt.Sprintf("order does not have any amendment uploads associated to it, move.Orders.ID: %s", move.Orders.ID))
		}
		if move.Orders.UploadedAmendedOrdersID != nil {
			info, err := g.buildPdfBatchInfo(appCtx, services.MoveOrderAmendmentUpload, *move.Orders.UploadedAmendedOrdersID, dirName)
			if err != nil {
				return nil, errors.Wrap(err, "error building PDF batch information for bookmark generation for amendment docs")
			}
			pdfBatchInfos = append(pdfBatchInfos, *info)
		}
	}

	// Merge all pdfFileNames from pdfBatchInfos into one array for PDF merge
	for i := 0; i < len(pdfBatchInfos); i++ {
		for j := 0; j < len(pdfBatchInfos[i].FileNames); j++ {
			pdfFileNames = append(pdfFileNames, pdfBatchInfos[i].FileNames[j])
		}
	}

	// Take all of generated PDFs and merge into a single PDF.
	mergedPdf, err := g.pdfGenerator.MergePDFFiles(appCtx, pdfFileNames, dirName)
	if err != nil {
		return nil, errors.Wrap(err, "error merging PDF files into one")
	}

	if !addBookmarks {
		return mergedPdf, nil
	}

	// *** Build Bookmarks ****
	// pdfBatchInfos[0] => UploadDocs
	// pdfBatchInfos[1] => AmendedUploadDocs
	var bookmarks []pdfcpu.Bookmark
	index := 0
	docCounter := 1
	var lastDocType services.MoveOrderUploadType
	for i := 0; i < len(pdfBatchInfos); i++ {
		if lastDocType != pdfBatchInfos[i].UploadDocType {
			docCounter = 1
		}
		for j := 0; j < len(pdfBatchInfos[i].PageCounts); j++ {
			if pdfBatchInfos[i].UploadDocType == services.MoveOrderUpload {
				if index == 0 {
					bookmarks = append(bookmarks, pdfcpu.Bookmark{PageFrom: 1, PageThru: pdfBatchInfos[i].PageCounts[j], Title: fmt.Sprintf("Customer Order for MTO %s Doc #%s", move.Locator, strconv.Itoa(docCounter))})
				} else {
					bookmarks = append(bookmarks, pdfcpu.Bookmark{PageFrom: bookmarks[index-1].PageThru + 1, PageThru: bookmarks[index-1].PageThru + pdfBatchInfos[i].PageCounts[j], Title: fmt.Sprintf("Customer Order for MTO %s Doc #%s", move.Locator, strconv.Itoa(docCounter))})
				}
			} else {
				if index == 0 {
					bookmarks = append(bookmarks, pdfcpu.Bookmark{PageFrom: 1, PageThru: pdfBatchInfos[i].PageCounts[j], Title: fmt.Sprintf("Amendment #%s to Customer Order for MTO %s", strconv.Itoa(docCounter), move.Locator)})
				} else {
					bookmarks = append(bookmarks, pdfcpu.Bookmark{PageFrom: bookmarks[index-1].PageThru + 1, PageThru: bookmarks[index-1].PageThru + pdfBatchInfos[i].PageCounts[j], Title: fmt.Sprintf("Amendment #%s to Customer Order for MTO %s", strconv.Itoa(docCounter), move.Locator)})
				}
			}
			lastDocType = pdfBatchInfos[i].UploadDocType
			index++
			docCounter++
		}
	}

	// Decorate master PDF file with bookmarks
	return g.pdfGenerator.AddPdfBookmarks(mergedPdf, bookmarks, dirName)
}

func (g *moveUserUploadToPDFDownloader) CleanupFile(file afero.File) error {
<<<<<<< HEAD
	fs := g.pdfGenerator.FileSystem()
	exists, err := afero.Exists(fs, file.Name())

	if err != nil {
		return err
	}

	if exists {
		err := fs.Remove(file.Name())

		if err != nil {
			if errors.Is(err, os.ErrNotExist) || errors.Is(err, syscall.ENOENT) {
				// File does not exist treat it as non-error:
				return nil
			}

			// Return the error if it's not a "file not found" error
			return err
=======
	if file != nil {
		fs := g.pdfGenerator.FileSystem()
		exists, err := afero.Exists(fs, file.Name())

		if err != nil {
			return err
		}

		if exists {
			err := fs.Remove(file.Name())

			if err != nil {
				if errors.Is(err, os.ErrNotExist) || errors.Is(err, syscall.ENOENT) {
					// File does not exist treat it as non-error:
					return nil
				}

				// Return the error if it's not a "file not found" error
				return err
			}
>>>>>>> d1324d0c
		}
	}

	return nil
}

// Build orderUploadDocType for document
func (g *moveUserUploadToPDFDownloader) buildPdfBatchInfo(appCtx appcontext.AppContext, uploadDocType services.MoveOrderUploadType, documentID uuid.UUID, dirName string) (*pdfBatchInfo, error) {
	document, err := models.FetchDocumentWithNoRestrictions(appCtx.DB(), appCtx.Session(), documentID)
	if err != nil {
		return nil, errors.Wrap(err, fmt.Sprintf("error fetching document domain by id: %s", documentID))
	}

	var pdfFileNames []string
	var pageCounts []int
	// Document has one or more uploads. Create PDF file for each.
	// For each PDF gather metadata as pdfBatchInfo type used for Bookmarking.
	for _, uu := range document.UserUploads {
		// Build temp array for current userUpload
		var currentUserUpload []models.UserUpload
		currentUserUpload = append(currentUserUpload, uu)

		uploads, err := models.UploadsFromUserUploads(appCtx.DB(), currentUserUpload)
		if err != nil {
			return nil, errors.Wrap(err, "error retrieving user uploads")
		}

		pdfFile, err := g.pdfGenerator.CreateMergedPDFUpload(appCtx, uploads, dirName)
		if err != nil {
			return nil, errors.Wrap(err, "error generating a merged PDF file")
		}
		pdfFileNames = append(pdfFileNames, pdfFile.Name())
		pdfFileInfo, err := g.pdfGenerator.GetPdfFileInfo(pdfFile.Name())
		if err != nil {
			return nil, errors.Wrap(err, "error getting fileInfo from generated PDF file")
		}
		if pdfFileInfo != nil {
			pageCounts = append(pageCounts, pdfFileInfo.PageCount)
		}
	}
	return &pdfBatchInfo{UploadDocType: uploadDocType, PageCounts: pageCounts, FileNames: pdfFileNames}, nil
}<|MERGE_RESOLUTION|>--- conflicted
+++ resolved
@@ -118,26 +118,6 @@
 }
 
 func (g *moveUserUploadToPDFDownloader) CleanupFile(file afero.File) error {
-<<<<<<< HEAD
-	fs := g.pdfGenerator.FileSystem()
-	exists, err := afero.Exists(fs, file.Name())
-
-	if err != nil {
-		return err
-	}
-
-	if exists {
-		err := fs.Remove(file.Name())
-
-		if err != nil {
-			if errors.Is(err, os.ErrNotExist) || errors.Is(err, syscall.ENOENT) {
-				// File does not exist treat it as non-error:
-				return nil
-			}
-
-			// Return the error if it's not a "file not found" error
-			return err
-=======
 	if file != nil {
 		fs := g.pdfGenerator.FileSystem()
 		exists, err := afero.Exists(fs, file.Name())
@@ -158,7 +138,6 @@
 				// Return the error if it's not a "file not found" error
 				return err
 			}
->>>>>>> d1324d0c
 		}
 	}
 
