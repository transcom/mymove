--- conflicted
+++ resolved
@@ -275,10 +275,7 @@
 		storageEnd := storageStart.Add(7 * time.Hour * 24)
 		sitLocation := models.SITLocationTypeOrigin
 		weightStored := 2000
-<<<<<<< HEAD
-=======
 		sitReimburseableAmount := 500
->>>>>>> f1ac9767
 
 		expectedMovingExpense := &models.MovingExpense{
 			ID:                     originalMovingExpense.ID,
