--- conflicted
+++ resolved
@@ -49,13 +49,9 @@
 	}
 
 	if appCtx.Session().IsMilApp() {
-<<<<<<< HEAD
-		mergedMovingExpense.SubmittedAmount = mergedMovingExpense.Amount
-=======
 		if mergedMovingExpense.Amount != nil {
 			mergedMovingExpense.SubmittedAmount = mergedMovingExpense.Amount
 		}
->>>>>>> 02e45b29
 		if mergedMovingExpense.SITStartDate != nil {
 			mergedMovingExpense.SubmittedSITStartDate = mergedMovingExpense.SITStartDate
 		}
