package movingexpense

import (
	"database/sql"

	"github.com/gofrs/uuid"

	"github.com/transcom/mymove/pkg/appcontext"
	"github.com/transcom/mymove/pkg/apperror"
	"github.com/transcom/mymove/pkg/db/utilities"
	"github.com/transcom/mymove/pkg/etag"
	"github.com/transcom/mymove/pkg/models"
	"github.com/transcom/mymove/pkg/services"
)

type movingExpenseUpdater struct {
	checks    []movingExpenseValidator
	estimator services.PPMEstimator
}

func NewCustomerMovingExpenseUpdater(estimator services.PPMEstimator) services.MovingExpenseUpdater {
	return &movingExpenseUpdater{
		estimator: estimator,
		checks:    customerUpdateChecks(),
	}
}

func NewOfficeMovingExpenseUpdater(estimator services.PPMEstimator) services.MovingExpenseUpdater {
	return &movingExpenseUpdater{
		estimator: estimator,
		checks:    officeUpdateChecks(),
	}
}

func (f *movingExpenseUpdater) UpdateMovingExpense(appCtx appcontext.AppContext, movingExpense models.MovingExpense, eTag string) (*models.MovingExpense, error) {
	originalMovingExpense, err := FetchMovingExpenseByID(appCtx, movingExpense.ID)

	if err != nil {
		return nil, err
	}

	if etag.GenerateEtag(originalMovingExpense.UpdatedAt) != eTag {
		return nil, apperror.NewPreconditionFailedError(originalMovingExpense.ID, nil)
	}

	mergedMovingExpense := mergeMovingExpense(movingExpense, *originalMovingExpense)

	err = validateMovingExpense(appCtx, &mergedMovingExpense, originalMovingExpense, f.checks...)

	if err != nil {
		return nil, err
	}

	// we only update the submitted dates if the moving expense is updated by the Customer
	if appCtx.Session().IsMilApp() {
		if mergedMovingExpense.Amount != nil {
			mergedMovingExpense.SubmittedAmount = mergedMovingExpense.Amount
		}
		if mergedMovingExpense.MovingExpenseType != nil {
			mergedMovingExpense.SubmittedMovingExpenseType = mergedMovingExpense.MovingExpenseType
		}
		if mergedMovingExpense.Description != nil {
			mergedMovingExpense.SubmittedDescription = mergedMovingExpense.Description
		}
		if mergedMovingExpense.SITStartDate != nil {
			mergedMovingExpense.SubmittedSITStartDate = mergedMovingExpense.SITStartDate
		}
		if mergedMovingExpense.SITEndDate != nil {
			mergedMovingExpense.SubmittedSITEndDate = mergedMovingExpense.SITEndDate
		}
	}

	if *mergedMovingExpense.MovingExpenseType == models.MovingExpenseReceiptTypeStorage &&
		mergedMovingExpense.PPMShipment.Status == models.PPMShipmentStatusNeedsCloseout {
<<<<<<< HEAD
=======
		// We set sitExpected to true because this is a storage moving expense therefore SIT has to be true
		// The case where this could be false at this point is when the Customer created the shipment they answered No to SIT Expected question,
		// but later decided they needed SIT and submitted a moving expense for storage or if the Service Counselor adds one.
>>>>>>> 2b0b11c5
		sitExpected := true
		mergedMovingExpense.PPMShipment.SITExpected = &sitExpected
		estimatedCost, err := f.estimator.CalculatePPMSITEstimatedCost(appCtx, &mergedMovingExpense.PPMShipment)

		if err != nil {
			return nil, err
		}

		mergedMovingExpense.SITEstimatedCost = estimatedCost
	}

	txnErr := appCtx.NewTransaction(func(txnCtx appcontext.AppContext) error {
		verrs, err := txnCtx.DB().Eager().ValidateAndUpdate(&mergedMovingExpense)

		if verrs != nil && verrs.HasAny() {
			return apperror.NewInvalidInputError(originalMovingExpense.ID, err, verrs, "")
		} else if err != nil {
			return apperror.NewQueryError("Moving Expense", err, "")
		}

		return nil
	})

	if txnErr != nil {
		return nil, txnErr
	}

	return &mergedMovingExpense, nil
}

func FetchMovingExpenseByID(appContext appcontext.AppContext, movingExpenseID uuid.UUID) (*models.MovingExpense, error) {
	var movingExpense models.MovingExpense

	query := appContext.DB().Scope(utilities.ExcludeDeletedScope(models.MovingExpense{}))

	if appContext.Session().IsMilApp() {
		serviceMemberID := appContext.Session().ServiceMemberID

		query = query.
			LeftJoin("ppm_shipments", "ppm_shipments.id = moving_expenses.ppm_shipment_id").
			LeftJoin("mto_shipments", "mto_shipments.id = ppm_shipments.shipment_id").
			LeftJoin("moves", "moves.id = mto_shipments.move_id").
			LeftJoin("orders", "orders.id = moves.orders_id").
			Where("orders.service_member_id = ?", serviceMemberID)
	}

	err := query.EagerPreload("Document.UserUploads.Upload").Find(&movingExpense, movingExpenseID)

	if err != nil {
		switch err {
		case sql.ErrNoRows:
			return nil, apperror.NewNotFoundError(movingExpenseID, "while looking for MovingExpense")
		default:
			return nil, apperror.NewQueryError("MovingExpense fetch original", err, "")
		}
	}

	// Assuming the document itself will not be deleted because of the model not null requirements.
	// We could not return nothing in the case it is soft deleted but that behavior is a bit
	// undefined here.
	movingExpense.Document.UserUploads = movingExpense.Document.UserUploads.FilterDeleted()

	return &movingExpense, nil
}

func mergeMovingExpense(updatedMovingExpense models.MovingExpense, originalMovingExpense models.MovingExpense) models.MovingExpense {
	mergedMovingExpense := originalMovingExpense

	movingExpenseType := services.SetOptionalStringField((*string)(updatedMovingExpense.MovingExpenseType), (*string)(mergedMovingExpense.MovingExpenseType))

	if movingExpenseType != nil {
		movingExpenseReceiptType := models.MovingExpenseReceiptType(*movingExpenseType)
		mergedMovingExpense.MovingExpenseType = &movingExpenseReceiptType

		if movingExpenseReceiptType == models.MovingExpenseReceiptTypeStorage {
			mergedMovingExpense.PPMShipment = updatedMovingExpense.PPMShipment
			mergedMovingExpense.PPMShipment.SITEstimatedWeight = updatedMovingExpense.WeightStored
			mergedMovingExpense.PPMShipment.SITEstimatedEntryDate = services.SetOptionalDateTimeField(updatedMovingExpense.SITStartDate, mergedMovingExpense.PPMShipment.SITEstimatedEntryDate)
			mergedMovingExpense.PPMShipment.SITEstimatedDepartureDate = services.SetOptionalDateTimeField(updatedMovingExpense.SITEndDate, mergedMovingExpense.PPMShipment.SITEstimatedDepartureDate)
			mergedMovingExpense.PPMShipment.SITLocation = updatedMovingExpense.SITLocation
			mergedMovingExpense.SITStartDate = services.SetOptionalDateTimeField(updatedMovingExpense.SITStartDate, mergedMovingExpense.SITStartDate)
			mergedMovingExpense.SITEndDate = services.SetOptionalDateTimeField(updatedMovingExpense.SITEndDate, mergedMovingExpense.SITEndDate)
			mergedMovingExpense.SITEstimatedCost = updatedMovingExpense.SITEstimatedCost
			mergedMovingExpense.SITReimburseableAmount = updatedMovingExpense.SITReimburseableAmount
			// if weightStored was omitted we check for the zero value that is passed in and don't update it since we don't want to null out
			// a previous value
			if *updatedMovingExpense.WeightStored != 0 {
				mergedMovingExpense.WeightStored = services.SetOptionalPoundField(updatedMovingExpense.WeightStored, mergedMovingExpense.WeightStored)
			}

			if updatedMovingExpense.SITLocation != nil {
				mergedMovingExpense.SITLocation = updatedMovingExpense.SITLocation
			}
		} else if originalMovingExpense.MovingExpenseType != nil && *originalMovingExpense.MovingExpenseType == models.MovingExpenseReceiptTypeStorage {
			// The receipt type has been changed from storage to something else so we should clear
			// the start and end values
			mergedMovingExpense.SITStartDate = nil
			mergedMovingExpense.SITEndDate = nil
			mergedMovingExpense.WeightStored = nil
			mergedMovingExpense.SITLocation = nil
			mergedMovingExpense.SITEstimatedCost = nil
			mergedMovingExpense.SITReimburseableAmount = nil
		}

	} else {
		mergedMovingExpense.MovingExpenseType = nil
	}

	movingExpenseStatus := services.SetOptionalStringField((*string)(updatedMovingExpense.Status), (*string)(mergedMovingExpense.Status))
	if movingExpenseStatus != nil {
		ppmDocumentStatus := models.PPMDocumentStatus(*movingExpenseStatus)
		mergedMovingExpense.Status = &ppmDocumentStatus

		if ppmDocumentStatus == models.PPMDocumentStatusExcluded || ppmDocumentStatus == models.PPMDocumentStatusRejected {
			mergedMovingExpense.Reason = services.SetOptionalStringField(updatedMovingExpense.Reason, mergedMovingExpense.Reason)
		} else {
			// if that status is changed back to approved then we should clear the reason value
			mergedMovingExpense.Reason = nil
		}
	} else {
		mergedMovingExpense.Status = nil
	}

	mergedMovingExpense.Description = services.SetOptionalStringField(updatedMovingExpense.Description, mergedMovingExpense.Description)
	mergedMovingExpense.Amount = services.SetNoNilOptionalCentField(updatedMovingExpense.Amount, mergedMovingExpense.Amount)
	mergedMovingExpense.PaidWithGTCC = services.SetNoNilOptionalBoolField(updatedMovingExpense.PaidWithGTCC, mergedMovingExpense.PaidWithGTCC)
	mergedMovingExpense.MissingReceipt = services.SetNoNilOptionalBoolField(updatedMovingExpense.MissingReceipt, mergedMovingExpense.MissingReceipt)

	// TBD may be able to use the updater service for soft deleting instead of adding a dedicated one
	mergedMovingExpense.DeletedAt = services.SetOptionalDateTimeField(updatedMovingExpense.DeletedAt, mergedMovingExpense.DeletedAt)

	return mergedMovingExpense
}<|MERGE_RESOLUTION|>--- conflicted
+++ resolved
@@ -72,12 +72,10 @@
 
 	if *mergedMovingExpense.MovingExpenseType == models.MovingExpenseReceiptTypeStorage &&
 		mergedMovingExpense.PPMShipment.Status == models.PPMShipmentStatusNeedsCloseout {
-<<<<<<< HEAD
-=======
+
 		// We set sitExpected to true because this is a storage moving expense therefore SIT has to be true
 		// The case where this could be false at this point is when the Customer created the shipment they answered No to SIT Expected question,
 		// but later decided they needed SIT and submitted a moving expense for storage or if the Service Counselor adds one.
->>>>>>> 2b0b11c5
 		sitExpected := true
 		mergedMovingExpense.PPMShipment.SITExpected = &sitExpected
 		estimatedCost, err := f.estimator.CalculatePPMSITEstimatedCost(appCtx, &mergedMovingExpense.PPMShipment)
