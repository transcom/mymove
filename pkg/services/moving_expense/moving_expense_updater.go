package movingexpense

import (
	"database/sql"

	"github.com/gofrs/uuid"

	"github.com/transcom/mymove/pkg/appcontext"
	"github.com/transcom/mymove/pkg/apperror"
	"github.com/transcom/mymove/pkg/db/utilities"
	"github.com/transcom/mymove/pkg/etag"
	"github.com/transcom/mymove/pkg/models"
	"github.com/transcom/mymove/pkg/services"
)

type movingExpenseUpdater struct {
	checks []movingExpenseValidator
}

func NewCustomerMovingExpenseUpdater() services.MovingExpenseUpdater {
	return &movingExpenseUpdater{
		checks: customerUpdateChecks(),
	}
}

func NewOfficeMovingExpenseUpdater() services.MovingExpenseUpdater {
	return &movingExpenseUpdater{
		checks: officeUpdateChecks(),
	}
}

func (f *movingExpenseUpdater) UpdateMovingExpense(appCtx appcontext.AppContext, movingExpense models.MovingExpense, eTag string) (*models.MovingExpense, error) {
	originalMovingExpense, err := FetchMovingExpenseByID(appCtx, movingExpense.ID)

	if err != nil {
		return nil, err
	}

	if etag.GenerateEtag(originalMovingExpense.UpdatedAt) != eTag {
		return nil, apperror.NewPreconditionFailedError(originalMovingExpense.ID, nil)
	}

	mergedMovingExpense := mergeMovingExpense(movingExpense, *originalMovingExpense)

	err = validateMovingExpense(appCtx, &mergedMovingExpense, originalMovingExpense, f.checks...)

	if err != nil {
		return nil, err
	}

	if appCtx.Session().IsMilApp() {
		mergedMovingExpense.SubmittedAmount = mergedMovingExpense.Amount
		if mergedMovingExpense.SITStartDate != nil {
			mergedMovingExpense.SubmittedSITStartDate = mergedMovingExpense.SITStartDate
		}
		if mergedMovingExpense.SITEndDate != nil {
			mergedMovingExpense.SubmittedSITEndDate = mergedMovingExpense.SITEndDate
		}
	}

	txnErr := appCtx.NewTransaction(func(txnCtx appcontext.AppContext) error {
		verrs, err := txnCtx.DB().Eager().ValidateAndUpdate(&mergedMovingExpense)

		if verrs != nil && verrs.HasAny() {
			return apperror.NewInvalidInputError(originalMovingExpense.ID, err, verrs, "")
		} else if err != nil {
			return apperror.NewQueryError("Moving Expense", err, "")
		}

		return nil
	})

	if txnErr != nil {
		return nil, txnErr
	}

	return &mergedMovingExpense, nil
}

func FetchMovingExpenseByID(appContext appcontext.AppContext, movingExpenseID uuid.UUID) (*models.MovingExpense, error) {
	var movingExpense models.MovingExpense

	query := appContext.DB().Scope(utilities.ExcludeDeletedScope(models.MovingExpense{}))

	if appContext.Session().IsMilApp() {
		serviceMemberID := appContext.Session().ServiceMemberID

		query = query.
			LeftJoin("ppm_shipments", "ppm_shipments.id = moving_expenses.ppm_shipment_id").
			LeftJoin("mto_shipments", "mto_shipments.id = ppm_shipments.shipment_id").
			LeftJoin("moves", "moves.id = mto_shipments.move_id").
			LeftJoin("orders", "orders.id = moves.orders_id").
			Where("orders.service_member_id = ?", serviceMemberID)
	}

	err := query.EagerPreload("Document.UserUploads.Upload").Find(&movingExpense, movingExpenseID)

	if err != nil {
		switch err {
		case sql.ErrNoRows:
			return nil, apperror.NewNotFoundError(movingExpenseID, "while looking for MovingExpense")
		default:
			return nil, apperror.NewQueryError("MovingExpense fetch original", err, "")
		}
	}

	// Assuming the document itself will not be deleted because of the model not null requirements.
	// We could not return nothing in the case it is soft deleted but that behavior is a bit
	// undefined here.
	movingExpense.Document.UserUploads = movingExpense.Document.UserUploads.FilterDeleted()

	return &movingExpense, nil
}

func mergeMovingExpense(updatedMovingExpense models.MovingExpense, originalMovingExpense models.MovingExpense) models.MovingExpense {
	mergedMovingExpense := originalMovingExpense

	movingExpenseType := services.SetOptionalStringField((*string)(updatedMovingExpense.MovingExpenseType), (*string)(mergedMovingExpense.MovingExpenseType))

	if movingExpenseType != nil {
		movingExpenseReceiptType := models.MovingExpenseReceiptType(*movingExpenseType)
		mergedMovingExpense.MovingExpenseType = &movingExpenseReceiptType

		if movingExpenseReceiptType == models.MovingExpenseReceiptTypeStorage {
			mergedMovingExpense.SITStartDate = services.SetOptionalDateTimeField(updatedMovingExpense.SITStartDate, mergedMovingExpense.SITStartDate)
			mergedMovingExpense.SITEndDate = services.SetOptionalDateTimeField(updatedMovingExpense.SITEndDate, mergedMovingExpense.SITEndDate)
<<<<<<< HEAD
			mergedMovingExpense.WeightStored = services.SetOptionalPoundField(updatedMovingExpense.WeightStored, mergedMovingExpense.WeightStored)
=======

			// if weightStored was omitted we check for the zero value that is passed in and don't update it since we don't want to null out
			// a previous value
			if *updatedMovingExpense.WeightStored != 0 {
				mergedMovingExpense.WeightStored = services.SetOptionalPoundField(updatedMovingExpense.WeightStored, mergedMovingExpense.WeightStored)
			}
>>>>>>> da293bbd

			if updatedMovingExpense.SITLocation != nil {
				mergedMovingExpense.SITLocation = updatedMovingExpense.SITLocation
			}
		} else if originalMovingExpense.MovingExpenseType != nil && *originalMovingExpense.MovingExpenseType == models.MovingExpenseReceiptTypeStorage {
			// The receipt type has been changed from storage to something else so we should clear
			// the start and end values
			mergedMovingExpense.SITStartDate = nil
			mergedMovingExpense.SITEndDate = nil
			mergedMovingExpense.WeightStored = nil
			mergedMovingExpense.SITLocation = nil
		}

	} else {
		mergedMovingExpense.MovingExpenseType = nil
	}

	movingExpenseStatus := services.SetOptionalStringField((*string)(updatedMovingExpense.Status), (*string)(mergedMovingExpense.Status))
	if movingExpenseStatus != nil {
		ppmDocumentStatus := models.PPMDocumentStatus(*movingExpenseStatus)
		mergedMovingExpense.Status = &ppmDocumentStatus

		if ppmDocumentStatus == models.PPMDocumentStatusExcluded || ppmDocumentStatus == models.PPMDocumentStatusRejected {
			mergedMovingExpense.Reason = services.SetOptionalStringField(updatedMovingExpense.Reason, mergedMovingExpense.Reason)
		} else {
			// if that status is changed back to approved then we should clear the reason value
			mergedMovingExpense.Reason = nil
		}
	} else {
		mergedMovingExpense.Status = nil
	}

	mergedMovingExpense.Description = services.SetOptionalStringField(updatedMovingExpense.Description, mergedMovingExpense.Description)
	mergedMovingExpense.Amount = services.SetNoNilOptionalCentField(updatedMovingExpense.Amount, mergedMovingExpense.Amount)
	mergedMovingExpense.PaidWithGTCC = services.SetNoNilOptionalBoolField(updatedMovingExpense.PaidWithGTCC, mergedMovingExpense.PaidWithGTCC)
	mergedMovingExpense.MissingReceipt = services.SetNoNilOptionalBoolField(updatedMovingExpense.MissingReceipt, mergedMovingExpense.MissingReceipt)

	// TBD may be able to use the updater service for soft deleting instead of adding a dedicated one
	mergedMovingExpense.DeletedAt = services.SetOptionalDateTimeField(updatedMovingExpense.DeletedAt, mergedMovingExpense.DeletedAt)

	return mergedMovingExpense
}<|MERGE_RESOLUTION|>--- conflicted
+++ resolved
@@ -124,16 +124,12 @@
 		if movingExpenseReceiptType == models.MovingExpenseReceiptTypeStorage {
 			mergedMovingExpense.SITStartDate = services.SetOptionalDateTimeField(updatedMovingExpense.SITStartDate, mergedMovingExpense.SITStartDate)
 			mergedMovingExpense.SITEndDate = services.SetOptionalDateTimeField(updatedMovingExpense.SITEndDate, mergedMovingExpense.SITEndDate)
-<<<<<<< HEAD
-			mergedMovingExpense.WeightStored = services.SetOptionalPoundField(updatedMovingExpense.WeightStored, mergedMovingExpense.WeightStored)
-=======
 
 			// if weightStored was omitted we check for the zero value that is passed in and don't update it since we don't want to null out
 			// a previous value
 			if *updatedMovingExpense.WeightStored != 0 {
 				mergedMovingExpense.WeightStored = services.SetOptionalPoundField(updatedMovingExpense.WeightStored, mergedMovingExpense.WeightStored)
 			}
->>>>>>> da293bbd
 
 			if updatedMovingExpense.SITLocation != nil {
 				mergedMovingExpense.SITLocation = updatedMovingExpense.SITLocation
