--- conflicted
+++ resolved
@@ -52,15 +52,12 @@
 		if mergedMovingExpense.Amount != nil {
 			mergedMovingExpense.SubmittedAmount = mergedMovingExpense.Amount
 		}
-<<<<<<< HEAD
-=======
 		if mergedMovingExpense.MovingExpenseType != nil {
 			mergedMovingExpense.SubmittedMovingExpenseType = mergedMovingExpense.MovingExpenseType
 		}
 		if mergedMovingExpense.Description != nil {
 			mergedMovingExpense.SubmittedDescription = mergedMovingExpense.Description
 		}
->>>>>>> 1f73f50b
 		if mergedMovingExpense.SITStartDate != nil {
 			mergedMovingExpense.SubmittedSITStartDate = mergedMovingExpense.SITStartDate
 		}
