package movingexpense

import (
	"database/sql"

	"github.com/gofrs/uuid"

	"github.com/transcom/mymove/pkg/appcontext"
	"github.com/transcom/mymove/pkg/apperror"
	"github.com/transcom/mymove/pkg/db/utilities"
	"github.com/transcom/mymove/pkg/etag"
	"github.com/transcom/mymove/pkg/models"
	"github.com/transcom/mymove/pkg/services"
)

type movingExpenseUpdater struct {
	checks []movingExpenseValidator
}

func NewCustomerMovingExpenseUpdater() services.MovingExpenseUpdater {
	return &movingExpenseUpdater{
		checks: customerUpdateChecks(),
	}
}

func NewOfficeMovingExpenseUpdater() services.MovingExpenseUpdater {
	return &movingExpenseUpdater{
		checks: officeUpdateChecks(),
	}
}

func (f *movingExpenseUpdater) UpdateMovingExpense(appCtx appcontext.AppContext, movingExpense models.MovingExpense, eTag string) (*models.MovingExpense, error) {
	originalMovingExpense, err := FetchMovingExpenseByID(appCtx, movingExpense.ID)

	if err != nil {
		return nil, err
	}

	if etag.GenerateEtag(originalMovingExpense.UpdatedAt) != eTag {
		return nil, apperror.NewPreconditionFailedError(originalMovingExpense.ID, nil)
	}

	mergedMovingExpense := mergeMovingExpense(movingExpense, *originalMovingExpense)

	err = validateMovingExpense(appCtx, &mergedMovingExpense, originalMovingExpense, f.checks...)

	if err != nil {
		return nil, err
	}

	if appCtx.Session().IsMilApp() {
<<<<<<< HEAD
		mergedMovingExpense.SubmittedAmount = mergedMovingExpense.Amount
=======
		if mergedMovingExpense.Amount != nil {
			mergedMovingExpense.SubmittedAmount = mergedMovingExpense.Amount
		}
		if mergedMovingExpense.MovingExpenseType != nil {
			mergedMovingExpense.SubmittedMovingExpenseType = mergedMovingExpense.MovingExpenseType
		}
		if mergedMovingExpense.Description != nil {
			mergedMovingExpense.SubmittedDescription = mergedMovingExpense.Description
		}
>>>>>>> 1f73f50b
		if mergedMovingExpense.SITStartDate != nil {
			mergedMovingExpense.SubmittedSITStartDate = mergedMovingExpense.SITStartDate
		}
		if mergedMovingExpense.SITEndDate != nil {
			mergedMovingExpense.SubmittedSITEndDate = mergedMovingExpense.SITEndDate
		}
	}

	txnErr := appCtx.NewTransaction(func(txnCtx appcontext.AppContext) error {
		verrs, err := txnCtx.DB().Eager().ValidateAndUpdate(&mergedMovingExpense)

		if verrs != nil && verrs.HasAny() {
			return apperror.NewInvalidInputError(originalMovingExpense.ID, err, verrs, "")
		} else if err != nil {
			return apperror.NewQueryError("Moving Expense", err, "")
		}

		return nil
	})

	if txnErr != nil {
		return nil, txnErr
	}

	return &mergedMovingExpense, nil
}

func FetchMovingExpenseByID(appContext appcontext.AppContext, movingExpenseID uuid.UUID) (*models.MovingExpense, error) {
	var movingExpense models.MovingExpense

	query := appContext.DB().Scope(utilities.ExcludeDeletedScope(models.MovingExpense{}))

	if appContext.Session().IsMilApp() {
		serviceMemberID := appContext.Session().ServiceMemberID

		query = query.
			LeftJoin("ppm_shipments", "ppm_shipments.id = moving_expenses.ppm_shipment_id").
			LeftJoin("mto_shipments", "mto_shipments.id = ppm_shipments.shipment_id").
			LeftJoin("moves", "moves.id = mto_shipments.move_id").
			LeftJoin("orders", "orders.id = moves.orders_id").
			Where("orders.service_member_id = ?", serviceMemberID)
	}

	err := query.EagerPreload("Document.UserUploads.Upload").Find(&movingExpense, movingExpenseID)

	if err != nil {
		switch err {
		case sql.ErrNoRows:
			return nil, apperror.NewNotFoundError(movingExpenseID, "while looking for MovingExpense")
		default:
			return nil, apperror.NewQueryError("MovingExpense fetch original", err, "")
		}
	}

	// Assuming the document itself will not be deleted because of the model not null requirements.
	// We could not return nothing in the case it is soft deleted but that behavior is a bit
	// undefined here.
	movingExpense.Document.UserUploads = movingExpense.Document.UserUploads.FilterDeleted()

	return &movingExpense, nil
}

func mergeMovingExpense(updatedMovingExpense models.MovingExpense, originalMovingExpense models.MovingExpense) models.MovingExpense {
	mergedMovingExpense := originalMovingExpense

	movingExpenseType := services.SetOptionalStringField((*string)(updatedMovingExpense.MovingExpenseType), (*string)(mergedMovingExpense.MovingExpenseType))

	if movingExpenseType != nil {
		movingExpenseReceiptType := models.MovingExpenseReceiptType(*movingExpenseType)
		mergedMovingExpense.MovingExpenseType = &movingExpenseReceiptType

		if movingExpenseReceiptType == models.MovingExpenseReceiptTypeStorage {
			mergedMovingExpense.SITStartDate = services.SetOptionalDateTimeField(updatedMovingExpense.SITStartDate, mergedMovingExpense.SITStartDate)
			mergedMovingExpense.SITEndDate = services.SetOptionalDateTimeField(updatedMovingExpense.SITEndDate, mergedMovingExpense.SITEndDate)

			// if weightStored was omitted we check for the zero value that is passed in and don't update it since we don't want to null out
			// a previous value
			if *updatedMovingExpense.WeightStored != 0 {
				mergedMovingExpense.WeightStored = services.SetOptionalPoundField(updatedMovingExpense.WeightStored, mergedMovingExpense.WeightStored)
			}

			if updatedMovingExpense.SITLocation != nil {
				mergedMovingExpense.SITLocation = updatedMovingExpense.SITLocation
			}
		} else if originalMovingExpense.MovingExpenseType != nil && *originalMovingExpense.MovingExpenseType == models.MovingExpenseReceiptTypeStorage {
			// The receipt type has been changed from storage to something else so we should clear
			// the start and end values
			mergedMovingExpense.SITStartDate = nil
			mergedMovingExpense.SITEndDate = nil
			mergedMovingExpense.WeightStored = nil
			mergedMovingExpense.SITLocation = nil
		}

	} else {
		mergedMovingExpense.MovingExpenseType = nil
	}

	movingExpenseStatus := services.SetOptionalStringField((*string)(updatedMovingExpense.Status), (*string)(mergedMovingExpense.Status))
	if movingExpenseStatus != nil {
		ppmDocumentStatus := models.PPMDocumentStatus(*movingExpenseStatus)
		mergedMovingExpense.Status = &ppmDocumentStatus

		if ppmDocumentStatus == models.PPMDocumentStatusExcluded || ppmDocumentStatus == models.PPMDocumentStatusRejected {
			mergedMovingExpense.Reason = services.SetOptionalStringField(updatedMovingExpense.Reason, mergedMovingExpense.Reason)
		} else {
			// if that status is changed back to approved then we should clear the reason value
			mergedMovingExpense.Reason = nil
		}
	} else {
		mergedMovingExpense.Status = nil
	}

	mergedMovingExpense.Description = services.SetOptionalStringField(updatedMovingExpense.Description, mergedMovingExpense.Description)
	mergedMovingExpense.Amount = services.SetNoNilOptionalCentField(updatedMovingExpense.Amount, mergedMovingExpense.Amount)
	mergedMovingExpense.PaidWithGTCC = services.SetNoNilOptionalBoolField(updatedMovingExpense.PaidWithGTCC, mergedMovingExpense.PaidWithGTCC)
	mergedMovingExpense.MissingReceipt = services.SetNoNilOptionalBoolField(updatedMovingExpense.MissingReceipt, mergedMovingExpense.MissingReceipt)

	// TBD may be able to use the updater service for soft deleting instead of adding a dedicated one
	mergedMovingExpense.DeletedAt = services.SetOptionalDateTimeField(updatedMovingExpense.DeletedAt, mergedMovingExpense.DeletedAt)

	return mergedMovingExpense
}<|MERGE_RESOLUTION|>--- conflicted
+++ resolved
@@ -49,9 +49,6 @@
 	}
 
 	if appCtx.Session().IsMilApp() {
-<<<<<<< HEAD
-		mergedMovingExpense.SubmittedAmount = mergedMovingExpense.Amount
-=======
 		if mergedMovingExpense.Amount != nil {
 			mergedMovingExpense.SubmittedAmount = mergedMovingExpense.Amount
 		}
@@ -61,7 +58,6 @@
 		if mergedMovingExpense.Description != nil {
 			mergedMovingExpense.SubmittedDescription = mergedMovingExpense.Description
 		}
->>>>>>> 1f73f50b
 		if mergedMovingExpense.SITStartDate != nil {
 			mergedMovingExpense.SubmittedSITStartDate = mergedMovingExpense.SITStartDate
 		}
