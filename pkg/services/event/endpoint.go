--- conflicted
+++ resolved
@@ -12,79 +12,13 @@
 // EndpointMapType is used to map EndpointKeyType to info about the endpoint
 type EndpointMapType map[EndpointKeyType]EndpointType
 
-<<<<<<< HEAD
+// PrimeAPIName is a const string to use the EndpointTypes
+const PrimeAPIName string = "primeapi"
+
 var apiEndpoints = []EndpointMapType{
 	supportEndpoints,
 	ghcEndpoints,
 	internalEndpoints,
-=======
-// PrimeAPIName is a const string to use the EndpointTypes
-const PrimeAPIName string = "primeapi"
-
-// SupportAPIName is a const string to use the EndpointTypes
-const SupportAPIName string = "supportapi"
-
-// -------------------- ENDPOINT KEYS --------------------
-
-// SupportListMTOsEndpointKey is the key for the listMTOs endpoint in support
-const SupportListMTOsEndpointKey = "Support.ListMTOs"
-
-// SupportCreateMoveTaskOrderEndpointKey is the key for the createMoveTaskOrder endpoint in support
-const SupportCreateMoveTaskOrderEndpointKey = "Support.CreateMoveTaskOrder"
-
-// SupportGetMoveTaskOrderEndpointKey is the key for the getMoveTaskOrder endpoint in support
-const SupportGetMoveTaskOrderEndpointKey = "Support.GetMoveTaskOrder"
-
-// SupportMakeMoveTaskOrderAvailableEndpointKey is the key for the makeMoveTaskOrderAvailable endpoint in support
-const SupportMakeMoveTaskOrderAvailableEndpointKey = "Support.MakeMoveTaskOrderAvailable"
-
-// SupportListMTOPaymentRequestsEndpointKey is the key for the listMTOPaymentRequests endpoint in support
-const SupportListMTOPaymentRequestsEndpointKey = "Support.ListMTOPaymentRequests"
-
-// SupportUpdatePaymentRequestStatusEndpointKey is the key for the updatePaymentRequestStatus endpoint in support
-const SupportUpdatePaymentRequestStatusEndpointKey = "Support.UpdatePaymentRequestStatus"
-
-// SupportUpdateMTOServiceItemStatusEndpointKey is the key for the updateMTOServiceItemStatus endpoint in support
-const SupportUpdateMTOServiceItemStatusEndpointKey = "Support.UpdateMTOServiceItemStatus"
-
-// SupportUpdateMTOShipmentStatusEndpointKey is the key for the updateMTOShipmentStatus endpoint in support
-const SupportUpdateMTOShipmentStatusEndpointKey = "Support.UpdateMTOShipmentStatus"
-
-// -------------------- ENDPOINT MAP --------------------
-var endpoints map[EndpointKeyType]EndpointType = map[EndpointKeyType]EndpointType{
-	SupportListMTOsEndpointKey: {
-		APIName:     SupportAPIName,
-		OperationID: "listMTOs",
-	},
-	SupportCreateMoveTaskOrderEndpointKey: {
-		APIName:     SupportAPIName,
-		OperationID: "createMoveTaskOrder",
-	},
-	SupportGetMoveTaskOrderEndpointKey: {
-		APIName:     SupportAPIName,
-		OperationID: "getMoveTaskOrder",
-	},
-	SupportMakeMoveTaskOrderAvailableEndpointKey: {
-		APIName:     SupportAPIName,
-		OperationID: "makeMoveTaskOrderAvailable",
-	},
-	SupportListMTOPaymentRequestsEndpointKey: {
-		APIName:     SupportAPIName,
-		OperationID: "listMTOPaymentRequests",
-	},
-	SupportUpdatePaymentRequestStatusEndpointKey: {
-		APIName:     SupportAPIName,
-		OperationID: "updatePaymentRequestStatus",
-	},
-	SupportUpdateMTOServiceItemStatusEndpointKey: {
-		APIName:     SupportAPIName,
-		OperationID: "updateMTOServiceItemStatus",
-	},
-	SupportUpdateMTOShipmentStatusEndpointKey: {
-		APIName:     SupportAPIName,
-		OperationID: "updateMTOShipmentStatus",
-	},
->>>>>>> 69a9a8fa
 }
 
 // String returns the string representation of the endpoint name
