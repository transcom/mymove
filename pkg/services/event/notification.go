--- conflicted
+++ resolved
@@ -232,13 +232,10 @@
 		payloadArray, err = assembleMTOShipmentPayload(db, event.UpdatedObjectID)
 	case models.MTOServiceItem:
 		payloadArray, err = assembleMTOServiceItemPayload(db, event.UpdatedObjectID)
-<<<<<<< HEAD
+	case models.Move:
+		payloadArray, err = assembleMTOPayload(db, event.UpdatedObjectID)
 	case models.Order:
 		payloadArray, err = assembleMoveOrderPayload(db, event.UpdatedObjectID)
-=======
-	case models.Move:
-		payloadArray, err = assembleMTOPayload(db, event.UpdatedObjectID)
->>>>>>> 4aed3d5e
 	default:
 		event.logger.Error("event.NotificationEventHandler: Unknown logical object being updated.")
 		err = services.NewEventError(fmt.Sprintf("No notification handler for event %s", event.EventKey), nil)
