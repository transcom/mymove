--- conflicted
+++ resolved
@@ -215,34 +215,19 @@
 }
 
 func (suite *EventServiceSuite) Test_MTOShipmentEventTrigger() {
-<<<<<<< HEAD
-
-	now := time.Now()
-
-=======
->>>>>>> 1e09ca5a
 	// Test successful event passing with Support API
 	suite.T().Run("Success with GHC MTOShipment endpoint", func(t *testing.T) {
 		mtoShipment := testdatagen.MakeMTOShipment(suite.DB(), testdatagen.Assertions{
 			Move: models.Move{
-<<<<<<< HEAD
-				AvailableToPrimeAt: &now,
-			},
-		})
-=======
 				AvailableToPrimeAt: swag.Time(time.Now()),
 			},
 		})
 
 		mtoShipmentID := mtoShipment.ID
 		mtoID := mtoShipment.MoveTaskOrderID
+
 		traceID := uuid.Must(uuid.NewV4())
->>>>>>> 1e09ca5a
-
-		mtoShipmentID := mtoShipment.ID
-		mtoID := mtoShipment.MoveTaskOrderID
-
-		traceID := uuid.Must(uuid.NewV4())
+
 		_, err := TriggerEvent(Event{
 			EventKey:        MTOShipmentUpdateEventKey,
 			MtoID:           mtoID,
@@ -271,18 +256,50 @@
 		//RA Modified Severity: N/A
 		// nolint:errcheck
 		json.Unmarshal([]byte(notification.Payload), &mtoShipmentInPayload)
-
 		// Check some params
 		suite.EqualValues(mtoShipment.ShipmentType, mtoShipmentInPayload.ShipmentType)
 		suite.EqualValues(handlers.FmtDatePtr(mtoShipment.RequestedPickupDate).String(), mtoShipmentInPayload.RequestedPickupDate.String())
 
+	})
+
+	suite.T().Run("No notification for GHC MTOShipment endpoint when shipment uses external vendor", func(t *testing.T) {
+		mtoShipment := testdatagen.MakeMTOShipment(suite.DB(), testdatagen.Assertions{
+			MTOShipment: models.MTOShipment{
+				UsesExternalVendor: true,
+			},
+			Move: models.Move{
+				AvailableToPrimeAt: swag.Time(time.Now()),
+			},
+		})
+
+		mtoShipmentID := mtoShipment.ID
+		mtoID := mtoShipment.MoveTaskOrderID
+		traceID := uuid.Must(uuid.NewV4())
+
+		count, err := suite.DB().Count(&models.WebhookNotification{})
+		suite.NoError(err)
+
+		_, err = TriggerEvent(Event{
+			EventKey:        MTOShipmentUpdateEventKey,
+			MtoID:           mtoID,
+			UpdatedObjectID: mtoShipmentID,
+			EndpointKey:     GhcApproveShipmentEndpointKey,
+			AppContext:      suite.AppContextForTest(),
+			TraceID:         traceID,
+		})
+		suite.NoError(err)
+
+		// Get the notification
+		newCount, err := suite.DB().Count(&models.WebhookNotification{})
+		suite.NoError(err)
+		suite.Equal(count, newCount)
 	})
 
 	// Test successful event passing with Support API
 	suite.T().Run("Success with GHC MTOShipment endpoint for NTS Shipment", func(t *testing.T) {
 		mtoShipment := testdatagen.MakeMTOShipment(suite.DB(), testdatagen.Assertions{
 			Move: models.Move{
-				AvailableToPrimeAt: &now,
+				AvailableToPrimeAt: swag.Time(time.Now()),
 			},
 			MTOShipment: models.MTOShipment{
 				ShipmentType: models.MTOShipmentTypeHHGIntoNTSDom,
@@ -319,7 +336,6 @@
 		suite.NotNil(mtoShipment.RequestedPickupDate)
 		suite.NotNil(mtoShipmentInPayload.RequestedPickupDate)
 		suite.EqualValues(handlers.FmtDatePtr(mtoShipment.RequestedPickupDate).String(), mtoShipmentInPayload.RequestedPickupDate.String())
-<<<<<<< HEAD
 		storageFacility := *mtoShipment.StorageFacility
 		suite.Equal(storageFacility.FacilityName, mtoShipmentInPayload.StorageFacility.FacilityName)
 		suite.Equal(storageFacility.LotNumber, mtoShipmentInPayload.StorageFacility.LotNumber)
@@ -329,46 +345,25 @@
 		suite.Equal(storageFacility.Address.PostalCode, *mtoShipmentInPayload.StorageFacility.Address.PostalCode)
 	})
 
-	// Test the failure of event passing with Support API when shipment is assigned to external vendor
+	// Test successful no event passing with Support API when shipment is assigned to external vendor
 	suite.T().Run("Error with GHC MTOShipment endpoint for NTS Shipment using external vendor", func(t *testing.T) {
 
 		mtoShipment := testdatagen.MakeMTOShipment(suite.DB(), testdatagen.Assertions{
 			Move: models.Move{
-				AvailableToPrimeAt: &now,
+				AvailableToPrimeAt: swag.Time(time.Now()),
 			},
 			MTOShipment: models.MTOShipment{
 				ShipmentType:       models.MTOShipmentTypeHHGIntoNTSDom,
 				UsesExternalVendor: true,
 			},
-=======
-	})
-
-	suite.T().Run("No notification for GHC MTOShipment endpoint when shipment uses external vendor", func(t *testing.T) {
-		mtoShipment := testdatagen.MakeMTOShipment(suite.DB(), testdatagen.Assertions{
-			MTOShipment: models.MTOShipment{
-				UsesExternalVendor: true,
-			},
-			Move: models.Move{
-				AvailableToPrimeAt: swag.Time(time.Now()),
-			},
->>>>>>> 1e09ca5a
 		})
 
 		mtoShipmentID := mtoShipment.ID
 		mtoID := mtoShipment.MoveTaskOrderID
-<<<<<<< HEAD
 
 		traceID := uuid.Must(uuid.NewV4())
 
 		_, err := TriggerEvent(Event{
-=======
-		traceID := uuid.Must(uuid.NewV4())
-
-		count, err := suite.DB().Count(&models.WebhookNotification{})
-		suite.NoError(err)
-
-		_, err = TriggerEvent(Event{
->>>>>>> 1e09ca5a
 			EventKey:        MTOShipmentUpdateEventKey,
 			MtoID:           mtoID,
 			UpdatedObjectID: mtoShipmentID,
@@ -376,8 +371,7 @@
 			AppContext:      suite.AppContextForTest(),
 			TraceID:         traceID,
 		})
-<<<<<<< HEAD
-		suite.Equal("MTOShipment uses external vendor. ", err.Error())
+		suite.NoError(err)
 
 		// Get the notification
 		notification, err := suite.getNotification(mtoShipmentID, traceID)
@@ -386,21 +380,15 @@
 
 		// Reinflate the json from the notification payload
 		suite.Empty(notification.Payload)
-=======
-		suite.NoError(err)
-
-		// Get the notification
-		newCount, err := suite.DB().Count(&models.WebhookNotification{})
-		suite.NoError(err)
-		suite.Equal(count, newCount)
->>>>>>> 1e09ca5a
 	})
 }
 
 func (suite *EventServiceSuite) Test_MTOServiceItemEventTrigger() {
+
+	now := time.Now()
 	mtoServiceItem := testdatagen.MakeMTOServiceItem(suite.DB(), testdatagen.Assertions{
 		Move: models.Move{
-			AvailableToPrimeAt: swag.Time(time.Now()),
+			AvailableToPrimeAt: &now,
 		},
 	})
 
