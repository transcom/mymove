--- conflicted
+++ resolved
@@ -152,6 +152,9 @@
 
 		suite.Equal(1, len(reports))
 		suite.Equal(tac.TAC, *reports[0].TAC)
+		// 110% of prime estimated weight
+		maxBillableWeight := move.MTOShipments[0].PrimeEstimatedWeight.Float64() * 1.1
+		suite.Equal(int(maxBillableWeight), reports[0].MaxBillableWeight.Int())
 		suite.Equal((models.ServiceMemberAffiliation)("NAVY"), *reports[0].Affiliation)
 	})
 }
@@ -218,7 +221,8 @@
 		},
 		{
 			Model: models.MTOShipment{
-				Status: models.MTOShipmentStatusApproved,
+				Status:               models.MTOShipmentStatusApproved,
+				PrimeEstimatedWeight: models.PoundPointer(1000),
 			},
 		},
 	}, nil)
@@ -292,7 +296,9 @@
 
 		suite.Equal(1, len(reports))
 		suite.Equal(tac.TAC, *reports[0].TAC)
-<<<<<<< HEAD
+		// 110% of prime estimated weight
+		maxBillableWeight := move.MTOShipments[0].PrimeEstimatedWeight.Float64() * 1.1
+		suite.Equal(int(maxBillableWeight), reports[0].MaxBillableWeight.Int())
 		suite.Equal((models.ServiceMemberAffiliation)("MARINES"), *reports[0].Affiliation)
 	})
 }
@@ -393,11 +399,5 @@
 		movesForReport, err := reportListFetcher.GetMovesForReportBuilder(appCtx, &pptasFetcherParams)
 		suite.NoError(err)
 		suite.Equal(movesForReport, (models.Moves)(nil))
-=======
-
-		// 110% of prime estimated weight
-		maxBillableWeight := move.MTOShipments[0].PrimeEstimatedWeight.Float64() * 1.1
-		suite.Equal(int(maxBillableWeight), reports[0].MaxBillableWeight.Int())
->>>>>>> 0ba03a78
 	})
 }