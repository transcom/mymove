--- conflicted
+++ resolved
@@ -112,20 +112,12 @@
 			"90210",
 			"94535",
 			false,
-<<<<<<< HEAD
-			false,
-=======
->>>>>>> 2cdad46f
 		).Return(2500, nil).Twice()
 		mockPlanner.On("ZipTransitDistance",
 			mock.AnythingOfType("*appcontext.appContext"),
 			"94535",
 			"94535",
 			false,
-<<<<<<< HEAD
-			false,
-=======
->>>>>>> 2cdad46f
 		).Return(2500, nil).Once()
 		move := setupTestData()
 
@@ -188,10 +180,6 @@
 			mock.AnythingOfType("*appcontext.appContext"),
 			"99505",
 			"99506",
-<<<<<<< HEAD
-			false,
-=======
->>>>>>> 2cdad46f
 			true,
 		).Return(49, nil)
 		move := setupTestData()
