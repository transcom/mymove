--- conflicted
+++ resolved
@@ -545,6 +545,71 @@
 		suite.Equal(*addressUpdate.OldSitDistanceBetween, 0)
 		suite.Equal(*addressUpdate.SitOriginalAddressID, *serviceItemDDASIT.SITDestinationOriginalAddressID)
 	})
+	suite.Run("destination address request succeeds when containing destination SIT", func() {
+		move := setupTestData()
+		newAddress := models.Address{
+			StreetAddress1: "123 Any St",
+			City:           "Beverly Hills",
+			State:          "CA",
+			PostalCode:     "90210",
+			Country:        models.StringPointer("United States"),
+		}
+
+		shipment := factory.BuildMTOShipmentWithMove(&move, suite.DB(), nil, nil)
+
+		// building DDASIT service item to get dest SIT checks
+		serviceItemDDASIT := factory.BuildMTOServiceItem(suite.DB(), []factory.Customization{
+			{
+				Model: models.MTOServiceItem{
+					Status:                          models.MTOServiceItemStatusApproved,
+					SITDestinationOriginalAddressID: shipment.DestinationAddressID,
+				},
+			},
+			{
+				Model:    move,
+				LinkOnly: true,
+			},
+			{
+				Model:    shipment,
+				LinkOnly: true,
+			},
+			{
+				Model: models.ReService{
+					Code: models.ReServiceCodeDDASIT,
+				},
+			},
+		}, nil)
+
+		// mock ZipTransitDistance function
+		mockPlanner.On("ZipTransitDistance",
+			mock.AnythingOfType("*appcontext.appContext"),
+			"94535",
+			"94535",
+		).Return(0, nil).Once()
+		mockPlanner.On("ZipTransitDistance",
+			mock.AnythingOfType("*appcontext.appContext"),
+			"94523",
+			"90210",
+		).Return(500, nil).Once()
+		mockPlanner.On("ZipTransitDistance",
+			mock.AnythingOfType("*appcontext.appContext"),
+			"94535",
+			"90210",
+		).Return(501, nil).Once()
+
+		// request the update
+		update, err := addressUpdateRequester.RequestShipmentDeliveryAddressUpdate(suite.AppContextForTest(), shipment.ID, newAddress, "we really need to change the address", etag.GenerateEtag(shipment.UpdatedAt))
+		suite.NoError(err)
+		suite.NotNil(update)
+
+		// querying the address update to make sure that SIT data was populated
+		var addressUpdate models.ShipmentAddressUpdate
+		err = suite.DB().Find(&addressUpdate, update.ID)
+		suite.NoError(err)
+		suite.Equal(*addressUpdate.NewSitDistanceBetween, 501)
+		suite.Equal(*addressUpdate.OldSitDistanceBetween, 0)
+		suite.Equal(*addressUpdate.SitOriginalAddressID, *serviceItemDDASIT.SITDestinationOriginalAddressID)
+	})
 }
 
 func (suite *ShipmentAddressUpdateServiceSuite) TestTOOApprovedShipmentAddressUpdateRequest() {
@@ -686,10 +751,7 @@
 		// delivery and final destination addresses should be the same
 		suite.Equal(updatedShipment.DestinationAddressID, updatedShipment.MTOServiceItems[0].SITDestinationFinalAddressID)
 	})
-<<<<<<< HEAD
-
-=======
->>>>>>> 6df3d24b
+
 }
 
 func (suite *ShipmentAddressUpdateServiceSuite) TestTOOApprovedShipmentAddressUpdateRequestChangedPricing() {
