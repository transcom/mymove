package shipmentaddressupdate

import (
	"fmt"
	"slices"
	"time"

	"github.com/stretchr/testify/mock"

	"github.com/transcom/mymove/pkg/apperror"
	"github.com/transcom/mymove/pkg/etag"
	"github.com/transcom/mymove/pkg/factory"
	"github.com/transcom/mymove/pkg/models"
	routemocks "github.com/transcom/mymove/pkg/route/mocks"
	"github.com/transcom/mymove/pkg/services/address"
	moveservices "github.com/transcom/mymove/pkg/services/move"
	transportationoffice "github.com/transcom/mymove/pkg/services/transportation_office"
	"github.com/transcom/mymove/pkg/testdatagen"
	"github.com/transcom/mymove/pkg/unit"
)

func (suite *ShipmentAddressUpdateServiceSuite) setupServiceItemData() {
	startDate := time.Date(2020, time.January, 1, 12, 0, 0, 0, time.UTC)
	endDate := time.Date(2020, time.December, 31, 12, 0, 0, 0, time.UTC)

	testdatagen.FetchOrMakeReContractYear(suite.DB(), testdatagen.Assertions{
		ReContractYear: models.ReContractYear{
			StartDate: startDate,
			EndDate:   endDate,
		},
	})

	originalDomesticServiceArea := testdatagen.FetchOrMakeReDomesticServiceArea(suite.AppContextForTest().DB(), testdatagen.Assertions{
		ReDomesticServiceArea: models.ReDomesticServiceArea{
			ServiceArea:      "004",
			ServicesSchedule: 2,
		},
		ReContract: testdatagen.FetchOrMakeReContract(suite.AppContextForTest().DB(), testdatagen.Assertions{}),
	})

	testdatagen.FetchOrMakeReDomesticLinehaulPrice(suite.DB(), testdatagen.Assertions{
		ReDomesticLinehaulPrice: models.ReDomesticLinehaulPrice{
			Contract:              originalDomesticServiceArea.Contract,
			ContractID:            originalDomesticServiceArea.ContractID,
			DomesticServiceArea:   originalDomesticServiceArea,
			DomesticServiceAreaID: originalDomesticServiceArea.ID,
			WeightLower:           unit.Pound(500),
			WeightUpper:           unit.Pound(9999),
			MilesLower:            500,
			MilesUpper:            9999,
			PriceMillicents:       unit.Millicents(606800),
			IsPeakPeriod:          false,
		},
	})
}

func (suite *ShipmentAddressUpdateServiceSuite) TestCreateApprovedShipmentAddressUpdate() {
	setupTestData := func() models.Move {
		testdatagen.FetchOrMakeReContractYear(suite.DB(), testdatagen.Assertions{
			ReContractYear: models.ReContractYear{
				StartDate: time.Now().Add(-24 * time.Hour),
				EndDate:   time.Now().Add(24 * time.Hour),
			},
		})
		originalDomesticServiceArea := testdatagen.FetchOrMakeReDomesticServiceArea(suite.DB(), testdatagen.Assertions{
			ReDomesticServiceArea: models.ReDomesticServiceArea{
				ServiceArea:      "004",
				ServicesSchedule: 2,
			},
			ReContract: testdatagen.FetchOrMakeReContract(suite.DB(), testdatagen.Assertions{}),
		})

		// Common ZIP3s used in these tests
		testdatagen.FetchOrMakeReZip3(suite.DB(), testdatagen.Assertions{
			ReZip3: models.ReZip3{
				Contract:            originalDomesticServiceArea.Contract,
				ContractID:          originalDomesticServiceArea.ContractID,
				DomesticServiceArea: originalDomesticServiceArea,
				Zip3:                "895",
			},
		})
		testdatagen.FetchOrMakeReZip3(suite.DB(), testdatagen.Assertions{
			ReZip3: models.ReZip3{
				Contract:            originalDomesticServiceArea.Contract,
				ContractID:          originalDomesticServiceArea.ContractID,
				DomesticServiceArea: originalDomesticServiceArea,
				Zip3:                "902",
			},
		})
		testdatagen.FetchOrMakeReZip3(suite.DB(), testdatagen.Assertions{
			ReZip3: models.ReZip3{
				Contract:            originalDomesticServiceArea.Contract,
				ContractID:          originalDomesticServiceArea.ContractID,
				DomesticServiceArea: originalDomesticServiceArea,
				Zip3:                "945",
			},
		})
		move := factory.BuildAvailableToPrimeMove(suite.DB(), nil, nil)
		return move
	}
	addressCreator := address.NewAddressCreator()
	mockPlanner := &routemocks.Planner{}
	moveRouter := moveservices.NewMoveRouter(transportationoffice.NewTransportationOfficesFetcher())
	addressUpdateRequester := NewShipmentAddressUpdateRequester(mockPlanner, addressCreator, moveRouter)

	suite.Run("Successfully create ShipmentAddressUpdate for a domestic shipment", func() {
		mockPlanner.On("ZipTransitDistance",
			mock.AnythingOfType("*appcontext.appContext"),
			"90210",
			"94535",
			false,
		).Return(2500, nil).Twice()
		mockPlanner.On("ZipTransitDistance",
			mock.AnythingOfType("*appcontext.appContext"),
			"94535",
			"94535",
			false,
		).Return(2500, nil).Once()
		move := setupTestData()
		shipment := factory.BuildMTOShipmentWithMove(&move, suite.DB(), nil, nil)

		// New destination address with same postal code should not change pricing
		newAddress := models.Address{
			StreetAddress1: "987 Any Avenue",
			City:           "Fairfield",
			State:          "CA",
			PostalCode:     "94535",
		}
		suite.NotEmpty(move.MTOShipments)
		update, err := addressUpdateRequester.RequestShipmentDeliveryAddressUpdate(suite.AppContextForTest(), shipment.ID, newAddress, "we really need to change the address", etag.GenerateEtag(shipment.UpdatedAt))
		suite.NoError(err)
		suite.NotNil(update)
		suite.Equal(models.ShipmentAddressUpdateStatusRequested, update.Status)

		// Make sure the destination address on the shipment was updated
		var updatedShipment models.MTOShipment
		err = suite.DB().EagerPreload("DestinationAddress").Find(&updatedShipment, shipment.ID)
		suite.NoError(err)

		suite.Equal(newAddress.StreetAddress1, updatedShipment.DestinationAddress.StreetAddress1)
		suite.Equal(newAddress.PostalCode, updatedShipment.DestinationAddress.PostalCode)
		suite.Equal(newAddress.State, updatedShipment.DestinationAddress.State)
		suite.Equal(newAddress.City, updatedShipment.DestinationAddress.City)
	})

	suite.Run("Successfully create ShipmentAddressUpdate for an international shipment that requires approval", func() {
		mockPlanner.On("ZipTransitDistance",
			mock.AnythingOfType("*appcontext.appContext"),
			"90210",
			"94535",
			false,
		).Return(2500, nil).Twice()
		mockPlanner.On("ZipTransitDistance",
			mock.AnythingOfType("*appcontext.appContext"),
			"94535",
			"94535",
			false,
		).Return(2500, nil).Once()
		move := setupTestData()

		pickupAddress := factory.BuildAddress(suite.DB(), []factory.Customization{
			{
				Model: models.Address{
					StreetAddress1: "Tester Address",
					City:           "Des Moines",
					State:          "IA",
					PostalCode:     "50314",
					IsOconus:       models.BoolPointer(false),
				},
			},
		}, nil)
		destinationAddress := factory.BuildAddress(suite.DB(), []factory.Customization{
			{
				Model: models.Address{
					StreetAddress1: "JBER",
					City:           "Anchorage",
					State:          "AK",
					PostalCode:     "99505",
					IsOconus:       models.BoolPointer(true),
				},
			},
		}, nil)
		shipment := factory.BuildMTOShipmentWithMove(&move, suite.DB(), []factory.Customization{
			{
				Model: models.MTOShipment{
					MarketCode:           models.MarketCodeInternational,
					PickupAddressID:      &pickupAddress.ID,
					DestinationAddressID: &destinationAddress.ID,
				},
			},
		}, nil)

		newAddress := models.Address{
			StreetAddress1: "Colder Ave.",
			City:           "Klawock",
			State:          "AK",
			PostalCode:     "99925",
		}
		suite.NotEmpty(move.MTOShipments)
		update, err := addressUpdateRequester.RequestShipmentDeliveryAddressUpdate(suite.AppContextForTest(), shipment.ID, newAddress, "we really need to change the address", etag.GenerateEtag(shipment.UpdatedAt))
		suite.NoError(err)
		suite.NotNil(update)
		suite.Equal(models.ShipmentAddressUpdateStatusRequested, update.Status)

		// Make sure the destination address on the shipment was NOT updated
		var updatedShipment models.MTOShipment
		err = suite.DB().EagerPreload("DestinationAddress").Find(&updatedShipment, shipment.ID)
		suite.NoError(err)

		suite.NotEqual(newAddress.StreetAddress1, updatedShipment.DestinationAddress.StreetAddress1)
		suite.NotEqual(newAddress.PostalCode, updatedShipment.DestinationAddress.PostalCode)
		suite.NotEqual(newAddress.City, updatedShipment.DestinationAddress.City)
	})

	suite.Run("Successfully create ShipmentAddressUpdate for an international shipment that requires approval", func() {
		mockPlanner.On("ZipTransitDistance",
			mock.AnythingOfType("*appcontext.appContext"),
			"99505",
			"99506",
			true,
		).Return(49, nil)
		move := setupTestData()

		pickupAddress := factory.BuildAddress(suite.DB(), []factory.Customization{
			{
				Model: models.Address{
					StreetAddress1: "Tester Address",
					City:           "Des Moines",
					State:          "IA",
					PostalCode:     "50314",
					IsOconus:       models.BoolPointer(false),
				},
			},
		}, nil)
		destinationAddress := factory.BuildAddress(suite.DB(), []factory.Customization{
			{
				Model: models.Address{
					StreetAddress1: "JBER",
					City:           "Anchorage",
					State:          "AK",
					PostalCode:     "99505",
					IsOconus:       models.BoolPointer(true),
				},
			},
		}, nil)
		shipment := factory.BuildMTOShipmentWithMove(&move, suite.DB(), []factory.Customization{
			{
				Model: models.MTOShipment{
					MarketCode:           models.MarketCodeInternational,
					PickupAddressID:      &pickupAddress.ID,
					DestinationAddressID: &destinationAddress.ID,
				},
			},
		}, nil)

		// this shouldn't change the rate area
		newAddress := models.Address{
			StreetAddress1: "Elsewhere Ave.",
			City:           "Anchorage",
			State:          "AK",
			PostalCode:     "99506",
		}
		suite.NotEmpty(move.MTOShipments)
		update, err := addressUpdateRequester.RequestShipmentDeliveryAddressUpdate(suite.AppContextForTest(), shipment.ID, newAddress, "we really need to change the address", etag.GenerateEtag(shipment.UpdatedAt))
		suite.NoError(err)
		suite.NotNil(update)
		suite.Equal(models.ShipmentAddressUpdateStatusApproved, update.Status)

		// Make sure the destination address on the shipment was updated
		var updatedShipment models.MTOShipment
		err = suite.DB().EagerPreload("DestinationAddress").Find(&updatedShipment, shipment.ID)
		suite.NoError(err)

		suite.Equal(newAddress.StreetAddress1, updatedShipment.DestinationAddress.StreetAddress1)
		suite.Equal(newAddress.PostalCode, updatedShipment.DestinationAddress.PostalCode)
		suite.Equal(newAddress.City, updatedShipment.DestinationAddress.City)
	})

	suite.Run("Update with invalid etag should fail", func() {
		move := setupTestData()
		shipment := factory.BuildMTOShipmentWithMove(&move, suite.DB(), nil, nil)

		// New destination address with same postal code should not change pricing
		newAddress := models.Address{
			StreetAddress1: "123 Any St",
			City:           "Beverly Hills",
			State:          "CA",
			PostalCode:     shipment.DestinationAddress.PostalCode,
		}
		suite.NotEmpty(move.MTOShipments)
		update, err := addressUpdateRequester.RequestShipmentDeliveryAddressUpdate(suite.AppContextForTest(), shipment.ID, newAddress, "we really need to change the address", etag.GenerateEtag(shipment.UpdatedAt.Add(-1)))
		suite.Error(err)
		suite.Nil(update)
	})

	suite.Run("Failed distance calculation should error", func() {
		mockPlanner.On("ZipTransitDistance",
			mock.AnythingOfType("*appcontext.appContext"),
			mock.AnythingOfType("string"),
			mock.AnythingOfType("string"),
			false,
		).Return(0, fmt.Errorf("error calculating distance 2")).Once()

		testdatagen.FetchOrMakeReContractYear(suite.DB(), testdatagen.Assertions{
			ReContractYear: models.ReContractYear{
				StartDate: time.Now().Add(-24 * time.Hour),
				EndDate:   time.Now().Add(24 * time.Hour),
			},
		})
		move := factory.BuildAvailableToPrimeMove(suite.DB(), nil, nil)
		shipment := factory.BuildMTOShipmentWithMove(&move, suite.DB(), nil, nil)
		newAddress := models.Address{
			StreetAddress1: "123 Any St",
			City:           "Beverly Hills",
			State:          "CA",
			PostalCode:     "90210",
		}
		// building DDASIT service item to get dest SIT checks
		factory.BuildMTOServiceItem(suite.DB(), []factory.Customization{
			{
				Model: models.MTOServiceItem{
					Status:                          models.MTOServiceItemStatusApproved,
					SITDestinationOriginalAddressID: shipment.DestinationAddressID,
				},
			},
			{
				Model:    move,
				LinkOnly: true,
			},
			{
				Model:    shipment,
				LinkOnly: true,
			},
			{
				Model: models.ReService{
					Code: models.ReServiceCodeDDASIT,
				},
			},
		}, nil)
		update, err := addressUpdateRequester.RequestShipmentDeliveryAddressUpdate(suite.AppContextForTest(), shipment.ID, newAddress, "we really need to change the address", etag.GenerateEtag(shipment.UpdatedAt))
		suite.Error(err)
		suite.Nil(update)
	})

	suite.Run("Should be able to use this service to update a shipment with origin SIT", func() {
		move := setupTestData()
		newAddress := models.Address{
			StreetAddress1: "123 Any St",
			City:           "Beverly Hills",
			State:          "CA",
			PostalCode:     "90210",
		}

		shipment := factory.BuildMTOShipmentWithMove(&move, suite.DB(), nil, nil)
		year, month, day := time.Now().Date()
		lastMonthEntry := time.Date(year, month, day-37, 0, 0, 0, 0, time.UTC)
		lastMonthDeparture := time.Date(year, month, day-30, 0, 0, 0, 0, time.UTC)
		factory.BuildMTOServiceItem(suite.DB(), []factory.Customization{
			{
				Model: models.MTOServiceItem{
					SITEntryDate:     &lastMonthEntry,
					SITDepartureDate: &lastMonthDeparture,
					Status:           models.MTOServiceItemStatusApproved,
				},
			},
			{
				Model:    move,
				LinkOnly: true,
			},
			{
				Model:    shipment,
				LinkOnly: true,
			},
			{
				Model: models.ReService{
					Code: models.ReServiceCodeDOASIT,
				},
			},
		}, nil)
		update, err := addressUpdateRequester.RequestShipmentDeliveryAddressUpdate(suite.AppContextForTest(), shipment.ID, newAddress, "we really need to change the address", etag.GenerateEtag(shipment.UpdatedAt))
		suite.NoError(err)
		suite.NotNil(update)
	})

	suite.Run("Should not be able to update NTS shipment", func() {
		move := setupTestData()
		newAddress := models.Address{
			StreetAddress1: "123 Any St",
			City:           "Beverly Hills",
			State:          "CA",
			PostalCode:     "90210",
		}
		shipment := factory.BuildNTSShipment(suite.DB(), []factory.Customization{
			{
				Model:    move,
				LinkOnly: true,
			},
		}, nil)
		update, err := addressUpdateRequester.RequestShipmentDeliveryAddressUpdate(suite.AppContextForTest(), shipment.ID, newAddress, "we really need to change the address", etag.GenerateEtag(shipment.UpdatedAt))
		suite.Error(err)
		suite.Nil(update)
	})

	suite.Run("Should be able to update NTSr shipment", func() {
		move := setupTestData()
		newAddress := models.Address{
			StreetAddress1: "123 Any St",
			City:           "Beverly Hills",
			State:          "CA",
			PostalCode:     "90210",
		}
		storageFacility := factory.BuildStorageFacility(suite.DB(), nil, nil)
		shipment := factory.BuildNTSRShipment(suite.DB(), []factory.Customization{
			{
				Model:    move,
				LinkOnly: true,
			},
			{
				Model:    storageFacility,
				LinkOnly: true,
			},
		}, nil)
		update, err := addressUpdateRequester.RequestShipmentDeliveryAddressUpdate(suite.AppContextForTest(), shipment.ID, newAddress, "we really need to change the address", etag.GenerateEtag(shipment.UpdatedAt))
		suite.NoError(err)
		suite.NotNil(update)
	})

	suite.Run("Request destination address changes on the same shipment multiple times", func() {
		move := setupTestData()
		shipment := factory.BuildMTOShipmentWithMove(&move, suite.DB(), nil, nil)
		newAddress := models.Address{
			StreetAddress1: "123 Any St",
			City:           "Beverly Hills",
			State:          "CA",
			PostalCode:     shipment.DestinationAddress.PostalCode,
		}
		mockPlanner.On("ZipTransitDistance",
			mock.AnythingOfType("*appcontext.appContext"),
			"90210",
			"94535",
			false,
		).Return(2500, nil).Times(4)
		mockPlanner.On("ZipTransitDistance",
			mock.AnythingOfType("*appcontext.appContext"),
			"94535",
			"94535",
			false,
		).Return(2500, nil).Twice()

		update, err := addressUpdateRequester.RequestShipmentDeliveryAddressUpdate(suite.AppContextForTest(), shipment.ID, newAddress, "we really need to change the address", etag.GenerateEtag(shipment.UpdatedAt))
		suite.NoError(err)
		suite.NotNil(update)
		suite.Equal(models.ShipmentAddressUpdateStatusRequested, update.Status)
		suite.Equal("we really need to change the address", update.ContractorRemarks)

		// Need to re-request the shipment to get the updated etag
		var updatedShipment models.MTOShipment
		err = suite.DB().Find(&updatedShipment, shipment.ID)
		suite.NoError(err)

		update, err = addressUpdateRequester.RequestShipmentDeliveryAddressUpdate(suite.AppContextForTest(), shipment.ID, newAddress, "we really need to change the address again", etag.GenerateEtag(updatedShipment.UpdatedAt))
		suite.NoError(err)
		suite.NotNil(update)
		suite.Equal(models.ShipmentAddressUpdateStatusRequested, update.Status)
		suite.Equal("we really need to change the address again", update.ContractorRemarks)
	})

	suite.Run("Shorthaul to linehaul should be flagged", func() {
		mockPlanner.On("ZipTransitDistance",
			mock.AnythingOfType("*appcontext.appContext"),
			"89523",
			"89503",
			false,
		).Return(2500, nil).Once()
		mockPlanner.On("ZipTransitDistance",
			mock.AnythingOfType("*appcontext.appContext"),
			"89523",
			"90210",
			false,
		).Return(2500, nil).Once()
		newAddress := models.Address{
			StreetAddress1: "123 Any St",
			City:           "Beverly Hills",
			State:          "CA",
			PostalCode:     "90210",
		}
		move := setupTestData()
		shipment := factory.BuildMTOShipmentWithMove(&move, suite.DB(), []factory.Customization{
			{
				Model: models.Address{
					PostalCode: "89523",
				},
				Type: &factory.Addresses.PickupAddress,
			},
			{
				Model: models.Address{
					PostalCode: "89503",
				},
				Type: &factory.Addresses.DeliveryAddress,
			},
		}, nil)
		suite.NotEmpty(move.MTOShipments)
		update, err := addressUpdateRequester.RequestShipmentDeliveryAddressUpdate(suite.AppContextForTest(), shipment.ID, newAddress, "we really need to change the address", etag.GenerateEtag(shipment.UpdatedAt))
		suite.NoError(err)
		suite.NotNil(update)
		suite.Equal(models.ShipmentAddressUpdateStatusRequested, update.Status)
		suite.Equal("we really need to change the address", update.ContractorRemarks)

		var updatedMove models.Move
		err = suite.DB().Find(&updatedMove, shipment.MoveTaskOrderID)
		suite.NoError(err)
		suite.Equal(models.MoveStatusAPPROVALSREQUESTED, updatedMove.Status)
	})

	suite.Run("linehaul to shorthaul should be flagged", func() {
		mockPlanner.On("ZipTransitDistance",
			mock.AnythingOfType("*appcontext.appContext"),
			"89523",
			"89503",
			false,
		).Return(2500, nil).Once()
		mockPlanner.On("ZipTransitDistance",
			mock.AnythingOfType("*appcontext.appContext"),
			"89523",
			"90210",
			false,
		).Return(2500, nil).Once()
		move := setupTestData()
		shipment := factory.BuildMTOShipmentWithMove(&move, suite.DB(), []factory.Customization{
			{
				Model: models.Address{
					PostalCode: "89523",
				},
				Type: &factory.Addresses.PickupAddress,
			},
			{
				Model: models.Address{
					PostalCode: "90210",
				},
				Type: &factory.Addresses.DeliveryAddress,
			},
		}, nil)
		newAddress := models.Address{
			StreetAddress1: "123 Any St",
			City:           "Beverly Hills",
			State:          "CA",
			PostalCode:     "89503",
		}

		update, err := addressUpdateRequester.RequestShipmentDeliveryAddressUpdate(suite.AppContextForTest(), shipment.ID, newAddress, "we really need to change the address", etag.GenerateEtag(shipment.UpdatedAt))
		suite.NoError(err)
		suite.NotNil(update)
		suite.Equal(models.ShipmentAddressUpdateStatusRequested, update.Status)
		suite.Equal("we really need to change the address", update.ContractorRemarks)

		var updatedMove models.Move
		err = suite.DB().Find(&updatedMove, shipment.MoveTaskOrderID)
		suite.NoError(err)
		suite.Equal(models.MoveStatusAPPROVALSREQUESTED, updatedMove.Status)
	})

	suite.Run("service area change should be flagged", func() {
		mockPlanner.On("ZipTransitDistance",
			mock.AnythingOfType("*appcontext.appContext"),
			"90210",
			"94535",
			false,
		).Return(0, nil).Once()
		mockPlanner.On("ZipTransitDistance",
			mock.AnythingOfType("*appcontext.appContext"),
			"90210",
			"89503",
			false,
		).Return(200, nil).Once()
		testdatagen.MakeReContractYear(suite.DB(), testdatagen.Assertions{
			ReContractYear: models.ReContractYear{
				StartDate: time.Now().Add(-24 * time.Hour),
				EndDate:   time.Now().Add(24 * time.Hour),
			},
		})
		originalDomesticServiceArea := testdatagen.FetchOrMakeReDomesticServiceArea(suite.DB(), testdatagen.Assertions{
			ReDomesticServiceArea: models.ReDomesticServiceArea{
				ServiceArea:      "004",
				ServicesSchedule: 2,
			},
			ReContract: testdatagen.FetchOrMakeReContract(suite.DB(), testdatagen.Assertions{}),
		})

		testdatagen.FetchOrMakeReZip3(suite.DB(), testdatagen.Assertions{
			ReZip3: models.ReZip3{
				Contract:            originalDomesticServiceArea.Contract,
				ContractID:          originalDomesticServiceArea.ContractID,
				DomesticServiceArea: originalDomesticServiceArea,
				Zip3:                "902",
			},
		})
		testdatagen.FetchOrMakeReZip3(suite.DB(), testdatagen.Assertions{
			ReZip3: models.ReZip3{
				Contract:            originalDomesticServiceArea.Contract,
				ContractID:          originalDomesticServiceArea.ContractID,
				DomesticServiceArea: originalDomesticServiceArea,
				Zip3:                "945",
			},
		})
		newDomesticServiceArea := testdatagen.FetchOrMakeReDomesticServiceArea(suite.DB(), testdatagen.Assertions{
			ReDomesticServiceArea: models.ReDomesticServiceArea{
				ServiceArea:      "005",
				ServicesSchedule: 2,
			},
			ReContract: testdatagen.FetchOrMakeReContract(suite.DB(), testdatagen.Assertions{}),
		})

		testdatagen.FetchOrMakeReZip3(suite.DB(), testdatagen.Assertions{
			ReZip3: models.ReZip3{
				Contract:            newDomesticServiceArea.Contract,
				ContractID:          newDomesticServiceArea.ContractID,
				DomesticServiceArea: newDomesticServiceArea,
				Zip3:                "895",
			},
		})

		newAddress := models.Address{
			StreetAddress1: "123 Any St",
			City:           "Beverly Hills",
			State:          "CA",
			PostalCode:     "89503",
		}
		move := factory.BuildAvailableToPrimeMove(suite.DB(), nil, nil)
		shipment := factory.BuildMTOShipmentWithMove(&move, suite.DB(), []factory.Customization{
			{
				Model: models.Address{
					PostalCode: "94535",
				},
				Type: &factory.Addresses.DeliveryAddress,
			},
		}, nil)
		suite.NotEmpty(move.MTOShipments)
		update, err := addressUpdateRequester.RequestShipmentDeliveryAddressUpdate(suite.AppContextForTest(), shipment.ID, newAddress, "we really need to change the address", etag.GenerateEtag(shipment.UpdatedAt))
		suite.NoError(err)
		suite.NotNil(update)
		suite.Equal(models.ShipmentAddressUpdateStatusRequested, update.Status)
		suite.Equal("we really need to change the address", update.ContractorRemarks)

		var updatedMove models.Move
		err = suite.DB().Find(&updatedMove, shipment.MoveTaskOrderID)
		suite.NoError(err)
		suite.Equal(models.MoveStatusAPPROVALSREQUESTED, updatedMove.Status)
	})

	suite.Run("mileage bracket change should be flagged", func() {
		originalDomesticServiceArea := testdatagen.FetchOrMakeReDomesticServiceArea(suite.DB(), testdatagen.Assertions{
			ReDomesticServiceArea: models.ReDomesticServiceArea{
				ServiceArea:      "004",
				ServicesSchedule: 2,
			},
			ReContract: testdatagen.FetchOrMakeReContract(suite.DB(), testdatagen.Assertions{}),
		})

		testdatagen.FetchOrMakeReZip3(suite.DB(), testdatagen.Assertions{
			ReZip3: models.ReZip3{
				Contract:            originalDomesticServiceArea.Contract,
				ContractID:          originalDomesticServiceArea.ContractID,
				DomesticServiceArea: originalDomesticServiceArea,
				Zip3:                "871",
			},
		})
		testdatagen.FetchOrMakeReZip3(suite.DB(), testdatagen.Assertions{
			ReZip3: models.ReZip3{
				Contract:            originalDomesticServiceArea.Contract,
				ContractID:          originalDomesticServiceArea.ContractID,
				DomesticServiceArea: originalDomesticServiceArea,
				Zip3:                "870",
			},
		})

		move := setupTestData()
		shipment := factory.BuildMTOShipmentWithMove(&move, suite.DB(), []factory.Customization{
			{
				Model: models.Address{
					PostalCode: "87108",
				},
				Type: &factory.Addresses.DeliveryAddress,
			},
		}, nil)
		newAddress := models.Address{
			StreetAddress1: "123 Any St",
			City:           "Albuquerque",
			State:          "NM",
			PostalCode:     "87053",
		}

		mockPlanner.On("ZipTransitDistance",
			mock.AnythingOfType("*appcontext.appContext"),
			mock.AnythingOfType("string"),
			"87108",
			false,
		).Return(500, nil).Once()
		mockPlanner.On("ZipTransitDistance",
			mock.AnythingOfType("*appcontext.appContext"),
			mock.AnythingOfType("string"),
			"87053",
			false,
		).Return(501, nil).Once()
		suite.NotEmpty(move.MTOShipments)
		update, err := addressUpdateRequester.RequestShipmentDeliveryAddressUpdate(suite.AppContextForTest(), shipment.ID, newAddress, "we really need to change the address", etag.GenerateEtag(shipment.UpdatedAt))
		suite.NoError(err)
		suite.NotNil(update)
		suite.Equal(models.ShipmentAddressUpdateStatusRequested, update.Status)
		suite.Equal("we really need to change the address", update.ContractorRemarks)

		var updatedMove models.Move
		err = suite.DB().Find(&updatedMove, shipment.MoveTaskOrderID)
		suite.NoError(err)
		suite.Equal(models.MoveStatusAPPROVALSREQUESTED, updatedMove.Status)
	})

	suite.Run("destination address request succeeds when containing destination SIT", func() {
		move := setupTestData()
		newAddress := models.Address{
			StreetAddress1: "123 Any St",
			City:           "Beverly Hills",
			State:          "CA",
			PostalCode:     "90210",
		}

		shipment := factory.BuildMTOShipmentWithMove(&move, suite.DB(), nil, nil)

		// building DDASIT service item to get dest SIT checks
		serviceItemDDASIT := factory.BuildMTOServiceItem(suite.DB(), []factory.Customization{
			{
				Model: models.MTOServiceItem{
					Status:                          models.MTOServiceItemStatusApproved,
					SITDestinationOriginalAddressID: shipment.DestinationAddressID,
				},
			},
			{
				Model:    move,
				LinkOnly: true,
			},
			{
				Model:    shipment,
				LinkOnly: true,
			},
			{
				Model: models.ReService{
					Code: models.ReServiceCodeDDASIT,
				},
			},
		}, nil)

		// mock ZipTransitDistance function
		mockPlanner.On("ZipTransitDistance",
			mock.AnythingOfType("*appcontext.appContext"),
			"94535",
			"94535",
			false,
		).Return(0, nil).Once()
		mockPlanner.On("ZipTransitDistance",
			mock.AnythingOfType("*appcontext.appContext"),
			"94523",
			"90210",
			false,
		).Return(500, nil).Once()
		mockPlanner.On("ZipTransitDistance",
			mock.AnythingOfType("*appcontext.appContext"),
			"94535",
			"90210",
			false,
		).Return(501, nil).Once()

		// request the update
		update, err := addressUpdateRequester.RequestShipmentDeliveryAddressUpdate(suite.AppContextForTest(), shipment.ID, newAddress, "we really need to change the address", etag.GenerateEtag(shipment.UpdatedAt))
		suite.NoError(err)
		suite.NotNil(update)

		// querying the address update to make sure that SIT data was populated
		var addressUpdate models.ShipmentAddressUpdate
		err = suite.DB().Find(&addressUpdate, update.ID)
		suite.NoError(err)
		suite.Equal(*addressUpdate.NewSitDistanceBetween, 501)
		suite.Equal(*addressUpdate.OldSitDistanceBetween, 0)
		suite.Equal(*addressUpdate.SitOriginalAddressID, *serviceItemDDASIT.SITDestinationOriginalAddressID)
	})
}

func (suite *ShipmentAddressUpdateServiceSuite) TestTOOApprovedShipmentAddressUpdateRequest() {
	addressCreator := address.NewAddressCreator()
	mockPlanner := &routemocks.Planner{}
	moveRouter := moveservices.NewMoveRouter(transportationoffice.NewTransportationOfficesFetcher())
	mockPlanner.On("ZipTransitDistance",
		mock.AnythingOfType("*appcontext.appContext"),
		mock.Anything,
		mock.Anything,
		false,
	).Return(400, nil)
	addressUpdateRequester := NewShipmentAddressUpdateRequester(mockPlanner, addressCreator, moveRouter)

	suite.Run("TOO approves address change", func() {

		suite.setupServiceItemData()

		addressChange := factory.BuildShipmentAddressUpdate(suite.DB(), nil, []factory.Trait{
			factory.GetTraitAvailableToPrimeMove,
		})
		officeRemarks := "This is a TOO remark"

		update, err := addressUpdateRequester.ReviewShipmentAddressChange(suite.AppContextForTest(), addressChange.Shipment.ID, "APPROVED", officeRemarks)

		suite.NoError(err)
		suite.NotNil(update)
		suite.Equal(models.ShipmentAddressUpdateStatusApproved, update.Status)
		suite.Equal("This is a TOO remark", *update.OfficeRemarks)

	})

	suite.Run("TOO rejects address change", func() {

		addressChange := factory.BuildShipmentAddressUpdate(suite.DB(), nil, []factory.Trait{
			factory.GetTraitAvailableToPrimeMove,
		})
		officeRemarks := "This is a TOO remark"

		update, err := addressUpdateRequester.ReviewShipmentAddressChange(suite.AppContextForTest(), addressChange.Shipment.ID, "REJECTED", officeRemarks)

		suite.NoError(err)
		suite.NotNil(update)
		suite.Equal(models.ShipmentAddressUpdateStatusRejected, update.Status)
		suite.Equal("This is a TOO remark", *update.OfficeRemarks)

	})

	suite.Run("TOO approves address change and left no remarks", func() {

		addressChange := factory.BuildShipmentAddressUpdate(suite.DB(), nil, nil)
		officeRemarks := ""

		update, err := addressUpdateRequester.ReviewShipmentAddressChange(suite.AppContextForTest(), addressChange.Shipment.ID, "APPROVED", officeRemarks)

		suite.Error(err)
		suite.IsType(apperror.InvalidInputError{}, err)
		suite.Nil(update)
	})

	suite.Run("After TOO approval, move transitions from approvals requested to approved", func() {
		addressChange := factory.BuildShipmentAddressUpdate(suite.DB(), []factory.Customization{{
			Model: models.Move{
				Status: "APPROVALS REQUESTED",
			},
		}}, nil)
		officeRemarks := "Looks good!"

		var updatedMove models.Move
		err := suite.DB().Find(&updatedMove, addressChange.Shipment.MoveTaskOrderID)
		suite.NoError(err)

		suite.Equal(models.MoveStatusAPPROVALSREQUESTED, updatedMove.Status)

		update, err := addressUpdateRequester.ReviewShipmentAddressChange(suite.AppContextForTest(), addressChange.Shipment.ID, "APPROVED", officeRemarks)
		suite.NoError(err)

		err = suite.DB().Find(&updatedMove, addressChange.Shipment.MoveTaskOrderID)
		suite.NoError(err)
		suite.NotNil(update)
		suite.Equal(models.MoveStatusAPPROVED, updatedMove.Status)

	})

	suite.Run("TOO approves address change and service items final destination address changes", func() {
		// creating an address change that shares the same address to avoid hitting lineHaulChange check
		addressChange := factory.BuildShipmentAddressUpdate(suite.DB(), []factory.Customization{
			{
				Model: models.Address{
					StreetAddress1: "123 Main St",
					StreetAddress2: models.StringPointer("Apt 2"),
					StreetAddress3: models.StringPointer("Suite 200"),
					City:           "New York",
					State:          "NY",
					PostalCode:     "10001",
				},
				Type: &factory.Addresses.OriginalAddress,
			},
			{
				Model: models.Address{
					StreetAddress1: "123 Main St",
					StreetAddress2: models.StringPointer("Apt 2"),
					StreetAddress3: models.StringPointer("Suite 200"),
					City:           "New York",
					State:          "NY",
					PostalCode:     "10001",
				},
				Type: &factory.Addresses.NewAddress,
			},
		}, nil)
		shipment := addressChange.Shipment
		reService := factory.FetchReServiceByCode(suite.DB(), models.ReServiceCodeDDFSIT)
		sitDestinationOriginalAddress := factory.BuildAddress(suite.DB(), nil, nil)
		factory.BuildMTOServiceItem(suite.DB(), []factory.Customization{
			{
				Model: models.Move{
					ID: shipment.MoveTaskOrderID,
				},
			},
			{
				Model:    shipment,
				LinkOnly: true,
			},
			{
				Model:    reService,
				LinkOnly: true,
			},
			{
				Model:    sitDestinationOriginalAddress,
				LinkOnly: true,
				Type:     &factory.Addresses.SITDestinationOriginalAddress,
			},
		}, nil)
		officeRemarks := "This is a TOO remark"

		update, err := addressUpdateRequester.ReviewShipmentAddressChange(suite.AppContextForTest(), addressChange.Shipment.ID, "APPROVED", officeRemarks)

		suite.NoError(err)
		suite.NotNil(update)
		suite.Equal(models.ShipmentAddressUpdateStatusApproved, update.Status)
		suite.Equal("This is a TOO remark", *update.OfficeRemarks)

		// Make sure the destination address on the shipment was updated
		var updatedShipment models.MTOShipment
		err = suite.DB().EagerPreload("DestinationAddress", "MTOServiceItems").Find(&updatedShipment, update.ShipmentID)
		suite.NoError(err)

		// service item status should be changed to submitted
		suite.Equal(models.MTOServiceItemStatusSubmitted, updatedShipment.MTOServiceItems[0].Status)
		// delivery and final destination addresses should be the same
		suite.Equal(updatedShipment.DestinationAddressID, updatedShipment.MTOServiceItems[0].SITDestinationFinalAddressID)
	})

	suite.Run("TOO approves address change that triggers market code change of shipment", func() {
		addressChange := factory.BuildShipmentAddressUpdate(suite.DB(), []factory.Customization{
			{
				Model: models.Address{
					StreetAddress1: "123 Main St",
					StreetAddress2: models.StringPointer("Apt 2"),
					StreetAddress3: models.StringPointer("Suite 200"),
					City:           "New York",
					State:          "NY",
					PostalCode:     "10001",
				},
				Type: &factory.Addresses.OriginalAddress,
			},
			{
				Model: models.Address{
					StreetAddress1: "456 Northern Lights Blvd",
					StreetAddress2: models.StringPointer("Apt 5B"),
					StreetAddress3: models.StringPointer("Suite 300"),
					City:           "Anchorage",
					State:          "AK",
					PostalCode:     "99503",
					IsOconus:       models.BoolPointer(true),
				},
				Type: &factory.Addresses.NewAddress,
			},
		}, nil)
		shipment := addressChange.Shipment
		reService := factory.FetchReServiceByCode(suite.DB(), models.ReServiceCodeDDFSIT)
		sitDestinationOriginalAddress := factory.BuildAddress(suite.DB(), nil, nil)
		factory.BuildMTOServiceItem(suite.DB(), []factory.Customization{
			{
				Model: models.Move{
					ID: shipment.MoveTaskOrderID,
				},
			},
			{
				Model:    shipment,
				LinkOnly: true,
			},
			{
				Model:    reService,
				LinkOnly: true,
			},
			{
				Model:    sitDestinationOriginalAddress,
				LinkOnly: true,
				Type:     &factory.Addresses.SITDestinationOriginalAddress,
			},
		}, nil)
		officeRemarks := "Changing to OCONUS address"

		// check to make sure the market code is "d" prior to updating with OCONUS address
		suite.Equal(shipment.MarketCode, models.MarketCodeDomestic)
		update, err := addressUpdateRequester.ReviewShipmentAddressChange(suite.AppContextForTest(), addressChange.Shipment.ID, "APPROVED", officeRemarks)
		suite.NoError(err)
		suite.NotNil(update)

		// Make sure the market code changed on the shipment
		var updatedShipment models.MTOShipment
		err = suite.DB().EagerPreload("DestinationAddress", "MTOServiceItems").Find(&updatedShipment, update.ShipmentID)
		suite.NoError(err)

		suite.Equal(updatedShipment.MarketCode, models.MarketCodeInternational)
	})

	suite.Run("Successfully update estiamted pricing on service items when address update is approved by TOO", func() {
		ghcDomesticTransitTime := models.GHCDomesticTransitTime{
			MaxDaysTransitTime: 12,
			WeightLbsLower:     0,
			WeightLbsUpper:     10000,
			DistanceMilesLower: 0,
			DistanceMilesUpper: 10000,
		}
		_, _ = suite.DB().ValidateAndCreate(&ghcDomesticTransitTime)

		testdatagen.FetchOrMakeReContractYear(suite.DB(), testdatagen.Assertions{
			ReContractYear: models.ReContractYear{
				StartDate: time.Now().Add(-24 * time.Hour),
				EndDate:   time.Now().Add(24 * time.Hour),
			},
		})

		move := factory.BuildAvailableToPrimeMove(suite.DB(), nil, nil)
		pickupUSPRC, err := models.FindByZipCode(suite.AppContextForTest().DB(), "50314")
		suite.FatalNoError(err)
		pickupAddress := factory.BuildAddress(suite.DB(), []factory.Customization{
			{
				Model: models.Address{
					StreetAddress1:     "Tester Address",
					City:               "Des Moines",
					State:              "IA",
					PostalCode:         "50314",
					IsOconus:           models.BoolPointer(false),
					UsPostRegionCityID: &pickupUSPRC.ID,
				},
			},
		}, nil)

		destUSPRC, err := models.FindByZipCode(suite.AppContextForTest().DB(), "99505")
		suite.FatalNoError(err)
		destinationAddress := factory.BuildAddress(suite.DB(), []factory.Customization{
			{
				Model: models.Address{
					StreetAddress1:     "JBER",
					City:               "Anchorage",
					State:              "AK",
					PostalCode:         "99505",
					IsOconus:           models.BoolPointer(true),
					UsPostRegionCityID: &destUSPRC.ID,
				},
			},
		}, nil)

		now := time.Now()
		shipment := factory.BuildMTOShipment(suite.DB(), []factory.Customization{
			{
				Model: models.MTOShipment{
					Status:               models.MTOShipmentStatusApproved,
					PrimeEstimatedWeight: models.PoundPointer(4000),
					PickupAddressID:      &pickupAddress.ID,
					DestinationAddressID: &destinationAddress.ID,
					ScheduledPickupDate:  &now,
					RequestedPickupDate:  &now,
					MarketCode:           models.MarketCodeInternational,
				},
			},
			{
				Model:    move,
				LinkOnly: true,
			},
		}, nil)

		factory.BuildMTOServiceItem(suite.DB(), []factory.Customization{
			{
				Model:    move,
				LinkOnly: true,
			},
			{
				Model:    shipment,
				LinkOnly: true,
			},
			{
				Model: models.ReService{
					Code: models.ReServiceCodeISLH,
				},
			},
			{
				Model: models.MTOServiceItem{
					Status:          models.MTOServiceItemStatusApproved,
					PricingEstimate: models.CentPointer(1000),
				},
			},
		}, nil)
		factory.BuildMTOServiceItem(suite.DB(), []factory.Customization{
			{
				Model:    move,
				LinkOnly: true,
			},
			{
				Model:    shipment,
				LinkOnly: true,
			},
			{
				Model: models.ReService{
					Code: models.ReServiceCodeIHPK,
				},
			},
			{
				Model: models.MTOServiceItem{
					Status:          models.MTOServiceItemStatusApproved,
					PricingEstimate: models.CentPointer(1000),
				},
			},
		}, nil)
		factory.BuildMTOServiceItem(suite.DB(), []factory.Customization{
			{
				Model:    move,
				LinkOnly: true,
			},
			{
				Model:    shipment,
				LinkOnly: true,
			},
			{
				Model: models.ReService{
					Code: models.ReServiceCodeIHUPK,
				},
			},
			{
				Model: models.MTOServiceItem{
					Status:          models.MTOServiceItemStatusApproved,
					PricingEstimate: models.CentPointer(1000),
				},
			},
		}, nil)
		// POEFSC needs a port location
		portLocation := factory.FetchPortLocation(suite.DB(), []factory.Customization{
			{
				Model: models.Port{
					PortCode: "PDX",
				},
			},
		}, nil)
		factory.BuildMTOServiceItem(suite.DB(), []factory.Customization{
			{
				Model:    move,
				LinkOnly: true,
			},
			{
				Model:    shipment,
				LinkOnly: true,
			},
			{
				Model: models.ReService{
					Code: models.ReServiceCodePOEFSC,
				},
			},
			{
				Model: models.MTOServiceItem{
					Status:          models.MTOServiceItemStatusApproved,
					PricingEstimate: models.CentPointer(1000),
				},
			},
			{
				Model:    portLocation,
				LinkOnly: true,
				Type:     &factory.PortLocations.PortOfEmbarkation,
			},
		}, nil)

		mockPlanner.On("ZipTransitDistance",
			mock.AnythingOfType("*appcontext.appContext"),
			mock.Anything,
			mock.Anything,
			false,
		).Return(300, nil)

		mockPlanner.On("ZipTransitDistance",
			mock.AnythingOfType("*appcontext.appContext"),
			mock.Anything,
			mock.Anything,
			true,
		).Return(300, nil)

		newDestUSPRC, err := models.FindByZipCode(suite.AppContextForTest().DB(), "99703")
		suite.FatalNoError(err)
		factory.BuildShipmentAddressUpdate(suite.DB(), []factory.Customization{
			{
				Model:    shipment,
				LinkOnly: true,
			},
			{
				Model:    move,
				LinkOnly: true,
			},
			{
				Model: models.Address{
					StreetAddress1:     "Cold Ave.",
					City:               "Fairbanks",
					State:              "AK",
					PostalCode:         "99703",
					IsOconus:           models.BoolPointer(true),
					UsPostRegionCityID: &newDestUSPRC.ID,
				},
				Type: &factory.Addresses.NewAddress,
			},
		}, []factory.Trait{factory.GetTraitShipmentAddressUpdateRequested})

		officeRemarks := "Changing to another OCONUS address"
		update, err := addressUpdateRequester.ReviewShipmentAddressChange(suite.AppContextForTest(), shipment.ID, "APPROVED", officeRemarks)

		suite.NoError(err)
		suite.NotNil(update)
		suite.Equal(models.ShipmentAddressUpdateStatusApproved, update.Status)

		// checking out the service items
		var serviceItems []models.MTOServiceItem
		err = suite.AppContextForTest().DB().EagerPreload("ReService").Where("mto_shipment_id = ?", shipment.ID).Order("created_at asc").All(&serviceItems)
		suite.NoError(err)

		expectedReserviceCodes := []models.ReServiceCode{
			models.ReServiceCodePOEFSC,
			models.ReServiceCodeISLH,
			models.ReServiceCodeIHPK,
			models.ReServiceCodeIHUPK,
		}

		initialPrice := 1000
		suite.Equal(4, len(serviceItems))
		for i := 0; i < len(serviceItems); i++ {
			actualReServiceCode := serviceItems[i].ReService.Code
			suite.True(slices.Contains(expectedReserviceCodes, actualReServiceCode))
			// pricing should not be nil
			suite.NotNil(serviceItems[i].PricingEstimate)
			// initially we set them all to 1000 and they should all be changed
			suite.NotEqual(serviceItems[i].PricingEstimate, &initialPrice)
		}
	})
	suite.Run("On approval - successfully update estimated pricing on all basic iHHG service items except for POEFSC when port isn't set", func() {
		ghcDomesticTransitTime := models.GHCDomesticTransitTime{
			MaxDaysTransitTime: 12,
			WeightLbsLower:     0,
			WeightLbsUpper:     10000,
			DistanceMilesLower: 0,
			DistanceMilesUpper: 10000,
		}
		_, _ = suite.DB().ValidateAndCreate(&ghcDomesticTransitTime)

		testdatagen.FetchOrMakeReContractYear(suite.DB(), testdatagen.Assertions{
			ReContractYear: models.ReContractYear{
				StartDate: time.Now().Add(-24 * time.Hour),
				EndDate:   time.Now().Add(24 * time.Hour),
			},
		})

		move := factory.BuildAvailableToPrimeMove(suite.DB(), nil, nil)
		pickupUSPRC, err := models.FindByZipCode(suite.AppContextForTest().DB(), "50314")
		suite.FatalNoError(err)
		pickupAddress := factory.BuildAddress(suite.DB(), []factory.Customization{
			{
				Model: models.Address{
					StreetAddress1:     "Tester Address",
					City:               "Des Moines",
					State:              "IA",
					PostalCode:         "50314",
					IsOconus:           models.BoolPointer(false),
					UsPostRegionCityID: &pickupUSPRC.ID,
				},
			},
		}, nil)

		destUSPRC, err := models.FindByZipCode(suite.AppContextForTest().DB(), "99505")
		suite.FatalNoError(err)
		destinationAddress := factory.BuildAddress(suite.DB(), []factory.Customization{
			{
				Model: models.Address{
					StreetAddress1:     "JBER",
					City:               "Anchorage",
					State:              "AK",
					PostalCode:         "99505",
					IsOconus:           models.BoolPointer(true),
					UsPostRegionCityID: &destUSPRC.ID,
				},
			},
		}, nil)

		now := time.Now()
		shipment := factory.BuildMTOShipment(suite.DB(), []factory.Customization{
			{
				Model: models.MTOShipment{
					Status:               models.MTOShipmentStatusApproved,
					PrimeEstimatedWeight: models.PoundPointer(4000),
					PickupAddressID:      &pickupAddress.ID,
					DestinationAddressID: &destinationAddress.ID,
					ScheduledPickupDate:  &now,
					RequestedPickupDate:  &now,
					MarketCode:           models.MarketCodeInternational,
				},
			},
			{
				Model:    move,
				LinkOnly: true,
			},
		}, nil)

		factory.BuildMTOServiceItem(suite.DB(), []factory.Customization{
			{
				Model:    move,
				LinkOnly: true,
			},
			{
				Model:    shipment,
				LinkOnly: true,
			},
			{
				Model: models.ReService{
					Code: models.ReServiceCodeISLH,
				},
			},
			{
				Model: models.MTOServiceItem{
					Status: models.MTOServiceItemStatusApproved,
				},
			},
		}, nil)
		factory.BuildMTOServiceItem(suite.DB(), []factory.Customization{
			{
				Model:    move,
				LinkOnly: true,
			},
			{
				Model:    shipment,
				LinkOnly: true,
			},
			{
				Model: models.ReService{
					Code: models.ReServiceCodeIHPK,
				},
			},
			{
				Model: models.MTOServiceItem{
					Status: models.MTOServiceItemStatusApproved,
				},
			},
		}, nil)
		factory.BuildMTOServiceItem(suite.DB(), []factory.Customization{
			{
				Model:    move,
				LinkOnly: true,
			},
			{
				Model:    shipment,
				LinkOnly: true,
			},
			{
				Model: models.ReService{
					Code: models.ReServiceCodeIHUPK,
				},
			},
			{
				Model: models.MTOServiceItem{
					Status:          models.MTOServiceItemStatusApproved,
					PricingEstimate: models.CentPointer(1000),
				},
			},
		}, nil)
		// no port data
		factory.BuildMTOServiceItem(suite.DB(), []factory.Customization{
			{
				Model:    move,
				LinkOnly: true,
			},
			{
				Model:    shipment,
				LinkOnly: true,
			},
			{
				Model: models.ReService{
					Code: models.ReServiceCodePOEFSC,
				},
			},
			{
				Model: models.MTOServiceItem{
					Status: models.MTOServiceItemStatusApproved,
				},
			},
		}, nil)

		mockPlanner.On("ZipTransitDistance",
			mock.AnythingOfType("*appcontext.appContext"),
			mock.Anything,
			mock.Anything,
			false,
		).Return(300, nil)

		newDestUSPRC, err := models.FindByZipCode(suite.AppContextForTest().DB(), "99703")
		suite.FatalNoError(err)
		factory.BuildShipmentAddressUpdate(suite.DB(), []factory.Customization{
			{
				Model:    shipment,
				LinkOnly: true,
			},
			{
				Model:    move,
				LinkOnly: true,
			},
			{
				Model: models.Address{
					StreetAddress1:     "Cold Ave.",
					City:               "Fairbanks",
					State:              "AK",
					PostalCode:         "99703",
					IsOconus:           models.BoolPointer(true),
					UsPostRegionCityID: &newDestUSPRC.ID,
				},
				Type: &factory.Addresses.NewAddress,
			},
		}, []factory.Trait{factory.GetTraitShipmentAddressUpdateRequested})

		officeRemarks := "Changing to another OCONUS address"
		update, err := addressUpdateRequester.ReviewShipmentAddressChange(suite.AppContextForTest(), shipment.ID, "APPROVED", officeRemarks)

		suite.NoError(err)
		suite.NotNil(update)
		suite.Equal(models.ShipmentAddressUpdateStatusApproved, update.Status)

		// checking out the service items
		var serviceItems []models.MTOServiceItem
		err = suite.AppContextForTest().DB().EagerPreload("ReService").Where("mto_shipment_id = ?", shipment.ID).Order("created_at asc").All(&serviceItems)
		suite.NoError(err)

		suite.Equal(4, len(serviceItems))
		for i := 0; i < len(serviceItems); i++ {
			if serviceItems[i].ReService.Code != models.ReServiceCodePOEFSC {
				suite.NotNil(serviceItems[i].PricingEstimate)
			} else if serviceItems[i].ReService.Code == models.ReServiceCodePOEFSC {
				suite.Nil(serviceItems[i].PricingEstimate)
			}
		}
	})
}

func (suite *ShipmentAddressUpdateServiceSuite) TestTOOApprovedShipmentAddressUpdateRequestChangedPricing() {
	setupTestData := func() models.Move {
		testdatagen.FetchOrMakeReContractYear(suite.DB(), testdatagen.Assertions{
			ReContractYear: models.ReContractYear{
				StartDate: time.Now().Add(-24 * time.Hour),
				EndDate:   time.Now().Add(24 * time.Hour),
			},
		})
		originalDomesticServiceArea := testdatagen.FetchOrMakeReDomesticServiceArea(suite.DB(), testdatagen.Assertions{
			ReDomesticServiceArea: models.ReDomesticServiceArea{
				ServiceArea:      "004",
				ServicesSchedule: 2,
			},
			ReContract: testdatagen.FetchOrMakeReContract(suite.DB(), testdatagen.Assertions{}),
		})

		// Common ZIP3s used in these tests
		testdatagen.FetchOrMakeReZip3(suite.DB(), testdatagen.Assertions{
			ReZip3: models.ReZip3{
				Contract:            originalDomesticServiceArea.Contract,
				ContractID:          originalDomesticServiceArea.ContractID,
				DomesticServiceArea: originalDomesticServiceArea,
				Zip3:                "895",
			},
		})
		testdatagen.FetchOrMakeReZip3(suite.DB(), testdatagen.Assertions{
			ReZip3: models.ReZip3{
				Contract:            originalDomesticServiceArea.Contract,
				ContractID:          originalDomesticServiceArea.ContractID,
				DomesticServiceArea: originalDomesticServiceArea,
				Zip3:                "902",
			},
		})
		testdatagen.FetchOrMakeReZip3(suite.DB(), testdatagen.Assertions{
			ReZip3: models.ReZip3{
				Contract:            originalDomesticServiceArea.Contract,
				ContractID:          originalDomesticServiceArea.ContractID,
				DomesticServiceArea: originalDomesticServiceArea,
				Zip3:                "945",
			},
		})
		move := factory.BuildAvailableToPrimeMove(suite.DB(), nil, nil)
		return move
	}
	addressCreator := address.NewAddressCreator()
	mockPlanner := &routemocks.Planner{}
	moveRouter := moveservices.NewMoveRouter(transportationoffice.NewTransportationOfficesFetcher())
	addressUpdateRequester := NewShipmentAddressUpdateRequester(mockPlanner, addressCreator, moveRouter)

	suite.Run("Service items are rejected and regenerated when pricing type changes post TOO approval", func() {
		mockPlanner.On("ZipTransitDistance",
			mock.AnythingOfType("*appcontext.appContext"),
			"89523",
			"89503",
			false,
		).Return(2500, nil).Once()
		mockPlanner.On("ZipTransitDistance",
			mock.AnythingOfType("*appcontext.appContext"),
			"89523",
			"90210",
			false,
		).Return(2500, nil).Once()
		move := setupTestData()

		suite.setupServiceItemData()

		shipment := factory.BuildMTOShipmentWithMove(&move, suite.DB(), []factory.Customization{
			{
				Model: models.Address{
					PostalCode: "89523",
					IsOconus:   models.BoolPointer(false),
				},
				Type: &factory.Addresses.PickupAddress,
			},
			{
				Model: models.Address{
					PostalCode: "90210",
					IsOconus:   models.BoolPointer(false),
				},
				Type: &factory.Addresses.DeliveryAddress,
			},
		}, nil)
		//Generate a couple of service items to test their status changes upon approval
		factory.BuildRealMTOServiceItemWithAllDeps(suite.DB(), models.ReServiceCodeMS, move, shipment, nil, nil)
		factory.BuildRealMTOServiceItemWithAllDeps(suite.DB(), models.ReServiceCodeDLH, move, shipment, nil, nil)
		factory.FetchReServiceByCode(suite.DB(), models.ReServiceCodeDSH)

		newAddress := models.Address{
			StreetAddress1: "123 Any St",
			City:           "Beverly Hills",
			State:          "CA",
			PostalCode:     "89503",
		}

		// Trigger the prime address update to get move in correct state for DLH -> DSH
		addressChange, _ := addressUpdateRequester.RequestShipmentDeliveryAddressUpdate(suite.AppContextForTest(), shipment.ID, newAddress, "we really need to change the address", etag.GenerateEtag(shipment.UpdatedAt))
		officeRemarks := "This is a TOO remark"

		// TOO Approves address change
		update, err := addressUpdateRequester.ReviewShipmentAddressChange(suite.AppContextForTest(), addressChange.ShipmentID, "APPROVED", officeRemarks)

		suite.NoError(err)
		suite.NotNil(update)
		suite.Equal(models.ShipmentAddressUpdateStatusApproved, update.Status)
		suite.Equal("This is a TOO remark", *update.OfficeRemarks)

		// Assert that the DLH service item was rejected and has the correct rejection reason
		rejectedServiceItems := suite.getServiceItemsByCode(update.Shipment.MTOServiceItems, models.ReServiceCodeDLH)
		suite.Equal(rejectedServiceItems[0].Status, models.MTOServiceItemStatusRejected)
		autoRejectionRemark := "Automatically rejected due to change in destination address affecting the ZIP code qualification for short haul / line haul."
		suite.Equal(autoRejectionRemark, *rejectedServiceItems[0].RejectionReason)

		// Assert that the DSH service was created and is in an approved state
		approvedServiceItems := suite.getServiceItemsByCode(update.Shipment.MTOServiceItems, models.ReServiceCodeDSH)
		suite.Equal(approvedServiceItems[0].Status, models.MTOServiceItemStatusApproved)

		// Should have an equal number of rejected and approved service items
		suite.Equal(len(approvedServiceItems), len(rejectedServiceItems))
	})

	suite.Run("Service items were already rejected are not regenerated when pricing type changes post TOO approval", func() {
		mockPlanner.On("ZipTransitDistance",
			mock.AnythingOfType("*appcontext.appContext"),
			"89523",
			"89503",
			false,
		).Return(2500, nil).Once()
		mockPlanner.On("ZipTransitDistance",
			mock.AnythingOfType("*appcontext.appContext"),
			"89523",
			"90210",
			false,
		).Return(2500, nil).Once()
		move := setupTestData()

		suite.setupServiceItemData()

		shipment := factory.BuildMTOShipmentWithMove(&move, suite.DB(), []factory.Customization{
			{
				Model: models.Address{
					PostalCode: "89523",
				},
				Type: &factory.Addresses.PickupAddress,
			},
			{
				Model: models.Address{
					PostalCode: "90210",
				},
				Type: &factory.Addresses.DeliveryAddress,
			},
		}, nil)
		//Generate a couple of service items to test their status changes upon approval
		factory.BuildRealMTOServiceItemWithAllDeps(suite.DB(), models.ReServiceCodeDLH, move, shipment, nil, nil)
		factory.BuildRealMTOServiceItemWithAllDeps(suite.DB(), models.ReServiceCodeMS, move, shipment, []factory.Customization{
			{
				Model: models.MTOServiceItem{
					Status: models.MTOServiceItemStatusRejected,
				},
			},
		}, nil)
		factory.FetchReServiceByCode(suite.DB(), models.ReServiceCodeDSH)

		newAddress := models.Address{
			StreetAddress1: "123 Any St",
			City:           "Beverly Hills",
			State:          "CA",
			PostalCode:     "89503",
		}

		// Trigger the prime address update to get move in correct state for DLH -> DSH
		addressChange, _ := addressUpdateRequester.RequestShipmentDeliveryAddressUpdate(suite.AppContextForTest(), shipment.ID, newAddress, "we really need to change the address", etag.GenerateEtag(shipment.UpdatedAt))
		officeRemarks := "This is a TOO remark"

		// TOO Approves address change
		update, err := addressUpdateRequester.ReviewShipmentAddressChange(suite.AppContextForTest(), addressChange.ShipmentID, "APPROVED", officeRemarks)

		suite.NoError(err)
		suite.NotNil(update)
		suite.Equal(models.ShipmentAddressUpdateStatusApproved, update.Status)
		suite.Equal("This is a TOO remark", *update.OfficeRemarks)

		// Assert that only the service items that weren't already rejected were the ones regenerated
		rejectedServiceItems := suite.getServiceItemsByStatus(update.Shipment.MTOServiceItems, models.MTOServiceItemStatusRejected)
		approvedServiceItems := suite.getServiceItemsByStatus(update.Shipment.MTOServiceItems, models.MTOServiceItemStatusApproved)

		// Should have 2 rejected service items and only 1 approved
		suite.Equal(len(approvedServiceItems), 1)
		suite.Equal(len(rejectedServiceItems), 2)
	})

	suite.Run("Service items are not rejected when pricing type does not change post TOO approval", func() {
		move := setupTestData()

		suite.setupServiceItemData()

		shipment := factory.BuildMTOShipmentWithMove(&move, suite.DB(), nil, nil)

		//Generate service items to test their statuses upon approval
		factory.BuildRealMTOServiceItemWithAllDeps(suite.DB(), models.ReServiceCodeMS, move, shipment, nil, nil)
		factory.BuildRealMTOServiceItemWithAllDeps(suite.DB(), models.ReServiceCodeDLH, move, shipment, nil, nil)

		newAddress := models.Address{
			StreetAddress1: "123 Any St",
			City:           "Beverly Hills",
			State:          "CA",
			PostalCode:     shipment.DestinationAddress.PostalCode,
		}
		mockPlanner.On("ZipTransitDistance",
			mock.AnythingOfType("*appcontext.appContext"),
			"90210",
			"94535",
			false,
		).Return(2500, nil).Once()
		mockPlanner.On("ZipTransitDistance",
			mock.AnythingOfType("*appcontext.appContext"),
			"90210",
			"94535",
			"94535",
<<<<<<< HEAD
=======
			false,
>>>>>>> 3377f7e1
		).Return(2500, nil).Once()

		addressChange, _ := addressUpdateRequester.RequestShipmentDeliveryAddressUpdate(suite.AppContextForTest(), shipment.ID, newAddress, "we really need to change the address", etag.GenerateEtag(shipment.UpdatedAt))
		officeRemarks := "This is a TOO remark"

		update, err := addressUpdateRequester.ReviewShipmentAddressChange(suite.AppContextForTest(), addressChange.ShipmentID, "APPROVED", officeRemarks)

		suite.NoError(err)
		suite.NotNil(update)
		suite.Equal(models.ShipmentAddressUpdateStatusApproved, update.Status)
		suite.Equal("This is a TOO remark", *update.OfficeRemarks)
		// Assert that service item was not rejected
		rejectedServiceItems := suite.getServiceItemsByStatus(update.Shipment.MTOServiceItems, models.MTOServiceItemStatusRejected)
		suite.Equal(len(rejectedServiceItems), 0)
	})

	suite.Run("Linehaul to shorthaul generates appropriate service items post TOO approval", func() {
		mockPlanner.On("ZipTransitDistance",
			mock.AnythingOfType("*appcontext.appContext"),
			"89523",
			"89503",
			false,
		).Return(2500, nil).Once()
		mockPlanner.On("ZipTransitDistance",
			mock.AnythingOfType("*appcontext.appContext"),
			"89523",
			"90210",
			false,
		).Return(2500, nil).Once()
		move := setupTestData()

		suite.setupServiceItemData()

		shipment := factory.BuildMTOShipmentWithMove(&move, suite.DB(), []factory.Customization{
			{
				Model: models.Address{
					PostalCode: "89523",
				},
				Type: &factory.Addresses.PickupAddress,
			},
			{
				Model: models.Address{
					PostalCode: "90210",
				},
				Type: &factory.Addresses.DeliveryAddress,
			},
		}, nil)
		//Generate a couple of service items to test their status changes upon approval
		factory.BuildRealMTOServiceItemWithAllDeps(suite.DB(), models.ReServiceCodeMS, move, shipment, nil, nil)
		factory.BuildRealMTOServiceItemWithAllDeps(suite.DB(), models.ReServiceCodeDLH, move, shipment, nil, nil)
		factory.FetchReServiceByCode(suite.DB(), models.ReServiceCodeDSH)

		newAddress := models.Address{
			StreetAddress1: "123 Any St",
			City:           "Beverly Hills",
			State:          "CA",
			PostalCode:     "89503",
		}

		// Trigger the prime address update to get move in correct state for DLH -> DSH
		addressChange, _ := addressUpdateRequester.RequestShipmentDeliveryAddressUpdate(suite.AppContextForTest(), shipment.ID, newAddress, "we really need to change the address", etag.GenerateEtag(shipment.UpdatedAt))
		officeRemarks := "This is a TOO remark"

		// TOO Approves address change
		update, err := addressUpdateRequester.ReviewShipmentAddressChange(suite.AppContextForTest(), addressChange.ShipmentID, "APPROVED", officeRemarks)

		suite.NoError(err)
		suite.NotNil(update)
		suite.Equal(models.ShipmentAddressUpdateStatusApproved, update.Status)
		suite.Equal("This is a TOO remark", *update.OfficeRemarks)

		// Confirm that DLH service item is rejected and DSH service item is created and approved
		linehaul := suite.getServiceItemsByCode(update.Shipment.MTOServiceItems, models.ReServiceCodeDLH)
		shorthaul := suite.getServiceItemsByCode(update.Shipment.MTOServiceItems, models.ReServiceCodeDSH)
		autoRejectionRemark := "Automatically rejected due to change in destination address affecting the ZIP code qualification for short haul / line haul."

		suite.NotNil(shorthaul)
		suite.Equal(linehaul[0].Status, models.MTOServiceItemStatusRejected)
		suite.Equal(autoRejectionRemark, *linehaul[0].RejectionReason)
		suite.Equal(shorthaul[0].Status, models.MTOServiceItemStatusApproved)
	})

	suite.Run("Shorthaul to linehaul generates appropriate service items post TOO approval", func() {
		mockPlanner.On("ZipTransitDistance",
			mock.AnythingOfType("*appcontext.appContext"),
			"89523",
			"89503",
			false,
		).Return(2500, nil).Once()
		mockPlanner.On("ZipTransitDistance",
			mock.AnythingOfType("*appcontext.appContext"),
			"89523",
			"90210",
			false,
		).Return(2500, nil).Once()
		newAddress := models.Address{
			StreetAddress1: "123 Any St",
			City:           "Beverly Hills",
			State:          "CA",
			PostalCode:     "90210",
		}
		move := setupTestData()

		suite.setupServiceItemData()

		shipment := factory.BuildMTOShipmentWithMove(&move, suite.DB(), []factory.Customization{
			{
				Model: models.Address{
					PostalCode: "89523",
				},
				Type: &factory.Addresses.PickupAddress,
			},
			{
				Model: models.Address{
					PostalCode: "89503",
				},
				Type: &factory.Addresses.DeliveryAddress,
			},
		}, nil)
		//Generate a couple of service items to test their status changes upon approval
		factory.BuildRealMTOServiceItemWithAllDeps(suite.DB(), models.ReServiceCodeMS, move, shipment, nil, nil)
		factory.BuildRealMTOServiceItemWithAllDeps(suite.DB(), models.ReServiceCodeDSH, move, shipment, nil, nil)
		factory.FetchReServiceByCode(suite.DB(), models.ReServiceCodeDLH)

		// Trigger the prime address update to get move in correct state for DSH -> DLH
		addressChange, _ := addressUpdateRequester.RequestShipmentDeliveryAddressUpdate(suite.AppContextForTest(), shipment.ID, newAddress, "we really need to change the address", etag.GenerateEtag(shipment.UpdatedAt))
		officeRemarks := "This is a TOO remark"

		// TOO Approves address change
		update, err := addressUpdateRequester.ReviewShipmentAddressChange(suite.AppContextForTest(), addressChange.ShipmentID, "APPROVED", officeRemarks)

		suite.NoError(err)
		suite.NotNil(update)
		suite.Equal(models.ShipmentAddressUpdateStatusApproved, update.Status)
		suite.Equal("This is a TOO remark", *update.OfficeRemarks)

		// Confirm that DSH service item is rejected and DLH service item is created and approved
		linehaul := suite.getServiceItemsByCode(update.Shipment.MTOServiceItems, models.ReServiceCodeDLH)
		shorthaul := suite.getServiceItemsByCode(update.Shipment.MTOServiceItems, models.ReServiceCodeDSH)
		autoRejectionRemark := "Automatically rejected due to change in destination address affecting the ZIP code qualification for short haul / line haul."

		suite.NotNil(shorthaul)
		suite.Equal(shorthaul[0].Status, models.MTOServiceItemStatusRejected)
		suite.Equal(autoRejectionRemark, *shorthaul[0].RejectionReason)
		suite.Equal(linehaul[0].Status, models.MTOServiceItemStatusApproved)
	})

	suite.Run("Successfully update shipment and its service items without error", func() {
		mockPlanner.On("ZipTransitDistance",
			mock.AnythingOfType("*appcontext.appContext"),
			"94535",
			"94535",
			false,
		).Return(30, nil)
		move := setupTestData()
		shipment := factory.BuildMTOShipmentWithMove(&move, suite.DB(), nil, nil)

		//Generate a couple of service items to test their status changes upon approval
		serviceItem1 := factory.BuildRealMTOServiceItemWithAllDeps(suite.DB(), models.ReServiceCodeDOASIT, move, shipment, nil, nil)

		var serviceItems models.MTOServiceItems
		shipment.MTOServiceItems = append(serviceItems, serviceItem1)

		newAddress := models.Address{
			StreetAddress1: shipment.DestinationAddress.StreetAddress1,
			City:           shipment.DestinationAddress.City,
			State:          shipment.DestinationAddress.State,
			PostalCode:     shipment.DestinationAddress.PostalCode,
			Country:        shipment.DestinationAddress.Country,
		}

		update, err := addressUpdateRequester.RequestShipmentDeliveryAddressUpdate(suite.AppContextForTest(), shipment.ID, newAddress, "Submitting same address", etag.GenerateEtag(shipment.UpdatedAt))

		suite.NoError(err)
		suite.NotNil(update)
		suite.Equal(models.ShipmentAddressUpdateStatusApproved, update.Status)
	})
}

func (suite *ShipmentAddressUpdateServiceSuite) getServiceItemsByStatus(items models.MTOServiceItems, status models.MTOServiceItemStatus) models.MTOServiceItems {
	itemsWithStatus := models.MTOServiceItems{}

	for _, si := range items {
		if si.Status == status {
			itemsWithStatus = append(itemsWithStatus, si)
		}
	}

	return itemsWithStatus
}

func (suite *ShipmentAddressUpdateServiceSuite) getServiceItemsByCode(items models.MTOServiceItems, code models.ReServiceCode) models.MTOServiceItems {
	itemsWithCode := models.MTOServiceItems{}

	for _, si := range items {
		if si.ReService.Code == code {
			itemsWithCode = append(itemsWithCode, si)
		}
	}

	return itemsWithCode
}<|MERGE_RESOLUTION|>--- conflicted
+++ resolved
@@ -1651,13 +1651,9 @@
 		).Return(2500, nil).Once()
 		mockPlanner.On("ZipTransitDistance",
 			mock.AnythingOfType("*appcontext.appContext"),
-			"90210",
 			"94535",
 			"94535",
-<<<<<<< HEAD
-=======
-			false,
->>>>>>> 3377f7e1
+			false,
 		).Return(2500, nil).Once()
 
 		addressChange, _ := addressUpdateRequester.RequestShipmentDeliveryAddressUpdate(suite.AppContextForTest(), shipment.ID, newAddress, "we really need to change the address", etag.GenerateEtag(shipment.UpdatedAt))
