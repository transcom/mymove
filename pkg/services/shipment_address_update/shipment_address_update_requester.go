package shipmentaddressupdate

import (
	"database/sql"
	"time"

	"github.com/gofrs/uuid"

	"github.com/transcom/mymove/pkg/appcontext"
	"github.com/transcom/mymove/pkg/apperror"
	"github.com/transcom/mymove/pkg/etag"
	"github.com/transcom/mymove/pkg/models"
	serviceparamvaluelookups "github.com/transcom/mymove/pkg/payment_request/service_param_value_lookups"
	"github.com/transcom/mymove/pkg/route"
	"github.com/transcom/mymove/pkg/services"
	"github.com/transcom/mymove/pkg/services/ghcrateengine"
	mtoserviceitem "github.com/transcom/mymove/pkg/services/mto_service_item"
	mtoshipment "github.com/transcom/mymove/pkg/services/mto_shipment"
	"github.com/transcom/mymove/pkg/services/query"
)

type shipmentAddressUpdateRequester struct {
	planner         route.Planner
	addressCreator  services.AddressCreator
	moveRouter      services.MoveRouter
	shipmentFetcher services.MTOShipmentFetcher
	services.MTOServiceItemUpdater
	services.MTOServiceItemCreator
	portLocationFetcher services.PortLocationFetcher
}

func NewShipmentAddressUpdateRequester(planner route.Planner, addressCreator services.AddressCreator, moveRouter services.MoveRouter) services.ShipmentAddressUpdateRequester {

	return &shipmentAddressUpdateRequester{
		planner:        planner,
		addressCreator: addressCreator,
		moveRouter:     moveRouter,
	}
}

func (f *shipmentAddressUpdateRequester) isAddressChangeDistanceOver50(appCtx appcontext.AppContext, addressUpdate models.ShipmentAddressUpdate) (bool, error) {

	// We calculate and set the distance between the old and new address
	distance, err := f.planner.ZipTransitDistance(appCtx, addressUpdate.OriginalAddress.PostalCode, addressUpdate.NewAddress.PostalCode)
	if err != nil {
		return false, err
	}

	if distance <= 50 {
		return false, nil
	}
	return true, nil
}

func (f *shipmentAddressUpdateRequester) doesDeliveryAddressUpdateChangeServiceOrRateArea(appCtx appcontext.AppContext, contractID uuid.UUID, originalDeliveryAddress models.Address, newDeliveryAddress models.Address, shipment models.MTOShipment) (bool, error) {
	// international shipments find their rate areas differently than domestic
	if shipment.MarketCode == models.MarketCodeInternational {
		// we already have the origin address in the db so we can check the rate area using the db func
		originalRateArea, err := models.FetchRateAreaID(appCtx.DB(), originalDeliveryAddress.ID, nil, contractID)
		if err != nil || originalRateArea == uuid.Nil {
			return false, err
		}
		// since the new address isn't created yet we can't use the db func since it doesn't have an id,
		// we need to manually find the rate area using the postal code
		var updateRateArea uuid.UUID
		newRateArea, err := models.FetchOconusRateArea(appCtx.DB(), newDeliveryAddress.PostalCode)
		if err != nil && err != sql.ErrNoRows {
			return false, err
		} else if err == sql.ErrNoRows { // if we got no rows then the new address is likely CONUS
			newRateArea, err := models.FetchConusRateAreaByPostalCode(appCtx.DB(), newDeliveryAddress.PostalCode, contractID)
			if err != nil && err != sql.ErrNoRows {
				return false, err
			}
			updateRateArea = newRateArea.ID
		} else {
			updateRateArea = newRateArea.RateAreaId
		}
		// if these are different, we need the TOO to approve this request since it will change ISLH pricing
		if originalRateArea != updateRateArea {
			return true, nil
		} else {
			return false, nil
		}
	} else {
		var existingServiceArea models.ReZip3
		var actualServiceArea models.ReZip3

		originalZip := originalDeliveryAddress.PostalCode[0:3]
		destinationZip := newDeliveryAddress.PostalCode[0:3]

		if originalZip == destinationZip {
			// If the ZIP hasn't changed, we must be in the same service area
			return false, nil
		}

		err := appCtx.DB().Where("zip3 = ?", originalZip).Where("contract_id = ?", contractID).First(&existingServiceArea)
		if err != nil {
			return false, err
		}

		err = appCtx.DB().Where("zip3 = ?", destinationZip).Where("contract_id = ?", contractID).First(&actualServiceArea)
		if err != nil {
			return false, err
		}

		if existingServiceArea.DomesticServiceAreaID != actualServiceArea.DomesticServiceAreaID {
			return true, nil
		}
		return false, nil
	}
}

func (f *shipmentAddressUpdateRequester) doesDeliveryAddressUpdateChangeMileageBracket(appCtx appcontext.AppContext, originalPickupAddress models.Address, originalDeliveryAddress, newDeliveryAddress models.Address) (bool, error) {

	// Mileage brackets are taken from the pricing spreadsheet, "2a) Domestic Linehaul Prices"
	// They are: [0, 250], [251, 500], [501, 1000], [1001, 1500], [1501-2000], [2001, 2500], [2501, 3000], [3001, 3500], [3501, 4000], and [4001, infinity)
	// We will handle the maximum bracket (>=4001 miles) separately.
	var milesLower = [9]int{0, 251, 501, 1001, 1501, 2001, 2501, 3001, 3501}
	var milesUpper = [9]int{250, 500, 1000, 1500, 2000, 2500, 3000, 3500, 4000}

	if originalDeliveryAddress.PostalCode == newDeliveryAddress.PostalCode {
		return false, nil
	}

	// this only runs for domestic shipments so putting false for the isInternationalShipment value here
<<<<<<< HEAD
	previousDistance, err := f.planner.ZipTransitDistance(appCtx, originalPickupAddress.PostalCode, originalDeliveryAddress.PostalCode, false)
=======
	previousDistance, err := f.planner.ZipTransitDistance(appCtx, originalPickupAddress.PostalCode, originalDeliveryAddress.PostalCode)
>>>>>>> 640b7a97
	if err != nil {
		return false, err
	}
	newDistance, err := f.planner.ZipTransitDistance(appCtx, originalPickupAddress.PostalCode, newDeliveryAddress.PostalCode)
	if err != nil {
		return false, err
	}

	if previousDistance == newDistance {
		return false, nil
	}

	for index, lowerLimit := range milesLower {
		upperLimit := milesUpper[index]

		// Find the mileage bracket that the original shipment's distance falls into
		if previousDistance >= lowerLimit && previousDistance <= upperLimit {

			// If the new distance after the address change falls in a different bracket, then there could be a pricing change
			newDistanceIsInSameBracket := newDistance >= lowerLimit && newDistance <= upperLimit
			return !newDistanceIsInSameBracket, nil
		}
	}

	// if we get past the loop, then the original distance must be >=4001 miles, so we just have to check if
	// the new distance is also in this last bracket.
	if newDistance >= 4001 {
		return false, nil
	}
	return true, nil
}

// doesDeliveryAddressUpdateChangeShipmentPricingType checks if an address update would change a move from shorthaul to linehaul pricing or vice versa
func (f *shipmentAddressUpdateRequester) doesDeliveryAddressUpdateChangeShipmentPricingType(originalPickupAddress models.Address, originalDeliveryAddress models.Address, newDeliveryAddress models.Address) (bool, error) {
	originalZip := originalPickupAddress.PostalCode[0:3]
	originalDestinationZip := originalDeliveryAddress.PostalCode[0:3]
	newDestinationZip := newDeliveryAddress.PostalCode[0:3]

	isOriginalRouteShorthaul := originalZip == originalDestinationZip

	isNewRouteShorthaul := originalZip == newDestinationZip

	if isOriginalRouteShorthaul == isNewRouteShorthaul {
		return false, nil
	}
	return true, nil
}

func (f *shipmentAddressUpdateRequester) doesShipmentContainApprovedDestinationSIT(shipment models.MTOShipment) bool {
	if len(shipment.MTOServiceItems) > 0 {
		serviceItems := shipment.MTOServiceItems

		for _, serviceItem := range serviceItems {
			serviceCode := serviceItem.ReService.Code
			status := serviceItem.Status
			if (serviceCode == models.ReServiceCodeDDASIT ||
				serviceCode == models.ReServiceCodeDDDSIT ||
				serviceCode == models.ReServiceCodeDDFSIT ||
				serviceCode == models.ReServiceCodeDDSFSC ||
				serviceCode == models.ReServiceCodeIDASIT ||
				serviceCode == models.ReServiceCodeIDDSIT ||
				serviceCode == models.ReServiceCodeIDFSIT ||
				serviceCode == models.ReServiceCodeIDSFSC) &&
				status == models.MTOServiceItemStatusApproved {
				return true
			}
		}
	}
	return false
}

func (f *shipmentAddressUpdateRequester) mapServiceItemWithUpdatedPriceRequirements(originalServiceItem models.MTOServiceItem) models.MTOServiceItem {
	var reService models.ReService
	now := time.Now()

	if originalServiceItem.ReService.Code == models.ReServiceCodeDSH {
		reService = models.ReService{
			Code: models.ReServiceCodeDLH,
		}
	} else if originalServiceItem.ReService.Code == models.ReServiceCodeDLH {
		reService = models.ReService{
			Code: models.ReServiceCodeDSH,
		}
	} else {
		reService = originalServiceItem.ReService
	}

	newServiceItem := models.MTOServiceItem{
		MTOShipmentID:                   originalServiceItem.MTOShipmentID,
		MoveTaskOrderID:                 originalServiceItem.MoveTaskOrderID,
		ReService:                       reService,
		SITEntryDate:                    originalServiceItem.SITEntryDate,
		SITDepartureDate:                originalServiceItem.SITDepartureDate,
		SITPostalCode:                   originalServiceItem.SITPostalCode,
		Reason:                          originalServiceItem.Reason,
		Status:                          models.MTOServiceItemStatusApproved,
		CustomerContacts:                originalServiceItem.CustomerContacts,
		PickupPostalCode:                originalServiceItem.PickupPostalCode,
		SITCustomerContacted:            originalServiceItem.SITCustomerContacted,
		SITRequestedDelivery:            originalServiceItem.SITRequestedDelivery,
		SITOriginHHGOriginalAddressID:   originalServiceItem.SITOriginHHGOriginalAddressID,
		SITOriginHHGActualAddressID:     originalServiceItem.SITOriginHHGActualAddressID,
		SITDestinationOriginalAddressID: originalServiceItem.SITDestinationOriginalAddressID,
		SITDestinationFinalAddressID:    originalServiceItem.SITDestinationFinalAddressID,
		Description:                     originalServiceItem.Description,
		EstimatedWeight:                 originalServiceItem.EstimatedWeight,
		ActualWeight:                    originalServiceItem.ActualWeight,
		Dimensions:                      originalServiceItem.Dimensions,
		ServiceRequestDocuments:         originalServiceItem.ServiceRequestDocuments,
		CreatedAt:                       originalServiceItem.CreatedAt,
		ApprovedAt:                      &now,
	}

	return newServiceItem
}

func checkForApprovedPaymentRequestOnServiceItem(appCtx appcontext.AppContext, mtoShipment models.MTOShipment) (bool, error) {
	mtoShipmentSITPaymentServiceItems := models.PaymentServiceItems{}

	err := appCtx.DB().Q().
		Join("mto_service_items", "mto_service_items.id = payment_service_items.mto_service_item_id").
		Join("re_services", "re_services.id = mto_service_items.re_service_id").
		Join("payment_requests", "payment_requests.id = payment_service_items.payment_request_id").
		Eager("MTOServiceItem.ReService", "PaymentServiceItemParams.ServiceItemParamKey").
		Where("mto_service_items.mto_shipment_id = ($1)", mtoShipment.ID).
		Where("payment_requests.status IN ($2, $3, $4, $5)",
			models.PaymentRequestStatusReviewed,
			models.PaymentRequestStatusSentToGex,
			models.PaymentRequestStatusTppsReceived,
			models.PaymentRequestStatusPaid).
		Where("payment_service_items.status != $6", models.PaymentServiceItemStatusDenied).
		Where("re_services.code IN ($7, $8)", models.ReServiceCodeDSH, models.ReServiceCodeDLH).
		All(&mtoShipmentSITPaymentServiceItems)
	if err != nil {
		return false, err
	}

	if len(mtoShipmentSITPaymentServiceItems) != 0 {
		return true, err
	}

	return false, err
}

// RequestShipmentDeliveryAddressUpdate is used to update the destination address of an HHG shipment after it has been approved by the TOO. If this update could result in excess cost for the customer, this service requires the change to go through TOO approval.
func (f *shipmentAddressUpdateRequester) RequestShipmentDeliveryAddressUpdate(appCtx appcontext.AppContext, shipmentID uuid.UUID, newAddress models.Address, contractorRemarks string, eTag string) (*models.ShipmentAddressUpdate, error) {
	var addressUpdate models.ShipmentAddressUpdate
	var shipment models.MTOShipment
	err := appCtx.DB().EagerPreload("MoveTaskOrder", "PickupAddress", "StorageFacility.Address", "MTOServiceItems.ReService", "DestinationAddress", "MTOServiceItems.SITDestinationOriginalAddress").Find(&shipment, shipmentID)
	if err != nil {
		if err == sql.ErrNoRows {
			return nil, apperror.NewNotFoundError(shipmentID, "looking for shipment")
		}
		return nil, apperror.NewQueryError("MTOShipment", err, "")
	}

	if shipment.MoveTaskOrder.AvailableToPrimeAt == nil {
		return nil, apperror.NewUnprocessableEntityError("destination address update requests can only be created for moves that are available to the Prime")
	}
	if shipment.ShipmentType != models.MTOShipmentTypeHHG && shipment.ShipmentType != models.MTOShipmentTypeHHGOutOfNTS {
		return nil, apperror.NewUnprocessableEntityError("destination address update requests can only be created for HHG and NTS-Release shipments")
	}
	if eTag != etag.GenerateEtag(shipment.UpdatedAt) {
		return nil, apperror.NewPreconditionFailedError(shipmentID, nil)
	}

	isInternationalShipment := shipment.MarketCode == models.MarketCodeInternational

	shipmentHasApprovedDestSIT := f.doesShipmentContainApprovedDestinationSIT(shipment)

	err = appCtx.DB().EagerPreload("OriginalAddress", "NewAddress").Where("shipment_id = ?", shipmentID).First(&addressUpdate)
	if err != nil {
		if err == sql.ErrNoRows {
			// If we didn't find an existing update, we'll need to make a new one
			addressUpdate.OriginalAddressID = *shipment.DestinationAddressID
			addressUpdate.OriginalAddress = *shipment.DestinationAddress
			addressUpdate.ShipmentID = shipmentID
			addressUpdate.OfficeRemarks = nil
		} else {
			return nil, err
		}
	} else {
		addressUpdate.OriginalAddressID = *shipment.DestinationAddressID
		addressUpdate.OriginalAddress = *shipment.DestinationAddress
	}

	addressUpdate.Status = models.ShipmentAddressUpdateStatusApproved
	addressUpdate.ContractorRemarks = contractorRemarks
	address, err := f.addressCreator.CreateAddress(appCtx, &newAddress)
	if err != nil {
		return nil, err
	}
	addressUpdate.NewAddressID = address.ID
	addressUpdate.NewAddress = *address

	// if the shipment contains destination SIT service items, we need to update the addressUpdate data
	// with the SIT original address and calculate the distances between the old & new shipment addresses
	if shipmentHasApprovedDestSIT {
		serviceItems := shipment.MTOServiceItems
		for _, serviceItem := range serviceItems {
			serviceCode := serviceItem.ReService.Code
			if serviceCode == models.ReServiceCodeDDASIT ||
				serviceCode == models.ReServiceCodeDDDSIT ||
				serviceCode == models.ReServiceCodeDDFSIT ||
				serviceCode == models.ReServiceCodeDDSFSC ||
				serviceCode == models.ReServiceCodeIDASIT ||
				serviceCode == models.ReServiceCodeIDDSIT ||
				serviceCode == models.ReServiceCodeIDFSIT ||
				serviceCode == models.ReServiceCodeIDSFSC {
				if serviceItem.SITDestinationOriginalAddressID != nil {
					addressUpdate.SitOriginalAddressID = serviceItem.SITDestinationOriginalAddressID
				}
				if serviceItem.SITDestinationOriginalAddress != nil {
					addressUpdate.SitOriginalAddress = serviceItem.SITDestinationOriginalAddress
				}
			}
			// if we have updated the values we need, no need to keep looping through the service items
			if addressUpdate.SitOriginalAddress != nil && addressUpdate.SitOriginalAddressID != nil {
				break
			}
		}
		if addressUpdate.SitOriginalAddress == nil {
			return nil, apperror.NewUnprocessableEntityError("shipments with approved destination SIT must have a SIT destination original address")
		}
		var distanceBetweenNew int
		var distanceBetweenOld int
		// if there was data already in the table, we want the "new" mileage to be the "old" mileage
		// if there is NOT, then we will calculate the distance between the original SIT dest address & the previous shipment address
		if addressUpdate.NewSitDistanceBetween != nil {
			distanceBetweenOld = *addressUpdate.NewSitDistanceBetween
		} else {
<<<<<<< HEAD
			distanceBetweenOld, err = f.planner.ZipTransitDistance(appCtx, addressUpdate.SitOriginalAddress.PostalCode, addressUpdate.OriginalAddress.PostalCode, isInternationalShipment)
=======
			distanceBetweenOld, err = f.planner.ZipTransitDistance(appCtx, addressUpdate.SitOriginalAddress.PostalCode, addressUpdate.OriginalAddress.PostalCode)
>>>>>>> 640b7a97
		}
		if err != nil {
			return nil, err
		}

		// calculating distance between the new address update & the SIT
<<<<<<< HEAD
		distanceBetweenNew, err = f.planner.ZipTransitDistance(appCtx, addressUpdate.SitOriginalAddress.PostalCode, addressUpdate.NewAddress.PostalCode, isInternationalShipment)
=======
		distanceBetweenNew, err = f.planner.ZipTransitDistance(appCtx, addressUpdate.SitOriginalAddress.PostalCode, addressUpdate.NewAddress.PostalCode)
>>>>>>> 640b7a97
		if err != nil {
			return nil, err
		}
		addressUpdate.NewSitDistanceBetween = &distanceBetweenNew
		addressUpdate.OldSitDistanceBetween = &distanceBetweenOld
	} else {
		addressUpdate.SitOriginalAddressID = nil
		addressUpdate.SitOriginalAddress = nil
		addressUpdate.NewSitDistanceBetween = nil
		addressUpdate.OldSitDistanceBetween = nil
	}

	contract, err := serviceparamvaluelookups.FetchContract(appCtx, *shipment.MoveTaskOrder.AvailableToPrimeAt)
	if err != nil {
		return nil, err
	}

	updateNeedsTOOReview, err := f.doesDeliveryAddressUpdateChangeServiceOrRateArea(appCtx, contract.ID, addressUpdate.OriginalAddress, newAddress, shipment)
	if err != nil {
		return nil, err
	}

	// international shipments don't need to be concerned with shorthaul/linehaul
	if !updateNeedsTOOReview && !isInternationalShipment {
		if shipment.ShipmentType == models.MTOShipmentTypeHHG {
			updateNeedsTOOReview, err = f.doesDeliveryAddressUpdateChangeShipmentPricingType(*shipment.PickupAddress, addressUpdate.OriginalAddress, newAddress)
			if err != nil {
				return nil, err
			}
		} else if shipment.ShipmentType == models.MTOShipmentTypeHHGOutOfNTS {
			updateNeedsTOOReview, err = f.doesDeliveryAddressUpdateChangeShipmentPricingType(shipment.StorageFacility.Address, addressUpdate.OriginalAddress, newAddress)
			if err != nil {
				return nil, err
			}
		} else {
			return nil, apperror.NewInvalidInputError(shipment.ID, nil, nil, "Shipment type must be either an HHG or NTSr")
		}
	}

	if !updateNeedsTOOReview && !isInternationalShipment {
		if shipment.ShipmentType == models.MTOShipmentTypeHHG {
			updateNeedsTOOReview, err = f.doesDeliveryAddressUpdateChangeMileageBracket(appCtx, *shipment.PickupAddress, addressUpdate.OriginalAddress, newAddress)
			if err != nil {
				return nil, err
			}
		} else if shipment.ShipmentType == models.MTOShipmentTypeHHGOutOfNTS {
			updateNeedsTOOReview, err = f.doesDeliveryAddressUpdateChangeMileageBracket(appCtx, shipment.StorageFacility.Address, addressUpdate.OriginalAddress, newAddress)
			if err != nil {
				return nil, err
			}
		} else {
			return nil, apperror.NewInvalidInputError(shipment.ID, nil, nil, "Shipment type must be either an HHG or NTSr")
		}
	}

	if !updateNeedsTOOReview {
		updateNeedsTOOReview, err = f.isAddressChangeDistanceOver50(appCtx, addressUpdate)
		if err != nil {
			return nil, err
		}
	}

	if updateNeedsTOOReview {
		addressUpdate.Status = models.ShipmentAddressUpdateStatusRequested
	}

	transactionError := appCtx.NewTransaction(func(txnAppCtx appcontext.AppContext) error {
		verrs, txnErr := appCtx.DB().ValidateAndSave(&addressUpdate)
		if verrs.HasAny() {
			return apperror.NewInvalidInputError(addressUpdate.ID, txnErr, verrs, "unable to save ShipmentAddressUpdate")
		}
		if txnErr != nil {
			return apperror.NewQueryError("ShipmentAddressUpdate", txnErr, "error saving shipment address update request")
		}

		// Get the move
		var move models.Move
		err := txnAppCtx.DB().Find(&move, shipment.MoveTaskOrderID)
		if err != nil {
			switch err {
			case sql.ErrNoRows:
				return apperror.NewNotFoundError(shipment.MoveTaskOrderID, "looking for Move")
			default:
				return apperror.NewQueryError("Move", err, "unable to retrieve move")
			}
		}

		existingMoveStatus := move.Status
		if updateNeedsTOOReview {
			err = f.moveRouter.SendToOfficeUser(appCtx, &shipment.MoveTaskOrder)
			if err != nil {
				return err
			}

			// Only update if the move status has actually changed
			if existingMoveStatus != move.Status {
				err = txnAppCtx.DB().Update(&move)
				if err != nil {
					return err
				}
			}
		} else {
			shipment.DestinationAddressID = &addressUpdate.NewAddressID

			// Update MTO Shipment Destination Service Items
			err = mtoshipment.UpdateDestinationSITServiceItemsAddress(appCtx, &shipment)
			if err != nil {
				return err
			}

			err = mtoshipment.UpdateDestinationSITServiceItemsSITDeliveryMiles(f.planner, appCtx, &shipment, &addressUpdate.NewAddress, updateNeedsTOOReview)
			if err != nil {
				return err
			}
		}

		// If the request needs TOO review, this will just update the UpdatedAt timestamp on the shipment
		verrs, err = appCtx.DB().ValidateAndUpdate(&shipment)
		if verrs != nil && verrs.HasAny() {
			return apperror.NewInvalidInputError(
				shipment.ID, err, verrs, "Invalid input found while updating shipment")
		}
		if err != nil {
			return err
		}

		return nil
	})
	if transactionError != nil {
		return nil, transactionError
	}

	return &addressUpdate, nil
}

func (f *shipmentAddressUpdateRequester) ReviewShipmentAddressChange(appCtx appcontext.AppContext, shipmentID uuid.UUID, tooApprovalStatus models.ShipmentAddressUpdateStatus, tooRemarks string) (*models.ShipmentAddressUpdate, error) {
	var shipment models.MTOShipment
	var addressUpdate models.ShipmentAddressUpdate

	err := appCtx.DB().EagerPreload("Shipment", "Shipment.MoveTaskOrder", "Shipment.MTOServiceItems", "Shipment.PickupAddress", "OriginalAddress", "NewAddress", "SitOriginalAddress", "Shipment.DestinationAddress", "Shipment.StorageFacility.Address").Where("shipment_id = ?", shipmentID).First(&addressUpdate)
	if err != nil {
		if err == sql.ErrNoRows {
			return nil, apperror.NewNotFoundError(shipmentID, "looking for shipment address update")
		}
		return nil, apperror.NewQueryError("ShipmentAddressUpdate", err, "")
	}

	shipment = addressUpdate.Shipment
	isInternationalShipment := shipment.MarketCode == models.MarketCodeInternational

	if tooApprovalStatus == models.ShipmentAddressUpdateStatusApproved {
		queryBuilder := query.NewQueryBuilder()
		serviceItemUpdater := mtoserviceitem.NewMTOServiceItemUpdater(f.planner, queryBuilder, f.moveRouter, f.shipmentFetcher, f.addressCreator, f.portLocationFetcher, ghcrateengine.NewDomesticUnpackPricer(), ghcrateengine.NewDomesticLinehaulPricer(), ghcrateengine.NewDomesticDestinationPricer(), ghcrateengine.NewFuelSurchargePricer())
		serviceItemCreator := mtoserviceitem.NewMTOServiceItemCreator(f.planner, queryBuilder, f.moveRouter, ghcrateengine.NewDomesticUnpackPricer(), ghcrateengine.NewDomesticPackPricer(), ghcrateengine.NewDomesticLinehaulPricer(), ghcrateengine.NewDomesticShorthaulPricer(), ghcrateengine.NewDomesticOriginPricer(), ghcrateengine.NewDomesticDestinationPricer(), ghcrateengine.NewFuelSurchargePricer())

		addressUpdate.Status = models.ShipmentAddressUpdateStatusApproved
		addressUpdate.OfficeRemarks = &tooRemarks
		shipment.DestinationAddress = &addressUpdate.NewAddress
		shipment.DestinationAddressID = &addressUpdate.NewAddressID

		var haulPricingTypeHasChanged bool
		if shipment.ShipmentType == models.MTOShipmentTypeHHG {
			haulPricingTypeHasChanged, err = f.doesDeliveryAddressUpdateChangeShipmentPricingType(*shipment.PickupAddress, addressUpdate.OriginalAddress, addressUpdate.NewAddress)
			if err != nil {
				return nil, err
			}
		} else if shipment.ShipmentType == models.MTOShipmentTypeHHGOutOfNTS {
			haulPricingTypeHasChanged, err = f.doesDeliveryAddressUpdateChangeShipmentPricingType(shipment.StorageFacility.Address, addressUpdate.OriginalAddress, addressUpdate.NewAddress)
			if err != nil {
				return nil, err
			}
		} else {
			return nil, apperror.NewInvalidInputError(shipment.ID, nil, nil, "Shipment type must be either an HHG or NTSr")
		}

		var shipmentDetails models.MTOShipment
		err = appCtx.DB().EagerPreload("MoveTaskOrder", "MTOServiceItems.ReService", "MTOServiceItems.SITDestinationOriginalAddress", "MTOServiceItems.SITDestinationFinalAddress").Find(&shipmentDetails, shipmentID)
		if err != nil {
			if err == sql.ErrNoRows {
				return nil, apperror.NewNotFoundError(shipmentID, "looking for shipment")
			}
			return nil, apperror.NewQueryError("MTOShipment", err, "")
		}

		shipmentHasApprovedDestSIT := f.doesShipmentContainApprovedDestinationSIT(shipmentDetails)

		for i, serviceItem := range shipmentDetails.MTOServiceItems {
			if shipment.MarketCode != models.MarketCodeInternational && shipment.PrimeEstimatedWeight != nil || shipment.MarketCode != models.MarketCodeInternational && shipment.PrimeActualWeight != nil {
				var updatedServiceItem *models.MTOServiceItem
				if serviceItem.ReService.Code == models.ReServiceCodeDDP || serviceItem.ReService.Code == models.ReServiceCodeDUPK {
					updatedServiceItem, err = serviceItemUpdater.UpdateMTOServiceItemPricingEstimate(appCtx, &serviceItem, shipment, etag.GenerateEtag(serviceItem.UpdatedAt))
					if err != nil {
						return nil, apperror.NewUpdateError(serviceItem.ReServiceID, err.Error())
					}
				}

				if !shipmentHasApprovedDestSIT {
					if serviceItem.ReService.Code == models.ReServiceCodeDLH || serviceItem.ReService.Code == models.ReServiceCodeFSC {
						updatedServiceItem, err = serviceItemUpdater.UpdateMTOServiceItemPricingEstimate(appCtx, &serviceItem, shipment, etag.GenerateEtag(serviceItem.UpdatedAt))
						if err != nil {
							return nil, apperror.NewUpdateError(serviceItem.ReServiceID, err.Error())
						}
					}
				}

				if updatedServiceItem != nil {
					shipmentDetails.MTOServiceItems[i] = *updatedServiceItem
				}
			}
		}

		// If the pricing type has changed then we automatically reject the DLH or DSH service item on the shipment since it is now inaccurate
		var approvedPaymentRequestsExistsForServiceItem bool
		if haulPricingTypeHasChanged && len(shipment.MTOServiceItems) > 0 && !isInternationalShipment {
			serviceItems := shipment.MTOServiceItems
			autoRejectionRemark := "Automatically rejected due to change in destination address affecting the ZIP code qualification for short haul / line haul."
			var regeneratedServiceItems models.MTOServiceItems

			for i, serviceItem := range shipmentDetails.MTOServiceItems {
				if (serviceItem.ReService.Code == models.ReServiceCodeDSH || serviceItem.ReService.Code == models.ReServiceCodeDLH) && serviceItem.Status != models.MTOServiceItemStatusRejected {
					// check if a payment request for the DSH or DLH service item exists and status is approved, paid, or sent to GEX
					approvedPaymentRequestsExistsForServiceItem, err = checkForApprovedPaymentRequestOnServiceItem(appCtx, shipment)
					if err != nil {
						return nil, apperror.NewQueryError("ServiceItemPaymentRequests", err, "")
					}

					// do NOT regenerate any service items if the following conditions exist:
					// payment has already been approved for DLH or DSH service item
					// destination SIT is on shipment and any of the service items have an appproved status
					if !approvedPaymentRequestsExistsForServiceItem && !shipmentHasApprovedDestSIT {
						rejectedServiceItem, updateErr := serviceItemUpdater.ApproveOrRejectServiceItem(appCtx, serviceItem.ID, models.MTOServiceItemStatusRejected, &autoRejectionRemark, etag.GenerateEtag(serviceItem.UpdatedAt))
						if updateErr != nil {
							return nil, updateErr
						}
						copyOfServiceItem := f.mapServiceItemWithUpdatedPriceRequirements(*rejectedServiceItem)
						serviceItems[i] = *rejectedServiceItem

						// Regenerate approved service items to replace the rejected ones.
						// Ensure that the updated pricing is applied (e.g. DLH -> DSH, DSH -> DLH etc.)
						regeneratedServiceItem, _, createErr := serviceItemCreator.CreateMTOServiceItem(appCtx, &copyOfServiceItem)
						if createErr != nil {
							return nil, createErr
						}
						regeneratedServiceItems = append(regeneratedServiceItems, *regeneratedServiceItem...)
						break
					}

				}

			}

			// Append the auto-generated service items to the shipment service items slice
			if len(regeneratedServiceItems) > 0 {
				addressUpdate.Shipment.MTOServiceItems = append(addressUpdate.Shipment.MTOServiceItems, regeneratedServiceItems...)
			}
		}

		// handling NTS shipments that don't have a pickup address
		var pickupAddress models.Address
		if shipment.ShipmentType == models.MTOShipmentTypeHHGOutOfNTS {
			pickupAddress = shipment.StorageFacility.Address
		} else {
			pickupAddress = *shipment.PickupAddress
		}
		// need to assess if the shipment's market code should change
		// when populating the market_code column, it is considered domestic if both pickup & the NEW dest are CONUS addresses
		if pickupAddress.IsOconus != nil && addressUpdate.NewAddress.IsOconus != nil {
			newAddress := addressUpdate.NewAddress
			if !*pickupAddress.IsOconus && !*newAddress.IsOconus {
				marketCodeDomestic := models.MarketCodeDomestic
				shipment.MarketCode = marketCodeDomestic
			} else {
				marketCodeInternational := models.MarketCodeInternational
				shipment.MarketCode = marketCodeInternational
			}
		}
	}
	if tooApprovalStatus == models.ShipmentAddressUpdateStatusRejected {
		addressUpdate.Status = models.ShipmentAddressUpdateStatusRejected
		addressUpdate.OfficeRemarks = &tooRemarks
	}

	transactionError := appCtx.NewTransaction(func(_ appcontext.AppContext) error {
		verrs, txnErr := appCtx.DB().ValidateAndSave(&addressUpdate)
		if verrs.HasAny() {
			return apperror.NewInvalidInputError(addressUpdate.ID, txnErr, verrs, "unable to save ShipmentAddressUpdate")
		}
		if txnErr != nil {
			return apperror.NewQueryError("ShipmentAddressUpdate", txnErr, "error saving shipment address update request")
		}

		verrs, err := appCtx.DB().ValidateAndUpdate(&shipment)
		if verrs != nil && verrs.HasAny() {
			return apperror.NewInvalidInputError(
				shipment.ID, err, verrs, "Invalid input found while updating shipment")
		}
		if err != nil {
			return err
		}

		if len(shipment.MTOServiceItems) > 0 {
			err = mtoshipment.UpdateDestinationSITServiceItemsAddress(appCtx, &shipment)
		}
		if err != nil {
			return err
		}

		if len(shipment.MTOServiceItems) > 0 {
			err = mtoshipment.UpdateDestinationSITServiceItemsSITDeliveryMiles(f.planner, appCtx, &shipment, &addressUpdate.NewAddress, true)
		}
		if err != nil {
			return err
		}

		// if the shipment has an estimated weight, we need to update the service item pricing since we know the distances have changed
		// this only applies to international shipments that the TOO is approving the address change for
		if shipment.PrimeEstimatedWeight != nil &&
			isInternationalShipment &&
			tooApprovalStatus == models.ShipmentAddressUpdateStatusApproved {
			portZip, portType, err := models.GetPortLocationInfoForShipment(appCtx.DB(), shipment.ID)
			if err != nil {
				return err
			}
			// if we don't have the port data, then we won't worry about pricing
			if portZip != nil && portType != nil {
				var pickupZip string
				var destZip string
				// if the port type is POEFSC this means the shipment is CONUS -> OCONUS (pickup -> port)
				// if the port type is PODFSC this means the shipment is OCONUS -> CONUS (port -> destination)
				if *portType == models.ReServiceCodePOEFSC.String() {
					pickupZip = shipment.PickupAddress.PostalCode
					destZip = *portZip
				} else if *portType == models.ReServiceCodePODFSC.String() {
					pickupZip = *portZip
					destZip = shipment.DestinationAddress.PostalCode
				}
				// we need to get the mileage first, the db proc will consume that
<<<<<<< HEAD
				mileage, err := f.planner.ZipTransitDistance(appCtx, pickupZip, destZip, isInternationalShipment)
=======
				mileage, err := f.planner.ZipTransitDistance(appCtx, pickupZip, destZip)
>>>>>>> 640b7a97
				if err != nil {
					return err
				}

				// update the service item pricing if relevant fields have changed
				err = models.UpdateEstimatedPricingForShipmentBasicServiceItems(appCtx.DB(), &shipment, &mileage)
				if err != nil {
					return err
				}
			} else {
				// if we don't have the port data, that's okay - we can update the other service items except for PODFSC/POEFSC
				err = models.UpdateEstimatedPricingForShipmentBasicServiceItems(appCtx.DB(), &shipment, nil)
				if err != nil {
					return err
				}
			}
		}

		_, err = f.moveRouter.ApproveOrRequestApproval(appCtx, shipment.MoveTaskOrder)
		if err != nil {
			return err
		}

		return nil
	})

	if transactionError != nil {
		return nil, transactionError
	}

	return &addressUpdate, nil
}<|MERGE_RESOLUTION|>--- conflicted
+++ resolved
@@ -123,11 +123,7 @@
 	}
 
 	// this only runs for domestic shipments so putting false for the isInternationalShipment value here
-<<<<<<< HEAD
-	previousDistance, err := f.planner.ZipTransitDistance(appCtx, originalPickupAddress.PostalCode, originalDeliveryAddress.PostalCode, false)
-=======
 	previousDistance, err := f.planner.ZipTransitDistance(appCtx, originalPickupAddress.PostalCode, originalDeliveryAddress.PostalCode)
->>>>>>> 640b7a97
 	if err != nil {
 		return false, err
 	}
@@ -359,22 +355,14 @@
 		if addressUpdate.NewSitDistanceBetween != nil {
 			distanceBetweenOld = *addressUpdate.NewSitDistanceBetween
 		} else {
-<<<<<<< HEAD
-			distanceBetweenOld, err = f.planner.ZipTransitDistance(appCtx, addressUpdate.SitOriginalAddress.PostalCode, addressUpdate.OriginalAddress.PostalCode, isInternationalShipment)
-=======
 			distanceBetweenOld, err = f.planner.ZipTransitDistance(appCtx, addressUpdate.SitOriginalAddress.PostalCode, addressUpdate.OriginalAddress.PostalCode)
->>>>>>> 640b7a97
 		}
 		if err != nil {
 			return nil, err
 		}
 
 		// calculating distance between the new address update & the SIT
-<<<<<<< HEAD
-		distanceBetweenNew, err = f.planner.ZipTransitDistance(appCtx, addressUpdate.SitOriginalAddress.PostalCode, addressUpdate.NewAddress.PostalCode, isInternationalShipment)
-=======
 		distanceBetweenNew, err = f.planner.ZipTransitDistance(appCtx, addressUpdate.SitOriginalAddress.PostalCode, addressUpdate.NewAddress.PostalCode)
->>>>>>> 640b7a97
 		if err != nil {
 			return nil, err
 		}
@@ -712,11 +700,7 @@
 					destZip = shipment.DestinationAddress.PostalCode
 				}
 				// we need to get the mileage first, the db proc will consume that
-<<<<<<< HEAD
-				mileage, err := f.planner.ZipTransitDistance(appCtx, pickupZip, destZip, isInternationalShipment)
-=======
 				mileage, err := f.planner.ZipTransitDistance(appCtx, pickupZip, destZip)
->>>>>>> 640b7a97
 				if err != nil {
 					return err
 				}
