package shipmentaddressupdate

import (
	"database/sql"

	"github.com/gofrs/uuid"

	"github.com/transcom/mymove/pkg/appcontext"
	"github.com/transcom/mymove/pkg/apperror"
	"github.com/transcom/mymove/pkg/models"
	serviceparamvaluelookups "github.com/transcom/mymove/pkg/payment_request/service_param_value_lookups"
	"github.com/transcom/mymove/pkg/route"
	"github.com/transcom/mymove/pkg/services"
)

type shipmentAddressUpdateRequester struct {
	planner           route.Planner
	addressCreator    services.AddressCreator
	moveRouter        services.MoveRouter
	shipmentSITStatus services.ShipmentSITStatus
}

func NewShipmentAddressUpdateRequester(planner route.Planner, addressCreator services.AddressCreator, moveRouter services.MoveRouter, shipmentSITStatus services.ShipmentSITStatus) services.ShipmentAddressUpdateRequester {

	return &shipmentAddressUpdateRequester{
		planner:           planner,
		addressCreator:    addressCreator,
		shipmentSITStatus: shipmentSITStatus,
		moveRouter:        moveRouter,
	}
}

// service area change
// need old and new dest zips (destination service area?)
// i guess this changes unpack price and stuff like that, but not linehaul price?
<<<<<<< HEAD
func (f *shipmentAddressUpdateRequester) doesDeliveryAddressUpdateChangeServiceArea(_ appcontext.AppContext, _ uuid.UUID, _ models.Address, _ models.Address) (bool, error) {
=======
func (f *shipmentAddressUpdateRequester) doesDeliveryAddressUpdateChangeServiceArea(appCtx appcontext.AppContext, contractID uuid.UUID, originalDeliveryAddress models.Address, newDeliveryAddress models.Address) (bool, error) {

	var existingServiceArea models.ReZip3
	var actualServiceArea models.ReZip3

	var originalZip models.ReZip3
	var destinationZip models.ReZip3

	originalZip.Zip3 = originalDeliveryAddress.PostalCode[0:3]
	destinationZip.Zip3 = newDeliveryAddress.PostalCode[0:3]

	err := appCtx.DB().Where("zip3 = ?", originalZip.Zip3).First(&existingServiceArea)
	if err != nil {
		return false, err
	}

	err = appCtx.DB().Where("zip3 = ?", destinationZip.Zip3).First(&actualServiceArea)
	if err != nil {
		return false, err
	}

	if existingServiceArea.DomesticServiceAreaID != actualServiceArea.DomesticServiceAreaID {
		return true, nil
	}
>>>>>>> 20b1a352
	return false, nil
}

// mileage bracket change (only applicable for linehaul)
func (f *shipmentAddressUpdateRequester) doesDeliveryAddressUpdateChangeMileageBracket(_ appcontext.AppContext, _ uuid.UUID, _ models.Address, _ models.Address, _ models.Address) (bool, error) {
	// either look up both distances, and look up in hard coded list of brackets
	// or look up the linehaul price record for both and compare miles_upper and miles_lower
	//   this needs weight and isPeak as well.
	//   unless we can assume mileage brackets don't change within a contract, we could maybe aggregate and skip?

	var milesUpper = [9]int{250, 500, 1000, 1500, 2000, 2500, 3000, 3500, 4000}
	var milesLower = [9]int{0, 251, 501, 1001, 1501, 2001, 2501, 3001, 3501}

	perviousDistance, err := f.planner.ZipTransitDistance(appCtx, originalPickupAddress.PostalCode, originalDeliveryAddress.PostalCode)
	if err != nil {
		return false, nil
	}
	newDistance, err := f.planner.ZipTransitDistance(appCtx, originalPickupAddress.PostalCode, newDeliveryAddress.PostalCode)
	if err != nil {
		return false, nil
	}

	if perviousDistance == newDistance {
		return false, nil
	}

	for index, lowerLimit := range milesLower {

		upperLimit := milesUpper[index]

		if perviousDistance >= lowerLimit && perviousDistance <= upperLimit {

			if newDistance >= lowerLimit && newDistance <= upperLimit {
				return false, nil
			}
			return true, nil
		}
	}

	if newDistance >= 4001 {
		return false, nil
	}
	return true, nil
}

// doesDeliveryAddressUpdateChangeShipmentPricingType checks if an address update would change a move from shorthaul to linehaul pricing or vice versa
<<<<<<< HEAD
func (f *shipmentAddressUpdateRequester) doesDeliveryAddressUpdateChangeShipmentPricingType(_ appcontext.AppContext, _ models.Address, _ models.Address, _ models.Address) (bool, error) {
	return false, nil
=======
func (f *shipmentAddressUpdateRequester) doesDeliveryAddressUpdateChangeShipmentPricingType(appCtx appcontext.AppContext, originalPickupAddress models.Address, originalDeliveryAddress models.Address, newDeliveryAddress models.Address) (bool, error) {

	var originalZip models.ReZip3
	var originalDestinationZip models.ReZip3
	var newDestinationZip models.ReZip3

	originalZip.Zip3 = originalPickupAddress.PostalCode[0:2]
	originalDestinationZip.Zip3 = originalDeliveryAddress.PostalCode[0:2]
	newDestinationZip.Zip3 = newDeliveryAddress.PostalCode[0:2]

	isoriginalrouteshorthaul := originalZip.Zip3 == originalDestinationZip.Zip3

	isnewrouteshorthaul := originalDestinationZip.Zip3 == newDestinationZip.Zip3

	if isoriginalrouteshorthaul == isnewrouteshorthaul {
		return false, nil
	}
	return true, nil
>>>>>>> 20b1a352
}

// RequestShipmentDeliveryAddressUpdate is used to update the destination address of an HHG shipment without SIT after it has been approved by the TOO. If this update could result in excess cost for the customer, this service requires the change to go through TOO approval.
func (f *shipmentAddressUpdateRequester) RequestShipmentDeliveryAddressUpdate(appCtx appcontext.AppContext, shipmentID uuid.UUID, newAddress models.Address, contractorRemarks string, _ string) (*models.ShipmentAddressUpdate, error) {
	var addressUpdate models.ShipmentAddressUpdate
	var shipment models.MTOShipment
	err := appCtx.DB().EagerPreload("MoveTaskOrder", "PickupAddress", "MTOServiceItems", "MTOServiceItems.ReService", "DestinationAddress").Find(&shipment, shipmentID)

	if shipment.ShipmentType != models.MTOShipmentTypeHHG {
		return nil, apperror.NewUnprocessableEntityError("destination address update requests can only be created for HHG shipments")
	}
	sitStatus, err := f.shipmentSITStatus.CalculateShipmentSITStatus(appCtx, shipment)
	if err != nil {
		return nil, err
	}
	if sitStatus != nil {
		return nil, apperror.NewUnprocessableEntityError("destination address update requests can only be created for shipments that do not use SIT")
	}

	isThereAnExistingUpdate := true

	err = appCtx.DB().EagerPreload("OriginalAddress", "NewAddress").Where("shipment_id = ?", shipmentID).First(&addressUpdate)
	if err != nil {
		if err == sql.ErrNoRows {
			// If we didn't find an existing update, we'll need to make a new one
			isThereAnExistingUpdate = false
			addressUpdate.OriginalAddressID = *shipment.DestinationAddressID
			addressUpdate.OriginalAddress = *shipment.DestinationAddress
			addressUpdate.ShipmentID = shipmentID
			addressUpdate.OfficeRemarks = nil
		} else {
			return nil, err
		}
	}

	addressUpdate.Status = models.ShipmentAddressUpdateStatusApproved
	addressUpdate.ContractorRemarks = contractorRemarks
	address, err := f.addressCreator.CreateAddress(appCtx, &newAddress)
	if err != nil {
		return nil, err
	}
	addressUpdate.NewAddressID = address.ID

	contract, err := serviceparamvaluelookups.FetchContract(appCtx, *shipment.MoveTaskOrder.AvailableToPrimeAt)
	if err != nil {
		return nil, err
	}

	changesServiceArea, err := f.doesDeliveryAddressUpdateChangeServiceArea(appCtx, contract.ID, addressUpdate.OriginalAddress, newAddress)
	if err != nil {
		return nil, err
	}

	changesMileageBracket, err := f.doesDeliveryAddressUpdateChangeMileageBracket(appCtx, contract.ID, *shipment.PickupAddress, addressUpdate.OriginalAddress, newAddress)
	if err != nil {
		return nil, err
	}

	changesShipmentPricingType, err := f.doesDeliveryAddressUpdateChangeShipmentPricingType(appCtx, *shipment.PickupAddress, addressUpdate.OriginalAddress, newAddress)
	if err != nil {
		return nil, err
	}

	updateNeedsTOOReview := changesServiceArea || changesMileageBracket || changesShipmentPricingType
	if updateNeedsTOOReview {
		addressUpdate.Status = models.ShipmentAddressUpdateStatusRequested
	}

	transactionError := appCtx.NewTransaction(func(txnAppCtx appcontext.AppContext) error {
		if isThereAnExistingUpdate {
			verrs, txnErr := appCtx.DB().ValidateAndSave(&addressUpdate)
			if verrs.HasAny() {
				return apperror.NewInvalidInputError(addressUpdate.ID, txnErr, verrs, "unable to save ShipmentAddressUpdate")
			}
			if txnErr != nil {
				return apperror.NewQueryError("ShipmentAddressUpdate", txnErr, "error saving shipment address update request")
			}
		} else {
			verrs, txnErr := appCtx.DB().ValidateAndCreate(&addressUpdate)
			if verrs.HasAny() {
				return apperror.NewInvalidInputError(uuid.Nil, txnErr, verrs, "unable to create ShipmentAddressUpdate")
			}
			if txnErr != nil {
				return apperror.NewQueryError("ShipmentAddressUpdate", txnErr, "error creating shipment address update request")
			}
		}
		if updateNeedsTOOReview {
			err = f.moveRouter.SendToOfficeUser(appCtx, &shipment.MoveTaskOrder)
			if err != nil {
				return err
			}

		} else {
			shipment.DestinationAddressID = &addressUpdate.NewAddressID
			verrs, err := appCtx.DB().ValidateAndUpdate(&shipment)
			if verrs != nil && verrs.HasAny() {
				return apperror.NewInvalidInputError(
					shipment.ID, err, verrs, "Invalid input found while saving updated destination address on shipment")
			}
			if err != nil {
				return err
			}
		}

		return nil
	})
	if transactionError != nil {
		return nil, transactionError
	}

	return &addressUpdate, nil
}<|MERGE_RESOLUTION|>--- conflicted
+++ resolved
@@ -33,9 +33,6 @@
 // service area change
 // need old and new dest zips (destination service area?)
 // i guess this changes unpack price and stuff like that, but not linehaul price?
-<<<<<<< HEAD
-func (f *shipmentAddressUpdateRequester) doesDeliveryAddressUpdateChangeServiceArea(_ appcontext.AppContext, _ uuid.UUID, _ models.Address, _ models.Address) (bool, error) {
-=======
 func (f *shipmentAddressUpdateRequester) doesDeliveryAddressUpdateChangeServiceArea(appCtx appcontext.AppContext, contractID uuid.UUID, originalDeliveryAddress models.Address, newDeliveryAddress models.Address) (bool, error) {
 
 	var existingServiceArea models.ReZip3
@@ -47,12 +44,12 @@
 	originalZip.Zip3 = originalDeliveryAddress.PostalCode[0:3]
 	destinationZip.Zip3 = newDeliveryAddress.PostalCode[0:3]
 
-	err := appCtx.DB().Where("zip3 = ?", originalZip.Zip3).First(&existingServiceArea)
+	err := appCtx.DB().Where("zip3 = ?", originalZip.Zip3).Where("contract_id = ?", contractID).First(&existingServiceArea)
 	if err != nil {
 		return false, err
 	}
 
-	err = appCtx.DB().Where("zip3 = ?", destinationZip.Zip3).First(&actualServiceArea)
+	err = appCtx.DB().Where("zip3 = ?", destinationZip.Zip3).Where("contract_id = ?", contractID).First(&actualServiceArea)
 	if err != nil {
 		return false, err
 	}
@@ -60,12 +57,11 @@
 	if existingServiceArea.DomesticServiceAreaID != actualServiceArea.DomesticServiceAreaID {
 		return true, nil
 	}
->>>>>>> 20b1a352
 	return false, nil
 }
 
 // mileage bracket change (only applicable for linehaul)
-func (f *shipmentAddressUpdateRequester) doesDeliveryAddressUpdateChangeMileageBracket(_ appcontext.AppContext, _ uuid.UUID, _ models.Address, _ models.Address, _ models.Address) (bool, error) {
+func (f *shipmentAddressUpdateRequester) doesDeliveryAddressUpdateChangeMileageBracket(appCtx appcontext.AppContext, originalPickupAddress models.Address, originalDeliveryAddress, newDeliveryAddress models.Address) (bool, error) {
 	// either look up both distances, and look up in hard coded list of brackets
 	// or look up the linehaul price record for both and compare miles_upper and miles_lower
 	//   this needs weight and isPeak as well.
@@ -107,11 +103,7 @@
 }
 
 // doesDeliveryAddressUpdateChangeShipmentPricingType checks if an address update would change a move from shorthaul to linehaul pricing or vice versa
-<<<<<<< HEAD
-func (f *shipmentAddressUpdateRequester) doesDeliveryAddressUpdateChangeShipmentPricingType(_ appcontext.AppContext, _ models.Address, _ models.Address, _ models.Address) (bool, error) {
-	return false, nil
-=======
-func (f *shipmentAddressUpdateRequester) doesDeliveryAddressUpdateChangeShipmentPricingType(appCtx appcontext.AppContext, originalPickupAddress models.Address, originalDeliveryAddress models.Address, newDeliveryAddress models.Address) (bool, error) {
+func (f *shipmentAddressUpdateRequester) doesDeliveryAddressUpdateChangeShipmentPricingType(originalPickupAddress models.Address, originalDeliveryAddress models.Address, newDeliveryAddress models.Address) (bool, error) {
 
 	var originalZip models.ReZip3
 	var originalDestinationZip models.ReZip3
@@ -129,7 +121,6 @@
 		return false, nil
 	}
 	return true, nil
->>>>>>> 20b1a352
 }
 
 // RequestShipmentDeliveryAddressUpdate is used to update the destination address of an HHG shipment without SIT after it has been approved by the TOO. If this update could result in excess cost for the customer, this service requires the change to go through TOO approval.
@@ -183,12 +174,12 @@
 		return nil, err
 	}
 
-	changesMileageBracket, err := f.doesDeliveryAddressUpdateChangeMileageBracket(appCtx, contract.ID, *shipment.PickupAddress, addressUpdate.OriginalAddress, newAddress)
-	if err != nil {
-		return nil, err
-	}
-
-	changesShipmentPricingType, err := f.doesDeliveryAddressUpdateChangeShipmentPricingType(appCtx, *shipment.PickupAddress, addressUpdate.OriginalAddress, newAddress)
+	changesMileageBracket, err := f.doesDeliveryAddressUpdateChangeMileageBracket(appCtx, *shipment.PickupAddress, addressUpdate.OriginalAddress, newAddress)
+	if err != nil {
+		return nil, err
+	}
+
+	changesShipmentPricingType, err := f.doesDeliveryAddressUpdateChangeShipmentPricingType(*shipment.PickupAddress, addressUpdate.OriginalAddress, newAddress)
 	if err != nil {
 		return nil, err
 	}
