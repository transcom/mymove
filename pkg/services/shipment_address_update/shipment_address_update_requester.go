package shipmentaddressupdate

import (
	"database/sql"
	"time"

	"github.com/gofrs/uuid"

	"github.com/transcom/mymove/pkg/appcontext"
	"github.com/transcom/mymove/pkg/apperror"
	"github.com/transcom/mymove/pkg/etag"
	"github.com/transcom/mymove/pkg/models"
	serviceparamvaluelookups "github.com/transcom/mymove/pkg/payment_request/service_param_value_lookups"
	"github.com/transcom/mymove/pkg/route"
	"github.com/transcom/mymove/pkg/services"
	"github.com/transcom/mymove/pkg/services/ghcrateengine"
	mtoserviceitem "github.com/transcom/mymove/pkg/services/mto_service_item"
	mtoshipment "github.com/transcom/mymove/pkg/services/mto_shipment"
	"github.com/transcom/mymove/pkg/services/query"
)

type shipmentAddressUpdateRequester struct {
	planner         route.Planner
	addressCreator  services.AddressCreator
	moveRouter      services.MoveRouter
	shipmentFetcher services.MTOShipmentFetcher
	services.MTOServiceItemUpdater
	services.MTOServiceItemCreator
	portLocationFetcher services.PortLocationFetcher
}

func NewShipmentAddressUpdateRequester(planner route.Planner, addressCreator services.AddressCreator, moveRouter services.MoveRouter) services.ShipmentAddressUpdateRequester {

	return &shipmentAddressUpdateRequester{
		planner:        planner,
		addressCreator: addressCreator,
		moveRouter:     moveRouter,
	}
}

func (f *shipmentAddressUpdateRequester) isAddressChangeDistanceOver50(appCtx appcontext.AppContext, addressUpdate models.ShipmentAddressUpdate) (bool, error) {

	// We calculate and set the distance between the old and new address
	distance, err := f.planner.ZipTransitDistance(appCtx, addressUpdate.OriginalAddress.PostalCode, addressUpdate.NewAddress.PostalCode)
	if err != nil {
		return false, err
	}

	if distance <= 50 {
		return false, nil
	}
	return true, nil
}

func (f *shipmentAddressUpdateRequester) doesDeliveryAddressUpdateChangeServiceOrRateArea(appCtx appcontext.AppContext, contractID uuid.UUID, originalDeliveryAddress models.Address, newDeliveryAddress models.Address, shipment models.MTOShipment) (bool, error) {
	// international shipments find their rate areas differently than domestic
	if shipment.MarketCode == models.MarketCodeInternational {
		// we already have the origin address in the db so we can check the rate area using the db func
		originalRateArea, err := models.FetchRateAreaID(appCtx.DB(), originalDeliveryAddress.ID, nil, contractID)
		if err != nil || originalRateArea == uuid.Nil {
			return false, err
		}
		// since the new address isn't created yet we can't use the db func since it doesn't have an id,
		// we need to manually find the rate area using the postal code
		var updateRateArea uuid.UUID
		newRateArea, err := models.FetchOconusRateArea(appCtx.DB(), newDeliveryAddress.PostalCode)
		if err != nil && err != sql.ErrNoRows {
			return false, err
		} else if err == sql.ErrNoRows { // if we got no rows then the new address is likely CONUS
			newRateArea, err := models.FetchConusRateAreaByPostalCode(appCtx.DB(), newDeliveryAddress.PostalCode, contractID)
			if err != nil && err != sql.ErrNoRows {
				return false, err
			}
			updateRateArea = newRateArea.ID
		} else {
			updateRateArea = newRateArea.RateAreaId
		}
		// if these are different, we need the TOO to approve this request since it will change ISLH pricing
		if originalRateArea != updateRateArea {
			return true, nil
		} else {
			return false, nil
		}
	} else {
		var existingServiceArea models.ReZip3
		var actualServiceArea models.ReZip3

		originalZip := originalDeliveryAddress.PostalCode[0:3]
		destinationZip := newDeliveryAddress.PostalCode[0:3]

		if originalZip == destinationZip {
			// If the ZIP hasn't changed, we must be in the same service area
			return false, nil
		}

		err := appCtx.DB().Where("zip3 = ?", originalZip).Where("contract_id = ?", contractID).First(&existingServiceArea)
		if err != nil {
			return false, err
		}

		err = appCtx.DB().Where("zip3 = ?", destinationZip).Where("contract_id = ?", contractID).First(&actualServiceArea)
		if err != nil {
			return false, err
		}

		if existingServiceArea.DomesticServiceAreaID != actualServiceArea.DomesticServiceAreaID {
			return true, nil
		}
		return false, nil
	}
}

func (f *shipmentAddressUpdateRequester) doesDeliveryAddressUpdateChangeMileageBracket(appCtx appcontext.AppContext, originalPickupAddress models.Address, originalDeliveryAddress, newDeliveryAddress models.Address) (bool, error) {

	// Mileage brackets are taken from the pricing spreadsheet, "2a) Domestic Linehaul Prices"
	// They are: [0, 250], [251, 500], [501, 1000], [1001, 1500], [1501-2000], [2001, 2500], [2501, 3000], [3001, 3500], [3501, 4000], and [4001, infinity)
	// We will handle the maximum bracket (>=4001 miles) separately.
	var milesLower = [9]int{0, 251, 501, 1001, 1501, 2001, 2501, 3001, 3501}
	var milesUpper = [9]int{250, 500, 1000, 1500, 2000, 2500, 3000, 3500, 4000}

	if originalDeliveryAddress.PostalCode == newDeliveryAddress.PostalCode {
		return false, nil
	}

	// this only runs for domestic shipments so putting false for the isInternationalShipment value here
	previousDistance, err := f.planner.ZipTransitDistance(appCtx, originalPickupAddress.PostalCode, originalDeliveryAddress.PostalCode)
	if err != nil {
		return false, err
	}
	newDistance, err := f.planner.ZipTransitDistance(appCtx, originalPickupAddress.PostalCode, newDeliveryAddress.PostalCode)
	if err != nil {
		return false, err
	}

	if previousDistance == newDistance {
		return false, nil
	}

	for index, lowerLimit := range milesLower {
		upperLimit := milesUpper[index]

		// Find the mileage bracket that the original shipment's distance falls into
		if previousDistance >= lowerLimit && previousDistance <= upperLimit {

			// If the new distance after the address change falls in a different bracket, then there could be a pricing change
			newDistanceIsInSameBracket := newDistance >= lowerLimit && newDistance <= upperLimit
			return !newDistanceIsInSameBracket, nil
		}
	}

	// if we get past the loop, then the original distance must be >=4001 miles, so we just have to check if
	// the new distance is also in this last bracket.
	if newDistance >= 4001 {
		return false, nil
	}
	return true, nil
}

// doesDeliveryAddressUpdateChangeShipmentPricingType checks if an address update would change a move from shorthaul to linehaul pricing or vice versa
func (f *shipmentAddressUpdateRequester) doesDeliveryAddressUpdateChangeShipmentPricingType(originalPickupAddress models.Address, originalDeliveryAddress models.Address, newDeliveryAddress models.Address) (bool, error) {
	originalZip := originalPickupAddress.PostalCode[0:3]
	originalDestinationZip := originalDeliveryAddress.PostalCode[0:3]
	newDestinationZip := newDeliveryAddress.PostalCode[0:3]

	isOriginalRouteShorthaul := originalZip == originalDestinationZip

	isNewRouteShorthaul := originalZip == newDestinationZip

	if isOriginalRouteShorthaul == isNewRouteShorthaul {
		return false, nil
	}
	return true, nil
}

func (f *shipmentAddressUpdateRequester) doesShipmentContainApprovedDestinationSIT(shipment models.MTOShipment) bool {
	if len(shipment.MTOServiceItems) > 0 {
		serviceItems := shipment.MTOServiceItems

		for _, serviceItem := range serviceItems {
			serviceCode := serviceItem.ReService.Code
			status := serviceItem.Status
			if (serviceCode == models.ReServiceCodeDDASIT ||
				serviceCode == models.ReServiceCodeDDDSIT ||
				serviceCode == models.ReServiceCodeDDFSIT ||
				serviceCode == models.ReServiceCodeDDSFSC ||
				serviceCode == models.ReServiceCodeIDASIT ||
				serviceCode == models.ReServiceCodeIDDSIT ||
				serviceCode == models.ReServiceCodeIDFSIT ||
				serviceCode == models.ReServiceCodeIDSFSC) &&
				status == models.MTOServiceItemStatusApproved {
				return true
			}
		}
	}
	return false
}

func (f *shipmentAddressUpdateRequester) mapServiceItemWithUpdatedPriceRequirements(originalServiceItem models.MTOServiceItem) models.MTOServiceItem {
	var reService models.ReService
	now := time.Now()

	if originalServiceItem.ReService.Code == models.ReServiceCodeDSH {
		reService = models.ReService{
			Code: models.ReServiceCodeDLH,
		}
	} else if originalServiceItem.ReService.Code == models.ReServiceCodeDLH {
		reService = models.ReService{
			Code: models.ReServiceCodeDSH,
		}
	} else {
		reService = originalServiceItem.ReService
	}

	newServiceItem := models.MTOServiceItem{
		MTOShipmentID:                   originalServiceItem.MTOShipmentID,
		MoveTaskOrderID:                 originalServiceItem.MoveTaskOrderID,
		ReService:                       reService,
		SITEntryDate:                    originalServiceItem.SITEntryDate,
		SITDepartureDate:                originalServiceItem.SITDepartureDate,
		SITPostalCode:                   originalServiceItem.SITPostalCode,
		Reason:                          originalServiceItem.Reason,
		Status:                          models.MTOServiceItemStatusApproved,
		CustomerContacts:                originalServiceItem.CustomerContacts,
		PickupPostalCode:                originalServiceItem.PickupPostalCode,
		SITCustomerContacted:            originalServiceItem.SITCustomerContacted,
		SITRequestedDelivery:            originalServiceItem.SITRequestedDelivery,
		SITOriginHHGOriginalAddressID:   originalServiceItem.SITOriginHHGOriginalAddressID,
		SITOriginHHGActualAddressID:     originalServiceItem.SITOriginHHGActualAddressID,
		SITDestinationOriginalAddressID: originalServiceItem.SITDestinationOriginalAddressID,
		SITDestinationFinalAddressID:    originalServiceItem.SITDestinationFinalAddressID,
		Description:                     originalServiceItem.Description,
		EstimatedWeight:                 originalServiceItem.EstimatedWeight,
		ActualWeight:                    originalServiceItem.ActualWeight,
		Dimensions:                      originalServiceItem.Dimensions,
		ServiceRequestDocuments:         originalServiceItem.ServiceRequestDocuments,
		CreatedAt:                       originalServiceItem.CreatedAt,
		ApprovedAt:                      &now,
	}

	return newServiceItem
}

func checkForApprovedPaymentRequestOnServiceItem(appCtx appcontext.AppContext, mtoShipment models.MTOShipment) (bool, error) {
	mtoShipmentSITPaymentServiceItems := models.PaymentServiceItems{}

	err := appCtx.DB().Q().
		Join("mto_service_items", "mto_service_items.id = payment_service_items.mto_service_item_id").
		Join("re_services", "re_services.id = mto_service_items.re_service_id").
		Join("payment_requests", "payment_requests.id = payment_service_items.payment_request_id").
		Eager("MTOServiceItem.ReService", "PaymentServiceItemParams.ServiceItemParamKey").
		Where("mto_service_items.mto_shipment_id = ($1)", mtoShipment.ID).
		Where("payment_requests.status IN ($2, $3, $4, $5)",
			models.PaymentRequestStatusReviewed,
			models.PaymentRequestStatusSentToGex,
			models.PaymentRequestStatusTppsReceived,
			models.PaymentRequestStatusPaid).
		Where("payment_service_items.status != $6", models.PaymentServiceItemStatusDenied).
		Where("re_services.code IN ($7, $8)", models.ReServiceCodeDSH, models.ReServiceCodeDLH).
		All(&mtoShipmentSITPaymentServiceItems)
	if err != nil {
		return false, err
	}

	if len(mtoShipmentSITPaymentServiceItems) != 0 {
		return true, err
	}

	return false, err
}

// RequestShipmentDeliveryAddressUpdate is used to update the destination address of an HHG shipment after it has been approved by the TOO. If this update could result in excess cost for the customer, this service requires the change to go through TOO approval.
func (f *shipmentAddressUpdateRequester) RequestShipmentDeliveryAddressUpdate(appCtx appcontext.AppContext, shipmentID uuid.UUID, newAddress models.Address, contractorRemarks string, eTag string) (*models.ShipmentAddressUpdate, error) {
	var addressUpdate models.ShipmentAddressUpdate
	var shipment models.MTOShipment
	err := appCtx.DB().EagerPreload("MoveTaskOrder", "PickupAddress", "StorageFacility.Address", "MTOServiceItems.ReService", "DestinationAddress", "MTOServiceItems.SITDestinationOriginalAddress").Find(&shipment, shipmentID)
	if err != nil {
		if err == sql.ErrNoRows {
			return nil, apperror.NewNotFoundError(shipmentID, "looking for shipment")
		}
		return nil, apperror.NewQueryError("MTOShipment", err, "")
	}

	if shipment.MoveTaskOrder.AvailableToPrimeAt == nil {
		return nil, apperror.NewUnprocessableEntityError("destination address update requests can only be created for moves that are available to the Prime")
	}
	if shipment.ShipmentType != models.MTOShipmentTypeHHG && shipment.ShipmentType != models.MTOShipmentTypeHHGOutOfNTS {
		return nil, apperror.NewUnprocessableEntityError("destination address update requests can only be created for HHG and NTS-Release shipments")
	}
	if eTag != etag.GenerateEtag(shipment.UpdatedAt) {
		return nil, apperror.NewPreconditionFailedError(shipmentID, nil)
	}

	isInternationalShipment := shipment.MarketCode == models.MarketCodeInternational

	shipmentHasApprovedDestSIT := f.doesShipmentContainApprovedDestinationSIT(shipment)

	err = appCtx.DB().EagerPreload("OriginalAddress", "NewAddress").Where("shipment_id = ?", shipmentID).First(&addressUpdate)
	if err != nil {
		if err == sql.ErrNoRows {
			// If we didn't find an existing update, we'll need to make a new one
			addressUpdate.OriginalAddressID = *shipment.DestinationAddressID
			addressUpdate.OriginalAddress = *shipment.DestinationAddress
			addressUpdate.ShipmentID = shipmentID
			addressUpdate.OfficeRemarks = nil
		} else {
			return nil, err
		}
	} else {
		addressUpdate.OriginalAddressID = *shipment.DestinationAddressID
		addressUpdate.OriginalAddress = *shipment.DestinationAddress
	}

	addressUpdate.Status = models.ShipmentAddressUpdateStatusApproved
	addressUpdate.ContractorRemarks = contractorRemarks
	address, err := f.addressCreator.CreateAddress(appCtx, &newAddress)
	if err != nil {
		return nil, err
	}
	addressUpdate.NewAddressID = address.ID
	addressUpdate.NewAddress = *address

	// if the shipment contains destination SIT service items, we need to update the addressUpdate data
	// with the SIT original address and calculate the distances between the old & new shipment addresses
	if shipmentHasApprovedDestSIT {
		serviceItems := shipment.MTOServiceItems
		for _, serviceItem := range serviceItems {
			serviceCode := serviceItem.ReService.Code
			if serviceCode == models.ReServiceCodeDDASIT ||
				serviceCode == models.ReServiceCodeDDDSIT ||
				serviceCode == models.ReServiceCodeDDFSIT ||
				serviceCode == models.ReServiceCodeDDSFSC ||
				serviceCode == models.ReServiceCodeIDASIT ||
				serviceCode == models.ReServiceCodeIDDSIT ||
				serviceCode == models.ReServiceCodeIDFSIT ||
				serviceCode == models.ReServiceCodeIDSFSC {
				if serviceItem.SITDestinationOriginalAddressID != nil {
					addressUpdate.SitOriginalAddressID = serviceItem.SITDestinationOriginalAddressID
				}
				if serviceItem.SITDestinationOriginalAddress != nil {
					addressUpdate.SitOriginalAddress = serviceItem.SITDestinationOriginalAddress
				}
			}
			// if we have updated the values we need, no need to keep looping through the service items
			if addressUpdate.SitOriginalAddress != nil && addressUpdate.SitOriginalAddressID != nil {
				break
			}
		}
		if addressUpdate.SitOriginalAddress == nil {
			return nil, apperror.NewUnprocessableEntityError("shipments with approved destination SIT must have a SIT destination original address")
		}
		var distanceBetweenNew int
		var distanceBetweenOld int
		// if there was data already in the table, we want the "new" mileage to be the "old" mileage
		// if there is NOT, then we will calculate the distance between the original SIT dest address & the previous shipment address
		if addressUpdate.NewSitDistanceBetween != nil {
			distanceBetweenOld = *addressUpdate.NewSitDistanceBetween
		} else {
			distanceBetweenOld, err = f.planner.ZipTransitDistance(appCtx, addressUpdate.SitOriginalAddress.PostalCode, addressUpdate.OriginalAddress.PostalCode)
		}
		if err != nil {
			return nil, err
		}

		// calculating distance between the new address update & the SIT
		distanceBetweenNew, err = f.planner.ZipTransitDistance(appCtx, addressUpdate.SitOriginalAddress.PostalCode, addressUpdate.NewAddress.PostalCode)
		if err != nil {
			return nil, err
		}
		addressUpdate.NewSitDistanceBetween = &distanceBetweenNew
		addressUpdate.OldSitDistanceBetween = &distanceBetweenOld
	} else {
		addressUpdate.SitOriginalAddressID = nil
		addressUpdate.SitOriginalAddress = nil
		addressUpdate.NewSitDistanceBetween = nil
		addressUpdate.OldSitDistanceBetween = nil
	}

	contract, err := serviceparamvaluelookups.FetchContract(appCtx, *shipment.MoveTaskOrder.AvailableToPrimeAt)
	if err != nil {
		return nil, err
	}

	updateNeedsTOOReview, err := f.doesDeliveryAddressUpdateChangeServiceOrRateArea(appCtx, contract.ID, addressUpdate.OriginalAddress, newAddress, shipment)
	if err != nil {
		return nil, err
	}

	// international shipments don't need to be concerned with shorthaul/linehaul
	if !updateNeedsTOOReview && !isInternationalShipment {
		if shipment.ShipmentType == models.MTOShipmentTypeHHG {
			updateNeedsTOOReview, err = f.doesDeliveryAddressUpdateChangeShipmentPricingType(*shipment.PickupAddress, addressUpdate.OriginalAddress, newAddress)
			if err != nil {
				return nil, err
			}
		} else if shipment.ShipmentType == models.MTOShipmentTypeHHGOutOfNTS {
			updateNeedsTOOReview, err = f.doesDeliveryAddressUpdateChangeShipmentPricingType(shipment.StorageFacility.Address, addressUpdate.OriginalAddress, newAddress)
			if err != nil {
				return nil, err
			}
		} else {
			return nil, apperror.NewInvalidInputError(shipment.ID, nil, nil, "Shipment type must be either an HHG or NTSr")
		}
	}

	if !updateNeedsTOOReview && !isInternationalShipment {
		if shipment.ShipmentType == models.MTOShipmentTypeHHG {
			updateNeedsTOOReview, err = f.doesDeliveryAddressUpdateChangeMileageBracket(appCtx, *shipment.PickupAddress, addressUpdate.OriginalAddress, newAddress)
			if err != nil {
				return nil, err
			}
		} else if shipment.ShipmentType == models.MTOShipmentTypeHHGOutOfNTS {
			updateNeedsTOOReview, err = f.doesDeliveryAddressUpdateChangeMileageBracket(appCtx, shipment.StorageFacility.Address, addressUpdate.OriginalAddress, newAddress)
			if err != nil {
				return nil, err
			}
		} else {
			return nil, apperror.NewInvalidInputError(shipment.ID, nil, nil, "Shipment type must be either an HHG or NTSr")
		}
	}

	if !updateNeedsTOOReview {
		updateNeedsTOOReview, err = f.isAddressChangeDistanceOver50(appCtx, addressUpdate)
		if err != nil {
			return nil, err
		}
	}

	if updateNeedsTOOReview {
		addressUpdate.Status = models.ShipmentAddressUpdateStatusRequested
	}

	transactionError := appCtx.NewTransaction(func(txnAppCtx appcontext.AppContext) error {
		verrs, txnErr := appCtx.DB().ValidateAndSave(&addressUpdate)
		if verrs.HasAny() {
			return apperror.NewInvalidInputError(addressUpdate.ID, txnErr, verrs, "unable to save ShipmentAddressUpdate")
		}
		if txnErr != nil {
			return apperror.NewQueryError("ShipmentAddressUpdate", txnErr, "error saving shipment address update request")
		}

		// Get the move
		var move models.Move
		err := txnAppCtx.DB().Find(&move, shipment.MoveTaskOrderID)
		if err != nil {
			switch err {
			case sql.ErrNoRows:
				return apperror.NewNotFoundError(shipment.MoveTaskOrderID, "looking for Move")
			default:
				return apperror.NewQueryError("Move", err, "unable to retrieve move")
			}
		}

		existingMoveStatus := move.Status
		if updateNeedsTOOReview {
			shipment.Status = models.MTOShipmentStatusApprovalsRequested

			err = f.moveRouter.SendToOfficeUser(appCtx, &shipment.MoveTaskOrder)
			if err != nil {
				return err
			}

			// Only update if the move status has actually changed
			if existingMoveStatus != move.Status {
				err = txnAppCtx.DB().Update(&move)
				if err != nil {
					return err
				}
			}
		} else {
			shipment.DestinationAddressID = &addressUpdate.NewAddressID

			// Update MTO Shipment Destination Service Items
			err = mtoshipment.UpdateDestinationSITServiceItemsAddress(appCtx, &shipment)
			if err != nil {
				return err
			}

			err = mtoshipment.UpdateDestinationSITServiceItemsSITDeliveryMiles(f.planner, appCtx, &shipment, &addressUpdate.NewAddress, updateNeedsTOOReview)
			if err != nil {
				return err
			}
		}

		// If the request needs TOO review, this will just update the UpdatedAt timestamp on the shipment
		verrs, err = appCtx.DB().ValidateAndUpdate(&shipment)
		if verrs != nil && verrs.HasAny() {
			return apperror.NewInvalidInputError(
				shipment.ID, err, verrs, "Invalid input found while updating shipment")
		}
		if err != nil {
			return err
		}

		return nil
	})
	if transactionError != nil {
		return nil, transactionError
	}

	return &addressUpdate, nil
}

func (f *shipmentAddressUpdateRequester) ReviewShipmentAddressChange(appCtx appcontext.AppContext, shipmentID uuid.UUID, tooApprovalStatus models.ShipmentAddressUpdateStatus, tooRemarks string) (*models.ShipmentAddressUpdate, error) {
	var shipment models.MTOShipment
	var addressUpdate models.ShipmentAddressUpdate

	err := appCtx.DB().EagerPreload("Shipment", "Shipment.MoveTaskOrder", "Shipment.MTOServiceItems", "Shipment.SITDurationUpdates", "Shipment.PickupAddress", "OriginalAddress", "NewAddress", "SitOriginalAddress", "Shipment.DestinationAddress", "Shipment.StorageFacility.Address").Where("shipment_id = ?", shipmentID).First(&addressUpdate)
	if err != nil {
		if err == sql.ErrNoRows {
			return nil, apperror.NewNotFoundError(shipmentID, "looking for shipment address update")
		}
		return nil, apperror.NewQueryError("ShipmentAddressUpdate", err, "")
	}

	shipment = addressUpdate.Shipment
	isInternationalShipment := shipment.MarketCode == models.MarketCodeInternational

	if tooApprovalStatus == models.ShipmentAddressUpdateStatusApproved {
		queryBuilder := query.NewQueryBuilder()
		serviceItemUpdater := mtoserviceitem.NewMTOServiceItemUpdater(f.planner, queryBuilder, f.moveRouter, f.shipmentFetcher, f.addressCreator, f.portLocationFetcher, ghcrateengine.NewDomesticUnpackPricer(), ghcrateengine.NewDomesticLinehaulPricer(), ghcrateengine.NewDomesticDestinationPricer(), ghcrateengine.NewFuelSurchargePricer())
		serviceItemCreator := mtoserviceitem.NewMTOServiceItemCreator(
			f.planner,
			queryBuilder,
			f.moveRouter,
			ghcrateengine.NewDomesticUnpackPricer(),
			ghcrateengine.NewDomesticPackPricer(),
			ghcrateengine.NewDomesticLinehaulPricer(),
			ghcrateengine.NewDomesticShorthaulPricer(),
			ghcrateengine.NewDomesticOriginPricer(),
			ghcrateengine.NewDomesticDestinationPricer(),
			ghcrateengine.NewFuelSurchargePricer(),
			ghcrateengine.NewDomesticDestinationFirstDaySITPricer(),
			ghcrateengine.NewDomesticDestinationSITDeliveryPricer(),
			ghcrateengine.NewDomesticDestinationAdditionalDaysSITPricer(),
			ghcrateengine.NewDomesticDestinationSITFuelSurchargePricer(),
			ghcrateengine.NewDomesticOriginFirstDaySITPricer(),
			ghcrateengine.NewDomesticOriginSITPickupPricer(),
			ghcrateengine.NewDomesticOriginAdditionalDaysSITPricer(),
			ghcrateengine.NewDomesticOriginSITFuelSurchargePricer(),
		)

		addressUpdate.Status = models.ShipmentAddressUpdateStatusApproved
		addressUpdate.OfficeRemarks = &tooRemarks
		shipment.DestinationAddress = &addressUpdate.NewAddress
		shipment.DestinationAddressID = &addressUpdate.NewAddressID

		var haulPricingTypeHasChanged bool
		if shipment.ShipmentType == models.MTOShipmentTypeHHG {
			haulPricingTypeHasChanged, err = f.doesDeliveryAddressUpdateChangeShipmentPricingType(*shipment.PickupAddress, addressUpdate.OriginalAddress, addressUpdate.NewAddress)
			if err != nil {
				return nil, err
			}
		} else if shipment.ShipmentType == models.MTOShipmentTypeHHGOutOfNTS {
			haulPricingTypeHasChanged, err = f.doesDeliveryAddressUpdateChangeShipmentPricingType(shipment.StorageFacility.Address, addressUpdate.OriginalAddress, addressUpdate.NewAddress)
			if err != nil {
				return nil, err
			}
		} else {
			return nil, apperror.NewInvalidInputError(shipment.ID, nil, nil, "Shipment type must be either an HHG or NTSr")
		}

		var shipmentDetails models.MTOShipment
		err = appCtx.DB().EagerPreload("MoveTaskOrder", "MTOServiceItems.ReService", "MTOServiceItems.SITDestinationOriginalAddress", "MTOServiceItems.SITDestinationFinalAddress").Find(&shipmentDetails, shipmentID)
		if err != nil {
			if err == sql.ErrNoRows {
				return nil, apperror.NewNotFoundError(shipmentID, "looking for shipment")
			}
			return nil, apperror.NewQueryError("MTOShipment", err, "")
		}

		shipmentHasApprovedDestSIT := f.doesShipmentContainApprovedDestinationSIT(shipmentDetails)

		for i, serviceItem := range shipmentDetails.MTOServiceItems {
			if shipment.MarketCode != models.MarketCodeInternational && shipment.PrimeEstimatedWeight != nil || shipment.MarketCode != models.MarketCodeInternational && shipment.PrimeActualWeight != nil {
				var updatedServiceItem *models.MTOServiceItem
				if serviceItem.ReService.Code == models.ReServiceCodeDDP || serviceItem.ReService.Code == models.ReServiceCodeDUPK {
					updatedServiceItem, err = serviceItemUpdater.UpdateMTOServiceItemPricingEstimate(appCtx, &serviceItem, shipment, etag.GenerateEtag(serviceItem.UpdatedAt))
					if err != nil {
						return nil, apperror.NewUpdateError(serviceItem.ReServiceID, err.Error())
					}
				}

				if !shipmentHasApprovedDestSIT {
					if serviceItem.ReService.Code == models.ReServiceCodeDLH || serviceItem.ReService.Code == models.ReServiceCodeFSC {
						updatedServiceItem, err = serviceItemUpdater.UpdateMTOServiceItemPricingEstimate(appCtx, &serviceItem, shipment, etag.GenerateEtag(serviceItem.UpdatedAt))
						if err != nil {
							return nil, apperror.NewUpdateError(serviceItem.ReServiceID, err.Error())
						}
					}
				}

				if updatedServiceItem != nil {
					shipmentDetails.MTOServiceItems[i] = *updatedServiceItem
				}
			}
		}

		// If the pricing type has changed then we automatically reject the DLH or DSH service item on the shipment since it is now inaccurate
		var approvedPaymentRequestsExistsForServiceItem bool
		if haulPricingTypeHasChanged && len(shipment.MTOServiceItems) > 0 && !isInternationalShipment {
			serviceItems := shipment.MTOServiceItems
			autoRejectionRemark := "Automatically rejected due to change in destination address affecting the ZIP code qualification for short haul / line haul."
			var regeneratedServiceItems models.MTOServiceItems

			for i, serviceItem := range shipmentDetails.MTOServiceItems {
				if (serviceItem.ReService.Code == models.ReServiceCodeDSH || serviceItem.ReService.Code == models.ReServiceCodeDLH) && serviceItem.Status != models.MTOServiceItemStatusRejected {
					// check if a payment request for the DSH or DLH service item exists and status is approved, paid, or sent to GEX
					approvedPaymentRequestsExistsForServiceItem, err = checkForApprovedPaymentRequestOnServiceItem(appCtx, shipment)
					if err != nil {
						return nil, apperror.NewQueryError("ServiceItemPaymentRequests", err, "")
					}

					// do NOT regenerate any service items if the following conditions exist:
					// payment has already been approved for DLH or DSH service item
					// destination SIT is on shipment and any of the service items have an appproved status
					if !approvedPaymentRequestsExistsForServiceItem && !shipmentHasApprovedDestSIT {
						rejectedServiceItem, updateErr := serviceItemUpdater.ApproveOrRejectServiceItem(appCtx, serviceItem.ID, models.MTOServiceItemStatusRejected, &autoRejectionRemark, etag.GenerateEtag(serviceItem.UpdatedAt))
						if updateErr != nil {
							return nil, updateErr
						}
						copyOfServiceItem := f.mapServiceItemWithUpdatedPriceRequirements(*rejectedServiceItem)
						serviceItems[i] = *rejectedServiceItem

						// Regenerate approved service items to replace the rejected ones.
						// Ensure that the updated pricing is applied (e.g. DLH -> DSH, DSH -> DLH etc.)
						regeneratedServiceItem, _, createErr := serviceItemCreator.CreateMTOServiceItem(appCtx, &copyOfServiceItem)
						if createErr != nil {
							return nil, createErr
						}
						regeneratedServiceItems = append(regeneratedServiceItems, *regeneratedServiceItem...)
						break
					}

				}

			}

			// Append the auto-generated service items to the shipment service items slice
			if len(regeneratedServiceItems) > 0 {
				addressUpdate.Shipment.MTOServiceItems = append(addressUpdate.Shipment.MTOServiceItems, regeneratedServiceItems...)
			}
		}

		// handling NTS shipments that don't have a pickup address
		var pickupAddress models.Address
		if shipment.ShipmentType == models.MTOShipmentTypeHHGOutOfNTS {
			pickupAddress = shipment.StorageFacility.Address
		} else {
			pickupAddress = *shipment.PickupAddress
		}
		// need to assess if the shipment's market code should change
		// when populating the market_code column, it is considered domestic if both pickup & the NEW dest are CONUS addresses
		if pickupAddress.IsOconus != nil && addressUpdate.NewAddress.IsOconus != nil {
			newAddress := addressUpdate.NewAddress
			if !*pickupAddress.IsOconus && !*newAddress.IsOconus {
				marketCodeDomestic := models.MarketCodeDomestic
				shipment.MarketCode = marketCodeDomestic
			} else {
				marketCodeInternational := models.MarketCodeInternational
				shipment.MarketCode = marketCodeInternational
			}
		}
	}
	if tooApprovalStatus == models.ShipmentAddressUpdateStatusRejected {
		addressUpdate.Status = models.ShipmentAddressUpdateStatusRejected
		addressUpdate.OfficeRemarks = &tooRemarks
	}

	if models.IsShipmentApprovable(shipment) {
		shipment.Status = models.MTOShipmentStatusApproved
		approvedDate := time.Now()
		shipment.ApprovedDate = &approvedDate
<<<<<<< HEAD
=======
	} else {
		shipment.Status = models.MTOShipmentStatusApprovalsRequested
>>>>>>> 0008c8c7
	}

	transactionError := appCtx.NewTransaction(func(_ appcontext.AppContext) error {
		verrs, txnErr := appCtx.DB().ValidateAndSave(&addressUpdate)
		if verrs.HasAny() {
			return apperror.NewInvalidInputError(addressUpdate.ID, txnErr, verrs, "unable to save ShipmentAddressUpdate")
		}
		if txnErr != nil {
			return apperror.NewQueryError("ShipmentAddressUpdate", txnErr, "error saving shipment address update request")
		}

		verrs, err := appCtx.DB().ValidateAndUpdate(&shipment)
		if verrs != nil && verrs.HasAny() {
			return apperror.NewInvalidInputError(
				shipment.ID, err, verrs, "Invalid input found while updating shipment")
		}
		if err != nil {
			return err
		}

		if len(shipment.MTOServiceItems) > 0 {
			err = mtoshipment.UpdateDestinationSITServiceItemsAddress(appCtx, &shipment)
		}
		if err != nil {
			return err
		}

		if len(shipment.MTOServiceItems) > 0 {
			err = mtoshipment.UpdateDestinationSITServiceItemsSITDeliveryMiles(f.planner, appCtx, &shipment, &addressUpdate.NewAddress, true)
		}
		if err != nil {
			return err
		}

		// if the shipment has an estimated weight, we need to update the service item pricing since we know the distances have changed
		// this only applies to international shipments that the TOO is approving the address change for
		if shipment.PrimeEstimatedWeight != nil &&
			isInternationalShipment &&
			tooApprovalStatus == models.ShipmentAddressUpdateStatusApproved {
			portZip, portType, err := models.GetPortLocationInfoForShipment(appCtx.DB(), shipment.ID)
			if err != nil {
				return err
			}
			// if we don't have the port data, then we won't worry about pricing
			if portZip != nil && portType != nil {
				var pickupZip string
				var destZip string
				// if the port type is POEFSC this means the shipment is CONUS -> OCONUS (pickup -> port)
				// if the port type is PODFSC this means the shipment is OCONUS -> CONUS (port -> destination)
				if *portType == models.ReServiceCodePOEFSC.String() {
					pickupZip = shipment.PickupAddress.PostalCode
					destZip = *portZip
				} else if *portType == models.ReServiceCodePODFSC.String() {
					pickupZip = *portZip
					destZip = shipment.DestinationAddress.PostalCode
				}
				// we need to get the mileage first, the db proc will consume that
				mileage, err := f.planner.ZipTransitDistance(appCtx, pickupZip, destZip)
				if err != nil {
					return err
				}

				// update the service item pricing if relevant fields have changed
				err = models.UpdateEstimatedPricingForShipmentBasicServiceItems(appCtx.DB(), &shipment, &mileage)
				if err != nil {
					return err
				}
			} else {
				// if we don't have the port data, that's okay - we can update the other service items except for PODFSC/POEFSC
				err = models.UpdateEstimatedPricingForShipmentBasicServiceItems(appCtx.DB(), &shipment, nil)
				if err != nil {
					return err
				}
			}
		}

		_, err = f.moveRouter.ApproveOrRequestApproval(appCtx, shipment.MoveTaskOrder)
		if err != nil {
			return err
		}

		return nil
	})

	if transactionError != nil {
		return nil, transactionError
	}

	return &addressUpdate, nil
}<|MERGE_RESOLUTION|>--- conflicted
+++ resolved
@@ -670,11 +670,8 @@
 		shipment.Status = models.MTOShipmentStatusApproved
 		approvedDate := time.Now()
 		shipment.ApprovedDate = &approvedDate
-<<<<<<< HEAD
-=======
 	} else {
 		shipment.Status = models.MTOShipmentStatusApprovalsRequested
->>>>>>> 0008c8c7
 	}
 
 	transactionError := appCtx.NewTransaction(func(_ appcontext.AppContext) error {
