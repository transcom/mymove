package shipmentaddressupdate

import (
	"database/sql"
	"time"

	"github.com/gofrs/uuid"

	"github.com/transcom/mymove/pkg/appcontext"
	"github.com/transcom/mymove/pkg/apperror"
	"github.com/transcom/mymove/pkg/etag"
	"github.com/transcom/mymove/pkg/models"
	serviceparamvaluelookups "github.com/transcom/mymove/pkg/payment_request/service_param_value_lookups"
	"github.com/transcom/mymove/pkg/route"
	"github.com/transcom/mymove/pkg/services"
)

type shipmentAddressUpdateRequester struct {
	planner           route.Planner
	addressCreator    services.AddressCreator
	moveRouter        services.MoveRouter
	shipmentSITStatus services.ShipmentSITStatus
}

func NewShipmentAddressUpdateRequester(planner route.Planner, addressCreator services.AddressCreator, moveRouter services.MoveRouter, shipmentSITStatus services.ShipmentSITStatus) services.ShipmentAddressUpdateRequester {

	return &shipmentAddressUpdateRequester{
		planner:           planner,
		addressCreator:    addressCreator,
		shipmentSITStatus: shipmentSITStatus,
		moveRouter:        moveRouter,
	}
}

func (f *shipmentAddressUpdateRequester) doesDeliveryAddressUpdateChangeServiceArea(appCtx appcontext.AppContext, contractID uuid.UUID, originalDeliveryAddress models.Address, newDeliveryAddress models.Address) (bool, error) {
	var existingServiceArea models.ReZip3
	var actualServiceArea models.ReZip3

	var originalZip string
	var destinationZip string

	originalZip = originalDeliveryAddress.PostalCode[0:3]
	destinationZip = newDeliveryAddress.PostalCode[0:3]

<<<<<<< HEAD
	err := appCtx.DB().Where("zip3 = ?", originalZip.Zip3).Where("contract_id = ?", contractID).First(&existingServiceArea)
=======
	if originalZip == destinationZip {
		actualServiceArea.DomesticServiceAreaID = existingServiceArea.DomesticServiceAreaID
		return false, nil
	}

	err := appCtx.DB().Where("zip3 = ?", originalZip).First(&existingServiceArea)
>>>>>>> 68a2b2f2
	if err != nil {
		return false, err
	}

<<<<<<< HEAD
	err = appCtx.DB().Where("zip3 = ?", destinationZip.Zip3).Where("contract_id = ?", contractID).First(&actualServiceArea)
=======
	err = appCtx.DB().Where("zip3 = ?", destinationZip).First(&actualServiceArea)
>>>>>>> 68a2b2f2
	if err != nil {
		return false, err
	}

	if existingServiceArea.DomesticServiceAreaID != actualServiceArea.DomesticServiceAreaID {
		return true, nil
	}
	return false, nil
}

// mileage bracket change (only applicable for linehaul)
func (f *shipmentAddressUpdateRequester) doesDeliveryAddressUpdateChangeMileageBracket(appCtx appcontext.AppContext, originalPickupAddress models.Address, originalDeliveryAddress, newDeliveryAddress models.Address) (bool, error) {

	// Mileage brackets are taken from the pricing spreadsheet, "2a) Domestic Linehaul Prices"
	// They are: [0, 250], [251, 500], [501, 1000], [1001, 1500], [1501-2000], [2001, 2500], [2501, 3000], [3001, 3500], [3501, 4000], and [4001, infinity)
	// We will handle the maximum bracket (>=4001 miles) separately.
	var milesLower = [9]int{0, 251, 501, 1001, 1501, 2001, 2501, 3001, 3501}
	var milesUpper = [9]int{250, 500, 1000, 1500, 2000, 2500, 3000, 3500, 4000}

<<<<<<< HEAD
	previousDistance, err := f.planner.ZipTransitDistance(appCtx, originalPickupAddress.PostalCode, originalDeliveryAddress.PostalCode)
=======
	if originalDeliveryAddress.PostalCode == newDeliveryAddress.PostalCode {
		return false, nil
	}

	perviousDistance, err := f.planner.ZipTransitDistance(appCtx, originalPickupAddress.PostalCode, originalDeliveryAddress.PostalCode)
>>>>>>> 68a2b2f2
	if err != nil {
		return false, err
	}
	newDistance, err := f.planner.ZipTransitDistance(appCtx, originalPickupAddress.PostalCode, newDeliveryAddress.PostalCode)
	if err != nil {
		return false, err
	}

	if previousDistance == newDistance {
		return false, nil
	}

	for index, lowerLimit := range milesLower {
		upperLimit := milesUpper[index]

		// Find the mileage bracket that the original shipment's distance falls into
		if previousDistance >= lowerLimit && previousDistance <= upperLimit {

			// If the new distance after the address change falls in a different bracket, then there could be a pricing change
			newDistanceIsInSameBracket := newDistance >= lowerLimit && newDistance <= upperLimit
			return !newDistanceIsInSameBracket, nil
		}
	}

	// if we get past the loop, then the original distance must be >=4001 miles, so we just have to check if
	// the new distance is also in this last bracket.
	if newDistance >= 4001 {
		return false, nil
	}
	return true, nil
}

// doesDeliveryAddressUpdateChangeShipmentPricingType checks if an address update would change a move from shorthaul to linehaul pricing or vice versa
func (f *shipmentAddressUpdateRequester) doesDeliveryAddressUpdateChangeShipmentPricingType(originalPickupAddress models.Address, originalDeliveryAddress models.Address, newDeliveryAddress models.Address) (bool, error) {

	var originalZip string
	var originalDestinationZip string
	var newDestinationZip string

<<<<<<< HEAD
	originalZip.Zip3 = originalPickupAddress.PostalCode[0:3]
	originalDestinationZip.Zip3 = originalDeliveryAddress.PostalCode[0:3]
	newDestinationZip.Zip3 = newDeliveryAddress.PostalCode[0:3]

	isOriginalRouteShorthaul := originalZip.Zip3 == originalDestinationZip.Zip3

	isNewRouteShorthaul := originalZip.Zip3 == newDestinationZip.Zip3
=======
	originalZip = originalPickupAddress.PostalCode[0:3]
	originalDestinationZip = originalDeliveryAddress.PostalCode[0:3]
	newDestinationZip = newDeliveryAddress.PostalCode[0:3]

	isoriginalrouteshorthaul := originalZip == originalDestinationZip

	isnewrouteshorthaul := originalDestinationZip == newDestinationZip
>>>>>>> 68a2b2f2

	if isOriginalRouteShorthaul == isNewRouteShorthaul {
		return false, nil
	}
	return true, nil
}

// RequestShipmentDeliveryAddressUpdate is used to update the destination address of an HHG shipment without SIT after it has been approved by the TOO. If this update could result in excess cost for the customer, this service requires the change to go through TOO approval.
func (f *shipmentAddressUpdateRequester) RequestShipmentDeliveryAddressUpdate(appCtx appcontext.AppContext, shipmentID uuid.UUID, newAddress models.Address, contractorRemarks string, eTag string) (*models.ShipmentAddressUpdate, error) {
	var addressUpdate models.ShipmentAddressUpdate
	var shipment models.MTOShipment
	err := appCtx.DB().EagerPreload("MoveTaskOrder", "PickupAddress", "MTOServiceItems", "MTOServiceItems.ReService", "DestinationAddress").Find(&shipment, shipmentID)

	if eTag != etag.GenerateEtag(shipment.UpdatedAt) {
		return nil, apperror.NewPreconditionFailedError(shipmentID, nil)

	}
	if shipment.ShipmentType != models.MTOShipmentTypeHHG {
		return nil, apperror.NewUnprocessableEntityError("destination address update requests can only be created for HHG shipments")
	}
	sitStatus, err := f.shipmentSITStatus.CalculateShipmentSITStatus(appCtx, shipment)
	if err != nil {
		return nil, err
	}
	if sitStatus != nil {
		return nil, apperror.NewUnprocessableEntityError("destination address update requests can only be created for shipments that do not use SIT")
	}

	isThereAnExistingUpdate := true

	err = appCtx.DB().EagerPreload("OriginalAddress", "NewAddress").Where("shipment_id = ?", shipmentID).First(&addressUpdate)
	if err != nil {
		if err == sql.ErrNoRows {
			// If we didn't find an existing update, we'll need to make a new one
			isThereAnExistingUpdate = false
			addressUpdate.OriginalAddressID = *shipment.DestinationAddressID
			addressUpdate.OriginalAddress = *shipment.DestinationAddress
			addressUpdate.ShipmentID = shipmentID
			addressUpdate.OfficeRemarks = nil
		} else {
			return nil, err
		}
	}

	addressUpdate.Status = models.ShipmentAddressUpdateStatusApproved
	addressUpdate.ContractorRemarks = contractorRemarks
	address, err := f.addressCreator.CreateAddress(appCtx, &newAddress)
	if err != nil {
		return nil, err
	}
	addressUpdate.NewAddressID = address.ID

	contract, err := serviceparamvaluelookups.FetchContract(appCtx, *shipment.MoveTaskOrder.AvailableToPrimeAt)
	if err != nil {
		return nil, err
	}

	changesServiceArea, err := f.doesDeliveryAddressUpdateChangeServiceArea(appCtx, contract.ID, addressUpdate.OriginalAddress, newAddress)
	if err != nil {
		return nil, err
	}

	changesMileageBracket, err := f.doesDeliveryAddressUpdateChangeMileageBracket(appCtx, *shipment.PickupAddress, addressUpdate.OriginalAddress, newAddress)
	if err != nil {
		return nil, err
	}

	changesShipmentPricingType, err := f.doesDeliveryAddressUpdateChangeShipmentPricingType(*shipment.PickupAddress, addressUpdate.OriginalAddress, newAddress)
	if err != nil {
		return nil, err
	}

	updateNeedsTOOReview := changesServiceArea || changesMileageBracket || changesShipmentPricingType
	if updateNeedsTOOReview {
		addressUpdate.Status = models.ShipmentAddressUpdateStatusRequested
	}

	transactionError := appCtx.NewTransaction(func(txnAppCtx appcontext.AppContext) error {
		if isThereAnExistingUpdate {
			verrs, txnErr := appCtx.DB().ValidateAndSave(&addressUpdate)
			if verrs.HasAny() {
				return apperror.NewInvalidInputError(addressUpdate.ID, txnErr, verrs, "unable to save ShipmentAddressUpdate")
			}
			if txnErr != nil {
				return apperror.NewQueryError("ShipmentAddressUpdate", txnErr, "error saving shipment address update request")
			}
		} else {
			verrs, txnErr := appCtx.DB().ValidateAndCreate(&addressUpdate)
			if verrs.HasAny() {
				return apperror.NewInvalidInputError(uuid.Nil, txnErr, verrs, "unable to create ShipmentAddressUpdate")
			}
			if txnErr != nil {
				return apperror.NewQueryError("ShipmentAddressUpdate", txnErr, "error creating shipment address update request")
			}
		}

		if updateNeedsTOOReview {
			err = f.moveRouter.SendToOfficeUser(appCtx, &shipment.MoveTaskOrder)
			if err != nil {
				return err
			}

			// If the update needs approval, we need to manually make sure the etag gets updated
			shipment.UpdatedAt = time.Now()
		} else {
			shipment.DestinationAddressID = &addressUpdate.NewAddressID
		}

		verrs, err := appCtx.DB().ValidateAndUpdate(&shipment)
		if verrs != nil && verrs.HasAny() {
			return apperror.NewInvalidInputError(
				shipment.ID, err, verrs, "Invalid input found while updating shipment")
		}
		if err != nil {
			return err
		}

		return nil
	})
	if transactionError != nil {
		return nil, transactionError
	}

	return &addressUpdate, nil
}<|MERGE_RESOLUTION|>--- conflicted
+++ resolved
@@ -42,25 +42,17 @@
 	originalZip = originalDeliveryAddress.PostalCode[0:3]
 	destinationZip = newDeliveryAddress.PostalCode[0:3]
 
-<<<<<<< HEAD
-	err := appCtx.DB().Where("zip3 = ?", originalZip.Zip3).Where("contract_id = ?", contractID).First(&existingServiceArea)
-=======
 	if originalZip == destinationZip {
-		actualServiceArea.DomesticServiceAreaID = existingServiceArea.DomesticServiceAreaID
-		return false, nil
-	}
-
-	err := appCtx.DB().Where("zip3 = ?", originalZip).First(&existingServiceArea)
->>>>>>> 68a2b2f2
-	if err != nil {
-		return false, err
-	}
-
-<<<<<<< HEAD
-	err = appCtx.DB().Where("zip3 = ?", destinationZip.Zip3).Where("contract_id = ?", contractID).First(&actualServiceArea)
-=======
-	err = appCtx.DB().Where("zip3 = ?", destinationZip).First(&actualServiceArea)
->>>>>>> 68a2b2f2
+		// If the ZIP hasn't changed, we must be in the same service area
+		return false, nil
+	}
+
+	err := appCtx.DB().Where("zip3 = ?", originalZip).Where("contract_id = ?", contractID).First(&existingServiceArea)
+	if err != nil {
+		return false, err
+	}
+
+	err = appCtx.DB().Where("zip3 = ?", destinationZip).Where("contract_id = ?", contractID).First(&actualServiceArea)
 	if err != nil {
 		return false, err
 	}
@@ -80,15 +72,11 @@
 	var milesLower = [9]int{0, 251, 501, 1001, 1501, 2001, 2501, 3001, 3501}
 	var milesUpper = [9]int{250, 500, 1000, 1500, 2000, 2500, 3000, 3500, 4000}
 
-<<<<<<< HEAD
+	if originalDeliveryAddress.PostalCode == newDeliveryAddress.PostalCode {
+		return false, nil
+	}
+
 	previousDistance, err := f.planner.ZipTransitDistance(appCtx, originalPickupAddress.PostalCode, originalDeliveryAddress.PostalCode)
-=======
-	if originalDeliveryAddress.PostalCode == newDeliveryAddress.PostalCode {
-		return false, nil
-	}
-
-	perviousDistance, err := f.planner.ZipTransitDistance(appCtx, originalPickupAddress.PostalCode, originalDeliveryAddress.PostalCode)
->>>>>>> 68a2b2f2
 	if err != nil {
 		return false, err
 	}
@@ -128,23 +116,13 @@
 	var originalDestinationZip string
 	var newDestinationZip string
 
-<<<<<<< HEAD
-	originalZip.Zip3 = originalPickupAddress.PostalCode[0:3]
-	originalDestinationZip.Zip3 = originalDeliveryAddress.PostalCode[0:3]
-	newDestinationZip.Zip3 = newDeliveryAddress.PostalCode[0:3]
-
-	isOriginalRouteShorthaul := originalZip.Zip3 == originalDestinationZip.Zip3
-
-	isNewRouteShorthaul := originalZip.Zip3 == newDestinationZip.Zip3
-=======
 	originalZip = originalPickupAddress.PostalCode[0:3]
 	originalDestinationZip = originalDeliveryAddress.PostalCode[0:3]
 	newDestinationZip = newDeliveryAddress.PostalCode[0:3]
 
-	isoriginalrouteshorthaul := originalZip == originalDestinationZip
-
-	isnewrouteshorthaul := originalDestinationZip == newDestinationZip
->>>>>>> 68a2b2f2
+	isOriginalRouteShorthaul := originalZip == originalDestinationZip
+
+	isNewRouteShorthaul := originalZip == newDestinationZip
 
 	if isOriginalRouteShorthaul == isNewRouteShorthaul {
 		return false, nil
