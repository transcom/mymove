package shipmentaddressupdate

import (
	"database/sql"
	"time"

	"github.com/gofrs/uuid"

	"github.com/transcom/mymove/pkg/appcontext"
	"github.com/transcom/mymove/pkg/apperror"
	"github.com/transcom/mymove/pkg/etag"
	"github.com/transcom/mymove/pkg/models"
	serviceparamvaluelookups "github.com/transcom/mymove/pkg/payment_request/service_param_value_lookups"
	"github.com/transcom/mymove/pkg/route"
	"github.com/transcom/mymove/pkg/services"
	"github.com/transcom/mymove/pkg/services/ghcrateengine"
	mtoserviceitem "github.com/transcom/mymove/pkg/services/mto_service_item"
	mtoshipment "github.com/transcom/mymove/pkg/services/mto_shipment"
	"github.com/transcom/mymove/pkg/services/query"
)

type shipmentAddressUpdateRequester struct {
	planner         route.Planner
	addressCreator  services.AddressCreator
	moveRouter      services.MoveRouter
	shipmentFetcher services.MTOShipmentFetcher
	services.MTOServiceItemUpdater
	services.MTOServiceItemCreator
}

func NewShipmentAddressUpdateRequester(planner route.Planner, addressCreator services.AddressCreator, moveRouter services.MoveRouter) services.ShipmentAddressUpdateRequester {

	return &shipmentAddressUpdateRequester{
		planner:        planner,
		addressCreator: addressCreator,
		moveRouter:     moveRouter,
	}
}

func (f *shipmentAddressUpdateRequester) isAddressChangeDistanceOver50(appCtx appcontext.AppContext, addressUpdate models.ShipmentAddressUpdate) (bool, error) {

	//We calculate and set the distance between the old and new address
	distance, err := f.planner.ZipTransitDistance(appCtx, addressUpdate.OriginalAddress.PostalCode, addressUpdate.NewAddress.PostalCode)
	if err != nil {
		return false, err
	}

	if distance <= 50 {
		return false, nil
	}
	return true, nil
}

func (f *shipmentAddressUpdateRequester) doesDeliveryAddressUpdateChangeServiceArea(appCtx appcontext.AppContext, contractID uuid.UUID, originalDeliveryAddress models.Address, newDeliveryAddress models.Address) (bool, error) {
	var existingServiceArea models.ReZip3
	var actualServiceArea models.ReZip3

	originalZip := originalDeliveryAddress.PostalCode[0:3]
	destinationZip := newDeliveryAddress.PostalCode[0:3]

	if originalZip == destinationZip {
		// If the ZIP hasn't changed, we must be in the same service area
		return false, nil
	}

	err := appCtx.DB().Where("zip3 = ?", originalZip).Where("contract_id = ?", contractID).First(&existingServiceArea)
	if err != nil {
		return false, err
	}

	err = appCtx.DB().Where("zip3 = ?", destinationZip).Where("contract_id = ?", contractID).First(&actualServiceArea)
	if err != nil {
		return false, err
	}

	if existingServiceArea.DomesticServiceAreaID != actualServiceArea.DomesticServiceAreaID {
		return true, nil
	}
	return false, nil
}

func (f *shipmentAddressUpdateRequester) doesDeliveryAddressUpdateChangeMileageBracket(appCtx appcontext.AppContext, originalPickupAddress models.Address, originalDeliveryAddress, newDeliveryAddress models.Address) (bool, error) {

	// Mileage brackets are taken from the pricing spreadsheet, "2a) Domestic Linehaul Prices"
	// They are: [0, 250], [251, 500], [501, 1000], [1001, 1500], [1501-2000], [2001, 2500], [2501, 3000], [3001, 3500], [3501, 4000], and [4001, infinity)
	// We will handle the maximum bracket (>=4001 miles) separately.
	var milesLower = [9]int{0, 251, 501, 1001, 1501, 2001, 2501, 3001, 3501}
	var milesUpper = [9]int{250, 500, 1000, 1500, 2000, 2500, 3000, 3500, 4000}

	if originalDeliveryAddress.PostalCode == newDeliveryAddress.PostalCode {
		return false, nil
	}

	previousDistance, err := f.planner.ZipTransitDistance(appCtx, originalPickupAddress.PostalCode, originalDeliveryAddress.PostalCode)
	if err != nil {
		return false, err
	}
	newDistance, err := f.planner.ZipTransitDistance(appCtx, originalPickupAddress.PostalCode, newDeliveryAddress.PostalCode)
	if err != nil {
		return false, err
	}

	if previousDistance == newDistance {
		return false, nil
	}

	for index, lowerLimit := range milesLower {
		upperLimit := milesUpper[index]

		// Find the mileage bracket that the original shipment's distance falls into
		if previousDistance >= lowerLimit && previousDistance <= upperLimit {

			// If the new distance after the address change falls in a different bracket, then there could be a pricing change
			newDistanceIsInSameBracket := newDistance >= lowerLimit && newDistance <= upperLimit
			return !newDistanceIsInSameBracket, nil
		}
	}

	// if we get past the loop, then the original distance must be >=4001 miles, so we just have to check if
	// the new distance is also in this last bracket.
	if newDistance >= 4001 {
		return false, nil
	}
	return true, nil
}

// doesDeliveryAddressUpdateChangeShipmentPricingType checks if an address update would change a move from shorthaul to linehaul pricing or vice versa
func (f *shipmentAddressUpdateRequester) doesDeliveryAddressUpdateChangeShipmentPricingType(originalPickupAddress models.Address, originalDeliveryAddress models.Address, newDeliveryAddress models.Address) (bool, error) {
	originalZip := originalPickupAddress.PostalCode[0:3]
	originalDestinationZip := originalDeliveryAddress.PostalCode[0:3]
	newDestinationZip := newDeliveryAddress.PostalCode[0:3]

	isOriginalRouteShorthaul := originalZip == originalDestinationZip

	isNewRouteShorthaul := originalZip == newDestinationZip

	if isOriginalRouteShorthaul == isNewRouteShorthaul {
		return false, nil
	}
	return true, nil
}

func (f *shipmentAddressUpdateRequester) doesShipmentContainApprovedDestinationSIT(shipment models.MTOShipment) bool {
	if len(shipment.MTOServiceItems) > 0 {
		serviceItems := shipment.MTOServiceItems

		for _, serviceItem := range serviceItems {
			serviceCode := serviceItem.ReService.Code
			status := serviceItem.Status
			if (serviceCode == models.ReServiceCodeDDASIT || serviceCode == models.ReServiceCodeDDDSIT || serviceCode == models.ReServiceCodeDDFSIT || serviceCode == models.ReServiceCodeDDSFSC) &&
				status == models.MTOServiceItemStatusApproved {
				return true
			}
		}
	}
	return false
}

func (f *shipmentAddressUpdateRequester) mapServiceItemWithUpdatedPriceRequirements(originalServiceItem models.MTOServiceItem) models.MTOServiceItem {
	var reService models.ReService
	now := time.Now()

	if originalServiceItem.ReService.Code == models.ReServiceCodeDSH {
		reService = models.ReService{
			Code: models.ReServiceCodeDLH,
		}
	} else if originalServiceItem.ReService.Code == models.ReServiceCodeDLH {
		reService = models.ReService{
			Code: models.ReServiceCodeDSH,
		}
	} else {
		reService = originalServiceItem.ReService
	}

	newServiceItem := models.MTOServiceItem{
		MTOShipmentID:                   originalServiceItem.MTOShipmentID,
		MoveTaskOrderID:                 originalServiceItem.MoveTaskOrderID,
		ReService:                       reService,
		SITEntryDate:                    originalServiceItem.SITEntryDate,
		SITDepartureDate:                originalServiceItem.SITDepartureDate,
		SITPostalCode:                   originalServiceItem.SITPostalCode,
		Reason:                          originalServiceItem.Reason,
		Status:                          models.MTOServiceItemStatusApproved,
		CustomerContacts:                originalServiceItem.CustomerContacts,
		PickupPostalCode:                originalServiceItem.PickupPostalCode,
		SITCustomerContacted:            originalServiceItem.SITCustomerContacted,
		SITRequestedDelivery:            originalServiceItem.SITRequestedDelivery,
		SITOriginHHGOriginalAddressID:   originalServiceItem.SITOriginHHGOriginalAddressID,
		SITOriginHHGActualAddressID:     originalServiceItem.SITOriginHHGActualAddressID,
		SITDestinationOriginalAddressID: originalServiceItem.SITDestinationOriginalAddressID,
		SITDestinationFinalAddressID:    originalServiceItem.SITDestinationFinalAddressID,
		Description:                     originalServiceItem.Description,
		EstimatedWeight:                 originalServiceItem.EstimatedWeight,
		ActualWeight:                    originalServiceItem.ActualWeight,
		Dimensions:                      originalServiceItem.Dimensions,
		ServiceRequestDocuments:         originalServiceItem.ServiceRequestDocuments,
		CreatedAt:                       originalServiceItem.CreatedAt,
		ApprovedAt:                      &now,
	}

	return newServiceItem
}

func checkForApprovedPaymentRequestOnServiceItem(appCtx appcontext.AppContext, mtoShipment models.MTOShipment) (bool, error) {
	mtoShipmentSITPaymentServiceItems := models.PaymentServiceItems{}

	err := appCtx.DB().Q().
		Join("mto_service_items", "mto_service_items.id = payment_service_items.mto_service_item_id").
		Join("re_services", "re_services.id = mto_service_items.re_service_id").
		Join("payment_requests", "payment_requests.id = payment_service_items.payment_request_id").
		Eager("MTOServiceItem.ReService", "PaymentServiceItemParams.ServiceItemParamKey").
		Where("mto_service_items.mto_shipment_id = ($1)", mtoShipment.ID).
		Where("payment_requests.status IN ($2, $3, $4, $5)",
			models.PaymentRequestStatusReviewed,
			models.PaymentRequestStatusSentToGex,
			models.PaymentRequestStatusTppsReceived,
			models.PaymentRequestStatusPaid).
		Where("payment_service_items.status != $6", models.PaymentServiceItemStatusDenied).
		Where("re_services.code IN ($7, $8)", models.ReServiceCodeDSH, models.ReServiceCodeDLH).
		All(&mtoShipmentSITPaymentServiceItems)
	if err != nil {
		return false, err
	}

	if len(mtoShipmentSITPaymentServiceItems) != 0 {
		return true, err
	}

	return false, err
}

// RequestShipmentDeliveryAddressUpdate is used to update the destination address of an HHG shipment after it has been approved by the TOO. If this update could result in excess cost for the customer, this service requires the change to go through TOO approval.
func (f *shipmentAddressUpdateRequester) RequestShipmentDeliveryAddressUpdate(appCtx appcontext.AppContext, shipmentID uuid.UUID, newAddress models.Address, contractorRemarks string, eTag string) (*models.ShipmentAddressUpdate, error) {
	var addressUpdate models.ShipmentAddressUpdate
	var shipment models.MTOShipment
	err := appCtx.DB().EagerPreload("MoveTaskOrder", "PickupAddress", "StorageFacility.Address", "MTOServiceItems.ReService", "DestinationAddress", "MTOServiceItems.SITDestinationOriginalAddress").Find(&shipment, shipmentID)
	if err != nil {
		if err == sql.ErrNoRows {
			return nil, apperror.NewNotFoundError(shipmentID, "looking for shipment")
		}
		return nil, apperror.NewQueryError("MTOShipment", err, "")
	}

	if shipment.MoveTaskOrder.AvailableToPrimeAt == nil {
		return nil, apperror.NewUnprocessableEntityError("destination address update requests can only be created for moves that are available to the Prime")
	}
	if shipment.ShipmentType != models.MTOShipmentTypeHHG && shipment.ShipmentType != models.MTOShipmentTypeHHGOutOfNTSDom {
		return nil, apperror.NewUnprocessableEntityError("destination address update requests can only be created for HHG and NTS-Release shipments")
	}
	if eTag != etag.GenerateEtag(shipment.UpdatedAt) {
		return nil, apperror.NewPreconditionFailedError(shipmentID, nil)
	}

	shipmentHasApprovedDestSIT := f.doesShipmentContainApprovedDestinationSIT(shipment)

	err = appCtx.DB().EagerPreload("OriginalAddress", "NewAddress").Where("shipment_id = ?", shipmentID).First(&addressUpdate)
	if err != nil {
		if err == sql.ErrNoRows {
			// If we didn't find an existing update, we'll need to make a new one
			addressUpdate.OriginalAddressID = *shipment.DestinationAddressID
			addressUpdate.OriginalAddress = *shipment.DestinationAddress
			addressUpdate.ShipmentID = shipmentID
			addressUpdate.OfficeRemarks = nil
		} else {
			return nil, err
		}
	} else {
		addressUpdate.OriginalAddressID = *shipment.DestinationAddressID
		addressUpdate.OriginalAddress = *shipment.DestinationAddress
	}

	addressUpdate.Status = models.ShipmentAddressUpdateStatusApproved
	addressUpdate.ContractorRemarks = contractorRemarks
	address, err := f.addressCreator.CreateAddress(appCtx, &newAddress)
	if err != nil {
		return nil, err
	}
	addressUpdate.NewAddressID = address.ID
	addressUpdate.NewAddress = *address

	// if the shipment contains destination SIT service items, we need to update the addressUpdate data
	// with the SIT original address and calculate the distances between the old & new shipment addresses
	if shipmentHasApprovedDestSIT {
		serviceItems := shipment.MTOServiceItems
		for _, serviceItem := range serviceItems {
			serviceCode := serviceItem.ReService.Code
			if serviceCode == models.ReServiceCodeDDASIT || serviceCode == models.ReServiceCodeDDDSIT || serviceCode == models.ReServiceCodeDDFSIT || serviceCode == models.ReServiceCodeDDSFSC {
				if serviceItem.SITDestinationOriginalAddressID != nil {
					addressUpdate.SitOriginalAddressID = serviceItem.SITDestinationOriginalAddressID
				}
				if serviceItem.SITDestinationOriginalAddress != nil {
					addressUpdate.SitOriginalAddress = serviceItem.SITDestinationOriginalAddress
				}
			}
			// if we have updated the values we need, no need to keep looping through the service items
			if addressUpdate.SitOriginalAddress != nil && addressUpdate.SitOriginalAddressID != nil {
				break
			}
		}
		if addressUpdate.SitOriginalAddress == nil {
			return nil, apperror.NewUnprocessableEntityError("shipments with approved destination SIT must have a SIT destination original address")
		}
		var distanceBetweenNew int
		var distanceBetweenOld int
		// if there was data already in the table, we want the "new" mileage to be the "old" mileage
		// if there is NOT, then we will calculate the distance between the original SIT dest address & the previous shipment address
		if addressUpdate.NewSitDistanceBetween != nil {
			distanceBetweenOld = *addressUpdate.NewSitDistanceBetween
		} else {
			distanceBetweenOld, err = f.planner.ZipTransitDistance(appCtx, addressUpdate.SitOriginalAddress.PostalCode, addressUpdate.OriginalAddress.PostalCode)
		}
		if err != nil {
			return nil, err
		}

		// calculating distance between the new address update & the SIT
		distanceBetweenNew, err = f.planner.ZipTransitDistance(appCtx, addressUpdate.SitOriginalAddress.PostalCode, addressUpdate.NewAddress.PostalCode)
		if err != nil {
			return nil, err
		}
		addressUpdate.NewSitDistanceBetween = &distanceBetweenNew
		addressUpdate.OldSitDistanceBetween = &distanceBetweenOld
	} else {
		addressUpdate.SitOriginalAddressID = nil
		addressUpdate.SitOriginalAddress = nil
		addressUpdate.NewSitDistanceBetween = nil
		addressUpdate.OldSitDistanceBetween = nil
	}

	contract, err := serviceparamvaluelookups.FetchContract(appCtx, *shipment.MoveTaskOrder.AvailableToPrimeAt)
	if err != nil {
		return nil, err
	}

	updateNeedsTOOReview, err := f.doesDeliveryAddressUpdateChangeServiceArea(appCtx, contract.ID, addressUpdate.OriginalAddress, newAddress)
	if err != nil {
		return nil, err
	}

	if !updateNeedsTOOReview {
		if shipment.ShipmentType == models.MTOShipmentTypeHHG {
			updateNeedsTOOReview, err = f.doesDeliveryAddressUpdateChangeShipmentPricingType(*shipment.PickupAddress, addressUpdate.OriginalAddress, newAddress)
			if err != nil {
				return nil, err
			}
		} else if shipment.ShipmentType == models.MTOShipmentTypeHHGOutOfNTSDom {
			updateNeedsTOOReview, err = f.doesDeliveryAddressUpdateChangeShipmentPricingType(shipment.StorageFacility.Address, addressUpdate.OriginalAddress, newAddress)
			if err != nil {
				return nil, err
			}
		} else {
			return nil, apperror.NewInvalidInputError(shipment.ID, nil, nil, "Shipment type must be either an HHG or NTSr")
		}
	}

	if !updateNeedsTOOReview {
		if shipment.ShipmentType == models.MTOShipmentTypeHHG {
			updateNeedsTOOReview, err = f.doesDeliveryAddressUpdateChangeMileageBracket(appCtx, *shipment.PickupAddress, addressUpdate.OriginalAddress, newAddress)
			if err != nil {
				return nil, err
			}
		} else if shipment.ShipmentType == models.MTOShipmentTypeHHGOutOfNTSDom {
			updateNeedsTOOReview, err = f.doesDeliveryAddressUpdateChangeMileageBracket(appCtx, shipment.StorageFacility.Address, addressUpdate.OriginalAddress, newAddress)
			if err != nil {
				return nil, err
			}
		} else {
			return nil, apperror.NewInvalidInputError(shipment.ID, nil, nil, "Shipment type must be either an HHG or NTSr")
		}
	}

	if !updateNeedsTOOReview {
		updateNeedsTOOReview, err = f.isAddressChangeDistanceOver50(appCtx, addressUpdate)
		if err != nil {
			return nil, err
		}
	}

	if updateNeedsTOOReview {
		addressUpdate.Status = models.ShipmentAddressUpdateStatusRequested
	}

	transactionError := appCtx.NewTransaction(func(txnAppCtx appcontext.AppContext) error {
		verrs, txnErr := appCtx.DB().ValidateAndSave(&addressUpdate)
		if verrs.HasAny() {
			return apperror.NewInvalidInputError(addressUpdate.ID, txnErr, verrs, "unable to save ShipmentAddressUpdate")
		}
		if txnErr != nil {
			return apperror.NewQueryError("ShipmentAddressUpdate", txnErr, "error saving shipment address update request")
		}

		//Get the move
		var move models.Move
		err := txnAppCtx.DB().Find(&move, shipment.MoveTaskOrderID)
		if err != nil {
			switch err {
			case sql.ErrNoRows:
				return apperror.NewNotFoundError(shipment.MoveTaskOrderID, "looking for Move")
			default:
				return apperror.NewQueryError("Move", err, "unable to retrieve move")
			}
		}

		existingMoveStatus := move.Status
		if updateNeedsTOOReview {
			err = f.moveRouter.SendToOfficeUser(appCtx, &shipment.MoveTaskOrder)
			if err != nil {
				return err
			}

			// Only update if the move status has actually changed
			if existingMoveStatus != move.Status {
				err = txnAppCtx.DB().Update(&move)
				if err != nil {
					return err
				}
			}
		} else {
			shipment.DestinationAddressID = &addressUpdate.NewAddressID

			// Update MTO Shipment Destination Service Items
			err = mtoshipment.UpdateDestinationSITServiceItemsAddress(appCtx, &shipment)
			if err != nil {
				return err
			}

			err = mtoshipment.UpdateDestinationSITServiceItemsSITDeliveryMiles(f.planner, appCtx, &shipment, &addressUpdate.NewAddress, updateNeedsTOOReview)
			if err != nil {
				return err
			}
		}

		// If the request needs TOO review, this will just update the UpdatedAt timestamp on the shipment
		verrs, err = appCtx.DB().ValidateAndUpdate(&shipment)
		if verrs != nil && verrs.HasAny() {
			return apperror.NewInvalidInputError(
				shipment.ID, err, verrs, "Invalid input found while updating shipment")
		}
		if err != nil {
			return err
		}

		return nil
	})
	if transactionError != nil {
		return nil, transactionError
	}

	return &addressUpdate, nil
}

func (f *shipmentAddressUpdateRequester) ReviewShipmentAddressChange(appCtx appcontext.AppContext, shipmentID uuid.UUID, tooApprovalStatus models.ShipmentAddressUpdateStatus, tooRemarks string) (*models.ShipmentAddressUpdate, error) {
	var shipment models.MTOShipment
	var addressUpdate models.ShipmentAddressUpdate

	err := appCtx.DB().EagerPreload("Shipment", "Shipment.MoveTaskOrder", "Shipment.MTOServiceItems", "Shipment.PickupAddress", "OriginalAddress", "NewAddress", "SitOriginalAddress", "Shipment.DestinationAddress", "Shipment.StorageFacility.Address").Where("shipment_id = ?", shipmentID).First(&addressUpdate)
	if err != nil {
		if err == sql.ErrNoRows {
			return nil, apperror.NewNotFoundError(shipmentID, "looking for shipment address update")
		}
		return nil, apperror.NewQueryError("ShipmentAddressUpdate", err, "")
	}

	shipment = addressUpdate.Shipment

	if tooApprovalStatus == models.ShipmentAddressUpdateStatusApproved {
		queryBuilder := query.NewQueryBuilder()
		serviceItemUpdater := mtoserviceitem.NewMTOServiceItemUpdater(f.planner, queryBuilder, f.moveRouter, f.shipmentFetcher, f.addressCreator, ghcrateengine.NewDomesticUnpackPricer(), ghcrateengine.NewDomesticLinehaulPricer(), ghcrateengine.NewDomesticDestinationPricer(), ghcrateengine.NewFuelSurchargePricer(), ghcrateengine.NewDomesticDestinationSITDeliveryPricer(), ghcrateengine.NewDomesticOriginSITFuelSurchargePricer())
		serviceItemCreator := mtoserviceitem.NewMTOServiceItemCreator(f.planner, queryBuilder, f.moveRouter, ghcrateengine.NewDomesticUnpackPricer(), ghcrateengine.NewDomesticPackPricer(), ghcrateengine.NewDomesticLinehaulPricer(), ghcrateengine.NewDomesticShorthaulPricer(), ghcrateengine.NewDomesticOriginPricer(), ghcrateengine.NewDomesticDestinationPricer(), ghcrateengine.NewFuelSurchargePricer())

		addressUpdate.Status = models.ShipmentAddressUpdateStatusApproved
		addressUpdate.OfficeRemarks = &tooRemarks
		shipment.DestinationAddress = &addressUpdate.NewAddress
		shipment.DestinationAddressID = &addressUpdate.NewAddressID

		var haulPricingTypeHasChanged bool
		if shipment.ShipmentType == models.MTOShipmentTypeHHG {
			haulPricingTypeHasChanged, err = f.doesDeliveryAddressUpdateChangeShipmentPricingType(*shipment.PickupAddress, addressUpdate.OriginalAddress, addressUpdate.NewAddress)
			if err != nil {
				return nil, err
			}
		} else if shipment.ShipmentType == models.MTOShipmentTypeHHGOutOfNTSDom {
			haulPricingTypeHasChanged, err = f.doesDeliveryAddressUpdateChangeShipmentPricingType(shipment.StorageFacility.Address, addressUpdate.OriginalAddress, addressUpdate.NewAddress)
			if err != nil {
				return nil, err
			}
		} else {
			return nil, apperror.NewInvalidInputError(shipment.ID, nil, nil, "Shipment type must be either an HHG or NTSr")
		}

		var shipmentDetails models.MTOShipment
		err = appCtx.DB().EagerPreload("MoveTaskOrder", "MTOServiceItems.ReService").Find(&shipmentDetails, shipmentID)
		if err != nil {
			if err == sql.ErrNoRows {
				return nil, apperror.NewNotFoundError(shipmentID, "looking for shipment")
			}
			return nil, apperror.NewQueryError("MTOShipment", err, "")
		}

		shipmentHasApprovedDestSIT := f.doesShipmentContainApprovedDestinationSIT(shipmentDetails)

		for i, serviceItem := range shipmentDetails.MTOServiceItems {
<<<<<<< HEAD
			if serviceItem.MTOShipment.PrimeEstimatedWeight != nil || serviceItem.MTOShipment.PrimeActualWeight != nil {
=======
			if shipment.PrimeEstimatedWeight != nil || shipment.PrimeActualWeight != nil {
>>>>>>> eb4a21d3
				var updatedServiceItem *models.MTOServiceItem
				if serviceItem.ReService.Code == models.ReServiceCodeDDP || serviceItem.ReService.Code == models.ReServiceCodeDUPK {
					updatedServiceItem, err = serviceItemUpdater.UpdateMTOServiceItemPricingEstimate(appCtx, &serviceItem, shipment, etag.GenerateEtag(serviceItem.UpdatedAt))
					if err != nil {
						return nil, apperror.NewUpdateError(serviceItem.ReServiceID, err.Error())
					}
				}

				if !shipmentHasApprovedDestSIT {
					if serviceItem.ReService.Code == models.ReServiceCodeDLH || serviceItem.ReService.Code == models.ReServiceCodeFSC {
						updatedServiceItem, err = serviceItemUpdater.UpdateMTOServiceItemPricingEstimate(appCtx, &serviceItem, shipment, etag.GenerateEtag(serviceItem.UpdatedAt))
						if err != nil {
							return nil, apperror.NewUpdateError(serviceItem.ReServiceID, err.Error())
						}
					}
				} else {
					if serviceItem.ReService.Code == models.ReServiceCodeDDSFSC || serviceItem.ReService.Code == models.ReServiceCodeDDDSIT {
						updatedServiceItem, err = serviceItemUpdater.UpdateMTOServiceItemPricingEstimate(appCtx, &serviceItem, shipment, etag.GenerateEtag(serviceItem.UpdatedAt))
						if err != nil {
							return nil, apperror.NewUpdateError(serviceItem.ReServiceID, err.Error())
						}
					}
				}

				if updatedServiceItem != nil {
					shipmentDetails.MTOServiceItems[i] = *updatedServiceItem
				}
			}
		}

		// If the pricing type has changed then we automatically reject the DLH or DSH service item on the shipment since it is now inaccurate
		var approvedPaymentRequestsExistsForServiceItem bool
		if haulPricingTypeHasChanged && len(shipment.MTOServiceItems) > 0 {
			serviceItems := shipment.MTOServiceItems
			autoRejectionRemark := "Automatically rejected due to change in destination address affecting the ZIP code qualification for short haul / line haul."
			var regeneratedServiceItems models.MTOServiceItems

			for i, serviceItem := range shipmentDetails.MTOServiceItems {
				if (serviceItem.ReService.Code == models.ReServiceCodeDSH || serviceItem.ReService.Code == models.ReServiceCodeDLH) && serviceItem.Status != models.MTOServiceItemStatusRejected {
					// check if a payment request for the DSH or DLH service item exists and status is approved, paid, or sent to GEX
					approvedPaymentRequestsExistsForServiceItem, err = checkForApprovedPaymentRequestOnServiceItem(appCtx, shipment)
					if err != nil {
						return nil, apperror.NewQueryError("ServiceItemPaymentRequests", err, "")
					}

					// do NOT regenerate any service items if the following conditions exist:
					// payment has already been approved for DLH or DSH service item
					// destination SIT is on shipment and any of the service items have an appproved status
					if !approvedPaymentRequestsExistsForServiceItem && !shipmentHasApprovedDestSIT {
						rejectedServiceItem, updateErr := serviceItemUpdater.ApproveOrRejectServiceItem(appCtx, serviceItem.ID, models.MTOServiceItemStatusRejected, &autoRejectionRemark, etag.GenerateEtag(serviceItem.UpdatedAt))
						if updateErr != nil {
							return nil, updateErr
						}
						copyOfServiceItem := f.mapServiceItemWithUpdatedPriceRequirements(*rejectedServiceItem)
						serviceItems[i] = *rejectedServiceItem

						// Regenerate approved service items to replace the rejected ones.
						// Ensure that the updated pricing is applied (e.g. DLH -> DSH, DSH -> DLH etc.)
						regeneratedServiceItem, _, createErr := serviceItemCreator.CreateMTOServiceItem(appCtx, &copyOfServiceItem)
						if createErr != nil {
							return nil, createErr
						}
						regeneratedServiceItems = append(regeneratedServiceItems, *regeneratedServiceItem...)
						break
					}

				}

			}

			// Append the auto-generated service items to the shipment service items slice
			if len(regeneratedServiceItems) > 0 {
				addressUpdate.Shipment.MTOServiceItems = append(addressUpdate.Shipment.MTOServiceItems, regeneratedServiceItems...)
			}
		}

		// handling NTS shipments that don't have a pickup address
		var pickupAddress models.Address
		if shipment.ShipmentType == models.MTOShipmentTypeHHGOutOfNTSDom {
			pickupAddress = shipment.StorageFacility.Address
		} else {
			pickupAddress = *shipment.PickupAddress
		}
		// need to assess if the shipment's market code should change
		// when populating the market_code column, it is considered domestic if both pickup & the NEW dest are CONUS addresses
		if pickupAddress.IsOconus != nil && addressUpdate.NewAddress.IsOconus != nil {
			newAddress := addressUpdate.NewAddress
			if !*pickupAddress.IsOconus && !*newAddress.IsOconus {
				marketCodeDomestic := models.MarketCodeDomestic
				shipment.MarketCode = marketCodeDomestic
			} else {
				marketCodeInternational := models.MarketCodeInternational
				shipment.MarketCode = marketCodeInternational
			}
		}
	}

	if tooApprovalStatus == models.ShipmentAddressUpdateStatusRejected {
		addressUpdate.Status = models.ShipmentAddressUpdateStatusRejected
		addressUpdate.OfficeRemarks = &tooRemarks
	}

	transactionError := appCtx.NewTransaction(func(_ appcontext.AppContext) error {
		verrs, txnErr := appCtx.DB().ValidateAndSave(&addressUpdate)
		if verrs.HasAny() {
			return apperror.NewInvalidInputError(addressUpdate.ID, txnErr, verrs, "unable to save ShipmentAddressUpdate")
		}
		if txnErr != nil {
			return apperror.NewQueryError("ShipmentAddressUpdate", txnErr, "error saving shipment address update request")
		}

		verrs, err := appCtx.DB().ValidateAndUpdate(&shipment)
		if verrs != nil && verrs.HasAny() {
			return apperror.NewInvalidInputError(
				shipment.ID, err, verrs, "Invalid input found while updating shipment")
		}
		if err != nil {
			return err
		}

		if len(shipment.MTOServiceItems) > 0 {
			err = mtoshipment.UpdateDestinationSITServiceItemsAddress(appCtx, &shipment)
		}
		if err != nil {
			return err
		}

		if len(shipment.MTOServiceItems) > 0 {
			err = mtoshipment.UpdateDestinationSITServiceItemsSITDeliveryMiles(f.planner, appCtx, &shipment, &addressUpdate.NewAddress, true)
		}
		if err != nil {
			return err
		}

		_, err = f.moveRouter.ApproveOrRequestApproval(appCtx, shipment.MoveTaskOrder)
		if err != nil {
			return err
		}

		return nil
	})

	if transactionError != nil {
		return nil, transactionError
	}

	return &addressUpdate, nil
}<|MERGE_RESOLUTION|>--- conflicted
+++ resolved
@@ -500,11 +500,7 @@
 		shipmentHasApprovedDestSIT := f.doesShipmentContainApprovedDestinationSIT(shipmentDetails)
 
 		for i, serviceItem := range shipmentDetails.MTOServiceItems {
-<<<<<<< HEAD
-			if serviceItem.MTOShipment.PrimeEstimatedWeight != nil || serviceItem.MTOShipment.PrimeActualWeight != nil {
-=======
 			if shipment.PrimeEstimatedWeight != nil || shipment.PrimeActualWeight != nil {
->>>>>>> eb4a21d3
 				var updatedServiceItem *models.MTOServiceItem
 				if serviceItem.ReService.Code == models.ReServiceCodeDDP || serviceItem.ReService.Code == models.ReServiceCodeDUPK {
 					updatedServiceItem, err = serviceItemUpdater.UpdateMTOServiceItemPricingEstimate(appCtx, &serviceItem, shipment, etag.GenerateEtag(serviceItem.UpdatedAt))
