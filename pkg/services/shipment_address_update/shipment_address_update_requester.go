--- conflicted
+++ resolved
@@ -534,11 +534,7 @@
 		shipmentHasApprovedDestSIT := f.doesShipmentContainApprovedDestinationSIT(shipmentDetails)
 
 		for i, serviceItem := range shipmentDetails.MTOServiceItems {
-<<<<<<< HEAD
-			if shipment.PrimeEstimatedWeight != nil || shipment.PrimeActualWeight != nil {
-=======
 			if shipment.MarketCode != models.MarketCodeInternational && shipment.PrimeEstimatedWeight != nil || shipment.MarketCode != models.MarketCodeInternational && shipment.PrimeActualWeight != nil {
->>>>>>> 08877ed5
 				var updatedServiceItem *models.MTOServiceItem
 				if serviceItem.ReService.Code == models.ReServiceCodeDDP || serviceItem.ReService.Code == models.ReServiceCodeDUPK {
 					updatedServiceItem, err = serviceItemUpdater.UpdateMTOServiceItemPricingEstimate(appCtx, &serviceItem, shipment, etag.GenerateEtag(serviceItem.UpdatedAt))
