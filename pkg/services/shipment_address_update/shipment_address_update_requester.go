package shipmentaddressupdate

import (
	"database/sql"
	"time"

	"github.com/gofrs/uuid"

	"github.com/transcom/mymove/pkg/appcontext"
	"github.com/transcom/mymove/pkg/apperror"
	"github.com/transcom/mymove/pkg/etag"
	"github.com/transcom/mymove/pkg/models"
	serviceparamvaluelookups "github.com/transcom/mymove/pkg/payment_request/service_param_value_lookups"
	"github.com/transcom/mymove/pkg/route"
	"github.com/transcom/mymove/pkg/services"
	"github.com/transcom/mymove/pkg/services/ghcrateengine"
	mtoserviceitem "github.com/transcom/mymove/pkg/services/mto_service_item"
	mtoshipment "github.com/transcom/mymove/pkg/services/mto_shipment"
	"github.com/transcom/mymove/pkg/services/query"
)

type shipmentAddressUpdateRequester struct {
	planner         route.Planner
	addressCreator  services.AddressCreator
	moveRouter      services.MoveRouter
	shipmentFetcher services.MTOShipmentFetcher
	services.MTOServiceItemUpdater
	services.MTOServiceItemCreator
	portLocationFetcher services.PortLocationFetcher
}

func NewShipmentAddressUpdateRequester(planner route.Planner, addressCreator services.AddressCreator, moveRouter services.MoveRouter) services.ShipmentAddressUpdateRequester {

	return &shipmentAddressUpdateRequester{
		planner:        planner,
		addressCreator: addressCreator,
		moveRouter:     moveRouter,
	}
}

func (f *shipmentAddressUpdateRequester) isAddressChangeDistanceOver50(appCtx appcontext.AppContext, addressUpdate models.ShipmentAddressUpdate) (bool, error) {

	//We calculate and set the distance between the old and new address
	distance, err := f.planner.ZipTransitDistance(appCtx, addressUpdate.OriginalAddress.PostalCode, addressUpdate.NewAddress.PostalCode, false, false)
	if err != nil {
		return false, err
	}

	if distance <= 50 {
		return false, nil
	}
	return true, nil
}

func (f *shipmentAddressUpdateRequester) doesDeliveryAddressUpdateChangeServiceArea(appCtx appcontext.AppContext, contractID uuid.UUID, originalDeliveryAddress models.Address, newDeliveryAddress models.Address) (bool, error) {
	var existingServiceArea models.ReZip3
	var actualServiceArea models.ReZip3

	originalZip := originalDeliveryAddress.PostalCode[0:3]
	destinationZip := newDeliveryAddress.PostalCode[0:3]

	if originalZip == destinationZip {
		// If the ZIP hasn't changed, we must be in the same service area
		return false, nil
	}

	err := appCtx.DB().Where("zip3 = ?", originalZip).Where("contract_id = ?", contractID).First(&existingServiceArea)
	if err != nil {
		return false, err
	}

	err = appCtx.DB().Where("zip3 = ?", destinationZip).Where("contract_id = ?", contractID).First(&actualServiceArea)
	if err != nil {
		return false, err
	}

	if existingServiceArea.DomesticServiceAreaID != actualServiceArea.DomesticServiceAreaID {
		return true, nil
	}
	return false, nil
}

func (f *shipmentAddressUpdateRequester) doesDeliveryAddressUpdateChangeMileageBracket(appCtx appcontext.AppContext, originalPickupAddress models.Address, originalDeliveryAddress, newDeliveryAddress models.Address) (bool, error) {

	// Mileage brackets are taken from the pricing spreadsheet, "2a) Domestic Linehaul Prices"
	// They are: [0, 250], [251, 500], [501, 1000], [1001, 1500], [1501-2000], [2001, 2500], [2501, 3000], [3001, 3500], [3501, 4000], and [4001, infinity)
	// We will handle the maximum bracket (>=4001 miles) separately.
	var milesLower = [9]int{0, 251, 501, 1001, 1501, 2001, 2501, 3001, 3501}
	var milesUpper = [9]int{250, 500, 1000, 1500, 2000, 2500, 3000, 3500, 4000}

	if originalDeliveryAddress.PostalCode == newDeliveryAddress.PostalCode {
		return false, nil
	}

	previousDistance, err := f.planner.ZipTransitDistance(appCtx, originalPickupAddress.PostalCode, originalDeliveryAddress.PostalCode, false, false)
	if err != nil {
		return false, err
	}
	newDistance, err := f.planner.ZipTransitDistance(appCtx, originalPickupAddress.PostalCode, newDeliveryAddress.PostalCode, false, false)
	if err != nil {
		return false, err
	}

	if previousDistance == newDistance {
		return false, nil
	}

	for index, lowerLimit := range milesLower {
		upperLimit := milesUpper[index]

		// Find the mileage bracket that the original shipment's distance falls into
		if previousDistance >= lowerLimit && previousDistance <= upperLimit {

			// If the new distance after the address change falls in a different bracket, then there could be a pricing change
			newDistanceIsInSameBracket := newDistance >= lowerLimit && newDistance <= upperLimit
			return !newDistanceIsInSameBracket, nil
		}
	}

	// if we get past the loop, then the original distance must be >=4001 miles, so we just have to check if
	// the new distance is also in this last bracket.
	if newDistance >= 4001 {
		return false, nil
	}
	return true, nil
}

// doesDeliveryAddressUpdateChangeShipmentPricingType checks if an address update would change a move from shorthaul to linehaul pricing or vice versa
func (f *shipmentAddressUpdateRequester) doesDeliveryAddressUpdateChangeShipmentPricingType(originalPickupAddress models.Address, originalDeliveryAddress models.Address, newDeliveryAddress models.Address) (bool, error) {
	originalZip := originalPickupAddress.PostalCode[0:3]
	originalDestinationZip := originalDeliveryAddress.PostalCode[0:3]
	newDestinationZip := newDeliveryAddress.PostalCode[0:3]

	isOriginalRouteShorthaul := originalZip == originalDestinationZip

	isNewRouteShorthaul := originalZip == newDestinationZip

	if isOriginalRouteShorthaul == isNewRouteShorthaul {
		return false, nil
	}
	return true, nil
}

func (f *shipmentAddressUpdateRequester) doesShipmentContainApprovedDestinationSIT(shipment models.MTOShipment) bool {
	if len(shipment.MTOServiceItems) > 0 {
		serviceItems := shipment.MTOServiceItems

		for _, serviceItem := range serviceItems {
			serviceCode := serviceItem.ReService.Code
			status := serviceItem.Status
			if (serviceCode == models.ReServiceCodeDDASIT || serviceCode == models.ReServiceCodeDDDSIT || serviceCode == models.ReServiceCodeDDFSIT || serviceCode == models.ReServiceCodeDDSFSC) &&
				status == models.MTOServiceItemStatusApproved {
				return true
			}
		}
	}
	return false
}

func (f *shipmentAddressUpdateRequester) mapServiceItemWithUpdatedPriceRequirements(originalServiceItem models.MTOServiceItem) models.MTOServiceItem {
	var reService models.ReService
	now := time.Now()

	if originalServiceItem.ReService.Code == models.ReServiceCodeDSH {
		reService = models.ReService{
			Code: models.ReServiceCodeDLH,
		}
	} else if originalServiceItem.ReService.Code == models.ReServiceCodeDLH {
		reService = models.ReService{
			Code: models.ReServiceCodeDSH,
		}
	} else {
		reService = originalServiceItem.ReService
	}

	newServiceItem := models.MTOServiceItem{
		MTOShipmentID:                   originalServiceItem.MTOShipmentID,
		MoveTaskOrderID:                 originalServiceItem.MoveTaskOrderID,
		ReService:                       reService,
		SITEntryDate:                    originalServiceItem.SITEntryDate,
		SITDepartureDate:                originalServiceItem.SITDepartureDate,
		SITPostalCode:                   originalServiceItem.SITPostalCode,
		Reason:                          originalServiceItem.Reason,
		Status:                          models.MTOServiceItemStatusApproved,
		CustomerContacts:                originalServiceItem.CustomerContacts,
		PickupPostalCode:                originalServiceItem.PickupPostalCode,
		SITCustomerContacted:            originalServiceItem.SITCustomerContacted,
		SITRequestedDelivery:            originalServiceItem.SITRequestedDelivery,
		SITOriginHHGOriginalAddressID:   originalServiceItem.SITOriginHHGOriginalAddressID,
		SITOriginHHGActualAddressID:     originalServiceItem.SITOriginHHGActualAddressID,
		SITDestinationOriginalAddressID: originalServiceItem.SITDestinationOriginalAddressID,
		SITDestinationFinalAddressID:    originalServiceItem.SITDestinationFinalAddressID,
		Description:                     originalServiceItem.Description,
		EstimatedWeight:                 originalServiceItem.EstimatedWeight,
		ActualWeight:                    originalServiceItem.ActualWeight,
		Dimensions:                      originalServiceItem.Dimensions,
		ServiceRequestDocuments:         originalServiceItem.ServiceRequestDocuments,
		CreatedAt:                       originalServiceItem.CreatedAt,
		ApprovedAt:                      &now,
	}

	return newServiceItem
}

func checkForApprovedPaymentRequestOnServiceItem(appCtx appcontext.AppContext, mtoShipment models.MTOShipment) (bool, error) {
	mtoShipmentSITPaymentServiceItems := models.PaymentServiceItems{}

	err := appCtx.DB().Q().
		Join("mto_service_items", "mto_service_items.id = payment_service_items.mto_service_item_id").
		Join("re_services", "re_services.id = mto_service_items.re_service_id").
		Join("payment_requests", "payment_requests.id = payment_service_items.payment_request_id").
		Eager("MTOServiceItem.ReService", "PaymentServiceItemParams.ServiceItemParamKey").
		Where("mto_service_items.mto_shipment_id = ($1)", mtoShipment.ID).
		Where("payment_requests.status IN ($2, $3, $4, $5)",
			models.PaymentRequestStatusReviewed,
			models.PaymentRequestStatusSentToGex,
			models.PaymentRequestStatusTppsReceived,
			models.PaymentRequestStatusPaid).
		Where("payment_service_items.status != $6", models.PaymentServiceItemStatusDenied).
		Where("re_services.code IN ($7, $8)", models.ReServiceCodeDSH, models.ReServiceCodeDLH).
		All(&mtoShipmentSITPaymentServiceItems)
	if err != nil {
		return false, err
	}

	if len(mtoShipmentSITPaymentServiceItems) != 0 {
		return true, err
	}

	return false, err
}

// RequestShipmentDeliveryAddressUpdate is used to update the destination address of an HHG shipment after it has been approved by the TOO. If this update could result in excess cost for the customer, this service requires the change to go through TOO approval.
func (f *shipmentAddressUpdateRequester) RequestShipmentDeliveryAddressUpdate(appCtx appcontext.AppContext, shipmentID uuid.UUID, newAddress models.Address, contractorRemarks string, eTag string) (*models.ShipmentAddressUpdate, error) {
	var addressUpdate models.ShipmentAddressUpdate
	var shipment models.MTOShipment
	err := appCtx.DB().EagerPreload("MoveTaskOrder", "PickupAddress", "StorageFacility.Address", "MTOServiceItems.ReService", "DestinationAddress", "MTOServiceItems.SITDestinationOriginalAddress").Find(&shipment, shipmentID)
	if err != nil {
		if err == sql.ErrNoRows {
			return nil, apperror.NewNotFoundError(shipmentID, "looking for shipment")
		}
		return nil, apperror.NewQueryError("MTOShipment", err, "")
	}

	if shipment.MoveTaskOrder.AvailableToPrimeAt == nil {
		return nil, apperror.NewUnprocessableEntityError("destination address update requests can only be created for moves that are available to the Prime")
	}
	if shipment.ShipmentType != models.MTOShipmentTypeHHG && shipment.ShipmentType != models.MTOShipmentTypeHHGOutOfNTSDom {
		return nil, apperror.NewUnprocessableEntityError("destination address update requests can only be created for HHG and NTS-Release shipments")
	}
	if eTag != etag.GenerateEtag(shipment.UpdatedAt) {
		return nil, apperror.NewPreconditionFailedError(shipmentID, nil)
	}

	shipmentHasApprovedDestSIT := f.doesShipmentContainApprovedDestinationSIT(shipment)

	err = appCtx.DB().EagerPreload("OriginalAddress", "NewAddress").Where("shipment_id = ?", shipmentID).First(&addressUpdate)
	if err != nil {
		if err == sql.ErrNoRows {
			// If we didn't find an existing update, we'll need to make a new one
			addressUpdate.OriginalAddressID = *shipment.DestinationAddressID
			addressUpdate.OriginalAddress = *shipment.DestinationAddress
			addressUpdate.ShipmentID = shipmentID
			addressUpdate.OfficeRemarks = nil
		} else {
			return nil, err
		}
	} else {
		addressUpdate.OriginalAddressID = *shipment.DestinationAddressID
		addressUpdate.OriginalAddress = *shipment.DestinationAddress
	}

	addressUpdate.Status = models.ShipmentAddressUpdateStatusApproved
	addressUpdate.ContractorRemarks = contractorRemarks
	address, err := f.addressCreator.CreateAddress(appCtx, &newAddress)
	if err != nil {
		return nil, err
	}
	addressUpdate.NewAddressID = address.ID
	addressUpdate.NewAddress = *address

	// if the shipment contains destination SIT service items, we need to update the addressUpdate data
	// with the SIT original address and calculate the distances between the old & new shipment addresses
	if shipmentHasApprovedDestSIT {
		serviceItems := shipment.MTOServiceItems
		for _, serviceItem := range serviceItems {
			serviceCode := serviceItem.ReService.Code
			if serviceCode == models.ReServiceCodeDDASIT || serviceCode == models.ReServiceCodeDDDSIT || serviceCode == models.ReServiceCodeDDFSIT || serviceCode == models.ReServiceCodeDDSFSC {
				if serviceItem.SITDestinationOriginalAddressID != nil {
					addressUpdate.SitOriginalAddressID = serviceItem.SITDestinationOriginalAddressID
				}
				if serviceItem.SITDestinationOriginalAddress != nil {
					addressUpdate.SitOriginalAddress = serviceItem.SITDestinationOriginalAddress
				}
			}
			// if we have updated the values we need, no need to keep looping through the service items
			if addressUpdate.SitOriginalAddress != nil && addressUpdate.SitOriginalAddressID != nil {
				break
			}
		}
		if addressUpdate.SitOriginalAddress == nil {
			return nil, apperror.NewUnprocessableEntityError("shipments with approved destination SIT must have a SIT destination original address")
		}
		var distanceBetweenNew int
		var distanceBetweenOld int
		// if there was data already in the table, we want the "new" mileage to be the "old" mileage
		// if there is NOT, then we will calculate the distance between the original SIT dest address & the previous shipment address
		if addressUpdate.NewSitDistanceBetween != nil {
			distanceBetweenOld = *addressUpdate.NewSitDistanceBetween
		} else {
			distanceBetweenOld, err = f.planner.ZipTransitDistance(appCtx, addressUpdate.SitOriginalAddress.PostalCode, addressUpdate.OriginalAddress.PostalCode, false, false)
		}
		if err != nil {
			return nil, err
		}

		// calculating distance between the new address update & the SIT
		distanceBetweenNew, err = f.planner.ZipTransitDistance(appCtx, addressUpdate.SitOriginalAddress.PostalCode, addressUpdate.NewAddress.PostalCode, false, false)
		if err != nil {
			return nil, err
		}
		addressUpdate.NewSitDistanceBetween = &distanceBetweenNew
		addressUpdate.OldSitDistanceBetween = &distanceBetweenOld
	} else {
		addressUpdate.SitOriginalAddressID = nil
		addressUpdate.SitOriginalAddress = nil
		addressUpdate.NewSitDistanceBetween = nil
		addressUpdate.OldSitDistanceBetween = nil
	}

	contract, err := serviceparamvaluelookups.FetchContract(appCtx, *shipment.MoveTaskOrder.AvailableToPrimeAt)
	if err != nil {
		return nil, err
	}

	updateNeedsTOOReview, err := f.doesDeliveryAddressUpdateChangeServiceArea(appCtx, contract.ID, addressUpdate.OriginalAddress, newAddress)
	if err != nil {
		return nil, err
	}

	if !updateNeedsTOOReview {
		if shipment.ShipmentType == models.MTOShipmentTypeHHG {
			updateNeedsTOOReview, err = f.doesDeliveryAddressUpdateChangeShipmentPricingType(*shipment.PickupAddress, addressUpdate.OriginalAddress, newAddress)
			if err != nil {
				return nil, err
			}
		} else if shipment.ShipmentType == models.MTOShipmentTypeHHGOutOfNTSDom {
			updateNeedsTOOReview, err = f.doesDeliveryAddressUpdateChangeShipmentPricingType(shipment.StorageFacility.Address, addressUpdate.OriginalAddress, newAddress)
			if err != nil {
				return nil, err
			}
		} else {
			return nil, apperror.NewInvalidInputError(shipment.ID, nil, nil, "Shipment type must be either an HHG or NTSr")
		}
	}

	if !updateNeedsTOOReview {
		if shipment.ShipmentType == models.MTOShipmentTypeHHG {
			updateNeedsTOOReview, err = f.doesDeliveryAddressUpdateChangeMileageBracket(appCtx, *shipment.PickupAddress, addressUpdate.OriginalAddress, newAddress)
			if err != nil {
				return nil, err
			}
		} else if shipment.ShipmentType == models.MTOShipmentTypeHHGOutOfNTSDom {
			updateNeedsTOOReview, err = f.doesDeliveryAddressUpdateChangeMileageBracket(appCtx, shipment.StorageFacility.Address, addressUpdate.OriginalAddress, newAddress)
			if err != nil {
				return nil, err
			}
		} else {
			return nil, apperror.NewInvalidInputError(shipment.ID, nil, nil, "Shipment type must be either an HHG or NTSr")
		}
	}

	if !updateNeedsTOOReview {
		updateNeedsTOOReview, err = f.isAddressChangeDistanceOver50(appCtx, addressUpdate)
		if err != nil {
			return nil, err
		}
	}

	if updateNeedsTOOReview {
		addressUpdate.Status = models.ShipmentAddressUpdateStatusRequested
	}

	transactionError := appCtx.NewTransaction(func(txnAppCtx appcontext.AppContext) error {
		verrs, txnErr := appCtx.DB().ValidateAndSave(&addressUpdate)
		if verrs.HasAny() {
			return apperror.NewInvalidInputError(addressUpdate.ID, txnErr, verrs, "unable to save ShipmentAddressUpdate")
		}
		if txnErr != nil {
			return apperror.NewQueryError("ShipmentAddressUpdate", txnErr, "error saving shipment address update request")
		}

		//Get the move
		var move models.Move
		err := txnAppCtx.DB().Find(&move, shipment.MoveTaskOrderID)
		if err != nil {
			switch err {
			case sql.ErrNoRows:
				return apperror.NewNotFoundError(shipment.MoveTaskOrderID, "looking for Move")
			default:
				return apperror.NewQueryError("Move", err, "unable to retrieve move")
			}
		}

		existingMoveStatus := move.Status
		if updateNeedsTOOReview {
			err = f.moveRouter.SendToOfficeUser(appCtx, &shipment.MoveTaskOrder)
			if err != nil {
				return err
			}

			// Only update if the move status has actually changed
			if existingMoveStatus != move.Status {
				err = txnAppCtx.DB().Update(&move)
				if err != nil {
					return err
				}
			}
		} else {
			shipment.DestinationAddressID = &addressUpdate.NewAddressID

			// Update MTO Shipment Destination Service Items
			err = mtoshipment.UpdateDestinationSITServiceItemsAddress(appCtx, &shipment)
			if err != nil {
				return err
			}

			err = mtoshipment.UpdateDestinationSITServiceItemsSITDeliveryMiles(f.planner, appCtx, &shipment, &addressUpdate.NewAddress, updateNeedsTOOReview)
			if err != nil {
				return err
			}
		}

		// If the request needs TOO review, this will just update the UpdatedAt timestamp on the shipment
		verrs, err = appCtx.DB().ValidateAndUpdate(&shipment)
		if verrs != nil && verrs.HasAny() {
			return apperror.NewInvalidInputError(
				shipment.ID, err, verrs, "Invalid input found while updating shipment")
		}
		if err != nil {
			return err
		}

		return nil
	})
	if transactionError != nil {
		return nil, transactionError
	}

	return &addressUpdate, nil
}

func (f *shipmentAddressUpdateRequester) ReviewShipmentAddressChange(appCtx appcontext.AppContext, shipmentID uuid.UUID, tooApprovalStatus models.ShipmentAddressUpdateStatus, tooRemarks string) (*models.ShipmentAddressUpdate, error) {
	var shipment models.MTOShipment
	var addressUpdate models.ShipmentAddressUpdate

	err := appCtx.DB().EagerPreload("Shipment", "Shipment.MoveTaskOrder", "Shipment.MTOServiceItems", "Shipment.PickupAddress", "OriginalAddress", "NewAddress", "SitOriginalAddress", "Shipment.DestinationAddress", "Shipment.StorageFacility.Address").Where("shipment_id = ?", shipmentID).First(&addressUpdate)
	if err != nil {
		if err == sql.ErrNoRows {
			return nil, apperror.NewNotFoundError(shipmentID, "looking for shipment address update")
		}
		return nil, apperror.NewQueryError("ShipmentAddressUpdate", err, "")
	}

	shipment = addressUpdate.Shipment

	if tooApprovalStatus == models.ShipmentAddressUpdateStatusApproved {
		queryBuilder := query.NewQueryBuilder()
		serviceItemUpdater := mtoserviceitem.NewMTOServiceItemUpdater(f.planner, queryBuilder, f.moveRouter, f.shipmentFetcher, f.addressCreator, ghcrateengine.NewDomesticUnpackPricer(), ghcrateengine.NewDomesticLinehaulPricer(), ghcrateengine.NewDomesticDestinationPricer(), ghcrateengine.NewFuelSurchargePricer(), ghcrateengine.NewDomesticDestinationSITDeliveryPricer(), ghcrateengine.NewDomesticOriginSITFuelSurchargePricer(), f.portLocationFetcher)
		serviceItemCreator := mtoserviceitem.NewMTOServiceItemCreator(f.planner, queryBuilder, f.moveRouter, ghcrateengine.NewDomesticUnpackPricer(), ghcrateengine.NewDomesticPackPricer(), ghcrateengine.NewDomesticLinehaulPricer(), ghcrateengine.NewDomesticShorthaulPricer(), ghcrateengine.NewDomesticOriginPricer(), ghcrateengine.NewDomesticDestinationPricer(), ghcrateengine.NewFuelSurchargePricer())

		addressUpdate.Status = models.ShipmentAddressUpdateStatusApproved
		addressUpdate.OfficeRemarks = &tooRemarks
		shipment.DestinationAddress = &addressUpdate.NewAddress

		var haulPricingTypeHasChanged bool
		if shipment.ShipmentType == models.MTOShipmentTypeHHG {
			haulPricingTypeHasChanged, err = f.doesDeliveryAddressUpdateChangeShipmentPricingType(*shipment.PickupAddress, addressUpdate.OriginalAddress, addressUpdate.NewAddress)
			if err != nil {
				return nil, err
			}
		} else if shipment.ShipmentType == models.MTOShipmentTypeHHGOutOfNTSDom {
			haulPricingTypeHasChanged, err = f.doesDeliveryAddressUpdateChangeShipmentPricingType(shipment.StorageFacility.Address, addressUpdate.OriginalAddress, addressUpdate.NewAddress)
			if err != nil {
				return nil, err
			}
		} else {
			return nil, apperror.NewInvalidInputError(shipment.ID, nil, nil, "Shipment type must be either an HHG or NTSr")
		}

		var shipmentDetails models.MTOShipment
		err = appCtx.DB().EagerPreload("MoveTaskOrder", "MTOServiceItems.ReService", "MTOServiceItems.SITDestinationOriginalAddress", "MTOServiceItems.SITDestinationFinalAddress").Find(&shipmentDetails, shipmentID)
		if err != nil {
			if err == sql.ErrNoRows {
				return nil, apperror.NewNotFoundError(shipmentID, "looking for shipment")
			}
			return nil, apperror.NewQueryError("MTOShipment", err, "")
		}

		shipmentHasApprovedDestSIT := f.doesShipmentContainApprovedDestinationSIT(shipmentDetails)

		for i, serviceItem := range shipmentDetails.MTOServiceItems {
			if shipment.MarketCode != models.MarketCodeInternational && shipment.PrimeEstimatedWeight != nil || shipment.MarketCode != models.MarketCodeInternational && shipment.PrimeActualWeight != nil {
				var updatedServiceItem *models.MTOServiceItem
				if serviceItem.ReService.Code == models.ReServiceCodeDDP || serviceItem.ReService.Code == models.ReServiceCodeDUPK {
					updatedServiceItem, err = serviceItemUpdater.UpdateMTOServiceItemPricingEstimate(appCtx, &serviceItem, shipment, etag.GenerateEtag(serviceItem.UpdatedAt))
					if err != nil {
						return nil, apperror.NewUpdateError(serviceItem.ReServiceID, err.Error())
					}
				}

				if !shipmentHasApprovedDestSIT {
					if serviceItem.ReService.Code == models.ReServiceCodeDLH || serviceItem.ReService.Code == models.ReServiceCodeFSC {
						updatedServiceItem, err = serviceItemUpdater.UpdateMTOServiceItemPricingEstimate(appCtx, &serviceItem, shipment, etag.GenerateEtag(serviceItem.UpdatedAt))
						if err != nil {
							return nil, apperror.NewUpdateError(serviceItem.ReServiceID, err.Error())
						}
					}
				} else {
					if serviceItem.ReService.Code == models.ReServiceCodeDDSFSC || serviceItem.ReService.Code == models.ReServiceCodeDDDSIT {
						updatedServiceItem, err = serviceItemUpdater.UpdateMTOServiceItemPricingEstimate(appCtx, &serviceItem, shipment, etag.GenerateEtag(serviceItem.UpdatedAt))
						if err != nil {
							return nil, apperror.NewUpdateError(serviceItem.ReServiceID, err.Error())
						}
					}
				}

				if updatedServiceItem != nil {
					shipmentDetails.MTOServiceItems[i] = *updatedServiceItem
				}
			}
		}

		// If the pricing type has changed then we automatically reject the DLH or DSH service item on the shipment since it is now inaccurate
		var approvedPaymentRequestsExistsForServiceItem bool
		if haulPricingTypeHasChanged && len(shipment.MTOServiceItems) > 0 {
			serviceItems := shipment.MTOServiceItems
			autoRejectionRemark := "Automatically rejected due to change in destination address affecting the ZIP code qualification for short haul / line haul."
			var regeneratedServiceItems models.MTOServiceItems

			for i, serviceItem := range shipmentDetails.MTOServiceItems {
				if (serviceItem.ReService.Code == models.ReServiceCodeDSH || serviceItem.ReService.Code == models.ReServiceCodeDLH) && serviceItem.Status != models.MTOServiceItemStatusRejected {
					// check if a payment request for the DSH or DLH service item exists and status is approved, paid, or sent to GEX
					approvedPaymentRequestsExistsForServiceItem, err = checkForApprovedPaymentRequestOnServiceItem(appCtx, shipment)
					if err != nil {
						return nil, apperror.NewQueryError("ServiceItemPaymentRequests", err, "")
					}

					// do NOT regenerate any service items if the following conditions exist:
					// payment has already been approved for DLH or DSH service item
					// destination SIT is on shipment and any of the service items have an appproved status
					if !approvedPaymentRequestsExistsForServiceItem && !shipmentHasApprovedDestSIT {
						rejectedServiceItem, updateErr := serviceItemUpdater.ApproveOrRejectServiceItem(appCtx, serviceItem.ID, models.MTOServiceItemStatusRejected, &autoRejectionRemark, etag.GenerateEtag(serviceItem.UpdatedAt))
						if updateErr != nil {
							return nil, updateErr
						}
						copyOfServiceItem := f.mapServiceItemWithUpdatedPriceRequirements(*rejectedServiceItem)
						serviceItems[i] = *rejectedServiceItem

						// Regenerate approved service items to replace the rejected ones.
						// Ensure that the updated pricing is applied (e.g. DLH -> DSH, DSH -> DLH etc.)
						regeneratedServiceItem, _, createErr := serviceItemCreator.CreateMTOServiceItem(appCtx, &copyOfServiceItem)
						if createErr != nil {
							return nil, createErr
						}
						regeneratedServiceItems = append(regeneratedServiceItems, *regeneratedServiceItem...)
						break
					}

				}

			}

			// Append the auto-generated service items to the shipment service items slice
			if len(regeneratedServiceItems) > 0 {
				addressUpdate.Shipment.MTOServiceItems = append(addressUpdate.Shipment.MTOServiceItems, regeneratedServiceItems...)
			}
		}

		// handling NTS shipments that don't have a pickup address
		var pickupAddress models.Address
		if shipment.ShipmentType == models.MTOShipmentTypeHHGOutOfNTSDom {
			pickupAddress = shipment.StorageFacility.Address
		} else {
			pickupAddress = *shipment.PickupAddress
		}
		// need to assess if the shipment's market code should change
		// when populating the market_code column, it is considered domestic if both pickup & the NEW dest are CONUS addresses
		if pickupAddress.IsOconus != nil && addressUpdate.NewAddress.IsOconus != nil {
			newAddress := addressUpdate.NewAddress
			if !*pickupAddress.IsOconus && !*newAddress.IsOconus {
				marketCodeDomestic := models.MarketCodeDomestic
				shipment.MarketCode = marketCodeDomestic
			} else {
				marketCodeInternational := models.MarketCodeInternational
				shipment.MarketCode = marketCodeInternational
			}
		}
	}
	if tooApprovalStatus == models.ShipmentAddressUpdateStatusRejected {
		addressUpdate.Status = models.ShipmentAddressUpdateStatusRejected
		addressUpdate.OfficeRemarks = &tooRemarks
	}

	transactionError := appCtx.NewTransaction(func(_ appcontext.AppContext) error {
		verrs, txnErr := appCtx.DB().ValidateAndSave(&addressUpdate)
		if verrs.HasAny() {
			return apperror.NewInvalidInputError(addressUpdate.ID, txnErr, verrs, "unable to save ShipmentAddressUpdate")
		}
		if txnErr != nil {
			return apperror.NewQueryError("ShipmentAddressUpdate", txnErr, "error saving shipment address update request")
		}

		verrs, err := appCtx.DB().ValidateAndUpdate(&shipment)
		if verrs != nil && verrs.HasAny() {
			return apperror.NewInvalidInputError(
				shipment.ID, err, verrs, "Invalid input found while updating shipment")
		}
		if err != nil {
			return err
		}

		if len(shipment.MTOServiceItems) > 0 {
			err = mtoshipment.UpdateDestinationSITServiceItemsAddress(appCtx, &shipment)
		}
		if err != nil {
			return err
		}

		if len(shipment.MTOServiceItems) > 0 {
			err = mtoshipment.UpdateDestinationSITServiceItemsSITDeliveryMiles(f.planner, appCtx, &shipment, &addressUpdate.NewAddress, true)
		}
		if err != nil {
			return err
		}

		// if the shipment has an estimated weight, we need to update the service item pricing since we know the distances have changed
		// this only applies to international shipments that the TOO is approving the address change for
		if shipment.PrimeEstimatedWeight != nil &&
			shipment.MarketCode == models.MarketCodeInternational &&
			tooApprovalStatus == models.ShipmentAddressUpdateStatusApproved {
			portZip, portType, err := models.GetPortLocationInfoForShipment(appCtx.DB(), shipment.ID)
			if err != nil {
				return err
			}
			// if we don't have the port data, then we won't worry about pricing
			if portZip != nil && portType != nil {
				var pickupZip string
				var destZip string
				// if the port type is POEFSC this means the shipment is CONUS -> OCONUS (pickup -> port)
				// if the port type is PODFSC this means the shipment is OCONUS -> CONUS (port -> destination)
				if *portType == models.ReServiceCodePOEFSC.String() {
					pickupZip = shipment.PickupAddress.PostalCode
					destZip = *portZip
				} else if *portType == models.ReServiceCodePODFSC.String() {
					pickupZip = *portZip
					destZip = shipment.DestinationAddress.PostalCode
				}
				// we need to get the mileage from DTOD first, the db proc will consume that
				mileage, err := f.planner.ZipTransitDistance(appCtx, pickupZip, destZip, true, true)
				if err != nil {
					return err
				}

				// update the service item pricing if relevant fields have changed
<<<<<<< HEAD
				err = models.UpdateEstimatedPricingForShipmentBasicServiceItems(appCtx.DB(), &shipment, mileage)
=======
				err = models.UpdateEstimatedPricingForShipmentBasicServiceItems(appCtx.DB(), &shipment, &mileage)
				if err != nil {
					return err
				}
			} else {
				// if we don't have the port data, that's okay - we can update the other service items except for PODFSC/POEFSC
				err = models.UpdateEstimatedPricingForShipmentBasicServiceItems(appCtx.DB(), &shipment, nil)
>>>>>>> b5abcdca
				if err != nil {
					return err
				}
			}
		}

		_, err = f.moveRouter.ApproveOrRequestApproval(appCtx, shipment.MoveTaskOrder)
		if err != nil {
			return err
		}

		return nil
	})

	if transactionError != nil {
		return nil, transactionError
	}

	return &addressUpdate, nil
}<|MERGE_RESOLUTION|>--- conflicted
+++ resolved
@@ -663,9 +663,6 @@
 				}
 
 				// update the service item pricing if relevant fields have changed
-<<<<<<< HEAD
-				err = models.UpdateEstimatedPricingForShipmentBasicServiceItems(appCtx.DB(), &shipment, mileage)
-=======
 				err = models.UpdateEstimatedPricingForShipmentBasicServiceItems(appCtx.DB(), &shipment, &mileage)
 				if err != nil {
 					return err
@@ -673,7 +670,6 @@
 			} else {
 				// if we don't have the port data, that's okay - we can update the other service items except for PODFSC/POEFSC
 				err = models.UpdateEstimatedPricingForShipmentBasicServiceItems(appCtx.DB(), &shipment, nil)
->>>>>>> b5abcdca
 				if err != nil {
 					return err
 				}
