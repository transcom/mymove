package shipmentaddressupdate

import (
	"database/sql"
	"time"

	"github.com/gofrs/uuid"

	"github.com/transcom/mymove/pkg/appcontext"
	"github.com/transcom/mymove/pkg/apperror"
	"github.com/transcom/mymove/pkg/etag"
	"github.com/transcom/mymove/pkg/models"
	serviceparamvaluelookups "github.com/transcom/mymove/pkg/payment_request/service_param_value_lookups"
	"github.com/transcom/mymove/pkg/route"
	"github.com/transcom/mymove/pkg/services"
	"github.com/transcom/mymove/pkg/services/ghcrateengine"
	mtoserviceitem "github.com/transcom/mymove/pkg/services/mto_service_item"
	mtoshipment "github.com/transcom/mymove/pkg/services/mto_shipment"
	"github.com/transcom/mymove/pkg/services/query"
)

type shipmentAddressUpdateRequester struct {
	planner         route.Planner
	addressCreator  services.AddressCreator
	moveRouter      services.MoveRouter
	shipmentFetcher services.MTOShipmentFetcher
	services.MTOServiceItemUpdater
	services.MTOServiceItemCreator
	portLocationFetcher services.PortLocationFetcher
}

func NewShipmentAddressUpdateRequester(planner route.Planner, addressCreator services.AddressCreator, moveRouter services.MoveRouter) services.ShipmentAddressUpdateRequester {

	return &shipmentAddressUpdateRequester{
		planner:        planner,
		addressCreator: addressCreator,
		moveRouter:     moveRouter,
	}
}

func (f *shipmentAddressUpdateRequester) isAddressChangeDistanceOver50(appCtx appcontext.AppContext, addressUpdate models.ShipmentAddressUpdate, isInternationalShipment bool) (bool, error) {

	// We calculate and set the distance between the old and new address
	distance, err := f.planner.ZipTransitDistance(appCtx, addressUpdate.OriginalAddress.PostalCode, addressUpdate.NewAddress.PostalCode, isInternationalShipment)
	if err != nil {
		return false, err
	}

	if distance <= 50 {
		return false, nil
	}
	return true, nil
}

func (f *shipmentAddressUpdateRequester) doesDeliveryAddressUpdateChangeServiceOrRateArea(appCtx appcontext.AppContext, contractID uuid.UUID, originalDeliveryAddress models.Address, newDeliveryAddress models.Address, shipment models.MTOShipment) (bool, error) {
	// international shipments find their rate areas differently than domestic
	if shipment.MarketCode == models.MarketCodeInternational {
		// we already have the origin address in the db so we can check the rate area using the db func
		originalRateArea, err := models.FetchRateAreaID(appCtx.DB(), originalDeliveryAddress.ID, nil, contractID)
		if err != nil || originalRateArea == uuid.Nil {
			return false, err
		}
		// since the new address isn't created yet we can't use the db func since it doesn't have an id,
		// we need to manually find the rate area using the postal code
		var updateRateArea uuid.UUID
		newRateArea, err := models.FetchOconusRateArea(appCtx.DB(), newDeliveryAddress.PostalCode)
		if err != nil && err != sql.ErrNoRows {
			return false, err
		} else if err == sql.ErrNoRows { // if we got no rows then the new address is likely CONUS
			newRateArea, err := models.FetchConusRateAreaByPostalCode(appCtx.DB(), newDeliveryAddress.PostalCode, contractID)
			if err != nil && err != sql.ErrNoRows {
				return false, err
			}
			updateRateArea = newRateArea.ID
		} else {
			updateRateArea = newRateArea.RateAreaId
		}
		// if these are different, we need the TOO to approve this request since it will change ISLH pricing
		if originalRateArea != updateRateArea {
			return true, nil
		} else {
			return false, nil
		}
	} else {
		var existingServiceArea models.ReZip3
		var actualServiceArea models.ReZip3

		originalZip := originalDeliveryAddress.PostalCode[0:3]
		destinationZip := newDeliveryAddress.PostalCode[0:3]

		if originalZip == destinationZip {
			// If the ZIP hasn't changed, we must be in the same service area
			return false, nil
		}

		err := appCtx.DB().Where("zip3 = ?", originalZip).Where("contract_id = ?", contractID).First(&existingServiceArea)
		if err != nil {
			return false, err
		}

		err = appCtx.DB().Where("zip3 = ?", destinationZip).Where("contract_id = ?", contractID).First(&actualServiceArea)
		if err != nil {
			return false, err
		}

		if existingServiceArea.DomesticServiceAreaID != actualServiceArea.DomesticServiceAreaID {
			return true, nil
		}
		return false, nil
	}
}

func (f *shipmentAddressUpdateRequester) doesDeliveryAddressUpdateChangeMileageBracket(appCtx appcontext.AppContext, originalPickupAddress models.Address, originalDeliveryAddress, newDeliveryAddress models.Address) (bool, error) {

	// Mileage brackets are taken from the pricing spreadsheet, "2a) Domestic Linehaul Prices"
	// They are: [0, 250], [251, 500], [501, 1000], [1001, 1500], [1501-2000], [2001, 2500], [2501, 3000], [3001, 3500], [3501, 4000], and [4001, infinity)
	// We will handle the maximum bracket (>=4001 miles) separately.
	var milesLower = [9]int{0, 251, 501, 1001, 1501, 2001, 2501, 3001, 3501}
	var milesUpper = [9]int{250, 500, 1000, 1500, 2000, 2500, 3000, 3500, 4000}

	if originalDeliveryAddress.PostalCode == newDeliveryAddress.PostalCode {
		return false, nil
	}

	previousDistance, err := f.planner.ZipTransitDistance(appCtx, originalPickupAddress.PostalCode, originalDeliveryAddress.PostalCode, false)
	if err != nil {
		return false, err
	}
	newDistance, err := f.planner.ZipTransitDistance(appCtx, originalPickupAddress.PostalCode, newDeliveryAddress.PostalCode, false)
	if err != nil {
		return false, err
	}

	if previousDistance == newDistance {
		return false, nil
	}

	for index, lowerLimit := range milesLower {
		upperLimit := milesUpper[index]

		// Find the mileage bracket that the original shipment's distance falls into
		if previousDistance >= lowerLimit && previousDistance <= upperLimit {

			// If the new distance after the address change falls in a different bracket, then there could be a pricing change
			newDistanceIsInSameBracket := newDistance >= lowerLimit && newDistance <= upperLimit
			return !newDistanceIsInSameBracket, nil
		}
	}

	// if we get past the loop, then the original distance must be >=4001 miles, so we just have to check if
	// the new distance is also in this last bracket.
	if newDistance >= 4001 {
		return false, nil
	}
	return true, nil
}

// doesDeliveryAddressUpdateChangeShipmentPricingType checks if an address update would change a move from shorthaul to linehaul pricing or vice versa
func (f *shipmentAddressUpdateRequester) doesDeliveryAddressUpdateChangeShipmentPricingType(originalPickupAddress models.Address, originalDeliveryAddress models.Address, newDeliveryAddress models.Address) (bool, error) {
	originalZip := originalPickupAddress.PostalCode[0:3]
	originalDestinationZip := originalDeliveryAddress.PostalCode[0:3]
	newDestinationZip := newDeliveryAddress.PostalCode[0:3]

	isOriginalRouteShorthaul := originalZip == originalDestinationZip

	isNewRouteShorthaul := originalZip == newDestinationZip

	if isOriginalRouteShorthaul == isNewRouteShorthaul {
		return false, nil
	}
	return true, nil
}

func (f *shipmentAddressUpdateRequester) doesShipmentContainApprovedDestinationSIT(shipment models.MTOShipment) bool {
	if len(shipment.MTOServiceItems) > 0 {
		serviceItems := shipment.MTOServiceItems

		for _, serviceItem := range serviceItems {
			serviceCode := serviceItem.ReService.Code
			status := serviceItem.Status
			if (serviceCode == models.ReServiceCodeDDASIT ||
				serviceCode == models.ReServiceCodeDDDSIT ||
				serviceCode == models.ReServiceCodeDDFSIT ||
				serviceCode == models.ReServiceCodeDDSFSC ||
<<<<<<< HEAD
=======
				serviceCode == models.ReServiceCodeIDASIT ||
				serviceCode == models.ReServiceCodeIDDSIT ||
				serviceCode == models.ReServiceCodeIDFSIT ||
>>>>>>> dc3fd38f
				serviceCode == models.ReServiceCodeIDSFSC) &&
				status == models.MTOServiceItemStatusApproved {
				return true
			}
		}
	}
	return false
}

func (f *shipmentAddressUpdateRequester) mapServiceItemWithUpdatedPriceRequirements(originalServiceItem models.MTOServiceItem) models.MTOServiceItem {
	var reService models.ReService
	now := time.Now()

	if originalServiceItem.ReService.Code == models.ReServiceCodeDSH {
		reService = models.ReService{
			Code: models.ReServiceCodeDLH,
		}
	} else if originalServiceItem.ReService.Code == models.ReServiceCodeDLH {
		reService = models.ReService{
			Code: models.ReServiceCodeDSH,
		}
	} else {
		reService = originalServiceItem.ReService
	}

	newServiceItem := models.MTOServiceItem{
		MTOShipmentID:                   originalServiceItem.MTOShipmentID,
		MoveTaskOrderID:                 originalServiceItem.MoveTaskOrderID,
		ReService:                       reService,
		SITEntryDate:                    originalServiceItem.SITEntryDate,
		SITDepartureDate:                originalServiceItem.SITDepartureDate,
		SITPostalCode:                   originalServiceItem.SITPostalCode,
		Reason:                          originalServiceItem.Reason,
		Status:                          models.MTOServiceItemStatusApproved,
		CustomerContacts:                originalServiceItem.CustomerContacts,
		PickupPostalCode:                originalServiceItem.PickupPostalCode,
		SITCustomerContacted:            originalServiceItem.SITCustomerContacted,
		SITRequestedDelivery:            originalServiceItem.SITRequestedDelivery,
		SITOriginHHGOriginalAddressID:   originalServiceItem.SITOriginHHGOriginalAddressID,
		SITOriginHHGActualAddressID:     originalServiceItem.SITOriginHHGActualAddressID,
		SITDestinationOriginalAddressID: originalServiceItem.SITDestinationOriginalAddressID,
		SITDestinationFinalAddressID:    originalServiceItem.SITDestinationFinalAddressID,
		Description:                     originalServiceItem.Description,
		EstimatedWeight:                 originalServiceItem.EstimatedWeight,
		ActualWeight:                    originalServiceItem.ActualWeight,
		Dimensions:                      originalServiceItem.Dimensions,
		ServiceRequestDocuments:         originalServiceItem.ServiceRequestDocuments,
		CreatedAt:                       originalServiceItem.CreatedAt,
		ApprovedAt:                      &now,
	}

	return newServiceItem
}

func checkForApprovedPaymentRequestOnServiceItem(appCtx appcontext.AppContext, mtoShipment models.MTOShipment) (bool, error) {
	mtoShipmentSITPaymentServiceItems := models.PaymentServiceItems{}

	err := appCtx.DB().Q().
		Join("mto_service_items", "mto_service_items.id = payment_service_items.mto_service_item_id").
		Join("re_services", "re_services.id = mto_service_items.re_service_id").
		Join("payment_requests", "payment_requests.id = payment_service_items.payment_request_id").
		Eager("MTOServiceItem.ReService", "PaymentServiceItemParams.ServiceItemParamKey").
		Where("mto_service_items.mto_shipment_id = ($1)", mtoShipment.ID).
		Where("payment_requests.status IN ($2, $3, $4, $5)",
			models.PaymentRequestStatusReviewed,
			models.PaymentRequestStatusSentToGex,
			models.PaymentRequestStatusTppsReceived,
			models.PaymentRequestStatusPaid).
		Where("payment_service_items.status != $6", models.PaymentServiceItemStatusDenied).
		Where("re_services.code IN ($7, $8)", models.ReServiceCodeDSH, models.ReServiceCodeDLH).
		All(&mtoShipmentSITPaymentServiceItems)
	if err != nil {
		return false, err
	}

	if len(mtoShipmentSITPaymentServiceItems) != 0 {
		return true, err
	}

	return false, err
}

// RequestShipmentDeliveryAddressUpdate is used to update the destination address of an HHG shipment after it has been approved by the TOO. If this update could result in excess cost for the customer, this service requires the change to go through TOO approval.
func (f *shipmentAddressUpdateRequester) RequestShipmentDeliveryAddressUpdate(appCtx appcontext.AppContext, shipmentID uuid.UUID, newAddress models.Address, contractorRemarks string, eTag string) (*models.ShipmentAddressUpdate, error) {
	var addressUpdate models.ShipmentAddressUpdate
	var shipment models.MTOShipment
	err := appCtx.DB().EagerPreload("MoveTaskOrder", "PickupAddress", "StorageFacility.Address", "MTOServiceItems.ReService", "DestinationAddress", "MTOServiceItems.SITDestinationOriginalAddress").Find(&shipment, shipmentID)
	if err != nil {
		if err == sql.ErrNoRows {
			return nil, apperror.NewNotFoundError(shipmentID, "looking for shipment")
		}
		return nil, apperror.NewQueryError("MTOShipment", err, "")
	}

	if shipment.MoveTaskOrder.AvailableToPrimeAt == nil {
		return nil, apperror.NewUnprocessableEntityError("destination address update requests can only be created for moves that are available to the Prime")
	}
	if shipment.ShipmentType != models.MTOShipmentTypeHHG && shipment.ShipmentType != models.MTOShipmentTypeHHGOutOfNTS {
		return nil, apperror.NewUnprocessableEntityError("destination address update requests can only be created for HHG and NTS-Release shipments")
	}
	if eTag != etag.GenerateEtag(shipment.UpdatedAt) {
		return nil, apperror.NewPreconditionFailedError(shipmentID, nil)
	}

	isInternationalShipment := shipment.MarketCode == models.MarketCodeInternational

	shipmentHasApprovedDestSIT := f.doesShipmentContainApprovedDestinationSIT(shipment)

	err = appCtx.DB().EagerPreload("OriginalAddress", "NewAddress").Where("shipment_id = ?", shipmentID).First(&addressUpdate)
	if err != nil {
		if err == sql.ErrNoRows {
			// If we didn't find an existing update, we'll need to make a new one
			addressUpdate.OriginalAddressID = *shipment.DestinationAddressID
			addressUpdate.OriginalAddress = *shipment.DestinationAddress
			addressUpdate.ShipmentID = shipmentID
			addressUpdate.OfficeRemarks = nil
		} else {
			return nil, err
		}
	} else {
		addressUpdate.OriginalAddressID = *shipment.DestinationAddressID
		addressUpdate.OriginalAddress = *shipment.DestinationAddress
	}

	addressUpdate.Status = models.ShipmentAddressUpdateStatusApproved
	addressUpdate.ContractorRemarks = contractorRemarks
	address, err := f.addressCreator.CreateAddress(appCtx, &newAddress)
	if err != nil {
		return nil, err
	}
	addressUpdate.NewAddressID = address.ID
	addressUpdate.NewAddress = *address

	// if the shipment contains destination SIT service items, we need to update the addressUpdate data
	// with the SIT original address and calculate the distances between the old & new shipment addresses
	if shipmentHasApprovedDestSIT {
		serviceItems := shipment.MTOServiceItems
		for _, serviceItem := range serviceItems {
			serviceCode := serviceItem.ReService.Code
			if serviceCode == models.ReServiceCodeDDASIT ||
				serviceCode == models.ReServiceCodeDDDSIT ||
				serviceCode == models.ReServiceCodeDDFSIT ||
				serviceCode == models.ReServiceCodeDDSFSC ||
				serviceCode == models.ReServiceCodeIDASIT ||
				serviceCode == models.ReServiceCodeIDDSIT ||
				serviceCode == models.ReServiceCodeIDFSIT ||
				serviceCode == models.ReServiceCodeIDSFSC {
				if serviceItem.SITDestinationOriginalAddressID != nil {
					addressUpdate.SitOriginalAddressID = serviceItem.SITDestinationOriginalAddressID
				}
				if serviceItem.SITDestinationOriginalAddress != nil {
					addressUpdate.SitOriginalAddress = serviceItem.SITDestinationOriginalAddress
				}
			}
			// if we have updated the values we need, no need to keep looping through the service items
			if addressUpdate.SitOriginalAddress != nil && addressUpdate.SitOriginalAddressID != nil {
				break
			}
		}
		if addressUpdate.SitOriginalAddress == nil {
			return nil, apperror.NewUnprocessableEntityError("shipments with approved destination SIT must have a SIT destination original address")
		}
		var distanceBetweenNew int
		var distanceBetweenOld int
		// if there was data already in the table, we want the "new" mileage to be the "old" mileage
		// if there is NOT, then we will calculate the distance between the original SIT dest address & the previous shipment address
		if addressUpdate.NewSitDistanceBetween != nil {
			distanceBetweenOld = *addressUpdate.NewSitDistanceBetween
		} else {
			distanceBetweenOld, err = f.planner.ZipTransitDistance(appCtx, addressUpdate.SitOriginalAddress.PostalCode, addressUpdate.OriginalAddress.PostalCode, false)
		}
		if err != nil {
			return nil, err
		}

		// calculating distance between the new address update & the SIT
		distanceBetweenNew, err = f.planner.ZipTransitDistance(appCtx, addressUpdate.SitOriginalAddress.PostalCode, addressUpdate.NewAddress.PostalCode, false)
		if err != nil {
			return nil, err
		}
		addressUpdate.NewSitDistanceBetween = &distanceBetweenNew
		addressUpdate.OldSitDistanceBetween = &distanceBetweenOld
	} else {
		addressUpdate.SitOriginalAddressID = nil
		addressUpdate.SitOriginalAddress = nil
		addressUpdate.NewSitDistanceBetween = nil
		addressUpdate.OldSitDistanceBetween = nil
	}

	contract, err := serviceparamvaluelookups.FetchContract(appCtx, *shipment.MoveTaskOrder.AvailableToPrimeAt)
	if err != nil {
		return nil, err
	}

	updateNeedsTOOReview, err := f.doesDeliveryAddressUpdateChangeServiceOrRateArea(appCtx, contract.ID, addressUpdate.OriginalAddress, newAddress, shipment)
	if err != nil {
		return nil, err
	}

	// international shipments don't need to be concerned with shorthaul/linehaul
	if !updateNeedsTOOReview && !isInternationalShipment {
		if shipment.ShipmentType == models.MTOShipmentTypeHHG {
			updateNeedsTOOReview, err = f.doesDeliveryAddressUpdateChangeShipmentPricingType(*shipment.PickupAddress, addressUpdate.OriginalAddress, newAddress)
			if err != nil {
				return nil, err
			}
		} else if shipment.ShipmentType == models.MTOShipmentTypeHHGOutOfNTS {
			updateNeedsTOOReview, err = f.doesDeliveryAddressUpdateChangeShipmentPricingType(shipment.StorageFacility.Address, addressUpdate.OriginalAddress, newAddress)
			if err != nil {
				return nil, err
			}
		} else {
			return nil, apperror.NewInvalidInputError(shipment.ID, nil, nil, "Shipment type must be either an HHG or NTSr")
		}
	}

	if !updateNeedsTOOReview && !isInternationalShipment {
		if shipment.ShipmentType == models.MTOShipmentTypeHHG {
			updateNeedsTOOReview, err = f.doesDeliveryAddressUpdateChangeMileageBracket(appCtx, *shipment.PickupAddress, addressUpdate.OriginalAddress, newAddress)
			if err != nil {
				return nil, err
			}
		} else if shipment.ShipmentType == models.MTOShipmentTypeHHGOutOfNTS {
			updateNeedsTOOReview, err = f.doesDeliveryAddressUpdateChangeMileageBracket(appCtx, shipment.StorageFacility.Address, addressUpdate.OriginalAddress, newAddress)
			if err != nil {
				return nil, err
			}
		} else {
			return nil, apperror.NewInvalidInputError(shipment.ID, nil, nil, "Shipment type must be either an HHG or NTSr")
		}
	}

	if !updateNeedsTOOReview {
		updateNeedsTOOReview, err = f.isAddressChangeDistanceOver50(appCtx, addressUpdate, isInternationalShipment)
		if err != nil {
			return nil, err
		}
	}

	if updateNeedsTOOReview {
		addressUpdate.Status = models.ShipmentAddressUpdateStatusRequested
	}

	transactionError := appCtx.NewTransaction(func(txnAppCtx appcontext.AppContext) error {
		verrs, txnErr := appCtx.DB().ValidateAndSave(&addressUpdate)
		if verrs.HasAny() {
			return apperror.NewInvalidInputError(addressUpdate.ID, txnErr, verrs, "unable to save ShipmentAddressUpdate")
		}
		if txnErr != nil {
			return apperror.NewQueryError("ShipmentAddressUpdate", txnErr, "error saving shipment address update request")
		}

		// Get the move
		var move models.Move
		err := txnAppCtx.DB().Find(&move, shipment.MoveTaskOrderID)
		if err != nil {
			switch err {
			case sql.ErrNoRows:
				return apperror.NewNotFoundError(shipment.MoveTaskOrderID, "looking for Move")
			default:
				return apperror.NewQueryError("Move", err, "unable to retrieve move")
			}
		}

		existingMoveStatus := move.Status
		if updateNeedsTOOReview {
			err = f.moveRouter.SendToOfficeUser(appCtx, &shipment.MoveTaskOrder)
			if err != nil {
				return err
			}

			// Only update if the move status has actually changed
			if existingMoveStatus != move.Status {
				err = txnAppCtx.DB().Update(&move)
				if err != nil {
					return err
				}
			}
		} else {
			shipment.DestinationAddressID = &addressUpdate.NewAddressID

			// Update MTO Shipment Destination Service Items
			err = mtoshipment.UpdateDestinationSITServiceItemsAddress(appCtx, &shipment)
			if err != nil {
				return err
			}

			err = mtoshipment.UpdateDestinationSITServiceItemsSITDeliveryMiles(f.planner, appCtx, &shipment, &addressUpdate.NewAddress, updateNeedsTOOReview)
			if err != nil {
				return err
			}
		}

		// If the request needs TOO review, this will just update the UpdatedAt timestamp on the shipment
		verrs, err = appCtx.DB().ValidateAndUpdate(&shipment)
		if verrs != nil && verrs.HasAny() {
			return apperror.NewInvalidInputError(
				shipment.ID, err, verrs, "Invalid input found while updating shipment")
		}
		if err != nil {
			return err
		}

		return nil
	})
	if transactionError != nil {
		return nil, transactionError
	}

	return &addressUpdate, nil
}

func (f *shipmentAddressUpdateRequester) ReviewShipmentAddressChange(appCtx appcontext.AppContext, shipmentID uuid.UUID, tooApprovalStatus models.ShipmentAddressUpdateStatus, tooRemarks string) (*models.ShipmentAddressUpdate, error) {
	var shipment models.MTOShipment
	var addressUpdate models.ShipmentAddressUpdate

	err := appCtx.DB().EagerPreload("Shipment", "Shipment.MoveTaskOrder", "Shipment.MTOServiceItems", "Shipment.PickupAddress", "OriginalAddress", "NewAddress", "SitOriginalAddress", "Shipment.DestinationAddress", "Shipment.StorageFacility.Address").Where("shipment_id = ?", shipmentID).First(&addressUpdate)
	if err != nil {
		if err == sql.ErrNoRows {
			return nil, apperror.NewNotFoundError(shipmentID, "looking for shipment address update")
		}
		return nil, apperror.NewQueryError("ShipmentAddressUpdate", err, "")
	}

	shipment = addressUpdate.Shipment
	isInternationalShipment := shipment.MarketCode == models.MarketCodeInternational

	if tooApprovalStatus == models.ShipmentAddressUpdateStatusApproved {
		queryBuilder := query.NewQueryBuilder()
		serviceItemUpdater := mtoserviceitem.NewMTOServiceItemUpdater(f.planner, queryBuilder, f.moveRouter, f.shipmentFetcher, f.addressCreator, f.portLocationFetcher, ghcrateengine.NewDomesticUnpackPricer(), ghcrateengine.NewDomesticLinehaulPricer(), ghcrateengine.NewDomesticDestinationPricer(), ghcrateengine.NewFuelSurchargePricer())
		serviceItemCreator := mtoserviceitem.NewMTOServiceItemCreator(f.planner, queryBuilder, f.moveRouter, ghcrateengine.NewDomesticUnpackPricer(), ghcrateengine.NewDomesticPackPricer(), ghcrateengine.NewDomesticLinehaulPricer(), ghcrateengine.NewDomesticShorthaulPricer(), ghcrateengine.NewDomesticOriginPricer(), ghcrateengine.NewDomesticDestinationPricer(), ghcrateengine.NewFuelSurchargePricer())

		addressUpdate.Status = models.ShipmentAddressUpdateStatusApproved
		addressUpdate.OfficeRemarks = &tooRemarks
		shipment.DestinationAddress = &addressUpdate.NewAddress
		shipment.DestinationAddressID = &addressUpdate.NewAddressID

		var haulPricingTypeHasChanged bool
		if shipment.ShipmentType == models.MTOShipmentTypeHHG {
			haulPricingTypeHasChanged, err = f.doesDeliveryAddressUpdateChangeShipmentPricingType(*shipment.PickupAddress, addressUpdate.OriginalAddress, addressUpdate.NewAddress)
			if err != nil {
				return nil, err
			}
		} else if shipment.ShipmentType == models.MTOShipmentTypeHHGOutOfNTS {
			haulPricingTypeHasChanged, err = f.doesDeliveryAddressUpdateChangeShipmentPricingType(shipment.StorageFacility.Address, addressUpdate.OriginalAddress, addressUpdate.NewAddress)
			if err != nil {
				return nil, err
			}
		} else {
			return nil, apperror.NewInvalidInputError(shipment.ID, nil, nil, "Shipment type must be either an HHG or NTSr")
		}

		var shipmentDetails models.MTOShipment
		err = appCtx.DB().EagerPreload("MoveTaskOrder", "MTOServiceItems.ReService", "MTOServiceItems.SITDestinationOriginalAddress", "MTOServiceItems.SITDestinationFinalAddress").Find(&shipmentDetails, shipmentID)
		if err != nil {
			if err == sql.ErrNoRows {
				return nil, apperror.NewNotFoundError(shipmentID, "looking for shipment")
			}
			return nil, apperror.NewQueryError("MTOShipment", err, "")
		}

		shipmentHasApprovedDestSIT := f.doesShipmentContainApprovedDestinationSIT(shipmentDetails)

		for i, serviceItem := range shipmentDetails.MTOServiceItems {
			if shipment.MarketCode != models.MarketCodeInternational && shipment.PrimeEstimatedWeight != nil || shipment.MarketCode != models.MarketCodeInternational && shipment.PrimeActualWeight != nil {
				var updatedServiceItem *models.MTOServiceItem
				if serviceItem.ReService.Code == models.ReServiceCodeDDP || serviceItem.ReService.Code == models.ReServiceCodeDUPK {
					updatedServiceItem, err = serviceItemUpdater.UpdateMTOServiceItemPricingEstimate(appCtx, &serviceItem, shipment, etag.GenerateEtag(serviceItem.UpdatedAt))
					if err != nil {
						return nil, apperror.NewUpdateError(serviceItem.ReServiceID, err.Error())
					}
				}

				if !shipmentHasApprovedDestSIT {
					if serviceItem.ReService.Code == models.ReServiceCodeDLH || serviceItem.ReService.Code == models.ReServiceCodeFSC {
						updatedServiceItem, err = serviceItemUpdater.UpdateMTOServiceItemPricingEstimate(appCtx, &serviceItem, shipment, etag.GenerateEtag(serviceItem.UpdatedAt))
						if err != nil {
							return nil, apperror.NewUpdateError(serviceItem.ReServiceID, err.Error())
						}
					}
				}

				if updatedServiceItem != nil {
					shipmentDetails.MTOServiceItems[i] = *updatedServiceItem
				}
			}
		}

		// If the pricing type has changed then we automatically reject the DLH or DSH service item on the shipment since it is now inaccurate
		var approvedPaymentRequestsExistsForServiceItem bool
		if haulPricingTypeHasChanged && len(shipment.MTOServiceItems) > 0 && !isInternationalShipment {
			serviceItems := shipment.MTOServiceItems
			autoRejectionRemark := "Automatically rejected due to change in destination address affecting the ZIP code qualification for short haul / line haul."
			var regeneratedServiceItems models.MTOServiceItems

			for i, serviceItem := range shipmentDetails.MTOServiceItems {
				if (serviceItem.ReService.Code == models.ReServiceCodeDSH || serviceItem.ReService.Code == models.ReServiceCodeDLH) && serviceItem.Status != models.MTOServiceItemStatusRejected {
					// check if a payment request for the DSH or DLH service item exists and status is approved, paid, or sent to GEX
					approvedPaymentRequestsExistsForServiceItem, err = checkForApprovedPaymentRequestOnServiceItem(appCtx, shipment)
					if err != nil {
						return nil, apperror.NewQueryError("ServiceItemPaymentRequests", err, "")
					}

					// do NOT regenerate any service items if the following conditions exist:
					// payment has already been approved for DLH or DSH service item
					// destination SIT is on shipment and any of the service items have an appproved status
					if !approvedPaymentRequestsExistsForServiceItem && !shipmentHasApprovedDestSIT {
						rejectedServiceItem, updateErr := serviceItemUpdater.ApproveOrRejectServiceItem(appCtx, serviceItem.ID, models.MTOServiceItemStatusRejected, &autoRejectionRemark, etag.GenerateEtag(serviceItem.UpdatedAt))
						if updateErr != nil {
							return nil, updateErr
						}
						copyOfServiceItem := f.mapServiceItemWithUpdatedPriceRequirements(*rejectedServiceItem)
						serviceItems[i] = *rejectedServiceItem

						// Regenerate approved service items to replace the rejected ones.
						// Ensure that the updated pricing is applied (e.g. DLH -> DSH, DSH -> DLH etc.)
						regeneratedServiceItem, _, createErr := serviceItemCreator.CreateMTOServiceItem(appCtx, &copyOfServiceItem)
						if createErr != nil {
							return nil, createErr
						}
						regeneratedServiceItems = append(regeneratedServiceItems, *regeneratedServiceItem...)
						break
					}

				}

			}

			// Append the auto-generated service items to the shipment service items slice
			if len(regeneratedServiceItems) > 0 {
				addressUpdate.Shipment.MTOServiceItems = append(addressUpdate.Shipment.MTOServiceItems, regeneratedServiceItems...)
			}
		}

		// handling NTS shipments that don't have a pickup address
		var pickupAddress models.Address
		if shipment.ShipmentType == models.MTOShipmentTypeHHGOutOfNTS {
			pickupAddress = shipment.StorageFacility.Address
		} else {
			pickupAddress = *shipment.PickupAddress
		}
		// need to assess if the shipment's market code should change
		// when populating the market_code column, it is considered domestic if both pickup & the NEW dest are CONUS addresses
		if pickupAddress.IsOconus != nil && addressUpdate.NewAddress.IsOconus != nil {
			newAddress := addressUpdate.NewAddress
			if !*pickupAddress.IsOconus && !*newAddress.IsOconus {
				marketCodeDomestic := models.MarketCodeDomestic
				shipment.MarketCode = marketCodeDomestic
			} else {
				marketCodeInternational := models.MarketCodeInternational
				shipment.MarketCode = marketCodeInternational
			}
		}
	}
	if tooApprovalStatus == models.ShipmentAddressUpdateStatusRejected {
		addressUpdate.Status = models.ShipmentAddressUpdateStatusRejected
		addressUpdate.OfficeRemarks = &tooRemarks
	}

	transactionError := appCtx.NewTransaction(func(_ appcontext.AppContext) error {
		verrs, txnErr := appCtx.DB().ValidateAndSave(&addressUpdate)
		if verrs.HasAny() {
			return apperror.NewInvalidInputError(addressUpdate.ID, txnErr, verrs, "unable to save ShipmentAddressUpdate")
		}
		if txnErr != nil {
			return apperror.NewQueryError("ShipmentAddressUpdate", txnErr, "error saving shipment address update request")
		}

		verrs, err := appCtx.DB().ValidateAndUpdate(&shipment)
		if verrs != nil && verrs.HasAny() {
			return apperror.NewInvalidInputError(
				shipment.ID, err, verrs, "Invalid input found while updating shipment")
		}
		if err != nil {
			return err
		}

		if len(shipment.MTOServiceItems) > 0 {
			err = mtoshipment.UpdateDestinationSITServiceItemsAddress(appCtx, &shipment)
		}
		if err != nil {
			return err
		}

		if len(shipment.MTOServiceItems) > 0 {
			err = mtoshipment.UpdateDestinationSITServiceItemsSITDeliveryMiles(f.planner, appCtx, &shipment, &addressUpdate.NewAddress, true)
		}
		if err != nil {
			return err
		}

		// if the shipment has an estimated weight, we need to update the service item pricing since we know the distances have changed
		// this only applies to international shipments that the TOO is approving the address change for
		if shipment.PrimeEstimatedWeight != nil &&
			isInternationalShipment &&
			tooApprovalStatus == models.ShipmentAddressUpdateStatusApproved {
			portZip, portType, err := models.GetPortLocationInfoForShipment(appCtx.DB(), shipment.ID)
			if err != nil {
				return err
			}
			// if we don't have the port data, then we won't worry about pricing
			if portZip != nil && portType != nil {
				var pickupZip string
				var destZip string
				// if the port type is POEFSC this means the shipment is CONUS -> OCONUS (pickup -> port)
				// if the port type is PODFSC this means the shipment is OCONUS -> CONUS (port -> destination)
				if *portType == models.ReServiceCodePOEFSC.String() {
					pickupZip = shipment.PickupAddress.PostalCode
					destZip = *portZip
				} else if *portType == models.ReServiceCodePODFSC.String() {
					pickupZip = *portZip
					destZip = shipment.DestinationAddress.PostalCode
				}
				// we need to get the mileage from DTOD first, the db proc will consume that
				mileage, err := f.planner.ZipTransitDistance(appCtx, pickupZip, destZip, true)
				if err != nil {
					return err
				}

				// update the service item pricing if relevant fields have changed
				err = models.UpdateEstimatedPricingForShipmentBasicServiceItems(appCtx.DB(), &shipment, &mileage)
				if err != nil {
					return err
				}
			} else {
				// if we don't have the port data, that's okay - we can update the other service items except for PODFSC/POEFSC
				err = models.UpdateEstimatedPricingForShipmentBasicServiceItems(appCtx.DB(), &shipment, nil)
				if err != nil {
					return err
				}
			}
		}

		_, err = f.moveRouter.ApproveOrRequestApproval(appCtx, shipment.MoveTaskOrder)
		if err != nil {
			return err
		}

		return nil
	})

	if transactionError != nil {
		return nil, transactionError
	}

	return &addressUpdate, nil
}<|MERGE_RESOLUTION|>--- conflicted
+++ resolved
@@ -182,12 +182,9 @@
 				serviceCode == models.ReServiceCodeDDDSIT ||
 				serviceCode == models.ReServiceCodeDDFSIT ||
 				serviceCode == models.ReServiceCodeDDSFSC ||
-<<<<<<< HEAD
-=======
 				serviceCode == models.ReServiceCodeIDASIT ||
 				serviceCode == models.ReServiceCodeIDDSIT ||
 				serviceCode == models.ReServiceCodeIDFSIT ||
->>>>>>> dc3fd38f
 				serviceCode == models.ReServiceCodeIDSFSC) &&
 				status == models.MTOServiceItemStatusApproved {
 				return true
