package shipmentaddressupdate

import (
	"database/sql"
	"time"

	"github.com/gofrs/uuid"

	"github.com/transcom/mymove/pkg/appcontext"
	"github.com/transcom/mymove/pkg/apperror"
	"github.com/transcom/mymove/pkg/etag"
	"github.com/transcom/mymove/pkg/models"
	serviceparamvaluelookups "github.com/transcom/mymove/pkg/payment_request/service_param_value_lookups"
	"github.com/transcom/mymove/pkg/pricing"
	"github.com/transcom/mymove/pkg/route"
	"github.com/transcom/mymove/pkg/services"
	"github.com/transcom/mymove/pkg/services/ghcrateengine"
	mtoserviceitem "github.com/transcom/mymove/pkg/services/mto_service_item"
	mtoshipment "github.com/transcom/mymove/pkg/services/mto_shipment"
	"github.com/transcom/mymove/pkg/services/query"
)

type shipmentAddressUpdateRequester struct {
	planner         route.Planner
	addressCreator  services.AddressCreator
	moveRouter      services.MoveRouter
	shipmentFetcher services.MTOShipmentFetcher
	services.MTOServiceItemUpdater
	services.MTOServiceItemCreator
	portLocationFetcher services.PortLocationFetcher
}

func NewShipmentAddressUpdateRequester(planner route.Planner, addressCreator services.AddressCreator, moveRouter services.MoveRouter) services.ShipmentAddressUpdateRequester {

	return &shipmentAddressUpdateRequester{
		planner:        planner,
		addressCreator: addressCreator,
		moveRouter:     moveRouter,
	}
}

func (f *shipmentAddressUpdateRequester) isAddressChangeDistanceOver50(appCtx appcontext.AppContext, addressUpdate models.ShipmentAddressUpdate) (bool, error) {

	//We calculate and set the distance between the old and new address
	distance, err := f.planner.ZipTransitDistance(appCtx, addressUpdate.OriginalAddress.PostalCode, addressUpdate.NewAddress.PostalCode)
	if err != nil {
		return false, err
	}

	if distance <= 50 {
		return false, nil
	}
	return true, nil
}

func (f *shipmentAddressUpdateRequester) doesDeliveryAddressUpdateChangeServiceArea(appCtx appcontext.AppContext, contractID uuid.UUID, originalDeliveryAddress models.Address, newDeliveryAddress models.Address) (bool, error) {
	var existingServiceArea models.ReZip3
	var actualServiceArea models.ReZip3

	originalZip := originalDeliveryAddress.PostalCode[0:3]
	destinationZip := newDeliveryAddress.PostalCode[0:3]

	if originalZip == destinationZip {
		// If the ZIP hasn't changed, we must be in the same service area
		return false, nil
	}

	err := appCtx.DB().Where("zip3 = ?", originalZip).Where("contract_id = ?", contractID).First(&existingServiceArea)
	if err != nil {
		return false, err
	}

	err = appCtx.DB().Where("zip3 = ?", destinationZip).Where("contract_id = ?", contractID).First(&actualServiceArea)
	if err != nil {
		return false, err
	}

	if existingServiceArea.DomesticServiceAreaID != actualServiceArea.DomesticServiceAreaID {
		return true, nil
	}
	return false, nil
}

func (f *shipmentAddressUpdateRequester) doesDeliveryAddressUpdateChangeMileageBracket(appCtx appcontext.AppContext, originalPickupAddress models.Address, originalDeliveryAddress, newDeliveryAddress models.Address) (bool, error) {

	// Mileage brackets are taken from the pricing spreadsheet, "2a) Domestic Linehaul Prices"
	// They are: [0, 250], [251, 500], [501, 1000], [1001, 1500], [1501-2000], [2001, 2500], [2501, 3000], [3001, 3500], [3501, 4000], and [4001, infinity)
	// We will handle the maximum bracket (>=4001 miles) separately.
	var milesLower = [9]int{0, 251, 501, 1001, 1501, 2001, 2501, 3001, 3501}
	var milesUpper = [9]int{250, 500, 1000, 1500, 2000, 2500, 3000, 3500, 4000}

	if originalDeliveryAddress.PostalCode == newDeliveryAddress.PostalCode {
		return false, nil
	}

	previousDistance, err := f.planner.ZipTransitDistance(appCtx, originalPickupAddress.PostalCode, originalDeliveryAddress.PostalCode)
	if err != nil {
		return false, err
	}
	newDistance, err := f.planner.ZipTransitDistance(appCtx, originalPickupAddress.PostalCode, newDeliveryAddress.PostalCode)
	if err != nil {
		return false, err
	}

	if previousDistance == newDistance {
		return false, nil
	}

	for index, lowerLimit := range milesLower {
		upperLimit := milesUpper[index]

		// Find the mileage bracket that the original shipment's distance falls into
		if previousDistance >= lowerLimit && previousDistance <= upperLimit {

			// If the new distance after the address change falls in a different bracket, then there could be a pricing change
			newDistanceIsInSameBracket := newDistance >= lowerLimit && newDistance <= upperLimit
			return !newDistanceIsInSameBracket, nil
		}
	}

	// if we get past the loop, then the original distance must be >=4001 miles, so we just have to check if
	// the new distance is also in this last bracket.
	if newDistance >= 4001 {
		return false, nil
	}
	return true, nil
}

// doesDeliveryAddressUpdateChangeShipmentPricingType checks if an address update would change a move from shorthaul to linehaul pricing or vice versa
func (f *shipmentAddressUpdateRequester) doesDeliveryAddressUpdateChangeShipmentPricingType(originalPickupAddress models.Address, originalDeliveryAddress models.Address, newDeliveryAddress models.Address) (bool, error) {
	originalZip := originalPickupAddress.PostalCode[0:3]
	originalDestinationZip := originalDeliveryAddress.PostalCode[0:3]
	newDestinationZip := newDeliveryAddress.PostalCode[0:3]

	isOriginalRouteShorthaul := originalZip == originalDestinationZip

	isNewRouteShorthaul := originalZip == newDestinationZip

	if isOriginalRouteShorthaul == isNewRouteShorthaul {
		return false, nil
	}
	return true, nil
}

func (f *shipmentAddressUpdateRequester) doesShipmentContainApprovedDestinationSIT(shipment models.MTOShipment) bool {
	if len(shipment.MTOServiceItems) > 0 {
		serviceItems := shipment.MTOServiceItems

		for _, serviceItem := range serviceItems {
			serviceCode := serviceItem.ReService.Code
			status := serviceItem.Status
			if (serviceCode == models.ReServiceCodeDDASIT || serviceCode == models.ReServiceCodeDDDSIT || serviceCode == models.ReServiceCodeDDFSIT || serviceCode == models.ReServiceCodeDDSFSC) &&
				status == models.MTOServiceItemStatusApproved {
				return true
			}
		}
	}
	return false
}

func (f *shipmentAddressUpdateRequester) mapServiceItemWithUpdatedPriceRequirements(originalServiceItem models.MTOServiceItem) models.MTOServiceItem {
	var reService models.ReService
	now := time.Now()

	if originalServiceItem.ReService.Code == models.ReServiceCodeDSH {
		reService = models.ReService{
			Code: models.ReServiceCodeDLH,
		}
	} else if originalServiceItem.ReService.Code == models.ReServiceCodeDLH {
		reService = models.ReService{
			Code: models.ReServiceCodeDSH,
		}
	} else {
		reService = originalServiceItem.ReService
	}

	newServiceItem := models.MTOServiceItem{
		MTOShipmentID:                   originalServiceItem.MTOShipmentID,
		MoveTaskOrderID:                 originalServiceItem.MoveTaskOrderID,
		ReService:                       reService,
		SITEntryDate:                    originalServiceItem.SITEntryDate,
		SITDepartureDate:                originalServiceItem.SITDepartureDate,
		SITPostalCode:                   originalServiceItem.SITPostalCode,
		Reason:                          originalServiceItem.Reason,
		Status:                          models.MTOServiceItemStatusApproved,
		CustomerContacts:                originalServiceItem.CustomerContacts,
		PickupPostalCode:                originalServiceItem.PickupPostalCode,
		SITCustomerContacted:            originalServiceItem.SITCustomerContacted,
		SITRequestedDelivery:            originalServiceItem.SITRequestedDelivery,
		SITOriginHHGOriginalAddressID:   originalServiceItem.SITOriginHHGOriginalAddressID,
		SITOriginHHGActualAddressID:     originalServiceItem.SITOriginHHGActualAddressID,
		SITDestinationOriginalAddressID: originalServiceItem.SITDestinationOriginalAddressID,
		SITDestinationFinalAddressID:    originalServiceItem.SITDestinationFinalAddressID,
		Description:                     originalServiceItem.Description,
		EstimatedWeight:                 originalServiceItem.EstimatedWeight,
		ActualWeight:                    originalServiceItem.ActualWeight,
		Dimensions:                      originalServiceItem.Dimensions,
		ServiceRequestDocuments:         originalServiceItem.ServiceRequestDocuments,
		CreatedAt:                       originalServiceItem.CreatedAt,
		ApprovedAt:                      &now,
	}

	return newServiceItem
}

func checkForApprovedPaymentRequestOnServiceItem(appCtx appcontext.AppContext, mtoShipment models.MTOShipment) (bool, error) {
	mtoShipmentSITPaymentServiceItems := models.PaymentServiceItems{}

	err := appCtx.DB().Q().
		Join("mto_service_items", "mto_service_items.id = payment_service_items.mto_service_item_id").
		Join("re_services", "re_services.id = mto_service_items.re_service_id").
		Join("payment_requests", "payment_requests.id = payment_service_items.payment_request_id").
		Eager("MTOServiceItem.ReService", "PaymentServiceItemParams.ServiceItemParamKey").
		Where("mto_service_items.mto_shipment_id = ($1)", mtoShipment.ID).
		Where("payment_requests.status IN ($2, $3, $4, $5)",
			models.PaymentRequestStatusReviewed,
			models.PaymentRequestStatusSentToGex,
			models.PaymentRequestStatusTppsReceived,
			models.PaymentRequestStatusPaid).
		Where("payment_service_items.status != $6", models.PaymentServiceItemStatusDenied).
		Where("re_services.code IN ($7, $8)", models.ReServiceCodeDSH, models.ReServiceCodeDLH).
		All(&mtoShipmentSITPaymentServiceItems)
	if err != nil {
		return false, err
	}

	if len(mtoShipmentSITPaymentServiceItems) != 0 {
		return true, err
	}

	return false, err
}

// RequestShipmentDeliveryAddressUpdate is used to update the destination address of an HHG shipment after it has been approved by the TOO. If this update could result in excess cost for the customer, this service requires the change to go through TOO approval.
func (f *shipmentAddressUpdateRequester) RequestShipmentDeliveryAddressUpdate(appCtx appcontext.AppContext, shipmentID uuid.UUID, newAddress models.Address, contractorRemarks string, eTag string) (*models.ShipmentAddressUpdate, error) {
	var addressUpdate models.ShipmentAddressUpdate
	var shipment models.MTOShipment
	err := appCtx.DB().EagerPreload("MoveTaskOrder", "PickupAddress", "StorageFacility.Address", "MTOServiceItems.ReService", "DestinationAddress", "MTOServiceItems.SITDestinationOriginalAddress").Find(&shipment, shipmentID)
	if err != nil {
		if err == sql.ErrNoRows {
			return nil, apperror.NewNotFoundError(shipmentID, "looking for shipment")
		}
		return nil, apperror.NewQueryError("MTOShipment", err, "")
	}

	if shipment.MoveTaskOrder.AvailableToPrimeAt == nil {
		return nil, apperror.NewUnprocessableEntityError("destination address update requests can only be created for moves that are available to the Prime")
	}
	if shipment.ShipmentType != models.MTOShipmentTypeHHG && shipment.ShipmentType != models.MTOShipmentTypeHHGOutOfNTSDom {
		return nil, apperror.NewUnprocessableEntityError("destination address update requests can only be created for HHG and NTS-Release shipments")
	}
	if eTag != etag.GenerateEtag(shipment.UpdatedAt) {
		return nil, apperror.NewPreconditionFailedError(shipmentID, nil)
	}

	shipmentHasApprovedDestSIT := f.doesShipmentContainApprovedDestinationSIT(shipment)

	err = appCtx.DB().EagerPreload("OriginalAddress", "NewAddress").Where("shipment_id = ?", shipmentID).First(&addressUpdate)
	if err != nil {
		if err == sql.ErrNoRows {
			// If we didn't find an existing update, we'll need to make a new one
			addressUpdate.OriginalAddressID = *shipment.DestinationAddressID
			addressUpdate.OriginalAddress = *shipment.DestinationAddress
			addressUpdate.ShipmentID = shipmentID
			addressUpdate.OfficeRemarks = nil
		} else {
			return nil, err
		}
	} else {
		addressUpdate.OriginalAddressID = *shipment.DestinationAddressID
		addressUpdate.OriginalAddress = *shipment.DestinationAddress
	}

	addressUpdate.Status = models.ShipmentAddressUpdateStatusApproved
	addressUpdate.ContractorRemarks = contractorRemarks
	address, err := f.addressCreator.CreateAddress(appCtx, &newAddress)
	if err != nil {
		return nil, err
	}
	addressUpdate.NewAddressID = address.ID
	addressUpdate.NewAddress = *address

	// if the shipment contains destination SIT service items, we need to update the addressUpdate data
	// with the SIT original address and calculate the distances between the old & new shipment addresses
	if shipmentHasApprovedDestSIT {
		serviceItems := shipment.MTOServiceItems
		for _, serviceItem := range serviceItems {
			serviceCode := serviceItem.ReService.Code
			if serviceCode == models.ReServiceCodeDDASIT || serviceCode == models.ReServiceCodeDDDSIT || serviceCode == models.ReServiceCodeDDFSIT || serviceCode == models.ReServiceCodeDDSFSC {
				if serviceItem.SITDestinationOriginalAddressID != nil {
					addressUpdate.SitOriginalAddressID = serviceItem.SITDestinationOriginalAddressID
				}
				if serviceItem.SITDestinationOriginalAddress != nil {
					addressUpdate.SitOriginalAddress = serviceItem.SITDestinationOriginalAddress
				}
			}
			// if we have updated the values we need, no need to keep looping through the service items
			if addressUpdate.SitOriginalAddress != nil && addressUpdate.SitOriginalAddressID != nil {
				break
			}
		}
		if addressUpdate.SitOriginalAddress == nil {
			return nil, apperror.NewUnprocessableEntityError("shipments with approved destination SIT must have a SIT destination original address")
		}
		var distanceBetweenNew int
		var distanceBetweenOld int
		// if there was data already in the table, we want the "new" mileage to be the "old" mileage
		// if there is NOT, then we will calculate the distance between the original SIT dest address & the previous shipment address
		if addressUpdate.NewSitDistanceBetween != nil {
			distanceBetweenOld = *addressUpdate.NewSitDistanceBetween
		} else {
			distanceBetweenOld, err = f.planner.ZipTransitDistance(appCtx, addressUpdate.SitOriginalAddress.PostalCode, addressUpdate.OriginalAddress.PostalCode)
		}
		if err != nil {
			return nil, err
		}

		// calculating distance between the new address update & the SIT
		distanceBetweenNew, err = f.planner.ZipTransitDistance(appCtx, addressUpdate.SitOriginalAddress.PostalCode, addressUpdate.NewAddress.PostalCode)
		if err != nil {
			return nil, err
		}
		addressUpdate.NewSitDistanceBetween = &distanceBetweenNew
		addressUpdate.OldSitDistanceBetween = &distanceBetweenOld
	} else {
		addressUpdate.SitOriginalAddressID = nil
		addressUpdate.SitOriginalAddress = nil
		addressUpdate.NewSitDistanceBetween = nil
		addressUpdate.OldSitDistanceBetween = nil
	}

	contract, err := serviceparamvaluelookups.FetchContract(appCtx, *shipment.MoveTaskOrder.AvailableToPrimeAt)
	if err != nil {
		return nil, err
	}

	updateNeedsTOOReview, err := f.doesDeliveryAddressUpdateChangeServiceArea(appCtx, contract.ID, addressUpdate.OriginalAddress, newAddress)
	if err != nil {
		return nil, err
	}

	if !updateNeedsTOOReview {
		if shipment.ShipmentType == models.MTOShipmentTypeHHG {
			updateNeedsTOOReview, err = f.doesDeliveryAddressUpdateChangeShipmentPricingType(*shipment.PickupAddress, addressUpdate.OriginalAddress, newAddress)
			if err != nil {
				return nil, err
			}
		} else if shipment.ShipmentType == models.MTOShipmentTypeHHGOutOfNTSDom {
			updateNeedsTOOReview, err = f.doesDeliveryAddressUpdateChangeShipmentPricingType(shipment.StorageFacility.Address, addressUpdate.OriginalAddress, newAddress)
			if err != nil {
				return nil, err
			}
		} else {
			return nil, apperror.NewInvalidInputError(shipment.ID, nil, nil, "Shipment type must be either an HHG or NTSr")
		}
	}

	if !updateNeedsTOOReview {
		if shipment.ShipmentType == models.MTOShipmentTypeHHG {
			updateNeedsTOOReview, err = f.doesDeliveryAddressUpdateChangeMileageBracket(appCtx, *shipment.PickupAddress, addressUpdate.OriginalAddress, newAddress)
			if err != nil {
				return nil, err
			}
		} else if shipment.ShipmentType == models.MTOShipmentTypeHHGOutOfNTSDom {
			updateNeedsTOOReview, err = f.doesDeliveryAddressUpdateChangeMileageBracket(appCtx, shipment.StorageFacility.Address, addressUpdate.OriginalAddress, newAddress)
			if err != nil {
				return nil, err
			}
		} else {
			return nil, apperror.NewInvalidInputError(shipment.ID, nil, nil, "Shipment type must be either an HHG or NTSr")
		}
	}

	if !updateNeedsTOOReview {
		updateNeedsTOOReview, err = f.isAddressChangeDistanceOver50(appCtx, addressUpdate)
		if err != nil {
			return nil, err
		}
	}

	if updateNeedsTOOReview {
		addressUpdate.Status = models.ShipmentAddressUpdateStatusRequested
	}

	transactionError := appCtx.NewTransaction(func(txnAppCtx appcontext.AppContext) error {
		verrs, txnErr := appCtx.DB().ValidateAndSave(&addressUpdate)
		if verrs.HasAny() {
			return apperror.NewInvalidInputError(addressUpdate.ID, txnErr, verrs, "unable to save ShipmentAddressUpdate")
		}
		if txnErr != nil {
			return apperror.NewQueryError("ShipmentAddressUpdate", txnErr, "error saving shipment address update request")
		}

		//Get the move
		var move models.Move
		err := txnAppCtx.DB().Find(&move, shipment.MoveTaskOrderID)
		if err != nil {
			switch err {
			case sql.ErrNoRows:
				return apperror.NewNotFoundError(shipment.MoveTaskOrderID, "looking for Move")
			default:
				return apperror.NewQueryError("Move", err, "unable to retrieve move")
			}
		}

		existingMoveStatus := move.Status
		if updateNeedsTOOReview {
			err = f.moveRouter.SendToOfficeUser(appCtx, &shipment.MoveTaskOrder)
			if err != nil {
				return err
			}

			// Only update if the move status has actually changed
			if existingMoveStatus != move.Status {
				err = txnAppCtx.DB().Update(&move)
				if err != nil {
					return err
				}
			}
		} else {
			shipment.DestinationAddressID = &addressUpdate.NewAddressID

			// Update MTO Shipment Destination Service Items
			err = mtoshipment.UpdateDestinationSITServiceItemsAddress(appCtx, &shipment)
			if err != nil {
				return err
			}

			err = mtoshipment.UpdateDestinationSITServiceItemsSITDeliveryMiles(f.planner, appCtx, &shipment, &addressUpdate.NewAddress, updateNeedsTOOReview)
			if err != nil {
				return err
			}
		}

		// If the request needs TOO review, this will just update the UpdatedAt timestamp on the shipment
		verrs, err = appCtx.DB().ValidateAndUpdate(&shipment)
		if verrs != nil && verrs.HasAny() {
			return apperror.NewInvalidInputError(
				shipment.ID, err, verrs, "Invalid input found while updating shipment")
		}
		if err != nil {
			return err
		}

		return nil
	})
	if transactionError != nil {
		return nil, transactionError
	}

	return &addressUpdate, nil
}

func (f *shipmentAddressUpdateRequester) ReviewShipmentAddressChange(appCtx appcontext.AppContext, shipmentID uuid.UUID, tooApprovalStatus models.ShipmentAddressUpdateStatus, tooRemarks string) (*models.ShipmentAddressUpdate, error) {
	var shipment models.MTOShipment
	var addressUpdate models.ShipmentAddressUpdate

	err := appCtx.DB().EagerPreload("Shipment", "Shipment.MoveTaskOrder", "Shipment.MTOServiceItems", "Shipment.PickupAddress", "OriginalAddress", "NewAddress", "SitOriginalAddress", "Shipment.DestinationAddress", "Shipment.StorageFacility.Address").Where("shipment_id = ?", shipmentID).First(&addressUpdate)
	if err != nil {
		if err == sql.ErrNoRows {
			return nil, apperror.NewNotFoundError(shipmentID, "looking for shipment address update")
		}
		return nil, apperror.NewQueryError("ShipmentAddressUpdate", err, "")
	}

	shipment = addressUpdate.Shipment

	if tooApprovalStatus == models.ShipmentAddressUpdateStatusApproved {
		queryBuilder := query.NewQueryBuilder()
		serviceItemUpdater := mtoserviceitem.NewMTOServiceItemUpdater(f.planner, queryBuilder, f.moveRouter, f.shipmentFetcher, f.addressCreator, ghcrateengine.NewDomesticUnpackPricer(), ghcrateengine.NewDomesticLinehaulPricer(), ghcrateengine.NewDomesticDestinationPricer(), ghcrateengine.NewFuelSurchargePricer(), f.portLocationFetcher)
		serviceItemCreator := mtoserviceitem.NewMTOServiceItemCreator(f.planner, queryBuilder, f.moveRouter, ghcrateengine.NewDomesticUnpackPricer(), ghcrateengine.NewDomesticPackPricer(), ghcrateengine.NewDomesticLinehaulPricer(), ghcrateengine.NewDomesticShorthaulPricer(), ghcrateengine.NewDomesticOriginPricer(), ghcrateengine.NewDomesticDestinationPricer(), ghcrateengine.NewFuelSurchargePricer())

		addressUpdate.Status = models.ShipmentAddressUpdateStatusApproved
		addressUpdate.OfficeRemarks = &tooRemarks
		shipment.DestinationAddress = &addressUpdate.NewAddress

		var haulPricingTypeHasChanged bool
		if shipment.ShipmentType == models.MTOShipmentTypeHHG {
			haulPricingTypeHasChanged, err = f.doesDeliveryAddressUpdateChangeShipmentPricingType(*shipment.PickupAddress, addressUpdate.OriginalAddress, addressUpdate.NewAddress)
			if err != nil {
				return nil, err
			}
		} else if shipment.ShipmentType == models.MTOShipmentTypeHHGOutOfNTSDom {
			haulPricingTypeHasChanged, err = f.doesDeliveryAddressUpdateChangeShipmentPricingType(shipment.StorageFacility.Address, addressUpdate.OriginalAddress, addressUpdate.NewAddress)
			if err != nil {
				return nil, err
			}
		} else {
			return nil, apperror.NewInvalidInputError(shipment.ID, nil, nil, "Shipment type must be either an HHG or NTSr")
		}

		var shipmentDetails models.MTOShipment
		err = appCtx.DB().EagerPreload("MoveTaskOrder", "MTOServiceItems.ReService", "MTOServiceItems.SITDestinationOriginalAddress", "MTOServiceItems.SITDestinationFinalAddress").Find(&shipmentDetails, shipmentID)
		if err != nil {
			if err == sql.ErrNoRows {
				return nil, apperror.NewNotFoundError(shipmentID, "looking for shipment")
			}
			return nil, apperror.NewQueryError("MTOShipment", err, "")
		}

		shipmentHasApprovedDestSIT := f.doesShipmentContainApprovedDestinationSIT(shipmentDetails)

		for i, serviceItem := range shipmentDetails.MTOServiceItems {
			if shipment.PrimeEstimatedWeight != nil || shipment.PrimeActualWeight != nil {
				var updatedServiceItem *models.MTOServiceItem
				if serviceItem.ReService.Code == models.ReServiceCodeDDP || serviceItem.ReService.Code == models.ReServiceCodeDUPK {
<<<<<<< HEAD
					updatedServiceItem, err = serviceItemUpdater.UpdateMTOServiceItemPricingEstimate(appCtx, &serviceItem, shipment, etag.GenerateEtag(serviceItem.UpdatedAt))
=======
					price, err := pricing.FetchServiceItemPrice(appCtx, &serviceItem, shipment, f.planner)
					if err != nil {
						return nil, apperror.NewUpdateError(serviceItem.ReServiceID, err.Error())
					}

					serviceItem.PricingEstimate = &price
					updatedServiceItem, err = serviceItemUpdater.UpdateMTOServiceItem(appCtx, &serviceItem, etag.GenerateEtag(serviceItem.UpdatedAt), mtoserviceitem.UpdateMTOServiceItemBasicValidator)
>>>>>>> 91e314dd
					if err != nil {
						return nil, apperror.NewUpdateError(serviceItem.ReServiceID, err.Error())
					}
				}

				if !shipmentHasApprovedDestSIT {
					if serviceItem.ReService.Code == models.ReServiceCodeDLH || serviceItem.ReService.Code == models.ReServiceCodeFSC {
<<<<<<< HEAD
						updatedServiceItem, err = serviceItemUpdater.UpdateMTOServiceItemPricingEstimate(appCtx, &serviceItem, shipment, etag.GenerateEtag(serviceItem.UpdatedAt))
=======
						price, err := pricing.FetchServiceItemPrice(appCtx, &serviceItem, shipment, f.planner)
						if err != nil {
							return nil, apperror.NewUpdateError(serviceItem.ReServiceID, err.Error())
						}

						serviceItem.PricingEstimate = &price
						updatedServiceItem, err = serviceItemUpdater.UpdateMTOServiceItem(appCtx, &serviceItem, etag.GenerateEtag(serviceItem.UpdatedAt), mtoserviceitem.UpdateMTOServiceItemBasicValidator)
>>>>>>> 91e314dd
						if err != nil {
							return nil, apperror.NewUpdateError(serviceItem.ReServiceID, err.Error())
						}
					}
				}

				if updatedServiceItem != nil {
					shipmentDetails.MTOServiceItems[i] = *updatedServiceItem
				}
			}
		}

		// If the pricing type has changed then we automatically reject the DLH or DSH service item on the shipment since it is now inaccurate
		var approvedPaymentRequestsExistsForServiceItem bool
		if haulPricingTypeHasChanged && len(shipment.MTOServiceItems) > 0 {
			serviceItems := shipment.MTOServiceItems
			autoRejectionRemark := "Automatically rejected due to change in destination address affecting the ZIP code qualification for short haul / line haul."
			var regeneratedServiceItems models.MTOServiceItems

			for i, serviceItem := range shipmentDetails.MTOServiceItems {
				if (serviceItem.ReService.Code == models.ReServiceCodeDSH || serviceItem.ReService.Code == models.ReServiceCodeDLH) && serviceItem.Status != models.MTOServiceItemStatusRejected {
					// check if a payment request for the DSH or DLH service item exists and status is approved, paid, or sent to GEX
					approvedPaymentRequestsExistsForServiceItem, err = checkForApprovedPaymentRequestOnServiceItem(appCtx, shipment)
					if err != nil {
						return nil, apperror.NewQueryError("ServiceItemPaymentRequests", err, "")
					}

					// do NOT regenerate any service items if the following conditions exist:
					// payment has already been approved for DLH or DSH service item
					// destination SIT is on shipment and any of the service items have an appproved status
					if !approvedPaymentRequestsExistsForServiceItem && !shipmentHasApprovedDestSIT {
						rejectedServiceItem, updateErr := serviceItemUpdater.ApproveOrRejectServiceItem(appCtx, serviceItem.ID, models.MTOServiceItemStatusRejected, &autoRejectionRemark, etag.GenerateEtag(serviceItem.UpdatedAt))
						if updateErr != nil {
							return nil, updateErr
						}
						copyOfServiceItem := f.mapServiceItemWithUpdatedPriceRequirements(*rejectedServiceItem)
						serviceItems[i] = *rejectedServiceItem

						// Regenerate approved service items to replace the rejected ones.
						// Ensure that the updated pricing is applied (e.g. DLH -> DSH, DSH -> DLH etc.)
						regeneratedServiceItem, _, createErr := serviceItemCreator.CreateMTOServiceItem(appCtx, &copyOfServiceItem)
						if createErr != nil {
							return nil, createErr
						}
						regeneratedServiceItems = append(regeneratedServiceItems, *regeneratedServiceItem...)
						break
					}

				}

			}

			// Append the auto-generated service items to the shipment service items slice
			if len(regeneratedServiceItems) > 0 {
				addressUpdate.Shipment.MTOServiceItems = append(addressUpdate.Shipment.MTOServiceItems, regeneratedServiceItems...)
			}
		}

		// handling NTS shipments that don't have a pickup address
		var pickupAddress models.Address
		if shipment.ShipmentType == models.MTOShipmentTypeHHGOutOfNTSDom {
			pickupAddress = shipment.StorageFacility.Address
		} else {
			pickupAddress = *shipment.PickupAddress
		}
		// need to assess if the shipment's market code should change
		// when populating the market_code column, it is considered domestic if both pickup & the NEW dest are CONUS addresses
		if pickupAddress.IsOconus != nil && addressUpdate.NewAddress.IsOconus != nil {
			newAddress := addressUpdate.NewAddress
			if !*pickupAddress.IsOconus && !*newAddress.IsOconus {
				marketCodeDomestic := models.MarketCodeDomestic
				shipment.MarketCode = marketCodeDomestic
			} else {
				marketCodeInternational := models.MarketCodeInternational
				shipment.MarketCode = marketCodeInternational
			}
		}
	}

	if tooApprovalStatus == models.ShipmentAddressUpdateStatusRejected {
		addressUpdate.Status = models.ShipmentAddressUpdateStatusRejected
		addressUpdate.OfficeRemarks = &tooRemarks
	}

	transactionError := appCtx.NewTransaction(func(_ appcontext.AppContext) error {
		verrs, txnErr := appCtx.DB().ValidateAndSave(&addressUpdate)
		if verrs.HasAny() {
			return apperror.NewInvalidInputError(addressUpdate.ID, txnErr, verrs, "unable to save ShipmentAddressUpdate")
		}
		if txnErr != nil {
			return apperror.NewQueryError("ShipmentAddressUpdate", txnErr, "error saving shipment address update request")
		}

		verrs, err := appCtx.DB().ValidateAndUpdate(&shipment)
		if verrs != nil && verrs.HasAny() {
			return apperror.NewInvalidInputError(
				shipment.ID, err, verrs, "Invalid input found while updating shipment")
		}
		if err != nil {
			return err
		}

		if len(shipment.MTOServiceItems) > 0 {
			err = mtoshipment.UpdateDestinationSITServiceItemsAddress(appCtx, &shipment)
		}
		if err != nil {
			return err
		}

		if len(shipment.MTOServiceItems) > 0 {
			err = mtoshipment.UpdateDestinationSITServiceItemsSITDeliveryMiles(f.planner, appCtx, &shipment, &addressUpdate.NewAddress, true)
		}
		if err != nil {
			return err
		}

		_, err = f.moveRouter.ApproveOrRequestApproval(appCtx, shipment.MoveTaskOrder)
		if err != nil {
			return err
		}

		return nil
	})

	if transactionError != nil {
		return nil, transactionError
	}

	return &addressUpdate, nil
}<|MERGE_RESOLUTION|>--- conflicted
+++ resolved
@@ -504,9 +504,6 @@
 			if shipment.PrimeEstimatedWeight != nil || shipment.PrimeActualWeight != nil {
 				var updatedServiceItem *models.MTOServiceItem
 				if serviceItem.ReService.Code == models.ReServiceCodeDDP || serviceItem.ReService.Code == models.ReServiceCodeDUPK {
-<<<<<<< HEAD
-					updatedServiceItem, err = serviceItemUpdater.UpdateMTOServiceItemPricingEstimate(appCtx, &serviceItem, shipment, etag.GenerateEtag(serviceItem.UpdatedAt))
-=======
 					price, err := pricing.FetchServiceItemPrice(appCtx, &serviceItem, shipment, f.planner)
 					if err != nil {
 						return nil, apperror.NewUpdateError(serviceItem.ReServiceID, err.Error())
@@ -514,7 +511,6 @@
 
 					serviceItem.PricingEstimate = &price
 					updatedServiceItem, err = serviceItemUpdater.UpdateMTOServiceItem(appCtx, &serviceItem, etag.GenerateEtag(serviceItem.UpdatedAt), mtoserviceitem.UpdateMTOServiceItemBasicValidator)
->>>>>>> 91e314dd
 					if err != nil {
 						return nil, apperror.NewUpdateError(serviceItem.ReServiceID, err.Error())
 					}
@@ -522,9 +518,6 @@
 
 				if !shipmentHasApprovedDestSIT {
 					if serviceItem.ReService.Code == models.ReServiceCodeDLH || serviceItem.ReService.Code == models.ReServiceCodeFSC {
-<<<<<<< HEAD
-						updatedServiceItem, err = serviceItemUpdater.UpdateMTOServiceItemPricingEstimate(appCtx, &serviceItem, shipment, etag.GenerateEtag(serviceItem.UpdatedAt))
-=======
 						price, err := pricing.FetchServiceItemPrice(appCtx, &serviceItem, shipment, f.planner)
 						if err != nil {
 							return nil, apperror.NewUpdateError(serviceItem.ReServiceID, err.Error())
@@ -532,7 +525,6 @@
 
 						serviceItem.PricingEstimate = &price
 						updatedServiceItem, err = serviceItemUpdater.UpdateMTOServiceItem(appCtx, &serviceItem, etag.GenerateEtag(serviceItem.UpdatedAt), mtoserviceitem.UpdateMTOServiceItemBasicValidator)
->>>>>>> 91e314dd
 						if err != nil {
 							return nil, apperror.NewUpdateError(serviceItem.ReServiceID, err.Error())
 						}
