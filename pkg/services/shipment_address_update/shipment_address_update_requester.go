--- conflicted
+++ resolved
@@ -137,22 +137,6 @@
 		return false, nil
 	}
 	return true, nil
-}
-
-func (f *shipmentAddressUpdateRequester) doesShipmentContainApprovedDestinationSIT(shipment models.MTOShipment) bool {
-	if len(shipment.MTOServiceItems) > 0 {
-		serviceItems := shipment.MTOServiceItems
-
-		for _, serviceItem := range serviceItems {
-			serviceCode := serviceItem.ReService.Code
-			status := serviceItem.Status
-			if (serviceCode == models.ReServiceCodeDDASIT || serviceCode == models.ReServiceCodeDDDSIT || serviceCode == models.ReServiceCodeDDFSIT || serviceCode == models.ReServiceCodeDDSFSC) &&
-				status == models.MTOServiceItemStatusApproved {
-				return true
-			}
-		}
-	}
-	return false
 }
 
 func (f *shipmentAddressUpdateRequester) doesShipmentContainApprovedDestinationSIT(shipment models.MTOShipment) bool {
@@ -226,11 +210,6 @@
 		Join("payment_requests", "payment_requests.id = payment_service_items.payment_request_id").
 		Eager("MTOServiceItem.ReService", "PaymentServiceItemParams.ServiceItemParamKey").
 		Where("mto_service_items.mto_shipment_id = ($1)", mtoShipment.ID).
-<<<<<<< HEAD
-		Where("payment_requests.status != $2", models.PaymentRequestStatusDeprecated).
-		Where("payment_service_items.status IN ($3, $4, $5)", models.PaymentServiceItemStatusApproved, models.PaymentServiceItemStatusSentToGex, models.PaymentServiceItemStatusPaid).
-		Where("re_services.code IN ($6, $7)", models.ReServiceCodeDSH, models.ReServiceCodeDLH).
-=======
 		Where("payment_requests.status IN ($2, $3, $4, $5)",
 			models.PaymentRequestStatusReviewed,
 			models.PaymentRequestStatusSentToGex,
@@ -238,7 +217,6 @@
 			models.PaymentRequestStatusPaid).
 		Where("payment_service_items.status != $6", models.PaymentServiceItemStatusDenied).
 		Where("re_services.code IN ($7, $8)", models.ReServiceCodeDSH, models.ReServiceCodeDLH).
->>>>>>> 47813c96
 		All(&mtoShipmentSITPaymentServiceItems)
 	if err != nil {
 		return false, err
