--- conflicted
+++ resolved
@@ -116,15 +116,9 @@
 		suite.NotNil(sitStatus)
 		suite.Len(sitStatus.PastSITs, 1)
 		suite.Equal(dofsit.ID.String(), sitStatus.PastSITs[0].ServiceItems[0].ID.String())
-<<<<<<< HEAD
-		suite.Equal(15, sitStatus.TotalSITDaysUsed)
-		suite.Equal(15, sitStatus.CalculatedTotalDaysInSIT)
-		suite.Equal(75, sitStatus.TotalDaysRemaining)
-=======
 		suite.Equal(16, sitStatus.TotalSITDaysUsed)
 		suite.Equal(16, sitStatus.CalculatedTotalDaysInSIT)
 		suite.Equal(74, sitStatus.TotalDaysRemaining)
->>>>>>> 694c0094
 		suite.Nil(sitStatus.CurrentSIT) // No current SIT since all SIT items have departed status
 		// check that shipment values impacted by current SIT do not get updated since current SIT is nil
 		suite.Nil(shipment.DestinationSITAuthEndDate)
