--- conflicted
+++ resolved
@@ -252,7 +252,6 @@
 	return move.Orders.Entitlement, nil
 }
 
-<<<<<<< HEAD
 // Calculate Required Delivery Date(RDD) from customer contact and requested delivery dates
 // The RDD is calculated using the following business logic:
 // If the SIT Departure Date is the same day or after the Customer Contact Date + GracePeriodDays then the RDD is Customer Contact Date + GracePeriodDays + GHC Transit Time
@@ -315,10 +314,6 @@
 
 func (f shipmentSITStatus) CalculateSITAllowanceRequestedDates(appCtx appcontext.AppContext, shipment models.MTOShipment, planner route.Planner,
 	sitCustomerContacted *time.Time, sitRequestedDelivery *time.Time, eTag string) (*services.SITStatus, error) {
-=======
-func (f shipmentSITStatus) CalculateSITAllowanceRequestedDates(appCtx appcontext.AppContext, shipment models.MTOShipment, sitCustomerContacted *time.Time,
-	sitRequestedDelivery *time.Time, eTag string) (*services.SITStatus, error) {
->>>>>>> a3fac966
 	existingETag := etag.GenerateEtag(shipment.UpdatedAt)
 
 	if existingETag != eTag {
@@ -359,7 +354,6 @@
 	}
 	calculateTotalDaysInSIT := CalculateTotalDaysInSIT(shipmentSITs, today)
 
-<<<<<<< HEAD
 	// Calculate sitAllowanceEndDate and required delivery date based on sitCustomerContacted and sitRequestedDelivery
 	// using the below business logic.
 	sitAllowanceEndDate := sitDepartureDate
@@ -392,10 +386,6 @@
 			sitAllowanceEndDate = &calculatedAllowanceEndDate
 		}
 	}
-=======
-	//TODO: B-17854 calculate allowance end date and required delivery date based on customer dates
-	sitAllowanceEndDate := CalculateSITAllowanceEndDate(totalSITAllowance, daysInSIT, sitEntryDate, calculateTotalDaysInSIT)
->>>>>>> a3fac966
 
 	shipmentSITStatus.CurrentSIT = &services.CurrentSIT{
 		Location:             location,
