--- conflicted
+++ resolved
@@ -384,8 +384,6 @@
 
 func CalculateSITAuthorizedEndDate(totalSITAllowance int, currentDaysInSIT int, sitEntryDate time.Time, totalDaysInSITSoFar int, sitDepartureDate *time.Time) time.Time {
 	sitAuthorizedEndDate := sitEntryDate.AddDate(0, 0, (totalSITAllowance - (totalDaysInSITSoFar - currentDaysInSIT)))
-<<<<<<< HEAD
-=======
 	// Subtract the last day to be inclusive of counting it
 	// Eg, this func successfully counts totalSITAllowance days from SITEntryDate, but per customer requirements, they will
 	// then count that last day too. So if given 90 days of allowance, we'd get Aug 20 2024 thru Nov 18 2024. 90 days as expected
@@ -395,7 +393,6 @@
 	if sitAuthorizedEndDate.Before(sitEntryDate) {
 		sitAuthorizedEndDate = sitEntryDate
 	}
->>>>>>> b94f33d0
 	// If the SIT departure date is set and it is before the currently authorized end date
 	// then the original SIT authorized end date should be updated to the departure date
 	if sitDepartureDate != nil && (sitDepartureDate.Before(sitAuthorizedEndDate) && sitDepartureDate.After(sitEntryDate)) {
