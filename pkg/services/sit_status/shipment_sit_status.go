--- conflicted
+++ resolved
@@ -334,22 +334,13 @@
 // then the return value is the SITDepartureDate - SITEntryDate in hours, then converted to days.
 //
 // If there is no departure date and the SIT entry date in the past, then the
-<<<<<<< HEAD
-// return value is Today - SITEntryDate.
+// return value is Today - SITEntryDate, adding 1 to include today.
 func daysInSIT(sitEntryDate time.Time, sitDepartureDate *time.Time, today time.Time) int {
+	var days int
 	if sitDepartureDate != nil && sitDepartureDate.Before(today) {
-		return int(sitDepartureDate.Sub(sitEntryDate).Hours()) / 24
-	} else if sitEntryDate.Before(today) {
-		return int(today.Sub(sitEntryDate).Hours()) / 24
-=======
-// return value is Today - SITEntryDate, adding 1 to include today.
-func daysInSIT(serviceItem models.MTOServiceItem, today time.Time) int {
-	var days int
-	if serviceItem.SITDepartureDate != nil && serviceItem.SITDepartureDate.Before(today) {
-		days = int(serviceItem.SITDepartureDate.Sub(*serviceItem.SITEntryDate).Hours()) / 24
-	} else if serviceItem.SITEntryDate.Before(today) || serviceItem.SITEntryDate.Equal(today) {
-		days = int(today.Sub(*serviceItem.SITEntryDate).Hours())/24 + 1
->>>>>>> 97417f8a
+		days = int(sitDepartureDate.Sub(sitEntryDate).Hours()) / 24
+	} else if sitEntryDate.Before(today) || sitEntryDate.Equal(today) {
+		days = int(today.Sub(sitEntryDate).Hours())/24 + 1
 	}
 	return days
 }
