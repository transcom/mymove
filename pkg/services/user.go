package services

import (
	"context"

	"github.com/alexedwards/scs/v2"
	"github.com/gobuffalo/validate/v3"
	"github.com/gofrs/uuid"

	"github.com/transcom/mymove/pkg/appcontext"
	"github.com/transcom/mymove/pkg/gen/adminmessages"
	"github.com/transcom/mymove/pkg/models"
)

// UserFetcher is the service object interface for FetchUser
//go:generate mockery --name UserFetcher --disable-version-string
type UserFetcher interface {
	FetchUser(appCtx appcontext.AppContext, filters []QueryFilter) (models.User, error)
}

// UserUpdater is the service object interface for UpdateUser
//go:generate mockery --name UserUpdater --disable-version-string
type UserUpdater interface {
<<<<<<< HEAD
	UpdateUser(ctx context.Context, id uuid.UUID, user *models.User) (*models.User, *validate.Errors, error)
=======
	UpdateUser(appCtx appcontext.AppContext, id uuid.UUID, user *models.User) (*models.User, *validate.Errors, error)
>>>>>>> d0fdf8b6
}

// UserSessionRevocation is the exported interface for revoking a user session
//go:generate mockery --name UserSessionRevocation --disable-version-string
type UserSessionRevocation interface {
	RevokeUserSession(appCtx appcontext.AppContext, id uuid.UUID, payload *adminmessages.UserUpdatePayload, sessionStore scs.Store) (*models.User, *validate.Errors, error)
}<|MERGE_RESOLUTION|>--- conflicted
+++ resolved
@@ -1,8 +1,6 @@
 package services
 
 import (
-	"context"
-
 	"github.com/alexedwards/scs/v2"
 	"github.com/gobuffalo/validate/v3"
 	"github.com/gofrs/uuid"
@@ -21,11 +19,7 @@
 // UserUpdater is the service object interface for UpdateUser
 //go:generate mockery --name UserUpdater --disable-version-string
 type UserUpdater interface {
-<<<<<<< HEAD
-	UpdateUser(ctx context.Context, id uuid.UUID, user *models.User) (*models.User, *validate.Errors, error)
-=======
 	UpdateUser(appCtx appcontext.AppContext, id uuid.UUID, user *models.User) (*models.User, *validate.Errors, error)
->>>>>>> d0fdf8b6
 }
 
 // UserSessionRevocation is the exported interface for revoking a user session
