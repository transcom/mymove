package services

import (
	"github.com/transcom/mymove/pkg/models"
)

//MTOAgentUpdater is the service object interface for UpdateMTOAgent
//go:generate mockery --name MTOAgentUpdater
type MTOAgentUpdater interface {
	UpdateMTOAgent(mtoAgent *models.MTOAgent, eTag string, validator string) (*models.MTOAgent, error)
	UpdateMTOAgentBasic(mtoAgent *models.MTOAgent, eTag string) (*models.MTOAgent, error)
	UpdateMTOAgentPrime(mtoAgent *models.MTOAgent, eTag string) (*models.MTOAgent, error)
}

// MTOAgentCreator is the service object interface for CreateMTOAgent
<<<<<<< HEAD
//go:generate mockery -name MTOAgentCreator
=======
//go:generate mockery --name MTOAgentCreator
>>>>>>> ac4e8a65
type MTOAgentCreator interface {
	CreateMTOAgentPrime(mtoAgent *models.MTOAgent) (*models.MTOAgent, error)
}<|MERGE_RESOLUTION|>--- conflicted
+++ resolved
@@ -13,11 +13,7 @@
 }
 
 // MTOAgentCreator is the service object interface for CreateMTOAgent
-<<<<<<< HEAD
-//go:generate mockery -name MTOAgentCreator
-=======
 //go:generate mockery --name MTOAgentCreator
->>>>>>> ac4e8a65
 type MTOAgentCreator interface {
 	CreateMTOAgentPrime(mtoAgent *models.MTOAgent) (*models.MTOAgent, error)
 }