--- conflicted
+++ resolved
@@ -69,8 +69,5 @@
 	PPMStatus               *string
 	ViewAsGBLOC             *string
 	CounselingOffice        *string
-<<<<<<< HEAD
-=======
 	SCAssignedUser          *string
->>>>>>> 00088cb6
 }