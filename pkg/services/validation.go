package services

import (
	"time"

	"github.com/transcom/mymove/pkg/unit"
)

// ValidationFunc is a type representing the signature for a function that validates a service/model
type ValidationFunc func() error

// CheckValidationData runs through a list of ValidationFuncs to check for errors
func CheckValidationData(checks []ValidationFunc) error {
	var err error
	for _, check := range checks {
		err = check()
		if err != nil {
			return err
		}
	}
	return nil
}

// SetOptionalDateTimeField sets the correct new value for the updated date field. Can be nil.
func SetOptionalDateTimeField(newDate *time.Time, oldDate *time.Time) *time.Time {
	// check if the user wanted to keep this field the same:
	if newDate == nil {
		return oldDate
	}

	// check if the user wanted to nullify the value in this field:
	if newDate.IsZero() {
		return nil
	}

	return newDate // return the new intended value
}

// SetOptionalStringField sets the correct new value for the updated string field. Can be nil.
func SetOptionalStringField(newString *string, oldString *string) *string {
	// check if the user wanted to keep this field the same:
	if newString == nil {
		return oldString
	}

	// check if the user wanted to nullify the value in this field:
	if *newString == "" {
		return nil
	}

	return newString // return the new intended value
}

// SetOptionalPoundField sets the correct new value for the updated weight field. Can be nil.
func SetOptionalPoundField(newWeight *unit.Pound, oldWeight *unit.Pound) *unit.Pound {
	// check if the user wanted to keep this field the same:
	if newWeight == nil {
		return oldWeight
	}

	// check if the user wanted to nullify the value in this field:
	if *newWeight == 0 {
		return nil
	}

	return newWeight // return the new intended value
}

<<<<<<< HEAD
// SetOptionalCentsField sets the correct new value for the updated cents field. Can be nil.
func SetOptionalCentsField(newValue *unit.Cents, oldValue *unit.Cents) *unit.Cents {
	// check if the user wanted to keep this field the same:
	if newValue == nil {
		return oldValue
	}

	return newValue // return the new intended value
=======
// SetNoNilOptionalCentField sets the correct new value for the updated cent field. Can be nil.
func SetNoNilOptionalCentField(newCent *unit.Cents, oldCent *unit.Cents) *unit.Cents {
	// check if the user wanted to keep this field the same:
	if newCent == nil {
		return oldCent
	}

	return newCent // return the new intended value
>>>>>>> eaf2f02f
}

// SetNoNilOptionalPoundField sets the correct new value for the updated weight field.
func SetNoNilOptionalPoundField(newWeight *unit.Pound, oldWeight *unit.Pound) *unit.Pound {
	// check if the user wanted to keep this field the same:
	if newWeight == nil {
		return oldWeight
	}

	return newWeight // return the new intended value
}

// SetNoNNilOptionalInt32Field sets the correct new value for the updated int32 field.
func SetNoNNilOptionalInt32Field(newInt *int32, oldInt *int32) *int32 {
	// check if the user wanted to keep this field the same:
	if newInt == nil {
		return oldInt
	}

	return newInt // return the new intended value
}

// SetNoNilOptionalBoolField sets the correct new value for the updated bool field.
func SetNoNilOptionalBoolField(newBool *bool, oldBool *bool) *bool {
	// check if the user wanted to keep this field the same:
	if newBool == nil {
		return oldBool
	}

	return newBool // return the new intended value
}<|MERGE_RESOLUTION|>--- conflicted
+++ resolved
@@ -66,16 +66,6 @@
 	return newWeight // return the new intended value
 }
 
-<<<<<<< HEAD
-// SetOptionalCentsField sets the correct new value for the updated cents field. Can be nil.
-func SetOptionalCentsField(newValue *unit.Cents, oldValue *unit.Cents) *unit.Cents {
-	// check if the user wanted to keep this field the same:
-	if newValue == nil {
-		return oldValue
-	}
-
-	return newValue // return the new intended value
-=======
 // SetNoNilOptionalCentField sets the correct new value for the updated cent field. Can be nil.
 func SetNoNilOptionalCentField(newCent *unit.Cents, oldCent *unit.Cents) *unit.Cents {
 	// check if the user wanted to keep this field the same:
@@ -84,7 +74,6 @@
 	}
 
 	return newCent // return the new intended value
->>>>>>> eaf2f02f
 }
 
 // SetNoNilOptionalPoundField sets the correct new value for the updated weight field.
