package ghcrateengine

import (
<<<<<<< HEAD
=======
	"fmt"

>>>>>>> 9df187bf
	"github.com/transcom/mymove/pkg/appcontext"
	"github.com/transcom/mymove/pkg/models"
	"github.com/transcom/mymove/pkg/services"
	"github.com/transcom/mymove/pkg/unit"
)

type counselingServicesPricer struct {
}

// NewCounselingServicesPricer creates a new pricer for counseling services
func NewCounselingServicesPricer() services.CounselingServicesPricer {
	return &counselingServicesPricer{}
}

// Price determines the price for a counseling service
<<<<<<< HEAD
func (p counselingServicesPricer) Price(appCtx appcontext.AppContext, lockedPriceCents unit.Cents) (unit.Cents, services.PricingDisplayParams, error) {
=======
func (p counselingServicesPricer) Price(appCtx appcontext.AppContext, lockedPriceCents *unit.Cents) (unit.Cents, services.PricingDisplayParams, error) {

	if lockedPriceCents == nil {
		return 0, nil, fmt.Errorf("invalid value for locked_price_cents")
	}
>>>>>>> 9df187bf

	params := services.PricingDisplayParams{
		{
			Key:   models.ServiceItemParamNamePriceRateOrFactor,
<<<<<<< HEAD
			Value: FormatCents(lockedPriceCents),
		},
	}

	return lockedPriceCents, params, nil
=======
			Value: FormatCents(*lockedPriceCents),
		},
	}

	return *lockedPriceCents, params, nil
>>>>>>> 9df187bf
}

// PriceUsingParams determines the price for a counseling service given PaymentServiceItemParams
func (p counselingServicesPricer) PriceUsingParams(appCtx appcontext.AppContext, params models.PaymentServiceItemParams) (unit.Cents, services.PricingDisplayParams, error) {

	lockedPriceCents, err := getParamInt(params, models.ServiceItemParamNameLockedPriceCents)
	if err != nil {
		return unit.Cents(0), nil, err
	}

<<<<<<< HEAD
	return p.Price(appCtx, unit.Cents(lockedPriceCents))
=======
	lockedPrice := unit.Cents(lockedPriceCents)
	return p.Price(appCtx, &lockedPrice)
>>>>>>> 9df187bf
}<|MERGE_RESOLUTION|>--- conflicted
+++ resolved
@@ -1,11 +1,8 @@
 package ghcrateengine
 
 import (
-<<<<<<< HEAD
-=======
 	"fmt"
 
->>>>>>> 9df187bf
 	"github.com/transcom/mymove/pkg/appcontext"
 	"github.com/transcom/mymove/pkg/models"
 	"github.com/transcom/mymove/pkg/services"
@@ -21,32 +18,20 @@
 }
 
 // Price determines the price for a counseling service
-<<<<<<< HEAD
-func (p counselingServicesPricer) Price(appCtx appcontext.AppContext, lockedPriceCents unit.Cents) (unit.Cents, services.PricingDisplayParams, error) {
-=======
 func (p counselingServicesPricer) Price(appCtx appcontext.AppContext, lockedPriceCents *unit.Cents) (unit.Cents, services.PricingDisplayParams, error) {
 
 	if lockedPriceCents == nil {
 		return 0, nil, fmt.Errorf("invalid value for locked_price_cents")
 	}
->>>>>>> 9df187bf
 
 	params := services.PricingDisplayParams{
 		{
 			Key:   models.ServiceItemParamNamePriceRateOrFactor,
-<<<<<<< HEAD
-			Value: FormatCents(lockedPriceCents),
-		},
-	}
-
-	return lockedPriceCents, params, nil
-=======
 			Value: FormatCents(*lockedPriceCents),
 		},
 	}
 
 	return *lockedPriceCents, params, nil
->>>>>>> 9df187bf
 }
 
 // PriceUsingParams determines the price for a counseling service given PaymentServiceItemParams
@@ -57,10 +42,6 @@
 		return unit.Cents(0), nil, err
 	}
 
-<<<<<<< HEAD
-	return p.Price(appCtx, unit.Cents(lockedPriceCents))
-=======
 	lockedPrice := unit.Cents(lockedPriceCents)
 	return p.Price(appCtx, &lockedPrice)
->>>>>>> 9df187bf
 }