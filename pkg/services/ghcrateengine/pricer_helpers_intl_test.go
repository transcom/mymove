package ghcrateengine

import (
	"fmt"
	"time"

	"github.com/transcom/mymove/pkg/models"
	"github.com/transcom/mymove/pkg/services"
	"github.com/transcom/mymove/pkg/testdatagen"
	"github.com/transcom/mymove/pkg/unit"
)

func (suite *GHCRateEngineServiceSuite) Test_priceInternationalShuttling() {
	suite.Run("origin golden path", func() {
		suite.setupInternationalAccessorialPrice(models.ReServiceCodeIOSHUT, ioshutTestMarket, ioshutTestBasePriceCents, testdatagen.DefaultContractCode, ioshutTestEscalationCompounded)

		priceCents, displayParams, err := priceInternationalShuttling(suite.AppContextForTest(), models.ReServiceCodeIOSHUT, testdatagen.DefaultContractCode, ioshutTestRequestedPickupDate, ioshutTestWeight, ioshutTestMarket)
		suite.NoError(err)
		suite.Equal(ioshutTestPriceCents, priceCents)

		expectedParams := services.PricingDisplayParams{
			{Key: models.ServiceItemParamNameContractYearName, Value: testdatagen.DefaultContractYearName},
			{Key: models.ServiceItemParamNameEscalationCompounded, Value: FormatEscalation(ioshutTestEscalationCompounded)},
			{Key: models.ServiceItemParamNamePriceRateOrFactor, Value: FormatCents(ioshutTestBasePriceCents)},
		}
		suite.validatePricerCreatedParams(expectedParams, displayParams)
	})

	suite.Run("invalid service code", func() {
		suite.setupInternationalAccessorialPrice(models.ReServiceCodeIOSHUT, ioshutTestMarket, ioshutTestBasePriceCents, testdatagen.DefaultContractCode, ioshutTestEscalationCompounded)
		_, _, err := priceInternationalShuttling(suite.AppContextForTest(), models.ReServiceCodeCS, testdatagen.DefaultContractCode, ioshutTestRequestedPickupDate, ioshutTestWeight, ioshutTestMarket)

		suite.Error(err)
		suite.Contains(err.Error(), "unsupported international shuttling code")
	})

	suite.Run("invalid weight", func() {
		suite.setupInternationalAccessorialPrice(models.ReServiceCodeIOSHUT, ioshutTestMarket, ioshutTestBasePriceCents, testdatagen.DefaultContractCode, ioshutTestEscalationCompounded)

		badWeight := unit.Pound(250)
		_, _, err := priceInternationalShuttling(suite.AppContextForTest(), models.ReServiceCodeIOSHUT, testdatagen.DefaultContractCode, ioshutTestRequestedPickupDate, badWeight, ioshutTestMarket)

		suite.Error(err)
		suite.Contains(err.Error(), "Weight must be a minimum of 500")
	})

	suite.Run("not finding a rate record", func() {
		suite.setupInternationalAccessorialPrice(models.ReServiceCodeIOSHUT, ioshutTestMarket, ioshutTestBasePriceCents, testdatagen.DefaultContractCode, ioshutTestEscalationCompounded)

		_, _, err := priceInternationalShuttling(suite.AppContextForTest(), models.ReServiceCodeIOSHUT, "BOGUS", ioshutTestRequestedPickupDate, ioshutTestWeight, ioshutTestMarket)

		suite.Error(err)
		suite.Contains(err.Error(), "could not lookup International Accessorial Area Price")
	})

	suite.Run("not finding a contract year record", func() {
		suite.setupInternationalAccessorialPrice(models.ReServiceCodeIOSHUT, ioshutTestMarket, ioshutTestBasePriceCents, testdatagen.DefaultContractCode, ioshutTestEscalationCompounded)

		tenYearsLaterPickupDate := ioshutTestRequestedPickupDate.AddDate(10, 0, 0)
		_, _, err := priceInternationalShuttling(suite.AppContextForTest(), models.ReServiceCodeIOSHUT, testdatagen.DefaultContractCode, tenYearsLaterPickupDate, ioshutTestWeight, ioshutTestMarket)

		suite.Error(err)
		suite.Contains(err.Error(), "could not calculate escalated price: could not lookup contract year")
	})
}

func (suite *GHCRateEngineServiceSuite) TestPriceIntlPackUnpack() {
	suite.Run("success with IHPK", func() {
		suite.setupIntlPackServiceItem()
		totalCost, displayParams, err := priceIntlPackUnpack(suite.AppContextForTest(), models.ReServiceCodeIHPK, testdatagen.DefaultContractCode, ihpkTestRequestedPickupDate, ihpkTestWeight, ihpkTestPerUnitCents.Int())
		suite.NoError(err)
		suite.Equal(ihpkTestTotalCost, totalCost)

		expectedParams := services.PricingDisplayParams{
			{Key: models.ServiceItemParamNameContractYearName, Value: ihpkTestContractYearName},
			{Key: models.ServiceItemParamNameEscalationCompounded, Value: FormatEscalation(ihpkTestEscalationCompounded)},
			{Key: models.ServiceItemParamNameIsPeak, Value: FormatBool(ihpkTestIsPeakPeriod)},
			{Key: models.ServiceItemParamNamePriceRateOrFactor, Value: FormatCents(ihpkTestPerUnitCents)},
		}
		suite.validatePricerCreatedParams(expectedParams, displayParams)
	})

	suite.Run("Invalid parameters to Price", func() {
		suite.setupIntlPackServiceItem()
		_, _, err := priceIntlPackUnpack(suite.AppContextForTest(), models.ReServiceCodeDLH, testdatagen.DefaultContractCode, ihpkTestRequestedPickupDate, ihpkTestWeight, ihpkTestPerUnitCents.Int())
		suite.Error(err)
		suite.Contains(err.Error(), "unsupported pack/unpack code")

		_, _, err = priceIntlPackUnpack(suite.AppContextForTest(), models.ReServiceCodeIHPK, "", ihpkTestRequestedPickupDate, ihpkTestWeight, ihpkTestPerUnitCents.Int())
		suite.Error(err)
		suite.Contains(err.Error(), "ContractCode is required")

		_, _, err = priceIntlPackUnpack(suite.AppContextForTest(), models.ReServiceCodeIHPK, testdatagen.DefaultContractCode, time.Time{}, ihpkTestWeight, ihpkTestPerUnitCents.Int())
		suite.Error(err)
		suite.Contains(err.Error(), "ReferenceDate is required")

		_, _, err = priceIntlPackUnpack(suite.AppContextForTest(), models.ReServiceCodeIHPK, testdatagen.DefaultContractCode, ihpkTestRequestedPickupDate, ihpkTestWeight, 0)
		suite.Error(err)
		suite.Contains(err.Error(), "PerUnitCents is required")
	})

}

func (suite *GHCRateEngineServiceSuite) TestPriceIntlFirstDaySIT() {
	suite.Run("success with IDFSIT", func() {
		suite.setupIntlDestinationFirstDayServiceItem()
		totalCost, displayParams, err := priceIntlFirstDaySIT(suite.AppContextForTest(), models.ReServiceCodeIDFSIT, testdatagen.DefaultContractCode, idfsitTestRequestedPickupDate, idfsitTestWeight, idfsitTestPerUnitCents.Int())
		suite.NoError(err)
		suite.Equal(idfsitTestTotalCost, totalCost)

		expectedParams := services.PricingDisplayParams{
			{Key: models.ServiceItemParamNameContractYearName, Value: idfsitTestContractYearName},
			{Key: models.ServiceItemParamNameEscalationCompounded, Value: FormatEscalation(idfsitTestEscalationCompounded)},
			{Key: models.ServiceItemParamNameIsPeak, Value: FormatBool(idfsitTestIsPeakPeriod)},
			{Key: models.ServiceItemParamNamePriceRateOrFactor, Value: FormatCents(idfsitTestPerUnitCents)},
		}
		suite.validatePricerCreatedParams(expectedParams, displayParams)
	})

	suite.Run("success with IOFSIT", func() {
		suite.setupIntlOriginFirstDayServiceItem()
		totalCost, displayParams, err := priceIntlFirstDaySIT(suite.AppContextForTest(), models.ReServiceCodeIOFSIT, testdatagen.DefaultContractCode, iofsitTestRequestedPickupDate, iofsitTestWeight, iofsitTestPerUnitCents.Int())
		suite.NoError(err)
		suite.Equal(iofsitTestTotalCost, totalCost)

		expectedParams := services.PricingDisplayParams{
			{Key: models.ServiceItemParamNameContractYearName, Value: iofsitTestContractYearName},
			{Key: models.ServiceItemParamNameEscalationCompounded, Value: FormatEscalation(iofsitTestEscalationCompounded)},
			{Key: models.ServiceItemParamNameIsPeak, Value: FormatBool(iofsitTestIsPeakPeriod)},
			{Key: models.ServiceItemParamNamePriceRateOrFactor, Value: FormatCents(iofsitTestPerUnitCents)},
		}
		suite.validatePricerCreatedParams(expectedParams, displayParams)
	})

	suite.Run("Invalid parameters to Price", func() {
		suite.setupIntlDestinationFirstDayServiceItem()
		_, _, err := priceIntlFirstDaySIT(suite.AppContextForTest(), models.ReServiceCodeDLH, testdatagen.DefaultContractCode, idfsitTestRequestedPickupDate, idfsitTestWeight, idfsitTestPerUnitCents.Int())
		suite.Error(err)
		suite.Contains(err.Error(), "unsupported first day SIT code")

		_, _, err = priceIntlFirstDaySIT(suite.AppContextForTest(), models.ReServiceCodeIDFSIT, "", idfsitTestRequestedPickupDate, idfsitTestWeight, idfsitTestPerUnitCents.Int())
		suite.Error(err)
		suite.Contains(err.Error(), "ContractCode is required")

		_, _, err = priceIntlFirstDaySIT(suite.AppContextForTest(), models.ReServiceCodeIDFSIT, testdatagen.DefaultContractCode, time.Time{}, idfsitTestWeight, idfsitTestPerUnitCents.Int())
		suite.Error(err)
		suite.Contains(err.Error(), "ReferenceDate is required")

		_, _, err = priceIntlFirstDaySIT(suite.AppContextForTest(), models.ReServiceCodeIDFSIT, testdatagen.DefaultContractCode, idfsitTestRequestedPickupDate, idfsitTestWeight, 0)
		suite.Error(err)
		suite.Contains(err.Error(), "PerUnitCents is required")
	})
}

func (suite *GHCRateEngineServiceSuite) TestPriceIntlAdditionalDaySIT() {
	suite.Run("success with IDASIT", func() {
		suite.setupIntlDestinationAdditionalDayServiceItem()
		totalCost, displayParams, err := priceIntlAdditionalDaySIT(suite.AppContextForTest(), models.ReServiceCodeIDASIT, testdatagen.DefaultContractCode, idasitTestRequestedPickupDate, idasitNumerDaysInSIT, idasitTestWeight, idasitTestPerUnitCents.Int())
		suite.NoError(err)
		suite.Equal(idasitTestTotalCost, totalCost)

		expectedParams := services.PricingDisplayParams{
			{Key: models.ServiceItemParamNameContractYearName, Value: idasitTestContractYearName},
			{Key: models.ServiceItemParamNameEscalationCompounded, Value: FormatEscalation(idasitTestEscalationCompounded)},
			{Key: models.ServiceItemParamNameIsPeak, Value: FormatBool(idasitTestIsPeakPeriod)},
			{Key: models.ServiceItemParamNamePriceRateOrFactor, Value: FormatCents(idasitTestPerUnitCents)},
		}
		suite.validatePricerCreatedParams(expectedParams, displayParams)
	})

	suite.Run("success with IOASIT", func() {
		suite.setupIntlOriginAdditionalDayServiceItem()
		totalCost, displayParams, err := priceIntlAdditionalDaySIT(suite.AppContextForTest(), models.ReServiceCodeIOASIT, testdatagen.DefaultContractCode, ioasitTestRequestedPickupDate, idasitNumerDaysInSIT, ioasitTestWeight, ioasitTestPerUnitCents.Int())
		suite.NoError(err)
		suite.Equal(ioasitTestTotalCost, totalCost)

		expectedParams := services.PricingDisplayParams{
			{Key: models.ServiceItemParamNameContractYearName, Value: ioasitTestContractYearName},
			{Key: models.ServiceItemParamNameEscalationCompounded, Value: FormatEscalation(ioasitTestEscalationCompounded)},
			{Key: models.ServiceItemParamNameIsPeak, Value: FormatBool(ioasitTestIsPeakPeriod)},
			{Key: models.ServiceItemParamNamePriceRateOrFactor, Value: FormatCents(ioasitTestPerUnitCents)},
		}
		suite.validatePricerCreatedParams(expectedParams, displayParams)
	})

	suite.Run("Invalid parameters to Price", func() {
		suite.setupIntlDestinationAdditionalDayServiceItem()
		_, _, err := priceIntlAdditionalDaySIT(suite.AppContextForTest(), models.ReServiceCodeDLH, testdatagen.DefaultContractCode, idasitTestRequestedPickupDate, idasitNumerDaysInSIT, idasitTestWeight, idasitTestPerUnitCents.Int())
		suite.Error(err)
		suite.Contains(err.Error(), "unsupported additional day SIT code")

		_, _, err = priceIntlAdditionalDaySIT(suite.AppContextForTest(), models.ReServiceCodeIDASIT, "", idasitTestRequestedPickupDate, idasitNumerDaysInSIT, idasitTestWeight, idasitTestPerUnitCents.Int())
		suite.Error(err)
		suite.Contains(err.Error(), "ContractCode is required")

		_, _, err = priceIntlAdditionalDaySIT(suite.AppContextForTest(), models.ReServiceCodeIDASIT, testdatagen.DefaultContractCode, time.Time{}, idasitNumerDaysInSIT, idasitTestWeight, idasitTestPerUnitCents.Int())
		suite.Error(err)
		suite.Contains(err.Error(), "ReferenceDate is required")

		_, _, err = priceIntlAdditionalDaySIT(suite.AppContextForTest(), models.ReServiceCodeIDASIT, testdatagen.DefaultContractCode, idasitTestRequestedPickupDate, idasitNumerDaysInSIT, idasitTestWeight, 0)
		suite.Error(err)
		suite.Contains(err.Error(), "PerUnitCents is required")

		_, _, err = priceIntlAdditionalDaySIT(suite.AppContextForTest(), models.ReServiceCodeIDASIT, testdatagen.DefaultContractCode, idasitTestRequestedPickupDate, 0, idasitTestWeight, 0)
		suite.Error(err)
		suite.Contains(err.Error(), "NumberDaysSIT is required")
	})
}

func (suite *GHCRateEngineServiceSuite) TestPriceIntlCratingUncrating() {
	suite.Run("crating golden path", func() {
		suite.setupInternationalAccessorialPrice(models.ReServiceCodeICRT, icrtTestMarket, icrtTestBasePriceCents, testdatagen.DefaultContractCode, icrtTestEscalationCompounded)

		priceCents, displayParams, err := priceIntlCratingUncrating(suite.AppContextForTest(), models.ReServiceCodeICRT, testdatagen.DefaultContractCode, icrtTestRequestedPickupDate, icrtTestBilledCubicFeet, icrtTestStandaloneCrate, icrtTestStandaloneCrateCap, icrtTestExternalCrate, icrtTestMarket)
		suite.NoError(err)
		suite.Equal(icrtTestPriceCents, priceCents)

		expectedParams := services.PricingDisplayParams{
			{Key: models.ServiceItemParamNameContractYearName, Value: testdatagen.DefaultContractYearName},
			{Key: models.ServiceItemParamNameEscalationCompounded, Value: FormatEscalation(icrtTestEscalationCompounded)},
			{Key: models.ServiceItemParamNamePriceRateOrFactor, Value: FormatCents(icrtTestBasePriceCents)},
			{Key: models.ServiceItemParamNameUncappedRequestTotal, Value: FormatCents(dcrtTestUncappedRequestTotal)},
		}
		suite.validatePricerCreatedParams(expectedParams, displayParams)
	})

	suite.Run("invalid service code", func() {
		suite.setupInternationalAccessorialPrice(models.ReServiceCodeICRT, icrtTestMarket, icrtTestBasePriceCents, testdatagen.DefaultContractCode, icrtTestEscalationCompounded)
		_, _, err := priceIntlCratingUncrating(suite.AppContextForTest(), models.ReServiceCodeCS, testdatagen.DefaultContractCode, icrtTestRequestedPickupDate, icrtTestBilledCubicFeet, icrtTestStandaloneCrate, icrtTestStandaloneCrateCap, icrtTestExternalCrate, icrtTestMarket)

		suite.Error(err)
		suite.Contains(err.Error(), "unsupported international crating/uncrating code")
	})

	suite.Run("invalid crate size - external crate", func() {
		suite.setupInternationalAccessorialPrice(models.ReServiceCodeICRT, icrtTestMarket, icrtTestBasePriceCents, testdatagen.DefaultContractCode, icrtTestEscalationCompounded)

		badSize := unit.CubicFeet(1.0)
		_, _, err := priceIntlCratingUncrating(suite.AppContextForTest(), models.ReServiceCodeICRT, testdatagen.DefaultContractCode, icrtTestRequestedPickupDate, badSize, icrtTestStandaloneCrate, icrtTestStandaloneCrateCap, true, icrtTestMarket)

		suite.Error(err)
		suite.Contains(err.Error(), "external crates must be billed for a minimum of 4.00 cubic feet")
	})

	suite.Run("not finding a rate record", func() {
		suite.setupInternationalAccessorialPrice(models.ReServiceCodeICRT, icrtTestMarket, icrtTestBasePriceCents, testdatagen.DefaultContractCode, icrtTestEscalationCompounded)

		_, _, err := priceIntlCratingUncrating(suite.AppContextForTest(), models.ReServiceCodeICRT, "BOGUS", icrtTestRequestedPickupDate, icrtTestBilledCubicFeet, icrtTestStandaloneCrate, icrtTestStandaloneCrateCap, icrtTestExternalCrate, icrtTestMarket)

		suite.Error(err)
		suite.Contains(err.Error(), "could not lookup International Accessorial Area Price")
	})

	suite.Run("not finding a contract year record", func() {
		suite.setupInternationalAccessorialPrice(models.ReServiceCodeICRT, icrtTestMarket, icrtTestBasePriceCents, testdatagen.DefaultContractCode, icrtTestEscalationCompounded)

		twoYearsLaterPickupDate := ioshutTestRequestedPickupDate.AddDate(10, 0, 0)
		_, _, err := priceIntlCratingUncrating(suite.AppContextForTest(), models.ReServiceCodeICRT, testdatagen.DefaultContractCode, twoYearsLaterPickupDate, icrtTestBilledCubicFeet, icrtTestStandaloneCrate, icrtTestStandaloneCrateCap, icrtTestExternalCrate, icrtTestMarket)

		suite.Error(err)
		suite.Contains(err.Error(), "could not calculate escalated price: could not lookup contract year")
	})
}

func (suite *GHCRateEngineServiceSuite) TestPriceIntlFuelSurchargeSIT() {
	fscPriceDifferenceInCents := (idsfscFuelPrice - baseGHCDieselFuelPrice).Float64() / 1000.0
	fscMultiplier := idsfscWeightDistanceMultiplier * idsfscTestDistance.Float64()

	suite.Run("invalid service code", func() {
		invalidCode := models.ReServiceCodeIOSHUT
		_, _, err := priceIntlFuelSurchargeSIT(suite.AppContextForTest(), invalidCode, idsfscActualPickupDate, idsfscTestDistance, idsfscTestWeight, idsfscWeightDistanceMultiplier, idsfscFuelPrice)
		suite.NotNil(err)
	})

	suite.Run("success with IOSFSC", func() {
		totalCost, displayParams, err := priceIntlFuelSurchargeSIT(suite.AppContextForTest(), models.ReServiceCodeIOSFSC, iosfscActualPickupDate, iosfscTestDistance, iosfscTestWeight, iosfscWeightDistanceMultiplier, iosfscFuelPrice)
		suite.NoError(err)
		suite.Equal(iosfscPriceCents, totalCost)

		expectedParams := services.PricingDisplayParams{
			{Key: models.ServiceItemParamNameFSCPriceDifferenceInCents, Value: FormatFloat(fscPriceDifferenceInCents, 1)},
			{Key: models.ServiceItemParamNameFSCMultiplier, Value: FormatFloat(fscMultiplier, 7)},
		}

		suite.validatePricerCreatedParams(expectedParams, displayParams)
	})

	suite.Run("success with IDSFSC", func() {
		totalCost, displayParams, err := priceIntlFuelSurchargeSIT(suite.AppContextForTest(), models.ReServiceCodeIDSFSC, idsfscActualPickupDate, idsfscTestDistance, idsfscTestWeight, idsfscWeightDistanceMultiplier, idsfscFuelPrice)
		suite.NoError(err)
		suite.Equal(idsfscPriceCents, totalCost)

		expectedParams := services.PricingDisplayParams{
			{Key: models.ServiceItemParamNameFSCPriceDifferenceInCents, Value: FormatFloat(fscPriceDifferenceInCents, 1)},
			{Key: models.ServiceItemParamNameFSCMultiplier, Value: FormatFloat(fscMultiplier, 7)},
		}

		suite.validatePricerCreatedParams(expectedParams, displayParams)
	})

	suite.Run("Invalid parameters to Price", func() {

		invalidActualPickupDate := time.Time{}
		_, _, err := priceIntlFuelSurchargeSIT(suite.AppContextForTest(), models.ReServiceCodeIOSFSC, invalidActualPickupDate, idsfscTestDistance, idsfscTestWeight, idsfscWeightDistanceMultiplier, idsfscFuelPrice)
		suite.Error(err)
		suite.Contains(err.Error(), "ActualPickupDate is required")

		invalidDistance := unit.Miles(-1)
		_, _, err = priceIntlFuelSurchargeSIT(suite.AppContextForTest(), models.ReServiceCodeIOSFSC, idsfscActualPickupDate, invalidDistance, idsfscTestWeight, idsfscWeightDistanceMultiplier, idsfscFuelPrice)
		suite.Error(err)
		suite.Contains(err.Error(), "Distance cannot be less than 0")

		invalidWeight := unit.Pound(0)
		_, _, err = priceIntlFuelSurchargeSIT(suite.AppContextForTest(), models.ReServiceCodeIOSFSC, idsfscActualPickupDate, idsfscTestDistance, invalidWeight, idsfscWeightDistanceMultiplier, idsfscFuelPrice)
		suite.Error(err)
		suite.Contains(err.Error(), fmt.Sprintf("Weight must be a minimum of %d", minInternationalWeight))

		invalidWeightDistanceMultiplier := float64(0)
		_, _, err = priceIntlFuelSurchargeSIT(suite.AppContextForTest(), models.ReServiceCodeIOSFSC, idsfscActualPickupDate, idsfscTestDistance, idsfscTestWeight, invalidWeightDistanceMultiplier, idsfscFuelPrice)
		suite.Error(err)
		suite.Contains(err.Error(), "WeightBasedDistanceMultiplier is required")

		invalidFuelPrice := unit.Millicents(0)
		_, _, err = priceIntlFuelSurchargeSIT(suite.AppContextForTest(), models.ReServiceCodeIOSFSC, idsfscActualPickupDate, idsfscTestDistance, idsfscTestWeight, idsfscWeightDistanceMultiplier, invalidFuelPrice)
		suite.Error(err)
		suite.Contains(err.Error(), "EIAFuelPrice is required")
	})
}

func (suite *GHCRateEngineServiceSuite) TestPriceIntlPickupDeliverySIT() {
	suite.Run("invalid service code", func() {
		invalidCode := models.ReServiceCodeIOSHUT
		_, _, err := priceIntlPickupDeliverySIT(suite.AppContextForTest(), invalidCode, "test", iopsitTestRequestedPickupDate, unit.Pound(1000), 1000)
		suite.Error(err)
		suite.Contains(err.Error(), "unsupported Intl PickupDeliverySIT code")

	})

	suite.Run("success  - valid codes", func() {
		cy := testdatagen.MakeReContractYear(suite.DB(),
			testdatagen.Assertions{
				ReContractYear: models.ReContractYear{
<<<<<<< HEAD
=======
					StartDate:            time.Date(2019, time.October, 1, 0, 0, 0, 0, time.UTC),
					EndDate:              time.Date(2020, time.September, 30, 0, 0, 0, 0, time.UTC),
>>>>>>> b476836a
					EscalationCompounded: iopsitTestEscalationCompounded,
				},
			})

		for _, code := range []models.ReServiceCode{models.ReServiceCodeIOPSIT, models.ReServiceCodeIDDSIT} {
			priceCents, displayParams, err := priceIntlPickupDeliverySIT(suite.AppContextForTest(), code, cy.Contract.Code, cy.StartDate.AddDate(0, 0, 1), iopsitTestWeight, int(iopsitTestPerUnitCents))
			suite.NoError(err)
			suite.Equal(expectIOPSITTestTotalCost, priceCents)

			expectedParams := services.PricingDisplayParams{
				{
					Key:   models.ServiceItemParamNamePriceRateOrFactor,
					Value: FormatCents(unit.Cents(iopsitTestPerUnitCents)),
				},
				{
					Key:   models.ServiceItemParamNameContractYearName,
					Value: cy.Name,
				},
				{
					Key:   models.ServiceItemParamNameIsPeak,
					Value: FormatBool(false),
				},
				{
					Key:   models.ServiceItemParamNameEscalationCompounded,
					Value: FormatEscalation(iopsitTestEscalationCompounded),
				},
			}
			suite.validatePricerCreatedParams(expectedParams, displayParams)
		}
	})

	suite.Run("failure - unable to retrieve contract by code", func() {
		_, _, err := priceIntlPickupDeliverySIT(suite.AppContextForTest(), models.ReServiceCodeIOPSIT, "UNKNOWN_CONTRACT_CODE", iopsitTestRequestedPickupDate, iopsitTestWeight, int(iopsitTestPerUnitCents))
		suite.Error(err)
		suite.Contains(err.Error(), "could not retrieve contract by code")
	})

	suite.Run("failure - could not calculate escalated price", func() {
		cy := testdatagen.MakeReContractYear(suite.DB(),
			testdatagen.Assertions{
				ReContractYear: models.ReContractYear{
<<<<<<< HEAD
					EscalationCompounded: iopsitTestEscalationCompounded,
				},
			})
		outOfBoundRequestTime := time.Date(2028, time.July, 5, 10, 22, 11, 456, time.UTC)
=======
					StartDate:            time.Date(2019, time.October, 1, 0, 0, 0, 0, time.UTC),
					EndDate:              time.Date(2020, time.September, 30, 0, 0, 0, 0, time.UTC),
					EscalationCompounded: iopsitTestEscalationCompounded,
				},
			})
		outOfBoundRequestTime := time.Date(2010, time.July, 5, 10, 22, 11, 456, time.UTC)
>>>>>>> b476836a
		_, _, err := priceIntlPickupDeliverySIT(suite.AppContextForTest(), models.ReServiceCodeIOPSIT, cy.Contract.Code, outOfBoundRequestTime, iopsitTestWeight, int(iopsitTestPerUnitCents))
		suite.Error(err)
		suite.Contains(err.Error(), "could not calculate escalated price")
	})

	suite.Run("Invalid parameters to Price", func() {

		_, _, err := priceIntlPickupDeliverySIT(suite.AppContextForTest(), models.ReServiceCodeIOPSIT, "", iopsitTestRequestedPickupDate, idsfscTestWeight, int(iopsitTestPerUnitCents))
		suite.Error(err)
		suite.Contains(err.Error(), "ContractCode is required")

		invalidActualPickupDate := time.Time{}
		_, _, err = priceIntlPickupDeliverySIT(suite.AppContextForTest(), models.ReServiceCodeIOPSIT, testdatagen.DefaultContractCode, invalidActualPickupDate, idsfscTestWeight, int(iopsitTestPerUnitCents))
		suite.Error(err)
		suite.Contains(err.Error(), "ReferenceDate is required")

		invalidWeight := unit.Pound(0)
		_, _, err = priceIntlPickupDeliverySIT(suite.AppContextForTest(), models.ReServiceCodeIOPSIT, testdatagen.DefaultContractCode, idsfscActualPickupDate, invalidWeight, int(iopsitTestPerUnitCents))
		suite.Error(err)
		suite.Contains(err.Error(), fmt.Sprintf("weight must be a minimum of %d", minInternationalWeight))

		_, _, err = priceIntlPickupDeliverySIT(suite.AppContextForTest(), models.ReServiceCodeIOPSIT, testdatagen.DefaultContractCode, idsfscActualPickupDate, idsfscTestWeight, 0)
		suite.Error(err)
		suite.Contains(err.Error(), "perUnitCents is required")
	})
}<|MERGE_RESOLUTION|>--- conflicted
+++ resolved
@@ -340,11 +340,8 @@
 		cy := testdatagen.MakeReContractYear(suite.DB(),
 			testdatagen.Assertions{
 				ReContractYear: models.ReContractYear{
-<<<<<<< HEAD
-=======
 					StartDate:            time.Date(2019, time.October, 1, 0, 0, 0, 0, time.UTC),
 					EndDate:              time.Date(2020, time.September, 30, 0, 0, 0, 0, time.UTC),
->>>>>>> b476836a
 					EscalationCompounded: iopsitTestEscalationCompounded,
 				},
 			})
@@ -386,19 +383,12 @@
 		cy := testdatagen.MakeReContractYear(suite.DB(),
 			testdatagen.Assertions{
 				ReContractYear: models.ReContractYear{
-<<<<<<< HEAD
-					EscalationCompounded: iopsitTestEscalationCompounded,
-				},
-			})
-		outOfBoundRequestTime := time.Date(2028, time.July, 5, 10, 22, 11, 456, time.UTC)
-=======
 					StartDate:            time.Date(2019, time.October, 1, 0, 0, 0, 0, time.UTC),
 					EndDate:              time.Date(2020, time.September, 30, 0, 0, 0, 0, time.UTC),
 					EscalationCompounded: iopsitTestEscalationCompounded,
 				},
 			})
 		outOfBoundRequestTime := time.Date(2010, time.July, 5, 10, 22, 11, 456, time.UTC)
->>>>>>> b476836a
 		_, _, err := priceIntlPickupDeliverySIT(suite.AppContextForTest(), models.ReServiceCodeIOPSIT, cy.Contract.Code, outOfBoundRequestTime, iopsitTestWeight, int(iopsitTestPerUnitCents))
 		suite.Error(err)
 		suite.Contains(err.Error(), "could not calculate escalated price")
