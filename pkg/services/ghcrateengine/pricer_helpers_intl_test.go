package ghcrateengine

import (
	"fmt"
	"time"

	"github.com/transcom/mymove/pkg/models"
	"github.com/transcom/mymove/pkg/services"
	"github.com/transcom/mymove/pkg/testdatagen"
	"github.com/transcom/mymove/pkg/unit"
)

func (suite *GHCRateEngineServiceSuite) Test_priceInternationalShuttling() {
	suite.Run("origin golden path", func() {
		suite.setupInternationalAccessorialPrice(models.ReServiceCodeIOSHUT, ioshutTestMarket, ioshutTestBasePriceCents, testdatagen.DefaultContractCode, ioshutTestEscalationCompounded)

		priceCents, displayParams, err := priceInternationalShuttling(suite.AppContextForTest(), models.ReServiceCodeIOSHUT, testdatagen.DefaultContractCode, ioshutTestRequestedPickupDate, ioshutTestWeight, ioshutTestMarket)
		suite.NoError(err)
		suite.Equal(ioshutTestPriceCents, priceCents)

		expectedParams := services.PricingDisplayParams{
			{Key: models.ServiceItemParamNameContractYearName, Value: testdatagen.DefaultContractYearName},
			{Key: models.ServiceItemParamNameEscalationCompounded, Value: FormatEscalation(ioshutTestEscalationCompounded)},
			{Key: models.ServiceItemParamNamePriceRateOrFactor, Value: FormatCents(ioshutTestBasePriceCents)},
		}
		suite.validatePricerCreatedParams(expectedParams, displayParams)
	})

	suite.Run("invalid service code", func() {
		suite.setupInternationalAccessorialPrice(models.ReServiceCodeIOSHUT, ioshutTestMarket, ioshutTestBasePriceCents, testdatagen.DefaultContractCode, ioshutTestEscalationCompounded)
		_, _, err := priceInternationalShuttling(suite.AppContextForTest(), models.ReServiceCodeCS, testdatagen.DefaultContractCode, ioshutTestRequestedPickupDate, ioshutTestWeight, ioshutTestMarket)

		suite.Error(err)
		suite.Contains(err.Error(), "unsupported international shuttling code")
	})

	suite.Run("invalid weight", func() {
		suite.setupInternationalAccessorialPrice(models.ReServiceCodeIOSHUT, ioshutTestMarket, ioshutTestBasePriceCents, testdatagen.DefaultContractCode, ioshutTestEscalationCompounded)

		badWeight := unit.Pound(250)
		_, _, err := priceInternationalShuttling(suite.AppContextForTest(), models.ReServiceCodeIOSHUT, testdatagen.DefaultContractCode, ioshutTestRequestedPickupDate, badWeight, ioshutTestMarket)

		suite.Error(err)
		suite.Contains(err.Error(), "Weight must be a minimum of 500")
	})

	suite.Run("not finding a rate record", func() {
		suite.setupInternationalAccessorialPrice(models.ReServiceCodeIOSHUT, ioshutTestMarket, ioshutTestBasePriceCents, testdatagen.DefaultContractCode, ioshutTestEscalationCompounded)

		_, _, err := priceInternationalShuttling(suite.AppContextForTest(), models.ReServiceCodeIOSHUT, "BOGUS", ioshutTestRequestedPickupDate, ioshutTestWeight, ioshutTestMarket)

		suite.Error(err)
		suite.Contains(err.Error(), "could not lookup International Accessorial Area Price")
	})

	suite.Run("not finding a contract year record", func() {
		suite.setupInternationalAccessorialPrice(models.ReServiceCodeIOSHUT, ioshutTestMarket, ioshutTestBasePriceCents, testdatagen.DefaultContractCode, ioshutTestEscalationCompounded)

		tenYearsLaterPickupDate := ioshutTestRequestedPickupDate.AddDate(10, 0, 0)
		_, _, err := priceInternationalShuttling(suite.AppContextForTest(), models.ReServiceCodeIOSHUT, testdatagen.DefaultContractCode, tenYearsLaterPickupDate, ioshutTestWeight, ioshutTestMarket)

		suite.Error(err)
		suite.Contains(err.Error(), "could not calculate escalated price: could not lookup contract year")
	})
}

func (suite *GHCRateEngineServiceSuite) TestPriceIntlPackUnpack() {
	suite.Run("success with IHPK", func() {
		suite.setupIntlPackServiceItem()
		totalCost, displayParams, err := priceIntlPackUnpack(suite.AppContextForTest(), models.ReServiceCodeIHPK, testdatagen.DefaultContractCode, ihpkTestRequestedPickupDate, ihpkTestWeight, ihpkTestPerUnitCents.Int())
		suite.NoError(err)
		suite.Equal(ihpkTestTotalCost, totalCost)

		expectedParams := services.PricingDisplayParams{
			{Key: models.ServiceItemParamNameContractYearName, Value: ihpkTestContractYearName},
			{Key: models.ServiceItemParamNameEscalationCompounded, Value: FormatEscalation(ihpkTestEscalationCompounded)},
			{Key: models.ServiceItemParamNameIsPeak, Value: FormatBool(ihpkTestIsPeakPeriod)},
			{Key: models.ServiceItemParamNamePriceRateOrFactor, Value: FormatCents(ihpkTestPerUnitCents)},
		}
		suite.validatePricerCreatedParams(expectedParams, displayParams)
	})

	suite.Run("Invalid parameters to Price", func() {
		suite.setupIntlPackServiceItem()
		_, _, err := priceIntlPackUnpack(suite.AppContextForTest(), models.ReServiceCodeDLH, testdatagen.DefaultContractCode, ihpkTestRequestedPickupDate, ihpkTestWeight, ihpkTestPerUnitCents.Int())
		suite.Error(err)
		suite.Contains(err.Error(), "unsupported pack/unpack code")

		_, _, err = priceIntlPackUnpack(suite.AppContextForTest(), models.ReServiceCodeIHPK, "", ihpkTestRequestedPickupDate, ihpkTestWeight, ihpkTestPerUnitCents.Int())
		suite.Error(err)
		suite.Contains(err.Error(), "ContractCode is required")

		_, _, err = priceIntlPackUnpack(suite.AppContextForTest(), models.ReServiceCodeIHPK, testdatagen.DefaultContractCode, time.Time{}, ihpkTestWeight, ihpkTestPerUnitCents.Int())
		suite.Error(err)
		suite.Contains(err.Error(), "ReferenceDate is required")

		_, _, err = priceIntlPackUnpack(suite.AppContextForTest(), models.ReServiceCodeIHPK, testdatagen.DefaultContractCode, ihpkTestRequestedPickupDate, ihpkTestWeight, 0)
		suite.Error(err)
		suite.Contains(err.Error(), "PerUnitCents is required")
	})

}

func (suite *GHCRateEngineServiceSuite) TestPriceIntlFirstDaySIT() {
	suite.Run("success with IDFSIT", func() {
		suite.setupIntlDestinationFirstDayServiceItem()
		totalCost, displayParams, err := priceIntlFirstDaySIT(suite.AppContextForTest(), models.ReServiceCodeIDFSIT, testdatagen.DefaultContractCode, idfsitTestRequestedPickupDate, idfsitTestWeight, idfsitTestPerUnitCents.Int())
		suite.NoError(err)
		suite.Equal(idfsitTestTotalCost, totalCost)

		expectedParams := services.PricingDisplayParams{
			{Key: models.ServiceItemParamNameContractYearName, Value: idfsitTestContractYearName},
			{Key: models.ServiceItemParamNameEscalationCompounded, Value: FormatEscalation(idfsitTestEscalationCompounded)},
			{Key: models.ServiceItemParamNameIsPeak, Value: FormatBool(idfsitTestIsPeakPeriod)},
			{Key: models.ServiceItemParamNamePriceRateOrFactor, Value: FormatCents(idfsitTestPerUnitCents)},
		}
		suite.validatePricerCreatedParams(expectedParams, displayParams)
	})

	suite.Run("success with IOFSIT", func() {
		suite.setupIntlOriginFirstDayServiceItem()
		totalCost, displayParams, err := priceIntlFirstDaySIT(suite.AppContextForTest(), models.ReServiceCodeIOFSIT, testdatagen.DefaultContractCode, iofsitTestRequestedPickupDate, iofsitTestWeight, iofsitTestPerUnitCents.Int())
		suite.NoError(err)
		suite.Equal(iofsitTestTotalCost, totalCost)

		expectedParams := services.PricingDisplayParams{
			{Key: models.ServiceItemParamNameContractYearName, Value: iofsitTestContractYearName},
			{Key: models.ServiceItemParamNameEscalationCompounded, Value: FormatEscalation(iofsitTestEscalationCompounded)},
			{Key: models.ServiceItemParamNameIsPeak, Value: FormatBool(iofsitTestIsPeakPeriod)},
			{Key: models.ServiceItemParamNamePriceRateOrFactor, Value: FormatCents(iofsitTestPerUnitCents)},
		}
		suite.validatePricerCreatedParams(expectedParams, displayParams)
	})

	suite.Run("Invalid parameters to Price", func() {
		suite.setupIntlDestinationFirstDayServiceItem()
		_, _, err := priceIntlFirstDaySIT(suite.AppContextForTest(), models.ReServiceCodeDLH, testdatagen.DefaultContractCode, idfsitTestRequestedPickupDate, idfsitTestWeight, idfsitTestPerUnitCents.Int())
		suite.Error(err)
		suite.Contains(err.Error(), "unsupported first day SIT code")

		_, _, err = priceIntlFirstDaySIT(suite.AppContextForTest(), models.ReServiceCodeIDFSIT, "", idfsitTestRequestedPickupDate, idfsitTestWeight, idfsitTestPerUnitCents.Int())
		suite.Error(err)
		suite.Contains(err.Error(), "ContractCode is required")

		_, _, err = priceIntlFirstDaySIT(suite.AppContextForTest(), models.ReServiceCodeIDFSIT, testdatagen.DefaultContractCode, time.Time{}, idfsitTestWeight, idfsitTestPerUnitCents.Int())
		suite.Error(err)
		suite.Contains(err.Error(), "ReferenceDate is required")

		_, _, err = priceIntlFirstDaySIT(suite.AppContextForTest(), models.ReServiceCodeIDFSIT, testdatagen.DefaultContractCode, idfsitTestRequestedPickupDate, idfsitTestWeight, 0)
		suite.Error(err)
		suite.Contains(err.Error(), "PerUnitCents is required")
	})
}

func (suite *GHCRateEngineServiceSuite) TestPriceIntlAdditionalDaySIT() {
	suite.Run("success with IDASIT", func() {
		suite.setupIntlDestinationAdditionalDayServiceItem()
		totalCost, displayParams, err := priceIntlAdditionalDaySIT(suite.AppContextForTest(), models.ReServiceCodeIDASIT, testdatagen.DefaultContractCode, idasitTestRequestedPickupDate, idasitNumerDaysInSIT, idasitTestWeight, idasitTestPerUnitCents.Int())
		suite.NoError(err)
		suite.Equal(idasitTestTotalCost, totalCost)

		expectedParams := services.PricingDisplayParams{
			{Key: models.ServiceItemParamNameContractYearName, Value: idasitTestContractYearName},
			{Key: models.ServiceItemParamNameEscalationCompounded, Value: FormatEscalation(idasitTestEscalationCompounded)},
			{Key: models.ServiceItemParamNameIsPeak, Value: FormatBool(idasitTestIsPeakPeriod)},
			{Key: models.ServiceItemParamNamePriceRateOrFactor, Value: FormatCents(idasitTestPerUnitCents)},
		}
		suite.validatePricerCreatedParams(expectedParams, displayParams)
	})

	suite.Run("success with IOASIT", func() {
		suite.setupIntlOriginAdditionalDayServiceItem()
		totalCost, displayParams, err := priceIntlAdditionalDaySIT(suite.AppContextForTest(), models.ReServiceCodeIOASIT, testdatagen.DefaultContractCode, ioasitTestRequestedPickupDate, idasitNumerDaysInSIT, ioasitTestWeight, ioasitTestPerUnitCents.Int())
		suite.NoError(err)
		suite.Equal(ioasitTestTotalCost, totalCost)

		expectedParams := services.PricingDisplayParams{
			{Key: models.ServiceItemParamNameContractYearName, Value: ioasitTestContractYearName},
			{Key: models.ServiceItemParamNameEscalationCompounded, Value: FormatEscalation(ioasitTestEscalationCompounded)},
			{Key: models.ServiceItemParamNameIsPeak, Value: FormatBool(ioasitTestIsPeakPeriod)},
			{Key: models.ServiceItemParamNamePriceRateOrFactor, Value: FormatCents(ioasitTestPerUnitCents)},
		}
		suite.validatePricerCreatedParams(expectedParams, displayParams)
	})

	suite.Run("Invalid parameters to Price", func() {
		suite.setupIntlDestinationAdditionalDayServiceItem()
		_, _, err := priceIntlAdditionalDaySIT(suite.AppContextForTest(), models.ReServiceCodeDLH, testdatagen.DefaultContractCode, idasitTestRequestedPickupDate, idasitNumerDaysInSIT, idasitTestWeight, idasitTestPerUnitCents.Int())
		suite.Error(err)
		suite.Contains(err.Error(), "unsupported additional day SIT code")

		_, _, err = priceIntlAdditionalDaySIT(suite.AppContextForTest(), models.ReServiceCodeIDASIT, "", idasitTestRequestedPickupDate, idasitNumerDaysInSIT, idasitTestWeight, idasitTestPerUnitCents.Int())
		suite.Error(err)
		suite.Contains(err.Error(), "ContractCode is required")

		_, _, err = priceIntlAdditionalDaySIT(suite.AppContextForTest(), models.ReServiceCodeIDASIT, testdatagen.DefaultContractCode, time.Time{}, idasitNumerDaysInSIT, idasitTestWeight, idasitTestPerUnitCents.Int())
		suite.Error(err)
		suite.Contains(err.Error(), "ReferenceDate is required")

		_, _, err = priceIntlAdditionalDaySIT(suite.AppContextForTest(), models.ReServiceCodeIDASIT, testdatagen.DefaultContractCode, idasitTestRequestedPickupDate, idasitNumerDaysInSIT, idasitTestWeight, 0)
		suite.Error(err)
		suite.Contains(err.Error(), "PerUnitCents is required")

		_, _, err = priceIntlAdditionalDaySIT(suite.AppContextForTest(), models.ReServiceCodeIDASIT, testdatagen.DefaultContractCode, idasitTestRequestedPickupDate, 0, idasitTestWeight, 0)
		suite.Error(err)
		suite.Contains(err.Error(), "NumberDaysSIT is required")
	})
}

func (suite *GHCRateEngineServiceSuite) TestPriceIntlCratingUncrating() {
	suite.Run("crating golden path", func() {
		suite.setupInternationalAccessorialPrice(models.ReServiceCodeICRT, icrtTestMarket, icrtTestBasePriceCents, testdatagen.DefaultContractCode, icrtTestEscalationCompounded)

		priceCents, displayParams, err := priceIntlCratingUncrating(suite.AppContextForTest(), models.ReServiceCodeICRT, testdatagen.DefaultContractCode, icrtTestRequestedPickupDate, icrtTestBilledCubicFeet, icrtTestStandaloneCrate, icrtTestStandaloneCrateCap, icrtTestExternalCrate, icrtTestMarket)
		suite.NoError(err)
		suite.Equal(icrtTestPriceCents, priceCents)

		expectedParams := services.PricingDisplayParams{
			{Key: models.ServiceItemParamNameContractYearName, Value: testdatagen.DefaultContractYearName},
			{Key: models.ServiceItemParamNameEscalationCompounded, Value: FormatEscalation(icrtTestEscalationCompounded)},
			{Key: models.ServiceItemParamNamePriceRateOrFactor, Value: FormatCents(icrtTestBasePriceCents)},
			{Key: models.ServiceItemParamNameUncappedRequestTotal, Value: FormatCents(dcrtTestUncappedRequestTotal)},
		}
		suite.validatePricerCreatedParams(expectedParams, displayParams)
	})

	suite.Run("invalid service code", func() {
		suite.setupInternationalAccessorialPrice(models.ReServiceCodeICRT, icrtTestMarket, icrtTestBasePriceCents, testdatagen.DefaultContractCode, icrtTestEscalationCompounded)
		_, _, err := priceIntlCratingUncrating(suite.AppContextForTest(), models.ReServiceCodeCS, testdatagen.DefaultContractCode, icrtTestRequestedPickupDate, icrtTestBilledCubicFeet, icrtTestStandaloneCrate, icrtTestStandaloneCrateCap, icrtTestExternalCrate, icrtTestMarket)

		suite.Error(err)
		suite.Contains(err.Error(), "unsupported international crating/uncrating code")
	})

	suite.Run("invalid crate size - external crate", func() {
		suite.setupInternationalAccessorialPrice(models.ReServiceCodeICRT, icrtTestMarket, icrtTestBasePriceCents, testdatagen.DefaultContractCode, icrtTestEscalationCompounded)

		badSize := unit.CubicFeet(1.0)
		_, _, err := priceIntlCratingUncrating(suite.AppContextForTest(), models.ReServiceCodeICRT, testdatagen.DefaultContractCode, icrtTestRequestedPickupDate, badSize, icrtTestStandaloneCrate, icrtTestStandaloneCrateCap, true, icrtTestMarket)

		suite.Error(err)
		suite.Contains(err.Error(), "external crates must be billed for a minimum of 4.00 cubic feet")
	})

	suite.Run("not finding a rate record", func() {
		suite.setupInternationalAccessorialPrice(models.ReServiceCodeICRT, icrtTestMarket, icrtTestBasePriceCents, testdatagen.DefaultContractCode, icrtTestEscalationCompounded)

		_, _, err := priceIntlCratingUncrating(suite.AppContextForTest(), models.ReServiceCodeICRT, "BOGUS", icrtTestRequestedPickupDate, icrtTestBilledCubicFeet, icrtTestStandaloneCrate, icrtTestStandaloneCrateCap, icrtTestExternalCrate, icrtTestMarket)

		suite.Error(err)
		suite.Contains(err.Error(), "could not lookup International Accessorial Area Price")
	})

	suite.Run("not finding a contract year record", func() {
		suite.setupInternationalAccessorialPrice(models.ReServiceCodeICRT, icrtTestMarket, icrtTestBasePriceCents, testdatagen.DefaultContractCode, icrtTestEscalationCompounded)

		twoYearsLaterPickupDate := ioshutTestRequestedPickupDate.AddDate(10, 0, 0)
		_, _, err := priceIntlCratingUncrating(suite.AppContextForTest(), models.ReServiceCodeICRT, testdatagen.DefaultContractCode, twoYearsLaterPickupDate, icrtTestBilledCubicFeet, icrtTestStandaloneCrate, icrtTestStandaloneCrateCap, icrtTestExternalCrate, icrtTestMarket)

		suite.Error(err)
		suite.Contains(err.Error(), "could not calculate escalated price: could not lookup contract year")
	})
}

func (suite *GHCRateEngineServiceSuite) TestPriceIntlFuelSurchargeSIT() {
	fscPriceDifferenceInCents := (idsfscFuelPrice - baseGHCDieselFuelPrice).Float64() / 1000.0
	fscMultiplier := idsfscWeightDistanceMultiplier * idsfscTestDistance.Float64()

	suite.Run("invalid service code", func() {
		invalidCode := models.ReServiceCodeIOSHUT
		_, _, err := priceIntlFuelSurchargeSIT(suite.AppContextForTest(), invalidCode, idsfscActualPickupDate, idsfscTestDistance, idsfscTestWeight, idsfscWeightDistanceMultiplier, idsfscFuelPrice)
		suite.NotNil(err)
	})

	suite.Run("success with IOSFSC", func() {
		totalCost, displayParams, err := priceIntlFuelSurchargeSIT(suite.AppContextForTest(), models.ReServiceCodeIOSFSC, iosfscActualPickupDate, iosfscTestDistance, iosfscTestWeight, iosfscWeightDistanceMultiplier, iosfscFuelPrice)
		suite.NoError(err)
		suite.Equal(iosfscPriceCents, totalCost)

		expectedParams := services.PricingDisplayParams{
			{Key: models.ServiceItemParamNameFSCPriceDifferenceInCents, Value: FormatFloat(fscPriceDifferenceInCents, 1)},
			{Key: models.ServiceItemParamNameFSCMultiplier, Value: FormatFloat(fscMultiplier, 7)},
		}

		suite.validatePricerCreatedParams(expectedParams, displayParams)
	})

	suite.Run("success with IDSFSC", func() {
		totalCost, displayParams, err := priceIntlFuelSurchargeSIT(suite.AppContextForTest(), models.ReServiceCodeIDSFSC, idsfscActualPickupDate, idsfscTestDistance, idsfscTestWeight, idsfscWeightDistanceMultiplier, idsfscFuelPrice)
		suite.NoError(err)
		suite.Equal(idsfscPriceCents, totalCost)

		expectedParams := services.PricingDisplayParams{
			{Key: models.ServiceItemParamNameFSCPriceDifferenceInCents, Value: FormatFloat(fscPriceDifferenceInCents, 1)},
			{Key: models.ServiceItemParamNameFSCMultiplier, Value: FormatFloat(fscMultiplier, 7)},
		}

		suite.validatePricerCreatedParams(expectedParams, displayParams)
	})

	suite.Run("Invalid parameters to Price", func() {

		invalidActualPickupDate := time.Time{}
		_, _, err := priceIntlFuelSurchargeSIT(suite.AppContextForTest(), models.ReServiceCodeIOSFSC, invalidActualPickupDate, idsfscTestDistance, idsfscTestWeight, idsfscWeightDistanceMultiplier, idsfscFuelPrice)
		suite.Error(err)
		suite.Contains(err.Error(), "ActualPickupDate is required")

		invalidDistance := unit.Miles(-1)
		_, _, err = priceIntlFuelSurchargeSIT(suite.AppContextForTest(), models.ReServiceCodeIOSFSC, idsfscActualPickupDate, invalidDistance, idsfscTestWeight, idsfscWeightDistanceMultiplier, idsfscFuelPrice)
		suite.Error(err)
		suite.Contains(err.Error(), "Distance cannot be less than 0")

		invalidWeight := unit.Pound(0)
		_, _, err = priceIntlFuelSurchargeSIT(suite.AppContextForTest(), models.ReServiceCodeIOSFSC, idsfscActualPickupDate, idsfscTestDistance, invalidWeight, idsfscWeightDistanceMultiplier, idsfscFuelPrice)
		suite.Error(err)
		suite.Contains(err.Error(), fmt.Sprintf("Weight must be a minimum of %d", minInternationalWeight))

		invalidWeightDistanceMultiplier := float64(0)
		_, _, err = priceIntlFuelSurchargeSIT(suite.AppContextForTest(), models.ReServiceCodeIOSFSC, idsfscActualPickupDate, idsfscTestDistance, idsfscTestWeight, invalidWeightDistanceMultiplier, idsfscFuelPrice)
		suite.Error(err)
		suite.Contains(err.Error(), "WeightBasedDistanceMultiplier is required")

		invalidFuelPrice := unit.Millicents(0)
		_, _, err = priceIntlFuelSurchargeSIT(suite.AppContextForTest(), models.ReServiceCodeIOSFSC, idsfscActualPickupDate, idsfscTestDistance, idsfscTestWeight, idsfscWeightDistanceMultiplier, invalidFuelPrice)
		suite.Error(err)
		suite.Contains(err.Error(), "EIAFuelPrice is required")
	})
<<<<<<< HEAD
=======
}

func (suite *GHCRateEngineServiceSuite) TestPriceIntlPickupDeliverySIT() {
	suite.Run("invalid service code", func() {
		invalidCode := models.ReServiceCodeIOSHUT
		_, _, err := priceIntlPickupDeliverySIT(suite.AppContextForTest(), invalidCode, "test", iopsitTestRequestedPickupDate, unit.Pound(1000), 1000, 1)
		suite.Error(err)
		suite.Contains(err.Error(), "unsupported Intl PickupDeliverySIT code")

	})

	suite.Run("success  - distance less than 50 miles", func() {
		cy := testdatagen.MakeReContractYear(suite.DB(),
			testdatagen.Assertions{
				ReContractYear: models.ReContractYear{
					StartDate:            time.Date(2019, time.October, 1, 0, 0, 0, 0, time.UTC),
					EndDate:              time.Date(2020, time.September, 30, 0, 0, 0, 0, time.UTC),
					EscalationCompounded: iopsitTestEscalationCompounded,
				},
			})

		for _, code := range []models.ReServiceCode{models.ReServiceCodeIOPSIT, models.ReServiceCodeIDDSIT} {
			priceCents, displayParams, err := priceIntlPickupDeliverySIT(suite.AppContextForTest(), code, cy.Contract.Code, cy.StartDate.AddDate(0, 0, 1), iopsitTestWeight, int(iopsitTestPerUnitCents), int(iopsitTestDistanceLessThan50Miles))
			suite.NoError(err)
			suite.Equal(expectIOPSITTestTotalCost, priceCents)

			expectedParams := services.PricingDisplayParams{
				{
					Key:   models.ServiceItemParamNamePriceRateOrFactor,
					Value: FormatCents(unit.Cents(iopsitTestPerUnitCents)),
				},
				{
					Key:   models.ServiceItemParamNameContractYearName,
					Value: cy.Name,
				},
				{
					Key:   models.ServiceItemParamNameIsPeak,
					Value: FormatBool(false),
				},
				{
					Key:   models.ServiceItemParamNameEscalationCompounded,
					Value: FormatEscalation(iopsitTestEscalationCompounded),
				},
			}
			suite.validatePricerCreatedParams(expectedParams, displayParams)
		}
	})

	suite.Run("success  - verify pricing when distance is over 50 miles", func() {
		cy := testdatagen.MakeReContractYear(suite.DB(),
			testdatagen.Assertions{
				ReContractYear: models.ReContractYear{
					StartDate:            time.Date(2019, time.October, 1, 0, 0, 0, 0, time.UTC),
					EndDate:              time.Date(2020, time.September, 30, 0, 0, 0, 0, time.UTC),
					EscalationCompounded: iopsitTestEscalationCompounded,
				},
			})

		for _, code := range []models.ReServiceCode{models.ReServiceCodeIOPSIT, models.ReServiceCodeIDDSIT} {
			priceCents, _, err := priceIntlPickupDeliverySIT(suite.AppContextForTest(), code, cy.Contract.Code, cy.StartDate.AddDate(0, 0, 1), iopsitTestWeight, int(iopsitTestPerUnitCents), int(iopsitTestDistanceOver50Miles))
			suite.NoError(err)
			// If over 50 miles, mileage will be used as multiplier. Verify by dividing expected price(1 mile) by known distance.
			suite.Equal(expectIOPSITTestTotalCost, (priceCents / iopsitTestDistanceOver50Miles))
		}
	})

	suite.Run("failure - unable to retrieve contract by code", func() {
		_, _, err := priceIntlPickupDeliverySIT(suite.AppContextForTest(), models.ReServiceCodeIOPSIT, "UNKNOWN_CONTRACT_CODE", iopsitTestRequestedPickupDate, iopsitTestWeight, int(iopsitTestPerUnitCents), int(iopsitTestDistanceLessThan50Miles))
		suite.Error(err)
		suite.Contains(err.Error(), "could not retrieve contract by code")
	})

	suite.Run("failure - could not calculate escalated price", func() {
		cy := testdatagen.MakeReContractYear(suite.DB(),
			testdatagen.Assertions{
				ReContractYear: models.ReContractYear{
					StartDate:            time.Date(2019, time.October, 1, 0, 0, 0, 0, time.UTC),
					EndDate:              time.Date(2020, time.September, 30, 0, 0, 0, 0, time.UTC),
					EscalationCompounded: iopsitTestEscalationCompounded,
				},
			})
		outOfBoundRequestTime := time.Date(2010, time.July, 5, 10, 22, 11, 456, time.UTC)
		_, _, err := priceIntlPickupDeliverySIT(suite.AppContextForTest(), models.ReServiceCodeIOPSIT, cy.Contract.Code, outOfBoundRequestTime, iopsitTestWeight, int(iopsitTestPerUnitCents), int(iopsitTestDistanceLessThan50Miles))
		suite.Error(err)
		suite.Contains(err.Error(), "could not calculate escalated price")
	})

	suite.Run("Invalid parameters to Price", func() {

		_, _, err := priceIntlPickupDeliverySIT(suite.AppContextForTest(), models.ReServiceCodeIOPSIT, "", iopsitTestRequestedPickupDate, idsfscTestWeight, int(iopsitTestPerUnitCents), int(iopsitTestDistanceLessThan50Miles))
		suite.Error(err)
		suite.Contains(err.Error(), "ContractCode is required")

		invalidActualPickupDate := time.Time{}
		_, _, err = priceIntlPickupDeliverySIT(suite.AppContextForTest(), models.ReServiceCodeIOPSIT, testdatagen.DefaultContractCode, invalidActualPickupDate, idsfscTestWeight, int(iopsitTestPerUnitCents), int(iopsitTestDistanceLessThan50Miles))
		suite.Error(err)
		suite.Contains(err.Error(), "ReferenceDate is required")

		invalidWeight := unit.Pound(0)
		_, _, err = priceIntlPickupDeliverySIT(suite.AppContextForTest(), models.ReServiceCodeIOPSIT, testdatagen.DefaultContractCode, idsfscActualPickupDate, invalidWeight, int(iopsitTestPerUnitCents), int(iopsitTestDistanceLessThan50Miles))
		suite.Error(err)
		suite.Contains(err.Error(), fmt.Sprintf("weight must be a minimum of %d", minInternationalWeight))

		_, _, err = priceIntlPickupDeliverySIT(suite.AppContextForTest(), models.ReServiceCodeIOPSIT, testdatagen.DefaultContractCode, idsfscActualPickupDate, idsfscTestWeight, 0, int(iopsitTestDistanceLessThan50Miles))
		suite.Error(err)
		suite.Contains(err.Error(), "perUnitCents is required")

		_, _, err = priceIntlPickupDeliverySIT(suite.AppContextForTest(), models.ReServiceCodeIOPSIT, testdatagen.DefaultContractCode, idsfscActualPickupDate, idsfscTestWeight, int(iopsitTestPerUnitCents), 0)
		suite.Error(err)
		suite.Contains(err.Error(), "distance is required")
	})
>>>>>>> 7e144a47
}<|MERGE_RESOLUTION|>--- conflicted
+++ resolved
@@ -325,8 +325,6 @@
 		suite.Error(err)
 		suite.Contains(err.Error(), "EIAFuelPrice is required")
 	})
-<<<<<<< HEAD
-=======
 }
 
 func (suite *GHCRateEngineServiceSuite) TestPriceIntlPickupDeliverySIT() {
@@ -438,5 +436,4 @@
 		suite.Error(err)
 		suite.Contains(err.Error(), "distance is required")
 	})
->>>>>>> 7e144a47
 }