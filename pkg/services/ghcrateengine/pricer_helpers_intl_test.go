--- conflicted
+++ resolved
@@ -2,10 +2,7 @@
 
 import (
 	"fmt"
-<<<<<<< HEAD
 	"strconv"
-=======
->>>>>>> a6492a1d
 	"time"
 
 	"github.com/transcom/mymove/pkg/factory"
