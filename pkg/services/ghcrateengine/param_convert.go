--- conflicted
+++ resolved
@@ -14,11 +14,7 @@
 	TimestampParamFormat = time.RFC3339
 )
 
-<<<<<<< HEAD
-func getParamInteger(params models.PaymentServiceItemParams, name models.ServiceItemParamName) (int, error) {
-=======
 func getParamInt(params models.PaymentServiceItemParams, name models.ServiceItemParamName) (int, error) {
->>>>>>> dbec22e8
 	paymentServiceItemParam := getPaymentServiceItemParam(params, name)
 	if paymentServiceItemParam == nil {
 		return 0, fmt.Errorf("could not find param with key %s", name)
@@ -26,26 +22,15 @@
 
 	paramType := paymentServiceItemParam.ServiceItemParamKey.Type
 	if paramType != models.ServiceItemParamTypeInteger {
-<<<<<<< HEAD
-		return 0, fmt.Errorf("trying to convert %s to an integer, but param is of type %s", name, paramType)
-	}
-
-	integer, err := strconv.Atoi(paymentServiceItemParam.Value)
-	if err != nil {
-		return 0, fmt.Errorf("could not parse string %s to int: %w", paymentServiceItemParam.Value, err)
-	}
-	return integer, nil
-=======
-		return 0, fmt.Errorf("trying to convert %s to a int, but param is of type %s", name, paramType)
+		return 0, fmt.Errorf("trying to convert %s to an int, but param is of type %s", name, paramType)
 	}
 
 	value, err := strconv.Atoi(paymentServiceItemParam.Value)
 	if err != nil {
-		return 0, fmt.Errorf("could not convert value %s to a int: %w", paymentServiceItemParam.Value, err)
+		return 0, fmt.Errorf("could not convert value %s to an int: %w", paymentServiceItemParam.Value, err)
 	}
 
 	return value, nil
->>>>>>> dbec22e8
 }
 
 func getParamString(params models.PaymentServiceItemParams, name models.ServiceItemParamName) (string, error) {
