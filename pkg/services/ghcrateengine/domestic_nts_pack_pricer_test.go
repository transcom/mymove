--- conflicted
+++ resolved
@@ -19,13 +19,8 @@
 	dnpkTestServicesScheduleOrigin = 1
 	dnpkTestContractYearName       = testdatagen.DefaultContractYearName
 	dnpkTestBasePriceCents         = unit.Cents(6544)
-<<<<<<< HEAD
-	dnpkTestFactor                 = 1.32 // CONUS default db value
-	dnpkTestPriceCents             = unit.Cents(188773)
-=======
 	dnpkTestFactor                 = 1.32000
 	dnpkTestPriceCents             = unit.Cents(201358)
->>>>>>> fde2b9b3
 )
 
 var dnpkTestRequestedPickupDate = time.Date(testdatagen.TestYear, peakStart.month, peakStart.day, 5, 5, 5, 5, time.UTC)
@@ -108,31 +103,4 @@
 			},
 		}, nil, nil,
 	)
-<<<<<<< HEAD
-}
-
-func (suite *GHCRateEngineServiceSuite) setupDomesticNTSPackPrices(schedule int, isPeakPeriod bool, priceCents unit.Cents, market models.Market, factor float64, contractYearName string, escalationCompounded float64) {
-	contractYear := testdatagen.MakeReContractYear(suite.DB(),
-		testdatagen.Assertions{
-			ReContractYear: models.ReContractYear{
-				Name:                 contractYearName,
-				EscalationCompounded: escalationCompounded,
-			},
-		})
-
-	packService := factory.FetchReServiceByCode(suite.DB(), models.ReServiceCodeDPK)
-
-	factory.FetchOrMakeDomesticOtherPrice(suite.DB(), []factory.Customization{
-		{
-			Model: models.ReDomesticOtherPrice{
-				ContractID:   contractYear.Contract.ID,
-				ServiceID:    packService.ID,
-				IsPeakPeriod: isPeakPeriod,
-				Schedule:     schedule,
-				PriceCents:   priceCents,
-			},
-		},
-	}, nil)
-=======
->>>>>>> fde2b9b3
 }