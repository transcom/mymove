package ghcrateengine

import (
	"fmt"
	"math"
	"time"

	"github.com/pkg/errors"

	"github.com/transcom/mymove/pkg/appcontext"
	"github.com/transcom/mymove/pkg/models"
	"github.com/transcom/mymove/pkg/services"
	"github.com/transcom/mymove/pkg/unit"
)

func priceInternationalShuttling(appCtx appcontext.AppContext, shuttlingCode models.ReServiceCode, contractCode string, referenceDate time.Time, weight unit.Pound, market models.Market) (unit.Cents, services.PricingDisplayParams, error) {
	if shuttlingCode != models.ReServiceCodeIOSHUT && shuttlingCode != models.ReServiceCodeIDSHUT {
		return 0, nil, fmt.Errorf("unsupported international shuttling code of %s", shuttlingCode)
	}
	// Validate parameters
	if len(contractCode) == 0 {
		return 0, nil, errors.New("ContractCode is required")
	}
	if referenceDate.IsZero() {
		return 0, nil, errors.New("ReferenceDate is required")
	}
	if weight < minInternationalWeight {
		return 0, nil, fmt.Errorf("Weight must be a minimum of %d", minInternationalWeight)
	}
	if market == "" {
		return 0, nil, errors.New("Market is required")
	}

	// look up rate for international accessorial price
	internationalAccessorialPrice, err := fetchInternationalAccessorialPrice(appCtx, contractCode, shuttlingCode, market)
	if err != nil {
		return 0, nil, fmt.Errorf("could not lookup International Accessorial Area Price: %w", err)
	}

	basePrice := internationalAccessorialPrice.PerUnitCents.Float64()
	escalatedPrice, contractYear, err := escalatePriceForContractYear(appCtx, internationalAccessorialPrice.ContractID, referenceDate, false, basePrice)
	if err != nil {
		return 0, nil, fmt.Errorf("could not calculate escalated price: %w", err)
	}

	escalatedPrice = escalatedPrice * weight.ToCWTFloat64()
	totalCost := unit.Cents(math.Round(escalatedPrice))

	params := services.PricingDisplayParams{
		{
			Key:   models.ServiceItemParamNamePriceRateOrFactor,
			Value: FormatCents(internationalAccessorialPrice.PerUnitCents),
		},
		{
			Key:   models.ServiceItemParamNameContractYearName,
			Value: contractYear.Name,
		},
		{
			Key:   models.ServiceItemParamNameEscalationCompounded,
			Value: FormatEscalation(contractYear.EscalationCompounded),
		},
	}
	return totalCost, params, nil
}

func priceIntlPackUnpack(appCtx appcontext.AppContext, packUnpackCode models.ReServiceCode, contractCode string, referenceDate time.Time, weight unit.Pound, perUnitCents int) (unit.Cents, services.PricingDisplayParams, error) {
	if packUnpackCode != models.ReServiceCodeIHPK && packUnpackCode != models.ReServiceCodeIHUPK {
		return 0, nil, fmt.Errorf("unsupported pack/unpack code of %s", packUnpackCode)
	}
	if len(contractCode) == 0 {
		return 0, nil, errors.New("ContractCode is required")
	}
	if referenceDate.IsZero() {
		return 0, nil, errors.New("ReferenceDate is required")
	}
	if perUnitCents == 0 {
		return 0, nil, errors.New("PerUnitCents is required")
	}

	isPeakPeriod := IsPeakPeriod(referenceDate)

	contract, err := fetchContractByContractCode(appCtx, contractCode)
	if err != nil {
		return 0, nil, fmt.Errorf("could not find contract with code: %s: %w", contractCode, err)
	}

	basePrice := float64(perUnitCents)
	escalatedPrice, contractYear, err := escalatePriceForContractYear(appCtx, contract.ID, referenceDate, false, basePrice)
	if err != nil {
		return 0, nil, fmt.Errorf("could not calculate escalated price: %w", err)
	}

	escalatedPrice = escalatedPrice * weight.ToCWTFloat64()
	totalCost := unit.Cents(math.Round(escalatedPrice))

	displayParams := services.PricingDisplayParams{
		{
			Key:   models.ServiceItemParamNameContractYearName,
			Value: contractYear.Name,
		},
		{
			Key:   models.ServiceItemParamNamePriceRateOrFactor,
			Value: FormatCents(unit.Cents(perUnitCents)),
		},
		{
			Key:   models.ServiceItemParamNameIsPeak,
			Value: FormatBool(isPeakPeriod),
		},
		{
			Key:   models.ServiceItemParamNameEscalationCompounded,
			Value: FormatEscalation(contractYear.EscalationCompounded),
		},
	}

	return totalCost, displayParams, nil
}

func priceIntlFirstDaySIT(appCtx appcontext.AppContext, firstDaySITCode models.ReServiceCode, contractCode string, referenceDate time.Time, weight unit.Pound, perUnitCents int) (unit.Cents, services.PricingDisplayParams, error) {
	if firstDaySITCode != models.ReServiceCodeIOFSIT && firstDaySITCode != models.ReServiceCodeIDFSIT {
		return 0, nil, fmt.Errorf("unsupported first day SIT code of %s", firstDaySITCode)
	}
	if len(contractCode) == 0 {
		return 0, nil, errors.New("ContractCode is required")
	}
	if referenceDate.IsZero() {
		return 0, nil, errors.New("ReferenceDate is required")
	}
	if perUnitCents == 0 {
		return 0, nil, errors.New("PerUnitCents is required")
	}

	isPeakPeriod := IsPeakPeriod(referenceDate)

	contract, err := fetchContractByContractCode(appCtx, contractCode)
	if err != nil {
		return 0, nil, fmt.Errorf("could not find contract with code: %s: %w", contractCode, err)
	}

	basePrice := float64(perUnitCents)
	escalatedPrice, contractYear, err := escalatePriceForContractYear(appCtx, contract.ID, referenceDate, false, basePrice)
	if err != nil {
		return 0, nil, fmt.Errorf("could not calculate escalated price: %w", err)
	}

	escalatedPrice = escalatedPrice * weight.ToCWTFloat64()
	totalCost := unit.Cents(math.Round(escalatedPrice))

	displayParams := services.PricingDisplayParams{
		{
			Key:   models.ServiceItemParamNameContractYearName,
			Value: contractYear.Name,
		},
		{
			Key:   models.ServiceItemParamNamePriceRateOrFactor,
			Value: FormatCents(unit.Cents(perUnitCents)),
		},
		{
			Key:   models.ServiceItemParamNameIsPeak,
			Value: FormatBool(isPeakPeriod),
		},
		{
			Key:   models.ServiceItemParamNameEscalationCompounded,
			Value: FormatEscalation(contractYear.EscalationCompounded),
		},
	}

	return totalCost, displayParams, nil
}

func priceIntlAdditionalDaySIT(appCtx appcontext.AppContext, additionalDaySITCode models.ReServiceCode, contractCode string, referenceDate time.Time, numberOfDaysInSIT int, weight unit.Pound, perUnitCents int) (unit.Cents, services.PricingDisplayParams, error) {
	if additionalDaySITCode != models.ReServiceCodeIOASIT && additionalDaySITCode != models.ReServiceCodeIDASIT {
		return 0, nil, fmt.Errorf("unsupported additional day SIT code of %s", additionalDaySITCode)
	}
	if len(contractCode) == 0 {
		return 0, nil, errors.New("ContractCode is required")
	}
	if referenceDate.IsZero() {
		return 0, nil, errors.New("ReferenceDate is required")
	}
	if numberOfDaysInSIT == 0 {
		return 0, nil, errors.New("NumberDaysSIT is required")
	}
	if perUnitCents == 0 {
		return 0, nil, errors.New("PerUnitCents is required")
	}

	isPeakPeriod := IsPeakPeriod(referenceDate)

	contract, err := fetchContractByContractCode(appCtx, contractCode)
	if err != nil {
		return 0, nil, fmt.Errorf("could not find contract with code: %s: %w", contractCode, err)
	}

	basePrice := float64(perUnitCents)
	escalatedPrice, contractYear, err := escalatePriceForContractYear(appCtx, contract.ID, referenceDate, false, basePrice)
	if err != nil {
		return 0, nil, fmt.Errorf("could not calculate escalated price: %w", err)
	}

	escalatedPrice = escalatedPrice * weight.ToCWTFloat64()
	totalForNumberOfDaysPrice := escalatedPrice * float64(numberOfDaysInSIT)
	totalCost := unit.Cents(math.Round(totalForNumberOfDaysPrice))

	displayParams := services.PricingDisplayParams{
		{
			Key:   models.ServiceItemParamNameContractYearName,
			Value: contractYear.Name,
		},
		{
			Key:   models.ServiceItemParamNamePriceRateOrFactor,
			Value: FormatCents(unit.Cents(perUnitCents)),
		},
		{
			Key:   models.ServiceItemParamNameIsPeak,
			Value: FormatBool(isPeakPeriod),
		},
		{
			Key:   models.ServiceItemParamNameEscalationCompounded,
			Value: FormatEscalation(contractYear.EscalationCompounded),
		},
	}

	return totalCost, displayParams, nil
<<<<<<< HEAD
=======
}

func priceIntlCratingUncrating(appCtx appcontext.AppContext, cratingUncratingCode models.ReServiceCode, contractCode string, referenceDate time.Time, billedCubicFeet unit.CubicFeet, standaloneCrate bool, standaloneCrateCap unit.Cents, externalCrate bool, market models.Market) (unit.Cents, services.PricingDisplayParams, error) {
	if cratingUncratingCode != models.ReServiceCodeICRT && cratingUncratingCode != models.ReServiceCodeIUCRT {
		return 0, nil, fmt.Errorf("unsupported international crating/uncrating code of %s", cratingUncratingCode)
	}

	// Validate parameters
	if len(contractCode) == 0 {
		return 0, nil, errors.New("ContractCode is required")
	}
	if referenceDate.IsZero() {
		return 0, nil, errors.New("ReferenceDate is required")
	}
	if market == "" {
		return 0, nil, errors.New("Market is required")
	}

	if externalCrate && billedCubicFeet < minIntlExternalCrateBilledCubicFeet {
		return 0, nil, fmt.Errorf("external crates must be billed for a minimum of %.2f cubic feet", minIntlExternalCrateBilledCubicFeet)
	}

	internationalAccessorialPrice, err := fetchInternationalAccessorialPrice(appCtx, contractCode, cratingUncratingCode, market)
	if err != nil {
		return 0, nil, fmt.Errorf("could not lookup International Accessorial Area Price: %w", err)
	}

	basePrice := internationalAccessorialPrice.PerUnitCents.Float64()
	escalatedPrice, contractYear, err := escalatePriceForContractYear(appCtx, internationalAccessorialPrice.ContractID, referenceDate, false, basePrice)
	if err != nil {
		return 0, nil, fmt.Errorf("could not calculate escalated price: %w", err)
	}

	escalatedPrice = escalatedPrice * float64(billedCubicFeet)
	totalCost := unit.Cents(math.Round(escalatedPrice))

	displayParams := services.PricingDisplayParams{
		{
			Key:   models.ServiceItemParamNamePriceRateOrFactor,
			Value: FormatCents(internationalAccessorialPrice.PerUnitCents),
		},
		{
			Key:   models.ServiceItemParamNameContractYearName,
			Value: contractYear.Name,
		},
		{
			Key:   models.ServiceItemParamNameEscalationCompounded,
			Value: FormatEscalation(contractYear.EscalationCompounded),
		},
		{
			Key:   models.ServiceItemParamNameUncappedRequestTotal,
			Value: FormatCents(totalCost),
		},
	}

	if (standaloneCrate) && (totalCost > standaloneCrateCap) {
		totalCost = standaloneCrateCap
	}

	return totalCost, displayParams, nil
>>>>>>> 52137a28
}<|MERGE_RESOLUTION|>--- conflicted
+++ resolved
@@ -221,8 +221,6 @@
 	}
 
 	return totalCost, displayParams, nil
-<<<<<<< HEAD
-=======
 }
 
 func priceIntlCratingUncrating(appCtx appcontext.AppContext, cratingUncratingCode models.ReServiceCode, contractCode string, referenceDate time.Time, billedCubicFeet unit.CubicFeet, standaloneCrate bool, standaloneCrateCap unit.Cents, externalCrate bool, market models.Market) (unit.Cents, services.PricingDisplayParams, error) {
@@ -283,5 +281,4 @@
 	}
 
 	return totalCost, displayParams, nil
->>>>>>> 52137a28
 }