package ghcrateengine

import (
	"fmt"
	"math"
	"time"

	"github.com/pkg/errors"

	"github.com/transcom/mymove/pkg/appcontext"
	"github.com/transcom/mymove/pkg/models"
	"github.com/transcom/mymove/pkg/services"
	"github.com/transcom/mymove/pkg/unit"
)

func priceInternationalShuttling(appCtx appcontext.AppContext, shuttlingCode models.ReServiceCode, contractCode string, referenceDate time.Time, weight unit.Pound, market models.Market) (unit.Cents, services.PricingDisplayParams, error) {
	if shuttlingCode != models.ReServiceCodeIOSHUT && shuttlingCode != models.ReServiceCodeIDSHUT {
		return 0, nil, fmt.Errorf("unsupported international shuttling code of %s", shuttlingCode)
	}
	// Validate parameters
	if len(contractCode) == 0 {
		return 0, nil, errors.New("ContractCode is required")
	}
	if referenceDate.IsZero() {
		return 0, nil, errors.New("ReferenceDate is required")
	}
	if weight < minInternationalWeight {
		return 0, nil, fmt.Errorf("Weight must be a minimum of %d", minInternationalWeight)
	}
	if market == "" {
		return 0, nil, errors.New("Market is required")
	}

	// look up rate for international accessorial price
	internationalAccessorialPrice, err := fetchInternationalAccessorialPrice(appCtx, contractCode, shuttlingCode, market)
	if err != nil {
		return 0, nil, fmt.Errorf("could not lookup International Accessorial Area Price: %w", err)
	}

	basePrice := internationalAccessorialPrice.PerUnitCents.Float64()
	escalatedPrice, contractYear, err := escalatePriceForContractYear(appCtx, internationalAccessorialPrice.ContractID, referenceDate, false, basePrice)
	if err != nil {
		return 0, nil, fmt.Errorf("could not calculate escalated price: %w", err)
	}

	escalatedPrice = escalatedPrice * weight.ToCWTFloat64()
	totalCost := unit.Cents(math.Round(escalatedPrice))

	params := services.PricingDisplayParams{
		{
			Key:   models.ServiceItemParamNamePriceRateOrFactor,
			Value: FormatCents(internationalAccessorialPrice.PerUnitCents),
		},
		{
			Key:   models.ServiceItemParamNameContractYearName,
			Value: contractYear.Name,
		},
		{
			Key:   models.ServiceItemParamNameEscalationCompounded,
			Value: FormatEscalation(contractYear.EscalationCompounded),
		},
	}
	return totalCost, params, nil
}

func priceIntlPackUnpack(appCtx appcontext.AppContext, packUnpackCode models.ReServiceCode, contractCode string, referenceDate time.Time, weight unit.Pound, perUnitCents int) (unit.Cents, services.PricingDisplayParams, error) {
	if packUnpackCode != models.ReServiceCodeIHPK && packUnpackCode != models.ReServiceCodeIHUPK &&
		packUnpackCode != models.ReServiceCodeIUBPK && packUnpackCode != models.ReServiceCodeIUBUPK {
		return 0, nil, fmt.Errorf("unsupported pack/unpack code of %s", packUnpackCode)
	}
	if len(contractCode) == 0 {
		return 0, nil, errors.New("ContractCode is required")
	}
	if referenceDate.IsZero() {
		return 0, nil, errors.New("ReferenceDate is required")
	}
	if perUnitCents == 0 {
		return 0, nil, errors.New("PerUnitCents is required")
	}

	isPeakPeriod := IsPeakPeriod(referenceDate)

	contract, err := fetchContractByContractCode(appCtx, contractCode)
	if err != nil {
		return 0, nil, fmt.Errorf("could not find contract with code: %s: %w", contractCode, err)
	}

	basePrice := float64(perUnitCents)
	escalatedPrice, contractYear, err := escalatePriceForContractYear(appCtx, contract.ID, referenceDate, false, basePrice)
	if err != nil {
		return 0, nil, fmt.Errorf("could not calculate escalated price: %w", err)
	}

	escalatedPrice = escalatedPrice * weight.ToCWTFloat64()
	totalCost := unit.Cents(math.Round(escalatedPrice))

	displayParams := services.PricingDisplayParams{
		{
			Key:   models.ServiceItemParamNameContractYearName,
			Value: contractYear.Name,
		},
		{
			Key:   models.ServiceItemParamNamePriceRateOrFactor,
			Value: FormatCents(unit.Cents(perUnitCents)),
		},
		{
			Key:   models.ServiceItemParamNameIsPeak,
			Value: FormatBool(isPeakPeriod),
		},
		{
			Key:   models.ServiceItemParamNameEscalationCompounded,
			Value: FormatEscalation(contractYear.EscalationCompounded),
		},
	}

	return totalCost, displayParams, nil
}

func priceIntlFirstDaySIT(appCtx appcontext.AppContext, firstDaySITCode models.ReServiceCode, contractCode string, referenceDate time.Time, weight unit.Pound, perUnitCents int) (unit.Cents, services.PricingDisplayParams, error) {
	if firstDaySITCode != models.ReServiceCodeIOFSIT && firstDaySITCode != models.ReServiceCodeIDFSIT {
		return 0, nil, fmt.Errorf("unsupported first day SIT code of %s", firstDaySITCode)
	}
	if len(contractCode) == 0 {
		return 0, nil, errors.New("ContractCode is required")
	}
	if referenceDate.IsZero() {
		return 0, nil, errors.New("ReferenceDate is required")
	}
	if perUnitCents == 0 {
		return 0, nil, errors.New("PerUnitCents is required")
	}

	isPeakPeriod := IsPeakPeriod(referenceDate)

	contract, err := fetchContractByContractCode(appCtx, contractCode)
	if err != nil {
		return 0, nil, fmt.Errorf("could not find contract with code: %s: %w", contractCode, err)
	}

	basePrice := float64(perUnitCents)
	escalatedPrice, contractYear, err := escalatePriceForContractYear(appCtx, contract.ID, referenceDate, false, basePrice)
	if err != nil {
		return 0, nil, fmt.Errorf("could not calculate escalated price: %w", err)
	}

	escalatedPrice = escalatedPrice * weight.ToCWTFloat64()
	totalCost := unit.Cents(math.Round(escalatedPrice))

	displayParams := services.PricingDisplayParams{
		{
			Key:   models.ServiceItemParamNameContractYearName,
			Value: contractYear.Name,
		},
		{
			Key:   models.ServiceItemParamNamePriceRateOrFactor,
			Value: FormatCents(unit.Cents(perUnitCents)),
		},
		{
			Key:   models.ServiceItemParamNameIsPeak,
			Value: FormatBool(isPeakPeriod),
		},
		{
			Key:   models.ServiceItemParamNameEscalationCompounded,
			Value: FormatEscalation(contractYear.EscalationCompounded),
		},
	}

	return totalCost, displayParams, nil
}

func priceIntlAdditionalDaySIT(appCtx appcontext.AppContext, additionalDaySITCode models.ReServiceCode, contractCode string, referenceDate time.Time, numberOfDaysInSIT int, weight unit.Pound, perUnitCents int) (unit.Cents, services.PricingDisplayParams, error) {
	if additionalDaySITCode != models.ReServiceCodeIOASIT && additionalDaySITCode != models.ReServiceCodeIDASIT {
		return 0, nil, fmt.Errorf("unsupported additional day SIT code of %s", additionalDaySITCode)
	}
	if len(contractCode) == 0 {
		return 0, nil, errors.New("ContractCode is required")
	}
	if referenceDate.IsZero() {
		return 0, nil, errors.New("ReferenceDate is required")
	}
	if numberOfDaysInSIT == 0 {
		return 0, nil, errors.New("NumberDaysSIT is required")
	}
	if perUnitCents == 0 {
		return 0, nil, errors.New("PerUnitCents is required")
	}

	isPeakPeriod := IsPeakPeriod(referenceDate)

	contract, err := fetchContractByContractCode(appCtx, contractCode)
	if err != nil {
		return 0, nil, fmt.Errorf("could not find contract with code: %s: %w", contractCode, err)
	}

	basePrice := float64(perUnitCents)
	escalatedPrice, contractYear, err := escalatePriceForContractYear(appCtx, contract.ID, referenceDate, false, basePrice)
	if err != nil {
		return 0, nil, fmt.Errorf("could not calculate escalated price: %w", err)
	}

	escalatedPrice = escalatedPrice * weight.ToCWTFloat64()
	totalForNumberOfDaysPrice := escalatedPrice * float64(numberOfDaysInSIT)
	totalCost := unit.Cents(math.Round(totalForNumberOfDaysPrice))

	displayParams := services.PricingDisplayParams{
		{
			Key:   models.ServiceItemParamNameContractYearName,
			Value: contractYear.Name,
		},
		{
			Key:   models.ServiceItemParamNamePriceRateOrFactor,
			Value: FormatCents(unit.Cents(perUnitCents)),
		},
		{
			Key:   models.ServiceItemParamNameIsPeak,
			Value: FormatBool(isPeakPeriod),
		},
		{
			Key:   models.ServiceItemParamNameEscalationCompounded,
			Value: FormatEscalation(contractYear.EscalationCompounded),
		},
	}

	return totalCost, displayParams, nil
}

func priceIntlCratingUncrating(appCtx appcontext.AppContext, cratingUncratingCode models.ReServiceCode, contractCode string, referenceDate time.Time, billedCubicFeet unit.CubicFeet, standaloneCrate bool, standaloneCrateCap unit.Cents, externalCrate bool, market models.Market) (unit.Cents, services.PricingDisplayParams, error) {
	if cratingUncratingCode != models.ReServiceCodeICRT && cratingUncratingCode != models.ReServiceCodeIUCRT {
		return 0, nil, fmt.Errorf("unsupported international crating/uncrating code of %s", cratingUncratingCode)
	}

	// Validate parameters
	if len(contractCode) == 0 {
		return 0, nil, errors.New("ContractCode is required")
	}
	if referenceDate.IsZero() {
		return 0, nil, errors.New("ReferenceDate is required")
	}
	if market == "" {
		return 0, nil, errors.New("Market is required")
	}

	if externalCrate && billedCubicFeet < minIntlExternalCrateBilledCubicFeet {
		return 0, nil, fmt.Errorf("external crates must be billed for a minimum of %.2f cubic feet", minIntlExternalCrateBilledCubicFeet)
	}

	internationalAccessorialPrice, err := fetchInternationalAccessorialPrice(appCtx, contractCode, cratingUncratingCode, market)
	if err != nil {
		return 0, nil, fmt.Errorf("could not lookup International Accessorial Area Price: %w", err)
	}

	basePrice := internationalAccessorialPrice.PerUnitCents.Float64()
	escalatedPrice, contractYear, err := escalatePriceForContractYear(appCtx, internationalAccessorialPrice.ContractID, referenceDate, false, basePrice)
	if err != nil {
		return 0, nil, fmt.Errorf("could not calculate escalated price: %w", err)
	}

	escalatedPrice = escalatedPrice * float64(billedCubicFeet)
	totalCost := unit.Cents(math.Round(escalatedPrice))

	displayParams := services.PricingDisplayParams{
		{
			Key:   models.ServiceItemParamNamePriceRateOrFactor,
			Value: FormatCents(internationalAccessorialPrice.PerUnitCents),
		},
		{
			Key:   models.ServiceItemParamNameContractYearName,
			Value: contractYear.Name,
		},
		{
			Key:   models.ServiceItemParamNameEscalationCompounded,
			Value: FormatEscalation(contractYear.EscalationCompounded),
		},
		{
			Key:   models.ServiceItemParamNameUncappedRequestTotal,
			Value: FormatCents(totalCost),
		},
	}

	if (standaloneCrate) && (totalCost > standaloneCrateCap) {
		totalCost = standaloneCrateCap
	}

	return totalCost, displayParams, nil
}

func priceIntlFuelSurchargeSIT(_ appcontext.AppContext, fuelSurchargeCode models.ReServiceCode, actualPickupDate time.Time, distance unit.Miles, weight unit.Pound, fscWeightBasedDistanceMultiplier float64, eiaFuelPrice unit.Millicents) (unit.Cents, services.PricingDisplayParams, error) {
	if fuelSurchargeCode != models.ReServiceCodeIOSFSC && fuelSurchargeCode != models.ReServiceCodeIDSFSC {
		return 0, nil, fmt.Errorf("unsupported international fuel surcharge code of %s", fuelSurchargeCode)
	}

	// Validate parameters
	if actualPickupDate.IsZero() {
		return 0, nil, errors.New("ActualPickupDate is required")
	}
	// zero represents pricing will not be calculated
	// this to handle when origin/destination addresses are OCONUS
	if distance < 0 {
		return 0, nil, errors.New("Distance cannot be less than 0")
	}
	if weight < minInternationalWeight {
		return 0, nil, fmt.Errorf("Weight must be a minimum of %d", minInternationalWeight)
	}
	if fscWeightBasedDistanceMultiplier == 0 {
		return 0, nil, errors.New("WeightBasedDistanceMultiplier is required")
	}
	if eiaFuelPrice == 0 {
		return 0, nil, errors.New("EIAFuelPrice is required")
	}

	fscPriceDifferenceInCents := (eiaFuelPrice - baseGHCDieselFuelPrice).Float64() / 1000.0
	fscMultiplier := fscWeightBasedDistanceMultiplier * distance.Float64()
	fscPrice := fscMultiplier * fscPriceDifferenceInCents * 100
	totalCost := unit.Cents(math.Round(fscPrice))

	displayParams := services.PricingDisplayParams{
		{Key: models.ServiceItemParamNameFSCPriceDifferenceInCents, Value: FormatFloat(fscPriceDifferenceInCents, 1)},
		{Key: models.ServiceItemParamNameFSCMultiplier, Value: FormatFloat(fscMultiplier, 7)},
	}

	return totalCost, displayParams, nil
<<<<<<< HEAD
=======
}

func priceIntlPickupDeliverySIT(appCtx appcontext.AppContext, pickupDeliverySITCode models.ReServiceCode, contractCode string, referenceDate time.Time, weight unit.Pound, perUnitCents int) (unit.Cents, services.PricingDisplayParams, error) {
	if pickupDeliverySITCode != models.ReServiceCodeIOPSIT && pickupDeliverySITCode != models.ReServiceCodeIDDSIT {
		return 0, nil, fmt.Errorf("unsupported Intl PickupDeliverySIT code of %s", pickupDeliverySITCode)
	}

	// Validate parameters
	if len(contractCode) == 0 {
		return 0, nil, errors.New("ContractCode is required")
	}

	if referenceDate.IsZero() {
		return 0, nil, errors.New("ReferenceDate is required")
	}

	if weight < minInternationalWeight {
		return 0, nil, fmt.Errorf("weight must be a minimum of %d", minInternationalWeight)
	}

	if perUnitCents == 0 {
		return 0, nil, errors.New("perUnitCents is required")
	}

	isPeakPeriod := IsPeakPeriod(referenceDate)

	var reContract models.ReContract
	err := appCtx.DB().Where("re_contracts.code = ?", contractCode).First(&reContract)
	if err != nil {
		return 0, nil, fmt.Errorf("could not retrieve contract by code: %w", err)
	}

	escalatedPrice, contractYear, err := escalatePriceForContractYear(appCtx, reContract.ID, referenceDate, false, float64(perUnitCents))
	if err != nil {
		return 0, nil, fmt.Errorf("could not calculate escalated price: %w", err)
	}
	escalatedPrice = escalatedPrice * weight.ToCWTFloat64()

	totalPriceCents := unit.Cents(math.Round(escalatedPrice))

	displayParams := services.PricingDisplayParams{
		{
			Key:   models.ServiceItemParamNamePriceRateOrFactor,
			Value: FormatCents(unit.Cents(perUnitCents)),
		},
		{
			Key:   models.ServiceItemParamNameContractYearName,
			Value: contractYear.Name,
		},
		{
			Key:   models.ServiceItemParamNameIsPeak,
			Value: FormatBool(isPeakPeriod),
		},
		{
			Key:   models.ServiceItemParamNameEscalationCompounded,
			Value: FormatEscalation(contractYear.EscalationCompounded),
		},
	}

	return totalPriceCents, displayParams, nil
>>>>>>> 28c7749e
}<|MERGE_RESOLUTION|>--- conflicted
+++ resolved
@@ -319,8 +319,6 @@
 	}
 
 	return totalCost, displayParams, nil
-<<<<<<< HEAD
-=======
 }
 
 func priceIntlPickupDeliverySIT(appCtx appcontext.AppContext, pickupDeliverySITCode models.ReServiceCode, contractCode string, referenceDate time.Time, weight unit.Pound, perUnitCents int) (unit.Cents, services.PricingDisplayParams, error) {
@@ -381,5 +379,4 @@
 	}
 
 	return totalPriceCents, displayParams, nil
->>>>>>> 28c7749e
 }