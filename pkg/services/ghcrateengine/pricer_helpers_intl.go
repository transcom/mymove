--- conflicted
+++ resolved
@@ -319,8 +319,6 @@
 	}
 
 	return totalCost, displayParams, nil
-<<<<<<< HEAD
-=======
 }
 
 func priceIntlPickupDeliverySIT(appCtx appcontext.AppContext, pickupDeliverySITCode models.ReServiceCode, contractCode string, referenceDate time.Time, weight unit.Pound, perUnitCents int, distance int) (unit.Cents, services.PricingDisplayParams, error) {
@@ -391,5 +389,4 @@
 	}
 
 	return totalPriceCents, displayParams, nil
->>>>>>> 6370c0dd
 }