--- conflicted
+++ resolved
@@ -295,11 +295,7 @@
 	// zero represents pricing will not be calculated
 	// this to handle when origin/destination addresses are OCONUS
 	if distance < 0 {
-<<<<<<< HEAD
-		return 0, nil, errors.New("Distance must be greater than equal to 0")
-=======
 		return 0, nil, errors.New("Distance cannot be less than 0")
->>>>>>> c7151b28
 	}
 	if weight < minInternationalWeight {
 		return 0, nil, fmt.Errorf("Weight must be a minimum of %d", minInternationalWeight)
