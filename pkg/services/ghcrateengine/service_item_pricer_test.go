package ghcrateengine

import (
	"fmt"
	"testing"

	"github.com/gobuffalo/pop"

	"github.com/transcom/mymove/pkg/models"
	"github.com/transcom/mymove/pkg/services"
	"github.com/transcom/mymove/pkg/testdatagen"
)

func (suite *GHCRateEngineServiceSuite) TestPriceServiceItem() {
	suite.setupPriceServiceItemData()
	paymentServiceItem := suite.setupPriceServiceItem()
	serviceItemPricer := NewServiceItemPricer(suite.DB())

	suite.T().Run("golden path", func(t *testing.T) {
		priceCents, err := serviceItemPricer.PriceServiceItem(paymentServiceItem)
		suite.NoError(err)
		suite.Equal(msPriceCents, priceCents)
	})

	suite.T().Run("not implemented pricer", func(t *testing.T) {
		badPaymentServiceItem := testdatagen.MakePaymentServiceItem(suite.DB(), testdatagen.Assertions{
			ReService: models.ReService{
				Code: "BOGUS",
			},
		})

		_, err := serviceItemPricer.PriceServiceItem(badPaymentServiceItem)
		suite.Error(err)
	})
}

func (suite *GHCRateEngineServiceSuite) TestUsingConnection() {
	originalDB := suite.DB()
	serviceItemPricerInterface := NewServiceItemPricer(originalDB)

	err := originalDB.Rollback(func(tx *pop.Connection) {
		txServiceItemPricerInterface := serviceItemPricerInterface.UsingConnection(tx)

		txServiceItemPricerStruct, _ := txServiceItemPricerInterface.(serviceItemPricer)
		suite.Same(tx, txServiceItemPricerStruct.db)

		serviceItemPricerStruct, _ := serviceItemPricerInterface.(*serviceItemPricer)
		suite.Same(originalDB, serviceItemPricerStruct.db)
	})

	suite.Nil(err)
}

func (suite *GHCRateEngineServiceSuite) TestGetPricer() {
	serviceItemPricerInterface := NewServiceItemPricer(suite.DB())
	serviceItemPricer := serviceItemPricerInterface.(*serviceItemPricer)

	testCases := []struct {
		serviceCode models.ReServiceCode
		pricer      services.ParamsPricer
	}{
		{models.ReServiceCodeMS, &managementServicesPricer{}},
		{models.ReServiceCodeCS, &counselingServicesPricer{}},
<<<<<<< HEAD
		{models.ReServiceCodeDSH, &domesticShorthaulPricer{}},
=======
		{models.ReServiceCodeDLH, &domesticLinehaulPricer{}},
>>>>>>> dbec22e8
	}

	for _, testCase := range testCases {
		suite.T().Run(fmt.Sprintf("testing pricer for service code %s", testCase.serviceCode), func(t *testing.T) {
			pricer, err := serviceItemPricer.getPricer(testCase.serviceCode)
			suite.NoError(err)
			suite.IsType(testCase.pricer, pricer)
		})
	}

	suite.T().Run("pricer not found", func(t *testing.T) {
		_, err := serviceItemPricer.getPricer("BOGUS")
		suite.Error(err)
		suite.IsType(services.NotImplementedError{}, err)
	})
}

func (suite *GHCRateEngineServiceSuite) setupPriceServiceItemData() {
	contractYear := testdatagen.MakeDefaultReContractYear(suite.DB())

	counselingService := testdatagen.MakeReService(suite.DB(),
		testdatagen.Assertions{
			ReService: models.ReService{
				Code: models.ReServiceCodeMS,
			},
		})

	taskOrderFee := models.ReTaskOrderFee{
		ContractYearID: contractYear.ID,
		ServiceID:      counselingService.ID,
		PriceCents:     msPriceCents,
	}
	suite.MustSave(&taskOrderFee)
}

func (suite *GHCRateEngineServiceSuite) setupPriceServiceItem() models.PaymentServiceItem {
	return suite.setupPaymentServiceItemWithParams(
		models.ReServiceCodeMS,
		[]createParams{
			{
				models.ServiceItemParamNameContractCode,
				models.ServiceItemParamTypeString,
				testdatagen.DefaultContractCode,
			},
			{
				models.ServiceItemParamNameMTOAvailableToPrimeAt,
				models.ServiceItemParamTypeTimestamp,
				msAvailableToPrimeAt.Format(TimestampParamFormat),
			},
		},
	)
}<|MERGE_RESOLUTION|>--- conflicted
+++ resolved
@@ -61,11 +61,8 @@
 	}{
 		{models.ReServiceCodeMS, &managementServicesPricer{}},
 		{models.ReServiceCodeCS, &counselingServicesPricer{}},
-<<<<<<< HEAD
+		{models.ReServiceCodeDLH, &domesticLinehaulPricer{}},
 		{models.ReServiceCodeDSH, &domesticShorthaulPricer{}},
-=======
-		{models.ReServiceCodeDLH, &domesticLinehaulPricer{}},
->>>>>>> dbec22e8
 	}
 
 	for _, testCase := range testCases {
