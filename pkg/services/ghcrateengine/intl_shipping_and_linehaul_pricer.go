--- conflicted
+++ resolved
@@ -49,20 +49,11 @@
 		return 0, nil, fmt.Errorf("could not find contract year with contract ID: %s and date: %s: %w", contract.ID, referenceDate, err)
 	}
 
-<<<<<<< HEAD
-	basePrice := float64(perUnitCents)
-	escalatedPrice := basePrice * contractYear.EscalationCompounded
-	escalatedPrice = math.Round(escalatedPrice) // round before multiplying with the weight
-
-	escalatedPrice = escalatedPrice * weight.ToCWTFloat64()
-	totalPriceCents := unit.Cents(escalatedPrice)
-=======
 	basePrice := float64(perUnitCents) / 100
 	escalatedPrice := basePrice * contractYear.EscalationCompounded
 	escalatedPrice = math.Round(escalatedPrice*100) / 100
 	totalEscalatedPrice := escalatedPrice * weight.ToCWTFloat64()
 	totalPriceCents := unit.Cents(math.Round(totalEscalatedPrice * 100))
->>>>>>> c83cd4b3
 
 	params := services.PricingDisplayParams{
 		{
