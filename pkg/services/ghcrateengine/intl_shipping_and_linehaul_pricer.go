package ghcrateengine

import (
	"fmt"
	"math"
	"time"

	"github.com/pkg/errors"

	"github.com/transcom/mymove/pkg/appcontext"
	"github.com/transcom/mymove/pkg/models"
	"github.com/transcom/mymove/pkg/services"
	"github.com/transcom/mymove/pkg/unit"
)

const islhPricerMinimumWeight = unit.Pound(500)

type intlShippingAndLinehaulPricer struct {
}

func NewIntlShippingAndLinehaulPricer() services.IntlShippingAndLinehaulPricer {
	return &intlShippingAndLinehaulPricer{}
}

func (p intlShippingAndLinehaulPricer) Price(appCtx appcontext.AppContext, contractCode string, referenceDate time.Time, distance unit.Miles, weight unit.Pound, perUnitCents int) (unit.Cents, services.PricingDisplayParams, error) {
	if len(contractCode) == 0 {
		return 0, nil, errors.New("ContractCode is required")
	}
	if referenceDate.IsZero() {
		return 0, nil, errors.New("referenceDate is required")
	}
	if weight < islhPricerMinimumWeight {
		return 0, nil, fmt.Errorf("weight must be at least %d", islhPricerMinimumWeight)
	}
	if perUnitCents == 0 {
		return 0, nil, errors.New("PerUnitCents is required")
	}

	isPeakPeriod := IsPeakPeriod(referenceDate)

	contract, err := fetchContractByContractCode(appCtx, contractCode)
	if err != nil {
		return 0, nil, fmt.Errorf("could not find contract with code: %s: %w", contractCode, err)
	}

<<<<<<< HEAD
	basePrice := float64(perUnitCents)
	escalatedPrice, contractYear, err := escalatePriceForContractYear(
		appCtx,
		contract.ID,
		referenceDate,
		false,
		basePrice)
=======
	// getting the contract year so we can use the escalation compounded value
	contractYear, err := fetchContractYear(appCtx, contract.ID, referenceDate)
>>>>>>> c972e600
	if err != nil {
		return 0, nil, fmt.Errorf("could not find contract year with contract ID: %s and date: %s: %w", contract.ID, referenceDate, err)
	}

	basePrice := float64(perUnitCents) / 100
	escalatedPrice := basePrice * contractYear.EscalationCompounded
	escalatedPrice = math.Round(escalatedPrice*100) / 100
	totalEscalatedPrice := escalatedPrice * weight.ToCWTFloat64()
	totalPriceCents := unit.Cents(math.Round(totalEscalatedPrice * 100))

	params := services.PricingDisplayParams{
		{
			Key:   models.ServiceItemParamNameContractYearName,
			Value: contractYear.Name,
		},
		{
			Key:   models.ServiceItemParamNameEscalationCompounded,
			Value: FormatEscalation(contractYear.EscalationCompounded),
		},
		{
			Key:   models.ServiceItemParamNameIsPeak,
			Value: FormatBool(isPeakPeriod),
		},
		{
			Key:   models.ServiceItemParamNamePriceRateOrFactor,
			Value: FormatCents(unit.Cents(perUnitCents)),
		}}

	return totalPriceCents, params, nil
}

func (p intlShippingAndLinehaulPricer) PriceUsingParams(appCtx appcontext.AppContext, params models.PaymentServiceItemParams) (unit.Cents, services.PricingDisplayParams, error) {
	contractCode, err := getParamString(params, models.ServiceItemParamNameContractCode)
	if err != nil {
		return unit.Cents(0), nil, err
	}

	distance, err := getParamInt(params, models.ServiceItemParamNameDistanceZip)
	if err != nil {
		return unit.Cents(0), nil, err
	}

	referenceDate, err := getParamTime(params, models.ServiceItemParamNameReferenceDate)
	if err != nil {
		return unit.Cents(0), nil, err
	}

	weightBilled, err := getParamInt(params, models.ServiceItemParamNameWeightBilled)
	if err != nil {
		return unit.Cents(0), nil, err
	}

	perUnitCents, err := getParamInt(params, models.ServiceItemParamNamePerUnitCents)
	if err != nil {
		return unit.Cents(0), nil, err
	}

	return p.Price(appCtx, contractCode, referenceDate, unit.Miles(distance), unit.Pound(weightBilled), perUnitCents)
}<|MERGE_RESOLUTION|>--- conflicted
+++ resolved
@@ -43,18 +43,8 @@
 		return 0, nil, fmt.Errorf("could not find contract with code: %s: %w", contractCode, err)
 	}
 
-<<<<<<< HEAD
-	basePrice := float64(perUnitCents)
-	escalatedPrice, contractYear, err := escalatePriceForContractYear(
-		appCtx,
-		contract.ID,
-		referenceDate,
-		false,
-		basePrice)
-=======
 	// getting the contract year so we can use the escalation compounded value
 	contractYear, err := fetchContractYear(appCtx, contract.ID, referenceDate)
->>>>>>> c972e600
 	if err != nil {
 		return 0, nil, fmt.Errorf("could not find contract year with contract ID: %s and date: %s: %w", contract.ID, referenceDate, err)
 	}
