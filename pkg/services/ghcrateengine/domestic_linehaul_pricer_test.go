package ghcrateengine

import (
	"fmt"
	"time"

	"github.com/transcom/mymove/pkg/models"
	"github.com/transcom/mymove/pkg/services"
	"github.com/transcom/mymove/pkg/testdatagen"
	"github.com/transcom/mymove/pkg/unit"
)

const (
	dlhTestServiceArea          = "004"
	dlhTestIsPeakPeriod         = true
	dlhTestWeightLower          = unit.Pound(500)
	dlhTestWeightUpper          = unit.Pound(4999)
	dlhTestMilesLower           = 1001
	dlhTestMilesUpper           = 1500
	dlhTestBasePriceMillicents  = unit.Millicents(5100)
	dlhTestContractYearName     = "DLH Test Year"
	dlhTestEscalationCompounded = 1.04071
	dlhTestDistance             = unit.Miles(1200)
	dlhTestWeight               = unit.Pound(4000)
	dlhPriceCents               = unit.Cents(254766)
	dlhIsShortHaul              = false
)

var dlhRequestedPickupDate = time.Date(testdatagen.TestYear, time.June, 5, 7, 33, 11, 456, time.UTC)

func (suite *GHCRateEngineServiceSuite) TestPriceDomesticLinehaul() {
	suite.setupDomesticLinehaulPrice(dlhTestServiceArea, dlhTestIsPeakPeriod, dlhTestWeightLower, dlhTestWeightUpper, dlhTestMilesLower, dlhTestMilesUpper, dlhTestBasePriceMillicents, dlhTestContractYearName, dlhTestEscalationCompounded)
	paymentServiceItem := suite.setupDomesticLinehaulServiceItem()
	linehaulServicePricer := NewDomesticLinehaulPricer(suite.DB())

	suite.Run("success using PaymentServiceItemParams", func() {
		priceCents, displayParams, err := linehaulServicePricer.PriceUsingParams(paymentServiceItem.PaymentServiceItemParams)
		suite.NoError(err)
		suite.Equal(dlhPriceCents, priceCents)

		expectedParams := services.PricingDisplayParams{
			{Key: models.ServiceItemParamNameContractYearName, Value: dlhTestContractYearName},
			{Key: models.ServiceItemParamNameEscalationCompounded, Value: FormatEscalation(dlhTestEscalationCompounded)},
			{Key: models.ServiceItemParamNameIsPeak, Value: FormatBool(dlhTestIsPeakPeriod)},
			{Key: models.ServiceItemParamNamePriceRateOrFactor, Value: FormatFloat(dlhTestBasePriceMillicents.ToDollarFloatNoRound(), 3)},
		}
		suite.validatePricerCreatedParams(expectedParams, displayParams)
	})

<<<<<<< HEAD
	suite.T().Run("success without PaymentServiceItemParams", func(t *testing.T) {
		priceCents, _, err := linehaulServicePricer.Price(dlhIsShortHaul, testdatagen.DefaultContractCode, dlhRequestedPickupDate, dlhTestDistance, dlhTestWeight, dlhTestServiceArea)
=======
	suite.Run("success without PaymentServiceItemParams", func() {
		priceCents, _, err := linehaulServicePricer.Price(testdatagen.DefaultContractCode, dlhRequestedPickupDate, dlhTestDistance, dlhTestWeight, dlhTestServiceArea)
>>>>>>> 53b6e84f
		suite.NoError(err)
		suite.Equal(dlhPriceCents, priceCents)
	})

	suite.Run("sending PaymentServiceItemParams without expected param", func() {
		_, _, err := linehaulServicePricer.PriceUsingParams(models.PaymentServiceItemParams{})
		suite.Error(err)
	})

	paramsWithBelowMinimumWeight := paymentServiceItem.PaymentServiceItemParams
	weightBilledActualIndex := 5
	if paramsWithBelowMinimumWeight[weightBilledActualIndex].ServiceItemParamKey.Key != models.ServiceItemParamNameWeightBilledActual {
		suite.Fail("Test needs to adjust the weight of %s but the index is pointing to %s ", models.ServiceItemParamNameWeightBilledActual, paramsWithBelowMinimumWeight[5].ServiceItemParamKey.Key)
	}
	paramsWithBelowMinimumWeight[weightBilledActualIndex].Value = "200"
	suite.Run("fails using PaymentServiceItemParams with below minimum weight for WeightBilledActual", func() {
		priceCents, _, err := linehaulServicePricer.PriceUsingParams(paramsWithBelowMinimumWeight)
		suite.Error(err)
		suite.Equal("Weight must be at least 500", err.Error())
		suite.Equal(unit.Cents(0), priceCents)
	})

<<<<<<< HEAD
	suite.T().Run("not finding a rate record", func(t *testing.T) {
		_, _, err := linehaulServicePricer.Price(dlhIsShortHaul, "BOGUS", dlhRequestedPickupDate, dlhTestDistance, dlhTestWeight, dlhTestServiceArea)
=======
	suite.Run("not finding a rate record", func() {
		_, _, err := linehaulServicePricer.Price("BOGUS", dlhRequestedPickupDate, dlhTestDistance, dlhTestWeight, dlhTestServiceArea)
>>>>>>> 53b6e84f
		suite.Error(err)
	})

	suite.Run("validation errors", func() {
		// No contract code
		_, _, err := linehaulServicePricer.Price(dlhIsShortHaul, "", dlhRequestedPickupDate, dlhTestDistance, dlhTestWeight, dlhTestServiceArea)
		suite.Error(err)
		suite.Equal("ContractCode is required", err.Error())

		// No requested pickup date
		_, _, err = linehaulServicePricer.Price(dlhIsShortHaul, testdatagen.DefaultContractCode, time.Time{}, dlhTestDistance, dlhTestWeight, dlhTestServiceArea)
		suite.Error(err)
		suite.Equal("RequestedPickupDate is required", err.Error())

		// No distance
		_, _, err = linehaulServicePricer.Price(dlhIsShortHaul, testdatagen.DefaultContractCode, dlhRequestedPickupDate, unit.Miles(0), dlhTestWeight, dlhTestServiceArea)
		suite.Error(err)
		suite.Equal("Distance must be greater than 0", err.Error())

		// No weight
		_, _, err = linehaulServicePricer.Price(dlhIsShortHaul, testdatagen.DefaultContractCode, dlhRequestedPickupDate, dlhTestDistance, unit.Pound(0), dlhTestServiceArea)
		suite.Error(err)
		suite.Equal("Weight must be at least 500", err.Error())

		// No service area
		_, _, err = linehaulServicePricer.Price(dlhIsShortHaul, testdatagen.DefaultContractCode, dlhRequestedPickupDate, dlhTestDistance, dlhTestWeight, "")
		suite.Error(err)
		suite.Equal("ServiceArea is required", err.Error())
	})
}

func (suite *GHCRateEngineServiceSuite) setupDomesticLinehaulServiceItem() models.PaymentServiceItem {
	return testdatagen.MakeDefaultPaymentServiceItemWithParams(
		suite.DB(),
		models.ReServiceCodeDLH,
		[]testdatagen.CreatePaymentServiceItemParams{
			{
				Key:     models.ServiceItemParamNameContractCode,
				KeyType: models.ServiceItemParamTypeString,
				Value:   testdatagen.DefaultContractCode,
			},
			{
				Key:     models.ServiceItemParamNameRequestedPickupDate,
				KeyType: models.ServiceItemParamTypeDate,
				Value:   dlhRequestedPickupDate.Format(DateParamFormat),
			},
			{
				Key:     models.ServiceItemParamNameDistanceZip3,
				KeyType: models.ServiceItemParamTypeInteger,
				Value:   fmt.Sprintf("%d", int(dlhTestDistance)),
			},
			{
				Key:     models.ServiceItemParamNameZipPickupAddress,
				KeyType: models.ServiceItemParamTypeString,
				Value:   "90210",
			},
			{
				Key:     models.ServiceItemParamNameZipDestAddress,
				KeyType: models.ServiceItemParamTypeString,
				Value:   "94535",
			},
			{
				Key:     models.ServiceItemParamNameWeightBilledActual,
				KeyType: models.ServiceItemParamTypeInteger,
				Value:   fmt.Sprintf("%d", int(dlhTestWeight)),
			},
			{
				Key:     models.ServiceItemParamNameWeightActual,
				KeyType: models.ServiceItemParamTypeInteger,
				Value:   fmt.Sprintf("%d", int(dlhTestWeight)),
			},
			{
				Key:     models.ServiceItemParamNameWeightEstimated,
				KeyType: models.ServiceItemParamTypeInteger,
				Value:   "1400",
			},
			{
				Key:     models.ServiceItemParamNameServiceAreaOrigin,
				KeyType: models.ServiceItemParamTypeString,
				Value:   dlhTestServiceArea,
			},
		},
	)
}<|MERGE_RESOLUTION|>--- conflicted
+++ resolved
@@ -47,13 +47,8 @@
 		suite.validatePricerCreatedParams(expectedParams, displayParams)
 	})
 
-<<<<<<< HEAD
-	suite.T().Run("success without PaymentServiceItemParams", func(t *testing.T) {
+	suite.Run("success without PaymentServiceItemParams", func() {
 		priceCents, _, err := linehaulServicePricer.Price(dlhIsShortHaul, testdatagen.DefaultContractCode, dlhRequestedPickupDate, dlhTestDistance, dlhTestWeight, dlhTestServiceArea)
-=======
-	suite.Run("success without PaymentServiceItemParams", func() {
-		priceCents, _, err := linehaulServicePricer.Price(testdatagen.DefaultContractCode, dlhRequestedPickupDate, dlhTestDistance, dlhTestWeight, dlhTestServiceArea)
->>>>>>> 53b6e84f
 		suite.NoError(err)
 		suite.Equal(dlhPriceCents, priceCents)
 	})
@@ -76,13 +71,8 @@
 		suite.Equal(unit.Cents(0), priceCents)
 	})
 
-<<<<<<< HEAD
-	suite.T().Run("not finding a rate record", func(t *testing.T) {
+	suite.Run("not finding a rate record", func() {
 		_, _, err := linehaulServicePricer.Price(dlhIsShortHaul, "BOGUS", dlhRequestedPickupDate, dlhTestDistance, dlhTestWeight, dlhTestServiceArea)
-=======
-	suite.Run("not finding a rate record", func() {
-		_, _, err := linehaulServicePricer.Price("BOGUS", dlhRequestedPickupDate, dlhTestDistance, dlhTestWeight, dlhTestServiceArea)
->>>>>>> 53b6e84f
 		suite.Error(err)
 	})
 
