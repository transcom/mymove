--- conflicted
+++ resolved
@@ -130,13 +130,4 @@
 		suite.NoError(err)
 		suite.Equal(dnpkTestFactor, shipmentTypePrice.Factor)
 	})
-<<<<<<< HEAD
-
-	suite.Run("no records found", func() {
-		// Look for service code IHPK that doesn't exist
-		_, err := fetchShipmentTypePrice(suite.AppContextForTest(), testdatagen.DefaultContractCode, models.ReServiceCodeIHPK, models.MarketOconus)
-		suite.Error(err)
-	})
-=======
->>>>>>> fde2b9b3
 }