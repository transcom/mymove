package ghcrateengine

import (
	"time"

	"github.com/gofrs/uuid"

	"github.com/transcom/mymove/pkg/appcontext"
	"github.com/transcom/mymove/pkg/models"
)

func fetchTaskOrderFee(appCtx appcontext.AppContext, contractCode string, serviceCode models.ReServiceCode, date time.Time) (models.ReTaskOrderFee, error) {
	var taskOrderFee models.ReTaskOrderFee
	err := appCtx.DB().Q().
		Join("re_contract_years cy", "re_task_order_fees.contract_year_id = cy.id").
		Join("re_contracts c", "cy.contract_id = c.id").
		Join("re_services s", "re_task_order_fees.service_id = s.id").
		Where("c.code = $1", contractCode).
		Where("s.code = $2", serviceCode).
		Where("$3 between cy.start_date and cy.end_date", date).
		First(&taskOrderFee)

	if err != nil {
		return models.ReTaskOrderFee{}, err
	}

	return taskOrderFee, nil
}

func fetchDomOtherPrice(appCtx appcontext.AppContext, contractCode string, serviceCode models.ReServiceCode, schedule int, isPeakPeriod bool) (models.ReDomesticOtherPrice, error) {
	var domOtherPrice models.ReDomesticOtherPrice
	err := appCtx.DB().Q().
		Join("re_services", "service_id = re_services.id").
		Join("re_contracts", "re_contracts.id = re_domestic_other_prices.contract_id").
		Where("re_contracts.code = $1", contractCode).
		Where("re_services.code = $2", serviceCode).
		Where("schedule = $3", schedule).
		Where("is_peak_period = $4", isPeakPeriod).
		First(&domOtherPrice)

	if err != nil {
		return models.ReDomesticOtherPrice{}, err
	}

	return domOtherPrice, nil
}

func fetchDomServiceAreaPrice(appCtx appcontext.AppContext, contractCode string, serviceCode models.ReServiceCode, serviceArea string, isPeakPeriod bool) (models.ReDomesticServiceAreaPrice, error) {
	var domServiceAreaPrice models.ReDomesticServiceAreaPrice
	err := appCtx.DB().Q().
		Join("re_domestic_service_areas sa", "domestic_service_area_id = sa.id").
		Join("re_services", "service_id = re_services.id").
		Join("re_contracts", "re_contracts.id = re_domestic_service_area_prices.contract_id").
		Where("sa.service_area = $1", serviceArea).
		Where("re_services.code = $2", serviceCode).
		Where("re_contracts.code = $3", contractCode).
		Where("is_peak_period = $4", isPeakPeriod).
		First(&domServiceAreaPrice)

	if err != nil {
		return models.ReDomesticServiceAreaPrice{}, err
	}

	return domServiceAreaPrice, nil
}

func fetchInternationalAccessorialPrice(appCtx appcontext.AppContext, contractCode string, serviceCode models.ReServiceCode, market models.Market) (models.ReIntlAccessorialPrice, error) {
<<<<<<< HEAD
	var domAccessorialPrice models.ReIntlAccessorialPrice
=======
	var internationalAccessorialPrice models.ReIntlAccessorialPrice
>>>>>>> 8316d294
	err := appCtx.DB().Q().
		Join("re_services", "service_id = re_services.id").
		Join("re_contracts", "re_contracts.id = re_intl_accessorial_prices.contract_id").
		Where("re_contracts.code = $1", contractCode).
		Where("re_services.code = $2", serviceCode).
		Where("market = $3", market).
<<<<<<< HEAD
		First(&domAccessorialPrice)
=======
		First(&internationalAccessorialPrice)
>>>>>>> 8316d294

	if err != nil {
		return models.ReIntlAccessorialPrice{}, err
	}

<<<<<<< HEAD
	return domAccessorialPrice, nil
=======
	return internationalAccessorialPrice, nil
>>>>>>> 8316d294
}

func fetchAccessorialPrice(appCtx appcontext.AppContext, contractCode string, serviceCode models.ReServiceCode, schedule int) (models.ReDomesticAccessorialPrice, error) {
	var domAccessorialPrice models.ReDomesticAccessorialPrice
	err := appCtx.DB().Q().
		Join("re_services", "service_id = re_services.id").
		Join("re_contracts", "re_contracts.id = re_domestic_accessorial_prices.contract_id").
		Where("re_contracts.code = $1", contractCode).
		Where("re_services.code = $2", serviceCode).
		Where("services_schedule = $3", schedule).
		First(&domAccessorialPrice)

	if err != nil {
		return models.ReDomesticAccessorialPrice{}, err
	}

	return domAccessorialPrice, nil
}

func fetchContractYear(appCtx appcontext.AppContext, contractID uuid.UUID, date time.Time) (models.ReContractYear, error) {
	var contractYear models.ReContractYear
	err := appCtx.DB().Where("contract_id = $1", contractID).
		Where("$2 between start_date and end_date", date).
		First(&contractYear)
	if err != nil {
		return models.ReContractYear{}, err
	}

	return contractYear, nil
}

func fetchContractsByContractId(appCtx appcontext.AppContext, contractID uuid.UUID) (models.ReContractYears, error) {
	var contracts models.ReContractYears
	err := appCtx.DB().Where("contract_id = $1", contractID).All(&contracts)
	if err != nil {
		return models.ReContractYears{}, err
	}

	return contracts, nil
}

func fetchContractByContractCode(appCtx appcontext.AppContext, contractCode string) (models.ReContract, error) {
	var contract models.ReContract
	err := appCtx.DB().Where("code = $1", contractCode).First(&contract)
	if err != nil {
		return models.ReContract{}, err
	}

	return contract, nil
}

func fetchShipmentTypePrice(appCtx appcontext.AppContext, contractCode string, serviceCode models.ReServiceCode, market models.Market) (models.ReShipmentTypePrice, error) {
	var shipmentTypePrice models.ReShipmentTypePrice
	err := appCtx.DB().Q().
		Join("re_services", "service_id = re_services.id").
		Join("re_contracts", "re_contracts.id = re_shipment_type_prices.contract_id").
		Where("re_contracts.code = $1", contractCode).
		Where("re_services.code = $2", serviceCode).
		Where("market = $3", market).
		First(&shipmentTypePrice)

	if err != nil {
		return models.ReShipmentTypePrice{}, err
	}

	return shipmentTypePrice, nil
}<|MERGE_RESOLUTION|>--- conflicted
+++ resolved
@@ -65,32 +65,20 @@
 }
 
 func fetchInternationalAccessorialPrice(appCtx appcontext.AppContext, contractCode string, serviceCode models.ReServiceCode, market models.Market) (models.ReIntlAccessorialPrice, error) {
-<<<<<<< HEAD
-	var domAccessorialPrice models.ReIntlAccessorialPrice
-=======
 	var internationalAccessorialPrice models.ReIntlAccessorialPrice
->>>>>>> 8316d294
 	err := appCtx.DB().Q().
 		Join("re_services", "service_id = re_services.id").
 		Join("re_contracts", "re_contracts.id = re_intl_accessorial_prices.contract_id").
 		Where("re_contracts.code = $1", contractCode).
 		Where("re_services.code = $2", serviceCode).
 		Where("market = $3", market).
-<<<<<<< HEAD
-		First(&domAccessorialPrice)
-=======
 		First(&internationalAccessorialPrice)
->>>>>>> 8316d294
 
 	if err != nil {
 		return models.ReIntlAccessorialPrice{}, err
 	}
 
-<<<<<<< HEAD
-	return domAccessorialPrice, nil
-=======
 	return internationalAccessorialPrice, nil
->>>>>>> 8316d294
 }
 
 func fetchAccessorialPrice(appCtx appcontext.AppContext, contractCode string, serviceCode models.ReServiceCode, schedule int) (models.ReDomesticAccessorialPrice, error) {
