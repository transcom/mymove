package ghcrateengine

import (
	"fmt"

	"github.com/transcom/mymove/pkg/appcontext"
	"github.com/transcom/mymove/pkg/apperror"
	"github.com/transcom/mymove/pkg/models"
	"github.com/transcom/mymove/pkg/services"
	"github.com/transcom/mymove/pkg/unit"
)

// serviceItemPricer is a service object to price service items
type serviceItemPricer struct {
}

// NewServiceItemPricer constructs a pricer for service items
func NewServiceItemPricer() services.ServiceItemPricer {
	return &serviceItemPricer{}
}

// PriceServiceItem returns a price for any PaymentServiceItem
func (p serviceItemPricer) PriceServiceItem(appCtx appcontext.AppContext, item models.PaymentServiceItem) (unit.Cents, models.PaymentServiceItemParams, error) {
	pricer, err := p.getPricer(item.MTOServiceItem.ReService.Code)
	if err != nil {
		return unit.Cents(0), nil, err
	}

	// pricingParams are rate engine params that were queried from the pricing tables such as
	// price, rate, escalation etc.
	priceCents, pricingParams, err := pricer.PriceUsingParams(appCtx, item.PaymentServiceItemParams)
	if err != nil {
		return unit.Cents(0), nil, err
	}

	// createPricerGeneratedParams will throw an error if pricingParams is an empty slice
	// currently our pricers are returning empty slices for pricingParams
	// once all pricers have been updated to return pricingParams
	var displayParams models.PaymentServiceItemParams
	if len(pricingParams) > 0 {
		displayParams, err = createPricerGeneratedParams(appCtx, item.ID, pricingParams)
	}
	return priceCents, displayParams, err
}

func (p serviceItemPricer) getPricer(serviceCode models.ReServiceCode) (services.ParamsPricer, error) {
	return PricerForServiceItem(serviceCode)
}

func PricerForServiceItem(serviceCode models.ReServiceCode) (services.ParamsPricer, error) {
	switch serviceCode {
	case models.ReServiceCodeMS:
		return NewManagementServicesPricer(), nil
	case models.ReServiceCodeCS:
		return NewCounselingServicesPricer(), nil
	case models.ReServiceCodeDLH:
		return NewDomesticLinehaulPricer(), nil
	case models.ReServiceCodeDSH:
		return NewDomesticShorthaulPricer(), nil
	case models.ReServiceCodeDOP:
		return NewDomesticOriginPricer(), nil
	case models.ReServiceCodeDDP:
		return NewDomesticDestinationPricer(), nil
	case models.ReServiceCodeDDSHUT:
		return NewDomesticDestinationShuttlingPricer(), nil
	case models.ReServiceCodeDOSHUT:
		return NewDomesticOriginShuttlingPricer(), nil
	case models.ReServiceCodeIDSHUT:
		return NewInternationalDestinationShuttlingPricer(), nil
	case models.ReServiceCodeIOSHUT:
		return NewInternationalOriginShuttlingPricer(), nil
	case models.ReServiceCodeDCRT:
		return NewDomesticCratingPricer(), nil
	case models.ReServiceCodeDUCRT:
		return NewDomesticUncratingPricer(), nil
	case models.ReServiceCodeDPK:
		return NewDomesticPackPricer(), nil
	case models.ReServiceCodeDNPK:
		return NewDomesticNTSPackPricer(), nil
	case models.ReServiceCodeDUPK:
		return NewDomesticUnpackPricer(), nil
	case models.ReServiceCodeFSC:
		return NewFuelSurchargePricer(), nil
	case models.ReServiceCodeDOFSIT:
		return NewDomesticOriginFirstDaySITPricer(), nil
	case models.ReServiceCodeDDFSIT:
		return NewDomesticDestinationFirstDaySITPricer(), nil
	case models.ReServiceCodeDOSFSC:
		return NewDomesticOriginSITFuelSurchargePricer(), nil
	case models.ReServiceCodeDDSFSC:
		return NewDomesticDestinationSITFuelSurchargePricer(), nil
	case models.ReServiceCodeDOASIT:
		return NewDomesticOriginAdditionalDaysSITPricer(), nil
	case models.ReServiceCodeDDASIT:
		return NewDomesticDestinationAdditionalDaysSITPricer(), nil
	case models.ReServiceCodeDOPSIT:
		return NewDomesticOriginSITPickupPricer(), nil
	case models.ReServiceCodeDDDSIT:
		return NewDomesticDestinationSITDeliveryPricer(), nil
	case models.ReServiceCodeISLH:
		return NewIntlShippingAndLinehaulPricer(), nil
	case models.ReServiceCodeIHPK:
		return NewIntlHHGPackPricer(), nil
	case models.ReServiceCodeIHUPK:
		return NewIntlHHGUnpackPricer(), nil
	case models.ReServiceCodePOEFSC:
		return NewPortFuelSurchargePricer(), nil
	case models.ReServiceCodePODFSC:
		return NewPortFuelSurchargePricer(), nil
	case models.ReServiceCodeIOFSIT:
		return NewIntlOriginFirstDaySITPricer(), nil
	case models.ReServiceCodeIOASIT:
		return NewIntlOriginAdditionalDaySITPricer(), nil
	case models.ReServiceCodeIDFSIT:
		return NewIntlDestinationFirstDaySITPricer(), nil
	case models.ReServiceCodeIDASIT:
		return NewIntlDestinationAdditionalDaySITPricer(), nil
<<<<<<< HEAD
	case models.ReServiceCodeIUBPK:
		return NewIntlUBPackPricer(), nil
	case models.ReServiceCodeIUBUPK:
		return NewIntlUBUnpackPricer(), nil
	case models.ReServiceCodeUBP:
		return NewIntlUBPricer(), nil
=======
	case models.ReServiceCodeICRT:
		return NewIntlCratingPricer(), nil
	case models.ReServiceCodeIUCRT:
		return NewIntlUncratingPricer(), nil
>>>>>>> f1308219
	default:
		// TODO: We may want a different error type here after all pricers have been implemented
		return nil, apperror.NewNotImplementedError(fmt.Sprintf("pricer not found for code %s", serviceCode))
	}
}<|MERGE_RESOLUTION|>--- conflicted
+++ resolved
@@ -115,19 +115,16 @@
 		return NewIntlDestinationFirstDaySITPricer(), nil
 	case models.ReServiceCodeIDASIT:
 		return NewIntlDestinationAdditionalDaySITPricer(), nil
-<<<<<<< HEAD
+	case models.ReServiceCodeICRT:
+		return NewIntlCratingPricer(), nil
+	case models.ReServiceCodeIUCRT:
+		return NewIntlUncratingPricer(), nil
 	case models.ReServiceCodeIUBPK:
 		return NewIntlUBPackPricer(), nil
 	case models.ReServiceCodeIUBUPK:
 		return NewIntlUBUnpackPricer(), nil
 	case models.ReServiceCodeUBP:
 		return NewIntlUBPricer(), nil
-=======
-	case models.ReServiceCodeICRT:
-		return NewIntlCratingPricer(), nil
-	case models.ReServiceCodeIUCRT:
-		return NewIntlUncratingPricer(), nil
->>>>>>> f1308219
 	default:
 		// TODO: We may want a different error type here after all pricers have been implemented
 		return nil, apperror.NewNotImplementedError(fmt.Sprintf("pricer not found for code %s", serviceCode))
