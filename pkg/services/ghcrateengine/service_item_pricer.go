package ghcrateengine

import (
	"fmt"

	"github.com/gobuffalo/pop"

	"github.com/transcom/mymove/pkg/models"
	"github.com/transcom/mymove/pkg/services"
	"github.com/transcom/mymove/pkg/unit"
)

// serviceItemPricer is a service object to price service items
type serviceItemPricer struct {
	db *pop.Connection
}

// NewServiceItemPricer constructs a pricer for service items
func NewServiceItemPricer(db *pop.Connection) services.ServiceItemPricer {
	return &serviceItemPricer{
		db: db,
	}
}

// PriceServiceItem returns a price for any PaymentServiceItem
func (p serviceItemPricer) PriceServiceItem(item models.PaymentServiceItem) (unit.Cents, error) {
	pricer, err := p.getPricer(item.MTOServiceItem.ReService.Code)
	if err != nil {
		return unit.Cents(0), err
	}

	return pricer.PriceUsingParams(item.PaymentServiceItemParams)
}

func (p serviceItemPricer) UsingConnection(db *pop.Connection) services.ServiceItemPricer {
	p.db = db
	return p
}

func (p serviceItemPricer) getPricer(serviceCode models.ReServiceCode) (services.ParamsPricer, error) {
	switch serviceCode {
	case models.ReServiceCodeMS:
		return NewManagementServicesPricer(p.db), nil
	case models.ReServiceCodeCS:
		return NewCounselingServicesPricer(p.db), nil
	case models.ReServiceCodeDLH:
		return NewDomesticLinehaulPricer(p.db), nil
	case models.ReServiceCodeDSH:
		return NewDomesticShorthaulPricer(p.db), nil
<<<<<<< HEAD
	case models.ReServiceCodeDOP:
		return NewDomesticOriginPricer(p.db), nil
=======
	case models.ReServiceCodeDDP:
		return NewDomesticDestinationPricer(p.db), nil
>>>>>>> 6f2beaa5
	default:
		// TODO: We may want a different error type here after all pricers have been implemented
		return nil, services.NewNotImplementedError(fmt.Sprintf("pricer not found for code %s", serviceCode))
	}
}<|MERGE_RESOLUTION|>--- conflicted
+++ resolved
@@ -47,13 +47,10 @@
 		return NewDomesticLinehaulPricer(p.db), nil
 	case models.ReServiceCodeDSH:
 		return NewDomesticShorthaulPricer(p.db), nil
-<<<<<<< HEAD
 	case models.ReServiceCodeDOP:
 		return NewDomesticOriginPricer(p.db), nil
-=======
 	case models.ReServiceCodeDDP:
 		return NewDomesticDestinationPricer(p.db), nil
->>>>>>> 6f2beaa5
 	default:
 		// TODO: We may want a different error type here after all pricers have been implemented
 		return nil, services.NewNotImplementedError(fmt.Sprintf("pricer not found for code %s", serviceCode))
