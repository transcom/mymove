package ghcrateengine

import (
	"fmt"

	"github.com/gobuffalo/pop"

	"github.com/transcom/mymove/pkg/models"
	"github.com/transcom/mymove/pkg/services"
	"github.com/transcom/mymove/pkg/unit"
)

// serviceItemPricer is a service object to price service items
type serviceItemPricer struct {
	db *pop.Connection
}

// NewServiceItemPricer constructs a pricer for service items
func NewServiceItemPricer(db *pop.Connection) services.ServiceItemPricer {
	return &serviceItemPricer{
		db: db,
	}
}

// PriceServiceItem returns a price for any PaymentServiceItem
func (p serviceItemPricer) PriceServiceItem(item models.PaymentServiceItem) (unit.Cents, error) {
	pricer, err := p.getPricer(item.MTOServiceItem.ReService.Code)
	if err != nil {
		return unit.Cents(0), err
	}

	return pricer.PriceUsingParams(item.PaymentServiceItemParams)
}

func (p serviceItemPricer) UsingConnection(db *pop.Connection) services.ServiceItemPricer {
	p.db = db
	return p
}

func (p serviceItemPricer) getPricer(serviceCode models.ReServiceCode) (services.ParamsPricer, error) {
	switch serviceCode {
	case models.ReServiceCodeMS:
		return NewManagementServicesPricer(p.db), nil
	case models.ReServiceCodeCS:
		return NewCounselingServicesPricer(p.db), nil
	case models.ReServiceCodeDLH:
		return NewDomesticLinehaulPricer(p.db), nil
	case models.ReServiceCodeDSH:
		return NewDomesticShorthaulPricer(p.db), nil
	case models.ReServiceCodeDOP:
		return NewDomesticOriginPricer(p.db), nil
	case models.ReServiceCodeDDP:
		return NewDomesticDestinationPricer(p.db), nil
<<<<<<< HEAD
	case models.ReServiceCodeDPK:
		return NewDomesticPackPricer(p.db), nil
	case models.ReServiceCodeDUPK:
		return NewDomesticPackPricer(p.db), nil
=======
	case models.ReServiceCodeFSC:
		return NewFuelSurchargePricer(p.db), nil
>>>>>>> 10b61eb6
	default:
		// TODO: We may want a different error type here after all pricers have been implemented
		return nil, services.NewNotImplementedError(fmt.Sprintf("pricer not found for code %s", serviceCode))
	}
}<|MERGE_RESOLUTION|>--- conflicted
+++ resolved
@@ -51,15 +51,10 @@
 		return NewDomesticOriginPricer(p.db), nil
 	case models.ReServiceCodeDDP:
 		return NewDomesticDestinationPricer(p.db), nil
-<<<<<<< HEAD
 	case models.ReServiceCodeDPK:
 		return NewDomesticPackPricer(p.db), nil
-	case models.ReServiceCodeDUPK:
-		return NewDomesticPackPricer(p.db), nil
-=======
 	case models.ReServiceCodeFSC:
 		return NewFuelSurchargePricer(p.db), nil
->>>>>>> 10b61eb6
 	default:
 		// TODO: We may want a different error type here after all pricers have been implemented
 		return nil, services.NewNotImplementedError(fmt.Sprintf("pricer not found for code %s", serviceCode))
