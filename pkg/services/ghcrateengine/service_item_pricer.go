package ghcrateengine

import (
	"fmt"

	"github.com/gobuffalo/pop/v5"

	"github.com/transcom/mymove/pkg/models"
	"github.com/transcom/mymove/pkg/services"
	"github.com/transcom/mymove/pkg/unit"
)

// serviceItemPricer is a service object to price service items
type serviceItemPricer struct {
	db *pop.Connection
}

// NewServiceItemPricer constructs a pricer for service items
func NewServiceItemPricer(db *pop.Connection) services.ServiceItemPricer {
	return &serviceItemPricer{
		db: db,
	}
}

// PriceServiceItem returns a price for any PaymentServiceItem
func (p serviceItemPricer) PriceServiceItem(item models.PaymentServiceItem) (unit.Cents, error) {
	pricer, err := p.getPricer(item.MTOServiceItem.ReService.Code)
	if err != nil {
		return unit.Cents(0), err
	}

	return pricer.PriceUsingParams(item.PaymentServiceItemParams)
}

func (p serviceItemPricer) UsingConnection(db *pop.Connection) services.ServiceItemPricer {
	p.db = db
	return p
}

func (p serviceItemPricer) getPricer(serviceCode models.ReServiceCode) (services.ParamsPricer, error) {
	switch serviceCode {
	case models.ReServiceCodeMS:
		return NewManagementServicesPricer(p.db), nil
	case models.ReServiceCodeCS:
		return NewCounselingServicesPricer(p.db), nil
	case models.ReServiceCodeDLH:
		return NewDomesticLinehaulPricer(p.db), nil
	case models.ReServiceCodeDSH:
		return NewDomesticShorthaulPricer(p.db), nil
	case models.ReServiceCodeDOP:
		return NewDomesticOriginPricer(p.db), nil
	case models.ReServiceCodeDDP:
		return NewDomesticDestinationPricer(p.db), nil
	case models.ReServiceCodeDPK:
		return NewDomesticPackPricer(p.db), nil
	case models.ReServiceCodeDUPK:
		return NewDomesticUnpackPricer(p.db), nil
	case models.ReServiceCodeFSC:
		return NewFuelSurchargePricer(p.db), nil
	case models.ReServiceCodeDOFSIT:
		return NewDomesticOriginFirstDaySITPricer(p.db), nil
	case models.ReServiceCodeDDFSIT:
		return NewDomesticDestinationFirstDaySITPricer(p.db), nil
<<<<<<< HEAD
	case models.ReServiceCodeDDDSIT:
		return NewDomesticDestinationSITDeliveryPricer(p.db), nil
=======
	case models.ReServiceCodeDOASIT:
		return NewDomesticOriginAdditionalDaysSITPricer(p.db), nil
	case models.ReServiceCodeDDASIT:
		return NewDomesticDestinationAdditionalDaysSITPricer(p.db), nil
>>>>>>> 7f29996e
	default:
		// TODO: We may want a different error type here after all pricers have been implemented
		return nil, services.NewNotImplementedError(fmt.Sprintf("pricer not found for code %s", serviceCode))
	}
}<|MERGE_RESOLUTION|>--- conflicted
+++ resolved
@@ -61,15 +61,12 @@
 		return NewDomesticOriginFirstDaySITPricer(p.db), nil
 	case models.ReServiceCodeDDFSIT:
 		return NewDomesticDestinationFirstDaySITPricer(p.db), nil
-<<<<<<< HEAD
-	case models.ReServiceCodeDDDSIT:
-		return NewDomesticDestinationSITDeliveryPricer(p.db), nil
-=======
 	case models.ReServiceCodeDOASIT:
 		return NewDomesticOriginAdditionalDaysSITPricer(p.db), nil
 	case models.ReServiceCodeDDASIT:
 		return NewDomesticDestinationAdditionalDaysSITPricer(p.db), nil
->>>>>>> 7f29996e
+	case models.ReServiceCodeDDDSIT:
+		return NewDomesticDestinationSITDeliveryPricer(p.db), nil
 	default:
 		// TODO: We may want a different error type here after all pricers have been implemented
 		return nil, services.NewNotImplementedError(fmt.Sprintf("pricer not found for code %s", serviceCode))
