--- conflicted
+++ resolved
@@ -107,14 +107,6 @@
 		return NewPortFuelSurchargePricer(), nil
 	case models.ReServiceCodePODFSC:
 		return NewPortFuelSurchargePricer(), nil
-<<<<<<< HEAD
-	case models.ReServiceCodeIUBPK:
-		return NewIntlUBPackPricer(), nil
-	case models.ReServiceCodeIUBUPK:
-		return NewIntlUBUnpackPricer(), nil
-	case models.ReServiceCodeUBP:
-		return NewIntlUBPricer(), nil
-=======
 	case models.ReServiceCodeIOFSIT:
 		return NewIntlOriginFirstDaySITPricer(), nil
 	case models.ReServiceCodeIOASIT:
@@ -123,7 +115,12 @@
 		return NewIntlDestinationFirstDaySITPricer(), nil
 	case models.ReServiceCodeIDASIT:
 		return NewIntlDestinationAdditionalDaySITPricer(), nil
->>>>>>> e79c3f61
+	case models.ReServiceCodeIUBPK:
+		return NewIntlUBPackPricer(), nil
+	case models.ReServiceCodeIUBUPK:
+		return NewIntlUBUnpackPricer(), nil
+	case models.ReServiceCodeUBP:
+		return NewIntlUBPricer(), nil
 	default:
 		// TODO: We may want a different error type here after all pricers have been implemented
 		return nil, apperror.NewNotImplementedError(fmt.Sprintf("pricer not found for code %s", serviceCode))
