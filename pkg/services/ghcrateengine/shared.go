--- conflicted
+++ resolved
@@ -9,12 +9,9 @@
 // minDomesticWeight is the minimum weight used in domestic calculations (weights below this are upgraded to the min)
 const minDomesticWeight = unit.Pound(500)
 
-<<<<<<< HEAD
-=======
 // minIntlWeightHHG is the minimum weight used in intl calculations (weights below this are upgraded to the min)
 const minIntlWeightHHG = unit.Pound(500)
 
->>>>>>> 3722cad0
 // minInternationalWeight is the minimum weight used in international calculations (weights below this are upgraded to the min)
 const minInternationalWeight = unit.Pound(500)
 
