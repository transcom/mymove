--- conflicted
+++ resolved
@@ -15,12 +15,9 @@
 // minInternationalWeight is the minimum weight used in international calculations (weights below this are upgraded to the min)
 const minInternationalWeight = unit.Pound(500)
 
-<<<<<<< HEAD
-=======
 // minIntlExternalCrateBilledCubicFeet is the minimum billed cubic feet used in international external crate
 const minIntlExternalCrateBilledCubicFeet = 4.00
 
->>>>>>> 52137a28
 // dateInYear represents a specific date in a year (without caring what year it is)
 type dateInYear struct {
 	month time.Month
