package ghcrateengine

import (
	"time"

	"github.com/transcom/mymove/pkg/unit"
)

// minDomesticWeight is the minimum weight used in domestic calculations (weights below this are upgraded to the min)
const minDomesticWeight = unit.Pound(500)

// minIntlWeightHHG is the minimum weight used in intl calculations (weights below this are upgraded to the min)
const minIntlWeightHHG = unit.Pound(500)

<<<<<<< HEAD
// minIntlWeightUB is the minimum weight used in intl UB calculations
const minIntlWeightUB = unit.Pound(300)
=======
// minInternationalWeight is the minimum weight used in international calculations (weights below this are upgraded to the min)
const minInternationalWeight = unit.Pound(500)
>>>>>>> e79c3f61

// dateInYear represents a specific date in a year (without caring what year it is)
type dateInYear struct {
	month time.Month
	day   int
}

var (
	// The peak start/end dates
	peakStart = dateInYear{time.May, 15}
	peakEnd   = dateInYear{time.September, 30}
)

func GetMinDomesticWeight() unit.Pound { return minDomesticWeight }

// addDate performs the same function as time.Time's AddDate, but ignores the year
func (d dateInYear) addDate(months int, days int) dateInYear {
	// Pick a year so we can use the time.Time functions (just about any year should work)
	fixedDate := time.Date(2019, d.month, d.day, 0, 0, 0, 0, time.UTC)
	newFixedDate := fixedDate.AddDate(0, months, days)
	return dateInYear{newFixedDate.Month(), newFixedDate.Day()}
}

// IsPeakPeriod determines if the given date is in the peak or non-peak part of the year
func IsPeakPeriod(date time.Time) bool {
	dateMonth := date.Month()
	dateDay := date.Day()

	// If the month is between the start/end (exclusive), definitely peak.
	if dateMonth > peakStart.month && dateMonth < peakEnd.month {
		return true
	}

	// If it's in the start month, check to see if it's in the peak part.
	if dateMonth == peakStart.month && dateDay >= peakStart.day {
		return true
	}

	// If it's in the end month, check to see if it's in the peak part.
	if dateMonth == peakEnd.month && dateDay <= peakEnd.day {
		return true
	}

	// Otherwise, it's non-peak
	return false
}<|MERGE_RESOLUTION|>--- conflicted
+++ resolved
@@ -12,13 +12,11 @@
 // minIntlWeightHHG is the minimum weight used in intl calculations (weights below this are upgraded to the min)
 const minIntlWeightHHG = unit.Pound(500)
 
-<<<<<<< HEAD
+// minInternationalWeight is the minimum weight used in international calculations (weights below this are upgraded to the min)
+const minInternationalWeight = unit.Pound(500)
+
 // minIntlWeightUB is the minimum weight used in intl UB calculations
 const minIntlWeightUB = unit.Pound(300)
-=======
-// minInternationalWeight is the minimum weight used in international calculations (weights below this are upgraded to the min)
-const minInternationalWeight = unit.Pound(500)
->>>>>>> e79c3f61
 
 // dateInYear represents a specific date in a year (without caring what year it is)
 type dateInYear struct {
