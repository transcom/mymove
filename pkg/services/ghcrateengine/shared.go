package ghcrateengine

import (
	"time"

	"github.com/transcom/mymove/pkg/unit"
)

// minDomesticWeight is the minimum weight used in domestic calculations (weights below this are upgraded to the min)
const minDomesticWeight = unit.Pound(500)

<<<<<<< HEAD
// minInternationalWeight is the minimum weight used in international calculations (weights below this are upgraded to the min)
const minInternationalWeight = unit.Pound(500)
=======
// minIntlWeightHHG is the minimum weight used in intl calculations (weights below this are upgraded to the min)
const minIntlWeightHHG = unit.Pound(500)
>>>>>>> bce4f539

// dateInYear represents a specific date in a year (without caring what year it is)
type dateInYear struct {
	month time.Month
	day   int
}

var (
	// The peak start/end dates
	peakStart = dateInYear{time.May, 15}
	peakEnd   = dateInYear{time.September, 30}
)

func GetMinDomesticWeight() unit.Pound { return minDomesticWeight }

// addDate performs the same function as time.Time's AddDate, but ignores the year
func (d dateInYear) addDate(months int, days int) dateInYear {
	// Pick a year so we can use the time.Time functions (just about any year should work)
	fixedDate := time.Date(2019, d.month, d.day, 0, 0, 0, 0, time.UTC)
	newFixedDate := fixedDate.AddDate(0, months, days)
	return dateInYear{newFixedDate.Month(), newFixedDate.Day()}
}

// IsPeakPeriod determines if the given date is in the peak or non-peak part of the year
func IsPeakPeriod(date time.Time) bool {
	dateMonth := date.Month()
	dateDay := date.Day()

	// If the month is between the start/end (exclusive), definitely peak.
	if dateMonth > peakStart.month && dateMonth < peakEnd.month {
		return true
	}

	// If it's in the start month, check to see if it's in the peak part.
	if dateMonth == peakStart.month && dateDay >= peakStart.day {
		return true
	}

	// If it's in the end month, check to see if it's in the peak part.
	if dateMonth == peakEnd.month && dateDay <= peakEnd.day {
		return true
	}

	// Otherwise, it's non-peak
	return false
}<|MERGE_RESOLUTION|>--- conflicted
+++ resolved
@@ -9,13 +9,11 @@
 // minDomesticWeight is the minimum weight used in domestic calculations (weights below this are upgraded to the min)
 const minDomesticWeight = unit.Pound(500)
 
-<<<<<<< HEAD
+// minIntlWeightHHG is the minimum weight used in intl calculations (weights below this are upgraded to the min)
+const minIntlWeightHHG = unit.Pound(500)
+
 // minInternationalWeight is the minimum weight used in international calculations (weights below this are upgraded to the min)
 const minInternationalWeight = unit.Pound(500)
-=======
-// minIntlWeightHHG is the minimum weight used in intl calculations (weights below this are upgraded to the min)
-const minIntlWeightHHG = unit.Pound(500)
->>>>>>> bce4f539
 
 // dateInYear represents a specific date in a year (without caring what year it is)
 type dateInYear struct {
