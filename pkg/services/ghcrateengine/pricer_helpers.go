--- conflicted
+++ resolved
@@ -157,8 +157,7 @@
 	escalatedTotalPrice := baseTotalPrice * contractYear.EscalationCompounded
 	totalPriceCents := unit.Cents(math.Round(escalatedTotalPrice))
 
-<<<<<<< HEAD
-	return totalPriceCents, nil
+	return totalPriceCents, nil, nil
 }
 
 func createPricerGeneratedParams(db *pop.Connection, paymentServiceItemID uuid.UUID, params []services.PricingParam) (models.PaymentServiceItemParams, error) {
@@ -189,7 +188,4 @@
 		}
 	}
 	return paymentServiceItemParams, nil
-=======
-	return totalPriceCents, nil, nil
->>>>>>> ea8ecda3
 }