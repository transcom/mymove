--- conflicted
+++ resolved
@@ -140,14 +140,9 @@
 	// 1) Zip3 to same zip3
 	if zip3Original == zip3Actual {
 		// Do a normal shorthaul calculation
-<<<<<<< HEAD
 		isShortHaul := true
 		linehaulPricer := NewDomesticLinehaulPricer(db)
-		totalPriceCents, _, err := linehaulPricer.Price(isShortHaul, contractCode, requestedPickupDate, distance, weight, serviceArea)
-=======
-		shorthaulPricer := NewDomesticShorthaulPricer(db)
-		totalPriceCents, displayParams, err := shorthaulPricer.Price(contractCode, requestedPickupDate, distance, weight, serviceArea)
->>>>>>> 53b6e84f
+		totalPriceCents, displayParams, err := linehaulPricer.Price(isShortHaul, contractCode, requestedPickupDate, distance, weight, serviceArea)
 		if err != nil {
 			return unit.Cents(0), nil, fmt.Errorf("could not price shorthaul: %w", err)
 		}
@@ -162,11 +157,7 @@
 		// Do a normal linehaul calculation
 		isShortHaul := false
 		linehaulPricer := NewDomesticLinehaulPricer(db)
-<<<<<<< HEAD
-		totalPriceCents, _, err := linehaulPricer.Price(isShortHaul, contractCode, requestedPickupDate, distance, weight, serviceArea)
-=======
-		totalPriceCents, displayParams, err := linehaulPricer.Price(contractCode, requestedPickupDate, distance, weight, serviceArea)
->>>>>>> 53b6e84f
+		totalPriceCents, displayParams, err := linehaulPricer.Price(isShortHaul, contractCode, requestedPickupDate, distance, weight, serviceArea)
 		if err != nil {
 			return unit.Cents(0), nil, fmt.Errorf("could not price linehaul: %w", err)
 		}
