--- conflicted
+++ resolved
@@ -30,11 +30,6 @@
 }
 
 // FormatFloat returns a formatted float value to display to the TXO
-<<<<<<< HEAD
-func FormatFloat(value float64) string {
-	return strconv.FormatFloat(value, 'f', -1, 64)
-=======
 func FormatFloat(value float64, precision int) string {
 	return strconv.FormatFloat(value, 'f', precision, 64)
->>>>>>> ef35fe5b
 }