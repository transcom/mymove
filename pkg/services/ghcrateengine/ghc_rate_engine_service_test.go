--- conflicted
+++ resolved
@@ -176,11 +176,7 @@
 	suite.MustSave(&baseLinehaulPrice)
 }
 
-<<<<<<< HEAD
-func (suite *GHCRateEngineServiceSuite) HasDisplayParam(displayParams services.PricingDisplayParams, key models.ServiceItemParamName, expectedValue string) bool {
-=======
 func (suite *GHCRateEngineServiceSuite) hasDisplayParam(displayParams services.PricingDisplayParams, key models.ServiceItemParamName, expectedValue string) bool {
->>>>>>> 68bcc4e8
 	for _, displayParam := range displayParams {
 		if displayParam.Key == key {
 			return suite.Equal(expectedValue, displayParam.Value, "%s param actual value did not match expected", key.String())
@@ -191,17 +187,9 @@
 }
 
 func (suite *GHCRateEngineServiceSuite) validatePricerCreatedParams(expectedValues services.PricingDisplayParams, actualValues services.PricingDisplayParams) {
-<<<<<<< HEAD
-
-	suite.Equal(len(expectedValues), len(actualValues))
-
-	for _, eValue := range expectedValues {
-		suite.HasDisplayParam(actualValues, eValue.Key, eValue.Value)
-=======
 	suite.Equal(len(expectedValues), len(actualValues))
 
 	for _, eValue := range expectedValues {
 		suite.hasDisplayParam(actualValues, eValue.Key, eValue.Value)
->>>>>>> 68bcc4e8
 	}
 }