--- conflicted
+++ resolved
@@ -1,10 +1,7 @@
 package services
 
 import (
-<<<<<<< HEAD
-=======
 	"github.com/gobuffalo/validate"
->>>>>>> 5e0d4e7d
 	"github.com/gofrs/uuid"
 
 	"github.com/transcom/mymove/pkg/models"
@@ -15,7 +12,6 @@
 	ValidateAccessCode(code string, moveType models.SelectedMoveType) (*models.AccessCode, bool, error)
 }
 
-<<<<<<< HEAD
 // AccessCodeFetcher is the service object interface for FetchAccessCode
 type AccessCodeFetcher interface {
 	FetchAccessCode(serviceMemberID uuid.UUID) (*models.AccessCode, error)
@@ -23,10 +19,5 @@
 
 // AccessCodeClaimer is the service object interface for ValidateAccessCode
 type AccessCodeClaimer interface {
-	ClaimAccessCode(code string, serviceMemberID uuid.UUID) (*models.AccessCode, error)
-=======
-// AccessCodeClaimer is the service object interface for ValidateAccessCode
-type AccessCodeClaimer interface {
 	ClaimAccessCode(code string, serviceMemberID uuid.UUID) (*models.AccessCode, *validate.Errors, error)
->>>>>>> 5e0d4e7d
 }