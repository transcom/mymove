package services

import (
	"github.com/gofrs/uuid"

	"github.com/transcom/mymove/pkg/models"
)

// AccessCodeValidator is the service object interface for ValidateAccessCode
type AccessCodeValidator interface {
	ValidateAccessCode(code string, moveType models.SelectedMoveType) (*models.AccessCode, bool, error)
}

<<<<<<< HEAD
// AccessCodeFetcher is the service object interface for FetchAccessCode
type AccessCodeFetcher interface {
	FetchAccessCode(serviceMemberID uuid.UUID) (*models.AccessCode, error)
=======
// AccessCodeClaimer is the service object interface for ValidateAccessCode
type AccessCodeClaimer interface {
	ClaimAccessCode(code string, serviceMemberID uuid.UUID) (*models.AccessCode, error)
>>>>>>> 6dcfd5a5
}<|MERGE_RESOLUTION|>--- conflicted
+++ resolved
@@ -11,13 +11,12 @@
 	ValidateAccessCode(code string, moveType models.SelectedMoveType) (*models.AccessCode, bool, error)
 }
 
-<<<<<<< HEAD
 // AccessCodeFetcher is the service object interface for FetchAccessCode
 type AccessCodeFetcher interface {
 	FetchAccessCode(serviceMemberID uuid.UUID) (*models.AccessCode, error)
-=======
+}
+
 // AccessCodeClaimer is the service object interface for ValidateAccessCode
 type AccessCodeClaimer interface {
 	ClaimAccessCode(code string, serviceMemberID uuid.UUID) (*models.AccessCode, error)
->>>>>>> 6dcfd5a5
 }