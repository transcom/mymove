--- conflicted
+++ resolved
@@ -53,26 +53,4 @@
 	for _, item := range fetchedLineItems {
 		suite.NotNil(item.AmountCents, item.Tariff400ngItem.Code)
 	}
-<<<<<<< HEAD
-}
-
-type DeliverPriceShipmentSuite struct {
-	testingsuite.PopTestSuite
-	logger Logger
-}
-
-func (suite *DeliverPriceShipmentSuite) SetupTest() {
-	suite.DB().TruncateAll()
-}
-func TestDeliverPriceShipmentSuite(t *testing.T) {
-	// Use a no-op logger during testing
-	logger := zap.NewNop()
-
-	hs := &DeliverPriceShipmentSuite{
-		PopTestSuite: testingsuite.NewPopTestSuite(testingsuite.CurrentPackage().Suffix("deliver_price_shipment")),
-		logger:       logger,
-	}
-	suite.Run(t, hs)
-=======
->>>>>>> 2710f40e
 }