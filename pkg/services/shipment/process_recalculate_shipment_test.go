--- conflicted
+++ resolved
@@ -185,26 +185,4 @@
 	// TEST Validation:  Do not recalculate shipment all line items are up to date (return false)
 	suite.Nil(err)
 	suite.Equal(false, update)
-<<<<<<< HEAD
-}
-
-type ProcessRecalculateShipmentSuite struct {
-	testingsuite.PopTestSuite
-	logger *zap.Logger
-}
-
-func (suite *ProcessRecalculateShipmentSuite) SetupTest() {
-	suite.DB().TruncateAll()
-}
-func TestProcessRecalculateShipmentSuite(t *testing.T) {
-	// Use a no-op logger during testing
-	logger := zap.NewNop()
-
-	hs := &ProcessRecalculateShipmentSuite{
-		PopTestSuite: testingsuite.NewPopTestSuite(testingsuite.CurrentPackage().Suffix("process_recalculate_shipment")),
-		logger:       logger,
-	}
-	suite.Run(t, hs)
-=======
->>>>>>> 2710f40e
 }