package move

import (
	"database/sql"
	"errors"
	"time"

	"github.com/gobuffalo/validate/v3"
	"github.com/gofrs/uuid"

	"github.com/transcom/mymove/pkg/appcontext"
	"github.com/transcom/mymove/pkg/apperror"
	"github.com/transcom/mymove/pkg/models"
	"github.com/transcom/mymove/pkg/services"
)

// RiskOfExcessThreshold is the percentage of the weight allowance that the sum of a move's shipment estimated weights
// would qualify for excess weight risk
const RiskOfExcessThreshold = .9

// AutoReweighRequestThreshold is the percentage of the weight allowance that the sum of the move's shipment weight
// (the lower of the actual or reweigh) that would trigger all shipments to be reweighed
const AutoReweighRequestThreshold = .9

type moveWeights struct {
	ReweighRequestor services.ShipmentReweighRequester
}

// NewMoveWeights creates a new moveWeights service
func NewMoveWeights(reweighRequestor services.ShipmentReweighRequester) services.MoveWeights {
	return &moveWeights{ReweighRequestor: reweighRequestor}
}

func validateAndSave(appCtx appcontext.AppContext, move *models.Move) (*validate.Errors, error) {
	var existingMove models.Move
	err := appCtx.DB().Find(&existingMove, move.ID)
	if err != nil {
		switch err {
		case sql.ErrNoRows:
			return nil, apperror.NewNotFoundError(move.ID, "looking for Move")
		default:
			return nil, apperror.NewQueryError("Move", err, "")
		}
	}

	if move.UpdatedAt != existingMove.UpdatedAt {
		return nil, apperror.NewPreconditionFailedError(move.ID, errors.New("attempted to update move with stale data"))
	}
	return appCtx.DB().ValidateAndSave(move)
}

// only shipments in these statuses should have their weights included in the totals
func availableShipmentStatus(status models.MTOShipmentStatus) bool {
	return status == models.MTOShipmentStatusApproved ||
		status == models.MTOShipmentStatusDiversionRequested ||
		status == models.MTOShipmentStatusCancellationRequested
}

func shipmentHasReweighWeight(shipment models.MTOShipment) bool {
	return shipment.Reweigh != nil && shipment.Reweigh.ID != uuid.Nil && shipment.Reweigh.Weight != nil
}

// return the lower weight of a shipment's actual weight and the reweighed weight
func lowerShipmentWeight(shipment models.MTOShipment) int {
	actualWeight := 0
	if shipment.PrimeActualWeight != nil {
		actualWeight = shipment.PrimeActualWeight.Int()
	}

	if shipmentHasReweighWeight(shipment) {
		reweighWeight := shipment.Reweigh.Weight.Int()
		if reweighWeight < actualWeight {
			return reweighWeight
		}
	}

	return actualWeight
}

func (w moveWeights) CheckExcessWeight(appCtx appcontext.AppContext, moveID uuid.UUID, updatedShipment models.MTOShipment) (*models.Move, *validate.Errors, error) {
	db := appCtx.DB()
	var move models.Move
	err := db.EagerPreload("MTOShipments", "Orders.Entitlement", "Orders.OriginDutyLocation.Address", "Orders.NewDutyLocation.Address", "Orders.ServiceMember").Find(&move, moveID)
	if err != nil {
		switch err {
		case sql.ErrNoRows:
			return nil, nil, apperror.NewNotFoundError(moveID, "looking for Move")
		default:
			return nil, nil, apperror.NewQueryError("Move", err, "")
		}
	}

	if move.Orders.Grade == nil {
		return nil, nil, errors.New("could not determine excess weight entitlement without grade")
	}

	if move.Orders.Entitlement.DependentsAuthorized == nil {
		return nil, nil, errors.New("could not determine excess weight entitlement without dependents authorization value")
	}

	totalWeightAllowance := models.GetWeightAllotment(*move.Orders.Grade, move.Orders.OrdersType)

	overallWeightAllowance := totalWeightAllowance.TotalWeightSelf
	if *move.Orders.Entitlement.DependentsAuthorized {
		overallWeightAllowance = totalWeightAllowance.TotalWeightSelfPlusDependents
	}
	ubWeightAllowance, err := models.GetUBWeightAllowance(appCtx, move.Orders.OriginDutyLocation.Address.IsOconus, move.Orders.NewDutyLocation.Address.IsOconus, move.Orders.ServiceMember.Affiliation, move.Orders.Grade, &move.Orders.OrdersType, move.Orders.Entitlement.DependentsAuthorized, move.Orders.Entitlement.AccompaniedTour, move.Orders.Entitlement.DependentsUnderTwelve, move.Orders.Entitlement.DependentsTwelveAndOver)
	if err != nil {
		return nil, nil, err
	}
	sumOfWeights := calculateSumOfWeights(move, &updatedShipment)
	verrs, err := saveMoveExcessWeightValues(appCtx, &move, overallWeightAllowance, ubWeightAllowance, sumOfWeights)
	if (verrs != nil && verrs.HasAny()) || err != nil {
		return nil, verrs, err
	}
	return &move, nil, nil
}

// Handle move excess weight values by updating
// the move in place. This handles setting when the move qualified
// for risk of excess weight as well as resetting it if the weight has been
// updated to a new weight not at risk of excess
func saveMoveExcessWeightValues(appCtx appcontext.AppContext, move *models.Move, overallWeightAllowance int, ubWeightAllowance int, sumOfWeights SumOfWeights) (*validate.Errors, error) {
	now := time.Now() // Prepare a shared time for risk excess flagging

	var isTheMoveBeingUpdated bool

	// Check for risk of excess of the total move allowance (HHG and PPM)
	if int(float32(overallWeightAllowance)*RiskOfExcessThreshold) <= sumOfWeights.SumEstimatedWeightOfMove {
		isTheMoveBeingUpdated = true
		excessWeightQualifiedAt := now
		move.ExcessWeightQualifiedAt = &excessWeightQualifiedAt
	} else if move.ExcessWeightQualifiedAt != nil {
		// Reset qualified at
		isTheMoveBeingUpdated = true
		move.ExcessWeightQualifiedAt = nil
	}

<<<<<<< HEAD
	// Check for risk of excess of UB allowance
	if (int(float32(ubWeightAllowance)*RiskOfExcessThreshold) <= sumOfWeights.SumEstimatedWeightOfUbShipments) || (int(float32(ubWeightAllowance)*RiskOfExcessThreshold) <= sumOfWeights.SumActualWeightOfUbShipments) {
		isTheMoveBeingUpdated = true
		excessUbWeightQualifiedAt := now
		move.ExcessUnaccompaniedBaggageWeightQualifiedAt = &excessUbWeightQualifiedAt
	} else if move.ExcessUnaccompaniedBaggageWeightQualifiedAt != nil {
		// Reset qualified at
		isTheMoveBeingUpdated = true
		move.ExcessUnaccompaniedBaggageWeightQualifiedAt = nil
	}

	if isTheMoveBeingUpdated {
		// Save risk excess flags
		verrs, err := validateAndSave(appCtx, move)
		if (verrs != nil && verrs.HasAny()) || err != nil {
			return verrs, err
=======
	var hasUbShipments bool
	for _, shipment := range move.MTOShipments {
		if shipment.ShipmentType == models.MTOShipmentTypeUnaccompaniedBaggage {
			hasUbShipments = true
>>>>>>> 8080398f
		}
	}
	return nil, nil
}

<<<<<<< HEAD
type SumOfWeights struct {
	SumEstimatedWeightOfMove        int
	SumEstimatedWeightOfUbShipments int
	SumActualWeightOfUbShipments    int
}

func sumWeightsFromShipment(shipment models.MTOShipment) SumOfWeights {
	var sumEstimatedWeightOfMove int
	var sumEstimatedWeightOfUbShipments int
	var sumActualWeightOfUbShipments int

	if shipment.Status != models.MTOShipmentStatusApproved {
		return SumOfWeights{}
	}

	// Sum the prime estimated weights
	if shipment.PrimeEstimatedWeight != nil {
		primeEstimatedWeightInt := shipment.PrimeEstimatedWeight.Int()
		sumEstimatedWeightOfMove += primeEstimatedWeightInt
		if shipment.ShipmentType == models.MTOShipmentTypeUnaccompaniedBaggage {
			// Sum the UB estimated weight separately
			sumEstimatedWeightOfUbShipments += primeEstimatedWeightInt
		}
	}

	if shipment.PPMShipment != nil && shipment.PPMShipment.EstimatedWeight != nil {
		// Sum the PPM estimated weight into the overall sum
		sumEstimatedWeightOfMove += shipment.PPMShipment.EstimatedWeight.Int()
	}

	if shipment.PrimeActualWeight != nil && shipment.ShipmentType == models.MTOShipmentTypeUnaccompaniedBaggage {
		// Sum the actual weight of UB, we don't sum the actual weight of HHG or PPM at this time for determining if a move is at risk of excess
		sumActualWeightOfUbShipments += shipment.PrimeActualWeight.Int()
	}

	return SumOfWeights{
		SumEstimatedWeightOfMove:        sumEstimatedWeightOfMove,
		SumEstimatedWeightOfUbShipments: sumEstimatedWeightOfUbShipments,
		SumActualWeightOfUbShipments:    sumActualWeightOfUbShipments,
	}
}

// Calculates the sum of weights for a move, including an optional updated shipment that may not be persisted to the database yet
// If updatedShipment is nil, it calculates sums for the move as is
// If updatedShipment is provided, it excludes it from the existing shipments and adds its weights separately since we don't want to include it
//
//	in the normal sum (Since the normal sum won't accurately reflect the not-saved shipment being updated)
func calculateSumOfWeights(move models.Move, updatedShipment *models.MTOShipment) SumOfWeights {
	sumOfWeights := SumOfWeights{}

	// Sum weights from existing shipments
	for _, shipment := range move.MTOShipments {
		if updatedShipment != nil && shipment.ID == updatedShipment.ID {
			// Skip shipments that are not approved
			continue
=======
	threshold := int(float32(ubWeightAllowance) * RiskOfExcessThreshold)
	isWeightExceedingThreshold := (threshold <= sumOfWeights.SumEstimatedWeightOfUbShipments) || (threshold <= sumOfWeights.SumActualWeightOfUbShipments)

	// Check for risk of excess of UB allowance if there are UB shipments
	if hasUbShipments && isWeightExceedingThreshold {
		isTheMoveBeingUpdated = true
		excessUbWeightQualifiedAt := now
		move.ExcessUnaccompaniedBaggageWeightQualifiedAt = &excessUbWeightQualifiedAt
	} else if !hasUbShipments || move.ExcessUnaccompaniedBaggageWeightQualifiedAt != nil {
		// Reset qualified at
		isTheMoveBeingUpdated = true
		move.ExcessUnaccompaniedBaggageWeightQualifiedAt = nil
	}

	if isTheMoveBeingUpdated {
		// Save risk excess flags
		verrs, err := validateAndSave(appCtx, move)
		if (verrs != nil && verrs.HasAny()) || err != nil {
			return verrs, err
		}
	}
	return nil, nil
}

type SumOfWeights struct {
	SumEstimatedWeightOfMove        int
	SumEstimatedWeightOfUbShipments int
	SumActualWeightOfUbShipments    int
}

func sumWeightsFromShipment(shipment models.MTOShipment) SumOfWeights {
	var sumEstimatedWeightOfMove int
	var sumEstimatedWeightOfUbShipments int
	var sumActualWeightOfUbShipments int

	if shipment.Status != models.MTOShipmentStatusApproved {
		return SumOfWeights{}
	}

	// Sum the prime estimated weights
	if shipment.PrimeEstimatedWeight != nil {
		primeEstimatedWeightInt := shipment.PrimeEstimatedWeight.Int()
		sumEstimatedWeightOfMove += primeEstimatedWeightInt
		if shipment.ShipmentType == models.MTOShipmentTypeUnaccompaniedBaggage {
			// Sum the UB estimated weight separately
			sumEstimatedWeightOfUbShipments += primeEstimatedWeightInt
>>>>>>> 8080398f
		}
		shipmentWeights := sumWeightsFromShipment(shipment)
		sumOfWeights.SumEstimatedWeightOfMove += shipmentWeights.SumEstimatedWeightOfMove
		sumOfWeights.SumEstimatedWeightOfUbShipments += shipmentWeights.SumEstimatedWeightOfUbShipments
		sumOfWeights.SumActualWeightOfUbShipments += shipmentWeights.SumActualWeightOfUbShipments
	}

<<<<<<< HEAD
=======
	if shipment.PPMShipment != nil && shipment.PPMShipment.EstimatedWeight != nil {
		// Sum the PPM estimated weight into the overall sum
		sumEstimatedWeightOfMove += shipment.PPMShipment.EstimatedWeight.Int()
	}

	if shipment.PrimeActualWeight != nil && shipment.ShipmentType == models.MTOShipmentTypeUnaccompaniedBaggage {
		// Sum the actual weight of UB, we don't sum the actual weight of HHG or PPM at this time for determining if a move is at risk of excess
		sumActualWeightOfUbShipments += shipment.PrimeActualWeight.Int()
	}

	return SumOfWeights{
		SumEstimatedWeightOfMove:        sumEstimatedWeightOfMove,
		SumEstimatedWeightOfUbShipments: sumEstimatedWeightOfUbShipments,
		SumActualWeightOfUbShipments:    sumActualWeightOfUbShipments,
	}
}

// Calculates the sum of weights for a move, including an optional updated shipment that may not be persisted to the database yet
// If updatedShipment is nil, it calculates sums for the move as is
// If updatedShipment is provided, it excludes it from the existing shipments and adds its weights separately since we don't want to include it
//
//	in the normal sum (Since the normal sum won't accurately reflect the not-saved shipment being updated)
func calculateSumOfWeights(move models.Move, updatedShipment *models.MTOShipment) SumOfWeights {
	sumOfWeights := SumOfWeights{}

	// Sum weights from existing shipments
	for _, shipment := range move.MTOShipments {
		if updatedShipment != nil && shipment.ID == updatedShipment.ID {
			// Skip shipments that are not approved
			continue
		}
		shipmentWeights := sumWeightsFromShipment(shipment)
		sumOfWeights.SumEstimatedWeightOfMove += shipmentWeights.SumEstimatedWeightOfMove
		sumOfWeights.SumEstimatedWeightOfUbShipments += shipmentWeights.SumEstimatedWeightOfUbShipments
		sumOfWeights.SumActualWeightOfUbShipments += shipmentWeights.SumActualWeightOfUbShipments
	}

>>>>>>> 8080398f
	// Sum weights from the updated shipment
	if updatedShipment != nil {
		updatedWeights := sumWeightsFromShipment(*updatedShipment)
		sumOfWeights.SumEstimatedWeightOfMove += updatedWeights.SumEstimatedWeightOfMove
		sumOfWeights.SumEstimatedWeightOfUbShipments += updatedWeights.SumEstimatedWeightOfUbShipments
		sumOfWeights.SumActualWeightOfUbShipments += updatedWeights.SumActualWeightOfUbShipments
	}

	return sumOfWeights
}

func (w moveWeights) CheckAutoReweigh(appCtx appcontext.AppContext, moveID uuid.UUID, updatedShipment *models.MTOShipment) (models.MTOShipments, error) {
	db := appCtx.DB()
	var move models.Move
	err := db.Eager("MTOShipments", "MTOShipments.Reweigh", "Orders.Entitlement").Find(&move, moveID)
	if err != nil {
		switch err {
		case sql.ErrNoRows:
			return nil, apperror.NewNotFoundError(moveID, "looking for Move")
		default:
			return nil, apperror.NewQueryError("Move", err, "")
		}
	}

	if move.Orders.Grade == nil {
		return nil, errors.New("could not determine excess weight entitlement without grade")
	}

	if move.Orders.Entitlement.DependentsAuthorized == nil {
		return nil, errors.New("could not determine excess weight entitlement without dependents authorization value")
	}

	totalWeightAllowance := models.GetWeightAllotment(*move.Orders.Grade, move.Orders.OrdersType)

	overallWeightAllowance := totalWeightAllowance.TotalWeightSelf
	if *move.Orders.Entitlement.DependentsAuthorized {
		overallWeightAllowance = totalWeightAllowance.TotalWeightSelfPlusDependents
	}

	moveWeightTotal := 0
	for _, shipment := range move.MTOShipments {
		// We should avoid counting shipments that haven't been approved yet and will need to account for diversions
		// and cancellations factoring into the weight total.
		if availableShipmentStatus(shipment.Status) {
			if shipment.ID != updatedShipment.ID {
				moveWeightTotal += lowerShipmentWeight(shipment)
			} else {
				// the shipment being updated might have a reweigh that wasn't loaded
				updatedShipment.Reweigh = shipment.Reweigh
				moveWeightTotal += lowerShipmentWeight(*updatedShipment)
			}
		}
	}

	autoReweighShipments := models.MTOShipments{}
	// may need to take into account floating point precision here but should be dealing with whole numbers
	if int(float32(overallWeightAllowance)*AutoReweighRequestThreshold) <= moveWeightTotal {
		for _, shipment := range move.MTOShipments {
			// We should avoid counting shipments that haven't been approved yet and will need to account for diversions
			// and cancellations factoring into the weight total.
			if availableShipmentStatus(shipment.Status) && (shipment.Reweigh == nil || shipment.Reweigh.ID == uuid.Nil) {
				reweigh, err := w.ReweighRequestor.RequestShipmentReweigh(appCtx, shipment.ID, models.ReweighRequesterSystem)
				if err != nil {
					return nil, err
				}
				autoReweighShipments = append(autoReweighShipments, shipment)
				// this may not be necessary depending on how the shipment is being updated/refetched elsewhere
				if shipment.ID == updatedShipment.ID {
					updatedShipment.Reweigh = reweigh
				}
			}
		}
	}

	return autoReweighShipments, nil
}<|MERGE_RESOLUTION|>--- conflicted
+++ resolved
@@ -136,91 +136,13 @@
 		move.ExcessWeightQualifiedAt = nil
 	}
 
-<<<<<<< HEAD
-	// Check for risk of excess of UB allowance
-	if (int(float32(ubWeightAllowance)*RiskOfExcessThreshold) <= sumOfWeights.SumEstimatedWeightOfUbShipments) || (int(float32(ubWeightAllowance)*RiskOfExcessThreshold) <= sumOfWeights.SumActualWeightOfUbShipments) {
-		isTheMoveBeingUpdated = true
-		excessUbWeightQualifiedAt := now
-		move.ExcessUnaccompaniedBaggageWeightQualifiedAt = &excessUbWeightQualifiedAt
-	} else if move.ExcessUnaccompaniedBaggageWeightQualifiedAt != nil {
-		// Reset qualified at
-		isTheMoveBeingUpdated = true
-		move.ExcessUnaccompaniedBaggageWeightQualifiedAt = nil
-	}
-
-	if isTheMoveBeingUpdated {
-		// Save risk excess flags
-		verrs, err := validateAndSave(appCtx, move)
-		if (verrs != nil && verrs.HasAny()) || err != nil {
-			return verrs, err
-=======
 	var hasUbShipments bool
 	for _, shipment := range move.MTOShipments {
 		if shipment.ShipmentType == models.MTOShipmentTypeUnaccompaniedBaggage {
 			hasUbShipments = true
->>>>>>> 8080398f
-		}
-	}
-	return nil, nil
-}
-
-<<<<<<< HEAD
-type SumOfWeights struct {
-	SumEstimatedWeightOfMove        int
-	SumEstimatedWeightOfUbShipments int
-	SumActualWeightOfUbShipments    int
-}
-
-func sumWeightsFromShipment(shipment models.MTOShipment) SumOfWeights {
-	var sumEstimatedWeightOfMove int
-	var sumEstimatedWeightOfUbShipments int
-	var sumActualWeightOfUbShipments int
-
-	if shipment.Status != models.MTOShipmentStatusApproved {
-		return SumOfWeights{}
-	}
-
-	// Sum the prime estimated weights
-	if shipment.PrimeEstimatedWeight != nil {
-		primeEstimatedWeightInt := shipment.PrimeEstimatedWeight.Int()
-		sumEstimatedWeightOfMove += primeEstimatedWeightInt
-		if shipment.ShipmentType == models.MTOShipmentTypeUnaccompaniedBaggage {
-			// Sum the UB estimated weight separately
-			sumEstimatedWeightOfUbShipments += primeEstimatedWeightInt
-		}
-	}
-
-	if shipment.PPMShipment != nil && shipment.PPMShipment.EstimatedWeight != nil {
-		// Sum the PPM estimated weight into the overall sum
-		sumEstimatedWeightOfMove += shipment.PPMShipment.EstimatedWeight.Int()
-	}
-
-	if shipment.PrimeActualWeight != nil && shipment.ShipmentType == models.MTOShipmentTypeUnaccompaniedBaggage {
-		// Sum the actual weight of UB, we don't sum the actual weight of HHG or PPM at this time for determining if a move is at risk of excess
-		sumActualWeightOfUbShipments += shipment.PrimeActualWeight.Int()
-	}
-
-	return SumOfWeights{
-		SumEstimatedWeightOfMove:        sumEstimatedWeightOfMove,
-		SumEstimatedWeightOfUbShipments: sumEstimatedWeightOfUbShipments,
-		SumActualWeightOfUbShipments:    sumActualWeightOfUbShipments,
-	}
-}
-
-// Calculates the sum of weights for a move, including an optional updated shipment that may not be persisted to the database yet
-// If updatedShipment is nil, it calculates sums for the move as is
-// If updatedShipment is provided, it excludes it from the existing shipments and adds its weights separately since we don't want to include it
-//
-//	in the normal sum (Since the normal sum won't accurately reflect the not-saved shipment being updated)
-func calculateSumOfWeights(move models.Move, updatedShipment *models.MTOShipment) SumOfWeights {
-	sumOfWeights := SumOfWeights{}
-
-	// Sum weights from existing shipments
-	for _, shipment := range move.MTOShipments {
-		if updatedShipment != nil && shipment.ID == updatedShipment.ID {
-			// Skip shipments that are not approved
-			continue
-=======
+		}
+	}
+
 	threshold := int(float32(ubWeightAllowance) * RiskOfExcessThreshold)
 	isWeightExceedingThreshold := (threshold <= sumOfWeights.SumEstimatedWeightOfUbShipments) || (threshold <= sumOfWeights.SumActualWeightOfUbShipments)
 
@@ -267,16 +189,9 @@
 		if shipment.ShipmentType == models.MTOShipmentTypeUnaccompaniedBaggage {
 			// Sum the UB estimated weight separately
 			sumEstimatedWeightOfUbShipments += primeEstimatedWeightInt
->>>>>>> 8080398f
-		}
-		shipmentWeights := sumWeightsFromShipment(shipment)
-		sumOfWeights.SumEstimatedWeightOfMove += shipmentWeights.SumEstimatedWeightOfMove
-		sumOfWeights.SumEstimatedWeightOfUbShipments += shipmentWeights.SumEstimatedWeightOfUbShipments
-		sumOfWeights.SumActualWeightOfUbShipments += shipmentWeights.SumActualWeightOfUbShipments
-	}
-
-<<<<<<< HEAD
-=======
+		}
+	}
+
 	if shipment.PPMShipment != nil && shipment.PPMShipment.EstimatedWeight != nil {
 		// Sum the PPM estimated weight into the overall sum
 		sumEstimatedWeightOfMove += shipment.PPMShipment.EstimatedWeight.Int()
@@ -314,7 +229,6 @@
 		sumOfWeights.SumActualWeightOfUbShipments += shipmentWeights.SumActualWeightOfUbShipments
 	}
 
->>>>>>> 8080398f
 	// Sum weights from the updated shipment
 	if updatedShipment != nil {
 		updatedWeights := sumWeightsFromShipment(*updatedShipment)
