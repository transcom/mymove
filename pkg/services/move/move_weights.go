--- conflicted
+++ resolved
@@ -262,13 +262,8 @@
 	return sumOfWeights
 }
 
-<<<<<<< HEAD
-// GetAutoReweighShipments returns all shipments that need to be reweighed
-func (w moveWeights) GetAutoReweighShipments(appCtx appcontext.AppContext, move *models.Move, updatedShipment *models.MTOShipment) (models.MTOShipments, error) {
-=======
 // getAutoReweighShipments returns all shipments that need to be reweighed
 func (w moveWeights) getAutoReweighShipments(appCtx appcontext.AppContext, move *models.Move, updatedShipment *models.MTOShipment) (models.MTOShipments, error) {
->>>>>>> 9dbe4621
 	if move == nil {
 		return nil, apperror.NewBadDataError("received a nil move, a move must be supplied for checking reweighs")
 	}
@@ -277,14 +272,6 @@
 	}
 	results := models.MTOShipments{}
 
-<<<<<<< HEAD
-	totalWeightAllowance, err := w.WeightAllotmentFetcher.GetWeightAllotment(appCtx, string(*move.Orders.Grade), move.Orders.OrdersType)
-	if err != nil {
-		return nil, err
-	}
-
-	maxWeight := int(math.Round(float64(totalWeightAllowance.TotalWeightSelfPlusDependents) * 0.9))
-=======
 	weightAllotment, err := w.WeightAllotmentFetcher.GetWeightAllotment(appCtx, string(*move.Orders.Grade), move.Orders.OrdersType)
 	if err != nil {
 		return nil, err
@@ -298,7 +285,6 @@
 		weightAllowance = weightAllotment.TotalWeightSelf
 	}
 	maxWeight := int(math.Round(float64(weightAllowance) * 0.9))
->>>>>>> 9dbe4621
 
 	totalActualWeight := 0
 	totalEstimatedWeight := 0
@@ -362,11 +348,7 @@
 		return nil, errors.New("could not determine excess weight entitlement without dependents authorization value")
 	}
 
-<<<<<<< HEAD
-	autoReweighShipments, err := w.GetAutoReweighShipments(appCtx, &move, updatedShipment)
-=======
 	autoReweighShipments, err := w.getAutoReweighShipments(appCtx, &move, updatedShipment)
->>>>>>> 9dbe4621
 	if err != nil {
 		return nil, err
 	}
