--- conflicted
+++ resolved
@@ -272,14 +272,6 @@
 	}
 	results := models.MTOShipments{}
 
-<<<<<<< HEAD
-	totalWeightAllowance, err := w.WeightAllotmentFetcher.GetWeightAllotment(appCtx, string(*move.Orders.Grade), move.Orders.OrdersType)
-	if err != nil {
-		return nil, err
-	}
-
-	maxWeight := int(math.Round(float64(totalWeightAllowance.TotalWeightSelfPlusDependents) * 0.9))
-=======
 	weightAllotment, err := w.WeightAllotmentFetcher.GetWeightAllotment(appCtx, string(*move.Orders.Grade), move.Orders.OrdersType)
 	if err != nil {
 		return nil, err
@@ -293,7 +285,6 @@
 		weightAllowance = weightAllotment.TotalWeightSelf
 	}
 	maxWeight := int(math.Round(float64(weightAllowance) * 0.9))
->>>>>>> e26ae957
 
 	totalActualWeight := 0
 	totalEstimatedWeight := 0
