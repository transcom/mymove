--- conflicted
+++ resolved
@@ -289,15 +289,12 @@
 	totalActualWeight := 0
 	totalEstimatedWeight := 0
 	for i := range move.MTOShipments {
-<<<<<<< HEAD
-=======
 		currentShipmentReweigh, err := fetchReweigh(appCtx, move.MTOShipments[i].ID)
 		if err != nil {
 			return nil, err
 		} else if currentShipmentReweigh != nil { // Should only trigger reweights once, skip if one already exists
 			continue
 		}
->>>>>>> b4f99c7a
 		if move.MTOShipments[i].ShipmentType != models.MTOShipmentTypePPM &&
 			availableShipmentStatus(move.MTOShipments[i].Status) &&
 			move.MTOShipments[i].DeletedAt == nil &&
