package move

import (
	"time"

	"github.com/gofrs/uuid"

	"github.com/transcom/mymove/pkg/apperror"
	"github.com/transcom/mymove/pkg/auth"
	"github.com/transcom/mymove/pkg/factory"
	"github.com/transcom/mymove/pkg/models"
	"github.com/transcom/mymove/pkg/services/entitlements"
	"github.com/transcom/mymove/pkg/services/mocks"
	mtoshipment "github.com/transcom/mymove/pkg/services/mto_shipment"
	"github.com/transcom/mymove/pkg/testdatagen"
	"github.com/transcom/mymove/pkg/unit"
)

func (suite *MoveServiceSuite) TestExcessWeight() {
	waf := entitlements.NewWeightAllotmentFetcher()

	moveWeights := NewMoveWeights(mtoshipment.NewShipmentReweighRequester(), waf)

	suite.Run("qualifies move for excess weight when an approved shipment estimated weight is updated within threshold", func() {
		// The default weight allotment for this move is 8000 and the threshold is 90% of that
		approvedMove := factory.BuildAvailableToPrimeMove(suite.DB(), nil, nil)
		now := time.Now()
		pickupDate := now.AddDate(0, 0, 10)
		approvedHHGShipment := factory.BuildMTOShipmentMinimal(suite.DB(), []factory.Customization{
			{
				Model: models.MTOShipment{
					Status:              models.MTOShipmentStatusApproved,
					ApprovedDate:        &now,
					ScheduledPickupDate: &pickupDate,
				},
			},
			{
				Model:    approvedMove,
				LinkOnly: true,
			},
		}, nil)
		approvedUbShipment := factory.BuildMTOShipmentMinimal(suite.DB(), []factory.Customization{
			{
				Model: models.MTOShipment{
					Status:              models.MTOShipmentStatusApproved,
					ApprovedDate:        &now,
					ScheduledPickupDate: &pickupDate,
					ShipmentType:        models.MTOShipmentTypeUnaccompaniedBaggage,
				},
			},
			{
				Model:    approvedMove,
				LinkOnly: true,
			},
		}, nil)

		estimatedWeight := unit.Pound(7200)
		approvedHHGShipment.PrimeEstimatedWeight = &estimatedWeight
		approvedUbShipment.PrimeEstimatedWeight = &estimatedWeight
		_, verrs, err := moveWeights.CheckExcessWeight(suite.AppContextForTest(), approvedMove.ID, approvedHHGShipment)
		suite.Nil(verrs)
		suite.NoError(err)
		updatedMove, verrs, err := moveWeights.CheckExcessWeight(suite.AppContextForTest(), approvedMove.ID, approvedUbShipment)
		suite.Nil(verrs)
		suite.NoError(err)

		// Move has nil excess weight risks before checking for excess weight
		suite.Nil(approvedMove.ExcessWeightQualifiedAt)
		suite.Nil(approvedMove.ExcessUnaccompaniedBaggageWeightQualifiedAt)
		// Move has not nil excess weight risks after checking for excess weight
		suite.NotNil(updatedMove.ExcessWeightQualifiedAt)
		suite.NotNil(updatedMove.ExcessUnaccompaniedBaggageWeightQualifiedAt)

		// refetch the move from the database not just the return value
		err = suite.DB().Reload(&approvedMove)
		suite.NoError(err)
		// Ensure it saved to db
		suite.NotNil(approvedMove.ExcessWeightQualifiedAt)
		suite.NotNil(approvedMove.ExcessUnaccompaniedBaggageWeightQualifiedAt)
	})

	suite.Run("does not flag move for excess weight when an approved shipment estimated weight is lower than threshold", func() {
		// Create a move with an oconus duty location so it qualifies for UB allowance
		// The allowance based on these params should be 500 ub
		oconusAddress := factory.BuildAddress(suite.DB(), []factory.Customization{
			{
				Model: models.Address{
					IsOconus: models.BoolPointer(true),
				},
			},
		}, nil)
		oconusDutyLocation := factory.BuildDutyLocation(suite.DB(), []factory.Customization{
			{
				Model:    oconusAddress,
				LinkOnly: true,
			},
		}, nil)
		order := factory.BuildOrder(suite.DB(), []factory.Customization{
			{
				Model:    oconusDutyLocation,
				LinkOnly: true,
				Type:     &factory.DutyLocations.OriginDutyLocation,
			},
		}, nil)
		move := factory.BuildMove(suite.DB(), []factory.Customization{
			{
				Model:    order,
				LinkOnly: true,
			}}, nil)
		now := time.Now()
		pickupDate := now.AddDate(0, 0, 10)

		approvedHHGShipment := factory.BuildMTOShipmentMinimal(suite.DB(), []factory.Customization{
			{
				Model: models.MTOShipment{
					Status:              models.MTOShipmentStatusApproved,
					ApprovedDate:        &now,
					ScheduledPickupDate: &pickupDate,
				},
			},
			{
				Model:    move,
				LinkOnly: true,
			},
		}, nil)
		approvedUbShipment := factory.BuildMTOShipmentMinimal(suite.DB(), []factory.Customization{
			{
				Model: models.MTOShipment{
					Status:              models.MTOShipmentStatusApproved,
					ApprovedDate:        &now,
					ScheduledPickupDate: &pickupDate,
					ShipmentType:        models.MTOShipmentTypeUnaccompaniedBaggage,
				},
			},
			{
				Model:    move,
				LinkOnly: true,
			},
		}, nil)

		estimatedHHGWeight := unit.Pound(7199)
		estimatedUBWeight := unit.Pound(250)
		approvedHHGShipment.PrimeEstimatedWeight = &estimatedHHGWeight
		approvedUbShipment.PrimeEstimatedWeight = &estimatedUBWeight
		_, verrs, err := moveWeights.CheckExcessWeight(suite.AppContextForTest(), move.ID, approvedHHGShipment)
		suite.Nil(verrs)
		suite.NoError(err)
		updatedMove, verrs, err := moveWeights.CheckExcessWeight(suite.AppContextForTest(), move.ID, approvedUbShipment)
		suite.Nil(verrs)
		suite.NoError(err)

		suite.Nil(move.ExcessWeightQualifiedAt)
		suite.Nil(updatedMove.ExcessWeightQualifiedAt)
		suite.Nil(move.ExcessUnaccompaniedBaggageWeightQualifiedAt)
		suite.Nil(updatedMove.ExcessUnaccompaniedBaggageWeightQualifiedAt)

		err = suite.DB().Reload(&move)
		suite.NoError(err)
		suite.Nil(move.ExcessWeightQualifiedAt)
		suite.Nil(move.ExcessUnaccompaniedBaggageWeightQualifiedAt)
	})

	suite.Run("qualifies move for excess weight when the sum of approved shipments is updated within threshold", func() {
		approvedMove := factory.BuildAvailableToPrimeMove(suite.DB(), nil, nil)
		now := time.Now()
		pickupDate := now.AddDate(0, 0, 10)
		estimatedWeight := unit.Pound(3600)

		factory.BuildMTOShipmentMinimal(suite.DB(), []factory.Customization{
			{
				Model: models.MTOShipment{
					Status:               models.MTOShipmentStatusApproved,
					ApprovedDate:         &now,
					ScheduledPickupDate:  &pickupDate,
					PrimeEstimatedWeight: &estimatedWeight,
				},
			},
			{
				Model:    approvedMove,
				LinkOnly: true,
			},
		}, nil)
		approvedShipment := factory.BuildMTOShipmentMinimal(suite.DB(), []factory.Customization{
			{
				Model: models.MTOShipment{
					Status:              models.MTOShipmentStatusApproved,
					ApprovedDate:        &now,
					ScheduledPickupDate: &pickupDate,
				},
			},
			{
				Model:    approvedMove,
				LinkOnly: true,
			},
		}, nil)

		approvedShipment.PrimeEstimatedWeight = &estimatedWeight
		updatedMove, verrs, err := moveWeights.CheckExcessWeight(suite.AppContextForTest(), approvedMove.ID, approvedShipment)

		suite.Nil(verrs)
		suite.NoError(err)

		suite.Nil(approvedMove.ExcessWeightQualifiedAt)
		suite.NotNil(updatedMove.ExcessWeightQualifiedAt)

		err = suite.DB().Reload(&approvedMove)
		suite.NoError(err)
		suite.NotNil(approvedMove.ExcessWeightQualifiedAt)
	})

	suite.Run("does not flag move for excess weight when the sum of non-approved shipments meets the threshold", func() {
		approvedMove := factory.BuildAvailableToPrimeMove(suite.DB(), nil, nil)
		now := time.Now()
		pickupDate := now.AddDate(0, 0, 10)
		estimatedWeight := unit.Pound(3600)

		factory.BuildMTOShipmentMinimal(suite.DB(), []factory.Customization{
			{
				Model: models.MTOShipment{
					Status:               models.MTOShipmentStatusCanceled,
					ApprovedDate:         &now,
					ScheduledPickupDate:  &pickupDate,
					PrimeEstimatedWeight: &estimatedWeight,
				},
			},
			{
				Model:    approvedMove,
				LinkOnly: true,
			},
		}, nil)
		approvedShipment := factory.BuildMTOShipmentMinimal(suite.DB(), []factory.Customization{
			{
				Model: models.MTOShipment{
					Status:              models.MTOShipmentStatusApproved,
					ApprovedDate:        &now,
					ScheduledPickupDate: &pickupDate,
				},
			},
			{
				Model:    approvedMove,
				LinkOnly: true,
			},
		}, nil)

		approvedShipment.PrimeEstimatedWeight = &estimatedWeight
		updatedMove, verrs, err := moveWeights.CheckExcessWeight(suite.AppContextForTest(), approvedMove.ID, approvedShipment)

		suite.Nil(verrs)
		suite.NoError(err)

		suite.Nil(approvedMove.ExcessWeightQualifiedAt)
		suite.Nil(updatedMove.ExcessWeightQualifiedAt)

		err = suite.DB().Reload(&approvedMove)
		suite.NoError(err)
		suite.Nil(approvedMove.ExcessWeightQualifiedAt)
	})

	suite.Run("does not flag move for excess weight when updated shipment status is not approved", func() {
		approvedMove := factory.BuildAvailableToPrimeMove(suite.DB(), nil, nil)
		now := time.Now()
		pickupDate := now.AddDate(0, 0, 10)

		unapprovedShipment := factory.BuildMTOShipmentMinimal(suite.DB(), []factory.Customization{
			{
				Model: models.MTOShipment{
					Status:              models.MTOShipmentStatusSubmitted,
					ApprovedDate:        &now,
					ScheduledPickupDate: &pickupDate,
					Diversion:           true,
				},
			},
			{
				Model:    approvedMove,
				LinkOnly: true,
			},
		}, nil)

		estimatedWeight := unit.Pound(7200)
		unapprovedShipment.PrimeEstimatedWeight = &estimatedWeight
		updatedMove, verrs, err := moveWeights.CheckExcessWeight(suite.AppContextForTest(), approvedMove.ID, unapprovedShipment)

		suite.Nil(verrs)
		suite.NoError(err)

		suite.Nil(approvedMove.ExcessWeightQualifiedAt)
		suite.Nil(updatedMove.ExcessWeightQualifiedAt)

		err = suite.DB().Reload(&approvedMove)
		suite.NoError(err)
		suite.Nil(approvedMove.ExcessWeightQualifiedAt)
	})

	suite.Run("removes excess weight qualification when estimated weight drops below previously met threshold", func() {
		now := time.Now()
		estimatedUbWeight := unit.Pound(250)
		estimatedWeight := unit.Pound(7199 - estimatedUbWeight)

		// Add an OCONUS address so it qualifies for UB allowance
		// The allowance based on these params should be 500 ub
		oconusAddress := factory.BuildAddress(suite.DB(), []factory.Customization{
			{
				Model: models.Address{
					IsOconus: models.BoolPointer(true),
				},
			},
		}, nil)
		oconusDutyLocation := factory.BuildDutyLocation(suite.DB(), []factory.Customization{
			{
				Model:    oconusAddress,
				LinkOnly: true,
			},
		}, nil)
		order := factory.BuildOrder(suite.DB(), []factory.Customization{
			{
				Model:    oconusDutyLocation,
				LinkOnly: true,
				Type:     &factory.DutyLocations.OriginDutyLocation,
			},
		}, nil)
		// By default have excess weight turned on, we want to simulate it resetting
		initialMove := factory.BuildMove(suite.DB(), []factory.Customization{
			{
				Model: models.Move{
					ExcessWeightQualifiedAt:                     &now,
					ExcessUnaccompaniedBaggageWeightQualifiedAt: &now,
				},
			},
			{
				Model:    order,
				LinkOnly: true,
			}}, nil)

		pickupDate := now.AddDate(0, 0, 10)
		factory.BuildMTOShipmentMinimal(suite.DB(), []factory.Customization{
			{
				Model: models.MTOShipment{
					Status:               models.MTOShipmentStatusApproved,
					ApprovedDate:         &now,
					ScheduledPickupDate:  &pickupDate,
					PrimeEstimatedWeight: &estimatedWeight,
				},
			},
			{
				Model:    initialMove,
				LinkOnly: true,
			},
		}, nil)
		approvedUbShipment := factory.BuildMTOShipmentMinimal(suite.DB(), []factory.Customization{
			{
				Model: models.MTOShipment{
					Status:               models.MTOShipmentStatusApproved,
					ApprovedDate:         &now,
					ScheduledPickupDate:  &pickupDate,
					ShipmentType:         models.MTOShipmentTypeUnaccompaniedBaggage,
					PrimeEstimatedWeight: &estimatedUbWeight,
				},
			},
			{
				Model:    initialMove,
				LinkOnly: true,
			},
		}, nil)

		// We defaulted to excess amounts
		suite.NotNil(initialMove.ExcessWeightQualifiedAt)
		suite.NotNil(initialMove.ExcessUnaccompaniedBaggageWeightQualifiedAt)

		updatedMove, verrs, err := moveWeights.CheckExcessWeight(suite.AppContextForTest(), initialMove.ID, approvedUbShipment)
		suite.Nil(verrs)
		suite.NoError(err)

		// The shipments we created will not qualify for risk of excess
		// This means that after we CheckExcessWeight again, the
		suite.Nil(updatedMove.ExcessWeightQualifiedAt)
		suite.Nil(updatedMove.ExcessUnaccompaniedBaggageWeightQualifiedAt)

		// Reload our original move that had excess weight qualified at present
		// and now make sure it is nil
		err = suite.DB().Reload(&initialMove)
		suite.NoError(err)
		suite.Nil(initialMove.ExcessWeightQualifiedAt)
		suite.Nil(initialMove.ExcessUnaccompaniedBaggageWeightQualifiedAt)
	})

	suite.Run("returns error if orders grade is unset to lookup weight allowance", func() {
		approvedMove := factory.BuildAvailableToPrimeMove(suite.DB(), nil, nil)
		approvedMove.Orders.Grade = nil

		err := suite.DB().Save(&approvedMove.Orders)
		suite.NoError(err)

		_, verrs, err := moveWeights.CheckExcessWeight(suite.AppContextForTest(), approvedMove.ID, models.MTOShipment{})
		suite.Nil(verrs)
		suite.EqualError(err, "could not determine excess weight entitlement without grade")
	})

	suite.Run("returns error if dependents authorized is unset to lookup weight allowance", func() {
		approvedMove := factory.BuildAvailableToPrimeMove(suite.DB(), nil, nil)
		approvedMove.Orders.Entitlement.DependentsAuthorized = nil

		err := suite.DB().Save(approvedMove.Orders.Entitlement)
		suite.NoError(err)

		_, verrs, err := moveWeights.CheckExcessWeight(suite.AppContextForTest(), approvedMove.ID, models.MTOShipment{})
		suite.Nil(verrs)
		suite.EqualError(err, "could not determine excess weight entitlement without dependents authorization value")
	})

	suite.Run("qualifies move for excess weight when an approved shipment with PPM weights is greater than threshold", func() {
		// The default weight allotment for this move is 8000 and the threshold is 90% of that
		approvedMove := factory.BuildAvailableToPrimeMove(suite.DB(), nil, nil)
		//Default estimatedWeight for ppm is 4000
		ppmShipment := factory.BuildPPMShipment(suite.DB(), nil, nil)
		now := time.Now()
		pickupDate := now.AddDate(0, 0, 10)
		approvedShipment := factory.BuildMTOShipmentMinimal(suite.DB(), []factory.Customization{
			{
				Model: models.MTOShipment{
					Status:              models.MTOShipmentStatusApproved,
					ApprovedDate:        &now,
					ScheduledPickupDate: &pickupDate,
				},
			},
			{
				Model:    approvedMove,
				LinkOnly: true,
			},
		}, nil)

		primeEstimatedWeight := unit.Pound(3200)
		approvedShipment.PrimeEstimatedWeight = &primeEstimatedWeight
		approvedShipment.PPMShipment = &ppmShipment
		//When accounting for PPM weight, the sum should exceed the 90% threshold
		updatedMove, verrs, err := moveWeights.CheckExcessWeight(suite.AppContextForTest(), approvedMove.ID, approvedShipment)

		suite.Nil(verrs)
		suite.NoError(err)

		suite.Nil(approvedMove.ExcessWeightQualifiedAt)
		suite.NotNil(updatedMove.ExcessWeightQualifiedAt)

		err = suite.DB().Reload(&approvedMove)
		suite.NoError(err)
		suite.NotNil(approvedMove.ExcessWeightQualifiedAt)
	})

	suite.Run("does not flag move for excess weight when an approved shipment with PPM weights is below the threshold", func() {
		// The default weight allotment for this move is 8000 and the threshold is 90% of that
		approvedMove := factory.BuildAvailableToPrimeMove(suite.DB(), nil, nil)
		//Default estimatedWeight for ppm is 4000
		ppmShipment := factory.BuildPPMShipment(suite.DB(), nil, nil)
		now := time.Now()
		pickupDate := now.AddDate(0, 0, 10)
		approvedShipment := factory.BuildMTOShipmentMinimal(suite.DB(), []factory.Customization{
			{
				Model: models.MTOShipment{
					Status:              models.MTOShipmentStatusApproved,
					ApprovedDate:        &now,
					ScheduledPickupDate: &pickupDate,
				},
			},
			{
				Model:    approvedMove,
				LinkOnly: true,
			},
			{
				Model:    ppmShipment,
				LinkOnly: true,
			},
		}, nil)

		primeEstimatedWeight := unit.Pound(3199)
		approvedShipment.PrimeEstimatedWeight = &primeEstimatedWeight
		//When accounting for PPM weight, the sum should NOT exceed the 90% threshold
		updatedMove, verrs, err := moveWeights.CheckExcessWeight(suite.AppContextForTest(), approvedMove.ID, approvedShipment)

		suite.Nil(verrs)
		suite.NoError(err)

		suite.Nil(approvedMove.ExcessWeightQualifiedAt)
		suite.Nil(updatedMove.ExcessWeightQualifiedAt)

		err = suite.DB().Reload(&approvedMove)
		suite.NoError(err)
		suite.Nil(approvedMove.ExcessWeightQualifiedAt)
	})
}

func (suite *MoveServiceSuite) TestAutoReweigh() {
	waf := entitlements.NewWeightAllotmentFetcher()
	moveWeights := NewMoveWeights(mtoshipment.NewShipmentReweighRequester(), waf)

	suite.Run("requests reweigh on shipment if the actual weight is 90% of the weight allowance", func() {
		// The default weight allotment for this move is 8000 and the threshold is 90% of that
		approvedMove := factory.BuildAvailableToPrimeMove(suite.DB(), nil, nil)
		now := time.Now()
		pickupDate := now.AddDate(0, 0, 10)
		approvedShipment := factory.BuildMTOShipmentMinimal(suite.DB(), []factory.Customization{
			{
				Model: models.MTOShipment{
					Status:              models.MTOShipmentStatusApproved,
					ApprovedDate:        &now,
					ScheduledPickupDate: &pickupDate,
				},
			},
			{
				Model:    approvedMove,
				LinkOnly: true,
			},
		}, nil)

		actualWeight := unit.Pound(7200)
		approvedShipment.PrimeActualWeight = &actualWeight
		session := suite.AppContextWithSessionForTest(&auth.Session{
			ApplicationName: auth.OfficeApp,
			OfficeUserID:    uuid.Must(uuid.NewV4()),
		})

		autoReweighShipments, err := moveWeights.CheckAutoReweigh(session, approvedMove.ID, &approvedShipment)
		suite.NoError(err)
		err = suite.DB().Eager("Reweigh").Reload(&approvedShipment)
		suite.NoError(err)

		suite.NotNil(approvedShipment.Reweigh)
		suite.Equal(approvedShipment.ID.String(), approvedShipment.Reweigh.ShipmentID.String())
		suite.Equal(models.ReweighRequesterSystem, approvedShipment.Reweigh.RequestedBy)
		suite.NotNil(approvedShipment.Reweigh.RequestedAt)
		suite.NotNil(autoReweighShipments)
	})

	suite.Run("does not request reweigh on shipments when below 90% of weight allowance threshold", func() {
		mockedReweighRequestor := mocks.ShipmentReweighRequester{}
		mockedWeightService := NewMoveWeights(&mockedReweighRequestor, waf)

		approvedMove := factory.BuildAvailableToPrimeMove(suite.DB(), nil, nil)

		now := time.Now()
		pickupDate := now.AddDate(0, 0, 10)
		approvedShipment := factory.BuildMTOShipmentMinimal(suite.DB(), []factory.Customization{
			{
				Model: models.MTOShipment{
					Status:              models.MTOShipmentStatusApproved,
					ApprovedDate:        &now,
					ScheduledPickupDate: &pickupDate,
				},
			},
			{
				Model:    approvedMove,
				LinkOnly: true,
			},
		}, nil)

		weight := unit.Pound(7199)
		approvedShipment.PrimeActualWeight = &weight
		approvedShipment.PrimeEstimatedWeight = &weight
		_, err := mockedWeightService.CheckAutoReweigh(suite.AppContextForTest(), approvedMove.ID, &approvedShipment)
		suite.NoError(err)
		err = suite.DB().Eager("Reweigh").Reload(&approvedShipment)
		suite.NoError(err)

		suite.Equal(uuid.Nil, approvedShipment.Reweigh.ID)
		mockedReweighRequestor.AssertNotCalled(suite.T(), "RequestShipmentReweigh")
	})

	suite.Run("requests reweigh on existing shipments in addition to the one being updated", func() {
		approvedMove := factory.BuildAvailableToPrimeMove(suite.DB(), nil, nil)

		now := time.Now()
		pickupDate := now.AddDate(0, 0, 10)
		actualWeight := unit.Pound(3600)

		existingShipment := factory.BuildMTOShipmentMinimal(suite.DB(), []factory.Customization{
			{
				Model: models.MTOShipment{
					Status:              models.MTOShipmentStatusApproved,
					ApprovedDate:        &now,
					ScheduledPickupDate: &pickupDate,
					PrimeActualWeight:   &actualWeight,
				},
			},
			{
				Model:    approvedMove,
				LinkOnly: true,
			},
		}, nil)

		approvedShipment := factory.BuildMTOShipmentMinimal(suite.DB(), []factory.Customization{
			{
				Model: models.MTOShipment{
					Status:              models.MTOShipmentStatusApproved,
					ApprovedDate:        &now,
					ScheduledPickupDate: &pickupDate,
				},
			},
			{
				Model:    approvedMove,
				LinkOnly: true,
			},
		}, nil)

		approvedShipment.PrimeActualWeight = &actualWeight
		session := suite.AppContextWithSessionForTest(&auth.Session{
			ApplicationName: auth.OfficeApp,
			OfficeUserID:    uuid.Must(uuid.NewV4()),
		})
		autoReweighShipments, err := moveWeights.CheckAutoReweigh(session, approvedMove.ID, &approvedShipment)
		suite.NoError(err)
		err = suite.DB().Eager("Reweigh").Reload(&approvedShipment)
		suite.NoError(err)

		suite.NotNil(approvedShipment.Reweigh)
		suite.NotEqual(uuid.Nil, approvedShipment.Reweigh.ID)
		suite.Equal(approvedShipment.ID, approvedShipment.Reweigh.ShipmentID)
		suite.Equal(models.ReweighRequesterSystem, approvedShipment.Reweigh.RequestedBy)

		err = suite.DB().Eager("Reweigh").Reload(&existingShipment)
		suite.NoError(err)

		suite.NotNil(existingShipment.Reweigh)
		suite.NotEqual(uuid.Nil, existingShipment.Reweigh.ID)
		suite.Equal(existingShipment.ID, existingShipment.Reweigh.ShipmentID)
		suite.Equal(models.ReweighRequesterSystem, existingShipment.Reweigh.RequestedBy)
		suite.Equal(len(autoReweighShipments), 2)
	})

	suite.Run("does not request reweigh when shipments aren't in approved statuses", func() {
		mockedReweighRequestor := mocks.ShipmentReweighRequester{}
		mockedWeightService := NewMoveWeights(&mockedReweighRequestor, waf)

		approvedMove := factory.BuildAvailableToPrimeMove(suite.DB(), nil, nil)
		now := time.Now()
		pickupDate := now.AddDate(0, 0, 10)
		weight := unit.Pound(3600)

		existingShipment := factory.BuildMTOShipmentMinimal(suite.DB(), []factory.Customization{
			{
				Model: models.MTOShipment{
					Status:               models.MTOShipmentStatusCanceled,
					ApprovedDate:         &now,
					ScheduledPickupDate:  &pickupDate,
					PrimeEstimatedWeight: &weight,
					PrimeActualWeight:    &weight,
				},
			},
			{
				Model:    approvedMove,
				LinkOnly: true,
			},
		}, nil)
		approvedShipment := factory.BuildMTOShipmentMinimal(suite.DB(), []factory.Customization{
			{
				Model: models.MTOShipment{
					Status:              models.MTOShipmentStatusApproved,
					ApprovedDate:        &now,
					ScheduledPickupDate: &pickupDate,
				},
			},
			{
				Model:    approvedMove,
				LinkOnly: true,
			},
		}, nil)

		approvedShipment.PrimeEstimatedWeight = &weight
		approvedShipment.PrimeActualWeight = &weight
		_, err := mockedWeightService.CheckAutoReweigh(suite.AppContextForTest(), approvedMove.ID, &approvedShipment)
		suite.NoError(err)
		err = suite.DB().Eager("Reweigh").Reload(&approvedShipment)
		suite.NoError(err)

		err = suite.DB().Eager("Reweigh").Reload(&existingShipment)
		suite.NoError(err)
		suite.Equal(uuid.Nil, existingShipment.Reweigh.ID)
		suite.Equal(uuid.Nil, approvedShipment.Reweigh.ID)
		mockedReweighRequestor.AssertNotCalled(suite.T(), "RequestShipmentReweigh")
	})

	suite.Run("uses lower reweigh weight (based on actual weight) on shipments that already have reweighs", func() {
		mockedReweighRequestor := mocks.ShipmentReweighRequester{}
		mockedWeightService := NewMoveWeights(&mockedReweighRequestor, waf)
		approvedMove := factory.BuildAvailableToPrimeMove(suite.DB(), nil, nil)

		now := time.Now()
		pickupDate := now.AddDate(0, 0, 10)
		actualWeight := unit.Pound(2400)
		existingShipment := factory.BuildMTOShipmentMinimal(suite.DB(), []factory.Customization{
			{
				Model: models.MTOShipment{
					Status:              models.MTOShipmentStatusApproved,
					ApprovedDate:        &now,
					ScheduledPickupDate: &pickupDate,
					PrimeActualWeight:   &actualWeight,
				},
			},
			{
				Model:    approvedMove,
				LinkOnly: true,
			},
		}, nil)

		reweighedShipment := factory.BuildMTOShipmentMinimal(suite.DB(), []factory.Customization{
			{
				Model: models.MTOShipment{
					Status:              models.MTOShipmentStatusApproved,
					ApprovedDate:        &now,
					ScheduledPickupDate: &pickupDate,
					PrimeActualWeight:   &actualWeight,
				},
			},
			{
				Model:    approvedMove,
				LinkOnly: true,
			},
		}, nil)
		reweighWeight := unit.Pound(2399)
		testdatagen.MakeReweigh(suite.DB(), testdatagen.Assertions{
			Reweigh: models.Reweigh{
				Weight: &reweighWeight,
			},
			MTOShipment: reweighedShipment,
		})

		approvedShipment := factory.BuildMTOShipmentMinimal(suite.DB(), []factory.Customization{
			{
				Model: models.MTOShipment{
					Status:              models.MTOShipmentStatusApproved,
					ApprovedDate:        &now,
					ScheduledPickupDate: &pickupDate,
				},
			},
			{
				Model:    approvedMove,
				LinkOnly: true,
			},
		}, nil)

		approvedShipment.PrimeActualWeight = &actualWeight

		err := suite.DB().Eager("Reweigh").Reload(&approvedShipment)
		suite.NoError(err)

		err = suite.DB().Eager("Reweigh").Reload(&existingShipment)
		suite.NoError(err)

		_, err = mockedWeightService.CheckAutoReweigh(suite.AppContextForTest(), approvedMove.ID, &approvedShipment)
		suite.NoError(err)
		suite.Equal(uuid.Nil, existingShipment.Reweigh.ID)
		suite.Equal(uuid.Nil, approvedShipment.Reweigh.ID)
		mockedReweighRequestor.AssertNotCalled(suite.T(), "RequestShipmentReweigh")
	})

	suite.Run("uses lower reweigh weight (based on estimated weight) on shipments that already have reweighs", func() {
		mockedReweighRequestor := mocks.ShipmentReweighRequester{}
		mockedWeightService := NewMoveWeights(&mockedReweighRequestor, waf)
		approvedMove := factory.BuildAvailableToPrimeMove(suite.DB(), nil, nil)

		now := time.Now()
		pickupDate := now.AddDate(0, 0, 10)
		estimatedWeight := unit.Pound(2400)
		existingShipment := factory.BuildMTOShipmentMinimal(suite.DB(), []factory.Customization{
			{
				Model: models.MTOShipment{
					Status:               models.MTOShipmentStatusApproved,
					ApprovedDate:         &now,
					ScheduledPickupDate:  &pickupDate,
					PrimeEstimatedWeight: &estimatedWeight,
				},
			},
			{
				Model:    approvedMove,
				LinkOnly: true,
			},
		}, nil)

		reweighedShipment := factory.BuildMTOShipmentMinimal(suite.DB(), []factory.Customization{
			{
				Model: models.MTOShipment{
					Status:               models.MTOShipmentStatusApproved,
					ApprovedDate:         &now,
					ScheduledPickupDate:  &pickupDate,
					PrimeEstimatedWeight: &estimatedWeight,
				},
			},
			{
				Model:    approvedMove,
				LinkOnly: true,
			},
		}, nil)
		reweighWeight := unit.Pound(2399)
		testdatagen.MakeReweigh(suite.DB(), testdatagen.Assertions{
			Reweigh: models.Reweigh{
				Weight: &reweighWeight,
			},
			MTOShipment: reweighedShipment,
		})

		approvedShipment := factory.BuildMTOShipmentMinimal(suite.DB(), []factory.Customization{
			{
				Model: models.MTOShipment{
					Status:              models.MTOShipmentStatusApproved,
					ApprovedDate:        &now,
					ScheduledPickupDate: &pickupDate,
				},
			},
			{
				Model:    approvedMove,
				LinkOnly: true,
			},
		}, nil)

		approvedShipment.PrimeEstimatedWeight = &estimatedWeight

		err := suite.DB().Eager("Reweigh").Reload(&approvedShipment)
		suite.NoError(err)

		err = suite.DB().Eager("Reweigh").Reload(&existingShipment)
		suite.NoError(err)

		_, err = mockedWeightService.CheckAutoReweigh(suite.AppContextForTest(), approvedMove.ID, &approvedShipment)
		suite.NoError(err)
		suite.Equal(uuid.Nil, existingShipment.Reweigh.ID)
		suite.Equal(uuid.Nil, approvedShipment.Reweigh.ID)
		mockedReweighRequestor.AssertNotCalled(suite.T(), "RequestShipmentReweigh")
	})

	suite.Run("returns error if orders grade is unset to lookup weight allowance", func() {
		approvedMove := factory.BuildAvailableToPrimeMove(suite.DB(), nil, nil)
		approvedMove.Orders.Grade = nil

		err := suite.DB().Save(&approvedMove.Orders)
		suite.NoError(err)

		_, err = moveWeights.CheckAutoReweigh(suite.AppContextForTest(), approvedMove.ID, &models.MTOShipment{})
		suite.EqualError(err, "could not determine excess weight entitlement without grade")
	})

	suite.Run("returns error if dependents authorized is unset to lookup weight allowance", func() {
		approvedMove := factory.BuildAvailableToPrimeMove(suite.DB(), nil, nil)
		approvedMove.Orders.Entitlement.DependentsAuthorized = nil

		err := suite.DB().Save(approvedMove.Orders.Entitlement)
		suite.NoError(err)

		_, err = moveWeights.CheckAutoReweigh(suite.AppContextForTest(), approvedMove.ID, &models.MTOShipment{})
		suite.EqualError(err, "could not determine excess weight entitlement without dependents authorization value")
	})

	suite.Run("returns error if can't find move when checking for auto-reweigh", func() {
		randomID, err := uuid.NewV4()
		suite.NoError(err)
		_, err = moveWeights.CheckAutoReweigh(suite.AppContextForTest(), randomID, &models.MTOShipment{})
		suite.EqualError(err, apperror.NewNotFoundError(randomID, "looking for Move").Error())
	})

	suite.Run("returns error if shipment returns nil when checking for auto-reweigh", func() {
		approvedMove := factory.BuildAvailableToPrimeMove(suite.DB(), nil, nil)

		err := suite.DB().Save(approvedMove.Orders.Entitlement)
		suite.NoError(err)

		_, err = moveWeights.CheckAutoReweigh(suite.AppContextForTest(), approvedMove.ID, nil)
		suite.EqualError(err, apperror.NewBadDataError("received a nil MTO shipment, an MTO shipment must be supplied for checking reweighs").Error())
	})
<<<<<<< HEAD
=======

	suite.Run("will correctly factor in dependents authorized when requesting a reweigh", func() {
		now := time.Now()
		pickupDate := now.AddDate(0, 0, 10)
		actualWeight := unit.Pound(5000)

		move1 := factory.BuildAvailableToPrimeMove(suite.DB(), nil, nil)
		shipment1 := factory.BuildMTOShipmentMinimal(suite.DB(), []factory.Customization{
			{
				Model: models.MTOShipment{
					Status:              models.MTOShipmentStatusApproved,
					ApprovedDate:        &now,
					ScheduledPickupDate: &pickupDate,
				},
			},
			{
				Model:    move1,
				LinkOnly: true,
			},
		}, nil)
		move1.Orders.Entitlement.DependentsAuthorized = models.BoolPointer(false)
		err := suite.DB().Save(move1.Orders.Entitlement)
		suite.NoError(err)
		shipment1.PrimeActualWeight = &actualWeight

		move2 := factory.BuildAvailableToPrimeMove(suite.DB(), nil, nil)
		shipment2 := factory.BuildMTOShipmentMinimal(suite.DB(), []factory.Customization{
			{
				Model: models.MTOShipment{
					Status:              models.MTOShipmentStatusApproved,
					ApprovedDate:        &now,
					ScheduledPickupDate: &pickupDate,
				},
			},
			{
				Model:    move2,
				LinkOnly: true,
			},
		}, nil)
		move2.Orders.Entitlement.DependentsAuthorized = models.BoolPointer(true)
		err = suite.DB().Save(move2.Orders.Entitlement)
		suite.NoError(err)
		shipment2.PrimeActualWeight = &actualWeight

		session := suite.AppContextWithSessionForTest(&auth.Session{
			ApplicationName: auth.OfficeApp,
			OfficeUserID:    uuid.Must(uuid.NewV4()),
		})

		autoReweighShipments, err := moveWeights.CheckAutoReweigh(session, move1.ID, &shipment1)
		suite.NoError(err)
		suite.Equal(1, len(autoReweighShipments))
		noAutoReweighShipments, err := moveWeights.CheckAutoReweigh(session, move2.ID, &shipment2)
		suite.NoError(err)
		suite.Equal(0, len(noAutoReweighShipments))
	})
>>>>>>> 9dbe4621
}<|MERGE_RESOLUTION|>--- conflicted
+++ resolved
@@ -862,8 +862,6 @@
 		_, err = moveWeights.CheckAutoReweigh(suite.AppContextForTest(), approvedMove.ID, nil)
 		suite.EqualError(err, apperror.NewBadDataError("received a nil MTO shipment, an MTO shipment must be supplied for checking reweighs").Error())
 	})
-<<<<<<< HEAD
-=======
 
 	suite.Run("will correctly factor in dependents authorized when requesting a reweigh", func() {
 		now := time.Now()
@@ -920,5 +918,4 @@
 		suite.NoError(err)
 		suite.Equal(0, len(noAutoReweighShipments))
 	})
->>>>>>> 9dbe4621
 }