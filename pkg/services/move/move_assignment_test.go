package move

import (
	"github.com/go-openapi/strfmt"

	"github.com/transcom/mymove/pkg/factory"
	"github.com/transcom/mymove/pkg/gen/ghcmessages"
	"github.com/transcom/mymove/pkg/models"
	"github.com/transcom/mymove/pkg/models/roles"
)

func (suite *MoveServiceSuite) TestBulkMoveAssignment() {
	moveAssigner := NewMoveAssignerBulkAssignment()

	setupTestData := func() (models.TransportationOffice, models.Move, models.Move, models.Move) {
		transportationOffice := factory.BuildTransportationOffice(suite.DB(), nil, nil)
		move1 := factory.BuildMoveWithShipment(suite.DB(), []factory.Customization{
			{
				Model: models.Move{
					Status: models.MoveStatusNeedsServiceCounseling,
				},
			},
			{
				Model:    transportationOffice,
				LinkOnly: true,
				Type:     &factory.TransportationOffices.CounselingOffice,
			},
		}, nil)

		move2 := factory.BuildMoveWithShipment(suite.DB(), []factory.Customization{
			{
				Model: models.Move{
					Status: models.MoveStatusNeedsServiceCounseling,
				},
			},
			{
				Model:    transportationOffice,
				LinkOnly: true,
				Type:     &factory.TransportationOffices.CounselingOffice,
			},
		}, nil)

		move3 := factory.BuildMoveWithShipment(suite.DB(), []factory.Customization{
			{
				Model: models.Move{
					Status: models.MoveStatusNeedsServiceCounseling,
				},
			},
			{
				Model:    transportationOffice,
				LinkOnly: true,
				Type:     &factory.TransportationOffices.CounselingOffice,
			},
		}, nil)

		return transportationOffice, move1, move2, move3
	}

	suite.Run("properly distributes moves", func() {
		transportationOffice, move1, move2, move3 := setupTestData()
		move4 := factory.BuildMoveWithShipment(suite.DB(), []factory.Customization{
			{
				Model: models.Move{
					Status: models.MoveStatusNeedsServiceCounseling,
				},
			},
			{
				Model:    transportationOffice,
				LinkOnly: true,
				Type:     &factory.TransportationOffices.CounselingOffice,
			},
		}, nil)
		move5 := factory.BuildMoveWithShipment(suite.DB(), []factory.Customization{
			{
				Model: models.Move{
					Status: models.MoveStatusNeedsServiceCounseling,
				},
			},
			{
				Model:    transportationOffice,
				LinkOnly: true,
				Type:     &factory.TransportationOffices.CounselingOffice,
			},
		}, nil)
		move6 := factory.BuildMoveWithShipment(suite.DB(), []factory.Customization{
			{
				Model: models.Move{
					Status: models.MoveStatusNeedsServiceCounseling,
				},
			},
			{
				Model:    transportationOffice,
				LinkOnly: true,
				Type:     &factory.TransportationOffices.CounselingOffice,
			},
		}, nil)

		officeUser1 := factory.BuildOfficeUserWithPrivileges(suite.DB(), []factory.Customization{
			{
				Model: models.OfficeUser{
					Email:  "officeuser1@example.com",
					Active: true,
				},
			},
			{
				Model:    transportationOffice,
				LinkOnly: true,
				Type:     &factory.TransportationOffices.CounselingOffice,
			},
			{
				Model: models.User{
					Privileges: []roles.Privilege{
						{
							PrivilegeType: roles.PrivilegeTypeSupervisor,
						},
					},
					Roles: []roles.Role{
						{
							RoleType: roles.RoleTypeServicesCounselor,
						},
					},
				},
			},
		}, nil)
		officeUser2 := factory.BuildOfficeUserWithPrivileges(suite.DB(), []factory.Customization{
			{
				Model: models.OfficeUser{
					Email:  "officeuser2@example.com",
					Active: true,
				},
			},
			{
				Model:    transportationOffice,
				LinkOnly: true,
				Type:     &factory.TransportationOffices.CounselingOffice,
			},
			{
				Model: models.User{
					Roles: []roles.Role{
						{
							RoleType: roles.RoleTypeServicesCounselor,
						},
					},
				},
			},
		}, nil)
		officeUser3 := factory.BuildOfficeUserWithPrivileges(suite.DB(), []factory.Customization{
			{
				Model: models.OfficeUser{
					Email:  "officeuser3@example.com",
					Active: true,
				},
			},
			{
				Model:    transportationOffice,
				LinkOnly: true,
				Type:     &factory.TransportationOffices.CounselingOffice,
			},
			{
				Model: models.User{
					Roles: []roles.Role{
						{
							RoleType: roles.RoleTypeServicesCounselor,
						},
					},
				},
			},
		}, nil)

		moves := []models.Move{move1, move2, move3, move4, move5, move6}
		userData := []*ghcmessages.BulkAssignmentForUser{
			{ID: strfmt.UUID(officeUser1.ID.String()), MoveAssignments: 1},
			{ID: strfmt.UUID(officeUser2.ID.String()), MoveAssignments: 2},
			{ID: strfmt.UUID(officeUser3.ID.String()), MoveAssignments: 3},
		}

		_, err := moveAssigner.BulkMoveAssignment(suite.AppContextForTest(), string(models.QueueTypeCounseling), userData, moves)
		suite.NoError(err)

		// reload move data to check assigned
		suite.NoError(suite.DB().Reload(&move1))
		suite.NoError(suite.DB().Reload(&move2))
		suite.NoError(suite.DB().Reload(&move3))
		suite.NoError(suite.DB().Reload(&move4))
		suite.NoError(suite.DB().Reload(&move5))
		suite.NoError(suite.DB().Reload(&move6))

		suite.Equal(officeUser1.ID, *move1.SCCounselingAssignedID)
		suite.Equal(officeUser2.ID, *move2.SCCounselingAssignedID)
		suite.Equal(officeUser3.ID, *move3.SCCounselingAssignedID)
		suite.Equal(officeUser2.ID, *move4.SCCounselingAssignedID)
		suite.Equal(officeUser3.ID, *move5.SCCounselingAssignedID)
		suite.Equal(officeUser3.ID, *move6.SCCounselingAssignedID)
	})

	suite.Run("successfully assigns multiple counseling moves to a SC user", func() {
		transportationOffice, move1, move2, move3 := setupTestData()

		officeUser := factory.BuildOfficeUserWithPrivileges(suite.DB(), []factory.Customization{
			{
				Model: models.OfficeUser{
					Email:  "officeuser1@example.com",
					Active: true,
				},
			},
			{
				Model:    transportationOffice,
				LinkOnly: true,
				Type:     &factory.TransportationOffices.CounselingOffice,
			},
			{
				Model: models.User{
					Privileges: []roles.Privilege{
						{
							PrivilegeType: roles.PrivilegeTypeSupervisor,
						},
					},
					Roles: []roles.Role{
						{
							RoleType: roles.RoleTypeServicesCounselor,
						},
					},
				},
			},
		}, nil)

		moves := []models.Move{move1, move2, move3}
		userData := []*ghcmessages.BulkAssignmentForUser{
			{ID: strfmt.UUID(officeUser.ID.String()), MoveAssignments: 2},
		}

		_, err := moveAssigner.BulkMoveAssignment(suite.AppContextForTest(), string(models.QueueTypeCounseling), userData, moves)
		suite.NoError(err)

		// reload move data to check assigned
		suite.NoError(suite.DB().Reload(&move1))
		suite.NoError(suite.DB().Reload(&move2))
		suite.NoError(suite.DB().Reload(&move3))

		suite.Equal(officeUser.ID, *move1.SCCounselingAssignedID)
		suite.Equal(officeUser.ID, *move2.SCCounselingAssignedID)
		suite.Nil(move3.SCCounselingAssignedID)
	})

	suite.Run("successfully assigns multiple closeout moves to a SC user", func() {
		transportationOffice, move1, move2, move3 := setupTestData()

		officeUser := factory.BuildOfficeUserWithPrivileges(suite.DB(), []factory.Customization{
			{
				Model: models.OfficeUser{
					Email:  "officeuser1@example.com",
					Active: true,
				},
			},
			{
				Model:    transportationOffice,
				LinkOnly: true,
				Type:     &factory.TransportationOffices.CounselingOffice,
			},
			{
				Model: models.User{
					Privileges: []roles.Privilege{
						{
							PrivilegeType: roles.PrivilegeTypeSupervisor,
						},
					},
					Roles: []roles.Role{
						{
							RoleType: roles.RoleTypeServicesCounselor,
						},
					},
				},
			},
		}, nil)

		moves := []models.Move{move1, move2, move3}
		userData := []*ghcmessages.BulkAssignmentForUser{
			{ID: strfmt.UUID(officeUser.ID.String()), MoveAssignments: 2},
		}

		_, err := moveAssigner.BulkMoveAssignment(suite.AppContextForTest(), string(models.QueueTypeCloseout), userData, moves)
		suite.NoError(err)

		// reload move data to check assigned
		suite.NoError(suite.DB().Reload(&move1))
		suite.NoError(suite.DB().Reload(&move2))
		suite.NoError(suite.DB().Reload(&move3))

		suite.Equal(officeUser.ID, *move1.SCCloseoutAssignedID)
		suite.Equal(officeUser.ID, *move2.SCCloseoutAssignedID)
		suite.Nil(move3.SCCloseoutAssignedID)
	})

	suite.Run("successfully assigns multiple task order moves to a TOO user", func() {
		transportationOffice, move1, move2, move3 := setupTestData()

		officeUser := factory.BuildOfficeUserWithPrivileges(suite.DB(), []factory.Customization{
			{
				Model: models.OfficeUser{
					Email:  "officeuser1@example.com",
					Active: true,
				},
			},
			{
				Model:    transportationOffice,
				LinkOnly: true,
				Type:     &factory.TransportationOffices.CounselingOffice,
			},
			{
				Model: models.User{
					Privileges: []roles.Privilege{
						{
							PrivilegeType: roles.PrivilegeTypeSupervisor,
						},
					},
					Roles: []roles.Role{
						{
							RoleType: roles.RoleTypeTOO,
						},
					},
				},
			},
		}, nil)

		moves := []models.Move{move1, move2, move3}
		userData := []*ghcmessages.BulkAssignmentForUser{
			{ID: strfmt.UUID(officeUser.ID.String()), MoveAssignments: 2},
		}

		_, err := moveAssigner.BulkMoveAssignment(suite.AppContextForTest(), string(models.QueueTypeTaskOrder), userData, moves)
		suite.NoError(err)

		// reload move data to check assigned
		suite.NoError(suite.DB().Reload(&move1))
		suite.NoError(suite.DB().Reload(&move2))
		suite.NoError(suite.DB().Reload(&move3))

		suite.Equal(officeUser.ID, *move1.TOOAssignedID)
		suite.Equal(officeUser.ID, *move2.TOOAssignedID)
<<<<<<< HEAD
		suite.Nil(move3.TOOAssignedID)
=======
		suite.Nil(move3.SCCounselingAssignedID)
>>>>>>> 72c96692
	})

	suite.Run("successfully assigns payment requests to a TIO user", func() {
		transportationOffice, move1, move2, move3 := setupTestData()
		officeUser := factory.BuildOfficeUserWithPrivileges(suite.DB(), []factory.Customization{
			{
				Model: models.OfficeUser{
					Email:  "officeuser1@example.com",
					Active: true,
				},
			},
			{
				Model:    transportationOffice,
				LinkOnly: true,
				Type:     &factory.TransportationOffices.CounselingOffice,
			},
			{
				Model: models.User{
					Privileges: []roles.Privilege{
						{
							PrivilegeType: roles.PrivilegeTypeSupervisor,
						},
					},
					Roles: []roles.Role{
						{
							RoleType: roles.RoleTypeTIO,
						},
					},
				},
			},
		}, nil)

		moves := []models.Move{move1, move2, move3}
		userData := []*ghcmessages.BulkAssignmentForUser{
			{ID: strfmt.UUID(officeUser.ID.String()), MoveAssignments: 2},
		}

		_, err := moveAssigner.BulkMoveAssignment(suite.AppContextForTest(), string(models.QueueTypePaymentRequest), userData, moves)
		suite.NoError(err)

		// reload move data to check assigned
		suite.NoError(suite.DB().Reload(&move1))
		suite.NoError(suite.DB().Reload(&move2))

		suite.Equal(officeUser.ID, *move1.TIOAssignedID)
		suite.Equal(officeUser.ID, *move2.TIOAssignedID)
		suite.Nil(move3.TIOAssignedID)
	})

	suite.Run("successfully assigns multiple destination requests moves to a TOO destination user", func() {
		transportationOffice, move1, move2, move3 := setupTestData()

		officeUser := factory.BuildOfficeUserWithPrivileges(suite.DB(), []factory.Customization{
			{
				Model: models.OfficeUser{
					Email:  "officeuser1@example.com",
					Active: true,
				},
			},
			{
				Model:    transportationOffice,
				LinkOnly: true,
				Type:     &factory.TransportationOffices.CounselingOffice,
			},
			{
				Model: models.User{
					Privileges: []roles.Privilege{
						{
							PrivilegeType: roles.PrivilegeTypeSupervisor,
						},
					},
					Roles: []roles.Role{
						{
							RoleType: roles.RoleTypeTOO,
						},
					},
				},
			},
		}, nil)

		moves := []models.Move{move1, move2, move3}
		userData := []*ghcmessages.BulkAssignmentForUser{
			{ID: strfmt.UUID(officeUser.ID.String()), MoveAssignments: 2},
		}

		_, err := moveAssigner.BulkMoveAssignment(suite.AppContextForTest(), string(models.QueueTypeDestinationRequest), userData, moves)
		suite.NoError(err)

		// reload move data to check assigned
		suite.NoError(suite.DB().Reload(&move1))
		suite.NoError(suite.DB().Reload(&move2))
		suite.NoError(suite.DB().Reload(&move3))

		suite.Equal(officeUser.ID, *move1.TOODestinationAssignedID)
		suite.Equal(officeUser.ID, *move2.TOODestinationAssignedID)
		suite.Nil(move3.TOODestinationAssignedID)
	})
}<|MERGE_RESOLUTION|>--- conflicted
+++ resolved
@@ -337,11 +337,7 @@
 
 		suite.Equal(officeUser.ID, *move1.TOOAssignedID)
 		suite.Equal(officeUser.ID, *move2.TOOAssignedID)
-<<<<<<< HEAD
 		suite.Nil(move3.TOOAssignedID)
-=======
-		suite.Nil(move3.SCCounselingAssignedID)
->>>>>>> 72c96692
 	})
 
 	suite.Run("successfully assigns payment requests to a TIO user", func() {
