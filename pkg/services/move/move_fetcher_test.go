package move

import (
	"time"

	"github.com/transcom/mymove/pkg/apperror"
	"github.com/transcom/mymove/pkg/factory"
	"github.com/transcom/mymove/pkg/gen/internalmessages"
	"github.com/transcom/mymove/pkg/models"
	"github.com/transcom/mymove/pkg/models/roles"
	"github.com/transcom/mymove/pkg/services"
)

func (suite *MoveServiceSuite) TestMoveFetcher() {
	moveFetcher := NewMoveFetcher()
	defaultSearchParams := services.MoveFetcherParams{}

	suite.Run("successfully returns default draft move", func() {
		expectedMove := factory.BuildMove(suite.DB(), nil, nil)

		actualMove, err := moveFetcher.FetchMove(suite.AppContextForTest(), expectedMove.Locator, &defaultSearchParams)
		suite.FatalNoError(err)

		suite.Equal(expectedMove.ID, actualMove.ID)
		suite.Equal(expectedMove.Locator, actualMove.Locator)
		suite.Equal(expectedMove.CreatedAt.Format(time.RFC3339), actualMove.CreatedAt.Format(time.RFC3339))
		suite.Equal(expectedMove.UpdatedAt.Format(time.RFC3339), actualMove.UpdatedAt.Format(time.RFC3339))
		suite.Equal(expectedMove.SubmittedAt, actualMove.SubmittedAt)
		suite.Equal(expectedMove.OrdersID, actualMove.OrdersID)
		suite.Equal(expectedMove.Status, actualMove.Status)
		suite.Equal(expectedMove.AvailableToPrimeAt, actualMove.AvailableToPrimeAt)
		suite.Equal(expectedMove.ApprovedAt, actualMove.ApprovedAt)
		suite.Equal(expectedMove.ContractorID, actualMove.ContractorID)
		suite.Equal(expectedMove.Contractor.ContractNumber, actualMove.Contractor.ContractNumber)
		suite.Equal(expectedMove.ReferenceID, actualMove.ReferenceID)
	})

	suite.Run("successfully returns submitted move available to prime", func() {
		expectedMove := factory.BuildAvailableToPrimeMove(suite.DB(), nil, nil)

		actualMove, err := moveFetcher.FetchMove(suite.AppContextForTest(), expectedMove.Locator, &defaultSearchParams)
		suite.FatalNoError(err)

		suite.Equal(expectedMove.ID, actualMove.ID)
		suite.Equal(expectedMove.Locator, actualMove.Locator)
		suite.Equal(expectedMove.CreatedAt.Format(time.RFC3339), actualMove.CreatedAt.Format(time.RFC3339))
		suite.Equal(expectedMove.UpdatedAt.Format(time.RFC3339), actualMove.UpdatedAt.Format(time.RFC3339))
		suite.Equal(expectedMove.SubmittedAt, actualMove.SubmittedAt)
		suite.Equal(expectedMove.OrdersID, actualMove.OrdersID)
		suite.Equal(expectedMove.Status, actualMove.Status)
		suite.Equal(expectedMove.AvailableToPrimeAt.Format(time.RFC3339), actualMove.AvailableToPrimeAt.Format(time.RFC3339))
		suite.Equal(expectedMove.ApprovedAt.Format(time.RFC3339), actualMove.ApprovedAt.Format(time.RFC3339))
		suite.Equal(expectedMove.ContractorID, actualMove.ContractorID)
		suite.Equal(expectedMove.Contractor.Name, actualMove.Contractor.Name)
		suite.Equal(expectedMove.ReferenceID, actualMove.ReferenceID)
	})

	suite.Run("returns not found error for unknown locator", func() {
		_ = factory.BuildAvailableToPrimeMove(suite.DB(), nil, nil)

		_, err := moveFetcher.FetchMove(suite.AppContextForTest(), "QX97UY", &defaultSearchParams)
		suite.Error(err)
		suite.IsType(apperror.NotFoundError{}, err)
	})

	suite.Run("Returns not found for a move that is marked hidden in the db", func() {
		hide := false
		hiddenMove := factory.BuildMove(suite.DB(), []factory.Customization{
			{
				Model: models.Move{
					Show: &hide,
				},
			},
		}, nil)
		locator := hiddenMove.Locator
		searchParams := services.MoveFetcherParams{
			IncludeHidden: false,
		}

		_, err := moveFetcher.FetchMove(suite.AppContextForTest(), locator, &searchParams)

		suite.Error(err)
		suite.IsType(apperror.NotFoundError{}, err)
	})

	suite.Run("Returns hidden move if explicit param is passed in", func() {
		hide := false
		actualMove := factory.BuildMove(suite.DB(), []factory.Customization{
			{
				Model: models.Move{
					Show: &hide,
				},
			},
		}, nil)
		locator := actualMove.Locator
		searchParams := services.MoveFetcherParams{
			IncludeHidden: true,
		}

		expectedMove, err := moveFetcher.FetchMove(suite.AppContextForTest(), locator, &searchParams)

		suite.FatalNoError(err)
		suite.Equal(expectedMove.ID, actualMove.ID)
		suite.Equal(expectedMove.Locator, actualMove.Locator)
	})
}

func (suite *MoveServiceSuite) TestMoveFetcherBulkAssignment() {
	setupTestData := func() (services.MoveFetcherBulkAssignment, models.Move, models.TransportationOffice, models.OfficeUser) {
		moveFetcher := NewMoveFetcherBulkAssignment()
		transportationOffice := factory.BuildTransportationOffice(suite.DB(), nil, nil)

		// this move has a transportation office associated with it that matches
		// the SC's transportation office and should be found
		move := factory.BuildMoveWithShipment(suite.DB(), []factory.Customization{
			{
				Model: models.Move{
					Status: models.MoveStatusNeedsServiceCounseling,
				},
			},
			{
				Model:    transportationOffice,
				LinkOnly: true,
				Type:     &factory.TransportationOffices.CounselingOffice,
			},
		}, nil)

		factory.BuildMoveWithShipment(suite.DB(), []factory.Customization{
			{
				Model: models.Move{
					Status: models.MoveStatusNeedsServiceCounseling,
				},
			},
			{
				Model:    transportationOffice,
				LinkOnly: true,
				Type:     &factory.TransportationOffices.CounselingOffice,
			},
		}, nil)

		officeUser := factory.BuildOfficeUserWithRoles(suite.DB(), []factory.Customization{
			{
				Model:    transportationOffice,
				LinkOnly: true,
				Type:     &factory.TransportationOffices.CounselingOffice,
			},
		}, []roles.RoleType{roles.RoleTypeServicesCounselor})

		return moveFetcher, move, transportationOffice, officeUser
	}

	suite.Run("Returns moves that fulfill the query's criteria", func() {
		moveFetcher, _, _, officeUser := setupTestData()
		moves, err := moveFetcher.FetchMovesForBulkAssignmentCounseling(suite.AppContextForTest(), "KKFA", officeUser.TransportationOffice.ID)
		suite.FatalNoError(err)
		suite.Equal(2, len(moves))
	})

	suite.Run("Does not return moves that are counseled by a different counseling office", func() {
		moveFetcher, _, _, officeUser := setupTestData()
		transportationOffice := factory.BuildTransportationOffice(suite.DB(), nil, nil)

		factory.BuildMoveWithShipment(suite.DB(), []factory.Customization{
			{
				Model: models.Move{
					Status: models.MoveStatusNeedsServiceCounseling,
				},
			},
			{
				Model:    transportationOffice,
				LinkOnly: true,
				Type:     &factory.TransportationOffices.CounselingOffice,
			},
		}, nil)

		moves, err := moveFetcher.FetchMovesForBulkAssignmentCounseling(suite.AppContextForTest(), "KKFA", officeUser.TransportationOffice.ID)
		suite.FatalNoError(err)
		suite.Equal(2, len(moves))
	})

	suite.Run("Does not return moves with safety, bluebark, or wounded warrior order types", func() {
		moveFetcher, _, transportationOffice, officeUser := setupTestData()
		factory.BuildMoveWithShipment(suite.DB(), []factory.Customization{
			{
				Model: models.Order{
					OrdersType: internalmessages.OrdersTypeSAFETY,
				},
			},
			{
				Model: models.Move{
					Status: models.MoveStatusNeedsServiceCounseling,
				},
			},
			{
				Model:    transportationOffice,
				LinkOnly: true,
				Type:     &factory.TransportationOffices.CounselingOffice,
			},
		}, nil)
		factory.BuildMoveWithShipment(suite.DB(), []factory.Customization{
			{
				Model: models.Order{
					OrdersType: internalmessages.OrdersTypeBLUEBARK,
				},
			},
			{
				Model: models.Move{
					Status: models.MoveStatusNeedsServiceCounseling,
				},
			},
			{
				Model:    transportationOffice,
				LinkOnly: true,
				Type:     &factory.TransportationOffices.CounselingOffice,
			},
		}, nil)
		factory.BuildMoveWithShipment(suite.DB(), []factory.Customization{
			{
				Model: models.Order{
					OrdersType: internalmessages.OrdersTypeWOUNDEDWARRIOR,
				},
			},
			{
				Model: models.Move{
					Status: models.MoveStatusNeedsServiceCounseling,
				},
			},
			{
				Model:    transportationOffice,
				LinkOnly: true,
				Type:     &factory.TransportationOffices.CounselingOffice,
			},
		}, nil)

		moves, err := moveFetcher.FetchMovesForBulkAssignmentCounseling(suite.AppContextForTest(), "KKFA", officeUser.TransportationOffice.ID)
		suite.FatalNoError(err)
		suite.Equal(2, len(moves))
	})

	// BuildMoveWithPPMShipment apparently builds 3 moves each time its run, so the best way
	// to test is to make sure that the moveWithPPM move is not returned in these 3 separate tests
	suite.Run("Does not return moves with PPMs in waiting on customer status", func() {
		moveFetcher := NewMoveFetcherBulkAssignment()
		transportationOffice := factory.BuildTransportationOffice(suite.DB(), nil, nil)
		moveWithWaitingOnCustomerPPM := factory.BuildMoveWithPPMShipment(suite.DB(), []factory.Customization{
			{
				Model:    transportationOffice,
				LinkOnly: true,
				Type:     &factory.TransportationOffices.CounselingOffice,
			},
			{
				Model: models.PPMShipment{
					Status: models.PPMShipmentStatusWaitingOnCustomer,
				},
			},
		}, []factory.Trait{factory.GetTraitNeedsServiceCounselingMove})

		officeUser := factory.BuildOfficeUserWithRoles(suite.DB(), []factory.Customization{
			{
				Model:    transportationOffice,
				LinkOnly: true,
				Type:     &factory.TransportationOffices.CounselingOffice,
			},
		}, []roles.RoleType{roles.RoleTypeServicesCounselor})

		moves, err := moveFetcher.FetchMovesForBulkAssignmentCounseling(suite.AppContextForTest(), "KKFA", officeUser.TransportationOffice.ID)
		suite.FatalNoError(err)
		// confirm that the there is only one move appearing
		suite.Equal(1, len(moves))
		// confirm that the move appearing iS NOT the moveWithPPM
		suite.NotEqual(moves[0].ID, moveWithWaitingOnCustomerPPM.ID)
		// confirm that the rest of the details are correct
		// and that it SHOULD show up in the queue if it wasn't for PPM status
		// move is NEEDS SERVICE COUNSELING STATUS
		suite.Equal(moveWithWaitingOnCustomerPPM.Status, models.MoveStatusNeedsServiceCounseling)
		// move is not assigned to anyone
		suite.Nil(moveWithWaitingOnCustomerPPM.SCAssignedID)
		// GBLOC is the same
		suite.Equal(*moveWithWaitingOnCustomerPPM.Orders.OriginDutyLocationGBLOC, officeUser.TransportationOffice.Gbloc)
		// Show is true
		suite.Equal(moveWithWaitingOnCustomerPPM.Show, models.BoolPointer(true))
		// Move is counseled by the office user's office
		suite.Equal(*moveWithWaitingOnCustomerPPM.CounselingOfficeID, officeUser.TransportationOfficeID)
		// Orders type isn't WW, BB, or Safety
		suite.Equal(moveWithWaitingOnCustomerPPM.Orders.OrdersType, internalmessages.OrdersTypePERMANENTCHANGEOFSTATION)
	})

	suite.Run("Does not return moves with PPMs in needs closeout status", func() {
		moveFetcher := NewMoveFetcherBulkAssignment()
		transportationOffice := factory.BuildTransportationOffice(suite.DB(), nil, nil)
		moveWithNeedsCloseoutPPM := factory.BuildMoveWithPPMShipment(suite.DB(), []factory.Customization{
			{
				Model:    transportationOffice,
				LinkOnly: true,
				Type:     &factory.TransportationOffices.CounselingOffice,
			},
			{
				Model: models.PPMShipment{
					Status: models.PPMShipmentStatusNeedsCloseout,
				},
			},
		}, []factory.Trait{factory.GetTraitNeedsServiceCounselingMove})

		officeUser := factory.BuildOfficeUserWithRoles(suite.DB(), []factory.Customization{
			{
				Model:    transportationOffice,
				LinkOnly: true,
				Type:     &factory.TransportationOffices.CounselingOffice,
			},
		}, []roles.RoleType{roles.RoleTypeServicesCounselor})

		moves, err := moveFetcher.FetchMovesForBulkAssignmentCounseling(suite.AppContextForTest(), "KKFA", officeUser.TransportationOffice.ID)
		suite.FatalNoError(err)
		// confirm that the there is only one move appearing
		suite.Equal(1, len(moves))
		// confirm that the move appearing iS NOT the moveWithPPM
		suite.NotEqual(moves[0].ID, moveWithNeedsCloseoutPPM.ID)
		// confirm that the rest of the details are correct
		// and that it SHOULD show up in the queue if it wasn't for PPM status
		// move is NEEDS SERVICE COUNSELING STATUS
		suite.Equal(moveWithNeedsCloseoutPPM.Status, models.MoveStatusNeedsServiceCounseling)
		// move is not assigned to anyone
		suite.Nil(moveWithNeedsCloseoutPPM.SCAssignedID)
		// GBLOC is the same
		suite.Equal(*moveWithNeedsCloseoutPPM.Orders.OriginDutyLocationGBLOC, officeUser.TransportationOffice.Gbloc)
		// Show is true
		suite.Equal(moveWithNeedsCloseoutPPM.Show, models.BoolPointer(true))
		// Move is counseled by the office user's office
		suite.Equal(*moveWithNeedsCloseoutPPM.CounselingOfficeID, officeUser.TransportationOfficeID)
		// Orders type isn't WW, BB, or Safety
		suite.Equal(moveWithNeedsCloseoutPPM.Orders.OrdersType, internalmessages.OrdersTypePERMANENTCHANGEOFSTATION)
	})
	suite.Run("Does not return moves with PPMs in closeout complete status", func() {
		moveFetcher := NewMoveFetcherBulkAssignment()
		transportationOffice := factory.BuildTransportationOffice(suite.DB(), []factory.Customization{
			{
				Model: models.TransportationOffice{
					ProvidesCloseout: true,
				},
			},
		}, nil)
		moveWithCloseoutCompletePPM := factory.BuildMoveWithPPMShipment(suite.DB(), []factory.Customization{
			{
				Model:    transportationOffice,
				LinkOnly: true,
				Type:     &factory.TransportationOffices.CounselingOffice,
			},
			{
				Model: models.PPMShipment{
					Status: models.PPMShipmentStatusCloseoutComplete,
				},
			},
		}, []factory.Trait{factory.GetTraitNeedsServiceCounselingMove})

		officeUser := factory.BuildOfficeUserWithRoles(suite.DB(), []factory.Customization{
			{
				Model:    transportationOffice,
				LinkOnly: true,
				Type:     &factory.TransportationOffices.CounselingOffice,
			},
		}, []roles.RoleType{roles.RoleTypeServicesCounselor})

		moves, err := moveFetcher.FetchMovesForBulkAssignmentCounseling(suite.AppContextForTest(), "KKFA", officeUser.TransportationOffice.ID)
		suite.FatalNoError(err)
		// confirm that the there is only one move appearing
		suite.Equal(1, len(moves))
		// confirm that the move appearing iS NOT the moveWithPPM
		suite.NotEqual(moves[0].ID, moveWithCloseoutCompletePPM.ID)
		// confirm that the rest of the details are correct
		// and that it SHOULD show up in the queue if it wasn't for PPM status
		// move is NEEDS SERVICE COUNSELING STATUS
		suite.Equal(moveWithCloseoutCompletePPM.Status, models.MoveStatusNeedsServiceCounseling)
		// move is not assigned to anyone
		suite.Nil(moveWithCloseoutCompletePPM.SCAssignedID)
		// GBLOC is the same
		suite.Equal(*moveWithCloseoutCompletePPM.Orders.OriginDutyLocationGBLOC, officeUser.TransportationOffice.Gbloc)
		// Show is true
		suite.Equal(moveWithCloseoutCompletePPM.Show, models.BoolPointer(true))
		// Move is counseled by the office user's office
		suite.Equal(*moveWithCloseoutCompletePPM.CounselingOfficeID, officeUser.TransportationOfficeID)
		// Orders type isn't WW, BB, or Safety
		suite.Equal(moveWithCloseoutCompletePPM.Orders.OrdersType, internalmessages.OrdersTypePERMANENTCHANGEOFSTATION)
	})

	suite.Run("Does not return moves that are already assigned", func() {
		// moveFetcher, _, transOffice, officeUser := setupTestData()
		moveFetcher := NewMoveFetcherBulkAssignment()
		transportationOffice := factory.BuildTransportationOffice(suite.DB(), nil, nil)

		officeUser := factory.BuildOfficeUserWithRoles(suite.DB(), []factory.Customization{
			{
				Model:    transportationOffice,
				LinkOnly: true,
				Type:     &factory.TransportationOffices.CounselingOffice,
			},
		}, []roles.RoleType{roles.RoleTypeServicesCounselor})

		assignedMove := factory.BuildMoveWithShipment(suite.DB(), []factory.Customization{
			{
				Model: models.Move{
					Status: models.MoveStatusNeedsServiceCounseling,
				},
			},
			{
				Model:    transportationOffice,
				LinkOnly: true,
				Type:     &factory.TransportationOffices.CounselingOffice,
			},
			{
				Model:    officeUser,
				LinkOnly: true,
				Type:     &factory.OfficeUsers.SCAssignedUser,
			},
		}, nil)

		moves, err := moveFetcher.FetchMovesForBulkAssignmentCounseling(suite.AppContextForTest(), "KKFA", officeUser.TransportationOffice.ID)
		suite.FatalNoError(err)

		// confirm that the assigned move isn't returned
		for _, move := range moves {
			suite.NotEqual(move.ID, assignedMove.ID)
		}

		// confirm that the rest of the details are correct
		// move is NEEDS SERVICE COUNSELING STATUS
		suite.Equal(assignedMove.Status, models.MoveStatusNeedsServiceCounseling)
		// GBLOC is the same
		suite.Equal(*assignedMove.Orders.OriginDutyLocationGBLOC, officeUser.TransportationOffice.Gbloc)
		// Show is true
		suite.Equal(assignedMove.Show, models.BoolPointer(true))
		// Move is counseled by the office user's office
		suite.Equal(*assignedMove.CounselingOfficeID, officeUser.TransportationOfficeID)
		// Orders type isn't WW, BB, or Safety
		suite.Equal(assignedMove.Orders.OrdersType, internalmessages.OrdersTypePERMANENTCHANGEOFSTATION)
	})
<<<<<<< HEAD
=======

	suite.Run("TOO: Returns moves that fulfill the query criteria", func() {
		moveFetcher := NewMoveFetcherBulkAssignment()
		transportationOffice := factory.BuildTransportationOffice(suite.DB(), nil, nil)
		officeUser := factory.BuildOfficeUserWithRoles(suite.DB(), []factory.Customization{
			{
				Model:    transportationOffice,
				LinkOnly: true,
				Type:     &factory.TransportationOffices.CounselingOffice,
			},
		}, []roles.RoleType{roles.RoleTypeTOO})

		factory.BuildMoveWithShipment(suite.DB(), []factory.Customization{
			{
				Model: models.Move{
					Status: models.MoveStatusAPPROVALSREQUESTED,
				},
			},
			{
				Model:    transportationOffice,
				LinkOnly: true,
				Type:     &factory.TransportationOffices.CounselingOffice,
			},
		}, nil)

		factory.BuildMoveWithShipment(suite.DB(), []factory.Customization{
			{
				Model: models.Move{
					Status: models.MoveStatusServiceCounselingCompleted,
				},
			},
			{
				Model:    transportationOffice,
				LinkOnly: true,
				Type:     &factory.TransportationOffices.CounselingOffice,
			},
		}, nil)

		marine := models.AffiliationMARINES
		factory.BuildMoveWithShipment(suite.DB(), []factory.Customization{
			{
				Model: models.Move{
					Status: models.MoveStatusServiceCounselingCompleted,
				},
			},
			{
				Model:    transportationOffice,
				LinkOnly: true,
				Type:     &factory.TransportationOffices.CounselingOffice,
			},
			{
				Model: models.ServiceMember{
					Affiliation: &marine,
				},
			},
		}, nil)

		moves, err := moveFetcher.FetchMovesForBulkAssignmentTaskOrder(suite.AppContextForTest(), "KKFA", officeUser.TransportationOffice.ID)
		suite.FatalNoError(err)
		suite.Equal(2, len(moves))
	})
>>>>>>> 2c1f8daa
}<|MERGE_RESOLUTION|>--- conflicted
+++ resolved
@@ -433,8 +433,6 @@
 		// Orders type isn't WW, BB, or Safety
 		suite.Equal(assignedMove.Orders.OrdersType, internalmessages.OrdersTypePERMANENTCHANGEOFSTATION)
 	})
-<<<<<<< HEAD
-=======
 
 	suite.Run("TOO: Returns moves that fulfill the query criteria", func() {
 		moveFetcher := NewMoveFetcherBulkAssignment()
@@ -496,5 +494,4 @@
 		suite.FatalNoError(err)
 		suite.Equal(2, len(moves))
 	})
->>>>>>> 2c1f8daa
 }