package move

import (
	"time"

	"github.com/gofrs/uuid"

	"github.com/transcom/mymove/pkg/apperror"
	"github.com/transcom/mymove/pkg/factory"
	"github.com/transcom/mymove/pkg/gen/internalmessages"
	"github.com/transcom/mymove/pkg/models"
	"github.com/transcom/mymove/pkg/models/roles"
	"github.com/transcom/mymove/pkg/services"
)

func (suite *MoveServiceSuite) TestMoveFetcher() {
	moveFetcher := NewMoveFetcher()
	defaultSearchParams := services.MoveFetcherParams{}

	suite.Run("successfully returns default draft move", func() {
		expectedMove := factory.BuildMove(suite.DB(), nil, nil)

		actualMove, err := moveFetcher.FetchMove(suite.AppContextForTest(), expectedMove.Locator, &defaultSearchParams)
		suite.FatalNoError(err)

		suite.Equal(expectedMove.ID, actualMove.ID)
		suite.Equal(expectedMove.Locator, actualMove.Locator)
		suite.Equal(expectedMove.CreatedAt.Format(time.RFC3339), actualMove.CreatedAt.Format(time.RFC3339))
		suite.Equal(expectedMove.UpdatedAt.Format(time.RFC3339), actualMove.UpdatedAt.Format(time.RFC3339))
		suite.Equal(expectedMove.SubmittedAt, actualMove.SubmittedAt)
		suite.Equal(expectedMove.OrdersID, actualMove.OrdersID)
		suite.Equal(expectedMove.Status, actualMove.Status)
		suite.Equal(expectedMove.AvailableToPrimeAt, actualMove.AvailableToPrimeAt)
		suite.Equal(expectedMove.ApprovedAt, actualMove.ApprovedAt)
		suite.Equal(expectedMove.ContractorID, actualMove.ContractorID)
		suite.Equal(expectedMove.Contractor.ContractNumber, actualMove.Contractor.ContractNumber)
		suite.Equal(expectedMove.ReferenceID, actualMove.ReferenceID)
	})

	suite.Run("successfully returns submitted move available to prime", func() {
		expectedMove := factory.BuildAvailableToPrimeMove(suite.DB(), nil, nil)

		actualMove, err := moveFetcher.FetchMove(suite.AppContextForTest(), expectedMove.Locator, &defaultSearchParams)
		suite.FatalNoError(err)

		suite.Equal(expectedMove.ID, actualMove.ID)
		suite.Equal(expectedMove.Locator, actualMove.Locator)
		suite.Equal(expectedMove.CreatedAt.Format(time.RFC3339), actualMove.CreatedAt.Format(time.RFC3339))
		suite.Equal(expectedMove.UpdatedAt.Format(time.RFC3339), actualMove.UpdatedAt.Format(time.RFC3339))
		suite.Equal(expectedMove.SubmittedAt, actualMove.SubmittedAt)
		suite.Equal(expectedMove.OrdersID, actualMove.OrdersID)
		suite.Equal(expectedMove.Status, actualMove.Status)
		suite.Equal(expectedMove.AvailableToPrimeAt.Format(time.RFC3339), actualMove.AvailableToPrimeAt.Format(time.RFC3339))
		suite.Equal(expectedMove.ApprovedAt.Format(time.RFC3339), actualMove.ApprovedAt.Format(time.RFC3339))
		suite.Equal(expectedMove.ContractorID, actualMove.ContractorID)
		suite.Equal(expectedMove.Contractor.Name, actualMove.Contractor.Name)
		suite.Equal(expectedMove.ReferenceID, actualMove.ReferenceID)
	})

	suite.Run("returns not found error for unknown locator", func() {
		_ = factory.BuildAvailableToPrimeMove(suite.DB(), nil, nil)

		_, err := moveFetcher.FetchMove(suite.AppContextForTest(), "QX97UY", &defaultSearchParams)
		suite.Error(err)
		suite.IsType(apperror.NotFoundError{}, err)
	})

	suite.Run("Returns not found for a move that is marked hidden in the db", func() {
		hide := false
		hiddenMove := factory.BuildMove(suite.DB(), []factory.Customization{
			{
				Model: models.Move{
					Show: &hide,
				},
			},
		}, nil)
		locator := hiddenMove.Locator
		searchParams := services.MoveFetcherParams{
			IncludeHidden: false,
		}

		_, err := moveFetcher.FetchMove(suite.AppContextForTest(), locator, &searchParams)

		suite.Error(err)
		suite.IsType(apperror.NotFoundError{}, err)
	})

	suite.Run("Returns hidden move if explicit param is passed in", func() {
		hide := false
		actualMove := factory.BuildMove(suite.DB(), []factory.Customization{
			{
				Model: models.Move{
					Show: &hide,
				},
			},
		}, nil)
		locator := actualMove.Locator
		searchParams := services.MoveFetcherParams{
			IncludeHidden: true,
		}

		expectedMove, err := moveFetcher.FetchMove(suite.AppContextForTest(), locator, &searchParams)

		suite.FatalNoError(err)
		suite.Equal(expectedMove.ID, actualMove.ID)
		suite.Equal(expectedMove.Locator, actualMove.Locator)
	})
}

func (suite *MoveServiceSuite) TestMoveFetcherBulkAssignmentSC() {
	setupTestData := func() (services.MoveFetcherBulkAssignment, models.Move, models.TransportationOffice, models.OfficeUser) {
		moveFetcher := NewMoveFetcherBulkAssignment()
		transportationOffice := factory.BuildTransportationOffice(suite.DB(), nil, nil)

		// this move has a transportation office associated with it that matches
		// the SC's transportation office and should be found
		move := factory.BuildMoveWithShipment(suite.DB(), []factory.Customization{
			{
				Model: models.Move{
					Status: models.MoveStatusNeedsServiceCounseling,
				},
			},
			{
				Model:    transportationOffice,
				LinkOnly: true,
				Type:     &factory.TransportationOffices.CounselingOffice,
			},
		}, nil)

		factory.BuildMoveWithShipment(suite.DB(), []factory.Customization{
			{
				Model: models.Move{
					Status: models.MoveStatusNeedsServiceCounseling,
				},
			},
			{
				Model:    transportationOffice,
				LinkOnly: true,
				Type:     &factory.TransportationOffices.CounselingOffice,
			},
		}, nil)

		officeUser := factory.BuildOfficeUserWithRoles(suite.DB(), []factory.Customization{
			{
				Model:    transportationOffice,
				LinkOnly: true,
				Type:     &factory.TransportationOffices.CounselingOffice,
			},
		}, []roles.RoleType{roles.RoleTypeServicesCounselor})

		return moveFetcher, move, transportationOffice, officeUser
	}

	suite.Run("SC - Returns moves that fulfill the query's criteria", func() {
		moveFetcher, _, _, officeUser := setupTestData()
		moves, err := moveFetcher.FetchMovesForBulkAssignmentCounseling(suite.AppContextForTest(), "KKFA", officeUser.TransportationOffice.ID)
		suite.FatalNoError(err)
		suite.Equal(2, len(moves))
	})

	suite.Run("Does not return moves that are counseled by a different counseling office", func() {
		moveFetcher, _, _, officeUser := setupTestData()
		transportationOffice := factory.BuildTransportationOffice(suite.DB(), nil, nil)

		factory.BuildMoveWithShipment(suite.DB(), []factory.Customization{
			{
				Model: models.Move{
					Status: models.MoveStatusNeedsServiceCounseling,
				},
			},
			{
				Model:    transportationOffice,
				LinkOnly: true,
				Type:     &factory.TransportationOffices.CounselingOffice,
			},
		}, nil)

		moves, err := moveFetcher.FetchMovesForBulkAssignmentCounseling(suite.AppContextForTest(), "KKFA", officeUser.TransportationOffice.ID)
		suite.FatalNoError(err)
		suite.Equal(2, len(moves))
	})

	suite.Run("Does not return moves with safety, bluebark, or wounded warrior order types", func() {
		moveFetcher, _, transportationOffice, officeUser := setupTestData()
		factory.BuildMoveWithShipment(suite.DB(), []factory.Customization{
			{
				Model: models.Order{
					OrdersType: internalmessages.OrdersTypeSAFETY,
				},
			},
			{
				Model: models.Move{
					Status: models.MoveStatusNeedsServiceCounseling,
				},
			},
			{
				Model:    transportationOffice,
				LinkOnly: true,
				Type:     &factory.TransportationOffices.CounselingOffice,
			},
		}, nil)
		factory.BuildMoveWithShipment(suite.DB(), []factory.Customization{
			{
				Model: models.Order{
					OrdersType: internalmessages.OrdersTypeBLUEBARK,
				},
			},
			{
				Model: models.Move{
					Status: models.MoveStatusNeedsServiceCounseling,
				},
			},
			{
				Model:    transportationOffice,
				LinkOnly: true,
				Type:     &factory.TransportationOffices.CounselingOffice,
			},
		}, nil)
		factory.BuildMoveWithShipment(suite.DB(), []factory.Customization{
			{
				Model: models.Order{
					OrdersType: internalmessages.OrdersTypeWOUNDEDWARRIOR,
				},
			},
			{
				Model: models.Move{
					Status: models.MoveStatusNeedsServiceCounseling,
				},
			},
			{
				Model:    transportationOffice,
				LinkOnly: true,
				Type:     &factory.TransportationOffices.CounselingOffice,
			},
		}, nil)

		moves, err := moveFetcher.FetchMovesForBulkAssignmentCounseling(suite.AppContextForTest(), "KKFA", officeUser.TransportationOffice.ID)
		suite.FatalNoError(err)
		suite.Equal(2, len(moves))
	})

	// BuildMoveWithPPMShipment apparently builds 3 moves each time its run, so the best way
	// to test is to make sure that the moveWithPPM move is not returned in these 3 separate tests
	suite.Run("Does not return moves with PPMs in waiting on customer status", func() {
		moveFetcher := NewMoveFetcherBulkAssignment()
		transportationOffice := factory.BuildTransportationOffice(suite.DB(), nil, nil)
		moveWithWaitingOnCustomerPPM := factory.BuildMoveWithPPMShipment(suite.DB(), []factory.Customization{
			{
				Model:    transportationOffice,
				LinkOnly: true,
				Type:     &factory.TransportationOffices.CounselingOffice,
			},
			{
				Model: models.PPMShipment{
					Status: models.PPMShipmentStatusWaitingOnCustomer,
				},
			},
		}, []factory.Trait{factory.GetTraitNeedsServiceCounselingMove})

		officeUser := factory.BuildOfficeUserWithRoles(suite.DB(), []factory.Customization{
			{
				Model:    transportationOffice,
				LinkOnly: true,
				Type:     &factory.TransportationOffices.CounselingOffice,
			},
		}, []roles.RoleType{roles.RoleTypeServicesCounselor})

		moves, err := moveFetcher.FetchMovesForBulkAssignmentCounseling(suite.AppContextForTest(), "KKFA", officeUser.TransportationOffice.ID)
		suite.FatalNoError(err)
		// confirm that the there is only one move appearing
		suite.Equal(1, len(moves))
		// confirm that the move appearing iS NOT the moveWithPPM
		suite.NotEqual(moves[0].ID, moveWithWaitingOnCustomerPPM.ID)
		// confirm that the rest of the details are correct
		// and that it SHOULD show up in the queue if it wasn't for PPM status
		// move is NEEDS SERVICE COUNSELING STATUS
		suite.Equal(moveWithWaitingOnCustomerPPM.Status, models.MoveStatusNeedsServiceCounseling)
		// move is not assigned to anyone
		suite.Nil(moveWithWaitingOnCustomerPPM.SCAssignedID)
		// GBLOC is the same
		suite.Equal(*moveWithWaitingOnCustomerPPM.Orders.OriginDutyLocationGBLOC, officeUser.TransportationOffice.Gbloc)
		// Show is true
		suite.Equal(moveWithWaitingOnCustomerPPM.Show, models.BoolPointer(true))
		// Move is counseled by the office user's office
		suite.Equal(*moveWithWaitingOnCustomerPPM.CounselingOfficeID, officeUser.TransportationOfficeID)
		// Orders type isn't WW, BB, or Safety
		suite.Equal(moveWithWaitingOnCustomerPPM.Orders.OrdersType, internalmessages.OrdersTypePERMANENTCHANGEOFSTATION)
	})

	suite.Run("Does not return moves with PPMs in needs closeout status", func() {
		moveFetcher := NewMoveFetcherBulkAssignment()
		transportationOffice := factory.BuildTransportationOffice(suite.DB(), nil, nil)
		moveWithNeedsCloseoutPPM := factory.BuildMoveWithPPMShipment(suite.DB(), []factory.Customization{
			{
				Model:    transportationOffice,
				LinkOnly: true,
				Type:     &factory.TransportationOffices.CounselingOffice,
			},
			{
				Model: models.PPMShipment{
					Status: models.PPMShipmentStatusNeedsCloseout,
				},
			},
		}, []factory.Trait{factory.GetTraitNeedsServiceCounselingMove})

		officeUser := factory.BuildOfficeUserWithRoles(suite.DB(), []factory.Customization{
			{
				Model:    transportationOffice,
				LinkOnly: true,
				Type:     &factory.TransportationOffices.CounselingOffice,
			},
		}, []roles.RoleType{roles.RoleTypeServicesCounselor})

		moves, err := moveFetcher.FetchMovesForBulkAssignmentCounseling(suite.AppContextForTest(), "KKFA", officeUser.TransportationOffice.ID)
		suite.FatalNoError(err)
		// confirm that the there is only one move appearing
		suite.Equal(1, len(moves))
		// confirm that the move appearing iS NOT the moveWithPPM
		suite.NotEqual(moves[0].ID, moveWithNeedsCloseoutPPM.ID)
		// confirm that the rest of the details are correct
		// and that it SHOULD show up in the queue if it wasn't for PPM status
		// move is NEEDS SERVICE COUNSELING STATUS
		suite.Equal(moveWithNeedsCloseoutPPM.Status, models.MoveStatusNeedsServiceCounseling)
		// move is not assigned to anyone
		suite.Nil(moveWithNeedsCloseoutPPM.SCAssignedID)
		// GBLOC is the same
		suite.Equal(*moveWithNeedsCloseoutPPM.Orders.OriginDutyLocationGBLOC, officeUser.TransportationOffice.Gbloc)
		// Show is true
		suite.Equal(moveWithNeedsCloseoutPPM.Show, models.BoolPointer(true))
		// Move is counseled by the office user's office
		suite.Equal(*moveWithNeedsCloseoutPPM.CounselingOfficeID, officeUser.TransportationOfficeID)
		// Orders type isn't WW, BB, or Safety
		suite.Equal(moveWithNeedsCloseoutPPM.Orders.OrdersType, internalmessages.OrdersTypePERMANENTCHANGEOFSTATION)
	})
	suite.Run("Does not return moves with PPMs in closeout complete status", func() {
		moveFetcher := NewMoveFetcherBulkAssignment()
		transportationOffice := factory.BuildTransportationOffice(suite.DB(), []factory.Customization{
			{
				Model: models.TransportationOffice{
					ProvidesCloseout: true,
				},
			},
		}, nil)
		moveWithCloseoutCompletePPM := factory.BuildMoveWithPPMShipment(suite.DB(), []factory.Customization{
			{
				Model:    transportationOffice,
				LinkOnly: true,
				Type:     &factory.TransportationOffices.CounselingOffice,
			},
			{
				Model: models.PPMShipment{
					Status: models.PPMShipmentStatusCloseoutComplete,
				},
			},
		}, []factory.Trait{factory.GetTraitNeedsServiceCounselingMove})

		officeUser := factory.BuildOfficeUserWithRoles(suite.DB(), []factory.Customization{
			{
				Model:    transportationOffice,
				LinkOnly: true,
				Type:     &factory.TransportationOffices.CounselingOffice,
			},
		}, []roles.RoleType{roles.RoleTypeServicesCounselor})

		moves, err := moveFetcher.FetchMovesForBulkAssignmentCounseling(suite.AppContextForTest(), "KKFA", officeUser.TransportationOffice.ID)
		suite.FatalNoError(err)
		// confirm that the there is only one move appearing
		suite.Equal(1, len(moves))
		// confirm that the move appearing iS NOT the moveWithPPM
		suite.NotEqual(moves[0].ID, moveWithCloseoutCompletePPM.ID)
		// confirm that the rest of the details are correct
		// and that it SHOULD show up in the queue if it wasn't for PPM status
		// move is NEEDS SERVICE COUNSELING STATUS
		suite.Equal(moveWithCloseoutCompletePPM.Status, models.MoveStatusNeedsServiceCounseling)
		// move is not assigned to anyone
		suite.Nil(moveWithCloseoutCompletePPM.SCAssignedID)
		// GBLOC is the same
		suite.Equal(*moveWithCloseoutCompletePPM.Orders.OriginDutyLocationGBLOC, officeUser.TransportationOffice.Gbloc)
		// Show is true
		suite.Equal(moveWithCloseoutCompletePPM.Show, models.BoolPointer(true))
		// Move is counseled by the office user's office
		suite.Equal(*moveWithCloseoutCompletePPM.CounselingOfficeID, officeUser.TransportationOfficeID)
		// Orders type isn't WW, BB, or Safety
		suite.Equal(moveWithCloseoutCompletePPM.Orders.OrdersType, internalmessages.OrdersTypePERMANENTCHANGEOFSTATION)
	})

	suite.Run("Does not return moves that are already assigned", func() {
		// moveFetcher, _, transOffice, officeUser := setupTestData()
		moveFetcher := NewMoveFetcherBulkAssignment()
		transportationOffice := factory.BuildTransportationOffice(suite.DB(), nil, nil)

		officeUser := factory.BuildOfficeUserWithRoles(suite.DB(), []factory.Customization{
			{
				Model:    transportationOffice,
				LinkOnly: true,
				Type:     &factory.TransportationOffices.CounselingOffice,
			},
		}, []roles.RoleType{roles.RoleTypeServicesCounselor})

		assignedMove := factory.BuildMoveWithShipment(suite.DB(), []factory.Customization{
			{
				Model: models.Move{
					Status: models.MoveStatusNeedsServiceCounseling,
				},
			},
			{
				Model:    transportationOffice,
				LinkOnly: true,
				Type:     &factory.TransportationOffices.CounselingOffice,
			},
			{
				Model:    officeUser,
				LinkOnly: true,
				Type:     &factory.OfficeUsers.SCAssignedUser,
			},
		}, nil)

		moves, err := moveFetcher.FetchMovesForBulkAssignmentCounseling(suite.AppContextForTest(), "KKFA", officeUser.TransportationOffice.ID)
		suite.FatalNoError(err)

		// confirm that the assigned move isn't returned
		for _, move := range moves {
			suite.NotEqual(move.ID, assignedMove.ID)
		}

		// confirm that the rest of the details are correct
		// move is NEEDS SERVICE COUNSELING STATUS
		suite.Equal(assignedMove.Status, models.MoveStatusNeedsServiceCounseling)
		// GBLOC is the same
		suite.Equal(*assignedMove.Orders.OriginDutyLocationGBLOC, officeUser.TransportationOffice.Gbloc)
		// Show is true
		suite.Equal(assignedMove.Show, models.BoolPointer(true))
		// Move is counseled by the office user's office
		suite.Equal(*assignedMove.CounselingOfficeID, officeUser.TransportationOfficeID)
		// Orders type isn't WW, BB, or Safety
		suite.Equal(assignedMove.Orders.OrdersType, internalmessages.OrdersTypePERMANENTCHANGEOFSTATION)
	})

	suite.Run("Closeout returns non Navy/USCG/USMC ppms in needs closeout status", func() {
		moveFetcher := NewMoveFetcherBulkAssignment()
		transportationOffice := factory.BuildTransportationOffice(suite.DB(), nil, nil)
		officeUser := factory.BuildOfficeUserWithRoles(suite.DB(), []factory.Customization{
			{
				Model:    transportationOffice,
				LinkOnly: true,
				Type:     &factory.TransportationOffices.CloseoutOffice,
			},
		}, []roles.RoleType{roles.RoleTypeServicesCounselor})

		submittedAt := time.Now()

		// create non USMC/USCG/NAVY ppm in need closeout status
		factory.BuildMoveWithPPMShipment(suite.DB(), []factory.Customization{
			{
				Model:    transportationOffice,
				LinkOnly: true,
				Type:     &factory.TransportationOffices.CloseoutOffice,
			},
			{
				Model: models.PPMShipment{
					Status:      models.PPMShipmentStatusNeedsCloseout,
					SubmittedAt: &submittedAt,
				},
			},
			{
				Model: models.Move{
					Status: models.MoveStatusAPPROVED,
				},
			},
		}, nil)

		// create non closeout needed ppm
		factory.BuildMoveWithPPMShipment(suite.DB(), []factory.Customization{
			{
				Model:    transportationOffice,
				LinkOnly: true,
				Type:     &factory.TransportationOffices.CloseoutOffice,
			},
			{
				Model: models.PPMShipment{
					Status:      models.PPMShipmentStatusWaitingOnCustomer,
					SubmittedAt: &submittedAt,
				},
			},
			{
				Model: models.Move{
					Status: models.MoveStatusAPPROVED,
				},
			},
		}, nil)

		marine := models.AffiliationMARINES
		marinePPM := factory.BuildPPMShipment(suite.DB(), []factory.Customization{
			{
				Model: models.Move{
					Status: models.MoveStatusAPPROVED,
				},
			},
			{
				Model: models.MTOShipment{
					ShipmentType: models.MTOShipmentTypePPM,
				},
			},
			{
				Model: models.PPMShipment{
					Status:      models.PPMShipmentStatusNeedsCloseout,
					SubmittedAt: &submittedAt,
				},
			},
			{
				Model: models.ServiceMember{
					Affiliation: &marine,
				},
			},
		}, nil)

		moves, err := moveFetcher.FetchMovesForBulkAssignmentCloseout(suite.AppContextForTest(), "KKFA", officeUser.TransportationOffice.ID)
		suite.FatalNoError(err)
		suite.Equal(1, len(moves))
		suite.NotEqual(marinePPM.ID, moves[0].ID)
	})
}

func (suite *MoveServiceSuite) TestMoveFetcherBulkAssignmentTOO() {
	setupTestData := func() (services.MoveFetcherBulkAssignment, models.TransportationOffice, models.OfficeUser) {
		moveFetcher := NewMoveFetcherBulkAssignment()
		transportationOffice := factory.BuildTransportationOffice(suite.DB(), nil, nil)

		officeUser := factory.BuildOfficeUserWithRoles(suite.DB(), []factory.Customization{
			{
				Model:    transportationOffice,
				LinkOnly: true,
				Type:     &factory.TransportationOffices.CounselingOffice,
			},
		}, []roles.RoleType{roles.RoleTypeTOO})
		factory.BuildMoveWithShipment(suite.DB(), []factory.Customization{
			{
				Model: models.Move{
					Status: models.MoveStatusAPPROVALSREQUESTED,
				},
			},
			{
				Model:    transportationOffice,
				LinkOnly: true,
				Type:     &factory.TransportationOffices.CounselingOffice,
			},
		}, nil)
		factory.BuildMoveWithShipment(suite.DB(), []factory.Customization{
			{
				Model: models.Move{
					Status: models.MoveStatusServiceCounselingCompleted,
				},
			},
			{
				Model:    transportationOffice,
				LinkOnly: true,
				Type:     &factory.TransportationOffices.CounselingOffice,
			},
		}, nil)
<<<<<<< HEAD
=======

		return moveFetcher, transportationOffice, officeUser
	}

	suite.Run("TOO: Returns moves that fulfill the query's criteria", func() {
		moveFetcher, _, officeUser := setupTestData()
		moves, err := moveFetcher.FetchMovesForBulkAssignmentTaskOrder(suite.AppContextForTest(), "KKFA", officeUser.TransportationOffice.ID)
		suite.FatalNoError(err)
		suite.Equal(2, len(moves))
	})

	suite.Run("TOO: Does not return moves with safety, bluebark, or wounded warrior order types", func() {
		moveFetcher, transportationOffice, officeUser := setupTestData()
		factory.BuildMoveWithShipment(suite.DB(), []factory.Customization{
			{
				Model: models.Order{
					OrdersType: internalmessages.OrdersTypeSAFETY,
				},
			},
			{
				Model: models.Move{
					Status: models.MoveStatusServiceCounselingCompleted,
				},
			},
			{
				Model:    transportationOffice,
				LinkOnly: true,
				Type:     &factory.TransportationOffices.CounselingOffice,
			},
		}, nil)
		factory.BuildMoveWithShipment(suite.DB(), []factory.Customization{
			{
				Model: models.Order{
					OrdersType: internalmessages.OrdersTypeBLUEBARK,
				},
			},
			{
				Model: models.Move{
					Status: models.MoveStatusServiceCounselingCompleted,
				},
			},
			{
				Model:    transportationOffice,
				LinkOnly: true,
				Type:     &factory.TransportationOffices.CounselingOffice,
			},
		}, nil)
		factory.BuildMoveWithShipment(suite.DB(), []factory.Customization{
			{
				Model: models.Order{
					OrdersType: internalmessages.OrdersTypeWOUNDEDWARRIOR,
				},
			},
			{
				Model: models.Move{
					Status: models.MoveStatusServiceCounselingCompleted,
				},
			},
			{
				Model:    transportationOffice,
				LinkOnly: true,
				Type:     &factory.TransportationOffices.CounselingOffice,
			},
		}, nil)

		moves, err := moveFetcher.FetchMovesForBulkAssignmentTaskOrder(suite.AppContextForTest(), "KKFA", officeUser.TransportationOffice.ID)
		suite.FatalNoError(err)
		suite.Equal(2, len(moves))
	})

	suite.Run("TOO: Does not return moves that are already assigned", func() {
		moveFetcher := NewMoveFetcherBulkAssignment()
		transportationOffice := factory.BuildTransportationOffice(suite.DB(), nil, nil)

		officeUser := factory.BuildOfficeUserWithRoles(suite.DB(), []factory.Customization{
			{
				Model:    transportationOffice,
				LinkOnly: true,
				Type:     &factory.TransportationOffices.CounselingOffice,
			},
		}, []roles.RoleType{roles.RoleTypeTOO})

		assignedMove := factory.BuildMoveWithShipment(suite.DB(), []factory.Customization{
			{
				Model: models.Move{
					Status: models.MoveStatusServiceCounselingCompleted,
				},
			},
			{
				Model:    transportationOffice,
				LinkOnly: true,
				Type:     &factory.TransportationOffices.CounselingOffice,
			},
			{
				Model:    officeUser,
				LinkOnly: true,
				Type:     &factory.OfficeUsers.TOOAssignedUser,
			},
		}, nil)

		moves, err := moveFetcher.FetchMovesForBulkAssignmentTaskOrder(suite.AppContextForTest(), "KKFA", officeUser.TransportationOffice.ID)
		suite.FatalNoError(err)

		// confirm that the assigned move isn't returned
		for _, move := range moves {
			suite.NotEqual(move.ID, assignedMove.ID)
		}

		// confirm that the rest of the details are correct
		// move is SERVICE COUNSELING COMPLETED
		suite.Equal(assignedMove.Status, models.MoveStatusServiceCounselingCompleted)
		// GBLOC is the same
		suite.Equal(*assignedMove.Orders.OriginDutyLocationGBLOC, officeUser.TransportationOffice.Gbloc)
		// Show is true
		suite.Equal(assignedMove.Show, models.BoolPointer(true))
		// Orders type isn't WW, BB, or Safety
		suite.Equal(assignedMove.Orders.OrdersType, internalmessages.OrdersTypePERMANENTCHANGEOFSTATION)
	})

	suite.Run("TOO: Does not return payment requests with Marines if GBLOC not USMC", func() {
		moveFetcher, transportationOffice, officeUser := setupTestData()

>>>>>>> 1617baa5
		marine := models.AffiliationMARINES
		factory.BuildMoveWithShipment(suite.DB(), []factory.Customization{
			{
				Model: models.Move{
					Status: models.MoveStatusServiceCounselingCompleted,
				},
			},
			{
				Model:    transportationOffice,
				LinkOnly: true,
				Type:     &factory.TransportationOffices.CounselingOffice,
			},
			{
				Model: models.ServiceMember{
					Affiliation: &marine,
				},
			},
		}, nil)
		moves, err := moveFetcher.FetchMovesForBulkAssignmentTaskOrder(suite.AppContextForTest(), "KKFA", officeUser.TransportationOffice.ID)
		suite.FatalNoError(err)
		suite.Equal(2, len(moves))
	})

	suite.Run("TOO: Only return payment requests with Marines if GBLOC is USMC", func() {
		moveFetcher, transportationOffice, officeUser := setupTestData()

		marine := models.AffiliationMARINES
		factory.BuildMoveWithShipment(suite.DB(), []factory.Customization{
			{
				Model: models.Move{
					Status: models.MoveStatusServiceCounselingCompleted,
				},
			},
			{
				Model:    transportationOffice,
				LinkOnly: true,
				Type:     &factory.TransportationOffices.CounselingOffice,
			},
			{
				Model: models.ServiceMember{
					Affiliation: &marine,
				},
			},
		}, nil)

		moves, err := moveFetcher.FetchMovesForBulkAssignmentTaskOrder(suite.AppContextForTest(), "USMC", officeUser.TransportationOffice.ID)
		suite.FatalNoError(err)
		suite.Equal(1, len(moves))
	})

}

func (suite *MoveServiceSuite) TestMoveFetcherBulkAssignmentTIO() {
	setupTestData := func() (services.MoveFetcherBulkAssignment, models.TransportationOffice, models.OfficeUser) {
		moveFetcher := NewMoveFetcherBulkAssignment()
		transportationOffice := factory.BuildTransportationOffice(suite.DB(), nil, nil)

		// this move has a transportation office associated with it that matches
		// the TIO's transportation office and should be found
		move := factory.BuildMoveWithShipment(suite.DB(), []factory.Customization{
			{
				Model: models.Move{
					Status: models.MoveStatusAPPROVALSREQUESTED,
				},
			},
			{
				Model:    transportationOffice,
				LinkOnly: true,
				Type:     &factory.TransportationOffices.CounselingOffice,
			},
		}, nil)
		factory.BuildPaymentRequest(suite.DB(), []factory.Customization{
			{
				Model: models.PaymentRequest{
					ID:              uuid.Must(uuid.NewV4()),
					IsFinal:         false,
					Status:          models.PaymentRequestStatusPending,
					RejectionReason: nil,
				},
			},
			{
				Model:    move,
				LinkOnly: true,
			},
		}, nil)

		move2 := factory.BuildMoveWithShipment(suite.DB(), []factory.Customization{
			{
				Model: models.Move{
					Status: models.MoveStatusAPPROVALSREQUESTED,
				},
			},
			{
				Model:    transportationOffice,
				LinkOnly: true,
				Type:     &factory.TransportationOffices.CounselingOffice,
			},
		}, nil)
		factory.BuildPaymentRequest(suite.DB(), []factory.Customization{
			{
				Model: models.PaymentRequest{
					ID:              uuid.Must(uuid.NewV4()),
					IsFinal:         false,
					Status:          models.PaymentRequestStatusPending,
					RejectionReason: nil,
				},
			},
			{
				Model:    move2,
				LinkOnly: true,
			},
		}, nil)

		officeUser := factory.BuildOfficeUserWithRoles(suite.DB(), []factory.Customization{
			{
				Model:    transportationOffice,
				LinkOnly: true,
				Type:     &factory.TransportationOffices.CounselingOffice,
			},
		}, []roles.RoleType{roles.RoleTypeTIO})

		return moveFetcher, transportationOffice, officeUser
	}

	suite.Run("TIO: Returns moves that fulfill the query criteria", func() {
		moveFetcher, _, officeUser := setupTestData()
		moves, err := moveFetcher.FetchMovesForBulkAssignmentPaymentRequest(suite.AppContextForTest(), "KKFA", officeUser.TransportationOffice.ID)
		suite.FatalNoError(err)
		suite.Equal(2, len(moves))
	})

	suite.Run("Does not return moves that are already assigned", func() {
		moveFetcher := NewMoveFetcherBulkAssignment()
		transportationOffice := factory.BuildTransportationOffice(suite.DB(), nil, nil)

		officeUser := factory.BuildOfficeUserWithRoles(suite.DB(), []factory.Customization{
			{
				Model:    transportationOffice,
				LinkOnly: true,
				Type:     &factory.TransportationOffices.CounselingOffice,
			},
		}, []roles.RoleType{roles.RoleTypeTIO})

		move := factory.BuildMoveWithShipment(suite.DB(), []factory.Customization{
			{
				Model: models.Move{
					Status: models.MoveStatusAPPROVALSREQUESTED,
				},
			},
			{
				Model:    transportationOffice,
				LinkOnly: true,
				Type:     &factory.TransportationOffices.CounselingOffice,
			},
			{
				Model:    officeUser,
				LinkOnly: true,
				Type:     &factory.OfficeUsers.TIOAssignedUser,
			},
		}, nil)
		assignedPaymentRequest := factory.BuildPaymentRequest(suite.DB(), []factory.Customization{
			{
				Model: models.PaymentRequest{
					ID:              uuid.Must(uuid.NewV4()),
					IsFinal:         false,
					Status:          models.PaymentRequestStatusPending,
					RejectionReason: nil,
				},
			},
			{
				Model:    move,
				LinkOnly: true,
			},
		}, nil)

		moves, err := moveFetcher.FetchMovesForBulkAssignmentPaymentRequest(suite.AppContextForTest(), "KKFA", officeUser.TransportationOffice.ID)
		suite.FatalNoError(err)

		// confirm that the assigned move isn't returned
		for _, move := range moves {
			suite.NotEqual(move.ID, assignedPaymentRequest.ID)
		}

		// confirm that the rest of the details are correct
		// move is APPROVALS REQUESTED STATUS
		suite.Equal(assignedPaymentRequest.Status, models.PaymentRequestStatusPending)
		// GBLOC is the same
		suite.Equal(*move.Orders.OriginDutyLocationGBLOC, officeUser.TransportationOffice.Gbloc)
		// Show is true
		suite.Equal(move.Show, models.BoolPointer(true))
		// Orders type isn't WW, BB, or Safety
		suite.Equal(move.Orders.OrdersType, internalmessages.OrdersTypePERMANENTCHANGEOFSTATION)
	})

	suite.Run("TIO: Does not return moves with safety, bluebark, or wounded warrior order types", func() {
		moveFetcher, transportationOffice, officeUser := setupTestData()
		moveSafety := factory.BuildMoveWithShipment(suite.DB(), []factory.Customization{
			{
				Model: models.Order{
					OrdersType: internalmessages.OrdersTypeSAFETY,
				},
			},
			{
				Model: models.Move{
					Status: models.MoveStatusAPPROVALSREQUESTED,
				},
			},
			{
				Model:    transportationOffice,
				LinkOnly: true,
				Type:     &factory.TransportationOffices.CounselingOffice,
			},
		}, nil)
		factory.BuildPaymentRequest(suite.DB(), []factory.Customization{
			{
				Model: models.PaymentRequest{
					ID:              uuid.Must(uuid.NewV4()),
					IsFinal:         false,
					Status:          models.PaymentRequestStatusPending,
					RejectionReason: nil,
				},
			},
			{
				Model:    moveSafety,
				LinkOnly: true,
			},
		}, nil)

		moveBB := factory.BuildMoveWithShipment(suite.DB(), []factory.Customization{
			{
				Model: models.Order{
					OrdersType: internalmessages.OrdersTypeBLUEBARK,
				},
			},
			{
				Model: models.Move{
					Status: models.MoveStatusAPPROVALSREQUESTED,
				},
			},
			{
				Model:    transportationOffice,
				LinkOnly: true,
				Type:     &factory.TransportationOffices.CounselingOffice,
			},
		}, nil)
		factory.BuildPaymentRequest(suite.DB(), []factory.Customization{
			{
				Model: models.PaymentRequest{
					ID:              uuid.Must(uuid.NewV4()),
					IsFinal:         false,
					Status:          models.PaymentRequestStatusPending,
					RejectionReason: nil,
				},
			},
			{
				Model:    moveBB,
				LinkOnly: true,
			},
		}, nil)

		moveWW := factory.BuildMoveWithShipment(suite.DB(), []factory.Customization{
			{
				Model: models.Order{
					OrdersType: internalmessages.OrdersTypeWOUNDEDWARRIOR,
				},
			},
			{
				Model: models.Move{
					Status: models.MoveStatusAPPROVALSREQUESTED,
				},
			},
			{
				Model:    transportationOffice,
				LinkOnly: true,
				Type:     &factory.TransportationOffices.CounselingOffice,
			},
		}, nil)
		factory.BuildPaymentRequest(suite.DB(), []factory.Customization{
			{
				Model: models.PaymentRequest{
					ID:              uuid.Must(uuid.NewV4()),
					IsFinal:         false,
					Status:          models.PaymentRequestStatusPending,
					RejectionReason: nil,
				},
			},
			{
				Model:    moveWW,
				LinkOnly: true,
			},
		}, nil)

		moves, err := moveFetcher.FetchMovesForBulkAssignmentPaymentRequest(suite.AppContextForTest(), "KKFA", officeUser.TransportationOffice.ID)
		suite.FatalNoError(err)
		suite.Equal(2, len(moves))
	})

	suite.Run("TIO: Does not return payment requests with Marines if GBLOC not USMC", func() {
		moveFetcher, transportationOffice, officeUser := setupTestData()

		marine := models.AffiliationMARINES
		move := factory.BuildMoveWithShipment(suite.DB(), []factory.Customization{
			{
				Model: models.Move{
					Status: models.MoveStatusAPPROVALSREQUESTED,
				},
			},
			{
				Model:    transportationOffice,
				LinkOnly: true,
				Type:     &factory.TransportationOffices.CounselingOffice,
			},
			{
				Model: models.ServiceMember{
					Affiliation: &marine,
				},
			},
		}, nil)
		factory.BuildPaymentRequest(suite.DB(), []factory.Customization{
			{
				Model: models.PaymentRequest{
					ID:              uuid.Must(uuid.NewV4()),
					IsFinal:         false,
					Status:          models.PaymentRequestStatusPending,
					RejectionReason: nil,
				},
			},
			{
				Model:    move,
				LinkOnly: true,
			},
		}, nil)

		moves, err := moveFetcher.FetchMovesForBulkAssignmentPaymentRequest(suite.AppContextForTest(), "KKFA", officeUser.TransportationOffice.ID)
		suite.FatalNoError(err)
		suite.Equal(2, len(moves))
	})

	suite.Run("TIO: Only return payment requests with Marines if GBLOC is USMC", func() {
		moveFetcher, transportationOffice, officeUser := setupTestData()

		marine := models.AffiliationMARINES
		move := factory.BuildMoveWithShipment(suite.DB(), []factory.Customization{
			{
				Model: models.Move{
					Status: models.MoveStatusServiceCounselingCompleted,
				},
			},
			{
				Model:    transportationOffice,
				LinkOnly: true,
				Type:     &factory.TransportationOffices.CounselingOffice,
			},
			{
				Model: models.ServiceMember{
					Affiliation: &marine,
				},
			},
		}, nil)
		factory.BuildPaymentRequest(suite.DB(), []factory.Customization{
			{
				Model: models.PaymentRequest{
					ID:              uuid.Must(uuid.NewV4()),
					IsFinal:         false,
					Status:          models.PaymentRequestStatusPending,
					RejectionReason: nil,
				},
			},
			{
				Model:    move,
				LinkOnly: true,
			},
		}, nil)

		moves, err := moveFetcher.FetchMovesForBulkAssignmentPaymentRequest(suite.AppContextForTest(), "USMC", officeUser.TransportationOffice.ID)
		suite.FatalNoError(err)
		suite.Equal(1, len(moves))
	})
}<|MERGE_RESOLUTION|>--- conflicted
+++ resolved
@@ -557,8 +557,6 @@
 				Type:     &factory.TransportationOffices.CounselingOffice,
 			},
 		}, nil)
-<<<<<<< HEAD
-=======
 
 		return moveFetcher, transportationOffice, officeUser
 	}
@@ -681,7 +679,6 @@
 	suite.Run("TOO: Does not return payment requests with Marines if GBLOC not USMC", func() {
 		moveFetcher, transportationOffice, officeUser := setupTestData()
 
->>>>>>> 1617baa5
 		marine := models.AffiliationMARINES
 		factory.BuildMoveWithShipment(suite.DB(), []factory.Customization{
 			{
