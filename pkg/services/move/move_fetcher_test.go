package move

import (
	"time"

	"github.com/gofrs/uuid"

	"github.com/transcom/mymove/pkg/apperror"
	"github.com/transcom/mymove/pkg/factory"
	"github.com/transcom/mymove/pkg/gen/internalmessages"
	"github.com/transcom/mymove/pkg/models"
	"github.com/transcom/mymove/pkg/models/roles"
	"github.com/transcom/mymove/pkg/services"
)

func (suite *MoveServiceSuite) TestMoveFetcher() {
	moveFetcher := NewMoveFetcher()
	defaultSearchParams := services.MoveFetcherParams{}

	suite.Run("successfully returns default draft move", func() {
		expectedMove := factory.BuildMove(suite.DB(), nil, nil)

		actualMove, err := moveFetcher.FetchMove(suite.AppContextForTest(), expectedMove.Locator, &defaultSearchParams)
		suite.FatalNoError(err)

		suite.Equal(expectedMove.ID, actualMove.ID)
		suite.Equal(expectedMove.Locator, actualMove.Locator)
		suite.Equal(expectedMove.CreatedAt.Format(time.RFC3339), actualMove.CreatedAt.Format(time.RFC3339))
		suite.Equal(expectedMove.UpdatedAt.Format(time.RFC3339), actualMove.UpdatedAt.Format(time.RFC3339))
		suite.Equal(expectedMove.SubmittedAt, actualMove.SubmittedAt)
		suite.Equal(expectedMove.OrdersID, actualMove.OrdersID)
		suite.Equal(expectedMove.Status, actualMove.Status)
		suite.Equal(expectedMove.AvailableToPrimeAt, actualMove.AvailableToPrimeAt)
		suite.Equal(expectedMove.ApprovedAt, actualMove.ApprovedAt)
		suite.Equal(expectedMove.ContractorID, actualMove.ContractorID)
		suite.Equal(expectedMove.Contractor.ContractNumber, actualMove.Contractor.ContractNumber)
		suite.Equal(expectedMove.ReferenceID, actualMove.ReferenceID)
	})

	suite.Run("successfully returns submitted move available to prime", func() {
		expectedMove := factory.BuildAvailableToPrimeMove(suite.DB(), nil, nil)

		actualMove, err := moveFetcher.FetchMove(suite.AppContextForTest(), expectedMove.Locator, &defaultSearchParams)
		suite.FatalNoError(err)

		suite.Equal(expectedMove.ID, actualMove.ID)
		suite.Equal(expectedMove.Locator, actualMove.Locator)
		suite.Equal(expectedMove.CreatedAt.Format(time.RFC3339), actualMove.CreatedAt.Format(time.RFC3339))
		suite.Equal(expectedMove.UpdatedAt.Format(time.RFC3339), actualMove.UpdatedAt.Format(time.RFC3339))
		suite.Equal(expectedMove.SubmittedAt, actualMove.SubmittedAt)
		suite.Equal(expectedMove.OrdersID, actualMove.OrdersID)
		suite.Equal(expectedMove.Status, actualMove.Status)
		suite.Equal(expectedMove.AvailableToPrimeAt.Format(time.RFC3339), actualMove.AvailableToPrimeAt.Format(time.RFC3339))
		suite.Equal(expectedMove.ApprovedAt.Format(time.RFC3339), actualMove.ApprovedAt.Format(time.RFC3339))
		suite.Equal(expectedMove.ContractorID, actualMove.ContractorID)
		suite.Equal(expectedMove.Contractor.Name, actualMove.Contractor.Name)
		suite.Equal(expectedMove.ReferenceID, actualMove.ReferenceID)
	})

	suite.Run("returns not found error for unknown locator", func() {
		_ = factory.BuildAvailableToPrimeMove(suite.DB(), nil, nil)

		_, err := moveFetcher.FetchMove(suite.AppContextForTest(), "QX97UY", &defaultSearchParams)
		suite.Error(err)
		suite.IsType(apperror.NotFoundError{}, err)
	})

	suite.Run("Returns not found for a move that is marked hidden in the db", func() {
		hide := false
		hiddenMove := factory.BuildMove(suite.DB(), []factory.Customization{
			{
				Model: models.Move{
					Show: &hide,
				},
			},
		}, nil)
		locator := hiddenMove.Locator
		searchParams := services.MoveFetcherParams{
			IncludeHidden: false,
		}

		_, err := moveFetcher.FetchMove(suite.AppContextForTest(), locator, &searchParams)

		suite.Error(err)
		suite.IsType(apperror.NotFoundError{}, err)
	})

	suite.Run("Returns hidden move if explicit param is passed in", func() {
		hide := false
		actualMove := factory.BuildMove(suite.DB(), []factory.Customization{
			{
				Model: models.Move{
					Show: &hide,
				},
			},
		}, nil)
		locator := actualMove.Locator
		searchParams := services.MoveFetcherParams{
			IncludeHidden: true,
		}

		expectedMove, err := moveFetcher.FetchMove(suite.AppContextForTest(), locator, &searchParams)

		suite.FatalNoError(err)
		suite.Equal(expectedMove.ID, actualMove.ID)
		suite.Equal(expectedMove.Locator, actualMove.Locator)
	})
}

func (suite *MoveServiceSuite) TestMoveFetcherBulkAssignmentSC() {
	setupTestData := func() (services.MoveFetcherBulkAssignment, models.Move, models.TransportationOffice, models.OfficeUser) {
		moveFetcher := NewMoveFetcherBulkAssignment()
		transportationOffice := factory.BuildTransportationOffice(suite.DB(), nil, nil)

		// this move has a transportation office associated with it that matches
		// the SC's transportation office and should be found
		move := factory.BuildMoveWithShipment(suite.DB(), []factory.Customization{
			{
				Model: models.Move{
					Status: models.MoveStatusNeedsServiceCounseling,
				},
			},
			{
				Model:    transportationOffice,
				LinkOnly: true,
				Type:     &factory.TransportationOffices.CounselingOffice,
			},
		}, nil)

		factory.BuildMoveWithShipment(suite.DB(), []factory.Customization{
			{
				Model: models.Move{
					Status: models.MoveStatusNeedsServiceCounseling,
				},
			},
			{
				Model:    transportationOffice,
				LinkOnly: true,
				Type:     &factory.TransportationOffices.CounselingOffice,
			},
		}, nil)

		officeUser := factory.BuildOfficeUserWithRoles(suite.DB(), []factory.Customization{
			{
				Model:    transportationOffice,
				LinkOnly: true,
				Type:     &factory.TransportationOffices.CounselingOffice,
			},
		}, []roles.RoleType{roles.RoleTypeServicesCounselor})

		return moveFetcher, move, transportationOffice, officeUser
	}

	suite.Run("SC - Returns moves that fulfill the query's criteria", func() {
		moveFetcher, _, _, officeUser := setupTestData()
		moves, err := moveFetcher.FetchMovesForBulkAssignmentCounseling(suite.AppContextForTest(), "KKFA", officeUser.TransportationOffice.ID)
		suite.FatalNoError(err)
		suite.Equal(2, len(moves))
	})

	suite.Run("Does not return moves that are counseled by a different counseling office", func() {
		moveFetcher, _, _, officeUser := setupTestData()
		transportationOffice := factory.BuildTransportationOffice(suite.DB(), nil, nil)

		factory.BuildMoveWithShipment(suite.DB(), []factory.Customization{
			{
				Model: models.Move{
					Status: models.MoveStatusNeedsServiceCounseling,
				},
			},
			{
				Model:    transportationOffice,
				LinkOnly: true,
				Type:     &factory.TransportationOffices.CounselingOffice,
			},
		}, nil)

		moves, err := moveFetcher.FetchMovesForBulkAssignmentCounseling(suite.AppContextForTest(), "KKFA", officeUser.TransportationOffice.ID)
		suite.FatalNoError(err)
		suite.Equal(2, len(moves))
	})

	suite.Run("Does not return moves with safety, bluebark, or wounded warrior order types", func() {
		moveFetcher, _, transportationOffice, officeUser := setupTestData()
		factory.BuildMoveWithShipment(suite.DB(), []factory.Customization{
			{
				Model: models.Order{
					OrdersType: internalmessages.OrdersTypeSAFETY,
				},
			},
			{
				Model: models.Move{
					Status: models.MoveStatusNeedsServiceCounseling,
				},
			},
			{
				Model:    transportationOffice,
				LinkOnly: true,
				Type:     &factory.TransportationOffices.CounselingOffice,
			},
		}, nil)
		factory.BuildMoveWithShipment(suite.DB(), []factory.Customization{
			{
				Model: models.Order{
					OrdersType: internalmessages.OrdersTypeBLUEBARK,
				},
			},
			{
				Model: models.Move{
					Status: models.MoveStatusNeedsServiceCounseling,
				},
			},
			{
				Model:    transportationOffice,
				LinkOnly: true,
				Type:     &factory.TransportationOffices.CounselingOffice,
			},
		}, nil)
		factory.BuildMoveWithShipment(suite.DB(), []factory.Customization{
			{
				Model: models.Order{
					OrdersType: internalmessages.OrdersTypeWOUNDEDWARRIOR,
				},
			},
			{
				Model: models.Move{
					Status: models.MoveStatusNeedsServiceCounseling,
				},
			},
			{
				Model:    transportationOffice,
				LinkOnly: true,
				Type:     &factory.TransportationOffices.CounselingOffice,
			},
		}, nil)

		moves, err := moveFetcher.FetchMovesForBulkAssignmentCounseling(suite.AppContextForTest(), "KKFA", officeUser.TransportationOffice.ID)
		suite.FatalNoError(err)
		suite.Equal(2, len(moves))
	})

	// BuildMoveWithPPMShipment apparently builds 3 moves each time its run, so the best way
	// to test is to make sure that the moveWithPPM move is not returned in these 3 separate tests
	suite.Run("Does not return moves with PPMs in waiting on customer status", func() {
		moveFetcher := NewMoveFetcherBulkAssignment()
		transportationOffice := factory.BuildTransportationOffice(suite.DB(), nil, nil)
		moveWithWaitingOnCustomerPPM := factory.BuildMoveWithPPMShipment(suite.DB(), []factory.Customization{
			{
				Model:    transportationOffice,
				LinkOnly: true,
				Type:     &factory.TransportationOffices.CounselingOffice,
			},
			{
				Model: models.PPMShipment{
					Status: models.PPMShipmentStatusWaitingOnCustomer,
				},
			},
		}, []factory.Trait{factory.GetTraitNeedsServiceCounselingMove})

		officeUser := factory.BuildOfficeUserWithRoles(suite.DB(), []factory.Customization{
			{
				Model:    transportationOffice,
				LinkOnly: true,
				Type:     &factory.TransportationOffices.CounselingOffice,
			},
		}, []roles.RoleType{roles.RoleTypeServicesCounselor})

		moves, err := moveFetcher.FetchMovesForBulkAssignmentCounseling(suite.AppContextForTest(), "KKFA", officeUser.TransportationOffice.ID)
		suite.FatalNoError(err)
		// confirm that the there is only one move appearing
		suite.Equal(1, len(moves))
		// confirm that the move appearing iS NOT the moveWithPPM
		suite.NotEqual(moves[0].ID, moveWithWaitingOnCustomerPPM.ID)
		// confirm that the rest of the details are correct
		// and that it SHOULD show up in the queue if it wasn't for PPM status
		// move is NEEDS SERVICE COUNSELING STATUS
		suite.Equal(moveWithWaitingOnCustomerPPM.Status, models.MoveStatusNeedsServiceCounseling)
		// move is not assigned to anyone
		suite.Nil(moveWithWaitingOnCustomerPPM.SCAssignedID)
		// GBLOC is the same
		suite.Equal(*moveWithWaitingOnCustomerPPM.Orders.OriginDutyLocationGBLOC, officeUser.TransportationOffice.Gbloc)
		// Show is true
		suite.Equal(moveWithWaitingOnCustomerPPM.Show, models.BoolPointer(true))
		// Move is counseled by the office user's office
		suite.Equal(*moveWithWaitingOnCustomerPPM.CounselingOfficeID, officeUser.TransportationOfficeID)
		// Orders type isn't WW, BB, or Safety
		suite.Equal(moveWithWaitingOnCustomerPPM.Orders.OrdersType, internalmessages.OrdersTypePERMANENTCHANGEOFSTATION)
	})

	suite.Run("Does not return moves with PPMs in needs closeout status", func() {
		moveFetcher := NewMoveFetcherBulkAssignment()
		transportationOffice := factory.BuildTransportationOffice(suite.DB(), nil, nil)
		moveWithNeedsCloseoutPPM := factory.BuildMoveWithPPMShipment(suite.DB(), []factory.Customization{
			{
				Model:    transportationOffice,
				LinkOnly: true,
				Type:     &factory.TransportationOffices.CounselingOffice,
			},
			{
				Model: models.PPMShipment{
					Status: models.PPMShipmentStatusNeedsCloseout,
				},
			},
		}, []factory.Trait{factory.GetTraitNeedsServiceCounselingMove})

		officeUser := factory.BuildOfficeUserWithRoles(suite.DB(), []factory.Customization{
			{
				Model:    transportationOffice,
				LinkOnly: true,
				Type:     &factory.TransportationOffices.CounselingOffice,
			},
		}, []roles.RoleType{roles.RoleTypeServicesCounselor})

		moves, err := moveFetcher.FetchMovesForBulkAssignmentCounseling(suite.AppContextForTest(), "KKFA", officeUser.TransportationOffice.ID)
		suite.FatalNoError(err)
		// confirm that the there is only one move appearing
		suite.Equal(1, len(moves))
		// confirm that the move appearing iS NOT the moveWithPPM
		suite.NotEqual(moves[0].ID, moveWithNeedsCloseoutPPM.ID)
		// confirm that the rest of the details are correct
		// and that it SHOULD show up in the queue if it wasn't for PPM status
		// move is NEEDS SERVICE COUNSELING STATUS
		suite.Equal(moveWithNeedsCloseoutPPM.Status, models.MoveStatusNeedsServiceCounseling)
		// move is not assigned to anyone
		suite.Nil(moveWithNeedsCloseoutPPM.SCAssignedID)
		// GBLOC is the same
		suite.Equal(*moveWithNeedsCloseoutPPM.Orders.OriginDutyLocationGBLOC, officeUser.TransportationOffice.Gbloc)
		// Show is true
		suite.Equal(moveWithNeedsCloseoutPPM.Show, models.BoolPointer(true))
		// Move is counseled by the office user's office
		suite.Equal(*moveWithNeedsCloseoutPPM.CounselingOfficeID, officeUser.TransportationOfficeID)
		// Orders type isn't WW, BB, or Safety
		suite.Equal(moveWithNeedsCloseoutPPM.Orders.OrdersType, internalmessages.OrdersTypePERMANENTCHANGEOFSTATION)
	})
	suite.Run("Does not return moves with PPMs in closeout complete status", func() {
		moveFetcher := NewMoveFetcherBulkAssignment()
		transportationOffice := factory.BuildTransportationOffice(suite.DB(), []factory.Customization{
			{
				Model: models.TransportationOffice{
					ProvidesCloseout: true,
				},
			},
		}, nil)
		moveWithCloseoutCompletePPM := factory.BuildMoveWithPPMShipment(suite.DB(), []factory.Customization{
			{
				Model:    transportationOffice,
				LinkOnly: true,
				Type:     &factory.TransportationOffices.CounselingOffice,
			},
			{
				Model: models.PPMShipment{
					Status: models.PPMShipmentStatusCloseoutComplete,
				},
			},
		}, []factory.Trait{factory.GetTraitNeedsServiceCounselingMove})

		officeUser := factory.BuildOfficeUserWithRoles(suite.DB(), []factory.Customization{
			{
				Model:    transportationOffice,
				LinkOnly: true,
				Type:     &factory.TransportationOffices.CounselingOffice,
			},
		}, []roles.RoleType{roles.RoleTypeServicesCounselor})

		moves, err := moveFetcher.FetchMovesForBulkAssignmentCounseling(suite.AppContextForTest(), "KKFA", officeUser.TransportationOffice.ID)
		suite.FatalNoError(err)
		// confirm that the there is only one move appearing
		suite.Equal(1, len(moves))
		// confirm that the move appearing iS NOT the moveWithPPM
		suite.NotEqual(moves[0].ID, moveWithCloseoutCompletePPM.ID)
		// confirm that the rest of the details are correct
		// and that it SHOULD show up in the queue if it wasn't for PPM status
		// move is NEEDS SERVICE COUNSELING STATUS
		suite.Equal(moveWithCloseoutCompletePPM.Status, models.MoveStatusNeedsServiceCounseling)
		// move is not assigned to anyone
		suite.Nil(moveWithCloseoutCompletePPM.SCAssignedID)
		// GBLOC is the same
		suite.Equal(*moveWithCloseoutCompletePPM.Orders.OriginDutyLocationGBLOC, officeUser.TransportationOffice.Gbloc)
		// Show is true
		suite.Equal(moveWithCloseoutCompletePPM.Show, models.BoolPointer(true))
		// Move is counseled by the office user's office
		suite.Equal(*moveWithCloseoutCompletePPM.CounselingOfficeID, officeUser.TransportationOfficeID)
		// Orders type isn't WW, BB, or Safety
		suite.Equal(moveWithCloseoutCompletePPM.Orders.OrdersType, internalmessages.OrdersTypePERMANENTCHANGEOFSTATION)
	})

	suite.Run("Does not return moves that are already assigned", func() {
		// moveFetcher, _, transOffice, officeUser := setupTestData()
		moveFetcher := NewMoveFetcherBulkAssignment()
		transportationOffice := factory.BuildTransportationOffice(suite.DB(), nil, nil)

		officeUser := factory.BuildOfficeUserWithRoles(suite.DB(), []factory.Customization{
			{
				Model:    transportationOffice,
				LinkOnly: true,
				Type:     &factory.TransportationOffices.CounselingOffice,
			},
		}, []roles.RoleType{roles.RoleTypeServicesCounselor})

		assignedMove := factory.BuildMoveWithShipment(suite.DB(), []factory.Customization{
			{
				Model: models.Move{
					Status: models.MoveStatusNeedsServiceCounseling,
				},
			},
			{
				Model:    transportationOffice,
				LinkOnly: true,
				Type:     &factory.TransportationOffices.CounselingOffice,
			},
			{
				Model:    officeUser,
				LinkOnly: true,
				Type:     &factory.OfficeUsers.SCAssignedUser,
			},
		}, nil)

		moves, err := moveFetcher.FetchMovesForBulkAssignmentCounseling(suite.AppContextForTest(), "KKFA", officeUser.TransportationOffice.ID)
		suite.FatalNoError(err)

		// confirm that the assigned move isn't returned
		for _, move := range moves {
			suite.NotEqual(move.ID, assignedMove.ID)
		}

		// confirm that the rest of the details are correct
		// move is NEEDS SERVICE COUNSELING STATUS
		suite.Equal(assignedMove.Status, models.MoveStatusNeedsServiceCounseling)
		// GBLOC is the same
		suite.Equal(*assignedMove.Orders.OriginDutyLocationGBLOC, officeUser.TransportationOffice.Gbloc)
		// Show is true
		suite.Equal(assignedMove.Show, models.BoolPointer(true))
		// Move is counseled by the office user's office
		suite.Equal(*assignedMove.CounselingOfficeID, officeUser.TransportationOfficeID)
		// Orders type isn't WW, BB, or Safety
		suite.Equal(assignedMove.Orders.OrdersType, internalmessages.OrdersTypePERMANENTCHANGEOFSTATION)
	})

	suite.Run("Closeout returns non Navy/USCG/USMC ppms in needs closeout status", func() {
		moveFetcher := NewMoveFetcherBulkAssignment()
		transportationOffice := factory.BuildTransportationOffice(suite.DB(), nil, nil)
		officeUser := factory.BuildOfficeUserWithRoles(suite.DB(), []factory.Customization{
			{
				Model:    transportationOffice,
				LinkOnly: true,
				Type:     &factory.TransportationOffices.CloseoutOffice,
			},
		}, []roles.RoleType{roles.RoleTypeServicesCounselor})

		submittedAt := time.Now()

		// create non USMC/USCG/NAVY ppm in need closeout status
		factory.BuildMoveWithPPMShipment(suite.DB(), []factory.Customization{
			{
				Model:    transportationOffice,
				LinkOnly: true,
				Type:     &factory.TransportationOffices.CloseoutOffice,
			},
			{
				Model: models.PPMShipment{
					Status:      models.PPMShipmentStatusNeedsCloseout,
					SubmittedAt: &submittedAt,
				},
			},
			{
				Model: models.Move{
					Status: models.MoveStatusAPPROVED,
				},
			},
		}, nil)

		// create non closeout needed ppm
		factory.BuildMoveWithPPMShipment(suite.DB(), []factory.Customization{
			{
				Model:    transportationOffice,
				LinkOnly: true,
				Type:     &factory.TransportationOffices.CloseoutOffice,
			},
			{
				Model: models.PPMShipment{
					Status:      models.PPMShipmentStatusWaitingOnCustomer,
					SubmittedAt: &submittedAt,
				},
			},
			{
				Model: models.Move{
					Status: models.MoveStatusAPPROVED,
				},
			},
		}, nil)

		marine := models.AffiliationMARINES
		marinePPM := factory.BuildPPMShipment(suite.DB(), []factory.Customization{
			{
				Model: models.Move{
					Status: models.MoveStatusAPPROVED,
				},
			},
			{
				Model: models.MTOShipment{
					ShipmentType: models.MTOShipmentTypePPM,
				},
			},
			{
				Model: models.PPMShipment{
					Status:      models.PPMShipmentStatusNeedsCloseout,
					SubmittedAt: &submittedAt,
				},
			},
			{
				Model: models.ServiceMember{
					Affiliation: &marine,
				},
			},
		}, nil)

		moves, err := moveFetcher.FetchMovesForBulkAssignmentCloseout(suite.AppContextForTest(), "KKFA", officeUser.TransportationOffice.ID)
		suite.FatalNoError(err)
		suite.Equal(1, len(moves))
		suite.NotEqual(marinePPM.ID, moves[0].ID)
	})
<<<<<<< HEAD
}

func (suite *MoveServiceSuite) TestMoveFetcherBulkAssignmentTOO() {
	setupTestData := func() (services.MoveFetcherBulkAssignment, models.TransportationOffice, models.OfficeUser) {
		moveFetcher := NewMoveFetcherBulkAssignment()
		transportationOffice := factory.BuildTransportationOffice(suite.DB(), nil, nil)

=======

	suite.Run("TOO: Returns moves that fulfill the query criteria", func() {
		moveFetcher := NewMoveFetcherBulkAssignment()
		transportationOffice := factory.BuildTransportationOffice(suite.DB(), nil, nil)
>>>>>>> c7e77382
		officeUser := factory.BuildOfficeUserWithRoles(suite.DB(), []factory.Customization{
			{
				Model:    transportationOffice,
				LinkOnly: true,
				Type:     &factory.TransportationOffices.CounselingOffice,
			},
		}, []roles.RoleType{roles.RoleTypeTOO})
<<<<<<< HEAD

=======
>>>>>>> c7e77382
		factory.BuildMoveWithShipment(suite.DB(), []factory.Customization{
			{
				Model: models.Move{
					Status: models.MoveStatusAPPROVALSREQUESTED,
				},
			},
			{
				Model:    transportationOffice,
				LinkOnly: true,
				Type:     &factory.TransportationOffices.CounselingOffice,
			},
		}, nil)
<<<<<<< HEAD

=======
>>>>>>> c7e77382
		factory.BuildMoveWithShipment(suite.DB(), []factory.Customization{
			{
				Model: models.Move{
					Status: models.MoveStatusServiceCounselingCompleted,
				},
			},
			{
				Model:    transportationOffice,
				LinkOnly: true,
				Type:     &factory.TransportationOffices.CounselingOffice,
			},
		}, nil)
<<<<<<< HEAD

		return moveFetcher, transportationOffice, officeUser
	}

	suite.Run("TOO: Returns moves that fulfill the query's criteria", func() {
		moveFetcher, _, officeUser := setupTestData()
		moves, err := moveFetcher.FetchMovesForBulkAssignmentTaskOrder(suite.AppContextForTest(), "KKFA", officeUser.TransportationOffice.ID)
		suite.FatalNoError(err)
		suite.Equal(2, len(moves))
	})

	suite.Run("TOO: Does not return moves with safety, bluebark, or wounded warrior order types", func() {
		moveFetcher, transportationOffice, officeUser := setupTestData()
		factory.BuildMoveWithShipment(suite.DB(), []factory.Customization{
			{
				Model: models.Order{
					OrdersType: internalmessages.OrdersTypeSAFETY,
				},
			},
			{
				Model: models.Move{
					Status: models.MoveStatusServiceCounselingCompleted,
				},
			},
			{
				Model:    transportationOffice,
				LinkOnly: true,
				Type:     &factory.TransportationOffices.CounselingOffice,
			},
		}, nil)
		factory.BuildMoveWithShipment(suite.DB(), []factory.Customization{
			{
				Model: models.Order{
					OrdersType: internalmessages.OrdersTypeBLUEBARK,
				},
			},
			{
				Model: models.Move{
					Status: models.MoveStatusServiceCounselingCompleted,
				},
			},
			{
				Model:    transportationOffice,
				LinkOnly: true,
				Type:     &factory.TransportationOffices.CounselingOffice,
			},
		}, nil)
		factory.BuildMoveWithShipment(suite.DB(), []factory.Customization{
			{
				Model: models.Order{
					OrdersType: internalmessages.OrdersTypeWOUNDEDWARRIOR,
				},
			},
			{
				Model: models.Move{
					Status: models.MoveStatusServiceCounselingCompleted,
				},
			},
			{
				Model:    transportationOffice,
				LinkOnly: true,
				Type:     &factory.TransportationOffices.CounselingOffice,
			},
		}, nil)

		moves, err := moveFetcher.FetchMovesForBulkAssignmentTaskOrder(suite.AppContextForTest(), "KKFA", officeUser.TransportationOffice.ID)
		suite.FatalNoError(err)
		suite.Equal(2, len(moves))
	})

	suite.Run("TOO: Does not return moves that are already assigned", func() {
		moveFetcher := NewMoveFetcherBulkAssignment()
		transportationOffice := factory.BuildTransportationOffice(suite.DB(), nil, nil)

		officeUser := factory.BuildOfficeUserWithRoles(suite.DB(), []factory.Customization{
			{
				Model:    transportationOffice,
				LinkOnly: true,
				Type:     &factory.TransportationOffices.CounselingOffice,
			},
		}, []roles.RoleType{roles.RoleTypeTOO})

		assignedMove := factory.BuildMoveWithShipment(suite.DB(), []factory.Customization{
			{
				Model: models.Move{
					Status: models.MoveStatusServiceCounselingCompleted,
				},
			},
			{
				Model:    transportationOffice,
				LinkOnly: true,
				Type:     &factory.TransportationOffices.CounselingOffice,
			},
			{
				Model:    officeUser,
				LinkOnly: true,
				Type:     &factory.OfficeUsers.TOOAssignedUser,
			},
		}, nil)

		moves, err := moveFetcher.FetchMovesForBulkAssignmentTaskOrder(suite.AppContextForTest(), "KKFA", officeUser.TransportationOffice.ID)
		suite.FatalNoError(err)

		// confirm that the assigned move isn't returned
		for _, move := range moves {
			suite.NotEqual(move.ID, assignedMove.ID)
		}

		// confirm that the rest of the details are correct
		// move is SERVICE COUNSELING COMPLETED
		suite.Equal(assignedMove.Status, models.MoveStatusServiceCounselingCompleted)
		// GBLOC is the same
		suite.Equal(*assignedMove.Orders.OriginDutyLocationGBLOC, officeUser.TransportationOffice.Gbloc)
		// Show is true
		suite.Equal(assignedMove.Show, models.BoolPointer(true))
		// Orders type isn't WW, BB, or Safety
		suite.Equal(assignedMove.Orders.OrdersType, internalmessages.OrdersTypePERMANENTCHANGEOFSTATION)
	})

	suite.Run("TOO: Does not return payment requests with Marines if GBLOC not USMC", func() {
		moveFetcher, transportationOffice, officeUser := setupTestData()

=======
>>>>>>> c7e77382
		marine := models.AffiliationMARINES
		factory.BuildMoveWithShipment(suite.DB(), []factory.Customization{
			{
				Model: models.Move{
					Status: models.MoveStatusServiceCounselingCompleted,
				},
			},
			{
				Model:    transportationOffice,
				LinkOnly: true,
				Type:     &factory.TransportationOffices.CounselingOffice,
			},
			{
				Model: models.ServiceMember{
					Affiliation: &marine,
				},
			},
		}, nil)
<<<<<<< HEAD

=======
>>>>>>> c7e77382
		moves, err := moveFetcher.FetchMovesForBulkAssignmentTaskOrder(suite.AppContextForTest(), "KKFA", officeUser.TransportationOffice.ID)
		suite.FatalNoError(err)
		suite.Equal(2, len(moves))
	})
<<<<<<< HEAD

	suite.Run("TOO: Only return payment requests with Marines if GBLOC is USMC", func() {
		moveFetcher, transportationOffice, officeUser := setupTestData()

		marine := models.AffiliationMARINES
		factory.BuildMoveWithShipment(suite.DB(), []factory.Customization{
			{
				Model: models.Move{
					Status: models.MoveStatusServiceCounselingCompleted,
				},
			},
			{
				Model:    transportationOffice,
				LinkOnly: true,
				Type:     &factory.TransportationOffices.CounselingOffice,
			},
			{
				Model: models.ServiceMember{
					Affiliation: &marine,
				},
			},
		}, nil)

		moves, err := moveFetcher.FetchMovesForBulkAssignmentTaskOrder(suite.AppContextForTest(), "USMC", officeUser.TransportationOffice.ID)
		suite.FatalNoError(err)
		suite.Equal(1, len(moves))
	})

}

func (suite *MoveServiceSuite) TestMoveFetcherBulkAssignmentTIO() {
	setupTestData := func() (services.MoveFetcherBulkAssignment, models.TransportationOffice, models.OfficeUser) {
		moveFetcher := NewMoveFetcherBulkAssignment()
		transportationOffice := factory.BuildTransportationOffice(suite.DB(), nil, nil)

		// this move has a transportation office associated with it that matches
		// the TIO's transportation office and should be found
		move := factory.BuildMoveWithShipment(suite.DB(), []factory.Customization{
			{
				Model: models.Move{
					Status: models.MoveStatusAPPROVALSREQUESTED,
				},
			},
			{
				Model:    transportationOffice,
				LinkOnly: true,
				Type:     &factory.TransportationOffices.CounselingOffice,
			},
		}, nil)
		factory.BuildPaymentRequest(suite.DB(), []factory.Customization{
			{
				Model: models.PaymentRequest{
					ID:              uuid.Must(uuid.NewV4()),
					IsFinal:         false,
					Status:          models.PaymentRequestStatusPending,
					RejectionReason: nil,
				},
			},
			{
				Model:    move,
				LinkOnly: true,
			},
		}, nil)

		move2 := factory.BuildMoveWithShipment(suite.DB(), []factory.Customization{
			{
				Model: models.Move{
					Status: models.MoveStatusAPPROVALSREQUESTED,
				},
			},
			{
				Model:    transportationOffice,
				LinkOnly: true,
				Type:     &factory.TransportationOffices.CounselingOffice,
			},
		}, nil)
		factory.BuildPaymentRequest(suite.DB(), []factory.Customization{
			{
				Model: models.PaymentRequest{
					ID:              uuid.Must(uuid.NewV4()),
					IsFinal:         false,
					Status:          models.PaymentRequestStatusPending,
					RejectionReason: nil,
				},
			},
			{
				Model:    move2,
				LinkOnly: true,
			},
		}, nil)

		officeUser := factory.BuildOfficeUserWithRoles(suite.DB(), []factory.Customization{
			{
				Model:    transportationOffice,
				LinkOnly: true,
				Type:     &factory.TransportationOffices.CounselingOffice,
			},
		}, []roles.RoleType{roles.RoleTypeTIO})

		return moveFetcher, transportationOffice, officeUser
	}

	suite.Run("TIO: Returns moves that fulfill the query criteria", func() {
		moveFetcher, _, officeUser := setupTestData()
		moves, err := moveFetcher.FetchMovesForBulkAssignmentPaymentRequest(suite.AppContextForTest(), "KKFA", officeUser.TransportationOffice.ID)
		suite.FatalNoError(err)
		suite.Equal(2, len(moves))
	})

	suite.Run("Does not return moves that are already assigned", func() {
		moveFetcher := NewMoveFetcherBulkAssignment()
		transportationOffice := factory.BuildTransportationOffice(suite.DB(), nil, nil)

		officeUser := factory.BuildOfficeUserWithRoles(suite.DB(), []factory.Customization{
			{
				Model:    transportationOffice,
				LinkOnly: true,
				Type:     &factory.TransportationOffices.CounselingOffice,
			},
		}, []roles.RoleType{roles.RoleTypeTIO})

		move := factory.BuildMoveWithShipment(suite.DB(), []factory.Customization{
			{
				Model: models.Move{
					Status: models.MoveStatusAPPROVALSREQUESTED,
				},
			},
			{
				Model:    transportationOffice,
				LinkOnly: true,
				Type:     &factory.TransportationOffices.CounselingOffice,
			},
			{
				Model:    officeUser,
				LinkOnly: true,
				Type:     &factory.OfficeUsers.TIOAssignedUser,
			},
		}, nil)
		assignedPaymentRequest := factory.BuildPaymentRequest(suite.DB(), []factory.Customization{
			{
				Model: models.PaymentRequest{
					ID:              uuid.Must(uuid.NewV4()),
					IsFinal:         false,
					Status:          models.PaymentRequestStatusPending,
					RejectionReason: nil,
				},
			},
			{
				Model:    move,
				LinkOnly: true,
			},
		}, nil)

		moves, err := moveFetcher.FetchMovesForBulkAssignmentPaymentRequest(suite.AppContextForTest(), "KKFA", officeUser.TransportationOffice.ID)
		suite.FatalNoError(err)

		// confirm that the assigned move isn't returned
		for _, move := range moves {
			suite.NotEqual(move.ID, assignedPaymentRequest.ID)
		}

		// confirm that the rest of the details are correct
		// move is APPROVALS REQUESTED STATUS
		suite.Equal(assignedPaymentRequest.Status, models.PaymentRequestStatusPending)
		// GBLOC is the same
		suite.Equal(*move.Orders.OriginDutyLocationGBLOC, officeUser.TransportationOffice.Gbloc)
		// Show is true
		suite.Equal(move.Show, models.BoolPointer(true))
		// Orders type isn't WW, BB, or Safety
		suite.Equal(move.Orders.OrdersType, internalmessages.OrdersTypePERMANENTCHANGEOFSTATION)
	})

	suite.Run("TIO: Does not return moves with safety, bluebark, or wounded warrior order types", func() {
		moveFetcher, transportationOffice, officeUser := setupTestData()
		moveSafety := factory.BuildMoveWithShipment(suite.DB(), []factory.Customization{
			{
				Model: models.Order{
					OrdersType: internalmessages.OrdersTypeSAFETY,
				},
			},
			{
				Model: models.Move{
					Status: models.MoveStatusAPPROVALSREQUESTED,
				},
			},
			{
				Model:    transportationOffice,
				LinkOnly: true,
				Type:     &factory.TransportationOffices.CounselingOffice,
			},
		}, nil)
		factory.BuildPaymentRequest(suite.DB(), []factory.Customization{
			{
				Model: models.PaymentRequest{
					ID:              uuid.Must(uuid.NewV4()),
					IsFinal:         false,
					Status:          models.PaymentRequestStatusPending,
					RejectionReason: nil,
				},
			},
			{
				Model:    moveSafety,
				LinkOnly: true,
			},
		}, nil)

		moveBB := factory.BuildMoveWithShipment(suite.DB(), []factory.Customization{
			{
				Model: models.Order{
					OrdersType: internalmessages.OrdersTypeBLUEBARK,
				},
			},
			{
				Model: models.Move{
					Status: models.MoveStatusAPPROVALSREQUESTED,
				},
			},
			{
				Model:    transportationOffice,
				LinkOnly: true,
				Type:     &factory.TransportationOffices.CounselingOffice,
			},
		}, nil)
		factory.BuildPaymentRequest(suite.DB(), []factory.Customization{
			{
				Model: models.PaymentRequest{
					ID:              uuid.Must(uuid.NewV4()),
					IsFinal:         false,
					Status:          models.PaymentRequestStatusPending,
					RejectionReason: nil,
				},
			},
			{
				Model:    moveBB,
				LinkOnly: true,
			},
		}, nil)

		moveWW := factory.BuildMoveWithShipment(suite.DB(), []factory.Customization{
			{
				Model: models.Order{
					OrdersType: internalmessages.OrdersTypeWOUNDEDWARRIOR,
				},
			},
			{
				Model: models.Move{
					Status: models.MoveStatusAPPROVALSREQUESTED,
				},
			},
			{
				Model:    transportationOffice,
				LinkOnly: true,
				Type:     &factory.TransportationOffices.CounselingOffice,
			},
		}, nil)
		factory.BuildPaymentRequest(suite.DB(), []factory.Customization{
			{
				Model: models.PaymentRequest{
					ID:              uuid.Must(uuid.NewV4()),
					IsFinal:         false,
					Status:          models.PaymentRequestStatusPending,
					RejectionReason: nil,
				},
			},
			{
				Model:    moveWW,
				LinkOnly: true,
			},
		}, nil)

		moves, err := moveFetcher.FetchMovesForBulkAssignmentPaymentRequest(suite.AppContextForTest(), "KKFA", officeUser.TransportationOffice.ID)
		suite.FatalNoError(err)
		suite.Equal(2, len(moves))
	})

	suite.Run("TIO: Does not return payment requests with Marines if GBLOC not USMC", func() {
		moveFetcher, transportationOffice, officeUser := setupTestData()

		marine := models.AffiliationMARINES
		move := factory.BuildMoveWithShipment(suite.DB(), []factory.Customization{
			{
				Model: models.Move{
					Status: models.MoveStatusAPPROVALSREQUESTED,
				},
			},
			{
				Model:    transportationOffice,
				LinkOnly: true,
				Type:     &factory.TransportationOffices.CounselingOffice,
			},
			{
				Model: models.ServiceMember{
					Affiliation: &marine,
				},
			},
		}, nil)
		factory.BuildPaymentRequest(suite.DB(), []factory.Customization{
			{
				Model: models.PaymentRequest{
					ID:              uuid.Must(uuid.NewV4()),
					IsFinal:         false,
					Status:          models.PaymentRequestStatusPending,
					RejectionReason: nil,
				},
			},
			{
				Model:    move,
				LinkOnly: true,
			},
		}, nil)

		moves, err := moveFetcher.FetchMovesForBulkAssignmentPaymentRequest(suite.AppContextForTest(), "KKFA", officeUser.TransportationOffice.ID)
		suite.FatalNoError(err)
		suite.Equal(2, len(moves))
	})

	suite.Run("TIO: Only return payment requests with Marines if GBLOC is USMC", func() {
		moveFetcher, transportationOffice, officeUser := setupTestData()

		marine := models.AffiliationMARINES
		move := factory.BuildMoveWithShipment(suite.DB(), []factory.Customization{
			{
				Model: models.Move{
					Status: models.MoveStatusServiceCounselingCompleted,
				},
			},
			{
				Model:    transportationOffice,
				LinkOnly: true,
				Type:     &factory.TransportationOffices.CounselingOffice,
			},
			{
				Model: models.ServiceMember{
					Affiliation: &marine,
				},
			},
		}, nil)
		factory.BuildPaymentRequest(suite.DB(), []factory.Customization{
			{
				Model: models.PaymentRequest{
					ID:              uuid.Must(uuid.NewV4()),
					IsFinal:         false,
					Status:          models.PaymentRequestStatusPending,
					RejectionReason: nil,
				},
			},
			{
				Model:    move,
				LinkOnly: true,
			},
		}, nil)

		moves, err := moveFetcher.FetchMovesForBulkAssignmentPaymentRequest(suite.AppContextForTest(), "USMC", officeUser.TransportationOffice.ID)
		suite.FatalNoError(err)
		suite.Equal(1, len(moves))
	})
=======
>>>>>>> c7e77382
}<|MERGE_RESOLUTION|>--- conflicted
+++ resolved
@@ -519,7 +519,90 @@
 		suite.Equal(1, len(moves))
 		suite.NotEqual(marinePPM.ID, moves[0].ID)
 	})
-<<<<<<< HEAD
+
+	suite.Run("Closeout returns non Navy/USCG/USMC ppms in needs closeout status", func() {
+		moveFetcher := NewMoveFetcherBulkAssignment()
+		transportationOffice := factory.BuildTransportationOffice(suite.DB(), nil, nil)
+		officeUser := factory.BuildOfficeUserWithRoles(suite.DB(), []factory.Customization{
+			{
+				Model:    transportationOffice,
+				LinkOnly: true,
+				Type:     &factory.TransportationOffices.CloseoutOffice,
+			},
+		}, []roles.RoleType{roles.RoleTypeServicesCounselor})
+
+		submittedAt := time.Now()
+
+		// create non USMC/USCG/NAVY ppm in need closeout status
+		factory.BuildMoveWithPPMShipment(suite.DB(), []factory.Customization{
+			{
+				Model:    transportationOffice,
+				LinkOnly: true,
+				Type:     &factory.TransportationOffices.CloseoutOffice,
+			},
+			{
+				Model: models.PPMShipment{
+					Status:      models.PPMShipmentStatusNeedsCloseout,
+					SubmittedAt: &submittedAt,
+				},
+			},
+			{
+				Model: models.Move{
+					Status: models.MoveStatusAPPROVED,
+				},
+			},
+		}, nil)
+
+		// create non closeout needed ppm
+		factory.BuildMoveWithPPMShipment(suite.DB(), []factory.Customization{
+			{
+				Model:    transportationOffice,
+				LinkOnly: true,
+				Type:     &factory.TransportationOffices.CloseoutOffice,
+			},
+			{
+				Model: models.PPMShipment{
+					Status:      models.PPMShipmentStatusWaitingOnCustomer,
+					SubmittedAt: &submittedAt,
+				},
+			},
+			{
+				Model: models.Move{
+					Status: models.MoveStatusAPPROVED,
+				},
+			},
+		}, nil)
+
+		marine := models.AffiliationMARINES
+		marinePPM := factory.BuildPPMShipment(suite.DB(), []factory.Customization{
+			{
+				Model: models.Move{
+					Status: models.MoveStatusAPPROVED,
+				},
+			},
+			{
+				Model: models.MTOShipment{
+					ShipmentType: models.MTOShipmentTypePPM,
+				},
+			},
+			{
+				Model: models.PPMShipment{
+					Status:      models.PPMShipmentStatusNeedsCloseout,
+					SubmittedAt: &submittedAt,
+				},
+			},
+			{
+				Model: models.ServiceMember{
+					Affiliation: &marine,
+				},
+			},
+		}, nil)
+
+		moves, err := moveFetcher.FetchMovesForBulkAssignmentCloseout(suite.AppContextForTest(), "KKFA", officeUser.TransportationOffice.ID)
+		suite.FatalNoError(err)
+		suite.Equal(1, len(moves))
+		suite.NotEqual(marinePPM.ID, moves[0].ID)
+	})
 }
 
 func (suite *MoveServiceSuite) TestMoveFetcherBulkAssignmentTOO() {
@@ -527,12 +610,6 @@
 		moveFetcher := NewMoveFetcherBulkAssignment()
 		transportationOffice := factory.BuildTransportationOffice(suite.DB(), nil, nil)
 
-=======
-
-	suite.Run("TOO: Returns moves that fulfill the query criteria", func() {
-		moveFetcher := NewMoveFetcherBulkAssignment()
-		transportationOffice := factory.BuildTransportationOffice(suite.DB(), nil, nil)
->>>>>>> c7e77382
 		officeUser := factory.BuildOfficeUserWithRoles(suite.DB(), []factory.Customization{
 			{
 				Model:    transportationOffice,
@@ -540,10 +617,6 @@
 				Type:     &factory.TransportationOffices.CounselingOffice,
 			},
 		}, []roles.RoleType{roles.RoleTypeTOO})
-<<<<<<< HEAD
-
-=======
->>>>>>> c7e77382
 		factory.BuildMoveWithShipment(suite.DB(), []factory.Customization{
 			{
 				Model: models.Move{
@@ -556,10 +629,6 @@
 				Type:     &factory.TransportationOffices.CounselingOffice,
 			},
 		}, nil)
-<<<<<<< HEAD
-
-=======
->>>>>>> c7e77382
 		factory.BuildMoveWithShipment(suite.DB(), []factory.Customization{
 			{
 				Model: models.Move{
@@ -572,7 +641,6 @@
 				Type:     &factory.TransportationOffices.CounselingOffice,
 			},
 		}, nil)
-<<<<<<< HEAD
 
 		return moveFetcher, transportationOffice, officeUser
 	}
@@ -695,8 +763,6 @@
 	suite.Run("TOO: Does not return payment requests with Marines if GBLOC not USMC", func() {
 		moveFetcher, transportationOffice, officeUser := setupTestData()
 
-=======
->>>>>>> c7e77382
 		marine := models.AffiliationMARINES
 		factory.BuildMoveWithShipment(suite.DB(), []factory.Customization{
 			{
@@ -715,15 +781,10 @@
 				},
 			},
 		}, nil)
-<<<<<<< HEAD
-
-=======
->>>>>>> c7e77382
 		moves, err := moveFetcher.FetchMovesForBulkAssignmentTaskOrder(suite.AppContextForTest(), "KKFA", officeUser.TransportationOffice.ID)
 		suite.FatalNoError(err)
 		suite.Equal(2, len(moves))
 	})
-<<<<<<< HEAD
 
 	suite.Run("TOO: Only return payment requests with Marines if GBLOC is USMC", func() {
 		moveFetcher, transportationOffice, officeUser := setupTestData()
@@ -1080,6 +1141,4 @@
 		suite.FatalNoError(err)
 		suite.Equal(1, len(moves))
 	})
-=======
->>>>>>> c7e77382
 }