package move

import (
	"time"

	"github.com/gofrs/uuid"

	"github.com/transcom/mymove/pkg/apperror"
	"github.com/transcom/mymove/pkg/factory"
	"github.com/transcom/mymove/pkg/gen/internalmessages"
	"github.com/transcom/mymove/pkg/models"
	"github.com/transcom/mymove/pkg/models/roles"
	"github.com/transcom/mymove/pkg/services"
)

func (suite *MoveServiceSuite) TestMoveFetcher() {
	moveFetcher := NewMoveFetcher()
	defaultSearchParams := services.MoveFetcherParams{}

	suite.Run("successfully returns default draft move", func() {
		expectedMove := factory.BuildMove(suite.DB(), nil, nil)

		actualMove, err := moveFetcher.FetchMove(suite.AppContextForTest(), expectedMove.Locator, &defaultSearchParams)
		suite.FatalNoError(err)

		suite.Equal(expectedMove.ID, actualMove.ID)
		suite.Equal(expectedMove.Locator, actualMove.Locator)
		suite.Equal(expectedMove.CreatedAt.Format(time.RFC3339), actualMove.CreatedAt.Format(time.RFC3339))
		suite.Equal(expectedMove.UpdatedAt.Format(time.RFC3339), actualMove.UpdatedAt.Format(time.RFC3339))
		suite.Equal(expectedMove.SubmittedAt, actualMove.SubmittedAt)
		suite.Equal(expectedMove.OrdersID, actualMove.OrdersID)
		suite.Equal(expectedMove.Status, actualMove.Status)
		suite.Equal(expectedMove.AvailableToPrimeAt, actualMove.AvailableToPrimeAt)
		suite.Equal(expectedMove.ApprovedAt, actualMove.ApprovedAt)
		suite.Equal(expectedMove.ContractorID, actualMove.ContractorID)
		suite.Equal(expectedMove.Contractor.ContractNumber, actualMove.Contractor.ContractNumber)
		suite.Equal(expectedMove.ReferenceID, actualMove.ReferenceID)
	})

	suite.Run("successfully returns submitted move available to prime", func() {
		expectedMove := factory.BuildAvailableToPrimeMove(suite.DB(), nil, nil)

		actualMove, err := moveFetcher.FetchMove(suite.AppContextForTest(), expectedMove.Locator, &defaultSearchParams)
		suite.FatalNoError(err)

		suite.Equal(expectedMove.ID, actualMove.ID)
		suite.Equal(expectedMove.Locator, actualMove.Locator)
		suite.Equal(expectedMove.CreatedAt.Format(time.RFC3339), actualMove.CreatedAt.Format(time.RFC3339))
		suite.Equal(expectedMove.UpdatedAt.Format(time.RFC3339), actualMove.UpdatedAt.Format(time.RFC3339))
		suite.Equal(expectedMove.SubmittedAt, actualMove.SubmittedAt)
		suite.Equal(expectedMove.OrdersID, actualMove.OrdersID)
		suite.Equal(expectedMove.Status, actualMove.Status)
		suite.Equal(expectedMove.AvailableToPrimeAt.Format(time.RFC3339), actualMove.AvailableToPrimeAt.Format(time.RFC3339))
		suite.Equal(expectedMove.ApprovedAt.Format(time.RFC3339), actualMove.ApprovedAt.Format(time.RFC3339))
		suite.Equal(expectedMove.ContractorID, actualMove.ContractorID)
		suite.Equal(expectedMove.Contractor.Name, actualMove.Contractor.Name)
		suite.Equal(expectedMove.ReferenceID, actualMove.ReferenceID)
	})

	suite.Run("returns not found error for unknown locator", func() {
		_ = factory.BuildAvailableToPrimeMove(suite.DB(), nil, nil)

		_, err := moveFetcher.FetchMove(suite.AppContextForTest(), "QX97UY", &defaultSearchParams)
		suite.Error(err)
		suite.IsType(apperror.NotFoundError{}, err)
	})

	suite.Run("Returns not found for a move that is marked hidden in the db", func() {
		hide := false
		hiddenMove := factory.BuildMove(suite.DB(), []factory.Customization{
			{
				Model: models.Move{
					Show: &hide,
				},
			},
		}, nil)
		locator := hiddenMove.Locator
		searchParams := services.MoveFetcherParams{
			IncludeHidden: false,
		}

		_, err := moveFetcher.FetchMove(suite.AppContextForTest(), locator, &searchParams)

		suite.Error(err)
		suite.IsType(apperror.NotFoundError{}, err)
	})

	suite.Run("Returns hidden move if explicit param is passed in", func() {
		hide := false
		actualMove := factory.BuildMove(suite.DB(), []factory.Customization{
			{
				Model: models.Move{
					Show: &hide,
				},
			},
		}, nil)
		locator := actualMove.Locator
		searchParams := services.MoveFetcherParams{
			IncludeHidden: true,
		}

		expectedMove, err := moveFetcher.FetchMove(suite.AppContextForTest(), locator, &searchParams)

		suite.FatalNoError(err)
		suite.Equal(expectedMove.ID, actualMove.ID)
		suite.Equal(expectedMove.Locator, actualMove.Locator)
	})
}

func (suite *MoveServiceSuite) TestMoveFetcherBulkAssignmentSC() {
	setupTestData := func() (services.MoveFetcherBulkAssignment, models.Move, models.TransportationOffice, models.OfficeUser) {
		moveFetcher := NewMoveFetcherBulkAssignment()
		transportationOffice := factory.BuildTransportationOffice(suite.DB(), nil, nil)

		// this move has a transportation office associated with it that matches
		// the SC's transportation office and should be found
		move := factory.BuildMoveWithShipment(suite.DB(), []factory.Customization{
			{
				Model: models.Move{
					Status: models.MoveStatusNeedsServiceCounseling,
				},
			},
			{
				Model:    transportationOffice,
				LinkOnly: true,
				Type:     &factory.TransportationOffices.CounselingOffice,
			},
		}, nil)

		factory.BuildMoveWithShipment(suite.DB(), []factory.Customization{
			{
				Model: models.Move{
					Status: models.MoveStatusNeedsServiceCounseling,
				},
			},
			{
				Model:    transportationOffice,
				LinkOnly: true,
				Type:     &factory.TransportationOffices.CounselingOffice,
			},
		}, nil)

		officeUser := factory.BuildOfficeUserWithRoles(suite.DB(), []factory.Customization{
			{
				Model:    transportationOffice,
				LinkOnly: true,
				Type:     &factory.TransportationOffices.CounselingOffice,
			},
		}, []roles.RoleType{roles.RoleTypeServicesCounselor})

		return moveFetcher, move, transportationOffice, officeUser
	}

	suite.Run("SC - Returns moves that fulfill the query's criteria", func() {
		moveFetcher, _, _, officeUser := setupTestData()
		moves, err := moveFetcher.FetchMovesForBulkAssignmentCounseling(suite.AppContextForTest(), "KKFA", officeUser.TransportationOffice.ID)
		suite.FatalNoError(err)
		suite.Equal(2, len(moves))
	})

	suite.Run("Does not return moves that are counseled by a different counseling office", func() {
		moveFetcher, _, _, officeUser := setupTestData()
		transportationOffice := factory.BuildTransportationOffice(suite.DB(), nil, nil)

		factory.BuildMoveWithShipment(suite.DB(), []factory.Customization{
			{
				Model: models.Move{
					Status: models.MoveStatusNeedsServiceCounseling,
				},
			},
			{
				Model:    transportationOffice,
				LinkOnly: true,
				Type:     &factory.TransportationOffices.CounselingOffice,
			},
		}, nil)

		moves, err := moveFetcher.FetchMovesForBulkAssignmentCounseling(suite.AppContextForTest(), "KKFA", officeUser.TransportationOffice.ID)
		suite.FatalNoError(err)
		suite.Equal(2, len(moves))
	})

	suite.Run("Does not return moves with safety, bluebark, or wounded warrior order types", func() {
		moveFetcher, _, transportationOffice, officeUser := setupTestData()
		factory.BuildMoveWithShipment(suite.DB(), []factory.Customization{
			{
				Model: models.Order{
					OrdersType: internalmessages.OrdersTypeSAFETY,
				},
			},
			{
				Model: models.Move{
					Status: models.MoveStatusNeedsServiceCounseling,
				},
			},
			{
				Model:    transportationOffice,
				LinkOnly: true,
				Type:     &factory.TransportationOffices.CounselingOffice,
			},
		}, nil)
		factory.BuildMoveWithShipment(suite.DB(), []factory.Customization{
			{
				Model: models.Order{
					OrdersType: internalmessages.OrdersTypeBLUEBARK,
				},
			},
			{
				Model: models.Move{
					Status: models.MoveStatusNeedsServiceCounseling,
				},
			},
			{
				Model:    transportationOffice,
				LinkOnly: true,
				Type:     &factory.TransportationOffices.CounselingOffice,
			},
		}, nil)
		factory.BuildMoveWithShipment(suite.DB(), []factory.Customization{
			{
				Model: models.Order{
					OrdersType: internalmessages.OrdersTypeWOUNDEDWARRIOR,
				},
			},
			{
				Model: models.Move{
					Status: models.MoveStatusNeedsServiceCounseling,
				},
			},
			{
				Model:    transportationOffice,
				LinkOnly: true,
				Type:     &factory.TransportationOffices.CounselingOffice,
			},
		}, nil)

		moves, err := moveFetcher.FetchMovesForBulkAssignmentCounseling(suite.AppContextForTest(), "KKFA", officeUser.TransportationOffice.ID)
		suite.FatalNoError(err)
		suite.Equal(2, len(moves))
	})

	// BuildMoveWithPPMShipment apparently builds 3 moves each time its run, so the best way
	// to test is to make sure that the moveWithPPM move is not returned in these 3 separate tests
	suite.Run("Does not return moves with PPMs in waiting on customer status", func() {
		moveFetcher := NewMoveFetcherBulkAssignment()
		transportationOffice := factory.BuildTransportationOffice(suite.DB(), nil, nil)
		moveWithWaitingOnCustomerPPM := factory.BuildMoveWithPPMShipment(suite.DB(), []factory.Customization{
			{
				Model:    transportationOffice,
				LinkOnly: true,
				Type:     &factory.TransportationOffices.CounselingOffice,
			},
			{
				Model: models.PPMShipment{
					Status: models.PPMShipmentStatusWaitingOnCustomer,
				},
			},
		}, []factory.Trait{factory.GetTraitNeedsServiceCounselingMove})

		officeUser := factory.BuildOfficeUserWithRoles(suite.DB(), []factory.Customization{
			{
				Model:    transportationOffice,
				LinkOnly: true,
				Type:     &factory.TransportationOffices.CounselingOffice,
			},
		}, []roles.RoleType{roles.RoleTypeServicesCounselor})

		moves, err := moveFetcher.FetchMovesForBulkAssignmentCounseling(suite.AppContextForTest(), "KKFA", officeUser.TransportationOffice.ID)
		suite.FatalNoError(err)
		// confirm that the there is only one move appearing
		suite.Equal(1, len(moves))
		// confirm that the move appearing iS NOT the moveWithPPM
		suite.NotEqual(moves[0].ID, moveWithWaitingOnCustomerPPM.ID)
		// confirm that the rest of the details are correct
		// and that it SHOULD show up in the queue if it wasn't for PPM status
		// move is NEEDS SERVICE COUNSELING STATUS
		suite.Equal(moveWithWaitingOnCustomerPPM.Status, models.MoveStatusNeedsServiceCounseling)
		// move is not assigned to anyone
		suite.Nil(moveWithWaitingOnCustomerPPM.SCAssignedID)
		// GBLOC is the same
		suite.Equal(*moveWithWaitingOnCustomerPPM.Orders.OriginDutyLocationGBLOC, officeUser.TransportationOffice.Gbloc)
		// Show is true
		suite.Equal(moveWithWaitingOnCustomerPPM.Show, models.BoolPointer(true))
		// Move is counseled by the office user's office
		suite.Equal(*moveWithWaitingOnCustomerPPM.CounselingOfficeID, officeUser.TransportationOfficeID)
		// Orders type isn't WW, BB, or Safety
		suite.Equal(moveWithWaitingOnCustomerPPM.Orders.OrdersType, internalmessages.OrdersTypePERMANENTCHANGEOFSTATION)
	})

	suite.Run("Does not return moves with PPMs in needs closeout status", func() {
		moveFetcher := NewMoveFetcherBulkAssignment()
		transportationOffice := factory.BuildTransportationOffice(suite.DB(), nil, nil)
		moveWithNeedsCloseoutPPM := factory.BuildMoveWithPPMShipment(suite.DB(), []factory.Customization{
			{
				Model:    transportationOffice,
				LinkOnly: true,
				Type:     &factory.TransportationOffices.CounselingOffice,
			},
			{
				Model: models.PPMShipment{
					Status: models.PPMShipmentStatusNeedsCloseout,
				},
			},
		}, []factory.Trait{factory.GetTraitNeedsServiceCounselingMove})

		officeUser := factory.BuildOfficeUserWithRoles(suite.DB(), []factory.Customization{
			{
				Model:    transportationOffice,
				LinkOnly: true,
				Type:     &factory.TransportationOffices.CounselingOffice,
			},
		}, []roles.RoleType{roles.RoleTypeServicesCounselor})

		moves, err := moveFetcher.FetchMovesForBulkAssignmentCounseling(suite.AppContextForTest(), "KKFA", officeUser.TransportationOffice.ID)
		suite.FatalNoError(err)
		// confirm that the there is only one move appearing
		suite.Equal(1, len(moves))
		// confirm that the move appearing iS NOT the moveWithPPM
		suite.NotEqual(moves[0].ID, moveWithNeedsCloseoutPPM.ID)
		// confirm that the rest of the details are correct
		// and that it SHOULD show up in the queue if it wasn't for PPM status
		// move is NEEDS SERVICE COUNSELING STATUS
		suite.Equal(moveWithNeedsCloseoutPPM.Status, models.MoveStatusNeedsServiceCounseling)
		// move is not assigned to anyone
		suite.Nil(moveWithNeedsCloseoutPPM.SCAssignedID)
		// GBLOC is the same
		suite.Equal(*moveWithNeedsCloseoutPPM.Orders.OriginDutyLocationGBLOC, officeUser.TransportationOffice.Gbloc)
		// Show is true
		suite.Equal(moveWithNeedsCloseoutPPM.Show, models.BoolPointer(true))
		// Move is counseled by the office user's office
		suite.Equal(*moveWithNeedsCloseoutPPM.CounselingOfficeID, officeUser.TransportationOfficeID)
		// Orders type isn't WW, BB, or Safety
		suite.Equal(moveWithNeedsCloseoutPPM.Orders.OrdersType, internalmessages.OrdersTypePERMANENTCHANGEOFSTATION)
	})
	suite.Run("Does not return moves with PPMs in closeout complete status", func() {
		moveFetcher := NewMoveFetcherBulkAssignment()
		transportationOffice := factory.BuildTransportationOffice(suite.DB(), []factory.Customization{
			{
				Model: models.TransportationOffice{
					ProvidesCloseout: true,
				},
			},
		}, nil)
		moveWithCloseoutCompletePPM := factory.BuildMoveWithPPMShipment(suite.DB(), []factory.Customization{
			{
				Model:    transportationOffice,
				LinkOnly: true,
				Type:     &factory.TransportationOffices.CounselingOffice,
			},
			{
				Model: models.PPMShipment{
					Status: models.PPMShipmentStatusCloseoutComplete,
				},
			},
		}, []factory.Trait{factory.GetTraitNeedsServiceCounselingMove})

		officeUser := factory.BuildOfficeUserWithRoles(suite.DB(), []factory.Customization{
			{
				Model:    transportationOffice,
				LinkOnly: true,
				Type:     &factory.TransportationOffices.CounselingOffice,
			},
		}, []roles.RoleType{roles.RoleTypeServicesCounselor})

		moves, err := moveFetcher.FetchMovesForBulkAssignmentCounseling(suite.AppContextForTest(), "KKFA", officeUser.TransportationOffice.ID)
		suite.FatalNoError(err)
		// confirm that the there is only one move appearing
		suite.Equal(1, len(moves))
		// confirm that the move appearing iS NOT the moveWithPPM
		suite.NotEqual(moves[0].ID, moveWithCloseoutCompletePPM.ID)
		// confirm that the rest of the details are correct
		// and that it SHOULD show up in the queue if it wasn't for PPM status
		// move is NEEDS SERVICE COUNSELING STATUS
		suite.Equal(moveWithCloseoutCompletePPM.Status, models.MoveStatusNeedsServiceCounseling)
		// move is not assigned to anyone
		suite.Nil(moveWithCloseoutCompletePPM.SCAssignedID)
		// GBLOC is the same
		suite.Equal(*moveWithCloseoutCompletePPM.Orders.OriginDutyLocationGBLOC, officeUser.TransportationOffice.Gbloc)
		// Show is true
		suite.Equal(moveWithCloseoutCompletePPM.Show, models.BoolPointer(true))
		// Move is counseled by the office user's office
		suite.Equal(*moveWithCloseoutCompletePPM.CounselingOfficeID, officeUser.TransportationOfficeID)
		// Orders type isn't WW, BB, or Safety
		suite.Equal(moveWithCloseoutCompletePPM.Orders.OrdersType, internalmessages.OrdersTypePERMANENTCHANGEOFSTATION)
	})

	suite.Run("Does not return moves that are already assigned", func() {
		// moveFetcher, _, transOffice, officeUser := setupTestData()
		moveFetcher := NewMoveFetcherBulkAssignment()
		transportationOffice := factory.BuildTransportationOffice(suite.DB(), nil, nil)

		officeUser := factory.BuildOfficeUserWithRoles(suite.DB(), []factory.Customization{
			{
				Model:    transportationOffice,
				LinkOnly: true,
				Type:     &factory.TransportationOffices.CounselingOffice,
			},
		}, []roles.RoleType{roles.RoleTypeServicesCounselor})

		assignedMove := factory.BuildMoveWithShipment(suite.DB(), []factory.Customization{
			{
				Model: models.Move{
					Status: models.MoveStatusNeedsServiceCounseling,
				},
			},
			{
				Model:    transportationOffice,
				LinkOnly: true,
				Type:     &factory.TransportationOffices.CounselingOffice,
			},
			{
				Model:    officeUser,
				LinkOnly: true,
				Type:     &factory.OfficeUsers.SCAssignedUser,
			},
		}, nil)

		moves, err := moveFetcher.FetchMovesForBulkAssignmentCounseling(suite.AppContextForTest(), "KKFA", officeUser.TransportationOffice.ID)
		suite.FatalNoError(err)

		// confirm that the assigned move isn't returned
		for _, move := range moves {
			suite.NotEqual(move.ID, assignedMove.ID)
		}

		// confirm that the rest of the details are correct
		// move is NEEDS SERVICE COUNSELING STATUS
		suite.Equal(assignedMove.Status, models.MoveStatusNeedsServiceCounseling)
		// GBLOC is the same
		suite.Equal(*assignedMove.Orders.OriginDutyLocationGBLOC, officeUser.TransportationOffice.Gbloc)
		// Show is true
		suite.Equal(assignedMove.Show, models.BoolPointer(true))
		// Move is counseled by the office user's office
		suite.Equal(*assignedMove.CounselingOfficeID, officeUser.TransportationOfficeID)
		// Orders type isn't WW, BB, or Safety
		suite.Equal(assignedMove.Orders.OrdersType, internalmessages.OrdersTypePERMANENTCHANGEOFSTATION)
	})
}

<<<<<<< HEAD
	suite.Run("Closeout returns non Navy/USCG/USMC ppms in needs closeout status", func() {
=======
func (suite *MoveServiceSuite) TestMoveFetcherBulkAssignmentTOO() {
	setupTestData := func() (services.MoveFetcherBulkAssignment, models.TransportationOffice, models.OfficeUser) {
>>>>>>> 741b18d5
		moveFetcher := NewMoveFetcherBulkAssignment()
		transportationOffice := factory.BuildTransportationOffice(suite.DB(), nil, nil)

		officeUser := factory.BuildOfficeUserWithRoles(suite.DB(), []factory.Customization{
			{
				Model:    transportationOffice,
				LinkOnly: true,
				Type:     &factory.TransportationOffices.CloseoutOffice,
			},
		}, []roles.RoleType{roles.RoleTypeServicesCounselor})

		submittedAt := time.Now()

		// create non USMC/USCG/NAVY ppm in need closeout status
		factory.BuildMoveWithPPMShipment(suite.DB(), []factory.Customization{
			{
				Model:    transportationOffice,
				LinkOnly: true,
				Type:     &factory.TransportationOffices.CloseoutOffice,
			},
			{
				Model: models.PPMShipment{
					Status:      models.PPMShipmentStatusNeedsCloseout,
					SubmittedAt: &submittedAt,
				},
			},
			{
				Model: models.Move{
					Status: models.MoveStatusAPPROVED,
				},
			},
		}, nil)

		// create non closeout needed ppm
		factory.BuildMoveWithPPMShipment(suite.DB(), []factory.Customization{
			{
				Model:    transportationOffice,
				LinkOnly: true,
				Type:     &factory.TransportationOffices.CloseoutOffice,
			},
			{
				Model: models.PPMShipment{
					Status:      models.PPMShipmentStatusWaitingOnCustomer,
					SubmittedAt: &submittedAt,
				},
			},
			{
				Model: models.Move{
					Status: models.MoveStatusAPPROVED,
				},
			},
		}, nil)

		marine := models.AffiliationMARINES
		marinePPM := factory.BuildPPMShipment(suite.DB(), []factory.Customization{
			{
				Model: models.Move{
					Status: models.MoveStatusAPPROVED,
				},
			},
			{
				Model: models.MTOShipment{
					ShipmentType: models.MTOShipmentTypePPM,
				},
			},
			{
				Model: models.PPMShipment{
					Status:      models.PPMShipmentStatusNeedsCloseout,
					SubmittedAt: &submittedAt,
				},
			},
			{
				Model: models.ServiceMember{
					Affiliation: &marine,
				},
			},
		}, nil)

		moves, err := moveFetcher.FetchMovesForBulkAssignmentCloseout(suite.AppContextForTest(), "KKFA", officeUser.TransportationOffice.ID)
		suite.FatalNoError(err)
		suite.Equal(1, len(moves))
		suite.NotEqual(marinePPM.ID, moves[0].ID)
	})
}

func (suite *MoveServiceSuite) TestMoveFetcherBulkAssignmentTOO() {
	setupTestData := func() (services.MoveFetcherBulkAssignment, models.TransportationOffice, models.OfficeUser) {
		moveFetcher := NewMoveFetcherBulkAssignment()
		transportationOffice := factory.BuildTransportationOffice(suite.DB(), nil, nil)

		officeUser := factory.BuildOfficeUserWithRoles(suite.DB(), []factory.Customization{
			{
				Model:    transportationOffice,
				LinkOnly: true,
				Type:     &factory.TransportationOffices.CounselingOffice,
			},
		}, []roles.RoleType{roles.RoleTypeTOO})

		factory.BuildMoveWithShipment(suite.DB(), []factory.Customization{
			{
				Model: models.Move{
					Status: models.MoveStatusAPPROVALSREQUESTED,
				},
			},
			{
				Model:    transportationOffice,
				LinkOnly: true,
				Type:     &factory.TransportationOffices.CounselingOffice,
			},
		}, nil)

		factory.BuildMoveWithShipment(suite.DB(), []factory.Customization{
			{
				Model: models.Move{
					Status: models.MoveStatusServiceCounselingCompleted,
				},
			},
			{
				Model:    transportationOffice,
				LinkOnly: true,
				Type:     &factory.TransportationOffices.CounselingOffice,
			},
		}, nil)

		return moveFetcher, transportationOffice, officeUser
	}

	suite.Run("TOO: Returns moves that fulfill the query's criteria", func() {
		moveFetcher, _, officeUser := setupTestData()
		moves, err := moveFetcher.FetchMovesForBulkAssignmentTaskOrder(suite.AppContextForTest(), "KKFA", officeUser.TransportationOffice.ID)
		suite.FatalNoError(err)
		suite.Equal(2, len(moves))
	})

	suite.Run("TOO: Does not return moves with safety, bluebark, or wounded warrior order types", func() {
		moveFetcher, transportationOffice, officeUser := setupTestData()
		factory.BuildMoveWithShipment(suite.DB(), []factory.Customization{
			{
				Model: models.Order{
					OrdersType: internalmessages.OrdersTypeSAFETY,
				},
			},
			{
				Model: models.Move{
					Status: models.MoveStatusServiceCounselingCompleted,
				},
			},
			{
				Model:    transportationOffice,
				LinkOnly: true,
				Type:     &factory.TransportationOffices.CounselingOffice,
			},
		}, nil)
		factory.BuildMoveWithShipment(suite.DB(), []factory.Customization{
			{
				Model: models.Order{
					OrdersType: internalmessages.OrdersTypeBLUEBARK,
				},
			},
			{
				Model: models.Move{
					Status: models.MoveStatusServiceCounselingCompleted,
				},
			},
			{
				Model:    transportationOffice,
				LinkOnly: true,
				Type:     &factory.TransportationOffices.CounselingOffice,
			},
		}, nil)
		factory.BuildMoveWithShipment(suite.DB(), []factory.Customization{
			{
				Model: models.Order{
					OrdersType: internalmessages.OrdersTypeWOUNDEDWARRIOR,
				},
			},
			{
				Model: models.Move{
					Status: models.MoveStatusServiceCounselingCompleted,
				},
			},
			{
				Model:    transportationOffice,
				LinkOnly: true,
				Type:     &factory.TransportationOffices.CounselingOffice,
			},
		}, nil)

		moves, err := moveFetcher.FetchMovesForBulkAssignmentTaskOrder(suite.AppContextForTest(), "KKFA", officeUser.TransportationOffice.ID)
		suite.FatalNoError(err)
		suite.Equal(2, len(moves))
	})

	suite.Run("TOO: Does not return moves that are already assigned", func() {
		moveFetcher := NewMoveFetcherBulkAssignment()
		transportationOffice := factory.BuildTransportationOffice(suite.DB(), nil, nil)

		officeUser := factory.BuildOfficeUserWithRoles(suite.DB(), []factory.Customization{
			{
				Model:    transportationOffice,
				LinkOnly: true,
				Type:     &factory.TransportationOffices.CounselingOffice,
			},
		}, []roles.RoleType{roles.RoleTypeTOO})

		assignedMove := factory.BuildMoveWithShipment(suite.DB(), []factory.Customization{
			{
				Model: models.Move{
					Status: models.MoveStatusServiceCounselingCompleted,
				},
			},
			{
				Model:    transportationOffice,
				LinkOnly: true,
				Type:     &factory.TransportationOffices.CounselingOffice,
			},
			{
				Model:    officeUser,
				LinkOnly: true,
				Type:     &factory.OfficeUsers.TOOAssignedUser,
			},
		}, nil)

		moves, err := moveFetcher.FetchMovesForBulkAssignmentTaskOrder(suite.AppContextForTest(), "KKFA", officeUser.TransportationOffice.ID)
		suite.FatalNoError(err)

		// confirm that the assigned move isn't returned
		for _, move := range moves {
			suite.NotEqual(move.ID, assignedMove.ID)
		}

		// confirm that the rest of the details are correct
		// move is SERVICE COUNSELING COMPLETED
		suite.Equal(assignedMove.Status, models.MoveStatusServiceCounselingCompleted)
		// GBLOC is the same
		suite.Equal(*assignedMove.Orders.OriginDutyLocationGBLOC, officeUser.TransportationOffice.Gbloc)
		// Show is true
		suite.Equal(assignedMove.Show, models.BoolPointer(true))
		// Orders type isn't WW, BB, or Safety
		suite.Equal(assignedMove.Orders.OrdersType, internalmessages.OrdersTypePERMANENTCHANGEOFSTATION)
	})

	suite.Run("TOO: Does not return payment requests with Marines if GBLOC not USMC", func() {
		moveFetcher, transportationOffice, officeUser := setupTestData()

		marine := models.AffiliationMARINES
		factory.BuildMoveWithShipment(suite.DB(), []factory.Customization{
			{
				Model: models.Move{
					Status: models.MoveStatusServiceCounselingCompleted,
				},
			},
			{
				Model:    transportationOffice,
				LinkOnly: true,
				Type:     &factory.TransportationOffices.CounselingOffice,
			},
			{
				Model: models.ServiceMember{
					Affiliation: &marine,
				},
			},
		}, nil)

		moves, err := moveFetcher.FetchMovesForBulkAssignmentTaskOrder(suite.AppContextForTest(), "KKFA", officeUser.TransportationOffice.ID)
		suite.FatalNoError(err)
		suite.Equal(2, len(moves))
	})

	suite.Run("TOO: Only return payment requests with Marines if GBLOC is USMC", func() {
		moveFetcher, transportationOffice, officeUser := setupTestData()

		marine := models.AffiliationMARINES
		factory.BuildMoveWithShipment(suite.DB(), []factory.Customization{
			{
				Model: models.Move{
					Status: models.MoveStatusServiceCounselingCompleted,
				},
			},
			{
				Model:    transportationOffice,
				LinkOnly: true,
				Type:     &factory.TransportationOffices.CounselingOffice,
			},
			{
				Model: models.ServiceMember{
					Affiliation: &marine,
				},
			},
		}, nil)

		moves, err := moveFetcher.FetchMovesForBulkAssignmentTaskOrder(suite.AppContextForTest(), "USMC", officeUser.TransportationOffice.ID)
		suite.FatalNoError(err)
		suite.Equal(1, len(moves))
	})

<<<<<<< HEAD
=======
}

func (suite *MoveServiceSuite) TestMoveFetcherBulkAssignmentTIO() {
	setupTestData := func() (services.MoveFetcherBulkAssignment, models.TransportationOffice, models.OfficeUser) {
		moveFetcher := NewMoveFetcherBulkAssignment()
		transportationOffice := factory.BuildTransportationOffice(suite.DB(), nil, nil)

		// this move has a transportation office associated with it that matches
		// the TIO's transportation office and should be found
		move := factory.BuildMoveWithShipment(suite.DB(), []factory.Customization{
			{
				Model: models.Move{
					Status: models.MoveStatusAPPROVALSREQUESTED,
				},
			},
			{
				Model:    transportationOffice,
				LinkOnly: true,
				Type:     &factory.TransportationOffices.CounselingOffice,
			},
		}, nil)
		factory.BuildPaymentRequest(suite.DB(), []factory.Customization{
			{
				Model: models.PaymentRequest{
					ID:              uuid.Must(uuid.NewV4()),
					IsFinal:         false,
					Status:          models.PaymentRequestStatusPending,
					RejectionReason: nil,
				},
			},
			{
				Model:    move,
				LinkOnly: true,
			},
		}, nil)

		move2 := factory.BuildMoveWithShipment(suite.DB(), []factory.Customization{
			{
				Model: models.Move{
					Status: models.MoveStatusAPPROVALSREQUESTED,
				},
			},
			{
				Model:    transportationOffice,
				LinkOnly: true,
				Type:     &factory.TransportationOffices.CounselingOffice,
			},
		}, nil)
		factory.BuildPaymentRequest(suite.DB(), []factory.Customization{
			{
				Model: models.PaymentRequest{
					ID:              uuid.Must(uuid.NewV4()),
					IsFinal:         false,
					Status:          models.PaymentRequestStatusPending,
					RejectionReason: nil,
				},
			},
			{
				Model:    move2,
				LinkOnly: true,
			},
		}, nil)

		officeUser := factory.BuildOfficeUserWithRoles(suite.DB(), []factory.Customization{
			{
				Model:    transportationOffice,
				LinkOnly: true,
				Type:     &factory.TransportationOffices.CounselingOffice,
			},
		}, []roles.RoleType{roles.RoleTypeTIO})

		return moveFetcher, transportationOffice, officeUser
	}

	suite.Run("TIO: Returns moves that fulfill the query criteria", func() {
		moveFetcher, _, officeUser := setupTestData()
		moves, err := moveFetcher.FetchMovesForBulkAssignmentPaymentRequest(suite.AppContextForTest(), "KKFA", officeUser.TransportationOffice.ID)
		suite.FatalNoError(err)
		suite.Equal(2, len(moves))
	})

	suite.Run("Does not return moves that are already assigned", func() {
		moveFetcher := NewMoveFetcherBulkAssignment()
		transportationOffice := factory.BuildTransportationOffice(suite.DB(), nil, nil)

		officeUser := factory.BuildOfficeUserWithRoles(suite.DB(), []factory.Customization{
			{
				Model:    transportationOffice,
				LinkOnly: true,
				Type:     &factory.TransportationOffices.CounselingOffice,
			},
		}, []roles.RoleType{roles.RoleTypeTIO})

		move := factory.BuildMoveWithShipment(suite.DB(), []factory.Customization{
			{
				Model: models.Move{
					Status: models.MoveStatusAPPROVALSREQUESTED,
				},
			},
			{
				Model:    transportationOffice,
				LinkOnly: true,
				Type:     &factory.TransportationOffices.CounselingOffice,
			},
			{
				Model:    officeUser,
				LinkOnly: true,
				Type:     &factory.OfficeUsers.TIOAssignedUser,
			},
		}, nil)
		assignedPaymentRequest := factory.BuildPaymentRequest(suite.DB(), []factory.Customization{
			{
				Model: models.PaymentRequest{
					ID:              uuid.Must(uuid.NewV4()),
					IsFinal:         false,
					Status:          models.PaymentRequestStatusPending,
					RejectionReason: nil,
				},
			},
			{
				Model:    move,
				LinkOnly: true,
			},
		}, nil)

		moves, err := moveFetcher.FetchMovesForBulkAssignmentPaymentRequest(suite.AppContextForTest(), "KKFA", officeUser.TransportationOffice.ID)
		suite.FatalNoError(err)

		// confirm that the assigned move isn't returned
		for _, move := range moves {
			suite.NotEqual(move.ID, assignedPaymentRequest.ID)
		}

		// confirm that the rest of the details are correct
		// move is APPROVALS REQUESTED STATUS
		suite.Equal(assignedPaymentRequest.Status, models.PaymentRequestStatusPending)
		// GBLOC is the same
		suite.Equal(*move.Orders.OriginDutyLocationGBLOC, officeUser.TransportationOffice.Gbloc)
		// Show is true
		suite.Equal(move.Show, models.BoolPointer(true))
		// Orders type isn't WW, BB, or Safety
		suite.Equal(move.Orders.OrdersType, internalmessages.OrdersTypePERMANENTCHANGEOFSTATION)
	})

	suite.Run("TIO: Does not return moves with safety, bluebark, or wounded warrior order types", func() {
		moveFetcher, transportationOffice, officeUser := setupTestData()
		moveSafety := factory.BuildMoveWithShipment(suite.DB(), []factory.Customization{
			{
				Model: models.Order{
					OrdersType: internalmessages.OrdersTypeSAFETY,
				},
			},
			{
				Model: models.Move{
					Status: models.MoveStatusAPPROVALSREQUESTED,
				},
			},
			{
				Model:    transportationOffice,
				LinkOnly: true,
				Type:     &factory.TransportationOffices.CounselingOffice,
			},
		}, nil)
		factory.BuildPaymentRequest(suite.DB(), []factory.Customization{
			{
				Model: models.PaymentRequest{
					ID:              uuid.Must(uuid.NewV4()),
					IsFinal:         false,
					Status:          models.PaymentRequestStatusPending,
					RejectionReason: nil,
				},
			},
			{
				Model:    moveSafety,
				LinkOnly: true,
			},
		}, nil)

		moveBB := factory.BuildMoveWithShipment(suite.DB(), []factory.Customization{
			{
				Model: models.Order{
					OrdersType: internalmessages.OrdersTypeBLUEBARK,
				},
			},
			{
				Model: models.Move{
					Status: models.MoveStatusAPPROVALSREQUESTED,
				},
			},
			{
				Model:    transportationOffice,
				LinkOnly: true,
				Type:     &factory.TransportationOffices.CounselingOffice,
			},
		}, nil)
		factory.BuildPaymentRequest(suite.DB(), []factory.Customization{
			{
				Model: models.PaymentRequest{
					ID:              uuid.Must(uuid.NewV4()),
					IsFinal:         false,
					Status:          models.PaymentRequestStatusPending,
					RejectionReason: nil,
				},
			},
			{
				Model:    moveBB,
				LinkOnly: true,
			},
		}, nil)

		moveWW := factory.BuildMoveWithShipment(suite.DB(), []factory.Customization{
			{
				Model: models.Order{
					OrdersType: internalmessages.OrdersTypeWOUNDEDWARRIOR,
				},
			},
			{
				Model: models.Move{
					Status: models.MoveStatusAPPROVALSREQUESTED,
				},
			},
			{
				Model:    transportationOffice,
				LinkOnly: true,
				Type:     &factory.TransportationOffices.CounselingOffice,
			},
		}, nil)
		factory.BuildPaymentRequest(suite.DB(), []factory.Customization{
			{
				Model: models.PaymentRequest{
					ID:              uuid.Must(uuid.NewV4()),
					IsFinal:         false,
					Status:          models.PaymentRequestStatusPending,
					RejectionReason: nil,
				},
			},
			{
				Model:    moveWW,
				LinkOnly: true,
			},
		}, nil)

		moves, err := moveFetcher.FetchMovesForBulkAssignmentPaymentRequest(suite.AppContextForTest(), "KKFA", officeUser.TransportationOffice.ID)
		suite.FatalNoError(err)
		suite.Equal(2, len(moves))
	})

	suite.Run("TIO: Does not return payment requests with Marines if GBLOC not USMC", func() {
		moveFetcher, transportationOffice, officeUser := setupTestData()

		marine := models.AffiliationMARINES
		move := factory.BuildMoveWithShipment(suite.DB(), []factory.Customization{
			{
				Model: models.Move{
					Status: models.MoveStatusAPPROVALSREQUESTED,
				},
			},
			{
				Model:    transportationOffice,
				LinkOnly: true,
				Type:     &factory.TransportationOffices.CounselingOffice,
			},
			{
				Model: models.ServiceMember{
					Affiliation: &marine,
				},
			},
		}, nil)
		factory.BuildPaymentRequest(suite.DB(), []factory.Customization{
			{
				Model: models.PaymentRequest{
					ID:              uuid.Must(uuid.NewV4()),
					IsFinal:         false,
					Status:          models.PaymentRequestStatusPending,
					RejectionReason: nil,
				},
			},
			{
				Model:    move,
				LinkOnly: true,
			},
		}, nil)

		moves, err := moveFetcher.FetchMovesForBulkAssignmentPaymentRequest(suite.AppContextForTest(), "KKFA", officeUser.TransportationOffice.ID)
		suite.FatalNoError(err)
		suite.Equal(2, len(moves))
	})

	suite.Run("TIO: Only return payment requests with Marines if GBLOC is USMC", func() {
		moveFetcher, transportationOffice, officeUser := setupTestData()

		marine := models.AffiliationMARINES
		move := factory.BuildMoveWithShipment(suite.DB(), []factory.Customization{
			{
				Model: models.Move{
					Status: models.MoveStatusServiceCounselingCompleted,
				},
			},
			{
				Model:    transportationOffice,
				LinkOnly: true,
				Type:     &factory.TransportationOffices.CounselingOffice,
			},
			{
				Model: models.ServiceMember{
					Affiliation: &marine,
				},
			},
		}, nil)
		factory.BuildPaymentRequest(suite.DB(), []factory.Customization{
			{
				Model: models.PaymentRequest{
					ID:              uuid.Must(uuid.NewV4()),
					IsFinal:         false,
					Status:          models.PaymentRequestStatusPending,
					RejectionReason: nil,
				},
			},
			{
				Model:    move,
				LinkOnly: true,
			},
		}, nil)

		moves, err := moveFetcher.FetchMovesForBulkAssignmentPaymentRequest(suite.AppContextForTest(), "USMC", officeUser.TransportationOffice.ID)
		suite.FatalNoError(err)
		suite.Equal(1, len(moves))
	})
>>>>>>> 741b18d5
}<|MERGE_RESOLUTION|>--- conflicted
+++ resolved
@@ -435,17 +435,10 @@
 		// Orders type isn't WW, BB, or Safety
 		suite.Equal(assignedMove.Orders.OrdersType, internalmessages.OrdersTypePERMANENTCHANGEOFSTATION)
 	})
-}
-
-<<<<<<< HEAD
+
 	suite.Run("Closeout returns non Navy/USCG/USMC ppms in needs closeout status", func() {
-=======
-func (suite *MoveServiceSuite) TestMoveFetcherBulkAssignmentTOO() {
-	setupTestData := func() (services.MoveFetcherBulkAssignment, models.TransportationOffice, models.OfficeUser) {
->>>>>>> 741b18d5
 		moveFetcher := NewMoveFetcherBulkAssignment()
 		transportationOffice := factory.BuildTransportationOffice(suite.DB(), nil, nil)
-
 		officeUser := factory.BuildOfficeUserWithRoles(suite.DB(), []factory.Customization{
 			{
 				Model:    transportationOffice,
@@ -739,8 +732,6 @@
 		suite.Equal(1, len(moves))
 	})
 
-<<<<<<< HEAD
-=======
 }
 
 func (suite *MoveServiceSuite) TestMoveFetcherBulkAssignmentTIO() {
@@ -1069,5 +1060,4 @@
 		suite.FatalNoError(err)
 		suite.Equal(1, len(moves))
 	})
->>>>>>> 741b18d5
 }