package move

import (
	"time"

	"github.com/transcom/mymove/pkg/apperror"
	"github.com/transcom/mymove/pkg/factory"
	"github.com/transcom/mymove/pkg/gen/internalmessages"
	"github.com/transcom/mymove/pkg/models"
	"github.com/transcom/mymove/pkg/models/roles"
	"github.com/transcom/mymove/pkg/services"
)

func (suite *MoveServiceSuite) TestMoveFetcher() {
	moveFetcher := NewMoveFetcher()
	defaultSearchParams := services.MoveFetcherParams{}

	suite.Run("successfully returns default draft move", func() {
		expectedMove := factory.BuildMove(suite.DB(), nil, nil)

		actualMove, err := moveFetcher.FetchMove(suite.AppContextForTest(), expectedMove.Locator, &defaultSearchParams)
		suite.FatalNoError(err)

		suite.Equal(expectedMove.ID, actualMove.ID)
		suite.Equal(expectedMove.Locator, actualMove.Locator)
		suite.Equal(expectedMove.CreatedAt.Format(time.RFC3339), actualMove.CreatedAt.Format(time.RFC3339))
		suite.Equal(expectedMove.UpdatedAt.Format(time.RFC3339), actualMove.UpdatedAt.Format(time.RFC3339))
		suite.Equal(expectedMove.SubmittedAt, actualMove.SubmittedAt)
		suite.Equal(expectedMove.OrdersID, actualMove.OrdersID)
		suite.Equal(expectedMove.Status, actualMove.Status)
		suite.Equal(expectedMove.AvailableToPrimeAt, actualMove.AvailableToPrimeAt)
		suite.Equal(expectedMove.ApprovedAt, actualMove.ApprovedAt)
		suite.Equal(expectedMove.ContractorID, actualMove.ContractorID)
		suite.Equal(expectedMove.Contractor.ContractNumber, actualMove.Contractor.ContractNumber)
		suite.Equal(expectedMove.ReferenceID, actualMove.ReferenceID)
	})

	suite.Run("successfully returns submitted move available to prime", func() {
		expectedMove := factory.BuildAvailableToPrimeMove(suite.DB(), nil, nil)

		actualMove, err := moveFetcher.FetchMove(suite.AppContextForTest(), expectedMove.Locator, &defaultSearchParams)
		suite.FatalNoError(err)

		suite.Equal(expectedMove.ID, actualMove.ID)
		suite.Equal(expectedMove.Locator, actualMove.Locator)
		suite.Equal(expectedMove.CreatedAt.Format(time.RFC3339), actualMove.CreatedAt.Format(time.RFC3339))
		suite.Equal(expectedMove.UpdatedAt.Format(time.RFC3339), actualMove.UpdatedAt.Format(time.RFC3339))
		suite.Equal(expectedMove.SubmittedAt, actualMove.SubmittedAt)
		suite.Equal(expectedMove.OrdersID, actualMove.OrdersID)
		suite.Equal(expectedMove.Status, actualMove.Status)
		suite.Equal(expectedMove.AvailableToPrimeAt.Format(time.RFC3339), actualMove.AvailableToPrimeAt.Format(time.RFC3339))
		suite.Equal(expectedMove.ApprovedAt.Format(time.RFC3339), actualMove.ApprovedAt.Format(time.RFC3339))
		suite.Equal(expectedMove.ContractorID, actualMove.ContractorID)
		suite.Equal(expectedMove.Contractor.Name, actualMove.Contractor.Name)
		suite.Equal(expectedMove.ReferenceID, actualMove.ReferenceID)
	})

	suite.Run("returns not found error for unknown locator", func() {
		_ = factory.BuildAvailableToPrimeMove(suite.DB(), nil, nil)

		_, err := moveFetcher.FetchMove(suite.AppContextForTest(), "QX97UY", &defaultSearchParams)
		suite.Error(err)
		suite.IsType(apperror.NotFoundError{}, err)
	})

	suite.Run("Returns not found for a move that is marked hidden in the db", func() {
		hide := false
		hiddenMove := factory.BuildMove(suite.DB(), []factory.Customization{
			{
				Model: models.Move{
					Show: &hide,
				},
			},
		}, nil)
		locator := hiddenMove.Locator
		searchParams := services.MoveFetcherParams{
			IncludeHidden: false,
		}

		_, err := moveFetcher.FetchMove(suite.AppContextForTest(), locator, &searchParams)

		suite.Error(err)
		suite.IsType(apperror.NotFoundError{}, err)
	})

	suite.Run("Returns hidden move if explicit param is passed in", func() {
		hide := false
		actualMove := factory.BuildMove(suite.DB(), []factory.Customization{
			{
				Model: models.Move{
					Show: &hide,
				},
			},
		}, nil)
		locator := actualMove.Locator
		searchParams := services.MoveFetcherParams{
			IncludeHidden: true,
		}

		expectedMove, err := moveFetcher.FetchMove(suite.AppContextForTest(), locator, &searchParams)

		suite.FatalNoError(err)
		suite.Equal(expectedMove.ID, actualMove.ID)
		suite.Equal(expectedMove.Locator, actualMove.Locator)
	})
}

func (suite *MoveServiceSuite) TestMoveFetcherBulkAssignment() {
	setupTestData := func() (services.MoveFetcherBulkAssignment, models.Move, models.TransportationOffice, models.OfficeUser) {
		moveFetcher := NewMoveFetcherBulkAssignment()
		transportationOffice := factory.BuildTransportationOffice(suite.DB(), nil, nil)

		// this move has a transportation office associated with it that matches
		// the SC's transportation office and should be found
		move := factory.BuildMoveWithShipment(suite.DB(), []factory.Customization{
			{
				Model: models.Move{
					Status: models.MoveStatusNeedsServiceCounseling,
				},
			},
			{
				Model:    transportationOffice,
				LinkOnly: true,
				Type:     &factory.TransportationOffices.CounselingOffice,
			},
		}, nil)

		factory.BuildMoveWithShipment(suite.DB(), []factory.Customization{
			{
				Model: models.Move{
					Status: models.MoveStatusNeedsServiceCounseling,
				},
			},
			{
				Model:    transportationOffice,
				LinkOnly: true,
				Type:     &factory.TransportationOffices.CounselingOffice,
			},
		}, nil)

		officeUser := factory.BuildOfficeUserWithRoles(suite.DB(), []factory.Customization{
			{
				Model:    transportationOffice,
				LinkOnly: true,
				Type:     &factory.TransportationOffices.CounselingOffice,
			},
		}, []roles.RoleType{roles.RoleTypeServicesCounselor})

		return moveFetcher, move, transportationOffice, officeUser
	}

	suite.Run("Returns moves that fulfill the query's criteria", func() {
		moveFetcher, _, _, officeUser := setupTestData()
		moves, err := moveFetcher.FetchMovesForBulkAssignmentCounseling(suite.AppContextForTest(), "KKFA", officeUser.TransportationOffice.ID)
		suite.FatalNoError(err)
		suite.Equal(2, len(moves))
	})

	suite.Run("Does not return moves that are counseled by a different counseling office", func() {
		moveFetcher, _, _, officeUser := setupTestData()
		transportationOffice := factory.BuildTransportationOffice(suite.DB(), nil, nil)

		factory.BuildMoveWithShipment(suite.DB(), []factory.Customization{
			{
				Model: models.Move{
					Status: models.MoveStatusNeedsServiceCounseling,
				},
			},
			{
				Model:    transportationOffice,
				LinkOnly: true,
				Type:     &factory.TransportationOffices.CounselingOffice,
			},
		}, nil)

		moves, err := moveFetcher.FetchMovesForBulkAssignmentCounseling(suite.AppContextForTest(), "KKFA", officeUser.TransportationOffice.ID)
		suite.FatalNoError(err)
		suite.Equal(2, len(moves))
	})

	suite.Run("Does not return moves with safety, bluebark, or wounded warrior order types", func() {
		moveFetcher, _, transportationOffice, officeUser := setupTestData()
		factory.BuildMoveWithShipment(suite.DB(), []factory.Customization{
			{
				Model: models.Order{
					OrdersType: internalmessages.OrdersTypeSAFETY,
				},
			},
			{
				Model: models.Move{
					Status: models.MoveStatusNeedsServiceCounseling,
				},
			},
			{
				Model:    transportationOffice,
				LinkOnly: true,
				Type:     &factory.TransportationOffices.CounselingOffice,
			},
		}, nil)
		factory.BuildMoveWithShipment(suite.DB(), []factory.Customization{
			{
				Model: models.Order{
					OrdersType: internalmessages.OrdersTypeBLUEBARK,
				},
			},
			{
				Model: models.Move{
					Status: models.MoveStatusNeedsServiceCounseling,
				},
			},
			{
				Model:    transportationOffice,
				LinkOnly: true,
				Type:     &factory.TransportationOffices.CounselingOffice,
			},
		}, nil)
		factory.BuildMoveWithShipment(suite.DB(), []factory.Customization{
			{
				Model: models.Order{
					OrdersType: internalmessages.OrdersTypeWOUNDEDWARRIOR,
				},
			},
			{
				Model: models.Move{
					Status: models.MoveStatusNeedsServiceCounseling,
				},
			},
			{
				Model:    transportationOffice,
				LinkOnly: true,
				Type:     &factory.TransportationOffices.CounselingOffice,
			},
		}, nil)

		moves, err := moveFetcher.FetchMovesForBulkAssignmentCounseling(suite.AppContextForTest(), "KKFA", officeUser.TransportationOffice.ID)
		suite.FatalNoError(err)
		suite.Equal(2, len(moves))
	})

	// BuildMoveWithPPMShipment apparently builds 3 moves each time its run, so the best way
	// to test is to make sure that the moveWithPPM move is not returned in these 3 separate tests
	suite.Run("Does not return moves with PPMs in waiting on customer status", func() {
		moveFetcher := NewMoveFetcherBulkAssignment()
		transportationOffice := factory.BuildTransportationOffice(suite.DB(), nil, nil)
		moveWithWaitingOnCustomerPPM := factory.BuildMoveWithPPMShipment(suite.DB(), []factory.Customization{
			{
				Model:    transportationOffice,
				LinkOnly: true,
				Type:     &factory.TransportationOffices.CounselingOffice,
			},
			{
				Model: models.PPMShipment{
					Status: models.PPMShipmentStatusWaitingOnCustomer,
				},
			},
		}, []factory.Trait{factory.GetTraitNeedsServiceCounselingMove})

		officeUser := factory.BuildOfficeUserWithRoles(suite.DB(), []factory.Customization{
			{
				Model:    transportationOffice,
				LinkOnly: true,
				Type:     &factory.TransportationOffices.CounselingOffice,
			},
		}, []roles.RoleType{roles.RoleTypeServicesCounselor})

		moves, err := moveFetcher.FetchMovesForBulkAssignmentCounseling(suite.AppContextForTest(), "KKFA", officeUser.TransportationOffice.ID)
		suite.FatalNoError(err)
		// confirm that the there is only one move appearing
		suite.Equal(1, len(moves))
		// confirm that the move appearing iS NOT the moveWithPPM
		suite.NotEqual(moves[0].ID, moveWithWaitingOnCustomerPPM.ID)
		// confirm that the rest of the details are correct
		// and that it SHOULD show up in the queue if it wasn't for PPM status
		// move is NEEDS SERVICE COUNSELING STATUS
		suite.Equal(moveWithWaitingOnCustomerPPM.Status, models.MoveStatusNeedsServiceCounseling)
		// move is not assigned to anyone
		suite.Nil(moveWithWaitingOnCustomerPPM.SCAssignedID)
		// GBLOC is the same
		suite.Equal(*moveWithWaitingOnCustomerPPM.Orders.OriginDutyLocationGBLOC, officeUser.TransportationOffice.Gbloc)
		// Show is true
		suite.Equal(moveWithWaitingOnCustomerPPM.Show, models.BoolPointer(true))
		// Move is counseled by the office user's office
		suite.Equal(*moveWithWaitingOnCustomerPPM.CounselingOfficeID, officeUser.TransportationOfficeID)
		// Orders type isn't WW, BB, or Safety
		suite.Equal(moveWithWaitingOnCustomerPPM.Orders.OrdersType, internalmessages.OrdersTypePERMANENTCHANGEOFSTATION)
	})

	suite.Run("Does not return moves with PPMs in needs closeout status", func() {
		moveFetcher := NewMoveFetcherBulkAssignment()
		transportationOffice := factory.BuildTransportationOffice(suite.DB(), nil, nil)
		moveWithNeedsCloseoutPPM := factory.BuildMoveWithPPMShipment(suite.DB(), []factory.Customization{
			{
				Model:    transportationOffice,
				LinkOnly: true,
				Type:     &factory.TransportationOffices.CounselingOffice,
			},
			{
				Model: models.PPMShipment{
					Status: models.PPMShipmentStatusNeedsCloseout,
				},
			},
		}, []factory.Trait{factory.GetTraitNeedsServiceCounselingMove})

		officeUser := factory.BuildOfficeUserWithRoles(suite.DB(), []factory.Customization{
			{
				Model:    transportationOffice,
				LinkOnly: true,
				Type:     &factory.TransportationOffices.CounselingOffice,
			},
		}, []roles.RoleType{roles.RoleTypeServicesCounselor})

		moves, err := moveFetcher.FetchMovesForBulkAssignmentCounseling(suite.AppContextForTest(), "KKFA", officeUser.TransportationOffice.ID)
		suite.FatalNoError(err)
		// confirm that the there is only one move appearing
		suite.Equal(1, len(moves))
		// confirm that the move appearing iS NOT the moveWithPPM
		suite.NotEqual(moves[0].ID, moveWithNeedsCloseoutPPM.ID)
		// confirm that the rest of the details are correct
		// and that it SHOULD show up in the queue if it wasn't for PPM status
		// move is NEEDS SERVICE COUNSELING STATUS
		suite.Equal(moveWithNeedsCloseoutPPM.Status, models.MoveStatusNeedsServiceCounseling)
		// move is not assigned to anyone
		suite.Nil(moveWithNeedsCloseoutPPM.SCAssignedID)
		// GBLOC is the same
		suite.Equal(*moveWithNeedsCloseoutPPM.Orders.OriginDutyLocationGBLOC, officeUser.TransportationOffice.Gbloc)
		// Show is true
		suite.Equal(moveWithNeedsCloseoutPPM.Show, models.BoolPointer(true))
		// Move is counseled by the office user's office
		suite.Equal(*moveWithNeedsCloseoutPPM.CounselingOfficeID, officeUser.TransportationOfficeID)
		// Orders type isn't WW, BB, or Safety
		suite.Equal(moveWithNeedsCloseoutPPM.Orders.OrdersType, internalmessages.OrdersTypePERMANENTCHANGEOFSTATION)
	})
	suite.Run("Does not return moves with PPMs in closeout complete status", func() {
		moveFetcher := NewMoveFetcherBulkAssignment()
		transportationOffice := factory.BuildTransportationOffice(suite.DB(), []factory.Customization{
			{
				Model: models.TransportationOffice{
					ProvidesCloseout: true,
				},
			},
		}, nil)
		moveWithCloseoutCompletePPM := factory.BuildMoveWithPPMShipment(suite.DB(), []factory.Customization{
			{
				Model:    transportationOffice,
				LinkOnly: true,
				Type:     &factory.TransportationOffices.CounselingOffice,
			},
			{
				Model: models.PPMShipment{
					Status: models.PPMShipmentStatusCloseoutComplete,
				},
			},
		}, []factory.Trait{factory.GetTraitNeedsServiceCounselingMove})

		officeUser := factory.BuildOfficeUserWithRoles(suite.DB(), []factory.Customization{
			{
				Model:    transportationOffice,
				LinkOnly: true,
				Type:     &factory.TransportationOffices.CounselingOffice,
			},
		}, []roles.RoleType{roles.RoleTypeServicesCounselor})

		moves, err := moveFetcher.FetchMovesForBulkAssignmentCounseling(suite.AppContextForTest(), "KKFA", officeUser.TransportationOffice.ID)
		suite.FatalNoError(err)
		// confirm that the there is only one move appearing
		suite.Equal(1, len(moves))
		// confirm that the move appearing iS NOT the moveWithPPM
		suite.NotEqual(moves[0].ID, moveWithCloseoutCompletePPM.ID)
		// confirm that the rest of the details are correct
		// and that it SHOULD show up in the queue if it wasn't for PPM status
		// move is NEEDS SERVICE COUNSELING STATUS
		suite.Equal(moveWithCloseoutCompletePPM.Status, models.MoveStatusNeedsServiceCounseling)
		// move is not assigned to anyone
		suite.Nil(moveWithCloseoutCompletePPM.SCAssignedID)
		// GBLOC is the same
		suite.Equal(*moveWithCloseoutCompletePPM.Orders.OriginDutyLocationGBLOC, officeUser.TransportationOffice.Gbloc)
		// Show is true
		suite.Equal(moveWithCloseoutCompletePPM.Show, models.BoolPointer(true))
		// Move is counseled by the office user's office
		suite.Equal(*moveWithCloseoutCompletePPM.CounselingOfficeID, officeUser.TransportationOfficeID)
		// Orders type isn't WW, BB, or Safety
		suite.Equal(moveWithCloseoutCompletePPM.Orders.OrdersType, internalmessages.OrdersTypePERMANENTCHANGEOFSTATION)
	})

	suite.Run("Does not return moves that are already assigned", func() {
		// moveFetcher, _, transOffice, officeUser := setupTestData()
		moveFetcher := NewMoveFetcherBulkAssignment()
		transportationOffice := factory.BuildTransportationOffice(suite.DB(), nil, nil)

		officeUser := factory.BuildOfficeUserWithRoles(suite.DB(), []factory.Customization{
			{
				Model:    transportationOffice,
				LinkOnly: true,
				Type:     &factory.TransportationOffices.CounselingOffice,
			},
		}, []roles.RoleType{roles.RoleTypeServicesCounselor})

		assignedMove := factory.BuildMoveWithShipment(suite.DB(), []factory.Customization{
			{
				Model: models.Move{
					Status: models.MoveStatusNeedsServiceCounseling,
				},
			},
			{
				Model:    transportationOffice,
				LinkOnly: true,
				Type:     &factory.TransportationOffices.CounselingOffice,
			},
			{
				Model:    officeUser,
				LinkOnly: true,
				Type:     &factory.OfficeUsers.SCAssignedUser,
			},
		}, nil)

		moves, err := moveFetcher.FetchMovesForBulkAssignmentCounseling(suite.AppContextForTest(), "KKFA", officeUser.TransportationOffice.ID)
		suite.FatalNoError(err)

		// confirm that the assigned move isn't returned
		for _, move := range moves {
			suite.NotEqual(move.ID, assignedMove.ID)
		}

		// confirm that the rest of the details are correct
		// move is NEEDS SERVICE COUNSELING STATUS
		suite.Equal(assignedMove.Status, models.MoveStatusNeedsServiceCounseling)
		// GBLOC is the same
		suite.Equal(*assignedMove.Orders.OriginDutyLocationGBLOC, officeUser.TransportationOffice.Gbloc)
		// Show is true
		suite.Equal(assignedMove.Show, models.BoolPointer(true))
		// Move is counseled by the office user's office
		suite.Equal(*assignedMove.CounselingOfficeID, officeUser.TransportationOfficeID)
		// Orders type isn't WW, BB, or Safety
		suite.Equal(assignedMove.Orders.OrdersType, internalmessages.OrdersTypePERMANENTCHANGEOFSTATION)
	})

<<<<<<< HEAD
=======
	suite.Run("Closeout returns non Navy/USCG/USMC ppms in needs closeout status", func() {
		moveFetcher := NewMoveFetcherBulkAssignment()
		transportationOffice := factory.BuildTransportationOffice(suite.DB(), nil, nil)
		officeUser := factory.BuildOfficeUserWithRoles(suite.DB(), []factory.Customization{
			{
				Model:    transportationOffice,
				LinkOnly: true,
				Type:     &factory.TransportationOffices.CloseoutOffice,
			},
		}, []roles.RoleType{roles.RoleTypeServicesCounselor})

		submittedAt := time.Now()

		// create non USMC/USCG/NAVY ppm in need closeout status
		factory.BuildMoveWithPPMShipment(suite.DB(), []factory.Customization{
			{
				Model:    transportationOffice,
				LinkOnly: true,
				Type:     &factory.TransportationOffices.CloseoutOffice,
			},
			{
				Model: models.PPMShipment{
					Status:      models.PPMShipmentStatusNeedsCloseout,
					SubmittedAt: &submittedAt,
				},
			},
			{
				Model: models.Move{
					Status: models.MoveStatusAPPROVED,
				},
			},
		}, nil)

		// create non closeout needed ppm
		factory.BuildMoveWithPPMShipment(suite.DB(), []factory.Customization{
			{
				Model:    transportationOffice,
				LinkOnly: true,
				Type:     &factory.TransportationOffices.CloseoutOffice,
			},
			{
				Model: models.PPMShipment{
					Status:      models.PPMShipmentStatusWaitingOnCustomer,
					SubmittedAt: &submittedAt,
				},
			},
			{
				Model: models.Move{
					Status: models.MoveStatusAPPROVED,
				},
			},
		}, nil)

		marine := models.AffiliationMARINES
		marinePPM := factory.BuildPPMShipment(suite.DB(), []factory.Customization{
			{
				Model: models.Move{
					Status: models.MoveStatusAPPROVED,
				},
			},
			{
				Model: models.MTOShipment{
					ShipmentType: models.MTOShipmentTypePPM,
				},
			},
			{
				Model: models.PPMShipment{
					Status:      models.PPMShipmentStatusNeedsCloseout,
					SubmittedAt: &submittedAt,
				},
			},
			{
				Model: models.ServiceMember{
					Affiliation: &marine,
				},
			},
		}, nil)

		moves, err := moveFetcher.FetchMovesForBulkAssignmentCloseout(suite.AppContextForTest(), "KKFA", officeUser.TransportationOffice.ID)
		suite.FatalNoError(err)
		suite.Equal(1, len(moves))
		suite.NotEqual(marinePPM.ID, moves[0].ID)
	})

>>>>>>> ccdf4099
	suite.Run("TOO: Returns moves that fulfill the query criteria", func() {
		moveFetcher := NewMoveFetcherBulkAssignment()
		transportationOffice := factory.BuildTransportationOffice(suite.DB(), nil, nil)
		officeUser := factory.BuildOfficeUserWithRoles(suite.DB(), []factory.Customization{
			{
				Model:    transportationOffice,
				LinkOnly: true,
				Type:     &factory.TransportationOffices.CounselingOffice,
			},
		}, []roles.RoleType{roles.RoleTypeTOO})

		factory.BuildMoveWithShipment(suite.DB(), []factory.Customization{
			{
				Model: models.Move{
					Status: models.MoveStatusAPPROVALSREQUESTED,
				},
			},
			{
				Model:    transportationOffice,
				LinkOnly: true,
				Type:     &factory.TransportationOffices.CounselingOffice,
			},
		}, nil)

		factory.BuildMoveWithShipment(suite.DB(), []factory.Customization{
			{
				Model: models.Move{
					Status: models.MoveStatusServiceCounselingCompleted,
				},
			},
			{
				Model:    transportationOffice,
				LinkOnly: true,
				Type:     &factory.TransportationOffices.CounselingOffice,
			},
		}, nil)

		marine := models.AffiliationMARINES
		factory.BuildMoveWithShipment(suite.DB(), []factory.Customization{
			{
				Model: models.Move{
					Status: models.MoveStatusServiceCounselingCompleted,
				},
			},
			{
				Model:    transportationOffice,
				LinkOnly: true,
				Type:     &factory.TransportationOffices.CounselingOffice,
			},
			{
				Model: models.ServiceMember{
					Affiliation: &marine,
				},
			},
		}, nil)

		moves, err := moveFetcher.FetchMovesForBulkAssignmentTaskOrder(suite.AppContextForTest(), "KKFA", officeUser.TransportationOffice.ID)
		suite.FatalNoError(err)
		suite.Equal(2, len(moves))
	})
}<|MERGE_RESOLUTION|>--- conflicted
+++ resolved
@@ -434,8 +434,6 @@
 		suite.Equal(assignedMove.Orders.OrdersType, internalmessages.OrdersTypePERMANENTCHANGEOFSTATION)
 	})
 
-<<<<<<< HEAD
-=======
 	suite.Run("Closeout returns non Navy/USCG/USMC ppms in needs closeout status", func() {
 		moveFetcher := NewMoveFetcherBulkAssignment()
 		transportationOffice := factory.BuildTransportationOffice(suite.DB(), nil, nil)
@@ -520,7 +518,6 @@
 		suite.NotEqual(marinePPM.ID, moves[0].ID)
 	})
 
->>>>>>> ccdf4099
 	suite.Run("TOO: Returns moves that fulfill the query criteria", func() {
 		moveFetcher := NewMoveFetcherBulkAssignment()
 		transportationOffice := factory.BuildTransportationOffice(suite.DB(), nil, nil)
