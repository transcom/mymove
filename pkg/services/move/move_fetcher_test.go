--- conflicted
+++ resolved
@@ -433,9 +433,7 @@
 		// Orders type isn't WW, BB, or Safety
 		suite.Equal(assignedMove.Orders.OrdersType, internalmessages.OrdersTypePERMANENTCHANGEOFSTATION)
 	})
-}
-
-<<<<<<< HEAD
+
 	suite.Run("Closeout returns non Navy/USCG/USMC ppms in needs closeout status", func() {
 		moveFetcher := NewMoveFetcherBulkAssignment()
 		transportationOffice := factory.BuildTransportationOffice(suite.DB(), nil, nil)
@@ -519,12 +517,10 @@
 		suite.Equal(1, len(moves))
 		suite.NotEqual(marinePPM.ID, moves[0].ID)
 	})
-
-	suite.Run("TOO: Returns moves that fulfill the query criteria", func() {
-=======
+}
+
 func (suite *MoveServiceSuite) TestMoveFetcherBulkAssignmentTOO() {
 	setupTestData := func() (services.MoveFetcherBulkAssignment, models.TransportationOffice, models.OfficeUser) {
->>>>>>> b31bad5f
 		moveFetcher := NewMoveFetcherBulkAssignment()
 		transportationOffice := factory.BuildTransportationOffice(suite.DB(), nil, nil)
 
