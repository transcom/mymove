--- conflicted
+++ resolved
@@ -436,23 +436,13 @@
 		suite.Equal(assignedMove.Orders.OrdersType, internalmessages.OrdersTypePERMANENTCHANGEOFSTATION)
 	})
 
-<<<<<<< HEAD
-	suite.Run("TOO: Returns moves that fulfill the query criteria", func() {
-=======
 	suite.Run("Closeout returns non Navy/USCG/USMC ppms in needs closeout status", func() {
->>>>>>> 2cdad46f
 		moveFetcher := NewMoveFetcherBulkAssignment()
 		transportationOffice := factory.BuildTransportationOffice(suite.DB(), nil, nil)
 		officeUser := factory.BuildOfficeUserWithRoles(suite.DB(), []factory.Customization{
 			{
 				Model:    transportationOffice,
 				LinkOnly: true,
-<<<<<<< HEAD
-				Type:     &factory.TransportationOffices.CounselingOffice,
-			},
-		}, []roles.RoleType{roles.RoleTypeTOO})
-
-=======
 				Type:     &factory.TransportationOffices.CloseoutOffice,
 			},
 		}, []roles.RoleType{roles.RoleTypeServicesCounselor})
@@ -543,7 +533,6 @@
 				Type:     &factory.TransportationOffices.CounselingOffice,
 			},
 		}, []roles.RoleType{roles.RoleTypeTOO})
->>>>>>> 2cdad46f
 		factory.BuildMoveWithShipment(suite.DB(), []factory.Customization{
 			{
 				Model: models.Move{
@@ -556,11 +545,6 @@
 				Type:     &factory.TransportationOffices.CounselingOffice,
 			},
 		}, nil)
-<<<<<<< HEAD
-
-		factory.BuildMoveWithShipment(suite.DB(), []factory.Customization{
-			{
-=======
 		factory.BuildMoveWithShipment(suite.DB(), []factory.Customization{
 			{
 				Model: models.Move{
@@ -627,7 +611,6 @@
 				},
 			},
 			{
->>>>>>> 2cdad46f
 				Model: models.Move{
 					Status: models.MoveStatusServiceCounselingCompleted,
 				},
@@ -639,8 +622,6 @@
 			},
 		}, nil)
 
-<<<<<<< HEAD
-=======
 		moves, err := moveFetcher.FetchMovesForBulkAssignmentTaskOrder(suite.AppContextForTest(), "KKFA", officeUser.TransportationOffice.ID)
 		suite.FatalNoError(err)
 		suite.Equal(2, len(moves))
@@ -698,7 +679,6 @@
 	suite.Run("TOO: Does not return payment requests with Marines if GBLOC not USMC", func() {
 		moveFetcher, transportationOffice, officeUser := setupTestData()
 
->>>>>>> 2cdad46f
 		marine := models.AffiliationMARINES
 		factory.BuildMoveWithShipment(suite.DB(), []factory.Customization{
 			{
@@ -717,16 +697,10 @@
 				},
 			},
 		}, nil)
-<<<<<<< HEAD
-
-=======
->>>>>>> 2cdad46f
 		moves, err := moveFetcher.FetchMovesForBulkAssignmentTaskOrder(suite.AppContextForTest(), "KKFA", officeUser.TransportationOffice.ID)
 		suite.FatalNoError(err)
 		suite.Equal(2, len(moves))
 	})
-<<<<<<< HEAD
-=======
 
 	suite.Run("TOO: Only return payment requests with Marines if GBLOC is USMC", func() {
 		moveFetcher, transportationOffice, officeUser := setupTestData()
@@ -1083,5 +1057,4 @@
 		suite.FatalNoError(err)
 		suite.Equal(1, len(moves))
 	})
->>>>>>> 2cdad46f
 }