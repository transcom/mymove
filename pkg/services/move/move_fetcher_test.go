package move

import (
	"time"

	"github.com/transcom/mymove/pkg/apperror"
	"github.com/transcom/mymove/pkg/factory"
	"github.com/transcom/mymove/pkg/gen/internalmessages"
	"github.com/transcom/mymove/pkg/models"
	"github.com/transcom/mymove/pkg/models/roles"
	"github.com/transcom/mymove/pkg/services"
)

func (suite *MoveServiceSuite) TestMoveFetcher() {
	moveFetcher := NewMoveFetcher()
	defaultSearchParams := services.MoveFetcherParams{}

	suite.Run("successfully returns default draft move", func() {
		expectedMove := factory.BuildMove(suite.DB(), nil, nil)

		actualMove, err := moveFetcher.FetchMove(suite.AppContextForTest(), expectedMove.Locator, &defaultSearchParams)
		suite.FatalNoError(err)

		suite.Equal(expectedMove.ID, actualMove.ID)
		suite.Equal(expectedMove.Locator, actualMove.Locator)
		suite.Equal(expectedMove.CreatedAt.Format(time.RFC3339), actualMove.CreatedAt.Format(time.RFC3339))
		suite.Equal(expectedMove.UpdatedAt.Format(time.RFC3339), actualMove.UpdatedAt.Format(time.RFC3339))
		suite.Equal(expectedMove.SubmittedAt, actualMove.SubmittedAt)
		suite.Equal(expectedMove.OrdersID, actualMove.OrdersID)
		suite.Equal(expectedMove.Status, actualMove.Status)
		suite.Equal(expectedMove.AvailableToPrimeAt, actualMove.AvailableToPrimeAt)
		suite.Equal(expectedMove.ApprovedAt, actualMove.ApprovedAt)
		suite.Equal(expectedMove.ContractorID, actualMove.ContractorID)
		suite.Equal(expectedMove.Contractor.ContractNumber, actualMove.Contractor.ContractNumber)
		suite.Equal(expectedMove.ReferenceID, actualMove.ReferenceID)
	})

	suite.Run("successfully returns submitted move available to prime", func() {
		expectedMove := factory.BuildAvailableToPrimeMove(suite.DB(), nil, nil)

		actualMove, err := moveFetcher.FetchMove(suite.AppContextForTest(), expectedMove.Locator, &defaultSearchParams)
		suite.FatalNoError(err)

		suite.Equal(expectedMove.ID, actualMove.ID)
		suite.Equal(expectedMove.Locator, actualMove.Locator)
		suite.Equal(expectedMove.CreatedAt.Format(time.RFC3339), actualMove.CreatedAt.Format(time.RFC3339))
		suite.Equal(expectedMove.UpdatedAt.Format(time.RFC3339), actualMove.UpdatedAt.Format(time.RFC3339))
		suite.Equal(expectedMove.SubmittedAt, actualMove.SubmittedAt)
		suite.Equal(expectedMove.OrdersID, actualMove.OrdersID)
		suite.Equal(expectedMove.Status, actualMove.Status)
		suite.Equal(expectedMove.AvailableToPrimeAt.Format(time.RFC3339), actualMove.AvailableToPrimeAt.Format(time.RFC3339))
		suite.Equal(expectedMove.ApprovedAt.Format(time.RFC3339), actualMove.ApprovedAt.Format(time.RFC3339))
		suite.Equal(expectedMove.ContractorID, actualMove.ContractorID)
		suite.Equal(expectedMove.Contractor.Name, actualMove.Contractor.Name)
		suite.Equal(expectedMove.ReferenceID, actualMove.ReferenceID)
	})

	suite.Run("returns not found error for unknown locator", func() {
		_ = factory.BuildAvailableToPrimeMove(suite.DB(), nil, nil)

		_, err := moveFetcher.FetchMove(suite.AppContextForTest(), "QX97UY", &defaultSearchParams)
		suite.Error(err)
		suite.IsType(apperror.NotFoundError{}, err)
	})

	suite.Run("Returns not found for a move that is marked hidden in the db", func() {
		hide := false
		hiddenMove := factory.BuildMove(suite.DB(), []factory.Customization{
			{
				Model: models.Move{
					Show: &hide,
				},
			},
		}, nil)
		locator := hiddenMove.Locator
		searchParams := services.MoveFetcherParams{
			IncludeHidden: false,
		}

		_, err := moveFetcher.FetchMove(suite.AppContextForTest(), locator, &searchParams)

		suite.Error(err)
		suite.IsType(apperror.NotFoundError{}, err)
	})

	suite.Run("Returns hidden move if explicit param is passed in", func() {
		hide := false
		actualMove := factory.BuildMove(suite.DB(), []factory.Customization{
			{
				Model: models.Move{
					Show: &hide,
				},
			},
		}, nil)
		locator := actualMove.Locator
		searchParams := services.MoveFetcherParams{
			IncludeHidden: true,
		}

		expectedMove, err := moveFetcher.FetchMove(suite.AppContextForTest(), locator, &searchParams)

		suite.FatalNoError(err)
		suite.Equal(expectedMove.ID, actualMove.ID)
		suite.Equal(expectedMove.Locator, actualMove.Locator)
	})
}

func (suite *MoveServiceSuite) TestMoveFetcherBulkAssignment() {
	setupTestData := func() (services.MoveFetcherBulkAssignment, models.Move, models.TransportationOffice, models.OfficeUser) {
		moveFetcher := NewMoveFetcherBulkAssignment()
		transportationOffice := factory.BuildTransportationOffice(suite.DB(), nil, nil)

		// this move has a transportation office associated with it that matches
		// the SC's transportation office and should be found
		move := factory.BuildMoveWithShipment(suite.DB(), []factory.Customization{
			{
				Model: models.Move{
					Status: models.MoveStatusNeedsServiceCounseling,
				},
			},
			{
				Model:    transportationOffice,
				LinkOnly: true,
				Type:     &factory.TransportationOffices.CounselingOffice,
			},
		}, nil)

		factory.BuildMoveWithShipment(suite.DB(), []factory.Customization{
			{
				Model: models.Move{
					Status: models.MoveStatusNeedsServiceCounseling,
				},
			},
			{
				Model:    transportationOffice,
				LinkOnly: true,
				Type:     &factory.TransportationOffices.CounselingOffice,
			},
		}, nil)

		officeUser := factory.BuildOfficeUserWithRoles(suite.DB(), []factory.Customization{
			{
				Model:    transportationOffice,
				LinkOnly: true,
				Type:     &factory.TransportationOffices.CounselingOffice,
			},
		}, []roles.RoleType{roles.RoleTypeServicesCounselor})

		return moveFetcher, move, transportationOffice, officeUser
	}

	suite.Run("Returns moves that fulfill the query's criteria", func() {
		moveFetcher, _, _, officeUser := setupTestData()
		moves, err := moveFetcher.FetchMovesForBulkAssignmentCounseling(suite.AppContextForTest(), "KKFA", officeUser.TransportationOffice.ID)
		suite.FatalNoError(err)
		suite.Equal(2, len(moves))
	})

	suite.Run("Does not return moves that are counseled by a different counseling office", func() {
		moveFetcher, _, _, officeUser := setupTestData()
		transportationOffice := factory.BuildTransportationOffice(suite.DB(), nil, nil)

		factory.BuildMoveWithShipment(suite.DB(), []factory.Customization{
			{
				Model: models.Move{
					Status: models.MoveStatusNeedsServiceCounseling,
				},
			},
			{
				Model:    transportationOffice,
				LinkOnly: true,
				Type:     &factory.TransportationOffices.CounselingOffice,
			},
		}, nil)

		moves, err := moveFetcher.FetchMovesForBulkAssignmentCounseling(suite.AppContextForTest(), "KKFA", officeUser.TransportationOffice.ID)
		suite.FatalNoError(err)
		suite.Equal(2, len(moves))
	})

	suite.Run("Does not return moves with safety, bluebark, or wounded warrior order types", func() {
		moveFetcher, _, transportationOffice, officeUser := setupTestData()
		factory.BuildMoveWithShipment(suite.DB(), []factory.Customization{
			{
				Model: models.Order{
					OrdersType: internalmessages.OrdersTypeSAFETY,
				},
			},
			{
				Model: models.Move{
					Status: models.MoveStatusNeedsServiceCounseling,
				},
			},
			{
				Model:    transportationOffice,
				LinkOnly: true,
				Type:     &factory.TransportationOffices.CounselingOffice,
			},
		}, nil)
		factory.BuildMoveWithShipment(suite.DB(), []factory.Customization{
			{
				Model: models.Order{
					OrdersType: internalmessages.OrdersTypeBLUEBARK,
				},
			},
			{
				Model: models.Move{
					Status: models.MoveStatusNeedsServiceCounseling,
				},
			},
			{
				Model:    transportationOffice,
				LinkOnly: true,
				Type:     &factory.TransportationOffices.CounselingOffice,
			},
		}, nil)
		factory.BuildMoveWithShipment(suite.DB(), []factory.Customization{
			{
				Model: models.Order{
					OrdersType: internalmessages.OrdersTypeWOUNDEDWARRIOR,
				},
			},
			{
				Model: models.Move{
					Status: models.MoveStatusNeedsServiceCounseling,
				},
			},
			{
				Model:    transportationOffice,
				LinkOnly: true,
				Type:     &factory.TransportationOffices.CounselingOffice,
			},
		}, nil)

		moves, err := moveFetcher.FetchMovesForBulkAssignmentCounseling(suite.AppContextForTest(), "KKFA", officeUser.TransportationOffice.ID)
		suite.FatalNoError(err)
		suite.Equal(2, len(moves))
	})

	// BuildMoveWithPPMShipment apparently builds 3 moves each time its run, so the best way
	// to test is to make sure that the moveWithPPM move is not returned in these 3 separate tests
	suite.Run("Does not return moves with PPMs in waiting on customer status", func() {
		moveFetcher := NewMoveFetcherBulkAssignment()
		transportationOffice := factory.BuildTransportationOffice(suite.DB(), nil, nil)
		moveWithWaitingOnCustomerPPM := factory.BuildMoveWithPPMShipment(suite.DB(), []factory.Customization{
			{
				Model:    transportationOffice,
				LinkOnly: true,
				Type:     &factory.TransportationOffices.CounselingOffice,
			},
			{
				Model: models.PPMShipment{
					Status: models.PPMShipmentStatusWaitingOnCustomer,
				},
			},
		}, []factory.Trait{factory.GetTraitNeedsServiceCounselingMove})

		officeUser := factory.BuildOfficeUserWithRoles(suite.DB(), []factory.Customization{
			{
				Model:    transportationOffice,
				LinkOnly: true,
				Type:     &factory.TransportationOffices.CounselingOffice,
			},
		}, []roles.RoleType{roles.RoleTypeServicesCounselor})

		moves, err := moveFetcher.FetchMovesForBulkAssignmentCounseling(suite.AppContextForTest(), "KKFA", officeUser.TransportationOffice.ID)
		suite.FatalNoError(err)
		// confirm that the there is only one move appearing
		suite.Equal(1, len(moves))
		// confirm that the move appearing iS NOT the moveWithPPM
		suite.NotEqual(moves[0].ID, moveWithWaitingOnCustomerPPM.ID)
		// confirm that the rest of the details are correct
		// and that it SHOULD show up in the queue if it wasn't for PPM status
		// move is NEEDS SERVICE COUNSELING STATUS
		suite.Equal(moveWithWaitingOnCustomerPPM.Status, models.MoveStatusNeedsServiceCounseling)
		// move is not assigned to anyone
		suite.Nil(moveWithWaitingOnCustomerPPM.SCAssignedID)
		// GBLOC is the same
		suite.Equal(*moveWithWaitingOnCustomerPPM.Orders.OriginDutyLocationGBLOC, officeUser.TransportationOffice.Gbloc)
		// Show is true
		suite.Equal(moveWithWaitingOnCustomerPPM.Show, models.BoolPointer(true))
		// Move is counseled by the office user's office
		suite.Equal(*moveWithWaitingOnCustomerPPM.CounselingOfficeID, officeUser.TransportationOfficeID)
		// Orders type isn't WW, BB, or Safety
		suite.Equal(moveWithWaitingOnCustomerPPM.Orders.OrdersType, internalmessages.OrdersTypePERMANENTCHANGEOFSTATION)
	})

	suite.Run("Does not return moves with PPMs in needs closeout status", func() {
		moveFetcher := NewMoveFetcherBulkAssignment()
		transportationOffice := factory.BuildTransportationOffice(suite.DB(), nil, nil)
		moveWithNeedsCloseoutPPM := factory.BuildMoveWithPPMShipment(suite.DB(), []factory.Customization{
			{
				Model:    transportationOffice,
				LinkOnly: true,
				Type:     &factory.TransportationOffices.CounselingOffice,
			},
			{
				Model: models.PPMShipment{
					Status: models.PPMShipmentStatusNeedsCloseout,
				},
			},
		}, []factory.Trait{factory.GetTraitNeedsServiceCounselingMove})

		officeUser := factory.BuildOfficeUserWithRoles(suite.DB(), []factory.Customization{
			{
				Model:    transportationOffice,
				LinkOnly: true,
				Type:     &factory.TransportationOffices.CounselingOffice,
			},
		}, []roles.RoleType{roles.RoleTypeServicesCounselor})

		moves, err := moveFetcher.FetchMovesForBulkAssignmentCounseling(suite.AppContextForTest(), "KKFA", officeUser.TransportationOffice.ID)
		suite.FatalNoError(err)
		// confirm that the there is only one move appearing
		suite.Equal(1, len(moves))
		// confirm that the move appearing iS NOT the moveWithPPM
		suite.NotEqual(moves[0].ID, moveWithNeedsCloseoutPPM.ID)
		// confirm that the rest of the details are correct
		// and that it SHOULD show up in the queue if it wasn't for PPM status
		// move is NEEDS SERVICE COUNSELING STATUS
		suite.Equal(moveWithNeedsCloseoutPPM.Status, models.MoveStatusNeedsServiceCounseling)
		// move is not assigned to anyone
		suite.Nil(moveWithNeedsCloseoutPPM.SCAssignedID)
		// GBLOC is the same
		suite.Equal(*moveWithNeedsCloseoutPPM.Orders.OriginDutyLocationGBLOC, officeUser.TransportationOffice.Gbloc)
		// Show is true
		suite.Equal(moveWithNeedsCloseoutPPM.Show, models.BoolPointer(true))
		// Move is counseled by the office user's office
		suite.Equal(*moveWithNeedsCloseoutPPM.CounselingOfficeID, officeUser.TransportationOfficeID)
		// Orders type isn't WW, BB, or Safety
		suite.Equal(moveWithNeedsCloseoutPPM.Orders.OrdersType, internalmessages.OrdersTypePERMANENTCHANGEOFSTATION)
	})
	suite.Run("Does not return moves with PPMs in closeout complete status", func() {
		moveFetcher := NewMoveFetcherBulkAssignment()
		transportationOffice := factory.BuildTransportationOffice(suite.DB(), []factory.Customization{
			{
				Model: models.TransportationOffice{
					ProvidesCloseout: true,
				},
			},
		}, nil)
		moveWithCloseoutCompletePPM := factory.BuildMoveWithPPMShipment(suite.DB(), []factory.Customization{
			{
				Model:    transportationOffice,
				LinkOnly: true,
				Type:     &factory.TransportationOffices.CounselingOffice,
			},
			{
				Model: models.PPMShipment{
					Status: models.PPMShipmentStatusCloseoutComplete,
				},
			},
		}, []factory.Trait{factory.GetTraitNeedsServiceCounselingMove})

		officeUser := factory.BuildOfficeUserWithRoles(suite.DB(), []factory.Customization{
			{
				Model:    transportationOffice,
				LinkOnly: true,
				Type:     &factory.TransportationOffices.CounselingOffice,
			},
		}, []roles.RoleType{roles.RoleTypeServicesCounselor})

		moves, err := moveFetcher.FetchMovesForBulkAssignmentCounseling(suite.AppContextForTest(), "KKFA", officeUser.TransportationOffice.ID)
		suite.FatalNoError(err)
		// confirm that the there is only one move appearing
		suite.Equal(1, len(moves))
		// confirm that the move appearing iS NOT the moveWithPPM
		suite.NotEqual(moves[0].ID, moveWithCloseoutCompletePPM.ID)
		// confirm that the rest of the details are correct
		// and that it SHOULD show up in the queue if it wasn't for PPM status
		// move is NEEDS SERVICE COUNSELING STATUS
		suite.Equal(moveWithCloseoutCompletePPM.Status, models.MoveStatusNeedsServiceCounseling)
		// move is not assigned to anyone
		suite.Nil(moveWithCloseoutCompletePPM.SCAssignedID)
		// GBLOC is the same
		suite.Equal(*moveWithCloseoutCompletePPM.Orders.OriginDutyLocationGBLOC, officeUser.TransportationOffice.Gbloc)
		// Show is true
		suite.Equal(moveWithCloseoutCompletePPM.Show, models.BoolPointer(true))
		// Move is counseled by the office user's office
		suite.Equal(*moveWithCloseoutCompletePPM.CounselingOfficeID, officeUser.TransportationOfficeID)
		// Orders type isn't WW, BB, or Safety
		suite.Equal(moveWithCloseoutCompletePPM.Orders.OrdersType, internalmessages.OrdersTypePERMANENTCHANGEOFSTATION)
	})

	suite.Run("Does not return moves that are already assigned", func() {
		// moveFetcher, _, transOffice, officeUser := setupTestData()
		moveFetcher := NewMoveFetcherBulkAssignment()
		transportationOffice := factory.BuildTransportationOffice(suite.DB(), nil, nil)

		officeUser := factory.BuildOfficeUserWithRoles(suite.DB(), []factory.Customization{
			{
				Model:    transportationOffice,
				LinkOnly: true,
				Type:     &factory.TransportationOffices.CounselingOffice,
			},
		}, []roles.RoleType{roles.RoleTypeServicesCounselor})

		assignedMove := factory.BuildMoveWithShipment(suite.DB(), []factory.Customization{
			{
				Model: models.Move{
					Status: models.MoveStatusNeedsServiceCounseling,
				},
			},
			{
				Model:    transportationOffice,
				LinkOnly: true,
				Type:     &factory.TransportationOffices.CounselingOffice,
			},
			{
				Model:    officeUser,
				LinkOnly: true,
				Type:     &factory.OfficeUsers.SCAssignedUser,
			},
		}, nil)

		moves, err := moveFetcher.FetchMovesForBulkAssignmentCounseling(suite.AppContextForTest(), "KKFA", officeUser.TransportationOffice.ID)
		suite.FatalNoError(err)

		// confirm that the assigned move isn't returned
		for _, move := range moves {
			suite.NotEqual(move.ID, assignedMove.ID)
		}

		// confirm that the rest of the details are correct
		// move is NEEDS SERVICE COUNSELING STATUS
		suite.Equal(assignedMove.Status, models.MoveStatusNeedsServiceCounseling)
		// GBLOC is the same
		suite.Equal(*assignedMove.Orders.OriginDutyLocationGBLOC, officeUser.TransportationOffice.Gbloc)
		// Show is true
		suite.Equal(assignedMove.Show, models.BoolPointer(true))
		// Move is counseled by the office user's office
		suite.Equal(*assignedMove.CounselingOfficeID, officeUser.TransportationOfficeID)
		// Orders type isn't WW, BB, or Safety
		suite.Equal(assignedMove.Orders.OrdersType, internalmessages.OrdersTypePERMANENTCHANGEOFSTATION)
	})

<<<<<<< HEAD
	suite.Run("Closeout returns non Navy/USCG/USMC ppms in needs closeout status", func() {
=======
	suite.Run("TOO: Returns moves that fulfill the query criteria", func() {
>>>>>>> 52bdab67
		moveFetcher := NewMoveFetcherBulkAssignment()
		transportationOffice := factory.BuildTransportationOffice(suite.DB(), nil, nil)
		officeUser := factory.BuildOfficeUserWithRoles(suite.DB(), []factory.Customization{
			{
				Model:    transportationOffice,
				LinkOnly: true,
<<<<<<< HEAD
				Type:     &factory.TransportationOffices.CloseoutOffice,
			},
		}, []roles.RoleType{roles.RoleTypeServicesCounselor})

		submittedAt := time.Now()

		// create non USMC/USCG/NAVY ppm in need closeout status
		factory.BuildMoveWithPPMShipment(suite.DB(), []factory.Customization{
			{
				Model:    transportationOffice,
				LinkOnly: true,
				Type:     &factory.TransportationOffices.CloseoutOffice,
			},
			{
				Model: models.PPMShipment{
					Status:      models.PPMShipmentStatusNeedsCloseout,
					SubmittedAt: &submittedAt,
				},
			},
			{
				Model: models.Move{
					Status: models.MoveStatusAPPROVED,
				},
			},
		}, nil)

		// create non closeout needed ppm
		factory.BuildMoveWithPPMShipment(suite.DB(), []factory.Customization{
			{
				Model:    transportationOffice,
				LinkOnly: true,
				Type:     &factory.TransportationOffices.CloseoutOffice,
			},
			{
				Model: models.PPMShipment{
					Status:      models.PPMShipmentStatusWaitingOnCustomer,
					SubmittedAt: &submittedAt,
				},
			},
			{
				Model: models.Move{
					Status: models.MoveStatusAPPROVED,
				},
=======
				Type:     &factory.TransportationOffices.CounselingOffice,
			},
		}, []roles.RoleType{roles.RoleTypeTOO})

		factory.BuildMoveWithShipment(suite.DB(), []factory.Customization{
			{
				Model: models.Move{
					Status: models.MoveStatusAPPROVALSREQUESTED,
				},
			},
			{
				Model:    transportationOffice,
				LinkOnly: true,
				Type:     &factory.TransportationOffices.CounselingOffice,
			},
		}, nil)

		factory.BuildMoveWithShipment(suite.DB(), []factory.Customization{
			{
				Model: models.Move{
					Status: models.MoveStatusServiceCounselingCompleted,
				},
			},
			{
				Model:    transportationOffice,
				LinkOnly: true,
				Type:     &factory.TransportationOffices.CounselingOffice,
>>>>>>> 52bdab67
			},
		}, nil)

		marine := models.AffiliationMARINES
<<<<<<< HEAD
		marinePPM := factory.BuildPPMShipment(suite.DB(), []factory.Customization{
			{
				Model: models.Move{
					Status: models.MoveStatusAPPROVED,
				},
			},
			{
				Model: models.MTOShipment{
					ShipmentType: models.MTOShipmentTypePPM,
				},
			},
			{
				Model: models.PPMShipment{
					Status:      models.PPMShipmentStatusNeedsCloseout,
					SubmittedAt: &submittedAt,
				},
=======
		factory.BuildMoveWithShipment(suite.DB(), []factory.Customization{
			{
				Model: models.Move{
					Status: models.MoveStatusServiceCounselingCompleted,
				},
			},
			{
				Model:    transportationOffice,
				LinkOnly: true,
				Type:     &factory.TransportationOffices.CounselingOffice,
>>>>>>> 52bdab67
			},
			{
				Model: models.ServiceMember{
					Affiliation: &marine,
				},
			},
		}, nil)

<<<<<<< HEAD
		moves, err := moveFetcher.FetchMovesForBulkAssignmentCloseout(suite.AppContextForTest(), "KKFA", officeUser.TransportationOffice.ID)
		suite.FatalNoError(err)
		suite.Equal(1, len(moves))
		suite.NotEqual(marinePPM.ID, moves[0].ID)
=======
		moves, err := moveFetcher.FetchMovesForBulkAssignmentTaskOrder(suite.AppContextForTest(), "KKFA", officeUser.TransportationOffice.ID)
		suite.FatalNoError(err)
		suite.Equal(2, len(moves))
>>>>>>> 52bdab67
	})
}<|MERGE_RESOLUTION|>--- conflicted
+++ resolved
@@ -434,18 +434,13 @@
 		suite.Equal(assignedMove.Orders.OrdersType, internalmessages.OrdersTypePERMANENTCHANGEOFSTATION)
 	})
 
-<<<<<<< HEAD
-	suite.Run("Closeout returns non Navy/USCG/USMC ppms in needs closeout status", func() {
-=======
-	suite.Run("TOO: Returns moves that fulfill the query criteria", func() {
->>>>>>> 52bdab67
-		moveFetcher := NewMoveFetcherBulkAssignment()
-		transportationOffice := factory.BuildTransportationOffice(suite.DB(), nil, nil)
-		officeUser := factory.BuildOfficeUserWithRoles(suite.DB(), []factory.Customization{
-			{
-				Model:    transportationOffice,
-				LinkOnly: true,
-<<<<<<< HEAD
+  suite.Run("Closeout returns non Navy/USCG/USMC ppms in needs closeout status", func() {
+		moveFetcher := NewMoveFetcherBulkAssignment()
+		transportationOffice := factory.BuildTransportationOffice(suite.DB(), nil, nil)
+		officeUser := factory.BuildOfficeUserWithRoles(suite.DB(), []factory.Customization{
+			{
+				Model:    transportationOffice,
+				LinkOnly: true,
 				Type:     &factory.TransportationOffices.CloseoutOffice,
 			},
 		}, []roles.RoleType{roles.RoleTypeServicesCounselor})
@@ -489,40 +484,10 @@
 				Model: models.Move{
 					Status: models.MoveStatusAPPROVED,
 				},
-=======
-				Type:     &factory.TransportationOffices.CounselingOffice,
-			},
-		}, []roles.RoleType{roles.RoleTypeTOO})
-
-		factory.BuildMoveWithShipment(suite.DB(), []factory.Customization{
-			{
-				Model: models.Move{
-					Status: models.MoveStatusAPPROVALSREQUESTED,
-				},
-			},
-			{
-				Model:    transportationOffice,
-				LinkOnly: true,
-				Type:     &factory.TransportationOffices.CounselingOffice,
-			},
-		}, nil)
-
-		factory.BuildMoveWithShipment(suite.DB(), []factory.Customization{
-			{
-				Model: models.Move{
-					Status: models.MoveStatusServiceCounselingCompleted,
-				},
-			},
-			{
-				Model:    transportationOffice,
-				LinkOnly: true,
-				Type:     &factory.TransportationOffices.CounselingOffice,
->>>>>>> 52bdab67
 			},
 		}, nil)
 
 		marine := models.AffiliationMARINES
-<<<<<<< HEAD
 		marinePPM := factory.BuildPPMShipment(suite.DB(), []factory.Customization{
 			{
 				Model: models.Move{
@@ -539,18 +504,6 @@
 					Status:      models.PPMShipmentStatusNeedsCloseout,
 					SubmittedAt: &submittedAt,
 				},
-=======
-		factory.BuildMoveWithShipment(suite.DB(), []factory.Customization{
-			{
-				Model: models.Move{
-					Status: models.MoveStatusServiceCounselingCompleted,
-				},
-			},
-			{
-				Model:    transportationOffice,
-				LinkOnly: true,
-				Type:     &factory.TransportationOffices.CounselingOffice,
->>>>>>> 52bdab67
 			},
 			{
 				Model: models.ServiceMember{
@@ -559,15 +512,66 @@
 			},
 		}, nil)
 
-<<<<<<< HEAD
 		moves, err := moveFetcher.FetchMovesForBulkAssignmentCloseout(suite.AppContextForTest(), "KKFA", officeUser.TransportationOffice.ID)
 		suite.FatalNoError(err)
 		suite.Equal(1, len(moves))
 		suite.NotEqual(marinePPM.ID, moves[0].ID)
-=======
+	})
+  
+  suite.Run("TOO: Returns moves that fulfill the query criteria", func() {
+		moveFetcher := NewMoveFetcherBulkAssignment()
+		transportationOffice := factory.BuildTransportationOffice(suite.DB(), nil, nil)
+		officeUser := factory.BuildOfficeUserWithRoles(suite.DB(), []factory.Customization{
+			{
+				Model:    transportationOffice,
+				LinkOnly: true,
+				Type:     &factory.TransportationOffices.CounselingOffice,
+			},
+		}, []roles.RoleType{roles.RoleTypeTOO})
+		factory.BuildMoveWithShipment(suite.DB(), []factory.Customization{
+			{
+				Model: models.Move{
+					Status: models.MoveStatusAPPROVALSREQUESTED,
+				},
+			},
+			{
+				Model:    transportationOffice,
+				LinkOnly: true,
+				Type:     &factory.TransportationOffices.CounselingOffice,
+			},
+		}, nil)
+		factory.BuildMoveWithShipment(suite.DB(), []factory.Customization{
+			{
+				Model: models.Move{
+					Status: models.MoveStatusServiceCounselingCompleted,
+				},
+			},
+			{
+				Model:    transportationOffice,
+				LinkOnly: true,
+				Type:     &factory.TransportationOffices.CounselingOffice,
+			},
+		}, nil)
+		marine := models.AffiliationMARINES
+		factory.BuildMoveWithShipment(suite.DB(), []factory.Customization{
+			{
+				Model: models.Move{
+					Status: models.MoveStatusServiceCounselingCompleted,
+				},
+			},
+			{
+				Model:    transportationOffice,
+				LinkOnly: true,
+				Type:     &factory.TransportationOffices.CounselingOffice,
+			},
+			{
+				Model: models.ServiceMember{
+					Affiliation: &marine,
+				},
+			},
+		}, nil)
 		moves, err := moveFetcher.FetchMovesForBulkAssignmentTaskOrder(suite.AppContextForTest(), "KKFA", officeUser.TransportationOffice.ID)
 		suite.FatalNoError(err)
 		suite.Equal(2, len(moves))
->>>>>>> 52bdab67
 	})
 }