package move

import (
	"database/sql"
	"io"

	"github.com/gobuffalo/validate/v3"
	"github.com/gofrs/uuid"

	"github.com/transcom/mymove/pkg/appcontext"
	"github.com/transcom/mymove/pkg/apperror"
	"github.com/transcom/mymove/pkg/models"
	"github.com/transcom/mymove/pkg/services"
	"github.com/transcom/mymove/pkg/storage"
	"github.com/transcom/mymove/pkg/uploader"
)

type additionalDocumentsUploader struct {
	uploadCreator services.UploadCreator
	checks        []validator
}

// NewMoveAdditionalDocumentsUploader returns a new additionalDocumentsUploader
func NewMoveAdditionalDocumentsUploader(uploadCreator services.UploadCreator) services.MoveAdditionalDocumentsUploader {
	return &additionalDocumentsUploader{uploadCreator, basicChecks()}
}

// CreateAdditionalDocumentsUpload uploads an additional document and updates the move with the new upload info
func (u *additionalDocumentsUploader) CreateAdditionalDocumentsUpload(
	appCtx appcontext.AppContext,
	userID uuid.UUID,
	moveID uuid.UUID,
	file io.ReadCloser,
	filename string,
	storer storage.FileStorer,
	uploadType models.UploadType,
) (models.Upload, string, *validate.Errors, error) {
	moveToUpdate, findErr := u.findMoveWithAdditionalDocuments(appCtx, moveID)
	if findErr != nil {
		return models.Upload{}, "", nil, findErr
	}

<<<<<<< HEAD
	userUpload, url, verrs, err := u.additionalDoc(appCtx, userID, *moveToUpdate, file, filename, storer, uploadType)
=======
	serviceMemberID, memberFindErr := findServiceMemberIDWithOrderID(appCtx, moveToUpdate.OrdersID)
	if memberFindErr != nil {
		return models.Upload{}, "", nil, memberFindErr
	}

	userUpload, url, verrs, err := u.additionalDoc(appCtx, userID, *serviceMemberID, *moveToUpdate, file, filename, storer, uploadType)
>>>>>>> b1f8176a
	if verrs.HasAny() || err != nil {
		return models.Upload{}, "", verrs, err
	}

	return userUpload.Upload, url, nil, nil
}

func (u *additionalDocumentsUploader) findMoveWithAdditionalDocuments(appCtx appcontext.AppContext, moveID uuid.UUID) (*models.Move, error) {
	var move models.Move

	query := appCtx.DB().Q().EagerPreload("AdditionalDocuments").Where("moves.id = ?", moveID)

	err := query.Find(&move, moveID)

	if err != nil {
		switch err {
		case sql.ErrNoRows:
			return nil, apperror.NewNotFoundError(moveID, "while looking for move")
		default:
			return nil, apperror.NewQueryError("Move", err, "")
		}
	}

	return &move, nil
}

<<<<<<< HEAD
func (u *additionalDocumentsUploader) additionalDoc(appCtx appcontext.AppContext, userID uuid.UUID, move models.Move, file io.ReadCloser, filename string, storer storage.FileStorer, uploadType models.UploadType) (models.UserUpload, string, *validate.Errors, error) {
=======
func (u *additionalDocumentsUploader) additionalDoc(appCtx appcontext.AppContext, userID uuid.UUID, serviceMemberID uuid.UUID, move models.Move, file io.ReadCloser, filename string, storer storage.FileStorer, uploadType models.UploadType) (models.UserUpload, string, *validate.Errors, error) {
>>>>>>> b1f8176a
	// If move does not have a Document for additional document uploads, then create a new one
	var err error
	savedAdditionalDoc := move.AdditionalDocuments
	if move.AdditionalDocuments == nil {
		additionalDocument := &models.Document{
			ServiceMemberID: serviceMemberID,
		}
		savedAdditionalDoc, err = u.saveAdditionalDocumentForMove(appCtx, additionalDocument)
		if err != nil {
			return models.UserUpload{}, "", nil, err
		}

		// save new AdditionalDocumentID (document ID) to move
		move.AdditionalDocuments = savedAdditionalDoc
		move.AdditionalDocumentsID = &savedAdditionalDoc.ID
		_, _, err = u.updateMove(appCtx, move)
		if err != nil {
			return models.UserUpload{}, "", nil, err
		}
	}

	// Create new user upload for additional document
	var userUpload *models.UserUpload
	var verrs *validate.Errors
	var url string
	userUpload, url, verrs, err = uploader.CreateUserUploadForDocumentWrapper(
		appCtx,
		userID,
		storer,
		file,
		filename,
		uploader.MaxCustomerUserUploadFileSizeLimit,
		uploader.AllowedTypesServiceMember,
		&savedAdditionalDoc.ID,
		uploadType,
	)

	if verrs.HasAny() || err != nil {
		return models.UserUpload{}, "", verrs, err
	}

	move.AdditionalDocuments.UserUploads = append(move.AdditionalDocuments.UserUploads, *userUpload)

	return *userUpload, url, nil, nil
}

func (u *additionalDocumentsUploader) saveAdditionalDocumentForMove(appCtx appcontext.AppContext, doc *models.Document) (*models.Document, error) {
	var docID uuid.UUID
	if doc != nil {
		docID = doc.ID
	}

	transactionError := appCtx.NewTransaction(func(txnAppCtx appcontext.AppContext) error {
		var verrs *validate.Errors
		var err error
		verrs, err = txnAppCtx.DB().ValidateAndSave(doc)
		return handleError(docID, verrs, err)
	})

	if transactionError != nil {
		return nil, transactionError
	}

	return doc, nil
}

func (f *additionalDocumentsUploader) updateMove(appCtx appcontext.AppContext, move models.Move) (*models.Move, uuid.UUID, error) {
	var returnedMove *models.Move
	var err error

	transactionError := appCtx.NewTransaction(func(txnAppCtx appcontext.AppContext) error {
		returnedMove, err = updateMoveInTx(txnAppCtx, move)
		if err != nil {
			return err
		}

		return nil
	})

	if transactionError != nil {
		return nil, uuid.Nil, transactionError
	}

	return returnedMove, returnedMove.ID, nil
}

func updateMoveInTx(appCtx appcontext.AppContext, move models.Move) (*models.Move, error) {
	var verrs *validate.Errors
	var err error

	verrs, err = appCtx.DB().ValidateAndUpdate(&move)
	if e := handleError(move.ID, verrs, err); e != nil {
		return nil, e
	}

	return &move, nil
}

func findServiceMemberIDWithOrderID(appCtx appcontext.AppContext, orderID uuid.UUID) (*uuid.UUID, error) {
	var order models.Order

	err := appCtx.DB().Q().EagerPreload("ServiceMember.User",
		"ServiceMemberID").
		Find(&order, orderID)

	if err != nil {
		switch err {
		case sql.ErrNoRows:
			return nil, apperror.NewNotFoundError(orderID, "while looking for order")
		default:
			return nil, apperror.NewQueryError("Order", err, "")
		}
	}

	return &order.ServiceMemberID, nil
}<|MERGE_RESOLUTION|>--- conflicted
+++ resolved
@@ -40,16 +40,12 @@
 		return models.Upload{}, "", nil, findErr
 	}
 
-<<<<<<< HEAD
-	userUpload, url, verrs, err := u.additionalDoc(appCtx, userID, *moveToUpdate, file, filename, storer, uploadType)
-=======
 	serviceMemberID, memberFindErr := findServiceMemberIDWithOrderID(appCtx, moveToUpdate.OrdersID)
 	if memberFindErr != nil {
 		return models.Upload{}, "", nil, memberFindErr
 	}
 
 	userUpload, url, verrs, err := u.additionalDoc(appCtx, userID, *serviceMemberID, *moveToUpdate, file, filename, storer, uploadType)
->>>>>>> b1f8176a
 	if verrs.HasAny() || err != nil {
 		return models.Upload{}, "", verrs, err
 	}
@@ -76,11 +72,7 @@
 	return &move, nil
 }
 
-<<<<<<< HEAD
-func (u *additionalDocumentsUploader) additionalDoc(appCtx appcontext.AppContext, userID uuid.UUID, move models.Move, file io.ReadCloser, filename string, storer storage.FileStorer, uploadType models.UploadType) (models.UserUpload, string, *validate.Errors, error) {
-=======
 func (u *additionalDocumentsUploader) additionalDoc(appCtx appcontext.AppContext, userID uuid.UUID, serviceMemberID uuid.UUID, move models.Move, file io.ReadCloser, filename string, storer storage.FileStorer, uploadType models.UploadType) (models.UserUpload, string, *validate.Errors, error) {
->>>>>>> b1f8176a
 	// If move does not have a Document for additional document uploads, then create a new one
 	var err error
 	savedAdditionalDoc := move.AdditionalDocuments
