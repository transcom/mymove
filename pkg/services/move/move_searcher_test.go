--- conflicted
+++ resolved
@@ -189,224 +189,6 @@
 		suite.NoError(err)
 		suite.Len(moves, 0)
 	})
-<<<<<<< HEAD
-
-	suite.Run("search as TOO should return only moves with certain statuses", func() {
-		allowedTOOStatus := []models.MoveStatus{models.MoveStatusSUBMITTED, models.MoveStatusAPPROVALSREQUESTED, models.MoveStatusAPPROVED}
-		tioUser := factory.BuildOfficeUserWithRoles(suite.DB(), nil, []roles.RoleType{roles.RoleTypeTOO})
-		session := auth.Session{
-			ApplicationName: auth.OfficeApp,
-			Roles:           tioUser.User.Roles,
-			OfficeUserID:    tioUser.ID,
-			IDToken:         "fake_token",
-			AccessToken:     "fakeAccessToken",
-		}
-
-		factory.BuildMove(suite.DB(), []factory.Customization{
-			{
-				Model: models.Move{
-					Locator: "AAAAAA",
-					Status:  models.MoveStatusAPPROVED,
-				},
-			},
-			{
-				Model: models.ServiceMember{
-					FirstName: models.StringPointer("Grace"),
-					LastName:  models.StringPointer("Griffin"),
-				},
-			},
-		}, nil)
-
-		factory.BuildMove(suite.DB(), []factory.Customization{
-			{
-				Model: models.Move{
-					Locator: "BBBBBB",
-					Status:  models.MoveStatusAPPROVALSREQUESTED,
-				},
-			},
-			{
-				Model: models.ServiceMember{
-					FirstName: models.StringPointer("Grace"),
-					LastName:  models.StringPointer("Griffin"),
-				},
-			},
-		}, nil)
-
-		factory.BuildMove(suite.DB(), []factory.Customization{
-			{
-				Model: models.Move{
-					Locator: "CCCCCC",
-					Status:  models.MoveStatusCANCELED,
-				},
-			},
-			{
-				Model: models.ServiceMember{
-					FirstName: models.StringPointer("Grace"),
-					LastName:  models.StringPointer("Griffin"),
-				},
-			},
-		}, nil)
-
-		moves, totalCount, err := searcher.SearchMoves(suite.AppContextWithSessionForTest(&session), &services.SearchMovesParams{
-			CustomerName: models.StringPointer("grace griffin"),
-		})
-
-		for _, moveResult := range moves {
-			suite.Contains(allowedTOOStatus, moveResult.Status)
-		}
-
-		suite.NoError(err)
-		suite.Equal(2, totalCount)
-	})
-
-	suite.Run("search as TIO should return only moves containing certain statuses", func() {
-		allowedTIOStatus := []models.PaymentRequestStatus{models.PaymentRequestStatusReviewed, models.PaymentRequestStatusReviewedAllRejected, models.PaymentRequestStatusPaid, models.PaymentRequestStatusEDIError, models.PaymentRequestStatusDeprecated, models.PaymentRequestStatusPending}
-		tooUser := factory.BuildOfficeUserWithRoles(suite.DB(), nil, []roles.RoleType{roles.RoleTypeTIO})
-		session := auth.Session{
-			ApplicationName: auth.OfficeApp,
-			Roles:           tooUser.User.Roles,
-			OfficeUserID:    tooUser.ID,
-			IDToken:         "fake_token",
-			AccessToken:     "fakeAccessToken",
-		}
-
-		firstMove := factory.BuildMove(suite.DB(), []factory.Customization{
-			{
-				Model: models.Move{
-					Locator: "AAAAAA",
-					Status:  models.MoveStatusAPPROVALSREQUESTED,
-				},
-			},
-			{
-				Model: models.ServiceMember{
-					FirstName: models.StringPointer("Grace"),
-					LastName:  models.StringPointer("Griffin"),
-				},
-			},
-		}, nil)
-		factory.BuildPaymentRequest(suite.DB(), []factory.Customization{
-			{
-				Model: models.PaymentRequest{
-					MoveTaskOrderID: firstMove.ID,
-					Status:          models.PaymentRequestStatusPending,
-				},
-			},
-		}, nil)
-
-		secondMove := factory.BuildMove(suite.DB(), []factory.Customization{
-			{
-				Model: models.Move{
-					Locator: "BBBBBB",
-					Status:  models.MoveStatusAPPROVALSREQUESTED,
-				},
-			},
-			{
-				Model: models.ServiceMember{
-					FirstName: models.StringPointer("Grace"),
-					LastName:  models.StringPointer("Griffin"),
-				},
-			},
-		}, nil)
-
-		factory.BuildPaymentRequest(suite.DB(), []factory.Customization{
-			{
-				Model: models.PaymentRequest{
-					MoveTaskOrderID: secondMove.ID,
-					Status:          models.PaymentRequestStatusPaid,
-				},
-			},
-		}, nil)
-
-		thirdMove := factory.BuildMove(suite.DB(), []factory.Customization{
-			{
-				Model: models.Move{
-					Locator: "CCCCCC",
-					Status:  models.MoveStatusAPPROVALSREQUESTED,
-				},
-			},
-			{
-				Model: models.ServiceMember{
-					FirstName: models.StringPointer("Grace"),
-					LastName:  models.StringPointer("Griffin"),
-				},
-			},
-		}, nil)
-
-		factory.BuildPaymentRequest(suite.DB(), []factory.Customization{
-			{
-				Model: models.PaymentRequest{
-					MoveTaskOrderID: thirdMove.ID,
-					Status:          models.PaymentRequestStatusDeprecated,
-				},
-			},
-		}, nil)
-
-		fourthMove := factory.BuildMove(suite.DB(), []factory.Customization{
-			{
-				Model: models.Move{
-					Locator: "DDDDDD",
-					Status:  models.MoveStatusAPPROVALSREQUESTED,
-				},
-			},
-			{
-				Model: models.ServiceMember{
-					FirstName: models.StringPointer("Grace"),
-					LastName:  models.StringPointer("Griffin"),
-				},
-			},
-		}, nil)
-
-		factory.BuildPaymentRequest(suite.DB(), []factory.Customization{
-			{
-				Model: models.PaymentRequest{
-					MoveTaskOrderID: fourthMove.ID,
-					Status:          models.PaymentRequestStatusReceivedByGex,
-				},
-			},
-		}, nil)
-
-		fifthMove := factory.BuildMove(suite.DB(), []factory.Customization{
-			{
-				Model: models.Move{
-					Locator: "EEEEEE",
-					Status:  models.MoveStatusAPPROVALSREQUESTED,
-				},
-			},
-			{
-				Model: models.ServiceMember{
-					FirstName: models.StringPointer("Grace"),
-					LastName:  models.StringPointer("Griffin"),
-				},
-			},
-		}, nil)
-
-		factory.BuildPaymentRequest(suite.DB(), []factory.Customization{
-			{
-				Model: models.PaymentRequest{
-					MoveTaskOrderID: fifthMove.ID,
-					Status:          models.PaymentRequestStatusSentToGex,
-				},
-			},
-		}, nil)
-
-		moves, totalCount, err := searcher.SearchMoves(suite.AppContextWithSessionForTest(&session), &services.SearchMovesParams{
-			CustomerName: models.StringPointer("Grace Griffin"),
-		})
-
-		for _, moveResult := range moves {
-
-			for _, paymentRequest := range moveResult.PaymentRequests {
-				suite.Contains(allowedTIOStatus, paymentRequest.Status)
-			}
-
-		}
-
-		suite.NoError(err)
-		suite.Equal(3, totalCount)
-	})
-
-=======
->>>>>>> 461a9c7e
 	suite.Run("test pagination", func() {
 		qaeUser := factory.BuildOfficeUserWithRoles(suite.DB(), nil, []roles.RoleType{roles.RoleTypeQaeCsr})
 		session := auth.Session{
