package move

import (
	"database/sql"
	"fmt"
	"time"

	"github.com/gobuffalo/validate/v3"
	"github.com/gofrs/uuid"
	"github.com/pkg/errors"
	"go.uber.org/zap"

	"github.com/transcom/mymove/pkg/appcontext"
	"github.com/transcom/mymove/pkg/apperror"
	"github.com/transcom/mymove/pkg/models"
	"github.com/transcom/mymove/pkg/services"
)

type moveRouter struct {
}

// NewMoveRouter creates a new moveRouter service
func NewMoveRouter() services.MoveRouter {
	return &moveRouter{}
}

// Submit is called when the customer submits amended orders or submits their move. It determines whether
// to send the move to Service Counseling or directly to the TOO. If it goes to
// Service Counseling, its status becomes "Needs Service Counseling", otherwise,
// "Submitted". A signed certification should be passed in when submitting a move, but not when submitting
// amended orders.
func (router moveRouter) Submit(appCtx appcontext.AppContext, move *models.Move, newSignedCertification *models.SignedCertification) error {
	router.logMove(appCtx, move)
	var verrs *validate.Errors
	transactionError := appCtx.NewTransaction(func(txnAppCtx appcontext.AppContext) error {

		// when a move is submitted and needs to be routed to a service counselor, the move status is updated,
		// ppm shipment statuses are updated (both the ppm shipment and the parent mtoShipment),
		// and a signedCertification is created. sendToServiceCounselor handles the move and shipment status changes
		needsServicesCounseling, err := router.needsServiceCounseling(appCtx, move)
		if err != nil {
			appCtx.Logger().Error("failure determining if a move needs services counseling", zap.Error(err))
			return err
		}
		if needsServicesCounseling {
			err = router.sendToServiceCounselor(txnAppCtx, move)
			if err != nil {
				appCtx.Logger().Error("failure routing move to services counseling", zap.Error(err))
				return err
			}

			appCtx.Logger().Info("SUCCESS: Move sent to services counselor")
		} else {
			err = router.sendNewMoveToOfficeUser(txnAppCtx, move)
			if err != nil {
				txnAppCtx.Logger().Error("failure routing move to office user", zap.Error(err))
				return err
			}
			appCtx.Logger().Info("SUCCESS: Move sent to office user")
		}

		if newSignedCertification == nil {
			msg := "signedCertification is required"
			appCtx.Logger().Error(msg, zap.Error(err))
			return apperror.NewInvalidInputError(move.ID, err, verrs, msg)
		}
		verrs, err = txnAppCtx.DB().ValidateAndCreate(newSignedCertification)
		if err != nil || verrs.HasAny() {
			txnAppCtx.Logger().Error("error saving signed certification: %w", zap.Error(err))
		}
		return err
	})

	if transactionError != nil {
		return transactionError
	}
	appCtx.Logger().Info("SUCCESS: Move submitted and routed to the appropriate queue")
	return nil
}

func (router moveRouter) RouteAfterAmendingOrders(appCtx appcontext.AppContext, move *models.Move) error {
	return appCtx.NewTransaction(func(txnAppCtx appcontext.AppContext) error {
		needsServicesCounseling, err := router.needsServiceCounseling(appCtx, move)
		if err != nil {
			appCtx.Logger().Error("failure determining if a move needs services counseling", zap.Error(err))
			return err
		}
		if needsServicesCounseling {
			err = router.sendToServiceCounselor(txnAppCtx, move)
			if err != nil {
				appCtx.Logger().Error("failure routing move to services counseling", zap.Error(err))
				return err
			}
			appCtx.Logger().Info("SUCCESS: Move sent to services counselor")
		} else {
			err := router.SendToOfficeUser(txnAppCtx, move)
			if err != nil {
				txnAppCtx.Logger().Error("failure routing move to office user", zap.Error(err))
				return err
			}
			appCtx.Logger().Info("SUCCESS: Move sent to office user")

			// Let's get the orders for this move so we can wipe out the acknowledgement if it exists already (from a prior orders amendment process)
			var ordersForMove models.Order
			err = txnAppCtx.DB().Find(&ordersForMove, move.OrdersID)
			if err != nil {
				switch err {
				case sql.ErrNoRows:
					return apperror.NewNotFoundError(move.OrdersID, "looking for Order")
				default:
					return apperror.NewQueryError("Order", err, "")
				}
			}
			// Here we'll nil out the value (if it's set already) so that on the client-side we'll see view this change
			// in status as 'new orders' that need acknowledging by the TOO.
			// Other circumstances like new MTOServiceItems will be calling SendToOfficeUser() directly.
			txnAppCtx.Logger().Info("Determining whether there is a preexisting orders acknowledgement")
			if ordersForMove.AmendedOrdersAcknowledgedAt != nil {
				txnAppCtx.Logger().Info("Move has a preexisting acknowledgement")
				ordersForMove.AmendedOrdersAcknowledgedAt = nil
				_, err = txnAppCtx.DB().ValidateAndSave(&ordersForMove)
				if err != nil {
					txnAppCtx.Logger().Error("failure resetting orders AmendedOrdersAcknowledgeAt field when routing move submission with amended orders ", zap.Error(err))
					return err
				}
				txnAppCtx.Logger().Info("Successfully reset orders acknowledgement")
			}
		}
		return nil
	})
}

func (router moveRouter) needsServiceCounseling(appCtx appcontext.AppContext, move *models.Move) (bool, error) {
	var orders models.Order
	err := appCtx.DB().Q().
		Where("orders.id = ?", move.OrdersID).
		First(&orders)

	if err != nil {
		switch err {
		case sql.ErrNoRows:
			appCtx.Logger().Error("failure finding move", zap.Error(err))
			return false, apperror.NewNotFoundError(move.OrdersID, "looking for move.OrdersID")
		default:
			appCtx.Logger().Error("failure encountered querying for orders associated with the move", zap.Error(err))
			return false, apperror.NewQueryError("Order", err, fmt.Sprintf("failure encountered querying for orders associated with the move, %s, id: %s", err.Error(), move.ID))
		}
	}

	var originDutyLocation models.DutyLocation

	if orders.OriginDutyLocationID == nil || *orders.OriginDutyLocationID == uuid.Nil {
		return false, apperror.NewInvalidInputError(orders.ID, err, nil, "orders missing OriginDutyLocation")
	}

	originDutyLocation, err = models.FetchDutyLocation(appCtx.DB(), *orders.OriginDutyLocationID)
	if err != nil {
		appCtx.Logger().Error("failure finding the origin duty location", zap.Error(err))
		return false, apperror.NewInvalidInputError(*orders.OriginDutyLocationID, err, nil, "unable to find origin duty location")
	}

	if move.ServiceCounselingCompletedAt != nil {
		return false, nil
	}

	return originDutyLocation.ProvidesServicesCounseling, nil
}

// sendToServiceCounselor makes the move available for a Service Counselor to review
func (router moveRouter) sendToServiceCounselor(appCtx appcontext.AppContext, move *models.Move) error {
	if move.Status == models.MoveStatusNeedsServiceCounseling {
		return nil
	}

	if move.Status != models.MoveStatusDRAFT {
		appCtx.Logger().Warn(fmt.Sprintf(
			"Cannot move to NeedsServiceCounseling state when the Move is not in Draft status. Its current status is: %s",
			move.Status,
		))

		return errors.Wrap(
			models.ErrInvalidTransition, fmt.Sprintf(
				"Cannot move to NeedsServiceCounseling state when the Move is not in Draft status. Its current status is: %s",
				move.Status,
			),
		)
	}

	move.Status = models.MoveStatusNeedsServiceCounseling
	now := time.Now()
	move.SubmittedAt = &now

	for i := range move.MTOShipments {
		// if it's a PPMShipment update both the mto and ppm shipment level statuses
		if move.MTOShipments[i].ShipmentType == models.MTOShipmentTypePPM {
			move.MTOShipments[i].Status = models.MTOShipmentStatusSubmitted
			move.MTOShipments[i].PPMShipment.Status = models.PPMShipmentStatusSubmitted

			if verrs, err := appCtx.DB().ValidateAndUpdate(&move.MTOShipments[i]); verrs.HasAny() || err != nil {
				msg := "failure saving shipment when routing move submission"
				appCtx.Logger().Error(msg, zap.Error(err))
				return apperror.NewInvalidInputError(move.MTOShipments[i].ID, err, verrs, msg)
			}
			if verrs, err := appCtx.DB().ValidateAndUpdate(move.MTOShipments[i].PPMShipment); verrs.HasAny() || err != nil {
				msg := "failure saving PPM shipment when routing move submission"
				appCtx.Logger().Error(msg, zap.Error(err))
				return apperror.NewInvalidInputError(move.MTOShipments[i].PPMShipment.ID, err, verrs, msg)
			}
		}
		// update status for boat or mobile home shipment
		if move.MTOShipments[i].ShipmentType == models.MTOShipmentTypeBoatHaulAway ||
			move.MTOShipments[i].ShipmentType == models.MTOShipmentTypeBoatTowAway ||
			move.MTOShipments[i].ShipmentType == models.MTOShipmentTypeMobileHome {
<<<<<<< HEAD
			move.MTOShipments[i].Status = models.MTOShipmentStatusSubmitted

			if verrs, err := appCtx.DB().ValidateAndUpdate(&move.MTOShipments[i]); verrs.HasAny() || err != nil {
				msg := "failure saving shipment when routing move submission"
				appCtx.Logger().Error(msg, zap.Error(err))
				return apperror.NewInvalidInputError(move.MTOShipments[i].ID, err, verrs, msg)
			}
		}
		// update status for mobile home shipment
		if move.MTOShipments[i].ShipmentType == models.MTOShipmentTypeMobileHome {
=======
>>>>>>> 752981dc
			move.MTOShipments[i].Status = models.MTOShipmentStatusSubmitted

			if verrs, err := appCtx.DB().ValidateAndUpdate(&move.MTOShipments[i]); verrs.HasAny() || err != nil {
				msg := "failure saving parent MTO shipment object for boat/mobile home shipment when routing move submission"
				appCtx.Logger().Error(msg, zap.Error(err))
				return apperror.NewInvalidInputError(move.MTOShipments[i].ID, err, verrs, msg)
			}

			if move.MTOShipments[i].BoatShipment != nil {
				if verrs, err := appCtx.DB().ValidateAndUpdate(move.MTOShipments[i].BoatShipment); verrs.HasAny() || err != nil {
					msg := "failure saving boat shipment when routing move submission"
					appCtx.Logger().Error(msg, zap.Error(err))
					return apperror.NewInvalidInputError(move.MTOShipments[i].ID, err, verrs, msg)
				}
			}

			if move.MTOShipments[i].MobileHome != nil {
				if verrs, err := appCtx.DB().ValidateAndUpdate(move.MTOShipments[i].MobileHome); verrs.HasAny() || err != nil {
					msg := "failure saving mobile home shipment when routing move submission"
					appCtx.Logger().Error(msg, zap.Error(err))
					return apperror.NewInvalidInputError(move.MTOShipments[i].ID, err, verrs, msg)
				}
			}
		}
	}

	if verrs, err := appCtx.DB().ValidateAndSave(move); verrs.HasAny() || err != nil {
		msg := "failure saving move when routing move submission"
		appCtx.Logger().Error(msg, zap.Error(err))
		return apperror.NewInvalidInputError(move.ID, err, verrs, msg)
	}

	return nil
}

// sendNewMoveToOfficeUser makes the move available for a TOO to review
// The Submitted status indicates to the TOO that this is a new move.
func (router moveRouter) sendNewMoveToOfficeUser(appCtx appcontext.AppContext, move *models.Move) error {
	if move.Status != models.MoveStatusDRAFT {
		appCtx.Logger().Warn(fmt.Sprintf(
			"Cannot move to Submitted state for TOO review when the Move is not in Draft status. Its current status is: %s",
			move.Status))

		return errors.Wrap(models.ErrInvalidTransition, fmt.Sprintf(
			"Cannot move to Submitted state for TOO review when the Move is not in Draft status. Its current status is: %s",
			move.Status))
	}
	move.Status = models.MoveStatusSUBMITTED
	now := time.Now()
	move.SubmittedAt = &now

	// if it's a PPMShipment update both the mto and ppm shipment level statuses
	for i := range move.MTOShipments {
		if move.MTOShipments[i].ShipmentType == models.MTOShipmentTypePPM {
			move.MTOShipments[i].Status = models.MTOShipmentStatusSubmitted
			move.MTOShipments[i].PPMShipment.Status = models.PPMShipmentStatusSubmitted

			if verrs, err := appCtx.DB().ValidateAndUpdate(&move.MTOShipments[i]); verrs.HasAny() || err != nil {
				msg := "failure saving shipment when routing move submission"
				appCtx.Logger().Error(msg, zap.Error(err))
				return apperror.NewInvalidInputError(move.MTOShipments[i].ID, err, verrs, msg)
			}

			if verrs, err := appCtx.DB().ValidateAndUpdate(move.MTOShipments[i].PPMShipment); verrs.HasAny() || err != nil {
				msg := "failure saving PPM shipment when routing move submission"
				appCtx.Logger().Error(msg, zap.Error(err))
				return apperror.NewInvalidInputError(move.MTOShipments[i].PPMShipment.ID, err, verrs, msg)
			}
		}
	}

	if verrs, err := appCtx.DB().ValidateAndSave(move); verrs.HasAny() || err != nil {
		msg := "failure saving move when routing move submission"
		appCtx.Logger().Error(msg, zap.Error(err))
		return apperror.NewInvalidInputError(move.ID, err, verrs, msg)
	}

	return nil
}

// Approve makes the Move available to the Prime. The Prime cannot create
// Service Items unless the Move is approved.
func (router moveRouter) Approve(appCtx appcontext.AppContext, move *models.Move) error {
	router.logMove(appCtx, move)
	if router.alreadyApproved(move) {
		return nil
	}

	if currentStatusApprovable(*move) {
		move.Status = models.MoveStatusAPPROVED
		now := time.Now()
		move.ApprovedAt = &now
		appCtx.Logger().Info("SUCCESS: Move approved")
		return nil
	}

	appCtx.Logger().Warn(fmt.Sprintf(
		"A move can only be approved if it's in one of these states: %q. However, its current status is: %s",
		validStatusesBeforeApproval, move.Status,
	))

	return errors.Wrap(
		models.ErrInvalidTransition, fmt.Sprintf(
			"A move can only be approved if it's in one of these states: %q. However, its current status is: %s",
			validStatusesBeforeApproval, move.Status,
		),
	)
}

func (router moveRouter) alreadyApproved(move *models.Move) bool {
	return move.Status == models.MoveStatusAPPROVED
}

func currentStatusApprovable(move models.Move) bool {
	return statusSliceContains(validStatusesBeforeApproval, move.Status)
}

func approvable(move models.Move) bool {
	return moveHasReviewedServiceItems(move) &&
		moveHasAcknowledgedOrdersAmendment(move.Orders) &&
		moveHasAcknowledgedExcessWeightRisk(move) &&
		allSITExtensionsAreReviewed(move) &&
		allShipmentAddressUpdatesAreReviewed(move) &&
		allShipmentsAreApproved(move)
}

func statusSliceContains(statusSlice []models.MoveStatus, status models.MoveStatus) bool {
	for _, validStatus := range statusSlice {
		if status == validStatus {
			return true
		}
	}
	return false
}

var validStatusesBeforeApproval = []models.MoveStatus{
	models.MoveStatusSUBMITTED,
	models.MoveStatusAPPROVALSREQUESTED,
	models.MoveStatusServiceCounselingCompleted,
}

func moveHasAcknowledgedOrdersAmendment(order models.Order) bool {
	if order.UploadedAmendedOrdersID != nil && order.AmendedOrdersAcknowledgedAt == nil {
		return false
	}
	return true
}

func moveHasReviewedServiceItems(move models.Move) bool {
	for _, mtoServiceItem := range move.MTOServiceItems {
		if mtoServiceItem.Status == models.MTOServiceItemStatusSubmitted {
			return false
		}
	}

	return true
}

func moveHasAcknowledgedExcessWeightRisk(move models.Move) bool {
	// If the move hasn't been flagged for being at risk of excess weight, then
	// we don't need to check if the risk has been acknowledged.
	if move.ExcessWeightQualifiedAt == nil {
		return true
	}
	return move.ExcessWeightAcknowledgedAt != nil
}

func allSITExtensionsAreReviewed(move models.Move) bool {
	for _, shipment := range move.MTOShipments {
		for _, sitDurationUpdate := range shipment.SITDurationUpdates {
			if sitDurationUpdate.Status == models.SITExtensionStatusPending {
				return false
			}
		}
	}

	return true
}

func allShipmentsAreApproved(move models.Move) bool {
	for _, shipment := range move.MTOShipments {
		if shipment.Status == models.MTOShipmentStatusSubmitted {
			return false
		}
	}

	return true
}

func allShipmentAddressUpdatesAreReviewed(move models.Move) bool {
	for _, shipment := range move.MTOShipments {
		if shipment.DeliveryAddressUpdate != nil && shipment.DeliveryAddressUpdate.Status == models.ShipmentAddressUpdateStatusRequested {
			return false
		}
	}
	return true
}

// SendToOfficeUser sets the moves status to
// "Approvals Requested", which indicates to the TOO that they have new
// service items to review.
func (router moveRouter) SendToOfficeUser(appCtx appcontext.AppContext, move *models.Move) error {
	router.logMove(appCtx, move)
	// Do nothing if it's already in the desired state
	if move.Status == models.MoveStatusAPPROVALSREQUESTED {
		return nil
	}
	if move.Status == models.MoveStatusCANCELED {
		errorMessage := fmt.Sprintf("The status for the move with ID %s can not be sent to 'Approvals Requested' if the status is cancelled.", move.ID)
		appCtx.Logger().Warn(errorMessage)

		return errors.Wrap(models.ErrInvalidTransition, errorMessage)
	}
	move.Status = models.MoveStatusAPPROVALSREQUESTED
	now := time.Now()
	move.ApprovalsRequestedAt = &now

	if verrs, err := appCtx.DB().ValidateAndSave(move); verrs.HasAny() || err != nil {
		msg := "failure saving move when routing move submission"
		appCtx.Logger().Error(msg, zap.Error(err))
		return apperror.NewInvalidInputError(move.ID, err, verrs, msg)
	}
	appCtx.Logger().Info("SUCCESS: Move sent to TOO to request approval")

	return nil
}

// Cancel cancels the Move and its associated PPMs
func (router moveRouter) Cancel(appCtx appcontext.AppContext, reason string, move *models.Move) error {
	router.logMove(appCtx, move)
	// We can cancel any move that isn't already complete.
	// TODO: What does complete mean? How do we determine when a move is complete?
	if move.Status == models.MoveStatusCANCELED {
		return errors.Wrap(models.ErrInvalidTransition, "cannot cancel a move that is already canceled")
	}

	move.Status = models.MoveStatusCANCELED

	// If a reason was submitted, add it to the move record.
	if reason != "" {
		move.CancelReason = &reason
	}

	// This will work only if you use the PPM in question rather than a var representing it
	// i.e. you can't use _, ppm := range PPMs, has to be PPMS[i] as below
	for i := range move.MTOShipments {
		err := move.MTOShipments[i].PPMShipment.CancelShipment()
		if err != nil {
			return err
		}
	}

	// TODO: Orders can exist after related moves are canceled
	err := move.Orders.Cancel()
	if err != nil {
		return err
	}

	appCtx.Logger().Info("SUCCESS: Move Canceled")
	return nil

}

// CompleteServiceCounseling sets the move status to:
//   - "Service Counseling Completed" if a non-PPM move
//   - "Approved" if a PPM-only move
//
// This makes the move available to the TOO.  This gets called when the Service Counselor is done
// reviewing the move and submits it.
func (router moveRouter) CompleteServiceCounseling(_ appcontext.AppContext, move *models.Move) error {
	// Verify shipments are present.
	if len(move.MTOShipments) == 0 {
		return apperror.NewConflictError(move.ID, "No shipments associated with move")
	}

	// Verify the shipment's existing status.
	if move.Status != models.MoveStatusNeedsServiceCounseling {
		return apperror.NewConflictError(move.ID, fmt.Sprintf("The status for the Move with ID %s can only be set to 'Service Counseling Completed' from the 'Needs Service Counseling' status, but its current status is %s.", move.ID, move.Status))
	}

	// Examine shipments for valid state and how to transition.
	ppmOnlyMove := true
	for _, s := range move.MTOShipments {
		if s.ShipmentType == models.MTOShipmentTypeHHGOutOfNTSDom && s.StorageFacilityID == nil {
			return apperror.NewConflictError(s.ID, "NTS-release shipment must include facility info")
		}
		if s.ShipmentType != models.MTOShipmentTypePPM {
			ppmOnlyMove = false
		}
	}

	// Set target state based on associated shipments.
	targetState := models.MoveStatusServiceCounselingCompleted
	if ppmOnlyMove {
		targetState = models.MoveStatusAPPROVED
	}

	now := time.Now()
	move.ServiceCounselingCompletedAt = &now
	move.Status = targetState

	return nil
}

// ApproveOrRequestApproval routes the move appropriately based on whether or
// not the TOO has any tasks requiring their attention.
func (router moveRouter) ApproveOrRequestApproval(appCtx appcontext.AppContext, move models.Move) (*models.Move, error) {
	err := appCtx.DB().Q().EagerPreload("MTOServiceItems", "Orders.ServiceMember", "Orders.NewDutyLocation.Address", "MTOShipments.SITDurationUpdates", "MTOShipments.DeliveryAddressUpdate").Find(&move, move.ID)
	if err != nil {
		appCtx.Logger().Error("Failed to preload MTOServiceItems and Orders for Move", zap.Error(err))
		switch err {
		case sql.ErrNoRows:
			return nil, apperror.NewNotFoundError(move.ID, "looking for Move")
		default:
			return nil, apperror.NewQueryError("Move", err, "")
		}
	}

	if approvable(move) {
		err = router.Approve(appCtx, &move)
	} else {
		err = router.SendToOfficeUser(appCtx, &move)
	}

	if err != nil {
		return nil, err
	}

	verrs, err := appCtx.DB().ValidateAndUpdate(&move)
	if e := handleError(move.ID, verrs, err); e != nil {
		return nil, e
	}

	return &move, nil
}

func handleError(modelID uuid.UUID, verrs *validate.Errors, err error) error {
	if verrs != nil && verrs.HasAny() {
		return apperror.NewInvalidInputError(modelID, nil, verrs, "")
	}
	if err != nil {
		return err
	}

	return nil
}

func (router moveRouter) logMove(appCtx appcontext.AppContext, move *models.Move) {
	appCtx.Logger().Info("Move log",
		zap.String("Move.ID", move.ID.String()),
		zap.String("Move.Locator", move.Locator),
		zap.String("Move.Status", string(move.Status)),
		zap.String("Move.OrdersID", move.OrdersID.String()),
	)
}<|MERGE_RESOLUTION|>--- conflicted
+++ resolved
@@ -211,19 +211,6 @@
 		if move.MTOShipments[i].ShipmentType == models.MTOShipmentTypeBoatHaulAway ||
 			move.MTOShipments[i].ShipmentType == models.MTOShipmentTypeBoatTowAway ||
 			move.MTOShipments[i].ShipmentType == models.MTOShipmentTypeMobileHome {
-<<<<<<< HEAD
-			move.MTOShipments[i].Status = models.MTOShipmentStatusSubmitted
-
-			if verrs, err := appCtx.DB().ValidateAndUpdate(&move.MTOShipments[i]); verrs.HasAny() || err != nil {
-				msg := "failure saving shipment when routing move submission"
-				appCtx.Logger().Error(msg, zap.Error(err))
-				return apperror.NewInvalidInputError(move.MTOShipments[i].ID, err, verrs, msg)
-			}
-		}
-		// update status for mobile home shipment
-		if move.MTOShipments[i].ShipmentType == models.MTOShipmentTypeMobileHome {
-=======
->>>>>>> 752981dc
 			move.MTOShipments[i].Status = models.MTOShipmentStatusSubmitted
 
 			if verrs, err := appCtx.DB().ValidateAndUpdate(&move.MTOShipments[i]); verrs.HasAny() || err != nil {
