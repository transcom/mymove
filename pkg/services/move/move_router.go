--- conflicted
+++ resolved
@@ -488,13 +488,8 @@
 	if shipment.Status == models.MTOShipmentStatusApprovalsRequested {
 		return nil, nil
 	}
-<<<<<<< HEAD
-	if shipment.Status == models.MTOShipmentStatusCanceled {
-		errorMessage := fmt.Sprintf("The status for the shipment with ID %s can not be sent to 'Approvals Requested' if the status is canceled.", shipment.ID)
-=======
 	if shipment.Status == models.MTOShipmentStatusCanceled || shipment.Status == models.MTOShipmentStatusTerminatedForCause {
 		errorMessage := fmt.Sprintf("The status for the shipment with ID %s can not be sent to 'Approvals Requested' if the status is %s.", shipment.ID, shipment.Status)
->>>>>>> 0008c8c7
 		appCtx.Logger().Warn(errorMessage)
 
 		return nil, errors.Wrap(models.ErrInvalidTransition, errorMessage)
