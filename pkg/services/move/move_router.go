package move

import (
	"database/sql"
	"fmt"
	"time"

	"github.com/gobuffalo/validate/v3"
	"github.com/gofrs/uuid"
	"github.com/pkg/errors"
	"go.uber.org/zap"

	"github.com/transcom/mymove/pkg/appcontext"
	"github.com/transcom/mymove/pkg/apperror"
	"github.com/transcom/mymove/pkg/models"
	"github.com/transcom/mymove/pkg/services"
)

type moveRouter struct {
	transportationOfficesFetcher services.TransportationOfficesFetcher
}

// NewMoveRouter creates a new moveRouter service
func NewMoveRouter(transportationOfficeFetcher services.TransportationOfficesFetcher) services.MoveRouter {
	return &moveRouter{
		transportationOfficesFetcher: transportationOfficeFetcher,
	}
}

// Submit is called when the customer submits amended orders or submits their move. It determines whether
// to send the move to Service Counseling or directly to the TOO. If it goes to
// Service Counseling, its status becomes "Needs Service Counseling", otherwise,
// "Submitted". A signed certification should be passed in when submitting a move, but not when submitting
// amended orders.
func (router moveRouter) Submit(appCtx appcontext.AppContext, move *models.Move, newSignedCertification *models.SignedCertification) error {
	router.logMove(appCtx, move)
	var verrs *validate.Errors
	transactionError := appCtx.NewTransaction(func(txnAppCtx appcontext.AppContext) error {

		// when a move is submitted and needs to be routed to a service counselor, the move status is updated,
		// ppm shipment statuses are updated (both the ppm shipment and the parent mtoShipment),
		// and a signedCertification is created. sendToServiceCounselor handles the move and shipment status changes
		needsServicesCounseling, err := router.needsServiceCounseling(appCtx, move)
		if err != nil {
			appCtx.Logger().Error("failure determining if a move needs services counseling", zap.Error(err))
			return err
		}
		if needsServicesCounseling {
			err = router.sendToServiceCounselor(txnAppCtx, move)
			if err != nil {
				appCtx.Logger().Error("failure routing move to services counseling", zap.Error(err))
				return err
			}

			appCtx.Logger().Info("SUCCESS: Move sent to services counselor")
		} else {
			err = router.sendNewMoveToOfficeUser(txnAppCtx, move)
			if err != nil {
				txnAppCtx.Logger().Error("failure routing move to office user", zap.Error(err))
				return err
			}
			appCtx.Logger().Info("SUCCESS: Move sent to office user")
		}

		if newSignedCertification == nil {
			msg := "signedCertification is required"
			appCtx.Logger().Error(msg, zap.Error(err))
			return apperror.NewInvalidInputError(move.ID, err, verrs, msg)
		}
		verrs, err = txnAppCtx.DB().ValidateAndCreate(newSignedCertification)
		if err != nil || verrs.HasAny() {
			txnAppCtx.Logger().Error("error saving signed certification: %w", zap.Error(err))
		}
		return err
	})

	if transactionError != nil {
		return transactionError
	}
	appCtx.Logger().Info("SUCCESS: Move submitted and routed to the appropriate queue")
	return nil
}

func (router moveRouter) RouteAfterAmendingOrders(appCtx appcontext.AppContext, move *models.Move) error {
	return appCtx.NewTransaction(func(txnAppCtx appcontext.AppContext) error {
		needsServicesCounseling, err := router.needsServiceCounseling(appCtx, move)
		if err != nil {
			appCtx.Logger().Error("failure determining if a move needs services counseling", zap.Error(err))
			return err
		}
		if needsServicesCounseling {
			err = router.sendToServiceCounselor(txnAppCtx, move)
			if err != nil {
				appCtx.Logger().Error("failure routing move to services counseling", zap.Error(err))
				return err
			}
			appCtx.Logger().Info("SUCCESS: Move sent to services counselor")
		} else {
			err := router.SendToOfficeUser(txnAppCtx, move)
			if err != nil {
				txnAppCtx.Logger().Error("failure routing move to office user", zap.Error(err))
				return err
			}
			appCtx.Logger().Info("SUCCESS: Move sent to office user")

			// Let's get the orders for this move so we can wipe out the acknowledgement if it exists already (from a prior orders amendment process)
			var ordersForMove models.Order
			err = txnAppCtx.DB().Find(&ordersForMove, move.OrdersID)
			if err != nil {
				switch err {
				case sql.ErrNoRows:
					return apperror.NewNotFoundError(move.OrdersID, "looking for Order")
				default:
					return apperror.NewQueryError("Order", err, "")
				}
			}
			// Here we'll nil out the value (if it's set already) so that on the client-side we'll see view this change
			// in status as 'new orders' that need acknowledging by the TOO.
			// Other circumstances like new MTOServiceItems will be calling SendToOfficeUser() directly.
			txnAppCtx.Logger().Info("Determining whether there is a preexisting orders acknowledgement")
			if ordersForMove.AmendedOrdersAcknowledgedAt != nil {
				txnAppCtx.Logger().Info("Move has a preexisting acknowledgement")
				ordersForMove.AmendedOrdersAcknowledgedAt = nil
				_, err = txnAppCtx.DB().ValidateAndSave(&ordersForMove)
				if err != nil {
					txnAppCtx.Logger().Error("failure resetting orders AmendedOrdersAcknowledgeAt field when routing move submission with amended orders ", zap.Error(err))
					return err
				}
				txnAppCtx.Logger().Info("Successfully reset orders acknowledgement")
			}
		}
		return nil
	})
}

func (router moveRouter) needsServiceCounseling(appCtx appcontext.AppContext, move *models.Move) (bool, error) {
	var orders models.Order
	err := appCtx.DB().Q().
		Where("orders.id = ?", move.OrdersID).
		First(&orders)

	if err != nil {
		switch err {
		case sql.ErrNoRows:
			appCtx.Logger().Error("failure finding move", zap.Error(err))
			return false, apperror.NewNotFoundError(move.OrdersID, "looking for move.OrdersID")
		default:
			appCtx.Logger().Error("failure encountered querying for orders associated with the move", zap.Error(err))
			return false, apperror.NewQueryError("Order", err, fmt.Sprintf("failure encountered querying for orders associated with the move, %s, id: %s", err.Error(), move.ID))
		}
	}

	var originDutyLocation models.DutyLocation

	if orders.OriginDutyLocationID == nil || *orders.OriginDutyLocationID == uuid.Nil {
		return false, apperror.NewInvalidInputError(orders.ID, err, nil, "orders missing OriginDutyLocation")
	}

	originDutyLocation, err = models.FetchDutyLocation(appCtx.DB(), *orders.OriginDutyLocationID)
	if err != nil {
		appCtx.Logger().Error("failure finding the origin duty location", zap.Error(err))
		return false, apperror.NewInvalidInputError(*orders.OriginDutyLocationID, err, nil, "unable to find origin duty location")
	}

	if move.ServiceCounselingCompletedAt != nil {
		return false, nil
	}

	if move.IsPPMOnly() {
		return true, nil
	}

	return originDutyLocation.ProvidesServicesCounseling, nil
}

// sendToServiceCounselor makes the move available for a Service Counselor to review
func (router moveRouter) sendToServiceCounselor(appCtx appcontext.AppContext, move *models.Move) error {
	var orders models.Order
	var originDutyLocation models.DutyLocation
	err := appCtx.DB().Q().
		Where("orders.id = ?", move.OrdersID).
		First(&orders)

	if err != nil {
		switch err {
		case sql.ErrNoRows:
			appCtx.Logger().Error("failure finding move", zap.Error(err))
			return apperror.NewNotFoundError(move.OrdersID, "looking for move.OrdersID")
		default:
			appCtx.Logger().Error("failure encountered querying for orders associated with the move", zap.Error(err))
			return apperror.NewQueryError("Order", err, fmt.Sprintf("failure encountered querying for orders associated with the move, %s, id: %s", err.Error(), move.ID))
		}
	}

	if move.Status == models.MoveStatusNeedsServiceCounseling {
		return nil
	}

	if move.Status != models.MoveStatusDRAFT {
		appCtx.Logger().Warn(fmt.Sprintf(
			"Cannot move to NeedsServiceCounseling state when the Move is not in Draft status. Its current status is: %s",
			move.Status,
		))

		return errors.Wrap(
			models.ErrInvalidTransition, fmt.Sprintf(
				"Cannot move to NeedsServiceCounseling state when the Move is not in Draft status. Its current status is: %s",
				move.Status,
			),
		)
	}

	isCivilian := orders.Grade != nil && *orders.Grade == models.ServiceMemberGradeCIVILIANEMPLOYEE
	move.Status = models.MoveStatusNeedsServiceCounseling
	now := time.Now()
	move.SubmittedAt = &now
	if orders.OriginDutyLocationID == nil || *orders.OriginDutyLocationID == uuid.Nil {
		return apperror.NewInvalidInputError(orders.ID, err, nil, "orders missing OriginDutyLocation")
	}

	originDutyLocation, err = models.FetchDutyLocation(appCtx.DB(), *orders.OriginDutyLocationID)
	if err != nil {
		appCtx.Logger().Error("failure finding the origin duty location", zap.Error(err))
		return apperror.NewInvalidInputError(*orders.OriginDutyLocationID, err, nil, "unable to find origin duty location")
	}
	orders.OriginDutyLocation = &originDutyLocation
	for i := range move.MTOShipments {
		// if it's a PPMShipment update both the mto and ppm shipment level statuses
		if move.MTOShipments[i].ShipmentType == models.MTOShipmentTypePPM {
			move.MTOShipments[i].Status = models.MTOShipmentStatusSubmitted
			move.MTOShipments[i].PPMShipment.Status = models.PPMShipmentStatusSubmitted
			// actual expense reimbursement is always true for civilian moves
			move.MTOShipments[i].PPMShipment.IsActualExpenseReimbursement = models.BoolPointer(isCivilian)
			if move.IsPPMOnly() && !orders.OriginDutyLocation.ProvidesServicesCounseling {
<<<<<<< HEAD
				closestCounselingOffice, err := router.transportationOfficesFetcher.FindCounselingOfficeForPrimeCounseled(appCtx, *move.Orders.OriginDutyLocationID)
=======
				closestCounselingOffice, err := router.transportationOfficesFetcher.FindCounselingOfficeForPrimeCounseled(appCtx, *move.Orders.OriginDutyLocationID, move.Orders.ServiceMemberID)
>>>>>>> 674c0cd3
				if err != nil {
					msg := "Failure setting PPM counseling office to closest service counseling office"
					appCtx.Logger().Error(msg, zap.Error(err))
					return apperror.NewQueryError("Closest Counseling Office", err, "Failed to find counseling office that provides counseling")
				}
				move.CounselingOfficeID = &closestCounselingOffice.ID
			}

			if verrs, err := appCtx.DB().ValidateAndUpdate(&move.MTOShipments[i]); verrs.HasAny() || err != nil {
				msg := "failure saving shipment when routing move submission"
				appCtx.Logger().Error(msg, zap.Error(err))
				return apperror.NewInvalidInputError(move.MTOShipments[i].ID, err, verrs, msg)
			}
			if verrs, err := appCtx.DB().ValidateAndUpdate(move.MTOShipments[i].PPMShipment); verrs.HasAny() || err != nil {
				msg := "failure saving PPM shipment when routing move submission"
				appCtx.Logger().Error(msg, zap.Error(err))
				return apperror.NewInvalidInputError(move.MTOShipments[i].PPMShipment.ID, err, verrs, msg)
			}
		}

		// update status for boat or mobile home shipment
		if move.MTOShipments[i].ShipmentType == models.MTOShipmentTypeBoatHaulAway ||
			move.MTOShipments[i].ShipmentType == models.MTOShipmentTypeBoatTowAway ||
			move.MTOShipments[i].ShipmentType == models.MTOShipmentTypeMobileHome {
			move.MTOShipments[i].Status = models.MTOShipmentStatusSubmitted

			if verrs, err := appCtx.DB().ValidateAndUpdate(&move.MTOShipments[i]); verrs.HasAny() || err != nil {
				msg := "failure saving parent MTO shipment object for boat/mobile home shipment when routing move submission"
				appCtx.Logger().Error(msg, zap.Error(err))
				return apperror.NewInvalidInputError(move.MTOShipments[i].ID, err, verrs, msg)
			}

			if move.MTOShipments[i].BoatShipment != nil {
				if verrs, err := appCtx.DB().ValidateAndUpdate(move.MTOShipments[i].BoatShipment); verrs.HasAny() || err != nil {
					msg := "failure saving boat shipment when routing move submission"
					appCtx.Logger().Error(msg, zap.Error(err))
					return apperror.NewInvalidInputError(move.MTOShipments[i].ID, err, verrs, msg)
				}
			}

			if move.MTOShipments[i].MobileHome != nil {
				if verrs, err := appCtx.DB().ValidateAndUpdate(move.MTOShipments[i].MobileHome); verrs.HasAny() || err != nil {
					msg := "failure saving mobile home shipment when routing move submission"
					appCtx.Logger().Error(msg, zap.Error(err))
					return apperror.NewInvalidInputError(move.MTOShipments[i].ID, err, verrs, msg)
				}
			}
		}
	}

	if verrs, err := appCtx.DB().ValidateAndSave(move); verrs.HasAny() || err != nil {
		msg := "failure saving move when routing move submission"
		appCtx.Logger().Error(msg, zap.Error(err))
		return apperror.NewInvalidInputError(move.ID, err, verrs, msg)
	}
	return nil
}

// sendNewMoveToOfficeUser makes the move available for a TOO to review
// The Submitted status indicates to the TOO that this is a new move.
func (router moveRouter) sendNewMoveToOfficeUser(appCtx appcontext.AppContext, move *models.Move) error {
	if move.Status != models.MoveStatusDRAFT {
		appCtx.Logger().Warn(fmt.Sprintf(
			"Cannot move to Submitted state for TOO review when the Move is not in Draft status. Its current status is: %s",
			move.Status))

		return errors.Wrap(models.ErrInvalidTransition, fmt.Sprintf(
			"Cannot move to Submitted state for TOO review when the Move is not in Draft status. Its current status is: %s",
			move.Status))
	}
	move.Status = models.MoveStatusSUBMITTED
	now := time.Now()
	move.SubmittedAt = &now

	// if it's a PPMShipment update both the mto and ppm shipment level statuses
	for i := range move.MTOShipments {
		if move.MTOShipments[i].ShipmentType == models.MTOShipmentTypePPM {
			move.MTOShipments[i].Status = models.MTOShipmentStatusSubmitted
			move.MTOShipments[i].PPMShipment.Status = models.PPMShipmentStatusSubmitted

			if verrs, err := appCtx.DB().ValidateAndUpdate(&move.MTOShipments[i]); verrs.HasAny() || err != nil {
				msg := "failure saving shipment when routing move submission"
				appCtx.Logger().Error(msg, zap.Error(err))
				return apperror.NewInvalidInputError(move.MTOShipments[i].ID, err, verrs, msg)
			}

			if verrs, err := appCtx.DB().ValidateAndUpdate(move.MTOShipments[i].PPMShipment); verrs.HasAny() || err != nil {
				msg := "failure saving PPM shipment when routing move submission"
				appCtx.Logger().Error(msg, zap.Error(err))
				return apperror.NewInvalidInputError(move.MTOShipments[i].PPMShipment.ID, err, verrs, msg)
			}
		}
	}

	if verrs, err := appCtx.DB().ValidateAndSave(move); verrs.HasAny() || err != nil {
		msg := "failure saving move when routing move submission"
		appCtx.Logger().Error(msg, zap.Error(err))
		return apperror.NewInvalidInputError(move.ID, err, verrs, msg)
	}

	return nil
}

// Approve makes the Move available to the Prime. The Prime cannot create
// Service Items unless the Move is approved.
func (router moveRouter) Approve(appCtx appcontext.AppContext, move *models.Move) error {
	router.logMove(appCtx, move)
	if router.alreadyApproved(move) {
		return nil
	}

	if currentStatusApprovable(*move) {
		move.Status = models.MoveStatusAPPROVED
		now := time.Now()
		move.ApprovedAt = &now
		appCtx.Logger().Info("SUCCESS: Move approved")
		return nil
	}

	appCtx.Logger().Warn(fmt.Sprintf(
		"A move can only be approved if it's in one of these states: %q. However, its current status is: %s",
		validStatusesBeforeApproval, move.Status,
	))

	return errors.Wrap(
		models.ErrInvalidTransition, fmt.Sprintf(
			"A move can only be approved if it's in one of these states: %q. However, its current status is: %s",
			validStatusesBeforeApproval, move.Status,
		),
	)
}

func (router moveRouter) alreadyApproved(move *models.Move) bool {
	return move.Status == models.MoveStatusAPPROVED
}

func currentStatusApprovable(move models.Move) bool {
	return statusSliceContains(validStatusesBeforeApproval, move.Status)
}

func approvable(move models.Move) bool {
	return moveHasReviewedServiceItems(move) &&
		moveHasAcknowledgedOrdersAmendment(move.Orders) &&
		moveHasAcknowledgedExcessWeightRisk(move) &&
		allSITExtensionsAreReviewed(move) &&
		allShipmentAddressUpdatesAreReviewed(move) &&
		allShipmentsAreApproved(move)
}

func statusSliceContains(statusSlice []models.MoveStatus, status models.MoveStatus) bool {
	for _, validStatus := range statusSlice {
		if status == validStatus {
			return true
		}
	}
	return false
}

var validStatusesBeforeApproval = []models.MoveStatus{
	models.MoveStatusSUBMITTED,
	models.MoveStatusAPPROVALSREQUESTED,
	models.MoveStatusServiceCounselingCompleted,
}

func moveHasAcknowledgedOrdersAmendment(order models.Order) bool {
	if order.UploadedAmendedOrdersID != nil && order.AmendedOrdersAcknowledgedAt == nil {
		return false
	}
	return true
}

func moveHasReviewedServiceItems(move models.Move) bool {
	for _, mtoServiceItem := range move.MTOServiceItems {
		if mtoServiceItem.Status == models.MTOServiceItemStatusSubmitted {
			return false
		}
	}

	return true
}

func moveHasAcknowledgedExcessWeightRisk(move models.Move) bool {
	// If the move hasn't been flagged for being at risk of excess weight, then
	// we don't need to check if the risk has been acknowledged.
	if move.ExcessWeightQualifiedAt == nil {
		return true
	}
	return move.ExcessWeightAcknowledgedAt != nil
}

func allSITExtensionsAreReviewed(move models.Move) bool {
	for _, shipment := range move.MTOShipments {
		for _, sitDurationUpdate := range shipment.SITDurationUpdates {
			if sitDurationUpdate.Status == models.SITExtensionStatusPending {
				return false
			}
		}
	}

	return true
}

func allShipmentsAreApproved(move models.Move) bool {
	for _, shipment := range move.MTOShipments {
		// ignores deleted shipments
		if shipment.Status == models.MTOShipmentStatusSubmitted && shipment.DeletedAt == nil {
			return false
		}
	}

	return true
}

func allShipmentAddressUpdatesAreReviewed(move models.Move) bool {
	for _, shipment := range move.MTOShipments {
		if shipment.DeliveryAddressUpdate != nil && shipment.DeliveryAddressUpdate.Status == models.ShipmentAddressUpdateStatusRequested {
			return false
		}
	}
	return true
}

// SendToOfficeUser sets the moves status to
// "Approvals Requested", which indicates to the TOO that they have new
// service items to review.
func (router moveRouter) SendToOfficeUser(appCtx appcontext.AppContext, move *models.Move) error {
	router.logMove(appCtx, move)
	// Do nothing if it's already in the desired state
	if move.Status == models.MoveStatusAPPROVALSREQUESTED {
		return nil
	}
	if move.Status == models.MoveStatusCANCELED {
		errorMessage := fmt.Sprintf("The status for the move with ID %s can not be sent to 'Approvals Requested' if the status is cancelled.", move.ID)
		appCtx.Logger().Warn(errorMessage)

		return errors.Wrap(models.ErrInvalidTransition, errorMessage)
	}
	move.Status = models.MoveStatusAPPROVALSREQUESTED
	now := time.Now()
	move.ApprovalsRequestedAt = &now

	if verrs, err := appCtx.DB().ValidateAndSave(move); verrs.HasAny() || err != nil {
		msg := "failure saving move when routing move submission"
		appCtx.Logger().Error(msg, zap.Error(err))
		return apperror.NewInvalidInputError(move.ID, err, verrs, msg)
	}
	appCtx.Logger().Info("SUCCESS: Move sent to TOO to request approval")

	return nil
}

// Cancel cancels the Move and its associated PPMs
func (router moveRouter) Cancel(appCtx appcontext.AppContext, move *models.Move) error {
	moveDelta := move
	moveDelta.Status = models.MoveStatusCANCELED

	// get all shipments in move for cancellation
	var shipments []models.MTOShipment
	err := appCtx.DB().EagerPreload("Status", "PPMShipment", "PPMShipment.Status").Where("mto_shipments.move_id = $1", move.ID).All(&shipments)
	if err != nil {
		return apperror.NewNotFoundError(move.ID, "while looking for shipments")
	}

	txnErr := appCtx.NewTransaction(func(txnAppCtx appcontext.AppContext) error {
		for _, shipment := range shipments {
			shipmentDelta := shipment
			shipmentDelta.Status = models.MTOShipmentStatusCanceled

			if shipment.PPMShipment != nil {
				var ppmshipment models.PPMShipment
				qerr := appCtx.DB().Where("id = ?", shipment.PPMShipment.ID).First(&ppmshipment)
				if qerr != nil {
					return apperror.NewNotFoundError(ppmshipment.ID, "while looking for ppm shipment")
				}

				ppmshipment.Status = models.PPMShipmentStatusCanceled

				verrs, err := txnAppCtx.DB().ValidateAndUpdate(&ppmshipment)
				if verrs != nil && verrs.HasAny() {
					return apperror.NewInvalidInputError(shipment.ID, err, verrs, "Validation errors found while setting shipment status")
				} else if err != nil {
					return apperror.NewQueryError("PPM Shipment", err, "Failed to update status for ppm shipment")
				}
			}

			verrs, err := txnAppCtx.DB().ValidateAndUpdate(&shipmentDelta)
			if verrs != nil && verrs.HasAny() {
				return apperror.NewInvalidInputError(shipment.ID, err, verrs, "Validation errors found while setting shipment status")
			} else if err != nil {
				return apperror.NewQueryError("Shipment", err, "Failed to update status for shipment")
			}
		}

		verrs, err := txnAppCtx.DB().ValidateAndUpdate(moveDelta)
		if verrs != nil && verrs.HasAny() {
			return apperror.NewInvalidInputError(
				move.ID, err, verrs, "Validation errors found while setting move status")
		} else if err != nil {
			return apperror.NewQueryError("Move", err, "Failed to update status for move")
		}

		return nil
	})

	if txnErr != nil {
		return txnErr
	}

	return nil
}

// CompleteServiceCounseling sets the move status to:
//   - "Service Counseling Completed" if a non-PPM move
//   - "Approved" if a PPM-only move
//
// This makes the move available to the TOO.  This gets called when the Service Counselor is done
// reviewing the move and submits it.
func (router moveRouter) CompleteServiceCounseling(_ appcontext.AppContext, move *models.Move) error {
	// Verify shipments are present.
	if len(move.MTOShipments) == 0 {
		return apperror.NewConflictError(move.ID, "No shipments associated with move")
	}

	// Verify the shipment's existing status.
	if move.Status != models.MoveStatusNeedsServiceCounseling {
		return apperror.NewConflictError(move.ID, fmt.Sprintf("The status for the Move with ID %s can only be set to 'Service Counseling Completed' from the 'Needs Service Counseling' status, but its current status is %s.", move.ID, move.Status))
	}

	// Examine shipments for valid state and how to transition.
	ppmOnlyMove := true
	for _, s := range move.MTOShipments {
		if s.ShipmentType == models.MTOShipmentTypeHHGOutOfNTS && s.StorageFacilityID == nil {
			return apperror.NewConflictError(s.ID, "NTS-release shipment must include facility info")
		}
		if s.ShipmentType != models.MTOShipmentTypePPM {
			ppmOnlyMove = false
		}
	}

	// Set target state based on associated shipments.
	targetState := models.MoveStatusServiceCounselingCompleted
	if ppmOnlyMove {
		targetState = models.MoveStatusAPPROVED
	}

	now := time.Now()
	move.ServiceCounselingCompletedAt = &now
	move.Status = targetState

	return nil
}

// ApproveOrRequestApproval routes the move appropriately based on whether or
// not the TOO has any tasks requiring their attention.
func (router moveRouter) ApproveOrRequestApproval(appCtx appcontext.AppContext, move models.Move) (*models.Move, error) {
	err := appCtx.DB().Q().EagerPreload("MTOServiceItems", "Orders.ServiceMember", "Orders.NewDutyLocation.Address", "MTOShipments.SITDurationUpdates", "MTOShipments.DeliveryAddressUpdate").Find(&move, move.ID)
	if err != nil {
		appCtx.Logger().Error("Failed to preload MTOServiceItems and Orders for Move", zap.Error(err))
		switch err {
		case sql.ErrNoRows:
			return nil, apperror.NewNotFoundError(move.ID, "looking for Move")
		default:
			return nil, apperror.NewQueryError("Move", err, "")
		}
	}

	if approvable(move) {
		err = router.Approve(appCtx, &move)
	} else {
		err = router.SendToOfficeUser(appCtx, &move)
	}

	if err != nil {
		return nil, err
	}

	verrs, err := appCtx.DB().ValidateAndUpdate(&move)
	if e := handleError(move.ID, verrs, err); e != nil {
		return nil, e
	}

	return &move, nil
}

func handleError(modelID uuid.UUID, verrs *validate.Errors, err error) error {
	if verrs != nil && verrs.HasAny() {
		return apperror.NewInvalidInputError(modelID, nil, verrs, "")
	}
	if err != nil {
		return err
	}

	return nil
}

func (router moveRouter) logMove(appCtx appcontext.AppContext, move *models.Move) {
	appCtx.Logger().Info("Move log",
		zap.String("Move.ID", move.ID.String()),
		zap.String("Move.Locator", move.Locator),
		zap.String("Move.Status", string(move.Status)),
		zap.String("Move.OrdersID", move.OrdersID.String()),
	)
}<|MERGE_RESOLUTION|>--- conflicted
+++ resolved
@@ -232,11 +232,7 @@
 			// actual expense reimbursement is always true for civilian moves
 			move.MTOShipments[i].PPMShipment.IsActualExpenseReimbursement = models.BoolPointer(isCivilian)
 			if move.IsPPMOnly() && !orders.OriginDutyLocation.ProvidesServicesCounseling {
-<<<<<<< HEAD
-				closestCounselingOffice, err := router.transportationOfficesFetcher.FindCounselingOfficeForPrimeCounseled(appCtx, *move.Orders.OriginDutyLocationID)
-=======
 				closestCounselingOffice, err := router.transportationOfficesFetcher.FindCounselingOfficeForPrimeCounseled(appCtx, *move.Orders.OriginDutyLocationID, move.Orders.ServiceMemberID)
->>>>>>> 674c0cd3
 				if err != nil {
 					msg := "Failure setting PPM counseling office to closest service counseling office"
 					appCtx.Logger().Error(msg, zap.Error(err))
