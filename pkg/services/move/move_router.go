package move

import (
	"database/sql"
	"fmt"
	"time"

	"github.com/gobuffalo/pop/v5"
	"github.com/gofrs/uuid"
<<<<<<< HEAD
	"go.uber.org/zap"
=======
>>>>>>> bcf57860

	"github.com/pkg/errors"

	"github.com/transcom/mymove/pkg/models"
	"github.com/transcom/mymove/pkg/services"
)

type moveRouter struct {
	db     *pop.Connection
	logger Logger
}

// NewMoveRouter creates a new moveRouter service
func NewMoveRouter(db *pop.Connection, logger Logger) services.MoveRouter {
	return &moveRouter{db, logger}
}

// InitNewMoveRouter initialize NewMoveRouter
func InitNewMoveRouter(db *pop.Connection, logger Logger) (services.MoveRouter, error) {
	return NewMoveRouter(
		db,
		logger), nil
}

// Submit is called when the customer submits their move. It determines whether
// to send the move to Service Counseling or directly to the TOO. If it goes to
// Service Counseling, its status becomes "Needs Service Counseling", otherwise,
// "Submitted".
func (router moveRouter) Submit(move *models.Move) error {
	var err error
	router.logMove(move)

	needsServicesCounseling, err := router.needsServiceCounseling(move)
	if err != nil {
		router.logger.Error("failure determining if a move needs services counseling", zap.Error(err))
		return err
	}
	router.logger.Info("SUCCESS: Determining if move needs services counseling or not")

<<<<<<< HEAD
	if needsServicesCounseling {
=======
	needsServicesCounseling, err := router.needsServiceCounseling(move)
	if err != nil {
		return err
	} else if needsServicesCounseling {
>>>>>>> bcf57860
		err = router.sendToServiceCounselor(move)
		if err != nil {
			router.logger.Error("failure routing move to services counseling", zap.Error(err))
			return err
		}
		router.logger.Info("SUCCESS: Move sent to services counseling")
	} else {
		err = router.sendNewMoveToOfficeUser(move)
		if err != nil {
			router.logger.Error("failure routing move to office user / TOO queue", zap.Error(err))
			return err
		}
		router.logger.Info("SUCCESS: Move sent to office user / TOO queue")
	}

	router.logger.Info("SUCCESS: Move submitted and routed to the appropriate queue")
	return nil
}

<<<<<<< HEAD
// TODO: (Remaining) You'll need to update the test setup in TestSubmitMoveForServiceCounselingHandler
// so that the move's origin duty station will trigger service counseling.
=======
>>>>>>> bcf57860
func (router moveRouter) needsServiceCounseling(move *models.Move) (bool, error) {
	var orders models.Order
	err := router.db.Q().
		Where("orders.id = ?", move.OrdersID).
		First(&orders)

	if err != nil {
		switch err {
		case sql.ErrNoRows:
<<<<<<< HEAD
			router.logger.Error("failure finding move", zap.Error(err))
			return false, services.NewNotFoundError(move.OrdersID, "looking for move.OrdersID")
		default:
			router.logger.Error("failure encountered querying for orders associated with the move", zap.Error(err))
			return false, fmt.Errorf("failure encountered querying for orders associated with the move, %s, id: %s", err.Error(), move.ID)
=======
			return false, services.NewNotFoundError(move.OrdersID, "looking for move.OrdersID")
		default:
			return false, err
>>>>>>> bcf57860
		}
	}

	var originDutyStation models.DutyStation

	if orders.OriginDutyStationID != nil && *orders.OriginDutyStationID != uuid.Nil {
		originDutyStation, err = models.FetchDutyStation(router.db, *orders.OriginDutyStationID)
		if err != nil {
<<<<<<< HEAD
			router.logger.Error("failure finding the origin duty station", zap.Error(err))
=======
>>>>>>> bcf57860
			return false, services.NewInvalidInputError(*orders.OriginDutyStationID, err, nil, "unable to find origin duty station")
		}
		return originDutyStation.ProvidesServicesCounseling, nil
	}
	return false, nil
}

// sendToServiceCounselor makes the move available for a Service Counselor to review
func (router moveRouter) sendToServiceCounselor(move *models.Move) error {
	if move.Status != models.MoveStatusDRAFT {
		router.logger.Warn(fmt.Sprintf(
			"Cannot move to NeedsServiceCounseling state when the Move is not in Draft status. Its current status is: %s",
			move.Status,
		))

		return errors.Wrap(
			models.ErrInvalidTransition, fmt.Sprintf(
				"Cannot move to NeedsServiceCounseling state when the Move is not in Draft status. Its current status is: %s",
				move.Status,
			),
		)
	}

	move.Status = models.MoveStatusNeedsServiceCounseling
	now := time.Now()
	move.SubmittedAt = &now

	return nil
}

// sendNewMoveToOfficeUser makes the move available for a TOO to review
// The Submitted status indicates to the TOO that this is a new move.
func (router moveRouter) sendNewMoveToOfficeUser(move *models.Move) error {
	if move.Status != models.MoveStatusDRAFT {
<<<<<<< HEAD
		router.logger.Warn(fmt.Sprintf(
			"Cannot move to Submitted state for TOO review when the Move is not in Draft status. Its current status is: %s",
			move.Status))

=======
>>>>>>> bcf57860
		return errors.Wrap(models.ErrInvalidTransition, fmt.Sprintf(
			"Cannot move to Submitted state for TOO review when the Move is not in Draft status. Its current status is: %s",
			move.Status))
	}
	move.Status = models.MoveStatusSUBMITTED
	now := time.Now()
	move.SubmittedAt = &now

	// Update PPM status too
	for i := range move.PersonallyProcuredMoves {
		ppm := &move.PersonallyProcuredMoves[i]
		err := ppm.Submit(now)
		if err != nil {
			router.logger.Error("Failure submitting ppm", zap.Error(err))
			return err
		}
	}

	for _, ppm := range move.PersonallyProcuredMoves {
		if ppm.Advance != nil {
			err := ppm.Advance.Request()
			if err != nil {
				router.logger.Error("Failure requesting reimbursement for ppm", zap.Error(err))
				return err
			}
		}
	}
	return nil
}

// Approve makes the Move available to the Prime. The Prime cannot create
// Service Items unless the Move is approved.
func (router moveRouter) Approve(move *models.Move) error {
	if router.approvable(move) {
		move.Status = models.MoveStatusAPPROVED
		return nil
	}
	if router.alreadyApproved(move) {
		return nil
	}

	router.logger.Warn(fmt.Sprintf(
		"A move can only be approved if it's in one of these states: %q. However, its current status is: %s",
		validStatusesBeforeApproval, move.Status,
	))

	return errors.Wrap(
		models.ErrInvalidTransition, fmt.Sprintf(
			"A move can only be approved if it's in one of these states: %q. However, its current status is: %s",
			validStatusesBeforeApproval, move.Status,
		),
	)
}

func (router moveRouter) alreadyApproved(move *models.Move) bool {
	return move.Status == models.MoveStatusAPPROVED
}

func (router moveRouter) approvable(move *models.Move) bool {
	return statusSliceContains(validStatusesBeforeApproval, move.Status)
}

func statusSliceContains(statusSlice []models.MoveStatus, status models.MoveStatus) bool {
	for _, validStatus := range statusSlice {
		if status == validStatus {
			return true
		}
	}
	return false
}

var validStatusesBeforeApproval = []models.MoveStatus{
	models.MoveStatusSUBMITTED,
	models.MoveStatusAPPROVALSREQUESTED,
	models.MoveStatusServiceCounselingCompleted,
}

// SendToOfficeUserToReviewNewServiceItems sets the moves status to
// "Approvals Requested", which indicates to the TOO that they have new
// service items to review.
func (router moveRouter) SendToOfficeUserToReviewNewServiceItems(move *models.Move) error {
	// Do nothing if it's already in the desired state
	if move.Status == models.MoveStatusAPPROVALSREQUESTED {
		return nil
	}
	if move.Status != models.MoveStatusAPPROVED {
		return errors.Wrap(models.ErrInvalidTransition, fmt.Sprintf("The status for the Move with ID %s can only be set to 'Approvals Requested' from the 'Approved' status, but its current status is %s.", move.ID, move.Status))
	}
	move.Status = models.MoveStatusAPPROVALSREQUESTED
	return nil
}

// Cancel cancels the Move and its associated PPMs
func (router moveRouter) Cancel(reason string, move *models.Move) error {
	// We can cancel any move that isn't already complete.
	if move.Status == models.MoveStatusCANCELED {
		return errors.Wrap(models.ErrInvalidTransition, "Cancel")
	}

	move.Status = models.MoveStatusCANCELED

	// If a reason was submitted, add it to the move record.
	if reason != "" {
		move.CancelReason = &reason
	}

	// This will work only if you use the PPM in question rather than a var representing it
	// i.e. you can't use _, ppm := range PPMs, has to be PPMS[i] as below
	for i := range move.PersonallyProcuredMoves {
		err := move.PersonallyProcuredMoves[i].Cancel()
		if err != nil {
			return err
		}
	}

	// TODO: Orders can exist after related moves are canceled
	err := move.Orders.Cancel()
	if err != nil {
		return err
	}

	return nil

}

// CompleteServiceCounseling sets the move status to "Service Counseling Completed",
// which makes the move available to the TOO. This gets called when the Service
// Counselor is done reviewing the move and submits it.
func (router moveRouter) CompleteServiceCounseling(move *models.Move) error {
	if move.Status != models.MoveStatusNeedsServiceCounseling {
		return errors.Wrap(
			models.ErrInvalidTransition,
			fmt.Sprintf("The status for the Move with ID %s can only be set to 'Service Counseling Completed' from the 'Needs Service Counseling' status, but its current status is %s.",
				move.ID, move.Status,
			),
		)
	}

	now := time.Now()
	move.ServiceCounselingCompletedAt = &now
	move.Status = models.MoveStatusServiceCounselingCompleted

	return nil
}

func (router moveRouter) logMove(move *models.Move) {
	router.logger.Info("Move log",
		zap.String("Move.ID", move.ID.String()),
		zap.String("Move.Locator", move.Locator),
		zap.String("Move.Status", string(move.Status)),
		zap.String("Move.OrdersID", move.OrdersID.String()),
	)
}<|MERGE_RESOLUTION|>--- conflicted
+++ resolved
@@ -7,10 +7,7 @@
 
 	"github.com/gobuffalo/pop/v5"
 	"github.com/gofrs/uuid"
-<<<<<<< HEAD
 	"go.uber.org/zap"
-=======
->>>>>>> bcf57860
 
 	"github.com/pkg/errors"
 
@@ -50,14 +47,7 @@
 	}
 	router.logger.Info("SUCCESS: Determining if move needs services counseling or not")
 
-<<<<<<< HEAD
 	if needsServicesCounseling {
-=======
-	needsServicesCounseling, err := router.needsServiceCounseling(move)
-	if err != nil {
-		return err
-	} else if needsServicesCounseling {
->>>>>>> bcf57860
 		err = router.sendToServiceCounselor(move)
 		if err != nil {
 			router.logger.Error("failure routing move to services counseling", zap.Error(err))
@@ -77,11 +67,6 @@
 	return nil
 }
 
-<<<<<<< HEAD
-// TODO: (Remaining) You'll need to update the test setup in TestSubmitMoveForServiceCounselingHandler
-// so that the move's origin duty station will trigger service counseling.
-=======
->>>>>>> bcf57860
 func (router moveRouter) needsServiceCounseling(move *models.Move) (bool, error) {
 	var orders models.Order
 	err := router.db.Q().
@@ -91,17 +76,11 @@
 	if err != nil {
 		switch err {
 		case sql.ErrNoRows:
-<<<<<<< HEAD
 			router.logger.Error("failure finding move", zap.Error(err))
 			return false, services.NewNotFoundError(move.OrdersID, "looking for move.OrdersID")
 		default:
 			router.logger.Error("failure encountered querying for orders associated with the move", zap.Error(err))
 			return false, fmt.Errorf("failure encountered querying for orders associated with the move, %s, id: %s", err.Error(), move.ID)
-=======
-			return false, services.NewNotFoundError(move.OrdersID, "looking for move.OrdersID")
-		default:
-			return false, err
->>>>>>> bcf57860
 		}
 	}
 
@@ -110,10 +89,7 @@
 	if orders.OriginDutyStationID != nil && *orders.OriginDutyStationID != uuid.Nil {
 		originDutyStation, err = models.FetchDutyStation(router.db, *orders.OriginDutyStationID)
 		if err != nil {
-<<<<<<< HEAD
 			router.logger.Error("failure finding the origin duty station", zap.Error(err))
-=======
->>>>>>> bcf57860
 			return false, services.NewInvalidInputError(*orders.OriginDutyStationID, err, nil, "unable to find origin duty station")
 		}
 		return originDutyStation.ProvidesServicesCounseling, nil
@@ -148,13 +124,10 @@
 // The Submitted status indicates to the TOO that this is a new move.
 func (router moveRouter) sendNewMoveToOfficeUser(move *models.Move) error {
 	if move.Status != models.MoveStatusDRAFT {
-<<<<<<< HEAD
 		router.logger.Warn(fmt.Sprintf(
 			"Cannot move to Submitted state for TOO review when the Move is not in Draft status. Its current status is: %s",
 			move.Status))
 
-=======
->>>>>>> bcf57860
 		return errors.Wrap(models.ErrInvalidTransition, fmt.Sprintf(
 			"Cannot move to Submitted state for TOO review when the Move is not in Draft status. Its current status is: %s",
 			move.Status))
