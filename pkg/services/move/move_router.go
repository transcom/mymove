--- conflicted
+++ resolved
@@ -226,27 +226,11 @@
 				return apperror.NewInvalidInputError(move.MTOShipments[i].PPMShipment.ID, err, verrs, msg)
 			}
 		}
-<<<<<<< HEAD
-=======
-
->>>>>>> 189bf4c4
+
 		// update status for boat or mobile home shipment
 		if move.MTOShipments[i].ShipmentType == models.MTOShipmentTypeBoatHaulAway ||
 			move.MTOShipments[i].ShipmentType == models.MTOShipmentTypeBoatTowAway ||
 			move.MTOShipments[i].ShipmentType == models.MTOShipmentTypeMobileHome {
-<<<<<<< HEAD
-			move.MTOShipments[i].Status = models.MTOShipmentStatusSubmitted
-
-			if verrs, err := appCtx.DB().ValidateAndUpdate(&move.MTOShipments[i]); verrs.HasAny() || err != nil {
-				msg := "failure saving shipment when routing move submission"
-				appCtx.Logger().Error(msg, zap.Error(err))
-				return apperror.NewInvalidInputError(move.MTOShipments[i].ID, err, verrs, msg)
-			}
-		}
-		// update status for mobile home shipment
-		if move.MTOShipments[i].ShipmentType == models.MTOShipmentTypeMobileHome {
-=======
->>>>>>> 189bf4c4
 			move.MTOShipments[i].Status = models.MTOShipmentStatusSubmitted
 
 			if verrs, err := appCtx.DB().ValidateAndUpdate(&move.MTOShipments[i]); verrs.HasAny() || err != nil {
