--- conflicted
+++ resolved
@@ -354,11 +354,7 @@
 		move.ApprovedAt = &now
 		appCtx.Logger().Info("SUCCESS: Move approved")
 		// if a move is approvable, we can clear any assigned office users, if any
-<<<<<<< HEAD
-		move.TOOAssignedID = nil
-=======
 		move.TOOTaskOrderAssignedID = nil
->>>>>>> 7ac9498b
 		move.TOODestinationAssignedID = nil
 		return nil
 	}
@@ -381,11 +377,7 @@
 }
 
 func (router moveRouter) noAssignedTOOs(move *models.Move) bool {
-<<<<<<< HEAD
-	return move.TOOAssignedID == nil && move.TOODestinationAssignedID == nil
-=======
 	return move.TOOTaskOrderAssignedID == nil && move.TOODestinationAssignedID == nil
->>>>>>> 7ac9498b
 }
 
 func currentStatusApprovable(move models.Move) bool {
@@ -659,11 +651,7 @@
 	// if a TOO is assigned to the move, check if we should clear it
 	// this returns the same move with the TOO fields updated (or not)
 	// !IMPORTANT - if any TOO actions are added, please also update this function
-<<<<<<< HEAD
-	if move.TOOAssignedID != nil || move.TOODestinationAssignedID != nil {
-=======
 	if move.TOOTaskOrderAssignedID != nil || move.TOODestinationAssignedID != nil {
->>>>>>> 7ac9498b
 		updatedMove, err := models.ClearTOOAssignments(&move)
 		if err != nil {
 			return nil, err
