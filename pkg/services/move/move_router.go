--- conflicted
+++ resolved
@@ -413,8 +413,6 @@
 		move.CancelReason = &reason
 	}
 
-<<<<<<< HEAD
-=======
 	// This will work only if you use the PPM in question rather than a var representing it
 	// i.e. you can't use _, ppm := range PPMs, has to be PPMS[i] as below
 	for i := range move.MTOShipments {
@@ -424,7 +422,6 @@
 		}
 	}
 
->>>>>>> 9832c0ef
 	// TODO: Orders can exist after related moves are canceled
 	err := move.Orders.Cancel()
 	if err != nil {
