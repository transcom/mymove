package move

import (
	"database/sql"
	"fmt"

	"github.com/gofrs/uuid"

	"github.com/transcom/mymove/pkg/appcontext"
	"github.com/transcom/mymove/pkg/apperror"
	"github.com/transcom/mymove/pkg/db/utilities"
	"github.com/transcom/mymove/pkg/gen/internalmessages"
	"github.com/transcom/mymove/pkg/models"
	"github.com/transcom/mymove/pkg/services"
)

type moveFetcher struct {
}

// NewMoveFetcher creates a new moveFetcher service
func NewMoveFetcher() services.MoveFetcher {
	return &moveFetcher{}
}

// FetchMove retrieves a Move if it is visible for a given locator
func (f moveFetcher) FetchMove(appCtx appcontext.AppContext, locator string, searchParams *services.MoveFetcherParams) (*models.Move, error) {
	move := &models.Move{}
	query := appCtx.DB().
		EagerPreload("CloseoutOffice.Address", "Contractor", "ShipmentGBLOC", "LockedByOfficeUser", "LockedByOfficeUser.TransportationOffice", "AdditionalDocuments",
			"AdditionalDocuments.UserUploads").
		LeftJoin("move_to_gbloc", "move_to_gbloc.move_id = moves.id").
		LeftJoin("office_users", "office_users.id = moves.locked_by").
		Where("locator = $1", locator)

	if searchParams == nil || !searchParams.IncludeHidden {
		query.Where("show = TRUE")
	}

	err := query.First(move)
	if err != nil {
		switch err {
		case sql.ErrNoRows:
			// Not found error expects an id but we're querying by locator
			return &models.Move{}, apperror.NewNotFoundError(uuid.Nil, "move locator "+locator)
		default:
			return &models.Move{}, apperror.NewQueryError("Move", err, "")
		}
	}

	if move.AdditionalDocumentsID != nil {
		var additionalDocumentUploads models.UserUploads
		err = appCtx.DB().Q().
			Scope(utilities.ExcludeDeletedScope()).EagerPreload("Upload").
			Where("document_id = ?", move.AdditionalDocumentsID).
			All(&additionalDocumentUploads)
		if err != nil {
			return move, err
		}
		move.AdditionalDocuments.UserUploads = additionalDocumentUploads
	}

	return move, nil
}

// Fetches moves for Navy servicemembers with approved shipments. Ignores gbloc rules
func (f moveFetcher) FetchMovesForPPTASReports(appCtx appcontext.AppContext, params *services.MoveTaskOrderFetcherParams) (models.Moves, error) {
	var moves models.Moves

	query := appCtx.DB().EagerPreload(
		"MTOShipments.DestinationAddress",
		"MTOShipments.PickupAddress",
		"MTOShipments.SecondaryDeliveryAddress",
		"MTOShipments.SecondaryPickupAddress",
		"MTOShipments.MTOAgents",
		"MTOShipments.Reweigh",
		"MTOShipments.PPMShipment",
		"Orders.ServiceMember",
		"Orders.ServiceMember.ResidentialAddress",
		"Orders.ServiceMember.BackupContacts",
		"Orders.Entitlement",
		"Orders.Entitlement.WeightAllotted",
		"Orders.NewDutyLocation.Address.Country",
		"Orders.NewDutyLocation.TransportationOffice.Gbloc",
		"Orders.OriginDutyLocation.Address.Country",
		"Orders.TAC",
	).
		InnerJoin("orders", "orders.id = moves.orders_id").
		InnerJoin("entitlements", "entitlements.id = orders.entitlement_id").
		InnerJoin("service_members", "orders.service_member_id = service_members.id").
		InnerJoin("mto_shipments", "mto_shipments.move_id = moves.id").
		LeftJoin("ppm_shipments", "ppm_shipments.shipment_id = mto_shipments.id").
		LeftJoin("addresses", "addresses.id in (mto_shipments.pickup_address_id, mto_shipments.destination_address_id)").
		Where("mto_shipments.status = 'APPROVED'").
		Where("service_members.affiliation = ?", models.AffiliationNAVY).
		GroupBy("moves.id")

	if params.Since != nil {
		query.Where("mto_shipments.updated_at >= ?", params.Since)
	}

	err := query.All(&moves)

	if err != nil {
		return nil, err
	}

	if len(moves) < 1 {
		return nil, nil
	}

	return moves, nil
}

type moveFetcherBulkAssignment struct {
}

// NewMoveFetcherBulkAssignment creates a new moveFetcherBulkAssignment service
func NewMoveFetcherBulkAssignment() services.MoveFetcherBulkAssignment {
	return &moveFetcherBulkAssignment{}
}

func (f moveFetcherBulkAssignment) FetchMovesForBulkAssignmentCounseling(appCtx appcontext.AppContext, gbloc string, officeId uuid.UUID) ([]models.MoveWithEarliestDate, error) {
	var moves []models.MoveWithEarliestDate

	err := appCtx.DB().
		RawQuery(`SELECT
					moves.id,
					MIN(LEAST(
						COALESCE(mto_shipments.requested_pickup_date, '9999-12-31'),
						COALESCE(mto_shipments.requested_delivery_date, '9999-12-31'),
						COALESCE(ppm_shipments.expected_departure_date, '9999-12-31')
					)) AS earliest_date
				FROM moves
				INNER JOIN orders ON orders.id = moves.orders_id
				INNER JOIN mto_shipments ON mto_shipments.move_id = moves.id
				LEFT JOIN ppm_shipments ON ppm_shipments.shipment_id = mto_shipments.id
				WHERE
					moves.status = 'NEEDS SERVICE COUNSELING'
					AND orders.gbloc = $1
					AND moves.show = $2
					AND moves.sc_assigned_id IS NULL
					AND moves.counseling_transportation_office_id = $3
					AND (ppm_shipments.status IS NULL OR ppm_shipments.status NOT IN ($4, $5, $6))
					AND (orders.orders_type NOT IN ($7, $8, $9))
				GROUP BY moves.id
				ORDER BY earliest_date ASC`,
			gbloc,
			models.BoolPointer(true),
			officeId,
			models.PPMShipmentStatusWaitingOnCustomer,
			models.PPMShipmentStatusNeedsCloseout,
			models.PPMShipmentStatusCloseoutComplete,
			internalmessages.OrdersTypeBLUEBARK,
			internalmessages.OrdersTypeWOUNDEDWARRIOR,
			internalmessages.OrdersTypeSAFETY).
		All(&moves)

	if err != nil {
		return nil, fmt.Errorf("error fetching moves for office: %s with error %w", officeId, err)
	}

	if len(moves) < 1 {
		return nil, nil
	}

	return moves, nil
<<<<<<< HEAD
=======
}

func (f moveFetcherBulkAssignment) FetchMovesForBulkAssignmentTaskOrder(appCtx appcontext.AppContext, gbloc string, officeId uuid.UUID) ([]models.MoveWithEarliestDate, error) {
	var moves []models.MoveWithEarliestDate

	err := appCtx.DB().
		RawQuery(`SELECT
					moves.id,
					MIN(LEAST(
						COALESCE(mto_shipments.requested_pickup_date, '9999-12-31'),
						COALESCE(mto_shipments.requested_delivery_date, '9999-12-31'),
						COALESCE(ppm_shipments.expected_departure_date, '9999-12-31')
					)) AS earliest_date
				FROM moves
				INNER JOIN orders ON orders.id = moves.orders_id
				INNER JOIN service_members ON orders.service_member_id = service_members.id
				INNER JOIN mto_shipments ON mto_shipments.move_id = moves.id
				LEFT JOIN ppm_shipments ON ppm_shipments.shipment_id = mto_shipments.id
				WHERE
					(moves.status IN ('APPROVALS REQUESTED', 'SUBMITTED', 'SERVICE COUNSELING COMPLETED'))
					AND orders.gbloc = $1
					AND moves.show = $2
					AND moves.too_assigned_id IS NULL
					AND moves.counseling_transportation_office_id = $3
					AND (orders.orders_type NOT IN ($4, $5, $6))
					AND service_members.affiliation != 'MARINES'
				GROUP BY moves.id
				ORDER BY earliest_date ASC`,
			gbloc,
			models.BoolPointer(true),
			officeId,
			internalmessages.OrdersTypeBLUEBARK,
			internalmessages.OrdersTypeWOUNDEDWARRIOR,
			internalmessages.OrdersTypeSAFETY).
		All(&moves)

	if err != nil {
		return nil, fmt.Errorf("error fetching moves for office: %s with error %w", officeId, err)
	}

	if len(moves) < 1 {
		return nil, nil
	}

	return moves, nil
>>>>>>> b958da8b
}<|MERGE_RESOLUTION|>--- conflicted
+++ resolved
@@ -164,8 +164,6 @@
 	}
 
 	return moves, nil
-<<<<<<< HEAD
-=======
 }
 
 func (f moveFetcherBulkAssignment) FetchMovesForBulkAssignmentTaskOrder(appCtx appcontext.AppContext, gbloc string, officeId uuid.UUID) ([]models.MoveWithEarliestDate, error) {
@@ -211,5 +209,4 @@
 	}
 
 	return moves, nil
->>>>>>> b958da8b
 }