--- conflicted
+++ resolved
@@ -66,12 +66,6 @@
 func (f moveFetcher) FetchMovesByIdArray(appCtx appcontext.AppContext, moveIds []ghcmessages.BulkAssignmentMoveData) (models.Moves, error) {
 	moves := models.Moves{}
 
-<<<<<<< HEAD
-	err := appCtx.DB().Q().
-		Where("id in (?)", moveIds).
-		Where("show = TRUE").
-		All(&moves)
-=======
 	caseExpr := "CASE "
 	for i, moveId := range moveIds {
 		caseExpr += "WHEN id = '" + fmt.Sprintf("%v", moveId) + "' THEN " + fmt.Sprintf("%d", i) + " "
@@ -83,7 +77,6 @@
 		Where("id in (?)", moveIds).
 		Order(caseExpr)
 	err := query.All(&moves)
->>>>>>> b202bfad
 
 	if err != nil {
 		return nil, err
