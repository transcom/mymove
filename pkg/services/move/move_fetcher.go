--- conflicted
+++ resolved
@@ -241,51 +241,8 @@
 func (f moveFetcherBulkAssignment) FetchMovesForBulkAssignmentTaskOrder(appCtx appcontext.AppContext, gbloc string, officeId uuid.UUID) ([]models.MoveWithEarliestDate, error) {
 	var moves []models.MoveWithEarliestDate
 
-<<<<<<< HEAD
-	sqlQuery := `
-		SELECT
-			moves.id,
-			MIN(LEAST(
-				COALESCE(mto_shipments.requested_pickup_date, '9999-12-31'),
-				COALESCE(mto_shipments.requested_delivery_date, '9999-12-31'),
-				COALESCE(ppm_shipments.expected_departure_date, '9999-12-31')
-			)) AS earliest_date
-		FROM moves
-		INNER JOIN orders ON orders.id = moves.orders_id
-		INNER JOIN service_members ON orders.service_member_id = service_members.id
-		INNER JOIN mto_shipments ON mto_shipments.move_id = moves.id
-		INNER JOIN duty_locations as origin_dl ON orders.origin_duty_location_id = origin_dl.id
-		LEFT JOIN ppm_shipments ON ppm_shipments.shipment_id = mto_shipments.id
-		LEFT JOIN move_to_gbloc ON move_to_gbloc.move_id = moves.id
-		WHERE
-			mto_shipments.deleted_at IS NULL
-			AND (moves.status IN ('APPROVALS REQUESTED', 'SUBMITTED', 'SERVICE COUNSELING COMPLETED'))
-			AND moves.show = $1
-			AND moves.too_task_order_assigned_id IS NULL
-			AND (orders.orders_type NOT IN ($2, $3, $4))
-			AND (moves.ppm_type IS NULL OR (moves.ppm_type = 'PARTIAL' or (moves.ppm_type = 'FULL' and origin_dl.provides_services_counseling = 'false'))) `
-	if gbloc == "USMC" {
-		sqlQuery += `
-			AND service_members.affiliation ILIKE 'MARINES' `
-	} else {
-		sqlQuery += `
-		AND service_members.affiliation != 'MARINES'
-		AND ((mto_shipments.shipment_type != 'HHG_OUTOF_NTS' AND move_to_gbloc.gbloc = '` + gbloc + `')
-		OR (mto_shipments.shipment_type = 'HHG_OUTOF_NTS' AND orders.gbloc = '` + gbloc + `')) `
-	}
-	sqlQuery += `
-		GROUP BY moves.id
-		ORDER BY earliest_date ASC`
-
-	err := appCtx.DB().RawQuery(sqlQuery,
-		models.BoolPointer(true),
-		internalmessages.OrdersTypeBLUEBARK,
-		internalmessages.OrdersTypeWOUNDEDWARRIOR,
-		internalmessages.OrdersTypeSAFETY).
-=======
 	err := appCtx.DB().RawQuery("SELECT * FROM get_moves_for_bulk_assignment($1)",
 		gbloc).
->>>>>>> 0f5576c0
 		All(&moves)
 
 	if err != nil {
