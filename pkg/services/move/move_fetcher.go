package move

import (
	"database/sql"
	"fmt"

	"github.com/gofrs/uuid"

	"github.com/transcom/mymove/pkg/appcontext"
	"github.com/transcom/mymove/pkg/apperror"
	"github.com/transcom/mymove/pkg/db/utilities"
	"github.com/transcom/mymove/pkg/gen/internalmessages"
	"github.com/transcom/mymove/pkg/models"
	"github.com/transcom/mymove/pkg/services"
)

type moveFetcher struct {
}

// NewMoveFetcher creates a new moveFetcher service
func NewMoveFetcher() services.MoveFetcher {
	return &moveFetcher{}
}

// FetchMove retrieves a Move if it is visible for a given locator
func (f moveFetcher) FetchMove(appCtx appcontext.AppContext, locator string, searchParams *services.MoveFetcherParams) (*models.Move, error) {
	move := &models.Move{}
	query := appCtx.DB().
		EagerPreload("CloseoutOffice.Address", "Contractor", "ShipmentGBLOC", "LockedByOfficeUser", "LockedByOfficeUser.TransportationOffice", "AdditionalDocuments",
			"AdditionalDocuments.UserUploads").
		LeftJoin("move_to_gbloc", "move_to_gbloc.move_id = moves.id").
		LeftJoin("office_users", "office_users.id = moves.locked_by").
		Where("locator = $1", locator)

	if searchParams == nil || !searchParams.IncludeHidden {
		query.Where("show = TRUE")
	}

	err := query.First(move)
	if err != nil {
		switch err {
		case sql.ErrNoRows:
			// Not found error expects an id but we're querying by locator
			return &models.Move{}, apperror.NewNotFoundError(uuid.Nil, "move locator "+locator)
		default:
			return &models.Move{}, apperror.NewQueryError("Move", err, "")
		}
	}

	if move.AdditionalDocumentsID != nil {
		var additionalDocumentUploads models.UserUploads
		err = appCtx.DB().Q().
			Scope(utilities.ExcludeDeletedScope()).EagerPreload("Upload").
			Where("document_id = ?", move.AdditionalDocumentsID).
			All(&additionalDocumentUploads)
		if err != nil {
			return move, err
		}
		move.AdditionalDocuments.UserUploads = additionalDocumentUploads
	}

	return move, nil
}

// Fetches moves for Navy servicemembers with approved shipments. Ignores gbloc rules
func (f moveFetcher) FetchMovesForPPTASReports(appCtx appcontext.AppContext, params *services.MoveTaskOrderFetcherParams) (models.Moves, error) {
	var moves models.Moves

	query := appCtx.DB().EagerPreload(
		"MTOShipments.DestinationAddress",
		"MTOShipments.PickupAddress",
		"MTOShipments.SecondaryDeliveryAddress",
		"MTOShipments.SecondaryPickupAddress",
		"MTOShipments.MTOAgents",
		"MTOShipments.Reweigh",
		"MTOShipments.PPMShipment",
		"Orders.ServiceMember",
		"Orders.ServiceMember.ResidentialAddress",
		"Orders.ServiceMember.BackupContacts",
		"Orders.Entitlement",
		"Orders.Entitlement.WeightAllotted",
		"Orders.NewDutyLocation.Address.Country",
		"Orders.NewDutyLocation.TransportationOffice.Gbloc",
		"Orders.OriginDutyLocation.Address.Country",
		"Orders.TAC",
	).
		InnerJoin("orders", "orders.id = moves.orders_id").
		InnerJoin("entitlements", "entitlements.id = orders.entitlement_id").
		InnerJoin("service_members", "orders.service_member_id = service_members.id").
		InnerJoin("mto_shipments", "mto_shipments.move_id = moves.id").
		LeftJoin("ppm_shipments", "ppm_shipments.shipment_id = mto_shipments.id").
		LeftJoin("addresses", "addresses.id in (mto_shipments.pickup_address_id, mto_shipments.destination_address_id)").
		Where("mto_shipments.status = 'APPROVED'").
		Where("service_members.affiliation = ?", models.AffiliationNAVY).
		GroupBy("moves.id")

	if params.Since != nil {
		query.Where("mto_shipments.updated_at >= ?", params.Since)
	}

	err := query.All(&moves)

	if err != nil {
		return nil, err
	}

	if len(moves) < 1 {
		return nil, nil
	}

	return moves, nil
}

type moveFetcherBulkAssignment struct {
}

// NewMoveFetcherBulkAssignment creates a new moveFetcherBulkAssignment service
func NewMoveFetcherBulkAssignment() services.MoveFetcherBulkAssignment {
	return &moveFetcherBulkAssignment{}
}

func (f moveFetcherBulkAssignment) FetchMovesForBulkAssignmentCounseling(appCtx appcontext.AppContext, gbloc string, officeId uuid.UUID) ([]models.MoveWithEarliestDate, error) {
	var moves []models.MoveWithEarliestDate

	err := appCtx.DB().
		RawQuery(`SELECT
					moves.id,
					MIN(LEAST(
						COALESCE(mto_shipments.requested_pickup_date, '9999-12-31'),
						COALESCE(mto_shipments.requested_delivery_date, '9999-12-31'),
						COALESCE(ppm_shipments.expected_departure_date, '9999-12-31')
					)) AS earliest_date
				FROM moves
				INNER JOIN orders ON orders.id = moves.orders_id
				INNER JOIN mto_shipments ON mto_shipments.move_id = moves.id
				LEFT JOIN ppm_shipments ON ppm_shipments.shipment_id = mto_shipments.id
				WHERE
					moves.status = 'NEEDS SERVICE COUNSELING'
					AND orders.gbloc = $1
					AND moves.show = $2
					AND moves.sc_assigned_id IS NULL
					AND moves.counseling_transportation_office_id = $3
					AND (ppm_shipments.status IS NULL OR ppm_shipments.status NOT IN ($4, $5, $6))
					AND (orders.orders_type NOT IN ($7, $8, $9))
				GROUP BY moves.id
				ORDER BY earliest_date ASC`,
			gbloc,
			models.BoolPointer(true),
			officeId,
			models.PPMShipmentStatusWaitingOnCustomer,
			models.PPMShipmentStatusNeedsCloseout,
			models.PPMShipmentStatusCloseoutComplete,
			internalmessages.OrdersTypeBLUEBARK,
			internalmessages.OrdersTypeWOUNDEDWARRIOR,
			internalmessages.OrdersTypeSAFETY).
		All(&moves)

	if err != nil {
		return nil, fmt.Errorf("error fetching moves for office: %s with error %w", officeId, err)
	}

	if len(moves) < 1 {
		return nil, nil
	}

	return moves, nil
<<<<<<< HEAD
=======
}

func (f moveFetcherBulkAssignment) FetchMovesForBulkAssignmentCloseout(appCtx appcontext.AppContext, gbloc string, officeId uuid.UUID) ([]models.MoveWithEarliestDate, error) {
	var moves []models.MoveWithEarliestDate

	query := `SELECT
					moves.id,
					ppm_shipments.submitted_at AS earliest_date
				FROM moves
				INNER JOIN orders ON orders.id = moves.orders_id
				INNER JOIN service_members ON service_members.id = orders.service_member_id
				INNER JOIN mto_shipments ON mto_shipments.move_id = moves.id
				INNER JOIN ppm_shipments ON ppm_shipments.shipment_id = mto_shipments.id
				WHERE
					(moves.status IN ('APPROVED', 'SERVICE COUNSELING COMPLETED'))
					AND moves.show = $1
					AND moves.sc_assigned_id IS NULL`

	switch gbloc {
	case "NAVY":
		query += ` AND (service_members.affiliation in ('` + string(models.AffiliationNAVY) + `'))`
	case "TVCB":
		query += ` AND (service_members.affiliation in ('` + string(models.AffiliationMARINES) + `'))`
	case "USCG":
		query += ` AND (service_members.affiliation in ('` + string(models.AffiliationCOASTGUARD) + `'))`
	default:
		query += ` AND moves.closeout_office_id = '` + officeId.String() + `'
				   AND (service_members.affiliation NOT IN ('` +
			string(models.AffiliationNAVY) + `', '` +
			string(models.AffiliationMARINES) + `', '` +
			string(models.AffiliationCOASTGUARD) + `'))`
	}

	query += ` AND (ppm_shipments.status IN ($2))
					AND (orders.orders_type NOT IN ($3, $4, $5))
				GROUP BY moves.id, ppm_shipments.submitted_at
				ORDER BY earliest_date ASC`

	err := appCtx.DB().RawQuery(query,
		models.BoolPointer(true),
		models.PPMShipmentStatusNeedsCloseout,
		internalmessages.OrdersTypeBLUEBARK,
		internalmessages.OrdersTypeWOUNDEDWARRIOR,
		internalmessages.OrdersTypeSAFETY).All(&moves)

	if err != nil {
		return nil, fmt.Errorf("error fetching moves for office: %s with error %w", officeId, err)
	}

	if len(moves) < 1 {
		return nil, nil
	}

	return moves, nil
}

func (f moveFetcherBulkAssignment) FetchMovesForBulkAssignmentTaskOrder(appCtx appcontext.AppContext, gbloc string, officeId uuid.UUID) ([]models.MoveWithEarliestDate, error) {
	var moves []models.MoveWithEarliestDate

	err := appCtx.DB().
		RawQuery(`SELECT
					moves.id,
					MIN(LEAST(
						COALESCE(mto_shipments.requested_pickup_date, '9999-12-31'),
						COALESCE(mto_shipments.requested_delivery_date, '9999-12-31'),
						COALESCE(ppm_shipments.expected_departure_date, '9999-12-31')
					)) AS earliest_date
				FROM moves
				INNER JOIN orders ON orders.id = moves.orders_id
				INNER JOIN service_members ON orders.service_member_id = service_members.id
				INNER JOIN mto_shipments ON mto_shipments.move_id = moves.id
				LEFT JOIN ppm_shipments ON ppm_shipments.shipment_id = mto_shipments.id
				LEFT JOIN move_to_gbloc ON move_to_gbloc.move_id = moves.id
				WHERE
					(moves.status IN ('APPROVALS REQUESTED', 'SUBMITTED', 'SERVICE COUNSELING COMPLETED'))
					AND moves.show = $1
					AND moves.too_assigned_id IS NULL
					AND (orders.orders_type NOT IN ($2, $3, $4))
					AND service_members.affiliation != 'MARINES'
					AND ((mto_shipments.shipment_type != $5 AND move_to_gbloc.gbloc = $6) OR (mto_shipments.shipment_type = $7 AND orders.gbloc = $8))
				GROUP BY moves.id
				ORDER BY earliest_date ASC`,
			models.BoolPointer(true),
			internalmessages.OrdersTypeBLUEBARK,
			internalmessages.OrdersTypeWOUNDEDWARRIOR,
			internalmessages.OrdersTypeSAFETY,
			models.MTOShipmentTypeHHGOutOfNTS,
			gbloc,
			models.MTOShipmentTypeHHGOutOfNTS,
			gbloc).
		All(&moves)

	if err != nil {
		return nil, fmt.Errorf("error fetching moves for office: %s with error %w", officeId, err)
	}

	if len(moves) < 1 {
		return nil, nil
	}

	return moves, nil
>>>>>>> bfea1c24
}<|MERGE_RESOLUTION|>--- conflicted
+++ resolved
@@ -164,8 +164,6 @@
 	}
 
 	return moves, nil
-<<<<<<< HEAD
-=======
 }
 
 func (f moveFetcherBulkAssignment) FetchMovesForBulkAssignmentCloseout(appCtx appcontext.AppContext, gbloc string, officeId uuid.UUID) ([]models.MoveWithEarliestDate, error) {
@@ -267,5 +265,4 @@
 	}
 
 	return moves, nil
->>>>>>> bfea1c24
 }