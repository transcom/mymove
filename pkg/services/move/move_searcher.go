--- conflicted
+++ resolved
@@ -48,63 +48,6 @@
 		return nil, 0, err
 	}
 
-<<<<<<< HEAD
-	var query *pop.Query
-
-	if appCtx.Session().Roles.HasRole(roles.RoleTypeQaeCsr) || appCtx.Session().Roles.HasRole(roles.RoleTypeServicesCounselor) {
-		query = appCtx.DB().EagerPreload(
-			"MTOShipments",
-			"Orders.ServiceMember",
-			"Orders.NewDutyLocation.Address",
-			"Orders.OriginDutyLocation.Address",
-		).
-			Join("orders", "orders.id = moves.orders_id").
-			Join("service_members", "service_members.id = orders.service_member_id").
-			LeftJoin("duty_locations as origin_duty_locations", "origin_duty_locations.id = orders.origin_duty_location_id").
-			Join("addresses as origin_addresses", "origin_addresses.id = origin_duty_locations.address_id").
-			Join("duty_locations as new_duty_locations", "new_duty_locations.id = orders.new_duty_location_id").
-			Join("addresses as new_addresses", "new_addresses.id = new_duty_locations.address_id").
-			LeftJoin("mto_shipments", "mto_shipments.move_id = moves.id AND mto_shipments.status <> 'DRAFT'").
-			GroupBy("moves.id", "service_members.id", "origin_addresses.id", "new_addresses.id").
-			Where("show = TRUE")
-	}
-	if appCtx.Session().Roles.HasRole(roles.RoleTypeTOO) {
-		query = appCtx.DB().EagerPreload(
-			"MTOShipments",
-			"Orders.ServiceMember",
-			"Orders.NewDutyLocation.Address",
-			"Orders.OriginDutyLocation.Address",
-		).
-			Join("orders", "orders.id = moves.orders_id").
-			Join("service_members", "service_members.id = orders.service_member_id").
-			LeftJoin("duty_locations as origin_duty_locations", "origin_duty_locations.id = orders.origin_duty_location_id").
-			Join("addresses as origin_addresses", "origin_addresses.id = origin_duty_locations.address_id").
-			Join("duty_locations as new_duty_locations", "new_duty_locations.id = orders.new_duty_location_id").
-			Join("addresses as new_addresses", "new_addresses.id = new_duty_locations.address_id").
-			LeftJoin("mto_shipments", "mto_shipments.move_id = moves.id AND mto_shipments.status <> 'DRAFT'").
-			GroupBy("moves.id", "service_members.id", "origin_addresses.id", "new_addresses.id").
-			Where("show = TRUE AND (moves.status = 'SUBMITTED' or moves.status = 'APPROVALS REQUESTED' or moves.status = 'APPROVED')")
-	}
-	if appCtx.Session().Roles.HasRole(roles.RoleTypeTIO) {
-		query = appCtx.DB().EagerPreload(
-			"MTOShipments",
-			"Orders.ServiceMember",
-			"Orders.NewDutyLocation.Address",
-			"Orders.OriginDutyLocation.Address",
-			"PaymentRequests",
-		).
-			Join("orders", "orders.id = moves.orders_id").
-			Join("service_members", "service_members.id = orders.service_member_id").
-			LeftJoin("duty_locations as origin_duty_locations", "origin_duty_locations.id = orders.origin_duty_location_id").
-			Join("addresses as origin_addresses", "origin_addresses.id = origin_duty_locations.address_id").
-			Join("duty_locations as new_duty_locations", "new_duty_locations.id = orders.new_duty_location_id").
-			Join("addresses as new_addresses", "new_addresses.id = new_duty_locations.address_id").
-			LeftJoin("mto_shipments", "mto_shipments.move_id = moves.id AND mto_shipments.status <> 'DRAFT'").
-			Join("payment_requests as prq", "prq.move_id = moves.id").
-			Where("show = TRUE").
-			GroupBy("moves.id", "service_members.id", "origin_addresses.id", "new_addresses.id, prq.move_id")
-	}
-=======
 	query := appCtx.DB().EagerPreload(
 		"MTOShipments",
 		"Orders.ServiceMember",
@@ -120,7 +63,6 @@
 		LeftJoin("mto_shipments", "mto_shipments.move_id = moves.id AND mto_shipments.status <> 'DRAFT'").
 		GroupBy("moves.id", "service_members.id", "origin_addresses.id", "new_addresses.id").
 		Where("show = TRUE")
->>>>>>> 461a9c7e
 
 	customerNameQuery := customerNameSearch(params.CustomerName)
 	locatorQuery := locatorFilter(params.Locator)
@@ -128,13 +70,7 @@
 	branchQuery := branchFilter(params.Branch)
 	originPostalCodeQuery := originPostalCodeFilter(params.OriginPostalCode)
 	destinationPostalCodeQuery := destinationPostalCodeFilter(params.DestinationPostalCode)
-	var statusQuery QueryOption
-	if appCtx.Session().Roles.HasRole(roles.RoleTypeTIO) {
-		statusQuery = paymentRequestsStatusFilter(params.Status)
-	} else {
-		statusQuery = moveStatusFilter(params.Status)
-	}
-
+	statusQuery := moveStatusFilter(params.Status)
 	shipmentsCountQuery := shipmentsCountFilter(params.ShipmentsCount)
 	scheduledPickupDateQuery := scheduledPickupDateFilter(params.PickupDate)
 	scheduledDeliveryDateQuery := scheduledDeliveryDateFilter(params.DeliveryDate)
@@ -221,24 +157,6 @@
 			query.Where("moves.status in (?)", translatedStatuses)
 		}
 	}
-}
-func paymentRequestsStatusFilter(statuses []string) QueryOption {
-	return func(query *pop.Query) {
-		var translatedStatuses []string
-		if len(statuses) > 0 {
-			translatedStatuses = append(translatedStatuses, statuses...)
-		} else {
-			translatedStatuses = append(translatedStatuses,
-				models.PaymentRequestStatusPending.String(),
-				models.PaymentRequestStatusReviewed.String(),
-				models.PaymentRequestStatusReviewedAllRejected.String(),
-				models.PaymentRequestStatusPaid.String(),
-				models.PaymentRequestStatusDeprecated.String(),
-				models.PaymentRequestStatusEDIError.String())
-		}
-		query.Where("prq.status in (?)", translatedStatuses)
-	}
-
 }
 
 func customerNameSearch(customerName *string) QueryOption {
