package move

import (
	"fmt"
	"time"

	"github.com/gofrs/uuid"

	"github.com/transcom/mymove/pkg/apperror"
	"github.com/transcom/mymove/pkg/factory"
	"github.com/transcom/mymove/pkg/models"
	"github.com/transcom/mymove/pkg/models/roles"
	transportationoffice "github.com/transcom/mymove/pkg/services/transportation_office"
	storageTest "github.com/transcom/mymove/pkg/storage/test"
	"github.com/transcom/mymove/pkg/testdatagen"
	"github.com/transcom/mymove/pkg/uploader"
)

func (suite *MoveServiceSuite) TestMoveApproval() {
	moveRouter := NewMoveRouter(transportationoffice.NewTransportationOfficesFetcher())

	suite.Run("from valid statuses", func() {
		move := factory.BuildMove(nil, nil, nil)
		validStatuses := []struct {
			desc   string
			status models.MoveStatus
		}{
			{"Submitted", models.MoveStatusSUBMITTED},
			{"Approvals Requested", models.MoveStatusAPPROVALSREQUESTED},
			{"Service Counseling Completed", models.MoveStatusServiceCounselingCompleted},
			{"Approved", models.MoveStatusAPPROVED},
		}
		for _, validStatus := range validStatuses {
			move.Status = validStatus.status

			err := moveRouter.Approve(suite.AppContextForTest(), &move)

			suite.NoError(err)
			suite.Equal(models.MoveStatusAPPROVED, move.Status)
		}
	})

	suite.Run("from invalid statuses", func() {
		move := factory.BuildMove(nil, nil, nil)
		invalidStatuses := []struct {
			desc   string
			status models.MoveStatus
		}{
			{"Draft", models.MoveStatusDRAFT},
			{"Canceled", models.MoveStatusCANCELED},
			{"Needs Service Counseling", models.MoveStatusNeedsServiceCounseling},
		}
		for _, invalidStatus := range invalidStatuses {
			move.Status = invalidStatus.status

			err := moveRouter.Approve(suite.AppContextForTest(), &move)

			suite.Error(err)
			suite.Contains(err.Error(), "A move can only be approved if it's in one of these states")
			suite.Contains(err.Error(), fmt.Sprintf("However, its current status is: %s", invalidStatus.status))
		}
	})

	suite.Run("returns error when move is nil", func() {
		err := moveRouter.Approve(suite.AppContextForTest(), nil)

		suite.Error(err)
		suite.Contains(err.Error(), "cannot approve nil move")
	})
}

func (suite *MoveServiceSuite) TestMoveSubmission() {
	moveRouter := NewMoveRouter(transportationoffice.NewTransportationOfficesFetcher())
	toRouter := transportationoffice.NewTransportationOfficesFetcher()
	postalCode := "32228"

	suite.Run("returns error when needsServicesCounseling cannot find move", func() {
		// Under test: MoveRouter.Submit
		// Mocked: None
		// Set up: Submit a move without an OrdersID
		// Expected outcome: Error on ordersID
		var move models.Move
		newSignedCertification := factory.BuildSignedCertification(suite.DB(), nil, nil)
		err := moveRouter.Submit(suite.AppContextForTest(), &move, &newSignedCertification)
		suite.Error(err)
		suite.Contains(err.Error(), "Not found looking for move.OrdersID")
	})

	suite.Run("returns error when OriginDutyLocation is missing", func() {
		// Under test: MoveRouter.Submit
		// Set up: Submit a move without an originDutyLocation
		// Expected outcome: Error on ordersID
		move := factory.BuildMove(suite.DB(), nil, nil)
		order := move.Orders
		order.OriginDutyLocation = nil
		order.OriginDutyLocationID = nil
		suite.NoError(suite.DB().Update(&order))
		newSignedCertification := factory.BuildSignedCertification(nil, []factory.Customization{
			{
				Model:    move,
				LinkOnly: true,
			},
		}, nil)
		err := moveRouter.Submit(suite.AppContextForTest(), &move, &newSignedCertification)
		suite.Error(err)
		suite.Contains(err.Error(), "orders missing OriginDutyLocation")
	})

	suite.Run("moves with amended orders are set to APPROVALSREQUESTED status", func() {
		// Under test: MoveRouter.RouteAfterAmendingOrders
		// Set up: Submit an approved move with an orders record
		// Expected outcome: move status updated to APPROVALSREQUESTED
		order := factory.BuildOrder(suite.DB(), []factory.Customization{
			{
				Model: models.Document{},
				Type:  &factory.Documents.UploadedAmendedOrders,
			},
		}, nil)
		move := factory.BuildMove(suite.DB(), []factory.Customization{
			{
				Model: models.Move{
					Status: models.MoveStatusAPPROVED,
				},
			},
			{
				Model:    order,
				LinkOnly: true,
			},
		}, nil)
		err := moveRouter.RouteAfterAmendingOrders(suite.AppContextForTest(), &move)
		suite.NoError(err)
		suite.Equal(models.MoveStatusAPPROVALSREQUESTED, move.Status)
	})

	suite.Run("moves with amended orders return an error if in CANCELLED status", func() {
		// Under test: MoveRouter.RouteAfterAmendingOrders
		// Set up: Create a CANCELLED move without an OrdersID
		// Expected outcome: Error on ordersID
		order := factory.BuildOrder(suite.DB(), []factory.Customization{
			{
				Model: models.Document{},
				Type:  &factory.Documents.UploadedAmendedOrders,
			},
		}, nil)
		move := factory.BuildMove(suite.DB(), []factory.Customization{
			{
				Model: models.Move{
					Status: models.MoveStatusCANCELED,
				},
			},
			{
				Model:    order,
				LinkOnly: true,
			},
		}, nil)
		err := moveRouter.RouteAfterAmendingOrders(suite.AppContextForTest(), &move)
		suite.Error(err)
		suite.Contains(err.Error(), fmt.Sprintf("The status for the move with ID %s can not be sent to 'Approvals Requested' if the status is cancelled.", move.ID))
	})

	suite.Run("moves with amended orders that already had amended orders go into the 'Approvals Requested' status and have a nil value for 'AmendedOrdersAcknowledgedAt", func() {
		// Under test: MoveRouter.RouteAfterAmendingOrders
		// Set up: Create a move amended orders acknowledged, then submit with amended orders
		// Expected outcome: Status goes to APPROVALSREQUESTED and timestamp is cleared
		order := factory.BuildOrder(suite.DB(), []factory.Customization{
			{
				Model: models.Order{
					// we need a time here that's non-nil
					AmendedOrdersAcknowledgedAt: models.TimePointer(testdatagen.DateInsidePerformancePeriod),
				},
			},
			{
				Model: models.Document{},
				Type:  &factory.Documents.UploadedAmendedOrders,
			},
		}, nil)
		move := factory.BuildMove(suite.DB(), []factory.Customization{
			{
				Model: models.Move{
					Status: models.MoveStatusAPPROVED,
				},
			},
			{
				Model:    order,
				LinkOnly: true,
			},
		}, nil)
		suite.NotNil(move.Orders.AmendedOrdersAcknowledgedAt)

		err := moveRouter.RouteAfterAmendingOrders(suite.AppContextForTest(), &move)
		suite.NoError(err)
		var updatedOrders models.Order
		err = suite.DB().Find(&updatedOrders, move.OrdersID)
		suite.NoError(err)
		suite.Equal(models.MoveStatusAPPROVALSREQUESTED, move.Status)
		suite.Nil(updatedOrders.AmendedOrdersAcknowledgedAt)
	})

	suite.Run("moves going to the TOO return errors if the move doesn't have DRAFT status", func() {
		// Under test: MoveRouter.Submit
		// Set up: Create a move that is not in DRAFT status, submit a move to other statuses
		// Expected outcome: Error
		move := factory.BuildMove(suite.DB(), nil, nil)

		invalidStatuses := []struct {
			desc   string
			status models.MoveStatus
		}{
			{"Approvals Requested", models.MoveStatusAPPROVALSREQUESTED},
			{"Service Counseling Completed", models.MoveStatusServiceCounselingCompleted},
			{"Submitted", models.MoveStatusSUBMITTED},
			{"Approved", models.MoveStatusAPPROVED},
			{"Canceled", models.MoveStatusCANCELED},
			{"Needs Service Counseling", models.MoveStatusNeedsServiceCounseling},
		}
		for _, tt := range invalidStatuses {
			move.Status = tt.status
			newSignedCertification := factory.BuildSignedCertification(nil, []factory.Customization{
				{
					Model:    move,
					LinkOnly: true,
				},
			}, nil)
			err := moveRouter.Submit(suite.AppContextForTest(), &move, &newSignedCertification)
			suite.Error(err)
			suite.Contains(err.Error(), "Cannot move to Submitted state for TOO review when the Move is not in Draft status")
			suite.Contains(err.Error(), fmt.Sprintf("Its current status is: %s", tt.status))
		}
	})

	suite.Run("moves going to the services counselor return errors if the move doesn't have DRAFT/NEEDS SERVICE COUNSELING status", func() {
		// Under test: MoveRouter.Submit
		// Set up: Create a move that should go to services counselor, but doesn't have DRAFT or NEEDS SERVICE COUNSELING STATUS
		// Expected outcome: Error

		move := factory.BuildMove(suite.DB(), []factory.Customization{
			{
				Model: models.DutyLocation{
					ProvidesServicesCounseling: true,
				},
				Type: &factory.DutyLocations.OriginDutyLocation,
			},
		}, nil)
		invalidStatuses := []struct {
			desc   string
			status models.MoveStatus
		}{
			{"Approvals Requested", models.MoveStatusAPPROVALSREQUESTED},
			{"Service Counseling Completed", models.MoveStatusServiceCounselingCompleted},
			{"Submitted", models.MoveStatusSUBMITTED},
			{"Approved", models.MoveStatusAPPROVED},
			{"Canceled", models.MoveStatusCANCELED},
		}
		for _, tt := range invalidStatuses {
			move.Status = tt.status
			newSignedCertification := factory.BuildSignedCertification(nil, []factory.Customization{
				{
					Model:    move,
					LinkOnly: true,
				},
			}, nil)
			err := moveRouter.Submit(suite.AppContextForTest(), &move, &newSignedCertification)
			suite.Error(err)
			suite.Contains(err.Error(), "Cannot move to NeedsServiceCounseling state when the Move is not in Draft status")
			suite.Contains(err.Error(), fmt.Sprintf("Its current status is: %s", tt.status))
		}
	})

	suite.Run("Moves are routed correctly and SignedCertification is created", func() {
		// Under test: MoveRouter.Submit (both routing to services counselor and office user)
		// Set up: Create moves and SignedCertification
		// Expected outcome: signed cert is created and move status is updated
		tests := []struct {
			desc                       string
			ProvidesServicesCounseling bool
			moveStatus                 models.MoveStatus
		}{
			{"Routes to Service Counseling", true, models.MoveStatusNeedsServiceCounseling},
			{"Routes to office user", false, models.MoveStatusSUBMITTED},
		}
		for _, tt := range tests {
			suite.Run(tt.desc, func() {
				move := factory.BuildMove(suite.DB(), []factory.Customization{
					{
						Model: models.DutyLocation{
							ProvidesServicesCounseling: tt.ProvidesServicesCounseling,
						},
						Type: &factory.DutyLocations.OriginDutyLocation,
					},
					{
						Model: models.Move{
							Status: models.MoveStatusDRAFT,
						},
					},
				}, nil)

				shipment := factory.BuildMTOShipmentMinimal(suite.DB(), []factory.Customization{
					{
						Model: models.MTOShipment{
							Status:       models.MTOShipmentStatusDraft,
							ShipmentType: models.MTOShipmentTypeHHG,
						},
					},
					{
						Model:    move,
						LinkOnly: true,
					},
				}, nil)

				move.MTOShipments = models.MTOShipments{shipment}

				newSignedCertification := factory.BuildSignedCertification(nil, []factory.Customization{
					{
						Model:    move,
						LinkOnly: true,
					},
				}, nil)
				err := moveRouter.Submit(suite.AppContextForTest(), &move, &newSignedCertification)
				suite.NoError(err)
				err = suite.DB().Where("move_id = $1", move.ID).First(&newSignedCertification)
				suite.NoError(err)
				suite.NotNil(newSignedCertification)

				err = suite.DB().Find(&move, move.ID)
				suite.NoError(err)
				suite.Equal(tt.moveStatus, move.Status)
			})
		}
	})
	suite.Run("PPM moves are routed correctly and SignedCertification is created", func() {
		// Under test: MoveRouter.Submit (Full PPM should always route to service counselor, never to office user)
		// Set up: Create moves and SignedCertification
		// Expected outcome: signed cert is created
		// Expected outcome: Move status is set to needs service counseling for both true and false on origin providing service counseling
		tests := []struct {
			desc                       string
			ProvidesServicesCounseling bool
			moveStatus                 models.MoveStatus
		}{
			{"Routes to Service Counseling", true, models.MoveStatusNeedsServiceCounseling},
			{"Routes to Service Counseling", false, models.MoveStatusNeedsServiceCounseling},
		}
		for _, tt := range tests {
			suite.Run(tt.desc, func() {
				move := factory.BuildMove(suite.DB(), []factory.Customization{
					{
						Model: models.DutyLocation{
							ProvidesServicesCounseling: tt.ProvidesServicesCounseling,
						},
						Type: &factory.DutyLocations.OriginDutyLocation,
					},
					{
						Model: models.Move{
							Status: models.MoveStatusDRAFT,
						},
					},
				}, nil)
				address := factory.BuildAddress(suite.DB(), []factory.Customization{
					{
						Model: models.Address{
							PostalCode: postalCode,
						},
					},
				}, nil)

				factory.BuildDutyLocation(suite.DB(), []factory.Customization{
					{Model: address, LinkOnly: true, Type: &factory.Addresses.DutyLocationAddress},
					{
						Model: models.DutyLocation{
							ProvidesServicesCounseling: true,
						},
					},
				}, nil)

				shipment := factory.BuildMTOShipmentMinimal(suite.DB(), []factory.Customization{
					{
						Model: models.MTOShipment{
							Status:       models.MTOShipmentStatusDraft,
							ShipmentType: models.MTOShipmentTypePPM,
						},
					},
					{
						Model:    move,
						LinkOnly: true,
					},
				}, nil)

				ppmShipment := factory.BuildPPMShipment(suite.DB(), []factory.Customization{
					{
						Model: models.PPMShipment{
							Status: models.PPMShipmentStatusDraft,
						},
					},
				}, nil)

				boatShipment := factory.BuildBoatShipmentHaulAway(suite.DB(), []factory.Customization{
					{
						Model: models.BoatShipment{},
					},
				}, nil)

				mobileHomeShipment := factory.BuildMobileHomeShipment(suite.DB(), []factory.Customization{
					{
						Model: models.MobileHome{},
					},
				}, nil)

				move.MTOShipments = models.MTOShipments{shipment}
				move.MTOShipments[0].PPMShipment = &ppmShipment
				move.MTOShipments[0].BoatShipment = &boatShipment
				move.MTOShipments[0].MobileHome = &mobileHomeShipment

				newSignedCertification := factory.BuildSignedCertification(nil, []factory.Customization{
					{
						Model:    move,
						LinkOnly: true,
					},
				}, nil)
				err := moveRouter.Submit(suite.AppContextForTest(), &move, &newSignedCertification)
				suite.NoError(err)
				err = suite.DB().Where("move_id = $1", move.ID).First(&newSignedCertification)
				suite.NoError(err)
				suite.NotNil(newSignedCertification)

				err = suite.DB().Find(&move, move.ID)
				suite.NoError(err)
				suite.Equal(tt.moveStatus, move.Status)
			})
		}
	})
	suite.Run("Returns error if signedCertificate is missing", func() {
		// Under test: MoveRouter.Submit (both routing to services counselor and office user)
		// Set up: Create moves and SignedCertification
		// Expected outcome: signed cert is created and move status is updated
		tests := []struct {
			desc                       string
			ProvidesServicesCounseling bool
		}{
			{"Routing to Service Counseling", true},
			{"Routing to office user", false},
		}
		for _, tt := range tests {
			suite.Run(tt.desc, func() {
				move := factory.BuildMove(suite.DB(), []factory.Customization{
					{
						Model: models.DutyLocation{
							ProvidesServicesCounseling: tt.ProvidesServicesCounseling,
						},
						Type: &factory.DutyLocations.OriginDutyLocation,
					},
					{
						Model: models.Move{
							Status: models.MoveStatusDRAFT,
						},
					},
				}, nil)
				err := moveRouter.Submit(suite.AppContextForTest(), &move, nil)
				suite.Error(err)
				suite.Contains(err.Error(), "signedCertification is required")
			})
		}
	})

	suite.Run("PPM status changes to Submitted", func() {
		move := factory.BuildMove(suite.DB(), nil, nil)
		address := factory.BuildAddress(suite.DB(), []factory.Customization{
			{
				Model: models.Address{
					PostalCode: postalCode,
				},
			},
		}, nil)
		factory.BuildDutyLocation(suite.DB(), []factory.Customization{
			{Model: address, LinkOnly: true, Type: &factory.Addresses.DutyLocationAddress},
			{
				Model: models.DutyLocation{
					ProvidesServicesCounseling: true,
				},
			},
		}, nil)
		hhgShipment := factory.BuildMTOShipmentMinimal(suite.DB(), []factory.Customization{
			{
				Model: models.MTOShipment{
					Status:       models.MTOShipmentStatusDraft,
					ShipmentType: models.MTOShipmentTypePPM,
				},
			},
			{
				Model:    move,
				LinkOnly: true,
			},
		}, nil)

		ppmShipment := factory.BuildPPMShipment(suite.DB(), []factory.Customization{
			{
				Model: models.PPMShipment{
					Status: models.PPMShipmentStatusDraft,
				},
			},
		}, nil)
		move.MTOShipments = models.MTOShipments{hhgShipment}
		move.MTOShipments[0].PPMShipment = &ppmShipment

		newSignedCertification := factory.BuildSignedCertification(nil, []factory.Customization{
			{
				Model:    move,
				LinkOnly: true,
			},
		}, nil)
		err := moveRouter.Submit(suite.AppContextForTest(), &move, &newSignedCertification)

		suite.NoError(err)
		suite.Equal(models.MoveStatusNeedsServiceCounseling, move.Status, "expected Needs Service Counseling")
		suite.Equal(models.MTOShipmentStatusSubmitted, move.MTOShipments[0].Status, "expected Submitted")
		suite.Equal(models.PPMShipmentStatusSubmitted, move.MTOShipments[0].PPMShipment.Status, "expected Submitted")
	})

	suite.Run("returns an error when a Mobile Home Shipment is not formatted correctly", func() {
		// Under test: MoveRouter.Submit
		// Set up: Submit a move without a mobile home shipment that has a field that will not pass validation
		// Expected outcome: Error on DB().ValidateAndUpdate
		move := factory.BuildMove(suite.DB(), []factory.Customization{
			{
				Model: models.DutyLocation{
					ProvidesServicesCounseling: true,
				},
				Type: &factory.DutyLocations.OriginDutyLocation,
			},
		}, nil)
		hhgShipment := factory.BuildMTOShipmentMinimal(suite.DB(), []factory.Customization{
			{
				Model: models.MTOShipment{
					Status:       models.MTOShipmentStatusDraft,
					ShipmentType: models.MTOShipmentTypeMobileHome,
				},
			},
			{
				Model:    move,
				LinkOnly: true,
			},
		}, nil)

		year := -10000
		mobileHomeShipment := factory.BuildMobileHomeShipment(suite.DB(), []factory.Customization{
			{
				Model: models.MobileHome{},
			},
		}, nil)
		mobileHomeShipment.Year = &year
		move.MTOShipments = models.MTOShipments{hhgShipment}
		move.MTOShipments[0].MobileHome = &mobileHomeShipment
		newSignedCertification := factory.BuildSignedCertification(nil, []factory.Customization{
			{
				Model:    move,
				LinkOnly: true,
			},
		}, nil)
		err := moveRouter.Submit(suite.AppContextForTest(), &move, &newSignedCertification)

		suite.Error(err)
		suite.Contains(err.Error(), "failure saving mobile home shipment when routing move submission")
		suite.Equal(models.MoveStatusNeedsServiceCounseling, move.Status, "expected move to still be in NEEDS_SERVICE_COUNSELING status when routing has failed")
	})

	suite.Run("returns an error when a Mobile Home Shipment is not formatted correctly", func() {
		// Under test: MoveRouter.Submit
		// Set up: Submit a move without a mobile home shipment that has a field that will not pass validation
		// Expected outcome: Error on DB().ValidateAndUpdate
		move := factory.BuildMove(suite.DB(), []factory.Customization{
			{
				Model: models.DutyLocation{
					ProvidesServicesCounseling: true,
				},
				Type: &factory.DutyLocations.OriginDutyLocation,
			},
		}, nil)
		hhgShipment := factory.BuildMTOShipmentMinimal(suite.DB(), []factory.Customization{
			{
				Model: models.MTOShipment{
					Status:       models.MTOShipmentStatusDraft,
					ShipmentType: models.MTOShipmentTypeBoatHaulAway,
				},
			},
			{
				Model:    move,
				LinkOnly: true,
			},
		}, nil)

		year := -10000
		boatShipment := factory.BuildBoatShipment(suite.DB(), []factory.Customization{
			{
				Model: models.BoatShipment{},
			},
		}, nil)
		boatShipment.Year = &year
		move.MTOShipments = models.MTOShipments{hhgShipment}
		move.MTOShipments[0].BoatShipment = &boatShipment
		newSignedCertification := factory.BuildSignedCertification(nil, []factory.Customization{
			{
				Model:    move,
				LinkOnly: true,
			},
		}, nil)
		err := moveRouter.Submit(suite.AppContextForTest(), &move, &newSignedCertification)

		suite.Error(err)
		suite.Contains(err.Error(), "failure saving boat shipment when routing move submission")
		suite.Equal(models.MoveStatusNeedsServiceCounseling, move.Status, "expected move to still be in NEEDS_SERVICE_COUNSELING status when routing has failed")
	})

	suite.Run("returns validation errors when a the parent MTO Shipment object for a Mobile Home Shipment is not formatted correctly", func() {
		// Under test: MoveRouter.Submit
		// Set up: Submit a move without a mobile home shipment that has a field that will not pass validation
		// Expected outcome: Error on DB().ValidateAndUpdate

		sitDaysAllowance := -1 // Invalid value that should cause a validation error on MTOShipment

		expError := "failure saving parent MTO shipment object for boat/mobile home shipment when routing move submission"

		move := factory.BuildMove(suite.DB(), []factory.Customization{
			{
				Model: models.DutyLocation{
					ProvidesServicesCounseling: true,
				},
				Type: &factory.DutyLocations.OriginDutyLocation,
			},
		}, nil)
		hhgShipment := factory.BuildMTOShipmentMinimal(suite.DB(), []factory.Customization{
			{
				Model: models.MTOShipment{
					Status:       models.MTOShipmentStatusDraft,
					ShipmentType: models.MTOShipmentTypeMobileHome,
				},
			},
			{
				Model:    move,
				LinkOnly: true,
			},
		}, nil)

		hhgShipment.SITDaysAllowance = &sitDaysAllowance

		mobileHomeShipment := factory.BuildMobileHomeShipment(suite.DB(), []factory.Customization{
			{
				Model: models.MobileHome{},
			},
		}, nil)
		move.MTOShipments = models.MTOShipments{hhgShipment}
		move.MTOShipments[0].MobileHome = &mobileHomeShipment
		newSignedCertification := factory.BuildSignedCertification(nil, []factory.Customization{
			{
				Model:    move,
				LinkOnly: true,
			},
		}, nil)
		err := moveRouter.Submit(suite.AppContextForTest(), &move, &newSignedCertification)

		suite.Error(err)
		suite.Contains(err.Error(), expError)
		suite.Equal(models.MoveStatusNeedsServiceCounseling, move.Status, "expected move to still be in NEEDS_SERVICE_COUNSELING status when routing has failed")
	})

	suite.Run("returns validation errors when a the parent MTO Shipment object for a Boat Shipment is not formatted correctly", func() {
		// Under test: MoveRouter.Submit
		// Set up: Submit a move without a mobile home shipment that has a field that will not pass validation
		// Expected outcome: Error on DB().ValidateAndUpdate

		sitDaysAllowance := -1 // Invalid value that should cause a validation error on MTOShipment

		expError := "failure saving parent MTO shipment object for boat/mobile home shipment when routing move submission"

		move := factory.BuildMove(suite.DB(), []factory.Customization{
			{
				Model: models.DutyLocation{
					ProvidesServicesCounseling: true,
				},
				Type: &factory.DutyLocations.OriginDutyLocation,
			},
		}, nil)
		hhgShipment := factory.BuildMTOShipmentMinimal(suite.DB(), []factory.Customization{
			{
				Model: models.MTOShipment{
					Status:       models.MTOShipmentStatusDraft,
					ShipmentType: models.MTOShipmentTypeBoatHaulAway,
				},
			},
			{
				Model:    move,
				LinkOnly: true,
			},
		}, nil)

		hhgShipment.SITDaysAllowance = &sitDaysAllowance

		boatShipment := factory.BuildBoatShipment(suite.DB(), []factory.Customization{
			{
				Model: models.BoatShipment{},
			},
		}, nil)
		move.MTOShipments = models.MTOShipments{hhgShipment}
		move.MTOShipments[0].BoatShipment = &boatShipment
		newSignedCertification := factory.BuildSignedCertification(nil, []factory.Customization{
			{
				Model:    move,
				LinkOnly: true,
			},
		}, nil)
		err := moveRouter.Submit(suite.AppContextForTest(), &move, &newSignedCertification)

		suite.Error(err)
		suite.Contains(err.Error(), expError)
		suite.Equal(models.MoveStatusNeedsServiceCounseling, move.Status, "expected move to still be in NEEDS_SERVICE_COUNSELING status when routing has failed")
	})

	suite.Run("PPM Actual Expense Reimbursement is true for Civilian Employee on submit", func() {
		move := factory.BuildMove(suite.DB(), []factory.Customization{
			{
				Model: models.DutyLocation{
					ProvidesServicesCounseling: true,
				},
				Type: &factory.DutyLocations.OriginDutyLocation,
			},
			{
				Model: models.Move{
					Status: models.MoveStatusDRAFT,
				},
			},
			{
				Model: models.Order{
					Grade: models.ServiceMemberGradeCIVILIANEMPLOYEE.Pointer(),
				},
			},
		}, nil)

		shipment := factory.BuildMTOShipmentMinimal(suite.DB(), []factory.Customization{
			{
				Model: models.MTOShipment{
					Status:       models.MTOShipmentStatusDraft,
					ShipmentType: models.MTOShipmentTypePPM,
				},
			},
			{
				Model:    move,
				LinkOnly: true,
			},
		}, nil)

		ppmShipment := factory.BuildPPMShipment(suite.DB(), []factory.Customization{
			{
				Model: models.PPMShipment{
					Status:                       models.PPMShipmentStatusDraft,
					IsActualExpenseReimbursement: models.BoolPointer(false),
				},
			},
		}, nil)
		move.MTOShipments = models.MTOShipments{shipment}
		move.MTOShipments[0].PPMShipment = &ppmShipment

		newSignedCertification := factory.BuildSignedCertification(nil, []factory.Customization{
			{
				Model:    move,
				LinkOnly: true,
			},
		}, nil)
		err := moveRouter.Submit(suite.AppContextForTest(), &move, &newSignedCertification)
		suite.NoError(err)
		suite.NotNil(newSignedCertification)

		err = suite.DB().Find(&move, move.ID)
		suite.NoError(err)
		suite.True(*move.MTOShipments[0].PPMShipment.IsActualExpenseReimbursement)
	})

	suite.Run("PPM Actual Expense Reimbursement is false for non-civilian on submit", func() {
		move := factory.BuildMove(suite.DB(), []factory.Customization{
			{
				Model: models.DutyLocation{
					ProvidesServicesCounseling: true,
				},
				Type: &factory.DutyLocations.OriginDutyLocation,
			},
			{
				Model: models.Move{
					Status: models.MoveStatusDRAFT,
				},
			},
			{
				Model: models.Order{
					Grade: models.ServiceMemberGradeE1.Pointer(),
				},
			},
		}, nil)

		shipment := factory.BuildMTOShipmentMinimal(suite.DB(), []factory.Customization{
			{
				Model: models.MTOShipment{
					Status:       models.MTOShipmentStatusDraft,
					ShipmentType: models.MTOShipmentTypePPM,
				},
			},
			{
				Model:    move,
				LinkOnly: true,
			},
		}, nil)

		ppmShipment := factory.BuildPPMShipment(suite.DB(), []factory.Customization{
			{
				Model: models.PPMShipment{
					Status:                       models.PPMShipmentStatusDraft,
					IsActualExpenseReimbursement: models.BoolPointer(true),
				},
			},
		}, nil)
		move.MTOShipments = models.MTOShipments{shipment}
		move.MTOShipments[0].PPMShipment = &ppmShipment

		newSignedCertification := factory.BuildSignedCertification(nil, []factory.Customization{
			{
				Model:    move,
				LinkOnly: true,
			},
		}, nil)
		err := moveRouter.Submit(suite.AppContextForTest(), &move, &newSignedCertification)
		suite.NoError(err)
		suite.NotNil(newSignedCertification)

		err = suite.DB().Find(&move, move.ID)
		suite.NoError(err)
		suite.False(*move.MTOShipments[0].PPMShipment.IsActualExpenseReimbursement)
	})

	suite.Run("returns an error when a Mobile Home Shipment is not formatted correctly", func() {
		// Under test: MoveRouter.Submit
		// Set up: Submit a move without a mobile home shipment that has a field that will not pass validation
		// Expected outcome: Error on DB().ValidateAndUpdate
		move := factory.BuildMove(suite.DB(), []factory.Customization{
			{
				Model: models.DutyLocation{
					ProvidesServicesCounseling: true,
				},
				Type: &factory.DutyLocations.OriginDutyLocation,
			},
		}, nil)
		hhgShipment := factory.BuildMTOShipmentMinimal(suite.DB(), []factory.Customization{
			{
				Model: models.MTOShipment{
					Status:       models.MTOShipmentStatusDraft,
					ShipmentType: models.MTOShipmentTypeMobileHome,
				},
			},
			{
				Model:    move,
				LinkOnly: true,
			},
		}, nil)

		year := -10000
		mobileHomeShipment := factory.BuildMobileHomeShipment(suite.DB(), []factory.Customization{
			{
				Model: models.MobileHome{},
			},
		}, nil)
		mobileHomeShipment.Year = &year
		move.MTOShipments = models.MTOShipments{hhgShipment}
		move.MTOShipments[0].MobileHome = &mobileHomeShipment
		newSignedCertification := factory.BuildSignedCertification(nil, []factory.Customization{
			{
				Model:    move,
				LinkOnly: true,
			},
		}, nil)
		err := moveRouter.Submit(suite.AppContextForTest(), &move, &newSignedCertification)

		suite.Error(err)
		suite.Contains(err.Error(), "failure saving mobile home shipment when routing move submission")
		suite.Equal(models.MoveStatusNeedsServiceCounseling, move.Status, "expected move to still be in NEEDS_SERVICE_COUNSELING status when routing has failed")
	})

	suite.Run("returns an error when a Boat Shipment is not formatted correctly", func() {
		// Under test: MoveRouter.Submit
		// Set up: Submit a move without a boat shipment that has a field that will not pass validation
		// Expected outcome: Error on DB().ValidateAndUpdate
		move := factory.BuildMove(suite.DB(), []factory.Customization{
			{
				Model: models.DutyLocation{
					ProvidesServicesCounseling: true,
				},
				Type: &factory.DutyLocations.OriginDutyLocation,
			},
		}, nil)
		hhgShipment := factory.BuildMTOShipmentMinimal(suite.DB(), []factory.Customization{
			{
				Model: models.MTOShipment{
					Status:       models.MTOShipmentStatusDraft,
					ShipmentType: models.MTOShipmentTypeBoatHaulAway,
				},
			},
			{
				Model:    move,
				LinkOnly: true,
			},
		}, nil)

		year := -10000
		boatShipment := factory.BuildBoatShipment(suite.DB(), []factory.Customization{
			{
				Model: models.BoatShipment{},
			},
		}, nil)
		boatShipment.Year = &year
		move.MTOShipments = models.MTOShipments{hhgShipment}
		move.MTOShipments[0].BoatShipment = &boatShipment
		newSignedCertification := factory.BuildSignedCertification(nil, []factory.Customization{
			{
				Model:    move,
				LinkOnly: true,
			},
		}, nil)
		err := moveRouter.Submit(suite.AppContextForTest(), &move, &newSignedCertification)

		suite.Error(err)
		suite.Contains(err.Error(), "failure saving boat shipment when routing move submission")
		suite.Equal(models.MoveStatusNeedsServiceCounseling, move.Status, "expected move to still be in NEEDS_SERVICE_COUNSELING status when routing has failed")
	})

	suite.Run("returns validation errors when a the parent MTO Shipment object for a Mobile Home Shipment is not formatted correctly", func() {
		// Under test: MoveRouter.Submit
		// Set up: Submit a move without a mobile home shipment that has a field that will not pass validation
		// Expected outcome: Error on DB().ValidateAndUpdate

		sitDaysAllowance := -1 // Invalid value that should cause a validation error on MTOShipment

		expError := "failure saving parent MTO shipment object for boat/mobile home shipment when routing move submission"

		move := factory.BuildMove(suite.DB(), []factory.Customization{
			{
				Model: models.DutyLocation{
					ProvidesServicesCounseling: true,
				},
				Type: &factory.DutyLocations.OriginDutyLocation,
			},
		}, nil)
		hhgShipment := factory.BuildMTOShipmentMinimal(suite.DB(), []factory.Customization{
			{
				Model: models.MTOShipment{
					Status:       models.MTOShipmentStatusDraft,
					ShipmentType: models.MTOShipmentTypeMobileHome,
				},
			},
			{
				Model:    move,
				LinkOnly: true,
			},
		}, nil)

		hhgShipment.SITDaysAllowance = &sitDaysAllowance

		mobileHomeShipment := factory.BuildMobileHomeShipment(suite.DB(), []factory.Customization{
			{
				Model: models.MobileHome{},
			},
		}, nil)
		move.MTOShipments = models.MTOShipments{hhgShipment}
		move.MTOShipments[0].MobileHome = &mobileHomeShipment
		newSignedCertification := factory.BuildSignedCertification(nil, []factory.Customization{
			{
				Model:    move,
				LinkOnly: true,
			},
		}, nil)
		err := moveRouter.Submit(suite.AppContextForTest(), &move, &newSignedCertification)

		suite.Error(err)
		suite.Contains(err.Error(), expError)
		suite.Equal(models.MoveStatusNeedsServiceCounseling, move.Status, "expected move to still be in NEEDS_SERVICE_COUNSELING status when routing has failed")
	})

	suite.Run("returns validation errors when a the parent MTO Shipment object for a Boat Shipment is not formatted correctly", func() {
		// Under test: MoveRouter.Submit
		// Set up: Submit a move without a mobile home shipment that has a field that will not pass validation
		// Expected outcome: Error on DB().ValidateAndUpdate

		sitDaysAllowance := -1 // Invalid value that should cause a validation error on MTOShipment

		expError := "failure saving parent MTO shipment object for boat/mobile home shipment when routing move submission"

		move := factory.BuildMove(suite.DB(), []factory.Customization{
			{
				Model: models.DutyLocation{
					ProvidesServicesCounseling: true,
				},
				Type: &factory.DutyLocations.OriginDutyLocation,
			},
		}, nil)
		hhgShipment := factory.BuildMTOShipmentMinimal(suite.DB(), []factory.Customization{
			{
				Model: models.MTOShipment{
					Status:       models.MTOShipmentStatusDraft,
					ShipmentType: models.MTOShipmentTypeBoatHaulAway,
				},
			},
			{
				Model:    move,
				LinkOnly: true,
			},
		}, nil)

		hhgShipment.SITDaysAllowance = &sitDaysAllowance

		boatShipment := factory.BuildBoatShipment(suite.DB(), []factory.Customization{
			{
				Model: models.BoatShipment{},
			},
		}, nil)
		move.MTOShipments = models.MTOShipments{hhgShipment}
		move.MTOShipments[0].BoatShipment = &boatShipment
		newSignedCertification := factory.BuildSignedCertification(nil, []factory.Customization{
			{
				Model:    move,
				LinkOnly: true,
			},
		}, nil)
		err := moveRouter.Submit(suite.AppContextForTest(), &move, &newSignedCertification)

		suite.Error(err)
		suite.Contains(err.Error(), expError)
		suite.Equal(models.MoveStatusNeedsServiceCounseling, move.Status, "expected move to still be in NEEDS_SERVICE_COUNSELING status when routing has failed")
	})

	suite.Run("SignedCirtification created, Route PPM moves to the closest service counseling office and set status to NEEDS SERVICE COUNSELING", func() {
		// Under test: MoveRouter.Submit Full PPM should route to service counselor
		// Set up: Create moves and SignedCertification
		// Expected outcome: signed cert is created
		// Expected outcome: Move status is set to needs service counseling
		address := factory.BuildAddress(suite.DB(), []factory.Customization{
			{
				Model: models.Address{
					PostalCode: postalCode,
				},
			},
		}, nil)

		move := factory.BuildMove(suite.DB(), []factory.Customization{
			{
				Model: models.DutyLocation{
					ProvidesServicesCounseling: false,
				},
				Type: &factory.DutyLocations.OriginDutyLocation,
			},
			{
				Model: models.Move{
					Status: models.MoveStatusDRAFT,
				},
			},
		}, nil)
		ppmDutyLocation := factory.BuildDutyLocation(suite.DB(), []factory.Customization{
			{Model: address, LinkOnly: true, Type: &factory.Addresses.DutyLocationAddress},
			{
				Model: models.DutyLocation{
					ProvidesServicesCounseling: true,
				},
			},
			{
				Model: models.TransportationOffice{
					Name:  "PPPO Jacksonville - USN",
					Gbloc: "CNNQ",
				},
			},
		}, nil)
		shipment := factory.BuildMTOShipmentMinimal(suite.DB(), []factory.Customization{
			{
				Model: models.MTOShipment{
					Status:       models.MTOShipmentStatusDraft,
					ShipmentType: models.MTOShipmentTypePPM,
				},
			},
			{
				Model:    move,
				LinkOnly: true,
			},
		}, nil)
		ppmShipment := factory.BuildPPMShipment(suite.DB(), []factory.Customization{
			{
				Model: models.PPMShipment{
					Status: models.PPMShipmentStatusDraft,
				},
			},
		}, nil)

		move.MTOShipments = models.MTOShipments{shipment}
		move.MTOShipments[0].PPMShipment = &ppmShipment

		move.Orders.OriginDutyLocationID = &ppmDutyLocation.ID
		move.Orders.OriginDutyLocation = &ppmDutyLocation

		newSignedCertification := factory.BuildSignedCertification(nil, []factory.Customization{
			{
				Model:    move,
				LinkOnly: true,
			},
		}, nil)
		closestOffices, err := toRouter.FindCounselingOfficeForPrimeCounseled(suite.AppContextForTest(), ppmDutyLocation.ID, move.Orders.ServiceMemberID)
		suite.NoError(err)
		suite.NotNil(closestOffices)

		err = moveRouter.Submit(suite.AppContextForTest(), &move, &newSignedCertification)
		suite.NoError(err)
		err = suite.DB().Where("move_id = $1", move.ID).First(&newSignedCertification)
		suite.NoError(err)
		suite.NotNil(newSignedCertification)

		err = suite.DB().Find(&move, move.ID)
		suite.NoError(err)
		suite.Equal(models.MoveStatusNeedsServiceCounseling, move.Status)
		suite.Equal(closestOffices.ID, *move.CounselingOfficeID)
	})

	suite.Run("PPM moves returns an error if no closest service counseling office found", func() {
		move := factory.BuildMove(suite.DB(), []factory.Customization{
			{
				Model: models.DutyLocation{
					ProvidesServicesCounseling: false,
				},
				Type: &factory.DutyLocations.OriginDutyLocation,
			},
			{
				Model: models.Move{
					Status: models.MoveStatusDRAFT,
				},
			},
		}, nil)
		shipment := factory.BuildMTOShipmentMinimal(suite.DB(), []factory.Customization{
			{
				Model: models.MTOShipment{
					Status:       models.MTOShipmentStatusDraft,
					ShipmentType: models.MTOShipmentTypePPM,
				},
			},
			{
				Model:    move,
				LinkOnly: true,
			},
		}, nil)

		ppmShipment := factory.BuildPPMShipment(suite.DB(), []factory.Customization{
			{
				Model: models.PPMShipment{
					Status: models.PPMShipmentStatusDraft,
				},
			},
		}, nil)

		move.MTOShipments = models.MTOShipments{shipment}
		move.MTOShipments[0].PPMShipment = &ppmShipment

		newSignedCertification := factory.BuildSignedCertification(nil, []factory.Customization{
			{
				Model:    move,
				LinkOnly: true,
			},
		}, nil)
		err := moveRouter.Submit(suite.AppContextForTest(), &move, &newSignedCertification)
		suite.Error(err)
		suite.Contains(err.Error(), "Failed to find counseling office that provides counseling")
	})
}

func (suite *MoveServiceSuite) TestMoveCancellation() {
	moveRouter := NewMoveRouter(transportationoffice.NewTransportationOfficesFetcher())

	suite.Run("Cancel move with no shipments", func() {
		move := factory.BuildMove(suite.DB(), nil, nil)

		err := moveRouter.Cancel(suite.AppContextForTest(), &move)
		suite.NoError(err)

		suite.Equal(models.MoveStatusCANCELED, move.Status)
	})

	suite.Run("Cancel move with HHG", func() {
		move := factory.BuildMoveWithShipment(suite.AppContextForTest().DB(), []factory.Customization{
			{
				Model: models.Move{
					Status: models.MoveStatusDRAFT,
				},
			},
			{
				Model: models.MTOShipment{
					Status: models.MTOShipmentStatusDraft,
				},
			},
		}, nil)

		err := moveRouter.Cancel(suite.AppContextForTest(), &move)
		suite.NoError(err)

		_ = suite.DB().Reload(&move.MTOShipments)
		suite.Equal(models.MoveStatusCANCELED, move.Status)
		suite.Equal(models.MTOShipmentStatusCanceled, move.MTOShipments[0].Status)
	})

	suite.Run("Cancel move with PPM", func() {
		move := factory.BuildMove(suite.AppContextForTest().DB(), []factory.Customization{
			{
				Model: models.Move{
					Status: models.MoveStatusDRAFT,
				},
			},
		}, nil)

		ppm := factory.BuildPPMShipment(suite.AppContextForTest().DB(), []factory.Customization{
			{
				Model: models.PPMShipment{
					Status: models.PPMShipmentStatusSubmitted,
				},
			},
			{
				Model:    move,
				LinkOnly: true,
			},
		}, nil)

		err := moveRouter.Cancel(suite.AppContextForTest(), &move)
		suite.NoError(err)
		_ = suite.DB().Reload(&move.MTOShipments)
		suite.Equal(models.MoveStatusCANCELED, move.Status)
		ppms, _ := models.FetchPPMShipmentByPPMShipmentID(suite.AppContextForTest().DB(), ppm.ID)
		suite.Equal(models.PPMShipmentStatusCanceled, ppms.Status)
	})
}

func (suite *MoveServiceSuite) TestSendToOfficeUser() {
	moveRouter := NewMoveRouter(transportationoffice.NewTransportationOfficesFetcher())

	suite.Run("from valid statuses", func() {
		move := factory.BuildMove(suite.DB(), nil, nil)
		validStatuses := []struct {
			desc   string
			status models.MoveStatus
		}{
			{"Draft", models.MoveStatusDRAFT},
			{"Submitted", models.MoveStatusSUBMITTED},
			{"Approved", models.MoveStatusAPPROVED},
			{"Needs Service Counseling", models.MoveStatusNeedsServiceCounseling},
			{"Service Counseling Completed", models.MoveStatusServiceCounselingCompleted},
		}
		for _, tt := range validStatuses {
			move.Status = tt.status

			err := moveRouter.SendToOfficeUser(suite.AppContextForTest(), &move)

			suite.NoError(err)
			suite.Equal(models.MoveStatusAPPROVALSREQUESTED, move.Status)
			suite.NotNil(move.ApprovalsRequestedAt)
		}
	})

	suite.Run("from invalid statuses", func() {
		move := factory.BuildMove(nil, nil, nil)
		invalidStatuses := []struct {
			desc   string
			status models.MoveStatus
		}{
			{"Canceled", models.MoveStatusCANCELED},
		}
		for _, tt := range invalidStatuses {
			move.Status = tt.status

			err := moveRouter.SendToOfficeUser(suite.AppContextForTest(), &move)

			suite.Error(err)
			suite.Contains(err.Error(), fmt.Sprintf("The status for the move with ID %s", move.ID))
			suite.Contains(err.Error(), "can not be sent to 'Approvals Requested' if the status is cancelled.")
		}
	})

	suite.Run("from APPROVALS REQUESTED status", func() {
		move := factory.BuildApprovalsRequestedMove(suite.DB(), nil, nil)
		err := moveRouter.SendToOfficeUser(suite.AppContextForTest(), &move)
		suite.NoError(err)
		suite.Equal(models.MoveStatusAPPROVALSREQUESTED, move.Status)

		var moveInDB models.Move
		err = suite.DB().Find(&moveInDB, move.ID)
		suite.NoError(err)
		suite.Equal(move.ApprovalsRequestedAt.Format(time.RFC3339), moveInDB.ApprovalsRequestedAt.Format(time.RFC3339))
	})
}

func (suite *MoveServiceSuite) TestApproveOrRequestApproval() {
	moveRouter := NewMoveRouter(transportationoffice.NewTransportationOfficesFetcher())
	var originTOO models.OfficeUser
	var destTOO models.OfficeUser

	suite.PreloadData(func() {
		originTOO = factory.BuildOfficeUserWithRoles(suite.DB(), nil, []roles.RoleType{roles.RoleTypeTOO})
		destTOO = factory.BuildOfficeUserWithRoles(suite.DB(), nil, []roles.RoleType{roles.RoleTypeTOO})
	})

	suite.Run("approves the move if TOO no longer has actions to perform, clears assigned TOOs", func() {
		move := factory.BuildApprovalsRequestedMove(suite.DB(), []factory.Customization{
			{
				Model:    originTOO,
				LinkOnly: true,
				Type:     &factory.OfficeUsers.TOOAssignedUser,
			},
			{
				Model:    destTOO,
				LinkOnly: true,
				Type:     &factory.OfficeUsers.TOODestinationAssignedUser,
			},
		}, nil)

		updatedMove, err := moveRouter.ApproveOrRequestApproval(suite.AppContextForTest(), move)

		suite.NoError(err)
		suite.Equal(models.MoveStatusAPPROVED, updatedMove.Status)

		var moveInDB models.Move
		err = suite.DB().Find(&moveInDB, move.ID)
		suite.NoError(err)
		suite.Equal(models.MoveStatusAPPROVED, moveInDB.Status)
		suite.Equal(move.ApprovalsRequestedAt.Format(time.RFC3339), moveInDB.ApprovalsRequestedAt.Format(time.RFC3339))
		suite.Nil(moveInDB.TOOAssignedID)
		suite.Nil(moveInDB.TOODestinationAssignedID)
	})

	suite.Run("approves move if unapproved shipment is deleted, clears assigned TOOs", func() {
		move := factory.BuildAvailableToPrimeMove(suite.DB(), []factory.Customization{
			{
				Model: models.Move{
					Status: models.MoveStatusAPPROVALSREQUESTED,
				},
			},
			{
				Model:    originTOO,
				LinkOnly: true,
				Type:     &factory.OfficeUsers.TOOAssignedUser,
			},
			{
				Model:    destTOO,
				LinkOnly: true,
				Type:     &factory.OfficeUsers.TOODestinationAssignedUser,
			},
		}, nil)

		deletedAt := time.Now()
		factory.BuildMTOShipment(suite.DB(), []factory.Customization{
			{
				Model: models.MTOShipment{
					DeletedAt: &deletedAt,
				},
			},
			{
				Model:    move,
				LinkOnly: true,
			},
		}, nil)

		updatedMove, err := moveRouter.ApproveOrRequestApproval(suite.AppContextForTest(), move)

		suite.NoError(err)
		suite.Equal(models.MoveStatusAPPROVED, updatedMove.Status)

		var moveInDB models.Move
		err = suite.DB().Find(&moveInDB, move.ID)
		suite.NoError(err)
		suite.Equal(models.MoveStatusAPPROVED, moveInDB.Status)
		suite.Nil(moveInDB.TOOAssignedID)
		suite.Nil(moveInDB.TOODestinationAssignedID)
	})

	suite.Run("does not approve the move if excess weight risk exists and has not been acknowledged, clears dest TOO", func() {
		now := time.Now()
		move := factory.BuildApprovalsRequestedMove(suite.DB(), []factory.Customization{
			{
				Model: models.Move{
					ExcessWeightQualifiedAt: &now,
				},
			},
			{
				Model:    originTOO,
				LinkOnly: true,
				Type:     &factory.OfficeUsers.TOOAssignedUser,
			},
			{
				Model:    destTOO,
				LinkOnly: true,
				Type:     &factory.OfficeUsers.TOODestinationAssignedUser,
			},
		}, nil)

		updatedMove, err := moveRouter.ApproveOrRequestApproval(suite.AppContextForTest(), move)

		suite.NoError(err)
		suite.Equal(models.MoveStatusAPPROVALSREQUESTED, updatedMove.Status)

		var moveInDB models.Move
		err = suite.DB().Find(&moveInDB, move.ID)
		suite.NoError(err)
		suite.Equal(models.MoveStatusAPPROVALSREQUESTED, moveInDB.Status)
		suite.Equal(move.ApprovalsRequestedAt.Format(time.RFC3339), moveInDB.ApprovalsRequestedAt.Format(time.RFC3339))
		suite.NotNil(moveInDB.TOOAssignedID)
		suite.Nil(moveInDB.TOODestinationAssignedID)
	})

	suite.Run("does not approve the move if excess UB weight risk exists and has not been acknowledged, clears dest TOO", func() {
		now := time.Now()
		move := factory.BuildApprovalsRequestedMove(suite.DB(), []factory.Customization{
			{
				Model: models.Move{
					ExcessUnaccompaniedBaggageWeightQualifiedAt: &now,
				},
			},
			{
				Model:    originTOO,
				LinkOnly: true,
				Type:     &factory.OfficeUsers.TOOAssignedUser,
			},
			{
				Model:    destTOO,
				LinkOnly: true,
				Type:     &factory.OfficeUsers.TOODestinationAssignedUser,
			},
		}, nil)

		updatedMove, err := moveRouter.ApproveOrRequestApproval(suite.AppContextForTest(), move)

		suite.NoError(err)
		suite.Equal(models.MoveStatusAPPROVALSREQUESTED, updatedMove.Status)

		var moveInDB models.Move
		err = suite.DB().Find(&moveInDB, move.ID)
		suite.NoError(err)
		suite.Equal(models.MoveStatusAPPROVALSREQUESTED, moveInDB.Status)
		suite.Equal(move.ApprovalsRequestedAt.Format(time.RFC3339), moveInDB.ApprovalsRequestedAt.Format(time.RFC3339))
		suite.NotNil(moveInDB.TOOAssignedID)
		suite.Nil(moveInDB.TOODestinationAssignedID)
	})

	suite.Run("does not approve the move if unreviewed service items exist, does not clear assigned TOOs", func() {
		_, _, move := suite.createServiceItem(true, true)

		updatedMove, err := moveRouter.ApproveOrRequestApproval(suite.AppContextForTest(), move)

		suite.NoError(err)
		suite.Equal(models.MoveStatusAPPROVALSREQUESTED, updatedMove.Status)

		var moveInDB models.Move
		err = suite.DB().Find(&moveInDB, move.ID)
		suite.NoError(err)
		suite.Equal(models.MoveStatusAPPROVALSREQUESTED, moveInDB.Status)
		suite.Equal(move.ApprovalsRequestedAt.Format(time.RFC3339), moveInDB.ApprovalsRequestedAt.Format(time.RFC3339))
		suite.NotNil(moveInDB.TOOAssignedID)
		suite.NotNil(moveInDB.TOODestinationAssignedID)
	})

	suite.Run("does not approve the move if unreviewed destination address request exists, clears origin TOO", func() {
		move := factory.BuildApprovalsRequestedMove(suite.DB(), []factory.Customization{
			{
				Model:    originTOO,
				LinkOnly: true,
				Type:     &factory.OfficeUsers.TOOAssignedUser,
			},
			{
				Model:    destTOO,
				LinkOnly: true,
				Type:     &factory.OfficeUsers.TOODestinationAssignedUser,
			},
		}, nil)
		shipment := factory.BuildMTOShipment(suite.DB(), []factory.Customization{
			{
				Model:    move,
				LinkOnly: true,
			},
		}, nil)
		factory.BuildShipmentAddressUpdate(suite.DB(), []factory.Customization{
			{
				Model:    shipment,
				LinkOnly: true,
			},
			{
				Model:    move,
				LinkOnly: true,
			},
		}, []factory.Trait{factory.GetTraitShipmentAddressUpdateRequested})

		updatedMove, err := moveRouter.ApproveOrRequestApproval(suite.AppContextForTest(), move)

		suite.NoError(err)
		suite.Equal(models.MoveStatusAPPROVALSREQUESTED, updatedMove.Status)

		var moveInDB models.Move
		err = suite.DB().Find(&moveInDB, move.ID)
		suite.NoError(err)
		suite.Equal(models.MoveStatusAPPROVALSREQUESTED, moveInDB.Status)
		suite.Equal(move.ApprovalsRequestedAt.Format(time.RFC3339), moveInDB.ApprovalsRequestedAt.Format(time.RFC3339))
		suite.Nil(moveInDB.TOOAssignedID)
		suite.NotNil(moveInDB.TOODestinationAssignedID)
	})

	suite.Run("does not approve the move if unacknowledged amended orders exist, clears dest TOO", func() {
		storer := storageTest.NewFakeS3Storage(true)
		userUploader, err := uploader.NewUserUploader(storer, 100*uploader.MB)
		suite.NoError(err)
		amendedDocument := factory.BuildDocument(suite.DB(), nil, nil)
		amendedUpload := factory.BuildUserUpload(suite.DB(), []factory.Customization{
			{
				Model:    amendedDocument,
				LinkOnly: true,
			},
			{
				Model: models.UserUpload{},
				ExtendedParams: &factory.UserUploadExtendedParams{
					UserUploader: userUploader,
					AppContext:   suite.AppContextForTest(),
				},
			},
		}, nil)

		amendedDocument.UserUploads = append(amendedDocument.UserUploads, amendedUpload)
		now := time.Now()
		move := factory.BuildApprovalsRequestedMove(suite.DB(), []factory.Customization{
			{
				Model: models.Move{
					ExcessWeightQualifiedAt: &now,
				},
			},
			{
				Model:    amendedDocument,
				LinkOnly: true,
				Type:     &factory.Documents.UploadedAmendedOrders,
			},
			{
				Model:    amendedDocument.ServiceMember,
				LinkOnly: true,
			},
			{
				Model:    originTOO,
				LinkOnly: true,
				Type:     &factory.OfficeUsers.TOOAssignedUser,
			},
			{
				Model:    destTOO,
				LinkOnly: true,
				Type:     &factory.OfficeUsers.TOODestinationAssignedUser,
			},
		}, nil)

		updatedMove, err := moveRouter.ApproveOrRequestApproval(suite.AppContextForTest(), move)

		suite.NoError(err)
		suite.Equal(models.MoveStatusAPPROVALSREQUESTED, updatedMove.Status)

		var moveInDB models.Move
		err = suite.DB().Find(&moveInDB, move.ID)
		suite.NoError(err)
		suite.Equal(models.MoveStatusAPPROVALSREQUESTED, moveInDB.Status)
		suite.Equal(move.ApprovalsRequestedAt.Format(time.RFC3339), moveInDB.ApprovalsRequestedAt.Format(time.RFC3339))
		suite.NotNil(moveInDB.TOOAssignedID)
		suite.Nil(moveInDB.TOODestinationAssignedID)
	})

	suite.Run("does not approve the move if unreviewed origin SIT extensions exist, clears dest TOO", func() {
		move := factory.BuildApprovalsRequestedMove(suite.DB(), []factory.Customization{
			{
				Model:    originTOO,
				LinkOnly: true,
				Type:     &factory.OfficeUsers.TOOAssignedUser,
			},
			{
				Model:    destTOO,
				LinkOnly: true,
				Type:     &factory.OfficeUsers.TOODestinationAssignedUser,
			},
		}, nil)
		factory.BuildSITDurationUpdate(suite.DB(), []factory.Customization{
			{
				Model:    move,
				LinkOnly: true,
			},
		}, nil)
		factory.BuildMTOServiceItem(suite.DB(), []factory.Customization{
			{
				Model:    move,
				LinkOnly: true,
			},
			{
				Model: models.ReService{
					Code: models.ReServiceCodeDOASIT,
				},
			},
		}, nil)

		updatedMove, err := moveRouter.ApproveOrRequestApproval(suite.AppContextForTest(), move)

		suite.NoError(err)
		suite.Equal(models.MoveStatusAPPROVALSREQUESTED, updatedMove.Status)

		var moveInDB models.Move
		err = suite.DB().Find(&moveInDB, move.ID)
		suite.NoError(err)
		suite.Equal(models.MoveStatusAPPROVALSREQUESTED, moveInDB.Status)
		suite.Equal(move.ApprovalsRequestedAt.Format(time.RFC3339), moveInDB.ApprovalsRequestedAt.Format(time.RFC3339))
		suite.NotNil(moveInDB.TOOAssignedID)
		suite.Nil(moveInDB.TOODestinationAssignedID)
	})

	suite.Run("does not approve the move if unreviewed dest SIT extensions exist, clears origin TOO", func() {
		move := factory.BuildApprovalsRequestedMove(suite.DB(), []factory.Customization{
			{
				Model:    originTOO,
				LinkOnly: true,
				Type:     &factory.OfficeUsers.TOOAssignedUser,
			},
			{
				Model:    destTOO,
				LinkOnly: true,
				Type:     &factory.OfficeUsers.TOODestinationAssignedUser,
			},
		}, nil)
		factory.BuildSITDurationUpdate(suite.DB(), []factory.Customization{
			{
				Model:    move,
				LinkOnly: true,
			},
		}, nil)
		factory.BuildMTOServiceItem(suite.DB(), []factory.Customization{
			{
				Model:    move,
				LinkOnly: true,
			},
			{
				Model: models.ReService{
					Code: models.ReServiceCodeDDASIT,
				},
			},
		}, nil)

		updatedMove, err := moveRouter.ApproveOrRequestApproval(suite.AppContextForTest(), move)

		suite.NoError(err)
		suite.Equal(models.MoveStatusAPPROVALSREQUESTED, updatedMove.Status)

		var moveInDB models.Move
		err = suite.DB().Find(&moveInDB, move.ID)
		suite.NoError(err)
		suite.Equal(models.MoveStatusAPPROVALSREQUESTED, moveInDB.Status)
		suite.Equal(move.ApprovalsRequestedAt.Format(time.RFC3339), moveInDB.ApprovalsRequestedAt.Format(time.RFC3339))
		suite.Nil(moveInDB.TOOAssignedID)
		suite.NotNil(moveInDB.TOODestinationAssignedID)
	})
}

func (suite *MoveServiceSuite) TestCompleteServiceCounseling() {
	moveRouter := NewMoveRouter(transportationoffice.NewTransportationOfficesFetcher())

	suite.Run("status changed to service counseling completed", func() {
		move := factory.BuildStubbedMoveWithStatus(models.MoveStatusNeedsServiceCounseling)
		hhgShipment := factory.BuildMTOShipmentMinimal(nil, []factory.Customization{
			{
				Model: models.MTOShipment{
					ID: uuid.Must(uuid.NewV4()),
				},
			},
		}, nil)
		move.MTOShipments = models.MTOShipments{hhgShipment}

		err := moveRouter.CompleteServiceCounseling(suite.AppContextForTest(), &move)

		suite.NoError(err)
		suite.Equal(models.MoveStatusServiceCounselingCompleted, move.Status)
	})

	suite.Run("status changed to approved", func() {
		move := factory.BuildStubbedMoveWithStatus(models.MoveStatusNeedsServiceCounseling)
		ppmShipment := factory.BuildPPMShipment(nil, nil, nil)
		move.MTOShipments = models.MTOShipments{ppmShipment.Shipment}

		err := moveRouter.CompleteServiceCounseling(suite.AppContextForTest(), &move)

		suite.NoError(err)
		suite.Equal(models.MoveStatusAPPROVED, move.Status)
	})

	suite.Run("no shipments present", func() {
		move := factory.BuildStubbedMoveWithStatus(models.MoveStatusNeedsServiceCounseling)

		err := moveRouter.CompleteServiceCounseling(suite.AppContextForTest(), &move)

		suite.Error(err)
		suite.IsType(apperror.ConflictError{}, err)
		suite.Contains(err.Error(), "No shipments associated with move")
	})

	suite.Run("move has unexpected existing status", func() {
		move := factory.BuildStubbedMoveWithStatus(models.MoveStatusDRAFT)
		ppmShipment := factory.BuildPPMShipment(nil, nil, nil)
		move.MTOShipments = models.MTOShipments{ppmShipment.Shipment}

		err := moveRouter.CompleteServiceCounseling(suite.AppContextForTest(), &move)

		suite.Error(err)
		suite.IsType(apperror.ConflictError{}, err)
		suite.Contains(err.Error(), "The status for the Move")
	})

	suite.Run("NTS-release with no facility info", func() {
		move := factory.BuildStubbedMoveWithStatus(models.MoveStatusNeedsServiceCounseling)
		ntsrShipment := factory.BuildMTOShipmentMinimal(nil, []factory.Customization{
			{
				Model: models.MTOShipment{
					ID:           uuid.Must(uuid.NewV4()),
					ShipmentType: models.MTOShipmentTypeHHGOutOfNTS,
				},
			},
			{
				Model:    move,
				LinkOnly: true,
			},
		}, nil)
		move.MTOShipments = models.MTOShipments{ntsrShipment}

		err := moveRouter.CompleteServiceCounseling(suite.AppContextForTest(), &move)

		suite.Error(err)
		suite.IsType(apperror.ConflictError{}, err)
		suite.Contains(err.Error(), "NTS-release shipment must include facility info")
	})

	suite.Run("Boat Shipment - status changed to 'SERVICE_COUNSELING_COMPLETED'", func() {
		move := factory.BuildStubbedMoveWithStatus(models.MoveStatusNeedsServiceCounseling)
		boatShipment := factory.BuildBoatShipment(nil, nil, nil)
		move.MTOShipments = models.MTOShipments{boatShipment.Shipment}

		err := moveRouter.CompleteServiceCounseling(suite.AppContextForTest(), &move)

		suite.NoError(err)
		suite.Equal(models.MoveStatusServiceCounselingCompleted, move.Status)
	})

	suite.Run("Mobile Home Shipment - status changed to 'SERVICE_COUNSELING_COMPLETED'", func() {
		move := factory.BuildStubbedMoveWithStatus(models.MoveStatusNeedsServiceCounseling)
		mobileHomeShipment := factory.BuildMobileHomeShipment(nil, nil, nil)
		move.MTOShipments = models.MTOShipments{mobileHomeShipment.Shipment}

		err := moveRouter.CompleteServiceCounseling(suite.AppContextForTest(), &move)

		suite.NoError(err)
		suite.Equal(models.MoveStatusServiceCounselingCompleted, move.Status)
	})
}

func (suite *MoveServiceSuite) createServiceItem(createOrigin bool, createDest bool) (models.MTOServiceItem, models.MTOServiceItem, models.Move) {
	originTOO := factory.BuildOfficeUserWithRoles(suite.DB(), nil, []roles.RoleType{roles.RoleTypeTOO})
	destTOO := factory.BuildOfficeUserWithRoles(suite.DB(), nil, []roles.RoleType{roles.RoleTypeTOO})
	move := factory.BuildApprovalsRequestedMove(suite.DB(), []factory.Customization{
		{
			Model:    originTOO,
			LinkOnly: true,
			Type:     &factory.OfficeUsers.TOOAssignedUser,
		},
		{
			Model:    destTOO,
			LinkOnly: true,
			Type:     &factory.OfficeUsers.TOODestinationAssignedUser,
		},
	}, nil)

<<<<<<< HEAD
	return serviceItem, move
=======
	var originServiceItem models.MTOServiceItem
	if createOrigin {
		originServiceItem = factory.BuildMTOServiceItem(suite.DB(), []factory.Customization{
			{
				Model:    move,
				LinkOnly: true,
			},
			{
				Model: models.ReService{
					Code: models.ReServiceCodeDOSHUT,
				},
			},
		}, nil)
	}

	var destServiceItem models.MTOServiceItem
	if createDest {
		destServiceItem = factory.BuildMTOServiceItem(suite.DB(), []factory.Customization{
			{
				Model:    move,
				LinkOnly: true,
			},
			{
				Model: models.ReService{
					Code: models.ReServiceCodeDDDSIT,
				},
			},
		}, nil)
	}

	return originServiceItem, destServiceItem, move
>>>>>>> 7e144a47
}

func (suite *MoveServiceSuite) TestShipmentApprovalsRequested() {
	moveRouter := NewMoveRouter(transportationoffice.NewTransportationOfficesFetcher())

	suite.Run("from valid statuses", func() {
		move := factory.BuildApprovalsRequestedMove(suite.DB(), nil, nil)
		shipment := factory.BuildMTOShipment(suite.DB(), []factory.Customization{
			{
				Model:    move,
				LinkOnly: true,
			},
		}, nil)
		serviceItem := factory.BuildMTOServiceItem(suite.DB(), []factory.Customization{
			{
				Model: models.MTOServiceItem{
					MTOShipmentID: &shipment.ID,
				},
			},
		}, nil)
		shipment.MTOServiceItems = models.MTOServiceItems{serviceItem}
		validStatuses := []struct {
			desc   string
			status models.MTOShipmentStatus
		}{
			{"Draft", models.MTOShipmentStatusDraft},
			{"Submitted", models.MTOShipmentStatusSubmitted},
			{"Approved", models.MTOShipmentStatusApproved},
			{"Rejected", models.MTOShipmentStatusRejected},
			{"Cancellation Requested", models.MTOShipmentStatusCancellationRequested},
			{"Diversion Requested", models.MTOShipmentStatusDiversionRequested},
		}
		for _, tt := range validStatuses {
			shipment.Status = tt.status

			updatedShipment, err := moveRouter.UpdateShipmentStatusToApprovalsRequested(suite.AppContextForTest(), shipment)

			suite.NoError(err)
			suite.Equal(models.MTOShipmentStatusApprovalsRequested, updatedShipment.Status)
		}
	})

	suite.Run("from invalid statuses", func() {
		shipment := factory.BuildMTOShipment(suite.DB(), nil, nil)
		invalidStatuses := []struct {
			desc   string
			status models.MTOShipmentStatus
		}{
			{"Canceled", models.MTOShipmentStatusCanceled},
			{"Terminated For Cause", models.MTOShipmentStatusTerminatedForCause},
		}
		for _, tt := range invalidStatuses {
			shipment.Status = tt.status

			_, err := moveRouter.UpdateShipmentStatusToApprovalsRequested(suite.AppContextForTest(), shipment)

			suite.Error(err)
			suite.Contains(err.Error(), fmt.Sprintf("The status for the shipment with ID %s can not be sent to 'Approvals Requested' if the status is %s.", shipment.ID, shipment.Status))
		}
	})

	suite.Run("from APPROVALS REQUESTED status", func() {
		move := factory.BuildApprovalsRequestedMove(suite.DB(), nil, nil)
		shipment := factory.BuildMTOShipment(suite.DB(), []factory.Customization{
			{
				Model:    move,
				LinkOnly: true,
			},
			{
				Model: models.MTOShipment{
					Status: models.MTOShipmentStatusApprovalsRequested,
				},
			},
		}, nil)
		_, err := moveRouter.UpdateShipmentStatusToApprovalsRequested(suite.AppContextForTest(), shipment)
		suite.NoError(err)
		suite.Equal(models.MTOShipmentStatusApprovalsRequested, shipment.Status)
	})
}<|MERGE_RESOLUTION|>--- conflicted
+++ resolved
@@ -1769,9 +1769,6 @@
 		},
 	}, nil)
 
-<<<<<<< HEAD
-	return serviceItem, move
-=======
 	var originServiceItem models.MTOServiceItem
 	if createOrigin {
 		originServiceItem = factory.BuildMTOServiceItem(suite.DB(), []factory.Customization{
@@ -1803,7 +1800,6 @@
 	}
 
 	return originServiceItem, destServiceItem, move
->>>>>>> 7e144a47
 }
 
 func (suite *MoveServiceSuite) TestShipmentApprovalsRequested() {
