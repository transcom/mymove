package move

import (
	"fmt"
	"time"

	"github.com/gofrs/uuid"

	"github.com/transcom/mymove/pkg/apperror"
	"github.com/transcom/mymove/pkg/factory"
	"github.com/transcom/mymove/pkg/models"
	storageTest "github.com/transcom/mymove/pkg/storage/test"
	"github.com/transcom/mymove/pkg/testdatagen"
	"github.com/transcom/mymove/pkg/uploader"
)

func (suite *MoveServiceSuite) TestMoveApproval() {
	moveRouter := NewMoveRouter()

	suite.Run("from valid statuses", func() {
		move := factory.BuildMove(nil, nil, nil)
		validStatuses := []struct {
			desc   string
			status models.MoveStatus
		}{
			{"Submitted", models.MoveStatusSUBMITTED},
			{"Approvals Requested", models.MoveStatusAPPROVALSREQUESTED},
			{"Service Counseling Completed", models.MoveStatusServiceCounselingCompleted},
			{"Approved", models.MoveStatusAPPROVED},
		}
		for _, validStatus := range validStatuses {
			move.Status = validStatus.status

			err := moveRouter.Approve(suite.AppContextForTest(), &move)

			suite.NoError(err)
			suite.Equal(models.MoveStatusAPPROVED, move.Status)
		}
	})

	suite.Run("from invalid statuses", func() {
		move := factory.BuildMove(nil, nil, nil)
		invalidStatuses := []struct {
			desc   string
			status models.MoveStatus
		}{
			{"Draft", models.MoveStatusDRAFT},
			{"Canceled", models.MoveStatusCANCELED},
			{"Needs Service Counseling", models.MoveStatusNeedsServiceCounseling},
		}
		for _, invalidStatus := range invalidStatuses {
			move.Status = invalidStatus.status

			err := moveRouter.Approve(suite.AppContextForTest(), &move)

			suite.Error(err)
			suite.Contains(err.Error(), "A move can only be approved if it's in one of these states")
			suite.Contains(err.Error(), fmt.Sprintf("However, its current status is: %s", invalidStatus.status))
		}
	})
}

func (suite *MoveServiceSuite) TestMoveSubmission() {
	moveRouter := NewMoveRouter()

	suite.Run("returns error when needsServicesCounseling cannot find move", func() {
		// Under test: MoveRouter.Submit
		// Mocked: None
		// Set up: Submit a move without an OrdersID
		// Expected outcome: Error on ordersID
		var move models.Move
		newSignedCertification := factory.BuildSignedCertification(suite.DB(), nil, nil)
		err := moveRouter.Submit(suite.AppContextForTest(), &move, &newSignedCertification)
		suite.Error(err)
		suite.Contains(err.Error(), "Not found looking for move.OrdersID")
	})

	suite.Run("returns error when OriginDutyLocation is missing", func() {
		// Under test: MoveRouter.Submit
		// Set up: Submit a move without an originDutyLocation
		// Expected outcome: Error on ordersID
		move := factory.BuildMove(suite.DB(), nil, nil)
		order := move.Orders
		order.OriginDutyLocation = nil
		order.OriginDutyLocationID = nil
		suite.NoError(suite.DB().Update(&order))
		newSignedCertification := factory.BuildSignedCertification(nil, []factory.Customization{
			{
				Model:    move,
				LinkOnly: true,
			},
		}, nil)
		err := moveRouter.Submit(suite.AppContextForTest(), &move, &newSignedCertification)
		suite.Error(err)
		suite.Contains(err.Error(), "orders missing OriginDutyLocation")
	})

	suite.Run("moves with amended orders are set to APPROVALSREQUESTED status", func() {
		// Under test: MoveRouter.RouteAfterAmendingOrders
		// Set up: Submit an approved move with an orders record
		// Expected outcome: move status updated to APPROVALSREQUESTED
		order := factory.BuildOrder(suite.DB(), []factory.Customization{
			{
				Model: models.Document{},
				Type:  &factory.Documents.UploadedAmendedOrders,
			},
		}, nil)
		move := factory.BuildMove(suite.DB(), []factory.Customization{
			{
				Model: models.Move{
					Status: models.MoveStatusAPPROVED,
				},
			},
			{
				Model:    order,
				LinkOnly: true,
			},
		}, nil)
		err := moveRouter.RouteAfterAmendingOrders(suite.AppContextForTest(), &move)
		suite.NoError(err)
		suite.Equal(models.MoveStatusAPPROVALSREQUESTED, move.Status)
	})

	suite.Run("moves with amended orders return an error if in CANCELLED status", func() {
		// Under test: MoveRouter.RouteAfterAmendingOrders
		// Set up: Create a CANCELLED move without an OrdersID
		// Expected outcome: Error on ordersID
		order := factory.BuildOrder(suite.DB(), []factory.Customization{
			{
				Model: models.Document{},
				Type:  &factory.Documents.UploadedAmendedOrders,
			},
		}, nil)
		move := factory.BuildMove(suite.DB(), []factory.Customization{
			{
				Model: models.Move{
					Status: models.MoveStatusCANCELED,
				},
			},
			{
				Model:    order,
				LinkOnly: true,
			},
		}, nil)
		err := moveRouter.RouteAfterAmendingOrders(suite.AppContextForTest(), &move)
		suite.Error(err)
		suite.Contains(err.Error(), fmt.Sprintf("The status for the move with ID %s can not be sent to 'Approvals Requested' if the status is cancelled.", move.ID))
	})

	suite.Run("moves with amended orders that already had amended orders go into the 'Approvals Requested' status and have a nil value for 'AmendedOrdersAcknowledgedAt", func() {
		// Under test: MoveRouter.RouteAfterAmendingOrders
		// Set up: Create a move amended orders acknowledged, then submit with amended orders
		// Expected outcome: Status goes to APPROVALSREQUESTED and timestamp is cleared
		order := factory.BuildOrder(suite.DB(), []factory.Customization{
			{
				Model: models.Order{
					// we need a time here that's non-nil
					AmendedOrdersAcknowledgedAt: models.TimePointer(testdatagen.DateInsidePerformancePeriod),
				},
			},
			{
				Model: models.Document{},
				Type:  &factory.Documents.UploadedAmendedOrders,
			},
		}, nil)
		move := factory.BuildMove(suite.DB(), []factory.Customization{
			{
				Model: models.Move{
					Status: models.MoveStatusAPPROVED,
				},
			},
			{
				Model:    order,
				LinkOnly: true,
			},
		}, nil)
		suite.NotNil(move.Orders.AmendedOrdersAcknowledgedAt)

		err := moveRouter.RouteAfterAmendingOrders(suite.AppContextForTest(), &move)
		suite.NoError(err)
		var updatedOrders models.Order
		err = suite.DB().Find(&updatedOrders, move.OrdersID)
		suite.NoError(err)
		suite.Equal(models.MoveStatusAPPROVALSREQUESTED, move.Status)
		suite.Nil(updatedOrders.AmendedOrdersAcknowledgedAt)
	})

	suite.Run("moves going to the TOO return errors if the move doesn't have DRAFT status", func() {
		// Under test: MoveRouter.Submit
		// Set up: Create a move that is not in DRAFT status, submit a move to other statuses
		// Expected outcome: Error
		move := factory.BuildMove(suite.DB(), nil, nil)

		invalidStatuses := []struct {
			desc   string
			status models.MoveStatus
		}{
			{"Approvals Requested", models.MoveStatusAPPROVALSREQUESTED},
			{"Service Counseling Completed", models.MoveStatusServiceCounselingCompleted},
			{"Submitted", models.MoveStatusSUBMITTED},
			{"Approved", models.MoveStatusAPPROVED},
			{"Canceled", models.MoveStatusCANCELED},
			{"Needs Service Counseling", models.MoveStatusNeedsServiceCounseling},
		}
		for _, tt := range invalidStatuses {
			move.Status = tt.status
			newSignedCertification := factory.BuildSignedCertification(nil, []factory.Customization{
				{
					Model:    move,
					LinkOnly: true,
				},
			}, nil)
			err := moveRouter.Submit(suite.AppContextForTest(), &move, &newSignedCertification)
			suite.Error(err)
			suite.Contains(err.Error(), "Cannot move to Submitted state for TOO review when the Move is not in Draft status")
			suite.Contains(err.Error(), fmt.Sprintf("Its current status is: %s", tt.status))
		}
	})

	suite.Run("moves going to the services counselor return errors if the move doesn't have DRAFT/NEEDS SERVICE COUNSELING status", func() {
		// Under test: MoveRouter.Submit
		// Set up: Create a move that should go to services counselor, but doesn't have DRAFT or NEEDS SERVICE COUNSELING STATUS
		// Expected outcome: Error

		move := factory.BuildMove(suite.DB(), []factory.Customization{
			{
				Model: models.DutyLocation{
					ProvidesServicesCounseling: true,
				},
				Type: &factory.DutyLocations.OriginDutyLocation,
			},
		}, nil)
		invalidStatuses := []struct {
			desc   string
			status models.MoveStatus
		}{
			{"Approvals Requested", models.MoveStatusAPPROVALSREQUESTED},
			{"Service Counseling Completed", models.MoveStatusServiceCounselingCompleted},
			{"Submitted", models.MoveStatusSUBMITTED},
			{"Approved", models.MoveStatusAPPROVED},
			{"Canceled", models.MoveStatusCANCELED},
		}
		for _, tt := range invalidStatuses {
			move.Status = tt.status
			newSignedCertification := factory.BuildSignedCertification(nil, []factory.Customization{
				{
					Model:    move,
					LinkOnly: true,
				},
			}, nil)
			err := moveRouter.Submit(suite.AppContextForTest(), &move, &newSignedCertification)
			suite.Error(err)
			suite.Contains(err.Error(), "Cannot move to NeedsServiceCounseling state when the Move is not in Draft status")
			suite.Contains(err.Error(), fmt.Sprintf("Its current status is: %s", tt.status))
		}
	})

	suite.Run("Moves are routed correctly and SignedCertification is created", func() {
		// Under test: MoveRouter.Submit (both routing to services counselor and office user)
		// Set up: Create moves and SignedCertification
		// Expected outcome: signed cert is created and move status is updated
		tests := []struct {
			desc                       string
			ProvidesServicesCounseling bool
			moveStatus                 models.MoveStatus
		}{
			{"Routes to Service Counseling", true, models.MoveStatusNeedsServiceCounseling},
			{"Routes to office user", false, models.MoveStatusSUBMITTED},
		}
		for _, tt := range tests {
			suite.Run(tt.desc, func() {
				move := factory.BuildMove(suite.DB(), []factory.Customization{
					{
						Model: models.DutyLocation{
							ProvidesServicesCounseling: tt.ProvidesServicesCounseling,
						},
						Type: &factory.DutyLocations.OriginDutyLocation,
					},
					{
						Model: models.Move{
							Status: models.MoveStatusDRAFT,
						},
					},
				}, nil)

				shipment := factory.BuildMTOShipmentMinimal(suite.DB(), []factory.Customization{
					{
						Model: models.MTOShipment{
							Status:       models.MTOShipmentStatusDraft,
							ShipmentType: models.MTOShipmentTypePPM,
						},
					},
					{
						Model:    move,
						LinkOnly: true,
					},
				}, nil)

				ppmShipment := factory.BuildPPMShipment(suite.DB(), []factory.Customization{
					{
						Model: models.PPMShipment{
							Status: models.PPMShipmentStatusDraft,
						},
					},
				}, nil)

				boatShipment := factory.BuildBoatShipmentHaulAway(suite.DB(), []factory.Customization{
					{
						Model: models.BoatShipment{},
					},
				}, nil)

				mobileHomeShipment := factory.BuildMobileHomeShipment(suite.DB(), []factory.Customization{
					{
						Model: models.MobileHome{},
					},
				}, nil)

				move.MTOShipments = models.MTOShipments{shipment}
				move.MTOShipments[0].PPMShipment = &ppmShipment
				move.MTOShipments[0].BoatShipment = &boatShipment
				move.MTOShipments[0].MobileHome = &mobileHomeShipment

				newSignedCertification := factory.BuildSignedCertification(nil, []factory.Customization{
					{
						Model:    move,
						LinkOnly: true,
					},
				}, nil)
				err := moveRouter.Submit(suite.AppContextForTest(), &move, &newSignedCertification)
				suite.NoError(err)
				err = suite.DB().Where("move_id = $1", move.ID).First(&newSignedCertification)
				suite.NoError(err)
				suite.NotNil(newSignedCertification)

				err = suite.DB().Find(&move, move.ID)
				suite.NoError(err)
				suite.Equal(tt.moveStatus, move.Status)
			})
		}
	})

	suite.Run("Returns error if signedCertificate is missing", func() {
		// Under test: MoveRouter.Submit (both routing to services counselor and office user)
		// Set up: Create moves and SignedCertification
		// Expected outcome: signed cert is created and move status is updated
		tests := []struct {
			desc                       string
			ProvidesServicesCounseling bool
		}{
			{"Routing to Service Counseling", true},
			{"Routing to office user", false},
		}
		for _, tt := range tests {
			suite.Run(tt.desc, func() {
				move := factory.BuildMove(suite.DB(), []factory.Customization{
					{
						Model: models.DutyLocation{
							ProvidesServicesCounseling: tt.ProvidesServicesCounseling,
						},
						Type: &factory.DutyLocations.OriginDutyLocation,
					},
					{
						Model: models.Move{
							Status: models.MoveStatusDRAFT,
						},
					},
				}, nil)
				err := moveRouter.Submit(suite.AppContextForTest(), &move, nil)
				suite.Error(err)
				suite.Contains(err.Error(), "signedCertification is required")
			})
		}
	})

	suite.Run("PPM status changes to Submitted", func() {
		move := factory.BuildMove(suite.DB(), nil, nil)

		hhgShipment := factory.BuildMTOShipmentMinimal(suite.DB(), []factory.Customization{
			{
				Model: models.MTOShipment{
					Status:       models.MTOShipmentStatusDraft,
					ShipmentType: models.MTOShipmentTypePPM,
				},
			},
			{
				Model:    move,
				LinkOnly: true,
			},
		}, nil)

		ppmShipment := factory.BuildPPMShipment(suite.DB(), []factory.Customization{
			{
				Model: models.PPMShipment{
					Status: models.PPMShipmentStatusDraft,
				},
			},
		}, nil)
		move.MTOShipments = models.MTOShipments{hhgShipment}
		move.MTOShipments[0].PPMShipment = &ppmShipment

		newSignedCertification := factory.BuildSignedCertification(nil, []factory.Customization{
			{
				Model:    move,
				LinkOnly: true,
			},
		}, nil)
		err := moveRouter.Submit(suite.AppContextForTest(), &move, &newSignedCertification)

		suite.NoError(err)
		suite.Equal(models.MoveStatusSUBMITTED, move.Status, "expected Submitted")
		suite.Equal(models.MTOShipmentStatusSubmitted, move.MTOShipments[0].Status, "expected Submitted")
		suite.Equal(models.PPMShipmentStatusSubmitted, move.MTOShipments[0].PPMShipment.Status, "expected Submitted")
	})
<<<<<<< HEAD

	suite.Run("returns an error when a Mobile Home Shipment is not formatted correctly", func() {
		// Under test: MoveRouter.Submit
		// Set up: Submit a move without a mobile home shipment that has a field that will not pass validation
		// Expected outcome: Error on DB().ValidateAndUpdate
		move := factory.BuildMove(suite.DB(), []factory.Customization{
			{
				Model: models.DutyLocation{
					ProvidesServicesCounseling: true,
				},
				Type: &factory.DutyLocations.OriginDutyLocation,
			},
		}, nil)
		hhgShipment := factory.BuildMTOShipmentMinimal(suite.DB(), []factory.Customization{
			{
				Model: models.MTOShipment{
					Status:       models.MTOShipmentStatusDraft,
					ShipmentType: models.MTOShipmentTypeMobileHome,
				},
			},
			{
				Model:    move,
				LinkOnly: true,
			},
		}, nil)

		year := -10000
		mobileHomeShipment := factory.BuildMobileHomeShipment(suite.DB(), []factory.Customization{
			{
				Model: models.MobileHome{},
			},
		}, nil)
		mobileHomeShipment.Year = &year
		move.MTOShipments = models.MTOShipments{hhgShipment}
		move.MTOShipments[0].MobileHome = &mobileHomeShipment
		newSignedCertification := factory.BuildSignedCertification(nil, []factory.Customization{
			{
				Model:    move,
				LinkOnly: true,
			},
		}, nil)
		err := moveRouter.Submit(suite.AppContextForTest(), &move, &newSignedCertification)

		suite.Error(err)
		suite.Contains(err.Error(), "failure saving mobile home shipment when routing move submission")
		suite.Equal(models.MoveStatusNeedsServiceCounseling, move.Status, "expected move to still be in NEEDS_SERVICE_COUNSELING status when routing has failed")
	})

	suite.Run("returns an error when a Mobile Home Shipment is not formatted correctly", func() {
		// Under test: MoveRouter.Submit
		// Set up: Submit a move without a mobile home shipment that has a field that will not pass validation
		// Expected outcome: Error on DB().ValidateAndUpdate
		move := factory.BuildMove(suite.DB(), []factory.Customization{
			{
				Model: models.DutyLocation{
					ProvidesServicesCounseling: true,
				},
				Type: &factory.DutyLocations.OriginDutyLocation,
			},
		}, nil)
		hhgShipment := factory.BuildMTOShipmentMinimal(suite.DB(), []factory.Customization{
			{
				Model: models.MTOShipment{
					Status:       models.MTOShipmentStatusDraft,
					ShipmentType: models.MTOShipmentTypeBoatHaulAway,
				},
			},
			{
				Model:    move,
				LinkOnly: true,
			},
		}, nil)

		year := -10000
		boatShipment := factory.BuildBoatShipment(suite.DB(), []factory.Customization{
			{
				Model: models.BoatShipment{},
			},
		}, nil)
		boatShipment.Year = &year
		move.MTOShipments = models.MTOShipments{hhgShipment}
		move.MTOShipments[0].BoatShipment = &boatShipment
		newSignedCertification := factory.BuildSignedCertification(nil, []factory.Customization{
			{
				Model:    move,
				LinkOnly: true,
			},
		}, nil)
		err := moveRouter.Submit(suite.AppContextForTest(), &move, &newSignedCertification)

		suite.Error(err)
		suite.Contains(err.Error(), "failure saving boat shipment when routing move submission")
		suite.Equal(models.MoveStatusNeedsServiceCounseling, move.Status, "expected move to still be in NEEDS_SERVICE_COUNSELING status when routing has failed")
	})

	suite.Run("returns validation errors when a the parent MTO Shipment object for a Mobile Home Shipment is not formatted correctly", func() {
		// Under test: MoveRouter.Submit
		// Set up: Submit a move without a mobile home shipment that has a field that will not pass validation
		// Expected outcome: Error on DB().ValidateAndUpdate

		sitDaysAllowance := -1 // Invalid value that should cause a validation error on MTOShipment

		expError := "failure saving parent MTO shipment object for boat/mobile home shipment when routing move submission"

		move := factory.BuildMove(suite.DB(), []factory.Customization{
			{
				Model: models.DutyLocation{
					ProvidesServicesCounseling: true,
				},
				Type: &factory.DutyLocations.OriginDutyLocation,
			},
		}, nil)
		hhgShipment := factory.BuildMTOShipmentMinimal(suite.DB(), []factory.Customization{
			{
				Model: models.MTOShipment{
					Status:       models.MTOShipmentStatusDraft,
					ShipmentType: models.MTOShipmentTypeMobileHome,
				},
			},
			{
				Model:    move,
				LinkOnly: true,
			},
		}, nil)

		hhgShipment.SITDaysAllowance = &sitDaysAllowance

		mobileHomeShipment := factory.BuildMobileHomeShipment(suite.DB(), []factory.Customization{
			{
				Model: models.MobileHome{},
			},
		}, nil)
		move.MTOShipments = models.MTOShipments{hhgShipment}
		move.MTOShipments[0].MobileHome = &mobileHomeShipment
		newSignedCertification := factory.BuildSignedCertification(nil, []factory.Customization{
			{
				Model:    move,
				LinkOnly: true,
			},
		}, nil)
		err := moveRouter.Submit(suite.AppContextForTest(), &move, &newSignedCertification)

		suite.Error(err)
		suite.Contains(err.Error(), expError)
		suite.Equal(models.MoveStatusNeedsServiceCounseling, move.Status, "expected move to still be in NEEDS_SERVICE_COUNSELING status when routing has failed")
	})

	suite.Run("returns validation errors when a the parent MTO Shipment object for a Boat Shipment is not formatted correctly", func() {
		// Under test: MoveRouter.Submit
		// Set up: Submit a move without a mobile home shipment that has a field that will not pass validation
		// Expected outcome: Error on DB().ValidateAndUpdate

		sitDaysAllowance := -1 // Invalid value that should cause a validation error on MTOShipment

		expError := "failure saving parent MTO shipment object for boat/mobile home shipment when routing move submission"

		move := factory.BuildMove(suite.DB(), []factory.Customization{
			{
				Model: models.DutyLocation{
					ProvidesServicesCounseling: true,
				},
				Type: &factory.DutyLocations.OriginDutyLocation,
			},
		}, nil)
		hhgShipment := factory.BuildMTOShipmentMinimal(suite.DB(), []factory.Customization{
			{
				Model: models.MTOShipment{
					Status:       models.MTOShipmentStatusDraft,
					ShipmentType: models.MTOShipmentTypeBoatHaulAway,
				},
			},
			{
				Model:    move,
				LinkOnly: true,
			},
		}, nil)

		hhgShipment.SITDaysAllowance = &sitDaysAllowance

		boatShipment := factory.BuildBoatShipment(suite.DB(), []factory.Customization{
			{
				Model: models.BoatShipment{},
			},
		}, nil)
		move.MTOShipments = models.MTOShipments{hhgShipment}
		move.MTOShipments[0].BoatShipment = &boatShipment
		newSignedCertification := factory.BuildSignedCertification(nil, []factory.Customization{
			{
				Model:    move,
				LinkOnly: true,
			},
		}, nil)
		err := moveRouter.Submit(suite.AppContextForTest(), &move, &newSignedCertification)

		suite.Error(err)
		suite.Contains(err.Error(), expError)
		suite.Equal(models.MoveStatusNeedsServiceCounseling, move.Status, "expected move to still be in NEEDS_SERVICE_COUNSELING status when routing has failed")
	})
}
=======
>>>>>>> af60bbe9

	suite.Run("returns an error when a Mobile Home Shipment is not formatted correctly", func() {
		// Under test: MoveRouter.Submit
		// Set up: Submit a move without a mobile home shipment that has a field that will not pass validation
		// Expected outcome: Error on DB().ValidateAndUpdate
		move := factory.BuildMove(suite.DB(), []factory.Customization{
			{
				Model: models.DutyLocation{
					ProvidesServicesCounseling: true,
				},
				Type: &factory.DutyLocations.OriginDutyLocation,
			},
		}, nil)
		hhgShipment := factory.BuildMTOShipmentMinimal(suite.DB(), []factory.Customization{
			{
				Model: models.MTOShipment{
					Status:       models.MTOShipmentStatusDraft,
					ShipmentType: models.MTOShipmentTypeMobileHome,
				},
			},
			{
				Model:    move,
				LinkOnly: true,
			},
		}, nil)

		year := -10000
		mobileHomeShipment := factory.BuildMobileHomeShipment(suite.DB(), []factory.Customization{
			{
				Model: models.MobileHome{},
			},
		}, nil)
		mobileHomeShipment.Year = &year
		move.MTOShipments = models.MTOShipments{hhgShipment}
		move.MTOShipments[0].MobileHome = &mobileHomeShipment
		newSignedCertification := factory.BuildSignedCertification(nil, []factory.Customization{
			{
				Model:    move,
				LinkOnly: true,
			},
		}, nil)
		err := moveRouter.Submit(suite.AppContextForTest(), &move, &newSignedCertification)

		suite.Error(err)
		suite.Contains(err.Error(), "failure saving mobile home shipment when routing move submission")
		suite.Equal(models.MoveStatusNeedsServiceCounseling, move.Status, "expected move to still be in NEEDS_SERVICE_COUNSELING status when routing has failed")
	})

	suite.Run("returns an error when a Mobile Home Shipment is not formatted correctly", func() {
		// Under test: MoveRouter.Submit
		// Set up: Submit a move without a mobile home shipment that has a field that will not pass validation
		// Expected outcome: Error on DB().ValidateAndUpdate
		move := factory.BuildMove(suite.DB(), []factory.Customization{
			{
				Model: models.DutyLocation{
					ProvidesServicesCounseling: true,
				},
				Type: &factory.DutyLocations.OriginDutyLocation,
			},
		}, nil)
		hhgShipment := factory.BuildMTOShipmentMinimal(suite.DB(), []factory.Customization{
			{
				Model: models.MTOShipment{
					Status:       models.MTOShipmentStatusDraft,
					ShipmentType: models.MTOShipmentTypeBoatHaulAway,
				},
			},
			{
				Model:    move,
				LinkOnly: true,
			},
		}, nil)

		year := -10000
		boatShipment := factory.BuildBoatShipment(suite.DB(), []factory.Customization{
			{
				Model: models.BoatShipment{},
			},
		}, nil)
		boatShipment.Year = &year
		move.MTOShipments = models.MTOShipments{hhgShipment}
		move.MTOShipments[0].BoatShipment = &boatShipment
		newSignedCertification := factory.BuildSignedCertification(nil, []factory.Customization{
			{
				Model:    move,
				LinkOnly: true,
			},
		}, nil)
		err := moveRouter.Submit(suite.AppContextForTest(), &move, &newSignedCertification)

		suite.Error(err)
		suite.Contains(err.Error(), "failure saving boat shipment when routing move submission")
		suite.Equal(models.MoveStatusNeedsServiceCounseling, move.Status, "expected move to still be in NEEDS_SERVICE_COUNSELING status when routing has failed")
	})

	suite.Run("returns validation errors when a the parent MTO Shipment object for a Mobile Home Shipment is not formatted correctly", func() {
		// Under test: MoveRouter.Submit
		// Set up: Submit a move without a mobile home shipment that has a field that will not pass validation
		// Expected outcome: Error on DB().ValidateAndUpdate

		sitDaysAllowance := -1 // Invalid value that should cause a validation error on MTOShipment

		expError := "failure saving parent MTO shipment object for boat/mobile home shipment when routing move submission"

		move := factory.BuildMove(suite.DB(), []factory.Customization{
			{
				Model: models.DutyLocation{
					ProvidesServicesCounseling: true,
				},
				Type: &factory.DutyLocations.OriginDutyLocation,
			},
		}, nil)
		hhgShipment := factory.BuildMTOShipmentMinimal(suite.DB(), []factory.Customization{
			{
				Model: models.MTOShipment{
					Status:       models.MTOShipmentStatusDraft,
					ShipmentType: models.MTOShipmentTypeMobileHome,
				},
			},
			{
				Model:    move,
				LinkOnly: true,
			},
		}, nil)

		hhgShipment.SITDaysAllowance = &sitDaysAllowance

		mobileHomeShipment := factory.BuildMobileHomeShipment(suite.DB(), []factory.Customization{
			{
				Model: models.MobileHome{},
			},
		}, nil)
		move.MTOShipments = models.MTOShipments{hhgShipment}
		move.MTOShipments[0].MobileHome = &mobileHomeShipment
		newSignedCertification := factory.BuildSignedCertification(nil, []factory.Customization{
			{
				Model:    move,
				LinkOnly: true,
			},
		}, nil)
		err := moveRouter.Submit(suite.AppContextForTest(), &move, &newSignedCertification)

		suite.Error(err)
		suite.Contains(err.Error(), expError)
		suite.Equal(models.MoveStatusNeedsServiceCounseling, move.Status, "expected move to still be in NEEDS_SERVICE_COUNSELING status when routing has failed")
	})

	suite.Run("returns validation errors when a the parent MTO Shipment object for a Boat Shipment is not formatted correctly", func() {
		// Under test: MoveRouter.Submit
		// Set up: Submit a move without a mobile home shipment that has a field that will not pass validation
		// Expected outcome: Error on DB().ValidateAndUpdate

		sitDaysAllowance := -1 // Invalid value that should cause a validation error on MTOShipment

		expError := "failure saving parent MTO shipment object for boat/mobile home shipment when routing move submission"

		move := factory.BuildMove(suite.DB(), []factory.Customization{
			{
				Model: models.DutyLocation{
					ProvidesServicesCounseling: true,
				},
				Type: &factory.DutyLocations.OriginDutyLocation,
			},
		}, nil)
		hhgShipment := factory.BuildMTOShipmentMinimal(suite.DB(), []factory.Customization{
			{
				Model: models.MTOShipment{
					Status:       models.MTOShipmentStatusDraft,
					ShipmentType: models.MTOShipmentTypeBoatHaulAway,
				},
			},
			{
				Model:    move,
				LinkOnly: true,
			},
		}, nil)

		hhgShipment.SITDaysAllowance = &sitDaysAllowance

		boatShipment := factory.BuildBoatShipment(suite.DB(), []factory.Customization{
			{
				Model: models.BoatShipment{},
			},
		}, nil)
		move.MTOShipments = models.MTOShipments{hhgShipment}
		move.MTOShipments[0].BoatShipment = &boatShipment
		newSignedCertification := factory.BuildSignedCertification(nil, []factory.Customization{
			{
				Model:    move,
				LinkOnly: true,
			},
		}, nil)
		err := moveRouter.Submit(suite.AppContextForTest(), &move, &newSignedCertification)

		suite.Error(err)
		suite.Contains(err.Error(), expError)
		suite.Equal(models.MoveStatusNeedsServiceCounseling, move.Status, "expected move to still be in NEEDS_SERVICE_COUNSELING status when routing has failed")
	})

	suite.Run("PPM Actual Expense Reimbursement is true for Civilian Employee on submit", func() {
		move := factory.BuildMove(suite.DB(), []factory.Customization{
			{
				Model: models.DutyLocation{
					ProvidesServicesCounseling: true,
				},
				Type: &factory.DutyLocations.OriginDutyLocation,
			},
			{
				Model: models.Move{
					Status: models.MoveStatusDRAFT,
				},
			},
			{
				Model: models.Order{
					Grade: models.ServiceMemberGradeCIVILIANEMPLOYEE.Pointer(),
				},
			},
		}, nil)

		shipment := factory.BuildMTOShipmentMinimal(suite.DB(), []factory.Customization{
			{
				Model: models.MTOShipment{
					Status:       models.MTOShipmentStatusDraft,
					ShipmentType: models.MTOShipmentTypePPM,
				},
			},
			{
				Model:    move,
				LinkOnly: true,
			},
		}, nil)

		ppmShipment := factory.BuildPPMShipment(suite.DB(), []factory.Customization{
			{
				Model: models.PPMShipment{
					Status:                       models.PPMShipmentStatusDraft,
					IsActualExpenseReimbursement: models.BoolPointer(false),
				},
			},
		}, nil)
		move.MTOShipments = models.MTOShipments{shipment}
		move.MTOShipments[0].PPMShipment = &ppmShipment

		newSignedCertification := factory.BuildSignedCertification(nil, []factory.Customization{
			{
				Model:    move,
				LinkOnly: true,
			},
		}, nil)
		err := moveRouter.Submit(suite.AppContextForTest(), &move, &newSignedCertification)
		suite.NoError(err)
		suite.NotNil(newSignedCertification)

		err = suite.DB().Find(&move, move.ID)
		suite.NoError(err)
		suite.True(*move.MTOShipments[0].PPMShipment.IsActualExpenseReimbursement)
	})

	suite.Run("PPM Actual Expense Reimbursement is false for non-civilian on submit", func() {
		move := factory.BuildMove(suite.DB(), []factory.Customization{
			{
				Model: models.DutyLocation{
					ProvidesServicesCounseling: true,
				},
				Type: &factory.DutyLocations.OriginDutyLocation,
			},
			{
				Model: models.Move{
					Status: models.MoveStatusDRAFT,
				},
			},
			{
				Model: models.Order{
					Grade: models.ServiceMemberGradeE1.Pointer(),
				},
			},
		}, nil)

		shipment := factory.BuildMTOShipmentMinimal(suite.DB(), []factory.Customization{
			{
				Model: models.MTOShipment{
					Status:       models.MTOShipmentStatusDraft,
					ShipmentType: models.MTOShipmentTypePPM,
				},
			},
			{
				Model:    move,
				LinkOnly: true,
			},
		}, nil)

		ppmShipment := factory.BuildPPMShipment(suite.DB(), []factory.Customization{
			{
				Model: models.PPMShipment{
					Status:                       models.PPMShipmentStatusDraft,
					IsActualExpenseReimbursement: models.BoolPointer(true),
				},
			},
		}, nil)
		move.MTOShipments = models.MTOShipments{shipment}
		move.MTOShipments[0].PPMShipment = &ppmShipment

		newSignedCertification := factory.BuildSignedCertification(nil, []factory.Customization{
			{
				Model:    move,
				LinkOnly: true,
			},
		}, nil)
		err := moveRouter.Submit(suite.AppContextForTest(), &move, &newSignedCertification)
		suite.NoError(err)
		suite.NotNil(newSignedCertification)

		err = suite.DB().Find(&move, move.ID)
		suite.NoError(err)
		suite.False(*move.MTOShipments[0].PPMShipment.IsActualExpenseReimbursement)
	})
}

func (suite *MoveServiceSuite) TestMoveCancellation() {
	moveRouter := NewMoveRouter()

	suite.Run("Cancel move with no shipments", func() {
		move := factory.BuildMove(suite.DB(), nil, nil)

		err := moveRouter.Cancel(suite.AppContextForTest(), &move)
		suite.NoError(err)

		suite.Equal(models.MoveStatusCANCELED, move.Status)
	})

	suite.Run("Cancel move with HHG", func() {
		move := factory.BuildMoveWithShipment(suite.AppContextForTest().DB(), []factory.Customization{
			{
				Model: models.Move{
					Status: models.MoveStatusDRAFT,
				},
			},
			{
				Model: models.MTOShipment{
					Status: models.MTOShipmentStatusDraft,
				},
			},
		}, nil)

		err := moveRouter.Cancel(suite.AppContextForTest(), &move)
		suite.NoError(err)

		_ = suite.DB().Reload(&move.MTOShipments)
		suite.Equal(models.MoveStatusCANCELED, move.Status)
		suite.Equal(models.MTOShipmentStatusCanceled, move.MTOShipments[0].Status)
	})

	suite.Run("Cancel move with PPM", func() {
		move := factory.BuildMove(suite.AppContextForTest().DB(), []factory.Customization{
			{
				Model: models.Move{
					Status: models.MoveStatusDRAFT,
				},
			},
		}, nil)

		ppm := factory.BuildPPMShipment(suite.AppContextForTest().DB(), []factory.Customization{
			{
				Model: models.PPMShipment{
					Status: models.PPMShipmentStatusSubmitted,
				},
			},
			{
				Model:    move,
				LinkOnly: true,
			},
		}, nil)

		err := moveRouter.Cancel(suite.AppContextForTest(), &move)
		suite.NoError(err)
		_ = suite.DB().Reload(&move.MTOShipments)
		suite.Equal(models.MoveStatusCANCELED, move.Status)
		ppms, _ := models.FetchPPMShipmentByPPMShipmentID(suite.AppContextForTest().DB(), ppm.ID)
		suite.Equal(models.PPMShipmentStatusCanceled, ppms.Status)
	})
}

func (suite *MoveServiceSuite) TestSendToOfficeUser() {
	moveRouter := NewMoveRouter()

	suite.Run("from valid statuses", func() {
		move := factory.BuildMove(suite.DB(), nil, nil)
		validStatuses := []struct {
			desc   string
			status models.MoveStatus
		}{
			{"Draft", models.MoveStatusDRAFT},
			{"Submitted", models.MoveStatusSUBMITTED},
			{"Approved", models.MoveStatusAPPROVED},
			{"Needs Service Counseling", models.MoveStatusNeedsServiceCounseling},
			{"Service Counseling Completed", models.MoveStatusServiceCounselingCompleted},
		}
		for _, tt := range validStatuses {
			move.Status = tt.status

			err := moveRouter.SendToOfficeUser(suite.AppContextForTest(), &move)

			suite.NoError(err)
			suite.Equal(models.MoveStatusAPPROVALSREQUESTED, move.Status)
			suite.NotNil(move.ApprovalsRequestedAt)
		}
	})

	suite.Run("from invalid statuses", func() {
		move := factory.BuildMove(nil, nil, nil)
		invalidStatuses := []struct {
			desc   string
			status models.MoveStatus
		}{
			{"Canceled", models.MoveStatusCANCELED},
		}
		for _, tt := range invalidStatuses {
			move.Status = tt.status

			err := moveRouter.SendToOfficeUser(suite.AppContextForTest(), &move)

			suite.Error(err)
			suite.Contains(err.Error(), fmt.Sprintf("The status for the move with ID %s", move.ID))
			suite.Contains(err.Error(), "can not be sent to 'Approvals Requested' if the status is cancelled.")
		}
	})

	suite.Run("from APPROVALS REQUESTED status", func() {
		move := factory.BuildApprovalsRequestedMove(suite.DB(), nil, nil)
		err := moveRouter.SendToOfficeUser(suite.AppContextForTest(), &move)
		suite.NoError(err)
		suite.Equal(models.MoveStatusAPPROVALSREQUESTED, move.Status)

		var moveInDB models.Move
		err = suite.DB().Find(&moveInDB, move.ID)
		suite.NoError(err)
		suite.Equal(move.ApprovalsRequestedAt.Format(time.RFC3339), moveInDB.ApprovalsRequestedAt.Format(time.RFC3339))
	})
}

func (suite *MoveServiceSuite) TestApproveOrRequestApproval() {
	moveRouter := NewMoveRouter()

	suite.Run("approves the move if TOO no longer has actions to perform", func() {
		move := factory.BuildApprovalsRequestedMove(suite.DB(), nil, nil)
		updatedMove, err := moveRouter.ApproveOrRequestApproval(suite.AppContextForTest(), move)

		suite.NoError(err)
		suite.Equal(models.MoveStatusAPPROVED, updatedMove.Status)

		var moveInDB models.Move
		err = suite.DB().Find(&moveInDB, move.ID)
		suite.NoError(err)
		suite.Equal(models.MoveStatusAPPROVED, moveInDB.Status)
		suite.Equal(move.ApprovalsRequestedAt.Format(time.RFC3339), moveInDB.ApprovalsRequestedAt.Format(time.RFC3339))
	})

	suite.Run("does not approve the move if excess weight risk exists and has not been acknowledged", func() {
		now := time.Now()
		move := factory.BuildApprovalsRequestedMove(suite.DB(), []factory.Customization{
			{
				Model: models.Move{
					ExcessWeightQualifiedAt: &now,
				},
			},
		}, nil)

		updatedMove, err := moveRouter.ApproveOrRequestApproval(suite.AppContextForTest(), move)

		suite.NoError(err)
		suite.Equal(models.MoveStatusAPPROVALSREQUESTED, updatedMove.Status)

		var moveInDB models.Move
		err = suite.DB().Find(&moveInDB, move.ID)
		suite.NoError(err)
		suite.Equal(models.MoveStatusAPPROVALSREQUESTED, moveInDB.Status)
		suite.Equal(move.ApprovalsRequestedAt.Format(time.RFC3339), moveInDB.ApprovalsRequestedAt.Format(time.RFC3339))
	})

	suite.Run("does not approve the move if unreviewed service items exist", func() {
		_, move := suite.createServiceItem()

		updatedMove, err := moveRouter.ApproveOrRequestApproval(suite.AppContextForTest(), move)

		suite.NoError(err)
		suite.Equal(models.MoveStatusAPPROVALSREQUESTED, updatedMove.Status)

		var moveInDB models.Move
		err = suite.DB().Find(&moveInDB, move.ID)
		suite.NoError(err)
		suite.Equal(models.MoveStatusAPPROVALSREQUESTED, moveInDB.Status)
		suite.Equal(move.ApprovalsRequestedAt.Format(time.RFC3339), moveInDB.ApprovalsRequestedAt.Format(time.RFC3339))
	})

	suite.Run("does not approve the move if unacknowledged amended orders exist", func() {
		storer := storageTest.NewFakeS3Storage(true)
		userUploader, err := uploader.NewUserUploader(storer, 100*uploader.MB)
		suite.NoError(err)
		amendedDocument := factory.BuildDocument(suite.DB(), nil, nil)
		amendedUpload := factory.BuildUserUpload(suite.DB(), []factory.Customization{
			{
				Model:    amendedDocument,
				LinkOnly: true,
			},
			{
				Model: models.UserUpload{},
				ExtendedParams: &factory.UserUploadExtendedParams{
					UserUploader: userUploader,
					AppContext:   suite.AppContextForTest(),
				},
			},
		}, nil)

		amendedDocument.UserUploads = append(amendedDocument.UserUploads, amendedUpload)
		now := time.Now()
		move := factory.BuildApprovalsRequestedMove(suite.DB(), []factory.Customization{
			{
				Model: models.Move{
					ExcessWeightQualifiedAt: &now,
				},
			},
			{
				Model:    amendedDocument,
				LinkOnly: true,
				Type:     &factory.Documents.UploadedAmendedOrders,
			},
			{
				Model:    amendedDocument.ServiceMember,
				LinkOnly: true,
			},
		}, nil)

		updatedMove, err := moveRouter.ApproveOrRequestApproval(suite.AppContextForTest(), move)

		suite.NoError(err)
		suite.Equal(models.MoveStatusAPPROVALSREQUESTED, updatedMove.Status)

		var moveInDB models.Move
		err = suite.DB().Find(&moveInDB, move.ID)
		suite.NoError(err)
		suite.Equal(models.MoveStatusAPPROVALSREQUESTED, moveInDB.Status)
		suite.Equal(move.ApprovalsRequestedAt.Format(time.RFC3339), moveInDB.ApprovalsRequestedAt.Format(time.RFC3339))
	})

	suite.Run("does not approve the move if unreviewed SIT extensions exist", func() {
		move := factory.BuildApprovalsRequestedMove(suite.DB(), nil, nil)
		factory.BuildSITDurationUpdate(suite.DB(), []factory.Customization{
			{
				Model:    move,
				LinkOnly: true,
			},
		}, nil)

		updatedMove, err := moveRouter.ApproveOrRequestApproval(suite.AppContextForTest(), move)

		suite.NoError(err)
		suite.Equal(models.MoveStatusAPPROVALSREQUESTED, updatedMove.Status)

		var moveInDB models.Move
		err = suite.DB().Find(&moveInDB, move.ID)
		suite.NoError(err)
		suite.Equal(models.MoveStatusAPPROVALSREQUESTED, moveInDB.Status)
		suite.Equal(move.ApprovalsRequestedAt.Format(time.RFC3339), moveInDB.ApprovalsRequestedAt.Format(time.RFC3339))
	})
}

func (suite *MoveServiceSuite) TestCompleteServiceCounseling() {
	moveRouter := NewMoveRouter()

	suite.Run("status changed to service counseling completed", func() {
		move := factory.BuildStubbedMoveWithStatus(models.MoveStatusNeedsServiceCounseling)
		hhgShipment := factory.BuildMTOShipmentMinimal(nil, []factory.Customization{
			{
				Model: models.MTOShipment{
					ID: uuid.Must(uuid.NewV4()),
				},
			},
		}, nil)
		move.MTOShipments = models.MTOShipments{hhgShipment}

		err := moveRouter.CompleteServiceCounseling(suite.AppContextForTest(), &move)

		suite.NoError(err)
		suite.Equal(models.MoveStatusServiceCounselingCompleted, move.Status)
	})

	suite.Run("status changed to approved", func() {
		move := factory.BuildStubbedMoveWithStatus(models.MoveStatusNeedsServiceCounseling)
		ppmShipment := factory.BuildPPMShipment(nil, nil, nil)
		move.MTOShipments = models.MTOShipments{ppmShipment.Shipment}

		err := moveRouter.CompleteServiceCounseling(suite.AppContextForTest(), &move)

		suite.NoError(err)
		suite.Equal(models.MoveStatusAPPROVED, move.Status)
	})

	suite.Run("no shipments present", func() {
		move := factory.BuildStubbedMoveWithStatus(models.MoveStatusNeedsServiceCounseling)

		err := moveRouter.CompleteServiceCounseling(suite.AppContextForTest(), &move)

		suite.Error(err)
		suite.IsType(apperror.ConflictError{}, err)
		suite.Contains(err.Error(), "No shipments associated with move")
	})

	suite.Run("move has unexpected existing status", func() {
		move := factory.BuildStubbedMoveWithStatus(models.MoveStatusDRAFT)
		ppmShipment := factory.BuildPPMShipment(nil, nil, nil)
		move.MTOShipments = models.MTOShipments{ppmShipment.Shipment}

		err := moveRouter.CompleteServiceCounseling(suite.AppContextForTest(), &move)

		suite.Error(err)
		suite.IsType(apperror.ConflictError{}, err)
		suite.Contains(err.Error(), "The status for the Move")
	})

	suite.Run("NTS-release with no facility info", func() {
		move := factory.BuildStubbedMoveWithStatus(models.MoveStatusNeedsServiceCounseling)
		ntsrShipment := factory.BuildMTOShipmentMinimal(nil, []factory.Customization{
			{
				Model: models.MTOShipment{
					ID:           uuid.Must(uuid.NewV4()),
					ShipmentType: models.MTOShipmentTypeHHGOutOfNTSDom,
				},
			},
			{
				Model:    move,
				LinkOnly: true,
			},
		}, nil)
		move.MTOShipments = models.MTOShipments{ntsrShipment}

		err := moveRouter.CompleteServiceCounseling(suite.AppContextForTest(), &move)

		suite.Error(err)
		suite.IsType(apperror.ConflictError{}, err)
		suite.Contains(err.Error(), "NTS-release shipment must include facility info")
	})

	suite.Run("Boat Shipment - status changed to 'SERVICE_COUNSELING_COMPLETED'", func() {
		move := factory.BuildStubbedMoveWithStatus(models.MoveStatusNeedsServiceCounseling)
		boatShipment := factory.BuildBoatShipment(nil, nil, nil)
		move.MTOShipments = models.MTOShipments{boatShipment.Shipment}

		err := moveRouter.CompleteServiceCounseling(suite.AppContextForTest(), &move)

		suite.NoError(err)
		suite.Equal(models.MoveStatusServiceCounselingCompleted, move.Status)
	})

	suite.Run("Mobile Home Shipment - status changed to 'SERVICE_COUNSELING_COMPLETED'", func() {
		move := factory.BuildStubbedMoveWithStatus(models.MoveStatusNeedsServiceCounseling)
		mobileHomeShipment := factory.BuildMobileHomeShipment(nil, nil, nil)
		move.MTOShipments = models.MTOShipments{mobileHomeShipment.Shipment}

		err := moveRouter.CompleteServiceCounseling(suite.AppContextForTest(), &move)

		suite.NoError(err)
		suite.Equal(models.MoveStatusServiceCounselingCompleted, move.Status)
	})
}

func (suite *MoveServiceSuite) createServiceItem() (models.MTOServiceItem, models.Move) {
	move := factory.BuildApprovalsRequestedMove(suite.DB(), nil, nil)

	serviceItem := factory.BuildMTOServiceItem(suite.DB(), []factory.Customization{
		{
			Model:    move,
			LinkOnly: true,
		},
	}, nil)

	return serviceItem, move
}<|MERGE_RESOLUTION|>--- conflicted
+++ resolved
@@ -412,208 +412,6 @@
 		suite.Equal(models.MTOShipmentStatusSubmitted, move.MTOShipments[0].Status, "expected Submitted")
 		suite.Equal(models.PPMShipmentStatusSubmitted, move.MTOShipments[0].PPMShipment.Status, "expected Submitted")
 	})
-<<<<<<< HEAD
-
-	suite.Run("returns an error when a Mobile Home Shipment is not formatted correctly", func() {
-		// Under test: MoveRouter.Submit
-		// Set up: Submit a move without a mobile home shipment that has a field that will not pass validation
-		// Expected outcome: Error on DB().ValidateAndUpdate
-		move := factory.BuildMove(suite.DB(), []factory.Customization{
-			{
-				Model: models.DutyLocation{
-					ProvidesServicesCounseling: true,
-				},
-				Type: &factory.DutyLocations.OriginDutyLocation,
-			},
-		}, nil)
-		hhgShipment := factory.BuildMTOShipmentMinimal(suite.DB(), []factory.Customization{
-			{
-				Model: models.MTOShipment{
-					Status:       models.MTOShipmentStatusDraft,
-					ShipmentType: models.MTOShipmentTypeMobileHome,
-				},
-			},
-			{
-				Model:    move,
-				LinkOnly: true,
-			},
-		}, nil)
-
-		year := -10000
-		mobileHomeShipment := factory.BuildMobileHomeShipment(suite.DB(), []factory.Customization{
-			{
-				Model: models.MobileHome{},
-			},
-		}, nil)
-		mobileHomeShipment.Year = &year
-		move.MTOShipments = models.MTOShipments{hhgShipment}
-		move.MTOShipments[0].MobileHome = &mobileHomeShipment
-		newSignedCertification := factory.BuildSignedCertification(nil, []factory.Customization{
-			{
-				Model:    move,
-				LinkOnly: true,
-			},
-		}, nil)
-		err := moveRouter.Submit(suite.AppContextForTest(), &move, &newSignedCertification)
-
-		suite.Error(err)
-		suite.Contains(err.Error(), "failure saving mobile home shipment when routing move submission")
-		suite.Equal(models.MoveStatusNeedsServiceCounseling, move.Status, "expected move to still be in NEEDS_SERVICE_COUNSELING status when routing has failed")
-	})
-
-	suite.Run("returns an error when a Mobile Home Shipment is not formatted correctly", func() {
-		// Under test: MoveRouter.Submit
-		// Set up: Submit a move without a mobile home shipment that has a field that will not pass validation
-		// Expected outcome: Error on DB().ValidateAndUpdate
-		move := factory.BuildMove(suite.DB(), []factory.Customization{
-			{
-				Model: models.DutyLocation{
-					ProvidesServicesCounseling: true,
-				},
-				Type: &factory.DutyLocations.OriginDutyLocation,
-			},
-		}, nil)
-		hhgShipment := factory.BuildMTOShipmentMinimal(suite.DB(), []factory.Customization{
-			{
-				Model: models.MTOShipment{
-					Status:       models.MTOShipmentStatusDraft,
-					ShipmentType: models.MTOShipmentTypeBoatHaulAway,
-				},
-			},
-			{
-				Model:    move,
-				LinkOnly: true,
-			},
-		}, nil)
-
-		year := -10000
-		boatShipment := factory.BuildBoatShipment(suite.DB(), []factory.Customization{
-			{
-				Model: models.BoatShipment{},
-			},
-		}, nil)
-		boatShipment.Year = &year
-		move.MTOShipments = models.MTOShipments{hhgShipment}
-		move.MTOShipments[0].BoatShipment = &boatShipment
-		newSignedCertification := factory.BuildSignedCertification(nil, []factory.Customization{
-			{
-				Model:    move,
-				LinkOnly: true,
-			},
-		}, nil)
-		err := moveRouter.Submit(suite.AppContextForTest(), &move, &newSignedCertification)
-
-		suite.Error(err)
-		suite.Contains(err.Error(), "failure saving boat shipment when routing move submission")
-		suite.Equal(models.MoveStatusNeedsServiceCounseling, move.Status, "expected move to still be in NEEDS_SERVICE_COUNSELING status when routing has failed")
-	})
-
-	suite.Run("returns validation errors when a the parent MTO Shipment object for a Mobile Home Shipment is not formatted correctly", func() {
-		// Under test: MoveRouter.Submit
-		// Set up: Submit a move without a mobile home shipment that has a field that will not pass validation
-		// Expected outcome: Error on DB().ValidateAndUpdate
-
-		sitDaysAllowance := -1 // Invalid value that should cause a validation error on MTOShipment
-
-		expError := "failure saving parent MTO shipment object for boat/mobile home shipment when routing move submission"
-
-		move := factory.BuildMove(suite.DB(), []factory.Customization{
-			{
-				Model: models.DutyLocation{
-					ProvidesServicesCounseling: true,
-				},
-				Type: &factory.DutyLocations.OriginDutyLocation,
-			},
-		}, nil)
-		hhgShipment := factory.BuildMTOShipmentMinimal(suite.DB(), []factory.Customization{
-			{
-				Model: models.MTOShipment{
-					Status:       models.MTOShipmentStatusDraft,
-					ShipmentType: models.MTOShipmentTypeMobileHome,
-				},
-			},
-			{
-				Model:    move,
-				LinkOnly: true,
-			},
-		}, nil)
-
-		hhgShipment.SITDaysAllowance = &sitDaysAllowance
-
-		mobileHomeShipment := factory.BuildMobileHomeShipment(suite.DB(), []factory.Customization{
-			{
-				Model: models.MobileHome{},
-			},
-		}, nil)
-		move.MTOShipments = models.MTOShipments{hhgShipment}
-		move.MTOShipments[0].MobileHome = &mobileHomeShipment
-		newSignedCertification := factory.BuildSignedCertification(nil, []factory.Customization{
-			{
-				Model:    move,
-				LinkOnly: true,
-			},
-		}, nil)
-		err := moveRouter.Submit(suite.AppContextForTest(), &move, &newSignedCertification)
-
-		suite.Error(err)
-		suite.Contains(err.Error(), expError)
-		suite.Equal(models.MoveStatusNeedsServiceCounseling, move.Status, "expected move to still be in NEEDS_SERVICE_COUNSELING status when routing has failed")
-	})
-
-	suite.Run("returns validation errors when a the parent MTO Shipment object for a Boat Shipment is not formatted correctly", func() {
-		// Under test: MoveRouter.Submit
-		// Set up: Submit a move without a mobile home shipment that has a field that will not pass validation
-		// Expected outcome: Error on DB().ValidateAndUpdate
-
-		sitDaysAllowance := -1 // Invalid value that should cause a validation error on MTOShipment
-
-		expError := "failure saving parent MTO shipment object for boat/mobile home shipment when routing move submission"
-
-		move := factory.BuildMove(suite.DB(), []factory.Customization{
-			{
-				Model: models.DutyLocation{
-					ProvidesServicesCounseling: true,
-				},
-				Type: &factory.DutyLocations.OriginDutyLocation,
-			},
-		}, nil)
-		hhgShipment := factory.BuildMTOShipmentMinimal(suite.DB(), []factory.Customization{
-			{
-				Model: models.MTOShipment{
-					Status:       models.MTOShipmentStatusDraft,
-					ShipmentType: models.MTOShipmentTypeBoatHaulAway,
-				},
-			},
-			{
-				Model:    move,
-				LinkOnly: true,
-			},
-		}, nil)
-
-		hhgShipment.SITDaysAllowance = &sitDaysAllowance
-
-		boatShipment := factory.BuildBoatShipment(suite.DB(), []factory.Customization{
-			{
-				Model: models.BoatShipment{},
-			},
-		}, nil)
-		move.MTOShipments = models.MTOShipments{hhgShipment}
-		move.MTOShipments[0].BoatShipment = &boatShipment
-		newSignedCertification := factory.BuildSignedCertification(nil, []factory.Customization{
-			{
-				Model:    move,
-				LinkOnly: true,
-			},
-		}, nil)
-		err := moveRouter.Submit(suite.AppContextForTest(), &move, &newSignedCertification)
-
-		suite.Error(err)
-		suite.Contains(err.Error(), expError)
-		suite.Equal(models.MoveStatusNeedsServiceCounseling, move.Status, "expected move to still be in NEEDS_SERVICE_COUNSELING status when routing has failed")
-	})
-}
-=======
->>>>>>> af60bbe9
 
 	suite.Run("returns an error when a Mobile Home Shipment is not formatted correctly", func() {
 		// Under test: MoveRouter.Submit
