--- conflicted
+++ resolved
@@ -817,41 +817,6 @@
 			},
 		}, nil)
 
-<<<<<<< HEAD
-	suite.Run("Cancel move with no shipments", func() {
-		move := factory.BuildMove(suite.DB(), nil, nil)
-
-		err := moveRouter.Cancel(suite.AppContextForTest(), &move)
-		suite.NoError(err)
-
-		suite.Equal(models.MoveStatusCANCELED, move.Status)
-	})
-
-	suite.Run("Cancel move with HHG", func() {
-		move := factory.BuildMoveWithShipment(suite.AppContextForTest().DB(), []factory.Customization{
-			{
-				Model: models.Move{
-					Status: models.MoveStatusDRAFT,
-				},
-			},
-			{
-				Model: models.MTOShipment{
-					Status: models.MTOShipmentStatusDraft,
-				},
-			},
-		}, nil)
-
-		err := moveRouter.Cancel(suite.AppContextForTest(), &move)
-		suite.NoError(err)
-
-		_ = suite.DB().Reload(&move.MTOShipments)
-		suite.Equal(models.MoveStatusCANCELED, move.Status)
-		suite.Equal(models.MTOShipmentStatusCanceled, move.MTOShipments[0].Status)
-	})
-
-	suite.Run("Cancel move with PPM", func() {
-		move := factory.BuildMove(suite.AppContextForTest().DB(), []factory.Customization{
-=======
 		year := -10000
 		mobileHomeShipment := factory.BuildMobileHomeShipment(suite.DB(), []factory.Customization{
 			{
@@ -1040,28 +1005,11 @@
 
 	suite.Run("Cancel move with HHG", func() {
 		move := factory.BuildMoveWithShipment(suite.AppContextForTest().DB(), []factory.Customization{
->>>>>>> 4255f725
 			{
 				Model: models.Move{
 					Status: models.MoveStatusDRAFT,
 				},
 			},
-<<<<<<< HEAD
-		}, nil)
-
-		ppm := factory.BuildPPMShipment(suite.AppContextForTest().DB(), []factory.Customization{
-			{
-				Model: models.PPMShipment{
-					Status: models.PPMShipmentStatusSubmitted,
-				},
-			},
-			{
-				Model:    move,
-				LinkOnly: true,
-			},
-		}, nil)
-
-=======
 			{
 				Model: models.MTOShipment{
 					Status: models.MTOShipmentStatusDraft,
@@ -1098,7 +1046,6 @@
 			},
 		}, nil)
 
->>>>>>> 4255f725
 		err := moveRouter.Cancel(suite.AppContextForTest(), &move)
 		suite.NoError(err)
 		_ = suite.DB().Reload(&move.MTOShipments)
