package move

import (
	"container/list"

	"github.com/gofrs/uuid"

	"github.com/transcom/mymove/pkg/appcontext"
	"github.com/transcom/mymove/pkg/apperror"
	"github.com/transcom/mymove/pkg/gen/ghcmessages"
	"github.com/transcom/mymove/pkg/gen/internalmessages"
	"github.com/transcom/mymove/pkg/models"
	"github.com/transcom/mymove/pkg/services"
)

type moveAssigner struct {
}

func NewMoveAssignerBulkAssignment() services.MoveAssigner {
	return &moveAssigner{}
}

func (a moveAssigner) BulkMoveAssignment(appCtx appcontext.AppContext, queueType string, officeUserData []*ghcmessages.BulkAssignmentForUser, movesToAssign models.Moves) (*models.Moves, error) {
	if len(movesToAssign) == 0 {
		return nil, apperror.NewBadDataError("No moves to assign")
	}

	var assign func(*models.Move, uuid.UUID)
	switch queueType {
	case string(models.QueueTypeCounseling):
		assign = func(move *models.Move, userID uuid.UUID) { move.SCCounselingAssignedID = &userID }
	case string(models.QueueTypeCloseout):
		assign = func(move *models.Move, userID uuid.UUID) { move.SCCloseoutAssignedID = &userID }
	case string(models.QueueTypeTaskOrder):
		assign = func(move *models.Move, userID uuid.UUID) { move.TOOAssignedID = &userID }
	case string(models.QueueTypePaymentRequest):
<<<<<<< HEAD
		assign = func(move *models.Move, userID uuid.UUID) { move.TIOPaymentRequestAssignedID = &userID }
=======
		assign = func(move *models.Move, userID uuid.UUID) { move.TIOAssignedID = &userID }
	case string(models.QueueTypeDestinationRequest):
		assign = func(move *models.Move, userID uuid.UUID) { move.TOODestinationAssignedID = &userID }
>>>>>>> cb9305ae
	default:
		return nil, apperror.NewBadDataError("Invalid queue type")
	}

	// make a map to track users and their assignment counts
	// and a queue of userIDs
	moveAssignments := make(map[uuid.UUID]int)
	queue := list.New()
	for _, user := range officeUserData {
		if user != nil && user.MoveAssignments > 0 {
			userID := uuid.FromStringOrNil(user.ID.String())
			moveAssignments[userID] = int(user.MoveAssignments)
			queue.PushBack(userID)
		}
	}

	// point at the index in the movesToAssign set
	moveIndex := 0

	// keep track of the updatedMoves to batch save
	updatedMoves := make([]models.Move, 0, len(movesToAssign))

	transactionErr := appCtx.NewTransaction(func(txnAppCtx appcontext.AppContext) error {
		// while we have a queue...
		for moveIndex < len(movesToAssign) && queue.Len() > 0 {
			// grab that ID off the front
			user := queue.Front()
			userID := user.Value.(uuid.UUID)
			queue.Remove(user)

			// do our assignment logic
			move := movesToAssign[moveIndex]
			ordersType := move.Orders.OrdersType
			if ordersType != internalmessages.OrdersTypeSAFETY && ordersType != internalmessages.OrdersTypeBLUEBARK && ordersType != internalmessages.OrdersTypeWOUNDEDWARRIOR {
				assign(&move, userID)
				updatedMoves = append(updatedMoves, move)
			}

			// decrement the user's assignment count
			moveAssignments[userID]--
			moveIndex++

			// If user still has remaining assignments, re-queue them
			if moveAssignments[userID] > 0 {
				queue.PushBack(userID)
			}
		}

		return nil
	})

	if len(updatedMoves) > 0 {
		verrs, err := appCtx.DB().ValidateAndUpdate(updatedMoves) // Bulk update
		if err != nil || verrs.HasAny() {
			return nil, apperror.NewInvalidInputError(uuid.Nil, err, verrs, "Bulk assignment failed")
		}
	}

	if transactionErr != nil {
		return nil, transactionErr
	}

	return nil, nil
}<|MERGE_RESOLUTION|>--- conflicted
+++ resolved
@@ -33,14 +33,10 @@
 		assign = func(move *models.Move, userID uuid.UUID) { move.SCCloseoutAssignedID = &userID }
 	case string(models.QueueTypeTaskOrder):
 		assign = func(move *models.Move, userID uuid.UUID) { move.TOOAssignedID = &userID }
-	case string(models.QueueTypePaymentRequest):
-<<<<<<< HEAD
-		assign = func(move *models.Move, userID uuid.UUID) { move.TIOPaymentRequestAssignedID = &userID }
-=======
-		assign = func(move *models.Move, userID uuid.UUID) { move.TIOAssignedID = &userID }
 	case string(models.QueueTypeDestinationRequest):
 		assign = func(move *models.Move, userID uuid.UUID) { move.TOODestinationAssignedID = &userID }
->>>>>>> cb9305ae
+	case string(models.QueueTypePaymentRequest):
+		assign = func(move *models.Move, userID uuid.UUID) { move.TIOPaymentRequestAssignedID = &userID }
 	default:
 		return nil, apperror.NewBadDataError("Invalid queue type")
 	}
