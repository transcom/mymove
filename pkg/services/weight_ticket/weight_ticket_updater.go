--- conflicted
+++ resolved
@@ -1,8 +1,13 @@
 package weightticket
 
 import (
+	"database/sql"
+
+	"github.com/gofrs/uuid"
+
 	"github.com/transcom/mymove/pkg/appcontext"
 	"github.com/transcom/mymove/pkg/apperror"
+	"github.com/transcom/mymove/pkg/db/utilities"
 	"github.com/transcom/mymove/pkg/etag"
 	"github.com/transcom/mymove/pkg/models"
 	"github.com/transcom/mymove/pkg/services"
@@ -11,41 +16,25 @@
 )
 
 type weightTicketUpdater struct {
-<<<<<<< HEAD
-	checks             []weightTicketValidator
+	checks []weightTicketValidator
+	services.WeightTicketFetcher
 	ppmShipmentUpdater services.PPMShipmentUpdater
 }
 
 // NewCustomerWeightTicketUpdater creates a new weightTicketUpdater struct with the checks it needs for a customer
-func NewCustomerWeightTicketUpdater(ppmUpdater services.PPMShipmentUpdater) services.WeightTicketUpdater {
+func NewCustomerWeightTicketUpdater(fetcher services.WeightTicketFetcher, ppmUpdater services.PPMShipmentUpdater) services.WeightTicketUpdater {
 	return &weightTicketUpdater{
-		checks:             basicChecksForCustomer(),
-		ppmShipmentUpdater: ppmUpdater,
+		checks:              basicChecksForCustomer(),
+		WeightTicketFetcher: fetcher,
+		ppmShipmentUpdater:  ppmUpdater,
 	}
 }
 
-func NewOfficeWeightTicketUpdater(ppmUpdater services.PPMShipmentUpdater) services.WeightTicketUpdater {
-	return &weightTicketUpdater{
-		checks:             basicChecksForOffice(),
-		ppmShipmentUpdater: ppmUpdater,
-=======
-	checks []weightTicketValidator
-	services.WeightTicketFetcher
-}
-
-// NewCustomerWeightTicketUpdater creates a new weightTicketUpdater struct with the checks it needs for a customer
-func NewCustomerWeightTicketUpdater(fetcher services.WeightTicketFetcher) services.WeightTicketUpdater {
-	return &weightTicketUpdater{
-		checks:              basicChecksForCustomer(),
-		WeightTicketFetcher: fetcher,
-	}
-}
-
-func NewOfficeWeightTicketUpdater(fetcher services.WeightTicketFetcher) services.WeightTicketUpdater {
+func NewOfficeWeightTicketUpdater(fetcher services.WeightTicketFetcher, ppmUpdater services.PPMShipmentUpdater) services.WeightTicketUpdater {
 	return &weightTicketUpdater{
 		checks:              basicChecksForOffice(),
 		WeightTicketFetcher: fetcher,
->>>>>>> 62c7ef0b
+		ppmShipmentUpdater:  ppmUpdater,
 	}
 }
 
@@ -128,7 +117,6 @@
 	}
 
 	return mergedWeightTicket
-<<<<<<< HEAD
 }
 
 func FetchWeightTicketByIDExcludeDeletedUploads(appContext appcontext.AppContext, weightTicketID uuid.UUID) (*models.WeightTicket, error) {
@@ -170,6 +158,4 @@
 	}
 
 	return newWeight != oldWeight
-=======
->>>>>>> 62c7ef0b
 }