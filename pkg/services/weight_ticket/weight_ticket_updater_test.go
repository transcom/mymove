--- conflicted
+++ resolved
@@ -11,21 +11,14 @@
 	"github.com/transcom/mymove/pkg/apperror"
 	"github.com/transcom/mymove/pkg/etag"
 	"github.com/transcom/mymove/pkg/models"
-<<<<<<< HEAD
-=======
 	"github.com/transcom/mymove/pkg/services"
->>>>>>> 62c7ef0b
 	"github.com/transcom/mymove/pkg/services/mocks"
 	"github.com/transcom/mymove/pkg/testdatagen"
 )
 
-<<<<<<< HEAD
 func (suite WeightTicketSuite) TestUpdateWeightTicket() {
 	ppmShipmentUpdater := mocks.PPMShipmentUpdater{}
 
-=======
-func (suite *WeightTicketSuite) TestUpdateWeightTicket() {
->>>>>>> 62c7ef0b
 	setupForTest := func(appCtx appcontext.AppContext, overrides *models.WeightTicket, hasEmptyFiles bool, hasFullFiles bool, hasProofFiles bool) *models.WeightTicket {
 		serviceMember := testdatagen.MakeDefaultServiceMember(suite.DB())
 		ppmShipment := testdatagen.MakeMinimalDefaultPPMShipment(suite.DB())
@@ -135,13 +128,9 @@
 			ID: uuid.Must(uuid.NewV4()),
 		}
 
-<<<<<<< HEAD
-		updater := NewCustomerWeightTicketUpdater(&ppmShipmentUpdater)
-=======
 		notFoundErr := apperror.NewNotFoundError(badWeightTicket.ID, "while looking for weight ticket")
 
-		updater := NewCustomerWeightTicketUpdater(setUpFetcher(nil, notFoundErr))
->>>>>>> 62c7ef0b
+		updater := NewCustomerWeightTicketUpdater(setUpFetcher(nil, notFoundErr), &ppmShipmentUpdater)
 
 		updatedWeightTicket, err := updater.UpdateWeightTicket(suite.AppContextForTest(), badWeightTicket, "")
 
@@ -162,11 +151,7 @@
 
 		originalWeightTicket := setupForTest(appCtx, nil, false, false, false)
 
-<<<<<<< HEAD
-		updater := NewCustomerWeightTicketUpdater(&ppmShipmentUpdater)
-=======
-		updater := NewCustomerWeightTicketUpdater(setUpFetcher(originalWeightTicket, nil))
->>>>>>> 62c7ef0b
+		updater := NewCustomerWeightTicketUpdater(setUpFetcher(originalWeightTicket, nil), &ppmShipmentUpdater)
 
 		updatedWeightTicket, updateErr := updater.UpdateWeightTicket(appCtx, *originalWeightTicket, "")
 
@@ -190,13 +175,9 @@
 			FullWeight:  models.PoundPointer(4200),
 		}
 
-<<<<<<< HEAD
 		originalWeightTicket := setupForTest(appCtx, &override, true, true, false)
 
-		updater := NewCustomerWeightTicketUpdater(&ppmShipmentUpdater)
-=======
-		updater := NewCustomerWeightTicketUpdater(setUpFetcher(originalWeightTicket, nil))
->>>>>>> 62c7ef0b
+		updater := NewCustomerWeightTicketUpdater(setUpFetcher(originalWeightTicket, nil), &ppmShipmentUpdater)
 
 		desiredWeightTicket := &models.WeightTicket{
 			ID:                       originalWeightTicket.ID,
@@ -234,11 +215,7 @@
 		}
 		originalWeightTicket := setupForTest(appCtx, &override, true, true, true)
 
-<<<<<<< HEAD
-		updater := NewCustomerWeightTicketUpdater(&ppmShipmentUpdater)
-=======
-		updater := NewCustomerWeightTicketUpdater(setUpFetcher(originalWeightTicket, nil))
->>>>>>> 62c7ef0b
+		updater := NewCustomerWeightTicketUpdater(setUpFetcher(originalWeightTicket, nil), &ppmShipmentUpdater)
 
 		desiredWeightTicket := &models.WeightTicket{
 			ID:                       originalWeightTicket.ID,
@@ -275,7 +252,7 @@
 
 		originalWeightTicket := setupForTest(appCtx, nil, true, true, false)
 
-		updater := NewCustomerWeightTicketUpdater(&ppmShipmentUpdater)
+		updater := NewOfficeWeightTicketUpdater(setUpFetcher(&originalWeightTicket, nil), &ppmShipmentUpdater)
 		ppmShipmentUpdater.
 			On(
 				"UpdatePPMShipmentWithDefaultCheck",
@@ -321,7 +298,7 @@
 		}
 		originalWeightTicket := setupForTest(appCtx, &override, true, true, false)
 
-		updater := NewCustomerWeightTicketUpdater(&ppmShipmentUpdater)
+		updater := NewOfficeWeightTicketUpdater(setUpFetcher(&originalWeightTicket, nil), &ppmShipmentUpdater)
 
 		desiredWeightTicket := &models.WeightTicket{
 			ID:                       originalWeightTicket.ID,
@@ -355,11 +332,7 @@
 
 		originalWeightTicket := setupForTest(appCtx, nil, false, false, false)
 
-<<<<<<< HEAD
-		updater := NewCustomerWeightTicketUpdater(&ppmShipmentUpdater)
-=======
-		updater := NewCustomerWeightTicketUpdater(setUpFetcher(originalWeightTicket, nil))
->>>>>>> 62c7ef0b
+		updater := NewCustomerWeightTicketUpdater(setUpFetcher(originalWeightTicket, nil), &ppmShipmentUpdater)
 
 		desiredWeightTicket := &models.WeightTicket{
 			ID:                       originalWeightTicket.ID,
@@ -388,11 +361,7 @@
 
 				originalWeightTicket := testdatagen.MakeWeightTicket(suite.DB(), testdatagen.Assertions{})
 
-<<<<<<< HEAD
-				updater := NewOfficeWeightTicketUpdater(&ppmShipmentUpdater)
-=======
-				updater := NewOfficeWeightTicketUpdater(setUpFetcher(&originalWeightTicket, nil))
->>>>>>> 62c7ef0b
+				updater := NewOfficeWeightTicketUpdater(setUpFetcher(&originalWeightTicket, nil), &ppmShipmentUpdater)
 
 				status := models.PPMDocumentStatusExcluded
 
@@ -421,11 +390,7 @@
 					},
 				})
 
-<<<<<<< HEAD
-				updater := NewOfficeWeightTicketUpdater(&ppmShipmentUpdater)
-=======
-				updater := NewOfficeWeightTicketUpdater(setUpFetcher(&originalWeightTicket, nil))
->>>>>>> 62c7ef0b
+				updater := NewOfficeWeightTicketUpdater(setUpFetcher(&originalWeightTicket, nil), &ppmShipmentUpdater)
 
 				desiredWeightTicket := &models.WeightTicket{
 					ID:     originalWeightTicket.ID,
@@ -451,11 +416,7 @@
 					},
 				})
 
-<<<<<<< HEAD
-				updater := NewOfficeWeightTicketUpdater(&ppmShipmentUpdater)
-=======
-				updater := NewOfficeWeightTicketUpdater(setUpFetcher(&originalWeightTicket, nil))
->>>>>>> 62c7ef0b
+				updater := NewOfficeWeightTicketUpdater(setUpFetcher(&originalWeightTicket, nil), &ppmShipmentUpdater)
 
 				desiredStatus := models.PPMDocumentStatusApproved
 				desiredWeightTicket := &models.WeightTicket{
@@ -479,11 +440,7 @@
 
 				originalWeightTicket := setupForTest(appCtx, nil, true, true, false)
 
-<<<<<<< HEAD
-				updater := NewCustomerWeightTicketUpdater(&ppmShipmentUpdater)
-=======
-				updater := NewCustomerWeightTicketUpdater(setUpFetcher(originalWeightTicket, nil))
->>>>>>> 62c7ef0b
+				updater := NewCustomerWeightTicketUpdater(setUpFetcher(originalWeightTicket, nil), &ppmShipmentUpdater)
 
 				status := models.PPMDocumentStatusExcluded
 
@@ -519,11 +476,7 @@
 					},
 				})
 
-<<<<<<< HEAD
-				updater := NewOfficeWeightTicketUpdater(&ppmShipmentUpdater)
-=======
-				updater := NewOfficeWeightTicketUpdater(setUpFetcher(&originalWeightTicket, nil))
->>>>>>> 62c7ef0b
+				updater := NewOfficeWeightTicketUpdater(setUpFetcher(&originalWeightTicket, nil), &ppmShipmentUpdater)
 
 				desiredStatus := models.PPMDocumentStatusApproved
 				desiredWeightTicket := &models.WeightTicket{
@@ -545,11 +498,7 @@
 
 				originalWeightTicket := testdatagen.MakeWeightTicket(suite.DB(), testdatagen.Assertions{})
 
-<<<<<<< HEAD
-				updater := NewOfficeWeightTicketUpdater(&ppmShipmentUpdater)
-=======
-				updater := NewOfficeWeightTicketUpdater(setUpFetcher(&originalWeightTicket, nil))
->>>>>>> 62c7ef0b
+				updater := NewOfficeWeightTicketUpdater(setUpFetcher(&originalWeightTicket, nil), &ppmShipmentUpdater)
 
 				status := models.PPMDocumentStatus("invalid status")
 				desiredWeightTicket := &models.WeightTicket{
