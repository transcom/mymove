package ppmcloseout

import (
	"database/sql"
	"fmt"

	"github.com/gofrs/uuid"
	"go.uber.org/zap"

	"github.com/transcom/mymove/pkg/appcontext"
	"github.com/transcom/mymove/pkg/apperror"
	"github.com/transcom/mymove/pkg/db/utilities"
	"github.com/transcom/mymove/pkg/models"
	paymentrequesthelper "github.com/transcom/mymove/pkg/payment_request"
	serviceparamvaluelookups "github.com/transcom/mymove/pkg/payment_request/service_param_value_lookups"
	"github.com/transcom/mymove/pkg/route"
	"github.com/transcom/mymove/pkg/services"
	"github.com/transcom/mymove/pkg/services/ghcrateengine"
	"github.com/transcom/mymove/pkg/services/ppmshipment"
	"github.com/transcom/mymove/pkg/unit"
)

type ppmCloseoutFetcher struct {
	planner              route.Planner
	paymentRequestHelper paymentrequesthelper.Helper
}

type serviceItemPrices struct {
	ddp                       *unit.Cents
	dop                       *unit.Cents
	packPrice                 *unit.Cents
	unpackPrice               *unit.Cents
	storageReimbursementCosts *unit.Cents
}

func NewPPMCloseoutFetcher(planner route.Planner, paymentRequestHelper paymentrequesthelper.Helper) services.PPMCloseoutFetcher {
	return &ppmCloseoutFetcher{
		planner:              planner,
		paymentRequestHelper: paymentRequestHelper,
	}
}

func (p *ppmCloseoutFetcher) GetPPMCloseout(appCtx appcontext.AppContext, ppmShipmentID uuid.UUID) (*models.PPMCloseout, error) {
	var ppmCloseoutObj models.PPMCloseout
	ppmShipment, err := p.GetPPMShipment(appCtx, ppmShipmentID)
	if err != nil {
		return nil, err
	}

	actualWeight := p.GetActualWeight(*ppmShipment)

	proGearWeightCustomer, proGearWeightSpouse := p.GetProGearWeights(*ppmShipment)

<<<<<<< HEAD
	var remainingIncentive unit.Cents
	if *ppmShipment.HasRequestedAdvance {
		remainingIncentive = unit.Cents(ppmShipment.FinalIncentive.Int() - ppmShipment.AdvanceAmountReceived.Int())
	}
	remainingIncentive = *ppmShipment.FinalIncentive
=======
	serviceItems, err := p.getServiceItemPrices(appCtx, *ppmShipment)
	if err != nil {
		return nil, err
	}
>>>>>>> 134b886d

	ppmCloseoutObj.ID = &ppmShipmentID
	ppmCloseoutObj.PlannedMoveDate = &ppmShipment.ExpectedDepartureDate
	ppmCloseoutObj.ActualMoveDate = ppmShipment.ActualMoveDate
	ppmCloseoutObj.Miles = (*int)(ppmShipment.Shipment.Distance)
	ppmCloseoutObj.EstimatedWeight = ppmShipment.EstimatedWeight
	ppmCloseoutObj.ActualWeight = &actualWeight
	ppmCloseoutObj.ProGearWeightCustomer = &proGearWeightCustomer
	ppmCloseoutObj.ProGearWeightSpouse = &proGearWeightSpouse
	ppmCloseoutObj.GrossIncentive = ppmShipment.FinalIncentive
	ppmCloseoutObj.GCC = nil
	ppmCloseoutObj.AOA = ppmShipment.AdvanceAmountReceived
	ppmCloseoutObj.RemainingIncentive = &remainingIncentive
	ppmCloseoutObj.HaulPrice = nil
	ppmCloseoutObj.HaulFSC = nil
	ppmCloseoutObj.DOP = serviceItems.dop
	ppmCloseoutObj.DDP = serviceItems.ddp
	ppmCloseoutObj.PackPrice = serviceItems.packPrice
	ppmCloseoutObj.UnpackPrice = serviceItems.unpackPrice
	ppmCloseoutObj.SITReimbursement = serviceItems.storageReimbursementCosts

	return &ppmCloseoutObj, nil
}

/*
* returns
* customer pro gear weight, spouse pro gear weight
 */
func (p *ppmCloseoutFetcher) GetProGearWeights(ppmShipment models.PPMShipment) (unit.Pound, unit.Pound) {
	var totalWeightCustomer unit.Pound
	var totalWeightSpouse unit.Pound
	if len(ppmShipment.ProgearWeightTickets) >= 1 {
		for _, weightTicket := range ppmShipment.ProgearWeightTickets {
			if weightTicket.Status != nil && *weightTicket.BelongsToSelf && weightTicket.Weight != nil && *weightTicket.Status != models.PPMDocumentStatusRejected {
				totalWeightCustomer += *weightTicket.Weight
			} else if !*weightTicket.BelongsToSelf {
				totalWeightSpouse += *weightTicket.Weight
			}
		}
	}
	return totalWeightCustomer, totalWeightSpouse
}

func (p *ppmCloseoutFetcher) GetPPMShipment(appCtx appcontext.AppContext, ppmShipmentID uuid.UUID) (*models.PPMShipment, error) {
	var ppmShipment models.PPMShipment
	err := appCtx.DB().Scope(utilities.ExcludeDeletedScope()).
		EagerPreload(
			"ID",
			"Shipment",
			"ExpectedDepartureDate",
			"ActualMoveDate",
			"EstimatedWeight",
			"WeightTickets",
			"ProgearWeightTickets",
			"FinalIncentive",
			"AdvanceAmountReceived",
			"Shipment.Distance",
		).
		Find(&ppmShipment, ppmShipmentID)

	if err != nil {
		switch err {
		case sql.ErrNoRows:
			return nil, apperror.NewNotFoundError(ppmShipmentID, "unable to find PPMShipment")
		default:
			return nil, apperror.NewQueryError("PPMShipment", err, "while looking for PPMShipment")
		}
	}

	// Check if PPM shipment is in "NEEDS_PAYMENT_APPROVAL" or "PAYMENT_APPROVED" status, if not, it's not ready for closeout
	if ppmShipment.Status != models.PPMShipmentStatusNeedsPaymentApproval && ppmShipment.Status != models.PPMShipmentStatusPaymentApproved {
		return nil, apperror.NewPPMNotReadyForCloseoutError(ppmShipmentID, "")
	}

	return &ppmShipment, err
}

func (p *ppmCloseoutFetcher) GetActualWeight(ppmShipment models.PPMShipment) unit.Pound {
	var totalWeight unit.Pound
	if len(ppmShipment.WeightTickets) >= 1 {
		for _, weightTicket := range ppmShipment.WeightTickets {
			if weightTicket.Status != nil && weightTicket.FullWeight != nil && weightTicket.EmptyWeight != nil && *weightTicket.Status != models.PPMDocumentStatusRejected {
				totalWeight += *weightTicket.FullWeight - *weightTicket.EmptyWeight
			}
		}
	}
	return totalWeight
}

func (p *ppmCloseoutFetcher) GetExpenseStoragePrice(appCtx appcontext.AppContext, ppmShipmentID uuid.UUID) (unit.Cents, error) {
	var expenseItems []models.MovingExpense
	var storageExpensePrice unit.Cents
	err := appCtx.DB().Where("ppm_shipment_id = ?", ppmShipmentID).All(&expenseItems)
	if err != nil {
		return unit.Cents(0), err
	}

	for _, movingExpense := range expenseItems {
		if movingExpense.MovingExpenseType != nil && *movingExpense.MovingExpenseType == models.MovingExpenseReceiptTypeStorage {
			storageExpensePrice += *movingExpense.Amount
		}
	}
	return storageExpensePrice, err
}

func (p *ppmCloseoutFetcher) GetEntitlement(appCtx appcontext.AppContext, moveID uuid.UUID) (*models.Entitlement, error) {
	var moveModel models.Move
	err := appCtx.DB().EagerPreload(
		"OrdersID",
	).Find(&moveModel, moveID)

	if err != nil {
		switch err {
		case sql.ErrNoRows:
			return nil, apperror.NewNotFoundError(moveID, "while looking for Move")
		default:
			return nil, apperror.NewQueryError("Move", err, "unable to find Move")
		}
	}

	var order models.Order
	orderID := &moveModel.OrdersID
	errOrder := appCtx.DB().EagerPreload(
		"EntitlementID",
	).Find(&order, orderID)

	if errOrder != nil {
		switch errOrder {
		case sql.ErrNoRows:
			return nil, apperror.NewNotFoundError(*orderID, "while looking for Order")
		default:
			return nil, apperror.NewQueryError("Order", errOrder, "unable to find Order")
		}
	}

	var entitlement models.Entitlement
	entitlementID := order.EntitlementID
	errEntitlement := appCtx.DB().EagerPreload(
		"DBAuthorizedWeight",
	).Find(&entitlement, entitlementID)

	if errEntitlement != nil {
		switch errEntitlement {
		case sql.ErrNoRows:
			return nil, apperror.NewNotFoundError(*entitlementID, "while looking for Entitlement")
		default:
			return nil, apperror.NewQueryError("Entitlement", errEntitlement, "unable to find Entitlement")
		}
	}
	return &entitlement, nil
}

func paramsForServiceCode(code models.ReServiceCode, serviceParams models.ServiceParams) models.ServiceParams {
	var serviceItemParams models.ServiceParams
	for _, serviceParam := range serviceParams {
		if serviceParam.Service.Code == code {
			serviceItemParams = append(serviceItemParams, serviceParam)
		}
	}
	return serviceItemParams
}

func (p *ppmCloseoutFetcher) getServiceItemPrices(appCtx appcontext.AppContext, ppmShipment models.PPMShipment) (serviceItemPrices, error) {
	// Get all DLH, FSC, DOP, DDP, DPK, and DUPK service items for the shipment
	var serviceItemsToPrice []models.MTOServiceItem
	var returnPriceObj serviceItemPrices
	logger := appCtx.Logger()

	err := appCtx.DB().Where("mto_shipment_id = ?", ppmShipment.ShipmentID).All(&serviceItemsToPrice)
	if err != nil {
		return serviceItemPrices{}, err
	}

	serviceItemsToPrice = ppmshipment.BaseServiceItems(ppmShipment.ShipmentID)
	contractDate := ppmShipment.ExpectedDepartureDate
	contract, err := serviceparamvaluelookups.FetchContract(appCtx, contractDate)
	if err != nil {
		return serviceItemPrices{}, err
	}

	paramsForServiceItems, paramErr := p.paymentRequestHelper.FetchServiceParamsForServiceItems(appCtx, serviceItemsToPrice)
	if paramErr != nil {
		return serviceItemPrices{}, paramErr
	}
	var totalPrice, packPrice, unpackPrice, destinationPrice, originPrice unit.Cents
	var totalWeight unit.Pound
	var ppmToMtoShipment models.MTOShipment

	if len(ppmShipment.WeightTickets) >= 1 {
		for _, weightTicket := range ppmShipment.WeightTickets {
			if weightTicket.Status != nil && *weightTicket.Status == models.PPMDocumentStatusRejected {
				totalWeight += 0
			} else if weightTicket.AdjustedNetWeight != nil {
				totalWeight += *weightTicket.AdjustedNetWeight
			} else if weightTicket.FullWeight != nil && weightTicket.EmptyWeight != nil {
				totalWeight += *weightTicket.FullWeight - *weightTicket.EmptyWeight
			}
		}
	}

	if totalWeight > 0 {
		// Reassign ppm shipment fields to their expected location on the mto shipment for dates, addresses, weights ...
		ppmToMtoShipment = ppmshipment.MapPPMShipmentFinalFields(ppmShipment, totalWeight)
	} else {
		// Reassign ppm shipment fields to their expected location on the mto shipment for dates, addresses, weights ...
		ppmToMtoShipment = ppmshipment.MapPPMShipmentEstimatedFields(ppmShipment)
	}

	sitCosts, err := p.GetExpenseStoragePrice(appCtx, ppmShipment.ID)
	if err != nil {
		logger.Error("Error calculating SIT Reimbursement Costs", zap.Error(err))
		return serviceItemPrices{}, err
	}

	validCodes := []models.ReServiceCode{
		models.ReServiceCodeDPK,
		models.ReServiceCodeDUPK,
		models.ReServiceCodeDOP,
		models.ReServiceCodeDDP}

	// If service item is of a type we need for a specific calculation, return true
	isValidCode := func(search models.ReServiceCode) bool {
		for _, value := range validCodes {
			if value == search {
				return true
			}
		}
		return false
	}

	// If service item is of a type we need for a specific calculation, get its price
	for _, serviceItem := range serviceItemsToPrice {
		if !isValidCode(serviceItem.ReService.Code) {
			continue
		} // Next iteration of loop if we don't need this service type

		pricer, err := ghcrateengine.PricerForServiceItem(serviceItem.ReService.Code)
		if err != nil {
			logger.Error("unable to find pricer for service item", zap.Error(err))
			return serviceItemPrices{}, err
		}

		// For the non-accessorial service items there isn't any initialization that is going to change between lookups
		// for the same param. However, this is how the payment request does things and we'd want to know if it breaks
		// rather than optimizing I think.
		serviceItemLookups := serviceparamvaluelookups.InitializeLookups(ppmToMtoShipment, serviceItem)

		// This is the struct that gets passed to every param lookup() method that was initialized above
		keyData := serviceparamvaluelookups.NewServiceItemParamKeyData(p.planner, serviceItemLookups, serviceItem, ppmToMtoShipment, contract.Code)

		// The distance value gets saved to the mto shipment model to reduce repeated api calls.
		var shipmentWithDistance models.MTOShipment
		err = appCtx.DB().Find(&shipmentWithDistance, ppmShipment.Shipment.ID)
		if err != nil {
			logger.Error("could not find shipment in the database")
			return serviceItemPrices{}, err
		}
		serviceItem.MTOShipment = shipmentWithDistance
		// set this to avoid potential eTag errors because the MTOShipment.Distance field was likely updated
		ppmShipment.Shipment = shipmentWithDistance

		var paramValues models.PaymentServiceItemParams
		for _, param := range paramsForServiceCode(serviceItem.ReService.Code, paramsForServiceItems) {
			paramKey := param.ServiceItemParamKey
			// This is where the lookup() method of each service item param is actually evaluated
			paramValue, serviceParamErr := keyData.ServiceParamValue(appCtx, paramKey.Key) // Fails with "DistanceZip" param?
			if serviceParamErr != nil {
				logger.Error("could not calculate param value lookup", zap.Error(serviceParamErr))
				return serviceItemPrices{}, serviceParamErr
			}

			// Gather all the param values for the service item to pass to the pricer's Price() method
			paymentServiceItemParam := models.PaymentServiceItemParam{
				// Some pricers like Fuel Surcharge try to requery the shipment through the service item, this is a
				// workaround to avoid a not found error because our PPM shipment has no service items saved in the db.
				// I think the FSC service item should really be relying on one of the zip distance params.
				PaymentServiceItem: models.PaymentServiceItem{
					MTOServiceItem: serviceItem,
				},
				ServiceItemParamKey: paramKey,
				Value:               paramValue,
			}
			paramValues = append(paramValues, paymentServiceItemParam)
		}

		if len(paramValues) == 0 {
			return serviceItemPrices{}, fmt.Errorf("no params were found for service item %s", serviceItem.ReService.Code)
		}

		// Middle var here can give you info on payment params like FSC multiplier, price rate/factor, etc. if needed.
		centsValue, _, err := pricer.PriceUsingParams(appCtx, paramValues)
		if err != nil {
			return serviceItemPrices{}, err
		}

		totalPrice = totalPrice.AddCents(centsValue)

		switch serviceItem.ReService.Code {
		case models.ReServiceCodeDPK:
			packPrice += centsValue
		case models.ReServiceCodeDUPK:
			unpackPrice += centsValue
		case models.ReServiceCodeDOP:
			originPrice += centsValue
		case models.ReServiceCodeDDP:
			destinationPrice += centsValue
		}
	}
	returnPriceObj.ddp = &destinationPrice
	returnPriceObj.dop = &originPrice
	returnPriceObj.packPrice = &packPrice
	returnPriceObj.unpackPrice = &unpackPrice
	returnPriceObj.storageReimbursementCosts = &sitCosts

	return returnPriceObj, nil
}<|MERGE_RESOLUTION|>--- conflicted
+++ resolved
@@ -51,18 +51,10 @@
 
 	proGearWeightCustomer, proGearWeightSpouse := p.GetProGearWeights(*ppmShipment)
 
-<<<<<<< HEAD
-	var remainingIncentive unit.Cents
-	if *ppmShipment.HasRequestedAdvance {
-		remainingIncentive = unit.Cents(ppmShipment.FinalIncentive.Int() - ppmShipment.AdvanceAmountReceived.Int())
-	}
-	remainingIncentive = *ppmShipment.FinalIncentive
-=======
 	serviceItems, err := p.getServiceItemPrices(appCtx, *ppmShipment)
 	if err != nil {
 		return nil, err
 	}
->>>>>>> 134b886d
 
 	ppmCloseoutObj.ID = &ppmShipmentID
 	ppmCloseoutObj.PlannedMoveDate = &ppmShipment.ExpectedDepartureDate
@@ -75,7 +67,7 @@
 	ppmCloseoutObj.GrossIncentive = ppmShipment.FinalIncentive
 	ppmCloseoutObj.GCC = nil
 	ppmCloseoutObj.AOA = ppmShipment.AdvanceAmountReceived
-	ppmCloseoutObj.RemainingIncentive = &remainingIncentive
+	ppmCloseoutObj.RemainingIncentive = nil
 	ppmCloseoutObj.HaulPrice = nil
 	ppmCloseoutObj.HaulFSC = nil
 	ppmCloseoutObj.DOP = serviceItems.dop
