package ppmcloseout

import (
	"database/sql"
	"fmt"

	"github.com/gofrs/uuid"
	"go.uber.org/zap"

	"github.com/transcom/mymove/pkg/appcontext"
	"github.com/transcom/mymove/pkg/apperror"
	"github.com/transcom/mymove/pkg/db/utilities"
	"github.com/transcom/mymove/pkg/models"
	paymentrequesthelper "github.com/transcom/mymove/pkg/payment_request"
	serviceparamvaluelookups "github.com/transcom/mymove/pkg/payment_request/service_param_value_lookups"
	"github.com/transcom/mymove/pkg/route"
	"github.com/transcom/mymove/pkg/services"
<<<<<<< HEAD
=======
	"github.com/transcom/mymove/pkg/services/ghcrateengine"
	"github.com/transcom/mymove/pkg/services/ppmshipment"
>>>>>>> 2d2837d9
	"github.com/transcom/mymove/pkg/unit"
)

type ppmCloseoutFetcher struct {
	planner              route.Planner
	paymentRequestHelper paymentrequesthelper.Helper
}

func NewPPMCloseoutFetcher(planner route.Planner, paymentRequestHelper paymentrequesthelper.Helper) services.PPMCloseoutFetcher {
	return &ppmCloseoutFetcher{
		planner:              planner,
		paymentRequestHelper: paymentRequestHelper,
	}
}

func (p *ppmCloseoutFetcher) GetPPMCloseout(appCtx appcontext.AppContext, ppmShipmentID uuid.UUID) (*models.PPMCloseout, error) {
	var ppmCloseoutObj models.PPMCloseout
	var ppmShipment models.PPMShipment
	var mtoShipment models.MTOShipment
	var err error

	err = appCtx.DB().Scope(utilities.ExcludeDeletedScope()).
		EagerPreload(
			"ID",
			"ShipmentID",
			"ExpectedDepartureDate",
			"ActualMoveDate",
			"EstimatedWeight",
			"HasProGear",
			"ProGearWeight",
			"SpouseProGearWeight",
			"FinalIncentive",
			"AdvanceAmountReceived",
		).
		Find(&ppmShipment, ppmShipmentID)

	// Check if PPM shipment is in "NEEDS_PAYMENT_APPROVAL" status, if not, it's not ready for closeout, so return
	if ppmShipment.Status != models.PPMShipmentStatusNeedsPaymentApproval {
		return nil, apperror.NewPPMNotReadyForCloseoutError(ppmShipmentID, "")
	}

	if err != nil {
		switch err {
		case sql.ErrNoRows:
			return nil, apperror.NewNotFoundError(ppmShipmentID, "while looking for PPMShipment")
		default:
			return nil, apperror.NewQueryError("PPMShipment", err, "unable to find PPMShipment")
		}
	}

	var expenseItems []models.MovingExpense
	storageExpensePrice := unit.Cents(0)

	err = appCtx.DB().Where("ppm_shipment_id = ?", ppmShipmentID).All(&expenseItems)
	if err != nil {
		return nil, err
	}

	for _, movingExpense := range expenseItems {
		if movingExpense.MovingExpenseType != nil && *movingExpense.MovingExpenseType == models.MovingExpenseReceiptTypeStorage {
			storageExpensePrice += *movingExpense.Amount
		}
	}

	mtoShipmentID := &ppmShipment.ShipmentID
	err = appCtx.DB().Scope(utilities.ExcludeDeletedScope()).
		EagerPreload(
			"ID",
			"ScheduledPickupDate",
			"ActualPickupDate",
			"Distance",
			"PrimeActualWeight",
		).
		Find(&mtoShipment, mtoShipmentID)

	if err != nil {
		switch err {
		case sql.ErrNoRows:
			return nil, apperror.NewNotFoundError(*mtoShipmentID, "while looking for MTOShipment")
		default:
			return nil, apperror.NewQueryError("MTOShipment", err, "unable to find MTOShipment")
		}
	}

	// Get all DLH, FSC, DOP, DDP, DPK, and DUPK service items for the shipment
	var serviceItemsToPrice []models.MTOServiceItem
	logger := appCtx.Logger()
	idString := ppmShipment.ShipmentID.String()
	fmt.Print(idString)
	err = appCtx.DB().Where("mto_shipment_id = ?", ppmShipment.ShipmentID).All(&serviceItemsToPrice)
	if err != nil {
		return nil, err
	}
	serviceItemsToPrice = ppmshipment.BaseServiceItems(ppmShipment.ShipmentID)
	logger.Debug(fmt.Sprintf("serviceItemsToPrice %+v", serviceItemsToPrice))
	// itemPricer := ghcrateengine.NewServiceItemPricer()
	contractDate := ppmShipment.ExpectedDepartureDate
	contract, err := serviceparamvaluelookups.FetchContract(appCtx, contractDate)
	if err != nil {
		return nil, err
	}

	paramsForServiceItems, paramErr := p.paymentRequestHelper.FetchServiceParamsForServiceItems(appCtx, serviceItemsToPrice)
	if paramErr != nil {
		return nil, paramErr
	}
	var totalPrice, packPrice, unpackPrice, destinationPrice, originPrice unit.Cents
	var totalWeight unit.Pound
	var ppmToMtoShipment models.MTOShipment

	if len(ppmShipment.WeightTickets) >= 1 {
		for _, weightTicket := range ppmShipment.WeightTickets {
			if weightTicket.Status != nil && *weightTicket.Status == models.PPMDocumentStatusRejected {
				totalWeight += 0
			} else if weightTicket.AdjustedNetWeight != nil {
				totalWeight += *weightTicket.AdjustedNetWeight
			} else if weightTicket.FullWeight != nil && weightTicket.EmptyWeight != nil {
				totalWeight += *weightTicket.FullWeight - *weightTicket.EmptyWeight
			}
		}
	}
	if totalWeight > 0 {
		// Reassign ppm shipment fields to their expected location on the mto shipment for dates, addresses, weights ...
		ppmToMtoShipment = ppmshipment.MapPPMShipmentFinalFields(ppmShipment, *ppmShipment.EstimatedWeight)
	} else {
		// Reassign ppm shipment fields to their expected location on the mto shipment for dates, addresses, weights ...
		ppmToMtoShipment = ppmshipment.MapPPMShipmentEstimatedFields(ppmShipment)
	}

	for _, serviceItem := range serviceItemsToPrice {
		pricer, err := ghcrateengine.PricerForServiceItem(serviceItem.ReService.Code)
		if err != nil {
			logger.Error("unable to find pricer for service item", zap.Error(err))
			return nil, err
		}

		// For the non-accessorial service items there isn't any initialization that is going to change between lookups
		// for the same param. However, this is how the payment request does things and we'd want to know if it breaks
		// rather than optimizing I think.
		serviceItemLookups := serviceparamvaluelookups.InitializeLookups(ppmToMtoShipment, serviceItem)

		// This is the struct that gets passed to every param lookup() method that was initialized above
		keyData := serviceparamvaluelookups.NewServiceItemParamKeyData(p.planner, serviceItemLookups, serviceItem, mtoShipment, contract.Code)

		// The distance value gets saved to the mto shipment model to reduce repeated api calls.
		var shipmentWithDistance models.MTOShipment
		err = appCtx.DB().Find(&shipmentWithDistance, mtoShipment.ID)
		if err != nil {
			logger.Error("could not find shipment in the database")
			return nil, err
		}
		serviceItem.MTOShipment = shipmentWithDistance
		// set this to avoid potential eTag errors because the MTOShipment.Distance field was likely updated
		ppmShipment.Shipment = shipmentWithDistance

		var paramValues models.PaymentServiceItemParams
		for _, param := range paramsForServiceCode(serviceItem.ReService.Code, paramsForServiceItems) {
			paramKey := param.ServiceItemParamKey
			// This is where the lookup() method of each service item param is actually evaluated
			paramValue, serviceParamErr := keyData.ServiceParamValue(appCtx, paramKey.Key) // Fails with "DistanceZip" param?
			if serviceParamErr != nil {
				logger.Error("could not calculate param value lookup", zap.Error(serviceParamErr))
				return nil, serviceParamErr
			}

			// Gather all the param values for the service item to pass to the pricer's Price() method
			paymentServiceItemParam := models.PaymentServiceItemParam{
				// Some pricers like Fuel Surcharge try to requery the shipment through the service item, this is a
				// workaround to avoid a not found error because our PPM shipment has no service items saved in the db.
				// I think the FSC service item should really be relying on one of the zip distance params.
				PaymentServiceItem: models.PaymentServiceItem{
					MTOServiceItem: serviceItem,
				},
				ServiceItemParamKey: paramKey,
				Value:               paramValue,
			}
			paramValues = append(paramValues, paymentServiceItemParam)
		}

		if len(paramValues) == 0 {
			return nil, fmt.Errorf("no params were found for service item %s", serviceItem.ReService.Code)
		}

		// Middle var here can give you info on payment params like FSC multiplier, price rate/factor, etc. if needed.
		centsValue, _, err := pricer.PriceUsingParams(appCtx, paramValues)
		if err != nil {
			return nil, err
		}

		totalPrice = totalPrice.AddCents(centsValue)

		switch serviceItem.ReService.Code {
		case "DPK":
			packPrice += centsValue
		case "DUPK":
			unpackPrice += centsValue
		case "DOP":
			originPrice += centsValue
		case "DDP":
			destinationPrice += centsValue
			// TODO: Others (Konstance?) can put cases here for FSC (fuel surcharge), DLH (domestic linehaul), etc. here.
		}
	}

	// get all mtoServiceItems IDs that share a mtoShipmentID
	var mtoServiceItems models.MTOServiceItems
	errTest4 := appCtx.DB().Eager("ID").Where("mto_service_items.mto_shipment_id = ?", &mtoShipmentID).All(&mtoServiceItems)

	if errTest4 != nil {
		return nil, errTest4
	}

	var paymentServiceItem models.PaymentServiceItem
	var remainingIncentive unit.Cents
	var test = &mtoServiceItems

	for _, element := range *test {
		errTest5 := appCtx.DB().Eager("PriceCents", "staus", "paid_at").Where("payment_service_items.mto_service_item_id = ?", element.ID).All(&paymentServiceItem)

		if paymentServiceItem.Status == models.PaymentServiceItemStatusApproved && paymentServiceItem.PaidAt == nil {
			remainingIncentive = remainingIncentive.AddCents(*paymentServiceItem.PriceCents)
		}

		if errTest5 != nil {
			return nil, errTest5
		}
	}

	// paymentServiceItemID := uuid.FromStringOrNil("4730fee7-663d-4b09-9d09-0dab2c22f5d8")
	// errTest := appCtx.DB().Find(&paymentServiceItem, paymentServiceItemID)

	// if errTest != nil {
	// 	switch errTest {
	// 	case sql.ErrNoRows:
	// 		return nil, apperror.NewNotFoundError(paymentServiceItemID, "while looking for paymentServiceItem")
	// 	default:
	// 		return nil, apperror.NewQueryError("paymentServiceItem", errTest, "unable to find paymentServiceItem")
	// 	}
	// }

	//services.DomesticLinehaulPricer

	ppmCloseoutObj.ID = &ppmShipmentID
	ppmCloseoutObj.PlannedMoveDate = mtoShipment.ScheduledPickupDate
	ppmCloseoutObj.ActualMoveDate = mtoShipment.ActualPickupDate
	ppmCloseoutObj.Miles = (*int)(mtoShipment.Distance)
	ppmCloseoutObj.EstimatedWeight = ppmShipment.EstimatedWeight
	ppmCloseoutObj.ActualWeight = mtoShipment.PrimeActualWeight
	ppmCloseoutObj.ProGearWeightCustomer = ppmShipment.ProGearWeight
	ppmCloseoutObj.ProGearWeightSpouse = ppmShipment.SpouseProGearWeight
	ppmCloseoutObj.GrossIncentive = ppmShipment.FinalIncentive
	ppmCloseoutObj.GCC = nil
	ppmCloseoutObj.AOA = ppmShipment.AdvanceAmountReceived
	ppmCloseoutObj.RemainingReimbursementOwed = &remainingIncentive //paymentServiceItem.PriceCents
	ppmCloseoutObj.HaulPrice = nil
	ppmCloseoutObj.HaulFSC = nil
	ppmCloseoutObj.DOP = &originPrice
	ppmCloseoutObj.DDP = &destinationPrice
	ppmCloseoutObj.PackPrice = &packPrice
	ppmCloseoutObj.UnpackPrice = &unpackPrice
	ppmCloseoutObj.SITReimbursement = &storageExpensePrice

	return &ppmCloseoutObj, nil
}

func paramsForServiceCode(code models.ReServiceCode, serviceParams models.ServiceParams) models.ServiceParams {
	var serviceItemParams models.ServiceParams
	for _, serviceParam := range serviceParams {
		if serviceParam.Service.Code == code {
			serviceItemParams = append(serviceItemParams, serviceParam)
		}
	}
	return serviceItemParams
}<|MERGE_RESOLUTION|>--- conflicted
+++ resolved
@@ -15,11 +15,8 @@
 	serviceparamvaluelookups "github.com/transcom/mymove/pkg/payment_request/service_param_value_lookups"
 	"github.com/transcom/mymove/pkg/route"
 	"github.com/transcom/mymove/pkg/services"
-<<<<<<< HEAD
-=======
 	"github.com/transcom/mymove/pkg/services/ghcrateengine"
 	"github.com/transcom/mymove/pkg/services/ppmshipment"
->>>>>>> 2d2837d9
 	"github.com/transcom/mymove/pkg/unit"
 )
 
@@ -115,7 +112,6 @@
 	}
 	serviceItemsToPrice = ppmshipment.BaseServiceItems(ppmShipment.ShipmentID)
 	logger.Debug(fmt.Sprintf("serviceItemsToPrice %+v", serviceItemsToPrice))
-	// itemPricer := ghcrateengine.NewServiceItemPricer()
 	contractDate := ppmShipment.ExpectedDepartureDate
 	contract, err := serviceparamvaluelookups.FetchContract(appCtx, contractDate)
 	if err != nil {
@@ -126,7 +122,7 @@
 	if paramErr != nil {
 		return nil, paramErr
 	}
-	var totalPrice, packPrice, unpackPrice, destinationPrice, originPrice unit.Cents
+	var totalPrice, packPrice, unpackPrice, destinationPrice, originPrice, haulPrice, haulFSC unit.Cents
 	var totalWeight unit.Pound
 	var ppmToMtoShipment models.MTOShipment
 
@@ -220,10 +216,12 @@
 			originPrice += centsValue
 		case "DDP":
 			destinationPrice += centsValue
-			// TODO: Others (Konstance?) can put cases here for FSC (fuel surcharge), DLH (domestic linehaul), etc. here.
-		}
-	}
-
+		case "DSH", "DLH":
+			haulPrice += centsValue
+		case "FSC":
+			haulFSC += centsValue
+		}
+	}
 	// get all mtoServiceItems IDs that share a mtoShipmentID
 	var mtoServiceItems models.MTOServiceItems
 	errTest4 := appCtx.DB().Eager("ID").Where("mto_service_items.mto_shipment_id = ?", &mtoShipmentID).All(&mtoServiceItems)
@@ -248,19 +246,8 @@
 		}
 	}
 
-	// paymentServiceItemID := uuid.FromStringOrNil("4730fee7-663d-4b09-9d09-0dab2c22f5d8")
-	// errTest := appCtx.DB().Find(&paymentServiceItem, paymentServiceItemID)
-
-	// if errTest != nil {
-	// 	switch errTest {
-	// 	case sql.ErrNoRows:
-	// 		return nil, apperror.NewNotFoundError(paymentServiceItemID, "while looking for paymentServiceItem")
-	// 	default:
-	// 		return nil, apperror.NewQueryError("paymentServiceItem", errTest, "unable to find paymentServiceItem")
-	// 	}
-	// }
-
-	//services.DomesticLinehaulPricer
+	itemPricer := ghcrateengine.NewServiceItemPricer()
+	var price, _, _ = itemPricer.PriceServiceItem(appCtx, paymentServiceItem)
 
 	ppmCloseoutObj.ID = &ppmShipmentID
 	ppmCloseoutObj.PlannedMoveDate = mtoShipment.ScheduledPickupDate
@@ -271,11 +258,11 @@
 	ppmCloseoutObj.ProGearWeightCustomer = ppmShipment.ProGearWeight
 	ppmCloseoutObj.ProGearWeightSpouse = ppmShipment.SpouseProGearWeight
 	ppmCloseoutObj.GrossIncentive = ppmShipment.FinalIncentive
-	ppmCloseoutObj.GCC = nil
+	ppmCloseoutObj.GCC = &price
 	ppmCloseoutObj.AOA = ppmShipment.AdvanceAmountReceived
-	ppmCloseoutObj.RemainingReimbursementOwed = &remainingIncentive //paymentServiceItem.PriceCents
-	ppmCloseoutObj.HaulPrice = nil
-	ppmCloseoutObj.HaulFSC = nil
+	ppmCloseoutObj.RemainingReimbursementOwed = &remainingIncentive
+	ppmCloseoutObj.HaulPrice = &haulPrice
+	ppmCloseoutObj.HaulFSC = &haulFSC
 	ppmCloseoutObj.DOP = &originPrice
 	ppmCloseoutObj.DDP = &destinationPrice
 	ppmCloseoutObj.PackPrice = &packPrice
