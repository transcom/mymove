--- conflicted
+++ resolved
@@ -36,14 +36,9 @@
 	var ppmCloseoutObj models.PPMCloseout
 	var ppmShipment models.PPMShipment
 	var mtoShipment models.MTOShipment
-<<<<<<< HEAD
 	var err error
 
 	err = appCtx.DB().Scope(utilities.ExcludeDeletedScope()).
-=======
-
-	errPPM := appCtx.DB().Scope(utilities.ExcludeDeletedScope()).
->>>>>>> a034523c
 		EagerPreload(
 			"ID",
 			"ShipmentID",
@@ -57,7 +52,6 @@
 		).
 		Find(&ppmShipment, ppmShipmentID)
 
-<<<<<<< HEAD
 	// Check if PPM shipment is in "NEEDS_PAYMENT_APPROVAL" status, if not, it's not ready for closeout, so return
 	if ppmShipment.Status != models.PPMShipmentStatusNeedsPaymentApproval {
 		return nil, apperror.NewPPMNotReadyForCloseoutError(ppmShipmentID, "")
@@ -65,10 +59,6 @@
 
 	if err != nil {
 		switch err {
-=======
-	if errPPM != nil {
-		switch errPPM {
->>>>>>> a034523c
 		case sql.ErrNoRows:
 			return nil, apperror.NewNotFoundError(ppmShipmentID, "while looking for PPMShipment")
 		default:
@@ -76,7 +66,6 @@
 		}
 	}
 
-<<<<<<< HEAD
 	var expenseItems []models.MovingExpense
 	storageExpensePrice := unit.Cents(0)
 
@@ -93,10 +82,6 @@
 
 	mtoShipmentID := &ppmShipment.ShipmentID
 	err = appCtx.DB().Scope(utilities.ExcludeDeletedScope()).
-=======
-	mtoShipmentID := &ppmShipment.ShipmentID
-	errMTO := appCtx.DB().Scope(utilities.ExcludeDeletedScope()).
->>>>>>> a034523c
 		EagerPreload(
 			"ID",
 			"ScheduledPickupDate",
@@ -106,7 +91,6 @@
 		).
 		Find(&mtoShipment, mtoShipmentID)
 
-<<<<<<< HEAD
 	if err != nil {
 		switch err {
 		case sql.ErrNoRows:
@@ -233,14 +217,6 @@
 		case "DDP":
 			destinationPrice += centsValue
 			// TODO: Others (Konstance?) can put cases here for FSC (fuel surcharge), DLH (domestic linehaul), etc. here.
-=======
-	if errMTO != nil {
-		switch errMTO {
-		case sql.ErrNoRows:
-			return nil, apperror.NewNotFoundError(*mtoShipmentID, "while looking for MTOShipment")
-		default:
-			return nil, apperror.NewQueryError("MTOShipment", errMTO, "unable to find MTOShipment")
->>>>>>> a034523c
 		}
 	}
 
