--- conflicted
+++ resolved
@@ -2,16 +2,21 @@
 
 import (
 	"database/sql"
+	"fmt"
 
 	"github.com/gofrs/uuid"
+	"go.uber.org/zap"
 
 	"github.com/transcom/mymove/pkg/appcontext"
 	"github.com/transcom/mymove/pkg/apperror"
 	"github.com/transcom/mymove/pkg/db/utilities"
 	"github.com/transcom/mymove/pkg/models"
 	paymentrequesthelper "github.com/transcom/mymove/pkg/payment_request"
+	serviceparamvaluelookups "github.com/transcom/mymove/pkg/payment_request/service_param_value_lookups"
 	"github.com/transcom/mymove/pkg/route"
 	"github.com/transcom/mymove/pkg/services"
+	"github.com/transcom/mymove/pkg/services/ghcrateengine"
+	"github.com/transcom/mymove/pkg/services/ppmshipment"
 	"github.com/transcom/mymove/pkg/unit"
 )
 
@@ -43,14 +48,13 @@
 	}
 
 	actualWeight := p.GetActualWeight(*ppmShipment)
+
 	proGearWeightCustomer, proGearWeightSpouse := p.GetProGearWeights(*ppmShipment)
-<<<<<<< HEAD
+
 	serviceItems, err := p.getServiceItemPrices(appCtx, *ppmShipment)
 	if err != nil {
 		return nil, err
 	}
-=======
->>>>>>> e4c5c89d
 
 	ppmCloseoutObj.ID = &ppmShipmentID
 	ppmCloseoutObj.PlannedMoveDate = &ppmShipment.ExpectedDepartureDate
@@ -66,19 +70,11 @@
 	ppmCloseoutObj.RemainingIncentive = nil
 	ppmCloseoutObj.HaulPrice = nil
 	ppmCloseoutObj.HaulFSC = nil
-<<<<<<< HEAD
 	ppmCloseoutObj.DOP = serviceItems.dop
 	ppmCloseoutObj.DDP = serviceItems.ddp
 	ppmCloseoutObj.PackPrice = serviceItems.packPrice
 	ppmCloseoutObj.UnpackPrice = serviceItems.unpackPrice
 	ppmCloseoutObj.SITReimbursement = serviceItems.storageReimbursementCosts
-=======
-	ppmCloseoutObj.DOP = nil
-	ppmCloseoutObj.DDP = nil
-	ppmCloseoutObj.PackPrice = nil
-	ppmCloseoutObj.UnpackPrice = nil
-	ppmCloseoutObj.SITReimbursement = nil
->>>>>>> e4c5c89d
 
 	return &ppmCloseoutObj, nil
 }
@@ -128,13 +124,8 @@
 		}
 	}
 
-<<<<<<< HEAD
 	// Check if PPM shipment is in "NEEDS_PAYMENT_APPROVAL" or "PAYMENT_APPROVED" status, if not, it's not ready for closeout
 	if ppmShipment.Status != models.PPMShipmentStatusNeedsPaymentApproval && ppmShipment.Status != models.PPMShipmentStatusPaymentApproved {
-=======
-	// Check if PPM shipment is in "NEEDS_PAYMENT_APPROVAL" status, if not, it's not ready for closeout
-	if ppmShipment.Status != models.PPMShipmentStatusNeedsPaymentApproval {
->>>>>>> e4c5c89d
 		return nil, apperror.NewPPMNotReadyForCloseoutError(ppmShipmentID, "")
 	}
 
@@ -214,7 +205,6 @@
 		}
 	}
 	return &entitlement, nil
-<<<<<<< HEAD
 }
 
 func paramsForServiceCode(code models.ReServiceCode, serviceParams models.ServiceParams) models.ServiceParams {
@@ -360,6 +350,4 @@
 	returnPriceObj.storageReimbursementCosts = &sitCosts
 
 	return returnPriceObj, nil
-=======
->>>>>>> e4c5c89d
 }