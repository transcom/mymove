package ppmcloseout

import (
	"database/sql"

	"github.com/gofrs/uuid"

	"github.com/transcom/mymove/pkg/appcontext"
	"github.com/transcom/mymove/pkg/apperror"
	"github.com/transcom/mymove/pkg/db/utilities"
	"github.com/transcom/mymove/pkg/models"
	paymentrequesthelper "github.com/transcom/mymove/pkg/payment_request"
	"github.com/transcom/mymove/pkg/route"
	"github.com/transcom/mymove/pkg/services"
	"github.com/transcom/mymove/pkg/unit"
)

type ppmCloseoutFetcher struct {
	planner              route.Planner
	paymentRequestHelper paymentrequesthelper.Helper
}

type serviceItemPrices struct {
	ddp                       *unit.Cents
	dop                       *unit.Cents
	packPrice                 *unit.Cents
	unpackPrice               *unit.Cents
	storageReimbursementCosts *unit.Cents
}

func NewPPMCloseoutFetcher(planner route.Planner, paymentRequestHelper paymentrequesthelper.Helper) services.PPMCloseoutFetcher {
	return &ppmCloseoutFetcher{
		planner:              planner,
		paymentRequestHelper: paymentRequestHelper,
	}
}

func (p *ppmCloseoutFetcher) GetPPMCloseout(appCtx appcontext.AppContext, ppmShipmentID uuid.UUID) (*models.PPMCloseout, error) {
	var ppmCloseoutObj models.PPMCloseout
	ppmShipment, err := p.GetPPMShipment(appCtx, ppmShipmentID)
	if err != nil {
		return nil, err
	}

	actualWeight := p.GetActualWeight(*ppmShipment)
	proGearWeightCustomer, proGearWeightSpouse := p.GetProGearWeights(*ppmShipment)
<<<<<<< HEAD
	serviceItems, err := p.getServiceItemPrices(appCtx, *ppmShipment)
	if err != nil {
		return nil, err
	}
=======
>>>>>>> 1e297eee

	ppmCloseoutObj.ID = &ppmShipmentID
	ppmCloseoutObj.PlannedMoveDate = &ppmShipment.ExpectedDepartureDate
	ppmCloseoutObj.ActualMoveDate = ppmShipment.ActualMoveDate
	ppmCloseoutObj.Miles = (*int)(ppmShipment.Shipment.Distance)
	ppmCloseoutObj.EstimatedWeight = ppmShipment.EstimatedWeight
	ppmCloseoutObj.ActualWeight = &actualWeight
	ppmCloseoutObj.ProGearWeightCustomer = &proGearWeightCustomer
	ppmCloseoutObj.ProGearWeightSpouse = &proGearWeightSpouse
	ppmCloseoutObj.GrossIncentive = ppmShipment.FinalIncentive
	ppmCloseoutObj.GCC = nil
	ppmCloseoutObj.AOA = ppmShipment.AdvanceAmountReceived
	ppmCloseoutObj.RemainingIncentive = nil
	ppmCloseoutObj.HaulPrice = nil
	ppmCloseoutObj.HaulFSC = nil
<<<<<<< HEAD
	ppmCloseoutObj.DOP = serviceItems.dop
	ppmCloseoutObj.DDP = serviceItems.ddp
	ppmCloseoutObj.PackPrice = serviceItems.packPrice
	ppmCloseoutObj.UnpackPrice = serviceItems.unpackPrice
	ppmCloseoutObj.SITReimbursement = serviceItems.storageReimbursementCosts
=======
	ppmCloseoutObj.DOP = nil
	ppmCloseoutObj.DDP = nil
	ppmCloseoutObj.PackPrice = nil
	ppmCloseoutObj.UnpackPrice = nil
	ppmCloseoutObj.SITReimbursement = nil
>>>>>>> 1e297eee

	return &ppmCloseoutObj, nil
}

/*
* returns
* customer pro gear weight, spouse pro gear weight
 */
func (p *ppmCloseoutFetcher) GetProGearWeights(ppmShipment models.PPMShipment) (unit.Pound, unit.Pound) {
	var totalWeightCustomer unit.Pound
	var totalWeightSpouse unit.Pound
	if len(ppmShipment.ProgearWeightTickets) >= 1 {
		for _, weightTicket := range ppmShipment.ProgearWeightTickets {
			if weightTicket.Status != nil && *weightTicket.BelongsToSelf && weightTicket.Weight != nil && *weightTicket.Status != models.PPMDocumentStatusRejected {
				totalWeightCustomer += *weightTicket.Weight
			} else if !*weightTicket.BelongsToSelf {
				totalWeightSpouse += *weightTicket.Weight
			}
		}
	}
	return totalWeightCustomer, totalWeightSpouse
}

func (p *ppmCloseoutFetcher) GetPPMShipment(appCtx appcontext.AppContext, ppmShipmentID uuid.UUID) (*models.PPMShipment, error) {
	var ppmShipment models.PPMShipment
	err := appCtx.DB().Scope(utilities.ExcludeDeletedScope()).
		EagerPreload(
			"ID",
			"Shipment",
			"ExpectedDepartureDate",
			"ActualMoveDate",
			"EstimatedWeight",
			"WeightTickets",
<<<<<<< HEAD
			"ProGearWeight",
			"SpouseProGearWeight",
			"FinalIncentive",
			"AdvanceAmountReceived",
			"SITLocation",
=======
			"ProgearWeightTickets",
			"FinalIncentive",
			"AdvanceAmountReceived",
>>>>>>> 1e297eee
			"Shipment.Distance",
		).
		Find(&ppmShipment, ppmShipmentID)

	if err != nil {
		switch err {
		case sql.ErrNoRows:
			return nil, apperror.NewNotFoundError(ppmShipmentID, "while looking for PPMShipment")
		default:
			return nil, apperror.NewQueryError("PPMShipment", err, "unable to find PPMShipment")
		}
	}

	// Check if PPM shipment is in "NEEDS_PAYMENT_APPROVAL" status, if not, it's not ready for closeout
	if ppmShipment.Status != models.PPMShipmentStatusNeedsPaymentApproval {
		return nil, apperror.NewPPMNotReadyForCloseoutError(ppmShipmentID, "")
	}

	return &ppmShipment, err
}

func (p *ppmCloseoutFetcher) GetActualWeight(ppmShipment models.PPMShipment) unit.Pound {
	var totalWeight unit.Pound
	if len(ppmShipment.WeightTickets) >= 1 {
		for _, weightTicket := range ppmShipment.WeightTickets {
			if weightTicket.Status != nil && weightTicket.FullWeight != nil && weightTicket.EmptyWeight != nil && *weightTicket.Status != models.PPMDocumentStatusRejected {
				totalWeight += *weightTicket.FullWeight - *weightTicket.EmptyWeight
			}
		}
	}
	return totalWeight
}

func (p *ppmCloseoutFetcher) GetExpenseStoragePrice(appCtx appcontext.AppContext, ppmShipmentID uuid.UUID) (unit.Cents, error) {
	var expenseItems []models.MovingExpense
	var storageExpensePrice unit.Cents
	err := appCtx.DB().Where("ppm_shipment_id = ?", ppmShipmentID).All(&expenseItems)
	if err != nil {
		return unit.Cents(0), err
	}

	for _, movingExpense := range expenseItems {
		if movingExpense.MovingExpenseType != nil && *movingExpense.MovingExpenseType == models.MovingExpenseReceiptTypeStorage {
			storageExpensePrice += *movingExpense.Amount
		}
	}
	return storageExpensePrice, err
}

func (p *ppmCloseoutFetcher) GetEntitlement(appCtx appcontext.AppContext, moveID uuid.UUID) (*models.Entitlement, error) {
	var moveModel models.Move
	err := appCtx.DB().EagerPreload(
		"OrdersID",
	).Find(&moveModel, moveID)

	if err != nil {
		switch err {
		case sql.ErrNoRows:
			return nil, apperror.NewNotFoundError(moveID, "while looking for Move")
		default:
			return nil, apperror.NewQueryError("Move", err, "unable to find Move")
		}
	}

	var order models.Order
	orderID := &moveModel.OrdersID
	errOrder := appCtx.DB().EagerPreload(
		"EntitlementID",
	).Find(&order, orderID)

	if errOrder != nil {
		switch errOrder {
		case sql.ErrNoRows:
			return nil, apperror.NewNotFoundError(*orderID, "while looking for Order")
		default:
			return nil, apperror.NewQueryError("Order", errOrder, "unable to find Order")
		}
	}

	var entitlement models.Entitlement
	entitlementID := order.EntitlementID
	errEntitlement := appCtx.DB().EagerPreload(
		"DBAuthorizedWeight",
	).Find(&entitlement, entitlementID)

	if errEntitlement != nil {
		switch errEntitlement {
		case sql.ErrNoRows:
			return nil, apperror.NewNotFoundError(*entitlementID, "while looking for Entitlement")
		default:
			return nil, apperror.NewQueryError("Entitlement", errEntitlement, "unable to find Entitlement")
		}
	}
	return &entitlement, nil
<<<<<<< HEAD
}

func paramsForServiceCode(code models.ReServiceCode, serviceParams models.ServiceParams) models.ServiceParams {
	var serviceItemParams models.ServiceParams
	for _, serviceParam := range serviceParams {
		if serviceParam.Service.Code == code {
			serviceItemParams = append(serviceItemParams, serviceParam)
		}
	}
	return serviceItemParams
}

func (p *ppmCloseoutFetcher) getServiceItemPrices(appCtx appcontext.AppContext, ppmShipment models.PPMShipment) (serviceItemPrices, error) {
	// Get all DLH, FSC, DOP, DDP, DPK, and DUPK service items for the shipment
	var serviceItemsToPrice []models.MTOServiceItem
	var returnPriceObj serviceItemPrices
	logger := appCtx.Logger()
	err := appCtx.DB().Where("mto_shipment_id = ?", ppmShipment.ShipmentID).All(&serviceItemsToPrice)
	if err != nil {
		return serviceItemPrices{}, err
	}
	serviceItemsToPrice = ppmshipment.BaseServiceItems(ppmShipment.ShipmentID)
	contractDate := ppmShipment.ExpectedDepartureDate
	contract, err := serviceparamvaluelookups.FetchContract(appCtx, contractDate)
	if err != nil {
		return serviceItemPrices{}, err
	}

	paramsForServiceItems, paramErr := p.paymentRequestHelper.FetchServiceParamsForServiceItems(appCtx, serviceItemsToPrice)
	if paramErr != nil {
		return serviceItemPrices{}, paramErr
	}
	var totalPrice, packPrice, unpackPrice, destinationPrice, originPrice unit.Cents
	var totalWeight unit.Pound
	var ppmToMtoShipment models.MTOShipment

	if len(ppmShipment.WeightTickets) >= 1 {
		for _, weightTicket := range ppmShipment.WeightTickets {
			if weightTicket.Status != nil && *weightTicket.Status == models.PPMDocumentStatusRejected {
				totalWeight += 0
			} else if weightTicket.AdjustedNetWeight != nil {
				totalWeight += *weightTicket.AdjustedNetWeight
			} else if weightTicket.FullWeight != nil && weightTicket.EmptyWeight != nil {
				totalWeight += *weightTicket.FullWeight - *weightTicket.EmptyWeight
			}
		}
	}
	if totalWeight > 0 {
		// Reassign ppm shipment fields to their expected location on the mto shipment for dates, addresses, weights ...
		ppmToMtoShipment = ppmshipment.MapPPMShipmentFinalFields(ppmShipment, *ppmShipment.EstimatedWeight)
	} else {
		// Reassign ppm shipment fields to their expected location on the mto shipment for dates, addresses, weights ...
		ppmToMtoShipment = ppmshipment.MapPPMShipmentEstimatedFields(ppmShipment)
	}

	sitCosts, err := p.GetExpenseStoragePrice(appCtx, ppmShipment.ID)
	if err != nil {
		logger.Error("Error calculating SIT Reimbursement Costs", zap.Error(err))
		return serviceItemPrices{}, err
	}

	for _, serviceItem := range serviceItemsToPrice {
		pricer, err := ghcrateengine.PricerForServiceItem(serviceItem.ReService.Code)
		if err != nil {
			logger.Error("unable to find pricer for service item", zap.Error(err))
			return serviceItemPrices{}, err
		}

		// For the non-accessorial service items there isn't any initialization that is going to change between lookups
		// for the same param. However, this is how the payment request does things and we'd want to know if it breaks
		// rather than optimizing I think.
		serviceItemLookups := serviceparamvaluelookups.InitializeLookups(ppmToMtoShipment, serviceItem)

		// This is the struct that gets passed to every param lookup() method that was initialized above
		keyData := serviceparamvaluelookups.NewServiceItemParamKeyData(p.planner, serviceItemLookups, serviceItem, ppmToMtoShipment, contract.Code)

		// The distance value gets saved to the mto shipment model to reduce repeated api calls.
		var shipmentWithDistance models.MTOShipment
		err = appCtx.DB().Find(&shipmentWithDistance, ppmShipment.Shipment.ID)
		if err != nil {
			logger.Error("could not find shipment in the database")
			return serviceItemPrices{}, err
		}
		serviceItem.MTOShipment = shipmentWithDistance
		// set this to avoid potential eTag errors because the MTOShipment.Distance field was likely updated
		ppmShipment.Shipment = shipmentWithDistance

		var paramValues models.PaymentServiceItemParams
		for _, param := range paramsForServiceCode(serviceItem.ReService.Code, paramsForServiceItems) {
			paramKey := param.ServiceItemParamKey
			// This is where the lookup() method of each service item param is actually evaluated
			paramValue, serviceParamErr := keyData.ServiceParamValue(appCtx, paramKey.Key) // Fails with "DistanceZip" param?
			if serviceParamErr != nil {
				logger.Error("could not calculate param value lookup", zap.Error(serviceParamErr))
				return serviceItemPrices{}, serviceParamErr
			}

			// Gather all the param values for the service item to pass to the pricer's Price() method
			paymentServiceItemParam := models.PaymentServiceItemParam{
				// Some pricers like Fuel Surcharge try to requery the shipment through the service item, this is a
				// workaround to avoid a not found error because our PPM shipment has no service items saved in the db.
				// I think the FSC service item should really be relying on one of the zip distance params.
				PaymentServiceItem: models.PaymentServiceItem{
					MTOServiceItem: serviceItem,
				},
				ServiceItemParamKey: paramKey,
				Value:               paramValue,
			}
			paramValues = append(paramValues, paymentServiceItemParam)
		}

		if len(paramValues) == 0 {
			return serviceItemPrices{}, fmt.Errorf("no params were found for service item %s", serviceItem.ReService.Code)
		}

		// Middle var here can give you info on payment params like FSC multiplier, price rate/factor, etc. if needed.
		centsValue, _, err := pricer.PriceUsingParams(appCtx, paramValues)
		if err != nil {
			return serviceItemPrices{}, err
		}

		totalPrice = totalPrice.AddCents(centsValue)

		switch serviceItem.ReService.Code {
		case "DPK":
			packPrice += centsValue
		case "DUPK":
			unpackPrice += centsValue
		case "DOP":
			originPrice += centsValue
		case "DDP":
			destinationPrice += centsValue
			// TODO: Others (Konstance?) can put cases here
		}
	}
	returnPriceObj.ddp = &destinationPrice
	returnPriceObj.dop = &originPrice
	returnPriceObj.packPrice = &packPrice
	returnPriceObj.unpackPrice = &unpackPrice
	returnPriceObj.storageReimbursementCosts = &sitCosts

	return returnPriceObj, nil
=======
>>>>>>> 1e297eee
}<|MERGE_RESOLUTION|>--- conflicted
+++ resolved
@@ -2,16 +2,21 @@
 
 import (
 	"database/sql"
+	"fmt"
 
 	"github.com/gofrs/uuid"
+	"go.uber.org/zap"
 
 	"github.com/transcom/mymove/pkg/appcontext"
 	"github.com/transcom/mymove/pkg/apperror"
 	"github.com/transcom/mymove/pkg/db/utilities"
 	"github.com/transcom/mymove/pkg/models"
 	paymentrequesthelper "github.com/transcom/mymove/pkg/payment_request"
+	serviceparamvaluelookups "github.com/transcom/mymove/pkg/payment_request/service_param_value_lookups"
 	"github.com/transcom/mymove/pkg/route"
 	"github.com/transcom/mymove/pkg/services"
+	"github.com/transcom/mymove/pkg/services/ghcrateengine"
+	"github.com/transcom/mymove/pkg/services/ppmshipment"
 	"github.com/transcom/mymove/pkg/unit"
 )
 
@@ -44,13 +49,10 @@
 
 	actualWeight := p.GetActualWeight(*ppmShipment)
 	proGearWeightCustomer, proGearWeightSpouse := p.GetProGearWeights(*ppmShipment)
-<<<<<<< HEAD
 	serviceItems, err := p.getServiceItemPrices(appCtx, *ppmShipment)
 	if err != nil {
 		return nil, err
 	}
-=======
->>>>>>> 1e297eee
 
 	ppmCloseoutObj.ID = &ppmShipmentID
 	ppmCloseoutObj.PlannedMoveDate = &ppmShipment.ExpectedDepartureDate
@@ -66,19 +68,11 @@
 	ppmCloseoutObj.RemainingIncentive = nil
 	ppmCloseoutObj.HaulPrice = nil
 	ppmCloseoutObj.HaulFSC = nil
-<<<<<<< HEAD
 	ppmCloseoutObj.DOP = serviceItems.dop
 	ppmCloseoutObj.DDP = serviceItems.ddp
 	ppmCloseoutObj.PackPrice = serviceItems.packPrice
 	ppmCloseoutObj.UnpackPrice = serviceItems.unpackPrice
 	ppmCloseoutObj.SITReimbursement = serviceItems.storageReimbursementCosts
-=======
-	ppmCloseoutObj.DOP = nil
-	ppmCloseoutObj.DDP = nil
-	ppmCloseoutObj.PackPrice = nil
-	ppmCloseoutObj.UnpackPrice = nil
-	ppmCloseoutObj.SITReimbursement = nil
->>>>>>> 1e297eee
 
 	return &ppmCloseoutObj, nil
 }
@@ -112,17 +106,9 @@
 			"ActualMoveDate",
 			"EstimatedWeight",
 			"WeightTickets",
-<<<<<<< HEAD
-			"ProGearWeight",
-			"SpouseProGearWeight",
-			"FinalIncentive",
-			"AdvanceAmountReceived",
-			"SITLocation",
-=======
 			"ProgearWeightTickets",
 			"FinalIncentive",
 			"AdvanceAmountReceived",
->>>>>>> 1e297eee
 			"Shipment.Distance",
 		).
 		Find(&ppmShipment, ppmShipmentID)
@@ -217,7 +203,6 @@
 		}
 	}
 	return &entitlement, nil
-<<<<<<< HEAD
 }
 
 func paramsForServiceCode(code models.ReServiceCode, serviceParams models.ServiceParams) models.ServiceParams {
@@ -360,6 +345,4 @@
 	returnPriceObj.storageReimbursementCosts = &sitCosts
 
 	return returnPriceObj, nil
-=======
->>>>>>> 1e297eee
 }