package roles

import (
<<<<<<< HEAD
=======
	"fmt"
>>>>>>> adb3603e
	"slices"

	"github.com/gofrs/uuid"

	"github.com/transcom/mymove/pkg/factory"
	"github.com/transcom/mymove/pkg/models"
	"github.com/transcom/mymove/pkg/models/roles"
	usersroles "github.com/transcom/mymove/pkg/services/users_roles"
)

func (suite *RolesServiceSuite) TestFetchRoles() {
	officeUser := factory.BuildOfficeUser(suite.DB(), nil, nil)
	id1, _ := uuid.NewV4()
	role1 := roles.Role{
		ID:       id1,
		RoleType: "role1",
	}
	id2, _ := uuid.NewV4()
	role2 := roles.Role{
		ID:       id2,
		RoleType: "role2",
	}
	// Create roles
	rs := roles.Roles{role1, role2}
	err := suite.DB().Create(rs)
	suite.NoError(err)
	// Associate roles
	var roleTypes []roles.RoleType
	for _, r := range rs {
		roleTypes = append(roleTypes, r.RoleType)
	}
	urc := usersroles.NewUsersRolesCreator()
	_, _, err = urc.UpdateUserRoles(suite.AppContextForTest(), *officeUser.UserID, roleTypes)
	suite.NoError(err)
	// Fetch roles
	rf := NewRolesFetcher()
	frs, err := rf.FetchRolesForUser(suite.AppContextForTest(), *officeUser.UserID)
	suite.NoError(err)
	suite.Len(frs, 2)
}

func (suite *RolesServiceSuite) TestFetchRolesPrivileges() {
	// Initialize the roles fetcher
	rf := NewRolesFetcher()

	// Fetch role privileges
	rolesPrivileges, err := rf.FetchRolesPrivileges(suite.AppContextForTest())

	// Check for errors or empty tables
	suite.NoError(err, "Fetching role privileges should not return an error")
	suite.NotEmpty(rolesPrivileges, "Expected role_privileges to be pre-populated in the database")

	availableRoles, err := rf.FetchRoleTypes(suite.AppContextForTest())
	availableRolesSafety := []roles.RoleType{
		roles.RoleTypeTOO, roles.RoleTypeTIO, roles.RoleTypeServicesCounselor, roles.RoleTypeQae, roles.RoleTypeCustomerServiceRepresentative, roles.RoleTypeHQ}

	suite.NoError(err, "FetchRoleTypes should not error")
	suite.NotEmpty(availableRoles, "FetchRoleTypes should return values")

	for _, rp := range rolesPrivileges {
<<<<<<< HEAD
		// Assert that all roles are covered by the supervisor privilege
		if rp.Privilege.PrivilegeType == models.PrivilegeTypeSupervisor {
			index := slices.Index(availableRoles, rp.Role.RoleType)
			suite.NotEqual(-1, index, "RoleType %s not found in availableRoles.", rp.Role.RoleType)
			availableRoles = slices.Delete(availableRoles, index, index+1) // unique role->privilege, so remove role after check for supervisor
		}

		// Assert that all 6 specified roles are covered by the safety privilege
		if rp.Privilege.PrivilegeType == models.PrivilegeTypeSafety {
			index := slices.Index(availableRolesSafety, rp.Role.RoleType)
			suite.NotEqual(-1, index, "RoleType %s not found in availableRolesSafety.", rp.Role.RoleType)
			availableRolesSafety = slices.Delete(availableRolesSafety, index, index+1) // unique role->privilege, so remove role after check for safety
=======
		for _, privs := range rp.RolePrivileges {
			fmt.Print(rp)
			// Assert that all roles are covered by the supervisor privilege
			if privs.Privilege.PrivilegeType == roles.PrivilegeTypeSupervisor {
				index := slices.Index(availableRoles, rp.RoleType)
				suite.NotEqual(-1, index, "RoleType %s not found in availableRoles.", rp.RoleType)
				availableRoles = slices.Delete(availableRoles, index, index+1) // unique role->privilege, so remove role after check for supervisor
			}

			// Assert that all 6 specified roles are covered by the safety privilege
			if privs.Privilege.PrivilegeType == roles.PrivilegeTypeSafety {
				index := slices.Index(availableRolesSafety, rp.RoleType)
				suite.NotEqual(-1, index, "RoleType %s not found in availableRolesSafety.", rp.RoleType)
				availableRolesSafety = slices.Delete(availableRolesSafety, index, index+1) // unique role->privilege, so remove role after check for safety
			}
>>>>>>> adb3603e
		}
	}

	suite.Len(availableRoles, 1) // 'prime' role does not have mapping
	suite.Equal(availableRoles[0], roles.RoleTypePrime)

	suite.Empty(availableRolesSafety)
}

func (suite *RolesServiceSuite) TestFetchRoleTypes() {
	// Initialize the roles fetcher
	rf := NewRolesFetcher()

	// Fetch role types
	roleTypes, err := rf.FetchRoleTypes(suite.AppContextForTest())

	// Check for errors or empty tables
	suite.NoError(err, "Fetching role types should not return an error")
	suite.NotEmpty(roleTypes, "Expected roles to be pre-populated in the database with own role_type")

	rolesToMatch := []roles.RoleType{
		roles.RoleTypeTOO,
		roles.RoleTypeCustomer,
		roles.RoleTypeTIO,
		roles.RoleTypeContractingOfficer,
		roles.RoleTypeServicesCounselor,
		roles.RoleTypePrimeSimulator,
		roles.RoleTypeQae,
		roles.RoleTypeCustomerServiceRepresentative,
		roles.RoleTypePrime,
		roles.RoleTypeHQ,
		roles.RoleTypeGSR,
	}

	suite.Len(roleTypes, len(rolesToMatch), "Only expect the roleTypes in rolesToMatch")

	// // Assert that only expected roleTypes are included in list
	for _, roleType := range roleTypes {

		index := slices.Index(rolesToMatch, roleType)
		suite.NotEqual(-1, index, "RoleType %s not found in rolesToMatch.", roleType)
		rolesToMatch = slices.Delete(rolesToMatch, index, index+1) // unique roleType, so remove after match
	}

	suite.Empty(rolesToMatch, "roleTypes should be 1->1 with rolesToMatch")
}<|MERGE_RESOLUTION|>--- conflicted
+++ resolved
@@ -1,16 +1,12 @@
 package roles
 
 import (
-<<<<<<< HEAD
-=======
 	"fmt"
->>>>>>> adb3603e
 	"slices"
 
 	"github.com/gofrs/uuid"
 
 	"github.com/transcom/mymove/pkg/factory"
-	"github.com/transcom/mymove/pkg/models"
 	"github.com/transcom/mymove/pkg/models/roles"
 	usersroles "github.com/transcom/mymove/pkg/services/users_roles"
 )
@@ -65,20 +61,6 @@
 	suite.NotEmpty(availableRoles, "FetchRoleTypes should return values")
 
 	for _, rp := range rolesPrivileges {
-<<<<<<< HEAD
-		// Assert that all roles are covered by the supervisor privilege
-		if rp.Privilege.PrivilegeType == models.PrivilegeTypeSupervisor {
-			index := slices.Index(availableRoles, rp.Role.RoleType)
-			suite.NotEqual(-1, index, "RoleType %s not found in availableRoles.", rp.Role.RoleType)
-			availableRoles = slices.Delete(availableRoles, index, index+1) // unique role->privilege, so remove role after check for supervisor
-		}
-
-		// Assert that all 6 specified roles are covered by the safety privilege
-		if rp.Privilege.PrivilegeType == models.PrivilegeTypeSafety {
-			index := slices.Index(availableRolesSafety, rp.Role.RoleType)
-			suite.NotEqual(-1, index, "RoleType %s not found in availableRolesSafety.", rp.Role.RoleType)
-			availableRolesSafety = slices.Delete(availableRolesSafety, index, index+1) // unique role->privilege, so remove role after check for safety
-=======
 		for _, privs := range rp.RolePrivileges {
 			fmt.Print(rp)
 			// Assert that all roles are covered by the supervisor privilege
@@ -94,7 +76,6 @@
 				suite.NotEqual(-1, index, "RoleType %s not found in availableRolesSafety.", rp.RoleType)
 				availableRolesSafety = slices.Delete(availableRolesSafety, index, index+1) // unique role->privilege, so remove role after check for safety
 			}
->>>>>>> adb3603e
 		}
 	}
 
