package roles

import (
	"slices"

	"github.com/gofrs/uuid"

	"github.com/transcom/mymove/pkg/factory"
	"github.com/transcom/mymove/pkg/models"
	"github.com/transcom/mymove/pkg/models/roles"
	usersroles "github.com/transcom/mymove/pkg/services/users_roles"
)

func (suite *RolesServiceSuite) TestFetchRoles() {
	officeUser := factory.BuildOfficeUser(suite.DB(), nil, nil)
	id1, _ := uuid.NewV4()
	role1 := roles.Role{
		ID:       id1,
		RoleType: "role1",
	}
	id2, _ := uuid.NewV4()
	role2 := roles.Role{
		ID:       id2,
		RoleType: "role2",
	}
	// Create roles
	rs := roles.Roles{role1, role2}
	err := suite.DB().Create(rs)
	suite.NoError(err)
	// Associate roles
	var roleTypes []roles.RoleType
	for _, r := range rs {
		roleTypes = append(roleTypes, r.RoleType)
	}
	urc := usersroles.NewUsersRolesCreator()
	_, _, err = urc.UpdateUserRoles(suite.AppContextForTest(), *officeUser.UserID, roleTypes)
	suite.NoError(err)
	// Fetch roles
	rf := NewRolesFetcher()
	frs, err := rf.FetchRolesForUser(suite.AppContextForTest(), *officeUser.UserID)
	suite.NoError(err)
	suite.Len(frs, 2)
}

func (suite *RolesServiceSuite) TestFetchRolesPrivileges() {
	// Initialize the roles fetcher
	rf := NewRolesFetcher()

	// Fetch role privileges
	rolesPrivileges, err := rf.FetchRolesPrivileges(suite.AppContextForTest())

	// Check for errors or empty tables
	suite.NoError(err, "Fetching role privileges should not return an error")
	suite.NotEmpty(rolesPrivileges, "Expected role_privileges to be pre-populated in the database")

	availableRoles, err := rf.FetchRoleTypes(suite.AppContextForTest())
<<<<<<< HEAD
=======
	availableRolesSafety := []roles.RoleType{
		roles.RoleTypeTOO, roles.RoleTypeTIO, roles.RoleTypeServicesCounselor, roles.RoleTypeQae, roles.RoleTypeCustomerServiceRepresentative, roles.RoleTypeHQ}
>>>>>>> 3c121510

	suite.NoError(err, "FetchRoleTypes should not error")
	suite.NotEmpty(availableRoles, "FetchRoleTypes should return values")

<<<<<<< HEAD
	// Assert that all roles are covered by the supervisor role
	for _, rp := range rolesPrivileges {
=======
	for _, rp := range rolesPrivileges {
		// Assert that all roles are covered by the supervisor privilege
>>>>>>> 3c121510
		if rp.Privilege.PrivilegeType == models.PrivilegeTypeSupervisor {
			index := slices.Index(availableRoles, rp.Role.RoleType)
			suite.NotEqual(-1, index, "RoleType %s not found in availableRoles.", rp.Role.RoleType)
			availableRoles = slices.Delete(availableRoles, index, index+1) // unique role->privilege, so remove role after check for supervisor
		}
<<<<<<< HEAD
=======

		// Assert that all 6 specified roles are covered by the safety privilege
		if rp.Privilege.PrivilegeType == models.PrivilegeTypeSafety {
			index := slices.Index(availableRolesSafety, rp.Role.RoleType)
			suite.NotEqual(-1, index, "RoleType %s not found in availableRolesSafety.", rp.Role.RoleType)
			availableRolesSafety = slices.Delete(availableRolesSafety, index, index+1) // unique role->privilege, so remove role after check for safety
		}
>>>>>>> 3c121510
	}

	suite.Len(availableRoles, 1) // 'prime' role does not have mapping
	suite.Equal(availableRoles[0], roles.RoleTypePrime)
<<<<<<< HEAD
=======

	suite.Empty(availableRolesSafety)
>>>>>>> 3c121510
}

func (suite *RolesServiceSuite) TestFetchRoleTypes() {
	// Initialize the roles fetcher
	rf := NewRolesFetcher()

	// Fetch role types
	roleTypes, err := rf.FetchRoleTypes(suite.AppContextForTest())

	// Check for errors or empty tables
	suite.NoError(err, "Fetching role types should not return an error")
	suite.NotEmpty(roleTypes, "Expected roles to be pre-populated in the database with own role_type")

	rolesToMatch := []roles.RoleType{
		roles.RoleTypeTOO,
		roles.RoleTypeCustomer,
		roles.RoleTypeTIO,
		roles.RoleTypeContractingOfficer,
		roles.RoleTypeServicesCounselor,
		roles.RoleTypePrimeSimulator,
		roles.RoleTypeQae,
		roles.RoleTypeCustomerServiceRepresentative,
		roles.RoleTypePrime,
		roles.RoleTypeHQ,
		roles.RoleTypeGSR,
	}

	suite.Len(roleTypes, len(rolesToMatch), "Only expect the roleTypes in rolesToMatch")

	// // Assert that only expected roleTypes are included in list
	for _, roleType := range roleTypes {

		index := slices.Index(rolesToMatch, roleType)
		suite.NotEqual(-1, index, "RoleType %s not found in rolesToMatch.", roleType)
		rolesToMatch = slices.Delete(rolesToMatch, index, index+1) // unique roleType, so remove after match
	}

	suite.Empty(rolesToMatch, "roleTypes should be 1->1 with rolesToMatch")
}<|MERGE_RESOLUTION|>--- conflicted
+++ resolved
@@ -54,29 +54,19 @@
 	suite.NotEmpty(rolesPrivileges, "Expected role_privileges to be pre-populated in the database")
 
 	availableRoles, err := rf.FetchRoleTypes(suite.AppContextForTest())
-<<<<<<< HEAD
-=======
 	availableRolesSafety := []roles.RoleType{
 		roles.RoleTypeTOO, roles.RoleTypeTIO, roles.RoleTypeServicesCounselor, roles.RoleTypeQae, roles.RoleTypeCustomerServiceRepresentative, roles.RoleTypeHQ}
->>>>>>> 3c121510
 
 	suite.NoError(err, "FetchRoleTypes should not error")
 	suite.NotEmpty(availableRoles, "FetchRoleTypes should return values")
 
-<<<<<<< HEAD
-	// Assert that all roles are covered by the supervisor role
-	for _, rp := range rolesPrivileges {
-=======
 	for _, rp := range rolesPrivileges {
 		// Assert that all roles are covered by the supervisor privilege
->>>>>>> 3c121510
 		if rp.Privilege.PrivilegeType == models.PrivilegeTypeSupervisor {
 			index := slices.Index(availableRoles, rp.Role.RoleType)
 			suite.NotEqual(-1, index, "RoleType %s not found in availableRoles.", rp.Role.RoleType)
 			availableRoles = slices.Delete(availableRoles, index, index+1) // unique role->privilege, so remove role after check for supervisor
 		}
-<<<<<<< HEAD
-=======
 
 		// Assert that all 6 specified roles are covered by the safety privilege
 		if rp.Privilege.PrivilegeType == models.PrivilegeTypeSafety {
@@ -84,16 +74,12 @@
 			suite.NotEqual(-1, index, "RoleType %s not found in availableRolesSafety.", rp.Role.RoleType)
 			availableRolesSafety = slices.Delete(availableRolesSafety, index, index+1) // unique role->privilege, so remove role after check for safety
 		}
->>>>>>> 3c121510
 	}
 
 	suite.Len(availableRoles, 1) // 'prime' role does not have mapping
 	suite.Equal(availableRoles[0], roles.RoleTypePrime)
-<<<<<<< HEAD
-=======
 
 	suite.Empty(availableRolesSafety)
->>>>>>> 3c121510
 }
 
 func (suite *RolesServiceSuite) TestFetchRoleTypes() {
