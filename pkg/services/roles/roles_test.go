package roles

import (
	"slices"

	"github.com/gofrs/uuid"

	"github.com/transcom/mymove/pkg/factory"
	"github.com/transcom/mymove/pkg/models"
	"github.com/transcom/mymove/pkg/models/roles"
	usersroles "github.com/transcom/mymove/pkg/services/users_roles"
)

func (suite *RolesServiceSuite) TestFetchRoles() {
	officeUser := factory.BuildOfficeUser(suite.DB(), nil, nil)
	id1, _ := uuid.NewV4()
	role1 := roles.Role{
		ID:       id1,
		RoleType: "role1",
	}
	id2, _ := uuid.NewV4()
	role2 := roles.Role{
		ID:       id2,
		RoleType: "role2",
	}
	// Create roles
	rs := roles.Roles{role1, role2}
	err := suite.DB().Create(rs)
	suite.NoError(err)
	// Associate roles
	var roleTypes []roles.RoleType
	for _, r := range rs {
		roleTypes = append(roleTypes, r.RoleType)
	}
	urc := usersroles.NewUsersRolesCreator()
	_, _, err = urc.UpdateUserRoles(suite.AppContextForTest(), *officeUser.UserID, roleTypes)
	suite.NoError(err)
	// Fetch roles
	rf := NewRolesFetcher()
	frs, err := rf.FetchRolesForUser(suite.AppContextForTest(), *officeUser.UserID)
	suite.NoError(err)
	suite.Len(frs, 2)
}

func (suite *RolesServiceSuite) TestFetchRolesPrivileges() {
	// Initialize the roles fetcher
	rf := NewRolesFetcher()

	// Fetch role privileges
	rolesPrivileges, err := rf.FetchRolesPrivileges(suite.AppContextForTest())

	// Check for errors or empty tables
	suite.NoError(err, "Fetching role privileges should not return an error")
	suite.NotEmpty(rolesPrivileges, "Expected role_privileges to be pre-populated in the database")

	availableRoles, err := rf.FetchRoleTypes(suite.AppContextForTest())
	availableRolesSafety := []roles.RoleType{
		roles.RoleTypeTOO, roles.RoleTypeTIO, roles.RoleTypeServicesCounselor, roles.RoleTypeQae, roles.RoleTypeCustomerServiceRepresentative, roles.RoleTypeHQ}

	suite.NoError(err, "FetchRoleTypes should not error")
	suite.NotEmpty(availableRoles, "FetchRoleTypes should return values")

	for _, rp := range rolesPrivileges {
<<<<<<< HEAD
		// Assert that all roles are covered by the supervisor privilege
		if rp.Privilege.PrivilegeType == models.PrivilegeTypeSupervisor {
			index := slices.Index(availableRoles, rp.Role.RoleType)
			suite.NotEqual(-1, index, "RoleType %s not found in availableRoles.", rp.Role.RoleType)
			availableRoles = slices.Delete(availableRoles, index, index+1) // unique role->privilege, so remove role after check for supervisor
		}

		// Assert that all 6 specified roles are covered by the safety privilege
		if rp.Privilege.PrivilegeType == models.PrivilegeTypeSafety {
			index := slices.Index(availableRolesSafety, rp.Role.RoleType)
			suite.NotEqual(-1, index, "RoleType %s not found in availableRolesSafety.", rp.Role.RoleType)
			availableRolesSafety = slices.Delete(availableRolesSafety, index, index+1) // unique role->privilege, so remove role after check for safety
=======
		for _, privs := range rp.RolePrivileges {
			// Assert that all roles are covered by the supervisor privilege
			if privs.Privilege.PrivilegeType == roles.PrivilegeTypeSupervisor {
				index := slices.Index(availableRoles, rp.RoleType)
				suite.NotEqual(-1, index, "RoleType %s not found in availableRoles.", rp.RoleType)
				availableRoles = slices.Delete(availableRoles, index, index+1) // unique role->privilege, so remove role after check for supervisor
			}

			// Assert that all 6 specified roles are covered by the safety privilege
			if privs.Privilege.PrivilegeType == roles.PrivilegeTypeSafety {
				index := slices.Index(availableRolesSafety, rp.RoleType)
				suite.NotEqual(-1, index, "RoleType %s not found in availableRolesSafety.", rp.RoleType)
				availableRolesSafety = slices.Delete(availableRolesSafety, index, index+1) // unique role->privilege, so remove role after check for safety
			}
>>>>>>> 759a6882
		}
	}

	suite.Len(availableRoles, 1) // 'prime' role does not have mapping
	suite.Equal(availableRoles[0], roles.RoleTypePrime)

	suite.Empty(availableRolesSafety)
}

func (suite *RolesServiceSuite) TestFetchRoleTypes() {
	// Initialize the roles fetcher
	rf := NewRolesFetcher()

	// Fetch role types
	roleTypes, err := rf.FetchRoleTypes(suite.AppContextForTest())

	// Check for errors or empty tables
	suite.NoError(err, "Fetching role types should not return an error")
	suite.NotEmpty(roleTypes, "Expected roles to be pre-populated in the database with own role_type")

	rolesToMatch := []roles.RoleType{
		roles.RoleTypeTOO,
		roles.RoleTypeCustomer,
		roles.RoleTypeTIO,
		roles.RoleTypeContractingOfficer,
		roles.RoleTypeServicesCounselor,
		roles.RoleTypePrimeSimulator,
		roles.RoleTypeQae,
		roles.RoleTypeCustomerServiceRepresentative,
		roles.RoleTypePrime,
		roles.RoleTypeHQ,
		roles.RoleTypeGSR,
	}

	suite.Len(roleTypes, len(rolesToMatch), "Only expect the roleTypes in rolesToMatch")

	// // Assert that only expected roleTypes are included in list
	for _, roleType := range roleTypes {

		index := slices.Index(rolesToMatch, roleType)
		suite.NotEqual(-1, index, "RoleType %s not found in rolesToMatch.", roleType)
		rolesToMatch = slices.Delete(rolesToMatch, index, index+1) // unique roleType, so remove after match
	}

	suite.Empty(rolesToMatch, "roleTypes should be 1->1 with rolesToMatch")
}<|MERGE_RESOLUTION|>--- conflicted
+++ resolved
@@ -6,7 +6,6 @@
 	"github.com/gofrs/uuid"
 
 	"github.com/transcom/mymove/pkg/factory"
-	"github.com/transcom/mymove/pkg/models"
 	"github.com/transcom/mymove/pkg/models/roles"
 	usersroles "github.com/transcom/mymove/pkg/services/users_roles"
 )
@@ -61,20 +60,6 @@
 	suite.NotEmpty(availableRoles, "FetchRoleTypes should return values")
 
 	for _, rp := range rolesPrivileges {
-<<<<<<< HEAD
-		// Assert that all roles are covered by the supervisor privilege
-		if rp.Privilege.PrivilegeType == models.PrivilegeTypeSupervisor {
-			index := slices.Index(availableRoles, rp.Role.RoleType)
-			suite.NotEqual(-1, index, "RoleType %s not found in availableRoles.", rp.Role.RoleType)
-			availableRoles = slices.Delete(availableRoles, index, index+1) // unique role->privilege, so remove role after check for supervisor
-		}
-
-		// Assert that all 6 specified roles are covered by the safety privilege
-		if rp.Privilege.PrivilegeType == models.PrivilegeTypeSafety {
-			index := slices.Index(availableRolesSafety, rp.Role.RoleType)
-			suite.NotEqual(-1, index, "RoleType %s not found in availableRolesSafety.", rp.Role.RoleType)
-			availableRolesSafety = slices.Delete(availableRolesSafety, index, index+1) // unique role->privilege, so remove role after check for safety
-=======
 		for _, privs := range rp.RolePrivileges {
 			// Assert that all roles are covered by the supervisor privilege
 			if privs.Privilege.PrivilegeType == roles.PrivilegeTypeSupervisor {
@@ -89,7 +74,6 @@
 				suite.NotEqual(-1, index, "RoleType %s not found in availableRolesSafety.", rp.RoleType)
 				availableRolesSafety = slices.Delete(availableRolesSafety, index, index+1) // unique role->privilege, so remove role after check for safety
 			}
->>>>>>> 759a6882
 		}
 	}
 
