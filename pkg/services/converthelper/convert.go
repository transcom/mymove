package converthelper

import (
	"fmt"
	"time"

	"github.com/transcom/mymove/pkg/models"
	movetaskorder "github.com/transcom/mymove/pkg/services/move_task_order"
	"github.com/transcom/mymove/pkg/services/query"

	"github.com/gobuffalo/pop"
	"github.com/gofrs/uuid"
)

// ConvertFromPPMToGHC creates models in the new GHC data model from data in a PPM move
func ConvertFromPPMToGHC(db *pop.Connection, moveID uuid.UUID) (uuid.UUID, error) {
	var move models.Move
	if err := db.Eager("Orders.ServiceMember.DutyStation.Address", "Orders.NewDutyStation.Address").Find(&move, moveID); err != nil {
		return uuid.Nil, fmt.Errorf("Could not fetch move with id %s, %w", moveID, err)
	}

	// service member -> customer
	sm := move.Orders.ServiceMember
	var customer models.Customer
	customer.CreatedAt = sm.CreatedAt
	customer.UpdatedAt = sm.UpdatedAt
	customer.DODID = sm.Edipi
	customer.UserID = sm.UserID
	customer.FirstName = sm.FirstName
	customer.LastName = sm.LastName
	customer.Email = sm.PersonalEmail
	customer.PhoneNumber = sm.Telephone
	if sm.Affiliation != nil {
		affiliationValue := string(*sm.Affiliation)
		customer.Agency = &affiliationValue
	}
	customer.CurrentAddressID = sm.ResidentialAddressID

	if err := db.Save(&customer); err != nil {
		return uuid.Nil, fmt.Errorf("Could not save customer, %w", err)
	}

	// create entitlement (required by move order)
	weight, entitlementErr := models.GetEntitlement(*sm.Rank, move.Orders.HasDependents, move.Orders.SpouseHasProGear)
	if entitlementErr != nil {
		return uuid.Nil, entitlementErr
	}
	entitlement := models.Entitlement{
		DependentsAuthorized: &move.Orders.HasDependents,
		DBAuthorizedWeight:   models.IntPointer(weight),
	}

	if err := db.Save(&entitlement); err != nil {
		return uuid.Nil, fmt.Errorf("Could not save entitlement, %w", err)
	}

	// orders -> move order
	orders := move.Orders
	var mo models.MoveOrder
	mo.CreatedAt = orders.CreatedAt
	mo.UpdatedAt = orders.UpdatedAt
	mo.Customer = &customer
	mo.CustomerID = &customer.ID
	mo.DestinationDutyStation = &orders.NewDutyStation
	mo.DestinationDutyStationID = &orders.NewDutyStationID

	orderType := "GHC"
	mo.OrderNumber = orders.OrdersNumber
	mo.OrderType = &orderType
	orderTypeDetail := "TBD"
	mo.OrderTypeDetail = &orderTypeDetail
	mo.OriginDutyStation = &sm.DutyStation
	mo.OriginDutyStationID = sm.DutyStationID
	mo.Entitlement = &entitlement
	mo.EntitlementID = &entitlement.ID
	mo.Grade = (*string)(sm.Rank)
	mo.DateIssued = &orders.IssueDate
	mo.ReportByDate = &orders.ReportByDate
	mo.LinesOfAccounting = orders.TAC

	if err := db.Save(&mo); err != nil {
		return uuid.Nil, fmt.Errorf("Could not save move order, %w", err)
	}

	// create mto -> move task order
	var mto models.MoveTaskOrder = models.MoveTaskOrder{
		MoveOrderID: mo.ID,
		CreatedAt:   time.Now(),
		UpdatedAt:   time.Now(),
	}

	builder := query.NewQueryBuilder(db)
	mtoCreator := movetaskorder.NewMoveTaskOrderCreator(builder, db)

	if _, verrs, err := mtoCreator.CreateMoveTaskOrder(&mto); err != nil || (verrs != nil && verrs.HasAny()) {
		return uuid.Nil, fmt.Errorf("Could not save move task order, %w, %v", err, verrs)
	}

	// create HHG -> house hold goods
	// mto shipment of type HHG
	requestedPickupDate := time.Now()
	scheduledPickupDate := time.Now()
	// add 7 days from requested pickup to scheduled pickup
	h, _ := time.ParseDuration("168h")
	scheduledPickupDate.Add(h)
	hhg := models.MTOShipment{
		MoveTaskOrderID:      mto.ID,
		RequestedPickupDate:  &requestedPickupDate,
<<<<<<< HEAD
		ScheduledPickupDate:  &scheduledPickupDate,
		PickupAddressID:      sm.DutyStation.AddressID,
		DestinationAddressID: orders.NewDutyStation.AddressID,
=======
		PickupAddressID:      &sm.DutyStation.AddressID,
		DestinationAddressID: &orders.NewDutyStation.AddressID,
>>>>>>> 2a62df66
		ShipmentType:         models.MTOShipmentTypeHHGLongHaulDom,
		Status:               models.MTOShipmentStatusSubmitted,
		CreatedAt:            time.Now(),
		UpdatedAt:            time.Now(),
	}

	if err := db.Save(&hhg); err != nil {
		return uuid.Nil, fmt.Errorf("Could not save hhg shipment, %w", err)
	}

	return mo.ID, nil
}<|MERGE_RESOLUTION|>--- conflicted
+++ resolved
@@ -106,14 +106,9 @@
 	hhg := models.MTOShipment{
 		MoveTaskOrderID:      mto.ID,
 		RequestedPickupDate:  &requestedPickupDate,
-<<<<<<< HEAD
 		ScheduledPickupDate:  &scheduledPickupDate,
-		PickupAddressID:      sm.DutyStation.AddressID,
-		DestinationAddressID: orders.NewDutyStation.AddressID,
-=======
 		PickupAddressID:      &sm.DutyStation.AddressID,
 		DestinationAddressID: &orders.NewDutyStation.AddressID,
->>>>>>> 2a62df66
 		ShipmentType:         models.MTOShipmentTypeHHGLongHaulDom,
 		Status:               models.MTOShipmentStatusSubmitted,
 		CreatedAt:            time.Now(),
