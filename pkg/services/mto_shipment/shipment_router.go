package mtoshipment

import (
	"fmt"
	"time"

	"github.com/transcom/mymove/pkg/appcontext"
	"github.com/transcom/mymove/pkg/apperror"
	"github.com/transcom/mymove/pkg/models"
	"github.com/transcom/mymove/pkg/services"
)

type shipmentRouter struct {
}

// NewShipmentRouter creates a new shipmentRouter service
func NewShipmentRouter() services.ShipmentRouter {
	return &shipmentRouter{}
}

<<<<<<< HEAD
// Submit is used to submit a shipment either at creation time, or when the customer submits their move. It's up to the
// caller to save the shipment.
func (router shipmentRouter) Submit(_ appcontext.AppContext, shipment *models.MTOShipment) error {
=======
// Submit is used to submit a shipment at the time the customer submits
// their move.
func (router shipmentRouter) Submit(appCtx appcontext.AppContext, shipment *models.MTOShipment) error {
>>>>>>> 5b5e7706
	if shipment.Status != models.MTOShipmentStatusDraft && shipment.Status != "" {
		return ConflictStatusError{
			id:                        shipment.ID,
			transitionFromStatus:      shipment.Status,
			transitionToStatus:        models.MTOShipmentStatusSubmitted,
			transitionAllowedStatuses: &[]models.MTOShipmentStatus{models.MTOShipmentStatusDraft},
		}
	}
	shipment.Status = models.MTOShipmentStatusSubmitted

	return nil
}

// Approve checks if a shipment can be approved, and if so, sets the appropriate status and date. It's up to the caller
// to save the shipment.
func (router shipmentRouter) Approve(_ appcontext.AppContext, shipment *models.MTOShipment) error {
	// When a shipment is approved, service items automatically get created, but
	// service items can only be created if a Move's status is either Approved
	// or Approvals Requested, so check and fail early.
	move := shipment.MoveTaskOrder
	if move.Status != models.MoveStatusAPPROVED && move.Status != models.MoveStatusAPPROVALSREQUESTED && !(shipment.ShipmentType == models.MTOShipmentTypePPM && move.Status == models.MoveStatusNeedsServiceCounseling) {
		return apperror.NewConflictError(
			move.ID,
			fmt.Sprintf(
				"Cannot approve a shipment if the move status isn't %s or %s, or if it isn't a PPM shipment with a move status of %s. The current status for the move with ID %s is %s",
				models.MoveStatusAPPROVED,
				models.MoveStatusAPPROVALSREQUESTED,
				models.MoveStatusNeedsServiceCounseling,
				move.ID,
				move.Status,
			),
		)
	}

	if shipment.UsesExternalVendor {
		return apperror.NewConflictError(
			shipment.ID,
			fmt.Sprintf("cannot approve a shipment if it uses an external vendor. The current status for the shipment with ID %s is %s", shipment.ID, shipment.Status),
		)
	}

	if router.approvable(shipment) {
		shipment.Status = models.MTOShipmentStatusApproved
		approvedDate := time.Now()
		shipment.ApprovedDate = &approvedDate

		return nil
	}

	return ConflictStatusError{
		id:                        shipment.ID,
		transitionFromStatus:      shipment.Status,
		transitionToStatus:        models.MTOShipmentStatusApproved,
		transitionAllowedStatuses: &[]models.MTOShipmentStatus{models.MTOShipmentStatusSubmitted, models.MTOShipmentStatusDiversionRequested},
	}
}

// RequestCancellation is called when the TOO has requested that the Prime cancel the shipment.
func (router shipmentRouter) RequestCancellation(_ appcontext.AppContext, shipment *models.MTOShipment) error {
	if shipment.Status != models.MTOShipmentStatusApproved {
		return ConflictStatusError{
			id:                        shipment.ID,
			transitionFromStatus:      shipment.Status,
			transitionToStatus:        models.MTOShipmentStatusCancellationRequested,
			transitionAllowedStatuses: &[]models.MTOShipmentStatus{models.MTOShipmentStatusApproved},
		}
	}
	shipment.Status = models.MTOShipmentStatusCancellationRequested

	return nil
}

// Cancel cancels the shipment
func (router shipmentRouter) Cancel(_ appcontext.AppContext, shipment *models.MTOShipment) error {
	if shipment.Status != models.MTOShipmentStatusCancellationRequested {
		return ConflictStatusError{
			id:                        shipment.ID,
			transitionFromStatus:      shipment.Status,
			transitionToStatus:        models.MTOShipmentStatusCanceled,
			transitionAllowedStatuses: &[]models.MTOShipmentStatus{models.MTOShipmentStatusCancellationRequested},
		}
	}

	shipment.Status = models.MTOShipmentStatusCanceled

	return nil
}

// Reject rejects the shipment
func (router shipmentRouter) Reject(_ appcontext.AppContext, shipment *models.MTOShipment, reason *string) error {
	if shipment.Status != models.MTOShipmentStatusSubmitted {
		return ConflictStatusError{
			id:                        shipment.ID,
			transitionFromStatus:      shipment.Status,
			transitionToStatus:        models.MTOShipmentStatusRejected,
			transitionAllowedStatuses: &[]models.MTOShipmentStatus{models.MTOShipmentStatusSubmitted},
		}
	}

	shipment.Status = models.MTOShipmentStatusRejected
	shipment.RejectionReason = reason

	return nil
}

// RequestDiversion is called when the TOO has requested that the Prime divert the shipment.
func (router shipmentRouter) RequestDiversion(_ appcontext.AppContext, shipment *models.MTOShipment) error {
	if shipment.Status != models.MTOShipmentStatusApproved {
		return ConflictStatusError{
			id:                        shipment.ID,
			transitionFromStatus:      shipment.Status,
			transitionToStatus:        models.MTOShipmentStatusDiversionRequested,
			transitionAllowedStatuses: &[]models.MTOShipmentStatus{models.MTOShipmentStatusApproved},
		}
	}
	shipment.Status = models.MTOShipmentStatusDiversionRequested

	return nil
}

// ApproveDiversion is called when the TOO is approving a shipment that the Prime has marked as being diverted.
func (router shipmentRouter) ApproveDiversion(_ appcontext.AppContext, shipment *models.MTOShipment) error {
	if !shipment.Diversion {
		return apperror.NewConflictError(
			shipment.ID,
			fmt.Sprintf("Cannot approve the diversion because the shipment with id %s has the Diversion field set to false.", shipment.ID),
		)
	}

	if shipment.UsesExternalVendor {
		return apperror.NewConflictError(
			shipment.ID,
			fmt.Sprintf("shipmentRouter: cannot approve the diversion because the shipment with id %s has the UsesExternalVendor field set to true.", shipment.ID),
		)
	}

	if shipment.Status != models.MTOShipmentStatusSubmitted {
		return ConflictStatusError{
			id:                        shipment.ID,
			transitionFromStatus:      shipment.Status,
			transitionToStatus:        models.MTOShipmentStatusApproved,
			transitionAllowedStatuses: &[]models.MTOShipmentStatus{models.MTOShipmentStatusSubmitted},
		}
	}
	shipment.Status = models.MTOShipmentStatusApproved

	return nil
}

func (router shipmentRouter) approvable(shipment *models.MTOShipment) bool {
	// first check if the status is in list
	isApprovable := statusSliceContains(validStatusesBeforeApproval, shipment.Status)

	// then check special case for diversion requested status
	if shipment.Status == models.MTOShipmentStatusDiversionRequested {
		// a shipment is considered diverted or part of a diversion if
		// the prime sets the Diversion field to true
		isApprovable = shipment.Diversion
	}

	return isApprovable
}

func statusSliceContains(statusSlice []models.MTOShipmentStatus, status models.MTOShipmentStatus) bool {
	for _, validStatus := range statusSlice {
		if status == validStatus {
			return true
		}
	}
	return false
}

var validStatusesBeforeApproval = []models.MTOShipmentStatus{
	models.MTOShipmentStatusSubmitted,
	models.MTOShipmentStatusDiversionRequested,
}<|MERGE_RESOLUTION|>--- conflicted
+++ resolved
@@ -18,15 +18,9 @@
 	return &shipmentRouter{}
 }
 
-<<<<<<< HEAD
 // Submit is used to submit a shipment either at creation time, or when the customer submits their move. It's up to the
 // caller to save the shipment.
-func (router shipmentRouter) Submit(_ appcontext.AppContext, shipment *models.MTOShipment) error {
-=======
-// Submit is used to submit a shipment at the time the customer submits
-// their move.
 func (router shipmentRouter) Submit(appCtx appcontext.AppContext, shipment *models.MTOShipment) error {
->>>>>>> 5b5e7706
 	if shipment.Status != models.MTOShipmentStatusDraft && shipment.Status != "" {
 		return ConflictStatusError{
 			id:                        shipment.ID,
