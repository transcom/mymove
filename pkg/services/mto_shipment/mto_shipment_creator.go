--- conflicted
+++ resolved
@@ -325,9 +325,6 @@
 		shipment.SITDaysAllowance = &defaultSITDays
 
 		// when populating the market_code column, it is considered domestic if both pickup & dest are CONUS addresses
-<<<<<<< HEAD
-		shipment = models.DetermineShipmentMarketCode(shipment)
-=======
 		if shipment.PickupAddress != nil && shipment.DestinationAddress != nil &&
 			shipment.PickupAddress.IsOconus != nil && shipment.DestinationAddress.IsOconus != nil {
 			pickupAddress := shipment.PickupAddress
@@ -344,7 +341,6 @@
 			// market code can't be null so we will set it here
 			shipment.MarketCode = models.MarketCodeDomestic
 		}
->>>>>>> b484ad8c
 
 		// create a shipment
 		verrs, err = f.builder.CreateOne(txnAppCtx, shipment)
