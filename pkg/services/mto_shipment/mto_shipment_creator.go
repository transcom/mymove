--- conflicted
+++ resolved
@@ -250,11 +250,7 @@
 			}
 		}
 
-<<<<<<< HEAD
-		if shipment.DestinationAddress != nil && shipment.ShipmentType != models.MTOShipmentTypeHHGIntoNTS {
-=======
 		if shipment.DestinationAddress != nil {
->>>>>>> bc3b2d73
 			destinationAddress, errAddress := f.addressCreator.CreateAddress(txnAppCtx, shipment.DestinationAddress)
 			if errAddress != nil {
 				return apperror.NewInvalidInputError(uuid.Nil, nil, nil, "failed to create destination address "+errAddress.Error())
