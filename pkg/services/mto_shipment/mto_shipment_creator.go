--- conflicted
+++ resolved
@@ -80,16 +80,7 @@
 	isMobileHomeShipment := shipment.ShipmentType == models.MTOShipmentTypeMobileHome
 
 	// Check shipment fields that should be there or not based on shipment type.
-<<<<<<< HEAD
-	if shipment.ShipmentType == models.MTOShipmentTypeHHGOutOfNTSDom {
-		if shipment.RequestedPickupDate != nil {
-			return nil, apperror.NewInvalidInputError(uuid.Nil, nil, verrs,
-				fmt.Sprintf("RequestedPickupDate should not be set when creating a %s shipment", shipment.ShipmentType))
-		}
-	} else if shipment.ShipmentType != models.MTOShipmentTypePPM && !isBoatShipment && !isMobileHomeShipment {
-=======
 	if shipment.ShipmentType != models.MTOShipmentTypePPM && shipment.ShipmentType != models.MTOShipmentTypeHHGOutOfNTSDom && !isBoatShipment && !isMobileHomeShipment {
->>>>>>> dfe75bff
 		// No need for a PPM to have a RequestedPickupDate
 		if shipment.RequestedPickupDate == nil || shipment.RequestedPickupDate.IsZero() {
 			return nil, apperror.NewInvalidInputError(uuid.Nil, nil, verrs,
