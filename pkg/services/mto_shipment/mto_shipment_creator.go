--- conflicted
+++ resolved
@@ -136,13 +136,8 @@
 		}
 
 		// check that required items to create shipment are present
-<<<<<<< HEAD
-		if shipment.RequestedPickupDate.IsZero() {
-			return services.NewInvalidInputError(uuid.Nil, nil, nil, "RequestedPickupDate is required to create MTO shipment")
-=======
-		if shipment.RequestedPickupDate == nil && shipment.ShipmentType != models.MTOShipmentTypeHHGOutOfNTSDom {
+		if shipment.RequestedPickupDate.IsZero() && shipment.ShipmentType != models.MTOShipmentTypeHHGOutOfNTSDom {
 			return services.NewInvalidInputError(uuid.Nil, nil, nil, "RequestedPickupDate is required to create an HHG or NTS type MTO shipment")
->>>>>>> 75588ec2
 		}
 
 		//assign status to shipment draft by default
