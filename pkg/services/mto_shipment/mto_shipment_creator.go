package mtoshipment

import (
	"database/sql"
	"fmt"

	"github.com/gobuffalo/validate/v3"
	"github.com/gofrs/uuid"

	"github.com/transcom/mymove/pkg/appcontext"
	"github.com/transcom/mymove/pkg/apperror"
	"github.com/transcom/mymove/pkg/models"
	"github.com/transcom/mymove/pkg/services"
	"github.com/transcom/mymove/pkg/services/query"
)

type createMTOShipmentQueryBuilder interface {
	FetchOne(appCtx appcontext.AppContext, model interface{}, filters []services.QueryFilter) error
	CreateOne(appCtx appcontext.AppContext, model interface{}) (*validate.Errors, error)
	UpdateOne(appCtx appcontext.AppContext, model interface{}, eTag *string) (*validate.Errors, error)
}

type mtoShipmentCreator struct {
	builder createMTOShipmentQueryBuilder
	services.Fetcher
	moveRouter     services.MoveRouter
	addressCreator services.AddressCreator
	checks         []validator
}

// NewMTOShipmentCreatorV1 creates a new struct with the service dependencies
// This is utilized in Prime API V1
func NewMTOShipmentCreatorV1(builder createMTOShipmentQueryBuilder, fetcher services.Fetcher, moveRouter services.MoveRouter, addressCreator services.AddressCreator) services.MTOShipmentCreator {
	return &mtoShipmentCreator{
		builder,
		fetcher,
		moveRouter,
		addressCreator,
		[]validator{protectV1Diversion(), MTOShipmentHasTertiaryAddressWithNoSecondaryAddressCreate()},
	}
}

// NewMTOShipmentCreator creates a new struct with the service dependencies
// This is utilized in Prime API V2 and Prime API V3
func NewMTOShipmentCreatorV2(builder createMTOShipmentQueryBuilder, fetcher services.Fetcher, moveRouter services.MoveRouter, addressCreator services.AddressCreator) services.MTOShipmentCreator {
	return &mtoShipmentCreator{
		builder,
		fetcher,
		moveRouter,
		addressCreator,
		[]validator{checkDiversionValid(), childDiversionPrimeWeightRule(), MTOShipmentHasTertiaryAddressWithNoSecondaryAddressCreate()},
	}
}

// CreateMTOShipment creates the mto shipment
func (f mtoShipmentCreator) CreateMTOShipment(appCtx appcontext.AppContext, shipment *models.MTOShipment) (*models.MTOShipment, error) {
	var verrs *validate.Errors
	var err error

	for _, check := range f.checks {
		if err = check.Validate(appCtx, shipment, nil); err != nil {
			switch e := err.(type) {
			case *validate.Errors:
				// Accumulate all validation errors
				verrs.Append(e)
			default:
				// Non-validation errors have priority and short-circuit doing any further checks
				return nil, err
			}
		}
	}

	serviceItems := shipment.MTOServiceItems
	err = checkShipmentIDFields(shipment, serviceItems)

	if err != nil {
		return nil, err
	}
	isBoatShipment := shipment.ShipmentType == models.MTOShipmentTypeBoatHaulAway || shipment.ShipmentType == models.MTOShipmentTypeBoatTowAway
	isMobileHomeShipment := shipment.ShipmentType == models.MTOShipmentTypeMobileHome

	// Check shipment fields that should be there or not based on shipment type.
	if shipment.ShipmentType != models.MTOShipmentTypePPM && shipment.ShipmentType != models.MTOShipmentTypeHHGOutOfNTS && !isBoatShipment && !isMobileHomeShipment {
		// No need for a PPM to have a RequestedPickupDate
		if shipment.RequestedPickupDate == nil || shipment.RequestedPickupDate.IsZero() {
			return nil, apperror.NewInvalidInputError(uuid.Nil, nil, verrs,
				fmt.Sprintf("RequestedPickupDate is required to create a %s shipment", shipment.ShipmentType))
		}
		if shipment.NTSRecordedWeight != nil {
			return nil, apperror.NewInvalidInputError(uuid.Nil, nil, verrs,
				fmt.Sprintf("NTSRecordedWeight should not be set when creating a %s shipment", shipment.ShipmentType))
		}
	}

	var move models.Move
	moveID := shipment.MoveTaskOrderID

	queryFilters := []services.QueryFilter{
		query.NewQueryFilter("id", "=", moveID),
	}

	// check if Move exists
	err = f.builder.FetchOne(appCtx, &move, queryFilters)
	if err != nil {
		switch err {
		case sql.ErrNoRows:
			return nil, apperror.NewNotFoundError(moveID, "for move")
		default:
			return nil, apperror.NewQueryError("Move", err, "")
		}
	}

	if appCtx.Session() != nil && appCtx.Session().IsMilApp() {
		if move.Orders.ServiceMemberID != appCtx.Session().ServiceMemberID {
			return nil, apperror.NewNotFoundError(appCtx.Session().ServiceMemberID, "for service member")
		}
	}

	// This is to make sure SeqNum for move matches what is currently
	// in database. DB Trigger updates to moves.shipment_seq_num but we
	// have to ensure it does not get overwritten with stale data in the
	// update following this check. If this is not done, stale data will cause
	// a unique index constraint error for subsequent new shipments due to
	// shipment_seq_num is not correct.
	err = ensureMoveShipmentSeqNumIsInSync(f, appCtx, &move)
	if err != nil {
		return nil, err
	}

	if serviceItems != nil {
		serviceItemsList := make(models.MTOServiceItems, 0, len(serviceItems))

		for _, serviceItem := range serviceItems {
			// find the re service code id
			var reService models.ReService
			reServiceCode := serviceItem.ReService.Code
			queryFilters = []services.QueryFilter{
				query.NewQueryFilter("code", "=", reServiceCode),
			}
			err = f.builder.FetchOne(appCtx, &reService, queryFilters)
			if err != nil {
				switch err {
				case sql.ErrNoRows:
					return nil, apperror.NewNotFoundError(uuid.Nil, fmt.Sprintf("for service item with code: %s", reServiceCode))
				default:
					return nil, apperror.NewQueryError("ReService", err, "")
				}
			}
			// set re service for service item
			serviceItem.ReServiceID = reService.ID
			serviceItem.Status = models.MTOServiceItemStatusSubmitted

			serviceItemsList = append(serviceItemsList, serviceItem)
		}
		shipment.MTOServiceItems = serviceItemsList
	}

	// Populate the destination address fields with the new duty location's address when
	// we have an HHG or Boat with no destination address, but don't copy over any street fields.
	if (shipment.ShipmentType == models.MTOShipmentTypeHHG || isBoatShipment || shipment.ShipmentType == models.MTOShipmentTypeUnaccompaniedBaggage || isMobileHomeShipment) && shipment.DestinationAddress == nil {
		err = appCtx.DB().Load(&move, "Orders.NewDutyLocation.Address")
		if err != nil {
			return nil, apperror.NewQueryError("Orders", err, "")
		}
		newDutyLocationAddress := move.Orders.NewDutyLocation.Address

		county, errCounty := models.FindCountyByZipCode(appCtx.DB(), newDutyLocationAddress.PostalCode)
		if errCounty != nil {
			return nil, errCounty
		}

		shipment.DestinationAddress = &models.Address{
			StreetAddress1:     "N/A", // can't use an empty string given the model validations
			City:               newDutyLocationAddress.City,
			State:              newDutyLocationAddress.State,
			PostalCode:         newDutyLocationAddress.PostalCode,
			Country:            newDutyLocationAddress.Country,
			County:             county,
			UsPostRegionCityID: newDutyLocationAddress.UsPostRegionCityID,
		}
	}

	// Populate address county information
	if shipment.PickupAddress != nil && shipment.PickupAddress.County == nil {
		shipment.PickupAddress.County, err = models.FindCountyByZipCode(appCtx.DB(), shipment.PickupAddress.PostalCode)
		if err != nil {
			return nil, err
		}
	}

	if shipment.DestinationAddress != nil && shipment.DestinationAddress.County == nil {
		shipment.DestinationAddress.County, err = models.FindCountyByZipCode(appCtx.DB(), shipment.DestinationAddress.PostalCode)
		if err != nil {
			return nil, err
		}
	}

	transactionError := appCtx.NewTransaction(func(txnAppCtx appcontext.AppContext) error {
		// create pickup and destination addresses
		if shipment.PickupAddress != nil {
			pickupAddress, errAddress := f.addressCreator.CreateAddress(txnAppCtx, shipment.PickupAddress)
			if errAddress != nil {
				return apperror.NewInvalidInputError(uuid.Nil, nil, nil, "failed to create pickup address "+errAddress.Error())
			}
			shipment.PickupAddress = pickupAddress
			shipment.PickupAddressID = &shipment.PickupAddress.ID
			county, errCounty := models.FindCountyByZipCode(appCtx.DB(), shipment.PickupAddress.PostalCode)
			if errCounty != nil {
				return errCounty
			}
			shipment.PickupAddress.County = county

		} else if shipment.ShipmentType != models.MTOShipmentTypeHHGOutOfNTS && shipment.ShipmentType != models.MTOShipmentTypePPM && !isBoatShipment && !isMobileHomeShipment {
			return apperror.NewInvalidInputError(uuid.Nil, nil, nil, "PickupAddress is required to create an HHG, NTS, or UB type MTO shipment")
		}

		if shipment.SecondaryPickupAddress != nil {
<<<<<<< HEAD
			if shipment.ShipmentType != models.MTOShipmentTypeHHGOutOfNTSDom {
=======
			if shipment.ShipmentType != models.MTOShipmentTypeHHGOutOfNTS {
>>>>>>> 5b8a59d1
				secondaryPickupAddress, errAddress := f.addressCreator.CreateAddress(txnAppCtx, shipment.SecondaryPickupAddress)
				if errAddress != nil {
					return apperror.NewInvalidInputError(uuid.Nil, nil, nil, "failed to create secondary pickup address "+errAddress.Error())
				}
				shipment.SecondaryPickupAddress = secondaryPickupAddress
				shipment.SecondaryPickupAddressID = &shipment.SecondaryPickupAddress.ID
				county, errCounty := models.FindCountyByZipCode(appCtx.DB(), shipment.SecondaryPickupAddress.PostalCode)
				if errCounty != nil {
					return errCounty
				}
				shipment.SecondaryPickupAddress.County = county
			} else {
<<<<<<< HEAD
				return apperror.NewInvalidInputError(uuid.Nil, nil, nil, "Secondary pickup address cannot be created for shipment Type "+string(models.MTOShipmentTypeHHGOutOfNTSDom))
=======
				return apperror.NewInvalidInputError(uuid.Nil, nil, nil, "Secondary pickup address cannot be created for shipment Type "+string(models.MTOShipmentTypeHHGOutOfNTS))
>>>>>>> 5b8a59d1
			}
		}

		if shipment.TertiaryPickupAddress != nil {
<<<<<<< HEAD
			if shipment.ShipmentType != models.MTOShipmentTypeHHGOutOfNTSDom {
=======
			if shipment.ShipmentType != models.MTOShipmentTypeHHGOutOfNTS {
>>>>>>> 5b8a59d1
				tertiaryPickupAddress, errAddress := f.addressCreator.CreateAddress(txnAppCtx, shipment.TertiaryPickupAddress)
				if errAddress != nil {
					return apperror.NewInvalidInputError(uuid.Nil, nil, nil, "failed to create tertiary pickup address "+errAddress.Error())
				}
				shipment.TertiaryPickupAddress = tertiaryPickupAddress
				shipment.TertiaryPickupAddressID = &shipment.TertiaryPickupAddress.ID
				county, errCounty := models.FindCountyByZipCode(appCtx.DB(), shipment.TertiaryPickupAddress.PostalCode)
				if errCounty != nil {
					return errCounty
				}
				shipment.TertiaryPickupAddress.County = county
			} else {
<<<<<<< HEAD
				return apperror.NewInvalidInputError(uuid.Nil, nil, nil, "Tertiary pickup address cannot be created for shipment Type "+string(models.MTOShipmentTypeHHGOutOfNTSDom))
=======
				return apperror.NewInvalidInputError(uuid.Nil, nil, nil, "Tertiary pickup address cannot be created for shipment Type "+string(models.MTOShipmentTypeHHGOutOfNTS))
>>>>>>> 5b8a59d1
			}
		}

		if shipment.DestinationAddress != nil {
			destinationAddress, errAddress := f.addressCreator.CreateAddress(txnAppCtx, shipment.DestinationAddress)
			if errAddress != nil {
				return apperror.NewInvalidInputError(uuid.Nil, nil, nil, "failed to create destination address "+errAddress.Error())
			}
			shipment.DestinationAddress = destinationAddress
			shipment.DestinationAddressID = &shipment.DestinationAddress.ID
			county, errCounty := models.FindCountyByZipCode(appCtx.DB(), shipment.DestinationAddress.PostalCode)
			if errCounty != nil {
				return errCounty
			}
			shipment.DestinationAddress.County = county
		}

		if shipment.SecondaryDeliveryAddress != nil {
			if shipment.ShipmentType != models.MTOShipmentTypeHHGIntoNTS {
				secondaryDeliveryAddress, errAddress := f.addressCreator.CreateAddress(txnAppCtx, shipment.SecondaryDeliveryAddress)
				if errAddress != nil {
					return apperror.NewInvalidInputError(uuid.Nil, nil, nil, "failed to create secondary delivery address "+errAddress.Error())
				}
				shipment.SecondaryDeliveryAddress = secondaryDeliveryAddress
				shipment.SecondaryDeliveryAddressID = &shipment.SecondaryDeliveryAddress.ID
				county, errCounty := models.FindCountyByZipCode(appCtx.DB(), shipment.SecondaryDeliveryAddress.PostalCode)
				if errCounty != nil {
					return errCounty
				}
				shipment.SecondaryDeliveryAddress.County = county
			} else {
				return apperror.NewInvalidInputError(uuid.Nil, nil, nil, "Secondary delivery address cannot be created for shipment Type "+string(models.MTOShipmentTypeHHGIntoNTS))
			}
		}

		if shipment.TertiaryDeliveryAddress != nil {
			if shipment.ShipmentType != models.MTOShipmentTypeHHGIntoNTS {
				tertiaryDeliveryAddress, errAddress := f.addressCreator.CreateAddress(txnAppCtx, shipment.TertiaryDeliveryAddress)
				if errAddress != nil {
					return apperror.NewInvalidInputError(uuid.Nil, nil, nil, "failed to create tertiary delivery address "+errAddress.Error())
				}
				shipment.TertiaryDeliveryAddress = tertiaryDeliveryAddress
				shipment.TertiaryDeliveryAddressID = &shipment.TertiaryDeliveryAddress.ID
				county, errCounty := models.FindCountyByZipCode(appCtx.DB(), shipment.TertiaryDeliveryAddress.PostalCode)
				if errCounty != nil {
					return errCounty
				}
				shipment.TertiaryDeliveryAddress.County = county
			} else {
				return apperror.NewInvalidInputError(uuid.Nil, nil, nil, "Tertiary delivery address cannot be created for shipment Type "+string(models.MTOShipmentTypeHHGIntoNTS))
			}
		}

		if shipment.StorageFacility != nil {
			storageFacility, errAddress := f.addressCreator.CreateAddress(txnAppCtx, &shipment.StorageFacility.Address)
			if errAddress != nil {
				return apperror.NewInvalidInputError(uuid.Nil, nil, nil, "failed to create storage facility address "+errAddress.Error())
			}
			shipment.StorageFacility.Address = *storageFacility
			shipment.StorageFacility.AddressID = shipment.StorageFacility.Address.ID
			county, errCounty := models.FindCountyByZipCode(appCtx.DB(), shipment.StorageFacility.Address.PostalCode)
			if errCounty != nil {
				return errCounty
			}
			shipment.StorageFacility.Address.County = county

			verrs, err = f.builder.CreateOne(txnAppCtx, shipment.StorageFacility)
			if verrs != nil || err != nil {
				return fmt.Errorf("failed to create storage facility %#v %e", verrs, err)
			}
			shipment.StorageFacilityID = &shipment.StorageFacility.ID

			// For NTS-Release set the pick up address to the storage facility
			if shipment.ShipmentType == models.MTOShipmentTypeHHGOutOfNTS {
				shipment.PickupAddressID = &shipment.StorageFacility.AddressID
				shipment.PickupAddress = &shipment.StorageFacility.Address
			}
			// For NTS set the destination address to the storage facility
			if shipment.ShipmentType == models.MTOShipmentTypeHHGIntoNTS {
				shipment.DestinationAddressID = &shipment.StorageFacility.AddressID
				shipment.DestinationAddress = &shipment.StorageFacility.Address
			}
		}

		//assign status to shipment draft by default
		if shipment.Status != models.MTOShipmentStatusSubmitted {
			shipment.Status = models.MTOShipmentStatusDraft
		}

		// Assign default SITDaysAllowance based on customer type...but we only have service members right now.
		// Once we introduce more, this logic will have to change.
		defaultSITDays := int(models.DefaultServiceMemberSITDaysAllowance)
		shipment.SITDaysAllowance = &defaultSITDays

		// when populating the market_code column, it is considered domestic if both pickup & dest are CONUS addresses
		shipment = models.DetermineShipmentMarketCode(shipment)

		// create a shipment
		verrs, err = f.builder.CreateOne(txnAppCtx, shipment)

		if verrs != nil || err != nil {
			return fmt.Errorf("failed to create shipment %s %e", verrs.Error(), err)
		}

		// create MTOAgents List
		if shipment.MTOAgents != nil {
			agentsList := make(models.MTOAgents, 0, len(shipment.MTOAgents))

			for _, agent := range shipment.MTOAgents {
				copyOfAgent := agent
				copyOfAgent.MTOShipmentID = shipment.ID
				if copyOfAgent.FirstName != nil && *copyOfAgent.FirstName == "" {
					copyOfAgent.FirstName = nil
				}
				if copyOfAgent.LastName != nil && *copyOfAgent.LastName == "" {
					copyOfAgent.LastName = nil
				}
				if copyOfAgent.Email != nil && *copyOfAgent.Email == "" {
					copyOfAgent.Email = nil
				}
				if copyOfAgent.Phone != nil && *copyOfAgent.Phone == "" {
					copyOfAgent.Phone = nil
				}
				// If no fields are set, then we do not want to create the MTO agent
				if copyOfAgent.FirstName == nil && copyOfAgent.LastName == nil && copyOfAgent.Email == nil && copyOfAgent.Phone == nil {
					continue
				}
				verrs, err = f.builder.CreateOne(txnAppCtx, &copyOfAgent)
				if verrs != nil && verrs.HasAny() {
					return verrs
				}
				if err != nil {
					return err
				}

				for _, agentInList := range agentsList {
					if agentInList.MTOAgentType == copyOfAgent.MTOAgentType {
						return apperror.NewInvalidInputError(uuid.Nil, nil, nil, "MTOAgents can only contain one agent of each type")
					}
				}

				agentsList = append(agentsList, copyOfAgent)
			}
			shipment.MTOAgents = agentsList
		}

		// create MTOServiceItems List
		if shipment.MTOServiceItems != nil {
			serviceItemsList := make(models.MTOServiceItems, 0, len(shipment.MTOServiceItems))

			for _, serviceItem := range shipment.MTOServiceItems {
				copyOfServiceItem := serviceItem // Make copy to avoid implicit memory aliasing of items from a range statement.
				copyOfServiceItem.MTOShipmentID = &shipment.ID
				copyOfServiceItem.MoveTaskOrderID = shipment.MoveTaskOrderID

				verrs, err = f.builder.CreateOne(txnAppCtx, &copyOfServiceItem)
				if verrs != nil && verrs.HasAny() {
					return verrs
				}
				if err != nil {
					return err
				}
				serviceItemsList = append(serviceItemsList, copyOfServiceItem)
			}
			shipment.MTOServiceItems = serviceItemsList
		}

		// transition the move to "Approvals Requested" if a shipment was created with the "Submitted" status:
		if shipment.Status == models.MTOShipmentStatusSubmitted && move.Status == models.MoveStatusAPPROVED {
			err = f.moveRouter.SendToOfficeUser(txnAppCtx, &move)
			if err != nil {
				return err
			}

			// This is to make sure SeqNum for move matches what is currently
			// in database. DB Trigger updates to moves.shipment_seq_num but we
			// have to ensure it does not get overwritten with stale data in the
			// update following this check. If this is not done, stale data will cause
			// a unique index constraint error for subsequent new shipments due to
			// shipment_seq_num is not correct.
			err = ensureMoveShipmentSeqNumIsInSync(f, appCtx, &move)
			if err != nil {
				return err
			}

			verrs, err = f.builder.UpdateOne(txnAppCtx, &move, nil)
			if err != nil {
				return err
			}
			if verrs != nil && verrs.HasAny() {
				return verrs
			}
		}

		return nil
	})

	if verrs != nil && verrs.HasAny() {
		return nil, apperror.NewInvalidInputError(uuid.Nil, err, verrs, "Unable to create shipment")
	} else if err != nil {
		return nil, apperror.NewQueryError("unknown", err, "")
	}

	var dbShipment models.MTOShipment

	shipmentQueryFilters := []services.QueryFilter{
		query.NewQueryFilter("id", "=", shipment.ID),
	}

	// check if Move exists
	err = f.builder.FetchOne(appCtx, &dbShipment, shipmentQueryFilters)
	if err == nil {
		shipment.ShipmentLocator = dbShipment.ShipmentLocator
	}
	return shipment, transactionError
}

// checkShipmentIDFields checks that the client hasn't attempted to set ID fields that will be generated/auto-set
func checkShipmentIDFields(shipment *models.MTOShipment, serviceItems models.MTOServiceItems) error {
	verrs := validate.NewErrors()

	if len(shipment.MTOAgents) > 0 {
		for _, agent := range shipment.MTOAgents {
			if agent.ID != uuid.Nil {
				verrs.Add("agents:id", "cannot be set for new agents")
			}
			if agent.MTOShipmentID != uuid.Nil {
				verrs.Add("agents:mtoShipmentID", "cannot be set for agents created with a shipment")
			}
		}
	}

	if len(serviceItems) > 0 {
		for _, item := range serviceItems {
			if item.ID != uuid.Nil {
				verrs.Add("mtoServiceItems:id", "cannot be set for new service items")
			}
			if item.MTOShipmentID != nil && *item.MTOShipmentID != uuid.Nil {
				verrs.Add("mtoServiceItems:mtoShipmentID", "cannot be set for service items created with a shipment")
			}
		}
	}

	addressMsg := "cannot be set for new addresses"
	if shipment.PickupAddress != nil && shipment.PickupAddress.ID != uuid.Nil {
		verrs.Add("pickupAddress:id", addressMsg)
	}
	if shipment.DestinationAddress != nil && shipment.DestinationAddress.ID != uuid.Nil {
		verrs.Add("destinationAddress:id", addressMsg)
	}
	if shipment.SecondaryPickupAddress != nil && shipment.SecondaryPickupAddress.ID != uuid.Nil {
		verrs.Add("secondaryPickupAddress:id", addressMsg)
	}
	if shipment.SecondaryDeliveryAddress != nil && shipment.SecondaryDeliveryAddress.ID != uuid.Nil {
		verrs.Add("SecondaryDeliveryAddress:id", addressMsg)
	}

	if verrs.HasAny() {
		return apperror.NewInvalidInputError(uuid.Nil, nil, verrs, "Fields that cannot be set found while creating new shipment.")
	}

	return nil
}

func ensureMoveShipmentSeqNumIsInSync(f mtoShipmentCreator, appCtx appcontext.AppContext, move *models.Move) error {
	var currentMove models.Move
	queryFilters := []services.QueryFilter{
		query.NewQueryFilter("id", "=", move.ID),
	}
	err := f.builder.FetchOne(appCtx, &currentMove, queryFilters)
	if err != nil {
		switch err {
		case sql.ErrNoRows:
			return apperror.NewNotFoundError(move.ID, "for move")
		default:
			return apperror.NewQueryError("Move", err, "")
		}
	}
	// Ensure ShipmentSeqNum matches current database value. Will use shipment count
	// for true count.
	if move.ShipmentSeqNum != nil && currentMove.MTOShipments != nil && len(currentMove.MTOShipments) != *move.ShipmentSeqNum {
		move.ShipmentSeqNum = models.IntPointer(len(currentMove.MTOShipments))
	}
	return nil
}<|MERGE_RESOLUTION|>--- conflicted
+++ resolved
@@ -215,11 +215,7 @@
 		}
 
 		if shipment.SecondaryPickupAddress != nil {
-<<<<<<< HEAD
-			if shipment.ShipmentType != models.MTOShipmentTypeHHGOutOfNTSDom {
-=======
 			if shipment.ShipmentType != models.MTOShipmentTypeHHGOutOfNTS {
->>>>>>> 5b8a59d1
 				secondaryPickupAddress, errAddress := f.addressCreator.CreateAddress(txnAppCtx, shipment.SecondaryPickupAddress)
 				if errAddress != nil {
 					return apperror.NewInvalidInputError(uuid.Nil, nil, nil, "failed to create secondary pickup address "+errAddress.Error())
@@ -232,20 +228,12 @@
 				}
 				shipment.SecondaryPickupAddress.County = county
 			} else {
-<<<<<<< HEAD
-				return apperror.NewInvalidInputError(uuid.Nil, nil, nil, "Secondary pickup address cannot be created for shipment Type "+string(models.MTOShipmentTypeHHGOutOfNTSDom))
-=======
 				return apperror.NewInvalidInputError(uuid.Nil, nil, nil, "Secondary pickup address cannot be created for shipment Type "+string(models.MTOShipmentTypeHHGOutOfNTS))
->>>>>>> 5b8a59d1
 			}
 		}
 
 		if shipment.TertiaryPickupAddress != nil {
-<<<<<<< HEAD
-			if shipment.ShipmentType != models.MTOShipmentTypeHHGOutOfNTSDom {
-=======
 			if shipment.ShipmentType != models.MTOShipmentTypeHHGOutOfNTS {
->>>>>>> 5b8a59d1
 				tertiaryPickupAddress, errAddress := f.addressCreator.CreateAddress(txnAppCtx, shipment.TertiaryPickupAddress)
 				if errAddress != nil {
 					return apperror.NewInvalidInputError(uuid.Nil, nil, nil, "failed to create tertiary pickup address "+errAddress.Error())
@@ -258,11 +246,7 @@
 				}
 				shipment.TertiaryPickupAddress.County = county
 			} else {
-<<<<<<< HEAD
-				return apperror.NewInvalidInputError(uuid.Nil, nil, nil, "Tertiary pickup address cannot be created for shipment Type "+string(models.MTOShipmentTypeHHGOutOfNTSDom))
-=======
 				return apperror.NewInvalidInputError(uuid.Nil, nil, nil, "Tertiary pickup address cannot be created for shipment Type "+string(models.MTOShipmentTypeHHGOutOfNTS))
->>>>>>> 5b8a59d1
 			}
 		}
 
