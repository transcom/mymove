--- conflicted
+++ resolved
@@ -196,11 +196,7 @@
 
 	transactionError := appCtx.NewTransaction(func(txnAppCtx appcontext.AppContext) error {
 		// create pickup and destination addresses
-<<<<<<< HEAD
-		if shipment.PickupAddress != nil {
-=======
 		if shipment.PickupAddress != nil && shipment.ShipmentType != models.MTOShipmentTypeHHGOutOfNTSDom {
->>>>>>> 758c4f03
 			pickupAddress, pickupAddressCreateErr := f.addressCreator.CreateAddress(txnAppCtx, shipment.PickupAddress)
 			if pickupAddressCreateErr != nil {
 				return fmt.Errorf("failed to create pickup address %#v %e", verrs, pickupAddressCreateErr)
@@ -245,11 +241,7 @@
 			shipment.TertiaryPickupAddress.County = county
 		}
 
-<<<<<<< HEAD
-		if shipment.DestinationAddress != nil {
-=======
 		if shipment.DestinationAddress != nil && shipment.ShipmentType != models.MTOShipmentTypeHHGIntoNTSDom {
->>>>>>> 758c4f03
 			destinationAddress, destinationAddressCreateErr := f.addressCreator.CreateAddress(txnAppCtx, shipment.DestinationAddress)
 			if destinationAddressCreateErr != nil {
 				return fmt.Errorf("failed to create destination address %#v %e", verrs, destinationAddressCreateErr)
