package mtoshipment

import (
	"time"

	"github.com/gofrs/uuid"
	"github.com/stretchr/testify/mock"

	"github.com/transcom/mymove/pkg/apperror"
	"github.com/transcom/mymove/pkg/auth"
	"github.com/transcom/mymove/pkg/factory"
	"github.com/transcom/mymove/pkg/models"
	"github.com/transcom/mymove/pkg/models/roles"
	routemocks "github.com/transcom/mymove/pkg/route/mocks"
	moveservices "github.com/transcom/mymove/pkg/services/move"
	movetaskorder "github.com/transcom/mymove/pkg/services/move_task_order"
	mtoserviceitem "github.com/transcom/mymove/pkg/services/mto_service_item"
	"github.com/transcom/mymove/pkg/services/query"
)

func (suite *MTOShipmentServiceSuite) TestShipmentDeleter() {
	builder := query.NewQueryBuilder()
	moveRouter := moveservices.NewMoveRouter()
	planner := &routemocks.Planner{}
	planner.On("ZipTransitDistance",
		mock.AnythingOfType("*appcontext.appContext"),
		mock.Anything,
		mock.Anything,
	).Return(400, nil)
	moveTaskOrderUpdater := movetaskorder.NewMoveTaskOrderUpdater(
		builder,
		mtoserviceitem.NewMTOServiceItemCreator(planner, builder, moveRouter),
		moveRouter,
	)
	suite.Run("Returns an error when shipment is not found", func() {
		shipmentDeleter := NewShipmentDeleter(moveTaskOrderUpdater, moveRouter)
		id := uuid.Must(uuid.NewV4())
		session := suite.AppContextWithSessionForTest(&auth.Session{
			ApplicationName: auth.OfficeApp,
			OfficeUserID:    uuid.Must(uuid.NewV4()),
		})

		_, err := shipmentDeleter.DeleteShipment(session, id)

		suite.Error(err)
		suite.IsType(apperror.NotFoundError{}, err)
	})

	suite.Run("Returns an error when the Move is neither in Draft nor in NeedsServiceCounseling status", func() {
		moveRouter := moveservices.NewMoveRouter()
		shipmentDeleter := NewShipmentDeleter(moveTaskOrderUpdater, moveRouter)
		shipment := factory.BuildMTOShipmentMinimal(suite.DB(), nil, nil)
		move := shipment.MoveTaskOrder
		move.Status = models.MoveStatusServiceCounselingCompleted
		suite.MustSave(&move)
		session := suite.AppContextWithSessionForTest(&auth.Session{
			ApplicationName: auth.OfficeApp,
			OfficeUserID:    uuid.Must(uuid.NewV4()),
			Roles:           factory.BuildOfficeUserWithRoles(nil, nil, []roles.RoleType{roles.RoleTypeServicesCounselor}).User.Roles,
		})

		_, err := shipmentDeleter.DeleteShipment(session, shipment.ID)

		suite.Error(err)
		suite.IsType(apperror.ForbiddenError{}, err)
	})

	suite.Run("Soft deletes the shipment when it is found", func() {
		moveRouter := moveservices.NewMoveRouter()
		shipmentDeleter := NewShipmentDeleter(moveTaskOrderUpdater, moveRouter)
		shipment := factory.BuildMTOShipmentMinimal(suite.DB(), nil, nil)

		validStatuses := []struct {
			desc   string
			status models.MoveStatus
		}{
			{"Draft", models.MoveStatusDRAFT},
			{"Needs Service Counseling", models.MoveStatusNeedsServiceCounseling},
		}
		for _, validStatus := range validStatuses {
			move := shipment.MoveTaskOrder
			move.Status = validStatus.status
			suite.MustSave(&move)
			session := suite.AppContextWithSessionForTest(&auth.Session{
				ApplicationName: auth.OfficeApp,
				OfficeUserID:    uuid.Must(uuid.NewV4()),
			})
			moveID, err := shipmentDeleter.DeleteShipment(session, shipment.ID)
			suite.NoError(err)
			// Verify that the shipment's Move ID is returned because the
			// handler needs it to generate the TriggerEvent.
			suite.Equal(shipment.MoveTaskOrderID, moveID)

			// Verify the shipment still exists in the DB
			var shipmentInDB models.MTOShipment
			err = suite.DB().Find(&shipmentInDB, shipment.ID)
			suite.NoError(err)

			actualDeletedAt := shipmentInDB.DeletedAt
			suite.WithinDuration(time.Now(), *actualDeletedAt, 2*time.Second)

			// Reset the deleted_at field to nil to allow the shipment to be
			// deleted a second time when testing the other move status (a
			// shipment can only be deleted once)
			shipmentInDB.DeletedAt = nil
			suite.MustSave(&shipment)
		}
	})

	suite.Run("Soft deletes the shipment when it is found and check if shipment_seq_num changed", func() {
<<<<<<< HEAD
		move := factory.BuildMove(suite.DB(), nil, nil)
		shipmentDeleter := NewShipmentDeleter(moveTaskOrderUpdater)
=======
		moveRouter := moveservices.NewMoveRouter()
		move := factory.BuildMove(suite.DB(), nil, nil)
		shipmentDeleter := NewShipmentDeleter(moveTaskOrderUpdater, moveRouter)
>>>>>>> b537ec07
		shipment := factory.BuildMTOShipmentMinimal(suite.DB(), []factory.Customization{
			{
				Model:    move,
				LinkOnly: true,
			},
		}, nil)

		validStatuses := []struct {
			desc   string
			status models.MoveStatus
		}{
			{"Draft", models.MoveStatusDRAFT},
			{"Needs Service Counseling", models.MoveStatusNeedsServiceCounseling},
		}
		for _, validStatus := range validStatuses {
			move := shipment.MoveTaskOrder
			move.Status = validStatus.status

			var moveInDB models.Move
			err := suite.DB().Find(&moveInDB, move.ID)
			suite.NoError(err)

			move.ShipmentSeqNum = moveInDB.ShipmentSeqNum

			suite.MustSave(&move)

			shipmentSeqNum := move.ShipmentSeqNum
			session := suite.AppContextWithSessionForTest(&auth.Session{
				ApplicationName: auth.OfficeApp,
				OfficeUserID:    uuid.Must(uuid.NewV4()),
			})
			moveID, err := shipmentDeleter.DeleteShipment(session, shipment.ID)
			suite.NoError(err)
			// Verify that the shipment's Move ID is returned because the
			// handler needs it to generate the TriggerEvent.
			suite.Equal(shipment.MoveTaskOrderID, moveID)

			// Verify the shipment still exists in the DB
			var shipmentInDB models.MTOShipment
			err = suite.DB().Find(&shipmentInDB, shipment.ID)
			suite.NoError(err)

			actualDeletedAt := shipmentInDB.DeletedAt
			suite.WithinDuration(time.Now(), *actualDeletedAt, 2*time.Second)

			// Reset the deleted_at field to nil to allow the shipment to be
			// deleted a second time when testing the other move status (a
			// shipment can only be deleted once)
			shipmentInDB.DeletedAt = nil
			suite.MustSave(&shipment)

			// Get updated Move in DB
			err = suite.DB().Find(&moveInDB, move.ID)
			suite.NoError(err)

			suite.Equal(shipmentSeqNum, moveInDB.ShipmentSeqNum)
		}
	})

	suite.Run("Returns not found error when the shipment is already deleted", func() {
		moveRouter := moveservices.NewMoveRouter()
		shipmentDeleter := NewShipmentDeleter(moveTaskOrderUpdater, moveRouter)
		shipment := factory.BuildMTOShipmentMinimal(suite.DB(), nil, nil)
		session := suite.AppContextWithSessionForTest(&auth.Session{
			ApplicationName: auth.OfficeApp,
			OfficeUserID:    uuid.Must(uuid.NewV4()),
		})
		_, err := shipmentDeleter.DeleteShipment(session, shipment.ID)

		suite.NoError(err)

		// Try to delete the shipment a second time
		_, err = shipmentDeleter.DeleteShipment(session, shipment.ID)
		suite.IsType(apperror.NotFoundError{}, err)
	})

	suite.Run("Soft deletes the associated PPM shipment", func() {
		moveRouter := moveservices.NewMoveRouter()
		shipmentDeleter := NewShipmentDeleter(moveTaskOrderUpdater, moveRouter)
		ppmShipment := factory.BuildPPMShipment(suite.DB(), []factory.Customization{
			{
				Model: models.Move{
					Status: models.MoveStatusNeedsServiceCounseling,
				},
			},
		}, nil)
		session := suite.AppContextWithSessionForTest(&auth.Session{
			ApplicationName: auth.OfficeApp,
			OfficeUserID:    uuid.Must(uuid.NewV4()),
		})

		moveID, err := shipmentDeleter.DeleteShipment(session, ppmShipment.ShipmentID)
		suite.NoError(err)
		// Verify that the shipment's Move ID is returned because the
		// handler needs it to generate the TriggerEvent.
		suite.Equal(ppmShipment.Shipment.MoveTaskOrderID, moveID)

		// Verify the shipment still exists in the DB
		var shipmentInDB models.MTOShipment
		err = suite.DB().EagerPreload("PPMShipment").Find(&shipmentInDB, ppmShipment.ShipmentID)
		suite.NoError(err)

		actualDeletedAt := shipmentInDB.DeletedAt
		suite.WithinDuration(time.Now(), *actualDeletedAt, 2*time.Second)

		actualDeletedAt = shipmentInDB.PPMShipment.DeletedAt
		suite.WithinDuration(time.Now(), *actualDeletedAt, 2*time.Second)
	})
}

func (suite *MTOShipmentServiceSuite) TestPrimeShipmentDeleter() {
	builder := query.NewQueryBuilder()
	moveRouter := moveservices.NewMoveRouter()
	planner := &routemocks.Planner{}
	planner.On("ZipTransitDistance",
		mock.AnythingOfType("*appcontext.appContext"),
		mock.Anything,
		mock.Anything,
	).Return(400, nil)
	moveTaskOrderUpdater := movetaskorder.NewMoveTaskOrderUpdater(
		builder,
		mtoserviceitem.NewMTOServiceItemCreator(planner, builder, moveRouter),
		moveRouter,
	)
	suite.Run("Doesn't return an error when allowed to delete a shipment", func() {
		shipmentDeleter := NewPrimeShipmentDeleter(moveTaskOrderUpdater)
		now := time.Now()
		shipment := factory.BuildPPMShipment(suite.DB(), []factory.Customization{
			{
				Model: models.Move{
					AvailableToPrimeAt: &now,
				},
			},
			{
				Model: models.PPMShipment{
					Status: models.PPMShipmentStatusSubmitted,
				},
			},
		}, nil)
		session := suite.AppContextWithSessionForTest(&auth.Session{
			ApplicationName: auth.OfficeApp,
			OfficeUserID:    uuid.Must(uuid.NewV4()),
		})

		_, err := shipmentDeleter.DeleteShipment(session, shipment.ID)
		suite.Error(err)
	})

	suite.Run("Returns an error when a shipment is not available to prime", func() {
		shipmentDeleter := NewPrimeShipmentDeleter(moveTaskOrderUpdater)

		shipment := factory.BuildMTOShipment(suite.DB(), []factory.Customization{
			{
				Model: models.Move{
					AvailableToPrimeAt: nil,
				},
			},
		}, nil)
		session := suite.AppContextWithSessionForTest(&auth.Session{
			ApplicationName: auth.OfficeApp,
			OfficeUserID:    uuid.Must(uuid.NewV4()),
		})

		_, err := shipmentDeleter.DeleteShipment(session, shipment.ID)
		suite.Error(err)
	})

	suite.Run("Returns an error when a shipment is not a PPM", func() {
		shipmentDeleter := NewPrimeShipmentDeleter(moveTaskOrderUpdater)
		now := time.Now()
		shipment := factory.BuildMTOShipment(suite.DB(), []factory.Customization{
			{
				Model: models.Move{
					AvailableToPrimeAt: &now,
				},
			},
			{
				Model: models.MTOShipment{
					ShipmentType: models.MTOShipmentTypeHHG,
				},
			},
		}, nil)
		session := suite.AppContextWithSessionForTest(&auth.Session{
			ApplicationName: auth.OfficeApp,
			OfficeUserID:    uuid.Must(uuid.NewV4()),
		})

		_, err := shipmentDeleter.DeleteShipment(session, shipment.ID)
		suite.Error(err)
	})

	suite.Run("Returns an error when PPM status is WAITING_ON_CUSTOMER", func() {
		shipmentDeleter := NewPrimeShipmentDeleter(moveTaskOrderUpdater)
		now := time.Now()
		shipment := factory.BuildMTOShipment(suite.DB(), []factory.Customization{
			{
				Model: models.Move{
					AvailableToPrimeAt: &now,
				},
			},
			{
				Model: models.MTOShipment{
					ShipmentType: models.MTOShipmentTypeHHG,
				},
			},
		}, nil)
		session := suite.AppContextWithSessionForTest(&auth.Session{
			ApplicationName: auth.OfficeApp,
			OfficeUserID:    uuid.Must(uuid.NewV4()),
		})

		_, err := shipmentDeleter.DeleteShipment(session, shipment.ID)
		suite.Error(err)
	})
}<|MERGE_RESOLUTION|>--- conflicted
+++ resolved
@@ -108,14 +108,9 @@
 	})
 
 	suite.Run("Soft deletes the shipment when it is found and check if shipment_seq_num changed", func() {
-<<<<<<< HEAD
+		moveRouter := moveservices.NewMoveRouter()
 		move := factory.BuildMove(suite.DB(), nil, nil)
-		shipmentDeleter := NewShipmentDeleter(moveTaskOrderUpdater)
-=======
-		moveRouter := moveservices.NewMoveRouter()
-		move := factory.BuildMove(suite.DB(), nil, nil)
-		shipmentDeleter := NewShipmentDeleter(moveTaskOrderUpdater, moveRouter)
->>>>>>> b537ec07
+		shipmentDeleter := NewShipmentDeleter(moveTaskOrderUpdater, moveRouter)
 		shipment := factory.BuildMTOShipmentMinimal(suite.DB(), []factory.Customization{
 			{
 				Model:    move,
