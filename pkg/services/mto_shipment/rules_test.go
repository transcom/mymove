package mtoshipment

import (
	"fmt"
	"time"

	"github.com/gofrs/uuid"

	"github.com/transcom/mymove/pkg/apperror"
	"github.com/transcom/mymove/pkg/auth"
	"github.com/transcom/mymove/pkg/factory"
	"github.com/transcom/mymove/pkg/models"
	"github.com/transcom/mymove/pkg/models/roles"
)

func (suite *MTOShipmentServiceSuite) TestUpdateValidations() {
	suite.Run("checkStatus", func() {
		testCases := map[models.MTOShipmentStatus]bool{
			"":                                            true,
			models.MTOShipmentStatusDraft:                 true,
			models.MTOShipmentStatusSubmitted:             true,
			"random_junk_status":                          false,
			models.MTOShipmentStatusApproved:              false,
			models.MTOShipmentStatusRejected:              false,
			models.MTOShipmentStatusCancellationRequested: false,
			models.MTOShipmentStatusCanceled:              false,
			models.MTOShipmentStatusDiversionRequested:    false,
			models.MTOShipmentStatusTerminatedForCause:    false,
		}
		for status, allowed := range testCases {
			suite.Run("status "+string(status), func() {
				err := checkStatus().Validate(
					suite.AppContextForTest(),
					&models.MTOShipment{Status: status},
					&models.MTOShipment{Status: status},
				)
				if allowed {
					suite.Empty(err.Error())
				} else {
					suite.NotEmpty(err.Error())
				}
			})
		}
	})

	suite.Run("MTOShipmentHasTertiaryAddressWithNoSecondaryAddressUpdate Invalid add tertiary address without secondary", func() {
		tertiaryDeliveryAddress := factory.BuildAddress(suite.DB(), nil, nil)

		minimalMove := models.MTOShipment{
			TertiaryDeliveryAddress: &tertiaryDeliveryAddress,
		}

		mtoShipment_ThNScndP_address_Move := factory.BuildMoveWithShipment(suite.DB(), nil, nil)

		checker := MTOShipmentHasTertiaryAddressWithNoSecondaryAddressUpdate()
		err := checker.Validate(suite.AppContextForTest(), &minimalMove, &mtoShipment_ThNScndP_address_Move.MTOShipments[0])
		suite.Error(err)
	})

	suite.Run("MTOShipmentHasTertiaryAddressWithNoSecondaryAddressUpdate Valid add secondary address", func() {
		secondaryPickupAddress := factory.BuildAddress(suite.DB(), nil, nil)

		minimalMove := models.MTOShipment{
			SecondaryPickupAddress: &secondaryPickupAddress,
		}

		mtoShipment_ThNScndP_address_Move := factory.BuildMoveWithShipment(suite.DB(), nil, nil)

		checker := MTOShipmentHasTertiaryAddressWithNoSecondaryAddressUpdate()
		err := checker.Validate(suite.AppContextForTest(), &mtoShipment_ThNScndP_address_Move.MTOShipments[0], &minimalMove)
		suite.NoError(err)
	})

	suite.Run("MTOShipmentHasTertiaryAddressWithNoSecondaryAddressUpdate Valid remove secondary address", func() {
		secondaryPickupAddress := factory.BuildAddress(suite.DB(), nil, nil)

		oldMove := factory.BuildMoveWithShipment(suite.DB(), nil, nil)
		oldMove.MTOShipments[0].SecondaryPickupAddress = &secondaryPickupAddress

		newMove := factory.BuildMoveWithShipment(suite.DB(), nil, nil)

		checker := MTOShipmentHasTertiaryAddressWithNoSecondaryAddressUpdate()
		err := checker.Validate(suite.AppContextForTest(), &newMove.MTOShipments[0], &oldMove.MTOShipments[0])
		suite.NoError(err)
	})

	suite.Run("MTOShipmentHasTertiaryAddressWithNoSecondaryAddressUpdate Valid", func() {
		tertiaryPickupAddress := factory.BuildAddress(suite.DB(), nil, nil)

		minimalMove := models.MTOShipment{
			TertiaryPickupAddress: &tertiaryPickupAddress,
		}

		mtoShipment_ThNScndP_address_Move := factory.BuildMoveWithShipment(suite.DB(), nil, nil)

		checker := MTOShipmentHasTertiaryAddressWithNoSecondaryAddressUpdate()
		err := checker.Validate(suite.AppContextForTest(), &mtoShipment_ThNScndP_address_Move.MTOShipments[0], &minimalMove)
		suite.NoError(err)
	})

	suite.Run("MTOShipmentHasTertiaryAddressWithNoSecondaryAddressCreate No Secondary Address With Tertiary Invalid", func() {
		secondaryPickupAddress := factory.BuildAddress(suite.DB(), nil, nil)
		TertiaryDestinationAddress := factory.BuildAddress(suite.DB(), nil, nil)
		tertiaryPickupAddress := factory.BuildAddress(suite.DB(), nil, nil)

		mtoShipment_Valid_address := factory.BuildMoveWithShipment(suite.DB(), nil, nil)
		mtoShipment_Valid_address.MTOShipments[0].SecondaryPickupAddress = &secondaryPickupAddress
		mtoShipment_Valid_address.MTOShipments[0].TertiaryPickupAddress = &tertiaryPickupAddress
		mtoShipment_Valid_address.MTOShipments[0].TertiaryDeliveryAddress = &TertiaryDestinationAddress

		checker := MTOShipmentHasTertiaryAddressWithNoSecondaryAddressCreate()
		err := checker.Validate(suite.AppContextForTest(), &mtoShipment_Valid_address.MTOShipments[0], nil)
		suite.Error(err)
	})

	suite.Run("MTOShipmentHasTertiaryAddressWithNoSecondaryAddressCreate with Secondary Address Valid", func() {
		secondaryPickupAddress := factory.BuildAddress(suite.DB(), nil, nil)
		TertiaryDestinationAddress := factory.BuildAddress(suite.DB(), nil, nil)
		tertiaryPickupAddress := factory.BuildAddress(suite.DB(), nil, nil)

		mtoShipment_Valid_address := factory.BuildMoveWithShipment(suite.DB(), nil, nil)
		mtoShipment_Valid_address.MTOShipments[0].SecondaryPickupAddress = &secondaryPickupAddress
		mtoShipment_Valid_address.MTOShipments[0].TertiaryPickupAddress = &tertiaryPickupAddress
		mtoShipment_Valid_address.MTOShipments[0].TertiaryDeliveryAddress = &TertiaryDestinationAddress

		checker := MTOShipmentHasTertiaryAddressWithNoSecondaryAddressCreate()
		err := checker.Validate(suite.AppContextForTest(), &mtoShipment_Valid_address.MTOShipments[0], nil)
		suite.Error(err)
	})

	suite.Run("MTOShipmentHasTertiaryAddressWithNoSecondaryAddressCreate Valid", func() {
		SecondaryDestinationAddress := factory.BuildAddress(suite.DB(), nil, nil)
		secondaryPickupAddress := factory.BuildAddress(suite.DB(), nil, nil)
		TertiaryDestinationAddress := factory.BuildAddress(suite.DB(), nil, nil)
		tertiaryPickupAddress := factory.BuildAddress(suite.DB(), nil, nil)

		mtoShipment_Valid_address := factory.BuildMoveWithShipment(suite.DB(), nil, nil)
		mtoShipment_Valid_address.MTOShipments[0].SecondaryPickupAddress = &secondaryPickupAddress
		mtoShipment_Valid_address.MTOShipments[0].SecondaryDeliveryAddress = &SecondaryDestinationAddress
		mtoShipment_Valid_address.MTOShipments[0].TertiaryPickupAddress = &tertiaryPickupAddress
		mtoShipment_Valid_address.MTOShipments[0].TertiaryDeliveryAddress = &TertiaryDestinationAddress

		checker := MTOShipmentHasTertiaryAddressWithNoSecondaryAddressCreate()
		err := checker.Validate(suite.AppContextForTest(), &mtoShipment_Valid_address.MTOShipments[0], nil)
		suite.NoError(err)
	})

	suite.Run("checkAvailToPrime", func() {
		appCtx := suite.AppContextForTest()

		now := time.Now()
		hide := false
		availableToPrimeMove := factory.BuildAvailableToPrimeMove(suite.DB(), nil, nil)
		primeShipment := factory.BuildMTOShipment(appCtx.DB(), []factory.Customization{
			{
				Model:    availableToPrimeMove,
				LinkOnly: true,
			},
		}, nil)
		nonPrimeShipment := factory.BuildMTOShipmentMinimal(appCtx.DB(), nil, nil)
		externalShipment := factory.BuildMTOShipmentMinimal(appCtx.DB(), []factory.Customization{
			{
				Model:    availableToPrimeMove,
				LinkOnly: true,
			},
			{
				Model: models.MTOShipment{
					ShipmentType:       models.MTOShipmentTypeHHGOutOfNTS,
					UsesExternalVendor: true,
				},
			},
		}, nil)
		hiddenPrimeShipment := factory.BuildMTOShipment(appCtx.DB(), []factory.Customization{
			{
				Model: models.Move{
					AvailableToPrimeAt: &now,
					ApprovedAt:         &now,
					Show:               &hide,
				},
			},
		}, nil)
		badUUID := uuid.FromStringOrNil("00000000-0000-0000-0000-000000000001")

		testCases := map[string]struct {
			id   uuid.UUID
			verf func(error)
		}{
			"happy path": {
				primeShipment.ID,
				func(err error) {
					suite.Require().NoError(err)
				},
			},
			"exists unavailable": {
				nonPrimeShipment.ID,
				func(err error) {
					suite.Require().Error(err)
					suite.IsType(apperror.NotFoundError{}, err)
					suite.Contains(err.Error(), nonPrimeShipment.ID.String())
				},
			},
			"external vendor": {
				externalShipment.ID,
				func(err error) {
					suite.Require().Error(err)
					suite.IsType(apperror.NotFoundError{}, err)
					suite.Contains(err.Error(), externalShipment.ID.String())
				},
			},
			"disabled move": {
				hiddenPrimeShipment.ID,
				func(err error) {
					suite.Require().Error(err)
					suite.IsType(apperror.NotFoundError{}, err)
					suite.Contains(err.Error(), hiddenPrimeShipment.ID.String())
				},
			},
			"does not exist": {
				badUUID,
				func(err error) {
					suite.Require().Error(err)
					suite.IsType(apperror.NotFoundError{}, err)
					suite.Contains(err.Error(), badUUID.String())
				},
			},
		}

		for name, tc := range testCases {
			suite.Run(name, func() {
				checker := checkAvailToPrime()
				err := checker.Validate(appCtx, &models.MTOShipment{ID: tc.id}, nil)
				tc.verf(err)
			})
		}
	})

	suite.Run("checkUpdateAllowed", func() {
		servicesCounselor := factory.BuildOfficeUserWithRoles(suite.DB(), nil, []roles.RoleType{roles.RoleTypeServicesCounselor})
		servicesCounselorSession := auth.Session{
			ApplicationName: auth.OfficeApp,
			UserID:          *servicesCounselor.UserID,
			OfficeUserID:    servicesCounselor.ID,
			ActiveRole:      servicesCounselor.User.Roles[0],
		}

		too := factory.BuildOfficeUserWithRoles(suite.DB(), nil, []roles.RoleType{roles.RoleTypeTOO})
		tooSession := auth.Session{
			ApplicationName: auth.OfficeApp,
			UserID:          *too.UserID,
			OfficeUserID:    too.ID,
			ActiveRole:      too.User.Roles[0],
		}

		tio := factory.BuildOfficeUserWithRoles(suite.DB(), nil, []roles.RoleType{roles.RoleTypeTIO})
		tioSession := auth.Session{
			ApplicationName: auth.OfficeApp,
			UserID:          *tio.UserID,
			OfficeUserID:    tio.ID,
			ActiveRole:      tio.User.Roles[0],
		}

		testCases := map[string]struct {
			session auth.Session
			tests   map[models.MTOShipmentStatus]bool
		}{
			"Service Counselor": {
				servicesCounselorSession,
				map[models.MTOShipmentStatus]bool{
					models.MTOShipmentStatusSubmitted:             true,
					models.MTOShipmentStatusApproved:              true,
					models.MTOShipmentStatusCancellationRequested: false,
					models.MTOShipmentStatusCanceled:              false,
					models.MTOShipmentStatusDiversionRequested:    false,
					models.MTOShipmentStatusDraft:                 true,
				},
			},
			"TOO": {
				tooSession,
				map[models.MTOShipmentStatus]bool{
					models.MTOShipmentStatusSubmitted:             true,
					models.MTOShipmentStatusApproved:              true,
					models.MTOShipmentStatusApprovalsRequested:    true,
					models.MTOShipmentStatusCancellationRequested: true,
					models.MTOShipmentStatusCanceled:              true,
					models.MTOShipmentStatusDiversionRequested:    true,
					models.MTOShipmentStatusDraft:                 false,
				},
			},
			"TIO": {
				tioSession,
				map[models.MTOShipmentStatus]bool{
					models.MTOShipmentStatusSubmitted:             false,
					models.MTOShipmentStatusApproved:              true,
					models.MTOShipmentStatusCancellationRequested: false,
					models.MTOShipmentStatusCanceled:              false,
					models.MTOShipmentStatusDiversionRequested:    false,
					models.MTOShipmentStatusDraft:                 false,
				},
			},
			"Non-office user": {
				auth.Session{},
				map[models.MTOShipmentStatus]bool{
					models.MTOShipmentStatusSubmitted: false,
				},
			},
		}

		for name, tc := range testCases {
			for status, canUpdate := range tc.tests {
				appCtx := suite.AppContextWithSessionForTest(&tc.session) //#nosec G601

				suite.Run(fmt.Sprintf("User:%v Shipment Status:%v", name, status), func() {
					checker := checkUpdateAllowed()
					err := checker.Validate(appCtx, nil, &models.MTOShipment{Status: status})
					if canUpdate {
						suite.NoError(err)
					} else {
						suite.Error(err)
					}
				})
			}
		}
	})
}
<<<<<<< HEAD

func (suite *MTOShipmentServiceSuite) TestCheckAddressUpdateAllowed() {
	suite.Run("checkStatusAllowsAddressUpdates", func() {
		v4ID := uuid.Must(uuid.NewV4())
		bannedErrMsgPartial := "does not allow address updates"
		hhgIntoNtsErrMsgPartial := "cannot update the destination address of an NTS shipment directly"
		hhgOutOfNtsErrMsgPartial := "cannot update the pickup address of an NTS-Release shipment directly"
		approvedDestinationAddressErrMsgPartial := "please use the updateShipmentDestinationAddress endpoint / ShipmentAddressUpdateRequester service"
		testCases := map[string]struct {
			status           models.MTOShipmentStatus
			sType            models.MTOShipmentType
			canUpdate        bool
			applyIds         bool
			errorMsgIncludes string
		}{
			"Draft is not banned": {
				status:    models.MTOShipmentStatusDraft,
				canUpdate: true,
			},
			"Submitted is not banned": {
				status:    models.MTOShipmentStatusSubmitted,
				canUpdate: true,
			},
			"CancellationRequested is not banned": {
				status:    models.MTOShipmentStatusCancellationRequested,
				canUpdate: true,
			},
			"DiversionRequested is not banned": {
				status:    models.MTOShipmentStatusDiversionRequested,
				canUpdate: true,
			},
			"Approved is not banned": {
				status:    models.MTOShipmentStatusApproved,
				canUpdate: true,
			},
			"Rejected is banned": {
				status:           models.MTOShipmentStatusRejected,
				canUpdate:        false,
				errorMsgIncludes: bannedErrMsgPartial,
			},
			"Canceled is banned": {
				status:           models.MTOShipmentStatusCanceled,
				canUpdate:        false,
				errorMsgIncludes: bannedErrMsgPartial,
			},
			"TerminatedForCause is banned": {
				status:           models.MTOShipmentStatusTerminatedForCause,
				canUpdate:        false,
				errorMsgIncludes: bannedErrMsgPartial,
			},
			"HHG into NTS can't update dest address directly": {
				sType:            models.MTOShipmentTypeHHGIntoNTS,
				canUpdate:        false,
				applyIds:         true,
				errorMsgIncludes: hhgIntoNtsErrMsgPartial,
			},
			"HHG out of NTS can't update pickup address directly": {
				sType:            models.MTOShipmentTypeHHGOutOfNTS,
				canUpdate:        false,
				applyIds:         true,
				errorMsgIncludes: hhgOutOfNtsErrMsgPartial,
			},
			"Approved cannot have its destination address changed from this service, it must use the ShipmentAddressUpdateRequester service": {
				status:           models.MTOShipmentStatusApproved,
				canUpdate:        false,
				applyIds:         true,
				errorMsgIncludes: approvedDestinationAddressErrMsgPartial,
			},
		}
		// !IMPORANT!
		// Update this count on every new test case that isn't related to the status check of checkStatusNotBannedFromAddressUpdates
		var countOfNonStatusTestCases = 3

		appCtx := suite.AppContextForTest()

		// Check that we have a test case for all counts of possible shipment statuses
		type statusRow struct {
			Status string `db:"status"`
		}
		var rows []statusRow
		err := appCtx.DB().
			RawQuery(`SELECT unnest(enum_range(NULL::public.mto_shipment_status)) AS status`).
			All(&rows)
		suite.FatalNoError(err)
		suite.Require().Equal(len(testCases)-countOfNonStatusTestCases, len(rows), "The count of shipment status test cases do not match the amount pulled from the database enum")

		checker := checkAddressUpdateAllowed()

=======

func (suite *MTOShipmentServiceSuite) TestCheckAddressUpdateAllowed() {
	suite.Run("checkStatusAllowsAddressUpdates", func() {
		v4ID := uuid.Must(uuid.NewV4())
		bannedErrMsgPartial := "does not allow address updates"
		hhgIntoNtsErrMsgPartial := "cannot update the destination address of an NTS shipment directly"
		hhgOutOfNtsErrMsgPartial := "cannot update the pickup address of an NTS-Release shipment directly"
		approvedDestinationAddressErrMsgPartial := "please use the updateShipmentDestinationAddress endpoint / ShipmentAddressUpdateRequester service"
		testCases := map[string]struct {
			status           models.MTOShipmentStatus
			sType            models.MTOShipmentType
			canUpdate        bool
			applyIds         bool
			errorMsgIncludes string
		}{
			"Draft is not banned": {
				status:    models.MTOShipmentStatusDraft,
				canUpdate: true,
			},
			"Submitted is not banned": {
				status:    models.MTOShipmentStatusSubmitted,
				canUpdate: true,
			},
			"CancellationRequested is not banned": {
				status:    models.MTOShipmentStatusCancellationRequested,
				canUpdate: true,
			},
			"DiversionRequested is not banned": {
				status:    models.MTOShipmentStatusDiversionRequested,
				canUpdate: true,
			},
			"Approved is not banned": {
				status:    models.MTOShipmentStatusApproved,
				canUpdate: true,
			},
			"ApprovalsRequested is not banned": {
				status:    models.MTOShipmentStatusApprovalsRequested,
				canUpdate: true,
			},
			"Rejected is banned": {
				status:           models.MTOShipmentStatusRejected,
				canUpdate:        false,
				errorMsgIncludes: bannedErrMsgPartial,
			},
			"Canceled is banned": {
				status:           models.MTOShipmentStatusCanceled,
				canUpdate:        false,
				errorMsgIncludes: bannedErrMsgPartial,
			},
			"TerminatedForCause is banned": {
				status:           models.MTOShipmentStatusTerminatedForCause,
				canUpdate:        false,
				errorMsgIncludes: bannedErrMsgPartial,
			},
			"HHG into NTS can't update dest address directly": {
				sType:            models.MTOShipmentTypeHHGIntoNTS,
				canUpdate:        false,
				applyIds:         true,
				errorMsgIncludes: hhgIntoNtsErrMsgPartial,
			},
			"HHG out of NTS can't update pickup address directly": {
				sType:            models.MTOShipmentTypeHHGOutOfNTS,
				canUpdate:        false,
				applyIds:         true,
				errorMsgIncludes: hhgOutOfNtsErrMsgPartial,
			},
			"Approved cannot have its destination address changed from this service, it must use the ShipmentAddressUpdateRequester service": {
				status:           models.MTOShipmentStatusApproved,
				canUpdate:        false,
				applyIds:         true,
				errorMsgIncludes: approvedDestinationAddressErrMsgPartial,
			},
		}
		// !IMPORANT!
		// Update this count on every new test case that isn't related to the status check of checkStatusNotBannedFromAddressUpdates
		var countOfNonStatusTestCases = 3

		appCtx := suite.AppContextForTest()

		// Check that we have a test case for all counts of possible shipment statuses
		type statusRow struct {
			Status string `db:"status"`
		}
		var rows []statusRow
		err := appCtx.DB().
			RawQuery(`SELECT unnest(enum_range(NULL::public.mto_shipment_status)) AS status`).
			All(&rows)
		suite.FatalNoError(err)
		suite.Require().Equal(len(testCases)-countOfNonStatusTestCases, len(rows), "The count of shipment status test cases do not match the amount pulled from the database enum")

		checker := checkAddressUpdateAllowed()

>>>>>>> 1042953b
		for name, tc := range testCases {
			suite.Run(name, func() {
				address := models.Address{}
				shipment := models.MTOShipment{
					Status:       tc.status,
					ShipmentType: tc.sType,
				}
				if tc.applyIds {
					address.ID = v4ID
					shipment.PickupAddressID = &v4ID
					shipment.DestinationAddressID = &v4ID
				}
				err := checker.Validate(appCtx, &address, &shipment)
				if tc.canUpdate {
					suite.NoError(err, "expected no error for status %s", tc.status)
				} else {
					suite.Error(err, "expected error for status %s", tc.status)
					suite.ErrorContains(err, tc.errorMsgIncludes, "expected error to match the test case partial err msg case")
				}
			})
		}
	})

	suite.Run("Check error if shipment or address is nil", func() {
		testCases := map[string]struct {
			address  *models.Address
			shipment *models.MTOShipment
		}{
			"shipment should error if nil": {
				address: &models.Address{},
			},
			"address should error if nil": {
				shipment: &models.MTOShipment{},
			},
		}
		appCtx := suite.AppContextForTest()
		checker := checkAddressUpdateAllowed()
		for name, tc := range testCases {
			suite.Run(name, func() {
				err := checker.Validate(appCtx, tc.address, tc.shipment)
				suite.Error(err)
				suite.ErrorContains(err, "shipment address updater is not passing needed validator values")
			})
		}
	})
}

func (suite *MTOShipmentServiceSuite) TestDeleteValidations() {
	suite.Run("checkDeleteAllowedTOO", func() {
		testCases := map[models.MoveStatus]bool{
			models.MoveStatusDRAFT:                      true,
			models.MoveStatusSUBMITTED:                  true,
			models.MoveStatusCANCELED:                   true,
			models.MoveStatusAPPROVALSREQUESTED:         true,
			models.MoveStatusNeedsServiceCounseling:     true,
			models.MoveStatusServiceCounselingCompleted: true,
		}

		for status, allowed := range testCases {
			suite.Run("Move status "+string(status), func() {
				shipment := factory.BuildMTOShipment(suite.DB(), []factory.Customization{
					{
						Model: models.Move{
							Status: status,
						},
					},
				}, nil)

				officeUser := factory.BuildOfficeUserWithRoles(nil, nil, []roles.RoleType{roles.RoleTypeTOO})

				appContext := suite.AppContextWithSessionForTest(&auth.Session{
					ActiveRole:      officeUser.User.Roles[0],
					ApplicationName: auth.OfficeApp,
				})

				err := checkDeleteAllowed().Validate(
					appContext,
					nil,
					&shipment,
				)

				if allowed {
					suite.NoError(err)
				} else {
					suite.Error(err)
				}
			})
		}
	})

	suite.Run("checkDeleteAllowedTOO Approved MTO status", func() {
		shipment := factory.BuildMTOShipment(suite.DB(), []factory.Customization{
			{
				Model: models.MTOShipment{
					Status: models.MTOShipmentStatusApproved,
				},
			},
		}, nil)

		officeUser := factory.BuildOfficeUserWithRoles(nil, nil, []roles.RoleType{roles.RoleTypeTOO})

		appContext := suite.AppContextWithSessionForTest(&auth.Session{
			ActiveRole:      officeUser.User.Roles[0],
			ApplicationName: auth.OfficeApp,
		})

		err := checkDeleteAllowed().Validate(
			appContext,
			nil,
			&shipment,
		)

		if false {
			suite.NoError(err)
		} else {
			suite.Error(err)
		}
	})

	suite.Run("checkDeleteAllowedSC", func() {
		testCases := map[models.MoveStatus]bool{
			models.MoveStatusDRAFT:                      true,
			models.MoveStatusSUBMITTED:                  false,
			models.MoveStatusAPPROVED:                   false,
			models.MoveStatusCANCELED:                   false,
			models.MoveStatusAPPROVALSREQUESTED:         false,
			models.MoveStatusNeedsServiceCounseling:     true,
			models.MoveStatusServiceCounselingCompleted: false,
		}

		for status, allowed := range testCases {
			suite.Run("Move status "+string(status), func() {
				shipment := factory.BuildMTOShipment(suite.DB(), []factory.Customization{
					{
						Model: models.Move{
							Status: status,
						},
					},
				}, nil)

				officeUser := factory.BuildOfficeUserWithRoles(nil, nil, []roles.RoleType{roles.RoleTypeServicesCounselor})

				appContext := suite.AppContextWithSessionForTest(&auth.Session{
					ActiveRole:      officeUser.User.Roles[0],
					ApplicationName: auth.OfficeApp,
				})

				err := checkDeleteAllowed().Validate(
					appContext,
					nil,
					&shipment,
				)

				if allowed {
					suite.NoError(err)
				} else {
					suite.Error(err)
				}
			})
		}
	})

	suite.Run("checkPrimeDeleteAllowed for non-PPM shipments", func() {
		testCases := map[models.MTOShipmentType]bool{
			models.MTOShipmentTypeHHG:                  false,
			models.MTOShipmentTypeHHGIntoNTS:           false,
			models.MTOShipmentTypeHHGOutOfNTS:          false,
			models.MTOShipmentTypeMobileHome:           false,
			models.MTOShipmentTypeBoatHaulAway:         false,
			models.MTOShipmentTypeBoatTowAway:          false,
			models.MTOShipmentTypeUnaccompaniedBaggage: false,
		}

		for shipmentType, allowed := range testCases {
			suite.Run("Shipment type "+string(shipmentType), func() {
				now := time.Now()
				shipment := factory.BuildMTOShipment(nil, []factory.Customization{
					{
						Model: models.MTOShipment{
							ShipmentType: shipmentType,
						},
					},
					{
						Model: models.Move{
							AvailableToPrimeAt: &now,
							ApprovedAt:         &now,
						},
					},
				}, nil)

				err := checkPrimeDeleteAllowed().Validate(
					suite.AppContextForTest(),
					nil,
					&shipment,
				)

				if allowed {
					suite.NoError(err)
				} else {
					suite.Error(err)
					suite.Contains(err.Error(), "Prime can only delete PPM shipments")
				}
			})
		}
	})

	suite.Run("checkPrimeDeleteAllowed based on PPM status", func() {
		testCases := map[models.PPMShipmentStatus]bool{
			models.PPMShipmentStatusDraft:                true,
			models.PPMShipmentStatusSubmitted:            true,
			models.PPMShipmentStatusWaitingOnCustomer:    false,
			models.PPMShipmentStatusNeedsAdvanceApproval: true,
			models.PPMShipmentStatusNeedsCloseout:        true,
			models.PPMShipmentStatusCloseoutComplete:     true,
		}

		for status, allowed := range testCases {
			now := time.Now()
			suite.Run("PPM status "+string(status), func() {
				ppmShipment := factory.BuildPPMShipment(suite.DB(), []factory.Customization{
					{
						Model: models.PPMShipment{
							Status: status,
						},
					},
					{
						Model: models.Move{
							AvailableToPrimeAt: &now,
							ApprovedAt:         &now,
						},
					},
				}, nil)
				err := checkPrimeDeleteAllowed().Validate(
					suite.AppContextForTest(),
					nil,
					&ppmShipment.Shipment,
				)

				if allowed {
					suite.NoError(err)
				} else {
					suite.Error(err)
					suite.Contains(err.Error(), "A PPM shipment with the status WAITING_ON_CUSTOMER cannot be deleted")
				}
			})
		}
	})

	suite.Run("checkPrimeDeleteAllowed for move not available to prime", func() {
		shipment := factory.BuildMTOShipment(suite.DB(), []factory.Customization{
			{
				Model: models.MTOShipment{
					ShipmentType: models.MTOShipmentTypePPM,
				},
			},
			{
				Model: models.Move{
					AvailableToPrimeAt: nil,
					ApprovedAt:         nil,
				},
			},
		}, nil)

		err := checkPrimeDeleteAllowed().Validate(
			suite.AppContextForTest(),
			nil,
			&shipment,
		)
		suite.Error(err)
		suite.Contains(err.Error(), "not found for mtoShipment")
	})
}

func (suite *MTOShipmentServiceSuite) TestMTOShipmentHasValidRequestedPickupDate() {

	uuidTest, _ := uuid.NewV4()
	today := time.Now().Truncate(24 * time.Hour)
	tomorrow := today.Add(24 * time.Hour)
	futureDate := models.TimePointer(tomorrow)
	pastDate := models.TimePointer(today.Add(-24 * time.Hour))
	zeroTime := time.Time{}
	requiredDateError := "RequestedPickupDate is required to create or modify an HHG shipment"
	invalidDateError := "RequestedPickupDate must be greater than or equal to tomorrow's date"

	edgeTestCases := []struct {
		name          string
		newer         *models.MTOShipment
		older         *models.MTOShipment
		expectedError bool
		errorMessage  string
	}{
		{
			name: "Zero RequestedPickupDate",
			newer: &models.MTOShipment{
				ID:                  uuidTest,
				RequestedPickupDate: &zeroTime,
				ShipmentType:        models.MTOShipmentTypeHHG,
			},
			expectedError: true,
			errorMessage:  requiredDateError,
		},
		{
			name: "RequestedPickupDate in past",
			newer: &models.MTOShipment{
				ID:                  uuidTest,
				RequestedPickupDate: pastDate,
				ShipmentType:        models.MTOShipmentTypeHHG,
			},
			expectedError: true,
		},
		{
			name: "RequestedPickupDate today",
			newer: &models.MTOShipment{
				ID:                  uuidTest,
				RequestedPickupDate: &today,
				ShipmentType:        models.MTOShipmentTypeHHG,
			},
			expectedError: true,
			errorMessage:  invalidDateError,
		},
		{
			name: "RequestedPickupDate in future",
			newer: &models.MTOShipment{
				ID:                  uuidTest,
				RequestedPickupDate: futureDate,
				ShipmentType:        models.MTOShipmentTypeHHG,
			},
			expectedError: false,
		},
		{
			name: "Nil RequestedPickupDate",
			newer: &models.MTOShipment{
				ID:           uuidTest,
				ShipmentType: models.MTOShipmentTypeHHG,
			},
			expectedError: true,
			errorMessage:  requiredDateError,
		},
		{
			name: "Update from valid date to nil",
			newer: &models.MTOShipment{
				ID:           uuidTest,
				ShipmentType: models.MTOShipmentTypeHHG,
			},
			older: &models.MTOShipment{
				ID:                  uuidTest,
				RequestedPickupDate: &tomorrow,
				ShipmentType:        models.MTOShipmentTypeHHG,
			},
			expectedError: false,
			errorMessage:  requiredDateError,
		},
		{
			name: "Update from valid date to new valid date",
			newer: &models.MTOShipment{
				ID:                  uuidTest,
				RequestedPickupDate: models.TimePointer(tomorrow.Add(24 * time.Hour)),
				ShipmentType:        models.MTOShipmentTypeHHG,
			},
			older: &models.MTOShipment{
				ID:                  uuidTest,
				RequestedPickupDate: &tomorrow,
				ShipmentType:        models.MTOShipmentTypeHHG,
			},
			expectedError: false,
		},
	}

	for _, tc := range edgeTestCases {
		suite.Run(tc.name, func() {
			validator := MTOShipmentHasValidRequestedPickupDate()
			err := validator.Validate(suite.AppContextForTest(), tc.newer, tc.older)
			if tc.expectedError {
				suite.Error(err)
				suite.Contains(err.Error(), tc.errorMessage)
			} else {
				suite.NoError(err)
			}
		})
	}

	// TEST - requestedPickupDate required

	requiredTestCases := []struct {
		shipmentType models.MTOShipmentType
		shouldError  bool
	}{
		// HHG
		{models.MTOShipmentTypeHHG, true},
		// NTS
		{models.MTOShipmentTypeHHGIntoNTS, true},
		// NTSR
		{models.MTOShipmentTypeHHGOutOfNTS, false},
		// BOAT HAUL AWAY
		{models.MTOShipmentTypeBoatHaulAway, false},
		// BOAT TOW AWAY
		{models.MTOShipmentTypeBoatTowAway, false},
		// MOBILE HOME
		{models.MTOShipmentTypeMobileHome, false},
		// UB
		{models.MTOShipmentTypeUnaccompaniedBaggage, true},
		// PPM - should always pass validation
		{models.MTOShipmentTypePPM, false},
	}

	checker := MTOShipmentHasValidRequestedPickupDate()
	for _, testCase := range requiredTestCases {
		suite.Run(fmt.Sprintf("requestedPickupDate required | %s", string(testCase.shipmentType)), func() {
			mtoShipment := models.MTOShipment{
				ID:                  uuidTest,
				ShipmentType:        testCase.shipmentType,
				RequestedPickupDate: nil,
			}
			err := checker.Validate(suite.AppContextForTest(), &mtoShipment, nil)
			if testCase.shouldError {
				suite.ErrorContains(err, fmt.Sprintf("RequestedPickupDate is required to create or modify %s %s shipment", GetAorAnByShipmentType(testCase.shipmentType), testCase.shipmentType))
			} else {
				suite.NoError(err)
			}
		})
	}

	// TEST - requestedPickupDate must be in the future

	now := time.Now()
	yesterday := now.AddDate(0, 0, -1)

	futureTestCases := []struct {
		input        *time.Time
		shipmentType models.MTOShipmentType
		shouldError  bool
	}{
		// HHG
		{&yesterday, models.MTOShipmentTypeHHG, true},
		{&now, models.MTOShipmentTypeHHG, true},
		{&tomorrow, models.MTOShipmentTypeHHG, false},
		// NTS
		{&yesterday, models.MTOShipmentTypeHHGIntoNTS, true},
		{&now, models.MTOShipmentTypeHHGIntoNTS, true},
		{&tomorrow, models.MTOShipmentTypeHHGIntoNTS, false},
		// NTSR
		{&yesterday, models.MTOShipmentTypeHHGOutOfNTS, true},
		{&now, models.MTOShipmentTypeHHGOutOfNTS, true},
		{&tomorrow, models.MTOShipmentTypeHHGOutOfNTS, false},
		// BOAT HAUL AWAY
		{&yesterday, models.MTOShipmentTypeBoatHaulAway, true},
		{&now, models.MTOShipmentTypeBoatHaulAway, true},
		{&tomorrow, models.MTOShipmentTypeBoatHaulAway, false},
		// BOAT TOW AWAY
		{&yesterday, models.MTOShipmentTypeBoatTowAway, true},
		{&now, models.MTOShipmentTypeBoatTowAway, true},
		{&tomorrow, models.MTOShipmentTypeBoatTowAway, false},
		// MOBILE HOME
		{&yesterday, models.MTOShipmentTypeMobileHome, true},
		{&now, models.MTOShipmentTypeMobileHome, true},
		{&tomorrow, models.MTOShipmentTypeMobileHome, false},
		// UB
		{&yesterday, models.MTOShipmentTypeUnaccompaniedBaggage, true},
		{&now, models.MTOShipmentTypeUnaccompaniedBaggage, true},
		{&tomorrow, models.MTOShipmentTypeUnaccompaniedBaggage, false},
		// PPM - should always pass validation
		{&yesterday, models.MTOShipmentTypePPM, false},
		{&now, models.MTOShipmentTypePPM, false},
		{&tomorrow, models.MTOShipmentTypePPM, false},
	}

	checker = MTOShipmentHasValidRequestedPickupDate()
	for _, testCase := range futureTestCases {
		suite.Run(fmt.Sprintf("requestedPickupDate must be in the future | %s", string(testCase.shipmentType)), func() {
			mtoShipment := models.MTOShipment{
				ID:                  uuidTest,
				ShipmentType:        testCase.shipmentType,
				RequestedPickupDate: testCase.input,
			}
			err := checker.Validate(suite.AppContextForTest(), &mtoShipment, nil)
			if testCase.shouldError {
				suite.ErrorContains(err, "RequestedPickupDate must be greater than or equal to tomorrow's date.")
			} else {
				suite.NoError(err)
			}
		})
	}

	// TEST - requestedPickupDate must be in the future (UPDATE)
	updateTestCases := []struct {
		input        *time.Time
		shipmentType models.MTOShipmentType
		shouldError  bool
	}{
		// HHG
		{&yesterday, models.MTOShipmentTypeHHG, true},
		// NTS
		{&yesterday, models.MTOShipmentTypeHHGIntoNTS, true},
		// NTSR
		{&yesterday, models.MTOShipmentTypeHHGOutOfNTS, true},
		// BOAT HAUL AWAY
		{&yesterday, models.MTOShipmentTypeBoatHaulAway, true},
		// BOAT TOW AWAY
		{&yesterday, models.MTOShipmentTypeBoatTowAway, true},
		// MOBILE HOME
		{&yesterday, models.MTOShipmentTypeMobileHome, true},
		// UB
		{&yesterday, models.MTOShipmentTypeUnaccompaniedBaggage, true},
		// PPM - should always pass validation
		{&yesterday, models.MTOShipmentTypePPM, false},
	}

	checker = MTOShipmentHasValidRequestedPickupDate()
	for _, testCase := range updateTestCases {
		suite.Run(fmt.Sprintf("requestedPickupDate must be in the future (UPDATE) | %s", string(testCase.shipmentType)), func() {
			mtoShipment := models.MTOShipment{
				ID:                  uuidTest,
				ShipmentType:        testCase.shipmentType,
				RequestedPickupDate: &tomorrow,
			}

			updatedMtoShipment := models.MTOShipment{
				ID:                  uuidTest,
				ShipmentType:        testCase.shipmentType,
				RequestedPickupDate: testCase.input,
			}
			err := checker.Validate(suite.AppContextForTest(), &updatedMtoShipment, &mtoShipment)
			if testCase.shouldError {
				suite.ErrorContains(err, "RequestedPickupDate must be greater than or equal to tomorrow's date.")
			} else {
				suite.NoError(err)
			}
		})
	}
}

func (suite *MTOShipmentServiceSuite) TestGetAorAnWithShipmentType() {
	suite.Run("GetAorAnWithShipmentType", func() {
		testCases := map[models.MTOShipmentType]string{
			models.MTOShipmentTypeHHG:                  "an",
			models.MTOShipmentTypeHHGIntoNTS:           "an",
			models.MTOShipmentTypeHHGOutOfNTS:          "an",
			models.MTOShipmentTypeUnaccompaniedBaggage: "an",
			models.MTOShipmentTypeMobileHome:           "a",
			models.MTOShipmentTypeBoatHaulAway:         "a",
			models.MTOShipmentTypeBoatTowAway:          "a",
			models.MTOShipmentTypePPM:                  "a",
			"UnknownType":                              "a",
		}

		for shipmentType, expected := range testCases {
			suite.Run(string(shipmentType), func() {
				result := GetAorAnByShipmentType(shipmentType)
				suite.Equal(expected, result)
			})
		}
	})
}<|MERGE_RESOLUTION|>--- conflicted
+++ resolved
@@ -322,7 +322,6 @@
 		}
 	})
 }
-<<<<<<< HEAD
 
 func (suite *MTOShipmentServiceSuite) TestCheckAddressUpdateAllowed() {
 	suite.Run("checkStatusAllowsAddressUpdates", func() {
@@ -358,6 +357,10 @@
 				status:    models.MTOShipmentStatusApproved,
 				canUpdate: true,
 			},
+			"ApprovalsRequested is not banned": {
+				status:    models.MTOShipmentStatusApprovalsRequested,
+				canUpdate: true,
+			},
 			"Rejected is banned": {
 				status:           models.MTOShipmentStatusRejected,
 				canUpdate:        false,
@@ -411,100 +414,6 @@
 
 		checker := checkAddressUpdateAllowed()
 
-=======
-
-func (suite *MTOShipmentServiceSuite) TestCheckAddressUpdateAllowed() {
-	suite.Run("checkStatusAllowsAddressUpdates", func() {
-		v4ID := uuid.Must(uuid.NewV4())
-		bannedErrMsgPartial := "does not allow address updates"
-		hhgIntoNtsErrMsgPartial := "cannot update the destination address of an NTS shipment directly"
-		hhgOutOfNtsErrMsgPartial := "cannot update the pickup address of an NTS-Release shipment directly"
-		approvedDestinationAddressErrMsgPartial := "please use the updateShipmentDestinationAddress endpoint / ShipmentAddressUpdateRequester service"
-		testCases := map[string]struct {
-			status           models.MTOShipmentStatus
-			sType            models.MTOShipmentType
-			canUpdate        bool
-			applyIds         bool
-			errorMsgIncludes string
-		}{
-			"Draft is not banned": {
-				status:    models.MTOShipmentStatusDraft,
-				canUpdate: true,
-			},
-			"Submitted is not banned": {
-				status:    models.MTOShipmentStatusSubmitted,
-				canUpdate: true,
-			},
-			"CancellationRequested is not banned": {
-				status:    models.MTOShipmentStatusCancellationRequested,
-				canUpdate: true,
-			},
-			"DiversionRequested is not banned": {
-				status:    models.MTOShipmentStatusDiversionRequested,
-				canUpdate: true,
-			},
-			"Approved is not banned": {
-				status:    models.MTOShipmentStatusApproved,
-				canUpdate: true,
-			},
-			"ApprovalsRequested is not banned": {
-				status:    models.MTOShipmentStatusApprovalsRequested,
-				canUpdate: true,
-			},
-			"Rejected is banned": {
-				status:           models.MTOShipmentStatusRejected,
-				canUpdate:        false,
-				errorMsgIncludes: bannedErrMsgPartial,
-			},
-			"Canceled is banned": {
-				status:           models.MTOShipmentStatusCanceled,
-				canUpdate:        false,
-				errorMsgIncludes: bannedErrMsgPartial,
-			},
-			"TerminatedForCause is banned": {
-				status:           models.MTOShipmentStatusTerminatedForCause,
-				canUpdate:        false,
-				errorMsgIncludes: bannedErrMsgPartial,
-			},
-			"HHG into NTS can't update dest address directly": {
-				sType:            models.MTOShipmentTypeHHGIntoNTS,
-				canUpdate:        false,
-				applyIds:         true,
-				errorMsgIncludes: hhgIntoNtsErrMsgPartial,
-			},
-			"HHG out of NTS can't update pickup address directly": {
-				sType:            models.MTOShipmentTypeHHGOutOfNTS,
-				canUpdate:        false,
-				applyIds:         true,
-				errorMsgIncludes: hhgOutOfNtsErrMsgPartial,
-			},
-			"Approved cannot have its destination address changed from this service, it must use the ShipmentAddressUpdateRequester service": {
-				status:           models.MTOShipmentStatusApproved,
-				canUpdate:        false,
-				applyIds:         true,
-				errorMsgIncludes: approvedDestinationAddressErrMsgPartial,
-			},
-		}
-		// !IMPORANT!
-		// Update this count on every new test case that isn't related to the status check of checkStatusNotBannedFromAddressUpdates
-		var countOfNonStatusTestCases = 3
-
-		appCtx := suite.AppContextForTest()
-
-		// Check that we have a test case for all counts of possible shipment statuses
-		type statusRow struct {
-			Status string `db:"status"`
-		}
-		var rows []statusRow
-		err := appCtx.DB().
-			RawQuery(`SELECT unnest(enum_range(NULL::public.mto_shipment_status)) AS status`).
-			All(&rows)
-		suite.FatalNoError(err)
-		suite.Require().Equal(len(testCases)-countOfNonStatusTestCases, len(rows), "The count of shipment status test cases do not match the amount pulled from the database enum")
-
-		checker := checkAddressUpdateAllowed()
-
->>>>>>> 1042953b
 		for name, tc := range testCases {
 			suite.Run(name, func() {
 				address := models.Address{}
