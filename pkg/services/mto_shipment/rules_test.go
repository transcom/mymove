package mtoshipment

import (
	"fmt"
	"time"

	"github.com/gofrs/uuid"

	"github.com/transcom/mymove/pkg/apperror"
	"github.com/transcom/mymove/pkg/auth"
	"github.com/transcom/mymove/pkg/factory"
	"github.com/transcom/mymove/pkg/models"
	"github.com/transcom/mymove/pkg/models/roles"
)

func (suite *MTOShipmentServiceSuite) TestUpdateValidations() {
	suite.Run("checkStatus", func() {
		testCases := map[models.MTOShipmentStatus]bool{
			"":                                            true,
			models.MTOShipmentStatusDraft:                 true,
			models.MTOShipmentStatusSubmitted:             true,
			"random_junk_status":                          false,
			models.MTOShipmentStatusApproved:              false,
			models.MTOShipmentStatusRejected:              false,
			models.MTOShipmentStatusCancellationRequested: false,
			models.MTOShipmentStatusCanceled:              false,
			models.MTOShipmentStatusDiversionRequested:    false,
		}
		for status, allowed := range testCases {
			suite.Run("status "+string(status), func() {
				err := checkStatus().Validate(
					suite.AppContextForTest(),
					&models.MTOShipment{Status: status},
					nil,
				)
				if allowed {
					suite.Empty(err.Error())
				} else {
					suite.NotEmpty(err.Error())
				}
			})
		}
	})

	suite.Run("MTOShipmentHasTertiaryAddressWithNoSecondaryAddressUpdate Invalid add tertiary address without secondary", func() {
		tertiaryDeliveryAddress := factory.BuildAddress(suite.DB(), nil, nil)

		minimalMove := models.MTOShipment{
			TertiaryDeliveryAddress: &tertiaryDeliveryAddress,
		}

		mtoShipment_ThNScndP_address_Move := factory.BuildMoveWithShipment(suite.DB(), nil, nil)

		checker := MTOShipmentHasTertiaryAddressWithNoSecondaryAddressUpdate()
		err := checker.Validate(suite.AppContextForTest(), &minimalMove, &mtoShipment_ThNScndP_address_Move.MTOShipments[0])
		suite.Error(err)
	})

	suite.Run("MTOShipmentHasTertiaryAddressWithNoSecondaryAddressUpdate Valid add secondary address", func() {
		secondaryPickupAddress := factory.BuildAddress(suite.DB(), nil, nil)

		minimalMove := models.MTOShipment{
			SecondaryPickupAddress: &secondaryPickupAddress,
		}

		mtoShipment_ThNScndP_address_Move := factory.BuildMoveWithShipment(suite.DB(), nil, nil)

		checker := MTOShipmentHasTertiaryAddressWithNoSecondaryAddressUpdate()
		err := checker.Validate(suite.AppContextForTest(), &mtoShipment_ThNScndP_address_Move.MTOShipments[0], &minimalMove)
		suite.NoError(err)
	})

	suite.Run("MTOShipmentHasTertiaryAddressWithNoSecondaryAddressUpdate Valid remove secondary address", func() {
		secondaryPickupAddress := factory.BuildAddress(suite.DB(), nil, nil)

		oldMove := factory.BuildMoveWithShipment(suite.DB(), nil, nil)
		oldMove.MTOShipments[0].SecondaryPickupAddress = &secondaryPickupAddress

		newMove := factory.BuildMoveWithShipment(suite.DB(), nil, nil)

		checker := MTOShipmentHasTertiaryAddressWithNoSecondaryAddressUpdate()
		err := checker.Validate(suite.AppContextForTest(), &newMove.MTOShipments[0], &oldMove.MTOShipments[0])
		suite.NoError(err)
	})

	suite.Run("MTOShipmentHasTertiaryAddressWithNoSecondaryAddressUpdate Valid", func() {
		tertiaryPickupAddress := factory.BuildAddress(suite.DB(), nil, nil)

		minimalMove := models.MTOShipment{
			TertiaryPickupAddress: &tertiaryPickupAddress,
		}

		mtoShipment_ThNScndP_address_Move := factory.BuildMoveWithShipment(suite.DB(), nil, nil)

		checker := MTOShipmentHasTertiaryAddressWithNoSecondaryAddressUpdate()
		err := checker.Validate(suite.AppContextForTest(), &mtoShipment_ThNScndP_address_Move.MTOShipments[0], &minimalMove)
		suite.NoError(err)
	})

	suite.Run("MTOShipmentHasTertiaryAddressWithNoSecondaryAddressCreate No Secondary Address With Tertiary Invalid", func() {
		secondaryPickupAddress := factory.BuildAddress(suite.DB(), nil, nil)
		TertiaryDestinationAddress := factory.BuildAddress(suite.DB(), nil, nil)
		tertiaryPickupAddress := factory.BuildAddress(suite.DB(), nil, nil)

		mtoShipment_Valid_address := factory.BuildMoveWithShipment(suite.DB(), nil, nil)
		mtoShipment_Valid_address.MTOShipments[0].SecondaryPickupAddress = &secondaryPickupAddress
		mtoShipment_Valid_address.MTOShipments[0].TertiaryPickupAddress = &tertiaryPickupAddress
		mtoShipment_Valid_address.MTOShipments[0].TertiaryDeliveryAddress = &TertiaryDestinationAddress

		checker := MTOShipmentHasTertiaryAddressWithNoSecondaryAddressCreate()
		err := checker.Validate(suite.AppContextForTest(), &mtoShipment_Valid_address.MTOShipments[0], nil)
		suite.Error(err)
	})

	suite.Run("MTOShipmentHasTertiaryAddressWithNoSecondaryAddressCreate with Secondary Address Valid", func() {
		secondaryPickupAddress := factory.BuildAddress(suite.DB(), nil, nil)
		TertiaryDestinationAddress := factory.BuildAddress(suite.DB(), nil, nil)
		tertiaryPickupAddress := factory.BuildAddress(suite.DB(), nil, nil)

		mtoShipment_Valid_address := factory.BuildMoveWithShipment(suite.DB(), nil, nil)
		mtoShipment_Valid_address.MTOShipments[0].SecondaryPickupAddress = &secondaryPickupAddress
		mtoShipment_Valid_address.MTOShipments[0].TertiaryPickupAddress = &tertiaryPickupAddress
		mtoShipment_Valid_address.MTOShipments[0].TertiaryDeliveryAddress = &TertiaryDestinationAddress

		checker := MTOShipmentHasTertiaryAddressWithNoSecondaryAddressCreate()
		err := checker.Validate(suite.AppContextForTest(), &mtoShipment_Valid_address.MTOShipments[0], nil)
		suite.Error(err)
	})

	suite.Run("MTOShipmentHasTertiaryAddressWithNoSecondaryAddressCreate Valid", func() {
		SecondaryDestinationAddress := factory.BuildAddress(suite.DB(), nil, nil)
		secondaryPickupAddress := factory.BuildAddress(suite.DB(), nil, nil)
		TertiaryDestinationAddress := factory.BuildAddress(suite.DB(), nil, nil)
		tertiaryPickupAddress := factory.BuildAddress(suite.DB(), nil, nil)

		mtoShipment_Valid_address := factory.BuildMoveWithShipment(suite.DB(), nil, nil)
		mtoShipment_Valid_address.MTOShipments[0].SecondaryPickupAddress = &secondaryPickupAddress
		mtoShipment_Valid_address.MTOShipments[0].SecondaryDeliveryAddress = &SecondaryDestinationAddress
		mtoShipment_Valid_address.MTOShipments[0].TertiaryPickupAddress = &tertiaryPickupAddress
		mtoShipment_Valid_address.MTOShipments[0].TertiaryDeliveryAddress = &TertiaryDestinationAddress

		checker := MTOShipmentHasTertiaryAddressWithNoSecondaryAddressCreate()
		err := checker.Validate(suite.AppContextForTest(), &mtoShipment_Valid_address.MTOShipments[0], nil)
		suite.NoError(err)
	})

	suite.Run("checkAvailToPrime", func() {
		appCtx := suite.AppContextForTest()

		now := time.Now()
		hide := false
		availableToPrimeMove := factory.BuildAvailableToPrimeMove(suite.DB(), nil, nil)
		primeShipment := factory.BuildMTOShipment(appCtx.DB(), []factory.Customization{
			{
				Model:    availableToPrimeMove,
				LinkOnly: true,
			},
		}, nil)
		nonPrimeShipment := factory.BuildMTOShipmentMinimal(appCtx.DB(), nil, nil)
		externalShipment := factory.BuildMTOShipmentMinimal(appCtx.DB(), []factory.Customization{
			{
				Model:    availableToPrimeMove,
				LinkOnly: true,
			},
			{
				Model: models.MTOShipment{
					ShipmentType:       models.MTOShipmentTypeHHGOutOfNTS,
					UsesExternalVendor: true,
				},
			},
		}, nil)
		hiddenPrimeShipment := factory.BuildMTOShipment(appCtx.DB(), []factory.Customization{
			{
				Model: models.Move{
					AvailableToPrimeAt: &now,
					ApprovedAt:         &now,
					Show:               &hide,
				},
			},
		}, nil)
		badUUID := uuid.FromStringOrNil("00000000-0000-0000-0000-000000000001")

		testCases := map[string]struct {
			id   uuid.UUID
			verf func(error)
		}{
			"happy path": {
				primeShipment.ID,
				func(err error) {
					suite.Require().NoError(err)
				},
			},
			"exists unavailable": {
				nonPrimeShipment.ID,
				func(err error) {
					suite.Require().Error(err)
					suite.IsType(apperror.NotFoundError{}, err)
					suite.Contains(err.Error(), nonPrimeShipment.ID.String())
				},
			},
			"external vendor": {
				externalShipment.ID,
				func(err error) {
					suite.Require().Error(err)
					suite.IsType(apperror.NotFoundError{}, err)
					suite.Contains(err.Error(), externalShipment.ID.String())
				},
			},
			"disabled move": {
				hiddenPrimeShipment.ID,
				func(err error) {
					suite.Require().Error(err)
					suite.IsType(apperror.NotFoundError{}, err)
					suite.Contains(err.Error(), hiddenPrimeShipment.ID.String())
				},
			},
			"does not exist": {
				badUUID,
				func(err error) {
					suite.Require().Error(err)
					suite.IsType(apperror.NotFoundError{}, err)
					suite.Contains(err.Error(), badUUID.String())
				},
			},
		}

		for name, tc := range testCases {
			suite.Run(name, func() {
				checker := checkAvailToPrime()
				err := checker.Validate(appCtx, &models.MTOShipment{ID: tc.id}, nil)
				tc.verf(err)
			})
		}
	})

	suite.Run("checkUpdateAllowed", func() {
		servicesCounselor := factory.BuildOfficeUserWithRoles(suite.DB(), nil, []roles.RoleType{roles.RoleTypeServicesCounselor})
		servicesCounselorSession := auth.Session{
			ApplicationName: auth.OfficeApp,
			UserID:          *servicesCounselor.UserID,
			OfficeUserID:    servicesCounselor.ID,
		}
		servicesCounselorSession.Roles = append(servicesCounselorSession.Roles, servicesCounselor.User.Roles...)

		too := factory.BuildOfficeUserWithRoles(suite.DB(), nil, []roles.RoleType{roles.RoleTypeTOO})
		tooSession := auth.Session{
			ApplicationName: auth.OfficeApp,
			UserID:          *too.UserID,
			OfficeUserID:    too.ID,
		}
		tooSession.Roles = append(tooSession.Roles, too.User.Roles...)

		tio := factory.BuildOfficeUserWithRoles(suite.DB(), nil, []roles.RoleType{roles.RoleTypeTIO})
		tioSession := auth.Session{
			ApplicationName: auth.OfficeApp,
			UserID:          *tio.UserID,
			OfficeUserID:    tio.ID,
		}
		tioSession.Roles = append(tioSession.Roles, tio.User.Roles...)

		testCases := map[string]struct {
			session auth.Session
			tests   map[models.MTOShipmentStatus]bool
		}{
			"Service Counselor": {
				servicesCounselorSession,
				map[models.MTOShipmentStatus]bool{
					models.MTOShipmentStatusSubmitted:             true,
					models.MTOShipmentStatusApproved:              true,
					models.MTOShipmentStatusCancellationRequested: false,
					models.MTOShipmentStatusCanceled:              false,
					models.MTOShipmentStatusDiversionRequested:    false,
					models.MTOShipmentStatusDraft:                 true,
				},
			},
			"TOO": {
				tooSession,
				map[models.MTOShipmentStatus]bool{
					models.MTOShipmentStatusSubmitted:             true,
					models.MTOShipmentStatusApproved:              true,
					models.MTOShipmentStatusCancellationRequested: true,
					models.MTOShipmentStatusCanceled:              true,
					models.MTOShipmentStatusDiversionRequested:    true,
					models.MTOShipmentStatusDraft:                 false,
				},
			},
			"TIO": {
				tioSession,
				map[models.MTOShipmentStatus]bool{
					models.MTOShipmentStatusSubmitted:             false,
					models.MTOShipmentStatusApproved:              true,
					models.MTOShipmentStatusCancellationRequested: false,
					models.MTOShipmentStatusCanceled:              false,
					models.MTOShipmentStatusDiversionRequested:    false,
					models.MTOShipmentStatusDraft:                 false,
				},
			},
			"Non-office user": {
				auth.Session{},
				map[models.MTOShipmentStatus]bool{
					models.MTOShipmentStatusSubmitted: false,
				},
			},
		}

		for name, tc := range testCases {
			for status, canUpdate := range tc.tests {
				appCtx := suite.AppContextWithSessionForTest(&tc.session) //#nosec G601

				suite.Run(fmt.Sprintf("User:%v Shipment Status:%v", name, status), func() {
					checker := checkUpdateAllowed()
					err := checker.Validate(appCtx, nil, &models.MTOShipment{Status: status})
					if canUpdate {
						suite.NoError(err)
					} else {
						suite.Error(err)
					}
				})
			}
		}
	})
}

func (suite *MTOShipmentServiceSuite) TestCheckAddressUpdateAllowed() {
	suite.Run("checkStatusAllowsAddressUpdates", func() {
		v4ID := uuid.Must(uuid.NewV4())
		bannedErrMsgPartial := "does not allow address updates"
		hhgIntoNtsErrMsgPartial := "cannot update the destination address of an NTS shipment directly"
		hhgOutOfNtsErrMsgPartial := "cannot update the pickup address of an NTS-Release shipment directly"
		approvedDestinationAddressErrMsgPartial := "please use the updateShipmentDestinationAddress endpoint / ShipmentAddressUpdateRequester service"
		testCases := map[string]struct {
			status           models.MTOShipmentStatus
			sType            models.MTOShipmentType
			canUpdate        bool
			applyIds         bool
			errorMsgIncludes string
		}{
			"Draft is not banned": {
				status:    models.MTOShipmentStatusDraft,
				canUpdate: true,
			},
			"Submitted is not banned": {
				status:    models.MTOShipmentStatusSubmitted,
				canUpdate: true,
			},
			"CancellationRequested is not banned": {
				status:    models.MTOShipmentStatusCancellationRequested,
				canUpdate: true,
			},
			"DiversionRequested is not banned": {
				status:    models.MTOShipmentStatusDiversionRequested,
				canUpdate: true,
			},
			"Approved is not banned": {
				status:    models.MTOShipmentStatusApproved,
				canUpdate: true,
			},
			"Rejected is banned": {
				status:           models.MTOShipmentStatusRejected,
				canUpdate:        false,
				errorMsgIncludes: bannedErrMsgPartial,
			},
			"Canceled is banned": {
				status:           models.MTOShipmentStatusCanceled,
				canUpdate:        false,
				errorMsgIncludes: bannedErrMsgPartial,
			},
			"TerminatedForCause is banned": {
				status:           models.MTOShipmentStatusTerminatedForCause,
				canUpdate:        false,
				errorMsgIncludes: bannedErrMsgPartial,
			},
			"HHG into NTS can't update dest address directly": {
				sType:            models.MTOShipmentTypeHHGIntoNTS,
				canUpdate:        false,
				applyIds:         true,
				errorMsgIncludes: hhgIntoNtsErrMsgPartial,
			},
			"HHG out of NTS can't update pickup address directly": {
				sType:            models.MTOShipmentTypeHHGOutOfNTS,
				canUpdate:        false,
				applyIds:         true,
				errorMsgIncludes: hhgOutOfNtsErrMsgPartial,
			},
			"Approved cannot have its destination address changed from this service, it must use the ShipmentAddressUpdateRequester service": {
				status:           models.MTOShipmentStatusApproved,
				canUpdate:        false,
				applyIds:         true,
				errorMsgIncludes: approvedDestinationAddressErrMsgPartial,
			},
		}
		// !IMPORANT!
		// Update this count on every new test case that isn't related to the status check of checkStatusNotBannedFromAddressUpdates
		var countOfNonStatusTestCases = 3

		appCtx := suite.AppContextForTest()

		// Check that we have a test case for all counts of possible shipment statuses
		type statusRow struct {
			Status string `db:"status"`
		}
		var rows []statusRow
		err := appCtx.DB().
			RawQuery(`SELECT unnest(enum_range(NULL::public.mto_shipment_status)) AS status`).
			All(&rows)
		suite.FatalNoError(err)
		suite.Require().Equal(len(testCases)-countOfNonStatusTestCases, len(rows), "The count of shipment status test cases do not match the amount pulled from the database enum")

		checker := checkAddressUpdateAllowed()

		for name, tc := range testCases {
			suite.Run(name, func() {
				address := models.Address{}
				shipment := models.MTOShipment{
					Status:       tc.status,
					ShipmentType: tc.sType,
				}
				if tc.applyIds {
					address.ID = v4ID
					shipment.PickupAddressID = &v4ID
					shipment.DestinationAddressID = &v4ID
				}
				err := checker.Validate(appCtx, &address, &shipment)
				if tc.canUpdate {
					suite.NoError(err, "expected no error for status %s", tc.status)
				} else {
					suite.Error(err, "expected error for status %s", tc.status)
					suite.ErrorContains(err, tc.errorMsgIncludes, "expected error to match the test case partial err msg case")
				}
			})
		}
	})

	suite.Run("Check error if shipment or address is nil", func() {
		testCases := map[string]struct {
			address  *models.Address
			shipment *models.MTOShipment
		}{
			"shipment should error if nil": {
				address: &models.Address{},
			},
			"address should error if nil": {
				shipment: &models.MTOShipment{},
			},
		}
		appCtx := suite.AppContextForTest()
		checker := checkAddressUpdateAllowed()
		for name, tc := range testCases {
			suite.Run(name, func() {
				err := checker.Validate(appCtx, tc.address, tc.shipment)
				suite.Error(err)
				suite.ErrorContains(err, "shipment address updater is not passing needed validator values")
			})
		}
	})
}

func (suite *MTOShipmentServiceSuite) TestDeleteValidations() {
	suite.Run("checkDeleteAllowedTOO", func() {
		testCases := map[models.MoveStatus]bool{
			models.MoveStatusDRAFT:                      true,
			models.MoveStatusSUBMITTED:                  true,
			models.MoveStatusCANCELED:                   true,
			models.MoveStatusAPPROVALSREQUESTED:         true,
			models.MoveStatusNeedsServiceCounseling:     true,
			models.MoveStatusServiceCounselingCompleted: true,
		}

		for status, allowed := range testCases {
			suite.Run("Move status "+string(status), func() {
				shipment := factory.BuildMTOShipment(suite.DB(), []factory.Customization{
					{
						Model: models.Move{
							Status: status,
						},
					},
				}, nil)

				officeUser := factory.BuildOfficeUserWithRoles(nil, nil, []roles.RoleType{roles.RoleTypeTOO})

				appContext := suite.AppContextWithSessionForTest(&auth.Session{
					Roles:           officeUser.User.Roles,
					ApplicationName: auth.OfficeApp,
				})

				err := checkDeleteAllowed().Validate(
					appContext,
					nil,
					&shipment,
				)

				if allowed {
					suite.NoError(err)
				} else {
					suite.Error(err)
				}
			})
		}
	})

	suite.Run("checkDeleteAllowedTOO Approved MTO status", func() {
		shipment := factory.BuildMTOShipment(suite.DB(), []factory.Customization{
			{
				Model: models.MTOShipment{
					Status: models.MTOShipmentStatusApproved,
				},
			},
		}, nil)

		officeUser := factory.BuildOfficeUserWithRoles(nil, nil, []roles.RoleType{roles.RoleTypeTOO})

		appContext := suite.AppContextWithSessionForTest(&auth.Session{
			Roles:           officeUser.User.Roles,
			ApplicationName: auth.OfficeApp,
		})

		err := checkDeleteAllowed().Validate(
			appContext,
			nil,
			&shipment,
		)

		if false {
			suite.NoError(err)
		} else {
			suite.Error(err)
		}
	})

	suite.Run("checkDeleteAllowedSC", func() {
		testCases := map[models.MoveStatus]bool{
			models.MoveStatusDRAFT:                      true,
			models.MoveStatusSUBMITTED:                  false,
			models.MoveStatusAPPROVED:                   false,
			models.MoveStatusCANCELED:                   false,
			models.MoveStatusAPPROVALSREQUESTED:         false,
			models.MoveStatusNeedsServiceCounseling:     true,
			models.MoveStatusServiceCounselingCompleted: false,
		}

		for status, allowed := range testCases {
			suite.Run("Move status "+string(status), func() {
				shipment := factory.BuildMTOShipment(suite.DB(), []factory.Customization{
					{
						Model: models.Move{
							Status: status,
						},
					},
				}, nil)

				officeUser := factory.BuildOfficeUserWithRoles(nil, nil, []roles.RoleType{roles.RoleTypeServicesCounselor})

				appContext := suite.AppContextWithSessionForTest(&auth.Session{
					Roles:           officeUser.User.Roles,
					ApplicationName: auth.OfficeApp,
				})

				err := checkDeleteAllowed().Validate(
					appContext,
					nil,
					&shipment,
				)

				if allowed {
					suite.NoError(err)
				} else {
					suite.Error(err)
				}
			})
		}
	})

	suite.Run("checkPrimeDeleteAllowed for non-PPM shipments", func() {
		testCases := map[models.MTOShipmentType]bool{
			models.MTOShipmentTypeHHG:                  false,
			models.MTOShipmentTypeHHGIntoNTS:           false,
			models.MTOShipmentTypeHHGOutOfNTS:          false,
			models.MTOShipmentTypeMobileHome:           false,
			models.MTOShipmentTypeBoatHaulAway:         false,
			models.MTOShipmentTypeBoatTowAway:          false,
			models.MTOShipmentTypeUnaccompaniedBaggage: false,
		}

		for shipmentType, allowed := range testCases {
			suite.Run("Shipment type "+string(shipmentType), func() {
				now := time.Now()
				shipment := factory.BuildMTOShipment(nil, []factory.Customization{
					{
						Model: models.MTOShipment{
							ShipmentType: shipmentType,
						},
					},
					{
						Model: models.Move{
							AvailableToPrimeAt: &now,
							ApprovedAt:         &now,
						},
					},
				}, nil)

				err := checkPrimeDeleteAllowed().Validate(
					suite.AppContextForTest(),
					nil,
					&shipment,
				)

				if allowed {
					suite.NoError(err)
				} else {
					suite.Error(err)
					suite.Contains(err.Error(), "Prime can only delete PPM shipments")
				}
			})
		}
	})

	suite.Run("checkPrimeDeleteAllowed based on PPM status", func() {
		testCases := map[models.PPMShipmentStatus]bool{
			models.PPMShipmentStatusDraft:                true,
			models.PPMShipmentStatusSubmitted:            true,
			models.PPMShipmentStatusWaitingOnCustomer:    false,
			models.PPMShipmentStatusNeedsAdvanceApproval: true,
			models.PPMShipmentStatusNeedsCloseout:        true,
			models.PPMShipmentStatusCloseoutComplete:     true,
		}

		for status, allowed := range testCases {
			now := time.Now()
			suite.Run("PPM status "+string(status), func() {
				ppmShipment := factory.BuildPPMShipment(suite.DB(), []factory.Customization{
					{
						Model: models.PPMShipment{
							Status: status,
						},
					},
					{
						Model: models.Move{
							AvailableToPrimeAt: &now,
							ApprovedAt:         &now,
						},
					},
				}, nil)
				err := checkPrimeDeleteAllowed().Validate(
					suite.AppContextForTest(),
					nil,
					&ppmShipment.Shipment,
				)

				if allowed {
					suite.NoError(err)
				} else {
					suite.Error(err)
					suite.Contains(err.Error(), "A PPM shipment with the status WAITING_ON_CUSTOMER cannot be deleted")
				}
			})
		}
	})

	suite.Run("checkPrimeDeleteAllowed for move not available to prime", func() {
		shipment := factory.BuildMTOShipment(suite.DB(), []factory.Customization{
			{
				Model: models.MTOShipment{
					ShipmentType: models.MTOShipmentTypePPM,
				},
			},
			{
				Model: models.Move{
					AvailableToPrimeAt: nil,
					ApprovedAt:         nil,
				},
			},
		}, nil)

		err := checkPrimeDeleteAllowed().Validate(
			suite.AppContextForTest(),
			nil,
			&shipment,
		)
		suite.Error(err)
		suite.Contains(err.Error(), "not found for mtoShipment")
	})
}

func (suite *MTOShipmentServiceSuite) TestMTOShipmentHasValidRequestedPickupDate() {
<<<<<<< HEAD
=======

>>>>>>> db0777f7
	uuidTest, _ := uuid.NewV4()
	today := time.Now().Truncate(24 * time.Hour)
	tomorrow := today.Add(24 * time.Hour)
	futureDate := models.TimePointer(tomorrow)
	pastDate := models.TimePointer(today.Add(-24 * time.Hour))
	zeroTime := time.Time{}
<<<<<<< HEAD
	requiredDateError := "RequestedPickupDate is required to create an HHG shipment"
	invalidDateError := "RequestedPickupDate must be greater than or equal to tomorrow's date"

	testCases := []struct {
=======
	requiredDateError := "RequestedPickupDate is required to create or modify an HHG shipment"
	invalidDateError := "RequestedPickupDate must be greater than or equal to tomorrow's date"

	edgeTestCases := []struct {
>>>>>>> db0777f7
		name          string
		newer         *models.MTOShipment
		older         *models.MTOShipment
		expectedError bool
		errorMessage  string
	}{
		{
			name: "Zero RequestedPickupDate",
			newer: &models.MTOShipment{
				ID:                  uuidTest,
				RequestedPickupDate: &zeroTime,
				ShipmentType:        models.MTOShipmentTypeHHG,
			},
			expectedError: true,
			errorMessage:  requiredDateError,
		},
		{
<<<<<<< HEAD
			name: "RequestedPickupDate today",
			newer: &models.MTOShipment{
				ID:                  uuidTest,
				RequestedPickupDate: &today,
				ShipmentType:        models.MTOShipmentTypeHHG,
			},
			expectedError: true,
			errorMessage:  invalidDateError,
		},
		{
			name: "RequestedPickupDate in future",
			newer: &models.MTOShipment{
				ID:                  uuidTest,
				RequestedPickupDate: futureDate,
				ShipmentType:        models.MTOShipmentTypeHHG,
			},
			expectedError: false,
		},
		{
			name: "Nil RequestedPickupDate",
			newer: &models.MTOShipment{
				ID:           uuidTest,
				ShipmentType: models.MTOShipmentTypeHHG,
			},
			expectedError: true,
			errorMessage:  requiredDateError,
		},
		{
			name: "PPM shipment with nil RequestedPickupDate",
			newer: &models.MTOShipment{
				ID:           uuidTest,
				ShipmentType: models.MTOShipmentTypePPM,
			},
			expectedError: false,
		},
		{
			name: "HHG shipment with past RequestedPickupDate",
=======
			name: "RequestedPickupDate in past",
>>>>>>> db0777f7
			newer: &models.MTOShipment{
				ID:                  uuidTest,
				RequestedPickupDate: pastDate,
				ShipmentType:        models.MTOShipmentTypeHHG,
			},
			expectedError: true,
<<<<<<< HEAD
			errorMessage:  invalidDateError,
		},
		{
			name: "Boat shipment with nil RequestedPickupDate",
			newer: &models.MTOShipment{
				ID:           uuidTest,
				ShipmentType: models.MTOShipmentTypeBoatHaulAway,
			},
			expectedError: false,
		},
		{
			name: "Boat shipment with past RequestedPickupDate",
			newer: &models.MTOShipment{
				ID:                  uuidTest,
				ShipmentType:        models.MTOShipmentTypeBoatHaulAway,
				RequestedPickupDate: pastDate,
			},
			expectedError: true,
			errorMessage:  invalidDateError,
		},
		{
			name: "Boat shipment with todays date for RequestedPickupDate",
			newer: &models.MTOShipment{
				ID:                  uuidTest,
				ShipmentType:        models.MTOShipmentTypeBoatHaulAway,
				RequestedPickupDate: &today,
=======
		},
		{
			name: "RequestedPickupDate today",
			newer: &models.MTOShipment{
				ID:                  uuidTest,
				RequestedPickupDate: &today,
				ShipmentType:        models.MTOShipmentTypeHHG,
>>>>>>> db0777f7
			},
			expectedError: true,
			errorMessage:  invalidDateError,
		},
		{
<<<<<<< HEAD
			name: "Mobile home shipment with nil RequestedPickupDate",
			newer: &models.MTOShipment{
				ID:           uuidTest,
				ShipmentType: models.MTOShipmentTypeMobileHome,
			},
			expectedError: false,
		},
		{
			name: "Mobile home shipment with past RequestedPickupDate",
			newer: &models.MTOShipment{
				ID:                  uuidTest,
				ShipmentType:        models.MTOShipmentTypeMobileHome,
				RequestedPickupDate: pastDate,
			},
			expectedError: true,
			errorMessage:  invalidDateError,
		},
		{
			name: "Mobile home shipment with todays date for RequestedPickupDate",
			newer: &models.MTOShipment{
				ID:                  uuidTest,
				ShipmentType:        models.MTOShipmentTypeMobileHome,
				RequestedPickupDate: &today,
			},
			expectedError: true,
			errorMessage:  invalidDateError,
		},
		{
			name: "HHG Out of NTS shipment with nil RequestedPickupDate",
			newer: &models.MTOShipment{
				ID:           uuidTest,
				ShipmentType: models.MTOShipmentTypeHHGOutOfNTS,
=======
			name: "RequestedPickupDate in future",
			newer: &models.MTOShipment{
				ID:                  uuidTest,
				RequestedPickupDate: futureDate,
				ShipmentType:        models.MTOShipmentTypeHHG,
>>>>>>> db0777f7
			},
			expectedError: false,
		},
		{
<<<<<<< HEAD
			name: "HHG Out of NTS shipment with past RequestedPickupDate",
			newer: &models.MTOShipment{
				ID:                  uuidTest,
				ShipmentType:        models.MTOShipmentTypeHHGOutOfNTS,
				RequestedPickupDate: pastDate,
			},
			expectedError: true,
			errorMessage:  invalidDateError,
		},
		{
			name: "HHG Out of NTS shipment with todays date for RequestedPickupDate",
			newer: &models.MTOShipment{
				ID:                  uuidTest,
				ShipmentType:        models.MTOShipmentTypeHHGOutOfNTS,
				RequestedPickupDate: &today,
			},
			expectedError: true,
			errorMessage:  invalidDateError,
		},
		{
			name: "HHG Into NTS shipment with nil RequestedPickupDate",
			newer: &models.MTOShipment{
				ID:           uuidTest,
				ShipmentType: models.MTOShipmentTypeHHGIntoNTS,
			},
			expectedError: true,
			errorMessage:  "RequestedPickupDate is required to create an HHG_INTO_NTS shipment",
		},
		{
			name: "HHG Into NTS shipment with past RequestedPickupDate",
			newer: &models.MTOShipment{
				ID:                  uuidTest,
				ShipmentType:        models.MTOShipmentTypeHHGIntoNTS,
				RequestedPickupDate: pastDate,
			},
			expectedError: true,
			errorMessage:  invalidDateError,
		},
		{
			name: "HHG Into NTS shipment with todays date for RequestedPickupDate",
			newer: &models.MTOShipment{
				ID:                  uuidTest,
				ShipmentType:        models.MTOShipmentTypeHHGIntoNTS,
				RequestedPickupDate: &today,
			},
			expectedError: true,
			errorMessage:  invalidDateError,
		},
		{
			name: "HHG Into NTS shipment with future date for RequestedPickupDate",
			newer: &models.MTOShipment{
				ID:                  uuidTest,
				ShipmentType:        models.MTOShipmentTypeHHGIntoNTS,
				RequestedPickupDate: futureDate,
			},
			expectedError: false,
=======
			name: "Nil RequestedPickupDate",
			newer: &models.MTOShipment{
				ID:           uuidTest,
				ShipmentType: models.MTOShipmentTypeHHG,
			},
			expectedError: true,
			errorMessage:  requiredDateError,
>>>>>>> db0777f7
		},
		{
			name: "Update from valid date to nil",
			newer: &models.MTOShipment{
				ID:           uuidTest,
				ShipmentType: models.MTOShipmentTypeHHG,
			},
			older: &models.MTOShipment{
				ID:                  uuidTest,
				RequestedPickupDate: &tomorrow,
				ShipmentType:        models.MTOShipmentTypeHHG,
			},
<<<<<<< HEAD
			expectedError: true,
=======
			expectedError: false,
>>>>>>> db0777f7
			errorMessage:  requiredDateError,
		},
		{
			name: "Update from valid date to new valid date",
			newer: &models.MTOShipment{
				ID:                  uuidTest,
				RequestedPickupDate: models.TimePointer(tomorrow.Add(24 * time.Hour)),
				ShipmentType:        models.MTOShipmentTypeHHG,
			},
			older: &models.MTOShipment{
				ID:                  uuidTest,
				RequestedPickupDate: &tomorrow,
				ShipmentType:        models.MTOShipmentTypeHHG,
			},
			expectedError: false,
		},
	}

<<<<<<< HEAD
	for _, tc := range testCases {
=======
	for _, tc := range edgeTestCases {
>>>>>>> db0777f7
		suite.Run(tc.name, func() {
			validator := MTOShipmentHasValidRequestedPickupDate()
			err := validator.Validate(suite.AppContextForTest(), tc.newer, tc.older)
			if tc.expectedError {
				suite.Error(err)
				suite.Contains(err.Error(), tc.errorMessage)
			} else {
				suite.NoError(err)
			}
		})
	}
<<<<<<< HEAD
=======

	// TEST - requestedPickupDate required

	requiredTestCases := []struct {
		shipmentType models.MTOShipmentType
		shouldError  bool
	}{
		// HHG
		{models.MTOShipmentTypeHHG, true},
		// NTS
		{models.MTOShipmentTypeHHGIntoNTS, true},
		// NTSR
		{models.MTOShipmentTypeHHGOutOfNTS, false},
		// BOAT HAUL AWAY
		{models.MTOShipmentTypeBoatHaulAway, false},
		// BOAT TOW AWAY
		{models.MTOShipmentTypeBoatTowAway, false},
		// MOBILE HOME
		{models.MTOShipmentTypeMobileHome, false},
		// UB
		{models.MTOShipmentTypeUnaccompaniedBaggage, true},
		// PPM - should always pass validation
		{models.MTOShipmentTypePPM, false},
	}

	checker := MTOShipmentHasValidRequestedPickupDate()
	for _, testCase := range requiredTestCases {
		suite.Run(fmt.Sprintf("requestedPickupDate required | %s", string(testCase.shipmentType)), func() {
			mtoShipment := models.MTOShipment{
				ID:                  uuidTest,
				ShipmentType:        testCase.shipmentType,
				RequestedPickupDate: nil,
			}
			err := checker.Validate(suite.AppContextForTest(), &mtoShipment, nil)
			if testCase.shouldError {
				suite.ErrorContains(err, fmt.Sprintf("RequestedPickupDate is required to create or modify %s %s shipment", GetAorAnByShipmentType(testCase.shipmentType), testCase.shipmentType))
			} else {
				suite.NoError(err)
			}
		})
	}

	// TEST - requestedPickupDate must be in the future

	now := time.Now()
	yesterday := now.AddDate(0, 0, -1)

	futureTestCases := []struct {
		input        *time.Time
		shipmentType models.MTOShipmentType
		shouldError  bool
	}{
		// HHG
		{&yesterday, models.MTOShipmentTypeHHG, true},
		{&now, models.MTOShipmentTypeHHG, true},
		{&tomorrow, models.MTOShipmentTypeHHG, false},
		// NTS
		{&yesterday, models.MTOShipmentTypeHHGIntoNTS, true},
		{&now, models.MTOShipmentTypeHHGIntoNTS, true},
		{&tomorrow, models.MTOShipmentTypeHHGIntoNTS, false},
		// NTSR
		{&yesterday, models.MTOShipmentTypeHHGOutOfNTS, true},
		{&now, models.MTOShipmentTypeHHGOutOfNTS, true},
		{&tomorrow, models.MTOShipmentTypeHHGOutOfNTS, false},
		// BOAT HAUL AWAY
		{&yesterday, models.MTOShipmentTypeBoatHaulAway, true},
		{&now, models.MTOShipmentTypeBoatHaulAway, true},
		{&tomorrow, models.MTOShipmentTypeBoatHaulAway, false},
		// BOAT TOW AWAY
		{&yesterday, models.MTOShipmentTypeBoatTowAway, true},
		{&now, models.MTOShipmentTypeBoatTowAway, true},
		{&tomorrow, models.MTOShipmentTypeBoatTowAway, false},
		// MOBILE HOME
		{&yesterday, models.MTOShipmentTypeMobileHome, true},
		{&now, models.MTOShipmentTypeMobileHome, true},
		{&tomorrow, models.MTOShipmentTypeMobileHome, false},
		// UB
		{&yesterday, models.MTOShipmentTypeUnaccompaniedBaggage, true},
		{&now, models.MTOShipmentTypeUnaccompaniedBaggage, true},
		{&tomorrow, models.MTOShipmentTypeUnaccompaniedBaggage, false},
		// PPM - should always pass validation
		{&yesterday, models.MTOShipmentTypePPM, false},
		{&now, models.MTOShipmentTypePPM, false},
		{&tomorrow, models.MTOShipmentTypePPM, false},
	}

	checker = MTOShipmentHasValidRequestedPickupDate()
	for _, testCase := range futureTestCases {
		suite.Run(fmt.Sprintf("requestedPickupDate must be in the future | %s", string(testCase.shipmentType)), func() {
			mtoShipment := models.MTOShipment{
				ID:                  uuidTest,
				ShipmentType:        testCase.shipmentType,
				RequestedPickupDate: testCase.input,
			}
			err := checker.Validate(suite.AppContextForTest(), &mtoShipment, nil)
			if testCase.shouldError {
				suite.ErrorContains(err, "RequestedPickupDate must be greater than or equal to tomorrow's date.")
			} else {
				suite.NoError(err)
			}
		})
	}

	// TEST - requestedPickupDate must be in the future (UPDATE)
	updateTestCases := []struct {
		input        *time.Time
		shipmentType models.MTOShipmentType
		shouldError  bool
	}{
		// HHG
		{&yesterday, models.MTOShipmentTypeHHG, true},
		// NTS
		{&yesterday, models.MTOShipmentTypeHHGIntoNTS, true},
		// NTSR
		{&yesterday, models.MTOShipmentTypeHHGOutOfNTS, true},
		// BOAT HAUL AWAY
		{&yesterday, models.MTOShipmentTypeBoatHaulAway, true},
		// BOAT TOW AWAY
		{&yesterday, models.MTOShipmentTypeBoatTowAway, true},
		// MOBILE HOME
		{&yesterday, models.MTOShipmentTypeMobileHome, true},
		// UB
		{&yesterday, models.MTOShipmentTypeUnaccompaniedBaggage, true},
		// PPM - should always pass validation
		{&yesterday, models.MTOShipmentTypePPM, false},
	}

	checker = MTOShipmentHasValidRequestedPickupDate()
	for _, testCase := range updateTestCases {
		suite.Run(fmt.Sprintf("requestedPickupDate must be in the future (UPDATE) | %s", string(testCase.shipmentType)), func() {
			mtoShipment := models.MTOShipment{
				ID:                  uuidTest,
				ShipmentType:        testCase.shipmentType,
				RequestedPickupDate: &tomorrow,
			}

			updatedMtoShipment := models.MTOShipment{
				ID:                  uuidTest,
				ShipmentType:        testCase.shipmentType,
				RequestedPickupDate: testCase.input,
			}
			err := checker.Validate(suite.AppContextForTest(), &updatedMtoShipment, &mtoShipment)
			if testCase.shouldError {
				suite.ErrorContains(err, "RequestedPickupDate must be greater than or equal to tomorrow's date.")
			} else {
				suite.NoError(err)
			}
		})
	}
>>>>>>> db0777f7
}

func (suite *MTOShipmentServiceSuite) TestGetAorAnWithShipmentType() {
	suite.Run("GetAorAnWithShipmentType", func() {
		testCases := map[models.MTOShipmentType]string{
			models.MTOShipmentTypeHHG:                  "an",
			models.MTOShipmentTypeHHGIntoNTS:           "an",
			models.MTOShipmentTypeHHGOutOfNTS:          "an",
			models.MTOShipmentTypeUnaccompaniedBaggage: "an",
			models.MTOShipmentTypeMobileHome:           "a",
			models.MTOShipmentTypeBoatHaulAway:         "a",
			models.MTOShipmentTypeBoatTowAway:          "a",
			models.MTOShipmentTypePPM:                  "a",
			"UnknownType":                              "a",
		}

		for shipmentType, expected := range testCases {
			suite.Run(string(shipmentType), func() {
				result := GetAorAnByShipmentType(shipmentType)
				suite.Equal(expected, result)
			})
		}
	})
}<|MERGE_RESOLUTION|>--- conflicted
+++ resolved
@@ -682,27 +682,17 @@
 }
 
 func (suite *MTOShipmentServiceSuite) TestMTOShipmentHasValidRequestedPickupDate() {
-<<<<<<< HEAD
-=======
-
->>>>>>> db0777f7
+
 	uuidTest, _ := uuid.NewV4()
 	today := time.Now().Truncate(24 * time.Hour)
 	tomorrow := today.Add(24 * time.Hour)
 	futureDate := models.TimePointer(tomorrow)
 	pastDate := models.TimePointer(today.Add(-24 * time.Hour))
 	zeroTime := time.Time{}
-<<<<<<< HEAD
-	requiredDateError := "RequestedPickupDate is required to create an HHG shipment"
-	invalidDateError := "RequestedPickupDate must be greater than or equal to tomorrow's date"
-
-	testCases := []struct {
-=======
 	requiredDateError := "RequestedPickupDate is required to create or modify an HHG shipment"
 	invalidDateError := "RequestedPickupDate must be greater than or equal to tomorrow's date"
 
 	edgeTestCases := []struct {
->>>>>>> db0777f7
 		name          string
 		newer         *models.MTOShipment
 		older         *models.MTOShipment
@@ -720,7 +710,15 @@
 			errorMessage:  requiredDateError,
 		},
 		{
-<<<<<<< HEAD
+			name: "RequestedPickupDate in past",
+			newer: &models.MTOShipment{
+				ID:                  uuidTest,
+				RequestedPickupDate: pastDate,
+				ShipmentType:        models.MTOShipmentTypeHHG,
+			},
+			expectedError: true,
+		},
+		{
 			name: "RequestedPickupDate today",
 			newer: &models.MTOShipment{
 				ID:                  uuidTest,
@@ -749,177 +747,6 @@
 			errorMessage:  requiredDateError,
 		},
 		{
-			name: "PPM shipment with nil RequestedPickupDate",
-			newer: &models.MTOShipment{
-				ID:           uuidTest,
-				ShipmentType: models.MTOShipmentTypePPM,
-			},
-			expectedError: false,
-		},
-		{
-			name: "HHG shipment with past RequestedPickupDate",
-=======
-			name: "RequestedPickupDate in past",
->>>>>>> db0777f7
-			newer: &models.MTOShipment{
-				ID:                  uuidTest,
-				RequestedPickupDate: pastDate,
-				ShipmentType:        models.MTOShipmentTypeHHG,
-			},
-			expectedError: true,
-<<<<<<< HEAD
-			errorMessage:  invalidDateError,
-		},
-		{
-			name: "Boat shipment with nil RequestedPickupDate",
-			newer: &models.MTOShipment{
-				ID:           uuidTest,
-				ShipmentType: models.MTOShipmentTypeBoatHaulAway,
-			},
-			expectedError: false,
-		},
-		{
-			name: "Boat shipment with past RequestedPickupDate",
-			newer: &models.MTOShipment{
-				ID:                  uuidTest,
-				ShipmentType:        models.MTOShipmentTypeBoatHaulAway,
-				RequestedPickupDate: pastDate,
-			},
-			expectedError: true,
-			errorMessage:  invalidDateError,
-		},
-		{
-			name: "Boat shipment with todays date for RequestedPickupDate",
-			newer: &models.MTOShipment{
-				ID:                  uuidTest,
-				ShipmentType:        models.MTOShipmentTypeBoatHaulAway,
-				RequestedPickupDate: &today,
-=======
-		},
-		{
-			name: "RequestedPickupDate today",
-			newer: &models.MTOShipment{
-				ID:                  uuidTest,
-				RequestedPickupDate: &today,
-				ShipmentType:        models.MTOShipmentTypeHHG,
->>>>>>> db0777f7
-			},
-			expectedError: true,
-			errorMessage:  invalidDateError,
-		},
-		{
-<<<<<<< HEAD
-			name: "Mobile home shipment with nil RequestedPickupDate",
-			newer: &models.MTOShipment{
-				ID:           uuidTest,
-				ShipmentType: models.MTOShipmentTypeMobileHome,
-			},
-			expectedError: false,
-		},
-		{
-			name: "Mobile home shipment with past RequestedPickupDate",
-			newer: &models.MTOShipment{
-				ID:                  uuidTest,
-				ShipmentType:        models.MTOShipmentTypeMobileHome,
-				RequestedPickupDate: pastDate,
-			},
-			expectedError: true,
-			errorMessage:  invalidDateError,
-		},
-		{
-			name: "Mobile home shipment with todays date for RequestedPickupDate",
-			newer: &models.MTOShipment{
-				ID:                  uuidTest,
-				ShipmentType:        models.MTOShipmentTypeMobileHome,
-				RequestedPickupDate: &today,
-			},
-			expectedError: true,
-			errorMessage:  invalidDateError,
-		},
-		{
-			name: "HHG Out of NTS shipment with nil RequestedPickupDate",
-			newer: &models.MTOShipment{
-				ID:           uuidTest,
-				ShipmentType: models.MTOShipmentTypeHHGOutOfNTS,
-=======
-			name: "RequestedPickupDate in future",
-			newer: &models.MTOShipment{
-				ID:                  uuidTest,
-				RequestedPickupDate: futureDate,
-				ShipmentType:        models.MTOShipmentTypeHHG,
->>>>>>> db0777f7
-			},
-			expectedError: false,
-		},
-		{
-<<<<<<< HEAD
-			name: "HHG Out of NTS shipment with past RequestedPickupDate",
-			newer: &models.MTOShipment{
-				ID:                  uuidTest,
-				ShipmentType:        models.MTOShipmentTypeHHGOutOfNTS,
-				RequestedPickupDate: pastDate,
-			},
-			expectedError: true,
-			errorMessage:  invalidDateError,
-		},
-		{
-			name: "HHG Out of NTS shipment with todays date for RequestedPickupDate",
-			newer: &models.MTOShipment{
-				ID:                  uuidTest,
-				ShipmentType:        models.MTOShipmentTypeHHGOutOfNTS,
-				RequestedPickupDate: &today,
-			},
-			expectedError: true,
-			errorMessage:  invalidDateError,
-		},
-		{
-			name: "HHG Into NTS shipment with nil RequestedPickupDate",
-			newer: &models.MTOShipment{
-				ID:           uuidTest,
-				ShipmentType: models.MTOShipmentTypeHHGIntoNTS,
-			},
-			expectedError: true,
-			errorMessage:  "RequestedPickupDate is required to create an HHG_INTO_NTS shipment",
-		},
-		{
-			name: "HHG Into NTS shipment with past RequestedPickupDate",
-			newer: &models.MTOShipment{
-				ID:                  uuidTest,
-				ShipmentType:        models.MTOShipmentTypeHHGIntoNTS,
-				RequestedPickupDate: pastDate,
-			},
-			expectedError: true,
-			errorMessage:  invalidDateError,
-		},
-		{
-			name: "HHG Into NTS shipment with todays date for RequestedPickupDate",
-			newer: &models.MTOShipment{
-				ID:                  uuidTest,
-				ShipmentType:        models.MTOShipmentTypeHHGIntoNTS,
-				RequestedPickupDate: &today,
-			},
-			expectedError: true,
-			errorMessage:  invalidDateError,
-		},
-		{
-			name: "HHG Into NTS shipment with future date for RequestedPickupDate",
-			newer: &models.MTOShipment{
-				ID:                  uuidTest,
-				ShipmentType:        models.MTOShipmentTypeHHGIntoNTS,
-				RequestedPickupDate: futureDate,
-			},
-			expectedError: false,
-=======
-			name: "Nil RequestedPickupDate",
-			newer: &models.MTOShipment{
-				ID:           uuidTest,
-				ShipmentType: models.MTOShipmentTypeHHG,
-			},
-			expectedError: true,
-			errorMessage:  requiredDateError,
->>>>>>> db0777f7
-		},
-		{
 			name: "Update from valid date to nil",
 			newer: &models.MTOShipment{
 				ID:           uuidTest,
@@ -930,11 +757,7 @@
 				RequestedPickupDate: &tomorrow,
 				ShipmentType:        models.MTOShipmentTypeHHG,
 			},
-<<<<<<< HEAD
-			expectedError: true,
-=======
 			expectedError: false,
->>>>>>> db0777f7
 			errorMessage:  requiredDateError,
 		},
 		{
@@ -953,11 +776,7 @@
 		},
 	}
 
-<<<<<<< HEAD
-	for _, tc := range testCases {
-=======
 	for _, tc := range edgeTestCases {
->>>>>>> db0777f7
 		suite.Run(tc.name, func() {
 			validator := MTOShipmentHasValidRequestedPickupDate()
 			err := validator.Validate(suite.AppContextForTest(), tc.newer, tc.older)
@@ -969,8 +788,6 @@
 			}
 		})
 	}
-<<<<<<< HEAD
-=======
 
 	// TEST - requestedPickupDate required
 
@@ -1120,7 +937,6 @@
 			}
 		})
 	}
->>>>>>> db0777f7
 }
 
 func (suite *MTOShipmentServiceSuite) TestGetAorAnWithShipmentType() {
