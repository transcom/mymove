package mtoshipment

import (
	"fmt"
	"time"

	"github.com/gofrs/uuid"

	"github.com/transcom/mymove/pkg/apperror"
	"github.com/transcom/mymove/pkg/auth"
	"github.com/transcom/mymove/pkg/factory"
	"github.com/transcom/mymove/pkg/models"
	"github.com/transcom/mymove/pkg/models/roles"
)

func (suite *MTOShipmentServiceSuite) TestUpdateValidations() {
	suite.Run("checkStatus", func() {
		testCases := map[models.MTOShipmentStatus]bool{
			"":                                            true,
			models.MTOShipmentStatusDraft:                 true,
			models.MTOShipmentStatusSubmitted:             true,
			"random_junk_status":                          false,
			models.MTOShipmentStatusApproved:              false,
			models.MTOShipmentStatusRejected:              false,
			models.MTOShipmentStatusCancellationRequested: false,
			models.MTOShipmentStatusCanceled:              false,
			models.MTOShipmentStatusDiversionRequested:    false,
		}
		for status, allowed := range testCases {
			suite.Run("status "+string(status), func() {
				err := checkStatus().Validate(
					suite.AppContextForTest(),
					&models.MTOShipment{Status: status},
					nil,
				)
				if allowed {
					suite.Empty(err.Error())
				} else {
					suite.NotEmpty(err.Error())
				}
			})
		}
	})

	suite.Run("MTOShipmentHasTertiaryAddressWithNoSecondaryAddressUpdate Invalid add tertiary address without secondary", func() {
		tertiaryDeliveryAddress := factory.BuildAddress(suite.DB(), nil, nil)

		minimalMove := models.MTOShipment{
			TertiaryDeliveryAddress: &tertiaryDeliveryAddress,
		}

		mtoShipment_ThNScndP_address_Move := factory.BuildMoveWithShipment(suite.DB(), nil, nil)

		checker := MTOShipmentHasTertiaryAddressWithNoSecondaryAddressUpdate()
		err := checker.Validate(suite.AppContextForTest(), &minimalMove, &mtoShipment_ThNScndP_address_Move.MTOShipments[0])
		suite.Error(err)
	})

	suite.Run("MTOShipmentHasTertiaryAddressWithNoSecondaryAddressUpdate Valid add secondary address", func() {
		secondaryPickupAddress := factory.BuildAddress(suite.DB(), nil, nil)

		minimalMove := models.MTOShipment{
			SecondaryPickupAddress: &secondaryPickupAddress,
		}

		mtoShipment_ThNScndP_address_Move := factory.BuildMoveWithShipment(suite.DB(), nil, nil)

		checker := MTOShipmentHasTertiaryAddressWithNoSecondaryAddressUpdate()
		err := checker.Validate(suite.AppContextForTest(), &mtoShipment_ThNScndP_address_Move.MTOShipments[0], &minimalMove)
		suite.NoError(err)
	})

	suite.Run("MTOShipmentHasTertiaryAddressWithNoSecondaryAddressUpdate Valid remove secondary address", func() {
		secondaryPickupAddress := factory.BuildAddress(suite.DB(), nil, nil)

		oldMove := factory.BuildMoveWithShipment(suite.DB(), nil, nil)
		oldMove.MTOShipments[0].SecondaryPickupAddress = &secondaryPickupAddress

		newMove := factory.BuildMoveWithShipment(suite.DB(), nil, nil)

		checker := MTOShipmentHasTertiaryAddressWithNoSecondaryAddressUpdate()
		err := checker.Validate(suite.AppContextForTest(), &newMove.MTOShipments[0], &oldMove.MTOShipments[0])
		suite.NoError(err)
	})

	suite.Run("MTOShipmentHasTertiaryAddressWithNoSecondaryAddressUpdate Valid", func() {
		tertiaryPickupAddress := factory.BuildAddress(suite.DB(), nil, nil)

		minimalMove := models.MTOShipment{
			TertiaryPickupAddress: &tertiaryPickupAddress,
		}

		mtoShipment_ThNScndP_address_Move := factory.BuildMoveWithShipment(suite.DB(), nil, nil)

		checker := MTOShipmentHasTertiaryAddressWithNoSecondaryAddressUpdate()
		err := checker.Validate(suite.AppContextForTest(), &mtoShipment_ThNScndP_address_Move.MTOShipments[0], &minimalMove)
		suite.NoError(err)
	})

	suite.Run("MTOShipmentHasTertiaryAddressWithNoSecondaryAddressCreate No Secondary Address With Tertiary Invalid", func() {
		secondaryPickupAddress := factory.BuildAddress(suite.DB(), nil, nil)
		TertiaryDestinationAddress := factory.BuildAddress(suite.DB(), nil, nil)
		tertiaryPickupAddress := factory.BuildAddress(suite.DB(), nil, nil)

		mtoShipment_Valid_address := factory.BuildMoveWithShipment(suite.DB(), nil, nil)
		mtoShipment_Valid_address.MTOShipments[0].SecondaryPickupAddress = &secondaryPickupAddress
		mtoShipment_Valid_address.MTOShipments[0].TertiaryPickupAddress = &tertiaryPickupAddress
		mtoShipment_Valid_address.MTOShipments[0].TertiaryDeliveryAddress = &TertiaryDestinationAddress

		checker := MTOShipmentHasTertiaryAddressWithNoSecondaryAddressCreate()
		err := checker.Validate(suite.AppContextForTest(), &mtoShipment_Valid_address.MTOShipments[0], nil)
		suite.Error(err)
	})

	suite.Run("MTOShipmentHasTertiaryAddressWithNoSecondaryAddressCreate with Secondary Address Valid", func() {
		secondaryPickupAddress := factory.BuildAddress(suite.DB(), nil, nil)
		TertiaryDestinationAddress := factory.BuildAddress(suite.DB(), nil, nil)
		tertiaryPickupAddress := factory.BuildAddress(suite.DB(), nil, nil)

		mtoShipment_Valid_address := factory.BuildMoveWithShipment(suite.DB(), nil, nil)
		mtoShipment_Valid_address.MTOShipments[0].SecondaryPickupAddress = &secondaryPickupAddress
		mtoShipment_Valid_address.MTOShipments[0].TertiaryPickupAddress = &tertiaryPickupAddress
		mtoShipment_Valid_address.MTOShipments[0].TertiaryDeliveryAddress = &TertiaryDestinationAddress

		checker := MTOShipmentHasTertiaryAddressWithNoSecondaryAddressCreate()
		err := checker.Validate(suite.AppContextForTest(), &mtoShipment_Valid_address.MTOShipments[0], nil)
		suite.Error(err)
	})

	suite.Run("MTOShipmentHasTertiaryAddressWithNoSecondaryAddressCreate Valid", func() {
		SecondaryDestinationAddress := factory.BuildAddress(suite.DB(), nil, nil)
		secondaryPickupAddress := factory.BuildAddress(suite.DB(), nil, nil)
		TertiaryDestinationAddress := factory.BuildAddress(suite.DB(), nil, nil)
		tertiaryPickupAddress := factory.BuildAddress(suite.DB(), nil, nil)

		mtoShipment_Valid_address := factory.BuildMoveWithShipment(suite.DB(), nil, nil)
		mtoShipment_Valid_address.MTOShipments[0].SecondaryPickupAddress = &secondaryPickupAddress
		mtoShipment_Valid_address.MTOShipments[0].SecondaryDeliveryAddress = &SecondaryDestinationAddress
		mtoShipment_Valid_address.MTOShipments[0].TertiaryPickupAddress = &tertiaryPickupAddress
		mtoShipment_Valid_address.MTOShipments[0].TertiaryDeliveryAddress = &TertiaryDestinationAddress

		checker := MTOShipmentHasTertiaryAddressWithNoSecondaryAddressCreate()
		err := checker.Validate(suite.AppContextForTest(), &mtoShipment_Valid_address.MTOShipments[0], nil)
		suite.NoError(err)
	})

	suite.Run("checkAvailToPrime", func() {
		appCtx := suite.AppContextForTest()

		now := time.Now()
		hide := false
		availableToPrimeMove := factory.BuildAvailableToPrimeMove(suite.DB(), nil, nil)
		primeShipment := factory.BuildMTOShipment(appCtx.DB(), []factory.Customization{
			{
				Model:    availableToPrimeMove,
				LinkOnly: true,
			},
		}, nil)
		nonPrimeShipment := factory.BuildMTOShipmentMinimal(appCtx.DB(), nil, nil)
		externalShipment := factory.BuildMTOShipmentMinimal(appCtx.DB(), []factory.Customization{
			{
				Model:    availableToPrimeMove,
				LinkOnly: true,
			},
			{
				Model: models.MTOShipment{
					ShipmentType:       models.MTOShipmentTypeHHGOutOfNTS,
					UsesExternalVendor: true,
				},
			},
		}, nil)
		hiddenPrimeShipment := factory.BuildMTOShipment(appCtx.DB(), []factory.Customization{
			{
				Model: models.Move{
					AvailableToPrimeAt: &now,
					ApprovedAt:         &now,
					Show:               &hide,
				},
			},
		}, nil)
		badUUID := uuid.FromStringOrNil("00000000-0000-0000-0000-000000000001")

		testCases := map[string]struct {
			id   uuid.UUID
			verf func(error)
		}{
			"happy path": {
				primeShipment.ID,
				func(err error) {
					suite.Require().NoError(err)
				},
			},
			"exists unavailable": {
				nonPrimeShipment.ID,
				func(err error) {
					suite.Require().Error(err)
					suite.IsType(apperror.NotFoundError{}, err)
					suite.Contains(err.Error(), nonPrimeShipment.ID.String())
				},
			},
			"external vendor": {
				externalShipment.ID,
				func(err error) {
					suite.Require().Error(err)
					suite.IsType(apperror.NotFoundError{}, err)
					suite.Contains(err.Error(), externalShipment.ID.String())
				},
			},
			"disabled move": {
				hiddenPrimeShipment.ID,
				func(err error) {
					suite.Require().Error(err)
					suite.IsType(apperror.NotFoundError{}, err)
					suite.Contains(err.Error(), hiddenPrimeShipment.ID.String())
				},
			},
			"does not exist": {
				badUUID,
				func(err error) {
					suite.Require().Error(err)
					suite.IsType(apperror.NotFoundError{}, err)
					suite.Contains(err.Error(), badUUID.String())
				},
			},
		}

		for name, tc := range testCases {
			suite.Run(name, func() {
				checker := checkAvailToPrime()
				err := checker.Validate(appCtx, &models.MTOShipment{ID: tc.id}, nil)
				tc.verf(err)
			})
		}
	})

	suite.Run("checkUpdateAllowed", func() {
		servicesCounselor := factory.BuildOfficeUserWithRoles(suite.DB(), nil, []roles.RoleType{roles.RoleTypeServicesCounselor})
		servicesCounselorSession := auth.Session{
			ApplicationName: auth.OfficeApp,
			UserID:          *servicesCounselor.UserID,
			OfficeUserID:    servicesCounselor.ID,
		}
		servicesCounselorSession.Roles = append(servicesCounselorSession.Roles, servicesCounselor.User.Roles...)

		too := factory.BuildOfficeUserWithRoles(suite.DB(), nil, []roles.RoleType{roles.RoleTypeTOO})
		tooSession := auth.Session{
			ApplicationName: auth.OfficeApp,
			UserID:          *too.UserID,
			OfficeUserID:    too.ID,
		}
		tooSession.Roles = append(tooSession.Roles, too.User.Roles...)

		tio := factory.BuildOfficeUserWithRoles(suite.DB(), nil, []roles.RoleType{roles.RoleTypeTIO})
		tioSession := auth.Session{
			ApplicationName: auth.OfficeApp,
			UserID:          *tio.UserID,
			OfficeUserID:    tio.ID,
		}
		tioSession.Roles = append(tioSession.Roles, tio.User.Roles...)

		testCases := map[string]struct {
			session auth.Session
			tests   map[models.MTOShipmentStatus]bool
		}{
			"Service Counselor": {
				servicesCounselorSession,
				map[models.MTOShipmentStatus]bool{
					models.MTOShipmentStatusSubmitted:             true,
					models.MTOShipmentStatusApproved:              true,
					models.MTOShipmentStatusCancellationRequested: false,
					models.MTOShipmentStatusCanceled:              false,
					models.MTOShipmentStatusDiversionRequested:    false,
				},
			},
			"TOO": {
				tooSession,
				map[models.MTOShipmentStatus]bool{
					models.MTOShipmentStatusSubmitted:             true,
					models.MTOShipmentStatusApproved:              true,
					models.MTOShipmentStatusCancellationRequested: true,
					models.MTOShipmentStatusCanceled:              true,
					models.MTOShipmentStatusDiversionRequested:    true,
				},
			},
			"TIO": {
				tioSession,
				map[models.MTOShipmentStatus]bool{
					models.MTOShipmentStatusSubmitted:             false,
					models.MTOShipmentStatusApproved:              true,
					models.MTOShipmentStatusCancellationRequested: false,
					models.MTOShipmentStatusCanceled:              false,
					models.MTOShipmentStatusDiversionRequested:    false,
				},
			},
			"Non-office user": {
				auth.Session{},
				map[models.MTOShipmentStatus]bool{
					models.MTOShipmentStatusSubmitted: false,
				},
			},
		}

		for name, tc := range testCases {
			for status, canUpdate := range tc.tests {
				appCtx := suite.AppContextWithSessionForTest(&tc.session) //#nosec G601

				suite.Run(fmt.Sprintf("User:%v Shipment Status:%v", name, status), func() {
					checker := checkUpdateAllowed()
					err := checker.Validate(appCtx, nil, &models.MTOShipment{Status: status})
					if canUpdate {
						suite.NoError(err)
					} else {
						suite.Error(err)
					}
				})
			}
		}
	})

}

func (suite *MTOShipmentServiceSuite) TestDeleteValidations() {
	suite.Run("checkDeleteAllowedTOO", func() {
		testCases := map[models.MoveStatus]bool{
			models.MoveStatusDRAFT:                      true,
			models.MoveStatusSUBMITTED:                  true,
			models.MoveStatusCANCELED:                   true,
			models.MoveStatusAPPROVALSREQUESTED:         true,
			models.MoveStatusNeedsServiceCounseling:     true,
			models.MoveStatusServiceCounselingCompleted: true,
		}

		for status, allowed := range testCases {
			suite.Run("Move status "+string(status), func() {
				shipment := factory.BuildMTOShipment(suite.DB(), []factory.Customization{
					{
						Model: models.Move{
							Status: status,
						},
					},
				}, nil)

				officeUser := factory.BuildOfficeUserWithRoles(nil, nil, []roles.RoleType{roles.RoleTypeTOO})

				appContext := suite.AppContextWithSessionForTest(&auth.Session{
					Roles:           officeUser.User.Roles,
					ApplicationName: auth.OfficeApp,
				})

				err := checkDeleteAllowed().Validate(
					appContext,
					nil,
					&shipment,
				)

				if allowed {
					suite.NoError(err)
				} else {
					suite.Error(err)
				}
			})
		}
	})

	suite.Run("checkDeleteAllowedTOO Approved MTO status", func() {
		shipment := factory.BuildMTOShipment(suite.DB(), []factory.Customization{
			{
				Model: models.MTOShipment{
					Status: models.MTOShipmentStatusApproved,
				},
			},
		}, nil)

		officeUser := factory.BuildOfficeUserWithRoles(nil, nil, []roles.RoleType{roles.RoleTypeTOO})

		appContext := suite.AppContextWithSessionForTest(&auth.Session{
			Roles:           officeUser.User.Roles,
			ApplicationName: auth.OfficeApp,
		})

		err := checkDeleteAllowed().Validate(
			appContext,
			nil,
			&shipment,
		)

		if false {
			suite.NoError(err)
		} else {
			suite.Error(err)
		}
	})

	suite.Run("checkDeleteAllowedSC", func() {
		testCases := map[models.MoveStatus]bool{
			models.MoveStatusDRAFT:                      true,
			models.MoveStatusSUBMITTED:                  false,
			models.MoveStatusAPPROVED:                   false,
			models.MoveStatusCANCELED:                   false,
			models.MoveStatusAPPROVALSREQUESTED:         false,
			models.MoveStatusNeedsServiceCounseling:     true,
			models.MoveStatusServiceCounselingCompleted: false,
		}

		for status, allowed := range testCases {
			suite.Run("Move status "+string(status), func() {
				shipment := factory.BuildMTOShipment(suite.DB(), []factory.Customization{
					{
						Model: models.Move{
							Status: status,
						},
					},
				}, nil)

				officeUser := factory.BuildOfficeUserWithRoles(nil, nil, []roles.RoleType{roles.RoleTypeServicesCounselor})

				appContext := suite.AppContextWithSessionForTest(&auth.Session{
					Roles:           officeUser.User.Roles,
					ApplicationName: auth.OfficeApp,
				})

				err := checkDeleteAllowed().Validate(
					appContext,
					nil,
					&shipment,
				)

				if allowed {
					suite.NoError(err)
				} else {
					suite.Error(err)
				}
			})
		}
	})

	suite.Run("checkPrimeDeleteAllowed for non-PPM shipments", func() {
		testCases := map[models.MTOShipmentType]bool{
			models.MTOShipmentTypeHHG:                  false,
			models.MTOShipmentTypeHHGIntoNTS:           false,
<<<<<<< HEAD
			models.MTOShipmentTypeHHGOutOfNTSDom:       false,
=======
			models.MTOShipmentTypeHHGOutOfNTS:          false,
>>>>>>> 1a7afc6f
			models.MTOShipmentTypeMobileHome:           false,
			models.MTOShipmentTypeBoatHaulAway:         false,
			models.MTOShipmentTypeBoatTowAway:          false,
			models.MTOShipmentTypeUnaccompaniedBaggage: false,
		}

		for shipmentType, allowed := range testCases {
			suite.Run("Shipment type "+string(shipmentType), func() {
				now := time.Now()
				shipment := factory.BuildMTOShipment(nil, []factory.Customization{
					{
						Model: models.MTOShipment{
							ShipmentType: shipmentType,
						},
					},
					{
						Model: models.Move{
							AvailableToPrimeAt: &now,
							ApprovedAt:         &now,
						},
					},
				}, nil)

				err := checkPrimeDeleteAllowed().Validate(
					suite.AppContextForTest(),
					nil,
					&shipment,
				)

				if allowed {
					suite.NoError(err)
				} else {
					suite.Error(err)
					suite.Contains(err.Error(), "Prime can only delete PPM shipments")
				}
			})
		}
	})

	suite.Run("checkPrimeDeleteAllowed based on PPM status", func() {
		testCases := map[models.PPMShipmentStatus]bool{
			models.PPMShipmentStatusDraft:                true,
			models.PPMShipmentStatusSubmitted:            true,
			models.PPMShipmentStatusWaitingOnCustomer:    false,
			models.PPMShipmentStatusNeedsAdvanceApproval: true,
			models.PPMShipmentStatusNeedsCloseout:        true,
			models.PPMShipmentStatusCloseoutComplete:     true,
		}

		for status, allowed := range testCases {
			now := time.Now()
			suite.Run("PPM status "+string(status), func() {
				ppmShipment := factory.BuildPPMShipment(suite.DB(), []factory.Customization{
					{
						Model: models.PPMShipment{
							Status: status,
						},
					},
					{
						Model: models.Move{
							AvailableToPrimeAt: &now,
							ApprovedAt:         &now,
						},
					},
				}, nil)
				err := checkPrimeDeleteAllowed().Validate(
					suite.AppContextForTest(),
					nil,
					&ppmShipment.Shipment,
				)

				if allowed {
					suite.NoError(err)
				} else {
					suite.Error(err)
					suite.Contains(err.Error(), "A PPM shipment with the status WAITING_ON_CUSTOMER cannot be deleted")
				}
			})
		}
	})

	suite.Run("checkPrimeDeleteAllowed for move not available to prime", func() {
		shipment := factory.BuildMTOShipment(suite.DB(), []factory.Customization{
			{
				Model: models.MTOShipment{
					ShipmentType: models.MTOShipmentTypePPM,
				},
			},
			{
				Model: models.Move{
					AvailableToPrimeAt: nil,
					ApprovedAt:         nil,
				},
			},
		}, nil)

		err := checkPrimeDeleteAllowed().Validate(
			suite.AppContextForTest(),
			nil,
			&shipment,
		)
		suite.Error(err)
		suite.Contains(err.Error(), "not found for mtoShipment")
	})
}<|MERGE_RESOLUTION|>--- conflicted
+++ resolved
@@ -438,11 +438,7 @@
 		testCases := map[models.MTOShipmentType]bool{
 			models.MTOShipmentTypeHHG:                  false,
 			models.MTOShipmentTypeHHGIntoNTS:           false,
-<<<<<<< HEAD
-			models.MTOShipmentTypeHHGOutOfNTSDom:       false,
-=======
 			models.MTOShipmentTypeHHGOutOfNTS:          false,
->>>>>>> 1a7afc6f
 			models.MTOShipmentTypeMobileHome:           false,
 			models.MTOShipmentTypeBoatHaulAway:         false,
 			models.MTOShipmentTypeBoatTowAway:          false,
