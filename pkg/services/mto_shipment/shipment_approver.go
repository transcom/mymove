--- conflicted
+++ resolved
@@ -120,7 +120,7 @@
 			}
 		} else {
 			// after approving shipment, shipment level service items must be created (this is for domestic shipments only)
-			err = f.createShipmentServiceItems(txnAppCtx, shipment)
+			err = f.createShipmentServiceItems(txnAppCtx, shipment, featureFlagValues)
 			if err != nil {
 				return err
 			}
@@ -136,14 +136,11 @@
 			return err
 		}
 
-<<<<<<< HEAD
 		// after approving shipment, shipment level service items must be created
 		err = f.createShipmentServiceItems(txnAppCtx, shipment, featureFlagValues)
 		if err != nil {
 			return err
 		}
-=======
->>>>>>> fc0eafd1
 		return nil
 	})
 
