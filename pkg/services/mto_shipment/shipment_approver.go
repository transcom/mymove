package mtoshipment

import (
	"math"

	"github.com/gofrs/uuid"
	"github.com/pkg/errors"

	"github.com/transcom/mymove/pkg/appcontext"
	"github.com/transcom/mymove/pkg/apperror"
	"github.com/transcom/mymove/pkg/etag"
	"github.com/transcom/mymove/pkg/models"
	"github.com/transcom/mymove/pkg/route"
	"github.com/transcom/mymove/pkg/services"
	"github.com/transcom/mymove/pkg/services/query"
)

type shipmentApprover struct {
	router      services.ShipmentRouter
	siCreator   services.MTOServiceItemCreator
	planner     route.Planner
	moveWeights services.MoveWeights
}

// NewShipmentApprover creates a new struct with the service dependencies
func NewShipmentApprover(router services.ShipmentRouter, siCreator services.MTOServiceItemCreator, planner route.Planner, moveWeights services.MoveWeights) services.ShipmentApprover {
	return &shipmentApprover{
		router,
		siCreator,
		planner,
		moveWeights,
	}
}

// ApproveShipment Approves the shipment
func (f *shipmentApprover) ApproveShipment(appCtx appcontext.AppContext, shipmentID uuid.UUID, eTag string) (*models.MTOShipment, error) {
	shipment, err := f.findShipment(appCtx, shipmentID)
	if err != nil {
		return nil, err
	}

	if shipment.UsesExternalVendor {
		return &models.MTOShipment{}, apperror.NewConflictError(shipmentID, "shipmentApprover: shipment uses external vendor, cannot be approved for GHC Prime")
	}

	existingETag := etag.GenerateEtag(shipment.UpdatedAt)
	if existingETag != eTag {
		return &models.MTOShipment{}, apperror.NewPreconditionFailedError(shipmentID, query.StaleIdentifierError{StaleIdentifier: eTag})
	}

	err = f.router.Approve(appCtx, shipment)
	if err != nil {
		return nil, err
	}

	err = f.setRequiredDeliveryDate(appCtx, shipment)
	if err != nil {
		return nil, err
	}

	// if the shipment has an estimated weight at time of approval
<<<<<<< HEAD
	// recalculate the authorized weight to include the newly authorized shipment
	if shipment.PrimeEstimatedWeight != nil {
		err = f.updateAuthorizedWeight(appCtx, shipment)
=======
	// and check for excess weight
	if shipment.PrimeEstimatedWeight != nil {
		_, verrs, err := f.moveWeights.CheckExcessWeight(appCtx, shipment.MoveTaskOrderID, *shipment)
		if verrs != nil && verrs.HasAny() {
			return nil, errors.New(verrs.Error())
		}
>>>>>>> acb42782
		if err != nil {
			return nil, err
		}
	}

	transactionError := appCtx.NewTransaction(func(txnAppCtx appcontext.AppContext) error {
		verrs, err := txnAppCtx.DB().ValidateAndSave(shipment)
		if verrs != nil && verrs.HasAny() {
			invalidInputError := apperror.NewInvalidInputError(shipment.ID, nil, verrs, "There was an issue with validating the updates")

			return invalidInputError
		}
		if err != nil {
			return err
		}

		// after approving shipment, shipment level service items must be created
		err = f.createShipmentServiceItems(txnAppCtx, shipment)
		if err != nil {
			return err
		}
		return nil
	})

	if transactionError != nil {
		return nil, transactionError
	}

	return shipment, nil
}

func (f *shipmentApprover) findShipment(appCtx appcontext.AppContext, shipmentID uuid.UUID) (*models.MTOShipment, error) {
	shipment, err := FindShipment(appCtx, shipmentID, "MoveTaskOrder", "PickupAddress", "DestinationAddress", "StorageFacility")

	if err != nil {
		return nil, err
	}

	// Due to a bug in pop (https://github.com/gobuffalo/pop/issues/578), we
	// cannot eager load the address as "StorageFacility.Address" because
	// StorageFacility is a pointer.
	if shipment.StorageFacility != nil {
		err = appCtx.DB().Load(shipment.StorageFacility, "Address")
	}

	if err != nil {
		return nil, apperror.NewQueryError("MTOShipment", err, "")
	}

	if shipment.ShipmentType == models.MTOShipmentTypePPM {
		err = appCtx.DB().Load(shipment, "PPMShipment")
	}

	if err != nil {
		return nil, apperror.NewQueryError("MTOShipment", err, "")
	}

	return shipment, nil
}

func (f *shipmentApprover) setRequiredDeliveryDate(appCtx appcontext.AppContext, shipment *models.MTOShipment) error {
	if shipment.ScheduledPickupDate != nil &&
		shipment.RequiredDeliveryDate == nil &&
		(shipment.PrimeEstimatedWeight != nil || (shipment.ShipmentType == models.MTOShipmentTypeHHGOutOfNTSDom &&
			shipment.NTSRecordedWeight != nil)) {

		var pickupLocation *models.Address
		var deliveryLocation *models.Address
		var weight int

		switch shipment.ShipmentType {
		case models.MTOShipmentTypeHHGIntoNTSDom:
			if shipment.StorageFacility == nil {
				return errors.Errorf("StorageFacility is required for %s shipments", models.MTOShipmentTypeHHGIntoNTSDom)
			}
			pickupLocation = shipment.PickupAddress
			deliveryLocation = &shipment.StorageFacility.Address
			weight = shipment.PrimeEstimatedWeight.Int()
		case models.MTOShipmentTypeHHGOutOfNTSDom:
			if shipment.StorageFacility == nil {
				return errors.Errorf("StorageFacility is required for %s shipments", models.MTOShipmentTypeHHGOutOfNTSDom)
			}
			pickupLocation = &shipment.StorageFacility.Address
			deliveryLocation = shipment.DestinationAddress
			weight = shipment.NTSRecordedWeight.Int()
		default:
			pickupLocation = shipment.PickupAddress
			deliveryLocation = shipment.DestinationAddress
			weight = shipment.PrimeEstimatedWeight.Int()
		}
		requiredDeliveryDate, calcErr := CalculateRequiredDeliveryDate(appCtx, f.planner, *pickupLocation, *deliveryLocation, *shipment.ScheduledPickupDate, weight)
		if calcErr != nil {
			return calcErr
		}

		shipment.RequiredDeliveryDate = requiredDeliveryDate
	}

	return nil
}

func (f *shipmentApprover) createShipmentServiceItems(appCtx appcontext.AppContext, shipment *models.MTOShipment) error {
	reServiceCodes := reServiceCodesForShipment(*shipment)
	serviceItemsToCreate := constructMTOServiceItemModels(shipment.ID, shipment.MoveTaskOrderID, reServiceCodes)
	for _, serviceItem := range serviceItemsToCreate {
		copyOfServiceItem := serviceItem // Make copy to avoid implicit memory aliasing of items from a range statement.
		_, verrs, err := f.siCreator.CreateMTOServiceItem(appCtx, &copyOfServiceItem)

		if verrs != nil && verrs.HasAny() {
			invalidInputError := apperror.NewInvalidInputError(shipment.ID, nil, verrs, "There was an issue creating service items for the shipment")
			return invalidInputError
		}

		if err != nil {
			return err
		}
	}

	return nil
}

// when a TOO approves a shipment, if it was created by PRIME and an estimated weight exists
// add that to the authorized weight
func (f *shipmentApprover) updateAuthorizedWeight(appCtx appcontext.AppContext, shipment *models.MTOShipment) error {
	var move models.Move
	err := appCtx.DB().EagerPreload(
		"MTOShipments",
		"Orders.Entitlement",
	).Find(&move, shipment.MoveTaskOrderID)

	if err != nil {
		return apperror.NewQueryError("Move", err, "unable to find Move")
	}

	dBAuthorizedWeight := int(*shipment.PrimeEstimatedWeight)
	if len(move.MTOShipments) != 0 {
		for _, mtoShipment := range move.MTOShipments {
			if mtoShipment.PrimeEstimatedWeight != nil && mtoShipment.Status == models.MTOShipmentStatusApproved && mtoShipment.ID != shipment.ID {
				dBAuthorizedWeight += int(*mtoShipment.PrimeEstimatedWeight)
			}
		}
	}
	dBAuthorizedWeight = int(math.Round(float64(dBAuthorizedWeight) * 1.10))

	entitlement := move.Orders.Entitlement
	entitlement.DBAuthorizedWeight = &dBAuthorizedWeight
	verrs, err := appCtx.DB().ValidateAndUpdate(entitlement)

	if verrs != nil && verrs.HasAny() {
		invalidInputError := apperror.NewInvalidInputError(shipment.ID, nil, verrs, "There was an issue with validating the updates")
		return invalidInputError
	}
	if err != nil {
		return err
	}

	return nil
}<|MERGE_RESOLUTION|>--- conflicted
+++ resolved
@@ -59,18 +59,18 @@
 	}
 
 	// if the shipment has an estimated weight at time of approval
-<<<<<<< HEAD
 	// recalculate the authorized weight to include the newly authorized shipment
 	if shipment.PrimeEstimatedWeight != nil {
 		err = f.updateAuthorizedWeight(appCtx, shipment)
-=======
-	// and check for excess weight
-	if shipment.PrimeEstimatedWeight != nil {
+		if err != nil {
+			return nil, err
+		}
+
+		// changes to estimated weight need to run thecheck for excess weight
 		_, verrs, err := f.moveWeights.CheckExcessWeight(appCtx, shipment.MoveTaskOrderID, *shipment)
 		if verrs != nil && verrs.HasAny() {
 			return nil, errors.New(verrs.Error())
 		}
->>>>>>> acb42782
 		if err != nil {
 			return nil, err
 		}
