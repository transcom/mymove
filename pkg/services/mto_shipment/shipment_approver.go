package mtoshipment

import (
	"math"
	"slices"

	"github.com/gofrs/uuid"
	"github.com/pkg/errors"

	"github.com/transcom/mymove/pkg/appcontext"
	"github.com/transcom/mymove/pkg/apperror"
	"github.com/transcom/mymove/pkg/etag"
	"github.com/transcom/mymove/pkg/models"
	"github.com/transcom/mymove/pkg/route"
	"github.com/transcom/mymove/pkg/services"
	"github.com/transcom/mymove/pkg/services/query"
)

type shipmentApprover struct {
	router      services.ShipmentRouter
	siCreator   services.MTOServiceItemCreator
	planner     route.Planner
	moveWeights services.MoveWeights
}

// NewShipmentApprover creates a new struct with the service dependencies
func NewShipmentApprover(router services.ShipmentRouter, siCreator services.MTOServiceItemCreator, planner route.Planner, moveWeights services.MoveWeights) services.ShipmentApprover {
	return &shipmentApprover{
		router,
		siCreator,
		planner,
		moveWeights,
	}
}

// ApproveShipment Approves the shipment
func (f *shipmentApprover) ApproveShipment(appCtx appcontext.AppContext, shipmentID uuid.UUID, eTag string) (*models.MTOShipment, error) {
	shipment, err := f.findShipment(appCtx, shipmentID)
	if err != nil {
		return nil, err
	}

	if shipment.UsesExternalVendor {
		return &models.MTOShipment{}, apperror.NewConflictError(shipmentID, "shipmentApprover: shipment uses external vendor, cannot be approved for GHC Prime")
	}

	existingETag := etag.GenerateEtag(shipment.UpdatedAt)
	if existingETag != eTag {
		return &models.MTOShipment{}, apperror.NewPreconditionFailedError(shipmentID, query.StaleIdentifierError{StaleIdentifier: eTag})
	}

	err = f.router.Approve(appCtx, shipment)
	if err != nil {
		return nil, err
	}

	err = f.setRequiredDeliveryDate(appCtx, shipment)
	if err != nil {
		return nil, err
	}

	// if the shipment has an estimated weight at time of approval
	// recalculate the authorized weight to include the newly authorized shipment
	// and check for excess weight
	if shipment.PrimeEstimatedWeight != nil || shipment.NTSRecordedWeight != nil {
		err = f.updateAuthorizedWeight(appCtx, shipment)
		if err != nil {
			return nil, err
		}

		// changes to estimated weight need to run thecheck for excess weight
		_, verrs, err := f.moveWeights.CheckExcessWeight(appCtx, shipment.MoveTaskOrderID, *shipment)
		if verrs != nil && verrs.HasAny() {
			return nil, errors.New(verrs.Error())
		}
		if err != nil {
			return nil, err
		}
	}

<<<<<<< HEAD
	// create international shipment service items
	if (shipment.ShipmentType == models.MTOShipmentTypeHHG || shipment.ShipmentType == models.MTOShipmentTypeUnaccompaniedBaggage) && shipment.MarketCode == models.MarketCodeInternational {
		err := models.CreateApprovedServiceItemsForShipment(appCtx.DB(), shipment)
		if err != nil {
			return shipment, err
		}
	}
=======
>>>>>>> 8c33d68e
	transactionError := appCtx.NewTransaction(func(txnAppCtx appcontext.AppContext) error {
		// create international shipment service items before approving
		// we use a database proc to create the basic auto-approved service items
		internationalShipmentTypes := []models.MTOShipmentType{models.MTOShipmentTypeHHG, models.MTOShipmentTypeHHGIntoNTS, models.MTOShipmentTypeUnaccompaniedBaggage}
		if slices.Contains(internationalShipmentTypes, shipment.ShipmentType) && shipment.MarketCode == models.MarketCodeInternational {
			err := models.CreateApprovedServiceItemsForShipment(appCtx.DB(), shipment)
			if err != nil {
				return err
			}

			// Update the service item pricing if we have the estimated weight
			if shipment.PrimeEstimatedWeight != nil {
				portZip, portType, err := models.GetPortLocationInfoForShipment(appCtx.DB(), shipment.ID)
				if err != nil {
					return err
				}
				// if we don't have the port data, then we won't worry about pricing
				if portZip != nil && portType != nil {
					var pickupZip string
					var destZip string
					// if the port type is POEFSC this means the shipment is CONUS -> OCONUS (pickup -> port)
					// if the port type is PODFSC this means the shipment is OCONUS -> CONUS (port -> destination)
					if *portType == models.ReServiceCodePOEFSC.String() {
						pickupZip = shipment.PickupAddress.PostalCode
						destZip = *portZip
					} else if *portType == models.ReServiceCodePODFSC.String() {
						pickupZip = *portZip
						destZip = shipment.DestinationAddress.PostalCode
					}
					// we need to get the mileage from DTOD first, the db proc will consume that
					mileage, err := f.planner.ZipTransitDistance(appCtx, pickupZip, destZip, true, true)
					if err != nil {
						return err
					}

					// update the service item pricing if relevant fields have changed
					err = models.UpdateEstimatedPricingForShipmentBasicServiceItems(appCtx.DB(), shipment, &mileage)
					if err != nil {
						return err
					}
				} else {
					// if we don't have the port data, that's okay - we can update the other service items except for PODFSC/POEFSC
					err = models.UpdateEstimatedPricingForShipmentBasicServiceItems(appCtx.DB(), shipment, nil)
					if err != nil {
						return err
					}
				}
			}
		} else {
			// after approving shipment, shipment level service items must be created (this is for domestic shipments only)
			err = f.createShipmentServiceItems(txnAppCtx, shipment)
			if err != nil {
				return err
			}
		}

		verrs, err := txnAppCtx.DB().ValidateAndSave(shipment)
		if verrs != nil && verrs.HasAny() {
			invalidInputError := apperror.NewInvalidInputError(shipment.ID, nil, verrs, "There was an issue with validating the updates")

			return invalidInputError
		}
		if err != nil {
			return err
		}

		return nil
	})

	if transactionError != nil {
		return nil, transactionError
	}

	return shipment, nil
}

func (f *shipmentApprover) findShipment(appCtx appcontext.AppContext, shipmentID uuid.UUID) (*models.MTOShipment, error) {
	shipment, err := FindShipment(appCtx, shipmentID, "MoveTaskOrder", "PickupAddress", "DestinationAddress", "StorageFacility")

	if err != nil {
		return nil, err
	}

	// Due to a bug in pop (https://github.com/gobuffalo/pop/issues/578), we
	// cannot eager load the address as "StorageFacility.Address" because
	// StorageFacility is a pointer.
	if shipment.StorageFacility != nil {
		err = appCtx.DB().Load(shipment.StorageFacility, "Address", "Address.Country")
	}

	if err != nil {
		return nil, apperror.NewQueryError("MTOShipment", err, "")
	}

	if shipment.ShipmentType == models.MTOShipmentTypePPM {
		err = appCtx.DB().Load(shipment, "PPMShipment")
	}

	if err != nil {
		return nil, apperror.NewQueryError("MTOShipment", err, "")
	}

	return shipment, nil
}

func (f *shipmentApprover) setRequiredDeliveryDate(appCtx appcontext.AppContext, shipment *models.MTOShipment) error {
	if shipment.ScheduledPickupDate != nil &&
		shipment.RequiredDeliveryDate == nil &&
		(shipment.PrimeEstimatedWeight != nil || (shipment.ShipmentType == models.MTOShipmentTypeHHGOutOfNTS &&
			shipment.NTSRecordedWeight != nil)) {

		var pickupLocation *models.Address
		var deliveryLocation *models.Address
		var weight int

		switch shipment.ShipmentType {
		case models.MTOShipmentTypeHHGIntoNTS:
			if shipment.StorageFacility == nil {
				return errors.Errorf("StorageFacility is required for %s shipments", models.MTOShipmentTypeHHGIntoNTS)
			}
			pickupLocation = shipment.PickupAddress
			deliveryLocation = &shipment.StorageFacility.Address
			weight = shipment.PrimeEstimatedWeight.Int()
		case models.MTOShipmentTypeHHGOutOfNTS:
			if shipment.StorageFacility == nil {
				return errors.Errorf("StorageFacility is required for %s shipments", models.MTOShipmentTypeHHGOutOfNTS)
			}
			pickupLocation = &shipment.StorageFacility.Address
			deliveryLocation = shipment.DestinationAddress
			weight = shipment.NTSRecordedWeight.Int()
		default:
			pickupLocation = shipment.PickupAddress
			deliveryLocation = shipment.DestinationAddress
			weight = shipment.PrimeEstimatedWeight.Int()
		}
		requiredDeliveryDate, calcErr := CalculateRequiredDeliveryDate(appCtx, f.planner, *pickupLocation, *deliveryLocation, *shipment.ScheduledPickupDate, weight, shipment.MarketCode)
		if calcErr != nil {
			return calcErr
		}

		shipment.RequiredDeliveryDate = requiredDeliveryDate
	}

	return nil
}

func (f *shipmentApprover) createShipmentServiceItems(appCtx appcontext.AppContext, shipment *models.MTOShipment) error {
	reServiceCodes := reServiceCodesForShipment(*shipment)
	serviceItemsToCreate := constructMTOServiceItemModels(shipment.ID, shipment.MoveTaskOrderID, reServiceCodes)
	for _, serviceItem := range serviceItemsToCreate {
		copyOfServiceItem := serviceItem // Make copy to avoid implicit memory aliasing of items from a range statement.
		_, verrs, err := f.siCreator.CreateMTOServiceItem(appCtx, &copyOfServiceItem)

		if verrs != nil && verrs.HasAny() {
			invalidInputError := apperror.NewInvalidInputError(shipment.ID, nil, verrs, "There was an issue creating service items for the shipment")
			return invalidInputError
		}

		if err != nil {
			return err
		}
	}

	return nil
}

// when a TOO approves a shipment, if it was created by PRIME and an estimated weight exists
// add that to the authorized weight
func (f *shipmentApprover) updateAuthorizedWeight(appCtx appcontext.AppContext, shipment *models.MTOShipment) error {
	var move models.Move
	err := appCtx.DB().EagerPreload(
		"MTOShipments",
		"Orders.Entitlement",
	).Find(&move, shipment.MoveTaskOrderID)

	if err != nil {
		return apperror.NewQueryError("Move", err, "unable to find Move")
	}

	var dBAuthorizedWeight int
	if shipment.ShipmentType != models.MTOShipmentTypeHHGOutOfNTS {
		dBAuthorizedWeight = int(*shipment.PrimeEstimatedWeight)
	} else {
		dBAuthorizedWeight = int(*shipment.NTSRecordedWeight)
	}
	if len(move.MTOShipments) != 0 {
		for _, mtoShipment := range move.MTOShipments {
			if mtoShipment.Status == models.MTOShipmentStatusApproved && mtoShipment.ID != shipment.ID {
				if mtoShipment.ShipmentType != models.MTOShipmentTypeHHGOutOfNTS {
					//uses PrimeEstimatedWeight for HHG and NTS shipments
					if mtoShipment.PrimeEstimatedWeight != nil {
						dBAuthorizedWeight += int(*mtoShipment.PrimeEstimatedWeight)
					}
				} else {
					//used NTSRecordedWeight for NTSRShipments
					if mtoShipment.NTSRecordedWeight != nil {
						dBAuthorizedWeight += int(*mtoShipment.NTSRecordedWeight)
					}
				}
			}
		}
	}
	dBAuthorizedWeight = int(math.Round(float64(dBAuthorizedWeight) * 1.10))

	entitlement := move.Orders.Entitlement
	entitlement.DBAuthorizedWeight = &dBAuthorizedWeight
	verrs, err := appCtx.DB().ValidateAndUpdate(entitlement)

	if verrs != nil && verrs.HasAny() {
		invalidInputError := apperror.NewInvalidInputError(shipment.ID, nil, verrs, "There was an issue with validating the updates")
		return invalidInputError
	}
	if err != nil {
		return err
	}

	return nil
}<|MERGE_RESOLUTION|>--- conflicted
+++ resolved
@@ -78,16 +78,6 @@
 		}
 	}
 
-<<<<<<< HEAD
-	// create international shipment service items
-	if (shipment.ShipmentType == models.MTOShipmentTypeHHG || shipment.ShipmentType == models.MTOShipmentTypeUnaccompaniedBaggage) && shipment.MarketCode == models.MarketCodeInternational {
-		err := models.CreateApprovedServiceItemsForShipment(appCtx.DB(), shipment)
-		if err != nil {
-			return shipment, err
-		}
-	}
-=======
->>>>>>> 8c33d68e
 	transactionError := appCtx.NewTransaction(func(txnAppCtx appcontext.AppContext) error {
 		// create international shipment service items before approving
 		// we use a database proc to create the basic auto-approved service items
