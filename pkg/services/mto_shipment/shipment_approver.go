--- conflicted
+++ resolved
@@ -79,23 +79,14 @@
 	}
 
 	transactionError := appCtx.NewTransaction(func(txnAppCtx appcontext.AppContext) error {
-<<<<<<< HEAD
-
-		// If there are existing 're_service_items' for the international shipment then create 'mto_service_items'
-		// These are currently the shipment types we handle but add any additional international shipment types here
-		internationalShipmentTypes := []models.MTOShipmentType{models.MTOShipmentTypeHHG, models.MTOShipmentTypeHHGIntoNTS}
-		if slices.Contains(internationalShipmentTypes, shipment.ShipmentType) && shipment.MarketCode == models.MarketCodeInternational {
-=======
 		// create international shipment service items before approving
 		// we use a database proc to create the basic auto-approved service items
-		if shipment.ShipmentType == models.MTOShipmentTypeHHG && shipment.MarketCode == models.MarketCodeInternational {
->>>>>>> 56c9e0c5
+		internationalShipmentTypes := []models.MTOShipmentType{models.MTOShipmentTypeHHG, models.MTOShipmentTypeHHGIntoNTS, models.MTOShipmentTypeUnaccompaniedBaggage}
+		if slices.Contains(internationalShipmentTypes, shipment.ShipmentType) && shipment.MarketCode == models.MarketCodeInternational {
 			err := models.CreateApprovedServiceItemsForShipment(appCtx.DB(), shipment)
 			if err != nil {
 				return err
 			}
-<<<<<<< HEAD
-=======
 
 			// Update the service item pricing if we have the estimated weight
 			if shipment.PrimeEstimatedWeight != nil {
@@ -141,7 +132,6 @@
 			if err != nil {
 				return err
 			}
->>>>>>> 56c9e0c5
 		}
 
 		verrs, err := txnAppCtx.DB().ValidateAndSave(shipment)
