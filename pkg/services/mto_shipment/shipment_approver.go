package mtoshipment

import (
	"math"
	"slices"

	"github.com/gofrs/uuid"
	"github.com/pkg/errors"

	"github.com/transcom/mymove/pkg/appcontext"
	"github.com/transcom/mymove/pkg/apperror"
	"github.com/transcom/mymove/pkg/etag"
	"github.com/transcom/mymove/pkg/models"
	"github.com/transcom/mymove/pkg/route"
	"github.com/transcom/mymove/pkg/services"
	"github.com/transcom/mymove/pkg/services/query"
)

type shipmentApprover struct {
	router      services.ShipmentRouter
	siCreator   services.MTOServiceItemCreator
	planner     route.Planner
	moveWeights services.MoveWeights
}

// NewShipmentApprover creates a new struct with the service dependencies
func NewShipmentApprover(router services.ShipmentRouter, siCreator services.MTOServiceItemCreator, planner route.Planner, moveWeights services.MoveWeights) services.ShipmentApprover {
	return &shipmentApprover{
		router,
		siCreator,
		planner,
		moveWeights,
	}
}

// ApproveShipment Approves the shipment
func (f *shipmentApprover) ApproveShipment(appCtx appcontext.AppContext, shipmentID uuid.UUID, eTag string) (*models.MTOShipment, error) {
	shipment, err := f.findShipment(appCtx, shipmentID)
	if err != nil {
		return nil, err
	}

	if shipment.UsesExternalVendor {
		return &models.MTOShipment{}, apperror.NewConflictError(shipmentID, "shipmentApprover: shipment uses external vendor, cannot be approved for GHC Prime")
	}

	existingETag := etag.GenerateEtag(shipment.UpdatedAt)
	if existingETag != eTag {
		return &models.MTOShipment{}, apperror.NewPreconditionFailedError(shipmentID, query.StaleIdentifierError{StaleIdentifier: eTag})
	}

	err = f.router.Approve(appCtx, shipment)
	if err != nil {
		return nil, err
	}

	err = f.setRequiredDeliveryDate(appCtx, shipment)
	if err != nil {
		return nil, err
	}

	// if the shipment has an estimated weight at time of approval
	// recalculate the authorized weight to include the newly authorized shipment
	// and check for excess weight
	if shipment.PrimeEstimatedWeight != nil || shipment.NTSRecordedWeight != nil {
		err = f.updateAuthorizedWeight(appCtx, shipment)
		if err != nil {
			return nil, err
		}

		// changes to estimated weight need to run thecheck for excess weight
		_, verrs, err := f.moveWeights.CheckExcessWeight(appCtx, shipment.MoveTaskOrderID, *shipment)
		if verrs != nil && verrs.HasAny() {
			return nil, errors.New(verrs.Error())
		}
		if err != nil {
			return nil, err
		}
	}

	transactionError := appCtx.NewTransaction(func(txnAppCtx appcontext.AppContext) error {
<<<<<<< HEAD

		// If there are existing 're_service_items' for the international shipment then create 'mto_service_items'
		// These are currently the shipment types we handle but add any additional international shipment types here
		internationalShipmentTypes := []models.MTOShipmentType{models.MTOShipmentTypeHHG, models.MTOShipmentTypeHHGIntoNTS}
		if slices.Contains(internationalShipmentTypes, shipment.ShipmentType) && shipment.MarketCode == models.MarketCodeInternational {
=======
		// create international shipment service items before approving
		// we use a database proc to create the basic auto-approved service items
		if shipment.ShipmentType == models.MTOShipmentTypeHHG && shipment.MarketCode == models.MarketCodeInternational {
>>>>>>> 45ab36a2
			err := models.CreateApprovedServiceItemsForShipment(appCtx.DB(), shipment)
			if err != nil {
				return err
			}
<<<<<<< HEAD
=======

			// Update the service item pricing if we have the estimated weight
			if shipment.PrimeEstimatedWeight != nil {
				portZip, portType, err := models.GetPortLocationInfoForShipment(appCtx.DB(), shipment.ID)
				if err != nil {
					return err
				}
				// if we don't have the port data, then we won't worry about pricing
				if portZip != nil && portType != nil {
					var pickupZip string
					var destZip string
					// if the port type is POEFSC this means the shipment is CONUS -> OCONUS (pickup -> port)
					// if the port type is PODFSC this means the shipment is OCONUS -> CONUS (port -> destination)
					if *portType == models.ReServiceCodePOEFSC.String() {
						pickupZip = shipment.PickupAddress.PostalCode
						destZip = *portZip
					} else if *portType == models.ReServiceCodePODFSC.String() {
						pickupZip = *portZip
						destZip = shipment.DestinationAddress.PostalCode
					}
					// we need to get the mileage from DTOD first, the db proc will consume that
					mileage, err := f.planner.ZipTransitDistance(appCtx, pickupZip, destZip, true, true)
					if err != nil {
						return err
					}

					// update the service item pricing if relevant fields have changed
					err = models.UpdateEstimatedPricingForShipmentBasicServiceItems(appCtx.DB(), shipment, mileage)
					if err != nil {
						return err
					}
				}
			}
		} else {
			// after approving shipment, shipment level service items must be created (this is for domestic shipments only)
			err = f.createShipmentServiceItems(txnAppCtx, shipment)
			if err != nil {
				return err
			}
>>>>>>> 45ab36a2
		}

		verrs, err := txnAppCtx.DB().ValidateAndSave(shipment)
		if verrs != nil && verrs.HasAny() {
			invalidInputError := apperror.NewInvalidInputError(shipment.ID, nil, verrs, "There was an issue with validating the updates")

			return invalidInputError
		}
		if err != nil {
			return err
		}

		return nil
	})

	if transactionError != nil {
		return nil, transactionError
	}

	return shipment, nil
}

func (f *shipmentApprover) findShipment(appCtx appcontext.AppContext, shipmentID uuid.UUID) (*models.MTOShipment, error) {
	shipment, err := FindShipment(appCtx, shipmentID, "MoveTaskOrder", "PickupAddress", "DestinationAddress", "StorageFacility")

	if err != nil {
		return nil, err
	}

	// Due to a bug in pop (https://github.com/gobuffalo/pop/issues/578), we
	// cannot eager load the address as "StorageFacility.Address" because
	// StorageFacility is a pointer.
	if shipment.StorageFacility != nil {
		err = appCtx.DB().Load(shipment.StorageFacility, "Address", "Address.Country")
	}

	if err != nil {
		return nil, apperror.NewQueryError("MTOShipment", err, "")
	}

	if shipment.ShipmentType == models.MTOShipmentTypePPM {
		err = appCtx.DB().Load(shipment, "PPMShipment")
	}

	if err != nil {
		return nil, apperror.NewQueryError("MTOShipment", err, "")
	}

	return shipment, nil
}

func (f *shipmentApprover) setRequiredDeliveryDate(appCtx appcontext.AppContext, shipment *models.MTOShipment) error {
	if shipment.ScheduledPickupDate != nil &&
		shipment.RequiredDeliveryDate == nil &&
		(shipment.PrimeEstimatedWeight != nil || (shipment.ShipmentType == models.MTOShipmentTypeHHGOutOfNTSDom &&
			shipment.NTSRecordedWeight != nil)) {

		var pickupLocation *models.Address
		var deliveryLocation *models.Address
		var weight int

		switch shipment.ShipmentType {
		case models.MTOShipmentTypeHHGIntoNTS:
			if shipment.StorageFacility == nil {
				return errors.Errorf("StorageFacility is required for %s shipments", models.MTOShipmentTypeHHGIntoNTS)
			}
			pickupLocation = shipment.PickupAddress
			deliveryLocation = &shipment.StorageFacility.Address
			weight = shipment.PrimeEstimatedWeight.Int()
		case models.MTOShipmentTypeHHGOutOfNTSDom:
			if shipment.StorageFacility == nil {
				return errors.Errorf("StorageFacility is required for %s shipments", models.MTOShipmentTypeHHGOutOfNTSDom)
			}
			pickupLocation = &shipment.StorageFacility.Address
			deliveryLocation = shipment.DestinationAddress
			weight = shipment.NTSRecordedWeight.Int()
		default:
			pickupLocation = shipment.PickupAddress
			deliveryLocation = shipment.DestinationAddress
			weight = shipment.PrimeEstimatedWeight.Int()
		}
		requiredDeliveryDate, calcErr := CalculateRequiredDeliveryDate(appCtx, f.planner, *pickupLocation, *deliveryLocation, *shipment.ScheduledPickupDate, weight, shipment.MarketCode)
		if calcErr != nil {
			return calcErr
		}

		shipment.RequiredDeliveryDate = requiredDeliveryDate
	}

	return nil
}

func (f *shipmentApprover) createShipmentServiceItems(appCtx appcontext.AppContext, shipment *models.MTOShipment) error {
	reServiceCodes := reServiceCodesForShipment(*shipment)
	serviceItemsToCreate := constructMTOServiceItemModels(shipment.ID, shipment.MoveTaskOrderID, reServiceCodes)
	for _, serviceItem := range serviceItemsToCreate {
		copyOfServiceItem := serviceItem // Make copy to avoid implicit memory aliasing of items from a range statement.
		_, verrs, err := f.siCreator.CreateMTOServiceItem(appCtx, &copyOfServiceItem)

		if verrs != nil && verrs.HasAny() {
			invalidInputError := apperror.NewInvalidInputError(shipment.ID, nil, verrs, "There was an issue creating service items for the shipment")
			return invalidInputError
		}

		if err != nil {
			return err
		}
	}

	return nil
}

// when a TOO approves a shipment, if it was created by PRIME and an estimated weight exists
// add that to the authorized weight
func (f *shipmentApprover) updateAuthorizedWeight(appCtx appcontext.AppContext, shipment *models.MTOShipment) error {
	var move models.Move
	err := appCtx.DB().EagerPreload(
		"MTOShipments",
		"Orders.Entitlement",
	).Find(&move, shipment.MoveTaskOrderID)

	if err != nil {
		return apperror.NewQueryError("Move", err, "unable to find Move")
	}

	var dBAuthorizedWeight int
	if shipment.ShipmentType != models.MTOShipmentTypeHHGOutOfNTSDom {
		dBAuthorizedWeight = int(*shipment.PrimeEstimatedWeight)
	} else {
		dBAuthorizedWeight = int(*shipment.NTSRecordedWeight)
	}
	if len(move.MTOShipments) != 0 {
		for _, mtoShipment := range move.MTOShipments {
			if mtoShipment.Status == models.MTOShipmentStatusApproved && mtoShipment.ID != shipment.ID {
				if mtoShipment.ShipmentType != models.MTOShipmentTypeHHGOutOfNTSDom {
					//uses PrimeEstimatedWeight for HHG and NTS shipments
					if mtoShipment.PrimeEstimatedWeight != nil {
						dBAuthorizedWeight += int(*mtoShipment.PrimeEstimatedWeight)
					}
				} else {
					//used NTSRecordedWeight for NTSRShipments
					if mtoShipment.NTSRecordedWeight != nil {
						dBAuthorizedWeight += int(*mtoShipment.NTSRecordedWeight)
					}
				}
			}
		}
	}
	dBAuthorizedWeight = int(math.Round(float64(dBAuthorizedWeight) * 1.10))

	entitlement := move.Orders.Entitlement
	entitlement.DBAuthorizedWeight = &dBAuthorizedWeight
	verrs, err := appCtx.DB().ValidateAndUpdate(entitlement)

	if verrs != nil && verrs.HasAny() {
		invalidInputError := apperror.NewInvalidInputError(shipment.ID, nil, verrs, "There was an issue with validating the updates")
		return invalidInputError
	}
	if err != nil {
		return err
	}

	return nil
}<|MERGE_RESOLUTION|>--- conflicted
+++ resolved
@@ -2,7 +2,6 @@
 
 import (
 	"math"
-	"slices"
 
 	"github.com/gofrs/uuid"
 	"github.com/pkg/errors"
@@ -79,23 +78,13 @@
 	}
 
 	transactionError := appCtx.NewTransaction(func(txnAppCtx appcontext.AppContext) error {
-<<<<<<< HEAD
-
-		// If there are existing 're_service_items' for the international shipment then create 'mto_service_items'
-		// These are currently the shipment types we handle but add any additional international shipment types here
-		internationalShipmentTypes := []models.MTOShipmentType{models.MTOShipmentTypeHHG, models.MTOShipmentTypeHHGIntoNTS}
-		if slices.Contains(internationalShipmentTypes, shipment.ShipmentType) && shipment.MarketCode == models.MarketCodeInternational {
-=======
 		// create international shipment service items before approving
 		// we use a database proc to create the basic auto-approved service items
 		if shipment.ShipmentType == models.MTOShipmentTypeHHG && shipment.MarketCode == models.MarketCodeInternational {
->>>>>>> 45ab36a2
 			err := models.CreateApprovedServiceItemsForShipment(appCtx.DB(), shipment)
 			if err != nil {
 				return err
 			}
-<<<<<<< HEAD
-=======
 
 			// Update the service item pricing if we have the estimated weight
 			if shipment.PrimeEstimatedWeight != nil {
@@ -135,7 +124,6 @@
 			if err != nil {
 				return err
 			}
->>>>>>> 45ab36a2
 		}
 
 		verrs, err := txnAppCtx.DB().ValidateAndSave(shipment)
