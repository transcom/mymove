package mtoshipment

import (
	"math"

	"github.com/gofrs/uuid"
	"github.com/pkg/errors"

	"github.com/transcom/mymove/pkg/appcontext"
	"github.com/transcom/mymove/pkg/apperror"
	"github.com/transcom/mymove/pkg/etag"
	"github.com/transcom/mymove/pkg/models"
	"github.com/transcom/mymove/pkg/route"
	"github.com/transcom/mymove/pkg/services"
	"github.com/transcom/mymove/pkg/services/query"
)

type shipmentApprover struct {
	router      services.ShipmentRouter
	siCreator   services.MTOServiceItemCreator
	planner     route.Planner
	moveWeights services.MoveWeights
}

// NewShipmentApprover creates a new struct with the service dependencies
func NewShipmentApprover(router services.ShipmentRouter, siCreator services.MTOServiceItemCreator, planner route.Planner, moveWeights services.MoveWeights) services.ShipmentApprover {
	return &shipmentApprover{
		router,
		siCreator,
		planner,
		moveWeights,
	}
}

// ApproveShipment Approves the shipment
func (f *shipmentApprover) ApproveShipment(appCtx appcontext.AppContext, shipmentID uuid.UUID, eTag string) (*models.MTOShipment, error) {
	shipment, err := f.findShipment(appCtx, shipmentID)
	if err != nil {
		return nil, err
	}

	if shipment.UsesExternalVendor {
		return &models.MTOShipment{}, apperror.NewConflictError(shipmentID, "shipmentApprover: shipment uses external vendor, cannot be approved for GHC Prime")
	}

	existingETag := etag.GenerateEtag(shipment.UpdatedAt)
	if existingETag != eTag {
		return &models.MTOShipment{}, apperror.NewPreconditionFailedError(shipmentID, query.StaleIdentifierError{StaleIdentifier: eTag})
	}

	err = f.router.Approve(appCtx, shipment)
	if err != nil {
		return nil, err
	}

	err = f.setRequiredDeliveryDate(appCtx, shipment)
	if err != nil {
		return nil, err
	}

	// if the shipment has an estimated weight at time of approval
	// recalculate the authorized weight to include the newly authorized shipment
	// and check for excess weight
	if shipment.PrimeEstimatedWeight != nil || shipment.NTSRecordedWeight != nil {
		err = f.updateAuthorizedWeight(appCtx, shipment)
		if err != nil {
			return nil, err
		}

		// changes to estimated weight need to run thecheck for excess weight
		_, verrs, err := f.moveWeights.CheckExcessWeight(appCtx, shipment.MoveTaskOrderID, *shipment)
		if verrs != nil && verrs.HasAny() {
			return nil, errors.New(verrs.Error())
		}
		if err != nil {
			return nil, err
		}
	}

<<<<<<< HEAD
=======
	// create international shipment service items
	if (shipment.ShipmentType == models.MTOShipmentTypeHHG || shipment.ShipmentType == models.MTOShipmentTypeUnaccompaniedBaggage) && shipment.MarketCode == models.MarketCodeInternational {
		err := models.CreateApprovedServiceItemsForShipment(appCtx.DB(), shipment)
		if err != nil {
			return shipment, err
		}
	}
>>>>>>> 7fd6366f
	transactionError := appCtx.NewTransaction(func(txnAppCtx appcontext.AppContext) error {
		// create international shipment service items before approving
		// we use a database proc to create the basic auto-approved service items
		if shipment.ShipmentType == models.MTOShipmentTypeHHG && shipment.MarketCode == models.MarketCodeInternational {
			err := models.CreateApprovedServiceItemsForShipment(appCtx.DB(), shipment)
			if err != nil {
				return err
			}

			// Update the service item pricing if we have the estimated weight
			if shipment.PrimeEstimatedWeight != nil {
				portZip, portType, err := models.GetPortLocationInfoForShipment(appCtx.DB(), shipment.ID)
				if err != nil {
					return err
				}
				// if we don't have the port data, then we won't worry about pricing
				if portZip != nil && portType != nil {
					var pickupZip string
					var destZip string
					// if the port type is POEFSC this means the shipment is CONUS -> OCONUS (pickup -> port)
					// if the port type is PODFSC this means the shipment is OCONUS -> CONUS (port -> destination)
					if *portType == models.ReServiceCodePOEFSC.String() {
						pickupZip = shipment.PickupAddress.PostalCode
						destZip = *portZip
					} else if *portType == models.ReServiceCodePODFSC.String() {
						pickupZip = *portZip
						destZip = shipment.DestinationAddress.PostalCode
					}
					// we need to get the mileage from DTOD first, the db proc will consume that
					mileage, err := f.planner.ZipTransitDistance(appCtx, pickupZip, destZip, true, true)
					if err != nil {
						return err
					}

					// update the service item pricing if relevant fields have changed
					err = models.UpdateEstimatedPricingForShipmentBasicServiceItems(appCtx.DB(), shipment, mileage)
					if err != nil {
						return err
					}
				}
			}
		} else {
			// after approving shipment, shipment level service items must be created (this is for domestic shipments only)
			err = f.createShipmentServiceItems(txnAppCtx, shipment)
			if err != nil {
				return err
			}
		}

		verrs, err := txnAppCtx.DB().ValidateAndSave(shipment)
		if verrs != nil && verrs.HasAny() {
			invalidInputError := apperror.NewInvalidInputError(shipment.ID, nil, verrs, "There was an issue with validating the updates")

			return invalidInputError
		}
		if err != nil {
			return err
		}

		return nil
	})

	if transactionError != nil {
		return nil, transactionError
	}

	return shipment, nil
}

func (f *shipmentApprover) findShipment(appCtx appcontext.AppContext, shipmentID uuid.UUID) (*models.MTOShipment, error) {
	shipment, err := FindShipment(appCtx, shipmentID, "MoveTaskOrder", "PickupAddress", "DestinationAddress", "StorageFacility")

	if err != nil {
		return nil, err
	}

	// Due to a bug in pop (https://github.com/gobuffalo/pop/issues/578), we
	// cannot eager load the address as "StorageFacility.Address" because
	// StorageFacility is a pointer.
	if shipment.StorageFacility != nil {
		err = appCtx.DB().Load(shipment.StorageFacility, "Address", "Address.Country")
	}

	if err != nil {
		return nil, apperror.NewQueryError("MTOShipment", err, "")
	}

	if shipment.ShipmentType == models.MTOShipmentTypePPM {
		err = appCtx.DB().Load(shipment, "PPMShipment")
	}

	if err != nil {
		return nil, apperror.NewQueryError("MTOShipment", err, "")
	}

	return shipment, nil
}

func (f *shipmentApprover) setRequiredDeliveryDate(appCtx appcontext.AppContext, shipment *models.MTOShipment) error {
	if shipment.ScheduledPickupDate != nil &&
		shipment.RequiredDeliveryDate == nil &&
		(shipment.PrimeEstimatedWeight != nil || (shipment.ShipmentType == models.MTOShipmentTypeHHGOutOfNTSDom &&
			shipment.NTSRecordedWeight != nil)) {

		var pickupLocation *models.Address
		var deliveryLocation *models.Address
		var weight int

		switch shipment.ShipmentType {
		case models.MTOShipmentTypeHHGIntoNTS:
			if shipment.StorageFacility == nil {
				return errors.Errorf("StorageFacility is required for %s shipments", models.MTOShipmentTypeHHGIntoNTS)
			}
			pickupLocation = shipment.PickupAddress
			deliveryLocation = &shipment.StorageFacility.Address
			weight = shipment.PrimeEstimatedWeight.Int()
		case models.MTOShipmentTypeHHGOutOfNTSDom:
			if shipment.StorageFacility == nil {
				return errors.Errorf("StorageFacility is required for %s shipments", models.MTOShipmentTypeHHGOutOfNTSDom)
			}
			pickupLocation = &shipment.StorageFacility.Address
			deliveryLocation = shipment.DestinationAddress
			weight = shipment.NTSRecordedWeight.Int()
		default:
			pickupLocation = shipment.PickupAddress
			deliveryLocation = shipment.DestinationAddress
			weight = shipment.PrimeEstimatedWeight.Int()
		}
		requiredDeliveryDate, calcErr := CalculateRequiredDeliveryDate(appCtx, f.planner, *pickupLocation, *deliveryLocation, *shipment.ScheduledPickupDate, weight, shipment.MarketCode)
		if calcErr != nil {
			return calcErr
		}

		shipment.RequiredDeliveryDate = requiredDeliveryDate
	}

	return nil
}

func (f *shipmentApprover) createShipmentServiceItems(appCtx appcontext.AppContext, shipment *models.MTOShipment) error {
	reServiceCodes := reServiceCodesForShipment(appCtx, *shipment)
	serviceItemsToCreate := constructMTOServiceItemModels(shipment.ID, shipment.MoveTaskOrderID, reServiceCodes)
	for _, serviceItem := range serviceItemsToCreate {
		copyOfServiceItem := serviceItem // Make copy to avoid implicit memory aliasing of items from a range statement.
		_, verrs, err := f.siCreator.CreateMTOServiceItem(appCtx, &copyOfServiceItem)

		if verrs != nil && verrs.HasAny() {
			invalidInputError := apperror.NewInvalidInputError(shipment.ID, nil, verrs, "There was an issue creating service items for the shipment")
			return invalidInputError
		}

		if err != nil {
			return err
		}
	}

	return nil
}

// when a TOO approves a shipment, if it was created by PRIME and an estimated weight exists
// add that to the authorized weight
func (f *shipmentApprover) updateAuthorizedWeight(appCtx appcontext.AppContext, shipment *models.MTOShipment) error {
	var move models.Move
	err := appCtx.DB().EagerPreload(
		"MTOShipments",
		"Orders.Entitlement",
	).Find(&move, shipment.MoveTaskOrderID)

	if err != nil {
		return apperror.NewQueryError("Move", err, "unable to find Move")
	}

	var dBAuthorizedWeight int
	if shipment.ShipmentType != models.MTOShipmentTypeHHGOutOfNTSDom {
		dBAuthorizedWeight = int(*shipment.PrimeEstimatedWeight)
	} else {
		dBAuthorizedWeight = int(*shipment.NTSRecordedWeight)
	}
	if len(move.MTOShipments) != 0 {
		for _, mtoShipment := range move.MTOShipments {
			if mtoShipment.Status == models.MTOShipmentStatusApproved && mtoShipment.ID != shipment.ID {
				if mtoShipment.ShipmentType != models.MTOShipmentTypeHHGOutOfNTSDom {
					//uses PrimeEstimatedWeight for HHG and NTS shipments
					if mtoShipment.PrimeEstimatedWeight != nil {
						dBAuthorizedWeight += int(*mtoShipment.PrimeEstimatedWeight)
					}
				} else {
					//used NTSRecordedWeight for NTSRShipments
					if mtoShipment.NTSRecordedWeight != nil {
						dBAuthorizedWeight += int(*mtoShipment.NTSRecordedWeight)
					}
				}
			}
		}
	}
	dBAuthorizedWeight = int(math.Round(float64(dBAuthorizedWeight) * 1.10))

	entitlement := move.Orders.Entitlement
	entitlement.DBAuthorizedWeight = &dBAuthorizedWeight
	verrs, err := appCtx.DB().ValidateAndUpdate(entitlement)

	if verrs != nil && verrs.HasAny() {
		invalidInputError := apperror.NewInvalidInputError(shipment.ID, nil, verrs, "There was an issue with validating the updates")
		return invalidInputError
	}
	if err != nil {
		return err
	}

	return nil
}<|MERGE_RESOLUTION|>--- conflicted
+++ resolved
@@ -77,20 +77,10 @@
 		}
 	}
 
-<<<<<<< HEAD
-=======
-	// create international shipment service items
-	if (shipment.ShipmentType == models.MTOShipmentTypeHHG || shipment.ShipmentType == models.MTOShipmentTypeUnaccompaniedBaggage) && shipment.MarketCode == models.MarketCodeInternational {
-		err := models.CreateApprovedServiceItemsForShipment(appCtx.DB(), shipment)
-		if err != nil {
-			return shipment, err
-		}
-	}
->>>>>>> 7fd6366f
 	transactionError := appCtx.NewTransaction(func(txnAppCtx appcontext.AppContext) error {
 		// create international shipment service items before approving
 		// we use a database proc to create the basic auto-approved service items
-		if shipment.ShipmentType == models.MTOShipmentTypeHHG && shipment.MarketCode == models.MarketCodeInternational {
+		if (shipment.ShipmentType == models.MTOShipmentTypeHHG || shipment.ShipmentType == models.MTOShipmentTypeUnaccompaniedBaggage) && shipment.MarketCode == models.MarketCodeInternational {
 			err := models.CreateApprovedServiceItemsForShipment(appCtx.DB(), shipment)
 			if err != nil {
 				return err
@@ -227,7 +217,7 @@
 }
 
 func (f *shipmentApprover) createShipmentServiceItems(appCtx appcontext.AppContext, shipment *models.MTOShipment) error {
-	reServiceCodes := reServiceCodesForShipment(appCtx, *shipment)
+	reServiceCodes := reServiceCodesForShipment(*shipment)
 	serviceItemsToCreate := constructMTOServiceItemModels(shipment.ID, shipment.MoveTaskOrderID, reServiceCodes)
 	for _, serviceItem := range serviceItemsToCreate {
 		copyOfServiceItem := serviceItem // Make copy to avoid implicit memory aliasing of items from a range statement.
