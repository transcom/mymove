--- conflicted
+++ resolved
@@ -80,11 +80,7 @@
 	transactionError := appCtx.NewTransaction(func(txnAppCtx appcontext.AppContext) error {
 		// create international shipment service items before approving
 		// we use a database proc to create the basic auto-approved service items
-<<<<<<< HEAD
-		if shipment.ShipmentType == models.MTOShipmentTypeHHG && shipment.MarketCode == models.MarketCodeInternational {
-=======
 		if (shipment.ShipmentType == models.MTOShipmentTypeHHG || shipment.ShipmentType == models.MTOShipmentTypeUnaccompaniedBaggage) && shipment.MarketCode == models.MarketCodeInternational {
->>>>>>> 7f0b037e
 			err := models.CreateApprovedServiceItemsForShipment(appCtx.DB(), shipment)
 			if err != nil {
 				return err
@@ -116,9 +112,6 @@
 					}
 
 					// update the service item pricing if relevant fields have changed
-<<<<<<< HEAD
-					err = models.UpdateEstimatedPricingForShipmentBasicServiceItems(appCtx.DB(), shipment, mileage)
-=======
 					err = models.UpdateEstimatedPricingForShipmentBasicServiceItems(appCtx.DB(), shipment, &mileage)
 					if err != nil {
 						return err
@@ -126,7 +119,6 @@
 				} else {
 					// if we don't have the port data, that's okay - we can update the other service items except for PODFSC/POEFSC
 					err = models.UpdateEstimatedPricingForShipmentBasicServiceItems(appCtx.DB(), shipment, nil)
->>>>>>> 7f0b037e
 					if err != nil {
 						return err
 					}
