--- conflicted
+++ resolved
@@ -60,17 +60,12 @@
 
 	// if the shipment has an estimated weight at time of approval
 	// recalculate the authorized weight to include the newly authorized shipment
-<<<<<<< HEAD
-=======
 	// and check for excess weight
->>>>>>> b38cd410
 	if shipment.PrimeEstimatedWeight != nil {
 		err = f.updateAuthorizedWeight(appCtx, shipment)
 		if err != nil {
 			return nil, err
 		}
-<<<<<<< HEAD
-=======
 
 		_, verrs, err := f.moveWeights.CheckExcessWeight(appCtx, shipment.MoveTaskOrderID, *shipment)
 		if verrs != nil && verrs.HasAny() {
@@ -79,7 +74,6 @@
 		if err != nil {
 			return nil, err
 		}
->>>>>>> b38cd410
 	}
 
 	transactionError := appCtx.NewTransaction(func(txnAppCtx appcontext.AppContext) error {
