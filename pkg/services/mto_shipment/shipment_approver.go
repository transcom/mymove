package mtoshipment

import (
	"math"

	"github.com/gofrs/uuid"
	"github.com/pkg/errors"

	"github.com/transcom/mymove/pkg/appcontext"
	"github.com/transcom/mymove/pkg/apperror"
	"github.com/transcom/mymove/pkg/etag"
	"github.com/transcom/mymove/pkg/models"
	"github.com/transcom/mymove/pkg/route"
	"github.com/transcom/mymove/pkg/services"
	"github.com/transcom/mymove/pkg/services/query"
)

type shipmentApprover struct {
	router      services.ShipmentRouter
	siCreator   services.MTOServiceItemCreator
	planner     route.Planner
	moveWeights services.MoveWeights
}

// NewShipmentApprover creates a new struct with the service dependencies
func NewShipmentApprover(router services.ShipmentRouter, siCreator services.MTOServiceItemCreator, planner route.Planner, moveWeights services.MoveWeights) services.ShipmentApprover {
	return &shipmentApprover{
		router,
		siCreator,
		planner,
		moveWeights,
	}
}

// ApproveShipment Approves the shipment
func (f *shipmentApprover) ApproveShipment(appCtx appcontext.AppContext, shipmentID uuid.UUID, eTag string) (*models.MTOShipment, error) {
	shipment, err := f.findShipment(appCtx, shipmentID)
	if err != nil {
		return nil, err
	}

	if shipment.UsesExternalVendor {
		return &models.MTOShipment{}, apperror.NewConflictError(shipmentID, "shipmentApprover: shipment uses external vendor, cannot be approved for GHC Prime")
	}

	existingETag := etag.GenerateEtag(shipment.UpdatedAt)
	if existingETag != eTag {
		return &models.MTOShipment{}, apperror.NewPreconditionFailedError(shipmentID, query.StaleIdentifierError{StaleIdentifier: eTag})
	}

	err = f.router.Approve(appCtx, shipment)
	if err != nil {
		return nil, err
	}

	err = f.setRequiredDeliveryDate(appCtx, shipment)
	if err != nil {
		return nil, err
	}

	// if the shipment has an estimated weight at time of approval
	// recalculate the authorized weight to include the newly authorized shipment
	// and check for excess weight
<<<<<<< HEAD
	if shipment.PrimeEstimatedWeight != nil {
=======
	if shipment.PrimeEstimatedWeight != nil || shipment.NTSRecordedWeight != nil {
>>>>>>> da55281b
		err = f.updateAuthorizedWeight(appCtx, shipment)
		if err != nil {
			return nil, err
		}

		// changes to estimated weight need to run thecheck for excess weight
		_, verrs, err := f.moveWeights.CheckExcessWeight(appCtx, shipment.MoveTaskOrderID, *shipment)
		if verrs != nil && verrs.HasAny() {
			return nil, errors.New(verrs.Error())
		}
		if err != nil {
			return nil, err
		}
	}

	transactionError := appCtx.NewTransaction(func(txnAppCtx appcontext.AppContext) error {
		verrs, err := txnAppCtx.DB().ValidateAndSave(shipment)
		if verrs != nil && verrs.HasAny() {
			invalidInputError := apperror.NewInvalidInputError(shipment.ID, nil, verrs, "There was an issue with validating the updates")

			return invalidInputError
		}
		if err != nil {
			return err
		}

		// after approving shipment, shipment level service items must be created
		err = f.createShipmentServiceItems(txnAppCtx, shipment)
		if err != nil {
			return err
		}
		return nil
	})

	if transactionError != nil {
		return nil, transactionError
	}

	return shipment, nil
}

func (f *shipmentApprover) findShipment(appCtx appcontext.AppContext, shipmentID uuid.UUID) (*models.MTOShipment, error) {
	shipment, err := FindShipment(appCtx, shipmentID, "MoveTaskOrder", "PickupAddress", "DestinationAddress", "StorageFacility")

	if err != nil {
		return nil, err
	}

	// Due to a bug in pop (https://github.com/gobuffalo/pop/issues/578), we
	// cannot eager load the address as "StorageFacility.Address" because
	// StorageFacility is a pointer.
	if shipment.StorageFacility != nil {
		err = appCtx.DB().Load(shipment.StorageFacility, "Address")
	}

	if err != nil {
		return nil, apperror.NewQueryError("MTOShipment", err, "")
	}

	if shipment.ShipmentType == models.MTOShipmentTypePPM {
		err = appCtx.DB().Load(shipment, "PPMShipment")
	}

	if err != nil {
		return nil, apperror.NewQueryError("MTOShipment", err, "")
	}

	return shipment, nil
}

func (f *shipmentApprover) setRequiredDeliveryDate(appCtx appcontext.AppContext, shipment *models.MTOShipment) error {
	if shipment.ScheduledPickupDate != nil &&
		shipment.RequiredDeliveryDate == nil &&
		(shipment.PrimeEstimatedWeight != nil || (shipment.ShipmentType == models.MTOShipmentTypeHHGOutOfNTSDom &&
			shipment.NTSRecordedWeight != nil)) {

		var pickupLocation *models.Address
		var deliveryLocation *models.Address
		var weight int

		switch shipment.ShipmentType {
		case models.MTOShipmentTypeHHGIntoNTSDom:
			if shipment.StorageFacility == nil {
				return errors.Errorf("StorageFacility is required for %s shipments", models.MTOShipmentTypeHHGIntoNTSDom)
			}
			pickupLocation = shipment.PickupAddress
			deliveryLocation = &shipment.StorageFacility.Address
			weight = shipment.PrimeEstimatedWeight.Int()
		case models.MTOShipmentTypeHHGOutOfNTSDom:
			if shipment.StorageFacility == nil {
				return errors.Errorf("StorageFacility is required for %s shipments", models.MTOShipmentTypeHHGOutOfNTSDom)
			}
			pickupLocation = &shipment.StorageFacility.Address
			deliveryLocation = shipment.DestinationAddress
			weight = shipment.NTSRecordedWeight.Int()
		default:
			pickupLocation = shipment.PickupAddress
			deliveryLocation = shipment.DestinationAddress
			weight = shipment.PrimeEstimatedWeight.Int()
		}
		requiredDeliveryDate, calcErr := CalculateRequiredDeliveryDate(appCtx, f.planner, *pickupLocation, *deliveryLocation, *shipment.ScheduledPickupDate, weight)
		if calcErr != nil {
			return calcErr
		}

		shipment.RequiredDeliveryDate = requiredDeliveryDate
	}

	return nil
}

func (f *shipmentApprover) createShipmentServiceItems(appCtx appcontext.AppContext, shipment *models.MTOShipment) error {
	reServiceCodes := reServiceCodesForShipment(*shipment)
	serviceItemsToCreate := constructMTOServiceItemModels(shipment.ID, shipment.MoveTaskOrderID, reServiceCodes)
	for _, serviceItem := range serviceItemsToCreate {
		copyOfServiceItem := serviceItem // Make copy to avoid implicit memory aliasing of items from a range statement.
		_, verrs, err := f.siCreator.CreateMTOServiceItem(appCtx, &copyOfServiceItem)

		if verrs != nil && verrs.HasAny() {
			invalidInputError := apperror.NewInvalidInputError(shipment.ID, nil, verrs, "There was an issue creating service items for the shipment")
			return invalidInputError
		}

		if err != nil {
			return err
		}
	}

	return nil
}

// when a TOO approves a shipment, if it was created by PRIME and an estimated weight exists
// add that to the authorized weight
func (f *shipmentApprover) updateAuthorizedWeight(appCtx appcontext.AppContext, shipment *models.MTOShipment) error {
	var move models.Move
	err := appCtx.DB().EagerPreload(
		"MTOShipments",
		"Orders.Entitlement",
	).Find(&move, shipment.MoveTaskOrderID)

	if err != nil {
		return apperror.NewQueryError("Move", err, "unable to find Move")
	}

	var dBAuthorizedWeight int
	if shipment.ShipmentType != models.MTOShipmentTypeHHGOutOfNTSDom {
		dBAuthorizedWeight = int(*shipment.PrimeEstimatedWeight)
	} else {
		dBAuthorizedWeight = int(*shipment.NTSRecordedWeight)
	}
	if len(move.MTOShipments) != 0 {
		for _, mtoShipment := range move.MTOShipments {
			if mtoShipment.Status == models.MTOShipmentStatusApproved && mtoShipment.ID != shipment.ID {
				if mtoShipment.ShipmentType != models.MTOShipmentTypeHHGOutOfNTSDom {
					//uses PrimeEstimatedWeight for HHG and NTS shipments
					if mtoShipment.PrimeEstimatedWeight != nil {
						dBAuthorizedWeight += int(*mtoShipment.PrimeEstimatedWeight)
					}
				} else {
					//used NTSRecordedWeight for NTSRShipments
					if mtoShipment.NTSRecordedWeight != nil {
						dBAuthorizedWeight += int(*mtoShipment.NTSRecordedWeight)
					}
				}
			}
		}
	}
	dBAuthorizedWeight = int(math.Round(float64(dBAuthorizedWeight) * 1.10))

	entitlement := move.Orders.Entitlement
	entitlement.DBAuthorizedWeight = &dBAuthorizedWeight
	verrs, err := appCtx.DB().ValidateAndUpdate(entitlement)

	if verrs != nil && verrs.HasAny() {
		invalidInputError := apperror.NewInvalidInputError(shipment.ID, nil, verrs, "There was an issue with validating the updates")
		return invalidInputError
	}
	if err != nil {
		return err
	}

	return nil
}<|MERGE_RESOLUTION|>--- conflicted
+++ resolved
@@ -61,11 +61,7 @@
 	// if the shipment has an estimated weight at time of approval
 	// recalculate the authorized weight to include the newly authorized shipment
 	// and check for excess weight
-<<<<<<< HEAD
-	if shipment.PrimeEstimatedWeight != nil {
-=======
 	if shipment.PrimeEstimatedWeight != nil || shipment.NTSRecordedWeight != nil {
->>>>>>> da55281b
 		err = f.updateAuthorizedWeight(appCtx, shipment)
 		if err != nil {
 			return nil, err
