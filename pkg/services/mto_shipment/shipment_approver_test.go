--- conflicted
+++ resolved
@@ -1055,13 +1055,6 @@
 		err2 := suite.AppContextForTest().DB().EagerPreload("ReService").Where("mto_shipment_id = ?", internationalShipment.ID).Order("created_at asc").All(&serviceItems)
 		suite.NoError(err2)
 
-<<<<<<< HEAD
-		expectedReserviceCodes := []models.ReServiceCode{
-			models.ReServiceCodeUBP,
-			models.ReServiceCodeIUBPK,
-			models.ReServiceCodeIUBUPK,
-			models.ReServiceCodePOEFSC,
-=======
 		expectedReServiceCodes := []models.ReServiceCode{
 			models.ReServiceCodeUBP,
 			models.ReServiceCodePOEFSC,
@@ -1073,19 +1066,14 @@
 			"International POE Fuel Surcharge",
 			"International UB pack",
 			"International UB unpack",
->>>>>>> ccdf4099
 		}
 
 		suite.Equal(4, len(serviceItems))
 		for i := 0; i < len(serviceItems); i++ {
 			actualReServiceCode := serviceItems[i].ReService.Code
-<<<<<<< HEAD
-			suite.True(slices.Contains(expectedReserviceCodes, actualReServiceCode), "Contains unexpected: "+actualReServiceCode.String())
-=======
 			actualReServiceName := serviceItems[i].ReService.Name
 			suite.True(slices.Contains(expectedReServiceCodes, actualReServiceCode), "Contains unexpected code: "+actualReServiceCode.String())
 			suite.True(slices.Contains(expectedReServiceNames, actualReServiceName), "Contains unexpected name: "+actualReServiceName)
->>>>>>> ccdf4099
 		}
 	})
 
@@ -1135,13 +1123,6 @@
 		err2 := suite.AppContextForTest().DB().EagerPreload("ReService").Where("mto_shipment_id = ?", internationalShipment.ID).Order("created_at asc").All(&serviceItems)
 		suite.NoError(err2)
 
-<<<<<<< HEAD
-		expectedReserviceCodes := []models.ReServiceCode{
-			models.ReServiceCodeUBP,
-			models.ReServiceCodeIUBPK,
-			models.ReServiceCodeIUBUPK,
-			models.ReServiceCodePODFSC,
-=======
 		expectedReServiceCodes := []models.ReServiceCode{
 			models.ReServiceCodeUBP,
 			models.ReServiceCodePODFSC,
@@ -1153,19 +1134,14 @@
 			"International POD Fuel Surcharge",
 			"International UB pack",
 			"International UB unpack",
->>>>>>> ccdf4099
 		}
 
 		suite.Equal(4, len(serviceItems))
 		for i := 0; i < len(serviceItems); i++ {
 			actualReServiceCode := serviceItems[i].ReService.Code
-<<<<<<< HEAD
-			suite.True(slices.Contains(expectedReserviceCodes, actualReServiceCode), "Contains unexpected: "+actualReServiceCode.String())
-=======
 			actualReServiceName := serviceItems[i].ReService.Name
 			suite.True(slices.Contains(expectedReServiceCodes, actualReServiceCode), "Contains unexpected code: "+actualReServiceCode.String())
 			suite.True(slices.Contains(expectedReServiceNames, actualReServiceName), "Contains unexpected name: "+actualReServiceName)
->>>>>>> ccdf4099
 		}
 	})
 
@@ -1215,34 +1191,23 @@
 		err2 := suite.AppContextForTest().DB().EagerPreload("ReService").Where("mto_shipment_id = ?", internationalShipment.ID).Order("created_at asc").All(&serviceItems)
 		suite.NoError(err2)
 
-<<<<<<< HEAD
-		expectedReserviceCodes := []models.ReServiceCode{
-=======
 		expectedReServiceCodes := []models.ReServiceCode{
->>>>>>> ccdf4099
 			models.ReServiceCodeUBP,
 			models.ReServiceCodeIUBPK,
 			models.ReServiceCodeIUBUPK,
 		}
-<<<<<<< HEAD
-=======
 		expectedReServiceNames := []string{
 			"International UB price",
 			"International UB pack",
 			"International UB unpack",
 		}
->>>>>>> ccdf4099
 
 		suite.Equal(3, len(serviceItems))
 		for i := 0; i < len(serviceItems); i++ {
 			actualReServiceCode := serviceItems[i].ReService.Code
-<<<<<<< HEAD
-			suite.True(slices.Contains(expectedReserviceCodes, actualReServiceCode), "Contains unexpected: "+actualReServiceCode.String())
-=======
 			actualReServiceName := serviceItems[i].ReService.Name
 			suite.True(slices.Contains(expectedReServiceCodes, actualReServiceCode), "Contains unexpected code: "+actualReServiceCode.String())
 			suite.True(slices.Contains(expectedReServiceNames, actualReServiceName), "Contains unexpected name: "+actualReServiceName)
->>>>>>> ccdf4099
 		}
 	})
 
