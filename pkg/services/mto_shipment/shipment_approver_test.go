--- conflicted
+++ resolved
@@ -586,8 +586,6 @@
 		estimatedWeight110 := int(math.Round(float64(*shipment.PrimeEstimatedWeight) * 1.10))
 		suite.Equal(estimatedWeight110, *shipment.MoveTaskOrder.Orders.Entitlement.AuthorizedWeight())
 	})
-<<<<<<< HEAD
-=======
 	suite.Run("Approval of a shipment that exceeds excess weight will flag for excess weight", func() {
 		subtestData := suite.createApproveShipmentSubtestData()
 		appCtx := subtestData.appCtx
@@ -624,5 +622,4 @@
 
 		suite.NotNil(shipment.MoveTaskOrder.ExcessWeightQualifiedAt)
 	})
->>>>>>> b38cd410
 }