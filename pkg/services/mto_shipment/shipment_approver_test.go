--- conflicted
+++ resolved
@@ -14,6 +14,7 @@
 	"github.com/transcom/mymove/pkg/etag"
 	"github.com/transcom/mymove/pkg/factory"
 	"github.com/transcom/mymove/pkg/models"
+	"github.com/transcom/mymove/pkg/route"
 	"github.com/transcom/mymove/pkg/route/mocks"
 	"github.com/transcom/mymove/pkg/services"
 	"github.com/transcom/mymove/pkg/services/ghcrateengine"
@@ -191,13 +192,8 @@
 }
 
 func (suite *MTOShipmentServiceSuite) TestApproveShipment() {
-<<<<<<< HEAD
-	suite.Run("Given international mtoShipment is approved successfully pre-approved mtoServiceItems are created HHG", func() {
-		internationalShipment := factory.BuildMTOShipment(suite.AppContextForTest().DB(), []factory.Customization{
-=======
 	suite.Run("If the international mtoShipment is approved successfully it should create pre approved mtoServiceItems and should NOT update pricing without port data", func() {
 		move := factory.BuildAvailableToPrimeMove(suite.DB(), []factory.Customization{
->>>>>>> 56c9e0c5
 			{
 				Model: models.Move{
 					Status: models.MoveStatusAPPROVED,
@@ -239,17 +235,12 @@
 		internationalShipment := factory.BuildMTOShipment(suite.DB(), []factory.Customization{
 			{
 				Model: models.MTOShipment{
-<<<<<<< HEAD
-					MarketCode: models.MarketCodeInternational,
-					Status:     models.MTOShipmentStatusSubmitted,
-=======
 					Status:               models.MTOShipmentStatusSubmitted,
 					MarketCode:           models.MarketCodeInternational,
 					PrimeEstimatedWeight: models.PoundPointer(unit.Pound(4000)),
 					PickupAddressID:      &pickupAddress.ID,
 					DestinationAddressID: &destinationAddress.ID,
 					RequestedPickupDate:  &pickupDate,
->>>>>>> 56c9e0c5
 				},
 			},
 			{
@@ -303,13 +294,12 @@
 		suite.NoError(err2)
 
 		expectedReserviceCodes := []models.ReServiceCode{
-			models.ReServiceCodePOEFSC,
 			models.ReServiceCodeISLH,
-			models.ReServiceCodeIHPK,
-			models.ReServiceCodeIHUPK,
-		}
-
-		suite.Equal(4, len(serviceItems))
+			models.ReServiceCodePODFSC,
+			models.ReServiceCodeINPK,
+		}
+
+		suite.Equal(len(expectedReserviceCodes), len(serviceItems))
 		for i := 0; i < len(serviceItems); i++ {
 			actualReServiceCode := serviceItems[i].ReService.Code
 			suite.True(slices.Contains(expectedReserviceCodes, actualReServiceCode))
