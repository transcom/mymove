--- conflicted
+++ resolved
@@ -1013,28 +1013,6 @@
 		suite.NotNil(shipment.MoveTaskOrder.ExcessWeightQualifiedAt)
 	})
 
-<<<<<<< HEAD
-	suite.Run("Given invalid shipment error returned", func() {
-		invalidShipment := factory.BuildMTOShipment(suite.AppContextForTest().DB(), []factory.Customization{
-			{
-				Model: models.MTOShipment{
-					ShipmentType: models.MTOShipmentTypePPM,
-				},
-			},
-		}, nil)
-		invalidShipmentEtag := etag.GenerateEtag(invalidShipment.UpdatedAt)
-
-		shipmentRouter := NewShipmentRouter()
-		var serviceItemCreator services.MTOServiceItemCreator
-		var planner route.Planner
-		var moveWeights services.MoveWeights
-
-		// Approve international shipment
-		shipmentApprover := NewShipmentApprover(shipmentRouter, serviceItemCreator, planner, moveWeights)
-		_, err := shipmentApprover.ApproveShipment(suite.AppContextForTest(), invalidShipment.ID, invalidShipmentEtag)
-		suite.Error(err)
-	})
-=======
 	suite.Run("If the CONUS to OCONUS UB mtoShipment is approved successfully it should create pre approved mtoServiceItems", func() {
 		internationalShipment := factory.BuildMTOShipment(suite.AppContextForTest().DB(), []factory.Customization{
 			{
@@ -1214,5 +1192,24 @@
 		}
 	})
 
->>>>>>> 7f0b037e
+	suite.Run("Given invalid shipment error returned", func() {
+		invalidShipment := factory.BuildMTOShipment(suite.AppContextForTest().DB(), []factory.Customization{
+			{
+				Model: models.MTOShipment{
+					ShipmentType: models.MTOShipmentTypePPM,
+				},
+			},
+		}, nil)
+		invalidShipmentEtag := etag.GenerateEtag(invalidShipment.UpdatedAt)
+
+		shipmentRouter := NewShipmentRouter()
+		var serviceItemCreator services.MTOServiceItemCreator
+		var planner route.Planner
+		var moveWeights services.MoveWeights
+
+		// Approve international shipment
+		shipmentApprover := NewShipmentApprover(shipmentRouter, serviceItemCreator, planner, moveWeights)
+		_, err := shipmentApprover.ApproveShipment(suite.AppContextForTest(), invalidShipment.ID, invalidShipmentEtag)
+		suite.Error(err)
+	})
 }