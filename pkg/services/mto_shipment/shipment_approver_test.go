package mtoshipment

import (
	"math"
	"slices"
	"time"

	"github.com/gofrs/uuid"
	"github.com/pkg/errors"
	"github.com/stretchr/testify/mock"

	"github.com/transcom/mymove/pkg/appcontext"
	"github.com/transcom/mymove/pkg/apperror"
	"github.com/transcom/mymove/pkg/auth"
	"github.com/transcom/mymove/pkg/etag"
	"github.com/transcom/mymove/pkg/factory"
	"github.com/transcom/mymove/pkg/models"
	"github.com/transcom/mymove/pkg/route"
	"github.com/transcom/mymove/pkg/route/mocks"
	"github.com/transcom/mymove/pkg/services"
	"github.com/transcom/mymove/pkg/services/entitlements"
	"github.com/transcom/mymove/pkg/services/ghcrateengine"
	servicesMocks "github.com/transcom/mymove/pkg/services/mocks"
	moverouter "github.com/transcom/mymove/pkg/services/move"
	mt "github.com/transcom/mymove/pkg/services/move_task_order"
	mtoserviceitem "github.com/transcom/mymove/pkg/services/mto_service_item"
	"github.com/transcom/mymove/pkg/services/query"
	transportationoffice "github.com/transcom/mymove/pkg/services/transportation_office"
	"github.com/transcom/mymove/pkg/testdatagen"
	"github.com/transcom/mymove/pkg/unit"
)

type approveShipmentSubtestData struct {
	appCtx                 appcontext.AppContext
	move                   models.Move
	planner                *mocks.Planner
	shipmentApprover       services.ShipmentApprover
	mockedShipmentApprover services.ShipmentApprover
	mockedShipmentRouter   *servicesMocks.ShipmentRouter
	reServiceCodes         []models.ReServiceCode
	moveWeights            services.MoveWeights
	mtoUpdater             services.MoveTaskOrderUpdater
	contractID             uuid.UUID
}

// Creates data for the TestApproveShipment function
func (suite *MTOShipmentServiceSuite) createApproveShipmentSubtestData() (subtestData *approveShipmentSubtestData) {
	subtestData = &approveShipmentSubtestData{}

	subtestData.move = factory.BuildAvailableToPrimeMove(suite.DB(), nil, nil)

	ghcDomesticTransitTime := models.GHCDomesticTransitTime{
		MaxDaysTransitTime: 12,
		WeightLbsLower:     0,
		WeightLbsUpper:     10000,
		DistanceMilesLower: 0,
		DistanceMilesUpper: 10000,
	}
	verrs, err := suite.DB().ValidateAndCreate(&ghcDomesticTransitTime)
	suite.False(verrs.HasAny())
	suite.FatalNoError(err)

	// Let's also create a transit time object with a zero upper bound for weight (this can happen in the table).
	ghcDomesticTransitTime0LbsUpper := models.GHCDomesticTransitTime{
		MaxDaysTransitTime: 12,
		WeightLbsLower:     10001,
		WeightLbsUpper:     0,
		DistanceMilesLower: 0,
		DistanceMilesUpper: 10000,
	}
	verrs, err = suite.DB().ValidateAndCreate(&ghcDomesticTransitTime0LbsUpper)
	suite.False(verrs.HasAny())
	suite.FatalNoError(err)

	// Let's create service codes in the DB
	// INPK and IHPK don't need this since they're not truncated
	subtestData.reServiceCodes = []models.ReServiceCode{
		models.ReServiceCodeDLH,
		models.ReServiceCodeFSC,
		models.ReServiceCodeDOP,
		models.ReServiceCodeDDP,
		models.ReServiceCodeDPK,
		models.ReServiceCodeDUPK,
	}

	for _, serviceCode := range subtestData.reServiceCodes {
		factory.FetchReServiceByCode(suite.DB(), serviceCode)
	}

	setUpSignedCertificationCreatorMock := func(returnValue ...interface{}) services.SignedCertificationCreator {
		mockCreator := &servicesMocks.SignedCertificationCreator{}

		mockCreator.On(
			"CreateSignedCertification",
			mock.AnythingOfType("*appcontext.appContext"),
			mock.AnythingOfType("models.SignedCertification"),
		).Return(returnValue...)

		return mockCreator
	}

	setUpSignedCertificationUpdaterMock := func(returnValue ...interface{}) services.SignedCertificationUpdater {
		mockUpdater := &servicesMocks.SignedCertificationUpdater{}

		mockUpdater.On(
			"UpdateSignedCertification",
			mock.AnythingOfType("*appcontext.appContext"),
			mock.AnythingOfType("models.SignedCertification"),
			mock.AnythingOfType("string"),
		).Return(returnValue...)

		return mockUpdater
	}

	subtestData.mockedShipmentRouter = &servicesMocks.ShipmentRouter{}

	router := NewShipmentRouter()

	builder := query.NewQueryBuilder()
	waf := entitlements.NewWeightAllotmentFetcher()
	moveRouter := moverouter.NewMoveRouter(transportationoffice.NewTransportationOfficesFetcher())
	planner := &mocks.Planner{}
	planner.On("ZipTransitDistance",
		mock.AnythingOfType("*appcontext.appContext"),
		mock.Anything,
		mock.Anything,
	).Return(400, nil)
	ppmEstimator := &servicesMocks.PPMEstimator{}
	queryBuilder := query.NewQueryBuilder()
	subtestData.mtoUpdater = mt.NewMoveTaskOrderUpdater(
		queryBuilder,
		mtoserviceitem.NewMTOServiceItemCreator(planner, queryBuilder, moveRouter, ghcrateengine.NewDomesticUnpackPricer(), ghcrateengine.NewDomesticPackPricer(), ghcrateengine.NewDomesticLinehaulPricer(), ghcrateengine.NewDomesticShorthaulPricer(), ghcrateengine.NewDomesticOriginPricer(), ghcrateengine.NewDomesticDestinationPricer(), ghcrateengine.NewFuelSurchargePricer()),
		moveRouter, setUpSignedCertificationCreatorMock(nil, nil), setUpSignedCertificationUpdaterMock(nil, nil), ppmEstimator,
	)
	siCreator := mtoserviceitem.NewMTOServiceItemCreator(planner, builder, moveRouter, ghcrateengine.NewDomesticUnpackPricer(), ghcrateengine.NewDomesticPackPricer(), ghcrateengine.NewDomesticLinehaulPricer(), ghcrateengine.NewDomesticShorthaulPricer(), ghcrateengine.NewDomesticOriginPricer(), ghcrateengine.NewDomesticDestinationPricer(), ghcrateengine.NewFuelSurchargePricer())
	subtestData.planner = &mocks.Planner{}
	mockSender := setUpMockNotificationSender()
	subtestData.moveWeights = moverouter.NewMoveWeights(NewShipmentReweighRequester(), waf, mockSender)

	subtestData.shipmentApprover = NewShipmentApprover(router, siCreator, subtestData.planner, subtestData.moveWeights, subtestData.mtoUpdater, moveRouter)
	subtestData.mockedShipmentApprover = NewShipmentApprover(subtestData.mockedShipmentRouter, siCreator, subtestData.planner, subtestData.moveWeights, subtestData.mtoUpdater, moveRouter)
	subtestData.appCtx = suite.AppContextWithSessionForTest(&auth.Session{
		ApplicationName: auth.OfficeApp,
		OfficeUserID:    uuid.Must(uuid.NewV4()),
	})

	const (
		dopTestServiceArea = "123"
		dopTestWeight      = 1212
	)

	pickupAddress := factory.BuildAddress(suite.DB(), []factory.Customization{
		{
			Model: models.Address{
				StreetAddress1: "7 Q St",
				City:           "Birmingham",
				State:          "KY",
				PostalCode:     "40356",
			},
		},
	}, nil)

	contractYear, serviceArea, _, _ := testdatagen.SetupServiceAreaRateArea(suite.DB(), testdatagen.Assertions{
		ReDomesticServiceArea: models.ReDomesticServiceArea{
			ServiceArea: dopTestServiceArea,
		},
		ReRateArea: models.ReRateArea{
			Name: "Alabama",
		},
		ReZip3: models.ReZip3{
			Zip3:          pickupAddress.PostalCode[0:3],
			BasePointCity: pickupAddress.City,
			State:         pickupAddress.State,
		},
	})

	baseLinehaulPrice := testdatagen.MakeReDomesticLinehaulPrice(suite.DB(), testdatagen.Assertions{
		ReDomesticLinehaulPrice: models.ReDomesticLinehaulPrice{
			ContractID:            contractYear.ContractID,
			Contract:              contractYear.Contract,
			DomesticServiceAreaID: serviceArea.ID,
			DomesticServiceArea:   serviceArea,
			IsPeakPeriod:          false,
		},
	})

	_ = testdatagen.MakeReDomesticLinehaulPrice(suite.DB(), testdatagen.Assertions{
		ReDomesticLinehaulPrice: models.ReDomesticLinehaulPrice{
			ContractID:            contractYear.Contract.ID,
			Contract:              contractYear.Contract,
			DomesticServiceAreaID: serviceArea.ID,
			DomesticServiceArea:   serviceArea,
			IsPeakPeriod:          true,
			PriceMillicents:       baseLinehaulPrice.PriceMillicents - 2500, // minus $0.025
		},
	})

	domesticOriginService := factory.FetchReService(suite.DB(), []factory.Customization{
		{
			Model: models.ReService{
				Code: models.ReServiceCodeDOP,
				Name: "Dom. Origin Price",
			},
		},
	}, nil)

	domesticOriginPrice := models.ReDomesticServiceAreaPrice{
		ContractID:            contractYear.Contract.ID,
		ServiceID:             domesticOriginService.ID,
		IsPeakPeriod:          true,
		DomesticServiceAreaID: serviceArea.ID,
		PriceCents:            146,
	}

	domesticOriginPeakPrice := domesticOriginPrice
	domesticOriginPeakPrice.PriceCents = 146

	domesticOriginNonpeakPrice := domesticOriginPrice
	domesticOriginNonpeakPrice.IsPeakPeriod = false
	domesticOriginNonpeakPrice.PriceCents = 127

	subtestData.contractID = contractYear.ContractID
	return subtestData
}

func (suite *MTOShipmentServiceSuite) TestApproveShipment() {
	setUpSignedCertificationCreatorMock := func(returnValue ...interface{}) services.SignedCertificationCreator {
		mockCreator := &servicesMocks.SignedCertificationCreator{}

		mockCreator.On(
			"CreateSignedCertification",
			mock.AnythingOfType("*appcontext.appContext"),
			mock.AnythingOfType("models.SignedCertification"),
		).Return(returnValue...)

		return mockCreator
	}

	setUpSignedCertificationUpdaterMock := func(returnValue ...interface{}) services.SignedCertificationUpdater {
		mockUpdater := &servicesMocks.SignedCertificationUpdater{}

		mockUpdater.On(
			"UpdateSignedCertification",
			mock.AnythingOfType("*appcontext.appContext"),
			mock.AnythingOfType("models.SignedCertification"),
			mock.AnythingOfType("string"),
		).Return(returnValue...)

		return mockUpdater
	}

	moveRouter := moverouter.NewMoveRouter(transportationoffice.NewTransportationOfficesFetcher())
	ppmEstimator := &servicesMocks.PPMEstimator{}
	queryBuilder := query.NewQueryBuilder()
	planner := &mocks.Planner{}
	mtoUpdater := mt.NewMoveTaskOrderUpdater(
		queryBuilder,
		mtoserviceitem.NewMTOServiceItemCreator(planner, queryBuilder, moveRouter, ghcrateengine.NewDomesticUnpackPricer(), ghcrateengine.NewDomesticPackPricer(), ghcrateengine.NewDomesticLinehaulPricer(), ghcrateengine.NewDomesticShorthaulPricer(), ghcrateengine.NewDomesticOriginPricer(), ghcrateengine.NewDomesticDestinationPricer(), ghcrateengine.NewFuelSurchargePricer()),
		moveRouter, setUpSignedCertificationCreatorMock(nil, nil), setUpSignedCertificationUpdaterMock(nil, nil), ppmEstimator,
	)
	suite.Run("If the international mtoShipment is approved successfully it should create pre approved mtoServiceItems and should NOT update pricing without port data", func() {
		move := factory.BuildAvailableToPrimeMove(suite.DB(), []factory.Customization{
			{
				Model: models.Move{
					Status: models.MoveStatusAPPROVED,
				},
			}}, nil)

		// we need to get the usPostRegionCityIDs based off of the ZIP for the addresses
		pickupUSPRC, err := models.FindByZipCode(suite.AppContextForTest().DB(), "50314")
		suite.FatalNoError(err)
		pickupAddress := factory.BuildAddress(suite.DB(), []factory.Customization{
			{
				Model: models.Address{
					StreetAddress1:     "Tester Address",
					City:               "Des Moines",
					State:              "IA",
					PostalCode:         "50314",
					IsOconus:           models.BoolPointer(false),
					UsPostRegionCityID: &pickupUSPRC.ID,
				},
			},
		}, nil)

		destUSPRC, err := models.FindByZipCode(suite.AppContextForTest().DB(), "99505")
		suite.FatalNoError(err)
		destinationAddress := factory.BuildAddress(suite.DB(), []factory.Customization{
			{
				Model: models.Address{
					StreetAddress1:     "JBER",
					City:               "Anchorage",
					State:              "AK",
					PostalCode:         "99505",
					IsOconus:           models.BoolPointer(true),
					UsPostRegionCityID: &destUSPRC.ID,
				},
			},
		}, nil)

		pickupDate := time.Now()
		internationalShipment := factory.BuildMTOShipment(suite.DB(), []factory.Customization{
			{
				Model: models.MTOShipment{
					Status:               models.MTOShipmentStatusSubmitted,
					MarketCode:           models.MarketCodeInternational,
					PrimeEstimatedWeight: models.PoundPointer(unit.Pound(4000)),
					PickupAddressID:      &pickupAddress.ID,
					DestinationAddressID: &destinationAddress.ID,
					RequestedPickupDate:  &pickupDate,
				},
			},
			{
				Model:    move,
				LinkOnly: true,
			},
		}, nil)
		internationalShipmentEtag := etag.GenerateEtag(internationalShipment.UpdatedAt)

		shipmentRouter := NewShipmentRouter()
		waf := entitlements.NewWeightAllotmentFetcher()
		mockSender := setUpMockNotificationSender()
		moveWeights := moverouter.NewMoveWeights(NewShipmentReweighRequester(), waf, mockSender)
		var serviceItemCreator services.MTOServiceItemCreator
		appCtx := suite.AppContextWithSessionForTest(&auth.Session{
			ApplicationName: auth.OfficeApp,
			OfficeUserID:    uuid.Must(uuid.NewV4()),
		})

		ghcDomesticTransitTime := models.GHCDomesticTransitTime{
			MaxDaysTransitTime: 12,
			WeightLbsLower:     0,
			WeightLbsUpper:     10000,
			DistanceMilesLower: 0,
			DistanceMilesUpper: 10000,
		}
		_, _ = suite.DB().ValidateAndCreate(&ghcDomesticTransitTime)

		planner := &mocks.Planner{}
		planner.On("ZipTransitDistance",
			mock.AnythingOfType("*appcontext.appContext"),
			mock.Anything,
			mock.Anything,
		).Return(500, nil)

		// Approve international shipment
		shipmentApprover := NewShipmentApprover(shipmentRouter, serviceItemCreator, planner, moveWeights, mtoUpdater, moveRouter)
		_, err = shipmentApprover.ApproveShipment(appCtx, internationalShipment.ID, internationalShipmentEtag)
		suite.NoError(err)

		// Get created pre approved service items
		var serviceItems []models.MTOServiceItem
		err2 := suite.AppContextForTest().DB().EagerPreload("ReService").Where("mto_shipment_id = ?", internationalShipment.ID).Order("created_at asc").All(&serviceItems)
		suite.NoError(err2)

		expectedReserviceCodes := []models.ReServiceCode{
			models.ReServiceCodePOEFSC,
			models.ReServiceCodeISLH,
			models.ReServiceCodeIHPK,
			models.ReServiceCodeIHUPK,
		}

		suite.Equal(len(expectedReserviceCodes), len(serviceItems))
		for i := 0; i < len(serviceItems); i++ {
			actualReServiceCode := serviceItems[i].ReService.Code
			suite.True(slices.Contains(expectedReserviceCodes, actualReServiceCode))
			// we should have pricing data on all but the POEFSC since we don't have the port data yet
			if serviceItems[i].ReService.Code != models.ReServiceCodePOEFSC {
				suite.NotNil(serviceItems[i].PricingEstimate)
			} else if serviceItems[i].ReService.Code == models.ReServiceCodePOEFSC {
				suite.Nil(serviceItems[i].PricingEstimate)
			}
		}
	})

	suite.Run("Given international mtoShipment is approved successfully pre-approved mtoServiceItems are created NTS CONUS to OCONUS", func() {
		storageFacility := factory.BuildStorageFacility(suite.DB(), []factory.Customization{
			{
				Model: models.StorageFacility{
					FacilityName: *models.StringPointer("Test Storage Name"),
					Email:        models.StringPointer("old@email.com"),
					LotNumber:    models.StringPointer("Test lot number"),
					Phone:        models.StringPointer("555-555-5555"),
				},
			},
			{
				Model: models.Address{
					StreetAddress1: "JBER",
					City:           "Anchorage",
					State:          "AK",
					PostalCode:     "99507",
					IsOconus:       models.BoolPointer(true),
				},
			},
		}, nil)

		internationalShipment := factory.BuildMTOShipment(suite.DB(), []factory.Customization{
			{
				Model: models.Move{
					Status: models.MoveStatusAPPROVED,
				},
			},
			{
				Model: models.Address{
					StreetAddress1: "Tester Address",
					City:           "Des Moines",
					State:          "IA",
					PostalCode:     "50314",
					IsOconus:       models.BoolPointer(false),
				},
				Type: &factory.Addresses.PickupAddress,
			},
			{
				Model: models.MTOShipment{
					MarketCode:   models.MarketCodeInternational,
					Status:       models.MTOShipmentStatusSubmitted,
					ShipmentType: models.MTOShipmentTypeHHGIntoNTS,
				},
			},
			{
				Model:    storageFacility,
				LinkOnly: true,
			},
		}, nil)
		internationalShipmentEtag := etag.GenerateEtag(internationalShipment.UpdatedAt)

		shipmentRouter := NewShipmentRouter()
		var serviceItemCreator services.MTOServiceItemCreator
		var planner route.Planner
		var moveWeights services.MoveWeights

		// Approve international shipment
		shipmentApprover := NewShipmentApprover(shipmentRouter, serviceItemCreator, planner, moveWeights, mtoUpdater, moveRouter)
		_, err := shipmentApprover.ApproveShipment(suite.AppContextForTest(), internationalShipment.ID, internationalShipmentEtag)
		suite.NoError(err)

		// Get created pre approved service items
		var serviceItems []models.MTOServiceItem
		err2 := suite.AppContextForTest().DB().EagerPreload("ReService").Where("mto_shipment_id = ?", internationalShipment.ID).Order("created_at asc").All(&serviceItems)
		suite.NoError(err2)

		expectedReserviceCodes := []models.ReServiceCode{
			models.ReServiceCodeISLH,
			models.ReServiceCodeINPK,
		}

		suite.Equal(len(expectedReserviceCodes), len(serviceItems))
		for i := 0; i < len(serviceItems); i++ {
			actualReServiceCode := serviceItems[i].ReService.Code
			suite.True(slices.Contains(expectedReserviceCodes, actualReServiceCode))
		}
	})

	suite.Run("Given international mtoShipment is approved successfully pre-approved mtoServiceItems are created NTS OCONUS to CONUS", func() {
		storageFacility := factory.BuildStorageFacility(suite.DB(), []factory.Customization{
			{
				Model: models.StorageFacility{
					FacilityName: *models.StringPointer("Test Storage Name"),
					Email:        models.StringPointer("old@email.com"),
					LotNumber:    models.StringPointer("Test lot number"),
					Phone:        models.StringPointer("555-555-5555"),
				},
			},
			{
				Model: models.Address{
					StreetAddress1: "Tester Address",
					City:           "Des Moines",
					State:          "IA",
					PostalCode:     "50314",
					IsOconus:       models.BoolPointer(false),
				},
			},
		}, nil)

		internationalShipment := factory.BuildNTSShipment(suite.DB(), []factory.Customization{
			{
				Model: models.Move{
					Status: models.MoveStatusAPPROVED,
				},
			},
			{
				Model: models.Address{
					StreetAddress1: "JBER",
					City:           "Anchorage",
					State:          "AK",
					PostalCode:     "99507",
					IsOconus:       models.BoolPointer(true),
				},
				Type: &factory.Addresses.PickupAddress,
			},
			{
				Model: models.MTOShipment{
					MarketCode:   models.MarketCodeInternational,
					Status:       models.MTOShipmentStatusSubmitted,
					ShipmentType: models.MTOShipmentTypeHHGIntoNTS,
				},
			},
			{
				Model:    storageFacility,
				LinkOnly: true,
			},
		}, nil)
		internationalShipmentEtag := etag.GenerateEtag(internationalShipment.UpdatedAt)

		shipmentRouter := NewShipmentRouter()
		var serviceItemCreator services.MTOServiceItemCreator
		var planner route.Planner
		var moveWeights services.MoveWeights

		// Approve international shipment
		shipmentApprover := NewShipmentApprover(shipmentRouter, serviceItemCreator, planner, moveWeights, mtoUpdater, moveRouter)
		_, err := shipmentApprover.ApproveShipment(suite.AppContextForTest(), internationalShipment.ID, internationalShipmentEtag)
		suite.NoError(err)

		// Get created pre approved service items
		var serviceItems []models.MTOServiceItem
		err2 := suite.AppContextForTest().DB().EagerPreload("ReService").Where("mto_shipment_id = ?", internationalShipment.ID).Order("created_at asc").All(&serviceItems)
		suite.NoError(err2)

		expectedReserviceCodes := []models.ReServiceCode{
			models.ReServiceCodeISLH,
			models.ReServiceCodePODFSC,
			models.ReServiceCodeINPK,
		}

		suite.Equal(len(expectedReserviceCodes), len(serviceItems))
		for i := 0; i < len(serviceItems); i++ {
			actualReServiceCode := serviceItems[i].ReService.Code
			suite.True(slices.Contains(expectedReserviceCodes, actualReServiceCode))
		}
	})

	suite.Run("Given international mtoShipment is approved successfully pre-approved mtoServiceItems are created NTS-R CONUS to OCONUS", func() {
		storageFacility := factory.BuildStorageFacility(suite.DB(), []factory.Customization{
			{
				Model: models.StorageFacility{
					FacilityName: *models.StringPointer("Test Storage Name"),
					Email:        models.StringPointer("old@email.com"),
					LotNumber:    models.StringPointer("Test lot number"),
					Phone:        models.StringPointer("555-555-5555"),
				},
			},
			{
				Model: models.Address{
					StreetAddress1: "Tester Address",
					City:           "Des Moines",
					State:          "IA",
					PostalCode:     "50314",
					IsOconus:       models.BoolPointer(false),
				},
			},
		}, nil)

		internationalShipment := factory.BuildNTSRShipment(suite.DB(), []factory.Customization{
			{
				Model: models.Move{
					Status: models.MoveStatusAPPROVED,
				},
			},
			{
				Model: models.Address{
					StreetAddress1: "JBER",
					City:           "Anchorage",
					State:          "AK",
					PostalCode:     "99507",
					IsOconus:       models.BoolPointer(true),
				},
				Type: &factory.Addresses.DeliveryAddress,
			},
			{
				Model: models.MTOShipment{
					MarketCode:   models.MarketCodeInternational,
					Status:       models.MTOShipmentStatusSubmitted,
					ShipmentType: models.MTOShipmentTypeHHGOutOfNTS,
				},
			},
			{
				Model:    storageFacility,
				LinkOnly: true,
			},
		}, nil)
		internationalShipmentEtag := etag.GenerateEtag(internationalShipment.UpdatedAt)

		shipmentRouter := NewShipmentRouter()
		var serviceItemCreator services.MTOServiceItemCreator
		var planner route.Planner
		var moveWeights services.MoveWeights

		// Approve international shipment
		shipmentApprover := NewShipmentApprover(shipmentRouter, serviceItemCreator, planner, moveWeights, mtoUpdater, moveRouter)
		_, err := shipmentApprover.ApproveShipment(suite.AppContextForTest(), internationalShipment.ID, internationalShipmentEtag)
		suite.NoError(err)

		// Get created pre approved service items
		var serviceItems []models.MTOServiceItem
		err2 := suite.AppContextForTest().DB().EagerPreload("ReService").Where("mto_shipment_id = ?", internationalShipment.ID).Order("created_at asc").All(&serviceItems)
		suite.NoError(err2)

		expectedReserviceCodes := []models.ReServiceCode{
			models.ReServiceCodeISLH,
			models.ReServiceCodePOEFSC,
			models.ReServiceCodeIHUPK,
		}

		suite.Equal(len(expectedReserviceCodes), len(serviceItems))
		for i := 0; i < len(serviceItems); i++ {
			actualReServiceCode := serviceItems[i].ReService.Code
			suite.True(slices.Contains(expectedReserviceCodes, actualReServiceCode))
		}
	})

	suite.Run("Given international mtoShipment is approved successfully pre-approved mtoServiceItems are created NTS-R OCONUS to CONUS", func() {
		storageFacility := factory.BuildStorageFacility(suite.DB(), []factory.Customization{
			{
				Model: models.StorageFacility{
					FacilityName: *models.StringPointer("Test Storage Name"),
					Email:        models.StringPointer("old@email.com"),
					LotNumber:    models.StringPointer("Test lot number"),
					Phone:        models.StringPointer("555-555-5555"),
				},
			},
			{
				Model: models.Address{
					StreetAddress1: "JBER",
					City:           "Anchorage",
					State:          "AK",
					PostalCode:     "99507",
					IsOconus:       models.BoolPointer(true),
				},
			},
		}, nil)

		internationalShipment := factory.BuildNTSRShipment(suite.DB(), []factory.Customization{
			{
				Model: models.Move{
					Status: models.MoveStatusAPPROVED,
				},
			},
			{
				Model: models.Address{
					StreetAddress1: "Tester Address",
					City:           "Des Moines",
					State:          "IA",
					PostalCode:     "50314",
					IsOconus:       models.BoolPointer(false),
				},
				Type: &factory.Addresses.DeliveryAddress,
			},
			{
				Model: models.MTOShipment{
					MarketCode:   models.MarketCodeInternational,
					Status:       models.MTOShipmentStatusSubmitted,
					ShipmentType: models.MTOShipmentTypeHHGOutOfNTS,
				},
			},
			{
				Model:    storageFacility,
				LinkOnly: true,
			},
		}, nil)
		internationalShipmentEtag := etag.GenerateEtag(internationalShipment.UpdatedAt)

		shipmentRouter := NewShipmentRouter()
		var serviceItemCreator services.MTOServiceItemCreator
		var planner route.Planner
		var moveWeights services.MoveWeights

		// Approve international shipment
		shipmentApprover := NewShipmentApprover(shipmentRouter, serviceItemCreator, planner, moveWeights, mtoUpdater, moveRouter)
		_, err := shipmentApprover.ApproveShipment(suite.AppContextForTest(), internationalShipment.ID, internationalShipmentEtag)
		suite.NoError(err)

		// Get created pre approved service items
		var serviceItems []models.MTOServiceItem
		err2 := suite.AppContextForTest().DB().EagerPreload("ReService").Where("mto_shipment_id = ?", internationalShipment.ID).Order("created_at asc").All(&serviceItems)
		suite.NoError(err2)

		expectedReserviceCodes := []models.ReServiceCode{
			models.ReServiceCodeISLH,
			models.ReServiceCodePODFSC,
			models.ReServiceCodeIHUPK,
		}

		suite.Equal(len(expectedReserviceCodes), len(serviceItems))
		for i := 0; i < len(serviceItems); i++ {
			actualReServiceCode := serviceItems[i].ReService.Code
			suite.True(slices.Contains(expectedReserviceCodes, actualReServiceCode))
		}
	})

	suite.Run("If the mtoShipment is approved successfully it should create approved mtoServiceItems", func() {
		subtestData := suite.createApproveShipmentSubtestData()
		appCtx := subtestData.appCtx
		move := subtestData.move
		approver := subtestData.shipmentApprover
		planner := subtestData.planner
		estimatedWeight := unit.Pound(1212)

		shipmentForAutoApprove := factory.BuildMTOShipment(appCtx.DB(), []factory.Customization{
			{
				Model:    move,
				LinkOnly: true,
			},
			{
				Model: models.MTOShipment{
					Status:               models.MTOShipmentStatusSubmitted,
					PrimeEstimatedWeight: &estimatedWeight,
					RequestedPickupDate:  &testdatagen.DateInsidePeakRateCycle,
				},
			},
		}, nil)
		shipmentForAutoApproveEtag := etag.GenerateEtag(shipmentForAutoApprove.UpdatedAt)
		fetchedShipment := models.MTOShipment{}
		serviceItems := models.MTOServiceItems{}

		// Verify that required delivery date is not calculated when it does not need to be
		planner.AssertNumberOfCalls(suite.T(), "TransitDistance", 0)

		planner.On("ZipTransitDistance",
			mock.AnythingOfType("*appcontext.appContext"),
			mock.Anything,
			mock.Anything,
		).Return(500, nil)

		preApprovalTime := time.Now()
		shipment, approverErr := approver.ApproveShipment(appCtx, shipmentForAutoApprove.ID, shipmentForAutoApproveEtag)

		suite.NoError(approverErr)
		suite.Equal(move.ID, shipment.MoveTaskOrderID)

		err := appCtx.DB().Find(&fetchedShipment, shipmentForAutoApprove.ID)
		suite.NoError(err)

		suite.Equal(models.MTOShipmentStatusApproved, fetchedShipment.Status)
		suite.Equal(shipment.ID, fetchedShipment.ID)

		err = appCtx.DB().EagerPreload("ReService").Where("mto_shipment_id = ?", shipmentForAutoApprove.ID).Order("created_at asc").All(&serviceItems)
		suite.NoError(err)

		suite.Equal(6, len(serviceItems))

		// All ApprovedAt times for service items should be the same, so just get the first one
		// Test that service item was approved within a few seconds of the current time
		suite.Assertions.WithinDuration(preApprovalTime, *serviceItems[0].ApprovedAt, 2*time.Second)

		// If we've gotten the shipment updated and fetched it without error then we can inspect the
		// service items created as a side effect to see if they are approved.
		for i := range serviceItems {
			suite.Equal(models.MTOServiceItemStatusApproved, serviceItems[i].Status)
			suite.Equal(subtestData.reServiceCodes[i], serviceItems[i].ReService.Code)
		}
	})

	suite.Run("approves shipment of type PPM and loads PPMShipment association", func() {
		subtestData := suite.createApproveShipmentSubtestData()
		appCtx := subtestData.appCtx
		move := subtestData.move
		approver := subtestData.shipmentApprover
		planner := subtestData.planner

		shipmentForAutoApprove := factory.BuildPPMShipment(suite.DB(), []factory.Customization{
			{
				Model:    subtestData.move,
				LinkOnly: true,
			},
		}, nil)
		shipmentForAutoApproveEtag := etag.GenerateEtag(shipmentForAutoApprove.Shipment.UpdatedAt)

		// Verify that required delivery date is not calculated when it does not need to be
		planner.AssertNumberOfCalls(suite.T(), "TransitDistance", 0)

		shipment, approverErr := approver.ApproveShipment(appCtx, shipmentForAutoApprove.Shipment.ID, shipmentForAutoApproveEtag)

		suite.NoError(approverErr)
		suite.Equal(move.ID, shipment.MoveTaskOrderID)

		suite.Equal(models.MTOShipmentStatusApproved, shipment.Status)
		suite.Equal(shipment.ID, shipmentForAutoApprove.Shipment.ID)

		suite.Equal(shipmentForAutoApprove.ID, shipment.PPMShipment.ID)
		suite.Equal(models.PPMShipmentStatusSubmitted, shipment.PPMShipment.Status)
	})

	suite.Run("If we act on a shipment with a weight that has a 0 upper weight it should still work", func() {
		subtestData := suite.createApproveShipmentSubtestData()
		appCtx := subtestData.appCtx
		move := subtestData.move
		approver := subtestData.shipmentApprover
		planner := subtestData.planner

		// This is testing that the Required Delivery Date is calculated correctly.
		// In order for the Required Delivery Date to be calculated, the following conditions must be true:
		// 1. The shipment is moving to the APPROVED status
		// 2. The shipment must already have the following fields present:
		// ScheduledPickupDate, PrimeEstimatedWeight, PickupAddress, DestinationAddress
		// 3. The shipment must not already have a Required Delivery Date
		// Note that MakeMTOShipment will automatically add a Required Delivery Date if the ScheduledPickupDate
		// is present, therefore we need to use MakeMTOShipmentMinimal and add the Pickup and Destination addresses
		estimatedWeight := unit.Pound(11000)
		destinationAddress := factory.BuildAddress(suite.DB(), nil, []factory.Trait{factory.GetTraitAddress2})
		pickupAddress := factory.BuildAddress(suite.DB(), nil, nil)

		shipmentHeavy := factory.BuildMTOShipmentMinimal(suite.DB(), []factory.Customization{
			{
				Model:    move,
				LinkOnly: true,
			},
			{
				Model: models.MTOShipment{
					ShipmentType:         models.MTOShipmentTypeHHG,
					ScheduledPickupDate:  &testdatagen.DateInsidePeakRateCycle,
					PrimeEstimatedWeight: &estimatedWeight,
					Status:               models.MTOShipmentStatusSubmitted,
				},
			},
			{
				Model:    pickupAddress,
				Type:     &factory.Addresses.PickupAddress,
				LinkOnly: true,
			},
			{
				Model:    destinationAddress,
				Type:     &factory.Addresses.DeliveryAddress,
				LinkOnly: true,
			},
		}, nil)

		createdShipment := models.MTOShipment{}
		err := suite.DB().Find(&createdShipment, shipmentHeavy.ID)
		suite.FatalNoError(err)
		err = suite.DB().Load(&createdShipment)
		suite.FatalNoError(err)

		planner.On("ZipTransitDistance",
			mock.AnythingOfType("*appcontext.appContext"),
			createdShipment.PickupAddress.PostalCode,
			createdShipment.DestinationAddress.PostalCode,
		).Return(500, nil)

		shipmentHeavyEtag := etag.GenerateEtag(shipmentHeavy.UpdatedAt)
		_, err = approver.ApproveShipment(appCtx, shipmentHeavy.ID, shipmentHeavyEtag)
		suite.NoError(err)

		fetchedShipment := models.MTOShipment{}
		err = suite.DB().Find(&fetchedShipment, shipmentHeavy.ID)
		suite.NoError(err)
		// We also should have a required delivery date
		suite.NotNil(fetchedShipment.RequiredDeliveryDate)
	})

	suite.Run("When status transition is not allowed, returns a ConflictStatusError", func() {
		subtestData := suite.createApproveShipmentSubtestData()
		appCtx := subtestData.appCtx
		move := subtestData.move
		approver := subtestData.shipmentApprover

		rejectionReason := "a reason"
		rejectedShipment := factory.BuildMTOShipment(suite.DB(), []factory.Customization{
			{
				Model:    move,
				LinkOnly: true,
			},
			{
				Model: models.MTOShipment{
					Status:          models.MTOShipmentStatusRejected,
					RejectionReason: &rejectionReason,
				},
			},
		}, nil)
		eTag := etag.GenerateEtag(rejectedShipment.UpdatedAt)

		_, err := approver.ApproveShipment(appCtx, rejectedShipment.ID, eTag)

		suite.Error(err)
		suite.IsType(ConflictStatusError{}, err)
	})

	suite.Run("Passing in a stale identifier returns a PreconditionFailedError", func() {
		subtestData := suite.createApproveShipmentSubtestData()
		appCtx := subtestData.appCtx
		move := subtestData.move
		approver := subtestData.shipmentApprover

		staleETag := etag.GenerateEtag(time.Now())
		staleShipment := factory.BuildMTOShipment(suite.DB(), []factory.Customization{
			{
				Model:    move,
				LinkOnly: true,
			},
			{
				Model: models.MTOShipment{
					Status: models.MTOShipmentStatusSubmitted,
				},
			},
		}, nil)

		_, err := approver.ApproveShipment(appCtx, staleShipment.ID, staleETag)

		suite.Error(err)
		suite.IsType(apperror.PreconditionFailedError{}, err)
	})

	suite.Run("Passing in a bad shipment id returns a Not Found error", func() {
		subtestData := suite.createApproveShipmentSubtestData()
		appCtx := subtestData.appCtx
		approver := subtestData.shipmentApprover

		eTag := etag.GenerateEtag(time.Now())
		badShipmentID := uuid.FromStringOrNil("424d930b-cf8d-4c10-8059-be8a25ba952a")

		_, err := approver.ApproveShipment(appCtx, badShipmentID, eTag)

		suite.Error(err)
		suite.IsType(apperror.NotFoundError{}, err)
	})

	suite.Run("It calls Approve on the ShipmentRouter", func() {
		subtestData := suite.createApproveShipmentSubtestData()
		appCtx := subtestData.appCtx
		move := subtestData.move
		approver := subtestData.mockedShipmentApprover
		shipmentRouter := subtestData.mockedShipmentRouter

		shipment := factory.BuildMTOShipment(suite.DB(), []factory.Customization{
			{
				Model:    move,
				LinkOnly: true,
			},
			{
				Model: models.MTOShipment{
					Status: models.MTOShipmentStatusSubmitted,
				},
			},
		}, nil)
		eTag := etag.GenerateEtag(shipment.UpdatedAt)

		createdShipment := models.MTOShipment{}
		err := suite.DB().Find(&createdShipment, shipment.ID)
		suite.FatalNoError(err)
		err = suite.DB().Load(&createdShipment, "MoveTaskOrder", "PickupAddress", "DestinationAddress")
		suite.FatalNoError(err)

		shipmentRouter.On("Approve", mock.AnythingOfType("*appcontext.appContext"), &createdShipment).Return(nil)

		_, err = approver.ApproveShipment(appCtx, shipment.ID, eTag)

		suite.NoError(err)
		shipmentRouter.AssertNumberOfCalls(suite.T(), "Approve", 1)
	})

	suite.Run("If the mtoShipment uses external vendor not allowed to approve shipment", func() {
		subtestData := suite.createApproveShipmentSubtestData()
		appCtx := subtestData.appCtx
		move := subtestData.move
		approver := subtestData.shipmentApprover
		planner := subtestData.planner

		shipmentForAutoApprove := factory.BuildMTOShipment(appCtx.DB(), []factory.Customization{
			{
				Model:    move,
				LinkOnly: true,
			},
			{
				Model: models.MTOShipment{
					Status:             models.MTOShipmentStatusSubmitted,
					UsesExternalVendor: true,
					ShipmentType:       models.MTOShipmentTypeHHGOutOfNTS,
				},
			},
		}, nil)
		shipmentForAutoApproveEtag := etag.GenerateEtag(shipmentForAutoApprove.UpdatedAt)
		fetchedShipment := models.MTOShipment{}
		serviceItems := models.MTOServiceItems{}

		// Verify that required delivery date is not calculated when it does not need to be
		planner.AssertNumberOfCalls(suite.T(), "TransitDistance", 0)

		shipment, approverErr := approver.ApproveShipment(appCtx, shipmentForAutoApprove.ID, shipmentForAutoApproveEtag)

		suite.Contains(approverErr.Error(), "shipment uses external vendor, cannot be approved for GHC Prime")
		suite.Equal(uuid.UUID{}, shipment.ID)

		err := appCtx.DB().Find(&fetchedShipment, shipmentForAutoApprove.ID)
		suite.NoError(err)

		suite.Equal(models.MTOShipmentStatusSubmitted, fetchedShipment.Status)
		suite.Nil(shipment.ApprovedDate)
		suite.Nil(fetchedShipment.ApprovedDate)

		err = appCtx.DB().EagerPreload("ReService").Where("mto_shipment_id = ?", shipmentForAutoApprove.ID).All(&serviceItems)
		suite.NoError(err)

		suite.Equal(0, len(serviceItems))
	})

	suite.Run("Test that correct addresses are being used to calculate required delivery date", func() {
		subtestData := suite.createApproveShipmentSubtestData()
		appCtx := subtestData.appCtx
		move := subtestData.move
		approver := subtestData.shipmentApprover
		planner := subtestData.planner

		expectedReServiceCodes := []models.ReServiceCode{
			models.ReServiceCodeDLH,
			models.ReServiceCodeFSC,
			models.ReServiceCodeDOP,
			models.ReServiceCodeDDP,
			models.ReServiceCodeDPK,
			models.ReServiceCodeDUPK,
			models.ReServiceCodeDNPK,
		}

		for _, serviceCode := range expectedReServiceCodes {
			factory.FetchReServiceByCode(appCtx.DB(), serviceCode)
		}

		// This is testing that the Required Delivery Date is calculated correctly.
		// In order for the Required Delivery Date to be calculated, the following conditions must be true:
		// 1. The shipment is moving to the APPROVED status
		// 2. The shipment must already have the following fields present:
		// MTOShipmentTypeHHG: ScheduledPickupDate, PrimeEstimatedWeight, PickupAddress, DestinationAddress
		// MTOShipmentTypeHHGIntoNTS: ScheduledPickupDate, PrimeEstimatedWeight, PickupAddress, StorageFacility
		// MTOShipmentTypeHHGOutOfNTS: ScheduledPickupDate, NTSRecordedWeight, StorageFacility, DestinationAddress
		// 3. The shipment must not already have a Required Delivery Date
		// Note that MakeMTOShipment will automatically add a Required Delivery Date if the ScheduledPickupDate
		// is present, therefore we need to use MakeMTOShipmentMinimal and add the Pickup and Destination addresses
		estimatedWeight := unit.Pound(1400)

		destinationAddress := factory.BuildAddress(suite.DB(), nil, []factory.Trait{factory.GetTraitAddress4})
		pickupAddress := factory.BuildAddress(suite.DB(), nil, []factory.Trait{factory.GetTraitAddress3})
		storageFacility := factory.BuildStorageFacility(suite.DB(), nil, nil)

		hhgShipment := factory.BuildMTOShipmentMinimal(suite.DB(), []factory.Customization{
			{
				Model:    move,
				LinkOnly: true,
			},
			{
				Model: models.MTOShipment{
					ShipmentType:         models.MTOShipmentTypeHHG,
					ScheduledPickupDate:  &testdatagen.DateInsidePeakRateCycle,
					PrimeEstimatedWeight: &estimatedWeight,
					Status:               models.MTOShipmentStatusSubmitted,
				},
			},
			{
				Model:    pickupAddress,
				Type:     &factory.Addresses.PickupAddress,
				LinkOnly: true,
			},
			{
				Model:    destinationAddress,
				Type:     &factory.Addresses.DeliveryAddress,
				LinkOnly: true,
			},
		}, nil)

		ntsShipment := factory.BuildMTOShipmentMinimal(suite.DB(), []factory.Customization{
			{
				Model:    move,
				LinkOnly: true,
			},
			{
				Model: models.MTOShipment{
					ShipmentType:         models.MTOShipmentTypeHHGIntoNTS,
					ScheduledPickupDate:  &testdatagen.DateInsidePeakRateCycle,
					PrimeEstimatedWeight: &estimatedWeight,
					Status:               models.MTOShipmentStatusSubmitted,
				},
			},
			{
				Model:    storageFacility,
				LinkOnly: true,
			},
			{
				Model:    pickupAddress,
				Type:     &factory.Addresses.PickupAddress,
				LinkOnly: true,
			},
		}, nil)

		ntsrShipment := factory.BuildMTOShipmentMinimal(suite.DB(), []factory.Customization{
			{
				Model:    move,
				LinkOnly: true,
			},
			{
				Model: models.MTOShipment{
					ShipmentType:        models.MTOShipmentTypeHHGOutOfNTS,
					ScheduledPickupDate: &testdatagen.DateInsidePeakRateCycle,
					NTSRecordedWeight:   &estimatedWeight,
					Status:              models.MTOShipmentStatusSubmitted,
				},
			},
			{
				Model:    storageFacility,
				LinkOnly: true,
			},
			{
				Model:    destinationAddress,
				Type:     &factory.Addresses.DeliveryAddress,
				LinkOnly: true,
			},
		}, nil)

		var TransitDistancePickupArg string
		var TransitDistanceDestinationArg string

		planner.On("ZipTransitDistance",
			mock.AnythingOfType("*appcontext.appContext"),
			mock.AnythingOfType("string"),
			mock.AnythingOfType("string"),
		).Return(500, nil).Run(func(args mock.Arguments) {
			TransitDistancePickupArg = args.Get(1).(string)
			TransitDistanceDestinationArg = args.Get(2).(string)
		})

		testCases := []struct {
			shipment            models.MTOShipment
			pickupLocation      *models.Address
			destinationLocation *models.Address
		}{
			{hhgShipment, hhgShipment.PickupAddress, hhgShipment.DestinationAddress},
			{ntsShipment, ntsShipment.PickupAddress, &ntsShipment.StorageFacility.Address},
			{ntsrShipment, &ntsrShipment.StorageFacility.Address, ntsrShipment.DestinationAddress},
		}

		for _, testCase := range testCases {
			shipmentEtag := etag.GenerateEtag(testCase.shipment.UpdatedAt)
			_, err := approver.ApproveShipment(appCtx, testCase.shipment.ID, shipmentEtag)
			suite.NoError(err)

			fetchedShipment := models.MTOShipment{}
			err = suite.DB().Find(&fetchedShipment, testCase.shipment.ID)
			suite.NoError(err)
			// We also should have a required delivery date
			suite.NotNil(fetchedShipment.RequiredDeliveryDate)
			// Check that TransitDistance was called with the correct addresses
			suite.Equal(testCase.pickupLocation.PostalCode, TransitDistancePickupArg)
			suite.Equal(testCase.destinationLocation.PostalCode, TransitDistanceDestinationArg)
		}
	})
	suite.Run("Approval of a shipment with an estimated weight will update authorized weight", func() {
		subtestData := suite.createApproveShipmentSubtestData()
		appCtx := subtestData.appCtx
		move := subtestData.move
		planner := subtestData.planner
		approver := subtestData.shipmentApprover
		estimatedWeight := unit.Pound(1234)
		shipment := factory.BuildMTOShipment(appCtx.DB(), []factory.Customization{
			{
				Model:    move,
				LinkOnly: true,
			},
			{
				Model: models.MTOShipment{
					Status:               models.MTOShipmentStatusSubmitted,
					PrimeEstimatedWeight: &estimatedWeight,
				},
			},
		}, nil)

		planner.On("ZipTransitDistance",
			mock.AnythingOfType("*appcontext.appContext"),
			mock.AnythingOfType("string"),
			mock.AnythingOfType("string"),
		).Return(500, nil)

		suite.Equal(8000, *shipment.MoveTaskOrder.Orders.Entitlement.AuthorizedWeight())

		shipmentEtag := etag.GenerateEtag(shipment.UpdatedAt)

		_, approverErr := approver.ApproveShipment(appCtx, shipment.ID, shipmentEtag)
		suite.NoError(approverErr)

		err := appCtx.DB().Reload(shipment.MoveTaskOrder.Orders.Entitlement)
		suite.NoError(err)

		estimatedWeight110 := int(math.Round(float64(*shipment.PrimeEstimatedWeight) * 1.10))
		suite.Equal(estimatedWeight110, *shipment.MoveTaskOrder.Orders.Entitlement.AuthorizedWeight())
	})

	suite.Run("Approval of a shipment that exceeds excess weight will flag for excess weight", func() {
		subtestData := suite.createApproveShipmentSubtestData()
		appCtx := subtestData.appCtx
		move := subtestData.move
		planner := subtestData.planner
		approver := subtestData.shipmentApprover
		estimatedWeight := unit.Pound(100000)
		shipment := factory.BuildMTOShipment(appCtx.DB(), []factory.Customization{
			{
				Model:    move,
				LinkOnly: true,
			},
			{
				Model: models.MTOShipment{
					Status:               models.MTOShipmentStatusSubmitted,
					PrimeEstimatedWeight: &estimatedWeight,
				},
			},
		}, nil)

		planner.On("ZipTransitDistance",
			mock.AnythingOfType("*appcontext.appContext"),
			mock.AnythingOfType("string"),
			mock.AnythingOfType("string"),
		).Return(500, nil)

		shipmentEtag := etag.GenerateEtag(shipment.UpdatedAt)

		_, approverErr := approver.ApproveShipment(appCtx, shipment.ID, shipmentEtag)
		suite.NoError(approverErr)

		err := appCtx.DB().Reload(&shipment.MoveTaskOrder)
		suite.NoError(err)

		suite.NotNil(shipment.MoveTaskOrder.ExcessWeightQualifiedAt)
	})

	suite.Run("If the CONUS to OCONUS UB mtoShipment is approved successfully it should create pre approved mtoServiceItems", func() {
		internationalShipment := factory.BuildMTOShipment(suite.AppContextForTest().DB(), []factory.Customization{
			{
				Model: models.Move{
					Status: models.MoveStatusAPPROVED,
				},
			},
			{
				Model: models.Address{
					StreetAddress1: "Tester Address",
					City:           "Des Moines",
					State:          "IA",
					PostalCode:     "50314",
					IsOconus:       models.BoolPointer(false),
				},
				Type: &factory.Addresses.PickupAddress,
			},
			{
				Model: models.MTOShipment{
					MarketCode:   models.MarketCodeInternational,
					Status:       models.MTOShipmentStatusSubmitted,
					ShipmentType: models.MTOShipmentTypeUnaccompaniedBaggage,
				},
			},
			{
				Model: models.Address{
					StreetAddress1: "JBER",
					City:           "Anchorage",
					State:          "AK",
					PostalCode:     "99505",
					IsOconus:       models.BoolPointer(true),
				},
				Type: &factory.Addresses.DeliveryAddress,
			},
		}, nil)

		internationalShipmentEtag := etag.GenerateEtag(internationalShipment.UpdatedAt)
		shipmentApprover := suite.createApproveShipmentSubtestData().shipmentApprover
		_, err := shipmentApprover.ApproveShipment(suite.AppContextForTest(), internationalShipment.ID, internationalShipmentEtag)
		suite.NoError(err)

		// Get created pre approved service items
		var serviceItems []models.MTOServiceItem
		err2 := suite.AppContextForTest().DB().EagerPreload("ReService").Where("mto_shipment_id = ?", internationalShipment.ID).Order("created_at asc").All(&serviceItems)
		suite.NoError(err2)

		expectedReServiceCodes := []models.ReServiceCode{
			models.ReServiceCodeUBP,
			models.ReServiceCodePOEFSC,
			models.ReServiceCodeIUBPK,
			models.ReServiceCodeIUBUPK,
		}
		expectedReServiceNames := []string{
			"International UB price",
			"International POE fuel surcharge",
			"International UB pack",
			"International UB unpack",
		}

		suite.Equal(4, len(serviceItems))
		for i := 0; i < len(serviceItems); i++ {
			actualReServiceCode := serviceItems[i].ReService.Code
			actualReServiceName := serviceItems[i].ReService.Name
			suite.True(slices.Contains(expectedReServiceCodes, actualReServiceCode), "Contains unexpected code: "+actualReServiceCode.String())
			suite.True(slices.Contains(expectedReServiceNames, actualReServiceName), "Contains unexpected name: "+actualReServiceName)
		}
	})

	suite.Run("If the OCONUS to CONUS UB mtoShipment is approved successfully it should create pre approved mtoServiceItems", func() {
		var scheduledPickupDate time.Time
		internationalShipment := factory.BuildMTOShipment(suite.AppContextForTest().DB(), []factory.Customization{
			{
				Model: models.Move{
					Status: models.MoveStatusAPPROVED,
				},
			},
			{
				Model: models.Address{
					StreetAddress1: "JBER",
					City:           "Anchorage",
					State:          "AK",
					PostalCode:     "99505",
					IsOconus:       models.BoolPointer(true),
				},
				Type: &factory.Addresses.PickupAddress,
			},
			{
				Model: models.MTOShipment{
					MarketCode:          models.MarketCodeInternational,
					Status:              models.MTOShipmentStatusSubmitted,
					ShipmentType:        models.MTOShipmentTypeUnaccompaniedBaggage,
					ScheduledPickupDate: &scheduledPickupDate,
				},
			},
			{
				Model: models.Address{
					StreetAddress1: "Tester Address",
					City:           "Des Moines",
					State:          "IA",
					PostalCode:     "50314",
					IsOconus:       models.BoolPointer(false),
				},
				Type: &factory.Addresses.DeliveryAddress,
			},
		}, nil)

		internationalShipmentEtag := etag.GenerateEtag(internationalShipment.UpdatedAt)
		shipmentApprover := suite.createApproveShipmentSubtestData().shipmentApprover
		_, err := shipmentApprover.ApproveShipment(suite.AppContextForTest(), internationalShipment.ID, internationalShipmentEtag)
		suite.NoError(err)

		// Get created pre approved service items
		var serviceItems []models.MTOServiceItem
		err2 := suite.AppContextForTest().DB().EagerPreload("ReService").Where("mto_shipment_id = ?", internationalShipment.ID).Order("created_at asc").All(&serviceItems)
		suite.NoError(err2)

		expectedReServiceCodes := []models.ReServiceCode{
			models.ReServiceCodeUBP,
			models.ReServiceCodePODFSC,
			models.ReServiceCodeIUBPK,
			models.ReServiceCodeIUBUPK,
		}
		expectedReServiceNames := []string{
			"International UB price",
			"International POD fuel surcharge",
			"International UB pack",
			"International UB unpack",
		}

		suite.Equal(4, len(serviceItems))
		for i := 0; i < len(serviceItems); i++ {
			actualReServiceCode := serviceItems[i].ReService.Code
			actualReServiceName := serviceItems[i].ReService.Name
			suite.True(slices.Contains(expectedReServiceCodes, actualReServiceCode), "Contains unexpected code: "+actualReServiceCode.String())
			suite.True(slices.Contains(expectedReServiceNames, actualReServiceName), "Contains unexpected name: "+actualReServiceName)
		}
	})

	suite.Run("If the OCONUS to OCONUS UB mtoShipment is approved successfully it should create pre approved mtoServiceItems", func() {
		var scheduledPickupDate time.Time
		internationalShipment := factory.BuildMTOShipment(suite.AppContextForTest().DB(), []factory.Customization{
			{
				Model: models.Move{
					Status: models.MoveStatusAPPROVED,
				},
			},
			{
				Model: models.Address{
					StreetAddress1: "JBER",
					City:           "Anchorage",
					State:          "AK",
					PostalCode:     "99505",
					IsOconus:       models.BoolPointer(true),
				},
				Type: &factory.Addresses.PickupAddress,
			},
			{
				Model: models.MTOShipment{
					MarketCode:          models.MarketCodeInternational,
					Status:              models.MTOShipmentStatusSubmitted,
					ShipmentType:        models.MTOShipmentTypeUnaccompaniedBaggage,
					ScheduledPickupDate: &scheduledPickupDate,
				},
			},
			{
				Model: models.Address{
					StreetAddress1: "Tester Address",
					City:           "Fairbanks",
					State:          "AK",
					PostalCode:     "99701",
					IsOconus:       models.BoolPointer(true),
				},
				Type: &factory.Addresses.DeliveryAddress,
			},
		}, nil)

		internationalShipmentEtag := etag.GenerateEtag(internationalShipment.UpdatedAt)
		shipmentApprover := suite.createApproveShipmentSubtestData().shipmentApprover
		_, err := shipmentApprover.ApproveShipment(suite.AppContextForTest(), internationalShipment.ID, internationalShipmentEtag)
		suite.NoError(err)

		// Get created pre approved service items
		var serviceItems []models.MTOServiceItem
		err2 := suite.AppContextForTest().DB().EagerPreload("ReService").Where("mto_shipment_id = ?", internationalShipment.ID).Order("created_at asc").All(&serviceItems)
		suite.NoError(err2)

		expectedReServiceCodes := []models.ReServiceCode{
			models.ReServiceCodeUBP,
			models.ReServiceCodeIUBPK,
			models.ReServiceCodeIUBUPK,
		}
		expectedReServiceNames := []string{
			"International UB price",
			"International UB pack",
			"International UB unpack",
		}

		suite.Equal(3, len(serviceItems))
		for i := 0; i < len(serviceItems); i++ {
			actualReServiceCode := serviceItems[i].ReService.Code
			actualReServiceName := serviceItems[i].ReService.Name
			suite.True(slices.Contains(expectedReServiceCodes, actualReServiceCode), "Contains unexpected code: "+actualReServiceCode.String())
			suite.True(slices.Contains(expectedReServiceNames, actualReServiceName), "Contains unexpected name: "+actualReServiceName)
		}
	})

	suite.Run("Given invalid shipment error returned", func() {
		invalidShipment := factory.BuildMTOShipment(suite.AppContextForTest().DB(), []factory.Customization{
			{
				Model: models.MTOShipment{
					ShipmentType: models.MTOShipmentTypePPM,
				},
			},
		}, nil)
		invalidShipmentEtag := etag.GenerateEtag(invalidShipment.UpdatedAt)

		shipmentRouter := NewShipmentRouter()
		var serviceItemCreator services.MTOServiceItemCreator
		var planner route.Planner
		var moveWeights services.MoveWeights

		// Approve international shipment
		shipmentApprover := NewShipmentApprover(shipmentRouter, serviceItemCreator, planner, moveWeights, mtoUpdater, moveRouter)
		_, err := shipmentApprover.ApproveShipment(suite.AppContextForTest(), invalidShipment.ID, invalidShipmentEtag)
		suite.Error(err)
	})
}

func (suite *MTOShipmentServiceSuite) TestApproveShipments() {
	suite.Run("Successfully approves multiple shipments", func() {
		subtestData := suite.createApproveShipmentSubtestData()
		shipmentApprover := subtestData.shipmentApprover

		move := factory.BuildAvailableToPrimeMove(suite.DB(), nil, nil)

		shipment1 := factory.BuildMTOShipment(suite.DB(), []factory.Customization{
			{
				Model:    move,
				LinkOnly: true,
			},
			{
				Model: models.MTOShipment{
					Status: models.MTOShipmentStatusSubmitted,
				},
			},
		}, nil)

		shipment2 := factory.BuildMTOShipment(suite.DB(), []factory.Customization{
			{
				Model:    move,
				LinkOnly: true,
			},
			{
				Model: models.MTOShipment{
					Status: models.MTOShipmentStatusSubmitted,
				},
			},
		}, nil)

		eTag1 := etag.GenerateEtag(shipment1.UpdatedAt)
		eTag2 := etag.GenerateEtag(shipment2.UpdatedAt)

		shipmentIdWithEtagArr := []services.ShipmentIdWithEtag{
			{
				ShipmentID: shipment1.ID,
				ETag:       eTag1,
			},
			{
				ShipmentID: shipment2.ID,
				ETag:       eTag2,
			},
		}
		approvedShipments, err := shipmentApprover.ApproveShipments(suite.AppContextForTest(), shipmentIdWithEtagArr)

		suite.NoError(err)
		suite.NotNil(approvedShipments)
		suite.Len(*approvedShipments, 2)
		suite.Equal(shipment1.ID, (*approvedShipments)[0].ID)
		suite.Equal(shipment2.ID, (*approvedShipments)[1].ID)
	})

	suite.Run("Returns error if one shipment approval fails", func() {
		subtestData := suite.createApproveShipmentSubtestData()
		shipmentApprover := subtestData.shipmentApprover

		move := factory.BuildAvailableToPrimeMove(suite.DB(), nil, nil)

		shipment1 := factory.BuildMTOShipment(suite.DB(), []factory.Customization{
			{
				Model:    move,
				LinkOnly: true,
			},
			{
				Model: models.MTOShipment{
					Status: models.MTOShipmentStatusSubmitted,
				},
			},
		}, nil)

		shipment2 := factory.BuildMTOShipment(suite.DB(), []factory.Customization{
			{
				Model:    move,
				LinkOnly: true,
			},
			{
				Model: models.MTOShipment{
					Status: models.MTOShipmentStatusSubmitted,
				},
			},
		}, nil)

		eTag := etag.GenerateEtag(shipment2.UpdatedAt)

		shipmentIdWithEtagArr := []services.ShipmentIdWithEtag{
			{
				ShipmentID: shipment1.ID,
				ETag:       eTag,
			},
			{
				ShipmentID: shipment2.ID,
				ETag:       eTag,
			},
		}

		approvedShipments, err := shipmentApprover.ApproveShipments(suite.AppContextForTest(), shipmentIdWithEtagArr)

		suite.Error(err)
		suite.Len(*approvedShipments, 0)
	})

	suite.Run("Given invalid shipment error returned", func() {
		subtestData := suite.createApproveShipmentSubtestData()
		shipmentApprover := subtestData.shipmentApprover
		invalidShipment := factory.BuildMTOShipment(suite.AppContextForTest().DB(), []factory.Customization{
			{
				Model: models.MTOShipment{
					ShipmentType: models.MTOShipmentTypePPM,
				},
			},
		}, nil)
		invalidShipmentEtag := etag.GenerateEtag(invalidShipment.UpdatedAt)

		shipmentIdWithEtagArr := []services.ShipmentIdWithEtag{
			{
				ShipmentID: invalidShipment.ID,
				ETag:       invalidShipmentEtag,
			},
		}

		_, err := shipmentApprover.ApproveShipments(suite.AppContextForTest(), shipmentIdWithEtagArr)
		suite.Error(err)
	})
}

// Calculate final estimated price for NTS INPK
// the base price cents comes from IHPK because iHHG -> iNTS
func computeINPKExpectedPriceCents(
	basePriceCents int,
	escalationFactor float64,
	marketFactor float64,
	primeEstimatedWeightLbs int,
) unit.Cents {
	// Convert incoming cents to dollars just like how the calculate_escalated_price proc does before multiplying it
	// As well as add double rounding to the dollar amounts since the proc uses dollars instead of cents
	unroundedEscDollarAmount := float64(basePriceCents) / 100.0
	roundedEscDollars := math.Round(unroundedEscDollarAmount*escalationFactor*100) / 100 // rounds to 2 decimals
	cwt := (float64(primeEstimatedWeightLbs) * 1.1) / 100.0
	finalDollars := roundedEscDollars * marketFactor * cwt
	// Second rounding
	final := math.Round(finalDollars * 100)

	return unit.Cents(final)
}

// fetchMarketFactor retrieves the market factor for a given service and contract
func fetchMarketFactor(appCtx appcontext.AppContext, contractID, serviceID uuid.UUID, marketCode string) (float64, error) {
	var shipmentTypePrice models.ReShipmentTypePrice

	err := appCtx.DB().Where("contract_id = ? AND service_id = ? AND market = ?", contractID, serviceID, marketCode).
		First(&shipmentTypePrice)

	if err != nil {
		return 0, errors.Wrap(err, "error fetching market factor")
	}

	return shipmentTypePrice.Factor, nil
}

func (suite *MTOShipmentServiceSuite) TestApproveShipmentBasicServiceItemEstimatePricing() {
	now := time.Now()

	setupOconusToConusNtsShipment := func(estimatedWeight *unit.Pound) (models.StorageFacility, models.Address, models.Address, models.MTOShipment) {
		storageFacility := factory.BuildStorageFacility(suite.DB(), []factory.Customization{
			{
				Model: models.StorageFacility{
					FacilityName: *models.StringPointer("Test Storage Name"),
					Email:        models.StringPointer("old@email.com"),
					LotNumber:    models.StringPointer("Test lot number"),
					Phone:        models.StringPointer("555-555-5555"),
				},
			},
			{
				Model: models.Address{
					StreetAddress1: "Tester Address",
					City:           "Des Moines",
					State:          "IA",
					PostalCode:     "50314",
					IsOconus:       models.BoolPointer(false),
				},
			},
		}, nil)

		pickupAddress := factory.BuildAddress(suite.DB(), []factory.Customization{
			{
				Model: models.Address{
					StreetAddress1: "JBER",
					City:           "Anchorage",
					State:          "AK",
					PostalCode:     "99507",
					IsOconus:       models.BoolPointer(true),
				},
			},
		}, nil)
		destinationAddress := factory.BuildAddress(suite.DB(), []factory.Customization{
			{
				Model: models.Address{
					StreetAddress1: "148 S East St",
					City:           "Miami",
					State:          "FL",
					PostalCode:     "94535",
				},
			},
		}, nil)

		shipment := factory.BuildNTSShipment(suite.DB(), []factory.Customization{
			{
				Model: models.Move{
					Status:             models.MoveStatusAPPROVED,
					AvailableToPrimeAt: &now,
				},
			},
			{
				Model:    pickupAddress,
				Type:     &factory.Addresses.PickupAddress,
				LinkOnly: true,
			},
			{
				Model:    destinationAddress,
				Type:     &factory.Addresses.DeliveryAddress,
				LinkOnly: true,
			},
			{
				Model: models.MTOShipment{
					MarketCode:           models.MarketCodeInternational,
					Status:               models.MTOShipmentStatusSubmitted,
					ShipmentType:         models.MTOShipmentTypeHHGIntoNTS,
					PrimeEstimatedWeight: estimatedWeight,
				},
			},
			{
				Model:    storageFacility,
				LinkOnly: true,
			},
		}, nil)
		return storageFacility, pickupAddress, destinationAddress, shipment
	}

	suite.Run("NTS OCONUS to CONUS estimate prices on approval", func() {
		subtestData := suite.createApproveShipmentSubtestData()

		testCases := []struct {
			name            string
			estimatedWeight *unit.Pound
		}{
			{
				name:            "Successfully applies estimated weight to INPK when estimated weight is present",
				estimatedWeight: models.PoundPointer(100000),
			},
			{
				name:            "Leaves estimated INPK price as nil when no estimated weight is present",
				estimatedWeight: nil,
			},
		}
		for _, tc := range testCases {
			appCtx := subtestData.appCtx
			planner := subtestData.planner
			approver := subtestData.shipmentApprover
			_, _, _, shipment := setupOconusToConusNtsShipment(tc.estimatedWeight)

			planner.On("ZipTransitDistance",
				mock.AnythingOfType("*appcontext.appContext"),
				mock.AnythingOfType("string"),
				mock.AnythingOfType("string"),
<<<<<<< HEAD
				true,
=======
>>>>>>> 2d4ab6db
			).Return(500, nil)

			// Aprove the shipment to trigger the estimate pricing proc on INPK
			shipmentEtag := etag.GenerateEtag(shipment.UpdatedAt)
			_, approverErr := approver.ApproveShipment(appCtx, shipment.ID, shipmentEtag)
			suite.FatalNoError(approverErr)

			// Get created pre approved service items
			var serviceItems []models.MTOServiceItem
			err := suite.AppContextForTest().DB().EagerPreload("ReService").Where("mto_shipment_id = ?", shipment.ID).Order("created_at asc").All(&serviceItems)
			suite.NoError(err)

			// Get the contract escalation factor
			var escalationFactor float64
			err = suite.DB().RawQuery(`
			SELECT calculate_escalation_factor($1, $2)
		`, subtestData.contractID, shipment.RequestedPickupDate).First(&escalationFactor)
			suite.FatalNoError(err)

			// Verify our non-truncated escalation factor db value is as expected
			// this also tests the calculate_escalation_factor proc
			// This information was pulled from the migration scripts (Or just run db fresh and perform the lookups
			// manually, whichever is your cup of tea)
<<<<<<< HEAD
			suite.Equal(escalationFactor, 1.04082)
=======
			suite.Equal(escalationFactor, 1.11)
>>>>>>> 2d4ab6db

			// Fetch the INPK market factor from the DB
			inpkReService := factory.FetchReServiceByCode(suite.DB(), models.ReServiceCodeINPK)
			ntsMarketFactor, err := fetchMarketFactor(suite.AppContextForTest(), subtestData.contractID, inpkReService.ID, "O")
			suite.FatalNoError(err)

			// Assert basic service items
			// Basic = created immediately on their own, not requested
			// Accessorial = created at a later date if requested
			expectedServiceItems := map[models.ReServiceCode]*unit.Cents{
				// Not testing ISLH or PODFSC so their prices will be nil
				models.ReServiceCodeISLH:   nil,
				models.ReServiceCodePODFSC: nil,
				// Remember that we pass in IHPK base price, not INPK base price. INPK doesn't have a base price
				// because it uses IHPK for iHHG -> iNTS packing
				models.ReServiceCodeINPK: func() *unit.Cents {
					// Handle test case of nil weight
					if shipment.PrimeEstimatedWeight == nil {
						return nil
					}
					return models.CentPointer(computeINPKExpectedPriceCents(6105, escalationFactor, ntsMarketFactor, shipment.PrimeEstimatedWeight.Int()))
				}(),
			}
			suite.Equal(len(expectedServiceItems), len(serviceItems))

			// Look for INPK and assert its expected price matches the actual price the proc sets
			var foundINPK bool
			for _, serviceItem := range serviceItems {
				actualReServiceCode := serviceItem.ReService.Code
				suite.Contains(expectedServiceItems, actualReServiceCode, "Unexpected service code found: %s", actualReServiceCode)

				expectedPrice, found := expectedServiceItems[actualReServiceCode]
				suite.True(found, "Expected price for service code %s not found", actualReServiceCode)
				if actualReServiceCode == models.ReServiceCodeINPK {
					foundINPK = true
					if expectedPrice == nil || serviceItem.PricingEstimate == nil {
						// Safely ref if test case has nil outcomes
						suite.Nil(expectedPrice, "Expected price should be nil for service code %s", actualReServiceCode)
						suite.Nil(serviceItem.PricingEstimate, "Pricing estimate should be nil for service code %s", actualReServiceCode)
					} else {
						suite.Equal(*expectedPrice, *serviceItem.PricingEstimate, "Pricing estimate mismatch for service code %s", actualReServiceCode)
					}
				}
			}
			suite.FatalTrue(foundINPK)
		}
	})

}<|MERGE_RESOLUTION|>--- conflicted
+++ resolved
@@ -1709,10 +1709,6 @@
 				mock.AnythingOfType("*appcontext.appContext"),
 				mock.AnythingOfType("string"),
 				mock.AnythingOfType("string"),
-<<<<<<< HEAD
-				true,
-=======
->>>>>>> 2d4ab6db
 			).Return(500, nil)
 
 			// Aprove the shipment to trigger the estimate pricing proc on INPK
@@ -1736,11 +1732,7 @@
 			// this also tests the calculate_escalation_factor proc
 			// This information was pulled from the migration scripts (Or just run db fresh and perform the lookups
 			// manually, whichever is your cup of tea)
-<<<<<<< HEAD
-			suite.Equal(escalationFactor, 1.04082)
-=======
 			suite.Equal(escalationFactor, 1.11)
->>>>>>> 2d4ab6db
 
 			// Fetch the INPK market factor from the DB
 			inpkReService := factory.FetchReServiceByCode(suite.DB(), models.ReServiceCodeINPK)
