package mtoshipment

import (
	"math"
	"slices"
	"time"

	"github.com/gofrs/uuid"
	"github.com/stretchr/testify/mock"

	"github.com/transcom/mymove/pkg/appcontext"
	"github.com/transcom/mymove/pkg/apperror"
	"github.com/transcom/mymove/pkg/auth"
	"github.com/transcom/mymove/pkg/etag"
	"github.com/transcom/mymove/pkg/factory"
	"github.com/transcom/mymove/pkg/models"
	"github.com/transcom/mymove/pkg/route"
	"github.com/transcom/mymove/pkg/route/mocks"
	"github.com/transcom/mymove/pkg/services"
	"github.com/transcom/mymove/pkg/services/entitlements"
	"github.com/transcom/mymove/pkg/services/ghcrateengine"
	servicesMocks "github.com/transcom/mymove/pkg/services/mocks"
	moverouter "github.com/transcom/mymove/pkg/services/move"
	mt "github.com/transcom/mymove/pkg/services/move_task_order"
	mtoserviceitem "github.com/transcom/mymove/pkg/services/mto_service_item"
	"github.com/transcom/mymove/pkg/services/query"
	transportationoffice "github.com/transcom/mymove/pkg/services/transportation_office"
	"github.com/transcom/mymove/pkg/testdatagen"
	"github.com/transcom/mymove/pkg/unit"
)

type approveShipmentSubtestData struct {
	appCtx                 appcontext.AppContext
	move                   models.Move
	planner                *mocks.Planner
	shipmentApprover       services.ShipmentApprover
	mockedShipmentApprover services.ShipmentApprover
	mockedShipmentRouter   *servicesMocks.ShipmentRouter
	reServiceCodes         []models.ReServiceCode
	moveWeights            services.MoveWeights
	mtoUpdater             services.MoveTaskOrderUpdater
	contractID             uuid.UUID
}

// Creates data for the TestApproveShipment function
func (suite *MTOShipmentServiceSuite) createApproveShipmentSubtestData() (subtestData *approveShipmentSubtestData) {
	subtestData = &approveShipmentSubtestData{}

	subtestData.move = factory.BuildAvailableToPrimeMove(suite.DB(), nil, nil)

	ghcDomesticTransitTime := models.GHCDomesticTransitTime{
		MaxDaysTransitTime: 12,
		WeightLbsLower:     0,
		WeightLbsUpper:     10000,
		DistanceMilesLower: 0,
		DistanceMilesUpper: 10000,
	}
	verrs, err := suite.DB().ValidateAndCreate(&ghcDomesticTransitTime)
	suite.False(verrs.HasAny())
	suite.FatalNoError(err)

	// Let's also create a transit time object with a zero upper bound for weight (this can happen in the table).
	ghcDomesticTransitTime0LbsUpper := models.GHCDomesticTransitTime{
		MaxDaysTransitTime: 12,
		WeightLbsLower:     10001,
		WeightLbsUpper:     0,
		DistanceMilesLower: 0,
		DistanceMilesUpper: 10000,
	}
	verrs, err = suite.DB().ValidateAndCreate(&ghcDomesticTransitTime0LbsUpper)
	suite.False(verrs.HasAny())
	suite.FatalNoError(err)

	// Let's create service codes in the DB
	// INPK and IHPK don't need this since they're not truncated
	subtestData.reServiceCodes = []models.ReServiceCode{
		models.ReServiceCodeDLH,
		models.ReServiceCodeFSC,
		models.ReServiceCodeDOP,
		models.ReServiceCodeDDP,
		models.ReServiceCodeDPK,
		models.ReServiceCodeDUPK,
	}

	for _, serviceCode := range subtestData.reServiceCodes {
		factory.FetchReServiceByCode(suite.DB(), serviceCode)
	}

	setUpSignedCertificationCreatorMock := func(returnValue ...interface{}) services.SignedCertificationCreator {
		mockCreator := &servicesMocks.SignedCertificationCreator{}

		mockCreator.On(
			"CreateSignedCertification",
			mock.AnythingOfType("*appcontext.appContext"),
			mock.AnythingOfType("models.SignedCertification"),
		).Return(returnValue...)

		return mockCreator
	}

	setUpSignedCertificationUpdaterMock := func(returnValue ...interface{}) services.SignedCertificationUpdater {
		mockUpdater := &servicesMocks.SignedCertificationUpdater{}

		mockUpdater.On(
			"UpdateSignedCertification",
			mock.AnythingOfType("*appcontext.appContext"),
			mock.AnythingOfType("models.SignedCertification"),
			mock.AnythingOfType("string"),
		).Return(returnValue...)

		return mockUpdater
	}

	subtestData.mockedShipmentRouter = &servicesMocks.ShipmentRouter{}

	router := NewShipmentRouter()

	builder := query.NewQueryBuilder()
	waf := entitlements.NewWeightAllotmentFetcher()
	moveRouter := moverouter.NewMoveRouter(transportationoffice.NewTransportationOfficesFetcher())
	planner := &mocks.Planner{}
	planner.On("ZipTransitDistance",
		mock.AnythingOfType("*appcontext.appContext"),
		mock.Anything,
		mock.Anything,
	).Return(400, nil)
	ppmEstimator := &servicesMocks.PPMEstimator{}
	queryBuilder := query.NewQueryBuilder()
	subtestData.mtoUpdater = mt.NewMoveTaskOrderUpdater(
		queryBuilder,
		mtoserviceitem.NewMTOServiceItemCreator(planner, queryBuilder, moveRouter, ghcrateengine.NewDomesticUnpackPricer(), ghcrateengine.NewDomesticPackPricer(), ghcrateengine.NewDomesticLinehaulPricer(), ghcrateengine.NewDomesticShorthaulPricer(), ghcrateengine.NewDomesticOriginPricer(), ghcrateengine.NewDomesticDestinationPricer(), ghcrateengine.NewFuelSurchargePricer()),
		moveRouter, setUpSignedCertificationCreatorMock(nil, nil), setUpSignedCertificationUpdaterMock(nil, nil), ppmEstimator,
	)
	siCreator := mtoserviceitem.NewMTOServiceItemCreator(planner, builder, moveRouter, ghcrateengine.NewDomesticUnpackPricer(), ghcrateengine.NewDomesticPackPricer(), ghcrateengine.NewDomesticLinehaulPricer(), ghcrateengine.NewDomesticShorthaulPricer(), ghcrateengine.NewDomesticOriginPricer(), ghcrateengine.NewDomesticDestinationPricer(), ghcrateengine.NewFuelSurchargePricer())
	subtestData.planner = &mocks.Planner{}
	mockSender := setUpMockNotificationSender()
	subtestData.moveWeights = moverouter.NewMoveWeights(NewShipmentReweighRequester(), waf, mockSender)

	subtestData.shipmentApprover = NewShipmentApprover(router, siCreator, subtestData.planner, subtestData.moveWeights, subtestData.mtoUpdater, moveRouter)
	subtestData.mockedShipmentApprover = NewShipmentApprover(subtestData.mockedShipmentRouter, siCreator, subtestData.planner, subtestData.moveWeights, subtestData.mtoUpdater, moveRouter)
	subtestData.appCtx = suite.AppContextWithSessionForTest(&auth.Session{
		ApplicationName: auth.OfficeApp,
		OfficeUserID:    uuid.Must(uuid.NewV4()),
	})

	const (
		dopTestServiceArea = "123"
		dopTestWeight      = 1212
	)

	pickupAddress := factory.BuildAddress(suite.DB(), []factory.Customization{
		{
			Model: models.Address{
				StreetAddress1: "7 Q St",
				City:           "Birmingham",
				State:          "KY",
				PostalCode:     "40356",
			},
		},
	}, nil)

	contractYear, serviceArea, _, _ := testdatagen.SetupServiceAreaRateArea(suite.DB(), testdatagen.Assertions{
		ReDomesticServiceArea: models.ReDomesticServiceArea{
			ServiceArea: dopTestServiceArea,
		},
		ReRateArea: models.ReRateArea{
			Name: "Alabama",
		},
		ReZip3: models.ReZip3{
			Zip3:          pickupAddress.PostalCode[0:3],
			BasePointCity: pickupAddress.City,
			State:         pickupAddress.State,
		},
	})

	baseLinehaulPrice := testdatagen.MakeReDomesticLinehaulPrice(suite.DB(), testdatagen.Assertions{
		ReDomesticLinehaulPrice: models.ReDomesticLinehaulPrice{
			ContractID:            contractYear.ContractID,
			Contract:              contractYear.Contract,
			DomesticServiceAreaID: serviceArea.ID,
			DomesticServiceArea:   serviceArea,
			IsPeakPeriod:          false,
		},
	})

	_ = testdatagen.MakeReDomesticLinehaulPrice(suite.DB(), testdatagen.Assertions{
		ReDomesticLinehaulPrice: models.ReDomesticLinehaulPrice{
			ContractID:            contractYear.Contract.ID,
			Contract:              contractYear.Contract,
			DomesticServiceAreaID: serviceArea.ID,
			DomesticServiceArea:   serviceArea,
			IsPeakPeriod:          true,
			PriceMillicents:       baseLinehaulPrice.PriceMillicents - 2500, // minus $0.025
		},
	})

	domesticOriginService := factory.FetchReService(suite.DB(), []factory.Customization{
		{
			Model: models.ReService{
				Code: models.ReServiceCodeDOP,
				Name: "Dom. Origin Price",
			},
		},
	}, nil)

	domesticOriginPrice := models.ReDomesticServiceAreaPrice{
		ContractID:            contractYear.Contract.ID,
		ServiceID:             domesticOriginService.ID,
		IsPeakPeriod:          true,
		DomesticServiceAreaID: serviceArea.ID,
		PriceCents:            146,
	}

	domesticOriginPeakPrice := domesticOriginPrice
	domesticOriginPeakPrice.PriceCents = 146

	domesticOriginNonpeakPrice := domesticOriginPrice
	domesticOriginNonpeakPrice.IsPeakPeriod = false
	domesticOriginNonpeakPrice.PriceCents = 127

	subtestData.contractID = contractYear.ContractID
	return subtestData
}

func (suite *MTOShipmentServiceSuite) TestApproveShipment() {
	setUpSignedCertificationCreatorMock := func(returnValue ...interface{}) services.SignedCertificationCreator {
		mockCreator := &servicesMocks.SignedCertificationCreator{}

		mockCreator.On(
			"CreateSignedCertification",
			mock.AnythingOfType("*appcontext.appContext"),
			mock.AnythingOfType("models.SignedCertification"),
		).Return(returnValue...)

		return mockCreator
	}

	setUpSignedCertificationUpdaterMock := func(returnValue ...interface{}) services.SignedCertificationUpdater {
		mockUpdater := &servicesMocks.SignedCertificationUpdater{}

		mockUpdater.On(
			"UpdateSignedCertification",
			mock.AnythingOfType("*appcontext.appContext"),
			mock.AnythingOfType("models.SignedCertification"),
			mock.AnythingOfType("string"),
		).Return(returnValue...)

		return mockUpdater
	}

	moveRouter := moverouter.NewMoveRouter(transportationoffice.NewTransportationOfficesFetcher())
	ppmEstimator := &servicesMocks.PPMEstimator{}
	queryBuilder := query.NewQueryBuilder()
	planner := &mocks.Planner{}
	mtoUpdater := mt.NewMoveTaskOrderUpdater(
		queryBuilder,
		mtoserviceitem.NewMTOServiceItemCreator(planner, queryBuilder, moveRouter, ghcrateengine.NewDomesticUnpackPricer(), ghcrateengine.NewDomesticPackPricer(), ghcrateengine.NewDomesticLinehaulPricer(), ghcrateengine.NewDomesticShorthaulPricer(), ghcrateengine.NewDomesticOriginPricer(), ghcrateengine.NewDomesticDestinationPricer(), ghcrateengine.NewFuelSurchargePricer()),
		moveRouter, setUpSignedCertificationCreatorMock(nil, nil), setUpSignedCertificationUpdaterMock(nil, nil), ppmEstimator,
	)
	suite.Run("If the international mtoShipment is approved successfully it should create pre approved mtoServiceItems and should NOT update pricing without port data", func() {
		move := factory.BuildAvailableToPrimeMove(suite.DB(), []factory.Customization{
			{
				Model: models.Move{
					Status: models.MoveStatusAPPROVED,
				},
			}}, nil)

		// we need to get the usPostRegionCityIDs based off of the ZIP for the addresses
		pickupUSPRC, err := models.FindByZipCode(suite.AppContextForTest().DB(), "50314")
		suite.FatalNoError(err)
		pickupAddress := factory.BuildAddress(suite.DB(), []factory.Customization{
			{
				Model: models.Address{
					StreetAddress1:     "Tester Address",
					City:               "Des Moines",
					State:              "IA",
					PostalCode:         "50314",
					IsOconus:           models.BoolPointer(false),
					UsPostRegionCityID: &pickupUSPRC.ID,
				},
			},
		}, nil)

		destUSPRC, err := models.FindByZipCode(suite.AppContextForTest().DB(), "99505")
		suite.FatalNoError(err)
		destinationAddress := factory.BuildAddress(suite.DB(), []factory.Customization{
			{
				Model: models.Address{
					StreetAddress1:     "JBER",
					City:               "Anchorage",
					State:              "AK",
					PostalCode:         "99505",
					IsOconus:           models.BoolPointer(true),
					UsPostRegionCityID: &destUSPRC.ID,
				},
			},
		}, nil)

		pickupDate := time.Now()
		internationalShipment := factory.BuildMTOShipment(suite.DB(), []factory.Customization{
			{
				Model: models.MTOShipment{
					Status:               models.MTOShipmentStatusSubmitted,
					MarketCode:           models.MarketCodeInternational,
					PrimeEstimatedWeight: models.PoundPointer(unit.Pound(4000)),
					PickupAddressID:      &pickupAddress.ID,
					DestinationAddressID: &destinationAddress.ID,
					RequestedPickupDate:  &pickupDate,
				},
			},
			{
				Model:    move,
				LinkOnly: true,
			},
		}, nil)
		internationalShipmentEtag := etag.GenerateEtag(internationalShipment.UpdatedAt)

		shipmentRouter := NewShipmentRouter()
		waf := entitlements.NewWeightAllotmentFetcher()
		mockSender := setUpMockNotificationSender()
		moveWeights := moverouter.NewMoveWeights(NewShipmentReweighRequester(), waf, mockSender)
		var serviceItemCreator services.MTOServiceItemCreator
		appCtx := suite.AppContextWithSessionForTest(&auth.Session{
			ApplicationName: auth.OfficeApp,
			OfficeUserID:    uuid.Must(uuid.NewV4()),
		})

		ghcDomesticTransitTime := models.GHCDomesticTransitTime{
			MaxDaysTransitTime: 12,
			WeightLbsLower:     0,
			WeightLbsUpper:     10000,
			DistanceMilesLower: 0,
			DistanceMilesUpper: 10000,
		}
		_, _ = suite.DB().ValidateAndCreate(&ghcDomesticTransitTime)

		planner := &mocks.Planner{}
		planner.On("ZipTransitDistance",
			mock.AnythingOfType("*appcontext.appContext"),
			mock.Anything,
			mock.Anything,
		).Return(500, nil)

		// Approve international shipment
		shipmentApprover := NewShipmentApprover(shipmentRouter, serviceItemCreator, planner, moveWeights, mtoUpdater, moveRouter)
		_, err = shipmentApprover.ApproveShipment(appCtx, internationalShipment.ID, internationalShipmentEtag)
		suite.NoError(err)

		// Get created pre approved service items
		var serviceItems []models.MTOServiceItem
		err2 := suite.AppContextForTest().DB().EagerPreload("ReService").Where("mto_shipment_id = ?", internationalShipment.ID).Order("created_at asc").All(&serviceItems)
		suite.NoError(err2)

		expectedReserviceCodes := []models.ReServiceCode{
			models.ReServiceCodePOEFSC,
			models.ReServiceCodeISLH,
			models.ReServiceCodeIHPK,
			models.ReServiceCodeIHUPK,
		}

		suite.Equal(len(expectedReserviceCodes), len(serviceItems))
		for i := 0; i < len(serviceItems); i++ {
			actualReServiceCode := serviceItems[i].ReService.Code
			suite.True(slices.Contains(expectedReserviceCodes, actualReServiceCode))
			// we should have pricing data on all but the POEFSC since we don't have the port data yet
			if serviceItems[i].ReService.Code != models.ReServiceCodePOEFSC {
				suite.NotNil(serviceItems[i].PricingEstimate)
			} else if serviceItems[i].ReService.Code == models.ReServiceCodePOEFSC {
				suite.Nil(serviceItems[i].PricingEstimate)
			}
		}
	})

	suite.Run("Given international mtoShipment is approved successfully pre-approved mtoServiceItems are created NTS CONUS to OCONUS", func() {
		storageFacility := factory.BuildStorageFacility(suite.DB(), []factory.Customization{
			{
				Model: models.StorageFacility{
					FacilityName: *models.StringPointer("Test Storage Name"),
					Email:        models.StringPointer("old@email.com"),
					LotNumber:    models.StringPointer("Test lot number"),
					Phone:        models.StringPointer("555-555-5555"),
				},
			},
			{
				Model: models.Address{
					StreetAddress1: "JBER",
					City:           "Anchorage",
					State:          "AK",
					PostalCode:     "99507",
					IsOconus:       models.BoolPointer(true),
				},
			},
		}, nil)

		internationalShipment := factory.BuildMTOShipment(suite.DB(), []factory.Customization{
			{
				Model: models.Move{
					Status: models.MoveStatusAPPROVED,
				},
			},
			{
				Model: models.Address{
					StreetAddress1: "Tester Address",
					City:           "Des Moines",
					State:          "IA",
					PostalCode:     "50314",
					IsOconus:       models.BoolPointer(false),
				},
				Type: &factory.Addresses.PickupAddress,
			},
			{
				Model: models.MTOShipment{
					MarketCode:   models.MarketCodeInternational,
					Status:       models.MTOShipmentStatusSubmitted,
					ShipmentType: models.MTOShipmentTypeHHGIntoNTS,
				},
			},
			{
				Model:    storageFacility,
				LinkOnly: true,
			},
		}, nil)
		internationalShipmentEtag := etag.GenerateEtag(internationalShipment.UpdatedAt)

		shipmentRouter := NewShipmentRouter()
		var serviceItemCreator services.MTOServiceItemCreator
		var planner route.Planner
		var moveWeights services.MoveWeights

		// Approve international shipment
		shipmentApprover := NewShipmentApprover(shipmentRouter, serviceItemCreator, planner, moveWeights, mtoUpdater, moveRouter)
		_, err := shipmentApprover.ApproveShipment(suite.AppContextForTest(), internationalShipment.ID, internationalShipmentEtag)
		suite.NoError(err)

		// Get created pre approved service items
		var serviceItems []models.MTOServiceItem
		err2 := suite.AppContextForTest().DB().EagerPreload("ReService").Where("mto_shipment_id = ?", internationalShipment.ID).Order("created_at asc").All(&serviceItems)
		suite.NoError(err2)

		expectedReserviceCodes := []models.ReServiceCode{
			models.ReServiceCodeISLH,
			models.ReServiceCodeINPK,
		}

		suite.Equal(len(expectedReserviceCodes), len(serviceItems))
		for i := 0; i < len(serviceItems); i++ {
			actualReServiceCode := serviceItems[i].ReService.Code
			suite.True(slices.Contains(expectedReserviceCodes, actualReServiceCode))
		}
	})

	suite.Run("Given international mtoShipment is approved successfully pre-approved mtoServiceItems are created NTS OCONUS to CONUS", func() {
		storageFacility := factory.BuildStorageFacility(suite.DB(), []factory.Customization{
			{
				Model: models.StorageFacility{
					FacilityName: *models.StringPointer("Test Storage Name"),
					Email:        models.StringPointer("old@email.com"),
					LotNumber:    models.StringPointer("Test lot number"),
					Phone:        models.StringPointer("555-555-5555"),
				},
			},
			{
				Model: models.Address{
					StreetAddress1: "Tester Address",
					City:           "Des Moines",
					State:          "IA",
					PostalCode:     "50314",
					IsOconus:       models.BoolPointer(false),
				},
			},
		}, nil)

		internationalShipment := factory.BuildNTSShipment(suite.DB(), []factory.Customization{
			{
				Model: models.Move{
					Status: models.MoveStatusAPPROVED,
				},
			},
			{
				Model: models.Address{
					StreetAddress1: "JBER",
					City:           "Anchorage",
					State:          "AK",
					PostalCode:     "99507",
					IsOconus:       models.BoolPointer(true),
				},
				Type: &factory.Addresses.PickupAddress,
			},
			{
				Model: models.MTOShipment{
					MarketCode:   models.MarketCodeInternational,
					Status:       models.MTOShipmentStatusSubmitted,
					ShipmentType: models.MTOShipmentTypeHHGIntoNTS,
				},
			},
			{
				Model:    storageFacility,
				LinkOnly: true,
			},
		}, nil)
		internationalShipmentEtag := etag.GenerateEtag(internationalShipment.UpdatedAt)

		shipmentRouter := NewShipmentRouter()
		var serviceItemCreator services.MTOServiceItemCreator
		var planner route.Planner
		var moveWeights services.MoveWeights

		// Approve international shipment
		shipmentApprover := NewShipmentApprover(shipmentRouter, serviceItemCreator, planner, moveWeights, mtoUpdater, moveRouter)
		_, err := shipmentApprover.ApproveShipment(suite.AppContextForTest(), internationalShipment.ID, internationalShipmentEtag)
		suite.NoError(err)

		// Get created pre approved service items
		var serviceItems []models.MTOServiceItem
		err2 := suite.AppContextForTest().DB().EagerPreload("ReService").Where("mto_shipment_id = ?", internationalShipment.ID).Order("created_at asc").All(&serviceItems)
		suite.NoError(err2)

		expectedReserviceCodes := []models.ReServiceCode{
			models.ReServiceCodeISLH,
			models.ReServiceCodePODFSC,
			models.ReServiceCodeINPK,
		}

		suite.Equal(len(expectedReserviceCodes), len(serviceItems))
		for i := 0; i < len(serviceItems); i++ {
			actualReServiceCode := serviceItems[i].ReService.Code
			suite.True(slices.Contains(expectedReserviceCodes, actualReServiceCode))
		}
	})

	suite.Run("Given international mtoShipment is approved successfully pre-approved mtoServiceItems are created NTS-R CONUS to OCONUS", func() {
		storageFacility := factory.BuildStorageFacility(suite.DB(), []factory.Customization{
			{
				Model: models.StorageFacility{
					FacilityName: *models.StringPointer("Test Storage Name"),
					Email:        models.StringPointer("old@email.com"),
					LotNumber:    models.StringPointer("Test lot number"),
					Phone:        models.StringPointer("555-555-5555"),
				},
			},
			{
				Model: models.Address{
					StreetAddress1: "Tester Address",
					City:           "Des Moines",
					State:          "IA",
					PostalCode:     "50314",
					IsOconus:       models.BoolPointer(false),
				},
			},
		}, nil)

		internationalShipment := factory.BuildNTSRShipment(suite.DB(), []factory.Customization{
			{
				Model: models.Move{
					Status: models.MoveStatusAPPROVED,
				},
			},
			{
				Model: models.Address{
					StreetAddress1: "JBER",
					City:           "Anchorage",
					State:          "AK",
					PostalCode:     "99507",
					IsOconus:       models.BoolPointer(true),
				},
				Type: &factory.Addresses.DeliveryAddress,
			},
			{
				Model: models.MTOShipment{
					MarketCode:   models.MarketCodeInternational,
					Status:       models.MTOShipmentStatusSubmitted,
					ShipmentType: models.MTOShipmentTypeHHGOutOfNTS,
				},
			},
			{
				Model:    storageFacility,
				LinkOnly: true,
			},
		}, nil)
		internationalShipmentEtag := etag.GenerateEtag(internationalShipment.UpdatedAt)

		shipmentRouter := NewShipmentRouter()
		var serviceItemCreator services.MTOServiceItemCreator
		var planner route.Planner
		var moveWeights services.MoveWeights

		// Approve international shipment
		shipmentApprover := NewShipmentApprover(shipmentRouter, serviceItemCreator, planner, moveWeights, mtoUpdater, moveRouter)
		_, err := shipmentApprover.ApproveShipment(suite.AppContextForTest(), internationalShipment.ID, internationalShipmentEtag)
		suite.NoError(err)

		// Get created pre approved service items
		var serviceItems []models.MTOServiceItem
		err2 := suite.AppContextForTest().DB().EagerPreload("ReService").Where("mto_shipment_id = ?", internationalShipment.ID).Order("created_at asc").All(&serviceItems)
		suite.NoError(err2)

		expectedReserviceCodes := []models.ReServiceCode{
			models.ReServiceCodeISLH,
			models.ReServiceCodePOEFSC,
			models.ReServiceCodeIHUPK,
		}

		suite.Equal(len(expectedReserviceCodes), len(serviceItems))
		for i := 0; i < len(serviceItems); i++ {
			actualReServiceCode := serviceItems[i].ReService.Code
			suite.True(slices.Contains(expectedReserviceCodes, actualReServiceCode))
		}
	})

	suite.Run("Given international mtoShipment is approved successfully pre-approved mtoServiceItems are created NTS-R OCONUS to CONUS", func() {
		storageFacility := factory.BuildStorageFacility(suite.DB(), []factory.Customization{
			{
				Model: models.StorageFacility{
					FacilityName: *models.StringPointer("Test Storage Name"),
					Email:        models.StringPointer("old@email.com"),
					LotNumber:    models.StringPointer("Test lot number"),
					Phone:        models.StringPointer("555-555-5555"),
				},
			},
			{
				Model: models.Address{
					StreetAddress1: "JBER",
					City:           "Anchorage",
					State:          "AK",
					PostalCode:     "99507",
					IsOconus:       models.BoolPointer(true),
				},
			},
		}, nil)

		internationalShipment := factory.BuildNTSRShipment(suite.DB(), []factory.Customization{
			{
				Model: models.Move{
					Status: models.MoveStatusAPPROVED,
				},
			},
			{
				Model: models.Address{
					StreetAddress1: "Tester Address",
					City:           "Des Moines",
					State:          "IA",
					PostalCode:     "50314",
					IsOconus:       models.BoolPointer(false),
				},
				Type: &factory.Addresses.DeliveryAddress,
			},
			{
				Model: models.MTOShipment{
					MarketCode:   models.MarketCodeInternational,
					Status:       models.MTOShipmentStatusSubmitted,
					ShipmentType: models.MTOShipmentTypeHHGOutOfNTS,
				},
			},
			{
				Model:    storageFacility,
				LinkOnly: true,
			},
		}, nil)
		internationalShipmentEtag := etag.GenerateEtag(internationalShipment.UpdatedAt)

		shipmentRouter := NewShipmentRouter()
		var serviceItemCreator services.MTOServiceItemCreator
		var planner route.Planner
		var moveWeights services.MoveWeights

		// Approve international shipment
		shipmentApprover := NewShipmentApprover(shipmentRouter, serviceItemCreator, planner, moveWeights, mtoUpdater, moveRouter)
		_, err := shipmentApprover.ApproveShipment(suite.AppContextForTest(), internationalShipment.ID, internationalShipmentEtag)
		suite.NoError(err)

		// Get created pre approved service items
		var serviceItems []models.MTOServiceItem
		err2 := suite.AppContextForTest().DB().EagerPreload("ReService").Where("mto_shipment_id = ?", internationalShipment.ID).Order("created_at asc").All(&serviceItems)
		suite.NoError(err2)

		expectedReserviceCodes := []models.ReServiceCode{
			models.ReServiceCodeISLH,
			models.ReServiceCodePODFSC,
			models.ReServiceCodeIHUPK,
		}

		suite.Equal(len(expectedReserviceCodes), len(serviceItems))
		for i := 0; i < len(serviceItems); i++ {
			actualReServiceCode := serviceItems[i].ReService.Code
			suite.True(slices.Contains(expectedReserviceCodes, actualReServiceCode))
		}
	})

	suite.Run("If the mtoShipment is approved successfully it should create approved mtoServiceItems", func() {
		subtestData := suite.createApproveShipmentSubtestData()
		appCtx := subtestData.appCtx
		move := subtestData.move
		approver := subtestData.shipmentApprover
		planner := subtestData.planner
		estimatedWeight := unit.Pound(1212)

		shipmentForAutoApprove := factory.BuildMTOShipment(appCtx.DB(), []factory.Customization{
			{
				Model:    move,
				LinkOnly: true,
			},
			{
				Model: models.MTOShipment{
					Status:               models.MTOShipmentStatusSubmitted,
					PrimeEstimatedWeight: &estimatedWeight,
					RequestedPickupDate:  &testdatagen.DateInsidePeakRateCycle,
				},
			},
		}, nil)
		shipmentForAutoApproveEtag := etag.GenerateEtag(shipmentForAutoApprove.UpdatedAt)
		fetchedShipment := models.MTOShipment{}
		serviceItems := models.MTOServiceItems{}

		// Verify that required delivery date is not calculated when it does not need to be
		planner.AssertNumberOfCalls(suite.T(), "TransitDistance", 0)

		planner.On("ZipTransitDistance",
			mock.AnythingOfType("*appcontext.appContext"),
			mock.Anything,
			mock.Anything,
		).Return(500, nil)

		preApprovalTime := time.Now()
		shipment, approverErr := approver.ApproveShipment(appCtx, shipmentForAutoApprove.ID, shipmentForAutoApproveEtag)

		suite.NoError(approverErr)
		suite.Equal(move.ID, shipment.MoveTaskOrderID)

		err := appCtx.DB().Find(&fetchedShipment, shipmentForAutoApprove.ID)
		suite.NoError(err)

		suite.Equal(models.MTOShipmentStatusApproved, fetchedShipment.Status)
		suite.Equal(shipment.ID, fetchedShipment.ID)

		err = appCtx.DB().EagerPreload("ReService").Where("mto_shipment_id = ?", shipmentForAutoApprove.ID).Order("created_at asc").All(&serviceItems)
		suite.NoError(err)

		suite.Equal(6, len(serviceItems))

		// All ApprovedAt times for service items should be the same, so just get the first one
		// Test that service item was approved within a few seconds of the current time
		suite.Assertions.WithinDuration(preApprovalTime, *serviceItems[0].ApprovedAt, 2*time.Second)

		// If we've gotten the shipment updated and fetched it without error then we can inspect the
		// service items created as a side effect to see if they are approved.
		for i := range serviceItems {
			suite.Equal(models.MTOServiceItemStatusApproved, serviceItems[i].Status)
			suite.Equal(subtestData.reServiceCodes[i], serviceItems[i].ReService.Code)
		}
	})

	suite.Run("approves shipment of type PPM and loads PPMShipment association", func() {
		subtestData := suite.createApproveShipmentSubtestData()
		appCtx := subtestData.appCtx
		move := subtestData.move
		approver := subtestData.shipmentApprover
		planner := subtestData.planner

		shipmentForAutoApprove := factory.BuildPPMShipment(suite.DB(), []factory.Customization{
			{
				Model:    subtestData.move,
				LinkOnly: true,
			},
		}, nil)
		shipmentForAutoApproveEtag := etag.GenerateEtag(shipmentForAutoApprove.Shipment.UpdatedAt)

		// Verify that required delivery date is not calculated when it does not need to be
		planner.AssertNumberOfCalls(suite.T(), "TransitDistance", 0)

		shipment, approverErr := approver.ApproveShipment(appCtx, shipmentForAutoApprove.Shipment.ID, shipmentForAutoApproveEtag)

		suite.NoError(approverErr)
		suite.Equal(move.ID, shipment.MoveTaskOrderID)

		suite.Equal(models.MTOShipmentStatusApproved, shipment.Status)
		suite.Equal(shipment.ID, shipmentForAutoApprove.Shipment.ID)

		suite.Equal(shipmentForAutoApprove.ID, shipment.PPMShipment.ID)
		suite.Equal(models.PPMShipmentStatusSubmitted, shipment.PPMShipment.Status)
	})

	suite.Run("If we act on a shipment with a weight that has a 0 upper weight it should still work", func() {
		subtestData := suite.createApproveShipmentSubtestData()
		appCtx := subtestData.appCtx
		move := subtestData.move
		approver := subtestData.shipmentApprover
		planner := subtestData.planner

		// This is testing that the Required Delivery Date is calculated correctly.
		// In order for the Required Delivery Date to be calculated, the following conditions must be true:
		// 1. The shipment is moving to the APPROVED status
		// 2. The shipment must already have the following fields present:
		// ScheduledPickupDate, PrimeEstimatedWeight, PickupAddress, DestinationAddress
		// 3. The shipment must not already have a Required Delivery Date
		// Note that MakeMTOShipment will automatically add a Required Delivery Date if the ScheduledPickupDate
		// is present, therefore we need to use MakeMTOShipmentMinimal and add the Pickup and Destination addresses
		estimatedWeight := unit.Pound(11000)
		destinationAddress := factory.BuildAddress(suite.DB(), nil, []factory.Trait{factory.GetTraitAddress2})
		pickupAddress := factory.BuildAddress(suite.DB(), nil, nil)

		shipmentHeavy := factory.BuildMTOShipmentMinimal(suite.DB(), []factory.Customization{
			{
				Model:    move,
				LinkOnly: true,
			},
			{
				Model: models.MTOShipment{
					ShipmentType:         models.MTOShipmentTypeHHG,
					ScheduledPickupDate:  &testdatagen.DateInsidePeakRateCycle,
					PrimeEstimatedWeight: &estimatedWeight,
					Status:               models.MTOShipmentStatusSubmitted,
				},
			},
			{
				Model:    pickupAddress,
				Type:     &factory.Addresses.PickupAddress,
				LinkOnly: true,
			},
			{
				Model:    destinationAddress,
				Type:     &factory.Addresses.DeliveryAddress,
				LinkOnly: true,
			},
		}, nil)

		createdShipment := models.MTOShipment{}
		err := suite.DB().Find(&createdShipment, shipmentHeavy.ID)
		suite.FatalNoError(err)
		err = suite.DB().Load(&createdShipment)
		suite.FatalNoError(err)

		planner.On("ZipTransitDistance",
			mock.AnythingOfType("*appcontext.appContext"),
			createdShipment.PickupAddress.PostalCode,
			createdShipment.DestinationAddress.PostalCode,
		).Return(500, nil)

		shipmentHeavyEtag := etag.GenerateEtag(shipmentHeavy.UpdatedAt)
		_, err = approver.ApproveShipment(appCtx, shipmentHeavy.ID, shipmentHeavyEtag)
		suite.NoError(err)

		fetchedShipment := models.MTOShipment{}
		err = suite.DB().Find(&fetchedShipment, shipmentHeavy.ID)
		suite.NoError(err)
		// We also should have a required delivery date
		suite.NotNil(fetchedShipment.RequiredDeliveryDate)
	})

	suite.Run("When status transition is not allowed, returns a ConflictStatusError", func() {
		subtestData := suite.createApproveShipmentSubtestData()
		appCtx := subtestData.appCtx
		move := subtestData.move
		approver := subtestData.shipmentApprover

		rejectionReason := "a reason"
		rejectedShipment := factory.BuildMTOShipment(suite.DB(), []factory.Customization{
			{
				Model:    move,
				LinkOnly: true,
			},
			{
				Model: models.MTOShipment{
					Status:          models.MTOShipmentStatusRejected,
					RejectionReason: &rejectionReason,
				},
			},
		}, nil)
		eTag := etag.GenerateEtag(rejectedShipment.UpdatedAt)

		_, err := approver.ApproveShipment(appCtx, rejectedShipment.ID, eTag)

		suite.Error(err)
		suite.IsType(ConflictStatusError{}, err)
	})

	suite.Run("Passing in a stale identifier returns a PreconditionFailedError", func() {
		subtestData := suite.createApproveShipmentSubtestData()
		appCtx := subtestData.appCtx
		move := subtestData.move
		approver := subtestData.shipmentApprover

		staleETag := etag.GenerateEtag(time.Now())
		staleShipment := factory.BuildMTOShipment(suite.DB(), []factory.Customization{
			{
				Model:    move,
				LinkOnly: true,
			},
			{
				Model: models.MTOShipment{
					Status: models.MTOShipmentStatusSubmitted,
				},
			},
		}, nil)

		_, err := approver.ApproveShipment(appCtx, staleShipment.ID, staleETag)

		suite.Error(err)
		suite.IsType(apperror.PreconditionFailedError{}, err)
	})

	suite.Run("Passing in a bad shipment id returns a Not Found error", func() {
		subtestData := suite.createApproveShipmentSubtestData()
		appCtx := subtestData.appCtx
		approver := subtestData.shipmentApprover

		eTag := etag.GenerateEtag(time.Now())
		badShipmentID := uuid.FromStringOrNil("424d930b-cf8d-4c10-8059-be8a25ba952a")

		_, err := approver.ApproveShipment(appCtx, badShipmentID, eTag)

		suite.Error(err)
		suite.IsType(apperror.NotFoundError{}, err)
	})

	suite.Run("It calls Approve on the ShipmentRouter", func() {
		subtestData := suite.createApproveShipmentSubtestData()
		appCtx := subtestData.appCtx
		move := subtestData.move
		approver := subtestData.mockedShipmentApprover
		shipmentRouter := subtestData.mockedShipmentRouter

		shipment := factory.BuildMTOShipment(suite.DB(), []factory.Customization{
			{
				Model:    move,
				LinkOnly: true,
			},
			{
				Model: models.MTOShipment{
					Status: models.MTOShipmentStatusSubmitted,
				},
			},
		}, nil)
		eTag := etag.GenerateEtag(shipment.UpdatedAt)

		createdShipment := models.MTOShipment{}
		err := suite.DB().Find(&createdShipment, shipment.ID)
		suite.FatalNoError(err)
		err = suite.DB().Load(&createdShipment, "MoveTaskOrder", "PickupAddress", "DestinationAddress")
		suite.FatalNoError(err)

		shipmentRouter.On("Approve", mock.AnythingOfType("*appcontext.appContext"), &createdShipment).Return(nil)

		_, err = approver.ApproveShipment(appCtx, shipment.ID, eTag)

		suite.NoError(err)
		shipmentRouter.AssertNumberOfCalls(suite.T(), "Approve", 1)
	})

	suite.Run("If the mtoShipment uses external vendor not allowed to approve shipment", func() {
		subtestData := suite.createApproveShipmentSubtestData()
		appCtx := subtestData.appCtx
		move := subtestData.move
		approver := subtestData.shipmentApprover
		planner := subtestData.planner

		shipmentForAutoApprove := factory.BuildMTOShipment(appCtx.DB(), []factory.Customization{
			{
				Model:    move,
				LinkOnly: true,
			},
			{
				Model: models.MTOShipment{
					Status:             models.MTOShipmentStatusSubmitted,
					UsesExternalVendor: true,
					ShipmentType:       models.MTOShipmentTypeHHGOutOfNTS,
				},
			},
		}, nil)
		shipmentForAutoApproveEtag := etag.GenerateEtag(shipmentForAutoApprove.UpdatedAt)
		fetchedShipment := models.MTOShipment{}
		serviceItems := models.MTOServiceItems{}

		// Verify that required delivery date is not calculated when it does not need to be
		planner.AssertNumberOfCalls(suite.T(), "TransitDistance", 0)

		shipment, approverErr := approver.ApproveShipment(appCtx, shipmentForAutoApprove.ID, shipmentForAutoApproveEtag)

		suite.Contains(approverErr.Error(), "shipment uses external vendor, cannot be approved for GHC Prime")
		suite.Equal(uuid.UUID{}, shipment.ID)

		err := appCtx.DB().Find(&fetchedShipment, shipmentForAutoApprove.ID)
		suite.NoError(err)

		suite.Equal(models.MTOShipmentStatusSubmitted, fetchedShipment.Status)
		suite.Nil(shipment.ApprovedDate)
		suite.Nil(fetchedShipment.ApprovedDate)

		err = appCtx.DB().EagerPreload("ReService").Where("mto_shipment_id = ?", shipmentForAutoApprove.ID).All(&serviceItems)
		suite.NoError(err)

		suite.Equal(0, len(serviceItems))
	})

	suite.Run("Test that correct addresses are being used to calculate required delivery date", func() {
		subtestData := suite.createApproveShipmentSubtestData()
		appCtx := subtestData.appCtx
		move := subtestData.move
		approver := subtestData.shipmentApprover
		planner := subtestData.planner

		expectedReServiceCodes := []models.ReServiceCode{
			models.ReServiceCodeDLH,
			models.ReServiceCodeFSC,
			models.ReServiceCodeDOP,
			models.ReServiceCodeDDP,
			models.ReServiceCodeDPK,
			models.ReServiceCodeDUPK,
			models.ReServiceCodeDNPK,
		}

		for _, serviceCode := range expectedReServiceCodes {
			factory.FetchReServiceByCode(appCtx.DB(), serviceCode)
		}

		// This is testing that the Required Delivery Date is calculated correctly.
		// In order for the Required Delivery Date to be calculated, the following conditions must be true:
		// 1. The shipment is moving to the APPROVED status
		// 2. The shipment must already have the following fields present:
		// MTOShipmentTypeHHG: ScheduledPickupDate, PrimeEstimatedWeight, PickupAddress, DestinationAddress
		// MTOShipmentTypeHHGIntoNTS: ScheduledPickupDate, PrimeEstimatedWeight, PickupAddress, StorageFacility
		// MTOShipmentTypeHHGOutOfNTS: ScheduledPickupDate, NTSRecordedWeight, StorageFacility, DestinationAddress
		// 3. The shipment must not already have a Required Delivery Date
		// Note that MakeMTOShipment will automatically add a Required Delivery Date if the ScheduledPickupDate
		// is present, therefore we need to use MakeMTOShipmentMinimal and add the Pickup and Destination addresses
		estimatedWeight := unit.Pound(1400)

		destinationAddress := factory.BuildAddress(suite.DB(), nil, []factory.Trait{factory.GetTraitAddress4})
		pickupAddress := factory.BuildAddress(suite.DB(), nil, []factory.Trait{factory.GetTraitAddress3})
		storageFacility := factory.BuildStorageFacility(suite.DB(), nil, nil)

		hhgShipment := factory.BuildMTOShipmentMinimal(suite.DB(), []factory.Customization{
			{
				Model:    move,
				LinkOnly: true,
			},
			{
				Model: models.MTOShipment{
					ShipmentType:         models.MTOShipmentTypeHHG,
					ScheduledPickupDate:  &testdatagen.DateInsidePeakRateCycle,
					PrimeEstimatedWeight: &estimatedWeight,
					Status:               models.MTOShipmentStatusSubmitted,
				},
			},
			{
				Model:    pickupAddress,
				Type:     &factory.Addresses.PickupAddress,
				LinkOnly: true,
			},
			{
				Model:    destinationAddress,
				Type:     &factory.Addresses.DeliveryAddress,
				LinkOnly: true,
			},
		}, nil)

		ntsShipment := factory.BuildMTOShipmentMinimal(suite.DB(), []factory.Customization{
			{
				Model:    move,
				LinkOnly: true,
			},
			{
				Model: models.MTOShipment{
					ShipmentType:         models.MTOShipmentTypeHHGIntoNTS,
					ScheduledPickupDate:  &testdatagen.DateInsidePeakRateCycle,
					PrimeEstimatedWeight: &estimatedWeight,
					Status:               models.MTOShipmentStatusSubmitted,
				},
			},
			{
				Model:    storageFacility,
				LinkOnly: true,
			},
			{
				Model:    pickupAddress,
				Type:     &factory.Addresses.PickupAddress,
				LinkOnly: true,
			},
		}, nil)

		ntsrShipment := factory.BuildMTOShipmentMinimal(suite.DB(), []factory.Customization{
			{
				Model:    move,
				LinkOnly: true,
			},
			{
				Model: models.MTOShipment{
					ShipmentType:        models.MTOShipmentTypeHHGOutOfNTS,
					ScheduledPickupDate: &testdatagen.DateInsidePeakRateCycle,
					NTSRecordedWeight:   &estimatedWeight,
					Status:              models.MTOShipmentStatusSubmitted,
				},
			},
			{
				Model:    storageFacility,
				LinkOnly: true,
			},
			{
				Model:    destinationAddress,
				Type:     &factory.Addresses.DeliveryAddress,
				LinkOnly: true,
			},
		}, nil)

		var TransitDistancePickupArg string
		var TransitDistanceDestinationArg string

		planner.On("ZipTransitDistance",
			mock.AnythingOfType("*appcontext.appContext"),
			mock.AnythingOfType("string"),
			mock.AnythingOfType("string"),
		).Return(500, nil).Run(func(args mock.Arguments) {
			TransitDistancePickupArg = args.Get(1).(string)
			TransitDistanceDestinationArg = args.Get(2).(string)
		})

		testCases := []struct {
			shipment            models.MTOShipment
			pickupLocation      *models.Address
			destinationLocation *models.Address
		}{
			{hhgShipment, hhgShipment.PickupAddress, hhgShipment.DestinationAddress},
			{ntsShipment, ntsShipment.PickupAddress, &ntsShipment.StorageFacility.Address},
			{ntsrShipment, &ntsrShipment.StorageFacility.Address, ntsrShipment.DestinationAddress},
		}

		for _, testCase := range testCases {
			shipmentEtag := etag.GenerateEtag(testCase.shipment.UpdatedAt)
			_, err := approver.ApproveShipment(appCtx, testCase.shipment.ID, shipmentEtag)
			suite.NoError(err)

			fetchedShipment := models.MTOShipment{}
			err = suite.DB().Find(&fetchedShipment, testCase.shipment.ID)
			suite.NoError(err)
			// We also should have a required delivery date
			suite.NotNil(fetchedShipment.RequiredDeliveryDate)
			// Check that TransitDistance was called with the correct addresses
			suite.Equal(testCase.pickupLocation.PostalCode, TransitDistancePickupArg)
			suite.Equal(testCase.destinationLocation.PostalCode, TransitDistanceDestinationArg)
		}
	})
	suite.Run("Approval of a shipment with an estimated weight will update authorized weight", func() {
		subtestData := suite.createApproveShipmentSubtestData()
		appCtx := subtestData.appCtx
		move := subtestData.move
		planner := subtestData.planner
		approver := subtestData.shipmentApprover
		estimatedWeight := unit.Pound(1234)
		shipment := factory.BuildMTOShipment(appCtx.DB(), []factory.Customization{
			{
				Model:    move,
				LinkOnly: true,
			},
			{
				Model: models.MTOShipment{
					Status:               models.MTOShipmentStatusSubmitted,
					PrimeEstimatedWeight: &estimatedWeight,
				},
			},
		}, nil)

		planner.On("ZipTransitDistance",
			mock.AnythingOfType("*appcontext.appContext"),
			mock.AnythingOfType("string"),
			mock.AnythingOfType("string"),
		).Return(500, nil)

		suite.Equal(8000, *shipment.MoveTaskOrder.Orders.Entitlement.AuthorizedWeight())

		shipmentEtag := etag.GenerateEtag(shipment.UpdatedAt)

		_, approverErr := approver.ApproveShipment(appCtx, shipment.ID, shipmentEtag)
		suite.NoError(approverErr)

		err := appCtx.DB().Reload(shipment.MoveTaskOrder.Orders.Entitlement)
		suite.NoError(err)

		estimatedWeight110 := int(math.Round(float64(*shipment.PrimeEstimatedWeight) * 1.10))
		suite.Equal(estimatedWeight110, *shipment.MoveTaskOrder.Orders.Entitlement.AuthorizedWeight())
	})

	suite.Run("Approval of a shipment that exceeds excess weight will flag for excess weight", func() {
		subtestData := suite.createApproveShipmentSubtestData()
		appCtx := subtestData.appCtx
		move := subtestData.move
		planner := subtestData.planner
		approver := subtestData.shipmentApprover
		estimatedWeight := unit.Pound(100000)
		shipment := factory.BuildMTOShipment(appCtx.DB(), []factory.Customization{
			{
				Model:    move,
				LinkOnly: true,
			},
			{
				Model: models.MTOShipment{
					Status:               models.MTOShipmentStatusSubmitted,
					PrimeEstimatedWeight: &estimatedWeight,
				},
			},
		}, nil)

		planner.On("ZipTransitDistance",
			mock.AnythingOfType("*appcontext.appContext"),
			mock.AnythingOfType("string"),
			mock.AnythingOfType("string"),
		).Return(500, nil)

		shipmentEtag := etag.GenerateEtag(shipment.UpdatedAt)

		_, approverErr := approver.ApproveShipment(appCtx, shipment.ID, shipmentEtag)
		suite.NoError(approverErr)

		err := appCtx.DB().Reload(&shipment.MoveTaskOrder)
		suite.NoError(err)

		suite.NotNil(shipment.MoveTaskOrder.ExcessWeightQualifiedAt)
	})

	suite.Run("If the CONUS to OCONUS UB mtoShipment is approved successfully it should create pre approved mtoServiceItems", func() {
		internationalShipment := factory.BuildMTOShipment(suite.AppContextForTest().DB(), []factory.Customization{
			{
				Model: models.Move{
					Status: models.MoveStatusAPPROVED,
				},
			},
			{
				Model: models.Address{
					StreetAddress1: "Tester Address",
					City:           "Des Moines",
					State:          "IA",
					PostalCode:     "50314",
					IsOconus:       models.BoolPointer(false),
				},
				Type: &factory.Addresses.PickupAddress,
			},
			{
				Model: models.MTOShipment{
					MarketCode:   models.MarketCodeInternational,
					Status:       models.MTOShipmentStatusSubmitted,
					ShipmentType: models.MTOShipmentTypeUnaccompaniedBaggage,
				},
			},
			{
				Model: models.Address{
					StreetAddress1: "JBER",
					City:           "Anchorage",
					State:          "AK",
					PostalCode:     "99505",
					IsOconus:       models.BoolPointer(true),
				},
				Type: &factory.Addresses.DeliveryAddress,
			},
		}, nil)

		internationalShipmentEtag := etag.GenerateEtag(internationalShipment.UpdatedAt)
		shipmentApprover := suite.createApproveShipmentSubtestData().shipmentApprover
		_, err := shipmentApprover.ApproveShipment(suite.AppContextForTest(), internationalShipment.ID, internationalShipmentEtag)
		suite.NoError(err)

		// Get created pre approved service items
		var serviceItems []models.MTOServiceItem
		err2 := suite.AppContextForTest().DB().EagerPreload("ReService").Where("mto_shipment_id = ?", internationalShipment.ID).Order("created_at asc").All(&serviceItems)
		suite.NoError(err2)

		expectedReServiceCodes := []models.ReServiceCode{
			models.ReServiceCodeUBP,
			models.ReServiceCodePOEFSC,
			models.ReServiceCodeIUBPK,
			models.ReServiceCodeIUBUPK,
		}
		expectedReServiceNames := []string{
			"International UB price",
			"International POE fuel surcharge",
			"International UB pack",
			"International UB unpack",
		}

		suite.Equal(4, len(serviceItems))
		for i := 0; i < len(serviceItems); i++ {
			actualReServiceCode := serviceItems[i].ReService.Code
			actualReServiceName := serviceItems[i].ReService.Name
			suite.True(slices.Contains(expectedReServiceCodes, actualReServiceCode), "Contains unexpected code: "+actualReServiceCode.String())
			suite.True(slices.Contains(expectedReServiceNames, actualReServiceName), "Contains unexpected name: "+actualReServiceName)
		}
	})

	suite.Run("If the OCONUS to CONUS UB mtoShipment is approved successfully it should create pre approved mtoServiceItems", func() {
		var scheduledPickupDate time.Time
		internationalShipment := factory.BuildMTOShipment(suite.AppContextForTest().DB(), []factory.Customization{
			{
				Model: models.Move{
					Status: models.MoveStatusAPPROVED,
				},
			},
			{
				Model: models.Address{
					StreetAddress1: "JBER",
					City:           "Anchorage",
					State:          "AK",
					PostalCode:     "99505",
					IsOconus:       models.BoolPointer(true),
				},
				Type: &factory.Addresses.PickupAddress,
			},
			{
				Model: models.MTOShipment{
					MarketCode:          models.MarketCodeInternational,
					Status:              models.MTOShipmentStatusSubmitted,
					ShipmentType:        models.MTOShipmentTypeUnaccompaniedBaggage,
					ScheduledPickupDate: &scheduledPickupDate,
				},
			},
			{
				Model: models.Address{
					StreetAddress1: "Tester Address",
					City:           "Des Moines",
					State:          "IA",
					PostalCode:     "50314",
					IsOconus:       models.BoolPointer(false),
				},
				Type: &factory.Addresses.DeliveryAddress,
			},
		}, nil)

		internationalShipmentEtag := etag.GenerateEtag(internationalShipment.UpdatedAt)
		shipmentApprover := suite.createApproveShipmentSubtestData().shipmentApprover
		_, err := shipmentApprover.ApproveShipment(suite.AppContextForTest(), internationalShipment.ID, internationalShipmentEtag)
		suite.NoError(err)

		// Get created pre approved service items
		var serviceItems []models.MTOServiceItem
		err2 := suite.AppContextForTest().DB().EagerPreload("ReService").Where("mto_shipment_id = ?", internationalShipment.ID).Order("created_at asc").All(&serviceItems)
		suite.NoError(err2)

		expectedReServiceCodes := []models.ReServiceCode{
			models.ReServiceCodeUBP,
			models.ReServiceCodePODFSC,
			models.ReServiceCodeIUBPK,
			models.ReServiceCodeIUBUPK,
		}
		expectedReServiceNames := []string{
			"International UB price",
			"International POD fuel surcharge",
			"International UB pack",
			"International UB unpack",
		}

		suite.Equal(4, len(serviceItems))
		for i := 0; i < len(serviceItems); i++ {
			actualReServiceCode := serviceItems[i].ReService.Code
			actualReServiceName := serviceItems[i].ReService.Name
			suite.True(slices.Contains(expectedReServiceCodes, actualReServiceCode), "Contains unexpected code: "+actualReServiceCode.String())
			suite.True(slices.Contains(expectedReServiceNames, actualReServiceName), "Contains unexpected name: "+actualReServiceName)
		}
	})

	suite.Run("If the OCONUS to OCONUS UB mtoShipment is approved successfully it should create pre approved mtoServiceItems", func() {
		var scheduledPickupDate time.Time
		internationalShipment := factory.BuildMTOShipment(suite.AppContextForTest().DB(), []factory.Customization{
			{
				Model: models.Move{
					Status: models.MoveStatusAPPROVED,
				},
			},
			{
				Model: models.Address{
					StreetAddress1: "JBER",
					City:           "Anchorage",
					State:          "AK",
					PostalCode:     "99505",
					IsOconus:       models.BoolPointer(true),
				},
				Type: &factory.Addresses.PickupAddress,
			},
			{
				Model: models.MTOShipment{
					MarketCode:          models.MarketCodeInternational,
					Status:              models.MTOShipmentStatusSubmitted,
					ShipmentType:        models.MTOShipmentTypeUnaccompaniedBaggage,
					ScheduledPickupDate: &scheduledPickupDate,
				},
			},
			{
				Model: models.Address{
					StreetAddress1: "Tester Address",
					City:           "Fairbanks",
					State:          "AK",
					PostalCode:     "99701",
					IsOconus:       models.BoolPointer(true),
				},
				Type: &factory.Addresses.DeliveryAddress,
			},
		}, nil)

		internationalShipmentEtag := etag.GenerateEtag(internationalShipment.UpdatedAt)
		shipmentApprover := suite.createApproveShipmentSubtestData().shipmentApprover
		_, err := shipmentApprover.ApproveShipment(suite.AppContextForTest(), internationalShipment.ID, internationalShipmentEtag)
		suite.NoError(err)

		// Get created pre approved service items
		var serviceItems []models.MTOServiceItem
		err2 := suite.AppContextForTest().DB().EagerPreload("ReService").Where("mto_shipment_id = ?", internationalShipment.ID).Order("created_at asc").All(&serviceItems)
		suite.NoError(err2)

		expectedReServiceCodes := []models.ReServiceCode{
			models.ReServiceCodeUBP,
			models.ReServiceCodeIUBPK,
			models.ReServiceCodeIUBUPK,
		}
		expectedReServiceNames := []string{
			"International UB price",
			"International UB pack",
			"International UB unpack",
		}

		suite.Equal(3, len(serviceItems))
		for i := 0; i < len(serviceItems); i++ {
			actualReServiceCode := serviceItems[i].ReService.Code
			actualReServiceName := serviceItems[i].ReService.Name
			suite.True(slices.Contains(expectedReServiceCodes, actualReServiceCode), "Contains unexpected code: "+actualReServiceCode.String())
			suite.True(slices.Contains(expectedReServiceNames, actualReServiceName), "Contains unexpected name: "+actualReServiceName)
		}
	})

	suite.Run("Given invalid shipment error returned", func() {
		invalidShipment := factory.BuildMTOShipment(suite.AppContextForTest().DB(), []factory.Customization{
			{
				Model: models.MTOShipment{
					ShipmentType: models.MTOShipmentTypePPM,
				},
			},
		}, nil)
		invalidShipmentEtag := etag.GenerateEtag(invalidShipment.UpdatedAt)

		shipmentRouter := NewShipmentRouter()
		var serviceItemCreator services.MTOServiceItemCreator
		var planner route.Planner
		var moveWeights services.MoveWeights

		// Approve international shipment
		shipmentApprover := NewShipmentApprover(shipmentRouter, serviceItemCreator, planner, moveWeights, mtoUpdater, moveRouter)
		_, err := shipmentApprover.ApproveShipment(suite.AppContextForTest(), invalidShipment.ID, invalidShipmentEtag)
		suite.Error(err)
	})
}

func (suite *MTOShipmentServiceSuite) TestApproveShipments() {
	suite.Run("Successfully approves multiple shipments", func() {
		subtestData := suite.createApproveShipmentSubtestData()
		shipmentApprover := subtestData.shipmentApprover

		move := factory.BuildAvailableToPrimeMove(suite.DB(), nil, nil)

		shipment1 := factory.BuildMTOShipment(suite.DB(), []factory.Customization{
			{
				Model:    move,
				LinkOnly: true,
			},
			{
				Model: models.MTOShipment{
					Status: models.MTOShipmentStatusSubmitted,
				},
			},
		}, nil)

		shipment2 := factory.BuildMTOShipment(suite.DB(), []factory.Customization{
			{
				Model:    move,
				LinkOnly: true,
			},
			{
				Model: models.MTOShipment{
					Status: models.MTOShipmentStatusSubmitted,
				},
			},
		}, nil)

		eTag1 := etag.GenerateEtag(shipment1.UpdatedAt)
		eTag2 := etag.GenerateEtag(shipment2.UpdatedAt)

		shipmentIdWithEtagArr := []services.ShipmentIdWithEtag{
			{
				ShipmentID: shipment1.ID,
				ETag:       eTag1,
			},
			{
				ShipmentID: shipment2.ID,
				ETag:       eTag2,
			},
		}
		approvedShipments, err := shipmentApprover.ApproveShipments(suite.AppContextForTest(), shipmentIdWithEtagArr)

		suite.NoError(err)
		suite.NotNil(approvedShipments)
		suite.Len(*approvedShipments, 2)
		suite.Equal(shipment1.ID, (*approvedShipments)[0].ID)
		suite.Equal(shipment2.ID, (*approvedShipments)[1].ID)
	})

	suite.Run("Returns error if one shipment approval fails", func() {
		subtestData := suite.createApproveShipmentSubtestData()
		shipmentApprover := subtestData.shipmentApprover

		move := factory.BuildAvailableToPrimeMove(suite.DB(), nil, nil)

		shipment1 := factory.BuildMTOShipment(suite.DB(), []factory.Customization{
			{
				Model:    move,
				LinkOnly: true,
			},
			{
				Model: models.MTOShipment{
					Status: models.MTOShipmentStatusSubmitted,
				},
			},
		}, nil)

		shipment2 := factory.BuildMTOShipment(suite.DB(), []factory.Customization{
			{
				Model:    move,
				LinkOnly: true,
			},
			{
				Model: models.MTOShipment{
					Status: models.MTOShipmentStatusSubmitted,
				},
			},
		}, nil)

		eTag := etag.GenerateEtag(shipment2.UpdatedAt)

		shipmentIdWithEtagArr := []services.ShipmentIdWithEtag{
			{
				ShipmentID: shipment1.ID,
				ETag:       eTag,
			},
			{
				ShipmentID: shipment2.ID,
				ETag:       eTag,
			},
		}

		approvedShipments, err := shipmentApprover.ApproveShipments(suite.AppContextForTest(), shipmentIdWithEtagArr)

		suite.Error(err)
		suite.Len(*approvedShipments, 0)
	})

	suite.Run("Given invalid shipment error returned", func() {
		subtestData := suite.createApproveShipmentSubtestData()
		shipmentApprover := subtestData.shipmentApprover
		invalidShipment := factory.BuildMTOShipment(suite.AppContextForTest().DB(), []factory.Customization{
			{
				Model: models.MTOShipment{
					ShipmentType: models.MTOShipmentTypePPM,
				},
			},
		}, nil)
		invalidShipmentEtag := etag.GenerateEtag(invalidShipment.UpdatedAt)

		shipmentIdWithEtagArr := []services.ShipmentIdWithEtag{
			{
				ShipmentID: invalidShipment.ID,
				ETag:       invalidShipmentEtag,
			},
		}

		_, err := shipmentApprover.ApproveShipments(suite.AppContextForTest(), shipmentIdWithEtagArr)
		suite.Error(err)
	})
}

// Calculate final estimated price for NTS INPK
// the base price cents comes from IHPK because iHHG -> iNTS
func computeINPKExpectedPriceCents(
	basePriceCents int,
	escalationFactor float64,
	marketFactor float64,
	primeEstimatedWeightLbs int,
) unit.Cents {
	// Convert incoming cents to dollars just like how the calculate_escalated_price proc does before multiplying it
	// As well as add double rounding to the dollar amounts since the proc uses dollars instead of cents
	unroundedEscDollarAmount := float64(basePriceCents) / 100.0
	roundedEscDollars := math.Round(unroundedEscDollarAmount*escalationFactor*100) / 100 // rounds to 2 decimals
	cwt := (float64(primeEstimatedWeightLbs) * 1.1) / 100.0
	finalDollars := roundedEscDollars * marketFactor * cwt
	// Second rounding
	final := math.Round(finalDollars * 100)

	return unit.Cents(final)
}

func (suite *MTOShipmentServiceSuite) TestApproveShipmentBasicServiceItemEstimatePricing() {
	now := time.Now()

	setupOconusToConusNtsShipment := func(estimatedWeight *unit.Pound) (models.StorageFacility, models.Address, models.Address, models.MTOShipment) {
		storageFacility := factory.BuildStorageFacility(suite.DB(), []factory.Customization{
			{
				Model: models.StorageFacility{
					FacilityName: *models.StringPointer("Test Storage Name"),
					Email:        models.StringPointer("old@email.com"),
					LotNumber:    models.StringPointer("Test lot number"),
					Phone:        models.StringPointer("555-555-5555"),
				},
			},
			{
				Model: models.Address{
					StreetAddress1: "Tester Address",
					City:           "Des Moines",
					State:          "IA",
					PostalCode:     "50314",
					IsOconus:       models.BoolPointer(false),
				},
			},
		}, nil)

		pickupAddress := factory.BuildAddress(suite.DB(), []factory.Customization{
			{
				Model: models.Address{
					StreetAddress1: "JBER",
					City:           "Anchorage",
					State:          "AK",
					PostalCode:     "99507",
					IsOconus:       models.BoolPointer(true),
				},
			},
		}, nil)
		destinationAddress := factory.BuildAddress(suite.DB(), []factory.Customization{
			{
				Model: models.Address{
					StreetAddress1: "148 S East St",
					City:           "Miami",
					State:          "FL",
					PostalCode:     "94535",
				},
			},
		}, nil)

		shipment := factory.BuildNTSShipment(suite.DB(), []factory.Customization{
			{
				Model: models.Move{
					Status:             models.MoveStatusAPPROVED,
					AvailableToPrimeAt: &now,
				},
			},
			{
				Model:    pickupAddress,
				Type:     &factory.Addresses.PickupAddress,
				LinkOnly: true,
			},
			{
				Model:    destinationAddress,
				Type:     &factory.Addresses.DeliveryAddress,
				LinkOnly: true,
			},
			{
				Model: models.MTOShipment{
					MarketCode:           models.MarketCodeInternational,
					Status:               models.MTOShipmentStatusSubmitted,
					ShipmentType:         models.MTOShipmentTypeHHGIntoNTS,
					PrimeEstimatedWeight: estimatedWeight,
				},
			},
			{
				Model:    storageFacility,
				LinkOnly: true,
			},
		}, nil)
		return storageFacility, pickupAddress, destinationAddress, shipment
	}

	suite.Run("NTS OCONUS to CONUS estimate prices on approval", func() {
		subtestData := suite.createApproveShipmentSubtestData()

		testCases := []struct {
			name            string
			estimatedWeight *unit.Pound
		}{
			{
				name:            "Successfully applies estimated weight to INPK when estimated weight is present",
				estimatedWeight: models.PoundPointer(100000),
			},
			{
				name:            "Leaves estimated INPK price as nil when no estimated weight is present",
				estimatedWeight: nil,
			},
		}
		for _, tc := range testCases {
			appCtx := subtestData.appCtx
			planner := subtestData.planner
			approver := subtestData.shipmentApprover
			_, _, _, shipment := setupOconusToConusNtsShipment(tc.estimatedWeight)

			planner.On("ZipTransitDistance",
				mock.AnythingOfType("*appcontext.appContext"),
				mock.AnythingOfType("string"),
				mock.AnythingOfType("string"),
			).Return(500, nil)

			// Aprove the shipment to trigger the estimate pricing proc on INPK
			shipmentEtag := etag.GenerateEtag(shipment.UpdatedAt)
			_, approverErr := approver.ApproveShipment(appCtx, shipment.ID, shipmentEtag)
			suite.FatalNoError(approverErr)

			// Get created pre approved service items
			var serviceItems []models.MTOServiceItem
			err := suite.AppContextForTest().DB().EagerPreload("ReService").Where("mto_shipment_id = ?", shipment.ID).Order("created_at asc").All(&serviceItems)
			suite.NoError(err)

			// Get the contract escalation factor
			var escalationFactor float64
			err = suite.DB().RawQuery(`
			SELECT calculate_escalation_factor($1, $2)
		`, subtestData.contractID, shipment.RequestedPickupDate).First(&escalationFactor)
			suite.FatalNoError(err)

			// Verify our non-truncated escalation factor db value is as expected
			// this also tests the calculate_escalation_factor proc
			// This information was pulled from the migration scripts (Or just run db fresh and perform the lookups
			// manually, whichever is your cup of tea)
<<<<<<< HEAD
			suite.Equal(escalationFactor, 1.04082)
=======
			suite.Equal(escalationFactor, 1.11)
>>>>>>> 2f72b433

			// Fetch the INPK market factor from the DB
			inpkReService := factory.FetchReServiceByCode(suite.DB(), models.ReServiceCodeINPK)
			ntsMarketFactor, err := models.FetchMarketFactor(suite.AppContextForTest(), subtestData.contractID, inpkReService.ID, "O")
			suite.FatalNoError(err)

			// Assert basic service items
			// Basic = created immediately on their own, not requested
			// Accessorial = created at a later date if requested
			expectedServiceItems := map[models.ReServiceCode]*unit.Cents{
				// Not testing ISLH or PODFSC so their prices will be nil
				models.ReServiceCodeISLH:   nil,
				models.ReServiceCodePODFSC: nil,
				// Remember that we pass in IHPK base price, not INPK base price. INPK doesn't have a base price
				// because it uses IHPK for iHHG -> iNTS packing
				models.ReServiceCodeINPK: func() *unit.Cents {
					// Handle test case of nil weight
					if shipment.PrimeEstimatedWeight == nil {
						return nil
					}
					return models.CentPointer(computeINPKExpectedPriceCents(6105, escalationFactor, ntsMarketFactor, shipment.PrimeEstimatedWeight.Int()))
				}(),
			}
			suite.Equal(len(expectedServiceItems), len(serviceItems))

			// Look for INPK and assert its expected price matches the actual price the proc sets
			var foundINPK bool
			for _, serviceItem := range serviceItems {
				actualReServiceCode := serviceItem.ReService.Code
				suite.Contains(expectedServiceItems, actualReServiceCode, "Unexpected service code found: %s", actualReServiceCode)

				expectedPrice, found := expectedServiceItems[actualReServiceCode]
				suite.True(found, "Expected price for service code %s not found", actualReServiceCode)
				if actualReServiceCode == models.ReServiceCodeINPK {
					foundINPK = true
					if expectedPrice == nil || serviceItem.PricingEstimate == nil {
						// Safely ref if test case has nil outcomes
						suite.Nil(expectedPrice, "Expected price should be nil for service code %s", actualReServiceCode)
						suite.Nil(serviceItem.PricingEstimate, "Pricing estimate should be nil for service code %s", actualReServiceCode)
					} else {
						suite.Equal(*expectedPrice, *serviceItem.PricingEstimate, "Pricing estimate mismatch for service code %s", actualReServiceCode)
					}
				}
			}
			suite.FatalTrue(foundINPK)
		}
	})

}<|MERGE_RESOLUTION|>--- conflicted
+++ resolved
@@ -1717,11 +1717,7 @@
 			// this also tests the calculate_escalation_factor proc
 			// This information was pulled from the migration scripts (Or just run db fresh and perform the lookups
 			// manually, whichever is your cup of tea)
-<<<<<<< HEAD
-			suite.Equal(escalationFactor, 1.04082)
-=======
 			suite.Equal(escalationFactor, 1.11)
->>>>>>> 2f72b433
 
 			// Fetch the INPK market factor from the DB
 			inpkReService := factory.FetchReServiceByCode(suite.DB(), models.ReServiceCodeINPK)
