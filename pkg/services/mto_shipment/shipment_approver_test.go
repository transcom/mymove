package mtoshipment

import (
	"fmt"
	"math"
	"slices"
	"time"

	"github.com/gofrs/uuid"
	"github.com/stretchr/testify/mock"

	"github.com/transcom/mymove/pkg/appcontext"
	"github.com/transcom/mymove/pkg/apperror"
	"github.com/transcom/mymove/pkg/auth"
	"github.com/transcom/mymove/pkg/etag"
	"github.com/transcom/mymove/pkg/factory"
	"github.com/transcom/mymove/pkg/models"
	"github.com/transcom/mymove/pkg/route"
	"github.com/transcom/mymove/pkg/route/mocks"
	"github.com/transcom/mymove/pkg/services"
	"github.com/transcom/mymove/pkg/services/entitlements"
	"github.com/transcom/mymove/pkg/services/ghcrateengine"
	servicesMocks "github.com/transcom/mymove/pkg/services/mocks"
	moverouter "github.com/transcom/mymove/pkg/services/move"
	mt "github.com/transcom/mymove/pkg/services/move_task_order"
	mtoserviceitem "github.com/transcom/mymove/pkg/services/mto_service_item"
	"github.com/transcom/mymove/pkg/services/query"
	transportationoffice "github.com/transcom/mymove/pkg/services/transportation_office"
	"github.com/transcom/mymove/pkg/testdatagen"
	"github.com/transcom/mymove/pkg/unit"
)

type approveShipmentSubtestData struct {
	appCtx                 appcontext.AppContext
	move                   models.Move
	planner                *mocks.Planner
	shipmentApprover       services.ShipmentApprover
	mockedShipmentApprover services.ShipmentApprover
	mockedShipmentRouter   *servicesMocks.ShipmentRouter
	reServiceCodes         []models.ReServiceCode
	moveWeights            services.MoveWeights
	mtoUpdater             services.MoveTaskOrderUpdater
	contractID             uuid.UUID
}

// Creates data for the TestApproveShipment function
func (suite *MTOShipmentServiceSuite) createApproveShipmentSubtestData() (subtestData *approveShipmentSubtestData) {
	subtestData = &approveShipmentSubtestData{}

	subtestData.move = factory.BuildAvailableToPrimeMove(suite.DB(), nil, nil)

	ghcDomesticTransitTime := models.GHCDomesticTransitTime{
		MaxDaysTransitTime: 12,
		WeightLbsLower:     0,
		WeightLbsUpper:     10000,
		DistanceMilesLower: 0,
		DistanceMilesUpper: 10000,
	}
	verrs, err := suite.DB().ValidateAndCreate(&ghcDomesticTransitTime)
	suite.False(verrs.HasAny())
	suite.FatalNoError(err)

	// Let's also create a transit time object with a zero upper bound for weight (this can happen in the table).
	ghcDomesticTransitTime0LbsUpper := models.GHCDomesticTransitTime{
		MaxDaysTransitTime: 12,
		WeightLbsLower:     10001,
		WeightLbsUpper:     0,
		DistanceMilesLower: 0,
		DistanceMilesUpper: 10000,
	}
	verrs, err = suite.DB().ValidateAndCreate(&ghcDomesticTransitTime0LbsUpper)
	suite.False(verrs.HasAny())
	suite.FatalNoError(err)

	// Let's create service codes in the DB
	// INPK and IHPK don't need this since they're not truncated
	subtestData.reServiceCodes = []models.ReServiceCode{
		models.ReServiceCodeDLH,
		models.ReServiceCodeFSC,
		models.ReServiceCodeDOP,
		models.ReServiceCodeDDP,
		models.ReServiceCodeDPK,
		models.ReServiceCodeDUPK,
	}

	for _, serviceCode := range subtestData.reServiceCodes {
		factory.FetchReServiceByCode(suite.DB(), serviceCode)
	}

	setUpSignedCertificationCreatorMock := func(returnValue ...interface{}) services.SignedCertificationCreator {
		mockCreator := &servicesMocks.SignedCertificationCreator{}

		mockCreator.On(
			"CreateSignedCertification",
			mock.AnythingOfType("*appcontext.appContext"),
			mock.AnythingOfType("models.SignedCertification"),
		).Return(returnValue...)

		return mockCreator
	}

	setUpSignedCertificationUpdaterMock := func(returnValue ...interface{}) services.SignedCertificationUpdater {
		mockUpdater := &servicesMocks.SignedCertificationUpdater{}

		mockUpdater.On(
			"UpdateSignedCertification",
			mock.AnythingOfType("*appcontext.appContext"),
			mock.AnythingOfType("models.SignedCertification"),
			mock.AnythingOfType("string"),
		).Return(returnValue...)

		return mockUpdater
	}

	subtestData.mockedShipmentRouter = &servicesMocks.ShipmentRouter{}

	router := NewShipmentRouter()

	builder := query.NewQueryBuilder()
	waf := entitlements.NewWeightAllotmentFetcher()
	moveRouter := moverouter.NewMoveRouter(transportationoffice.NewTransportationOfficesFetcher())
	planner := &mocks.Planner{}
	planner.On("ZipTransitDistance",
		mock.AnythingOfType("*appcontext.appContext"),
		mock.Anything,
		mock.Anything,
	).Return(400, nil)
	ppmEstimator := &servicesMocks.PPMEstimator{}
	queryBuilder := query.NewQueryBuilder()

	siCreator := mtoserviceitem.NewMTOServiceItemCreator(
		planner,
		builder,
		moveRouter,
		ghcrateengine.NewDomesticUnpackPricer(),
		ghcrateengine.NewDomesticPackPricer(),
		ghcrateengine.NewDomesticLinehaulPricer(),
		ghcrateengine.NewDomesticShorthaulPricer(),
		ghcrateengine.NewDomesticOriginPricer(),
		ghcrateengine.NewDomesticDestinationPricer(),
		ghcrateengine.NewFuelSurchargePricer(),
		ghcrateengine.NewDomesticDestinationFirstDaySITPricer(),
		ghcrateengine.NewDomesticDestinationSITDeliveryPricer(),
		ghcrateengine.NewDomesticDestinationAdditionalDaysSITPricer(),
		ghcrateengine.NewDomesticDestinationSITFuelSurchargePricer(),
		ghcrateengine.NewDomesticOriginFirstDaySITPricer(),
		ghcrateengine.NewDomesticOriginSITPickupPricer(),
		ghcrateengine.NewDomesticOriginAdditionalDaysSITPricer(),
		ghcrateengine.NewDomesticOriginSITFuelSurchargePricer())
	subtestData.mtoUpdater = mt.NewMoveTaskOrderUpdater(
		queryBuilder,
		siCreator,
		moveRouter, setUpSignedCertificationCreatorMock(nil, nil), setUpSignedCertificationUpdaterMock(nil, nil), ppmEstimator,
	)
	subtestData.planner = &mocks.Planner{}
	mockSender := setUpMockNotificationSender()
	subtestData.moveWeights = moverouter.NewMoveWeights(NewShipmentReweighRequester(), waf, mockSender)

	subtestData.shipmentApprover = NewShipmentApprover(router, siCreator, subtestData.planner, subtestData.moveWeights, subtestData.mtoUpdater, moveRouter)
	subtestData.mockedShipmentApprover = NewShipmentApprover(subtestData.mockedShipmentRouter, siCreator, subtestData.planner, subtestData.moveWeights, subtestData.mtoUpdater, moveRouter)
	subtestData.appCtx = suite.AppContextWithSessionForTest(&auth.Session{
		ApplicationName: auth.OfficeApp,
		OfficeUserID:    uuid.Must(uuid.NewV4()),
	})

	const (
		dopTestServiceArea = "123"
		dopTestWeight      = 1212
	)

	pickupAddress := factory.BuildAddress(suite.DB(), []factory.Customization{
		{
			Model: models.Address{
				StreetAddress1: "7 Q St",
				City:           "NICHOLASVILLE",
				State:          "KY",
				PostalCode:     "40356",
			},
		},
	}, nil)

	contractYear, serviceArea, _, _ := testdatagen.SetupServiceAreaRateArea(suite.DB(), testdatagen.Assertions{
		ReDomesticServiceArea: models.ReDomesticServiceArea{
			ServiceArea: dopTestServiceArea,
		},
		ReRateArea: models.ReRateArea{
			Name: "Alabama",
		},
		ReZip3: models.ReZip3{
			Zip3:          pickupAddress.PostalCode[0:3],
			BasePointCity: pickupAddress.City,
			State:         pickupAddress.State,
		},
	})

	baseLinehaulPrice := testdatagen.MakeReDomesticLinehaulPrice(suite.DB(), testdatagen.Assertions{
		ReDomesticLinehaulPrice: models.ReDomesticLinehaulPrice{
			ContractID:            contractYear.ContractID,
			Contract:              contractYear.Contract,
			DomesticServiceAreaID: serviceArea.ID,
			DomesticServiceArea:   serviceArea,
			IsPeakPeriod:          false,
		},
	})

	_ = testdatagen.MakeReDomesticLinehaulPrice(suite.DB(), testdatagen.Assertions{
		ReDomesticLinehaulPrice: models.ReDomesticLinehaulPrice{
			ContractID:            contractYear.Contract.ID,
			Contract:              contractYear.Contract,
			DomesticServiceAreaID: serviceArea.ID,
			DomesticServiceArea:   serviceArea,
			IsPeakPeriod:          true,
			PriceMillicents:       baseLinehaulPrice.PriceMillicents - 2500, // minus $0.025
		},
	})

	domesticOriginService := factory.FetchReService(suite.DB(), []factory.Customization{
		{
			Model: models.ReService{
				Code: models.ReServiceCodeDOP,
				Name: "Dom. Origin Price",
			},
		},
	}, nil)

	domesticOriginPrice := models.ReDomesticServiceAreaPrice{
		ContractID:            contractYear.Contract.ID,
		ServiceID:             domesticOriginService.ID,
		IsPeakPeriod:          true,
		DomesticServiceAreaID: serviceArea.ID,
		PriceCents:            146,
	}

	domesticOriginPeakPrice := domesticOriginPrice
	domesticOriginPeakPrice.PriceCents = 146

	domesticOriginNonpeakPrice := domesticOriginPrice
	domesticOriginNonpeakPrice.IsPeakPeriod = false
	domesticOriginNonpeakPrice.PriceCents = 127

	subtestData.contractID = contractYear.ContractID
	return subtestData
}

func (suite *MTOShipmentServiceSuite) TestApproveShipment() {
	setUpSignedCertificationCreatorMock := func(returnValue ...interface{}) services.SignedCertificationCreator {
		mockCreator := &servicesMocks.SignedCertificationCreator{}

		mockCreator.On(
			"CreateSignedCertification",
			mock.AnythingOfType("*appcontext.appContext"),
			mock.AnythingOfType("models.SignedCertification"),
		).Return(returnValue...)

		return mockCreator
	}

	setUpSignedCertificationUpdaterMock := func(returnValue ...interface{}) services.SignedCertificationUpdater {
		mockUpdater := &servicesMocks.SignedCertificationUpdater{}

		mockUpdater.On(
			"UpdateSignedCertification",
			mock.AnythingOfType("*appcontext.appContext"),
			mock.AnythingOfType("models.SignedCertification"),
			mock.AnythingOfType("string"),
		).Return(returnValue...)

		return mockUpdater
	}

	moveRouter := moverouter.NewMoveRouter(transportationoffice.NewTransportationOfficesFetcher())
	ppmEstimator := &servicesMocks.PPMEstimator{}
	queryBuilder := query.NewQueryBuilder()
	planner := &mocks.Planner{}
	siCreator := mtoserviceitem.NewMTOServiceItemCreator(
		planner,
		queryBuilder,
		moveRouter,
		ghcrateengine.NewDomesticUnpackPricer(),
		ghcrateengine.NewDomesticPackPricer(),
		ghcrateengine.NewDomesticLinehaulPricer(),
		ghcrateengine.NewDomesticShorthaulPricer(),
		ghcrateengine.NewDomesticOriginPricer(),
		ghcrateengine.NewDomesticDestinationPricer(),
		ghcrateengine.NewFuelSurchargePricer(),
		ghcrateengine.NewDomesticDestinationFirstDaySITPricer(),
		ghcrateengine.NewDomesticDestinationSITDeliveryPricer(),
		ghcrateengine.NewDomesticDestinationAdditionalDaysSITPricer(),
		ghcrateengine.NewDomesticDestinationSITFuelSurchargePricer(),
		ghcrateengine.NewDomesticOriginFirstDaySITPricer(),
		ghcrateengine.NewDomesticOriginSITPickupPricer(),
		ghcrateengine.NewDomesticOriginAdditionalDaysSITPricer(),
		ghcrateengine.NewDomesticOriginSITFuelSurchargePricer())
	mtoUpdater := mt.NewMoveTaskOrderUpdater(
		queryBuilder,
		siCreator,
		moveRouter, setUpSignedCertificationCreatorMock(nil, nil), setUpSignedCertificationUpdaterMock(nil, nil), ppmEstimator,
	)
	now := time.Now()
	tomorrow := now.AddDate(0, 0, 1)

	suite.Run("If the international mtoShipment is approved successfully it should create pre approved mtoServiceItems and should NOT update pricing without port data", func() {
		move := factory.BuildAvailableToPrimeMove(suite.DB(), []factory.Customization{
			{
				Model: models.Move{
					Status: models.MoveStatusAPPROVED,
				},
			}}, nil)

		// we need to get the usPostRegionCityIDs based off of the ZIP for the addresses
		pickupUSPRC, err := models.FindByZipCode(suite.AppContextForTest().DB(), "50314")
		suite.FatalNoError(err)
		pickupAddress := factory.BuildAddress(suite.DB(), []factory.Customization{
			{
				Model: models.Address{
					StreetAddress1:     "Tester Address",
					City:               "Des Moines",
					State:              "IA",
					PostalCode:         "50314",
					IsOconus:           models.BoolPointer(false),
					UsPostRegionCityID: &pickupUSPRC.ID,
				},
			},
		}, nil)

		destUSPRC, err := models.FindByZipCode(suite.AppContextForTest().DB(), "99505")
		suite.FatalNoError(err)
		destinationAddress := factory.BuildAddress(suite.DB(), []factory.Customization{
			{
				Model: models.Address{
					StreetAddress1:     "JBER",
					City:               "Anchorage",
					State:              "AK",
					PostalCode:         "99505",
					IsOconus:           models.BoolPointer(true),
					UsPostRegionCityID: &destUSPRC.ID,
				},
			},
		}, nil)

		pickupDate := time.Now().Add(24 * time.Hour)
		internationalShipment := factory.BuildMTOShipment(suite.DB(), []factory.Customization{
			{
				Model: models.MTOShipment{
					Status:               models.MTOShipmentStatusSubmitted,
					MarketCode:           models.MarketCodeInternational,
					PrimeEstimatedWeight: models.PoundPointer(unit.Pound(4000)),
					PickupAddressID:      &pickupAddress.ID,
					DestinationAddressID: &destinationAddress.ID,
					RequestedPickupDate:  &pickupDate,
				},
			},
			{
				Model:    move,
				LinkOnly: true,
			},
		}, nil)
		internationalShipmentEtag := etag.GenerateEtag(internationalShipment.UpdatedAt)

		shipmentRouter := NewShipmentRouter()
		waf := entitlements.NewWeightAllotmentFetcher()
		mockSender := setUpMockNotificationSender()
		moveWeights := moverouter.NewMoveWeights(NewShipmentReweighRequester(), waf, mockSender)
		var serviceItemCreator services.MTOServiceItemCreator
		appCtx := suite.AppContextWithSessionForTest(&auth.Session{
			ApplicationName: auth.OfficeApp,
			OfficeUserID:    uuid.Must(uuid.NewV4()),
		})

		ghcDomesticTransitTime := models.GHCDomesticTransitTime{
			MaxDaysTransitTime: 12,
			WeightLbsLower:     0,
			WeightLbsUpper:     10000,
			DistanceMilesLower: 0,
			DistanceMilesUpper: 10000,
		}
		_, _ = suite.DB().ValidateAndCreate(&ghcDomesticTransitTime)

		planner := &mocks.Planner{}
		planner.On("ZipTransitDistance",
			mock.AnythingOfType("*appcontext.appContext"),
			mock.Anything,
			mock.Anything,
		).Return(500, nil)

		// Approve international shipment
		shipmentApprover := NewShipmentApprover(shipmentRouter, serviceItemCreator, planner, moveWeights, mtoUpdater, moveRouter)
		_, err = shipmentApprover.ApproveShipment(appCtx, internationalShipment.ID, internationalShipmentEtag)
		suite.NoError(err)

		// Get created pre approved service items
		var serviceItems []models.MTOServiceItem
		err2 := suite.AppContextForTest().DB().EagerPreload("ReService").Where("mto_shipment_id = ?", internationalShipment.ID).Order("created_at asc").All(&serviceItems)
		suite.NoError(err2)

		expectedReserviceCodes := []models.ReServiceCode{
			models.ReServiceCodePOEFSC,
			models.ReServiceCodeISLH,
			models.ReServiceCodeIHPK,
			models.ReServiceCodeIHUPK,
		}

		suite.Equal(len(expectedReserviceCodes), len(serviceItems))
		for i := 0; i < len(serviceItems); i++ {
			actualReServiceCode := serviceItems[i].ReService.Code
			suite.True(slices.Contains(expectedReserviceCodes, actualReServiceCode))
			// we should have pricing data on all but the POEFSC since we don't have the port data yet
			if serviceItems[i].ReService.Code != models.ReServiceCodePOEFSC {
				suite.NotNil(serviceItems[i].PricingEstimate)
			} else if serviceItems[i].ReService.Code == models.ReServiceCodePOEFSC {
				suite.Nil(serviceItems[i].PricingEstimate)
			}
		}
	})

	suite.Run("Given international mtoShipment is approved successfully pre-approved mtoServiceItems are created NTS CONUS to OCONUS", func() {
		storageFacility := factory.BuildStorageFacility(suite.DB(), []factory.Customization{
			{
				Model: models.StorageFacility{
					FacilityName: *models.StringPointer("Test Storage Name"),
					Email:        models.StringPointer("old@email.com"),
					LotNumber:    models.StringPointer("Test lot number"),
					Phone:        models.StringPointer("555-555-5555"),
				},
			},
			{
				Model: models.Address{
					StreetAddress1: "JBER",
					City:           "Anchorage",
					State:          "AK",
					PostalCode:     "99507",
					IsOconus:       models.BoolPointer(true),
				},
			},
		}, nil)

		pickupDate := time.Now().Add(24 * time.Hour)
		internationalShipment := factory.BuildMTOShipment(suite.DB(), []factory.Customization{
			{
				Model: models.Move{
					Status: models.MoveStatusAPPROVED,
				},
			},
			{
				Model: models.Address{
					StreetAddress1: "Tester Address",
					City:           "Des Moines",
					State:          "IA",
					PostalCode:     "50314",
					IsOconus:       models.BoolPointer(false),
				},
				Type: &factory.Addresses.PickupAddress,
			},
			{
				Model: models.MTOShipment{
					MarketCode:          models.MarketCodeInternational,
					Status:              models.MTOShipmentStatusSubmitted,
					ShipmentType:        models.MTOShipmentTypeHHGIntoNTS,
					RequestedPickupDate: &pickupDate,
				},
			},
			{
				Model:    storageFacility,
				LinkOnly: true,
			},
		}, nil)
		internationalShipmentEtag := etag.GenerateEtag(internationalShipment.UpdatedAt)

		shipmentRouter := NewShipmentRouter()
		var serviceItemCreator services.MTOServiceItemCreator
		var planner route.Planner
		var moveWeights services.MoveWeights

		// Approve international shipment
		shipmentApprover := NewShipmentApprover(shipmentRouter, serviceItemCreator, planner, moveWeights, mtoUpdater, moveRouter)
		_, err := shipmentApprover.ApproveShipment(suite.AppContextForTest(), internationalShipment.ID, internationalShipmentEtag)
		suite.NoError(err)

		// Get created pre approved service items
		var serviceItems []models.MTOServiceItem
		err2 := suite.AppContextForTest().DB().EagerPreload("ReService").Where("mto_shipment_id = ?", internationalShipment.ID).Order("created_at asc").All(&serviceItems)
		suite.NoError(err2)

		expectedReserviceCodes := []models.ReServiceCode{
			models.ReServiceCodeISLH,
			models.ReServiceCodeINPK,
		}

		suite.Equal(len(expectedReserviceCodes), len(serviceItems))
		for i := 0; i < len(serviceItems); i++ {
			actualReServiceCode := serviceItems[i].ReService.Code
			suite.True(slices.Contains(expectedReserviceCodes, actualReServiceCode))
		}
	})

	suite.Run("Given international mtoShipment is approved successfully pre-approved mtoServiceItems are created NTS OCONUS to CONUS", func() {
		storageFacility := factory.BuildStorageFacility(suite.DB(), []factory.Customization{
			{
				Model: models.StorageFacility{
					FacilityName: *models.StringPointer("Test Storage Name"),
					Email:        models.StringPointer("old@email.com"),
					LotNumber:    models.StringPointer("Test lot number"),
					Phone:        models.StringPointer("555-555-5555"),
				},
			},
			{
				Model: models.Address{
					StreetAddress1: "Tester Address",
					City:           "Des Moines",
					State:          "IA",
					PostalCode:     "50314",
					IsOconus:       models.BoolPointer(false),
				},
			},
		}, nil)

		pickupDate := time.Now().Add(24 * time.Hour)
		internationalShipment := factory.BuildNTSShipment(suite.DB(), []factory.Customization{
			{
				Model: models.Move{
					Status: models.MoveStatusAPPROVED,
				},
			},
			{
				Model: models.Address{
					StreetAddress1: "JBER",
					City:           "Anchorage",
					State:          "AK",
					PostalCode:     "99507",
					IsOconus:       models.BoolPointer(true),
				},
				Type: &factory.Addresses.PickupAddress,
			},
			{
				Model: models.MTOShipment{
					MarketCode:          models.MarketCodeInternational,
					Status:              models.MTOShipmentStatusSubmitted,
					ShipmentType:        models.MTOShipmentTypeHHGIntoNTS,
					RequestedPickupDate: &pickupDate,
				},
			},
			{
				Model:    storageFacility,
				LinkOnly: true,
			},
		}, nil)
		internationalShipmentEtag := etag.GenerateEtag(internationalShipment.UpdatedAt)

		shipmentRouter := NewShipmentRouter()
		var serviceItemCreator services.MTOServiceItemCreator
		var planner route.Planner
		var moveWeights services.MoveWeights

		// Approve international shipment
		shipmentApprover := NewShipmentApprover(shipmentRouter, serviceItemCreator, planner, moveWeights, mtoUpdater, moveRouter)
		_, err := shipmentApprover.ApproveShipment(suite.AppContextForTest(), internationalShipment.ID, internationalShipmentEtag)
		suite.NoError(err)

		// Get created pre approved service items
		var serviceItems []models.MTOServiceItem
		err2 := suite.AppContextForTest().DB().EagerPreload("ReService").Where("mto_shipment_id = ?", internationalShipment.ID).Order("created_at asc").All(&serviceItems)
		suite.NoError(err2)

		expectedReserviceCodes := []models.ReServiceCode{
			models.ReServiceCodeISLH,
			models.ReServiceCodePODFSC,
			models.ReServiceCodeINPK,
		}

		suite.Equal(len(expectedReserviceCodes), len(serviceItems))
		for i := 0; i < len(serviceItems); i++ {
			actualReServiceCode := serviceItems[i].ReService.Code
			suite.True(slices.Contains(expectedReserviceCodes, actualReServiceCode))
		}
	})

	suite.Run("Given international mtoShipment is approved successfully pre-approved mtoServiceItems are created NTS-R CONUS to OCONUS", func() {
		storageFacility := factory.BuildStorageFacility(suite.DB(), []factory.Customization{
			{
				Model: models.StorageFacility{
					FacilityName: *models.StringPointer("Test Storage Name"),
					Email:        models.StringPointer("old@email.com"),
					LotNumber:    models.StringPointer("Test lot number"),
					Phone:        models.StringPointer("555-555-5555"),
				},
			},
			{
				Model: models.Address{
					StreetAddress1: "Tester Address",
					City:           "Des Moines",
					State:          "IA",
					PostalCode:     "50314",
					IsOconus:       models.BoolPointer(false),
				},
			},
		}, nil)

		internationalShipment := factory.BuildNTSRShipment(suite.DB(), []factory.Customization{
			{
				Model: models.Move{
					Status: models.MoveStatusAPPROVED,
				},
			},
			{
				Model: models.Address{
					StreetAddress1: "JBER",
					City:           "Anchorage",
					State:          "AK",
					PostalCode:     "99507",
					IsOconus:       models.BoolPointer(true),
				},
				Type: &factory.Addresses.DeliveryAddress,
			},
			{
				Model: models.MTOShipment{
					MarketCode:   models.MarketCodeInternational,
					Status:       models.MTOShipmentStatusSubmitted,
					ShipmentType: models.MTOShipmentTypeHHGOutOfNTS,
				},
			},
			{
				Model:    storageFacility,
				LinkOnly: true,
			},
		}, nil)
		internationalShipmentEtag := etag.GenerateEtag(internationalShipment.UpdatedAt)

		shipmentRouter := NewShipmentRouter()
		var serviceItemCreator services.MTOServiceItemCreator
		var planner route.Planner
		var moveWeights services.MoveWeights

		// Approve international shipment
		shipmentApprover := NewShipmentApprover(shipmentRouter, serviceItemCreator, planner, moveWeights, mtoUpdater, moveRouter)
		_, err := shipmentApprover.ApproveShipment(suite.AppContextForTest(), internationalShipment.ID, internationalShipmentEtag)
		suite.NoError(err)

		// Get created pre approved service items
		var serviceItems []models.MTOServiceItem
		err2 := suite.AppContextForTest().DB().EagerPreload("ReService").Where("mto_shipment_id = ?", internationalShipment.ID).Order("created_at asc").All(&serviceItems)
		suite.NoError(err2)

		expectedReserviceCodes := []models.ReServiceCode{
			models.ReServiceCodeISLH,
			models.ReServiceCodePOEFSC,
			models.ReServiceCodeIHUPK,
		}

		suite.Equal(len(expectedReserviceCodes), len(serviceItems))
		for i := 0; i < len(serviceItems); i++ {
			actualReServiceCode := serviceItems[i].ReService.Code
			suite.True(slices.Contains(expectedReserviceCodes, actualReServiceCode))
		}
	})

	suite.Run("Given international mtoShipment is approved successfully pre-approved mtoServiceItems are created NTS-R OCONUS to CONUS", func() {
		storageFacility := factory.BuildStorageFacility(suite.DB(), []factory.Customization{
			{
				Model: models.StorageFacility{
					FacilityName: *models.StringPointer("Test Storage Name"),
					Email:        models.StringPointer("old@email.com"),
					LotNumber:    models.StringPointer("Test lot number"),
					Phone:        models.StringPointer("555-555-5555"),
				},
			},
			{
				Model: models.Address{
					StreetAddress1: "JBER",
					City:           "Anchorage",
					State:          "AK",
					PostalCode:     "99507",
					IsOconus:       models.BoolPointer(true),
				},
			},
		}, nil)

		internationalShipment := factory.BuildNTSRShipment(suite.DB(), []factory.Customization{
			{
				Model: models.Move{
					Status: models.MoveStatusAPPROVED,
				},
			},
			{
				Model: models.Address{
					StreetAddress1: "Tester Address",
					City:           "Des Moines",
					State:          "IA",
					PostalCode:     "50314",
					IsOconus:       models.BoolPointer(false),
				},
				Type: &factory.Addresses.DeliveryAddress,
			},
			{
				Model: models.MTOShipment{
					MarketCode:   models.MarketCodeInternational,
					Status:       models.MTOShipmentStatusSubmitted,
					ShipmentType: models.MTOShipmentTypeHHGOutOfNTS,
				},
			},
			{
				Model:    storageFacility,
				LinkOnly: true,
			},
		}, nil)
		internationalShipmentEtag := etag.GenerateEtag(internationalShipment.UpdatedAt)

		shipmentRouter := NewShipmentRouter()
		var serviceItemCreator services.MTOServiceItemCreator
		var planner route.Planner
		var moveWeights services.MoveWeights

		// Approve international shipment
		shipmentApprover := NewShipmentApprover(shipmentRouter, serviceItemCreator, planner, moveWeights, mtoUpdater, moveRouter)
		_, err := shipmentApprover.ApproveShipment(suite.AppContextForTest(), internationalShipment.ID, internationalShipmentEtag)
		suite.NoError(err)

		// Get created pre approved service items
		var serviceItems []models.MTOServiceItem
		err2 := suite.AppContextForTest().DB().EagerPreload("ReService").Where("mto_shipment_id = ?", internationalShipment.ID).Order("created_at asc").All(&serviceItems)
		suite.NoError(err2)

		expectedReserviceCodes := []models.ReServiceCode{
			models.ReServiceCodeISLH,
			models.ReServiceCodePODFSC,
			models.ReServiceCodeIHUPK,
		}

		suite.Equal(len(expectedReserviceCodes), len(serviceItems))
		for i := 0; i < len(serviceItems); i++ {
			actualReServiceCode := serviceItems[i].ReService.Code
			suite.True(slices.Contains(expectedReserviceCodes, actualReServiceCode))
		}
	})

	suite.Run("If the mtoShipment is approved successfully it should create approved mtoServiceItems", func() {
		subtestData := suite.createApproveShipmentSubtestData()
		appCtx := subtestData.appCtx
		move := subtestData.move
		approver := subtestData.shipmentApprover
		planner := subtestData.planner
		estimatedWeight := unit.Pound(1212)

<<<<<<< HEAD
		tomorrow := time.Now().Add(24 * time.Hour)
=======
>>>>>>> 02ec5c1c
		peakPeriod := time.Date(tomorrow.Year(), testdatagen.DateInsidePeakRateCycle.Month(), testdatagen.DateInsidePeakRateCycle.Day(), 0, 0, 0, 0, time.UTC)

		shipmentForAutoApprove := factory.BuildMTOShipment(appCtx.DB(), []factory.Customization{
			{
				Model:    move,
				LinkOnly: true,
			},
			{
				Model: models.MTOShipment{
					Status:               models.MTOShipmentStatusSubmitted,
					PrimeEstimatedWeight: &estimatedWeight,
					RequestedPickupDate:  &peakPeriod,
				},
			},
		}, nil)
		shipmentForAutoApproveEtag := etag.GenerateEtag(shipmentForAutoApprove.UpdatedAt)
		fetchedShipment := models.MTOShipment{}
		serviceItems := models.MTOServiceItems{}

		// Verify that required delivery date is not calculated when it does not need to be
		planner.AssertNumberOfCalls(suite.T(), "TransitDistance", 0)

		planner.On("ZipTransitDistance",
			mock.AnythingOfType("*appcontext.appContext"),
			mock.Anything,
			mock.Anything,
		).Return(500, nil)

		preApprovalTime := time.Now()
		shipment, approverErr := approver.ApproveShipment(appCtx, shipmentForAutoApprove.ID, shipmentForAutoApproveEtag)

		suite.NoError(approverErr)
		suite.Equal(move.ID, shipment.MoveTaskOrderID)

		err := appCtx.DB().Find(&fetchedShipment, shipmentForAutoApprove.ID)
		suite.NoError(err)

		suite.Equal(models.MTOShipmentStatusApproved, fetchedShipment.Status)
		suite.Equal(shipment.ID, fetchedShipment.ID)

		err = appCtx.DB().EagerPreload("ReService").Where("mto_shipment_id = ?", shipmentForAutoApprove.ID).Order("created_at asc").All(&serviceItems)
		suite.NoError(err)

		suite.Equal(6, len(serviceItems))

		// All ApprovedAt times for service items should be the same, so just get the first one
		// Test that service item was approved within a few seconds of the current time
		suite.Assertions.WithinDuration(preApprovalTime, *serviceItems[0].ApprovedAt, 2*time.Second)

		// If we've gotten the shipment updated and fetched it without error then we can inspect the
		// service items created as a side effect to see if they are approved.
		for i := range serviceItems {
			suite.Equal(models.MTOServiceItemStatusApproved, serviceItems[i].Status)
			suite.Equal(subtestData.reServiceCodes[i], serviceItems[i].ReService.Code)
		}
	})

	suite.Run("approves shipment of type PPM and loads PPMShipment association", func() {
		subtestData := suite.createApproveShipmentSubtestData()
		appCtx := subtestData.appCtx
		move := subtestData.move
		approver := subtestData.shipmentApprover
		planner := subtestData.planner

		shipmentForAutoApprove := factory.BuildPPMShipment(suite.DB(), []factory.Customization{
			{
				Model:    subtestData.move,
				LinkOnly: true,
			},
		}, nil)
		shipmentForAutoApproveEtag := etag.GenerateEtag(shipmentForAutoApprove.Shipment.UpdatedAt)

		// Verify that required delivery date is not calculated when it does not need to be
		planner.AssertNumberOfCalls(suite.T(), "TransitDistance", 0)

		shipment, approverErr := approver.ApproveShipment(appCtx, shipmentForAutoApprove.Shipment.ID, shipmentForAutoApproveEtag)

		suite.NoError(approverErr)
		suite.Equal(move.ID, shipment.MoveTaskOrderID)

		suite.Equal(models.MTOShipmentStatusApproved, shipment.Status)
		suite.Equal(shipment.ID, shipmentForAutoApprove.Shipment.ID)

		suite.Equal(shipmentForAutoApprove.ID, shipment.PPMShipment.ID)
		suite.Equal(models.PPMShipmentStatusSubmitted, shipment.PPMShipment.Status)
	})

	suite.Run("If we act on a shipment with a weight that has a 0 upper weight it should still work", func() {
		subtestData := suite.createApproveShipmentSubtestData()
		appCtx := subtestData.appCtx
		move := subtestData.move
		approver := subtestData.shipmentApprover
		planner := subtestData.planner

		// This is testing that the Required Delivery Date is calculated correctly.
		// In order for the Required Delivery Date to be calculated, the following conditions must be true:
		// 1. The shipment is moving to the APPROVED status
		// 2. The shipment must already have the following fields present:
		// ScheduledPickupDate, PrimeEstimatedWeight, PickupAddress, DestinationAddress
		// 3. The shipment must not already have a Required Delivery Date
		// Note that MakeMTOShipment will automatically add a Required Delivery Date if the ScheduledPickupDate
		// is present, therefore we need to use MakeMTOShipmentMinimal and add the Pickup and Destination addresses
		estimatedWeight := unit.Pound(11000)
		destinationAddress := factory.BuildAddress(suite.DB(), nil, []factory.Trait{factory.GetTraitAddress2})
		pickupAddress := factory.BuildAddress(suite.DB(), nil, nil)

		tomorrow := time.Now().Add(24 * time.Hour)
		shipmentHeavy := factory.BuildMTOShipmentMinimal(suite.DB(), []factory.Customization{
			{
				Model:    move,
				LinkOnly: true,
			},
			{
				Model: models.MTOShipment{
					ShipmentType:         models.MTOShipmentTypeHHG,
					ScheduledPickupDate:  &testdatagen.DateInsidePeakRateCycle,
					PrimeEstimatedWeight: &estimatedWeight,
					Status:               models.MTOShipmentStatusSubmitted,
					RequestedPickupDate:  &tomorrow,
				},
			},
			{
				Model:    pickupAddress,
				Type:     &factory.Addresses.PickupAddress,
				LinkOnly: true,
			},
			{
				Model:    destinationAddress,
				Type:     &factory.Addresses.DeliveryAddress,
				LinkOnly: true,
			},
		}, nil)

		createdShipment := models.MTOShipment{}
		err := suite.DB().Find(&createdShipment, shipmentHeavy.ID)
		suite.FatalNoError(err)
		err = suite.DB().Load(&createdShipment)
		suite.FatalNoError(err)

		planner.On("ZipTransitDistance",
			mock.AnythingOfType("*appcontext.appContext"),
			createdShipment.PickupAddress.PostalCode,
			createdShipment.DestinationAddress.PostalCode,
		).Return(500, nil)

		shipmentHeavyEtag := etag.GenerateEtag(shipmentHeavy.UpdatedAt)
		_, err = approver.ApproveShipment(appCtx, shipmentHeavy.ID, shipmentHeavyEtag)
		suite.NoError(err)

		fetchedShipment := models.MTOShipment{}
		err = suite.DB().Find(&fetchedShipment, shipmentHeavy.ID)
		suite.NoError(err)
		// We also should have a required delivery date
		suite.NotNil(fetchedShipment.RequiredDeliveryDate)
	})

	suite.Run("When status transition is not allowed, returns a ConflictStatusError", func() {
		subtestData := suite.createApproveShipmentSubtestData()
		appCtx := subtestData.appCtx
		move := subtestData.move
		approver := subtestData.shipmentApprover

		rejectionReason := "a reason"
		pickupDate := time.Now().Add(24 * time.Hour)
		rejectedShipment := factory.BuildMTOShipment(suite.DB(), []factory.Customization{
			{
				Model:    move,
				LinkOnly: true,
			},
			{
				Model: models.MTOShipment{
					Status:              models.MTOShipmentStatusRejected,
					RejectionReason:     &rejectionReason,
					RequestedPickupDate: &pickupDate,
				},
			},
		}, nil)
		eTag := etag.GenerateEtag(rejectedShipment.UpdatedAt)

		_, err := approver.ApproveShipment(appCtx, rejectedShipment.ID, eTag)

		suite.Error(err)
		suite.IsType(ConflictStatusError{}, err)
	})

	suite.Run("Passing in a stale identifier returns a PreconditionFailedError", func() {
		subtestData := suite.createApproveShipmentSubtestData()
		appCtx := subtestData.appCtx
		move := subtestData.move
		approver := subtestData.shipmentApprover

		staleETag := etag.GenerateEtag(time.Now())
		staleShipment := factory.BuildMTOShipment(suite.DB(), []factory.Customization{
			{
				Model:    move,
				LinkOnly: true,
			},
			{
				Model: models.MTOShipment{
					Status: models.MTOShipmentStatusSubmitted,
				},
			},
		}, nil)

		_, err := approver.ApproveShipment(appCtx, staleShipment.ID, staleETag)

		suite.Error(err)
		suite.IsType(apperror.PreconditionFailedError{}, err)
	})

	suite.Run("Passing in a bad shipment id returns a Not Found error", func() {
		subtestData := suite.createApproveShipmentSubtestData()
		appCtx := subtestData.appCtx
		approver := subtestData.shipmentApprover

		eTag := etag.GenerateEtag(time.Now())
		badShipmentID := uuid.FromStringOrNil("424d930b-cf8d-4c10-8059-be8a25ba952a")

		_, err := approver.ApproveShipment(appCtx, badShipmentID, eTag)

		suite.Error(err)
		suite.IsType(apperror.NotFoundError{}, err)
	})

	suite.Run("It calls Approve on the ShipmentRouter", func() {
		subtestData := suite.createApproveShipmentSubtestData()
		appCtx := subtestData.appCtx
		move := subtestData.move
		approver := subtestData.mockedShipmentApprover
		shipmentRouter := subtestData.mockedShipmentRouter

		pickupDate := time.Now().Add(24 * time.Hour)
		shipment := factory.BuildMTOShipment(suite.DB(), []factory.Customization{
			{
				Model:    move,
				LinkOnly: true,
			},
			{
				Model: models.MTOShipment{
					Status:              models.MTOShipmentStatusSubmitted,
					RequestedPickupDate: &pickupDate,
				},
			},
		}, nil)
		eTag := etag.GenerateEtag(shipment.UpdatedAt)

		createdShipment := models.MTOShipment{}
		err := suite.DB().Find(&createdShipment, shipment.ID)
		suite.FatalNoError(err)
		err = suite.DB().Load(&createdShipment, "MoveTaskOrder", "PickupAddress", "DestinationAddress")
		suite.FatalNoError(err)

		shipmentRouter.On("Approve", mock.AnythingOfType("*appcontext.appContext"), &createdShipment).Return(nil)

		_, err = approver.ApproveShipment(appCtx, shipment.ID, eTag)

		suite.NoError(err)
		shipmentRouter.AssertNumberOfCalls(suite.T(), "Approve", 1)
	})

	suite.Run("If the mtoShipment uses external vendor not allowed to approve shipment", func() {
		subtestData := suite.createApproveShipmentSubtestData()
		appCtx := subtestData.appCtx
		move := subtestData.move
		approver := subtestData.shipmentApprover
		planner := subtestData.planner

		shipmentForAutoApprove := factory.BuildMTOShipment(appCtx.DB(), []factory.Customization{
			{
				Model:    move,
				LinkOnly: true,
			},
			{
				Model: models.MTOShipment{
					Status:             models.MTOShipmentStatusSubmitted,
					UsesExternalVendor: true,
					ShipmentType:       models.MTOShipmentTypeHHGOutOfNTS,
				},
			},
		}, nil)
		shipmentForAutoApproveEtag := etag.GenerateEtag(shipmentForAutoApprove.UpdatedAt)
		fetchedShipment := models.MTOShipment{}
		serviceItems := models.MTOServiceItems{}

		// Verify that required delivery date is not calculated when it does not need to be
		planner.AssertNumberOfCalls(suite.T(), "TransitDistance", 0)

		shipment, approverErr := approver.ApproveShipment(appCtx, shipmentForAutoApprove.ID, shipmentForAutoApproveEtag)

		suite.Contains(approverErr.Error(), "shipment uses external vendor, cannot be approved for GHC Prime")
		suite.Equal(uuid.UUID{}, shipment.ID)

		err := appCtx.DB().Find(&fetchedShipment, shipmentForAutoApprove.ID)
		suite.NoError(err)

		suite.Equal(models.MTOShipmentStatusSubmitted, fetchedShipment.Status)
		suite.Nil(shipment.ApprovedDate)
		suite.Nil(fetchedShipment.ApprovedDate)

		err = appCtx.DB().EagerPreload("ReService").Where("mto_shipment_id = ?", shipmentForAutoApprove.ID).All(&serviceItems)
		suite.NoError(err)

		suite.Equal(0, len(serviceItems))
	})

	suite.Run("Test that correct addresses are being used to calculate required delivery date", func() {
		subtestData := suite.createApproveShipmentSubtestData()
		appCtx := subtestData.appCtx
		move := subtestData.move
		approver := subtestData.shipmentApprover
		planner := subtestData.planner

		expectedReServiceCodes := []models.ReServiceCode{
			models.ReServiceCodeDLH,
			models.ReServiceCodeFSC,
			models.ReServiceCodeDOP,
			models.ReServiceCodeDDP,
			models.ReServiceCodeDPK,
			models.ReServiceCodeDUPK,
			models.ReServiceCodeDNPK,
		}

		for _, serviceCode := range expectedReServiceCodes {
			factory.FetchReServiceByCode(appCtx.DB(), serviceCode)
		}

		// This is testing that the Required Delivery Date is calculated correctly.
		// In order for the Required Delivery Date to be calculated, the following conditions must be true:
		// 1. The shipment is moving to the APPROVED status
		// 2. The shipment must already have the following fields present:
		// MTOShipmentTypeHHG: ScheduledPickupDate, PrimeEstimatedWeight, PickupAddress, DestinationAddress
		// MTOShipmentTypeHHGIntoNTS: ScheduledPickupDate, PrimeEstimatedWeight, PickupAddress, StorageFacility
		// MTOShipmentTypeHHGOutOfNTS: ScheduledPickupDate, NTSRecordedWeight, StorageFacility, DestinationAddress
		// 3. The shipment must not already have a Required Delivery Date
		// Note that MakeMTOShipment will automatically add a Required Delivery Date if the ScheduledPickupDate
		// is present, therefore we need to use MakeMTOShipmentMinimal and add the Pickup and Destination addresses
		estimatedWeight := unit.Pound(1400)

		destinationAddress := factory.BuildAddress(suite.DB(), nil, []factory.Trait{factory.GetTraitAddress4})
		pickupAddress := factory.BuildAddress(suite.DB(), nil, []factory.Trait{factory.GetTraitAddress3})
		storageFacility := factory.BuildStorageFacility(suite.DB(), nil, nil)

		pickupDate := time.Now().Add(24 * time.Hour)
		hhgShipment := factory.BuildMTOShipmentMinimal(suite.DB(), []factory.Customization{
			{
				Model:    move,
				LinkOnly: true,
			},
			{
				Model: models.MTOShipment{
					ShipmentType:         models.MTOShipmentTypeHHG,
					ScheduledPickupDate:  &testdatagen.DateInsidePeakRateCycle,
					PrimeEstimatedWeight: &estimatedWeight,
					Status:               models.MTOShipmentStatusSubmitted,
					RequestedPickupDate:  &pickupDate,
				},
			},
			{
				Model:    pickupAddress,
				Type:     &factory.Addresses.PickupAddress,
				LinkOnly: true,
			},
			{
				Model:    destinationAddress,
				Type:     &factory.Addresses.DeliveryAddress,
				LinkOnly: true,
			},
		}, nil)

		ntsShipment := factory.BuildMTOShipmentMinimal(suite.DB(), []factory.Customization{
			{
				Model:    move,
				LinkOnly: true,
			},
			{
				Model: models.MTOShipment{
					ShipmentType:         models.MTOShipmentTypeHHGIntoNTS,
					ScheduledPickupDate:  &testdatagen.DateInsidePeakRateCycle,
					PrimeEstimatedWeight: &estimatedWeight,
					Status:               models.MTOShipmentStatusSubmitted,
					RequestedPickupDate:  &pickupDate,
				},
			},
			{
				Model:    storageFacility,
				LinkOnly: true,
			},
			{
				Model:    pickupAddress,
				Type:     &factory.Addresses.PickupAddress,
				LinkOnly: true,
			},
		}, nil)

		ntsrShipment := factory.BuildMTOShipmentMinimal(suite.DB(), []factory.Customization{
			{
				Model:    move,
				LinkOnly: true,
			},
			{
				Model: models.MTOShipment{
					ShipmentType:        models.MTOShipmentTypeHHGOutOfNTS,
					ScheduledPickupDate: &testdatagen.DateInsidePeakRateCycle,
					NTSRecordedWeight:   &estimatedWeight,
					Status:              models.MTOShipmentStatusSubmitted,
					RequestedPickupDate: &pickupDate,
				},
			},
			{
				Model:    storageFacility,
				LinkOnly: true,
			},
			{
				Model:    destinationAddress,
				Type:     &factory.Addresses.DeliveryAddress,
				LinkOnly: true,
			},
		}, nil)

		var TransitDistancePickupArg string
		var TransitDistanceDestinationArg string

		planner.On("ZipTransitDistance",
			mock.AnythingOfType("*appcontext.appContext"),
			mock.AnythingOfType("string"),
			mock.AnythingOfType("string"),
		).Return(500, nil).Run(func(args mock.Arguments) {
			TransitDistancePickupArg = args.Get(1).(string)
			TransitDistanceDestinationArg = args.Get(2).(string)
		})

		testCases := []struct {
			shipment            models.MTOShipment
			pickupLocation      *models.Address
			destinationLocation *models.Address
		}{
			{hhgShipment, hhgShipment.PickupAddress, hhgShipment.DestinationAddress},
			{ntsShipment, ntsShipment.PickupAddress, &ntsShipment.StorageFacility.Address},
			{ntsrShipment, &ntsrShipment.StorageFacility.Address, ntsrShipment.DestinationAddress},
		}

		for _, testCase := range testCases {
			shipmentEtag := etag.GenerateEtag(testCase.shipment.UpdatedAt)
			_, err := approver.ApproveShipment(appCtx, testCase.shipment.ID, shipmentEtag)
			suite.NoError(err)

			fetchedShipment := models.MTOShipment{}
			err = suite.DB().Find(&fetchedShipment, testCase.shipment.ID)
			suite.NoError(err)
			// We also should have a required delivery date
			suite.NotNil(fetchedShipment.RequiredDeliveryDate)
			// Check that TransitDistance was called with the correct addresses
			suite.Equal(testCase.pickupLocation.PostalCode, TransitDistancePickupArg)
			suite.Equal(testCase.destinationLocation.PostalCode, TransitDistanceDestinationArg)
		}
	})
	suite.Run("Approval of a shipment with an estimated weight will update authorized weight", func() {
		subtestData := suite.createApproveShipmentSubtestData()
		appCtx := subtestData.appCtx
		move := subtestData.move
		planner := subtestData.planner
		approver := subtestData.shipmentApprover
		estimatedWeight := unit.Pound(1234)
		pickupDate := time.Now().Add(24 * time.Hour)
		shipment := factory.BuildMTOShipment(appCtx.DB(), []factory.Customization{
			{
				Model:    move,
				LinkOnly: true,
			},
			{
				Model: models.MTOShipment{
					Status:               models.MTOShipmentStatusSubmitted,
					PrimeEstimatedWeight: &estimatedWeight,
					RequestedPickupDate:  &pickupDate,
				},
			},
		}, nil)

		planner.On("ZipTransitDistance",
			mock.AnythingOfType("*appcontext.appContext"),
			mock.AnythingOfType("string"),
			mock.AnythingOfType("string"),
		).Return(500, nil)

		suite.Equal(8000, *shipment.MoveTaskOrder.Orders.Entitlement.AuthorizedWeight())

		shipmentEtag := etag.GenerateEtag(shipment.UpdatedAt)

		_, approverErr := approver.ApproveShipment(appCtx, shipment.ID, shipmentEtag)
		suite.NoError(approverErr)

		err := appCtx.DB().Reload(shipment.MoveTaskOrder.Orders.Entitlement)
		suite.NoError(err)

		estimatedWeight110 := int(math.Round(float64(*shipment.PrimeEstimatedWeight) * 1.10))
		suite.Equal(estimatedWeight110, *shipment.MoveTaskOrder.Orders.Entitlement.AuthorizedWeight())
	})

	suite.Run("Approval of a shipment that exceeds excess weight will flag for excess weight", func() {
		subtestData := suite.createApproveShipmentSubtestData()
		appCtx := subtestData.appCtx
		move := subtestData.move
		planner := subtestData.planner
		approver := subtestData.shipmentApprover
		estimatedWeight := unit.Pound(100000)
		pickupDate := time.Now().Add(24 * time.Hour)
		shipment := factory.BuildMTOShipment(appCtx.DB(), []factory.Customization{
			{
				Model:    move,
				LinkOnly: true,
			},
			{
				Model: models.MTOShipment{
					Status:               models.MTOShipmentStatusSubmitted,
					PrimeEstimatedWeight: &estimatedWeight,
					RequestedPickupDate:  &pickupDate,
				},
			},
		}, nil)

		planner.On("ZipTransitDistance",
			mock.AnythingOfType("*appcontext.appContext"),
			mock.AnythingOfType("string"),
			mock.AnythingOfType("string"),
		).Return(500, nil)

		shipmentEtag := etag.GenerateEtag(shipment.UpdatedAt)

		_, approverErr := approver.ApproveShipment(appCtx, shipment.ID, shipmentEtag)
		suite.NoError(approverErr)

		err := appCtx.DB().Reload(&shipment.MoveTaskOrder)
		suite.NoError(err)

		suite.NotNil(shipment.MoveTaskOrder.ExcessWeightQualifiedAt)
	})

	suite.Run("If the CONUS to OCONUS UB mtoShipment is approved successfully it should create pre approved mtoServiceItems", func() {
		tomorrow := time.Now().Add(24 * time.Hour)
		internationalShipment := factory.BuildMTOShipment(suite.AppContextForTest().DB(), []factory.Customization{
			{
				Model: models.Move{
					Status: models.MoveStatusAPPROVED,
				},
			},
			{
				Model: models.Address{
					StreetAddress1: "Tester Address",
					City:           "Des Moines",
					State:          "IA",
					PostalCode:     "50314",
					IsOconus:       models.BoolPointer(false),
				},
				Type: &factory.Addresses.PickupAddress,
			},
			{
				Model: models.MTOShipment{
					MarketCode:          models.MarketCodeInternational,
					Status:              models.MTOShipmentStatusSubmitted,
					ShipmentType:        models.MTOShipmentTypeUnaccompaniedBaggage,
					RequestedPickupDate: &tomorrow,
				},
			},
			{
				Model: models.Address{
					StreetAddress1: "JBER",
					City:           "Anchorage",
					State:          "AK",
					PostalCode:     "99505",
					IsOconus:       models.BoolPointer(true),
				},
				Type: &factory.Addresses.DeliveryAddress,
			},
		}, nil)

		internationalShipmentEtag := etag.GenerateEtag(internationalShipment.UpdatedAt)
		shipmentApprover := suite.createApproveShipmentSubtestData().shipmentApprover
		_, err := shipmentApprover.ApproveShipment(suite.AppContextForTest(), internationalShipment.ID, internationalShipmentEtag)
		suite.NoError(err)

		// Get created pre approved service items
		var serviceItems []models.MTOServiceItem
		err2 := suite.AppContextForTest().DB().EagerPreload("ReService").Where("mto_shipment_id = ?", internationalShipment.ID).Order("created_at asc").All(&serviceItems)
		suite.NoError(err2)

		expectedReServiceCodes := []models.ReServiceCode{
			models.ReServiceCodeUBP,
			models.ReServiceCodePOEFSC,
			models.ReServiceCodeIUBPK,
			models.ReServiceCodeIUBUPK,
		}
		expectedReServiceNames := []string{
			"International UB price",
			"International POE fuel surcharge",
			"International UB pack",
			"International UB unpack",
		}

		suite.Equal(4, len(serviceItems))
		for i := 0; i < len(serviceItems); i++ {
			actualReServiceCode := serviceItems[i].ReService.Code
			actualReServiceName := serviceItems[i].ReService.Name
			suite.True(slices.Contains(expectedReServiceCodes, actualReServiceCode), "Contains unexpected code: "+actualReServiceCode.String())
			suite.True(slices.Contains(expectedReServiceNames, actualReServiceName), "Contains unexpected name: "+actualReServiceName)
		}
	})

	suite.Run("If the OCONUS to CONUS UB mtoShipment is approved successfully it should create pre approved mtoServiceItems", func() {
		tomorrow := time.Now().Add(24 * time.Hour)
		var scheduledPickupDate time.Time
		internationalShipment := factory.BuildMTOShipment(suite.AppContextForTest().DB(), []factory.Customization{
			{
				Model: models.Move{
					Status: models.MoveStatusAPPROVED,
				},
			},
			{
				Model: models.Address{
					StreetAddress1: "JBER",
					City:           "Anchorage",
					State:          "AK",
					PostalCode:     "99505",
					IsOconus:       models.BoolPointer(true),
				},
				Type: &factory.Addresses.PickupAddress,
			},
			{
				Model: models.MTOShipment{
					MarketCode:          models.MarketCodeInternational,
					Status:              models.MTOShipmentStatusSubmitted,
					ShipmentType:        models.MTOShipmentTypeUnaccompaniedBaggage,
					ScheduledPickupDate: &scheduledPickupDate,
					RequestedPickupDate: &tomorrow,
				},
			},
			{
				Model: models.Address{
					StreetAddress1: "Tester Address",
					City:           "Des Moines",
					State:          "IA",
					PostalCode:     "50314",
					IsOconus:       models.BoolPointer(false),
				},
				Type: &factory.Addresses.DeliveryAddress,
			},
		}, nil)

		internationalShipmentEtag := etag.GenerateEtag(internationalShipment.UpdatedAt)
		shipmentApprover := suite.createApproveShipmentSubtestData().shipmentApprover
		_, err := shipmentApprover.ApproveShipment(suite.AppContextForTest(), internationalShipment.ID, internationalShipmentEtag)
		suite.NoError(err)

		// Get created pre approved service items
		var serviceItems []models.MTOServiceItem
		err2 := suite.AppContextForTest().DB().EagerPreload("ReService").Where("mto_shipment_id = ?", internationalShipment.ID).Order("created_at asc").All(&serviceItems)
		suite.NoError(err2)

		expectedReServiceCodes := []models.ReServiceCode{
			models.ReServiceCodeUBP,
			models.ReServiceCodePODFSC,
			models.ReServiceCodeIUBPK,
			models.ReServiceCodeIUBUPK,
		}
		expectedReServiceNames := []string{
			"International UB price",
			"International POD fuel surcharge",
			"International UB pack",
			"International UB unpack",
		}

		suite.Equal(4, len(serviceItems))
		for i := 0; i < len(serviceItems); i++ {
			actualReServiceCode := serviceItems[i].ReService.Code
			actualReServiceName := serviceItems[i].ReService.Name
			suite.True(slices.Contains(expectedReServiceCodes, actualReServiceCode), "Contains unexpected code: "+actualReServiceCode.String())
			suite.True(slices.Contains(expectedReServiceNames, actualReServiceName), "Contains unexpected name: "+actualReServiceName)
		}
	})

	suite.Run("If the OCONUS to OCONUS UB mtoShipment is approved successfully it should create pre approved mtoServiceItems", func() {
		var scheduledPickupDate time.Time
		tomorrow := time.Now().Add(24 * time.Hour)
		internationalShipment := factory.BuildMTOShipment(suite.AppContextForTest().DB(), []factory.Customization{
			{
				Model: models.Move{
					Status: models.MoveStatusAPPROVED,
				},
			},
			{
				Model: models.Address{
					StreetAddress1: "JBER",
					City:           "Anchorage",
					State:          "AK",
					PostalCode:     "99505",
					IsOconus:       models.BoolPointer(true),
				},
				Type: &factory.Addresses.PickupAddress,
			},
			{
				Model: models.MTOShipment{
					MarketCode:          models.MarketCodeInternational,
					Status:              models.MTOShipmentStatusSubmitted,
					ShipmentType:        models.MTOShipmentTypeUnaccompaniedBaggage,
					ScheduledPickupDate: &scheduledPickupDate,
					RequestedPickupDate: &tomorrow,
				},
			},
			{
				Model: models.Address{
					StreetAddress1: "Tester Address",
					City:           "Fairbanks",
					State:          "AK",
					PostalCode:     "99701",
					IsOconus:       models.BoolPointer(true),
				},
				Type: &factory.Addresses.DeliveryAddress,
			},
		}, nil)

		internationalShipmentEtag := etag.GenerateEtag(internationalShipment.UpdatedAt)
		shipmentApprover := suite.createApproveShipmentSubtestData().shipmentApprover
		_, err := shipmentApprover.ApproveShipment(suite.AppContextForTest(), internationalShipment.ID, internationalShipmentEtag)
		suite.NoError(err)

		// Get created pre approved service items
		var serviceItems []models.MTOServiceItem
		err2 := suite.AppContextForTest().DB().EagerPreload("ReService").Where("mto_shipment_id = ?", internationalShipment.ID).Order("created_at asc").All(&serviceItems)
		suite.NoError(err2)

		expectedReServiceCodes := []models.ReServiceCode{
			models.ReServiceCodeUBP,
			models.ReServiceCodeIUBPK,
			models.ReServiceCodeIUBUPK,
		}
		expectedReServiceNames := []string{
			"International UB price",
			"International UB pack",
			"International UB unpack",
		}

		suite.Equal(3, len(serviceItems))
		for i := 0; i < len(serviceItems); i++ {
			actualReServiceCode := serviceItems[i].ReService.Code
			actualReServiceName := serviceItems[i].ReService.Name
			suite.True(slices.Contains(expectedReServiceCodes, actualReServiceCode), "Contains unexpected code: "+actualReServiceCode.String())
			suite.True(slices.Contains(expectedReServiceNames, actualReServiceName), "Contains unexpected name: "+actualReServiceName)
		}
	})

	suite.Run("Given invalid shipment error returned", func() {
		invalidShipment := factory.BuildMTOShipment(suite.AppContextForTest().DB(), []factory.Customization{
			{
				Model: models.MTOShipment{
					ShipmentType: models.MTOShipmentTypePPM,
				},
			},
		}, nil)
		invalidShipmentEtag := etag.GenerateEtag(invalidShipment.UpdatedAt)

		shipmentRouter := NewShipmentRouter()
		var serviceItemCreator services.MTOServiceItemCreator
		var planner route.Planner
		var moveWeights services.MoveWeights

		// Approve international shipment
		shipmentApprover := NewShipmentApprover(shipmentRouter, serviceItemCreator, planner, moveWeights, mtoUpdater, moveRouter)
		_, err := shipmentApprover.ApproveShipment(suite.AppContextForTest(), invalidShipment.ID, invalidShipmentEtag)
		suite.Error(err)
	})
}

func (suite *MTOShipmentServiceSuite) TestApproveShipmentValidation() {
<<<<<<< HEAD
	suite.Run("RequestedPickupDate validation check - must be in the future for shipment types other than PPM", func() {
		now := time.Now()
		yesterday := now.AddDate(0, 0, -1)
		tomorrow := now.AddDate(0, 0, 1)

=======
	now := time.Now()
	yesterday := now.AddDate(0, 0, -1)
	tomorrow := now.AddDate(0, 0, 1)

	suite.Run("RequestedPickupDate validation check - must be in the future for shipment types other than PPM", func() {
>>>>>>> 02ec5c1c
		subtestData := suite.createApproveShipmentSubtestData()
		appCtx := subtestData.appCtx
		move := subtestData.move
		approver := subtestData.shipmentApprover

		testCases := []struct {
			input        *time.Time
			shipmentType models.MTOShipmentType
			shouldError  bool
		}{
<<<<<<< HEAD
			// HHG
			{&yesterday, models.MTOShipmentTypeHHG, true},
			{&now, models.MTOShipmentTypeHHG, true},
			{&tomorrow, models.MTOShipmentTypeHHG, false},
			// NTS
			{&yesterday, models.MTOShipmentTypeHHGIntoNTS, true},
			{&now, models.MTOShipmentTypeHHGIntoNTS, true},
			{&tomorrow, models.MTOShipmentTypeHHGIntoNTS, false},
			// NTSR
			{&yesterday, models.MTOShipmentTypeHHGOutOfNTS, true},
			{&now, models.MTOShipmentTypeHHGOutOfNTS, true},
			{&tomorrow, models.MTOShipmentTypeHHGOutOfNTS, false},
			// BOAT HAUL AWAY
			{&yesterday, models.MTOShipmentTypeBoatHaulAway, true},
			{&now, models.MTOShipmentTypeBoatHaulAway, true},
			{&tomorrow, models.MTOShipmentTypeBoatHaulAway, false},
			// BOAT TOW AWAY
			{&yesterday, models.MTOShipmentTypeBoatTowAway, true},
			{&now, models.MTOShipmentTypeBoatTowAway, true},
			{&tomorrow, models.MTOShipmentTypeBoatTowAway, false},
			// MOBILE HOME
			{&yesterday, models.MTOShipmentTypeMobileHome, true},
			{&now, models.MTOShipmentTypeMobileHome, true},
			{&tomorrow, models.MTOShipmentTypeMobileHome, false},
			// UB
=======
			// HHG - Domestic
			{nil, models.MTOShipmentTypeHHG, true},
			{&time.Time{}, models.MTOShipmentTypeHHG, true},
			{&yesterday, models.MTOShipmentTypeHHG, true},
			{&now, models.MTOShipmentTypeHHG, true},
			{&tomorrow, models.MTOShipmentTypeHHG, false},
			// NTSR - RequestedPickupDate NOT Required
			{nil, models.MTOShipmentTypeHHGOutOfNTS, false},
			{&time.Time{}, models.MTOShipmentTypeHHGOutOfNTS, false},
			{&yesterday, models.MTOShipmentTypeHHGOutOfNTS, true},
			{&now, models.MTOShipmentTypeHHGOutOfNTS, true},
			{&tomorrow, models.MTOShipmentTypeHHGOutOfNTS, false},
			// UB - International
			{nil, models.MTOShipmentTypeUnaccompaniedBaggage, true},
			{&time.Time{}, models.MTOShipmentTypeUnaccompaniedBaggage, true},
>>>>>>> 02ec5c1c
			{&yesterday, models.MTOShipmentTypeUnaccompaniedBaggage, true},
			{&now, models.MTOShipmentTypeUnaccompaniedBaggage, true},
			{&tomorrow, models.MTOShipmentTypeUnaccompaniedBaggage, false},
			// PPM - should always pass validation
<<<<<<< HEAD
=======
			{nil, models.MTOShipmentTypePPM, false},
			{&time.Time{}, models.MTOShipmentTypePPM, false},
>>>>>>> 02ec5c1c
			{&yesterday, models.MTOShipmentTypePPM, false},
			{&now, models.MTOShipmentTypePPM, false},
			{&tomorrow, models.MTOShipmentTypePPM, false},
		}

		for _, testCase := range testCases {
			// Default is HHG, but we set it explicitly below via the test cases
			var shipment models.MTOShipment
			if testCase.shipmentType == models.MTOShipmentTypeUnaccompaniedBaggage {
				ghcDomesticTransitTime := models.GHCDomesticTransitTime{
					MaxDaysTransitTime: 12,
					WeightLbsLower:     0,
					WeightLbsUpper:     10000,
					DistanceMilesLower: 0,
					DistanceMilesUpper: 10000,
				}
				verrs, err := suite.DB().ValidateAndCreate(&ghcDomesticTransitTime)
				suite.Assert().False(verrs.HasAny())
				suite.NoError(err)
				moveForPrime := factory.BuildAvailableToPrimeMove(suite.DB(), nil, nil)
				shipment = factory.BuildUBShipment(suite.DB(), []factory.Customization{
					{
						Model:    moveForPrime,
						LinkOnly: true,
					},
					{
						Model: models.MTOShipment{
							ShipmentType:         testCase.shipmentType,
							RequestedPickupDate:  testCase.input,
							ScheduledPickupDate:  &testdatagen.DateInsidePeakRateCycle,
							PrimeEstimatedWeight: models.PoundPointer(unit.Pound(4000)),
							Status:               models.MTOShipmentStatusSubmitted,
						},
					},
				}, nil)
			} else {
				shipment = factory.BuildMTOShipment(suite.DB(), []factory.Customization{
					{
						Model:    move,
						LinkOnly: true,
					},
					{
						Model: models.MTOShipment{
							ShipmentType:        testCase.shipmentType,
							Status:              models.MTOShipmentStatusSubmitted,
							RequestedPickupDate: testCase.input,
						},
					},
				}, nil)
			}

<<<<<<< HEAD
=======
			if testCase.input == nil || testCase.input.IsZero() {
				// Overwrite factory merge issue with customizations
				err := suite.DB().Q().RawQuery("UPDATE mto_shipments SET requested_pickup_date=? WHERE id=?", testCase.input, shipment.ID).Exec()
				suite.NoError(err)
			}

>>>>>>> 02ec5c1c
			eTag := etag.GenerateEtag(shipment.UpdatedAt)

			createdShipment := models.MTOShipment{}
			err := suite.DB().Find(&createdShipment, shipment.ID)
			suite.FatalNoError(err)
			err = suite.DB().Load(&createdShipment, "MoveTaskOrder", "PickupAddress", "DestinationAddress")
			suite.FatalNoError(err)

			_, err = approver.ApproveShipment(appCtx, shipment.ID, eTag)

<<<<<<< HEAD
			if testCase.shouldError {
				suite.NotNil(shipment, "Should return even with error for %s | %s", testCase.shipmentType, *testCase.input)
				suite.Error(err)
				suite.Equal("RequestedPickupDate must be greater than or equal to tomorrow's date.", err.Error())
			} else {
				suite.NoError(err, "Should not error for %s | %s", testCase.shipmentType, *testCase.input)
				suite.NotNil(shipment)
=======
			testCaseInputString := ""
			if testCase.input == nil {
				testCaseInputString = "nil"
			} else {
				testCaseInputString = (*testCase.input).String()
			}

			if testCase.shouldError {
				suite.Error(err)
				if testCase.input != nil && !(*testCase.input).IsZero() {
					suite.Equal("RequestedPickupDate must be greater than or equal to tomorrow's date.", err.Error())
				} else {
					suite.Contains(err.Error(), fmt.Sprintf("RequestedPickupDate is required to create or modify %s %s shipment", GetAorAnByShipmentType(testCase.shipmentType), testCase.shipmentType))
				}
			} else {
				suite.NoError(err, "Should not error for %s | %s", testCase.shipmentType, testCaseInputString)
>>>>>>> 02ec5c1c
			}
		}
	})
}

func (suite *MTOShipmentServiceSuite) TestApproveShipments() {
	now := time.Now()
	yesterday := now.AddDate(0, 0, -1)
	tomorrow := now.AddDate(0, 0, 1)

	suite.Run("Successfully approves multiple shipments", func() {
		subtestData := suite.createApproveShipmentSubtestData()
		shipmentApprover := subtestData.shipmentApprover

		move := factory.BuildAvailableToPrimeMove(suite.DB(), nil, nil)

		tomorrow := time.Now().Add(24 * time.Hour)
		shipment1 := factory.BuildMTOShipment(suite.DB(), []factory.Customization{
			{
				Model:    move,
				LinkOnly: true,
			},
			{
				Model: models.MTOShipment{
					Status:              models.MTOShipmentStatusSubmitted,
					RequestedPickupDate: &tomorrow,
				},
			},
		}, nil)

		shipment2 := factory.BuildMTOShipment(suite.DB(), []factory.Customization{
			{
				Model:    move,
				LinkOnly: true,
			},
			{
				Model: models.MTOShipment{
					Status:              models.MTOShipmentStatusSubmitted,
					RequestedPickupDate: &tomorrow,
				},
			},
		}, nil)

		eTag1 := etag.GenerateEtag(shipment1.UpdatedAt)
		eTag2 := etag.GenerateEtag(shipment2.UpdatedAt)

		shipmentIdWithEtagArr := []services.ShipmentIdWithEtag{
			{
				ShipmentID: shipment1.ID,
				ETag:       eTag1,
			},
			{
				ShipmentID: shipment2.ID,
				ETag:       eTag2,
			},
		}
		approvedShipments, err := shipmentApprover.ApproveShipments(suite.AppContextForTest(), shipmentIdWithEtagArr)

		suite.NoError(err)
		suite.NotNil(approvedShipments)
		suite.Len(*approvedShipments, 2)
		suite.Equal(shipment1.ID, (*approvedShipments)[0].ID)
		suite.Equal(shipment2.ID, (*approvedShipments)[1].ID)
	})

	suite.Run("Returns error if one shipment approval fails", func() {
		subtestData := suite.createApproveShipmentSubtestData()
		shipmentApprover := subtestData.shipmentApprover

		move := factory.BuildAvailableToPrimeMove(suite.DB(), nil, nil)

		tomorrow := time.Now().Add(24 * time.Hour)
		shipment1 := factory.BuildMTOShipment(suite.DB(), []factory.Customization{
			{
				Model:    move,
				LinkOnly: true,
			},
			{
				Model: models.MTOShipment{
					Status:              models.MTOShipmentStatusSubmitted,
					RequestedPickupDate: &tomorrow,
				},
			},
		}, nil)

		shipment2 := factory.BuildMTOShipment(suite.DB(), []factory.Customization{
			{
				Model:    move,
				LinkOnly: true,
			},
			{
				Model: models.MTOShipment{
					Status:              models.MTOShipmentStatusSubmitted,
					RequestedPickupDate: &tomorrow,
				},
			},
		}, nil)

		eTag := etag.GenerateEtag(shipment2.UpdatedAt)

		shipmentIdWithEtagArr := []services.ShipmentIdWithEtag{
			{
				ShipmentID: shipment1.ID,
				ETag:       eTag,
			},
			{
				ShipmentID: shipment2.ID,
				ETag:       eTag,
			},
		}

		approvedShipments, err := shipmentApprover.ApproveShipments(suite.AppContextForTest(), shipmentIdWithEtagArr)

		suite.Error(err)
		suite.Len(*approvedShipments, 0)
	})

	suite.Run("Given invalid shipment error returned", func() {
		subtestData := suite.createApproveShipmentSubtestData()
		shipmentApprover := subtestData.shipmentApprover
		invalidShipment := factory.BuildMTOShipment(suite.AppContextForTest().DB(), []factory.Customization{
			{
				Model: models.MTOShipment{
					ShipmentType: models.MTOShipmentTypePPM,
				},
			},
		}, nil)
		invalidShipmentEtag := etag.GenerateEtag(invalidShipment.UpdatedAt)

		shipmentIdWithEtagArr := []services.ShipmentIdWithEtag{
			{
				ShipmentID: invalidShipment.ID,
				ETag:       invalidShipmentEtag,
			},
		}

		_, err := shipmentApprover.ApproveShipments(suite.AppContextForTest(), shipmentIdWithEtagArr)
		suite.Error(err)
	})

	suite.Run("RequestedPickupDate validation check - must be in the future for shipment types other than PPM", func() {

<<<<<<< HEAD
		now := time.Now()
		yesterday := now.AddDate(0, 0, -1)
		tomorrow := now.AddDate(0, 0, 1)

=======
>>>>>>> 02ec5c1c
		subtestData := suite.createApproveShipmentSubtestData()
		shipmentApprover := subtestData.shipmentApprover
		appCtx := subtestData.appCtx
		move := subtestData.move

		testCases := []struct {
			input        *time.Time
			shipmentType models.MTOShipmentType
			shouldError  bool
		}{
<<<<<<< HEAD
			// HHG
			{&yesterday, models.MTOShipmentTypeHHG, true},
			{&now, models.MTOShipmentTypeHHG, true},
			{&tomorrow, models.MTOShipmentTypeHHG, false},
			// NTS
			{&yesterday, models.MTOShipmentTypeHHGIntoNTS, true},
			{&now, models.MTOShipmentTypeHHGIntoNTS, true},
			{&tomorrow, models.MTOShipmentTypeHHGIntoNTS, false},
			// NTSR
			{&yesterday, models.MTOShipmentTypeHHGOutOfNTS, true},
			{&now, models.MTOShipmentTypeHHGOutOfNTS, true},
			{&tomorrow, models.MTOShipmentTypeHHGOutOfNTS, false},
			// BOAT HAUL AWAY
			{&yesterday, models.MTOShipmentTypeBoatHaulAway, true},
			{&now, models.MTOShipmentTypeBoatHaulAway, true},
			{&tomorrow, models.MTOShipmentTypeBoatHaulAway, false},
			// BOAT TOW AWAY
			{&yesterday, models.MTOShipmentTypeBoatTowAway, true},
			{&now, models.MTOShipmentTypeBoatTowAway, true},
			{&tomorrow, models.MTOShipmentTypeBoatTowAway, false},
			// MOBILE HOME
			{&yesterday, models.MTOShipmentTypeMobileHome, true},
			{&now, models.MTOShipmentTypeMobileHome, true},
			{&tomorrow, models.MTOShipmentTypeMobileHome, false},
			// UB
=======
			// HHG - Domestic
			{nil, models.MTOShipmentTypeHHG, true},
			{&time.Time{}, models.MTOShipmentTypeHHG, true},
			{&yesterday, models.MTOShipmentTypeHHG, true},
			{&now, models.MTOShipmentTypeHHG, true},
			{&tomorrow, models.MTOShipmentTypeHHG, false},
			// NTSR - RequestedPickupDate NOT Required
			{nil, models.MTOShipmentTypeHHGOutOfNTS, false},
			{&time.Time{}, models.MTOShipmentTypeHHGOutOfNTS, false},
			{&yesterday, models.MTOShipmentTypeHHGOutOfNTS, true},
			{&now, models.MTOShipmentTypeHHGOutOfNTS, true},
			{&tomorrow, models.MTOShipmentTypeHHGOutOfNTS, false},
			// UB - International
			{nil, models.MTOShipmentTypeUnaccompaniedBaggage, true},
			{&time.Time{}, models.MTOShipmentTypeUnaccompaniedBaggage, true},
>>>>>>> 02ec5c1c
			{&yesterday, models.MTOShipmentTypeUnaccompaniedBaggage, true},
			{&now, models.MTOShipmentTypeUnaccompaniedBaggage, true},
			{&tomorrow, models.MTOShipmentTypeUnaccompaniedBaggage, false},
			// PPM - should always pass validation
<<<<<<< HEAD
=======
			{nil, models.MTOShipmentTypePPM, false},
			{&time.Time{}, models.MTOShipmentTypePPM, false},
>>>>>>> 02ec5c1c
			{&yesterday, models.MTOShipmentTypePPM, false},
			{&now, models.MTOShipmentTypePPM, false},
			{&tomorrow, models.MTOShipmentTypePPM, false},
		}

		for _, testCase := range testCases {
			// Default is HHG, but we set it explicitly below via the test cases
			var shipment models.MTOShipment
			var shipment2 models.MTOShipment
			if testCase.shipmentType == models.MTOShipmentTypeUnaccompaniedBaggage {
				ghcDomesticTransitTime := models.GHCDomesticTransitTime{
					MaxDaysTransitTime: 12,
					WeightLbsLower:     0,
					WeightLbsUpper:     10000,
					DistanceMilesLower: 0,
					DistanceMilesUpper: 10000,
				}
				verrs, err := suite.DB().ValidateAndCreate(&ghcDomesticTransitTime)
				suite.Assert().False(verrs.HasAny())
				suite.NoError(err)
				moveForPrime := factory.BuildAvailableToPrimeMove(suite.DB(), nil, nil)
				shipment = factory.BuildUBShipment(suite.DB(), []factory.Customization{
					{
						Model:    moveForPrime,
						LinkOnly: true,
					},
					{
						Model: models.MTOShipment{
							ShipmentType:         testCase.shipmentType,
							RequestedPickupDate:  testCase.input,
							ScheduledPickupDate:  &testdatagen.DateInsidePeakRateCycle,
							PrimeEstimatedWeight: models.PoundPointer(unit.Pound(4000)),
							Status:               models.MTOShipmentStatusSubmitted,
						},
					},
				}, nil)
				shipment2 = factory.BuildUBShipment(suite.DB(), []factory.Customization{
					{
						Model:    moveForPrime,
						LinkOnly: true,
					},
					{
						Model: models.MTOShipment{
							ShipmentType:         testCase.shipmentType,
							RequestedPickupDate:  testCase.input,
							ScheduledPickupDate:  &testdatagen.DateInsidePeakRateCycle,
							PrimeEstimatedWeight: models.PoundPointer(unit.Pound(4000)),
							Status:               models.MTOShipmentStatusSubmitted,
						},
					},
				}, nil)
			} else {
				shipment = factory.BuildMTOShipment(suite.DB(), []factory.Customization{
					{
						Model:    move,
						LinkOnly: true,
					},
					{
						Model: models.MTOShipment{
							ShipmentType:        testCase.shipmentType,
							Status:              models.MTOShipmentStatusSubmitted,
							RequestedPickupDate: testCase.input,
						},
					},
				}, nil)
				shipment2 = factory.BuildMTOShipment(suite.DB(), []factory.Customization{
					{
						Model:    move,
						LinkOnly: true,
					},
					{
						Model: models.MTOShipment{
							ShipmentType:        testCase.shipmentType,
							Status:              models.MTOShipmentStatusSubmitted,
							RequestedPickupDate: testCase.input,
						},
					},
				}, nil)
			}

<<<<<<< HEAD
=======
			if testCase.input == nil || testCase.input.IsZero() {
				// Overwrite factory merge issue with customizations
				err := suite.DB().Q().RawQuery("UPDATE mto_shipments SET requested_pickup_date=? WHERE id in (?,?)", testCase.input, shipment.ID, shipment2.ID).Exec()
				suite.NoError(err)
			}

>>>>>>> 02ec5c1c
			eTag1 := etag.GenerateEtag(shipment.UpdatedAt)
			eTag2 := etag.GenerateEtag(shipment2.UpdatedAt)

			shipmentIdWithEtagArr := []services.ShipmentIdWithEtag{
				{
					ShipmentID: shipment.ID,
					ETag:       eTag1,
				},
				{
					ShipmentID: shipment2.ID,
					ETag:       eTag2,
				},
			}

			approvedShipments, err := shipmentApprover.ApproveShipments(appCtx, shipmentIdWithEtagArr)

<<<<<<< HEAD
			if testCase.shouldError {
				suite.NotNil(approvedShipments, "Should return even with error for %s | %s", testCase.shipmentType, *testCase.input)
				suite.Len(*approvedShipments, 0)
				suite.Error(err)
				suite.Equal("RequestedPickupDate must be greater than or equal to tomorrow's date.", err.Error())
			} else {
				suite.NoError(err, "Should not error for %s | %s", testCase.shipmentType, *testCase.input)
=======
			testCaseInputString := ""
			if testCase.input == nil {
				testCaseInputString = "nil"
			} else {
				testCaseInputString = (*testCase.input).String()
			}

			if testCase.shouldError {
				suite.NotNil(approvedShipments, "Should return even with error for %s | %s", testCase.shipmentType, testCaseInputString)
				suite.Len(*approvedShipments, 0)
				suite.Error(err)
				if testCase.input != nil && !(*testCase.input).IsZero() {
					suite.Equal("RequestedPickupDate must be greater than or equal to tomorrow's date.", err.Error())
				} else {
					suite.Contains(err.Error(), fmt.Sprintf("RequestedPickupDate is required to create or modify %s %s shipment", GetAorAnByShipmentType(testCase.shipmentType), testCase.shipmentType))
				}
			} else {
				suite.NoError(err, "Should not error for %s | %s", testCase.shipmentType, testCaseInputString)
>>>>>>> 02ec5c1c
				suite.Len(*approvedShipments, 2)
				suite.NotNil(shipment)
			}
		}
	})
<<<<<<< HEAD
}

// Calculate final estimated price for NTS INPK
// the base price cents comes from IHPK because iHHG -> iNTS
func computeINPKExpectedPriceCents(
	basePriceCents int,
	escalationFactor float64,
	marketFactor float64,
	primeEstimatedWeightLbs int,
) unit.Cents {
	// Convert incoming cents to dollars just like how the calculate_escalated_price proc does before multiplying it
	// As well as add double rounding to the dollar amounts since the proc uses dollars instead of cents
	unroundedEscDollarAmount := float64(basePriceCents) / 100.0
	roundedEscDollars := math.Round(unroundedEscDollarAmount*escalationFactor*100) / 100 // rounds to 2 decimals
	cwt := (float64(primeEstimatedWeightLbs) * 1.1) / 100.0
	finalDollars := roundedEscDollars * marketFactor * cwt
	// Second rounding
	final := math.Round(finalDollars * 100)

	return unit.Cents(final)
}

func (suite *MTOShipmentServiceSuite) TestApproveShipmentBasicServiceItemEstimatePricing() {
	now := time.Now()

	setupOconusToConusNtsShipment := func(estimatedWeight *unit.Pound) (models.StorageFacility, models.Address, models.Address, models.MTOShipment) {
		storageFacility := factory.BuildStorageFacility(suite.DB(), []factory.Customization{
			{
				Model: models.StorageFacility{
					FacilityName: *models.StringPointer("Test Storage Name"),
					Email:        models.StringPointer("old@email.com"),
					LotNumber:    models.StringPointer("Test lot number"),
					Phone:        models.StringPointer("555-555-5555"),
				},
			},
			{
				Model: models.Address{
					StreetAddress1: "Tester Address",
					City:           "Des Moines",
					State:          "IA",
					PostalCode:     "50314",
					IsOconus:       models.BoolPointer(false),
				},
			},
		}, nil)

		pickupAddress := factory.BuildAddress(suite.DB(), []factory.Customization{
			{
				Model: models.Address{
					StreetAddress1: "JBER",
					City:           "Anchorage",
					State:          "AK",
					PostalCode:     "99507",
					IsOconus:       models.BoolPointer(true),
				},
			},
		}, nil)
		destinationAddress := factory.BuildAddress(suite.DB(), []factory.Customization{
			{
				Model: models.Address{
					StreetAddress1: "148 S East St",
					City:           "Miami",
					State:          "FL",
					PostalCode:     "94535",
				},
			},
		}, nil)

		shipment := factory.BuildNTSShipment(suite.DB(), []factory.Customization{
			{
				Model: models.Move{
					Status:             models.MoveStatusAPPROVED,
					AvailableToPrimeAt: &now,
				},
			},
			{
				Model:    pickupAddress,
				Type:     &factory.Addresses.PickupAddress,
				LinkOnly: true,
			},
			{
				Model:    destinationAddress,
				Type:     &factory.Addresses.DeliveryAddress,
				LinkOnly: true,
			},
			{
				Model: models.MTOShipment{
					MarketCode:           models.MarketCodeInternational,
					Status:               models.MTOShipmentStatusSubmitted,
					ShipmentType:         models.MTOShipmentTypeHHGIntoNTS,
					PrimeEstimatedWeight: estimatedWeight,
				},
			},
			{
				Model:    storageFacility,
				LinkOnly: true,
			},
		}, nil)
		return storageFacility, pickupAddress, destinationAddress, shipment
	}

	suite.Run("NTS OCONUS to CONUS estimate prices on approval", func() {
		subtestData := suite.createApproveShipmentSubtestData()

		testCases := []struct {
			name            string
			estimatedWeight *unit.Pound
		}{
			{
				name:            "Successfully applies estimated weight to INPK when estimated weight is present",
				estimatedWeight: models.PoundPointer(100000),
			},
			{
				name:            "Leaves estimated INPK price as nil when no estimated weight is present",
				estimatedWeight: nil,
			},
		}
		for _, tc := range testCases {
			appCtx := subtestData.appCtx
			planner := subtestData.planner
			approver := subtestData.shipmentApprover
			_, _, _, shipment := setupOconusToConusNtsShipment(tc.estimatedWeight)

			planner.On("ZipTransitDistance",
				mock.AnythingOfType("*appcontext.appContext"),
				mock.AnythingOfType("string"),
				mock.AnythingOfType("string"),
			).Return(500, nil)

			// Aprove the shipment to trigger the estimate pricing proc on INPK
			shipmentEtag := etag.GenerateEtag(shipment.UpdatedAt)
			_, approverErr := approver.ApproveShipment(appCtx, shipment.ID, shipmentEtag)
			suite.FatalNoError(approverErr)

			// Get created pre approved service items
			var serviceItems []models.MTOServiceItem
			err := suite.AppContextForTest().DB().EagerPreload("ReService").Where("mto_shipment_id = ?", shipment.ID).Order("created_at asc").All(&serviceItems)
			suite.NoError(err)

			// Get the contract escalation factor
			var escalationFactor float64
			err = suite.DB().RawQuery(`
			SELECT calculate_escalation_factor($1, $2)
		`, subtestData.contractID, shipment.RequestedPickupDate).First(&escalationFactor)
			suite.FatalNoError(err)

			// Verify our non-truncated escalation factor db value is as expected
			// this also tests the calculate_escalation_factor proc
			// This information was pulled from the migration scripts (Or just run db fresh and perform the lookups
			// manually, whichever is your cup of tea)
			suite.Equal(escalationFactor, 1.11)

			// Fetch the INPK market factor from the DB
			inpkReService := factory.FetchReServiceByCode(suite.DB(), models.ReServiceCodeINPK)
			ntsMarketFactor, err := models.FetchMarketFactor(suite.AppContextForTest(), subtestData.contractID, inpkReService.ID, "O")
			suite.FatalNoError(err)

			// Assert basic service items
			// Basic = created immediately on their own, not requested
			// Accessorial = created at a later date if requested
			expectedServiceItems := map[models.ReServiceCode]*unit.Cents{
				// Not testing ISLH or PODFSC so their prices will be nil
				models.ReServiceCodeISLH:   nil,
				models.ReServiceCodePODFSC: nil,
				// Remember that we pass in IHPK base price, not INPK base price. INPK doesn't have a base price
				// because it uses IHPK for iHHG -> iNTS packing
				models.ReServiceCodeINPK: func() *unit.Cents {
					// Handle test case of nil weight
					if shipment.PrimeEstimatedWeight == nil {
						return nil
					}
					return models.CentPointer(computeINPKExpectedPriceCents(6105, escalationFactor, ntsMarketFactor, shipment.PrimeEstimatedWeight.Int()))
				}(),
			}
			suite.Equal(len(expectedServiceItems), len(serviceItems))

			// Look for INPK and assert its expected price matches the actual price the proc sets
			var foundINPK bool
			for _, serviceItem := range serviceItems {
				actualReServiceCode := serviceItem.ReService.Code
				suite.Contains(expectedServiceItems, actualReServiceCode, "Unexpected service code found: %s", actualReServiceCode)

				expectedPrice, found := expectedServiceItems[actualReServiceCode]
				suite.True(found, "Expected price for service code %s not found", actualReServiceCode)
				if actualReServiceCode == models.ReServiceCodeINPK {
					foundINPK = true
					if expectedPrice == nil || serviceItem.PricingEstimate == nil {
						// Safely ref if test case has nil outcomes
						suite.Nil(expectedPrice, "Expected price should be nil for service code %s", actualReServiceCode)
						suite.Nil(serviceItem.PricingEstimate, "Pricing estimate should be nil for service code %s", actualReServiceCode)
					} else {
						suite.Equal(*expectedPrice, *serviceItem.PricingEstimate, "Pricing estimate mismatch for service code %s", actualReServiceCode)
					}
				}
			}
			suite.FatalTrue(foundINPK)
		}
	})

=======
>>>>>>> 02ec5c1c
}<|MERGE_RESOLUTION|>--- conflicted
+++ resolved
@@ -740,10 +740,6 @@
 		planner := subtestData.planner
 		estimatedWeight := unit.Pound(1212)
 
-<<<<<<< HEAD
-		tomorrow := time.Now().Add(24 * time.Hour)
-=======
->>>>>>> 02ec5c1c
 		peakPeriod := time.Date(tomorrow.Year(), testdatagen.DateInsidePeakRateCycle.Month(), testdatagen.DateInsidePeakRateCycle.Day(), 0, 0, 0, 0, time.UTC)
 
 		shipmentForAutoApprove := factory.BuildMTOShipment(appCtx.DB(), []factory.Customization{
@@ -850,7 +846,6 @@
 		destinationAddress := factory.BuildAddress(suite.DB(), nil, []factory.Trait{factory.GetTraitAddress2})
 		pickupAddress := factory.BuildAddress(suite.DB(), nil, nil)
 
-		tomorrow := time.Now().Add(24 * time.Hour)
 		shipmentHeavy := factory.BuildMTOShipmentMinimal(suite.DB(), []factory.Customization{
 			{
 				Model:    move,
@@ -1282,7 +1277,6 @@
 	})
 
 	suite.Run("If the CONUS to OCONUS UB mtoShipment is approved successfully it should create pre approved mtoServiceItems", func() {
-		tomorrow := time.Now().Add(24 * time.Hour)
 		internationalShipment := factory.BuildMTOShipment(suite.AppContextForTest().DB(), []factory.Customization{
 			{
 				Model: models.Move{
@@ -1352,7 +1346,6 @@
 	})
 
 	suite.Run("If the OCONUS to CONUS UB mtoShipment is approved successfully it should create pre approved mtoServiceItems", func() {
-		tomorrow := time.Now().Add(24 * time.Hour)
 		var scheduledPickupDate time.Time
 		internationalShipment := factory.BuildMTOShipment(suite.AppContextForTest().DB(), []factory.Customization{
 			{
@@ -1425,7 +1418,6 @@
 
 	suite.Run("If the OCONUS to OCONUS UB mtoShipment is approved successfully it should create pre approved mtoServiceItems", func() {
 		var scheduledPickupDate time.Time
-		tomorrow := time.Now().Add(24 * time.Hour)
 		internationalShipment := factory.BuildMTOShipment(suite.AppContextForTest().DB(), []factory.Customization{
 			{
 				Model: models.Move{
@@ -1516,19 +1508,11 @@
 }
 
 func (suite *MTOShipmentServiceSuite) TestApproveShipmentValidation() {
-<<<<<<< HEAD
-	suite.Run("RequestedPickupDate validation check - must be in the future for shipment types other than PPM", func() {
-		now := time.Now()
-		yesterday := now.AddDate(0, 0, -1)
-		tomorrow := now.AddDate(0, 0, 1)
-
-=======
 	now := time.Now()
 	yesterday := now.AddDate(0, 0, -1)
 	tomorrow := now.AddDate(0, 0, 1)
 
 	suite.Run("RequestedPickupDate validation check - must be in the future for shipment types other than PPM", func() {
->>>>>>> 02ec5c1c
 		subtestData := suite.createApproveShipmentSubtestData()
 		appCtx := subtestData.appCtx
 		move := subtestData.move
@@ -1539,33 +1523,6 @@
 			shipmentType models.MTOShipmentType
 			shouldError  bool
 		}{
-<<<<<<< HEAD
-			// HHG
-			{&yesterday, models.MTOShipmentTypeHHG, true},
-			{&now, models.MTOShipmentTypeHHG, true},
-			{&tomorrow, models.MTOShipmentTypeHHG, false},
-			// NTS
-			{&yesterday, models.MTOShipmentTypeHHGIntoNTS, true},
-			{&now, models.MTOShipmentTypeHHGIntoNTS, true},
-			{&tomorrow, models.MTOShipmentTypeHHGIntoNTS, false},
-			// NTSR
-			{&yesterday, models.MTOShipmentTypeHHGOutOfNTS, true},
-			{&now, models.MTOShipmentTypeHHGOutOfNTS, true},
-			{&tomorrow, models.MTOShipmentTypeHHGOutOfNTS, false},
-			// BOAT HAUL AWAY
-			{&yesterday, models.MTOShipmentTypeBoatHaulAway, true},
-			{&now, models.MTOShipmentTypeBoatHaulAway, true},
-			{&tomorrow, models.MTOShipmentTypeBoatHaulAway, false},
-			// BOAT TOW AWAY
-			{&yesterday, models.MTOShipmentTypeBoatTowAway, true},
-			{&now, models.MTOShipmentTypeBoatTowAway, true},
-			{&tomorrow, models.MTOShipmentTypeBoatTowAway, false},
-			// MOBILE HOME
-			{&yesterday, models.MTOShipmentTypeMobileHome, true},
-			{&now, models.MTOShipmentTypeMobileHome, true},
-			{&tomorrow, models.MTOShipmentTypeMobileHome, false},
-			// UB
-=======
 			// HHG - Domestic
 			{nil, models.MTOShipmentTypeHHG, true},
 			{&time.Time{}, models.MTOShipmentTypeHHG, true},
@@ -1581,16 +1538,12 @@
 			// UB - International
 			{nil, models.MTOShipmentTypeUnaccompaniedBaggage, true},
 			{&time.Time{}, models.MTOShipmentTypeUnaccompaniedBaggage, true},
->>>>>>> 02ec5c1c
 			{&yesterday, models.MTOShipmentTypeUnaccompaniedBaggage, true},
 			{&now, models.MTOShipmentTypeUnaccompaniedBaggage, true},
 			{&tomorrow, models.MTOShipmentTypeUnaccompaniedBaggage, false},
 			// PPM - should always pass validation
-<<<<<<< HEAD
-=======
 			{nil, models.MTOShipmentTypePPM, false},
 			{&time.Time{}, models.MTOShipmentTypePPM, false},
->>>>>>> 02ec5c1c
 			{&yesterday, models.MTOShipmentTypePPM, false},
 			{&now, models.MTOShipmentTypePPM, false},
 			{&tomorrow, models.MTOShipmentTypePPM, false},
@@ -1642,15 +1595,12 @@
 				}, nil)
 			}
 
-<<<<<<< HEAD
-=======
 			if testCase.input == nil || testCase.input.IsZero() {
 				// Overwrite factory merge issue with customizations
 				err := suite.DB().Q().RawQuery("UPDATE mto_shipments SET requested_pickup_date=? WHERE id=?", testCase.input, shipment.ID).Exec()
 				suite.NoError(err)
 			}
 
->>>>>>> 02ec5c1c
 			eTag := etag.GenerateEtag(shipment.UpdatedAt)
 
 			createdShipment := models.MTOShipment{}
@@ -1661,15 +1611,6 @@
 
 			_, err = approver.ApproveShipment(appCtx, shipment.ID, eTag)
 
-<<<<<<< HEAD
-			if testCase.shouldError {
-				suite.NotNil(shipment, "Should return even with error for %s | %s", testCase.shipmentType, *testCase.input)
-				suite.Error(err)
-				suite.Equal("RequestedPickupDate must be greater than or equal to tomorrow's date.", err.Error())
-			} else {
-				suite.NoError(err, "Should not error for %s | %s", testCase.shipmentType, *testCase.input)
-				suite.NotNil(shipment)
-=======
 			testCaseInputString := ""
 			if testCase.input == nil {
 				testCaseInputString = "nil"
@@ -1686,7 +1627,6 @@
 				}
 			} else {
 				suite.NoError(err, "Should not error for %s | %s", testCase.shipmentType, testCaseInputString)
->>>>>>> 02ec5c1c
 			}
 		}
 	})
@@ -1703,7 +1643,6 @@
 
 		move := factory.BuildAvailableToPrimeMove(suite.DB(), nil, nil)
 
-		tomorrow := time.Now().Add(24 * time.Hour)
 		shipment1 := factory.BuildMTOShipment(suite.DB(), []factory.Customization{
 			{
 				Model:    move,
@@ -1758,7 +1697,6 @@
 
 		move := factory.BuildAvailableToPrimeMove(suite.DB(), nil, nil)
 
-		tomorrow := time.Now().Add(24 * time.Hour)
 		shipment1 := factory.BuildMTOShipment(suite.DB(), []factory.Customization{
 			{
 				Model:    move,
@@ -1829,13 +1767,6 @@
 
 	suite.Run("RequestedPickupDate validation check - must be in the future for shipment types other than PPM", func() {
 
-<<<<<<< HEAD
-		now := time.Now()
-		yesterday := now.AddDate(0, 0, -1)
-		tomorrow := now.AddDate(0, 0, 1)
-
-=======
->>>>>>> 02ec5c1c
 		subtestData := suite.createApproveShipmentSubtestData()
 		shipmentApprover := subtestData.shipmentApprover
 		appCtx := subtestData.appCtx
@@ -1846,33 +1777,6 @@
 			shipmentType models.MTOShipmentType
 			shouldError  bool
 		}{
-<<<<<<< HEAD
-			// HHG
-			{&yesterday, models.MTOShipmentTypeHHG, true},
-			{&now, models.MTOShipmentTypeHHG, true},
-			{&tomorrow, models.MTOShipmentTypeHHG, false},
-			// NTS
-			{&yesterday, models.MTOShipmentTypeHHGIntoNTS, true},
-			{&now, models.MTOShipmentTypeHHGIntoNTS, true},
-			{&tomorrow, models.MTOShipmentTypeHHGIntoNTS, false},
-			// NTSR
-			{&yesterday, models.MTOShipmentTypeHHGOutOfNTS, true},
-			{&now, models.MTOShipmentTypeHHGOutOfNTS, true},
-			{&tomorrow, models.MTOShipmentTypeHHGOutOfNTS, false},
-			// BOAT HAUL AWAY
-			{&yesterday, models.MTOShipmentTypeBoatHaulAway, true},
-			{&now, models.MTOShipmentTypeBoatHaulAway, true},
-			{&tomorrow, models.MTOShipmentTypeBoatHaulAway, false},
-			// BOAT TOW AWAY
-			{&yesterday, models.MTOShipmentTypeBoatTowAway, true},
-			{&now, models.MTOShipmentTypeBoatTowAway, true},
-			{&tomorrow, models.MTOShipmentTypeBoatTowAway, false},
-			// MOBILE HOME
-			{&yesterday, models.MTOShipmentTypeMobileHome, true},
-			{&now, models.MTOShipmentTypeMobileHome, true},
-			{&tomorrow, models.MTOShipmentTypeMobileHome, false},
-			// UB
-=======
 			// HHG - Domestic
 			{nil, models.MTOShipmentTypeHHG, true},
 			{&time.Time{}, models.MTOShipmentTypeHHG, true},
@@ -1888,16 +1792,12 @@
 			// UB - International
 			{nil, models.MTOShipmentTypeUnaccompaniedBaggage, true},
 			{&time.Time{}, models.MTOShipmentTypeUnaccompaniedBaggage, true},
->>>>>>> 02ec5c1c
 			{&yesterday, models.MTOShipmentTypeUnaccompaniedBaggage, true},
 			{&now, models.MTOShipmentTypeUnaccompaniedBaggage, true},
 			{&tomorrow, models.MTOShipmentTypeUnaccompaniedBaggage, false},
 			// PPM - should always pass validation
-<<<<<<< HEAD
-=======
 			{nil, models.MTOShipmentTypePPM, false},
 			{&time.Time{}, models.MTOShipmentTypePPM, false},
->>>>>>> 02ec5c1c
 			{&yesterday, models.MTOShipmentTypePPM, false},
 			{&now, models.MTOShipmentTypePPM, false},
 			{&tomorrow, models.MTOShipmentTypePPM, false},
@@ -1978,15 +1878,12 @@
 				}, nil)
 			}
 
-<<<<<<< HEAD
-=======
 			if testCase.input == nil || testCase.input.IsZero() {
 				// Overwrite factory merge issue with customizations
 				err := suite.DB().Q().RawQuery("UPDATE mto_shipments SET requested_pickup_date=? WHERE id in (?,?)", testCase.input, shipment.ID, shipment2.ID).Exec()
 				suite.NoError(err)
 			}
 
->>>>>>> 02ec5c1c
 			eTag1 := etag.GenerateEtag(shipment.UpdatedAt)
 			eTag2 := etag.GenerateEtag(shipment2.UpdatedAt)
 
@@ -2003,15 +1900,6 @@
 
 			approvedShipments, err := shipmentApprover.ApproveShipments(appCtx, shipmentIdWithEtagArr)
 
-<<<<<<< HEAD
-			if testCase.shouldError {
-				suite.NotNil(approvedShipments, "Should return even with error for %s | %s", testCase.shipmentType, *testCase.input)
-				suite.Len(*approvedShipments, 0)
-				suite.Error(err)
-				suite.Equal("RequestedPickupDate must be greater than or equal to tomorrow's date.", err.Error())
-			} else {
-				suite.NoError(err, "Should not error for %s | %s", testCase.shipmentType, *testCase.input)
-=======
 			testCaseInputString := ""
 			if testCase.input == nil {
 				testCaseInputString = "nil"
@@ -2030,13 +1918,11 @@
 				}
 			} else {
 				suite.NoError(err, "Should not error for %s | %s", testCase.shipmentType, testCaseInputString)
->>>>>>> 02ec5c1c
 				suite.Len(*approvedShipments, 2)
 				suite.NotNil(shipment)
 			}
 		}
 	})
-<<<<<<< HEAD
 }
 
 // Calculate final estimated price for NTS INPK
@@ -2061,6 +1947,7 @@
 
 func (suite *MTOShipmentServiceSuite) TestApproveShipmentBasicServiceItemEstimatePricing() {
 	now := time.Now()
+	tomorrow := now.AddDate(0, 0, 1)
 
 	setupOconusToConusNtsShipment := func(estimatedWeight *unit.Pound) (models.StorageFacility, models.Address, models.Address, models.MTOShipment) {
 		storageFacility := factory.BuildStorageFacility(suite.DB(), []factory.Customization{
@@ -2128,6 +2015,7 @@
 					Status:               models.MTOShipmentStatusSubmitted,
 					ShipmentType:         models.MTOShipmentTypeHHGIntoNTS,
 					PrimeEstimatedWeight: estimatedWeight,
+					RequestedPickupDate:  &tomorrow,
 				},
 			},
 			{
@@ -2236,6 +2124,4 @@
 		}
 	})
 
-=======
->>>>>>> 02ec5c1c
 }