--- conflicted
+++ resolved
@@ -303,17 +303,12 @@
 		for i := 0; i < len(serviceItems); i++ {
 			actualReServiceCode := serviceItems[i].ReService.Code
 			suite.True(slices.Contains(expectedReserviceCodes, actualReServiceCode))
-<<<<<<< HEAD
-			// because the estimated weight is provided, estimated pricing should be updated
-			suite.Nil(serviceItems[i].PricingEstimate)
-=======
 			// we should have pricing data on all but the POEFSC since we don't have the port data yet
 			if serviceItems[i].ReService.Code != models.ReServiceCodePOEFSC {
 				suite.NotNil(serviceItems[i].PricingEstimate)
 			} else if serviceItems[i].ReService.Code == models.ReServiceCodePOEFSC {
 				suite.Nil(serviceItems[i].PricingEstimate)
 			}
->>>>>>> 7f0b037e
 		}
 	})
 
