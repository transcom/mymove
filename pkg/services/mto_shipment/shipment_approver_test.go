package mtoshipment

import (
	"fmt"
	"math"
	"slices"
	"time"

	"github.com/gofrs/uuid"
	"github.com/stretchr/testify/mock"

	"github.com/transcom/mymove/pkg/appcontext"
	"github.com/transcom/mymove/pkg/apperror"
	"github.com/transcom/mymove/pkg/auth"
	"github.com/transcom/mymove/pkg/etag"
	"github.com/transcom/mymove/pkg/factory"
	"github.com/transcom/mymove/pkg/models"
	"github.com/transcom/mymove/pkg/route"
	"github.com/transcom/mymove/pkg/route/mocks"
	"github.com/transcom/mymove/pkg/services"
	"github.com/transcom/mymove/pkg/services/entitlements"
	"github.com/transcom/mymove/pkg/services/ghcrateengine"
	servicesMocks "github.com/transcom/mymove/pkg/services/mocks"
	moverouter "github.com/transcom/mymove/pkg/services/move"
	mt "github.com/transcom/mymove/pkg/services/move_task_order"
	mtoserviceitem "github.com/transcom/mymove/pkg/services/mto_service_item"
	"github.com/transcom/mymove/pkg/services/query"
	transportationoffice "github.com/transcom/mymove/pkg/services/transportation_office"
	"github.com/transcom/mymove/pkg/testdatagen"
	"github.com/transcom/mymove/pkg/unit"
)

type approveShipmentSubtestData struct {
	appCtx                 appcontext.AppContext
	move                   models.Move
	planner                *mocks.Planner
	shipmentApprover       services.ShipmentApprover
	mockedShipmentApprover services.ShipmentApprover
	mockedShipmentRouter   *servicesMocks.ShipmentRouter
	reServiceCodes         []models.ReServiceCode
	moveWeights            services.MoveWeights
	mtoUpdater             services.MoveTaskOrderUpdater
	contractID             uuid.UUID
}

// Creates data for the TestApproveShipment function
func (suite *MTOShipmentServiceSuite) createApproveShipmentSubtestData() (subtestData *approveShipmentSubtestData) {
	subtestData = &approveShipmentSubtestData{}

	subtestData.move = factory.BuildAvailableToPrimeMove(suite.DB(), nil, nil)

	ghcDomesticTransitTime := models.GHCDomesticTransitTime{
		MaxDaysTransitTime: 12,
		WeightLbsLower:     0,
		WeightLbsUpper:     10000,
		DistanceMilesLower: 0,
		DistanceMilesUpper: 10000,
	}
	verrs, err := suite.DB().ValidateAndCreate(&ghcDomesticTransitTime)
	suite.False(verrs.HasAny())
	suite.FatalNoError(err)

	// Let's also create a transit time object with a zero upper bound for weight (this can happen in the table).
	ghcDomesticTransitTime0LbsUpper := models.GHCDomesticTransitTime{
		MaxDaysTransitTime: 12,
		WeightLbsLower:     10001,
		WeightLbsUpper:     0,
		DistanceMilesLower: 0,
		DistanceMilesUpper: 10000,
	}
	verrs, err = suite.DB().ValidateAndCreate(&ghcDomesticTransitTime0LbsUpper)
	suite.False(verrs.HasAny())
	suite.FatalNoError(err)

	// Let's create service codes in the DB
	// INPK and IHPK don't need this since they're not truncated
	subtestData.reServiceCodes = []models.ReServiceCode{
		models.ReServiceCodeDLH,
		models.ReServiceCodeFSC,
		models.ReServiceCodeDOP,
		models.ReServiceCodeDDP,
		models.ReServiceCodeDPK,
		models.ReServiceCodeDUPK,
	}

	for _, serviceCode := range subtestData.reServiceCodes {
		factory.FetchReServiceByCode(suite.DB(), serviceCode)
	}

	setUpSignedCertificationCreatorMock := func(returnValue ...interface{}) services.SignedCertificationCreator {
		mockCreator := &servicesMocks.SignedCertificationCreator{}

		mockCreator.On(
			"CreateSignedCertification",
			mock.AnythingOfType("*appcontext.appContext"),
			mock.AnythingOfType("models.SignedCertification"),
		).Return(returnValue...)

		return mockCreator
	}

	setUpSignedCertificationUpdaterMock := func(returnValue ...interface{}) services.SignedCertificationUpdater {
		mockUpdater := &servicesMocks.SignedCertificationUpdater{}

		mockUpdater.On(
			"UpdateSignedCertification",
			mock.AnythingOfType("*appcontext.appContext"),
			mock.AnythingOfType("models.SignedCertification"),
			mock.AnythingOfType("string"),
		).Return(returnValue...)

		return mockUpdater
	}

	subtestData.mockedShipmentRouter = &servicesMocks.ShipmentRouter{}

	router := NewShipmentRouter()

	builder := query.NewQueryBuilder()
	waf := entitlements.NewWeightAllotmentFetcher()
	moveRouter := moverouter.NewMoveRouter(transportationoffice.NewTransportationOfficesFetcher())
	planner := &mocks.Planner{}
	planner.On("ZipTransitDistance",
		mock.AnythingOfType("*appcontext.appContext"),
		mock.Anything,
		mock.Anything,
	).Return(400, nil)
	ppmEstimator := &servicesMocks.PPMEstimator{}
	queryBuilder := query.NewQueryBuilder()

	siCreator := mtoserviceitem.NewMTOServiceItemCreator(
		planner,
		builder,
		moveRouter,
		ghcrateengine.NewDomesticUnpackPricer(),
		ghcrateengine.NewDomesticPackPricer(),
		ghcrateengine.NewDomesticLinehaulPricer(),
		ghcrateengine.NewDomesticShorthaulPricer(),
		ghcrateengine.NewDomesticOriginPricer(),
		ghcrateengine.NewDomesticDestinationPricer(),
		ghcrateengine.NewFuelSurchargePricer(),
		ghcrateengine.NewDomesticDestinationFirstDaySITPricer(),
		ghcrateengine.NewDomesticDestinationSITDeliveryPricer(),
		ghcrateengine.NewDomesticDestinationAdditionalDaysSITPricer(),
		ghcrateengine.NewDomesticDestinationSITFuelSurchargePricer(),
		ghcrateengine.NewDomesticOriginFirstDaySITPricer(),
		ghcrateengine.NewDomesticOriginSITPickupPricer(),
		ghcrateengine.NewDomesticOriginAdditionalDaysSITPricer(),
		ghcrateengine.NewDomesticOriginSITFuelSurchargePricer())
	subtestData.mtoUpdater = mt.NewMoveTaskOrderUpdater(
		queryBuilder,
		siCreator,
		moveRouter, setUpSignedCertificationCreatorMock(nil, nil), setUpSignedCertificationUpdaterMock(nil, nil), ppmEstimator,
	)
	subtestData.planner = &mocks.Planner{}
	mockSender := setUpMockNotificationSender()
	subtestData.moveWeights = moverouter.NewMoveWeights(NewShipmentReweighRequester(mockSender), waf)

	subtestData.shipmentApprover = NewShipmentApprover(router, siCreator, subtestData.planner, subtestData.moveWeights, subtestData.mtoUpdater, moveRouter)
	subtestData.mockedShipmentApprover = NewShipmentApprover(subtestData.mockedShipmentRouter, siCreator, subtestData.planner, subtestData.moveWeights, subtestData.mtoUpdater, moveRouter)
	subtestData.appCtx = suite.AppContextWithSessionForTest(&auth.Session{
		ApplicationName: auth.OfficeApp,
		OfficeUserID:    uuid.Must(uuid.NewV4()),
	})

	const (
		dopTestServiceArea = "123"
		dopTestWeight      = 1212
	)

	pickupAddress := factory.BuildAddress(suite.DB(), []factory.Customization{
		{
			Model: models.Address{
				StreetAddress1: "7 Q St",
				City:           "NICHOLASVILLE",
				State:          "KY",
				PostalCode:     "40356",
			},
		},
	}, nil)

	contractYear, serviceArea, _, _ := testdatagen.SetupServiceAreaRateArea(suite.DB(), testdatagen.Assertions{
		ReDomesticServiceArea: models.ReDomesticServiceArea{
			ServiceArea: dopTestServiceArea,
		},
		ReRateArea: models.ReRateArea{
			Name: "Alabama",
		},
		ReZip3: models.ReZip3{
			Zip3:          pickupAddress.PostalCode[0:3],
			BasePointCity: pickupAddress.City,
			State:         pickupAddress.State,
		},
	})

	baseLinehaulPrice := testdatagen.MakeReDomesticLinehaulPrice(suite.DB(), testdatagen.Assertions{
		ReDomesticLinehaulPrice: models.ReDomesticLinehaulPrice{
			ContractID:            contractYear.ContractID,
			Contract:              contractYear.Contract,
			DomesticServiceAreaID: serviceArea.ID,
			DomesticServiceArea:   serviceArea,
			IsPeakPeriod:          false,
		},
	})

	_ = testdatagen.MakeReDomesticLinehaulPrice(suite.DB(), testdatagen.Assertions{
		ReDomesticLinehaulPrice: models.ReDomesticLinehaulPrice{
			ContractID:            contractYear.Contract.ID,
			Contract:              contractYear.Contract,
			DomesticServiceAreaID: serviceArea.ID,
			DomesticServiceArea:   serviceArea,
			IsPeakPeriod:          true,
			PriceMillicents:       baseLinehaulPrice.PriceMillicents - 2500, // minus $0.025
		},
	})

	domesticOriginService := factory.FetchReService(suite.DB(), []factory.Customization{
		{
			Model: models.ReService{
				Code: models.ReServiceCodeDOP,
				Name: "Dom. Origin Price",
			},
		},
	}, nil)

	domesticOriginPrice := models.ReDomesticServiceAreaPrice{
		ContractID:            contractYear.Contract.ID,
		ServiceID:             domesticOriginService.ID,
		IsPeakPeriod:          true,
		DomesticServiceAreaID: serviceArea.ID,
		PriceCents:            146,
	}

	domesticOriginPeakPrice := domesticOriginPrice
	domesticOriginPeakPrice.PriceCents = 146

	domesticOriginNonpeakPrice := domesticOriginPrice
	domesticOriginNonpeakPrice.IsPeakPeriod = false
	domesticOriginNonpeakPrice.PriceCents = 127

	subtestData.contractID = contractYear.ContractID
	return subtestData
}

func (suite *MTOShipmentServiceSuite) TestApproveShipment() {
	setUpSignedCertificationCreatorMock := func(returnValue ...interface{}) services.SignedCertificationCreator {
		mockCreator := &servicesMocks.SignedCertificationCreator{}

		mockCreator.On(
			"CreateSignedCertification",
			mock.AnythingOfType("*appcontext.appContext"),
			mock.AnythingOfType("models.SignedCertification"),
		).Return(returnValue...)

		return mockCreator
	}

	setUpSignedCertificationUpdaterMock := func(returnValue ...interface{}) services.SignedCertificationUpdater {
		mockUpdater := &servicesMocks.SignedCertificationUpdater{}

		mockUpdater.On(
			"UpdateSignedCertification",
			mock.AnythingOfType("*appcontext.appContext"),
			mock.AnythingOfType("models.SignedCertification"),
			mock.AnythingOfType("string"),
		).Return(returnValue...)

		return mockUpdater
	}

	moveRouter := moverouter.NewMoveRouter(transportationoffice.NewTransportationOfficesFetcher())
	ppmEstimator := &servicesMocks.PPMEstimator{}
	queryBuilder := query.NewQueryBuilder()
	planner := &mocks.Planner{}
	siCreator := mtoserviceitem.NewMTOServiceItemCreator(
		planner,
		queryBuilder,
		moveRouter,
		ghcrateengine.NewDomesticUnpackPricer(),
		ghcrateengine.NewDomesticPackPricer(),
		ghcrateengine.NewDomesticLinehaulPricer(),
		ghcrateengine.NewDomesticShorthaulPricer(),
		ghcrateengine.NewDomesticOriginPricer(),
		ghcrateengine.NewDomesticDestinationPricer(),
		ghcrateengine.NewFuelSurchargePricer(),
		ghcrateengine.NewDomesticDestinationFirstDaySITPricer(),
		ghcrateengine.NewDomesticDestinationSITDeliveryPricer(),
		ghcrateengine.NewDomesticDestinationAdditionalDaysSITPricer(),
		ghcrateengine.NewDomesticDestinationSITFuelSurchargePricer(),
		ghcrateengine.NewDomesticOriginFirstDaySITPricer(),
		ghcrateengine.NewDomesticOriginSITPickupPricer(),
		ghcrateengine.NewDomesticOriginAdditionalDaysSITPricer(),
		ghcrateengine.NewDomesticOriginSITFuelSurchargePricer())
	mtoUpdater := mt.NewMoveTaskOrderUpdater(
		queryBuilder,
		siCreator,
		moveRouter, setUpSignedCertificationCreatorMock(nil, nil), setUpSignedCertificationUpdaterMock(nil, nil), ppmEstimator,
	)
	now := time.Now()
	tomorrow := now.AddDate(0, 0, 1)

	suite.Run("If the international mtoShipment is approved successfully it should create pre approved mtoServiceItems and should NOT update pricing without port data", func() {
		move := factory.BuildAvailableToPrimeMove(suite.DB(), []factory.Customization{
			{
				Model: models.Move{
					Status: models.MoveStatusAPPROVED,
				},
			}}, nil)

		// we need to get the usPostRegionCityIDs based off of the ZIP for the addresses
		pickupUSPRC, err := models.FindByZipCode(suite.AppContextForTest().DB(), "50314")
		suite.FatalNoError(err)
		pickupAddress := factory.BuildAddress(suite.DB(), []factory.Customization{
			{
				Model: models.Address{
					StreetAddress1:     "Tester Address",
					City:               "Des Moines",
					State:              "IA",
					PostalCode:         "50314",
					IsOconus:           models.BoolPointer(false),
					UsPostRegionCityID: &pickupUSPRC.ID,
				},
			},
		}, nil)

		destUSPRC, err := models.FindByZipCode(suite.AppContextForTest().DB(), "99505")
		suite.FatalNoError(err)
		destinationAddress := factory.BuildAddress(suite.DB(), []factory.Customization{
			{
				Model: models.Address{
					StreetAddress1:     "JBER",
					City:               "Anchorage",
					State:              "AK",
					PostalCode:         "99505",
					IsOconus:           models.BoolPointer(true),
					UsPostRegionCityID: &destUSPRC.ID,
				},
			},
		}, nil)

		pickupDate := time.Now().Add(24 * time.Hour)
		internationalShipment := factory.BuildMTOShipment(suite.DB(), []factory.Customization{
			{
				Model: models.MTOShipment{
					Status:               models.MTOShipmentStatusSubmitted,
					MarketCode:           models.MarketCodeInternational,
					PrimeEstimatedWeight: models.PoundPointer(unit.Pound(4000)),
					PickupAddressID:      &pickupAddress.ID,
					DestinationAddressID: &destinationAddress.ID,
					RequestedPickupDate:  &pickupDate,
				},
			},
			{
				Model:    move,
				LinkOnly: true,
			},
		}, nil)
		internationalShipmentEtag := etag.GenerateEtag(internationalShipment.UpdatedAt)

		shipmentRouter := NewShipmentRouter()
		waf := entitlements.NewWeightAllotmentFetcher()
		mockSender := setUpMockNotificationSender()
		moveWeights := moverouter.NewMoveWeights(NewShipmentReweighRequester(mockSender), waf)
		var serviceItemCreator services.MTOServiceItemCreator
		appCtx := suite.AppContextWithSessionForTest(&auth.Session{
			ApplicationName: auth.OfficeApp,
			OfficeUserID:    uuid.Must(uuid.NewV4()),
		})

		ghcDomesticTransitTime := models.GHCDomesticTransitTime{
			MaxDaysTransitTime: 12,
			WeightLbsLower:     0,
			WeightLbsUpper:     10000,
			DistanceMilesLower: 0,
			DistanceMilesUpper: 10000,
		}
		_, _ = suite.DB().ValidateAndCreate(&ghcDomesticTransitTime)

		planner := &mocks.Planner{}
		planner.On("ZipTransitDistance",
			mock.AnythingOfType("*appcontext.appContext"),
			mock.Anything,
			mock.Anything,
		).Return(500, nil)

		// Approve international shipment
		shipmentApprover := NewShipmentApprover(shipmentRouter, serviceItemCreator, planner, moveWeights, mtoUpdater, moveRouter)
		_, err = shipmentApprover.ApproveShipment(appCtx, internationalShipment.ID, internationalShipmentEtag)
		suite.NoError(err)

		// Get created pre approved service items
		var serviceItems []models.MTOServiceItem
		err2 := suite.AppContextForTest().DB().EagerPreload("ReService").Where("mto_shipment_id = ?", internationalShipment.ID).Order("created_at asc").All(&serviceItems)
		suite.NoError(err2)

		expectedReserviceCodes := []models.ReServiceCode{
			models.ReServiceCodePOEFSC,
			models.ReServiceCodeISLH,
			models.ReServiceCodeIHPK,
			models.ReServiceCodeIHUPK,
		}

		suite.Equal(len(expectedReserviceCodes), len(serviceItems))
		for i := 0; i < len(serviceItems); i++ {
			actualReServiceCode := serviceItems[i].ReService.Code
			suite.True(slices.Contains(expectedReserviceCodes, actualReServiceCode))
			// we should have pricing data on all but the POEFSC since we don't have the port data yet
			if serviceItems[i].ReService.Code != models.ReServiceCodePOEFSC {
				suite.NotNil(serviceItems[i].PricingEstimate)
			} else if serviceItems[i].ReService.Code == models.ReServiceCodePOEFSC {
				suite.Nil(serviceItems[i].PricingEstimate)
			}
		}
	})

	suite.Run("Given international mtoShipment is approved successfully pre-approved mtoServiceItems are created NTS CONUS to OCONUS", func() {
		storageFacility := factory.BuildStorageFacility(suite.DB(), []factory.Customization{
			{
				Model: models.StorageFacility{
					FacilityName: *models.StringPointer("Test Storage Name"),
					Email:        models.StringPointer("old@email.com"),
					LotNumber:    models.StringPointer("Test lot number"),
					Phone:        models.StringPointer("555-555-5555"),
				},
			},
			{
				Model: models.Address{
					StreetAddress1: "JBER",
					City:           "Anchorage",
					State:          "AK",
					PostalCode:     "99507",
					IsOconus:       models.BoolPointer(true),
				},
			},
		}, nil)

		pickupDate := time.Now().Add(24 * time.Hour)
		internationalShipment := factory.BuildMTOShipment(suite.DB(), []factory.Customization{
			{
				Model: models.Move{
					Status: models.MoveStatusAPPROVED,
				},
			},
			{
				Model: models.Address{
					StreetAddress1: "Tester Address",
					City:           "Des Moines",
					State:          "IA",
					PostalCode:     "50314",
					IsOconus:       models.BoolPointer(false),
				},
				Type: &factory.Addresses.PickupAddress,
			},
			{
				Model: models.MTOShipment{
					MarketCode:          models.MarketCodeInternational,
					Status:              models.MTOShipmentStatusSubmitted,
					ShipmentType:        models.MTOShipmentTypeHHGIntoNTS,
					RequestedPickupDate: &pickupDate,
				},
			},
			{
				Model:    storageFacility,
				LinkOnly: true,
			},
		}, nil)
		internationalShipmentEtag := etag.GenerateEtag(internationalShipment.UpdatedAt)

		shipmentRouter := NewShipmentRouter()
		var serviceItemCreator services.MTOServiceItemCreator
		var planner route.Planner
		var moveWeights services.MoveWeights

		// Approve international shipment
		shipmentApprover := NewShipmentApprover(shipmentRouter, serviceItemCreator, planner, moveWeights, mtoUpdater, moveRouter)
		_, err := shipmentApprover.ApproveShipment(suite.AppContextForTest(), internationalShipment.ID, internationalShipmentEtag)
		suite.NoError(err)

		// Get created pre approved service items
		var serviceItems []models.MTOServiceItem
		err2 := suite.AppContextForTest().DB().EagerPreload("ReService").Where("mto_shipment_id = ?", internationalShipment.ID).Order("created_at asc").All(&serviceItems)
		suite.NoError(err2)

		expectedReserviceCodes := []models.ReServiceCode{
			models.ReServiceCodeISLH,
			models.ReServiceCodeINPK,
		}

		suite.Equal(len(expectedReserviceCodes), len(serviceItems))
		for i := 0; i < len(serviceItems); i++ {
			actualReServiceCode := serviceItems[i].ReService.Code
			suite.True(slices.Contains(expectedReserviceCodes, actualReServiceCode))
		}
	})

	suite.Run("Given international mtoShipment is approved successfully pre-approved mtoServiceItems are created NTS OCONUS to CONUS", func() {
		storageFacility := factory.BuildStorageFacility(suite.DB(), []factory.Customization{
			{
				Model: models.StorageFacility{
					FacilityName: *models.StringPointer("Test Storage Name"),
					Email:        models.StringPointer("old@email.com"),
					LotNumber:    models.StringPointer("Test lot number"),
					Phone:        models.StringPointer("555-555-5555"),
				},
			},
			{
				Model: models.Address{
					StreetAddress1: "Tester Address",
					City:           "Des Moines",
					State:          "IA",
					PostalCode:     "50314",
					IsOconus:       models.BoolPointer(false),
				},
			},
		}, nil)

		pickupDate := time.Now().Add(24 * time.Hour)
		internationalShipment := factory.BuildNTSShipment(suite.DB(), []factory.Customization{
			{
				Model: models.Move{
					Status: models.MoveStatusAPPROVED,
				},
			},
			{
				Model: models.Address{
					StreetAddress1: "JBER",
					City:           "Anchorage",
					State:          "AK",
					PostalCode:     "99507",
					IsOconus:       models.BoolPointer(true),
				},
				Type: &factory.Addresses.PickupAddress,
			},
			{
				Model: models.MTOShipment{
					MarketCode:          models.MarketCodeInternational,
					Status:              models.MTOShipmentStatusSubmitted,
					ShipmentType:        models.MTOShipmentTypeHHGIntoNTS,
					RequestedPickupDate: &pickupDate,
				},
			},
			{
				Model:    storageFacility,
				LinkOnly: true,
			},
		}, nil)
		internationalShipmentEtag := etag.GenerateEtag(internationalShipment.UpdatedAt)

		shipmentRouter := NewShipmentRouter()
		var serviceItemCreator services.MTOServiceItemCreator
		var planner route.Planner
		var moveWeights services.MoveWeights

		// Approve international shipment
		shipmentApprover := NewShipmentApprover(shipmentRouter, serviceItemCreator, planner, moveWeights, mtoUpdater, moveRouter)
		_, err := shipmentApprover.ApproveShipment(suite.AppContextForTest(), internationalShipment.ID, internationalShipmentEtag)
		suite.NoError(err)

		// Get created pre approved service items
		var serviceItems []models.MTOServiceItem
		err2 := suite.AppContextForTest().DB().EagerPreload("ReService").Where("mto_shipment_id = ?", internationalShipment.ID).Order("created_at asc").All(&serviceItems)
		suite.NoError(err2)

		expectedReserviceCodes := []models.ReServiceCode{
			models.ReServiceCodeISLH,
			models.ReServiceCodePODFSC,
			models.ReServiceCodeINPK,
		}

		suite.Equal(len(expectedReserviceCodes), len(serviceItems))
		for i := 0; i < len(serviceItems); i++ {
			actualReServiceCode := serviceItems[i].ReService.Code
			suite.True(slices.Contains(expectedReserviceCodes, actualReServiceCode))
		}
	})

	suite.Run("Given international mtoShipment is approved successfully pre-approved mtoServiceItems are created NTS-R CONUS to OCONUS", func() {
		storageFacility := factory.BuildStorageFacility(suite.DB(), []factory.Customization{
			{
				Model: models.StorageFacility{
					FacilityName: *models.StringPointer("Test Storage Name"),
					Email:        models.StringPointer("old@email.com"),
					LotNumber:    models.StringPointer("Test lot number"),
					Phone:        models.StringPointer("555-555-5555"),
				},
			},
			{
				Model: models.Address{
					StreetAddress1: "Tester Address",
					City:           "Des Moines",
					State:          "IA",
					PostalCode:     "50314",
					IsOconus:       models.BoolPointer(false),
				},
			},
		}, nil)

		internationalShipment := factory.BuildNTSRShipment(suite.DB(), []factory.Customization{
			{
				Model: models.Move{
					Status: models.MoveStatusAPPROVED,
				},
			},
			{
				Model: models.Address{
					StreetAddress1: "JBER",
					City:           "Anchorage",
					State:          "AK",
					PostalCode:     "99507",
					IsOconus:       models.BoolPointer(true),
				},
				Type: &factory.Addresses.DeliveryAddress,
			},
			{
				Model: models.MTOShipment{
					MarketCode:   models.MarketCodeInternational,
					Status:       models.MTOShipmentStatusSubmitted,
					ShipmentType: models.MTOShipmentTypeHHGOutOfNTS,
				},
			},
			{
				Model:    storageFacility,
				LinkOnly: true,
			},
		}, nil)
		internationalShipmentEtag := etag.GenerateEtag(internationalShipment.UpdatedAt)

		shipmentRouter := NewShipmentRouter()
		var serviceItemCreator services.MTOServiceItemCreator
		var planner route.Planner
		var moveWeights services.MoveWeights

		// Approve international shipment
		shipmentApprover := NewShipmentApprover(shipmentRouter, serviceItemCreator, planner, moveWeights, mtoUpdater, moveRouter)
		_, err := shipmentApprover.ApproveShipment(suite.AppContextForTest(), internationalShipment.ID, internationalShipmentEtag)
		suite.NoError(err)

		// Get created pre approved service items
		var serviceItems []models.MTOServiceItem
		err2 := suite.AppContextForTest().DB().EagerPreload("ReService").Where("mto_shipment_id = ?", internationalShipment.ID).Order("created_at asc").All(&serviceItems)
		suite.NoError(err2)

		expectedReserviceCodes := []models.ReServiceCode{
			models.ReServiceCodeISLH,
			models.ReServiceCodePOEFSC,
			models.ReServiceCodeIHUPK,
		}

		suite.Equal(len(expectedReserviceCodes), len(serviceItems))
		for i := 0; i < len(serviceItems); i++ {
			actualReServiceCode := serviceItems[i].ReService.Code
			suite.True(slices.Contains(expectedReserviceCodes, actualReServiceCode))
		}
	})

	suite.Run("Given international mtoShipment is approved successfully pre-approved mtoServiceItems are created NTS-R OCONUS to CONUS", func() {
		storageFacility := factory.BuildStorageFacility(suite.DB(), []factory.Customization{
			{
				Model: models.StorageFacility{
					FacilityName: *models.StringPointer("Test Storage Name"),
					Email:        models.StringPointer("old@email.com"),
					LotNumber:    models.StringPointer("Test lot number"),
					Phone:        models.StringPointer("555-555-5555"),
				},
			},
			{
				Model: models.Address{
					StreetAddress1: "JBER",
					City:           "Anchorage",
					State:          "AK",
					PostalCode:     "99507",
					IsOconus:       models.BoolPointer(true),
				},
			},
		}, nil)

		internationalShipment := factory.BuildNTSRShipment(suite.DB(), []factory.Customization{
			{
				Model: models.Move{
					Status: models.MoveStatusAPPROVED,
				},
			},
			{
				Model: models.Address{
					StreetAddress1: "Tester Address",
					City:           "Des Moines",
					State:          "IA",
					PostalCode:     "50314",
					IsOconus:       models.BoolPointer(false),
				},
				Type: &factory.Addresses.DeliveryAddress,
			},
			{
				Model: models.MTOShipment{
					MarketCode:   models.MarketCodeInternational,
					Status:       models.MTOShipmentStatusSubmitted,
					ShipmentType: models.MTOShipmentTypeHHGOutOfNTS,
				},
			},
			{
				Model:    storageFacility,
				LinkOnly: true,
			},
		}, nil)
		internationalShipmentEtag := etag.GenerateEtag(internationalShipment.UpdatedAt)

		shipmentRouter := NewShipmentRouter()
		var serviceItemCreator services.MTOServiceItemCreator
		var planner route.Planner
		var moveWeights services.MoveWeights

		// Approve international shipment
		shipmentApprover := NewShipmentApprover(shipmentRouter, serviceItemCreator, planner, moveWeights, mtoUpdater, moveRouter)
		_, err := shipmentApprover.ApproveShipment(suite.AppContextForTest(), internationalShipment.ID, internationalShipmentEtag)
		suite.NoError(err)

		// Get created pre approved service items
		var serviceItems []models.MTOServiceItem
		err2 := suite.AppContextForTest().DB().EagerPreload("ReService").Where("mto_shipment_id = ?", internationalShipment.ID).Order("created_at asc").All(&serviceItems)
		suite.NoError(err2)

		expectedReserviceCodes := []models.ReServiceCode{
			models.ReServiceCodeISLH,
			models.ReServiceCodePODFSC,
			models.ReServiceCodeIHUPK,
		}

		suite.Equal(len(expectedReserviceCodes), len(serviceItems))
		for i := 0; i < len(serviceItems); i++ {
			actualReServiceCode := serviceItems[i].ReService.Code
			suite.True(slices.Contains(expectedReserviceCodes, actualReServiceCode))
		}
	})

	suite.Run("If the mtoShipment is approved successfully it should create approved mtoServiceItems", func() {
		subtestData := suite.createApproveShipmentSubtestData()
		appCtx := subtestData.appCtx
		move := subtestData.move
		approver := subtestData.shipmentApprover
		planner := subtestData.planner
		estimatedWeight := unit.Pound(1212)
		tomorrow := time.Now().AddDate(0, 0, 1)

		peakPeriod := time.Date(tomorrow.Year(), testdatagen.DateInsidePeakRateCycle.Month(), testdatagen.DateInsidePeakRateCycle.Day(), 0, 0, 0, 0, time.UTC)

		shipmentForAutoApprove := factory.BuildMTOShipment(appCtx.DB(), []factory.Customization{
			{
				Model:    move,
				LinkOnly: true,
			},
			{
				Model: models.MTOShipment{
					Status:               models.MTOShipmentStatusSubmitted,
					PrimeEstimatedWeight: &estimatedWeight,
<<<<<<< HEAD
					RequestedPickupDate:  &peakPeriod,
=======
					RequestedPickupDate:  &tomorrow,
>>>>>>> 94794053
				},
			},
		}, nil)
		shipmentForAutoApproveEtag := etag.GenerateEtag(shipmentForAutoApprove.UpdatedAt)
		fetchedShipment := models.MTOShipment{}
		serviceItems := models.MTOServiceItems{}

		// Verify that required delivery date is not calculated when it does not need to be
		planner.AssertNumberOfCalls(suite.T(), "TransitDistance", 0)

		planner.On("ZipTransitDistance",
			mock.AnythingOfType("*appcontext.appContext"),
			mock.Anything,
			mock.Anything,
		).Return(500, nil)

		preApprovalTime := time.Now()
		shipment, approverErr := approver.ApproveShipment(appCtx, shipmentForAutoApprove.ID, shipmentForAutoApproveEtag)

		suite.NoError(approverErr)
		suite.Equal(move.ID, shipment.MoveTaskOrderID)

		err := appCtx.DB().Find(&fetchedShipment, shipmentForAutoApprove.ID)
		suite.NoError(err)

		suite.Equal(models.MTOShipmentStatusApproved, fetchedShipment.Status)
		suite.Equal(shipment.ID, fetchedShipment.ID)

		err = appCtx.DB().EagerPreload("ReService").Where("mto_shipment_id = ?", shipmentForAutoApprove.ID).Order("created_at asc").All(&serviceItems)
		suite.NoError(err)

		suite.Equal(6, len(serviceItems))

		// All ApprovedAt times for service items should be the same, so just get the first one
		// Test that service item was approved within a few seconds of the current time
		suite.Assertions.WithinDuration(preApprovalTime, *serviceItems[0].ApprovedAt, 2*time.Second)

		// If we've gotten the shipment updated and fetched it without error then we can inspect the
		// service items created as a side effect to see if they are approved.
		for i := range serviceItems {
			suite.Equal(models.MTOServiceItemStatusApproved, serviceItems[i].Status)
			suite.Equal(subtestData.reServiceCodes[i], serviceItems[i].ReService.Code)
		}
	})

	suite.Run("approves shipment of type PPM and loads PPMShipment association", func() {
		subtestData := suite.createApproveShipmentSubtestData()
		appCtx := subtestData.appCtx
		move := subtestData.move
		approver := subtestData.shipmentApprover
		planner := subtestData.planner

		shipmentForAutoApprove := factory.BuildPPMShipment(suite.DB(), []factory.Customization{
			{
				Model:    subtestData.move,
				LinkOnly: true,
			},
		}, nil)
		shipmentForAutoApproveEtag := etag.GenerateEtag(shipmentForAutoApprove.Shipment.UpdatedAt)

		// Verify that required delivery date is not calculated when it does not need to be
		planner.AssertNumberOfCalls(suite.T(), "TransitDistance", 0)

		shipment, approverErr := approver.ApproveShipment(appCtx, shipmentForAutoApprove.Shipment.ID, shipmentForAutoApproveEtag)

		suite.NoError(approverErr)
		suite.Equal(move.ID, shipment.MoveTaskOrderID)

		suite.Equal(models.MTOShipmentStatusApproved, shipment.Status)
		suite.Equal(shipment.ID, shipmentForAutoApprove.Shipment.ID)

		suite.Equal(shipmentForAutoApprove.ID, shipment.PPMShipment.ID)
		suite.Equal(models.PPMShipmentStatusSubmitted, shipment.PPMShipment.Status)
	})

	suite.Run("If we act on a shipment with a weight that has a 0 upper weight it should still work", func() {
		subtestData := suite.createApproveShipmentSubtestData()
		appCtx := subtestData.appCtx
		move := subtestData.move
		approver := subtestData.shipmentApprover
		planner := subtestData.planner

		// This is testing that the Required Delivery Date is calculated correctly.
		// In order for the Required Delivery Date to be calculated, the following conditions must be true:
		// 1. The shipment is moving to the APPROVED status
		// 2. The shipment must already have the following fields present:
		// ScheduledPickupDate, PrimeEstimatedWeight, PickupAddress, DestinationAddress
		// 3. The shipment must not already have a Required Delivery Date
		// Note that MakeMTOShipment will automatically add a Required Delivery Date if the ScheduledPickupDate
		// is present, therefore we need to use MakeMTOShipmentMinimal and add the Pickup and Destination addresses
		estimatedWeight := unit.Pound(11000)
		destinationAddress := factory.BuildAddress(suite.DB(), nil, []factory.Trait{factory.GetTraitAddress2})
		pickupAddress := factory.BuildAddress(suite.DB(), nil, nil)

		shipmentHeavy := factory.BuildMTOShipmentMinimal(suite.DB(), []factory.Customization{
			{
				Model:    move,
				LinkOnly: true,
			},
			{
				Model: models.MTOShipment{
					ShipmentType:         models.MTOShipmentTypeHHG,
					ScheduledPickupDate:  &testdatagen.DateInsidePeakRateCycle,
					PrimeEstimatedWeight: &estimatedWeight,
					Status:               models.MTOShipmentStatusSubmitted,
					RequestedPickupDate:  &tomorrow,
				},
			},
			{
				Model:    pickupAddress,
				Type:     &factory.Addresses.PickupAddress,
				LinkOnly: true,
			},
			{
				Model:    destinationAddress,
				Type:     &factory.Addresses.DeliveryAddress,
				LinkOnly: true,
			},
		}, nil)

		createdShipment := models.MTOShipment{}
		err := suite.DB().Find(&createdShipment, shipmentHeavy.ID)
		suite.FatalNoError(err)
		err = suite.DB().Load(&createdShipment)
		suite.FatalNoError(err)

		planner.On("ZipTransitDistance",
			mock.AnythingOfType("*appcontext.appContext"),
			createdShipment.PickupAddress.PostalCode,
			createdShipment.DestinationAddress.PostalCode,
		).Return(500, nil)

		shipmentHeavyEtag := etag.GenerateEtag(shipmentHeavy.UpdatedAt)
		_, err = approver.ApproveShipment(appCtx, shipmentHeavy.ID, shipmentHeavyEtag)
		suite.NoError(err)

		fetchedShipment := models.MTOShipment{}
		err = suite.DB().Find(&fetchedShipment, shipmentHeavy.ID)
		suite.NoError(err)
		// We also should have a required delivery date
		suite.NotNil(fetchedShipment.RequiredDeliveryDate)
	})

	suite.Run("When status transition is not allowed, returns a ConflictStatusError", func() {
		subtestData := suite.createApproveShipmentSubtestData()
		appCtx := subtestData.appCtx
		move := subtestData.move
		approver := subtestData.shipmentApprover

		rejectionReason := "a reason"
		pickupDate := time.Now().Add(24 * time.Hour)
		rejectedShipment := factory.BuildMTOShipment(suite.DB(), []factory.Customization{
			{
				Model:    move,
				LinkOnly: true,
			},
			{
				Model: models.MTOShipment{
					Status:              models.MTOShipmentStatusRejected,
					RejectionReason:     &rejectionReason,
					RequestedPickupDate: &pickupDate,
				},
			},
		}, nil)
		eTag := etag.GenerateEtag(rejectedShipment.UpdatedAt)

		_, err := approver.ApproveShipment(appCtx, rejectedShipment.ID, eTag)

		suite.Error(err)
		suite.IsType(ConflictStatusError{}, err)
	})

	suite.Run("Passing in a stale identifier returns a PreconditionFailedError", func() {
		subtestData := suite.createApproveShipmentSubtestData()
		appCtx := subtestData.appCtx
		move := subtestData.move
		approver := subtestData.shipmentApprover

		staleETag := etag.GenerateEtag(time.Now())
		staleShipment := factory.BuildMTOShipment(suite.DB(), []factory.Customization{
			{
				Model:    move,
				LinkOnly: true,
			},
			{
				Model: models.MTOShipment{
					Status: models.MTOShipmentStatusSubmitted,
				},
			},
		}, nil)

		_, err := approver.ApproveShipment(appCtx, staleShipment.ID, staleETag)

		suite.Error(err)
		suite.IsType(apperror.PreconditionFailedError{}, err)
	})

	suite.Run("Passing in a bad shipment id returns a Not Found error", func() {
		subtestData := suite.createApproveShipmentSubtestData()
		appCtx := subtestData.appCtx
		approver := subtestData.shipmentApprover

		eTag := etag.GenerateEtag(time.Now())
		badShipmentID := uuid.FromStringOrNil("424d930b-cf8d-4c10-8059-be8a25ba952a")

		_, err := approver.ApproveShipment(appCtx, badShipmentID, eTag)

		suite.Error(err)
		suite.IsType(apperror.NotFoundError{}, err)
	})

	suite.Run("It calls Approve on the ShipmentRouter", func() {
		subtestData := suite.createApproveShipmentSubtestData()
		appCtx := subtestData.appCtx
		move := subtestData.move
		approver := subtestData.mockedShipmentApprover
		shipmentRouter := subtestData.mockedShipmentRouter

		pickupDate := time.Now().Add(24 * time.Hour)
		shipment := factory.BuildMTOShipment(suite.DB(), []factory.Customization{
			{
				Model:    move,
				LinkOnly: true,
			},
			{
				Model: models.MTOShipment{
					Status:              models.MTOShipmentStatusSubmitted,
					RequestedPickupDate: &pickupDate,
				},
			},
		}, nil)
		eTag := etag.GenerateEtag(shipment.UpdatedAt)

		createdShipment := models.MTOShipment{}
		err := suite.DB().Find(&createdShipment, shipment.ID)
		suite.FatalNoError(err)
		err = suite.DB().Load(&createdShipment, "MoveTaskOrder", "PickupAddress", "DestinationAddress")
		suite.FatalNoError(err)

		shipmentRouter.On("Approve", mock.AnythingOfType("*appcontext.appContext"), &createdShipment).Return(nil)

		_, err = approver.ApproveShipment(appCtx, shipment.ID, eTag)

		suite.NoError(err)
		shipmentRouter.AssertNumberOfCalls(suite.T(), "Approve", 1)
	})

	suite.Run("If the mtoShipment uses external vendor not allowed to approve shipment", func() {
		subtestData := suite.createApproveShipmentSubtestData()
		appCtx := subtestData.appCtx
		move := subtestData.move
		approver := subtestData.shipmentApprover
		planner := subtestData.planner

		shipmentForAutoApprove := factory.BuildMTOShipment(appCtx.DB(), []factory.Customization{
			{
				Model:    move,
				LinkOnly: true,
			},
			{
				Model: models.MTOShipment{
					Status:             models.MTOShipmentStatusSubmitted,
					UsesExternalVendor: true,
					ShipmentType:       models.MTOShipmentTypeHHGOutOfNTS,
				},
			},
		}, nil)
		shipmentForAutoApproveEtag := etag.GenerateEtag(shipmentForAutoApprove.UpdatedAt)
		fetchedShipment := models.MTOShipment{}
		serviceItems := models.MTOServiceItems{}

		// Verify that required delivery date is not calculated when it does not need to be
		planner.AssertNumberOfCalls(suite.T(), "TransitDistance", 0)

		shipment, approverErr := approver.ApproveShipment(appCtx, shipmentForAutoApprove.ID, shipmentForAutoApproveEtag)

		suite.Contains(approverErr.Error(), "shipment uses external vendor, cannot be approved for GHC Prime")
		suite.Equal(uuid.UUID{}, shipment.ID)

		err := appCtx.DB().Find(&fetchedShipment, shipmentForAutoApprove.ID)
		suite.NoError(err)

		suite.Equal(models.MTOShipmentStatusSubmitted, fetchedShipment.Status)
		suite.Nil(shipment.ApprovedDate)
		suite.Nil(fetchedShipment.ApprovedDate)

		err = appCtx.DB().EagerPreload("ReService").Where("mto_shipment_id = ?", shipmentForAutoApprove.ID).All(&serviceItems)
		suite.NoError(err)

		suite.Equal(0, len(serviceItems))
	})

	suite.Run("Test that correct addresses are being used to calculate required delivery date", func() {
		subtestData := suite.createApproveShipmentSubtestData()
		appCtx := subtestData.appCtx
		move := subtestData.move
		approver := subtestData.shipmentApprover
		planner := subtestData.planner

		expectedReServiceCodes := []models.ReServiceCode{
			models.ReServiceCodeDLH,
			models.ReServiceCodeFSC,
			models.ReServiceCodeDOP,
			models.ReServiceCodeDDP,
			models.ReServiceCodeDPK,
			models.ReServiceCodeDUPK,
			models.ReServiceCodeDNPK,
		}

		for _, serviceCode := range expectedReServiceCodes {
			factory.FetchReServiceByCode(appCtx.DB(), serviceCode)
		}

		// This is testing that the Required Delivery Date is calculated correctly.
		// In order for the Required Delivery Date to be calculated, the following conditions must be true:
		// 1. The shipment is moving to the APPROVED status
		// 2. The shipment must already have the following fields present:
		// MTOShipmentTypeHHG: ScheduledPickupDate, PrimeEstimatedWeight, PickupAddress, DestinationAddress
		// MTOShipmentTypeHHGIntoNTS: ScheduledPickupDate, PrimeEstimatedWeight, PickupAddress, StorageFacility
		// MTOShipmentTypeHHGOutOfNTS: ScheduledPickupDate, NTSRecordedWeight, StorageFacility, DestinationAddress
		// 3. The shipment must not already have a Required Delivery Date
		// Note that MakeMTOShipment will automatically add a Required Delivery Date if the ScheduledPickupDate
		// is present, therefore we need to use MakeMTOShipmentMinimal and add the Pickup and Destination addresses
		estimatedWeight := unit.Pound(1400)

		destinationAddress := factory.BuildAddress(suite.DB(), nil, []factory.Trait{factory.GetTraitAddress4})
		pickupAddress := factory.BuildAddress(suite.DB(), nil, []factory.Trait{factory.GetTraitAddress3})
		storageFacility := factory.BuildStorageFacility(suite.DB(), nil, nil)

		pickupDate := time.Now().Add(24 * time.Hour)
		hhgShipment := factory.BuildMTOShipmentMinimal(suite.DB(), []factory.Customization{
			{
				Model:    move,
				LinkOnly: true,
			},
			{
				Model: models.MTOShipment{
					ShipmentType:         models.MTOShipmentTypeHHG,
					ScheduledPickupDate:  &testdatagen.DateInsidePeakRateCycle,
					PrimeEstimatedWeight: &estimatedWeight,
					Status:               models.MTOShipmentStatusSubmitted,
					RequestedPickupDate:  &pickupDate,
				},
			},
			{
				Model:    pickupAddress,
				Type:     &factory.Addresses.PickupAddress,
				LinkOnly: true,
			},
			{
				Model:    destinationAddress,
				Type:     &factory.Addresses.DeliveryAddress,
				LinkOnly: true,
			},
		}, nil)

		ntsShipment := factory.BuildMTOShipmentMinimal(suite.DB(), []factory.Customization{
			{
				Model:    move,
				LinkOnly: true,
			},
			{
				Model: models.MTOShipment{
					ShipmentType:         models.MTOShipmentTypeHHGIntoNTS,
					ScheduledPickupDate:  &testdatagen.DateInsidePeakRateCycle,
					PrimeEstimatedWeight: &estimatedWeight,
					Status:               models.MTOShipmentStatusSubmitted,
					RequestedPickupDate:  &pickupDate,
				},
			},
			{
				Model:    storageFacility,
				LinkOnly: true,
			},
			{
				Model:    pickupAddress,
				Type:     &factory.Addresses.PickupAddress,
				LinkOnly: true,
			},
		}, nil)

		ntsrShipment := factory.BuildMTOShipmentMinimal(suite.DB(), []factory.Customization{
			{
				Model:    move,
				LinkOnly: true,
			},
			{
				Model: models.MTOShipment{
					ShipmentType:        models.MTOShipmentTypeHHGOutOfNTS,
					ScheduledPickupDate: &testdatagen.DateInsidePeakRateCycle,
					NTSRecordedWeight:   &estimatedWeight,
					Status:              models.MTOShipmentStatusSubmitted,
					RequestedPickupDate: &pickupDate,
				},
			},
			{
				Model:    storageFacility,
				LinkOnly: true,
			},
			{
				Model:    destinationAddress,
				Type:     &factory.Addresses.DeliveryAddress,
				LinkOnly: true,
			},
		}, nil)

		var TransitDistancePickupArg string
		var TransitDistanceDestinationArg string

		planner.On("ZipTransitDistance",
			mock.AnythingOfType("*appcontext.appContext"),
			mock.AnythingOfType("string"),
			mock.AnythingOfType("string"),
		).Return(500, nil).Run(func(args mock.Arguments) {
			TransitDistancePickupArg = args.Get(1).(string)
			TransitDistanceDestinationArg = args.Get(2).(string)
		})

		testCases := []struct {
			shipment            models.MTOShipment
			pickupLocation      *models.Address
			destinationLocation *models.Address
		}{
			{hhgShipment, hhgShipment.PickupAddress, hhgShipment.DestinationAddress},
			{ntsShipment, ntsShipment.PickupAddress, &ntsShipment.StorageFacility.Address},
			{ntsrShipment, &ntsrShipment.StorageFacility.Address, ntsrShipment.DestinationAddress},
		}

		for _, testCase := range testCases {
			shipmentEtag := etag.GenerateEtag(testCase.shipment.UpdatedAt)
			_, err := approver.ApproveShipment(appCtx, testCase.shipment.ID, shipmentEtag)
			suite.NoError(err)

			fetchedShipment := models.MTOShipment{}
			err = suite.DB().Find(&fetchedShipment, testCase.shipment.ID)
			suite.NoError(err)
			// We also should have a required delivery date
			suite.NotNil(fetchedShipment.RequiredDeliveryDate)
			// Check that TransitDistance was called with the correct addresses
			suite.Equal(testCase.pickupLocation.PostalCode, TransitDistancePickupArg)
			suite.Equal(testCase.destinationLocation.PostalCode, TransitDistanceDestinationArg)
		}
	})
	suite.Run("Approval of a shipment with an estimated weight will update authorized weight", func() {
		subtestData := suite.createApproveShipmentSubtestData()
		appCtx := subtestData.appCtx
		move := subtestData.move
		planner := subtestData.planner
		approver := subtestData.shipmentApprover
		estimatedWeight := unit.Pound(1234)
		pickupDate := time.Now().Add(24 * time.Hour)
		shipment := factory.BuildMTOShipment(appCtx.DB(), []factory.Customization{
			{
				Model:    move,
				LinkOnly: true,
			},
			{
				Model: models.MTOShipment{
					Status:               models.MTOShipmentStatusSubmitted,
					PrimeEstimatedWeight: &estimatedWeight,
					RequestedPickupDate:  &pickupDate,
				},
			},
		}, nil)

		planner.On("ZipTransitDistance",
			mock.AnythingOfType("*appcontext.appContext"),
			mock.AnythingOfType("string"),
			mock.AnythingOfType("string"),
		).Return(500, nil)

		suite.Equal(8000, *shipment.MoveTaskOrder.Orders.Entitlement.AuthorizedWeight())

		shipmentEtag := etag.GenerateEtag(shipment.UpdatedAt)

		_, approverErr := approver.ApproveShipment(appCtx, shipment.ID, shipmentEtag)
		suite.NoError(approverErr)

		err := appCtx.DB().Reload(shipment.MoveTaskOrder.Orders.Entitlement)
		suite.NoError(err)

		estimatedWeight110 := int(math.Round(float64(*shipment.PrimeEstimatedWeight) * 1.10))
		suite.Equal(estimatedWeight110, *shipment.MoveTaskOrder.Orders.Entitlement.AuthorizedWeight())
	})

	suite.Run("Approval of a shipment that exceeds excess weight will flag for excess weight", func() {
		subtestData := suite.createApproveShipmentSubtestData()
		appCtx := subtestData.appCtx
		move := subtestData.move
		planner := subtestData.planner
		approver := subtestData.shipmentApprover
		estimatedWeight := unit.Pound(100000)
		pickupDate := time.Now().Add(24 * time.Hour)
		shipment := factory.BuildMTOShipment(appCtx.DB(), []factory.Customization{
			{
				Model:    move,
				LinkOnly: true,
			},
			{
				Model: models.MTOShipment{
					Status:               models.MTOShipmentStatusSubmitted,
					PrimeEstimatedWeight: &estimatedWeight,
					RequestedPickupDate:  &pickupDate,
				},
			},
		}, nil)

		planner.On("ZipTransitDistance",
			mock.AnythingOfType("*appcontext.appContext"),
			mock.AnythingOfType("string"),
			mock.AnythingOfType("string"),
		).Return(500, nil)

		shipmentEtag := etag.GenerateEtag(shipment.UpdatedAt)

		_, approverErr := approver.ApproveShipment(appCtx, shipment.ID, shipmentEtag)
		suite.NoError(approverErr)

		err := appCtx.DB().Reload(&shipment.MoveTaskOrder)
		suite.NoError(err)

		suite.NotNil(shipment.MoveTaskOrder.ExcessWeightQualifiedAt)
	})

	suite.Run("If the CONUS to OCONUS UB mtoShipment is approved successfully it should create pre approved mtoServiceItems", func() {
		internationalShipment := factory.BuildMTOShipment(suite.AppContextForTest().DB(), []factory.Customization{
			{
				Model: models.Move{
					Status: models.MoveStatusAPPROVED,
				},
			},
			{
				Model: models.Address{
					StreetAddress1: "Tester Address",
					City:           "Des Moines",
					State:          "IA",
					PostalCode:     "50314",
					IsOconus:       models.BoolPointer(false),
				},
				Type: &factory.Addresses.PickupAddress,
			},
			{
				Model: models.MTOShipment{
					MarketCode:          models.MarketCodeInternational,
					Status:              models.MTOShipmentStatusSubmitted,
					ShipmentType:        models.MTOShipmentTypeUnaccompaniedBaggage,
					RequestedPickupDate: &tomorrow,
				},
			},
			{
				Model: models.Address{
					StreetAddress1: "JBER",
					City:           "Anchorage",
					State:          "AK",
					PostalCode:     "99505",
					IsOconus:       models.BoolPointer(true),
				},
				Type: &factory.Addresses.DeliveryAddress,
			},
		}, nil)

		internationalShipmentEtag := etag.GenerateEtag(internationalShipment.UpdatedAt)
		shipmentApprover := suite.createApproveShipmentSubtestData().shipmentApprover
		_, err := shipmentApprover.ApproveShipment(suite.AppContextForTest(), internationalShipment.ID, internationalShipmentEtag)
		suite.NoError(err)

		// Get created pre approved service items
		var serviceItems []models.MTOServiceItem
		err2 := suite.AppContextForTest().DB().EagerPreload("ReService").Where("mto_shipment_id = ?", internationalShipment.ID).Order("created_at asc").All(&serviceItems)
		suite.NoError(err2)

		expectedReServiceCodes := []models.ReServiceCode{
			models.ReServiceCodeUBP,
			models.ReServiceCodePOEFSC,
			models.ReServiceCodeIUBPK,
			models.ReServiceCodeIUBUPK,
		}
		expectedReServiceNames := []string{
			"International UB price",
			"International POE fuel surcharge",
			"International UB pack",
			"International UB unpack",
		}

		suite.Equal(4, len(serviceItems))
		for i := 0; i < len(serviceItems); i++ {
			actualReServiceCode := serviceItems[i].ReService.Code
			actualReServiceName := serviceItems[i].ReService.Name
			suite.True(slices.Contains(expectedReServiceCodes, actualReServiceCode), "Contains unexpected code: "+actualReServiceCode.String())
			suite.True(slices.Contains(expectedReServiceNames, actualReServiceName), "Contains unexpected name: "+actualReServiceName)
		}
	})

	suite.Run("If the OCONUS to CONUS UB mtoShipment is approved successfully it should create pre approved mtoServiceItems", func() {
		var scheduledPickupDate time.Time
		internationalShipment := factory.BuildMTOShipment(suite.AppContextForTest().DB(), []factory.Customization{
			{
				Model: models.Move{
					Status: models.MoveStatusAPPROVED,
				},
			},
			{
				Model: models.Address{
					StreetAddress1: "JBER",
					City:           "Anchorage",
					State:          "AK",
					PostalCode:     "99505",
					IsOconus:       models.BoolPointer(true),
				},
				Type: &factory.Addresses.PickupAddress,
			},
			{
				Model: models.MTOShipment{
					MarketCode:          models.MarketCodeInternational,
					Status:              models.MTOShipmentStatusSubmitted,
					ShipmentType:        models.MTOShipmentTypeUnaccompaniedBaggage,
					ScheduledPickupDate: &scheduledPickupDate,
					RequestedPickupDate: &tomorrow,
				},
			},
			{
				Model: models.Address{
					StreetAddress1: "Tester Address",
					City:           "Des Moines",
					State:          "IA",
					PostalCode:     "50314",
					IsOconus:       models.BoolPointer(false),
				},
				Type: &factory.Addresses.DeliveryAddress,
			},
		}, nil)

		internationalShipmentEtag := etag.GenerateEtag(internationalShipment.UpdatedAt)
		shipmentApprover := suite.createApproveShipmentSubtestData().shipmentApprover
		_, err := shipmentApprover.ApproveShipment(suite.AppContextForTest(), internationalShipment.ID, internationalShipmentEtag)
		suite.NoError(err)

		// Get created pre approved service items
		var serviceItems []models.MTOServiceItem
		err2 := suite.AppContextForTest().DB().EagerPreload("ReService").Where("mto_shipment_id = ?", internationalShipment.ID).Order("created_at asc").All(&serviceItems)
		suite.NoError(err2)

		expectedReServiceCodes := []models.ReServiceCode{
			models.ReServiceCodeUBP,
			models.ReServiceCodePODFSC,
			models.ReServiceCodeIUBPK,
			models.ReServiceCodeIUBUPK,
		}
		expectedReServiceNames := []string{
			"International UB price",
			"International POD fuel surcharge",
			"International UB pack",
			"International UB unpack",
		}

		suite.Equal(4, len(serviceItems))
		for i := 0; i < len(serviceItems); i++ {
			actualReServiceCode := serviceItems[i].ReService.Code
			actualReServiceName := serviceItems[i].ReService.Name
			suite.True(slices.Contains(expectedReServiceCodes, actualReServiceCode), "Contains unexpected code: "+actualReServiceCode.String())
			suite.True(slices.Contains(expectedReServiceNames, actualReServiceName), "Contains unexpected name: "+actualReServiceName)
		}
	})

	suite.Run("If the OCONUS to OCONUS UB mtoShipment is approved successfully it should create pre approved mtoServiceItems", func() {
		var scheduledPickupDate time.Time
		internationalShipment := factory.BuildMTOShipment(suite.AppContextForTest().DB(), []factory.Customization{
			{
				Model: models.Move{
					Status: models.MoveStatusAPPROVED,
				},
			},
			{
				Model: models.Address{
					StreetAddress1: "JBER",
					City:           "Anchorage",
					State:          "AK",
					PostalCode:     "99505",
					IsOconus:       models.BoolPointer(true),
				},
				Type: &factory.Addresses.PickupAddress,
			},
			{
				Model: models.MTOShipment{
					MarketCode:          models.MarketCodeInternational,
					Status:              models.MTOShipmentStatusSubmitted,
					ShipmentType:        models.MTOShipmentTypeUnaccompaniedBaggage,
					ScheduledPickupDate: &scheduledPickupDate,
					RequestedPickupDate: &tomorrow,
				},
			},
			{
				Model: models.Address{
					StreetAddress1: "Tester Address",
					City:           "Fairbanks",
					State:          "AK",
					PostalCode:     "99701",
					IsOconus:       models.BoolPointer(true),
				},
				Type: &factory.Addresses.DeliveryAddress,
			},
		}, nil)

		internationalShipmentEtag := etag.GenerateEtag(internationalShipment.UpdatedAt)
		shipmentApprover := suite.createApproveShipmentSubtestData().shipmentApprover
		_, err := shipmentApprover.ApproveShipment(suite.AppContextForTest(), internationalShipment.ID, internationalShipmentEtag)
		suite.NoError(err)

		// Get created pre approved service items
		var serviceItems []models.MTOServiceItem
		err2 := suite.AppContextForTest().DB().EagerPreload("ReService").Where("mto_shipment_id = ?", internationalShipment.ID).Order("created_at asc").All(&serviceItems)
		suite.NoError(err2)

		expectedReServiceCodes := []models.ReServiceCode{
			models.ReServiceCodeUBP,
			models.ReServiceCodeIUBPK,
			models.ReServiceCodeIUBUPK,
		}
		expectedReServiceNames := []string{
			"International UB price",
			"International UB pack",
			"International UB unpack",
		}

		suite.Equal(3, len(serviceItems))
		for i := 0; i < len(serviceItems); i++ {
			actualReServiceCode := serviceItems[i].ReService.Code
			actualReServiceName := serviceItems[i].ReService.Name
			suite.True(slices.Contains(expectedReServiceCodes, actualReServiceCode), "Contains unexpected code: "+actualReServiceCode.String())
			suite.True(slices.Contains(expectedReServiceNames, actualReServiceName), "Contains unexpected name: "+actualReServiceName)
		}
	})

	suite.Run("Given invalid shipment error returned", func() {
		invalidShipment := factory.BuildMTOShipment(suite.AppContextForTest().DB(), []factory.Customization{
			{
				Model: models.MTOShipment{
					ShipmentType: models.MTOShipmentTypePPM,
				},
			},
		}, nil)
		invalidShipmentEtag := etag.GenerateEtag(invalidShipment.UpdatedAt)

		shipmentRouter := NewShipmentRouter()
		var serviceItemCreator services.MTOServiceItemCreator
		var planner route.Planner
		var moveWeights services.MoveWeights

		// Approve international shipment
		shipmentApprover := NewShipmentApprover(shipmentRouter, serviceItemCreator, planner, moveWeights, mtoUpdater, moveRouter)
		_, err := shipmentApprover.ApproveShipment(suite.AppContextForTest(), invalidShipment.ID, invalidShipmentEtag)
		suite.Error(err)
	})
}

func (suite *MTOShipmentServiceSuite) TestApproveShipmentValidation() {
	now := time.Now()
	yesterday := now.AddDate(0, 0, -1)
	tomorrow := now.AddDate(0, 0, 1)

	suite.Run("RequestedPickupDate validation check - must be in the future for shipment types other than PPM", func() {
		subtestData := suite.createApproveShipmentSubtestData()
		appCtx := subtestData.appCtx
		move := subtestData.move
		approver := subtestData.shipmentApprover

		testCases := []struct {
			input        *time.Time
			shipmentType models.MTOShipmentType
			shouldError  bool
		}{
			// HHG - Domestic
			{nil, models.MTOShipmentTypeHHG, true},
			{&time.Time{}, models.MTOShipmentTypeHHG, true},
			{&yesterday, models.MTOShipmentTypeHHG, true},
			{&now, models.MTOShipmentTypeHHG, true},
			{&tomorrow, models.MTOShipmentTypeHHG, false},
			// NTSR - RequestedPickupDate NOT Required
			{nil, models.MTOShipmentTypeHHGOutOfNTS, false},
			{&time.Time{}, models.MTOShipmentTypeHHGOutOfNTS, false},
			{&yesterday, models.MTOShipmentTypeHHGOutOfNTS, true},
			{&now, models.MTOShipmentTypeHHGOutOfNTS, true},
			{&tomorrow, models.MTOShipmentTypeHHGOutOfNTS, false},
			// UB - International
			{nil, models.MTOShipmentTypeUnaccompaniedBaggage, true},
			{&time.Time{}, models.MTOShipmentTypeUnaccompaniedBaggage, true},
			{&yesterday, models.MTOShipmentTypeUnaccompaniedBaggage, true},
			{&now, models.MTOShipmentTypeUnaccompaniedBaggage, true},
			{&tomorrow, models.MTOShipmentTypeUnaccompaniedBaggage, false},
			// PPM - should always pass validation
			{nil, models.MTOShipmentTypePPM, false},
			{&time.Time{}, models.MTOShipmentTypePPM, false},
			{&yesterday, models.MTOShipmentTypePPM, false},
			{&now, models.MTOShipmentTypePPM, false},
			{&tomorrow, models.MTOShipmentTypePPM, false},
		}

		for _, testCase := range testCases {
			// Default is HHG, but we set it explicitly below via the test cases
			var shipment models.MTOShipment
			if testCase.shipmentType == models.MTOShipmentTypeUnaccompaniedBaggage {
				ghcDomesticTransitTime := models.GHCDomesticTransitTime{
					MaxDaysTransitTime: 12,
					WeightLbsLower:     0,
					WeightLbsUpper:     10000,
					DistanceMilesLower: 0,
					DistanceMilesUpper: 10000,
				}
				verrs, err := suite.DB().ValidateAndCreate(&ghcDomesticTransitTime)
				suite.Assert().False(verrs.HasAny())
				suite.NoError(err)
				moveForPrime := factory.BuildAvailableToPrimeMove(suite.DB(), nil, nil)
				shipment = factory.BuildUBShipment(suite.DB(), []factory.Customization{
					{
						Model:    moveForPrime,
						LinkOnly: true,
					},
					{
						Model: models.MTOShipment{
							ShipmentType:         testCase.shipmentType,
							RequestedPickupDate:  testCase.input,
							ScheduledPickupDate:  &testdatagen.DateInsidePeakRateCycle,
							PrimeEstimatedWeight: models.PoundPointer(unit.Pound(4000)),
							Status:               models.MTOShipmentStatusSubmitted,
						},
					},
				}, nil)
			} else {
				shipment = factory.BuildMTOShipment(suite.DB(), []factory.Customization{
					{
						Model:    move,
						LinkOnly: true,
					},
					{
						Model: models.MTOShipment{
							ShipmentType:        testCase.shipmentType,
							Status:              models.MTOShipmentStatusSubmitted,
							RequestedPickupDate: testCase.input,
						},
					},
				}, nil)
			}

			if testCase.input == nil || testCase.input.IsZero() {
				// Overwrite factory merge issue with customizations
				err := suite.DB().Q().RawQuery("UPDATE mto_shipments SET requested_pickup_date=? WHERE id=?", testCase.input, shipment.ID).Exec()
				suite.NoError(err)
			}

			eTag := etag.GenerateEtag(shipment.UpdatedAt)

			createdShipment := models.MTOShipment{}
			err := suite.DB().Find(&createdShipment, shipment.ID)
			suite.FatalNoError(err)
			err = suite.DB().Load(&createdShipment, "MoveTaskOrder", "PickupAddress", "DestinationAddress")
			suite.FatalNoError(err)

			_, err = approver.ApproveShipment(appCtx, shipment.ID, eTag)

			testCaseInputString := ""
			if testCase.input == nil {
				testCaseInputString = "nil"
			} else {
				testCaseInputString = (*testCase.input).String()
			}

			if testCase.shouldError {
				suite.Error(err)
				if testCase.input != nil && !(*testCase.input).IsZero() {
					suite.Equal("RequestedPickupDate must be greater than or equal to tomorrow's date.", err.Error())
				} else {
					suite.Contains(err.Error(), fmt.Sprintf("RequestedPickupDate is required to create or modify %s %s shipment", GetAorAnByShipmentType(testCase.shipmentType), testCase.shipmentType))
				}
			} else {
				suite.NoError(err, "Should not error for %s | %s", testCase.shipmentType, testCaseInputString)
			}
		}
	})
}

func (suite *MTOShipmentServiceSuite) TestApproveShipments() {
	now := time.Now()
	yesterday := now.AddDate(0, 0, -1)
	tomorrow := now.AddDate(0, 0, 1)

	suite.Run("Successfully approves multiple shipments", func() {
		subtestData := suite.createApproveShipmentSubtestData()
		shipmentApprover := subtestData.shipmentApprover

		move := factory.BuildAvailableToPrimeMove(suite.DB(), nil, nil)

		shipment1 := factory.BuildMTOShipment(suite.DB(), []factory.Customization{
			{
				Model:    move,
				LinkOnly: true,
			},
			{
				Model: models.MTOShipment{
					Status:              models.MTOShipmentStatusSubmitted,
					RequestedPickupDate: &tomorrow,
				},
			},
		}, nil)

		shipment2 := factory.BuildMTOShipment(suite.DB(), []factory.Customization{
			{
				Model:    move,
				LinkOnly: true,
			},
			{
				Model: models.MTOShipment{
					Status:              models.MTOShipmentStatusSubmitted,
					RequestedPickupDate: &tomorrow,
				},
			},
		}, nil)

		eTag1 := etag.GenerateEtag(shipment1.UpdatedAt)
		eTag2 := etag.GenerateEtag(shipment2.UpdatedAt)

		shipmentIdWithEtagArr := []services.ShipmentIdWithEtag{
			{
				ShipmentID: shipment1.ID,
				ETag:       eTag1,
			},
			{
				ShipmentID: shipment2.ID,
				ETag:       eTag2,
			},
		}
		approvedShipments, err := shipmentApprover.ApproveShipments(suite.AppContextForTest(), shipmentIdWithEtagArr)

		suite.NoError(err)
		suite.NotNil(approvedShipments)
		suite.Len(*approvedShipments, 2)
		suite.Equal(shipment1.ID, (*approvedShipments)[0].ID)
		suite.Equal(shipment2.ID, (*approvedShipments)[1].ID)
	})

	suite.Run("Returns error if one shipment approval fails", func() {
		subtestData := suite.createApproveShipmentSubtestData()
		shipmentApprover := subtestData.shipmentApprover

		move := factory.BuildAvailableToPrimeMove(suite.DB(), nil, nil)

		shipment1 := factory.BuildMTOShipment(suite.DB(), []factory.Customization{
			{
				Model:    move,
				LinkOnly: true,
			},
			{
				Model: models.MTOShipment{
					Status:              models.MTOShipmentStatusSubmitted,
					RequestedPickupDate: &tomorrow,
				},
			},
		}, nil)

		shipment2 := factory.BuildMTOShipment(suite.DB(), []factory.Customization{
			{
				Model:    move,
				LinkOnly: true,
			},
			{
				Model: models.MTOShipment{
					Status:              models.MTOShipmentStatusSubmitted,
					RequestedPickupDate: &tomorrow,
				},
			},
		}, nil)

		eTag := etag.GenerateEtag(shipment2.UpdatedAt)

		shipmentIdWithEtagArr := []services.ShipmentIdWithEtag{
			{
				ShipmentID: shipment1.ID,
				ETag:       eTag,
			},
			{
				ShipmentID: shipment2.ID,
				ETag:       eTag,
			},
		}

		approvedShipments, err := shipmentApprover.ApproveShipments(suite.AppContextForTest(), shipmentIdWithEtagArr)

		suite.Error(err)
		suite.Len(*approvedShipments, 0)
	})

	suite.Run("Given invalid shipment error returned", func() {
		subtestData := suite.createApproveShipmentSubtestData()
		shipmentApprover := subtestData.shipmentApprover
		invalidShipment := factory.BuildMTOShipment(suite.AppContextForTest().DB(), []factory.Customization{
			{
				Model: models.MTOShipment{
					ShipmentType: models.MTOShipmentTypePPM,
				},
			},
		}, nil)
		invalidShipmentEtag := etag.GenerateEtag(invalidShipment.UpdatedAt)

		shipmentIdWithEtagArr := []services.ShipmentIdWithEtag{
			{
				ShipmentID: invalidShipment.ID,
				ETag:       invalidShipmentEtag,
			},
		}

		_, err := shipmentApprover.ApproveShipments(suite.AppContextForTest(), shipmentIdWithEtagArr)
		suite.Error(err)
	})

	suite.Run("RequestedPickupDate validation check - must be in the future for shipment types other than PPM", func() {

		subtestData := suite.createApproveShipmentSubtestData()
		shipmentApprover := subtestData.shipmentApprover
		appCtx := subtestData.appCtx
		move := subtestData.move

		testCases := []struct {
			input        *time.Time
			shipmentType models.MTOShipmentType
			shouldError  bool
		}{
			// HHG - Domestic
			{nil, models.MTOShipmentTypeHHG, true},
			{&time.Time{}, models.MTOShipmentTypeHHG, true},
			{&yesterday, models.MTOShipmentTypeHHG, true},
			{&now, models.MTOShipmentTypeHHG, true},
			{&tomorrow, models.MTOShipmentTypeHHG, false},
			// NTSR - RequestedPickupDate NOT Required
			{nil, models.MTOShipmentTypeHHGOutOfNTS, false},
			{&time.Time{}, models.MTOShipmentTypeHHGOutOfNTS, false},
			{&yesterday, models.MTOShipmentTypeHHGOutOfNTS, true},
			{&now, models.MTOShipmentTypeHHGOutOfNTS, true},
			{&tomorrow, models.MTOShipmentTypeHHGOutOfNTS, false},
			// UB - International
			{nil, models.MTOShipmentTypeUnaccompaniedBaggage, true},
			{&time.Time{}, models.MTOShipmentTypeUnaccompaniedBaggage, true},
			{&yesterday, models.MTOShipmentTypeUnaccompaniedBaggage, true},
			{&now, models.MTOShipmentTypeUnaccompaniedBaggage, true},
			{&tomorrow, models.MTOShipmentTypeUnaccompaniedBaggage, false},
			// PPM - should always pass validation
			{nil, models.MTOShipmentTypePPM, false},
			{&time.Time{}, models.MTOShipmentTypePPM, false},
			{&yesterday, models.MTOShipmentTypePPM, false},
			{&now, models.MTOShipmentTypePPM, false},
			{&tomorrow, models.MTOShipmentTypePPM, false},
		}

		for _, testCase := range testCases {
			// Default is HHG, but we set it explicitly below via the test cases
			var shipment models.MTOShipment
			var shipment2 models.MTOShipment
			if testCase.shipmentType == models.MTOShipmentTypeUnaccompaniedBaggage {
				ghcDomesticTransitTime := models.GHCDomesticTransitTime{
					MaxDaysTransitTime: 12,
					WeightLbsLower:     0,
					WeightLbsUpper:     10000,
					DistanceMilesLower: 0,
					DistanceMilesUpper: 10000,
				}
				verrs, err := suite.DB().ValidateAndCreate(&ghcDomesticTransitTime)
				suite.Assert().False(verrs.HasAny())
				suite.NoError(err)
				moveForPrime := factory.BuildAvailableToPrimeMove(suite.DB(), nil, nil)
				shipment = factory.BuildUBShipment(suite.DB(), []factory.Customization{
					{
						Model:    moveForPrime,
						LinkOnly: true,
					},
					{
						Model: models.MTOShipment{
							ShipmentType:         testCase.shipmentType,
							RequestedPickupDate:  testCase.input,
							ScheduledPickupDate:  &testdatagen.DateInsidePeakRateCycle,
							PrimeEstimatedWeight: models.PoundPointer(unit.Pound(4000)),
							Status:               models.MTOShipmentStatusSubmitted,
						},
					},
				}, nil)
				shipment2 = factory.BuildUBShipment(suite.DB(), []factory.Customization{
					{
						Model:    moveForPrime,
						LinkOnly: true,
					},
					{
						Model: models.MTOShipment{
							ShipmentType:         testCase.shipmentType,
							RequestedPickupDate:  testCase.input,
							ScheduledPickupDate:  &testdatagen.DateInsidePeakRateCycle,
							PrimeEstimatedWeight: models.PoundPointer(unit.Pound(4000)),
							Status:               models.MTOShipmentStatusSubmitted,
						},
					},
				}, nil)
			} else {
				shipment = factory.BuildMTOShipment(suite.DB(), []factory.Customization{
					{
						Model:    move,
						LinkOnly: true,
					},
					{
						Model: models.MTOShipment{
							ShipmentType:        testCase.shipmentType,
							Status:              models.MTOShipmentStatusSubmitted,
							RequestedPickupDate: testCase.input,
						},
					},
				}, nil)
				shipment2 = factory.BuildMTOShipment(suite.DB(), []factory.Customization{
					{
						Model:    move,
						LinkOnly: true,
					},
					{
						Model: models.MTOShipment{
							ShipmentType:        testCase.shipmentType,
							Status:              models.MTOShipmentStatusSubmitted,
							RequestedPickupDate: testCase.input,
						},
					},
				}, nil)
			}

			if testCase.input == nil || testCase.input.IsZero() {
				// Overwrite factory merge issue with customizations
				err := suite.DB().Q().RawQuery("UPDATE mto_shipments SET requested_pickup_date=? WHERE id in (?,?)", testCase.input, shipment.ID, shipment2.ID).Exec()
				suite.NoError(err)
			}

			eTag1 := etag.GenerateEtag(shipment.UpdatedAt)
			eTag2 := etag.GenerateEtag(shipment2.UpdatedAt)

			shipmentIdWithEtagArr := []services.ShipmentIdWithEtag{
				{
					ShipmentID: shipment.ID,
					ETag:       eTag1,
				},
				{
					ShipmentID: shipment2.ID,
					ETag:       eTag2,
				},
			}

			approvedShipments, err := shipmentApprover.ApproveShipments(appCtx, shipmentIdWithEtagArr)

			testCaseInputString := ""
			if testCase.input == nil {
				testCaseInputString = "nil"
			} else {
				testCaseInputString = (*testCase.input).String()
			}

			if testCase.shouldError {
				suite.NotNil(approvedShipments, "Should return even with error for %s | %s", testCase.shipmentType, testCaseInputString)
				suite.Len(*approvedShipments, 0)
				suite.Error(err)
				if testCase.input != nil && !(*testCase.input).IsZero() {
					suite.Equal("RequestedPickupDate must be greater than or equal to tomorrow's date.", err.Error())
				} else {
					suite.Contains(err.Error(), fmt.Sprintf("RequestedPickupDate is required to create or modify %s %s shipment", GetAorAnByShipmentType(testCase.shipmentType), testCase.shipmentType))
				}
			} else {
				suite.NoError(err, "Should not error for %s | %s", testCase.shipmentType, testCaseInputString)
				suite.Len(*approvedShipments, 2)
				suite.NotNil(shipment)
			}
		}
	})
}

// Calculate final estimated price for NTS INPK
// the base price cents comes from IHPK because iHHG -> iNTS
func computeINPKExpectedPriceCents(
	basePriceCents int,
	escalationFactor float64,
	marketFactor float64,
	primeEstimatedWeightLbs int,
) unit.Cents {
	// Convert incoming cents to dollars just like how the calculate_escalated_price proc does before multiplying it
	// As well as add double rounding to the dollar amounts since the proc uses dollars instead of cents
	unroundedEscDollarAmount := float64(basePriceCents) / 100.0
	roundedEscDollars := math.Round(unroundedEscDollarAmount*escalationFactor*100) / 100 // rounds to 2 decimals
	cwt := (float64(primeEstimatedWeightLbs) * 1.1) / 100.0
	finalDollars := roundedEscDollars * marketFactor * cwt
	// Second rounding
	final := math.Round(finalDollars * 100)

	return unit.Cents(final)
}

func (suite *MTOShipmentServiceSuite) TestApproveShipmentBasicServiceItemEstimatePricing() {
	now := time.Now()
	tomorrow := now.AddDate(0, 0, 1)

	setupOconusToConusNtsShipment := func(estimatedWeight *unit.Pound) (models.StorageFacility, models.Address, models.Address, models.MTOShipment) {
		storageFacility := factory.BuildStorageFacility(suite.DB(), []factory.Customization{
			{
				Model: models.StorageFacility{
					FacilityName: *models.StringPointer("Test Storage Name"),
					Email:        models.StringPointer("old@email.com"),
					LotNumber:    models.StringPointer("Test lot number"),
					Phone:        models.StringPointer("555-555-5555"),
				},
			},
			{
				Model: models.Address{
					StreetAddress1: "Tester Address",
					City:           "Des Moines",
					State:          "IA",
					PostalCode:     "50314",
					IsOconus:       models.BoolPointer(false),
				},
			},
		}, nil)

		pickupAddress := factory.BuildAddress(suite.DB(), []factory.Customization{
			{
				Model: models.Address{
					StreetAddress1: "JBER",
					City:           "Anchorage",
					State:          "AK",
					PostalCode:     "99507",
					IsOconus:       models.BoolPointer(true),
				},
			},
		}, nil)
		destinationAddress := factory.BuildAddress(suite.DB(), []factory.Customization{
			{
				Model: models.Address{
					StreetAddress1: "148 S East St",
					City:           "Miami",
					State:          "FL",
					PostalCode:     "94535",
				},
			},
		}, nil)

		shipment := factory.BuildNTSShipment(suite.DB(), []factory.Customization{
			{
				Model: models.Move{
					Status:             models.MoveStatusAPPROVED,
					AvailableToPrimeAt: &now,
				},
			},
			{
				Model:    pickupAddress,
				Type:     &factory.Addresses.PickupAddress,
				LinkOnly: true,
			},
			{
				Model:    destinationAddress,
				Type:     &factory.Addresses.DeliveryAddress,
				LinkOnly: true,
			},
			{
				Model: models.MTOShipment{
					MarketCode:           models.MarketCodeInternational,
					Status:               models.MTOShipmentStatusSubmitted,
					ShipmentType:         models.MTOShipmentTypeHHGIntoNTS,
					PrimeEstimatedWeight: estimatedWeight,
					RequestedPickupDate:  &tomorrow,
				},
			},
			{
				Model:    storageFacility,
				LinkOnly: true,
			},
		}, nil)
		return storageFacility, pickupAddress, destinationAddress, shipment
	}

	suite.Run("NTS OCONUS to CONUS estimate prices on approval", func() {
		subtestData := suite.createApproveShipmentSubtestData()

		testCases := []struct {
			name            string
			estimatedWeight *unit.Pound
		}{
			{
				name:            "Successfully applies estimated weight to INPK when estimated weight is present",
				estimatedWeight: models.PoundPointer(100000),
			},
			{
				name:            "Leaves estimated INPK price as nil when no estimated weight is present",
				estimatedWeight: nil,
			},
		}
		for _, tc := range testCases {
			appCtx := subtestData.appCtx
			planner := subtestData.planner
			approver := subtestData.shipmentApprover
			_, _, _, shipment := setupOconusToConusNtsShipment(tc.estimatedWeight)
<<<<<<< HEAD
=======
			contract, err := models.FetchContractForMove(suite.AppContextForTest(), shipment.MoveTaskOrderID)
			suite.FatalNoError(err)
>>>>>>> 94794053

			planner.On("ZipTransitDistance",
				mock.AnythingOfType("*appcontext.appContext"),
				mock.AnythingOfType("string"),
				mock.AnythingOfType("string"),
			).Return(500, nil)

			// Aprove the shipment to trigger the estimate pricing proc on INPK
			shipmentEtag := etag.GenerateEtag(shipment.UpdatedAt)
			_, approverErr := approver.ApproveShipment(appCtx, shipment.ID, shipmentEtag)
			suite.FatalNoError(approverErr)

			// Get created pre approved service items
			var serviceItems []models.MTOServiceItem
<<<<<<< HEAD
			err := suite.AppContextForTest().DB().EagerPreload("ReService").Where("mto_shipment_id = ?", shipment.ID).Order("created_at asc").All(&serviceItems)
=======
			err = suite.AppContextForTest().DB().EagerPreload("ReService").Where("mto_shipment_id = ?", shipment.ID).Order("created_at asc").All(&serviceItems)
>>>>>>> 94794053
			suite.NoError(err)

			// Get the contract escalation factor
			var escalationFactor float64
			err = suite.DB().RawQuery(`
			SELECT calculate_escalation_factor($1, $2)
<<<<<<< HEAD
		`, subtestData.contractID, shipment.RequestedPickupDate).First(&escalationFactor)
=======
		`, contract.ID, shipment.RequestedPickupDate).First(&escalationFactor)
>>>>>>> 94794053
			suite.FatalNoError(err)

			// Verify our non-truncated escalation factor db value is as expected
			// this also tests the calculate_escalation_factor proc
			// This information was pulled from the migration scripts (Or just run db fresh and perform the lookups
			// manually, whichever is your cup of tea)
			suite.Equal(escalationFactor, 1.11)

			// Fetch the INPK market factor from the DB
			inpkReService := factory.FetchReServiceByCode(suite.DB(), models.ReServiceCodeINPK)
<<<<<<< HEAD
			ntsMarketFactor, err := models.FetchMarketFactor(suite.AppContextForTest(), subtestData.contractID, inpkReService.ID, "O")
=======
			ntsMarketFactor, err := models.FetchMarketFactor(suite.AppContextForTest(), contract.ID, inpkReService.ID, "O")
>>>>>>> 94794053
			suite.FatalNoError(err)

			// Assert basic service items
			// Basic = created immediately on their own, not requested
			// Accessorial = created at a later date if requested
			expectedServiceItems := map[models.ReServiceCode]*unit.Cents{
				// Not testing ISLH or PODFSC so their prices will be nil
				models.ReServiceCodeISLH:   nil,
				models.ReServiceCodePODFSC: nil,
				// Remember that we pass in IHPK base price, not INPK base price. INPK doesn't have a base price
				// because it uses IHPK for iHHG -> iNTS packing
				models.ReServiceCodeINPK: func() *unit.Cents {
					// Handle test case of nil weight
					if shipment.PrimeEstimatedWeight == nil {
						return nil
					}
<<<<<<< HEAD
					return models.CentPointer(computeINPKExpectedPriceCents(6105, escalationFactor, ntsMarketFactor, shipment.PrimeEstimatedWeight.Int()))
=======

					ihpkService, err := models.FetchReServiceByCode(suite.DB(), models.ReServiceCodeIHPK)
					suite.FatalNoError(err)

					ihpkRIOP, err := models.FetchReIntlOtherPrice(suite.DB(), *shipment.PickupAddressID, ihpkService.ID, contract.ID, shipment.RequestedPickupDate)
					suite.FatalNoError(err)
					suite.NotEmpty(ihpkRIOP)

					return models.CentPointer(computeINPKExpectedPriceCents(ihpkRIOP.PerUnitCents.Int(), escalationFactor, ntsMarketFactor, shipment.PrimeEstimatedWeight.Int()))
>>>>>>> 94794053
				}(),
			}
			suite.Equal(len(expectedServiceItems), len(serviceItems))

			// Look for INPK and assert its expected price matches the actual price the proc sets
			var foundINPK bool
			for _, serviceItem := range serviceItems {
				actualReServiceCode := serviceItem.ReService.Code
				suite.Contains(expectedServiceItems, actualReServiceCode, "Unexpected service code found: %s", actualReServiceCode)

				expectedPrice, found := expectedServiceItems[actualReServiceCode]
				suite.True(found, "Expected price for service code %s not found", actualReServiceCode)
				if actualReServiceCode == models.ReServiceCodeINPK {
					foundINPK = true
					if expectedPrice == nil || serviceItem.PricingEstimate == nil {
						// Safely ref if test case has nil outcomes
						suite.Nil(expectedPrice, "Expected price should be nil for service code %s", actualReServiceCode)
						suite.Nil(serviceItem.PricingEstimate, "Pricing estimate should be nil for service code %s", actualReServiceCode)
					} else {
						suite.Equal(*expectedPrice, *serviceItem.PricingEstimate, "Pricing estimate mismatch for service code %s", actualReServiceCode)
					}
				}
			}
			suite.FatalTrue(foundINPK)
		}
	})

}<|MERGE_RESOLUTION|>--- conflicted
+++ resolved
@@ -40,7 +40,6 @@
 	reServiceCodes         []models.ReServiceCode
 	moveWeights            services.MoveWeights
 	mtoUpdater             services.MoveTaskOrderUpdater
-	contractID             uuid.UUID
 }
 
 // Creates data for the TestApproveShipment function
@@ -238,7 +237,6 @@
 	domesticOriginNonpeakPrice.IsPeakPeriod = false
 	domesticOriginNonpeakPrice.PriceCents = 127
 
-	subtestData.contractID = contractYear.ContractID
 	return subtestData
 }
 
@@ -741,8 +739,6 @@
 		estimatedWeight := unit.Pound(1212)
 		tomorrow := time.Now().AddDate(0, 0, 1)
 
-		peakPeriod := time.Date(tomorrow.Year(), testdatagen.DateInsidePeakRateCycle.Month(), testdatagen.DateInsidePeakRateCycle.Day(), 0, 0, 0, 0, time.UTC)
-
 		shipmentForAutoApprove := factory.BuildMTOShipment(appCtx.DB(), []factory.Customization{
 			{
 				Model:    move,
@@ -752,11 +748,7 @@
 				Model: models.MTOShipment{
 					Status:               models.MTOShipmentStatusSubmitted,
 					PrimeEstimatedWeight: &estimatedWeight,
-<<<<<<< HEAD
-					RequestedPickupDate:  &peakPeriod,
-=======
 					RequestedPickupDate:  &tomorrow,
->>>>>>> 94794053
 				},
 			},
 		}, nil)
@@ -2052,11 +2044,8 @@
 			planner := subtestData.planner
 			approver := subtestData.shipmentApprover
 			_, _, _, shipment := setupOconusToConusNtsShipment(tc.estimatedWeight)
-<<<<<<< HEAD
-=======
 			contract, err := models.FetchContractForMove(suite.AppContextForTest(), shipment.MoveTaskOrderID)
 			suite.FatalNoError(err)
->>>>>>> 94794053
 
 			planner.On("ZipTransitDistance",
 				mock.AnythingOfType("*appcontext.appContext"),
@@ -2071,22 +2060,14 @@
 
 			// Get created pre approved service items
 			var serviceItems []models.MTOServiceItem
-<<<<<<< HEAD
-			err := suite.AppContextForTest().DB().EagerPreload("ReService").Where("mto_shipment_id = ?", shipment.ID).Order("created_at asc").All(&serviceItems)
-=======
 			err = suite.AppContextForTest().DB().EagerPreload("ReService").Where("mto_shipment_id = ?", shipment.ID).Order("created_at asc").All(&serviceItems)
->>>>>>> 94794053
 			suite.NoError(err)
 
 			// Get the contract escalation factor
 			var escalationFactor float64
 			err = suite.DB().RawQuery(`
 			SELECT calculate_escalation_factor($1, $2)
-<<<<<<< HEAD
-		`, subtestData.contractID, shipment.RequestedPickupDate).First(&escalationFactor)
-=======
 		`, contract.ID, shipment.RequestedPickupDate).First(&escalationFactor)
->>>>>>> 94794053
 			suite.FatalNoError(err)
 
 			// Verify our non-truncated escalation factor db value is as expected
@@ -2097,11 +2078,7 @@
 
 			// Fetch the INPK market factor from the DB
 			inpkReService := factory.FetchReServiceByCode(suite.DB(), models.ReServiceCodeINPK)
-<<<<<<< HEAD
-			ntsMarketFactor, err := models.FetchMarketFactor(suite.AppContextForTest(), subtestData.contractID, inpkReService.ID, "O")
-=======
 			ntsMarketFactor, err := models.FetchMarketFactor(suite.AppContextForTest(), contract.ID, inpkReService.ID, "O")
->>>>>>> 94794053
 			suite.FatalNoError(err)
 
 			// Assert basic service items
@@ -2118,9 +2095,6 @@
 					if shipment.PrimeEstimatedWeight == nil {
 						return nil
 					}
-<<<<<<< HEAD
-					return models.CentPointer(computeINPKExpectedPriceCents(6105, escalationFactor, ntsMarketFactor, shipment.PrimeEstimatedWeight.Int()))
-=======
 
 					ihpkService, err := models.FetchReServiceByCode(suite.DB(), models.ReServiceCodeIHPK)
 					suite.FatalNoError(err)
@@ -2130,7 +2104,6 @@
 					suite.NotEmpty(ihpkRIOP)
 
 					return models.CentPointer(computeINPKExpectedPriceCents(ihpkRIOP.PerUnitCents.Int(), escalationFactor, ntsMarketFactor, shipment.PrimeEstimatedWeight.Int()))
->>>>>>> 94794053
 				}(),
 			}
 			suite.Equal(len(expectedServiceItems), len(serviceItems))
