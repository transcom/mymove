--- conflicted
+++ resolved
@@ -2039,11 +2039,7 @@
 
 			// Fetch the INPK market factor from the DB
 			inpkReService := factory.FetchReServiceByCode(suite.DB(), models.ReServiceCodeINPK)
-<<<<<<< HEAD
-			ntsMarketFactor, err := models.FetchMarketFactor(suite.AppContextForTest(), subtestData.contractID, inpkReService.ID, "O")
-=======
-			ntsMarketFactor, err := fetchMarketFactor(suite.AppContextForTest(), contract.ID, inpkReService.ID, "O")
->>>>>>> a6492a1d
+			ntsMarketFactor, err := models.FetchMarketFactor(suite.AppContextForTest(), contract.ID, inpkReService.ID, "O")
 			suite.FatalNoError(err)
 
 			// Assert basic service items
