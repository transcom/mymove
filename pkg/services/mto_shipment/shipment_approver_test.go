--- conflicted
+++ resolved
@@ -683,8 +683,6 @@
 		estimatedWeight110 := int(math.Round(float64(*shipment.PrimeEstimatedWeight) * 1.10))
 		suite.Equal(estimatedWeight110, *shipment.MoveTaskOrder.Orders.Entitlement.AuthorizedWeight())
 	})
-<<<<<<< HEAD
-=======
 	suite.Run("Approval of a shipment that exceeds excess weight will flag for excess weight", func() {
 		subtestData := suite.createApproveShipmentSubtestData()
 		appCtx := subtestData.appCtx
@@ -721,5 +719,4 @@
 
 		suite.NotNil(shipment.MoveTaskOrder.ExcessWeightQualifiedAt)
 	})
->>>>>>> 1f73f50b
 }