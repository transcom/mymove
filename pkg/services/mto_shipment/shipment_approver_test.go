--- conflicted
+++ resolved
@@ -1055,13 +1055,6 @@
 		err2 := suite.AppContextForTest().DB().EagerPreload("ReService").Where("mto_shipment_id = ?", internationalShipment.ID).Order("created_at asc").All(&serviceItems)
 		suite.NoError(err2)
 
-<<<<<<< HEAD
-		expectedReserviceCodes := []models.ReServiceCode{
-			models.ReServiceCodeUBP,
-			models.ReServiceCodeIUBPK,
-			models.ReServiceCodeIUBUPK,
-			models.ReServiceCodePOEFSC,
-=======
 		expectedReServiceCodes := []models.ReServiceCode{
 			models.ReServiceCodeUBP,
 			models.ReServiceCodePOEFSC,
@@ -1073,27 +1066,19 @@
 			"International POE Fuel Surcharge",
 			"International UB pack",
 			"International UB unpack",
->>>>>>> 44764c34
 		}
 
 		suite.Equal(4, len(serviceItems))
 		for i := 0; i < len(serviceItems); i++ {
 			actualReServiceCode := serviceItems[i].ReService.Code
-<<<<<<< HEAD
-			suite.True(slices.Contains(expectedReserviceCodes, actualReServiceCode), "Contains unexpected: "+actualReServiceCode.String())
-=======
 			actualReServiceName := serviceItems[i].ReService.Name
 			suite.True(slices.Contains(expectedReServiceCodes, actualReServiceCode), "Contains unexpected code: "+actualReServiceCode.String())
 			suite.True(slices.Contains(expectedReServiceNames, actualReServiceName), "Contains unexpected name: "+actualReServiceName)
->>>>>>> 44764c34
 		}
 	})
 
 	suite.Run("If the OCONUS to CONUS UB mtoShipment is approved successfully it should create pre approved mtoServiceItems", func() {
-<<<<<<< HEAD
-=======
 		var scheduledPickupDate time.Time
->>>>>>> 44764c34
 		internationalShipment := factory.BuildMTOShipment(suite.AppContextForTest().DB(), []factory.Customization{
 			{
 				Model: models.Move{
@@ -1112,16 +1097,10 @@
 			},
 			{
 				Model: models.MTOShipment{
-<<<<<<< HEAD
-					MarketCode:   models.MarketCodeInternational,
-					Status:       models.MTOShipmentStatusSubmitted,
-					ShipmentType: models.MTOShipmentTypeUnaccompaniedBaggage,
-=======
 					MarketCode:          models.MarketCodeInternational,
 					Status:              models.MTOShipmentStatusSubmitted,
 					ShipmentType:        models.MTOShipmentTypeUnaccompaniedBaggage,
 					ScheduledPickupDate: &scheduledPickupDate,
->>>>>>> 44764c34
 				},
 			},
 			{
@@ -1146,13 +1125,6 @@
 		err2 := suite.AppContextForTest().DB().EagerPreload("ReService").Where("mto_shipment_id = ?", internationalShipment.ID).Order("created_at asc").All(&serviceItems)
 		suite.NoError(err2)
 
-<<<<<<< HEAD
-		expectedReserviceCodes := []models.ReServiceCode{
-			models.ReServiceCodeUBP,
-			models.ReServiceCodeIUBPK,
-			models.ReServiceCodeIUBUPK,
-			models.ReServiceCodePODFSC,
-=======
 		expectedReServiceCodes := []models.ReServiceCode{
 			models.ReServiceCodeUBP,
 			models.ReServiceCodePODFSC,
@@ -1164,27 +1136,19 @@
 			"International POD Fuel Surcharge",
 			"International UB pack",
 			"International UB unpack",
->>>>>>> 44764c34
 		}
 
 		suite.Equal(4, len(serviceItems))
 		for i := 0; i < len(serviceItems); i++ {
 			actualReServiceCode := serviceItems[i].ReService.Code
-<<<<<<< HEAD
-			suite.True(slices.Contains(expectedReserviceCodes, actualReServiceCode), "Contains unexpected: "+actualReServiceCode.String())
-=======
 			actualReServiceName := serviceItems[i].ReService.Name
 			suite.True(slices.Contains(expectedReServiceCodes, actualReServiceCode), "Contains unexpected code: "+actualReServiceCode.String())
 			suite.True(slices.Contains(expectedReServiceNames, actualReServiceName), "Contains unexpected name: "+actualReServiceName)
->>>>>>> 44764c34
 		}
 	})
 
 	suite.Run("If the OCONUS to OCONUS UB mtoShipment is approved successfully it should create pre approved mtoServiceItems", func() {
-<<<<<<< HEAD
-=======
 		var scheduledPickupDate time.Time
->>>>>>> 44764c34
 		internationalShipment := factory.BuildMTOShipment(suite.AppContextForTest().DB(), []factory.Customization{
 			{
 				Model: models.Move{
@@ -1203,16 +1167,10 @@
 			},
 			{
 				Model: models.MTOShipment{
-<<<<<<< HEAD
-					MarketCode:   models.MarketCodeInternational,
-					Status:       models.MTOShipmentStatusSubmitted,
-					ShipmentType: models.MTOShipmentTypeUnaccompaniedBaggage,
-=======
 					MarketCode:          models.MarketCodeInternational,
 					Status:              models.MTOShipmentStatusSubmitted,
 					ShipmentType:        models.MTOShipmentTypeUnaccompaniedBaggage,
 					ScheduledPickupDate: &scheduledPickupDate,
->>>>>>> 44764c34
 				},
 			},
 			{
@@ -1237,34 +1195,23 @@
 		err2 := suite.AppContextForTest().DB().EagerPreload("ReService").Where("mto_shipment_id = ?", internationalShipment.ID).Order("created_at asc").All(&serviceItems)
 		suite.NoError(err2)
 
-<<<<<<< HEAD
-		expectedReserviceCodes := []models.ReServiceCode{
-=======
 		expectedReServiceCodes := []models.ReServiceCode{
->>>>>>> 44764c34
 			models.ReServiceCodeUBP,
 			models.ReServiceCodeIUBPK,
 			models.ReServiceCodeIUBUPK,
 		}
-<<<<<<< HEAD
-=======
 		expectedReServiceNames := []string{
 			"International UB price",
 			"International UB pack",
 			"International UB unpack",
 		}
->>>>>>> 44764c34
 
 		suite.Equal(3, len(serviceItems))
 		for i := 0; i < len(serviceItems); i++ {
 			actualReServiceCode := serviceItems[i].ReService.Code
-<<<<<<< HEAD
-			suite.True(slices.Contains(expectedReserviceCodes, actualReServiceCode), "Contains unexpected: "+actualReServiceCode.String())
-=======
 			actualReServiceName := serviceItems[i].ReService.Name
 			suite.True(slices.Contains(expectedReServiceCodes, actualReServiceCode), "Contains unexpected code: "+actualReServiceCode.String())
 			suite.True(slices.Contains(expectedReServiceNames, actualReServiceName), "Contains unexpected name: "+actualReServiceName)
->>>>>>> 44764c34
 		}
 	})
 
