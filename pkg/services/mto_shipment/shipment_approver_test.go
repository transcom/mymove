package mtoshipment

import (
	"math"
	"time"

	"github.com/gofrs/uuid"
	"github.com/stretchr/testify/mock"

	"github.com/transcom/mymove/pkg/appcontext"
	"github.com/transcom/mymove/pkg/apperror"
	"github.com/transcom/mymove/pkg/auth"
	"github.com/transcom/mymove/pkg/etag"
	"github.com/transcom/mymove/pkg/factory"
	"github.com/transcom/mymove/pkg/models"
	"github.com/transcom/mymove/pkg/route/mocks"
	"github.com/transcom/mymove/pkg/services"
	"github.com/transcom/mymove/pkg/services/ghcrateengine"
	shipmentmocks "github.com/transcom/mymove/pkg/services/mocks"
	moverouter "github.com/transcom/mymove/pkg/services/move"
	mtoserviceitem "github.com/transcom/mymove/pkg/services/mto_service_item"
	"github.com/transcom/mymove/pkg/services/query"
	"github.com/transcom/mymove/pkg/testdatagen"
	"github.com/transcom/mymove/pkg/unit"
)

type approveShipmentSubtestData struct {
	appCtx                 appcontext.AppContext
	move                   models.Move
	planner                *mocks.Planner
	shipmentApprover       services.ShipmentApprover
	mockedShipmentApprover services.ShipmentApprover
	mockedShipmentRouter   *shipmentmocks.ShipmentRouter
	reServiceCodes         []models.ReServiceCode
	moveWeights            services.MoveWeights
}

// Creates data for the TestApproveShipment function
func (suite *MTOShipmentServiceSuite) createApproveShipmentSubtestData() (subtestData *approveShipmentSubtestData) {
	subtestData = &approveShipmentSubtestData{}

	subtestData.move = factory.BuildAvailableToPrimeMove(suite.DB(), nil, nil)

	ghcDomesticTransitTime := models.GHCDomesticTransitTime{
		MaxDaysTransitTime: 12,
		WeightLbsLower:     0,
		WeightLbsUpper:     10000,
		DistanceMilesLower: 0,
		DistanceMilesUpper: 10000,
	}
	verrs, err := suite.DB().ValidateAndCreate(&ghcDomesticTransitTime)
	suite.False(verrs.HasAny())
	suite.FatalNoError(err)

	// Let's also create a transit time object with a zero upper bound for weight (this can happen in the table).
	ghcDomesticTransitTime0LbsUpper := models.GHCDomesticTransitTime{
		MaxDaysTransitTime: 12,
		WeightLbsLower:     10001,
		WeightLbsUpper:     0,
		DistanceMilesLower: 0,
		DistanceMilesUpper: 10000,
	}
	verrs, err = suite.DB().ValidateAndCreate(&ghcDomesticTransitTime0LbsUpper)
	suite.False(verrs.HasAny())
	suite.FatalNoError(err)

	// Let's create service codes in the DB
	subtestData.reServiceCodes = []models.ReServiceCode{
		models.ReServiceCodeDLH,
		models.ReServiceCodeFSC,
		models.ReServiceCodeDOP,
		models.ReServiceCodeDDP,
		models.ReServiceCodeDPK,
		models.ReServiceCodeDUPK,
	}

	for _, serviceCode := range subtestData.reServiceCodes {
		factory.BuildReServiceByCode(suite.DB(), serviceCode)
	}

	subtestData.mockedShipmentRouter = &shipmentmocks.ShipmentRouter{}

	router := NewShipmentRouter()

	builder := query.NewQueryBuilder()
	moveRouter := moverouter.NewMoveRouter()
	planner := &mocks.Planner{}
	planner.On("ZipTransitDistance",
		mock.AnythingOfType("*appcontext.appContext"),
		mock.Anything,
		mock.Anything,
	).Return(400, nil)
	siCreator := mtoserviceitem.NewMTOServiceItemCreator(planner, builder, moveRouter, ghcrateengine.NewDomesticUnpackPricer(), ghcrateengine.NewDomesticPackPricer(), ghcrateengine.NewDomesticLinehaulPricer(), ghcrateengine.NewDomesticShorthaulPricer(), ghcrateengine.NewDomesticOriginPricer(), ghcrateengine.NewDomesticDestinationPricer(), ghcrateengine.NewFuelSurchargePricer())
	subtestData.planner = &mocks.Planner{}
	subtestData.moveWeights = moverouter.NewMoveWeights(NewShipmentReweighRequester())

	subtestData.shipmentApprover = NewShipmentApprover(router, siCreator, subtestData.planner, subtestData.moveWeights)
	subtestData.mockedShipmentApprover = NewShipmentApprover(subtestData.mockedShipmentRouter, siCreator, subtestData.planner, subtestData.moveWeights)
	subtestData.appCtx = suite.AppContextWithSessionForTest(&auth.Session{
		ApplicationName: auth.OfficeApp,
		OfficeUserID:    uuid.Must(uuid.NewV4()),
	})

	const (
		dopTestServiceArea = "123"
		dopTestWeight      = 1212
	)

	pickupAddress := factory.BuildAddress(suite.DB(), []factory.Customization{
		{
			Model: models.Address{
				StreetAddress1: "7 Q St",
				City:           "Birmingham",
				State:          "KY",
				PostalCode:     "40356",
			},
		},
	}, nil)

	//ContractCode
	testdatagen.MakeReContractYear(suite.DB(), testdatagen.Assertions{
		ReContractYear: models.ReContractYear{
			StartDate: time.Now().Add(-24 * time.Hour),
			EndDate:   time.Now().Add(24 * time.Hour),
		},
	})

	contractYear, serviceArea, _, _ := testdatagen.SetupServiceAreaRateArea(suite.DB(), testdatagen.Assertions{
		ReDomesticServiceArea: models.ReDomesticServiceArea{
			ServiceArea: dopTestServiceArea,
		},
		ReRateArea: models.ReRateArea{
			Name: "Alabama",
		},
		ReZip3: models.ReZip3{
			Zip3:          pickupAddress.PostalCode[0:3],
			BasePointCity: pickupAddress.City,
			State:         pickupAddress.State,
		},
	})

	baseLinehaulPrice := testdatagen.MakeReDomesticLinehaulPrice(suite.DB(), testdatagen.Assertions{
		ReDomesticLinehaulPrice: models.ReDomesticLinehaulPrice{
			ContractID:            contractYear.Contract.ID,
			Contract:              contractYear.Contract,
			DomesticServiceAreaID: serviceArea.ID,
			DomesticServiceArea:   serviceArea,
			IsPeakPeriod:          false,
		},
	})

	_ = testdatagen.MakeReDomesticLinehaulPrice(suite.DB(), testdatagen.Assertions{
		ReDomesticLinehaulPrice: models.ReDomesticLinehaulPrice{
			ContractID:            contractYear.Contract.ID,
			Contract:              contractYear.Contract,
			DomesticServiceAreaID: serviceArea.ID,
			DomesticServiceArea:   serviceArea,
			IsPeakPeriod:          true,
			PriceMillicents:       baseLinehaulPrice.PriceMillicents - 2500, // minus $0.025
		},
	})

	domesticOriginService := factory.FetchOrBuildReService(suite.DB(), []factory.Customization{
		{
			Model: models.ReService{
				Code: models.ReServiceCodeDOP,
				Name: "Dom. Origin Price",
			},
		},
	}, nil)

	domesticOriginPrice := models.ReDomesticServiceAreaPrice{
		ContractID:            contractYear.Contract.ID,
		ServiceID:             domesticOriginService.ID,
		IsPeakPeriod:          true,
		DomesticServiceAreaID: serviceArea.ID,
		PriceCents:            146,
	}

	domesticOriginPeakPrice := domesticOriginPrice
	domesticOriginPeakPrice.PriceCents = 146

	domesticOriginNonpeakPrice := domesticOriginPrice
	domesticOriginNonpeakPrice.IsPeakPeriod = false
	domesticOriginNonpeakPrice.PriceCents = 127

	return subtestData
}

func (suite *MTOShipmentServiceSuite) TestApproveShipment() {
	suite.Run("If the mtoShipment is approved successfully it should create approved mtoServiceItems", func() {
		subtestData := suite.createApproveShipmentSubtestData()
		appCtx := subtestData.appCtx
		move := subtestData.move
		approver := subtestData.shipmentApprover
		planner := subtestData.planner
		estimatedWeight := unit.Pound(1212)

		shipmentForAutoApprove := factory.BuildMTOShipment(appCtx.DB(), []factory.Customization{
			{
				Model:    move,
				LinkOnly: true,
			},
			{
				Model: models.MTOShipment{
					Status:               models.MTOShipmentStatusSubmitted,
					PrimeEstimatedWeight: &estimatedWeight,
					RequestedPickupDate:  &testdatagen.DateInsidePeakRateCycle,
				},
			},
		}, nil)
		shipmentForAutoApproveEtag := etag.GenerateEtag(shipmentForAutoApprove.UpdatedAt)
		fetchedShipment := models.MTOShipment{}
		serviceItems := models.MTOServiceItems{}

		// Verify that required delivery date is not calculated when it does not need to be
		planner.AssertNumberOfCalls(suite.T(), "TransitDistance", 0)

		planner.On("ZipTransitDistance",
			mock.AnythingOfType("*appcontext.appContext"),
			mock.Anything,
			mock.Anything,
		).Return(500, nil)

		preApprovalTime := time.Now()
		shipment, approverErr := approver.ApproveShipment(appCtx, shipmentForAutoApprove.ID, shipmentForAutoApproveEtag)

		suite.NoError(approverErr)
		suite.Equal(move.ID, shipment.MoveTaskOrderID)

		err := appCtx.DB().Find(&fetchedShipment, shipmentForAutoApprove.ID)
		suite.NoError(err)

		suite.Equal(models.MTOShipmentStatusApproved, fetchedShipment.Status)
		suite.Equal(shipment.ID, fetchedShipment.ID)

		err = appCtx.DB().EagerPreload("ReService").Where("mto_shipment_id = ?", shipmentForAutoApprove.ID).Order("created_at asc").All(&serviceItems)
		suite.NoError(err)

		suite.Equal(6, len(serviceItems))

		// All ApprovedAt times for service items should be the same, so just get the first one
		// Test that service item was approved within a few seconds of the current time
		suite.Assertions.WithinDuration(preApprovalTime, *serviceItems[0].ApprovedAt, 2*time.Second)

		// If we've gotten the shipment updated and fetched it without error then we can inspect the
		// service items created as a side effect to see if they are approved.
		for i := range serviceItems {
			suite.Equal(models.MTOServiceItemStatusApproved, serviceItems[i].Status)
			suite.Equal(subtestData.reServiceCodes[i], serviceItems[i].ReService.Code)
			if serviceItems[i].ReService.Code == models.ReServiceCodeDOP {
				// pricing estimate will be nil for invalid service area
				suite.Nil(serviceItems[i].PricingEstimate)
			}
		}
	})

	suite.Run("approves shipment of type PPM and loads PPMShipment association", func() {
		subtestData := suite.createApproveShipmentSubtestData()
		appCtx := subtestData.appCtx
		move := subtestData.move
		approver := subtestData.shipmentApprover
		planner := subtestData.planner

		shipmentForAutoApprove := factory.BuildPPMShipment(suite.DB(), []factory.Customization{
			{
				Model:    subtestData.move,
				LinkOnly: true,
			},
		}, nil)
		shipmentForAutoApproveEtag := etag.GenerateEtag(shipmentForAutoApprove.Shipment.UpdatedAt)

		// Verify that required delivery date is not calculated when it does not need to be
		planner.AssertNumberOfCalls(suite.T(), "TransitDistance", 0)

		shipment, approverErr := approver.ApproveShipment(appCtx, shipmentForAutoApprove.Shipment.ID, shipmentForAutoApproveEtag)

		suite.NoError(approverErr)
		suite.Equal(move.ID, shipment.MoveTaskOrderID)

		suite.Equal(models.MTOShipmentStatusApproved, shipment.Status)
		suite.Equal(shipment.ID, shipmentForAutoApprove.Shipment.ID)

		suite.Equal(shipmentForAutoApprove.ID, shipment.PPMShipment.ID)
		suite.Equal(models.PPMShipmentStatusSubmitted, shipment.PPMShipment.Status)
	})

	suite.Run("If we act on a shipment with a weight that has a 0 upper weight it should still work", func() {
		subtestData := suite.createApproveShipmentSubtestData()
		appCtx := subtestData.appCtx
		move := subtestData.move
		approver := subtestData.shipmentApprover
		planner := subtestData.planner

		// This is testing that the Required Delivery Date is calculated correctly.
		// In order for the Required Delivery Date to be calculated, the following conditions must be true:
		// 1. The shipment is moving to the APPROVED status
		// 2. The shipment must already have the following fields present:
		// ScheduledPickupDate, PrimeEstimatedWeight, PickupAddress, DestinationAddress
		// 3. The shipment must not already have a Required Delivery Date
		// Note that MakeMTOShipment will automatically add a Required Delivery Date if the ScheduledPickupDate
		// is present, therefore we need to use MakeMTOShipmentMinimal and add the Pickup and Destination addresses
		estimatedWeight := unit.Pound(11000)
		destinationAddress := factory.BuildAddress(suite.DB(), nil, []factory.Trait{factory.GetTraitAddress2})
		pickupAddress := factory.BuildAddress(suite.DB(), nil, nil)

		shipmentHeavy := factory.BuildMTOShipmentMinimal(suite.DB(), []factory.Customization{
			{
				Model:    move,
				LinkOnly: true,
			},
			{
				Model: models.MTOShipment{
					ShipmentType:         models.MTOShipmentTypeHHG,
					ScheduledPickupDate:  &testdatagen.DateInsidePeakRateCycle,
					PrimeEstimatedWeight: &estimatedWeight,
					Status:               models.MTOShipmentStatusSubmitted,
				},
			},
			{
				Model:    pickupAddress,
				Type:     &factory.Addresses.PickupAddress,
				LinkOnly: true,
			},
			{
				Model:    destinationAddress,
				Type:     &factory.Addresses.DeliveryAddress,
				LinkOnly: true,
			},
		}, nil)

		createdShipment := models.MTOShipment{}
		err := suite.DB().Find(&createdShipment, shipmentHeavy.ID)
		suite.FatalNoError(err)
		err = suite.DB().Load(&createdShipment)
		suite.FatalNoError(err)

		planner.On("ZipTransitDistance",
			mock.AnythingOfType("*appcontext.appContext"),
			createdShipment.PickupAddress.PostalCode,
			createdShipment.DestinationAddress.PostalCode,
		).Return(500, nil)

		shipmentHeavyEtag := etag.GenerateEtag(shipmentHeavy.UpdatedAt)
		_, err = approver.ApproveShipment(appCtx, shipmentHeavy.ID, shipmentHeavyEtag)
		suite.NoError(err)

		fetchedShipment := models.MTOShipment{}
		err = suite.DB().Find(&fetchedShipment, shipmentHeavy.ID)
		suite.NoError(err)
		// We also should have a required delivery date
		suite.NotNil(fetchedShipment.RequiredDeliveryDate)
	})

	suite.Run("When status transition is not allowed, returns a ConflictStatusError", func() {
		subtestData := suite.createApproveShipmentSubtestData()
		appCtx := subtestData.appCtx
		move := subtestData.move
		approver := subtestData.shipmentApprover

		rejectionReason := "a reason"
		rejectedShipment := factory.BuildMTOShipment(suite.DB(), []factory.Customization{
			{
				Model:    move,
				LinkOnly: true,
			},
			{
				Model: models.MTOShipment{
					Status:          models.MTOShipmentStatusRejected,
					RejectionReason: &rejectionReason,
				},
			},
		}, nil)
		eTag := etag.GenerateEtag(rejectedShipment.UpdatedAt)

		_, err := approver.ApproveShipment(appCtx, rejectedShipment.ID, eTag)

		suite.Error(err)
		suite.IsType(ConflictStatusError{}, err)
	})

	suite.Run("Passing in a stale identifier returns a PreconditionFailedError", func() {
		subtestData := suite.createApproveShipmentSubtestData()
		appCtx := subtestData.appCtx
		move := subtestData.move
		approver := subtestData.shipmentApprover

		staleETag := etag.GenerateEtag(time.Now())
		staleShipment := factory.BuildMTOShipment(suite.DB(), []factory.Customization{
			{
				Model:    move,
				LinkOnly: true,
			},
			{
				Model: models.MTOShipment{
					Status: models.MTOShipmentStatusSubmitted,
				},
			},
		}, nil)

		_, err := approver.ApproveShipment(appCtx, staleShipment.ID, staleETag)

		suite.Error(err)
		suite.IsType(apperror.PreconditionFailedError{}, err)
	})

	suite.Run("Passing in a bad shipment id returns a Not Found error", func() {
		subtestData := suite.createApproveShipmentSubtestData()
		appCtx := subtestData.appCtx
		approver := subtestData.shipmentApprover

		eTag := etag.GenerateEtag(time.Now())
		badShipmentID := uuid.FromStringOrNil("424d930b-cf8d-4c10-8059-be8a25ba952a")

		_, err := approver.ApproveShipment(appCtx, badShipmentID, eTag)

		suite.Error(err)
		suite.IsType(apperror.NotFoundError{}, err)
	})

	suite.Run("It calls Approve on the ShipmentRouter", func() {
		subtestData := suite.createApproveShipmentSubtestData()
		appCtx := subtestData.appCtx
		move := subtestData.move
		approver := subtestData.mockedShipmentApprover
		shipmentRouter := subtestData.mockedShipmentRouter

		shipment := factory.BuildMTOShipment(suite.DB(), []factory.Customization{
			{
				Model:    move,
				LinkOnly: true,
			},
			{
				Model: models.MTOShipment{
					Status: models.MTOShipmentStatusSubmitted,
				},
			},
		}, nil)
		eTag := etag.GenerateEtag(shipment.UpdatedAt)

		createdShipment := models.MTOShipment{}
		err := suite.DB().Find(&createdShipment, shipment.ID)
		suite.FatalNoError(err)
		err = suite.DB().Load(&createdShipment, "MoveTaskOrder", "PickupAddress", "DestinationAddress")
		suite.FatalNoError(err)

		shipmentRouter.On("Approve", mock.AnythingOfType("*appcontext.appContext"), &createdShipment).Return(nil)

		_, err = approver.ApproveShipment(appCtx, shipment.ID, eTag)

		suite.NoError(err)
		shipmentRouter.AssertNumberOfCalls(suite.T(), "Approve", 1)
	})

	suite.Run("If the mtoShipment uses external vendor not allowed to approve shipment", func() {
		subtestData := suite.createApproveShipmentSubtestData()
		appCtx := subtestData.appCtx
		move := subtestData.move
		approver := subtestData.shipmentApprover
		planner := subtestData.planner

		shipmentForAutoApprove := factory.BuildMTOShipment(appCtx.DB(), []factory.Customization{
			{
				Model:    move,
				LinkOnly: true,
			},
			{
				Model: models.MTOShipment{
					Status:             models.MTOShipmentStatusSubmitted,
					UsesExternalVendor: true,
					ShipmentType:       models.MTOShipmentTypeHHGOutOfNTSDom,
				},
			},
		}, nil)
		shipmentForAutoApproveEtag := etag.GenerateEtag(shipmentForAutoApprove.UpdatedAt)
		fetchedShipment := models.MTOShipment{}
		serviceItems := models.MTOServiceItems{}

		// Verify that required delivery date is not calculated when it does not need to be
		planner.AssertNumberOfCalls(suite.T(), "TransitDistance", 0)

		shipment, approverErr := approver.ApproveShipment(appCtx, shipmentForAutoApprove.ID, shipmentForAutoApproveEtag)

		suite.Contains(approverErr.Error(), "shipment uses external vendor, cannot be approved for GHC Prime")
		suite.Equal(uuid.UUID{}, shipment.ID)

		err := appCtx.DB().Find(&fetchedShipment, shipmentForAutoApprove.ID)
		suite.NoError(err)

		suite.Equal(models.MTOShipmentStatusSubmitted, fetchedShipment.Status)
		suite.Nil(shipment.ApprovedDate)
		suite.Nil(fetchedShipment.ApprovedDate)

		err = appCtx.DB().EagerPreload("ReService").Where("mto_shipment_id = ?", shipmentForAutoApprove.ID).All(&serviceItems)
		suite.NoError(err)

		suite.Equal(0, len(serviceItems))
	})

	suite.Run("Test that correct addresses are being used to calculate required delivery date", func() {
		subtestData := suite.createApproveShipmentSubtestData()
		appCtx := subtestData.appCtx
		move := subtestData.move
		approver := subtestData.shipmentApprover
		planner := subtestData.planner

		expectedReServiceCodes := []models.ReServiceCode{
			models.ReServiceCodeDLH,
			models.ReServiceCodeFSC,
			models.ReServiceCodeDOP,
			models.ReServiceCodeDDP,
			models.ReServiceCodeDPK,
			models.ReServiceCodeDUPK,
			models.ReServiceCodeDNPK,
		}

		for _, serviceCode := range expectedReServiceCodes {
			factory.FetchOrBuildReServiceByCode(appCtx.DB(), serviceCode)
		}

		// This is testing that the Required Delivery Date is calculated correctly.
		// In order for the Required Delivery Date to be calculated, the following conditions must be true:
		// 1. The shipment is moving to the APPROVED status
		// 2. The shipment must already have the following fields present:
		// MTOShipmentTypeHHG: ScheduledPickupDate, PrimeEstimatedWeight, PickupAddress, DestinationAddress
		// MTOShipmentTypeHHGIntoNTSDom: ScheduledPickupDate, PrimeEstimatedWeight, PickupAddress, StorageFacility
		// MTOShipmentTypeHHGOutOfNTSDom: ScheduledPickupDate, NTSRecordedWeight, StorageFacility, DestinationAddress
		// 3. The shipment must not already have a Required Delivery Date
		// Note that MakeMTOShipment will automatically add a Required Delivery Date if the ScheduledPickupDate
		// is present, therefore we need to use MakeMTOShipmentMinimal and add the Pickup and Destination addresses
		estimatedWeight := unit.Pound(1400)

		destinationAddress := factory.BuildAddress(suite.DB(), nil, []factory.Trait{factory.GetTraitAddress4})
		pickupAddress := factory.BuildAddress(suite.DB(), nil, []factory.Trait{factory.GetTraitAddress3})
		storageFacility := factory.BuildStorageFacility(suite.DB(), nil, nil)

		hhgShipment := factory.BuildMTOShipmentMinimal(suite.DB(), []factory.Customization{
			{
				Model:    move,
				LinkOnly: true,
			},
			{
				Model: models.MTOShipment{
					ShipmentType:         models.MTOShipmentTypeHHG,
					ScheduledPickupDate:  &testdatagen.DateInsidePeakRateCycle,
					PrimeEstimatedWeight: &estimatedWeight,
					Status:               models.MTOShipmentStatusSubmitted,
				},
			},
			{
				Model:    pickupAddress,
				Type:     &factory.Addresses.PickupAddress,
				LinkOnly: true,
			},
			{
				Model:    destinationAddress,
				Type:     &factory.Addresses.DeliveryAddress,
				LinkOnly: true,
			},
		}, nil)

		ntsShipment := factory.BuildMTOShipmentMinimal(suite.DB(), []factory.Customization{
			{
				Model:    move,
				LinkOnly: true,
			},
			{
				Model: models.MTOShipment{
					ShipmentType:         models.MTOShipmentTypeHHGIntoNTSDom,
					ScheduledPickupDate:  &testdatagen.DateInsidePeakRateCycle,
					PrimeEstimatedWeight: &estimatedWeight,
					Status:               models.MTOShipmentStatusSubmitted,
				},
			},
			{
				Model:    storageFacility,
				LinkOnly: true,
			},
			{
				Model:    pickupAddress,
				Type:     &factory.Addresses.PickupAddress,
				LinkOnly: true,
			},
		}, nil)

		ntsrShipment := factory.BuildMTOShipmentMinimal(suite.DB(), []factory.Customization{
			{
				Model:    move,
				LinkOnly: true,
			},
			{
				Model: models.MTOShipment{
					ShipmentType:        models.MTOShipmentTypeHHGOutOfNTSDom,
					ScheduledPickupDate: &testdatagen.DateInsidePeakRateCycle,
					NTSRecordedWeight:   &estimatedWeight,
					Status:              models.MTOShipmentStatusSubmitted,
				},
			},
			{
				Model:    storageFacility,
				LinkOnly: true,
			},
			{
				Model:    destinationAddress,
				Type:     &factory.Addresses.DeliveryAddress,
				LinkOnly: true,
			},
		}, nil)

		var TransitDistancePickupArg string
		var TransitDistanceDestinationArg string

		planner.On("ZipTransitDistance",
			mock.AnythingOfType("*appcontext.appContext"),
			mock.AnythingOfType("string"),
			mock.AnythingOfType("string"),
		).Return(500, nil).Run(func(args mock.Arguments) {
			TransitDistancePickupArg = args.Get(1).(string)
			TransitDistanceDestinationArg = args.Get(2).(string)
		})

		testCases := []struct {
			shipment            models.MTOShipment
			pickupLocation      *models.Address
			destinationLocation *models.Address
		}{
			{hhgShipment, hhgShipment.PickupAddress, hhgShipment.DestinationAddress},
			{ntsShipment, ntsShipment.PickupAddress, &ntsShipment.StorageFacility.Address},
			{ntsrShipment, &ntsrShipment.StorageFacility.Address, ntsrShipment.DestinationAddress},
		}

		for _, testCase := range testCases {
			shipmentEtag := etag.GenerateEtag(testCase.shipment.UpdatedAt)
			_, err := approver.ApproveShipment(appCtx, testCase.shipment.ID, shipmentEtag)
			suite.NoError(err)

			fetchedShipment := models.MTOShipment{}
			err = suite.DB().Find(&fetchedShipment, testCase.shipment.ID)
			suite.NoError(err)
			// We also should have a required delivery date
			suite.NotNil(fetchedShipment.RequiredDeliveryDate)
			// Check that TransitDistance was called with the correct addresses
			suite.Equal(testCase.pickupLocation.PostalCode, TransitDistancePickupArg)
			suite.Equal(testCase.destinationLocation.PostalCode, TransitDistanceDestinationArg)
		}
	})
	suite.Run("Approval of a shipment with an estimated weight will update authorized weight", func() {
		subtestData := suite.createApproveShipmentSubtestData()
		appCtx := subtestData.appCtx
		move := subtestData.move
		planner := subtestData.planner
		approver := subtestData.shipmentApprover
		estimatedWeight := unit.Pound(1234)
		shipment := factory.BuildMTOShipment(appCtx.DB(), []factory.Customization{
			{
				Model:    move,
				LinkOnly: true,
			},
			{
				Model: models.MTOShipment{
					Status:               models.MTOShipmentStatusSubmitted,
					PrimeEstimatedWeight: &estimatedWeight,
				},
			},
		}, nil)

		planner.On("ZipTransitDistance",
			mock.AnythingOfType("*appcontext.appContext"),
			mock.AnythingOfType("string"),
			mock.AnythingOfType("string"),
		).Return(500, nil)

		suite.Equal(8000, *shipment.MoveTaskOrder.Orders.Entitlement.AuthorizedWeight())

		shipmentEtag := etag.GenerateEtag(shipment.UpdatedAt)

		_, approverErr := approver.ApproveShipment(appCtx, shipment.ID, shipmentEtag)
		suite.NoError(approverErr)

		err := appCtx.DB().Reload(shipment.MoveTaskOrder.Orders.Entitlement)
		suite.NoError(err)

		estimatedWeight110 := int(math.Round(float64(*shipment.PrimeEstimatedWeight) * 1.10))
		suite.Equal(estimatedWeight110, *shipment.MoveTaskOrder.Orders.Entitlement.AuthorizedWeight())
	})
<<<<<<< HEAD
=======

>>>>>>> 8a6fd7ed
	suite.Run("Approval of a shipment that exceeds excess weight will flag for excess weight", func() {
		subtestData := suite.createApproveShipmentSubtestData()
		appCtx := subtestData.appCtx
		move := subtestData.move
		planner := subtestData.planner
		approver := subtestData.shipmentApprover
		estimatedWeight := unit.Pound(100000)
		shipment := factory.BuildMTOShipment(appCtx.DB(), []factory.Customization{
			{
				Model:    move,
				LinkOnly: true,
			},
			{
				Model: models.MTOShipment{
					Status:               models.MTOShipmentStatusSubmitted,
					PrimeEstimatedWeight: &estimatedWeight,
				},
			},
		}, nil)

		planner.On("ZipTransitDistance",
			mock.AnythingOfType("*appcontext.appContext"),
			mock.AnythingOfType("string"),
			mock.AnythingOfType("string"),
		).Return(500, nil)

		shipmentEtag := etag.GenerateEtag(shipment.UpdatedAt)

		_, approverErr := approver.ApproveShipment(appCtx, shipment.ID, shipmentEtag)
		suite.NoError(approverErr)

		err := appCtx.DB().Reload(&shipment.MoveTaskOrder)
		suite.NoError(err)

		suite.NotNil(shipment.MoveTaskOrder.ExcessWeightQualifiedAt)
	})
}<|MERGE_RESOLUTION|>--- conflicted
+++ resolved
@@ -683,10 +683,7 @@
 		estimatedWeight110 := int(math.Round(float64(*shipment.PrimeEstimatedWeight) * 1.10))
 		suite.Equal(estimatedWeight110, *shipment.MoveTaskOrder.Orders.Entitlement.AuthorizedWeight())
 	})
-<<<<<<< HEAD
-=======
-
->>>>>>> 8a6fd7ed
+
 	suite.Run("Approval of a shipment that exceeds excess weight will flag for excess weight", func() {
 		subtestData := suite.createApproveShipmentSubtestData()
 		appCtx := subtestData.appCtx
