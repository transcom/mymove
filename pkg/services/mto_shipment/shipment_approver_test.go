--- conflicted
+++ resolved
@@ -1764,8 +1764,6 @@
 		_, err := shipmentApprover.ApproveShipments(suite.AppContextForTest(), shipmentIdWithEtagArr)
 		suite.Error(err)
 	})
-<<<<<<< HEAD
-=======
 
 	suite.Run("RequestedPickupDate validation check - must be in the future for shipment types other than PPM", func() {
 
@@ -1925,7 +1923,6 @@
 			}
 		}
 	})
->>>>>>> db0777f7
 }
 
 // Calculate final estimated price for NTS INPK
@@ -1950,10 +1947,7 @@
 
 func (suite *MTOShipmentServiceSuite) TestApproveShipmentBasicServiceItemEstimatePricing() {
 	now := time.Now()
-<<<<<<< HEAD
-=======
 	tomorrow := now.AddDate(0, 0, 1)
->>>>>>> db0777f7
 
 	setupOconusToConusNtsShipment := func(estimatedWeight *unit.Pound) (models.StorageFacility, models.Address, models.Address, models.MTOShipment) {
 		storageFacility := factory.BuildStorageFacility(suite.DB(), []factory.Customization{
@@ -2021,10 +2015,7 @@
 					Status:               models.MTOShipmentStatusSubmitted,
 					ShipmentType:         models.MTOShipmentTypeHHGIntoNTS,
 					PrimeEstimatedWeight: estimatedWeight,
-<<<<<<< HEAD
-=======
 					RequestedPickupDate:  &tomorrow,
->>>>>>> db0777f7
 				},
 			},
 			{
