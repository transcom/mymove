--- conflicted
+++ resolved
@@ -42,14 +42,13 @@
 		return nil, apperror.NewInvalidInputError(shipment.ID, nil, nil, "Shipment cannot have an actual pickup date set in order to terminate for cause")
 	}
 
-<<<<<<< HEAD
+	if shipment.Status != models.MTOShipmentStatusApproved {
+		return nil, apperror.NewInvalidInputError(shipment.ID, nil, nil, "Shipment must be in APPROVED status in order to terminate for cause")
+	}
+
 	if shipment.PPMShipment != nil && shipment.PPMShipment.ID != uuid.Nil {
 		// This shipment is tied to a PPM, it shouldn't be possible to terminate
 		return nil, apperror.NewInvalidInputError(shipment.ID, nil, nil, "Shipments tied to PPMs do not qualify for termination")
-=======
-	if shipment.Status != models.MTOShipmentStatusApproved {
-		return nil, apperror.NewInvalidInputError(shipment.ID, nil, nil, "Shipment must be in APPROVED status in order to terminate for cause")
->>>>>>> 6deb30a7
 	}
 
 	terminatedAt := time.Now()
