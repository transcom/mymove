--- conflicted
+++ resolved
@@ -107,10 +107,7 @@
 					City:           "Des Moines",
 					State:          "IA",
 					PostalCode:     "50309",
-<<<<<<< HEAD
-=======
 					County:         "POLK",
->>>>>>> d01d4a2d
 				},
 			},
 		}, nil)
