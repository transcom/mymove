package mtoshipment

import (
	"fmt"
	"math"
	"time"

	"github.com/gofrs/uuid"
	"github.com/stretchr/testify/mock"

	"github.com/transcom/mymove/pkg/apperror"
	"github.com/transcom/mymove/pkg/auth"
	"github.com/transcom/mymove/pkg/etag"
	"github.com/transcom/mymove/pkg/factory"
	"github.com/transcom/mymove/pkg/handlers"
	"github.com/transcom/mymove/pkg/models"
	"github.com/transcom/mymove/pkg/models/roles"
	"github.com/transcom/mymove/pkg/notifications"
	notificationMocks "github.com/transcom/mymove/pkg/notifications/mocks"
	"github.com/transcom/mymove/pkg/route/mocks"
	"github.com/transcom/mymove/pkg/services/address"
	"github.com/transcom/mymove/pkg/services/entitlements"
	"github.com/transcom/mymove/pkg/services/fetch"
	"github.com/transcom/mymove/pkg/services/ghcrateengine"
	mockservices "github.com/transcom/mymove/pkg/services/mocks"
	moveservices "github.com/transcom/mymove/pkg/services/move"
	mtoserviceitem "github.com/transcom/mymove/pkg/services/mto_service_item"
	"github.com/transcom/mymove/pkg/services/query"
	transportationoffice "github.com/transcom/mymove/pkg/services/transportation_office"
	"github.com/transcom/mymove/pkg/testdatagen"
	"github.com/transcom/mymove/pkg/unit"
)

func setUpMockNotificationSender() notifications.NotificationSender {
	// The NewMTOShipmentUpdater needs a NotificationSender for sending notification emails to the customer.
	// This function allows us to set up a fresh mock for each test so we can check the number of calls it has.
	mockSender := notificationMocks.NotificationSender{}
	mockSender.On("SendNotification",
		mock.AnythingOfType("*appcontext.appContext"),
		mock.AnythingOfType("*notifications.ReweighRequested"),
	).Return(nil)

	return &mockSender
}

func (suite *MTOShipmentServiceSuite) TestMTOShipmentUpdater() {
	now := time.Now().UTC().Truncate(time.Hour * 24)
	builder := query.NewQueryBuilder()
	fetcher := fetch.NewFetcher(builder)
	planner := &mocks.Planner{}
	planner.On("ZipTransitDistance",
		mock.AnythingOfType("*appcontext.appContext"),
		mock.Anything,
		mock.Anything,
		false,
	).Return(1000, nil)
	moveRouter := moveservices.NewMoveRouter(transportationoffice.NewTransportationOfficesFetcher())
	waf := entitlements.NewWeightAllotmentFetcher()
	moveWeights := moveservices.NewMoveWeights(NewShipmentReweighRequester(), waf)
	mockShipmentRecalculator := mockservices.PaymentRequestShipmentRecalculator{}
	mockShipmentRecalculator.On("ShipmentRecalculatePaymentRequest",
		mock.AnythingOfType("*appcontext.appContext"),
		mock.AnythingOfType("uuid.UUID"),
	).Return(&models.PaymentRequests{}, nil)
	mockSender := setUpMockNotificationSender()
	addressCreator := address.NewAddressCreator()
	addressUpdater := address.NewAddressUpdater()

	mtoShipmentUpdaterOffice := NewOfficeMTOShipmentUpdater(builder, fetcher, planner, moveRouter, moveWeights, mockSender, &mockShipmentRecalculator, addressUpdater, addressCreator)
	mtoShipmentUpdaterCustomer := NewCustomerMTOShipmentUpdater(builder, fetcher, planner, moveRouter, moveWeights, mockSender, &mockShipmentRecalculator, addressUpdater, addressCreator)
	mtoShipmentUpdaterPrime := NewPrimeMTOShipmentUpdater(builder, fetcher, planner, moveRouter, moveWeights, mockSender, &mockShipmentRecalculator, addressUpdater, addressCreator)
	scheduledPickupDate := now.Add(time.Hour * 24 * 3)
	firstAvailableDeliveryDate := now.Add(time.Hour * 24 * 4)
	actualPickupDate := now.Add(time.Hour * 24 * 3)
	scheduledDeliveryDate := now.Add(time.Hour * 24 * 4)
	actualDeliveryDate := now.Add(time.Hour * 24 * 4)
	primeActualWeight := unit.Pound(1234)
	primeEstimatedWeight := unit.Pound(1234)

	var mtoShipment models.MTOShipment
	var oldMTOShipment models.MTOShipment
	var secondaryPickupAddress models.Address
	var secondaryDeliveryAddress models.Address
	var tertiaryPickupAddress models.Address
	var tertiaryDeliveryAddress models.Address
	var newDestinationAddress models.Address
	var newPickupAddress models.Address

	setupTestData := func() {
		oldMTOShipment = factory.BuildMTOShipment(suite.DB(), []factory.Customization{
			{
				Model: models.MTOShipment{
					FirstAvailableDeliveryDate: &firstAvailableDeliveryDate,
					ScheduledPickupDate:        &scheduledPickupDate,
					ApprovedDate:               &firstAvailableDeliveryDate,
				},
			},
		}, nil)

		requestedPickupDate := *oldMTOShipment.RequestedPickupDate
		secondaryDeliveryAddress = factory.BuildAddress(suite.DB(), nil, []factory.Trait{factory.GetTraitAddress4})
		secondaryPickupAddress = factory.BuildAddress(suite.DB(), nil, []factory.Trait{factory.GetTraitAddress3})
		tertiaryPickupAddress = factory.BuildAddress(suite.DB(), nil, []factory.Trait{factory.GetTraitAddress3})
		tertiaryDeliveryAddress = factory.BuildAddress(suite.DB(), nil, []factory.Trait{factory.GetTraitAddress4})
		newDestinationAddress = factory.BuildAddress(suite.DB(), []factory.Customization{
			{
				Model: models.Address{
					StreetAddress1: "987 Other Avenue",
					StreetAddress2: models.StringPointer("P.O. Box 1234"),
					StreetAddress3: models.StringPointer("c/o Another Person"),
					City:           "Des Moines",
					State:          "IA",
					PostalCode:     "50309",
					County:         models.StringPointer("POLK"),
				},
			},
		}, nil)

		newPickupAddress = factory.BuildAddress(suite.DB(), []factory.Customization{
			{
				Model: models.Address{
					StreetAddress1: "987 Over There Avenue",
					StreetAddress2: models.StringPointer("P.O. Box 1234"),
					StreetAddress3: models.StringPointer("c/o Another Person"),
					City:           "Houston",
					State:          "TX",
					PostalCode:     "77083",
				},
			},
		}, []factory.Trait{factory.GetTraitAddress4})

		mtoShipment = models.MTOShipment{
			ID:                         oldMTOShipment.ID,
			MoveTaskOrderID:            oldMTOShipment.MoveTaskOrderID,
			MoveTaskOrder:              oldMTOShipment.MoveTaskOrder,
			DestinationAddress:         oldMTOShipment.DestinationAddress,
			DestinationAddressID:       oldMTOShipment.DestinationAddressID,
			PickupAddress:              oldMTOShipment.PickupAddress,
			PickupAddressID:            oldMTOShipment.PickupAddressID,
			RequestedPickupDate:        &requestedPickupDate,
			ScheduledPickupDate:        &scheduledPickupDate,
			ShipmentType:               "UNACCOMPANIED_BAGGAGE",
			PrimeActualWeight:          &primeActualWeight,
			PrimeEstimatedWeight:       &primeEstimatedWeight,
			FirstAvailableDeliveryDate: &firstAvailableDeliveryDate,
			Status:                     oldMTOShipment.Status,
			ActualPickupDate:           &actualPickupDate,
			ApprovedDate:               &firstAvailableDeliveryDate,
			MarketCode:                 oldMTOShipment.MarketCode,
		}

		primeEstimatedWeight = unit.Pound(9000)
	}

	suite.Run("Etag is stale", func() {
		setupTestData()

		eTag := etag.GenerateEtag(time.Now())

		var testScheduledPickupDate time.Time
		mtoShipment.ScheduledPickupDate = &testScheduledPickupDate

		session := auth.Session{}
		_, err := mtoShipmentUpdaterCustomer.UpdateMTOShipment(suite.AppContextWithSessionForTest(&session), &mtoShipment, eTag, "test")
		suite.Error(err)
		suite.IsType(apperror.PreconditionFailedError{}, err)
		// Verify that shipment recalculate was handled correctly
		mockShipmentRecalculator.AssertNotCalled(suite.T(), "ShipmentRecalculatePaymentRequest", mock.AnythingOfType("*appcontext.appContext"), mock.AnythingOfType("uuid.UUID"))
	})

	suite.Run("404 Not Found Error - shipment can only be created for service member associated with the current session", func() {
		setupTestData()

		session := suite.AppContextWithSessionForTest(&auth.Session{
			ApplicationName: auth.MilApp,
			ServiceMemberID: mtoShipment.MoveTaskOrder.Orders.ServiceMemberID,
		})

		eTag := etag.GenerateEtag(oldMTOShipment.UpdatedAt)
		move := factory.BuildMove(suite.DB(), nil, nil)

		shipment := factory.BuildMTOShipment(nil, []factory.Customization{
			{
				Model:    move,
				LinkOnly: true,
			},
		}, nil)
		updatedShipment, err := mtoShipmentUpdaterCustomer.UpdateMTOShipment(session, &shipment, eTag, "test")
		suite.Error(err)
		suite.Nil(updatedShipment)
		suite.IsType(apperror.NotFoundError{}, err)
	})

	suite.Run("If-Unmodified-Since is equal to the updated_at date", func() {
		oldMTOShipment := factory.BuildMTOShipment(suite.DB(), []factory.Customization{
			{
				Model: models.MTOShipment{
					FirstAvailableDeliveryDate: &firstAvailableDeliveryDate,
					ScheduledPickupDate:        &scheduledPickupDate,
					ApprovedDate:               &firstAvailableDeliveryDate,
					Status:                     models.MTOShipmentStatusApproved,
				},
			},
		}, nil)

		requestedPickupDate := *oldMTOShipment.RequestedPickupDate
		secondaryDeliveryAddress = factory.BuildAddress(suite.DB(), nil, []factory.Trait{factory.GetTraitAddress4})
		secondaryPickupAddress = factory.BuildAddress(suite.DB(), nil, []factory.Trait{factory.GetTraitAddress3})
		tertiaryPickupAddress = factory.BuildAddress(suite.DB(), nil, []factory.Trait{factory.GetTraitAddress3})
		tertiaryDeliveryAddress = factory.BuildAddress(suite.DB(), nil, []factory.Trait{factory.GetTraitAddress4})
		newDestinationAddress = factory.BuildAddress(suite.DB(), []factory.Customization{
			{
				Model: models.Address{
					StreetAddress1: "987 Other Avenue",
					StreetAddress2: models.StringPointer("P.O. Box 1234"),
					StreetAddress3: models.StringPointer("c/o Another Person"),
					City:           "Des Moines",
					State:          "IA",
					PostalCode:     "50309",
					County:         models.StringPointer("POLK"),
				},
			},
		}, nil)

		newPickupAddress = factory.BuildAddress(suite.DB(), []factory.Customization{
			{
				Model: models.Address{
					StreetAddress1: "987 Over There Avenue",
					StreetAddress2: models.StringPointer("P.O. Box 1234"),
					StreetAddress3: models.StringPointer("c/o Another Person"),
					City:           "Houston",
					State:          "TX",
					PostalCode:     "77083",
				},
			},
		}, []factory.Trait{factory.GetTraitAddress4})

		mtoShipment = models.MTOShipment{
			ID:                         oldMTOShipment.ID,
			MoveTaskOrderID:            oldMTOShipment.MoveTaskOrderID,
			MoveTaskOrder:              oldMTOShipment.MoveTaskOrder,
			DestinationAddress:         oldMTOShipment.DestinationAddress,
			DestinationAddressID:       oldMTOShipment.DestinationAddressID,
			PickupAddress:              oldMTOShipment.PickupAddress,
			PickupAddressID:            oldMTOShipment.PickupAddressID,
			RequestedPickupDate:        &requestedPickupDate,
			ScheduledPickupDate:        &scheduledPickupDate,
			ShipmentType:               models.MTOShipmentTypeHHG,
			PrimeActualWeight:          &primeActualWeight,
			PrimeEstimatedWeight:       &primeEstimatedWeight,
			FirstAvailableDeliveryDate: &firstAvailableDeliveryDate,
			ActualPickupDate:           &actualPickupDate,
			ApprovedDate:               &firstAvailableDeliveryDate,
			MarketCode:                 oldMTOShipment.MarketCode,
		}

		primeEstimatedWeight = unit.Pound(9000)

		eTag := etag.GenerateEtag(oldMTOShipment.UpdatedAt)
		var testScheduledPickupDate time.Time
		mtoShipment.ScheduledPickupDate = &testScheduledPickupDate

		session := auth.Session{}
		updatedMTOShipment, err := mtoShipmentUpdaterCustomer.UpdateMTOShipment(suite.AppContextWithSessionForTest(&session), &mtoShipment, eTag, "test")

		suite.Require().NoError(err)
		suite.Equal(updatedMTOShipment.ID, oldMTOShipment.ID)
		suite.Equal(updatedMTOShipment.MoveTaskOrder.ID, oldMTOShipment.MoveTaskOrder.ID)
		suite.Equal(updatedMTOShipment.ShipmentType, models.MTOShipmentTypeHHG)

		suite.Equal(updatedMTOShipment.PickupAddressID, oldMTOShipment.PickupAddressID)

		suite.Equal(updatedMTOShipment.PrimeActualWeight, &primeActualWeight)
		suite.True(actualPickupDate.Equal(*updatedMTOShipment.ActualPickupDate))
		suite.True(firstAvailableDeliveryDate.Equal(*updatedMTOShipment.FirstAvailableDeliveryDate))
		// Verify that shipment recalculate was handled correctly
		mockShipmentRecalculator.AssertNotCalled(suite.T(), "ShipmentRecalculatePaymentRequest", mock.AnythingOfType("*appcontext.appContext"), mock.AnythingOfType("uuid.UUID"))
	})

	suite.Run("Updater can handle optional queries set as nil", func() {
		setupTestData()
		var testScheduledPickupDate time.Time

		oldMTOShipment2 := factory.BuildMTOShipment(suite.DB(), nil, nil)
		mtoShipment2 := models.MTOShipment{
			ID:                  oldMTOShipment2.ID,
			ShipmentType:        "UNACCOMPANIED_BAGGAGE",
			ScheduledPickupDate: &testScheduledPickupDate,
		}

		eTag := etag.GenerateEtag(oldMTOShipment2.UpdatedAt)
		session := auth.Session{}
		updatedMTOShipment, err := mtoShipmentUpdaterCustomer.UpdateMTOShipment(suite.AppContextWithSessionForTest(&session), &mtoShipment2, eTag, "test")

		suite.Require().NoError(err)
		suite.Equal(updatedMTOShipment.ID, oldMTOShipment2.ID)
		suite.Equal(updatedMTOShipment.MoveTaskOrder.ID, oldMTOShipment2.MoveTaskOrder.ID)
		suite.Equal(updatedMTOShipment.ShipmentType, models.MTOShipmentTypeUnaccompaniedBaggage)
		// Verify that shipment recalculate was handled correctly
		mockShipmentRecalculator.AssertNotCalled(suite.T(), "ShipmentRecalculatePaymentRequest", mock.AnythingOfType("*appcontext.appContext"), mock.AnythingOfType("uuid.UUID"))
	})

	suite.Run("Successfully remove a secondary pickup address", func() {
		setupTestData()

		oldShipment := factory.BuildMTOShipment(suite.DB(), []factory.Customization{
			{
				Model: models.MTOShipment{
					ShipmentType: models.MTOShipmentTypeHHG,
				},
			},
			{
				Model:    secondaryPickupAddress,
				LinkOnly: true,
				Type:     &factory.Addresses.SecondaryPickupAddress,
			},
		}, nil)
		suite.FatalNotNil(oldShipment.SecondaryPickupAddress)
		suite.FatalNotNil(oldShipment.SecondaryPickupAddressID)
		suite.FatalNotNil(oldShipment.HasSecondaryPickupAddress)
		suite.True(*oldShipment.HasSecondaryPickupAddress)

		eTag := etag.GenerateEtag(oldShipment.UpdatedAt)

		no := false
		updatedShipment := models.MTOShipment{
			ID:                        oldShipment.ID,
			HasSecondaryPickupAddress: &no,
		}

		session := auth.Session{}
		newShipment, err := mtoShipmentUpdaterCustomer.UpdateMTOShipment(suite.AppContextWithSessionForTest(&session), &updatedShipment, eTag, "test")

		suite.Require().NoError(err)
		suite.FatalNotNil(newShipment.HasSecondaryPickupAddress)
		suite.False(*newShipment.HasSecondaryPickupAddress)
		suite.Nil(newShipment.SecondaryPickupAddress)
	})
	suite.Run("Successfully remove a secondary delivery address", func() {
		setupTestData()

		oldShipment := factory.BuildMTOShipment(suite.DB(), []factory.Customization{
			{
				Model: models.MTOShipment{
					ShipmentType: models.MTOShipmentTypeHHG,
				},
			},
			{
				Model:    secondaryDeliveryAddress,
				LinkOnly: true,
				Type:     &factory.Addresses.SecondaryDeliveryAddress,
			},
		}, nil)
		suite.FatalNotNil(oldShipment.SecondaryDeliveryAddress)
		suite.FatalNotNil(oldShipment.SecondaryDeliveryAddressID)
		suite.FatalNotNil(oldShipment.HasSecondaryDeliveryAddress)
		suite.True(*oldShipment.HasSecondaryDeliveryAddress)

		eTag := etag.GenerateEtag(oldShipment.UpdatedAt)

		no := false
		updatedShipment := models.MTOShipment{
			ID:                          oldShipment.ID,
			HasSecondaryDeliveryAddress: &no,
		}

		session := auth.Session{}
		newShipment, err := mtoShipmentUpdaterCustomer.UpdateMTOShipment(suite.AppContextWithSessionForTest(&session), &updatedShipment, eTag, "test")

		suite.Require().NoError(err)
		suite.FatalNotNil(newShipment.HasSecondaryDeliveryAddress)
		suite.False(*newShipment.HasSecondaryDeliveryAddress)
		suite.Nil(newShipment.SecondaryDeliveryAddress)
	})

	suite.Run("Successfully remove a tertiary pickup address", func() {
		setupTestData()

		oldShipment := factory.BuildMTOShipment(suite.DB(), []factory.Customization{
			{
				Model: models.MTOShipment{
					ShipmentType: models.MTOShipmentTypeHHG,
				},
			},
			{
				Model:    secondaryPickupAddress,
				LinkOnly: true,
				Type:     &factory.Addresses.SecondaryPickupAddress,
			},
			{
				Model:    tertiaryPickupAddress,
				LinkOnly: true,
				Type:     &factory.Addresses.TertiaryPickupAddress,
			},
		}, nil)
		suite.FatalNotNil(oldShipment.TertiaryPickupAddress)
		suite.FatalNotNil(oldShipment.TertiaryPickupAddressID)
		suite.FatalNotNil(oldShipment.HasTertiaryPickupAddress)
		suite.True(*oldShipment.HasTertiaryPickupAddress)

		eTag := etag.GenerateEtag(oldShipment.UpdatedAt)

		no := false
		updatedShipment := models.MTOShipment{
			ID:                       oldShipment.ID,
			HasTertiaryPickupAddress: &no,
		}

		session := auth.Session{}
		newShipment, err := mtoShipmentUpdaterCustomer.UpdateMTOShipment(suite.AppContextWithSessionForTest(&session), &updatedShipment, eTag, "test")

		suite.Require().NoError(err)
		suite.FatalNotNil(newShipment.HasTertiaryPickupAddress)
		suite.False(*newShipment.HasTertiaryPickupAddress)
		suite.Nil(newShipment.TertiaryPickupAddress)
	})
	suite.Run("Successfully remove a tertiary delivery address", func() {
		setupTestData()

		oldShipment := factory.BuildMTOShipment(suite.DB(), []factory.Customization{
			{
				Model: models.MTOShipment{
					ShipmentType: models.MTOShipmentTypeHHG,
				},
			},
			{
				Model:    tertiaryDeliveryAddress,
				LinkOnly: true,
				Type:     &factory.Addresses.TertiaryDeliveryAddress,
			},
		}, nil)
		suite.FatalNotNil(oldShipment.TertiaryDeliveryAddress)
		suite.FatalNotNil(oldShipment.TertiaryDeliveryAddressID)
		suite.FatalNotNil(oldShipment.HasTertiaryDeliveryAddress)
		suite.True(*oldShipment.HasTertiaryDeliveryAddress)

		eTag := etag.GenerateEtag(oldShipment.UpdatedAt)

		no := false
		updatedShipment := models.MTOShipment{
			ID:                         oldShipment.ID,
			HasTertiaryDeliveryAddress: &no,
		}

		session := auth.Session{}
		newShipment, err := mtoShipmentUpdaterCustomer.UpdateMTOShipment(suite.AppContextWithSessionForTest(&session), &updatedShipment, eTag, "test")

		suite.Require().NoError(err)
		suite.FatalNotNil(newShipment.HasTertiaryDeliveryAddress)
		suite.False(*newShipment.HasTertiaryDeliveryAddress)
		suite.Nil(newShipment.TertiaryDeliveryAddress)
	})

	suite.Run("Successful update to all address fields for domestic shipment", func() {
		setupTestData()

		// Ensure we can update every address field on the shipment
		// Create an mtoShipment to update that has every address populated
		oldMTOShipment3 := factory.BuildMTOShipment(suite.DB(), nil, nil)

		eTag := etag.GenerateEtag(oldMTOShipment3.UpdatedAt)

		updatedShipment := &models.MTOShipment{
			ID:                          oldMTOShipment3.ID,
			DestinationAddress:          &newDestinationAddress,
			DestinationAddressID:        &newDestinationAddress.ID,
			PickupAddress:               &newPickupAddress,
			PickupAddressID:             &newPickupAddress.ID,
			HasSecondaryPickupAddress:   models.BoolPointer(true),
			SecondaryPickupAddress:      &secondaryPickupAddress,
			SecondaryPickupAddressID:    &secondaryDeliveryAddress.ID,
			HasSecondaryDeliveryAddress: models.BoolPointer(true),
			SecondaryDeliveryAddress:    &secondaryDeliveryAddress,
			SecondaryDeliveryAddressID:  &secondaryDeliveryAddress.ID,
			HasTertiaryPickupAddress:    models.BoolPointer(true),
			TertiaryPickupAddress:       &tertiaryPickupAddress,
			TertiaryPickupAddressID:     &tertiaryPickupAddress.ID,
			HasTertiaryDeliveryAddress:  models.BoolPointer(true),
			TertiaryDeliveryAddress:     &tertiaryDeliveryAddress,
			TertiaryDeliveryAddressID:   &tertiaryDeliveryAddress.ID,
		}
		session := auth.Session{}
		updatedShipment, err := mtoShipmentUpdaterCustomer.UpdateMTOShipment(suite.AppContextWithSessionForTest(&session), updatedShipment, eTag, "test")

		suite.Require().NoError(err)
		suite.Equal(newDestinationAddress.ID, *updatedShipment.DestinationAddressID)
		suite.Equal(newDestinationAddress.StreetAddress1, updatedShipment.DestinationAddress.StreetAddress1)
		suite.Equal(newPickupAddress.ID, *updatedShipment.PickupAddressID)
		suite.Equal(newPickupAddress.StreetAddress1, updatedShipment.PickupAddress.StreetAddress1)
		suite.Equal(secondaryPickupAddress.ID, *updatedShipment.SecondaryPickupAddressID)
		suite.Equal(secondaryPickupAddress.StreetAddress1, updatedShipment.SecondaryPickupAddress.StreetAddress1)
		suite.Equal(secondaryDeliveryAddress.ID, *updatedShipment.SecondaryDeliveryAddressID)
		suite.Equal(secondaryDeliveryAddress.StreetAddress1, updatedShipment.SecondaryDeliveryAddress.StreetAddress1)

		suite.Equal(tertiaryPickupAddress.ID, *updatedShipment.TertiaryPickupAddressID)
		suite.Equal(tertiaryPickupAddress.StreetAddress1, updatedShipment.TertiaryPickupAddress.StreetAddress1)
		suite.Equal(tertiaryDeliveryAddress.ID, *updatedShipment.TertiaryDeliveryAddressID)
		suite.Equal(tertiaryDeliveryAddress.StreetAddress1, updatedShipment.TertiaryDeliveryAddress.StreetAddress1)
		suite.Equal(updatedShipment.MarketCode, models.MarketCodeDomestic)
		// Verify that shipment recalculate was handled correctly
		mockShipmentRecalculator.AssertNotCalled(suite.T(), "ShipmentRecalculatePaymentRequest", mock.AnythingOfType("*appcontext.appContext"), mock.AnythingOfType("uuid.UUID"))
	})

	suite.Run("Successful update to all address fields resulting in change of market code", func() {
		setupTestData()

		previousShipment := factory.BuildMTOShipment(suite.DB(), nil, nil)
		newDestinationAddress.State = "AK"
		newPickupAddress.State = "HI"
		// this should be "d" since it is default
		suite.Equal(previousShipment.MarketCode, models.MarketCodeDomestic)

		eTag := etag.GenerateEtag(previousShipment.UpdatedAt)

		updatedShipment := &models.MTOShipment{
			ID:                   previousShipment.ID,
			DestinationAddress:   &newDestinationAddress,
			DestinationAddressID: &newDestinationAddress.ID,
			PickupAddress:        &newPickupAddress,
			PickupAddressID:      &newPickupAddress.ID,
		}
		session := auth.Session{}
		updatedShipment, err := mtoShipmentUpdaterCustomer.UpdateMTOShipment(suite.AppContextWithSessionForTest(&session), updatedShipment, eTag, "test")

		suite.NoError(err)
		suite.Equal(newDestinationAddress.ID, *updatedShipment.DestinationAddressID)
		suite.True(*updatedShipment.DestinationAddress.IsOconus)
		suite.Equal(newPickupAddress.ID, *updatedShipment.PickupAddressID)
		suite.True(*updatedShipment.PickupAddress.IsOconus)
		suite.Equal(updatedShipment.MarketCode, models.MarketCodeInternational)
	})

	suite.Run("Successful update on international shipment with estimated weight results in the update of estimated pricing for basic service items", func() {
		setupTestData()
		planner.On("ZipTransitDistance",
			mock.AnythingOfType("*appcontext.appContext"),
			"50314",
			"99505",
			true,
		).Return(1000, nil)
		planner.On("ZipTransitDistance",
			mock.AnythingOfType("*appcontext.appContext"),
			"97220",
			"99505",
			true,
		).Return(1000, nil)

		ghcDomesticTransitTime := models.GHCDomesticTransitTime{
			MaxDaysTransitTime: 12,
			WeightLbsLower:     0,
			WeightLbsUpper:     10000,
			DistanceMilesLower: 0,
			DistanceMilesUpper: 10000,
		}
		_, _ = suite.DB().ValidateAndCreate(&ghcDomesticTransitTime)

		testdatagen.FetchOrMakeReContractYear(suite.DB(), testdatagen.Assertions{
			ReContractYear: models.ReContractYear{
				StartDate: time.Now().Add(-24 * time.Hour),
				EndDate:   time.Now().Add(24 * time.Hour),
			},
		})

		move := factory.BuildAvailableToPrimeMove(suite.DB(), nil, nil)

		pickupUSPRC, err := models.FindByZipCode(suite.AppContextForTest().DB(), "50314")
		suite.FatalNoError(err)
		pickupAddress := factory.BuildAddress(suite.DB(), []factory.Customization{
			{
				Model: models.Address{
					StreetAddress1:     "Tester Address",
					City:               "Des Moines",
					State:              "IA",
					PostalCode:         "50314",
					IsOconus:           models.BoolPointer(false),
					UsPostRegionCityID: &pickupUSPRC.ID,
				},
			},
		}, nil)

		destUSPRC, err := models.FindByZipCode(suite.AppContextForTest().DB(), "99505")
		suite.FatalNoError(err)
		destinationAddress := factory.BuildAddress(suite.DB(), []factory.Customization{
			{
				Model: models.Address{
					StreetAddress1:     "JBER",
					City:               "Anchorage",
					State:              "AK",
					PostalCode:         "99505",
					IsOconus:           models.BoolPointer(true),
					UsPostRegionCityID: &destUSPRC.ID,
				},
			},
		}, nil)

		pickupDate := now.AddDate(0, 0, 10)
		requestedPickup := time.Now()
		oldShipment := factory.BuildMTOShipment(suite.DB(), []factory.Customization{
			{
				Model: models.MTOShipment{
					Status:               models.MTOShipmentStatusApproved,
					PrimeEstimatedWeight: nil,
					PickupAddressID:      &pickupAddress.ID,
					DestinationAddressID: &destinationAddress.ID,
					ScheduledPickupDate:  &pickupDate,
					RequestedPickupDate:  &requestedPickup,
					MarketCode:           models.MarketCodeInternational,
				},
			},
			{
				Model:    move,
				LinkOnly: true,
			},
		}, nil)

		factory.BuildMTOServiceItem(suite.DB(), []factory.Customization{
			{
				Model:    move,
				LinkOnly: true,
			},
			{
				Model:    oldShipment,
				LinkOnly: true,
			},
			{
				Model: models.ReService{
					Code: models.ReServiceCodeISLH,
				},
			},
			{
				Model: models.MTOServiceItem{
					Status:          models.MTOServiceItemStatusApproved,
					PricingEstimate: nil,
				},
			},
		}, nil)
		factory.BuildMTOServiceItem(suite.DB(), []factory.Customization{
			{
				Model:    move,
				LinkOnly: true,
			},
			{
				Model:    oldShipment,
				LinkOnly: true,
			},
			{
				Model: models.ReService{
					Code: models.ReServiceCodeIHPK,
				},
			},
			{
				Model: models.MTOServiceItem{
					Status:          models.MTOServiceItemStatusApproved,
					PricingEstimate: nil,
				},
			},
		}, nil)
		factory.BuildMTOServiceItem(suite.DB(), []factory.Customization{
			{
				Model:    move,
				LinkOnly: true,
			},
			{
				Model:    oldShipment,
				LinkOnly: true,
			},
			{
				Model: models.ReService{
					Code: models.ReServiceCodeIHUPK,
				},
			},
			{
				Model: models.MTOServiceItem{
					Status:          models.MTOServiceItemStatusApproved,
					PricingEstimate: nil,
				},
			},
		}, nil)
		portLocation := factory.FetchPortLocation(suite.DB(), []factory.Customization{
			{
				Model: models.Port{
					PortCode: "PDX",
				},
			},
		}, nil)
		factory.BuildMTOServiceItem(suite.DB(), []factory.Customization{
			{
				Model:    move,
				LinkOnly: true,
			},
			{
				Model:    oldShipment,
				LinkOnly: true,
			},
			{
				Model: models.ReService{
					Code: models.ReServiceCodePOEFSC,
				},
			},
			{
				Model: models.MTOServiceItem{
					Status:          models.MTOServiceItemStatusApproved,
					PricingEstimate: nil,
				},
			},
			{
				Model:    portLocation,
				LinkOnly: true,
				Type:     &factory.PortLocations.PortOfDebarkation,
			},
		}, nil)

		eTag := etag.GenerateEtag(oldShipment.UpdatedAt)

		updatedShipment := models.MTOShipment{
			ID:                   oldShipment.ID,
			PrimeEstimatedWeight: &primeEstimatedWeight,
		}

		session := auth.Session{}
		_, err = mtoShipmentUpdaterPrime.UpdateMTOShipment(suite.AppContextWithSessionForTest(&session), &updatedShipment, eTag, "test")
		suite.NoError(err)

		// checking the service item data
		var serviceItems []models.MTOServiceItem
		err = suite.AppContextForTest().DB().EagerPreload("ReService").Where("mto_shipment_id = ?", oldShipment.ID).Order("created_at asc").All(&serviceItems)
		suite.NoError(err)

		suite.Equal(4, len(serviceItems))
		for i := 0; i < len(serviceItems); i++ {
			// because the estimated weight is provided & POEFSC has a port location, estimated pricing should be updated
			suite.NotNil(serviceItems[i].PricingEstimate)
		}
	})

	suite.Run("Successful update on international shipment with estimated weight results in the update of estimated pricing for basic service items except for port fuel surcharge", func() {
		setupTestData()
		planner.On("ZipTransitDistance",
			mock.AnythingOfType("*appcontext.appContext"),
			"50314",
			"99505",
			true,
		).Return(1000, nil)
		planner.On("ZipTransitDistance",
			mock.AnythingOfType("*appcontext.appContext"),
			"50314",
			"97220",
			true,
		).Return(1000, nil)

		ghcDomesticTransitTime := models.GHCDomesticTransitTime{
			MaxDaysTransitTime: 12,
			WeightLbsLower:     0,
			WeightLbsUpper:     10000,
			DistanceMilesLower: 0,
			DistanceMilesUpper: 10000,
		}
		_, _ = suite.DB().ValidateAndCreate(&ghcDomesticTransitTime)

		testdatagen.FetchOrMakeReContractYear(suite.DB(), testdatagen.Assertions{
			ReContractYear: models.ReContractYear{
				StartDate: time.Now().Add(-24 * time.Hour),
				EndDate:   time.Now().Add(24 * time.Hour),
			},
		})

		move := factory.BuildAvailableToPrimeMove(suite.DB(), nil, nil)

		pickupUSPRC, err := models.FindByZipCode(suite.AppContextForTest().DB(), "50314")
		suite.FatalNoError(err)
		pickupAddress := factory.BuildAddress(suite.DB(), []factory.Customization{
			{
				Model: models.Address{
					StreetAddress1:     "Tester Address",
					City:               "Des Moines",
					State:              "IA",
					PostalCode:         "50314",
					IsOconus:           models.BoolPointer(false),
					UsPostRegionCityID: &pickupUSPRC.ID,
				},
			},
		}, nil)

		destUSPRC, err := models.FindByZipCode(suite.AppContextForTest().DB(), "99505")
		suite.FatalNoError(err)
		destinationAddress := factory.BuildAddress(suite.DB(), []factory.Customization{
			{
				Model: models.Address{
					StreetAddress1:     "JBER",
					City:               "Anchorage",
					State:              "AK",
					PostalCode:         "99505",
					IsOconus:           models.BoolPointer(true),
					UsPostRegionCityID: &destUSPRC.ID,
				},
			},
		}, nil)

		pickupDate := now.AddDate(0, 0, 10)
		requestedPickup := time.Now()
		dbShipment := factory.BuildMTOShipment(suite.DB(), []factory.Customization{
			{
				Model: models.MTOShipment{
					Status:               models.MTOShipmentStatusApproved,
					PrimeEstimatedWeight: nil,
					PickupAddressID:      &pickupAddress.ID,
					DestinationAddressID: &destinationAddress.ID,
					ScheduledPickupDate:  &pickupDate,
					RequestedPickupDate:  &requestedPickup,
					MarketCode:           models.MarketCodeInternational,
				},
			},
			{
				Model:    move,
				LinkOnly: true,
			},
		}, nil)

		factory.BuildMTOServiceItem(suite.DB(), []factory.Customization{
			{
				Model:    move,
				LinkOnly: true,
			},
			{
				Model:    dbShipment,
				LinkOnly: true,
			},
			{
				Model: models.ReService{
					Code: models.ReServiceCodeISLH,
				},
			},
			{
				Model: models.MTOServiceItem{
					Status:          models.MTOServiceItemStatusApproved,
					PricingEstimate: nil,
				},
			},
		}, nil)
		factory.BuildMTOServiceItem(suite.DB(), []factory.Customization{
			{
				Model:    move,
				LinkOnly: true,
			},
			{
				Model:    dbShipment,
				LinkOnly: true,
			},
			{
				Model: models.ReService{
					Code: models.ReServiceCodeIHPK,
				},
			},
			{
				Model: models.MTOServiceItem{
					Status:          models.MTOServiceItemStatusApproved,
					PricingEstimate: nil,
				},
			},
		}, nil)
		factory.BuildMTOServiceItem(suite.DB(), []factory.Customization{
			{
				Model:    move,
				LinkOnly: true,
			},
			{
				Model:    dbShipment,
				LinkOnly: true,
			},
			{
				Model: models.ReService{
					Code: models.ReServiceCodeIHUPK,
				},
			},
			{
				Model: models.MTOServiceItem{
					Status:          models.MTOServiceItemStatusApproved,
					PricingEstimate: nil,
				},
			},
		}, nil)

		// this will not have a port location and pricing shouldn't be updated
		factory.BuildMTOServiceItem(suite.DB(), []factory.Customization{
			{
				Model:    move,
				LinkOnly: true,
			},
			{
				Model:    dbShipment,
				LinkOnly: true,
			},
			{
				Model: models.ReService{
					Code: models.ReServiceCodePODFSC,
				},
			},
			{
				Model: models.MTOServiceItem{
					Status:          models.MTOServiceItemStatusApproved,
					PricingEstimate: nil,
				},
			},
		}, nil)

		eTag := etag.GenerateEtag(dbShipment.UpdatedAt)

		shipment := models.MTOShipment{
			ID:                   dbShipment.ID,
			PrimeEstimatedWeight: &primeEstimatedWeight,
		}

		session := auth.Session{}
		_, err = mtoShipmentUpdaterPrime.UpdateMTOShipment(suite.AppContextWithSessionForTest(&session), &shipment, eTag, "test")
		suite.NoError(err)

		// checking the service item data
		var serviceItems []models.MTOServiceItem
		err = suite.AppContextForTest().DB().EagerPreload("ReService").Where("mto_shipment_id = ?", dbShipment.ID).Order("created_at asc").All(&serviceItems)
		suite.NoError(err)

		suite.Equal(4, len(serviceItems))
		for i := 0; i < len(serviceItems); i++ {
			if serviceItems[i].ReService.Code != models.ReServiceCodePODFSC {
				suite.NotNil(serviceItems[i].PricingEstimate)
			} else if serviceItems[i].ReService.Code == models.ReServiceCodePODFSC {
				suite.Nil(serviceItems[i].PricingEstimate)
			}
		}
	})

	suite.Run("Successful update to a minimal MTO shipment", func() {
		setupTestData()

		// Minimal MTO Shipment has no associated addresses created by default.
		// Part of this test ensures that if an address doesn't exist on a shipment,
		// the updater can successfully create it.
		oldShipment := factory.BuildMTOShipmentMinimal(suite.DB(), []factory.Customization{
			{
				Model: models.MTOShipment{
					Status: models.MTOShipmentStatusApproved,
				},
			},
		}, nil)

		eTag := etag.GenerateEtag(oldShipment.UpdatedAt)

		requestedPickupDate := now.Add(time.Hour * 24 * 3)
		scheduledPickupDate := now.Add(time.Hour * 24 * 3)
		requestedDeliveryDate := now.Add(time.Hour * 24 * 4)
		primeEstimatedWeightRecordedDate := now.Add(time.Hour * 24 * 3)
		customerRemarks := "I have a grandfather clock"
		counselorRemarks := "Counselor approved"
		actualProGearWeight := unit.Pound(400)
		actualSpouseProGearWeight := unit.Pound(125)
		updatedShipment := models.MTOShipment{
			ID:                               oldShipment.ID,
			DestinationAddress:               &newDestinationAddress,
			DestinationAddressID:             &newDestinationAddress.ID,
			PickupAddress:                    &newPickupAddress,
			PickupAddressID:                  &newPickupAddress.ID,
			SecondaryPickupAddress:           &secondaryPickupAddress,
			HasSecondaryPickupAddress:        handlers.FmtBool(true),
			SecondaryDeliveryAddress:         &secondaryDeliveryAddress,
			HasSecondaryDeliveryAddress:      handlers.FmtBool(true),
			TertiaryPickupAddress:            &tertiaryPickupAddress,
			HasTertiaryPickupAddress:         handlers.FmtBool(true),
			TertiaryDeliveryAddress:          &tertiaryDeliveryAddress,
			HasTertiaryDeliveryAddress:       handlers.FmtBool(true),
			RequestedPickupDate:              &requestedPickupDate,
			ScheduledPickupDate:              &scheduledPickupDate,
			RequestedDeliveryDate:            &requestedDeliveryDate,
			ActualPickupDate:                 &actualPickupDate,
			ActualDeliveryDate:               &actualDeliveryDate,
			ScheduledDeliveryDate:            &scheduledDeliveryDate,
			PrimeActualWeight:                &primeActualWeight,
			PrimeEstimatedWeight:             &primeEstimatedWeight,
			FirstAvailableDeliveryDate:       &firstAvailableDeliveryDate,
			PrimeEstimatedWeightRecordedDate: &primeEstimatedWeightRecordedDate,
			Status:                           models.MTOShipmentStatusSubmitted,
			CustomerRemarks:                  &customerRemarks,
			CounselorRemarks:                 &counselorRemarks,
			ActualProGearWeight:              &actualProGearWeight,
			ActualSpouseProGearWeight:        &actualSpouseProGearWeight,
		}

		session := auth.Session{}
		newShipment, err := mtoShipmentUpdaterCustomer.UpdateMTOShipment(suite.AppContextWithSessionForTest(&session), &updatedShipment, eTag, "test")

		suite.Require().NoError(err)
		suite.True(requestedPickupDate.Equal(*newShipment.RequestedPickupDate))
		suite.True(scheduledPickupDate.Equal(*newShipment.ScheduledPickupDate))
		suite.True(requestedDeliveryDate.Equal(*newShipment.RequestedDeliveryDate))
		suite.True(actualPickupDate.Equal(*newShipment.ActualPickupDate))
		suite.True(actualDeliveryDate.Equal(*newShipment.ActualDeliveryDate))
		suite.True(scheduledDeliveryDate.Equal(*newShipment.ScheduledDeliveryDate))
		suite.True(firstAvailableDeliveryDate.Equal(*newShipment.FirstAvailableDeliveryDate))
		suite.True(primeEstimatedWeightRecordedDate.Equal(*newShipment.PrimeEstimatedWeightRecordedDate))
		suite.Equal(primeEstimatedWeight, *newShipment.PrimeEstimatedWeight)
		suite.Equal(primeActualWeight, *newShipment.PrimeActualWeight)
		suite.Equal(customerRemarks, *newShipment.CustomerRemarks)
		suite.Equal(counselorRemarks, *newShipment.CounselorRemarks)
		suite.Equal(models.MTOShipmentStatusSubmitted, newShipment.Status)
		suite.Equal(newDestinationAddress.ID, *newShipment.DestinationAddressID)
		suite.Equal(newPickupAddress.ID, *newShipment.PickupAddressID)
		suite.Equal(secondaryPickupAddress.ID, *newShipment.SecondaryPickupAddressID)
		suite.Equal(secondaryDeliveryAddress.ID, *newShipment.SecondaryDeliveryAddressID)
		suite.Equal(tertiaryPickupAddress.ID, *newShipment.TertiaryPickupAddressID)
		suite.Equal(tertiaryDeliveryAddress.ID, *newShipment.TertiaryDeliveryAddressID)
		suite.Equal(actualProGearWeight, *newShipment.ActualProGearWeight)
		suite.Equal(actualSpouseProGearWeight, *newShipment.ActualSpouseProGearWeight)

		// Verify that shipment recalculate was handled correctly
		mockShipmentRecalculator.AssertNotCalled(suite.T(), "ShipmentRecalculatePaymentRequest", mock.Anything, mock.Anything)
	})

	suite.Run("Updating a shipment does not nullify ApprovedDate", func() {
		setupTestData()

		// This test was added because of a bug that nullified the ApprovedDate
		// when ScheduledPickupDate was included in the payload. See PR #6919.
		// ApprovedDate affects shipment diversions, so we want to make sure it
		// never gets nullified, regardless of which fields are being updated.
		oldShipment := factory.BuildMTOShipmentMinimal(suite.DB(), []factory.Customization{
			{
				Model: models.MTOShipment{
					Status: models.MTOShipmentStatusApproved,
				},
			},
		}, nil)

		suite.NotNil(oldShipment.ApprovedDate)

		eTag := etag.GenerateEtag(oldShipment.UpdatedAt)

		requestedPickupDate := now.Add(time.Hour * 24 * 3)
		requestedDeliveryDate := now.Add(time.Hour * 24 * 4)
		customerRemarks := "I have a grandfather clock"
		counselorRemarks := "Counselor approved"
		updatedShipment := models.MTOShipment{
			ID:                       oldShipment.ID,
			DestinationAddress:       &newDestinationAddress,
			DestinationAddressID:     &newDestinationAddress.ID,
			PickupAddress:            &newPickupAddress,
			PickupAddressID:          &newPickupAddress.ID,
			SecondaryPickupAddress:   &secondaryPickupAddress,
			SecondaryDeliveryAddress: &secondaryDeliveryAddress,
			TertiaryPickupAddress:    &tertiaryPickupAddress,
			TertiaryDeliveryAddress:  &tertiaryDeliveryAddress,
			RequestedPickupDate:      &requestedPickupDate,
			RequestedDeliveryDate:    &requestedDeliveryDate,
			CustomerRemarks:          &customerRemarks,
			CounselorRemarks:         &counselorRemarks,
		}
		session := auth.Session{}
		newShipment, err := mtoShipmentUpdaterCustomer.UpdateMTOShipment(suite.AppContextWithSessionForTest(&session), &updatedShipment, eTag, "test")

		suite.Require().NoError(err)
		suite.NotEmpty(newShipment.ApprovedDate)

		// Verify that shipment recalculate was handled correctly
		mockShipmentRecalculator.AssertNotCalled(suite.T(), "ShipmentRecalculatePaymentRequest", mock.Anything, mock.Anything)
	})

	suite.Run("Can update destination address type on shipment", func() {
		setupTestData()

		// This test was added because of a bug that nullified the ApprovedDate
		// when ScheduledPickupDate was included in the payload. See PR #6919.
		// ApprovedDate affects shipment diversions, so we want to make sure it
		// never gets nullified, regardless of which fields are being updated.
		oldShipment := factory.BuildMTOShipmentMinimal(suite.DB(), []factory.Customization{
			{
				Model: models.MTOShipment{
					Status: models.MTOShipmentStatusApproved,
				},
			},
		}, nil)

		suite.NotNil(oldShipment.ApprovedDate)

		eTag := etag.GenerateEtag(oldShipment.UpdatedAt)

		requestedPickupDate := now.Add(time.Hour * 24 * 3)
		requestedDeliveryDate := now.Add(time.Hour * 24 * 4)
		customerRemarks := "I have a grandfather clock"
		counselorRemarks := "Counselor approved"
		destinationType := models.DestinationTypeHomeOfRecord
		updatedShipment := models.MTOShipment{
			ID:                       oldShipment.ID,
			DestinationAddress:       &newDestinationAddress,
			DestinationAddressID:     &newDestinationAddress.ID,
			DestinationType:          &destinationType,
			PickupAddress:            &newPickupAddress,
			PickupAddressID:          &newPickupAddress.ID,
			SecondaryPickupAddress:   &secondaryPickupAddress,
			SecondaryDeliveryAddress: &secondaryDeliveryAddress,
			TertiaryPickupAddress:    &tertiaryPickupAddress,
			TertiaryDeliveryAddress:  &tertiaryDeliveryAddress,
			RequestedPickupDate:      &requestedPickupDate,
			RequestedDeliveryDate:    &requestedDeliveryDate,
			CustomerRemarks:          &customerRemarks,
			CounselorRemarks:         &counselorRemarks,
		}
		too := factory.BuildOfficeUserWithRoles(suite.DB(), nil, []roles.RoleType{roles.RoleTypeTOO})
		session := auth.Session{
			ApplicationName: auth.OfficeApp,
			UserID:          *too.UserID,
			OfficeUserID:    too.ID,
		}
		session.Roles = append(session.Roles, too.User.Roles...)
		newShipment, err := mtoShipmentUpdaterOffice.UpdateMTOShipment(suite.AppContextWithSessionForTest(&session), &updatedShipment, eTag, "test")

		suite.Require().NoError(err)
		suite.Equal(destinationType, *newShipment.DestinationType)
	})

	suite.Run("Successfully update MTO Agents", func() {
		setupTestData()

		shipment := factory.BuildMTOShipment(suite.DB(), nil, nil)
		mtoAgent1 := factory.BuildMTOAgent(suite.DB(), []factory.Customization{
			{
				Model:    shipment,
				LinkOnly: true,
			},
			{
				Model: models.MTOAgent{
					FirstName:    models.StringPointer("Test"),
					LastName:     models.StringPointer("Agent"),
					Email:        models.StringPointer("test@test.email.com"),
					MTOAgentType: models.MTOAgentReleasing,
				},
			},
		}, nil)
		mtoAgent2 := factory.BuildMTOAgent(suite.DB(), []factory.Customization{
			{
				Model:    shipment,
				LinkOnly: true,
			},
			{
				Model: models.MTOAgent{
					FirstName:    models.StringPointer("Test2"),
					LastName:     models.StringPointer("Agent2"),
					Email:        models.StringPointer("test2@test.email.com"),
					MTOAgentType: models.MTOAgentReceiving,
				},
			},
		}, nil)
		eTag := etag.GenerateEtag(shipment.UpdatedAt)

		updatedAgents := make(models.MTOAgents, 2)
		updatedAgents[0] = mtoAgent1
		updatedAgents[1] = mtoAgent2
		newFirstName := "hey this is new"
		newLastName := "new thing"
		phone := "555-666-7777"
		email := "updatedemail@test.email.com"
		updatedAgents[0].FirstName = &newFirstName
		updatedAgents[0].Phone = &phone
		updatedAgents[1].LastName = &newLastName
		updatedAgents[1].Email = &email

		updatedShipment := models.MTOShipment{
			ID:        shipment.ID,
			MTOAgents: updatedAgents,
		}

		session := auth.Session{}
		updatedMTOShipment, err := mtoShipmentUpdaterCustomer.UpdateMTOShipment(suite.AppContextWithSessionForTest(&session), &updatedShipment, eTag, "test")

		suite.Require().NoError(err)
		suite.NotZero(updatedMTOShipment.ID, oldMTOShipment.ID)
		suite.Equal(phone, *updatedMTOShipment.MTOAgents[0].Phone)
		suite.Equal(newFirstName, *updatedMTOShipment.MTOAgents[0].FirstName)
		suite.Equal(email, *updatedMTOShipment.MTOAgents[1].Email)
		suite.Equal(newLastName, *updatedMTOShipment.MTOAgents[1].LastName)

		// Verify that shipment recalculate was handled correctly
		mockShipmentRecalculator.AssertNotCalled(suite.T(), "ShipmentRecalculatePaymentRequest", mock.Anything, mock.Anything)
	})

	suite.Run("Successfully add new MTO Agent and edit another", func() {
		setupTestData()

		shipment := factory.BuildMTOShipment(suite.DB(), nil, nil)
		existingAgent := factory.BuildMTOAgent(suite.DB(), []factory.Customization{
			{
				Model:    shipment,
				LinkOnly: true,
			},
			{
				Model: models.MTOAgent{
					FirstName:    models.StringPointer("Test"),
					LastName:     models.StringPointer("Agent"),
					Email:        models.StringPointer("test@test.email.com"),
					MTOAgentType: models.MTOAgentReleasing,
				},
			},
		}, nil)
		mtoAgentToCreate := models.MTOAgent{
			MTOShipment:   shipment,
			MTOShipmentID: shipment.ID,
			FirstName:     models.StringPointer("Ima"),
			LastName:      models.StringPointer("Newagent"),
			Email:         models.StringPointer("test2@test.email.com"),
			MTOAgentType:  models.MTOAgentReceiving,
		}
		eTag := etag.GenerateEtag(shipment.UpdatedAt)

		updatedAgents := make(models.MTOAgents, 2)
		phone := "555-555-5555"
		existingAgent.Phone = &phone
		updatedAgents[1] = existingAgent
		updatedAgents[0] = mtoAgentToCreate

		updatedShipment := models.MTOShipment{
			ID:        shipment.ID,
			MTOAgents: updatedAgents,
		}

		session := auth.Session{}
		updatedMTOShipment, err := mtoShipmentUpdaterCustomer.UpdateMTOShipment(suite.AppContextWithSessionForTest(&session), &updatedShipment, eTag, "test")

		suite.Require().NoError(err)
		suite.NotZero(updatedMTOShipment.ID, oldMTOShipment.ID)
		// the returned updatedMTOShipment does not guarantee the same
		// order of MTOAgents
		suite.Equal(len(updatedAgents), len(updatedMTOShipment.MTOAgents))
		for i := range updatedMTOShipment.MTOAgents {
			agent := updatedMTOShipment.MTOAgents[i]
			if agent.ID == existingAgent.ID {
				suite.Equal(phone, *agent.Phone)
			} else {
				// this must be the newly created agent
				suite.Equal(*mtoAgentToCreate.FirstName, *agent.FirstName)
				suite.Equal(*mtoAgentToCreate.LastName, *agent.LastName)
				suite.Equal(*mtoAgentToCreate.Email, *agent.Email)
			}
		}

		// Verify that shipment recalculate was handled correctly
		mockShipmentRecalculator.AssertNotCalled(suite.T(), "ShipmentRecalculatePaymentRequest", mock.Anything, mock.Anything)
	})

	suite.Run("Successfully remove MTO Agent", func() {
		setupTestData()

		shipment := factory.BuildMTOShipment(suite.DB(), nil, nil)
		existingAgent := factory.BuildMTOAgent(suite.DB(), []factory.Customization{
			{
				Model:    shipment,
				LinkOnly: true,
			},
			{
				Model: models.MTOAgent{
					FirstName:    models.StringPointer("Test"),
					LastName:     models.StringPointer("Agent"),
					Email:        models.StringPointer("test@test.email.com"),
					MTOAgentType: models.MTOAgentReleasing,
				},
			},
		}, nil)
		eTag := etag.GenerateEtag(shipment.UpdatedAt)

		updatedAgents := make(models.MTOAgents, 1)
		blankFirstName := ""
		blankLastName := ""
		blankPhone := ""
		blankEmail := ""
		existingAgent.FirstName = &blankFirstName
		existingAgent.LastName = &blankLastName
		existingAgent.Email = &blankEmail
		existingAgent.Phone = &blankPhone
		updatedAgents[0] = existingAgent

		updatedShipment := models.MTOShipment{
			ID:        shipment.ID,
			MTOAgents: updatedAgents,
		}

		session := auth.Session{}
		updatedMTOShipment, err := mtoShipmentUpdaterCustomer.UpdateMTOShipment(suite.AppContextWithSessionForTest(&session), &updatedShipment, eTag, "test")

		suite.Require().NoError(err)
		suite.NotZero(updatedMTOShipment.ID, oldMTOShipment.ID)
		// Verify that there are no returned MTO Agents
		suite.Equal(0, len(updatedMTOShipment.MTOAgents))

		// Verify that shipment recalculate was handled correctly
		mockShipmentRecalculator.AssertNotCalled(suite.T(), "ShipmentRecalculatePaymentRequest", mock.Anything, mock.Anything)
	})

	suite.Run("Successfully add storage facility to shipment", func() {
		setupTestData()

		shipment := factory.BuildMTOShipment(suite.DB(), []factory.Customization{
			{
				Model: models.MTOShipment{
					Status: models.MTOShipmentStatusSubmitted,
				},
			},
		}, nil)

		factory.BuildMTOShipment(suite.DB(), []factory.Customization{
			{
				Model: models.MTOShipment{
					Status: models.MTOShipmentStatusSubmitted,
				},
			},
		}, nil)
		storageFacility := factory.BuildStorageFacility(suite.DB(), nil, nil)

		updatedShipment := models.MTOShipment{
			ID:              shipment.ID,
			StorageFacility: &storageFacility,
		}
		eTag := etag.GenerateEtag(shipment.UpdatedAt)

		too := factory.BuildOfficeUserWithRoles(suite.DB(), nil, []roles.RoleType{roles.RoleTypeTOO})
		session := auth.Session{
			ApplicationName: auth.OfficeApp,
			UserID:          *too.UserID,
			OfficeUserID:    too.ID,
		}
		session.Roles = append(session.Roles, too.User.Roles...)
		updatedMTOShipment, err := mtoShipmentUpdaterOffice.UpdateMTOShipment(suite.AppContextWithSessionForTest(&session), &updatedShipment, eTag, "test")

		suite.Require().NoError(err)
		suite.NotZero(updatedMTOShipment.ID, oldMTOShipment.ID)
		suite.NotNil(updatedMTOShipment.StorageFacility)
	})

	suite.Run("Successfully edit storage facility on shipment", func() {
		setupTestData()

		// Create initial shipment data
		storageFacility := factory.BuildStorageFacility(suite.DB(), []factory.Customization{
			{
				Model: models.StorageFacility{
					Email: models.StringPointer("old@email.com"),
				},
			},
			{
				Model: models.Address{
					StreetAddress1: "1234 Over Here Street",
					City:           "Houston",
					State:          "TX",
					PostalCode:     "77083",
				},
			},
		}, nil)
		shipment := factory.BuildMTOShipment(suite.DB(), []factory.Customization{
			{
				Model: models.MTOShipment{
					Status: models.MTOShipmentStatusSubmitted,
				},
			},
			{
				Model:    storageFacility,
				LinkOnly: true,
			},
		}, nil)

		// Make updates to previously persisted data (don't need to create these in the DB first)
		newStorageFacilityAddress := models.Address{
			StreetAddress1: "987 Over There Avenue",
			City:           "Houston",
			State:          "TX",
			PostalCode:     "77083",
		}

		newEmail := "new@email.com"
		newStorageFacility := models.StorageFacility{
			Address: newStorageFacilityAddress,
			Email:   &newEmail,
		}

		newShipment := models.MTOShipment{
			ID:              shipment.ID,
			StorageFacility: &newStorageFacility,
		}

		eTag := etag.GenerateEtag(shipment.UpdatedAt)
		too := factory.BuildOfficeUserWithRoles(suite.DB(), nil, []roles.RoleType{roles.RoleTypeTOO})
		session := auth.Session{
			ApplicationName: auth.OfficeApp,
			UserID:          *too.UserID,
			OfficeUserID:    too.ID,
		}
		session.Roles = append(session.Roles, too.User.Roles...)
		updatedShipment, err := mtoShipmentUpdaterOffice.UpdateMTOShipment(suite.AppContextWithSessionForTest(&session), &newShipment, eTag, "test")
		suite.Require().NoError(err)
		suite.NotEqual(uuid.Nil, updatedShipment.ID)
		suite.Equal(&newEmail, updatedShipment.StorageFacility.Email)
		suite.Equal(newStorageFacilityAddress.StreetAddress1, updatedShipment.StorageFacility.Address.StreetAddress1)
	})

	suite.Run("Successfully update NTS previously recorded weight to shipment", func() {
		setupTestData()

		shipment := factory.BuildMTOShipment(suite.DB(), []factory.Customization{
			{
				Model: models.MTOShipment{
					Status: models.MTOShipmentStatusSubmitted,
				},
			},
		}, nil)

		ntsRecorededWeight := unit.Pound(980)
		updatedShipment := models.MTOShipment{
			ShipmentType:      models.MTOShipmentTypeHHGOutOfNTS,
			ID:                shipment.ID,
			NTSRecordedWeight: &ntsRecorededWeight,
		}
		eTag := etag.GenerateEtag(shipment.UpdatedAt)
		too := factory.BuildOfficeUserWithRoles(suite.DB(), nil, []roles.RoleType{roles.RoleTypeTOO})
		session := auth.Session{
			ApplicationName: auth.OfficeApp,
			UserID:          *too.UserID,
			OfficeUserID:    too.ID,
		}
		session.Roles = append(session.Roles, too.User.Roles...)
		updatedMTOShipment, err := mtoShipmentUpdaterOffice.UpdateMTOShipment(suite.AppContextWithSessionForTest(&session), &updatedShipment, eTag, "test")

		suite.Require().NoError(err)
		suite.NotZero(updatedMTOShipment.ID, oldMTOShipment.ID)
		suite.Equal(ntsRecorededWeight, *updatedMTOShipment.NTSRecordedWeight)

	})

	suite.Run("Unable to update NTS previously recorded weight due to shipment type", func() {
		setupTestData()

		shipment := factory.BuildMTOShipment(suite.DB(), []factory.Customization{
			{
				Model: models.MTOShipment{
					Status: models.MTOShipmentStatusSubmitted,
				},
			},
		}, nil)

		ntsRecorededWeight := unit.Pound(980)
		updatedShipment := models.MTOShipment{
			ID:                shipment.ID,
			NTSRecordedWeight: &ntsRecorededWeight,
		}
		eTag := etag.GenerateEtag(shipment.UpdatedAt)
		too := factory.BuildOfficeUserWithRoles(suite.DB(), nil, []roles.RoleType{roles.RoleTypeTOO})
		session := auth.Session{
			ApplicationName: auth.OfficeApp,
			UserID:          *too.UserID,
			OfficeUserID:    too.ID,
		}
		session.Roles = append(session.Roles, too.User.Roles...)
		updatedMTOShipment, err := mtoShipmentUpdaterOffice.UpdateMTOShipment(suite.AppContextWithSessionForTest(&session), &updatedShipment, eTag, "test")

		suite.Require().Error(err)
		suite.Nil(updatedMTOShipment)
		suite.Equal("Could not complete query related to object of type: mtoShipment.", err.Error())

		suite.IsType(apperror.QueryError{}, err)
		queryErr := err.(apperror.QueryError)
		wrappedErr := queryErr.Unwrap()
		suite.IsType(apperror.InvalidInputError{}, wrappedErr)
		suite.Equal("field NTSRecordedWeight cannot be set for shipment type HHG", wrappedErr.Error())
	})

	suite.Run("Successfully divert a shipment and transition statuses", func() {
		setupTestData()

		// A diverted shipment should transition to the SUBMITTED status.
		// If the move it is connected to is APPROVED, that move should transition to APPROVALS REQUESTED
		move := factory.BuildMove(suite.DB(), []factory.Customization{
			{
				Model: models.Move{
					Status: models.MoveStatusAPPROVED,
				},
			},
		}, nil)
		shipment := factory.BuildMTOShipment(suite.DB(), []factory.Customization{
			{
				Model:    move,
				LinkOnly: true,
			},
			{
				Model: models.MTOShipment{
					Status:    models.MTOShipmentStatusApproved,
					Diversion: false,
				},
			},
		}, nil)
		eTag := etag.GenerateEtag(shipment.UpdatedAt)

		shipmentInput := models.MTOShipment{
			ID:        shipment.ID,
			Diversion: true,
		}
		session := auth.Session{}
		updatedShipment, err := mtoShipmentUpdaterCustomer.UpdateMTOShipment(suite.AppContextWithSessionForTest(&session), &shipmentInput, eTag, "test")

		suite.Require().NotNil(updatedShipment)
		suite.NoError(err)
		suite.Equal(shipment.ID, updatedShipment.ID)
		suite.Equal(move.ID, updatedShipment.MoveTaskOrderID)
		suite.Equal(true, updatedShipment.Diversion)
		suite.Equal(models.MTOShipmentStatusSubmitted, updatedShipment.Status)

		var updatedMove models.Move
		err = suite.DB().Find(&updatedMove, move.ID)
		suite.NoError(err)
		suite.Equal(models.MoveStatusAPPROVALSREQUESTED, updatedMove.Status)

		// Verify that shipment recalculate was handled correctly
		mockShipmentRecalculator.AssertNotCalled(suite.T(), "ShipmentRecalculatePaymentRequest", mock.AnythingOfType("*appcontext.appContext"), mock.AnythingOfType("uuid.UUID"))
	})

	// Test UpdateMTOShipmentPrime
	// TODO: Add more tests, such as making sure this function fails if the
	// move is not available to the prime.
	suite.Run("Updating a shipment does not nullify ApprovedDate", func() {
		setupTestData()

		// This test was added because of a bug that nullified the ApprovedDate
		// when ScheduledPickupDate was included in the payload. See PR #6919.
		// ApprovedDate affects shipment diversions, so we want to make sure it
		// never gets nullified, regardless of which fields are being updated.
		move := factory.BuildAvailableToPrimeMove(suite.DB(), nil, nil)
		oldShipment := factory.BuildMTOShipmentMinimal(suite.DB(), []factory.Customization{
			{
				Model: models.MTOShipment{
					Status: models.MTOShipmentStatusApproved,
				},
			},
			{
				Model:    move,
				LinkOnly: true,
			},
		}, nil)

		suite.NotNil(oldShipment.ApprovedDate)

		eTag := etag.GenerateEtag(oldShipment.UpdatedAt)

		requestedPickupDate := now.Add(time.Hour * 24 * 3)
		scheduledPickupDate := now.Add(time.Hour * 24 * 3)
		requestedDeliveryDate := now.Add(time.Hour * 24 * 4)
		updatedShipment := models.MTOShipment{
			ID:                          oldShipment.ID,
			DestinationAddress:          &newDestinationAddress,
			DestinationAddressID:        &newDestinationAddress.ID,
			PickupAddress:               &newPickupAddress,
			PickupAddressID:             &newPickupAddress.ID,
			SecondaryPickupAddress:      &secondaryPickupAddress,
			HasSecondaryPickupAddress:   handlers.FmtBool(true),
			SecondaryDeliveryAddress:    &secondaryDeliveryAddress,
			HasSecondaryDeliveryAddress: handlers.FmtBool(true),
			TertiaryPickupAddress:       &tertiaryPickupAddress,
			HasTertiaryPickupAddress:    handlers.FmtBool(true),
			TertiaryDeliveryAddress:     &tertiaryDeliveryAddress,
			HasTertiaryDeliveryAddress:  handlers.FmtBool(true),
			RequestedPickupDate:         &requestedPickupDate,
			ScheduledPickupDate:         &scheduledPickupDate,
			RequestedDeliveryDate:       &requestedDeliveryDate,
			ActualPickupDate:            &actualPickupDate,
			PrimeActualWeight:           &primeActualWeight,
			PrimeEstimatedWeight:        &primeEstimatedWeight,
			FirstAvailableDeliveryDate:  &firstAvailableDeliveryDate,
		}

		ghcDomesticTransitTime := models.GHCDomesticTransitTime{
			MaxDaysTransitTime: 12,
			WeightLbsLower:     0,
			WeightLbsUpper:     10000,
			DistanceMilesLower: 0,
			DistanceMilesUpper: 10000,
		}
		verrs, err := suite.DB().ValidateAndCreate(&ghcDomesticTransitTime)
		suite.False(verrs.HasAny())
		suite.FatalNoError(err)

		session := auth.Session{}
		newShipment, err := mtoShipmentUpdaterPrime.UpdateMTOShipment(suite.AppContextWithSessionForTest(&session), &updatedShipment, eTag, "test")

		suite.Require().NoError(err)
		suite.NotEmpty(newShipment.ApprovedDate)
		suite.True(requestedPickupDate.Equal(*newShipment.RequestedPickupDate))
		suite.True(scheduledPickupDate.Equal(*newShipment.ScheduledPickupDate))
		suite.True(requestedDeliveryDate.Equal(*newShipment.RequestedDeliveryDate))
		suite.True(actualPickupDate.Equal(*newShipment.ActualPickupDate))
		suite.True(firstAvailableDeliveryDate.Equal(*newShipment.FirstAvailableDeliveryDate))
		suite.Equal(primeEstimatedWeight, *newShipment.PrimeEstimatedWeight)
		suite.Equal(primeActualWeight, *newShipment.PrimeActualWeight)
		suite.Equal(newDestinationAddress.ID, *newShipment.DestinationAddressID)
		suite.Equal(newPickupAddress.ID, *newShipment.PickupAddressID)
		suite.Equal(secondaryPickupAddress.ID, *newShipment.SecondaryPickupAddressID)
		suite.Equal(secondaryDeliveryAddress.ID, *newShipment.SecondaryDeliveryAddressID)
		suite.Equal(tertiaryPickupAddress.ID, *newShipment.TertiaryPickupAddressID)
		suite.Equal(tertiaryDeliveryAddress.ID, *newShipment.TertiaryDeliveryAddressID)

		// Verify that shipment recalculate was handled correctly
		mockShipmentRecalculator.AssertNotCalled(suite.T(), "ShipmentRecalculatePaymentRequest", mock.Anything, mock.Anything)
	})

	suite.Run("Prime not able to update an existing prime estimated weight", func() {
		setupTestData()

		move := factory.BuildAvailableToPrimeMove(suite.DB(), nil, nil)
		oldShipment := factory.BuildMTOShipmentMinimal(suite.DB(), []factory.Customization{
			{
				Model: models.MTOShipment{
					Status:               models.MTOShipmentStatusApproved,
					PrimeEstimatedWeight: &primeEstimatedWeight,
				},
			},
			{
				Model:    move,
				LinkOnly: true,
			},
		}, nil)

		suite.NotNil(oldShipment.ApprovedDate)

		eTag := etag.GenerateEtag(oldShipment.UpdatedAt)

		requestedPickupDate := now.Add(time.Hour * 24 * 3)
		scheduledPickupDate := now.Add(time.Hour * 24 * 3)
		requestedDeliveryDate := now.Add(time.Hour * 24 * 4)
		updatedShipment := models.MTOShipment{
			ID:                          oldShipment.ID,
			DestinationAddress:          &newDestinationAddress,
			DestinationAddressID:        &newDestinationAddress.ID,
			PickupAddress:               &newPickupAddress,
			PickupAddressID:             &newPickupAddress.ID,
			SecondaryPickupAddress:      &secondaryPickupAddress,
			HasSecondaryPickupAddress:   handlers.FmtBool(true),
			SecondaryDeliveryAddress:    &secondaryDeliveryAddress,
			HasSecondaryDeliveryAddress: handlers.FmtBool(true),
			RequestedPickupDate:         &requestedPickupDate,
			ScheduledPickupDate:         &scheduledPickupDate,
			RequestedDeliveryDate:       &requestedDeliveryDate,
			ActualPickupDate:            &actualPickupDate,
			PrimeActualWeight:           &primeActualWeight,
			PrimeEstimatedWeight:        &primeEstimatedWeight,
			FirstAvailableDeliveryDate:  &firstAvailableDeliveryDate,
		}

		ghcDomesticTransitTime := models.GHCDomesticTransitTime{
			MaxDaysTransitTime: 12,
			WeightLbsLower:     0,
			WeightLbsUpper:     10000,
			DistanceMilesLower: 0,
			DistanceMilesUpper: 10000,
		}
		verrs, err := suite.DB().ValidateAndCreate(&ghcDomesticTransitTime)
		suite.False(verrs.HasAny())
		suite.FatalNoError(err)

		session := auth.Session{}
		_, err = mtoShipmentUpdaterPrime.UpdateMTOShipment(suite.AppContextWithSessionForTest(&session), &updatedShipment, eTag, "test")

		suite.Error(err)
		suite.Contains(err.Error(), "cannot be updated after initial estimation")
		// Verify that shipment recalculate was handled correctly
		mockShipmentRecalculator.AssertNotCalled(suite.T(), "ShipmentRecalculatePaymentRequest", mock.Anything, mock.Anything)
	})

	suite.Run("Updating a shipment with a Reweigh returns the Reweigh", func() {
		setupTestData()

		move := factory.BuildAvailableToPrimeMove(suite.DB(), nil, nil)
		oldShipment := factory.BuildMTOShipmentMinimal(suite.DB(), []factory.Customization{
			{
				Model: models.MTOShipment{
					Status: models.MTOShipmentStatusApproved,
				},
			},
			{
				Model:    move,
				LinkOnly: true,
			},
		}, nil)
		reweigh := testdatagen.MakeReweighForShipment(suite.DB(), testdatagen.Assertions{}, oldShipment, unit.Pound(3000))

		eTag := etag.GenerateEtag(oldShipment.UpdatedAt)

		updatedShipment := models.MTOShipment{
			ID:                oldShipment.ID,
			PrimeActualWeight: &primeActualWeight,
		}

		session := auth.Session{}
		newShipment, err := mtoShipmentUpdaterPrime.UpdateMTOShipment(suite.AppContextWithSessionForTest(&session), &updatedShipment, eTag, "test")

		suite.Require().NoError(err)
		suite.NotEmpty(newShipment.Reweigh)
		suite.Equal(newShipment.Reweigh.ID, reweigh.ID)
	})

	suite.Run("Prime cannot update estimated weights outside of required timeframe", func() {
		setupTestData()

		// This test was added because of a bug that nullified the ApprovedDate
		// when ScheduledPickupDate was included in the payload. See PR #6919.
		// ApprovedDate affects shipment diversions, so we want to make sure it
		// never gets nullified, regardless of which fields are being updated.
		move := factory.BuildAvailableToPrimeMove(suite.DB(), nil, nil)
		oldShipment := factory.BuildMTOShipmentMinimal(suite.DB(), []factory.Customization{
			{
				Model: models.MTOShipment{
					Status: models.MTOShipmentStatusApproved,
				},
			},
			{
				Model:    move,
				LinkOnly: true,
			},
		}, nil)

		suite.NotNil(oldShipment.ApprovedDate)

		eTag := etag.GenerateEtag(oldShipment.UpdatedAt)

		requestedPickupDate := now.Add(time.Hour * 24 * 3)
		scheduledPickupDate := now.Add(-time.Hour * 24 * 3)
		requestedDeliveryDate := now.Add(time.Hour * 24 * 4)
		updatedShipment := models.MTOShipment{
			ID:                          oldShipment.ID,
			DestinationAddress:          &newDestinationAddress,
			DestinationAddressID:        &newDestinationAddress.ID,
			PickupAddress:               &newPickupAddress,
			PickupAddressID:             &newPickupAddress.ID,
			SecondaryPickupAddress:      &secondaryPickupAddress,
			HasSecondaryPickupAddress:   handlers.FmtBool(true),
			SecondaryDeliveryAddress:    &secondaryDeliveryAddress,
			HasSecondaryDeliveryAddress: handlers.FmtBool(true),
			TertiaryPickupAddress:       &tertiaryPickupAddress,
			HasTertiaryPickupAddress:    handlers.FmtBool(true),
			TertiaryDeliveryAddress:     &tertiaryDeliveryAddress,
			HasTertiaryDeliveryAddress:  handlers.FmtBool(true),
			RequestedPickupDate:         &requestedPickupDate,
			ScheduledPickupDate:         &scheduledPickupDate,
			RequestedDeliveryDate:       &requestedDeliveryDate,
			ActualPickupDate:            &actualPickupDate,
			PrimeActualWeight:           &primeActualWeight,
			PrimeEstimatedWeight:        &primeEstimatedWeight,
			FirstAvailableDeliveryDate:  &firstAvailableDeliveryDate,
		}

		ghcDomesticTransitTime := models.GHCDomesticTransitTime{
			MaxDaysTransitTime: 12,
			WeightLbsLower:     0,
			WeightLbsUpper:     10000,
			DistanceMilesLower: 0,
			DistanceMilesUpper: 10000,
		}
		verrs, err := suite.DB().ValidateAndCreate(&ghcDomesticTransitTime)
		suite.False(verrs.HasAny())
		suite.FatalNoError(err)

		session := auth.Session{}
		_, err = mtoShipmentUpdaterPrime.UpdateMTOShipment(suite.AppContextWithSessionForTest(&session), &updatedShipment, eTag, "test")

		suite.Error(err)
		suite.Contains(err.Error(), "the time period for updating the estimated weight for a shipment has expired, please contact the TOO directly to request updates to this shipment’s estimated weight")
		// Verify that shipment recalculate was handled correctly
		mockShipmentRecalculator.AssertNotCalled(suite.T(), "ShipmentRecalculatePaymentRequest", mock.Anything, mock.Anything)
	})

	suite.Run("Prime cannot add MTO agents", func() {
		setupTestData()

		// This test was added because of a bug that nullified the ApprovedDate
		// when ScheduledPickupDate was included in the payload. See PR #6919.
		// ApprovedDate affects shipment diversions, so we want to make sure it
		// never gets nullified, regardless of which fields are being updated.
		move := factory.BuildAvailableToPrimeMove(suite.DB(), nil, nil)
		oldShipment := factory.BuildMTOShipmentMinimal(suite.DB(), []factory.Customization{
			{
				Model: models.MTOShipment{
					Status: models.MTOShipmentStatusApproved,
				},
			},
			{
				Model:    move,
				LinkOnly: true,
			},
		}, nil)

		suite.NotNil(oldShipment.ApprovedDate)

		eTag := etag.GenerateEtag(oldShipment.UpdatedAt)

		requestedPickupDate := now.Add(time.Hour * 24 * 3)
		scheduledPickupDate := now.Add(time.Hour * 24 * 3)
		requestedDeliveryDate := now.Add(time.Hour * 24 * 4)
		firstName := "John"
		lastName := "Ash"
		updatedShipment := models.MTOShipment{
			ID:                          oldShipment.ID,
			DestinationAddress:          &newDestinationAddress,
			DestinationAddressID:        &newDestinationAddress.ID,
			PickupAddress:               &newPickupAddress,
			PickupAddressID:             &newPickupAddress.ID,
			SecondaryPickupAddress:      &secondaryPickupAddress,
			HasSecondaryPickupAddress:   handlers.FmtBool(true),
			SecondaryDeliveryAddress:    &secondaryDeliveryAddress,
			HasSecondaryDeliveryAddress: handlers.FmtBool(true),
			TertiaryPickupAddress:       &tertiaryPickupAddress,
			HasTertiaryPickupAddress:    handlers.FmtBool(true),
			TertiaryDeliveryAddress:     &tertiaryDeliveryAddress,
			HasTertiaryDeliveryAddress:  handlers.FmtBool(true),
			RequestedPickupDate:         &requestedPickupDate,
			ScheduledPickupDate:         &scheduledPickupDate,
			RequestedDeliveryDate:       &requestedDeliveryDate,
			ActualPickupDate:            &actualPickupDate,
			PrimeActualWeight:           &primeActualWeight,
			PrimeEstimatedWeight:        &primeEstimatedWeight,
			FirstAvailableDeliveryDate:  &firstAvailableDeliveryDate,
			MTOAgents: models.MTOAgents{
				models.MTOAgent{
					FirstName: &firstName,
					LastName:  &lastName,
				},
			},
		}

		ghcDomesticTransitTime := models.GHCDomesticTransitTime{
			MaxDaysTransitTime: 12,
			WeightLbsLower:     0,
			WeightLbsUpper:     10000,
			DistanceMilesLower: 0,
			DistanceMilesUpper: 10000,
		}
		verrs, err := suite.DB().ValidateAndCreate(&ghcDomesticTransitTime)
		suite.False(verrs.HasAny())
		suite.FatalNoError(err)

		session := auth.Session{}
		_, err = mtoShipmentUpdaterPrime.UpdateMTOShipment(suite.AppContextWithSessionForTest(&session), &updatedShipment, eTag, "test")

		suite.Error(err)
		suite.Contains(err.Error(), "cannot add or update MTO agents to a shipment")
	})

	suite.Run("Prime cannot update existing pickup or destination address", func() {
		setupTestData()

		// This test was added because of a bug that nullified the ApprovedDate
		// when ScheduledPickupDate was included in the payload. See PR #6919.
		// ApprovedDate affects shipment diversions, so we want to make sure it
		// never gets nullified, regardless of which fields are being updated.
		move := factory.BuildAvailableToPrimeMove(suite.DB(), nil, nil)
		oldShipment := factory.BuildMTOShipment(suite.DB(), []factory.Customization{
			{
				Model: models.MTOShipment{
					Status: models.MTOShipmentStatusApproved,
				},
			},
			{
				Model:    move,
				LinkOnly: true,
			},
		}, nil)

		suite.NotNil(oldShipment.ApprovedDate)

		eTag := etag.GenerateEtag(oldShipment.UpdatedAt)

		requestedPickupDate := now.Add(time.Hour * 24 * 3)
		scheduledPickupDate := now.Add(time.Hour * 24 * 7)
		requestedDeliveryDate := now.Add(time.Hour * 24 * 4)
		updatedShipment := models.MTOShipment{
			ID:                          oldShipment.ID,
			DestinationAddress:          &newDestinationAddress,
			DestinationAddressID:        &newDestinationAddress.ID,
			PickupAddress:               &newPickupAddress,
			PickupAddressID:             &newPickupAddress.ID,
			SecondaryPickupAddress:      &secondaryPickupAddress,
			HasSecondaryPickupAddress:   handlers.FmtBool(true),
			SecondaryDeliveryAddress:    &secondaryDeliveryAddress,
			HasSecondaryDeliveryAddress: handlers.FmtBool(true),
			TertiaryPickupAddress:       &secondaryPickupAddress,
			HasTertiaryPickupAddress:    handlers.FmtBool(true),
			TertiaryDeliveryAddress:     &secondaryDeliveryAddress,
			HasTertiaryDeliveryAddress:  handlers.FmtBool(true),
			RequestedPickupDate:         &requestedPickupDate,
			ScheduledPickupDate:         &scheduledPickupDate,
			RequestedDeliveryDate:       &requestedDeliveryDate,
			ActualPickupDate:            &actualPickupDate,
			PrimeActualWeight:           &primeActualWeight,
			PrimeEstimatedWeight:        &primeEstimatedWeight,
			FirstAvailableDeliveryDate:  &firstAvailableDeliveryDate,
		}

		ghcDomesticTransitTime := models.GHCDomesticTransitTime{
			MaxDaysTransitTime: 12,
			WeightLbsLower:     0,
			WeightLbsUpper:     10000,
			DistanceMilesLower: 0,
			DistanceMilesUpper: 10000,
		}
		verrs, err := suite.DB().ValidateAndCreate(&ghcDomesticTransitTime)
		suite.False(verrs.HasAny())
		suite.FatalNoError(err)

		session := auth.Session{}
		_, err = mtoShipmentUpdaterPrime.UpdateMTOShipment(suite.AppContextWithSessionForTest(&session), &updatedShipment, eTag, "test")

		suite.Error(err)
		suite.Contains(err.Error(), "the pickup address already exists and cannot be updated with this endpoint")
		suite.Contains(err.Error(), "the destination address already exists and cannot be updated with this endpoint")
	})

	suite.Run("Prime cannot update shipment if parameters are outside of transit data", func() {
		setupTestData()

		// This test was added because of a bug that nullified the ApprovedDate
		// when ScheduledPickupDate was included in the payload. See PR #6919.
		// ApprovedDate affects shipment diversions, so we want to make sure it
		// never gets nullified, regardless of which fields are being updated.
		move := factory.BuildAvailableToPrimeMove(suite.DB(), nil, nil)
		oldShipment := factory.BuildMTOShipmentMinimal(suite.DB(), []factory.Customization{
			{
				Model: models.MTOShipment{
					Status: models.MTOShipmentStatusApproved,
				},
			},
			{
				Model:    move,
				LinkOnly: true,
			},
		}, nil)

		suite.NotNil(oldShipment.ApprovedDate)

		eTag := etag.GenerateEtag(oldShipment.UpdatedAt)

		requestedPickupDate := now.Add(time.Hour * 24 * 3)
		scheduledPickupDate := now.Add(time.Hour * 24 * 7)
		requestedDeliveryDate := now.Add(time.Hour * 24 * 4)
		updatedShipment := models.MTOShipment{
			ID:                          oldShipment.ID,
			DestinationAddress:          &newDestinationAddress,
			DestinationAddressID:        &newDestinationAddress.ID,
			PickupAddress:               &newPickupAddress,
			PickupAddressID:             &newPickupAddress.ID,
			SecondaryPickupAddress:      &secondaryPickupAddress,
			HasSecondaryPickupAddress:   handlers.FmtBool(true),
			SecondaryDeliveryAddress:    &secondaryDeliveryAddress,
			HasSecondaryDeliveryAddress: handlers.FmtBool(true),
			TertiaryPickupAddress:       &tertiaryPickupAddress,
			HasTertiaryPickupAddress:    handlers.FmtBool(true),
			TertiaryDeliveryAddress:     &tertiaryDeliveryAddress,
			HasTertiaryDeliveryAddress:  handlers.FmtBool(true),
			RequestedPickupDate:         &requestedPickupDate,
			ScheduledPickupDate:         &scheduledPickupDate,
			RequestedDeliveryDate:       &requestedDeliveryDate,
			ActualPickupDate:            &actualPickupDate,
			PrimeActualWeight:           &primeActualWeight,
			PrimeEstimatedWeight:        &primeEstimatedWeight,
			FirstAvailableDeliveryDate:  &firstAvailableDeliveryDate,
		}

		session := auth.Session{}
		_, err := mtoShipmentUpdaterPrime.UpdateMTOShipment(suite.AppContextWithSessionForTest(&session), &updatedShipment, eTag, "test")

		suite.Error(err)
		suite.Contains(err.Error(), "failed to find transit time for shipment of 9000 lbs weight and 1000 mile distance")
	})

	suite.Run("Prime can add an estimated weight up to the same date as the scheduled pickup", func() {
		setupTestData()

		// This test was added because of a bug that nullified the ApprovedDate
		// when ScheduledPickupDate was included in the payload. See PR #6919.
		// ApprovedDate affects shipment diversions, so we want to make sure it
		// never gets nullified, regardless of which fields are being updated.
		move := factory.BuildAvailableToPrimeMove(suite.DB(), nil, nil)
		oldShipment := factory.BuildMTOShipmentMinimal(suite.DB(), []factory.Customization{
			{
				Model: models.MTOShipment{
					Status: models.MTOShipmentStatusApproved,
				},
			},
			{
				Model:    move,
				LinkOnly: true,
			},
		}, nil)

		suite.NotNil(oldShipment.ApprovedDate)

		eTag := etag.GenerateEtag(oldShipment.UpdatedAt)

		requestedPickupDate := now.Add(time.Hour * 24 * 3)
		scheduledPickupDate := now.Add(time.Hour * 24 * 3)
		requestedDeliveryDate := now.Add(time.Hour * 24 * 4)
		updatedShipment := models.MTOShipment{
			ID:                          oldShipment.ID,
			DestinationAddress:          &newDestinationAddress,
			DestinationAddressID:        &newDestinationAddress.ID,
			PickupAddress:               &newPickupAddress,
			PickupAddressID:             &newPickupAddress.ID,
			SecondaryPickupAddress:      &secondaryPickupAddress,
			HasSecondaryPickupAddress:   handlers.FmtBool(true),
			SecondaryDeliveryAddress:    &secondaryDeliveryAddress,
			ScheduledPickupDate:         &scheduledPickupDate,
			HasSecondaryDeliveryAddress: handlers.FmtBool(true),
			TertiaryPickupAddress:       &tertiaryPickupAddress,
			HasTertiaryPickupAddress:    handlers.FmtBool(true),
			TertiaryDeliveryAddress:     &tertiaryDeliveryAddress,
			HasTertiaryDeliveryAddress:  handlers.FmtBool(true),
			RequestedPickupDate:         &requestedPickupDate,
			RequestedDeliveryDate:       &requestedDeliveryDate,
			ActualPickupDate:            &actualPickupDate,
			PrimeActualWeight:           &primeActualWeight,
			PrimeEstimatedWeight:        &primeEstimatedWeight,
			FirstAvailableDeliveryDate:  &firstAvailableDeliveryDate,
		}

		ghcDomesticTransitTime := models.GHCDomesticTransitTime{
			MaxDaysTransitTime: 12,
			WeightLbsLower:     0,
			WeightLbsUpper:     10000,
			DistanceMilesLower: 0,
			DistanceMilesUpper: 10000,
		}
		verrs, err := suite.DB().ValidateAndCreate(&ghcDomesticTransitTime)
		suite.False(verrs.HasAny())
		suite.FatalNoError(err)

		session := auth.Session{}
		newShipment, err := mtoShipmentUpdaterPrime.UpdateMTOShipment(suite.AppContextWithSessionForTest(&session), &updatedShipment, eTag, "test")

		suite.Require().NoError(err)
		suite.NotEmpty(newShipment.ApprovedDate)
		suite.True(requestedPickupDate.Equal(*newShipment.RequestedPickupDate))
		suite.True(scheduledPickupDate.Equal(*newShipment.ScheduledPickupDate))
		suite.True(requestedDeliveryDate.Equal(*newShipment.RequestedDeliveryDate))
		suite.True(actualPickupDate.Equal(*newShipment.ActualPickupDate))
		suite.True(firstAvailableDeliveryDate.Equal(*newShipment.FirstAvailableDeliveryDate))
		suite.Equal(primeEstimatedWeight, *newShipment.PrimeEstimatedWeight)
		suite.Equal(primeActualWeight, *newShipment.PrimeActualWeight)
		suite.Equal(newDestinationAddress.ID, *newShipment.DestinationAddressID)
		suite.Equal(newPickupAddress.ID, *newShipment.PickupAddressID)
		suite.Equal(secondaryPickupAddress.ID, *newShipment.SecondaryPickupAddressID)
		suite.Equal(secondaryDeliveryAddress.ID, *newShipment.SecondaryDeliveryAddressID)
		suite.Equal(tertiaryPickupAddress.ID, *newShipment.TertiaryPickupAddressID)
		suite.Equal(tertiaryDeliveryAddress.ID, *newShipment.TertiaryDeliveryAddressID)
	})

	suite.Run("Prime can update the weight estimate if scheduled pickup date in nil", func() {
		setupTestData()

		// This test was added because of a bug that nullified the ApprovedDate
		// when ScheduledPickupDate was included in the payload. See PR #6919.
		// ApprovedDate affects shipment diversions, so we want to make sure it
		// never gets nullified, regardless of which fields are being updated.
		move := factory.BuildAvailableToPrimeMove(suite.DB(), nil, nil)
		oldShipment := factory.BuildMTOShipmentMinimal(suite.DB(), []factory.Customization{
			{
				Model: models.MTOShipment{
					Status:              models.MTOShipmentStatusApproved,
					ScheduledPickupDate: nil,
				},
			},
			{
				Model:    move,
				LinkOnly: true,
			},
		}, nil)

		suite.NotNil(oldShipment.ApprovedDate)

		eTag := etag.GenerateEtag(oldShipment.UpdatedAt)

		requestedPickupDate := now.Add(time.Hour * 24 * 3)
		requestedDeliveryDate := now.Add(time.Hour * 24 * 4)
		updatedShipment := models.MTOShipment{
			ID:                          oldShipment.ID,
			DestinationAddress:          &newDestinationAddress,
			DestinationAddressID:        &newDestinationAddress.ID,
			PickupAddress:               &newPickupAddress,
			PickupAddressID:             &newPickupAddress.ID,
			SecondaryPickupAddress:      &secondaryPickupAddress,
			HasSecondaryPickupAddress:   handlers.FmtBool(true),
			SecondaryDeliveryAddress:    &secondaryDeliveryAddress,
			HasSecondaryDeliveryAddress: handlers.FmtBool(true),
			TertiaryPickupAddress:       &tertiaryPickupAddress,
			HasTertiaryPickupAddress:    handlers.FmtBool(true),
			TertiaryDeliveryAddress:     &tertiaryDeliveryAddress,
			HasTertiaryDeliveryAddress:  handlers.FmtBool(true),
			RequestedPickupDate:         &requestedPickupDate,
			RequestedDeliveryDate:       &requestedDeliveryDate,
			ActualPickupDate:            &actualPickupDate,
			PrimeActualWeight:           &primeActualWeight,
			PrimeEstimatedWeight:        &primeEstimatedWeight,
			FirstAvailableDeliveryDate:  &firstAvailableDeliveryDate,
		}
		ghcDomesticTransitTime := models.GHCDomesticTransitTime{
			MaxDaysTransitTime: 12,
			WeightLbsLower:     0,
			WeightLbsUpper:     10000,
			DistanceMilesLower: 0,
			DistanceMilesUpper: 10000,
		}
		verrs, err := suite.DB().ValidateAndCreate(&ghcDomesticTransitTime)
		suite.False(verrs.HasAny())
		suite.FatalNoError(err)

		session := auth.Session{}
		newShipment, err := mtoShipmentUpdaterPrime.UpdateMTOShipment(suite.AppContextWithSessionForTest(&session), &updatedShipment, eTag, "test")
		suite.Require().NoError(err)
		suite.NotEmpty(newShipment.ApprovedDate)
		suite.True(requestedPickupDate.Equal(*newShipment.RequestedPickupDate))
		suite.True(requestedDeliveryDate.Equal(*newShipment.RequestedDeliveryDate))
		suite.True(actualPickupDate.Equal(*newShipment.ActualPickupDate))
		suite.True(firstAvailableDeliveryDate.Equal(*newShipment.FirstAvailableDeliveryDate))
		suite.Equal(primeEstimatedWeight, *newShipment.PrimeEstimatedWeight)
		suite.Equal(primeActualWeight, *newShipment.PrimeActualWeight)
		suite.Equal(newDestinationAddress.ID, *newShipment.DestinationAddressID)
		suite.Equal(newPickupAddress.ID, *newShipment.PickupAddressID)
		suite.Equal(secondaryPickupAddress.ID, *newShipment.SecondaryPickupAddressID)
		suite.Equal(secondaryDeliveryAddress.ID, *newShipment.SecondaryDeliveryAddressID)
		suite.Equal(tertiaryPickupAddress.ID, *newShipment.TertiaryPickupAddressID)
		suite.Equal(tertiaryDeliveryAddress.ID, *newShipment.TertiaryDeliveryAddressID)
	})
}

func (suite *MTOShipmentServiceSuite) TestUpdateMTOShipmentStatus() {
	estimatedWeight := unit.Pound(2000)
	status := models.MTOShipmentStatusApproved
	// need the re service codes to update status
	expectedReServiceCodes := []models.ReServiceCode{
		models.ReServiceCodeDLH,
		models.ReServiceCodeFSC,
		models.ReServiceCodeDOP,
		models.ReServiceCodeDDP,
		models.ReServiceCodeDPK,
		models.ReServiceCodeDUPK,
	}

	var shipmentForAutoApprove models.MTOShipment
	var draftShipment models.MTOShipment
	var shipment2 models.MTOShipment
	var shipment3 models.MTOShipment
	var shipment4 models.MTOShipment
	var approvedShipment models.MTOShipment
	var rejectedShipment models.MTOShipment
	var eTag string
	var mto models.Move

	setupTestData := func() {
		for i := range expectedReServiceCodes {
			factory.FetchReServiceByCode(suite.DB(), expectedReServiceCodes[i])
		}

		mto = factory.BuildMove(suite.DB(), []factory.Customization{
			{
				Model: models.Move{
					Status: models.MoveStatusAPPROVED,
				},
			},
		}, nil)
		shipment := factory.BuildMTOShipment(suite.DB(), []factory.Customization{
			{
				Model:    mto,
				LinkOnly: true,
			},
			{
				Model: models.MTOShipment{
					ShipmentType:         models.MTOShipmentTypeHHG,
					ScheduledPickupDate:  &testdatagen.DateInsidePeakRateCycle,
					PrimeEstimatedWeight: &estimatedWeight,
					Status:               models.MTOShipmentStatusSubmitted,
				},
			},
		}, nil)
		draftShipment = factory.BuildMTOShipment(suite.DB(), []factory.Customization{
			{
				Model:    mto,
				LinkOnly: true,
			},
			{
				Model: models.MTOShipment{
					Status: models.MTOShipmentStatusDraft,
				},
			},
		}, nil)
		shipment2 = factory.BuildMTOShipment(suite.DB(), []factory.Customization{
			{
				Model:    mto,
				LinkOnly: true,
			},
			{
				Model: models.MTOShipment{
					Status: models.MTOShipmentStatusSubmitted,
				},
			},
		}, nil)
		shipment3 = factory.BuildMTOShipment(suite.DB(), []factory.Customization{
			{
				Model:    mto,
				LinkOnly: true,
			},
			{
				Model: models.MTOShipment{
					Status: models.MTOShipmentStatusSubmitted,
				},
			},
		}, nil)
		shipment4 = factory.BuildMTOShipment(suite.DB(), []factory.Customization{
			{
				Model:    mto,
				LinkOnly: true,
			},
			{
				Model: models.MTOShipment{
					Status: models.MTOShipmentStatusSubmitted,
				},
			},
		}, nil)
		shipmentForAutoApprove = factory.BuildMTOShipment(suite.DB(), []factory.Customization{
			{
				Model:    mto,
				LinkOnly: true,
			},
			{
				Model: models.MTOShipment{
					Status: models.MTOShipmentStatusSubmitted,
				},
			},
		}, nil)
		approvedShipment = factory.BuildMTOShipment(suite.DB(), []factory.Customization{
			{
				Model:    mto,
				LinkOnly: true,
			},
			{
				Model: models.MTOShipment{
					Status: models.MTOShipmentStatusApproved,
				},
			},
		}, nil)
		rejectionReason := "exotic animals are banned"
		rejectedShipment = factory.BuildMTOShipment(suite.DB(), []factory.Customization{
			{
				Model:    mto,
				LinkOnly: true,
			},
			{
				Model: models.MTOShipment{
					Status:          models.MTOShipmentStatusRejected,
					RejectionReason: &rejectionReason,
				},
			},
		}, nil)
		shipment.Status = models.MTOShipmentStatusSubmitted
		eTag = etag.GenerateEtag(shipment.UpdatedAt)
	}

	builder := query.NewQueryBuilder()
	moveRouter := moveservices.NewMoveRouter(transportationoffice.NewTransportationOfficesFetcher())
	planner := &mocks.Planner{}
	var TransitDistancePickupArg string
	var TransitDistanceDestinationArg string
	planner.On("ZipTransitDistance",
		mock.AnythingOfType("*appcontext.appContext"),
		mock.AnythingOfType("string"),
		mock.AnythingOfType("string"),
		false,
	).Return(500, nil).Run(func(args mock.Arguments) {
		TransitDistancePickupArg = args.Get(1).(string)
		TransitDistanceDestinationArg = args.Get(2).(string)
	})
	siCreator := mtoserviceitem.NewMTOServiceItemCreator(planner, builder, moveRouter, ghcrateengine.NewDomesticUnpackPricer(), ghcrateengine.NewDomesticPackPricer(), ghcrateengine.NewDomesticLinehaulPricer(), ghcrateengine.NewDomesticShorthaulPricer(), ghcrateengine.NewDomesticOriginPricer(), ghcrateengine.NewDomesticDestinationPricer(), ghcrateengine.NewFuelSurchargePricer())

	updater := NewMTOShipmentStatusUpdater(builder, siCreator, planner)

	suite.Run("If the mtoShipment is approved successfully it should create approved mtoServiceItems", func() {
		setupTestData()

		appCtx := suite.AppContextForTest()
		shipmentForAutoApproveEtag := etag.GenerateEtag(shipmentForAutoApprove.UpdatedAt)
		fetchedShipment := models.MTOShipment{}
		serviceItems := models.MTOServiceItems{}

		preApprovalTime := time.Now()
		_, err := updater.UpdateMTOShipmentStatus(appCtx, shipmentForAutoApprove.ID, status, nil, nil, shipmentForAutoApproveEtag)
		suite.NoError(err)

		err = appCtx.DB().Find(&fetchedShipment, shipmentForAutoApprove.ID)
		suite.NoError(err)

		// Let's make sure the status is approved
		suite.Equal(models.MTOShipmentStatusApproved, fetchedShipment.Status)

		err = appCtx.DB().EagerPreload("ReService").Where("mto_shipment_id = ?", shipmentForAutoApprove.ID).All(&serviceItems)
		suite.NoError(err)

		suite.Equal(6, len(serviceItems))

		// All ApprovedAt times for service items should be the same, so just get the first one
		// Test that service item was approved within a few seconds of the current time
		suite.Assertions.WithinDuration(preApprovalTime, *serviceItems[0].ApprovedAt, 2*time.Second)

		// If we've gotten the shipment updated and fetched it without error then we can inspect the
		// service items created as a side effect to see if they are
		// approved.
		missingReServiceCodes := make([]models.ReServiceCode, len(expectedReServiceCodes))
		copy(missingReServiceCodes, expectedReServiceCodes)
		for _, serviceItem := range serviceItems {
			suite.Equal(models.MTOServiceItemStatusApproved, serviceItem.Status)

			// Want to make sure each of the expected service codes is included at some point.
			codeFound := false
			for i, reServiceCodeToCheck := range missingReServiceCodes {
				if reServiceCodeToCheck == serviceItem.ReService.Code {
					missingReServiceCodes[i] = missingReServiceCodes[len(missingReServiceCodes)-1]
					missingReServiceCodes = missingReServiceCodes[:len(missingReServiceCodes)-1]
					codeFound = true
					break
				}
			}

			if !codeFound {
				suite.Fail("Unexpected service code", "unexpected ReService code: %s", string(serviceItem.ReService.Code))
			}
		}

		suite.Empty(missingReServiceCodes)
	})

	suite.Run("If we act on a shipment with a weight that has a 0 upper weight it should still work", func() {
		setupTestData()

		ghcDomesticTransitTime := models.GHCDomesticTransitTime{
			MaxDaysTransitTime: 12,
			WeightLbsLower:     0,
			WeightLbsUpper:     10000,
			DistanceMilesLower: 0,
			DistanceMilesUpper: 10000,
		}
		verrs, err := suite.DB().ValidateAndCreate(&ghcDomesticTransitTime)
		suite.Assert().False(verrs.HasAny())
		suite.NoError(err)

		// Let's also create a transit time object with a zero upper bound for weight (this can happen in the table).
		ghcDomesticTransitTime0LbsUpper := models.GHCDomesticTransitTime{
			MaxDaysTransitTime: 12,
			WeightLbsLower:     10001,
			WeightLbsUpper:     0,
			DistanceMilesLower: 0,
			DistanceMilesUpper: 10000,
		}
		verrs, err = suite.DB().ValidateAndCreate(&ghcDomesticTransitTime0LbsUpper)
		suite.Assert().False(verrs.HasAny())
		suite.NoError(err)

		// This is testing that the Required Delivery Date is calculated correctly.
		// In order for the Required Delivery Date to be calculated, the following conditions must be true:
		// 1. The shipment is moving to the APPROVED status
		// 2. The shipment must already have the following fields present:
		// ScheduledPickupDate, PrimeEstimatedWeight, PickupAddress, DestinationAddress
		// 3. The shipment must not already have a Required Delivery Date
		// Note that MakeMTOShipment will automatically add a Required Delivery Date if the ScheduledPickupDate
		// is present, therefore we need to use MakeMTOShipmentMinimal and add the Pickup and Destination addresses
		estimatedWeight := unit.Pound(11000)
		destinationAddress := factory.BuildAddress(suite.DB(), nil, []factory.Trait{factory.GetTraitAddress2})
		pickupAddress := factory.BuildAddress(suite.DB(), nil, nil)
		shipmentHeavy := factory.BuildMTOShipmentMinimal(suite.DB(), []factory.Customization{
			{
				Model:    mto,
				LinkOnly: true,
			},
			{
				Model: models.MTOShipment{
					ShipmentType:         models.MTOShipmentTypeHHG,
					ScheduledPickupDate:  &testdatagen.DateInsidePeakRateCycle,
					PrimeEstimatedWeight: &estimatedWeight,
					Status:               models.MTOShipmentStatusSubmitted,
				},
			},
			{
				Model:    pickupAddress,
				Type:     &factory.Addresses.PickupAddress,
				LinkOnly: true,
			},
			{
				Model:    destinationAddress,
				Type:     &factory.Addresses.DeliveryAddress,
				LinkOnly: true,
			},
		}, nil)
		shipmentHeavyEtag := etag.GenerateEtag(shipmentHeavy.UpdatedAt)

		_, err = updater.UpdateMTOShipmentStatus(suite.AppContextForTest(), shipmentHeavy.ID, status, nil, nil, shipmentHeavyEtag)
		suite.NoError(err)
		serviceItems := models.MTOServiceItems{}
		_ = suite.DB().All(&serviceItems)
		fetchedShipment := models.MTOShipment{}
		err = suite.DB().Find(&fetchedShipment, shipmentHeavy.ID)
		suite.NoError(err)
		// We also should have a required delivery date
		suite.NotNil(fetchedShipment.RequiredDeliveryDate)
	})

	suite.Run("Test that correct addresses are being used to calculate required delivery date", func() {
		setupTestData()
		appCtx := suite.AppContextForTest()

		ghcDomesticTransitTime0LbsUpper := models.GHCDomesticTransitTime{
			MaxDaysTransitTime: 12,
			WeightLbsLower:     10001,
			WeightLbsUpper:     0,
			DistanceMilesLower: 0,
			DistanceMilesUpper: 10000,
		}
		verrs, err := suite.DB().ValidateAndCreate(&ghcDomesticTransitTime0LbsUpper)
		suite.Assert().False(verrs.HasAny())
		suite.NoError(err)

		factory.FetchReServiceByCode(appCtx.DB(), models.ReServiceCodeDNPK)

		// This is testing that the Required Delivery Date is calculated correctly.
		// In order for the Required Delivery Date to be calculated, the following conditions must be true:
		// 1. The shipment is moving to the APPROVED status
		// 2. The shipment must already have the following fields present:
		// MTOShipmentTypeHHG: ScheduledPickupDate, PrimeEstimatedWeight, PickupAddress, DestinationAddress
		// MTOShipmentTypeHHGIntoNTS: ScheduledPickupDate, PrimeEstimatedWeight, PickupAddress, StorageFacility
		// MTOShipmentTypeHHGOutOfNTS: ScheduledPickupDate, NTSRecordedWeight, StorageFacility, DestinationAddress
		// 3. The shipment must not already have a Required Delivery Date
		// Note that MakeMTOShipment will automatically add a Required Delivery Date if the ScheduledPickupDate
		// is present, therefore we need to use MakeMTOShipmentMinimal and add the Pickup and Destination addresses
		estimatedWeight := unit.Pound(11000)

		destinationAddress := factory.BuildAddress(suite.DB(), nil, []factory.Trait{factory.GetTraitAddress4})
		pickupAddress := factory.BuildAddress(suite.DB(), nil, []factory.Trait{factory.GetTraitAddress3})
		storageFacility := factory.BuildStorageFacility(suite.DB(), nil, nil)

		hhgShipment := factory.BuildMTOShipmentMinimal(suite.DB(), []factory.Customization{
			{
				Model:    mto,
				LinkOnly: true,
			},
			{
				Model: models.MTOShipment{
					ShipmentType:         models.MTOShipmentTypeHHG,
					ScheduledPickupDate:  &testdatagen.DateInsidePeakRateCycle,
					PrimeEstimatedWeight: &estimatedWeight,
					Status:               models.MTOShipmentStatusSubmitted,
				},
			},
			{
				Model:    pickupAddress,
				Type:     &factory.Addresses.PickupAddress,
				LinkOnly: true,
			},
			{
				Model:    destinationAddress,
				Type:     &factory.Addresses.DeliveryAddress,
				LinkOnly: true,
			},
		}, nil)

		ntsShipment := factory.BuildMTOShipmentMinimal(suite.DB(), []factory.Customization{
			{
				Model:    mto,
				LinkOnly: true,
			},
			{
				Model: models.MTOShipment{
					ShipmentType:         models.MTOShipmentTypeHHGIntoNTS,
					ScheduledPickupDate:  &testdatagen.DateInsidePeakRateCycle,
					PrimeEstimatedWeight: &estimatedWeight,
					Status:               models.MTOShipmentStatusSubmitted,
				},
			},
			{
				Model:    storageFacility,
				LinkOnly: true,
			},
			{
				Model:    pickupAddress,
				Type:     &factory.Addresses.PickupAddress,
				LinkOnly: true,
			},
		}, nil)

		ntsrShipment := factory.BuildMTOShipmentMinimal(suite.DB(), []factory.Customization{
			{
				Model:    mto,
				LinkOnly: true,
			},
			{
				Model: models.MTOShipment{
					ShipmentType:        models.MTOShipmentTypeHHGOutOfNTS,
					ScheduledPickupDate: &testdatagen.DateInsidePeakRateCycle,
					NTSRecordedWeight:   &estimatedWeight,
					Status:              models.MTOShipmentStatusSubmitted,
				},
			},
			{
				Model:    storageFacility,
				LinkOnly: true,
			},
			{
				Model:    destinationAddress,
				Type:     &factory.Addresses.DeliveryAddress,
				LinkOnly: true,
			},
		}, nil)

		testCases := []struct {
			shipment            models.MTOShipment
			pickupLocation      *models.Address
			destinationLocation *models.Address
		}{
			{hhgShipment, hhgShipment.PickupAddress, hhgShipment.DestinationAddress},
			{ntsShipment, ntsShipment.PickupAddress, &ntsShipment.StorageFacility.Address},
			{ntsrShipment, &ntsrShipment.StorageFacility.Address, ntsrShipment.DestinationAddress},
		}

		for _, testCase := range testCases {
			shipmentEtag := etag.GenerateEtag(testCase.shipment.UpdatedAt)
			_, err = updater.UpdateMTOShipmentStatus(appCtx, testCase.shipment.ID, status, nil, nil, shipmentEtag)
			suite.NoError(err)

			fetchedShipment := models.MTOShipment{}
			err = suite.DB().Find(&fetchedShipment, testCase.shipment.ID)
			suite.NoError(err)
			// We also should have a required delivery date
			suite.NotNil(fetchedShipment.RequiredDeliveryDate)
			// Check that TransitDistance was called with the correct addresses
			suite.Equal(testCase.pickupLocation.PostalCode, TransitDistancePickupArg)
			suite.Equal(testCase.destinationLocation.PostalCode, TransitDistanceDestinationArg)
		}
	})

	suite.Run("Test that we are properly adding days to Alaska shipments", func() {
		reContract := testdatagen.FetchOrMakeReContract(suite.DB(), testdatagen.Assertions{})
		testdatagen.FetchOrMakeReContractYear(suite.DB(), testdatagen.Assertions{
			ReContractYear: models.ReContractYear{
				Contract:             reContract,
				ContractID:           reContract.ID,
				StartDate:            time.Now(),
				EndDate:              time.Now().Add(time.Hour * 12),
				Escalation:           1.0,
				EscalationCompounded: 1.0,
			},
		})
		move := factory.BuildAvailableToPrimeMove(suite.DB(), nil, nil)
		appCtx := suite.AppContextForTest()

		ghcDomesticTransitTime0LbsUpper := models.GHCDomesticTransitTime{
			MaxDaysTransitTime: 12,
			WeightLbsLower:     10001,
			WeightLbsUpper:     0,
			DistanceMilesLower: 0,
			DistanceMilesUpper: 10000,
		}
		verrs, err := suite.DB().ValidateAndCreate(&ghcDomesticTransitTime0LbsUpper)
		suite.Assert().False(verrs.HasAny())
		suite.NoError(err)

		conusAddress := factory.BuildAddress(suite.DB(), nil, []factory.Trait{factory.GetTraitAddress2})
		zone1Address := factory.BuildAddress(suite.DB(), nil, []factory.Trait{factory.GetTraitAddressAKZone1})
		zone2Address := factory.BuildAddress(suite.DB(), nil, []factory.Trait{factory.GetTraitAddressAKZone2})
		zone3Address := factory.BuildAddress(suite.DB(), nil, []factory.Trait{factory.GetTraitAddressAKZone3})
		zone4Address := factory.BuildAddress(suite.DB(), nil, []factory.Trait{factory.GetTraitAddressAKZone4})
		zone5Address := factory.BuildAddress(suite.DB(), nil, []factory.Trait{factory.GetTraitAddressAKZone5})

		estimatedWeight := unit.Pound(11000)

		testCases10Days := []struct {
			pickupLocation      models.Address
			destinationLocation models.Address
		}{
			{conusAddress, zone1Address},
			{conusAddress, zone2Address},
			{zone1Address, conusAddress},
			{zone2Address, conusAddress},
		}
		// adding 22 days; ghcDomesticTransitTime0LbsUpper.MaxDaysTransitTime is 12, plus 10 for Zones 1 and 2
		rdd10DaysDate := testdatagen.DateInsidePeakRateCycle.AddDate(0, 0, 22)
		for _, testCase := range testCases10Days {
			shipment := factory.BuildMTOShipmentMinimal(suite.DB(), []factory.Customization{
				{
					Model:    move,
					LinkOnly: true,
				},
				{
					Model: models.MTOShipment{
						ShipmentType:         models.MTOShipmentTypeHHG,
						ScheduledPickupDate:  &testdatagen.DateInsidePeakRateCycle,
						PrimeEstimatedWeight: &estimatedWeight,
						Status:               models.MTOShipmentStatusSubmitted,
					},
				},
				{
					Model:    testCase.pickupLocation,
					Type:     &factory.Addresses.PickupAddress,
					LinkOnly: true,
				},
				{
					Model:    testCase.destinationLocation,
					Type:     &factory.Addresses.DeliveryAddress,
					LinkOnly: true,
				},
			}, nil)
			shipmentEtag := etag.GenerateEtag(shipment.UpdatedAt)
			_, err = updater.UpdateMTOShipmentStatus(appCtx, shipment.ID, status, nil, nil, shipmentEtag)
			suite.NoError(err)

			fetchedShipment := models.MTOShipment{}
			err = suite.DB().Find(&fetchedShipment, shipment.ID)
			suite.NoError(err)
			suite.NotNil(fetchedShipment.RequiredDeliveryDate)
			suite.Equal(rdd10DaysDate.Format(time.RFC3339), fetchedShipment.RequiredDeliveryDate.Format(time.RFC3339))
		}

		testCases20Days := []struct {
			pickupLocation      models.Address
			destinationLocation models.Address
		}{
			{conusAddress, zone3Address},
			{conusAddress, zone4Address},
			{zone3Address, conusAddress},
			{zone4Address, conusAddress},
		}
		// adding 32 days; ghcDomesticTransitTime0LbsUpper.MaxDaysTransitTime is 12, plus 20 for Zones 3 and 4
		rdd20DaysDate := testdatagen.DateInsidePeakRateCycle.AddDate(0, 0, 32)
		for _, testCase := range testCases20Days {
			shipment := factory.BuildMTOShipmentMinimal(suite.DB(), []factory.Customization{
				{
					Model:    move,
					LinkOnly: true,
				},
				{
					Model: models.MTOShipment{
						ShipmentType:         models.MTOShipmentTypeHHG,
						ScheduledPickupDate:  &testdatagen.DateInsidePeakRateCycle,
						PrimeEstimatedWeight: &estimatedWeight,
						Status:               models.MTOShipmentStatusSubmitted,
					},
				},
				{
					Model:    testCase.pickupLocation,
					Type:     &factory.Addresses.PickupAddress,
					LinkOnly: true,
				},
				{
					Model:    testCase.destinationLocation,
					Type:     &factory.Addresses.DeliveryAddress,
					LinkOnly: true,
				},
			}, nil)
			shipmentEtag := etag.GenerateEtag(shipment.UpdatedAt)
			_, err = updater.UpdateMTOShipmentStatus(appCtx, shipment.ID, status, nil, nil, shipmentEtag)
			suite.NoError(err)

			fetchedShipment := models.MTOShipment{}
			err = suite.DB().Find(&fetchedShipment, shipment.ID)
			suite.NoError(err)
			suite.NotNil(fetchedShipment.RequiredDeliveryDate)
			suite.Equal(rdd20DaysDate.Format(time.RFC3339), fetchedShipment.RequiredDeliveryDate.Format(time.RFC3339))
		}
		testCases60Days := []struct {
			pickupLocation      models.Address
			destinationLocation models.Address
		}{
			{conusAddress, zone5Address},
			{zone5Address, conusAddress},
		}

		// adding 72 days; ghcDomesticTransitTime0LbsUpper.MaxDaysTransitTime is 12, plus 60 for Zone 5 HHG
		rdd60DaysDate := testdatagen.DateInsidePeakRateCycle.AddDate(0, 0, 72)
		for _, testCase := range testCases60Days {
			shipment := factory.BuildMTOShipmentMinimal(suite.DB(), []factory.Customization{
				{
					Model:    move,
					LinkOnly: true,
				},
				{
					Model: models.MTOShipment{
						ShipmentType:         models.MTOShipmentTypeHHG,
						ScheduledPickupDate:  &testdatagen.DateInsidePeakRateCycle,
						PrimeEstimatedWeight: &estimatedWeight,
						Status:               models.MTOShipmentStatusSubmitted,
					},
				},
				{
					Model:    testCase.pickupLocation,
					Type:     &factory.Addresses.PickupAddress,
					LinkOnly: true,
				},
				{
					Model:    testCase.destinationLocation,
					Type:     &factory.Addresses.DeliveryAddress,
					LinkOnly: true,
				},
			}, nil)
			shipmentEtag := etag.GenerateEtag(shipment.UpdatedAt)
			_, err = updater.UpdateMTOShipmentStatus(appCtx, shipment.ID, status, nil, nil, shipmentEtag)
			suite.NoError(err)

			fetchedShipment := models.MTOShipment{}
			err = suite.DB().Find(&fetchedShipment, shipment.ID)
			suite.NoError(err)
			suite.NotNil(fetchedShipment.RequiredDeliveryDate)
			suite.Equal(rdd60DaysDate.Format(time.RFC3339), fetchedShipment.RequiredDeliveryDate.Format(time.RFC3339))
		}

<<<<<<< HEAD
		// adding 42 days; ghcDomesticTransitTime0LbsUpper.MaxDaysTransitTime is 12, plus 30 for Zone 5 UB
		rdd60DaysDateUB := testdatagen.DateInsidePeakRateCycle.AddDate(0, 0, 42)
=======
>>>>>>> 7cbb6616
		for _, testCase := range testCases60Days {
			shipment := factory.BuildMTOShipmentMinimal(suite.DB(), []factory.Customization{
				{
					Model:    move,
					LinkOnly: true,
				},
				{
					Model: models.MTOShipment{
						ShipmentType:         models.MTOShipmentTypeUnaccompaniedBaggage,
						ScheduledPickupDate:  &testdatagen.DateInsidePeakRateCycle,
						PrimeEstimatedWeight: &estimatedWeight,
						Status:               models.MTOShipmentStatusSubmitted,
					},
				},
				{
					Model:    testCase.pickupLocation,
					Type:     &factory.Addresses.PickupAddress,
					LinkOnly: true,
				},
				{
					Model:    testCase.destinationLocation,
					Type:     &factory.Addresses.DeliveryAddress,
					LinkOnly: true,
				},
			}, nil)
<<<<<<< HEAD
=======
			// adding 42 days; ghcDomesticTransitTime0LbsUpper.MaxDaysTransitTime is 12, plus 30 for Zone 5 UB
			pickUpDate := shipment.ScheduledPickupDate
			rdd60DaysDateUB := pickUpDate.AddDate(0, 0, 31)
>>>>>>> 7cbb6616
			shipmentEtag := etag.GenerateEtag(shipment.UpdatedAt)
			_, err = updater.UpdateMTOShipmentStatus(appCtx, shipment.ID, status, nil, nil, shipmentEtag)
			suite.NoError(err)

			fetchedShipment := models.MTOShipment{}
			err = suite.DB().Find(&fetchedShipment, shipment.ID)
			suite.NoError(err)
			suite.NotNil(fetchedShipment.RequiredDeliveryDate)
			suite.Equal(rdd60DaysDateUB.Format(time.RFC3339), fetchedShipment.RequiredDeliveryDate.Format(time.RFC3339))
		}
	})

	suite.Run("Update RDD on UB Shipment on status change", func() {
		reContract := testdatagen.FetchOrMakeReContract(suite.DB(), testdatagen.Assertions{})
		testdatagen.FetchOrMakeReContractYear(suite.DB(), testdatagen.Assertions{
			ReContractYear: models.ReContractYear{
				Contract:             reContract,
				ContractID:           reContract.ID,
				StartDate:            time.Now(),
				EndDate:              time.Now().Add(time.Hour * 12),
				Escalation:           1.0,
				EscalationCompounded: 1.0,
			},
		})
		move := factory.BuildAvailableToPrimeMove(suite.DB(), nil, nil)
		appCtx := suite.AppContextForTest()

		ghcDomesticTransitTime0LbsUpper := models.GHCDomesticTransitTime{
			MaxDaysTransitTime: 12,
			WeightLbsLower:     10001,
			WeightLbsUpper:     0,
			DistanceMilesLower: 0,
			DistanceMilesUpper: 10000,
		}
		verrs, err := suite.DB().ValidateAndCreate(&ghcDomesticTransitTime0LbsUpper)
		suite.Assert().False(verrs.HasAny())
		suite.NoError(err)

		conusAddress := factory.BuildAddress(suite.DB(), nil, []factory.Trait{factory.GetTraitAddress2})
		zone1Address := factory.BuildAddress(suite.DB(), nil, []factory.Trait{factory.GetTraitAddressAKZone1})
		estimatedWeight := unit.Pound(11000)
		shipment := factory.BuildMTOShipmentMinimal(suite.DB(), []factory.Customization{
			{
				Model:    move,
				LinkOnly: true,
			},
			{
				Model: models.MTOShipment{
					ShipmentType:         models.MTOShipmentTypeUnaccompaniedBaggage,
					ScheduledPickupDate:  &testdatagen.DateInsidePeakRateCycle,
					PrimeEstimatedWeight: &estimatedWeight,
					Status:               models.MTOShipmentStatusSubmitted,
				},
			},
			{
				Model:    conusAddress,
				Type:     &factory.Addresses.PickupAddress,
				LinkOnly: true,
			},
			{
				Model:    zone1Address,
				Type:     &factory.Addresses.DeliveryAddress,
				LinkOnly: true,
			},
		}, nil)
		shipmentEtag := etag.GenerateEtag(shipment.UpdatedAt)
		mtoShipment, err := updater.UpdateMTOShipmentStatus(appCtx, shipment.ID, status, nil, nil, shipmentEtag)
		suite.NoError(err)
		suite.NotNil(mtoShipment.RequiredDeliveryDate)
		suite.False(mtoShipment.RequiredDeliveryDate.IsZero())
	})

	suite.Run("Cannot set SUBMITTED status on shipment via UpdateMTOShipmentStatus", func() {
		setupTestData()

		// The only time a shipment gets set to the SUBMITTED status is when it is created, whether by the customer
		// or the Prime. This happens in the internal and prime API in the CreateMTOShipmentHandler. In that case,
		// the handlers will call ShipmentRouter.Submit().
		eTag = etag.GenerateEtag(draftShipment.UpdatedAt)
		_, err := updater.UpdateMTOShipmentStatus(suite.AppContextForTest(), draftShipment.ID, "SUBMITTED", nil, nil, eTag)

		suite.Error(err)
		suite.IsType(ConflictStatusError{}, err)

		err = suite.DB().Find(&draftShipment, draftShipment.ID)

		suite.NoError(err)
		suite.EqualValues(models.MTOShipmentStatusDraft, draftShipment.Status)
	})

	suite.Run("Rejecting a shipment in SUBMITTED status with a rejection reason should return no error", func() {
		setupTestData()

		eTag = etag.GenerateEtag(shipment2.UpdatedAt)
		rejectionReason := "Rejection reason"
		returnedShipment, err := updater.UpdateMTOShipmentStatus(suite.AppContextForTest(), shipment2.ID, "REJECTED", &rejectionReason, nil, eTag)

		suite.NoError(err)
		suite.NotNil(returnedShipment)

		err = suite.DB().Find(&shipment2, shipment2.ID)

		suite.NoError(err)
		suite.EqualValues(models.MTOShipmentStatusRejected, shipment2.Status)
		suite.Equal(&rejectionReason, shipment2.RejectionReason)
	})

	suite.Run("Rejecting a shipment with no rejection reason returns an InvalidInputError", func() {
		setupTestData()

		eTag = etag.GenerateEtag(shipment3.UpdatedAt)
		_, err := updater.UpdateMTOShipmentStatus(suite.AppContextForTest(), shipment3.ID, "REJECTED", nil, nil, eTag)

		suite.Error(err)
		suite.IsType(apperror.InvalidInputError{}, err)
	})

	suite.Run("Rejecting a shipment in APPROVED status returns a ConflictStatusError", func() {
		setupTestData()

		eTag = etag.GenerateEtag(approvedShipment.UpdatedAt)
		rejectionReason := "Rejection reason"
		_, err := updater.UpdateMTOShipmentStatus(suite.AppContextForTest(), approvedShipment.ID, "REJECTED", &rejectionReason, nil, eTag)

		suite.Error(err)
		suite.IsType(ConflictStatusError{}, err)
	})

	suite.Run("Approving a shipment in REJECTED status returns a ConflictStatusError", func() {
		setupTestData()

		eTag = etag.GenerateEtag(rejectedShipment.UpdatedAt)
		_, err := updater.UpdateMTOShipmentStatus(suite.AppContextForTest(), rejectedShipment.ID, "APPROVED", nil, nil, eTag)

		suite.Error(err)
		suite.IsType(ConflictStatusError{}, err)
	})

	suite.Run("Passing in a stale identifier returns a PreconditionFailedError", func() {
		setupTestData()

		staleETag := etag.GenerateEtag(time.Now())

		_, err := updater.UpdateMTOShipmentStatus(suite.AppContextForTest(), shipment4.ID, "APPROVED", nil, nil, staleETag)

		suite.Error(err)
		suite.IsType(apperror.PreconditionFailedError{}, err)
	})

	suite.Run("Passing in an invalid status returns a ConflictStatus error", func() {
		setupTestData()

		eTag = etag.GenerateEtag(shipment4.UpdatedAt)

		_, err := updater.UpdateMTOShipmentStatus(suite.AppContextForTest(), shipment4.ID, "invalid", nil, nil, eTag)

		suite.Error(err)
		suite.IsType(ConflictStatusError{}, err)
	})

	suite.Run("Passing in a bad shipment id returns a Not Found error", func() {
		setupTestData()

		badShipmentID := uuid.FromStringOrNil("424d930b-cf8d-4c10-8059-be8a25ba952a")

		_, err := updater.UpdateMTOShipmentStatus(suite.AppContextForTest(), badShipmentID, "APPROVED", nil, nil, eTag)

		suite.Error(err)
		suite.IsType(apperror.NotFoundError{}, err)
	})

	suite.Run("Changing to APPROVED status records approved_date", func() {
		setupTestData()

		shipment5 := factory.BuildMTOShipment(suite.DB(), []factory.Customization{
			{
				Model:    mto,
				LinkOnly: true,
			},
			{
				Model: models.MTOShipment{
					Status: models.MTOShipmentStatusSubmitted,
				},
			},
		}, nil)
		eTag = etag.GenerateEtag(shipment5.UpdatedAt)

		suite.Nil(shipment5.ApprovedDate)

		_, err := updater.UpdateMTOShipmentStatus(suite.AppContextForTest(), shipment5.ID, models.MTOShipmentStatusApproved, nil, nil, eTag)

		suite.NoError(err)
		suite.NoError(suite.DB().Find(&shipment5, shipment5.ID))
		suite.Equal(models.MTOShipmentStatusApproved, shipment5.Status)
		suite.NotNil(shipment5.ApprovedDate)
	})

	suite.Run("Changing to a non-APPROVED status does not record approved_date", func() {
		setupTestData()

		shipment6 := factory.BuildMTOShipment(suite.DB(), []factory.Customization{
			{
				Model:    mto,
				LinkOnly: true,
			},
			{
				Model: models.MTOShipment{
					Status: models.MTOShipmentStatusSubmitted,
				},
			},
		}, nil)

		eTag = etag.GenerateEtag(shipment6.UpdatedAt)
		rejectionReason := "reason"

		suite.Nil(shipment6.ApprovedDate)

		_, err := updater.UpdateMTOShipmentStatus(suite.AppContextForTest(), shipment6.ID, models.MTOShipmentStatusRejected, &rejectionReason, nil, eTag)

		suite.NoError(err)
		suite.NoError(suite.DB().Find(&shipment6, shipment6.ID))
		suite.Equal(models.MTOShipmentStatusRejected, shipment6.Status)
		suite.Nil(shipment6.ApprovedDate)
	})

	suite.Run("When move is not yet approved, cannot approve shipment", func() {
		setupTestData()

		submittedMTO := factory.BuildMoveWithShipment(suite.DB(), nil, nil)
		mtoShipment := submittedMTO.MTOShipments[0]
		eTag = etag.GenerateEtag(mtoShipment.UpdatedAt)

		updatedShipment, err := updater.UpdateMTOShipmentStatus(suite.AppContextForTest(), mtoShipment.ID, models.MTOShipmentStatusApproved, nil, nil, eTag)
		suite.NoError(suite.DB().Find(&mtoShipment, mtoShipment.ID))

		suite.Nil(updatedShipment)
		suite.Equal(models.MTOShipmentStatusSubmitted, mtoShipment.Status)
		suite.Error(err)
		suite.IsType(apperror.ConflictError{}, err)
		suite.Contains(
			err.Error(),
			fmt.Sprintf(
				"Cannot approve a shipment if the move status isn't %s or %s, or if it isn't a PPM shipment with a move status of %s. The current status for the move with ID %s is %s",
				models.MoveStatusAPPROVED,
				models.MoveStatusAPPROVALSREQUESTED,
				models.MoveStatusNeedsServiceCounseling,
				submittedMTO.ID,
				submittedMTO.Status,
			),
		)
	})

	suite.Run("An approved shipment can change to CANCELLATION_REQUESTED", func() {
		setupTestData()

		approvedShipment2 := factory.BuildMTOShipment(suite.DB(), []factory.Customization{
			{
				Model:    factory.BuildAvailableToPrimeMove(suite.DB(), nil, nil),
				LinkOnly: true,
			},
			{
				Model: models.MTOShipment{
					Status: models.MTOShipmentStatusApproved,
				},
			},
		}, nil)
		eTag = etag.GenerateEtag(approvedShipment2.UpdatedAt)

		updatedShipment, err := updater.UpdateMTOShipmentStatus(
			suite.AppContextForTest(), approvedShipment2.ID, models.MTOShipmentStatusCancellationRequested, nil, nil, eTag)
		suite.NoError(suite.DB().Find(&approvedShipment2, approvedShipment2.ID))

		suite.NoError(err)
		suite.NotNil(updatedShipment)
		suite.Equal(models.MTOShipmentStatusCancellationRequested, updatedShipment.Status)
		suite.Equal(models.MTOShipmentStatusCancellationRequested, approvedShipment2.Status)
	})

	suite.Run("A CANCELLATION_REQUESTED shipment can change to CANCELED", func() {
		setupTestData()

		cancellationRequestedShipment := factory.BuildMTOShipment(suite.DB(), []factory.Customization{
			{
				Model:    factory.BuildAvailableToPrimeMove(suite.DB(), nil, nil),
				LinkOnly: true,
			},
			{
				Model: models.MTOShipment{
					Status: models.MTOShipmentStatusCancellationRequested,
				},
			},
		}, nil)
		eTag = etag.GenerateEtag(cancellationRequestedShipment.UpdatedAt)

		updatedShipment, err := updater.UpdateMTOShipmentStatus(
			suite.AppContextForTest(), cancellationRequestedShipment.ID, models.MTOShipmentStatusCanceled, nil, nil, eTag)
		suite.NoError(suite.DB().Find(&cancellationRequestedShipment, cancellationRequestedShipment.ID))

		suite.NoError(err)
		suite.NotNil(updatedShipment)
		suite.Equal(models.MTOShipmentStatusCanceled, updatedShipment.Status)
		suite.Equal(models.MTOShipmentStatusCanceled, cancellationRequestedShipment.Status)
	})

	suite.Run("An APPROVED shipment CANNOT change to CANCELED - ERROR", func() {
		setupTestData()

		eTag = etag.GenerateEtag(approvedShipment.UpdatedAt)

		updatedShipment, err := updater.UpdateMTOShipmentStatus(
			suite.AppContextForTest(), approvedShipment.ID, models.MTOShipmentStatusCanceled, nil, nil, eTag)
		suite.NoError(suite.DB().Find(&approvedShipment, approvedShipment.ID))

		suite.Error(err)
		suite.Nil(updatedShipment)
		suite.IsType(ConflictStatusError{}, err)
		suite.Equal(models.MTOShipmentStatusApproved, approvedShipment.Status)
	})

	suite.Run("An APPROVED shipment CAN change to Diversion Requested", func() {
		setupTestData()

		shipmentToDivert := factory.BuildMTOShipment(suite.DB(), []factory.Customization{
			{
				Model:    mto,
				LinkOnly: true,
			},
			{
				Model: models.MTOShipment{
					Status: models.MTOShipmentStatusApproved,
				},
			},
		}, nil)
		eTag = etag.GenerateEtag(shipmentToDivert.UpdatedAt)

		diversionReason := "Test reason"
		_, err := updater.UpdateMTOShipmentStatus(
			suite.AppContextForTest(), shipmentToDivert.ID, models.MTOShipmentStatusDiversionRequested, nil, &diversionReason, eTag)
		suite.NoError(suite.DB().Find(&shipmentToDivert, shipmentToDivert.ID))

		suite.NoError(err)
		suite.Equal(models.MTOShipmentStatusDiversionRequested, shipmentToDivert.Status)
	})

	suite.Run("A diversion or diverted shipment can change to APPROVED", func() {
		setupTestData()
		diversionReason := "Test reason"

		// a diversion or diverted shipment is when the PRIME sets the diversion field to true
		// the status must also be in diversion requested status to be approvable as well
		diversionRequestedShipment := factory.BuildMTOShipment(suite.DB(), []factory.Customization{
			{
				Model:    factory.BuildAvailableToPrimeMove(suite.DB(), nil, nil),
				LinkOnly: true,
			},
			{
				Model: models.MTOShipment{
					Status:          models.MTOShipmentStatusDiversionRequested,
					Diversion:       true,
					DiversionReason: &diversionReason,
				},
			},
		}, nil)
		eTag = etag.GenerateEtag(diversionRequestedShipment.UpdatedAt)

		updatedShipment, err := updater.UpdateMTOShipmentStatus(
			suite.AppContextForTest(), diversionRequestedShipment.ID, models.MTOShipmentStatusApproved, nil, nil, eTag)

		suite.NoError(err)
		suite.NotNil(updatedShipment)
		suite.Equal(models.MTOShipmentStatusApproved, updatedShipment.Status)

		var shipmentServiceItems models.MTOServiceItems
		err = suite.DB().Where("mto_shipment_id = $1", updatedShipment.ID).All(&shipmentServiceItems)
		suite.NoError(err)
		suite.Len(shipmentServiceItems, 0, "should not have created shipment level service items for diversion shipment after approving")
	})
}

func (suite *MTOShipmentServiceSuite) TestMTOShipmentsMTOAvailableToPrime() {
	now := time.Now()
	waf := entitlements.NewWeightAllotmentFetcher()

	hide := false
	var primeShipment models.MTOShipment
	var nonPrimeShipment models.MTOShipment
	var hiddenPrimeShipment models.MTOShipment

	setupTestData := func() {
		primeShipment = factory.BuildMTOShipment(suite.DB(), []factory.Customization{
			{
				Model: models.Move{
					AvailableToPrimeAt: &now,
					ApprovedAt:         &now,
				},
			},
		}, nil)
		nonPrimeShipment = factory.BuildMTOShipmentMinimal(suite.DB(), nil, nil)
		hiddenPrimeShipment = factory.BuildMTOShipment(suite.DB(), []factory.Customization{
			{
				Model: models.Move{
					AvailableToPrimeAt: &now,
					ApprovedAt:         &now,
					Show:               &hide,
				},
			},
		}, nil)
	}

	builder := query.NewQueryBuilder()
	fetcher := fetch.NewFetcher(builder)
	planner := &mocks.Planner{}
	moveRouter := moveservices.NewMoveRouter(transportationoffice.NewTransportationOfficesFetcher())
	moveWeights := moveservices.NewMoveWeights(NewShipmentReweighRequester(), waf)
	mockShipmentRecalculator := mockservices.PaymentRequestShipmentRecalculator{}
	mockShipmentRecalculator.On("ShipmentRecalculatePaymentRequest",
		mock.AnythingOfType("*appcontext.appContext"),
		mock.AnythingOfType("uuid.UUID"),
	).Return(&models.PaymentRequests{}, nil)
	mockSender := setUpMockNotificationSender()
	addressUpdater := address.NewAddressUpdater()
	addressCreator := address.NewAddressCreator()

	updater := NewMTOShipmentUpdater(builder, fetcher, planner, moveRouter, moveWeights, mockSender, &mockShipmentRecalculator, addressUpdater, addressCreator)

	suite.Run("Shipment exists and is available to Prime - success", func() {
		setupTestData()

		isAvailable, err := updater.MTOShipmentsMTOAvailableToPrime(suite.AppContextForTest(), primeShipment.ID)
		suite.True(isAvailable)
		suite.NoError(err)

		// Verify that shipment recalculate was handled correctly
		mockShipmentRecalculator.AssertNotCalled(suite.T(), "ShipmentRecalculatePaymentRequest", mock.Anything, mock.Anything)
	})

	suite.Run("Shipment exists but is not available to Prime - failure", func() {
		setupTestData()

		isAvailable, err := updater.MTOShipmentsMTOAvailableToPrime(suite.AppContextForTest(), nonPrimeShipment.ID)
		suite.False(isAvailable)
		suite.Error(err)
		suite.IsType(apperror.NotFoundError{}, err)
		suite.Contains(err.Error(), nonPrimeShipment.ID.String())

		// Verify that shipment recalculate was handled correctly
		mockShipmentRecalculator.AssertNotCalled(suite.T(), "ShipmentRecalculatePaymentRequest", mock.Anything, mock.Anything)
	})

	suite.Run("Shipment exists, is available, but move is disabled - failure", func() {
		setupTestData()

		isAvailable, err := updater.MTOShipmentsMTOAvailableToPrime(suite.AppContextForTest(), hiddenPrimeShipment.ID)
		suite.False(isAvailable)
		suite.Error(err)
		suite.IsType(apperror.NotFoundError{}, err)
		suite.Contains(err.Error(), hiddenPrimeShipment.ID.String())

		// Verify that shipment recalculate was handled correctly
		mockShipmentRecalculator.AssertNotCalled(suite.T(), "ShipmentRecalculatePaymentRequest", mock.Anything, mock.Anything)
	})

	suite.Run("Shipment does not exist - failure", func() {
		setupTestData()

		badUUID := uuid.FromStringOrNil("00000000-0000-0000-0000-000000000001")
		isAvailable, err := updater.MTOShipmentsMTOAvailableToPrime(suite.AppContextForTest(), badUUID)
		suite.False(isAvailable)
		suite.Error(err)
		suite.IsType(apperror.NotFoundError{}, err)
		suite.Contains(err.Error(), badUUID.String())

		// Verify that shipment recalculate was handled correctly
		mockShipmentRecalculator.AssertNotCalled(suite.T(), "ShipmentRecalculatePaymentRequest", mock.Anything, mock.Anything)
	})
}

func (suite *MTOShipmentServiceSuite) TestUpdateShipmentEstimatedWeightMoveExcessWeight() {
	builder := query.NewQueryBuilder()
	fetcher := fetch.NewFetcher(builder)
	planner := &mocks.Planner{}
	waf := entitlements.NewWeightAllotmentFetcher()

	moveRouter := moveservices.NewMoveRouter(transportationoffice.NewTransportationOfficesFetcher())
	moveWeights := moveservices.NewMoveWeights(NewShipmentReweighRequester(), waf)
	mockShipmentRecalculator := mockservices.PaymentRequestShipmentRecalculator{}
	mockShipmentRecalculator.On("ShipmentRecalculatePaymentRequest",
		mock.AnythingOfType("*appcontext.appContext"),
		mock.AnythingOfType("uuid.UUID"),
	).Return(&models.PaymentRequests{}, nil)
	mockSender := setUpMockNotificationSender()
	addressUpdater := address.NewAddressUpdater()
	addressCreator := address.NewAddressCreator()
	mtoShipmentUpdaterPrime := NewPrimeMTOShipmentUpdater(builder, fetcher, planner, moveRouter, moveWeights, mockSender, &mockShipmentRecalculator, addressUpdater, addressCreator)

	suite.Run("Updates to estimated weight change max billable weight", func() {
		now := time.Now()
		pickupDate := now.AddDate(0, 0, 10)

		primeShipment := factory.BuildMTOShipmentMinimal(suite.DB(), []factory.Customization{
			{
				Model: models.MTOShipment{
					Status:              models.MTOShipmentStatusApproved,
					ApprovedDate:        &now,
					ScheduledPickupDate: &pickupDate,
				},
			},
			{
				Model: models.Move{
					AvailableToPrimeAt: &now,
					ApprovedAt:         &now,
					Status:             models.MoveStatusAPPROVED,
				},
			},
		}, nil)

		suite.Equal(8000, *primeShipment.MoveTaskOrder.Orders.Entitlement.AuthorizedWeight())

		estimatedWeight := unit.Pound(1234)
		primeShipment.Status = ""
		primeShipment.PrimeEstimatedWeight = &estimatedWeight

		session := auth.Session{}
		_, err := mtoShipmentUpdaterPrime.UpdateMTOShipment(suite.AppContextWithSessionForTest(&session), &primeShipment, etag.GenerateEtag(primeShipment.UpdatedAt), "test")
		suite.NoError(err)

		err = suite.DB().Reload(primeShipment.MoveTaskOrder.Orders.Entitlement)
		suite.NoError(err)

		estimatedWeight110 := int(math.Round(float64(*primeShipment.PrimeEstimatedWeight) * 1.10))
		suite.Equal(estimatedWeight110, *primeShipment.MoveTaskOrder.Orders.Entitlement.AuthorizedWeight())
	})

	suite.Run("Updating the shipment estimated weight will flag excess weight on the move and transitions move status", func() {
		now := time.Now()
		pickupDate := now.AddDate(0, 0, 10)

		primeShipment := factory.BuildMTOShipmentMinimal(suite.DB(), []factory.Customization{
			{
				Model: models.MTOShipment{
					Status:              models.MTOShipmentStatusApproved,
					ApprovedDate:        &now,
					ScheduledPickupDate: &pickupDate,
				},
			},
			{
				Model: models.Move{
					AvailableToPrimeAt: &now,
					ApprovedAt:         &now,
					Status:             models.MoveStatusAPPROVED,
				},
			},
		}, nil)
		estimatedWeight := unit.Pound(7200)
		// there is a validator check about updating the status
		primeShipment.Status = ""
		primeShipment.PrimeEstimatedWeight = &estimatedWeight

		suite.Nil(primeShipment.MoveTaskOrder.ExcessWeightQualifiedAt)
		suite.Equal(models.MoveStatusAPPROVED, primeShipment.MoveTaskOrder.Status)

		session := auth.Session{}
		_, err := mtoShipmentUpdaterPrime.UpdateMTOShipment(suite.AppContextWithSessionForTest(&session), &primeShipment, etag.GenerateEtag(primeShipment.UpdatedAt), "test")
		suite.NoError(err)

		err = suite.DB().Reload(&primeShipment.MoveTaskOrder)
		suite.NoError(err)

		suite.NotNil(primeShipment.MoveTaskOrder.ExcessWeightQualifiedAt)
		suite.Equal(models.MoveStatusAPPROVALSREQUESTED, primeShipment.MoveTaskOrder.Status)

		// Verify that shipment recalculate was handled correctly
		mockShipmentRecalculator.AssertNotCalled(suite.T(), "ShipmentRecalculatePaymentRequest", mock.Anything, mock.Anything)
	})

	suite.Run("Skips calling check excess weight if estimated weight was not provided in request", func() {
		moveWeights := &mockservices.MoveWeights{}
		mockSender := setUpMockNotificationSender()
		addressUpdater := address.NewAddressUpdater()

		mockedUpdater := NewPrimeMTOShipmentUpdater(builder, fetcher, planner, moveRouter, moveWeights, mockSender, &mockShipmentRecalculator, addressUpdater, addressCreator)

		now := time.Now()
		pickupDate := now.AddDate(0, 0, 10)
		primeShipment := factory.BuildMTOShipmentMinimal(suite.DB(), []factory.Customization{
			{
				Model: models.MTOShipment{
					Status:              models.MTOShipmentStatusApproved,
					ApprovedDate:        &now,
					ScheduledPickupDate: &pickupDate,
				},
			},
			{
				Model: models.Move{
					AvailableToPrimeAt: &now,
					ApprovedAt:         &now,
				},
			},
		}, nil)
		// there is a validator check about updating the status
		primeShipment.Status = ""
		actualWeight := unit.Pound(7200)
		primeShipment.PrimeActualWeight = &actualWeight

		moveWeights.On("CheckAutoReweigh", mock.AnythingOfType("*appcontext.appContext"), primeShipment.MoveTaskOrderID, mock.AnythingOfType("*models.MTOShipment")).Return(models.MTOShipments{}, nil)

		suite.Nil(primeShipment.MoveTaskOrder.ExcessWeightQualifiedAt)

		session := auth.Session{}
		_, err := mockedUpdater.UpdateMTOShipment(suite.AppContextWithSessionForTest(&session), &primeShipment, etag.GenerateEtag(primeShipment.UpdatedAt), "test")
		suite.NoError(err)

		moveWeights.AssertNotCalled(suite.T(), "CheckExcessWeight")

		// Verify that shipment recalculate was handled correctly
		mockShipmentRecalculator.AssertNotCalled(suite.T(), "ShipmentRecalculatePaymentRequest", mock.Anything, mock.Anything)
	})

	suite.Run("Skips calling check excess weight if the updated estimated weight matches the db value", func() {
		moveWeights := &mockservices.MoveWeights{}
		mockSender := setUpMockNotificationSender()
		addressUpdater := address.NewAddressUpdater()

		mockedUpdater := NewPrimeMTOShipmentUpdater(builder, fetcher, planner, moveRouter, moveWeights, mockSender, &mockShipmentRecalculator, addressUpdater, addressCreator)

		now := time.Now()
		pickupDate := now.AddDate(0, 0, 10)
		estimatedWeight := unit.Pound(7200)
		primeShipment := factory.BuildMTOShipmentMinimal(suite.DB(), []factory.Customization{
			{
				Model: models.MTOShipment{
					Status:               models.MTOShipmentStatusApproved,
					ApprovedDate:         &now,
					ScheduledPickupDate:  &pickupDate,
					PrimeEstimatedWeight: &estimatedWeight,
				},
			},
			{
				Model: models.Move{
					AvailableToPrimeAt: &now,
					ApprovedAt:         &now,
				},
			},
		}, nil)
		// there is a validator check about updating the status
		primeShipment.Status = ""
		primeShipment.PrimeEstimatedWeight = &estimatedWeight

		suite.Nil(primeShipment.MoveTaskOrder.ExcessWeightQualifiedAt)

		session := auth.Session{}
		_, err := mockedUpdater.UpdateMTOShipment(suite.AppContextWithSessionForTest(&session), &primeShipment, etag.GenerateEtag(primeShipment.UpdatedAt), "test")
		suite.Error(err)
		suite.Contains(err.Error(), "cannot be updated after initial estimation")

		moveWeights.AssertNotCalled(suite.T(), "CheckExcessWeight")

		// Verify that shipment recalculate was handled correctly
		mockShipmentRecalculator.AssertNotCalled(suite.T(), "ShipmentRecalculatePaymentRequest", mock.Anything, mock.Anything)
	})
}

func (suite *MTOShipmentServiceSuite) TestUpdateShipmentActualWeightAutoReweigh() {
	builder := query.NewQueryBuilder()
	waf := entitlements.NewWeightAllotmentFetcher()

	fetcher := fetch.NewFetcher(builder)
	planner := &mocks.Planner{}
	moveRouter := moveservices.NewMoveRouter(transportationoffice.NewTransportationOfficesFetcher())
	moveWeights := moveservices.NewMoveWeights(NewShipmentReweighRequester(), waf)
	mockShipmentRecalculator := mockservices.PaymentRequestShipmentRecalculator{}
	mockShipmentRecalculator.On("ShipmentRecalculatePaymentRequest",
		mock.AnythingOfType("*appcontext.appContext"),
		mock.AnythingOfType("uuid.UUID"),
	).Return(&models.PaymentRequests{}, nil)
	mockSender := setUpMockNotificationSender()
	addressUpdater := address.NewAddressUpdater()
	addressCreator := address.NewAddressCreator()
	mtoShipmentUpdaterPrime := NewPrimeMTOShipmentUpdater(builder, fetcher, planner, moveRouter, moveWeights, mockSender, &mockShipmentRecalculator, addressUpdater, addressCreator)

	suite.Run("Updating the shipment actual weight within weight allowance creates reweigh requests for", func() {
		now := time.Now()
		pickupDate := now.AddDate(0, 0, 10)

		primeShipment := factory.BuildMTOShipmentMinimal(suite.DB(), []factory.Customization{
			{
				Model: models.MTOShipment{
					Status:              models.MTOShipmentStatusApproved,
					ApprovedDate:        &now,
					ScheduledPickupDate: &pickupDate,
				},
			},
			{
				Model: models.Move{
					AvailableToPrimeAt: &now,
					ApprovedAt:         &now,
					Status:             models.MoveStatusAPPROVED,
				},
			},
		}, nil)
		actualWeight := unit.Pound(7200)
		// there is a validator check about updating the status
		primeShipment.Status = ""
		primeShipment.PrimeActualWeight = &actualWeight

		session := auth.Session{}
		_, err := mtoShipmentUpdaterPrime.UpdateMTOShipment(suite.AppContextWithSessionForTest(&session), &primeShipment, etag.GenerateEtag(primeShipment.UpdatedAt), "test")
		suite.NoError(err)

		err = suite.DB().Eager("Reweigh").Reload(&primeShipment)
		suite.NoError(err)

		suite.NotNil(primeShipment.Reweigh)
		suite.Equal(primeShipment.ID.String(), primeShipment.Reweigh.ShipmentID.String())
		suite.NotNil(primeShipment.Reweigh.RequestedAt)
		suite.Equal(models.ReweighRequesterSystem, primeShipment.Reweigh.RequestedBy)

		// Verify that shipment recalculate was handled correctly
		mockShipmentRecalculator.AssertNotCalled(suite.T(), "ShipmentRecalculatePaymentRequest", mock.Anything, mock.Anything)
	})

	suite.Run("Skips calling check auto reweigh if actual weight was not provided in request", func() {
		moveWeights := &mockservices.MoveWeights{}
		moveWeights.On("CheckAutoReweigh",
			mock.AnythingOfType("*appcontext.appContext"),
			mock.AnythingOfType("uuid.UUID"),
			mock.AnythingOfType("*models.MTOShipment"),
		).Return(models.MTOShipments{}, nil, nil)

		mockSender := setUpMockNotificationSender()
		addressUpdater := address.NewAddressUpdater()

		mockedUpdater := NewPrimeMTOShipmentUpdater(builder, fetcher, planner, moveRouter, moveWeights, mockSender, &mockShipmentRecalculator, addressUpdater, addressCreator)

		now := time.Now()
		pickupDate := now.AddDate(0, 0, 10)
		primeShipment := factory.BuildMTOShipmentMinimal(suite.DB(), []factory.Customization{
			{
				Model: models.MTOShipment{
					Status:              models.MTOShipmentStatusApproved,
					ApprovedDate:        &now,
					ScheduledPickupDate: &pickupDate,
				},
			},
			{
				Model: models.Move{
					AvailableToPrimeAt: &now,
					ApprovedAt:         &now,
				},
			},
		}, nil)
		// there is a validator check about updating the status
		primeShipment.Status = ""
<<<<<<< HEAD

		moveWeights.On("CheckExcessWeight", mock.AnythingOfType("*appcontext.appContext"), primeShipment.MoveTaskOrderID, mock.AnythingOfType("models.MTOShipment")).Return(&primeShipment.MoveTaskOrder, nil, nil)
=======
>>>>>>> 7cbb6616

		session := auth.Session{}
		_, err := mockedUpdater.UpdateMTOShipment(suite.AppContextWithSessionForTest(&session), &primeShipment, etag.GenerateEtag(primeShipment.UpdatedAt), "test")
		suite.NoError(err)

		moveWeights.AssertNotCalled(suite.T(), "CheckAutoReweigh")

		// Verify that shipment recalculate was handled correctly
		mockShipmentRecalculator.AssertNotCalled(suite.T(), "ShipmentRecalculatePaymentRequest", mock.Anything, mock.Anything)
	})

	suite.Run("Skips calling check auto reweigh if the updated actual weight matches the db value", func() {
		moveWeights := &mockservices.MoveWeights{}
		mockSender := setUpMockNotificationSender()
		addressUpdater := address.NewAddressUpdater()

		mockedUpdater := NewPrimeMTOShipmentUpdater(builder, fetcher, planner, moveRouter, moveWeights, mockSender, &mockShipmentRecalculator, addressUpdater, addressCreator)

		now := time.Now()
		pickupDate := now.AddDate(0, 0, 10)
		weight := unit.Pound(7200)
<<<<<<< HEAD
		primeShipment := factory.BuildMTOShipmentMinimal(suite.DB(), []factory.Customization{
=======
		oldPrimeShipment := factory.BuildMTOShipmentMinimal(suite.DB(), []factory.Customization{
>>>>>>> 7cbb6616
			{
				Model: models.MTOShipment{
					Status:               models.MTOShipmentStatusApproved,
					ApprovedDate:         &now,
					ScheduledPickupDate:  &pickupDate,
					PrimeActualWeight:    &weight,
					PrimeEstimatedWeight: &weight,
				},
			},
			{
				Model: models.Move{
					AvailableToPrimeAt: &now,
					ApprovedAt:         &now,
				},
			},
		}, nil)
<<<<<<< HEAD
		// there is a validator check about updating the status
		primeShipment.Status = ""
		primeShipment.PrimeActualWeight = &weight
		primeShipment.PrimeEstimatedWeight = &weight
=======

		moveWeights.On("CheckExcessWeight",
			mock.AnythingOfType("*appcontext.appContext"),
			mock.AnythingOfType("uuid.UUID"),
			mock.AnythingOfType("models.MTOShipment"),
		).Return(&models.Move{}, nil, nil)

		newPrimeShipment := models.MTOShipment{
			ID:                oldPrimeShipment.ID,
			PrimeActualWeight: &weight,
		}

		eTag := etag.GenerateEtag(oldPrimeShipment.UpdatedAt)
>>>>>>> 7cbb6616

		session := auth.Session{}
		_, err := mockedUpdater.UpdateMTOShipment(suite.AppContextWithSessionForTest(&session), &newPrimeShipment, eTag, "test")
		suite.NoError(err)

		moveWeights.AssertNotCalled(suite.T(), "CheckAutoReweigh")

		// Verify that shipment recalculate was handled correctly
		mockShipmentRecalculator.AssertNotCalled(suite.T(), "ShipmentRecalculatePaymentRequest", mock.Anything, mock.Anything)
	})
}

func (suite *MTOShipmentServiceSuite) TestUpdateShipmentNullableFields() {
	builder := query.NewQueryBuilder()
	fetcher := fetch.NewFetcher(builder)
	planner := &mocks.Planner{}
	moveRouter := moveservices.NewMoveRouter(transportationoffice.NewTransportationOfficesFetcher())
	mockShipmentRecalculator := mockservices.PaymentRequestShipmentRecalculator{}
	mockShipmentRecalculator.On("ShipmentRecalculatePaymentRequest",
		mock.AnythingOfType("*appcontext.appContext"),
		mock.AnythingOfType("uuid.UUID"),
	).Return(&models.PaymentRequests{}, nil)

	suite.Run("tacType and sacType are set to null when empty string is passed in", func() {
		moveWeights := &mockservices.MoveWeights{}
		moveWeights.On("CheckAutoReweigh",
			mock.AnythingOfType("*appcontext.appContext"),
			mock.AnythingOfType("uuid.UUID"),
			mock.AnythingOfType("*models.MTOShipment"),
		).Return(models.MTOShipments{}, nil, nil)

		mockSender := setUpMockNotificationSender()
		addressUpdater := address.NewAddressUpdater()
		addressCreator := address.NewAddressCreator()
		mockedUpdater := NewOfficeMTOShipmentUpdater(builder, fetcher, planner, moveRouter, moveWeights, mockSender, &mockShipmentRecalculator, addressUpdater, addressCreator)

		ntsLOAType := models.LOATypeNTS
		ntsMove := factory.BuildMoveWithShipment(suite.DB(), []factory.Customization{
			{
				Model: models.MTOShipment{
					ShipmentType: models.MTOShipmentTypeHHGIntoNTS,
					TACType:      &ntsLOAType,
					SACType:      &ntsLOAType,
				},
			},
		}, nil)

		nullLOAType := models.LOAType("")
		requestedUpdate := &models.MTOShipment{
			ID:      ntsMove.MTOShipments[0].ID,
			TACType: &nullLOAType,
			SACType: &nullLOAType,
		}

		too := factory.BuildOfficeUserWithRoles(suite.DB(), nil, []roles.RoleType{roles.RoleTypeTOO})
		session := auth.Session{
			ApplicationName: auth.OfficeApp,
			UserID:          *too.UserID,
			OfficeUserID:    too.ID,
		}
		session.Roles = append(session.Roles, too.User.Roles...)
		_, err := mockedUpdater.UpdateMTOShipment(suite.AppContextWithSessionForTest(&session), requestedUpdate, etag.GenerateEtag(ntsMove.MTOShipments[0].UpdatedAt), "test")
		suite.NoError(err)
		suite.Equal(nil, nil)
		suite.Equal(nil, nil)
	})

	suite.Run("tacType and sacType are updated when passed in", func() {
		moveWeights := &mockservices.MoveWeights{}
		moveWeights.On("CheckAutoReweigh",
			mock.AnythingOfType("*appcontext.appContext"),
			mock.AnythingOfType("uuid.UUID"),
			mock.AnythingOfType("*models.MTOShipment"),
		).Return(models.MTOShipments{}, nil, nil)
		mockSender := setUpMockNotificationSender()

		addressUpdater := address.NewAddressUpdater()
		addressCreator := address.NewAddressCreator()
		mockedUpdater := NewOfficeMTOShipmentUpdater(builder, fetcher, planner, moveRouter, moveWeights, mockSender, &mockShipmentRecalculator, addressUpdater, addressCreator)

		ntsLOAType := models.LOATypeNTS
		hhgLOAType := models.LOATypeHHG

		ntsMove := factory.BuildMoveWithShipment(suite.DB(), []factory.Customization{
			{
				Model: models.MTOShipment{
					ShipmentType: models.MTOShipmentTypeHHGIntoNTS,
					TACType:      &ntsLOAType,
					SACType:      &ntsLOAType,
				},
			},
		}, nil)
		shipment := ntsMove.MTOShipments[0]

		requestedUpdate := &models.MTOShipment{
			ID:      shipment.ID,
			TACType: &hhgLOAType,
		}

		too := factory.BuildOfficeUserWithRoles(suite.DB(), nil, []roles.RoleType{roles.RoleTypeTOO})
		session := auth.Session{
			ApplicationName: auth.OfficeApp,
			UserID:          *too.UserID,
			OfficeUserID:    too.ID,
		}
		session.Roles = append(session.Roles, too.User.Roles...)
		updatedMtoShipment, err := mockedUpdater.UpdateMTOShipment(suite.AppContextWithSessionForTest(&session), requestedUpdate, etag.GenerateEtag(shipment.UpdatedAt), "test")
		suite.NoError(err)
		suite.Equal(*requestedUpdate.TACType, *updatedMtoShipment.TACType)
		suite.Equal(*shipment.SACType, *updatedMtoShipment.SACType)
	})
}

func (suite *MTOShipmentServiceSuite) TestUpdateStatusServiceItems() {

	expectedReServiceCodes := []models.ReServiceCode{
		models.ReServiceCodeDLH,
		models.ReServiceCodeDSH,
		models.ReServiceCodeFSC,
		models.ReServiceCodeDOP,
		models.ReServiceCodeDDP,
		models.ReServiceCodeDPK,
		models.ReServiceCodeDUPK,
	}

	var pickupAddress models.Address
	var longhaulDestinationAddress models.Address
	var shorthaulDestinationAddress models.Address
	var mto models.Move

	setupTestData := func() {
		for i := range expectedReServiceCodes {
			factory.FetchReServiceByCode(suite.DB(), expectedReServiceCodes[i])
		}

		pickupAddress = factory.BuildAddress(suite.DB(), []factory.Customization{
			{
				Model: models.Address{
					StreetAddress1: "7 Q St",
					City:           "Twentynine Palms",
					State:          "CA",
					PostalCode:     "92277",
				},
			},
		}, nil)

		longhaulDestinationAddress = factory.BuildAddress(suite.DB(), []factory.Customization{
			{
				Model: models.Address{
					StreetAddress1: "278 E Maple Drive",
					City:           "San Diego",
					State:          "CA",
					PostalCode:     "92114",
				},
			},
		}, nil)

		shorthaulDestinationAddress = factory.BuildAddress(suite.DB(), []factory.Customization{
			{
				Model: models.Address{
					StreetAddress1: "448 Washington Boulevard NE",
					City:           "Winterhaven",
					State:          "CA",
					PostalCode:     "92283",
				},
			},
		}, nil)

		mto = factory.BuildMove(suite.DB(), []factory.Customization{
			{
				Model: models.Move{
					Status: models.MoveStatusAPPROVED,
				},
			},
		}, nil)
	}

	builder := query.NewQueryBuilder()
	moveRouter := moveservices.NewMoveRouter(transportationoffice.NewTransportationOfficesFetcher())
	planner := &mocks.Planner{}
	planner.On("ZipTransitDistance",
		mock.AnythingOfType("*appcontext.appContext"),
		mock.Anything,
		mock.Anything,
		false,
	).Return(400, nil)
	siCreator := mtoserviceitem.NewMTOServiceItemCreator(planner, builder, moveRouter, ghcrateengine.NewDomesticUnpackPricer(), ghcrateengine.NewDomesticPackPricer(), ghcrateengine.NewDomesticLinehaulPricer(), ghcrateengine.NewDomesticShorthaulPricer(), ghcrateengine.NewDomesticOriginPricer(), ghcrateengine.NewDomesticDestinationPricer(), ghcrateengine.NewFuelSurchargePricer())
	updater := NewMTOShipmentStatusUpdater(builder, siCreator, planner)

	suite.Run("Shipments with different origin/destination ZIP3 have longhaul service item", func() {
		setupTestData()

		shipment := factory.BuildMTOShipment(suite.DB(), []factory.Customization{
			{
				Model:    mto,
				LinkOnly: true,
			},
			{
				Model:    pickupAddress,
				Type:     &factory.Addresses.PickupAddress,
				LinkOnly: true,
			},
			{
				Model:    longhaulDestinationAddress,
				Type:     &factory.Addresses.DeliveryAddress,
				LinkOnly: true,
			},
			{
				Model: models.MTOShipment{
					ShipmentType: models.MTOShipmentTypeHHG,
					Status:       models.MTOShipmentStatusSubmitted,
				},
			},
		}, nil)

		appCtx := suite.AppContextForTest()
		eTag := etag.GenerateEtag(shipment.UpdatedAt)

		updatedShipment, err := updater.UpdateMTOShipmentStatus(appCtx, shipment.ID, models.MTOShipmentStatusApproved, nil, nil, eTag)
		suite.NoError(err)

		serviceItems := models.MTOServiceItems{}
		err = appCtx.DB().EagerPreload("ReService").Where("mto_shipment_id = ?", updatedShipment.ID).All(&serviceItems)
		suite.NoError(err)

		foundDLH := false
		for _, serviceItem := range serviceItems {
			if serviceItem.ReService.Code == models.ReServiceCodeDLH {
				foundDLH = true
				break
			}
		}

		// at least one service item should have the DLH code
		suite.True(foundDLH, "Expected to find at least one service item with ReService code DLH")
	})

	suite.Run("Shipments with same origin/destination ZIP3 have shorthaul service item", func() {
		setupTestData()

		shipment := factory.BuildMTOShipment(suite.DB(), []factory.Customization{
			{
				Model:    mto,
				LinkOnly: true,
			},
			{
				Model:    pickupAddress,
				Type:     &factory.Addresses.PickupAddress,
				LinkOnly: true,
			},
			{
				Model:    shorthaulDestinationAddress,
				Type:     &factory.Addresses.DeliveryAddress,
				LinkOnly: true,
			},
			{
				Model: models.MTOShipment{
					ShipmentType: models.MTOShipmentTypeHHG,
					Status:       models.MTOShipmentStatusSubmitted,
				},
			},
		}, nil)

		appCtx := suite.AppContextForTest()
		eTag := etag.GenerateEtag(shipment.UpdatedAt)

		updatedShipment, err := updater.UpdateMTOShipmentStatus(appCtx, shipment.ID, models.MTOShipmentStatusApproved, nil, nil, eTag)
		suite.NoError(err)

		serviceItems := models.MTOServiceItems{}
		err = appCtx.DB().EagerPreload("ReService").Where("mto_shipment_id = ?", updatedShipment.ID).All(&serviceItems)
		suite.NoError(err)

		suite.Equal(models.ReServiceCodeDSH, serviceItems[0].ReService.Code)
	})
}

func (suite *MTOShipmentServiceSuite) TestUpdateDomesticServiceItems() {

	expectedReServiceCodes := []models.ReServiceCode{
		models.ReServiceCodeDLH,
		models.ReServiceCodeFSC,
		models.ReServiceCodeDOP,
		models.ReServiceCodeDDP,
		models.ReServiceCodeDNPK,
	}

	var pickupAddress models.Address
	var storageFacility models.StorageFacility
	var mto models.Move

	setupTestData := func() {
		pickupAddress = factory.BuildAddress(suite.DB(), []factory.Customization{
			{
				Model: models.Address{
					StreetAddress1: "Test Street 1",
					City:           "Des moines",
					State:          "IA",
					PostalCode:     "50309",
					IsOconus:       models.BoolPointer(false),
				},
			},
		}, nil)

		storageFacility = factory.BuildStorageFacility(suite.DB(), []factory.Customization{
			{
				Model: models.Address{
					StreetAddress1: "Test Street Adress 2",
					City:           "Des moines",
					State:          "IA",
					PostalCode:     "50314",
					IsOconus:       models.BoolPointer(false),
				},
			},
		}, nil)

		mto = factory.BuildMove(suite.DB(), []factory.Customization{
			{
				Model: models.Move{
					Status: models.MoveStatusAPPROVED,
				},
			},
		}, nil)
	}

	builder := query.NewQueryBuilder()
	moveRouter := moveservices.NewMoveRouter(transportationoffice.NewTransportationOfficesFetcher())
	planner := &mocks.Planner{}
	planner.On("ZipTransitDistance",
		mock.AnythingOfType("*appcontext.appContext"),
		mock.Anything,
		mock.Anything,
	).Return(400, nil)
	siCreator := mtoserviceitem.NewMTOServiceItemCreator(planner, builder, moveRouter, ghcrateengine.NewDomesticUnpackPricer(), ghcrateengine.NewDomesticPackPricer(), ghcrateengine.NewDomesticLinehaulPricer(), ghcrateengine.NewDomesticShorthaulPricer(), ghcrateengine.NewDomesticOriginPricer(), ghcrateengine.NewDomesticDestinationPricer(), ghcrateengine.NewFuelSurchargePricer())
	updater := NewMTOShipmentStatusUpdater(builder, siCreator, planner)

	suite.Run("Preapproved service items successfully added to domestic nts shipments", func() {
		setupTestData()

		shipment := factory.BuildMTOShipment(suite.DB(), []factory.Customization{
			{
				Model:    mto,
				LinkOnly: true,
			},
			{
				Model:    pickupAddress,
				Type:     &factory.Addresses.PickupAddress,
				LinkOnly: true,
			},
			{
				Model:    storageFacility,
				Type:     &factory.StorageFacility,
				LinkOnly: true,
			},
			{
				Model: models.MTOShipment{
					ShipmentType: models.MTOShipmentTypeHHGIntoNTS,
					Status:       models.MTOShipmentStatusSubmitted,
				},
			},
		}, nil)

		appCtx := suite.AppContextForTest()
		eTag := etag.GenerateEtag(shipment.UpdatedAt)

		updatedShipment, err := updater.UpdateMTOShipmentStatus(appCtx, shipment.ID, models.MTOShipmentStatusApproved, nil, nil, eTag)
		suite.NoError(err)

		serviceItems := models.MTOServiceItems{}
		err = appCtx.DB().EagerPreload("ReService").Where("mto_shipment_id = ?", updatedShipment.ID).All(&serviceItems)
		suite.NoError(err)

		for i := 0; i < len(expectedReServiceCodes); i++ {
			suite.Equal(expectedReServiceCodes[i], serviceItems[i].ReService.Code)
		}
	})
}

func (suite *MTOShipmentServiceSuite) TestUpdateRequiredDeliveryDateUpdate() {

	builder := query.NewQueryBuilder()
	fetcher := fetch.NewFetcher(builder)
	planner := &mocks.Planner{}
	planner.On("ZipTransitDistance",
		mock.AnythingOfType("*appcontext.appContext"),
		mock.AnythingOfType("string"),
		mock.AnythingOfType("string"),
		true,
	).Return(500, nil)
<<<<<<< HEAD
	moveRouter := moveservices.NewMoveRouter()
=======
	moveRouter := moveservices.NewMoveRouter(transportationoffice.NewTransportationOfficesFetcher())
>>>>>>> 7cbb6616
	waf := entitlements.NewWeightAllotmentFetcher()
	moveWeights := moveservices.NewMoveWeights(NewShipmentReweighRequester(), waf)
	mockShipmentRecalculator := mockservices.PaymentRequestShipmentRecalculator{}
	mockSender := setUpMockNotificationSender()
	addressCreator := address.NewAddressCreator()
	addressUpdater := address.NewAddressUpdater()

	mtoShipmentUpdaterPrime := NewPrimeMTOShipmentUpdater(builder, fetcher, planner, moveRouter, moveWeights, mockSender, &mockShipmentRecalculator, addressUpdater, addressCreator)

	suite.Run("should update requiredDeliveryDate when scheduledPickupDate is updated", func() {
		reContract := testdatagen.FetchOrMakeReContract(suite.DB(), testdatagen.Assertions{})
		testdatagen.FetchOrMakeReContractYear(suite.DB(), testdatagen.Assertions{
			ReContractYear: models.ReContractYear{
				Contract:             reContract,
				ContractID:           reContract.ID,
				StartDate:            time.Now(),
				EndDate:              time.Now().AddDate(1, 0, 0),
				Escalation:           1.0,
				EscalationCompounded: 1.0,
			},
		})
		move := factory.BuildAvailableToPrimeMove(suite.DB(), nil, nil)
		appCtx := suite.AppContextForTest()

		ghcDomesticTransitTime := models.GHCDomesticTransitTime{
			MaxDaysTransitTime: 12,
			WeightLbsLower:     0,
			WeightLbsUpper:     10000,
			DistanceMilesLower: 0,
			DistanceMilesUpper: 10000,
		}
		verrs, err := suite.DB().ValidateAndCreate(&ghcDomesticTransitTime)
		suite.Assert().False(verrs.HasAny())
		suite.NoError(err)

		conusAddress := factory.BuildAddress(suite.DB(), nil, []factory.Trait{factory.GetTraitAddress2})
		zone1Address := factory.BuildAddress(suite.DB(), nil, []factory.Trait{factory.GetTraitAddressAKZone1})
		estimatedWeight := unit.Pound(4000)
		oldUbShipment := factory.BuildMTOShipmentMinimal(suite.DB(), []factory.Customization{
			{
				Model:    move,
				LinkOnly: true,
			},
			{
				Model: models.MTOShipment{
					ShipmentType:         models.MTOShipmentTypeUnaccompaniedBaggage,
					ScheduledPickupDate:  &testdatagen.DateInsidePeakRateCycle,
					PrimeEstimatedWeight: &estimatedWeight,
<<<<<<< HEAD
					Status:               models.MTOShipmentStatusSubmitted,
=======
					Status:               models.MTOShipmentStatusApproved,
					PrimeActualWeight:    &estimatedWeight,
>>>>>>> 7cbb6616
				},
			},
			{
				Model:    conusAddress,
				Type:     &factory.Addresses.PickupAddress,
				LinkOnly: true,
			},
			{
				Model:    zone1Address,
				Type:     &factory.Addresses.DeliveryAddress,
				LinkOnly: true,
			},
		}, nil)

		suite.Nil(oldUbShipment.RequiredDeliveryDate)

<<<<<<< HEAD
		pickUpDate := time.Now().AddDate(0, 0, 12)
=======
		pickUpDate := time.Now()
		expectedRequiredDeiliveryDate := pickUpDate.AddDate(0, 0, 24)
>>>>>>> 7cbb6616
		newUbShipment := models.MTOShipment{
			ID:                  oldUbShipment.ID,
			ShipmentType:        models.MTOShipmentTypeUnaccompaniedBaggage,
			ScheduledPickupDate: &pickUpDate,
		}

		eTag := etag.GenerateEtag(oldUbShipment.UpdatedAt)
		updatedMTOShipment, err := mtoShipmentUpdaterPrime.UpdateMTOShipment(appCtx, &newUbShipment, eTag, "test")

		suite.Nil(err)
		suite.NotNil(updatedMTOShipment)
		suite.NotNil(updatedMTOShipment.RequiredDeliveryDate)
		suite.False(updatedMTOShipment.RequiredDeliveryDate.IsZero())
<<<<<<< HEAD
=======
		suite.Equal(expectedRequiredDeiliveryDate.Day(), updatedMTOShipment.RequiredDeliveryDate.Day())
		suite.Equal(expectedRequiredDeiliveryDate.Month(), updatedMTOShipment.RequiredDeliveryDate.Month())
		suite.Equal(expectedRequiredDeiliveryDate.Year(), updatedMTOShipment.RequiredDeliveryDate.Year())
>>>>>>> 7cbb6616
	})
}<|MERGE_RESOLUTION|>--- conflicted
+++ resolved
@@ -2712,11 +2712,6 @@
 			suite.Equal(rdd60DaysDate.Format(time.RFC3339), fetchedShipment.RequiredDeliveryDate.Format(time.RFC3339))
 		}
 
-<<<<<<< HEAD
-		// adding 42 days; ghcDomesticTransitTime0LbsUpper.MaxDaysTransitTime is 12, plus 30 for Zone 5 UB
-		rdd60DaysDateUB := testdatagen.DateInsidePeakRateCycle.AddDate(0, 0, 42)
-=======
->>>>>>> 7cbb6616
 		for _, testCase := range testCases60Days {
 			shipment := factory.BuildMTOShipmentMinimal(suite.DB(), []factory.Customization{
 				{
@@ -2742,12 +2737,9 @@
 					LinkOnly: true,
 				},
 			}, nil)
-<<<<<<< HEAD
-=======
 			// adding 42 days; ghcDomesticTransitTime0LbsUpper.MaxDaysTransitTime is 12, plus 30 for Zone 5 UB
 			pickUpDate := shipment.ScheduledPickupDate
 			rdd60DaysDateUB := pickUpDate.AddDate(0, 0, 31)
->>>>>>> 7cbb6616
 			shipmentEtag := etag.GenerateEtag(shipment.UpdatedAt)
 			_, err = updater.UpdateMTOShipmentStatus(appCtx, shipment.ID, status, nil, nil, shipmentEtag)
 			suite.NoError(err)
@@ -3501,11 +3493,6 @@
 		}, nil)
 		// there is a validator check about updating the status
 		primeShipment.Status = ""
-<<<<<<< HEAD
-
-		moveWeights.On("CheckExcessWeight", mock.AnythingOfType("*appcontext.appContext"), primeShipment.MoveTaskOrderID, mock.AnythingOfType("models.MTOShipment")).Return(&primeShipment.MoveTaskOrder, nil, nil)
-=======
->>>>>>> 7cbb6616
 
 		session := auth.Session{}
 		_, err := mockedUpdater.UpdateMTOShipment(suite.AppContextWithSessionForTest(&session), &primeShipment, etag.GenerateEtag(primeShipment.UpdatedAt), "test")
@@ -3527,11 +3514,7 @@
 		now := time.Now()
 		pickupDate := now.AddDate(0, 0, 10)
 		weight := unit.Pound(7200)
-<<<<<<< HEAD
-		primeShipment := factory.BuildMTOShipmentMinimal(suite.DB(), []factory.Customization{
-=======
 		oldPrimeShipment := factory.BuildMTOShipmentMinimal(suite.DB(), []factory.Customization{
->>>>>>> 7cbb6616
 			{
 				Model: models.MTOShipment{
 					Status:               models.MTOShipmentStatusApproved,
@@ -3548,12 +3531,6 @@
 				},
 			},
 		}, nil)
-<<<<<<< HEAD
-		// there is a validator check about updating the status
-		primeShipment.Status = ""
-		primeShipment.PrimeActualWeight = &weight
-		primeShipment.PrimeEstimatedWeight = &weight
-=======
 
 		moveWeights.On("CheckExcessWeight",
 			mock.AnythingOfType("*appcontext.appContext"),
@@ -3567,7 +3544,6 @@
 		}
 
 		eTag := etag.GenerateEtag(oldPrimeShipment.UpdatedAt)
->>>>>>> 7cbb6616
 
 		session := auth.Session{}
 		_, err := mockedUpdater.UpdateMTOShipment(suite.AppContextWithSessionForTest(&session), &newPrimeShipment, eTag, "test")
@@ -3957,11 +3933,7 @@
 		mock.AnythingOfType("string"),
 		true,
 	).Return(500, nil)
-<<<<<<< HEAD
-	moveRouter := moveservices.NewMoveRouter()
-=======
 	moveRouter := moveservices.NewMoveRouter(transportationoffice.NewTransportationOfficesFetcher())
->>>>>>> 7cbb6616
 	waf := entitlements.NewWeightAllotmentFetcher()
 	moveWeights := moveservices.NewMoveWeights(NewShipmentReweighRequester(), waf)
 	mockShipmentRecalculator := mockservices.PaymentRequestShipmentRecalculator{}
@@ -4010,12 +3982,8 @@
 					ShipmentType:         models.MTOShipmentTypeUnaccompaniedBaggage,
 					ScheduledPickupDate:  &testdatagen.DateInsidePeakRateCycle,
 					PrimeEstimatedWeight: &estimatedWeight,
-<<<<<<< HEAD
-					Status:               models.MTOShipmentStatusSubmitted,
-=======
 					Status:               models.MTOShipmentStatusApproved,
 					PrimeActualWeight:    &estimatedWeight,
->>>>>>> 7cbb6616
 				},
 			},
 			{
@@ -4032,12 +4000,8 @@
 
 		suite.Nil(oldUbShipment.RequiredDeliveryDate)
 
-<<<<<<< HEAD
-		pickUpDate := time.Now().AddDate(0, 0, 12)
-=======
 		pickUpDate := time.Now()
 		expectedRequiredDeiliveryDate := pickUpDate.AddDate(0, 0, 24)
->>>>>>> 7cbb6616
 		newUbShipment := models.MTOShipment{
 			ID:                  oldUbShipment.ID,
 			ShipmentType:        models.MTOShipmentTypeUnaccompaniedBaggage,
@@ -4051,11 +4015,8 @@
 		suite.NotNil(updatedMTOShipment)
 		suite.NotNil(updatedMTOShipment.RequiredDeliveryDate)
 		suite.False(updatedMTOShipment.RequiredDeliveryDate.IsZero())
-<<<<<<< HEAD
-=======
 		suite.Equal(expectedRequiredDeiliveryDate.Day(), updatedMTOShipment.RequiredDeliveryDate.Day())
 		suite.Equal(expectedRequiredDeiliveryDate.Month(), updatedMTOShipment.RequiredDeliveryDate.Month())
 		suite.Equal(expectedRequiredDeiliveryDate.Year(), updatedMTOShipment.RequiredDeliveryDate.Year())
->>>>>>> 7cbb6616
 	})
 }